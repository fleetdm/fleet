package service

import (
	"bytes"
	"context"
	"crypto/md5" // nolint:gosec // used only for tests
	"crypto/x509"
	"database/sql"
	"encoding/base64"
	"encoding/json"
	"encoding/xml"
	"errors"
	"fmt"
	"io"
	"mime/multipart"
	"net/http"
	"net/http/httptest"
	"net/url"
	"os"
	"path/filepath"
	"regexp"
	"sort"
	"strconv"
	"strings"
	"sync"
	"sync/atomic"
	"testing"
	"time"

	"github.com/fleetdm/fleet/v4/pkg/file"
	"github.com/fleetdm/fleet/v4/pkg/mdm/mdmtest"
	"github.com/fleetdm/fleet/v4/pkg/optjson"
	"github.com/fleetdm/fleet/v4/server/config"
	"github.com/fleetdm/fleet/v4/server/datastore/mysql"
	"github.com/fleetdm/fleet/v4/server/datastore/redis/redistest"
	"github.com/fleetdm/fleet/v4/server/fleet"
	mdm_types "github.com/fleetdm/fleet/v4/server/fleet"
	servermdm "github.com/fleetdm/fleet/v4/server/mdm"
	apple_mdm "github.com/fleetdm/fleet/v4/server/mdm/apple"
	"github.com/fleetdm/fleet/v4/server/mdm/apple/mobileconfig"
	microsoft_mdm "github.com/fleetdm/fleet/v4/server/mdm/microsoft"
	"github.com/fleetdm/fleet/v4/server/ptr"
	"github.com/fleetdm/fleet/v4/server/service/mock"
	"github.com/fleetdm/fleet/v4/server/service/schedule"
	"github.com/fleetdm/fleet/v4/server/test"
	"github.com/fleetdm/fleet/v4/server/worker"
	kitlog "github.com/go-kit/kit/log"
	"github.com/google/uuid"
	"github.com/groob/plist"
	"github.com/jmoiron/sqlx"
	micromdm "github.com/micromdm/micromdm/mdm/mdm"
	nanodep_client "github.com/micromdm/nanodep/client"
	"github.com/micromdm/nanodep/godep"
	nanodep_storage "github.com/micromdm/nanodep/storage"
	"github.com/micromdm/nanodep/tokenpki"
	"github.com/micromdm/nanomdm/mdm"
	"github.com/micromdm/nanomdm/push"
	nanomdm_pushsvc "github.com/micromdm/nanomdm/push/service"
	"github.com/stretchr/testify/assert"
	"github.com/stretchr/testify/require"
	"github.com/stretchr/testify/suite"
	"go.mozilla.org/pkcs7"
)

func TestIntegrationsMDM(t *testing.T) {
	t.Setenv("FLEET_DEV_MDM_ENABLED", "1")

	testingSuite := new(integrationMDMTestSuite)
	testingSuite.s = &testingSuite.Suite
	suite.Run(t, testingSuite)
}

type integrationMDMTestSuite struct {
	suite.Suite
	withServer
	fleetCfg             config.FleetConfig
	fleetDMNextCSRStatus atomic.Value
	pushProvider         *mock.APNSPushProvider
	depStorage           nanodep_storage.AllStorage
	depSchedule          *schedule.Schedule
	profileSchedule      *schedule.Schedule
	onProfileJobDone     func() // function called when profileSchedule.Trigger() job completed
	onDEPScheduleDone    func() // function called when depSchedule.Trigger() job completed
	mdmStorage           *mysql.NanoMDMStorage
	worker               *worker.Worker
}

func (s *integrationMDMTestSuite) SetupSuite() {
	s.withDS.SetupSuite("integrationMDMTestSuite")

	appConf, err := s.ds.AppConfig(context.Background())
	require.NoError(s.T(), err)
	appConf.MDM.EnabledAndConfigured = true
	appConf.MDM.WindowsEnabledAndConfigured = true
	appConf.MDM.AppleBMEnabledAndConfigured = true
	err = s.ds.SaveAppConfig(context.Background(), appConf)
	require.NoError(s.T(), err)

	testCert, testKey, err := apple_mdm.NewSCEPCACertKey()
	require.NoError(s.T(), err)
	testCertPEM := tokenpki.PEMCertificate(testCert.Raw)
	testKeyPEM := tokenpki.PEMRSAPrivateKey(testKey)

	fleetCfg := config.TestConfig()
	config.SetTestMDMConfig(s.T(), &fleetCfg, testCertPEM, testKeyPEM, testBMToken, "")
	fleetCfg.Osquery.EnrollCooldown = 0

	mdmStorage, err := s.ds.NewMDMAppleMDMStorage(testCertPEM, testKeyPEM)
	require.NoError(s.T(), err)
	depStorage, err := s.ds.NewMDMAppleDEPStorage(*testBMToken)
	require.NoError(s.T(), err)
	scepStorage, err := s.ds.NewSCEPDepot(testCertPEM, testKeyPEM)
	require.NoError(s.T(), err)

	pushFactory, pushProvider := newMockAPNSPushProviderFactory()
	mdmPushService := nanomdm_pushsvc.New(
		mdmStorage,
		mdmStorage,
		pushFactory,
		NewNanoMDMLogger(kitlog.NewJSONLogger(os.Stdout)),
	)
	mdmCommander := apple_mdm.NewMDMAppleCommander(mdmStorage, mdmPushService)
	redisPool := redistest.SetupRedis(s.T(), "zz", false, false, false)

	var depSchedule *schedule.Schedule
	var profileSchedule *schedule.Schedule
	config := TestServerOpts{
		License: &fleet.LicenseInfo{
			Tier: fleet.TierPremium,
		},
		FleetConfig: &fleetCfg,
		MDMStorage:  mdmStorage,
		DEPStorage:  depStorage,
		SCEPStorage: scepStorage,
		MDMPusher:   mdmPushService,
		Pool:        redisPool,
		StartCronSchedules: []TestNewScheduleFunc{
			func(ctx context.Context, ds fleet.Datastore) fleet.NewCronScheduleFunc {
				return func() (fleet.CronSchedule, error) {
					const name = string(fleet.CronAppleMDMDEPProfileAssigner)
					logger := kitlog.NewJSONLogger(os.Stdout)
					fleetSyncer := apple_mdm.NewDEPService(ds, depStorage, logger)
					depSchedule = schedule.New(
						ctx, name, s.T().Name(), 1*time.Hour, ds, ds,
						schedule.WithLogger(logger),
						schedule.WithJob("dep_syncer", func(ctx context.Context) error {
							if s.onDEPScheduleDone != nil {
								defer s.onDEPScheduleDone()
							}
							err := fleetSyncer.RunAssigner(ctx)
							require.NoError(s.T(), err)
							return err
						}),
					)
					return depSchedule, nil
				}
			},
			func(ctx context.Context, ds fleet.Datastore) fleet.NewCronScheduleFunc {
				return func() (fleet.CronSchedule, error) {
					const name = string(fleet.CronMDMAppleProfileManager)
					logger := kitlog.NewJSONLogger(os.Stdout)
					profileSchedule = schedule.New(
						ctx, name, s.T().Name(), 1*time.Hour, ds, ds,
						schedule.WithLogger(logger),
						schedule.WithJob("manage_apple_profiles", func(ctx context.Context) error {
							if s.onProfileJobDone != nil {
								s.onProfileJobDone()
							}
							err := ReconcileAppleProfiles(ctx, ds, mdmCommander, logger)
							require.NoError(s.T(), err)
							return err
						}),
						schedule.WithJob("manage_windows_profiles", func(ctx context.Context) error {
							if s.onProfileJobDone != nil {
								defer s.onProfileJobDone()
							}
							err := ReconcileWindowsProfiles(ctx, ds, logger)
							require.NoError(s.T(), err)
							return err
						}),
					)
					return profileSchedule, nil
				}
			},
		},
		APNSTopic: "com.apple.mgmt.External.10ac3ce5-4668-4e58-b69a-b2b5ce667589",
	}
	users, server := RunServerForTestsWithDS(s.T(), s.ds, &config)
	s.server = server
	s.users = users
	s.token = s.getTestAdminToken()
	s.cachedAdminToken = s.token
	s.fleetCfg = fleetCfg
	s.pushProvider = pushProvider
	s.depStorage = depStorage
	s.depSchedule = depSchedule
	s.profileSchedule = profileSchedule
	s.mdmStorage = mdmStorage

	macosJob := &worker.MacosSetupAssistant{
		Datastore:  s.ds,
		Log:        kitlog.NewJSONLogger(os.Stdout),
		DEPService: apple_mdm.NewDEPService(s.ds, depStorage, kitlog.NewJSONLogger(os.Stdout)),
		DEPClient:  apple_mdm.NewDEPClient(depStorage, s.ds, kitlog.NewJSONLogger(os.Stdout)),
	}
	appleMDMJob := &worker.AppleMDM{
		Datastore: s.ds,
		Log:       kitlog.NewJSONLogger(os.Stdout),
		Commander: mdmCommander,
	}
	workr := worker.NewWorker(s.ds, kitlog.NewJSONLogger(os.Stdout))
	workr.TestIgnoreUnknownJobs = true
	workr.Register(macosJob, appleMDMJob)
	s.worker = workr

	fleetdmSrv := httptest.NewServer(http.HandlerFunc(func(w http.ResponseWriter, r *http.Request) {
		status := s.fleetDMNextCSRStatus.Swap(http.StatusOK)
		w.WriteHeader(status.(int))
		_, _ = w.Write([]byte(fmt.Sprintf("status: %d", status)))
	}))
	s.T().Setenv("TEST_FLEETDM_API_URL", fleetdmSrv.URL)

	appConf, err = s.ds.AppConfig(context.Background())
	require.NoError(s.T(), err)
	appConf.ServerSettings.ServerURL = server.URL
	err = s.ds.SaveAppConfig(context.Background(), appConf)
	require.NoError(s.T(), err)

	s.T().Cleanup(fleetdmSrv.Close)
}

func (s *integrationMDMTestSuite) TearDownSuite() {
	appConf, err := s.ds.AppConfig(context.Background())
	require.NoError(s.T(), err)
	appConf.MDM.EnabledAndConfigured = false
	err = s.ds.SaveAppConfig(context.Background(), appConf)
	require.NoError(s.T(), err)
}

func (s *integrationMDMTestSuite) FailNextCSRRequestWith(status int) {
	s.fleetDMNextCSRStatus.Store(status)
}

func (s *integrationMDMTestSuite) SucceedNextCSRRequest() {
	s.fleetDMNextCSRStatus.Store(http.StatusOK)
}

func (s *integrationMDMTestSuite) TearDownTest() {
	t := s.T()
	ctx := context.Background()

	s.token = s.getTestAdminToken()
	appCfg := s.getConfig()
	// ensure windows mdm is always enabled for the next test
	appCfg.MDM.WindowsEnabledAndConfigured = true
	// ensure global disk encryption is disabled on exit
	appCfg.MDM.EnableDiskEncryption = optjson.SetBool(false)
	err := s.ds.SaveAppConfig(ctx, &appCfg.AppConfig)
	require.NoError(t, err)

	s.withServer.commonTearDownTest(t)

	// use a sql statement to delete all profiles, since the datastore prevents
	// deleting the fleet-specific ones.
	mysql.ExecAdhocSQL(t, s.ds, func(q sqlx.ExtContext) error {
		_, err := q.ExecContext(ctx, "DELETE FROM mdm_apple_configuration_profiles")
		return err
	})
	mysql.ExecAdhocSQL(t, s.ds, func(q sqlx.ExtContext) error {
		_, err := q.ExecContext(ctx, "DELETE FROM mdm_windows_configuration_profiles")
		return err
	})
	// clear any pending worker job
	mysql.ExecAdhocSQL(t, s.ds, func(q sqlx.ExtContext) error {
		_, err := q.ExecContext(ctx, "DELETE FROM jobs")
		return err
	})

	// clear any mdm windows enrollments
	mysql.ExecAdhocSQL(t, s.ds, func(q sqlx.ExtContext) error {
		_, err := q.ExecContext(ctx, "DELETE FROM mdm_windows_enrollments")
		return err
	})
}

func (s *integrationMDMTestSuite) mockDEPResponse(handler http.Handler) {
	t := s.T()
	srv := httptest.NewServer(handler)
	err := s.depStorage.StoreConfig(context.Background(), apple_mdm.DEPName, &nanodep_client.Config{BaseURL: srv.URL})
	require.NoError(t, err)
	t.Cleanup(func() {
		srv.Close()
		err := s.depStorage.StoreConfig(context.Background(), apple_mdm.DEPName, &nanodep_client.Config{BaseURL: nanodep_client.DefaultBaseURL})
		require.NoError(t, err)
	})
}

func (s *integrationMDMTestSuite) awaitTriggerProfileSchedule(t *testing.T) {
	// two jobs running sequentially (macOS then Windows) on the same schedule
	var wg sync.WaitGroup
	wg.Add(2)
	s.onProfileJobDone = wg.Done
	_, err := s.profileSchedule.Trigger()
	require.NoError(t, err)
	wg.Wait()
}

func (s *integrationMDMTestSuite) TestGetBootstrapToken() {
	// see https://developer.apple.com/documentation/devicemanagement/get_bootstrap_token
	t := s.T()
	mdmDevice := mdmtest.NewTestMDMClientAppleDirect(mdmtest.AppleEnrollInfo{
		SCEPChallenge: s.fleetCfg.MDM.AppleSCEPChallenge,
		SCEPURL:       s.server.URL + apple_mdm.SCEPPath,
		MDMURL:        s.server.URL + apple_mdm.MDMPath,
	})
	err := mdmDevice.Enroll()
	require.NoError(t, err)

	checkStoredCertAuthAssociation := func(id string, expectedCount uint) {
		// confirm expected cert auth association
		mysql.ExecAdhocSQL(t, s.ds, func(q sqlx.ExtContext) error {
			var ct uint
			// query duplicates the logic in nanomdm/storage/mysql/certauth.go
			if err := sqlx.GetContext(context.Background(), q, &ct, "SELECT COUNT(*) FROM nano_cert_auth_associations WHERE id = ?", mdmDevice.UUID); err != nil {
				return err
			}
			require.Equal(t, expectedCount, ct)
			return nil
		})
	}
	checkStoredCertAuthAssociation(mdmDevice.UUID, 1)

	checkStoredBootstrapToken := func(id string, expectedToken *string, expectedErr error) {
		// confirm expected bootstrap token
		mysql.ExecAdhocSQL(t, s.ds, func(q sqlx.ExtContext) error {
			var tok *string
			err := sqlx.GetContext(context.Background(), q, &tok, "SELECT bootstrap_token_b64 FROM nano_devices WHERE id = ?", mdmDevice.UUID)
			if err != nil || expectedErr != nil {
				require.ErrorIs(t, err, expectedErr)
			} else {
				require.NoError(t, err)
			}

			if expectedToken != nil {
				require.NotEmpty(t, tok)
				decoded, err := base64.StdEncoding.DecodeString(*tok)
				require.NoError(t, err)
				require.Equal(t, *expectedToken, string(decoded))
			} else {
				require.Empty(t, tok)
			}
			return nil
		})
	}

	t.Run("bootstrap token not set", func(t *testing.T) {
		// device record exists, but bootstrap token not set
		checkStoredBootstrapToken(mdmDevice.UUID, nil, nil)

		// if token not set, server returns empty body and no error (see https://github.com/micromdm/nanomdm/pull/63)
		res, err := mdmDevice.GetBootstrapToken()
		require.NoError(t, err)
		require.Nil(t, res)
	})

	t.Run("bootstrap token set", func(t *testing.T) {
		// device record exists, set bootstrap token
		token := base64.StdEncoding.EncodeToString([]byte("testtoken"))
		mysql.ExecAdhocSQL(t, s.ds, func(q sqlx.ExtContext) error {
			_, err := q.ExecContext(context.Background(), "UPDATE nano_devices SET bootstrap_token_b64 = ? WHERE id = ?", base64.StdEncoding.EncodeToString([]byte(token)), mdmDevice.UUID)
			require.NoError(t, err)
			return nil
		})
		checkStoredBootstrapToken(mdmDevice.UUID, &token, nil)

		// if token set, server returns token
		res, err := mdmDevice.GetBootstrapToken()
		require.NoError(t, err)
		require.NotNil(t, res)
		require.Equal(t, token, string(res))
	})

	t.Run("no device record", func(t *testing.T) {
		// delete the entire device record
		mysql.ExecAdhocSQL(t, s.ds, func(q sqlx.ExtContext) error {
			_, err := q.ExecContext(context.Background(), "DELETE FROM nano_devices WHERE id = ?", mdmDevice.UUID)
			require.NoError(t, err)
			return nil
		})
		checkStoredBootstrapToken(mdmDevice.UUID, nil, sql.ErrNoRows)

		// if not found, server returns empty body and no error (see https://github.com/fleetdm/nanomdm/pull/8)
		res, err := mdmDevice.GetBootstrapToken()
		require.NoError(t, err)
		require.Nil(t, res)
	})

	t.Run("no cert auth association", func(t *testing.T) {
		// on mdm checkout, nano soft deletes by calling storage.Disable, which leaves the cert auth
		// association in place, so what if we hard delete instead?
		mysql.ExecAdhocSQL(t, s.ds, func(q sqlx.ExtContext) error {
			_, err := q.ExecContext(context.Background(), "DELETE FROM nano_cert_auth_associations WHERE id = ?", mdmDevice.UUID)
			require.NoError(t, err)
			return nil
		})
		checkStoredCertAuthAssociation(mdmDevice.UUID, 0)

		// TODO: server returns 500 on account of cert auth but what is the expected behavior?
		res, err := mdmDevice.GetBootstrapToken()
		require.ErrorContains(t, err, "500") // getbootstraptoken service: cert auth: existing enrollment: enrollment not associated with cert
		require.Nil(t, res)
	})
}

func (s *integrationMDMTestSuite) TestAppleGetAppleMDM() {
	t := s.T()

	var mdmResp getAppleMDMResponse
	s.DoJSON("GET", "/api/latest/fleet/mdm/apple", nil, http.StatusOK, &mdmResp)
	// returned values are dummy, this is a test certificate
	require.Equal(t, "FleetDM", mdmResp.Issuer)
	require.NotZero(t, mdmResp.SerialNumber)
	require.Equal(t, "FleetDM", mdmResp.CommonName)
	require.NotZero(t, mdmResp.RenewDate)

	s.mockDEPResponse(http.HandlerFunc(func(w http.ResponseWriter, r *http.Request) {
		w.WriteHeader(http.StatusOK)
		switch r.URL.Path {
		case "/session":
			_, _ = w.Write([]byte(`{"auth_session_token": "xyz"}`))
		case "/account":
			_, _ = w.Write([]byte(`{"admin_id": "abc", "org_name": "test_org"}`))
		}
	}))
	var getAppleBMResp getAppleBMResponse
	s.DoJSON("GET", "/api/latest/fleet/mdm/apple_bm", nil, http.StatusOK, &getAppleBMResp)
	require.NoError(t, getAppleBMResp.Err)
	require.Equal(t, "abc", getAppleBMResp.AppleID)
	require.Equal(t, "test_org", getAppleBMResp.OrgName)
	require.Equal(t, s.server.URL+"/mdm/apple/mdm", getAppleBMResp.MDMServerURL)
	require.Empty(t, getAppleBMResp.DefaultTeam)

	// create a new team
	tm, err := s.ds.NewTeam(context.Background(), &fleet.Team{
		Name:        t.Name(),
		Description: "desc",
	})
	require.NoError(t, err)
	// set the default bm assignment to that team
	acResp := appConfigResponse{}
	s.DoJSON("PATCH", "/api/latest/fleet/config", json.RawMessage(fmt.Sprintf(`{
		"mdm": {
			"apple_bm_default_team": %q
		}
	}`, tm.Name)), http.StatusOK, &acResp)

	// try again, this time we get a default team in the response
	getAppleBMResp = getAppleBMResponse{}
	s.DoJSON("GET", "/api/latest/fleet/mdm/apple_bm", nil, http.StatusOK, &getAppleBMResp)
	require.NoError(t, getAppleBMResp.Err)
	require.Equal(t, "abc", getAppleBMResp.AppleID)
	require.Equal(t, "test_org", getAppleBMResp.OrgName)
	require.Equal(t, s.server.URL+"/mdm/apple/mdm", getAppleBMResp.MDMServerURL)
	require.Equal(t, tm.Name, getAppleBMResp.DefaultTeam)
}

func (s *integrationMDMTestSuite) TestABMExpiredToken() {
	t := s.T()
	var returnType string
	s.mockDEPResponse(http.HandlerFunc(func(w http.ResponseWriter, r *http.Request) {
		switch returnType {
		case "not_signed":
			w.WriteHeader(http.StatusForbidden)
			_, _ = w.Write([]byte(`{"code": "T_C_NOT_SIGNED"}`))
		case "unauthorized":
			w.WriteHeader(http.StatusUnauthorized)
			_, _ = w.Write([]byte(`{}`))
		case "success":
			w.WriteHeader(http.StatusOK)
			_, _ = w.Write([]byte(`{"auth_session_token": "abcd"}`))
		default:
			require.Fail(t, "unexpected return type: %s", returnType)
		}
	}))

	config := s.getConfig()
	require.False(t, config.MDM.AppleBMTermsExpired)

	// not signed error flips the AppleBMTermsExpired flag
	returnType = "not_signed"
	res := s.DoRaw("GET", "/api/latest/fleet/mdm/apple_bm", nil, http.StatusBadRequest)
	errMsg := extractServerErrorText(res.Body)
	require.Contains(t, errMsg, "DEP auth error: 403 Forbidden")

	config = s.getConfig()
	require.True(t, config.MDM.AppleBMTermsExpired)

	// a successful call clears it
	returnType = "success"
	s.DoRaw("GET", "/api/latest/fleet/mdm/apple_bm", nil, http.StatusOK)

	config = s.getConfig()
	require.False(t, config.MDM.AppleBMTermsExpired)

	// an unauthorized call returns 400 but does not flip the terms expired flag
	returnType = "unauthorized"
	res = s.DoRaw("GET", "/api/latest/fleet/mdm/apple_bm", nil, http.StatusBadRequest)
	errMsg = extractServerErrorText(res.Body)
	require.Contains(t, errMsg, "Apple Business Manager certificate or server token is invalid")

	config = s.getConfig()
	require.False(t, config.MDM.AppleBMTermsExpired)
}

func (s *integrationMDMTestSuite) TestAppleProfileManagement() {
	t := s.T()
	ctx := context.Background()

	err := s.ds.ApplyEnrollSecrets(ctx, nil, []*fleet.EnrollSecret{{Secret: t.Name()}})
	require.NoError(t, err)

	globalProfiles := [][]byte{
		mobileconfigForTest("N1", "I1"),
		mobileconfigForTest("N2", "I2"),
	}
	wantGlobalProfiles := append(globalProfiles, setupExpectedFleetdProfile(t, s.server.URL, t.Name(), nil))

	// add global profiles
	s.Do("POST", "/api/v1/fleet/mdm/apple/profiles/batch", batchSetMDMAppleProfilesRequest{Profiles: globalProfiles}, http.StatusNoContent)

	// create a new team
	tm, err := s.ds.NewTeam(ctx, &fleet.Team{Name: "batch_set_mdm_profiles"})
	require.NoError(t, err)

	// add an enroll secret so the fleetd profiles differ
	var teamResp teamEnrollSecretsResponse
	s.DoJSON("PATCH", fmt.Sprintf("/api/latest/fleet/teams/%d/secrets", tm.ID),
		modifyTeamEnrollSecretsRequest{
			Secrets: []fleet.EnrollSecret{{Secret: "team1_enroll_sec"}},
		}, http.StatusOK, &teamResp)

	teamProfiles := [][]byte{
		mobileconfigForTest("N3", "I3"),
	}
	wantTeamProfiles := append(teamProfiles, setupExpectedFleetdProfile(t, s.server.URL, "team1_enroll_sec", &tm.ID))
	// add profiles to the team
	s.Do("POST", "/api/v1/fleet/mdm/apple/profiles/batch", batchSetMDMAppleProfilesRequest{Profiles: teamProfiles}, http.StatusNoContent, "team_id", strconv.Itoa(int(tm.ID)))

	// create a non-macOS host
	_, err = s.ds.NewHost(context.Background(), &fleet.Host{
		ID:            1,
		OsqueryHostID: ptr.String("non-macos-host"),
		NodeKey:       ptr.String("non-macos-host"),
		UUID:          uuid.New().String(),
		Hostname:      fmt.Sprintf("%sfoo.local.non.macos", t.Name()),
		Platform:      "windows",
	})
	require.NoError(t, err)

	// create a host that's not enrolled into MDM
	_, err = s.ds.NewHost(context.Background(), &fleet.Host{
		ID:            2,
		OsqueryHostID: ptr.String("not-mdm-enrolled"),
		NodeKey:       ptr.String("not-mdm-enrolled"),
		UUID:          uuid.New().String(),
		Hostname:      fmt.Sprintf("%sfoo.local.not.enrolled", t.Name()),
		Platform:      "darwin",
	})
	require.NoError(t, err)

	// Create a host and then enroll to MDM.
	host, mdmDevice := createHostThenEnrollMDM(s.ds, s.server.URL, t)
	setupPusher(s, t, mdmDevice)

	// trigger a profile sync
	s.awaitTriggerProfileSchedule(t)
	installs, removes := checkNextPayloads(t, mdmDevice, false)
	// verify that we received all profiles
	require.ElementsMatch(t, wantGlobalProfiles, installs)
	require.Empty(t, removes)

	expectedNoTeamSummary := fleet.MDMProfilesSummary{
		Pending:   0,
		Failed:    0,
		Verifying: 1,
		Verified:  0,
	}
	expectedTeamSummary := fleet.MDMProfilesSummary{}
	s.checkMDMProfilesSummaries(t, nil, expectedNoTeamSummary, &expectedNoTeamSummary)
	s.checkMDMProfilesSummaries(t, &tm.ID, expectedTeamSummary, &expectedTeamSummary) // empty because no hosts in team

	// add the host to a team
	err = s.ds.AddHostsToTeam(ctx, &tm.ID, []uint{host.ID})
	require.NoError(t, err)

	// trigger a profile sync
	s.awaitTriggerProfileSchedule(t)
	installs, removes = checkNextPayloads(t, mdmDevice, false)
	// verify that we should install the team profile
	require.ElementsMatch(t, wantTeamProfiles, installs)
	// verify that we should delete both profiles
	require.ElementsMatch(t, []string{"I1", "I2"}, removes)

	expectedNoTeamSummary = fleet.MDMProfilesSummary{}
	expectedTeamSummary = fleet.MDMProfilesSummary{
		Pending:   0,
		Failed:    0,
		Verifying: 1,
		Verified:  0,
	}
	s.checkMDMProfilesSummaries(t, nil, expectedNoTeamSummary, &expectedNoTeamSummary) // empty because host was transferred
	s.checkMDMProfilesSummaries(t, &tm.ID, expectedTeamSummary, &expectedTeamSummary)  // host now verifying team profiles

	// set new team profiles (delete + addition)
	teamProfiles = [][]byte{
		mobileconfigForTest("N4", "I4"),
		mobileconfigForTest("N5", "I5"),
	}
	wantTeamProfiles = teamProfiles
	s.Do("POST", "/api/v1/fleet/mdm/apple/profiles/batch", batchSetMDMAppleProfilesRequest{Profiles: teamProfiles}, http.StatusNoContent, "team_id", strconv.Itoa(int(tm.ID)))

	// trigger a profile sync
	s.awaitTriggerProfileSchedule(t)
	installs, removes = checkNextPayloads(t, mdmDevice, false)
	// verify that we should install the team profiles
	require.ElementsMatch(t, wantTeamProfiles, installs)
	// verify that we should delete the old team profiles
	require.ElementsMatch(t, []string{"I3"}, removes)

	s.checkMDMProfilesSummaries(t, nil, expectedNoTeamSummary, &expectedNoTeamSummary) // empty because host was transferred
	s.checkMDMProfilesSummaries(t, &tm.ID, expectedTeamSummary, &expectedTeamSummary)  // host still verifying team profiles

	// with no changes
	s.awaitTriggerProfileSchedule(t)
	installs, removes = checkNextPayloads(t, mdmDevice, false)
	require.Empty(t, installs)
	require.Empty(t, removes)

	var hostResp getHostResponse
	s.DoJSON("GET", fmt.Sprintf("/api/v1/fleet/hosts/%d", host.ID), getHostRequest{}, http.StatusOK, &hostResp)
	require.NotEmpty(t, hostResp.Host.MDM.Profiles)
	resProfiles := *hostResp.Host.MDM.Profiles
	// one extra profile for the fleetd config
	require.Len(t, resProfiles, len(wantTeamProfiles)+1)

	s.checkMDMProfilesSummaries(t, nil, expectedNoTeamSummary, &expectedNoTeamSummary) // empty because host was transferred
	s.checkMDMProfilesSummaries(t, &tm.ID, expectedTeamSummary, &expectedTeamSummary)  // host still verifying team profiles
}

func (s *integrationMDMTestSuite) TestProfileRetries() {
	t := s.T()
	ctx := context.Background()

	enrollSecret := "test-profile-retries-secret"
	err := s.ds.ApplyEnrollSecrets(ctx, nil, []*fleet.EnrollSecret{{Secret: enrollSecret}})
	require.NoError(t, err)

	testProfiles := [][]byte{
		mobileconfigForTest("N1", "I1"),
		mobileconfigForTest("N2", "I2"),
	}
	initialExpectedProfiles := append(testProfiles, setupExpectedFleetdProfile(t, s.server.URL, enrollSecret, nil))

	h, mdmDevice := createHostThenEnrollMDM(s.ds, s.server.URL, t)
	setupPusher(s, t, mdmDevice)

	expectedProfileStatuses := map[string]fleet.MDMDeliveryStatus{
		"I1": fleet.MDMDeliveryVerifying,
		"I2": fleet.MDMDeliveryVerifying,
		mobileconfig.FleetdConfigPayloadIdentifier: fleet.MDMDeliveryVerifying,
	}
	checkProfilesStatus := func(t *testing.T) {
		storedProfs, err := s.ds.GetHostMDMAppleProfiles(ctx, h.UUID)
		require.NoError(t, err)
		require.Len(t, storedProfs, len(expectedProfileStatuses))
		for _, p := range storedProfs {
			want, ok := expectedProfileStatuses[p.Identifier]
			require.True(t, ok, "unexpected profile: %s", p.Identifier)
			require.Equal(t, want, *p.Status, "expected status %s but got %s for profile: %s", want, *p.Status, p.Identifier)
		}
	}

	expectedRetryCounts := map[string]uint{
		"I1": 0,
		"I2": 0,
		mobileconfig.FleetdConfigPayloadIdentifier: 0,
	}
	checkRetryCounts := func(t *testing.T) {
		counts, err := s.ds.GetHostMDMProfilesRetryCounts(ctx, h.UUID)
		require.NoError(t, err)
		require.Len(t, counts, len(expectedRetryCounts))
		for _, c := range counts {
			want, ok := expectedRetryCounts[c.ProfileIdentifier]
			require.True(t, ok, "unexpected profile: %s", c.ProfileIdentifier)
			require.Equal(t, want, c.Retries, "expected retry count %d but got %d for profile: %s", want, c.Retries, c.ProfileIdentifier)
		}
	}

	hostProfsByIdent := map[string]*fleet.HostMacOSProfile{
		"I1": {
			Identifier:  "I1",
			DisplayName: "N1",
			InstallDate: time.Now().Add(15 * time.Minute),
		},
		"I2": {
			Identifier:  "I2",
			DisplayName: "N2",
			InstallDate: time.Now().Add(15 * time.Minute),
		},
		mobileconfig.FleetdConfigPayloadIdentifier: {
			Identifier:  mobileconfig.FleetdConfigPayloadIdentifier,
			DisplayName: "Fleetd configuration",
			InstallDate: time.Now().Add(15 * time.Minute),
		},
	}
	reportHostProfs := func(t *testing.T, identifiers ...string) {
		report := make(map[string]*fleet.HostMacOSProfile, len(hostProfsByIdent))
		for _, ident := range identifiers {
			report[ident] = hostProfsByIdent[ident]
		}
		require.NoError(t, apple_mdm.VerifyHostMDMProfiles(ctx, s.ds, h, report))
	}

	setProfileUpdatedAt := func(t *testing.T, updatedAt time.Time, identifiers ...interface{}) {
		bindVars := strings.TrimSuffix(strings.Repeat("?, ", len(identifiers)), ", ")
		stmt := fmt.Sprintf("UPDATE mdm_apple_configuration_profiles SET updated_at = ? WHERE identifier IN(%s)", bindVars)
		args := append([]interface{}{updatedAt}, identifiers...)
		mysql.ExecAdhocSQL(t, s.ds, func(tx sqlx.ExtContext) error {
			_, err := tx.ExecContext(ctx, stmt, args...)
			return err
		})
	}

	t.Run("retry after verifying", func(t *testing.T) {
		// upload test profiles then simulate expired grace period by setting updated_at timestamp of profiles back by 48 hours
		s.Do("POST", "/api/v1/fleet/mdm/apple/profiles/batch", batchSetMDMAppleProfilesRequest{Profiles: testProfiles}, http.StatusNoContent)
		setProfileUpdatedAt(t, time.Now().Add(-48*time.Hour), "I1", "I2", mobileconfig.FleetdConfigPayloadIdentifier)

		// trigger initial profile sync and confirm that we received all profiles
		s.awaitTriggerProfileSchedule(t)
		installs, removes := checkNextPayloads(t, mdmDevice, false)
		require.ElementsMatch(t, initialExpectedProfiles, installs)
		require.Empty(t, removes)

		checkProfilesStatus(t) // all profiles verifying
		checkRetryCounts(t)    // no retries yet

		// report osquery results with I2 missing and confirm I2 marked as pending and other profiles are marked as verified
		reportHostProfs(t, "I1", mobileconfig.FleetdConfigPayloadIdentifier)
		expectedProfileStatuses["I2"] = fleet.MDMDeliveryPending
		expectedProfileStatuses["I1"] = fleet.MDMDeliveryVerified
		expectedProfileStatuses[mobileconfig.FleetdConfigPayloadIdentifier] = fleet.MDMDeliveryVerified
		checkProfilesStatus(t)
		expectedRetryCounts["I2"] = 1
		checkRetryCounts(t)

		// trigger a profile sync and confirm that the install profile command for I2 was resent
		s.awaitTriggerProfileSchedule(t)
		installs, removes = checkNextPayloads(t, mdmDevice, false)
		require.ElementsMatch(t, [][]byte{initialExpectedProfiles[1]}, installs)
		require.Empty(t, removes)

		// report osquery results with I2 present and confirm that all profiles are verified
		reportHostProfs(t, "I1", "I2", mobileconfig.FleetdConfigPayloadIdentifier)
		expectedProfileStatuses["I2"] = fleet.MDMDeliveryVerified
		checkProfilesStatus(t)
		checkRetryCounts(t) // unchanged

		// trigger a profile sync and confirm that no profiles were sent
		s.awaitTriggerProfileSchedule(t)
		installs, removes = checkNextPayloads(t, mdmDevice, false)
		require.Empty(t, installs)
		require.Empty(t, removes)
	})

	t.Run("retry after verification", func(t *testing.T) {
		// report osquery results with I1 missing and confirm that the I1 marked as pending (initial retry)
		reportHostProfs(t, "I2", mobileconfig.FleetdConfigPayloadIdentifier)
		expectedProfileStatuses["I1"] = fleet.MDMDeliveryPending
		checkProfilesStatus(t)
		expectedRetryCounts["I1"] = 1
		checkRetryCounts(t)

		// trigger a profile sync and confirm that the install profile command for I1 was resent
		s.awaitTriggerProfileSchedule(t)
		installs, removes := checkNextPayloads(t, mdmDevice, false)
		require.ElementsMatch(t, [][]byte{initialExpectedProfiles[0]}, installs)
		require.Empty(t, removes)

		// report osquery results with I1 missing again and confirm that the I1 marked as failed (max retries exceeded)
		reportHostProfs(t, "I2", mobileconfig.FleetdConfigPayloadIdentifier)
		expectedProfileStatuses["I1"] = fleet.MDMDeliveryFailed
		checkProfilesStatus(t)
		checkRetryCounts(t) // unchanged

		// trigger a profile sync and confirm that the install profile command for I1 was not resent
		s.awaitTriggerProfileSchedule(t)
		installs, removes = checkNextPayloads(t, mdmDevice, false)
		require.Empty(t, installs)
		require.Empty(t, removes)
	})

	t.Run("retry after device error", func(t *testing.T) {
		// add another profile and set the updated_at timestamp back by 48 hours
		newProfile := mobileconfigForTest("N3", "I3")
		testProfiles = append(testProfiles, newProfile)
		s.Do("POST", "/api/v1/fleet/mdm/apple/profiles/batch", batchSetMDMAppleProfilesRequest{Profiles: testProfiles}, http.StatusNoContent)
		setProfileUpdatedAt(t, time.Now().Add(-48*time.Hour), "I1", "I2", mobileconfig.FleetdConfigPayloadIdentifier, "I3")

		// trigger a profile sync and confirm that the install profile command for I3 was sent and
		// simulate a device error
		s.awaitTriggerProfileSchedule(t)
		installs, removes := checkNextPayloads(t, mdmDevice, true)
		require.ElementsMatch(t, [][]byte{newProfile}, installs)
		require.Empty(t, removes)
		expectedProfileStatuses["I3"] = fleet.MDMDeliveryPending
		checkProfilesStatus(t)
		expectedRetryCounts["I3"] = 1
		checkRetryCounts(t)

		// trigger a profile sync and confirm that the install profile command for I3 was sent and
		// simulate a device ack
		s.awaitTriggerProfileSchedule(t)
		installs, removes = checkNextPayloads(t, mdmDevice, false)
		require.ElementsMatch(t, [][]byte{newProfile}, installs)
		require.Empty(t, removes)
		expectedProfileStatuses["I3"] = fleet.MDMDeliveryVerifying
		checkProfilesStatus(t)
		checkRetryCounts(t) // unchanged

		// report osquery results with I3 missing and confirm that the I3 marked as failed (max
		// retries exceeded)
		reportHostProfs(t, "I2", mobileconfig.FleetdConfigPayloadIdentifier)
		expectedProfileStatuses["I3"] = fleet.MDMDeliveryFailed
		checkProfilesStatus(t)
		checkRetryCounts(t) // unchanged

		// trigger a profile sync and confirm that the install profile command for I3 was not resent
		s.awaitTriggerProfileSchedule(t)
		installs, removes = checkNextPayloads(t, mdmDevice, false)
		require.Empty(t, installs)
		require.Empty(t, removes)
	})

	t.Run("repeated device error", func(t *testing.T) {
		// add another profile and set the updated_at timestamp back by 48 hours
		newProfile := mobileconfigForTest("N4", "I4")
		testProfiles = append(testProfiles, newProfile)
		s.Do("POST", "/api/v1/fleet/mdm/apple/profiles/batch", batchSetMDMAppleProfilesRequest{Profiles: testProfiles}, http.StatusNoContent)
		setProfileUpdatedAt(t, time.Now().Add(-48*time.Hour), "I1", "I2", mobileconfig.FleetdConfigPayloadIdentifier, "I3", "I4")

		// trigger a profile sync and confirm that the install profile command for I3 was sent and
		// simulate a device error
		s.awaitTriggerProfileSchedule(t)
		installs, removes := checkNextPayloads(t, mdmDevice, true)
		require.ElementsMatch(t, [][]byte{newProfile}, installs)
		require.Empty(t, removes)
		expectedProfileStatuses["I4"] = fleet.MDMDeliveryPending
		checkProfilesStatus(t)
		expectedRetryCounts["I4"] = 1
		checkRetryCounts(t)

		// trigger a profile sync and confirm that the install profile command for I4 was sent and
		// simulate a second device error
		s.awaitTriggerProfileSchedule(t)
		installs, removes = checkNextPayloads(t, mdmDevice, true)
		require.ElementsMatch(t, [][]byte{newProfile}, installs)
		require.Empty(t, removes)
		expectedProfileStatuses["I4"] = fleet.MDMDeliveryFailed
		checkProfilesStatus(t)
		checkRetryCounts(t) // unchanged

		// trigger a profile sync and confirm that the install profile command for I3 was not resent
		s.awaitTriggerProfileSchedule(t)
		installs, removes = checkNextPayloads(t, mdmDevice, false)
		require.Empty(t, installs)
		require.Empty(t, removes)
	})

	t.Run("retry count does not reset", func(t *testing.T) {
		// add another profile and set the updated_at timestamp back by 48 hours
		newProfile := mobileconfigForTest("N5", "I5")
		testProfiles = append(testProfiles, newProfile)
		hostProfsByIdent["I5"] = &fleet.HostMacOSProfile{Identifier: "I5", DisplayName: "N5", InstallDate: time.Now()}
		s.Do("POST", "/api/v1/fleet/mdm/apple/profiles/batch", batchSetMDMAppleProfilesRequest{Profiles: testProfiles}, http.StatusNoContent)
		setProfileUpdatedAt(t, time.Now().Add(-48*time.Hour), "I1", "I2", mobileconfig.FleetdConfigPayloadIdentifier, "I3", "I4", "I5")

		// trigger a profile sync and confirm that the install profile command for I3 was sent and
		// simulate a device error
		s.awaitTriggerProfileSchedule(t)
		installs, removes := checkNextPayloads(t, mdmDevice, true)
		require.ElementsMatch(t, [][]byte{newProfile}, installs)
		require.Empty(t, removes)
		expectedProfileStatuses["I5"] = fleet.MDMDeliveryPending
		checkProfilesStatus(t)
		expectedRetryCounts["I5"] = 1
		checkRetryCounts(t)

		// trigger a profile sync and confirm that the install profile command for I5 was sent and
		// simulate a device ack
		s.awaitTriggerProfileSchedule(t)
		installs, removes = checkNextPayloads(t, mdmDevice, false)
		require.ElementsMatch(t, [][]byte{newProfile}, installs)
		require.Empty(t, removes)
		expectedProfileStatuses["I5"] = fleet.MDMDeliveryVerifying
		checkProfilesStatus(t)
		checkRetryCounts(t) // unchanged

		// report osquery results with I5 found and confirm that the I5 marked as verified
		reportHostProfs(t, "I2", mobileconfig.FleetdConfigPayloadIdentifier, "I5")
		expectedProfileStatuses["I5"] = fleet.MDMDeliveryVerified
		checkProfilesStatus(t)
		checkRetryCounts(t) // unchanged

		// trigger a profile sync and confirm that the install profile command for I5 was not resent
		s.awaitTriggerProfileSchedule(t)
		installs, removes = checkNextPayloads(t, mdmDevice, false)
		require.Empty(t, installs)
		require.Empty(t, removes)

		// report osquery results again, this time I5 is missing and confirm that the I5 marked as
		// failed (max retries exceeded)
		reportHostProfs(t, "I2", mobileconfig.FleetdConfigPayloadIdentifier)
		expectedProfileStatuses["I5"] = fleet.MDMDeliveryFailed
		checkProfilesStatus(t)
		checkRetryCounts(t) // unchanged

		// trigger a profile sync and confirm that the install profile command for I5 was not resent
		s.awaitTriggerProfileSchedule(t)
		installs, removes = checkNextPayloads(t, mdmDevice, false)
		require.Empty(t, installs)
		require.Empty(t, removes)
	})
}

func checkNextPayloads(t *testing.T, mdmDevice *mdmtest.TestAppleMDMClient, forceDeviceErr bool) ([][]byte, []string) {
	var cmd *micromdm.CommandPayload
	var err error
	installs := [][]byte{}
	removes := []string{}

	// on the first run, cmd will be nil and we need to
	// ping the server via idle
	// if after idle or acknowledge cmd is still nil, it
	// means there aren't any commands left to run
	for {
		if cmd == nil {
			cmd, err = mdmDevice.Idle()
		} else {
			if forceDeviceErr {
				cmd, err = mdmDevice.Err(cmd.CommandUUID, []mdm.ErrorChain{})
			} else {
				cmd, err = mdmDevice.Acknowledge(cmd.CommandUUID)
			}
		}
		require.NoError(t, err)

		if cmd == nil {
			break
		}

		switch cmd.Command.RequestType {
		case "InstallProfile":
			installs = append(installs, cmd.Command.InstallProfile.Payload)
		case "RemoveProfile":
			removes = append(removes, cmd.Command.RemoveProfile.Identifier)

		}
	}
	return installs, removes
}

func setupExpectedFleetdProfile(t *testing.T, serverURL string, enrollSecret string, teamID *uint) []byte {
	var b bytes.Buffer
	params := mobileconfig.FleetdProfileOptions{
		EnrollSecret: enrollSecret,
		ServerURL:    serverURL,
		PayloadType:  mobileconfig.FleetdConfigPayloadIdentifier,
	}
	err := mobileconfig.FleetdProfileTemplate.Execute(&b, params)
	require.NoError(t, err)
	return b.Bytes()
}

func setupPusher(s *integrationMDMTestSuite, t *testing.T, mdmDevice *mdmtest.TestAppleMDMClient) {
	origPush := s.pushProvider.PushFunc
	s.pushProvider.PushFunc = func(pushes []*mdm.Push) (map[string]*push.Response, error) {
		require.Len(t, pushes, 1)
		require.Equal(t, pushes[0].PushMagic, "pushmagic"+mdmDevice.SerialNumber)
		res := map[string]*push.Response{
			pushes[0].Token.String(): {
				Id:  uuid.New().String(),
				Err: nil,
			},
		}
		return res, nil
	}
	t.Cleanup(func() { s.pushProvider.PushFunc = origPush })
}

func (s *integrationMDMTestSuite) TestPuppetMatchPreassignProfiles() {
	ctx := context.Background()
	t := s.T()

	// create a host enrolled in fleet
	mdmHost, _ := createHostThenEnrollMDM(s.ds, s.server.URL, t)
	s.runWorker()

	// create a host that's not enrolled into MDM
	nonMDMHost, err := s.ds.NewHost(context.Background(), &fleet.Host{
		OsqueryHostID: ptr.String("not-mdm-enrolled"),
		NodeKey:       ptr.String("not-mdm-enrolled"),
		UUID:          uuid.New().String(),
		Hostname:      fmt.Sprintf("%sfoo.local.not.enrolled", t.Name()),
		Platform:      "darwin",
	})
	require.NoError(t, err)

	// create a setup assistant for no team, for this we need to:
	// 1. mock the ABM API, as it gets called to set the profile
	// 2. run the DEP schedule, as this registers the default profile
	s.mockDEPResponse(http.HandlerFunc(func(w http.ResponseWriter, r *http.Request) {
		w.WriteHeader(http.StatusOK)
		_, _ = w.Write([]byte(`{"auth_session_token": "xyz"}`))
	}))
	s.runDEPSchedule()
	noTeamProf := `{"x": 1}`
	var globalAsstResp createMDMAppleSetupAssistantResponse
	s.DoJSON("POST", "/api/latest/fleet/mdm/apple/enrollment_profile", createMDMAppleSetupAssistantRequest{
		TeamID:            nil,
		Name:              "no-team",
		EnrollmentProfile: json.RawMessage(noTeamProf),
	}, http.StatusOK, &globalAsstResp)

	// preassign an empty profile, fails
	s.Do("POST", "/api/latest/fleet/mdm/apple/profiles/preassign", preassignMDMAppleProfileRequest{MDMApplePreassignProfilePayload: fleet.MDMApplePreassignProfilePayload{ExternalHostIdentifier: "empty", HostUUID: nonMDMHost.UUID, Profile: nil}}, http.StatusUnprocessableEntity)

	// preassign a valid profile to the MDM host
	prof1 := mobileconfigForTest("n1", "i1")
	s.Do("POST", "/api/latest/fleet/mdm/apple/profiles/preassign", preassignMDMAppleProfileRequest{MDMApplePreassignProfilePayload: fleet.MDMApplePreassignProfilePayload{ExternalHostIdentifier: "mdm1", HostUUID: mdmHost.UUID, Profile: prof1}}, http.StatusNoContent)

	// preassign another valid profile to the MDM host
	prof2 := mobileconfigForTest("n2", "i2")
	s.Do("POST", "/api/latest/fleet/mdm/apple/profiles/preassign", preassignMDMAppleProfileRequest{MDMApplePreassignProfilePayload: fleet.MDMApplePreassignProfilePayload{ExternalHostIdentifier: "mdm1", HostUUID: mdmHost.UUID, Profile: prof2, Group: "g1"}}, http.StatusNoContent)

	// preassign a valid profile to the non-MDM host, still works as the host is not validated in this call
	prof3 := mobileconfigForTest("n3", "i3")
	s.Do("POST", "/api/latest/fleet/mdm/apple/profiles/preassign", preassignMDMAppleProfileRequest{MDMApplePreassignProfilePayload: fleet.MDMApplePreassignProfilePayload{ExternalHostIdentifier: "non-mdm", HostUUID: nonMDMHost.UUID, Profile: prof3, Group: "g2"}}, http.StatusNoContent)

	// match with an invalid external host id, succeeds as it is the same as if
	// there was no matching to do (no preassignment was done)
	s.Do("POST", "/api/latest/fleet/mdm/apple/profiles/match", matchMDMApplePreassignmentRequest{ExternalHostIdentifier: "no-such-id"}, http.StatusNoContent)

	// match with the non-mdm host fails
	res := s.Do("POST", "/api/latest/fleet/mdm/apple/profiles/match", matchMDMApplePreassignmentRequest{ExternalHostIdentifier: "non-mdm"}, http.StatusBadRequest)
	errMsg := extractServerErrorText(res.Body)
	require.Contains(t, errMsg, "host is not enrolled in Fleet MDM")

	// match with the mdm host succeeds and creates a team based on the group labels
	s.Do("POST", "/api/latest/fleet/mdm/apple/profiles/match", matchMDMApplePreassignmentRequest{ExternalHostIdentifier: "mdm1"}, http.StatusNoContent)

	// the host is now part of that team
	h, err := s.ds.Host(ctx, mdmHost.ID)
	require.NoError(t, err)
	require.NotNil(t, h.TeamID)
	tm1, err := s.ds.Team(ctx, *h.TeamID)
	require.NoError(t, err)
	require.Equal(t, "g1", tm1.Name)

	// it create activities for the new team, the profiles assigned to it,
	// the host moved to it, and setup assistant
	s.lastActivityOfTypeMatches(
		fleet.ActivityTypeCreatedTeam{}.ActivityName(),
		fmt.Sprintf(`{"team_id": %d, "team_name": %q}`, tm1.ID, tm1.Name),
		0)
	s.lastActivityOfTypeMatches(
		fleet.ActivityTypeEditedMacosProfile{}.ActivityName(),
		fmt.Sprintf(`{"team_id": %d, "team_name": %q}`, tm1.ID, tm1.Name),
		0)
	s.lastActivityOfTypeMatches(
		fleet.ActivityTypeTransferredHostsToTeam{}.ActivityName(),
		fmt.Sprintf(`{"team_id": %d, "team_name": %q, "host_ids": [%d], "host_display_names": [%q]}`,
			tm1.ID, tm1.Name, h.ID, h.DisplayName()),
		0)
	s.lastActivityOfTypeMatches(
		fleet.ActivityTypeChangedMacosSetupAssistant{}.ActivityName(),
		fmt.Sprintf(`{"team_id": %d, "name": %q, "team_name": %q}`,
			tm1.ID, globalAsstResp.Name, tm1.Name),
		0)

	// and the team has the expected profiles
	profs, err := s.ds.ListMDMAppleConfigProfiles(ctx, &tm1.ID)
	require.NoError(t, err)
	require.Len(t, profs, 2)
	// order is guaranteed by profile name
	require.Equal(t, prof1, []byte(profs[0].Mobileconfig))
	require.Equal(t, prof2, []byte(profs[1].Mobileconfig))
	// filevault is enabled by default
	require.True(t, tm1.Config.MDM.EnableDiskEncryption)
	// setup assistant settings are copyied from "no team"
	teamAsst, err := s.ds.GetMDMAppleSetupAssistant(ctx, &tm1.ID)
	require.NoError(t, err)
	require.Equal(t, globalAsstResp.Name, teamAsst.Name)
	require.JSONEq(t, string(globalAsstResp.Profile), string(teamAsst.Profile))

	// create a team and set profiles to it
	tm2, err := s.ds.NewTeam(context.Background(), &fleet.Team{
		Name: "g1 - g4",
	})
	require.NoError(t, err)
	prof4 := mobileconfigForTest("n4", "i4")
	s.Do("POST", "/api/v1/fleet/mdm/apple/profiles/batch", batchSetMDMAppleProfilesRequest{Profiles: [][]byte{
		prof1, prof4,
	}}, http.StatusNoContent, "team_id", fmt.Sprint(tm2.ID))

	// create another team with a superset of profiles
	tm3, err := s.ds.NewTeam(context.Background(), &fleet.Team{
		Name: "team3_" + t.Name(),
	})
	require.NoError(t, err)
	s.Do("POST", "/api/v1/fleet/mdm/apple/profiles/batch", batchSetMDMAppleProfilesRequest{Profiles: [][]byte{
		prof1, prof2, prof4,
	}}, http.StatusNoContent, "team_id", fmt.Sprint(tm3.ID))

	// and yet another team with the same profiles as tm3
	tm4, err := s.ds.NewTeam(context.Background(), &fleet.Team{
		Name: "team4_" + t.Name(),
	})
	require.NoError(t, err)
	s.Do("POST", "/api/v1/fleet/mdm/apple/profiles/batch", batchSetMDMAppleProfilesRequest{Profiles: [][]byte{
		prof1, prof2, prof4,
	}}, http.StatusNoContent, "team_id", fmt.Sprint(tm4.ID))

	// trigger the schedule so profiles are set in their state
	s.awaitTriggerProfileSchedule(t)

	// preassign the MDM host to prof1 and prof4, should match existing team tm2
	//
	// additionally, use external host identifiers with different
	// suffixes to simulate real world distributed scenarios where more
	// than one puppet server might be running at the time.
	s.Do("POST", "/api/latest/fleet/mdm/apple/profiles/preassign", preassignMDMAppleProfileRequest{MDMApplePreassignProfilePayload: fleet.MDMApplePreassignProfilePayload{ExternalHostIdentifier: "6f36ab2c-1a40-429b-9c9d-07c9029f4aa8-puppetcompiler06.test.example.com", HostUUID: mdmHost.UUID, Profile: prof1, Group: "g1"}}, http.StatusNoContent)
	s.Do("POST", "/api/latest/fleet/mdm/apple/profiles/preassign", preassignMDMAppleProfileRequest{MDMApplePreassignProfilePayload: fleet.MDMApplePreassignProfilePayload{ExternalHostIdentifier: "6f36ab2c-1a40-429b-9c9d-07c9029f4aa8-puppetcompiler01.test.example.com", HostUUID: mdmHost.UUID, Profile: prof4, Group: "g4"}}, http.StatusNoContent)

	// match with the mdm host succeeds and assigns it to tm2
	s.Do("POST", "/api/latest/fleet/mdm/apple/profiles/match", matchMDMApplePreassignmentRequest{ExternalHostIdentifier: "6f36ab2c-1a40-429b-9c9d-07c9029f4aa8-puppetcompiler03.test.example.com"}, http.StatusNoContent)

	// the host is now part of that team
	h, err = s.ds.Host(ctx, mdmHost.ID)
	require.NoError(t, err)
	require.NotNil(t, h.TeamID)
	require.Equal(t, tm2.ID, *h.TeamID)

	// the host's profiles are:
	// - the same as the team's and are pending
	// - prof2 + old filevault are pending removal
	// - fleetd config being reinstalled (to update the enroll secret)
	s.awaitTriggerProfileSchedule(t)
	hostProfs, err := s.ds.GetHostMDMAppleProfiles(ctx, mdmHost.UUID)
	require.NoError(t, err)
	require.Len(t, hostProfs, 5)

	sort.Slice(hostProfs, func(i, j int) bool {
		l, r := hostProfs[i], hostProfs[j]
		return l.Name < r.Name
	})
	require.Equal(t, "Disk encryption", hostProfs[0].Name)
	require.NotNil(t, hostProfs[0].Status)
	require.Equal(t, fleet.MDMDeliveryPending, *hostProfs[0].Status)
	require.Equal(t, fleet.MDMOperationTypeRemove, hostProfs[0].OperationType)
	require.Equal(t, "Fleetd configuration", hostProfs[1].Name)
	require.NotNil(t, hostProfs[1].Status)
	require.Equal(t, fleet.MDMDeliveryPending, *hostProfs[1].Status)
	require.Equal(t, fleet.MDMOperationTypeInstall, hostProfs[1].OperationType)
	require.Equal(t, "n1", hostProfs[2].Name)
	require.NotNil(t, hostProfs[2].Status)
	require.Equal(t, fleet.MDMDeliveryPending, *hostProfs[2].Status)
	require.Equal(t, fleet.MDMOperationTypeInstall, hostProfs[2].OperationType)
	require.Equal(t, "n2", hostProfs[3].Name)
	require.NotNil(t, hostProfs[3].Status)
	require.Equal(t, fleet.MDMDeliveryPending, *hostProfs[3].Status)
	require.Equal(t, fleet.MDMOperationTypeRemove, hostProfs[3].OperationType)
	require.Equal(t, "n4", hostProfs[4].Name)
	require.NotNil(t, hostProfs[4].Status)
	require.Equal(t, fleet.MDMDeliveryPending, *hostProfs[4].Status)
	require.Equal(t, fleet.MDMOperationTypeInstall, hostProfs[4].OperationType)

	// create a new mdm host enrolled in fleet
	mdmHost2, _ := createHostThenEnrollMDM(s.ds, s.server.URL, t)
	s.runWorker()
	// make it part of team 2
	s.Do("POST", "/api/v1/fleet/hosts/transfer",
		addHostsToTeamRequest{TeamID: &tm2.ID, HostIDs: []uint{mdmHost2.ID}}, http.StatusOK)

	// simulate having its profiles installed
	mysql.ExecAdhocSQL(t, s.ds, func(q sqlx.ExtContext) error {
		_, err := q.ExecContext(ctx, `UPDATE host_mdm_apple_profiles SET status = ? WHERE host_uuid = ?`, fleet.OSSettingsVerifying, mdmHost2.UUID)
		return err
	})

	// preassign the MDM host using "g1" and "g4", should match existing
	// team tm2, and nothing be done since the host is already in tm2
	s.Do("POST", "/api/latest/fleet/mdm/apple/profiles/preassign", preassignMDMAppleProfileRequest{MDMApplePreassignProfilePayload: fleet.MDMApplePreassignProfilePayload{ExternalHostIdentifier: "mdm2", HostUUID: mdmHost2.UUID, Profile: prof1, Group: "g1"}}, http.StatusNoContent)
	s.Do("POST", "/api/latest/fleet/mdm/apple/profiles/preassign", preassignMDMAppleProfileRequest{MDMApplePreassignProfilePayload: fleet.MDMApplePreassignProfilePayload{ExternalHostIdentifier: "mdm2", HostUUID: mdmHost2.UUID, Profile: prof4, Group: "g4"}}, http.StatusNoContent)
	s.Do("POST", "/api/latest/fleet/mdm/apple/profiles/match", matchMDMApplePreassignmentRequest{ExternalHostIdentifier: "mdm2"}, http.StatusNoContent)

	// the host is still part of tm2
	h, err = s.ds.Host(ctx, mdmHost2.ID)
	require.NoError(t, err)
	require.NotNil(t, h.TeamID)
	require.Equal(t, tm2.ID, *h.TeamID)

	// and its profiles have been left untouched
	s.awaitTriggerProfileSchedule(t)
	hostProfs, err = s.ds.GetHostMDMAppleProfiles(ctx, mdmHost2.UUID)
	require.NoError(t, err)
	require.Len(t, hostProfs, 3)

	sort.Slice(hostProfs, func(i, j int) bool {
		l, r := hostProfs[i], hostProfs[j]
		return l.Name < r.Name
	})
	require.Equal(t, "Fleetd configuration", hostProfs[0].Name)
	require.NotNil(t, hostProfs[0].Status)
	require.Equal(t, fleet.MDMDeliveryVerifying, *hostProfs[0].Status)
	require.Equal(t, "n1", hostProfs[1].Name)
	require.NotNil(t, hostProfs[1].Status)
	require.Equal(t, fleet.MDMDeliveryVerifying, *hostProfs[1].Status)
	require.Equal(t, "n4", hostProfs[2].Name)
	require.NotNil(t, hostProfs[2].Status)
	require.Equal(t, fleet.MDMDeliveryVerifying, *hostProfs[2].Status)
}

// while s.TestPuppetMatchPreassignProfiles focuses on many edge cases/extra
// checks around profile assignment, this test is mainly focused on
// simulating a few puppet runs in scenarios we want to support, and ensuring that:
//
// - different hosts end up in the right teams
// - teams get edited as expected
// - commands to add/remove profiles are issued adequately
func (s *integrationMDMTestSuite) TestPuppetRun() {
	t := s.T()
	ctx := context.Background()

	// define a few profiles
	prof1, prof2, prof3, prof4 := mobileconfigForTest("n1", "i1"),
		mobileconfigForTest("n2", "i2"),
		mobileconfigForTest("n3", "i3"),
		mobileconfigForTest("n4", "i4")

	// create three hosts
	host1, _ := createHostThenEnrollMDM(s.ds, s.server.URL, t)
	host2, _ := createHostThenEnrollMDM(s.ds, s.server.URL, t)
	host3, _ := createHostThenEnrollMDM(s.ds, s.server.URL, t)
	s.runWorker()

	// preassignAndMatch simulates the puppet module doing all the
	// preassign/match calls for a given set of profiles.
	preassignAndMatch := func(profs []fleet.MDMApplePreassignProfilePayload) {
		require.NotEmpty(t, profs)
		for _, prof := range profs {
			s.Do(
				"POST",
				"/api/latest/fleet/mdm/apple/profiles/preassign",
				preassignMDMAppleProfileRequest{MDMApplePreassignProfilePayload: prof},
				http.StatusNoContent,
			)
		}
		s.Do(
			"POST",
			"/api/latest/fleet/mdm/apple/profiles/match",
			matchMDMApplePreassignmentRequest{ExternalHostIdentifier: profs[0].ExternalHostIdentifier},
			http.StatusNoContent,
		)
	}

	// node default {
	//   fleetdm::profile { 'n1':
	//     template => template('n1.mobileconfig.erb'),
	//     group    => 'base',
	//   }
	//
	//   fleetdm::profile { 'n2':
	//     template => template('n2.mobileconfig.erb'),
	//     group    => 'workstations',
	//   }
	//
	//   fleetdm::profile { 'n3':
	//     template => template('n3.mobileconfig.erb'),
	//     group    => 'workstations',
	//   }
	//
	//   if $facts['system_profiler']['hardware_uuid'] == 'host_2_uuid' {
	//       fleetdm::profile { 'n4':
	//         template => template('fleetdm/n4.mobileconfig.erb'),
	//         group    => 'kiosks',
	//       }
	//   }
	puppetRun := func(host *fleet.Host) {
		payload := []fleet.MDMApplePreassignProfilePayload{
			{
				ExternalHostIdentifier: host.Hostname,
				HostUUID:               host.UUID,
				Profile:                prof1,
				Group:                  "base",
			},
			{
				ExternalHostIdentifier: host.Hostname,
				HostUUID:               host.UUID,
				Profile:                prof2,
				Group:                  "workstations",
			},
			{
				ExternalHostIdentifier: host.Hostname,
				HostUUID:               host.UUID,
				Profile:                prof3,
				Group:                  "workstations",
			},
		}

		if host.UUID == host2.UUID {
			payload = append(payload, fleet.MDMApplePreassignProfilePayload{
				ExternalHostIdentifier: host.Hostname,
				HostUUID:               host.UUID,
				Profile:                prof4,
				Group:                  "kiosks",
			})
		}

		preassignAndMatch(payload)
	}

	// host1 checks in
	puppetRun(host1)

	// the host now belongs to a team
	h1, err := s.ds.Host(ctx, host1.ID)
	require.NoError(t, err)
	require.NotNil(t, h1.TeamID)

	// the team has the right name
	tm1, err := s.ds.Team(ctx, *h1.TeamID)
	require.NoError(t, err)
	require.Equal(t, "base - workstations", tm1.Name)
	// and the right profiles
	profs, err := s.ds.ListMDMAppleConfigProfiles(ctx, &tm1.ID)
	require.NoError(t, err)
	require.Len(t, profs, 3)
	require.Equal(t, prof1, []byte(profs[0].Mobileconfig))
	require.Equal(t, prof2, []byte(profs[1].Mobileconfig))
	require.Equal(t, prof3, []byte(profs[2].Mobileconfig))
	require.True(t, tm1.Config.MDM.EnableDiskEncryption)

	// host2 checks in
	puppetRun(host2)
	// a new team is created
	h2, err := s.ds.Host(ctx, host2.ID)
	require.NoError(t, err)
	require.NotNil(t, h2.TeamID)

	// the team has the right name
	tm2, err := s.ds.Team(ctx, *h2.TeamID)
	require.NoError(t, err)
	require.Equal(t, "base - kiosks - workstations", tm2.Name)
	// and the right profiles
	profs, err = s.ds.ListMDMAppleConfigProfiles(ctx, &tm2.ID)
	require.NoError(t, err)
	require.Len(t, profs, 4)
	require.Equal(t, prof1, []byte(profs[0].Mobileconfig))
	require.Equal(t, prof2, []byte(profs[1].Mobileconfig))
	require.Equal(t, prof3, []byte(profs[2].Mobileconfig))
	require.Equal(t, prof4, []byte(profs[3].Mobileconfig))
	require.True(t, tm2.Config.MDM.EnableDiskEncryption)

	// host3 checks in
	puppetRun(host3)
	// it belongs to the same team as host1
	h3, err := s.ds.Host(ctx, host3.ID)
	require.NoError(t, err)
	require.Equal(t, h1.TeamID, h3.TeamID)

	// prof2 is edited
	oldProf2 := prof2
	prof2 = mobileconfigForTest("n2", "i2-v2")
	// host3 checks in again
	puppetRun(host3)
	// still belongs to the same team
	h3, err = s.ds.Host(ctx, host3.ID)
	require.NoError(t, err)
	require.Equal(t, tm1.ID, *h3.TeamID)

	// but the team has prof2 updated
	profs, err = s.ds.ListMDMAppleConfigProfiles(ctx, &tm1.ID)
	require.NoError(t, err)
	require.Len(t, profs, 3)
	require.Equal(t, prof1, []byte(profs[0].Mobileconfig))
	require.Equal(t, prof2, []byte(profs[1].Mobileconfig))
	require.Equal(t, prof3, []byte(profs[2].Mobileconfig))
	require.NotEqual(t, oldProf2, []byte(profs[1].Mobileconfig))
	require.True(t, tm1.Config.MDM.EnableDiskEncryption)

	// host2 checks in, still belongs to the same team
	puppetRun(host2)
	h2, err = s.ds.Host(ctx, host2.ID)
	require.NoError(t, err)
	require.Equal(t, tm2.ID, *h2.TeamID)

	// but the team has prof2 updated as well
	profs, err = s.ds.ListMDMAppleConfigProfiles(ctx, &tm2.ID)
	require.NoError(t, err)
	require.Len(t, profs, 4)
	require.Equal(t, prof1, []byte(profs[0].Mobileconfig))
	require.Equal(t, prof2, []byte(profs[1].Mobileconfig))
	require.Equal(t, prof3, []byte(profs[2].Mobileconfig))
	require.Equal(t, prof4, []byte(profs[3].Mobileconfig))
	require.NotEqual(t, oldProf2, []byte(profs[1].Mobileconfig))
	require.True(t, tm1.Config.MDM.EnableDiskEncryption)

	// the puppet manifest is changed, and prof3 is removed
	// node default {
	//   fleetdm::profile { 'n1':
	//     template => template('n1.mobileconfig.erb'),
	//     group    => 'base',
	//   }
	//
	//   fleetdm::profile { 'n2':
	//     template => template('n2.mobileconfig.erb'),
	//     group    => 'workstations',
	//   }
	//
	//   if $facts['system_profiler']['hardware_uuid'] == 'host_2_uuid' {
	//       fleetdm::profile { 'n4':
	//         template => template('fleetdm/n4.mobileconfig.erb'),
	//         group    => 'kiosks',
	//       }
	//   }
	puppetRun = func(host *fleet.Host) {
		payload := []fleet.MDMApplePreassignProfilePayload{
			{
				ExternalHostIdentifier: host.Hostname,
				HostUUID:               host.UUID,
				Profile:                prof1,
				Group:                  "base",
			},
			{
				ExternalHostIdentifier: host.Hostname,
				HostUUID:               host.UUID,
				Profile:                prof2,
				Group:                  "workstations",
			},
		}

		if host.UUID == host2.UUID {
			payload = append(payload, fleet.MDMApplePreassignProfilePayload{
				ExternalHostIdentifier: host.Hostname,
				HostUUID:               host.UUID,
				Profile:                prof4,
				Group:                  "kiosks",
			})
		}

		preassignAndMatch(payload)
	}

	// host1 checks in again
	puppetRun(host1)
	// still belongs to the same team
	h1, err = s.ds.Host(ctx, host1.ID)
	require.NoError(t, err)
	require.Equal(t, tm1.ID, *h1.TeamID)

	// but the team doesn't have prof3 anymore
	profs, err = s.ds.ListMDMAppleConfigProfiles(ctx, &tm1.ID)
	require.NoError(t, err)
	require.Len(t, profs, 2)
	require.Equal(t, prof1, []byte(profs[0].Mobileconfig))
	require.Equal(t, prof2, []byte(profs[1].Mobileconfig))
	require.True(t, tm1.Config.MDM.EnableDiskEncryption)

	// same for host2
	puppetRun(host2)
	h2, err = s.ds.Host(ctx, host2.ID)
	require.NoError(t, err)
	require.Equal(t, tm2.ID, *h2.TeamID)
	profs, err = s.ds.ListMDMAppleConfigProfiles(ctx, &tm2.ID)
	require.NoError(t, err)
	require.Len(t, profs, 3)
	require.Equal(t, prof1, []byte(profs[0].Mobileconfig))
	require.Equal(t, prof2, []byte(profs[1].Mobileconfig))
	require.Equal(t, prof4, []byte(profs[2].Mobileconfig))
	require.True(t, tm1.Config.MDM.EnableDiskEncryption)

	// The puppet manifest is drastically updated, this time to use exclusions on host3:
	//
	// node default {
	//   fleetdm::profile { 'n1':
	//     template => template('n1.mobileconfig.erb'),
	//     group    => 'base',
	//   }
	//
	//   fleetdm::profile { 'n2':
	//     template => template('n2.mobileconfig.erb'),
	//     group    => 'workstations',
	//   }
	//
	//   if $facts['system_profiler']['hardware_uuid'] == 'host_3_uuid' {
	//       fleetdm::profile { 'n3':
	//         template => template('fleetdm/n3.mobileconfig.erb'),
	//         group    => 'no-nudge',
	//       }
	//   } else {
	//       fleetdm::profile { 'n3':
	//         ensure => absent,
	//         template => template('fleetdm/n3.mobileconfig.erb'),
	//         group    => 'workstations',
	//       }
	//   }
	// }
	puppetRun = func(host *fleet.Host) {
		manifest := []fleet.MDMApplePreassignProfilePayload{
			{
				ExternalHostIdentifier: host.Hostname,
				HostUUID:               host.UUID,
				Profile:                prof1,
				Group:                  "base",
			},
			{
				ExternalHostIdentifier: host.Hostname,
				HostUUID:               host.UUID,
				Profile:                prof2,
				Group:                  "workstations",
			},
		}

		if host.UUID == host3.UUID {
			manifest = append(manifest, fleet.MDMApplePreassignProfilePayload{
				ExternalHostIdentifier: host.Hostname,
				HostUUID:               host.UUID,
				Profile:                prof3,
				Group:                  "no-nudge",
				Exclude:                true,
			})
		} else {
			manifest = append(manifest, fleet.MDMApplePreassignProfilePayload{
				ExternalHostIdentifier: host.Hostname,
				HostUUID:               host.UUID,
				Profile:                prof3,
				Group:                  "workstations",
			})
		}

		preassignAndMatch(manifest)
	}

	// host1 checks in
	puppetRun(host1)

	// the host belongs to the same team
	h1, err = s.ds.Host(ctx, host1.ID)
	require.NoError(t, err)
	require.Equal(t, tm1.ID, *h1.TeamID)

	// the team has the right profiles
	profs, err = s.ds.ListMDMAppleConfigProfiles(ctx, &tm1.ID)
	require.NoError(t, err)
	require.Len(t, profs, 3)
	require.Equal(t, prof1, []byte(profs[0].Mobileconfig))
	require.Equal(t, prof2, []byte(profs[1].Mobileconfig))
	require.Equal(t, prof3, []byte(profs[2].Mobileconfig))
	require.True(t, tm1.Config.MDM.EnableDiskEncryption)

	// host2 checks in
	puppetRun(host2)
	// it is assigned to tm1
	h2, err = s.ds.Host(ctx, host2.ID)
	require.NoError(t, err)
	require.Equal(t, tm1.ID, *h2.TeamID)

	// host3 checks in
	puppetRun(host3)

	// it is assigned to a new team
	h3, err = s.ds.Host(ctx, host3.ID)
	require.NoError(t, err)
	require.NotNil(t, h3.TeamID)
	require.NotEqual(t, tm1.ID, *h3.TeamID)
	require.NotEqual(t, tm2.ID, *h3.TeamID)

	// a new team is created
	tm3, err := s.ds.Team(ctx, *h3.TeamID)
	require.NoError(t, err)
	require.Equal(t, "base - no-nudge - workstations", tm3.Name)
	// and the right profiles
	profs, err = s.ds.ListMDMAppleConfigProfiles(ctx, &tm3.ID)
	require.NoError(t, err)
	require.Len(t, profs, 2)
	require.Equal(t, prof1, []byte(profs[0].Mobileconfig))
	require.Equal(t, prof2, []byte(profs[1].Mobileconfig))
	require.True(t, tm3.Config.MDM.EnableDiskEncryption)
}

func createHostThenEnrollMDM(ds fleet.Datastore, fleetServerURL string, t *testing.T) (*fleet.Host, *mdmtest.TestAppleMDMClient) {
	desktopToken := uuid.New().String()
	mdmDevice := mdmtest.NewTestMDMClientAppleDesktopManual(fleetServerURL, desktopToken)
	fleetHost, err := ds.NewHost(context.Background(), &fleet.Host{
		DetailUpdatedAt: time.Now(),
		LabelUpdatedAt:  time.Now(),
		PolicyUpdatedAt: time.Now(),
		SeenTime:        time.Now().Add(-1 * time.Minute),
		OsqueryHostID:   ptr.String(t.Name() + uuid.New().String()),
		NodeKey:         ptr.String(t.Name() + uuid.New().String()),
		Hostname:        fmt.Sprintf("%sfoo.local", t.Name()),
		Platform:        "darwin",

		UUID:           mdmDevice.UUID,
		HardwareSerial: mdmDevice.SerialNumber,
	})
	require.NoError(t, err)

	err = ds.SetOrUpdateDeviceAuthToken(context.Background(), fleetHost.ID, desktopToken)
	require.NoError(t, err)

	err = mdmDevice.Enroll()
	require.NoError(t, err)

	return fleetHost, mdmDevice
}

func createWindowsHostThenEnrollMDM(ds fleet.Datastore, fleetServerURL string, t *testing.T) (*fleet.Host, *mdmtest.TestWindowsMDMClient) {
	host := createOrbitEnrolledHost(t, "windows", "h1", ds)
	mdmDevice := mdmtest.NewTestMDMClientWindowsProgramatic(fleetServerURL, *host.OrbitNodeKey)
	err := mdmDevice.Enroll()
	require.NoError(t, err)
	err = ds.UpdateMDMWindowsEnrollmentsHostUUID(context.Background(), host.UUID, mdmDevice.DeviceID)
	require.NoError(t, err)
	return host, mdmDevice
}

func (s *integrationMDMTestSuite) TestDEPProfileAssignment() {
	t := s.T()

	ctx := context.Background()
	devices := []godep.Device{
		{SerialNumber: uuid.New().String(), Model: "MacBook Pro", OS: "osx", OpType: "added"},
		{SerialNumber: uuid.New().String(), Model: "MacBook Mini", OS: "osx", OpType: "added"},
		{SerialNumber: uuid.New().String(), Model: "MacBook Mini", OS: "osx", OpType: ""},
		{SerialNumber: uuid.New().String(), Model: "MacBook Mini", OS: "osx", OpType: "modified"},
	}

	type profileAssignmentReq struct {
		ProfileUUID string   `json:"profile_uuid"`
		Devices     []string `json:"devices"`
	}
	profileAssignmentReqs := []profileAssignmentReq{}

	// add global profiles
	globalProfile := mobileconfigForTest("N1", "I1")
	s.Do("POST", "/api/v1/fleet/mdm/apple/profiles/batch", batchSetMDMAppleProfilesRequest{Profiles: [][]byte{globalProfile}}, http.StatusNoContent)

	checkPostEnrollmentCommands := func(mdmDevice *mdmtest.TestAppleMDMClient, shouldReceive bool) {
		// run the worker to process the DEP enroll request
		s.runWorker()
		// run the worker to assign configuration profiles
		s.awaitTriggerProfileSchedule(t)

		var fleetdCmd, installProfileCmd *micromdm.CommandPayload
		cmd, err := mdmDevice.Idle()
		require.NoError(t, err)
		for cmd != nil {
			if cmd.Command.RequestType == "InstallEnterpriseApplication" &&
				cmd.Command.InstallEnterpriseApplication.ManifestURL != nil &&
				strings.Contains(*cmd.Command.InstallEnterpriseApplication.ManifestURL, apple_mdm.FleetdPublicManifestURL) {
				fleetdCmd = cmd
			} else if cmd.Command.RequestType == "InstallProfile" {
				installProfileCmd = cmd
			}
			cmd, err = mdmDevice.Acknowledge(cmd.CommandUUID)
			require.NoError(t, err)
		}

		if shouldReceive {
			// received request to install fleetd
			require.NotNil(t, fleetdCmd, "host didn't get a command to install fleetd")
			require.NotNil(t, fleetdCmd.Command, "host didn't get a command to install fleetd")

			// received request to install the global configuration profile
			require.NotNil(t, installProfileCmd, "host didn't get a command to install profiles")
			require.NotNil(t, installProfileCmd.Command, "host didn't get a command to install profiles")
		} else {
			require.Nil(t, fleetdCmd, "host got a command to install fleetd")
			require.Nil(t, installProfileCmd, "host got a command to install profiles")
		}
	}

	s.mockDEPResponse(http.HandlerFunc(func(w http.ResponseWriter, r *http.Request) {
		w.WriteHeader(http.StatusOK)
		encoder := json.NewEncoder(w)
		switch r.URL.Path {
		case "/session":
			err := encoder.Encode(map[string]string{"auth_session_token": "xyz"})
			require.NoError(t, err)
		case "/profile":
			err := encoder.Encode(godep.ProfileResponse{ProfileUUID: uuid.New().String()})
			require.NoError(t, err)
		case "/server/devices":
			// This endpoint  is used to get an initial list of
			// devices, return a single device
			err := encoder.Encode(godep.DeviceResponse{Devices: devices[:1]})
			require.NoError(t, err)
		case "/devices/sync":
			// This endpoint is polled over time to sync devices from
			// ABM, send a repeated serial and a new one
			err := encoder.Encode(godep.DeviceResponse{Devices: devices, Cursor: "foo"})
			require.NoError(t, err)
		case "/profile/devices":
			b, err := io.ReadAll(r.Body)
			require.NoError(t, err)
			var prof profileAssignmentReq
			require.NoError(t, json.Unmarshal(b, &prof))
			profileAssignmentReqs = append(profileAssignmentReqs, prof)
			_, _ = w.Write([]byte(`{}`))
		default:
			_, _ = w.Write([]byte(`{}`))
		}
	}))

	// query all hosts
	listHostsRes := listHostsResponse{}
	s.DoJSON("GET", "/api/latest/fleet/hosts", nil, http.StatusOK, &listHostsRes)
	require.Empty(t, listHostsRes.Hosts)

	// trigger a profile sync
	s.runDEPSchedule()

	// all hosts should be returned from the hosts endpoint
	listHostsRes = listHostsResponse{}
	s.DoJSON("GET", "/api/latest/fleet/hosts", nil, http.StatusOK, &listHostsRes)
	require.Len(t, listHostsRes.Hosts, len(devices))
	var wantSerials []string
	var gotSerials []string
	for i, device := range devices {
		wantSerials = append(wantSerials, device.SerialNumber)
		gotSerials = append(gotSerials, listHostsRes.Hosts[i].HardwareSerial)
		// entries for all hosts should be created in the host_dep_assignments table
		_, err := s.ds.GetHostDEPAssignment(ctx, listHostsRes.Hosts[i].ID)
		require.NoError(t, err)
	}
	require.ElementsMatch(t, wantSerials, gotSerials)
	// called two times:
	// - one when we get the initial list of devices (/server/devices)
	// - one when we do the device sync (/device/sync)
	require.Len(t, profileAssignmentReqs, 2)
	require.Len(t, profileAssignmentReqs[0].Devices, 1)
	require.Len(t, profileAssignmentReqs[1].Devices, len(devices))

	// create a new host
	nonDEPHost := createHostAndDeviceToken(t, s.ds, "not-dep")
	listHostsRes = listHostsResponse{}
	s.DoJSON("GET", "/api/latest/fleet/hosts", nil, http.StatusOK, &listHostsRes)
	require.Len(t, listHostsRes.Hosts, len(devices)+1)

	// filtering by MDM status works
	listHostsRes = listHostsResponse{}
	s.DoJSON("GET", "/api/latest/fleet/hosts?mdm_enrollment_status=pending", nil, http.StatusOK, &listHostsRes)
	require.Len(t, listHostsRes.Hosts, len(devices))

	s.pushProvider.PushFunc = func(pushes []*mdm.Push) (map[string]*push.Response, error) {
		return map[string]*push.Response{}, nil
	}

	// Enroll one of the hosts
	depURLToken := loadEnrollmentProfileDEPToken(t, s.ds)
	mdmDevice := mdmtest.NewTestMDMClientAppleDEP(s.server.URL, depURLToken)
	mdmDevice.SerialNumber = devices[0].SerialNumber
	err := mdmDevice.Enroll()
	require.NoError(t, err)

	// make sure the host gets post enrollment requests
	checkPostEnrollmentCommands(mdmDevice, true)

	// only one shows up as pending
	listHostsRes = listHostsResponse{}
	s.DoJSON("GET", "/api/latest/fleet/hosts?mdm_enrollment_status=pending", nil, http.StatusOK, &listHostsRes)
	require.Len(t, listHostsRes.Hosts, len(devices)-1)

	activities := listActivitiesResponse{}
	s.DoJSON("GET", "/api/latest/fleet/activities", nil, http.StatusOK, &activities, "order_key", "created_at")
	found := false
	for _, activity := range activities.Activities {
		if activity.Type == "mdm_enrolled" &&
			strings.Contains(string(*activity.Details), devices[0].SerialNumber) {
			found = true
			require.Nil(t, activity.ActorID)
			require.Nil(t, activity.ActorFullName)
			require.JSONEq(
				t,
				fmt.Sprintf(
					`{"host_serial": "%s", "host_display_name": "%s (%s)", "installed_from_dep": true, "mdm_platform": "apple"}`,
					devices[0].SerialNumber, devices[0].Model, devices[0].SerialNumber,
				),
				string(*activity.Details),
			)
		}
	}
	require.True(t, found)

	// add devices[1].SerialNumber to a team
	teamName := t.Name() + "team1"
	team := &fleet.Team{
		Name:        teamName,
		Description: "desc team1",
	}
	var createTeamResp teamResponse
	s.DoJSON("POST", "/api/latest/fleet/teams", team, http.StatusOK, &createTeamResp)
	require.NotZero(t, createTeamResp.Team.ID)
	team = createTeamResp.Team
	for _, h := range listHostsRes.Hosts {
		if h.HardwareSerial == devices[1].SerialNumber {
			err = s.ds.AddHostsToTeam(ctx, &team.ID, []uint{h.ID})
			require.NoError(t, err)
		}
	}

	// modify the response and trigger another sync to include:
	//
	// 1. A repeated device with "added"
	// 2. A repeated device with "modified"
	// 3. A device with "deleted"
	// 4. A new device
	deletedSerial := devices[2].SerialNumber
	addedSerial := uuid.New().String()
	devices = []godep.Device{
		{SerialNumber: devices[0].SerialNumber, Model: "MacBook Pro", OS: "osx", OpType: "added"},
		{SerialNumber: devices[1].SerialNumber, Model: "MacBook Mini", OS: "osx", OpType: "modified"},
		{SerialNumber: deletedSerial, Model: "MacBook Mini", OS: "osx", OpType: "deleted"},
		{SerialNumber: addedSerial, Model: "MacBook Mini", OS: "osx", OpType: "added"},
	}
	profileAssignmentReqs = []profileAssignmentReq{}
	s.runDEPSchedule()

	// all hosts should be returned from the hosts endpoint
	listHostsRes = listHostsResponse{}
	s.DoJSON("GET", "/api/latest/fleet/hosts", nil, http.StatusOK, &listHostsRes)
	// all previous devices + the manually added host + the new `addedSerial`
	wantSerials = append(wantSerials, devices[3].SerialNumber, nonDEPHost.HardwareSerial)
	require.Len(t, listHostsRes.Hosts, len(wantSerials))
	gotSerials = []string{}
	var deletedHostID uint
	var addedHostID uint
	var mdmDeviceID uint
	for _, device := range listHostsRes.Hosts {
		gotSerials = append(gotSerials, device.HardwareSerial)
		switch device.HardwareSerial {
		case deletedSerial:
			deletedHostID = device.ID
		case addedSerial:
			addedHostID = device.ID
		case mdmDevice.SerialNumber:
			mdmDeviceID = device.ID
		}
	}
	require.ElementsMatch(t, wantSerials, gotSerials)
	require.Len(t, profileAssignmentReqs, 3)

	// first request to get a list of profiles
	// TODO: seems like we're doing this request on each loop?
	require.Len(t, profileAssignmentReqs[0].Devices, 1)
	require.Equal(t, devices[0].SerialNumber, profileAssignmentReqs[0].Devices[0])

	// profileAssignmentReqs[1] and [2] can be in any order
	ix2Devices, ix1Device := 1, 2
	if len(profileAssignmentReqs[1].Devices) == 1 {
		ix2Devices, ix1Device = ix1Device, ix2Devices
	}

	// - existing device with "added"
	// - new device with "added"
	require.Len(t, profileAssignmentReqs[ix2Devices].Devices, 2, "%#+v", profileAssignmentReqs)
	require.Equal(t, devices[0].SerialNumber, profileAssignmentReqs[ix2Devices].Devices[0])
	require.Equal(t, addedSerial, profileAssignmentReqs[ix2Devices].Devices[1])

	// - existing device with "modified" and a different team (thus different profile request)
	require.Len(t, profileAssignmentReqs[ix1Device].Devices, 1)
	require.Equal(t, devices[1].SerialNumber, profileAssignmentReqs[ix1Device].Devices[0])

	// entries for all hosts except for the one with OpType = "deleted"
	assignment, err := s.ds.GetHostDEPAssignment(ctx, deletedHostID)
	require.NoError(t, err)
	require.NotZero(t, assignment.DeletedAt)

	_, err = s.ds.GetHostDEPAssignment(ctx, addedHostID)
	require.NoError(t, err)

	// send a TokenUpdate command, it shouldn't re-send the post-enrollment commands
	err = mdmDevice.TokenUpdate()
	require.NoError(t, err)
	checkPostEnrollmentCommands(mdmDevice, false)

	// enroll the device again, it should get the post-enrollment commands
	err = mdmDevice.Enroll()
	require.NoError(t, err)
	checkPostEnrollmentCommands(mdmDevice, true)

	// delete the device from Fleet
	var delResp deleteHostResponse
	s.DoJSON("DELETE", fmt.Sprintf("/api/latest/fleet/hosts/%d", mdmDeviceID), nil, http.StatusOK, &delResp)

	// the device comes back as pending
	listHostsRes = listHostsResponse{}
	s.DoJSON("GET", fmt.Sprintf("/api/latest/fleet/hosts?query=%s", mdmDevice.UUID), nil, http.StatusOK, &listHostsRes)
	require.Len(t, listHostsRes.Hosts, 1)
	require.Equal(t, mdmDevice.SerialNumber, listHostsRes.Hosts[0].HardwareSerial)

	// we assign a DEP profile to the device
	profileAssignmentReqs = []profileAssignmentReq{}
	s.runWorker()
	require.Equal(t, mdmDevice.SerialNumber, profileAssignmentReqs[0].Devices[0])

	// it should get the post-enrollment commands
	require.NoError(t, mdmDevice.Enroll())
	checkPostEnrollmentCommands(mdmDevice, true)

	// delete all MDM info
	mysql.ExecAdhocSQL(t, s.ds, func(q sqlx.ExtContext) error {
		_, err := q.ExecContext(ctx, `DELETE FROM host_mdm WHERE host_id = ?`, listHostsRes.Hosts[0].ID)
		return err
	})

	// it should still get the post-enrollment commands
	require.NoError(t, mdmDevice.Enroll())
	checkPostEnrollmentCommands(mdmDevice, true)

	// enroll a host into Fleet
	eHost, err := s.ds.NewHost(context.Background(), &fleet.Host{
		ID:             1,
		OsqueryHostID:  ptr.String("Desktop-ABCQWE"),
		NodeKey:        ptr.String("Desktop-ABCQWE"),
		UUID:           uuid.New().String(),
		Hostname:       fmt.Sprintf("%sfoo.local", s.T().Name()),
		Platform:       "darwin",
		HardwareSerial: uuid.New().String(),
	})
	require.NoError(t, err)

	// on team transfer, we don't assign a DEP profile to the device
	s.Do("POST", "/api/v1/fleet/hosts/transfer",
		addHostsToTeamRequest{TeamID: &team.ID, HostIDs: []uint{eHost.ID}}, http.StatusOK)
	profileAssignmentReqs = []profileAssignmentReq{}
	s.runWorker()
	require.Empty(t, profileAssignmentReqs)

	// assign the host in ABM
	devices = []godep.Device{
		{SerialNumber: eHost.HardwareSerial, Model: "MacBook Pro", OS: "osx", OpType: "modified"},
	}
	profileAssignmentReqs = []profileAssignmentReq{}
	s.runDEPSchedule()
	require.NotEmpty(t, profileAssignmentReqs)
	require.Equal(t, eHost.HardwareSerial, profileAssignmentReqs[0].Devices[0])

	// transfer to "no team", we assign a DEP profile to the device
	profileAssignmentReqs = []profileAssignmentReq{}
	s.Do("POST", "/api/v1/fleet/hosts/transfer",
		addHostsToTeamRequest{TeamID: nil, HostIDs: []uint{eHost.ID}}, http.StatusOK)
	s.runWorker()
	require.NotEmpty(t, profileAssignmentReqs)
	require.Equal(t, eHost.HardwareSerial, profileAssignmentReqs[0].Devices[0])

	// transfer to the team back again, we assign a DEP profile to the device again
	s.Do("POST", "/api/v1/fleet/hosts/transfer",
		addHostsToTeamRequest{TeamID: &team.ID, HostIDs: []uint{eHost.ID}}, http.StatusOK)
	profileAssignmentReqs = []profileAssignmentReq{}
	s.runWorker()
	require.NotEmpty(t, profileAssignmentReqs)
	require.Equal(t, eHost.HardwareSerial, profileAssignmentReqs[0].Devices[0])
}

func loadEnrollmentProfileDEPToken(t *testing.T, ds *mysql.Datastore) string {
	var token string
	mysql.ExecAdhocSQL(t, ds, func(q sqlx.ExtContext) error {
		return sqlx.GetContext(context.Background(), q, &token,
			`SELECT token FROM mdm_apple_enrollment_profiles`)
	})
	return token
}

func (s *integrationMDMTestSuite) TestDeviceMDMManualEnroll() {
	t := s.T()

	token := "token_test_manual_enroll"
	createHostAndDeviceToken(t, s.ds, token)

	// invalid token fails
	s.DoRaw("GET", "/api/latest/fleet/device/invalid_token/mdm/apple/manual_enrollment_profile", nil, http.StatusUnauthorized)

	// valid token downloads the profile
	s.downloadAndVerifyEnrollmentProfile("/api/latest/fleet/device/" + token + "/mdm/apple/manual_enrollment_profile")
}

func (s *integrationMDMTestSuite) TestAppleMDMDeviceEnrollment() {
	t := s.T()

	// Enroll two devices into MDM
	mdmEnrollInfo := mdmtest.AppleEnrollInfo{
		SCEPChallenge: s.fleetCfg.MDM.AppleSCEPChallenge,
		SCEPURL:       s.server.URL + apple_mdm.SCEPPath,
		MDMURL:        s.server.URL + apple_mdm.MDMPath,
	}
	mdmDeviceA := mdmtest.NewTestMDMClientAppleDirect(mdmEnrollInfo)
	err := mdmDeviceA.Enroll()
	require.NoError(t, err)
	mdmDeviceB := mdmtest.NewTestMDMClientAppleDirect(mdmEnrollInfo)
	err = mdmDeviceB.Enroll()
	require.NoError(t, err)

	// Find the ID of Fleet's MDM solution
	var mdmID uint
	mysql.ExecAdhocSQL(t, s.ds, func(q sqlx.ExtContext) error {
		return sqlx.GetContext(context.Background(), q, &mdmID,
			`SELECT id FROM mobile_device_management_solutions WHERE name = ?`, fleet.WellKnownMDMFleet)
	})

	// Check that both devices are returned by the /hosts endpoint
	listHostsRes := listHostsResponse{}
	s.DoJSON("GET", "/api/latest/fleet/hosts", nil, http.StatusOK, &listHostsRes, "mdm_id", fmt.Sprint(mdmID))
	require.Len(t, listHostsRes.Hosts, 2)
	require.EqualValues(
		t,
		[]string{mdmDeviceA.UUID, mdmDeviceB.UUID},
		[]string{listHostsRes.Hosts[0].UUID, listHostsRes.Hosts[1].UUID},
	)

	var targetHostID uint
	var lastEnroll time.Time
	for _, host := range listHostsRes.Hosts {
		if host.UUID == mdmDeviceA.UUID {
			targetHostID = host.ID
			lastEnroll = host.LastEnrolledAt
			break
		}
	}

	// Activities are generated for each device
	activities := listActivitiesResponse{}
	s.DoJSON("GET", "/api/latest/fleet/activities", nil, http.StatusOK, &activities, "order_key", "created_at")
	require.GreaterOrEqual(t, len(activities.Activities), 2)

	details := []*json.RawMessage{}
	for _, activity := range activities.Activities {
		if activity.Type == "mdm_enrolled" {
			require.Nil(t, activity.ActorID)
			require.Nil(t, activity.ActorFullName)
			details = append(details, activity.Details)
		}
	}
	require.Len(t, details, 2)
	require.JSONEq(t, fmt.Sprintf(`{"host_serial": "%s", "host_display_name": "%s (%s)", "installed_from_dep": false, "mdm_platform": "apple"}`, mdmDeviceA.SerialNumber, mdmDeviceA.Model, mdmDeviceA.SerialNumber), string(*details[len(details)-2]))
	require.JSONEq(t, fmt.Sprintf(`{"host_serial": "%s", "host_display_name": "%s (%s)", "installed_from_dep": false, "mdm_platform": "apple"}`, mdmDeviceB.SerialNumber, mdmDeviceB.Model, mdmDeviceB.SerialNumber), string(*details[len(details)-1]))

	// set an enroll secret
	var applyResp applyEnrollSecretSpecResponse
	s.DoJSON("POST", "/api/latest/fleet/spec/enroll_secret", applyEnrollSecretSpecRequest{
		Spec: &fleet.EnrollSecretSpec{
			Secrets: []*fleet.EnrollSecret{{Secret: t.Name()}},
		},
	}, http.StatusOK, &applyResp)

	// simulate a matching host enrolling via osquery
	j, err := json.Marshal(&enrollAgentRequest{
		EnrollSecret:   t.Name(),
		HostIdentifier: mdmDeviceA.UUID,
	})
	require.NoError(t, err)
	var enrollResp enrollAgentResponse
	hres := s.DoRawNoAuth("POST", "/api/osquery/enroll", j, http.StatusOK)
	defer hres.Body.Close()
	require.NoError(t, json.NewDecoder(hres.Body).Decode(&enrollResp))
	require.NotEmpty(t, enrollResp.NodeKey)

	// query all hosts
	listHostsRes = listHostsResponse{}
	s.DoJSON("GET", "/api/latest/fleet/hosts", nil, http.StatusOK, &listHostsRes)
	// we still have only two hosts
	require.Len(t, listHostsRes.Hosts, 2)

	// LastEnrolledAt should have been updated
	var getHostResp getHostResponse
	s.DoJSON("GET", fmt.Sprintf("/api/latest/fleet/hosts/%d", targetHostID), nil, http.StatusOK, &getHostResp)
	require.Greater(t, getHostResp.Host.LastEnrolledAt, lastEnroll)

	// Unenroll a device
	err = mdmDeviceA.Checkout()
	require.NoError(t, err)

	// An activity is created
	activities = listActivitiesResponse{}
	s.DoJSON("GET", "/api/latest/fleet/activities", nil, http.StatusOK, &activities)

	found := false
	for _, activity := range activities.Activities {
		if activity.Type == "mdm_unenrolled" {
			found = true
			require.Nil(t, activity.ActorID)
			require.Nil(t, activity.ActorFullName)
			details = append(details, activity.Details)
			require.JSONEq(t, fmt.Sprintf(`{"host_serial": "%s", "host_display_name": "%s (%s)", "installed_from_dep": false}`, mdmDeviceA.SerialNumber, mdmDeviceA.Model, mdmDeviceA.SerialNumber), string(*activity.Details))
		}
	}
	require.True(t, found)
}

func (s *integrationMDMTestSuite) TestDeviceMultipleAuthMessages() {
	t := s.T()

	mdmDevice := mdmtest.NewTestMDMClientAppleDirect(mdmtest.AppleEnrollInfo{
		SCEPChallenge: s.fleetCfg.MDM.AppleSCEPChallenge,
		SCEPURL:       s.server.URL + apple_mdm.SCEPPath,
		MDMURL:        s.server.URL + apple_mdm.MDMPath,
	})
	err := mdmDevice.Enroll()
	require.NoError(t, err)

	listHostsRes := listHostsResponse{}
	s.DoJSON("GET", "/api/latest/fleet/hosts", nil, http.StatusOK, &listHostsRes)
	require.Len(s.T(), listHostsRes.Hosts, 1)

	// send the auth message again, we still have only one host
	err = mdmDevice.Authenticate()
	require.NoError(t, err)
	listHostsRes = listHostsResponse{}
	s.DoJSON("GET", "/api/latest/fleet/hosts", nil, http.StatusOK, &listHostsRes)
	require.Len(s.T(), listHostsRes.Hosts, 1)
}

func (s *integrationMDMTestSuite) TestAppleMDMCSRRequest() {
	t := s.T()

	var errResp validationErrResp
	// missing arguments
	s.DoJSON("POST", "/api/latest/fleet/mdm/apple/request_csr", requestMDMAppleCSRRequest{}, http.StatusUnprocessableEntity, &errResp)
	require.Len(t, errResp.Errors, 1)
	require.Equal(t, errResp.Errors[0].Name, "email_address")

	// invalid email address
	errResp = validationErrResp{}
	s.DoJSON("POST", "/api/latest/fleet/mdm/apple/request_csr", requestMDMAppleCSRRequest{EmailAddress: "abc", Organization: "def"}, http.StatusUnprocessableEntity, &errResp)
	require.Len(t, errResp.Errors, 1)
	require.Equal(t, errResp.Errors[0].Name, "email_address")

	// missing organization
	errResp = validationErrResp{}
	s.DoJSON("POST", "/api/latest/fleet/mdm/apple/request_csr", requestMDMAppleCSRRequest{EmailAddress: "a@b.c", Organization: ""}, http.StatusUnprocessableEntity, &errResp)
	require.Len(t, errResp.Errors, 1)
	require.Equal(t, errResp.Errors[0].Name, "organization")

	// fleetdm CSR request failed
	s.FailNextCSRRequestWith(http.StatusBadRequest)
	errResp = validationErrResp{}
	s.DoJSON("POST", "/api/latest/fleet/mdm/apple/request_csr", requestMDMAppleCSRRequest{EmailAddress: "a@b.c", Organization: "test"}, http.StatusUnprocessableEntity, &errResp)
	require.Len(t, errResp.Errors, 1)
	require.Contains(t, errResp.Errors[0].Reason, "this email address is not valid")

	s.FailNextCSRRequestWith(http.StatusInternalServerError)
	errResp = validationErrResp{}
	s.DoJSON("POST", "/api/latest/fleet/mdm/apple/request_csr", requestMDMAppleCSRRequest{EmailAddress: "a@b.c", Organization: "test"}, http.StatusBadGateway, &errResp)
	require.Len(t, errResp.Errors, 1)
	require.Contains(t, errResp.Errors[0].Reason, "FleetDM CSR request failed")

	var reqCSRResp requestMDMAppleCSRResponse
	// fleetdm CSR request succeeds
	s.SucceedNextCSRRequest()
	s.DoJSON("POST", "/api/latest/fleet/mdm/apple/request_csr", requestMDMAppleCSRRequest{EmailAddress: "a@b.c", Organization: "test"}, http.StatusOK, &reqCSRResp)
	require.Contains(t, string(reqCSRResp.APNsKey), "-----BEGIN RSA PRIVATE KEY-----\n")
	require.Contains(t, string(reqCSRResp.SCEPCert), "-----BEGIN CERTIFICATE-----\n")
	require.Contains(t, string(reqCSRResp.SCEPKey), "-----BEGIN RSA PRIVATE KEY-----\n")
}

func (s *integrationMDMTestSuite) TestMDMAppleUnenroll() {
	t := s.T()

	// Enroll a device into MDM.
	mdmDevice := mdmtest.NewTestMDMClientAppleDirect(mdmtest.AppleEnrollInfo{
		SCEPChallenge: s.fleetCfg.MDM.AppleSCEPChallenge,
		SCEPURL:       s.server.URL + apple_mdm.SCEPPath,
		MDMURL:        s.server.URL + apple_mdm.MDMPath,
	})
	err := mdmDevice.Enroll()
	require.NoError(t, err)

	// set an enroll secret
	var applyResp applyEnrollSecretSpecResponse
	s.DoJSON("POST", "/api/latest/fleet/spec/enroll_secret", applyEnrollSecretSpecRequest{
		Spec: &fleet.EnrollSecretSpec{
			Secrets: []*fleet.EnrollSecret{{Secret: t.Name()}},
		},
	}, http.StatusOK, &applyResp)

	// simulate a matching host enrolling via osquery
	j, err := json.Marshal(&enrollAgentRequest{
		EnrollSecret:   t.Name(),
		HostIdentifier: mdmDevice.UUID,
	})
	require.NoError(t, err)
	var enrollResp enrollAgentResponse
	hres := s.DoRawNoAuth("POST", "/api/osquery/enroll", j, http.StatusOK)
	defer hres.Body.Close()
	require.NoError(t, json.NewDecoder(hres.Body).Decode(&enrollResp))
	require.NotEmpty(t, enrollResp.NodeKey)

	listHostsRes := listHostsResponse{}
	s.DoJSON("GET", "/api/latest/fleet/hosts", nil, http.StatusOK, &listHostsRes)
	require.Len(t, listHostsRes.Hosts, 1)
	h := listHostsRes.Hosts[0]

	// assign profiles to the host
	s.Do("POST", "/api/v1/fleet/mdm/apple/profiles/batch", batchSetMDMAppleProfilesRequest{Profiles: [][]byte{
		mobileconfigForTest("N1", "I1"),
		mobileconfigForTest("N2", "I2"),
		mobileconfigForTest("N3", "I3"),
	}}, http.StatusNoContent)

	// trigger a sync and verify that there are profiles assigned to the host
	s.awaitTriggerProfileSchedule(t)

	var hostResp getHostResponse
	s.DoJSON("GET", fmt.Sprintf("/api/v1/fleet/hosts/%d", h.ID), getHostRequest{}, http.StatusOK, &hostResp)
	// 3 profiles added + 1 profile with fleetd configuration
	require.Len(t, *hostResp.Host.MDM.Profiles, 4)

	// try to unenroll the host, fails since the host doesn't respond
	s.Do("PATCH", fmt.Sprintf("/api/latest/fleet/mdm/hosts/%d/unenroll", h.ID), nil, http.StatusGatewayTimeout)

	// we're going to modify this mock, make sure we restore its default
	originalPushMock := s.pushProvider.PushFunc
	defer func() { s.pushProvider.PushFunc = originalPushMock }()

	// if there's an error coming from APNs servers
	s.pushProvider.PushFunc = func(pushes []*mdm.Push) (map[string]*push.Response, error) {
		return map[string]*push.Response{
			pushes[0].Token.String(): {
				Id:  uuid.New().String(),
				Err: errors.New("test"),
			},
		}, nil
	}
	s.Do("PATCH", fmt.Sprintf("/api/latest/fleet/mdm/hosts/%d/unenroll", h.ID), nil, http.StatusBadGateway)

	// if there was an error unrelated to APNs
	s.pushProvider.PushFunc = func(pushes []*mdm.Push) (map[string]*push.Response, error) {
		res := map[string]*push.Response{
			pushes[0].Token.String(): {
				Id:  uuid.New().String(),
				Err: nil,
			},
		}
		return res, errors.New("baz")
	}
	s.Do("PATCH", fmt.Sprintf("/api/latest/fleet/mdm/hosts/%d/unenroll", h.ID), nil, http.StatusInternalServerError)

	// try again, but this time the host is online and answers
	var checkoutErr error
	s.pushProvider.PushFunc = func(pushes []*mdm.Push) (map[string]*push.Response, error) {
		res, err := mockSuccessfulPush(pushes)
		checkoutErr = mdmDevice.Checkout()
		return res, err
	}
	s.Do("PATCH", fmt.Sprintf("/api/latest/fleet/mdm/hosts/%d/unenroll", h.ID), nil, http.StatusOK)

	require.NoError(t, checkoutErr)

	// profiles are removed and the host is no longer enrolled
	hostResp = getHostResponse{}
	s.DoJSON("GET", fmt.Sprintf("/api/v1/fleet/hosts/%d", h.ID), getHostRequest{}, http.StatusOK, &hostResp)
	require.Nil(t, hostResp.Host.MDM.Profiles)
	require.Equal(t, "", hostResp.Host.MDM.Name)
}

func (s *integrationMDMTestSuite) TestMDMDiskEncryptionSettingBackwardsCompat() {
	t := s.T()

	acResp := appConfigResponse{}
	s.DoJSON("PATCH", "/api/latest/fleet/config", json.RawMessage(`{
		"mdm": { "enable_disk_encryption": false }
  }`), http.StatusOK, &acResp)
	assert.False(t, acResp.MDM.EnableDiskEncryption.Value)

	// new config takes precedence over old config
	acResp = appConfigResponse{}
	s.DoJSON("PATCH", "/api/latest/fleet/config", json.RawMessage(`{
	  "mdm": { "enable_disk_encryption": false, "macos_settings": {"enable_disk_encryption": true} }
  }`), http.StatusOK, &acResp)
	assert.False(t, acResp.MDM.EnableDiskEncryption.Value)

	s.assertConfigProfilesByIdentifier(nil, mobileconfig.FleetFileVaultPayloadIdentifier, false)

	// if new config is not present, old config is applied
	acResp = appConfigResponse{}
	s.DoJSON("PATCH", "/api/latest/fleet/config", json.RawMessage(`{
	  "mdm": { "macos_settings": {"enable_disk_encryption": true} }
  }`), http.StatusOK, &acResp)
	assert.True(t, acResp.MDM.EnableDiskEncryption.Value)
	s.assertConfigProfilesByIdentifier(nil, mobileconfig.FleetFileVaultPayloadIdentifier, true)

	// new config takes precedence over old config again
	acResp = appConfigResponse{}
	s.DoJSON("PATCH", "/api/latest/fleet/config", json.RawMessage(`{
	  "mdm": { "enable_disk_encryption": false, "macos_settings": {"enable_disk_encryption": true} }
  }`), http.StatusOK, &acResp)
	assert.False(t, acResp.MDM.EnableDiskEncryption.Value)
	s.assertConfigProfilesByIdentifier(nil, mobileconfig.FleetFileVaultPayloadIdentifier, false)

	// unrelated change doesn't affect the disk encryption setting
	acResp = appConfigResponse{}
	s.DoJSON("PATCH", "/api/latest/fleet/config", json.RawMessage(`{
	  "mdm": { "macos_settings": {"custom_settings": ["test.mobileconfig"]} }
  }`), http.StatusOK, &acResp)
	assert.False(t, acResp.MDM.EnableDiskEncryption.Value)

	// Same tests, but for teams
	team, err := s.ds.NewTeam(context.Background(), &fleet.Team{
		Name:        "team1_" + t.Name(),
		Description: "desc team1_" + t.Name(),
	})
	require.NoError(t, err)

	checkTeamDiskEncryption := func(wantSetting bool) {
		var teamResp getTeamResponse
		s.DoJSON("GET", fmt.Sprintf("/api/latest/fleet/teams/%d", team.ID), nil, http.StatusOK, &teamResp)
		require.Equal(t, wantSetting, teamResp.Team.Config.MDM.EnableDiskEncryption)
	}

	// after creation, disk encryption is off
	checkTeamDiskEncryption(false)

	// new config takes precedence over old config
	teamSpecs := applyTeamSpecsRequest{Specs: []*fleet.TeamSpec{{
		Name: team.Name,
		MDM: fleet.TeamSpecMDM{
			EnableDiskEncryption: optjson.SetBool(false),
			MacOSSettings:        map[string]interface{}{"enable_disk_encryption": true},
		},
	}}}
	s.Do("POST", "/api/latest/fleet/spec/teams", teamSpecs, http.StatusOK)
	checkTeamDiskEncryption(false)
	s.assertConfigProfilesByIdentifier(ptr.Uint(team.ID), mobileconfig.FleetFileVaultPayloadIdentifier, false)

	// if new config is not present, old config is applied
	teamSpecs = applyTeamSpecsRequest{Specs: []*fleet.TeamSpec{{
		Name: team.Name,
		MDM: fleet.TeamSpecMDM{
			MacOSSettings: map[string]interface{}{"enable_disk_encryption": true},
		},
	}}}
	s.Do("POST", "/api/latest/fleet/spec/teams", teamSpecs, http.StatusOK)
	checkTeamDiskEncryption(true)
	s.assertConfigProfilesByIdentifier(ptr.Uint(team.ID), mobileconfig.FleetFileVaultPayloadIdentifier, true)

	// new config takes precedence over old config again
	teamSpecs = applyTeamSpecsRequest{Specs: []*fleet.TeamSpec{{
		Name: team.Name,
		MDM: fleet.TeamSpecMDM{
			EnableDiskEncryption: optjson.SetBool(false),
			MacOSSettings:        map[string]interface{}{"enable_disk_encryption": true},
		},
	}}}
	s.Do("POST", "/api/latest/fleet/spec/teams", teamSpecs, http.StatusOK)
	checkTeamDiskEncryption(false)
	s.assertConfigProfilesByIdentifier(ptr.Uint(team.ID), mobileconfig.FleetFileVaultPayloadIdentifier, false)

	// unrelated change doesn't affect the disk encryption setting
	teamSpecs = applyTeamSpecsRequest{Specs: []*fleet.TeamSpec{{
		Name: team.Name,
		MDM: fleet.TeamSpecMDM{
			EnableDiskEncryption: optjson.SetBool(false),
			MacOSSettings:        map[string]interface{}{"custom_settings": []interface{}{"A", "B"}},
		},
	}}}
	s.Do("POST", "/api/latest/fleet/spec/teams", teamSpecs, http.StatusOK)
	checkTeamDiskEncryption(false)
	s.assertConfigProfilesByIdentifier(ptr.Uint(team.ID), mobileconfig.FleetFileVaultPayloadIdentifier, false)
}

func (s *integrationMDMTestSuite) TestDiskEncryptionSharedSetting() {
	t := s.T()

	// create a team
	teamName := t.Name()
	team := &fleet.Team{
		Name:        teamName,
		Description: "desc " + teamName,
	}
	var createTeamResp teamResponse
	s.DoJSON("POST", "/api/latest/fleet/teams", team, http.StatusOK, &createTeamResp)
	require.NotZero(t, createTeamResp.Team.ID)

	setMDMEnabled := func(macMDM, windowsMDM bool) {
		appConf, err := s.ds.AppConfig(context.Background())
		require.NoError(s.T(), err)
		appConf.MDM.WindowsEnabledAndConfigured = windowsMDM
		appConf.MDM.EnabledAndConfigured = macMDM
		err = s.ds.SaveAppConfig(context.Background(), appConf)
		require.NoError(s.T(), err)
	}

	// before doing any modifications, grab the current values and make
	// sure they're set to the same ones on cleanup to not interfere with
	// other tests.
	origAppConf, err := s.ds.AppConfig(context.Background())
	require.NoError(s.T(), err)
	t.Cleanup(func() {
		err := s.ds.SaveAppConfig(context.Background(), origAppConf)
		require.NoError(s.T(), err)
	})

	checkConfigSetErrors := func() {
		// try to set app config
		res := s.Do("PATCH", "/api/latest/fleet/config", json.RawMessage(`{
		"mdm": { "enable_disk_encryption": true }
  }`), http.StatusUnprocessableEntity)
		errMsg := extractServerErrorText(res.Body)
		require.Contains(t, errMsg, "Couldn't edit enable_disk_encryption. Neither macOS MDM nor Windows is turned on. Visit https://fleetdm.com/docs/using-fleet to learn how to turn on MDM.")

		// try to create a new team using specs
		teamSpecs := map[string]any{
			"specs": []any{
				map[string]any{
					"name": teamName + uuid.NewString(),
					"mdm": map[string]any{
						"enable_disk_encryption": true,
					},
				},
			},
		}
		res = s.Do("POST", "/api/latest/fleet/spec/teams", teamSpecs, http.StatusUnprocessableEntity)
		errMsg = extractServerErrorText(res.Body)
		require.Contains(t, errMsg, "Couldn't edit enable_disk_encryption. Neither macOS MDM nor Windows is turned on. Visit https://fleetdm.com/docs/using-fleet to learn how to turn on MDM.")

		// try to edit the existing team using specs
		teamSpecs = map[string]any{
			"specs": []any{
				map[string]any{
					"name": teamName,
					"mdm": map[string]any{
						"enable_disk_encryption": true,
					},
				},
			},
		}
		res = s.Do("POST", "/api/latest/fleet/spec/teams", teamSpecs, http.StatusUnprocessableEntity)
		errMsg = extractServerErrorText(res.Body)
		require.Contains(t, errMsg, "Couldn't edit enable_disk_encryption. Neither macOS MDM nor Windows is turned on. Visit https://fleetdm.com/docs/using-fleet to learn how to turn on MDM.")
	}

	checkConfigSetSucceeds := func() {
		res := s.Do("PATCH", "/api/latest/fleet/config", json.RawMessage(`{
		"mdm": { "enable_disk_encryption": true }
  }`), http.StatusOK)
		errMsg := extractServerErrorText(res.Body)
		require.Empty(t, errMsg)

		// try to create a new team using specs
		teamSpecs := map[string]any{
			"specs": []any{
				map[string]any{
					"name": teamName + uuid.NewString(),
					"mdm": map[string]any{
						"enable_disk_encryption": true,
					},
				},
			},
		}
		res = s.Do("POST", "/api/latest/fleet/spec/teams", teamSpecs, http.StatusOK)
		errMsg = extractServerErrorText(res.Body)
		require.Empty(t, errMsg)

		// edit the existing team using specs
		teamSpecs = map[string]any{
			"specs": []any{
				map[string]any{
					"name": teamName,
					"mdm": map[string]any{
						"enable_disk_encryption": true,
					},
				},
			},
		}
		res = s.Do("POST", "/api/latest/fleet/spec/teams", teamSpecs, http.StatusOK)
		errMsg = extractServerErrorText(res.Body)
		require.Empty(t, errMsg)

		// always try to set the value to `false` so we start fresh
		s.Do("PATCH", "/api/latest/fleet/config", json.RawMessage(`{
		"mdm": { "enable_disk_encryption": false }
  }`), http.StatusOK)
		teamSpecs = map[string]any{
			"specs": []any{
				map[string]any{
					"name": teamName,
					"mdm": map[string]any{
						"enable_disk_encryption": false,
					},
				},
			},
		}
		s.Do("POST", "/api/latest/fleet/spec/teams", teamSpecs, http.StatusOK)
	}

	// 1. disable both windows and mac mdm
	// 2. turn off windows feature flag
	// we should get an error
	setMDMEnabled(false, false)
	t.Setenv("FLEET_DEV_MDM_ENABLED", "0")
	checkConfigSetErrors()

	// turn on windows feature flag
	// we should get an error
	t.Setenv("FLEET_DEV_MDM_ENABLED", "1")
	checkConfigSetErrors()

	// enable windows mdm, no errors
	setMDMEnabled(false, true)
	checkConfigSetSucceeds()

	// enable mac mdm, no errors
	setMDMEnabled(true, true)
	checkConfigSetSucceeds()

	// only macos mdm enabled, no errors
	setMDMEnabled(true, false)
	checkConfigSetSucceeds()
}

func (s *integrationMDMTestSuite) TestMDMAppleHostDiskEncryption() {
	t := s.T()
	ctx := context.Background()

	// create a host
	host, err := s.ds.NewHost(ctx, &fleet.Host{
		DetailUpdatedAt: time.Now(),
		LabelUpdatedAt:  time.Now(),
		PolicyUpdatedAt: time.Now(),
		SeenTime:        time.Now().Add(-1 * time.Minute),
		OsqueryHostID:   ptr.String(t.Name()),
		NodeKey:         ptr.String(t.Name()),
		UUID:            uuid.New().String(),
		Hostname:        fmt.Sprintf("%sfoo.local", t.Name()),
		Platform:        "darwin",
	})
	require.NoError(t, err)

	// install a filevault profile for that host

	acResp := appConfigResponse{}
	s.DoJSON("PATCH", "/api/latest/fleet/config", json.RawMessage(`{
		"mdm": { "enable_disk_encryption": true }
  }`), http.StatusOK, &acResp)
	assert.True(t, acResp.MDM.EnableDiskEncryption.Value)
	fileVaultProf := s.assertConfigProfilesByIdentifier(nil, mobileconfig.FleetFileVaultPayloadIdentifier, true)
	hostCmdUUID := uuid.New().String()
	err = s.ds.BulkUpsertMDMAppleHostProfiles(ctx, []*fleet.MDMAppleBulkUpsertHostProfilePayload{
		{
			ProfileUUID:       fileVaultProf.ProfileUUID,
			ProfileIdentifier: fileVaultProf.Identifier,
			HostUUID:          host.UUID,
			CommandUUID:       hostCmdUUID,
			OperationType:     fleet.MDMOperationTypeInstall,
			Status:            &fleet.MDMDeliveryPending,
			Checksum:          []byte("csum"),
		},
	})
	require.NoError(t, err)

	t.Cleanup(func() {
		err := s.ds.UpdateOrDeleteHostMDMAppleProfile(ctx, &fleet.HostMDMAppleProfile{
			HostUUID:      host.UUID,
			CommandUUID:   hostCmdUUID,
			ProfileUUID:   fileVaultProf.ProfileUUID,
			Status:        &fleet.MDMDeliveryVerifying,
			OperationType: fleet.MDMOperationTypeRemove,
		})
		require.NoError(t, err)
		// not an error if the profile does not exist
		_ = s.ds.DeleteMDMAppleConfigProfile(ctx, fileVaultProf.ProfileUUID)
	})

	// get that host - it should
	// report "enforcing" disk encryption
	getHostResp := getHostResponse{}
	s.DoJSON("GET", fmt.Sprintf("/api/latest/fleet/hosts/%d", host.ID), nil, http.StatusOK, &getHostResp)
	require.NotNil(t, getHostResp.Host.MDM.MacOSSettings.DiskEncryption)
	require.Equal(t, fleet.DiskEncryptionEnforcing, *getHostResp.Host.MDM.MacOSSettings.DiskEncryption)
	require.Nil(t, getHostResp.Host.MDM.MacOSSettings.ActionRequired)
	require.NotNil(t, getHostResp.Host.MDM.OSSettings)
	require.NotNil(t, getHostResp.Host.MDM.OSSettings.DiskEncryption.Status)
	require.Equal(t, fleet.DiskEncryptionEnforcing, *getHostResp.Host.MDM.OSSettings.DiskEncryption.Status)
	require.Equal(t, "", getHostResp.Host.MDM.OSSettings.DiskEncryption.Detail)

	// report a profile install error
	err = s.ds.UpdateOrDeleteHostMDMAppleProfile(ctx, &fleet.HostMDMAppleProfile{
		HostUUID:      host.UUID,
		CommandUUID:   hostCmdUUID,
		ProfileUUID:   fileVaultProf.ProfileUUID,
		Status:        &fleet.MDMDeliveryFailed,
		OperationType: fleet.MDMOperationTypeInstall,
		Detail:        "test error",
	})
	require.NoError(t, err)

	// get that host - it should report "failed" disk encryption and include the error message detail
	getHostResp = getHostResponse{}
	s.DoJSON("GET", fmt.Sprintf("/api/latest/fleet/hosts/%d", host.ID), nil, http.StatusOK, &getHostResp)
	require.NotNil(t, getHostResp.Host.MDM.MacOSSettings.DiskEncryption)
	require.Equal(t, fleet.DiskEncryptionFailed, *getHostResp.Host.MDM.MacOSSettings.DiskEncryption)
	require.Nil(t, getHostResp.Host.MDM.MacOSSettings.ActionRequired)
	require.NotNil(t, getHostResp.Host.MDM.OSSettings)
	require.NotNil(t, getHostResp.Host.MDM.OSSettings.DiskEncryption.Status)
	require.Equal(t, fleet.DiskEncryptionFailed, *getHostResp.Host.MDM.OSSettings.DiskEncryption.Status)
	require.Equal(t, "test error", getHostResp.Host.MDM.OSSettings.DiskEncryption.Detail)

	// report that the profile was installed and verified
	err = s.ds.UpdateOrDeleteHostMDMAppleProfile(ctx, &fleet.HostMDMAppleProfile{
		HostUUID:      host.UUID,
		CommandUUID:   hostCmdUUID,
		ProfileUUID:   fileVaultProf.ProfileUUID,
		Status:        &fleet.MDMDeliveryVerified,
		OperationType: fleet.MDMOperationTypeInstall,
		Detail:        "",
	})
	require.NoError(t, err)

	// get that host - it has no encryption key at this point, so it should
	// report "action_required" disk encryption and "log_out" action.
	getHostResp = getHostResponse{}
	s.DoJSON("GET", fmt.Sprintf("/api/latest/fleet/hosts/%d", host.ID), nil, http.StatusOK, &getHostResp)
	require.NotNil(t, getHostResp.Host.MDM.MacOSSettings.DiskEncryption)
	require.Equal(t, fleet.DiskEncryptionActionRequired, *getHostResp.Host.MDM.MacOSSettings.DiskEncryption)
	require.NotNil(t, getHostResp.Host.MDM.MacOSSettings.ActionRequired)
	require.Equal(t, fleet.ActionRequiredLogOut, *getHostResp.Host.MDM.MacOSSettings.ActionRequired)
	require.NotNil(t, getHostResp.Host.MDM.OSSettings)
	require.NotNil(t, getHostResp.Host.MDM.OSSettings.DiskEncryption.Status)
	require.Equal(t, fleet.DiskEncryptionActionRequired, *getHostResp.Host.MDM.OSSettings.DiskEncryption.Status)
	require.Equal(t, "", getHostResp.Host.MDM.OSSettings.DiskEncryption.Detail)

	// add an encryption key for the host
	cert, _, _, err := s.fleetCfg.MDM.AppleSCEP()
	require.NoError(t, err)
	parsed, err := x509.ParseCertificate(cert.Certificate[0])
	require.NoError(t, err)
	recoveryKey := "AAA-BBB-CCC"
	encryptedKey, err := pkcs7.Encrypt([]byte(recoveryKey), []*x509.Certificate{parsed})
	require.NoError(t, err)
	base64EncryptedKey := base64.StdEncoding.EncodeToString(encryptedKey)

	err = s.ds.SetOrUpdateHostDiskEncryptionKey(ctx, host.ID, base64EncryptedKey, "", nil)
	require.NoError(t, err)

	// get that host - it has an encryption key with unknown decryptability, so
	// it should report "enforcing" disk encryption.
	getHostResp = getHostResponse{}
	s.DoJSON("GET", fmt.Sprintf("/api/latest/fleet/hosts/%d", host.ID), nil, http.StatusOK, &getHostResp)
	require.NotNil(t, getHostResp.Host.MDM.MacOSSettings.DiskEncryption)
	require.Equal(t, fleet.DiskEncryptionEnforcing, *getHostResp.Host.MDM.MacOSSettings.DiskEncryption)
	require.Nil(t, getHostResp.Host.MDM.MacOSSettings.ActionRequired)
	require.NotNil(t, getHostResp.Host.MDM.OSSettings)
	require.NotNil(t, getHostResp.Host.MDM.OSSettings.DiskEncryption.Status)
	require.Equal(t, fleet.DiskEncryptionEnforcing, *getHostResp.Host.MDM.OSSettings.DiskEncryption.Status)
	require.Equal(t, "", getHostResp.Host.MDM.OSSettings.DiskEncryption.Detail)

	// request with no token
	res := s.DoRawNoAuth("GET", fmt.Sprintf("/api/latest/fleet/mdm/hosts/%d/encryption_key", host.ID), nil, http.StatusUnauthorized)
	res.Body.Close()

	// encryption key not processed yet
	resp := getHostEncryptionKeyResponse{}
	s.DoJSON("GET", fmt.Sprintf("/api/latest/fleet/mdm/hosts/%d/encryption_key", host.ID), nil, http.StatusNotFound, &resp)

	// unable to decrypt encryption key
	err = s.ds.SetHostsDiskEncryptionKeyStatus(ctx, []uint{host.ID}, false, time.Now())
	require.NoError(t, err)
	resp = getHostEncryptionKeyResponse{}
	s.DoJSON("GET", fmt.Sprintf("/api/latest/fleet/mdm/hosts/%d/encryption_key", host.ID), nil, http.StatusNotFound, &resp)

	// get that host - it has an encryption key that is un-decryptable, so it
	// should report "action_required" disk encryption and "rotate_key" action.
	getHostResp = getHostResponse{}
	s.DoJSON("GET", fmt.Sprintf("/api/latest/fleet/hosts/%d", host.ID), nil, http.StatusOK, &getHostResp)
	require.NotNil(t, getHostResp.Host.MDM.MacOSSettings.DiskEncryption)
	require.Equal(t, fleet.DiskEncryptionActionRequired, *getHostResp.Host.MDM.MacOSSettings.DiskEncryption)
	require.NotNil(t, getHostResp.Host.MDM.MacOSSettings.ActionRequired)
	require.Equal(t, fleet.ActionRequiredRotateKey, *getHostResp.Host.MDM.MacOSSettings.ActionRequired)
	require.NotNil(t, getHostResp.Host.MDM.OSSettings)
	require.NotNil(t, getHostResp.Host.MDM.OSSettings.DiskEncryption.Status)
	require.Equal(t, fleet.DiskEncryptionActionRequired, *getHostResp.Host.MDM.OSSettings.DiskEncryption.Status)
	require.Equal(t, "", getHostResp.Host.MDM.OSSettings.DiskEncryption.Detail)

	// no activities created so far
	activities := listActivitiesResponse{}
	s.DoJSON("GET", "/api/latest/fleet/activities", nil, http.StatusOK, &activities)
	found := false
	for _, activity := range activities.Activities {
		if activity.Type == "read_host_disk_encryption_key" {
			found = true
		}
	}
	require.False(t, found)

	// decryptable key
	checkDecryptableKey := func(u fleet.User) {
		err = s.ds.SetHostsDiskEncryptionKeyStatus(ctx, []uint{host.ID}, true, time.Now())
		require.NoError(t, err)
		resp = getHostEncryptionKeyResponse{}
		s.DoJSON("GET", fmt.Sprintf("/api/latest/fleet/mdm/hosts/%d/encryption_key", host.ID), nil, http.StatusOK, &resp)
		require.Equal(t, recoveryKey, resp.EncryptionKey.DecryptedValue)

		// use the admin token to get the activities
		currToken := s.token
		defer func() { s.token = currToken }()
		s.token = s.getTestAdminToken()
		s.lastActivityMatches(
			"read_host_disk_encryption_key",
			fmt.Sprintf(`{"host_display_name": "%s", "host_id": %d}`, host.DisplayName(), host.ID),
			0,
		)
	}

	team, err := s.ds.NewTeam(context.Background(), &fleet.Team{
		ID:          4827,
		Name:        "team1_" + t.Name(),
		Description: "desc team1_" + t.Name(),
	})
	require.NoError(t, err)

	// enable disk encryption on the team so the key is not deleted when the host is added
	teamSpecs := applyTeamSpecsRequest{Specs: []*fleet.TeamSpec{{
		Name: "team1_" + t.Name(),
		MDM: fleet.TeamSpecMDM{
			EnableDiskEncryption: optjson.SetBool(true),
		},
	}}}
	s.Do("POST", "/api/latest/fleet/spec/teams", teamSpecs, http.StatusOK)

	// we're about to mess up with the token, make sure to set it to the
	// default value when the test ends
	currToken := s.token
	t.Cleanup(func() { s.token = currToken })

	// admins are able to see the host encryption key
	s.token = s.getTestAdminToken()
	checkDecryptableKey(s.users["admin1@example.com"])

	// get that host - it has an encryption key that is decryptable, so it
	// should report "verified" disk encryption.
	getHostResp = getHostResponse{}
	s.DoJSON("GET", fmt.Sprintf("/api/latest/fleet/hosts/%d", host.ID), nil, http.StatusOK, &getHostResp)
	require.NotNil(t, getHostResp.Host.MDM.MacOSSettings.DiskEncryption)
	require.Equal(t, fleet.DiskEncryptionVerified, *getHostResp.Host.MDM.MacOSSettings.DiskEncryption)
	require.Nil(t, getHostResp.Host.MDM.MacOSSettings.ActionRequired)
	require.NotNil(t, getHostResp.Host.MDM.OSSettings)
	require.NotNil(t, getHostResp.Host.MDM.OSSettings.DiskEncryption.Status)
	require.Equal(t, fleet.DiskEncryptionVerified, *getHostResp.Host.MDM.OSSettings.DiskEncryption.Status)
	require.Equal(t, "", getHostResp.Host.MDM.OSSettings.DiskEncryption.Detail)

	// maintainers are able to see the token
	u := s.users["user1@example.com"]
	s.token = s.getTestToken(u.Email, test.GoodPassword)
	checkDecryptableKey(u)

	// observers are able to see the token
	u = s.users["user2@example.com"]
	s.token = s.getTestToken(u.Email, test.GoodPassword)
	checkDecryptableKey(u)

	// add the host to a team
	err = s.ds.AddHostsToTeam(ctx, &team.ID, []uint{host.ID})
	require.NoError(t, err)

	// admins are still able to see the token
	s.token = s.getTestAdminToken()
	checkDecryptableKey(s.users["admin1@example.com"])

	// maintainers are still able to see the token
	u = s.users["user1@example.com"]
	s.token = s.getTestToken(u.Email, test.GoodPassword)
	checkDecryptableKey(u)

	// observers are still able to see the token
	u = s.users["user2@example.com"]
	s.token = s.getTestToken(u.Email, test.GoodPassword)
	checkDecryptableKey(u)

	// add a team member
	u = fleet.User{
		Name:       "test team user",
		Email:      "user1+team@example.com",
		GlobalRole: nil,
		Teams: []fleet.UserTeam{
			{
				Team: *team,
				Role: fleet.RoleMaintainer,
			},
		},
	}
	require.NoError(t, u.SetPassword(test.GoodPassword, 10, 10))
	_, err = s.ds.NewUser(ctx, &u)
	require.NoError(t, err)

	// members are able to see the token
	s.token = s.getTestToken(u.Email, test.GoodPassword)
	checkDecryptableKey(u)

	// create a separate team
	team2, err := s.ds.NewTeam(context.Background(), &fleet.Team{
		ID:          4828,
		Name:        "team2_" + t.Name(),
		Description: "desc team2_" + t.Name(),
	})
	require.NoError(t, err)
	// add a team member
	u = fleet.User{
		Name:       "test team user",
		Email:      "user1+team2@example.com",
		GlobalRole: nil,
		Teams: []fleet.UserTeam{
			{
				Team: *team2,
				Role: fleet.RoleMaintainer,
			},
		},
	}
	require.NoError(t, u.SetPassword(test.GoodPassword, 10, 10))
	_, err = s.ds.NewUser(ctx, &u)
	require.NoError(t, err)

	// non-members aren't able to see the token
	s.token = s.getTestToken(u.Email, test.GoodPassword)
	resp = getHostEncryptionKeyResponse{}
	s.DoJSON("GET", fmt.Sprintf("/api/latest/fleet/mdm/hosts/%d/encryption_key", host.ID), nil, http.StatusForbidden, &resp)
}

func (s *integrationMDMTestSuite) TestWindowsMDMGetEncryptionKey() {
	t := s.T()
	ctx := context.Background()

	// create a host and enroll it in Fleet
	host := createOrbitEnrolledHost(t, "windows", "h1", s.ds)
	err := s.ds.SetOrUpdateMDMData(ctx, host.ID, false, true, s.server.URL, false, fleet.WellKnownMDMFleet)
	require.NoError(t, err)

	// request encryption key with no auth token
	res := s.DoRawNoAuth("GET", fmt.Sprintf("/api/latest/fleet/mdm/hosts/%d/encryption_key", host.ID), nil, http.StatusUnauthorized)
	res.Body.Close()

	// no encryption key
	resp := getHostEncryptionKeyResponse{}
	s.DoJSON("GET", fmt.Sprintf("/api/latest/fleet/mdm/hosts/%d/encryption_key", host.ID), nil, http.StatusNotFound, &resp)

	// invalid host id
	resp = getHostEncryptionKeyResponse{}
	s.DoJSON("GET", fmt.Sprintf("/api/latest/fleet/mdm/hosts/%d/encryption_key", host.ID+999), nil, http.StatusNotFound, &resp)

	// add an encryption key for the host
	cert, _, _, err := s.fleetCfg.MDM.MicrosoftWSTEP()
	require.NoError(t, err)
	recoveryKey := "AAA-BBB-CCC"
	encryptedKey, err := microsoft_mdm.Encrypt(recoveryKey, cert.Leaf)
	require.NoError(t, err)

	err = s.ds.SetOrUpdateHostDiskEncryptionKey(ctx, host.ID, encryptedKey, "", ptr.Bool(true))
	require.NoError(t, err)

	resp = getHostEncryptionKeyResponse{}
	s.DoJSON("GET", fmt.Sprintf("/api/latest/fleet/mdm/hosts/%d/encryption_key", host.ID), nil, http.StatusOK, &resp)
	require.Equal(t, host.ID, resp.HostID)
	require.Equal(t, recoveryKey, resp.EncryptionKey.DecryptedValue)
	s.lastActivityOfTypeMatches(fleet.ActivityTypeReadHostDiskEncryptionKey{}.ActivityName(),
		fmt.Sprintf(`{"host_display_name": "%s", "host_id": %d}`, host.DisplayName(), host.ID), 0)

	// update the key to blank with a client error
	err = s.ds.SetOrUpdateHostDiskEncryptionKey(ctx, host.ID, "", "failed", nil)
	require.NoError(t, err)

	resp = getHostEncryptionKeyResponse{}
	s.DoJSON("GET", fmt.Sprintf("/api/latest/fleet/mdm/hosts/%d/encryption_key", host.ID), nil, http.StatusNotFound, &resp)
}

func (s *integrationMDMTestSuite) TestMDMAppleListConfigProfiles() {
	t := s.T()
	ctx := context.Background()

	testTeam, err := s.ds.NewTeam(ctx, &fleet.Team{Name: "TestTeam"})
	require.NoError(t, err)

	mdmHost, _ := createHostThenEnrollMDM(s.ds, s.server.URL, t)
	s.runWorker()

	t.Run("no profiles", func(t *testing.T) {
		var listResp listMDMAppleConfigProfilesResponse
		s.DoJSON("GET", "/api/v1/fleet/mdm/apple/profiles", nil, http.StatusOK, &listResp)
		require.NotNil(t, listResp.ConfigProfiles) // expect empty slice instead of nil
		require.Len(t, listResp.ConfigProfiles, 0)

		listResp = listMDMAppleConfigProfilesResponse{}
		s.DoJSON("GET", fmt.Sprintf(`/api/v1/fleet/mdm/apple/profiles?team_id=%d`, testTeam.ID), nil, http.StatusOK, &listResp)
		require.NotNil(t, listResp.ConfigProfiles) // expect empty slice instead of nil
		require.Len(t, listResp.ConfigProfiles, 0)

		var hostProfilesResp getHostProfilesResponse
		s.DoJSON("GET", fmt.Sprintf("/api/v1/fleet/mdm/hosts/%d/profiles", mdmHost.ID), nil, http.StatusOK, &hostProfilesResp)
		require.NotNil(t, hostProfilesResp.Profiles) // expect empty slice instead of nil
		require.Len(t, hostProfilesResp.Profiles, 0)
		require.EqualValues(t, mdmHost.ID, hostProfilesResp.HostID)
	})

	t.Run("with profiles", func(t *testing.T) {
		p1, err := fleet.NewMDMAppleConfigProfile(mcBytesForTest("p1", "p1.identifier", "p1.uuid"), nil)
		require.NoError(t, err)
		_, err = s.ds.NewMDMAppleConfigProfile(ctx, *p1)
		require.NoError(t, err)

		p2, err := fleet.NewMDMAppleConfigProfile(mcBytesForTest("p2", "p2.identifier", "p2.uuid"), &testTeam.ID)
		require.NoError(t, err)
		_, err = s.ds.NewMDMAppleConfigProfile(ctx, *p2)
		require.NoError(t, err)

		var resp listMDMAppleConfigProfilesResponse
		s.DoJSON("GET", "/api/latest/fleet/mdm/apple/profiles", listMDMAppleConfigProfilesRequest{TeamID: 0}, http.StatusOK, &resp)
		require.NotNil(t, resp.ConfigProfiles)
		require.Len(t, resp.ConfigProfiles, 1)
		require.Equal(t, p1.Name, resp.ConfigProfiles[0].Name)
		require.Equal(t, p1.Identifier, resp.ConfigProfiles[0].Identifier)

		resp = listMDMAppleConfigProfilesResponse{}
		s.DoJSON("GET", fmt.Sprintf(`/api/v1/fleet/mdm/apple/profiles?team_id=%d`, testTeam.ID), nil, http.StatusOK, &resp)
		require.NotNil(t, resp.ConfigProfiles)
		require.Len(t, resp.ConfigProfiles, 1)
		require.Equal(t, p2.Name, resp.ConfigProfiles[0].Name)
		require.Equal(t, p2.Identifier, resp.ConfigProfiles[0].Identifier)

		p3, err := fleet.NewMDMAppleConfigProfile(mcBytesForTest("p3", "p3.identifier", "p3.uuid"), &testTeam.ID)
		require.NoError(t, err)
		_, err = s.ds.NewMDMAppleConfigProfile(ctx, *p3)
		require.NoError(t, err)

		resp = listMDMAppleConfigProfilesResponse{}
		s.DoJSON("GET", fmt.Sprintf(`/api/v1/fleet/mdm/apple/profiles?team_id=%d`, testTeam.ID), nil, http.StatusOK, &resp)
		require.NotNil(t, resp.ConfigProfiles)
		require.Len(t, resp.ConfigProfiles, 2)
		for _, p := range resp.ConfigProfiles {
			if p.Name == p2.Name {
				require.Equal(t, p2.Identifier, p.Identifier)
			} else if p.Name == p3.Name {
				require.Equal(t, p3.Identifier, p.Identifier)
			} else {
				require.Fail(t, "unexpected profile name")
			}
		}

		var hostProfilesResp getHostProfilesResponse
		s.DoJSON("GET", fmt.Sprintf("/api/v1/fleet/mdm/hosts/%d/profiles", mdmHost.ID), nil, http.StatusOK, &hostProfilesResp)
		require.NotNil(t, hostProfilesResp.Profiles)
		require.Len(t, hostProfilesResp.Profiles, 1)
		require.Equal(t, p1.Name, hostProfilesResp.Profiles[0].Name)
		require.Equal(t, p1.Identifier, hostProfilesResp.Profiles[0].Identifier)
		require.EqualValues(t, mdmHost.ID, hostProfilesResp.HostID)

		// add the host to a team
		err = s.ds.AddHostsToTeam(ctx, &testTeam.ID, []uint{mdmHost.ID})
		require.NoError(t, err)

		hostProfilesResp = getHostProfilesResponse{}
		s.DoJSON("GET", fmt.Sprintf("/api/v1/fleet/mdm/hosts/%d/profiles", mdmHost.ID), nil, http.StatusOK, &hostProfilesResp)
		require.NotNil(t, hostProfilesResp.Profiles)
		require.Len(t, hostProfilesResp.Profiles, 2)
		require.EqualValues(t, mdmHost.ID, hostProfilesResp.HostID)
		for _, p := range resp.ConfigProfiles {
			if p.Name == p2.Name {
				require.Equal(t, p2.Identifier, p.Identifier)
			} else if p.Name == p3.Name {
				require.Equal(t, p3.Identifier, p.Identifier)
			} else {
				require.Fail(t, "unexpected profile name")
			}
		}
	})
}

func (s *integrationMDMTestSuite) TestMDMAppleConfigProfileCRUD() {
	t := s.T()
	ctx := context.Background()

	testTeam, err := s.ds.NewTeam(ctx, &fleet.Team{Name: "TestTeam"})
	require.NoError(t, err)

	testProfiles := make(map[string]fleet.MDMAppleConfigProfile)
	generateTestProfile := func(name string, identifier string) {
		i := identifier
		if i == "" {
			i = fmt.Sprintf("%s.SomeIdentifier", name)
		}
		cp := fleet.MDMAppleConfigProfile{
			Name:       name,
			Identifier: i,
		}
		cp.Mobileconfig = mcBytesForTest(cp.Name, cp.Identifier, fmt.Sprintf("%s.UUID", name))
		testProfiles[name] = cp
	}
	setTestProfileID := func(name string, id uint) {
		tp := testProfiles[name]
		tp.ProfileID = id
		testProfiles[name] = tp
	}

	generateNewReq := func(name string, teamID *uint) (*bytes.Buffer, map[string]string) {
		return generateNewProfileMultipartRequest(t, teamID, "some_filename", testProfiles[name].Mobileconfig, s.token)
	}

	checkGetResponse := func(resp *http.Response, expected fleet.MDMAppleConfigProfile) {
		// check expected headers
		require.Contains(t, resp.Header["Content-Type"], "application/x-apple-aspen-config")
		require.Contains(t, resp.Header["Content-Disposition"], fmt.Sprintf(`attachment;filename="%s_%s.%s"`, time.Now().Format("2006-01-02"), strings.ReplaceAll(expected.Name, " ", "_"), "mobileconfig"))
		// check expected body
		var bb bytes.Buffer
		_, err = io.Copy(&bb, resp.Body)
		require.NoError(t, err)
		require.Equal(t, []byte(expected.Mobileconfig), bb.Bytes())
	}

	checkConfigProfile := func(expected fleet.MDMAppleConfigProfile, actual fleet.MDMAppleConfigProfile) {
		require.Equal(t, expected.Name, actual.Name)
		require.Equal(t, expected.Identifier, actual.Identifier)
	}

	// create new profile (no team)
	generateTestProfile("TestNoTeam", "")
	body, headers := generateNewReq("TestNoTeam", nil)
	newResp := s.DoRawWithHeaders("POST", "/api/latest/fleet/mdm/apple/profiles", body.Bytes(), http.StatusOK, headers)
	var newCP fleet.MDMAppleConfigProfile
	err = json.NewDecoder(newResp.Body).Decode(&newCP)
	require.NoError(t, err)
	require.NotEmpty(t, newCP.ProfileID)
	setTestProfileID("TestNoTeam", newCP.ProfileID)

	// create new profile (with team id)
	generateTestProfile("TestWithTeamID", "")
	body, headers = generateNewReq("TestWithTeamID", &testTeam.ID)
	newResp = s.DoRawWithHeaders("POST", "/api/latest/fleet/mdm/apple/profiles", body.Bytes(), http.StatusOK, headers)
	err = json.NewDecoder(newResp.Body).Decode(&newCP)
	require.NoError(t, err)
	require.NotEmpty(t, newCP.ProfileID)
	setTestProfileID("TestWithTeamID", newCP.ProfileID)

	// list profiles (no team)
	expectedCP := testProfiles["TestNoTeam"]
	var listResp listMDMAppleConfigProfilesResponse
	s.DoJSON("GET", "/api/latest/fleet/mdm/apple/profiles", nil, http.StatusOK, &listResp)
	require.Len(t, listResp.ConfigProfiles, 1)
	respCP := listResp.ConfigProfiles[0]
	require.Equal(t, expectedCP.Name, respCP.Name)
	checkConfigProfile(expectedCP, *respCP)
	require.Empty(t, respCP.Mobileconfig) // list profiles endpoint shouldn't include mobileconfig bytes
	require.Empty(t, respCP.TeamID)       // zero means no team

	// list profiles (team 1)
	expectedCP = testProfiles["TestWithTeamID"]
	listResp = listMDMAppleConfigProfilesResponse{}
	s.DoJSON("GET", "/api/latest/fleet/mdm/apple/profiles", listMDMAppleConfigProfilesRequest{TeamID: testTeam.ID}, http.StatusOK, &listResp)
	require.Len(t, listResp.ConfigProfiles, 1)
	respCP = listResp.ConfigProfiles[0]
	require.Equal(t, expectedCP.Name, respCP.Name)
	checkConfigProfile(expectedCP, *respCP)
	require.Empty(t, respCP.Mobileconfig)         // list profiles endpoint shouldn't include mobileconfig bytes
	require.Equal(t, testTeam.ID, *respCP.TeamID) // team 1

	// get profile (no team)
	expectedCP = testProfiles["TestNoTeam"]
	getPath := fmt.Sprintf("/api/latest/fleet/mdm/apple/profiles/%d", expectedCP.ProfileID)
	getResp := s.DoRawWithHeaders("GET", getPath, nil, http.StatusOK, map[string]string{"Authorization": fmt.Sprintf("Bearer %s", s.token)})
	checkGetResponse(getResp, expectedCP)

	// get profile (team 1)
	expectedCP = testProfiles["TestWithTeamID"]
	getPath = fmt.Sprintf("/api/latest/fleet/mdm/apple/profiles/%d", expectedCP.ProfileID)
	getResp = s.DoRawWithHeaders("GET", getPath, nil, http.StatusOK, map[string]string{"Authorization": fmt.Sprintf("Bearer %s", s.token)})
	checkGetResponse(getResp, expectedCP)

	// delete profile (no team)
	deletedCP := testProfiles["TestNoTeam"]
	deletePath := fmt.Sprintf("/api/latest/fleet/mdm/apple/profiles/%d", deletedCP.ProfileID)
	var deleteResp deleteMDMAppleConfigProfileResponse
	s.DoJSON("DELETE", deletePath, nil, http.StatusOK, &deleteResp)
	// confirm deleted
	listResp = listMDMAppleConfigProfilesResponse{}
	s.DoJSON("GET", "/api/latest/fleet/mdm/apple/profiles", listMDMAppleConfigProfilesRequest{}, http.StatusOK, &listResp)
	require.Len(t, listResp.ConfigProfiles, 0)
	getPath = fmt.Sprintf("/api/latest/fleet/mdm/apple/profiles/%d", deletedCP.ProfileID)
	_ = s.DoRawWithHeaders("GET", getPath, nil, http.StatusNotFound, map[string]string{"Authorization": fmt.Sprintf("Bearer %s", s.token)})

	// delete profile (team 1)
	deletedCP = testProfiles["TestWithTeamID"]
	deletePath = fmt.Sprintf("/api/latest/fleet/mdm/apple/profiles/%d", deletedCP.ProfileID)
	deleteResp = deleteMDMAppleConfigProfileResponse{}
	s.DoJSON("DELETE", deletePath, nil, http.StatusOK, &deleteResp)
	// confirm deleted
	listResp = listMDMAppleConfigProfilesResponse{}
	s.DoJSON("GET", "/api/latest/fleet/mdm/apple/profiles", listMDMAppleConfigProfilesRequest{TeamID: testTeam.ID}, http.StatusOK, &listResp)
	require.Len(t, listResp.ConfigProfiles, 0)
	getPath = fmt.Sprintf("/api/latest/fleet/mdm/apple/profiles/%d", deletedCP.ProfileID)
	_ = s.DoRawWithHeaders("GET", getPath, nil, http.StatusNotFound, map[string]string{"Authorization": fmt.Sprintf("Bearer %s", s.token)})

	// trying to add/delete profiles managed by Fleet fails
	for p := range mobileconfig.FleetPayloadIdentifiers() {
		generateTestProfile("TestNoTeam", p)
		body, headers := generateNewReq("TestNoTeam", nil)
		s.DoRawWithHeaders("POST", "/api/latest/fleet/mdm/apple/profiles", body.Bytes(), http.StatusBadRequest, headers)

		generateTestProfile("TestWithTeamID", p)
		body, headers = generateNewReq("TestWithTeamID", nil)
		s.DoRawWithHeaders("POST", "/api/latest/fleet/mdm/apple/profiles", body.Bytes(), http.StatusBadRequest, headers)
		cp, err := fleet.NewMDMAppleConfigProfile(mobileconfigForTestWithContent("N1", "I1", p, "random"), nil)
		require.NoError(t, err)
		testProfiles["WithContent"] = *cp
		body, headers = generateNewReq("WithContent", nil)
		s.DoRawWithHeaders("POST", "/api/latest/fleet/mdm/apple/profiles", body.Bytes(), http.StatusBadRequest, headers)
	}

	// make fleet add a FileVault profile
	acResp := appConfigResponse{}
	s.DoJSON("PATCH", "/api/latest/fleet/config", json.RawMessage(`{
		"mdm": { "enable_disk_encryption": true }
  }`), http.StatusOK, &acResp)
	assert.True(t, acResp.MDM.EnableDiskEncryption.Value)
	profile := s.assertConfigProfilesByIdentifier(nil, mobileconfig.FleetFileVaultPayloadIdentifier, true)

	// try to delete the profile
	deletePath = fmt.Sprintf("/api/latest/fleet/mdm/apple/profiles/%d", profile.ProfileID)
	deleteResp = deleteMDMAppleConfigProfileResponse{}
	s.DoJSON("DELETE", deletePath, nil, http.StatusBadRequest, &deleteResp)
}

func (s *integrationMDMTestSuite) TestAppConfigMDMAppleProfiles() {
	t := s.T()

	// set the macos custom settings fields
	acResp := appConfigResponse{}
	s.DoJSON("PATCH", "/api/latest/fleet/config", json.RawMessage(`{
		"mdm": { "macos_settings": { "custom_settings": ["foo", "bar"] } }
  }`), http.StatusOK, &acResp)
	assert.Equal(t, []string{"foo", "bar"}, acResp.MDM.MacOSSettings.CustomSettings)

	// check that they are returned by a GET /config
	acResp = appConfigResponse{}
	s.DoJSON("GET", "/api/latest/fleet/config", nil, http.StatusOK, &acResp)
	assert.Equal(t, []string{"foo", "bar"}, acResp.MDM.MacOSSettings.CustomSettings)

	// patch without specifying the macos custom settings fields and an unrelated
	// field, should not remove them
	acResp = appConfigResponse{}
	s.DoJSON("PATCH", "/api/latest/fleet/config", json.RawMessage(`{
		"mdm": { "enable_disk_encryption": true }
  }`), http.StatusOK, &acResp)
	assert.Equal(t, []string{"foo", "bar"}, acResp.MDM.MacOSSettings.CustomSettings)

	// patch with explicitly empty macos custom settings fields, would remove
	// them but this is a dry-run
	acResp = appConfigResponse{}
	s.DoJSON("PATCH", "/api/latest/fleet/config", json.RawMessage(`{
		"mdm": { "macos_settings": { "custom_settings": null } }
  }`), http.StatusOK, &acResp, "dry_run", "true")
	assert.Equal(t, []string{"foo", "bar"}, acResp.MDM.MacOSSettings.CustomSettings)

	// patch with explicitly empty macos custom settings fields, removes them
	acResp = appConfigResponse{}
	s.DoJSON("PATCH", "/api/latest/fleet/config", json.RawMessage(`{
		"mdm": { "macos_settings": { "custom_settings": null } }
  }`), http.StatusOK, &acResp)
	assert.Empty(t, acResp.MDM.MacOSSettings.CustomSettings)
}

func (s *integrationMDMTestSuite) TestAppConfigMDMAppleDiskEncryption() {
	t := s.T()

	// set the macos disk encryption field
	acResp := appConfigResponse{}
	s.DoJSON("PATCH", "/api/latest/fleet/config", json.RawMessage(`{
		"mdm": { "enable_disk_encryption": true }
  }`), http.StatusOK, &acResp)
	assert.True(t, acResp.MDM.EnableDiskEncryption.Value)
	enabledDiskActID := s.lastActivityMatches(fleet.ActivityTypeEnabledMacosDiskEncryption{}.ActivityName(),
		`{"team_id": null, "team_name": null}`, 0)

	// will have generated the macos config profile
	s.assertConfigProfilesByIdentifier(nil, mobileconfig.FleetFileVaultPayloadIdentifier, true)

	// check that they are returned by a GET /config
	acResp = appConfigResponse{}
	s.DoJSON("GET", "/api/latest/fleet/config", nil, http.StatusOK, &acResp)
	assert.True(t, acResp.MDM.EnableDiskEncryption.Value)

	// patch without specifying the macos disk encryption and an unrelated field,
	// should not alter it
	acResp = appConfigResponse{}
	s.DoJSON("PATCH", "/api/latest/fleet/config", json.RawMessage(`{
			"mdm": { "macos_settings": {"custom_settings": ["a"]} }
		}`), http.StatusOK, &acResp)
	assert.True(t, acResp.MDM.EnableDiskEncryption.Value)
	assert.Equal(t, []string{"a"}, acResp.MDM.MacOSSettings.CustomSettings)
	s.lastActivityMatches(fleet.ActivityTypeEnabledMacosDiskEncryption{}.ActivityName(),
		``, enabledDiskActID)

	// patch with false, would reset it but this is a dry-run
	acResp = appConfigResponse{}
	s.DoJSON("PATCH", "/api/latest/fleet/config", json.RawMessage(`{
				"mdm": { "enable_disk_encryption": false }
		  }`), http.StatusOK, &acResp, "dry_run", "true")
	assert.True(t, acResp.MDM.EnableDiskEncryption.Value)
	assert.Equal(t, []string{"a"}, acResp.MDM.MacOSSettings.CustomSettings)
	s.lastActivityMatches(fleet.ActivityTypeEnabledMacosDiskEncryption{}.ActivityName(),
		``, enabledDiskActID)

	// patch with false, resets it
	acResp = appConfigResponse{}
	s.DoJSON("PATCH", "/api/latest/fleet/config", json.RawMessage(`{
		"mdm": { "enable_disk_encryption": false, "macos_settings": { "custom_settings": ["b"] } }
		  }`), http.StatusOK, &acResp)
	assert.False(t, acResp.MDM.EnableDiskEncryption.Value)
	assert.Equal(t, []string{"b"}, acResp.MDM.MacOSSettings.CustomSettings)
	s.lastActivityMatches(fleet.ActivityTypeDisabledMacosDiskEncryption{}.ActivityName(),
		`{"team_id": null, "team_name": null}`, 0)

	// will have deleted the macos config profile
	s.assertConfigProfilesByIdentifier(nil, mobileconfig.FleetFileVaultPayloadIdentifier, false)

	// use the MDM settings endpoint to set it to true
	s.Do("PATCH", "/api/latest/fleet/mdm/apple/settings",
		fleet.MDMAppleSettingsPayload{EnableDiskEncryption: ptr.Bool(true)}, http.StatusNoContent)
	enabledDiskActID = s.lastActivityMatches(fleet.ActivityTypeEnabledMacosDiskEncryption{}.ActivityName(),
		`{"team_id": null, "team_name": null}`, 0)

	// will have created the macos config profile
	s.assertConfigProfilesByIdentifier(nil, mobileconfig.FleetFileVaultPayloadIdentifier, true)

	acResp = appConfigResponse{}
	s.DoJSON("GET", "/api/latest/fleet/config", nil, http.StatusOK, &acResp)
	assert.True(t, acResp.MDM.EnableDiskEncryption.Value)
	assert.Equal(t, []string{"b"}, acResp.MDM.MacOSSettings.CustomSettings)

	// call update endpoint with no changes
	s.Do("PATCH", "/api/latest/fleet/mdm/apple/settings",
		fleet.MDMAppleSettingsPayload{}, http.StatusNoContent)
	s.lastActivityMatches(fleet.ActivityTypeEnabledMacosDiskEncryption{}.ActivityName(),
		``, enabledDiskActID)

	// the macos config profile still exists
	s.assertConfigProfilesByIdentifier(nil, mobileconfig.FleetFileVaultPayloadIdentifier, true)

	acResp = appConfigResponse{}
	s.DoJSON("GET", "/api/latest/fleet/config", nil, http.StatusOK, &acResp)
	assert.True(t, acResp.MDM.EnableDiskEncryption.Value)
	assert.Equal(t, []string{"b"}, acResp.MDM.MacOSSettings.CustomSettings)
}

func (s *integrationMDMTestSuite) TestMDMAppleDiskEncryptionAggregate() {
	t := s.T()
	ctx := context.Background()

	// no hosts with any disk encryption status's
	expectedNoTeamDiskEncryptionSummary := fleet.MDMDiskEncryptionSummary{}
	s.checkMDMDiskEncryptionSummaries(t, nil, expectedNoTeamDiskEncryptionSummary, true)
	expectedNoTeamProfilesSummary := fleet.MDMProfilesSummary{}
	s.checkMDMProfilesSummaries(t, nil, expectedNoTeamProfilesSummary, &expectedNoTeamProfilesSummary)

	// 10 new hosts
	var hosts []*fleet.Host
	for i := 0; i < 10; i++ {
		h, err := s.ds.NewHost(ctx, &fleet.Host{
			DetailUpdatedAt: time.Now(),
			LabelUpdatedAt:  time.Now(),
			PolicyUpdatedAt: time.Now(),
			SeenTime:        time.Now().Add(-1 * time.Minute),
			OsqueryHostID:   ptr.String(fmt.Sprintf("%s-%d", t.Name(), i)),
			NodeKey:         ptr.String(fmt.Sprintf("%s-%d", t.Name(), i)),
			UUID:            fmt.Sprintf("%d-%s", i, uuid.New().String()),
			Hostname:        fmt.Sprintf("%sfoo.local", t.Name()),
			Platform:        "darwin",
		})
		require.NoError(t, err)
		hosts = append(hosts, h)
	}

	// no team tests ====

	// new filevault profile with no team
	prof, err := fleet.NewMDMAppleConfigProfile(mobileconfigForTest("filevault-1", mobileconfig.FleetFileVaultPayloadIdentifier), ptr.Uint(0))
	require.NoError(t, err)

	// generates a disk encryption aggregate value based on the arguments passed in
	generateAggregateValue := func(
		hosts []*fleet.Host,
		operationType fleet.MDMOperationType,
		status *fleet.MDMDeliveryStatus,
		decryptable bool,
	) {
		for _, host := range hosts {
			hostCmdUUID := uuid.New().String()
			err := s.ds.BulkUpsertMDMAppleHostProfiles(ctx, []*fleet.MDMAppleBulkUpsertHostProfilePayload{
				{
					ProfileUUID:       prof.ProfileUUID,
					ProfileIdentifier: prof.Identifier,
					HostUUID:          host.UUID,
					CommandUUID:       hostCmdUUID,
					OperationType:     operationType,
					Status:            status,
					Checksum:          []byte("csum"),
				},
			})
			require.NoError(t, err)
			oneMinuteAfterThreshold := time.Now().Add(+1 * time.Minute)
			err = s.ds.SetOrUpdateHostDiskEncryptionKey(ctx, host.ID, "test-key", "", nil)
			require.NoError(t, err)
			err = s.ds.SetHostsDiskEncryptionKeyStatus(ctx, []uint{host.ID}, decryptable, oneMinuteAfterThreshold)
			require.NoError(t, err)
		}
	}

	// hosts 1,2 have disk encryption "applied" status
	generateAggregateValue(hosts[0:2], fleet.MDMOperationTypeInstall, &fleet.MDMDeliveryVerifying, true)
	expectedNoTeamDiskEncryptionSummary.Verifying.MacOS = 2
	s.checkMDMDiskEncryptionSummaries(t, nil, expectedNoTeamDiskEncryptionSummary, true)
	expectedNoTeamProfilesSummary.Verifying = 2
	s.checkMDMProfilesSummaries(t, nil, expectedNoTeamProfilesSummary, &expectedNoTeamProfilesSummary)

	// hosts 3,4 have disk encryption "action required" status
	generateAggregateValue(hosts[2:4], fleet.MDMOperationTypeInstall, &fleet.MDMDeliveryVerifying, false)
	expectedNoTeamDiskEncryptionSummary.ActionRequired.MacOS = 2
	s.checkMDMDiskEncryptionSummaries(t, nil, expectedNoTeamDiskEncryptionSummary, true)
	expectedNoTeamProfilesSummary.Pending = 2
	s.checkMDMProfilesSummaries(t, nil, expectedNoTeamProfilesSummary, &expectedNoTeamProfilesSummary)

	// hosts 5,6 have disk encryption "enforcing" status

	// host profiles status are `pending`
	generateAggregateValue(hosts[4:6], fleet.MDMOperationTypeInstall, &fleet.MDMDeliveryPending, true)
	expectedNoTeamDiskEncryptionSummary.Enforcing.MacOS = 2
	s.checkMDMDiskEncryptionSummaries(t, nil, expectedNoTeamDiskEncryptionSummary, true)
	expectedNoTeamProfilesSummary.Pending = 4
	s.checkMDMProfilesSummaries(t, nil, expectedNoTeamProfilesSummary, &expectedNoTeamProfilesSummary)

	// host profiles status dont exist
	generateAggregateValue(hosts[4:6], fleet.MDMOperationTypeInstall, nil, true)
	s.checkMDMDiskEncryptionSummaries(t, nil, expectedNoTeamDiskEncryptionSummary, true)               // no change
	s.checkMDMProfilesSummaries(t, nil, expectedNoTeamProfilesSummary, &expectedNoTeamProfilesSummary) // no change

	// host profile is applied but decryptable key does not exist
	mysql.ExecAdhocSQL(t, s.ds, func(q sqlx.ExtContext) error {
		_, err := q.ExecContext(
			context.Background(),
			"UPDATE host_disk_encryption_keys SET decryptable = NULL WHERE host_id IN (?, ?)",
			hosts[5].ID,
			hosts[6].ID,
		)
		require.NoError(t, err)
		return err
	})
	s.checkMDMDiskEncryptionSummaries(t, nil, expectedNoTeamDiskEncryptionSummary, true)               // no change
	s.checkMDMProfilesSummaries(t, nil, expectedNoTeamProfilesSummary, &expectedNoTeamProfilesSummary) // no change

	// hosts 7,8 have disk encryption "failed" status
	generateAggregateValue(hosts[6:8], fleet.MDMOperationTypeInstall, &fleet.MDMDeliveryFailed, true)
	expectedNoTeamDiskEncryptionSummary.Failed.MacOS = 2
	s.checkMDMDiskEncryptionSummaries(t, nil, expectedNoTeamDiskEncryptionSummary, true)
	expectedNoTeamProfilesSummary.Failed = 2
	s.checkMDMProfilesSummaries(t, nil, expectedNoTeamProfilesSummary, &expectedNoTeamProfilesSummary)

	// hosts 9,10 have disk encryption "removing enforcement" status
	generateAggregateValue(hosts[8:10], fleet.MDMOperationTypeRemove, &fleet.MDMDeliveryPending, true)
	expectedNoTeamDiskEncryptionSummary.RemovingEnforcement.MacOS = 2
	s.checkMDMDiskEncryptionSummaries(t, nil, expectedNoTeamDiskEncryptionSummary, true)
	expectedNoTeamProfilesSummary.Pending = 6
	s.checkMDMProfilesSummaries(t, nil, expectedNoTeamProfilesSummary, &expectedNoTeamProfilesSummary)

	// team tests ====

	// host 1,2 added to team 1
	tm, _ := s.ds.NewTeam(ctx, &fleet.Team{Name: "team-1"})
	err = s.ds.AddHostsToTeam(ctx, &tm.ID, []uint{hosts[0].ID, hosts[1].ID})
	require.NoError(t, err)

	// new filevault profile for team 1
	prof, err = fleet.NewMDMAppleConfigProfile(mobileconfigForTest("filevault-1", mobileconfig.FleetFileVaultPayloadIdentifier), ptr.Uint(1))
	require.NoError(t, err)
	prof.TeamID = &tm.ID
	require.NoError(t, err)

	// filtering by the "team_id" query param
	generateAggregateValue(hosts[0:2], fleet.MDMOperationTypeInstall, &fleet.MDMDeliveryVerifying, true)

	var expectedTeamDiskEncryptionSummary fleet.MDMDiskEncryptionSummary
	expectedTeamDiskEncryptionSummary.Verifying.MacOS = 2
	s.checkMDMDiskEncryptionSummaries(t, &tm.ID, expectedTeamDiskEncryptionSummary, true)

	expectedNoTeamDiskEncryptionSummary.Verifying.MacOS = 0 // now 0 because hosts 1,2 were added to team 1
	s.checkMDMDiskEncryptionSummaries(t, nil, expectedNoTeamDiskEncryptionSummary, true)

	expectedTeamProfilesSummary := fleet.MDMProfilesSummary{Verifying: 2}
	s.checkMDMProfilesSummaries(t, &tm.ID, expectedTeamProfilesSummary, &expectedTeamProfilesSummary)

	expectedNoTeamProfilesSummary = fleet.MDMProfilesSummary{
		Verifying: 0, // now 0 because hosts 1,2 were added to team 1
		Pending:   6,
		Failed:    2,
	}
	s.checkMDMProfilesSummaries(t, nil, expectedNoTeamProfilesSummary, &expectedNoTeamProfilesSummary)

	// verified status for host 1
	require.NoError(t, apple_mdm.VerifyHostMDMProfiles(ctx, s.ds, hosts[0], map[string]*fleet.HostMacOSProfile{prof.Identifier: {Identifier: prof.Identifier, DisplayName: prof.Name, InstallDate: time.Now()}}))
	// TODO: Why is there no change to the verification status of host 1 reflected in the summaries?
	s.checkMDMDiskEncryptionSummaries(t, &tm.ID, expectedTeamDiskEncryptionSummary, true)              // no change
	s.checkMDMDiskEncryptionSummaries(t, nil, expectedNoTeamDiskEncryptionSummary, true)               // no change
	s.checkMDMProfilesSummaries(t, &tm.ID, expectedTeamProfilesSummary, &expectedTeamProfilesSummary)  // no change
	s.checkMDMProfilesSummaries(t, nil, expectedNoTeamProfilesSummary, &expectedNoTeamProfilesSummary) // no change
}

func (s *integrationMDMTestSuite) TestApplyTeamsMDMAppleProfiles() {
	t := s.T()

	// create a team through the service so it initializes the agent ops
	teamName := t.Name() + "team1"
	team := &fleet.Team{
		Name:        teamName,
		Description: "desc team1",
	}
	var createTeamResp teamResponse
	s.DoJSON("POST", "/api/latest/fleet/teams", team, http.StatusOK, &createTeamResp)
	require.NotZero(t, createTeamResp.Team.ID)
	team = createTeamResp.Team

	// apply with custom macos settings
	teamSpecs := applyTeamSpecsRequest{Specs: []*fleet.TeamSpec{{
		Name: teamName,
		MDM: fleet.TeamSpecMDM{
			MacOSSettings: map[string]interface{}{"custom_settings": []string{"foo", "bar"}},
		},
	}}}
	s.Do("POST", "/api/latest/fleet/spec/teams", teamSpecs, http.StatusOK)

	// retrieving the team returns the custom macos settings
	var teamResp getTeamResponse
	s.DoJSON("GET", fmt.Sprintf("/api/latest/fleet/teams/%d", team.ID), nil, http.StatusOK, &teamResp)
	require.Equal(t, []string{"foo", "bar"}, teamResp.Team.Config.MDM.MacOSSettings.CustomSettings)

	// apply with invalid macos settings subfield should fail
	teamSpecs = applyTeamSpecsRequest{Specs: []*fleet.TeamSpec{{
		Name: teamName,
		MDM: fleet.TeamSpecMDM{
			MacOSSettings: map[string]interface{}{"foo_bar": 123},
		},
	}}}
	res := s.Do("POST", "/api/latest/fleet/spec/teams", teamSpecs, http.StatusBadRequest)
	errMsg := extractServerErrorText(res.Body)
	assert.Contains(t, errMsg, `unsupported key provided: "foo_bar"`)

	// apply with some good and some bad macos settings subfield should fail
	teamSpecs = applyTeamSpecsRequest{Specs: []*fleet.TeamSpec{{
		Name: teamName,
		MDM: fleet.TeamSpecMDM{
			MacOSSettings: map[string]interface{}{"custom_settings": []interface{}{"A", true}},
		},
	}}}
	res = s.Do("POST", "/api/latest/fleet/spec/teams", teamSpecs, http.StatusBadRequest)
	errMsg = extractServerErrorText(res.Body)
	assert.Contains(t, errMsg, `invalid value type at 'macos_settings.custom_settings': expected array of strings but got bool`)

	// apply without custom macos settings specified and unrelated field, should
	// not replace existing settings
	teamSpecs = applyTeamSpecsRequest{Specs: []*fleet.TeamSpec{{
		Name: teamName,
		MDM: fleet.TeamSpecMDM{
			EnableDiskEncryption: optjson.SetBool(false),
		},
	}}}
	s.Do("POST", "/api/latest/fleet/spec/teams", teamSpecs, http.StatusOK)
	teamResp = getTeamResponse{}
	s.DoJSON("GET", fmt.Sprintf("/api/latest/fleet/teams/%d", team.ID), nil, http.StatusOK, &teamResp)
	require.Equal(t, []string{"foo", "bar"}, teamResp.Team.Config.MDM.MacOSSettings.CustomSettings)

	// apply with explicitly empty custom macos settings would clear the existing
	// settings, but dry-run
	teamSpecs = applyTeamSpecsRequest{Specs: []*fleet.TeamSpec{{
		Name: teamName,
		MDM: fleet.TeamSpecMDM{
			MacOSSettings: map[string]interface{}{"custom_settings": []string{}},
		},
	}}}
	s.Do("POST", "/api/latest/fleet/spec/teams", teamSpecs, http.StatusOK, "dry_run", "true")
	teamResp = getTeamResponse{}
	s.DoJSON("GET", fmt.Sprintf("/api/latest/fleet/teams/%d", team.ID), nil, http.StatusOK, &teamResp)
	require.Equal(t, []string{"foo", "bar"}, teamResp.Team.Config.MDM.MacOSSettings.CustomSettings)

	// apply with explicitly empty custom macos settings clears the existing settings
	teamSpecs = applyTeamSpecsRequest{Specs: []*fleet.TeamSpec{{
		Name: teamName,
		MDM: fleet.TeamSpecMDM{
			MacOSSettings: map[string]interface{}{"custom_settings": []string{}},
		},
	}}}
	s.Do("POST", "/api/latest/fleet/spec/teams", teamSpecs, http.StatusOK)
	teamResp = getTeamResponse{}
	s.DoJSON("GET", fmt.Sprintf("/api/latest/fleet/teams/%d", team.ID), nil, http.StatusOK, &teamResp)
	require.Equal(t, []string{}, teamResp.Team.Config.MDM.MacOSSettings.CustomSettings)
}

func (s *integrationMDMTestSuite) TestTeamsMDMAppleDiskEncryption() {
	t := s.T()

	// create a team through the service so it initializes the agent ops
	teamName := t.Name() + "team1"
	team := &fleet.Team{
		Name:        teamName,
		Description: "desc team1",
	}
	var createTeamResp teamResponse
	s.DoJSON("POST", "/api/latest/fleet/teams", team, http.StatusOK, &createTeamResp)
	require.NotZero(t, createTeamResp.Team.ID)
	team = createTeamResp.Team

	// no macos config profile yet
	s.assertConfigProfilesByIdentifier(ptr.Uint(team.ID), mobileconfig.FleetFileVaultPayloadIdentifier, false)

	// apply with disk encryption
	teamSpecs := applyTeamSpecsRequest{Specs: []*fleet.TeamSpec{{
		Name: teamName,
		MDM: fleet.TeamSpecMDM{
			EnableDiskEncryption: optjson.SetBool(true),
		},
	}}}
	s.Do("POST", "/api/latest/fleet/spec/teams", teamSpecs, http.StatusOK)
	lastDiskActID := s.lastActivityOfTypeMatches(fleet.ActivityTypeEnabledMacosDiskEncryption{}.ActivityName(),
		fmt.Sprintf(`{"team_id": %d, "team_name": %q}`, team.ID, teamName), 0)

	// macos config profile created
	s.assertConfigProfilesByIdentifier(ptr.Uint(team.ID), mobileconfig.FleetFileVaultPayloadIdentifier, true)

	// retrieving the team returns the disk encryption setting
	var teamResp getTeamResponse
	s.DoJSON("GET", fmt.Sprintf("/api/latest/fleet/teams/%d", team.ID), nil, http.StatusOK, &teamResp)
	require.True(t, teamResp.Team.Config.MDM.EnableDiskEncryption)

	// apply with invalid disk encryption value should fail
	teamSpecs = applyTeamSpecsRequest{Specs: []*fleet.TeamSpec{{
		Name: teamName,
		MDM: fleet.TeamSpecMDM{
			MacOSSettings: map[string]interface{}{"enable_disk_encryption": 123},
		},
	}}}
	res := s.Do("POST", "/api/latest/fleet/spec/teams", teamSpecs, http.StatusBadRequest)
	errMsg := extractServerErrorText(res.Body)
	assert.Contains(t, errMsg, `invalid value type at 'macos_settings.enable_disk_encryption': expected bool but got float64`)

	// apply an empty set of batch profiles to the team
	s.Do("POST", "/api/v1/fleet/mdm/apple/profiles/batch", batchSetMDMAppleProfilesRequest{Profiles: nil},
		http.StatusUnprocessableEntity, "team_id", strconv.Itoa(int(team.ID)), "team_name", team.Name)

	// the configuration profile is still there
	s.assertConfigProfilesByIdentifier(ptr.Uint(team.ID), mobileconfig.FleetFileVaultPayloadIdentifier, true)

	// apply without disk encryption settings specified and unrelated field,
	// should not replace existing disk encryption
	teamSpecs = applyTeamSpecsRequest{Specs: []*fleet.TeamSpec{{
		Name: teamName,
		MDM: fleet.TeamSpecMDM{
			MacOSSettings: map[string]interface{}{"custom_settings": []string{"a"}},
		},
	}}}
	s.Do("POST", "/api/latest/fleet/spec/teams", teamSpecs, http.StatusOK)
	teamResp = getTeamResponse{}
	s.DoJSON("GET", fmt.Sprintf("/api/latest/fleet/teams/%d", team.ID), nil, http.StatusOK, &teamResp)
	require.True(t, teamResp.Team.Config.MDM.EnableDiskEncryption)
	require.Equal(t, []string{"a"}, teamResp.Team.Config.MDM.MacOSSettings.CustomSettings)
	s.lastActivityOfTypeMatches(fleet.ActivityTypeEnabledMacosDiskEncryption{}.ActivityName(),
		``, lastDiskActID)

	// apply with false would clear the existing setting, but dry-run
	teamSpecs = applyTeamSpecsRequest{Specs: []*fleet.TeamSpec{{
		Name: teamName,
		MDM: fleet.TeamSpecMDM{
			EnableDiskEncryption: optjson.SetBool(false),
		},
	}}}
	s.Do("POST", "/api/latest/fleet/spec/teams", teamSpecs, http.StatusOK, "dry_run", "true")
	teamResp = getTeamResponse{}
	s.DoJSON("GET", fmt.Sprintf("/api/latest/fleet/teams/%d", team.ID), nil, http.StatusOK, &teamResp)
	require.True(t, teamResp.Team.Config.MDM.EnableDiskEncryption)
	s.lastActivityOfTypeMatches(fleet.ActivityTypeEnabledMacosDiskEncryption{}.ActivityName(),
		``, lastDiskActID)

	// apply with false clears the existing setting
	teamSpecs = applyTeamSpecsRequest{Specs: []*fleet.TeamSpec{{
		Name: teamName,
		MDM: fleet.TeamSpecMDM{
			MacOSSettings: map[string]interface{}{"enable_disk_encryption": false},
		},
	}}}
	s.Do("POST", "/api/latest/fleet/spec/teams", teamSpecs, http.StatusOK)
	teamResp = getTeamResponse{}
	s.DoJSON("GET", fmt.Sprintf("/api/latest/fleet/teams/%d", team.ID), nil, http.StatusOK, &teamResp)
	require.False(t, teamResp.Team.Config.MDM.EnableDiskEncryption)
	s.lastActivityOfTypeMatches(fleet.ActivityTypeDisabledMacosDiskEncryption{}.ActivityName(),
		fmt.Sprintf(`{"team_id": %d, "team_name": %q}`, team.ID, teamName), 0)

	// macos config profile deleted
	s.assertConfigProfilesByIdentifier(ptr.Uint(team.ID), mobileconfig.FleetFileVaultPayloadIdentifier, false)

	// modify team's disk encryption via ModifyTeam endpoint
	var modResp teamResponse
	s.DoJSON("PATCH", fmt.Sprintf("/api/latest/fleet/teams/%d", team.ID), fleet.TeamPayload{
		MDM: &fleet.TeamPayloadMDM{
			EnableDiskEncryption: optjson.SetBool(true),
			MacOSSettings:        &fleet.MacOSSettings{},
		},
	}, http.StatusOK, &modResp)
	require.True(t, modResp.Team.Config.MDM.EnableDiskEncryption)
	s.lastActivityOfTypeMatches(fleet.ActivityTypeEnabledMacosDiskEncryption{}.ActivityName(),
		fmt.Sprintf(`{"team_id": %d, "team_name": %q}`, team.ID, teamName), 0)

	// macos config profile created
	s.assertConfigProfilesByIdentifier(ptr.Uint(team.ID), mobileconfig.FleetFileVaultPayloadIdentifier, true)

	// modify team's disk encryption and description via ModifyTeam endpoint
	modResp = teamResponse{}
	s.DoJSON("PATCH", fmt.Sprintf("/api/latest/fleet/teams/%d", team.ID), fleet.TeamPayload{
		Description: ptr.String("foobar"),
		MDM: &fleet.TeamPayloadMDM{
			EnableDiskEncryption: optjson.SetBool(false),
		},
	}, http.StatusOK, &modResp)
	require.False(t, modResp.Team.Config.MDM.EnableDiskEncryption)
	require.Equal(t, "foobar", modResp.Team.Description)
	s.lastActivityOfTypeMatches(fleet.ActivityTypeDisabledMacosDiskEncryption{}.ActivityName(),
		fmt.Sprintf(`{"team_id": %d, "team_name": %q}`, team.ID, teamName), 0)

	// macos config profile deleted
	s.assertConfigProfilesByIdentifier(ptr.Uint(team.ID), mobileconfig.FleetFileVaultPayloadIdentifier, false)

	// use the MDM settings endpoint to set it to true
	s.Do("PATCH", "/api/latest/fleet/mdm/apple/settings",
		fleet.MDMAppleSettingsPayload{TeamID: ptr.Uint(team.ID), EnableDiskEncryption: ptr.Bool(true)}, http.StatusNoContent)
	lastDiskActID = s.lastActivityOfTypeMatches(fleet.ActivityTypeEnabledMacosDiskEncryption{}.ActivityName(),
		fmt.Sprintf(`{"team_id": %d, "team_name": %q}`, team.ID, teamName), 0)

	// macos config profile created
	s.assertConfigProfilesByIdentifier(ptr.Uint(team.ID), mobileconfig.FleetFileVaultPayloadIdentifier, true)

	teamResp = getTeamResponse{}
	s.DoJSON("GET", fmt.Sprintf("/api/latest/fleet/teams/%d", team.ID), nil, http.StatusOK, &teamResp)
	require.True(t, teamResp.Team.Config.MDM.EnableDiskEncryption)

	// use the MDM settings endpoint with no changes
	s.Do("PATCH", "/api/latest/fleet/mdm/apple/settings",
		fleet.MDMAppleSettingsPayload{TeamID: ptr.Uint(team.ID)}, http.StatusNoContent)
	s.lastActivityOfTypeMatches(fleet.ActivityTypeEnabledMacosDiskEncryption{}.ActivityName(),
		``, lastDiskActID)

	// macos config profile still exists
	s.assertConfigProfilesByIdentifier(ptr.Uint(team.ID), mobileconfig.FleetFileVaultPayloadIdentifier, true)

	teamResp = getTeamResponse{}
	s.DoJSON("GET", fmt.Sprintf("/api/latest/fleet/teams/%d", team.ID), nil, http.StatusOK, &teamResp)
	require.True(t, teamResp.Team.Config.MDM.EnableDiskEncryption)

	// use the MDM settings endpoint with an unknown team id
	s.Do("PATCH", "/api/latest/fleet/mdm/apple/settings",
		fleet.MDMAppleSettingsPayload{TeamID: ptr.Uint(9999)}, http.StatusNotFound)
}

func (s *integrationMDMTestSuite) TestBatchSetMDMAppleProfiles() {
	t := s.T()
	ctx := context.Background()

	// create a new team
	tm, err := s.ds.NewTeam(ctx, &fleet.Team{Name: "batch_set_mdm_profiles"})
	require.NoError(t, err)

	// apply an empty set to no-team
	s.Do("POST", "/api/v1/fleet/mdm/apple/profiles/batch", batchSetMDMAppleProfilesRequest{Profiles: nil}, http.StatusNoContent)
	s.lastActivityMatches(
		fleet.ActivityTypeEditedMacosProfile{}.ActivityName(),
		`{"team_id": null, "team_name": null}`,
		0,
	)

	// apply to both team id and name
	s.Do("POST", "/api/v1/fleet/mdm/apple/profiles/batch", batchSetMDMAppleProfilesRequest{Profiles: nil},
		http.StatusUnprocessableEntity, "team_id", strconv.Itoa(int(tm.ID)), "team_name", tm.Name)

	// invalid team name
	s.Do("POST", "/api/v1/fleet/mdm/apple/profiles/batch", batchSetMDMAppleProfilesRequest{Profiles: nil},
		http.StatusNotFound, "team_name", uuid.New().String())

	// duplicate profile names
	s.Do("POST", "/api/v1/fleet/mdm/apple/profiles/batch", batchSetMDMAppleProfilesRequest{Profiles: [][]byte{
		mobileconfigForTest("N1", "I1"),
		mobileconfigForTest("N1", "I2"),
	}}, http.StatusUnprocessableEntity, "team_id", strconv.Itoa(int(tm.ID)))

	// profiles with reserved identifiers
	for p := range mobileconfig.FleetPayloadIdentifiers() {
		res := s.Do("POST", "/api/v1/fleet/mdm/apple/profiles/batch", batchSetMDMAppleProfilesRequest{Profiles: [][]byte{
			mobileconfigForTest("N1", "I1"),
			mobileconfigForTest(p, p),
		}}, http.StatusUnprocessableEntity, "team_id", strconv.Itoa(int(tm.ID)))
		errMsg := extractServerErrorText(res.Body)
		require.Contains(t, errMsg, fmt.Sprintf("Validation Failed: payload identifier %s is not allowed", p))
	}

	// payloads with reserved types
	for p := range mobileconfig.FleetPayloadTypes() {
		res := s.Do("POST", "/api/v1/fleet/mdm/apple/profiles/batch", batchSetMDMAppleProfilesRequest{Profiles: [][]byte{
			mobileconfigForTestWithContent("N1", "I1", "II1", p),
		}}, http.StatusUnprocessableEntity, "team_id", strconv.Itoa(int(tm.ID)))
		errMsg := extractServerErrorText(res.Body)
		require.Contains(t, errMsg, fmt.Sprintf("Validation Failed: unsupported PayloadType(s): %s", p))
	}

	// payloads with reserved identifiers
	for p := range mobileconfig.FleetPayloadIdentifiers() {
		res := s.Do("POST", "/api/v1/fleet/mdm/apple/profiles/batch", batchSetMDMAppleProfilesRequest{Profiles: [][]byte{
			mobileconfigForTestWithContent("N1", "I1", p, "random"),
		}}, http.StatusUnprocessableEntity, "team_id", strconv.Itoa(int(tm.ID)))
		errMsg := extractServerErrorText(res.Body)
		require.Contains(t, errMsg, fmt.Sprintf("Validation Failed: unsupported PayloadIdentifier(s): %s", p))
	}

	// successfully apply a profile for the team
	s.Do("POST", "/api/v1/fleet/mdm/apple/profiles/batch", batchSetMDMAppleProfilesRequest{Profiles: [][]byte{
		mobileconfigForTest("N1", "I1"),
	}}, http.StatusNoContent, "team_id", strconv.Itoa(int(tm.ID)))
	s.lastActivityMatches(
		fleet.ActivityTypeEditedMacosProfile{}.ActivityName(),
		fmt.Sprintf(`{"team_id": %d, "team_name": %q}`, tm.ID, tm.Name),
		0,
	)
}

func (s *integrationMDMTestSuite) TestEnrollOrbitAfterDEPSync() {
	t := s.T()
	ctx := context.Background()

	// create a host with minimal information and the serial, no uuid/osquery id
	// (as when created via DEP sync). Platform must be "darwin" as this is the
	// only supported OS with DEP.
	dbZeroTime := time.Date(2000, 1, 1, 0, 0, 0, 0, time.UTC)
	h, err := s.ds.NewHost(ctx, &fleet.Host{
		HardwareSerial:   uuid.New().String(),
		Platform:         "darwin",
		LastEnrolledAt:   dbZeroTime,
		DetailUpdatedAt:  dbZeroTime,
		RefetchRequested: true,
	})
	require.NoError(t, err)

	// create an enroll secret
	secret := uuid.New().String()
	var applyResp applyEnrollSecretSpecResponse
	s.DoJSON("POST", "/api/latest/fleet/spec/enroll_secret", applyEnrollSecretSpecRequest{
		Spec: &fleet.EnrollSecretSpec{
			Secrets: []*fleet.EnrollSecret{{Secret: secret}},
		},
	}, http.StatusOK, &applyResp)

	// enroll the host from orbit, it should match the host above via the serial
	var resp EnrollOrbitResponse
	hostUUID := uuid.New().String()
	s.DoJSON("POST", "/api/fleet/orbit/enroll", EnrollOrbitRequest{
		EnrollSecret:   secret,
		HardwareUUID:   hostUUID, // will not match any existing host
		HardwareSerial: h.HardwareSerial,
	}, http.StatusOK, &resp)
	require.NotEmpty(t, resp.OrbitNodeKey)

	// fetch the host, it will match the one created above
	// (NOTE: cannot check the returned OrbitNodeKey, this field is not part of the response)
	var hostResp getHostResponse
	s.DoJSON("GET", fmt.Sprintf("/api/latest/fleet/hosts/%d", h.ID), nil, http.StatusOK, &hostResp)
	require.Equal(t, h.ID, hostResp.Host.ID)

	got, err := s.ds.LoadHostByOrbitNodeKey(ctx, resp.OrbitNodeKey)
	require.NoError(t, err)
	require.Equal(t, h.ID, got.ID)

	// enroll the host from osquery, it should match the same host
	var osqueryResp enrollAgentResponse
	osqueryID := uuid.New().String()
	s.DoJSON("POST", "/api/osquery/enroll", enrollAgentRequest{
		EnrollSecret:   secret,
		HostIdentifier: osqueryID, // osquery host_identifier may not be the same as the host UUID, simulate that here
		HostDetails: map[string]map[string]string{
			"system_info": {
				"uuid":            hostUUID,
				"hardware_serial": h.HardwareSerial,
			},
		},
	}, http.StatusOK, &osqueryResp)
	require.NotEmpty(t, osqueryResp.NodeKey)

	// load the host by osquery node key, should match the initial host
	got, err = s.ds.LoadHostByNodeKey(ctx, osqueryResp.NodeKey)
	require.NoError(t, err)
	require.Equal(t, h.ID, got.ID)
}

func (s *integrationMDMTestSuite) TestDiskEncryptionRotation() {
	t := s.T()
	h := createOrbitEnrolledHost(t, "darwin", "h", s.ds)

	// false by default
	resp := orbitGetConfigResponse{}
	s.DoJSON("POST", "/api/fleet/orbit/config", json.RawMessage(fmt.Sprintf(`{"orbit_node_key": %q}`, *h.OrbitNodeKey)), http.StatusOK, &resp)
	require.False(t, resp.Notifications.RotateDiskEncryptionKey)

	// create an auth token for h
	token := "much_valid"
	mysql.ExecAdhocSQL(t, s.ds, func(db sqlx.ExtContext) error {
		_, err := db.ExecContext(context.Background(), `INSERT INTO host_device_auth (host_id, token) VALUES (?, ?)`, h.ID, token)
		return err
	})

	tokRes := s.DoRawNoAuth("POST", "/api/latest/fleet/device/"+token+"/rotate_encryption_key", nil, http.StatusOK)
	tokRes.Body.Close()

	// true after the POST request
	resp = orbitGetConfigResponse{}
	s.DoJSON("POST", "/api/fleet/orbit/config", json.RawMessage(fmt.Sprintf(`{"orbit_node_key": %q}`, *h.OrbitNodeKey)), http.StatusOK, &resp)
	require.True(t, resp.Notifications.RotateDiskEncryptionKey)

	// false on following requests
	resp = orbitGetConfigResponse{}
	s.DoJSON("POST", "/api/fleet/orbit/config", json.RawMessage(fmt.Sprintf(`{"orbit_node_key": %q}`, *h.OrbitNodeKey)), http.StatusOK, &resp)
	require.False(t, resp.Notifications.RotateDiskEncryptionKey)
}

func (s *integrationMDMTestSuite) TestHostMDMAppleProfilesStatus() {
	t := s.T()
	ctx := context.Background()

	createManualMDMEnrollWithOrbit := func(secret string) *fleet.Host {
		// orbit enrollment happens before mdm enrollment, otherwise the host would
		// always receive the "no team" profiles on mdm enrollment since it would
		// not be part of any team yet (team assignment is done when it enrolls
		// with orbit).
		mdmDevice := mdmtest.NewTestMDMClientAppleDirect(mdmtest.AppleEnrollInfo{
			SCEPChallenge: s.fleetCfg.MDM.AppleSCEPChallenge,
			SCEPURL:       s.server.URL + apple_mdm.SCEPPath,
			MDMURL:        s.server.URL + apple_mdm.MDMPath,
		})

		// enroll the device with orbit
		var resp EnrollOrbitResponse
		s.DoJSON("POST", "/api/fleet/orbit/enroll", EnrollOrbitRequest{
			EnrollSecret:   secret,
			HardwareUUID:   mdmDevice.UUID, // will not match any existing host
			HardwareSerial: mdmDevice.SerialNumber,
		}, http.StatusOK, &resp)
		require.NotEmpty(t, resp.OrbitNodeKey)
		orbitNodeKey := resp.OrbitNodeKey
		h, err := s.ds.LoadHostByOrbitNodeKey(ctx, orbitNodeKey)
		require.NoError(t, err)
		h.OrbitNodeKey = &orbitNodeKey

		err = mdmDevice.Enroll()
		require.NoError(t, err)

		return h
	}

	triggerReconcileProfiles := func() {
		s.awaitTriggerProfileSchedule(t)
		// this will only mark them as "pending", as the response to confirm
		// profile deployment is asynchronous, so we simulate it here by
		// updating any "pending" (not NULL) profiles to "verifying"
		mysql.ExecAdhocSQL(t, s.ds, func(q sqlx.ExtContext) error {
			_, err := q.ExecContext(ctx, `UPDATE host_mdm_apple_profiles SET status = ? WHERE status = ?`, fleet.OSSettingsVerifying, fleet.OSSettingsPending)
			return err
		})
	}

	// add a couple global profiles
	globalProfiles := [][]byte{
		mobileconfigForTest("G1", "G1"),
		mobileconfigForTest("G2", "G2"),
	}
	s.Do("POST", "/api/v1/fleet/mdm/apple/profiles/batch",
		batchSetMDMAppleProfilesRequest{Profiles: globalProfiles}, http.StatusNoContent)
	// create the no-team enroll secret
	var applyResp applyEnrollSecretSpecResponse
	globalEnrollSec := "global_enroll_sec"
	s.DoJSON("POST", "/api/latest/fleet/spec/enroll_secret",
		applyEnrollSecretSpecRequest{
			Spec: &fleet.EnrollSecretSpec{
				Secrets: []*fleet.EnrollSecret{{Secret: globalEnrollSec}},
			},
		}, http.StatusOK, &applyResp)

	// create a team with a couple profiles
	tm1, err := s.ds.NewTeam(ctx, &fleet.Team{Name: "team_profiles_status_1"})
	require.NoError(t, err)
	tm1Profiles := [][]byte{
		mobileconfigForTest("T1.1", "T1.1"),
		mobileconfigForTest("T1.2", "T1.2"),
	}
	s.Do("POST", "/api/v1/fleet/mdm/apple/profiles/batch",
		batchSetMDMAppleProfilesRequest{Profiles: tm1Profiles}, http.StatusNoContent,
		"team_id", strconv.Itoa(int(tm1.ID)))
	// create the team 1 enroll secret
	var teamResp teamEnrollSecretsResponse
	tm1EnrollSec := "team1_enroll_sec"
	s.DoJSON("PATCH", fmt.Sprintf("/api/latest/fleet/teams/%d/secrets", tm1.ID),
		modifyTeamEnrollSecretsRequest{
			Secrets: []fleet.EnrollSecret{{Secret: tm1EnrollSec}},
		}, http.StatusOK, &teamResp)

	// create another team with different profiles
	tm2, err := s.ds.NewTeam(ctx, &fleet.Team{Name: "team_profiles_status_2"})
	require.NoError(t, err)
	tm2Profiles := [][]byte{
		mobileconfigForTest("T2.1", "T2.1"),
	}
	s.Do("POST", "/api/v1/fleet/mdm/apple/profiles/batch",
		batchSetMDMAppleProfilesRequest{Profiles: tm2Profiles}, http.StatusNoContent,
		"team_id", strconv.Itoa(int(tm2.ID)))

	// enroll a couple hosts in no team
	h1 := createManualMDMEnrollWithOrbit(globalEnrollSec)
	require.Nil(t, h1.TeamID)
	h2 := createManualMDMEnrollWithOrbit(globalEnrollSec)
	require.Nil(t, h2.TeamID)
	s.assertHostConfigProfiles(map[*fleet.Host][]fleet.HostMDMAppleProfile{
		h1: {
			{Identifier: "G1", OperationType: fleet.MDMOperationTypeInstall, Status: &fleet.MDMDeliveryPending},
			{Identifier: "G2", OperationType: fleet.MDMOperationTypeInstall, Status: &fleet.MDMDeliveryPending},
		},
		h2: {
			{Identifier: "G1", OperationType: fleet.MDMOperationTypeInstall, Status: &fleet.MDMDeliveryPending},
			{Identifier: "G2", OperationType: fleet.MDMOperationTypeInstall, Status: &fleet.MDMDeliveryPending},
		},
	})

	// enroll a couple hosts in team 1
	h3 := createManualMDMEnrollWithOrbit(tm1EnrollSec)
	require.NotNil(t, h3.TeamID)
	require.Equal(t, tm1.ID, *h3.TeamID)
	h4 := createManualMDMEnrollWithOrbit(tm1EnrollSec)
	require.NotNil(t, h4.TeamID)
	require.Equal(t, tm1.ID, *h4.TeamID)
	s.assertHostConfigProfiles(map[*fleet.Host][]fleet.HostMDMAppleProfile{
		h3: {
			{Identifier: "T1.1", OperationType: fleet.MDMOperationTypeInstall, Status: &fleet.MDMDeliveryPending},
			{Identifier: "T1.2", OperationType: fleet.MDMOperationTypeInstall, Status: &fleet.MDMDeliveryPending},
		},
		h4: {
			{Identifier: "T1.1", OperationType: fleet.MDMOperationTypeInstall, Status: &fleet.MDMDeliveryPending},
			{Identifier: "T1.2", OperationType: fleet.MDMOperationTypeInstall, Status: &fleet.MDMDeliveryPending},
		},
	})

	// apply the pending profiles
	triggerReconcileProfiles()

	// switch a no team host (h1) to a team (tm2)
	var moveHostResp addHostsToTeamResponse
	s.DoJSON("POST", "/api/v1/fleet/hosts/transfer",
		addHostsToTeamRequest{TeamID: &tm2.ID, HostIDs: []uint{h1.ID}}, http.StatusOK, &moveHostResp)
	s.assertHostConfigProfiles(map[*fleet.Host][]fleet.HostMDMAppleProfile{
		h1: {
			{Identifier: "G1", OperationType: fleet.MDMOperationTypeRemove, Status: &fleet.MDMDeliveryPending},
			{Identifier: "G2", OperationType: fleet.MDMOperationTypeRemove, Status: &fleet.MDMDeliveryPending},
			{Identifier: "T2.1", OperationType: fleet.MDMOperationTypeInstall, Status: &fleet.MDMDeliveryPending},
			{Identifier: mobileconfig.FleetdConfigPayloadIdentifier, OperationType: fleet.MDMOperationTypeInstall, Status: &fleet.MDMDeliveryVerifying},
		},
		h2: {
			{Identifier: "G1", OperationType: fleet.MDMOperationTypeInstall, Status: &fleet.MDMDeliveryVerifying},
			{Identifier: "G2", OperationType: fleet.MDMOperationTypeInstall, Status: &fleet.MDMDeliveryVerifying},
			{Identifier: mobileconfig.FleetdConfigPayloadIdentifier, OperationType: fleet.MDMOperationTypeInstall, Status: &fleet.MDMDeliveryVerifying},
		},
	})

	// switch a team host (h3) to another team (tm2)
	s.DoJSON("POST", "/api/v1/fleet/hosts/transfer",
		addHostsToTeamRequest{TeamID: &tm2.ID, HostIDs: []uint{h3.ID}}, http.StatusOK, &moveHostResp)
	s.assertHostConfigProfiles(map[*fleet.Host][]fleet.HostMDMAppleProfile{
		h3: {
			{Identifier: "T1.1", OperationType: fleet.MDMOperationTypeRemove, Status: &fleet.MDMDeliveryPending},
			{Identifier: "T1.2", OperationType: fleet.MDMOperationTypeRemove, Status: &fleet.MDMDeliveryPending},
			{Identifier: "T2.1", OperationType: fleet.MDMOperationTypeInstall, Status: &fleet.MDMDeliveryPending},
			{Identifier: mobileconfig.FleetdConfigPayloadIdentifier, OperationType: fleet.MDMOperationTypeInstall, Status: &fleet.MDMDeliveryPending},
		},
		h4: {
			{Identifier: "T1.1", OperationType: fleet.MDMOperationTypeInstall, Status: &fleet.MDMDeliveryVerifying},
			{Identifier: "T1.2", OperationType: fleet.MDMOperationTypeInstall, Status: &fleet.MDMDeliveryVerifying},
			{Identifier: mobileconfig.FleetdConfigPayloadIdentifier, OperationType: fleet.MDMOperationTypeInstall, Status: &fleet.MDMDeliveryVerifying},
		},
	})

	// switch a team host (h4) to no team
	s.DoJSON("POST", "/api/v1/fleet/hosts/transfer",
		addHostsToTeamRequest{TeamID: nil, HostIDs: []uint{h4.ID}}, http.StatusOK, &moveHostResp)
	s.assertHostConfigProfiles(map[*fleet.Host][]fleet.HostMDMAppleProfile{
		h3: {
			{Identifier: "T1.1", OperationType: fleet.MDMOperationTypeRemove, Status: &fleet.MDMDeliveryPending},
			{Identifier: "T1.2", OperationType: fleet.MDMOperationTypeRemove, Status: &fleet.MDMDeliveryPending},
			{Identifier: "T2.1", OperationType: fleet.MDMOperationTypeInstall, Status: &fleet.MDMDeliveryPending},
			{Identifier: mobileconfig.FleetdConfigPayloadIdentifier, OperationType: fleet.MDMOperationTypeInstall, Status: &fleet.MDMDeliveryPending},
		},
		h4: {
			{Identifier: "T1.1", OperationType: fleet.MDMOperationTypeRemove, Status: &fleet.MDMDeliveryPending},
			{Identifier: "T1.2", OperationType: fleet.MDMOperationTypeRemove, Status: &fleet.MDMDeliveryPending},
			{Identifier: "G1", OperationType: fleet.MDMOperationTypeInstall, Status: &fleet.MDMDeliveryPending},
			{Identifier: "G2", OperationType: fleet.MDMOperationTypeInstall, Status: &fleet.MDMDeliveryPending},
			{Identifier: mobileconfig.FleetdConfigPayloadIdentifier, OperationType: fleet.MDMOperationTypeInstall, Status: &fleet.MDMDeliveryPending},
		},
	})

	// apply the pending profiles
	triggerReconcileProfiles()

	// add a profile to no team (h2 and h4 are now part of no team)
	body, headers := generateNewProfileMultipartRequest(t, nil,
		"some_name", mobileconfigForTest("G3", "G3"), s.token)
	s.DoRawWithHeaders("POST", "/api/latest/fleet/mdm/apple/profiles", body.Bytes(), http.StatusOK, headers)
	s.assertHostConfigProfiles(map[*fleet.Host][]fleet.HostMDMAppleProfile{
		h2: {
			{Identifier: "G1", OperationType: fleet.MDMOperationTypeInstall, Status: &fleet.MDMDeliveryVerifying},
			{Identifier: "G2", OperationType: fleet.MDMOperationTypeInstall, Status: &fleet.MDMDeliveryVerifying},
			{Identifier: mobileconfig.FleetdConfigPayloadIdentifier, OperationType: fleet.MDMOperationTypeInstall, Status: &fleet.MDMDeliveryVerifying},
			{Identifier: "G3", OperationType: fleet.MDMOperationTypeInstall, Status: &fleet.MDMDeliveryPending},
		},
		h4: {
			{Identifier: "G1", OperationType: fleet.MDMOperationTypeInstall, Status: &fleet.MDMDeliveryVerifying},
			{Identifier: "G2", OperationType: fleet.MDMOperationTypeInstall, Status: &fleet.MDMDeliveryVerifying},
			{Identifier: "G3", OperationType: fleet.MDMOperationTypeInstall, Status: &fleet.MDMDeliveryPending},
			{Identifier: mobileconfig.FleetdConfigPayloadIdentifier, OperationType: fleet.MDMOperationTypeInstall, Status: &fleet.MDMDeliveryVerifying},
		},
	})

	// add a profile to team 2 (h1 and h3 are now part of team 2)
	body, headers = generateNewProfileMultipartRequest(t, &tm2.ID,
		"some_name", mobileconfigForTest("T2.2", "T2.2"), s.token)
	s.DoRawWithHeaders("POST", "/api/latest/fleet/mdm/apple/profiles", body.Bytes(), http.StatusOK, headers)
	s.assertHostConfigProfiles(map[*fleet.Host][]fleet.HostMDMAppleProfile{
		h1: {
			{Identifier: "T2.1", OperationType: fleet.MDMOperationTypeInstall, Status: &fleet.MDMDeliveryVerifying},
			{Identifier: "T2.2", OperationType: fleet.MDMOperationTypeInstall, Status: &fleet.MDMDeliveryPending},
			{Identifier: mobileconfig.FleetdConfigPayloadIdentifier, OperationType: fleet.MDMOperationTypeInstall, Status: &fleet.MDMDeliveryVerifying},
		},
		h3: {
			{Identifier: "T2.1", OperationType: fleet.MDMOperationTypeInstall, Status: &fleet.MDMDeliveryVerifying},
			{Identifier: "T2.2", OperationType: fleet.MDMOperationTypeInstall, Status: &fleet.MDMDeliveryPending},
			{Identifier: mobileconfig.FleetdConfigPayloadIdentifier, OperationType: fleet.MDMOperationTypeInstall, Status: &fleet.MDMDeliveryVerifying},
		},
	})

	// apply the pending profiles
	triggerReconcileProfiles()

	// delete a no team profile
	noTeamProfs, err := s.ds.ListMDMAppleConfigProfiles(ctx, nil)
	require.NoError(t, err)
	var g1ProfID uint
	for _, p := range noTeamProfs {
		if p.Identifier == "G1" {
			g1ProfID = p.ProfileID
			break
		}
	}
	require.NotZero(t, g1ProfID)
	var delProfResp deleteMDMAppleConfigProfileResponse
	s.DoJSON("DELETE", fmt.Sprintf("/api/latest/fleet/mdm/apple/profiles/%d", g1ProfID),
		deleteMDMAppleConfigProfileRequest{}, http.StatusOK, &delProfResp)
	s.assertHostConfigProfiles(map[*fleet.Host][]fleet.HostMDMAppleProfile{
		h2: {
			{Identifier: "G1", OperationType: fleet.MDMOperationTypeRemove, Status: &fleet.MDMDeliveryPending},
			{Identifier: "G2", OperationType: fleet.MDMOperationTypeInstall, Status: &fleet.MDMDeliveryVerifying},
			{Identifier: "G3", OperationType: fleet.MDMOperationTypeInstall, Status: &fleet.MDMDeliveryVerifying},
			{Identifier: mobileconfig.FleetdConfigPayloadIdentifier, OperationType: fleet.MDMOperationTypeInstall, Status: &fleet.MDMDeliveryVerifying},
		},
		h4: {
			{Identifier: "G1", OperationType: fleet.MDMOperationTypeRemove, Status: &fleet.MDMDeliveryPending},
			{Identifier: "G2", OperationType: fleet.MDMOperationTypeInstall, Status: &fleet.MDMDeliveryVerifying},
			{Identifier: "G3", OperationType: fleet.MDMOperationTypeInstall, Status: &fleet.MDMDeliveryVerifying},
			{Identifier: mobileconfig.FleetdConfigPayloadIdentifier, OperationType: fleet.MDMOperationTypeInstall, Status: &fleet.MDMDeliveryVerifying},
		},
	})

	// delete a team profile
	tm2Profs, err := s.ds.ListMDMAppleConfigProfiles(ctx, &tm2.ID)
	require.NoError(t, err)
	var tm21ProfID uint
	for _, p := range tm2Profs {
		if p.Identifier == "T2.1" {
			tm21ProfID = p.ProfileID
			break
		}
	}
	require.NotZero(t, tm21ProfID)
	s.DoJSON("DELETE", fmt.Sprintf("/api/latest/fleet/mdm/apple/profiles/%d", tm21ProfID),
		deleteMDMAppleConfigProfileRequest{}, http.StatusOK, &delProfResp)
	s.assertHostConfigProfiles(map[*fleet.Host][]fleet.HostMDMAppleProfile{
		h1: {
			{Identifier: "T2.1", OperationType: fleet.MDMOperationTypeRemove, Status: &fleet.MDMDeliveryPending},
			{Identifier: "T2.2", OperationType: fleet.MDMOperationTypeInstall, Status: &fleet.MDMDeliveryVerifying},
			{Identifier: mobileconfig.FleetdConfigPayloadIdentifier, OperationType: fleet.MDMOperationTypeInstall, Status: &fleet.MDMDeliveryVerifying},
		},
		h3: {
			{Identifier: "T2.1", OperationType: fleet.MDMOperationTypeRemove, Status: &fleet.MDMDeliveryPending},
			{Identifier: "T2.2", OperationType: fleet.MDMOperationTypeInstall, Status: &fleet.MDMDeliveryVerifying},
			{Identifier: mobileconfig.FleetdConfigPayloadIdentifier, OperationType: fleet.MDMOperationTypeInstall, Status: &fleet.MDMDeliveryVerifying},
		},
	})

	// apply the pending profiles
	triggerReconcileProfiles()

	// bulk-set profiles for no team, with add/delete/edit
	g2Edited := mobileconfigForTest("G2b", "G2b")
	g4Content := mobileconfigForTest("G4", "G4")
	s.Do("POST", "/api/latest/fleet/mdm/apple/profiles/batch",
		batchSetMDMAppleProfilesRequest{
			Profiles: [][]byte{
				g2Edited,
				// G3 is deleted
				g4Content,
			},
		}, http.StatusNoContent)

	s.assertHostConfigProfiles(map[*fleet.Host][]fleet.HostMDMAppleProfile{
		h2: {
			{Identifier: "G2", OperationType: fleet.MDMOperationTypeRemove, Status: &fleet.MDMDeliveryPending},
			{Identifier: "G2b", OperationType: fleet.MDMOperationTypeInstall, Status: &fleet.MDMDeliveryPending},
			{Identifier: "G3", OperationType: fleet.MDMOperationTypeRemove, Status: &fleet.MDMDeliveryPending},
			{Identifier: "G4", OperationType: fleet.MDMOperationTypeInstall, Status: &fleet.MDMDeliveryPending},
			{Identifier: mobileconfig.FleetdConfigPayloadIdentifier, OperationType: fleet.MDMOperationTypeInstall, Status: &fleet.MDMDeliveryVerifying},
		},
		h4: {
			{Identifier: "G2", OperationType: fleet.MDMOperationTypeRemove, Status: &fleet.MDMDeliveryPending},
			{Identifier: "G2b", OperationType: fleet.MDMOperationTypeInstall, Status: &fleet.MDMDeliveryPending},
			{Identifier: "G3", OperationType: fleet.MDMOperationTypeRemove, Status: &fleet.MDMDeliveryPending},
			{Identifier: "G4", OperationType: fleet.MDMOperationTypeInstall, Status: &fleet.MDMDeliveryPending},
			{Identifier: mobileconfig.FleetdConfigPayloadIdentifier, OperationType: fleet.MDMOperationTypeInstall, Status: &fleet.MDMDeliveryVerifying},
		},
	})

	// bulk-set profiles for a team, with add/delete/edit
	t22Edited := mobileconfigForTest("T2.2b", "T2.2b")
	t23Content := mobileconfigForTest("T2.3", "T2.3")
	s.Do("POST", "/api/latest/fleet/mdm/apple/profiles/batch",
		batchSetMDMAppleProfilesRequest{
			Profiles: [][]byte{
				t22Edited,
				t23Content,
			},
		}, http.StatusNoContent, "team_id", fmt.Sprint(tm2.ID))
	s.assertHostConfigProfiles(map[*fleet.Host][]fleet.HostMDMAppleProfile{
		h1: {
			{Identifier: "T2.2", OperationType: fleet.MDMOperationTypeRemove, Status: &fleet.MDMDeliveryPending},
			{Identifier: "T2.2b", OperationType: fleet.MDMOperationTypeInstall, Status: &fleet.MDMDeliveryPending},
			{Identifier: "T2.3", OperationType: fleet.MDMOperationTypeInstall, Status: &fleet.MDMDeliveryPending},
			{Identifier: mobileconfig.FleetdConfigPayloadIdentifier, OperationType: fleet.MDMOperationTypeInstall, Status: &fleet.MDMDeliveryVerifying},
		},
		h3: {
			{Identifier: "T2.2", OperationType: fleet.MDMOperationTypeRemove, Status: &fleet.MDMDeliveryPending},
			{Identifier: "T2.2b", OperationType: fleet.MDMOperationTypeInstall, Status: &fleet.MDMDeliveryPending},
			{Identifier: "T2.3", OperationType: fleet.MDMOperationTypeInstall, Status: &fleet.MDMDeliveryPending},
			{Identifier: mobileconfig.FleetdConfigPayloadIdentifier, OperationType: fleet.MDMOperationTypeInstall, Status: &fleet.MDMDeliveryVerifying},
		},
	})

	// apply the pending profiles
	triggerReconcileProfiles()

	// bulk-set profiles for no team and team 2, without changes, and team 1 added (but no host affected)
	s.Do("POST", "/api/latest/fleet/mdm/apple/profiles/batch",
		batchSetMDMAppleProfilesRequest{
			Profiles: [][]byte{
				g2Edited,
				g4Content,
			},
		}, http.StatusNoContent)
	s.Do("POST", "/api/latest/fleet/mdm/apple/profiles/batch",
		batchSetMDMAppleProfilesRequest{
			Profiles: [][]byte{
				t22Edited,
				t23Content,
			},
		}, http.StatusNoContent, "team_id", fmt.Sprint(tm2.ID))
	s.Do("POST", "/api/latest/fleet/mdm/apple/profiles/batch",
		batchSetMDMAppleProfilesRequest{
			Profiles: [][]byte{
				mobileconfigForTest("T1.3", "T1.3"),
			},
		}, http.StatusNoContent, "team_id", fmt.Sprint(tm1.ID))
	s.assertHostConfigProfiles(map[*fleet.Host][]fleet.HostMDMAppleProfile{
		h1: {
			{Identifier: "T2.2b", OperationType: fleet.MDMOperationTypeInstall, Status: &fleet.MDMDeliveryVerifying},
			{Identifier: "T2.3", OperationType: fleet.MDMOperationTypeInstall, Status: &fleet.MDMDeliveryVerifying},
			{Identifier: mobileconfig.FleetdConfigPayloadIdentifier, OperationType: fleet.MDMOperationTypeInstall, Status: &fleet.MDMDeliveryVerifying},
		},
		h2: {
			{Identifier: "G2b", OperationType: fleet.MDMOperationTypeInstall, Status: &fleet.MDMDeliveryVerifying},
			{Identifier: "G4", OperationType: fleet.MDMOperationTypeInstall, Status: &fleet.MDMDeliveryVerifying},
			{Identifier: mobileconfig.FleetdConfigPayloadIdentifier, OperationType: fleet.MDMOperationTypeInstall, Status: &fleet.MDMDeliveryVerifying},
		},
		h3: {
			{Identifier: "T2.2b", OperationType: fleet.MDMOperationTypeInstall, Status: &fleet.MDMDeliveryVerifying},
			{Identifier: "T2.3", OperationType: fleet.MDMOperationTypeInstall, Status: &fleet.MDMDeliveryVerifying},
			{Identifier: mobileconfig.FleetdConfigPayloadIdentifier, OperationType: fleet.MDMOperationTypeInstall, Status: &fleet.MDMDeliveryVerifying},
		},
		h4: {
			{Identifier: "G2b", OperationType: fleet.MDMOperationTypeInstall, Status: &fleet.MDMDeliveryVerifying},
			{Identifier: "G4", OperationType: fleet.MDMOperationTypeInstall, Status: &fleet.MDMDeliveryVerifying},
			{Identifier: mobileconfig.FleetdConfigPayloadIdentifier, OperationType: fleet.MDMOperationTypeInstall, Status: &fleet.MDMDeliveryVerifying},
		},
	})

	// delete team 2 (h1 and h3 are part of that team)
	s.Do("DELETE", fmt.Sprintf("/api/latest/fleet/teams/%d", tm2.ID), nil, http.StatusOK)
	s.assertHostConfigProfiles(map[*fleet.Host][]fleet.HostMDMAppleProfile{
		h1: {
			{Identifier: "T2.2b", OperationType: fleet.MDMOperationTypeRemove, Status: &fleet.MDMDeliveryPending},
			{Identifier: "T2.3", OperationType: fleet.MDMOperationTypeRemove, Status: &fleet.MDMDeliveryPending},
			{Identifier: "G2b", OperationType: fleet.MDMOperationTypeInstall, Status: &fleet.MDMDeliveryPending},
			{Identifier: "G4", OperationType: fleet.MDMOperationTypeInstall, Status: &fleet.MDMDeliveryPending},
			{Identifier: mobileconfig.FleetdConfigPayloadIdentifier, OperationType: fleet.MDMOperationTypeInstall, Status: &fleet.MDMDeliveryVerifying},
		},
		h3: {
			{Identifier: "T2.2b", OperationType: fleet.MDMOperationTypeRemove, Status: &fleet.MDMDeliveryPending},
			{Identifier: "T2.3", OperationType: fleet.MDMOperationTypeRemove, Status: &fleet.MDMDeliveryPending},
			{Identifier: "G2b", OperationType: fleet.MDMOperationTypeInstall, Status: &fleet.MDMDeliveryPending},
			{Identifier: "G4", OperationType: fleet.MDMOperationTypeInstall, Status: &fleet.MDMDeliveryPending},
			{Identifier: mobileconfig.FleetdConfigPayloadIdentifier, OperationType: fleet.MDMOperationTypeInstall, Status: &fleet.MDMDeliveryVerifying},
		},
	})

	// apply the pending profiles
	triggerReconcileProfiles()

	// all profiles now verifying
	s.assertHostConfigProfiles(map[*fleet.Host][]fleet.HostMDMAppleProfile{
		h1: {
			{Identifier: "G2b", OperationType: fleet.MDMOperationTypeInstall, Status: &fleet.MDMDeliveryVerifying},
			{Identifier: "G4", OperationType: fleet.MDMOperationTypeInstall, Status: &fleet.MDMDeliveryVerifying},
			{Identifier: mobileconfig.FleetdConfigPayloadIdentifier, OperationType: fleet.MDMOperationTypeInstall, Status: &fleet.MDMDeliveryVerifying},
		},
		h2: {
			{Identifier: "G2b", OperationType: fleet.MDMOperationTypeInstall, Status: &fleet.MDMDeliveryVerifying},
			{Identifier: "G4", OperationType: fleet.MDMOperationTypeInstall, Status: &fleet.MDMDeliveryVerifying},
			{Identifier: mobileconfig.FleetdConfigPayloadIdentifier, OperationType: fleet.MDMOperationTypeInstall, Status: &fleet.MDMDeliveryVerifying},
		},
		h3: {
			{Identifier: "G2b", OperationType: fleet.MDMOperationTypeInstall, Status: &fleet.MDMDeliveryVerifying},
			{Identifier: "G4", OperationType: fleet.MDMOperationTypeInstall, Status: &fleet.MDMDeliveryVerifying},
			{Identifier: mobileconfig.FleetdConfigPayloadIdentifier, OperationType: fleet.MDMOperationTypeInstall, Status: &fleet.MDMDeliveryVerifying},
		},
		h4: {
			{Identifier: "G2b", OperationType: fleet.MDMOperationTypeInstall, Status: &fleet.MDMDeliveryVerifying},
			{Identifier: "G4", OperationType: fleet.MDMOperationTypeInstall, Status: &fleet.MDMDeliveryVerifying},
			{Identifier: mobileconfig.FleetdConfigPayloadIdentifier, OperationType: fleet.MDMOperationTypeInstall, Status: &fleet.MDMDeliveryVerifying},
		},
	})

	// h1 verified one of the profiles
	require.NoError(t, apple_mdm.VerifyHostMDMProfiles(context.Background(), s.ds, h1, map[string]*fleet.HostMacOSProfile{
		"G2b": {Identifier: "G2b", DisplayName: "G2b", InstallDate: time.Now()},
	}))
	s.assertHostConfigProfiles(map[*fleet.Host][]fleet.HostMDMAppleProfile{
		h1: {
			{Identifier: "G2b", OperationType: fleet.MDMOperationTypeInstall, Status: &fleet.MDMDeliveryVerified},
			{Identifier: "G4", OperationType: fleet.MDMOperationTypeInstall, Status: &fleet.MDMDeliveryVerifying},
			{Identifier: mobileconfig.FleetdConfigPayloadIdentifier, OperationType: fleet.MDMOperationTypeInstall, Status: &fleet.MDMDeliveryVerifying},
		},
		h2: {
			{Identifier: "G2b", OperationType: fleet.MDMOperationTypeInstall, Status: &fleet.MDMDeliveryVerifying},
			{Identifier: "G4", OperationType: fleet.MDMOperationTypeInstall, Status: &fleet.MDMDeliveryVerifying},
			{Identifier: mobileconfig.FleetdConfigPayloadIdentifier, OperationType: fleet.MDMOperationTypeInstall, Status: &fleet.MDMDeliveryVerifying},
		},
		h3: {
			{Identifier: "G2b", OperationType: fleet.MDMOperationTypeInstall, Status: &fleet.MDMDeliveryVerifying},
			{Identifier: "G4", OperationType: fleet.MDMOperationTypeInstall, Status: &fleet.MDMDeliveryVerifying},
			{Identifier: mobileconfig.FleetdConfigPayloadIdentifier, OperationType: fleet.MDMOperationTypeInstall, Status: &fleet.MDMDeliveryVerifying},
		},
		h4: {
			{Identifier: "G2b", OperationType: fleet.MDMOperationTypeInstall, Status: &fleet.MDMDeliveryVerifying},
			{Identifier: "G4", OperationType: fleet.MDMOperationTypeInstall, Status: &fleet.MDMDeliveryVerifying},
			{Identifier: mobileconfig.FleetdConfigPayloadIdentifier, OperationType: fleet.MDMOperationTypeInstall, Status: &fleet.MDMDeliveryVerifying},
		},
	})
}

func (s *integrationMDMTestSuite) TestFleetdConfiguration() {
	t := s.T()
	s.assertConfigProfilesByIdentifier(nil, mobileconfig.FleetdConfigPayloadIdentifier, false)

	var applyResp applyEnrollSecretSpecResponse
	s.DoJSON("POST", "/api/latest/fleet/spec/enroll_secret", applyEnrollSecretSpecRequest{
		Spec: &fleet.EnrollSecretSpec{
			Secrets: []*fleet.EnrollSecret{{Secret: t.Name()}},
		},
	}, http.StatusOK, &applyResp)

	// a new fleetd configuration profile for "no team" is created
	s.awaitTriggerProfileSchedule(t)
	s.assertConfigProfilesByIdentifier(nil, mobileconfig.FleetdConfigPayloadIdentifier, true)

	// create a new team
	tm, err := s.ds.NewTeam(context.Background(), &fleet.Team{
		Name:        t.Name(),
		Description: "desc",
	})
	require.NoError(t, err)
	s.assertConfigProfilesByIdentifier(&tm.ID, mobileconfig.FleetdConfigPayloadIdentifier, false)

	// set the default bm assignment to that team
	acResp := appConfigResponse{}
	s.DoJSON("PATCH", "/api/latest/fleet/config", json.RawMessage(fmt.Sprintf(`{
		"mdm": {
			"apple_bm_default_team": %q
		}
	}`, tm.Name)), http.StatusOK, &acResp)

	// the team doesn't have any enroll secrets yet, a profile is created using the global enroll secret
	s.awaitTriggerProfileSchedule(t)
	p := s.assertConfigProfilesByIdentifier(&tm.ID, mobileconfig.FleetdConfigPayloadIdentifier, true)
	require.Contains(t, string(p.Mobileconfig), t.Name())

	// create an enroll secret for the team
	teamSpecs := applyTeamSpecsRequest{Specs: []*fleet.TeamSpec{{
		Name:    tm.Name,
		Secrets: []fleet.EnrollSecret{{Secret: t.Name() + "team-secret"}},
	}}}
	s.Do("POST", "/api/latest/fleet/spec/teams", teamSpecs, http.StatusOK)

	// a new fleetd configuration profile for that team is created
	s.awaitTriggerProfileSchedule(t)
	p = s.assertConfigProfilesByIdentifier(&tm.ID, mobileconfig.FleetdConfigPayloadIdentifier, true)
	require.Contains(t, string(p.Mobileconfig), t.Name()+"team-secret")

	// the old configuration profile is kept
	s.assertConfigProfilesByIdentifier(nil, mobileconfig.FleetdConfigPayloadIdentifier, true)
}

func (s *integrationMDMTestSuite) TestEnqueueMDMCommand() {
	ctx := context.Background()
	t := s.T()

	// Create host enrolled via osquery, but not enrolled in MDM.
	unenrolledHost := createHostAndDeviceToken(t, s.ds, "unused")

	// Create device enrolled in MDM but not enrolled via osquery.
	mdmDevice := mdmtest.NewTestMDMClientAppleDirect(mdmtest.AppleEnrollInfo{
		SCEPChallenge: s.fleetCfg.MDM.AppleSCEPChallenge,
		SCEPURL:       s.server.URL + apple_mdm.SCEPPath,
		MDMURL:        s.server.URL + apple_mdm.MDMPath,
	})
	err := mdmDevice.Enroll()
	require.NoError(t, err)

	base64Cmd := func(rawCmd string) string {
		return base64.RawStdEncoding.EncodeToString([]byte(rawCmd))
	}

	newRawCmd := func(cmdUUID string) string {
		return fmt.Sprintf(`<?xml version="1.0" encoding="UTF-8"?>
<!DOCTYPE plist PUBLIC "-//Apple//DTD PLIST 1.0//EN" "http://www.apple.com/DTDs/PropertyList-1.0.dtd">
<plist version="1.0">
<dict>
    <key>Command</key>
    <dict>
        <key>ManagedOnly</key>
        <false/>
        <key>RequestType</key>
        <string>ProfileList</string>
    </dict>
    <key>CommandUUID</key>
    <string>%s</string>
</dict>
</plist>`, cmdUUID)
	}

	// call with unknown host UUID
	uuid1 := uuid.New().String()
	s.Do("POST", "/api/latest/fleet/mdm/apple/enqueue",
		enqueueMDMAppleCommandRequest{
			// explicitly use standard encoding to make sure it also works
			// see #11384
			Command:   base64.StdEncoding.EncodeToString([]byte(newRawCmd(uuid1))),
			DeviceIDs: []string{"no-such-host"},
		}, http.StatusNotFound)

	// get command results returns 404, that command does not exist
	var cmdResResp getMDMAppleCommandResultsResponse
	s.DoJSON("GET", "/api/latest/fleet/mdm/apple/commandresults", nil, http.StatusNotFound, &cmdResResp, "command_uuid", uuid1)
	var getMDMCmdResp getMDMCommandResultsResponse
	s.DoJSON("GET", "/api/latest/fleet/mdm/commandresults", nil, http.StatusNotFound, &cmdResResp, "command_uuid", uuid1)

	// list commands returns empty set
	var listCmdResp listMDMAppleCommandsResponse
	s.DoJSON("GET", "/api/latest/fleet/mdm/apple/commands", nil, http.StatusOK, &listCmdResp)
	require.Empty(t, listCmdResp.Results)

	// call with unenrolled host UUID
	res := s.Do("POST", "/api/latest/fleet/mdm/apple/enqueue",
		enqueueMDMAppleCommandRequest{
			Command:   base64Cmd(newRawCmd(uuid.New().String())),
			DeviceIDs: []string{unenrolledHost.UUID},
		}, http.StatusBadRequest)
	errMsg := extractServerErrorText(res.Body)
	require.Contains(t, errMsg, "at least one of the hosts is not enrolled in MDM")

	// create a new Host to get the UUID on the DB
	linuxHost := createOrbitEnrolledHost(t, "linux", "h1", s.ds)
	windowsHost := createOrbitEnrolledHost(t, "windows", "h2", s.ds)
	// call with unenrolled host UUID
	res = s.Do("POST", "/api/latest/fleet/mdm/apple/enqueue",
		enqueueMDMAppleCommandRequest{
			Command:   base64Cmd(newRawCmd(uuid.New().String())),
			DeviceIDs: []string{linuxHost.UUID, windowsHost.UUID},
		}, http.StatusBadRequest)
	errMsg = extractServerErrorText(res.Body)
	require.Contains(t, errMsg, "at least one of the hosts is not enrolled in MDM or is not an elegible device")

	// call with payload that is not a valid, plist-encoded MDM command
	res = s.Do("POST", "/api/latest/fleet/mdm/apple/enqueue",
		enqueueMDMAppleCommandRequest{
			Command:   base64Cmd(string(mobileconfigForTest("test config profile", uuid.New().String()))),
			DeviceIDs: []string{mdmDevice.UUID},
		}, http.StatusUnsupportedMediaType)
	errMsg = extractServerErrorText(res.Body)
	require.Contains(t, errMsg, "unable to decode plist command")

	// call with enrolled host UUID
	uuid2 := uuid.New().String()
	rawCmd := newRawCmd(uuid2)
	var resp enqueueMDMAppleCommandResponse
	s.DoJSON("POST", "/api/latest/fleet/mdm/apple/enqueue",
		enqueueMDMAppleCommandRequest{
			Command:   base64Cmd(rawCmd),
			DeviceIDs: []string{mdmDevice.UUID},
		}, http.StatusOK, &resp)
	require.NotEmpty(t, resp.CommandUUID)
	require.Contains(t, rawCmd, resp.CommandUUID)
	require.Equal(t, resp.Platform, "darwin")
	require.Empty(t, resp.FailedUUIDs)
	require.Equal(t, "ProfileList", resp.RequestType)

	// the command exists but no results yet
	s.DoJSON("GET", "/api/latest/fleet/mdm/apple/commandresults", nil, http.StatusOK, &cmdResResp, "command_uuid", uuid2)
	require.Len(t, cmdResResp.Results, 0)
	s.DoJSON("GET", "/api/latest/fleet/mdm/commandresults", nil, http.StatusOK, &getMDMCmdResp, "command_uuid", uuid2)
	require.Len(t, getMDMCmdResp.Results, 0)

	// simulate a result and call again
	err = s.mdmStorage.StoreCommandReport(&mdm.Request{
		EnrollID: &mdm.EnrollID{ID: mdmDevice.UUID},
		Context:  ctx,
	}, &mdm.CommandResults{
		CommandUUID: uuid2,
		Status:      "Acknowledged",
		RequestType: "ProfileList",
		Raw:         []byte(rawCmd),
	})
	require.NoError(t, err)

	h, err := s.ds.HostByIdentifier(ctx, mdmDevice.UUID)
	require.NoError(t, err)
	h.Hostname = "test-host"
	err = s.ds.UpdateHost(ctx, h)
	require.NoError(t, err)

	s.DoJSON("GET", "/api/latest/fleet/mdm/apple/commandresults", nil, http.StatusOK, &cmdResResp, "command_uuid", uuid2)
	require.Len(t, cmdResResp.Results, 1)
	require.NotZero(t, cmdResResp.Results[0].UpdatedAt)
	cmdResResp.Results[0].UpdatedAt = time.Time{}
	require.Equal(t, &fleet.MDMCommandResult{
		HostUUID:    mdmDevice.UUID,
		CommandUUID: uuid2,
		Status:      "Acknowledged",
		RequestType: "ProfileList",
		Result:      []byte(rawCmd),
		Hostname:    "test-host",
	}, cmdResResp.Results[0])

	s.DoJSON("GET", "/api/latest/fleet/mdm/commandresults", nil, http.StatusOK, &getMDMCmdResp, "command_uuid", uuid2)
	require.Len(t, getMDMCmdResp.Results, 1)
	require.NotZero(t, getMDMCmdResp.Results[0].UpdatedAt)
	getMDMCmdResp.Results[0].UpdatedAt = time.Time{}
	require.Equal(t, &fleet.MDMCommandResult{
		HostUUID:    mdmDevice.UUID,
		CommandUUID: uuid2,
		Status:      "Acknowledged",
		RequestType: "ProfileList",
		Result:      []byte(rawCmd),
		Hostname:    "test-host",
	}, getMDMCmdResp.Results[0])

	// list commands returns that command
	s.DoJSON("GET", "/api/latest/fleet/mdm/apple/commands", nil, http.StatusOK, &listCmdResp)
	require.Len(t, listCmdResp.Results, 1)
	require.NotZero(t, listCmdResp.Results[0].UpdatedAt)
	listCmdResp.Results[0].UpdatedAt = time.Time{}
	require.Equal(t, &fleet.MDMAppleCommand{
		DeviceID:    mdmDevice.UUID,
		CommandUUID: uuid2,
		Status:      "Acknowledged",
		RequestType: "ProfileList",
		Hostname:    "test-host",
	}, listCmdResp.Results[0])
}

func (s *integrationMDMTestSuite) TestMDMWindowsCommandResults() {
	ctx := context.Background()
	t := s.T()

	h, err := s.ds.NewHost(ctx, &fleet.Host{
		Hostname:      "test-win-host-name",
		OsqueryHostID: ptr.String("1337"),
		NodeKey:       ptr.String("1337"),
		UUID:          "test-win-host-uuid",
		Platform:      "windows",
	})
	require.NoError(t, err)

	dev := &fleet.MDMWindowsEnrolledDevice{
		MDMDeviceID:            "test-device-id",
		MDMHardwareID:          "test-hardware-id",
		MDMDeviceState:         "ds",
		MDMDeviceType:          "dt",
		MDMDeviceName:          "dn",
		MDMEnrollType:          "et",
		MDMEnrollUserID:        "euid",
		MDMEnrollProtoVersion:  "epv",
		MDMEnrollClientVersion: "ecv",
		MDMNotInOOBE:           false,
		HostUUID:               h.UUID,
	}

	require.NoError(t, s.ds.MDMWindowsInsertEnrolledDevice(ctx, dev))
	var enrollmentID uint

	mysql.ExecAdhocSQL(t, s.ds, func(q sqlx.ExtContext) error {
		return sqlx.GetContext(ctx, q, &enrollmentID, `SELECT id FROM mdm_windows_enrollments WHERE mdm_device_id = ?`, dev.MDMDeviceID)
	})

	mysql.ExecAdhocSQL(t, s.ds, func(q sqlx.ExtContext) error {
		_, err := q.ExecContext(ctx,
			`UPDATE mdm_windows_enrollments SET host_uuid = ? WHERE id = ?`, dev.HostUUID, enrollmentID)
		return err
	})

	rawCmd := "some-command"
	cmdUUID := "some-uuid"
	cmdTarget := "some-target-loc-uri"

	mysql.ExecAdhocSQL(t, s.ds, func(q sqlx.ExtContext) error {
		_, err := q.ExecContext(ctx, `INSERT INTO windows_mdm_commands (command_uuid, raw_command, target_loc_uri) VALUES (?, ?, ?)`, cmdUUID, rawCmd, cmdTarget)
		return err
	})

	var responseID int64
	rawResponse := []byte("some-response")
	mysql.ExecAdhocSQL(t, s.ds, func(q sqlx.ExtContext) error {
		res, err := q.ExecContext(ctx, `INSERT INTO windows_mdm_responses (enrollment_id, raw_response) VALUES (?, ?)`, enrollmentID, rawResponse)
		if err != nil {
			return err
		}
		responseID, err = res.LastInsertId()
		return err
	})

	rawResult := []byte("some-result")
	statusCode := "200"
	mysql.ExecAdhocSQL(t, s.ds, func(q sqlx.ExtContext) error {
		_, err := q.ExecContext(ctx, `INSERT INTO windows_mdm_command_results (enrollment_id, command_uuid, raw_result, response_id, status_code) VALUES (?, ?, ?, ?, ?)`, enrollmentID, cmdUUID, rawResult, responseID, statusCode)
		return err
	})

	var resp getMDMCommandResultsResponse
	s.DoJSON("GET", fmt.Sprintf("/api/latest/fleet/mdm/commandresults?command_uuid=%s", cmdUUID), nil, http.StatusOK, &resp)
	require.Len(t, resp.Results, 1)
	require.Equal(t, dev.HostUUID, resp.Results[0].HostUUID)
	require.Equal(t, cmdUUID, resp.Results[0].CommandUUID)
	require.Equal(t, rawResponse, resp.Results[0].Result)
	require.Equal(t, cmdTarget, resp.Results[0].RequestType)
	require.Equal(t, statusCode, resp.Results[0].Status)
	require.Equal(t, h.Hostname, resp.Results[0].Hostname)

	resp = getMDMCommandResultsResponse{}
	s.DoJSON("GET", fmt.Sprintf("/api/latest/fleet/mdm/commandresults?command_uuid=%s", uuid.New().String()), nil, http.StatusNotFound, &resp)
	require.Empty(t, resp.Results)
}

func (s *integrationMDMTestSuite) TestAppConfigMDMMacOSMigration() {
	t := s.T()

	checkDefaultAppConfig := func() {
		var ac appConfigResponse
		s.DoJSON("GET", "/api/v1/fleet/config", nil, http.StatusOK, &ac)
		require.False(t, ac.MDM.MacOSMigration.Enable)
		require.Empty(t, ac.MDM.MacOSMigration.Mode)
		require.Empty(t, ac.MDM.MacOSMigration.WebhookURL)
	}
	checkDefaultAppConfig()

	var acResp appConfigResponse
	// missing webhook_url
	s.DoJSON("PATCH", "/api/v1/fleet/config", json.RawMessage(`{
		"mdm": { "macos_migration": { "enable": true, "mode": "voluntary", "webhook_url": "" } }
  	}`), http.StatusUnprocessableEntity, &acResp)
	checkDefaultAppConfig()

	// invalid url scheme for webhook_url
	s.DoJSON("PATCH", "/api/v1/fleet/config", json.RawMessage(`{
		"mdm": { "macos_migration": { "enable": true, "mode": "voluntary", "webhook_url": "ftp://example.com" } }
	}`), http.StatusUnprocessableEntity, &acResp)
	checkDefaultAppConfig()

	// invalid mode
	s.DoJSON("PATCH", "/api/v1/fleet/config", json.RawMessage(`{
		"mdm": { "macos_migration": { "enable": true, "mode": "foobar", "webhook_url": "https://example.com" } }
  	}`), http.StatusUnprocessableEntity, &acResp)
	checkDefaultAppConfig()

	// valid request
	s.DoJSON("PATCH", "/api/v1/fleet/config", json.RawMessage(`{
		"mdm": { "macos_migration": { "enable": true, "mode": "voluntary", "webhook_url": "https://example.com" } }
	}`), http.StatusOK, &acResp)

	// confirm new app config
	s.DoJSON("GET", "/api/v1/fleet/config", nil, http.StatusOK, &acResp)
	require.True(t, acResp.MDM.MacOSMigration.Enable)
	require.Equal(t, fleet.MacOSMigrationModeVoluntary, acResp.MDM.MacOSMigration.Mode)
	require.Equal(t, "https://example.com", acResp.MDM.MacOSMigration.WebhookURL)
}

func (s *integrationMDMTestSuite) TestBootstrapPackage() {
	t := s.T()

	read := func(name string) []byte {
		b, err := os.ReadFile(filepath.Join("testdata", "bootstrap-packages", name))
		require.NoError(t, err)
		return b
	}
	invalidPkg := read("invalid.tar.gz")
	unsignedPkg := read("unsigned.pkg")
	wrongTOCPkg := read("wrong-toc.pkg")
	signedPkg := read("signed.pkg")

	// empty bootstrap package
	s.uploadBootstrapPackage(&fleet.MDMAppleBootstrapPackage{}, http.StatusBadRequest, "package multipart field is required")
	// no name
	s.uploadBootstrapPackage(&fleet.MDMAppleBootstrapPackage{Bytes: signedPkg}, http.StatusBadRequest, "package multipart field is required")
	// invalid
	s.uploadBootstrapPackage(&fleet.MDMAppleBootstrapPackage{Bytes: invalidPkg, Name: "invalid.tar.gz"}, http.StatusBadRequest, "invalid file type")
	// invalid names
	for _, char := range file.InvalidMacOSChars {
		s.uploadBootstrapPackage(
			&fleet.MDMAppleBootstrapPackage{
				Bytes: signedPkg,
				Name:  fmt.Sprintf("invalid_%c_name.pkg", char),
			}, http.StatusBadRequest, "")
	}
	// unsigned
	s.uploadBootstrapPackage(&fleet.MDMAppleBootstrapPackage{Bytes: unsignedPkg, Name: "pkg.pkg"}, http.StatusBadRequest, "file is not signed")
	// wrong TOC
	s.uploadBootstrapPackage(&fleet.MDMAppleBootstrapPackage{Bytes: wrongTOCPkg, Name: "pkg.pkg"}, http.StatusBadRequest, "invalid package")
	// successfully upload a package
	s.uploadBootstrapPackage(&fleet.MDMAppleBootstrapPackage{Bytes: signedPkg, Name: "pkg.pkg", TeamID: 0}, http.StatusOK, "")
	// check the activity log
	s.lastActivityMatches(
		fleet.ActivityTypeAddedBootstrapPackage{}.ActivityName(),
		`{"bootstrap_package_name": "pkg.pkg", "team_id": null, "team_name": null}`,
		0,
	)

	// get package metadata
	var metadataResp bootstrapPackageMetadataResponse
	s.DoJSON("GET", "/api/latest/fleet/mdm/apple/bootstrap/0/metadata", nil, http.StatusOK, &metadataResp)
	require.Equal(t, metadataResp.MDMAppleBootstrapPackage.Name, "pkg.pkg")
	require.NotEmpty(t, metadataResp.MDMAppleBootstrapPackage.Sha256, "")
	require.NotEmpty(t, metadataResp.MDMAppleBootstrapPackage.Token)

	// download a package, wrong token
	var downloadResp downloadBootstrapPackageResponse
	s.DoJSON("GET", "/api/latest/fleet/mdm/apple/bootstrap?token=bad", nil, http.StatusNotFound, &downloadResp)

	resp := s.DoRaw("GET", fmt.Sprintf("/api/latest/fleet/mdm/apple/bootstrap?token=%s", metadataResp.MDMAppleBootstrapPackage.Token), nil, http.StatusOK)
	respBytes, err := io.ReadAll(resp.Body)
	require.NoError(t, err)
	require.EqualValues(t, signedPkg, respBytes)

	// missing package
	metadataResp = bootstrapPackageMetadataResponse{}
	s.DoJSON("GET", "/api/latest/fleet/mdm/apple/bootstrap/1/metadata", nil, http.StatusNotFound, &metadataResp)

	// delete package
	var deleteResp deleteBootstrapPackageResponse
	s.DoJSON("DELETE", "/api/latest/fleet/mdm/apple/bootstrap/0", nil, http.StatusOK, &deleteResp)
	// check the activity log
	s.lastActivityMatches(
		fleet.ActivityTypeDeletedBootstrapPackage{}.ActivityName(),
		`{"bootstrap_package_name": "pkg.pkg", "team_id": null, "team_name": null}`,
		0,
	)

	metadataResp = bootstrapPackageMetadataResponse{}
	s.DoJSON("GET", "/api/latest/fleet/mdm/apple/bootstrap/0/metadata", nil, http.StatusNotFound, &metadataResp)
	// trying to delete again is a bad request
	s.DoJSON("DELETE", "/api/latest/fleet/mdm/apple/bootstrap/0", nil, http.StatusNotFound, &deleteResp)
}

func (s *integrationMDMTestSuite) TestBootstrapPackageStatus() {
	t := s.T()
	pkg, err := os.ReadFile(filepath.Join("testdata", "bootstrap-packages", "signed.pkg"))
	require.NoError(t, err)

	// upload a bootstrap package for "no team"
	s.uploadBootstrapPackage(&fleet.MDMAppleBootstrapPackage{Bytes: pkg, Name: "pkg.pkg", TeamID: 0}, http.StatusOK, "")

	// get package metadata
	var metadataResp bootstrapPackageMetadataResponse
	s.DoJSON("GET", "/api/latest/fleet/mdm/apple/bootstrap/0/metadata", nil, http.StatusOK, &metadataResp)
	globalBootstrapPackage := metadataResp.MDMAppleBootstrapPackage

	// create a team and upload a bootstrap package for that team.
	teamName := t.Name() + "team1"
	team := &fleet.Team{
		Name:        teamName,
		Description: "desc team1",
	}
	var createTeamResp teamResponse
	s.DoJSON("POST", "/api/latest/fleet/teams", team, http.StatusOK, &createTeamResp)
	require.NotZero(t, createTeamResp.Team.ID)
	team = createTeamResp.Team

	// upload a bootstrap package for the team
	s.uploadBootstrapPackage(&fleet.MDMAppleBootstrapPackage{Bytes: pkg, Name: "pkg.pkg", TeamID: team.ID}, http.StatusOK, "")

	// get package metadata
	metadataResp = bootstrapPackageMetadataResponse{}
	s.DoJSON("GET", fmt.Sprintf("/api/latest/fleet/mdm/apple/bootstrap/%d/metadata", team.ID), nil, http.StatusOK, &metadataResp)
	teamBootstrapPackage := metadataResp.MDMAppleBootstrapPackage

	type deviceWithResponse struct {
		bootstrapResponse string
		device            *mdmtest.TestAppleMDMClient
	}

	// Note: The responses specified here are not a 1:1 mapping of the possible responses specified
	// by Apple. Instead `enrollAndCheckBootstrapPackage` below uses them to simulate scenarios in
	// which a device may or may not send a response. For example, "Offline" means that no response
	// will be sent by the device, which should in turn be interpreted by Fleet as "Pending"). See
	// https://developer.apple.com/documentation/devicemanagement/installenterpriseapplicationresponse
	//
	// Below:
	// - Acknowledge means the device will enroll and acknowledge the request to install the bp
	// - Error means that the device will enroll and fail to install the bp
	// - Offline means that the device will enroll but won't acknowledge nor fail the bp request
	// - Pending means that the device won't enroll at all
	mdmEnrollInfo := mdmtest.AppleEnrollInfo{
		SCEPChallenge: s.fleetCfg.MDM.AppleSCEPChallenge,
		SCEPURL:       s.server.URL + apple_mdm.SCEPPath,
		MDMURL:        s.server.URL + apple_mdm.MDMPath,
	}
	noTeamDevices := []deviceWithResponse{
		{"Acknowledge", mdmtest.NewTestMDMClientAppleDirect(mdmEnrollInfo)},
		{"Acknowledge", mdmtest.NewTestMDMClientAppleDirect(mdmEnrollInfo)},
		{"Acknowledge", mdmtest.NewTestMDMClientAppleDirect(mdmEnrollInfo)},
		{"Error", mdmtest.NewTestMDMClientAppleDirect(mdmEnrollInfo)},
		{"Offline", mdmtest.NewTestMDMClientAppleDirect(mdmEnrollInfo)},
		{"Offline", mdmtest.NewTestMDMClientAppleDirect(mdmEnrollInfo)},
		{"Pending", mdmtest.NewTestMDMClientAppleDirect(mdmEnrollInfo)},
		{"Pending", mdmtest.NewTestMDMClientAppleDirect(mdmEnrollInfo)},
	}

	teamDevices := []deviceWithResponse{
		{"Acknowledge", mdmtest.NewTestMDMClientAppleDirect(mdmEnrollInfo)},
		{"Acknowledge", mdmtest.NewTestMDMClientAppleDirect(mdmEnrollInfo)},
		{"Error", mdmtest.NewTestMDMClientAppleDirect(mdmEnrollInfo)},
		{"Error", mdmtest.NewTestMDMClientAppleDirect(mdmEnrollInfo)},
		{"Error", mdmtest.NewTestMDMClientAppleDirect(mdmEnrollInfo)},
		{"Offline", mdmtest.NewTestMDMClientAppleDirect(mdmEnrollInfo)},
		{"Pending", mdmtest.NewTestMDMClientAppleDirect(mdmEnrollInfo)},
	}

	expectedSerialsByTeamAndStatus := make(map[uint]map[fleet.MDMBootstrapPackageStatus][]string)
	expectedSerialsByTeamAndStatus[0] = map[fleet.MDMBootstrapPackageStatus][]string{
		fleet.MDMBootstrapPackageInstalled: {noTeamDevices[0].device.SerialNumber, noTeamDevices[1].device.SerialNumber, noTeamDevices[2].device.SerialNumber},
		fleet.MDMBootstrapPackageFailed:    {noTeamDevices[3].device.SerialNumber},
		fleet.MDMBootstrapPackagePending:   {noTeamDevices[4].device.SerialNumber, noTeamDevices[5].device.SerialNumber, noTeamDevices[6].device.SerialNumber, noTeamDevices[7].device.SerialNumber},
	}
	expectedSerialsByTeamAndStatus[team.ID] = map[fleet.MDMBootstrapPackageStatus][]string{
		fleet.MDMBootstrapPackageInstalled: {teamDevices[0].device.SerialNumber, teamDevices[1].device.SerialNumber},
		fleet.MDMBootstrapPackageFailed:    {teamDevices[2].device.SerialNumber, teamDevices[3].device.SerialNumber, teamDevices[4].device.SerialNumber},
		fleet.MDMBootstrapPackagePending:   {teamDevices[5].device.SerialNumber, teamDevices[6].device.SerialNumber},
	}

	// for good measure, add a couple of manually enrolled hosts
	createHostThenEnrollMDM(s.ds, s.server.URL, t)
	createHostThenEnrollMDM(s.ds, s.server.URL, t)

	// create a non-macOS host
	_, err = s.ds.NewHost(context.Background(), &fleet.Host{
		OsqueryHostID: ptr.String("non-macos-host"),
		NodeKey:       ptr.String("non-macos-host"),
		UUID:          uuid.New().String(),
		Hostname:      fmt.Sprintf("%sfoo.local.non.macos", t.Name()),
		Platform:      "windows",
	})
	require.NoError(t, err)

	// create a host that's not enrolled into MDM
	_, err = s.ds.NewHost(context.Background(), &fleet.Host{
		OsqueryHostID: ptr.String("not-mdm-enrolled"),
		NodeKey:       ptr.String("not-mdm-enrolled"),
		UUID:          uuid.New().String(),
		Hostname:      fmt.Sprintf("%sfoo.local.not.enrolled", t.Name()),
		Platform:      "darwin",
	})
	require.NoError(t, err)

	ch := make(chan bool)
	mockRespDevices := noTeamDevices
	s.mockDEPResponse(http.HandlerFunc(func(w http.ResponseWriter, r *http.Request) {
		w.WriteHeader(http.StatusOK)
		encoder := json.NewEncoder(w)
		switch r.URL.Path {
		case "/session":
			err := encoder.Encode(map[string]string{"auth_session_token": "xyz"})
			require.NoError(t, err)
		case "/profile":
			err := encoder.Encode(godep.ProfileResponse{ProfileUUID: "abc"})
			require.NoError(t, err)
		case "/server/devices":
			err := encoder.Encode(godep.DeviceResponse{})
			require.NoError(t, err)
		case "/devices/sync":
			depResp := []godep.Device{}
			for _, gd := range mockRespDevices {
				depResp = append(depResp, godep.Device{SerialNumber: gd.device.SerialNumber})
			}
			err := encoder.Encode(godep.DeviceResponse{Devices: depResp})
			require.NoError(t, err)
		case "/profile/devices":
			ch <- true
			_, _ = w.Write([]byte(`{}`))
		default:
			_, _ = w.Write([]byte(`{}`))
		}
	}))

	// trigger a dep sync
	_, err = s.depSchedule.Trigger()
	require.NoError(t, err)
	<-ch

	var summaryResp getMDMAppleBootstrapPackageSummaryResponse
	s.DoJSON("GET", "/api/latest/fleet/mdm/apple/bootstrap/summary", nil, http.StatusOK, &summaryResp)
	require.Equal(t, fleet.MDMAppleBootstrapPackageSummary{Pending: uint(len(noTeamDevices))}, summaryResp.MDMAppleBootstrapPackageSummary)

	// set the default bm assignment to `team`
	acResp := appConfigResponse{}
	s.DoJSON("PATCH", "/api/latest/fleet/config", json.RawMessage(fmt.Sprintf(`{
		"mdm": {
			"apple_bm_default_team": %q
		}
	}`, team.Name)), http.StatusOK, &acResp)

	// trigger a dep sync
	mockRespDevices = teamDevices
	_, err = s.depSchedule.Trigger()
	require.NoError(t, err)
	<-ch

	summaryResp = getMDMAppleBootstrapPackageSummaryResponse{}
	s.DoJSON("GET", fmt.Sprintf("/api/latest/fleet/mdm/apple/bootstrap/summary?team_id=%d", team.ID), nil, http.StatusOK, &summaryResp)
	require.Equal(t, fleet.MDMAppleBootstrapPackageSummary{Pending: uint(len(teamDevices))}, summaryResp.MDMAppleBootstrapPackageSummary)

	mockErrorChain := []mdm.ErrorChain{
		{ErrorCode: 12021, ErrorDomain: "MCMDMErrorDomain", LocalizedDescription: "Unknown command", USEnglishDescription: "Unknown command"},
	}

	// devices send their responses
	enrollAndCheckBootstrapPackage := func(d *deviceWithResponse, bp *fleet.MDMAppleBootstrapPackage) {
		err := d.device.Enroll() // queues DEP post-enrollment worker job
		require.NoError(t, err)

		// process worker jobs
		s.runWorker()

		cmd, err := d.device.Idle()
		require.NoError(t, err)
		for cmd != nil {
			// if the command is to install the bootstrap package
			if manifest := cmd.Command.InstallEnterpriseApplication.Manifest; manifest != nil {
				require.Equal(t, "InstallEnterpriseApplication", cmd.Command.RequestType)
				require.Equal(t, "software-package", (*manifest).ManifestItems[0].Assets[0].Kind)
				wantURL, err := bp.URL(s.server.URL)
				require.NoError(t, err)
				require.Equal(t, wantURL, (*manifest).ManifestItems[0].Assets[0].URL)

				// respond to the command accordingly
				switch d.bootstrapResponse {
				case "Acknowledge":
					cmd, err = d.device.Acknowledge(cmd.CommandUUID)
					require.NoError(t, err)
					continue
				case "Error":
					cmd, err = d.device.Err(cmd.CommandUUID, mockErrorChain)
					require.NoError(t, err)
					continue
				case "Offline":
					// host is offline, can't process any more commands
					cmd = nil
					continue
				}
			}
			cmd, err = d.device.Acknowledge(cmd.CommandUUID)
			require.NoError(t, err)
		}
	}

	for _, d := range noTeamDevices {
		dd := d
		if dd.bootstrapResponse != "Pending" {
			enrollAndCheckBootstrapPackage(&dd, globalBootstrapPackage)
		}
	}

	for _, d := range teamDevices {
		dd := d
		if dd.bootstrapResponse != "Pending" {
			enrollAndCheckBootstrapPackage(&dd, teamBootstrapPackage)
		}
	}

	checkHostDetails := func(t *testing.T, hostID uint, hostUUID string, expectedStatus fleet.MDMBootstrapPackageStatus) {
		var hostResp getHostResponse
		s.DoJSON("GET", fmt.Sprintf("/api/latest/fleet/hosts/%d", hostID), nil, http.StatusOK, &hostResp)
		require.NotNil(t, hostResp.Host)
		require.NotNil(t, hostResp.Host.MDM.MacOSSetup)
		require.Equal(t, hostResp.Host.MDM.MacOSSetup.BootstrapPackageName, "pkg.pkg")
		require.Equal(t, hostResp.Host.MDM.MacOSSetup.BootstrapPackageStatus, expectedStatus)
		if expectedStatus == fleet.MDMBootstrapPackageFailed {
			require.Equal(t, hostResp.Host.MDM.MacOSSetup.Detail, apple_mdm.FmtErrorChain(mockErrorChain))
		} else {
			require.Empty(t, hostResp.Host.MDM.MacOSSetup.Detail)
		}
		require.Nil(t, hostResp.Host.MDM.MacOSSetup.Result)

		var hostByIdentifierResp getHostResponse
		s.DoJSON("GET", fmt.Sprintf("/api/latest/fleet/hosts/identifier/%s", hostUUID), nil, http.StatusOK, &hostByIdentifierResp)
		require.NotNil(t, hostByIdentifierResp.Host)
		require.NotNil(t, hostByIdentifierResp.Host.MDM.MacOSSetup)
		require.Equal(t, hostByIdentifierResp.Host.MDM.MacOSSetup.BootstrapPackageStatus, expectedStatus)
		if expectedStatus == fleet.MDMBootstrapPackageFailed {
			require.Equal(t, hostResp.Host.MDM.MacOSSetup.Detail, apple_mdm.FmtErrorChain(mockErrorChain))
		} else {
			require.Empty(t, hostResp.Host.MDM.MacOSSetup.Detail)
		}
		require.Nil(t, hostResp.Host.MDM.MacOSSetup.Result)
	}

	checkHostAPIs := func(t *testing.T, status fleet.MDMBootstrapPackageStatus, teamID *uint) {
		var expectedSerials []string
		if teamID == nil {
			expectedSerials = expectedSerialsByTeamAndStatus[0][status]
		} else {
			expectedSerials = expectedSerialsByTeamAndStatus[*teamID][status]
		}

		listHostsPath := fmt.Sprintf("/api/latest/fleet/hosts?bootstrap_package=%s", status)
		if teamID != nil {
			listHostsPath += fmt.Sprintf("&team_id=%d", *teamID)
		}
		var listHostsResp listHostsResponse
		s.DoJSON("GET", listHostsPath, nil, http.StatusOK, &listHostsResp)
		require.NotNil(t, listHostsResp.Hosts)
		require.Len(t, listHostsResp.Hosts, len(expectedSerials))

		gotHostsBySerial := make(map[string]fleet.HostResponse)
		for _, h := range listHostsResp.Hosts {
			gotHostsBySerial[h.HardwareSerial] = h
		}
		require.Len(t, gotHostsBySerial, len(expectedSerials))

		for _, serial := range expectedSerials {
			require.Contains(t, gotHostsBySerial, serial)
			h := gotHostsBySerial[serial]

			// pending hosts don't have an UUID yet.
			if h.UUID != "" {
				checkHostDetails(t, h.ID, h.UUID, status)
			}
		}

		countPath := fmt.Sprintf("/api/latest/fleet/hosts/count?bootstrap_package=%s", status)
		if teamID != nil {
			countPath += fmt.Sprintf("&team_id=%d", *teamID)
		}
		var countResp countHostsResponse
		s.DoJSON("GET", countPath, nil, http.StatusOK, &countResp)
		require.Equal(t, countResp.Count, len(expectedSerials))
	}

	// check summary no team hosts
	summaryResp = getMDMAppleBootstrapPackageSummaryResponse{}
	s.DoJSON("GET", "/api/latest/fleet/mdm/apple/bootstrap/summary", nil, http.StatusOK, &summaryResp)
	require.Equal(t, fleet.MDMAppleBootstrapPackageSummary{
		Installed: uint(3),
		Pending:   uint(4),
		Failed:    uint(1),
	}, summaryResp.MDMAppleBootstrapPackageSummary)

	checkHostAPIs(t, fleet.MDMBootstrapPackageInstalled, nil)
	checkHostAPIs(t, fleet.MDMBootstrapPackagePending, nil)
	checkHostAPIs(t, fleet.MDMBootstrapPackageFailed, nil)

	// check team summary
	summaryResp = getMDMAppleBootstrapPackageSummaryResponse{}
	s.DoJSON("GET", fmt.Sprintf("/api/latest/fleet/mdm/apple/bootstrap/summary?team_id=%d", team.ID), nil, http.StatusOK, &summaryResp)
	require.Equal(t, fleet.MDMAppleBootstrapPackageSummary{
		Installed: uint(2),
		Pending:   uint(2),
		Failed:    uint(3),
	}, summaryResp.MDMAppleBootstrapPackageSummary)

	checkHostAPIs(t, fleet.MDMBootstrapPackageInstalled, &team.ID)
	checkHostAPIs(t, fleet.MDMBootstrapPackagePending, &team.ID)
	checkHostAPIs(t, fleet.MDMBootstrapPackageFailed, &team.ID)
}

func (s *integrationMDMTestSuite) TestEULA() {
	t := s.T()
	pdfBytes := []byte("%PDF-1.pdf-contents")
	pdfName := "eula.pdf"

	// trying to get metadata about an EULA that hasn't been uploaded yet is an error
	metadataResp := getMDMAppleEULAMetadataResponse{}
	s.DoJSON("GET", "/api/latest/fleet/mdm/apple/setup/eula/metadata", nil, http.StatusNotFound, &metadataResp)

	// trying to upload a file that is not a PDF fails
	s.uploadEULA(&fleet.MDMAppleEULA{Bytes: []byte("should-fail"), Name: "should-fail.pdf"}, http.StatusBadRequest, "invalid file type")
	// trying to upload an empty file fails
	s.uploadEULA(&fleet.MDMAppleEULA{Bytes: []byte{}, Name: "should-fail.pdf"}, http.StatusBadRequest, "invalid file type")

	// admin is able to upload a new EULA
	s.uploadEULA(&fleet.MDMAppleEULA{Bytes: pdfBytes, Name: pdfName}, http.StatusOK, "")

	// get EULA metadata
	metadataResp = getMDMAppleEULAMetadataResponse{}
	s.DoJSON("GET", "/api/latest/fleet/mdm/apple/setup/eula/metadata", nil, http.StatusOK, &metadataResp)
	require.NotEmpty(t, metadataResp.MDMAppleEULA.Token)
	require.NotEmpty(t, metadataResp.MDMAppleEULA.CreatedAt)
	require.Equal(t, pdfName, metadataResp.MDMAppleEULA.Name)
	eulaToken := metadataResp.Token

	// download EULA
	resp := s.DoRaw("GET", fmt.Sprintf("/api/latest/fleet/mdm/apple/setup/eula/%s", eulaToken), nil, http.StatusOK)
	require.EqualValues(t, len(pdfBytes), resp.ContentLength)
	require.Equal(t, "application/pdf", resp.Header.Get("content-type"))
	respBytes, err := io.ReadAll(resp.Body)
	require.NoError(t, err)
	require.EqualValues(t, pdfBytes, respBytes)

	// try to download EULA with a bad token
	var downloadResp downloadBootstrapPackageResponse
	s.DoJSON("GET", "/api/latest/fleet/mdm/apple/setup/eula/bad-token", nil, http.StatusNotFound, &downloadResp)

	// trying to upload any EULA without deleting the previous one first results in an error
	s.uploadEULA(&fleet.MDMAppleEULA{Bytes: pdfBytes, Name: "should-fail.pdf"}, http.StatusConflict, "")

	// delete EULA
	var deleteResp deleteMDMAppleEULAResponse
	s.DoJSON("DELETE", fmt.Sprintf("/api/latest/fleet/mdm/apple/setup/eula/%s", eulaToken), nil, http.StatusOK, &deleteResp)
	metadataResp = getMDMAppleEULAMetadataResponse{}
	s.DoJSON("GET", fmt.Sprintf("/api/latest/fleet/mdm/apple/setup/eula/%s", eulaToken), nil, http.StatusNotFound, &metadataResp)
	// trying to delete again is a bad request
	s.DoJSON("DELETE", fmt.Sprintf("/api/latest/fleet/mdm/apple/setup/eula/%s", eulaToken), nil, http.StatusNotFound, &deleteResp)
}

func (s *integrationMDMTestSuite) TestMigrateMDMDeviceWebhook() {
	t := s.T()

	h := createHostAndDeviceToken(t, s.ds, "good-token")

	var webhookCalled bool
	webhookSrv := httptest.NewServer(http.HandlerFunc(func(w http.ResponseWriter, r *http.Request) {
		webhookCalled = true
		w.WriteHeader(http.StatusOK)
		switch r.URL.Path {
		case "/test_mdm_migration":
			var payload fleet.MigrateMDMDeviceWebhookPayload
			b, err := io.ReadAll(r.Body)
			require.NoError(t, err)
			err = json.Unmarshal(b, &payload)
			require.NoError(t, err)

			require.Equal(t, h.ID, payload.Host.ID)
			require.Equal(t, h.UUID, payload.Host.UUID)
			require.Equal(t, h.HardwareSerial, payload.Host.HardwareSerial)

		default:
			t.Errorf("unexpected request: %s", r.URL.Path)
		}
	}))
	defer webhookSrv.Close()

	// patch app config with webhook url
	acResp := fleet.AppConfig{}
	s.DoJSON("PATCH", "/api/latest/fleet/config", json.RawMessage(fmt.Sprintf(`{
		"mdm": {
			"macos_migration": {
				"enable": true,
				"mode": "voluntary",
				"webhook_url": "%s/test_mdm_migration"
			}
		}
	}`, webhookSrv.URL)), http.StatusOK, &acResp)
	require.True(t, acResp.MDM.MacOSMigration.Enable)

	// expect errors when host is not eligible for migration
	isServer, enrolled, installedFromDEP := true, true, true
	mdmName := "ExampleMDM"
	mdmURL := "https://mdm.example.com"

	// host is a server so migration is not allowed
	require.NoError(t, s.ds.SetOrUpdateMDMData(context.Background(), h.ID, isServer, enrolled, mdmURL, installedFromDEP, mdmName))
	s.Do("POST", fmt.Sprintf("/api/v1/fleet/device/%s/migrate_mdm", "good-token"), nil, http.StatusBadRequest)
	require.False(t, webhookCalled)

	// host is not DEP so migration is not allowed
	require.NoError(t, s.ds.SetOrUpdateMDMData(context.Background(), h.ID, !isServer, enrolled, mdmURL, !installedFromDEP, mdmName))
	s.Do("POST", fmt.Sprintf("/api/v1/fleet/device/%s/migrate_mdm", "good-token"), nil, http.StatusBadRequest)
	require.False(t, webhookCalled)

	// host is not enrolled to MDM so migration is not allowed
	require.NoError(t, s.ds.SetOrUpdateMDMData(context.Background(), h.ID, !isServer, !enrolled, mdmURL, installedFromDEP, mdmName))
	s.Do("POST", fmt.Sprintf("/api/v1/fleet/device/%s/migrate_mdm", "good-token"), nil, http.StatusBadRequest)
	require.False(t, webhookCalled)

	// host is already enrolled to Fleet MDM so migration is not allowed
	require.NoError(t, s.ds.SetOrUpdateMDMData(context.Background(), h.ID, !isServer, enrolled, mdmURL, installedFromDEP, fleet.WellKnownMDMFleet))
	s.Do("POST", fmt.Sprintf("/api/v1/fleet/device/%s/migrate_mdm", "good-token"), nil, http.StatusBadRequest)
	require.False(t, webhookCalled)

	// up to this point, the refetch critical queries timestamp has not been set
	// on the host.
	h, err := s.ds.Host(context.Background(), h.ID)
	require.NoError(t, err)
	require.Nil(t, h.RefetchCriticalQueriesUntil)

	// host is enrolled to a third-party MDM but hasn't been assigned in
	// ABM yet, so migration is not allowed
	require.NoError(t, s.ds.SetOrUpdateMDMData(context.Background(), h.ID, !isServer, enrolled, mdmURL, installedFromDEP, mdmName))
	s.Do("POST", fmt.Sprintf("/api/v1/fleet/device/%s/migrate_mdm", "good-token"), nil, http.StatusBadRequest)
	require.False(t, webhookCalled)

	// simulate that the device is assigned to Fleet in ABM
	s.mockDEPResponse(http.HandlerFunc(func(w http.ResponseWriter, r *http.Request) {
		w.WriteHeader(http.StatusOK)
		switch r.URL.Path {
		case "/session":
			_, _ = w.Write([]byte(`{"auth_session_token": "xyz"}`))
		case "/profile":
			encoder := json.NewEncoder(w)
			err := encoder.Encode(godep.ProfileResponse{ProfileUUID: "abc"})
			require.NoError(t, err)
		case "/server/devices", "/devices/sync":
			encoder := json.NewEncoder(w)
			err := encoder.Encode(godep.DeviceResponse{
				Devices: []godep.Device{
					{
						SerialNumber: h.HardwareSerial,
						Model:        "Mac Mini",
						OS:           "osx",
						OpType:       "added",
					},
				},
			})
			require.NoError(t, err)
		}
	}))
	s.runDEPSchedule()

	// hosts meets all requirements, webhook is run
	s.Do("POST", fmt.Sprintf("/api/v1/fleet/device/%s/migrate_mdm", "good-token"), nil, http.StatusNoContent)
	require.True(t, webhookCalled)
	webhookCalled = false

	// the refetch critical queries timestamp has been set in the future
	h, err = s.ds.Host(context.Background(), h.ID)
	require.NoError(t, err)
	require.NotNil(t, h.RefetchCriticalQueriesUntil)
	require.True(t, h.RefetchCriticalQueriesUntil.After(time.Now()))

	// calling again works but does not trigger the webhook, as it was called recently
	s.Do("POST", fmt.Sprintf("/api/v1/fleet/device/%s/migrate_mdm", "good-token"), nil, http.StatusNoContent)
	require.False(t, webhookCalled)

	// setting the refetch critical queries timestamp in the past triggers the webhook again
	h.RefetchCriticalQueriesUntil = ptr.Time(time.Now().Add(-1 * time.Minute))
	err = s.ds.UpdateHost(context.Background(), h)
	require.NoError(t, err)

	s.Do("POST", fmt.Sprintf("/api/v1/fleet/device/%s/migrate_mdm", "good-token"), nil, http.StatusNoContent)
	require.True(t, webhookCalled)
	webhookCalled = false

	// the refetch critical queries timestamp has been updated to the future
	h, err = s.ds.Host(context.Background(), h.ID)
	require.NoError(t, err)
	require.NotNil(t, h.RefetchCriticalQueriesUntil)
	require.True(t, h.RefetchCriticalQueriesUntil.After(time.Now()))

	// bad token
	s.Do("POST", fmt.Sprintf("/api/v1/fleet/device/%s/migrate_mdm", "bad-token"), nil, http.StatusUnauthorized)
	require.False(t, webhookCalled)

	// disable macos migration
	s.DoJSON("PATCH", "/api/latest/fleet/config", json.RawMessage(`{
		"mdm": {
			"macos_migration": {
				"enable": false,
				"mode": "voluntary",
				"webhook_url": ""
		      }
		}
	}`), http.StatusOK, &acResp)
	require.False(t, acResp.MDM.MacOSMigration.Enable)

	// expect error if macos migration is not configured
	s.Do("POST", fmt.Sprintf("/api/v1/fleet/device/%s/migrate_mdm", "good-token"), nil, http.StatusBadRequest)
	require.False(t, webhookCalled)
}

func (s *integrationMDMTestSuite) TestMDMMacOSSetup() {
	t := s.T()

	s.mockDEPResponse(http.HandlerFunc(func(w http.ResponseWriter, r *http.Request) {
		w.WriteHeader(http.StatusOK)
		encoder := json.NewEncoder(w)
		switch r.URL.Path {
		case "/session":
			err := encoder.Encode(map[string]string{"auth_session_token": "xyz"})
			require.NoError(t, err)
		case "/profile":
			err := encoder.Encode(godep.ProfileResponse{ProfileUUID: "abc"})
			require.NoError(t, err)
		default:
			_, _ = w.Write([]byte(`{}`))
		}
	}))

	// setup test data
	var acResp appConfigResponse
	s.DoJSON("PATCH", "/api/latest/fleet/config", json.RawMessage(`{
		"mdm": {
			"end_user_authentication": {
				"entity_id": "https://localhost:8080",
				"issuer_uri": "http://localhost:8080/simplesaml/saml2/idp/SSOService.php",
				"idp_name": "SimpleSAML",
				"metadata_url": "http://localhost:9080/simplesaml/saml2/idp/metadata.php"
		      }
		}
	}`), http.StatusOK, &acResp)
	require.NotEmpty(t, acResp.MDM.EndUserAuthentication)

	tm, err := s.ds.NewTeam(context.Background(), &fleet.Team{Name: "team1"})
	require.NoError(t, err)

	cases := []struct {
		raw      string
		expected bool
	}{
		{
			raw:      `"mdm": {}`,
			expected: false,
		},
		{
			raw: `"mdm": {
				"macos_setup": {}
			}`,
			expected: false,
		},
		{
			raw: `"mdm": {
				"macos_setup": {
					"enable_end_user_authentication": true
				}
			}`,
			expected: true,
		},
		{
			raw: `"mdm": {
				"macos_setup": {
					"enable_end_user_authentication": false
				}
			}`,
			expected: false,
		},
	}

	t.Run("UpdateAppConfig", func(t *testing.T) {
		acResp := appConfigResponse{}
		path := "/api/latest/fleet/config"
		fmtJSON := func(s string) json.RawMessage {
			return json.RawMessage(fmt.Sprintf(`{
				%s
			}`, s))
		}

		// get the initial appconfig; enable end user authentication default is false
		s.DoJSON("GET", path, nil, http.StatusOK, &acResp)
		require.False(t, acResp.MDM.MacOSSetup.EnableEndUserAuthentication)

		for i, c := range cases {
			t.Run(strconv.Itoa(i), func(t *testing.T) {
				acResp = appConfigResponse{}
				s.DoJSON("PATCH", path, fmtJSON(c.raw), http.StatusOK, &acResp)
				require.Equal(t, c.expected, acResp.MDM.MacOSSetup.EnableEndUserAuthentication)

				acResp = appConfigResponse{}
				s.DoJSON("GET", path, nil, http.StatusOK, &acResp)
				require.Equal(t, c.expected, acResp.MDM.MacOSSetup.EnableEndUserAuthentication)
			})
		}
	})

	t.Run("UpdateTeamConfig", func(t *testing.T) {
		path := fmt.Sprintf("/api/latest/fleet/teams/%d", tm.ID)
		fmtJSON := `{
			"name": %q,
			%s
		}`

		// get the initial team config; enable end user authentication default is false
		teamResp := teamResponse{}
		s.DoJSON("GET", path, nil, http.StatusOK, &teamResp)
		require.False(t, teamResp.Team.Config.MDM.MacOSSetup.EnableEndUserAuthentication)

		for i, c := range cases {
			t.Run(strconv.Itoa(i), func(t *testing.T) {
				teamResp = teamResponse{}
				s.DoJSON("PATCH", path, json.RawMessage(fmt.Sprintf(fmtJSON, tm.Name, c.raw)), http.StatusOK, &teamResp)
				require.Equal(t, c.expected, teamResp.Team.Config.MDM.MacOSSetup.EnableEndUserAuthentication)

				teamResp = teamResponse{}
				s.DoJSON("GET", path, nil, http.StatusOK, &teamResp)
				require.Equal(t, c.expected, teamResp.Team.Config.MDM.MacOSSetup.EnableEndUserAuthentication)
			})
		}
	})

	t.Run("TestMDMAppleSetupEndpoint", func(t *testing.T) {
		t.Run("TestNoTeam", func(t *testing.T) {
			var acResp appConfigResponse
			s.Do("PATCH", "/api/latest/fleet/mdm/apple/setup",
				fleet.MDMAppleSetupPayload{TeamID: ptr.Uint(0), EnableEndUserAuthentication: ptr.Bool(true)}, http.StatusNoContent)
			acResp = appConfigResponse{}
			s.DoJSON("GET", "/api/latest/fleet/config", nil, http.StatusOK, &acResp)
			require.True(t, acResp.MDM.MacOSSetup.EnableEndUserAuthentication)
			lastActivityID := s.lastActivityOfTypeMatches(fleet.ActivityTypeEnabledMacosSetupEndUserAuth{}.ActivityName(),
				`{"team_id": null, "team_name": null}`, 0)

			s.Do("PATCH", "/api/latest/fleet/mdm/apple/setup",
				fleet.MDMAppleSetupPayload{TeamID: ptr.Uint(0), EnableEndUserAuthentication: ptr.Bool(true)}, http.StatusNoContent)
			acResp = appConfigResponse{}
			s.DoJSON("GET", "/api/latest/fleet/config", nil, http.StatusOK, &acResp)
			require.True(t, acResp.MDM.MacOSSetup.EnableEndUserAuthentication)
			s.lastActivityOfTypeMatches(fleet.ActivityTypeEnabledMacosSetupEndUserAuth{}.ActivityName(),
				``, lastActivityID) // no new activity

			s.Do("PATCH", "/api/latest/fleet/mdm/apple/setup",
				fleet.MDMAppleSetupPayload{TeamID: ptr.Uint(0), EnableEndUserAuthentication: ptr.Bool(false)}, http.StatusNoContent)
			acResp = appConfigResponse{}
			s.DoJSON("GET", "/api/latest/fleet/config", nil, http.StatusOK, &acResp)
			require.False(t, acResp.MDM.MacOSSetup.EnableEndUserAuthentication)
			require.Greater(t, s.lastActivityOfTypeMatches(fleet.ActivityTypeDisabledMacosSetupEndUserAuth{}.ActivityName(),
				`{"team_id": null, "team_name": null}`, 0), lastActivityID)
		})

		t.Run("TestTeam", func(t *testing.T) {
			tmConfigPath := fmt.Sprintf("/api/latest/fleet/teams/%d", tm.ID)
			expectedActivityDetail := fmt.Sprintf(`{"team_id": %d, "team_name": %q}`, tm.ID, tm.Name)
			var tmResp teamResponse
			s.Do("PATCH", "/api/latest/fleet/mdm/apple/setup",
				fleet.MDMAppleSetupPayload{TeamID: &tm.ID, EnableEndUserAuthentication: ptr.Bool(true)}, http.StatusNoContent)
			tmResp = teamResponse{}
			s.DoJSON("GET", tmConfigPath, nil, http.StatusOK, &tmResp)
			require.True(t, tmResp.Team.Config.MDM.MacOSSetup.EnableEndUserAuthentication)
			lastActivityID := s.lastActivityOfTypeMatches(fleet.ActivityTypeEnabledMacosSetupEndUserAuth{}.ActivityName(),
				expectedActivityDetail, 0)

			s.Do("PATCH", "/api/latest/fleet/mdm/apple/setup",
				fleet.MDMAppleSetupPayload{TeamID: &tm.ID, EnableEndUserAuthentication: ptr.Bool(true)}, http.StatusNoContent)
			tmResp = teamResponse{}
			s.DoJSON("GET", tmConfigPath, nil, http.StatusOK, &tmResp)
			require.True(t, tmResp.Team.Config.MDM.MacOSSetup.EnableEndUserAuthentication)
			s.lastActivityOfTypeMatches(fleet.ActivityTypeEnabledMacosSetupEndUserAuth{}.ActivityName(),
				``, lastActivityID) // no new activity

			s.Do("PATCH", "/api/latest/fleet/mdm/apple/setup",
				fleet.MDMAppleSetupPayload{TeamID: &tm.ID, EnableEndUserAuthentication: ptr.Bool(false)}, http.StatusNoContent)
			tmResp = teamResponse{}
			s.DoJSON("GET", tmConfigPath, nil, http.StatusOK, &tmResp)
			require.False(t, tmResp.Team.Config.MDM.MacOSSetup.EnableEndUserAuthentication)
			require.Greater(t, s.lastActivityOfTypeMatches(fleet.ActivityTypeDisabledMacosSetupEndUserAuth{}.ActivityName(),
				expectedActivityDetail, 0), lastActivityID)
		})
	})

	t.Run("ValidateEnableEndUserAuthentication", func(t *testing.T) {
		// ensure the test is setup correctly
		var acResp appConfigResponse
		s.DoJSON("PATCH", "/api/latest/fleet/config", json.RawMessage(`{
			"mdm": {
				"end_user_authentication": {
					"entity_id": "https://localhost:8080",
					"issuer_uri": "http://localhost:8080/simplesaml/saml2/idp/SSOService.php",
					"idp_name": "SimpleSAML",
					"metadata_url": "http://localhost:9080/simplesaml/saml2/idp/metadata.php"
				},
				"macos_setup": {
					"enable_end_user_authentication": true
				}
			}
		}`), http.StatusOK, &acResp)
		require.NotEmpty(t, acResp.MDM.EndUserAuthentication)

		// ok to disable end user authentication without a configured IdP
		acResp = appConfigResponse{}
		s.DoJSON("PATCH", "/api/latest/fleet/config", json.RawMessage(`{
			"mdm": {
				"end_user_authentication": {
					"entity_id": "",
					"issuer_uri": "",
					"idp_name": "",
					"metadata_url": ""
				},
				"macos_setup": {
					"enable_end_user_authentication": false
				}
			}
		}`), http.StatusOK, &acResp)
		require.Equal(t, acResp.MDM.MacOSSetup.EnableEndUserAuthentication, false)
		require.True(t, acResp.MDM.EndUserAuthentication.IsEmpty())

		// can't enable end user authentication without a configured IdP
		s.DoJSON("PATCH", "/api/latest/fleet/config", json.RawMessage(`{
			"mdm": {
				"end_user_authentication": {
					"entity_id": "",
					"issuer_uri": "",
					"idp_name": "",
					"metadata_url": ""
				},
				"macos_setup": {
					"enable_end_user_authentication": true
				}
			}
		}`), http.StatusUnprocessableEntity, &acResp)

		// can't use setup endpoint to enable end user authentication on no team without a configured IdP
		s.Do("PATCH", "/api/latest/fleet/mdm/apple/setup",
			fleet.MDMAppleSetupPayload{TeamID: ptr.Uint(0), EnableEndUserAuthentication: ptr.Bool(true)}, http.StatusUnprocessableEntity)

		// can't enable end user authentication on team config without a configured IdP already on app config
		var teamResp teamResponse
		s.DoJSON("PATCH", fmt.Sprintf("/api/latest/fleet/teams/%d", tm.ID), json.RawMessage(fmt.Sprintf(`{
			"name": %q,
			"mdm": {
				"macos_setup": {
					"enable_end_user_authentication": true
				}
			}
		}`, tm.Name)), http.StatusUnprocessableEntity, &teamResp)

		// can't use setup endpoint to enable end user authentication on team without a configured IdP
		s.Do("PATCH", "/api/latest/fleet/mdm/apple/setup",
			fleet.MDMAppleSetupPayload{TeamID: &tm.ID, EnableEndUserAuthentication: ptr.Bool(true)}, http.StatusUnprocessableEntity)

		// ensure IdP is empty for the rest of the tests
		s.DoJSON("PATCH", "/api/latest/fleet/config", json.RawMessage(`{
			"mdm": {
				"end_user_authentication": {
					"entity_id": "",
					"issuer_uri": "",
					"idp_name": "",
					"metadata_url": ""
				}
			}
		}`), http.StatusOK, &acResp)
		require.Empty(t, acResp.MDM.EndUserAuthentication)
	})
}

func (s *integrationMDMTestSuite) TestMacosSetupAssistant() {
	ctx := context.Background()
	t := s.T()

	// get for no team returns 404
	var getResp getMDMAppleSetupAssistantResponse
	s.DoJSON("GET", "/api/latest/fleet/mdm/apple/enrollment_profile", nil, http.StatusNotFound, &getResp)
	// get for non-existing team returns 404
	s.DoJSON("GET", "/api/latest/fleet/mdm/apple/enrollment_profile", nil, http.StatusNotFound, &getResp, "team_id", "123")

	// create a setup assistant for no team
	noTeamProf := `{"x": 1}`
	var createResp createMDMAppleSetupAssistantResponse
	s.DoJSON("POST", "/api/latest/fleet/mdm/apple/enrollment_profile", createMDMAppleSetupAssistantRequest{
		TeamID:            nil,
		Name:              "no-team",
		EnrollmentProfile: json.RawMessage(noTeamProf),
	}, http.StatusOK, &createResp)
	noTeamAsst := createResp.MDMAppleSetupAssistant
	require.Nil(t, noTeamAsst.TeamID)
	require.NotZero(t, noTeamAsst.UploadedAt)
	require.Equal(t, "no-team", noTeamAsst.Name)
	require.JSONEq(t, noTeamProf, string(noTeamAsst.Profile))
	s.lastActivityMatches(fleet.ActivityTypeChangedMacosSetupAssistant{}.ActivityName(),
		`{"name": "no-team", "team_id": null, "team_name": null}`, 0)

	// create a team and a setup assistant for that team
	tm, err := s.ds.NewTeam(ctx, &fleet.Team{
		Name:        t.Name(),
		Description: "desc",
	})
	require.NoError(t, err)
	tmProf := `{"y": 1}`
	s.DoJSON("POST", "/api/latest/fleet/mdm/apple/enrollment_profile", createMDMAppleSetupAssistantRequest{
		TeamID:            &tm.ID,
		Name:              "team1",
		EnrollmentProfile: json.RawMessage(tmProf),
	}, http.StatusOK, &createResp)
	tmAsst := createResp.MDMAppleSetupAssistant
	require.NotNil(t, tmAsst.TeamID)
	require.Equal(t, tm.ID, *tmAsst.TeamID)
	require.NotZero(t, tmAsst.UploadedAt)
	require.Equal(t, "team1", tmAsst.Name)
	require.JSONEq(t, tmProf, string(tmAsst.Profile))
	s.lastActivityMatches(fleet.ActivityTypeChangedMacosSetupAssistant{}.ActivityName(),
		fmt.Sprintf(`{"name": "team1", "team_id": %d, "team_name": %q}`, tm.ID, tm.Name), 0)

	// update no-team
	noTeamProf = `{"x": 2}`
	s.DoJSON("POST", "/api/latest/fleet/mdm/apple/enrollment_profile", createMDMAppleSetupAssistantRequest{
		TeamID:            nil,
		Name:              "no-team2",
		EnrollmentProfile: json.RawMessage(noTeamProf),
	}, http.StatusOK, &createResp)
	s.lastActivityMatches(fleet.ActivityTypeChangedMacosSetupAssistant{}.ActivityName(),
		`{"name": "no-team2", "team_id": null, "team_name": null}`, 0)

	// update team
	tmProf = `{"y": 2}`
	s.DoJSON("POST", "/api/latest/fleet/mdm/apple/enrollment_profile", createMDMAppleSetupAssistantRequest{
		TeamID:            &tm.ID,
		Name:              "team2",
		EnrollmentProfile: json.RawMessage(tmProf),
	}, http.StatusOK, &createResp)
	lastChangedActID := s.lastActivityMatches(fleet.ActivityTypeChangedMacosSetupAssistant{}.ActivityName(),
		fmt.Sprintf(`{"name": "team2", "team_id": %d, "team_name": %q}`, tm.ID, tm.Name), 0)

	// sleep a second so the uploaded-at timestamp would change if there were
	// changes, then update again no team/team but without any change, doesn't
	// create a changed activity.
	time.Sleep(time.Second)

	// no change to no-team
	s.DoJSON("POST", "/api/latest/fleet/mdm/apple/enrollment_profile", createMDMAppleSetupAssistantRequest{
		TeamID:            nil,
		Name:              "no-team2",
		EnrollmentProfile: json.RawMessage(noTeamProf),
	}, http.StatusOK, &createResp)
	// the last activity is that of the team (i.e. no new activity was created for no-team)
	s.lastActivityMatches(fleet.ActivityTypeChangedMacosSetupAssistant{}.ActivityName(),
		fmt.Sprintf(`{"name": "team2", "team_id": %d, "team_name": %q}`, tm.ID, tm.Name), lastChangedActID)

	// no change to team
	s.DoJSON("POST", "/api/latest/fleet/mdm/apple/enrollment_profile", createMDMAppleSetupAssistantRequest{
		TeamID:            &tm.ID,
		Name:              "team2",
		EnrollmentProfile: json.RawMessage(tmProf),
	}, http.StatusOK, &createResp)
	s.lastActivityMatches(fleet.ActivityTypeChangedMacosSetupAssistant{}.ActivityName(),
		fmt.Sprintf(`{"name": "team2", "team_id": %d, "team_name": %q}`, tm.ID, tm.Name), lastChangedActID)

	// update team with only a setup assistant JSON change, should detect it
	// and create a new activity (name is the same)
	tmProf = `{"y": 3}`
	s.DoJSON("POST", "/api/latest/fleet/mdm/apple/enrollment_profile", createMDMAppleSetupAssistantRequest{
		TeamID:            &tm.ID,
		Name:              "team2",
		EnrollmentProfile: json.RawMessage(tmProf),
	}, http.StatusOK, &createResp)
	latestChangedActID := s.lastActivityMatches(fleet.ActivityTypeChangedMacosSetupAssistant{}.ActivityName(),
		fmt.Sprintf(`{"name": "team2", "team_id": %d, "team_name": %q}`, tm.ID, tm.Name), 0)
	require.Greater(t, latestChangedActID, lastChangedActID)

	// get no team
	s.DoJSON("GET", "/api/latest/fleet/mdm/apple/enrollment_profile", nil, http.StatusOK, &getResp)
	require.Nil(t, getResp.TeamID)
	require.NotZero(t, getResp.UploadedAt)
	require.Equal(t, "no-team2", getResp.Name)
	require.JSONEq(t, noTeamProf, string(getResp.Profile))

	// get team
	s.DoJSON("GET", "/api/latest/fleet/mdm/apple/enrollment_profile", nil, http.StatusOK, &getResp, "team_id", fmt.Sprint(tm.ID))
	require.NotNil(t, getResp.TeamID)
	require.Equal(t, tm.ID, *getResp.TeamID)
	require.NotZero(t, getResp.UploadedAt)
	require.Equal(t, "team2", getResp.Name)
	require.JSONEq(t, tmProf, string(getResp.Profile))

	// try to set the configuration_web_url key
	tmProf = `{"configuration_web_url": "https://example.com"}`
	res := s.Do("POST", "/api/latest/fleet/mdm/apple/enrollment_profile", createMDMAppleSetupAssistantRequest{
		TeamID:            &tm.ID,
		Name:              "team3",
		EnrollmentProfile: json.RawMessage(tmProf),
	}, http.StatusUnprocessableEntity)
	errMsg := extractServerErrorText(res.Body)
	require.Contains(t, errMsg, `The automatic enrollment profile can’t include configuration_web_url.`)
	s.lastActivityMatches(fleet.ActivityTypeChangedMacosSetupAssistant{}.ActivityName(),
		fmt.Sprintf(`{"name": "team2", "team_id": %d, "team_name": %q}`, tm.ID, tm.Name), latestChangedActID)

	// try to set the url
	tmProf = `{"url": "https://example.com"}`
	res = s.Do("POST", "/api/latest/fleet/mdm/apple/enrollment_profile", createMDMAppleSetupAssistantRequest{
		TeamID:            &tm.ID,
		Name:              "team5",
		EnrollmentProfile: json.RawMessage(tmProf),
	}, http.StatusUnprocessableEntity)
	errMsg = extractServerErrorText(res.Body)
	require.Contains(t, errMsg, `The automatic enrollment profile can’t include url.`)
	s.lastActivityMatches(fleet.ActivityTypeChangedMacosSetupAssistant{}.ActivityName(),
		fmt.Sprintf(`{"name": "team2", "team_id": %d, "team_name": %q}`, tm.ID, tm.Name), latestChangedActID)

	// try to set a non-object json value
	tmProf = `true`
	res = s.Do("POST", "/api/latest/fleet/mdm/apple/enrollment_profile", createMDMAppleSetupAssistantRequest{
		TeamID:            &tm.ID,
		Name:              "team6",
		EnrollmentProfile: json.RawMessage(tmProf),
	}, http.StatusInternalServerError) // TODO: that should be a 4xx error, see #4406
	errMsg = extractServerErrorText(res.Body)
	require.Contains(t, errMsg, `cannot unmarshal bool into Go value of type map[string]interface`)
	s.lastActivityMatches(fleet.ActivityTypeChangedMacosSetupAssistant{}.ActivityName(),
		fmt.Sprintf(`{"name": "team2", "team_id": %d, "team_name": %q}`, tm.ID, tm.Name), latestChangedActID)

	// delete the no-team setup assistant
	s.Do("DELETE", "/api/latest/fleet/mdm/apple/enrollment_profile", nil, http.StatusNoContent)
	latestChangedActID = s.lastActivityMatches(fleet.ActivityTypeDeletedMacosSetupAssistant{}.ActivityName(),
		`{"name": "no-team2", "team_id": null, "team_name": null}`, 0)

	// get for no team returns 404
	s.DoJSON("GET", "/api/latest/fleet/mdm/apple/enrollment_profile", nil, http.StatusNotFound, &getResp)

	// delete the team (not the assistant), this also deletes the assistant
	err = s.ds.DeleteTeam(ctx, tm.ID)
	require.NoError(t, err)

	// get for team returns 404
	s.DoJSON("GET", "/api/latest/fleet/mdm/apple/enrollment_profile", nil, http.StatusNotFound, &getResp, "team_id", fmt.Sprint(tm.ID))

	// no deleted activity was created for the team as the whole team was deleted
	// (a deleted team activity would exist if that was done via the API and not
	// directly with the datastore)
	s.lastActivityMatches(fleet.ActivityTypeDeletedMacosSetupAssistant{}.ActivityName(),
		`{"name": "no-team2", "team_id": null, "team_name": null}`, latestChangedActID)

	// create another team and a setup assistant for that team
	tm2, err := s.ds.NewTeam(ctx, &fleet.Team{
		Name:        t.Name() + "2",
		Description: "desc2",
	})
	require.NoError(t, err)
	tm2Prof := `{"z": 1}`
	s.DoJSON("POST", "/api/latest/fleet/mdm/apple/enrollment_profile", createMDMAppleSetupAssistantRequest{
		TeamID:            &tm2.ID,
		Name:              "teamB",
		EnrollmentProfile: json.RawMessage(tm2Prof),
	}, http.StatusOK, &createResp)
	s.lastActivityMatches(fleet.ActivityTypeChangedMacosSetupAssistant{}.ActivityName(),
		fmt.Sprintf(`{"name": "teamB", "team_id": %d, "team_name": %q}`, tm2.ID, tm2.Name), 0)

	// delete that team's setup assistant
	s.Do("DELETE", "/api/latest/fleet/mdm/apple/enrollment_profile", nil, http.StatusNoContent, "team_id", fmt.Sprint(tm2.ID))
	s.lastActivityMatches(fleet.ActivityTypeDeletedMacosSetupAssistant{}.ActivityName(),
		fmt.Sprintf(`{"name": "teamB", "team_id": %d, "team_name": %q}`, tm2.ID, tm2.Name), 0)
}

// only asserts the profile identifier, status and operation (per host)
func (s *integrationMDMTestSuite) assertHostConfigProfiles(want map[*fleet.Host][]fleet.HostMDMAppleProfile) {
	t := s.T()
	ds := s.ds
	ctx := context.Background()

	for h, wantProfs := range want {
		gotProfs, err := ds.GetHostMDMAppleProfiles(ctx, h.UUID)
		require.NoError(t, err)
		require.Equal(t, len(wantProfs), len(gotProfs), "host uuid: %s", h.UUID)

		sort.Slice(gotProfs, func(i, j int) bool {
			l, r := gotProfs[i], gotProfs[j]
			return l.Identifier < r.Identifier
		})
		sort.Slice(wantProfs, func(i, j int) bool {
			l, r := wantProfs[i], wantProfs[j]
			return l.Identifier < r.Identifier
		})
		for i, wp := range wantProfs {
			gp := gotProfs[i]
			require.Equal(t, wp.Identifier, gp.Identifier, "host uuid: %s, prof id: %s", h.UUID, gp.Identifier)
			require.Equal(t, wp.OperationType, gp.OperationType, "host uuid: %s, prof id: %s", h.UUID, gp.Identifier)
			require.Equal(t, wp.Status, gp.Status, "host uuid: %s, prof id: %s", h.UUID, gp.Identifier)
		}
	}
}

func (s *integrationMDMTestSuite) assertConfigProfilesByIdentifier(teamID *uint, profileIdent string, exists bool) (profile *fleet.MDMAppleConfigProfile) {
	t := s.T()
	if teamID == nil {
		teamID = ptr.Uint(0)
	}
	var cfgProfs []*fleet.MDMAppleConfigProfile
	mysql.ExecAdhocSQL(t, s.ds, func(q sqlx.ExtContext) error {
		return sqlx.SelectContext(context.Background(), q, &cfgProfs, `SELECT * FROM mdm_apple_configuration_profiles WHERE team_id = ?`, teamID)
	})

	label := "exist"
	if !exists {
		label = "not exist"
	}
	require.Condition(t, func() bool {
		for _, p := range cfgProfs {
			if p.Identifier == profileIdent {
				profile = p
				return exists // success if we want it to exist, failure if we don't
			}
		}
		return !exists
	}, "a config profile must %s with identifier: %s", label, profileIdent)

	return profile
}

func (s *integrationMDMTestSuite) assertWindowsConfigProfilesByName(teamID *uint, profileName string, exists bool) {
	t := s.T()
	if teamID == nil {
		teamID = ptr.Uint(0)
	}
	var cfgProfs []*fleet.MDMWindowsConfigProfile
	mysql.ExecAdhocSQL(t, s.ds, func(q sqlx.ExtContext) error {
		return sqlx.SelectContext(context.Background(), q, &cfgProfs, `SELECT * FROM mdm_windows_configuration_profiles WHERE team_id = ?`, teamID)
	})

	label := "exist"
	if !exists {
		label = "not exist"
	}
	require.Condition(t, func() bool {
		for _, p := range cfgProfs {
			if p.Name == profileName {
				return exists // success if we want it to exist, failure if we don't
			}
		}
		return !exists
	}, "a config profile must %s with name: %s", label, profileName)
}

// generates the body and headers part of a multipart request ready to be
// used via s.DoRawWithHeaders to POST /api/_version_/fleet/mdm/apple/profiles.
func generateNewProfileMultipartRequest(t *testing.T, tmID *uint,
	fileName string, fileContent []byte, token string,
) (*bytes.Buffer, map[string]string) {
	return generateMultipartRequest(t, tmID, "profile", fileName, fileContent, token)
}

func generateMultipartRequest(t *testing.T, tmID *uint,
	uploadFileField, fileName string, fileContent []byte, token string,
) (*bytes.Buffer, map[string]string) {
	var body bytes.Buffer

	writer := multipart.NewWriter(&body)
	if tmID != nil {
		err := writer.WriteField("team_id", fmt.Sprintf("%d", *tmID))
		require.NoError(t, err)
	}

	ff, err := writer.CreateFormFile(uploadFileField, fileName)
	require.NoError(t, err)
	_, err = io.Copy(ff, bytes.NewReader(fileContent))
	require.NoError(t, err)
	err = writer.Close()
	require.NoError(t, err)

	headers := map[string]string{
		"Content-Type":  writer.FormDataContentType(),
		"Accept":        "application/json",
		"Authorization": fmt.Sprintf("Bearer %s", token),
	}
	return &body, headers
}

func (s *integrationMDMTestSuite) uploadBootstrapPackage(
	pkg *fleet.MDMAppleBootstrapPackage,
	expectedStatus int,
	wantErr string,
) {
	t := s.T()

	var b bytes.Buffer
	w := multipart.NewWriter(&b)

	// add the package field
	fw, err := w.CreateFormFile("package", pkg.Name)
	require.NoError(t, err)
	_, err = io.Copy(fw, bytes.NewBuffer(pkg.Bytes))
	require.NoError(t, err)

	// add the team_id field
	err = w.WriteField("team_id", fmt.Sprint(pkg.TeamID))
	require.NoError(t, err)

	w.Close()

	headers := map[string]string{
		"Content-Type":  w.FormDataContentType(),
		"Accept":        "application/json",
		"Authorization": fmt.Sprintf("Bearer %s", s.token),
	}

	res := s.DoRawWithHeaders("POST", "/api/latest/fleet/mdm/apple/bootstrap", b.Bytes(), expectedStatus, headers)

	if wantErr != "" {
		errMsg := extractServerErrorText(res.Body)
		assert.Contains(t, errMsg, wantErr)
	}
}

func (s *integrationMDMTestSuite) uploadEULA(
	eula *fleet.MDMAppleEULA,
	expectedStatus int,
	wantErr string,
) {
	t := s.T()

	var b bytes.Buffer
	w := multipart.NewWriter(&b)

	// add the eula field
	fw, err := w.CreateFormFile("eula", eula.Name)
	require.NoError(t, err)
	_, err = io.Copy(fw, bytes.NewBuffer(eula.Bytes))
	require.NoError(t, err)
	w.Close()

	headers := map[string]string{
		"Content-Type":  w.FormDataContentType(),
		"Accept":        "application/json",
		"Authorization": fmt.Sprintf("Bearer %s", s.token),
	}

	res := s.DoRawWithHeaders("POST", "/api/latest/fleet/mdm/apple/setup/eula", b.Bytes(), expectedStatus, headers)

	if wantErr != "" {
		errMsg := extractServerErrorText(res.Body)
		assert.Contains(t, errMsg, wantErr)
	}
}

var testBMToken = &nanodep_client.OAuth1Tokens{
	ConsumerKey:       "test_consumer",
	ConsumerSecret:    "test_secret",
	AccessToken:       "test_access_token",
	AccessSecret:      "test_access_secret",
	AccessTokenExpiry: time.Date(2999, 1, 1, 0, 0, 0, 0, time.UTC),
}

// TestGitOpsUserActions tests the MDM permissions listed in ../../docs/Using-Fleet/Permissions.md.
func (s *integrationMDMTestSuite) TestGitOpsUserActions() {
	t := s.T()
	ctx := context.Background()

	//
	// Setup test data.
	// All setup actions are authored by a global admin.
	//

	t1, err := s.ds.NewTeam(ctx, &fleet.Team{
		Name: "Foo",
	})
	require.NoError(t, err)
	t2, err := s.ds.NewTeam(ctx, &fleet.Team{
		Name: "Bar",
	})
	require.NoError(t, err)
	t3, err := s.ds.NewTeam(ctx, &fleet.Team{
		Name: "Zoo",
	})
	require.NoError(t, err)
	// Create the global GitOps user we'll use in tests.
	u := &fleet.User{
		Name:       "GitOps",
		Email:      "gitops1-mdm@example.com",
		GlobalRole: ptr.String(fleet.RoleGitOps),
	}
	require.NoError(t, u.SetPassword(test.GoodPassword, 10, 10))
	_, err = s.ds.NewUser(context.Background(), u)
	require.NoError(t, err)
	// Create a GitOps user for team t1 we'll use in tests.
	u2 := &fleet.User{
		Name:       "GitOps 2",
		Email:      "gitops2-mdm@example.com",
		GlobalRole: nil,
		Teams: []fleet.UserTeam{
			{
				Team: *t1,
				Role: fleet.RoleGitOps,
			},
			{
				Team: *t3,
				Role: fleet.RoleGitOps,
			},
		},
	}
	require.NoError(t, u2.SetPassword(test.GoodPassword, 10, 10))
	_, err = s.ds.NewUser(context.Background(), u2)
	require.NoError(t, err)

	//
	// Start running permission tests with user gitops1-mdm.
	//
	s.setTokenForTest(t, "gitops1-mdm@example.com", test.GoodPassword)

	// Attempt to edit global MDM settings, should allow.
	acResp := appConfigResponse{}
	s.DoJSON("PATCH", "/api/latest/fleet/config", json.RawMessage(`{
		"mdm": { "enable_disk_encryption": true }
  }`), http.StatusOK, &acResp)
	assert.True(t, acResp.MDM.EnableDiskEncryption.Value)

	// Attempt to setup Apple MDM, will fail but the important thing is that it
	// fails with 422 (cannot enable end user auth because no IdP is configured)
	// and not 403 forbidden.
	s.Do("PATCH", "/api/latest/fleet/mdm/apple/setup",
		fleet.MDMAppleSetupPayload{TeamID: ptr.Uint(0), EnableEndUserAuthentication: ptr.Bool(true)}, http.StatusUnprocessableEntity)

	// Attempt to update the Apple MDM settings but with no change, just to
	// validate the access.
	s.Do("PATCH", "/api/latest/fleet/mdm/apple/settings",
		fleet.MDMAppleSettingsPayload{}, http.StatusNoContent)

	// Attempt to set profile batch globally, should allow.
	globalProfiles := [][]byte{
		mobileconfigForTest("N1", "I1"),
		mobileconfigForTest("N2", "I2"),
	}
	s.Do("POST", "/api/v1/fleet/mdm/apple/profiles/batch", batchSetMDMAppleProfilesRequest{Profiles: globalProfiles}, http.StatusNoContent)

	// Attempt to edit team MDM settings, should allow.
	teamSpecs := applyTeamSpecsRequest{Specs: []*fleet.TeamSpec{{
		Name: t1.Name,
		MDM: fleet.TeamSpecMDM{
			EnableDiskEncryption: optjson.SetBool(true),
			MacOSSettings: map[string]interface{}{
				"custom_settings": []interface{}{"foo", "bar"},
			},
		},
	}}}
	s.Do("POST", "/api/latest/fleet/spec/teams", teamSpecs, http.StatusOK)

	// Attempt to set profile batch for team t1, should allow.
	teamProfiles := [][]byte{
		mobileconfigForTest("N3", "I3"),
		mobileconfigForTest("N4", "I4"),
	}
	s.Do("POST", "/api/v1/fleet/mdm/apple/profiles/batch", batchSetMDMAppleProfilesRequest{
		Profiles: teamProfiles,
	}, http.StatusNoContent, "team_id", strconv.Itoa(int(t1.ID)))

	//
	// Start running permission tests with user gitops2-mdm,
	// which is GitOps for teams t1 and t3.
	//
	s.setTokenForTest(t, "gitops2-mdm@example.com", test.GoodPassword)

	// Attempt to edit team t1 MDM settings, should allow.
	teamSpecs = applyTeamSpecsRequest{Specs: []*fleet.TeamSpec{{
		Name: t1.Name,
		MDM: fleet.TeamSpecMDM{
			EnableDiskEncryption: optjson.SetBool(true),
			MacOSSettings: map[string]interface{}{
				"custom_settings": []interface{}{"foo", "bar"},
			},
		},
	}}}
	s.Do("POST", "/api/latest/fleet/spec/teams", teamSpecs, http.StatusOK)

	// Attempt to set profile batch for team t1, should allow.
	teamProfiles = [][]byte{
		mobileconfigForTest("N5", "I5"),
		mobileconfigForTest("N6", "I6"),
	}
	s.Do("POST", "/api/v1/fleet/mdm/apple/profiles/batch", batchSetMDMAppleProfilesRequest{
		Profiles: teamProfiles,
	}, http.StatusNoContent, "team_id", strconv.Itoa(int(t1.ID)))

	// Attempt to set profile batch for team t2, should not allow.
	teamProfiles = [][]byte{
		mobileconfigForTest("N7", "I7"),
		mobileconfigForTest("N8", "I8"),
	}
	s.Do("POST", "/api/v1/fleet/mdm/apple/profiles/batch", batchSetMDMAppleProfilesRequest{
		Profiles: teamProfiles,
	}, http.StatusForbidden, "team_id", strconv.Itoa(int(t2.ID)))
}

func (s *integrationMDMTestSuite) TestOrgLogo() {
	t := s.T()

	// change org logo urls
	var acResp appConfigResponse
	s.DoJSON("PATCH", "/api/v1/fleet/config", json.RawMessage(`{
		"org_info": {
			"org_logo_url": "http://test-image.com",
			"org_logo_url_light_background": "http://test-image-light.com"
		}
	}`), http.StatusOK, &acResp)

	// enroll a host
	token := "token_test_migration"
	host := createOrbitEnrolledHost(t, "darwin", "h", s.ds)
	createDeviceTokenForHost(t, s.ds, host.ID, token)

	// check icon urls are correct
	getDesktopResp := fleetDesktopResponse{}
	res := s.DoRawNoAuth("GET", "/api/latest/fleet/device/"+token+"/desktop", nil, http.StatusOK)
	require.NoError(t, json.NewDecoder(res.Body).Decode(&getDesktopResp))
	require.NoError(t, res.Body.Close())
	require.NoError(t, getDesktopResp.Err)
	require.Equal(t, acResp.OrgInfo.OrgLogoURL, getDesktopResp.Config.OrgInfo.OrgLogoURL)
	require.Equal(t, acResp.OrgInfo.OrgLogoURLLightBackground, getDesktopResp.Config.OrgInfo.OrgLogoURLLightBackground)
}

func (s *integrationMDMTestSuite) setTokenForTest(t *testing.T, email, password string) {
	oldToken := s.token
	t.Cleanup(func() {
		s.token = oldToken
	})

	s.token = s.getCachedUserToken(email, password)
}

func (s *integrationMDMTestSuite) TestSSO() {
	t := s.T()

	mdmDevice := mdmtest.NewTestMDMClientAppleDirect(mdmtest.AppleEnrollInfo{
		SCEPChallenge: s.fleetCfg.MDM.AppleSCEPChallenge,
	})
	var lastSubmittedProfile *godep.Profile
	s.mockDEPResponse(http.HandlerFunc(func(w http.ResponseWriter, r *http.Request) {
		w.WriteHeader(http.StatusOK)
		switch r.URL.Path {
		case "/session":
			_, _ = w.Write([]byte(`{"auth_session_token": "xyz"}`))
		case "/profile":
			lastSubmittedProfile = &godep.Profile{}
			rawProfile, err := io.ReadAll(r.Body)
			require.NoError(t, err)
			err = json.Unmarshal(rawProfile, lastSubmittedProfile)
			require.NoError(t, err)
			encoder := json.NewEncoder(w)
			err = encoder.Encode(godep.ProfileResponse{ProfileUUID: "abc"})
			require.NoError(t, err)
		case "/profile/devices":
			encoder := json.NewEncoder(w)
			err := encoder.Encode(godep.ProfileResponse{
				ProfileUUID: "abc",
				Devices:     map[string]string{},
			})
			require.NoError(t, err)
		case "/server/devices", "/devices/sync":
			// This endpoint  is used to get an initial list of
			// devices, return a single device
			encoder := json.NewEncoder(w)
			err := encoder.Encode(godep.DeviceResponse{
				Devices: []godep.Device{
					{
						SerialNumber: mdmDevice.SerialNumber,
						Model:        mdmDevice.Model,
						OS:           "osx",
						OpType:       "added",
					},
				},
			})
			require.NoError(t, err)
		}
	}))

	// sync the list of ABM devices
	s.runDEPSchedule()

	// MDM SSO fields are empty by default
	acResp := appConfigResponse{}
	s.DoJSON("GET", "/api/latest/fleet/config", nil, http.StatusOK, &acResp)
	assert.Empty(t, acResp.MDM.EndUserAuthentication.SSOProviderSettings)

	// set the SSO fields
	acResp = appConfigResponse{}
	s.DoJSON("PATCH", "/api/latest/fleet/config", json.RawMessage(`{
		"mdm": {
			"end_user_authentication": {
				"entity_id": "https://localhost:8080",
				"issuer_uri": "http://localhost:8080/simplesaml/saml2/idp/SSOService.php",
				"idp_name": "SimpleSAML",
				"metadata_url": "http://localhost:9080/simplesaml/saml2/idp/metadata.php"
			},
			"macos_setup": {
				"enable_end_user_authentication": true
			}
		}
	}`), http.StatusOK, &acResp)
	wantSettings := fleet.SSOProviderSettings{
		EntityID:    "https://localhost:8080",
		IssuerURI:   "http://localhost:8080/simplesaml/saml2/idp/SSOService.php",
		IDPName:     "SimpleSAML",
		MetadataURL: "http://localhost:9080/simplesaml/saml2/idp/metadata.php",
	}
	assert.Equal(t, wantSettings, acResp.MDM.EndUserAuthentication.SSOProviderSettings)

	// check that they are returned by a GET /config
	acResp = appConfigResponse{}
	s.DoJSON("GET", "/api/latest/fleet/config", nil, http.StatusOK, &acResp)
	assert.Equal(t, wantSettings, acResp.MDM.EndUserAuthentication.SSOProviderSettings)

	// trigger the worker to process the job and wait for result before continuing.
	s.runWorker()

	// check that the last submitted DEP profile has been updated accordingly
	require.Contains(t, lastSubmittedProfile.URL, acResp.ServerSettings.ServerURL+"/api/mdm/apple/enroll?token=")
	require.Equal(t, acResp.ServerSettings.ServerURL+"/mdm/sso", lastSubmittedProfile.ConfigurationWebURL)

	// patch without specifying the mdm sso settings fields and an unrelated
	// field, should not remove them
	acResp = appConfigResponse{}
	s.DoJSON("PATCH", "/api/latest/fleet/config", json.RawMessage(`{
		"mdm": { "enable_disk_encryption": true }
  }`), http.StatusOK, &acResp)
	assert.Equal(t, wantSettings, acResp.MDM.EndUserAuthentication.SSOProviderSettings)

	s.runWorker()

	// patch with explicitly empty mdm sso settings fields, would remove
	// them but this is a dry-run
	acResp = appConfigResponse{}
	s.DoJSON("PATCH", "/api/latest/fleet/config", json.RawMessage(`{
		"mdm": {
			"end_user_authentication": {
				"entity_id": "",
				"issuer_uri": "",
				"idp_name": "",
				"metadata_url": ""
			},
			"macos_setup": {
				"enable_end_user_authentication": false
			}
		}
	}`), http.StatusOK, &acResp, "dry_run", "true")
	assert.Equal(t, wantSettings, acResp.MDM.EndUserAuthentication.SSOProviderSettings)

	s.runWorker()

	// patch with explicitly empty mdm sso settings fields, fails because end user auth is still enabled
	acResp = appConfigResponse{}
	s.DoJSON("PATCH", "/api/latest/fleet/config", json.RawMessage(`{
		"mdm": {
			"end_user_authentication": {
				"entity_id": "",
				"issuer_uri": "",
				"idp_name": "",
				"metadata_url": ""
			}
		}
	}`), http.StatusUnprocessableEntity, &acResp)

	// patch with explicitly empty mdm sso settings fields and disabled end user auth, removes them
	acResp = appConfigResponse{}
	s.DoJSON("PATCH", "/api/latest/fleet/config", json.RawMessage(`{
		"mdm": {
			"end_user_authentication": {
				"entity_id": "",
				"issuer_uri": "",
				"idp_name": "",
				"metadata_url": ""
			},
			"macos_setup": {
				"enable_end_user_authentication": false
			}
		}
	}`), http.StatusOK, &acResp)
	assert.Empty(t, acResp.MDM.EndUserAuthentication.SSOProviderSettings)

	s.runWorker()
	require.Equal(t, lastSubmittedProfile.ConfigurationWebURL, lastSubmittedProfile.URL)

	// set-up valid settings
	acResp = appConfigResponse{}
	s.DoJSON("PATCH", "/api/latest/fleet/config", json.RawMessage(`{
		"server_settings": {"server_url": "https://localhost:8080"},
		"mdm": {
			"end_user_authentication": {
				"entity_id": "https://localhost:8080",
				"issuer_uri": "http://localhost:8080/simplesaml/saml2/idp/SSOService.php",
				"idp_name": "SimpleSAML",
				"metadata_url": "http://localhost:9080/simplesaml/saml2/idp/metadata.php"
			},
			"macos_setup": {
				"enable_end_user_authentication": true
			}
		}
	}`), http.StatusOK, &acResp)

	s.runWorker()
	require.Contains(t, lastSubmittedProfile.URL, acResp.ServerSettings.ServerURL+"/api/mdm/apple/enroll?token=")
	require.Equal(t, acResp.ServerSettings.ServerURL+"/mdm/sso", lastSubmittedProfile.ConfigurationWebURL)

	checkStoredIdPInfo := func(uuid, username, fullname, email string) {
		acc, err := s.ds.GetMDMIdPAccountByUUID(context.Background(), uuid)
		require.NoError(t, err)
		require.Equal(t, username, acc.Username)
		require.Equal(t, fullname, acc.Fullname)
		require.Equal(t, email, acc.Email)
	}

	res := s.LoginMDMSSOUser("sso_user", "user123#")
	require.NotEmpty(t, res.Header.Get("Location"))
	require.Equal(t, http.StatusTemporaryRedirect, res.StatusCode)

	u, err := url.Parse(res.Header.Get("Location"))
	require.NoError(t, err)
	q := u.Query()
	user1EnrollRef := q.Get("enrollment_reference")
	// without an EULA uploaded
	require.False(t, q.Has("eula_token"))
	require.True(t, q.Has("profile_token"))
	require.True(t, q.Has("enrollment_reference"))
	require.False(t, q.Has("error"))
	// the url retrieves a valid profile
	s.downloadAndVerifyEnrollmentProfile(
		fmt.Sprintf(
			"/api/mdm/apple/enroll?token=%s&enrollment_reference=%s",
			q.Get("profile_token"),
			user1EnrollRef,
		),
	)

	// IdP info stored is accurate for the account
	checkStoredIdPInfo(user1EnrollRef, "sso_user", "SSO User 1", "sso_user@example.com")

	// upload an EULA
	pdfBytes := []byte("%PDF-1.pdf-contents")
	pdfName := "eula.pdf"
	s.uploadEULA(&fleet.MDMAppleEULA{Bytes: pdfBytes, Name: pdfName}, http.StatusOK, "")

	res = s.LoginMDMSSOUser("sso_user", "user123#")
	require.NotEmpty(t, res.Header.Get("Location"))
	require.Equal(t, http.StatusTemporaryRedirect, res.StatusCode)
	u, err = url.Parse(res.Header.Get("Location"))
	require.NoError(t, err)
	q = u.Query()
	// with an EULA uploaded, all values are present
	require.True(t, q.Has("eula_token"))
	require.True(t, q.Has("profile_token"))
	require.True(t, q.Has("enrollment_reference"))
	require.False(t, q.Has("error"))
	// the enrollment reference is the same for the same user
	require.Equal(t, user1EnrollRef, q.Get("enrollment_reference"))
	// the url retrieves a valid profile
	prof := s.downloadAndVerifyEnrollmentProfile(
		fmt.Sprintf(
			"/api/mdm/apple/enroll?token=%s&enrollment_reference=%s",
			q.Get("profile_token"),
			user1EnrollRef,
		),
	)
	// the url retrieves a valid EULA
	resp := s.DoRaw("GET", "/api/latest/fleet/mdm/apple/setup/eula/"+q.Get("eula_token"), nil, http.StatusOK)
	require.EqualValues(t, len(pdfBytes), resp.ContentLength)
	require.Equal(t, "application/pdf", resp.Header.Get("content-type"))
	respBytes, err := io.ReadAll(resp.Body)
	require.NoError(t, err)
	require.EqualValues(t, pdfBytes, respBytes)

	// IdP info stored is accurate for the account
	checkStoredIdPInfo(user1EnrollRef, "sso_user", "SSO User 1", "sso_user@example.com")

	enrollURL := ""
	scepURL := ""
	for _, p := range prof.PayloadContent {
		switch p.PayloadType {
		case "com.apple.security.scep":
			scepURL = p.PayloadContent.URL
		case "com.apple.mdm":
			enrollURL = p.ServerURL
		}
	}
	require.NotEmpty(t, enrollURL)
	require.NotEmpty(t, scepURL)

	// enroll the device using the provided profile
	// we're using localhost for SSO because that's how the local
	// SimpleSAML server is configured, and s.server.URL changes between
	// test runs.
	mdmDevice.EnrollInfo.MDMURL = strings.Replace(enrollURL, "https://localhost:8080", s.server.URL, 1)
	mdmDevice.EnrollInfo.SCEPURL = strings.Replace(scepURL, "https://localhost:8080", s.server.URL, 1)
	err = mdmDevice.Enroll()
	require.NoError(t, err)

	// Enroll generated the TokenUpdate request to Fleet and enqueued the
	// Post-DEP enrollment job, it needs to be processed.
	s.runWorker()

	// ask for commands and verify that we get AccountConfiguration
	var accCmd *micromdm.CommandPayload
	cmd, err := mdmDevice.Idle()
	require.NoError(t, err)
	for cmd != nil {
		if cmd.Command.RequestType == "AccountConfiguration" {
			accCmd = cmd
		}
		cmd, err = mdmDevice.Acknowledge(cmd.CommandUUID)
		require.NoError(t, err)
	}
	require.NotNil(t, accCmd)
	require.NotNil(t, accCmd.Command)
	require.True(t, accCmd.Command.AccountConfiguration.LockPrimaryAccountInfo)
	require.Equal(t, "SSO User 1", accCmd.Command.AccountConfiguration.PrimaryAccountFullName)
	require.Equal(t, "sso_user", accCmd.Command.AccountConfiguration.PrimaryAccountUserName)

	// enrolling a different user works without problems
	res = s.LoginMDMSSOUser("sso_user2", "user123#")
	require.NotEmpty(t, res.Header.Get("Location"))
	require.Equal(t, http.StatusTemporaryRedirect, res.StatusCode)
	u, err = url.Parse(res.Header.Get("Location"))
	require.NoError(t, err)
	q = u.Query()
	user2EnrollRef := q.Get("enrollment_reference")
	require.True(t, q.Has("eula_token"))
	require.True(t, q.Has("profile_token"))
	require.True(t, q.Has("enrollment_reference"))
	require.False(t, q.Has("error"))
	// the enrollment reference is different to the one used for the previous user
	require.NotEqual(t, user1EnrollRef, user2EnrollRef)
	// the url retrieves a valid profile
	s.downloadAndVerifyEnrollmentProfile(
		fmt.Sprintf(
			"/api/mdm/apple/enroll?token=%s&enrollment_reference=%s",
			q.Get("profile_token"),
			user2EnrollRef,
		),
	)
	// the url retrieves a valid EULA
	resp = s.DoRaw("GET", "/api/latest/fleet/mdm/apple/setup/eula/"+q.Get("eula_token"), nil, http.StatusOK)
	require.EqualValues(t, len(pdfBytes), resp.ContentLength)
	require.Equal(t, "application/pdf", resp.Header.Get("content-type"))
	respBytes, err = io.ReadAll(resp.Body)
	require.NoError(t, err)
	require.EqualValues(t, pdfBytes, respBytes)

	// IdP info stored is accurate for the account
	checkStoredIdPInfo(user2EnrollRef, "sso_user2", "SSO User 2", "sso_user2@example.com")

	// changing the server URL also updates the remote DEP profile
	acResp = appConfigResponse{}
	s.DoJSON("PATCH", "/api/latest/fleet/config", json.RawMessage(`{
                "server_settings": {"server_url": "https://example.com"}
	}`), http.StatusOK, &acResp)

	s.runWorker()
	require.Contains(t, lastSubmittedProfile.URL, "https://example.com/api/mdm/apple/enroll?token=")
	require.Equal(t, "https://example.com/mdm/sso", lastSubmittedProfile.ConfigurationWebURL)

	// hitting the callback with an invalid session id redirects the user to the UI
	rawSSOResp := base64.StdEncoding.EncodeToString([]byte(`<samlp:Response ID="_7822b394622740aa92878ca6c7d1a28c53e80ec5ef"></samlp:Response>`))
	res = s.DoRawNoAuth("POST", "/api/v1/fleet/mdm/sso/callback?SAMLResponse="+url.QueryEscape(rawSSOResp), nil, http.StatusTemporaryRedirect)
	require.NotEmpty(t, res.Header.Get("Location"))
	u, err = url.Parse(res.Header.Get("Location"))
	require.NoError(t, err)
	q = u.Query()
	require.False(t, q.Has("eula_token"))
	require.False(t, q.Has("profile_token"))
	require.False(t, q.Has("enrollment_reference"))
	require.True(t, q.Has("error"))
}

type scepPayload struct {
	URL string
}

type enrollmentPayload struct {
	PayloadType    string
	ServerURL      string      // used by the enrollment payload
	PayloadContent scepPayload // scep contains a nested payload content dict
}

type enrollmentProfile struct {
	PayloadIdentifier string
	PayloadContent    []enrollmentPayload
}

func (s *integrationMDMTestSuite) downloadAndVerifyEnrollmentProfile(path string) *enrollmentProfile {
	t := s.T()

	resp := s.DoRaw("GET", path, nil, http.StatusOK)
	body, err := io.ReadAll(resp.Body)
	resp.Body.Close()
	require.NoError(t, err)
	require.Contains(t, resp.Header, "Content-Disposition")
	require.Contains(t, resp.Header, "Content-Type")
	require.Contains(t, resp.Header, "X-Content-Type-Options")
	require.Contains(t, resp.Header.Get("Content-Disposition"), "attachment;")
	require.Contains(t, resp.Header.Get("Content-Type"), "application/x-apple-aspen-config")
	require.Contains(t, resp.Header.Get("X-Content-Type-Options"), "nosniff")
	headerLen, err := strconv.Atoi(resp.Header.Get("Content-Length"))
	require.NoError(t, err)
	require.Equal(t, len(body), headerLen)

	var profile enrollmentProfile
	require.NoError(t, plist.Unmarshal(body, &profile))

	for _, p := range profile.PayloadContent {
		switch p.PayloadType {
		case "com.apple.security.scep":
			require.NotEmpty(t, p.PayloadContent.URL)
		case "com.apple.mdm":
			require.NotEmpty(t, p.ServerURL)
		default:
			require.Failf(t, "unrecognized payload type in enrollment profile: %s", p.PayloadType)
		}
	}
	return &profile
}

func (s *integrationMDMTestSuite) TestMDMMigration() {
	t := s.T()
	ctx := context.Background()

	// enable migration
	var acResp appConfigResponse
	s.DoJSON("PATCH", "/api/v1/fleet/config", json.RawMessage(`{
		"mdm": { "macos_migration": { "enable": true, "mode": "voluntary", "webhook_url": "https://example.com" } }
	}`), http.StatusOK, &acResp)

	checkMigrationResponses := func(host *fleet.Host, token string) {
		getDesktopResp := fleetDesktopResponse{}
		res := s.DoRawNoAuth("GET", "/api/latest/fleet/device/"+token+"/desktop", nil, http.StatusOK)
		require.NoError(t, json.NewDecoder(res.Body).Decode(&getDesktopResp))
		require.NoError(t, res.Body.Close())
		require.NoError(t, getDesktopResp.Err)
		require.Zero(t, *getDesktopResp.FailingPolicies)
		require.False(t, getDesktopResp.Notifications.NeedsMDMMigration)
		require.False(t, getDesktopResp.Notifications.RenewEnrollmentProfile)
		require.Equal(t, acResp.OrgInfo.OrgLogoURL, getDesktopResp.Config.OrgInfo.OrgLogoURL)
		require.Equal(t, acResp.OrgInfo.OrgLogoURLLightBackground, getDesktopResp.Config.OrgInfo.OrgLogoURLLightBackground)
		require.Equal(t, acResp.OrgInfo.ContactURL, getDesktopResp.Config.OrgInfo.ContactURL)
		require.Equal(t, acResp.OrgInfo.OrgName, getDesktopResp.Config.OrgInfo.OrgName)
		require.Equal(t, acResp.MDM.MacOSMigration.Mode, getDesktopResp.Config.MDM.MacOSMigration.Mode)

		orbitConfigResp := orbitGetConfigResponse{}
		s.DoJSON("POST", "/api/fleet/orbit/config", json.RawMessage(fmt.Sprintf(`{"orbit_node_key": %q}`, *host.OrbitNodeKey)), http.StatusOK, &orbitConfigResp)
		require.False(t, orbitConfigResp.Notifications.NeedsMDMMigration)
		require.False(t, orbitConfigResp.Notifications.RenewEnrollmentProfile)

		// simulate that the device is assigned to Fleet in ABM
		s.mockDEPResponse(http.HandlerFunc(func(w http.ResponseWriter, r *http.Request) {
			w.WriteHeader(http.StatusOK)
			switch r.URL.Path {
			case "/session":
				_, _ = w.Write([]byte(`{"auth_session_token": "xyz"}`))
			case "/profile":
				encoder := json.NewEncoder(w)
				err := encoder.Encode(godep.ProfileResponse{ProfileUUID: "abc"})
				require.NoError(t, err)
			case "/server/devices", "/devices/sync":
				encoder := json.NewEncoder(w)
				err := encoder.Encode(godep.DeviceResponse{
					Devices: []godep.Device{
						{
							SerialNumber: host.HardwareSerial,
							Model:        "Mac Mini",
							OS:           "osx",
							OpType:       "added",
						},
					},
				})
				require.NoError(t, err)
			}
		}))
		s.runDEPSchedule()

		// simulate that the device is enrolled in a third-party MDM and DEP capable
		err := s.ds.SetOrUpdateMDMData(
			ctx,
			host.ID,
			false,
			true,
			"https://simplemdm.com",
			true,
			fleet.WellKnownMDMSimpleMDM,
		)
		require.NoError(t, err)

		getDesktopResp = fleetDesktopResponse{}
		res = s.DoRawNoAuth("GET", "/api/latest/fleet/device/"+token+"/desktop", nil, http.StatusOK)
		require.NoError(t, json.NewDecoder(res.Body).Decode(&getDesktopResp))
		require.NoError(t, res.Body.Close())
		require.NoError(t, getDesktopResp.Err)
		require.Zero(t, *getDesktopResp.FailingPolicies)
		require.True(t, getDesktopResp.Notifications.NeedsMDMMigration)
		require.False(t, getDesktopResp.Notifications.RenewEnrollmentProfile)
		require.Equal(t, acResp.OrgInfo.OrgLogoURL, getDesktopResp.Config.OrgInfo.OrgLogoURL)
		require.Equal(t, acResp.OrgInfo.OrgLogoURLLightBackground, getDesktopResp.Config.OrgInfo.OrgLogoURLLightBackground)
		require.Equal(t, acResp.OrgInfo.ContactURL, getDesktopResp.Config.OrgInfo.ContactURL)
		require.Equal(t, acResp.OrgInfo.OrgName, getDesktopResp.Config.OrgInfo.OrgName)
		require.Equal(t, acResp.MDM.MacOSMigration.Mode, getDesktopResp.Config.MDM.MacOSMigration.Mode)

		orbitConfigResp = orbitGetConfigResponse{}
		s.DoJSON("POST", "/api/fleet/orbit/config", json.RawMessage(fmt.Sprintf(`{"orbit_node_key": %q}`, *host.OrbitNodeKey)), http.StatusOK, &orbitConfigResp)
		require.True(t, orbitConfigResp.Notifications.NeedsMDMMigration)
		require.False(t, orbitConfigResp.Notifications.RenewEnrollmentProfile)

		// simulate that the device needs to be enrolled in fleet, DEP capable
		err = s.ds.SetOrUpdateMDMData(
			ctx,
			host.ID,
			false,
			false,
			s.server.URL,
			true,
			fleet.WellKnownMDMFleet,
		)
		require.NoError(t, err)

		getDesktopResp = fleetDesktopResponse{}
		res = s.DoRawNoAuth("GET", "/api/latest/fleet/device/"+token+"/desktop", nil, http.StatusOK)
		require.NoError(t, json.NewDecoder(res.Body).Decode(&getDesktopResp))
		require.NoError(t, res.Body.Close())
		require.NoError(t, getDesktopResp.Err)
		require.Zero(t, *getDesktopResp.FailingPolicies)
		require.False(t, getDesktopResp.Notifications.NeedsMDMMigration)
		require.True(t, getDesktopResp.Notifications.RenewEnrollmentProfile)
		require.Equal(t, acResp.OrgInfo.OrgLogoURL, getDesktopResp.Config.OrgInfo.OrgLogoURL)
		require.Equal(t, acResp.OrgInfo.OrgLogoURLLightBackground, getDesktopResp.Config.OrgInfo.OrgLogoURLLightBackground)
		require.Equal(t, acResp.OrgInfo.ContactURL, getDesktopResp.Config.OrgInfo.ContactURL)
		require.Equal(t, acResp.OrgInfo.OrgName, getDesktopResp.Config.OrgInfo.OrgName)
		require.Equal(t, acResp.MDM.MacOSMigration.Mode, getDesktopResp.Config.MDM.MacOSMigration.Mode)

		orbitConfigResp = orbitGetConfigResponse{}
		s.DoJSON("POST", "/api/fleet/orbit/config", json.RawMessage(fmt.Sprintf(`{"orbit_node_key": %q}`, *host.OrbitNodeKey)), http.StatusOK, &orbitConfigResp)
		require.False(t, orbitConfigResp.Notifications.NeedsMDMMigration)
		require.True(t, orbitConfigResp.Notifications.RenewEnrollmentProfile)

		// simulate that the device is manually enrolled into fleet, but DEP capable
		err = s.ds.SetOrUpdateMDMData(
			ctx,
			host.ID,
			false,
			true,
			s.server.URL,
			false,
			fleet.WellKnownMDMFleet,
		)
		require.NoError(t, err)
		getDesktopResp = fleetDesktopResponse{}
		res = s.DoRawNoAuth("GET", "/api/latest/fleet/device/"+token+"/desktop", nil, http.StatusOK)
		require.NoError(t, json.NewDecoder(res.Body).Decode(&getDesktopResp))
		require.NoError(t, res.Body.Close())
		require.NoError(t, getDesktopResp.Err)
		require.Zero(t, *getDesktopResp.FailingPolicies)
		require.False(t, getDesktopResp.Notifications.NeedsMDMMigration)
		require.False(t, getDesktopResp.Notifications.RenewEnrollmentProfile)
		require.Equal(t, acResp.OrgInfo.OrgLogoURL, getDesktopResp.Config.OrgInfo.OrgLogoURL)
		require.Equal(t, acResp.OrgInfo.OrgLogoURLLightBackground, getDesktopResp.Config.OrgInfo.OrgLogoURLLightBackground)
		require.Equal(t, acResp.OrgInfo.ContactURL, getDesktopResp.Config.OrgInfo.ContactURL)
		require.Equal(t, acResp.OrgInfo.OrgName, getDesktopResp.Config.OrgInfo.OrgName)
		require.Equal(t, acResp.MDM.MacOSMigration.Mode, getDesktopResp.Config.MDM.MacOSMigration.Mode)

		orbitConfigResp = orbitGetConfigResponse{}
		s.DoJSON("POST", "/api/fleet/orbit/config", json.RawMessage(fmt.Sprintf(`{"orbit_node_key": %q}`, *host.OrbitNodeKey)), http.StatusOK, &orbitConfigResp)
		require.False(t, orbitConfigResp.Notifications.NeedsMDMMigration)
		require.False(t, orbitConfigResp.Notifications.RenewEnrollmentProfile)
	}

	token := "token_test_migration"
	host := createOrbitEnrolledHost(t, "darwin", "h", s.ds)
	createDeviceTokenForHost(t, s.ds, host.ID, token)
	checkMigrationResponses(host, token)

	tm, err := s.ds.NewTeam(ctx, &fleet.Team{Name: "team-1"})
	require.NoError(t, err)
	err = s.ds.AddHostsToTeam(ctx, &tm.ID, []uint{host.ID})
	require.NoError(t, err)
	checkMigrationResponses(host, token)
}

// ///////////////////////////////////////////////////////////////////////////
// Windows MDM tests

func (s *integrationMDMTestSuite) TestAppConfigWindowsMDM() {
	ctx := context.Background()
	t := s.T()

	appConf, err := s.ds.AppConfig(context.Background())
	require.NoError(s.T(), err)
	appConf.MDM.WindowsEnabledAndConfigured = false
	err = s.ds.SaveAppConfig(context.Background(), appConf)
	require.NoError(s.T(), err)

	// the feature flag is enabled for the MDM test suite
	var acResp appConfigResponse
	s.DoJSON("GET", "/api/latest/fleet/config", nil, http.StatusOK, &acResp)
	assert.True(t, acResp.MDMEnabled)
	assert.False(t, acResp.MDM.WindowsEnabledAndConfigured)

	// create a couple teams
	tm1, err := s.ds.NewTeam(ctx, &fleet.Team{Name: t.Name() + "1"})
	require.NoError(t, err)
	tm2, err := s.ds.NewTeam(ctx, &fleet.Team{Name: t.Name() + "2"})
	require.NoError(t, err)

	// create some hosts - a Windows workstation in each team and no-team,
	// Windows server in no team, Windows workstation enrolled in a 3rd-party in
	// team 2, Windows workstation already enrolled in Fleet in no team, and a
	// macOS host in no team.
	metadataHosts := []struct {
		os           string
		suffix       string
		isServer     bool
		teamID       *uint
		enrolledName string
		shouldEnroll bool
	}{
		{"windows", "win-no-team", false, nil, "", true},
		{"windows", "win-team-1", false, &tm1.ID, "", true},
		{"windows", "win-team-2", false, &tm2.ID, "", true},
		{"windows", "win-server", true, nil, "", false},                                    // is a server
		{"windows", "win-third-party", false, &tm2.ID, fleet.WellKnownMDMSimpleMDM, false}, // is enrolled in 3rd-party
		{"windows", "win-fleet", false, nil, fleet.WellKnownMDMFleet, false},               // is already Fleet-enrolled
		{"darwin", "macos-no-team", false, nil, "", false},                                 // is not Windows
	}
	hostsBySuffix := make(map[string]*fleet.Host, len(metadataHosts))
	for _, meta := range metadataHosts {
		h := createOrbitEnrolledHost(t, meta.os, meta.suffix, s.ds)
		createDeviceTokenForHost(t, s.ds, h.ID, meta.suffix)
		err := s.ds.SetOrUpdateMDMData(ctx, h.ID, meta.isServer, meta.enrolledName != "", "https://example.com", false, meta.enrolledName)
		require.NoError(t, err)
		if meta.teamID != nil {
			err = s.ds.AddHostsToTeam(ctx, meta.teamID, []uint{h.ID})
			require.NoError(t, err)
		}
		hostsBySuffix[meta.suffix] = h
	}

	// enable Windows MDM
	acResp = appConfigResponse{}
	s.DoJSON("PATCH", "/api/latest/fleet/config", json.RawMessage(`{
		"mdm": { "windows_enabled_and_configured": true }
  }`), http.StatusOK, &acResp)
	assert.True(t, acResp.MDM.WindowsEnabledAndConfigured)
	assert.True(t, acResp.MDMEnabled)
	s.lastActivityOfTypeMatches(fleet.ActivityTypeEnabledWindowsMDM{}.ActivityName(), `{}`, 0)

	// get the orbit config for each host, verify that only the expected ones
	// receive the "needs enrollment to Windows MDM" notification.
	for _, meta := range metadataHosts {
		var resp orbitGetConfigResponse
		s.DoJSON("POST", "/api/fleet/orbit/config",
			json.RawMessage(fmt.Sprintf(`{"orbit_node_key": %q}`, *hostsBySuffix[meta.suffix].OrbitNodeKey)),
			http.StatusOK, &resp)
		require.Equal(t, meta.shouldEnroll, resp.Notifications.NeedsProgrammaticWindowsMDMEnrollment)
		require.False(t, resp.Notifications.NeedsProgrammaticWindowsMDMUnenrollment)
		if meta.shouldEnroll {
			require.Contains(t, resp.Notifications.WindowsMDMDiscoveryEndpoint, microsoft_mdm.MDE2DiscoveryPath)
		} else {
			require.Empty(t, resp.Notifications.WindowsMDMDiscoveryEndpoint)
		}
	}

	// disable Microsoft MDM
	s.DoJSON("PATCH", "/api/latest/fleet/config", json.RawMessage(`{
		"mdm": { "windows_enabled_and_configured": false }
  }`), http.StatusOK, &acResp)
	assert.False(t, acResp.MDM.WindowsEnabledAndConfigured)
	s.lastActivityOfTypeMatches(fleet.ActivityTypeDisabledWindowsMDM{}.ActivityName(), `{}`, 0)

	// set the win-no-team host as enrolled in Windows MDM
	noTeamHost := hostsBySuffix["win-no-team"]
	err = s.ds.SetOrUpdateMDMData(ctx, noTeamHost.ID, false, true, "https://example.com", false, fleet.WellKnownMDMFleet)
	require.NoError(t, err)

	// get the orbit config for win-no-team should return true for the
	// unenrollment notification
	var resp orbitGetConfigResponse
	s.DoJSON("POST", "/api/fleet/orbit/config",
		json.RawMessage(fmt.Sprintf(`{"orbit_node_key": %q}`, *noTeamHost.OrbitNodeKey)),
		http.StatusOK, &resp)
	require.True(t, resp.Notifications.NeedsProgrammaticWindowsMDMUnenrollment)
	require.False(t, resp.Notifications.NeedsProgrammaticWindowsMDMEnrollment)
	require.Empty(t, resp.Notifications.WindowsMDMDiscoveryEndpoint)
}

func (s *integrationMDMTestSuite) TestOrbitConfigNudgeSettings() {
	t := s.T()

	// ensure the config is empty before starting
	s.applyConfig([]byte(`
  mdm:
    macos_updates:
      deadline: ""
      minimum_version: ""
 `))

	var resp orbitGetConfigResponse
	// missing orbit key
	s.DoJSON("POST", "/api/fleet/orbit/config", nil, http.StatusUnauthorized, &resp)

	// nudge config is empty if macos_updates is not set, and Windows MDM notifications are unset
	h := createOrbitEnrolledHost(t, "darwin", "h", s.ds)
	resp = orbitGetConfigResponse{}
	s.DoJSON("POST", "/api/fleet/orbit/config", json.RawMessage(fmt.Sprintf(`{"orbit_node_key": %q}`, *h.OrbitNodeKey)), http.StatusOK, &resp)
	require.Empty(t, resp.NudgeConfig)
	require.False(t, resp.Notifications.NeedsProgrammaticWindowsMDMEnrollment)
	require.Empty(t, resp.Notifications.WindowsMDMDiscoveryEndpoint)
	require.False(t, resp.Notifications.NeedsProgrammaticWindowsMDMUnenrollment)

	// set macos_updates
	s.applyConfig([]byte(`
  mdm:
    macos_updates:
      deadline: 2022-01-04
      minimum_version: 12.1.3
 `))

	// still empty if MDM is turned off for the host
	resp = orbitGetConfigResponse{}
	s.DoJSON("POST", "/api/fleet/orbit/config", json.RawMessage(fmt.Sprintf(`{"orbit_node_key": %q}`, *h.OrbitNodeKey)), http.StatusOK, &resp)
	require.Empty(t, resp.NudgeConfig)

	// turn on MDM features
	mdmDevice := mdmtest.NewTestMDMClientAppleDirect(mdmtest.AppleEnrollInfo{
		SCEPChallenge: s.fleetCfg.MDM.AppleSCEPChallenge,
		SCEPURL:       s.server.URL + apple_mdm.SCEPPath,
		MDMURL:        s.server.URL + apple_mdm.MDMPath,
	})
	mdmDevice.SerialNumber = h.HardwareSerial
	mdmDevice.UUID = h.UUID
	err := mdmDevice.Enroll()
	require.NoError(t, err)

	resp = orbitGetConfigResponse{}
	s.DoJSON("POST", "/api/fleet/orbit/config", json.RawMessage(fmt.Sprintf(`{"orbit_node_key": %q}`, *h.OrbitNodeKey)), http.StatusOK, &resp)
	wantCfg, err := fleet.NewNudgeConfig(fleet.MacOSUpdates{Deadline: optjson.SetString("2022-01-04"), MinimumVersion: optjson.SetString("12.1.3")})
	require.NoError(t, err)
	require.Equal(t, wantCfg, resp.NudgeConfig)
	require.Equal(t, wantCfg.OSVersionRequirements[0].RequiredInstallationDate.String(), "2022-01-04 04:00:00 +0000 UTC")

	// create a team with an empty macos_updates config
	team, err := s.ds.NewTeam(context.Background(), &fleet.Team{
		ID:          4827,
		Name:        "team1_" + t.Name(),
		Description: "desc team1_" + t.Name(),
	})
	require.NoError(t, err)

	// add the host to the team
	err = s.ds.AddHostsToTeam(context.Background(), &team.ID, []uint{h.ID})
	require.NoError(t, err)

	// NudgeConfig should be empty
	resp = orbitGetConfigResponse{}
	s.DoJSON("POST", "/api/fleet/orbit/config", json.RawMessage(fmt.Sprintf(`{"orbit_node_key": %q}`, *h.OrbitNodeKey)), http.StatusOK, &resp)
	require.Empty(t, resp.NudgeConfig)
	require.Equal(t, wantCfg.OSVersionRequirements[0].RequiredInstallationDate.String(), "2022-01-04 04:00:00 +0000 UTC")

	// modify the team config, add macos_updates config
	var tmResp teamResponse
	s.DoJSON("PATCH", fmt.Sprintf("/api/latest/fleet/teams/%d", team.ID), fleet.TeamPayload{
		MDM: &fleet.TeamPayloadMDM{
			MacOSUpdates: &fleet.MacOSUpdates{
				Deadline:       optjson.SetString("1992-01-01"),
				MinimumVersion: optjson.SetString("13.1.1"),
			},
		},
	}, http.StatusOK, &tmResp)

	resp = orbitGetConfigResponse{}
	s.DoJSON("POST", "/api/fleet/orbit/config", json.RawMessage(fmt.Sprintf(`{"orbit_node_key": %q}`, *h.OrbitNodeKey)), http.StatusOK, &resp)
	wantCfg, err = fleet.NewNudgeConfig(fleet.MacOSUpdates{Deadline: optjson.SetString("1992-01-01"), MinimumVersion: optjson.SetString("13.1.1")})
	require.NoError(t, err)
	require.Equal(t, wantCfg, resp.NudgeConfig)
	require.Equal(t, wantCfg.OSVersionRequirements[0].RequiredInstallationDate.String(), "1992-01-01 04:00:00 +0000 UTC")

	// create a new host, still receives the global config
	h2 := createOrbitEnrolledHost(t, "darwin", "h2", s.ds)
	mdmDevice = mdmtest.NewTestMDMClientAppleDirect(mdmtest.AppleEnrollInfo{
		SCEPChallenge: s.fleetCfg.MDM.AppleSCEPChallenge,
		SCEPURL:       s.server.URL + apple_mdm.SCEPPath,
		MDMURL:        s.server.URL + apple_mdm.MDMPath,
	})
	mdmDevice.SerialNumber = h2.HardwareSerial
	mdmDevice.UUID = h2.UUID
	err = mdmDevice.Enroll()
	require.NoError(t, err)
	resp = orbitGetConfigResponse{}
	s.DoJSON("POST", "/api/fleet/orbit/config", json.RawMessage(fmt.Sprintf(`{"orbit_node_key": %q}`, *h2.OrbitNodeKey)), http.StatusOK, &resp)
	wantCfg, err = fleet.NewNudgeConfig(fleet.MacOSUpdates{Deadline: optjson.SetString("2022-01-04"), MinimumVersion: optjson.SetString("12.1.3")})
	require.NoError(t, err)
	require.Equal(t, wantCfg, resp.NudgeConfig)
	require.Equal(t, wantCfg.OSVersionRequirements[0].RequiredInstallationDate.String(), "2022-01-04 04:00:00 +0000 UTC")
}

func (s *integrationMDMTestSuite) TestValidDiscoveryRequest() {
	t := s.T()

	// Preparing the Discovery Request message
	requestBytes := []byte(`
		 <s:Envelope xmlns:a="http://www.w3.org/2005/08/addressing" xmlns:s="http://www.w3.org/2003/05/soap-envelope">
		   <s:Header>
		     <a:Action s:mustUnderstand="1">http://schemas.microsoft.com/windows/management/2012/01/enrollment/IDiscoveryService/Discover</a:Action>
		     <a:MessageID>urn:uuid:148132ec-a575-4322-b01b-6172a9cf8478</a:MessageID>
		     <a:ReplyTo>
		       <a:Address>http://www.w3.org/2005/08/addressing/anonymous</a:Address>
		     </a:ReplyTo>
		     <a:To s:mustUnderstand="1">https://mdmwindows.com:443/EnrollmentServer/Discovery.svc</a:To>
		   </s:Header>
		   <s:Body>
		     <Discover xmlns="http://schemas.microsoft.com/windows/management/2012/01/enrollment">
		       <request xmlns:i="http://www.w3.org/2001/XMLSchema-instance">
		         <EmailAddress>demo@mdmwindows.com</EmailAddress>
		         <RequestVersion>5.0</RequestVersion>
		         <DeviceType>CIMClient_Windows</DeviceType>
		         <ApplicationVersion>6.2.9200.2965</ApplicationVersion>
		         <OSEdition>48</OSEdition>
		         <AuthPolicies>
		           <AuthPolicy>OnPremise</AuthPolicy>
		           <AuthPolicy>Federated</AuthPolicy>
		         </AuthPolicies>
		       </request>
		     </Discover>
		   </s:Body>
		 </s:Envelope>`)

	resp := s.DoRaw("POST", microsoft_mdm.MDE2DiscoveryPath, requestBytes, http.StatusOK)

	resBytes, err := io.ReadAll(resp.Body)
	require.NoError(t, err)

	require.Contains(t, resp.Header["Content-Type"], microsoft_mdm.SoapContentType)

	// Checking if SOAP response can be unmarshalled to an golang type
	var xmlType interface{}
	err = xml.Unmarshal(resBytes, &xmlType)
	require.NoError(t, err)

	// Checking if SOAP response contains a valid DiscoveryResponse message
	resSoapMsg := string(resBytes)
	require.True(t, s.isXMLTagPresent("DiscoverResult", resSoapMsg))
	require.True(t, s.isXMLTagContentPresent("AuthPolicy", resSoapMsg))
	require.True(t, s.isXMLTagContentPresent("EnrollmentVersion", resSoapMsg))
	require.True(t, s.isXMLTagContentPresent("EnrollmentPolicyServiceUrl", resSoapMsg))
	require.True(t, s.isXMLTagContentPresent("EnrollmentServiceUrl", resSoapMsg))
}

func (s *integrationMDMTestSuite) TestInvalidDiscoveryRequest() {
	t := s.T()

	// Preparing the Discovery Request message
	requestBytes := []byte(`
		 <s:Envelope xmlns:a="http://www.w3.org/2005/08/addressing" xmlns:s="http://www.w3.org/2003/05/soap-envelope">
		   <s:Header>
		     <a:Action s:mustUnderstand="1">http://schemas.microsoft.com/windows/management/2012/01/enrollment/IDiscoveryService/Discover</a:Action>
		     <a:ReplyTo>
		       <a:Address>http://www.w3.org/2005/08/addressing/anonymous</a:Address>
		     </a:ReplyTo>
		     <a:To s:mustUnderstand="1">https://mdmwindows.com:443/EnrollmentServer/Discovery.svc</a:To>
		   </s:Header>
		   <s:Body>
		     <Discover xmlns="http://schemas.microsoft.com/windows/management/2012/01/enrollment">
		       <request xmlns:i="http://www.w3.org/2001/XMLSchema-instance">
		         <EmailAddress>demo@mdmwindows.com</EmailAddress>
		         <RequestVersion>5.0</RequestVersion>
		         <DeviceType>CIMClient_Windows</DeviceType>
		         <ApplicationVersion>6.2.9200.2965</ApplicationVersion>
		         <OSEdition>48</OSEdition>
		         <AuthPolicies>
		           <AuthPolicy>OnPremise</AuthPolicy>
		           <AuthPolicy>Federated</AuthPolicy>
		         </AuthPolicies>
		       </request>
		     </Discover>
		   </s:Body>
		 </s:Envelope>`)

	resp := s.DoRaw("POST", microsoft_mdm.MDE2DiscoveryPath, requestBytes, http.StatusOK)

	resBytes, err := io.ReadAll(resp.Body)
	require.NoError(t, err)

	require.Contains(t, resp.Header["Content-Type"], microsoft_mdm.SoapContentType)

	// Checking if response can be unmarshalled to an golang type
	var xmlType interface{}
	err = xml.Unmarshal(resBytes, &xmlType)
	require.NoError(t, err)

	// Checking if SOAP response contains a valid SoapFault message
	resSoapMsg := string(resBytes)

	require.True(t, s.isXMLTagPresent("s:fault", resSoapMsg))
	require.True(t, s.isXMLTagContentPresent("s:value", resSoapMsg))
	require.True(t, s.isXMLTagContentPresent("s:text", resSoapMsg))
	require.True(t, s.checkIfXMLTagContains("s:text", "invalid SOAP header: Header.MessageID", resSoapMsg))
}

func (s *integrationMDMTestSuite) TestNoEmailDiscoveryRequest() {
	t := s.T()

	// Preparing the Discovery Request message
	requestBytes := []byte(`
		 <s:Envelope xmlns:a="http://www.w3.org/2005/08/addressing" xmlns:s="http://www.w3.org/2003/05/soap-envelope">
		   <s:Header>
		     <a:Action s:mustUnderstand="1">http://schemas.microsoft.com/windows/management/2012/01/enrollment/IDiscoveryService/Discover</a:Action>
		     <a:MessageID>urn:uuid:148132ec-a575-4322-b01b-6172a9cf8478</a:MessageID>
		     <a:ReplyTo>
		       <a:Address>http://www.w3.org/2005/08/addressing/anonymous</a:Address>
		     </a:ReplyTo>
		     <a:To s:mustUnderstand="1">https://mdmwindows.com:443/EnrollmentServer/Discovery.svc</a:To>
		   </s:Header>
		   <s:Body>
		     <Discover xmlns="http://schemas.microsoft.com/windows/management/2012/01/enrollment">
		       <request xmlns:i="http://www.w3.org/2001/XMLSchema-instance">
		         <EmailAddress></EmailAddress>
		         <RequestVersion>5.0</RequestVersion>
		         <DeviceType>CIMClient_Windows</DeviceType>
		         <ApplicationVersion>6.2.9200.2965</ApplicationVersion>
		         <OSEdition>48</OSEdition>
		         <AuthPolicies>
		           <AuthPolicy>OnPremise</AuthPolicy>
		           <AuthPolicy>Federated</AuthPolicy>
		         </AuthPolicies>
		       </request>
		     </Discover>
		   </s:Body>
		 </s:Envelope>`)

	resp := s.DoRaw("POST", microsoft_mdm.MDE2DiscoveryPath, requestBytes, http.StatusOK)

	resBytes, err := io.ReadAll(resp.Body)
	require.NoError(t, err)

	require.Contains(t, resp.Header["Content-Type"], microsoft_mdm.SoapContentType)

	// Checking if SOAP response can be unmarshalled to an golang type
	var xmlType interface{}
	err = xml.Unmarshal(resBytes, &xmlType)
	require.NoError(t, err)

	// Checking if SOAP response contains a valid DiscoveryResponse message
	resSoapMsg := string(resBytes)
	require.True(t, s.isXMLTagPresent("DiscoverResult", resSoapMsg))
	require.True(t, s.isXMLTagContentPresent("AuthPolicy", resSoapMsg))
	require.True(t, s.isXMLTagContentPresent("EnrollmentVersion", resSoapMsg))
	require.True(t, s.isXMLTagContentPresent("EnrollmentPolicyServiceUrl", resSoapMsg))
	require.True(t, s.isXMLTagContentPresent("EnrollmentServiceUrl", resSoapMsg))
	require.True(t, !s.isXMLTagContentPresent("AuthenticationServiceUrl", resSoapMsg))
}

func (s *integrationMDMTestSuite) TestValidGetPoliciesRequestWithDeviceToken() {
	t := s.T()

	// create a new Host to get the UUID on the DB
	windowsHost := createOrbitEnrolledHost(t, "windows", "h1", s.ds)

	// Preparing the GetPolicies Request message
	encodedBinToken, err := fleet.GetEncodedBinarySecurityToken(fleet.WindowsMDMProgrammaticEnrollmentType, *windowsHost.OrbitNodeKey)
	require.NoError(t, err)

	requestBytes, err := s.newGetPoliciesMsg(true, encodedBinToken)
	require.NoError(t, err)

	resp := s.DoRaw("POST", microsoft_mdm.MDE2PolicyPath, requestBytes, http.StatusOK)

	resBytes, err := io.ReadAll(resp.Body)
	require.NoError(t, err)

	require.Contains(t, resp.Header["Content-Type"], microsoft_mdm.SoapContentType)

	// Checking if SOAP response can be unmarshalled to an golang type
	var xmlType interface{}
	err = xml.Unmarshal(resBytes, &xmlType)
	require.NoError(t, err)

	// Checking if SOAP response contains a valid GetPoliciesResponse message
	resSoapMsg := string(resBytes)
	require.True(t, s.isXMLTagPresent("GetPoliciesResponse", resSoapMsg))
	require.True(t, s.isXMLTagPresent("policyOIDReference", resSoapMsg))
	require.True(t, s.isXMLTagPresent("oIDReferenceID", resSoapMsg))
	require.True(t, s.isXMLTagContentPresent("validityPeriodSeconds", resSoapMsg))
	require.True(t, s.isXMLTagContentPresent("renewalPeriodSeconds", resSoapMsg))
	require.True(t, s.isXMLTagContentPresent("minimalKeyLength", resSoapMsg))
}

func (s *integrationMDMTestSuite) TestValidGetPoliciesRequestWithAzureToken() {
	t := s.T()

	// Preparing the GetPolicies Request message with Azure JWT token
	azureADTok := "ZXlKMGVYQWlPaUpLVjFRaUxDSmhiR2NpT2lKU1V6STFOaUlzSW5nMWRDSTZJaTFMU1ROUk9XNU9VamRpVW05bWVHMWxXbTlZY1dKSVdrZGxkeUlzSW10cFpDSTZJaTFMU1ROUk9XNU9VamRpVW05bWVHMWxXbTlZY1dKSVdrZGxkeUo5LmV5SmhkV1FpT2lKb2RIUndjem92TDIxaGNtTnZjMnhoWW5NdWIzSm5MeUlzSW1semN5STZJbWgwZEhCek9pOHZjM1J6TG5kcGJtUnZkM011Ym1WMEwyWmhaVFZqTkdZekxXWXpNVGd0TkRRNE15MWlZelptTFRjMU9UVTFaalJoTUdFM01pOGlMQ0pwWVhRaU9qRTJPRGt4TnpBNE5UZ3NJbTVpWmlJNk1UWTRPVEUzTURnMU9Dd2laWGh3SWpveE5qZzVNVGMxTmpZeExDSmhZM0lpT2lJeElpd2lZV2x2SWpvaVFWUlJRWGt2T0ZSQlFVRkJOV2gwUTNFMGRERjNjbHBwUTIxQmVEQlpWaTloZGpGTVMwRkRPRXM1Vm10SGVtNUdXVGxzTUZoYWVrZHVha2N6VVRaMWVIUldNR3QxT1hCeFJXdFRZeUlzSW1GdGNpSTZXeUp3ZDJRaUxDSnljMkVpWFN3aVlYQndhV1FpT2lJeU9XUTVaV1E1T0MxaE5EWTVMVFExTXpZdFlXUmxNaTFtT1RneFltTXhaRFl3TldVaUxDSmhjSEJwWkdGamNpSTZJakFpTENKa1pYWnBZMlZwWkNJNkltRXhNMlkzWVdVd0xURXpPR0V0TkdKaU1pMDVNalF5TFRka09USXlaVGRqTkdGak15SXNJbWx3WVdSa2NpSTZJakU0Tmk0eE1pNHhPRGN1TWpZaUxDSnVZVzFsSWpvaVZHVnpkRTFoY21OdmMweGhZbk1pTENKdmFXUWlPaUpsTTJNMU5XVmtZeTFqTXpRNExUUTBNVFl0T0dZd05TMHlOVFJtWmpNd05qVmpOV1VpTENKd2QyUmZkWEpzSWpvaWFIUjBjSE02THk5d2IzSjBZV3d1YldsamNtOXpiMlowYjI1c2FXNWxMbU52YlM5RGFHRnVaMlZRWVhOemQyOXlaQzVoYzNCNElpd2ljbWdpT2lJd0xrRldTVUU0T0ZSc0xXaHFlbWN3VXpoaU0xZFdXREJ2UzJOdFZGRXpTbHB1ZUUxa1QzQTNUbVZVVm5OV2FYVkhOa0ZRYnk0aUxDSnpZM0FpT2lKdFpHMWZaR1ZzWldkaGRHbHZiaUlzSW5OMVlpSTZJa1pTUTJ4RldURk9ObXR2ZEdWblMzcFplV0pFTjJkdFdGbGxhVTVIUkZrd05FSjJOV3R6ZDJGeGJVRWlMQ0owYVdRaU9pSm1ZV1UxWXpSbU15MW1NekU0TFRRME9ETXRZbU0yWmkwM05UazFOV1kwWVRCaE56SWlMQ0oxYm1seGRXVmZibUZ0WlNJNkluUmxjM1JBYldGeVkyOXpiR0ZpY3k1dmNtY2lMQ0oxY0c0aU9pSjBaWE4wUUcxaGNtTnZjMnhoWW5NdWIzSm5JaXdpZFhScElqb2lNVGg2WkVWSU5UZFRSWFZyYWpseGJqRm9aMlJCUVNJc0luWmxjaUk2SWpFdU1DSjkuVG1FUlRsZktBdWo5bTVvQUc2UTBRblV4VEFEaTNFamtlNHZ3VXo3UTdqUUFVZVZGZzl1U0pzUXNjU2hFTXVxUmQzN1R2VlpQanljdEVoRFgwLVpQcEVVYUlSempuRVEyTWxvc21SZURYZzhrYkhNZVliWi1jb0ZucDEyQkVpQnpJWFBGZnBpaU1GRnNZZ0hSSF9tSWxwYlBlRzJuQ2p0LTZSOHgzYVA5QS1tM0J3eV91dnV0WDFNVEVZRmFsekhGa04wNWkzbjZRcjhURnlJQ1ZUYW5OanlkMjBBZFRMbHJpTVk0RVBmZzRaLThVVTctZkcteElycWVPUmVWTnYwOUFHV192MDd6UkVaNmgxVk9tNl9nelRGcElVVURuZFdabnFLTHlySDlkdkF3WnFFSG1HUmlTNElNWnRFdDJNTkVZSnhDWHhlSi1VbWZJdV9tUVhKMW9R"
	requestBytes, err := s.newGetPoliciesMsg(false, azureADTok)
	require.NoError(t, err)

	resp := s.DoRaw("POST", microsoft_mdm.MDE2PolicyPath, requestBytes, http.StatusOK)

	resBytes, err := io.ReadAll(resp.Body)
	require.NoError(t, err)

	require.Contains(t, resp.Header["Content-Type"], microsoft_mdm.SoapContentType)

	// Checking if SOAP response can be unmarshalled to an golang type
	var xmlType interface{}
	err = xml.Unmarshal(resBytes, &xmlType)
	require.NoError(t, err)

	// Checking if SOAP response contains a valid GetPoliciesResponse message
	resSoapMsg := string(resBytes)
	require.True(t, s.isXMLTagPresent("GetPoliciesResponse", resSoapMsg))
	require.True(t, s.isXMLTagPresent("policyOIDReference", resSoapMsg))
	require.True(t, s.isXMLTagPresent("oIDReferenceID", resSoapMsg))
	require.True(t, s.isXMLTagContentPresent("validityPeriodSeconds", resSoapMsg))
	require.True(t, s.isXMLTagContentPresent("renewalPeriodSeconds", resSoapMsg))
	require.True(t, s.isXMLTagContentPresent("minimalKeyLength", resSoapMsg))
}

func (s *integrationMDMTestSuite) TestGetPoliciesRequestWithInvalidUUID() {
	t := s.T()

	// create a new Host to get the UUID on the DB
	_, err := s.ds.NewHost(context.Background(), &fleet.Host{
		ID:            1,
		OsqueryHostID: ptr.String("Desktop-ABCQWE"),
		NodeKey:       ptr.String("Desktop-ABCQWE"),
		UUID:          uuid.New().String(),
		Hostname:      fmt.Sprintf("%sfoo.local.not.enrolled", s.T().Name()),
		Platform:      "windows",
	})
	require.NoError(t, err)

	// Preparing the GetPolicies Request message
	encodedBinToken, err := fleet.GetEncodedBinarySecurityToken(fleet.WindowsMDMProgrammaticEnrollmentType, "not_exists")
	require.NoError(t, err)

	requestBytes, err := s.newGetPoliciesMsg(true, encodedBinToken)
	require.NoError(t, err)

	resp := s.DoRaw("POST", microsoft_mdm.MDE2PolicyPath, requestBytes, http.StatusOK)

	resBytes, err := io.ReadAll(resp.Body)
	require.NoError(t, err)

	require.Contains(t, resp.Header["Content-Type"], microsoft_mdm.SoapContentType)

	// Checking if SOAP response can be unmarshalled to an golang type
	var xmlType interface{}
	err = xml.Unmarshal(resBytes, &xmlType)
	require.NoError(t, err)

	// Checking if SOAP response contains a valid SoapFault message
	resSoapMsg := string(resBytes)
	require.True(t, s.isXMLTagPresent("s:fault", resSoapMsg))
	require.True(t, s.isXMLTagContentPresent("s:value", resSoapMsg))
	require.True(t, s.isXMLTagContentPresent("s:text", resSoapMsg))
	require.True(t, s.checkIfXMLTagContains("s:text", "host data cannot be found", resSoapMsg))
}

func (s *integrationMDMTestSuite) TestGetPoliciesRequestWithNotElegibleHost() {
	t := s.T()

	// create a new Host to get the UUID on the DB
	linuxHost := createOrbitEnrolledHost(t, "linux", "h1", s.ds)

	// Preparing the GetPolicies Request message
	encodedBinToken, err := fleet.GetEncodedBinarySecurityToken(fleet.WindowsMDMProgrammaticEnrollmentType, *linuxHost.OrbitNodeKey)
	require.NoError(t, err)

	requestBytes, err := s.newGetPoliciesMsg(true, encodedBinToken)
	require.NoError(t, err)

	resp := s.DoRaw("POST", microsoft_mdm.MDE2PolicyPath, requestBytes, http.StatusOK)

	resBytes, err := io.ReadAll(resp.Body)
	require.NoError(t, err)

	require.Contains(t, resp.Header["Content-Type"], microsoft_mdm.SoapContentType)

	// Checking if SOAP response can be unmarshalled to an golang type
	var xmlType interface{}
	err = xml.Unmarshal(resBytes, &xmlType)
	require.NoError(t, err)

	// Checking if SOAP response contains a valid SoapFault message
	resSoapMsg := string(resBytes)
	require.True(t, s.isXMLTagPresent("s:fault", resSoapMsg))
	require.True(t, s.isXMLTagContentPresent("s:value", resSoapMsg))
	require.True(t, s.isXMLTagContentPresent("s:text", resSoapMsg))
	require.True(t, s.checkIfXMLTagContains("s:text", "host is not elegible for Windows MDM enrollment", resSoapMsg))
}

func (s *integrationMDMTestSuite) TestValidRequestSecurityTokenRequestWithDeviceToken() {
	t := s.T()
	windowsHost := createOrbitEnrolledHost(t, "windows", "h1", s.ds)

	// Delete the host from the list of MDM enrolled devices if present
	_ = s.ds.MDMWindowsDeleteEnrolledDevice(context.Background(), windowsHost.UUID)

	// Preparing the RequestSecurityToken Request message
	encodedBinToken, err := fleet.GetEncodedBinarySecurityToken(fleet.WindowsMDMProgrammaticEnrollmentType, *windowsHost.OrbitNodeKey)
	require.NoError(t, err)

	requestBytes, err := s.newSecurityTokenMsg(encodedBinToken, true, false)
	require.NoError(t, err)

	resp := s.DoRaw("POST", microsoft_mdm.MDE2EnrollPath, requestBytes, http.StatusOK)

	resBytes, err := io.ReadAll(resp.Body)
	require.NoError(t, err)

	require.Contains(t, resp.Header["Content-Type"], microsoft_mdm.SoapContentType)

	// Checking if SOAP response can be unmarshalled to an golang type
	var xmlType interface{}
	err = xml.Unmarshal(resBytes, &xmlType)
	require.NoError(t, err)

	// Checking if SOAP response contains a valid RequestSecurityTokenResponseCollection message
	resSoapMsg := string(resBytes)

	require.True(t, s.isXMLTagPresent("RequestSecurityTokenResponseCollection", resSoapMsg))
	require.True(t, s.isXMLTagPresent("DispositionMessage", resSoapMsg))
	require.True(t, s.isXMLTagContentPresent("TokenType", resSoapMsg))
	require.True(t, s.isXMLTagContentPresent("RequestID", resSoapMsg))
	require.True(t, s.isXMLTagContentPresent("BinarySecurityToken", resSoapMsg))

	// Checking if an activity was created for the enrollment
	s.lastActivityOfTypeMatches(
		fleet.ActivityTypeMDMEnrolled{}.ActivityName(),
		`{
			"mdm_platform": "microsoft",
			"host_serial": "",
			"installed_from_dep": false,
			"host_display_name": "DESKTOP-0C89RC0"
		 }`,
		0)

	expectedDeviceID := "AB157C3A18778F4FB21E2739066C1F27" // TODO: make the hard-coded deviceID in `s.newSecurityTokenMsg` configurable

	// Checking if the host uuid was set on mdm windows enrollments
	d, err := s.ds.MDMWindowsGetEnrolledDeviceWithDeviceID(context.Background(), expectedDeviceID)
	require.NoError(t, err)
	require.NotEmpty(t, d.HostUUID)
	require.Equal(t, windowsHost.UUID, d.HostUUID)
}

// TODO: Do we need integration tests for WindowsMDMAutomaticEnrollmentType flows?

func (s *integrationMDMTestSuite) TestValidRequestSecurityTokenRequestWithAzureToken() {
	t := s.T()

	// Preparing the SecurityToken Request message with Azure JWT token
	azureADTok := "ZXlKMGVYQWlPaUpLVjFRaUxDSmhiR2NpT2lKU1V6STFOaUlzSW5nMWRDSTZJaTFMU1ROUk9XNU9VamRpVW05bWVHMWxXbTlZY1dKSVdrZGxkeUlzSW10cFpDSTZJaTFMU1ROUk9XNU9VamRpVW05bWVHMWxXbTlZY1dKSVdrZGxkeUo5LmV5SmhkV1FpT2lKb2RIUndjem92TDIxaGNtTnZjMnhoWW5NdWIzSm5MeUlzSW1semN5STZJbWgwZEhCek9pOHZjM1J6TG5kcGJtUnZkM011Ym1WMEwyWmhaVFZqTkdZekxXWXpNVGd0TkRRNE15MWlZelptTFRjMU9UVTFaalJoTUdFM01pOGlMQ0pwWVhRaU9qRTJPRGt4TnpBNE5UZ3NJbTVpWmlJNk1UWTRPVEUzTURnMU9Dd2laWGh3SWpveE5qZzVNVGMxTmpZeExDSmhZM0lpT2lJeElpd2lZV2x2SWpvaVFWUlJRWGt2T0ZSQlFVRkJOV2gwUTNFMGRERjNjbHBwUTIxQmVEQlpWaTloZGpGTVMwRkRPRXM1Vm10SGVtNUdXVGxzTUZoYWVrZHVha2N6VVRaMWVIUldNR3QxT1hCeFJXdFRZeUlzSW1GdGNpSTZXeUp3ZDJRaUxDSnljMkVpWFN3aVlYQndhV1FpT2lJeU9XUTVaV1E1T0MxaE5EWTVMVFExTXpZdFlXUmxNaTFtT1RneFltTXhaRFl3TldVaUxDSmhjSEJwWkdGamNpSTZJakFpTENKa1pYWnBZMlZwWkNJNkltRXhNMlkzWVdVd0xURXpPR0V0TkdKaU1pMDVNalF5TFRka09USXlaVGRqTkdGak15SXNJbWx3WVdSa2NpSTZJakU0Tmk0eE1pNHhPRGN1TWpZaUxDSnVZVzFsSWpvaVZHVnpkRTFoY21OdmMweGhZbk1pTENKdmFXUWlPaUpsTTJNMU5XVmtZeTFqTXpRNExUUTBNVFl0T0dZd05TMHlOVFJtWmpNd05qVmpOV1VpTENKd2QyUmZkWEpzSWpvaWFIUjBjSE02THk5d2IzSjBZV3d1YldsamNtOXpiMlowYjI1c2FXNWxMbU52YlM5RGFHRnVaMlZRWVhOemQyOXlaQzVoYzNCNElpd2ljbWdpT2lJd0xrRldTVUU0T0ZSc0xXaHFlbWN3VXpoaU0xZFdXREJ2UzJOdFZGRXpTbHB1ZUUxa1QzQTNUbVZVVm5OV2FYVkhOa0ZRYnk0aUxDSnpZM0FpT2lKdFpHMWZaR1ZzWldkaGRHbHZiaUlzSW5OMVlpSTZJa1pTUTJ4RldURk9ObXR2ZEdWblMzcFplV0pFTjJkdFdGbGxhVTVIUkZrd05FSjJOV3R6ZDJGeGJVRWlMQ0owYVdRaU9pSm1ZV1UxWXpSbU15MW1NekU0TFRRME9ETXRZbU0yWmkwM05UazFOV1kwWVRCaE56SWlMQ0oxYm1seGRXVmZibUZ0WlNJNkluUmxjM1JBYldGeVkyOXpiR0ZpY3k1dmNtY2lMQ0oxY0c0aU9pSjBaWE4wUUcxaGNtTnZjMnhoWW5NdWIzSm5JaXdpZFhScElqb2lNVGg2WkVWSU5UZFRSWFZyYWpseGJqRm9aMlJCUVNJc0luWmxjaUk2SWpFdU1DSjkuVG1FUlRsZktBdWo5bTVvQUc2UTBRblV4VEFEaTNFamtlNHZ3VXo3UTdqUUFVZVZGZzl1U0pzUXNjU2hFTXVxUmQzN1R2VlpQanljdEVoRFgwLVpQcEVVYUlSempuRVEyTWxvc21SZURYZzhrYkhNZVliWi1jb0ZucDEyQkVpQnpJWFBGZnBpaU1GRnNZZ0hSSF9tSWxwYlBlRzJuQ2p0LTZSOHgzYVA5QS1tM0J3eV91dnV0WDFNVEVZRmFsekhGa04wNWkzbjZRcjhURnlJQ1ZUYW5OanlkMjBBZFRMbHJpTVk0RVBmZzRaLThVVTctZkcteElycWVPUmVWTnYwOUFHV192MDd6UkVaNmgxVk9tNl9nelRGcElVVURuZFdabnFLTHlySDlkdkF3WnFFSG1HUmlTNElNWnRFdDJNTkVZSnhDWHhlSi1VbWZJdV9tUVhKMW9R"
	requestBytes, err := s.newSecurityTokenMsg(azureADTok, false, false)
	require.NoError(t, err)

	resp := s.DoRaw("POST", microsoft_mdm.MDE2EnrollPath, requestBytes, http.StatusOK)

	resBytes, err := io.ReadAll(resp.Body)
	require.NoError(t, err)

	require.Contains(t, resp.Header["Content-Type"], microsoft_mdm.SoapContentType)

	// Checking if SOAP response can be unmarshalled to an golang type
	var xmlType interface{}
	err = xml.Unmarshal(resBytes, &xmlType)
	require.NoError(t, err)

	// Checking if SOAP response contains a valid RequestSecurityTokenResponseCollection message
	resSoapMsg := string(resBytes)
	require.True(t, s.isXMLTagPresent("RequestSecurityTokenResponseCollection", resSoapMsg))
	require.True(t, s.isXMLTagPresent("DispositionMessage", resSoapMsg))
	require.True(t, s.isXMLTagContentPresent("TokenType", resSoapMsg))
	require.True(t, s.isXMLTagContentPresent("RequestID", resSoapMsg))
	require.True(t, s.isXMLTagContentPresent("BinarySecurityToken", resSoapMsg))

	// Checking if an activity was created for the enrollment
	s.lastActivityOfTypeMatches(
		fleet.ActivityTypeMDMEnrolled{}.ActivityName(),
		`{
			"mdm_platform": "microsoft",
			"host_serial": "",
			"installed_from_dep": false,
			"host_display_name": "DESKTOP-0C89RC0"
		 }`,
		0)

	expectedDeviceID := "AB157C3A18778F4FB21E2739066C1F27" // TODO: make the hard-coded deviceID in `s.newSecurityTokenMsg` configurable

	// Checking the host uuid was not set on mdm windows enrollments
	d, err := s.ds.MDMWindowsGetEnrolledDeviceWithDeviceID(context.Background(), expectedDeviceID)
	require.NoError(t, err)
	require.Empty(t, d.HostUUID)
}

func (s *integrationMDMTestSuite) TestInvalidRequestSecurityTokenRequestWithMissingAdditionalContext() {
	t := s.T()

	// create a new Host to get the UUID on the DB
	windowsHost := createOrbitEnrolledHost(t, "windows", "h1", s.ds)

	// Preparing the RequestSecurityToken Request message
	encodedBinToken, err := fleet.GetEncodedBinarySecurityToken(fleet.WindowsMDMProgrammaticEnrollmentType, *windowsHost.OrbitNodeKey)
	require.NoError(t, err)

	requestBytes, err := s.newSecurityTokenMsg(encodedBinToken, true, true)
	require.NoError(t, err)

	resp := s.DoRaw("POST", microsoft_mdm.MDE2EnrollPath, requestBytes, http.StatusOK)

	resBytes, err := io.ReadAll(resp.Body)
	require.NoError(t, err)

	require.Contains(t, resp.Header["Content-Type"], microsoft_mdm.SoapContentType)

	// Checking if SOAP response can be unmarshalled to an golang type
	var xmlType interface{}
	err = xml.Unmarshal(resBytes, &xmlType)
	require.NoError(t, err)

	// Checking if SOAP response contains a valid SoapFault message
	resSoapMsg := string(resBytes)
	require.True(t, s.isXMLTagPresent("s:fault", resSoapMsg))
	require.True(t, s.isXMLTagContentPresent("s:value", resSoapMsg))
	require.True(t, s.isXMLTagContentPresent("s:text", resSoapMsg))
	require.True(t, s.checkIfXMLTagContains("s:text", "ContextItem item DeviceType is not present", resSoapMsg))
}

func (s *integrationMDMTestSuite) TestValidGetAuthRequest() {
	t := s.T()

	// Target Endpoint url with query params
	targetEndpointURL := microsoft_mdm.MDE2AuthPath + "?appru=ms-app%3A%2F%2Fwindows.immersivecontrolpanel&login_hint=demo%40mdmwindows.com"
	resp := s.DoRaw("GET", targetEndpointURL, nil, http.StatusOK)

	resBytes, err := io.ReadAll(resp.Body)
	require.NoError(t, err)
	require.Contains(t, resp.Header["Content-Type"], "text/html; charset=UTF-8")
	require.NotEmpty(t, resBytes)

	// Checking response content
	resContent := string(resBytes)
	require.Contains(t, resContent, "inputToken.name = 'wresult'")
	require.Contains(t, resContent, "form.action = \"ms-app://windows.immersivecontrolpanel\"")
	require.Contains(t, resContent, "performPost()")

	// Getting token content
	encodedToken := s.getRawTokenValue(resContent)
	require.NotEmpty(t, encodedToken)
}

func (s *integrationMDMTestSuite) TestInvalidGetAuthRequest() {
	t := s.T()

	// Target Endpoint url with no login_hit query param
	targetEndpointURL := microsoft_mdm.MDE2AuthPath + "?appru=ms-app%3A%2F%2Fwindows.immersivecontrolpanel"
	resp := s.DoRaw("GET", targetEndpointURL, nil, http.StatusInternalServerError)

	resBytes, err := io.ReadAll(resp.Body)
	resContent := string(resBytes)
	require.NoError(t, err)
	require.NotEmpty(t, resBytes)
	require.Contains(t, resContent, "forbidden")
}

func (s *integrationMDMTestSuite) TestValidGetTOC() {
	t := s.T()

	resp := s.DoRaw("GET", microsoft_mdm.MDE2TOSPath+"?api-version=1.0&redirect_uri=ms-appx-web%3a%2f%2fMicrosoft.AAD.BrokerPlugin&client-request-id=f2cf3127-1e80-4d73-965d-42a3b84bdb40", nil, http.StatusOK)

	resBytes, err := io.ReadAll(resp.Body)
	require.NoError(t, err)

	require.Contains(t, resp.Header["Content-Type"], microsoft_mdm.WebContainerContentType)

	resTOCcontent := string(resBytes)
	require.Contains(t, resTOCcontent, "Microsoft.AAD.BrokerPlugin")
	require.Contains(t, resTOCcontent, "IsAccepted=true")
	require.Contains(t, resTOCcontent, "OpaqueBlob=")
}

func (s *integrationMDMTestSuite) TestWindowsMDM() {
	t := s.T()
	orbitHost, d := createWindowsHostThenEnrollMDM(s.ds, s.server.URL, t)

	cmdOneUUID := uuid.New().String()
	commandOne := &fleet.MDMWindowsCommand{
		CommandUUID: cmdOneUUID,
		RawCommand: []byte(fmt.Sprintf(`
                     <Exec>
                       <CmdID>%s</CmdID>
                       <Item>
                         <Target>
                           <LocURI>./Device/Vendor/MSFT/Reboot/RebootNow</LocURI>
                         </Target>
                         <Meta>
                           <Format xmlns="syncml:metinf">null</Format>
                           <Type>text/plain</Type>
                         </Meta>
                         <Data></Data>
                       </Item>
                     </Exec>
		`, cmdOneUUID)),
		TargetLocURI: "./Device/Vendor/MSFT/Reboot/RebootNow",
	}
	err := s.ds.MDMWindowsInsertCommandForHosts(context.Background(), []string{orbitHost.UUID}, commandOne)
	require.NoError(t, err)

	cmds, err := d.StartManagementSession()
	require.NoError(t, err)
	// 2 Status + 1 Exec
	require.Len(t, cmds, 3)
	receivedCmd := cmds[cmdOneUUID]
	require.NotNil(t, receivedCmd)
	require.Equal(t, receivedCmd.Verb, fleet.CmdExec)
	require.Len(t, receivedCmd.Cmd.Items, 1)
	require.EqualValues(t, "./Device/Vendor/MSFT/Reboot/RebootNow", *receivedCmd.Cmd.Items[0].Target)

	msgID, err := d.GetCurrentMsgID()
	require.NoError(t, err)

	d.AppendResponse(fleet.SyncMLCmd{
		XMLName: xml.Name{Local: mdm_types.CmdStatus},
		MsgRef:  &msgID,
		CmdRef:  &cmdOneUUID,
		Cmd:     ptr.String("Exec"),
		Data:    ptr.String("200"),
		Items:   nil,
		CmdID:   uuid.NewString(),
	})
	cmds, err = d.SendResponse()
	require.NoError(t, err)
	// the ack of the message should be the only returned command
	require.Len(t, cmds, 1)

	cmdTwoUUID := uuid.New().String()
	commandTwo := &fleet.MDMWindowsCommand{
		CommandUUID: cmdTwoUUID,
		RawCommand: []byte(fmt.Sprintf(`
                    <Get>
                      <CmdID>%s</CmdID>
                      <Item>
                        <Target>
                          <LocURI>./Device/Vendor/MSFT/DMClient/Provider/DEMO%%20MDM/SignedEntDMID</LocURI>
                        </Target>
                      </Item>
                    </Get>
		`, cmdTwoUUID)),
		TargetLocURI: "./Device/Vendor/MSFT/DMClient/Provider/DEMO%%20MDM/SignedEntDMID",
	}
	err = s.ds.MDMWindowsInsertCommandForHosts(context.Background(), []string{orbitHost.UUID}, commandTwo)
	require.NoError(t, err)

	cmdThreeUUID := uuid.New().String()
	commandThree := &fleet.MDMWindowsCommand{
		CommandUUID: cmdThreeUUID,
		RawCommand: []byte(fmt.Sprintf(`
                    <Replace>
                       <CmdID>%s</CmdID>
                       <Item>
                         <Target>
                           <LocURI>./Device/Vendor/MSFT/DMClient/Provider/DEMO%%20MDM/SignedEntDMID</LocURI>
                         </Target>
                         <Meta>
                           <Type xmlns="syncml:metinf">text/plain</Type>
                           <Format xmlns="syncml:metinf">chr</Format>
                         </Meta>
                         <Data>1</Data>
                       </Item>
                    </Replace>
		`, cmdThreeUUID)),
		TargetLocURI: "./Device/Vendor/MSFT/DMClient/Provider/DEMO%%20MDM/SignedEntDMID",
	}
	err = s.ds.MDMWindowsInsertCommandForHosts(context.Background(), []string{orbitHost.UUID}, commandThree)
	require.NoError(t, err)

	cmds, err = d.StartManagementSession()
	require.NoError(t, err)
	// two status + the two commands we enqueued
	require.Len(t, cmds, 4)
	receivedCmdTwo := cmds[cmdTwoUUID]
	require.NotNil(t, receivedCmdTwo)
	require.Equal(t, receivedCmdTwo.Verb, fleet.CmdGet)
	require.Len(t, receivedCmdTwo.Cmd.Items, 1)
	require.EqualValues(t, "./Device/Vendor/MSFT/DMClient/Provider/DEMO%20MDM/SignedEntDMID", *receivedCmdTwo.Cmd.Items[0].Target)

	receivedCmdThree := cmds[cmdThreeUUID]
	require.NotNil(t, receivedCmdThree)
	require.Equal(t, receivedCmdThree.Verb, fleet.CmdReplace)
	require.Len(t, receivedCmdThree.Cmd.Items, 1)
	require.EqualValues(t, "./Device/Vendor/MSFT/DMClient/Provider/DEMO%20MDM/SignedEntDMID", *receivedCmdThree.Cmd.Items[0].Target)

	// status 200 for command Two  (Get)
	d.AppendResponse(fleet.SyncMLCmd{
		XMLName: xml.Name{Local: mdm_types.CmdStatus},
		MsgRef:  &msgID,
		CmdRef:  &cmdTwoUUID,
		Cmd:     ptr.String("Get"),
		Data:    ptr.String("200"),
		Items:   nil,
		CmdID:   uuid.NewString(),
	})
	// results for command two (Get)
	cmdTwoRespUUID := uuid.NewString()
	d.AppendResponse(fleet.SyncMLCmd{
		XMLName: xml.Name{Local: mdm_types.CmdResults},
		MsgRef:  &msgID,
		CmdRef:  &cmdTwoUUID,
		Cmd:     ptr.String("Replace"),
		Data:    ptr.String("200"),
		Items: []fleet.CmdItem{
			{
				Source: ptr.String("./Device/Vendor/MSFT/DMClient/Provider/DEMO%20MDM/SignedEntDMID"),
				Data:   ptr.String("0"),
			},
		},
		CmdID: cmdTwoRespUUID,
	})
	// status 200 for command Three (Replace)
	d.AppendResponse(fleet.SyncMLCmd{
		XMLName: xml.Name{Local: mdm_types.CmdStatus},
		MsgRef:  &msgID,
		CmdRef:  &cmdThreeUUID,
		Cmd:     ptr.String("Replace"),
		Data:    ptr.String("200"),
		Items:   nil,
		CmdID:   uuid.NewString(),
	})
	cmds, err = d.SendResponse()
	require.NoError(t, err)
	// the ack of the message should be the only returned command
	require.Len(t, cmds, 1)

	// check command results

	getCommandFullResult := func(cmdUUID string) []byte {
		var fullResult []byte
		mysql.ExecAdhocSQL(t, s.ds, func(q sqlx.ExtContext) error {
			return sqlx.GetContext(context.Background(), q, &fullResult, `
			SELECT raw_response
			FROM windows_mdm_responses wmr
			JOIN windows_mdm_command_results wmcr ON wmcr.response_id = wmr.id
			WHERE command_uuid = ?
			`, cmdUUID)
		})
		return fullResult
	}

	var getMDMCmdResp getMDMCommandResultsResponse
	s.DoJSON("GET", "/api/latest/fleet/mdm/commandresults", nil, http.StatusOK, &getMDMCmdResp, "command_uuid", cmdOneUUID)
	require.Len(t, getMDMCmdResp.Results, 1)
	require.NotZero(t, getMDMCmdResp.Results[0].UpdatedAt)
	getMDMCmdResp.Results[0].UpdatedAt = time.Time{}
	require.Equal(t, &fleet.MDMCommandResult{
		HostUUID:    orbitHost.UUID,
		CommandUUID: cmdOneUUID,
		Status:      "200",
		RequestType: "./Device/Vendor/MSFT/Reboot/RebootNow",
		Result:      getCommandFullResult(cmdOneUUID),
		Hostname:    "TestIntegrationsMDM/TestWindowsMDMh1.local",
	}, getMDMCmdResp.Results[0])

	s.DoJSON("GET", "/api/latest/fleet/mdm/commandresults", nil, http.StatusOK, &getMDMCmdResp, "command_uuid", cmdTwoUUID)
	require.Len(t, getMDMCmdResp.Results, 1)
	require.NotZero(t, getMDMCmdResp.Results[0].UpdatedAt)
	getMDMCmdResp.Results[0].UpdatedAt = time.Time{}
	require.Equal(t, &fleet.MDMCommandResult{
		HostUUID:    orbitHost.UUID,
		CommandUUID: cmdTwoUUID,
		Status:      "200",
		RequestType: "./Device/Vendor/MSFT/DMClient/Provider/DEMO%%20MDM/SignedEntDMID",
		Result:      getCommandFullResult(cmdTwoUUID),
		Hostname:    "TestIntegrationsMDM/TestWindowsMDMh1.local",
	}, getMDMCmdResp.Results[0])

	s.DoJSON("GET", "/api/latest/fleet/mdm/commandresults", nil, http.StatusOK, &getMDMCmdResp, "command_uuid", cmdThreeUUID)
	require.Len(t, getMDMCmdResp.Results, 1)
	require.NotZero(t, getMDMCmdResp.Results[0].UpdatedAt)
	getMDMCmdResp.Results[0].UpdatedAt = time.Time{}
	require.Equal(t, &fleet.MDMCommandResult{
		HostUUID:    orbitHost.UUID,
		CommandUUID: cmdThreeUUID,
		Status:      "200",
		RequestType: "./Device/Vendor/MSFT/DMClient/Provider/DEMO%%20MDM/SignedEntDMID",
		Result:      getCommandFullResult(cmdThreeUUID),
		Hostname:    "TestIntegrationsMDM/TestWindowsMDMh1.local",
	}, getMDMCmdResp.Results[0])
}

func (s *integrationMDMTestSuite) TestWindowsAutomaticEnrollmentCommands() {
	t := s.T()
	ctx := context.Background()

	// define a global enroll secret
	err := s.ds.ApplyEnrollSecrets(ctx, nil, []*fleet.EnrollSecret{{Secret: t.Name()}})
	require.NoError(t, err)

	azureMail := "foo.bar.baz@example.com"
	d := mdmtest.NewTestMDMClientWindowsAutomatic(s.server.URL, azureMail)
	require.NoError(t, d.Enroll())

	cmds, err := d.StartManagementSession()
	require.NoError(t, err)

	// 2 status + 2 commands to install fleetd
	require.Len(t, cmds, 4)
	var fleetdAddCmd, fleetdExecCmd fleet.ProtoCmdOperation
	for _, c := range cmds {
		switch c.Verb {
		case "Add":
			fleetdAddCmd = c
		case "Exec":
			fleetdExecCmd = c
		}
	}
	require.Equal(t, microsoft_mdm.FleetdWindowsInstallerGUID, fleetdAddCmd.Cmd.GetTargetURI())
	require.Equal(t, microsoft_mdm.FleetdWindowsInstallerGUID, fleetdExecCmd.Cmd.GetTargetURI())
}

func (s *integrationMDMTestSuite) TestValidManagementUnenrollRequest() {
	t := s.T()

	// Target Endpoint URL for the management endpoint
	targetEndpointURL := microsoft_mdm.MDE2ManagementPath

	// Target DeviceID to use
	deviceID := "DB257C3A08778F4FB61E2749066C1F27"

	// Inserting new device
	enrolledDevice := &fleet.MDMWindowsEnrolledDevice{
		MDMDeviceID:            deviceID,
		MDMHardwareID:          uuid.New().String() + uuid.New().String(),
		MDMDeviceState:         uuid.New().String(),
		MDMDeviceType:          "CIMClient_Windows",
		MDMDeviceName:          "DESKTOP-1C3ARC1",
		MDMEnrollType:          "ProgrammaticEnrollment",
		MDMEnrollUserID:        "upn@domain.com",
		MDMEnrollProtoVersion:  "5.0",
		MDMEnrollClientVersion: "10.0.19045.2965",
		MDMNotInOOBE:           false,
	}

	err := s.ds.MDMWindowsInsertEnrolledDevice(context.Background(), enrolledDevice)
	require.NoError(t, err)

	// Checking if device was enrolled
	_, err = s.ds.MDMWindowsGetEnrolledDeviceWithDeviceID(context.Background(), deviceID)
	require.NoError(t, err)

	// Preparing the SyncML unenroll request
	requestBytes, err := s.newSyncMLUnenrollMsg(deviceID, targetEndpointURL)
	require.NoError(t, err)

	resp := s.DoRaw("POST", targetEndpointURL, requestBytes, http.StatusOK)

	// Checking that Command error code was updated

	// Checking response headers
	require.Contains(t, resp.Header["Content-Type"], microsoft_mdm.SyncMLContentType)

	// Read response data
	resBytes, err := io.ReadAll(resp.Body)
	require.NoError(t, err)

	// Checking if response can be unmarshalled to an golang type
	var xmlType interface{}
	err = xml.Unmarshal(resBytes, &xmlType)
	require.NoError(t, err)

	// Checking if device was unenrolled
	_, err = s.ds.MDMWindowsGetEnrolledDeviceWithDeviceID(context.Background(), deviceID)
	require.True(t, fleet.IsNotFound(err))
}

func (s *integrationMDMTestSuite) TestRunMDMCommands() {
	t := s.T()
	ctx := context.Background()

	// create a Windows host enrolled in MDM
	enrolledWindows := createOrbitEnrolledHost(t, "windows", "h1", s.ds)
	deviceID := "DB257C3A08778F4FB61E2749066C1F27"
	enrolledDevice := &fleet.MDMWindowsEnrolledDevice{
		MDMDeviceID:            deviceID,
		MDMHardwareID:          uuid.New().String() + uuid.New().String(),
		MDMDeviceState:         uuid.New().String(),
		MDMDeviceType:          "CIMClient_Windows",
		MDMDeviceName:          "DESKTOP-1C3ARC1",
		MDMEnrollType:          "ProgrammaticEnrollment",
		MDMEnrollUserID:        "",
		MDMEnrollProtoVersion:  "5.0",
		MDMEnrollClientVersion: "10.0.19045.2965",
		MDMNotInOOBE:           false,
		HostUUID:               enrolledWindows.UUID,
	}
	err := s.ds.SetOrUpdateMDMData(ctx, enrolledWindows.ID, false, true, s.server.URL, false, fleet.WellKnownMDMFleet)
	require.NoError(t, err)

	err = s.ds.MDMWindowsInsertEnrolledDevice(context.Background(), enrolledDevice)
	require.NoError(t, err)
	err = s.ds.UpdateMDMWindowsEnrollmentsHostUUID(context.Background(), enrolledDevice.HostUUID, enrolledDevice.MDMDeviceID)
	require.NoError(t, err)

	// create an unenrolled Windows host
	unenrolledWindows := createOrbitEnrolledHost(t, "windows", "h2", s.ds)

	// create an enrolled and unenrolled macOS host
	enrolledMac, _ := createHostThenEnrollMDM(s.ds, s.server.URL, t)
	unenrolledMac := createOrbitEnrolledHost(t, "darwin", "h4", s.ds)

	macRawCmd := `<?xml version="1.0" encoding="UTF-8"?>
<!DOCTYPE plist PUBLIC "-//Apple//DTD PLIST 1.0//EN" "http://www.apple.com/DTDs/PropertyList-1.0.dtd">
<plist version="1.0">
<dict>
    <key>Command</key>
    <dict>
        <key>RequestType</key>
        <string>ShutDownDevice</string>
    </dict>
    <key>CommandUUID</key>
    <string>0001_ShutDownDevice</string>
</dict>
</plist>`

	winRawCmd := `
<Exec>
	<CmdID>11</CmdID>
	<Item>
		<Target>
			<LocURI>./SetValues</LocURI>
		</Target>
		<Meta>
			<Format xmlns="syncml:metinf">chr</Format>
			<Type xmlns="syncml:metinf">text/plain</Type>
		</Meta>
		<Data>NamedValuesList=MinPasswordLength,8;</Data>
	</Item>
</Exec>
`

	var runResp runMDMCommandResponse

	// no host provided
	s.DoJSON("POST", "/api/latest/fleet/mdm/commands/run", &runMDMCommandRequest{
		Command: base64.StdEncoding.EncodeToString([]byte(macRawCmd)),
	}, http.StatusNotFound, &runResp)

	// mix of mdm and non-mdm hosts
	s.DoJSON("POST", "/api/latest/fleet/mdm/commands/run", &runMDMCommandRequest{
		Command:   base64.StdEncoding.EncodeToString([]byte(macRawCmd)),
		HostUUIDs: []string{enrolledMac.UUID, unenrolledMac.UUID},
	}, http.StatusPreconditionFailed, &runResp)
	s.DoJSON("POST", "/api/latest/fleet/mdm/commands/run", &runMDMCommandRequest{
		Command:   base64.StdEncoding.EncodeToString([]byte(winRawCmd)),
		HostUUIDs: []string{enrolledWindows.UUID, unenrolledWindows.UUID},
	}, http.StatusPreconditionFailed, &runResp)

	// mix of windows and macos hosts
	s.DoJSON("POST", "/api/latest/fleet/mdm/commands/run", &runMDMCommandRequest{
		Command:   base64.StdEncoding.EncodeToString([]byte(macRawCmd)),
		HostUUIDs: []string{enrolledMac.UUID, enrolledWindows.UUID},
	}, http.StatusUnprocessableEntity, &runResp)

	// windows only, invalid command
	res := s.Do("POST", "/api/latest/fleet/mdm/commands/run", &runMDMCommandRequest{
		Command:   base64.StdEncoding.EncodeToString([]byte(macRawCmd)),
		HostUUIDs: []string{enrolledWindows.UUID},
	}, http.StatusUnprocessableEntity)
	errMsg := extractServerErrorText(res.Body)
	require.Contains(t, errMsg, "You can run only <Exec> command type")

	// macOS only, invalid command
	res = s.Do("POST", "/api/latest/fleet/mdm/commands/run", &runMDMCommandRequest{
		Command:   base64.StdEncoding.EncodeToString([]byte(winRawCmd)),
		HostUUIDs: []string{enrolledMac.UUID},
	}, http.StatusUnsupportedMediaType)
	errMsg = extractServerErrorText(res.Body)
	require.Contains(t, errMsg, "unable to decode plist command")

	// valid windows
	runResp = runMDMCommandResponse{}
	s.DoJSON("POST", "/api/latest/fleet/mdm/commands/run", &runMDMCommandRequest{
		Command:   base64.StdEncoding.EncodeToString([]byte(winRawCmd)),
		HostUUIDs: []string{enrolledWindows.UUID},
	}, http.StatusOK, &runResp)
	require.NotEmpty(t, runResp.CommandUUID)
	require.Equal(t, "windows", runResp.Platform)
	require.Equal(t, "./SetValues", runResp.RequestType)

	// valid macOS
	runResp = runMDMCommandResponse{}
	s.DoJSON("POST", "/api/latest/fleet/mdm/commands/run", &runMDMCommandRequest{
		Command:   base64.StdEncoding.EncodeToString([]byte(macRawCmd)),
		HostUUIDs: []string{enrolledMac.UUID},
	}, http.StatusOK, &runResp)
	require.NotEmpty(t, runResp.CommandUUID)
	require.Equal(t, "darwin", runResp.Platform)
	require.Equal(t, "ShutDownDevice", runResp.RequestType)
}

func (s *integrationMDMTestSuite) TestUpdateMDMWindowsEnrollmentsHostUUID() {
	ctx := context.Background()
	t := s.T()

	// simulate device that is MDM enrolled before fleetd is installed
	d := fleet.MDMWindowsEnrolledDevice{
		MDMDeviceID:            "test-device-id",
		MDMHardwareID:          "test-hardware-id",
		MDMDeviceState:         "ds",
		MDMDeviceType:          "dt",
		MDMDeviceName:          "dn",
		MDMEnrollType:          "et",
		MDMEnrollUserID:        "euid",
		MDMEnrollProtoVersion:  "epv",
		MDMEnrollClientVersion: "ecv",
		MDMNotInOOBE:           false,
		HostUUID:               "", // empty host uuid when created
	}
	require.NoError(t, s.ds.MDMWindowsInsertEnrolledDevice(ctx, &d))

	gotDevice, err := s.ds.MDMWindowsGetEnrolledDeviceWithDeviceID(ctx, d.MDMDeviceID)
	require.NoError(t, err)
	require.Empty(t, gotDevice.HostUUID)

	// create an enroll secret
	secret := uuid.New().String()
	var applyResp applyEnrollSecretSpecResponse
	s.DoJSON("POST", "/api/latest/fleet/spec/enroll_secret", applyEnrollSecretSpecRequest{
		Spec: &fleet.EnrollSecretSpec{
			Secrets: []*fleet.EnrollSecret{{Secret: secret}},
		},
	}, http.StatusOK, &applyResp)

	// simulate fleetd installed and enrolled
	var resp EnrollOrbitResponse
	hostUUID := uuid.New().String()
	hostSerial := "test-host-serial"
	s.DoJSON("POST", "/api/fleet/orbit/enroll", EnrollOrbitRequest{
		EnrollSecret:   secret,
		HardwareUUID:   hostUUID,
		HardwareSerial: hostSerial,
		Platform:       "windows",
	}, http.StatusOK, &resp)
	require.NotEmpty(t, resp.OrbitNodeKey)

	gotDevice, err = s.ds.MDMWindowsGetEnrolledDeviceWithDeviceID(ctx, d.MDMDeviceID)
	require.NoError(t, err)
	require.Empty(t, gotDevice.HostUUID)

	// simulate first report osquery host details
	require.NoError(t, s.ds.UpdateMDMWindowsEnrollmentsHostUUID(ctx, hostUUID, d.MDMDeviceID))

	// check that the host uuid was updated
	gotDevice, err = s.ds.MDMWindowsGetEnrolledDeviceWithDeviceID(ctx, d.MDMDeviceID)
	require.NoError(t, err)
	require.NotEmpty(t, gotDevice.HostUUID)
	require.Equal(t, hostUUID, gotDevice.HostUUID)
}

func (s *integrationMDMTestSuite) TestBitLockerEnforcementNotifications() {
	t := s.T()
	ctx := context.Background()
	windowsHost := createOrbitEnrolledHost(t, "windows", t.Name(), s.ds)

	checkNotification := func(want bool) {
		resp := orbitGetConfigResponse{}
		s.DoJSON("POST", "/api/fleet/orbit/config", json.RawMessage(fmt.Sprintf(`{"orbit_node_key": %q}`, *windowsHost.OrbitNodeKey)), http.StatusOK, &resp)
		require.Equal(t, want, resp.Notifications.EnforceBitLockerEncryption)
	}

	// notification is false by default
	checkNotification(false)

	// enroll the host into Fleet MDM
	encodedBinToken, err := fleet.GetEncodedBinarySecurityToken(fleet.WindowsMDMProgrammaticEnrollmentType, *windowsHost.OrbitNodeKey)
	require.NoError(t, err)
	requestBytes, err := s.newSecurityTokenMsg(encodedBinToken, true, false)
	require.NoError(t, err)
	s.DoRaw("POST", microsoft_mdm.MDE2EnrollPath, requestBytes, http.StatusOK)

	// simulate osquery checking in and updating this info
	// TODO: should we automatically fill these fields on MDM enrollment?
	require.NoError(t, s.ds.SetOrUpdateMDMData(context.Background(), windowsHost.ID, false, true, "https://example.com", true, fleet.WellKnownMDMFleet))

	// notification is still false
	checkNotification(false)

	// configure disk encryption for the global team
	acResp := appConfigResponse{}
	s.DoJSON("PATCH", "/api/latest/fleet/config", json.RawMessage(`{ "mdm": { "macos_settings": { "enable_disk_encryption": true } } }`), http.StatusOK, &acResp)
	assert.True(t, acResp.MDM.EnableDiskEncryption.Value)

	// host still doesn't get the notification because we don't have disk
	// encryption information yet.
	checkNotification(false)

	// host has disk encryption off, gets the notification
	require.NoError(t, s.ds.SetOrUpdateHostDisksEncryption(context.Background(), windowsHost.ID, false))
	checkNotification(true)

	// host has disk encryption on, we don't have disk encryption info. Gets the notification
	require.NoError(t, s.ds.SetOrUpdateHostDisksEncryption(context.Background(), windowsHost.ID, true))
	checkNotification(true)

	// host has disk encryption on, we don't know if the key is decriptable. Gets the notification
	err = s.ds.SetOrUpdateHostDiskEncryptionKey(ctx, windowsHost.ID, "test-key", "", nil)
	require.NoError(t, err)
	checkNotification(true)

	// host has disk encryption on, the key is not decryptable by fleet. Gets the notification
	err = s.ds.SetHostsDiskEncryptionKeyStatus(ctx, []uint{windowsHost.ID}, false, time.Now())
	require.NoError(t, err)
	checkNotification(true)

	// host has disk encryption on, the disk was encrypted by fleet. Doesn't get the notification
	err = s.ds.SetHostsDiskEncryptionKeyStatus(ctx, []uint{windowsHost.ID}, true, time.Now())
	require.NoError(t, err)
	checkNotification(false)

	// create a new team
	tm, err := s.ds.NewTeam(context.Background(), &fleet.Team{
		Name:        t.Name(),
		Description: "desc",
	})
	require.NoError(t, err)
	// add the host to the team
	err = s.ds.AddHostsToTeam(context.Background(), &tm.ID, []uint{windowsHost.ID})
	require.NoError(t, err)

	// notification is false now since the team doesn't have disk encryption enabled
	checkNotification(false)

	// enable disk encryption on the team
	teamSpecs := applyTeamSpecsRequest{Specs: []*fleet.TeamSpec{{
		Name: tm.Name,
		MDM: fleet.TeamSpecMDM{
			EnableDiskEncryption: optjson.SetBool(true),
		},
	}}}
	s.Do("POST", "/api/latest/fleet/spec/teams", teamSpecs, http.StatusOK)

	// host gets the notification
	checkNotification(true)

	// host has disk encryption off, gets the notification
	require.NoError(t, s.ds.SetOrUpdateHostDisksEncryption(context.Background(), windowsHost.ID, false))
	checkNotification(true)

	// host has disk encryption on, we don't have disk encryption info. Gets the notification
	require.NoError(t, s.ds.SetOrUpdateHostDisksEncryption(context.Background(), windowsHost.ID, true))
	checkNotification(true)

	// host has disk encryption on, we don't know if the key is decriptable. Gets the notification
	err = s.ds.SetOrUpdateHostDiskEncryptionKey(ctx, windowsHost.ID, "test-key", "", nil)
	require.NoError(t, err)
	checkNotification(true)

	// host has disk encryption on, the key is not decryptable by fleet. Gets the notification
	err = s.ds.SetHostsDiskEncryptionKeyStatus(ctx, []uint{windowsHost.ID}, false, time.Now())
	require.NoError(t, err)
	checkNotification(true)

	// host has disk encryption on, the disk was encrypted by fleet. Doesn't get the notification
	err = s.ds.SetHostsDiskEncryptionKeyStatus(ctx, []uint{windowsHost.ID}, true, time.Now())
	require.NoError(t, err)
	checkNotification(false)
}

func (s *integrationMDMTestSuite) TestHostDiskEncryptionKey() {
	t := s.T()
	ctx := context.Background()

	host := createOrbitEnrolledHost(t, "windows", "h1", s.ds)

	// turn on disk encryption for the global team
	acResp := appConfigResponse{}
	s.DoJSON("PATCH", "/api/latest/fleet/config", json.RawMessage(`{ "mdm": { "enable_disk_encryption": true } }`), http.StatusOK, &acResp)
	assert.True(t, acResp.AppConfig.MDM.EnableDiskEncryption.Value)

	// try to call the endpoint while the host is not MDM-enrolled
	res := s.Do("POST", "/api/fleet/orbit/disk_encryption_key", orbitPostDiskEncryptionKeyRequest{
		OrbitNodeKey:  *host.OrbitNodeKey,
		EncryptionKey: []byte("WILL-FAIL"),
	}, http.StatusBadRequest)
	msg := extractServerErrorText(res.Body)
	require.Contains(t, msg, "host is not enrolled with fleet")

	// mark it as enrolled in Fleet
	err := s.ds.SetOrUpdateMDMData(ctx, host.ID, false, true, s.server.URL, false, fleet.WellKnownMDMFleet)
	require.NoError(t, err)

	// set its encryption key
	s.Do("POST", "/api/fleet/orbit/disk_encryption_key", orbitPostDiskEncryptionKeyRequest{
		OrbitNodeKey:  *host.OrbitNodeKey,
		EncryptionKey: []byte("ABC"),
	}, http.StatusNoContent)

	hdek, err := s.ds.GetHostDiskEncryptionKey(ctx, host.ID)
	require.NoError(t, err)
	require.NotNil(t, hdek.Decryptable)
	require.True(t, *hdek.Decryptable)

	var hostResp getHostResponse
	s.DoJSON("GET", fmt.Sprintf("/api/latest/fleet/hosts/%d", host.ID), nil, http.StatusOK, &hostResp)
	require.Nil(t, hostResp.Host.DiskEncryptionEnabled) // the disk encryption status of the host is not set by the orbit request
	require.NotNil(t, hostResp.Host.MDM.OSSettings)
	require.NotNil(t, hostResp.Host.MDM.OSSettings.DiskEncryption.Status)
	require.Equal(t, fleet.DiskEncryptionEnforcing, *hostResp.Host.MDM.OSSettings.DiskEncryption.Status) // still pending because disk encryption status is not set
	require.Equal(t, "", hostResp.Host.MDM.OSSettings.DiskEncryption.Detail)

	// the key is encrypted the same way as the macOS keys (except with the WSTEP
	// certificate), so it can be decrypted using the same decryption function.
	wstepCert, _, _, err := s.fleetCfg.MDM.MicrosoftWSTEP()
	require.NoError(t, err)
	decrypted, err := servermdm.DecryptBase64CMS(hdek.Base64Encrypted, wstepCert.Leaf, wstepCert.PrivateKey)
	require.NoError(t, err)
	require.Equal(t, "ABC", string(decrypted))

	// set it with a client error
	s.Do("POST", "/api/fleet/orbit/disk_encryption_key", orbitPostDiskEncryptionKeyRequest{
		OrbitNodeKey: *host.OrbitNodeKey,
		ClientError:  "fail",
	}, http.StatusNoContent)

	hdek, err = s.ds.GetHostDiskEncryptionKey(ctx, host.ID)
	require.NoError(t, err)
	require.Nil(t, hdek.Decryptable)
	require.Empty(t, hdek.Base64Encrypted)

	s.DoJSON("GET", fmt.Sprintf("/api/latest/fleet/hosts/%d", host.ID), nil, http.StatusOK, &hostResp)
	require.Nil(t, hostResp.Host.DiskEncryptionEnabled) // the disk encryption status of the host is not set by the orbit request
	require.NotNil(t, hostResp.Host.MDM.OSSettings)
	require.NotNil(t, hostResp.Host.MDM.OSSettings.DiskEncryption.Status)
	require.Equal(t, fleet.DiskEncryptionFailed, *hostResp.Host.MDM.OSSettings.DiskEncryption.Status)
	require.Equal(t, "fail", hostResp.Host.MDM.OSSettings.DiskEncryption.Detail)

	// set a different key
	s.Do("POST", "/api/fleet/orbit/disk_encryption_key", orbitPostDiskEncryptionKeyRequest{
		OrbitNodeKey:  *host.OrbitNodeKey,
		EncryptionKey: []byte("DEF"),
	}, http.StatusNoContent)

	hdek, err = s.ds.GetHostDiskEncryptionKey(ctx, host.ID)
	require.NoError(t, err)
	require.NotNil(t, hdek.Decryptable)
	require.True(t, *hdek.Decryptable)

	s.DoJSON("GET", fmt.Sprintf("/api/latest/fleet/hosts/%d", host.ID), nil, http.StatusOK, &hostResp)
	require.Nil(t, hostResp.Host.DiskEncryptionEnabled) // the disk encryption status of the host is not set by the orbit request
	require.NotNil(t, hostResp.Host.MDM.OSSettings)
	require.NotNil(t, hostResp.Host.MDM.OSSettings.DiskEncryption.Status)
	require.Equal(t, fleet.DiskEncryptionEnforcing, *hostResp.Host.MDM.OSSettings.DiskEncryption.Status) // still pending because disk encryption status is not set
	require.Equal(t, "", hostResp.Host.MDM.OSSettings.DiskEncryption.Detail)

	decrypted, err = servermdm.DecryptBase64CMS(hdek.Base64Encrypted, wstepCert.Leaf, wstepCert.PrivateKey)
	require.NoError(t, err)
	require.Equal(t, "DEF", string(decrypted))

	// report host disks as encrypted
	err = s.ds.SetOrUpdateHostDisksEncryption(ctx, host.ID, true)
	require.NoError(t, err)

	s.DoJSON("GET", fmt.Sprintf("/api/latest/fleet/hosts/%d", host.ID), nil, http.StatusOK, &hostResp)
	require.True(t, *hostResp.Host.DiskEncryptionEnabled)
	require.NotNil(t, hostResp.Host.MDM.OSSettings)
	require.NotNil(t, hostResp.Host.MDM.OSSettings.DiskEncryption.Status)
	require.Equal(t, fleet.DiskEncryptionVerified, *hostResp.Host.MDM.OSSettings.DiskEncryption.Status)
	require.Equal(t, "", hostResp.Host.MDM.OSSettings.DiskEncryption.Detail)
}

func (s *integrationMDMTestSuite) TestMDMConfigProfileCRUD() {
	t := s.T()
	ctx := context.Background()

	testTeam, err := s.ds.NewTeam(ctx, &fleet.Team{Name: "TestTeam"})
	require.NoError(t, err)

	assertAppleProfile := func(filename, name, ident string, teamID uint, wantStatus int, wantErrMsg string) string {
		var tmPtr *uint
		if teamID > 0 {
			tmPtr = &teamID
		}
		body, headers := generateNewProfileMultipartRequest(t, tmPtr,
			filename, mobileconfigForTest(name, ident), s.token)
		res := s.DoRawWithHeaders("POST", "/api/latest/fleet/mdm/profiles", body.Bytes(), wantStatus, headers)

		if wantErrMsg != "" {
			errMsg := extractServerErrorText(res.Body)
			require.Contains(t, errMsg, wantErrMsg)
			return ""
		}

		var resp newMDMConfigProfileResponse
		err := json.NewDecoder(res.Body).Decode(&resp)
		require.NoError(t, err)
		require.NotEmpty(t, resp.ProfileUUID)
		require.Equal(t, "a", string(resp.ProfileUUID[0]))
		return resp.ProfileUUID
	}
	createAppleProfile := func(name, ident string, teamID uint) string {
		uid := assertAppleProfile(name+".mobileconfig", name, ident, teamID, http.StatusOK, "")

		var wantJSON string
		if teamID == 0 {
			wantJSON = fmt.Sprintf(`{"team_id": null, "team_name": null, "profile_name": %q, "profile_identifier": %q}`, name, ident)
		} else {
			wantJSON = fmt.Sprintf(`{"team_id": %d, "team_name": %q, "profile_name": %q, "profile_identifier": %q}`, teamID, testTeam.Name, name, ident)
		}
		s.lastActivityOfTypeMatches(fleet.ActivityTypeCreatedMacosProfile{}.ActivityName(), wantJSON, 0)

		return uid
	}

	assertWindowsProfile := func(filename, locURI string, teamID uint, wantStatus int, wantErrMsg string) string {
		var tmPtr *uint
		if teamID > 0 {
			tmPtr = &teamID
		}
		body, headers := generateNewProfileMultipartRequest(t, tmPtr,
			filename, []byte(fmt.Sprintf(`<Replace><Item><Target><LocURI>%s</LocURI></Target></Item></Replace>`, locURI)), s.token)
		res := s.DoRawWithHeaders("POST", "/api/latest/fleet/mdm/profiles", body.Bytes(), wantStatus, headers)

		if wantErrMsg != "" {
			errMsg := extractServerErrorText(res.Body)
			require.Contains(t, errMsg, wantErrMsg)
			return ""
		}

		var resp newMDMConfigProfileResponse
		err := json.NewDecoder(res.Body).Decode(&resp)
		require.NoError(t, err)
		require.NotEmpty(t, resp.ProfileUUID)
		require.Equal(t, "w", string(resp.ProfileUUID[0]))
		return resp.ProfileUUID
	}
	createWindowsProfile := func(name string, teamID uint) string {
<<<<<<< HEAD
		uid := assertWindowsProfile(name+".xml", name, "./Test", teamID, http.StatusOK, "")
=======
		id := assertWindowsProfile(name+".xml", "./Test", teamID, http.StatusOK, "")
>>>>>>> 2f927df4

		var wantJSON string
		if teamID == 0 {
			wantJSON = fmt.Sprintf(`{"team_id": null, "team_name": null, "profile_name": %q}`, name)
		} else {
			wantJSON = fmt.Sprintf(`{"team_id": %d, "team_name": %q, "profile_name": %q}`, teamID, testTeam.Name, name)
		}
		s.lastActivityOfTypeMatches(fleet.ActivityTypeCreatedWindowsProfile{}.ActivityName(), wantJSON, 0)

		return uid
	}

	// create a couple Apple profiles for no-team and team
	noTeamAppleProfUUID := createAppleProfile("apple-global-profile", "test-global-ident", 0)
	teamAppleProfUUID := createAppleProfile("apple-team-profile", "test-team-ident", testTeam.ID)
	// create a couple Windows profiles for no-team and team
	noTeamWinProfUUID := createWindowsProfile("win-global-profile", 0)
	teamWinProfUUID := createWindowsProfile("win-team-profile", testTeam.ID)

	// Windows profile name conflicts with Apple's for no team
	assertWindowsProfile("apple-global-profile.xml", "./Test", 0, http.StatusConflict, "Couldn't upload. A configuration profile with this name already exists.")
	// but no conflict for team 1
	assertWindowsProfile("apple-global-profile.xml", "./Test", testTeam.ID, http.StatusOK, "")
	// Apple profile name conflicts with Windows' for no team
	assertAppleProfile("win-global-profile.mobileconfig", "win-global-profile", "test-global-ident-2", 0, http.StatusConflict, "Couldn't upload. A configuration profile with this name already exists.")
	// but no conflict for team 1
	assertAppleProfile("win-global-profile.mobileconfig", "win-global-profile", "test-global-ident-2", testTeam.ID, http.StatusOK, "")
	// Windows profile name conflicts with Apple's for team 1
	assertWindowsProfile("apple-team-profile.xml", "./Test", testTeam.ID, http.StatusConflict, "Couldn't upload. A configuration profile with this name already exists.")
	// but no conflict for no-team
	assertWindowsProfile("apple-team-profile.xml", "./Test", 0, http.StatusOK, "")
	// Apple profile name conflicts with Windows' for team 1
	assertAppleProfile("win-team-profile.mobileconfig", "win-team-profile", "test-team-ident-2", testTeam.ID, http.StatusConflict, "Couldn't upload. A configuration profile with this name already exists.")
	// but no conflict for no-team
	assertAppleProfile("win-team-profile.mobileconfig", "win-team-profile", "test-team-ident-2", 0, http.StatusOK, "")

	// not an xml nor mobileconfig file
	assertWindowsProfile("foo.txt", "./Test", 0, http.StatusBadRequest, "Couldn't upload. The file should be a .mobileconfig or .xml file.")
	assertAppleProfile("foo.txt", "foo", "foo-ident", 0, http.StatusBadRequest, "Couldn't upload. The file should be a .mobileconfig or .xml file.")

	// Windows-reserved LocURI
	assertWindowsProfile("bitlocker.xml", microsoft_mdm.FleetBitLockerTargetLocURI, 0, http.StatusBadRequest, "Couldn't upload. Custom configuration profiles can't include BitLocker settings.")
	assertWindowsProfile("updates.xml", microsoft_mdm.FleetOSUpdateTargetLocURI, testTeam.ID, http.StatusBadRequest, "Couldn't upload. Custom configuration profiles can't include Windows updates settings.")
	// Windows-reserved profile name
	assertWindowsProfile(microsoft_mdm.FleetWindowsOSUpdatesProfileName+".xml", "./Test", 0, http.StatusBadRequest, `Couldn't upload. Profile name "Windows OS Updates" is not allowed.`)

	// Windows invalid content
	body, headers := generateNewProfileMultipartRequest(t, nil, "win.xml", []byte("\x00\x01\x02"), s.token)
	res := s.DoRawWithHeaders("POST", "/api/latest/fleet/mdm/profiles", body.Bytes(), http.StatusBadRequest, headers)
	errMsg := extractServerErrorText(res.Body)
	require.Contains(t, errMsg, "Couldn't upload. The file should include valid XML:")

	// Apple invalid content
	body, headers = generateNewProfileMultipartRequest(t, nil,
		"apple.mobileconfig", []byte("\x00\x01\x02"), s.token)
	res = s.DoRawWithHeaders("POST", "/api/latest/fleet/mdm/profiles", body.Bytes(), http.StatusBadRequest, headers)
	errMsg = extractServerErrorText(res.Body)
	require.Contains(t, errMsg, "mobileconfig is not XML nor PKCS7 parseable")

	// get the existing profiles work
	expectedProfiles := []fleet.MDMConfigProfilePayload{
		{ProfileUUID: noTeamAppleProfUUID, Platform: "darwin", Name: "apple-global-profile", Identifier: "test-global-ident", TeamID: nil},
		{ProfileUUID: teamAppleProfUUID, Platform: "darwin", Name: "apple-team-profile", Identifier: "test-team-ident", TeamID: &testTeam.ID},
		{ProfileUUID: noTeamWinProfUUID, Platform: "windows", Name: "win-global-profile", TeamID: nil},
		{ProfileUUID: teamWinProfUUID, Platform: "windows", Name: "win-team-profile", TeamID: &testTeam.ID},
	}
	for _, prof := range expectedProfiles {
		var getResp getMDMConfigProfileResponse
		s.DoJSON("GET", fmt.Sprintf("/api/latest/fleet/mdm/profiles/%s", prof.ProfileUUID), nil, http.StatusOK, &getResp)
		require.NotZero(t, getResp.CreatedAt)
		require.NotZero(t, getResp.UpdatedAt)
		if getResp.Platform == "darwin" {
			require.Len(t, getResp.Checksum, 16)
		} else {
			require.Empty(t, getResp.Checksum)
		}
		getResp.CreatedAt, getResp.UpdatedAt = time.Time{}, time.Time{}
		getResp.Checksum = nil
		require.Equal(t, prof, *getResp.MDMConfigProfilePayload)

		resp := s.Do("GET", fmt.Sprintf("/api/latest/fleet/mdm/profiles/%s", prof.ProfileUUID), nil, http.StatusOK, "alt", "media")
		require.NotZero(t, resp.ContentLength)
		require.Contains(t, resp.Header.Get("Content-Disposition"), "attachment;")
		if getResp.Platform == "darwin" {
			require.Contains(t, resp.Header.Get("Content-Type"), "application/x-apple-aspen-config")
		} else {
			require.Contains(t, resp.Header.Get("Content-Type"), "application/octet-stream")
		}
		require.Contains(t, resp.Header.Get("X-Content-Type-Options"), "nosniff")

		b, err := io.ReadAll(resp.Body)
		require.NoError(t, err)
		require.Equal(t, resp.ContentLength, int64(len(b)))
	}

	var getResp getMDMConfigProfileResponse
	// get an unknown Apple profile
	s.DoJSON("GET", fmt.Sprintf("/api/latest/fleet/mdm/profiles/%s", "ano-such-profile"), nil, http.StatusNotFound, &getResp)
	s.Do("GET", fmt.Sprintf("/api/latest/fleet/mdm/profiles/%s", "ano-such-profile"), nil, http.StatusNotFound, "alt", "media")
	// get an unknown Windows profile
	s.DoJSON("GET", fmt.Sprintf("/api/latest/fleet/mdm/profiles/%s", "wno-such-profile"), nil, http.StatusNotFound, &getResp)
	s.Do("GET", fmt.Sprintf("/api/latest/fleet/mdm/profiles/%s", "wno-such-profile"), nil, http.StatusNotFound, "alt", "media")

	var deleteResp deleteMDMConfigProfileResponse
	// delete existing Apple profiles
	s.DoJSON("DELETE", fmt.Sprintf("/api/latest/fleet/mdm/profiles/%s", noTeamAppleProfUUID), nil, http.StatusOK, &deleteResp)
	s.DoJSON("DELETE", fmt.Sprintf("/api/latest/fleet/mdm/profiles/%s", teamAppleProfUUID), nil, http.StatusOK, &deleteResp)
	// delete non-existing Apple profile
	s.DoJSON("DELETE", fmt.Sprintf("/api/latest/fleet/mdm/profiles/%s", "ano-such-profile"), nil, http.StatusNotFound, &deleteResp)
	// delete existing Windows profiles
	s.DoJSON("DELETE", fmt.Sprintf("/api/latest/fleet/mdm/profiles/%s", noTeamWinProfUUID), nil, http.StatusOK, &deleteResp)
	s.DoJSON("DELETE", fmt.Sprintf("/api/latest/fleet/mdm/profiles/%s", teamWinProfUUID), nil, http.StatusOK, &deleteResp)
	// delete non-existing Windows profile
	s.DoJSON("DELETE", fmt.Sprintf("/api/latest/fleet/mdm/profiles/%s", "wno-such-profile"), nil, http.StatusNotFound, &deleteResp)

	// trying to create/delete profiles managed by Fleet fails
	for p := range mobileconfig.FleetPayloadIdentifiers() {
		assertAppleProfile("foo.mobileconfig", p, p, 0, http.StatusBadRequest, fmt.Sprintf("payload identifier %s is not allowed", p))

		// create it directly in the DB to test deletion
		uid := "a" + uuid.NewString()
		mysql.ExecAdhocSQL(t, s.ds, func(q sqlx.ExtContext) error {
			mc := mcBytesForTest(p, p, uuid.New().String())
			_, err := q.ExecContext(ctx,
				"INSERT INTO mdm_apple_configuration_profiles (profile_uuid, identifier, name, mobileconfig, checksum, team_id) VALUES (?, ?, ?, ?, ?, ?)",
				uid, p, p, mc, "1234", 0)
			return err
		})

		var deleteResp deleteMDMConfigProfileResponse
		s.DoJSON("DELETE", fmt.Sprintf("/api/latest/fleet/mdm/profiles/%s", uid), nil, http.StatusBadRequest, &deleteResp)

		mysql.ExecAdhocSQL(t, s.ds, func(q sqlx.ExtContext) error {
			_, err := q.ExecContext(ctx,
				"DELETE FROM mdm_apple_configuration_profiles WHERE profile_uuid = ?",
				uid)
			return err
		})
	}

	// make fleet add a FileVault profile
	acResp := appConfigResponse{}
	s.DoJSON("PATCH", "/api/latest/fleet/config", json.RawMessage(`{
		"mdm": { "enable_disk_encryption": true }
  }`), http.StatusOK, &acResp)
	assert.True(t, acResp.MDM.EnableDiskEncryption.Value)
	profile := s.assertConfigProfilesByIdentifier(nil, mobileconfig.FleetFileVaultPayloadIdentifier, true)

	// try to delete the profile
<<<<<<< HEAD
	s.DoJSON("DELETE", fmt.Sprintf("/api/latest/fleet/mdm/profiles/%s", profile.ProfileUUID), nil, http.StatusBadRequest, &deleteResp)
=======
	s.DoJSON("DELETE", fmt.Sprintf("/api/latest/fleet/mdm/profiles/%d", profile.ProfileID), nil, http.StatusBadRequest, &deleteResp)

	// make fleet add a Windows OS Updates profile
	acResp = appConfigResponse{}
	s.DoJSON("PATCH", "/api/latest/fleet/config", json.RawMessage(`{
		"mdm": { "windows_updates": {"deadline_days": 1, "grace_period_days": 1} }
  }`), http.StatusOK, &acResp)
	profUUID := checkWindowsOSUpdatesProfile(t, s.ds, nil, &fleet.WindowsUpdates{DeadlineDays: optjson.SetInt(1), GracePeriodDays: optjson.SetInt(1)})

	// try to delete the profile
	s.DoJSON("DELETE", fmt.Sprintf("/api/latest/fleet/mdm/profiles/%s", profUUID), nil, http.StatusBadRequest, &deleteResp)
>>>>>>> 2f927df4
}

func (s *integrationMDMTestSuite) TestListMDMConfigProfiles() {
	t := s.T()
	ctx := context.Background()

	// create some teams
	tm1, err := s.ds.NewTeam(ctx, &fleet.Team{Name: "team1"})
	require.NoError(t, err)
	tm2, err := s.ds.NewTeam(ctx, &fleet.Team{Name: "team2"})
	require.NoError(t, err)
	tm3, err := s.ds.NewTeam(ctx, &fleet.Team{Name: "team3"})
	require.NoError(t, err)

	// create 5 profiles for no team and team 1, names are A, B, C ... for global and
	// tA, tB, tC ... for team 1. Alternate macOS and Windows profiles.
	for i := 0; i < 5; i++ {
		name := string('A' + byte(i))
		if i%2 == 0 {
			prof, err := fleet.NewMDMAppleConfigProfile(mcBytesForTest(name, name+".identifier", name+".uuid"), nil)
			require.NoError(t, err)
			_, err = s.ds.NewMDMAppleConfigProfile(ctx, *prof)
			require.NoError(t, err)

			tprof, err := fleet.NewMDMAppleConfigProfile(mcBytesForTest("t"+name, "t"+name+".identifier", "t"+name+".uuid"), nil)
			require.NoError(t, err)
			tprof.TeamID = &tm1.ID
			_, err = s.ds.NewMDMAppleConfigProfile(ctx, *tprof)
			require.NoError(t, err)
		} else {
			_, err = s.ds.NewMDMWindowsConfigProfile(ctx, fleet.MDMWindowsConfigProfile{Name: name, SyncML: []byte(`<Replace></Replace>`)})
			require.NoError(t, err)
			_, err = s.ds.NewMDMWindowsConfigProfile(ctx, fleet.MDMWindowsConfigProfile{Name: "t" + name, TeamID: &tm1.ID, SyncML: []byte(`<Replace></Replace>`)})
			require.NoError(t, err)
		}
	}

	// create a couple profiles (Win and mac) for team 2, and none for team 3
	tprof, err := fleet.NewMDMAppleConfigProfile(mcBytesForTest("tF", "tF.identifier", "tF.uuid"), nil)
	require.NoError(t, err)
	tprof.TeamID = &tm2.ID
	tm2ProfF, err := s.ds.NewMDMAppleConfigProfile(ctx, *tprof)
	require.NoError(t, err)
	// checksum is not returned by New..., so compute it manually
	checkSum := md5.Sum(tm2ProfF.Mobileconfig) // nolint:gosec // used only for test

	tm2ProfF.Checksum = checkSum[:]
	tm2ProfG, err := s.ds.NewMDMWindowsConfigProfile(ctx, fleet.MDMWindowsConfigProfile{Name: "tG", TeamID: &tm2.ID, SyncML: []byte(`<Replace></Replace>`)})
	require.NoError(t, err)

	// test that all fields are correctly returned with team 2
	var listResp listMDMConfigProfilesResponse
	s.DoJSON("GET", "/api/latest/fleet/mdm/profiles", nil, http.StatusOK, &listResp, "team_id", fmt.Sprint(tm2.ID))
	require.Len(t, listResp.Profiles, 2)
	require.NotZero(t, listResp.Profiles[0].CreatedAt)
	require.NotZero(t, listResp.Profiles[0].UpdatedAt)
	require.NotZero(t, listResp.Profiles[1].CreatedAt)
	require.NotZero(t, listResp.Profiles[1].UpdatedAt)
	listResp.Profiles[0].CreatedAt, listResp.Profiles[0].UpdatedAt = time.Time{}, time.Time{}
	listResp.Profiles[1].CreatedAt, listResp.Profiles[1].UpdatedAt = time.Time{}, time.Time{}
	require.Equal(t, &fleet.MDMConfigProfilePayload{
		ProfileUUID: tm2ProfF.ProfileUUID,
		TeamID:      tm2ProfF.TeamID,
		Name:        tm2ProfF.Name,
		Platform:    "darwin",
		Identifier:  tm2ProfF.Identifier,
		Checksum:    tm2ProfF.Checksum,
	}, listResp.Profiles[0])
	require.Equal(t, &fleet.MDMConfigProfilePayload{
		ProfileUUID: tm2ProfG.ProfileUUID,
		TeamID:      tm2ProfG.TeamID,
		Name:        tm2ProfG.Name,
		Platform:    "windows",
	}, listResp.Profiles[1])

	// list for a non-existing team returns 404
	s.DoJSON("GET", "/api/latest/fleet/mdm/profiles", nil, http.StatusNotFound, &listResp, "team_id", "99999")

	cases := []struct {
		queries   []string // alternate query name and value
		teamID    *uint
		wantNames []string
		wantMeta  *fleet.PaginationMetadata
	}{
		{
			wantNames: []string{"A", "B", "C", "D", "E"},
			wantMeta:  &fleet.PaginationMetadata{HasNextResults: false, HasPreviousResults: false},
		},
		{
			queries:   []string{"per_page", "2"},
			wantNames: []string{"A", "B"},
			wantMeta:  &fleet.PaginationMetadata{HasNextResults: true, HasPreviousResults: false},
		},
		{
			queries:   []string{"per_page", "2", "page", "1"},
			wantNames: []string{"C", "D"},
			wantMeta:  &fleet.PaginationMetadata{HasNextResults: true, HasPreviousResults: true},
		},
		{
			queries:   []string{"per_page", "2", "page", "2"},
			wantNames: []string{"E"},
			wantMeta:  &fleet.PaginationMetadata{HasNextResults: false, HasPreviousResults: true},
		},
		{
			queries:   []string{"per_page", "3"},
			teamID:    &tm1.ID,
			wantNames: []string{"tA", "tB", "tC"},
			wantMeta:  &fleet.PaginationMetadata{HasNextResults: true, HasPreviousResults: false},
		},
		{
			queries:   []string{"per_page", "3", "page", "1"},
			teamID:    &tm1.ID,
			wantNames: []string{"tD", "tE"},
			wantMeta:  &fleet.PaginationMetadata{HasNextResults: false, HasPreviousResults: true},
		},
		{
			queries:   []string{"per_page", "3", "page", "2"},
			teamID:    &tm1.ID,
			wantNames: nil,
			wantMeta:  &fleet.PaginationMetadata{HasNextResults: false, HasPreviousResults: true},
		},
		{
			queries:   []string{"per_page", "3"},
			teamID:    &tm2.ID,
			wantNames: []string{"tF", "tG"},
			wantMeta:  &fleet.PaginationMetadata{HasNextResults: false, HasPreviousResults: false},
		},
		{
			queries:   []string{"per_page", "2"},
			teamID:    &tm3.ID,
			wantNames: nil,
			wantMeta:  &fleet.PaginationMetadata{HasNextResults: false, HasPreviousResults: false},
		},
	}
	for _, c := range cases {
		t.Run(fmt.Sprintf("%v: %#v", c.teamID, c.queries), func(t *testing.T) {
			var listResp listMDMConfigProfilesResponse
			queryArgs := c.queries
			if c.teamID != nil {
				queryArgs = append(queryArgs, "team_id", fmt.Sprint(*c.teamID))
			}
			s.DoJSON("GET", "/api/latest/fleet/mdm/profiles", nil, http.StatusOK, &listResp, queryArgs...)

			require.Equal(t, len(c.wantNames), len(listResp.Profiles))
			require.Equal(t, c.wantMeta, listResp.Meta)

			var gotNames []string
			if len(listResp.Profiles) > 0 {
				gotNames = make([]string, len(listResp.Profiles))
				for i, p := range listResp.Profiles {
					gotNames[i] = p.Name
					if c.teamID == nil {
						// we set it to 0 for global
						require.NotNil(t, p.TeamID)
						require.Zero(t, *p.TeamID)
					} else {
						require.NotNil(t, p.TeamID)
						require.Equal(t, *c.teamID, *p.TeamID)
					}
					require.NotEmpty(t, p.Platform)
				}
			}
			require.Equal(t, c.wantNames, gotNames)
		})
	}
}

// ///////////////////////////////////////////////////////////////////////////
// Common MDM config test

func (s *integrationMDMTestSuite) TestMDMEnabledAndConfigured() {
	t := s.T()
	ctx := context.Background()

	appConfig, err := s.ds.AppConfig(ctx)
	originalCopy := appConfig.Copy()
	require.NoError(t, err)

	t.Cleanup(func() {
		require.NoError(t, s.ds.SaveAppConfig(ctx, originalCopy))
	})

	checkAppConfig := func(t *testing.T, mdmEnabled, winEnabled bool) appConfigResponse {
		acResp := appConfigResponse{}
		s.DoJSON("GET", "/api/latest/fleet/config", nil, http.StatusOK, &acResp)
		require.True(t, acResp.AppConfig.MDM.AppleBMEnabledAndConfigured)
		require.Equal(t, mdmEnabled, acResp.AppConfig.MDM.EnabledAndConfigured)
		require.Equal(t, winEnabled, acResp.AppConfig.MDM.WindowsEnabledAndConfigured)
		return acResp
	}

	compareMacOSSetupValues := (func(t *testing.T, got fleet.MacOSSetup, want fleet.MacOSSetup) {
		require.Equal(t, want.BootstrapPackage.Value, got.BootstrapPackage.Value)
		require.Equal(t, want.MacOSSetupAssistant.Value, got.MacOSSetupAssistant.Value)
		require.Equal(t, want.EnableEndUserAuthentication, got.EnableEndUserAuthentication)
	})

	insertBootstrapPackageAndSetupAssistant := func(t *testing.T, teamID *uint) {
		var tmID uint
		if teamID != nil {
			tmID = *teamID
		}

		// cleanup any residual bootstrap package
		_ = s.ds.DeleteMDMAppleBootstrapPackage(ctx, tmID)

		// add new bootstrap package
		require.NoError(t, s.ds.InsertMDMAppleBootstrapPackage(ctx, &fleet.MDMAppleBootstrapPackage{
			TeamID: tmID,
			Name:   "foo",
			Token:  uuid.New().String(),
			Bytes:  []byte("foo"),
			Sha256: []byte("foo-sha256"),
		}))

		// add new setup assistant
		_, err := s.ds.SetOrUpdateMDMAppleSetupAssistant(ctx, &fleet.MDMAppleSetupAssistant{
			TeamID:      teamID,
			Name:        "bar",
			ProfileUUID: uuid.New().String(),
			Profile:     []byte("{}"),
		})
		require.NoError(t, err)
	}

	// TODO: Some global MDM config settings don't have MDMEnabledAndConfigured or
	// WindowsMDMEnabledAndConfigured validations currently. Either add validations
	// and test them or test abscence of validation.
	t.Run("apply app config spec", func(t *testing.T) {
		t.Run("disk encryption", func(t *testing.T) {
			t.Cleanup(func() {
				require.NoError(t, s.ds.SaveAppConfig(ctx, appConfig))
			})

			acResp := checkAppConfig(t, true, true)
			require.False(t, acResp.AppConfig.MDM.EnableDiskEncryption.Value) // disabled by default

			// initialize our test app config
			ac := appConfig.Copy()
			ac.AgentOptions = nil

			// enable disk encryption
			ac.MDM.EnableDiskEncryption = optjson.SetBool(true)
			s.DoJSON("PATCH", "/api/latest/fleet/config", ac, http.StatusOK, &acResp)
			acResp = checkAppConfig(t, true, true)                           // both mac and windows mdm enabled
			require.True(t, acResp.AppConfig.MDM.EnableDiskEncryption.Value) // enabled

			// directly set MDM.EnabledAndConfigured to false
			ac.MDM.EnabledAndConfigured = false
			require.NoError(t, s.ds.SaveAppConfig(ctx, ac))
			acResp = checkAppConfig(t, false, true)                          // only windows mdm enabled
			require.True(t, acResp.AppConfig.MDM.EnableDiskEncryption.Value) // disabling mdm doesn't change disk encryption

			// making an unrelated change should not cause validation error
			ac.OrgInfo.OrgName = "f1337"
			s.DoJSON("PATCH", "/api/latest/fleet/config", ac, http.StatusOK, &acResp)
			acResp = checkAppConfig(t, false, true)                          // only windows mdm enabled
			require.True(t, acResp.AppConfig.MDM.EnableDiskEncryption.Value) // no change
			require.Equal(t, "f1337", acResp.AppConfig.OrgInfo.OrgName)

			// disabling disk encryption doesn't cause validation error because Windows is still enabled
			ac.MDM.EnableDiskEncryption = optjson.SetBool(false)
			s.DoJSON("PATCH", "/api/latest/fleet/config", ac, http.StatusOK, &acResp)
			acResp = checkAppConfig(t, false, true)                           // only windows mdm enabled
			require.False(t, acResp.AppConfig.MDM.EnableDiskEncryption.Value) // disabled
			require.Equal(t, "f1337", acResp.AppConfig.OrgInfo.OrgName)

			// enabling disk encryption doesn't cause validation error because Windows is still enabled
			ac.MDM.EnableDiskEncryption = optjson.SetBool(true)
			s.DoJSON("PATCH", "/api/latest/fleet/config", ac, http.StatusOK, &acResp)
			s.DoJSON("GET", "/api/latest/fleet/config", nil, http.StatusOK, &acResp)
			acResp = checkAppConfig(t, false, true)                          // only windows mdm enabled
			require.True(t, acResp.AppConfig.MDM.EnableDiskEncryption.Value) // enabled

			// directly set MDM.WindowsEnabledAndConfigured to false
			ac.MDM.WindowsEnabledAndConfigured = false
			require.NoError(t, s.ds.SaveAppConfig(ctx, ac))
			acResp = checkAppConfig(t, false, false)                         // both mac and windows mdm disabled
			require.True(t, acResp.AppConfig.MDM.EnableDiskEncryption.Value) // disabling mdm doesn't change disk encryption

			// changing unrelated config doesn't cause validation error
			ac.OrgInfo.OrgName = "f1338"
			s.DoJSON("PATCH", "/api/latest/fleet/config", ac, http.StatusOK, &acResp)
			acResp = checkAppConfig(t, false, false)                         // both mac and windows mdm disabled
			require.True(t, acResp.AppConfig.MDM.EnableDiskEncryption.Value) // no change
			require.Equal(t, "f1338", acResp.AppConfig.OrgInfo.OrgName)

			// changing MDM config doesn't cause validation error when switching to default values
			ac.MDM.EnableDiskEncryption = optjson.SetBool(false)
			// TODO: Should it be ok to disable disk encryption when MDM is disabled?
			s.DoJSON("PATCH", "/api/latest/fleet/config", ac, http.StatusOK, &acResp)
			acResp = checkAppConfig(t, false, false)                          // both mac and windows mdm disabled
			require.False(t, acResp.AppConfig.MDM.EnableDiskEncryption.Value) // changed to disabled

			// changing MDM config does cause validation error when switching to non-default vailes
			ac.MDM.EnableDiskEncryption = optjson.SetBool(true)
			s.DoJSON("PATCH", "/api/latest/fleet/config", ac, http.StatusUnprocessableEntity, &acResp)
			acResp = checkAppConfig(t, false, false)                          // both mac and windows mdm disabled
			require.False(t, acResp.AppConfig.MDM.EnableDiskEncryption.Value) // still disabled
		})

		t.Run("macos setup", func(t *testing.T) {
			t.Cleanup(func() {
				require.NoError(t, s.ds.SaveAppConfig(ctx, appConfig))
			})

			acResp := checkAppConfig(t, true, true)
			compareMacOSSetupValues(t, fleet.MacOSSetup{}, acResp.AppConfig.MDM.MacOSSetup) // disabled by default

			// initialize our test app config
			ac := appConfig.Copy()
			ac.AgentOptions = nil
			ac.MDM.EndUserAuthentication = fleet.MDMEndUserAuthentication{
				SSOProviderSettings: fleet.SSOProviderSettings{
					EntityID:    "sso-provider",
					IDPName:     "sso-provider",
					MetadataURL: "https://sso-provider.example.com/metadata",
				},
			}

			// add db records for bootstrap package and setup assistant
			insertBootstrapPackageAndSetupAssistant(t, nil)

			// enable MacOSSetup options
			ac.MDM.MacOSSetup = fleet.MacOSSetup{
				BootstrapPackage:            optjson.SetString("foo"),
				EnableEndUserAuthentication: true,
				MacOSSetupAssistant:         optjson.SetString("bar"),
			}
			s.DoJSON("PATCH", "/api/latest/fleet/config", ac, http.StatusOK, &acResp)
			acResp = checkAppConfig(t, true, true)                               // both mac and windows mdm enabled
			compareMacOSSetupValues(t, acResp.MDM.MacOSSetup, ac.MDM.MacOSSetup) // applied

			// directly set MDM.EnabledAndConfigured to false
			ac.MDM.EnabledAndConfigured = false
			require.NoError(t, s.ds.SaveAppConfig(ctx, ac))
			acResp = checkAppConfig(t, false, true)                              // only windows mdm enabled
			compareMacOSSetupValues(t, acResp.MDM.MacOSSetup, ac.MDM.MacOSSetup) // still applied

			// making an unrelated change should not cause validation error
			ac.OrgInfo.OrgName = "f1337"
			s.DoJSON("PATCH", "/api/latest/fleet/config", ac, http.StatusOK, &acResp)
			acResp = checkAppConfig(t, false, true)                              // only windows mdm enabled
			compareMacOSSetupValues(t, acResp.MDM.MacOSSetup, ac.MDM.MacOSSetup) // still applied
			require.Equal(t, "f1337", acResp.AppConfig.OrgInfo.OrgName)

			// disabling doesn't cause validation error
			ac.MDM.MacOSSetup = fleet.MacOSSetup{
				BootstrapPackage:            optjson.SetString(""),
				EnableEndUserAuthentication: false,
				MacOSSetupAssistant:         optjson.SetString(""),
			}
			s.DoJSON("PATCH", "/api/latest/fleet/config", ac, http.StatusOK, &acResp)
			acResp = checkAppConfig(t, false, true)                              // only windows mdm enabled
			compareMacOSSetupValues(t, acResp.MDM.MacOSSetup, ac.MDM.MacOSSetup) // applied
			require.Equal(t, "f1337", acResp.AppConfig.OrgInfo.OrgName)

			// bootstrap package and setup assistant were removed so reinsert records for next test
			insertBootstrapPackageAndSetupAssistant(t, nil)

			// enable MacOSSetup options fails because only Windows is enabled.
			ac.MDM.MacOSSetup = fleet.MacOSSetup{
				BootstrapPackage:            optjson.SetString("foo"),
				EnableEndUserAuthentication: true,
				MacOSSetupAssistant:         optjson.SetString("bar"),
			}
			s.DoJSON("PATCH", "/api/latest/fleet/config", ac, http.StatusUnprocessableEntity, &acResp)
			acResp = checkAppConfig(t, false, true) // only windows enabled

			// directly set MDM.EnabledAndConfigured to true and windows to false
			ac.MDM.EnabledAndConfigured = true
			ac.MDM.WindowsEnabledAndConfigured = false
			require.NoError(t, s.ds.SaveAppConfig(ctx, ac))
			acResp = checkAppConfig(t, true, false)                              // mac enabled, windows disabled
			compareMacOSSetupValues(t, acResp.MDM.MacOSSetup, ac.MDM.MacOSSetup) // directly applied

			// changing unrelated config doesn't cause validation error
			ac.OrgInfo.OrgName = "f1338"
			s.DoJSON("PATCH", "/api/latest/fleet/config", ac, http.StatusOK, &acResp)
			acResp = checkAppConfig(t, true, false)                              // mac enabled, windows disabled
			compareMacOSSetupValues(t, acResp.MDM.MacOSSetup, ac.MDM.MacOSSetup) // no change
			require.Equal(t, "f1338", acResp.AppConfig.OrgInfo.OrgName)

			// disabling doesn't cause validation error
			ac.MDM.MacOSSetup = fleet.MacOSSetup{
				BootstrapPackage:            optjson.SetString(""),
				EnableEndUserAuthentication: false,
				MacOSSetupAssistant:         optjson.SetString(""),
			}
			s.DoJSON("PATCH", "/api/latest/fleet/config", ac, http.StatusOK, &acResp)
			acResp = checkAppConfig(t, true, false)                              // only windows mdm enabled
			compareMacOSSetupValues(t, acResp.MDM.MacOSSetup, ac.MDM.MacOSSetup) // applied

			// bootstrap package and setup assistant were removed so reinsert records for next test
			insertBootstrapPackageAndSetupAssistant(t, nil)

			// enable MacOSSetup options succeeds because only Windows is disabled
			ac.MDM.MacOSSetup = fleet.MacOSSetup{
				BootstrapPackage:            optjson.SetString("foo"),
				EnableEndUserAuthentication: true,
				MacOSSetupAssistant:         optjson.SetString("bar"),
			}
			s.DoJSON("PATCH", "/api/latest/fleet/config", ac, http.StatusOK, &acResp)
			acResp = checkAppConfig(t, true, false)                              // only windows enabled
			compareMacOSSetupValues(t, acResp.MDM.MacOSSetup, ac.MDM.MacOSSetup) // applied

			// directly set MDM.EnabledAndConfigured to false
			ac.MDM.EnabledAndConfigured = false
			require.NoError(t, s.ds.SaveAppConfig(ctx, ac))
			acResp = checkAppConfig(t, false, false)                             // both mac and windows mdm disabled
			compareMacOSSetupValues(t, acResp.MDM.MacOSSetup, ac.MDM.MacOSSetup) // still applied

			// changing unrelated config doesn't cause validation error
			ac.OrgInfo.OrgName = "f1339"
			s.DoJSON("PATCH", "/api/latest/fleet/config", ac, http.StatusOK, &acResp)
			acResp = checkAppConfig(t, false, false)                             // both disabled
			compareMacOSSetupValues(t, acResp.MDM.MacOSSetup, ac.MDM.MacOSSetup) // no change
			require.Equal(t, "f1339", acResp.AppConfig.OrgInfo.OrgName)

			// setting macos setup empty values doesn't cause validation error when mdm is disabled
			ac.MDM.MacOSSetup = fleet.MacOSSetup{
				BootstrapPackage:            optjson.SetString(""),
				EnableEndUserAuthentication: false,
				MacOSSetupAssistant:         optjson.SetString(""),
			}
			s.DoJSON("PATCH", "/api/latest/fleet/config", ac, http.StatusOK, &acResp)
			acResp = checkAppConfig(t, false, false)                             // both disabled
			compareMacOSSetupValues(t, acResp.MDM.MacOSSetup, ac.MDM.MacOSSetup) // applied

			// setting macos setup to non-empty values fails because mdm disabled
			ac.MDM.MacOSSetup = fleet.MacOSSetup{
				BootstrapPackage:            optjson.SetString("foo"),
				EnableEndUserAuthentication: true,
				MacOSSetupAssistant:         optjson.SetString("bar"),
			}
			s.DoJSON("PATCH", "/api/latest/fleet/config", ac, http.StatusUnprocessableEntity, &acResp)
			acResp = checkAppConfig(t, false, false) // both disabled
		})

		t.Run("custom settings", func(t *testing.T) {
			t.Cleanup(func() {
				require.NoError(t, s.ds.SaveAppConfig(ctx, appConfig))
			})

			// initialize our test app config
			ac := appConfig.Copy()
			ac.AgentOptions = nil
			ac.MDM.MacOSSettings.CustomSettings = []string{}
			ac.MDM.WindowsSettings.CustomSettings = optjson.SetSlice([]string{})
			require.NoError(t, s.ds.SaveAppConfig(ctx, ac))
			acResp := checkAppConfig(t, true, true)
			require.Empty(t, acResp.MDM.MacOSSettings.CustomSettings)
			require.Empty(t, acResp.MDM.WindowsSettings.CustomSettings.Value)

			// add custom settings
			ac.MDM.MacOSSettings.CustomSettings = []string{"foo", "bar"}
			ac.MDM.WindowsSettings.CustomSettings = optjson.SetSlice([]string{"baz", "zab"})
			s.DoJSON("PATCH", "/api/latest/fleet/config", ac, http.StatusOK, &acResp)
			acResp = checkAppConfig(t, true, true)                                                                                 // both mac and windows mdm enabled
			require.ElementsMatch(t, acResp.MDM.MacOSSettings.CustomSettings, ac.MDM.MacOSSettings.CustomSettings)                 // applied
			require.ElementsMatch(t, acResp.MDM.WindowsSettings.CustomSettings.Value, ac.MDM.WindowsSettings.CustomSettings.Value) // applied

			// directly set MDM.EnabledAndConfigured to false
			ac.MDM.EnabledAndConfigured = false
			require.NoError(t, s.ds.SaveAppConfig(ctx, ac))
			acResp = checkAppConfig(t, false, true)                                                                                // only windows mdm enabled
			require.ElementsMatch(t, acResp.MDM.MacOSSettings.CustomSettings, ac.MDM.MacOSSettings.CustomSettings)                 // still applied
			require.ElementsMatch(t, acResp.MDM.WindowsSettings.CustomSettings.Value, ac.MDM.WindowsSettings.CustomSettings.Value) // still applied

			// making an unrelated change should not cause validation error
			ac.OrgInfo.OrgName = "f1337"
			s.DoJSON("PATCH", "/api/latest/fleet/config", ac, http.StatusOK, &acResp)
			acResp = checkAppConfig(t, false, true)                                                                                // only windows mdm enabled
			require.ElementsMatch(t, acResp.MDM.MacOSSettings.CustomSettings, ac.MDM.MacOSSettings.CustomSettings)                 // still applied
			require.ElementsMatch(t, acResp.MDM.WindowsSettings.CustomSettings.Value, ac.MDM.WindowsSettings.CustomSettings.Value) // still applied
			require.Equal(t, "f1337", acResp.AppConfig.OrgInfo.OrgName)

			// remove custom settings
			ac.MDM.MacOSSettings.CustomSettings = []string{}
			ac.MDM.WindowsSettings.CustomSettings = optjson.SetSlice([]string{})
			s.DoJSON("PATCH", "/api/latest/fleet/config", ac, http.StatusOK, &acResp)
			acResp = checkAppConfig(t, false, true) // only windows mdm enabled
			require.Empty(t, acResp.MDM.MacOSSettings.CustomSettings)
			require.Empty(t, acResp.MDM.WindowsSettings.CustomSettings.Value)

			// add custom macOS settings fails because only windows is enabled
			ac.MDM.MacOSSettings.CustomSettings = []string{"foo", "bar"}
			s.DoJSON("PATCH", "/api/latest/fleet/config", ac, http.StatusUnprocessableEntity, &acResp)
			acResp = checkAppConfig(t, false, true) // only windows enabled
			require.Empty(t, acResp.MDM.MacOSSettings.CustomSettings)
			require.Empty(t, acResp.MDM.WindowsSettings.CustomSettings.Value)

			// add custom Windows settings suceeds because only macOS is disabled
			ac.MDM.MacOSSettings.CustomSettings = []string{}
			ac.MDM.WindowsSettings.CustomSettings = optjson.SetSlice([]string{"baz", "zab"})
			s.DoJSON("PATCH", "/api/latest/fleet/config", ac, http.StatusOK, &acResp)
			acResp = checkAppConfig(t, false, true)                                                                                // only windows mdm enabled
			require.ElementsMatch(t, acResp.MDM.WindowsSettings.CustomSettings.Value, ac.MDM.WindowsSettings.CustomSettings.Value) // applied
			require.Empty(t, acResp.MDM.MacOSSettings.CustomSettings)                                                              // no change

			// cleanup Windows settings
			ac.MDM.MacOSSettings.CustomSettings = []string{}
			ac.MDM.WindowsSettings.CustomSettings = optjson.SetSlice([]string{})
			s.DoJSON("PATCH", "/api/latest/fleet/config", ac, http.StatusOK, &acResp)
			acResp = checkAppConfig(t, false, true) // only windows mdm enabled
			require.Empty(t, acResp.MDM.MacOSSettings.CustomSettings)
			require.Empty(t, acResp.MDM.WindowsSettings.CustomSettings.Value)

			// directly set MDM.EnabledAndConfigured to true and windows to false
			ac.MDM.EnabledAndConfigured = true
			ac.MDM.WindowsEnabledAndConfigured = false
			require.NoError(t, s.ds.SaveAppConfig(ctx, ac))
			acResp = checkAppConfig(t, true, false)                                                                // mac enabled, windows disabled
			require.ElementsMatch(t, acResp.MDM.MacOSSettings.CustomSettings, ac.MDM.MacOSSettings.CustomSettings) // directly applied
			require.Empty(t, acResp.MDM.WindowsSettings.CustomSettings.Value)                                      // still empty

			// add custom windows settings fails because only mac is enabled
			ac.MDM.WindowsSettings.CustomSettings = optjson.SetSlice([]string{"baz", "zab"})
			s.DoJSON("PATCH", "/api/latest/fleet/config", ac, http.StatusUnprocessableEntity, &acResp)
			acResp = checkAppConfig(t, true, false) // only mac enabled
			require.Empty(t, acResp.MDM.MacOSSettings.CustomSettings)
			require.Empty(t, acResp.MDM.WindowsSettings.CustomSettings.Value)
			// set this value to empty again so we can test other assertions assuming we're not setting it
			ac.MDM.WindowsSettings.CustomSettings = optjson.SetSlice([]string{})

			// changing unrelated config doesn't cause validation error
			ac.OrgInfo.OrgName = "f1338"
			s.DoJSON("PATCH", "/api/latest/fleet/config", ac, http.StatusOK, &acResp)
			acResp = checkAppConfig(t, true, false)                                                                // mac enabled, windows disabled
			require.ElementsMatch(t, acResp.MDM.MacOSSettings.CustomSettings, ac.MDM.MacOSSettings.CustomSettings) // no change
			require.Empty(t, acResp.MDM.WindowsSettings.CustomSettings.Value)                                      // no change
			require.Equal(t, "f1338", acResp.AppConfig.OrgInfo.OrgName)

			// remove custom settings doesn't cause validation error
			ac.MDM.MacOSSettings.CustomSettings = []string{}
			s.DoJSON("PATCH", "/api/latest/fleet/config", ac, http.StatusOK, &acResp)
			acResp = checkAppConfig(t, true, false) // only mac enabled
			require.Empty(t, acResp.MDM.MacOSSettings.CustomSettings)

			// add custom macOS settings suceeds because only Windows is disabled
			ac.MDM.MacOSSettings.CustomSettings = []string{"foo", "bar"}
			s.DoJSON("PATCH", "/api/latest/fleet/config", ac, http.StatusOK, &acResp)
			acResp = checkAppConfig(t, true, false)                                                                // mac enabled, windows disabled
			require.ElementsMatch(t, acResp.MDM.MacOSSettings.CustomSettings, ac.MDM.MacOSSettings.CustomSettings) // applied
			require.Empty(t, acResp.MDM.WindowsSettings.CustomSettings.Value)                                      // no change

			// temporarily enable and add custom settings for both platforms
			ac.MDM.EnabledAndConfigured = true
			ac.MDM.WindowsEnabledAndConfigured = true
			require.NoError(t, s.ds.SaveAppConfig(ctx, ac))
			acResp = checkAppConfig(t, true, true) // both mac and windows mdm enabled
			ac.MDM.MacOSSettings.CustomSettings = []string{"foo", "bar"}
			ac.MDM.WindowsSettings.CustomSettings = optjson.SetSlice([]string{"baz", "zab"})
			s.DoJSON("PATCH", "/api/latest/fleet/config", ac, http.StatusOK, &acResp)
			acResp = checkAppConfig(t, true, true)                                                                                 // both mac and windows mdm enabled
			require.ElementsMatch(t, acResp.MDM.MacOSSettings.CustomSettings, ac.MDM.MacOSSettings.CustomSettings)                 // applied
			require.ElementsMatch(t, acResp.MDM.WindowsSettings.CustomSettings.Value, ac.MDM.WindowsSettings.CustomSettings.Value) // applied

			// directly set both configs to false
			ac.MDM.EnabledAndConfigured = false
			ac.MDM.WindowsEnabledAndConfigured = false
			require.NoError(t, s.ds.SaveAppConfig(ctx, ac))
			acResp = checkAppConfig(t, false, false)                                                                               // both mac and windows mdm disabled
			require.ElementsMatch(t, acResp.MDM.MacOSSettings.CustomSettings, ac.MDM.MacOSSettings.CustomSettings)                 // no change
			require.ElementsMatch(t, acResp.MDM.WindowsSettings.CustomSettings.Value, ac.MDM.WindowsSettings.CustomSettings.Value) // no change

			// changing unrelated config doesn't cause validation error
			ac.OrgInfo.OrgName = "f1339"
			s.DoJSON("PATCH", "/api/latest/fleet/config", ac, http.StatusOK, &acResp)
			acResp = checkAppConfig(t, false, false)                                                                               // both disabled
			require.ElementsMatch(t, acResp.MDM.MacOSSettings.CustomSettings, ac.MDM.MacOSSettings.CustomSettings)                 // no change
			require.ElementsMatch(t, acResp.MDM.WindowsSettings.CustomSettings.Value, ac.MDM.WindowsSettings.CustomSettings.Value) // no change
			require.Equal(t, "f1339", acResp.AppConfig.OrgInfo.OrgName)

			// setting the same values is ok even if mdm is disabled
			ac.MDM.MacOSSettings.CustomSettings = []string{"foo", "bar"}
			ac.MDM.WindowsSettings.CustomSettings = optjson.SetSlice([]string{"baz", "zab"})
			s.DoJSON("PATCH", "/api/latest/fleet/config", ac, http.StatusOK, &acResp)
			acResp = checkAppConfig(t, false, false)                                                                               // both disabled
			require.ElementsMatch(t, acResp.MDM.MacOSSettings.CustomSettings, ac.MDM.MacOSSettings.CustomSettings)                 // no change
			require.ElementsMatch(t, acResp.MDM.WindowsSettings.CustomSettings.Value, ac.MDM.WindowsSettings.CustomSettings.Value) // no change

			// setting different values fail even if mdm is disabled, and only some of the profiles have changed
			ac.MDM.MacOSSettings.CustomSettings = []string{"oof", "bar"}
			ac.MDM.WindowsSettings.CustomSettings = optjson.SetSlice([]string{"foo", "zab"})
			s.DoJSON("PATCH", "/api/latest/fleet/config", ac, http.StatusUnprocessableEntity, &acResp)
			acResp = checkAppConfig(t, false, false) // both disabled
			// set the values back so we can compare them
			ac.MDM.MacOSSettings.CustomSettings = []string{"foo", "bar"}
			ac.MDM.WindowsSettings.CustomSettings = optjson.SetSlice([]string{"baz", "zab"})
			require.ElementsMatch(t, acResp.MDM.MacOSSettings.CustomSettings, ac.MDM.MacOSSettings.CustomSettings)                 // no change
			require.ElementsMatch(t, acResp.MDM.WindowsSettings.CustomSettings.Value, ac.MDM.WindowsSettings.CustomSettings.Value) // no change

			// setting empty values doesn't cause validation error when mdm is disabled
			ac.MDM.MacOSSettings.CustomSettings = []string{}
			ac.MDM.WindowsSettings.CustomSettings = optjson.SetSlice([]string{})
			s.DoJSON("PATCH", "/api/latest/fleet/config", ac, http.StatusOK, &acResp)
			acResp = checkAppConfig(t, false, false) // both disabled
			require.Empty(t, acResp.MDM.MacOSSettings.CustomSettings)
			require.Empty(t, acResp.MDM.WindowsSettings.CustomSettings.Value)

			// setting non-empty values fails because mdm disabled
			ac.MDM.MacOSSettings.CustomSettings = []string{"foo", "bar"}
			ac.MDM.WindowsSettings.CustomSettings = optjson.SetSlice([]string{"baz", "zab"})
			s.DoJSON("PATCH", "/api/latest/fleet/config", ac, http.StatusUnprocessableEntity, &acResp)
			acResp = checkAppConfig(t, false, false) // both disabled
			require.Empty(t, acResp.MDM.MacOSSettings.CustomSettings)
			require.Empty(t, acResp.MDM.WindowsSettings.CustomSettings.Value)
		})
	})

	// TODO: Improve validations and related test coverage of team MDM config.
	// Some settings don't have MDMEnabledAndConfigured or WindowsMDMEnabledAndConfigured
	// validations currently. Either add vailidations and test them or test abscence
	// of validation. Also, the tests below only cover a limited set of permutations
	// compared to the app config tests above and should be expanded accordingly.
	t.Run("modify team", func(t *testing.T) {
		t.Cleanup(func() {
			require.NoError(t, s.ds.SaveAppConfig(ctx, appConfig))
		})

		checkTeam := func(t *testing.T, team *fleet.Team, checkMDM *fleet.TeamPayloadMDM) teamResponse {
			var wantDiskEncryption bool
			var wantMacOSSetup fleet.MacOSSetup
			if checkMDM != nil {
				if checkMDM.MacOSSetup != nil {
					wantMacOSSetup = *checkMDM.MacOSSetup
					// bootstrap package always ignored by modify team endpoint so expect original value
					wantMacOSSetup.BootstrapPackage = team.Config.MDM.MacOSSetup.BootstrapPackage
					// setup assistant always ignored by modify team endpoint so expect original value
					wantMacOSSetup.MacOSSetupAssistant = team.Config.MDM.MacOSSetup.MacOSSetupAssistant
				}
				wantDiskEncryption = checkMDM.EnableDiskEncryption.Value
			}

			var resp teamResponse
			s.DoJSON("GET", fmt.Sprintf("/api/latest/fleet/teams/%d", team.ID), nil, http.StatusOK, &resp)
			require.Equal(t, team.Name, resp.Team.Name)
			require.Equal(t, wantDiskEncryption, resp.Team.Config.MDM.EnableDiskEncryption)
			require.Equal(t, wantMacOSSetup.BootstrapPackage.Value, resp.Team.Config.MDM.MacOSSetup.BootstrapPackage.Value)
			require.Equal(t, wantMacOSSetup.MacOSSetupAssistant.Value, resp.Team.Config.MDM.MacOSSetup.MacOSSetupAssistant.Value)
			require.Equal(t, wantMacOSSetup.EnableEndUserAuthentication, resp.Team.Config.MDM.MacOSSetup.EnableEndUserAuthentication)

			return resp
		}

		// initialize our test app config
		ac := appConfig.Copy()
		ac.AgentOptions = nil
		ac.MDM.EnabledAndConfigured = false
		ac.MDM.WindowsEnabledAndConfigured = false
		require.NoError(t, s.ds.SaveAppConfig(ctx, ac))
		checkAppConfig(t, false, false) // both mac and windows mdm disabled

		var createTeamResp teamResponse
		s.DoJSON("POST", "/api/latest/fleet/teams", createTeamRequest{fleet.TeamPayload{
			Name: ptr.String("Ninjas"),
			MDM:  &fleet.TeamPayloadMDM{EnableDiskEncryption: optjson.SetBool(true)}, // mdm is ignored by the create team endpoint
		}}, http.StatusOK, &createTeamResp)
		team := createTeamResp.Team
		getTeamResp := checkTeam(t, team, nil) // newly created team has empty mdm config

		t.Cleanup(func() {
			require.NoError(t, s.ds.DeleteTeam(ctx, team.ID))
		})

		// TODO: Add cases for other team MDM config (e.g., macos settings, macos updates,
		// migration) and for other permutations of starting values (see app config tests above).
		cases := []struct {
			name           string
			mdm            *fleet.TeamPayloadMDM
			expectedStatus int
		}{
			{
				"mdm empty",
				&fleet.TeamPayloadMDM{},
				http.StatusOK,
			},
			{
				"mdm all zero values",
				&fleet.TeamPayloadMDM{
					EnableDiskEncryption: optjson.SetBool(false),
					MacOSSetup: &fleet.MacOSSetup{
						BootstrapPackage:            optjson.SetString(""),
						EnableEndUserAuthentication: false,
						MacOSSetupAssistant:         optjson.SetString(""),
					},
				},
				http.StatusOK,
			},
			{
				"bootstrap package",
				&fleet.TeamPayloadMDM{
					MacOSSetup: &fleet.MacOSSetup{
						BootstrapPackage: optjson.SetString("some-package"),
					},
				},
				// bootstrap package is always ignored by the modify team endpoint
				http.StatusOK,
			},
			{
				"setup assistant",
				&fleet.TeamPayloadMDM{
					MacOSSetup: &fleet.MacOSSetup{
						MacOSSetupAssistant: optjson.SetString("some-setup-assistant"),
					},
				},
				// setup assistant is always ignored by the modify team endpoint
				http.StatusOK,
			},
			{
				"enable disk encryption",
				&fleet.TeamPayloadMDM{
					EnableDiskEncryption: optjson.SetBool(true),
				},
				// disk encryption requires mdm enabled and configured
				http.StatusUnprocessableEntity,
			},
			{
				"enable end user auth",
				&fleet.TeamPayloadMDM{
					MacOSSetup: &fleet.MacOSSetup{
						EnableEndUserAuthentication: true,
					},
				},
				// disk encryption requires mdm enabled and configured
				http.StatusUnprocessableEntity,
			},
		}

		for _, c := range cases {
			// TODO: Add tests for other combinations of mac and windows mdm enabled/disabled
			t.Run(c.name, func(t *testing.T) {
				checkAppConfig(t, false, false) // both mac and windows mdm disabled

				s.DoJSON("PATCH", fmt.Sprintf("/api/latest/fleet/teams/%d", team.ID), fleet.TeamPayload{
					Name:        &team.Name,
					Description: ptr.String(c.name),
					MDM:         c.mdm,
				}, c.expectedStatus, &getTeamResp)

				if c.expectedStatus == http.StatusOK {
					getTeamResp = checkTeam(t, team, c.mdm)
					require.Equal(t, c.name, getTeamResp.Team.Description)
				} else {
					checkTeam(t, team, nil)
				}
			})
		}
	})

	// TODO: Improve validations and related test coverage of team MDM config.
	// Some settings don't have MDMEnabledAndConfigured or WindowsMDMEnabledAndConfigured
	// validations currently. Either add vailidations and test them or test abscence
	// of validation. Also, the tests below only cover a limited set of permutations
	// compared to the app config tests above and should be expanded accordingly.
	t.Run("edit team spec", func(t *testing.T) {
		t.Cleanup(func() {
			require.NoError(t, s.ds.SaveAppConfig(ctx, appConfig))
		})

		checkTeam := func(t *testing.T, team *fleet.Team, checkMDM *fleet.TeamSpecMDM) teamResponse {
			var wantDiskEncryption bool
			var wantMacOSSetup fleet.MacOSSetup
			if checkMDM != nil {
				wantMacOSSetup = checkMDM.MacOSSetup
				wantDiskEncryption = checkMDM.EnableDiskEncryption.Value
			}

			var resp teamResponse
			s.DoJSON("GET", fmt.Sprintf("/api/latest/fleet/teams/%d", team.ID), nil, http.StatusOK, &resp)
			require.Equal(t, team.Name, resp.Team.Name)
			require.Equal(t, wantDiskEncryption, resp.Team.Config.MDM.EnableDiskEncryption)
			require.Equal(t, wantMacOSSetup.BootstrapPackage.Value, resp.Team.Config.MDM.MacOSSetup.BootstrapPackage.Value)
			require.Equal(t, wantMacOSSetup.MacOSSetupAssistant.Value, resp.Team.Config.MDM.MacOSSetup.MacOSSetupAssistant.Value)
			require.Equal(t, wantMacOSSetup.EnableEndUserAuthentication, resp.Team.Config.MDM.MacOSSetup.EnableEndUserAuthentication)

			return resp
		}

		// initialize our test app config
		ac := appConfig.Copy()
		ac.AgentOptions = nil
		ac.MDM.EnabledAndConfigured = false
		ac.MDM.WindowsEnabledAndConfigured = false
		require.NoError(t, s.ds.SaveAppConfig(ctx, ac))
		checkAppConfig(t, false, false) // both mac and windows mdm disabled

		// create a team from spec
		tmSpecReq := applyTeamSpecsRequest{Specs: []*fleet.TeamSpec{{Name: "Pirates"}}}
		var tmSpecResp applyTeamSpecsResponse
		s.DoJSON("POST", "/api/latest/fleet/spec/teams", tmSpecReq, http.StatusOK, &tmSpecResp)
		teamID, ok := tmSpecResp.TeamIDsByName["Pirates"]
		require.True(t, ok)
		team := fleet.Team{ID: teamID, Name: "Pirates"}
		checkTeam(t, &team, nil) // newly created team has empty mdm config

		t.Cleanup(func() {
			require.NoError(t, s.ds.DeleteTeam(ctx, team.ID))
		})

		// TODO: Add cases for other team MDM config (e.g., macos settings, macos updates,
		// migration) and for other permutations of starting values (see app config tests above).
		cases := []struct {
			name           string
			mdm            *fleet.TeamSpecMDM
			expectedStatus int
		}{
			{
				"mdm empty",
				&fleet.TeamSpecMDM{},
				http.StatusOK,
			},
			{
				"mdm all zero values",
				&fleet.TeamSpecMDM{
					EnableDiskEncryption: optjson.SetBool(false),
					MacOSSetup: fleet.MacOSSetup{
						BootstrapPackage:            optjson.SetString(""),
						EnableEndUserAuthentication: false,
						MacOSSetupAssistant:         optjson.SetString(""),
					},
				},
				http.StatusOK,
			},
			{
				"bootstrap package",
				&fleet.TeamSpecMDM{
					MacOSSetup: fleet.MacOSSetup{
						BootstrapPackage: optjson.SetString("some-package"),
					},
				},
				// bootstrap package requires mdm enabled and configured
				http.StatusUnprocessableEntity,
			},
			{
				"setup assistant",
				&fleet.TeamSpecMDM{
					MacOSSetup: fleet.MacOSSetup{
						MacOSSetupAssistant: optjson.SetString("some-setup-assistant"),
					},
				},
				// setup assistant requires mdm enabled and configured
				http.StatusUnprocessableEntity,
			},
			{
				"enable disk encryption",
				&fleet.TeamSpecMDM{
					EnableDiskEncryption: optjson.SetBool(true),
				},
				// disk encryption requires mdm enabled and configured
				http.StatusUnprocessableEntity,
			},
			{
				"enable end user auth",
				&fleet.TeamSpecMDM{
					MacOSSetup: fleet.MacOSSetup{
						EnableEndUserAuthentication: true,
					},
				},
				// disk encryption requires mdm enabled and configured
				http.StatusUnprocessableEntity,
			},
		}

		for _, c := range cases {
			// TODO: Add tests for other combinations of mac and windows mdm enabled/disabled
			t.Run(c.name, func(t *testing.T) {
				checkAppConfig(t, false, false) // both mac and windows mdm disabled

				tmSpecReq = applyTeamSpecsRequest{Specs: []*fleet.TeamSpec{{
					Name: team.Name,
					MDM:  *c.mdm,
				}}}
				s.DoJSON("POST", "/api/latest/fleet/spec/teams", tmSpecReq, c.expectedStatus, &tmSpecResp)

				if c.expectedStatus == http.StatusOK {
					checkTeam(t, &team, c.mdm)
				} else {
					checkTeam(t, &team, nil)
				}
			})
		}
	})
}

// ///////////////////////////////////////////////////////////////////////////
// Common helpers

func (s *integrationMDMTestSuite) runWorker() {
	err := s.worker.ProcessJobs(context.Background())
	require.NoError(s.T(), err)
	pending, err := s.ds.GetQueuedJobs(context.Background(), 1)
	require.NoError(s.T(), err)
	require.Empty(s.T(), pending)
}

func (s *integrationMDMTestSuite) runDEPSchedule() {
	ch := make(chan bool)
	s.onDEPScheduleDone = func() { close(ch) }
	_, err := s.depSchedule.Trigger()
	require.NoError(s.T(), err)
	<-ch
}

func (s *integrationMDMTestSuite) getRawTokenValue(content string) string {
	// Create a regex object with the defined pattern
	pattern := `inputToken.value\s*=\s*'([^']*)'`
	regex := regexp.MustCompile(pattern)

	// Find the submatch using the regex pattern
	submatches := regex.FindStringSubmatch(content)

	if len(submatches) >= 2 {
		// Extract the content from the submatch
		encodedToken := submatches[1]

		return encodedToken
	}

	return ""
}

func (s *integrationMDMTestSuite) isXMLTagPresent(xmlTag string, payload string) bool {
	regex := fmt.Sprintf("<%s.*>", xmlTag)
	matched, err := regexp.MatchString(regex, payload)
	if err != nil {
		return false
	}

	return matched
}

func (s *integrationMDMTestSuite) isXMLTagContentPresent(xmlTag string, payload string) bool {
	regex := fmt.Sprintf("<%s.*>(.+)</%s.*>", xmlTag, xmlTag)
	matched, err := regexp.MatchString(regex, payload)
	if err != nil {
		return false
	}

	return matched
}

func (s *integrationMDMTestSuite) checkIfXMLTagContains(xmlTag string, xmlContent string, payload string) bool {
	regex := fmt.Sprintf("<%s.*>.*%s.*</%s.*>", xmlTag, xmlContent, xmlTag)

	matched, err := regexp.MatchString(regex, payload)
	if err != nil || !matched {
		return false
	}

	return true
}

func (s *integrationMDMTestSuite) newGetPoliciesMsg(deviceToken bool, encodedBinToken string) ([]byte, error) {
	if len(encodedBinToken) == 0 {
		return nil, errors.New("encodedBinToken is empty")
	}

	// JWT token by default
	tokType := microsoft_mdm.BinarySecurityAzureEnroll
	if deviceToken {
		tokType = microsoft_mdm.BinarySecurityDeviceEnroll
	}

	return []byte(`
			<s:Envelope xmlns:s="http://www.w3.org/2003/05/soap-envelope" xmlns:a="http://www.w3.org/2005/08/addressing" xmlns:u="http://docs.oasis-open.org/wss/2004/01/oasis-200401-wss-wssecurity-utility-1.0.xsd" xmlns:wsse="http://docs.oasis-open.org/wss/2004/01/oasis-200401-wss-wssecurity-secext-1.0.xsd" xmlns:wst="http://docs.oasis-open.org/ws-sx/ws-trust/200512" xmlns:ac="http://schemas.xmlsoap.org/ws/2006/12/authorization">
			<s:Header>
				<a:Action s:mustUnderstand="1">http://schemas.microsoft.com/windows/pki/2009/01/enrollmentpolicy/IPolicy/GetPolicies</a:Action>
				<a:MessageID>urn:uuid:148132ec-a575-4322-b01b-6172a9cf8478</a:MessageID>
				<a:ReplyTo>
				<a:Address>http://www.w3.org/2005/08/addressing/anonymous</a:Address>
				</a:ReplyTo>
				<a:To s:mustUnderstand="1">https://mdmwindows.com/EnrollmentServer/Policy.svc</a:To>
				<wsse:Security s:mustUnderstand="1">
				<wsse:BinarySecurityToken ValueType="` + tokType + `" EncodingType="http://docs.oasis-open.org/wss/2004/01/oasis-200401-wss-wssecurity-secext-1.0.xsd#base64binary">` + encodedBinToken + `</wsse:BinarySecurityToken>
				</wsse:Security>
			</s:Header>
			<s:Body xmlns:xsi="http://www.w3.org/2001/XMLSchema-instance" xmlns:xsd="http://www.w3.org/2001/XMLSchema">
				<GetPolicies xmlns="http://schemas.microsoft.com/windows/pki/2009/01/enrollmentpolicy">
				<client>
					<lastUpdate xsi:nil="true"/>
					<preferredLanguage xsi:nil="true"/>
				</client>
				<requestFilter xsi:nil="true"/>
				</GetPolicies>
			</s:Body>
			</s:Envelope>`), nil
}

func (s *integrationMDMTestSuite) newSecurityTokenMsg(encodedBinToken string, deviceToken bool, missingContextItem bool) ([]byte, error) {
	if len(encodedBinToken) == 0 {
		return nil, errors.New("encodedBinToken is empty")
	}

	var reqSecTokenContextItemDeviceType []byte
	if !missingContextItem {
		reqSecTokenContextItemDeviceType = []byte(
			`<ac:ContextItem Name="DeviceType">
			 <ac:Value>CIMClient_Windows</ac:Value>
			 </ac:ContextItem>`)
	}

	// JWT token by default
	tokType := microsoft_mdm.BinarySecurityAzureEnroll
	if deviceToken {
		tokType = microsoft_mdm.BinarySecurityDeviceEnroll
	}

	// Preparing the RequestSecurityToken Request message
	requestBytes := []byte(
		`<s:Envelope xmlns:s="http://www.w3.org/2003/05/soap-envelope" xmlns:a="http://www.w3.org/2005/08/addressing" xmlns:u="http://docs.oasis-open.org/wss/2004/01/oasis-200401-wss-wssecurity-utility-1.0.xsd" xmlns:wsse="http://docs.oasis-open.org/wss/2004/01/oasis-200401-wss-wssecurity-secext-1.0.xsd" xmlns:wst="http://docs.oasis-open.org/ws-sx/ws-trust/200512" xmlns:ac="http://schemas.xmlsoap.org/ws/2006/12/authorization">
			<s:Header>
				<a:Action s:mustUnderstand="1">http://schemas.microsoft.com/windows/pki/2009/01/enrollment/RST/wstep</a:Action>
				<a:MessageID>urn:uuid:0d5a1441-5891-453b-becf-a2e5f6ea3749</a:MessageID>
				<a:ReplyTo>
				<a:Address>http://www.w3.org/2005/08/addressing/anonymous</a:Address>
				</a:ReplyTo>
				<a:To s:mustUnderstand="1">https://mdmwindows.com/EnrollmentServer/Enrollment.svc</a:To>
				<wsse:Security s:mustUnderstand="1">
				<wsse:BinarySecurityToken ValueType="` + tokType + `" EncodingType="http://docs.oasis-open.org/wss/2004/01/oasis-200401-wss-wssecurity-secext-1.0.xsd#base64binary">` + encodedBinToken + `</wsse:BinarySecurityToken>
				</wsse:Security>
			</s:Header>
			<s:Body>
				<wst:RequestSecurityToken>
				<wst:TokenType>http://schemas.microsoft.com/5.0.0.0/ConfigurationManager/Enrollment/DeviceEnrollmentToken</wst:TokenType>
				<wst:RequestType>http://docs.oasis-open.org/ws-sx/ws-trust/200512/Issue</wst:RequestType>
				<wsse:BinarySecurityToken ValueType="http://schemas.microsoft.com/windows/pki/2009/01/enrollment#PKCS10" EncodingType="http://docs.oasis-open.org/wss/2004/01/oasis-200401-wss-wssecurity-secext-1.0.xsd#base64binary">MIICzjCCAboCAQAwSzFJMEcGA1UEAxNAMkI5QjUyQUMtREYzOC00MTYxLTgxNDItRjRCMUUwIURCMjU3QzNBMDg3NzhGNEZCNjFFMjc0OTA2NkMxRjI3ADCCASIwDQYJKoZIhvcNAQEBBQADggEPADCCAQoCggEBAKogsEpbKL8fuXpTNAE5RTZim8JO5CCpxj3z+SuWabs/s9Zse6RziKr12R4BXPiYE1zb8god4kXxet8x3ilGqAOoXKkdFTdNkdVa23PEMrIZSX5MuQ7mwGtctayARxmDvsWRF/icxJbqSO+bYIKvuifesOCHW2cJ1K+JSKijTMik1N8NFbLi5fg1J+xImT9dW1z2fLhQ7SNEMLosUPHsbU9WKoDBfnPsLHzmhM2IMw+5dICZRoxHZalh70FefBk0XoT8b6w4TIvc8572TyPvvdwhc5o/dvyR3nAwTmJpjBs1YhJfSdP+EBN1IC2T/i/mLNUuzUSC2OwiHPbZ6MMr/hUCAwEAAaBCMEAGCSqGSIb3DQEJDjEzMDEwLwYKKwYBBAGCN0IBAAQhREIyNTdDM0EwODc3OEY0RkI2MUUyNzQ5MDY2QzFGMjcAMAkGBSsOAwIdBQADggEBACQtxyy74sCQjZglwdh/Ggs6ofMvnWLMq9A9rGZyxAni66XqDUoOg5PzRtSt+Gv5vdLQyjsBYVzo42W2HCXLD2sErXWwh/w0k4H7vcRKgEqv6VYzpZ/YRVaewLYPcqo4g9NoXnbW345OPLwT3wFvVR5v7HnD8LB2wHcnMu0fAQORgafCRWJL1lgw8VZRaGw9BwQXCF/OrBNJP1ivgqtRdbSoH9TD4zivlFFa+8VDz76y2mpfo0NbbD+P0mh4r0FOJan3X9bLswOLFD6oTiyXHgcVSzLN0bQ6aQo0qKp3yFZYc8W4SgGdEl07IqNquKqJ/1fvmWxnXEbl3jXwb1efhbM=</wsse:BinarySecurityToken>
				<ac:AdditionalContext xmlns="http://schemas.xmlsoap.org/ws/2006/12/authorization">
					<ac:ContextItem Name="UXInitiated">
					<ac:Value>false</ac:Value>
					</ac:ContextItem>
					<ac:ContextItem Name="HWDevID">
					<ac:Value>CF1D12AA5AE42E47D52465E9A71316CAF3AFCC1D3088F230F4D50B371FB2256F</ac:Value>
					</ac:ContextItem>
					<ac:ContextItem Name="Locale">
					<ac:Value>en-US</ac:Value>
					</ac:ContextItem>
					<ac:ContextItem Name="TargetedUserLoggedIn">
					<ac:Value>true</ac:Value>
					</ac:ContextItem>
					<ac:ContextItem Name="OSEdition">
					<ac:Value>48</ac:Value>
					</ac:ContextItem>
					<ac:ContextItem Name="DeviceName">
					<ac:Value>DESKTOP-0C89RC0</ac:Value>
					</ac:ContextItem>
					<ac:ContextItem Name="MAC">
					<ac:Value>01-1C-29-7B-3E-1C</ac:Value>
					</ac:ContextItem>
					<ac:ContextItem Name="MAC">
					<ac:Value>01-0C-21-7B-3E-52</ac:Value>
					</ac:ContextItem>
					<ac:ContextItem Name="DeviceID">
					<ac:Value>AB157C3A18778F4FB21E2739066C1F27</ac:Value>
					</ac:ContextItem>
					<ac:ContextItem Name="EnrollmentType">
					<ac:Value>Full</ac:Value>
					</ac:ContextItem>
					` + string(reqSecTokenContextItemDeviceType) + `
					<ac:ContextItem Name="OSVersion">
					<ac:Value>10.0.19045.2965</ac:Value>
					</ac:ContextItem>
					<ac:ContextItem Name="ApplicationVersion">
					<ac:Value>10.0.19045.1965</ac:Value>
					</ac:ContextItem>
					<ac:ContextItem Name="NotInOobe">
					<ac:Value>false</ac:Value>
					</ac:ContextItem>
					<ac:ContextItem Name="RequestVersion">
					<ac:Value>5.0</ac:Value>
					</ac:ContextItem>
				</ac:AdditionalContext>
				</wst:RequestSecurityToken>
			</s:Body>
			</s:Envelope>
		`)

	return requestBytes, nil
}

func (s *integrationMDMTestSuite) newSyncMLUnenrollMsg(deviceID string, managementUrl string) ([]byte, error) {
	if len(managementUrl) == 0 {
		return nil, errors.New("managementUrl is empty")
	}

	return []byte(`
			 <SyncML xmlns="SYNCML:SYNCML1.2">
			<SyncHdr>
				<VerDTD>1.2</VerDTD>
				<VerProto>DM/1.2</VerProto>
				<SessionID>2</SessionID>
				<MsgID>1</MsgID>
				<Target>
				<LocURI>` + managementUrl + `</LocURI>
				</Target>
				<Source>
				<LocURI>` + deviceID + `</LocURI>
				</Source>
			</SyncHdr>
			<SyncBody>
				<Alert>
				<CmdID>2</CmdID>
				<Data>1201</Data>
				</Alert>
				<Alert>
				<CmdID>3</CmdID>
				<Data>1224</Data>
				<Item>
					<Meta>
					<Type xmlns="syncml:metinf">com.microsoft/MDM/LoginStatus</Type>
					</Meta>
					<Data>user</Data>
				</Item>
				</Alert>
				<Alert>
				<CmdID>4</CmdID>
				<Data>1226</Data>
				<Item>
					<Meta>
					<Type xmlns="syncml:metinf">com.microsoft:mdm.unenrollment.userrequest</Type>
					<Format xmlns="syncml:metinf">int</Format>
					</Meta>
					<Data>1</Data>
				</Item>
				</Alert>
				<Final/>
			</SyncBody>
			</SyncML>`), nil
}

func (s *integrationMDMTestSuite) checkMDMProfilesSummaries(t *testing.T, teamID *uint, expectedSummary fleet.MDMProfilesSummary, expectedAppleSummary *fleet.MDMProfilesSummary) {
	var queryParams []string
	if teamID != nil {
		queryParams = append(queryParams, "team_id", fmt.Sprintf("%d", *teamID))
	}

	if expectedAppleSummary != nil {
		var apple getMDMAppleProfilesSummaryResponse
		s.DoJSON("GET", "/api/v1/fleet/mdm/apple/profiles/summary", getMDMAppleProfilesSummaryRequest{}, http.StatusOK, &apple, queryParams...)
		require.Equal(t, expectedSummary.Failed, apple.Failed)
		require.Equal(t, expectedSummary.Pending, apple.Pending)
		require.Equal(t, expectedSummary.Verifying, apple.Verifying)
		require.Equal(t, expectedSummary.Verified, apple.Verified)
	}

	var combined getMDMProfilesSummaryResponse
	s.DoJSON("GET", "/api/v1/fleet/mdm/profiles/summary", getMDMProfilesSummaryRequest{}, http.StatusOK, &combined, queryParams...)
	require.Equal(t, expectedSummary.Failed, combined.Failed)
	require.Equal(t, expectedSummary.Pending, combined.Pending)
	require.Equal(t, expectedSummary.Verifying, combined.Verifying)
	require.Equal(t, expectedSummary.Verified, combined.Verified)
}

func (s *integrationMDMTestSuite) checkMDMDiskEncryptionSummaries(t *testing.T, teamID *uint, expectedSummary fleet.MDMDiskEncryptionSummary, checkFileVaultSummary bool) {
	var queryParams []string
	if teamID != nil {
		queryParams = append(queryParams, "team_id", fmt.Sprintf("%d", *teamID))
	}

	if checkFileVaultSummary {
		var fileVault getMDMAppleFileVaultSummaryResponse
		s.DoJSON("GET", "/api/v1/fleet/mdm/apple/filevault/summary", getMDMProfilesSummaryRequest{}, http.StatusOK, &fileVault, queryParams...)
		require.Equal(t, expectedSummary.Failed.MacOS, fileVault.Failed)
		require.Equal(t, expectedSummary.Enforcing.MacOS, fileVault.Enforcing)
		require.Equal(t, expectedSummary.ActionRequired.MacOS, fileVault.ActionRequired)
		require.Equal(t, expectedSummary.Verifying.MacOS, fileVault.Verifying)
		require.Equal(t, expectedSummary.Verified.MacOS, fileVault.Verified)
		require.Equal(t, expectedSummary.RemovingEnforcement.MacOS, fileVault.RemovingEnforcement)
	}

	var combined getMDMDiskEncryptionSummaryResponse
	s.DoJSON("GET", "/api/v1/fleet/mdm/disk_encryption/summary", getMDMProfilesSummaryRequest{}, http.StatusOK, &combined, queryParams...)
	require.Equal(t, expectedSummary.Failed, combined.Failed)
	require.Equal(t, expectedSummary.Enforcing, combined.Enforcing)
	require.Equal(t, expectedSummary.ActionRequired, combined.ActionRequired)
	require.Equal(t, expectedSummary.Verifying, combined.Verifying)
	require.Equal(t, expectedSummary.Verified, combined.Verified)
	require.Equal(t, expectedSummary.RemovingEnforcement, combined.RemovingEnforcement)
}

func (s *integrationMDMTestSuite) TestWindowsProfileManagement() {
	t := s.T()
	ctx := context.Background()

	err := s.ds.ApplyEnrollSecrets(ctx, nil, []*fleet.EnrollSecret{{Secret: t.Name()}})
	require.NoError(t, err)

	globalProfiles := []string{
		mysql.InsertWindowsProfileForTest(t, s.ds, 0),
		mysql.InsertWindowsProfileForTest(t, s.ds, 0),
		mysql.InsertWindowsProfileForTest(t, s.ds, 0),
	}

	// create a new team
	tm, err := s.ds.NewTeam(ctx, &fleet.Team{Name: "batch_set_mdm_profiles"})
	require.NoError(t, err)
	teamProfiles := []string{
		mysql.InsertWindowsProfileForTest(t, s.ds, tm.ID),
		mysql.InsertWindowsProfileForTest(t, s.ds, tm.ID),
	}

	// create a non-Windows host
	_, err = s.ds.NewHost(context.Background(), &fleet.Host{
		ID:            1,
		OsqueryHostID: ptr.String("non-windows-host"),
		NodeKey:       ptr.String("non-windows-host"),
		UUID:          uuid.New().String(),
		Hostname:      fmt.Sprintf("%sfoo.local.non.windows", t.Name()),
		Platform:      "darwin",
	})
	require.NoError(t, err)

	// create a Windows host that's not enrolled into MDM
	_, err = s.ds.NewHost(context.Background(), &fleet.Host{
		ID:            2,
		OsqueryHostID: ptr.String("not-mdm-enrolled"),
		NodeKey:       ptr.String("not-mdm-enrolled"),
		UUID:          uuid.New().String(),
		Hostname:      fmt.Sprintf("%sfoo.local.not.enrolled", t.Name()),
		Platform:      "windows",
	})
	require.NoError(t, err)

	verifyHostProfileStatus := func(cmds []fleet.ProtoCmdOperation, wantStatus string) {
		for _, cmd := range cmds {
			var gotStatus string
			mysql.ExecAdhocSQL(t, s.ds, func(q sqlx.ExtContext) error {
				stmt := `SELECT status FROM host_mdm_windows_profiles WHERE command_uuid = ?`
				return sqlx.GetContext(context.Background(), q, &gotStatus, stmt, cmd.Cmd.CmdID)
			})
			require.EqualValues(t, fleet.WindowsResponseToDeliveryStatus(wantStatus), gotStatus, "command_uuid", cmd.Cmd.CmdID)
		}
	}

	verifyProfiles := func(device *mdmtest.TestWindowsMDMClient, n int, fail bool) {
		mdmResponseStatus := microsoft_mdm.CmdStatusOK
		if fail {
			mdmResponseStatus = microsoft_mdm.CmdStatusAtomicFailed
		}
		s.awaitTriggerProfileSchedule(t)
		cmds, err := device.StartManagementSession()
		require.NoError(t, err)
		// 2 Status + n profiles
		require.Len(t, cmds, n+2)

		var atomicCmds []fleet.ProtoCmdOperation
		msgID, err := device.GetCurrentMsgID()
		require.NoError(t, err)
		for _, c := range cmds {
			cmdID := c.Cmd.CmdID
			status := microsoft_mdm.CmdStatusOK
			if c.Verb == "Atomic" {
				atomicCmds = append(atomicCmds, c)
				status = mdmResponseStatus
				require.NotEmpty(t, c.Cmd.ReplaceCommands)
				for _, rc := range c.Cmd.ReplaceCommands {
					require.NotEmpty(t, rc.CmdID)
				}
			}
			device.AppendResponse(fleet.SyncMLCmd{
				XMLName: xml.Name{Local: mdm_types.CmdStatus},
				MsgRef:  &msgID,
				CmdRef:  &cmdID,
				Cmd:     ptr.String(c.Verb),
				Data:    &status,
				Items:   nil,
				CmdID:   uuid.NewString(),
			})
		}
		// TODO: verify profile contents as well
		require.Len(t, atomicCmds, n)

		// before we send the response, commands should be "pending"
		verifyHostProfileStatus(atomicCmds, "")

		cmds, err = device.SendResponse()
		require.NoError(t, err)
		// the ack of the message should be the only returned command
		require.Len(t, cmds, 1)

		// verify that we updated status in the db
		verifyHostProfileStatus(atomicCmds, mdmResponseStatus)
	}

	checkHostsProfilesMatch := func(host *fleet.Host, wantUUIDs []string) {
		var gotUUIDs []string
		mysql.ExecAdhocSQL(t, s.ds, func(q sqlx.ExtContext) error {
			stmt := `SELECT profile_uuid FROM host_mdm_windows_profiles WHERE host_uuid = ?`
			return sqlx.SelectContext(context.Background(), q, &gotUUIDs, stmt, host.UUID)
		})
		require.ElementsMatch(t, wantUUIDs, gotUUIDs)
	}

	checkHostDetails := func(t *testing.T, host *fleet.Host, wantProfs []string, wantStatus fleet.MDMDeliveryStatus) {
		var gotHostResp getHostResponse
		s.DoJSON("GET", fmt.Sprintf("/api/v1/fleet/hosts/%d", host.ID), nil, http.StatusOK, &gotHostResp)
		require.NotNil(t, gotHostResp.Host.MDM.Profiles)
		var gotProfs []string
		require.Len(t, *gotHostResp.Host.MDM.Profiles, len(wantProfs))
		for _, p := range *gotHostResp.Host.MDM.Profiles {
			gotProfs = append(gotProfs, strings.Replace(p.Name, "name-", "", 1))
			require.NotNil(t, p.Status)
			require.Equal(t, wantStatus, *p.Status, "profile", p.Name)
			require.Equal(t, "windows", p.Platform)
		}
		require.ElementsMatch(t, wantProfs, gotProfs)
	}

	// Create a host and then enroll to MDM.
	host, mdmDevice := createWindowsHostThenEnrollMDM(s.ds, s.server.URL, t)
	// trigger a profile sync
	verifyProfiles(mdmDevice, 3, false)
	checkHostsProfilesMatch(host, globalProfiles)
	checkHostDetails(t, host, globalProfiles, fleet.MDMDeliveryVerifying)

	// another sync shouldn't return profiles
	verifyProfiles(mdmDevice, 0, false)

	// add the host to a team
	err = s.ds.AddHostsToTeam(ctx, &tm.ID, []uint{host.ID})
	require.NoError(t, err)

	// trigger a profile sync, device gets the team profile
	verifyProfiles(mdmDevice, 2, false)
	checkHostsProfilesMatch(host, teamProfiles)
	checkHostDetails(t, host, teamProfiles, fleet.MDMDeliveryVerifying)

	// set new team profiles (delete + addition)
	mysql.ExecAdhocSQL(t, s.ds, func(q sqlx.ExtContext) error {
		stmt := `DELETE FROM mdm_windows_configuration_profiles WHERE profile_uuid = ?`
		_, err := q.ExecContext(context.Background(), stmt, teamProfiles[1])
		return err
	})
	teamProfiles = []string{
		teamProfiles[0],
		mysql.InsertWindowsProfileForTest(t, s.ds, tm.ID),
	}

	// trigger a profile sync, device gets the team profile
	verifyProfiles(mdmDevice, 1, false)

	// check that we deleted the old profile in the DB
	checkHostsProfilesMatch(host, teamProfiles)
	checkHostDetails(t, host, teamProfiles, fleet.MDMDeliveryVerifying)

	// another sync shouldn't return profiles
	verifyProfiles(mdmDevice, 0, false)

	// set new team profiles (delete + addition)
	mysql.ExecAdhocSQL(t, s.ds, func(q sqlx.ExtContext) error {
		stmt := `DELETE FROM mdm_windows_configuration_profiles WHERE profile_uuid = ?`
		_, err := q.ExecContext(context.Background(), stmt, teamProfiles[1])
		return err
	})
	teamProfiles = []string{
		teamProfiles[0],
		mysql.InsertWindowsProfileForTest(t, s.ds, tm.ID),
	}
	// trigger a profile sync, this time fail the delivery
	verifyProfiles(mdmDevice, 1, true)

	// check that we deleted the old profile in the DB
	checkHostsProfilesMatch(host, teamProfiles)

	// another sync shouldn't return profiles
	verifyProfiles(mdmDevice, 0, false)
}

func (s *integrationMDMTestSuite) TestAppConfigMDMWindowsProfiles() {
	t := s.T()

	// set the windows custom settings fields
	acResp := appConfigResponse{}
	s.DoJSON("PATCH", "/api/latest/fleet/config", json.RawMessage(`{
		"mdm": { "windows_settings": { "custom_settings": ["foo", "bar"] } }
  }`), http.StatusOK, &acResp)
	assert.Equal(t, []string{"foo", "bar"}, acResp.MDM.WindowsSettings.CustomSettings.Value)

	// check that they are returned by a GET /config
	acResp = appConfigResponse{}
	s.DoJSON("GET", "/api/latest/fleet/config", nil, http.StatusOK, &acResp)
	assert.Equal(t, []string{"foo", "bar"}, acResp.MDM.WindowsSettings.CustomSettings.Value)

	// patch without specifying the windows custom settings fields and an unrelated
	// field, should not remove them
	acResp = appConfigResponse{}
	s.DoJSON("PATCH", "/api/latest/fleet/config", json.RawMessage(`{
		"mdm": { "enable_disk_encryption": true }
  }`), http.StatusOK, &acResp)
	assert.Equal(t, []string{"foo", "bar"}, acResp.MDM.WindowsSettings.CustomSettings.Value)

	// patch with explicitly empty windows custom settings fields, would remove
	// them but this is a dry-run
	acResp = appConfigResponse{}
	s.DoJSON("PATCH", "/api/latest/fleet/config", json.RawMessage(`{
		"mdm": { "windows_settings": { "custom_settings": null } }
  }`), http.StatusOK, &acResp, "dry_run", "true")
	assert.Equal(t, []string{"foo", "bar"}, acResp.MDM.WindowsSettings.CustomSettings.Value)

	// patch with explicitly empty windows custom settings fields, removes them
	acResp = appConfigResponse{}
	s.DoJSON("PATCH", "/api/latest/fleet/config", json.RawMessage(`{
		"mdm": { "windows_settings": { "custom_settings": null } }
  }`), http.StatusOK, &acResp)
	assert.Empty(t, acResp.MDM.WindowsSettings.CustomSettings.Value)
}

func (s *integrationMDMTestSuite) TestApplyTeamsMDMWindowsProfiles() {
	t := s.T()

	// create a team through the service so it initializes the agent ops
	teamName := t.Name() + "team1"
	team := &fleet.Team{
		Name:        teamName,
		Description: "desc team1",
	}
	var createTeamResp teamResponse
	s.DoJSON("POST", "/api/latest/fleet/teams", team, http.StatusOK, &createTeamResp)
	require.NotZero(t, createTeamResp.Team.ID)
	team = createTeamResp.Team

	rawTeamSpec := func(mdmValue string) json.RawMessage {
		return json.RawMessage(fmt.Sprintf(`{ "specs": [{ "name": %q, "mdm": %s }] }`, team.Name, mdmValue))
	}

	// set the windows custom settings fields
	var applyResp applyTeamSpecsResponse
	s.DoJSON("POST", "/api/latest/fleet/spec/teams", rawTeamSpec(`
		{ "windows_settings": { "custom_settings": ["foo", "bar"] }  }
	`), http.StatusOK, &applyResp)
	require.Len(t, applyResp.TeamIDsByName, 1)

	// check that they are returned by a GET /config
	var teamResp getTeamResponse
	s.DoJSON("GET", fmt.Sprintf("/api/latest/fleet/teams/%d", team.ID), nil, http.StatusOK, &teamResp)
	require.ElementsMatch(t, []string{"foo", "bar"}, teamResp.Team.Config.MDM.WindowsSettings.CustomSettings.Value)

	// patch without specifying the windows custom settings fields and an unrelated
	// field, should not remove them
	applyResp = applyTeamSpecsResponse{}
	s.DoJSON("POST", "/api/latest/fleet/spec/teams", rawTeamSpec(`{ "enable_disk_encryption": true }`), http.StatusOK, &applyResp)
	require.Len(t, applyResp.TeamIDsByName, 1)

	// check that they are returned by a GET /config
	teamResp = getTeamResponse{}
	s.DoJSON("GET", fmt.Sprintf("/api/latest/fleet/teams/%d", team.ID), nil, http.StatusOK, &teamResp)
	require.ElementsMatch(t, []string{"foo", "bar"}, teamResp.Team.Config.MDM.WindowsSettings.CustomSettings.Value)

	// patch with explicitly empty windows custom settings fields, would remove
	// them but this is a dry-run
	applyResp = applyTeamSpecsResponse{}
	s.DoJSON("POST", "/api/latest/fleet/spec/teams", rawTeamSpec(`
		{ "windows_settings": { "custom_settings": null } }
  `), http.StatusOK, &applyResp, "dry_run", "true")
	require.Len(t, applyResp.TeamIDsByName, 0)

	teamResp = getTeamResponse{}
	s.DoJSON("GET", fmt.Sprintf("/api/latest/fleet/teams/%d", team.ID), nil, http.StatusOK, &teamResp)
	require.ElementsMatch(t, []string{"foo", "bar"}, teamResp.Team.Config.MDM.WindowsSettings.CustomSettings.Value)

	// patch with explicitly empty windows custom settings fields, removes them
	applyResp = applyTeamSpecsResponse{}
	s.DoJSON("POST", "/api/latest/fleet/spec/teams", rawTeamSpec(`
		{ "windows_settings": { "custom_settings": null } }
  `), http.StatusOK, &applyResp)
	require.Len(t, applyResp.TeamIDsByName, 1)

	teamResp = getTeamResponse{}
	s.DoJSON("GET", fmt.Sprintf("/api/latest/fleet/teams/%d", team.ID), nil, http.StatusOK, &teamResp)
	require.Empty(t, teamResp.Team.Config.MDM.WindowsSettings.CustomSettings.Value)
}

func (s *integrationMDMTestSuite) TestBatchSetMDMProfiles() {
	t := s.T()
	ctx := context.Background()

	// create a new team
	tm, err := s.ds.NewTeam(ctx, &fleet.Team{Name: "batch_set_mdm_profiles"})
	require.NoError(t, err)

	// apply an empty set to no-team
	s.Do("POST", "/api/v1/fleet/mdm/profiles/batch", batchSetMDMProfilesRequest{Profiles: nil}, http.StatusNoContent)
	s.lastActivityOfTypeMatches(
		fleet.ActivityTypeEditedMacosProfile{}.ActivityName(),
		`{"team_id": null, "team_name": null}`,
		0,
	)
	s.lastActivityOfTypeMatches(
		fleet.ActivityTypeEditedWindowsProfile{}.ActivityName(),
		`{"team_id": null, "team_name": null}`,
		0,
	)

	// apply to both team id and name
	s.Do("POST", "/api/v1/fleet/mdm/profiles/batch", batchSetMDMProfilesRequest{Profiles: nil},
		http.StatusUnprocessableEntity, "team_id", strconv.Itoa(int(tm.ID)), "team_name", tm.Name)

	// invalid team name
	s.Do("POST", "/api/v1/fleet/mdm/profiles/batch", batchSetMDMProfilesRequest{Profiles: nil},
		http.StatusNotFound, "team_name", uuid.New().String())

	// duplicate PayloadDisplayName
	s.Do("POST", "/api/v1/fleet/mdm/profiles/batch", batchSetMDMProfilesRequest{Profiles: map[string][]byte{
		"N1": mobileconfigForTest("N1", "I1"),
		"N2": mobileconfigForTest("N1", "I2"),
		"N3": syncMLForTest("./Foo/Bar"),
	}}, http.StatusUnprocessableEntity, "team_id", strconv.Itoa(int(tm.ID)))

	// profiles with reserved macOS identifiers
	for p := range mobileconfig.FleetPayloadIdentifiers() {
		res := s.Do("POST", "/api/v1/fleet/mdm/profiles/batch", batchSetMDMProfilesRequest{Profiles: map[string][]byte{
			"N1": mobileconfigForTest("N1", "I1"),
			p:    mobileconfigForTest(p, p),
			"N3": syncMLForTest("./Foo/Bar"),
		}}, http.StatusUnprocessableEntity, "team_id", strconv.Itoa(int(tm.ID)))
		errMsg := extractServerErrorText(res.Body)
		require.Contains(t, errMsg, fmt.Sprintf("Validation Failed: payload identifier %s is not allowed", p))
	}

	// payloads with reserved types
	for p := range mobileconfig.FleetPayloadTypes() {
		res := s.Do("POST", "/api/v1/fleet/mdm/profiles/batch", batchSetMDMProfilesRequest{Profiles: map[string][]byte{
			"N1": mobileconfigForTestWithContent("N1", "I1", "II1", p),
			"N3": syncMLForTest("./Foo/Bar"),
		}}, http.StatusUnprocessableEntity, "team_id", strconv.Itoa(int(tm.ID)))
		errMsg := extractServerErrorText(res.Body)
		require.Contains(t, errMsg, fmt.Sprintf("Validation Failed: unsupported PayloadType(s): %s", p))
	}

	// payloads with reserved identifiers
	for p := range mobileconfig.FleetPayloadIdentifiers() {
		res := s.Do("POST", "/api/v1/fleet/mdm/profiles/batch", batchSetMDMProfilesRequest{Profiles: map[string][]byte{
			"N1": mobileconfigForTestWithContent("N1", "I1", p, "random"),
			"N3": syncMLForTest("./Foo/Bar"),
		}}, http.StatusUnprocessableEntity, "team_id", strconv.Itoa(int(tm.ID)))
		errMsg := extractServerErrorText(res.Body)
		require.Contains(t, errMsg, fmt.Sprintf("Validation Failed: unsupported PayloadIdentifier(s): %s", p))
	}

	// profiles with reserved Windows location URIs
	// bitlocker
	res := s.Do("POST", "/api/v1/fleet/mdm/profiles/batch", batchSetMDMProfilesRequest{Profiles: map[string][]byte{
		"N1":                                     mobileconfigForTest("N1", "I1"),
		microsoft_mdm.FleetBitLockerTargetLocURI: syncMLForTest(fmt.Sprintf("%s/Foo", microsoft_mdm.FleetBitLockerTargetLocURI)),
		"N3":                                     syncMLForTest("./Foo/Bar"),
	}}, http.StatusUnprocessableEntity, "team_id", strconv.Itoa(int(tm.ID)))
	errMsg := extractServerErrorText(res.Body)
	require.Contains(t, errMsg, "Custom configuration profiles can't include BitLocker settings. To control these settings, use the mdm.enable_disk_encryption option.")

	// os updates
	res = s.Do("POST", "/api/v1/fleet/mdm/profiles/batch", batchSetMDMProfilesRequest{Profiles: map[string][]byte{
		"N1":                                    mobileconfigForTest("N1", "I1"),
		microsoft_mdm.FleetOSUpdateTargetLocURI: syncMLForTest(fmt.Sprintf("%s/Foo", microsoft_mdm.FleetOSUpdateTargetLocURI)),
		"N3":                                    syncMLForTest("./Foo/Bar"),
	}}, http.StatusUnprocessableEntity, "team_id", strconv.Itoa(int(tm.ID)))
	errMsg = extractServerErrorText(res.Body)
	require.Contains(t, errMsg, "Custom configuration profiles can't include Windows updates settings. To control these settings, use the mdm.windows_updates option.")

	// invalid windows tag
	res = s.Do("POST", "/api/v1/fleet/mdm/profiles/batch", batchSetMDMProfilesRequest{Profiles: map[string][]byte{
		"N3": []byte(`<Exec></Exec>`),
	}}, http.StatusUnprocessableEntity, "team_id", strconv.Itoa(int(tm.ID)))
	errMsg = extractServerErrorText(res.Body)
	require.Contains(t, errMsg, "Only <Replace> supported as a top level element")

	// invalid xml
	res = s.Do("POST", "/api/v1/fleet/mdm/profiles/batch", batchSetMDMProfilesRequest{Profiles: map[string][]byte{
		"N3": []byte(`foo`),
	}}, http.StatusUnprocessableEntity, "team_id", strconv.Itoa(int(tm.ID)))
	errMsg = extractServerErrorText(res.Body)
	require.Contains(t, errMsg, "Only <Replace> supported as a top level element")

	// successfully apply windows and macOS a profiles for the team, but it's a dry run
	s.Do("POST", "/api/v1/fleet/mdm/profiles/batch", batchSetMDMProfilesRequest{Profiles: map[string][]byte{
		"N1": mobileconfigForTest("N1", "I1"),
		"N2": syncMLForTest("./Foo/Bar"),
	}}, http.StatusNoContent, "team_id", strconv.Itoa(int(tm.ID)), "dry_run", "true")
	s.assertConfigProfilesByIdentifier(&tm.ID, "I1", false)
	s.assertWindowsConfigProfilesByName(&tm.ID, "N1", false)

	// successfully apply for a team and verify activities
	s.Do("POST", "/api/v1/fleet/mdm/profiles/batch", batchSetMDMProfilesRequest{Profiles: map[string][]byte{
		"N1": mobileconfigForTest("N1", "I1"),
		"N2": syncMLForTest("./Foo/Bar"),
	}}, http.StatusNoContent, "team_id", strconv.Itoa(int(tm.ID)))
	s.assertConfigProfilesByIdentifier(&tm.ID, "I1", true)
	s.assertWindowsConfigProfilesByName(&tm.ID, "N2", true)
	s.lastActivityOfTypeMatches(
		fleet.ActivityTypeEditedMacosProfile{}.ActivityName(),
		fmt.Sprintf(`{"team_id": %d, "team_name": %q}`, tm.ID, tm.Name),
		0,
	)
	s.lastActivityOfTypeMatches(
		fleet.ActivityTypeEditedWindowsProfile{}.ActivityName(),
		fmt.Sprintf(`{"team_id": %d, "team_name": %q}`, tm.ID, tm.Name),
		0,
	)
}<|MERGE_RESOLUTION|>--- conflicted
+++ resolved
@@ -8067,11 +8067,7 @@
 		return resp.ProfileUUID
 	}
 	createWindowsProfile := func(name string, teamID uint) string {
-<<<<<<< HEAD
-		uid := assertWindowsProfile(name+".xml", name, "./Test", teamID, http.StatusOK, "")
-=======
-		id := assertWindowsProfile(name+".xml", "./Test", teamID, http.StatusOK, "")
->>>>>>> 2f927df4
+		uid := assertWindowsProfile(name+".xml", "./Test", teamID, http.StatusOK, "")
 
 		var wantJSON string
 		if teamID == 0 {
@@ -8221,10 +8217,7 @@
 	profile := s.assertConfigProfilesByIdentifier(nil, mobileconfig.FleetFileVaultPayloadIdentifier, true)
 
 	// try to delete the profile
-<<<<<<< HEAD
 	s.DoJSON("DELETE", fmt.Sprintf("/api/latest/fleet/mdm/profiles/%s", profile.ProfileUUID), nil, http.StatusBadRequest, &deleteResp)
-=======
-	s.DoJSON("DELETE", fmt.Sprintf("/api/latest/fleet/mdm/profiles/%d", profile.ProfileID), nil, http.StatusBadRequest, &deleteResp)
 
 	// make fleet add a Windows OS Updates profile
 	acResp = appConfigResponse{}
@@ -8235,7 +8228,6 @@
 
 	// try to delete the profile
 	s.DoJSON("DELETE", fmt.Sprintf("/api/latest/fleet/mdm/profiles/%s", profUUID), nil, http.StatusBadRequest, &deleteResp)
->>>>>>> 2f927df4
 }
 
 func (s *integrationMDMTestSuite) TestListMDMConfigProfiles() {
