--- conflicted
+++ resolved
@@ -2445,7 +2445,6 @@
 	})
 }
 
-<<<<<<< HEAD
 func (s *integrationMDMTestSuite) TestFleetdConfiguration() {
 	t := s.T()
 	s.assertConfigProfilesByIdentifier(nil, mobileconfig.FleetdConfigPayloadIdentifier, false)
@@ -2505,7 +2504,8 @@
 	// the old configuration profile is kept
 	s.assertConfigProfilesByIdentifier(nil, mobileconfig.FleetdConfigPayloadIdentifier, true)
 
-=======
+}
+
 func (s *integrationMDMTestSuite) TestEnqueueMDMCommand() {
 	t := s.T()
 
@@ -2560,7 +2560,6 @@
 	require.Contains(t, string(decodedCmd), resp.CommandUUID)
 	require.Empty(t, resp.FailedUUIDs)
 	require.Equal(t, "ProfileList", resp.RequestType)
->>>>>>> 391e69cf
 }
 
 // only asserts the profile identifier, status and operation (per host)
