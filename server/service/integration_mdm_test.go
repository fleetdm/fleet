--- conflicted
+++ resolved
@@ -9175,6 +9175,55 @@
 	require.NoError(t, res.Body.Close())
 }
 
+func (s *integrationMDMTestSuite) TestConnectedToFleetWithoutCheckout() {
+	t := s.T()
+	ctx := context.Background()
+
+	host := createOrbitEnrolledHost(t, "darwin", t.Name(), s.ds)
+
+	// simulate that's actually enrolled to Fleet under the hood
+	mdmDevice := mdmtest.NewTestMDMClientAppleDirect(mdmtest.AppleEnrollInfo{
+		SCEPChallenge: s.scepChallenge,
+		SCEPURL:       s.server.URL + apple_mdm.SCEPPath,
+		MDMURL:        s.server.URL + apple_mdm.MDMPath,
+	}, "MacBookPro16,1")
+	mdmDevice.UUID = host.UUID
+	mdmDevice.SerialNumber = host.HardwareSerial
+	err := mdmDevice.Enroll()
+	require.NoError(t, err)
+
+	// but, set the host as enrolled in a third-party MDM
+	err = s.ds.SetOrUpdateMDMData(ctx, host.ID, true, true, "https://foo.com", false, fleet.WellKnownMDMSimpleMDM, "")
+	require.NoError(t, err)
+
+	// host is connected to Fleet
+	var hostResp getHostResponse
+	s.DoJSON("GET", fmt.Sprintf("/api/latest/fleet/hosts/%d", host.ID), nil, http.StatusOK, &hostResp)
+	require.NotNil(t, hostResp.Host)
+	require.NotNil(t, hostResp.Host.MDM.ConnectedToFleet)
+	require.True(t, *hostResp.Host.MDM.ConnectedToFleet)
+
+	// now simulate an un-enrollment without checkout, in this case, osquery reports the host as not-enrolled
+	err = s.ds.SetOrUpdateMDMData(ctx, host.ID, false, false, "", false, "", "")
+	require.NoError(t, err)
+
+	// host is not connected to Fleet anymore
+	hostResp = getHostResponse{}
+	s.DoJSON("GET", fmt.Sprintf("/api/latest/fleet/hosts/%d", host.ID), nil, http.StatusOK, &hostResp)
+	require.NotNil(t, hostResp.Host)
+	require.NotNil(t, hostResp.Host.MDM.ConnectedToFleet)
+	require.False(t, *hostResp.Host.MDM.ConnectedToFleet)
+}
+
+func (s *integrationMDMTestSuite) TestInvalidCommandUUID() {
+	t := s.T()
+	_, device := createHostThenEnrollMDM(s.ds, s.server.URL, t)
+	s.runWorker()
+	cmd, err := device.Acknowledge("foo")
+	require.NoError(t, err)
+	require.NotNil(t, cmd)
+}
+
 func (s *integrationMDMTestSuite) TestMDMEnrollDoesntClearLastEnrolledAtForMacOS() {
 	t := s.T()
 
@@ -9210,58 +9259,6 @@
 	require.Equal(t, lastEnrolledAt.Truncate(1*time.Second).UTC(), hostResp.Host.LastEnrolledAt.Truncate(1*time.Second).UTC())
 }
 
-func (s *integrationMDMTestSuite) TestConnectedToFleetWithoutCheckout() {
-	t := s.T()
-	ctx := context.Background()
-
-	host := createOrbitEnrolledHost(t, "darwin", t.Name(), s.ds)
-
-	// simulate that's actually enrolled to Fleet under the hood
-	mdmDevice := mdmtest.NewTestMDMClientAppleDirect(mdmtest.AppleEnrollInfo{
-		SCEPChallenge: s.scepChallenge,
-		SCEPURL:       s.server.URL + apple_mdm.SCEPPath,
-		MDMURL:        s.server.URL + apple_mdm.MDMPath,
-	}, "MacBookPro16,1")
-	mdmDevice.UUID = host.UUID
-	mdmDevice.SerialNumber = host.HardwareSerial
-	err := mdmDevice.Enroll()
-	require.NoError(t, err)
-
-	// but, set the host as enrolled in a third-party MDM
-	err = s.ds.SetOrUpdateMDMData(ctx, host.ID, true, true, "https://foo.com", false, fleet.WellKnownMDMSimpleMDM, "")
-	require.NoError(t, err)
-
-	// host is connected to Fleet
-	var hostResp getHostResponse
-	s.DoJSON("GET", fmt.Sprintf("/api/latest/fleet/hosts/%d", host.ID), nil, http.StatusOK, &hostResp)
-	require.NotNil(t, hostResp.Host)
-	require.NotNil(t, hostResp.Host.MDM.ConnectedToFleet)
-	require.True(t, *hostResp.Host.MDM.ConnectedToFleet)
-
-	// now simulate an un-enrollment without checkout, in this case, osquery reports the host as not-enrolled
-	err = s.ds.SetOrUpdateMDMData(ctx, host.ID, false, false, "", false, "", "")
-	require.NoError(t, err)
-
-	// host is not connected to Fleet anymore
-	hostResp = getHostResponse{}
-	s.DoJSON("GET", fmt.Sprintf("/api/latest/fleet/hosts/%d", host.ID), nil, http.StatusOK, &hostResp)
-	require.NotNil(t, hostResp.Host)
-	require.NotNil(t, hostResp.Host.MDM.ConnectedToFleet)
-	require.False(t, *hostResp.Host.MDM.ConnectedToFleet)
-}
-
-<<<<<<< HEAD
-=======
-func (s *integrationMDMTestSuite) TestInvalidCommandUUID() {
-	t := s.T()
-	_, device := createHostThenEnrollMDM(s.ds, s.server.URL, t)
-	s.runWorker()
-	cmd, err := device.Acknowledge("foo")
-	require.NoError(t, err)
-	require.NotNil(t, cmd)
-}
-
->>>>>>> fc3ca982
 func (s *integrationMDMTestSuite) TestEnrollAfterDEPSyncIOSIPadOS() {
 	t := s.T()
 	ctx := context.Background()
