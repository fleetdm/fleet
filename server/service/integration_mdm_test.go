package service

import (
	"bytes"
	"context"
	"crypto/x509"
	"database/sql"
	"encoding/base64"
	"encoding/json"
	"encoding/xml"
	"errors"
	"fmt"
	"io"
	"mime/multipart"
	"net/http"
	"net/http/httptest"
	"net/url"
	"os"
	"path/filepath"
	"regexp"
	"sort"
	"strconv"
	"strings"
	"sync"
	"sync/atomic"
	"testing"
	"time"

	"github.com/fleetdm/fleet/v4/pkg/file"
	"github.com/fleetdm/fleet/v4/pkg/mdm/mdmtest"
	"github.com/fleetdm/fleet/v4/pkg/optjson"
	"github.com/fleetdm/fleet/v4/server/bindata"
	"github.com/fleetdm/fleet/v4/server/config"
	"github.com/fleetdm/fleet/v4/server/datastore/mysql"
	"github.com/fleetdm/fleet/v4/server/datastore/redis/redistest"
	"github.com/fleetdm/fleet/v4/server/fleet"
	"github.com/fleetdm/fleet/v4/server/live_query/live_query_mock"
	servermdm "github.com/fleetdm/fleet/v4/server/mdm"
	apple_mdm "github.com/fleetdm/fleet/v4/server/mdm/apple"
	"github.com/fleetdm/fleet/v4/server/mdm/apple/mobileconfig"
	microsoft_mdm "github.com/fleetdm/fleet/v4/server/mdm/microsoft"
	"github.com/fleetdm/fleet/v4/server/mdm/microsoft/syncml"
	nanodep_client "github.com/fleetdm/fleet/v4/server/mdm/nanodep/client"
	"github.com/fleetdm/fleet/v4/server/mdm/nanodep/godep"
	nanodep_storage "github.com/fleetdm/fleet/v4/server/mdm/nanodep/storage"
	"github.com/fleetdm/fleet/v4/server/mdm/nanodep/tokenpki"
	"github.com/fleetdm/fleet/v4/server/mdm/nanomdm/mdm"
	"github.com/fleetdm/fleet/v4/server/mdm/nanomdm/push"
	nanomdm_pushsvc "github.com/fleetdm/fleet/v4/server/mdm/nanomdm/push/service"
	"github.com/fleetdm/fleet/v4/server/ptr"
	"github.com/fleetdm/fleet/v4/server/service/mock"
	"github.com/fleetdm/fleet/v4/server/service/osquery_utils"
	"github.com/fleetdm/fleet/v4/server/service/schedule"
	"github.com/fleetdm/fleet/v4/server/test"
	"github.com/fleetdm/fleet/v4/server/worker"
	kitlog "github.com/go-kit/log"
	"github.com/google/uuid"
	"github.com/groob/plist"
	"github.com/jmoiron/sqlx"
	micromdm "github.com/micromdm/micromdm/mdm/mdm"
	"github.com/stretchr/testify/assert"
	"github.com/stretchr/testify/require"
	"github.com/stretchr/testify/suite"
	"go.mozilla.org/pkcs7"
)

func TestIntegrationsMDM(t *testing.T) {
	testingSuite := new(integrationMDMTestSuite)
	testingSuite.s = &testingSuite.Suite
	suite.Run(t, testingSuite)
}

type integrationMDMTestSuite struct {
	suite.Suite
	withServer
	fleetCfg                   config.FleetConfig
	fleetDMNextCSRStatus       atomic.Value
	pushProvider               *mock.APNSPushProvider
	depStorage                 nanodep_storage.AllDEPStorage
	depSchedule                *schedule.Schedule
	profileSchedule            *schedule.Schedule
	integrationsSchedule       *schedule.Schedule
	onProfileJobDone           func() // function called when profileSchedule.Trigger() job completed
	onDEPScheduleDone          func() // function called when depSchedule.Trigger() job completed
	onIntegrationsScheduleDone func() // function called when integrationsSchedule.Trigger() job completed
	mdmStorage                 *mysql.NanoMDMStorage
	worker                     *worker.Worker
	mdmCommander               *apple_mdm.MDMAppleCommander
	logger                     kitlog.Logger
}

func (s *integrationMDMTestSuite) SetupSuite() {
	s.withDS.SetupSuite("integrationMDMTestSuite")

	appConf, err := s.ds.AppConfig(context.Background())
	require.NoError(s.T(), err)
	appConf.MDM.EnabledAndConfigured = true
	appConf.MDM.WindowsEnabledAndConfigured = true
	appConf.MDM.AppleBMEnabledAndConfigured = true
	err = s.ds.SaveAppConfig(context.Background(), appConf)
	require.NoError(s.T(), err)

	testCert, testKey, err := apple_mdm.NewSCEPCACertKey()
	require.NoError(s.T(), err)
	testCertPEM := tokenpki.PEMCertificate(testCert.Raw)
	testKeyPEM := tokenpki.PEMRSAPrivateKey(testKey)

	fleetCfg := config.TestConfig()
	config.SetTestMDMConfig(s.T(), &fleetCfg, testCertPEM, testKeyPEM, testBMToken, "")
	fleetCfg.Osquery.EnrollCooldown = 0

	mdmStorage, err := s.ds.NewMDMAppleMDMStorage(testCertPEM, testKeyPEM)
	require.NoError(s.T(), err)
	depStorage, err := s.ds.NewMDMAppleDEPStorage(*testBMToken)
	require.NoError(s.T(), err)
	scepStorage, err := s.ds.NewSCEPDepot(testCertPEM, testKeyPEM)
	require.NoError(s.T(), err)

	pushLog := kitlog.NewJSONLogger(os.Stdout)
	if os.Getenv("FLEET_INTEGRATION_TESTS_DISABLE_LOG") != "" {
		pushLog = kitlog.NewNopLogger()
	}
	pushFactory, pushProvider := newMockAPNSPushProviderFactory()
	mdmPushService := nanomdm_pushsvc.New(
		mdmStorage,
		mdmStorage,
		pushFactory,
		NewNanoMDMLogger(pushLog),
	)
	mdmCommander := apple_mdm.NewMDMAppleCommander(mdmStorage, mdmPushService, fleetCfg.MDM)
	redisPool := redistest.SetupRedis(s.T(), "zz", false, false, false)
	s.withServer.lq = live_query_mock.New(s.T())

	wlog := kitlog.NewJSONLogger(os.Stdout)
	if os.Getenv("FLEET_INTEGRATION_TESTS_DISABLE_LOG") != "" {
		wlog = kitlog.NewNopLogger()
	}
	macosJob := &worker.MacosSetupAssistant{
		Datastore:  s.ds,
		Log:        wlog,
		DEPService: apple_mdm.NewDEPService(s.ds, depStorage, wlog),
		DEPClient:  apple_mdm.NewDEPClient(depStorage, s.ds, wlog),
	}
	appleMDMJob := &worker.AppleMDM{
		Datastore: s.ds,
		Log:       wlog,
		Commander: mdmCommander,
	}
	workr := worker.NewWorker(s.ds, wlog)
	workr.TestIgnoreUnknownJobs = true
	workr.Register(macosJob, appleMDMJob)
	s.worker = workr

	// clear the jobs queue of any pending jobs generated via DB migrations
	mysql.ExecAdhocSQL(s.T(), s.ds, func(q sqlx.ExtContext) error {
		_, err := q.ExecContext(context.Background(), "DELETE FROM jobs")
		return err
	})

	var depSchedule *schedule.Schedule
	var integrationsSchedule *schedule.Schedule
	var profileSchedule *schedule.Schedule
	cronLog := kitlog.NewJSONLogger(os.Stdout)
	if os.Getenv("FLEET_INTEGRATION_TESTS_DISABLE_LOG") != "" {
		cronLog = kitlog.NewNopLogger()
	}
	serverLogger := kitlog.NewJSONLogger(os.Stdout)
	if os.Getenv("FLEET_INTEGRATION_TESTS_DISABLE_LOG") != "" {
		serverLogger = kitlog.NewNopLogger()
	}
	config := TestServerOpts{
		License: &fleet.LicenseInfo{
			Tier: fleet.TierPremium,
		},
		Logger:      serverLogger,
		FleetConfig: &fleetCfg,
		MDMStorage:  mdmStorage,
		DEPStorage:  depStorage,
		SCEPStorage: scepStorage,
		MDMPusher:   mdmPushService,
		Pool:        redisPool,
		Lq:          s.lq,
		StartCronSchedules: []TestNewScheduleFunc{
			func(ctx context.Context, ds fleet.Datastore) fleet.NewCronScheduleFunc {
				return func() (fleet.CronSchedule, error) {
					const name = string(fleet.CronAppleMDMDEPProfileAssigner)
					logger := cronLog
					fleetSyncer := apple_mdm.NewDEPService(ds, depStorage, logger)
					depSchedule = schedule.New(
						ctx, name, s.T().Name(), 1*time.Hour, ds, ds,
						schedule.WithLogger(logger),
						schedule.WithJob("dep_syncer", func(ctx context.Context) error {
							if s.onDEPScheduleDone != nil {
								defer s.onDEPScheduleDone()
							}
							err := fleetSyncer.RunAssigner(ctx)
							require.NoError(s.T(), err)
							return err
						}),
					)
					return depSchedule, nil
				}
			},
			func(ctx context.Context, ds fleet.Datastore) fleet.NewCronScheduleFunc {
				return func() (fleet.CronSchedule, error) {
					const name = string(fleet.CronMDMAppleProfileManager)
					logger := cronLog
					profileSchedule = schedule.New(
						ctx, name, s.T().Name(), 1*time.Hour, ds, ds,
						schedule.WithLogger(logger),
						schedule.WithJob("manage_apple_profiles", func(ctx context.Context) error {
							if s.onProfileJobDone != nil {
								s.onProfileJobDone()
							}
							err = ReconcileAppleProfiles(ctx, ds, mdmCommander, logger, fleetCfg.MDM)
							require.NoError(s.T(), err)
							return err
						}),
						schedule.WithJob("manage_windows_profiles", func(ctx context.Context) error {
							if s.onProfileJobDone != nil {
								defer s.onProfileJobDone()
							}
							err := ReconcileWindowsProfiles(ctx, ds, logger)
							require.NoError(s.T(), err)
							return err
						}),
					)
					return profileSchedule, nil
				}
			},
			func(ctx context.Context, ds fleet.Datastore) fleet.NewCronScheduleFunc {
				return func() (fleet.CronSchedule, error) {
					const name = string(fleet.CronWorkerIntegrations)
					logger := cronLog
					integrationsSchedule = schedule.New(
						ctx, name, s.T().Name(), 1*time.Minute, ds, ds,
						schedule.WithLogger(logger),
						schedule.WithJob("integrations_worker", func(ctx context.Context) error {
							return s.worker.ProcessJobs(ctx)
						}),
						schedule.WithJob("dep_cooldowns", func(ctx context.Context) error {
							if s.onIntegrationsScheduleDone != nil {
								defer s.onIntegrationsScheduleDone()
							}

							return worker.ProcessDEPCooldowns(ctx, ds, logger)
						}),
					)
					return integrationsSchedule, nil
				}
			},
		},
		APNSTopic: "com.apple.mgmt.External.10ac3ce5-4668-4e58-b69a-b2b5ce667589",
	}
	users, server := RunServerForTestsWithDS(s.T(), s.ds, &config)
	s.server = server
	s.users = users
	s.token = s.getTestAdminToken()
	s.cachedAdminToken = s.token
	s.fleetCfg = fleetCfg
	s.pushProvider = pushProvider
	s.depStorage = depStorage
	s.depSchedule = depSchedule
	s.integrationsSchedule = integrationsSchedule
	s.profileSchedule = profileSchedule
	s.mdmStorage = mdmStorage
	s.mdmCommander = mdmCommander
	s.logger = serverLogger

	fleetdmSrv := httptest.NewServer(http.HandlerFunc(func(w http.ResponseWriter, r *http.Request) {
		status := s.fleetDMNextCSRStatus.Swap(http.StatusOK)
		w.WriteHeader(status.(int))
		_, _ = w.Write([]byte(fmt.Sprintf("status: %d", status)))
	}))
	s.T().Setenv("TEST_FLEETDM_API_URL", fleetdmSrv.URL)

	appConf, err = s.ds.AppConfig(context.Background())
	require.NoError(s.T(), err)
	appConf.ServerSettings.ServerURL = server.URL
	err = s.ds.SaveAppConfig(context.Background(), appConf)
	require.NoError(s.T(), err)

	s.T().Cleanup(fleetdmSrv.Close)
}

func (s *integrationMDMTestSuite) TearDownSuite() {
	appConf, err := s.ds.AppConfig(context.Background())
	require.NoError(s.T(), err)
	appConf.MDM.EnabledAndConfigured = false
	err = s.ds.SaveAppConfig(context.Background(), appConf)
	require.NoError(s.T(), err)
}

func (s *integrationMDMTestSuite) FailNextCSRRequestWith(status int) {
	s.fleetDMNextCSRStatus.Store(status)
}

func (s *integrationMDMTestSuite) SucceedNextCSRRequest() {
	s.fleetDMNextCSRStatus.Store(http.StatusOK)
}

func (s *integrationMDMTestSuite) TearDownTest() {
	t := s.T()
	ctx := context.Background()

	s.token = s.getTestAdminToken()
	appCfg := s.getConfig()
	// ensure windows mdm is always enabled for the next test
	appCfg.MDM.WindowsEnabledAndConfigured = true
	// ensure global disk encryption is disabled on exit
	appCfg.MDM.EnableDiskEncryption = optjson.SetBool(false)
	// ensure enable release manually is false
	appCfg.MDM.MacOSSetup.EnableReleaseDeviceManually = optjson.SetBool(false)
	// ensure global Windows OS updates are always disabled for the next test
	appCfg.MDM.WindowsUpdates = fleet.WindowsUpdates{}
	// ensure the server URL is constant
	appCfg.ServerSettings.ServerURL = s.server.URL
	err := s.ds.SaveAppConfig(ctx, &appCfg.AppConfig)
	require.NoError(t, err)

	s.withServer.commonTearDownTest(t)

	// use a sql statement to delete all profiles, since the datastore prevents
	// deleting the fleet-specific ones.
	mysql.ExecAdhocSQL(t, s.ds, func(q sqlx.ExtContext) error {
		_, err := q.ExecContext(ctx, "DELETE FROM mdm_apple_configuration_profiles")
		return err
	})
	mysql.ExecAdhocSQL(t, s.ds, func(q sqlx.ExtContext) error {
		_, err := q.ExecContext(ctx, "DELETE FROM mdm_windows_configuration_profiles")
		return err
	})
	mysql.ExecAdhocSQL(t, s.ds, func(q sqlx.ExtContext) error {
		_, err := q.ExecContext(ctx, "DELETE FROM mdm_apple_bootstrap_packages")
		return err
	})

	// clear any pending worker job
	mysql.ExecAdhocSQL(t, s.ds, func(q sqlx.ExtContext) error {
		_, err := q.ExecContext(ctx, "DELETE FROM jobs")
		return err
	})

	// clear any host dep assignments
	mysql.ExecAdhocSQL(t, s.ds, func(q sqlx.ExtContext) error {
		_, err := q.ExecContext(ctx, "DELETE FROM host_dep_assignments")
		return err
	})

	// clear any mdm windows enrollments
	mysql.ExecAdhocSQL(t, s.ds, func(q sqlx.ExtContext) error {
		_, err := q.ExecContext(ctx, "DELETE FROM mdm_windows_enrollments")
		return err
	})

	// clear any lingering declarations
	mysql.ExecAdhocSQL(t, s.ds, func(tx sqlx.ExtContext) error {
		_, err := tx.ExecContext(ctx, "DELETE FROM mdm_apple_declarations")
		return err
	})
	mysql.ExecAdhocSQL(t, s.ds, func(tx sqlx.ExtContext) error {
		_, err := tx.ExecContext(ctx, "DELETE FROM host_mdm_apple_declarations")
		return err
	})

	// clear any lingering software installers
	mysql.ExecAdhocSQL(t, s.ds, func(tx sqlx.ExtContext) error {
		_, err := tx.ExecContext(ctx, "DELETE FROM software_installers")
		return err
	})
}

func (s *integrationMDMTestSuite) mockDEPResponse(handler http.Handler) {
	t := s.T()
	srv := httptest.NewServer(handler)
	err := s.depStorage.StoreConfig(context.Background(), apple_mdm.DEPName, &nanodep_client.Config{BaseURL: srv.URL})
	require.NoError(t, err)
	t.Cleanup(func() {
		srv.Close()
		err := s.depStorage.StoreConfig(context.Background(), apple_mdm.DEPName, &nanodep_client.Config{BaseURL: nanodep_client.DefaultBaseURL})
		require.NoError(t, err)
	})
}

func (s *integrationMDMTestSuite) awaitTriggerProfileSchedule(t *testing.T) {
	// two jobs running sequentially (macOS then Windows) on the same schedule
	var wg sync.WaitGroup
	wg.Add(2)
	s.onProfileJobDone = wg.Done
	_, err := s.profileSchedule.Trigger()
	require.NoError(t, err)
	wg.Wait()
}

func (s *integrationMDMTestSuite) TestGetBootstrapToken() {
	// see https://developer.apple.com/documentation/devicemanagement/get_bootstrap_token
	t := s.T()
	mdmDevice := mdmtest.NewTestMDMClientAppleDirect(mdmtest.AppleEnrollInfo{
		SCEPChallenge: s.fleetCfg.MDM.AppleSCEPChallenge,
		SCEPURL:       s.server.URL + apple_mdm.SCEPPath,
		MDMURL:        s.server.URL + apple_mdm.MDMPath,
	})
	err := mdmDevice.Enroll()
	require.NoError(t, err)

	checkStoredCertAuthAssociation := func(id string, expectedCount uint) {
		// confirm expected cert auth association
		mysql.ExecAdhocSQL(t, s.ds, func(q sqlx.ExtContext) error {
			var ct uint
			// query duplicates the logic in nanomdm/storage/mysql/certauth.go
			if err := sqlx.GetContext(context.Background(), q, &ct, "SELECT COUNT(*) FROM nano_cert_auth_associations WHERE id = ?", mdmDevice.UUID); err != nil {
				return err
			}
			require.Equal(t, expectedCount, ct)
			return nil
		})
	}
	checkStoredCertAuthAssociation(mdmDevice.UUID, 1)

	checkStoredBootstrapToken := func(id string, expectedToken *string, expectedErr error) {
		// confirm expected bootstrap token
		mysql.ExecAdhocSQL(t, s.ds, func(q sqlx.ExtContext) error {
			var tok *string
			err := sqlx.GetContext(context.Background(), q, &tok, "SELECT bootstrap_token_b64 FROM nano_devices WHERE id = ?", mdmDevice.UUID)
			if err != nil || expectedErr != nil {
				require.ErrorIs(t, err, expectedErr)
			} else {
				require.NoError(t, err)
			}

			if expectedToken != nil {
				require.NotEmpty(t, tok)
				decoded, err := base64.StdEncoding.DecodeString(*tok)
				require.NoError(t, err)
				require.Equal(t, *expectedToken, string(decoded))
			} else {
				require.Empty(t, tok)
			}
			return nil
		})
	}

	t.Run("bootstrap token not set", func(t *testing.T) {
		// device record exists, but bootstrap token not set
		checkStoredBootstrapToken(mdmDevice.UUID, nil, nil)

		// if token not set, server returns empty body and no error (see https://github.com/micromdm/nanomdm/pull/63)
		res, err := mdmDevice.GetBootstrapToken()
		require.NoError(t, err)
		require.Nil(t, res)
	})

	t.Run("bootstrap token set", func(t *testing.T) {
		// device record exists, set bootstrap token
		token := base64.StdEncoding.EncodeToString([]byte("testtoken"))
		mysql.ExecAdhocSQL(t, s.ds, func(q sqlx.ExtContext) error {
			_, err := q.ExecContext(context.Background(), "UPDATE nano_devices SET bootstrap_token_b64 = ? WHERE id = ?", base64.StdEncoding.EncodeToString([]byte(token)), mdmDevice.UUID)
			require.NoError(t, err)
			return nil
		})
		checkStoredBootstrapToken(mdmDevice.UUID, &token, nil)

		// if token set, server returns token
		res, err := mdmDevice.GetBootstrapToken()
		require.NoError(t, err)
		require.NotNil(t, res)
		require.Equal(t, token, string(res))
	})

	t.Run("no device record", func(t *testing.T) {
		// delete the entire device record
		mysql.ExecAdhocSQL(t, s.ds, func(q sqlx.ExtContext) error {
			_, err := q.ExecContext(context.Background(), "DELETE FROM nano_devices WHERE id = ?", mdmDevice.UUID)
			require.NoError(t, err)
			return nil
		})
		checkStoredBootstrapToken(mdmDevice.UUID, nil, sql.ErrNoRows)

		// if not found, server returns empty body and no error (see https://github.com/fleetdm/nanomdm/pull/8)
		res, err := mdmDevice.GetBootstrapToken()
		require.NoError(t, err)
		require.Nil(t, res)
	})

	t.Run("no cert auth association", func(t *testing.T) {
		// on mdm checkout, nano soft deletes by calling storage.Disable, which leaves the cert auth
		// association in place, so what if we hard delete instead?
		mysql.ExecAdhocSQL(t, s.ds, func(q sqlx.ExtContext) error {
			_, err := q.ExecContext(context.Background(), "DELETE FROM nano_cert_auth_associations WHERE id = ?", mdmDevice.UUID)
			require.NoError(t, err)
			return nil
		})
		checkStoredCertAuthAssociation(mdmDevice.UUID, 0)

		// TODO: server returns 500 on account of cert auth but what is the expected behavior?
		res, err := mdmDevice.GetBootstrapToken()
		require.ErrorContains(t, err, "500") // getbootstraptoken service: cert auth: existing enrollment: enrollment not associated with cert
		require.Nil(t, res)
	})
}

func (s *integrationMDMTestSuite) TestAppleGetAppleMDM() {
	t := s.T()

	var mdmResp getAppleMDMResponse
	s.DoJSON("GET", "/api/latest/fleet/apns", nil, http.StatusOK, &mdmResp)
	// returned values are dummy, this is a test certificate
	require.Equal(t, "FleetDM", mdmResp.Issuer)
	require.NotZero(t, mdmResp.SerialNumber)
	require.Equal(t, "FleetDM", mdmResp.CommonName)
	require.NotZero(t, mdmResp.RenewDate)

	s.mockDEPResponse(http.HandlerFunc(func(w http.ResponseWriter, r *http.Request) {
		w.WriteHeader(http.StatusOK)
		switch r.URL.Path {
		case "/session":
			_, _ = w.Write([]byte(`{"auth_session_token": "xyz"}`))
		case "/account":
			_, _ = w.Write([]byte(`{"admin_id": "abc", "org_name": "test_org"}`))
		}
	}))
	var getAppleBMResp getAppleBMResponse
	s.DoJSON("GET", "/api/latest/fleet/abm", nil, http.StatusOK, &getAppleBMResp)
	require.NoError(t, getAppleBMResp.Err)
	require.Equal(t, "abc", getAppleBMResp.AppleID)
	require.Equal(t, "test_org", getAppleBMResp.OrgName)
	require.Equal(t, s.server.URL+"/mdm/apple/mdm", getAppleBMResp.MDMServerURL)
	require.Empty(t, getAppleBMResp.DefaultTeam)

	// create a new team
	tm, err := s.ds.NewTeam(context.Background(), &fleet.Team{
		Name:        t.Name(),
		Description: "desc",
	})
	require.NoError(t, err)
	// set the default bm assignment to that team
	acResp := appConfigResponse{}
	s.DoJSON("PATCH", "/api/latest/fleet/config", json.RawMessage(fmt.Sprintf(`{
		"mdm": {
			"apple_bm_default_team": %q
		}
	}`, tm.Name)), http.StatusOK, &acResp)

	// try again, this time we get a default team in the response
	getAppleBMResp = getAppleBMResponse{}
	s.DoJSON("GET", "/api/latest/fleet/abm", nil, http.StatusOK, &getAppleBMResp)
	require.NoError(t, getAppleBMResp.Err)
	require.Equal(t, "abc", getAppleBMResp.AppleID)
	require.Equal(t, "test_org", getAppleBMResp.OrgName)
	require.Equal(t, s.server.URL+"/mdm/apple/mdm", getAppleBMResp.MDMServerURL)
	require.Equal(t, tm.Name, getAppleBMResp.DefaultTeam)
}

func (s *integrationMDMTestSuite) TestABMExpiredToken() {
	t := s.T()
	var returnType string
	s.mockDEPResponse(http.HandlerFunc(func(w http.ResponseWriter, r *http.Request) {
		switch returnType {
		case "not_signed":
			w.WriteHeader(http.StatusForbidden)
			_, _ = w.Write([]byte(`{"code": "T_C_NOT_SIGNED"}`))
		case "unauthorized":
			w.WriteHeader(http.StatusUnauthorized)
			_, _ = w.Write([]byte(`{}`))
		case "success":
			w.WriteHeader(http.StatusOK)
			_, _ = w.Write([]byte(`{"auth_session_token": "abcd"}`))
		default:
			require.Fail(t, "unexpected return type: %s", returnType)
		}
	}))

	config := s.getConfig()
	require.False(t, config.MDM.AppleBMTermsExpired)

	// not signed error flips the AppleBMTermsExpired flag
	returnType = "not_signed"
	res := s.DoRaw("GET", "/api/latest/fleet/abm", nil, http.StatusBadRequest)
	errMsg := extractServerErrorText(res.Body)
	require.Contains(t, errMsg, "DEP auth error: 403 Forbidden")

	config = s.getConfig()
	require.True(t, config.MDM.AppleBMTermsExpired)

	// a successful call clears it
	returnType = "success"
	s.DoRaw("GET", "/api/latest/fleet/abm", nil, http.StatusOK)

	config = s.getConfig()
	require.False(t, config.MDM.AppleBMTermsExpired)

	// an unauthorized call returns 400 but does not flip the terms expired flag
	returnType = "unauthorized"
	res = s.DoRaw("GET", "/api/latest/fleet/abm", nil, http.StatusBadRequest)
	errMsg = extractServerErrorText(res.Body)
	require.Contains(t, errMsg, "Apple Business Manager certificate or server token is invalid")

	config = s.getConfig()
	require.False(t, config.MDM.AppleBMTermsExpired)
}

func checkNextPayloads(t *testing.T, mdmDevice *mdmtest.TestAppleMDMClient, forceDeviceErr bool) ([][]byte, []string) {
	installs := [][]byte{}
	removes := []string{}

	// on the first run, cmd will be nil and we need to
	// ping the server via idle
	// if after idle or acknowledge cmd is still nil, it
	// means there aren't any commands left to run
	cmd, err := mdmDevice.Idle()
	require.NoError(t, err)
	for cmd != nil {
		var fullCmd micromdm.CommandPayload
		require.NoError(t, plist.Unmarshal(cmd.Raw, &fullCmd))
		switch cmd.Command.RequestType {
		case "InstallProfile":
			installs = append(installs, fullCmd.Command.InstallProfile.Payload)
		case "RemoveProfile":
			removes = append(removes, fullCmd.Command.RemoveProfile.Identifier)

		}

		if forceDeviceErr {
			cmd, err = mdmDevice.Err(cmd.CommandUUID, []mdm.ErrorChain{})
		} else {
			cmd, err = mdmDevice.Acknowledge(cmd.CommandUUID)
		}

		require.NoError(t, err)
	}

	return installs, removes
}

func setupExpectedFleetdProfile(t *testing.T, serverURL string, enrollSecret string, teamID *uint) []byte {
	var b bytes.Buffer
	params := mobileconfig.FleetdProfileOptions{
		EnrollSecret: enrollSecret,
		ServerURL:    serverURL,
		PayloadType:  mobileconfig.FleetdConfigPayloadIdentifier,
		PayloadName:  servermdm.FleetdConfigProfileName,
	}
	err := mobileconfig.FleetdProfileTemplate.Execute(&b, params)
	require.NoError(t, err)
	return b.Bytes()
}

func setupExpectedCAProfile(t *testing.T, cfg config.MDMConfig) []byte {
	cert, _, _, err := cfg.AppleSCEP()
	require.NoError(t, err)
	var b bytes.Buffer
	params := mobileconfig.FleetCARootTemplateOptions{
		PayloadName:       servermdm.FleetCAConfigProfileName,
		PayloadIdentifier: mobileconfig.FleetCARootConfigPayloadIdentifier,
		Certificate:       base64.StdEncoding.EncodeToString(cert.Certificate[0]),
	}
	err = mobileconfig.FleetCARootTemplate.Execute(&b, params)
	require.NoError(t, err)
	return b.Bytes()
}

func setupPusher(s *integrationMDMTestSuite, t *testing.T, mdmDevice *mdmtest.TestAppleMDMClient) {
	origPush := s.pushProvider.PushFunc
	s.pushProvider.PushFunc = func(pushes []*mdm.Push) (map[string]*push.Response, error) {
		require.Len(t, pushes, 1)
		require.Equal(t, pushes[0].PushMagic, "pushmagic"+mdmDevice.SerialNumber)
		res := map[string]*push.Response{
			pushes[0].Token.String(): {
				Id:  uuid.New().String(),
				Err: nil,
			},
		}
		return res, nil
	}
	t.Cleanup(func() { s.pushProvider.PushFunc = origPush })
}

func createHostThenEnrollMDM(ds fleet.Datastore, fleetServerURL string, t *testing.T) (*fleet.Host, *mdmtest.TestAppleMDMClient) {
	desktopToken := uuid.New().String()
	mdmDevice := mdmtest.NewTestMDMClientAppleDesktopManual(fleetServerURL, desktopToken)
	fleetHost, err := ds.NewHost(context.Background(), &fleet.Host{
		DetailUpdatedAt: time.Now(),
		LabelUpdatedAt:  time.Now(),
		PolicyUpdatedAt: time.Now(),
		SeenTime:        time.Now().Add(-1 * time.Minute),
		OsqueryHostID:   ptr.String(t.Name() + uuid.New().String()),
		NodeKey:         ptr.String(t.Name() + uuid.New().String()),
		Hostname:        fmt.Sprintf("%sfoo.local", t.Name()),
		Platform:        "darwin",

		UUID:           mdmDevice.UUID,
		HardwareSerial: mdmDevice.SerialNumber,
	})
	require.NoError(t, err)

	err = ds.SetOrUpdateDeviceAuthToken(context.Background(), fleetHost.ID, desktopToken)
	require.NoError(t, err)

	err = mdmDevice.Enroll()
	require.NoError(t, err)

	return fleetHost, mdmDevice
}

func createWindowsHostThenEnrollMDM(ds fleet.Datastore, fleetServerURL string, t *testing.T) (*fleet.Host, *mdmtest.TestWindowsMDMClient) {
	host := createOrbitEnrolledHost(t, "windows", "h1", ds)
	mdmDevice := mdmtest.NewTestMDMClientWindowsProgramatic(fleetServerURL, *host.OrbitNodeKey)
	err := mdmDevice.Enroll()
	require.NoError(t, err)
	err = ds.UpdateMDMWindowsEnrollmentsHostUUID(context.Background(), host.UUID, mdmDevice.DeviceID)
	require.NoError(t, err)
	return host, mdmDevice
}

func loadEnrollmentProfileDEPToken(t *testing.T, ds *mysql.Datastore) string {
	var token string
	mysql.ExecAdhocSQL(t, ds, func(q sqlx.ExtContext) error {
		return sqlx.GetContext(context.Background(), q, &token,
			`SELECT token FROM mdm_apple_enrollment_profiles`)
	})
	return token
}

func (s *integrationMDMTestSuite) TestDeviceMDMManualEnroll() {
	t := s.T()

	token := "token_test_manual_enroll"
	createHostAndDeviceToken(t, s.ds, token)

	// invalid token fails
	s.DoRaw("GET", "/api/latest/fleet/device/invalid_token/mdm/apple/manual_enrollment_profile", nil, http.StatusUnauthorized)

	// valid token downloads the profile
	s.downloadAndVerifyEnrollmentProfile("/api/latest/fleet/device/" + token + "/mdm/apple/manual_enrollment_profile")
}

func (s *integrationMDMTestSuite) TestAppleMDMDeviceEnrollment() {
	t := s.T()

	// Enroll two devices into MDM
	mdmEnrollInfo := mdmtest.AppleEnrollInfo{
		SCEPChallenge: s.fleetCfg.MDM.AppleSCEPChallenge,
		SCEPURL:       s.server.URL + apple_mdm.SCEPPath,
		MDMURL:        s.server.URL + apple_mdm.MDMPath,
	}
	mdmDeviceA := mdmtest.NewTestMDMClientAppleDirect(mdmEnrollInfo)
	err := mdmDeviceA.Enroll()
	require.NoError(t, err)
	s.lastActivityOfTypeMatches(fleet.ActivityTypeMDMEnrolled{}.ActivityName(),
		fmt.Sprintf(`{"host_serial": "%s", "host_display_name": "%s (%s)", "installed_from_dep": false, "mdm_platform": "apple"}`, mdmDeviceA.SerialNumber, mdmDeviceA.Model, mdmDeviceA.SerialNumber), 0)

	mdmDeviceB := mdmtest.NewTestMDMClientAppleDirect(mdmEnrollInfo)
	err = mdmDeviceB.Enroll()
	require.NoError(t, err)
	s.lastActivityOfTypeMatches(fleet.ActivityTypeMDMEnrolled{}.ActivityName(),
		fmt.Sprintf(`{"host_serial": "%s", "host_display_name": "%s (%s)", "installed_from_dep": false, "mdm_platform": "apple"}`, mdmDeviceB.SerialNumber, mdmDeviceB.Model, mdmDeviceB.SerialNumber), 0)

	// Find the ID of Fleet's MDM solution
	var mdmID uint
	mysql.ExecAdhocSQL(t, s.ds, func(q sqlx.ExtContext) error {
		return sqlx.GetContext(context.Background(), q, &mdmID,
			`SELECT id FROM mobile_device_management_solutions WHERE name = ?`, fleet.WellKnownMDMFleet)
	})

	// Check that both devices are returned by the /hosts endpoint
	listHostsRes := listHostsResponse{}
	s.DoJSON("GET", "/api/latest/fleet/hosts", nil, http.StatusOK, &listHostsRes, "mdm_id", fmt.Sprint(mdmID))
	require.Len(t, listHostsRes.Hosts, 2)
	require.EqualValues(
		t,
		[]string{mdmDeviceA.UUID, mdmDeviceB.UUID},
		[]string{listHostsRes.Hosts[0].UUID, listHostsRes.Hosts[1].UUID},
	)

	var targetHostID uint
	var lastEnroll time.Time
	for _, host := range listHostsRes.Hosts {
		if host.UUID == mdmDeviceA.UUID {
			targetHostID = host.ID
			lastEnroll = host.LastEnrolledAt
			break
		}
	}

	// set an enroll secret
	var applyResp applyEnrollSecretSpecResponse
	s.DoJSON("POST", "/api/latest/fleet/spec/enroll_secret", applyEnrollSecretSpecRequest{
		Spec: &fleet.EnrollSecretSpec{
			Secrets: []*fleet.EnrollSecret{{Secret: t.Name()}},
		},
	}, http.StatusOK, &applyResp)

	// simulate a matching host enrolling via osquery
	j, err := json.Marshal(&enrollAgentRequest{
		EnrollSecret:   t.Name(),
		HostIdentifier: mdmDeviceA.UUID,
	})
	require.NoError(t, err)
	var enrollResp enrollAgentResponse
	hres := s.DoRawNoAuth("POST", "/api/osquery/enroll", j, http.StatusOK)
	defer hres.Body.Close()
	require.NoError(t, json.NewDecoder(hres.Body).Decode(&enrollResp))
	require.NotEmpty(t, enrollResp.NodeKey)

	// query all hosts
	listHostsRes = listHostsResponse{}
	s.DoJSON("GET", "/api/latest/fleet/hosts", nil, http.StatusOK, &listHostsRes)
	// we still have only two hosts
	require.Len(t, listHostsRes.Hosts, 2)

	// LastEnrolledAt should have been updated
	var getHostResp getHostResponse
	s.DoJSON("GET", fmt.Sprintf("/api/latest/fleet/hosts/%d", targetHostID), nil, http.StatusOK, &getHostResp)
	require.Greater(t, getHostResp.Host.LastEnrolledAt, lastEnroll)

	// Unenroll a device
	err = mdmDeviceA.Checkout()
	require.NoError(t, err)

	// An activity is created
	activities := listActivitiesResponse{}
	s.DoJSON("GET", "/api/latest/fleet/activities", nil, http.StatusOK, &activities)

	found := false
	for _, activity := range activities.Activities {
		if activity.Type == "mdm_unenrolled" {
			found = true
			require.Nil(t, activity.ActorID)
			require.Nil(t, activity.ActorFullName)
			require.JSONEq(t, fmt.Sprintf(`{"host_serial": "%s", "host_display_name": "%s (%s)", "installed_from_dep": false}`, mdmDeviceA.SerialNumber, mdmDeviceA.Model, mdmDeviceA.SerialNumber), string(*activity.Details))
		}
	}
	require.True(t, found)
}

func (s *integrationMDMTestSuite) TestDeviceMultipleAuthMessages() {
	t := s.T()

	mdmDevice := mdmtest.NewTestMDMClientAppleDirect(mdmtest.AppleEnrollInfo{
		SCEPChallenge: s.fleetCfg.MDM.AppleSCEPChallenge,
		SCEPURL:       s.server.URL + apple_mdm.SCEPPath,
		MDMURL:        s.server.URL + apple_mdm.MDMPath,
	})
	err := mdmDevice.Enroll()
	require.NoError(t, err)

	listHostsRes := listHostsResponse{}
	s.DoJSON("GET", "/api/latest/fleet/hosts", nil, http.StatusOK, &listHostsRes)
	require.Len(s.T(), listHostsRes.Hosts, 1)

	// send the auth message again, we still have only one host
	err = mdmDevice.Authenticate()
	require.NoError(t, err)
	listHostsRes = listHostsResponse{}
	s.DoJSON("GET", "/api/latest/fleet/hosts", nil, http.StatusOK, &listHostsRes)
	require.Len(s.T(), listHostsRes.Hosts, 1)
}

func (s *integrationMDMTestSuite) TestAppleMDMCSRRequest() {
	t := s.T()

	var errResp validationErrResp
	// missing arguments
	s.DoJSON("POST", "/api/latest/fleet/mdm/apple/request_csr", requestMDMAppleCSRRequest{}, http.StatusUnprocessableEntity, &errResp)
	require.Len(t, errResp.Errors, 1)
	require.Equal(t, errResp.Errors[0].Name, "email_address")

	// invalid email address
	errResp = validationErrResp{}
	s.DoJSON("POST", "/api/latest/fleet/mdm/apple/request_csr", requestMDMAppleCSRRequest{EmailAddress: "abc", Organization: "def"}, http.StatusUnprocessableEntity, &errResp)
	require.Len(t, errResp.Errors, 1)
	require.Equal(t, errResp.Errors[0].Name, "email_address")

	// missing organization
	errResp = validationErrResp{}
	s.DoJSON("POST", "/api/latest/fleet/mdm/apple/request_csr", requestMDMAppleCSRRequest{EmailAddress: "a@b.c", Organization: ""}, http.StatusUnprocessableEntity, &errResp)
	require.Len(t, errResp.Errors, 1)
	require.Equal(t, errResp.Errors[0].Name, "organization")

	// fleetdm CSR request failed
	s.FailNextCSRRequestWith(http.StatusBadRequest)
	errResp = validationErrResp{}
	s.DoJSON("POST", "/api/latest/fleet/mdm/apple/request_csr", requestMDMAppleCSRRequest{EmailAddress: "a@b.c", Organization: "test"}, http.StatusUnprocessableEntity, &errResp)
	require.Len(t, errResp.Errors, 1)
	require.Contains(t, errResp.Errors[0].Reason, "this email address is not valid")

	s.FailNextCSRRequestWith(http.StatusInternalServerError)
	errResp = validationErrResp{}
	s.DoJSON("POST", "/api/latest/fleet/mdm/apple/request_csr", requestMDMAppleCSRRequest{EmailAddress: "a@b.c", Organization: "test"}, http.StatusBadGateway, &errResp)
	require.Len(t, errResp.Errors, 1)
	require.Contains(t, errResp.Errors[0].Reason, "FleetDM CSR request failed")

	var reqCSRResp requestMDMAppleCSRResponse
	// fleetdm CSR request succeeds
	s.SucceedNextCSRRequest()
	s.DoJSON("POST", "/api/latest/fleet/mdm/apple/request_csr", requestMDMAppleCSRRequest{EmailAddress: "a@b.c", Organization: "test"}, http.StatusOK, &reqCSRResp)
	require.Contains(t, string(reqCSRResp.APNsKey), "-----BEGIN RSA PRIVATE KEY-----\n")
	require.Contains(t, string(reqCSRResp.SCEPCert), "-----BEGIN CERTIFICATE-----\n")
	require.Contains(t, string(reqCSRResp.SCEPKey), "-----BEGIN RSA PRIVATE KEY-----\n")
}

func (s *integrationMDMTestSuite) TestMDMAppleUnenroll() {
	t := s.T()

	// Enroll a device into MDM.
	mdmDevice := mdmtest.NewTestMDMClientAppleDirect(mdmtest.AppleEnrollInfo{
		SCEPChallenge: s.fleetCfg.MDM.AppleSCEPChallenge,
		SCEPURL:       s.server.URL + apple_mdm.SCEPPath,
		MDMURL:        s.server.URL + apple_mdm.MDMPath,
	})
	err := mdmDevice.Enroll()
	require.NoError(t, err)

	// set an enroll secret
	var applyResp applyEnrollSecretSpecResponse
	s.DoJSON("POST", "/api/latest/fleet/spec/enroll_secret", applyEnrollSecretSpecRequest{
		Spec: &fleet.EnrollSecretSpec{
			Secrets: []*fleet.EnrollSecret{{Secret: t.Name()}},
		},
	}, http.StatusOK, &applyResp)

	// simulate a matching host enrolling via osquery
	j, err := json.Marshal(&enrollAgentRequest{
		EnrollSecret:   t.Name(),
		HostIdentifier: mdmDevice.UUID,
	})
	require.NoError(t, err)
	var enrollResp enrollAgentResponse
	hres := s.DoRawNoAuth("POST", "/api/osquery/enroll", j, http.StatusOK)
	defer hres.Body.Close()
	require.NoError(t, json.NewDecoder(hres.Body).Decode(&enrollResp))
	require.NotEmpty(t, enrollResp.NodeKey)

	listHostsRes := listHostsResponse{}
	s.DoJSON("GET", "/api/latest/fleet/hosts", nil, http.StatusOK, &listHostsRes)
	require.Len(t, listHostsRes.Hosts, 1)
	h := listHostsRes.Hosts[0]

	// assign profiles to the host
	s.Do("POST", "/api/v1/fleet/mdm/apple/profiles/batch", batchSetMDMAppleProfilesRequest{Profiles: [][]byte{
		mobileconfigForTest("N1", "I1"),
		mobileconfigForTest("N2", "I2"),
		mobileconfigForTest("N3", "I3"),
	}}, http.StatusNoContent)

	// trigger a sync and verify that there are profiles assigned to the host
	s.awaitTriggerProfileSchedule(t)

	var hostResp getHostResponse
	s.DoJSON("GET", fmt.Sprintf("/api/v1/fleet/hosts/%d", h.ID), getHostRequest{}, http.StatusOK, &hostResp)
	// 3 profiles added + 1 profile with fleetd configuration + 1 root CA config
	require.Len(t, *hostResp.Host.MDM.Profiles, 5)

	// try to unenroll the host, fails since the host doesn't respond
	s.Do("DELETE", fmt.Sprintf("/api/latest/fleet/hosts/%d/mdm", h.ID), nil, http.StatusGatewayTimeout)

	// we're going to modify this mock, make sure we restore its default
	originalPushMock := s.pushProvider.PushFunc
	defer func() { s.pushProvider.PushFunc = originalPushMock }()

	// if there's an error coming from APNs servers
	s.pushProvider.PushFunc = func(pushes []*mdm.Push) (map[string]*push.Response, error) {
		return map[string]*push.Response{
			pushes[0].Token.String(): {
				Id:  uuid.New().String(),
				Err: errors.New("test"),
			},
		}, nil
	}
	s.Do("DELETE", fmt.Sprintf("/api/latest/fleet/hosts/%d/mdm", h.ID), nil, http.StatusBadGateway)

	// if there was an error unrelated to APNs
	s.pushProvider.PushFunc = func(pushes []*mdm.Push) (map[string]*push.Response, error) {
		res := map[string]*push.Response{
			pushes[0].Token.String(): {
				Id:  uuid.New().String(),
				Err: nil,
			},
		}
		return res, errors.New("baz")
	}
	s.Do("DELETE", fmt.Sprintf("/api/latest/fleet/hosts/%d/mdm", h.ID), nil, http.StatusInternalServerError)

	// try again, but this time the host is online and answers
	var checkoutErr error
	s.pushProvider.PushFunc = func(pushes []*mdm.Push) (map[string]*push.Response, error) {
		res, err := mockSuccessfulPush(pushes)
		checkoutErr = mdmDevice.Checkout()
		return res, err
	}
	s.Do("DELETE", fmt.Sprintf("/api/latest/fleet/hosts/%d/mdm", h.ID), nil, http.StatusOK)
	// trying again fails with 409 as it is alreayd unenrolled
	s.Do("DELETE", fmt.Sprintf("/api/latest/fleet/hosts/%d/mdm", h.ID), nil, http.StatusConflict)

	require.NoError(t, checkoutErr)

	// profiles are removed and the host is no longer enrolled
	hostResp = getHostResponse{}
	s.DoJSON("GET", fmt.Sprintf("/api/v1/fleet/hosts/%d", h.ID), getHostRequest{}, http.StatusOK, &hostResp)
	require.Nil(t, hostResp.Host.MDM.Profiles)
	require.Equal(t, "", hostResp.Host.MDM.Name)
}

func (s *integrationMDMTestSuite) TestMDMDiskEncryptionSettingBackwardsCompat() {
	t := s.T()

	acResp := appConfigResponse{}
	s.DoJSON("PATCH", "/api/latest/fleet/config", json.RawMessage(`{
		"mdm": { "enable_disk_encryption": false }
  }`), http.StatusOK, &acResp)
	assert.False(t, acResp.MDM.EnableDiskEncryption.Value)

	// new config takes precedence over old config
	acResp = appConfigResponse{}
	s.DoJSON("PATCH", "/api/latest/fleet/config", json.RawMessage(`{
	  "mdm": { "enable_disk_encryption": false, "macos_settings": {"enable_disk_encryption": true} }
  }`), http.StatusOK, &acResp)
	assert.False(t, acResp.MDM.EnableDiskEncryption.Value)

	s.assertConfigProfilesByIdentifier(nil, mobileconfig.FleetFileVaultPayloadIdentifier, false)

	// if new config is not present, old config is applied
	acResp = appConfigResponse{}
	s.DoJSON("PATCH", "/api/latest/fleet/config", json.RawMessage(`{
	  "mdm": { "macos_settings": {"enable_disk_encryption": true} }
  }`), http.StatusOK, &acResp)
	assert.True(t, acResp.MDM.EnableDiskEncryption.Value)
	s.assertConfigProfilesByIdentifier(nil, mobileconfig.FleetFileVaultPayloadIdentifier, true)

	// new config takes precedence over old config again
	acResp = appConfigResponse{}
	s.DoJSON("PATCH", "/api/latest/fleet/config", json.RawMessage(`{
	  "mdm": { "enable_disk_encryption": false, "macos_settings": {"enable_disk_encryption": true} }
  }`), http.StatusOK, &acResp)
	assert.False(t, acResp.MDM.EnableDiskEncryption.Value)
	s.assertConfigProfilesByIdentifier(nil, mobileconfig.FleetFileVaultPayloadIdentifier, false)

	// unrelated change doesn't affect the disk encryption setting
	acResp = appConfigResponse{}
	s.DoJSON("PATCH", "/api/latest/fleet/config", json.RawMessage(`{
	  "mdm": { "macos_settings": {"custom_settings": ["test.mobileconfig"]} }
  }`), http.StatusOK, &acResp)
	assert.False(t, acResp.MDM.EnableDiskEncryption.Value)

	// Same tests, but for teams
	team, err := s.ds.NewTeam(context.Background(), &fleet.Team{
		Name:        "team1_" + t.Name(),
		Description: "desc team1_" + t.Name(),
	})
	require.NoError(t, err)

	checkTeamDiskEncryption := func(wantSetting bool) {
		var teamResp getTeamResponse
		s.DoJSON("GET", fmt.Sprintf("/api/latest/fleet/teams/%d", team.ID), nil, http.StatusOK, &teamResp)
		require.Equal(t, wantSetting, teamResp.Team.Config.MDM.EnableDiskEncryption)
	}

	// after creation, disk encryption is off
	checkTeamDiskEncryption(false)

	// new config takes precedence over old config
	teamSpecs := applyTeamSpecsRequest{Specs: []*fleet.TeamSpec{{
		Name: team.Name,
		MDM: fleet.TeamSpecMDM{
			EnableDiskEncryption: optjson.SetBool(false),
			MacOSSettings:        map[string]interface{}{"enable_disk_encryption": true},
		},
	}}}
	s.Do("POST", "/api/latest/fleet/spec/teams", teamSpecs, http.StatusOK)
	checkTeamDiskEncryption(false)
	s.assertConfigProfilesByIdentifier(ptr.Uint(team.ID), mobileconfig.FleetFileVaultPayloadIdentifier, false)

	// if new config is not present, old config is applied
	teamSpecs = applyTeamSpecsRequest{Specs: []*fleet.TeamSpec{{
		Name: team.Name,
		MDM: fleet.TeamSpecMDM{
			MacOSSettings: map[string]interface{}{"enable_disk_encryption": true},
		},
	}}}
	s.Do("POST", "/api/latest/fleet/spec/teams", teamSpecs, http.StatusOK)
	checkTeamDiskEncryption(true)
	s.assertConfigProfilesByIdentifier(ptr.Uint(team.ID), mobileconfig.FleetFileVaultPayloadIdentifier, true)

	// new config takes precedence over old config again
	teamSpecs = applyTeamSpecsRequest{Specs: []*fleet.TeamSpec{{
		Name: team.Name,
		MDM: fleet.TeamSpecMDM{
			EnableDiskEncryption: optjson.SetBool(false),
			MacOSSettings:        map[string]interface{}{"enable_disk_encryption": true},
		},
	}}}
	s.Do("POST", "/api/latest/fleet/spec/teams", teamSpecs, http.StatusOK)
	checkTeamDiskEncryption(false)
	s.assertConfigProfilesByIdentifier(ptr.Uint(team.ID), mobileconfig.FleetFileVaultPayloadIdentifier, false)

	// unrelated change doesn't affect the disk encryption setting
	teamSpecs = applyTeamSpecsRequest{Specs: []*fleet.TeamSpec{{
		Name: team.Name,
		MDM: fleet.TeamSpecMDM{
			EnableDiskEncryption: optjson.SetBool(false),
			MacOSSettings:        map[string]interface{}{"custom_settings": []interface{}{"A", "B"}},
		},
	}}}
	s.Do("POST", "/api/latest/fleet/spec/teams", teamSpecs, http.StatusOK)
	checkTeamDiskEncryption(false)
	s.assertConfigProfilesByIdentifier(ptr.Uint(team.ID), mobileconfig.FleetFileVaultPayloadIdentifier, false)
}

func (s *integrationMDMTestSuite) TestDiskEncryptionSharedSetting() {
	t := s.T()

	// create a team
	teamName := t.Name()
	team := &fleet.Team{
		Name:        teamName,
		Description: "desc " + teamName,
	}
	var createTeamResp teamResponse
	s.DoJSON("POST", "/api/latest/fleet/teams", team, http.StatusOK, &createTeamResp)
	require.NotZero(t, createTeamResp.Team.ID)

	setMDMEnabled := func(macMDM, windowsMDM bool) {
		appConf, err := s.ds.AppConfig(context.Background())
		require.NoError(s.T(), err)
		appConf.MDM.WindowsEnabledAndConfigured = windowsMDM
		appConf.MDM.EnabledAndConfigured = macMDM
		err = s.ds.SaveAppConfig(context.Background(), appConf)
		require.NoError(s.T(), err)
	}

	// before doing any modifications, grab the current values and make
	// sure they're set to the same ones on cleanup to not interfere with
	// other tests.
	origAppConf, err := s.ds.AppConfig(context.Background())
	require.NoError(s.T(), err)
	t.Cleanup(func() {
		err := s.ds.SaveAppConfig(context.Background(), origAppConf)
		require.NoError(s.T(), err)
	})

	checkConfigSetErrors := func() {
		// try to set app config
		res := s.Do("PATCH", "/api/latest/fleet/config", json.RawMessage(`{
		"mdm": { "enable_disk_encryption": true }
  }`), http.StatusUnprocessableEntity)
		errMsg := extractServerErrorText(res.Body)
		require.Contains(t, errMsg, "Couldn't edit enable_disk_encryption. Neither macOS MDM nor Windows is turned on. Visit https://fleetdm.com/docs/using-fleet to learn how to turn on MDM.")

		// try to create a new team using specs
		teamSpecs := map[string]any{
			"specs": []any{
				map[string]any{
					"name": teamName + uuid.NewString(),
					"mdm": map[string]any{
						"enable_disk_encryption": true,
					},
				},
			},
		}
		res = s.Do("POST", "/api/latest/fleet/spec/teams", teamSpecs, http.StatusUnprocessableEntity)
		errMsg = extractServerErrorText(res.Body)
		require.Contains(t, errMsg, "Couldn't edit enable_disk_encryption. Neither macOS MDM nor Windows is turned on. Visit https://fleetdm.com/docs/using-fleet to learn how to turn on MDM.")

		// try to edit the existing team using specs
		teamSpecs = map[string]any{
			"specs": []any{
				map[string]any{
					"name": teamName,
					"mdm": map[string]any{
						"enable_disk_encryption": true,
					},
				},
			},
		}
		res = s.Do("POST", "/api/latest/fleet/spec/teams", teamSpecs, http.StatusUnprocessableEntity)
		errMsg = extractServerErrorText(res.Body)
		require.Contains(t, errMsg, "Couldn't edit enable_disk_encryption. Neither macOS MDM nor Windows is turned on. Visit https://fleetdm.com/docs/using-fleet to learn how to turn on MDM.")
	}

	checkConfigSetSucceeds := func() {
		res := s.Do("PATCH", "/api/latest/fleet/config", json.RawMessage(`{
		"mdm": { "enable_disk_encryption": true }
  }`), http.StatusOK)
		errMsg := extractServerErrorText(res.Body)
		require.Empty(t, errMsg)

		// try to create a new team using specs
		teamSpecs := map[string]any{
			"specs": []any{
				map[string]any{
					"name": teamName + uuid.NewString(),
					"mdm": map[string]any{
						"enable_disk_encryption": true,
					},
				},
			},
		}
		res = s.Do("POST", "/api/latest/fleet/spec/teams", teamSpecs, http.StatusOK)
		errMsg = extractServerErrorText(res.Body)
		require.Empty(t, errMsg)

		// edit the existing team using specs
		teamSpecs = map[string]any{
			"specs": []any{
				map[string]any{
					"name": teamName,
					"mdm": map[string]any{
						"enable_disk_encryption": true,
					},
				},
			},
		}
		res = s.Do("POST", "/api/latest/fleet/spec/teams", teamSpecs, http.StatusOK)
		errMsg = extractServerErrorText(res.Body)
		require.Empty(t, errMsg)

		// always try to set the value to `false` so we start fresh
		s.Do("PATCH", "/api/latest/fleet/config", json.RawMessage(`{
		"mdm": { "enable_disk_encryption": false }
  }`), http.StatusOK)
		teamSpecs = map[string]any{
			"specs": []any{
				map[string]any{
					"name": teamName,
					"mdm": map[string]any{
						"enable_disk_encryption": false,
					},
				},
			},
		}
		s.Do("POST", "/api/latest/fleet/spec/teams", teamSpecs, http.StatusOK)
	}

	// disable both windows and mac mdm
	// we should get an error
	setMDMEnabled(false, false)
	checkConfigSetErrors()

	// enable windows mdm, no errors
	setMDMEnabled(false, true)
	checkConfigSetSucceeds()

	// enable mac mdm, no errors
	setMDMEnabled(true, true)
	checkConfigSetSucceeds()

	// only macos mdm enabled, no errors
	setMDMEnabled(true, false)
	checkConfigSetSucceeds()
}

func (s *integrationMDMTestSuite) TestMDMAppleHostDiskEncryption() {
	t := s.T()
	ctx := context.Background()

	// create a host
	host, err := s.ds.NewHost(ctx, &fleet.Host{
		DetailUpdatedAt: time.Now(),
		LabelUpdatedAt:  time.Now(),
		PolicyUpdatedAt: time.Now(),
		SeenTime:        time.Now().Add(-1 * time.Minute),
		OsqueryHostID:   ptr.String(t.Name()),
		NodeKey:         ptr.String(t.Name()),
		UUID:            uuid.New().String(),
		Hostname:        fmt.Sprintf("%sfoo.local", t.Name()),
		Platform:        "darwin",
	})
	require.NoError(t, err)

	// install a filevault profile for that host

	acResp := appConfigResponse{}
	s.DoJSON("PATCH", "/api/latest/fleet/config", json.RawMessage(`{
		"mdm": { "enable_disk_encryption": true }
  }`), http.StatusOK, &acResp)
	assert.True(t, acResp.MDM.EnableDiskEncryption.Value)
	fileVaultProf := s.assertConfigProfilesByIdentifier(nil, mobileconfig.FleetFileVaultPayloadIdentifier, true)
	hostCmdUUID := uuid.New().String()
	err = s.ds.BulkUpsertMDMAppleHostProfiles(ctx, []*fleet.MDMAppleBulkUpsertHostProfilePayload{
		{
			ProfileUUID:       fileVaultProf.ProfileUUID,
			ProfileIdentifier: fileVaultProf.Identifier,
			HostUUID:          host.UUID,
			CommandUUID:       hostCmdUUID,
			OperationType:     fleet.MDMOperationTypeInstall,
			Status:            &fleet.MDMDeliveryPending,
			Checksum:          []byte("csum"),
		},
	})
	require.NoError(t, err)

	t.Cleanup(func() {
		err := s.ds.UpdateOrDeleteHostMDMAppleProfile(ctx, &fleet.HostMDMAppleProfile{
			HostUUID:      host.UUID,
			CommandUUID:   hostCmdUUID,
			ProfileUUID:   fileVaultProf.ProfileUUID,
			Status:        &fleet.MDMDeliveryVerifying,
			OperationType: fleet.MDMOperationTypeRemove,
		})
		require.NoError(t, err)
		// not an error if the profile does not exist
		_ = s.ds.DeleteMDMAppleConfigProfile(ctx, fileVaultProf.ProfileUUID)
	})

	// get that host - it should
	// report "enforcing" disk encryption
	getHostResp := getHostResponse{}
	s.DoJSON("GET", fmt.Sprintf("/api/latest/fleet/hosts/%d", host.ID), nil, http.StatusOK, &getHostResp)
	require.NotNil(t, getHostResp.Host.MDM.MacOSSettings.DiskEncryption)
	require.Equal(t, fleet.DiskEncryptionEnforcing, *getHostResp.Host.MDM.MacOSSettings.DiskEncryption)
	require.Nil(t, getHostResp.Host.MDM.MacOSSettings.ActionRequired)
	require.NotNil(t, getHostResp.Host.MDM.OSSettings)
	require.NotNil(t, getHostResp.Host.MDM.OSSettings.DiskEncryption.Status)
	require.Equal(t, fleet.DiskEncryptionEnforcing, *getHostResp.Host.MDM.OSSettings.DiskEncryption.Status)
	require.Equal(t, "", getHostResp.Host.MDM.OSSettings.DiskEncryption.Detail)

	// report a profile install error
	err = s.ds.UpdateOrDeleteHostMDMAppleProfile(ctx, &fleet.HostMDMAppleProfile{
		HostUUID:      host.UUID,
		CommandUUID:   hostCmdUUID,
		ProfileUUID:   fileVaultProf.ProfileUUID,
		Status:        &fleet.MDMDeliveryFailed,
		OperationType: fleet.MDMOperationTypeInstall,
		Detail:        "test error",
	})
	require.NoError(t, err)

	// get that host - it should report "failed" disk encryption and include the error message detail
	getHostResp = getHostResponse{}
	s.DoJSON("GET", fmt.Sprintf("/api/latest/fleet/hosts/%d", host.ID), nil, http.StatusOK, &getHostResp)
	require.NotNil(t, getHostResp.Host.MDM.MacOSSettings.DiskEncryption)
	require.Equal(t, fleet.DiskEncryptionFailed, *getHostResp.Host.MDM.MacOSSettings.DiskEncryption)
	require.Nil(t, getHostResp.Host.MDM.MacOSSettings.ActionRequired)
	require.NotNil(t, getHostResp.Host.MDM.OSSettings)
	require.NotNil(t, getHostResp.Host.MDM.OSSettings.DiskEncryption.Status)
	require.Equal(t, fleet.DiskEncryptionFailed, *getHostResp.Host.MDM.OSSettings.DiskEncryption.Status)
	require.Equal(t, "test error", getHostResp.Host.MDM.OSSettings.DiskEncryption.Detail)

	// report that the profile was installed and verified
	err = s.ds.UpdateOrDeleteHostMDMAppleProfile(ctx, &fleet.HostMDMAppleProfile{
		HostUUID:      host.UUID,
		CommandUUID:   hostCmdUUID,
		ProfileUUID:   fileVaultProf.ProfileUUID,
		Status:        &fleet.MDMDeliveryVerified,
		OperationType: fleet.MDMOperationTypeInstall,
		Detail:        "",
	})
	require.NoError(t, err)

	// get that host - it has no encryption key at this point, so it should
	// report "action_required" disk encryption and "log_out" action.
	getHostResp = getHostResponse{}
	s.DoJSON("GET", fmt.Sprintf("/api/latest/fleet/hosts/%d", host.ID), nil, http.StatusOK, &getHostResp)
	require.NotNil(t, getHostResp.Host.MDM.MacOSSettings.DiskEncryption)
	require.Equal(t, fleet.DiskEncryptionActionRequired, *getHostResp.Host.MDM.MacOSSettings.DiskEncryption)
	require.NotNil(t, getHostResp.Host.MDM.MacOSSettings.ActionRequired)
	require.Equal(t, fleet.ActionRequiredLogOut, *getHostResp.Host.MDM.MacOSSettings.ActionRequired)
	require.NotNil(t, getHostResp.Host.MDM.OSSettings)
	require.NotNil(t, getHostResp.Host.MDM.OSSettings.DiskEncryption.Status)
	require.Equal(t, fleet.DiskEncryptionActionRequired, *getHostResp.Host.MDM.OSSettings.DiskEncryption.Status)
	require.Equal(t, "", getHostResp.Host.MDM.OSSettings.DiskEncryption.Detail)

	// add an encryption key for the host
	cert, _, _, err := s.fleetCfg.MDM.AppleSCEP()
	require.NoError(t, err)
	parsed, err := x509.ParseCertificate(cert.Certificate[0])
	require.NoError(t, err)
	recoveryKey := "AAA-BBB-CCC"
	encryptedKey, err := pkcs7.Encrypt([]byte(recoveryKey), []*x509.Certificate{parsed})
	require.NoError(t, err)
	base64EncryptedKey := base64.StdEncoding.EncodeToString(encryptedKey)

	err = s.ds.SetOrUpdateHostDiskEncryptionKey(ctx, host.ID, base64EncryptedKey, "", nil)
	require.NoError(t, err)

	// get that host - it has an encryption key with unknown decryptability, so
	// it should report "verifying" disk encryption.
	getHostResp = getHostResponse{}
	s.DoJSON("GET", fmt.Sprintf("/api/latest/fleet/hosts/%d", host.ID), nil, http.StatusOK, &getHostResp)
	require.NotNil(t, getHostResp.Host.MDM.MacOSSettings.DiskEncryption)
	require.Equal(t, fleet.DiskEncryptionVerifying, *getHostResp.Host.MDM.MacOSSettings.DiskEncryption)
	require.Nil(t, getHostResp.Host.MDM.MacOSSettings.ActionRequired)
	require.NotNil(t, getHostResp.Host.MDM.OSSettings)
	require.NotNil(t, getHostResp.Host.MDM.OSSettings.DiskEncryption.Status)
	require.Equal(t, fleet.DiskEncryptionVerifying, *getHostResp.Host.MDM.OSSettings.DiskEncryption.Status)
	require.Equal(t, "", getHostResp.Host.MDM.OSSettings.DiskEncryption.Detail)

	// request with no token
	res := s.DoRawNoAuth("GET", fmt.Sprintf("/api/latest/fleet/hosts/%d/encryption_key", host.ID), nil, http.StatusUnauthorized)
	res.Body.Close()

	// encryption key not processed yet
	resp := getHostEncryptionKeyResponse{}
	s.DoJSON("GET", fmt.Sprintf("/api/latest/fleet/hosts/%d/encryption_key", host.ID), nil, http.StatusNotFound, &resp)

	// unable to decrypt encryption key
	err = s.ds.SetHostsDiskEncryptionKeyStatus(ctx, []uint{host.ID}, false, time.Now())
	require.NoError(t, err)
	resp = getHostEncryptionKeyResponse{}
	s.DoJSON("GET", fmt.Sprintf("/api/latest/fleet/hosts/%d/encryption_key", host.ID), nil, http.StatusNotFound, &resp)

	// get that host - it has an encryption key that is un-decryptable, so it
	// should report "action_required" disk encryption and "rotate_key" action.
	getHostResp = getHostResponse{}
	s.DoJSON("GET", fmt.Sprintf("/api/latest/fleet/hosts/%d", host.ID), nil, http.StatusOK, &getHostResp)
	require.NotNil(t, getHostResp.Host.MDM.MacOSSettings.DiskEncryption)
	require.Equal(t, fleet.DiskEncryptionActionRequired, *getHostResp.Host.MDM.MacOSSettings.DiskEncryption)
	require.NotNil(t, getHostResp.Host.MDM.MacOSSettings.ActionRequired)
	require.Equal(t, fleet.ActionRequiredRotateKey, *getHostResp.Host.MDM.MacOSSettings.ActionRequired)
	require.NotNil(t, getHostResp.Host.MDM.OSSettings)
	require.NotNil(t, getHostResp.Host.MDM.OSSettings.DiskEncryption.Status)
	require.Equal(t, fleet.DiskEncryptionActionRequired, *getHostResp.Host.MDM.OSSettings.DiskEncryption.Status)
	require.Equal(t, "", getHostResp.Host.MDM.OSSettings.DiskEncryption.Detail)

	// no activities created so far
	activities := listActivitiesResponse{}
	s.DoJSON("GET", "/api/latest/fleet/activities", nil, http.StatusOK, &activities)
	found := false
	for _, activity := range activities.Activities {
		if activity.Type == "read_host_disk_encryption_key" {
			found = true
		}
	}
	require.False(t, found)

	// decryptable key
	checkDecryptableKey := func(u fleet.User) {
		err = s.ds.SetHostsDiskEncryptionKeyStatus(ctx, []uint{host.ID}, true, time.Now())
		require.NoError(t, err)
		resp = getHostEncryptionKeyResponse{}
		s.DoJSON("GET", fmt.Sprintf("/api/latest/fleet/hosts/%d/encryption_key", host.ID), nil, http.StatusOK, &resp)
		require.Equal(t, recoveryKey, resp.EncryptionKey.DecryptedValue)

		// use the admin token to get the activities
		currToken := s.token
		defer func() { s.token = currToken }()
		s.token = s.getTestAdminToken()
		s.lastActivityMatches(
			"read_host_disk_encryption_key",
			fmt.Sprintf(`{"host_display_name": "%s", "host_id": %d}`, host.DisplayName(), host.ID),
			0,
		)
	}

	team, err := s.ds.NewTeam(context.Background(), &fleet.Team{
		ID:          4827,
		Name:        "team1_" + t.Name(),
		Description: "desc team1_" + t.Name(),
	})
	require.NoError(t, err)

	// enable disk encryption on the team so the key is not deleted when the host is added
	teamSpecs := applyTeamSpecsRequest{Specs: []*fleet.TeamSpec{{
		Name: "team1_" + t.Name(),
		MDM: fleet.TeamSpecMDM{
			EnableDiskEncryption: optjson.SetBool(true),
		},
	}}}
	s.Do("POST", "/api/latest/fleet/spec/teams", teamSpecs, http.StatusOK)

	// we're about to mess up with the token, make sure to set it to the
	// default value when the test ends
	currToken := s.token
	t.Cleanup(func() { s.token = currToken })

	// admins are able to see the host encryption key
	s.token = s.getTestAdminToken()
	checkDecryptableKey(s.users["admin1@example.com"])

	// get that host - it has an encryption key that is decryptable, so it
	// should report "verified" disk encryption.
	getHostResp = getHostResponse{}
	s.DoJSON("GET", fmt.Sprintf("/api/latest/fleet/hosts/%d", host.ID), nil, http.StatusOK, &getHostResp)
	require.NotNil(t, getHostResp.Host.MDM.MacOSSettings.DiskEncryption)
	require.Equal(t, fleet.DiskEncryptionVerified, *getHostResp.Host.MDM.MacOSSettings.DiskEncryption)
	require.Nil(t, getHostResp.Host.MDM.MacOSSettings.ActionRequired)
	require.NotNil(t, getHostResp.Host.MDM.OSSettings)
	require.NotNil(t, getHostResp.Host.MDM.OSSettings.DiskEncryption.Status)
	require.Equal(t, fleet.DiskEncryptionVerified, *getHostResp.Host.MDM.OSSettings.DiskEncryption.Status)
	require.Equal(t, "", getHostResp.Host.MDM.OSSettings.DiskEncryption.Detail)

	// maintainers are able to see the token
	u := s.users["user1@example.com"]
	s.token = s.getTestToken(u.Email, test.GoodPassword)
	checkDecryptableKey(u)

	// observers are able to see the token
	u = s.users["user2@example.com"]
	s.token = s.getTestToken(u.Email, test.GoodPassword)
	checkDecryptableKey(u)

	// add the host to a team
	err = s.ds.AddHostsToTeam(ctx, &team.ID, []uint{host.ID})
	require.NoError(t, err)

	// admins are still able to see the token
	s.token = s.getTestAdminToken()
	checkDecryptableKey(s.users["admin1@example.com"])

	// maintainers are still able to see the token
	u = s.users["user1@example.com"]
	s.token = s.getTestToken(u.Email, test.GoodPassword)
	checkDecryptableKey(u)

	// observers are still able to see the token
	u = s.users["user2@example.com"]
	s.token = s.getTestToken(u.Email, test.GoodPassword)
	checkDecryptableKey(u)

	// add a team member
	u = fleet.User{
		Name:       "test team user",
		Email:      "user1+team@example.com",
		GlobalRole: nil,
		Teams: []fleet.UserTeam{
			{
				Team: *team,
				Role: fleet.RoleMaintainer,
			},
		},
	}
	require.NoError(t, u.SetPassword(test.GoodPassword, 10, 10))
	_, err = s.ds.NewUser(ctx, &u)
	require.NoError(t, err)

	// members are able to see the token
	s.token = s.getTestToken(u.Email, test.GoodPassword)
	checkDecryptableKey(u)

	// create a separate team
	team2, err := s.ds.NewTeam(context.Background(), &fleet.Team{
		ID:          4828,
		Name:        "team2_" + t.Name(),
		Description: "desc team2_" + t.Name(),
	})
	require.NoError(t, err)
	// add a team member
	u = fleet.User{
		Name:       "test team user",
		Email:      "user1+team2@example.com",
		GlobalRole: nil,
		Teams: []fleet.UserTeam{
			{
				Team: *team2,
				Role: fleet.RoleMaintainer,
			},
		},
	}
	require.NoError(t, u.SetPassword(test.GoodPassword, 10, 10))
	_, err = s.ds.NewUser(ctx, &u)
	require.NoError(t, err)

	// non-members aren't able to see the token
	s.token = s.getTestToken(u.Email, test.GoodPassword)
	resp = getHostEncryptionKeyResponse{}
	s.DoJSON("GET", fmt.Sprintf("/api/latest/fleet/hosts/%d/encryption_key", host.ID), nil, http.StatusForbidden, &resp)
}

func (s *integrationMDMTestSuite) TestWindowsMDMGetEncryptionKey() {
	t := s.T()
	ctx := context.Background()

	// create a host and enroll it in Fleet
	host := createOrbitEnrolledHost(t, "windows", "h1", s.ds)
	err := s.ds.SetOrUpdateMDMData(ctx, host.ID, false, true, s.server.URL, false, fleet.WellKnownMDMFleet, "")
	require.NoError(t, err)

	// request encryption key with no auth token
	res := s.DoRawNoAuth("GET", fmt.Sprintf("/api/latest/fleet/hosts/%d/encryption_key", host.ID), nil, http.StatusUnauthorized)
	res.Body.Close()

	// no encryption key
	resp := getHostEncryptionKeyResponse{}
	s.DoJSON("GET", fmt.Sprintf("/api/latest/fleet/hosts/%d/encryption_key", host.ID), nil, http.StatusNotFound, &resp)

	// invalid host id
	resp = getHostEncryptionKeyResponse{}
	s.DoJSON("GET", fmt.Sprintf("/api/latest/fleet/hosts/%d/encryption_key", host.ID+999), nil, http.StatusNotFound, &resp)

	// add an encryption key for the host
	cert, _, _, err := s.fleetCfg.MDM.MicrosoftWSTEP()
	require.NoError(t, err)
	recoveryKey := "AAA-BBB-CCC"
	encryptedKey, err := microsoft_mdm.Encrypt(recoveryKey, cert.Leaf)
	require.NoError(t, err)

	err = s.ds.SetOrUpdateHostDiskEncryptionKey(ctx, host.ID, encryptedKey, "", ptr.Bool(true))
	require.NoError(t, err)

	resp = getHostEncryptionKeyResponse{}
	s.DoJSON("GET", fmt.Sprintf("/api/latest/fleet/hosts/%d/encryption_key", host.ID), nil, http.StatusOK, &resp)
	require.Equal(t, host.ID, resp.HostID)
	require.Equal(t, recoveryKey, resp.EncryptionKey.DecryptedValue)
	s.lastActivityOfTypeMatches(fleet.ActivityTypeReadHostDiskEncryptionKey{}.ActivityName(),
		fmt.Sprintf(`{"host_display_name": "%s", "host_id": %d}`, host.DisplayName(), host.ID), 0)

	// update the key to blank with a client error
	err = s.ds.SetOrUpdateHostDiskEncryptionKey(ctx, host.ID, "", "failed", nil)
	require.NoError(t, err)

	resp = getHostEncryptionKeyResponse{}
	s.DoJSON("GET", fmt.Sprintf("/api/latest/fleet/hosts/%d/encryption_key", host.ID), nil, http.StatusNotFound, &resp)
}

func (s *integrationMDMTestSuite) TestAppConfigMDMAppleDiskEncryption() {
	t := s.T()

	// set the macos disk encryption field
	acResp := appConfigResponse{}
	s.DoJSON("PATCH", "/api/latest/fleet/config", json.RawMessage(`{
		"mdm": { "enable_disk_encryption": true }
  }`), http.StatusOK, &acResp)
	assert.True(t, acResp.MDM.EnableDiskEncryption.Value)
	enabledDiskActID := s.lastActivityMatches(fleet.ActivityTypeEnabledMacosDiskEncryption{}.ActivityName(),
		`{"team_id": null, "team_name": null}`, 0)

	// will have generated the macos config profile
	s.assertConfigProfilesByIdentifier(nil, mobileconfig.FleetFileVaultPayloadIdentifier, true)

	// check that they are returned by a GET /config
	acResp = appConfigResponse{}
	s.DoJSON("GET", "/api/latest/fleet/config", nil, http.StatusOK, &acResp)
	assert.True(t, acResp.MDM.EnableDiskEncryption.Value)

	// patch without specifying the macos disk encryption and an unrelated field,
	// should not alter it
	acResp = appConfigResponse{}
	s.DoJSON("PATCH", "/api/latest/fleet/config", json.RawMessage(`{
                     "mdm": { "macos_settings": {"custom_settings": [{"path": "a"}]} }
		}`), http.StatusOK, &acResp)
	assert.True(t, acResp.MDM.EnableDiskEncryption.Value)
	assert.Equal(t, []fleet.MDMProfileSpec{{Path: "a"}}, acResp.MDM.MacOSSettings.CustomSettings)
	s.lastActivityMatches(fleet.ActivityTypeEnabledMacosDiskEncryption{}.ActivityName(),
		``, enabledDiskActID)

	// patch with false, would reset it but this is a dry-run
	acResp = appConfigResponse{}
	s.DoJSON("PATCH", "/api/latest/fleet/config", json.RawMessage(`{
				"mdm": { "enable_disk_encryption": false }
		  }`), http.StatusOK, &acResp, "dry_run", "true")
	assert.True(t, acResp.MDM.EnableDiskEncryption.Value)
	assert.Equal(t, []fleet.MDMProfileSpec{{Path: "a"}}, acResp.MDM.MacOSSettings.CustomSettings)
	s.lastActivityMatches(fleet.ActivityTypeEnabledMacosDiskEncryption{}.ActivityName(),
		``, enabledDiskActID)

	// patch with false, resets it
	acResp = appConfigResponse{}
	s.DoJSON("PATCH", "/api/latest/fleet/config", json.RawMessage(`{
	    "mdm": { "enable_disk_encryption": false, "macos_settings": { "custom_settings": [{"path":"b"}] } }
		  }`), http.StatusOK, &acResp)
	assert.False(t, acResp.MDM.EnableDiskEncryption.Value)
	assert.Equal(t, []fleet.MDMProfileSpec{{Path: "b"}}, acResp.MDM.MacOSSettings.CustomSettings)
	s.lastActivityMatches(fleet.ActivityTypeDisabledMacosDiskEncryption{}.ActivityName(),
		`{"team_id": null, "team_name": null}`, 0)

	// will have deleted the macos config profile
	s.assertConfigProfilesByIdentifier(nil, mobileconfig.FleetFileVaultPayloadIdentifier, false)

	// use the MDM disk encryption endpoint to set it to true
	s.Do("POST", "/api/latest/fleet/disk_encryption",
		updateMDMDiskEncryptionRequest{EnableDiskEncryption: true}, http.StatusNoContent)
	enabledDiskActID = s.lastActivityMatches(fleet.ActivityTypeEnabledMacosDiskEncryption{}.ActivityName(),
		`{"team_id": null, "team_name": null}`, 0)

	// will have created the macos config profile
	s.assertConfigProfilesByIdentifier(nil, mobileconfig.FleetFileVaultPayloadIdentifier, true)

	acResp = appConfigResponse{}
	s.DoJSON("GET", "/api/latest/fleet/config", nil, http.StatusOK, &acResp)
	assert.True(t, acResp.MDM.EnableDiskEncryption.Value)
	assert.Equal(t, []fleet.MDMProfileSpec{{Path: "b"}}, acResp.MDM.MacOSSettings.CustomSettings)

	// call update endpoint with no changes
	s.Do("PATCH", "/api/latest/fleet/mdm/apple/settings",
		fleet.MDMAppleSettingsPayload{}, http.StatusNoContent)
	s.lastActivityMatches(fleet.ActivityTypeEnabledMacosDiskEncryption{}.ActivityName(),
		``, enabledDiskActID)

	// the macos config profile still exists
	s.assertConfigProfilesByIdentifier(nil, mobileconfig.FleetFileVaultPayloadIdentifier, true)

	acResp = appConfigResponse{}
	s.DoJSON("GET", "/api/latest/fleet/config", nil, http.StatusOK, &acResp)
	assert.True(t, acResp.MDM.EnableDiskEncryption.Value)
	assert.Equal(t, []fleet.MDMProfileSpec{{Path: "b"}}, acResp.MDM.MacOSSettings.CustomSettings)

	// mdm/apple/settings works for windows as well as it's being used by
	// clients (UI) this way
	appConf, err := s.ds.AppConfig(context.Background())
	require.NoError(s.T(), err)
	appConf.MDM.EnabledAndConfigured = false
	appConf.MDM.WindowsEnabledAndConfigured = true
	err = s.ds.SaveAppConfig(context.Background(), appConf)
	require.NoError(s.T(), err)
	defer func() {
		appConf, err := s.ds.AppConfig(context.Background())
		require.NoError(s.T(), err)
		appConf.MDM.EnabledAndConfigured = true
		appConf.MDM.WindowsEnabledAndConfigured = true
		err = s.ds.SaveAppConfig(context.Background(), appConf)
		require.NoError(s.T(), err)
	}()

	// flip and verify the value
	s.Do("POST", "/api/latest/fleet/disk_encryption",
		updateMDMDiskEncryptionRequest{EnableDiskEncryption: false}, http.StatusNoContent)
	acResp = appConfigResponse{}
	s.DoJSON("GET", "/api/latest/fleet/config", nil, http.StatusOK, &acResp)
	assert.False(t, acResp.MDM.EnableDiskEncryption.Value)

	s.Do("POST", "/api/latest/fleet/disk_encryption",
		updateMDMDiskEncryptionRequest{EnableDiskEncryption: true}, http.StatusNoContent)
	acResp = appConfigResponse{}
	s.DoJSON("GET", "/api/latest/fleet/config", nil, http.StatusOK, &acResp)
	assert.True(t, acResp.MDM.EnableDiskEncryption.Value)
}

func (s *integrationMDMTestSuite) TestMDMAppleDiskEncryptionAggregate() {
	t := s.T()
	ctx := context.Background()

	// no hosts with any disk encryption status's
	expectedNoTeamDiskEncryptionSummary := fleet.MDMDiskEncryptionSummary{}
	s.checkMDMDiskEncryptionSummaries(t, nil, expectedNoTeamDiskEncryptionSummary, true)
	expectedNoTeamProfilesSummary := fleet.MDMProfilesSummary{}
	s.checkMDMProfilesSummaries(t, nil, expectedNoTeamProfilesSummary, &expectedNoTeamProfilesSummary)

	// 10 new hosts
	var hosts []*fleet.Host
	for i := 0; i < 10; i++ {
		h, err := s.ds.NewHost(ctx, &fleet.Host{
			DetailUpdatedAt: time.Now(),
			LabelUpdatedAt:  time.Now(),
			PolicyUpdatedAt: time.Now(),
			SeenTime:        time.Now().Add(-1 * time.Minute),
			OsqueryHostID:   ptr.String(fmt.Sprintf("%s-%d", t.Name(), i)),
			NodeKey:         ptr.String(fmt.Sprintf("%s-%d", t.Name(), i)),
			UUID:            fmt.Sprintf("%d-%s", i, uuid.New().String()),
			Hostname:        fmt.Sprintf("%sfoo.local", t.Name()),
			Platform:        "darwin",
		})
		require.NoError(t, err)
		hosts = append(hosts, h)
	}

	// no team tests ====

	// new filevault profile with no team
	prof, err := fleet.NewMDMAppleConfigProfile(mobileconfigForTest("filevault-1", mobileconfig.FleetFileVaultPayloadIdentifier), ptr.Uint(0))
	require.NoError(t, err)

	// generates a disk encryption aggregate value based on the arguments passed in
	generateAggregateValue := func(
		hosts []*fleet.Host,
		operationType fleet.MDMOperationType,
		status *fleet.MDMDeliveryStatus,
		decryptable bool,
	) {
		for _, host := range hosts {
			hostCmdUUID := uuid.New().String()
			err := s.ds.BulkUpsertMDMAppleHostProfiles(ctx, []*fleet.MDMAppleBulkUpsertHostProfilePayload{
				{
					ProfileUUID:       prof.ProfileUUID,
					ProfileIdentifier: prof.Identifier,
					HostUUID:          host.UUID,
					CommandUUID:       hostCmdUUID,
					OperationType:     operationType,
					Status:            status,
					Checksum:          []byte("csum"),
				},
			})
			require.NoError(t, err)
			oneMinuteAfterThreshold := time.Now().Add(+1 * time.Minute)
			err = s.ds.SetOrUpdateHostDiskEncryptionKey(ctx, host.ID, "test-key", "", nil)
			require.NoError(t, err)
			err = s.ds.SetHostsDiskEncryptionKeyStatus(ctx, []uint{host.ID}, decryptable, oneMinuteAfterThreshold)
			require.NoError(t, err)
		}
	}

	// hosts 1,2 have disk encryption "applied" status
	generateAggregateValue(hosts[0:2], fleet.MDMOperationTypeInstall, &fleet.MDMDeliveryVerifying, true)
	expectedNoTeamDiskEncryptionSummary.Verifying.MacOS = 2
	s.checkMDMDiskEncryptionSummaries(t, nil, expectedNoTeamDiskEncryptionSummary, true)
	expectedNoTeamProfilesSummary.Verifying = 2
	s.checkMDMProfilesSummaries(t, nil, expectedNoTeamProfilesSummary, &expectedNoTeamProfilesSummary)

	// hosts 3,4 have disk encryption "action required" status
	generateAggregateValue(hosts[2:4], fleet.MDMOperationTypeInstall, &fleet.MDMDeliveryVerifying, false)
	expectedNoTeamDiskEncryptionSummary.ActionRequired.MacOS = 2
	s.checkMDMDiskEncryptionSummaries(t, nil, expectedNoTeamDiskEncryptionSummary, true)
	expectedNoTeamProfilesSummary.Pending = 2
	s.checkMDMProfilesSummaries(t, nil, expectedNoTeamProfilesSummary, &expectedNoTeamProfilesSummary)

	// hosts 5,6 have disk encryption "enforcing" status

	// host profiles status are `pending`
	generateAggregateValue(hosts[4:6], fleet.MDMOperationTypeInstall, &fleet.MDMDeliveryPending, true)
	expectedNoTeamDiskEncryptionSummary.Enforcing.MacOS = 2
	s.checkMDMDiskEncryptionSummaries(t, nil, expectedNoTeamDiskEncryptionSummary, true)
	expectedNoTeamProfilesSummary.Pending = 4
	s.checkMDMProfilesSummaries(t, nil, expectedNoTeamProfilesSummary, &expectedNoTeamProfilesSummary)

	// host profiles status dont exist
	generateAggregateValue(hosts[4:6], fleet.MDMOperationTypeInstall, nil, true)
	s.checkMDMDiskEncryptionSummaries(t, nil, expectedNoTeamDiskEncryptionSummary, true)               // no change
	s.checkMDMProfilesSummaries(t, nil, expectedNoTeamProfilesSummary, &expectedNoTeamProfilesSummary) // no change

	// host profile is applied but decryptable key does not exist
	mysql.ExecAdhocSQL(t, s.ds, func(q sqlx.ExtContext) error {
		_, err := q.ExecContext(
			context.Background(),
			"UPDATE host_disk_encryption_keys SET decryptable = NULL WHERE host_id IN (?, ?)",
			hosts[5].ID,
			hosts[6].ID,
		)
		require.NoError(t, err)
		return err
	})
	s.checkMDMDiskEncryptionSummaries(t, nil, expectedNoTeamDiskEncryptionSummary, true)               // no change
	s.checkMDMProfilesSummaries(t, nil, expectedNoTeamProfilesSummary, &expectedNoTeamProfilesSummary) // no change

	// hosts 7,8 have disk encryption "failed" status
	generateAggregateValue(hosts[6:8], fleet.MDMOperationTypeInstall, &fleet.MDMDeliveryFailed, true)
	expectedNoTeamDiskEncryptionSummary.Failed.MacOS = 2
	s.checkMDMDiskEncryptionSummaries(t, nil, expectedNoTeamDiskEncryptionSummary, true)
	expectedNoTeamProfilesSummary.Failed = 2
	s.checkMDMProfilesSummaries(t, nil, expectedNoTeamProfilesSummary, &expectedNoTeamProfilesSummary)

	// hosts 9,10 have disk encryption "removing enforcement" status
	generateAggregateValue(hosts[8:10], fleet.MDMOperationTypeRemove, &fleet.MDMDeliveryPending, true)
	expectedNoTeamDiskEncryptionSummary.RemovingEnforcement.MacOS = 2
	s.checkMDMDiskEncryptionSummaries(t, nil, expectedNoTeamDiskEncryptionSummary, true)
	expectedNoTeamProfilesSummary.Pending = 6
	s.checkMDMProfilesSummaries(t, nil, expectedNoTeamProfilesSummary, &expectedNoTeamProfilesSummary)

	// team tests ====

	// host 1,2 added to team 1
	tm, _ := s.ds.NewTeam(ctx, &fleet.Team{Name: "team-1"})
	err = s.ds.AddHostsToTeam(ctx, &tm.ID, []uint{hosts[0].ID, hosts[1].ID})
	require.NoError(t, err)

	// new filevault profile for team 1
	prof, err = fleet.NewMDMAppleConfigProfile(mobileconfigForTest("filevault-1", mobileconfig.FleetFileVaultPayloadIdentifier), ptr.Uint(1))
	require.NoError(t, err)
	prof.TeamID = &tm.ID
	require.NoError(t, err)

	// filtering by the "team_id" query param
	generateAggregateValue(hosts[0:2], fleet.MDMOperationTypeInstall, &fleet.MDMDeliveryVerifying, true)

	var expectedTeamDiskEncryptionSummary fleet.MDMDiskEncryptionSummary
	expectedTeamDiskEncryptionSummary.Verifying.MacOS = 2
	s.checkMDMDiskEncryptionSummaries(t, &tm.ID, expectedTeamDiskEncryptionSummary, true)

	expectedNoTeamDiskEncryptionSummary.Verifying.MacOS = 0 // now 0 because hosts 1,2 were added to team 1
	s.checkMDMDiskEncryptionSummaries(t, nil, expectedNoTeamDiskEncryptionSummary, true)

	expectedTeamProfilesSummary := fleet.MDMProfilesSummary{Verifying: 2}
	s.checkMDMProfilesSummaries(t, &tm.ID, expectedTeamProfilesSummary, &expectedTeamProfilesSummary)

	expectedNoTeamProfilesSummary = fleet.MDMProfilesSummary{
		Verifying: 0, // now 0 because hosts 1,2 were added to team 1
		Pending:   6,
		Failed:    2,
	}
	s.checkMDMProfilesSummaries(t, nil, expectedNoTeamProfilesSummary, &expectedNoTeamProfilesSummary)

	// verified status for host 1
	require.NoError(t, apple_mdm.VerifyHostMDMProfiles(ctx, s.ds, hosts[0], map[string]*fleet.HostMacOSProfile{prof.Identifier: {Identifier: prof.Identifier, DisplayName: prof.Name, InstallDate: time.Now()}}))
	// TODO: Why is there no change to the verification status of host 1 reflected in the summaries?
	s.checkMDMDiskEncryptionSummaries(t, &tm.ID, expectedTeamDiskEncryptionSummary, true)              // no change
	s.checkMDMDiskEncryptionSummaries(t, nil, expectedNoTeamDiskEncryptionSummary, true)               // no change
	s.checkMDMProfilesSummaries(t, &tm.ID, expectedTeamProfilesSummary, &expectedTeamProfilesSummary)  // no change
	s.checkMDMProfilesSummaries(t, nil, expectedNoTeamProfilesSummary, &expectedNoTeamProfilesSummary) // no change
}

func (s *integrationMDMTestSuite) TestTeamsMDMAppleDiskEncryption() {
	t := s.T()

	// create a team through the service so it initializes the agent ops
	teamName := t.Name() + "team1"
	team := &fleet.Team{
		Name:        teamName,
		Description: "desc team1",
	}
	var createTeamResp teamResponse
	s.DoJSON("POST", "/api/latest/fleet/teams", team, http.StatusOK, &createTeamResp)
	require.NotZero(t, createTeamResp.Team.ID)
	team = createTeamResp.Team

	// no macos config profile yet
	s.assertConfigProfilesByIdentifier(ptr.Uint(team.ID), mobileconfig.FleetFileVaultPayloadIdentifier, false)

	// apply with disk encryption
	teamSpecs := applyTeamSpecsRequest{Specs: []*fleet.TeamSpec{{
		Name: teamName,
		MDM: fleet.TeamSpecMDM{
			EnableDiskEncryption: optjson.SetBool(true),
		},
	}}}
	s.Do("POST", "/api/latest/fleet/spec/teams", teamSpecs, http.StatusOK)
	lastDiskActID := s.lastActivityOfTypeMatches(fleet.ActivityTypeEnabledMacosDiskEncryption{}.ActivityName(),
		fmt.Sprintf(`{"team_id": %d, "team_name": %q}`, team.ID, teamName), 0)

	// macos config profile created
	s.assertConfigProfilesByIdentifier(ptr.Uint(team.ID), mobileconfig.FleetFileVaultPayloadIdentifier, true)

	// retrieving the team returns the disk encryption setting
	var teamResp getTeamResponse
	s.DoJSON("GET", fmt.Sprintf("/api/latest/fleet/teams/%d", team.ID), nil, http.StatusOK, &teamResp)
	require.True(t, teamResp.Team.Config.MDM.EnableDiskEncryption)

	// apply with invalid disk encryption value should fail
	teamSpecs = applyTeamSpecsRequest{Specs: []*fleet.TeamSpec{{
		Name: teamName,
		MDM: fleet.TeamSpecMDM{
			MacOSSettings: map[string]interface{}{"enable_disk_encryption": 123},
		},
	}}}
	res := s.Do("POST", "/api/latest/fleet/spec/teams", teamSpecs, http.StatusBadRequest)
	errMsg := extractServerErrorText(res.Body)
	assert.Contains(t, errMsg, `invalid value type at 'macos_settings.enable_disk_encryption': expected bool but got float64`)

	// apply an empty set of batch profiles to the team
	s.Do("POST", "/api/v1/fleet/mdm/apple/profiles/batch", batchSetMDMAppleProfilesRequest{Profiles: nil},
		http.StatusUnprocessableEntity, "team_id", strconv.Itoa(int(team.ID)), "team_name", team.Name)

	// the configuration profile is still there
	s.assertConfigProfilesByIdentifier(ptr.Uint(team.ID), mobileconfig.FleetFileVaultPayloadIdentifier, true)

	// apply without disk encryption settings specified and unrelated field,
	// should not replace existing disk encryption
	teamSpecs = applyTeamSpecsRequest{Specs: []*fleet.TeamSpec{{
		Name: teamName,
		MDM: fleet.TeamSpecMDM{
			MacOSSettings: map[string]interface{}{
				"custom_settings": []map[string]interface{}{
					{"path": "a"},
				},
			},
		},
	}}}
	s.Do("POST", "/api/latest/fleet/spec/teams", teamSpecs, http.StatusOK)
	teamResp = getTeamResponse{}
	s.DoJSON("GET", fmt.Sprintf("/api/latest/fleet/teams/%d", team.ID), nil, http.StatusOK, &teamResp)
	require.True(t, teamResp.Team.Config.MDM.EnableDiskEncryption)
	require.Equal(t, []fleet.MDMProfileSpec{{Path: "a"}}, teamResp.Team.Config.MDM.MacOSSettings.CustomSettings)
	s.lastActivityOfTypeMatches(fleet.ActivityTypeEnabledMacosDiskEncryption{}.ActivityName(),
		``, lastDiskActID)

	// apply with false would clear the existing setting, but dry-run
	teamSpecs = applyTeamSpecsRequest{Specs: []*fleet.TeamSpec{{
		Name: teamName,
		MDM: fleet.TeamSpecMDM{
			EnableDiskEncryption: optjson.SetBool(false),
		},
	}}}
	s.Do("POST", "/api/latest/fleet/spec/teams", teamSpecs, http.StatusOK, "dry_run", "true")
	teamResp = getTeamResponse{}
	s.DoJSON("GET", fmt.Sprintf("/api/latest/fleet/teams/%d", team.ID), nil, http.StatusOK, &teamResp)
	require.True(t, teamResp.Team.Config.MDM.EnableDiskEncryption)
	s.lastActivityOfTypeMatches(fleet.ActivityTypeEnabledMacosDiskEncryption{}.ActivityName(),
		``, lastDiskActID)

	// apply with false clears the existing setting
	teamSpecs = applyTeamSpecsRequest{Specs: []*fleet.TeamSpec{{
		Name: teamName,
		MDM: fleet.TeamSpecMDM{
			MacOSSettings: map[string]interface{}{"enable_disk_encryption": false},
		},
	}}}
	s.Do("POST", "/api/latest/fleet/spec/teams", teamSpecs, http.StatusOK)
	teamResp = getTeamResponse{}
	s.DoJSON("GET", fmt.Sprintf("/api/latest/fleet/teams/%d", team.ID), nil, http.StatusOK, &teamResp)
	require.False(t, teamResp.Team.Config.MDM.EnableDiskEncryption)
	s.lastActivityOfTypeMatches(fleet.ActivityTypeDisabledMacosDiskEncryption{}.ActivityName(),
		fmt.Sprintf(`{"team_id": %d, "team_name": %q}`, team.ID, teamName), 0)

	// macos config profile deleted
	s.assertConfigProfilesByIdentifier(ptr.Uint(team.ID), mobileconfig.FleetFileVaultPayloadIdentifier, false)

	// modify team's disk encryption via ModifyTeam endpoint
	var modResp teamResponse
	s.DoJSON("PATCH", fmt.Sprintf("/api/latest/fleet/teams/%d", team.ID), fleet.TeamPayload{
		MDM: &fleet.TeamPayloadMDM{
			EnableDiskEncryption: optjson.SetBool(true),
			MacOSSettings:        &fleet.MacOSSettings{},
		},
	}, http.StatusOK, &modResp)
	require.True(t, modResp.Team.Config.MDM.EnableDiskEncryption)
	s.lastActivityOfTypeMatches(fleet.ActivityTypeEnabledMacosDiskEncryption{}.ActivityName(),
		fmt.Sprintf(`{"team_id": %d, "team_name": %q}`, team.ID, teamName), 0)

	// macos config profile created
	s.assertConfigProfilesByIdentifier(ptr.Uint(team.ID), mobileconfig.FleetFileVaultPayloadIdentifier, true)

	// modify team's disk encryption and description via ModifyTeam endpoint
	modResp = teamResponse{}
	s.DoJSON("PATCH", fmt.Sprintf("/api/latest/fleet/teams/%d", team.ID), fleet.TeamPayload{
		Description: ptr.String("foobar"),
		MDM: &fleet.TeamPayloadMDM{
			EnableDiskEncryption: optjson.SetBool(false),
		},
	}, http.StatusOK, &modResp)
	require.False(t, modResp.Team.Config.MDM.EnableDiskEncryption)
	require.Equal(t, "foobar", modResp.Team.Description)
	s.lastActivityOfTypeMatches(fleet.ActivityTypeDisabledMacosDiskEncryption{}.ActivityName(),
		fmt.Sprintf(`{"team_id": %d, "team_name": %q}`, team.ID, teamName), 0)

	// macos config profile deleted
	s.assertConfigProfilesByIdentifier(ptr.Uint(team.ID), mobileconfig.FleetFileVaultPayloadIdentifier, false)

	// use the MDM settings endpoint to set it to true
	s.Do("POST", "/api/latest/fleet/disk_encryption",
		updateMDMDiskEncryptionRequest{TeamID: ptr.Uint(team.ID), EnableDiskEncryption: true}, http.StatusNoContent)
	lastDiskActID = s.lastActivityOfTypeMatches(fleet.ActivityTypeEnabledMacosDiskEncryption{}.ActivityName(),
		fmt.Sprintf(`{"team_id": %d, "team_name": %q}`, team.ID, teamName), 0)

	// macos config profile created
	s.assertConfigProfilesByIdentifier(ptr.Uint(team.ID), mobileconfig.FleetFileVaultPayloadIdentifier, true)

	teamResp = getTeamResponse{}
	s.DoJSON("GET", fmt.Sprintf("/api/latest/fleet/teams/%d", team.ID), nil, http.StatusOK, &teamResp)
	require.True(t, teamResp.Team.Config.MDM.EnableDiskEncryption)

	// use the MDM settings endpoint with no changes
	s.Do("PATCH", "/api/latest/fleet/mdm/apple/settings",
		fleet.MDMAppleSettingsPayload{TeamID: ptr.Uint(team.ID)}, http.StatusNoContent)
	s.lastActivityOfTypeMatches(fleet.ActivityTypeEnabledMacosDiskEncryption{}.ActivityName(),
		``, lastDiskActID)

	// macos config profile still exists
	s.assertConfigProfilesByIdentifier(ptr.Uint(team.ID), mobileconfig.FleetFileVaultPayloadIdentifier, true)

	teamResp = getTeamResponse{}
	s.DoJSON("GET", fmt.Sprintf("/api/latest/fleet/teams/%d", team.ID), nil, http.StatusOK, &teamResp)
	require.True(t, teamResp.Team.Config.MDM.EnableDiskEncryption)

	// use the MDM settings endpoint with an unknown team id
	s.Do("POST", "/api/latest/fleet/disk_encryption",
		updateMDMDiskEncryptionRequest{TeamID: ptr.Uint(9999), EnableDiskEncryption: true}, http.StatusNotFound)

	// mdm/apple/settings works for windows as well as it's being used by
	// clients (UI) this way
	appConf, err := s.ds.AppConfig(context.Background())
	require.NoError(s.T(), err)
	appConf.MDM.EnabledAndConfigured = false
	appConf.MDM.WindowsEnabledAndConfigured = true
	err = s.ds.SaveAppConfig(context.Background(), appConf)
	require.NoError(s.T(), err)
	defer func() {
		appConf, err := s.ds.AppConfig(context.Background())
		require.NoError(s.T(), err)
		appConf.MDM.EnabledAndConfigured = true
		appConf.MDM.WindowsEnabledAndConfigured = true
		err = s.ds.SaveAppConfig(context.Background(), appConf)
		require.NoError(s.T(), err)
	}()

	// flip and verify the value
	s.Do("POST", "/api/latest/fleet/disk_encryption",
		updateMDMDiskEncryptionRequest{TeamID: ptr.Uint(team.ID), EnableDiskEncryption: false}, http.StatusNoContent)
	teamResp = getTeamResponse{}
	s.DoJSON("GET", fmt.Sprintf("/api/latest/fleet/teams/%d", team.ID), nil, http.StatusOK, &teamResp)
	require.False(t, teamResp.Team.Config.MDM.EnableDiskEncryption)

	s.Do("POST", "/api/latest/fleet/disk_encryption",
		updateMDMDiskEncryptionRequest{TeamID: ptr.Uint(team.ID), EnableDiskEncryption: true}, http.StatusNoContent)
	teamResp = getTeamResponse{}
	s.DoJSON("GET", fmt.Sprintf("/api/latest/fleet/teams/%d", team.ID), nil, http.StatusOK, &teamResp)
	require.True(t, teamResp.Team.Config.MDM.EnableDiskEncryption)
}

func (s *integrationMDMTestSuite) TestEnrollOrbitAfterDEPSync() {
	t := s.T()
	ctx := context.Background()

	// create a host with minimal information and the serial, no uuid/osquery id
	// (as when created via DEP sync). Platform must be "darwin" as this is the
	// only supported OS with DEP.
	dbZeroTime := time.Date(2000, 1, 1, 0, 0, 0, 0, time.UTC)
	h, err := s.ds.NewHost(ctx, &fleet.Host{
		HardwareSerial:   uuid.New().String(),
		Platform:         "darwin",
		LastEnrolledAt:   dbZeroTime,
		DetailUpdatedAt:  dbZeroTime,
		RefetchRequested: true,
	})
	require.NoError(t, err)

	// create an enroll secret
	secret := uuid.New().String()
	var applyResp applyEnrollSecretSpecResponse
	s.DoJSON("POST", "/api/latest/fleet/spec/enroll_secret", applyEnrollSecretSpecRequest{
		Spec: &fleet.EnrollSecretSpec{
			Secrets: []*fleet.EnrollSecret{{Secret: secret}},
		},
	}, http.StatusOK, &applyResp)

	// enroll the host from orbit, it should match the host above via the serial
	var resp EnrollOrbitResponse
	hostUUID := uuid.New().String()
	s.DoJSON("POST", "/api/fleet/orbit/enroll", EnrollOrbitRequest{
		EnrollSecret:   secret,
		HardwareUUID:   hostUUID, // will not match any existing host
		HardwareSerial: h.HardwareSerial,
	}, http.StatusOK, &resp)
	require.NotEmpty(t, resp.OrbitNodeKey)

	// fetch the host, it will match the one created above
	// (NOTE: cannot check the returned OrbitNodeKey, this field is not part of the response)
	var hostResp getHostResponse
	s.DoJSON("GET", fmt.Sprintf("/api/latest/fleet/hosts/%d", h.ID), nil, http.StatusOK, &hostResp)
	require.Equal(t, h.ID, hostResp.Host.ID)

	got, err := s.ds.LoadHostByOrbitNodeKey(ctx, resp.OrbitNodeKey)
	require.NoError(t, err)
	require.Equal(t, h.ID, got.ID)

	// enroll the host from osquery, it should match the same host
	var osqueryResp enrollAgentResponse
	osqueryID := uuid.New().String()
	s.DoJSON("POST", "/api/osquery/enroll", enrollAgentRequest{
		EnrollSecret:   secret,
		HostIdentifier: osqueryID, // osquery host_identifier may not be the same as the host UUID, simulate that here
		HostDetails: map[string]map[string]string{
			"system_info": {
				"uuid":            hostUUID,
				"hardware_serial": h.HardwareSerial,
			},
		},
	}, http.StatusOK, &osqueryResp)
	require.NotEmpty(t, osqueryResp.NodeKey)

	// load the host by osquery node key, should match the initial host
	got, err = s.ds.LoadHostByNodeKey(ctx, osqueryResp.NodeKey)
	require.NoError(t, err)
	require.Equal(t, h.ID, got.ID)
}

func (s *integrationMDMTestSuite) TestDiskEncryptionRotation() {
	t := s.T()
	h := createOrbitEnrolledHost(t, "darwin", "h", s.ds)

	// false by default
	resp := orbitGetConfigResponse{}
	s.DoJSON("POST", "/api/fleet/orbit/config", json.RawMessage(fmt.Sprintf(`{"orbit_node_key": %q}`, *h.OrbitNodeKey)), http.StatusOK, &resp)
	require.False(t, resp.Notifications.RotateDiskEncryptionKey)

	// create an auth token for h
	token := "much_valid"
	mysql.ExecAdhocSQL(t, s.ds, func(db sqlx.ExtContext) error {
		_, err := db.ExecContext(context.Background(), `INSERT INTO host_device_auth (host_id, token) VALUES (?, ?)`, h.ID, token)
		return err
	})

	tokRes := s.DoRawNoAuth("POST", "/api/latest/fleet/device/"+token+"/rotate_encryption_key", nil, http.StatusOK)
	tokRes.Body.Close()

	// true after the POST request
	resp = orbitGetConfigResponse{}
	s.DoJSON("POST", "/api/fleet/orbit/config", json.RawMessage(fmt.Sprintf(`{"orbit_node_key": %q}`, *h.OrbitNodeKey)), http.StatusOK, &resp)
	require.True(t, resp.Notifications.RotateDiskEncryptionKey)

	// false on following requests
	resp = orbitGetConfigResponse{}
	s.DoJSON("POST", "/api/fleet/orbit/config", json.RawMessage(fmt.Sprintf(`{"orbit_node_key": %q}`, *h.OrbitNodeKey)), http.StatusOK, &resp)
	require.False(t, resp.Notifications.RotateDiskEncryptionKey)
}

func (s *integrationMDMTestSuite) TestFleetdConfiguration() {
	t := s.T()
	s.assertConfigProfilesByIdentifier(nil, mobileconfig.FleetdConfigPayloadIdentifier, false)

	var applyResp applyEnrollSecretSpecResponse
	s.DoJSON("POST", "/api/latest/fleet/spec/enroll_secret", applyEnrollSecretSpecRequest{
		Spec: &fleet.EnrollSecretSpec{
			Secrets: []*fleet.EnrollSecret{{Secret: t.Name()}},
		},
	}, http.StatusOK, &applyResp)

	// a new fleetd configuration profile for "no team" is created
	s.awaitTriggerProfileSchedule(t)
	s.assertConfigProfilesByIdentifier(nil, mobileconfig.FleetdConfigPayloadIdentifier, true)

	// create a new team
	tm, err := s.ds.NewTeam(context.Background(), &fleet.Team{
		Name:        t.Name(),
		Description: "desc",
	})
	require.NoError(t, err)
	s.assertConfigProfilesByIdentifier(&tm.ID, mobileconfig.FleetdConfigPayloadIdentifier, false)

	// set the default bm assignment to that team
	acResp := appConfigResponse{}
	s.DoJSON("PATCH", "/api/latest/fleet/config", json.RawMessage(fmt.Sprintf(`{
		"mdm": {
			"apple_bm_default_team": %q
		}
	}`, tm.Name)), http.StatusOK, &acResp)

	// the team doesn't have any enroll secrets yet, a profile is created using the global enroll secret
	s.awaitTriggerProfileSchedule(t)
	p := s.assertConfigProfilesByIdentifier(&tm.ID, mobileconfig.FleetdConfigPayloadIdentifier, true)
	require.Contains(t, string(p.Mobileconfig), t.Name())

	// create an enroll secret for the team
	teamSpecs := applyTeamSpecsRequest{Specs: []*fleet.TeamSpec{{
		Name:    tm.Name,
		Secrets: []fleet.EnrollSecret{{Secret: t.Name() + "team-secret"}},
	}}}
	s.Do("POST", "/api/latest/fleet/spec/teams", teamSpecs, http.StatusOK)

	// a new fleetd configuration profile for that team is created
	s.awaitTriggerProfileSchedule(t)
	p = s.assertConfigProfilesByIdentifier(&tm.ID, mobileconfig.FleetdConfigPayloadIdentifier, true)
	require.Contains(t, string(p.Mobileconfig), t.Name()+"team-secret")

	// the old configuration profile is kept
	s.assertConfigProfilesByIdentifier(nil, mobileconfig.FleetdConfigPayloadIdentifier, true)
}

func (s *integrationMDMTestSuite) TestEnqueueMDMCommand() {
	ctx := context.Background()
	t := s.T()

	// Create host enrolled via osquery, but not enrolled in MDM.
	unenrolledHost := createHostAndDeviceToken(t, s.ds, "unused")

	// Create device enrolled in MDM but not enrolled via osquery.
	mdmDevice := mdmtest.NewTestMDMClientAppleDirect(mdmtest.AppleEnrollInfo{
		SCEPChallenge: s.fleetCfg.MDM.AppleSCEPChallenge,
		SCEPURL:       s.server.URL + apple_mdm.SCEPPath,
		MDMURL:        s.server.URL + apple_mdm.MDMPath,
	})
	err := mdmDevice.Enroll()
	require.NoError(t, err)

	base64Cmd := func(rawCmd string) string {
		return base64.RawStdEncoding.EncodeToString([]byte(rawCmd))
	}

	newRawCmd := func(cmdUUID string) string {
		return fmt.Sprintf(`<?xml version="1.0" encoding="UTF-8"?>
<!DOCTYPE plist PUBLIC "-//Apple//DTD PLIST 1.0//EN" "http://www.apple.com/DTDs/PropertyList-1.0.dtd">
<plist version="1.0">
<dict>
    <key>Command</key>
    <dict>
        <key>ManagedOnly</key>
        <false/>
        <key>RequestType</key>
        <string>ProfileList</string>
    </dict>
    <key>CommandUUID</key>
    <string>%s</string>
</dict>
</plist>`, cmdUUID)
	}

	// call with unknown host UUID
	uuid1 := uuid.New().String()
	s.Do("POST", "/api/latest/fleet/mdm/apple/enqueue",
		enqueueMDMAppleCommandRequest{
			// explicitly use standard encoding to make sure it also works
			// see #11384
			Command:   base64.StdEncoding.EncodeToString([]byte(newRawCmd(uuid1))),
			DeviceIDs: []string{"no-such-host"},
		}, http.StatusNotFound)

	// get command results returns 404, that command does not exist
	var cmdResResp getMDMAppleCommandResultsResponse
	s.DoJSON("GET", "/api/latest/fleet/mdm/apple/commandresults", nil, http.StatusNotFound, &cmdResResp, "command_uuid", uuid1)
	var getMDMCmdResp getMDMCommandResultsResponse
	s.DoJSON("GET", "/api/latest/fleet/commands/results", nil, http.StatusNotFound, &cmdResResp, "command_uuid", uuid1)

	// list commands returns empty set
	var listCmdResp listMDMAppleCommandsResponse
	s.DoJSON("GET", "/api/latest/fleet/mdm/apple/commands", nil, http.StatusOK, &listCmdResp)
	require.Empty(t, listCmdResp.Results)

	// call with unenrolled host UUID
	res := s.Do("POST", "/api/latest/fleet/mdm/apple/enqueue",
		enqueueMDMAppleCommandRequest{
			Command:   base64Cmd(newRawCmd(uuid.New().String())),
			DeviceIDs: []string{unenrolledHost.UUID},
		}, http.StatusBadRequest)
	errMsg := extractServerErrorText(res.Body)
	require.Contains(t, errMsg, "at least one of the hosts is not enrolled in MDM")

	// create a new Host to get the UUID on the DB
	linuxHost := createOrbitEnrolledHost(t, "linux", "h1", s.ds)
	windowsHost := createOrbitEnrolledHost(t, "windows", "h2", s.ds)
	// call with unenrolled host UUID
	res = s.Do("POST", "/api/latest/fleet/mdm/apple/enqueue",
		enqueueMDMAppleCommandRequest{
			Command:   base64Cmd(newRawCmd(uuid.New().String())),
			DeviceIDs: []string{linuxHost.UUID, windowsHost.UUID},
		}, http.StatusBadRequest)
	errMsg = extractServerErrorText(res.Body)
	require.Contains(t, errMsg, "at least one of the hosts is not enrolled in MDM or is not an elegible device")

	// call with payload that is not a valid, plist-encoded MDM command
	res = s.Do("POST", "/api/latest/fleet/mdm/apple/enqueue",
		enqueueMDMAppleCommandRequest{
			Command:   base64Cmd(string(mobileconfigForTest("test config profile", uuid.New().String()))),
			DeviceIDs: []string{mdmDevice.UUID},
		}, http.StatusUnsupportedMediaType)
	errMsg = extractServerErrorText(res.Body)
	require.Contains(t, errMsg, "unable to decode plist command")

	// call with enrolled host UUID
	uuid2 := uuid.New().String()
	rawCmd := newRawCmd(uuid2)
	var resp enqueueMDMAppleCommandResponse
	s.DoJSON("POST", "/api/latest/fleet/mdm/apple/enqueue",
		enqueueMDMAppleCommandRequest{
			Command:   base64Cmd(rawCmd),
			DeviceIDs: []string{mdmDevice.UUID},
		}, http.StatusOK, &resp)
	require.NotEmpty(t, resp.CommandUUID)
	require.Contains(t, rawCmd, resp.CommandUUID)
	require.Equal(t, resp.Platform, "darwin")
	require.Empty(t, resp.FailedUUIDs)
	require.Equal(t, "ProfileList", resp.RequestType)

	// the command exists but no results yet
	s.DoJSON("GET", "/api/latest/fleet/mdm/apple/commandresults", nil, http.StatusOK, &cmdResResp, "command_uuid", uuid2)
	require.Len(t, cmdResResp.Results, 0)
	s.DoJSON("GET", "/api/latest/fleet/commands/results", nil, http.StatusOK, &getMDMCmdResp, "command_uuid", uuid2)
	require.Len(t, getMDMCmdResp.Results, 0)

	// simulate a result and call again
	err = s.mdmStorage.StoreCommandReport(&mdm.Request{
		EnrollID: &mdm.EnrollID{ID: mdmDevice.UUID},
		Context:  ctx,
	}, &mdm.CommandResults{
		CommandUUID: uuid2,
		Status:      "Acknowledged",
		RequestType: "ProfileList",
		Raw:         []byte(rawCmd),
	})
	require.NoError(t, err)

	h, err := s.ds.HostByIdentifier(ctx, mdmDevice.UUID)
	require.NoError(t, err)
	h.Hostname = "test-host"
	err = s.ds.UpdateHost(ctx, h)
	require.NoError(t, err)

	s.DoJSON("GET", "/api/latest/fleet/mdm/apple/commandresults", nil, http.StatusOK, &cmdResResp, "command_uuid", uuid2)
	require.Len(t, cmdResResp.Results, 1)
	require.NotZero(t, cmdResResp.Results[0].UpdatedAt)
	cmdResResp.Results[0].UpdatedAt = time.Time{}
	require.Equal(t, &fleet.MDMCommandResult{
		HostUUID:    mdmDevice.UUID,
		CommandUUID: uuid2,
		Status:      "Acknowledged",
		RequestType: "ProfileList",
		Result:      []byte(rawCmd),
		Payload:     []byte(rawCmd),
		Hostname:    "test-host",
	}, cmdResResp.Results[0])

	s.DoJSON("GET", "/api/latest/fleet/commands/results", nil, http.StatusOK, &getMDMCmdResp, "command_uuid", uuid2)
	require.Len(t, getMDMCmdResp.Results, 1)
	require.NotZero(t, getMDMCmdResp.Results[0].UpdatedAt)
	getMDMCmdResp.Results[0].UpdatedAt = time.Time{}
	require.Equal(t, &fleet.MDMCommandResult{
		HostUUID:    mdmDevice.UUID,
		CommandUUID: uuid2,
		Status:      "Acknowledged",
		RequestType: "ProfileList",
		Result:      []byte(rawCmd),
		Payload:     []byte(rawCmd),
		Hostname:    "test-host",
	}, getMDMCmdResp.Results[0])

	// list commands returns that command
	s.DoJSON("GET", "/api/latest/fleet/mdm/apple/commands", nil, http.StatusOK, &listCmdResp)
	require.Len(t, listCmdResp.Results, 1)
	require.NotZero(t, listCmdResp.Results[0].UpdatedAt)
	listCmdResp.Results[0].UpdatedAt = time.Time{}
	require.Equal(t, &fleet.MDMAppleCommand{
		DeviceID:    mdmDevice.UUID,
		CommandUUID: uuid2,
		Status:      "Acknowledged",
		RequestType: "ProfileList",
		Hostname:    "test-host",
	}, listCmdResp.Results[0])
}

func (s *integrationMDMTestSuite) TestMDMWindowsCommandResults() {
	ctx := context.Background()
	t := s.T()

	h, err := s.ds.NewHost(ctx, &fleet.Host{
		Hostname:      "test-win-host-name",
		OsqueryHostID: ptr.String("1337"),
		NodeKey:       ptr.String("1337"),
		UUID:          "test-win-host-uuid",
		Platform:      "windows",
	})
	require.NoError(t, err)

	dev := &fleet.MDMWindowsEnrolledDevice{
		MDMDeviceID:            "test-device-id",
		MDMHardwareID:          "test-hardware-id",
		MDMDeviceState:         "ds",
		MDMDeviceType:          "dt",
		MDMDeviceName:          "dn",
		MDMEnrollType:          "et",
		MDMEnrollUserID:        "euid",
		MDMEnrollProtoVersion:  "epv",
		MDMEnrollClientVersion: "ecv",
		MDMNotInOOBE:           false,
		HostUUID:               h.UUID,
	}

	require.NoError(t, s.ds.MDMWindowsInsertEnrolledDevice(ctx, dev))
	var enrollmentID uint

	mysql.ExecAdhocSQL(t, s.ds, func(q sqlx.ExtContext) error {
		return sqlx.GetContext(ctx, q, &enrollmentID, `SELECT id FROM mdm_windows_enrollments WHERE mdm_device_id = ?`, dev.MDMDeviceID)
	})

	mysql.ExecAdhocSQL(t, s.ds, func(q sqlx.ExtContext) error {
		_, err := q.ExecContext(ctx,
			`UPDATE mdm_windows_enrollments SET host_uuid = ? WHERE id = ?`, dev.HostUUID, enrollmentID)
		return err
	})

	rawCmd := "some-command"
	cmdUUID := "some-uuid"
	cmdTarget := "some-target-loc-uri"

	mysql.ExecAdhocSQL(t, s.ds, func(q sqlx.ExtContext) error {
		_, err := q.ExecContext(ctx, `INSERT INTO windows_mdm_commands (command_uuid, raw_command, target_loc_uri) VALUES (?, ?, ?)`, cmdUUID, rawCmd, cmdTarget)
		return err
	})

	var responseID int64
	rawResponse := []byte("some-response")
	mysql.ExecAdhocSQL(t, s.ds, func(q sqlx.ExtContext) error {
		res, err := q.ExecContext(ctx, `INSERT INTO windows_mdm_responses (enrollment_id, raw_response) VALUES (?, ?)`, enrollmentID, rawResponse)
		if err != nil {
			return err
		}
		responseID, err = res.LastInsertId()
		return err
	})

	rawResult := []byte("some-result")
	statusCode := "200"
	mysql.ExecAdhocSQL(t, s.ds, func(q sqlx.ExtContext) error {
		_, err := q.ExecContext(ctx, `INSERT INTO windows_mdm_command_results (enrollment_id, command_uuid, raw_result, response_id, status_code) VALUES (?, ?, ?, ?, ?)`, enrollmentID, cmdUUID, rawResult, responseID, statusCode)
		return err
	})

	var resp getMDMCommandResultsResponse
	s.DoJSON("GET", fmt.Sprintf("/api/latest/fleet/commands/results?command_uuid=%s", cmdUUID), nil, http.StatusOK, &resp)
	require.Len(t, resp.Results, 1)
	require.Equal(t, dev.HostUUID, resp.Results[0].HostUUID)
	require.Equal(t, cmdUUID, resp.Results[0].CommandUUID)
	require.Equal(t, rawResponse, resp.Results[0].Result)
	require.Equal(t, cmdTarget, resp.Results[0].RequestType)
	require.Equal(t, statusCode, resp.Results[0].Status)
	require.Equal(t, h.Hostname, resp.Results[0].Hostname)

	resp = getMDMCommandResultsResponse{}
	s.DoJSON("GET", fmt.Sprintf("/api/latest/fleet/commands/results?command_uuid=%s", uuid.New().String()), nil, http.StatusNotFound, &resp)
	require.Empty(t, resp.Results)
}

func (s *integrationMDMTestSuite) TestAppConfigMDMMacOSMigration() {
	t := s.T()

	checkDefaultAppConfig := func() {
		var ac appConfigResponse
		s.DoJSON("GET", "/api/v1/fleet/config", nil, http.StatusOK, &ac)
		require.False(t, ac.MDM.MacOSMigration.Enable)
		require.Empty(t, ac.MDM.MacOSMigration.Mode)
		require.Empty(t, ac.MDM.MacOSMigration.WebhookURL)
	}
	checkDefaultAppConfig()

	var acResp appConfigResponse
	// missing webhook_url
	s.DoJSON("PATCH", "/api/v1/fleet/config", json.RawMessage(`{
		"mdm": { "macos_migration": { "enable": true, "mode": "voluntary", "webhook_url": "" } }
  	}`), http.StatusUnprocessableEntity, &acResp)
	checkDefaultAppConfig()

	// invalid url scheme for webhook_url
	s.DoJSON("PATCH", "/api/v1/fleet/config", json.RawMessage(`{
		"mdm": { "macos_migration": { "enable": true, "mode": "voluntary", "webhook_url": "ftp://example.com" } }
	}`), http.StatusUnprocessableEntity, &acResp)
	checkDefaultAppConfig()

	// invalid mode
	s.DoJSON("PATCH", "/api/v1/fleet/config", json.RawMessage(`{
		"mdm": { "macos_migration": { "enable": true, "mode": "foobar", "webhook_url": "https://example.com" } }
  	}`), http.StatusUnprocessableEntity, &acResp)
	checkDefaultAppConfig()

	// valid request
	s.DoJSON("PATCH", "/api/v1/fleet/config", json.RawMessage(`{
		"mdm": { "macos_migration": { "enable": true, "mode": "voluntary", "webhook_url": "https://example.com" } }
	}`), http.StatusOK, &acResp)

	// confirm new app config
	s.DoJSON("GET", "/api/v1/fleet/config", nil, http.StatusOK, &acResp)
	require.True(t, acResp.MDM.MacOSMigration.Enable)
	require.Equal(t, fleet.MacOSMigrationModeVoluntary, acResp.MDM.MacOSMigration.Mode)
	require.Equal(t, "https://example.com", acResp.MDM.MacOSMigration.WebhookURL)
}

func (s *integrationMDMTestSuite) TestBootstrapPackage() {
	t := s.T()

	read := func(name string) []byte {
		b, err := os.ReadFile(filepath.Join("testdata", "bootstrap-packages", name))
		require.NoError(t, err)
		return b
	}
	invalidPkg := read("invalid.tar.gz")
	unsignedPkg := read("unsigned.pkg")
	wrongTOCPkg := read("wrong-toc.pkg")
	signedPkg := read("signed.pkg")

	// empty bootstrap package
	s.uploadBootstrapPackage(&fleet.MDMAppleBootstrapPackage{}, http.StatusBadRequest, "package multipart field is required")
	// no name
	s.uploadBootstrapPackage(&fleet.MDMAppleBootstrapPackage{Bytes: signedPkg}, http.StatusBadRequest, "package multipart field is required")
	// invalid
	s.uploadBootstrapPackage(&fleet.MDMAppleBootstrapPackage{Bytes: invalidPkg, Name: "invalid.tar.gz"}, http.StatusBadRequest, "invalid file type")
	// invalid names
	for _, char := range file.InvalidMacOSChars {
		s.uploadBootstrapPackage(
			&fleet.MDMAppleBootstrapPackage{
				Bytes: signedPkg,
				Name:  fmt.Sprintf("invalid_%c_name.pkg", char),
			}, http.StatusBadRequest, "")
	}
	// unsigned
	s.uploadBootstrapPackage(&fleet.MDMAppleBootstrapPackage{Bytes: unsignedPkg, Name: "pkg.pkg"}, http.StatusBadRequest, "file is not signed")
	// wrong TOC
	s.uploadBootstrapPackage(&fleet.MDMAppleBootstrapPackage{Bytes: wrongTOCPkg, Name: "pkg.pkg"}, http.StatusBadRequest, "invalid package")
	// successfully upload a package
	s.uploadBootstrapPackage(&fleet.MDMAppleBootstrapPackage{Bytes: signedPkg, Name: "pkg.pkg", TeamID: 0}, http.StatusOK, "")
	// check the activity log
	s.lastActivityMatches(
		fleet.ActivityTypeAddedBootstrapPackage{}.ActivityName(),
		`{"bootstrap_package_name": "pkg.pkg", "team_id": null, "team_name": null}`,
		0,
	)

	// get package metadata
	var metadataResp bootstrapPackageMetadataResponse
	s.DoJSON("GET", "/api/latest/fleet/bootstrap/0/metadata", nil, http.StatusOK, &metadataResp)
	require.Equal(t, metadataResp.MDMAppleBootstrapPackage.Name, "pkg.pkg")
	require.NotEmpty(t, metadataResp.MDMAppleBootstrapPackage.Sha256, "")
	require.NotEmpty(t, metadataResp.MDMAppleBootstrapPackage.Token)

	// download a package, wrong token
	var downloadResp downloadBootstrapPackageResponse
	s.DoJSON("GET", "/api/latest/fleet/bootstrap?token=bad", nil, http.StatusNotFound, &downloadResp)

	resp := s.DoRaw("GET", fmt.Sprintf("/api/latest/fleet/bootstrap?token=%s", metadataResp.MDMAppleBootstrapPackage.Token), nil, http.StatusOK)
	respBytes, err := io.ReadAll(resp.Body)
	require.NoError(t, err)
	require.EqualValues(t, signedPkg, respBytes)

	// missing package
	metadataResp = bootstrapPackageMetadataResponse{}
	s.DoJSON("GET", "/api/latest/fleet/bootstrap/1/metadata", nil, http.StatusNotFound, &metadataResp)

	// delete package
	var deleteResp deleteBootstrapPackageResponse
	s.DoJSON("DELETE", "/api/latest/fleet/bootstrap/0", nil, http.StatusOK, &deleteResp)
	// check the activity log
	s.lastActivityMatches(
		fleet.ActivityTypeDeletedBootstrapPackage{}.ActivityName(),
		`{"bootstrap_package_name": "pkg.pkg", "team_id": null, "team_name": null}`,
		0,
	)

	metadataResp = bootstrapPackageMetadataResponse{}
	s.DoJSON("GET", "/api/latest/fleet/bootstrap/0/metadata", nil, http.StatusNotFound, &metadataResp)
	// trying to delete again is a bad request
	s.DoJSON("DELETE", "/api/latest/fleet/bootstrap/0", nil, http.StatusNotFound, &deleteResp)
}

func (s *integrationMDMTestSuite) TestBootstrapPackageStatus() {
	t := s.T()
	pkg, err := os.ReadFile(filepath.Join("testdata", "bootstrap-packages", "signed.pkg"))
	require.NoError(t, err)

	// upload a bootstrap package for "no team"
	s.uploadBootstrapPackage(&fleet.MDMAppleBootstrapPackage{Bytes: pkg, Name: "pkg.pkg", TeamID: 0}, http.StatusOK, "")

	// get package metadata
	var metadataResp bootstrapPackageMetadataResponse
	s.DoJSON("GET", "/api/latest/fleet/bootstrap/0/metadata", nil, http.StatusOK, &metadataResp)
	globalBootstrapPackage := metadataResp.MDMAppleBootstrapPackage

	// create a team and upload a bootstrap package for that team.
	teamName := t.Name() + "team1"
	team := &fleet.Team{
		Name:        teamName,
		Description: "desc team1",
	}
	var createTeamResp teamResponse
	s.DoJSON("POST", "/api/latest/fleet/teams", team, http.StatusOK, &createTeamResp)
	require.NotZero(t, createTeamResp.Team.ID)
	team = createTeamResp.Team

	// upload a bootstrap package for the team
	s.uploadBootstrapPackage(&fleet.MDMAppleBootstrapPackage{Bytes: pkg, Name: "pkg.pkg", TeamID: team.ID}, http.StatusOK, "")

	// get package metadata
	metadataResp = bootstrapPackageMetadataResponse{}
	s.DoJSON("GET", fmt.Sprintf("/api/latest/fleet/bootstrap/%d/metadata", team.ID), nil, http.StatusOK, &metadataResp)
	teamBootstrapPackage := metadataResp.MDMAppleBootstrapPackage

	type deviceWithResponse struct {
		bootstrapResponse string
		device            *mdmtest.TestAppleMDMClient
	}

	// Note: The responses specified here are not a 1:1 mapping of the possible responses specified
	// by Apple. Instead `enrollAndCheckBootstrapPackage` below uses them to simulate scenarios in
	// which a device may or may not send a response. For example, "Offline" means that no response
	// will be sent by the device, which should in turn be interpreted by Fleet as "Pending"). See
	// https://developer.apple.com/documentation/devicemanagement/installenterpriseapplicationresponse
	//
	// Below:
	// - Acknowledge means the device will enroll and acknowledge the request to install the bp
	// - Error means that the device will enroll and fail to install the bp
	// - Offline means that the device will enroll but won't acknowledge nor fail the bp request
	// - Pending means that the device won't enroll at all
	mdmEnrollInfo := mdmtest.AppleEnrollInfo{
		SCEPChallenge: s.fleetCfg.MDM.AppleSCEPChallenge,
		SCEPURL:       s.server.URL + apple_mdm.SCEPPath,
		MDMURL:        s.server.URL + apple_mdm.MDMPath,
	}
	noTeamDevices := []deviceWithResponse{
		{"Acknowledge", mdmtest.NewTestMDMClientAppleDirect(mdmEnrollInfo)},
		{"Acknowledge", mdmtest.NewTestMDMClientAppleDirect(mdmEnrollInfo)},
		{"Acknowledge", mdmtest.NewTestMDMClientAppleDirect(mdmEnrollInfo)},
		{"Error", mdmtest.NewTestMDMClientAppleDirect(mdmEnrollInfo)},
		{"Offline", mdmtest.NewTestMDMClientAppleDirect(mdmEnrollInfo)},
		{"Offline", mdmtest.NewTestMDMClientAppleDirect(mdmEnrollInfo)},
		{"Pending", mdmtest.NewTestMDMClientAppleDirect(mdmEnrollInfo)},
		{"Pending", mdmtest.NewTestMDMClientAppleDirect(mdmEnrollInfo)},
	}

	teamDevices := []deviceWithResponse{
		{"Acknowledge", mdmtest.NewTestMDMClientAppleDirect(mdmEnrollInfo)},
		{"Acknowledge", mdmtest.NewTestMDMClientAppleDirect(mdmEnrollInfo)},
		{"Error", mdmtest.NewTestMDMClientAppleDirect(mdmEnrollInfo)},
		{"Error", mdmtest.NewTestMDMClientAppleDirect(mdmEnrollInfo)},
		{"Error", mdmtest.NewTestMDMClientAppleDirect(mdmEnrollInfo)},
		{"Offline", mdmtest.NewTestMDMClientAppleDirect(mdmEnrollInfo)},
		{"Pending", mdmtest.NewTestMDMClientAppleDirect(mdmEnrollInfo)},
	}

	expectedSerialsByTeamAndStatus := make(map[uint]map[fleet.MDMBootstrapPackageStatus][]string)
	expectedSerialsByTeamAndStatus[0] = map[fleet.MDMBootstrapPackageStatus][]string{
		fleet.MDMBootstrapPackageInstalled: {noTeamDevices[0].device.SerialNumber, noTeamDevices[1].device.SerialNumber, noTeamDevices[2].device.SerialNumber},
		fleet.MDMBootstrapPackageFailed:    {noTeamDevices[3].device.SerialNumber},
		fleet.MDMBootstrapPackagePending:   {noTeamDevices[4].device.SerialNumber, noTeamDevices[5].device.SerialNumber, noTeamDevices[6].device.SerialNumber, noTeamDevices[7].device.SerialNumber},
	}
	expectedSerialsByTeamAndStatus[team.ID] = map[fleet.MDMBootstrapPackageStatus][]string{
		fleet.MDMBootstrapPackageInstalled: {teamDevices[0].device.SerialNumber, teamDevices[1].device.SerialNumber},
		fleet.MDMBootstrapPackageFailed:    {teamDevices[2].device.SerialNumber, teamDevices[3].device.SerialNumber, teamDevices[4].device.SerialNumber},
		fleet.MDMBootstrapPackagePending:   {teamDevices[5].device.SerialNumber, teamDevices[6].device.SerialNumber},
	}

	// for good measure, add a couple of manually enrolled hosts
	createHostThenEnrollMDM(s.ds, s.server.URL, t)
	createHostThenEnrollMDM(s.ds, s.server.URL, t)

	// create a non-macOS host
	winHost, err := s.ds.NewHost(context.Background(), &fleet.Host{
		OsqueryHostID: ptr.String("non-macos-host"),
		NodeKey:       ptr.String("non-macos-host"),
		UUID:          uuid.New().String(),
		Hostname:      fmt.Sprintf("%sfoo.local.non.macos", t.Name()),
		Platform:      "windows",
		MDM:           fleet.MDMHostData{},
	})
	require.NoError(t, err)

	err = s.ds.SetOrUpdateMDMData(context.Background(), winHost.ID, false, true, "https://example.com", true, fleet.WellKnownMDMFleet, "")
	require.NoError(t, err)

	// create a host that's not enrolled into MDM
	_, err = s.ds.NewHost(context.Background(), &fleet.Host{
		OsqueryHostID: ptr.String("not-mdm-enrolled"),
		NodeKey:       ptr.String("not-mdm-enrolled"),
		UUID:          uuid.New().String(),
		Hostname:      fmt.Sprintf("%sfoo.local.not.enrolled", t.Name()),
		Platform:      "darwin",
	})
	require.NoError(t, err)

	ch := make(chan bool)
	mockRespDevices := noTeamDevices
	s.mockDEPResponse(http.HandlerFunc(func(w http.ResponseWriter, r *http.Request) {
		w.WriteHeader(http.StatusOK)
		encoder := json.NewEncoder(w)
		switch r.URL.Path {
		case "/session":
			err := encoder.Encode(map[string]string{"auth_session_token": "xyz"})
			require.NoError(t, err)
		case "/profile":
			err := encoder.Encode(godep.ProfileResponse{ProfileUUID: "abc"})
			require.NoError(t, err)
		case "/server/devices":
			err := encoder.Encode(godep.DeviceResponse{})
			require.NoError(t, err)
		case "/devices/sync":
			depResp := []godep.Device{}
			for _, gd := range mockRespDevices {
				depResp = append(depResp, godep.Device{SerialNumber: gd.device.SerialNumber})
			}
			err := encoder.Encode(godep.DeviceResponse{Devices: depResp})
			require.NoError(t, err)
		case "/profile/devices":
			ch <- true
			_, _ = w.Write([]byte(`{}`))
		default:
			_, _ = w.Write([]byte(`{}`))
		}
	}))

	// trigger a dep sync
	_, err = s.depSchedule.Trigger()
	require.NoError(t, err)
	<-ch

	var summaryResp getMDMAppleBootstrapPackageSummaryResponse
	s.DoJSON("GET", "/api/latest/fleet/bootstrap/summary", nil, http.StatusOK, &summaryResp)
	require.Equal(t, fleet.MDMAppleBootstrapPackageSummary{Pending: uint(len(noTeamDevices))}, summaryResp.MDMAppleBootstrapPackageSummary)

	var lhr listHostsResponse
	s.DoJSON("GET", "/api/latest/fleet/hosts", nil, http.StatusOK, &lhr, "team_id", "0", "bootstrap_package", "pending")
	require.Len(t, lhr.Hosts, len(noTeamDevices))

	// set the default bm assignment to `team`
	acResp := appConfigResponse{}
	s.DoJSON("PATCH", "/api/latest/fleet/config", json.RawMessage(fmt.Sprintf(`{
		"mdm": {
			"apple_bm_default_team": %q
		}
	}`, team.Name)), http.StatusOK, &acResp)

	// trigger a dep sync
	mockRespDevices = teamDevices
	_, err = s.depSchedule.Trigger()
	require.NoError(t, err)
	<-ch

	summaryResp = getMDMAppleBootstrapPackageSummaryResponse{}
	s.DoJSON("GET", fmt.Sprintf("/api/latest/fleet/bootstrap/summary?team_id=%d", team.ID), nil, http.StatusOK, &summaryResp)
	require.Equal(t, fleet.MDMAppleBootstrapPackageSummary{Pending: uint(len(teamDevices))}, summaryResp.MDMAppleBootstrapPackageSummary)

	mockErrorChain := []mdm.ErrorChain{
		{ErrorCode: 12021, ErrorDomain: "MCMDMErrorDomain", LocalizedDescription: "Unknown command", USEnglishDescription: "Unknown command"},
	}

	// devices send their responses
	enrollAndCheckBootstrapPackage := func(d *deviceWithResponse, bp *fleet.MDMAppleBootstrapPackage) {
		err := d.device.Enroll() // queues DEP post-enrollment worker job
		require.NoError(t, err)

		// process worker jobs
		s.runWorker()

		cmd, err := d.device.Idle()
		require.NoError(t, err)
		for cmd != nil {
			var fullCmd micromdm.CommandPayload
			require.NoError(t, plist.Unmarshal(cmd.Raw, &fullCmd))

			// if the command is to install the bootstrap package
			if manifest := fullCmd.Command.InstallEnterpriseApplication.Manifest; manifest != nil {
				require.Equal(t, "InstallEnterpriseApplication", cmd.Command.RequestType)
				require.NotNil(t, manifest)
				require.Equal(t, "software-package", (*manifest).ManifestItems[0].Assets[0].Kind)
				wantURL, err := bp.URL(s.server.URL)
				require.NoError(t, err)
				require.Equal(t, wantURL, (*manifest).ManifestItems[0].Assets[0].URL)

				// respond to the command accordingly
				switch d.bootstrapResponse {
				case "Acknowledge":
					cmd, err = d.device.Acknowledge(cmd.CommandUUID)
					require.NoError(t, err)
					continue
				case "Error":
					cmd, err = d.device.Err(cmd.CommandUUID, mockErrorChain)
					require.NoError(t, err)
					continue
				case "Offline":
					// host is offline, can't process any more commands
					cmd = nil
					continue
				}
			}
			cmd, err = d.device.Acknowledge(cmd.CommandUUID)
			require.NoError(t, err)
		}
	}

	for _, d := range noTeamDevices {
		dd := d
		if dd.bootstrapResponse != "Pending" {
			enrollAndCheckBootstrapPackage(&dd, globalBootstrapPackage)
		}
	}

	for _, d := range teamDevices {
		dd := d
		if dd.bootstrapResponse != "Pending" {
			enrollAndCheckBootstrapPackage(&dd, teamBootstrapPackage)
		}
	}

	checkHostDetails := func(t *testing.T, hostID uint, hostUUID string, expectedStatus fleet.MDMBootstrapPackageStatus) {
		var hostResp getHostResponse
		s.DoJSON("GET", fmt.Sprintf("/api/latest/fleet/hosts/%d", hostID), nil, http.StatusOK, &hostResp)
		require.NotNil(t, hostResp.Host)
		require.NotNil(t, hostResp.Host.MDM.MacOSSetup)
		require.Equal(t, hostResp.Host.MDM.MacOSSetup.BootstrapPackageName, "pkg.pkg")
		require.Equal(t, hostResp.Host.MDM.MacOSSetup.BootstrapPackageStatus, expectedStatus)
		if expectedStatus == fleet.MDMBootstrapPackageFailed {
			require.Equal(t, hostResp.Host.MDM.MacOSSetup.Detail, apple_mdm.FmtErrorChain(mockErrorChain))
		} else {
			require.Empty(t, hostResp.Host.MDM.MacOSSetup.Detail)
		}
		require.Nil(t, hostResp.Host.MDM.MacOSSetup.Result)

		var hostByIdentifierResp getHostResponse
		s.DoJSON("GET", fmt.Sprintf("/api/latest/fleet/hosts/identifier/%s", hostUUID), nil, http.StatusOK, &hostByIdentifierResp)
		require.NotNil(t, hostByIdentifierResp.Host)
		require.NotNil(t, hostByIdentifierResp.Host.MDM.MacOSSetup)
		require.Equal(t, hostByIdentifierResp.Host.MDM.MacOSSetup.BootstrapPackageStatus, expectedStatus)
		if expectedStatus == fleet.MDMBootstrapPackageFailed {
			require.Equal(t, hostResp.Host.MDM.MacOSSetup.Detail, apple_mdm.FmtErrorChain(mockErrorChain))
		} else {
			require.Empty(t, hostResp.Host.MDM.MacOSSetup.Detail)
		}
		require.Nil(t, hostResp.Host.MDM.MacOSSetup.Result)
	}

	checkHostAPIs := func(t *testing.T, status fleet.MDMBootstrapPackageStatus, teamID *uint) {
		var expectedSerials []string
		if teamID == nil {
			expectedSerials = expectedSerialsByTeamAndStatus[0][status]
		} else {
			expectedSerials = expectedSerialsByTeamAndStatus[*teamID][status]
		}

		listHostsPath := fmt.Sprintf("/api/latest/fleet/hosts?bootstrap_package=%s", status)
		if teamID != nil {
			listHostsPath += fmt.Sprintf("&team_id=%d", *teamID)
		}
		var listHostsResp listHostsResponse
		s.DoJSON("GET", listHostsPath, nil, http.StatusOK, &listHostsResp)
		require.NotNil(t, listHostsResp.Hosts)
		require.Len(t, listHostsResp.Hosts, len(expectedSerials))

		gotHostsBySerial := make(map[string]fleet.HostResponse)
		for _, h := range listHostsResp.Hosts {
			gotHostsBySerial[h.HardwareSerial] = h
		}
		require.Len(t, gotHostsBySerial, len(expectedSerials))

		for _, serial := range expectedSerials {
			require.Contains(t, gotHostsBySerial, serial)
			h := gotHostsBySerial[serial]

			// pending hosts don't have an UUID yet.
			if h.UUID != "" {
				checkHostDetails(t, h.ID, h.UUID, status)
			}
		}

		countPath := fmt.Sprintf("/api/latest/fleet/hosts/count?bootstrap_package=%s", status)
		if teamID != nil {
			countPath += fmt.Sprintf("&team_id=%d", *teamID)
		}
		var countResp countHostsResponse
		s.DoJSON("GET", countPath, nil, http.StatusOK, &countResp)
		require.Equal(t, countResp.Count, len(expectedSerials))
	}

	// check summary no team hosts
	summaryResp = getMDMAppleBootstrapPackageSummaryResponse{}
	s.DoJSON("GET", "/api/latest/fleet/bootstrap/summary", nil, http.StatusOK, &summaryResp)
	require.Equal(t, fleet.MDMAppleBootstrapPackageSummary{
		Installed: uint(3),
		Pending:   uint(4),
		Failed:    uint(1),
	}, summaryResp.MDMAppleBootstrapPackageSummary)

	checkHostAPIs(t, fleet.MDMBootstrapPackageInstalled, nil)
	checkHostAPIs(t, fleet.MDMBootstrapPackagePending, nil)
	checkHostAPIs(t, fleet.MDMBootstrapPackageFailed, nil)

	// check team summary
	summaryResp = getMDMAppleBootstrapPackageSummaryResponse{}
	s.DoJSON("GET", fmt.Sprintf("/api/latest/fleet/bootstrap/summary?team_id=%d", team.ID), nil, http.StatusOK, &summaryResp)
	require.Equal(t, fleet.MDMAppleBootstrapPackageSummary{
		Installed: uint(2),
		Pending:   uint(2),
		Failed:    uint(3),
	}, summaryResp.MDMAppleBootstrapPackageSummary)

	checkHostAPIs(t, fleet.MDMBootstrapPackageInstalled, &team.ID)
	checkHostAPIs(t, fleet.MDMBootstrapPackagePending, &team.ID)
	checkHostAPIs(t, fleet.MDMBootstrapPackageFailed, &team.ID)
}

func (s *integrationMDMTestSuite) TestEULA() {
	t := s.T()
	pdfBytes := []byte("%PDF-1.pdf-contents")
	pdfName := "eula.pdf"

	// trying to get metadata about an EULA that hasn't been uploaded yet is an error
	metadataResp := getMDMEULAMetadataResponse{}
	s.DoJSON("GET", "/api/latest/fleet/setup_experience/eula/metadata", nil, http.StatusNotFound, &metadataResp)

	// trying to upload a file that is not a PDF fails
	s.uploadEULA(&fleet.MDMEULA{Bytes: []byte("should-fail"), Name: "should-fail.pdf"}, http.StatusBadRequest, "invalid file type")
	// trying to upload an empty file fails
	s.uploadEULA(&fleet.MDMEULA{Bytes: []byte{}, Name: "should-fail.pdf"}, http.StatusBadRequest, "invalid file type")

	// admin is able to upload a new EULA
	s.uploadEULA(&fleet.MDMEULA{Bytes: pdfBytes, Name: pdfName}, http.StatusOK, "")

	// get EULA metadata
	metadataResp = getMDMEULAMetadataResponse{}
	s.DoJSON("GET", "/api/latest/fleet/setup_experience/eula/metadata", nil, http.StatusOK, &metadataResp)
	require.NotEmpty(t, metadataResp.MDMEULA.Token)
	require.NotEmpty(t, metadataResp.MDMEULA.CreatedAt)
	require.Equal(t, pdfName, metadataResp.MDMEULA.Name)
	eulaToken := metadataResp.Token

	// download EULA
	resp := s.DoRaw("GET", fmt.Sprintf("/api/latest/fleet/setup_experience/eula/%s", eulaToken), nil, http.StatusOK)
	require.EqualValues(t, len(pdfBytes), resp.ContentLength)
	require.Equal(t, "application/pdf", resp.Header.Get("content-type"))
	respBytes, err := io.ReadAll(resp.Body)
	require.NoError(t, err)
	require.EqualValues(t, pdfBytes, respBytes)

	// try to download EULA with a bad token
	var downloadResp downloadBootstrapPackageResponse
	s.DoJSON("GET", "/api/latest/fleet/setup_experience/eula/bad-token", nil, http.StatusNotFound, &downloadResp)

	// trying to upload any EULA without deleting the previous one first results in an error
	s.uploadEULA(&fleet.MDMEULA{Bytes: pdfBytes, Name: "should-fail.pdf"}, http.StatusConflict, "")

	// delete EULA
	var deleteResp deleteMDMEULAResponse
	s.DoJSON("DELETE", fmt.Sprintf("/api/latest/fleet/setup_experience/eula/%s", eulaToken), nil, http.StatusOK, &deleteResp)
	metadataResp = getMDMEULAMetadataResponse{}
	s.DoJSON("GET", fmt.Sprintf("/api/latest/fleet/setup_experience/eula/%s", eulaToken), nil, http.StatusNotFound, &metadataResp)
	// trying to delete again is a bad request
	s.DoJSON("DELETE", fmt.Sprintf("/api/latest/fleet/setup_experience/eula/%s", eulaToken), nil, http.StatusNotFound, &deleteResp)
}

func (s *integrationMDMTestSuite) TestMigrateMDMDeviceWebhook() {
	t := s.T()

	h := createHostAndDeviceToken(t, s.ds, "good-token")

	var webhookCalled bool
	webhookSrv := httptest.NewServer(http.HandlerFunc(func(w http.ResponseWriter, r *http.Request) {
		webhookCalled = true
		w.WriteHeader(http.StatusOK)
		switch r.URL.Path {
		case "/test_mdm_migration":
			var payload fleet.MigrateMDMDeviceWebhookPayload
			b, err := io.ReadAll(r.Body)
			require.NoError(t, err)
			err = json.Unmarshal(b, &payload)
			require.NoError(t, err)

			require.Equal(t, h.ID, payload.Host.ID)
			require.Equal(t, h.UUID, payload.Host.UUID)
			require.Equal(t, h.HardwareSerial, payload.Host.HardwareSerial)

		default:
			t.Errorf("unexpected request: %s", r.URL.Path)
		}
	}))
	defer webhookSrv.Close()

	// patch app config with webhook url
	acResp := fleet.AppConfig{}
	s.DoJSON("PATCH", "/api/latest/fleet/config", json.RawMessage(fmt.Sprintf(`{
		"mdm": {
			"macos_migration": {
				"enable": true,
				"mode": "voluntary",
				"webhook_url": "%s/test_mdm_migration"
			}
		}
	}`, webhookSrv.URL)), http.StatusOK, &acResp)
	require.True(t, acResp.MDM.MacOSMigration.Enable)

	// expect errors when host is not eligible for migration
	isServer, enrolled, installedFromDEP := true, true, true
	mdmName := "ExampleMDM"
	mdmURL := "https://mdm.example.com"

	// host is a server so migration is not allowed
	require.NoError(t, s.ds.SetOrUpdateMDMData(context.Background(), h.ID, isServer, enrolled, mdmURL, installedFromDEP, mdmName, ""))
	s.Do("POST", fmt.Sprintf("/api/v1/fleet/device/%s/migrate_mdm", "good-token"), nil, http.StatusBadRequest)
	require.False(t, webhookCalled)

	// host is not DEP so migration is not allowed
	require.NoError(t, s.ds.SetOrUpdateMDMData(context.Background(), h.ID, !isServer, enrolled, mdmURL, !installedFromDEP, mdmName, ""))
	s.Do("POST", fmt.Sprintf("/api/v1/fleet/device/%s/migrate_mdm", "good-token"), nil, http.StatusBadRequest)
	require.False(t, webhookCalled)

	// host is not enrolled to MDM so migration is not allowed
	require.NoError(t, s.ds.SetOrUpdateMDMData(context.Background(), h.ID, !isServer, !enrolled, mdmURL, installedFromDEP, mdmName, ""))
	s.Do("POST", fmt.Sprintf("/api/v1/fleet/device/%s/migrate_mdm", "good-token"), nil, http.StatusBadRequest)
	require.False(t, webhookCalled)

	// host is already enrolled to Fleet MDM so migration is not allowed
	require.NoError(t, s.ds.SetOrUpdateMDMData(context.Background(), h.ID, !isServer, enrolled, mdmURL, installedFromDEP, fleet.WellKnownMDMFleet, ""))
	s.Do("POST", fmt.Sprintf("/api/v1/fleet/device/%s/migrate_mdm", "good-token"), nil, http.StatusBadRequest)
	require.False(t, webhookCalled)

	// up to this point, the refetch critical queries timestamp has not been set
	// on the host.
	h, err := s.ds.Host(context.Background(), h.ID)
	require.NoError(t, err)
	require.Nil(t, h.RefetchCriticalQueriesUntil)

	// host is enrolled to a third-party MDM but hasn't been assigned in
	// ABM yet, so migration is not allowed
	require.NoError(t, s.ds.SetOrUpdateMDMData(context.Background(), h.ID, !isServer, enrolled, mdmURL, installedFromDEP, mdmName, ""))
	s.Do("POST", fmt.Sprintf("/api/v1/fleet/device/%s/migrate_mdm", "good-token"), nil, http.StatusBadRequest)
	require.False(t, webhookCalled)

	// simulate that the device is assigned to Fleet in ABM
	s.mockDEPResponse(http.HandlerFunc(func(w http.ResponseWriter, r *http.Request) {
		w.WriteHeader(http.StatusOK)
		switch r.URL.Path {
		case "/session":
			_, _ = w.Write([]byte(`{"auth_session_token": "xyz"}`))
		case "/profile":
			encoder := json.NewEncoder(w)
			err := encoder.Encode(godep.ProfileResponse{ProfileUUID: "abc"})
			require.NoError(t, err)
		case "/server/devices", "/devices/sync":
			encoder := json.NewEncoder(w)
			err := encoder.Encode(godep.DeviceResponse{
				Devices: []godep.Device{
					{
						SerialNumber: h.HardwareSerial,
						Model:        "Mac Mini",
						OS:           "osx",
						OpType:       "added",
					},
				},
			})
			require.NoError(t, err)

		case "/profile/devices":
			b, err := io.ReadAll(r.Body)
			require.NoError(t, err)
			var prof profileAssignmentReq
			require.NoError(t, json.Unmarshal(b, &prof))
			var resp godep.ProfileResponse
			resp.ProfileUUID = prof.ProfileUUID
			resp.Devices = map[string]string{
				prof.Devices[0]: string(fleet.DEPAssignProfileResponseSuccess),
			}
			encoder := json.NewEncoder(w)
			err = encoder.Encode(resp)
			require.NoError(t, err)
		}
	}))
	s.runDEPSchedule()

	// hosts meets all requirements, webhook is run
	s.Do("POST", fmt.Sprintf("/api/v1/fleet/device/%s/migrate_mdm", "good-token"), nil, http.StatusNoContent)
	require.True(t, webhookCalled)
	webhookCalled = false

	// the refetch critical queries timestamp has been set in the future
	h, err = s.ds.Host(context.Background(), h.ID)
	require.NoError(t, err)
	require.NotNil(t, h.RefetchCriticalQueriesUntil)
	require.True(t, h.RefetchCriticalQueriesUntil.After(time.Now()))

	// calling again works but does not trigger the webhook, as it was called recently
	s.Do("POST", fmt.Sprintf("/api/v1/fleet/device/%s/migrate_mdm", "good-token"), nil, http.StatusNoContent)
	require.False(t, webhookCalled)

	// setting the refetch critical queries timestamp in the past triggers the webhook again
	h.RefetchCriticalQueriesUntil = ptr.Time(time.Now().Add(-1 * time.Minute))
	err = s.ds.UpdateHost(context.Background(), h)
	require.NoError(t, err)

	s.Do("POST", fmt.Sprintf("/api/v1/fleet/device/%s/migrate_mdm", "good-token"), nil, http.StatusNoContent)
	require.True(t, webhookCalled)
	webhookCalled = false

	// the refetch critical queries timestamp has been updated to the future
	h, err = s.ds.Host(context.Background(), h.ID)
	require.NoError(t, err)
	require.NotNil(t, h.RefetchCriticalQueriesUntil)
	require.True(t, h.RefetchCriticalQueriesUntil.After(time.Now()))

	require.NoError(t, s.ds.UpdateHostRefetchCriticalQueriesUntil(context.Background(), h.ID, nil))

	// bad token
	s.Do("POST", fmt.Sprintf("/api/v1/fleet/device/%s/migrate_mdm", "bad-token"), nil, http.StatusUnauthorized)
	require.False(t, webhookCalled)

	// disable macos migration
	s.DoJSON("PATCH", "/api/latest/fleet/config", json.RawMessage(`{
		"mdm": {
			"macos_migration": {
				"enable": false,
				"mode": "voluntary",
				"webhook_url": ""
		      }
		}
	}`), http.StatusOK, &acResp)
	require.False(t, acResp.MDM.MacOSMigration.Enable)

	// expect error if macos migration is not configured
	s.Do("POST", fmt.Sprintf("/api/v1/fleet/device/%s/migrate_mdm", "good-token"), nil, http.StatusBadRequest)
	require.False(t, webhookCalled)
}

func (s *integrationMDMTestSuite) TestMigrateMDMDeviceWebhookErrors() {
	t := s.T()

	h := createHostAndDeviceToken(t, s.ds, "good-token")

	var webhookCalled bool
	webhookSrv := httptest.NewServer(http.HandlerFunc(func(w http.ResponseWriter, r *http.Request) {
		webhookCalled = true
		w.WriteHeader(http.StatusBadRequest)
	}))
	defer webhookSrv.Close()

	// patch app config with webhook url
	acResp := fleet.AppConfig{}
	s.DoJSON("PATCH", "/api/latest/fleet/config", json.RawMessage(fmt.Sprintf(`{
		"mdm": {
			"macos_migration": {
				"enable": true,
				"mode": "voluntary",
				"webhook_url": "%s/test_mdm_migration"
			}
		}
	}`, webhookSrv.URL)), http.StatusOK, &acResp)
	require.True(t, acResp.MDM.MacOSMigration.Enable)

	isServer, enrolled, installedFromDEP := true, true, true
	mdmName := "ExampleMDM"
	mdmURL := "https://mdm.example.com"

	// host is enrolled to a third-party MDM but hasn't been assigned in
	// ABM yet, so migration is not allowed
	require.NoError(t, s.ds.SetOrUpdateMDMData(context.Background(), h.ID, !isServer, enrolled, mdmURL, installedFromDEP, mdmName, ""))
	s.Do("POST", fmt.Sprintf("/api/v1/fleet/device/%s/migrate_mdm", "good-token"), nil, http.StatusBadRequest)
	require.False(t, webhookCalled)

	// simulate that the device is assigned to Fleet in ABM
	s.mockDEPResponse(http.HandlerFunc(func(w http.ResponseWriter, r *http.Request) {
		w.WriteHeader(http.StatusOK)
		switch r.URL.Path {
		case "/session":
			_, _ = w.Write([]byte(`{"auth_session_token": "xyz"}`))
		case "/profile":
			encoder := json.NewEncoder(w)
			err := encoder.Encode(godep.ProfileResponse{ProfileUUID: "abc"})
			require.NoError(t, err)
		case "/server/devices", "/devices/sync":
			encoder := json.NewEncoder(w)
			err := encoder.Encode(godep.DeviceResponse{
				Devices: []godep.Device{
					{
						SerialNumber: h.HardwareSerial,
						Model:        "Mac Mini",
						OS:           "osx",
						OpType:       "added",
					},
				},
			})
			require.NoError(t, err)
		case "/profile/devices":
			b, err := io.ReadAll(r.Body)
			require.NoError(t, err)
			var prof profileAssignmentReq
			require.NoError(t, json.Unmarshal(b, &prof))
			var resp godep.ProfileResponse
			resp.ProfileUUID = prof.ProfileUUID
			resp.Devices = map[string]string{
				prof.Devices[0]: string(fleet.DEPAssignProfileResponseSuccess),
			}
			encoder := json.NewEncoder(w)
			err = encoder.Encode(resp)
			require.NoError(t, err)
		}
	}))
	s.runDEPSchedule()

	// hosts meets all requirements, webhook is run but returns an error, server should respond with
	// the same status code
	require.False(t, webhookCalled)
	s.Do("POST", fmt.Sprintf("/api/v1/fleet/device/%s/migrate_mdm", "good-token"), nil, http.StatusBadRequest)
	require.True(t, webhookCalled)
}

func (s *integrationMDMTestSuite) TestMDMMacOSSetup() {
	t := s.T()

	s.mockDEPResponse(http.HandlerFunc(func(w http.ResponseWriter, r *http.Request) {
		w.WriteHeader(http.StatusOK)
		encoder := json.NewEncoder(w)
		switch r.URL.Path {
		case "/session":
			err := encoder.Encode(map[string]string{"auth_session_token": "xyz"})
			require.NoError(t, err)
		case "/profile":
			err := encoder.Encode(godep.ProfileResponse{ProfileUUID: "abc"})
			require.NoError(t, err)
		default:
			_, _ = w.Write([]byte(`{}`))
		}
	}))

	// setup test data
	var acResp appConfigResponse
	s.DoJSON("PATCH", "/api/latest/fleet/config", json.RawMessage(`{
		"mdm": {
			"end_user_authentication": {
				"entity_id": "https://localhost:8080",
				"issuer_uri": "http://localhost:8080/simplesaml/saml2/idp/SSOService.php",
				"idp_name": "SimpleSAML",
				"metadata_url": "http://localhost:9080/simplesaml/saml2/idp/metadata.php"
		      }
		}
	}`), http.StatusOK, &acResp)
	require.NotEmpty(t, acResp.MDM.EndUserAuthentication)

	tm, err := s.ds.NewTeam(context.Background(), &fleet.Team{Name: "team1"})
	require.NoError(t, err)

	endUserAuthCases := []struct {
		raw      string
		expected bool
	}{
		{
			raw:      `"mdm": {}`,
			expected: false,
		},
		{
			raw: `"mdm": {
				"macos_setup": {}
			}`,
			expected: false,
		},
		{
			raw: `"mdm": {
				"macos_setup": {
					"enable_end_user_authentication": true
				}
			}`,
			expected: true,
		},
		{
			raw: `"mdm": {
				"macos_setup": {
					"enable_end_user_authentication": false
				}
			}`,
			expected: false,
		},
	}

	writeTmpJSON := func(t *testing.T, v any) string {
		tmpFile, err := os.CreateTemp(t.TempDir(), "*.json")
		require.NoError(t, err)
		err = json.NewEncoder(tmpFile).Encode(v)
		require.NoError(t, err)
		return tmpFile.Name()
	}

	mustReadFile := func(t *testing.T, path string) string {
		b, err := os.ReadFile(path)
		require.NoError(t, err)
		return string(b)
	}

	asstOk := writeTmpJSON(t, map[string]any{"ok": true})
	asstURL := writeTmpJSON(t, map[string]any{"url": "https://example.com"})
	asstAwait := writeTmpJSON(t, map[string]any{"await_device_configured": true})
	asstsByName := map[string]string{
		asstOk:    mustReadFile(t, asstOk),
		asstURL:   mustReadFile(t, asstURL),
		asstAwait: mustReadFile(t, asstAwait),
	}

	enableReleaseDeviceCases := []struct {
		enableRelease     *bool
		setupAssistant    string
		expectedRelease   bool
		expectedAssistant string
		expectedStatus    int
	}{
		{
			enableRelease:     nil,
			setupAssistant:    "",
			expectedRelease:   false,
			expectedAssistant: "",
			expectedStatus:    http.StatusOK,
		},
		{
			enableRelease:     ptr.Bool(true),
			setupAssistant:    "",
			expectedRelease:   true,
			expectedAssistant: "",
			expectedStatus:    http.StatusOK,
		},
		{
			enableRelease:     ptr.Bool(false),
			setupAssistant:    "",
			expectedRelease:   false,
			expectedAssistant: "",
			expectedStatus:    http.StatusOK,
		},
		{
			enableRelease:     ptr.Bool(false),
			setupAssistant:    asstURL,
			expectedRelease:   false,
			expectedAssistant: "",
			expectedStatus:    http.StatusUnprocessableEntity,
		},
		{
			enableRelease:     ptr.Bool(true),
			setupAssistant:    asstAwait,
			expectedRelease:   false,
			expectedAssistant: "",
			expectedStatus:    http.StatusUnprocessableEntity,
		},
	}

	t.Run("UpdateAppConfig", func(t *testing.T) {
		acResp := appConfigResponse{}
		path := "/api/latest/fleet/config"
		fmtJSON := func(s string) json.RawMessage {
			return json.RawMessage(fmt.Sprintf(`{
				%s
			}`, s))
		}

		// get the initial appconfig; enable end user authentication and release
		// device default is false
		s.DoJSON("GET", path, nil, http.StatusOK, &acResp)
		require.False(t, acResp.MDM.MacOSSetup.EnableEndUserAuthentication)
		require.False(t, acResp.MDM.MacOSSetup.EnableReleaseDeviceManually.Value)

		for i, c := range endUserAuthCases {
			t.Run(strconv.Itoa(i), func(t *testing.T) {
				acResp = appConfigResponse{}
				s.DoJSON("PATCH", path, fmtJSON(c.raw), http.StatusOK, &acResp)
				require.Equal(t, c.expected, acResp.MDM.MacOSSetup.EnableEndUserAuthentication)

				acResp = appConfigResponse{}
				s.DoJSON("GET", path, nil, http.StatusOK, &acResp)
				require.Equal(t, c.expected, acResp.MDM.MacOSSetup.EnableEndUserAuthentication)
			})
		}

		for i, c := range enableReleaseDeviceCases {
			t.Run(strconv.Itoa(i), func(t *testing.T) {
				macSetup := map[string]any{}
				if c.enableRelease != nil {
					macSetup["enable_release_device_manually"] = *c.enableRelease
				}
				if c.setupAssistant != "" {
					macSetup["macos_setup_assistant"] = c.setupAssistant
				}

				uploadSucceeded := true
				if c.setupAssistant != "" {
					s.Do("POST", "/api/v1/fleet/enrollment_profiles/automatic", createMDMAppleSetupAssistantRequest{
						Name:              c.setupAssistant,
						EnrollmentProfile: json.RawMessage(asstsByName[c.setupAssistant]),
					}, c.expectedStatus)
					if c.expectedStatus >= 300 {
						uploadSucceeded = false
					}
				}

				if uploadSucceeded {
					acResp = appConfigResponse{}
					s.DoJSON("PATCH", path,
						json.RawMessage(jsonMustMarshal(t, map[string]any{"mdm": map[string]any{"macos_setup": macSetup}})),
						c.expectedStatus, &acResp)
					require.Equal(t, c.expectedRelease, acResp.MDM.MacOSSetup.EnableReleaseDeviceManually.Value)
					require.Equal(t, c.expectedAssistant, acResp.MDM.MacOSSetup.MacOSSetupAssistant.Value)
				}

				acResp = appConfigResponse{}
				s.DoJSON("GET", path, nil, http.StatusOK, &acResp)
				require.Equal(t, c.expectedRelease, acResp.MDM.MacOSSetup.EnableReleaseDeviceManually.Value)
				require.Equal(t, c.expectedAssistant, acResp.MDM.MacOSSetup.MacOSSetupAssistant.Value)
			})
		}
	})

	t.Run("UpdateTeamConfig", func(t *testing.T) {
		path := fmt.Sprintf("/api/latest/fleet/teams/%d", tm.ID)
		fmtJSON := `{
			"name": %q,
			%s
		}`

		// get the initial team config; enable end user authentication and release
		// device default is false
		teamResp := teamResponse{}
		s.DoJSON("GET", path, nil, http.StatusOK, &teamResp)
		require.False(t, teamResp.Team.Config.MDM.MacOSSetup.EnableEndUserAuthentication)
		require.False(t, teamResp.Team.Config.MDM.MacOSSetup.EnableReleaseDeviceManually.Value)

		for i, c := range endUserAuthCases {
			t.Run(strconv.Itoa(i), func(t *testing.T) {
				teamResp = teamResponse{}
				s.DoJSON("PATCH", path, json.RawMessage(fmt.Sprintf(fmtJSON, tm.Name, c.raw)), http.StatusOK, &teamResp)
				require.Equal(t, c.expected, teamResp.Team.Config.MDM.MacOSSetup.EnableEndUserAuthentication)

				teamResp = teamResponse{}
				s.DoJSON("GET", path, nil, http.StatusOK, &teamResp)
				require.Equal(t, c.expected, teamResp.Team.Config.MDM.MacOSSetup.EnableEndUserAuthentication)
			})
		}

		for i, c := range enableReleaseDeviceCases {
			expectedPatchStatus := c.expectedStatus
			if expectedPatchStatus == http.StatusOK {
				expectedPatchStatus = http.StatusNoContent
			}

			t.Run(strconv.Itoa(i), func(t *testing.T) {
				if c.setupAssistant != "" {
					s.Do("POST", "/api/v1/fleet/enrollment_profiles/automatic", createMDMAppleSetupAssistantRequest{
						TeamID:            &tm.ID,
						Name:              c.setupAssistant,
						EnrollmentProfile: json.RawMessage(asstsByName[c.setupAssistant]),
					}, c.expectedStatus)
					uploadSucceeded := c.expectedStatus < 300

					if uploadSucceeded {
						// use the apply team specs to set both the setup assistant and the
						// enable release at once
						macSetup := fleet.MacOSSetup{
							MacOSSetupAssistant: optjson.SetString(c.setupAssistant),
						}
						if c.enableRelease != nil {
							macSetup.EnableReleaseDeviceManually = optjson.SetBool(*c.enableRelease)
						}
						teamSpecs := applyTeamSpecsRequest{Specs: []*fleet.TeamSpec{{
							Name: tm.Name,
							MDM:  fleet.TeamSpecMDM{MacOSSetup: macSetup},
						}}}
						s.Do("POST", "/api/latest/fleet/spec/teams", teamSpecs, http.StatusOK)
					}
				} else {
					// no setup assistant, use the PATCH /setup_experience endpoint
					payload := map[string]any{
						"team_id": tm.ID,
					}
					if c.enableRelease != nil {
						payload["enable_release_device_manually"] = *c.enableRelease
					}
					s.Do("PATCH", "/api/latest/fleet/setup_experience", json.RawMessage(jsonMustMarshal(t, payload)), expectedPatchStatus)
				}

				teamResp = teamResponse{}
				s.DoJSON("GET", path, nil, http.StatusOK, &teamResp)
				require.Equal(t, c.expectedRelease, teamResp.Team.Config.MDM.MacOSSetup.EnableReleaseDeviceManually.Value)
				require.Equal(t, c.expectedAssistant, teamResp.Team.Config.MDM.MacOSSetup.MacOSSetupAssistant.Value)
			})
		}
	})

	t.Run("TestMDMAppleSetupEndpoint", func(t *testing.T) {
		t.Run("TestNoTeam", func(t *testing.T) {
			var acResp appConfigResponse
			s.Do("PATCH", "/api/latest/fleet/setup_experience",
				fleet.MDMAppleSetupPayload{TeamID: ptr.Uint(0), EnableEndUserAuthentication: ptr.Bool(true)}, http.StatusNoContent)
			acResp = appConfigResponse{}
			s.DoJSON("GET", "/api/latest/fleet/config", nil, http.StatusOK, &acResp)
			require.True(t, acResp.MDM.MacOSSetup.EnableEndUserAuthentication)
			lastActivityID := s.lastActivityOfTypeMatches(fleet.ActivityTypeEnabledMacosSetupEndUserAuth{}.ActivityName(),
				`{"team_id": null, "team_name": null}`, 0)

			s.Do("PATCH", "/api/latest/fleet/setup_experience",
				fleet.MDMAppleSetupPayload{TeamID: ptr.Uint(0), EnableEndUserAuthentication: ptr.Bool(true)}, http.StatusNoContent)
			acResp = appConfigResponse{}
			s.DoJSON("GET", "/api/latest/fleet/config", nil, http.StatusOK, &acResp)
			require.True(t, acResp.MDM.MacOSSetup.EnableEndUserAuthentication)
			s.lastActivityOfTypeMatches(fleet.ActivityTypeEnabledMacosSetupEndUserAuth{}.ActivityName(),
				``, lastActivityID) // no new activity

			s.Do("PATCH", "/api/latest/fleet/setup_experience",
				fleet.MDMAppleSetupPayload{TeamID: ptr.Uint(0), EnableEndUserAuthentication: ptr.Bool(false)}, http.StatusNoContent)
			acResp = appConfigResponse{}
			s.DoJSON("GET", "/api/latest/fleet/config", nil, http.StatusOK, &acResp)
			require.False(t, acResp.MDM.MacOSSetup.EnableEndUserAuthentication)
			require.Greater(t, s.lastActivityOfTypeMatches(fleet.ActivityTypeDisabledMacosSetupEndUserAuth{}.ActivityName(),
				`{"team_id": null, "team_name": null}`, 0), lastActivityID)
		})

		t.Run("TestTeam", func(t *testing.T) {
			tmConfigPath := fmt.Sprintf("/api/latest/fleet/teams/%d", tm.ID)
			expectedActivityDetail := fmt.Sprintf(`{"team_id": %d, "team_name": %q}`, tm.ID, tm.Name)
			var tmResp teamResponse
			s.Do("PATCH", "/api/latest/fleet/setup_experience",
				fleet.MDMAppleSetupPayload{TeamID: &tm.ID, EnableEndUserAuthentication: ptr.Bool(true)}, http.StatusNoContent)
			tmResp = teamResponse{}
			s.DoJSON("GET", tmConfigPath, nil, http.StatusOK, &tmResp)
			require.True(t, tmResp.Team.Config.MDM.MacOSSetup.EnableEndUserAuthentication)
			lastActivityID := s.lastActivityOfTypeMatches(fleet.ActivityTypeEnabledMacosSetupEndUserAuth{}.ActivityName(),
				expectedActivityDetail, 0)

			s.Do("PATCH", "/api/latest/fleet/setup_experience",
				fleet.MDMAppleSetupPayload{TeamID: &tm.ID, EnableEndUserAuthentication: ptr.Bool(true)}, http.StatusNoContent)
			tmResp = teamResponse{}
			s.DoJSON("GET", tmConfigPath, nil, http.StatusOK, &tmResp)
			require.True(t, tmResp.Team.Config.MDM.MacOSSetup.EnableEndUserAuthentication)
			s.lastActivityOfTypeMatches(fleet.ActivityTypeEnabledMacosSetupEndUserAuth{}.ActivityName(),
				``, lastActivityID) // no new activity

			s.Do("PATCH", "/api/latest/fleet/setup_experience",
				fleet.MDMAppleSetupPayload{TeamID: &tm.ID, EnableEndUserAuthentication: ptr.Bool(false)}, http.StatusNoContent)
			tmResp = teamResponse{}
			s.DoJSON("GET", tmConfigPath, nil, http.StatusOK, &tmResp)
			require.False(t, tmResp.Team.Config.MDM.MacOSSetup.EnableEndUserAuthentication)
			require.Greater(t, s.lastActivityOfTypeMatches(fleet.ActivityTypeDisabledMacosSetupEndUserAuth{}.ActivityName(),
				expectedActivityDetail, 0), lastActivityID)
		})
	})

	t.Run("ValidateEnableEndUserAuthentication", func(t *testing.T) {
		// ensure the test is setup correctly
		var acResp appConfigResponse
		s.DoJSON("PATCH", "/api/latest/fleet/config", json.RawMessage(`{
			"mdm": {
				"end_user_authentication": {
					"entity_id": "https://localhost:8080",
					"issuer_uri": "http://localhost:8080/simplesaml/saml2/idp/SSOService.php",
					"idp_name": "SimpleSAML",
					"metadata_url": "http://localhost:9080/simplesaml/saml2/idp/metadata.php"
				},
				"macos_setup": {
					"enable_end_user_authentication": true
				}
			}
		}`), http.StatusOK, &acResp)
		require.NotEmpty(t, acResp.MDM.EndUserAuthentication)

		// ok to disable end user authentication without a configured IdP
		acResp = appConfigResponse{}
		s.DoJSON("PATCH", "/api/latest/fleet/config", json.RawMessage(`{
			"mdm": {
				"end_user_authentication": {
					"entity_id": "",
					"issuer_uri": "",
					"idp_name": "",
					"metadata_url": ""
				},
				"macos_setup": {
					"enable_end_user_authentication": false
				}
			}
		}`), http.StatusOK, &acResp)
		require.Equal(t, acResp.MDM.MacOSSetup.EnableEndUserAuthentication, false)
		require.True(t, acResp.MDM.EndUserAuthentication.IsEmpty())

		// can't enable end user authentication without a configured IdP
		s.DoJSON("PATCH", "/api/latest/fleet/config", json.RawMessage(`{
			"mdm": {
				"end_user_authentication": {
					"entity_id": "",
					"issuer_uri": "",
					"idp_name": "",
					"metadata_url": ""
				},
				"macos_setup": {
					"enable_end_user_authentication": true
				}
			}
		}`), http.StatusUnprocessableEntity, &acResp)

		// can't use setup endpoint to enable end user authentication on no team without a configured IdP
		s.Do("PATCH", "/api/latest/fleet/setup_experience",
			fleet.MDMAppleSetupPayload{TeamID: ptr.Uint(0), EnableEndUserAuthentication: ptr.Bool(true)}, http.StatusUnprocessableEntity)

		// can't enable end user authentication on team config without a configured IdP already on app config
		var teamResp teamResponse
		s.DoJSON("PATCH", fmt.Sprintf("/api/latest/fleet/teams/%d", tm.ID), json.RawMessage(fmt.Sprintf(`{
			"name": %q,
			"mdm": {
				"macos_setup": {
					"enable_end_user_authentication": true
				}
			}
		}`, tm.Name)), http.StatusUnprocessableEntity, &teamResp)

		// can't use setup endpoint to enable end user authentication on team without a configured IdP
		s.Do("PATCH", "/api/latest/fleet/setup_experience",
			fleet.MDMAppleSetupPayload{TeamID: &tm.ID, EnableEndUserAuthentication: ptr.Bool(true)}, http.StatusUnprocessableEntity)

		// ensure IdP is empty for the rest of the tests
		s.DoJSON("PATCH", "/api/latest/fleet/config", json.RawMessage(`{
			"mdm": {
				"end_user_authentication": {
					"entity_id": "",
					"issuer_uri": "",
					"idp_name": "",
					"metadata_url": ""
				}
			}
		}`), http.StatusOK, &acResp)
		require.Empty(t, acResp.MDM.EndUserAuthentication)
	})
}

func (s *integrationMDMTestSuite) TestMacosSetupAssistant() {
	ctx := context.Background()
	t := s.T()

	// get for no team returns 404
	var getResp getMDMAppleSetupAssistantResponse
	s.DoJSON("GET", "/api/latest/fleet/enrollment_profiles/automatic", nil, http.StatusNotFound, &getResp)
	// get for non-existing team returns 404
	s.DoJSON("GET", "/api/latest/fleet/enrollment_profiles/automatic", nil, http.StatusNotFound, &getResp, "team_id", "123")

	// create a setup assistant for no team
	noTeamProf := `{"x": 1}`
	var createResp createMDMAppleSetupAssistantResponse
	s.DoJSON("POST", "/api/latest/fleet/enrollment_profiles/automatic", createMDMAppleSetupAssistantRequest{
		TeamID:            nil,
		Name:              "no-team",
		EnrollmentProfile: json.RawMessage(noTeamProf),
	}, http.StatusOK, &createResp)
	noTeamAsst := createResp.MDMAppleSetupAssistant
	require.Nil(t, noTeamAsst.TeamID)
	require.NotZero(t, noTeamAsst.UploadedAt)
	require.Equal(t, "no-team", noTeamAsst.Name)
	require.JSONEq(t, noTeamProf, string(noTeamAsst.Profile))
	s.lastActivityMatches(fleet.ActivityTypeChangedMacosSetupAssistant{}.ActivityName(),
		`{"name": "no-team", "team_id": null, "team_name": null}`, 0)

	// create a team and a setup assistant for that team
	tm, err := s.ds.NewTeam(ctx, &fleet.Team{
		Name:        t.Name(),
		Description: "desc",
	})
	require.NoError(t, err)
	tmProf := `{"y": 1}`
	s.DoJSON("POST", "/api/latest/fleet/enrollment_profiles/automatic", createMDMAppleSetupAssistantRequest{
		TeamID:            &tm.ID,
		Name:              "team1",
		EnrollmentProfile: json.RawMessage(tmProf),
	}, http.StatusOK, &createResp)
	tmAsst := createResp.MDMAppleSetupAssistant
	require.NotNil(t, tmAsst.TeamID)
	require.Equal(t, tm.ID, *tmAsst.TeamID)
	require.NotZero(t, tmAsst.UploadedAt)
	require.Equal(t, "team1", tmAsst.Name)
	require.JSONEq(t, tmProf, string(tmAsst.Profile))
	s.lastActivityMatches(fleet.ActivityTypeChangedMacosSetupAssistant{}.ActivityName(),
		fmt.Sprintf(`{"name": "team1", "team_id": %d, "team_name": %q}`, tm.ID, tm.Name), 0)

	// update no-team
	noTeamProf = `{"x": 2}`
	s.DoJSON("POST", "/api/latest/fleet/enrollment_profiles/automatic", createMDMAppleSetupAssistantRequest{
		TeamID:            nil,
		Name:              "no-team2",
		EnrollmentProfile: json.RawMessage(noTeamProf),
	}, http.StatusOK, &createResp)
	s.lastActivityMatches(fleet.ActivityTypeChangedMacosSetupAssistant{}.ActivityName(),
		`{"name": "no-team2", "team_id": null, "team_name": null}`, 0)

	// update team
	tmProf = `{"y": 2}`
	s.DoJSON("POST", "/api/latest/fleet/enrollment_profiles/automatic", createMDMAppleSetupAssistantRequest{
		TeamID:            &tm.ID,
		Name:              "team2",
		EnrollmentProfile: json.RawMessage(tmProf),
	}, http.StatusOK, &createResp)
	lastChangedActID := s.lastActivityMatches(fleet.ActivityTypeChangedMacosSetupAssistant{}.ActivityName(),
		fmt.Sprintf(`{"name": "team2", "team_id": %d, "team_name": %q}`, tm.ID, tm.Name), 0)

	// sleep a second so the uploaded-at timestamp would change if there were
	// changes, then update again no team/team but without any change, doesn't
	// create a changed activity.
	time.Sleep(time.Second)

	// no change to no-team
	s.DoJSON("POST", "/api/latest/fleet/enrollment_profiles/automatic", createMDMAppleSetupAssistantRequest{
		TeamID:            nil,
		Name:              "no-team2",
		EnrollmentProfile: json.RawMessage(noTeamProf),
	}, http.StatusOK, &createResp)
	// the last activity is that of the team (i.e. no new activity was created for no-team)
	s.lastActivityMatches(fleet.ActivityTypeChangedMacosSetupAssistant{}.ActivityName(),
		fmt.Sprintf(`{"name": "team2", "team_id": %d, "team_name": %q}`, tm.ID, tm.Name), lastChangedActID)

	// no change to team
	s.DoJSON("POST", "/api/latest/fleet/enrollment_profiles/automatic", createMDMAppleSetupAssistantRequest{
		TeamID:            &tm.ID,
		Name:              "team2",
		EnrollmentProfile: json.RawMessage(tmProf),
	}, http.StatusOK, &createResp)
	s.lastActivityMatches(fleet.ActivityTypeChangedMacosSetupAssistant{}.ActivityName(),
		fmt.Sprintf(`{"name": "team2", "team_id": %d, "team_name": %q}`, tm.ID, tm.Name), lastChangedActID)

	// update team with only a setup assistant JSON change, should detect it
	// and create a new activity (name is the same)
	tmProf = `{"y": 3}`
	s.DoJSON("POST", "/api/latest/fleet/enrollment_profiles/automatic", createMDMAppleSetupAssistantRequest{
		TeamID:            &tm.ID,
		Name:              "team2",
		EnrollmentProfile: json.RawMessage(tmProf),
	}, http.StatusOK, &createResp)
	latestChangedActID := s.lastActivityMatches(fleet.ActivityTypeChangedMacosSetupAssistant{}.ActivityName(),
		fmt.Sprintf(`{"name": "team2", "team_id": %d, "team_name": %q}`, tm.ID, tm.Name), 0)
	require.Greater(t, latestChangedActID, lastChangedActID)

	// get no team
	s.DoJSON("GET", "/api/latest/fleet/enrollment_profiles/automatic", nil, http.StatusOK, &getResp)
	require.Nil(t, getResp.TeamID)
	require.NotZero(t, getResp.UploadedAt)
	require.Equal(t, "no-team2", getResp.Name)
	require.JSONEq(t, noTeamProf, string(getResp.Profile))

	// get team
	s.DoJSON("GET", "/api/latest/fleet/enrollment_profiles/automatic", nil, http.StatusOK, &getResp, "team_id", fmt.Sprint(tm.ID))
	require.NotNil(t, getResp.TeamID)
	require.Equal(t, tm.ID, *getResp.TeamID)
	require.NotZero(t, getResp.UploadedAt)
	require.Equal(t, "team2", getResp.Name)
	require.JSONEq(t, tmProf, string(getResp.Profile))

	// try to set the url
	tmProf = `{"url": "https://example.com"}`
	res := s.Do("POST", "/api/latest/fleet/enrollment_profiles/automatic", createMDMAppleSetupAssistantRequest{
		TeamID:            &tm.ID,
		Name:              "team5",
		EnrollmentProfile: json.RawMessage(tmProf),
	}, http.StatusUnprocessableEntity)
	errMsg := extractServerErrorText(res.Body)
	require.Contains(t, errMsg, `The automatic enrollment profile can't include url.`)
	s.lastActivityMatches(fleet.ActivityTypeChangedMacosSetupAssistant{}.ActivityName(),
		fmt.Sprintf(`{"name": "team2", "team_id": %d, "team_name": %q}`, tm.ID, tm.Name), latestChangedActID)

	// try to set a non-object json value
	tmProf = `true`
	res = s.Do("POST", "/api/latest/fleet/enrollment_profiles/automatic", createMDMAppleSetupAssistantRequest{
		TeamID:            &tm.ID,
		Name:              "team6",
		EnrollmentProfile: json.RawMessage(tmProf),
	}, http.StatusInternalServerError) // TODO: that should be a 4xx error, see #4406
	errMsg = extractServerErrorText(res.Body)
	require.Contains(t, errMsg, `cannot unmarshal bool into Go value of type map[string]interface`)
	s.lastActivityMatches(fleet.ActivityTypeChangedMacosSetupAssistant{}.ActivityName(),
		fmt.Sprintf(`{"name": "team2", "team_id": %d, "team_name": %q}`, tm.ID, tm.Name), latestChangedActID)

	// delete the no-team setup assistant
	s.Do("DELETE", "/api/latest/fleet/enrollment_profiles/automatic", nil, http.StatusNoContent)
	latestChangedActID = s.lastActivityMatches(fleet.ActivityTypeDeletedMacosSetupAssistant{}.ActivityName(),
		`{"name": "no-team2", "team_id": null, "team_name": null}`, 0)

	// get for no team returns 404
	s.DoJSON("GET", "/api/latest/fleet/enrollment_profiles/automatic", nil, http.StatusNotFound, &getResp)

	// delete the team (not the assistant), this also deletes the assistant
	err = s.ds.DeleteTeam(ctx, tm.ID)
	require.NoError(t, err)

	// get for team returns 404
	s.DoJSON("GET", "/api/latest/fleet/enrollment_profiles/automatic", nil, http.StatusNotFound, &getResp, "team_id", fmt.Sprint(tm.ID))

	// no deleted activity was created for the team as the whole team was deleted
	// (a deleted team activity would exist if that was done via the API and not
	// directly with the datastore)
	s.lastActivityMatches(fleet.ActivityTypeDeletedMacosSetupAssistant{}.ActivityName(),
		`{"name": "no-team2", "team_id": null, "team_name": null}`, latestChangedActID)

	// create another team and a setup assistant for that team
	tm2, err := s.ds.NewTeam(ctx, &fleet.Team{
		Name:        t.Name() + "2",
		Description: "desc2",
	})
	require.NoError(t, err)
	tm2Prof := `{"z": 1}`
	s.DoJSON("POST", "/api/latest/fleet/enrollment_profiles/automatic", createMDMAppleSetupAssistantRequest{
		TeamID:            &tm2.ID,
		Name:              "teamB",
		EnrollmentProfile: json.RawMessage(tm2Prof),
	}, http.StatusOK, &createResp)
	s.lastActivityMatches(fleet.ActivityTypeChangedMacosSetupAssistant{}.ActivityName(),
		fmt.Sprintf(`{"name": "teamB", "team_id": %d, "team_name": %q}`, tm2.ID, tm2.Name), 0)

	// delete that team's setup assistant
	s.Do("DELETE", "/api/latest/fleet/enrollment_profiles/automatic", nil, http.StatusNoContent, "team_id", fmt.Sprint(tm2.ID))
	s.lastActivityMatches(fleet.ActivityTypeDeletedMacosSetupAssistant{}.ActivityName(),
		fmt.Sprintf(`{"name": "teamB", "team_id": %d, "team_name": %q}`, tm2.ID, tm2.Name), 0)
}

// only asserts the profile identifier, status and operation (per host)
func (s *integrationMDMTestSuite) assertHostConfigProfiles(want map[*fleet.Host][]fleet.HostMDMAppleProfile) {
	t := s.T()
	ds := s.ds
	ctx := context.Background()

	for h, wantProfs := range want {
		gotProfs, err := ds.GetHostMDMAppleProfiles(ctx, h.UUID)
		require.NoError(t, err)
		require.Equal(t, len(wantProfs), len(gotProfs), "host uuid: %s", h.UUID)

		sort.Slice(gotProfs, func(i, j int) bool {
			l, r := gotProfs[i], gotProfs[j]
			return l.Identifier < r.Identifier
		})
		sort.Slice(wantProfs, func(i, j int) bool {
			l, r := wantProfs[i], wantProfs[j]
			return l.Identifier < r.Identifier
		})
		for i, wp := range wantProfs {
			gp := gotProfs[i]
			require.Equal(t, wp.Identifier, gp.Identifier, "host uuid: %s, prof id: %s", h.UUID, gp.Identifier)
			require.Equal(t, wp.OperationType, gp.OperationType, "host uuid: %s, prof id: %s", h.UUID, gp.Identifier)
			require.Equal(t, wp.Status, gp.Status, "host uuid: %s, prof id: %s", h.UUID, gp.Identifier)
		}
	}
}

func (s *integrationMDMTestSuite) assertConfigProfilesByIdentifier(teamID *uint, profileIdent string, exists bool) (profile *fleet.MDMAppleConfigProfile) {
	t := s.T()
	if teamID == nil {
		teamID = ptr.Uint(0)
	}
	var cfgProfs []*fleet.MDMAppleConfigProfile
	mysql.ExecAdhocSQL(t, s.ds, func(q sqlx.ExtContext) error {
		return sqlx.SelectContext(context.Background(), q, &cfgProfs, `SELECT * FROM mdm_apple_configuration_profiles WHERE team_id = ?`, teamID)
	})

	label := "exist"
	if !exists {
		label = "not exist"
	}
	require.Condition(t, func() bool {
		for _, p := range cfgProfs {
			if p.Identifier == profileIdent {
				profile = p
				return exists // success if we want it to exist, failure if we don't
			}
		}
		return !exists
	}, "a config profile must %s with identifier: %s", label, profileIdent)

	return profile
}

func (s *integrationMDMTestSuite) assertMacOSConfigProfilesByName(teamID *uint, profileName string, exists bool) {
	t := s.T()
	if teamID == nil {
		teamID = ptr.Uint(0)
	}
	var cfgProfs []*fleet.MDMAppleConfigProfile
	mysql.ExecAdhocSQL(t, s.ds, func(q sqlx.ExtContext) error {
		return sqlx.SelectContext(context.Background(), q, &cfgProfs, `SELECT name FROM mdm_apple_configuration_profiles WHERE team_id = ?`, teamID)
	})

	label := "exist"
	if !exists {
		label = "not exist"
	}
	require.Condition(t, func() bool {
		for _, p := range cfgProfs {
			if p.Name == profileName {
				return exists // success if we want it to exist, failure if we don't
			}
		}
		return !exists
	}, "a config profile must %s with name: %s", label, profileName)
}

func (s *integrationMDMTestSuite) assertMacOSDeclarationsByName(teamID *uint, declarationName string, exists bool) {
	t := s.T()
	if teamID == nil {
		teamID = ptr.Uint(0)
	}
	var cfgProfs []*fleet.MDMAppleConfigProfile
	mysql.ExecAdhocSQL(t, s.ds, func(q sqlx.ExtContext) error {
		return sqlx.SelectContext(context.Background(), q, &cfgProfs, `SELECT name FROM mdm_apple_declarations WHERE team_id = ?`, teamID)
	})

	label := "exist"
	if !exists {
		label = "not exist"
	}
	require.Condition(t, func() bool {
		for _, p := range cfgProfs {
			if p.Name == declarationName {
				return exists // success if we want it to exist, failure if we don't
			}
		}
		return !exists
	}, "a config profile must %s with name: %s", label, declarationName)
}

func (s *integrationMDMTestSuite) assertWindowsConfigProfilesByName(teamID *uint, profileName string, exists bool) {
	t := s.T()
	if teamID == nil {
		teamID = ptr.Uint(0)
	}
	var cfgProfs []*fleet.MDMWindowsConfigProfile
	mysql.ExecAdhocSQL(t, s.ds, func(q sqlx.ExtContext) error {
		return sqlx.SelectContext(context.Background(), q, &cfgProfs, `SELECT * FROM mdm_windows_configuration_profiles WHERE team_id = ?`, teamID)
	})

	label := "exist"
	if !exists {
		label = "not exist"
	}
	require.Condition(t, func() bool {
		for _, p := range cfgProfs {
			if p.Name == profileName {
				return exists // success if we want it to exist, failure if we don't
			}
		}
		return !exists
	}, "a config profile must %s with name: %s", label, profileName)
}

// generates the body and headers part of a multipart request ready to be
// used via s.DoRawWithHeaders to POST /api/_version_/fleet/mdm/apple/profiles.
func generateNewProfileMultipartRequest(t *testing.T,
	fileName string, fileContent []byte, token string, extraFields map[string][]string,
) (*bytes.Buffer, map[string]string) {
	return generateMultipartRequest(t, "profile", fileName, fileContent, token, extraFields)
}

func generateMultipartRequest(t *testing.T,
	uploadFileField, fileName string, fileContent []byte, token string,
	extraFields map[string][]string,
) (*bytes.Buffer, map[string]string) {
	var body bytes.Buffer

	writer := multipart.NewWriter(&body)

	// add file content
	ff, err := writer.CreateFormFile(uploadFileField, fileName)
	require.NoError(t, err)
	_, err = io.Copy(ff, bytes.NewReader(fileContent))
	require.NoError(t, err)

	// add extra fields
	for key, values := range extraFields {
		for _, value := range values {
			err := writer.WriteField(key, value)
			require.NoError(t, err)
		}
	}

	err = writer.Close()
	require.NoError(t, err)

	headers := map[string]string{
		"Content-Type":  writer.FormDataContentType(),
		"Accept":        "application/json",
		"Authorization": fmt.Sprintf("Bearer %s", token),
	}
	return &body, headers
}

func (s *integrationMDMTestSuite) uploadBootstrapPackage(
	pkg *fleet.MDMAppleBootstrapPackage,
	expectedStatus int,
	wantErr string,
) {
	t := s.T()

	var b bytes.Buffer
	w := multipart.NewWriter(&b)

	// add the package field
	fw, err := w.CreateFormFile("package", pkg.Name)
	require.NoError(t, err)
	_, err = io.Copy(fw, bytes.NewBuffer(pkg.Bytes))
	require.NoError(t, err)

	// add the team_id field
	err = w.WriteField("team_id", fmt.Sprint(pkg.TeamID))
	require.NoError(t, err)

	w.Close()

	headers := map[string]string{
		"Content-Type":  w.FormDataContentType(),
		"Accept":        "application/json",
		"Authorization": fmt.Sprintf("Bearer %s", s.token),
	}

	res := s.DoRawWithHeaders("POST", "/api/latest/fleet/bootstrap", b.Bytes(), expectedStatus, headers)

	if wantErr != "" {
		errMsg := extractServerErrorText(res.Body)
		assert.Contains(t, errMsg, wantErr)
	}
}

func (s *integrationMDMTestSuite) uploadEULA(
	eula *fleet.MDMEULA,
	expectedStatus int,
	wantErr string,
) {
	t := s.T()

	var b bytes.Buffer
	w := multipart.NewWriter(&b)

	// add the eula field
	fw, err := w.CreateFormFile("eula", eula.Name)
	require.NoError(t, err)
	_, err = io.Copy(fw, bytes.NewBuffer(eula.Bytes))
	require.NoError(t, err)
	w.Close()

	headers := map[string]string{
		"Content-Type":  w.FormDataContentType(),
		"Accept":        "application/json",
		"Authorization": fmt.Sprintf("Bearer %s", s.token),
	}

	res := s.DoRawWithHeaders("POST", "/api/latest/fleet/setup_experience/eula", b.Bytes(), expectedStatus, headers)

	if wantErr != "" {
		errMsg := extractServerErrorText(res.Body)
		assert.Contains(t, errMsg, wantErr)
	}
}

var testBMToken = &nanodep_client.OAuth1Tokens{
	ConsumerKey:       "test_consumer",
	ConsumerSecret:    "test_secret",
	AccessToken:       "test_access_token",
	AccessSecret:      "test_access_secret",
	AccessTokenExpiry: time.Date(2999, 1, 1, 0, 0, 0, 0, time.UTC),
}

// TestGitOpsUserActions tests the MDM permissions listed in ../../docs/Using\ Fleet/manage-access.md
func (s *integrationMDMTestSuite) TestGitOpsUserActions() {
	t := s.T()
	ctx := context.Background()

	//
	// Setup test data.
	// All setup actions are authored by a global admin.
	//

	t1, err := s.ds.NewTeam(ctx, &fleet.Team{
		Name: "Foo",
	})
	require.NoError(t, err)
	t2, err := s.ds.NewTeam(ctx, &fleet.Team{
		Name: "Bar",
	})
	require.NoError(t, err)
	t3, err := s.ds.NewTeam(ctx, &fleet.Team{
		Name: "Zoo",
	})
	require.NoError(t, err)
	// Create the global GitOps user we'll use in tests.
	u := &fleet.User{
		Name:       "GitOps",
		Email:      "gitops1-mdm@example.com",
		GlobalRole: ptr.String(fleet.RoleGitOps),
	}
	require.NoError(t, u.SetPassword(test.GoodPassword, 10, 10))
	_, err = s.ds.NewUser(context.Background(), u)
	require.NoError(t, err)
	// Create a GitOps user for team t1 we'll use in tests.
	u2 := &fleet.User{
		Name:       "GitOps 2",
		Email:      "gitops2-mdm@example.com",
		GlobalRole: nil,
		Teams: []fleet.UserTeam{
			{
				Team: *t1,
				Role: fleet.RoleGitOps,
			},
			{
				Team: *t3,
				Role: fleet.RoleGitOps,
			},
		},
	}
	require.NoError(t, u2.SetPassword(test.GoodPassword, 10, 10))
	_, err = s.ds.NewUser(context.Background(), u2)
	require.NoError(t, err)

	//
	// Start running permission tests with user gitops1-mdm.
	//
	s.setTokenForTest(t, "gitops1-mdm@example.com", test.GoodPassword)

	// Attempt to edit global MDM settings, should allow (also ensure the IdP settings are cleared).
	acResp := appConfigResponse{}
	s.DoJSON("PATCH", "/api/latest/fleet/config", json.RawMessage(`{
		"mdm": {
			"macos_setup": {
				"enable_end_user_authentication": false
			},
			"enable_disk_encryption": true,
			"end_user_authentication": {
				"entity_id": "",
				"issuer_uri": "",
				"idp_name": "",
				"metadata_url": ""
			}
		}
  }`), http.StatusOK, &acResp)
	assert.True(t, acResp.MDM.EnableDiskEncryption.Value)

	// Attempt to setup Apple MDM, will fail but the important thing is that it
	// fails with 422 (cannot enable end user auth because no IdP is configured)
	// and not 403 forbidden.
	s.Do("PATCH", "/api/latest/fleet/setup_experience",
		fleet.MDMAppleSetupPayload{TeamID: ptr.Uint(0), EnableEndUserAuthentication: ptr.Bool(true)}, http.StatusUnprocessableEntity)

	// Attempt to update the Apple MDM settings but with no change, just to
	// validate the access.
	s.Do("PATCH", "/api/latest/fleet/mdm/apple/settings",
		fleet.MDMAppleSettingsPayload{}, http.StatusNoContent)

	// Attempt to set profile batch globally, should allow.
	globalProfiles := [][]byte{
		mobileconfigForTest("N1", "I1"),
		mobileconfigForTest("N2", "I2"),
	}
	s.Do("POST", "/api/v1/fleet/mdm/apple/profiles/batch", batchSetMDMAppleProfilesRequest{Profiles: globalProfiles}, http.StatusNoContent)

	// Attempt to edit team MDM settings, should allow.
	teamSpecs := applyTeamSpecsRequest{Specs: []*fleet.TeamSpec{{
		Name: t1.Name,
		MDM: fleet.TeamSpecMDM{
			EnableDiskEncryption: optjson.SetBool(true),
			MacOSSettings: map[string]interface{}{
				"custom_settings": []interface{}{"foo", "bar"},
			},
		},
	}}}
	s.Do("POST", "/api/latest/fleet/spec/teams", teamSpecs, http.StatusOK)

	// Attempt to set profile batch for team t1, should allow.
	teamProfiles := [][]byte{
		mobileconfigForTest("N3", "I3"),
		mobileconfigForTest("N4", "I4"),
	}
	s.Do("POST", "/api/v1/fleet/mdm/apple/profiles/batch", batchSetMDMAppleProfilesRequest{
		Profiles: teamProfiles,
	}, http.StatusNoContent, "team_id", strconv.Itoa(int(t1.ID)))

	//
	// Start running permission tests with user gitops2-mdm,
	// which is GitOps for teams t1 and t3.
	//
	s.setTokenForTest(t, "gitops2-mdm@example.com", test.GoodPassword)

	// Attempt to edit team t1 MDM settings, should allow.
	teamSpecs = applyTeamSpecsRequest{Specs: []*fleet.TeamSpec{{
		Name: t1.Name,
		MDM: fleet.TeamSpecMDM{
			EnableDiskEncryption: optjson.SetBool(true),
			MacOSSettings: map[string]interface{}{
				"custom_settings": []interface{}{"foo", "bar"},
			},
		},
	}}}
	s.Do("POST", "/api/latest/fleet/spec/teams", teamSpecs, http.StatusOK)

	// Attempt to set profile batch for team t1, should allow.
	teamProfiles = [][]byte{
		mobileconfigForTest("N5", "I5"),
		mobileconfigForTest("N6", "I6"),
	}
	s.Do("POST", "/api/v1/fleet/mdm/apple/profiles/batch", batchSetMDMAppleProfilesRequest{
		Profiles: teamProfiles,
	}, http.StatusNoContent, "team_id", strconv.Itoa(int(t1.ID)))

	// Attempt to set profile batch for team t2, should not allow.
	teamProfiles = [][]byte{
		mobileconfigForTest("N7", "I7"),
		mobileconfigForTest("N8", "I8"),
	}
	s.Do("POST", "/api/v1/fleet/mdm/apple/profiles/batch", batchSetMDMAppleProfilesRequest{
		Profiles: teamProfiles,
	}, http.StatusForbidden, "team_id", strconv.Itoa(int(t2.ID)))

	// Attempt to retrieve host profiles fails if the host doesn't belong to the team
	h1, err := s.ds.NewHost(ctx, &fleet.Host{
		NodeKey:  ptr.String(t.Name() + "1"),
		UUID:     t.Name() + "1",
		Hostname: t.Name() + "foo.local",
	})
	require.NoError(t, err)
	s.DoJSON("GET", fmt.Sprintf("/api/latest/fleet/mdm/hosts/%d/profiles", h1.ID), getHostRequest{}, http.StatusForbidden, &getHostResponse{})

	err = s.ds.AddHostsToTeam(ctx, &t1.ID, []uint{h1.ID})
	require.NoError(t, err)
	s.DoJSON("GET", fmt.Sprintf("/api/latest/fleet/mdm/hosts/%d/profiles", h1.ID), getHostRequest{}, http.StatusOK, &getHostResponse{})
}

func (s *integrationMDMTestSuite) TestOrgLogo() {
	t := s.T()

	// change org logo urls
	var acResp appConfigResponse
	s.DoJSON("PATCH", "/api/v1/fleet/config", json.RawMessage(`{
		"org_info": {
			"org_logo_url": "http://test-image.com",
			"org_logo_url_light_background": "http://test-image-light.com"
		}
	}`), http.StatusOK, &acResp)

	// enroll a host
	token := "token_test_migration"
	host := createOrbitEnrolledHost(t, "darwin", "h", s.ds)
	createDeviceTokenForHost(t, s.ds, host.ID, token)

	// check icon urls are correct
	getDesktopResp := fleetDesktopResponse{}
	res := s.DoRawNoAuth("GET", "/api/latest/fleet/device/"+token+"/desktop", nil, http.StatusOK)
	require.NoError(t, json.NewDecoder(res.Body).Decode(&getDesktopResp))
	require.NoError(t, res.Body.Close())
	require.NoError(t, getDesktopResp.Err)
	require.Equal(t, acResp.OrgInfo.OrgLogoURL, getDesktopResp.Config.OrgInfo.OrgLogoURL)
	require.Equal(t, acResp.OrgInfo.OrgLogoURLLightBackground, getDesktopResp.Config.OrgInfo.OrgLogoURLLightBackground)
}

func (s *integrationMDMTestSuite) setTokenForTest(t *testing.T, email, password string) {
	oldToken := s.token
	t.Cleanup(func() {
		s.token = oldToken
	})

	s.token = s.getCachedUserToken(email, password)
}

func (s *integrationMDMTestSuite) TestSSO() {
	t := s.T()

	mdmDevice := mdmtest.NewTestMDMClientAppleDirect(mdmtest.AppleEnrollInfo{
		SCEPChallenge: s.fleetCfg.MDM.AppleSCEPChallenge,
	})
	var lastSubmittedProfile *godep.Profile
	s.mockDEPResponse(http.HandlerFunc(func(w http.ResponseWriter, r *http.Request) {
		w.WriteHeader(http.StatusOK)
		switch r.URL.Path {
		case "/session":
			_, _ = w.Write([]byte(`{"auth_session_token": "xyz"}`))
		case "/profile":
			lastSubmittedProfile = &godep.Profile{}
			rawProfile, err := io.ReadAll(r.Body)
			require.NoError(t, err)
			err = json.Unmarshal(rawProfile, lastSubmittedProfile)
			require.NoError(t, err)
			encoder := json.NewEncoder(w)
			err = encoder.Encode(godep.ProfileResponse{ProfileUUID: "abc"})
			require.NoError(t, err)
		case "/profile/devices":
			encoder := json.NewEncoder(w)
			err := encoder.Encode(godep.ProfileResponse{
				ProfileUUID: "abc",
				Devices:     map[string]string{},
			})
			require.NoError(t, err)
		case "/server/devices", "/devices/sync":
			// This endpoint  is used to get an initial list of
			// devices, return a single device
			encoder := json.NewEncoder(w)
			err := encoder.Encode(godep.DeviceResponse{
				Devices: []godep.Device{
					{
						SerialNumber: mdmDevice.SerialNumber,
						Model:        mdmDevice.Model,
						OS:           "osx",
						OpType:       "added",
					},
				},
			})
			require.NoError(t, err)
		}
	}))

	// sync the list of ABM devices
	s.runDEPSchedule()

	// MDM SSO fields are empty by default
	acResp := appConfigResponse{}
	s.DoJSON("GET", "/api/latest/fleet/config", nil, http.StatusOK, &acResp)
	assert.Empty(t, acResp.MDM.EndUserAuthentication.SSOProviderSettings)

	// set the SSO fields
	acResp = appConfigResponse{}
	s.DoJSON("PATCH", "/api/latest/fleet/config", json.RawMessage(`{
		"mdm": {
			"end_user_authentication": {
				"entity_id": "https://localhost:8080",
				"issuer_uri": "http://localhost:8080/simplesaml/saml2/idp/SSOService.php",
				"idp_name": "SimpleSAML",
				"metadata_url": "http://localhost:9080/simplesaml/saml2/idp/metadata.php"
			},
			"macos_setup": {
				"enable_end_user_authentication": true
			}
		}
	}`), http.StatusOK, &acResp)
	wantSettings := fleet.SSOProviderSettings{
		EntityID:    "https://localhost:8080",
		IssuerURI:   "http://localhost:8080/simplesaml/saml2/idp/SSOService.php",
		IDPName:     "SimpleSAML",
		MetadataURL: "http://localhost:9080/simplesaml/saml2/idp/metadata.php",
	}
	assert.Equal(t, wantSettings, acResp.MDM.EndUserAuthentication.SSOProviderSettings)

	// check that they are returned by a GET /config
	acResp = appConfigResponse{}
	s.DoJSON("GET", "/api/latest/fleet/config", nil, http.StatusOK, &acResp)
	assert.Equal(t, wantSettings, acResp.MDM.EndUserAuthentication.SSOProviderSettings)

	// trigger the worker to process the job and wait for result before continuing.
	s.runWorker()

	// check that the last submitted DEP profile has been updated accordingly
	require.Contains(t, lastSubmittedProfile.URL, acResp.ServerSettings.ServerURL+"/mdm/sso")
	require.Equal(t, acResp.ServerSettings.ServerURL+"/mdm/sso", lastSubmittedProfile.ConfigurationWebURL)

	// patch without specifying the mdm sso settings fields and an unrelated
	// field, should not remove them
	acResp = appConfigResponse{}
	s.DoJSON("PATCH", "/api/latest/fleet/config", json.RawMessage(`{
		"mdm": { "enable_disk_encryption": true }
  }`), http.StatusOK, &acResp)
	assert.Equal(t, wantSettings, acResp.MDM.EndUserAuthentication.SSOProviderSettings)

	s.runWorker()

	// patch with explicitly empty mdm sso settings fields, would remove
	// them but this is a dry-run
	acResp = appConfigResponse{}
	s.DoJSON("PATCH", "/api/latest/fleet/config", json.RawMessage(`{
		"mdm": {
			"end_user_authentication": {
				"entity_id": "",
				"issuer_uri": "",
				"idp_name": "",
				"metadata_url": ""
			},
			"macos_setup": {
				"enable_end_user_authentication": false
			}
		}
	}`), http.StatusOK, &acResp, "dry_run", "true")
	assert.Equal(t, wantSettings, acResp.MDM.EndUserAuthentication.SSOProviderSettings)

	s.runWorker()

	// patch with explicitly empty mdm sso settings fields, fails because end user auth is still enabled
	acResp = appConfigResponse{}
	s.DoJSON("PATCH", "/api/latest/fleet/config", json.RawMessage(`{
		"mdm": {
			"end_user_authentication": {
				"entity_id": "",
				"issuer_uri": "",
				"idp_name": "",
				"metadata_url": ""
			}
		}
	}`), http.StatusUnprocessableEntity, &acResp)

	// patch with explicitly empty mdm sso settings fields and disabled end user auth, removes them
	acResp = appConfigResponse{}
	s.DoJSON("PATCH", "/api/latest/fleet/config", json.RawMessage(`{
		"mdm": {
			"end_user_authentication": {
				"entity_id": "",
				"issuer_uri": "",
				"idp_name": "",
				"metadata_url": ""
			},
			"macos_setup": {
				"enable_end_user_authentication": false
			}
		}
	}`), http.StatusOK, &acResp)
	assert.Empty(t, acResp.MDM.EndUserAuthentication.SSOProviderSettings)

	s.runWorker()
	require.Equal(t, lastSubmittedProfile.ConfigurationWebURL, lastSubmittedProfile.URL)

	checkStoredIdPInfo := func(uuid, username, fullname, email string) {
		acc, err := s.ds.GetMDMIdPAccountByUUID(context.Background(), uuid)
		require.NoError(t, err)
		require.Equal(t, username, acc.Username)
		require.Equal(t, fullname, acc.Fullname)
		require.Equal(t, email, acc.Email)
	}

	// test basic authentication for each supported config flow.
	//
	// IT admins can set up SSO as part of the same entity or as a completely
	// separate entity.
	//
	// Configs supporting each flow are defined in `tools/saml/config.php`
	configFlows := []string{
		"mdm.test.com",           // independent, mdm-sso only app
		"https://localhost:8080", // app that supports both MDM and Fleet UI SSO
	}
	for _, entityID := range configFlows {
		acResp = appConfigResponse{}
		s.DoJSON("PATCH", "/api/latest/fleet/config", json.RawMessage(fmt.Sprintf(`{
		"server_settings": {"server_url": "https://localhost:8080"},
		"mdm": {
			"end_user_authentication": {
				"entity_id": "%s",
				"issuer_uri": "http://localhost:8080/simplesaml/saml2/idp/SSOService.php",
				"idp_name": "SimpleSAML",
				"metadata_url": "http://localhost:9080/simplesaml/saml2/idp/metadata.php"
			},
			"macos_setup": {
				"enable_end_user_authentication": true
			}
		}
	}`, entityID)), http.StatusOK, &acResp)

		s.runWorker()
		require.Contains(t, lastSubmittedProfile.URL, acResp.ServerSettings.ServerURL+"/mdm/sso")
		require.Equal(t, acResp.ServerSettings.ServerURL+"/mdm/sso", lastSubmittedProfile.ConfigurationWebURL)

		res := s.LoginMDMSSOUser("sso_user", "user123#")
		require.NotEmpty(t, res.Header.Get("Location"))
		require.Equal(t, http.StatusSeeOther, res.StatusCode)

		u, err := url.Parse(res.Header.Get("Location"))
		require.NoError(t, err)
		q := u.Query()
		user1EnrollRef := q.Get("enrollment_reference")
		// without an EULA uploaded
		require.False(t, q.Has("eula_token"))
		require.True(t, q.Has("profile_token"))
		require.True(t, q.Has("enrollment_reference"))
		require.False(t, q.Has("error"))
		// the url retrieves a valid profile
		s.downloadAndVerifyEnrollmentProfile(
			fmt.Sprintf(
				"/api/mdm/apple/enroll?token=%s&enrollment_reference=%s",
				q.Get("profile_token"),
				user1EnrollRef,
			),
		)

		// IdP info stored is accurate for the account
		checkStoredIdPInfo(user1EnrollRef, "sso_user", "SSO User 1", "sso_user@example.com")
	}

	res := s.LoginMDMSSOUser("sso_user", "user123#")
	require.NotEmpty(t, res.Header.Get("Location"))
	require.Equal(t, http.StatusSeeOther, res.StatusCode)

	u, err := url.Parse(res.Header.Get("Location"))
	require.NoError(t, err)
	q := u.Query()
	user1EnrollRef := q.Get("enrollment_reference")

	// upload an EULA
	pdfBytes := []byte("%PDF-1.pdf-contents")
	pdfName := "eula.pdf"
	s.uploadEULA(&fleet.MDMEULA{Bytes: pdfBytes, Name: pdfName}, http.StatusOK, "")

	res = s.LoginMDMSSOUser("sso_user", "user123#")
	require.NotEmpty(t, res.Header.Get("Location"))
	require.Equal(t, http.StatusSeeOther, res.StatusCode)
	u, err = url.Parse(res.Header.Get("Location"))
	require.NoError(t, err)
	q = u.Query()
	// with an EULA uploaded, all values are present
	require.True(t, q.Has("eula_token"))
	require.True(t, q.Has("profile_token"))
	require.True(t, q.Has("enrollment_reference"))
	require.False(t, q.Has("error"))
	// the enrollment reference is the same for the same user
	require.Equal(t, user1EnrollRef, q.Get("enrollment_reference"))
	// the url retrieves a valid profile
	prof := s.downloadAndVerifyEnrollmentProfile(
		fmt.Sprintf(
			"/api/mdm/apple/enroll?token=%s&enrollment_reference=%s",
			q.Get("profile_token"),
			user1EnrollRef,
		),
	)
	// the url retrieves a valid EULA
	resp := s.DoRaw("GET", "/api/latest/fleet/setup_experience/eula/"+q.Get("eula_token"), nil, http.StatusOK)
	require.EqualValues(t, len(pdfBytes), resp.ContentLength)
	require.Equal(t, "application/pdf", resp.Header.Get("content-type"))
	respBytes, err := io.ReadAll(resp.Body)
	require.NoError(t, err)
	require.EqualValues(t, pdfBytes, respBytes)

	// IdP info stored is accurate for the account
	checkStoredIdPInfo(user1EnrollRef, "sso_user", "SSO User 1", "sso_user@example.com")

	enrollURL := ""
	scepURL := ""
	for _, p := range prof.PayloadContent {
		switch p.PayloadType {
		case "com.apple.security.scep":
			scepURL = p.PayloadContent.URL
		case "com.apple.mdm":
			enrollURL = p.ServerURL
		}
	}
	require.NotEmpty(t, enrollURL)
	require.NotEmpty(t, scepURL)

	// enroll the device using the provided profile
	// we're using localhost for SSO because that's how the local
	// SimpleSAML server is configured, and s.server.URL changes between
	// test runs.
	mdmDevice.EnrollInfo.MDMURL = strings.Replace(enrollURL, "https://localhost:8080", s.server.URL, 1)
	mdmDevice.EnrollInfo.SCEPURL = strings.Replace(scepURL, "https://localhost:8080", s.server.URL, 1)
	err = mdmDevice.Enroll()
	require.NoError(t, err)

	// Enroll generated the TokenUpdate request to Fleet and enqueued the
	// Post-DEP enrollment job, it needs to be processed.
	s.runWorker()

	// ask for commands and verify that we get AccountConfiguration
	var accCmd *mdm.Command
	cmd, err := mdmDevice.Idle()
	require.NoError(t, err)
	for cmd != nil {
		if cmd.Command.RequestType == "AccountConfiguration" {
			accCmd = cmd
		}
		cmd, err = mdmDevice.Acknowledge(cmd.CommandUUID)
		require.NoError(t, err)
	}
	require.NotNil(t, accCmd)
	require.NotNil(t, accCmd.Command)

	var fullAccCmd *micromdm.CommandPayload
	require.NoError(t, plist.Unmarshal(accCmd.Raw, &fullAccCmd))
	require.True(t, fullAccCmd.Command.AccountConfiguration.LockPrimaryAccountInfo)
	require.Equal(t, "SSO User 1", fullAccCmd.Command.AccountConfiguration.PrimaryAccountFullName)
	require.Equal(t, "sso_user", fullAccCmd.Command.AccountConfiguration.PrimaryAccountUserName)

	// report host details for the device
	var hostResp getHostResponse
	s.DoJSON("GET", "/api/v1/fleet/hosts/identifier/"+mdmDevice.UUID, nil, http.StatusOK, &hostResp)

	ac, err := s.ds.AppConfig(context.Background())
	require.NoError(t, err)

	detailQueries := osquery_utils.GetDetailQueries(context.Background(), config.FleetConfig{}, ac, &ac.Features)

	// simulate osquery reporting mdm information
	rows := []map[string]string{
		{
			"enrolled":           "true",
			"installed_from_dep": "true",
			"server_url":         "https://test.example.com?enrollment_reference=" + user1EnrollRef,
			"payload_identifier": apple_mdm.FleetPayloadIdentifier,
		},
	}
	err = detailQueries["mdm"].DirectIngestFunc(
		context.Background(),
		kitlog.NewNopLogger(),
		&fleet.Host{ID: hostResp.Host.ID},
		s.ds,
		rows,
	)
	require.NoError(t, err)

	// sumulate osquery reporting chrome extension information
	rows = []map[string]string{
		{"email": "g1@example.com"},
		{"email": "g2@example.com"},
	}
	err = detailQueries["google_chrome_profiles"].DirectIngestFunc(
		context.Background(),
		kitlog.NewNopLogger(),
		&fleet.Host{ID: hostResp.Host.ID},
		s.ds,
		rows,
	)
	require.NoError(t, err)

	// host device mapping includes the SSO user and the chrome extension users
	var dmResp listHostDeviceMappingResponse
	s.DoJSON("GET", fmt.Sprintf("/api/v1/fleet/hosts/%d/device_mapping", hostResp.Host.ID), nil, http.StatusOK, &dmResp)
	require.Len(t, dmResp.DeviceMapping, 3)
	sourceByEmail := make(map[string]string, 3)
	for _, dm := range dmResp.DeviceMapping {
		sourceByEmail[dm.Email] = dm.Source
	}
	source, ok := sourceByEmail["sso_user@example.com"]
	require.True(t, ok)
	require.Equal(t, fleet.DeviceMappingMDMIdpAccounts, source)
	source, ok = sourceByEmail["g1@example.com"]
	require.True(t, ok)
	require.Equal(t, "google_chrome_profiles", source)
	source, ok = sourceByEmail["g2@example.com"]
	require.True(t, ok)
	require.Equal(t, "google_chrome_profiles", source)

	// list hosts can filter on mdm idp email
	var hostsResp listHostsResponse
	s.DoJSON("GET", fmt.Sprintf("/api/v1/fleet/hosts?query=%s&device_mapping=true", url.QueryEscape("sso_user@example.com")), nil, http.StatusOK, &hostsResp)
	require.Len(t, hostsResp.Hosts, 1)
	gotHost := hostsResp.Hosts[0]
	require.Equal(t, hostResp.Host.ID, gotHost.ID)
	require.NotNil(t, gotHost.DeviceMapping)
	var dm []fleet.HostDeviceMapping
	require.NoError(t, json.Unmarshal(*gotHost.DeviceMapping, &dm))
	require.Len(t, dm, 3)

	// reporting google chrome profiles only clears chrome profiles from device mapping
	err = detailQueries["google_chrome_profiles"].DirectIngestFunc(
		context.Background(),
		kitlog.NewNopLogger(),
		&fleet.Host{ID: hostResp.Host.ID},
		s.ds,
		[]map[string]string{},
	)
	require.NoError(t, err)
	dmResp = listHostDeviceMappingResponse{}
	s.DoJSON("GET", fmt.Sprintf("/api/v1/fleet/hosts/%d/device_mapping", hostResp.Host.ID), nil, http.StatusOK, &dmResp)
	require.Len(t, dmResp.DeviceMapping, 1)
	require.Equal(t, "sso_user@example.com", dmResp.DeviceMapping[0].Email)
	require.Equal(t, fleet.DeviceMappingMDMIdpAccounts, dmResp.DeviceMapping[0].Source)
	hostsResp = listHostsResponse{}
	s.DoJSON("GET", fmt.Sprintf("/api/v1/fleet/hosts?query=%s&device_mapping=true", url.QueryEscape("sso_user@example.com")), nil, http.StatusOK, &hostsResp)
	require.Len(t, hostsResp.Hosts, 1)
	gotHost = hostsResp.Hosts[0]
	require.Equal(t, hostResp.Host.ID, gotHost.ID)
	require.NotNil(t, gotHost.DeviceMapping)
	dm = []fleet.HostDeviceMapping{}
	require.NoError(t, json.Unmarshal(*gotHost.DeviceMapping, &dm))
	require.Len(t, dm, 1)
	require.Equal(t, "sso_user@example.com", dm[0].Email)
	require.Equal(t, fleet.DeviceMappingMDMIdpAccounts, dm[0].Source)

	// enrolling a different user works without problems
	res = s.LoginMDMSSOUser("sso_user2", "user123#")
	require.NotEmpty(t, res.Header.Get("Location"))
	require.Equal(t, http.StatusSeeOther, res.StatusCode)
	u, err = url.Parse(res.Header.Get("Location"))
	require.NoError(t, err)
	q = u.Query()
	user2EnrollRef := q.Get("enrollment_reference")
	require.True(t, q.Has("eula_token"))
	require.True(t, q.Has("profile_token"))
	require.True(t, q.Has("enrollment_reference"))
	require.False(t, q.Has("error"))
	// the enrollment reference is different to the one used for the previous user
	require.NotEqual(t, user1EnrollRef, user2EnrollRef)
	// the url retrieves a valid profile
	s.downloadAndVerifyEnrollmentProfile(
		fmt.Sprintf(
			"/api/mdm/apple/enroll?token=%s&enrollment_reference=%s",
			q.Get("profile_token"),
			user2EnrollRef,
		),
	)
	// the url retrieves a valid EULA
	resp = s.DoRaw("GET", "/api/latest/fleet/setup_experience/eula/"+q.Get("eula_token"), nil, http.StatusOK)
	require.EqualValues(t, len(pdfBytes), resp.ContentLength)
	require.Equal(t, "application/pdf", resp.Header.Get("content-type"))
	respBytes, err = io.ReadAll(resp.Body)
	require.NoError(t, err)
	require.EqualValues(t, pdfBytes, respBytes)

	// IdP info stored is accurate for the account
	checkStoredIdPInfo(user2EnrollRef, "sso_user2", "SSO User 2", "sso_user2@example.com")

	// changing the server URL also updates the remote DEP profile
	acResp = appConfigResponse{}
	s.DoJSON("PATCH", "/api/latest/fleet/config", json.RawMessage(`{
                "server_settings": {"server_url": "https://example.com"}
	}`), http.StatusOK, &acResp)

	s.runWorker()
	require.Contains(t, lastSubmittedProfile.URL, "https://example.com/mdm/sso")
	require.Equal(t, "https://example.com/mdm/sso", lastSubmittedProfile.ConfigurationWebURL)

	// hitting the callback with an invalid session id redirects the user to the UI
	rawSSOResp := base64.StdEncoding.EncodeToString([]byte(`<samlp:Response ID="_7822b394622740aa92878ca6c7d1a28c53e80ec5ef"></samlp:Response>`))
	res = s.DoRawNoAuth("POST", "/api/v1/fleet/mdm/sso/callback?SAMLResponse="+url.QueryEscape(rawSSOResp), nil, http.StatusSeeOther)
	require.NotEmpty(t, res.Header.Get("Location"))
	u, err = url.Parse(res.Header.Get("Location"))
	require.NoError(t, err)
	q = u.Query()
	require.False(t, q.Has("eula_token"))
	require.False(t, q.Has("profile_token"))
	require.False(t, q.Has("enrollment_reference"))
	require.True(t, q.Has("error"))
}

type scepPayload struct {
	Challenge string
	URL       string
}

type enrollmentPayload struct {
	PayloadType    string
	ServerURL      string      // used by the enrollment payload
	PayloadContent scepPayload // scep contains a nested payload content dict
}

type enrollmentProfile struct {
	PayloadIdentifier string
	PayloadContent    []enrollmentPayload
}

func (s *integrationMDMTestSuite) downloadAndVerifyEnrollmentProfile(path string) *enrollmentProfile {
	t := s.T()

	resp := s.DoRaw("GET", path, nil, http.StatusOK)
	body, err := io.ReadAll(resp.Body)
	resp.Body.Close()
	require.NoError(t, err)
	require.Contains(t, resp.Header, "Content-Disposition")
	require.Contains(t, resp.Header, "Content-Type")
	require.Contains(t, resp.Header, "X-Content-Type-Options")
	require.Contains(t, resp.Header.Get("Content-Disposition"), "attachment;")
	require.Contains(t, resp.Header.Get("Content-Type"), "application/x-apple-aspen-config")
	require.Contains(t, resp.Header.Get("X-Content-Type-Options"), "nosniff")
	headerLen, err := strconv.Atoi(resp.Header.Get("Content-Length"))
	require.NoError(t, err)
	require.Equal(t, len(body), headerLen)

	return s.verifyEnrollmentProfile(body, "")
}

func (s *integrationMDMTestSuite) verifyEnrollmentProfile(rawProfile []byte, enrollmentRef string) *enrollmentProfile {
	t := s.T()
	var profile enrollmentProfile

	if !bytes.HasPrefix(bytes.TrimSpace(rawProfile), []byte("<?xml")) {
		p7, err := pkcs7.Parse(rawProfile)
		require.NoError(t, err)
		rootCA := x509.NewCertPool()
		require.True(t, rootCA.AppendCertsFromPEM([]byte(s.fleetCfg.MDM.AppleSCEPCertBytes)))
		require.NoError(t, p7.VerifyWithChain(rootCA))
		rawProfile = p7.Content
	}

	require.NoError(t, plist.Unmarshal(rawProfile, &profile))

	for _, p := range profile.PayloadContent {
		switch p.PayloadType {
		case "com.apple.security.scep":
			require.Equal(t, s.getConfig().ServerSettings.ServerURL+apple_mdm.SCEPPath, p.PayloadContent.URL)
			require.Equal(t, s.fleetCfg.MDM.AppleSCEPChallenge, p.PayloadContent.Challenge)
		case "com.apple.mdm":
			require.Contains(t, p.ServerURL, s.getConfig().ServerSettings.ServerURL+apple_mdm.MDMPath)
			if enrollmentRef != "" {
				require.Contains(t, p.ServerURL, enrollmentRef)
			}
		default:
			require.Failf(t, "unrecognized payload type in enrollment profile: %s", p.PayloadType)
		}
	}
	return &profile
}

func (s *integrationMDMTestSuite) TestMDMMigration() {
	t := s.T()
	ctx := context.Background()

	// enable migration
	var acResp appConfigResponse
	s.DoJSON("PATCH", "/api/v1/fleet/config", json.RawMessage(`{
		"mdm": { "macos_migration": { "enable": true, "mode": "voluntary", "webhook_url": "https://example.com" } }
	}`), http.StatusOK, &acResp)

	checkMigrationResponses := func(host *fleet.Host, token string) {
		getDesktopResp := fleetDesktopResponse{}
		res := s.DoRawNoAuth("GET", "/api/latest/fleet/device/"+token+"/desktop", nil, http.StatusOK)
		require.NoError(t, json.NewDecoder(res.Body).Decode(&getDesktopResp))
		require.NoError(t, res.Body.Close())
		require.NoError(t, getDesktopResp.Err)
		require.Zero(t, *getDesktopResp.FailingPolicies)
		require.False(t, getDesktopResp.Notifications.NeedsMDMMigration)
		require.False(t, getDesktopResp.Notifications.RenewEnrollmentProfile)
		require.Equal(t, acResp.OrgInfo.OrgLogoURL, getDesktopResp.Config.OrgInfo.OrgLogoURL)
		require.Equal(t, acResp.OrgInfo.OrgLogoURLLightBackground, getDesktopResp.Config.OrgInfo.OrgLogoURLLightBackground)
		require.Equal(t, acResp.OrgInfo.ContactURL, getDesktopResp.Config.OrgInfo.ContactURL)
		require.Equal(t, acResp.OrgInfo.OrgName, getDesktopResp.Config.OrgInfo.OrgName)
		require.Equal(t, acResp.MDM.MacOSMigration.Mode, getDesktopResp.Config.MDM.MacOSMigration.Mode)

		orbitConfigResp := orbitGetConfigResponse{}
		s.DoJSON("POST", "/api/fleet/orbit/config", json.RawMessage(fmt.Sprintf(`{"orbit_node_key": %q}`, *host.OrbitNodeKey)), http.StatusOK, &orbitConfigResp)
		require.False(t, orbitConfigResp.Notifications.NeedsMDMMigration)
		require.False(t, orbitConfigResp.Notifications.RenewEnrollmentProfile)

		// simulate that the device is assigned to Fleet in ABM
		profileAssignmentStatusResponse := fleet.DEPAssignProfileResponseSuccess
		s.mockDEPResponse(http.HandlerFunc(func(w http.ResponseWriter, r *http.Request) {
			w.WriteHeader(http.StatusOK)
			switch r.URL.Path {
			case "/session":
				_, _ = w.Write([]byte(`{"auth_session_token": "xyz"}`))
			case "/profile":
				encoder := json.NewEncoder(w)
				err := encoder.Encode(godep.ProfileResponse{ProfileUUID: "abc"})
				require.NoError(t, err)
			case "/server/devices", "/devices/sync":
				encoder := json.NewEncoder(w)
				err := encoder.Encode(godep.DeviceResponse{
					Devices: []godep.Device{
						{
							SerialNumber: host.HardwareSerial,
							Model:        "Mac Mini",
							OS:           "osx",
							OpType:       "added",
						},
					},
				})
				require.NoError(t, err)
			case "/profile/devices":
				b, err := io.ReadAll(r.Body)
				require.NoError(t, err)
				var prof profileAssignmentReq
				require.NoError(t, json.Unmarshal(b, &prof))
				var resp godep.ProfileResponse
				resp.ProfileUUID = prof.ProfileUUID
				resp.Devices = map[string]string{
					prof.Devices[0]: string(profileAssignmentStatusResponse),
				}
				encoder := json.NewEncoder(w)
				err = encoder.Encode(resp)
				require.NoError(t, err)
			}
		}))

		cleanAssignmentStatus := func() {
			mysql.ExecAdhocSQL(t, s.ds, func(q sqlx.ExtContext) error {
				stmt := `UPDATE host_dep_assignments
					 SET assign_profile_response = NULL,
					     response_updated_at = NULL,
					     profile_uuid = NULL
					 WHERE host_id = ?`
				_, err := q.ExecContext(context.Background(), stmt, host.ID)
				return err
			})
		}

		// simulate that the device is enrolled in a third-party MDM and DEP capable
		err := s.ds.SetOrUpdateMDMData(
			ctx,
			host.ID,
			false,
			true,
			"https://simplemdm.com",
			true,
			fleet.WellKnownMDMSimpleMDM,
			"",
		)
		require.NoError(t, err)

		// simulate a response before we have the chance to assign the profile
		getDesktopResp = fleetDesktopResponse{}
		res = s.DoRawNoAuth("GET", "/api/latest/fleet/device/"+token+"/desktop", nil, http.StatusOK)
		require.NoError(t, json.NewDecoder(res.Body).Decode(&getDesktopResp))
		require.NoError(t, res.Body.Close())
		require.NoError(t, getDesktopResp.Err)
		require.Zero(t, *getDesktopResp.FailingPolicies)
		require.False(t, getDesktopResp.Notifications.NeedsMDMMigration)
		require.False(t, getDesktopResp.Notifications.RenewEnrollmentProfile)
		require.Equal(t, acResp.OrgInfo.OrgLogoURL, getDesktopResp.Config.OrgInfo.OrgLogoURL)
		require.Equal(t, acResp.OrgInfo.OrgLogoURLLightBackground, getDesktopResp.Config.OrgInfo.OrgLogoURLLightBackground)
		require.Equal(t, acResp.OrgInfo.ContactURL, getDesktopResp.Config.OrgInfo.ContactURL)
		require.Equal(t, acResp.OrgInfo.OrgName, getDesktopResp.Config.OrgInfo.OrgName)
		require.Equal(t, acResp.MDM.MacOSMigration.Mode, getDesktopResp.Config.MDM.MacOSMigration.Mode)
		orbitConfigResp = orbitGetConfigResponse{}
		s.DoJSON("POST", "/api/fleet/orbit/config", json.RawMessage(fmt.Sprintf(`{"orbit_node_key": %q}`, *host.OrbitNodeKey)), http.StatusOK, &orbitConfigResp)
		require.False(t, orbitConfigResp.Notifications.NeedsMDMMigration)
		require.False(t, orbitConfigResp.Notifications.RenewEnrollmentProfile)
		cleanAssignmentStatus()

		// simulate a "FAILED" JSON profile assignment
		profileAssignmentStatusResponse = fleet.DEPAssignProfileResponseFailed
		s.runDEPSchedule()
		getDesktopResp = fleetDesktopResponse{}
		res = s.DoRawNoAuth("GET", "/api/latest/fleet/device/"+token+"/desktop", nil, http.StatusOK)
		require.NoError(t, json.NewDecoder(res.Body).Decode(&getDesktopResp))
		require.NoError(t, res.Body.Close())
		require.False(t, getDesktopResp.Notifications.NeedsMDMMigration)
		require.False(t, orbitConfigResp.Notifications.RenewEnrollmentProfile)
		orbitConfigResp = orbitGetConfigResponse{}
		s.DoJSON("POST", "/api/fleet/orbit/config", json.RawMessage(fmt.Sprintf(`{"orbit_node_key": %q}`, *host.OrbitNodeKey)), http.StatusOK, &orbitConfigResp)
		require.False(t, orbitConfigResp.Notifications.NeedsMDMMigration)
		require.False(t, orbitConfigResp.Notifications.RenewEnrollmentProfile)
		require.NoError(t, s.ds.DeleteHostDEPAssignments(ctx, []string{host.HardwareSerial}))
		cleanAssignmentStatus()

		// simulate a "NOT_ACCESSIBLE" JSON profile assignment
		profileAssignmentStatusResponse = fleet.DEPAssignProfileResponseNotAccessible
		s.runDEPSchedule()
		getDesktopResp = fleetDesktopResponse{}
		res = s.DoRawNoAuth("GET", "/api/latest/fleet/device/"+token+"/desktop", nil, http.StatusOK)
		require.NoError(t, json.NewDecoder(res.Body).Decode(&getDesktopResp))
		require.NoError(t, res.Body.Close())
		require.False(t, getDesktopResp.Notifications.NeedsMDMMigration)
		require.False(t, orbitConfigResp.Notifications.RenewEnrollmentProfile)
		s.DoJSON("POST", "/api/fleet/orbit/config", json.RawMessage(fmt.Sprintf(`{"orbit_node_key": %q}`, *host.OrbitNodeKey)), http.StatusOK, &orbitConfigResp)
		require.False(t, orbitConfigResp.Notifications.NeedsMDMMigration)
		require.False(t, orbitConfigResp.Notifications.RenewEnrollmentProfile)
		require.NoError(t, s.ds.DeleteHostDEPAssignments(ctx, []string{host.HardwareSerial}))
		cleanAssignmentStatus()

		// simulate a "SUCCESS" JSON profile assignment
		profileAssignmentStatusResponse = fleet.DEPAssignProfileResponseSuccess
		s.runDEPSchedule()
		getDesktopResp = fleetDesktopResponse{}
		res = s.DoRawNoAuth("GET", "/api/latest/fleet/device/"+token+"/desktop", nil, http.StatusOK)
		require.NoError(t, json.NewDecoder(res.Body).Decode(&getDesktopResp))
		require.NoError(t, res.Body.Close())
		require.True(t, getDesktopResp.Notifications.NeedsMDMMigration)
		require.False(t, orbitConfigResp.Notifications.RenewEnrollmentProfile)
		s.DoJSON("POST", "/api/fleet/orbit/config", json.RawMessage(fmt.Sprintf(`{"orbit_node_key": %q}`, *host.OrbitNodeKey)), http.StatusOK, &orbitConfigResp)
		require.True(t, orbitConfigResp.Notifications.NeedsMDMMigration)
		require.False(t, orbitConfigResp.Notifications.RenewEnrollmentProfile)
		cleanAssignmentStatus()

		// simulate that the device needs to be enrolled in fleet, DEP capable
		err = s.ds.SetOrUpdateMDMData(
			ctx,
			host.ID,
			false,
			false,
			s.server.URL,
			true,
			fleet.WellKnownMDMFleet,
			"",
		)
		require.NoError(t, err)

		getDesktopResp = fleetDesktopResponse{}
		res = s.DoRawNoAuth("GET", "/api/latest/fleet/device/"+token+"/desktop", nil, http.StatusOK)
		require.NoError(t, json.NewDecoder(res.Body).Decode(&getDesktopResp))
		require.NoError(t, res.Body.Close())
		require.NoError(t, getDesktopResp.Err)
		require.Zero(t, *getDesktopResp.FailingPolicies)
		require.False(t, getDesktopResp.Notifications.NeedsMDMMigration)
		require.True(t, getDesktopResp.Notifications.RenewEnrollmentProfile)
		require.Equal(t, acResp.OrgInfo.OrgLogoURL, getDesktopResp.Config.OrgInfo.OrgLogoURL)
		require.Equal(t, acResp.OrgInfo.OrgLogoURLLightBackground, getDesktopResp.Config.OrgInfo.OrgLogoURLLightBackground)
		require.Equal(t, acResp.OrgInfo.ContactURL, getDesktopResp.Config.OrgInfo.ContactURL)
		require.Equal(t, acResp.OrgInfo.OrgName, getDesktopResp.Config.OrgInfo.OrgName)
		require.Equal(t, acResp.MDM.MacOSMigration.Mode, getDesktopResp.Config.MDM.MacOSMigration.Mode)

		orbitConfigResp = orbitGetConfigResponse{}
		s.DoJSON("POST", "/api/fleet/orbit/config", json.RawMessage(fmt.Sprintf(`{"orbit_node_key": %q}`, *host.OrbitNodeKey)), http.StatusOK, &orbitConfigResp)
		require.False(t, orbitConfigResp.Notifications.NeedsMDMMigration)
		require.True(t, orbitConfigResp.Notifications.RenewEnrollmentProfile)

		// simulate that the device is manually enrolled into fleet, but DEP capable
		err = s.ds.SetOrUpdateMDMData(
			ctx,
			host.ID,
			false,
			true,
			s.server.URL,
			false,
			fleet.WellKnownMDMFleet,
			"",
		)
		require.NoError(t, err)
		getDesktopResp = fleetDesktopResponse{}
		res = s.DoRawNoAuth("GET", "/api/latest/fleet/device/"+token+"/desktop", nil, http.StatusOK)
		require.NoError(t, json.NewDecoder(res.Body).Decode(&getDesktopResp))
		require.NoError(t, res.Body.Close())
		require.NoError(t, getDesktopResp.Err)
		require.Zero(t, *getDesktopResp.FailingPolicies)
		require.False(t, getDesktopResp.Notifications.NeedsMDMMigration)
		require.False(t, getDesktopResp.Notifications.RenewEnrollmentProfile)
		require.Equal(t, acResp.OrgInfo.OrgLogoURL, getDesktopResp.Config.OrgInfo.OrgLogoURL)
		require.Equal(t, acResp.OrgInfo.OrgLogoURLLightBackground, getDesktopResp.Config.OrgInfo.OrgLogoURLLightBackground)
		require.Equal(t, acResp.OrgInfo.ContactURL, getDesktopResp.Config.OrgInfo.ContactURL)
		require.Equal(t, acResp.OrgInfo.OrgName, getDesktopResp.Config.OrgInfo.OrgName)
		require.Equal(t, acResp.MDM.MacOSMigration.Mode, getDesktopResp.Config.MDM.MacOSMigration.Mode)

		orbitConfigResp = orbitGetConfigResponse{}
		s.DoJSON("POST", "/api/fleet/orbit/config", json.RawMessage(fmt.Sprintf(`{"orbit_node_key": %q}`, *host.OrbitNodeKey)), http.StatusOK, &orbitConfigResp)
		require.False(t, orbitConfigResp.Notifications.NeedsMDMMigration)
		require.False(t, orbitConfigResp.Notifications.RenewEnrollmentProfile)
	}

	token := "token_test_migration"
	host := createOrbitEnrolledHost(t, "darwin", "h", s.ds)
	createDeviceTokenForHost(t, s.ds, host.ID, token)
	checkMigrationResponses(host, token)
	require.NoError(t, s.ds.DeleteHostDEPAssignments(ctx, []string{host.HardwareSerial}))

	tm, err := s.ds.NewTeam(ctx, &fleet.Team{Name: "team-1"})
	require.NoError(t, err)
	err = s.ds.AddHostsToTeam(ctx, &tm.ID, []uint{host.ID})
	require.NoError(t, err)
	checkMigrationResponses(host, token)
}

// ///////////////////////////////////////////////////////////////////////////
// Windows MDM tests

func (s *integrationMDMTestSuite) TestAppConfigWindowsMDM() {
	ctx := context.Background()
	t := s.T()

	appConf, err := s.ds.AppConfig(context.Background())
	require.NoError(s.T(), err)
	appConf.MDM.WindowsEnabledAndConfigured = false
	err = s.ds.SaveAppConfig(context.Background(), appConf)
	require.NoError(s.T(), err)

	// the feature flag is enabled for the MDM test suite
	var acResp appConfigResponse
	s.DoJSON("GET", "/api/latest/fleet/config", nil, http.StatusOK, &acResp)
	assert.False(t, acResp.MDM.WindowsEnabledAndConfigured)

	// create a couple teams
	tm1, err := s.ds.NewTeam(ctx, &fleet.Team{Name: t.Name() + "1"})
	require.NoError(t, err)
	tm2, err := s.ds.NewTeam(ctx, &fleet.Team{Name: t.Name() + "2"})
	require.NoError(t, err)

	// create some hosts - a Windows workstation in each team and no-team,
	// Windows server in no team, Windows workstation enrolled in a 3rd-party in
	// team 2, Windows workstation already enrolled in Fleet in no team, and a
	// macOS host in no team.
	metadataHosts := []struct {
		os           string
		suffix       string
		isServer     bool
		teamID       *uint
		enrolledName string
		shouldEnroll bool
	}{
		{"windows", "win-no-team", false, nil, "", true},
		{"windows", "win-team-1", false, &tm1.ID, "", true},
		{"windows", "win-team-2", false, &tm2.ID, "", true},
		{"windows", "win-server", true, nil, "", false},                                    // is a server
		{"windows", "win-third-party", false, &tm2.ID, fleet.WellKnownMDMSimpleMDM, false}, // is enrolled in 3rd-party
		{"windows", "win-fleet", false, nil, fleet.WellKnownMDMFleet, false},               // is already Fleet-enrolled
		{"darwin", "macos-no-team", false, nil, "", false},                                 // is not Windows
	}
	hostsBySuffix := make(map[string]*fleet.Host, len(metadataHosts))
	for _, meta := range metadataHosts {
		h := createOrbitEnrolledHost(t, meta.os, meta.suffix, s.ds)
		createDeviceTokenForHost(t, s.ds, h.ID, meta.suffix)
		err := s.ds.SetOrUpdateMDMData(ctx, h.ID, meta.isServer, meta.enrolledName != "", "https://example.com", false, meta.enrolledName, "")
		require.NoError(t, err)
		if meta.teamID != nil {
			err = s.ds.AddHostsToTeam(ctx, meta.teamID, []uint{h.ID})
			require.NoError(t, err)
		}
		hostsBySuffix[meta.suffix] = h
	}

	// enable Windows MDM
	acResp = appConfigResponse{}
	s.DoJSON("PATCH", "/api/latest/fleet/config", json.RawMessage(`{
		"mdm": { "windows_enabled_and_configured": true }
  }`), http.StatusOK, &acResp)
	assert.True(t, acResp.MDM.WindowsEnabledAndConfigured)
	s.lastActivityOfTypeMatches(fleet.ActivityTypeEnabledWindowsMDM{}.ActivityName(), `{}`, 0)

	// get the orbit config for each host, verify that only the expected ones
	// receive the "needs enrollment to Windows MDM" notification.
	for _, meta := range metadataHosts {
		var resp orbitGetConfigResponse
		s.DoJSON("POST", "/api/fleet/orbit/config",
			json.RawMessage(fmt.Sprintf(`{"orbit_node_key": %q}`, *hostsBySuffix[meta.suffix].OrbitNodeKey)),
			http.StatusOK, &resp)
		require.Equal(t, meta.shouldEnroll, resp.Notifications.NeedsProgrammaticWindowsMDMEnrollment)
		require.False(t, resp.Notifications.NeedsProgrammaticWindowsMDMUnenrollment)
		if meta.shouldEnroll {
			require.Contains(t, resp.Notifications.WindowsMDMDiscoveryEndpoint, microsoft_mdm.MDE2DiscoveryPath)
		} else {
			require.Empty(t, resp.Notifications.WindowsMDMDiscoveryEndpoint)
		}
	}

	// disable Microsoft MDM
	s.DoJSON("PATCH", "/api/latest/fleet/config", json.RawMessage(`{
		"mdm": { "windows_enabled_and_configured": false }
  }`), http.StatusOK, &acResp)
	assert.False(t, acResp.MDM.WindowsEnabledAndConfigured)
	s.lastActivityOfTypeMatches(fleet.ActivityTypeDisabledWindowsMDM{}.ActivityName(), `{}`, 0)

	// set the win-no-team host as enrolled in Windows MDM
	noTeamHost := hostsBySuffix["win-no-team"]
	err = s.ds.SetOrUpdateMDMData(ctx, noTeamHost.ID, false, true, "https://example.com", false, fleet.WellKnownMDMFleet, "")
	require.NoError(t, err)

	// get the orbit config for win-no-team should return true for the
	// unenrollment notification
	var resp orbitGetConfigResponse
	s.DoJSON("POST", "/api/fleet/orbit/config",
		json.RawMessage(fmt.Sprintf(`{"orbit_node_key": %q}`, *noTeamHost.OrbitNodeKey)),
		http.StatusOK, &resp)
	require.True(t, resp.Notifications.NeedsProgrammaticWindowsMDMUnenrollment)
	require.False(t, resp.Notifications.NeedsProgrammaticWindowsMDMEnrollment)
	require.Empty(t, resp.Notifications.WindowsMDMDiscoveryEndpoint)
}

func (s *integrationMDMTestSuite) TestOrbitConfigNudgeSettings() {
	t := s.T()

	// ensure the config is empty before starting
	s.applyConfig([]byte(`
  mdm:
    macos_updates:
      deadline: ""
      minimum_version: ""
 `))

	var resp orbitGetConfigResponse
	// missing orbit key
	s.DoJSON("POST", "/api/fleet/orbit/config", nil, http.StatusUnauthorized, &resp)

	// nudge config is empty if macos_updates is not set, and Windows MDM notifications are unset
	h := createOrbitEnrolledHost(t, "darwin", "h", s.ds)

	err := s.ds.UpdateHostOperatingSystem(context.Background(), h.ID, fleet.OperatingSystem{Platform: "darwin", Version: "12.0"})
	require.NoError(t, err)

	resp = orbitGetConfigResponse{}
	s.DoJSON("POST", "/api/fleet/orbit/config", json.RawMessage(fmt.Sprintf(`{"orbit_node_key": %q}`, *h.OrbitNodeKey)), http.StatusOK, &resp)
	require.Empty(t, resp.NudgeConfig)
	require.False(t, resp.Notifications.NeedsProgrammaticWindowsMDMEnrollment)
	require.Empty(t, resp.Notifications.WindowsMDMDiscoveryEndpoint)
	require.False(t, resp.Notifications.NeedsProgrammaticWindowsMDMUnenrollment)

	// set macos_updates
	s.applyConfig([]byte(`
  mdm:
    macos_updates:
      deadline: 2022-01-04
      minimum_version: 12.1.3
 `))

	// still empty if MDM is turned off for the host
	resp = orbitGetConfigResponse{}
	s.DoJSON("POST", "/api/fleet/orbit/config", json.RawMessage(fmt.Sprintf(`{"orbit_node_key": %q}`, *h.OrbitNodeKey)), http.StatusOK, &resp)
	require.Empty(t, resp.NudgeConfig)

	// turn on MDM features
	mdmDevice := mdmtest.NewTestMDMClientAppleDirect(mdmtest.AppleEnrollInfo{
		SCEPChallenge: s.fleetCfg.MDM.AppleSCEPChallenge,
		SCEPURL:       s.server.URL + apple_mdm.SCEPPath,
		MDMURL:        s.server.URL + apple_mdm.MDMPath,
	})
	mdmDevice.SerialNumber = h.HardwareSerial
	mdmDevice.UUID = h.UUID
	err = mdmDevice.Enroll()
	require.NoError(t, err)

	resp = orbitGetConfigResponse{}
	s.DoJSON("POST", "/api/fleet/orbit/config", json.RawMessage(fmt.Sprintf(`{"orbit_node_key": %q}`, *h.OrbitNodeKey)), http.StatusOK, &resp)
	wantCfg, err := fleet.NewNudgeConfig(fleet.MacOSUpdates{Deadline: optjson.SetString("2022-01-04"), MinimumVersion: optjson.SetString("12.1.3")})
	require.NoError(t, err)
	require.Equal(t, wantCfg, resp.NudgeConfig)
	require.Equal(t, wantCfg.OSVersionRequirements[0].RequiredInstallationDate.String(), "2022-01-04 04:00:00 +0000 UTC")

	// create a team with an empty macos_updates config
	team, err := s.ds.NewTeam(context.Background(), &fleet.Team{
		ID:          4827,
		Name:        "team1_" + t.Name(),
		Description: "desc team1_" + t.Name(),
	})
	require.NoError(t, err)
	s.assertMacOSDeclarationsByName(&team.ID, servermdm.FleetMacOSUpdatesProfileName, false)

	// add the host to the team
	err = s.ds.AddHostsToTeam(context.Background(), &team.ID, []uint{h.ID})
	require.NoError(t, err)

	// NudgeConfig should be empty
	resp = orbitGetConfigResponse{}
	s.DoJSON("POST", "/api/fleet/orbit/config", json.RawMessage(fmt.Sprintf(`{"orbit_node_key": %q}`, *h.OrbitNodeKey)), http.StatusOK, &resp)
	require.Empty(t, resp.NudgeConfig)
	require.Equal(t, wantCfg.OSVersionRequirements[0].RequiredInstallationDate.String(), "2022-01-04 04:00:00 +0000 UTC")

	// modify the team config, add macos_updates config
	var tmResp teamResponse
	s.DoJSON("PATCH", fmt.Sprintf("/api/latest/fleet/teams/%d", team.ID), fleet.TeamPayload{
		MDM: &fleet.TeamPayloadMDM{
			MacOSUpdates: &fleet.MacOSUpdates{
				Deadline:       optjson.SetString("1992-01-01"),
				MinimumVersion: optjson.SetString("13.1.1"),
			},
		},
	}, http.StatusOK, &tmResp)
	s.assertMacOSDeclarationsByName(&team.ID, servermdm.FleetMacOSUpdatesProfileName, true)

	resp = orbitGetConfigResponse{}
	s.DoJSON("POST", "/api/fleet/orbit/config", json.RawMessage(fmt.Sprintf(`{"orbit_node_key": %q}`, *h.OrbitNodeKey)), http.StatusOK, &resp)
	wantCfg, err = fleet.NewNudgeConfig(fleet.MacOSUpdates{Deadline: optjson.SetString("1992-01-01"), MinimumVersion: optjson.SetString("13.1.1")})
	require.NoError(t, err)
	require.Equal(t, wantCfg, resp.NudgeConfig)
	require.Equal(t, wantCfg.OSVersionRequirements[0].RequiredInstallationDate.String(), "1992-01-01 04:00:00 +0000 UTC")

	// create a new host, still receives the global config
	h2 := createOrbitEnrolledHost(t, "darwin", "h2", s.ds)
	mdmDevice = mdmtest.NewTestMDMClientAppleDirect(mdmtest.AppleEnrollInfo{
		SCEPChallenge: s.fleetCfg.MDM.AppleSCEPChallenge,
		SCEPURL:       s.server.URL + apple_mdm.SCEPPath,
		MDMURL:        s.server.URL + apple_mdm.MDMPath,
	})
	mdmDevice.SerialNumber = h2.HardwareSerial
	mdmDevice.UUID = h2.UUID
	err = mdmDevice.Enroll()
	require.NoError(t, err)

	err = s.ds.UpdateHostOperatingSystem(context.Background(), h2.ID, fleet.OperatingSystem{Platform: "darwin", Version: "12.0"})
	require.NoError(t, err)

	resp = orbitGetConfigResponse{}
	s.DoJSON("POST", "/api/fleet/orbit/config", json.RawMessage(fmt.Sprintf(`{"orbit_node_key": %q}`, *h2.OrbitNodeKey)), http.StatusOK, &resp)
	wantCfg, err = fleet.NewNudgeConfig(fleet.MacOSUpdates{Deadline: optjson.SetString("2022-01-04"), MinimumVersion: optjson.SetString("12.1.3")})
	require.NoError(t, err)
	require.Equal(t, wantCfg, resp.NudgeConfig)
	require.Equal(t, wantCfg.OSVersionRequirements[0].RequiredInstallationDate.String(), "2022-01-04 04:00:00 +0000 UTC")

	// host on macos > 14, shouldn't be receiving nudge configs
	h3 := createOrbitEnrolledHost(t, "darwin", "h3", s.ds)

	mdmDevice = mdmtest.NewTestMDMClientAppleDirect(mdmtest.AppleEnrollInfo{
		SCEPChallenge: s.fleetCfg.MDM.AppleSCEPChallenge,
		SCEPURL:       s.server.URL + apple_mdm.SCEPPath,
		MDMURL:        s.server.URL + apple_mdm.MDMPath,
	})
	mdmDevice.SerialNumber = h3.HardwareSerial
	mdmDevice.UUID = h3.UUID
	err = mdmDevice.Enroll()
	require.NoError(t, err)

	err = s.ds.UpdateHostOperatingSystem(context.Background(), h3.ID, fleet.OperatingSystem{Platform: "darwin", Version: "14.1"})
	require.NoError(t, err)

	resp = orbitGetConfigResponse{}
	s.DoJSON("POST", "/api/fleet/orbit/config", json.RawMessage(fmt.Sprintf(`{"orbit_node_key": %q}`, *h3.OrbitNodeKey)), http.StatusOK, &resp)
	require.Nil(t, resp.NudgeConfig)

	// host is available for nudge, but has not had details query run
	// yet, so we don't know the os version.
	h4 := createOrbitEnrolledHost(t, "darwin", "h4", s.ds)

	mdmDevice = mdmtest.NewTestMDMClientAppleDirect(mdmtest.AppleEnrollInfo{
		SCEPChallenge: s.fleetCfg.MDM.AppleSCEPChallenge,
		SCEPURL:       s.server.URL + apple_mdm.SCEPPath,
		MDMURL:        s.server.URL + apple_mdm.MDMPath,
	})
	mdmDevice.SerialNumber = h4.HardwareSerial
	mdmDevice.UUID = h4.UUID
	err = mdmDevice.Enroll()
	require.NoError(t, err)

	resp = orbitGetConfigResponse{}
	s.DoJSON("POST", "/api/fleet/orbit/config", json.RawMessage(fmt.Sprintf(`{"orbit_node_key": %q}`, *h4.OrbitNodeKey)), http.StatusOK, &resp)
	require.Nil(t, resp.NudgeConfig)
}

func (s *integrationMDMTestSuite) TestValidDiscoveryRequest() {
	t := s.T()

	// Preparing the Discovery Request message
	requestBytes := []byte(`
		 <s:Envelope xmlns:a="http://www.w3.org/2005/08/addressing" xmlns:s="http://www.w3.org/2003/05/soap-envelope">
		   <s:Header>
		     <a:Action s:mustUnderstand="1">http://schemas.microsoft.com/windows/management/2012/01/enrollment/IDiscoveryService/Discover</a:Action>
		     <a:MessageID>urn:uuid:148132ec-a575-4322-b01b-6172a9cf8478</a:MessageID>
		     <a:ReplyTo>
		       <a:Address>http://www.w3.org/2005/08/addressing/anonymous</a:Address>
		     </a:ReplyTo>
		     <a:To s:mustUnderstand="1">https://mdmwindows.com:443/EnrollmentServer/Discovery.svc</a:To>
		   </s:Header>
		   <s:Body>
		     <Discover xmlns="http://schemas.microsoft.com/windows/management/2012/01/enrollment">
		       <request xmlns:i="http://www.w3.org/2001/XMLSchema-instance">
		         <EmailAddress>demo@mdmwindows.com</EmailAddress>
		         <RequestVersion>5.0</RequestVersion>
		         <DeviceType>CIMClient_Windows</DeviceType>
		         <ApplicationVersion>6.2.9200.2965</ApplicationVersion>
		         <OSEdition>48</OSEdition>
		         <AuthPolicies>
		           <AuthPolicy>OnPremise</AuthPolicy>
		           <AuthPolicy>Federated</AuthPolicy>
		         </AuthPolicies>
		       </request>
		     </Discover>
		   </s:Body>
		 </s:Envelope>`)

	resp := s.DoRaw("POST", microsoft_mdm.MDE2DiscoveryPath, requestBytes, http.StatusOK)

	resBytes, err := io.ReadAll(resp.Body)
	require.NoError(t, err)

	require.Contains(t, resp.Header["Content-Type"], syncml.SoapContentType)

	// Checking if SOAP response can be unmarshalled to an golang type
	var xmlType interface{}
	err = xml.Unmarshal(resBytes, &xmlType)
	require.NoError(t, err)

	// Checking if SOAP response contains a valid DiscoveryResponse message
	resSoapMsg := string(resBytes)
	require.True(t, s.isXMLTagPresent("DiscoverResult", resSoapMsg))
	require.True(t, s.isXMLTagContentPresent("AuthPolicy", resSoapMsg))
	require.True(t, s.isXMLTagContentPresent("EnrollmentVersion", resSoapMsg))
	require.True(t, s.isXMLTagContentPresent("EnrollmentPolicyServiceUrl", resSoapMsg))
	require.True(t, s.isXMLTagContentPresent("EnrollmentServiceUrl", resSoapMsg))
}

func (s *integrationMDMTestSuite) TestInvalidDiscoveryRequest() {
	t := s.T()

	// Preparing the Discovery Request message
	requestBytes := []byte(`
		 <s:Envelope xmlns:a="http://www.w3.org/2005/08/addressing" xmlns:s="http://www.w3.org/2003/05/soap-envelope">
		   <s:Header>
		     <a:Action s:mustUnderstand="1">http://schemas.microsoft.com/windows/management/2012/01/enrollment/IDiscoveryService/Discover</a:Action>
		     <a:ReplyTo>
		       <a:Address>http://www.w3.org/2005/08/addressing/anonymous</a:Address>
		     </a:ReplyTo>
		     <a:To s:mustUnderstand="1">https://mdmwindows.com:443/EnrollmentServer/Discovery.svc</a:To>
		   </s:Header>
		   <s:Body>
		     <Discover xmlns="http://schemas.microsoft.com/windows/management/2012/01/enrollment">
		       <request xmlns:i="http://www.w3.org/2001/XMLSchema-instance">
		         <EmailAddress>demo@mdmwindows.com</EmailAddress>
		         <RequestVersion>5.0</RequestVersion>
		         <DeviceType>CIMClient_Windows</DeviceType>
		         <ApplicationVersion>6.2.9200.2965</ApplicationVersion>
		         <OSEdition>48</OSEdition>
		         <AuthPolicies>
		           <AuthPolicy>OnPremise</AuthPolicy>
		           <AuthPolicy>Federated</AuthPolicy>
		         </AuthPolicies>
		       </request>
		     </Discover>
		   </s:Body>
		 </s:Envelope>`)

	resp := s.DoRaw("POST", microsoft_mdm.MDE2DiscoveryPath, requestBytes, http.StatusOK)

	resBytes, err := io.ReadAll(resp.Body)
	require.NoError(t, err)

	require.Contains(t, resp.Header["Content-Type"], syncml.SoapContentType)

	// Checking if response can be unmarshalled to an golang type
	var xmlType interface{}
	err = xml.Unmarshal(resBytes, &xmlType)
	require.NoError(t, err)

	// Checking if SOAP response contains a valid SoapFault message
	resSoapMsg := string(resBytes)

	require.True(t, s.isXMLTagPresent("s:fault", resSoapMsg))
	require.True(t, s.isXMLTagContentPresent("s:value", resSoapMsg))
	require.True(t, s.isXMLTagContentPresent("s:text", resSoapMsg))
	require.True(t, s.checkIfXMLTagContains("s:text", "invalid SOAP header: Header.MessageID", resSoapMsg))
}

func (s *integrationMDMTestSuite) TestNoEmailDiscoveryRequest() {
	t := s.T()

	// Preparing the Discovery Request message
	requestBytes := []byte(`
		 <s:Envelope xmlns:a="http://www.w3.org/2005/08/addressing" xmlns:s="http://www.w3.org/2003/05/soap-envelope">
		   <s:Header>
		     <a:Action s:mustUnderstand="1">http://schemas.microsoft.com/windows/management/2012/01/enrollment/IDiscoveryService/Discover</a:Action>
		     <a:MessageID>urn:uuid:148132ec-a575-4322-b01b-6172a9cf8478</a:MessageID>
		     <a:ReplyTo>
		       <a:Address>http://www.w3.org/2005/08/addressing/anonymous</a:Address>
		     </a:ReplyTo>
		     <a:To s:mustUnderstand="1">https://mdmwindows.com:443/EnrollmentServer/Discovery.svc</a:To>
		   </s:Header>
		   <s:Body>
		     <Discover xmlns="http://schemas.microsoft.com/windows/management/2012/01/enrollment">
		       <request xmlns:i="http://www.w3.org/2001/XMLSchema-instance">
		         <EmailAddress></EmailAddress>
		         <RequestVersion>5.0</RequestVersion>
		         <DeviceType>CIMClient_Windows</DeviceType>
		         <ApplicationVersion>6.2.9200.2965</ApplicationVersion>
		         <OSEdition>48</OSEdition>
		         <AuthPolicies>
		           <AuthPolicy>OnPremise</AuthPolicy>
		           <AuthPolicy>Federated</AuthPolicy>
		         </AuthPolicies>
		       </request>
		     </Discover>
		   </s:Body>
		 </s:Envelope>`)

	resp := s.DoRaw("POST", microsoft_mdm.MDE2DiscoveryPath, requestBytes, http.StatusOK)

	resBytes, err := io.ReadAll(resp.Body)
	require.NoError(t, err)

	require.Contains(t, resp.Header["Content-Type"], syncml.SoapContentType)

	// Checking if SOAP response can be unmarshalled to an golang type
	var xmlType interface{}
	err = xml.Unmarshal(resBytes, &xmlType)
	require.NoError(t, err)

	// Checking if SOAP response contains a valid DiscoveryResponse message
	resSoapMsg := string(resBytes)
	require.True(t, s.isXMLTagPresent("DiscoverResult", resSoapMsg))
	require.True(t, s.isXMLTagContentPresent("AuthPolicy", resSoapMsg))
	require.True(t, s.isXMLTagContentPresent("EnrollmentVersion", resSoapMsg))
	require.True(t, s.isXMLTagContentPresent("EnrollmentPolicyServiceUrl", resSoapMsg))
	require.True(t, s.isXMLTagContentPresent("EnrollmentServiceUrl", resSoapMsg))
	require.True(t, !s.isXMLTagContentPresent("AuthenticationServiceUrl", resSoapMsg))
}

func (s *integrationMDMTestSuite) TestValidGetPoliciesRequestWithDeviceToken() {
	t := s.T()

	// create a new Host to get the UUID on the DB
	windowsHost := createOrbitEnrolledHost(t, "windows", "h1", s.ds)

	// Preparing the GetPolicies Request message
	encodedBinToken, err := fleet.GetEncodedBinarySecurityToken(fleet.WindowsMDMProgrammaticEnrollmentType, *windowsHost.OrbitNodeKey)
	require.NoError(t, err)

	requestBytes, err := s.newGetPoliciesMsg(true, encodedBinToken)
	require.NoError(t, err)

	resp := s.DoRaw("POST", microsoft_mdm.MDE2PolicyPath, requestBytes, http.StatusOK)

	resBytes, err := io.ReadAll(resp.Body)
	require.NoError(t, err)

	require.Contains(t, resp.Header["Content-Type"], syncml.SoapContentType)

	// Checking if SOAP response can be unmarshalled to an golang type
	var xmlType interface{}
	err = xml.Unmarshal(resBytes, &xmlType)
	require.NoError(t, err)

	// Checking if SOAP response contains a valid GetPoliciesResponse message
	resSoapMsg := string(resBytes)
	require.True(t, s.isXMLTagPresent("GetPoliciesResponse", resSoapMsg))
	require.True(t, s.isXMLTagPresent("policyOIDReference", resSoapMsg))
	require.True(t, s.isXMLTagPresent("oIDReferenceID", resSoapMsg))
	require.True(t, s.isXMLTagContentPresent("validityPeriodSeconds", resSoapMsg))
	require.True(t, s.isXMLTagContentPresent("renewalPeriodSeconds", resSoapMsg))
	require.True(t, s.isXMLTagContentPresent("minimalKeyLength", resSoapMsg))
}

func (s *integrationMDMTestSuite) TestValidGetPoliciesRequestWithAzureToken() {
	t := s.T()

	// Preparing the GetPolicies Request message with Azure JWT token
	azureADTok := "ZXlKMGVYQWlPaUpLVjFRaUxDSmhiR2NpT2lKU1V6STFOaUlzSW5nMWRDSTZJaTFMU1ROUk9XNU9VamRpVW05bWVHMWxXbTlZY1dKSVdrZGxkeUlzSW10cFpDSTZJaTFMU1ROUk9XNU9VamRpVW05bWVHMWxXbTlZY1dKSVdrZGxkeUo5LmV5SmhkV1FpT2lKb2RIUndjem92TDIxaGNtTnZjMnhoWW5NdWIzSm5MeUlzSW1semN5STZJbWgwZEhCek9pOHZjM1J6TG5kcGJtUnZkM011Ym1WMEwyWmhaVFZqTkdZekxXWXpNVGd0TkRRNE15MWlZelptTFRjMU9UVTFaalJoTUdFM01pOGlMQ0pwWVhRaU9qRTJPRGt4TnpBNE5UZ3NJbTVpWmlJNk1UWTRPVEUzTURnMU9Dd2laWGh3SWpveE5qZzVNVGMxTmpZeExDSmhZM0lpT2lJeElpd2lZV2x2SWpvaVFWUlJRWGt2T0ZSQlFVRkJOV2gwUTNFMGRERjNjbHBwUTIxQmVEQlpWaTloZGpGTVMwRkRPRXM1Vm10SGVtNUdXVGxzTUZoYWVrZHVha2N6VVRaMWVIUldNR3QxT1hCeFJXdFRZeUlzSW1GdGNpSTZXeUp3ZDJRaUxDSnljMkVpWFN3aVlYQndhV1FpT2lJeU9XUTVaV1E1T0MxaE5EWTVMVFExTXpZdFlXUmxNaTFtT1RneFltTXhaRFl3TldVaUxDSmhjSEJwWkdGamNpSTZJakFpTENKa1pYWnBZMlZwWkNJNkltRXhNMlkzWVdVd0xURXpPR0V0TkdKaU1pMDVNalF5TFRka09USXlaVGRqTkdGak15SXNJbWx3WVdSa2NpSTZJakU0Tmk0eE1pNHhPRGN1TWpZaUxDSnVZVzFsSWpvaVZHVnpkRTFoY21OdmMweGhZbk1pTENKdmFXUWlPaUpsTTJNMU5XVmtZeTFqTXpRNExUUTBNVFl0T0dZd05TMHlOVFJtWmpNd05qVmpOV1VpTENKd2QyUmZkWEpzSWpvaWFIUjBjSE02THk5d2IzSjBZV3d1YldsamNtOXpiMlowYjI1c2FXNWxMbU52YlM5RGFHRnVaMlZRWVhOemQyOXlaQzVoYzNCNElpd2ljbWdpT2lJd0xrRldTVUU0T0ZSc0xXaHFlbWN3VXpoaU0xZFdXREJ2UzJOdFZGRXpTbHB1ZUUxa1QzQTNUbVZVVm5OV2FYVkhOa0ZRYnk0aUxDSnpZM0FpT2lKdFpHMWZaR1ZzWldkaGRHbHZiaUlzSW5OMVlpSTZJa1pTUTJ4RldURk9ObXR2ZEdWblMzcFplV0pFTjJkdFdGbGxhVTVIUkZrd05FSjJOV3R6ZDJGeGJVRWlMQ0owYVdRaU9pSm1ZV1UxWXpSbU15MW1NekU0TFRRME9ETXRZbU0yWmkwM05UazFOV1kwWVRCaE56SWlMQ0oxYm1seGRXVmZibUZ0WlNJNkluUmxjM1JBYldGeVkyOXpiR0ZpY3k1dmNtY2lMQ0oxY0c0aU9pSjBaWE4wUUcxaGNtTnZjMnhoWW5NdWIzSm5JaXdpZFhScElqb2lNVGg2WkVWSU5UZFRSWFZyYWpseGJqRm9aMlJCUVNJc0luWmxjaUk2SWpFdU1DSjkuVG1FUlRsZktBdWo5bTVvQUc2UTBRblV4VEFEaTNFamtlNHZ3VXo3UTdqUUFVZVZGZzl1U0pzUXNjU2hFTXVxUmQzN1R2VlpQanljdEVoRFgwLVpQcEVVYUlSempuRVEyTWxvc21SZURYZzhrYkhNZVliWi1jb0ZucDEyQkVpQnpJWFBGZnBpaU1GRnNZZ0hSSF9tSWxwYlBlRzJuQ2p0LTZSOHgzYVA5QS1tM0J3eV91dnV0WDFNVEVZRmFsekhGa04wNWkzbjZRcjhURnlJQ1ZUYW5OanlkMjBBZFRMbHJpTVk0RVBmZzRaLThVVTctZkcteElycWVPUmVWTnYwOUFHV192MDd6UkVaNmgxVk9tNl9nelRGcElVVURuZFdabnFLTHlySDlkdkF3WnFFSG1HUmlTNElNWnRFdDJNTkVZSnhDWHhlSi1VbWZJdV9tUVhKMW9R"
	requestBytes, err := s.newGetPoliciesMsg(false, azureADTok)
	require.NoError(t, err)

	resp := s.DoRaw("POST", microsoft_mdm.MDE2PolicyPath, requestBytes, http.StatusOK)

	resBytes, err := io.ReadAll(resp.Body)
	require.NoError(t, err)

	require.Contains(t, resp.Header["Content-Type"], syncml.SoapContentType)

	// Checking if SOAP response can be unmarshalled to an golang type
	var xmlType interface{}
	err = xml.Unmarshal(resBytes, &xmlType)
	require.NoError(t, err)

	// Checking if SOAP response contains a valid GetPoliciesResponse message
	resSoapMsg := string(resBytes)
	require.True(t, s.isXMLTagPresent("GetPoliciesResponse", resSoapMsg))
	require.True(t, s.isXMLTagPresent("policyOIDReference", resSoapMsg))
	require.True(t, s.isXMLTagPresent("oIDReferenceID", resSoapMsg))
	require.True(t, s.isXMLTagContentPresent("validityPeriodSeconds", resSoapMsg))
	require.True(t, s.isXMLTagContentPresent("renewalPeriodSeconds", resSoapMsg))
	require.True(t, s.isXMLTagContentPresent("minimalKeyLength", resSoapMsg))
}

func (s *integrationMDMTestSuite) TestGetPoliciesRequestWithInvalidUUID() {
	t := s.T()

	// create a new Host to get the UUID on the DB
	_, err := s.ds.NewHost(context.Background(), &fleet.Host{
		ID:            1,
		OsqueryHostID: ptr.String("Desktop-ABCQWE"),
		NodeKey:       ptr.String("Desktop-ABCQWE"),
		UUID:          uuid.New().String(),
		Hostname:      fmt.Sprintf("%sfoo.local.not.enrolled", s.T().Name()),
		Platform:      "windows",
	})
	require.NoError(t, err)

	// Preparing the GetPolicies Request message
	encodedBinToken, err := fleet.GetEncodedBinarySecurityToken(fleet.WindowsMDMProgrammaticEnrollmentType, "not_exists")
	require.NoError(t, err)

	requestBytes, err := s.newGetPoliciesMsg(true, encodedBinToken)
	require.NoError(t, err)

	resp := s.DoRaw("POST", microsoft_mdm.MDE2PolicyPath, requestBytes, http.StatusOK)

	resBytes, err := io.ReadAll(resp.Body)
	require.NoError(t, err)

	require.Contains(t, resp.Header["Content-Type"], syncml.SoapContentType)

	// Checking if SOAP response can be unmarshalled to an golang type
	var xmlType interface{}
	err = xml.Unmarshal(resBytes, &xmlType)
	require.NoError(t, err)

	// Checking if SOAP response contains a valid SoapFault message
	resSoapMsg := string(resBytes)
	require.True(t, s.isXMLTagPresent("s:fault", resSoapMsg))
	require.True(t, s.isXMLTagContentPresent("s:value", resSoapMsg))
	require.True(t, s.isXMLTagContentPresent("s:text", resSoapMsg))
	require.True(t, s.checkIfXMLTagContains("s:text", "host data cannot be found", resSoapMsg))
}

func (s *integrationMDMTestSuite) TestGetPoliciesRequestWithNotElegibleHost() {
	t := s.T()

	// create a new Host to get the UUID on the DB
	linuxHost := createOrbitEnrolledHost(t, "linux", "h1", s.ds)

	// Preparing the GetPolicies Request message
	encodedBinToken, err := fleet.GetEncodedBinarySecurityToken(fleet.WindowsMDMProgrammaticEnrollmentType, *linuxHost.OrbitNodeKey)
	require.NoError(t, err)

	requestBytes, err := s.newGetPoliciesMsg(true, encodedBinToken)
	require.NoError(t, err)

	resp := s.DoRaw("POST", microsoft_mdm.MDE2PolicyPath, requestBytes, http.StatusOK)

	resBytes, err := io.ReadAll(resp.Body)
	require.NoError(t, err)

	require.Contains(t, resp.Header["Content-Type"], syncml.SoapContentType)

	// Checking if SOAP response can be unmarshalled to an golang type
	var xmlType interface{}
	err = xml.Unmarshal(resBytes, &xmlType)
	require.NoError(t, err)

	// Checking if SOAP response contains a valid SoapFault message
	resSoapMsg := string(resBytes)
	require.True(t, s.isXMLTagPresent("s:fault", resSoapMsg))
	require.True(t, s.isXMLTagContentPresent("s:value", resSoapMsg))
	require.True(t, s.isXMLTagContentPresent("s:text", resSoapMsg))
	require.True(t, s.checkIfXMLTagContains("s:text", "host is not elegible for Windows MDM enrollment", resSoapMsg))
}

func (s *integrationMDMTestSuite) TestValidRequestSecurityTokenRequestWithDeviceToken() {
	t := s.T()
	windowsHost := createOrbitEnrolledHost(t, "windows", "h1", s.ds)

	// Delete the host from the list of MDM enrolled devices if present
	_ = s.ds.MDMWindowsDeleteEnrolledDevice(context.Background(), windowsHost.UUID)

	// Preparing the RequestSecurityToken Request message
	encodedBinToken, err := fleet.GetEncodedBinarySecurityToken(fleet.WindowsMDMProgrammaticEnrollmentType, *windowsHost.OrbitNodeKey)
	require.NoError(t, err)

	requestBytes, err := s.newSecurityTokenMsg(encodedBinToken, true, false)
	require.NoError(t, err)

	resp := s.DoRaw("POST", microsoft_mdm.MDE2EnrollPath, requestBytes, http.StatusOK)

	resBytes, err := io.ReadAll(resp.Body)
	require.NoError(t, err)

	require.Contains(t, resp.Header["Content-Type"], syncml.SoapContentType)

	// Checking if SOAP response can be unmarshalled to an golang type
	var xmlType interface{}
	err = xml.Unmarshal(resBytes, &xmlType)
	require.NoError(t, err)

	// Checking if SOAP response contains a valid RequestSecurityTokenResponseCollection message
	resSoapMsg := string(resBytes)

	require.True(t, s.isXMLTagPresent("RequestSecurityTokenResponseCollection", resSoapMsg))
	require.True(t, s.isXMLTagPresent("DispositionMessage", resSoapMsg))
	require.True(t, s.isXMLTagContentPresent("TokenType", resSoapMsg))
	require.True(t, s.isXMLTagContentPresent("RequestID", resSoapMsg))
	require.True(t, s.isXMLTagContentPresent("BinarySecurityToken", resSoapMsg))

	// Checking if an activity was created for the enrollment
	s.lastActivityOfTypeMatches(
		fleet.ActivityTypeMDMEnrolled{}.ActivityName(),
		`{
			"mdm_platform": "microsoft",
			"host_serial": "",
			"installed_from_dep": false,
			"host_display_name": "DESKTOP-0C89RC0"
		 }`,
		0)

	expectedDeviceID := "AB157C3A18778F4FB21E2739066C1F27" // TODO: make the hard-coded deviceID in `s.newSecurityTokenMsg` configurable

	// Checking if the host uuid was set on mdm windows enrollments
	d, err := s.ds.MDMWindowsGetEnrolledDeviceWithDeviceID(context.Background(), expectedDeviceID)
	require.NoError(t, err)
	require.NotEmpty(t, d.HostUUID)
	require.Equal(t, windowsHost.UUID, d.HostUUID)
}

// TODO: Do we need integration tests for WindowsMDMAutomaticEnrollmentType flows?

func (s *integrationMDMTestSuite) TestValidRequestSecurityTokenRequestWithAzureToken() {
	t := s.T()

	// Preparing the SecurityToken Request message with Azure JWT token
	azureADTok := "ZXlKMGVYQWlPaUpLVjFRaUxDSmhiR2NpT2lKU1V6STFOaUlzSW5nMWRDSTZJaTFMU1ROUk9XNU9VamRpVW05bWVHMWxXbTlZY1dKSVdrZGxkeUlzSW10cFpDSTZJaTFMU1ROUk9XNU9VamRpVW05bWVHMWxXbTlZY1dKSVdrZGxkeUo5LmV5SmhkV1FpT2lKb2RIUndjem92TDIxaGNtTnZjMnhoWW5NdWIzSm5MeUlzSW1semN5STZJbWgwZEhCek9pOHZjM1J6TG5kcGJtUnZkM011Ym1WMEwyWmhaVFZqTkdZekxXWXpNVGd0TkRRNE15MWlZelptTFRjMU9UVTFaalJoTUdFM01pOGlMQ0pwWVhRaU9qRTJPRGt4TnpBNE5UZ3NJbTVpWmlJNk1UWTRPVEUzTURnMU9Dd2laWGh3SWpveE5qZzVNVGMxTmpZeExDSmhZM0lpT2lJeElpd2lZV2x2SWpvaVFWUlJRWGt2T0ZSQlFVRkJOV2gwUTNFMGRERjNjbHBwUTIxQmVEQlpWaTloZGpGTVMwRkRPRXM1Vm10SGVtNUdXVGxzTUZoYWVrZHVha2N6VVRaMWVIUldNR3QxT1hCeFJXdFRZeUlzSW1GdGNpSTZXeUp3ZDJRaUxDSnljMkVpWFN3aVlYQndhV1FpT2lJeU9XUTVaV1E1T0MxaE5EWTVMVFExTXpZdFlXUmxNaTFtT1RneFltTXhaRFl3TldVaUxDSmhjSEJwWkdGamNpSTZJakFpTENKa1pYWnBZMlZwWkNJNkltRXhNMlkzWVdVd0xURXpPR0V0TkdKaU1pMDVNalF5TFRka09USXlaVGRqTkdGak15SXNJbWx3WVdSa2NpSTZJakU0Tmk0eE1pNHhPRGN1TWpZaUxDSnVZVzFsSWpvaVZHVnpkRTFoY21OdmMweGhZbk1pTENKdmFXUWlPaUpsTTJNMU5XVmtZeTFqTXpRNExUUTBNVFl0T0dZd05TMHlOVFJtWmpNd05qVmpOV1VpTENKd2QyUmZkWEpzSWpvaWFIUjBjSE02THk5d2IzSjBZV3d1YldsamNtOXpiMlowYjI1c2FXNWxMbU52YlM5RGFHRnVaMlZRWVhOemQyOXlaQzVoYzNCNElpd2ljbWdpT2lJd0xrRldTVUU0T0ZSc0xXaHFlbWN3VXpoaU0xZFdXREJ2UzJOdFZGRXpTbHB1ZUUxa1QzQTNUbVZVVm5OV2FYVkhOa0ZRYnk0aUxDSnpZM0FpT2lKdFpHMWZaR1ZzWldkaGRHbHZiaUlzSW5OMVlpSTZJa1pTUTJ4RldURk9ObXR2ZEdWblMzcFplV0pFTjJkdFdGbGxhVTVIUkZrd05FSjJOV3R6ZDJGeGJVRWlMQ0owYVdRaU9pSm1ZV1UxWXpSbU15MW1NekU0TFRRME9ETXRZbU0yWmkwM05UazFOV1kwWVRCaE56SWlMQ0oxYm1seGRXVmZibUZ0WlNJNkluUmxjM1JBYldGeVkyOXpiR0ZpY3k1dmNtY2lMQ0oxY0c0aU9pSjBaWE4wUUcxaGNtTnZjMnhoWW5NdWIzSm5JaXdpZFhScElqb2lNVGg2WkVWSU5UZFRSWFZyYWpseGJqRm9aMlJCUVNJc0luWmxjaUk2SWpFdU1DSjkuVG1FUlRsZktBdWo5bTVvQUc2UTBRblV4VEFEaTNFamtlNHZ3VXo3UTdqUUFVZVZGZzl1U0pzUXNjU2hFTXVxUmQzN1R2VlpQanljdEVoRFgwLVpQcEVVYUlSempuRVEyTWxvc21SZURYZzhrYkhNZVliWi1jb0ZucDEyQkVpQnpJWFBGZnBpaU1GRnNZZ0hSSF9tSWxwYlBlRzJuQ2p0LTZSOHgzYVA5QS1tM0J3eV91dnV0WDFNVEVZRmFsekhGa04wNWkzbjZRcjhURnlJQ1ZUYW5OanlkMjBBZFRMbHJpTVk0RVBmZzRaLThVVTctZkcteElycWVPUmVWTnYwOUFHV192MDd6UkVaNmgxVk9tNl9nelRGcElVVURuZFdabnFLTHlySDlkdkF3WnFFSG1HUmlTNElNWnRFdDJNTkVZSnhDWHhlSi1VbWZJdV9tUVhKMW9R"
	requestBytes, err := s.newSecurityTokenMsg(azureADTok, false, false)
	require.NoError(t, err)

	resp := s.DoRaw("POST", microsoft_mdm.MDE2EnrollPath, requestBytes, http.StatusOK)

	resBytes, err := io.ReadAll(resp.Body)
	require.NoError(t, err)

	require.Contains(t, resp.Header["Content-Type"], syncml.SoapContentType)

	// Checking if SOAP response can be unmarshalled to an golang type
	var xmlType interface{}
	err = xml.Unmarshal(resBytes, &xmlType)
	require.NoError(t, err)

	// Checking if SOAP response contains a valid RequestSecurityTokenResponseCollection message
	resSoapMsg := string(resBytes)
	require.True(t, s.isXMLTagPresent("RequestSecurityTokenResponseCollection", resSoapMsg))
	require.True(t, s.isXMLTagPresent("DispositionMessage", resSoapMsg))
	require.True(t, s.isXMLTagContentPresent("TokenType", resSoapMsg))
	require.True(t, s.isXMLTagContentPresent("RequestID", resSoapMsg))
	require.True(t, s.isXMLTagContentPresent("BinarySecurityToken", resSoapMsg))

	// Checking if an activity was created for the enrollment
	s.lastActivityOfTypeMatches(
		fleet.ActivityTypeMDMEnrolled{}.ActivityName(),
		`{
			"mdm_platform": "microsoft",
			"host_serial": "",
			"installed_from_dep": false,
			"host_display_name": "DESKTOP-0C89RC0"
		 }`,
		0)

	expectedDeviceID := "AB157C3A18778F4FB21E2739066C1F27" // TODO: make the hard-coded deviceID in `s.newSecurityTokenMsg` configurable

	// Checking the host uuid was not set on mdm windows enrollments
	d, err := s.ds.MDMWindowsGetEnrolledDeviceWithDeviceID(context.Background(), expectedDeviceID)
	require.NoError(t, err)
	require.Empty(t, d.HostUUID)
}

func (s *integrationMDMTestSuite) TestInvalidRequestSecurityTokenRequestWithMissingAdditionalContext() {
	t := s.T()

	// create a new Host to get the UUID on the DB
	windowsHost := createOrbitEnrolledHost(t, "windows", "h1", s.ds)

	// Preparing the RequestSecurityToken Request message
	encodedBinToken, err := fleet.GetEncodedBinarySecurityToken(fleet.WindowsMDMProgrammaticEnrollmentType, *windowsHost.OrbitNodeKey)
	require.NoError(t, err)

	requestBytes, err := s.newSecurityTokenMsg(encodedBinToken, true, true)
	require.NoError(t, err)

	resp := s.DoRaw("POST", microsoft_mdm.MDE2EnrollPath, requestBytes, http.StatusOK)

	resBytes, err := io.ReadAll(resp.Body)
	require.NoError(t, err)

	require.Contains(t, resp.Header["Content-Type"], syncml.SoapContentType)

	// Checking if SOAP response can be unmarshalled to an golang type
	var xmlType interface{}
	err = xml.Unmarshal(resBytes, &xmlType)
	require.NoError(t, err)

	// Checking if SOAP response contains a valid SoapFault message
	resSoapMsg := string(resBytes)
	require.True(t, s.isXMLTagPresent("s:fault", resSoapMsg))
	require.True(t, s.isXMLTagContentPresent("s:value", resSoapMsg))
	require.True(t, s.isXMLTagContentPresent("s:text", resSoapMsg))
	require.True(t, s.checkIfXMLTagContains("s:text", "ContextItem item DeviceType is not present", resSoapMsg))
}

func (s *integrationMDMTestSuite) TestValidGetAuthRequest() {
	t := s.T()

	// Target Endpoint url with query params
	targetEndpointURL := microsoft_mdm.MDE2AuthPath + "?appru=ms-app%3A%2F%2Fwindows.immersivecontrolpanel&login_hint=demo%40mdmwindows.com"
	resp := s.DoRaw("GET", targetEndpointURL, nil, http.StatusOK)

	resBytes, err := io.ReadAll(resp.Body)
	require.NoError(t, err)
	require.Contains(t, resp.Header["Content-Type"], "text/html; charset=UTF-8")
	require.NotEmpty(t, resBytes)

	// Checking response content
	resContent := string(resBytes)
	require.Contains(t, resContent, "inputToken.name = 'wresult'")
	require.Contains(t, resContent, "form.action = \"ms-app://windows.immersivecontrolpanel\"")
	require.Contains(t, resContent, "performPost()")

	// Getting token content
	encodedToken := s.getRawTokenValue(resContent)
	require.NotEmpty(t, encodedToken)
}

func (s *integrationMDMTestSuite) TestInvalidGetAuthRequest() {
	t := s.T()

	// Target Endpoint url with no login_hit query param
	targetEndpointURL := microsoft_mdm.MDE2AuthPath + "?appru=ms-app%3A%2F%2Fwindows.immersivecontrolpanel"
	resp := s.DoRaw("GET", targetEndpointURL, nil, http.StatusInternalServerError)

	resBytes, err := io.ReadAll(resp.Body)
	resContent := string(resBytes)
	require.NoError(t, err)
	require.NotEmpty(t, resBytes)
	require.Contains(t, resContent, "forbidden")
}

func (s *integrationMDMTestSuite) TestValidGetTOC() {
	t := s.T()

	// hacky check to make sure the assets were built (they require `-tags full`
	// when building the tests otherwise this test will always fail due to a
	// panic in server/bindata package)
	defer func() {
		if panicVal := recover(); panicVal != nil {
			s, ok := panicVal.(string)
			if ok && strings.Contains(s, "Assets may not be used when running Fleet as a library") {
				t.Skip("skipping, test will fail due to assets not built (requires '-tags full')")
			}
		}
	}()
	_, _ = bindata.Asset("check if assets are build")

	resp := s.DoRaw("GET", microsoft_mdm.MDE2TOSPath+"?api-version=1.0&redirect_uri=ms-appx-web%3a%2f%2fMicrosoft.AAD.BrokerPlugin&client-request-id=f2cf3127-1e80-4d73-965d-42a3b84bdb40", nil, http.StatusOK)

	resBytes, err := io.ReadAll(resp.Body)
	require.NoError(t, err)

	require.Contains(t, resp.Header["Content-Type"], syncml.WebContainerContentType)

	resTOCcontent := string(resBytes)
	require.Contains(t, resTOCcontent, "Microsoft.AAD.BrokerPlugin")
	require.Contains(t, resTOCcontent, "IsAccepted=true")
	require.Contains(t, resTOCcontent, "OpaqueBlob=")
}

func (s *integrationMDMTestSuite) TestWindowsMDM() {
	t := s.T()
	orbitHost, d := createWindowsHostThenEnrollMDM(s.ds, s.server.URL, t)

	cmdOneUUID := uuid.New().String()
	commandOne := &fleet.MDMWindowsCommand{
		CommandUUID: cmdOneUUID,
		RawCommand: []byte(fmt.Sprintf(`
                     <Exec>
                       <CmdID>%s</CmdID>
                       <Item>
                         <Target>
                           <LocURI>./Device/Vendor/MSFT/Reboot/RebootNow</LocURI>
                         </Target>
                         <Meta>
                           <Format xmlns="syncml:metinf">null</Format>
                           <Type>text/plain</Type>
                         </Meta>
                         <Data></Data>
                       </Item>
                     </Exec>
		`, cmdOneUUID)),
		TargetLocURI: "./Device/Vendor/MSFT/Reboot/RebootNow",
	}
	err := s.ds.MDMWindowsInsertCommandForHosts(context.Background(), []string{orbitHost.UUID}, commandOne)
	require.NoError(t, err)

	cmds, err := d.StartManagementSession()
	require.NoError(t, err)
	// 2 Status + 1 Exec
	require.Len(t, cmds, 3)
	receivedCmd := cmds[cmdOneUUID]
	require.NotNil(t, receivedCmd)
	require.Equal(t, receivedCmd.Verb, fleet.CmdExec)
	require.Len(t, receivedCmd.Cmd.Items, 1)
	require.EqualValues(t, "./Device/Vendor/MSFT/Reboot/RebootNow", *receivedCmd.Cmd.Items[0].Target)

	msgID, err := d.GetCurrentMsgID()
	require.NoError(t, err)

	d.AppendResponse(fleet.SyncMLCmd{
		XMLName: xml.Name{Local: fleet.CmdStatus},
		MsgRef:  &msgID,
		CmdRef:  &cmdOneUUID,
		Cmd:     ptr.String("Exec"),
		Data:    ptr.String("200"),
		Items:   nil,
		CmdID:   fleet.CmdID{Value: uuid.NewString()},
	})
	cmds, err = d.SendResponse()
	require.NoError(t, err)
	// the ack of the message should be the only returned command
	require.Len(t, cmds, 1)

	cmdTwoUUID := uuid.New().String()
	commandTwo := &fleet.MDMWindowsCommand{
		CommandUUID: cmdTwoUUID,
		RawCommand: []byte(fmt.Sprintf(`
                    <Get>
                      <CmdID>%s</CmdID>
                      <Item>
                        <Target>
                          <LocURI>./Device/Vendor/MSFT/DMClient/Provider/DEMO%%20MDM/SignedEntDMID</LocURI>
                        </Target>
                      </Item>
                    </Get>
		`, cmdTwoUUID)),
		TargetLocURI: "./Device/Vendor/MSFT/DMClient/Provider/DEMO%%20MDM/SignedEntDMID",
	}
	err = s.ds.MDMWindowsInsertCommandForHosts(context.Background(), []string{orbitHost.UUID}, commandTwo)
	require.NoError(t, err)

	cmdThreeUUID := uuid.New().String()
	commandThree := &fleet.MDMWindowsCommand{
		CommandUUID: cmdThreeUUID,
		RawCommand: []byte(fmt.Sprintf(`
                    <Replace>
                       <CmdID>%s</CmdID>
                       <Item>
                         <Target>
                           <LocURI>./Device/Vendor/MSFT/DMClient/Provider/DEMO%%20MDM/SignedEntDMID</LocURI>
                         </Target>
                         <Meta>
                           <Type xmlns="syncml:metinf">text/plain</Type>
                           <Format xmlns="syncml:metinf">chr</Format>
                         </Meta>
                         <Data>1</Data>
                       </Item>
                    </Replace>
		`, cmdThreeUUID)),
		TargetLocURI: "./Device/Vendor/MSFT/DMClient/Provider/DEMO%%20MDM/SignedEntDMID",
	}
	err = s.ds.MDMWindowsInsertCommandForHosts(context.Background(), []string{orbitHost.UUID}, commandThree)
	require.NoError(t, err)

	cmdFourUUID := uuid.New().String()
	commandFour := &fleet.MDMWindowsCommand{
		CommandUUID: cmdFourUUID,
		RawCommand: []byte(fmt.Sprintf(`
                    <Add>
                       <CmdID>%s</CmdID>
                       <Item>
                         <Target>
                           <LocURI>./Vendor/MSFT/WiFi/Profile/MyNetwork/WlanXml</LocURI>
                         </Target>
                         <Meta>
                           <Type xmlns="syncml:metinf">text/plain</Type>
                           <Format xmlns="syncml:metinf">chr</Format>
                         </Meta>
                         <Data>
						   &lt;?xml version=&quot;1.0&quot;?&gt;&lt;WLANProfile
						   xmlns=&quot;http://contoso.com/provisioning/EapHostConfig&quot;&gt;&lt;EapMethod&gt;&lt;Type
						 </Data>
                       </Item>
                    </Add>
		`, cmdFourUUID)),
		TargetLocURI: "./Vendor/MSFT/WiFi/Profile/MyNetwork/WlanXml",
	}
	err = s.ds.MDMWindowsInsertCommandForHosts(context.Background(), []string{orbitHost.UUID}, commandFour)
	require.NoError(t, err)

	cmds, err = d.StartManagementSession()
	require.NoError(t, err)
	// two status + the three commands we enqueued
	require.Len(t, cmds, 5)
	receivedCmdTwo := cmds[cmdTwoUUID]
	require.NotNil(t, receivedCmdTwo)
	require.Equal(t, receivedCmdTwo.Verb, fleet.CmdGet)
	require.Len(t, receivedCmdTwo.Cmd.Items, 1)
	require.EqualValues(t, "./Device/Vendor/MSFT/DMClient/Provider/DEMO%20MDM/SignedEntDMID", *receivedCmdTwo.Cmd.Items[0].Target)

	receivedCmdThree := cmds[cmdThreeUUID]
	require.NotNil(t, receivedCmdThree)
	require.Equal(t, receivedCmdThree.Verb, fleet.CmdReplace)
	require.Len(t, receivedCmdThree.Cmd.Items, 1)
	require.EqualValues(t, "./Device/Vendor/MSFT/DMClient/Provider/DEMO%20MDM/SignedEntDMID", *receivedCmdThree.Cmd.Items[0].Target)

	receivedCmdFour := cmds[cmdFourUUID]
	require.NotNil(t, receivedCmdFour)
	require.Equal(t, receivedCmdFour.Verb, fleet.CmdAdd)
	require.Len(t, receivedCmdFour.Cmd.Items, 1)
	require.EqualValues(t, "./Vendor/MSFT/WiFi/Profile/MyNetwork/WlanXml", *receivedCmdFour.Cmd.Items[0].Target)

	// status 200 for command Two  (Get)
	d.AppendResponse(fleet.SyncMLCmd{
		XMLName: xml.Name{Local: fleet.CmdStatus},
		MsgRef:  &msgID,
		CmdRef:  &cmdTwoUUID,
		Cmd:     ptr.String("Get"),
		Data:    ptr.String("200"),
		Items:   nil,
		CmdID:   fleet.CmdID{Value: uuid.NewString()},
	})
	// results for command two (Get)
	cmdTwoRespUUID := uuid.NewString()
	d.AppendResponse(fleet.SyncMLCmd{
		XMLName: xml.Name{Local: fleet.CmdResults},
		MsgRef:  &msgID,
		CmdRef:  &cmdTwoUUID,
		Cmd:     ptr.String("Replace"),
		Data:    ptr.String("200"),
		Items: []fleet.CmdItem{
			{
				Source: ptr.String("./Device/Vendor/MSFT/DMClient/Provider/DEMO%20MDM/SignedEntDMID"),
				Data:   &fleet.RawXmlData{Content: "0"},
			},
		},
		CmdID: fleet.CmdID{Value: cmdTwoRespUUID},
	})
	// status 200 for command Three (Replace)
	d.AppendResponse(fleet.SyncMLCmd{
		XMLName: xml.Name{Local: fleet.CmdStatus},
		MsgRef:  &msgID,
		CmdRef:  &cmdThreeUUID,
		Cmd:     ptr.String("Replace"),
		Data:    ptr.String("200"),
		Items:   nil,
		CmdID:   fleet.CmdID{Value: uuid.NewString()},
	})
	// status 200 for command Four (Add)
	d.AppendResponse(fleet.SyncMLCmd{
		XMLName: xml.Name{Local: fleet.CmdStatus},
		MsgRef:  &msgID,
		CmdRef:  &cmdFourUUID,
		Cmd:     ptr.String("Add"),
		Data:    ptr.String("200"),
		Items:   nil,
		CmdID:   fleet.CmdID{Value: uuid.NewString()},
	})
	cmds, err = d.SendResponse()
	require.NoError(t, err)

	// the ack of the message should be the only returned command
	require.Len(t, cmds, 1)

	// check command results

	getCommandFullResult := func(cmdUUID string) []byte {
		var fullResult []byte
		mysql.ExecAdhocSQL(t, s.ds, func(q sqlx.ExtContext) error {
			return sqlx.GetContext(context.Background(), q, &fullResult, `
			SELECT raw_response
			FROM windows_mdm_responses wmr
			JOIN windows_mdm_command_results wmcr ON wmcr.response_id = wmr.id
			WHERE command_uuid = ?
			`, cmdUUID)
		})
		return fullResult
	}

	var getMDMCmdResp getMDMCommandResultsResponse
	s.DoJSON("GET", "/api/latest/fleet/commands/results", nil, http.StatusOK, &getMDMCmdResp, "command_uuid", cmdOneUUID)
	require.Len(t, getMDMCmdResp.Results, 1)
	require.NotZero(t, getMDMCmdResp.Results[0].UpdatedAt)
	getMDMCmdResp.Results[0].UpdatedAt = time.Time{}
	require.Equal(t, &fleet.MDMCommandResult{
		HostUUID:    orbitHost.UUID,
		CommandUUID: cmdOneUUID,
		Status:      "200",
		RequestType: "./Device/Vendor/MSFT/Reboot/RebootNow",
		Result:      getCommandFullResult(cmdOneUUID),
		Payload:     commandOne.RawCommand,
		Hostname:    "TestIntegrationsMDM/TestWindowsMDMh1.local",
	}, getMDMCmdResp.Results[0])

	s.DoJSON("GET", "/api/latest/fleet/commands/results", nil, http.StatusOK, &getMDMCmdResp, "command_uuid", cmdTwoUUID)
	require.Len(t, getMDMCmdResp.Results, 1)
	require.NotZero(t, getMDMCmdResp.Results[0].UpdatedAt)
	getMDMCmdResp.Results[0].UpdatedAt = time.Time{}
	require.Equal(t, &fleet.MDMCommandResult{
		HostUUID:    orbitHost.UUID,
		CommandUUID: cmdTwoUUID,
		Status:      "200",
		RequestType: "./Device/Vendor/MSFT/DMClient/Provider/DEMO%%20MDM/SignedEntDMID",
		Result:      getCommandFullResult(cmdTwoUUID),
		Payload:     commandTwo.RawCommand,
		Hostname:    "TestIntegrationsMDM/TestWindowsMDMh1.local",
	}, getMDMCmdResp.Results[0])

	s.DoJSON("GET", "/api/latest/fleet/commands/results", nil, http.StatusOK, &getMDMCmdResp, "command_uuid", cmdThreeUUID)
	require.Len(t, getMDMCmdResp.Results, 1)
	require.NotZero(t, getMDMCmdResp.Results[0].UpdatedAt)
	getMDMCmdResp.Results[0].UpdatedAt = time.Time{}
	require.Equal(t, &fleet.MDMCommandResult{
		HostUUID:    orbitHost.UUID,
		CommandUUID: cmdThreeUUID,
		Status:      "200",
		RequestType: "./Device/Vendor/MSFT/DMClient/Provider/DEMO%%20MDM/SignedEntDMID",
		Result:      getCommandFullResult(cmdThreeUUID),
		Hostname:    "TestIntegrationsMDM/TestWindowsMDMh1.local",
		Payload:     commandThree.RawCommand,
	}, getMDMCmdResp.Results[0])

	s.DoJSON("GET", "/api/latest/fleet/commands/results", nil, http.StatusOK, &getMDMCmdResp, "command_uuid", cmdFourUUID)
	require.Len(t, getMDMCmdResp.Results, 1)
	require.NotZero(t, getMDMCmdResp.Results[0].UpdatedAt)
	getMDMCmdResp.Results[0].UpdatedAt = time.Time{}
	require.Equal(t, &fleet.MDMCommandResult{
		HostUUID:    orbitHost.UUID,
		CommandUUID: cmdFourUUID,
		Status:      "200",
		RequestType: "./Vendor/MSFT/WiFi/Profile/MyNetwork/WlanXml",
		Result:      getCommandFullResult(cmdFourUUID),
		Hostname:    "TestIntegrationsMDM/TestWindowsMDMh1.local",
		Payload:     commandFour.RawCommand,
	}, getMDMCmdResp.Results[0])
}

func (s *integrationMDMTestSuite) TestWindowsAutomaticEnrollmentCommands() {
	t := s.T()
	ctx := context.Background()

	// define a global enroll secret
	err := s.ds.ApplyEnrollSecrets(ctx, nil, []*fleet.EnrollSecret{{Secret: t.Name()}})
	require.NoError(t, err)

	azureMail := "foo.bar.baz@example.com"
	d := mdmtest.NewTestMDMClientWindowsAutomatic(s.server.URL, azureMail)
	require.NoError(t, d.Enroll())

	checkinAndAck := func(expectFleetdCmds bool) {
		cmds, err := d.StartManagementSession()
		require.NoError(t, err)

		if !expectFleetdCmds {
			// receives only the 2 status commands
			require.Len(t, cmds, 2)
			for _, c := range cmds {
				require.Equal(t, "Status", c.Verb, c)
			}
			return
		}

		// 2 status + 2 commands to install fleetd
		require.Len(t, cmds, 4)
		var fleetdAddCmd, fleetdExecCmd fleet.ProtoCmdOperation
		for _, c := range cmds {
			switch c.Verb {
			case "Add":
				fleetdAddCmd = c
			case "Exec":
				fleetdExecCmd = c
			}
		}
		require.Equal(t, syncml.FleetdWindowsInstallerGUID, fleetdAddCmd.Cmd.GetTargetURI())
		require.Equal(t, syncml.FleetdWindowsInstallerGUID, fleetdExecCmd.Cmd.GetTargetURI())

		// reply with success for both commands
		msgID, err := d.GetCurrentMsgID()
		require.NoError(t, err)

		d.AppendResponse(fleet.SyncMLCmd{
			XMLName: xml.Name{Local: fleet.CmdStatus},
			MsgRef:  &msgID,
			CmdRef:  &fleetdAddCmd.Cmd.CmdID.Value,
			Cmd:     &fleetdAddCmd.Verb,
			Data:    ptr.String("200"),
			Items:   nil,
			CmdID:   fleet.CmdID{Value: uuid.NewString()},
		})
		d.AppendResponse(fleet.SyncMLCmd{
			XMLName: xml.Name{Local: fleet.CmdStatus},
			MsgRef:  &msgID,
			CmdRef:  &fleetdExecCmd.Cmd.CmdID.Value,
			Cmd:     &fleetdExecCmd.Verb,
			Data:    ptr.String("200"),
			Items:   nil,
			CmdID:   fleet.CmdID{Value: uuid.NewString()},
		})
		cmds, err = d.SendResponse()
		require.NoError(t, err)

		// the ack of the message should be the only returned command
		require.Len(t, cmds, 1)
	}

	// start a management session, will receive the install fleetd commands
	checkinAndAck(true)

	// start a new management session again, Fleetd is not reported as installed
	// so it receives the commands again
	checkinAndAck(true)

	// simulate fleetd installed and enrolled
	host := createOrbitEnrolledHost(t, "windows", "h1", s.ds)
	err = s.ds.UpdateMDMWindowsEnrollmentsHostUUID(ctx, host.UUID, d.DeviceID)
	require.NoError(t, err)
	err = s.ds.SetOrUpdateHostOrbitInfo(ctx, host.ID, "1.23", sql.NullString{}, sql.NullBool{})
	require.NoError(t, err)

	// start a new management session again, Fleetd is reported as installed so
	// it does not receive the commands
	checkinAndAck(false)
}

func (s *integrationMDMTestSuite) TestValidManagementUnenrollRequest() {
	t := s.T()

	// Target Endpoint URL for the management endpoint
	targetEndpointURL := microsoft_mdm.MDE2ManagementPath

	// Target DeviceID to use
	deviceID := "DB257C3A08778F4FB61E2749066C1F27"

	// Inserting new device
	enrolledDevice := &fleet.MDMWindowsEnrolledDevice{
		MDMDeviceID:            deviceID,
		MDMHardwareID:          uuid.New().String() + uuid.New().String(),
		MDMDeviceState:         uuid.New().String(),
		MDMDeviceType:          "CIMClient_Windows",
		MDMDeviceName:          "DESKTOP-1C3ARC1",
		MDMEnrollType:          "ProgrammaticEnrollment",
		MDMEnrollUserID:        "upn@domain.com",
		MDMEnrollProtoVersion:  "5.0",
		MDMEnrollClientVersion: "10.0.19045.2965",
		MDMNotInOOBE:           false,
	}

	err := s.ds.MDMWindowsInsertEnrolledDevice(context.Background(), enrolledDevice)
	require.NoError(t, err)

	// Checking if device was enrolled
	_, err = s.ds.MDMWindowsGetEnrolledDeviceWithDeviceID(context.Background(), deviceID)
	require.NoError(t, err)

	// Preparing the SyncML unenroll request
	requestBytes, err := s.newSyncMLUnenrollMsg(deviceID, targetEndpointURL)
	require.NoError(t, err)

	resp := s.DoRaw("POST", targetEndpointURL, requestBytes, http.StatusOK)

	// Checking that Command error code was updated

	// Checking response headers
	require.Contains(t, resp.Header["Content-Type"], syncml.SyncMLContentType)

	// Read response data
	resBytes, err := io.ReadAll(resp.Body)
	require.NoError(t, err)

	// Checking if response can be unmarshalled to an golang type
	var xmlType interface{}
	err = xml.Unmarshal(resBytes, &xmlType)
	require.NoError(t, err)

	// Checking if device was unenrolled
	_, err = s.ds.MDMWindowsGetEnrolledDeviceWithDeviceID(context.Background(), deviceID)
	require.True(t, fleet.IsNotFound(err))
}

func (s *integrationMDMTestSuite) TestRunMDMCommands() {
	t := s.T()
	ctx := context.Background()

	// create a Windows host enrolled in MDM
	enrolledWindows := createOrbitEnrolledHost(t, "windows", "h1", s.ds)
	deviceID := "DB257C3A08778F4FB61E2749066C1F27"
	enrolledDevice := &fleet.MDMWindowsEnrolledDevice{
		MDMDeviceID:            deviceID,
		MDMHardwareID:          uuid.New().String() + uuid.New().String(),
		MDMDeviceState:         uuid.New().String(),
		MDMDeviceType:          "CIMClient_Windows",
		MDMDeviceName:          "DESKTOP-1C3ARC1",
		MDMEnrollType:          "ProgrammaticEnrollment",
		MDMEnrollUserID:        "",
		MDMEnrollProtoVersion:  "5.0",
		MDMEnrollClientVersion: "10.0.19045.2965",
		MDMNotInOOBE:           false,
		HostUUID:               enrolledWindows.UUID,
	}
	err := s.ds.SetOrUpdateMDMData(ctx, enrolledWindows.ID, false, true, s.server.URL, false, fleet.WellKnownMDMFleet, "")
	require.NoError(t, err)

	err = s.ds.MDMWindowsInsertEnrolledDevice(context.Background(), enrolledDevice)
	require.NoError(t, err)
	err = s.ds.UpdateMDMWindowsEnrollmentsHostUUID(context.Background(), enrolledDevice.HostUUID, enrolledDevice.MDMDeviceID)
	require.NoError(t, err)

	// create an unenrolled Windows host
	unenrolledWindows := createOrbitEnrolledHost(t, "windows", "h2", s.ds)

	// create an enrolled and unenrolled macOS host
	enrolledMac, _ := createHostThenEnrollMDM(s.ds, s.server.URL, t)
	unenrolledMac := createOrbitEnrolledHost(t, "darwin", "h4", s.ds)

	macRawCmd := `<?xml version="1.0" encoding="UTF-8"?>
<!DOCTYPE plist PUBLIC "-//Apple//DTD PLIST 1.0//EN" "http://www.apple.com/DTDs/PropertyList-1.0.dtd">
<plist version="1.0">
<dict>
    <key>Command</key>
    <dict>
        <key>RequestType</key>
        <string>ShutDownDevice</string>
    </dict>
    <key>CommandUUID</key>
    <string>0001_ShutDownDevice</string>
</dict>
</plist>`

	winRawCmd := `
<Exec>
	<CmdID>11</CmdID>
	<Item>
		<Target>
			<LocURI>./SetValues</LocURI>
		</Target>
		<Meta>
			<Format xmlns="syncml:metinf">chr</Format>
			<Type xmlns="syncml:metinf">text/plain</Type>
		</Meta>
		<Data>NamedValuesList=MinPasswordLength,8;</Data>
	</Item>
</Exec>
`

	var runResp runMDMCommandResponse

	// no host provided
	s.DoJSON("POST", "/api/latest/fleet/commands/run", &runMDMCommandRequest{
		Command: base64.StdEncoding.EncodeToString([]byte(macRawCmd)),
	}, http.StatusNotFound, &runResp)

	// mix of mdm and non-mdm hosts
	s.DoJSON("POST", "/api/latest/fleet/commands/run", &runMDMCommandRequest{
		Command:   base64.StdEncoding.EncodeToString([]byte(macRawCmd)),
		HostUUIDs: []string{enrolledMac.UUID, unenrolledMac.UUID},
	}, http.StatusPreconditionFailed, &runResp)
	s.DoJSON("POST", "/api/latest/fleet/commands/run", &runMDMCommandRequest{
		Command:   base64.StdEncoding.EncodeToString([]byte(winRawCmd)),
		HostUUIDs: []string{enrolledWindows.UUID, unenrolledWindows.UUID},
	}, http.StatusPreconditionFailed, &runResp)

	// mix of windows and macos hosts
	s.DoJSON("POST", "/api/latest/fleet/commands/run", &runMDMCommandRequest{
		Command:   base64.StdEncoding.EncodeToString([]byte(macRawCmd)),
		HostUUIDs: []string{enrolledMac.UUID, enrolledWindows.UUID},
	}, http.StatusUnprocessableEntity, &runResp)

	// windows only, invalid command
	res := s.Do("POST", "/api/latest/fleet/commands/run", &runMDMCommandRequest{
		Command:   base64.StdEncoding.EncodeToString([]byte(macRawCmd)),
		HostUUIDs: []string{enrolledWindows.UUID},
	}, http.StatusUnprocessableEntity)
	errMsg := extractServerErrorText(res.Body)
	require.Contains(t, errMsg, "You can run only <Exec> command type")

	// macOS only, invalid command
	res = s.Do("POST", "/api/latest/fleet/commands/run", &runMDMCommandRequest{
		Command:   base64.StdEncoding.EncodeToString([]byte(winRawCmd)),
		HostUUIDs: []string{enrolledMac.UUID},
	}, http.StatusUnsupportedMediaType)
	errMsg = extractServerErrorText(res.Body)
	require.Contains(t, errMsg, "unable to decode plist command")

	// valid windows
	runResp = runMDMCommandResponse{}
	s.DoJSON("POST", "/api/latest/fleet/commands/run", &runMDMCommandRequest{
		Command:   base64.StdEncoding.EncodeToString([]byte(winRawCmd)),
		HostUUIDs: []string{enrolledWindows.UUID},
	}, http.StatusOK, &runResp)
	require.NotEmpty(t, runResp.CommandUUID)
	require.Equal(t, "windows", runResp.Platform)
	require.Equal(t, "./SetValues", runResp.RequestType)

	// valid macOS
	runResp = runMDMCommandResponse{}
	s.DoJSON("POST", "/api/latest/fleet/commands/run", &runMDMCommandRequest{
		Command:   base64.StdEncoding.EncodeToString([]byte(macRawCmd)),
		HostUUIDs: []string{enrolledMac.UUID},
	}, http.StatusOK, &runResp)
	require.NotEmpty(t, runResp.CommandUUID)
	require.Equal(t, "darwin", runResp.Platform)
	require.Equal(t, "ShutDownDevice", runResp.RequestType)
}

func (s *integrationMDMTestSuite) TestUpdateMDMWindowsEnrollmentsHostUUID() {
	ctx := context.Background()
	t := s.T()

	// simulate device that is MDM enrolled before fleetd is installed
	d := fleet.MDMWindowsEnrolledDevice{
		MDMDeviceID:            "test-device-id",
		MDMHardwareID:          "test-hardware-id",
		MDMDeviceState:         "ds",
		MDMDeviceType:          "dt",
		MDMDeviceName:          "dn",
		MDMEnrollType:          "et",
		MDMEnrollUserID:        "euid",
		MDMEnrollProtoVersion:  "epv",
		MDMEnrollClientVersion: "ecv",
		MDMNotInOOBE:           false,
		HostUUID:               "", // empty host uuid when created
	}
	require.NoError(t, s.ds.MDMWindowsInsertEnrolledDevice(ctx, &d))

	gotDevice, err := s.ds.MDMWindowsGetEnrolledDeviceWithDeviceID(ctx, d.MDMDeviceID)
	require.NoError(t, err)
	require.Empty(t, gotDevice.HostUUID)

	// create an enroll secret
	secret := uuid.New().String()
	var applyResp applyEnrollSecretSpecResponse
	s.DoJSON("POST", "/api/latest/fleet/spec/enroll_secret", applyEnrollSecretSpecRequest{
		Spec: &fleet.EnrollSecretSpec{
			Secrets: []*fleet.EnrollSecret{{Secret: secret}},
		},
	}, http.StatusOK, &applyResp)

	// simulate fleetd installed and enrolled
	var resp EnrollOrbitResponse
	hostUUID := uuid.New().String()
	hostSerial := "test-host-serial"
	s.DoJSON("POST", "/api/fleet/orbit/enroll", EnrollOrbitRequest{
		EnrollSecret:   secret,
		HardwareUUID:   hostUUID,
		HardwareSerial: hostSerial,
		Platform:       "windows",
	}, http.StatusOK, &resp)
	require.NotEmpty(t, resp.OrbitNodeKey)

	gotDevice, err = s.ds.MDMWindowsGetEnrolledDeviceWithDeviceID(ctx, d.MDMDeviceID)
	require.NoError(t, err)
	require.Empty(t, gotDevice.HostUUID)

	// simulate first report osquery host details
	require.NoError(t, s.ds.UpdateMDMWindowsEnrollmentsHostUUID(ctx, hostUUID, d.MDMDeviceID))

	// check that the host uuid was updated
	gotDevice, err = s.ds.MDMWindowsGetEnrolledDeviceWithDeviceID(ctx, d.MDMDeviceID)
	require.NoError(t, err)
	require.NotEmpty(t, gotDevice.HostUUID)
	require.Equal(t, hostUUID, gotDevice.HostUUID)
}

func (s *integrationMDMTestSuite) TestBitLockerEnforcementNotifications() {
	t := s.T()
	ctx := context.Background()
	windowsHost := createOrbitEnrolledHost(t, "windows", t.Name(), s.ds)

	checkNotification := func(want bool) {
		resp := orbitGetConfigResponse{}
		s.DoJSON("POST", "/api/fleet/orbit/config", json.RawMessage(fmt.Sprintf(`{"orbit_node_key": %q}`, *windowsHost.OrbitNodeKey)), http.StatusOK, &resp)
		require.Equal(t, want, resp.Notifications.EnforceBitLockerEncryption)
	}

	// notification is false by default
	checkNotification(false)

	// enroll the host into Fleet MDM
	encodedBinToken, err := fleet.GetEncodedBinarySecurityToken(fleet.WindowsMDMProgrammaticEnrollmentType, *windowsHost.OrbitNodeKey)
	require.NoError(t, err)
	requestBytes, err := s.newSecurityTokenMsg(encodedBinToken, true, false)
	require.NoError(t, err)
	s.DoRaw("POST", microsoft_mdm.MDE2EnrollPath, requestBytes, http.StatusOK)

	// simulate osquery checking in and updating this info
	// TODO: should we automatically fill these fields on MDM enrollment?
	require.NoError(t, s.ds.SetOrUpdateMDMData(context.Background(), windowsHost.ID, false, true, "https://example.com", true, fleet.WellKnownMDMFleet, ""))

	// notification is still false
	checkNotification(false)

	// configure disk encryption for the global team
	acResp := appConfigResponse{}
	s.DoJSON("PATCH", "/api/latest/fleet/config", json.RawMessage(`{ "mdm": { "macos_settings": { "enable_disk_encryption": true } } }`), http.StatusOK, &acResp)
	assert.True(t, acResp.MDM.EnableDiskEncryption.Value)

	// host still doesn't get the notification because we don't have disk
	// encryption information yet.
	checkNotification(false)

	// host has disk encryption off, gets the notification
	require.NoError(t, s.ds.SetOrUpdateHostDisksEncryption(context.Background(), windowsHost.ID, false))
	checkNotification(true)

	// host has disk encryption on, we don't have disk encryption info. Gets the notification
	require.NoError(t, s.ds.SetOrUpdateHostDisksEncryption(context.Background(), windowsHost.ID, true))
	checkNotification(true)

	// host has disk encryption on, we don't know if the key is decriptable. Gets the notification
	err = s.ds.SetOrUpdateHostDiskEncryptionKey(ctx, windowsHost.ID, "test-key", "", nil)
	require.NoError(t, err)
	checkNotification(true)

	// host has disk encryption on, the key is not decryptable by fleet. Gets the notification
	err = s.ds.SetHostsDiskEncryptionKeyStatus(ctx, []uint{windowsHost.ID}, false, time.Now())
	require.NoError(t, err)
	checkNotification(true)

	// host has disk encryption on, the disk was encrypted by fleet. Doesn't get the notification
	err = s.ds.SetHostsDiskEncryptionKeyStatus(ctx, []uint{windowsHost.ID}, true, time.Now())
	require.NoError(t, err)
	checkNotification(false)

	// create a new team
	tm, err := s.ds.NewTeam(context.Background(), &fleet.Team{
		Name:        t.Name(),
		Description: "desc",
	})
	require.NoError(t, err)
	// add the host to the team
	err = s.ds.AddHostsToTeam(context.Background(), &tm.ID, []uint{windowsHost.ID})
	require.NoError(t, err)

	// notification is false now since the team doesn't have disk encryption enabled
	checkNotification(false)

	// enable disk encryption on the team
	teamSpecs := applyTeamSpecsRequest{Specs: []*fleet.TeamSpec{{
		Name: tm.Name,
		MDM: fleet.TeamSpecMDM{
			EnableDiskEncryption: optjson.SetBool(true),
		},
	}}}
	s.Do("POST", "/api/latest/fleet/spec/teams", teamSpecs, http.StatusOK)

	// host gets the notification
	checkNotification(true)

	// host has disk encryption off, gets the notification
	require.NoError(t, s.ds.SetOrUpdateHostDisksEncryption(context.Background(), windowsHost.ID, false))
	checkNotification(true)

	// host has disk encryption on, we don't have disk encryption info. Gets the notification
	require.NoError(t, s.ds.SetOrUpdateHostDisksEncryption(context.Background(), windowsHost.ID, true))
	checkNotification(true)

	// host has disk encryption on, we don't know if the key is decriptable. Gets the notification
	err = s.ds.SetOrUpdateHostDiskEncryptionKey(ctx, windowsHost.ID, "test-key", "", nil)
	require.NoError(t, err)
	checkNotification(true)

	// host has disk encryption on, the key is not decryptable by fleet. Gets the notification
	err = s.ds.SetHostsDiskEncryptionKeyStatus(ctx, []uint{windowsHost.ID}, false, time.Now())
	require.NoError(t, err)
	checkNotification(true)

	// host has disk encryption on, the disk was encrypted by fleet. Doesn't get the notification
	err = s.ds.SetHostsDiskEncryptionKeyStatus(ctx, []uint{windowsHost.ID}, true, time.Now())
	require.NoError(t, err)
	checkNotification(false)
}

func (s *integrationMDMTestSuite) TestHostDiskEncryptionKey() {
	t := s.T()
	ctx := context.Background()

	host := createOrbitEnrolledHost(t, "windows", "h1", s.ds)

	// turn on disk encryption for the global team
	acResp := appConfigResponse{}
	s.DoJSON("PATCH", "/api/latest/fleet/config", json.RawMessage(`{ "mdm": { "enable_disk_encryption": true } }`), http.StatusOK, &acResp)
	assert.True(t, acResp.AppConfig.MDM.EnableDiskEncryption.Value)

	// try to call the endpoint while the host is not MDM-enrolled
	res := s.Do("POST", "/api/fleet/orbit/disk_encryption_key", orbitPostDiskEncryptionKeyRequest{
		OrbitNodeKey:  *host.OrbitNodeKey,
		EncryptionKey: []byte("WILL-FAIL"),
	}, http.StatusBadRequest)
	msg := extractServerErrorText(res.Body)
	require.Contains(t, msg, "host is not enrolled with fleet")

	// mark it as enrolled in Fleet
	err := s.ds.SetOrUpdateMDMData(ctx, host.ID, false, true, s.server.URL, false, fleet.WellKnownMDMFleet, "")
	require.NoError(t, err)

	// set its encryption key
	s.Do("POST", "/api/fleet/orbit/disk_encryption_key", orbitPostDiskEncryptionKeyRequest{
		OrbitNodeKey:  *host.OrbitNodeKey,
		EncryptionKey: []byte("ABC"),
	}, http.StatusNoContent)

	hdek, err := s.ds.GetHostDiskEncryptionKey(ctx, host.ID)
	require.NoError(t, err)
	require.NotNil(t, hdek.Decryptable)
	require.True(t, *hdek.Decryptable)

	var hostResp getHostResponse
	s.DoJSON("GET", fmt.Sprintf("/api/latest/fleet/hosts/%d", host.ID), nil, http.StatusOK, &hostResp)
	require.Nil(t, hostResp.Host.DiskEncryptionEnabled) // the disk encryption status of the host is not set by the orbit request
	require.NotNil(t, hostResp.Host.MDM.OSSettings)
	require.NotNil(t, hostResp.Host.MDM.OSSettings.DiskEncryption.Status)
	require.Equal(t, fleet.DiskEncryptionEnforcing, *hostResp.Host.MDM.OSSettings.DiskEncryption.Status) // still pending because disk encryption status is not set
	require.Equal(t, "", hostResp.Host.MDM.OSSettings.DiskEncryption.Detail)

	// the key is encrypted the same way as the macOS keys (except with the WSTEP
	// certificate), so it can be decrypted using the same decryption function.
	wstepCert, _, _, err := s.fleetCfg.MDM.MicrosoftWSTEP()
	require.NoError(t, err)
	decrypted, err := servermdm.DecryptBase64CMS(hdek.Base64Encrypted, wstepCert.Leaf, wstepCert.PrivateKey)
	require.NoError(t, err)
	require.Equal(t, "ABC", string(decrypted))

	// set it with a client error
	s.Do("POST", "/api/fleet/orbit/disk_encryption_key", orbitPostDiskEncryptionKeyRequest{
		OrbitNodeKey: *host.OrbitNodeKey,
		ClientError:  "fail",
	}, http.StatusNoContent)

	hdek, err = s.ds.GetHostDiskEncryptionKey(ctx, host.ID)
	require.NoError(t, err)
	require.Nil(t, hdek.Decryptable)
	require.Empty(t, hdek.Base64Encrypted)

	s.DoJSON("GET", fmt.Sprintf("/api/latest/fleet/hosts/%d", host.ID), nil, http.StatusOK, &hostResp)
	require.Nil(t, hostResp.Host.DiskEncryptionEnabled) // the disk encryption status of the host is not set by the orbit request
	require.NotNil(t, hostResp.Host.MDM.OSSettings)
	require.NotNil(t, hostResp.Host.MDM.OSSettings.DiskEncryption.Status)
	require.Equal(t, fleet.DiskEncryptionFailed, *hostResp.Host.MDM.OSSettings.DiskEncryption.Status)
	require.Equal(t, "fail", hostResp.Host.MDM.OSSettings.DiskEncryption.Detail)

	// set a different key
	s.Do("POST", "/api/fleet/orbit/disk_encryption_key", orbitPostDiskEncryptionKeyRequest{
		OrbitNodeKey:  *host.OrbitNodeKey,
		EncryptionKey: []byte("DEF"),
	}, http.StatusNoContent)

	hdek, err = s.ds.GetHostDiskEncryptionKey(ctx, host.ID)
	require.NoError(t, err)
	require.NotNil(t, hdek.Decryptable)
	require.True(t, *hdek.Decryptable)

	s.DoJSON("GET", fmt.Sprintf("/api/latest/fleet/hosts/%d", host.ID), nil, http.StatusOK, &hostResp)
	require.Nil(t, hostResp.Host.DiskEncryptionEnabled) // the disk encryption status of the host is not set by the orbit request
	require.NotNil(t, hostResp.Host.MDM.OSSettings)
	require.NotNil(t, hostResp.Host.MDM.OSSettings.DiskEncryption.Status)
	require.Equal(t, fleet.DiskEncryptionEnforcing, *hostResp.Host.MDM.OSSettings.DiskEncryption.Status) // still pending because disk encryption status is not set
	require.Equal(t, "", hostResp.Host.MDM.OSSettings.DiskEncryption.Detail)

	decrypted, err = servermdm.DecryptBase64CMS(hdek.Base64Encrypted, wstepCert.Leaf, wstepCert.PrivateKey)
	require.NoError(t, err)
	require.Equal(t, "DEF", string(decrypted))

	// report host disks as encrypted
	err = s.ds.SetOrUpdateHostDisksEncryption(ctx, host.ID, true)
	require.NoError(t, err)

	s.DoJSON("GET", fmt.Sprintf("/api/latest/fleet/hosts/%d", host.ID), nil, http.StatusOK, &hostResp)
	require.True(t, *hostResp.Host.DiskEncryptionEnabled)
	require.NotNil(t, hostResp.Host.MDM.OSSettings)
	require.NotNil(t, hostResp.Host.MDM.OSSettings.DiskEncryption.Status)
	require.Equal(t, fleet.DiskEncryptionVerified, *hostResp.Host.MDM.OSSettings.DiskEncryption.Status)
	require.Equal(t, "", hostResp.Host.MDM.OSSettings.DiskEncryption.Detail)
}

// ///////////////////////////////////////////////////////////////////////////
// Common MDM config test

func (s *integrationMDMTestSuite) TestMDMEnabledAndConfigured() {
	t := s.T()
	ctx := context.Background()

	appConfig, err := s.ds.AppConfig(ctx)
	originalCopy := appConfig.Copy()
	require.NoError(t, err)

	t.Cleanup(func() {
		require.NoError(t, s.ds.SaveAppConfig(ctx, originalCopy))
	})

	checkAppConfig := func(t *testing.T, mdmEnabled, winEnabled bool) appConfigResponse {
		acResp := appConfigResponse{}
		s.DoJSON("GET", "/api/latest/fleet/config", nil, http.StatusOK, &acResp)
		require.True(t, acResp.AppConfig.MDM.AppleBMEnabledAndConfigured)
		require.Equal(t, mdmEnabled, acResp.AppConfig.MDM.EnabledAndConfigured)
		require.Equal(t, winEnabled, acResp.AppConfig.MDM.WindowsEnabledAndConfigured)
		return acResp
	}

	compareMacOSSetupValues := (func(t *testing.T, got fleet.MacOSSetup, want fleet.MacOSSetup) {
		require.Equal(t, want.BootstrapPackage.Value, got.BootstrapPackage.Value)
		require.Equal(t, want.MacOSSetupAssistant.Value, got.MacOSSetupAssistant.Value)
		require.Equal(t, want.EnableEndUserAuthentication, got.EnableEndUserAuthentication)
	})

	insertBootstrapPackageAndSetupAssistant := func(t *testing.T, teamID *uint) {
		var tmID uint
		if teamID != nil {
			tmID = *teamID
		}

		// cleanup any residual bootstrap package
		_ = s.ds.DeleteMDMAppleBootstrapPackage(ctx, tmID)

		// add new bootstrap package
		require.NoError(t, s.ds.InsertMDMAppleBootstrapPackage(ctx, &fleet.MDMAppleBootstrapPackage{
			TeamID: tmID,
			Name:   "foo",
			Token:  uuid.New().String(),
			Bytes:  []byte("foo"),
			Sha256: []byte("foo-sha256"),
		}))

		// add new setup assistant
		_, err := s.ds.SetOrUpdateMDMAppleSetupAssistant(ctx, &fleet.MDMAppleSetupAssistant{
			TeamID:      teamID,
			Name:        "bar",
			ProfileUUID: uuid.New().String(),
			Profile:     []byte("{}"),
		})
		require.NoError(t, err)
	}

	// TODO: Some global MDM config settings don't have MDMEnabledAndConfigured or
	// WindowsMDMEnabledAndConfigured validations currently. Either add validations
	// and test them or test abscence of validation.
	t.Run("apply app config spec", func(t *testing.T) {
		t.Run("disk encryption", func(t *testing.T) {
			t.Cleanup(func() {
				require.NoError(t, s.ds.SaveAppConfig(ctx, appConfig))
			})

			acResp := checkAppConfig(t, true, true)
			require.False(t, acResp.AppConfig.MDM.EnableDiskEncryption.Value) // disabled by default

			// initialize our test app config
			ac := appConfig.Copy()
			ac.AgentOptions = nil

			// enable disk encryption
			ac.MDM.EnableDiskEncryption = optjson.SetBool(true)
			s.DoJSON("PATCH", "/api/latest/fleet/config", ac, http.StatusOK, &acResp)
			acResp = checkAppConfig(t, true, true)                           // both mac and windows mdm enabled
			require.True(t, acResp.AppConfig.MDM.EnableDiskEncryption.Value) // enabled

			// directly set MDM.EnabledAndConfigured to false
			ac.MDM.EnabledAndConfigured = false
			require.NoError(t, s.ds.SaveAppConfig(ctx, ac))
			acResp = checkAppConfig(t, false, true)                          // only windows mdm enabled
			require.True(t, acResp.AppConfig.MDM.EnableDiskEncryption.Value) // disabling mdm doesn't change disk encryption

			// making an unrelated change should not cause validation error
			ac.OrgInfo.OrgName = "f1337"
			s.DoJSON("PATCH", "/api/latest/fleet/config", ac, http.StatusOK, &acResp)
			acResp = checkAppConfig(t, false, true)                          // only windows mdm enabled
			require.True(t, acResp.AppConfig.MDM.EnableDiskEncryption.Value) // no change
			require.Equal(t, "f1337", acResp.AppConfig.OrgInfo.OrgName)

			// disabling disk encryption doesn't cause validation error because Windows is still enabled
			ac.MDM.EnableDiskEncryption = optjson.SetBool(false)
			s.DoJSON("PATCH", "/api/latest/fleet/config", ac, http.StatusOK, &acResp)
			acResp = checkAppConfig(t, false, true)                           // only windows mdm enabled
			require.False(t, acResp.AppConfig.MDM.EnableDiskEncryption.Value) // disabled
			require.Equal(t, "f1337", acResp.AppConfig.OrgInfo.OrgName)

			// enabling disk encryption doesn't cause validation error because Windows is still enabled
			ac.MDM.EnableDiskEncryption = optjson.SetBool(true)
			s.DoJSON("PATCH", "/api/latest/fleet/config", ac, http.StatusOK, &acResp)
			s.DoJSON("GET", "/api/latest/fleet/config", nil, http.StatusOK, &acResp)
			acResp = checkAppConfig(t, false, true)                          // only windows mdm enabled
			require.True(t, acResp.AppConfig.MDM.EnableDiskEncryption.Value) // enabled

			// directly set MDM.WindowsEnabledAndConfigured to false
			ac.MDM.WindowsEnabledAndConfigured = false
			require.NoError(t, s.ds.SaveAppConfig(ctx, ac))
			acResp = checkAppConfig(t, false, false)                         // both mac and windows mdm disabled
			require.True(t, acResp.AppConfig.MDM.EnableDiskEncryption.Value) // disabling mdm doesn't change disk encryption

			// changing unrelated config doesn't cause validation error
			ac.OrgInfo.OrgName = "f1338"
			s.DoJSON("PATCH", "/api/latest/fleet/config", ac, http.StatusOK, &acResp)
			acResp = checkAppConfig(t, false, false)                         // both mac and windows mdm disabled
			require.True(t, acResp.AppConfig.MDM.EnableDiskEncryption.Value) // no change
			require.Equal(t, "f1338", acResp.AppConfig.OrgInfo.OrgName)

			// changing MDM config doesn't cause validation error when switching to default values
			ac.MDM.EnableDiskEncryption = optjson.SetBool(false)
			// TODO: Should it be ok to disable disk encryption when MDM is disabled?
			s.DoJSON("PATCH", "/api/latest/fleet/config", ac, http.StatusOK, &acResp)
			acResp = checkAppConfig(t, false, false)                          // both mac and windows mdm disabled
			require.False(t, acResp.AppConfig.MDM.EnableDiskEncryption.Value) // changed to disabled

			// changing MDM config does cause validation error when switching to non-default vailes
			ac.MDM.EnableDiskEncryption = optjson.SetBool(true)
			s.DoJSON("PATCH", "/api/latest/fleet/config", ac, http.StatusUnprocessableEntity, &acResp)
			acResp = checkAppConfig(t, false, false)                          // both mac and windows mdm disabled
			require.False(t, acResp.AppConfig.MDM.EnableDiskEncryption.Value) // still disabled
		})

		t.Run("macos setup", func(t *testing.T) {
			t.Cleanup(func() {
				require.NoError(t, s.ds.SaveAppConfig(ctx, appConfig))
			})

			acResp := checkAppConfig(t, true, true)
			compareMacOSSetupValues(t, fleet.MacOSSetup{}, acResp.AppConfig.MDM.MacOSSetup) // disabled by default

			// initialize our test app config
			ac := appConfig.Copy()
			ac.AgentOptions = nil
			ac.MDM.EndUserAuthentication = fleet.MDMEndUserAuthentication{
				SSOProviderSettings: fleet.SSOProviderSettings{
					EntityID:    "sso-provider",
					IDPName:     "sso-provider",
					MetadataURL: "https://sso-provider.example.com/metadata",
				},
			}

			// add db records for bootstrap package and setup assistant
			insertBootstrapPackageAndSetupAssistant(t, nil)

			// enable MacOSSetup options
			ac.MDM.MacOSSetup = fleet.MacOSSetup{
				BootstrapPackage:            optjson.SetString("foo"),
				EnableEndUserAuthentication: true,
				MacOSSetupAssistant:         optjson.SetString("bar"),
			}
			s.DoJSON("PATCH", "/api/latest/fleet/config", ac, http.StatusOK, &acResp)
			acResp = checkAppConfig(t, true, true)                               // both mac and windows mdm enabled
			compareMacOSSetupValues(t, acResp.MDM.MacOSSetup, ac.MDM.MacOSSetup) // applied

			// directly set MDM.EnabledAndConfigured to false
			ac.MDM.EnabledAndConfigured = false
			require.NoError(t, s.ds.SaveAppConfig(ctx, ac))
			acResp = checkAppConfig(t, false, true)                              // only windows mdm enabled
			compareMacOSSetupValues(t, acResp.MDM.MacOSSetup, ac.MDM.MacOSSetup) // still applied

			// making an unrelated change should not cause validation error
			ac.OrgInfo.OrgName = "f1337"
			s.DoJSON("PATCH", "/api/latest/fleet/config", ac, http.StatusOK, &acResp)
			acResp = checkAppConfig(t, false, true)                              // only windows mdm enabled
			compareMacOSSetupValues(t, acResp.MDM.MacOSSetup, ac.MDM.MacOSSetup) // still applied
			require.Equal(t, "f1337", acResp.AppConfig.OrgInfo.OrgName)

			// disabling doesn't cause validation error
			ac.MDM.MacOSSetup = fleet.MacOSSetup{
				BootstrapPackage:            optjson.SetString(""),
				EnableEndUserAuthentication: false,
				MacOSSetupAssistant:         optjson.SetString(""),
			}
			s.DoJSON("PATCH", "/api/latest/fleet/config", ac, http.StatusOK, &acResp)
			acResp = checkAppConfig(t, false, true)                              // only windows mdm enabled
			compareMacOSSetupValues(t, acResp.MDM.MacOSSetup, ac.MDM.MacOSSetup) // applied
			require.Equal(t, "f1337", acResp.AppConfig.OrgInfo.OrgName)

			// bootstrap package and setup assistant were removed so reinsert records for next test
			insertBootstrapPackageAndSetupAssistant(t, nil)

			// enable MacOSSetup options fails because only Windows is enabled.
			ac.MDM.MacOSSetup = fleet.MacOSSetup{
				BootstrapPackage:            optjson.SetString("foo"),
				EnableEndUserAuthentication: true,
				MacOSSetupAssistant:         optjson.SetString("bar"),
			}
			s.DoJSON("PATCH", "/api/latest/fleet/config", ac, http.StatusUnprocessableEntity, &acResp)
			acResp = checkAppConfig(t, false, true) // only windows enabled

			// directly set MDM.EnabledAndConfigured to true and windows to false
			ac.MDM.EnabledAndConfigured = true
			ac.MDM.WindowsEnabledAndConfigured = false
			require.NoError(t, s.ds.SaveAppConfig(ctx, ac))
			acResp = checkAppConfig(t, true, false)                              // mac enabled, windows disabled
			compareMacOSSetupValues(t, acResp.MDM.MacOSSetup, ac.MDM.MacOSSetup) // directly applied

			// changing unrelated config doesn't cause validation error
			ac.OrgInfo.OrgName = "f1338"
			s.DoJSON("PATCH", "/api/latest/fleet/config", ac, http.StatusOK, &acResp)
			acResp = checkAppConfig(t, true, false)                              // mac enabled, windows disabled
			compareMacOSSetupValues(t, acResp.MDM.MacOSSetup, ac.MDM.MacOSSetup) // no change
			require.Equal(t, "f1338", acResp.AppConfig.OrgInfo.OrgName)

			// disabling doesn't cause validation error
			ac.MDM.MacOSSetup = fleet.MacOSSetup{
				BootstrapPackage:            optjson.SetString(""),
				EnableEndUserAuthentication: false,
				MacOSSetupAssistant:         optjson.SetString(""),
			}
			s.DoJSON("PATCH", "/api/latest/fleet/config", ac, http.StatusOK, &acResp)
			acResp = checkAppConfig(t, true, false)                              // only windows mdm enabled
			compareMacOSSetupValues(t, acResp.MDM.MacOSSetup, ac.MDM.MacOSSetup) // applied

			// bootstrap package and setup assistant were removed so reinsert records for next test
			insertBootstrapPackageAndSetupAssistant(t, nil)

			// enable MacOSSetup options succeeds because only Windows is disabled
			ac.MDM.MacOSSetup = fleet.MacOSSetup{
				BootstrapPackage:            optjson.SetString("foo"),
				EnableEndUserAuthentication: true,
				MacOSSetupAssistant:         optjson.SetString("bar"),
			}
			s.DoJSON("PATCH", "/api/latest/fleet/config", ac, http.StatusOK, &acResp)
			acResp = checkAppConfig(t, true, false)                              // only windows enabled
			compareMacOSSetupValues(t, acResp.MDM.MacOSSetup, ac.MDM.MacOSSetup) // applied

			// directly set MDM.EnabledAndConfigured to false
			ac.MDM.EnabledAndConfigured = false
			require.NoError(t, s.ds.SaveAppConfig(ctx, ac))
			acResp = checkAppConfig(t, false, false)                             // both mac and windows mdm disabled
			compareMacOSSetupValues(t, acResp.MDM.MacOSSetup, ac.MDM.MacOSSetup) // still applied

			// changing unrelated config doesn't cause validation error
			ac.OrgInfo.OrgName = "f1339"
			s.DoJSON("PATCH", "/api/latest/fleet/config", ac, http.StatusOK, &acResp)
			acResp = checkAppConfig(t, false, false)                             // both disabled
			compareMacOSSetupValues(t, acResp.MDM.MacOSSetup, ac.MDM.MacOSSetup) // no change
			require.Equal(t, "f1339", acResp.AppConfig.OrgInfo.OrgName)

			// setting macos setup empty values doesn't cause validation error when mdm is disabled
			ac.MDM.MacOSSetup = fleet.MacOSSetup{
				BootstrapPackage:            optjson.SetString(""),
				EnableEndUserAuthentication: false,
				MacOSSetupAssistant:         optjson.SetString(""),
			}
			s.DoJSON("PATCH", "/api/latest/fleet/config", ac, http.StatusOK, &acResp)
			acResp = checkAppConfig(t, false, false)                             // both disabled
			compareMacOSSetupValues(t, acResp.MDM.MacOSSetup, ac.MDM.MacOSSetup) // applied

			// setting macos setup to non-empty values fails because mdm disabled
			ac.MDM.MacOSSetup = fleet.MacOSSetup{
				BootstrapPackage:            optjson.SetString("foo"),
				EnableEndUserAuthentication: true,
				MacOSSetupAssistant:         optjson.SetString("bar"),
			}
			s.DoJSON("PATCH", "/api/latest/fleet/config", ac, http.StatusUnprocessableEntity, &acResp)
			acResp = checkAppConfig(t, false, false) // both disabled
		})

		t.Run("custom settings", func(t *testing.T) {
			t.Cleanup(func() {
				require.NoError(t, s.ds.SaveAppConfig(ctx, appConfig))
			})

			// initialize our test app config
			ac := appConfig.Copy()
			ac.AgentOptions = nil
			ac.MDM.MacOSSettings.CustomSettings = []fleet.MDMProfileSpec{}
			ac.MDM.WindowsSettings.CustomSettings = optjson.SetSlice([]fleet.MDMProfileSpec{})
			require.NoError(t, s.ds.SaveAppConfig(ctx, ac))
			acResp := checkAppConfig(t, true, true)
			require.Empty(t, acResp.MDM.MacOSSettings.CustomSettings)
			require.Empty(t, acResp.MDM.WindowsSettings.CustomSettings.Value)

			// add custom settings
			ac.MDM.MacOSSettings.CustomSettings = []fleet.MDMProfileSpec{{Path: "foo"}, {Path: "bar"}}
			ac.MDM.WindowsSettings.CustomSettings = optjson.SetSlice([]fleet.MDMProfileSpec{{Path: "baz"}, {Path: "zab"}})
			s.DoJSON("PATCH", "/api/latest/fleet/config", ac, http.StatusOK, &acResp)
			acResp = checkAppConfig(t, true, true)                                                                                 // both mac and windows mdm enabled
			require.ElementsMatch(t, acResp.MDM.MacOSSettings.CustomSettings, ac.MDM.MacOSSettings.CustomSettings)                 // applied
			require.ElementsMatch(t, acResp.MDM.WindowsSettings.CustomSettings.Value, ac.MDM.WindowsSettings.CustomSettings.Value) // applied

			// directly set MDM.EnabledAndConfigured to false
			ac.MDM.EnabledAndConfigured = false
			require.NoError(t, s.ds.SaveAppConfig(ctx, ac))
			acResp = checkAppConfig(t, false, true)                                                                                // only windows mdm enabled
			require.ElementsMatch(t, acResp.MDM.MacOSSettings.CustomSettings, ac.MDM.MacOSSettings.CustomSettings)                 // still applied
			require.ElementsMatch(t, acResp.MDM.WindowsSettings.CustomSettings.Value, ac.MDM.WindowsSettings.CustomSettings.Value) // still applied

			// making an unrelated change should not cause validation error
			ac.OrgInfo.OrgName = "f1337"
			s.DoJSON("PATCH", "/api/latest/fleet/config", ac, http.StatusOK, &acResp)
			acResp = checkAppConfig(t, false, true)                                                                                // only windows mdm enabled
			require.ElementsMatch(t, acResp.MDM.MacOSSettings.CustomSettings, ac.MDM.MacOSSettings.CustomSettings)                 // still applied
			require.ElementsMatch(t, acResp.MDM.WindowsSettings.CustomSettings.Value, ac.MDM.WindowsSettings.CustomSettings.Value) // still applied
			require.Equal(t, "f1337", acResp.AppConfig.OrgInfo.OrgName)

			// remove custom settings
			ac.MDM.MacOSSettings.CustomSettings = []fleet.MDMProfileSpec{}
			ac.MDM.WindowsSettings.CustomSettings = optjson.SetSlice([]fleet.MDMProfileSpec{})
			s.DoJSON("PATCH", "/api/latest/fleet/config", ac, http.StatusOK, &acResp)
			acResp = checkAppConfig(t, false, true) // only windows mdm enabled
			require.Empty(t, acResp.MDM.MacOSSettings.CustomSettings)
			require.Empty(t, acResp.MDM.WindowsSettings.CustomSettings.Value)

			// add custom macOS settings fails because only windows is enabled
			ac.MDM.MacOSSettings.CustomSettings = []fleet.MDMProfileSpec{{Path: "foo"}, {Path: "bar"}}
			s.DoJSON("PATCH", "/api/latest/fleet/config", ac, http.StatusUnprocessableEntity, &acResp)
			acResp = checkAppConfig(t, false, true) // only windows enabled
			require.Empty(t, acResp.MDM.MacOSSettings.CustomSettings)
			require.Empty(t, acResp.MDM.WindowsSettings.CustomSettings.Value)

			// add custom Windows settings suceeds because only macOS is disabled
			ac.MDM.MacOSSettings.CustomSettings = []fleet.MDMProfileSpec{}
			ac.MDM.WindowsSettings.CustomSettings = optjson.SetSlice([]fleet.MDMProfileSpec{{Path: "baz"}, {Path: "zab"}})
			s.DoJSON("PATCH", "/api/latest/fleet/config", ac, http.StatusOK, &acResp)
			acResp = checkAppConfig(t, false, true)                                                                                // only windows mdm enabled
			require.ElementsMatch(t, acResp.MDM.WindowsSettings.CustomSettings.Value, ac.MDM.WindowsSettings.CustomSettings.Value) // applied
			require.Empty(t, acResp.MDM.MacOSSettings.CustomSettings)                                                              // no change

			// cleanup Windows settings
			ac.MDM.MacOSSettings.CustomSettings = []fleet.MDMProfileSpec{}
			ac.MDM.WindowsSettings.CustomSettings = optjson.SetSlice([]fleet.MDMProfileSpec{})
			s.DoJSON("PATCH", "/api/latest/fleet/config", ac, http.StatusOK, &acResp)
			acResp = checkAppConfig(t, false, true) // only windows mdm enabled
			require.Empty(t, acResp.MDM.MacOSSettings.CustomSettings)
			require.Empty(t, acResp.MDM.WindowsSettings.CustomSettings.Value)

			// directly set MDM.EnabledAndConfigured to true and windows to false
			ac.MDM.EnabledAndConfigured = true
			ac.MDM.WindowsEnabledAndConfigured = false
			require.NoError(t, s.ds.SaveAppConfig(ctx, ac))
			acResp = checkAppConfig(t, true, false)                                                                // mac enabled, windows disabled
			require.ElementsMatch(t, acResp.MDM.MacOSSettings.CustomSettings, ac.MDM.MacOSSettings.CustomSettings) // directly applied
			require.Empty(t, acResp.MDM.WindowsSettings.CustomSettings.Value)                                      // still empty

			// add custom windows settings fails because only mac is enabled
			ac.MDM.WindowsSettings.CustomSettings = optjson.SetSlice([]fleet.MDMProfileSpec{{Path: "baz"}, {Path: "zab"}})
			s.DoJSON("PATCH", "/api/latest/fleet/config", ac, http.StatusUnprocessableEntity, &acResp)
			acResp = checkAppConfig(t, true, false) // only mac enabled
			require.Empty(t, acResp.MDM.MacOSSettings.CustomSettings)
			require.Empty(t, acResp.MDM.WindowsSettings.CustomSettings.Value)
			// set this value to empty again so we can test other assertions assuming we're not setting it
			ac.MDM.WindowsSettings.CustomSettings = optjson.SetSlice([]fleet.MDMProfileSpec{})

			// changing unrelated config doesn't cause validation error
			ac.OrgInfo.OrgName = "f1338"
			s.DoJSON("PATCH", "/api/latest/fleet/config", ac, http.StatusOK, &acResp)
			acResp = checkAppConfig(t, true, false)                                                                // mac enabled, windows disabled
			require.ElementsMatch(t, acResp.MDM.MacOSSettings.CustomSettings, ac.MDM.MacOSSettings.CustomSettings) // no change
			require.Empty(t, acResp.MDM.WindowsSettings.CustomSettings.Value)                                      // no change
			require.Equal(t, "f1338", acResp.AppConfig.OrgInfo.OrgName)

			// remove custom settings doesn't cause validation error
			ac.MDM.MacOSSettings.CustomSettings = []fleet.MDMProfileSpec{}
			s.DoJSON("PATCH", "/api/latest/fleet/config", ac, http.StatusOK, &acResp)
			acResp = checkAppConfig(t, true, false) // only mac enabled
			require.Empty(t, acResp.MDM.MacOSSettings.CustomSettings)

			// add custom macOS settings suceeds because only Windows is disabled
			ac.MDM.MacOSSettings.CustomSettings = []fleet.MDMProfileSpec{{Path: "foo"}, {Path: "bar"}}
			s.DoJSON("PATCH", "/api/latest/fleet/config", ac, http.StatusOK, &acResp)
			acResp = checkAppConfig(t, true, false)                                                                // mac enabled, windows disabled
			require.ElementsMatch(t, acResp.MDM.MacOSSettings.CustomSettings, ac.MDM.MacOSSettings.CustomSettings) // applied
			require.Empty(t, acResp.MDM.WindowsSettings.CustomSettings.Value)                                      // no change

			// temporarily enable and add custom settings for both platforms
			ac.MDM.EnabledAndConfigured = true
			ac.MDM.WindowsEnabledAndConfigured = true
			require.NoError(t, s.ds.SaveAppConfig(ctx, ac))
			acResp = checkAppConfig(t, true, true) // both mac and windows mdm enabled
			ac.MDM.MacOSSettings.CustomSettings = []fleet.MDMProfileSpec{{Path: "foo"}, {Path: "bar"}}
			ac.MDM.WindowsSettings.CustomSettings = optjson.SetSlice([]fleet.MDMProfileSpec{{Path: "baz"}, {Path: "zab"}})
			s.DoJSON("PATCH", "/api/latest/fleet/config", ac, http.StatusOK, &acResp)
			acResp = checkAppConfig(t, true, true)                                                                                 // both mac and windows mdm enabled
			require.ElementsMatch(t, acResp.MDM.MacOSSettings.CustomSettings, ac.MDM.MacOSSettings.CustomSettings)                 // applied
			require.ElementsMatch(t, acResp.MDM.WindowsSettings.CustomSettings.Value, ac.MDM.WindowsSettings.CustomSettings.Value) // applied

			// directly set both configs to false
			ac.MDM.EnabledAndConfigured = false
			ac.MDM.WindowsEnabledAndConfigured = false
			require.NoError(t, s.ds.SaveAppConfig(ctx, ac))
			acResp = checkAppConfig(t, false, false)                                                                               // both mac and windows mdm disabled
			require.ElementsMatch(t, acResp.MDM.MacOSSettings.CustomSettings, ac.MDM.MacOSSettings.CustomSettings)                 // no change
			require.ElementsMatch(t, acResp.MDM.WindowsSettings.CustomSettings.Value, ac.MDM.WindowsSettings.CustomSettings.Value) // no change

			// changing unrelated config doesn't cause validation error
			ac.OrgInfo.OrgName = "f1339"
			s.DoJSON("PATCH", "/api/latest/fleet/config", ac, http.StatusOK, &acResp)
			acResp = checkAppConfig(t, false, false)                                                                               // both disabled
			require.ElementsMatch(t, acResp.MDM.MacOSSettings.CustomSettings, ac.MDM.MacOSSettings.CustomSettings)                 // no change
			require.ElementsMatch(t, acResp.MDM.WindowsSettings.CustomSettings.Value, ac.MDM.WindowsSettings.CustomSettings.Value) // no change
			require.Equal(t, "f1339", acResp.AppConfig.OrgInfo.OrgName)

			// setting the same values is ok even if mdm is disabled
			ac.MDM.MacOSSettings.CustomSettings = []fleet.MDMProfileSpec{{Path: "foo"}, {Path: "bar"}}
			ac.MDM.WindowsSettings.CustomSettings = optjson.SetSlice([]fleet.MDMProfileSpec{{Path: "baz"}, {Path: "zab"}})
			s.DoJSON("PATCH", "/api/latest/fleet/config", ac, http.StatusOK, &acResp)
			acResp = checkAppConfig(t, false, false)                                                                               // both disabled
			require.ElementsMatch(t, acResp.MDM.MacOSSettings.CustomSettings, ac.MDM.MacOSSettings.CustomSettings)                 // no change
			require.ElementsMatch(t, acResp.MDM.WindowsSettings.CustomSettings.Value, ac.MDM.WindowsSettings.CustomSettings.Value) // no change

			// setting different values fail even if mdm is disabled, and only some of the profiles have changed
			ac.MDM.MacOSSettings.CustomSettings = []fleet.MDMProfileSpec{{Path: "oof"}, {Path: "bar"}}
			ac.MDM.WindowsSettings.CustomSettings = optjson.SetSlice([]fleet.MDMProfileSpec{{Path: "foo"}, {Path: "zab"}})
			s.DoJSON("PATCH", "/api/latest/fleet/config", ac, http.StatusUnprocessableEntity, &acResp)
			acResp = checkAppConfig(t, false, false) // both disabled
			// set the values back so we can compare them
			ac.MDM.MacOSSettings.CustomSettings = []fleet.MDMProfileSpec{{Path: "foo"}, {Path: "bar"}}
			ac.MDM.WindowsSettings.CustomSettings = optjson.SetSlice([]fleet.MDMProfileSpec{{Path: "baz"}, {Path: "zab"}})
			require.ElementsMatch(t, acResp.MDM.MacOSSettings.CustomSettings, ac.MDM.MacOSSettings.CustomSettings)                 // no change
			require.ElementsMatch(t, acResp.MDM.WindowsSettings.CustomSettings.Value, ac.MDM.WindowsSettings.CustomSettings.Value) // no change

			// setting empty values doesn't cause validation error when mdm is disabled
			ac.MDM.MacOSSettings.CustomSettings = []fleet.MDMProfileSpec{}
			ac.MDM.WindowsSettings.CustomSettings = optjson.SetSlice([]fleet.MDMProfileSpec{})
			s.DoJSON("PATCH", "/api/latest/fleet/config", ac, http.StatusOK, &acResp)
			acResp = checkAppConfig(t, false, false) // both disabled
			require.Empty(t, acResp.MDM.MacOSSettings.CustomSettings)
			require.Empty(t, acResp.MDM.WindowsSettings.CustomSettings.Value)

			// setting non-empty values fails because mdm disabled
			ac.MDM.MacOSSettings.CustomSettings = []fleet.MDMProfileSpec{{Path: "foo"}, {Path: "bar"}}
			ac.MDM.WindowsSettings.CustomSettings = optjson.SetSlice([]fleet.MDMProfileSpec{{Path: "baz"}, {Path: "zab"}})
			s.DoJSON("PATCH", "/api/latest/fleet/config", ac, http.StatusUnprocessableEntity, &acResp)
			acResp = checkAppConfig(t, false, false) // both disabled
			require.Empty(t, acResp.MDM.MacOSSettings.CustomSettings)
			require.Empty(t, acResp.MDM.WindowsSettings.CustomSettings.Value)
		})
	})

	// TODO: Improve validations and related test coverage of team MDM config.
	// Some settings don't have MDMEnabledAndConfigured or WindowsMDMEnabledAndConfigured
	// validations currently. Either add vailidations and test them or test abscence
	// of validation. Also, the tests below only cover a limited set of permutations
	// compared to the app config tests above and should be expanded accordingly.
	t.Run("modify team", func(t *testing.T) {
		t.Cleanup(func() {
			require.NoError(t, s.ds.SaveAppConfig(ctx, appConfig))
		})

		checkTeam := func(t *testing.T, team *fleet.Team, checkMDM *fleet.TeamPayloadMDM) teamResponse {
			var wantDiskEncryption bool
			var wantMacOSSetup fleet.MacOSSetup
			if checkMDM != nil {
				if checkMDM.MacOSSetup != nil {
					wantMacOSSetup = *checkMDM.MacOSSetup
					// bootstrap package always ignored by modify team endpoint so expect original value
					wantMacOSSetup.BootstrapPackage = team.Config.MDM.MacOSSetup.BootstrapPackage
					// setup assistant always ignored by modify team endpoint so expect original value
					wantMacOSSetup.MacOSSetupAssistant = team.Config.MDM.MacOSSetup.MacOSSetupAssistant
				}
				wantDiskEncryption = checkMDM.EnableDiskEncryption.Value
			}

			var resp teamResponse
			s.DoJSON("GET", fmt.Sprintf("/api/latest/fleet/teams/%d", team.ID), nil, http.StatusOK, &resp)
			require.Equal(t, team.Name, resp.Team.Name)
			require.Equal(t, wantDiskEncryption, resp.Team.Config.MDM.EnableDiskEncryption)
			require.Equal(t, wantMacOSSetup.BootstrapPackage.Value, resp.Team.Config.MDM.MacOSSetup.BootstrapPackage.Value)
			require.Equal(t, wantMacOSSetup.MacOSSetupAssistant.Value, resp.Team.Config.MDM.MacOSSetup.MacOSSetupAssistant.Value)
			require.Equal(t, wantMacOSSetup.EnableEndUserAuthentication, resp.Team.Config.MDM.MacOSSetup.EnableEndUserAuthentication)

			return resp
		}

		// initialize our test app config
		ac := appConfig.Copy()
		ac.AgentOptions = nil
		ac.MDM.EnabledAndConfigured = false
		ac.MDM.WindowsEnabledAndConfigured = false
		require.NoError(t, s.ds.SaveAppConfig(ctx, ac))
		checkAppConfig(t, false, false) // both mac and windows mdm disabled

		var createTeamResp teamResponse
		s.DoJSON("POST", "/api/latest/fleet/teams", createTeamRequest{fleet.TeamPayload{
			Name: ptr.String("Ninjas"),
			MDM:  &fleet.TeamPayloadMDM{EnableDiskEncryption: optjson.SetBool(true)}, // mdm is ignored by the create team endpoint
		}}, http.StatusOK, &createTeamResp)
		team := createTeamResp.Team
		getTeamResp := checkTeam(t, team, nil) // newly created team has empty mdm config

		t.Cleanup(func() {
			require.NoError(t, s.ds.DeleteTeam(ctx, team.ID))
		})

		// TODO: Add cases for other team MDM config (e.g., macos settings, macos updates,
		// migration) and for other permutations of starting values (see app config tests above).
		cases := []struct {
			name           string
			mdm            *fleet.TeamPayloadMDM
			expectedStatus int
		}{
			{
				"mdm empty",
				&fleet.TeamPayloadMDM{},
				http.StatusOK,
			},
			{
				"mdm all zero values",
				&fleet.TeamPayloadMDM{
					EnableDiskEncryption: optjson.SetBool(false),
					MacOSSetup: &fleet.MacOSSetup{
						BootstrapPackage:            optjson.SetString(""),
						EnableEndUserAuthentication: false,
						MacOSSetupAssistant:         optjson.SetString(""),
					},
				},
				http.StatusOK,
			},
			{
				"bootstrap package",
				&fleet.TeamPayloadMDM{
					MacOSSetup: &fleet.MacOSSetup{
						BootstrapPackage: optjson.SetString("some-package"),
					},
				},
				// bootstrap package is always ignored by the modify team endpoint
				http.StatusOK,
			},
			{
				"setup assistant",
				&fleet.TeamPayloadMDM{
					MacOSSetup: &fleet.MacOSSetup{
						MacOSSetupAssistant: optjson.SetString("some-setup-assistant"),
					},
				},
				// setup assistant is always ignored by the modify team endpoint
				http.StatusOK,
			},
			{
				"enable disk encryption",
				&fleet.TeamPayloadMDM{
					EnableDiskEncryption: optjson.SetBool(true),
				},
				// disk encryption requires mdm enabled and configured
				http.StatusUnprocessableEntity,
			},
			{
				"enable end user auth",
				&fleet.TeamPayloadMDM{
					MacOSSetup: &fleet.MacOSSetup{
						EnableEndUserAuthentication: true,
					},
				},
				// disk encryption requires mdm enabled and configured
				http.StatusUnprocessableEntity,
			},
		}

		for _, c := range cases {
			// TODO: Add tests for other combinations of mac and windows mdm enabled/disabled
			t.Run(c.name, func(t *testing.T) {
				checkAppConfig(t, false, false) // both mac and windows mdm disabled

				s.DoJSON("PATCH", fmt.Sprintf("/api/latest/fleet/teams/%d", team.ID), fleet.TeamPayload{
					Name:        &team.Name,
					Description: ptr.String(c.name),
					MDM:         c.mdm,
				}, c.expectedStatus, &getTeamResp)

				if c.expectedStatus == http.StatusOK {
					getTeamResp = checkTeam(t, team, c.mdm)
					require.Equal(t, c.name, getTeamResp.Team.Description)
				} else {
					checkTeam(t, team, nil)
				}
			})
		}
	})

	// TODO: Improve validations and related test coverage of team MDM config.
	// Some settings don't have MDMEnabledAndConfigured or WindowsMDMEnabledAndConfigured
	// validations currently. Either add vailidations and test them or test abscence
	// of validation. Also, the tests below only cover a limited set of permutations
	// compared to the app config tests above and should be expanded accordingly.
	t.Run("edit team spec", func(t *testing.T) {
		t.Cleanup(func() {
			require.NoError(t, s.ds.SaveAppConfig(ctx, appConfig))
		})

		checkTeam := func(t *testing.T, team *fleet.Team, checkMDM *fleet.TeamSpecMDM) teamResponse {
			var wantDiskEncryption bool
			var wantMacOSSetup fleet.MacOSSetup
			if checkMDM != nil {
				wantMacOSSetup = checkMDM.MacOSSetup
				wantDiskEncryption = checkMDM.EnableDiskEncryption.Value
			}

			var resp teamResponse
			s.DoJSON("GET", fmt.Sprintf("/api/latest/fleet/teams/%d", team.ID), nil, http.StatusOK, &resp)
			require.Equal(t, team.Name, resp.Team.Name)
			require.Equal(t, wantDiskEncryption, resp.Team.Config.MDM.EnableDiskEncryption)
			require.Equal(t, wantMacOSSetup.BootstrapPackage.Value, resp.Team.Config.MDM.MacOSSetup.BootstrapPackage.Value)
			require.Equal(t, wantMacOSSetup.MacOSSetupAssistant.Value, resp.Team.Config.MDM.MacOSSetup.MacOSSetupAssistant.Value)
			require.Equal(t, wantMacOSSetup.EnableEndUserAuthentication, resp.Team.Config.MDM.MacOSSetup.EnableEndUserAuthentication)

			return resp
		}

		// initialize our test app config
		ac := appConfig.Copy()
		ac.AgentOptions = nil
		ac.MDM.EnabledAndConfigured = false
		ac.MDM.WindowsEnabledAndConfigured = false
		require.NoError(t, s.ds.SaveAppConfig(ctx, ac))
		checkAppConfig(t, false, false) // both mac and windows mdm disabled

		// create a team from spec
		tmSpecReq := applyTeamSpecsRequest{Specs: []*fleet.TeamSpec{{Name: "Pirates"}}}
		var tmSpecResp applyTeamSpecsResponse
		s.DoJSON("POST", "/api/latest/fleet/spec/teams", tmSpecReq, http.StatusOK, &tmSpecResp)
		teamID, ok := tmSpecResp.TeamIDsByName["Pirates"]
		require.True(t, ok)
		team := fleet.Team{ID: teamID, Name: "Pirates"}
		checkTeam(t, &team, nil) // newly created team has empty mdm config

		t.Cleanup(func() {
			require.NoError(t, s.ds.DeleteTeam(ctx, team.ID))
		})

		// TODO: Add cases for other team MDM config (e.g., macos settings, macos updates,
		// migration) and for other permutations of starting values (see app config tests above).
		cases := []struct {
			name           string
			mdm            *fleet.TeamSpecMDM
			expectedStatus int
		}{
			{
				"mdm empty",
				&fleet.TeamSpecMDM{},
				http.StatusOK,
			},
			{
				"mdm all zero values",
				&fleet.TeamSpecMDM{
					EnableDiskEncryption: optjson.SetBool(false),
					MacOSSetup: fleet.MacOSSetup{
						BootstrapPackage:            optjson.SetString(""),
						EnableEndUserAuthentication: false,
						MacOSSetupAssistant:         optjson.SetString(""),
					},
				},
				http.StatusOK,
			},
			{
				"bootstrap package",
				&fleet.TeamSpecMDM{
					MacOSSetup: fleet.MacOSSetup{
						BootstrapPackage: optjson.SetString("some-package"),
					},
				},
				// bootstrap package requires mdm enabled and configured
				http.StatusUnprocessableEntity,
			},
			{
				"setup assistant",
				&fleet.TeamSpecMDM{
					MacOSSetup: fleet.MacOSSetup{
						MacOSSetupAssistant: optjson.SetString("some-setup-assistant"),
					},
				},
				// setup assistant requires mdm enabled and configured
				http.StatusUnprocessableEntity,
			},
			{
				"enable disk encryption",
				&fleet.TeamSpecMDM{
					EnableDiskEncryption: optjson.SetBool(true),
				},
				// disk encryption requires mdm enabled and configured
				http.StatusUnprocessableEntity,
			},
			{
				"enable end user auth",
				&fleet.TeamSpecMDM{
					MacOSSetup: fleet.MacOSSetup{
						EnableEndUserAuthentication: true,
					},
				},
				// disk encryption requires mdm enabled and configured
				http.StatusUnprocessableEntity,
			},
		}

		for _, c := range cases {
			// TODO: Add tests for other combinations of mac and windows mdm enabled/disabled
			t.Run(c.name, func(t *testing.T) {
				checkAppConfig(t, false, false) // both mac and windows mdm disabled

				tmSpecReq = applyTeamSpecsRequest{Specs: []*fleet.TeamSpec{{
					Name: team.Name,
					MDM:  *c.mdm,
				}}}
				s.DoJSON("POST", "/api/latest/fleet/spec/teams", tmSpecReq, c.expectedStatus, &tmSpecResp)

				if c.expectedStatus == http.StatusOK {
					checkTeam(t, &team, c.mdm)
				} else {
					checkTeam(t, &team, nil)
				}
			})
		}
	})
}

// ///////////////////////////////////////////////////////////////////////////
// Common helpers

func (s *integrationMDMTestSuite) runWorker() {
	err := s.worker.ProcessJobs(context.Background())
	require.NoError(s.T(), err)
	pending, err := s.ds.GetQueuedJobs(context.Background(), 1, time.Time{})
	require.NoError(s.T(), err)
	require.Empty(s.T(), pending)
}

func (s *integrationMDMTestSuite) runDEPSchedule() {
	ch := make(chan bool)
	s.onDEPScheduleDone = func() { close(ch) }
	_, err := s.depSchedule.Trigger()
	require.NoError(s.T(), err)
	<-ch
}

func (s *integrationMDMTestSuite) runIntegrationsSchedule() {
	// FIXME: This pattern (which is being used in testing other schedules as well) seems cause issues
	// where a subsequent call attempts to trigger when the schedule's trigger channel is full and
	// schedule ignored the subsquent call (which is the documented behavior of the trigger).
	// In testing, this can cause the test to hang until the next scheduled run. It isn't a very
	// noticeable issue here since the intervals for these schedules are short.
	ch := make(chan bool)
	s.onIntegrationsScheduleDone = func() { close(ch) }
	_, err := s.integrationsSchedule.Trigger()
	require.NoError(s.T(), err)
	<-ch
}

func (s *integrationMDMTestSuite) getRawTokenValue(content string) string {
	// Create a regex object with the defined pattern
	pattern := `inputToken.value\s*=\s*'([^']*)'`
	regex := regexp.MustCompile(pattern)

	// Find the submatch using the regex pattern
	submatches := regex.FindStringSubmatch(content)

	if len(submatches) >= 2 {
		// Extract the content from the submatch
		encodedToken := submatches[1]

		return encodedToken
	}

	return ""
}

func (s *integrationMDMTestSuite) isXMLTagPresent(xmlTag string, payload string) bool {
	regex := fmt.Sprintf("<%s.*>", xmlTag)
	matched, err := regexp.MatchString(regex, payload)
	if err != nil {
		return false
	}

	return matched
}

func (s *integrationMDMTestSuite) isXMLTagContentPresent(xmlTag string, payload string) bool {
	regex := fmt.Sprintf("<%s.*>(.+)</%s.*>", xmlTag, xmlTag)
	matched, err := regexp.MatchString(regex, payload)
	if err != nil {
		return false
	}

	return matched
}

func (s *integrationMDMTestSuite) checkIfXMLTagContains(xmlTag string, xmlContent string, payload string) bool {
	regex := fmt.Sprintf("<%s.*>.*%s.*</%s.*>", xmlTag, xmlContent, xmlTag)

	matched, err := regexp.MatchString(regex, payload)
	if err != nil || !matched {
		return false
	}

	return true
}

func (s *integrationMDMTestSuite) newGetPoliciesMsg(deviceToken bool, encodedBinToken string) ([]byte, error) {
	if len(encodedBinToken) == 0 {
		return nil, errors.New("encodedBinToken is empty")
	}

	// JWT token by default
	tokType := syncml.BinarySecurityAzureEnroll
	if deviceToken {
		tokType = syncml.BinarySecurityDeviceEnroll
	}

	return []byte(`
			<s:Envelope xmlns:s="http://www.w3.org/2003/05/soap-envelope" xmlns:a="http://www.w3.org/2005/08/addressing" xmlns:u="http://docs.oasis-open.org/wss/2004/01/oasis-200401-wss-wssecurity-utility-1.0.xsd" xmlns:wsse="http://docs.oasis-open.org/wss/2004/01/oasis-200401-wss-wssecurity-secext-1.0.xsd" xmlns:wst="http://docs.oasis-open.org/ws-sx/ws-trust/200512" xmlns:ac="http://schemas.xmlsoap.org/ws/2006/12/authorization">
			<s:Header>
				<a:Action s:mustUnderstand="1">http://schemas.microsoft.com/windows/pki/2009/01/enrollmentpolicy/IPolicy/GetPolicies</a:Action>
				<a:MessageID>urn:uuid:148132ec-a575-4322-b01b-6172a9cf8478</a:MessageID>
				<a:ReplyTo>
				<a:Address>http://www.w3.org/2005/08/addressing/anonymous</a:Address>
				</a:ReplyTo>
				<a:To s:mustUnderstand="1">https://mdmwindows.com/EnrollmentServer/Policy.svc</a:To>
				<wsse:Security s:mustUnderstand="1">
				<wsse:BinarySecurityToken ValueType="` + tokType + `" EncodingType="http://docs.oasis-open.org/wss/2004/01/oasis-200401-wss-wssecurity-secext-1.0.xsd#base64binary">` + encodedBinToken + `</wsse:BinarySecurityToken>
				</wsse:Security>
			</s:Header>
			<s:Body xmlns:xsi="http://www.w3.org/2001/XMLSchema-instance" xmlns:xsd="http://www.w3.org/2001/XMLSchema">
				<GetPolicies xmlns="http://schemas.microsoft.com/windows/pki/2009/01/enrollmentpolicy">
				<client>
					<lastUpdate xsi:nil="true"/>
					<preferredLanguage xsi:nil="true"/>
				</client>
				<requestFilter xsi:nil="true"/>
				</GetPolicies>
			</s:Body>
			</s:Envelope>`), nil
}

func (s *integrationMDMTestSuite) newSecurityTokenMsg(encodedBinToken string, deviceToken bool, missingContextItem bool) ([]byte, error) {
	if len(encodedBinToken) == 0 {
		return nil, errors.New("encodedBinToken is empty")
	}

	var reqSecTokenContextItemDeviceType []byte
	if !missingContextItem {
		reqSecTokenContextItemDeviceType = []byte(
			`<ac:ContextItem Name="DeviceType">
			 <ac:Value>CIMClient_Windows</ac:Value>
			 </ac:ContextItem>`)
	}

	// JWT token by default
	tokType := syncml.BinarySecurityAzureEnroll
	if deviceToken {
		tokType = syncml.BinarySecurityDeviceEnroll
	}

	// Preparing the RequestSecurityToken Request message
	requestBytes := []byte(
		`<s:Envelope xmlns:s="http://www.w3.org/2003/05/soap-envelope" xmlns:a="http://www.w3.org/2005/08/addressing" xmlns:u="http://docs.oasis-open.org/wss/2004/01/oasis-200401-wss-wssecurity-utility-1.0.xsd" xmlns:wsse="http://docs.oasis-open.org/wss/2004/01/oasis-200401-wss-wssecurity-secext-1.0.xsd" xmlns:wst="http://docs.oasis-open.org/ws-sx/ws-trust/200512" xmlns:ac="http://schemas.xmlsoap.org/ws/2006/12/authorization">
			<s:Header>
				<a:Action s:mustUnderstand="1">http://schemas.microsoft.com/windows/pki/2009/01/enrollment/RST/wstep</a:Action>
				<a:MessageID>urn:uuid:0d5a1441-5891-453b-becf-a2e5f6ea3749</a:MessageID>
				<a:ReplyTo>
				<a:Address>http://www.w3.org/2005/08/addressing/anonymous</a:Address>
				</a:ReplyTo>
				<a:To s:mustUnderstand="1">https://mdmwindows.com/EnrollmentServer/Enrollment.svc</a:To>
				<wsse:Security s:mustUnderstand="1">
				<wsse:BinarySecurityToken ValueType="` + tokType + `" EncodingType="http://docs.oasis-open.org/wss/2004/01/oasis-200401-wss-wssecurity-secext-1.0.xsd#base64binary">` + encodedBinToken + `</wsse:BinarySecurityToken>
				</wsse:Security>
			</s:Header>
			<s:Body>
				<wst:RequestSecurityToken>
				<wst:TokenType>http://schemas.microsoft.com/5.0.0.0/ConfigurationManager/Enrollment/DeviceEnrollmentToken</wst:TokenType>
				<wst:RequestType>http://docs.oasis-open.org/ws-sx/ws-trust/200512/Issue</wst:RequestType>
				<wsse:BinarySecurityToken ValueType="http://schemas.microsoft.com/windows/pki/2009/01/enrollment#PKCS10" EncodingType="http://docs.oasis-open.org/wss/2004/01/oasis-200401-wss-wssecurity-secext-1.0.xsd#base64binary">MIICzjCCAboCAQAwSzFJMEcGA1UEAxNAMkI5QjUyQUMtREYzOC00MTYxLTgxNDItRjRCMUUwIURCMjU3QzNBMDg3NzhGNEZCNjFFMjc0OTA2NkMxRjI3ADCCASIwDQYJKoZIhvcNAQEBBQADggEPADCCAQoCggEBAKogsEpbKL8fuXpTNAE5RTZim8JO5CCpxj3z+SuWabs/s9Zse6RziKr12R4BXPiYE1zb8god4kXxet8x3ilGqAOoXKkdFTdNkdVa23PEMrIZSX5MuQ7mwGtctayARxmDvsWRF/icxJbqSO+bYIKvuifesOCHW2cJ1K+JSKijTMik1N8NFbLi5fg1J+xImT9dW1z2fLhQ7SNEMLosUPHsbU9WKoDBfnPsLHzmhM2IMw+5dICZRoxHZalh70FefBk0XoT8b6w4TIvc8572TyPvvdwhc5o/dvyR3nAwTmJpjBs1YhJfSdP+EBN1IC2T/i/mLNUuzUSC2OwiHPbZ6MMr/hUCAwEAAaBCMEAGCSqGSIb3DQEJDjEzMDEwLwYKKwYBBAGCN0IBAAQhREIyNTdDM0EwODc3OEY0RkI2MUUyNzQ5MDY2QzFGMjcAMAkGBSsOAwIdBQADggEBACQtxyy74sCQjZglwdh/Ggs6ofMvnWLMq9A9rGZyxAni66XqDUoOg5PzRtSt+Gv5vdLQyjsBYVzo42W2HCXLD2sErXWwh/w0k4H7vcRKgEqv6VYzpZ/YRVaewLYPcqo4g9NoXnbW345OPLwT3wFvVR5v7HnD8LB2wHcnMu0fAQORgafCRWJL1lgw8VZRaGw9BwQXCF/OrBNJP1ivgqtRdbSoH9TD4zivlFFa+8VDz76y2mpfo0NbbD+P0mh4r0FOJan3X9bLswOLFD6oTiyXHgcVSzLN0bQ6aQo0qKp3yFZYc8W4SgGdEl07IqNquKqJ/1fvmWxnXEbl3jXwb1efhbM=</wsse:BinarySecurityToken>
				<ac:AdditionalContext xmlns="http://schemas.xmlsoap.org/ws/2006/12/authorization">
					<ac:ContextItem Name="UXInitiated">
					<ac:Value>false</ac:Value>
					</ac:ContextItem>
					<ac:ContextItem Name="HWDevID">
					<ac:Value>CF1D12AA5AE42E47D52465E9A71316CAF3AFCC1D3088F230F4D50B371FB2256F</ac:Value>
					</ac:ContextItem>
					<ac:ContextItem Name="Locale">
					<ac:Value>en-US</ac:Value>
					</ac:ContextItem>
					<ac:ContextItem Name="TargetedUserLoggedIn">
					<ac:Value>true</ac:Value>
					</ac:ContextItem>
					<ac:ContextItem Name="OSEdition">
					<ac:Value>48</ac:Value>
					</ac:ContextItem>
					<ac:ContextItem Name="DeviceName">
					<ac:Value>DESKTOP-0C89RC0</ac:Value>
					</ac:ContextItem>
					<ac:ContextItem Name="MAC">
					<ac:Value>01-1C-29-7B-3E-1C</ac:Value>
					</ac:ContextItem>
					<ac:ContextItem Name="MAC">
					<ac:Value>01-0C-21-7B-3E-52</ac:Value>
					</ac:ContextItem>
					<ac:ContextItem Name="DeviceID">
					<ac:Value>AB157C3A18778F4FB21E2739066C1F27</ac:Value>
					</ac:ContextItem>
					<ac:ContextItem Name="EnrollmentType">
					<ac:Value>Full</ac:Value>
					</ac:ContextItem>
					` + string(reqSecTokenContextItemDeviceType) + `
					<ac:ContextItem Name="OSVersion">
					<ac:Value>10.0.19045.2965</ac:Value>
					</ac:ContextItem>
					<ac:ContextItem Name="ApplicationVersion">
					<ac:Value>10.0.19045.1965</ac:Value>
					</ac:ContextItem>
					<ac:ContextItem Name="NotInOobe">
					<ac:Value>false</ac:Value>
					</ac:ContextItem>
					<ac:ContextItem Name="RequestVersion">
					<ac:Value>5.0</ac:Value>
					</ac:ContextItem>
				</ac:AdditionalContext>
				</wst:RequestSecurityToken>
			</s:Body>
			</s:Envelope>
		`)

	return requestBytes, nil
}

func (s *integrationMDMTestSuite) newSyncMLUnenrollMsg(deviceID string, managementUrl string) ([]byte, error) {
	if len(managementUrl) == 0 {
		return nil, errors.New("managementUrl is empty")
	}

	return []byte(`
			 <SyncML xmlns="SYNCML:SYNCML1.2">
			<SyncHdr>
				<VerDTD>1.2</VerDTD>
				<VerProto>DM/1.2</VerProto>
				<SessionID>2</SessionID>
				<MsgID>1</MsgID>
				<Target>
				<LocURI>` + managementUrl + `</LocURI>
				</Target>
				<Source>
				<LocURI>` + deviceID + `</LocURI>
				</Source>
			</SyncHdr>
			<SyncBody>
				<Alert>
				<CmdID>2</CmdID>
				<Data>1201</Data>
				</Alert>
				<Alert>
				<CmdID>3</CmdID>
				<Data>1224</Data>
				<Item>
					<Meta>
					<Type xmlns="syncml:metinf">com.microsoft/MDM/LoginStatus</Type>
					</Meta>
					<Data>user</Data>
				</Item>
				</Alert>
				<Alert>
				<CmdID>4</CmdID>
				<Data>1226</Data>
				<Item>
					<Meta>
					<Type xmlns="syncml:metinf">com.microsoft:mdm.unenrollment.userrequest</Type>
					<Format xmlns="syncml:metinf">int</Format>
					</Meta>
					<Data>1</Data>
				</Item>
				</Alert>
				<Final/>
			</SyncBody>
			</SyncML>`), nil
}

func (s *integrationMDMTestSuite) checkMDMProfilesSummaries(t *testing.T, teamID *uint, expectedSummary fleet.MDMProfilesSummary, expectedAppleSummary *fleet.MDMProfilesSummary) {
	var queryParams []string
	if teamID != nil {
		queryParams = append(queryParams, "team_id", fmt.Sprintf("%d", *teamID))
	}

	if expectedAppleSummary != nil {
		var apple getMDMAppleProfilesSummaryResponse
		s.DoJSON("GET", "/api/v1/fleet/mdm/apple/profiles/summary", getMDMAppleProfilesSummaryRequest{}, http.StatusOK, &apple, queryParams...)
		require.Equal(t, expectedSummary.Failed, apple.Failed, "failed summary count doesn't match")
		require.Equal(t, expectedSummary.Pending, apple.Pending, "pending summary count doesn't match")
		require.Equal(t, expectedSummary.Verifying, apple.Verifying, "verifying summary count doesn't match")
		require.Equal(t, expectedSummary.Verified, apple.Verified, "verified summary count doesn't match")
	}

	var combined getMDMProfilesSummaryResponse
	s.DoJSON("GET", "/api/v1/fleet/configuration_profiles/summary", getMDMProfilesSummaryRequest{}, http.StatusOK, &combined, queryParams...)
	require.Equal(t, expectedSummary.Failed, combined.Failed, "failed summary count doesn't match")
	require.Equal(t, expectedSummary.Pending, combined.Pending, "pending summary count doesn't match")
	require.Equal(t, expectedSummary.Verifying, combined.Verifying, "verifying summary count doesn't match")
	require.Equal(t, expectedSummary.Verified, combined.Verified, "verified summary count doesn't match")
}

func (s *integrationMDMTestSuite) checkMDMDiskEncryptionSummaries(t *testing.T, teamID *uint, expectedSummary fleet.MDMDiskEncryptionSummary, checkFileVaultSummary bool) {
	var queryParams []string
	if teamID != nil {
		queryParams = append(queryParams, "team_id", fmt.Sprintf("%d", *teamID))
	}

	if checkFileVaultSummary {
		var fileVault getMDMAppleFileVaultSummaryResponse
		s.DoJSON("GET", "/api/v1/fleet/mdm/apple/filevault/summary", getMDMProfilesSummaryRequest{}, http.StatusOK, &fileVault, queryParams...)
		require.Equal(t, expectedSummary.Failed.MacOS, fileVault.Failed)
		require.Equal(t, expectedSummary.Enforcing.MacOS, fileVault.Enforcing)
		require.Equal(t, expectedSummary.ActionRequired.MacOS, fileVault.ActionRequired)
		require.Equal(t, expectedSummary.Verifying.MacOS, fileVault.Verifying)
		require.Equal(t, expectedSummary.Verified.MacOS, fileVault.Verified)
		require.Equal(t, expectedSummary.RemovingEnforcement.MacOS, fileVault.RemovingEnforcement)
	}

	var combined getMDMDiskEncryptionSummaryResponse
	s.DoJSON("GET", "/api/v1/fleet/disk_encryption", getMDMProfilesSummaryRequest{}, http.StatusOK, &combined, queryParams...)
	require.Equal(t, expectedSummary.Failed, combined.Failed)
	require.Equal(t, expectedSummary.Enforcing, combined.Enforcing)
	require.Equal(t, expectedSummary.ActionRequired, combined.ActionRequired)
	require.Equal(t, expectedSummary.Verifying, combined.Verifying)
	require.Equal(t, expectedSummary.Verified, combined.Verified)
	require.Equal(t, expectedSummary.RemovingEnforcement, combined.RemovingEnforcement)
}

func (s *integrationMDMTestSuite) TestWindowsFreshEnrollEmptyQuery() {
	t := s.T()
	host, _ := createWindowsHostThenEnrollMDM(s.ds, s.server.URL, t)

	// make sure we don't have any profiles
	s.Do(
		"POST",
		"/api/v1/fleet/mdm/profiles/batch",
		batchSetMDMProfilesRequest{Profiles: []fleet.MDMProfileBatchPayload{}},
		http.StatusNoContent,
	)

	// Ensure we can read distributed queries for the host.
	err := s.ds.UpdateHostRefetchRequested(context.Background(), host.ID, true)
	require.NoError(t, err)

	s.lq.On("QueriesForHost", host.ID).Return(map[string]string{fmt.Sprintf("%d", host.ID): "SELECT 1 FROM osquery;"}, nil)

	req := getDistributedQueriesRequest{NodeKey: *host.NodeKey}
	var dqResp getDistributedQueriesResponse
	s.DoJSON("POST", "/api/osquery/distributed/read", req, http.StatusOK, &dqResp)
	require.NotContains(t, dqResp.Queries, "fleet_detail_query_mdm_config_profiles_windows")

	// add two profiles
	s.Do("POST", "/api/v1/fleet/mdm/profiles/batch", batchSetMDMProfilesRequest{Profiles: []fleet.MDMProfileBatchPayload{
		{Name: "N1", Contents: mobileconfigForTest("N1", "I1")},
		{Name: "N2", Contents: syncMLForTest("./Foo/Bar")},
	}}, http.StatusNoContent)

	req = getDistributedQueriesRequest{NodeKey: *host.NodeKey}
	dqResp = getDistributedQueriesResponse{}
	s.DoJSON("POST", "/api/osquery/distributed/read", req, http.StatusOK, &dqResp)
	require.Contains(t, dqResp.Queries, "fleet_detail_query_mdm_config_profiles_windows")
	require.NotEmpty(t, dqResp.Queries, "fleet_detail_query_mdm_config_profiles_windows")
}

func (s *integrationMDMTestSuite) TestManualEnrollmentCommands() {
	t := s.T()

	checkInstallFleetdCommandSent := func(mdmDevice *mdmtest.TestAppleMDMClient, wantCommand bool) {
		foundInstallFleetdCommand := false
		cmd, err := mdmDevice.Idle()
		require.NoError(t, err)
		for cmd != nil {
			var fullCmd micromdm.CommandPayload
			require.NoError(t, plist.Unmarshal(cmd.Raw, &fullCmd))
			if manifest := fullCmd.Command.InstallEnterpriseApplication.ManifestURL; manifest != nil {
				foundInstallFleetdCommand = true
				require.Equal(t, "InstallEnterpriseApplication", cmd.Command.RequestType)
				require.Contains(t, *fullCmd.Command.InstallEnterpriseApplication.ManifestURL, apple_mdm.FleetdPublicManifestURL)
			}
			cmd, err = mdmDevice.Acknowledge(cmd.CommandUUID)
			require.NoError(t, err)
		}
		require.Equal(t, wantCommand, foundInstallFleetdCommand)
	}

	// create a device that's not enrolled into Fleet, it should get a command to
	// install fleetd
	mdmDevice := mdmtest.NewTestMDMClientAppleDirect(mdmtest.AppleEnrollInfo{
		SCEPChallenge: s.fleetCfg.MDM.AppleSCEPChallenge,
		SCEPURL:       s.server.URL + apple_mdm.SCEPPath,
		MDMURL:        s.server.URL + apple_mdm.MDMPath,
	})
	err := mdmDevice.Enroll()
	require.NoError(t, err)
	s.runWorker()
	checkInstallFleetdCommandSent(mdmDevice, true)

	// create a device that's enrolled into Fleet before turning on MDM features,
	// it should still get the command to install fleetd if turns on MDM.
	desktopToken := uuid.New().String()
	host := createOrbitEnrolledHost(t, "darwin", "h1", s.ds)
	err = s.ds.SetOrUpdateDeviceAuthToken(context.Background(), host.ID, desktopToken)
	require.NoError(t, err)
	mdmDevice = mdmtest.NewTestMDMClientAppleDesktopManual(s.server.URL, desktopToken)
	mdmDevice.UUID = host.UUID
	err = mdmDevice.Enroll()
	require.NoError(t, err)
	s.runWorker()
	checkInstallFleetdCommandSent(mdmDevice, true)
}

func (s *integrationMDMTestSuite) TestLockUnlockWipeWindowsLinux() {
	t := s.T()
	ctx := context.Background()

	// create an MDM-enrolled Windows host
	winHost, winMDMClient := createWindowsHostThenEnrollMDM(s.ds, s.server.URL, t)
	// set its MDM data so it shows as MDM-enrolled in the backend
	err := s.ds.SetOrUpdateMDMData(ctx, winHost.ID, false, true, s.server.URL, false, fleet.WellKnownMDMFleet, "")
	require.NoError(t, err)
	linuxHost := createOrbitEnrolledHost(t, "linux", "lock_unlock_linux", s.ds)

	for _, host := range []*fleet.Host{winHost, linuxHost} {
		t.Run(host.FleetPlatform(), func(t *testing.T) {
			// get the host's information
			var getHostResp getHostResponse
			s.DoJSON("GET", fmt.Sprintf("/api/latest/fleet/hosts/%d", host.ID), nil, http.StatusOK, &getHostResp)
			require.NotNil(t, getHostResp.Host.MDM.DeviceStatus)
			require.Equal(t, "unlocked", *getHostResp.Host.MDM.DeviceStatus)
			require.NotNil(t, getHostResp.Host.MDM.PendingAction)
			require.Equal(t, "", *getHostResp.Host.MDM.PendingAction)

			// try to unlock the host (which is already its status)
			var unlockResp unlockHostResponse
			s.DoJSON("POST", fmt.Sprintf("/api/latest/fleet/hosts/%d/unlock", host.ID), nil, http.StatusConflict, &unlockResp)

			// lock the host
			s.Do("POST", fmt.Sprintf("/api/latest/fleet/hosts/%d/lock", host.ID), nil, http.StatusNoContent)

			// refresh the host's status, it is now pending lock
			s.DoJSON("GET", fmt.Sprintf("/api/latest/fleet/hosts/%d", host.ID), nil, http.StatusOK, &getHostResp)
			require.NotNil(t, getHostResp.Host.MDM.DeviceStatus)
			require.Equal(t, "unlocked", *getHostResp.Host.MDM.DeviceStatus)
			require.NotNil(t, getHostResp.Host.MDM.PendingAction)
			require.Equal(t, "lock", *getHostResp.Host.MDM.PendingAction)

			// try locking the host while it is pending lock fails
			res := s.DoRaw("POST", fmt.Sprintf("/api/latest/fleet/hosts/%d/lock", host.ID), nil, http.StatusUnprocessableEntity)
			errMsg := extractServerErrorText(res.Body)
			require.Contains(t, errMsg, "Host has pending lock request.")

			// simulate a successful script result for the lock command
			status, err := s.ds.GetHostLockWipeStatus(ctx, host)
			require.NoError(t, err)

			var orbitScriptResp orbitPostScriptResultResponse
			s.DoJSON("POST", "/api/fleet/orbit/scripts/result",
				json.RawMessage(fmt.Sprintf(`{"orbit_node_key": %q, "execution_id": %q, "exit_code": 0, "output": "ok"}`, *host.OrbitNodeKey, status.LockScript.ExecutionID)),
				http.StatusOK, &orbitScriptResp)

			// refresh the host's status, it is now locked
			s.DoJSON("GET", fmt.Sprintf("/api/latest/fleet/hosts/%d", host.ID), nil, http.StatusOK, &getHostResp)
			require.NotNil(t, getHostResp.Host.MDM.DeviceStatus)
			require.Equal(t, "locked", *getHostResp.Host.MDM.DeviceStatus)
			require.NotNil(t, getHostResp.Host.MDM.PendingAction)
			require.Equal(t, "", *getHostResp.Host.MDM.PendingAction)

			// try to lock the host again
			s.Do("POST", fmt.Sprintf("/api/latest/fleet/hosts/%d/lock", host.ID), nil, http.StatusConflict)
			// try to wipe a locked host
			res = s.Do("POST", fmt.Sprintf("/api/latest/fleet/hosts/%d/wipe", host.ID), nil, http.StatusUnprocessableEntity)
			errMsg = extractServerErrorText(res.Body)
			require.Contains(t, errMsg, "Host cannot be wiped until it is unlocked.")

			// unlock the host
			s.Do("POST", fmt.Sprintf("/api/latest/fleet/hosts/%d/unlock", host.ID), nil, http.StatusNoContent)

			// refresh the host's status, it is locked pending unlock
			s.DoJSON("GET", fmt.Sprintf("/api/latest/fleet/hosts/%d", host.ID), nil, http.StatusOK, &getHostResp)
			require.NotNil(t, getHostResp.Host.MDM.DeviceStatus)
			require.Equal(t, "locked", *getHostResp.Host.MDM.DeviceStatus)
			require.NotNil(t, getHostResp.Host.MDM.PendingAction)
			require.Equal(t, "unlock", *getHostResp.Host.MDM.PendingAction)

			// try unlocking the host while it is pending unlock fails
			res = s.DoRaw("POST", fmt.Sprintf("/api/latest/fleet/hosts/%d/unlock", host.ID), nil, http.StatusUnprocessableEntity)
			errMsg = extractServerErrorText(res.Body)
			require.Contains(t, errMsg, "Host has pending unlock request.")

			// simulate a failed script result for the unlock command
			status, err = s.ds.GetHostLockWipeStatus(ctx, host)
			require.NoError(t, err)

			s.DoJSON("POST", "/api/fleet/orbit/scripts/result",
				json.RawMessage(fmt.Sprintf(`{"orbit_node_key": %q, "execution_id": %q, "exit_code": -1, "output": "fail"}`, *host.OrbitNodeKey, status.UnlockScript.ExecutionID)),
				http.StatusOK, &orbitScriptResp)

			// refresh the host's status, it is still locked, no pending action
			s.DoJSON("GET", fmt.Sprintf("/api/latest/fleet/hosts/%d", host.ID), nil, http.StatusOK, &getHostResp)
			require.NotNil(t, getHostResp.Host.MDM.DeviceStatus)
			require.Equal(t, "locked", *getHostResp.Host.MDM.DeviceStatus)
			require.NotNil(t, getHostResp.Host.MDM.PendingAction)
			require.Equal(t, "", *getHostResp.Host.MDM.PendingAction)

			// unlock the host, simulate success
			s.Do("POST", fmt.Sprintf("/api/latest/fleet/hosts/%d/unlock", host.ID), nil, http.StatusNoContent)
			status, err = s.ds.GetHostLockWipeStatus(ctx, host)
			require.NoError(t, err)
			s.DoJSON("POST", "/api/fleet/orbit/scripts/result",
				json.RawMessage(fmt.Sprintf(`{"orbit_node_key": %q, "execution_id": %q, "exit_code": 0, "output": "ok"}`, *host.OrbitNodeKey, status.UnlockScript.ExecutionID)),
				http.StatusOK, &orbitScriptResp)

			// refresh the host's status, it is unlocked, no pending action
			s.DoJSON("GET", fmt.Sprintf("/api/latest/fleet/hosts/%d", host.ID), nil, http.StatusOK, &getHostResp)
			require.NotNil(t, getHostResp.Host.MDM.DeviceStatus)
			require.Equal(t, "unlocked", *getHostResp.Host.MDM.DeviceStatus)
			require.NotNil(t, getHostResp.Host.MDM.PendingAction)
			require.Equal(t, "", *getHostResp.Host.MDM.PendingAction)

			// wipe the host
			s.Do("POST", fmt.Sprintf("/api/latest/fleet/hosts/%d/wipe", host.ID), nil, http.StatusNoContent)
			wipeActID := s.lastActivityOfTypeMatches(fleet.ActivityTypeWipedHost{}.ActivityName(), fmt.Sprintf(`{"host_id": %d, "host_display_name": %q}`, host.ID, host.DisplayName()), 0)

			// try to wipe the host again, already have it pending
			res = s.DoRaw("POST", fmt.Sprintf("/api/latest/fleet/hosts/%d/wipe", host.ID), nil, http.StatusUnprocessableEntity)
			errMsg = extractServerErrorText(res.Body)
			require.Contains(t, errMsg, "Host has pending wipe request.")
			// no activity created
			s.lastActivityOfTypeMatches(fleet.ActivityTypeWipedHost{}.ActivityName(), fmt.Sprintf(`{"host_id": %d, "host_display_name": %q}`, host.ID, host.DisplayName()), wipeActID)

			// refresh the host's status, it is unlocked, pending wipe
			s.DoJSON("GET", fmt.Sprintf("/api/latest/fleet/hosts/%d", host.ID), nil, http.StatusOK, &getHostResp)
			require.NotNil(t, getHostResp.Host.MDM.DeviceStatus)
			require.Equal(t, "unlocked", *getHostResp.Host.MDM.DeviceStatus)
			require.NotNil(t, getHostResp.Host.MDM.PendingAction)
			require.Equal(t, "wipe", *getHostResp.Host.MDM.PendingAction)

			status, err = s.ds.GetHostLockWipeStatus(ctx, host)
			require.NoError(t, err)
			if host.FleetPlatform() == "linux" {
				// simulate a successful wipe for the Linux host's script response
				s.DoJSON("POST", "/api/fleet/orbit/scripts/result",
					json.RawMessage(fmt.Sprintf(`{"orbit_node_key": %q, "execution_id": %q, "exit_code": 0, "output": "ok"}`, *host.OrbitNodeKey, status.WipeScript.ExecutionID)),
					http.StatusOK, &orbitScriptResp)
			} else {
				// simulate a successful wipe from the Windows device's MDM response
				cmds, err := winMDMClient.StartManagementSession()
				require.NoError(t, err)

				// two status + the wipe command we enqueued
				require.Len(t, cmds, 3)
				wipeCmd := cmds[status.WipeMDMCommand.CommandUUID]
				require.NotNil(t, wipeCmd)
				require.Equal(t, wipeCmd.Verb, fleet.CmdExec)
				require.Len(t, wipeCmd.Cmd.Items, 1)
				require.EqualValues(t, "./Device/Vendor/MSFT/RemoteWipe/doWipeProtected", *wipeCmd.Cmd.Items[0].Target)

				msgID, err := winMDMClient.GetCurrentMsgID()
				require.NoError(t, err)

				winMDMClient.AppendResponse(fleet.SyncMLCmd{
					XMLName: xml.Name{Local: fleet.CmdStatus},
					MsgRef:  &msgID,
					CmdRef:  &status.WipeMDMCommand.CommandUUID,
					Cmd:     ptr.String("Exec"),
					Data:    ptr.String("200"),
					Items:   nil,
					CmdID:   fleet.CmdID{Value: uuid.NewString()},
				})
				cmds, err = winMDMClient.SendResponse()
				require.NoError(t, err)
				// the ack of the message should be the only returned command
				require.Len(t, cmds, 1)
			}

			// refresh the host's status, it is wiped
			s.DoJSON("GET", fmt.Sprintf("/api/latest/fleet/hosts/%d", host.ID), nil, http.StatusOK, &getHostResp)
			require.NotNil(t, getHostResp.Host.MDM.DeviceStatus)
			require.Equal(t, "wiped", *getHostResp.Host.MDM.DeviceStatus)
			require.NotNil(t, getHostResp.Host.MDM.PendingAction)
			require.Equal(t, "", *getHostResp.Host.MDM.PendingAction)

			// try to lock/unlock the host fails
			res = s.Do("POST", fmt.Sprintf("/api/latest/fleet/hosts/%d/lock", host.ID), nil, http.StatusUnprocessableEntity)
			errMsg = extractServerErrorText(res.Body)
			require.Contains(t, errMsg, "Cannot process lock requests once host is wiped.")
			res = s.Do("POST", fmt.Sprintf("/api/latest/fleet/hosts/%d/unlock", host.ID), nil, http.StatusUnprocessableEntity)
			errMsg = extractServerErrorText(res.Body)
			require.Contains(t, errMsg, "Cannot process unlock requests once host is wiped.")

			// try to wipe the host again, conflict (already wiped)
			s.Do("POST", fmt.Sprintf("/api/latest/fleet/hosts/%d/wipe", host.ID), nil, http.StatusConflict)
			// no activity created
			s.lastActivityOfTypeMatches(fleet.ActivityTypeWipedHost{}.ActivityName(), fmt.Sprintf(`{"host_id": %d, "host_display_name": %q}`, host.ID, host.DisplayName()), wipeActID)

			// re-enroll the host, simulating that another user received the wiped host
			newOrbitKey := uuid.New().String()
			newHost, err := s.ds.EnrollOrbit(ctx, true, fleet.OrbitHostInfo{
				HardwareUUID:   *host.OsqueryHostID,
				HardwareSerial: host.HardwareSerial,
			}, newOrbitKey, nil)
			require.NoError(t, err)
			// it re-enrolled using the same host record
			require.Equal(t, host.ID, newHost.ID)

			// refresh the host's status, it is back to unlocked
			s.DoJSON("GET", fmt.Sprintf("/api/latest/fleet/hosts/%d", host.ID), nil, http.StatusOK, &getHostResp)
			require.NotNil(t, getHostResp.Host.MDM.DeviceStatus)
			require.Equal(t, "unlocked", *getHostResp.Host.MDM.DeviceStatus)
			require.NotNil(t, getHostResp.Host.MDM.PendingAction)
			require.Equal(t, "", *getHostResp.Host.MDM.PendingAction)
		})
	}
}

func (s *integrationMDMTestSuite) TestLockUnlockWipeMacOS() {
	t := s.T()
	host, mdmClient := createHostThenEnrollMDM(s.ds, s.server.URL, t)

	// get the host's information
	var getHostResp getHostResponse
	s.DoJSON("GET", fmt.Sprintf("/api/latest/fleet/hosts/%d", host.ID), nil, http.StatusOK, &getHostResp)
	require.NotNil(t, getHostResp.Host.MDM.DeviceStatus)
	require.Equal(t, "unlocked", *getHostResp.Host.MDM.DeviceStatus)
	require.NotNil(t, getHostResp.Host.MDM.PendingAction)
	require.Equal(t, "", *getHostResp.Host.MDM.PendingAction)

	// try to unlock the host (which is already its status)
	var unlockResp unlockHostResponse
	s.DoJSON("POST", fmt.Sprintf("/api/latest/fleet/hosts/%d/unlock", host.ID), nil, http.StatusConflict, &unlockResp)

	// lock the host
	s.Do("POST", fmt.Sprintf("/api/latest/fleet/hosts/%d/lock", host.ID), nil, http.StatusNoContent)

	// refresh the host's status, it is now pending lock
	s.DoJSON("GET", fmt.Sprintf("/api/latest/fleet/hosts/%d", host.ID), nil, http.StatusOK, &getHostResp)
	require.NotNil(t, getHostResp.Host.MDM.DeviceStatus)
	require.Equal(t, "unlocked", *getHostResp.Host.MDM.DeviceStatus)
	require.NotNil(t, getHostResp.Host.MDM.PendingAction)
	require.Equal(t, "lock", *getHostResp.Host.MDM.PendingAction)

	// try locking the host while it is pending lock fails
	res := s.DoRaw("POST", fmt.Sprintf("/api/latest/fleet/hosts/%d/lock", host.ID), nil, http.StatusUnprocessableEntity)
	errMsg := extractServerErrorText(res.Body)
	require.Contains(t, errMsg, "Host has pending lock request.")

	// simulate a successful MDM result for the lock command
	cmd, err := mdmClient.Idle()
	require.NoError(t, err)
	require.NotNil(t, cmd)
	require.Equal(t, "DeviceLock", cmd.Command.RequestType)
	_, err = mdmClient.Acknowledge(cmd.CommandUUID)
	require.NoError(t, err)

	// refresh the host's status, it is now locked
	s.DoJSON("GET", fmt.Sprintf("/api/latest/fleet/hosts/%d", host.ID), nil, http.StatusOK, &getHostResp)
	require.NotNil(t, getHostResp.Host.MDM.DeviceStatus)
	require.Equal(t, "locked", *getHostResp.Host.MDM.DeviceStatus)
	require.NotNil(t, getHostResp.Host.MDM.PendingAction)
	require.Equal(t, "", *getHostResp.Host.MDM.PendingAction)

	// try to lock the host again
	s.Do("POST", fmt.Sprintf("/api/latest/fleet/hosts/%d/lock", host.ID), nil, http.StatusConflict)
	// try to wipe a locked host
	res = s.Do("POST", fmt.Sprintf("/api/latest/fleet/hosts/%d/wipe", host.ID), nil, http.StatusUnprocessableEntity)
	errMsg = extractServerErrorText(res.Body)
	require.Contains(t, errMsg, "Host cannot be wiped until it is unlocked.")

	// unlock the host
	unlockResp = unlockHostResponse{}
	s.DoJSON("POST", fmt.Sprintf("/api/latest/fleet/hosts/%d/unlock", host.ID), nil, http.StatusOK, &unlockResp)
	require.NotNil(t, unlockResp.HostID)
	require.Equal(t, host.ID, *unlockResp.HostID)
	require.Len(t, unlockResp.UnlockPIN, 6)
	unlockPIN := unlockResp.UnlockPIN
	unlockActID := s.lastActivityOfTypeMatches(fleet.ActivityTypeUnlockedHost{}.ActivityName(),
		fmt.Sprintf(`{"host_id": %d, "host_display_name": %q, "host_platform": %q}`, host.ID, host.DisplayName(), host.FleetPlatform()), 0)

	// refresh the host's status, it is locked pending unlock
	s.DoJSON("GET", fmt.Sprintf("/api/latest/fleet/hosts/%d", host.ID), nil, http.StatusOK, &getHostResp)
	require.NotNil(t, getHostResp.Host.MDM.DeviceStatus)
	require.Equal(t, "locked", *getHostResp.Host.MDM.DeviceStatus)
	require.NotNil(t, getHostResp.Host.MDM.PendingAction)
	require.Equal(t, "unlock", *getHostResp.Host.MDM.PendingAction)

	// try unlocking the host again simply returns the PIN again
	unlockResp = unlockHostResponse{}
	s.DoJSON("POST", fmt.Sprintf("/api/latest/fleet/hosts/%d/unlock", host.ID), nil, http.StatusOK, &unlockResp)
	require.Equal(t, unlockPIN, unlockResp.UnlockPIN)
	// a new unlock host activity is created every time the unlock PIN is viewed
	newUnlockActID := s.lastActivityOfTypeMatches(fleet.ActivityTypeUnlockedHost{}.ActivityName(),
		fmt.Sprintf(`{"host_id": %d, "host_display_name": %q, "host_platform": %q}`, host.ID, host.DisplayName(), host.FleetPlatform()), 0)
	require.NotEqual(t, unlockActID, newUnlockActID)

	// as soon as the host sends an Idle MDM request, it is maked as unlocked
	cmd, err = mdmClient.Idle()
	require.NoError(t, err)
	require.Nil(t, cmd)

	// refresh the host's status, it is unlocked
	s.DoJSON("GET", fmt.Sprintf("/api/latest/fleet/hosts/%d", host.ID), nil, http.StatusOK, &getHostResp)
	require.NotNil(t, getHostResp.Host.MDM.DeviceStatus)
	require.Equal(t, "unlocked", *getHostResp.Host.MDM.DeviceStatus)
	require.NotNil(t, getHostResp.Host.MDM.PendingAction)
	require.Equal(t, "", *getHostResp.Host.MDM.PendingAction)

	// wipe the host
	s.Do("POST", fmt.Sprintf("/api/latest/fleet/hosts/%d/wipe", host.ID), nil, http.StatusNoContent)
	wipeActID := s.lastActivityOfTypeMatches(fleet.ActivityTypeWipedHost{}.ActivityName(), fmt.Sprintf(`{"host_id": %d, "host_display_name": %q}`, host.ID, host.DisplayName()), 0)

	// try to wipe the host again, already have it pending
	res = s.DoRaw("POST", fmt.Sprintf("/api/latest/fleet/hosts/%d/wipe", host.ID), nil, http.StatusUnprocessableEntity)
	errMsg = extractServerErrorText(res.Body)
	require.Contains(t, errMsg, "Host has pending wipe request.")
	// no activity created
	s.lastActivityOfTypeMatches(fleet.ActivityTypeWipedHost{}.ActivityName(), fmt.Sprintf(`{"host_id": %d, "host_display_name": %q}`, host.ID, host.DisplayName()), wipeActID)

	// refresh the host's status, it is unlocked, pending wipe
	s.DoJSON("GET", fmt.Sprintf("/api/latest/fleet/hosts/%d", host.ID), nil, http.StatusOK, &getHostResp)
	require.NotNil(t, getHostResp.Host.MDM.DeviceStatus)
	require.Equal(t, "unlocked", *getHostResp.Host.MDM.DeviceStatus)
	require.NotNil(t, getHostResp.Host.MDM.PendingAction)
	require.Equal(t, "wipe", *getHostResp.Host.MDM.PendingAction)

	// simulate a successful MDM result for the wipe command
	cmd, err = mdmClient.Idle()
	require.NoError(t, err)
	require.NotNil(t, cmd)
	require.Equal(t, "EraseDevice", cmd.Command.RequestType)
	_, err = mdmClient.Acknowledge(cmd.CommandUUID)
	require.NoError(t, err)

	// refresh the host's status, it is wiped
	s.DoJSON("GET", fmt.Sprintf("/api/latest/fleet/hosts/%d", host.ID), nil, http.StatusOK, &getHostResp)
	require.NotNil(t, getHostResp.Host.MDM.DeviceStatus)
	require.Equal(t, "wiped", *getHostResp.Host.MDM.DeviceStatus)
	require.NotNil(t, getHostResp.Host.MDM.PendingAction)
	require.Equal(t, "", *getHostResp.Host.MDM.PendingAction)

	// try to lock/unlock the host fails
	res = s.Do("POST", fmt.Sprintf("/api/latest/fleet/hosts/%d/lock", host.ID), nil, http.StatusUnprocessableEntity)
	errMsg = extractServerErrorText(res.Body)
	require.Contains(t, errMsg, "Cannot process lock requests once host is wiped.")
	res = s.Do("POST", fmt.Sprintf("/api/latest/fleet/hosts/%d/unlock", host.ID), nil, http.StatusUnprocessableEntity)
	errMsg = extractServerErrorText(res.Body)
	require.Contains(t, errMsg, "Cannot process unlock requests once host is wiped.")

	// try to wipe the host again, conflict (already wiped)
	s.Do("POST", fmt.Sprintf("/api/latest/fleet/hosts/%d/wipe", host.ID), nil, http.StatusConflict)
	// no activity created
	s.lastActivityOfTypeMatches(fleet.ActivityTypeWipedHost{}.ActivityName(), fmt.Sprintf(`{"host_id": %d, "host_display_name": %q}`, host.ID, host.DisplayName()), wipeActID)

	// re-enroll the host, simulating that another user received the wiped host
	err = mdmClient.Enroll()
	require.NoError(t, err)

	// refresh the host's status, it is back to unlocked
	s.DoJSON("GET", fmt.Sprintf("/api/latest/fleet/hosts/%d", host.ID), nil, http.StatusOK, &getHostResp)
	require.NotNil(t, getHostResp.Host.MDM.DeviceStatus)
	require.Equal(t, "unlocked", *getHostResp.Host.MDM.DeviceStatus)
	require.NotNil(t, getHostResp.Host.MDM.PendingAction)
	require.Equal(t, "", *getHostResp.Host.MDM.PendingAction)
}

func (s *integrationMDMTestSuite) TestZCustomConfigurationWebURL() {
	t := s.T()

	acResp := appConfigResponse{}
	s.DoJSON("GET", "/api/latest/fleet/config", nil, http.StatusOK, &acResp)

	var lastSubmittedProfile *godep.Profile
	s.mockDEPResponse(http.HandlerFunc(func(w http.ResponseWriter, r *http.Request) {
		w.WriteHeader(http.StatusOK)
		encoder := json.NewEncoder(w)

		switch r.URL.Path {
		case "/profile":
			lastSubmittedProfile = &godep.Profile{}
			rawProfile, err := io.ReadAll(r.Body)
			require.NoError(t, err)
			err = json.Unmarshal(rawProfile, lastSubmittedProfile)
			require.NoError(t, err)

			// check that the urls are not empty and equal
			require.NotEmpty(t, lastSubmittedProfile.URL)
			require.NotEmpty(t, lastSubmittedProfile.ConfigurationWebURL)
			require.Equal(t, lastSubmittedProfile.URL, lastSubmittedProfile.ConfigurationWebURL)
			err = encoder.Encode(godep.ProfileResponse{ProfileUUID: uuid.New().String()})
			require.NoError(t, err)
		default:
			_, _ = w.Write([]byte(`{"auth_session_token": "xyz"}`))
		}
	}))

	// disable first to make sure we start in the desired state
	acResp = appConfigResponse{}
	s.DoJSON("PATCH", "/api/latest/fleet/config", json.RawMessage(`{
		"mdm": {
			"macos_setup": {
				"enable_end_user_authentication": false
			}
		}
	}`), http.StatusOK, &acResp)

	// configure end-user authentication globally
	acResp = appConfigResponse{}
	s.DoJSON("PATCH", "/api/latest/fleet/config", json.RawMessage(`{
		"mdm": {
			"end_user_authentication": {
				"entity_id": "https://localhost:8080",
				"issuer_uri": "http://localhost:8080/simplesaml/saml2/idp/SSOService.php",
				"idp_name": "SimpleSAML",
				"metadata_url": "http://localhost:9080/simplesaml/saml2/idp/metadata.php"
			},
			"macos_setup": {
				"enable_end_user_authentication": true
			}
		}
	}`), http.StatusOK, &acResp)

	// assign the DEP profile and assert that contains the right values for the URL
	s.runWorker()
	require.Contains(t, lastSubmittedProfile.ConfigurationWebURL, acResp.ServerSettings.ServerURL+"/mdm/sso")

	// trying to set a custom configuration_web_url fails because end user authentication is enabled
	customSetupAsst := `{"configuration_web_url": "https://foo.example.com"}`
	var globalAsstResp createMDMAppleSetupAssistantResponse
	s.DoJSON("POST", "/api/latest/fleet/enrollment_profiles/automatic", createMDMAppleSetupAssistantRequest{
		TeamID:            nil,
		Name:              "no-team",
		EnrollmentProfile: json.RawMessage(customSetupAsst),
	}, http.StatusUnprocessableEntity, &globalAsstResp)

	// disable end user authentication
	acResp = appConfigResponse{}
	s.DoJSON("PATCH", "/api/latest/fleet/config", json.RawMessage(`{
		"mdm": {
			"end_user_authentication": {
				"entity_id": "",
				"issuer_uri": "",
				"idp_name": "",
				"metadata_url": ""
			},
			"macos_setup": {
				"enable_end_user_authentication": false
			}
		}
	}`), http.StatusOK, &acResp)

	// assign the DEP profile and assert that contains the right values for the URL
	s.runWorker()
	require.Contains(t, lastSubmittedProfile.ConfigurationWebURL, acResp.ServerSettings.ServerURL+"/api/mdm/apple/enroll?token=")

	// setting a custom configuration_web_url succeeds because user authentication is disabled
	globalAsstResp = createMDMAppleSetupAssistantResponse{}
	s.DoJSON("POST", "/api/latest/fleet/enrollment_profiles/automatic", createMDMAppleSetupAssistantRequest{
		TeamID:            nil,
		Name:              "no-team",
		EnrollmentProfile: json.RawMessage(customSetupAsst),
	}, http.StatusOK, &globalAsstResp)

	// assign the DEP profile and assert that contains the right values for the URL
	s.runWorker()
	require.Contains(t, lastSubmittedProfile.ConfigurationWebURL, "https://foo.example.com")

	// try to enable end user auth again, it fails because configuration_web_url is set
	acResp = appConfigResponse{}
	s.DoJSON("PATCH", "/api/latest/fleet/config", json.RawMessage(`{
		"mdm": {
			"end_user_authentication": {
				"entity_id": "https://localhost:8080",
				"issuer_uri": "http://localhost:8080/simplesaml/saml2/idp/SSOService.php",
				"idp_name": "SimpleSAML",
				"metadata_url": "http://localhost:9080/simplesaml/saml2/idp/metadata.php"
			},
			"macos_setup": {
				"enable_end_user_authentication": true
			}
		}
	}`), http.StatusUnprocessableEntity, &acResp)

	// create a team via spec
	teamSpecs := map[string]any{
		"specs": []any{
			map[string]any{
				"name": t.Name(),
				"mdm": map[string]any{
					"macos_setup": map[string]any{
						"enable_end_user_authentication": false,
					},
				},
			},
		},
	}
	var applyResp applyTeamSpecsResponse
	s.DoJSON("POST", "/api/latest/fleet/spec/teams", teamSpecs, http.StatusOK, &applyResp)
	require.Len(t, applyResp.TeamIDsByName, 1)
	teamID := applyResp.TeamIDsByName[t.Name()]

	// re-set the global state to configure MDM SSO
	err := s.ds.DeleteMDMAppleSetupAssistant(context.Background(), nil)
	require.NoError(t, err)
	acResp = appConfigResponse{}
	s.DoJSON("PATCH", "/api/latest/fleet/config", json.RawMessage(`{
		"mdm": {
			"end_user_authentication": {
				"entity_id": "https://localhost:8080",
				"issuer_uri": "http://localhost:8080/simplesaml/saml2/idp/SSOService.php",
				"idp_name": "SimpleSAML",
				"metadata_url": "http://localhost:9080/simplesaml/saml2/idp/metadata.php"
			},
			"macos_setup": {
				"enable_end_user_authentication": true
			}
		}
	}`), http.StatusOK, &acResp)

	// enable end user auth
	teamSpecs = map[string]any{
		"specs": []any{
			map[string]any{
				"name": t.Name(),
				"mdm": map[string]any{
					"macos_setup": map[string]any{
						"enable_end_user_authentication": true,
					},
				},
			},
		},
	}
	applyResp = applyTeamSpecsResponse{}
	s.DoJSON("POST", "/api/latest/fleet/spec/teams", teamSpecs, http.StatusOK, &applyResp)
	require.Len(t, applyResp.TeamIDsByName, 1)
	// assign the DEP profile and assert that contains the right values for the URL
	s.runWorker()
	require.Contains(t, lastSubmittedProfile.ConfigurationWebURL, acResp.ServerSettings.ServerURL+"/mdm/sso")

	// trying to set a custom configuration_web_url fails because end user authentication is enabled
	var tmAsstResp createMDMAppleSetupAssistantResponse
	s.DoJSON("POST", "/api/latest/fleet/enrollment_profiles/automatic", createMDMAppleSetupAssistantRequest{
		TeamID:            &teamID,
		Name:              t.Name(),
		EnrollmentProfile: json.RawMessage(customSetupAsst),
	}, http.StatusUnprocessableEntity, &tmAsstResp)

	// disable end user auth
	teamSpecs = map[string]any{
		"specs": []any{
			map[string]any{
				"name": t.Name(),
				"mdm": map[string]any{
					"macos_setup": map[string]any{
						"enable_end_user_authentication": false,
					},
				},
			},
		},
	}
	applyResp = applyTeamSpecsResponse{}
	s.DoJSON("POST", "/api/latest/fleet/spec/teams", teamSpecs, http.StatusOK, &applyResp)
	require.Len(t, applyResp.TeamIDsByName, 1)

	// assign the DEP profile and assert that contains the right values for the URL
	s.runWorker()
	require.Contains(t, lastSubmittedProfile.ConfigurationWebURL, acResp.ServerSettings.ServerURL+"/api/mdm/apple/enroll?token=")

	// setting configuration_web_url succeeds because end user authentication is disabled
	tmAsstResp = createMDMAppleSetupAssistantResponse{}
	s.DoJSON("POST", "/api/latest/fleet/enrollment_profiles/automatic", createMDMAppleSetupAssistantRequest{
		TeamID:            &teamID,
		Name:              t.Name(),
		EnrollmentProfile: json.RawMessage(customSetupAsst),
	}, http.StatusOK, &tmAsstResp)

	// assign the DEP profile and assert that contains the right values for the URL
	s.runWorker()
	require.Contains(t, lastSubmittedProfile.ConfigurationWebURL, "https://foo.example.com")

	// try to enable end user auth again, it fails because configuration_web_url is set
	teamSpecs = map[string]any{
		"specs": []any{
			map[string]any{
				"name": t.Name(),
				"mdm": map[string]any{
					"macos_setup": map[string]any{
						"enable_end_user_authentication": true,
					},
				},
			},
		},
	}
	applyResp = applyTeamSpecsResponse{}
	s.DoJSON("POST", "/api/latest/fleet/spec/teams", teamSpecs, http.StatusUnprocessableEntity, &applyResp)
}

func (s *integrationMDMTestSuite) TestDontIgnoreAnyProfileErrors() {
	t := s.T()
	ctx := context.Background()

	// Create a host and a couple of profiles
	host, mdmDevice := createHostThenEnrollMDM(s.ds, s.server.URL, t)

	globalProfiles := [][]byte{
		mobileconfigForTest("N1", "I1"),
		mobileconfigForTest("N2", "I2"),
	}

	s.Do("POST", "/api/v1/fleet/mdm/apple/profiles/batch", batchSetMDMAppleProfilesRequest{Profiles: globalProfiles}, http.StatusNoContent)
	s.awaitTriggerProfileSchedule(t)

	// The profiles should be associated with the host we made + the standard fleet configs
	profs, err := s.ds.GetHostMDMAppleProfiles(ctx, host.UUID)
	require.NoError(t, err)
	require.Len(t, profs, 4)

	// Acknowledge the profiles so we can mark them as verified
	cmd, err := mdmDevice.Idle()
	require.NoError(t, err)
	for cmd != nil {
		cmd, err = mdmDevice.Acknowledge(cmd.CommandUUID)
		require.NoError(t, err)
	}

	require.NoError(t, apple_mdm.VerifyHostMDMProfiles(context.Background(), s.ds, host, map[string]*fleet.HostMacOSProfile{
		"I1": {Identifier: "I1", DisplayName: "I1", InstallDate: time.Now()},
		"I2": {Identifier: "I2", DisplayName: "I2", InstallDate: time.Now()},
		mobileconfig.FleetdConfigPayloadIdentifier:      {Identifier: mobileconfig.FleetdConfigPayloadIdentifier, DisplayName: "I2", InstallDate: time.Now()},
		mobileconfig.FleetCARootConfigPayloadIdentifier: {Identifier: mobileconfig.FleetCARootConfigPayloadIdentifier, DisplayName: "I2", InstallDate: time.Now()},
	}))

	// Check that the profile is marked as verified when fetching the host
	getHostResp := getHostResponse{}
	s.DoJSON("GET", fmt.Sprintf("/api/latest/fleet/hosts/%d", host.ID), nil, http.StatusOK, &getHostResp)
	require.NotNil(t, getHostResp.Host.MDM.Profiles)
	for _, hm := range *getHostResp.Host.MDM.Profiles {
		require.Equal(t, fleet.MDMDeliveryVerified, *hm.Status)
	}

	// remove the profiles
	s.Do("POST", "/api/v1/fleet/mdm/apple/profiles/batch", batchSetMDMAppleProfilesRequest{}, http.StatusNoContent)
	s.awaitTriggerProfileSchedule(t)

	// On the host side, return errors for the two profile removal actions
	cmd, err = mdmDevice.Idle()
	require.NoError(t, err)
	for cmd != nil {
		if cmd.Command.RequestType == "RemoveProfile" {
			var errChain []mdm.ErrorChain
			var fullCmd micromdm.CommandPayload
			require.NoError(t, plist.Unmarshal(cmd.Raw, &fullCmd))

			if fullCmd.Command.RemoveProfile.Identifier == "I1" {
				errChain = append(errChain, mdm.ErrorChain{ErrorCode: 89, ErrorDomain: "MDMClientError", USEnglishDescription: "Profile with identifier 'I1' not found."})
			} else {
				errChain = append(errChain, mdm.ErrorChain{ErrorCode: 96, ErrorDomain: "MDMClientError", USEnglishDescription: "Cannot replace profile 'I2' because it was not installed by the MDM server."})
			}
			cmd, err = mdmDevice.Err(cmd.CommandUUID, errChain)
			require.NoError(t, err)
			continue
		}
		cmd, err = mdmDevice.Acknowledge(cmd.CommandUUID)
		require.NoError(t, err)
	}

	// get that host - it should report "failed" for the profiles and include the error message detail
	expectedErrs := map[string]string{
		"N1": "Failed to remove: MDMClientError (89): Profile with identifier 'I1' not found.\n",
		"N2": "Failed to remove: MDMClientError (96): Cannot replace profile 'I2' because it was not installed by the MDM server.\n",
	}
	getHostResp = getHostResponse{}
	s.DoJSON("GET", fmt.Sprintf("/api/latest/fleet/hosts/%d", host.ID), nil, http.StatusOK, &getHostResp)
	for _, hm := range *getHostResp.Host.MDM.Profiles {
		if wantErr, ok := expectedErrs[hm.Name]; ok {
			require.Equal(t, fleet.MDMDeliveryFailed, *hm.Status)
			require.Equal(t, wantErr, hm.Detail)
			continue
		}
		require.Equal(t, fleet.MDMDeliveryVerified, *hm.Status)
	}
}

func (s *integrationMDMTestSuite) TestMDMDiskEncryptionIssue16636() {
	// see https://github.com/fleetdm/fleet/issues/16636

	t := s.T()

	// send an empty patch object to ensure it's ok if not provided
	acResp := appConfigResponse{}
	s.DoJSON("PATCH", "/api/latest/fleet/config", json.RawMessage(`{}`), http.StatusOK, &acResp)
	assert.False(t, acResp.MDM.EnableDiskEncryption.Value)
	s.assertConfigProfilesByIdentifier(nil, mobileconfig.FleetFileVaultPayloadIdentifier, false)

	// set it to true
	acResp = appConfigResponse{}
	s.DoJSON("PATCH", "/api/latest/fleet/config", json.RawMessage(`{
		"mdm": { "enable_disk_encryption": true }
  }`), http.StatusOK, &acResp)
	assert.True(t, acResp.MDM.EnableDiskEncryption.Value)
	s.assertConfigProfilesByIdentifier(nil, mobileconfig.FleetFileVaultPayloadIdentifier, true)

	// call PATCH with a null value, leaves it untouched
	acResp = appConfigResponse{}
	s.DoJSON("PATCH", "/api/latest/fleet/config", json.RawMessage(`{
		"mdm": { "enable_disk_encryption": null }
  }`), http.StatusOK, &acResp)
	assert.True(t, acResp.MDM.EnableDiskEncryption.Value)
	s.assertConfigProfilesByIdentifier(nil, mobileconfig.FleetFileVaultPayloadIdentifier, true)

	// send an empty patch object to ensure it doesn't alter the value
	acResp = appConfigResponse{}
	s.DoJSON("PATCH", "/api/latest/fleet/config", json.RawMessage(`{}`), http.StatusOK, &acResp)
	assert.True(t, acResp.MDM.EnableDiskEncryption.Value)
	s.assertConfigProfilesByIdentifier(nil, mobileconfig.FleetFileVaultPayloadIdentifier, true)

	// setting it to false works
	acResp = appConfigResponse{}
	s.DoJSON("PATCH", "/api/latest/fleet/config", json.RawMessage(`{
		"mdm": { "enable_disk_encryption": false }
  }`), http.StatusOK, &acResp)
	assert.False(t, acResp.MDM.EnableDiskEncryption.Value)
	s.assertConfigProfilesByIdentifier(nil, mobileconfig.FleetFileVaultPayloadIdentifier, false)

	// send a null value again
	acResp = appConfigResponse{}
	s.DoJSON("PATCH", "/api/latest/fleet/config", json.RawMessage(`{
		"mdm": { "enable_disk_encryption": null }
  }`), http.StatusOK, &acResp)
	assert.False(t, acResp.MDM.EnableDiskEncryption.Value)
	s.assertConfigProfilesByIdentifier(nil, mobileconfig.FleetFileVaultPayloadIdentifier, false)

	// confirm via GET
	acResp = appConfigResponse{}
	s.DoJSON("GET", "/api/latest/fleet/config", nil, http.StatusOK, &acResp)
	assert.False(t, acResp.MDM.EnableDiskEncryption.Value)
	s.assertConfigProfilesByIdentifier(nil, mobileconfig.FleetFileVaultPayloadIdentifier, false)
}

func (s *integrationMDMTestSuite) TestIsServerBitlockerStatus() {
	t := s.T()
	ctx := context.Background()

	// create a server host that is not enrolled in MDM
	host := createOrbitEnrolledHost(t, "windows", "server-host", s.ds)
	require.NoError(t, s.ds.SetOrUpdateMDMData(ctx, host.ID, true, false, "", false, "", ""))

	acResp := appConfigResponse{}
	s.DoJSON("PATCH", "/api/latest/fleet/config", json.RawMessage(`{
		"mdm": { "enable_disk_encryption": true }
  }`), http.StatusOK, &acResp)
	assert.True(t, acResp.MDM.EnableDiskEncryption.Value)

	var hr getHostResponse
	s.DoJSON("GET", fmt.Sprintf("/api/latest/fleet/hosts/%d", host.ID), nil, http.StatusOK, &hr)
	require.Nil(t, hr.Host.MDM.OSSettings.DiskEncryption.Status)

	// create a non-server host that is enrolled in MDM
	host2 := createOrbitEnrolledHost(t, "windows", "non-server-host", s.ds)
	require.NoError(t, s.ds.SetOrUpdateMDMData(ctx, host2.ID, false, true, "http://example.com", false, fleet.WellKnownMDMFleet, ""))

	hr = getHostResponse{}
	s.DoJSON("GET", fmt.Sprintf("/api/latest/fleet/hosts/%d", host2.ID), nil, http.StatusOK, &hr)
	require.NotNil(t, hr.Host.MDM.OSSettings.DiskEncryption.Status)
	require.Equal(t, fleet.DiskEncryptionEnforcing, *hr.Host.MDM.OSSettings.DiskEncryption.Status)
}

func (s *integrationMDMTestSuite) TestSoftwareInstallerUploadDownloadAndDelete() {
	t := s.T()

<<<<<<< HEAD
=======
	openFile := func(name string) *os.File {
		f, err := os.Open(filepath.Join("testdata", "software-installers", name))
		require.NoError(t, err)
		return f
	}

	var expectBytes []byte
	var expectLen int
	f := openFile("ruby.deb")
	st, err := f.Stat()
	require.NoError(t, err)
	expectLen = int(st.Size())
	require.Equal(t, expectLen, 11340)
	expectBytes = make([]byte, expectLen)
	n, err := f.Read(expectBytes)
	require.NoError(t, err)
	require.Equal(t, n, expectLen)
	f.Close()

	checkDownloadResponse := func(t *testing.T, r *http.Response, expectedFilename string) {
		require.Equal(t, "application/octet-stream", r.Header.Get("Content-Type"))
		require.Equal(t, fmt.Sprintf(`attachment;filename="%s"`, expectedFilename), r.Header.Get("Content-Disposition"))
		require.NotZero(t, r.ContentLength)
		require.Equal(t, expectLen, int(r.ContentLength))
		b, err := io.ReadAll(r.Body)
		require.NoError(t, err)
		require.Equal(t, expectLen, len(b))
		require.Equal(t, expectBytes, b)
	}

>>>>>>> 874c3cd8
	checkSoftwareTitle := func(t *testing.T, title string, source string) uint {
		var id uint
		mysql.ExecAdhocSQL(t, s.ds, func(q sqlx.ExtContext) error {
			return sqlx.GetContext(context.Background(), q, &id, `SELECT id FROM software_titles WHERE name = ? AND source = ? AND browser = ''`, title, source)
		})
		return id
	}

	checkScriptContentsID := func(t *testing.T, id uint, expectedContents string) {
		var contents string
		mysql.ExecAdhocSQL(t, s.ds, func(q sqlx.ExtContext) error {
			return sqlx.GetContext(context.Background(), q, &contents, `SELECT contents FROM script_contents WHERE id = ?`, id)
		})
		require.Equal(t, expectedContents, contents)
	}

	checkSoftwareInstaller := func(t *testing.T, payload *fleet.UploadSoftwareInstallerPayload) uint {
		var id uint
		mysql.ExecAdhocSQL(t, s.ds, func(q sqlx.ExtContext) error {
			var tid uint
			if payload.TeamID != nil {
				tid = *payload.TeamID
			}
			return sqlx.GetContext(context.Background(), q, &id, `SELECT id FROM software_installers WHERE global_or_team_id = ? AND filename = ?`, tid, payload.Filename)
		})
		require.NotZero(t, id)

		meta, err := s.ds.GetSoftwareInstallerMetadata(context.Background(), id)
		require.NoError(t, err)

		if payload.TeamID != nil {
			require.Equal(t, *payload.TeamID, *meta.TeamID)
		} else {
			require.Nil(t, meta.TeamID)
		}

		checkScriptContentsID(t, meta.InstallScriptContentID, payload.InstallScript)

		if payload.PostInstallScript != "" {
			require.NotNil(t, meta.PostInstallScriptContentID)
			checkScriptContentsID(t, *meta.PostInstallScriptContentID, payload.PostInstallScript)
		} else {
			require.Nil(t, meta.PostInstallScriptContentID)
		}

		require.Equal(t, payload.PreInstallQuery, meta.PreInstallQuery)
		require.Equal(t, payload.StorageID, meta.StorageID)
		require.Equal(t, payload.Filename, meta.Name)
		require.Equal(t, payload.Version, meta.Version)
		require.Equal(t, checkSoftwareTitle(t, payload.Title, "deb_packages"), meta.TitleID)
		require.NotZero(t, meta.UploadedAt)

		return meta.InstallerID
	}

	t.Run("upload no team software installer", func(t *testing.T) {
		payload := &fleet.UploadSoftwareInstallerPayload{
			InstallScript:     "some install script",
			PreInstallQuery:   "some pre install query",
			PostInstallScript: "some post install script",
			Filename:          "ruby.deb",
			// additional fields below are pre-populated so we can re-use the payload later for the test assertions
			Title:     "ruby",
			Version:   "1:2.5.1",
			Source:    "deb_packages",
			StorageID: "df06d9ce9e2090d9cb2e8cd1f4d7754a803dc452bf93e3204e3acd3b95508628",
		}

		s.uploadSoftwareInstaller(payload, http.StatusOK, "")

		// check the software installer
		installerID := checkSoftwareInstaller(t, payload)

		// upload again fails
		s.uploadSoftwareInstaller(payload, http.StatusConflict, "already exists")
<<<<<<< HEAD
=======

		// download the installer
		r := s.Do("GET", fmt.Sprintf("/api/latest/fleet/software/package/%d?alt=media", installerID), nil, http.StatusOK)
		checkDownloadResponse(t, r, payload.Filename)

		// create an orbit host and request to download the installer
		host := createOrbitEnrolledHost(t, "windows", "orbit-host", s.ds)
		r = s.Do("POST", "/api/fleet/orbit/software_install/package?alt=media", orbitDownloadSoftwareInstallerRequest{
			InstallerID:  installerID,
			OrbitNodeKey: *host.OrbitNodeKey,
		}, http.StatusOK)
		checkDownloadResponse(t, r, payload.Filename)
>>>>>>> 874c3cd8

		// delete the installer
		s.Do("DELETE", fmt.Sprintf("/api/latest/fleet/software/package/%d", installerID), nil, http.StatusNoContent)
	})

	t.Run("create team software installer", func(t *testing.T) {
		var createTeamResp teamResponse
		s.DoJSON("POST", "/api/latest/fleet/teams", &fleet.Team{
			Name: t.Name(),
		}, http.StatusOK, &createTeamResp)
		require.NotZero(t, createTeamResp.Team.ID)

		payload := &fleet.UploadSoftwareInstallerPayload{
			TeamID:            &createTeamResp.Team.ID,
			InstallScript:     "another install script",
			PreInstallQuery:   "another pre install query",
			PostInstallScript: "another post install script",
			Filename:          "ruby.deb",
			// additional fields below are pre-populated so we can re-use the payload later for the test assertions
			Title:     "ruby",
			Version:   "1:2.5.1",
			Source:    "deb_packages",
			StorageID: "df06d9ce9e2090d9cb2e8cd1f4d7754a803dc452bf93e3204e3acd3b95508628",
		}

		s.uploadSoftwareInstaller(payload, http.StatusOK, "")

		// check the software installer
		installerID := checkSoftwareInstaller(t, payload)

		// upload again fails
		s.uploadSoftwareInstaller(payload, http.StatusConflict, "already exists")
<<<<<<< HEAD
=======

		// download the installer
		r := s.Do("GET", fmt.Sprintf("/api/latest/fleet/software/package/%d?alt=media", installerID), nil, http.StatusOK)
		checkDownloadResponse(t, r, payload.Filename)

		// create an orbit host, assign to team and request to download the installer
		host := createOrbitEnrolledHost(t, "windows", "orbit-host-team", s.ds)
		require.NoError(t, s.ds.AddHostsToTeam(context.Background(), &createTeamResp.Team.ID, []uint{host.ID}))
		r = s.Do("POST", "/api/fleet/orbit/software_install/package?alt=media", orbitDownloadSoftwareInstallerRequest{
			InstallerID:  installerID,
			OrbitNodeKey: *host.OrbitNodeKey,
		}, http.StatusOK)
		checkDownloadResponse(t, r, payload.Filename)
>>>>>>> 874c3cd8

		// delete the installer
		s.Do("DELETE", fmt.Sprintf("/api/latest/fleet/software/package/%d", installerID), nil, http.StatusNoContent)
	})
}

func (s *integrationMDMTestSuite) TestSoftwareInstallerNewInstallRequest() {
	t := s.T()

	getTitleID := func(t *testing.T, title string, source string) uint {
		var id uint
		mysql.ExecAdhocSQL(t, s.ds, func(q sqlx.ExtContext) error {
			return sqlx.GetContext(context.Background(), q, &id, `SELECT id FROM software_titles WHERE name = ? AND source = ? AND browser = ''`, title, source)
		})
		return id
	}

	var resp installSoftwareResponse
	// non-existent host
	s.DoJSON("POST", "/api/v1/fleet/hosts/1/software/install/1", nil, http.StatusNotFound, &resp)

	// create a host that doesn't have fleetd installed
	h, err := s.ds.NewHost(context.Background(), &fleet.Host{
		DetailUpdatedAt: time.Now(),
		LabelUpdatedAt:  time.Now(),
		PolicyUpdatedAt: time.Now(),
		SeenTime:        time.Now().Add(-1 * time.Minute),
		OsqueryHostID:   ptr.String(t.Name() + uuid.New().String()),
		NodeKey:         ptr.String(t.Name() + uuid.New().String()),
		Hostname:        fmt.Sprintf("%sfoo.local", t.Name()),
		Platform:        "darwin",
	})
	require.NoError(t, err)

	// request fails
	resp = installSoftwareResponse{}
	s.DoJSON("POST", fmt.Sprintf("/api/v1/fleet/hosts/%d/software/install/1", h.ID), nil, http.StatusUnprocessableEntity, &resp)

	// host installs fleetd
	setOrbitEnrollment(t, h, s.ds)

	// request fails because of non-existent title
	resp = installSoftwareResponse{}
	s.DoJSON("POST", fmt.Sprintf("/api/v1/fleet/hosts/%d/software/install/1", h.ID), nil, http.StatusBadRequest, &resp)

	payload := &fleet.UploadSoftwareInstallerPayload{
		InstallScript:     "another install script",
		PreInstallQuery:   "another pre install query",
		PostInstallScript: "another post install script",
		Filename:          "ruby.deb",
		Title:             "ruby",
	}
	s.uploadSoftwareInstaller(payload, http.StatusOK, "")

<<<<<<< HEAD
	// install script request succeeds
=======
	// install script request succeds
>>>>>>> 874c3cd8
	titleID := getTitleID(t, payload.Title, "deb_packages")
	resp = installSoftwareResponse{}
	s.DoJSON("POST", fmt.Sprintf("/api/v1/fleet/hosts/%d/software/install/%d", h.ID, titleID), nil, http.StatusAccepted, &resp)

	// TODO(roberto): once we have endpoints to retrieve installers,
	// request them using the orbit node key
<<<<<<< HEAD

	// Get the results, should be pending
	r := getHostSoftwareResponse{}
	s.DoJSON("GET", fmt.Sprintf("/api/v1/fleet/hosts/%d/software", h.ID), nil, http.StatusOK, &r)
	require.Len(t, r.Software, 1)
	require.NotNil(t, r.Software[0].LastInstall)
	installUUID := r.Software[0].LastInstall.InstallUUID

	gsirr := getSoftwareInstallResultsResponse{}
	s.DoJSON("GET", fmt.Sprintf("/api/v1/fleet/software/install/results/%s", installUUID), nil, http.StatusOK, &gsirr)
	require.NoError(t, gsirr.Err)
	require.NotNil(t, gsirr.Results)
	results := gsirr.Results
	require.Equal(t, installUUID, results.InstallUUID)
	require.Equal(t, fleet.SoftwareInstallerPending, results.Status)
=======
>>>>>>> 874c3cd8
}

func (s *integrationMDMTestSuite) uploadSoftwareInstaller(payload *fleet.UploadSoftwareInstallerPayload, expectedStatus int, expectedError string) {
	t := s.T()
	openFile := func(name string) *os.File {
		f, err := os.Open(filepath.Join("testdata", "software-installers", name))
		require.NoError(t, err)
		return f
	}

	f := openFile(payload.Filename)
	defer f.Close()

	payload.InstallerFile = f

	var b bytes.Buffer
	w := multipart.NewWriter(&b)

	// add the software field
	fw, err := w.CreateFormFile("software", payload.Filename)
	require.NoError(t, err)
	n, err := io.Copy(fw, payload.InstallerFile)
	require.NoError(t, err)
	require.NotZero(t, n)

	// add the team_id field
	if payload.TeamID != nil {
		require.NoError(t, w.WriteField("team_id", fmt.Sprintf("%d", *payload.TeamID)))
	}
	// add the remaining fields
	require.NoError(t, w.WriteField("install_script", payload.InstallScript))
	require.NoError(t, w.WriteField("pre_install_query", payload.PreInstallQuery))
	require.NoError(t, w.WriteField("post_install_script", payload.PostInstallScript))

	w.Close()

	headers := map[string]string{
		"Content-Type":  w.FormDataContentType(),
		"Accept":        "application/json",
		"Authorization": fmt.Sprintf("Bearer %s", s.token),
	}

	r := s.DoRawWithHeaders("POST", "/api/latest/fleet/software/package", b.Bytes(), expectedStatus, headers)
	if expectedError != "" {
		errMsg := extractServerErrorText(r.Body)
		require.Contains(t, errMsg, expectedError)
	}
}<|MERGE_RESOLUTION|>--- conflicted
+++ resolved
@@ -8469,8 +8469,6 @@
 func (s *integrationMDMTestSuite) TestSoftwareInstallerUploadDownloadAndDelete() {
 	t := s.T()
 
-<<<<<<< HEAD
-=======
 	openFile := func(name string) *os.File {
 		f, err := os.Open(filepath.Join("testdata", "software-installers", name))
 		require.NoError(t, err)
@@ -8501,7 +8499,6 @@
 		require.Equal(t, expectBytes, b)
 	}
 
->>>>>>> 874c3cd8
 	checkSoftwareTitle := func(t *testing.T, title string, source string) uint {
 		var id uint
 		mysql.ExecAdhocSQL(t, s.ds, func(q sqlx.ExtContext) error {
@@ -8577,8 +8574,6 @@
 
 		// upload again fails
 		s.uploadSoftwareInstaller(payload, http.StatusConflict, "already exists")
-<<<<<<< HEAD
-=======
 
 		// download the installer
 		r := s.Do("GET", fmt.Sprintf("/api/latest/fleet/software/package/%d?alt=media", installerID), nil, http.StatusOK)
@@ -8591,7 +8586,6 @@
 			OrbitNodeKey: *host.OrbitNodeKey,
 		}, http.StatusOK)
 		checkDownloadResponse(t, r, payload.Filename)
->>>>>>> 874c3cd8
 
 		// delete the installer
 		s.Do("DELETE", fmt.Sprintf("/api/latest/fleet/software/package/%d", installerID), nil, http.StatusNoContent)
@@ -8624,8 +8618,6 @@
 
 		// upload again fails
 		s.uploadSoftwareInstaller(payload, http.StatusConflict, "already exists")
-<<<<<<< HEAD
-=======
 
 		// download the installer
 		r := s.Do("GET", fmt.Sprintf("/api/latest/fleet/software/package/%d?alt=media", installerID), nil, http.StatusOK)
@@ -8639,7 +8631,6 @@
 			OrbitNodeKey: *host.OrbitNodeKey,
 		}, http.StatusOK)
 		checkDownloadResponse(t, r, payload.Filename)
->>>>>>> 874c3cd8
 
 		// delete the installer
 		s.Do("DELETE", fmt.Sprintf("/api/latest/fleet/software/package/%d", installerID), nil, http.StatusNoContent)
@@ -8694,18 +8685,13 @@
 	}
 	s.uploadSoftwareInstaller(payload, http.StatusOK, "")
 
-<<<<<<< HEAD
 	// install script request succeeds
-=======
-	// install script request succeds
->>>>>>> 874c3cd8
 	titleID := getTitleID(t, payload.Title, "deb_packages")
 	resp = installSoftwareResponse{}
 	s.DoJSON("POST", fmt.Sprintf("/api/v1/fleet/hosts/%d/software/install/%d", h.ID, titleID), nil, http.StatusAccepted, &resp)
 
 	// TODO(roberto): once we have endpoints to retrieve installers,
 	// request them using the orbit node key
-<<<<<<< HEAD
 
 	// Get the results, should be pending
 	r := getHostSoftwareResponse{}
@@ -8721,8 +8707,6 @@
 	results := gsirr.Results
 	require.Equal(t, installUUID, results.InstallUUID)
 	require.Equal(t, fleet.SoftwareInstallerPending, results.Status)
-=======
->>>>>>> 874c3cd8
 }
 
 func (s *integrationMDMTestSuite) uploadSoftwareInstaller(payload *fleet.UploadSoftwareInstallerPayload, expectedStatus int, expectedError string) {
