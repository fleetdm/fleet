package service

import (
	"bytes"
	"context"
	"crypto/rand"
	"crypto/x509"
	"crypto/x509/pkix"
	"database/sql"
	"encoding/asn1"
	"encoding/base64"
	"encoding/json"
	"encoding/pem"
	"encoding/xml"
	"errors"
	"fmt"
	"io"
	"math/big"
	"mime/multipart"
	"net/http"
	"net/http/httptest"
	"net/url"
	"os"
	"path/filepath"
	"regexp"
	"sort"
	"strconv"
	"strings"
	"sync"
	"sync/atomic"
	"testing"
	"time"

	"github.com/fleetdm/fleet/v4/pkg/file"
	"github.com/fleetdm/fleet/v4/pkg/mdm/mdmtest"
	"github.com/fleetdm/fleet/v4/pkg/optjson"
	"github.com/fleetdm/fleet/v4/server/bindata"
	"github.com/fleetdm/fleet/v4/server/config"
	"github.com/fleetdm/fleet/v4/server/datastore/mysql"
	"github.com/fleetdm/fleet/v4/server/datastore/redis/redistest"
	"github.com/fleetdm/fleet/v4/server/fleet"
	"github.com/fleetdm/fleet/v4/server/live_query/live_query_mock"
	servermdm "github.com/fleetdm/fleet/v4/server/mdm"
	apple_mdm "github.com/fleetdm/fleet/v4/server/mdm/apple"
	"github.com/fleetdm/fleet/v4/server/mdm/apple/mobileconfig"
	microsoft_mdm "github.com/fleetdm/fleet/v4/server/mdm/microsoft"
	"github.com/fleetdm/fleet/v4/server/mdm/microsoft/syncml"
	nanodep_client "github.com/fleetdm/fleet/v4/server/mdm/nanodep/client"
	"github.com/fleetdm/fleet/v4/server/mdm/nanodep/godep"
	nanodep_storage "github.com/fleetdm/fleet/v4/server/mdm/nanodep/storage"
	"github.com/fleetdm/fleet/v4/server/mdm/nanodep/tokenpki"
	"github.com/fleetdm/fleet/v4/server/mdm/nanomdm/mdm"
	"github.com/fleetdm/fleet/v4/server/mdm/nanomdm/push"
	nanomdm_pushsvc "github.com/fleetdm/fleet/v4/server/mdm/nanomdm/push/service"
	"github.com/fleetdm/fleet/v4/server/ptr"
	"github.com/fleetdm/fleet/v4/server/service/mock"
	"github.com/fleetdm/fleet/v4/server/service/osquery_utils"
	"github.com/fleetdm/fleet/v4/server/service/schedule"
	"github.com/fleetdm/fleet/v4/server/test"
	"github.com/fleetdm/fleet/v4/server/worker"
	kitlog "github.com/go-kit/log"
	"github.com/google/uuid"
	"github.com/groob/plist"
	"github.com/jmoiron/sqlx"
	micromdm "github.com/micromdm/micromdm/mdm/mdm"
	"github.com/stretchr/testify/assert"
	"github.com/stretchr/testify/require"
	"github.com/stretchr/testify/suite"
	"go.mozilla.org/pkcs7"
)

func TestIntegrationsMDM(t *testing.T) {
	testingSuite := new(integrationMDMTestSuite)
	testingSuite.withServer.s = &testingSuite.Suite
	suite.Run(t, testingSuite)
}

type integrationMDMTestSuite struct {
	suite.Suite
	withServer
	fleetCfg                   config.FleetConfig
	fleetDMNextCSRStatus       atomic.Value
	pushProvider               *mock.APNSPushProvider
	depStorage                 nanodep_storage.AllDEPStorage
	depSchedule                *schedule.Schedule
	profileSchedule            *schedule.Schedule
	integrationsSchedule       *schedule.Schedule
	onProfileJobDone           func() // function called when profileSchedule.Trigger() job completed
	onDEPScheduleDone          func() // function called when depSchedule.Trigger() job completed
	onIntegrationsScheduleDone func() // function called when integrationsSchedule.Trigger() job completed
	mdmStorage                 *mysql.NanoMDMStorage
	worker                     *worker.Worker
	mdmCommander               *apple_mdm.MDMAppleCommander
	logger                     kitlog.Logger
	scepChallenge              string
}

func (s *integrationMDMTestSuite) SetupSuite() {
	s.withDS.SetupSuite("integrationMDMTestSuite")

	appConf, err := s.ds.AppConfig(context.Background())
	require.NoError(s.T(), err)
	appConf.MDM.EnabledAndConfigured = true
	appConf.MDM.WindowsEnabledAndConfigured = true
	appConf.MDM.AppleBMEnabledAndConfigured = true
	err = s.ds.SaveAppConfig(context.Background(), appConf)
	require.NoError(s.T(), err)

	fleetCfg := config.TestConfig()
	testCert, testKey, err := apple_mdm.NewSCEPCACertKey()
	require.NoError(s.T(), err)
	testCertPEM := tokenpki.PEMCertificate(testCert.Raw)
	testKeyPEM := tokenpki.PEMRSAPrivateKey(testKey)
	config.SetTestMDMConfig(s.T(), &fleetCfg, testCertPEM, testKeyPEM, "../../server/service/testdata")
	fleetCfg.Osquery.EnrollCooldown = 0

	mdmStorage, err := s.ds.NewMDMAppleMDMStorage()
	require.NoError(s.T(), err)
	depStorage, err := s.ds.NewMDMAppleDEPStorage()
	require.NoError(s.T(), err)
	scepStorage, err := s.ds.NewSCEPDepot()
	require.NoError(s.T(), err)

	pushLog := kitlog.NewJSONLogger(os.Stdout)
	if os.Getenv("FLEET_INTEGRATION_TESTS_DISABLE_LOG") != "" {
		pushLog = kitlog.NewNopLogger()
	}
	pushFactory, pushProvider := newMockAPNSPushProviderFactory()
	mdmPushService := nanomdm_pushsvc.New(
		mdmStorage,
		mdmStorage,
		pushFactory,
		NewNanoMDMLogger(pushLog),
	)
	mdmCommander := apple_mdm.NewMDMAppleCommander(mdmStorage, mdmPushService)
	redisPool := redistest.SetupRedis(s.T(), "zz", false, false, false)
	s.withServer.lq = live_query_mock.New(s.T())

	wlog := kitlog.NewJSONLogger(os.Stdout)
	if os.Getenv("FLEET_INTEGRATION_TESTS_DISABLE_LOG") != "" {
		wlog = kitlog.NewNopLogger()
	}
	macosJob := &worker.MacosSetupAssistant{
		Datastore:  s.ds,
		Log:        wlog,
		DEPService: apple_mdm.NewDEPService(s.ds, depStorage, wlog),
		DEPClient:  apple_mdm.NewDEPClient(depStorage, s.ds, wlog),
	}
	appleMDMJob := &worker.AppleMDM{
		Datastore: s.ds,
		Log:       wlog,
		Commander: mdmCommander,
	}
	workr := worker.NewWorker(s.ds, wlog)
	workr.TestIgnoreUnknownJobs = true
	workr.Register(macosJob, appleMDMJob)
	s.worker = workr

	// clear the jobs queue of any pending jobs generated via DB migrations
	mysql.ExecAdhocSQL(s.T(), s.ds, func(q sqlx.ExtContext) error {
		_, err := q.ExecContext(context.Background(), "DELETE FROM jobs")
		return err
	})

	var depSchedule *schedule.Schedule
	var integrationsSchedule *schedule.Schedule
	var profileSchedule *schedule.Schedule
	cronLog := kitlog.NewJSONLogger(os.Stdout)
	if os.Getenv("FLEET_INTEGRATION_TESTS_DISABLE_LOG") != "" {
		cronLog = kitlog.NewNopLogger()
	}
	serverLogger := kitlog.NewJSONLogger(os.Stdout)
	if os.Getenv("FLEET_INTEGRATION_TESTS_DISABLE_LOG") != "" {
		serverLogger = kitlog.NewNopLogger()
	}
	config := TestServerOpts{
		License: &fleet.LicenseInfo{
			Tier: fleet.TierPremium,
		},
		Logger:      serverLogger,
		FleetConfig: &fleetCfg,
		MDMStorage:  mdmStorage,
		DEPStorage:  depStorage,
		SCEPStorage: scepStorage,
		MDMPusher:   mdmPushService,
		Pool:        redisPool,
		Lq:          s.lq,
		StartCronSchedules: []TestNewScheduleFunc{
			func(ctx context.Context, ds fleet.Datastore) fleet.NewCronScheduleFunc {
				return func() (fleet.CronSchedule, error) {
					const name = string(fleet.CronAppleMDMDEPProfileAssigner)
					logger := cronLog
					fleetSyncer := apple_mdm.NewDEPService(ds, depStorage, logger)
					depSchedule = schedule.New(
						ctx, name, s.T().Name(), 1*time.Hour, ds, ds,
						schedule.WithLogger(logger),
						schedule.WithJob("dep_syncer", func(ctx context.Context) error {
							if s.onDEPScheduleDone != nil {
								defer s.onDEPScheduleDone()
							}
							err := fleetSyncer.RunAssigner(ctx)
							require.NoError(s.T(), err)
							return err
						}),
					)
					return depSchedule, nil
				}
			},
			func(ctx context.Context, ds fleet.Datastore) fleet.NewCronScheduleFunc {
				return func() (fleet.CronSchedule, error) {
					const name = string(fleet.CronMDMAppleProfileManager)
					logger := cronLog
					profileSchedule = schedule.New(
						ctx, name, s.T().Name(), 1*time.Hour, ds, ds,
						schedule.WithLogger(logger),
						schedule.WithJob("manage_apple_profiles", func(ctx context.Context) error {
							if s.onProfileJobDone != nil {
								s.onProfileJobDone()
							}
							err = ReconcileAppleProfiles(ctx, ds, mdmCommander, logger)
							require.NoError(s.T(), err)
							return err
						}),
						schedule.WithJob("manage_windows_profiles", func(ctx context.Context) error {
							if s.onProfileJobDone != nil {
								defer s.onProfileJobDone()
							}
							err := ReconcileWindowsProfiles(ctx, ds, logger)
							require.NoError(s.T(), err)
							return err
						}),
					)
					return profileSchedule, nil
				}
			},
			func(ctx context.Context, ds fleet.Datastore) fleet.NewCronScheduleFunc {
				return func() (fleet.CronSchedule, error) {
					const name = string(fleet.CronWorkerIntegrations)
					logger := cronLog
					integrationsSchedule = schedule.New(
						ctx, name, s.T().Name(), 1*time.Minute, ds, ds,
						schedule.WithLogger(logger),
						schedule.WithJob("integrations_worker", func(ctx context.Context) error {
							return s.worker.ProcessJobs(ctx)
						}),
						schedule.WithJob("dep_cooldowns", func(ctx context.Context) error {
							if s.onIntegrationsScheduleDone != nil {
								defer s.onIntegrationsScheduleDone()
							}

							return worker.ProcessDEPCooldowns(ctx, ds, logger)
						}),
					)
					return integrationsSchedule, nil
				}
			},
		},
		APNSTopic: "com.apple.mgmt.External.10ac3ce5-4668-4e58-b69a-b2b5ce667589",
	}

	s.scepChallenge = "scepchallenge"
	err = s.ds.InsertMDMConfigAssets(context.Background(), []fleet.MDMConfigAsset{
		{Name: fleet.MDMAssetSCEPChallenge, Value: []byte(s.scepChallenge)},
	})
	require.NoError(s.T(), err)
	users, server := RunServerForTestsWithDS(s.T(), s.ds, &config)
	s.server = server
	s.users = users
	s.token = s.getTestAdminToken()
	s.cachedAdminToken = s.token
	s.fleetCfg = fleetCfg
	s.pushProvider = pushProvider
	s.depStorage = depStorage
	s.depSchedule = depSchedule
	s.integrationsSchedule = integrationsSchedule
	s.profileSchedule = profileSchedule
	s.mdmStorage = mdmStorage
	s.mdmCommander = mdmCommander
	s.logger = serverLogger

	fleetdmSrv := httptest.NewServer(http.HandlerFunc(func(w http.ResponseWriter, r *http.Request) {
		status := s.fleetDMNextCSRStatus.Swap(http.StatusOK)
		w.WriteHeader(status.(int))
		resp := []byte(fmt.Sprintf("status: %d", status))
		if status == http.StatusOK && strings.Contains(r.URL.RawQuery, "deliveryMethod=json") {
			rawBody, err := io.ReadAll(r.Body)
			require.NoError(s.T(), err)
			var req struct {
				UnsignedCSRData []byte `json:"unsignedCsrData"`
			}
			err = json.Unmarshal(rawBody, &req)
			require.NoError(s.T(), err)

			resp = []byte(
				fmt.Sprintf(
					`{"csr": %q}`,
					base64.StdEncoding.EncodeToString(req.UnsignedCSRData),
				),
			)
		}
		_, _ = w.Write(resp)
	}))
	s.T().Setenv("TEST_FLEETDM_API_URL", fleetdmSrv.URL)

	appConf, err = s.ds.AppConfig(context.Background())
	require.NoError(s.T(), err)
	appConf.ServerSettings.ServerURL = server.URL
	err = s.ds.SaveAppConfig(context.Background(), appConf)
	require.NoError(s.T(), err)

	// enable MDM flows
	s.appleCoreCertsSetup()
	s.enableABM()

	s.T().Cleanup(fleetdmSrv.Close)
}

func (s *integrationMDMTestSuite) TearDownSuite() {
	appConf, err := s.ds.AppConfig(context.Background())
	require.NoError(s.T(), err)
	appConf.MDM.EnabledAndConfigured = false
	err = s.ds.SaveAppConfig(context.Background(), appConf)
	require.NoError(s.T(), err)
}

func (s *integrationMDMTestSuite) FailNextCSRRequestWith(status int) {
	s.fleetDMNextCSRStatus.Store(status)
}

func (s *integrationMDMTestSuite) SucceedNextCSRRequest() {
	s.fleetDMNextCSRStatus.Store(http.StatusOK)
}

func (s *integrationMDMTestSuite) TearDownTest() {
	t := s.T()
	ctx := context.Background()

	s.token = s.getTestAdminToken()
	appCfg := s.getConfig()
	// ensure windows mdm is always enabled for the next test
	appCfg.MDM.WindowsEnabledAndConfigured = true
	// ensure global disk encryption is disabled on exit
	appCfg.MDM.EnableDiskEncryption = optjson.SetBool(false)
	// ensure enable release manually is false
	appCfg.MDM.MacOSSetup.EnableReleaseDeviceManually = optjson.SetBool(false)
	// ensure global Windows OS updates are always disabled for the next test
	appCfg.MDM.WindowsUpdates = fleet.WindowsUpdates{}
	// ensure the server URL is constant
	appCfg.ServerSettings.ServerURL = s.server.URL
	err := s.ds.SaveAppConfig(ctx, &appCfg.AppConfig)
	require.NoError(t, err)

	s.withServer.commonTearDownTest(t)

	// use a sql statement to delete all profiles, since the datastore prevents
	// deleting the fleet-specific ones.
	mysql.ExecAdhocSQL(t, s.ds, func(q sqlx.ExtContext) error {
		_, err := q.ExecContext(ctx, "DELETE FROM mdm_apple_configuration_profiles")
		return err
	})
	mysql.ExecAdhocSQL(t, s.ds, func(q sqlx.ExtContext) error {
		_, err := q.ExecContext(ctx, "DELETE FROM mdm_windows_configuration_profiles")
		return err
	})
	mysql.ExecAdhocSQL(t, s.ds, func(q sqlx.ExtContext) error {
		_, err := q.ExecContext(ctx, "DELETE FROM mdm_apple_bootstrap_packages")
		return err
	})

	// clear any pending worker job
	mysql.ExecAdhocSQL(t, s.ds, func(q sqlx.ExtContext) error {
		_, err := q.ExecContext(ctx, "DELETE FROM jobs")
		return err
	})

	// clear any host dep assignments
	mysql.ExecAdhocSQL(t, s.ds, func(q sqlx.ExtContext) error {
		_, err := q.ExecContext(ctx, "DELETE FROM host_dep_assignments")
		return err
	})

	// clear any mdm windows enrollments
	mysql.ExecAdhocSQL(t, s.ds, func(q sqlx.ExtContext) error {
		_, err := q.ExecContext(ctx, "DELETE FROM mdm_windows_enrollments")
		return err
	})

	// clear any lingering declarations
	mysql.ExecAdhocSQL(t, s.ds, func(tx sqlx.ExtContext) error {
		_, err := tx.ExecContext(ctx, "DELETE FROM mdm_apple_declarations")
		return err
	})
	mysql.ExecAdhocSQL(t, s.ds, func(tx sqlx.ExtContext) error {
		_, err := tx.ExecContext(ctx, "DELETE FROM host_mdm_apple_declarations")
		return err
	})
}

func (s *integrationMDMTestSuite) mockDEPResponse(handler http.Handler) {
	t := s.T()
	srv := httptest.NewServer(handler)
	err := s.depStorage.StoreConfig(context.Background(), apple_mdm.DEPName, &nanodep_client.Config{BaseURL: srv.URL})
	require.NoError(t, err)
	t.Cleanup(func() {
		srv.Close()
		err := s.depStorage.StoreConfig(context.Background(), apple_mdm.DEPName, &nanodep_client.Config{BaseURL: nanodep_client.DefaultBaseURL})
		require.NoError(t, err)
	})
}

func (s *integrationMDMTestSuite) awaitTriggerProfileSchedule(t *testing.T) {
	// two jobs running sequentially (macOS then Windows) on the same schedule
	var wg sync.WaitGroup
	wg.Add(2)
	s.onProfileJobDone = wg.Done
	_, err := s.profileSchedule.Trigger()
	require.NoError(t, err)
	wg.Wait()
}

func (s *integrationMDMTestSuite) TestGetBootstrapToken() {
	// see https://developer.apple.com/documentation/devicemanagement/get_bootstrap_token
	t := s.T()
	mdmDevice := mdmtest.NewTestMDMClientAppleDirect(mdmtest.AppleEnrollInfo{
		SCEPChallenge: s.scepChallenge,
		SCEPURL:       s.server.URL + apple_mdm.SCEPPath,
		MDMURL:        s.server.URL + apple_mdm.MDMPath,
	}, "MacBookPro16,1")
	err := mdmDevice.Enroll()
	require.NoError(t, err)

	checkStoredCertAuthAssociation := func(id string, expectedCount uint) {
		// confirm expected cert auth association
		mysql.ExecAdhocSQL(t, s.ds, func(q sqlx.ExtContext) error {
			var ct uint
			// query duplicates the logic in nanomdm/storage/mysql/certauth.go
			if err := sqlx.GetContext(context.Background(), q, &ct, "SELECT COUNT(*) FROM nano_cert_auth_associations WHERE id = ?", mdmDevice.UUID); err != nil {
				return err
			}
			require.Equal(t, expectedCount, ct)
			return nil
		})
	}
	checkStoredCertAuthAssociation(mdmDevice.UUID, 1)

	checkStoredBootstrapToken := func(id string, expectedToken *string, expectedErr error) {
		// confirm expected bootstrap token
		mysql.ExecAdhocSQL(t, s.ds, func(q sqlx.ExtContext) error {
			var tok *string
			err := sqlx.GetContext(context.Background(), q, &tok, "SELECT bootstrap_token_b64 FROM nano_devices WHERE id = ?", mdmDevice.UUID)
			if err != nil || expectedErr != nil {
				require.ErrorIs(t, err, expectedErr)
			} else {
				require.NoError(t, err)
			}

			if expectedToken != nil {
				require.NotEmpty(t, tok)
				decoded, err := base64.StdEncoding.DecodeString(*tok)
				require.NoError(t, err)
				require.Equal(t, *expectedToken, string(decoded))
			} else {
				require.Empty(t, tok)
			}
			return nil
		})
	}

	t.Run("bootstrap token not set", func(t *testing.T) {
		// device record exists, but bootstrap token not set
		checkStoredBootstrapToken(mdmDevice.UUID, nil, nil)

		// if token not set, server returns empty body and no error (see https://github.com/micromdm/nanomdm/pull/63)
		res, err := mdmDevice.GetBootstrapToken()
		require.NoError(t, err)
		require.Nil(t, res)
	})

	t.Run("bootstrap token set", func(t *testing.T) {
		// device record exists, set bootstrap token
		token := base64.StdEncoding.EncodeToString([]byte("testtoken"))
		mysql.ExecAdhocSQL(t, s.ds, func(q sqlx.ExtContext) error {
			_, err := q.ExecContext(context.Background(), "UPDATE nano_devices SET bootstrap_token_b64 = ? WHERE id = ?", base64.StdEncoding.EncodeToString([]byte(token)), mdmDevice.UUID)
			require.NoError(t, err)
			return nil
		})
		checkStoredBootstrapToken(mdmDevice.UUID, &token, nil)

		// if token set, server returns token
		res, err := mdmDevice.GetBootstrapToken()
		require.NoError(t, err)
		require.NotNil(t, res)
		require.Equal(t, token, string(res))
	})

	t.Run("no device record", func(t *testing.T) {
		// delete the entire device record
		mysql.ExecAdhocSQL(t, s.ds, func(q sqlx.ExtContext) error {
			_, err := q.ExecContext(context.Background(), "DELETE FROM nano_devices WHERE id = ?", mdmDevice.UUID)
			require.NoError(t, err)
			return nil
		})
		checkStoredBootstrapToken(mdmDevice.UUID, nil, sql.ErrNoRows)

		// if not found, server returns empty body and no error (see https://github.com/fleetdm/nanomdm/pull/8)
		res, err := mdmDevice.GetBootstrapToken()
		require.NoError(t, err)
		require.Nil(t, res)
	})

	t.Run("no cert auth association", func(t *testing.T) {
		// on mdm checkout, nano soft deletes by calling storage.Disable, which leaves the cert auth
		// association in place, so what if we hard delete instead?
		mysql.ExecAdhocSQL(t, s.ds, func(q sqlx.ExtContext) error {
			_, err := q.ExecContext(context.Background(), "DELETE FROM nano_cert_auth_associations WHERE id = ?", mdmDevice.UUID)
			require.NoError(t, err)
			return nil
		})
		checkStoredCertAuthAssociation(mdmDevice.UUID, 0)

		// TODO: server returns 500 on account of cert auth but what is the expected behavior?
		res, err := mdmDevice.GetBootstrapToken()
		require.ErrorContains(t, err, "500") // getbootstraptoken service: cert auth: existing enrollment: enrollment not associated with cert
		require.Nil(t, res)
	})
}

func (s *integrationMDMTestSuite) TestAppleGetAppleMDM() {
	t := s.T()

	var mdmResp getAppleMDMResponse
	s.DoJSON("GET", "/api/latest/fleet/apns", nil, http.StatusOK, &mdmResp)
	// returned values are dummy, this is a test certificate
	require.Equal(t, "Fleet", mdmResp.Issuer)
	require.NotZero(t, mdmResp.SerialNumber)
	require.Equal(t, "Fleet", mdmResp.CommonName)
	require.NotZero(t, mdmResp.RenewDate)

	s.mockDEPResponse(http.HandlerFunc(func(w http.ResponseWriter, r *http.Request) {
		w.WriteHeader(http.StatusOK)
		switch r.URL.Path {
		case "/session":
			_, _ = w.Write([]byte(`{"auth_session_token": "xyz"}`))
		case "/account":
			_, _ = w.Write([]byte(`{"admin_id": "abc", "org_name": "test_org"}`))
		}
	}))
	var getAppleBMResp getAppleBMResponse
	s.DoJSON("GET", "/api/latest/fleet/abm", nil, http.StatusOK, &getAppleBMResp)
	require.NoError(t, getAppleBMResp.Err)
	require.Equal(t, "abc", getAppleBMResp.AppleID)
	require.Equal(t, "test_org", getAppleBMResp.OrgName)
	require.Equal(t, s.server.URL+"/mdm/apple/mdm", getAppleBMResp.MDMServerURL)
	require.Empty(t, getAppleBMResp.DefaultTeam)

	// create a new team
	tm, err := s.ds.NewTeam(context.Background(), &fleet.Team{
		Name:        t.Name(),
		Description: "desc",
	})
	require.NoError(t, err)
	// set the default bm assignment to that team
	acResp := appConfigResponse{}
	s.DoJSON("PATCH", "/api/latest/fleet/config", json.RawMessage(fmt.Sprintf(`{
		"mdm": {
			"apple_bm_default_team": %q
		}
	}`, tm.Name)), http.StatusOK, &acResp)

	// try again, this time we get a default team in the response
	getAppleBMResp = getAppleBMResponse{}
	s.DoJSON("GET", "/api/latest/fleet/abm", nil, http.StatusOK, &getAppleBMResp)
	require.NoError(t, getAppleBMResp.Err)
	require.Equal(t, "abc", getAppleBMResp.AppleID)
	require.Equal(t, "test_org", getAppleBMResp.OrgName)
	require.Equal(t, s.server.URL+"/mdm/apple/mdm", getAppleBMResp.MDMServerURL)
	require.Equal(t, tm.Name, getAppleBMResp.DefaultTeam)
}

func (s *integrationMDMTestSuite) TestABMExpiredToken() {
	t := s.T()
	var returnType string
	s.mockDEPResponse(http.HandlerFunc(func(w http.ResponseWriter, r *http.Request) {
		switch returnType {
		case "not_signed":
			w.WriteHeader(http.StatusForbidden)
			_, _ = w.Write([]byte(`{"code": "T_C_NOT_SIGNED"}`))
		case "unauthorized":
			w.WriteHeader(http.StatusUnauthorized)
			_, _ = w.Write([]byte(`{}`))
		case "success":
			w.WriteHeader(http.StatusOK)
			_, _ = w.Write([]byte(`{"auth_session_token": "abcd"}`))
		default:
			require.Fail(t, "unexpected return type: %s", returnType)
		}
	}))

	config := s.getConfig()
	require.False(t, config.MDM.AppleBMTermsExpired)

	// not signed error flips the AppleBMTermsExpired flag
	returnType = "not_signed"
	res := s.DoRaw("GET", "/api/latest/fleet/abm", nil, http.StatusBadRequest)
	errMsg := extractServerErrorText(res.Body)
	require.Contains(t, errMsg, "DEP auth error: 403 Forbidden")

	config = s.getConfig()
	require.True(t, config.MDM.AppleBMTermsExpired)

	// a successful call clears it
	returnType = "success"
	s.DoRaw("GET", "/api/latest/fleet/abm", nil, http.StatusOK)

	config = s.getConfig()
	require.False(t, config.MDM.AppleBMTermsExpired)

	// an unauthorized call returns 400 but does not flip the terms expired flag
	returnType = "unauthorized"
	res = s.DoRaw("GET", "/api/latest/fleet/abm", nil, http.StatusBadRequest)
	errMsg = extractServerErrorText(res.Body)
	require.Contains(t, errMsg, "Apple Business Manager certificate or server token is invalid")

	config = s.getConfig()
	require.False(t, config.MDM.AppleBMTermsExpired)
}

func checkNextPayloads(t *testing.T, mdmDevice *mdmtest.TestAppleMDMClient, forceDeviceErr bool) ([][]byte, []string) {
	installs := [][]byte{}
	removes := []string{}

	// on the first run, cmd will be nil and we need to
	// ping the server via idle
	// if after idle or acknowledge cmd is still nil, it
	// means there aren't any commands left to run
	cmd, err := mdmDevice.Idle()
	require.NoError(t, err)
	for cmd != nil {
		var fullCmd micromdm.CommandPayload
		require.NoError(t, plist.Unmarshal(cmd.Raw, &fullCmd))
		switch cmd.Command.RequestType {
		case "InstallProfile":
			installs = append(installs, fullCmd.Command.InstallProfile.Payload)
		case "RemoveProfile":
			removes = append(removes, fullCmd.Command.RemoveProfile.Identifier)

		}

		if forceDeviceErr {
			cmd, err = mdmDevice.Err(cmd.CommandUUID, []mdm.ErrorChain{})
		} else {
			cmd, err = mdmDevice.Acknowledge(cmd.CommandUUID)
		}

		require.NoError(t, err)
	}

	return installs, removes
}

func setupExpectedFleetdProfile(t *testing.T, serverURL string, enrollSecret string, teamID *uint) []byte {
	var b bytes.Buffer
	params := mobileconfig.FleetdProfileOptions{
		EnrollSecret: enrollSecret,
		ServerURL:    serverURL,
		PayloadType:  mobileconfig.FleetdConfigPayloadIdentifier,
		PayloadName:  servermdm.FleetdConfigProfileName,
	}
	err := mobileconfig.FleetdProfileTemplate.Execute(&b, params)
	require.NoError(t, err)
	return b.Bytes()
}

func setupExpectedCAProfile(t *testing.T, ds *mysql.Datastore) []byte {
	assets, err := ds.GetAllMDMConfigAssetsByName(context.Background(), []fleet.MDMAssetName{
		fleet.MDMAssetCACert,
	})
	require.NoError(t, err)

	block, _ := pem.Decode(assets[fleet.MDMAssetCACert].Value)
	require.NotNil(t, block)
	require.Equal(t, "CERTIFICATE", block.Type)

	var b bytes.Buffer
	params := mobileconfig.FleetCARootTemplateOptions{
		PayloadName:       servermdm.FleetCAConfigProfileName,
		PayloadIdentifier: mobileconfig.FleetCARootConfigPayloadIdentifier,
		Certificate:       base64.StdEncoding.EncodeToString(block.Bytes),
	}
	err = mobileconfig.FleetCARootTemplate.Execute(&b, params)
	require.NoError(t, err)
	return b.Bytes()
}

func setupPusher(s *integrationMDMTestSuite, t *testing.T, mdmDevice *mdmtest.TestAppleMDMClient) {
	origPush := s.pushProvider.PushFunc
	s.pushProvider.PushFunc = func(pushes []*mdm.Push) (map[string]*push.Response, error) {
		require.Len(t, pushes, 1)
		require.Equal(t, pushes[0].PushMagic, "pushmagic"+mdmDevice.SerialNumber)
		res := map[string]*push.Response{
			pushes[0].Token.String(): {
				Id:  uuid.New().String(),
				Err: nil,
			},
		}
		return res, nil
	}
	t.Cleanup(func() { s.pushProvider.PushFunc = origPush })
}

func createHostThenEnrollMDM(ds fleet.Datastore, fleetServerURL string, t *testing.T) (*fleet.Host, *mdmtest.TestAppleMDMClient) {
	desktopToken := uuid.New().String()
	mdmDevice := mdmtest.NewTestMDMClientAppleDesktopManual(fleetServerURL, desktopToken)
	fleetHost, err := ds.NewHost(context.Background(), &fleet.Host{
		DetailUpdatedAt: time.Now(),
		LabelUpdatedAt:  time.Now(),
		PolicyUpdatedAt: time.Now(),
		SeenTime:        time.Now().Add(-1 * time.Minute),
		OsqueryHostID:   ptr.String(t.Name() + uuid.New().String()),
		NodeKey:         ptr.String(t.Name() + uuid.New().String()),
		Hostname:        fmt.Sprintf("%sfoo.local", t.Name()),
		Platform:        "darwin",

		UUID:           mdmDevice.UUID,
		HardwareSerial: mdmDevice.SerialNumber,
	})
	require.NoError(t, err)

	err = ds.SetOrUpdateDeviceAuthToken(context.Background(), fleetHost.ID, desktopToken)
	require.NoError(t, err)

	err = mdmDevice.Enroll()
	require.NoError(t, err)

	return fleetHost, mdmDevice
}

func createWindowsHostThenEnrollMDM(ds fleet.Datastore, fleetServerURL string, t *testing.T) (*fleet.Host, *mdmtest.TestWindowsMDMClient) {
	host := createOrbitEnrolledHost(t, "windows", "h1", ds)
	mdmDevice := mdmtest.NewTestMDMClientWindowsProgramatic(fleetServerURL, *host.OrbitNodeKey)
	err := mdmDevice.Enroll()
	require.NoError(t, err)
	err = ds.UpdateMDMWindowsEnrollmentsHostUUID(context.Background(), host.UUID, mdmDevice.DeviceID)
	require.NoError(t, err)
	return host, mdmDevice
}

func loadEnrollmentProfileDEPToken(t *testing.T, ds *mysql.Datastore) string {
	var token string
	mysql.ExecAdhocSQL(t, ds, func(q sqlx.ExtContext) error {
		return sqlx.GetContext(context.Background(), q, &token,
			`SELECT token FROM mdm_apple_enrollment_profiles`)
	})
	return token
}

func (s *integrationMDMTestSuite) TestDeviceMDMManualEnroll() {
	t := s.T()

	token := "token_test_manual_enroll"
	createHostAndDeviceToken(t, s.ds, token)

	// invalid token fails
	s.DoRaw("GET", "/api/latest/fleet/device/invalid_token/mdm/apple/manual_enrollment_profile", nil, http.StatusUnauthorized)

	// valid token downloads the profile
	s.downloadAndVerifyEnrollmentProfile("/api/latest/fleet/device/" + token + "/mdm/apple/manual_enrollment_profile")
}

func (s *integrationMDMTestSuite) TestAppleMDMDeviceEnrollment() {
	t := s.T()

	// Enroll two devices into MDM
	mdmEnrollInfo := mdmtest.AppleEnrollInfo{
		SCEPChallenge: s.scepChallenge,
		SCEPURL:       s.server.URL + apple_mdm.SCEPPath,
		MDMURL:        s.server.URL + apple_mdm.MDMPath,
	}
	mdmDeviceA := mdmtest.NewTestMDMClientAppleDirect(mdmEnrollInfo, "MacBookPro16,1")
	err := mdmDeviceA.Enroll()
	require.NoError(t, err)
	s.lastActivityOfTypeMatches(fleet.ActivityTypeMDMEnrolled{}.ActivityName(),
		fmt.Sprintf(`{"host_serial": "%s", "host_display_name": "%s (%s)", "installed_from_dep": false, "mdm_platform": "apple"}`, mdmDeviceA.SerialNumber, mdmDeviceA.Model, mdmDeviceA.SerialNumber), 0)

	mdmDeviceB := mdmtest.NewTestMDMClientAppleDirect(mdmEnrollInfo, "MacBookPro16,1")
	err = mdmDeviceB.Enroll()
	require.NoError(t, err)
	s.lastActivityOfTypeMatches(fleet.ActivityTypeMDMEnrolled{}.ActivityName(),
		fmt.Sprintf(`{"host_serial": "%s", "host_display_name": "%s (%s)", "installed_from_dep": false, "mdm_platform": "apple"}`, mdmDeviceB.SerialNumber, mdmDeviceB.Model, mdmDeviceB.SerialNumber), 0)

	// Find the ID of Fleet's MDM solution
	var mdmID uint
	mysql.ExecAdhocSQL(t, s.ds, func(q sqlx.ExtContext) error {
		return sqlx.GetContext(context.Background(), q, &mdmID,
			`SELECT id FROM mobile_device_management_solutions WHERE name = ?`, fleet.WellKnownMDMFleet)
	})

	// Check that both devices are returned by the /hosts endpoint
	listHostsRes := listHostsResponse{}
	s.DoJSON("GET", "/api/latest/fleet/hosts", nil, http.StatusOK, &listHostsRes, "mdm_id", fmt.Sprint(mdmID))
	require.Len(t, listHostsRes.Hosts, 2)
	require.EqualValues(
		t,
		[]string{mdmDeviceA.UUID, mdmDeviceB.UUID},
		[]string{listHostsRes.Hosts[0].UUID, listHostsRes.Hosts[1].UUID},
	)

	var targetHostID uint
	var lastEnroll time.Time
	for _, host := range listHostsRes.Hosts {
		if host.UUID == mdmDeviceA.UUID {
			targetHostID = host.ID
			lastEnroll = host.LastEnrolledAt
			break
		}
	}

	// set an enroll secret
	var applyResp applyEnrollSecretSpecResponse
	s.DoJSON("POST", "/api/latest/fleet/spec/enroll_secret", applyEnrollSecretSpecRequest{
		Spec: &fleet.EnrollSecretSpec{
			Secrets: []*fleet.EnrollSecret{{Secret: t.Name()}},
		},
	}, http.StatusOK, &applyResp)

	// simulate a matching host enrolling via osquery
	j, err := json.Marshal(&enrollAgentRequest{
		EnrollSecret:   t.Name(),
		HostIdentifier: mdmDeviceA.UUID,
	})
	require.NoError(t, err)
	var enrollResp enrollAgentResponse
	hres := s.DoRawNoAuth("POST", "/api/osquery/enroll", j, http.StatusOK)
	defer hres.Body.Close()
	require.NoError(t, json.NewDecoder(hres.Body).Decode(&enrollResp))
	require.NotEmpty(t, enrollResp.NodeKey)

	// query all hosts
	listHostsRes = listHostsResponse{}
	s.DoJSON("GET", "/api/latest/fleet/hosts", nil, http.StatusOK, &listHostsRes)
	// we still have only two hosts
	require.Len(t, listHostsRes.Hosts, 2)

	// LastEnrolledAt should have been updated
	var getHostResp getHostResponse
	s.DoJSON("GET", fmt.Sprintf("/api/latest/fleet/hosts/%d", targetHostID), nil, http.StatusOK, &getHostResp)
	require.Greater(t, getHostResp.Host.LastEnrolledAt, lastEnroll)

	// Unenroll a device
	err = mdmDeviceA.Checkout()
	require.NoError(t, err)

	// An activity is created
	activities := listActivitiesResponse{}
	s.DoJSON("GET", "/api/latest/fleet/activities", nil, http.StatusOK, &activities)

	found := false
	for _, activity := range activities.Activities {
		if activity.Type == "mdm_unenrolled" {
			found = true
			require.Nil(t, activity.ActorID)
			require.Nil(t, activity.ActorFullName)
			require.JSONEq(t, fmt.Sprintf(`{"host_serial": "%s", "host_display_name": "%s (%s)", "installed_from_dep": false}`, mdmDeviceA.SerialNumber, mdmDeviceA.Model, mdmDeviceA.SerialNumber), string(*activity.Details))
		}
	}
	require.True(t, found)
}

func (s *integrationMDMTestSuite) TestDeviceMultipleAuthMessages() {
	t := s.T()

	mdmDevice := mdmtest.NewTestMDMClientAppleDirect(mdmtest.AppleEnrollInfo{
		SCEPChallenge: s.scepChallenge,
		SCEPURL:       s.server.URL + apple_mdm.SCEPPath,
		MDMURL:        s.server.URL + apple_mdm.MDMPath,
	}, "MacBookPro16,1")
	err := mdmDevice.Enroll()
	require.NoError(t, err)

	listHostsRes := listHostsResponse{}
	s.DoJSON("GET", "/api/latest/fleet/hosts", nil, http.StatusOK, &listHostsRes)
	require.Len(s.T(), listHostsRes.Hosts, 1)

	// send the auth message again, we still have only one host
	err = mdmDevice.Authenticate()
	require.NoError(t, err)
	listHostsRes = listHostsResponse{}
	s.DoJSON("GET", "/api/latest/fleet/hosts", nil, http.StatusOK, &listHostsRes)
	require.Len(s.T(), listHostsRes.Hosts, 1)
}

func (s *integrationMDMTestSuite) TestAppleMDMCSRRequest() {
	t := s.T()

	var errResp validationErrResp
	// missing arguments
	s.DoJSON("POST", "/api/latest/fleet/mdm/apple/request_csr", requestMDMAppleCSRRequest{}, http.StatusUnprocessableEntity, &errResp)
	require.Len(t, errResp.Errors, 1)
	require.Equal(t, errResp.Errors[0].Name, "email_address")

	// invalid email address
	errResp = validationErrResp{}
	s.DoJSON("POST", "/api/latest/fleet/mdm/apple/request_csr", requestMDMAppleCSRRequest{EmailAddress: "abc", Organization: "def"}, http.StatusUnprocessableEntity, &errResp)
	require.Len(t, errResp.Errors, 1)
	require.Equal(t, errResp.Errors[0].Name, "email_address")

	// missing organization
	errResp = validationErrResp{}
	s.DoJSON("POST", "/api/latest/fleet/mdm/apple/request_csr", requestMDMAppleCSRRequest{EmailAddress: "a@b.c", Organization: ""}, http.StatusUnprocessableEntity, &errResp)
	require.Len(t, errResp.Errors, 1)
	require.Equal(t, errResp.Errors[0].Name, "organization")

	// fleetdm CSR request failed
	s.FailNextCSRRequestWith(http.StatusBadRequest)
	errResp = validationErrResp{}
	s.DoJSON("POST", "/api/latest/fleet/mdm/apple/request_csr", requestMDMAppleCSRRequest{EmailAddress: "a@b.c", Organization: "test"}, http.StatusUnprocessableEntity, &errResp)
	require.Len(t, errResp.Errors, 1)
	require.Contains(t, errResp.Errors[0].Reason, "this email address is not valid")

	s.FailNextCSRRequestWith(http.StatusInternalServerError)
	errResp = validationErrResp{}
	s.DoJSON("POST", "/api/latest/fleet/mdm/apple/request_csr", requestMDMAppleCSRRequest{EmailAddress: "a@b.c", Organization: "test"}, http.StatusBadGateway, &errResp)
	require.Len(t, errResp.Errors, 1)
	require.Contains(t, errResp.Errors[0].Reason, "FleetDM CSR request failed")

	var reqCSRResp requestMDMAppleCSRResponse
	// fleetdm CSR request succeeds
	s.SucceedNextCSRRequest()
	s.DoJSON("POST", "/api/latest/fleet/mdm/apple/request_csr", requestMDMAppleCSRRequest{EmailAddress: "a@b.c", Organization: "test"}, http.StatusOK, &reqCSRResp)
	require.Contains(t, string(reqCSRResp.APNsKey), "-----BEGIN RSA PRIVATE KEY-----\n")
	require.Contains(t, string(reqCSRResp.SCEPCert), "-----BEGIN CERTIFICATE-----\n")
	require.Contains(t, string(reqCSRResp.SCEPKey), "-----BEGIN RSA PRIVATE KEY-----\n")
}

func (s *integrationMDMTestSuite) TestGetMDMCSR() {
	t := s.T()
	ctx := context.Background()

	// Validate errors if no private key is set
	testSetEmptyPrivateKey = true
	t.Cleanup(func() { testSetEmptyPrivateKey = false })
	s.uploadAPNSCert([]byte("-----BEGIN CERTIFICATE-----\nZm9vCg==\n-----END CERTIFICATE-----"), http.StatusInternalServerError, "Couldn't upload APNs certificate. Missing required private key. Learn how to configure the private key here: https://fleetdm.com/learn-more-about/fleet-server-private-key")

	r := s.Do("GET", "/api/latest/fleet/mdm/apple/request_csr", getMDMAppleCSRRequest{}, http.StatusInternalServerError)
	require.Contains(t, extractServerErrorText(r.Body), "Couldn't download signed CSR. Missing required private key. Learn how to configure the private key here: https://fleetdm.com/learn-more-about/fleet-server-private-key")
	testSetEmptyPrivateKey = false

	// ensure we leave everything in a clean state for other tests
	t.Cleanup(s.appleCoreCertsSetup)

	// Delete APNS cert, should soft delete all certs and keys created in this test
	s.Do("DELETE", "/api/latest/fleet/mdm/apple/apns_certificate", nil, http.StatusOK)

	assets, err := s.ds.GetAllMDMConfigAssetsByName(ctx, []fleet.MDMAssetName{fleet.MDMAssetCACert, fleet.MDMAssetCAKey, fleet.MDMAssetAPNSKey, fleet.MDMAssetAPNSCert})
	var nfe fleet.NotFoundError
	require.ErrorAs(t, err, &nfe)
	require.Nil(t, assets)

	// trying to upload a certificate without generating a private key first is not allowed
	s.uploadAPNSCert([]byte("-----BEGIN CERTIFICATE-----\nZm9vCg==\n-----END CERTIFICATE-----"), http.StatusBadRequest, "Please generate a private key first.")

	// Check that we return bad gateway if the website API errors
	s.FailNextCSRRequestWith(http.StatusInternalServerError)
	errResp := validationErrResp{}
	s.DoJSON("GET", "/api/latest/fleet/mdm/apple/request_csr", getMDMAppleCSRRequest{}, http.StatusBadGateway, &errResp)
	require.Len(t, errResp.Errors, 1)
	require.Contains(t, errResp.Errors[0].Reason, "FleetDM CSR request failed")

	// Invalid APNS cert upload attempt
	s.uploadAPNSCert([]byte("invalid-cert"), http.StatusUnprocessableEntity, "Invalid certificate. Please provide a valid certificate from Apple Push Certificate Portal.")

	// simulate a renew flow
	s.appleCoreCertsSetup()
}

func (s *integrationMDMTestSuite) uploadAPNSCert(pemBytes []byte, expectedStatus int, wantErr string) {
	t := s.T()

	var b bytes.Buffer
	w := multipart.NewWriter(&b)

	// add the package field
	fw, err := w.CreateFormFile("certificate", "certificate.pem")
	require.NoError(t, err)
	_, err = io.Copy(fw, bytes.NewBuffer(pemBytes))
	require.NoError(t, err)

	w.Close()

	headers := map[string]string{
		"Content-Type":  w.FormDataContentType(),
		"Accept":        "application/json",
		"Authorization": fmt.Sprintf("Bearer %s", s.token),
	}

	res := s.DoRawWithHeaders("POST", "/api/latest/fleet/mdm/apple/apns_certificate", b.Bytes(), expectedStatus, headers)
	if wantErr != "" {
		errMsg := extractServerErrorText(res.Body)
		assert.Contains(t, errMsg, wantErr)
	}
}

func (s *integrationMDMTestSuite) TestMDMAppleUnenroll() {
	t := s.T()

	// Enroll a device into MDM.
	mdmDevice := mdmtest.NewTestMDMClientAppleDirect(mdmtest.AppleEnrollInfo{
		SCEPChallenge: s.scepChallenge,
		SCEPURL:       s.server.URL + apple_mdm.SCEPPath,
		MDMURL:        s.server.URL + apple_mdm.MDMPath,
	}, "MacBookPro16,1")
	err := mdmDevice.Enroll()
	require.NoError(t, err)

	// set an enroll secret
	var applyResp applyEnrollSecretSpecResponse
	s.DoJSON("POST", "/api/latest/fleet/spec/enroll_secret", applyEnrollSecretSpecRequest{
		Spec: &fleet.EnrollSecretSpec{
			Secrets: []*fleet.EnrollSecret{{Secret: t.Name()}},
		},
	}, http.StatusOK, &applyResp)

	// simulate a matching host enrolling via osquery
	j, err := json.Marshal(&enrollAgentRequest{
		EnrollSecret:   t.Name(),
		HostIdentifier: mdmDevice.UUID,
	})
	require.NoError(t, err)
	var enrollResp enrollAgentResponse
	hres := s.DoRawNoAuth("POST", "/api/osquery/enroll", j, http.StatusOK)
	defer hres.Body.Close()
	require.NoError(t, json.NewDecoder(hres.Body).Decode(&enrollResp))
	require.NotEmpty(t, enrollResp.NodeKey)

	listHostsRes := listHostsResponse{}
	s.DoJSON("GET", "/api/latest/fleet/hosts", nil, http.StatusOK, &listHostsRes)
	require.Len(t, listHostsRes.Hosts, 1)
	h := listHostsRes.Hosts[0]

	// assign profiles to the host
	s.Do("POST", "/api/v1/fleet/mdm/apple/profiles/batch", batchSetMDMAppleProfilesRequest{Profiles: [][]byte{
		mobileconfigForTest("N1", "I1"),
		mobileconfigForTest("N2", "I2"),
		mobileconfigForTest("N3", "I3"),
	}}, http.StatusNoContent)

	// trigger a sync and verify that there are profiles assigned to the host
	s.awaitTriggerProfileSchedule(t)

	var hostResp getHostResponse
	s.DoJSON("GET", fmt.Sprintf("/api/v1/fleet/hosts/%d", h.ID), getHostRequest{}, http.StatusOK, &hostResp)
	// 3 profiles added + 1 profile with fleetd configuration + 1 root CA config
	require.Len(t, *hostResp.Host.MDM.Profiles, 5)

	// try to unenroll the host, fails since the host doesn't respond
	s.Do("DELETE", fmt.Sprintf("/api/latest/fleet/hosts/%d/mdm", h.ID), nil, http.StatusGatewayTimeout)

	// we're going to modify this mock, make sure we restore its default
	originalPushMock := s.pushProvider.PushFunc
	defer func() { s.pushProvider.PushFunc = originalPushMock }()

	// if there's an error coming from APNs servers
	s.pushProvider.PushFunc = func(pushes []*mdm.Push) (map[string]*push.Response, error) {
		return map[string]*push.Response{
			pushes[0].Token.String(): {
				Id:  uuid.New().String(),
				Err: errors.New("test"),
			},
		}, nil
	}
	s.Do("DELETE", fmt.Sprintf("/api/latest/fleet/hosts/%d/mdm", h.ID), nil, http.StatusBadGateway)

	// if there was an error unrelated to APNs
	s.pushProvider.PushFunc = func(pushes []*mdm.Push) (map[string]*push.Response, error) {
		res := map[string]*push.Response{
			pushes[0].Token.String(): {
				Id:  uuid.New().String(),
				Err: nil,
			},
		}
		return res, errors.New("baz")
	}
	s.Do("DELETE", fmt.Sprintf("/api/latest/fleet/hosts/%d/mdm", h.ID), nil, http.StatusInternalServerError)

	// try again, but this time the host is online and answers
	var checkoutErr error
	s.pushProvider.PushFunc = func(pushes []*mdm.Push) (map[string]*push.Response, error) {
		res, err := mockSuccessfulPush(pushes)
		checkoutErr = mdmDevice.Checkout()
		return res, err
	}
	s.Do("DELETE", fmt.Sprintf("/api/latest/fleet/hosts/%d/mdm", h.ID), nil, http.StatusOK)
	// trying again fails with 409 as it is alreayd unenrolled
	s.Do("DELETE", fmt.Sprintf("/api/latest/fleet/hosts/%d/mdm", h.ID), nil, http.StatusConflict)

	require.NoError(t, checkoutErr)

	// profiles are removed and the host is no longer enrolled
	hostResp = getHostResponse{}
	s.DoJSON("GET", fmt.Sprintf("/api/v1/fleet/hosts/%d", h.ID), getHostRequest{}, http.StatusOK, &hostResp)
	require.Nil(t, hostResp.Host.MDM.Profiles)
	require.Equal(t, "", hostResp.Host.MDM.Name)
}

func (s *integrationMDMTestSuite) TestMDMDiskEncryptionSettingBackwardsCompat() {
	t := s.T()

	acResp := appConfigResponse{}
	s.DoJSON("PATCH", "/api/latest/fleet/config", json.RawMessage(`{
		"mdm": { "enable_disk_encryption": false }
  }`), http.StatusOK, &acResp)
	assert.False(t, acResp.MDM.EnableDiskEncryption.Value)

	// new config takes precedence over old config
	acResp = appConfigResponse{}
	s.DoJSON("PATCH", "/api/latest/fleet/config", json.RawMessage(`{
	  "mdm": { "enable_disk_encryption": false, "macos_settings": {"enable_disk_encryption": true} }
  }`), http.StatusOK, &acResp)
	assert.False(t, acResp.MDM.EnableDiskEncryption.Value)

	s.assertConfigProfilesByIdentifier(nil, mobileconfig.FleetFileVaultPayloadIdentifier, false)

	// if new config is not present, old config is applied
	acResp = appConfigResponse{}
	s.DoJSON("PATCH", "/api/latest/fleet/config", json.RawMessage(`{
	  "mdm": { "macos_settings": {"enable_disk_encryption": true} }
  }`), http.StatusOK, &acResp)
	assert.True(t, acResp.MDM.EnableDiskEncryption.Value)
	s.assertConfigProfilesByIdentifier(nil, mobileconfig.FleetFileVaultPayloadIdentifier, true)

	// new config takes precedence over old config again
	acResp = appConfigResponse{}
	s.DoJSON("PATCH", "/api/latest/fleet/config", json.RawMessage(`{
	  "mdm": { "enable_disk_encryption": false, "macos_settings": {"enable_disk_encryption": true} }
  }`), http.StatusOK, &acResp)
	assert.False(t, acResp.MDM.EnableDiskEncryption.Value)
	s.assertConfigProfilesByIdentifier(nil, mobileconfig.FleetFileVaultPayloadIdentifier, false)

	// unrelated change doesn't affect the disk encryption setting
	acResp = appConfigResponse{}
	s.DoJSON("PATCH", "/api/latest/fleet/config", json.RawMessage(`{
	  "mdm": { "macos_settings": {"custom_settings": ["test.mobileconfig"]} }
  }`), http.StatusOK, &acResp)
	assert.False(t, acResp.MDM.EnableDiskEncryption.Value)

	// Same tests, but for teams
	team, err := s.ds.NewTeam(context.Background(), &fleet.Team{
		Name:        "team1_" + t.Name(),
		Description: "desc team1_" + t.Name(),
	})
	require.NoError(t, err)

	checkTeamDiskEncryption := func(wantSetting bool) {
		var teamResp getTeamResponse
		s.DoJSON("GET", fmt.Sprintf("/api/latest/fleet/teams/%d", team.ID), nil, http.StatusOK, &teamResp)
		require.Equal(t, wantSetting, teamResp.Team.Config.MDM.EnableDiskEncryption)
	}

	// after creation, disk encryption is off
	checkTeamDiskEncryption(false)

	// new config takes precedence over old config
	teamSpecs := applyTeamSpecsRequest{Specs: []*fleet.TeamSpec{{
		Name: team.Name,
		MDM: fleet.TeamSpecMDM{
			EnableDiskEncryption: optjson.SetBool(false),
			MacOSSettings:        map[string]interface{}{"enable_disk_encryption": true},
		},
	}}}
	s.Do("POST", "/api/latest/fleet/spec/teams", teamSpecs, http.StatusOK)
	checkTeamDiskEncryption(false)
	s.assertConfigProfilesByIdentifier(ptr.Uint(team.ID), mobileconfig.FleetFileVaultPayloadIdentifier, false)

	// if new config is not present, old config is applied
	teamSpecs = applyTeamSpecsRequest{Specs: []*fleet.TeamSpec{{
		Name: team.Name,
		MDM: fleet.TeamSpecMDM{
			MacOSSettings: map[string]interface{}{"enable_disk_encryption": true},
		},
	}}}
	s.Do("POST", "/api/latest/fleet/spec/teams", teamSpecs, http.StatusOK)
	checkTeamDiskEncryption(true)
	s.assertConfigProfilesByIdentifier(ptr.Uint(team.ID), mobileconfig.FleetFileVaultPayloadIdentifier, true)

	// new config takes precedence over old config again
	teamSpecs = applyTeamSpecsRequest{Specs: []*fleet.TeamSpec{{
		Name: team.Name,
		MDM: fleet.TeamSpecMDM{
			EnableDiskEncryption: optjson.SetBool(false),
			MacOSSettings:        map[string]interface{}{"enable_disk_encryption": true},
		},
	}}}
	s.Do("POST", "/api/latest/fleet/spec/teams", teamSpecs, http.StatusOK)
	checkTeamDiskEncryption(false)
	s.assertConfigProfilesByIdentifier(ptr.Uint(team.ID), mobileconfig.FleetFileVaultPayloadIdentifier, false)

	// unrelated change doesn't affect the disk encryption setting
	teamSpecs = applyTeamSpecsRequest{Specs: []*fleet.TeamSpec{{
		Name: team.Name,
		MDM: fleet.TeamSpecMDM{
			EnableDiskEncryption: optjson.SetBool(false),
			MacOSSettings:        map[string]interface{}{"custom_settings": []interface{}{"A", "B"}},
		},
	}}}
	s.Do("POST", "/api/latest/fleet/spec/teams", teamSpecs, http.StatusOK)
	checkTeamDiskEncryption(false)
	s.assertConfigProfilesByIdentifier(ptr.Uint(team.ID), mobileconfig.FleetFileVaultPayloadIdentifier, false)
}

func (s *integrationMDMTestSuite) TestDiskEncryptionSharedSetting() {
	t := s.T()

	// create a team
	teamName := t.Name()
	team := &fleet.Team{
		Name:        teamName,
		Description: "desc " + teamName,
	}
	var createTeamResp teamResponse
	s.DoJSON("POST", "/api/latest/fleet/teams", team, http.StatusOK, &createTeamResp)
	require.NotZero(t, createTeamResp.Team.ID)

	setMDMEnabled := func(macMDM, windowsMDM bool) {
		appConf, err := s.ds.AppConfig(context.Background())
		require.NoError(s.T(), err)
		appConf.MDM.WindowsEnabledAndConfigured = windowsMDM
		appConf.MDM.EnabledAndConfigured = macMDM
		err = s.ds.SaveAppConfig(context.Background(), appConf)
		require.NoError(s.T(), err)
	}

	// before doing any modifications, grab the current values and make
	// sure they're set to the same ones on cleanup to not interfere with
	// other tests.
	origAppConf, err := s.ds.AppConfig(context.Background())
	require.NoError(s.T(), err)
	t.Cleanup(func() {
		err := s.ds.SaveAppConfig(context.Background(), origAppConf)
		require.NoError(s.T(), err)
	})

	checkConfigSetErrors := func() {
		// try to set app config
		res := s.Do("PATCH", "/api/latest/fleet/config", json.RawMessage(`{
		"mdm": { "enable_disk_encryption": true }
  }`), http.StatusUnprocessableEntity)
		errMsg := extractServerErrorText(res.Body)
		require.Contains(t, errMsg, "Couldn't edit enable_disk_encryption. Neither macOS MDM nor Windows is turned on. Visit https://fleetdm.com/docs/using-fleet to learn how to turn on MDM.")

		// try to create a new team using specs
		teamSpecs := map[string]any{
			"specs": []any{
				map[string]any{
					"name": teamName + uuid.NewString(),
					"mdm": map[string]any{
						"enable_disk_encryption": true,
					},
				},
			},
		}
		res = s.Do("POST", "/api/latest/fleet/spec/teams", teamSpecs, http.StatusUnprocessableEntity)
		errMsg = extractServerErrorText(res.Body)
		require.Contains(t, errMsg, "Couldn't edit enable_disk_encryption. Neither macOS MDM nor Windows is turned on. Visit https://fleetdm.com/docs/using-fleet to learn how to turn on MDM.")

		// try to edit the existing team using specs
		teamSpecs = map[string]any{
			"specs": []any{
				map[string]any{
					"name": teamName,
					"mdm": map[string]any{
						"enable_disk_encryption": true,
					},
				},
			},
		}
		res = s.Do("POST", "/api/latest/fleet/spec/teams", teamSpecs, http.StatusUnprocessableEntity)
		errMsg = extractServerErrorText(res.Body)
		require.Contains(t, errMsg, "Couldn't edit enable_disk_encryption. Neither macOS MDM nor Windows is turned on. Visit https://fleetdm.com/docs/using-fleet to learn how to turn on MDM.")
	}

	checkConfigSetSucceeds := func() {
		res := s.Do("PATCH", "/api/latest/fleet/config", json.RawMessage(`{
		"mdm": { "enable_disk_encryption": true }
  }`), http.StatusOK)
		errMsg := extractServerErrorText(res.Body)
		require.Empty(t, errMsg)

		// try to create a new team using specs
		teamSpecs := map[string]any{
			"specs": []any{
				map[string]any{
					"name": teamName + uuid.NewString(),
					"mdm": map[string]any{
						"enable_disk_encryption": true,
					},
				},
			},
		}
		res = s.Do("POST", "/api/latest/fleet/spec/teams", teamSpecs, http.StatusOK)
		errMsg = extractServerErrorText(res.Body)
		require.Empty(t, errMsg)

		// edit the existing team using specs
		teamSpecs = map[string]any{
			"specs": []any{
				map[string]any{
					"name": teamName,
					"mdm": map[string]any{
						"enable_disk_encryption": true,
					},
				},
			},
		}
		res = s.Do("POST", "/api/latest/fleet/spec/teams", teamSpecs, http.StatusOK)
		errMsg = extractServerErrorText(res.Body)
		require.Empty(t, errMsg)

		// always try to set the value to `false` so we start fresh
		s.Do("PATCH", "/api/latest/fleet/config", json.RawMessage(`{
		"mdm": { "enable_disk_encryption": false }
  }`), http.StatusOK)
		teamSpecs = map[string]any{
			"specs": []any{
				map[string]any{
					"name": teamName,
					"mdm": map[string]any{
						"enable_disk_encryption": false,
					},
				},
			},
		}
		s.Do("POST", "/api/latest/fleet/spec/teams", teamSpecs, http.StatusOK)
	}

	// disable both windows and mac mdm
	// we should get an error
	setMDMEnabled(false, false)
	checkConfigSetErrors()

	// enable windows mdm, no errors
	setMDMEnabled(false, true)
	checkConfigSetSucceeds()

	// enable mac mdm, no errors
	setMDMEnabled(true, true)
	checkConfigSetSucceeds()

	// only macos mdm enabled, no errors
	setMDMEnabled(true, false)
	checkConfigSetSucceeds()
}

func (s *integrationMDMTestSuite) TestMDMAppleHostDiskEncryption() {
	t := s.T()
	ctx := context.Background()

	// create a host
	host, err := s.ds.NewHost(ctx, &fleet.Host{
		DetailUpdatedAt: time.Now(),
		LabelUpdatedAt:  time.Now(),
		PolicyUpdatedAt: time.Now(),
		SeenTime:        time.Now().Add(-1 * time.Minute),
		OsqueryHostID:   ptr.String(t.Name()),
		NodeKey:         ptr.String(t.Name()),
		UUID:            uuid.New().String(),
		Hostname:        fmt.Sprintf("%sfoo.local", t.Name()),
		Platform:        "darwin",
	})
	require.NoError(t, err)

	// install a filevault profile for that host

	acResp := appConfigResponse{}
	s.DoJSON("PATCH", "/api/latest/fleet/config", json.RawMessage(`{
		"mdm": { "enable_disk_encryption": true }
  }`), http.StatusOK, &acResp)
	assert.True(t, acResp.MDM.EnableDiskEncryption.Value)
	fileVaultProf := s.assertConfigProfilesByIdentifier(nil, mobileconfig.FleetFileVaultPayloadIdentifier, true)
	hostCmdUUID := uuid.New().String()
	err = s.ds.BulkUpsertMDMAppleHostProfiles(ctx, []*fleet.MDMAppleBulkUpsertHostProfilePayload{
		{
			ProfileUUID:       fileVaultProf.ProfileUUID,
			ProfileIdentifier: fileVaultProf.Identifier,
			HostUUID:          host.UUID,
			CommandUUID:       hostCmdUUID,
			OperationType:     fleet.MDMOperationTypeInstall,
			Status:            &fleet.MDMDeliveryPending,
			Checksum:          []byte("csum"),
		},
	})
	require.NoError(t, err)

	t.Cleanup(func() {
		err := s.ds.UpdateOrDeleteHostMDMAppleProfile(ctx, &fleet.HostMDMAppleProfile{
			HostUUID:      host.UUID,
			CommandUUID:   hostCmdUUID,
			ProfileUUID:   fileVaultProf.ProfileUUID,
			Status:        &fleet.MDMDeliveryVerifying,
			OperationType: fleet.MDMOperationTypeRemove,
		})
		require.NoError(t, err)
		// not an error if the profile does not exist
		_ = s.ds.DeleteMDMAppleConfigProfile(ctx, fileVaultProf.ProfileUUID)
	})

	// get that host - it should
	// report "enforcing" disk encryption
	getHostResp := getHostResponse{}
	s.DoJSON("GET", fmt.Sprintf("/api/latest/fleet/hosts/%d", host.ID), nil, http.StatusOK, &getHostResp)
	require.NotNil(t, getHostResp.Host.MDM.MacOSSettings.DiskEncryption)
	require.Equal(t, fleet.DiskEncryptionEnforcing, *getHostResp.Host.MDM.MacOSSettings.DiskEncryption)
	require.Nil(t, getHostResp.Host.MDM.MacOSSettings.ActionRequired)
	require.NotNil(t, getHostResp.Host.MDM.OSSettings)
	require.NotNil(t, getHostResp.Host.MDM.OSSettings.DiskEncryption.Status)
	require.Equal(t, fleet.DiskEncryptionEnforcing, *getHostResp.Host.MDM.OSSettings.DiskEncryption.Status)
	require.Equal(t, "", getHostResp.Host.MDM.OSSettings.DiskEncryption.Detail)

	// report a profile install error
	err = s.ds.UpdateOrDeleteHostMDMAppleProfile(ctx, &fleet.HostMDMAppleProfile{
		HostUUID:      host.UUID,
		CommandUUID:   hostCmdUUID,
		ProfileUUID:   fileVaultProf.ProfileUUID,
		Status:        &fleet.MDMDeliveryFailed,
		OperationType: fleet.MDMOperationTypeInstall,
		Detail:        "test error",
	})
	require.NoError(t, err)

	// get that host - it should report "failed" disk encryption and include the error message detail
	getHostResp = getHostResponse{}
	s.DoJSON("GET", fmt.Sprintf("/api/latest/fleet/hosts/%d", host.ID), nil, http.StatusOK, &getHostResp)
	require.NotNil(t, getHostResp.Host.MDM.MacOSSettings.DiskEncryption)
	require.Equal(t, fleet.DiskEncryptionFailed, *getHostResp.Host.MDM.MacOSSettings.DiskEncryption)
	require.Nil(t, getHostResp.Host.MDM.MacOSSettings.ActionRequired)
	require.NotNil(t, getHostResp.Host.MDM.OSSettings)
	require.NotNil(t, getHostResp.Host.MDM.OSSettings.DiskEncryption.Status)
	require.Equal(t, fleet.DiskEncryptionFailed, *getHostResp.Host.MDM.OSSettings.DiskEncryption.Status)
	require.Equal(t, "test error", getHostResp.Host.MDM.OSSettings.DiskEncryption.Detail)

	// report that the profile was installed and verified
	err = s.ds.UpdateOrDeleteHostMDMAppleProfile(ctx, &fleet.HostMDMAppleProfile{
		HostUUID:      host.UUID,
		CommandUUID:   hostCmdUUID,
		ProfileUUID:   fileVaultProf.ProfileUUID,
		Status:        &fleet.MDMDeliveryVerified,
		OperationType: fleet.MDMOperationTypeInstall,
		Detail:        "",
	})
	require.NoError(t, err)

	// get that host - it has no encryption key at this point, so it should
	// report "action_required" disk encryption and "log_out" action.
	getHostResp = getHostResponse{}
	s.DoJSON("GET", fmt.Sprintf("/api/latest/fleet/hosts/%d", host.ID), nil, http.StatusOK, &getHostResp)
	require.NotNil(t, getHostResp.Host.MDM.MacOSSettings.DiskEncryption)
	require.Equal(t, fleet.DiskEncryptionActionRequired, *getHostResp.Host.MDM.MacOSSettings.DiskEncryption)
	require.NotNil(t, getHostResp.Host.MDM.MacOSSettings.ActionRequired)
	require.Equal(t, fleet.ActionRequiredLogOut, *getHostResp.Host.MDM.MacOSSettings.ActionRequired)
	require.NotNil(t, getHostResp.Host.MDM.OSSettings)
	require.NotNil(t, getHostResp.Host.MDM.OSSettings.DiskEncryption.Status)
	require.Equal(t, fleet.DiskEncryptionActionRequired, *getHostResp.Host.MDM.OSSettings.DiskEncryption.Status)
	require.Equal(t, "", getHostResp.Host.MDM.OSSettings.DiskEncryption.Detail)

	// add an encryption key for the host
	assets, err := s.ds.GetAllMDMConfigAssetsByName(ctx, []fleet.MDMAssetName{
		fleet.MDMAssetCACert,
	})
	require.NoError(t, err)

	block, _ := pem.Decode(assets[fleet.MDMAssetCACert].Value)
	require.NotNil(t, block)

	parsed, err := x509.ParseCertificate(block.Bytes)
	require.NoError(t, err)
	recoveryKey := "AAA-BBB-CCC"
	encryptedKey, err := pkcs7.Encrypt([]byte(recoveryKey), []*x509.Certificate{parsed})
	require.NoError(t, err)
	base64EncryptedKey := base64.StdEncoding.EncodeToString(encryptedKey)

	err = s.ds.SetOrUpdateHostDiskEncryptionKey(ctx, host.ID, base64EncryptedKey, "", nil)
	require.NoError(t, err)

	// get that host - it has an encryption key with unknown decryptability, so
	// it should report "verifying" disk encryption.
	getHostResp = getHostResponse{}
	s.DoJSON("GET", fmt.Sprintf("/api/latest/fleet/hosts/%d", host.ID), nil, http.StatusOK, &getHostResp)
	require.NotNil(t, getHostResp.Host.MDM.MacOSSettings.DiskEncryption)
	require.Equal(t, fleet.DiskEncryptionVerifying, *getHostResp.Host.MDM.MacOSSettings.DiskEncryption)
	require.Nil(t, getHostResp.Host.MDM.MacOSSettings.ActionRequired)
	require.NotNil(t, getHostResp.Host.MDM.OSSettings)
	require.NotNil(t, getHostResp.Host.MDM.OSSettings.DiskEncryption.Status)
	require.Equal(t, fleet.DiskEncryptionVerifying, *getHostResp.Host.MDM.OSSettings.DiskEncryption.Status)
	require.Equal(t, "", getHostResp.Host.MDM.OSSettings.DiskEncryption.Detail)

	// request with no token
	res := s.DoRawNoAuth("GET", fmt.Sprintf("/api/latest/fleet/hosts/%d/encryption_key", host.ID), nil, http.StatusUnauthorized)
	res.Body.Close()

	// encryption key not processed yet
	resp := getHostEncryptionKeyResponse{}
	s.DoJSON("GET", fmt.Sprintf("/api/latest/fleet/hosts/%d/encryption_key", host.ID), nil, http.StatusNotFound, &resp)

	// unable to decrypt encryption key
	err = s.ds.SetHostsDiskEncryptionKeyStatus(ctx, []uint{host.ID}, false, time.Now())
	require.NoError(t, err)
	resp = getHostEncryptionKeyResponse{}
	s.DoJSON("GET", fmt.Sprintf("/api/latest/fleet/hosts/%d/encryption_key", host.ID), nil, http.StatusNotFound, &resp)

	// get that host - it has an encryption key that is un-decryptable, so it
	// should report "action_required" disk encryption and "rotate_key" action.
	getHostResp = getHostResponse{}
	s.DoJSON("GET", fmt.Sprintf("/api/latest/fleet/hosts/%d", host.ID), nil, http.StatusOK, &getHostResp)
	require.NotNil(t, getHostResp.Host.MDM.MacOSSettings.DiskEncryption)
	require.Equal(t, fleet.DiskEncryptionActionRequired, *getHostResp.Host.MDM.MacOSSettings.DiskEncryption)
	require.NotNil(t, getHostResp.Host.MDM.MacOSSettings.ActionRequired)
	require.Equal(t, fleet.ActionRequiredRotateKey, *getHostResp.Host.MDM.MacOSSettings.ActionRequired)
	require.NotNil(t, getHostResp.Host.MDM.OSSettings)
	require.NotNil(t, getHostResp.Host.MDM.OSSettings.DiskEncryption.Status)
	require.Equal(t, fleet.DiskEncryptionActionRequired, *getHostResp.Host.MDM.OSSettings.DiskEncryption.Status)
	require.Equal(t, "", getHostResp.Host.MDM.OSSettings.DiskEncryption.Detail)

	// no activities created so far
	activities := listActivitiesResponse{}
	s.DoJSON("GET", "/api/latest/fleet/activities", nil, http.StatusOK, &activities)
	found := false
	for _, activity := range activities.Activities {
		if activity.Type == "read_host_disk_encryption_key" {
			found = true
		}
	}
	require.False(t, found)

	// decryptable key
	checkDecryptableKey := func(u fleet.User) {
		err = s.ds.SetHostsDiskEncryptionKeyStatus(ctx, []uint{host.ID}, true, time.Now())
		require.NoError(t, err)
		resp = getHostEncryptionKeyResponse{}
		s.DoJSON("GET", fmt.Sprintf("/api/latest/fleet/hosts/%d/encryption_key", host.ID), nil, http.StatusOK, &resp)
		require.Equal(t, recoveryKey, resp.EncryptionKey.DecryptedValue)

		// use the admin token to get the activities
		currToken := s.token
		defer func() { s.token = currToken }()
		s.token = s.getTestAdminToken()
		s.lastActivityMatches(
			"read_host_disk_encryption_key",
			fmt.Sprintf(`{"host_display_name": "%s", "host_id": %d}`, host.DisplayName(), host.ID),
			0,
		)
	}

	team, err := s.ds.NewTeam(context.Background(), &fleet.Team{
		ID:          4827,
		Name:        "team1_" + t.Name(),
		Description: "desc team1_" + t.Name(),
	})
	require.NoError(t, err)

	// enable disk encryption on the team so the key is not deleted when the host is added
	teamSpecs := applyTeamSpecsRequest{Specs: []*fleet.TeamSpec{{
		Name: "team1_" + t.Name(),
		MDM: fleet.TeamSpecMDM{
			EnableDiskEncryption: optjson.SetBool(true),
		},
	}}}
	s.Do("POST", "/api/latest/fleet/spec/teams", teamSpecs, http.StatusOK)

	// we're about to mess up with the token, make sure to set it to the
	// default value when the test ends
	currToken := s.token
	t.Cleanup(func() { s.token = currToken })

	// admins are able to see the host encryption key
	s.token = s.getTestAdminToken()
	checkDecryptableKey(s.users["admin1@example.com"])

	// get that host - it has an encryption key that is decryptable, so it
	// should report "verified" disk encryption.
	getHostResp = getHostResponse{}
	s.DoJSON("GET", fmt.Sprintf("/api/latest/fleet/hosts/%d", host.ID), nil, http.StatusOK, &getHostResp)
	require.NotNil(t, getHostResp.Host.MDM.MacOSSettings.DiskEncryption)
	require.Equal(t, fleet.DiskEncryptionVerified, *getHostResp.Host.MDM.MacOSSettings.DiskEncryption)
	require.Nil(t, getHostResp.Host.MDM.MacOSSettings.ActionRequired)
	require.NotNil(t, getHostResp.Host.MDM.OSSettings)
	require.NotNil(t, getHostResp.Host.MDM.OSSettings.DiskEncryption.Status)
	require.Equal(t, fleet.DiskEncryptionVerified, *getHostResp.Host.MDM.OSSettings.DiskEncryption.Status)
	require.Equal(t, "", getHostResp.Host.MDM.OSSettings.DiskEncryption.Detail)

	// maintainers are able to see the token
	u := s.users["user1@example.com"]
	s.token = s.getTestToken(u.Email, test.GoodPassword)
	checkDecryptableKey(u)

	// observers are able to see the token
	u = s.users["user2@example.com"]
	s.token = s.getTestToken(u.Email, test.GoodPassword)
	checkDecryptableKey(u)

	// add the host to a team
	err = s.ds.AddHostsToTeam(ctx, &team.ID, []uint{host.ID})
	require.NoError(t, err)

	// admins are still able to see the token
	s.token = s.getTestAdminToken()
	checkDecryptableKey(s.users["admin1@example.com"])

	// maintainers are still able to see the token
	u = s.users["user1@example.com"]
	s.token = s.getTestToken(u.Email, test.GoodPassword)
	checkDecryptableKey(u)

	// observers are still able to see the token
	u = s.users["user2@example.com"]
	s.token = s.getTestToken(u.Email, test.GoodPassword)
	checkDecryptableKey(u)

	// add a team member
	u = fleet.User{
		Name:       "test team user",
		Email:      "user1+team@example.com",
		GlobalRole: nil,
		Teams: []fleet.UserTeam{
			{
				Team: *team,
				Role: fleet.RoleMaintainer,
			},
		},
	}
	require.NoError(t, u.SetPassword(test.GoodPassword, 10, 10))
	_, err = s.ds.NewUser(ctx, &u)
	require.NoError(t, err)

	// members are able to see the token
	s.token = s.getTestToken(u.Email, test.GoodPassword)
	checkDecryptableKey(u)

	// create a separate team
	team2, err := s.ds.NewTeam(context.Background(), &fleet.Team{
		ID:          4828,
		Name:        "team2_" + t.Name(),
		Description: "desc team2_" + t.Name(),
	})
	require.NoError(t, err)
	// add a team member
	u = fleet.User{
		Name:       "test team user",
		Email:      "user1+team2@example.com",
		GlobalRole: nil,
		Teams: []fleet.UserTeam{
			{
				Team: *team2,
				Role: fleet.RoleMaintainer,
			},
		},
	}
	require.NoError(t, u.SetPassword(test.GoodPassword, 10, 10))
	_, err = s.ds.NewUser(ctx, &u)
	require.NoError(t, err)

	// non-members aren't able to see the token
	s.token = s.getTestToken(u.Email, test.GoodPassword)
	resp = getHostEncryptionKeyResponse{}
	s.DoJSON("GET", fmt.Sprintf("/api/latest/fleet/hosts/%d/encryption_key", host.ID), nil, http.StatusForbidden, &resp)
}

func (s *integrationMDMTestSuite) TestWindowsMDMGetEncryptionKey() {
	t := s.T()
	ctx := context.Background()

	// create a host and enroll it in Fleet
	host := createOrbitEnrolledHost(t, "windows", "h1", s.ds)
	err := s.ds.SetOrUpdateMDMData(ctx, host.ID, false, true, s.server.URL, false, fleet.WellKnownMDMFleet, "")
	require.NoError(t, err)

	// request encryption key with no auth token
	res := s.DoRawNoAuth("GET", fmt.Sprintf("/api/latest/fleet/hosts/%d/encryption_key", host.ID), nil, http.StatusUnauthorized)
	res.Body.Close()

	// no encryption key
	resp := getHostEncryptionKeyResponse{}
	s.DoJSON("GET", fmt.Sprintf("/api/latest/fleet/hosts/%d/encryption_key", host.ID), nil, http.StatusNotFound, &resp)

	// invalid host id
	resp = getHostEncryptionKeyResponse{}
	s.DoJSON("GET", fmt.Sprintf("/api/latest/fleet/hosts/%d/encryption_key", host.ID+999), nil, http.StatusNotFound, &resp)

	// add an encryption key for the host
	cert, _, _, err := s.fleetCfg.MDM.MicrosoftWSTEP()
	require.NoError(t, err)
	recoveryKey := "AAA-BBB-CCC"
	encryptedKey, err := microsoft_mdm.Encrypt(recoveryKey, cert.Leaf)
	require.NoError(t, err)

	err = s.ds.SetOrUpdateHostDiskEncryptionKey(ctx, host.ID, encryptedKey, "", ptr.Bool(true))
	require.NoError(t, err)

	resp = getHostEncryptionKeyResponse{}
	s.DoJSON("GET", fmt.Sprintf("/api/latest/fleet/hosts/%d/encryption_key", host.ID), nil, http.StatusOK, &resp)
	require.Equal(t, host.ID, resp.HostID)
	require.Equal(t, recoveryKey, resp.EncryptionKey.DecryptedValue)
	s.lastActivityOfTypeMatches(fleet.ActivityTypeReadHostDiskEncryptionKey{}.ActivityName(),
		fmt.Sprintf(`{"host_display_name": "%s", "host_id": %d}`, host.DisplayName(), host.ID), 0)

	// update the key to blank with a client error
	err = s.ds.SetOrUpdateHostDiskEncryptionKey(ctx, host.ID, "", "failed", nil)
	require.NoError(t, err)

	resp = getHostEncryptionKeyResponse{}
	s.DoJSON("GET", fmt.Sprintf("/api/latest/fleet/hosts/%d/encryption_key", host.ID), nil, http.StatusNotFound, &resp)
}

func (s *integrationMDMTestSuite) TestAppConfigMDMAppleDiskEncryption() {
	t := s.T()

	// set the macos disk encryption field
	acResp := appConfigResponse{}
	s.DoJSON("PATCH", "/api/latest/fleet/config", json.RawMessage(`{
		"mdm": { "enable_disk_encryption": true }
  }`), http.StatusOK, &acResp)
	assert.True(t, acResp.MDM.EnableDiskEncryption.Value)
	enabledDiskActID := s.lastActivityMatches(fleet.ActivityTypeEnabledMacosDiskEncryption{}.ActivityName(),
		`{"team_id": null, "team_name": null}`, 0)

	// will have generated the macos config profile
	s.assertConfigProfilesByIdentifier(nil, mobileconfig.FleetFileVaultPayloadIdentifier, true)

	// check that they are returned by a GET /config
	acResp = appConfigResponse{}
	s.DoJSON("GET", "/api/latest/fleet/config", nil, http.StatusOK, &acResp)
	assert.True(t, acResp.MDM.EnableDiskEncryption.Value)

	// patch without specifying the macos disk encryption and an unrelated field,
	// should not alter it
	acResp = appConfigResponse{}
	s.DoJSON("PATCH", "/api/latest/fleet/config", json.RawMessage(`{
                     "mdm": { "macos_settings": {"custom_settings": [{"path": "a"}]} }
		}`), http.StatusOK, &acResp)
	assert.True(t, acResp.MDM.EnableDiskEncryption.Value)
	assert.Equal(t, []fleet.MDMProfileSpec{{Path: "a"}}, acResp.MDM.MacOSSettings.CustomSettings)
	s.lastActivityMatches(fleet.ActivityTypeEnabledMacosDiskEncryption{}.ActivityName(),
		``, enabledDiskActID)

	// patch with false, would reset it but this is a dry-run
	acResp = appConfigResponse{}
	s.DoJSON("PATCH", "/api/latest/fleet/config", json.RawMessage(`{
				"mdm": { "enable_disk_encryption": false }
		  }`), http.StatusOK, &acResp, "dry_run", "true")
	assert.True(t, acResp.MDM.EnableDiskEncryption.Value)
	assert.Equal(t, []fleet.MDMProfileSpec{{Path: "a"}}, acResp.MDM.MacOSSettings.CustomSettings)
	s.lastActivityMatches(fleet.ActivityTypeEnabledMacosDiskEncryption{}.ActivityName(),
		``, enabledDiskActID)

	// patch with false, resets it
	acResp = appConfigResponse{}
	s.DoJSON("PATCH", "/api/latest/fleet/config", json.RawMessage(`{
	    "mdm": { "enable_disk_encryption": false, "macos_settings": { "custom_settings": [{"path":"b"}] } }
		  }`), http.StatusOK, &acResp)
	assert.False(t, acResp.MDM.EnableDiskEncryption.Value)
	assert.Equal(t, []fleet.MDMProfileSpec{{Path: "b"}}, acResp.MDM.MacOSSettings.CustomSettings)
	s.lastActivityMatches(fleet.ActivityTypeDisabledMacosDiskEncryption{}.ActivityName(),
		`{"team_id": null, "team_name": null}`, 0)

	// will have deleted the macos config profile
	s.assertConfigProfilesByIdentifier(nil, mobileconfig.FleetFileVaultPayloadIdentifier, false)

	// use the MDM disk encryption endpoint to set it to true
	s.Do("POST", "/api/latest/fleet/disk_encryption",
		updateMDMDiskEncryptionRequest{EnableDiskEncryption: true}, http.StatusNoContent)
	enabledDiskActID = s.lastActivityMatches(fleet.ActivityTypeEnabledMacosDiskEncryption{}.ActivityName(),
		`{"team_id": null, "team_name": null}`, 0)

	// will have created the macos config profile
	s.assertConfigProfilesByIdentifier(nil, mobileconfig.FleetFileVaultPayloadIdentifier, true)

	acResp = appConfigResponse{}
	s.DoJSON("GET", "/api/latest/fleet/config", nil, http.StatusOK, &acResp)
	assert.True(t, acResp.MDM.EnableDiskEncryption.Value)
	assert.Equal(t, []fleet.MDMProfileSpec{{Path: "b"}}, acResp.MDM.MacOSSettings.CustomSettings)

	// call update endpoint with no changes
	s.Do("PATCH", "/api/latest/fleet/mdm/apple/settings",
		fleet.MDMAppleSettingsPayload{}, http.StatusNoContent)
	s.lastActivityMatches(fleet.ActivityTypeEnabledMacosDiskEncryption{}.ActivityName(),
		``, enabledDiskActID)

	// the macos config profile still exists
	s.assertConfigProfilesByIdentifier(nil, mobileconfig.FleetFileVaultPayloadIdentifier, true)

	acResp = appConfigResponse{}
	s.DoJSON("GET", "/api/latest/fleet/config", nil, http.StatusOK, &acResp)
	assert.True(t, acResp.MDM.EnableDiskEncryption.Value)
	assert.Equal(t, []fleet.MDMProfileSpec{{Path: "b"}}, acResp.MDM.MacOSSettings.CustomSettings)

	// mdm/apple/settings works for windows as well as it's being used by
	// clients (UI) this way
	appConf, err := s.ds.AppConfig(context.Background())
	require.NoError(s.T(), err)
	appConf.MDM.EnabledAndConfigured = false
	appConf.MDM.WindowsEnabledAndConfigured = true
	err = s.ds.SaveAppConfig(context.Background(), appConf)
	require.NoError(s.T(), err)
	defer func() {
		appConf, err := s.ds.AppConfig(context.Background())
		require.NoError(s.T(), err)
		appConf.MDM.EnabledAndConfigured = true
		appConf.MDM.WindowsEnabledAndConfigured = true
		err = s.ds.SaveAppConfig(context.Background(), appConf)
		require.NoError(s.T(), err)
	}()

	// flip and verify the value
	s.Do("POST", "/api/latest/fleet/disk_encryption",
		updateMDMDiskEncryptionRequest{EnableDiskEncryption: false}, http.StatusNoContent)
	acResp = appConfigResponse{}
	s.DoJSON("GET", "/api/latest/fleet/config", nil, http.StatusOK, &acResp)
	assert.False(t, acResp.MDM.EnableDiskEncryption.Value)

	s.Do("POST", "/api/latest/fleet/disk_encryption",
		updateMDMDiskEncryptionRequest{EnableDiskEncryption: true}, http.StatusNoContent)
	acResp = appConfigResponse{}
	s.DoJSON("GET", "/api/latest/fleet/config", nil, http.StatusOK, &acResp)
	assert.True(t, acResp.MDM.EnableDiskEncryption.Value)
}

func (s *integrationMDMTestSuite) TestMDMAppleDiskEncryptionAggregate() {
	t := s.T()
	ctx := context.Background()

	// no hosts with any disk encryption status's
	expectedNoTeamDiskEncryptionSummary := fleet.MDMDiskEncryptionSummary{}
	s.checkMDMDiskEncryptionSummaries(t, nil, expectedNoTeamDiskEncryptionSummary, true)
	expectedNoTeamProfilesSummary := fleet.MDMProfilesSummary{}
	s.checkMDMProfilesSummaries(t, nil, expectedNoTeamProfilesSummary, &expectedNoTeamProfilesSummary)

	// 10 new hosts
	var hosts []*fleet.Host
	for i := 0; i < 10; i++ {
		h, err := s.ds.NewHost(ctx, &fleet.Host{
			DetailUpdatedAt: time.Now(),
			LabelUpdatedAt:  time.Now(),
			PolicyUpdatedAt: time.Now(),
			SeenTime:        time.Now().Add(-1 * time.Minute),
			OsqueryHostID:   ptr.String(fmt.Sprintf("%s-%d", t.Name(), i)),
			NodeKey:         ptr.String(fmt.Sprintf("%s-%d", t.Name(), i)),
			UUID:            fmt.Sprintf("%d-%s", i, uuid.New().String()),
			Hostname:        fmt.Sprintf("%sfoo.local", t.Name()),
			Platform:        "darwin",
		})
		require.NoError(t, err)
		hosts = append(hosts, h)
	}

	// no team tests ====

	// new filevault profile with no team
	prof, err := fleet.NewMDMAppleConfigProfile(mobileconfigForTest("filevault-1", mobileconfig.FleetFileVaultPayloadIdentifier), ptr.Uint(0))
	require.NoError(t, err)

	// generates a disk encryption aggregate value based on the arguments passed in
	generateAggregateValue := func(
		hosts []*fleet.Host,
		operationType fleet.MDMOperationType,
		status *fleet.MDMDeliveryStatus,
		decryptable bool,
	) {
		for _, host := range hosts {
			hostCmdUUID := uuid.New().String()
			err := s.ds.BulkUpsertMDMAppleHostProfiles(ctx, []*fleet.MDMAppleBulkUpsertHostProfilePayload{
				{
					ProfileUUID:       prof.ProfileUUID,
					ProfileIdentifier: prof.Identifier,
					HostUUID:          host.UUID,
					CommandUUID:       hostCmdUUID,
					OperationType:     operationType,
					Status:            status,
					Checksum:          []byte("csum"),
				},
			})
			require.NoError(t, err)
			oneMinuteAfterThreshold := time.Now().Add(+1 * time.Minute)
			err = s.ds.SetOrUpdateHostDiskEncryptionKey(ctx, host.ID, "test-key", "", nil)
			require.NoError(t, err)
			err = s.ds.SetHostsDiskEncryptionKeyStatus(ctx, []uint{host.ID}, decryptable, oneMinuteAfterThreshold)
			require.NoError(t, err)
		}
	}

	// hosts 1,2 have disk encryption "applied" status
	generateAggregateValue(hosts[0:2], fleet.MDMOperationTypeInstall, &fleet.MDMDeliveryVerifying, true)
	expectedNoTeamDiskEncryptionSummary.Verifying.MacOS = 2
	s.checkMDMDiskEncryptionSummaries(t, nil, expectedNoTeamDiskEncryptionSummary, true)
	expectedNoTeamProfilesSummary.Verifying = 2
	s.checkMDMProfilesSummaries(t, nil, expectedNoTeamProfilesSummary, &expectedNoTeamProfilesSummary)

	// hosts 3,4 have disk encryption "action required" status
	generateAggregateValue(hosts[2:4], fleet.MDMOperationTypeInstall, &fleet.MDMDeliveryVerifying, false)
	expectedNoTeamDiskEncryptionSummary.ActionRequired.MacOS = 2
	s.checkMDMDiskEncryptionSummaries(t, nil, expectedNoTeamDiskEncryptionSummary, true)
	expectedNoTeamProfilesSummary.Pending = 2
	s.checkMDMProfilesSummaries(t, nil, expectedNoTeamProfilesSummary, &expectedNoTeamProfilesSummary)

	// hosts 5,6 have disk encryption "enforcing" status

	// host profiles status are `pending`
	generateAggregateValue(hosts[4:6], fleet.MDMOperationTypeInstall, &fleet.MDMDeliveryPending, true)
	expectedNoTeamDiskEncryptionSummary.Enforcing.MacOS = 2
	s.checkMDMDiskEncryptionSummaries(t, nil, expectedNoTeamDiskEncryptionSummary, true)
	expectedNoTeamProfilesSummary.Pending = 4
	s.checkMDMProfilesSummaries(t, nil, expectedNoTeamProfilesSummary, &expectedNoTeamProfilesSummary)

	// host profiles status dont exist
	generateAggregateValue(hosts[4:6], fleet.MDMOperationTypeInstall, nil, true)
	s.checkMDMDiskEncryptionSummaries(t, nil, expectedNoTeamDiskEncryptionSummary, true)               // no change
	s.checkMDMProfilesSummaries(t, nil, expectedNoTeamProfilesSummary, &expectedNoTeamProfilesSummary) // no change

	// host profile is applied but decryptable key does not exist
	mysql.ExecAdhocSQL(t, s.ds, func(q sqlx.ExtContext) error {
		_, err := q.ExecContext(
			context.Background(),
			"UPDATE host_disk_encryption_keys SET decryptable = NULL WHERE host_id IN (?, ?)",
			hosts[5].ID,
			hosts[6].ID,
		)
		require.NoError(t, err)
		return err
	})
	s.checkMDMDiskEncryptionSummaries(t, nil, expectedNoTeamDiskEncryptionSummary, true)               // no change
	s.checkMDMProfilesSummaries(t, nil, expectedNoTeamProfilesSummary, &expectedNoTeamProfilesSummary) // no change

	// hosts 7,8 have disk encryption "failed" status
	generateAggregateValue(hosts[6:8], fleet.MDMOperationTypeInstall, &fleet.MDMDeliveryFailed, true)
	expectedNoTeamDiskEncryptionSummary.Failed.MacOS = 2
	s.checkMDMDiskEncryptionSummaries(t, nil, expectedNoTeamDiskEncryptionSummary, true)
	expectedNoTeamProfilesSummary.Failed = 2
	s.checkMDMProfilesSummaries(t, nil, expectedNoTeamProfilesSummary, &expectedNoTeamProfilesSummary)

	// hosts 9,10 have disk encryption "removing enforcement" status
	generateAggregateValue(hosts[8:10], fleet.MDMOperationTypeRemove, &fleet.MDMDeliveryPending, true)
	expectedNoTeamDiskEncryptionSummary.RemovingEnforcement.MacOS = 2
	s.checkMDMDiskEncryptionSummaries(t, nil, expectedNoTeamDiskEncryptionSummary, true)
	expectedNoTeamProfilesSummary.Pending = 6
	s.checkMDMProfilesSummaries(t, nil, expectedNoTeamProfilesSummary, &expectedNoTeamProfilesSummary)

	// team tests ====

	// host 1,2 added to team 1
	tm, _ := s.ds.NewTeam(ctx, &fleet.Team{Name: "team-1"})
	err = s.ds.AddHostsToTeam(ctx, &tm.ID, []uint{hosts[0].ID, hosts[1].ID})
	require.NoError(t, err)

	// new filevault profile for team 1
	prof, err = fleet.NewMDMAppleConfigProfile(mobileconfigForTest("filevault-1", mobileconfig.FleetFileVaultPayloadIdentifier), ptr.Uint(1))
	require.NoError(t, err)
	prof.TeamID = &tm.ID
	require.NoError(t, err)

	// filtering by the "team_id" query param
	generateAggregateValue(hosts[0:2], fleet.MDMOperationTypeInstall, &fleet.MDMDeliveryVerifying, true)

	var expectedTeamDiskEncryptionSummary fleet.MDMDiskEncryptionSummary
	expectedTeamDiskEncryptionSummary.Verifying.MacOS = 2
	s.checkMDMDiskEncryptionSummaries(t, &tm.ID, expectedTeamDiskEncryptionSummary, true)

	expectedNoTeamDiskEncryptionSummary.Verifying.MacOS = 0 // now 0 because hosts 1,2 were added to team 1
	s.checkMDMDiskEncryptionSummaries(t, nil, expectedNoTeamDiskEncryptionSummary, true)

	expectedTeamProfilesSummary := fleet.MDMProfilesSummary{Verifying: 2}
	s.checkMDMProfilesSummaries(t, &tm.ID, expectedTeamProfilesSummary, &expectedTeamProfilesSummary)

	expectedNoTeamProfilesSummary = fleet.MDMProfilesSummary{
		Verifying: 0, // now 0 because hosts 1,2 were added to team 1
		Pending:   6,
		Failed:    2,
	}
	s.checkMDMProfilesSummaries(t, nil, expectedNoTeamProfilesSummary, &expectedNoTeamProfilesSummary)

	// verified status for host 1
	require.NoError(t, apple_mdm.VerifyHostMDMProfiles(ctx, s.ds, hosts[0], map[string]*fleet.HostMacOSProfile{prof.Identifier: {Identifier: prof.Identifier, DisplayName: prof.Name, InstallDate: time.Now()}}))
	// TODO: Why is there no change to the verification status of host 1 reflected in the summaries?
	s.checkMDMDiskEncryptionSummaries(t, &tm.ID, expectedTeamDiskEncryptionSummary, true)              // no change
	s.checkMDMDiskEncryptionSummaries(t, nil, expectedNoTeamDiskEncryptionSummary, true)               // no change
	s.checkMDMProfilesSummaries(t, &tm.ID, expectedTeamProfilesSummary, &expectedTeamProfilesSummary)  // no change
	s.checkMDMProfilesSummaries(t, nil, expectedNoTeamProfilesSummary, &expectedNoTeamProfilesSummary) // no change
}

func (s *integrationMDMTestSuite) TestTeamsMDMAppleDiskEncryption() {
	t := s.T()

	// create a team through the service so it initializes the agent ops
	teamName := t.Name() + "team1"
	team := &fleet.Team{
		Name:        teamName,
		Description: "desc team1",
	}
	var createTeamResp teamResponse
	s.DoJSON("POST", "/api/latest/fleet/teams", team, http.StatusOK, &createTeamResp)
	require.NotZero(t, createTeamResp.Team.ID)
	team = createTeamResp.Team

	// no macos config profile yet
	s.assertConfigProfilesByIdentifier(ptr.Uint(team.ID), mobileconfig.FleetFileVaultPayloadIdentifier, false)

	// apply with disk encryption
	teamSpecs := applyTeamSpecsRequest{Specs: []*fleet.TeamSpec{{
		Name: teamName,
		MDM: fleet.TeamSpecMDM{
			EnableDiskEncryption: optjson.SetBool(true),
		},
	}}}
	s.Do("POST", "/api/latest/fleet/spec/teams", teamSpecs, http.StatusOK)
	lastDiskActID := s.lastActivityOfTypeMatches(fleet.ActivityTypeEnabledMacosDiskEncryption{}.ActivityName(),
		fmt.Sprintf(`{"team_id": %d, "team_name": %q}`, team.ID, teamName), 0)

	// macos config profile created
	s.assertConfigProfilesByIdentifier(ptr.Uint(team.ID), mobileconfig.FleetFileVaultPayloadIdentifier, true)

	// retrieving the team returns the disk encryption setting
	var teamResp getTeamResponse
	s.DoJSON("GET", fmt.Sprintf("/api/latest/fleet/teams/%d", team.ID), nil, http.StatusOK, &teamResp)
	require.True(t, teamResp.Team.Config.MDM.EnableDiskEncryption)

	// apply with invalid disk encryption value should fail
	teamSpecs = applyTeamSpecsRequest{Specs: []*fleet.TeamSpec{{
		Name: teamName,
		MDM: fleet.TeamSpecMDM{
			MacOSSettings: map[string]interface{}{"enable_disk_encryption": 123},
		},
	}}}
	res := s.Do("POST", "/api/latest/fleet/spec/teams", teamSpecs, http.StatusBadRequest)
	errMsg := extractServerErrorText(res.Body)
	assert.Contains(t, errMsg, `invalid value type at 'macos_settings.enable_disk_encryption': expected bool but got float64`)

	// apply an empty set of batch profiles to the team
	s.Do("POST", "/api/v1/fleet/mdm/apple/profiles/batch", batchSetMDMAppleProfilesRequest{Profiles: nil},
		http.StatusUnprocessableEntity, "team_id", strconv.Itoa(int(team.ID)), "team_name", team.Name)

	// the configuration profile is still there
	s.assertConfigProfilesByIdentifier(ptr.Uint(team.ID), mobileconfig.FleetFileVaultPayloadIdentifier, true)

	// apply without disk encryption settings specified and unrelated field,
	// should not replace existing disk encryption
	teamSpecs = applyTeamSpecsRequest{Specs: []*fleet.TeamSpec{{
		Name: teamName,
		MDM: fleet.TeamSpecMDM{
			MacOSSettings: map[string]interface{}{
				"custom_settings": []map[string]interface{}{
					{"path": "a"},
				},
			},
		},
	}}}
	s.Do("POST", "/api/latest/fleet/spec/teams", teamSpecs, http.StatusOK)
	teamResp = getTeamResponse{}
	s.DoJSON("GET", fmt.Sprintf("/api/latest/fleet/teams/%d", team.ID), nil, http.StatusOK, &teamResp)
	require.True(t, teamResp.Team.Config.MDM.EnableDiskEncryption)
	require.Equal(t, []fleet.MDMProfileSpec{{Path: "a"}}, teamResp.Team.Config.MDM.MacOSSettings.CustomSettings)
	s.lastActivityOfTypeMatches(fleet.ActivityTypeEnabledMacosDiskEncryption{}.ActivityName(),
		``, lastDiskActID)

	// apply with false would clear the existing setting, but dry-run
	teamSpecs = applyTeamSpecsRequest{Specs: []*fleet.TeamSpec{{
		Name: teamName,
		MDM: fleet.TeamSpecMDM{
			EnableDiskEncryption: optjson.SetBool(false),
		},
	}}}
	s.Do("POST", "/api/latest/fleet/spec/teams", teamSpecs, http.StatusOK, "dry_run", "true")
	teamResp = getTeamResponse{}
	s.DoJSON("GET", fmt.Sprintf("/api/latest/fleet/teams/%d", team.ID), nil, http.StatusOK, &teamResp)
	require.True(t, teamResp.Team.Config.MDM.EnableDiskEncryption)
	s.lastActivityOfTypeMatches(fleet.ActivityTypeEnabledMacosDiskEncryption{}.ActivityName(),
		``, lastDiskActID)

	// apply with false clears the existing setting
	teamSpecs = applyTeamSpecsRequest{Specs: []*fleet.TeamSpec{{
		Name: teamName,
		MDM: fleet.TeamSpecMDM{
			MacOSSettings: map[string]interface{}{"enable_disk_encryption": false},
		},
	}}}
	s.Do("POST", "/api/latest/fleet/spec/teams", teamSpecs, http.StatusOK)
	teamResp = getTeamResponse{}
	s.DoJSON("GET", fmt.Sprintf("/api/latest/fleet/teams/%d", team.ID), nil, http.StatusOK, &teamResp)
	require.False(t, teamResp.Team.Config.MDM.EnableDiskEncryption)
	s.lastActivityOfTypeMatches(fleet.ActivityTypeDisabledMacosDiskEncryption{}.ActivityName(),
		fmt.Sprintf(`{"team_id": %d, "team_name": %q}`, team.ID, teamName), 0)

	// macos config profile deleted
	s.assertConfigProfilesByIdentifier(ptr.Uint(team.ID), mobileconfig.FleetFileVaultPayloadIdentifier, false)

	// modify team's disk encryption via ModifyTeam endpoint
	var modResp teamResponse
	s.DoJSON("PATCH", fmt.Sprintf("/api/latest/fleet/teams/%d", team.ID), fleet.TeamPayload{
		MDM: &fleet.TeamPayloadMDM{
			EnableDiskEncryption: optjson.SetBool(true),
			MacOSSettings:        &fleet.MacOSSettings{},
		},
	}, http.StatusOK, &modResp)
	require.True(t, modResp.Team.Config.MDM.EnableDiskEncryption)
	s.lastActivityOfTypeMatches(fleet.ActivityTypeEnabledMacosDiskEncryption{}.ActivityName(),
		fmt.Sprintf(`{"team_id": %d, "team_name": %q}`, team.ID, teamName), 0)

	// macos config profile created
	s.assertConfigProfilesByIdentifier(ptr.Uint(team.ID), mobileconfig.FleetFileVaultPayloadIdentifier, true)

	// modify team's disk encryption and description via ModifyTeam endpoint
	modResp = teamResponse{}
	s.DoJSON("PATCH", fmt.Sprintf("/api/latest/fleet/teams/%d", team.ID), fleet.TeamPayload{
		Description: ptr.String("foobar"),
		MDM: &fleet.TeamPayloadMDM{
			EnableDiskEncryption: optjson.SetBool(false),
		},
	}, http.StatusOK, &modResp)
	require.False(t, modResp.Team.Config.MDM.EnableDiskEncryption)
	require.Equal(t, "foobar", modResp.Team.Description)
	s.lastActivityOfTypeMatches(fleet.ActivityTypeDisabledMacosDiskEncryption{}.ActivityName(),
		fmt.Sprintf(`{"team_id": %d, "team_name": %q}`, team.ID, teamName), 0)

	// macos config profile deleted
	s.assertConfigProfilesByIdentifier(ptr.Uint(team.ID), mobileconfig.FleetFileVaultPayloadIdentifier, false)

	// use the MDM settings endpoint to set it to true
	s.Do("POST", "/api/latest/fleet/disk_encryption",
		updateMDMDiskEncryptionRequest{TeamID: ptr.Uint(team.ID), EnableDiskEncryption: true}, http.StatusNoContent)
	lastDiskActID = s.lastActivityOfTypeMatches(fleet.ActivityTypeEnabledMacosDiskEncryption{}.ActivityName(),
		fmt.Sprintf(`{"team_id": %d, "team_name": %q}`, team.ID, teamName), 0)

	// macos config profile created
	s.assertConfigProfilesByIdentifier(ptr.Uint(team.ID), mobileconfig.FleetFileVaultPayloadIdentifier, true)

	teamResp = getTeamResponse{}
	s.DoJSON("GET", fmt.Sprintf("/api/latest/fleet/teams/%d", team.ID), nil, http.StatusOK, &teamResp)
	require.True(t, teamResp.Team.Config.MDM.EnableDiskEncryption)

	// use the MDM settings endpoint with no changes
	s.Do("PATCH", "/api/latest/fleet/mdm/apple/settings",
		fleet.MDMAppleSettingsPayload{TeamID: ptr.Uint(team.ID)}, http.StatusNoContent)
	s.lastActivityOfTypeMatches(fleet.ActivityTypeEnabledMacosDiskEncryption{}.ActivityName(),
		``, lastDiskActID)

	// macos config profile still exists
	s.assertConfigProfilesByIdentifier(ptr.Uint(team.ID), mobileconfig.FleetFileVaultPayloadIdentifier, true)

	teamResp = getTeamResponse{}
	s.DoJSON("GET", fmt.Sprintf("/api/latest/fleet/teams/%d", team.ID), nil, http.StatusOK, &teamResp)
	require.True(t, teamResp.Team.Config.MDM.EnableDiskEncryption)

	// use the MDM settings endpoint with an unknown team id
	s.Do("POST", "/api/latest/fleet/disk_encryption",
		updateMDMDiskEncryptionRequest{TeamID: ptr.Uint(9999), EnableDiskEncryption: true}, http.StatusNotFound)

	// mdm/apple/settings works for windows as well as it's being used by
	// clients (UI) this way
	appConf, err := s.ds.AppConfig(context.Background())
	require.NoError(s.T(), err)
	appConf.MDM.EnabledAndConfigured = false
	appConf.MDM.WindowsEnabledAndConfigured = true
	err = s.ds.SaveAppConfig(context.Background(), appConf)
	require.NoError(s.T(), err)
	defer func() {
		appConf, err := s.ds.AppConfig(context.Background())
		require.NoError(s.T(), err)
		appConf.MDM.EnabledAndConfigured = true
		appConf.MDM.WindowsEnabledAndConfigured = true
		err = s.ds.SaveAppConfig(context.Background(), appConf)
		require.NoError(s.T(), err)
	}()

	// flip and verify the value
	s.Do("POST", "/api/latest/fleet/disk_encryption",
		updateMDMDiskEncryptionRequest{TeamID: ptr.Uint(team.ID), EnableDiskEncryption: false}, http.StatusNoContent)
	teamResp = getTeamResponse{}
	s.DoJSON("GET", fmt.Sprintf("/api/latest/fleet/teams/%d", team.ID), nil, http.StatusOK, &teamResp)
	require.False(t, teamResp.Team.Config.MDM.EnableDiskEncryption)

	s.Do("POST", "/api/latest/fleet/disk_encryption",
		updateMDMDiskEncryptionRequest{TeamID: ptr.Uint(team.ID), EnableDiskEncryption: true}, http.StatusNoContent)
	teamResp = getTeamResponse{}
	s.DoJSON("GET", fmt.Sprintf("/api/latest/fleet/teams/%d", team.ID), nil, http.StatusOK, &teamResp)
	require.True(t, teamResp.Team.Config.MDM.EnableDiskEncryption)
}

func (s *integrationMDMTestSuite) TestEnrollOrbitAfterDEPSync() {
	t := s.T()
	ctx := context.Background()

	// create a host with minimal information and the serial, no uuid/osquery id
	// (as when created via DEP sync). Platform must be "darwin" as this is the
	// only supported OS with DEP.
	dbZeroTime := time.Date(2000, 1, 1, 0, 0, 0, 0, time.UTC)
	h, err := s.ds.NewHost(ctx, &fleet.Host{
		HardwareSerial:   uuid.New().String(),
		Platform:         "darwin",
		LastEnrolledAt:   dbZeroTime,
		DetailUpdatedAt:  dbZeroTime,
		RefetchRequested: true,
	})
	require.NoError(t, err)

	// create an enroll secret
	secret := uuid.New().String()
	var applyResp applyEnrollSecretSpecResponse
	s.DoJSON("POST", "/api/latest/fleet/spec/enroll_secret", applyEnrollSecretSpecRequest{
		Spec: &fleet.EnrollSecretSpec{
			Secrets: []*fleet.EnrollSecret{{Secret: secret}},
		},
	}, http.StatusOK, &applyResp)

	// enroll the host from orbit, it should match the host above via the serial
	var resp EnrollOrbitResponse
	hostUUID := uuid.New().String()
	s.DoJSON("POST", "/api/fleet/orbit/enroll", EnrollOrbitRequest{
		EnrollSecret:   secret,
		HardwareUUID:   hostUUID, // will not match any existing host
		HardwareSerial: h.HardwareSerial,
	}, http.StatusOK, &resp)
	require.NotEmpty(t, resp.OrbitNodeKey)

	// fetch the host, it will match the one created above
	// (NOTE: cannot check the returned OrbitNodeKey, this field is not part of the response)
	var hostResp getHostResponse
	s.DoJSON("GET", fmt.Sprintf("/api/latest/fleet/hosts/%d", h.ID), nil, http.StatusOK, &hostResp)
	require.Equal(t, h.ID, hostResp.Host.ID)

	got, err := s.ds.LoadHostByOrbitNodeKey(ctx, resp.OrbitNodeKey)
	require.NoError(t, err)
	require.Equal(t, h.ID, got.ID)

	// enroll the host from osquery, it should match the same host
	var osqueryResp enrollAgentResponse
	osqueryID := uuid.New().String()
	s.DoJSON("POST", "/api/osquery/enroll", enrollAgentRequest{
		EnrollSecret:   secret,
		HostIdentifier: osqueryID, // osquery host_identifier may not be the same as the host UUID, simulate that here
		HostDetails: map[string]map[string]string{
			"system_info": {
				"uuid":            hostUUID,
				"hardware_serial": h.HardwareSerial,
			},
		},
	}, http.StatusOK, &osqueryResp)
	require.NotEmpty(t, osqueryResp.NodeKey)

	// load the host by osquery node key, should match the initial host
	got, err = s.ds.LoadHostByNodeKey(ctx, osqueryResp.NodeKey)
	require.NoError(t, err)
	require.Equal(t, h.ID, got.ID)
}

func (s *integrationMDMTestSuite) TestDiskEncryptionRotation() {
	t := s.T()
	h := createOrbitEnrolledHost(t, "darwin", "h", s.ds)

	// false by default
	resp := orbitGetConfigResponse{}
	s.DoJSON("POST", "/api/fleet/orbit/config", json.RawMessage(fmt.Sprintf(`{"orbit_node_key": %q}`, *h.OrbitNodeKey)), http.StatusOK, &resp)
	require.False(t, resp.Notifications.RotateDiskEncryptionKey)

	// create an auth token for h
	token := "much_valid"
	mysql.ExecAdhocSQL(t, s.ds, func(db sqlx.ExtContext) error {
		_, err := db.ExecContext(context.Background(), `INSERT INTO host_device_auth (host_id, token) VALUES (?, ?)`, h.ID, token)
		return err
	})

	tokRes := s.DoRawNoAuth("POST", "/api/latest/fleet/device/"+token+"/rotate_encryption_key", nil, http.StatusOK)
	tokRes.Body.Close()

	// true after the POST request
	resp = orbitGetConfigResponse{}
	s.DoJSON("POST", "/api/fleet/orbit/config", json.RawMessage(fmt.Sprintf(`{"orbit_node_key": %q}`, *h.OrbitNodeKey)), http.StatusOK, &resp)
	require.True(t, resp.Notifications.RotateDiskEncryptionKey)

	// false on following requests
	resp = orbitGetConfigResponse{}
	s.DoJSON("POST", "/api/fleet/orbit/config", json.RawMessage(fmt.Sprintf(`{"orbit_node_key": %q}`, *h.OrbitNodeKey)), http.StatusOK, &resp)
	require.False(t, resp.Notifications.RotateDiskEncryptionKey)
}

func (s *integrationMDMTestSuite) TestFleetdConfiguration() {
	t := s.T()
	s.assertConfigProfilesByIdentifier(nil, mobileconfig.FleetdConfigPayloadIdentifier, false)

	var applyResp applyEnrollSecretSpecResponse
	s.DoJSON("POST", "/api/latest/fleet/spec/enroll_secret", applyEnrollSecretSpecRequest{
		Spec: &fleet.EnrollSecretSpec{
			Secrets: []*fleet.EnrollSecret{{Secret: t.Name()}},
		},
	}, http.StatusOK, &applyResp)

	// a new fleetd configuration profile for "no team" is created
	s.awaitTriggerProfileSchedule(t)
	s.assertConfigProfilesByIdentifier(nil, mobileconfig.FleetdConfigPayloadIdentifier, true)

	// create a new team
	tm, err := s.ds.NewTeam(context.Background(), &fleet.Team{
		Name:        t.Name(),
		Description: "desc",
	})
	require.NoError(t, err)
	s.assertConfigProfilesByIdentifier(&tm.ID, mobileconfig.FleetdConfigPayloadIdentifier, false)

	// set the default bm assignment to that team
	acResp := appConfigResponse{}
	s.DoJSON("PATCH", "/api/latest/fleet/config", json.RawMessage(fmt.Sprintf(`{
		"mdm": {
			"apple_bm_default_team": %q
		}
	}`, tm.Name)), http.StatusOK, &acResp)

	// the team doesn't have any enroll secrets yet, a profile is created using the global enroll secret
	s.awaitTriggerProfileSchedule(t)
	p := s.assertConfigProfilesByIdentifier(&tm.ID, mobileconfig.FleetdConfigPayloadIdentifier, true)
	require.Contains(t, string(p.Mobileconfig), t.Name())

	// create an enroll secret for the team
	teamSpecs := applyTeamSpecsRequest{Specs: []*fleet.TeamSpec{{
		Name:    tm.Name,
		Secrets: &[]fleet.EnrollSecret{{Secret: t.Name() + "team-secret"}},
	}}}
	s.Do("POST", "/api/latest/fleet/spec/teams", teamSpecs, http.StatusOK)

	// a new fleetd configuration profile for that team is created
	s.awaitTriggerProfileSchedule(t)
	p = s.assertConfigProfilesByIdentifier(&tm.ID, mobileconfig.FleetdConfigPayloadIdentifier, true)
	require.Contains(t, string(p.Mobileconfig), t.Name()+"team-secret")

	// the old configuration profile is kept
	s.assertConfigProfilesByIdentifier(nil, mobileconfig.FleetdConfigPayloadIdentifier, true)
}

func (s *integrationMDMTestSuite) TestEnqueueMDMCommand() {
	ctx := context.Background()
	t := s.T()

	// Create host enrolled via osquery, but not enrolled in MDM.
	unenrolledHost := createHostAndDeviceToken(t, s.ds, "unused")

	// Create device enrolled in MDM but not enrolled via osquery.
	mdmDevice := mdmtest.NewTestMDMClientAppleDirect(mdmtest.AppleEnrollInfo{
		SCEPChallenge: s.scepChallenge,
		SCEPURL:       s.server.URL + apple_mdm.SCEPPath,
		MDMURL:        s.server.URL + apple_mdm.MDMPath,
	}, "MacBookPro16,1")
	err := mdmDevice.Enroll()
	require.NoError(t, err)

	base64Cmd := func(rawCmd string) string {
		return base64.RawStdEncoding.EncodeToString([]byte(rawCmd))
	}

	newRawCmd := func(cmdUUID string) string {
		return fmt.Sprintf(`<?xml version="1.0" encoding="UTF-8"?>
<!DOCTYPE plist PUBLIC "-//Apple//DTD PLIST 1.0//EN" "http://www.apple.com/DTDs/PropertyList-1.0.dtd">
<plist version="1.0">
<dict>
    <key>Command</key>
    <dict>
        <key>ManagedOnly</key>
        <false/>
        <key>RequestType</key>
        <string>ProfileList</string>
    </dict>
    <key>CommandUUID</key>
    <string>%s</string>
</dict>
</plist>`, cmdUUID)
	}

	// call with unknown host UUID
	uuid1 := uuid.New().String()
	s.Do("POST", "/api/latest/fleet/mdm/apple/enqueue",
		enqueueMDMAppleCommandRequest{
			// explicitly use standard encoding to make sure it also works
			// see #11384
			Command:   base64.StdEncoding.EncodeToString([]byte(newRawCmd(uuid1))),
			DeviceIDs: []string{"no-such-host"},
		}, http.StatusNotFound)

	// get command results returns 404, that command does not exist
	var cmdResResp getMDMAppleCommandResultsResponse
	s.DoJSON("GET", "/api/latest/fleet/mdm/apple/commandresults", nil, http.StatusNotFound, &cmdResResp, "command_uuid", uuid1)
	var getMDMCmdResp getMDMCommandResultsResponse
	s.DoJSON("GET", "/api/latest/fleet/commands/results", nil, http.StatusNotFound, &cmdResResp, "command_uuid", uuid1)

	// list commands returns empty set
	var listCmdResp listMDMAppleCommandsResponse
	s.DoJSON("GET", "/api/latest/fleet/mdm/apple/commands", nil, http.StatusOK, &listCmdResp)
	require.Empty(t, listCmdResp.Results)

	// call with unenrolled host UUID
	res := s.Do("POST", "/api/latest/fleet/mdm/apple/enqueue",
		enqueueMDMAppleCommandRequest{
			Command:   base64Cmd(newRawCmd(uuid.New().String())),
			DeviceIDs: []string{unenrolledHost.UUID},
		}, http.StatusBadRequest)
	errMsg := extractServerErrorText(res.Body)
	require.Contains(t, errMsg, "at least one of the hosts is not enrolled in MDM")

	// create a new Host to get the UUID on the DB
	linuxHost := createOrbitEnrolledHost(t, "linux", "h1", s.ds)
	windowsHost := createOrbitEnrolledHost(t, "windows", "h2", s.ds)
	// call with unenrolled host UUID
	res = s.Do("POST", "/api/latest/fleet/mdm/apple/enqueue",
		enqueueMDMAppleCommandRequest{
			Command:   base64Cmd(newRawCmd(uuid.New().String())),
			DeviceIDs: []string{linuxHost.UUID, windowsHost.UUID},
		}, http.StatusBadRequest)
	errMsg = extractServerErrorText(res.Body)
	require.Contains(t, errMsg, "at least one of the hosts is not enrolled in MDM or is not an elegible device")

	// call with payload that is not a valid, plist-encoded MDM command
	res = s.Do("POST", "/api/latest/fleet/mdm/apple/enqueue",
		enqueueMDMAppleCommandRequest{
			Command:   base64Cmd(string(mobileconfigForTest("test config profile", uuid.New().String()))),
			DeviceIDs: []string{mdmDevice.UUID},
		}, http.StatusUnsupportedMediaType)
	errMsg = extractServerErrorText(res.Body)
	require.Contains(t, errMsg, "unable to decode plist command")

	// call with enrolled host UUID
	uuid2 := uuid.New().String()
	rawCmd := newRawCmd(uuid2)
	var resp enqueueMDMAppleCommandResponse
	s.DoJSON("POST", "/api/latest/fleet/mdm/apple/enqueue",
		enqueueMDMAppleCommandRequest{
			Command:   base64Cmd(rawCmd),
			DeviceIDs: []string{mdmDevice.UUID},
		}, http.StatusOK, &resp)
	require.NotEmpty(t, resp.CommandUUID)
	require.Contains(t, rawCmd, resp.CommandUUID)
	require.Equal(t, resp.Platform, "darwin")
	require.Empty(t, resp.FailedUUIDs)
	require.Equal(t, "ProfileList", resp.RequestType)

	// the command exists but no results yet
	s.DoJSON("GET", "/api/latest/fleet/mdm/apple/commandresults", nil, http.StatusOK, &cmdResResp, "command_uuid", uuid2)
	require.Len(t, cmdResResp.Results, 0)
	s.DoJSON("GET", "/api/latest/fleet/commands/results", nil, http.StatusOK, &getMDMCmdResp, "command_uuid", uuid2)
	require.Len(t, getMDMCmdResp.Results, 0)

	// simulate a result and call again
	err = s.mdmStorage.StoreCommandReport(&mdm.Request{
		EnrollID: &mdm.EnrollID{ID: mdmDevice.UUID},
		Context:  ctx,
	}, &mdm.CommandResults{
		CommandUUID: uuid2,
		Status:      "Acknowledged",
		RequestType: "ProfileList",
		Raw:         []byte(rawCmd),
	})
	require.NoError(t, err)

	h, err := s.ds.HostByIdentifier(ctx, mdmDevice.UUID)
	require.NoError(t, err)
	h.Hostname = "test-host"
	err = s.ds.UpdateHost(ctx, h)
	require.NoError(t, err)

	s.DoJSON("GET", "/api/latest/fleet/mdm/apple/commandresults", nil, http.StatusOK, &cmdResResp, "command_uuid", uuid2)
	require.Len(t, cmdResResp.Results, 1)
	require.NotZero(t, cmdResResp.Results[0].UpdatedAt)
	cmdResResp.Results[0].UpdatedAt = time.Time{}
	require.Equal(t, &fleet.MDMCommandResult{
		HostUUID:    mdmDevice.UUID,
		CommandUUID: uuid2,
		Status:      "Acknowledged",
		RequestType: "ProfileList",
		Result:      []byte(rawCmd),
		Payload:     []byte(rawCmd),
		Hostname:    "test-host",
	}, cmdResResp.Results[0])

	s.DoJSON("GET", "/api/latest/fleet/commands/results", nil, http.StatusOK, &getMDMCmdResp, "command_uuid", uuid2)
	require.Len(t, getMDMCmdResp.Results, 1)
	require.NotZero(t, getMDMCmdResp.Results[0].UpdatedAt)
	getMDMCmdResp.Results[0].UpdatedAt = time.Time{}
	require.Equal(t, &fleet.MDMCommandResult{
		HostUUID:    mdmDevice.UUID,
		CommandUUID: uuid2,
		Status:      "Acknowledged",
		RequestType: "ProfileList",
		Result:      []byte(rawCmd),
		Payload:     []byte(rawCmd),
		Hostname:    "test-host",
	}, getMDMCmdResp.Results[0])

	// list commands returns that command
	s.DoJSON("GET", "/api/latest/fleet/mdm/apple/commands", nil, http.StatusOK, &listCmdResp)
	require.Len(t, listCmdResp.Results, 1)
	require.NotZero(t, listCmdResp.Results[0].UpdatedAt)
	listCmdResp.Results[0].UpdatedAt = time.Time{}
	require.Equal(t, &fleet.MDMAppleCommand{
		DeviceID:    mdmDevice.UUID,
		CommandUUID: uuid2,
		Status:      "Acknowledged",
		RequestType: "ProfileList",
		Hostname:    "test-host",
	}, listCmdResp.Results[0])
}

func (s *integrationMDMTestSuite) TestMDMWindowsCommandResults() {
	ctx := context.Background()
	t := s.T()

	h, err := s.ds.NewHost(ctx, &fleet.Host{
		Hostname:      "test-win-host-name",
		OsqueryHostID: ptr.String("1337"),
		NodeKey:       ptr.String("1337"),
		UUID:          "test-win-host-uuid",
		Platform:      "windows",
	})
	require.NoError(t, err)

	dev := &fleet.MDMWindowsEnrolledDevice{
		MDMDeviceID:            "test-device-id",
		MDMHardwareID:          "test-hardware-id",
		MDMDeviceState:         "ds",
		MDMDeviceType:          "dt",
		MDMDeviceName:          "dn",
		MDMEnrollType:          "et",
		MDMEnrollUserID:        "euid",
		MDMEnrollProtoVersion:  "epv",
		MDMEnrollClientVersion: "ecv",
		MDMNotInOOBE:           false,
		HostUUID:               h.UUID,
	}

	require.NoError(t, s.ds.MDMWindowsInsertEnrolledDevice(ctx, dev))
	var enrollmentID uint

	mysql.ExecAdhocSQL(t, s.ds, func(q sqlx.ExtContext) error {
		return sqlx.GetContext(ctx, q, &enrollmentID, `SELECT id FROM mdm_windows_enrollments WHERE mdm_device_id = ?`, dev.MDMDeviceID)
	})

	mysql.ExecAdhocSQL(t, s.ds, func(q sqlx.ExtContext) error {
		_, err := q.ExecContext(ctx,
			`UPDATE mdm_windows_enrollments SET host_uuid = ? WHERE id = ?`, dev.HostUUID, enrollmentID)
		return err
	})

	rawCmd := "some-command"
	cmdUUID := "some-uuid"
	cmdTarget := "some-target-loc-uri"

	mysql.ExecAdhocSQL(t, s.ds, func(q sqlx.ExtContext) error {
		_, err := q.ExecContext(ctx, `INSERT INTO windows_mdm_commands (command_uuid, raw_command, target_loc_uri) VALUES (?, ?, ?)`, cmdUUID, rawCmd, cmdTarget)
		return err
	})

	var responseID int64
	rawResponse := []byte("some-response")
	mysql.ExecAdhocSQL(t, s.ds, func(q sqlx.ExtContext) error {
		res, err := q.ExecContext(ctx, `INSERT INTO windows_mdm_responses (enrollment_id, raw_response) VALUES (?, ?)`, enrollmentID, rawResponse)
		if err != nil {
			return err
		}
		responseID, err = res.LastInsertId()
		return err
	})

	rawResult := []byte("some-result")
	statusCode := "200"
	mysql.ExecAdhocSQL(t, s.ds, func(q sqlx.ExtContext) error {
		_, err := q.ExecContext(ctx, `INSERT INTO windows_mdm_command_results (enrollment_id, command_uuid, raw_result, response_id, status_code) VALUES (?, ?, ?, ?, ?)`, enrollmentID, cmdUUID, rawResult, responseID, statusCode)
		return err
	})

	var resp getMDMCommandResultsResponse
	s.DoJSON("GET", fmt.Sprintf("/api/latest/fleet/commands/results?command_uuid=%s", cmdUUID), nil, http.StatusOK, &resp)
	require.Len(t, resp.Results, 1)
	require.Equal(t, dev.HostUUID, resp.Results[0].HostUUID)
	require.Equal(t, cmdUUID, resp.Results[0].CommandUUID)
	require.Equal(t, rawResponse, resp.Results[0].Result)
	require.Equal(t, cmdTarget, resp.Results[0].RequestType)
	require.Equal(t, statusCode, resp.Results[0].Status)
	require.Equal(t, h.Hostname, resp.Results[0].Hostname)

	resp = getMDMCommandResultsResponse{}
	s.DoJSON("GET", fmt.Sprintf("/api/latest/fleet/commands/results?command_uuid=%s", uuid.New().String()), nil, http.StatusNotFound, &resp)
	require.Empty(t, resp.Results)
}

func (s *integrationMDMTestSuite) TestAppConfigMDMMacOSMigration() {
	t := s.T()

	checkDefaultAppConfig := func() {
		var ac appConfigResponse
		s.DoJSON("GET", "/api/v1/fleet/config", nil, http.StatusOK, &ac)
		require.False(t, ac.MDM.MacOSMigration.Enable)
		require.Empty(t, ac.MDM.MacOSMigration.Mode)
		require.Empty(t, ac.MDM.MacOSMigration.WebhookURL)
	}
	checkDefaultAppConfig()

	var acResp appConfigResponse
	// missing webhook_url
	s.DoJSON("PATCH", "/api/v1/fleet/config", json.RawMessage(`{
		"mdm": { "macos_migration": { "enable": true, "mode": "voluntary", "webhook_url": "" } }
  	}`), http.StatusUnprocessableEntity, &acResp)
	checkDefaultAppConfig()

	// invalid url scheme for webhook_url
	s.DoJSON("PATCH", "/api/v1/fleet/config", json.RawMessage(`{
		"mdm": { "macos_migration": { "enable": true, "mode": "voluntary", "webhook_url": "ftp://example.com" } }
	}`), http.StatusUnprocessableEntity, &acResp)
	checkDefaultAppConfig()

	// invalid mode
	s.DoJSON("PATCH", "/api/v1/fleet/config", json.RawMessage(`{
		"mdm": { "macos_migration": { "enable": true, "mode": "foobar", "webhook_url": "https://example.com" } }
  	}`), http.StatusUnprocessableEntity, &acResp)
	checkDefaultAppConfig()

	// valid request
	s.DoJSON("PATCH", "/api/v1/fleet/config", json.RawMessage(`{
		"mdm": { "macos_migration": { "enable": true, "mode": "voluntary", "webhook_url": "https://example.com" } }
	}`), http.StatusOK, &acResp)

	// confirm new app config
	s.DoJSON("GET", "/api/v1/fleet/config", nil, http.StatusOK, &acResp)
	require.True(t, acResp.MDM.MacOSMigration.Enable)
	require.Equal(t, fleet.MacOSMigrationModeVoluntary, acResp.MDM.MacOSMigration.Mode)
	require.Equal(t, "https://example.com", acResp.MDM.MacOSMigration.WebhookURL)
}

func (s *integrationMDMTestSuite) TestBootstrapPackage() {
	t := s.T()

	read := func(name string) []byte {
		b, err := os.ReadFile(filepath.Join("testdata", "bootstrap-packages", name))
		require.NoError(t, err)
		return b
	}
	invalidPkg := read("invalid.tar.gz")
	unsignedPkg := read("unsigned.pkg")
	wrongTOCPkg := read("wrong-toc.pkg")
	signedPkg := read("signed.pkg")

	// empty bootstrap package
	s.uploadBootstrapPackage(&fleet.MDMAppleBootstrapPackage{}, http.StatusBadRequest, "package multipart field is required")
	// no name
	s.uploadBootstrapPackage(&fleet.MDMAppleBootstrapPackage{Bytes: signedPkg}, http.StatusBadRequest, "package multipart field is required")
	// invalid
	s.uploadBootstrapPackage(&fleet.MDMAppleBootstrapPackage{Bytes: invalidPkg, Name: "invalid.tar.gz"}, http.StatusBadRequest, "invalid file type")
	// invalid names
	for _, char := range file.InvalidMacOSChars {
		s.uploadBootstrapPackage(
			&fleet.MDMAppleBootstrapPackage{
				Bytes: signedPkg,
				Name:  fmt.Sprintf("invalid_%c_name.pkg", char),
			}, http.StatusBadRequest, "")
	}
	// unsigned
	s.uploadBootstrapPackage(&fleet.MDMAppleBootstrapPackage{Bytes: unsignedPkg, Name: "pkg.pkg"}, http.StatusBadRequest, "file is not signed")
	// wrong TOC
	s.uploadBootstrapPackage(&fleet.MDMAppleBootstrapPackage{Bytes: wrongTOCPkg, Name: "pkg.pkg"}, http.StatusBadRequest, "invalid package")
	// successfully upload a package
	s.uploadBootstrapPackage(&fleet.MDMAppleBootstrapPackage{Bytes: signedPkg, Name: "pkg.pkg", TeamID: 0}, http.StatusOK, "")
	// check the activity log
	s.lastActivityMatches(
		fleet.ActivityTypeAddedBootstrapPackage{}.ActivityName(),
		`{"bootstrap_package_name": "pkg.pkg", "team_id": null, "team_name": null}`,
		0,
	)

	// get package metadata
	var metadataResp bootstrapPackageMetadataResponse
	s.DoJSON("GET", "/api/latest/fleet/bootstrap/0/metadata", nil, http.StatusOK, &metadataResp)
	require.Equal(t, metadataResp.MDMAppleBootstrapPackage.Name, "pkg.pkg")
	require.NotEmpty(t, metadataResp.MDMAppleBootstrapPackage.Sha256, "")
	require.NotEmpty(t, metadataResp.MDMAppleBootstrapPackage.Token)

	// download a package, wrong token
	var downloadResp downloadBootstrapPackageResponse
	s.DoJSON("GET", "/api/latest/fleet/bootstrap?token=bad", nil, http.StatusNotFound, &downloadResp)

	resp := s.DoRaw("GET", fmt.Sprintf("/api/latest/fleet/bootstrap?token=%s", metadataResp.MDMAppleBootstrapPackage.Token), nil, http.StatusOK)
	respBytes, err := io.ReadAll(resp.Body)
	require.NoError(t, err)
	require.EqualValues(t, signedPkg, respBytes)

	// missing package
	metadataResp = bootstrapPackageMetadataResponse{}
	s.DoJSON("GET", "/api/latest/fleet/bootstrap/1/metadata", nil, http.StatusNotFound, &metadataResp)

	// delete package
	var deleteResp deleteBootstrapPackageResponse
	s.DoJSON("DELETE", "/api/latest/fleet/bootstrap/0", nil, http.StatusOK, &deleteResp)
	// check the activity log
	s.lastActivityMatches(
		fleet.ActivityTypeDeletedBootstrapPackage{}.ActivityName(),
		`{"bootstrap_package_name": "pkg.pkg", "team_id": null, "team_name": null}`,
		0,
	)

	metadataResp = bootstrapPackageMetadataResponse{}
	s.DoJSON("GET", "/api/latest/fleet/bootstrap/0/metadata", nil, http.StatusNotFound, &metadataResp)
	// trying to delete again is a bad request
	s.DoJSON("DELETE", "/api/latest/fleet/bootstrap/0", nil, http.StatusNotFound, &deleteResp)
}

func (s *integrationMDMTestSuite) TestBootstrapPackageStatus() {
	t := s.T()
	pkg, err := os.ReadFile(filepath.Join("testdata", "bootstrap-packages", "signed.pkg"))
	require.NoError(t, err)

	// upload a bootstrap package for "no team"
	s.uploadBootstrapPackage(&fleet.MDMAppleBootstrapPackage{Bytes: pkg, Name: "pkg.pkg", TeamID: 0}, http.StatusOK, "")

	// get package metadata
	var metadataResp bootstrapPackageMetadataResponse
	s.DoJSON("GET", "/api/latest/fleet/bootstrap/0/metadata", nil, http.StatusOK, &metadataResp)
	globalBootstrapPackage := metadataResp.MDMAppleBootstrapPackage

	// create a team and upload a bootstrap package for that team.
	teamName := t.Name() + "team1"
	team := &fleet.Team{
		Name:        teamName,
		Description: "desc team1",
	}
	var createTeamResp teamResponse
	s.DoJSON("POST", "/api/latest/fleet/teams", team, http.StatusOK, &createTeamResp)
	require.NotZero(t, createTeamResp.Team.ID)
	team = createTeamResp.Team

	// upload a bootstrap package for the team
	s.uploadBootstrapPackage(&fleet.MDMAppleBootstrapPackage{Bytes: pkg, Name: "pkg.pkg", TeamID: team.ID}, http.StatusOK, "")

	// get package metadata
	metadataResp = bootstrapPackageMetadataResponse{}
	s.DoJSON("GET", fmt.Sprintf("/api/latest/fleet/bootstrap/%d/metadata", team.ID), nil, http.StatusOK, &metadataResp)
	teamBootstrapPackage := metadataResp.MDMAppleBootstrapPackage

	type deviceWithResponse struct {
		bootstrapResponse string
		device            *mdmtest.TestAppleMDMClient
	}

	// Note: The responses specified here are not a 1:1 mapping of the possible responses specified
	// by Apple. Instead `enrollAndCheckBootstrapPackage` below uses them to simulate scenarios in
	// which a device may or may not send a response. For example, "Offline" means that no response
	// will be sent by the device, which should in turn be interpreted by Fleet as "Pending"). See
	// https://developer.apple.com/documentation/devicemanagement/installenterpriseapplicationresponse
	//
	// Below:
	// - Acknowledge means the device will enroll and acknowledge the request to install the bp
	// - Error means that the device will enroll and fail to install the bp
	// - Offline means that the device will enroll but won't acknowledge nor fail the bp request
	// - Pending means that the device won't enroll at all
	mdmEnrollInfo := mdmtest.AppleEnrollInfo{
		SCEPChallenge: s.scepChallenge,
		SCEPURL:       s.server.URL + apple_mdm.SCEPPath,
		MDMURL:        s.server.URL + apple_mdm.MDMPath,
	}
	noTeamDevices := []deviceWithResponse{
		{"Acknowledge", mdmtest.NewTestMDMClientAppleDirect(mdmEnrollInfo, "MacBookPro16,1")},
		{"Acknowledge", mdmtest.NewTestMDMClientAppleDirect(mdmEnrollInfo, "MacBookPro16,1")},
		{"Acknowledge", mdmtest.NewTestMDMClientAppleDirect(mdmEnrollInfo, "MacBookPro16,1")},
		{"Error", mdmtest.NewTestMDMClientAppleDirect(mdmEnrollInfo, "MacBookPro16,1")},
		{"Offline", mdmtest.NewTestMDMClientAppleDirect(mdmEnrollInfo, "MacBookPro16,1")},
		{"Offline", mdmtest.NewTestMDMClientAppleDirect(mdmEnrollInfo, "MacBookPro16,1")},
		{"Pending", mdmtest.NewTestMDMClientAppleDirect(mdmEnrollInfo, "MacBookPro16,1")},
		{"Pending", mdmtest.NewTestMDMClientAppleDirect(mdmEnrollInfo, "MacBookPro16,1")},
	}

	teamDevices := []deviceWithResponse{
		{"Acknowledge", mdmtest.NewTestMDMClientAppleDirect(mdmEnrollInfo, "MacBookPro16,1")},
		{"Acknowledge", mdmtest.NewTestMDMClientAppleDirect(mdmEnrollInfo, "MacBookPro16,1")},
		{"Error", mdmtest.NewTestMDMClientAppleDirect(mdmEnrollInfo, "MacBookPro16,1")},
		{"Error", mdmtest.NewTestMDMClientAppleDirect(mdmEnrollInfo, "MacBookPro16,1")},
		{"Error", mdmtest.NewTestMDMClientAppleDirect(mdmEnrollInfo, "MacBookPro16,1")},
		{"Offline", mdmtest.NewTestMDMClientAppleDirect(mdmEnrollInfo, "MacBookPro16,1")},
		{"Pending", mdmtest.NewTestMDMClientAppleDirect(mdmEnrollInfo, "MacBookPro16,1")},
	}

	expectedSerialsByTeamAndStatus := make(map[uint]map[fleet.MDMBootstrapPackageStatus][]string)
	expectedSerialsByTeamAndStatus[0] = map[fleet.MDMBootstrapPackageStatus][]string{
		fleet.MDMBootstrapPackageInstalled: {noTeamDevices[0].device.SerialNumber, noTeamDevices[1].device.SerialNumber, noTeamDevices[2].device.SerialNumber},
		fleet.MDMBootstrapPackageFailed:    {noTeamDevices[3].device.SerialNumber},
		fleet.MDMBootstrapPackagePending:   {noTeamDevices[4].device.SerialNumber, noTeamDevices[5].device.SerialNumber, noTeamDevices[6].device.SerialNumber, noTeamDevices[7].device.SerialNumber},
	}
	expectedSerialsByTeamAndStatus[team.ID] = map[fleet.MDMBootstrapPackageStatus][]string{
		fleet.MDMBootstrapPackageInstalled: {teamDevices[0].device.SerialNumber, teamDevices[1].device.SerialNumber},
		fleet.MDMBootstrapPackageFailed:    {teamDevices[2].device.SerialNumber, teamDevices[3].device.SerialNumber, teamDevices[4].device.SerialNumber},
		fleet.MDMBootstrapPackagePending:   {teamDevices[5].device.SerialNumber, teamDevices[6].device.SerialNumber},
	}

	// for good measure, add a couple of manually enrolled hosts
	createHostThenEnrollMDM(s.ds, s.server.URL, t)
	createHostThenEnrollMDM(s.ds, s.server.URL, t)

	// create a non-macOS host
	winHost, err := s.ds.NewHost(context.Background(), &fleet.Host{
		OsqueryHostID: ptr.String("non-macos-host"),
		NodeKey:       ptr.String("non-macos-host"),
		UUID:          uuid.New().String(),
		Hostname:      fmt.Sprintf("%sfoo.local.non.macos", t.Name()),
		Platform:      "windows",
		MDM:           fleet.MDMHostData{},
	})
	require.NoError(t, err)

	err = s.ds.SetOrUpdateMDMData(context.Background(), winHost.ID, false, true, "https://example.com", true, fleet.WellKnownMDMFleet, "")
	require.NoError(t, err)

	// create a host that's not enrolled into MDM
	_, err = s.ds.NewHost(context.Background(), &fleet.Host{
		OsqueryHostID: ptr.String("not-mdm-enrolled"),
		NodeKey:       ptr.String("not-mdm-enrolled"),
		UUID:          uuid.New().String(),
		Hostname:      fmt.Sprintf("%sfoo.local.not.enrolled", t.Name()),
		Platform:      "darwin",
	})
	require.NoError(t, err)

	ch := make(chan bool)
	mockRespDevices := noTeamDevices
	s.mockDEPResponse(http.HandlerFunc(func(w http.ResponseWriter, r *http.Request) {
		w.WriteHeader(http.StatusOK)
		encoder := json.NewEncoder(w)
		switch r.URL.Path {
		case "/session":
			err := encoder.Encode(map[string]string{"auth_session_token": "xyz"})
			require.NoError(t, err)
		case "/profile":
			err := encoder.Encode(godep.ProfileResponse{ProfileUUID: "abc"})
			require.NoError(t, err)
		case "/server/devices":
			err := encoder.Encode(godep.DeviceResponse{})
			require.NoError(t, err)
		case "/devices/sync":
			depResp := []godep.Device{}
			for _, gd := range mockRespDevices {
				depResp = append(depResp, godep.Device{SerialNumber: gd.device.SerialNumber})
			}
			err := encoder.Encode(godep.DeviceResponse{Devices: depResp})
			require.NoError(t, err)
		case "/profile/devices":
			ch <- true
			_, _ = w.Write([]byte(`{}`))
		default:
			_, _ = w.Write([]byte(`{}`))
		}
	}))

	// trigger a dep sync
	_, err = s.depSchedule.Trigger()
	require.NoError(t, err)
	<-ch

	var summaryResp getMDMAppleBootstrapPackageSummaryResponse
	s.DoJSON("GET", "/api/latest/fleet/bootstrap/summary", nil, http.StatusOK, &summaryResp)
	require.Equal(t, fleet.MDMAppleBootstrapPackageSummary{Pending: uint(len(noTeamDevices))}, summaryResp.MDMAppleBootstrapPackageSummary)

	var lhr listHostsResponse
	s.DoJSON("GET", "/api/latest/fleet/hosts", nil, http.StatusOK, &lhr, "team_id", "0", "bootstrap_package", "pending")
	require.Len(t, lhr.Hosts, len(noTeamDevices))

	// set the default bm assignment to `team`
	acResp := appConfigResponse{}
	s.DoJSON("PATCH", "/api/latest/fleet/config", json.RawMessage(fmt.Sprintf(`{
		"mdm": {
			"apple_bm_default_team": %q
		}
	}`, team.Name)), http.StatusOK, &acResp)

	// trigger a dep sync
	mockRespDevices = teamDevices
	_, err = s.depSchedule.Trigger()
	require.NoError(t, err)
	<-ch

	summaryResp = getMDMAppleBootstrapPackageSummaryResponse{}
	s.DoJSON("GET", fmt.Sprintf("/api/latest/fleet/bootstrap/summary?team_id=%d", team.ID), nil, http.StatusOK, &summaryResp)
	require.Equal(t, fleet.MDMAppleBootstrapPackageSummary{Pending: uint(len(teamDevices))}, summaryResp.MDMAppleBootstrapPackageSummary)

	mockErrorChain := []mdm.ErrorChain{
		{ErrorCode: 12021, ErrorDomain: "MCMDMErrorDomain", LocalizedDescription: "Unknown command", USEnglishDescription: "Unknown command"},
	}

	// devices send their responses
	enrollAndCheckBootstrapPackage := func(d *deviceWithResponse, bp *fleet.MDMAppleBootstrapPackage) {
		err := d.device.Enroll() // queues DEP post-enrollment worker job
		require.NoError(t, err)

		// process worker jobs
		s.runWorker()

		cmd, err := d.device.Idle()
		require.NoError(t, err)
		for cmd != nil {
			var fullCmd micromdm.CommandPayload
			require.NoError(t, plist.Unmarshal(cmd.Raw, &fullCmd))

			// if the command is to install the bootstrap package
			if manifest := fullCmd.Command.InstallEnterpriseApplication.Manifest; manifest != nil {
				require.Equal(t, "InstallEnterpriseApplication", cmd.Command.RequestType)
				require.NotNil(t, manifest)
				require.Equal(t, "software-package", (*manifest).ManifestItems[0].Assets[0].Kind)
				wantURL, err := bp.URL(s.server.URL)
				require.NoError(t, err)
				require.Equal(t, wantURL, (*manifest).ManifestItems[0].Assets[0].URL)

				// respond to the command accordingly
				switch d.bootstrapResponse {
				case "Acknowledge":
					cmd, err = d.device.Acknowledge(cmd.CommandUUID)
					require.NoError(t, err)
					continue
				case "Error":
					cmd, err = d.device.Err(cmd.CommandUUID, mockErrorChain)
					require.NoError(t, err)
					continue
				case "Offline":
					// host is offline, can't process any more commands
					cmd = nil
					continue
				}
			}
			cmd, err = d.device.Acknowledge(cmd.CommandUUID)
			require.NoError(t, err)
		}
	}

	for _, d := range noTeamDevices {
		dd := d
		if dd.bootstrapResponse != "Pending" {
			enrollAndCheckBootstrapPackage(&dd, globalBootstrapPackage)
		}
	}

	for _, d := range teamDevices {
		dd := d
		if dd.bootstrapResponse != "Pending" {
			enrollAndCheckBootstrapPackage(&dd, teamBootstrapPackage)
		}
	}

	checkHostDetails := func(t *testing.T, hostID uint, hostUUID string, expectedStatus fleet.MDMBootstrapPackageStatus) {
		var hostResp getHostResponse
		s.DoJSON("GET", fmt.Sprintf("/api/latest/fleet/hosts/%d", hostID), nil, http.StatusOK, &hostResp)
		require.NotNil(t, hostResp.Host)
		require.NotNil(t, hostResp.Host.MDM.MacOSSetup)
		require.Equal(t, hostResp.Host.MDM.MacOSSetup.BootstrapPackageName, "pkg.pkg")
		require.Equal(t, hostResp.Host.MDM.MacOSSetup.BootstrapPackageStatus, expectedStatus)
		if expectedStatus == fleet.MDMBootstrapPackageFailed {
			require.Equal(t, hostResp.Host.MDM.MacOSSetup.Detail, apple_mdm.FmtErrorChain(mockErrorChain))
		} else {
			require.Empty(t, hostResp.Host.MDM.MacOSSetup.Detail)
		}
		require.Nil(t, hostResp.Host.MDM.MacOSSetup.Result)

		var hostByIdentifierResp getHostResponse
		s.DoJSON("GET", fmt.Sprintf("/api/latest/fleet/hosts/identifier/%s", hostUUID), nil, http.StatusOK, &hostByIdentifierResp)
		require.NotNil(t, hostByIdentifierResp.Host)
		require.NotNil(t, hostByIdentifierResp.Host.MDM.MacOSSetup)
		require.Equal(t, hostByIdentifierResp.Host.MDM.MacOSSetup.BootstrapPackageStatus, expectedStatus)
		if expectedStatus == fleet.MDMBootstrapPackageFailed {
			require.Equal(t, hostResp.Host.MDM.MacOSSetup.Detail, apple_mdm.FmtErrorChain(mockErrorChain))
		} else {
			require.Empty(t, hostResp.Host.MDM.MacOSSetup.Detail)
		}
		require.Nil(t, hostResp.Host.MDM.MacOSSetup.Result)
	}

	checkHostAPIs := func(t *testing.T, status fleet.MDMBootstrapPackageStatus, teamID *uint) {
		var expectedSerials []string
		if teamID == nil {
			expectedSerials = expectedSerialsByTeamAndStatus[0][status]
		} else {
			expectedSerials = expectedSerialsByTeamAndStatus[*teamID][status]
		}

		listHostsPath := fmt.Sprintf("/api/latest/fleet/hosts?bootstrap_package=%s", status)
		if teamID != nil {
			listHostsPath += fmt.Sprintf("&team_id=%d", *teamID)
		}
		var listHostsResp listHostsResponse
		s.DoJSON("GET", listHostsPath, nil, http.StatusOK, &listHostsResp)
		require.NotNil(t, listHostsResp.Hosts)
		require.Len(t, listHostsResp.Hosts, len(expectedSerials))

		gotHostsBySerial := make(map[string]fleet.HostResponse)
		for _, h := range listHostsResp.Hosts {
			gotHostsBySerial[h.HardwareSerial] = h
		}
		require.Len(t, gotHostsBySerial, len(expectedSerials))

		for _, serial := range expectedSerials {
			require.Contains(t, gotHostsBySerial, serial)
			h := gotHostsBySerial[serial]

			// pending hosts don't have an UUID yet.
			if h.UUID != "" {
				checkHostDetails(t, h.ID, h.UUID, status)
			}
		}

		countPath := fmt.Sprintf("/api/latest/fleet/hosts/count?bootstrap_package=%s", status)
		if teamID != nil {
			countPath += fmt.Sprintf("&team_id=%d", *teamID)
		}
		var countResp countHostsResponse
		s.DoJSON("GET", countPath, nil, http.StatusOK, &countResp)
		require.Equal(t, countResp.Count, len(expectedSerials))
	}

	// check summary no team hosts
	summaryResp = getMDMAppleBootstrapPackageSummaryResponse{}
	s.DoJSON("GET", "/api/latest/fleet/bootstrap/summary", nil, http.StatusOK, &summaryResp)
	require.Equal(t, fleet.MDMAppleBootstrapPackageSummary{
		Installed: uint(3),
		Pending:   uint(4),
		Failed:    uint(1),
	}, summaryResp.MDMAppleBootstrapPackageSummary)

	checkHostAPIs(t, fleet.MDMBootstrapPackageInstalled, nil)
	checkHostAPIs(t, fleet.MDMBootstrapPackagePending, nil)
	checkHostAPIs(t, fleet.MDMBootstrapPackageFailed, nil)

	// check team summary
	summaryResp = getMDMAppleBootstrapPackageSummaryResponse{}
	s.DoJSON("GET", fmt.Sprintf("/api/latest/fleet/bootstrap/summary?team_id=%d", team.ID), nil, http.StatusOK, &summaryResp)
	require.Equal(t, fleet.MDMAppleBootstrapPackageSummary{
		Installed: uint(2),
		Pending:   uint(2),
		Failed:    uint(3),
	}, summaryResp.MDMAppleBootstrapPackageSummary)

	checkHostAPIs(t, fleet.MDMBootstrapPackageInstalled, &team.ID)
	checkHostAPIs(t, fleet.MDMBootstrapPackagePending, &team.ID)
	checkHostAPIs(t, fleet.MDMBootstrapPackageFailed, &team.ID)
}

func (s *integrationMDMTestSuite) TestEULA() {
	t := s.T()
	pdfBytes := []byte("%PDF-1.pdf-contents")
	pdfName := "eula.pdf"

	// trying to get metadata about an EULA that hasn't been uploaded yet is an error
	metadataResp := getMDMEULAMetadataResponse{}
	s.DoJSON("GET", "/api/latest/fleet/setup_experience/eula/metadata", nil, http.StatusNotFound, &metadataResp)

	// trying to upload a file that is not a PDF fails
	s.uploadEULA(&fleet.MDMEULA{Bytes: []byte("should-fail"), Name: "should-fail.pdf"}, http.StatusBadRequest, "invalid file type")
	// trying to upload an empty file fails
	s.uploadEULA(&fleet.MDMEULA{Bytes: []byte{}, Name: "should-fail.pdf"}, http.StatusBadRequest, "invalid file type")

	// admin is able to upload a new EULA
	s.uploadEULA(&fleet.MDMEULA{Bytes: pdfBytes, Name: pdfName}, http.StatusOK, "")

	// get EULA metadata
	metadataResp = getMDMEULAMetadataResponse{}
	s.DoJSON("GET", "/api/latest/fleet/setup_experience/eula/metadata", nil, http.StatusOK, &metadataResp)
	require.NotEmpty(t, metadataResp.MDMEULA.Token)
	require.NotEmpty(t, metadataResp.MDMEULA.CreatedAt)
	require.Equal(t, pdfName, metadataResp.MDMEULA.Name)
	eulaToken := metadataResp.Token

	// download EULA
	resp := s.DoRaw("GET", fmt.Sprintf("/api/latest/fleet/setup_experience/eula/%s", eulaToken), nil, http.StatusOK)
	require.EqualValues(t, len(pdfBytes), resp.ContentLength)
	require.Equal(t, "application/pdf", resp.Header.Get("content-type"))
	respBytes, err := io.ReadAll(resp.Body)
	require.NoError(t, err)
	require.EqualValues(t, pdfBytes, respBytes)

	// try to download EULA with a bad token
	var downloadResp downloadBootstrapPackageResponse
	s.DoJSON("GET", "/api/latest/fleet/setup_experience/eula/bad-token", nil, http.StatusNotFound, &downloadResp)

	// trying to upload any EULA without deleting the previous one first results in an error
	s.uploadEULA(&fleet.MDMEULA{Bytes: pdfBytes, Name: "should-fail.pdf"}, http.StatusConflict, "")

	// delete EULA
	var deleteResp deleteMDMEULAResponse
	s.DoJSON("DELETE", fmt.Sprintf("/api/latest/fleet/setup_experience/eula/%s", eulaToken), nil, http.StatusOK, &deleteResp)
	metadataResp = getMDMEULAMetadataResponse{}
	s.DoJSON("GET", fmt.Sprintf("/api/latest/fleet/setup_experience/eula/%s", eulaToken), nil, http.StatusNotFound, &metadataResp)
	// trying to delete again is a bad request
	s.DoJSON("DELETE", fmt.Sprintf("/api/latest/fleet/setup_experience/eula/%s", eulaToken), nil, http.StatusNotFound, &deleteResp)
}

func (s *integrationMDMTestSuite) TestMigrateMDMDeviceWebhook() {
	t := s.T()

	h := createHostAndDeviceToken(t, s.ds, "good-token")

	var webhookCalled bool
	webhookSrv := httptest.NewServer(http.HandlerFunc(func(w http.ResponseWriter, r *http.Request) {
		webhookCalled = true
		w.WriteHeader(http.StatusOK)
		switch r.URL.Path {
		case "/test_mdm_migration":
			var payload fleet.MigrateMDMDeviceWebhookPayload
			b, err := io.ReadAll(r.Body)
			require.NoError(t, err)
			err = json.Unmarshal(b, &payload)
			require.NoError(t, err)

			require.Equal(t, h.ID, payload.Host.ID)
			require.Equal(t, h.UUID, payload.Host.UUID)
			require.Equal(t, h.HardwareSerial, payload.Host.HardwareSerial)

		default:
			t.Errorf("unexpected request: %s", r.URL.Path)
		}
	}))
	defer webhookSrv.Close()

	// patch app config with webhook url
	acResp := fleet.AppConfig{}
	s.DoJSON("PATCH", "/api/latest/fleet/config", json.RawMessage(fmt.Sprintf(`{
		"mdm": {
			"macos_migration": {
				"enable": true,
				"mode": "voluntary",
				"webhook_url": "%s/test_mdm_migration"
			}
		}
	}`, webhookSrv.URL)), http.StatusOK, &acResp)
	require.True(t, acResp.MDM.MacOSMigration.Enable)

	// expect errors when host is not eligible for migration
	isServer, enrolled, installedFromDEP := true, true, true
	mdmName := "ExampleMDM"
	mdmURL := "https://mdm.example.com"

	// host is a server so migration is not allowed
	require.NoError(t, s.ds.SetOrUpdateMDMData(context.Background(), h.ID, isServer, enrolled, mdmURL, installedFromDEP, mdmName, ""))
	s.Do("POST", fmt.Sprintf("/api/v1/fleet/device/%s/migrate_mdm", "good-token"), nil, http.StatusBadRequest)
	require.False(t, webhookCalled)

	// host is not DEP so migration is not allowed
	require.NoError(t, s.ds.SetOrUpdateMDMData(context.Background(), h.ID, !isServer, enrolled, mdmURL, !installedFromDEP, mdmName, ""))
	s.Do("POST", fmt.Sprintf("/api/v1/fleet/device/%s/migrate_mdm", "good-token"), nil, http.StatusBadRequest)
	require.False(t, webhookCalled)

	// host is not enrolled to MDM so migration is not allowed
	require.NoError(t, s.ds.SetOrUpdateMDMData(context.Background(), h.ID, !isServer, !enrolled, mdmURL, installedFromDEP, mdmName, ""))
	s.Do("POST", fmt.Sprintf("/api/v1/fleet/device/%s/migrate_mdm", "good-token"), nil, http.StatusBadRequest)
	require.False(t, webhookCalled)

	// host is already enrolled to Fleet MDM so migration is not allowed
	require.NoError(t, s.ds.SetOrUpdateMDMData(context.Background(), h.ID, !isServer, enrolled, mdmURL, installedFromDEP, fleet.WellKnownMDMFleet, ""))
	s.Do("POST", fmt.Sprintf("/api/v1/fleet/device/%s/migrate_mdm", "good-token"), nil, http.StatusBadRequest)
	require.False(t, webhookCalled)

	// up to this point, the refetch critical queries timestamp has not been set
	// on the host.
	h, err := s.ds.Host(context.Background(), h.ID)
	require.NoError(t, err)
	require.Nil(t, h.RefetchCriticalQueriesUntil)

	// host is enrolled to a third-party MDM but hasn't been assigned in
	// ABM yet, so migration is not allowed
	require.NoError(t, s.ds.SetOrUpdateMDMData(context.Background(), h.ID, !isServer, enrolled, mdmURL, installedFromDEP, mdmName, ""))
	s.Do("POST", fmt.Sprintf("/api/v1/fleet/device/%s/migrate_mdm", "good-token"), nil, http.StatusBadRequest)
	require.False(t, webhookCalled)

	// simulate that the device is assigned to Fleet in ABM
	s.mockDEPResponse(http.HandlerFunc(func(w http.ResponseWriter, r *http.Request) {
		w.WriteHeader(http.StatusOK)
		switch r.URL.Path {
		case "/session":
			_, _ = w.Write([]byte(`{"auth_session_token": "xyz"}`))
		case "/profile":
			encoder := json.NewEncoder(w)
			err := encoder.Encode(godep.ProfileResponse{ProfileUUID: "abc"})
			require.NoError(t, err)
		case "/server/devices", "/devices/sync":
			encoder := json.NewEncoder(w)
			err := encoder.Encode(godep.DeviceResponse{
				Devices: []godep.Device{
					{
						SerialNumber: h.HardwareSerial,
						Model:        "Mac Mini",
						OS:           "osx",
						OpType:       "added",
					},
				},
			})
			require.NoError(t, err)

		case "/profile/devices":
			b, err := io.ReadAll(r.Body)
			require.NoError(t, err)
			var prof profileAssignmentReq
			require.NoError(t, json.Unmarshal(b, &prof))
			var resp godep.ProfileResponse
			resp.ProfileUUID = prof.ProfileUUID
			resp.Devices = map[string]string{
				prof.Devices[0]: string(fleet.DEPAssignProfileResponseSuccess),
			}
			encoder := json.NewEncoder(w)
			err = encoder.Encode(resp)
			require.NoError(t, err)
		}
	}))
	s.runDEPSchedule()

	// hosts meets all requirements, webhook is run
	s.Do("POST", fmt.Sprintf("/api/v1/fleet/device/%s/migrate_mdm", "good-token"), nil, http.StatusNoContent)
	require.True(t, webhookCalled)
	webhookCalled = false

	// the refetch critical queries timestamp has been set in the future
	h, err = s.ds.Host(context.Background(), h.ID)
	require.NoError(t, err)
	require.NotNil(t, h.RefetchCriticalQueriesUntil)
	require.True(t, h.RefetchCriticalQueriesUntil.After(time.Now()))

	// calling again works but does not trigger the webhook, as it was called recently
	s.Do("POST", fmt.Sprintf("/api/v1/fleet/device/%s/migrate_mdm", "good-token"), nil, http.StatusNoContent)
	require.False(t, webhookCalled)

	// setting the refetch critical queries timestamp in the past triggers the webhook again
	h.RefetchCriticalQueriesUntil = ptr.Time(time.Now().Add(-1 * time.Minute))
	err = s.ds.UpdateHost(context.Background(), h)
	require.NoError(t, err)

	s.Do("POST", fmt.Sprintf("/api/v1/fleet/device/%s/migrate_mdm", "good-token"), nil, http.StatusNoContent)
	require.True(t, webhookCalled)
	webhookCalled = false

	// the refetch critical queries timestamp has been updated to the future
	h, err = s.ds.Host(context.Background(), h.ID)
	require.NoError(t, err)
	require.NotNil(t, h.RefetchCriticalQueriesUntil)
	require.True(t, h.RefetchCriticalQueriesUntil.After(time.Now()))

	require.NoError(t, s.ds.UpdateHostRefetchCriticalQueriesUntil(context.Background(), h.ID, nil))

	// bad token
	s.Do("POST", fmt.Sprintf("/api/v1/fleet/device/%s/migrate_mdm", "bad-token"), nil, http.StatusUnauthorized)
	require.False(t, webhookCalled)

	// disable macos migration
	s.DoJSON("PATCH", "/api/latest/fleet/config", json.RawMessage(`{
		"mdm": {
			"macos_migration": {
				"enable": false,
				"mode": "voluntary",
				"webhook_url": ""
		      }
		}
	}`), http.StatusOK, &acResp)
	require.False(t, acResp.MDM.MacOSMigration.Enable)

	// expect error if macos migration is not configured
	s.Do("POST", fmt.Sprintf("/api/v1/fleet/device/%s/migrate_mdm", "good-token"), nil, http.StatusBadRequest)
	require.False(t, webhookCalled)
}

func (s *integrationMDMTestSuite) TestMigrateMDMDeviceWebhookErrors() {
	t := s.T()

	h := createHostAndDeviceToken(t, s.ds, "good-token")

	var webhookCalled bool
	webhookSrv := httptest.NewServer(http.HandlerFunc(func(w http.ResponseWriter, r *http.Request) {
		webhookCalled = true
		w.WriteHeader(http.StatusBadRequest)
	}))
	defer webhookSrv.Close()

	// patch app config with webhook url
	acResp := fleet.AppConfig{}
	s.DoJSON("PATCH", "/api/latest/fleet/config", json.RawMessage(fmt.Sprintf(`{
		"mdm": {
			"macos_migration": {
				"enable": true,
				"mode": "voluntary",
				"webhook_url": "%s/test_mdm_migration"
			}
		}
	}`, webhookSrv.URL)), http.StatusOK, &acResp)
	require.True(t, acResp.MDM.MacOSMigration.Enable)

	isServer, enrolled, installedFromDEP := true, true, true
	mdmName := "ExampleMDM"
	mdmURL := "https://mdm.example.com"

	// host is enrolled to a third-party MDM but hasn't been assigned in
	// ABM yet, so migration is not allowed
	require.NoError(t, s.ds.SetOrUpdateMDMData(context.Background(), h.ID, !isServer, enrolled, mdmURL, installedFromDEP, mdmName, ""))
	s.Do("POST", fmt.Sprintf("/api/v1/fleet/device/%s/migrate_mdm", "good-token"), nil, http.StatusBadRequest)
	require.False(t, webhookCalled)

	// simulate that the device is assigned to Fleet in ABM
	s.mockDEPResponse(http.HandlerFunc(func(w http.ResponseWriter, r *http.Request) {
		w.WriteHeader(http.StatusOK)
		switch r.URL.Path {
		case "/session":
			_, _ = w.Write([]byte(`{"auth_session_token": "xyz"}`))
		case "/profile":
			encoder := json.NewEncoder(w)
			err := encoder.Encode(godep.ProfileResponse{ProfileUUID: "abc"})
			require.NoError(t, err)
		case "/server/devices", "/devices/sync":
			encoder := json.NewEncoder(w)
			err := encoder.Encode(godep.DeviceResponse{
				Devices: []godep.Device{
					{
						SerialNumber: h.HardwareSerial,
						Model:        "Mac Mini",
						OS:           "osx",
						OpType:       "added",
					},
				},
			})
			require.NoError(t, err)
		case "/profile/devices":
			b, err := io.ReadAll(r.Body)
			require.NoError(t, err)
			var prof profileAssignmentReq
			require.NoError(t, json.Unmarshal(b, &prof))
			var resp godep.ProfileResponse
			resp.ProfileUUID = prof.ProfileUUID
			resp.Devices = map[string]string{
				prof.Devices[0]: string(fleet.DEPAssignProfileResponseSuccess),
			}
			encoder := json.NewEncoder(w)
			err = encoder.Encode(resp)
			require.NoError(t, err)
		}
	}))
	s.runDEPSchedule()

	// hosts meets all requirements, webhook is run but returns an error, server should respond with
	// the same status code
	require.False(t, webhookCalled)
	s.Do("POST", fmt.Sprintf("/api/v1/fleet/device/%s/migrate_mdm", "good-token"), nil, http.StatusBadRequest)
	require.True(t, webhookCalled)
}

func (s *integrationMDMTestSuite) TestMDMMacOSSetup() {
	t := s.T()

	s.mockDEPResponse(http.HandlerFunc(func(w http.ResponseWriter, r *http.Request) {
		w.WriteHeader(http.StatusOK)
		encoder := json.NewEncoder(w)
		switch r.URL.Path {
		case "/session":
			err := encoder.Encode(map[string]string{"auth_session_token": "xyz"})
			require.NoError(t, err)
		case "/profile":
			err := encoder.Encode(godep.ProfileResponse{ProfileUUID: "abc"})
			require.NoError(t, err)
		default:
			_, _ = w.Write([]byte(`{}`))
		}
	}))

	// setup test data
	var acResp appConfigResponse
	s.DoJSON("PATCH", "/api/latest/fleet/config", json.RawMessage(`{
		"mdm": {
			"end_user_authentication": {
				"entity_id": "https://localhost:8080",
				"issuer_uri": "http://localhost:8080/simplesaml/saml2/idp/SSOService.php",
				"idp_name": "SimpleSAML",
				"metadata_url": "http://localhost:9080/simplesaml/saml2/idp/metadata.php"
		      }
		}
	}`), http.StatusOK, &acResp)
	require.NotEmpty(t, acResp.MDM.EndUserAuthentication)

	tm, err := s.ds.NewTeam(context.Background(), &fleet.Team{Name: "team1"})
	require.NoError(t, err)

	endUserAuthCases := []struct {
		raw      string
		expected bool
	}{
		{
			raw:      `"mdm": {}`,
			expected: false,
		},
		{
			raw: `"mdm": {
				"macos_setup": {}
			}`,
			expected: false,
		},
		{
			raw: `"mdm": {
				"macos_setup": {
					"enable_end_user_authentication": true
				}
			}`,
			expected: true,
		},
		{
			raw: `"mdm": {
				"macos_setup": {
					"enable_end_user_authentication": false
				}
			}`,
			expected: false,
		},
	}

	writeTmpJSON := func(t *testing.T, v any) string {
		tmpFile, err := os.CreateTemp(t.TempDir(), "*.json")
		require.NoError(t, err)
		err = json.NewEncoder(tmpFile).Encode(v)
		require.NoError(t, err)
		return tmpFile.Name()
	}

	mustReadFile := func(t *testing.T, path string) string {
		b, err := os.ReadFile(path)
		require.NoError(t, err)
		return string(b)
	}

	asstOk := writeTmpJSON(t, map[string]any{"ok": true})
	asstURL := writeTmpJSON(t, map[string]any{"url": "https://example.com"})
	asstAwait := writeTmpJSON(t, map[string]any{"await_device_configured": true})
	asstsByName := map[string]string{
		asstOk:    mustReadFile(t, asstOk),
		asstURL:   mustReadFile(t, asstURL),
		asstAwait: mustReadFile(t, asstAwait),
	}

	enableReleaseDeviceCases := []struct {
		enableRelease     *bool
		setupAssistant    string
		expectedRelease   bool
		expectedAssistant string
		expectedStatus    int
	}{
		{
			enableRelease:     nil,
			setupAssistant:    "",
			expectedRelease:   false,
			expectedAssistant: "",
			expectedStatus:    http.StatusOK,
		},
		{
			enableRelease:     ptr.Bool(true),
			setupAssistant:    "",
			expectedRelease:   true,
			expectedAssistant: "",
			expectedStatus:    http.StatusOK,
		},
		{
			enableRelease:     ptr.Bool(false),
			setupAssistant:    "",
			expectedRelease:   false,
			expectedAssistant: "",
			expectedStatus:    http.StatusOK,
		},
		{
			enableRelease:     ptr.Bool(false),
			setupAssistant:    asstURL,
			expectedRelease:   false,
			expectedAssistant: "",
			expectedStatus:    http.StatusUnprocessableEntity,
		},
		{
			enableRelease:     ptr.Bool(true),
			setupAssistant:    asstAwait,
			expectedRelease:   false,
			expectedAssistant: "",
			expectedStatus:    http.StatusUnprocessableEntity,
		},
	}

	t.Run("UpdateAppConfig", func(t *testing.T) {
		acResp := appConfigResponse{}
		path := "/api/latest/fleet/config"
		fmtJSON := func(s string) json.RawMessage {
			return json.RawMessage(fmt.Sprintf(`{
				%s
			}`, s))
		}

		// get the initial appconfig; enable end user authentication and release
		// device default is false
		s.DoJSON("GET", path, nil, http.StatusOK, &acResp)
		require.False(t, acResp.MDM.MacOSSetup.EnableEndUserAuthentication)
		require.False(t, acResp.MDM.MacOSSetup.EnableReleaseDeviceManually.Value)

		for i, c := range endUserAuthCases {
			t.Run(strconv.Itoa(i), func(t *testing.T) {
				acResp = appConfigResponse{}
				s.DoJSON("PATCH", path, fmtJSON(c.raw), http.StatusOK, &acResp)
				require.Equal(t, c.expected, acResp.MDM.MacOSSetup.EnableEndUserAuthentication)

				acResp = appConfigResponse{}
				s.DoJSON("GET", path, nil, http.StatusOK, &acResp)
				require.Equal(t, c.expected, acResp.MDM.MacOSSetup.EnableEndUserAuthentication)
			})
		}

		for i, c := range enableReleaseDeviceCases {
			t.Run(strconv.Itoa(i), func(t *testing.T) {
				macSetup := map[string]any{}
				if c.enableRelease != nil {
					macSetup["enable_release_device_manually"] = *c.enableRelease
				}
				if c.setupAssistant != "" {
					macSetup["macos_setup_assistant"] = c.setupAssistant
				}

				uploadSucceeded := true
				if c.setupAssistant != "" {
					s.Do("POST", "/api/v1/fleet/enrollment_profiles/automatic", createMDMAppleSetupAssistantRequest{
						Name:              c.setupAssistant,
						EnrollmentProfile: json.RawMessage(asstsByName[c.setupAssistant]),
					}, c.expectedStatus)
					if c.expectedStatus >= 300 {
						uploadSucceeded = false
					}
				}

				if uploadSucceeded {
					acResp = appConfigResponse{}
					s.DoJSON("PATCH", path,
						json.RawMessage(jsonMustMarshal(t, map[string]any{"mdm": map[string]any{"macos_setup": macSetup}})),
						c.expectedStatus, &acResp)
					require.Equal(t, c.expectedRelease, acResp.MDM.MacOSSetup.EnableReleaseDeviceManually.Value)
					require.Equal(t, c.expectedAssistant, acResp.MDM.MacOSSetup.MacOSSetupAssistant.Value)
				}

				acResp = appConfigResponse{}
				s.DoJSON("GET", path, nil, http.StatusOK, &acResp)
				require.Equal(t, c.expectedRelease, acResp.MDM.MacOSSetup.EnableReleaseDeviceManually.Value)
				require.Equal(t, c.expectedAssistant, acResp.MDM.MacOSSetup.MacOSSetupAssistant.Value)
			})
		}
	})

	t.Run("UpdateTeamConfig", func(t *testing.T) {
		path := fmt.Sprintf("/api/latest/fleet/teams/%d", tm.ID)
		fmtJSON := `{
			"name": %q,
			%s
		}`

		// get the initial team config; enable end user authentication and release
		// device default is false
		teamResp := teamResponse{}
		s.DoJSON("GET", path, nil, http.StatusOK, &teamResp)
		require.False(t, teamResp.Team.Config.MDM.MacOSSetup.EnableEndUserAuthentication)
		require.False(t, teamResp.Team.Config.MDM.MacOSSetup.EnableReleaseDeviceManually.Value)

		for i, c := range endUserAuthCases {
			t.Run(strconv.Itoa(i), func(t *testing.T) {
				teamResp = teamResponse{}
				s.DoJSON("PATCH", path, json.RawMessage(fmt.Sprintf(fmtJSON, tm.Name, c.raw)), http.StatusOK, &teamResp)
				require.Equal(t, c.expected, teamResp.Team.Config.MDM.MacOSSetup.EnableEndUserAuthentication)

				teamResp = teamResponse{}
				s.DoJSON("GET", path, nil, http.StatusOK, &teamResp)
				require.Equal(t, c.expected, teamResp.Team.Config.MDM.MacOSSetup.EnableEndUserAuthentication)
			})
		}

		for i, c := range enableReleaseDeviceCases {
			expectedPatchStatus := c.expectedStatus
			if expectedPatchStatus == http.StatusOK {
				expectedPatchStatus = http.StatusNoContent
			}

			t.Run(strconv.Itoa(i), func(t *testing.T) {
				if c.setupAssistant != "" {
					s.Do("POST", "/api/v1/fleet/enrollment_profiles/automatic", createMDMAppleSetupAssistantRequest{
						TeamID:            &tm.ID,
						Name:              c.setupAssistant,
						EnrollmentProfile: json.RawMessage(asstsByName[c.setupAssistant]),
					}, c.expectedStatus)
					uploadSucceeded := c.expectedStatus < 300

					if uploadSucceeded {
						// use the apply team specs to set both the setup assistant and the
						// enable release at once
						macSetup := fleet.MacOSSetup{
							MacOSSetupAssistant: optjson.SetString(c.setupAssistant),
						}
						if c.enableRelease != nil {
							macSetup.EnableReleaseDeviceManually = optjson.SetBool(*c.enableRelease)
						}
						teamSpecs := applyTeamSpecsRequest{Specs: []*fleet.TeamSpec{{
							Name: tm.Name,
							MDM:  fleet.TeamSpecMDM{MacOSSetup: macSetup},
						}}}
						s.Do("POST", "/api/latest/fleet/spec/teams", teamSpecs, http.StatusOK)
					}
				} else {
					// no setup assistant, use the PATCH /setup_experience endpoint
					payload := map[string]any{
						"team_id": tm.ID,
					}
					if c.enableRelease != nil {
						payload["enable_release_device_manually"] = *c.enableRelease
					}
					s.Do("PATCH", "/api/latest/fleet/setup_experience", json.RawMessage(jsonMustMarshal(t, payload)), expectedPatchStatus)
				}

				teamResp = teamResponse{}
				s.DoJSON("GET", path, nil, http.StatusOK, &teamResp)
				require.Equal(t, c.expectedRelease, teamResp.Team.Config.MDM.MacOSSetup.EnableReleaseDeviceManually.Value)
				require.Equal(t, c.expectedAssistant, teamResp.Team.Config.MDM.MacOSSetup.MacOSSetupAssistant.Value)
			})
		}
	})

	t.Run("TestMDMAppleSetupEndpoint", func(t *testing.T) {
		t.Run("TestNoTeam", func(t *testing.T) {
			var acResp appConfigResponse
			s.Do("PATCH", "/api/latest/fleet/setup_experience",
				fleet.MDMAppleSetupPayload{TeamID: ptr.Uint(0), EnableEndUserAuthentication: ptr.Bool(true)}, http.StatusNoContent)
			acResp = appConfigResponse{}
			s.DoJSON("GET", "/api/latest/fleet/config", nil, http.StatusOK, &acResp)
			require.True(t, acResp.MDM.MacOSSetup.EnableEndUserAuthentication)
			lastActivityID := s.lastActivityOfTypeMatches(fleet.ActivityTypeEnabledMacosSetupEndUserAuth{}.ActivityName(),
				`{"team_id": null, "team_name": null}`, 0)

			s.Do("PATCH", "/api/latest/fleet/setup_experience",
				fleet.MDMAppleSetupPayload{TeamID: ptr.Uint(0), EnableEndUserAuthentication: ptr.Bool(true)}, http.StatusNoContent)
			acResp = appConfigResponse{}
			s.DoJSON("GET", "/api/latest/fleet/config", nil, http.StatusOK, &acResp)
			require.True(t, acResp.MDM.MacOSSetup.EnableEndUserAuthentication)
			s.lastActivityOfTypeMatches(fleet.ActivityTypeEnabledMacosSetupEndUserAuth{}.ActivityName(),
				``, lastActivityID) // no new activity

			s.Do("PATCH", "/api/latest/fleet/setup_experience",
				fleet.MDMAppleSetupPayload{TeamID: ptr.Uint(0), EnableEndUserAuthentication: ptr.Bool(false)}, http.StatusNoContent)
			acResp = appConfigResponse{}
			s.DoJSON("GET", "/api/latest/fleet/config", nil, http.StatusOK, &acResp)
			require.False(t, acResp.MDM.MacOSSetup.EnableEndUserAuthentication)
			require.Greater(t, s.lastActivityOfTypeMatches(fleet.ActivityTypeDisabledMacosSetupEndUserAuth{}.ActivityName(),
				`{"team_id": null, "team_name": null}`, 0), lastActivityID)
		})

		t.Run("TestTeam", func(t *testing.T) {
			tmConfigPath := fmt.Sprintf("/api/latest/fleet/teams/%d", tm.ID)
			expectedActivityDetail := fmt.Sprintf(`{"team_id": %d, "team_name": %q}`, tm.ID, tm.Name)
			var tmResp teamResponse
			s.Do("PATCH", "/api/latest/fleet/setup_experience",
				fleet.MDMAppleSetupPayload{TeamID: &tm.ID, EnableEndUserAuthentication: ptr.Bool(true)}, http.StatusNoContent)
			tmResp = teamResponse{}
			s.DoJSON("GET", tmConfigPath, nil, http.StatusOK, &tmResp)
			require.True(t, tmResp.Team.Config.MDM.MacOSSetup.EnableEndUserAuthentication)
			lastActivityID := s.lastActivityOfTypeMatches(fleet.ActivityTypeEnabledMacosSetupEndUserAuth{}.ActivityName(),
				expectedActivityDetail, 0)

			s.Do("PATCH", "/api/latest/fleet/setup_experience",
				fleet.MDMAppleSetupPayload{TeamID: &tm.ID, EnableEndUserAuthentication: ptr.Bool(true)}, http.StatusNoContent)
			tmResp = teamResponse{}
			s.DoJSON("GET", tmConfigPath, nil, http.StatusOK, &tmResp)
			require.True(t, tmResp.Team.Config.MDM.MacOSSetup.EnableEndUserAuthentication)
			s.lastActivityOfTypeMatches(fleet.ActivityTypeEnabledMacosSetupEndUserAuth{}.ActivityName(),
				``, lastActivityID) // no new activity

			s.Do("PATCH", "/api/latest/fleet/setup_experience",
				fleet.MDMAppleSetupPayload{TeamID: &tm.ID, EnableEndUserAuthentication: ptr.Bool(false)}, http.StatusNoContent)
			tmResp = teamResponse{}
			s.DoJSON("GET", tmConfigPath, nil, http.StatusOK, &tmResp)
			require.False(t, tmResp.Team.Config.MDM.MacOSSetup.EnableEndUserAuthentication)
			require.Greater(t, s.lastActivityOfTypeMatches(fleet.ActivityTypeDisabledMacosSetupEndUserAuth{}.ActivityName(),
				expectedActivityDetail, 0), lastActivityID)
		})
	})

	t.Run("ValidateEnableEndUserAuthentication", func(t *testing.T) {
		// ensure the test is setup correctly
		var acResp appConfigResponse
		s.DoJSON("PATCH", "/api/latest/fleet/config", json.RawMessage(`{
			"mdm": {
				"end_user_authentication": {
					"entity_id": "https://localhost:8080",
					"issuer_uri": "http://localhost:8080/simplesaml/saml2/idp/SSOService.php",
					"idp_name": "SimpleSAML",
					"metadata_url": "http://localhost:9080/simplesaml/saml2/idp/metadata.php"
				},
				"macos_setup": {
					"enable_end_user_authentication": true
				}
			}
		}`), http.StatusOK, &acResp)
		require.NotEmpty(t, acResp.MDM.EndUserAuthentication)

		// ok to disable end user authentication without a configured IdP
		acResp = appConfigResponse{}
		s.DoJSON("PATCH", "/api/latest/fleet/config", json.RawMessage(`{
			"mdm": {
				"end_user_authentication": {
					"entity_id": "",
					"issuer_uri": "",
					"idp_name": "",
					"metadata_url": ""
				},
				"macos_setup": {
					"enable_end_user_authentication": false
				}
			}
		}`), http.StatusOK, &acResp)
		require.Equal(t, acResp.MDM.MacOSSetup.EnableEndUserAuthentication, false)
		require.True(t, acResp.MDM.EndUserAuthentication.IsEmpty())

		// can't enable end user authentication without a configured IdP
		s.DoJSON("PATCH", "/api/latest/fleet/config", json.RawMessage(`{
			"mdm": {
				"end_user_authentication": {
					"entity_id": "",
					"issuer_uri": "",
					"idp_name": "",
					"metadata_url": ""
				},
				"macos_setup": {
					"enable_end_user_authentication": true
				}
			}
		}`), http.StatusUnprocessableEntity, &acResp)

		// can't use setup endpoint to enable end user authentication on no team without a configured IdP
		s.Do("PATCH", "/api/latest/fleet/setup_experience",
			fleet.MDMAppleSetupPayload{TeamID: ptr.Uint(0), EnableEndUserAuthentication: ptr.Bool(true)}, http.StatusUnprocessableEntity)

		// can't enable end user authentication on team config without a configured IdP already on app config
		var teamResp teamResponse
		s.DoJSON("PATCH", fmt.Sprintf("/api/latest/fleet/teams/%d", tm.ID), json.RawMessage(fmt.Sprintf(`{
			"name": %q,
			"mdm": {
				"macos_setup": {
					"enable_end_user_authentication": true
				}
			}
		}`, tm.Name)), http.StatusUnprocessableEntity, &teamResp)

		// can't use setup endpoint to enable end user authentication on team without a configured IdP
		s.Do("PATCH", "/api/latest/fleet/setup_experience",
			fleet.MDMAppleSetupPayload{TeamID: &tm.ID, EnableEndUserAuthentication: ptr.Bool(true)}, http.StatusUnprocessableEntity)

		// ensure IdP is empty for the rest of the tests
		s.DoJSON("PATCH", "/api/latest/fleet/config", json.RawMessage(`{
			"mdm": {
				"end_user_authentication": {
					"entity_id": "",
					"issuer_uri": "",
					"idp_name": "",
					"metadata_url": ""
				}
			}
		}`), http.StatusOK, &acResp)
		require.Empty(t, acResp.MDM.EndUserAuthentication)
	})
}

func (s *integrationMDMTestSuite) TestMacosSetupAssistant() {
	ctx := context.Background()
	t := s.T()

	// get for no team returns 404
	var getResp getMDMAppleSetupAssistantResponse
	s.DoJSON("GET", "/api/latest/fleet/enrollment_profiles/automatic", nil, http.StatusNotFound, &getResp)
	// get for non-existing team returns 404
	s.DoJSON("GET", "/api/latest/fleet/enrollment_profiles/automatic", nil, http.StatusNotFound, &getResp, "team_id", "123")

	// create a setup assistant for no team
	noTeamProf := `{"x": 1}`
	var createResp createMDMAppleSetupAssistantResponse
	s.DoJSON("POST", "/api/latest/fleet/enrollment_profiles/automatic", createMDMAppleSetupAssistantRequest{
		TeamID:            nil,
		Name:              "no-team",
		EnrollmentProfile: json.RawMessage(noTeamProf),
	}, http.StatusOK, &createResp)
	noTeamAsst := createResp.MDMAppleSetupAssistant
	require.Nil(t, noTeamAsst.TeamID)
	require.NotZero(t, noTeamAsst.UploadedAt)
	require.Equal(t, "no-team", noTeamAsst.Name)
	require.JSONEq(t, noTeamProf, string(noTeamAsst.Profile))
	s.lastActivityMatches(fleet.ActivityTypeChangedMacosSetupAssistant{}.ActivityName(),
		`{"name": "no-team", "team_id": null, "team_name": null}`, 0)

	// create a team and a setup assistant for that team
	tm, err := s.ds.NewTeam(ctx, &fleet.Team{
		Name:        t.Name(),
		Description: "desc",
	})
	require.NoError(t, err)
	tmProf := `{"y": 1}`
	s.DoJSON("POST", "/api/latest/fleet/enrollment_profiles/automatic", createMDMAppleSetupAssistantRequest{
		TeamID:            &tm.ID,
		Name:              "team1",
		EnrollmentProfile: json.RawMessage(tmProf),
	}, http.StatusOK, &createResp)
	tmAsst := createResp.MDMAppleSetupAssistant
	require.NotNil(t, tmAsst.TeamID)
	require.Equal(t, tm.ID, *tmAsst.TeamID)
	require.NotZero(t, tmAsst.UploadedAt)
	require.Equal(t, "team1", tmAsst.Name)
	require.JSONEq(t, tmProf, string(tmAsst.Profile))
	s.lastActivityMatches(fleet.ActivityTypeChangedMacosSetupAssistant{}.ActivityName(),
		fmt.Sprintf(`{"name": "team1", "team_id": %d, "team_name": %q}`, tm.ID, tm.Name), 0)

	// update no-team
	noTeamProf = `{"x": 2}`
	s.DoJSON("POST", "/api/latest/fleet/enrollment_profiles/automatic", createMDMAppleSetupAssistantRequest{
		TeamID:            nil,
		Name:              "no-team2",
		EnrollmentProfile: json.RawMessage(noTeamProf),
	}, http.StatusOK, &createResp)
	s.lastActivityMatches(fleet.ActivityTypeChangedMacosSetupAssistant{}.ActivityName(),
		`{"name": "no-team2", "team_id": null, "team_name": null}`, 0)

	// update team
	tmProf = `{"y": 2}`
	s.DoJSON("POST", "/api/latest/fleet/enrollment_profiles/automatic", createMDMAppleSetupAssistantRequest{
		TeamID:            &tm.ID,
		Name:              "team2",
		EnrollmentProfile: json.RawMessage(tmProf),
	}, http.StatusOK, &createResp)
	lastChangedActID := s.lastActivityMatches(fleet.ActivityTypeChangedMacosSetupAssistant{}.ActivityName(),
		fmt.Sprintf(`{"name": "team2", "team_id": %d, "team_name": %q}`, tm.ID, tm.Name), 0)

	// sleep a second so the uploaded-at timestamp would change if there were
	// changes, then update again no team/team but without any change, doesn't
	// create a changed activity.
	time.Sleep(time.Second)

	// no change to no-team
	s.DoJSON("POST", "/api/latest/fleet/enrollment_profiles/automatic", createMDMAppleSetupAssistantRequest{
		TeamID:            nil,
		Name:              "no-team2",
		EnrollmentProfile: json.RawMessage(noTeamProf),
	}, http.StatusOK, &createResp)
	// the last activity is that of the team (i.e. no new activity was created for no-team)
	s.lastActivityMatches(fleet.ActivityTypeChangedMacosSetupAssistant{}.ActivityName(),
		fmt.Sprintf(`{"name": "team2", "team_id": %d, "team_name": %q}`, tm.ID, tm.Name), lastChangedActID)

	// no change to team
	s.DoJSON("POST", "/api/latest/fleet/enrollment_profiles/automatic", createMDMAppleSetupAssistantRequest{
		TeamID:            &tm.ID,
		Name:              "team2",
		EnrollmentProfile: json.RawMessage(tmProf),
	}, http.StatusOK, &createResp)
	s.lastActivityMatches(fleet.ActivityTypeChangedMacosSetupAssistant{}.ActivityName(),
		fmt.Sprintf(`{"name": "team2", "team_id": %d, "team_name": %q}`, tm.ID, tm.Name), lastChangedActID)

	// update team with only a setup assistant JSON change, should detect it
	// and create a new activity (name is the same)
	tmProf = `{"y": 3}`
	s.DoJSON("POST", "/api/latest/fleet/enrollment_profiles/automatic", createMDMAppleSetupAssistantRequest{
		TeamID:            &tm.ID,
		Name:              "team2",
		EnrollmentProfile: json.RawMessage(tmProf),
	}, http.StatusOK, &createResp)
	latestChangedActID := s.lastActivityMatches(fleet.ActivityTypeChangedMacosSetupAssistant{}.ActivityName(),
		fmt.Sprintf(`{"name": "team2", "team_id": %d, "team_name": %q}`, tm.ID, tm.Name), 0)
	require.Greater(t, latestChangedActID, lastChangedActID)

	// get no team
	s.DoJSON("GET", "/api/latest/fleet/enrollment_profiles/automatic", nil, http.StatusOK, &getResp)
	require.Nil(t, getResp.TeamID)
	require.NotZero(t, getResp.UploadedAt)
	require.Equal(t, "no-team2", getResp.Name)
	require.JSONEq(t, noTeamProf, string(getResp.Profile))

	// get team
	s.DoJSON("GET", "/api/latest/fleet/enrollment_profiles/automatic", nil, http.StatusOK, &getResp, "team_id", fmt.Sprint(tm.ID))
	require.NotNil(t, getResp.TeamID)
	require.Equal(t, tm.ID, *getResp.TeamID)
	require.NotZero(t, getResp.UploadedAt)
	require.Equal(t, "team2", getResp.Name)
	require.JSONEq(t, tmProf, string(getResp.Profile))

	// try to set the url
	tmProf = `{"url": "https://example.com"}`
	res := s.Do("POST", "/api/latest/fleet/enrollment_profiles/automatic", createMDMAppleSetupAssistantRequest{
		TeamID:            &tm.ID,
		Name:              "team5",
		EnrollmentProfile: json.RawMessage(tmProf),
	}, http.StatusUnprocessableEntity)
	errMsg := extractServerErrorText(res.Body)
	require.Contains(t, errMsg, `The automatic enrollment profile can't include url.`)
	s.lastActivityMatches(fleet.ActivityTypeChangedMacosSetupAssistant{}.ActivityName(),
		fmt.Sprintf(`{"name": "team2", "team_id": %d, "team_name": %q}`, tm.ID, tm.Name), latestChangedActID)

	// try to set a non-object json value
	tmProf = `true`
	res = s.Do("POST", "/api/latest/fleet/enrollment_profiles/automatic", createMDMAppleSetupAssistantRequest{
		TeamID:            &tm.ID,
		Name:              "team6",
		EnrollmentProfile: json.RawMessage(tmProf),
	}, http.StatusInternalServerError) // TODO: that should be a 4xx error, see #4406
	errMsg = extractServerErrorText(res.Body)
	require.Contains(t, errMsg, `cannot unmarshal bool into Go value of type map[string]interface`)
	s.lastActivityMatches(fleet.ActivityTypeChangedMacosSetupAssistant{}.ActivityName(),
		fmt.Sprintf(`{"name": "team2", "team_id": %d, "team_name": %q}`, tm.ID, tm.Name), latestChangedActID)

	// delete the no-team setup assistant
	s.Do("DELETE", "/api/latest/fleet/enrollment_profiles/automatic", nil, http.StatusNoContent)
	latestChangedActID = s.lastActivityMatches(fleet.ActivityTypeDeletedMacosSetupAssistant{}.ActivityName(),
		`{"name": "no-team2", "team_id": null, "team_name": null}`, 0)

	// get for no team returns 404
	s.DoJSON("GET", "/api/latest/fleet/enrollment_profiles/automatic", nil, http.StatusNotFound, &getResp)

	// delete the team (not the assistant), this also deletes the assistant
	err = s.ds.DeleteTeam(ctx, tm.ID)
	require.NoError(t, err)

	// get for team returns 404
	s.DoJSON("GET", "/api/latest/fleet/enrollment_profiles/automatic", nil, http.StatusNotFound, &getResp, "team_id", fmt.Sprint(tm.ID))

	// no deleted activity was created for the team as the whole team was deleted
	// (a deleted team activity would exist if that was done via the API and not
	// directly with the datastore)
	s.lastActivityMatches(fleet.ActivityTypeDeletedMacosSetupAssistant{}.ActivityName(),
		`{"name": "no-team2", "team_id": null, "team_name": null}`, latestChangedActID)

	// create another team and a setup assistant for that team
	tm2, err := s.ds.NewTeam(ctx, &fleet.Team{
		Name:        t.Name() + "2",
		Description: "desc2",
	})
	require.NoError(t, err)
	tm2Prof := `{"z": 1}`
	s.DoJSON("POST", "/api/latest/fleet/enrollment_profiles/automatic", createMDMAppleSetupAssistantRequest{
		TeamID:            &tm2.ID,
		Name:              "teamB",
		EnrollmentProfile: json.RawMessage(tm2Prof),
	}, http.StatusOK, &createResp)
	s.lastActivityMatches(fleet.ActivityTypeChangedMacosSetupAssistant{}.ActivityName(),
		fmt.Sprintf(`{"name": "teamB", "team_id": %d, "team_name": %q}`, tm2.ID, tm2.Name), 0)

	// delete that team's setup assistant
	s.Do("DELETE", "/api/latest/fleet/enrollment_profiles/automatic", nil, http.StatusNoContent, "team_id", fmt.Sprint(tm2.ID))
	s.lastActivityMatches(fleet.ActivityTypeDeletedMacosSetupAssistant{}.ActivityName(),
		fmt.Sprintf(`{"name": "teamB", "team_id": %d, "team_name": %q}`, tm2.ID, tm2.Name), 0)
}

// only asserts the profile identifier, status and operation (per host)
func (s *integrationMDMTestSuite) assertHostConfigProfiles(want map[*fleet.Host][]fleet.HostMDMAppleProfile) {
	t := s.T()
	ds := s.ds
	ctx := context.Background()

	for h, wantProfs := range want {
		gotProfs, err := ds.GetHostMDMAppleProfiles(ctx, h.UUID)
		require.NoError(t, err)
		require.Equal(t, len(wantProfs), len(gotProfs), "host uuid: %s", h.UUID)

		sort.Slice(gotProfs, func(i, j int) bool {
			l, r := gotProfs[i], gotProfs[j]
			return l.Identifier < r.Identifier
		})
		sort.Slice(wantProfs, func(i, j int) bool {
			l, r := wantProfs[i], wantProfs[j]
			return l.Identifier < r.Identifier
		})
		for i, wp := range wantProfs {
			gp := gotProfs[i]
			require.Equal(t, wp.Identifier, gp.Identifier, "host uuid: %s, prof id: %s", h.UUID, gp.Identifier)
			require.Equal(t, wp.OperationType, gp.OperationType, "host uuid: %s, prof id: %s", h.UUID, gp.Identifier)
			require.Equal(t, wp.Status, gp.Status, "host uuid: %s, prof id: %s", h.UUID, gp.Identifier)
		}
	}
}

func (s *integrationMDMTestSuite) assertConfigProfilesByIdentifier(teamID *uint, profileIdent string, exists bool) (profile *fleet.MDMAppleConfigProfile) {
	t := s.T()
	if teamID == nil {
		teamID = ptr.Uint(0)
	}
	var cfgProfs []*fleet.MDMAppleConfigProfile
	mysql.ExecAdhocSQL(t, s.ds, func(q sqlx.ExtContext) error {
		return sqlx.SelectContext(context.Background(), q, &cfgProfs, `SELECT * FROM mdm_apple_configuration_profiles WHERE team_id = ?`, teamID)
	})

	label := "exist"
	if !exists {
		label = "not exist"
	}
	require.Condition(t, func() bool {
		for _, p := range cfgProfs {
			if p.Identifier == profileIdent {
				profile = p
				return exists // success if we want it to exist, failure if we don't
			}
		}
		return !exists
	}, "a config profile must %s with identifier: %s", label, profileIdent)

	return profile
}

func (s *integrationMDMTestSuite) assertMacOSConfigProfilesByName(teamID *uint, profileName string, exists bool) {
	t := s.T()
	if teamID == nil {
		teamID = ptr.Uint(0)
	}
	var cfgProfs []*fleet.MDMAppleConfigProfile
	mysql.ExecAdhocSQL(t, s.ds, func(q sqlx.ExtContext) error {
		return sqlx.SelectContext(context.Background(), q, &cfgProfs, `SELECT name FROM mdm_apple_configuration_profiles WHERE team_id = ?`, teamID)
	})

	label := "exist"
	if !exists {
		label = "not exist"
	}
	require.Condition(t, func() bool {
		for _, p := range cfgProfs {
			if p.Name == profileName {
				return exists // success if we want it to exist, failure if we don't
			}
		}
		return !exists
	}, "a config profile must %s with name: %s", label, profileName)
}

func (s *integrationMDMTestSuite) assertMacOSDeclarationsByName(teamID *uint, declarationName string, exists bool) {
	t := s.T()
	if teamID == nil {
		teamID = ptr.Uint(0)
	}
	var cfgProfs []*fleet.MDMAppleConfigProfile
	mysql.ExecAdhocSQL(t, s.ds, func(q sqlx.ExtContext) error {
		return sqlx.SelectContext(context.Background(), q, &cfgProfs, `SELECT name FROM mdm_apple_declarations WHERE team_id = ?`, teamID)
	})

	label := "exist"
	if !exists {
		label = "not exist"
	}
	require.Condition(t, func() bool {
		for _, p := range cfgProfs {
			if p.Name == declarationName {
				return exists // success if we want it to exist, failure if we don't
			}
		}
		return !exists
	}, "a config profile must %s with name: %s", label, declarationName)
}

func (s *integrationMDMTestSuite) assertWindowsConfigProfilesByName(teamID *uint, profileName string, exists bool) {
	t := s.T()
	if teamID == nil {
		teamID = ptr.Uint(0)
	}
	var cfgProfs []*fleet.MDMWindowsConfigProfile
	mysql.ExecAdhocSQL(t, s.ds, func(q sqlx.ExtContext) error {
		return sqlx.SelectContext(context.Background(), q, &cfgProfs, `SELECT * FROM mdm_windows_configuration_profiles WHERE team_id = ?`, teamID)
	})

	label := "exist"
	if !exists {
		label = "not exist"
	}
	require.Condition(t, func() bool {
		for _, p := range cfgProfs {
			if p.Name == profileName {
				return exists // success if we want it to exist, failure if we don't
			}
		}
		return !exists
	}, "a config profile must %s with name: %s", label, profileName)
}

// generates the body and headers part of a multipart request ready to be
// used via s.DoRawWithHeaders to POST /api/_version_/fleet/mdm/apple/profiles.
func generateNewProfileMultipartRequest(t *testing.T,
	fileName string, fileContent []byte, token string, extraFields map[string][]string,
) (*bytes.Buffer, map[string]string) {
	return generateMultipartRequest(t, "profile", fileName, fileContent, token, extraFields)
}

func generateMultipartRequest(t *testing.T,
	uploadFileField, fileName string, fileContent []byte, token string,
	extraFields map[string][]string,
) (*bytes.Buffer, map[string]string) {
	var body bytes.Buffer

	writer := multipart.NewWriter(&body)

	// add file content
	ff, err := writer.CreateFormFile(uploadFileField, fileName)
	require.NoError(t, err)
	_, err = io.Copy(ff, bytes.NewReader(fileContent))
	require.NoError(t, err)

	// add extra fields
	for key, values := range extraFields {
		for _, value := range values {
			err := writer.WriteField(key, value)
			require.NoError(t, err)
		}
	}

	err = writer.Close()
	require.NoError(t, err)

	headers := map[string]string{
		"Content-Type":  writer.FormDataContentType(),
		"Accept":        "application/json",
		"Authorization": fmt.Sprintf("Bearer %s", token),
	}
	return &body, headers
}

func (s *integrationMDMTestSuite) uploadBootstrapPackage(
	pkg *fleet.MDMAppleBootstrapPackage,
	expectedStatus int,
	wantErr string,
) {
	t := s.T()

	var b bytes.Buffer
	w := multipart.NewWriter(&b)

	// add the package field
	fw, err := w.CreateFormFile("package", pkg.Name)
	require.NoError(t, err)
	_, err = io.Copy(fw, bytes.NewBuffer(pkg.Bytes))
	require.NoError(t, err)

	// add the team_id field
	err = w.WriteField("team_id", fmt.Sprint(pkg.TeamID))
	require.NoError(t, err)

	w.Close()

	headers := map[string]string{
		"Content-Type":  w.FormDataContentType(),
		"Accept":        "application/json",
		"Authorization": fmt.Sprintf("Bearer %s", s.token),
	}

	res := s.DoRawWithHeaders("POST", "/api/latest/fleet/bootstrap", b.Bytes(), expectedStatus, headers)

	if wantErr != "" {
		errMsg := extractServerErrorText(res.Body)
		assert.Contains(t, errMsg, wantErr)
	}
}

func (s *integrationMDMTestSuite) uploadEULA(
	eula *fleet.MDMEULA,
	expectedStatus int,
	wantErr string,
) {
	t := s.T()

	var b bytes.Buffer
	w := multipart.NewWriter(&b)

	// add the eula field
	fw, err := w.CreateFormFile("eula", eula.Name)
	require.NoError(t, err)
	_, err = io.Copy(fw, bytes.NewBuffer(eula.Bytes))
	require.NoError(t, err)
	w.Close()

	headers := map[string]string{
		"Content-Type":  w.FormDataContentType(),
		"Accept":        "application/json",
		"Authorization": fmt.Sprintf("Bearer %s", s.token),
	}

	res := s.DoRawWithHeaders("POST", "/api/latest/fleet/setup_experience/eula", b.Bytes(), expectedStatus, headers)

	if wantErr != "" {
		errMsg := extractServerErrorText(res.Body)
		assert.Contains(t, errMsg, wantErr)
	}
}

// TestGitOpsUserActions tests the MDM permissions listed in ../../docs/Using\ Fleet/manage-access.md
func (s *integrationMDMTestSuite) TestGitOpsUserActions() {
	t := s.T()
	ctx := context.Background()

	//
	// Setup test data.
	// All setup actions are authored by a global admin.
	//

	t1, err := s.ds.NewTeam(ctx, &fleet.Team{
		Name: "Foo",
	})
	require.NoError(t, err)
	t2, err := s.ds.NewTeam(ctx, &fleet.Team{
		Name: "Bar",
	})
	require.NoError(t, err)
	t3, err := s.ds.NewTeam(ctx, &fleet.Team{
		Name: "Zoo",
	})
	require.NoError(t, err)
	// Create the global GitOps user we'll use in tests.
	u := &fleet.User{
		Name:       "GitOps",
		Email:      "gitops1-mdm@example.com",
		GlobalRole: ptr.String(fleet.RoleGitOps),
	}
	require.NoError(t, u.SetPassword(test.GoodPassword, 10, 10))
	_, err = s.ds.NewUser(context.Background(), u)
	require.NoError(t, err)
	// Create a GitOps user for team t1 we'll use in tests.
	u2 := &fleet.User{
		Name:       "GitOps 2",
		Email:      "gitops2-mdm@example.com",
		GlobalRole: nil,
		Teams: []fleet.UserTeam{
			{
				Team: *t1,
				Role: fleet.RoleGitOps,
			},
			{
				Team: *t3,
				Role: fleet.RoleGitOps,
			},
		},
	}
	require.NoError(t, u2.SetPassword(test.GoodPassword, 10, 10))
	_, err = s.ds.NewUser(context.Background(), u2)
	require.NoError(t, err)

	//
	// Start running permission tests with user gitops1-mdm.
	//
	s.setTokenForTest(t, "gitops1-mdm@example.com", test.GoodPassword)

	// Attempt to edit global MDM settings, should allow (also ensure the IdP settings are cleared).
	acResp := appConfigResponse{}
	s.DoJSON("PATCH", "/api/latest/fleet/config", json.RawMessage(`{
		"mdm": {
			"macos_setup": {
				"enable_end_user_authentication": false
			},
			"enable_disk_encryption": true,
			"end_user_authentication": {
				"entity_id": "",
				"issuer_uri": "",
				"idp_name": "",
				"metadata_url": ""
			}
		}
  }`), http.StatusOK, &acResp)
	assert.True(t, acResp.MDM.EnableDiskEncryption.Value)

	// Attempt to setup Apple MDM, will fail but the important thing is that it
	// fails with 422 (cannot enable end user auth because no IdP is configured)
	// and not 403 forbidden.
	s.Do("PATCH", "/api/latest/fleet/setup_experience",
		fleet.MDMAppleSetupPayload{TeamID: ptr.Uint(0), EnableEndUserAuthentication: ptr.Bool(true)}, http.StatusUnprocessableEntity)

	// Attempt to update the Apple MDM settings but with no change, just to
	// validate the access.
	s.Do("PATCH", "/api/latest/fleet/mdm/apple/settings",
		fleet.MDMAppleSettingsPayload{}, http.StatusNoContent)

	// Attempt to set profile batch globally, should allow.
	globalProfiles := [][]byte{
		mobileconfigForTest("N1", "I1"),
		mobileconfigForTest("N2", "I2"),
	}
	s.Do("POST", "/api/v1/fleet/mdm/apple/profiles/batch", batchSetMDMAppleProfilesRequest{Profiles: globalProfiles}, http.StatusNoContent)

	// Attempt to edit team MDM settings, should allow.
	teamSpecs := applyTeamSpecsRequest{Specs: []*fleet.TeamSpec{{
		Name: t1.Name,
		MDM: fleet.TeamSpecMDM{
			EnableDiskEncryption: optjson.SetBool(true),
			MacOSSettings: map[string]interface{}{
				"custom_settings": []interface{}{"foo", "bar"},
			},
		},
	}}}
	s.Do("POST", "/api/latest/fleet/spec/teams", teamSpecs, http.StatusOK)

	// Attempt to set profile batch for team t1, should allow.
	teamProfiles := [][]byte{
		mobileconfigForTest("N3", "I3"),
		mobileconfigForTest("N4", "I4"),
	}
	s.Do("POST", "/api/v1/fleet/mdm/apple/profiles/batch", batchSetMDMAppleProfilesRequest{
		Profiles: teamProfiles,
	}, http.StatusNoContent, "team_id", strconv.Itoa(int(t1.ID)))

	//
	// Start running permission tests with user gitops2-mdm,
	// which is GitOps for teams t1 and t3.
	//
	s.setTokenForTest(t, "gitops2-mdm@example.com", test.GoodPassword)

	// Attempt to edit team t1 MDM settings, should allow.
	teamSpecs = applyTeamSpecsRequest{Specs: []*fleet.TeamSpec{{
		Name: t1.Name,
		MDM: fleet.TeamSpecMDM{
			EnableDiskEncryption: optjson.SetBool(true),
			MacOSSettings: map[string]interface{}{
				"custom_settings": []interface{}{"foo", "bar"},
			},
		},
	}}}
	s.Do("POST", "/api/latest/fleet/spec/teams", teamSpecs, http.StatusOK)

	// Attempt to set profile batch for team t1, should allow.
	teamProfiles = [][]byte{
		mobileconfigForTest("N5", "I5"),
		mobileconfigForTest("N6", "I6"),
	}
	s.Do("POST", "/api/v1/fleet/mdm/apple/profiles/batch", batchSetMDMAppleProfilesRequest{
		Profiles: teamProfiles,
	}, http.StatusNoContent, "team_id", strconv.Itoa(int(t1.ID)))

	// Attempt to set profile batch for team t2, should not allow.
	teamProfiles = [][]byte{
		mobileconfigForTest("N7", "I7"),
		mobileconfigForTest("N8", "I8"),
	}
	s.Do("POST", "/api/v1/fleet/mdm/apple/profiles/batch", batchSetMDMAppleProfilesRequest{
		Profiles: teamProfiles,
	}, http.StatusForbidden, "team_id", strconv.Itoa(int(t2.ID)))

	// Attempt to retrieve host profiles fails if the host doesn't belong to the team
	h1, err := s.ds.NewHost(ctx, &fleet.Host{
		NodeKey:  ptr.String(t.Name() + "1"),
		UUID:     t.Name() + "1",
		Hostname: t.Name() + "foo.local",
	})
	require.NoError(t, err)
	s.DoJSON("GET", fmt.Sprintf("/api/latest/fleet/mdm/hosts/%d/profiles", h1.ID), getHostRequest{}, http.StatusForbidden, &getHostResponse{})

	err = s.ds.AddHostsToTeam(ctx, &t1.ID, []uint{h1.ID})
	require.NoError(t, err)
	s.DoJSON("GET", fmt.Sprintf("/api/latest/fleet/mdm/hosts/%d/profiles", h1.ID), getHostRequest{}, http.StatusOK, &getHostResponse{})
}

func (s *integrationMDMTestSuite) TestOrgLogo() {
	t := s.T()

	// change org logo urls
	var acResp appConfigResponse
	s.DoJSON("PATCH", "/api/v1/fleet/config", json.RawMessage(`{
		"org_info": {
			"org_logo_url": "http://test-image.com",
			"org_logo_url_light_background": "http://test-image-light.com"
		}
	}`), http.StatusOK, &acResp)

	// enroll a host
	token := "token_test_migration"
	host := createOrbitEnrolledHost(t, "darwin", "h", s.ds)
	createDeviceTokenForHost(t, s.ds, host.ID, token)

	// check icon urls are correct
	getDesktopResp := fleetDesktopResponse{}
	res := s.DoRawNoAuth("GET", "/api/latest/fleet/device/"+token+"/desktop", nil, http.StatusOK)
	require.NoError(t, json.NewDecoder(res.Body).Decode(&getDesktopResp))
	require.NoError(t, res.Body.Close())
	require.NoError(t, getDesktopResp.Err)
	require.Equal(t, acResp.OrgInfo.OrgLogoURL, getDesktopResp.Config.OrgInfo.OrgLogoURL)
	require.Equal(t, acResp.OrgInfo.OrgLogoURLLightBackground, getDesktopResp.Config.OrgInfo.OrgLogoURLLightBackground)
}

func (s *integrationMDMTestSuite) setTokenForTest(t *testing.T, email, password string) {
	oldToken := s.token
	t.Cleanup(func() {
		s.token = oldToken
	})

	s.token = s.getCachedUserToken(email, password)
}

func (s *integrationMDMTestSuite) TestSSO() {
	t := s.T()

	mdmDevice := mdmtest.NewTestMDMClientAppleDirect(mdmtest.AppleEnrollInfo{
		SCEPChallenge: s.scepChallenge,
	}, "MacBookPro16,1")
	var lastSubmittedProfile *godep.Profile
	s.mockDEPResponse(http.HandlerFunc(func(w http.ResponseWriter, r *http.Request) {
		w.WriteHeader(http.StatusOK)
		switch r.URL.Path {
		case "/session":
			_, _ = w.Write([]byte(`{"auth_session_token": "xyz"}`))
		case "/profile":
			lastSubmittedProfile = &godep.Profile{}
			rawProfile, err := io.ReadAll(r.Body)
			require.NoError(t, err)
			err = json.Unmarshal(rawProfile, lastSubmittedProfile)
			require.NoError(t, err)
			encoder := json.NewEncoder(w)
			err = encoder.Encode(godep.ProfileResponse{ProfileUUID: "abc"})
			require.NoError(t, err)
		case "/profile/devices":
			encoder := json.NewEncoder(w)
			err := encoder.Encode(godep.ProfileResponse{
				ProfileUUID: "abc",
				Devices:     map[string]string{},
			})
			require.NoError(t, err)
		case "/server/devices", "/devices/sync":
			// This endpoint  is used to get an initial list of
			// devices, return a single device
			encoder := json.NewEncoder(w)
			err := encoder.Encode(godep.DeviceResponse{
				Devices: []godep.Device{
					{
						SerialNumber: mdmDevice.SerialNumber,
						Model:        mdmDevice.Model,
						OS:           "osx",
						OpType:       "added",
					},
				},
			})
			require.NoError(t, err)
		}
	}))

	// sync the list of ABM devices
	s.runDEPSchedule()

	// MDM SSO fields are empty by default
	acResp := appConfigResponse{}
	s.DoJSON("GET", "/api/latest/fleet/config", nil, http.StatusOK, &acResp)
	assert.Empty(t, acResp.MDM.EndUserAuthentication.SSOProviderSettings)

	// set the SSO fields
	acResp = appConfigResponse{}
	s.DoJSON("PATCH", "/api/latest/fleet/config", json.RawMessage(`{
		"mdm": {
			"end_user_authentication": {
				"entity_id": "https://localhost:8080",
				"issuer_uri": "http://localhost:8080/simplesaml/saml2/idp/SSOService.php",
				"idp_name": "SimpleSAML",
				"metadata_url": "http://localhost:9080/simplesaml/saml2/idp/metadata.php"
			},
			"macos_setup": {
				"enable_end_user_authentication": true
			}
		}
	}`), http.StatusOK, &acResp)
	wantSettings := fleet.SSOProviderSettings{
		EntityID:    "https://localhost:8080",
		IssuerURI:   "http://localhost:8080/simplesaml/saml2/idp/SSOService.php",
		IDPName:     "SimpleSAML",
		MetadataURL: "http://localhost:9080/simplesaml/saml2/idp/metadata.php",
	}
	assert.Equal(t, wantSettings, acResp.MDM.EndUserAuthentication.SSOProviderSettings)

	// check that they are returned by a GET /config
	acResp = appConfigResponse{}
	s.DoJSON("GET", "/api/latest/fleet/config", nil, http.StatusOK, &acResp)
	assert.Equal(t, wantSettings, acResp.MDM.EndUserAuthentication.SSOProviderSettings)

	// trigger the worker to process the job and wait for result before continuing.
	s.runWorker()

	// check that the last submitted DEP profile has been updated accordingly
	require.Contains(t, lastSubmittedProfile.URL, acResp.ServerSettings.ServerURL+"/mdm/sso")
	require.Equal(t, acResp.ServerSettings.ServerURL+"/mdm/sso", lastSubmittedProfile.ConfigurationWebURL)

	// patch without specifying the mdm sso settings fields and an unrelated
	// field, should not remove them
	acResp = appConfigResponse{}
	s.DoJSON("PATCH", "/api/latest/fleet/config", json.RawMessage(`{
		"mdm": { "enable_disk_encryption": true }
  }`), http.StatusOK, &acResp)
	assert.Equal(t, wantSettings, acResp.MDM.EndUserAuthentication.SSOProviderSettings)

	s.runWorker()

	// patch with explicitly empty mdm sso settings fields, would remove
	// them but this is a dry-run
	acResp = appConfigResponse{}
	s.DoJSON("PATCH", "/api/latest/fleet/config", json.RawMessage(`{
		"mdm": {
			"end_user_authentication": {
				"entity_id": "",
				"issuer_uri": "",
				"idp_name": "",
				"metadata_url": ""
			},
			"macos_setup": {
				"enable_end_user_authentication": false
			}
		}
	}`), http.StatusOK, &acResp, "dry_run", "true")
	assert.Equal(t, wantSettings, acResp.MDM.EndUserAuthentication.SSOProviderSettings)

	s.runWorker()

	// patch with explicitly empty mdm sso settings fields, fails because end user auth is still enabled
	acResp = appConfigResponse{}
	s.DoJSON("PATCH", "/api/latest/fleet/config", json.RawMessage(`{
		"mdm": {
			"end_user_authentication": {
				"entity_id": "",
				"issuer_uri": "",
				"idp_name": "",
				"metadata_url": ""
			}
		}
	}`), http.StatusUnprocessableEntity, &acResp)

	// patch with explicitly empty mdm sso settings fields and disabled end user auth, removes them
	acResp = appConfigResponse{}
	s.DoJSON("PATCH", "/api/latest/fleet/config", json.RawMessage(`{
		"mdm": {
			"end_user_authentication": {
				"entity_id": "",
				"issuer_uri": "",
				"idp_name": "",
				"metadata_url": ""
			},
			"macos_setup": {
				"enable_end_user_authentication": false
			}
		}
	}`), http.StatusOK, &acResp)
	assert.Empty(t, acResp.MDM.EndUserAuthentication.SSOProviderSettings)

	s.runWorker()
	require.Equal(t, lastSubmittedProfile.ConfigurationWebURL, lastSubmittedProfile.URL)

	checkStoredIdPInfo := func(uuid, username, fullname, email string) {
		acc, err := s.ds.GetMDMIdPAccountByUUID(context.Background(), uuid)
		require.NoError(t, err)
		require.Equal(t, username, acc.Username)
		require.Equal(t, fullname, acc.Fullname)
		require.Equal(t, email, acc.Email)
	}

	// test basic authentication for each supported config flow.
	//
	// IT admins can set up SSO as part of the same entity or as a completely
	// separate entity.
	//
	// Configs supporting each flow are defined in `tools/saml/config.php`
	configFlows := []string{
		"mdm.test.com",           // independent, mdm-sso only app
		"https://localhost:8080", // app that supports both MDM and Fleet UI SSO
	}
	for _, entityID := range configFlows {
		acResp = appConfigResponse{}
		s.DoJSON("PATCH", "/api/latest/fleet/config", json.RawMessage(fmt.Sprintf(`{
		"server_settings": {"server_url": "https://localhost:8080"},
		"mdm": {
			"end_user_authentication": {
				"entity_id": "%s",
				"issuer_uri": "http://localhost:8080/simplesaml/saml2/idp/SSOService.php",
				"idp_name": "SimpleSAML",
				"metadata_url": "http://localhost:9080/simplesaml/saml2/idp/metadata.php"
			},
			"macos_setup": {
				"enable_end_user_authentication": true
			}
		}
	}`, entityID)), http.StatusOK, &acResp)

		s.runWorker()
		require.Contains(t, lastSubmittedProfile.URL, acResp.ServerSettings.ServerURL+"/mdm/sso")
		require.Equal(t, acResp.ServerSettings.ServerURL+"/mdm/sso", lastSubmittedProfile.ConfigurationWebURL)

		res := s.LoginMDMSSOUser("sso_user", "user123#")
		require.NotEmpty(t, res.Header.Get("Location"))
		require.Equal(t, http.StatusSeeOther, res.StatusCode)

		u, err := url.Parse(res.Header.Get("Location"))
		require.NoError(t, err)
		q := u.Query()
		user1EnrollRef := q.Get("enrollment_reference")
		// without an EULA uploaded
		require.False(t, q.Has("eula_token"))
		require.True(t, q.Has("profile_token"))
		require.True(t, q.Has("enrollment_reference"))
		require.False(t, q.Has("error"))
		// the url retrieves a valid profile
		s.downloadAndVerifyEnrollmentProfile(
			fmt.Sprintf(
				"/api/mdm/apple/enroll?token=%s&enrollment_reference=%s",
				q.Get("profile_token"),
				user1EnrollRef,
			),
		)

		// IdP info stored is accurate for the account
		checkStoredIdPInfo(user1EnrollRef, "sso_user", "SSO User 1", "sso_user@example.com")
	}

	res := s.LoginMDMSSOUser("sso_user", "user123#")
	require.NotEmpty(t, res.Header.Get("Location"))
	require.Equal(t, http.StatusSeeOther, res.StatusCode)

	u, err := url.Parse(res.Header.Get("Location"))
	require.NoError(t, err)
	q := u.Query()
	user1EnrollRef := q.Get("enrollment_reference")

	// upload an EULA
	pdfBytes := []byte("%PDF-1.pdf-contents")
	pdfName := "eula.pdf"
	s.uploadEULA(&fleet.MDMEULA{Bytes: pdfBytes, Name: pdfName}, http.StatusOK, "")

	res = s.LoginMDMSSOUser("sso_user", "user123#")
	require.NotEmpty(t, res.Header.Get("Location"))
	require.Equal(t, http.StatusSeeOther, res.StatusCode)
	u, err = url.Parse(res.Header.Get("Location"))
	require.NoError(t, err)
	q = u.Query()
	// with an EULA uploaded, all values are present
	require.True(t, q.Has("eula_token"))
	require.True(t, q.Has("profile_token"))
	require.True(t, q.Has("enrollment_reference"))
	require.False(t, q.Has("error"))
	// the enrollment reference is the same for the same user
	require.Equal(t, user1EnrollRef, q.Get("enrollment_reference"))
	// the url retrieves a valid profile
	prof := s.downloadAndVerifyEnrollmentProfile(
		fmt.Sprintf(
			"/api/mdm/apple/enroll?token=%s&enrollment_reference=%s",
			q.Get("profile_token"),
			user1EnrollRef,
		),
	)
	// the url retrieves a valid EULA
	resp := s.DoRaw("GET", "/api/latest/fleet/setup_experience/eula/"+q.Get("eula_token"), nil, http.StatusOK)
	require.EqualValues(t, len(pdfBytes), resp.ContentLength)
	require.Equal(t, "application/pdf", resp.Header.Get("content-type"))
	respBytes, err := io.ReadAll(resp.Body)
	require.NoError(t, err)
	require.EqualValues(t, pdfBytes, respBytes)

	// IdP info stored is accurate for the account
	checkStoredIdPInfo(user1EnrollRef, "sso_user", "SSO User 1", "sso_user@example.com")

	enrollURL := ""
	scepURL := ""
	for _, p := range prof.PayloadContent {
		switch p.PayloadType {
		case "com.apple.security.scep":
			scepURL = p.PayloadContent.URL
		case "com.apple.mdm":
			enrollURL = p.ServerURL
		}
	}
	require.NotEmpty(t, enrollURL)
	require.NotEmpty(t, scepURL)

	// enroll the device using the provided profile
	// we're using localhost for SSO because that's how the local
	// SimpleSAML server is configured, and s.server.URL changes between
	// test runs.
	mdmDevice.EnrollInfo.MDMURL = strings.Replace(enrollURL, "https://localhost:8080", s.server.URL, 1)
	mdmDevice.EnrollInfo.SCEPURL = strings.Replace(scepURL, "https://localhost:8080", s.server.URL, 1)
	err = mdmDevice.Enroll()
	require.NoError(t, err)

	// Enroll generated the TokenUpdate request to Fleet and enqueued the
	// Post-DEP enrollment job, it needs to be processed.
	s.runWorker()

	// ask for commands and verify that we get AccountConfiguration
	var accCmd *mdm.Command
	cmd, err := mdmDevice.Idle()
	require.NoError(t, err)
	for cmd != nil {
		if cmd.Command.RequestType == "AccountConfiguration" {
			accCmd = cmd
		}
		cmd, err = mdmDevice.Acknowledge(cmd.CommandUUID)
		require.NoError(t, err)
	}
	require.NotNil(t, accCmd)
	require.NotNil(t, accCmd.Command)

	var fullAccCmd *micromdm.CommandPayload
	require.NoError(t, plist.Unmarshal(accCmd.Raw, &fullAccCmd))
	require.True(t, fullAccCmd.Command.AccountConfiguration.LockPrimaryAccountInfo)
	require.Equal(t, "SSO User 1", fullAccCmd.Command.AccountConfiguration.PrimaryAccountFullName)
	require.Equal(t, "sso_user", fullAccCmd.Command.AccountConfiguration.PrimaryAccountUserName)

	// report host details for the device
	var hostResp getHostResponse
	s.DoJSON("GET", "/api/v1/fleet/hosts/identifier/"+mdmDevice.UUID, nil, http.StatusOK, &hostResp)

	ac, err := s.ds.AppConfig(context.Background())
	require.NoError(t, err)

	detailQueries := osquery_utils.GetDetailQueries(context.Background(), config.FleetConfig{}, ac, &ac.Features)

	// simulate osquery reporting mdm information
	rows := []map[string]string{
		{
			"enrolled":           "true",
			"installed_from_dep": "true",
			"server_url":         "https://test.example.com?enrollment_reference=" + user1EnrollRef,
			"payload_identifier": apple_mdm.FleetPayloadIdentifier,
		},
	}
	err = detailQueries["mdm"].DirectIngestFunc(
		context.Background(),
		kitlog.NewNopLogger(),
		&fleet.Host{ID: hostResp.Host.ID},
		s.ds,
		rows,
	)
	require.NoError(t, err)

	// sumulate osquery reporting chrome extension information
	rows = []map[string]string{
		{"email": "g1@example.com"},
		{"email": "g2@example.com"},
	}
	err = detailQueries["google_chrome_profiles"].DirectIngestFunc(
		context.Background(),
		kitlog.NewNopLogger(),
		&fleet.Host{ID: hostResp.Host.ID},
		s.ds,
		rows,
	)
	require.NoError(t, err)

	// host device mapping includes the SSO user and the chrome extension users
	var dmResp listHostDeviceMappingResponse
	s.DoJSON("GET", fmt.Sprintf("/api/v1/fleet/hosts/%d/device_mapping", hostResp.Host.ID), nil, http.StatusOK, &dmResp)
	require.Len(t, dmResp.DeviceMapping, 3)
	sourceByEmail := make(map[string]string, 3)
	for _, dm := range dmResp.DeviceMapping {
		sourceByEmail[dm.Email] = dm.Source
	}
	source, ok := sourceByEmail["sso_user@example.com"]
	require.True(t, ok)
	require.Equal(t, fleet.DeviceMappingMDMIdpAccounts, source)
	source, ok = sourceByEmail["g1@example.com"]
	require.True(t, ok)
	require.Equal(t, "google_chrome_profiles", source)
	source, ok = sourceByEmail["g2@example.com"]
	require.True(t, ok)
	require.Equal(t, "google_chrome_profiles", source)

	// list hosts can filter on mdm idp email
	var hostsResp listHostsResponse
	s.DoJSON("GET", fmt.Sprintf("/api/v1/fleet/hosts?query=%s&device_mapping=true", url.QueryEscape("sso_user@example.com")), nil, http.StatusOK, &hostsResp)
	require.Len(t, hostsResp.Hosts, 1)
	gotHost := hostsResp.Hosts[0]
	require.Equal(t, hostResp.Host.ID, gotHost.ID)
	require.NotNil(t, gotHost.DeviceMapping)
	var dm []fleet.HostDeviceMapping
	require.NoError(t, json.Unmarshal(*gotHost.DeviceMapping, &dm))
	require.Len(t, dm, 3)

	// reporting google chrome profiles only clears chrome profiles from device mapping
	err = detailQueries["google_chrome_profiles"].DirectIngestFunc(
		context.Background(),
		kitlog.NewNopLogger(),
		&fleet.Host{ID: hostResp.Host.ID},
		s.ds,
		[]map[string]string{},
	)
	require.NoError(t, err)
	dmResp = listHostDeviceMappingResponse{}
	s.DoJSON("GET", fmt.Sprintf("/api/v1/fleet/hosts/%d/device_mapping", hostResp.Host.ID), nil, http.StatusOK, &dmResp)
	require.Len(t, dmResp.DeviceMapping, 1)
	require.Equal(t, "sso_user@example.com", dmResp.DeviceMapping[0].Email)
	require.Equal(t, fleet.DeviceMappingMDMIdpAccounts, dmResp.DeviceMapping[0].Source)
	hostsResp = listHostsResponse{}
	s.DoJSON("GET", fmt.Sprintf("/api/v1/fleet/hosts?query=%s&device_mapping=true", url.QueryEscape("sso_user@example.com")), nil, http.StatusOK, &hostsResp)
	require.Len(t, hostsResp.Hosts, 1)
	gotHost = hostsResp.Hosts[0]
	require.Equal(t, hostResp.Host.ID, gotHost.ID)
	require.NotNil(t, gotHost.DeviceMapping)
	dm = []fleet.HostDeviceMapping{}
	require.NoError(t, json.Unmarshal(*gotHost.DeviceMapping, &dm))
	require.Len(t, dm, 1)
	require.Equal(t, "sso_user@example.com", dm[0].Email)
	require.Equal(t, fleet.DeviceMappingMDMIdpAccounts, dm[0].Source)

	// enrolling a different user works without problems
	res = s.LoginMDMSSOUser("sso_user2", "user123#")
	require.NotEmpty(t, res.Header.Get("Location"))
	require.Equal(t, http.StatusSeeOther, res.StatusCode)
	u, err = url.Parse(res.Header.Get("Location"))
	require.NoError(t, err)
	q = u.Query()
	user2EnrollRef := q.Get("enrollment_reference")
	require.True(t, q.Has("eula_token"))
	require.True(t, q.Has("profile_token"))
	require.True(t, q.Has("enrollment_reference"))
	require.False(t, q.Has("error"))
	// the enrollment reference is different to the one used for the previous user
	require.NotEqual(t, user1EnrollRef, user2EnrollRef)
	// the url retrieves a valid profile
	s.downloadAndVerifyEnrollmentProfile(
		fmt.Sprintf(
			"/api/mdm/apple/enroll?token=%s&enrollment_reference=%s",
			q.Get("profile_token"),
			user2EnrollRef,
		),
	)
	// the url retrieves a valid EULA
	resp = s.DoRaw("GET", "/api/latest/fleet/setup_experience/eula/"+q.Get("eula_token"), nil, http.StatusOK)
	require.EqualValues(t, len(pdfBytes), resp.ContentLength)
	require.Equal(t, "application/pdf", resp.Header.Get("content-type"))
	respBytes, err = io.ReadAll(resp.Body)
	require.NoError(t, err)
	require.EqualValues(t, pdfBytes, respBytes)

	// IdP info stored is accurate for the account
	checkStoredIdPInfo(user2EnrollRef, "sso_user2", "SSO User 2", "sso_user2@example.com")

	// changing the server URL also updates the remote DEP profile
	acResp = appConfigResponse{}
	s.DoJSON("PATCH", "/api/latest/fleet/config", json.RawMessage(`{
                "server_settings": {"server_url": "https://example.com"}
	}`), http.StatusOK, &acResp)

	s.runWorker()
	require.Contains(t, lastSubmittedProfile.URL, "https://example.com/mdm/sso")
	require.Equal(t, "https://example.com/mdm/sso", lastSubmittedProfile.ConfigurationWebURL)

	// hitting the callback with an invalid session id redirects the user to the UI
	rawSSOResp := base64.StdEncoding.EncodeToString([]byte(`<samlp:Response ID="_7822b394622740aa92878ca6c7d1a28c53e80ec5ef"></samlp:Response>`))
	res = s.DoRawNoAuth("POST", "/api/v1/fleet/mdm/sso/callback?SAMLResponse="+url.QueryEscape(rawSSOResp), nil, http.StatusSeeOther)
	require.NotEmpty(t, res.Header.Get("Location"))
	u, err = url.Parse(res.Header.Get("Location"))
	require.NoError(t, err)
	q = u.Query()
	require.False(t, q.Has("eula_token"))
	require.False(t, q.Has("profile_token"))
	require.False(t, q.Has("enrollment_reference"))
	require.True(t, q.Has("error"))
}

type scepPayload struct {
	Challenge string
	URL       string
}

type enrollmentPayload struct {
	PayloadType    string
	ServerURL      string      // used by the enrollment payload
	PayloadContent scepPayload // scep contains a nested payload content dict
}

type enrollmentProfile struct {
	PayloadIdentifier string
	PayloadContent    []enrollmentPayload
}

func (s *integrationMDMTestSuite) downloadAndVerifyEnrollmentProfile(path string) *enrollmentProfile {
	t := s.T()

	resp := s.DoRaw("GET", path, nil, http.StatusOK)
	body, err := io.ReadAll(resp.Body)
	resp.Body.Close()
	require.NoError(t, err)
	require.Contains(t, resp.Header, "Content-Disposition")
	require.Contains(t, resp.Header, "Content-Type")
	require.Contains(t, resp.Header, "X-Content-Type-Options")
	require.Contains(t, resp.Header.Get("Content-Disposition"), "attachment;")
	require.Contains(t, resp.Header.Get("Content-Type"), "application/x-apple-aspen-config")
	require.Contains(t, resp.Header.Get("X-Content-Type-Options"), "nosniff")
	headerLen, err := strconv.Atoi(resp.Header.Get("Content-Length"))
	require.NoError(t, err)
	require.Equal(t, len(body), headerLen)

	return s.verifyEnrollmentProfile(body, "")
}

func (s *integrationMDMTestSuite) verifyEnrollmentProfile(rawProfile []byte, enrollmentRef string) *enrollmentProfile {
	t := s.T()
	var profile enrollmentProfile

	if !bytes.HasPrefix(bytes.TrimSpace(rawProfile), []byte("<?xml")) {
		p7, err := pkcs7.Parse(rawProfile)
		require.NoError(t, err)
		rootCA := x509.NewCertPool()

		assets, err := s.ds.GetAllMDMConfigAssetsByName(context.Background(), []fleet.MDMAssetName{
			fleet.MDMAssetCACert,
		})
		require.NoError(t, err)

		require.True(t, rootCA.AppendCertsFromPEM(assets[fleet.MDMAssetCACert].Value))
		require.NoError(t, p7.VerifyWithChain(rootCA))
		rawProfile = p7.Content
	}

	require.NoError(t, plist.Unmarshal(rawProfile, &profile))

	for _, p := range profile.PayloadContent {
		switch p.PayloadType {
		case "com.apple.security.scep":
			require.Equal(t, s.getConfig().ServerSettings.ServerURL+apple_mdm.SCEPPath, p.PayloadContent.URL)
			require.Equal(t, s.scepChallenge, p.PayloadContent.Challenge)
		case "com.apple.mdm":
			require.Contains(t, p.ServerURL, s.getConfig().ServerSettings.ServerURL+apple_mdm.MDMPath)
			if enrollmentRef != "" {
				require.Contains(t, p.ServerURL, enrollmentRef)
			}
		default:
			require.Failf(t, "unrecognized payload type in enrollment profile: %s", p.PayloadType)
		}
	}
	return &profile
}

func (s *integrationMDMTestSuite) TestMDMMigration() {
	t := s.T()
	ctx := context.Background()

	// enable migration
	var acResp appConfigResponse
	s.DoJSON("PATCH", "/api/v1/fleet/config", json.RawMessage(`{
		"mdm": { "macos_migration": { "enable": true, "mode": "voluntary", "webhook_url": "https://example.com" } }
	}`), http.StatusOK, &acResp)

	checkMigrationResponses := func(host *fleet.Host, token string) {
		getDesktopResp := fleetDesktopResponse{}
		res := s.DoRawNoAuth("GET", "/api/latest/fleet/device/"+token+"/desktop", nil, http.StatusOK)
		require.NoError(t, json.NewDecoder(res.Body).Decode(&getDesktopResp))
		require.NoError(t, res.Body.Close())
		require.NoError(t, getDesktopResp.Err)
		require.Zero(t, *getDesktopResp.FailingPolicies)
		require.False(t, getDesktopResp.Notifications.NeedsMDMMigration)
		require.False(t, getDesktopResp.Notifications.RenewEnrollmentProfile)
		require.Equal(t, acResp.OrgInfo.OrgLogoURL, getDesktopResp.Config.OrgInfo.OrgLogoURL)
		require.Equal(t, acResp.OrgInfo.OrgLogoURLLightBackground, getDesktopResp.Config.OrgInfo.OrgLogoURLLightBackground)
		require.Equal(t, acResp.OrgInfo.ContactURL, getDesktopResp.Config.OrgInfo.ContactURL)
		require.Equal(t, acResp.OrgInfo.OrgName, getDesktopResp.Config.OrgInfo.OrgName)
		require.Equal(t, acResp.MDM.MacOSMigration.Mode, getDesktopResp.Config.MDM.MacOSMigration.Mode)

		orbitConfigResp := orbitGetConfigResponse{}
		s.DoJSON("POST", "/api/fleet/orbit/config", json.RawMessage(fmt.Sprintf(`{"orbit_node_key": %q}`, *host.OrbitNodeKey)), http.StatusOK, &orbitConfigResp)
		require.False(t, orbitConfigResp.Notifications.NeedsMDMMigration)
		require.False(t, orbitConfigResp.Notifications.RenewEnrollmentProfile)

		// simulate that the device is assigned to Fleet in ABM
		profileAssignmentStatusResponse := fleet.DEPAssignProfileResponseSuccess
		s.mockDEPResponse(http.HandlerFunc(func(w http.ResponseWriter, r *http.Request) {
			w.WriteHeader(http.StatusOK)
			switch r.URL.Path {
			case "/session":
				_, _ = w.Write([]byte(`{"auth_session_token": "xyz"}`))
			case "/profile":
				encoder := json.NewEncoder(w)
				err := encoder.Encode(godep.ProfileResponse{ProfileUUID: "abc"})
				require.NoError(t, err)
			case "/server/devices", "/devices/sync":
				encoder := json.NewEncoder(w)
				err := encoder.Encode(godep.DeviceResponse{
					Devices: []godep.Device{
						{
							SerialNumber: host.HardwareSerial,
							Model:        "Mac Mini",
							OS:           "osx",
							OpType:       "added",
						},
					},
				})
				require.NoError(t, err)
			case "/profile/devices":
				b, err := io.ReadAll(r.Body)
				require.NoError(t, err)
				var prof profileAssignmentReq
				require.NoError(t, json.Unmarshal(b, &prof))
				var resp godep.ProfileResponse
				resp.ProfileUUID = prof.ProfileUUID
				resp.Devices = map[string]string{
					prof.Devices[0]: string(profileAssignmentStatusResponse),
				}
				encoder := json.NewEncoder(w)
				err = encoder.Encode(resp)
				require.NoError(t, err)
			}
		}))

		cleanAssignmentStatus := func() {
			mysql.ExecAdhocSQL(t, s.ds, func(q sqlx.ExtContext) error {
				stmt := `UPDATE host_dep_assignments
					 SET assign_profile_response = NULL,
					     response_updated_at = NULL,
					     profile_uuid = NULL
					 WHERE host_id = ?`
				_, err := q.ExecContext(context.Background(), stmt, host.ID)
				return err
			})
		}

		// simulate that the device is enrolled in a third-party MDM and DEP capable
		err := s.ds.SetOrUpdateMDMData(
			ctx,
			host.ID,
			false,
			true,
			"https://simplemdm.com",
			true,
			fleet.WellKnownMDMSimpleMDM,
			"",
		)
		require.NoError(t, err)

		// simulate a response before we have the chance to assign the profile
		getDesktopResp = fleetDesktopResponse{}
		res = s.DoRawNoAuth("GET", "/api/latest/fleet/device/"+token+"/desktop", nil, http.StatusOK)
		require.NoError(t, json.NewDecoder(res.Body).Decode(&getDesktopResp))
		require.NoError(t, res.Body.Close())
		require.NoError(t, getDesktopResp.Err)
		require.Zero(t, *getDesktopResp.FailingPolicies)
		require.False(t, getDesktopResp.Notifications.NeedsMDMMigration)
		require.False(t, getDesktopResp.Notifications.RenewEnrollmentProfile)
		require.Equal(t, acResp.OrgInfo.OrgLogoURL, getDesktopResp.Config.OrgInfo.OrgLogoURL)
		require.Equal(t, acResp.OrgInfo.OrgLogoURLLightBackground, getDesktopResp.Config.OrgInfo.OrgLogoURLLightBackground)
		require.Equal(t, acResp.OrgInfo.ContactURL, getDesktopResp.Config.OrgInfo.ContactURL)
		require.Equal(t, acResp.OrgInfo.OrgName, getDesktopResp.Config.OrgInfo.OrgName)
		require.Equal(t, acResp.MDM.MacOSMigration.Mode, getDesktopResp.Config.MDM.MacOSMigration.Mode)
		orbitConfigResp = orbitGetConfigResponse{}
		s.DoJSON("POST", "/api/fleet/orbit/config", json.RawMessage(fmt.Sprintf(`{"orbit_node_key": %q}`, *host.OrbitNodeKey)), http.StatusOK, &orbitConfigResp)
		require.False(t, orbitConfigResp.Notifications.NeedsMDMMigration)
		require.False(t, orbitConfigResp.Notifications.RenewEnrollmentProfile)
		cleanAssignmentStatus()

		// simulate a "FAILED" JSON profile assignment
		profileAssignmentStatusResponse = fleet.DEPAssignProfileResponseFailed
		s.runDEPSchedule()
		getDesktopResp = fleetDesktopResponse{}
		res = s.DoRawNoAuth("GET", "/api/latest/fleet/device/"+token+"/desktop", nil, http.StatusOK)
		require.NoError(t, json.NewDecoder(res.Body).Decode(&getDesktopResp))
		require.NoError(t, res.Body.Close())
		require.False(t, getDesktopResp.Notifications.NeedsMDMMigration)
		require.False(t, orbitConfigResp.Notifications.RenewEnrollmentProfile)
		orbitConfigResp = orbitGetConfigResponse{}
		s.DoJSON("POST", "/api/fleet/orbit/config", json.RawMessage(fmt.Sprintf(`{"orbit_node_key": %q}`, *host.OrbitNodeKey)), http.StatusOK, &orbitConfigResp)
		require.False(t, orbitConfigResp.Notifications.NeedsMDMMigration)
		require.False(t, orbitConfigResp.Notifications.RenewEnrollmentProfile)
		require.NoError(t, s.ds.DeleteHostDEPAssignments(ctx, []string{host.HardwareSerial}))
		cleanAssignmentStatus()

		// simulate a "NOT_ACCESSIBLE" JSON profile assignment
		profileAssignmentStatusResponse = fleet.DEPAssignProfileResponseNotAccessible
		s.runDEPSchedule()
		getDesktopResp = fleetDesktopResponse{}
		res = s.DoRawNoAuth("GET", "/api/latest/fleet/device/"+token+"/desktop", nil, http.StatusOK)
		require.NoError(t, json.NewDecoder(res.Body).Decode(&getDesktopResp))
		require.NoError(t, res.Body.Close())
		require.False(t, getDesktopResp.Notifications.NeedsMDMMigration)
		require.False(t, orbitConfigResp.Notifications.RenewEnrollmentProfile)
		s.DoJSON("POST", "/api/fleet/orbit/config", json.RawMessage(fmt.Sprintf(`{"orbit_node_key": %q}`, *host.OrbitNodeKey)), http.StatusOK, &orbitConfigResp)
		require.False(t, orbitConfigResp.Notifications.NeedsMDMMigration)
		require.False(t, orbitConfigResp.Notifications.RenewEnrollmentProfile)
		require.NoError(t, s.ds.DeleteHostDEPAssignments(ctx, []string{host.HardwareSerial}))
		cleanAssignmentStatus()

		// simulate a "SUCCESS" JSON profile assignment
		profileAssignmentStatusResponse = fleet.DEPAssignProfileResponseSuccess
		s.runDEPSchedule()
		getDesktopResp = fleetDesktopResponse{}
		res = s.DoRawNoAuth("GET", "/api/latest/fleet/device/"+token+"/desktop", nil, http.StatusOK)
		require.NoError(t, json.NewDecoder(res.Body).Decode(&getDesktopResp))
		require.NoError(t, res.Body.Close())
		require.True(t, getDesktopResp.Notifications.NeedsMDMMigration)
		require.False(t, orbitConfigResp.Notifications.RenewEnrollmentProfile)
		s.DoJSON("POST", "/api/fleet/orbit/config", json.RawMessage(fmt.Sprintf(`{"orbit_node_key": %q}`, *host.OrbitNodeKey)), http.StatusOK, &orbitConfigResp)
		require.True(t, orbitConfigResp.Notifications.NeedsMDMMigration)
		require.False(t, orbitConfigResp.Notifications.RenewEnrollmentProfile)

		// simulate that the device needs to be enrolled in fleet, DEP capable
		err = s.ds.SetOrUpdateMDMData(
			ctx,
			host.ID,
			false,
			false,
			s.server.URL,
			true,
			fleet.WellKnownMDMFleet,
			"",
		)
		require.NoError(t, err)

		getDesktopResp = fleetDesktopResponse{}
		res = s.DoRawNoAuth("GET", "/api/latest/fleet/device/"+token+"/desktop", nil, http.StatusOK)
		require.NoError(t, json.NewDecoder(res.Body).Decode(&getDesktopResp))
		require.NoError(t, res.Body.Close())
		require.NoError(t, getDesktopResp.Err)
		require.Zero(t, *getDesktopResp.FailingPolicies)
		require.False(t, getDesktopResp.Notifications.NeedsMDMMigration)
		require.True(t, getDesktopResp.Notifications.RenewEnrollmentProfile)
		require.Equal(t, acResp.OrgInfo.OrgLogoURL, getDesktopResp.Config.OrgInfo.OrgLogoURL)
		require.Equal(t, acResp.OrgInfo.OrgLogoURLLightBackground, getDesktopResp.Config.OrgInfo.OrgLogoURLLightBackground)
		require.Equal(t, acResp.OrgInfo.ContactURL, getDesktopResp.Config.OrgInfo.ContactURL)
		require.Equal(t, acResp.OrgInfo.OrgName, getDesktopResp.Config.OrgInfo.OrgName)
		require.Equal(t, acResp.MDM.MacOSMigration.Mode, getDesktopResp.Config.MDM.MacOSMigration.Mode)

		orbitConfigResp = orbitGetConfigResponse{}
		s.DoJSON("POST", "/api/fleet/orbit/config", json.RawMessage(fmt.Sprintf(`{"orbit_node_key": %q}`, *host.OrbitNodeKey)), http.StatusOK, &orbitConfigResp)
		require.False(t, orbitConfigResp.Notifications.NeedsMDMMigration)
		require.True(t, orbitConfigResp.Notifications.RenewEnrollmentProfile)

		// simulate that the device is manually enrolled into fleet, but DEP capable
		err = s.ds.SetOrUpdateMDMData(
			ctx,
			host.ID,
			false,
			true,
			s.server.URL,
			false,
			fleet.WellKnownMDMFleet,
			"",
		)
		require.NoError(t, err)
		mdmDevice := mdmtest.NewTestMDMClientAppleDirect(mdmtest.AppleEnrollInfo{
			SCEPChallenge: s.scepChallenge,
			SCEPURL:       s.server.URL + apple_mdm.SCEPPath,
			MDMURL:        s.server.URL + apple_mdm.MDMPath,
		}, "MacBookPro16,1")
		mdmDevice.SerialNumber = host.HardwareSerial
		mdmDevice.UUID = host.UUID
		err = mdmDevice.Enroll()
		require.NoError(t, err)
		require.NoError(t, err)
		getDesktopResp = fleetDesktopResponse{}
		res = s.DoRawNoAuth("GET", "/api/latest/fleet/device/"+token+"/desktop", nil, http.StatusOK)
		require.NoError(t, json.NewDecoder(res.Body).Decode(&getDesktopResp))
		require.NoError(t, res.Body.Close())
		require.NoError(t, getDesktopResp.Err)
		require.Zero(t, *getDesktopResp.FailingPolicies)
		require.False(t, getDesktopResp.Notifications.NeedsMDMMigration)
		require.False(t, getDesktopResp.Notifications.RenewEnrollmentProfile)
		require.Equal(t, acResp.OrgInfo.OrgLogoURL, getDesktopResp.Config.OrgInfo.OrgLogoURL)
		require.Equal(t, acResp.OrgInfo.OrgLogoURLLightBackground, getDesktopResp.Config.OrgInfo.OrgLogoURLLightBackground)
		require.Equal(t, acResp.OrgInfo.ContactURL, getDesktopResp.Config.OrgInfo.ContactURL)
		require.Equal(t, acResp.OrgInfo.OrgName, getDesktopResp.Config.OrgInfo.OrgName)
		require.Equal(t, acResp.MDM.MacOSMigration.Mode, getDesktopResp.Config.MDM.MacOSMigration.Mode)

		orbitConfigResp = orbitGetConfigResponse{}
		s.DoJSON("POST", "/api/fleet/orbit/config", json.RawMessage(fmt.Sprintf(`{"orbit_node_key": %q}`, *host.OrbitNodeKey)), http.StatusOK, &orbitConfigResp)
		require.False(t, orbitConfigResp.Notifications.NeedsMDMMigration)
		require.False(t, orbitConfigResp.Notifications.RenewEnrollmentProfile)

		// simulate a host that was reset to factory, but fleet still has an mdm record active
		err = s.ds.SetOrUpdateMDMData(
			ctx,
			host.ID,
			false,
			true,
			s.server.URL,
			false,
			fleet.WellKnownMDMSimpleMDM,
			"",
		)
		require.NoError(t, err)
		getDesktopResp = fleetDesktopResponse{}
		res = s.DoRawNoAuth("GET", "/api/latest/fleet/device/"+token+"/desktop", nil, http.StatusOK)
		require.NoError(t, json.NewDecoder(res.Body).Decode(&getDesktopResp))
		require.NoError(t, res.Body.Close())
		require.NoError(t, getDesktopResp.Err)
		require.Zero(t, *getDesktopResp.FailingPolicies)
		require.True(t, getDesktopResp.Notifications.NeedsMDMMigration)
		require.False(t, getDesktopResp.Notifications.RenewEnrollmentProfile)
		require.Equal(t, acResp.OrgInfo.OrgLogoURL, getDesktopResp.Config.OrgInfo.OrgLogoURL)
		require.Equal(t, acResp.OrgInfo.OrgLogoURLLightBackground, getDesktopResp.Config.OrgInfo.OrgLogoURLLightBackground)
		require.Equal(t, acResp.OrgInfo.ContactURL, getDesktopResp.Config.OrgInfo.ContactURL)
		require.Equal(t, acResp.OrgInfo.OrgName, getDesktopResp.Config.OrgInfo.OrgName)
		require.Equal(t, acResp.MDM.MacOSMigration.Mode, getDesktopResp.Config.MDM.MacOSMigration.Mode)

		orbitConfigResp = orbitGetConfigResponse{}
		s.DoJSON("POST", "/api/fleet/orbit/config", json.RawMessage(fmt.Sprintf(`{"orbit_node_key": %q}`, *host.OrbitNodeKey)), http.StatusOK, &orbitConfigResp)
		require.True(t, orbitConfigResp.Notifications.NeedsMDMMigration)
		require.False(t, orbitConfigResp.Notifications.RenewEnrollmentProfile)

		// clean up nano tables
		mysql.ExecAdhocSQL(t, s.ds, func(q sqlx.ExtContext) error {
			_, err := q.ExecContext(context.Background(), `
			DELETE FROM nano_enrollments WHERE id = ?
			`, host.UUID)
			return err
		})
		mysql.ExecAdhocSQL(t, s.ds, func(q sqlx.ExtContext) error {
			_, err := q.ExecContext(context.Background(), `
			DELETE FROM nano_devices WHERE id = ?
			`, host.UUID)
			return err
		})
	}

	token := "token_test_migration"
	host := createOrbitEnrolledHost(t, "darwin", "h", s.ds)
	createDeviceTokenForHost(t, s.ds, host.ID, token)
	checkMigrationResponses(host, token)
	require.NoError(t, s.ds.DeleteHostDEPAssignments(ctx, []string{host.HardwareSerial}))

	tm, err := s.ds.NewTeam(ctx, &fleet.Team{Name: "team-1"})
	require.NoError(t, err)
	err = s.ds.AddHostsToTeam(ctx, &tm.ID, []uint{host.ID})
	require.NoError(t, err)
	checkMigrationResponses(host, token)
}

// ///////////////////////////////////////////////////////////////////////////
// Windows MDM tests

func (s *integrationMDMTestSuite) TestAppConfigWindowsMDM() {
	ctx := context.Background()
	t := s.T()

	appConf, err := s.ds.AppConfig(context.Background())
	require.NoError(s.T(), err)
	appConf.MDM.WindowsEnabledAndConfigured = false
	err = s.ds.SaveAppConfig(context.Background(), appConf)
	require.NoError(s.T(), err)

	// the feature flag is enabled for the MDM test suite
	var acResp appConfigResponse
	s.DoJSON("GET", "/api/latest/fleet/config", nil, http.StatusOK, &acResp)
	assert.False(t, acResp.MDM.WindowsEnabledAndConfigured)

	// create a couple teams
	tm1, err := s.ds.NewTeam(ctx, &fleet.Team{Name: t.Name() + "1"})
	require.NoError(t, err)
	tm2, err := s.ds.NewTeam(ctx, &fleet.Team{Name: t.Name() + "2"})
	require.NoError(t, err)

	// create some hosts - a Windows workstation in each team and no-team,
	// Windows server in no team, Windows workstation enrolled in a 3rd-party in
	// team 2, Windows workstation already enrolled in Fleet in no team, and a
	// macOS host in no team.
	metadataHosts := []struct {
		os           string
		suffix       string
		isServer     bool
		teamID       *uint
		enrolledName string
		shouldEnroll bool
	}{
		{"windows", "win-no-team", false, nil, "", true},
		{"windows", "win-team-1", false, &tm1.ID, "", true},
		{"windows", "win-team-2", false, &tm2.ID, "", true},
		{"windows", "win-server", true, nil, "", false},                                    // is a server
		{"windows", "win-third-party", false, &tm2.ID, fleet.WellKnownMDMSimpleMDM, false}, // is enrolled in 3rd-party
		{"windows", "win-fleet", false, nil, fleet.WellKnownMDMFleet, false},               // is already Fleet-enrolled
		{"darwin", "macos-no-team", false, nil, "", false},                                 // is not Windows
	}
	hostsBySuffix := make(map[string]*fleet.Host, len(metadataHosts))
	for _, meta := range metadataHosts {
		h := createOrbitEnrolledHost(t, meta.os, meta.suffix, s.ds)
		createDeviceTokenForHost(t, s.ds, h.ID, meta.suffix)
		err := s.ds.SetOrUpdateMDMData(ctx, h.ID, meta.isServer, meta.enrolledName != "", "https://example.com", false, meta.enrolledName, "")
		require.NoError(t, err)
		if meta.teamID != nil {
			err = s.ds.AddHostsToTeam(ctx, meta.teamID, []uint{h.ID})
			require.NoError(t, err)
		}
		hostsBySuffix[meta.suffix] = h
	}

	// enable Windows MDM
	acResp = appConfigResponse{}
	s.DoJSON("PATCH", "/api/latest/fleet/config", json.RawMessage(`{
		"mdm": { "windows_enabled_and_configured": true }
  }`), http.StatusOK, &acResp)
	assert.True(t, acResp.MDM.WindowsEnabledAndConfigured)
	s.lastActivityOfTypeMatches(fleet.ActivityTypeEnabledWindowsMDM{}.ActivityName(), `{}`, 0)

	// get the orbit config for each host, verify that only the expected ones
	// receive the "needs enrollment to Windows MDM" notification.
	for _, meta := range metadataHosts {
		var resp orbitGetConfigResponse
		s.DoJSON("POST", "/api/fleet/orbit/config",
			json.RawMessage(fmt.Sprintf(`{"orbit_node_key": %q}`, *hostsBySuffix[meta.suffix].OrbitNodeKey)),
			http.StatusOK, &resp)
		require.Equal(t, meta.shouldEnroll, resp.Notifications.NeedsProgrammaticWindowsMDMEnrollment)
		require.False(t, resp.Notifications.NeedsProgrammaticWindowsMDMUnenrollment)
		if meta.shouldEnroll {
			require.Contains(t, resp.Notifications.WindowsMDMDiscoveryEndpoint, microsoft_mdm.MDE2DiscoveryPath)
		} else {
			require.Empty(t, resp.Notifications.WindowsMDMDiscoveryEndpoint)
		}
	}

	// turn on MDM for a host
	orbitHost, _ := createWindowsHostThenEnrollMDM(s.ds, s.server.URL, t)

	// disable Microsoft MDM
	s.DoJSON("PATCH", "/api/latest/fleet/config", json.RawMessage(`{
		"mdm": { "windows_enabled_and_configured": false }
  }`), http.StatusOK, &acResp)
	assert.False(t, acResp.MDM.WindowsEnabledAndConfigured)
	s.lastActivityOfTypeMatches(fleet.ActivityTypeDisabledWindowsMDM{}.ActivityName(), `{}`, 0)

	// get the orbit config for win-no-team should return true for the
	// unenrollment notification
	var resp orbitGetConfigResponse
	s.DoJSON("POST", "/api/fleet/orbit/config",
		json.RawMessage(fmt.Sprintf(`{"orbit_node_key": %q}`, *orbitHost.OrbitNodeKey)),
		http.StatusOK, &resp)
	require.True(t, resp.Notifications.NeedsProgrammaticWindowsMDMUnenrollment)
	require.False(t, resp.Notifications.NeedsProgrammaticWindowsMDMEnrollment)
	require.Empty(t, resp.Notifications.WindowsMDMDiscoveryEndpoint)
}

func (s *integrationMDMTestSuite) TestOrbitConfigNudgeSettings() {
	t := s.T()

	// ensure the config is empty before starting
	s.applyConfig([]byte(`
  mdm:
    macos_updates:
      deadline: ""
      minimum_version: ""
 `))

	var resp orbitGetConfigResponse
	// missing orbit key
	s.DoJSON("POST", "/api/fleet/orbit/config", nil, http.StatusUnauthorized, &resp)

	// nudge config is empty if macos_updates is not set, and Windows MDM notifications are unset
	h := createOrbitEnrolledHost(t, "darwin", "h", s.ds)

	err := s.ds.UpdateHostOperatingSystem(context.Background(), h.ID, fleet.OperatingSystem{Platform: "darwin", Version: "12.0"})
	require.NoError(t, err)

	resp = orbitGetConfigResponse{}
	s.DoJSON("POST", "/api/fleet/orbit/config", json.RawMessage(fmt.Sprintf(`{"orbit_node_key": %q}`, *h.OrbitNodeKey)), http.StatusOK, &resp)
	require.Empty(t, resp.NudgeConfig)
	require.False(t, resp.Notifications.NeedsProgrammaticWindowsMDMEnrollment)
	require.Empty(t, resp.Notifications.WindowsMDMDiscoveryEndpoint)
	require.False(t, resp.Notifications.NeedsProgrammaticWindowsMDMUnenrollment)

	// set macos_updates
	s.applyConfig([]byte(`
  mdm:
    macos_updates:
      deadline: 2022-01-04
      minimum_version: 12.1.3
 `))

	// still empty if MDM is turned off for the host
	resp = orbitGetConfigResponse{}
	s.DoJSON("POST", "/api/fleet/orbit/config", json.RawMessage(fmt.Sprintf(`{"orbit_node_key": %q}`, *h.OrbitNodeKey)), http.StatusOK, &resp)
	require.Empty(t, resp.NudgeConfig)

	// turn on MDM features
	mdmDevice := mdmtest.NewTestMDMClientAppleDirect(mdmtest.AppleEnrollInfo{
		SCEPChallenge: s.scepChallenge,
		SCEPURL:       s.server.URL + apple_mdm.SCEPPath,
		MDMURL:        s.server.URL + apple_mdm.MDMPath,
	}, "MacBookPro16,1")
	mdmDevice.SerialNumber = h.HardwareSerial
	mdmDevice.UUID = h.UUID
	err = mdmDevice.Enroll()
	require.NoError(t, err)

	resp = orbitGetConfigResponse{}
	s.DoJSON("POST", "/api/fleet/orbit/config", json.RawMessage(fmt.Sprintf(`{"orbit_node_key": %q}`, *h.OrbitNodeKey)), http.StatusOK, &resp)
	wantCfg, err := fleet.NewNudgeConfig(fleet.MacOSUpdates{Deadline: optjson.SetString("2022-01-04"), MinimumVersion: optjson.SetString("12.1.3")})
	require.NoError(t, err)
	require.Equal(t, wantCfg, resp.NudgeConfig)
	require.Equal(t, wantCfg.OSVersionRequirements[0].RequiredInstallationDate.String(), "2022-01-04 04:00:00 +0000 UTC")

	// create a team with an empty macos_updates config
	team, err := s.ds.NewTeam(context.Background(), &fleet.Team{
		ID:          4827,
		Name:        "team1_" + t.Name(),
		Description: "desc team1_" + t.Name(),
	})
	require.NoError(t, err)
	s.assertMacOSDeclarationsByName(&team.ID, servermdm.FleetMacOSUpdatesProfileName, false)

	// add the host to the team
	err = s.ds.AddHostsToTeam(context.Background(), &team.ID, []uint{h.ID})
	require.NoError(t, err)

	// NudgeConfig should be empty
	resp = orbitGetConfigResponse{}
	s.DoJSON("POST", "/api/fleet/orbit/config", json.RawMessage(fmt.Sprintf(`{"orbit_node_key": %q}`, *h.OrbitNodeKey)), http.StatusOK, &resp)
	require.Empty(t, resp.NudgeConfig)
	require.Equal(t, wantCfg.OSVersionRequirements[0].RequiredInstallationDate.String(), "2022-01-04 04:00:00 +0000 UTC")

	// modify the team config, add macos_updates config
	var tmResp teamResponse
	s.DoJSON("PATCH", fmt.Sprintf("/api/latest/fleet/teams/%d", team.ID), fleet.TeamPayload{
		MDM: &fleet.TeamPayloadMDM{
			MacOSUpdates: &fleet.MacOSUpdates{
				Deadline:       optjson.SetString("1992-01-01"),
				MinimumVersion: optjson.SetString("13.1.1"),
			},
		},
	}, http.StatusOK, &tmResp)
	s.assertMacOSDeclarationsByName(&team.ID, servermdm.FleetMacOSUpdatesProfileName, true)

	resp = orbitGetConfigResponse{}
	s.DoJSON("POST", "/api/fleet/orbit/config", json.RawMessage(fmt.Sprintf(`{"orbit_node_key": %q}`, *h.OrbitNodeKey)), http.StatusOK, &resp)
	wantCfg, err = fleet.NewNudgeConfig(fleet.MacOSUpdates{Deadline: optjson.SetString("1992-01-01"), MinimumVersion: optjson.SetString("13.1.1")})
	require.NoError(t, err)
	require.Equal(t, wantCfg, resp.NudgeConfig)
	require.Equal(t, wantCfg.OSVersionRequirements[0].RequiredInstallationDate.String(), "1992-01-01 04:00:00 +0000 UTC")

	// create a new host, still receives the global config
	h2 := createOrbitEnrolledHost(t, "darwin", "h2", s.ds)
	mdmDevice = mdmtest.NewTestMDMClientAppleDirect(mdmtest.AppleEnrollInfo{
		SCEPChallenge: s.scepChallenge,
		SCEPURL:       s.server.URL + apple_mdm.SCEPPath,
		MDMURL:        s.server.URL + apple_mdm.MDMPath,
	}, "MacBookPro16,1")
	mdmDevice.SerialNumber = h2.HardwareSerial
	mdmDevice.UUID = h2.UUID
	err = mdmDevice.Enroll()
	require.NoError(t, err)

	err = s.ds.UpdateHostOperatingSystem(context.Background(), h2.ID, fleet.OperatingSystem{Platform: "darwin", Version: "12.0"})
	require.NoError(t, err)

	resp = orbitGetConfigResponse{}
	s.DoJSON("POST", "/api/fleet/orbit/config", json.RawMessage(fmt.Sprintf(`{"orbit_node_key": %q}`, *h2.OrbitNodeKey)), http.StatusOK, &resp)
	wantCfg, err = fleet.NewNudgeConfig(fleet.MacOSUpdates{Deadline: optjson.SetString("2022-01-04"), MinimumVersion: optjson.SetString("12.1.3")})
	require.NoError(t, err)
	require.Equal(t, wantCfg, resp.NudgeConfig)
	require.Equal(t, wantCfg.OSVersionRequirements[0].RequiredInstallationDate.String(), "2022-01-04 04:00:00 +0000 UTC")

	// host on macos > 14, shouldn't be receiving nudge configs
	h3 := createOrbitEnrolledHost(t, "darwin", "h3", s.ds)

	mdmDevice = mdmtest.NewTestMDMClientAppleDirect(mdmtest.AppleEnrollInfo{
		SCEPChallenge: s.scepChallenge,
		SCEPURL:       s.server.URL + apple_mdm.SCEPPath,
		MDMURL:        s.server.URL + apple_mdm.MDMPath,
	}, "MacBookPro16,1")
	mdmDevice.SerialNumber = h3.HardwareSerial
	mdmDevice.UUID = h3.UUID
	err = mdmDevice.Enroll()
	require.NoError(t, err)

	err = s.ds.UpdateHostOperatingSystem(context.Background(), h3.ID, fleet.OperatingSystem{Platform: "darwin", Version: "14.1"})
	require.NoError(t, err)

	resp = orbitGetConfigResponse{}
	s.DoJSON("POST", "/api/fleet/orbit/config", json.RawMessage(fmt.Sprintf(`{"orbit_node_key": %q}`, *h3.OrbitNodeKey)), http.StatusOK, &resp)
	require.Nil(t, resp.NudgeConfig)

	// host is available for nudge, but has not had details query run
	// yet, so we don't know the os version.
	h4 := createOrbitEnrolledHost(t, "darwin", "h4", s.ds)

	mdmDevice = mdmtest.NewTestMDMClientAppleDirect(mdmtest.AppleEnrollInfo{
		SCEPChallenge: s.scepChallenge,
		SCEPURL:       s.server.URL + apple_mdm.SCEPPath,
		MDMURL:        s.server.URL + apple_mdm.MDMPath,
	}, "MacBookPro16,1")
	mdmDevice.SerialNumber = h4.HardwareSerial
	mdmDevice.UUID = h4.UUID
	err = mdmDevice.Enroll()
	require.NoError(t, err)

	resp = orbitGetConfigResponse{}
	s.DoJSON("POST", "/api/fleet/orbit/config", json.RawMessage(fmt.Sprintf(`{"orbit_node_key": %q}`, *h4.OrbitNodeKey)), http.StatusOK, &resp)
	require.Nil(t, resp.NudgeConfig)
}

func (s *integrationMDMTestSuite) TestValidDiscoveryRequest() {
	t := s.T()

	// Preparing the Discovery Request message
	requestBytes := []byte(`
		 <s:Envelope xmlns:a="http://www.w3.org/2005/08/addressing" xmlns:s="http://www.w3.org/2003/05/soap-envelope">
		   <s:Header>
		     <a:Action s:mustUnderstand="1">http://schemas.microsoft.com/windows/management/2012/01/enrollment/IDiscoveryService/Discover</a:Action>
		     <a:MessageID>urn:uuid:148132ec-a575-4322-b01b-6172a9cf8478</a:MessageID>
		     <a:ReplyTo>
		       <a:Address>http://www.w3.org/2005/08/addressing/anonymous</a:Address>
		     </a:ReplyTo>
		     <a:To s:mustUnderstand="1">https://mdmwindows.com:443/EnrollmentServer/Discovery.svc</a:To>
		   </s:Header>
		   <s:Body>
		     <Discover xmlns="http://schemas.microsoft.com/windows/management/2012/01/enrollment">
		       <request xmlns:i="http://www.w3.org/2001/XMLSchema-instance">
		         <EmailAddress>demo@mdmwindows.com</EmailAddress>
		         <RequestVersion>5.0</RequestVersion>
		         <DeviceType>CIMClient_Windows</DeviceType>
		         <ApplicationVersion>6.2.9200.2965</ApplicationVersion>
		         <OSEdition>48</OSEdition>
		         <AuthPolicies>
		           <AuthPolicy>OnPremise</AuthPolicy>
		           <AuthPolicy>Federated</AuthPolicy>
		         </AuthPolicies>
		       </request>
		     </Discover>
		   </s:Body>
		 </s:Envelope>`)

	resp := s.DoRaw("POST", microsoft_mdm.MDE2DiscoveryPath, requestBytes, http.StatusOK)

	resBytes, err := io.ReadAll(resp.Body)
	require.NoError(t, err)

	require.Contains(t, resp.Header["Content-Type"], syncml.SoapContentType)

	// Checking if SOAP response can be unmarshalled to an golang type
	var xmlType interface{}
	err = xml.Unmarshal(resBytes, &xmlType)
	require.NoError(t, err)

	// Checking if SOAP response contains a valid DiscoveryResponse message
	resSoapMsg := string(resBytes)
	require.True(t, s.isXMLTagPresent("DiscoverResult", resSoapMsg))
	require.True(t, s.isXMLTagContentPresent("AuthPolicy", resSoapMsg))
	require.True(t, s.isXMLTagContentPresent("EnrollmentVersion", resSoapMsg))
	require.True(t, s.isXMLTagContentPresent("EnrollmentPolicyServiceUrl", resSoapMsg))
	require.True(t, s.isXMLTagContentPresent("EnrollmentServiceUrl", resSoapMsg))
}

func (s *integrationMDMTestSuite) TestInvalidDiscoveryRequest() {
	t := s.T()

	// Preparing the Discovery Request message
	requestBytes := []byte(`
		 <s:Envelope xmlns:a="http://www.w3.org/2005/08/addressing" xmlns:s="http://www.w3.org/2003/05/soap-envelope">
		   <s:Header>
		     <a:Action s:mustUnderstand="1">http://schemas.microsoft.com/windows/management/2012/01/enrollment/IDiscoveryService/Discover</a:Action>
		     <a:ReplyTo>
		       <a:Address>http://www.w3.org/2005/08/addressing/anonymous</a:Address>
		     </a:ReplyTo>
		     <a:To s:mustUnderstand="1">https://mdmwindows.com:443/EnrollmentServer/Discovery.svc</a:To>
		   </s:Header>
		   <s:Body>
		     <Discover xmlns="http://schemas.microsoft.com/windows/management/2012/01/enrollment">
		       <request xmlns:i="http://www.w3.org/2001/XMLSchema-instance">
		         <EmailAddress>demo@mdmwindows.com</EmailAddress>
		         <RequestVersion>5.0</RequestVersion>
		         <DeviceType>CIMClient_Windows</DeviceType>
		         <ApplicationVersion>6.2.9200.2965</ApplicationVersion>
		         <OSEdition>48</OSEdition>
		         <AuthPolicies>
		           <AuthPolicy>OnPremise</AuthPolicy>
		           <AuthPolicy>Federated</AuthPolicy>
		         </AuthPolicies>
		       </request>
		     </Discover>
		   </s:Body>
		 </s:Envelope>`)

	resp := s.DoRaw("POST", microsoft_mdm.MDE2DiscoveryPath, requestBytes, http.StatusOK)

	resBytes, err := io.ReadAll(resp.Body)
	require.NoError(t, err)

	require.Contains(t, resp.Header["Content-Type"], syncml.SoapContentType)

	// Checking if response can be unmarshalled to an golang type
	var xmlType interface{}
	err = xml.Unmarshal(resBytes, &xmlType)
	require.NoError(t, err)

	// Checking if SOAP response contains a valid SoapFault message
	resSoapMsg := string(resBytes)

	require.True(t, s.isXMLTagPresent("s:fault", resSoapMsg))
	require.True(t, s.isXMLTagContentPresent("s:value", resSoapMsg))
	require.True(t, s.isXMLTagContentPresent("s:text", resSoapMsg))
	require.True(t, s.checkIfXMLTagContains("s:text", "invalid SOAP header: Header.MessageID", resSoapMsg))
}

func (s *integrationMDMTestSuite) TestNoEmailDiscoveryRequest() {
	t := s.T()

	// Preparing the Discovery Request message
	requestBytes := []byte(`
		 <s:Envelope xmlns:a="http://www.w3.org/2005/08/addressing" xmlns:s="http://www.w3.org/2003/05/soap-envelope">
		   <s:Header>
		     <a:Action s:mustUnderstand="1">http://schemas.microsoft.com/windows/management/2012/01/enrollment/IDiscoveryService/Discover</a:Action>
		     <a:MessageID>urn:uuid:148132ec-a575-4322-b01b-6172a9cf8478</a:MessageID>
		     <a:ReplyTo>
		       <a:Address>http://www.w3.org/2005/08/addressing/anonymous</a:Address>
		     </a:ReplyTo>
		     <a:To s:mustUnderstand="1">https://mdmwindows.com:443/EnrollmentServer/Discovery.svc</a:To>
		   </s:Header>
		   <s:Body>
		     <Discover xmlns="http://schemas.microsoft.com/windows/management/2012/01/enrollment">
		       <request xmlns:i="http://www.w3.org/2001/XMLSchema-instance">
		         <EmailAddress></EmailAddress>
		         <RequestVersion>5.0</RequestVersion>
		         <DeviceType>CIMClient_Windows</DeviceType>
		         <ApplicationVersion>6.2.9200.2965</ApplicationVersion>
		         <OSEdition>48</OSEdition>
		         <AuthPolicies>
		           <AuthPolicy>OnPremise</AuthPolicy>
		           <AuthPolicy>Federated</AuthPolicy>
		         </AuthPolicies>
		       </request>
		     </Discover>
		   </s:Body>
		 </s:Envelope>`)

	resp := s.DoRaw("POST", microsoft_mdm.MDE2DiscoveryPath, requestBytes, http.StatusOK)

	resBytes, err := io.ReadAll(resp.Body)
	require.NoError(t, err)

	require.Contains(t, resp.Header["Content-Type"], syncml.SoapContentType)

	// Checking if SOAP response can be unmarshalled to an golang type
	var xmlType interface{}
	err = xml.Unmarshal(resBytes, &xmlType)
	require.NoError(t, err)

	// Checking if SOAP response contains a valid DiscoveryResponse message
	resSoapMsg := string(resBytes)
	require.True(t, s.isXMLTagPresent("DiscoverResult", resSoapMsg))
	require.True(t, s.isXMLTagContentPresent("AuthPolicy", resSoapMsg))
	require.True(t, s.isXMLTagContentPresent("EnrollmentVersion", resSoapMsg))
	require.True(t, s.isXMLTagContentPresent("EnrollmentPolicyServiceUrl", resSoapMsg))
	require.True(t, s.isXMLTagContentPresent("EnrollmentServiceUrl", resSoapMsg))
	require.True(t, !s.isXMLTagContentPresent("AuthenticationServiceUrl", resSoapMsg))
}

func (s *integrationMDMTestSuite) TestValidGetPoliciesRequestWithDeviceToken() {
	t := s.T()

	// create a new Host to get the UUID on the DB
	windowsHost := createOrbitEnrolledHost(t, "windows", "h1", s.ds)

	// Preparing the GetPolicies Request message
	encodedBinToken, err := fleet.GetEncodedBinarySecurityToken(fleet.WindowsMDMProgrammaticEnrollmentType, *windowsHost.OrbitNodeKey)
	require.NoError(t, err)

	requestBytes, err := s.newGetPoliciesMsg(true, encodedBinToken)
	require.NoError(t, err)

	resp := s.DoRaw("POST", microsoft_mdm.MDE2PolicyPath, requestBytes, http.StatusOK)

	resBytes, err := io.ReadAll(resp.Body)
	require.NoError(t, err)

	require.Contains(t, resp.Header["Content-Type"], syncml.SoapContentType)

	// Checking if SOAP response can be unmarshalled to an golang type
	var xmlType interface{}
	err = xml.Unmarshal(resBytes, &xmlType)
	require.NoError(t, err)

	// Checking if SOAP response contains a valid GetPoliciesResponse message
	resSoapMsg := string(resBytes)
	require.True(t, s.isXMLTagPresent("GetPoliciesResponse", resSoapMsg))
	require.True(t, s.isXMLTagPresent("policyOIDReference", resSoapMsg))
	require.True(t, s.isXMLTagPresent("oIDReferenceID", resSoapMsg))
	require.True(t, s.isXMLTagContentPresent("validityPeriodSeconds", resSoapMsg))
	require.True(t, s.isXMLTagContentPresent("renewalPeriodSeconds", resSoapMsg))
	require.True(t, s.isXMLTagContentPresent("minimalKeyLength", resSoapMsg))
}

func (s *integrationMDMTestSuite) TestValidGetPoliciesRequestWithAzureToken() {
	t := s.T()

	// Preparing the GetPolicies Request message with Azure JWT token
	azureADTok := "ZXlKMGVYQWlPaUpLVjFRaUxDSmhiR2NpT2lKU1V6STFOaUlzSW5nMWRDSTZJaTFMU1ROUk9XNU9VamRpVW05bWVHMWxXbTlZY1dKSVdrZGxkeUlzSW10cFpDSTZJaTFMU1ROUk9XNU9VamRpVW05bWVHMWxXbTlZY1dKSVdrZGxkeUo5LmV5SmhkV1FpT2lKb2RIUndjem92TDIxaGNtTnZjMnhoWW5NdWIzSm5MeUlzSW1semN5STZJbWgwZEhCek9pOHZjM1J6TG5kcGJtUnZkM011Ym1WMEwyWmhaVFZqTkdZekxXWXpNVGd0TkRRNE15MWlZelptTFRjMU9UVTFaalJoTUdFM01pOGlMQ0pwWVhRaU9qRTJPRGt4TnpBNE5UZ3NJbTVpWmlJNk1UWTRPVEUzTURnMU9Dd2laWGh3SWpveE5qZzVNVGMxTmpZeExDSmhZM0lpT2lJeElpd2lZV2x2SWpvaVFWUlJRWGt2T0ZSQlFVRkJOV2gwUTNFMGRERjNjbHBwUTIxQmVEQlpWaTloZGpGTVMwRkRPRXM1Vm10SGVtNUdXVGxzTUZoYWVrZHVha2N6VVRaMWVIUldNR3QxT1hCeFJXdFRZeUlzSW1GdGNpSTZXeUp3ZDJRaUxDSnljMkVpWFN3aVlYQndhV1FpT2lJeU9XUTVaV1E1T0MxaE5EWTVMVFExTXpZdFlXUmxNaTFtT1RneFltTXhaRFl3TldVaUxDSmhjSEJwWkdGamNpSTZJakFpTENKa1pYWnBZMlZwWkNJNkltRXhNMlkzWVdVd0xURXpPR0V0TkdKaU1pMDVNalF5TFRka09USXlaVGRqTkdGak15SXNJbWx3WVdSa2NpSTZJakU0Tmk0eE1pNHhPRGN1TWpZaUxDSnVZVzFsSWpvaVZHVnpkRTFoY21OdmMweGhZbk1pTENKdmFXUWlPaUpsTTJNMU5XVmtZeTFqTXpRNExUUTBNVFl0T0dZd05TMHlOVFJtWmpNd05qVmpOV1VpTENKd2QyUmZkWEpzSWpvaWFIUjBjSE02THk5d2IzSjBZV3d1YldsamNtOXpiMlowYjI1c2FXNWxMbU52YlM5RGFHRnVaMlZRWVhOemQyOXlaQzVoYzNCNElpd2ljbWdpT2lJd0xrRldTVUU0T0ZSc0xXaHFlbWN3VXpoaU0xZFdXREJ2UzJOdFZGRXpTbHB1ZUUxa1QzQTNUbVZVVm5OV2FYVkhOa0ZRYnk0aUxDSnpZM0FpT2lKdFpHMWZaR1ZzWldkaGRHbHZiaUlzSW5OMVlpSTZJa1pTUTJ4RldURk9ObXR2ZEdWblMzcFplV0pFTjJkdFdGbGxhVTVIUkZrd05FSjJOV3R6ZDJGeGJVRWlMQ0owYVdRaU9pSm1ZV1UxWXpSbU15MW1NekU0TFRRME9ETXRZbU0yWmkwM05UazFOV1kwWVRCaE56SWlMQ0oxYm1seGRXVmZibUZ0WlNJNkluUmxjM1JBYldGeVkyOXpiR0ZpY3k1dmNtY2lMQ0oxY0c0aU9pSjBaWE4wUUcxaGNtTnZjMnhoWW5NdWIzSm5JaXdpZFhScElqb2lNVGg2WkVWSU5UZFRSWFZyYWpseGJqRm9aMlJCUVNJc0luWmxjaUk2SWpFdU1DSjkuVG1FUlRsZktBdWo5bTVvQUc2UTBRblV4VEFEaTNFamtlNHZ3VXo3UTdqUUFVZVZGZzl1U0pzUXNjU2hFTXVxUmQzN1R2VlpQanljdEVoRFgwLVpQcEVVYUlSempuRVEyTWxvc21SZURYZzhrYkhNZVliWi1jb0ZucDEyQkVpQnpJWFBGZnBpaU1GRnNZZ0hSSF9tSWxwYlBlRzJuQ2p0LTZSOHgzYVA5QS1tM0J3eV91dnV0WDFNVEVZRmFsekhGa04wNWkzbjZRcjhURnlJQ1ZUYW5OanlkMjBBZFRMbHJpTVk0RVBmZzRaLThVVTctZkcteElycWVPUmVWTnYwOUFHV192MDd6UkVaNmgxVk9tNl9nelRGcElVVURuZFdabnFLTHlySDlkdkF3WnFFSG1HUmlTNElNWnRFdDJNTkVZSnhDWHhlSi1VbWZJdV9tUVhKMW9R"
	requestBytes, err := s.newGetPoliciesMsg(false, azureADTok)
	require.NoError(t, err)

	resp := s.DoRaw("POST", microsoft_mdm.MDE2PolicyPath, requestBytes, http.StatusOK)

	resBytes, err := io.ReadAll(resp.Body)
	require.NoError(t, err)

	require.Contains(t, resp.Header["Content-Type"], syncml.SoapContentType)

	// Checking if SOAP response can be unmarshalled to an golang type
	var xmlType interface{}
	err = xml.Unmarshal(resBytes, &xmlType)
	require.NoError(t, err)

	// Checking if SOAP response contains a valid GetPoliciesResponse message
	resSoapMsg := string(resBytes)
	require.True(t, s.isXMLTagPresent("GetPoliciesResponse", resSoapMsg))
	require.True(t, s.isXMLTagPresent("policyOIDReference", resSoapMsg))
	require.True(t, s.isXMLTagPresent("oIDReferenceID", resSoapMsg))
	require.True(t, s.isXMLTagContentPresent("validityPeriodSeconds", resSoapMsg))
	require.True(t, s.isXMLTagContentPresent("renewalPeriodSeconds", resSoapMsg))
	require.True(t, s.isXMLTagContentPresent("minimalKeyLength", resSoapMsg))
}

func (s *integrationMDMTestSuite) TestGetPoliciesRequestWithInvalidUUID() {
	t := s.T()

	// create a new Host to get the UUID on the DB
	_, err := s.ds.NewHost(context.Background(), &fleet.Host{
		ID:            1,
		OsqueryHostID: ptr.String("Desktop-ABCQWE"),
		NodeKey:       ptr.String("Desktop-ABCQWE"),
		UUID:          uuid.New().String(),
		Hostname:      fmt.Sprintf("%sfoo.local.not.enrolled", s.T().Name()),
		Platform:      "windows",
	})
	require.NoError(t, err)

	// Preparing the GetPolicies Request message
	encodedBinToken, err := fleet.GetEncodedBinarySecurityToken(fleet.WindowsMDMProgrammaticEnrollmentType, "not_exists")
	require.NoError(t, err)

	requestBytes, err := s.newGetPoliciesMsg(true, encodedBinToken)
	require.NoError(t, err)

	resp := s.DoRaw("POST", microsoft_mdm.MDE2PolicyPath, requestBytes, http.StatusOK)

	resBytes, err := io.ReadAll(resp.Body)
	require.NoError(t, err)

	require.Contains(t, resp.Header["Content-Type"], syncml.SoapContentType)

	// Checking if SOAP response can be unmarshalled to an golang type
	var xmlType interface{}
	err = xml.Unmarshal(resBytes, &xmlType)
	require.NoError(t, err)

	// Checking if SOAP response contains a valid SoapFault message
	resSoapMsg := string(resBytes)
	require.True(t, s.isXMLTagPresent("s:fault", resSoapMsg))
	require.True(t, s.isXMLTagContentPresent("s:value", resSoapMsg))
	require.True(t, s.isXMLTagContentPresent("s:text", resSoapMsg))
	require.True(t, s.checkIfXMLTagContains("s:text", "host data cannot be found", resSoapMsg))
}

func (s *integrationMDMTestSuite) TestGetPoliciesRequestWithNotElegibleHost() {
	t := s.T()

	// create a new Host to get the UUID on the DB
	linuxHost := createOrbitEnrolledHost(t, "linux", "h1", s.ds)

	// Preparing the GetPolicies Request message
	encodedBinToken, err := fleet.GetEncodedBinarySecurityToken(fleet.WindowsMDMProgrammaticEnrollmentType, *linuxHost.OrbitNodeKey)
	require.NoError(t, err)

	requestBytes, err := s.newGetPoliciesMsg(true, encodedBinToken)
	require.NoError(t, err)

	resp := s.DoRaw("POST", microsoft_mdm.MDE2PolicyPath, requestBytes, http.StatusOK)

	resBytes, err := io.ReadAll(resp.Body)
	require.NoError(t, err)

	require.Contains(t, resp.Header["Content-Type"], syncml.SoapContentType)

	// Checking if SOAP response can be unmarshalled to an golang type
	var xmlType interface{}
	err = xml.Unmarshal(resBytes, &xmlType)
	require.NoError(t, err)

	// Checking if SOAP response contains a valid SoapFault message
	resSoapMsg := string(resBytes)
	require.True(t, s.isXMLTagPresent("s:fault", resSoapMsg))
	require.True(t, s.isXMLTagContentPresent("s:value", resSoapMsg))
	require.True(t, s.isXMLTagContentPresent("s:text", resSoapMsg))
	require.True(t, s.checkIfXMLTagContains("s:text", "host is not elegible for Windows MDM enrollment", resSoapMsg))
}

func (s *integrationMDMTestSuite) TestValidRequestSecurityTokenRequestWithDeviceToken() {
	t := s.T()
	windowsHost := createOrbitEnrolledHost(t, "windows", "h1", s.ds)

	// Delete the host from the list of MDM enrolled devices if present
	_ = s.ds.MDMWindowsDeleteEnrolledDevice(context.Background(), windowsHost.UUID)

	// Preparing the RequestSecurityToken Request message
	encodedBinToken, err := fleet.GetEncodedBinarySecurityToken(fleet.WindowsMDMProgrammaticEnrollmentType, *windowsHost.OrbitNodeKey)
	require.NoError(t, err)

	requestBytes, err := s.newSecurityTokenMsg(encodedBinToken, true, false)
	require.NoError(t, err)

	resp := s.DoRaw("POST", microsoft_mdm.MDE2EnrollPath, requestBytes, http.StatusOK)

	resBytes, err := io.ReadAll(resp.Body)
	require.NoError(t, err)

	require.Contains(t, resp.Header["Content-Type"], syncml.SoapContentType)

	// Checking if SOAP response can be unmarshalled to an golang type
	var xmlType interface{}
	err = xml.Unmarshal(resBytes, &xmlType)
	require.NoError(t, err)

	// Checking if SOAP response contains a valid RequestSecurityTokenResponseCollection message
	resSoapMsg := string(resBytes)

	require.True(t, s.isXMLTagPresent("RequestSecurityTokenResponseCollection", resSoapMsg))
	require.True(t, s.isXMLTagPresent("DispositionMessage", resSoapMsg))
	require.True(t, s.isXMLTagContentPresent("TokenType", resSoapMsg))
	require.True(t, s.isXMLTagContentPresent("RequestID", resSoapMsg))
	require.True(t, s.isXMLTagContentPresent("BinarySecurityToken", resSoapMsg))

	// Checking if an activity was created for the enrollment
	s.lastActivityOfTypeMatches(
		fleet.ActivityTypeMDMEnrolled{}.ActivityName(),
		`{
			"mdm_platform": "microsoft",
			"host_serial": "",
			"installed_from_dep": false,
			"host_display_name": "DESKTOP-0C89RC0"
		 }`,
		0)

	expectedDeviceID := "AB157C3A18778F4FB21E2739066C1F27" // TODO: make the hard-coded deviceID in `s.newSecurityTokenMsg` configurable

	// Checking if the host uuid was set on mdm windows enrollments
	d, err := s.ds.MDMWindowsGetEnrolledDeviceWithDeviceID(context.Background(), expectedDeviceID)
	require.NoError(t, err)
	require.NotEmpty(t, d.HostUUID)
	require.Equal(t, windowsHost.UUID, d.HostUUID)
}

// TODO: Do we need integration tests for WindowsMDMAutomaticEnrollmentType flows?

func (s *integrationMDMTestSuite) TestValidRequestSecurityTokenRequestWithAzureToken() {
	t := s.T()

	// Preparing the SecurityToken Request message with Azure JWT token
	azureADTok := "ZXlKMGVYQWlPaUpLVjFRaUxDSmhiR2NpT2lKU1V6STFOaUlzSW5nMWRDSTZJaTFMU1ROUk9XNU9VamRpVW05bWVHMWxXbTlZY1dKSVdrZGxkeUlzSW10cFpDSTZJaTFMU1ROUk9XNU9VamRpVW05bWVHMWxXbTlZY1dKSVdrZGxkeUo5LmV5SmhkV1FpT2lKb2RIUndjem92TDIxaGNtTnZjMnhoWW5NdWIzSm5MeUlzSW1semN5STZJbWgwZEhCek9pOHZjM1J6TG5kcGJtUnZkM011Ym1WMEwyWmhaVFZqTkdZekxXWXpNVGd0TkRRNE15MWlZelptTFRjMU9UVTFaalJoTUdFM01pOGlMQ0pwWVhRaU9qRTJPRGt4TnpBNE5UZ3NJbTVpWmlJNk1UWTRPVEUzTURnMU9Dd2laWGh3SWpveE5qZzVNVGMxTmpZeExDSmhZM0lpT2lJeElpd2lZV2x2SWpvaVFWUlJRWGt2T0ZSQlFVRkJOV2gwUTNFMGRERjNjbHBwUTIxQmVEQlpWaTloZGpGTVMwRkRPRXM1Vm10SGVtNUdXVGxzTUZoYWVrZHVha2N6VVRaMWVIUldNR3QxT1hCeFJXdFRZeUlzSW1GdGNpSTZXeUp3ZDJRaUxDSnljMkVpWFN3aVlYQndhV1FpT2lJeU9XUTVaV1E1T0MxaE5EWTVMVFExTXpZdFlXUmxNaTFtT1RneFltTXhaRFl3TldVaUxDSmhjSEJwWkdGamNpSTZJakFpTENKa1pYWnBZMlZwWkNJNkltRXhNMlkzWVdVd0xURXpPR0V0TkdKaU1pMDVNalF5TFRka09USXlaVGRqTkdGak15SXNJbWx3WVdSa2NpSTZJakU0Tmk0eE1pNHhPRGN1TWpZaUxDSnVZVzFsSWpvaVZHVnpkRTFoY21OdmMweGhZbk1pTENKdmFXUWlPaUpsTTJNMU5XVmtZeTFqTXpRNExUUTBNVFl0T0dZd05TMHlOVFJtWmpNd05qVmpOV1VpTENKd2QyUmZkWEpzSWpvaWFIUjBjSE02THk5d2IzSjBZV3d1YldsamNtOXpiMlowYjI1c2FXNWxMbU52YlM5RGFHRnVaMlZRWVhOemQyOXlaQzVoYzNCNElpd2ljbWdpT2lJd0xrRldTVUU0T0ZSc0xXaHFlbWN3VXpoaU0xZFdXREJ2UzJOdFZGRXpTbHB1ZUUxa1QzQTNUbVZVVm5OV2FYVkhOa0ZRYnk0aUxDSnpZM0FpT2lKdFpHMWZaR1ZzWldkaGRHbHZiaUlzSW5OMVlpSTZJa1pTUTJ4RldURk9ObXR2ZEdWblMzcFplV0pFTjJkdFdGbGxhVTVIUkZrd05FSjJOV3R6ZDJGeGJVRWlMQ0owYVdRaU9pSm1ZV1UxWXpSbU15MW1NekU0TFRRME9ETXRZbU0yWmkwM05UazFOV1kwWVRCaE56SWlMQ0oxYm1seGRXVmZibUZ0WlNJNkluUmxjM1JBYldGeVkyOXpiR0ZpY3k1dmNtY2lMQ0oxY0c0aU9pSjBaWE4wUUcxaGNtTnZjMnhoWW5NdWIzSm5JaXdpZFhScElqb2lNVGg2WkVWSU5UZFRSWFZyYWpseGJqRm9aMlJCUVNJc0luWmxjaUk2SWpFdU1DSjkuVG1FUlRsZktBdWo5bTVvQUc2UTBRblV4VEFEaTNFamtlNHZ3VXo3UTdqUUFVZVZGZzl1U0pzUXNjU2hFTXVxUmQzN1R2VlpQanljdEVoRFgwLVpQcEVVYUlSempuRVEyTWxvc21SZURYZzhrYkhNZVliWi1jb0ZucDEyQkVpQnpJWFBGZnBpaU1GRnNZZ0hSSF9tSWxwYlBlRzJuQ2p0LTZSOHgzYVA5QS1tM0J3eV91dnV0WDFNVEVZRmFsekhGa04wNWkzbjZRcjhURnlJQ1ZUYW5OanlkMjBBZFRMbHJpTVk0RVBmZzRaLThVVTctZkcteElycWVPUmVWTnYwOUFHV192MDd6UkVaNmgxVk9tNl9nelRGcElVVURuZFdabnFLTHlySDlkdkF3WnFFSG1HUmlTNElNWnRFdDJNTkVZSnhDWHhlSi1VbWZJdV9tUVhKMW9R"
	requestBytes, err := s.newSecurityTokenMsg(azureADTok, false, false)
	require.NoError(t, err)

	resp := s.DoRaw("POST", microsoft_mdm.MDE2EnrollPath, requestBytes, http.StatusOK)

	resBytes, err := io.ReadAll(resp.Body)
	require.NoError(t, err)

	require.Contains(t, resp.Header["Content-Type"], syncml.SoapContentType)

	// Checking if SOAP response can be unmarshalled to an golang type
	var xmlType interface{}
	err = xml.Unmarshal(resBytes, &xmlType)
	require.NoError(t, err)

	// Checking if SOAP response contains a valid RequestSecurityTokenResponseCollection message
	resSoapMsg := string(resBytes)
	require.True(t, s.isXMLTagPresent("RequestSecurityTokenResponseCollection", resSoapMsg))
	require.True(t, s.isXMLTagPresent("DispositionMessage", resSoapMsg))
	require.True(t, s.isXMLTagContentPresent("TokenType", resSoapMsg))
	require.True(t, s.isXMLTagContentPresent("RequestID", resSoapMsg))
	require.True(t, s.isXMLTagContentPresent("BinarySecurityToken", resSoapMsg))

	// Checking if an activity was created for the enrollment
	s.lastActivityOfTypeMatches(
		fleet.ActivityTypeMDMEnrolled{}.ActivityName(),
		`{
			"mdm_platform": "microsoft",
			"host_serial": "",
			"installed_from_dep": false,
			"host_display_name": "DESKTOP-0C89RC0"
		 }`,
		0)

	expectedDeviceID := "AB157C3A18778F4FB21E2739066C1F27" // TODO: make the hard-coded deviceID in `s.newSecurityTokenMsg` configurable

	// Checking the host uuid was not set on mdm windows enrollments
	d, err := s.ds.MDMWindowsGetEnrolledDeviceWithDeviceID(context.Background(), expectedDeviceID)
	require.NoError(t, err)
	require.Empty(t, d.HostUUID)
}

func (s *integrationMDMTestSuite) TestInvalidRequestSecurityTokenRequestWithMissingAdditionalContext() {
	t := s.T()

	// create a new Host to get the UUID on the DB
	windowsHost := createOrbitEnrolledHost(t, "windows", "h1", s.ds)

	// Preparing the RequestSecurityToken Request message
	encodedBinToken, err := fleet.GetEncodedBinarySecurityToken(fleet.WindowsMDMProgrammaticEnrollmentType, *windowsHost.OrbitNodeKey)
	require.NoError(t, err)

	requestBytes, err := s.newSecurityTokenMsg(encodedBinToken, true, true)
	require.NoError(t, err)

	resp := s.DoRaw("POST", microsoft_mdm.MDE2EnrollPath, requestBytes, http.StatusOK)

	resBytes, err := io.ReadAll(resp.Body)
	require.NoError(t, err)

	require.Contains(t, resp.Header["Content-Type"], syncml.SoapContentType)

	// Checking if SOAP response can be unmarshalled to an golang type
	var xmlType interface{}
	err = xml.Unmarshal(resBytes, &xmlType)
	require.NoError(t, err)

	// Checking if SOAP response contains a valid SoapFault message
	resSoapMsg := string(resBytes)
	require.True(t, s.isXMLTagPresent("s:fault", resSoapMsg))
	require.True(t, s.isXMLTagContentPresent("s:value", resSoapMsg))
	require.True(t, s.isXMLTagContentPresent("s:text", resSoapMsg))
	require.True(t, s.checkIfXMLTagContains("s:text", "ContextItem item DeviceType is not present", resSoapMsg))
}

func (s *integrationMDMTestSuite) TestValidGetAuthRequest() {
	t := s.T()

	// Target Endpoint url with query params
	targetEndpointURL := microsoft_mdm.MDE2AuthPath + "?appru=ms-app%3A%2F%2Fwindows.immersivecontrolpanel&login_hint=demo%40mdmwindows.com"
	resp := s.DoRaw("GET", targetEndpointURL, nil, http.StatusOK)

	resBytes, err := io.ReadAll(resp.Body)
	require.NoError(t, err)
	require.Contains(t, resp.Header["Content-Type"], "text/html; charset=UTF-8")
	require.NotEmpty(t, resBytes)

	// Checking response content
	resContent := string(resBytes)
	require.Contains(t, resContent, "inputToken.name = 'wresult'")
	require.Contains(t, resContent, "form.action = \"ms-app://windows.immersivecontrolpanel\"")
	require.Contains(t, resContent, "performPost()")

	// Getting token content
	encodedToken := s.getRawTokenValue(resContent)
	require.NotEmpty(t, encodedToken)
}

func (s *integrationMDMTestSuite) TestInvalidGetAuthRequest() {
	t := s.T()

	// Target Endpoint url with no login_hit query param
	targetEndpointURL := microsoft_mdm.MDE2AuthPath + "?appru=ms-app%3A%2F%2Fwindows.immersivecontrolpanel"
	resp := s.DoRaw("GET", targetEndpointURL, nil, http.StatusInternalServerError)

	resBytes, err := io.ReadAll(resp.Body)
	resContent := string(resBytes)
	require.NoError(t, err)
	require.NotEmpty(t, resBytes)
	require.Contains(t, resContent, "forbidden")
}

func (s *integrationMDMTestSuite) TestValidGetTOC() {
	t := s.T()

	// hacky check to make sure the assets were built (they require `-tags full`
	// when building the tests otherwise this test will always fail due to a
	// panic in server/bindata package)
	defer func() {
		if panicVal := recover(); panicVal != nil {
			s, ok := panicVal.(string)
			if ok && strings.Contains(s, "Assets may not be used when running Fleet as a library") {
				t.Skip("skipping, test will fail due to assets not built (requires '-tags full')")
			}
		}
	}()
	_, _ = bindata.Asset("check if assets are build")

	resp := s.DoRaw("GET", microsoft_mdm.MDE2TOSPath+"?api-version=1.0&redirect_uri=ms-appx-web%3a%2f%2fMicrosoft.AAD.BrokerPlugin&client-request-id=f2cf3127-1e80-4d73-965d-42a3b84bdb40", nil, http.StatusOK)

	resBytes, err := io.ReadAll(resp.Body)
	require.NoError(t, err)

	require.Contains(t, resp.Header["Content-Type"], syncml.WebContainerContentType)

	resTOCcontent := string(resBytes)
	require.Contains(t, resTOCcontent, "Microsoft.AAD.BrokerPlugin")
	require.Contains(t, resTOCcontent, "IsAccepted=true")
	require.Contains(t, resTOCcontent, "OpaqueBlob=")
}

func (s *integrationMDMTestSuite) TestWindowsMDM() {
	t := s.T()
	orbitHost, d := createWindowsHostThenEnrollMDM(s.ds, s.server.URL, t)

	cmdOneUUID := uuid.New().String()
	commandOne := &fleet.MDMWindowsCommand{
		CommandUUID: cmdOneUUID,
		RawCommand: []byte(fmt.Sprintf(`
                     <Exec>
                       <CmdID>%s</CmdID>
                       <Item>
                         <Target>
                           <LocURI>./Device/Vendor/MSFT/Reboot/RebootNow</LocURI>
                         </Target>
                         <Meta>
                           <Format xmlns="syncml:metinf">null</Format>
                           <Type>text/plain</Type>
                         </Meta>
                         <Data></Data>
                       </Item>
                     </Exec>
		`, cmdOneUUID)),
		TargetLocURI: "./Device/Vendor/MSFT/Reboot/RebootNow",
	}
	err := s.ds.MDMWindowsInsertCommandForHosts(context.Background(), []string{orbitHost.UUID}, commandOne)
	require.NoError(t, err)

	cmds, err := d.StartManagementSession()
	require.NoError(t, err)
	// 2 Status + 1 Exec
	require.Len(t, cmds, 3)
	receivedCmd := cmds[cmdOneUUID]
	require.NotNil(t, receivedCmd)
	require.Equal(t, receivedCmd.Verb, fleet.CmdExec)
	require.Len(t, receivedCmd.Cmd.Items, 1)
	require.EqualValues(t, "./Device/Vendor/MSFT/Reboot/RebootNow", *receivedCmd.Cmd.Items[0].Target)

	msgID, err := d.GetCurrentMsgID()
	require.NoError(t, err)

	d.AppendResponse(fleet.SyncMLCmd{
		XMLName: xml.Name{Local: fleet.CmdStatus},
		MsgRef:  &msgID,
		CmdRef:  &cmdOneUUID,
		Cmd:     ptr.String("Exec"),
		Data:    ptr.String("200"),
		Items:   nil,
		CmdID:   fleet.CmdID{Value: uuid.NewString()},
	})
	cmds, err = d.SendResponse()
	require.NoError(t, err)
	// the ack of the message should be the only returned command
	require.Len(t, cmds, 1)

	cmdTwoUUID := uuid.New().String()
	commandTwo := &fleet.MDMWindowsCommand{
		CommandUUID: cmdTwoUUID,
		RawCommand: []byte(fmt.Sprintf(`
                    <Get>
                      <CmdID>%s</CmdID>
                      <Item>
                        <Target>
                          <LocURI>./Device/Vendor/MSFT/DMClient/Provider/DEMO%%20MDM/SignedEntDMID</LocURI>
                        </Target>
                      </Item>
                    </Get>
		`, cmdTwoUUID)),
		TargetLocURI: "./Device/Vendor/MSFT/DMClient/Provider/DEMO%%20MDM/SignedEntDMID",
	}
	err = s.ds.MDMWindowsInsertCommandForHosts(context.Background(), []string{orbitHost.UUID}, commandTwo)
	require.NoError(t, err)

	cmdThreeUUID := uuid.New().String()
	commandThree := &fleet.MDMWindowsCommand{
		CommandUUID: cmdThreeUUID,
		RawCommand: []byte(fmt.Sprintf(`
                    <Replace>
                       <CmdID>%s</CmdID>
                       <Item>
                         <Target>
                           <LocURI>./Device/Vendor/MSFT/DMClient/Provider/DEMO%%20MDM/SignedEntDMID</LocURI>
                         </Target>
                         <Meta>
                           <Type xmlns="syncml:metinf">text/plain</Type>
                           <Format xmlns="syncml:metinf">chr</Format>
                         </Meta>
                         <Data>1</Data>
                       </Item>
                    </Replace>
		`, cmdThreeUUID)),
		TargetLocURI: "./Device/Vendor/MSFT/DMClient/Provider/DEMO%%20MDM/SignedEntDMID",
	}
	err = s.ds.MDMWindowsInsertCommandForHosts(context.Background(), []string{orbitHost.UUID}, commandThree)
	require.NoError(t, err)

	cmdFourUUID := uuid.New().String()
	commandFour := &fleet.MDMWindowsCommand{
		CommandUUID: cmdFourUUID,
		RawCommand: []byte(fmt.Sprintf(`
                    <Add>
                       <CmdID>%s</CmdID>
                       <Item>
                         <Target>
                           <LocURI>./Vendor/MSFT/WiFi/Profile/MyNetwork/WlanXml</LocURI>
                         </Target>
                         <Meta>
                           <Type xmlns="syncml:metinf">text/plain</Type>
                           <Format xmlns="syncml:metinf">chr</Format>
                         </Meta>
                         <Data>
						   &lt;?xml version=&quot;1.0&quot;?&gt;&lt;WLANProfile
						   xmlns=&quot;http://contoso.com/provisioning/EapHostConfig&quot;&gt;&lt;EapMethod&gt;&lt;Type
						 </Data>
                       </Item>
                    </Add>
		`, cmdFourUUID)),
		TargetLocURI: "./Vendor/MSFT/WiFi/Profile/MyNetwork/WlanXml",
	}
	err = s.ds.MDMWindowsInsertCommandForHosts(context.Background(), []string{orbitHost.UUID}, commandFour)
	require.NoError(t, err)

	cmds, err = d.StartManagementSession()
	require.NoError(t, err)
	// two status + the three commands we enqueued
	require.Len(t, cmds, 5)
	receivedCmdTwo := cmds[cmdTwoUUID]
	require.NotNil(t, receivedCmdTwo)
	require.Equal(t, receivedCmdTwo.Verb, fleet.CmdGet)
	require.Len(t, receivedCmdTwo.Cmd.Items, 1)
	require.EqualValues(t, "./Device/Vendor/MSFT/DMClient/Provider/DEMO%20MDM/SignedEntDMID", *receivedCmdTwo.Cmd.Items[0].Target)

	receivedCmdThree := cmds[cmdThreeUUID]
	require.NotNil(t, receivedCmdThree)
	require.Equal(t, receivedCmdThree.Verb, fleet.CmdReplace)
	require.Len(t, receivedCmdThree.Cmd.Items, 1)
	require.EqualValues(t, "./Device/Vendor/MSFT/DMClient/Provider/DEMO%20MDM/SignedEntDMID", *receivedCmdThree.Cmd.Items[0].Target)

	receivedCmdFour := cmds[cmdFourUUID]
	require.NotNil(t, receivedCmdFour)
	require.Equal(t, receivedCmdFour.Verb, fleet.CmdAdd)
	require.Len(t, receivedCmdFour.Cmd.Items, 1)
	require.EqualValues(t, "./Vendor/MSFT/WiFi/Profile/MyNetwork/WlanXml", *receivedCmdFour.Cmd.Items[0].Target)

	// status 200 for command Two  (Get)
	d.AppendResponse(fleet.SyncMLCmd{
		XMLName: xml.Name{Local: fleet.CmdStatus},
		MsgRef:  &msgID,
		CmdRef:  &cmdTwoUUID,
		Cmd:     ptr.String("Get"),
		Data:    ptr.String("200"),
		Items:   nil,
		CmdID:   fleet.CmdID{Value: uuid.NewString()},
	})
	// results for command two (Get)
	cmdTwoRespUUID := uuid.NewString()
	d.AppendResponse(fleet.SyncMLCmd{
		XMLName: xml.Name{Local: fleet.CmdResults},
		MsgRef:  &msgID,
		CmdRef:  &cmdTwoUUID,
		Cmd:     ptr.String("Replace"),
		Data:    ptr.String("200"),
		Items: []fleet.CmdItem{
			{
				Source: ptr.String("./Device/Vendor/MSFT/DMClient/Provider/DEMO%20MDM/SignedEntDMID"),
				Data:   &fleet.RawXmlData{Content: "0"},
			},
		},
		CmdID: fleet.CmdID{Value: cmdTwoRespUUID},
	})
	// status 200 for command Three (Replace)
	d.AppendResponse(fleet.SyncMLCmd{
		XMLName: xml.Name{Local: fleet.CmdStatus},
		MsgRef:  &msgID,
		CmdRef:  &cmdThreeUUID,
		Cmd:     ptr.String("Replace"),
		Data:    ptr.String("200"),
		Items:   nil,
		CmdID:   fleet.CmdID{Value: uuid.NewString()},
	})
	// status 200 for command Four (Add)
	d.AppendResponse(fleet.SyncMLCmd{
		XMLName: xml.Name{Local: fleet.CmdStatus},
		MsgRef:  &msgID,
		CmdRef:  &cmdFourUUID,
		Cmd:     ptr.String("Add"),
		Data:    ptr.String("200"),
		Items:   nil,
		CmdID:   fleet.CmdID{Value: uuid.NewString()},
	})
	cmds, err = d.SendResponse()
	require.NoError(t, err)

	// the ack of the message should be the only returned command
	require.Len(t, cmds, 1)

	// check command results

	getCommandFullResult := func(cmdUUID string) []byte {
		var fullResult []byte
		mysql.ExecAdhocSQL(t, s.ds, func(q sqlx.ExtContext) error {
			return sqlx.GetContext(context.Background(), q, &fullResult, `
			SELECT raw_response
			FROM windows_mdm_responses wmr
			JOIN windows_mdm_command_results wmcr ON wmcr.response_id = wmr.id
			WHERE command_uuid = ?
			`, cmdUUID)
		})
		return fullResult
	}

	var getMDMCmdResp getMDMCommandResultsResponse
	s.DoJSON("GET", "/api/latest/fleet/commands/results", nil, http.StatusOK, &getMDMCmdResp, "command_uuid", cmdOneUUID)
	require.Len(t, getMDMCmdResp.Results, 1)
	require.NotZero(t, getMDMCmdResp.Results[0].UpdatedAt)
	getMDMCmdResp.Results[0].UpdatedAt = time.Time{}
	require.Equal(t, &fleet.MDMCommandResult{
		HostUUID:    orbitHost.UUID,
		CommandUUID: cmdOneUUID,
		Status:      "200",
		RequestType: "./Device/Vendor/MSFT/Reboot/RebootNow",
		Result:      getCommandFullResult(cmdOneUUID),
		Payload:     commandOne.RawCommand,
		Hostname:    "TestIntegrationsMDM/TestWindowsMDMh1.local",
	}, getMDMCmdResp.Results[0])

	s.DoJSON("GET", "/api/latest/fleet/commands/results", nil, http.StatusOK, &getMDMCmdResp, "command_uuid", cmdTwoUUID)
	require.Len(t, getMDMCmdResp.Results, 1)
	require.NotZero(t, getMDMCmdResp.Results[0].UpdatedAt)
	getMDMCmdResp.Results[0].UpdatedAt = time.Time{}
	require.Equal(t, &fleet.MDMCommandResult{
		HostUUID:    orbitHost.UUID,
		CommandUUID: cmdTwoUUID,
		Status:      "200",
		RequestType: "./Device/Vendor/MSFT/DMClient/Provider/DEMO%%20MDM/SignedEntDMID",
		Result:      getCommandFullResult(cmdTwoUUID),
		Payload:     commandTwo.RawCommand,
		Hostname:    "TestIntegrationsMDM/TestWindowsMDMh1.local",
	}, getMDMCmdResp.Results[0])

	s.DoJSON("GET", "/api/latest/fleet/commands/results", nil, http.StatusOK, &getMDMCmdResp, "command_uuid", cmdThreeUUID)
	require.Len(t, getMDMCmdResp.Results, 1)
	require.NotZero(t, getMDMCmdResp.Results[0].UpdatedAt)
	getMDMCmdResp.Results[0].UpdatedAt = time.Time{}
	require.Equal(t, &fleet.MDMCommandResult{
		HostUUID:    orbitHost.UUID,
		CommandUUID: cmdThreeUUID,
		Status:      "200",
		RequestType: "./Device/Vendor/MSFT/DMClient/Provider/DEMO%%20MDM/SignedEntDMID",
		Result:      getCommandFullResult(cmdThreeUUID),
		Hostname:    "TestIntegrationsMDM/TestWindowsMDMh1.local",
		Payload:     commandThree.RawCommand,
	}, getMDMCmdResp.Results[0])

	s.DoJSON("GET", "/api/latest/fleet/commands/results", nil, http.StatusOK, &getMDMCmdResp, "command_uuid", cmdFourUUID)
	require.Len(t, getMDMCmdResp.Results, 1)
	require.NotZero(t, getMDMCmdResp.Results[0].UpdatedAt)
	getMDMCmdResp.Results[0].UpdatedAt = time.Time{}
	require.Equal(t, &fleet.MDMCommandResult{
		HostUUID:    orbitHost.UUID,
		CommandUUID: cmdFourUUID,
		Status:      "200",
		RequestType: "./Vendor/MSFT/WiFi/Profile/MyNetwork/WlanXml",
		Result:      getCommandFullResult(cmdFourUUID),
		Hostname:    "TestIntegrationsMDM/TestWindowsMDMh1.local",
		Payload:     commandFour.RawCommand,
	}, getMDMCmdResp.Results[0])
}

func (s *integrationMDMTestSuite) TestWindowsAutomaticEnrollmentCommands() {
	t := s.T()
	ctx := context.Background()

	// define a global enroll secret
	err := s.ds.ApplyEnrollSecrets(ctx, nil, []*fleet.EnrollSecret{{Secret: t.Name()}})
	require.NoError(t, err)

	azureMail := "foo.bar.baz@example.com"
	d := mdmtest.NewTestMDMClientWindowsAutomatic(s.server.URL, azureMail)
	require.NoError(t, d.Enroll())

	checkinAndAck := func(expectFleetdCmds bool) {
		cmds, err := d.StartManagementSession()
		require.NoError(t, err)

		if !expectFleetdCmds {
			// receives only the 2 status commands
			require.Len(t, cmds, 2)
			for _, c := range cmds {
				require.Equal(t, "Status", c.Verb, c)
			}
			return
		}

		// 2 status + 2 commands to install fleetd
		require.Len(t, cmds, 4)
		var fleetdAddCmd, fleetdExecCmd fleet.ProtoCmdOperation
		for _, c := range cmds {
			switch c.Verb {
			case "Add":
				fleetdAddCmd = c
			case "Exec":
				fleetdExecCmd = c
			}
		}
		require.Equal(t, syncml.FleetdWindowsInstallerGUID, fleetdAddCmd.Cmd.GetTargetURI())
		require.Equal(t, syncml.FleetdWindowsInstallerGUID, fleetdExecCmd.Cmd.GetTargetURI())

		// reply with success for both commands
		msgID, err := d.GetCurrentMsgID()
		require.NoError(t, err)

		d.AppendResponse(fleet.SyncMLCmd{
			XMLName: xml.Name{Local: fleet.CmdStatus},
			MsgRef:  &msgID,
			CmdRef:  &fleetdAddCmd.Cmd.CmdID.Value,
			Cmd:     &fleetdAddCmd.Verb,
			Data:    ptr.String("200"),
			Items:   nil,
			CmdID:   fleet.CmdID{Value: uuid.NewString()},
		})
		d.AppendResponse(fleet.SyncMLCmd{
			XMLName: xml.Name{Local: fleet.CmdStatus},
			MsgRef:  &msgID,
			CmdRef:  &fleetdExecCmd.Cmd.CmdID.Value,
			Cmd:     &fleetdExecCmd.Verb,
			Data:    ptr.String("200"),
			Items:   nil,
			CmdID:   fleet.CmdID{Value: uuid.NewString()},
		})
		cmds, err = d.SendResponse()
		require.NoError(t, err)

		// the ack of the message should be the only returned command
		require.Len(t, cmds, 1)
	}

	// start a management session, will receive the install fleetd commands
	checkinAndAck(true)

	// start a new management session again, Fleetd is not reported as installed
	// so it receives the commands again
	checkinAndAck(true)

	// simulate fleetd installed and enrolled
	host := createOrbitEnrolledHost(t, "windows", "h1", s.ds)
	err = s.ds.UpdateMDMWindowsEnrollmentsHostUUID(ctx, host.UUID, d.DeviceID)
	require.NoError(t, err)
	err = s.ds.SetOrUpdateHostOrbitInfo(ctx, host.ID, "1.23", sql.NullString{}, sql.NullBool{})
	require.NoError(t, err)

	// start a new management session again, Fleetd is reported as installed so
	// it does not receive the commands
	checkinAndAck(false)
}

func (s *integrationMDMTestSuite) TestValidManagementUnenrollRequest() {
	t := s.T()

	// Target Endpoint URL for the management endpoint
	targetEndpointURL := microsoft_mdm.MDE2ManagementPath

	// Target DeviceID to use
	deviceID := "DB257C3A08778F4FB61E2749066C1F27"

	// Inserting new device
	enrolledDevice := &fleet.MDMWindowsEnrolledDevice{
		MDMDeviceID:            deviceID,
		MDMHardwareID:          uuid.New().String() + uuid.New().String(),
		MDMDeviceState:         uuid.New().String(),
		MDMDeviceType:          "CIMClient_Windows",
		MDMDeviceName:          "DESKTOP-1C3ARC1",
		MDMEnrollType:          "ProgrammaticEnrollment",
		MDMEnrollUserID:        "upn@domain.com",
		MDMEnrollProtoVersion:  "5.0",
		MDMEnrollClientVersion: "10.0.19045.2965",
		MDMNotInOOBE:           false,
	}

	err := s.ds.MDMWindowsInsertEnrolledDevice(context.Background(), enrolledDevice)
	require.NoError(t, err)

	// Checking if device was enrolled
	_, err = s.ds.MDMWindowsGetEnrolledDeviceWithDeviceID(context.Background(), deviceID)
	require.NoError(t, err)

	// Preparing the SyncML unenroll request
	requestBytes, err := s.newSyncMLUnenrollMsg(deviceID, targetEndpointURL)
	require.NoError(t, err)

	resp := s.DoRaw("POST", targetEndpointURL, requestBytes, http.StatusOK)

	// Checking that Command error code was updated

	// Checking response headers
	require.Contains(t, resp.Header["Content-Type"], syncml.SyncMLContentType)

	// Read response data
	resBytes, err := io.ReadAll(resp.Body)
	require.NoError(t, err)

	// Checking if response can be unmarshalled to an golang type
	var xmlType interface{}
	err = xml.Unmarshal(resBytes, &xmlType)
	require.NoError(t, err)

	// Checking if device was unenrolled
	_, err = s.ds.MDMWindowsGetEnrolledDeviceWithDeviceID(context.Background(), deviceID)
	require.True(t, fleet.IsNotFound(err))
}

func (s *integrationMDMTestSuite) TestRunMDMCommands() {
	t := s.T()

	// create a Windows host enrolled in MDM
	enrolledWindows := createOrbitEnrolledHost(t, "windows", "h1", s.ds)
	//deviceID := "DB257C3A08778F4FB61E2749066C1F27"
	mdmDevice := mdmtest.NewTestMDMClientWindowsProgramatic(s.server.URL, *enrolledWindows.OrbitNodeKey)
	err := mdmDevice.Enroll()
	require.NoError(t, err)

	// create an unenrolled Windows host
	unenrolledWindows := createOrbitEnrolledHost(t, "windows", "h2", s.ds)

	// create an enrolled and unenrolled macOS host
	enrolledMac, _ := createHostThenEnrollMDM(s.ds, s.server.URL, t)
	unenrolledMac := createOrbitEnrolledHost(t, "darwin", "h4", s.ds)

	macRawCmd := `<?xml version="1.0" encoding="UTF-8"?>
<!DOCTYPE plist PUBLIC "-//Apple//DTD PLIST 1.0//EN" "http://www.apple.com/DTDs/PropertyList-1.0.dtd">
<plist version="1.0">
<dict>
    <key>Command</key>
    <dict>
        <key>RequestType</key>
        <string>ShutDownDevice</string>
    </dict>
    <key>CommandUUID</key>
    <string>0001_ShutDownDevice</string>
</dict>
</plist>`

	winRawCmd := `
<Exec>
	<CmdID>11</CmdID>
	<Item>
		<Target>
			<LocURI>./SetValues</LocURI>
		</Target>
		<Meta>
			<Format xmlns="syncml:metinf">chr</Format>
			<Type xmlns="syncml:metinf">text/plain</Type>
		</Meta>
		<Data>NamedValuesList=MinPasswordLength,8;</Data>
	</Item>
</Exec>
`

	var runResp runMDMCommandResponse

	// no host provided
	s.DoJSON("POST", "/api/latest/fleet/commands/run", &runMDMCommandRequest{
		Command: base64.StdEncoding.EncodeToString([]byte(macRawCmd)),
	}, http.StatusNotFound, &runResp)

	// mix of mdm and non-mdm hosts
	s.DoJSON("POST", "/api/latest/fleet/commands/run", &runMDMCommandRequest{
		Command:   base64.StdEncoding.EncodeToString([]byte(macRawCmd)),
		HostUUIDs: []string{enrolledMac.UUID, unenrolledMac.UUID},
	}, http.StatusPreconditionFailed, &runResp)
	s.DoJSON("POST", "/api/latest/fleet/commands/run", &runMDMCommandRequest{
		Command:   base64.StdEncoding.EncodeToString([]byte(winRawCmd)),
		HostUUIDs: []string{enrolledWindows.UUID, unenrolledWindows.UUID},
	}, http.StatusPreconditionFailed, &runResp)

	// mix of windows and macos hosts
	s.DoJSON("POST", "/api/latest/fleet/commands/run", &runMDMCommandRequest{
		Command:   base64.StdEncoding.EncodeToString([]byte(macRawCmd)),
		HostUUIDs: []string{enrolledMac.UUID, enrolledWindows.UUID},
	}, http.StatusUnprocessableEntity, &runResp)

	// windows only, invalid command
	res := s.Do("POST", "/api/latest/fleet/commands/run", &runMDMCommandRequest{
		Command:   base64.StdEncoding.EncodeToString([]byte(macRawCmd)),
		HostUUIDs: []string{enrolledWindows.UUID},
	}, http.StatusUnprocessableEntity)
	errMsg := extractServerErrorText(res.Body)
	require.Contains(t, errMsg, "You can run only <Exec> command type")

	// macOS only, invalid command
	res = s.Do("POST", "/api/latest/fleet/commands/run", &runMDMCommandRequest{
		Command:   base64.StdEncoding.EncodeToString([]byte(winRawCmd)),
		HostUUIDs: []string{enrolledMac.UUID},
	}, http.StatusUnsupportedMediaType)
	errMsg = extractServerErrorText(res.Body)
	require.Contains(t, errMsg, "unable to decode plist command")

	// valid windows
	runResp = runMDMCommandResponse{}
	s.DoJSON("POST", "/api/latest/fleet/commands/run", &runMDMCommandRequest{
		Command:   base64.StdEncoding.EncodeToString([]byte(winRawCmd)),
		HostUUIDs: []string{enrolledWindows.UUID},
	}, http.StatusOK, &runResp)
	require.NotEmpty(t, runResp.CommandUUID)
	require.Equal(t, "windows", runResp.Platform)
	require.Equal(t, "./SetValues", runResp.RequestType)

	// valid macOS
	runResp = runMDMCommandResponse{}
	s.DoJSON("POST", "/api/latest/fleet/commands/run", &runMDMCommandRequest{
		Command:   base64.StdEncoding.EncodeToString([]byte(macRawCmd)),
		HostUUIDs: []string{enrolledMac.UUID},
	}, http.StatusOK, &runResp)
	require.NotEmpty(t, runResp.CommandUUID)
	require.Equal(t, "darwin", runResp.Platform)
	require.Equal(t, "ShutDownDevice", runResp.RequestType)
}

func (s *integrationMDMTestSuite) TestUpdateMDMWindowsEnrollmentsHostUUID() {
	ctx := context.Background()
	t := s.T()

	// simulate device that is MDM enrolled before fleetd is installed
	d := fleet.MDMWindowsEnrolledDevice{
		MDMDeviceID:            "test-device-id",
		MDMHardwareID:          "test-hardware-id",
		MDMDeviceState:         "ds",
		MDMDeviceType:          "dt",
		MDMDeviceName:          "dn",
		MDMEnrollType:          "et",
		MDMEnrollUserID:        "euid",
		MDMEnrollProtoVersion:  "epv",
		MDMEnrollClientVersion: "ecv",
		MDMNotInOOBE:           false,
		HostUUID:               "", // empty host uuid when created
	}
	require.NoError(t, s.ds.MDMWindowsInsertEnrolledDevice(ctx, &d))

	gotDevice, err := s.ds.MDMWindowsGetEnrolledDeviceWithDeviceID(ctx, d.MDMDeviceID)
	require.NoError(t, err)
	require.Empty(t, gotDevice.HostUUID)

	// create an enroll secret
	secret := uuid.New().String()
	var applyResp applyEnrollSecretSpecResponse
	s.DoJSON("POST", "/api/latest/fleet/spec/enroll_secret", applyEnrollSecretSpecRequest{
		Spec: &fleet.EnrollSecretSpec{
			Secrets: []*fleet.EnrollSecret{{Secret: secret}},
		},
	}, http.StatusOK, &applyResp)

	// simulate fleetd installed and enrolled
	var resp EnrollOrbitResponse
	hostUUID := uuid.New().String()
	hostSerial := "test-host-serial"
	s.DoJSON("POST", "/api/fleet/orbit/enroll", EnrollOrbitRequest{
		EnrollSecret:   secret,
		HardwareUUID:   hostUUID,
		HardwareSerial: hostSerial,
		Platform:       "windows",
	}, http.StatusOK, &resp)
	require.NotEmpty(t, resp.OrbitNodeKey)

	gotDevice, err = s.ds.MDMWindowsGetEnrolledDeviceWithDeviceID(ctx, d.MDMDeviceID)
	require.NoError(t, err)
	require.Empty(t, gotDevice.HostUUID)

	// simulate first report osquery host details
	require.NoError(t, s.ds.UpdateMDMWindowsEnrollmentsHostUUID(ctx, hostUUID, d.MDMDeviceID))

	// check that the host uuid was updated
	gotDevice, err = s.ds.MDMWindowsGetEnrolledDeviceWithDeviceID(ctx, d.MDMDeviceID)
	require.NoError(t, err)
	require.NotEmpty(t, gotDevice.HostUUID)
	require.Equal(t, hostUUID, gotDevice.HostUUID)
}

func (s *integrationMDMTestSuite) TestBitLockerEnforcementNotifications() {
	t := s.T()
	ctx := context.Background()
	windowsHost := createOrbitEnrolledHost(t, "windows", t.Name(), s.ds)

	checkNotification := func(want bool) {
		resp := orbitGetConfigResponse{}
		s.DoJSON("POST", "/api/fleet/orbit/config", json.RawMessage(fmt.Sprintf(`{"orbit_node_key": %q}`, *windowsHost.OrbitNodeKey)), http.StatusOK, &resp)
		require.Equal(t, want, resp.Notifications.EnforceBitLockerEncryption)
	}

	// notification is false by default
	checkNotification(false)

	// enroll the host into Fleet MDM
	encodedBinToken, err := fleet.GetEncodedBinarySecurityToken(fleet.WindowsMDMProgrammaticEnrollmentType, *windowsHost.OrbitNodeKey)
	require.NoError(t, err)
	requestBytes, err := s.newSecurityTokenMsg(encodedBinToken, true, false)
	require.NoError(t, err)
	s.DoRaw("POST", microsoft_mdm.MDE2EnrollPath, requestBytes, http.StatusOK)

	// simulate osquery checking in and updating this info
	// TODO: should we automatically fill these fields on MDM enrollment?
	require.NoError(t, s.ds.SetOrUpdateMDMData(context.Background(), windowsHost.ID, false, true, "https://example.com", true, fleet.WellKnownMDMFleet, ""))

	// notification is still false
	checkNotification(false)

	// configure disk encryption for the global team
	acResp := appConfigResponse{}
	s.DoJSON("PATCH", "/api/latest/fleet/config", json.RawMessage(`{ "mdm": { "macos_settings": { "enable_disk_encryption": true } } }`), http.StatusOK, &acResp)
	assert.True(t, acResp.MDM.EnableDiskEncryption.Value)

	// host still doesn't get the notification because we don't have disk
	// encryption information yet.
	checkNotification(false)

	// host has disk encryption off, gets the notification
	require.NoError(t, s.ds.SetOrUpdateHostDisksEncryption(context.Background(), windowsHost.ID, false))
	checkNotification(true)

	// host has disk encryption on, we don't have disk encryption info. Gets the notification
	require.NoError(t, s.ds.SetOrUpdateHostDisksEncryption(context.Background(), windowsHost.ID, true))
	checkNotification(true)

	// host has disk encryption on, we don't know if the key is decriptable. Gets the notification
	err = s.ds.SetOrUpdateHostDiskEncryptionKey(ctx, windowsHost.ID, "test-key", "", nil)
	require.NoError(t, err)
	checkNotification(true)

	// host has disk encryption on, the key is not decryptable by fleet. Gets the notification
	err = s.ds.SetHostsDiskEncryptionKeyStatus(ctx, []uint{windowsHost.ID}, false, time.Now())
	require.NoError(t, err)
	checkNotification(true)

	// host has disk encryption on, the disk was encrypted by fleet. Doesn't get the notification
	err = s.ds.SetHostsDiskEncryptionKeyStatus(ctx, []uint{windowsHost.ID}, true, time.Now())
	require.NoError(t, err)
	checkNotification(false)

	// create a new team
	tm, err := s.ds.NewTeam(context.Background(), &fleet.Team{
		Name:        t.Name(),
		Description: "desc",
	})
	require.NoError(t, err)
	// add the host to the team
	err = s.ds.AddHostsToTeam(context.Background(), &tm.ID, []uint{windowsHost.ID})
	require.NoError(t, err)

	// notification is false now since the team doesn't have disk encryption enabled
	checkNotification(false)

	// enable disk encryption on the team
	teamSpecs := applyTeamSpecsRequest{Specs: []*fleet.TeamSpec{{
		Name: tm.Name,
		MDM: fleet.TeamSpecMDM{
			EnableDiskEncryption: optjson.SetBool(true),
		},
	}}}
	s.Do("POST", "/api/latest/fleet/spec/teams", teamSpecs, http.StatusOK)

	// host gets the notification
	checkNotification(true)

	// host has disk encryption off, gets the notification
	require.NoError(t, s.ds.SetOrUpdateHostDisksEncryption(context.Background(), windowsHost.ID, false))
	checkNotification(true)

	// host has disk encryption on, we don't have disk encryption info. Gets the notification
	require.NoError(t, s.ds.SetOrUpdateHostDisksEncryption(context.Background(), windowsHost.ID, true))
	checkNotification(true)

	// host has disk encryption on, we don't know if the key is decriptable. Gets the notification
	err = s.ds.SetOrUpdateHostDiskEncryptionKey(ctx, windowsHost.ID, "test-key", "", nil)
	require.NoError(t, err)
	checkNotification(true)

	// host has disk encryption on, the key is not decryptable by fleet. Gets the notification
	err = s.ds.SetHostsDiskEncryptionKeyStatus(ctx, []uint{windowsHost.ID}, false, time.Now())
	require.NoError(t, err)
	checkNotification(true)

	// host has disk encryption on, the disk was encrypted by fleet. Doesn't get the notification
	err = s.ds.SetHostsDiskEncryptionKeyStatus(ctx, []uint{windowsHost.ID}, true, time.Now())
	require.NoError(t, err)
	checkNotification(false)
}

func (s *integrationMDMTestSuite) TestHostDiskEncryptionKey() {
	t := s.T()
	ctx := context.Background()

	host := createOrbitEnrolledHost(t, "windows", "h1", s.ds)

	// turn on disk encryption for the global team
	acResp := appConfigResponse{}
	s.DoJSON("PATCH", "/api/latest/fleet/config", json.RawMessage(`{ "mdm": { "enable_disk_encryption": true } }`), http.StatusOK, &acResp)
	assert.True(t, acResp.AppConfig.MDM.EnableDiskEncryption.Value)

	// try to call the endpoint while the host is not MDM-enrolled
	res := s.Do("POST", "/api/fleet/orbit/disk_encryption_key", orbitPostDiskEncryptionKeyRequest{
		OrbitNodeKey:  *host.OrbitNodeKey,
		EncryptionKey: []byte("WILL-FAIL"),
	}, http.StatusBadRequest)
	msg := extractServerErrorText(res.Body)
	require.Contains(t, msg, "host is not enrolled with fleet")

	// enroll it in fleet
	mdmDevice := mdmtest.NewTestMDMClientWindowsProgramatic(s.server.URL, *host.OrbitNodeKey)
	err := mdmDevice.Enroll()
	require.NoError(t, err)

	// set its encryption key
	s.Do("POST", "/api/fleet/orbit/disk_encryption_key", orbitPostDiskEncryptionKeyRequest{
		OrbitNodeKey:  *host.OrbitNodeKey,
		EncryptionKey: []byte("ABC"),
	}, http.StatusNoContent)

	hdek, err := s.ds.GetHostDiskEncryptionKey(ctx, host.ID)
	require.NoError(t, err)
	require.NotNil(t, hdek.Decryptable)
	require.True(t, *hdek.Decryptable)

	// mark it as non-server
	err = s.ds.SetOrUpdateMDMData(ctx, host.ID, false, true, s.server.URL, false, fleet.WellKnownMDMFleet, "")
	require.NoError(t, err)

	var hostResp getHostResponse
	s.DoJSON("GET", fmt.Sprintf("/api/latest/fleet/hosts/%d", host.ID), nil, http.StatusOK, &hostResp)
	require.Nil(t, hostResp.Host.DiskEncryptionEnabled) // the disk encryption status of the host is not set by the orbit request
	require.NotNil(t, hostResp.Host.MDM.OSSettings)
	require.NotNil(t, hostResp.Host.MDM.OSSettings.DiskEncryption.Status)
	require.Equal(t, fleet.DiskEncryptionEnforcing, *hostResp.Host.MDM.OSSettings.DiskEncryption.Status) // still pending because disk encryption status is not set
	require.Equal(t, "", hostResp.Host.MDM.OSSettings.DiskEncryption.Detail)

	// the key is encrypted the same way as the macOS keys (except with the WSTEP
	// certificate), so it can be decrypted using the same decryption function.
	wstepCert, _, _, err := s.fleetCfg.MDM.MicrosoftWSTEP()
	require.NoError(t, err)
	decrypted, err := servermdm.DecryptBase64CMS(hdek.Base64Encrypted, wstepCert.Leaf, wstepCert.PrivateKey)
	require.NoError(t, err)
	require.Equal(t, "ABC", string(decrypted))

	// set it with a client error
	s.Do("POST", "/api/fleet/orbit/disk_encryption_key", orbitPostDiskEncryptionKeyRequest{
		OrbitNodeKey: *host.OrbitNodeKey,
		ClientError:  "fail",
	}, http.StatusNoContent)

	hdek, err = s.ds.GetHostDiskEncryptionKey(ctx, host.ID)
	require.NoError(t, err)
	require.Nil(t, hdek.Decryptable)
	require.Empty(t, hdek.Base64Encrypted)

	s.DoJSON("GET", fmt.Sprintf("/api/latest/fleet/hosts/%d", host.ID), nil, http.StatusOK, &hostResp)
	require.Nil(t, hostResp.Host.DiskEncryptionEnabled) // the disk encryption status of the host is not set by the orbit request
	require.NotNil(t, hostResp.Host.MDM.OSSettings)
	require.NotNil(t, hostResp.Host.MDM.OSSettings.DiskEncryption.Status)
	require.Equal(t, fleet.DiskEncryptionFailed, *hostResp.Host.MDM.OSSettings.DiskEncryption.Status)
	require.Equal(t, "fail", hostResp.Host.MDM.OSSettings.DiskEncryption.Detail)

	// set a different key
	s.Do("POST", "/api/fleet/orbit/disk_encryption_key", orbitPostDiskEncryptionKeyRequest{
		OrbitNodeKey:  *host.OrbitNodeKey,
		EncryptionKey: []byte("DEF"),
	}, http.StatusNoContent)

	hdek, err = s.ds.GetHostDiskEncryptionKey(ctx, host.ID)
	require.NoError(t, err)
	require.NotNil(t, hdek.Decryptable)
	require.True(t, *hdek.Decryptable)

	s.DoJSON("GET", fmt.Sprintf("/api/latest/fleet/hosts/%d", host.ID), nil, http.StatusOK, &hostResp)
	require.Nil(t, hostResp.Host.DiskEncryptionEnabled) // the disk encryption status of the host is not set by the orbit request
	require.NotNil(t, hostResp.Host.MDM.OSSettings)
	require.NotNil(t, hostResp.Host.MDM.OSSettings.DiskEncryption.Status)
	require.Equal(t, fleet.DiskEncryptionEnforcing, *hostResp.Host.MDM.OSSettings.DiskEncryption.Status) // still pending because disk encryption status is not set
	require.Equal(t, "", hostResp.Host.MDM.OSSettings.DiskEncryption.Detail)

	decrypted, err = servermdm.DecryptBase64CMS(hdek.Base64Encrypted, wstepCert.Leaf, wstepCert.PrivateKey)
	require.NoError(t, err)
	require.Equal(t, "DEF", string(decrypted))

	// report host disks as encrypted
	err = s.ds.SetOrUpdateHostDisksEncryption(ctx, host.ID, true)
	require.NoError(t, err)

	s.DoJSON("GET", fmt.Sprintf("/api/latest/fleet/hosts/%d", host.ID), nil, http.StatusOK, &hostResp)
	require.True(t, *hostResp.Host.DiskEncryptionEnabled)
	require.NotNil(t, hostResp.Host.MDM.OSSettings)
	require.NotNil(t, hostResp.Host.MDM.OSSettings.DiskEncryption.Status)
	require.Equal(t, fleet.DiskEncryptionVerified, *hostResp.Host.MDM.OSSettings.DiskEncryption.Status)
	require.Equal(t, "", hostResp.Host.MDM.OSSettings.DiskEncryption.Detail)
}

// ///////////////////////////////////////////////////////////////////////////
// Common MDM config test

func (s *integrationMDMTestSuite) TestMDMEnabledAndConfigured() {
	t := s.T()
	ctx := context.Background()

	appConfig, err := s.ds.AppConfig(ctx)
	originalCopy := appConfig.Copy()
	require.NoError(t, err)

	t.Cleanup(func() {
		require.NoError(t, s.ds.SaveAppConfig(ctx, originalCopy))
	})

	checkAppConfig := func(t *testing.T, mdmEnabled, winEnabled bool) appConfigResponse {
		acResp := appConfigResponse{}
		s.DoJSON("GET", "/api/latest/fleet/config", nil, http.StatusOK, &acResp)
		require.True(t, acResp.AppConfig.MDM.AppleBMEnabledAndConfigured)
		require.Equal(t, mdmEnabled, acResp.AppConfig.MDM.EnabledAndConfigured)
		require.Equal(t, winEnabled, acResp.AppConfig.MDM.WindowsEnabledAndConfigured)
		return acResp
	}

	compareMacOSSetupValues := (func(t *testing.T, got fleet.MacOSSetup, want fleet.MacOSSetup) {
		require.Equal(t, want.BootstrapPackage.Value, got.BootstrapPackage.Value)
		require.Equal(t, want.MacOSSetupAssistant.Value, got.MacOSSetupAssistant.Value)
		require.Equal(t, want.EnableEndUserAuthentication, got.EnableEndUserAuthentication)
	})

	insertBootstrapPackageAndSetupAssistant := func(t *testing.T, teamID *uint) {
		var tmID uint
		if teamID != nil {
			tmID = *teamID
		}

		// cleanup any residual bootstrap package
		_ = s.ds.DeleteMDMAppleBootstrapPackage(ctx, tmID)

		// add new bootstrap package
		require.NoError(t, s.ds.InsertMDMAppleBootstrapPackage(ctx, &fleet.MDMAppleBootstrapPackage{
			TeamID: tmID,
			Name:   "foo",
			Token:  uuid.New().String(),
			Bytes:  []byte("foo"),
			Sha256: []byte("foo-sha256"),
		}))

		// add new setup assistant
		_, err := s.ds.SetOrUpdateMDMAppleSetupAssistant(ctx, &fleet.MDMAppleSetupAssistant{
			TeamID:      teamID,
			Name:        "bar",
			ProfileUUID: uuid.New().String(),
			Profile:     []byte("{}"),
		})
		require.NoError(t, err)
	}

	// TODO: Some global MDM config settings don't have MDMEnabledAndConfigured or
	// WindowsMDMEnabledAndConfigured validations currently. Either add validations
	// and test them or test abscence of validation.
	t.Run("apply app config spec", func(t *testing.T) {
		t.Run("disk encryption", func(t *testing.T) {
			t.Cleanup(func() {
				require.NoError(t, s.ds.SaveAppConfig(ctx, appConfig))
			})

			acResp := checkAppConfig(t, true, true)
			require.False(t, acResp.AppConfig.MDM.EnableDiskEncryption.Value) // disabled by default

			// initialize our test app config
			ac := appConfig.Copy()
			ac.AgentOptions = nil

			// enable disk encryption
			ac.MDM.EnableDiskEncryption = optjson.SetBool(true)
			s.DoJSON("PATCH", "/api/latest/fleet/config", ac, http.StatusOK, &acResp)
			acResp = checkAppConfig(t, true, true)                           // both mac and windows mdm enabled
			require.True(t, acResp.AppConfig.MDM.EnableDiskEncryption.Value) // enabled

			// directly set MDM.EnabledAndConfigured to false
			ac.MDM.EnabledAndConfigured = false
			require.NoError(t, s.ds.SaveAppConfig(ctx, ac))
			acResp = checkAppConfig(t, false, true)                          // only windows mdm enabled
			require.True(t, acResp.AppConfig.MDM.EnableDiskEncryption.Value) // disabling mdm doesn't change disk encryption

			// making an unrelated change should not cause validation error
			ac.OrgInfo.OrgName = "f1337"
			s.DoJSON("PATCH", "/api/latest/fleet/config", ac, http.StatusOK, &acResp)
			acResp = checkAppConfig(t, false, true)                          // only windows mdm enabled
			require.True(t, acResp.AppConfig.MDM.EnableDiskEncryption.Value) // no change
			require.Equal(t, "f1337", acResp.AppConfig.OrgInfo.OrgName)

			// disabling disk encryption doesn't cause validation error because Windows is still enabled
			ac.MDM.EnableDiskEncryption = optjson.SetBool(false)
			s.DoJSON("PATCH", "/api/latest/fleet/config", ac, http.StatusOK, &acResp)
			acResp = checkAppConfig(t, false, true)                           // only windows mdm enabled
			require.False(t, acResp.AppConfig.MDM.EnableDiskEncryption.Value) // disabled
			require.Equal(t, "f1337", acResp.AppConfig.OrgInfo.OrgName)

			// enabling disk encryption doesn't cause validation error because Windows is still enabled
			ac.MDM.EnableDiskEncryption = optjson.SetBool(true)
			s.DoJSON("PATCH", "/api/latest/fleet/config", ac, http.StatusOK, &acResp)
			s.DoJSON("GET", "/api/latest/fleet/config", nil, http.StatusOK, &acResp)
			acResp = checkAppConfig(t, false, true)                          // only windows mdm enabled
			require.True(t, acResp.AppConfig.MDM.EnableDiskEncryption.Value) // enabled

			// directly set MDM.WindowsEnabledAndConfigured to false
			ac.MDM.WindowsEnabledAndConfigured = false
			require.NoError(t, s.ds.SaveAppConfig(ctx, ac))
			acResp = checkAppConfig(t, false, false)                         // both mac and windows mdm disabled
			require.True(t, acResp.AppConfig.MDM.EnableDiskEncryption.Value) // disabling mdm doesn't change disk encryption

			// changing unrelated config doesn't cause validation error
			ac.OrgInfo.OrgName = "f1338"
			s.DoJSON("PATCH", "/api/latest/fleet/config", ac, http.StatusOK, &acResp)
			acResp = checkAppConfig(t, false, false)                         // both mac and windows mdm disabled
			require.True(t, acResp.AppConfig.MDM.EnableDiskEncryption.Value) // no change
			require.Equal(t, "f1338", acResp.AppConfig.OrgInfo.OrgName)

			// changing MDM config doesn't cause validation error when switching to default values
			ac.MDM.EnableDiskEncryption = optjson.SetBool(false)
			// TODO: Should it be ok to disable disk encryption when MDM is disabled?
			s.DoJSON("PATCH", "/api/latest/fleet/config", ac, http.StatusOK, &acResp)
			acResp = checkAppConfig(t, false, false)                          // both mac and windows mdm disabled
			require.False(t, acResp.AppConfig.MDM.EnableDiskEncryption.Value) // changed to disabled

			// changing MDM config does cause validation error when switching to non-default vailes
			ac.MDM.EnableDiskEncryption = optjson.SetBool(true)
			s.DoJSON("PATCH", "/api/latest/fleet/config", ac, http.StatusUnprocessableEntity, &acResp)
			acResp = checkAppConfig(t, false, false)                          // both mac and windows mdm disabled
			require.False(t, acResp.AppConfig.MDM.EnableDiskEncryption.Value) // still disabled
		})

		t.Run("macos setup", func(t *testing.T) {
			t.Cleanup(func() {
				require.NoError(t, s.ds.SaveAppConfig(ctx, appConfig))
			})

			acResp := checkAppConfig(t, true, true)
			compareMacOSSetupValues(t, fleet.MacOSSetup{}, acResp.AppConfig.MDM.MacOSSetup) // disabled by default

			// initialize our test app config
			ac := appConfig.Copy()
			ac.AgentOptions = nil
			ac.MDM.EndUserAuthentication = fleet.MDMEndUserAuthentication{
				SSOProviderSettings: fleet.SSOProviderSettings{
					EntityID:    "sso-provider",
					IDPName:     "sso-provider",
					MetadataURL: "https://sso-provider.example.com/metadata",
				},
			}

			// add db records for bootstrap package and setup assistant
			insertBootstrapPackageAndSetupAssistant(t, nil)

			// enable MacOSSetup options
			ac.MDM.MacOSSetup = fleet.MacOSSetup{
				BootstrapPackage:            optjson.SetString("foo"),
				EnableEndUserAuthentication: true,
				MacOSSetupAssistant:         optjson.SetString("bar"),
			}
			s.DoJSON("PATCH", "/api/latest/fleet/config", ac, http.StatusOK, &acResp)
			acResp = checkAppConfig(t, true, true)                               // both mac and windows mdm enabled
			compareMacOSSetupValues(t, acResp.MDM.MacOSSetup, ac.MDM.MacOSSetup) // applied

			// directly set MDM.EnabledAndConfigured to false
			ac.MDM.EnabledAndConfigured = false
			require.NoError(t, s.ds.SaveAppConfig(ctx, ac))
			acResp = checkAppConfig(t, false, true)                              // only windows mdm enabled
			compareMacOSSetupValues(t, acResp.MDM.MacOSSetup, ac.MDM.MacOSSetup) // still applied

			// making an unrelated change should not cause validation error
			ac.OrgInfo.OrgName = "f1337"
			s.DoJSON("PATCH", "/api/latest/fleet/config", ac, http.StatusOK, &acResp)
			acResp = checkAppConfig(t, false, true)                              // only windows mdm enabled
			compareMacOSSetupValues(t, acResp.MDM.MacOSSetup, ac.MDM.MacOSSetup) // still applied
			require.Equal(t, "f1337", acResp.AppConfig.OrgInfo.OrgName)

			// disabling doesn't cause validation error
			ac.MDM.MacOSSetup = fleet.MacOSSetup{
				BootstrapPackage:            optjson.SetString(""),
				EnableEndUserAuthentication: false,
				MacOSSetupAssistant:         optjson.SetString(""),
			}
			s.DoJSON("PATCH", "/api/latest/fleet/config", ac, http.StatusOK, &acResp)
			acResp = checkAppConfig(t, false, true)                              // only windows mdm enabled
			compareMacOSSetupValues(t, acResp.MDM.MacOSSetup, ac.MDM.MacOSSetup) // applied
			require.Equal(t, "f1337", acResp.AppConfig.OrgInfo.OrgName)

			// bootstrap package and setup assistant were removed so reinsert records for next test
			insertBootstrapPackageAndSetupAssistant(t, nil)

			// enable MacOSSetup options fails because only Windows is enabled.
			ac.MDM.MacOSSetup = fleet.MacOSSetup{
				BootstrapPackage:            optjson.SetString("foo"),
				EnableEndUserAuthentication: true,
				MacOSSetupAssistant:         optjson.SetString("bar"),
			}
			s.DoJSON("PATCH", "/api/latest/fleet/config", ac, http.StatusUnprocessableEntity, &acResp)
			acResp = checkAppConfig(t, false, true) // only windows enabled

			// directly set MDM.EnabledAndConfigured to true and windows to false
			ac.MDM.EnabledAndConfigured = true
			ac.MDM.WindowsEnabledAndConfigured = false
			require.NoError(t, s.ds.SaveAppConfig(ctx, ac))
			acResp = checkAppConfig(t, true, false)                              // mac enabled, windows disabled
			compareMacOSSetupValues(t, acResp.MDM.MacOSSetup, ac.MDM.MacOSSetup) // directly applied

			// changing unrelated config doesn't cause validation error
			ac.OrgInfo.OrgName = "f1338"
			s.DoJSON("PATCH", "/api/latest/fleet/config", ac, http.StatusOK, &acResp)
			acResp = checkAppConfig(t, true, false)                              // mac enabled, windows disabled
			compareMacOSSetupValues(t, acResp.MDM.MacOSSetup, ac.MDM.MacOSSetup) // no change
			require.Equal(t, "f1338", acResp.AppConfig.OrgInfo.OrgName)

			// disabling doesn't cause validation error
			ac.MDM.MacOSSetup = fleet.MacOSSetup{
				BootstrapPackage:            optjson.SetString(""),
				EnableEndUserAuthentication: false,
				MacOSSetupAssistant:         optjson.SetString(""),
			}
			s.DoJSON("PATCH", "/api/latest/fleet/config", ac, http.StatusOK, &acResp)
			acResp = checkAppConfig(t, true, false)                              // only windows mdm enabled
			compareMacOSSetupValues(t, acResp.MDM.MacOSSetup, ac.MDM.MacOSSetup) // applied

			// bootstrap package and setup assistant were removed so reinsert records for next test
			insertBootstrapPackageAndSetupAssistant(t, nil)

			// enable MacOSSetup options succeeds because only Windows is disabled
			ac.MDM.MacOSSetup = fleet.MacOSSetup{
				BootstrapPackage:            optjson.SetString("foo"),
				EnableEndUserAuthentication: true,
				MacOSSetupAssistant:         optjson.SetString("bar"),
			}
			s.DoJSON("PATCH", "/api/latest/fleet/config", ac, http.StatusOK, &acResp)
			acResp = checkAppConfig(t, true, false)                              // only windows enabled
			compareMacOSSetupValues(t, acResp.MDM.MacOSSetup, ac.MDM.MacOSSetup) // applied

			// directly set MDM.EnabledAndConfigured to false
			ac.MDM.EnabledAndConfigured = false
			require.NoError(t, s.ds.SaveAppConfig(ctx, ac))
			acResp = checkAppConfig(t, false, false)                             // both mac and windows mdm disabled
			compareMacOSSetupValues(t, acResp.MDM.MacOSSetup, ac.MDM.MacOSSetup) // still applied

			// changing unrelated config doesn't cause validation error
			ac.OrgInfo.OrgName = "f1339"
			s.DoJSON("PATCH", "/api/latest/fleet/config", ac, http.StatusOK, &acResp)
			acResp = checkAppConfig(t, false, false)                             // both disabled
			compareMacOSSetupValues(t, acResp.MDM.MacOSSetup, ac.MDM.MacOSSetup) // no change
			require.Equal(t, "f1339", acResp.AppConfig.OrgInfo.OrgName)

			// setting macos setup empty values doesn't cause validation error when mdm is disabled
			ac.MDM.MacOSSetup = fleet.MacOSSetup{
				BootstrapPackage:            optjson.SetString(""),
				EnableEndUserAuthentication: false,
				MacOSSetupAssistant:         optjson.SetString(""),
			}
			s.DoJSON("PATCH", "/api/latest/fleet/config", ac, http.StatusOK, &acResp)
			acResp = checkAppConfig(t, false, false)                             // both disabled
			compareMacOSSetupValues(t, acResp.MDM.MacOSSetup, ac.MDM.MacOSSetup) // applied

			// setting macos setup to non-empty values fails because mdm disabled
			ac.MDM.MacOSSetup = fleet.MacOSSetup{
				BootstrapPackage:            optjson.SetString("foo"),
				EnableEndUserAuthentication: true,
				MacOSSetupAssistant:         optjson.SetString("bar"),
			}
			s.DoJSON("PATCH", "/api/latest/fleet/config", ac, http.StatusUnprocessableEntity, &acResp)
			acResp = checkAppConfig(t, false, false) // both disabled
		})

		t.Run("custom settings", func(t *testing.T) {
			t.Cleanup(func() {
				require.NoError(t, s.ds.SaveAppConfig(ctx, appConfig))
			})

			// initialize our test app config
			ac := appConfig.Copy()
			ac.AgentOptions = nil
			ac.MDM.MacOSSettings.CustomSettings = []fleet.MDMProfileSpec{}
			ac.MDM.WindowsSettings.CustomSettings = optjson.SetSlice([]fleet.MDMProfileSpec{})
			require.NoError(t, s.ds.SaveAppConfig(ctx, ac))
			acResp := checkAppConfig(t, true, true)
			require.Empty(t, acResp.MDM.MacOSSettings.CustomSettings)
			require.Empty(t, acResp.MDM.WindowsSettings.CustomSettings.Value)

			// add custom settings
			ac.MDM.MacOSSettings.CustomSettings = []fleet.MDMProfileSpec{{Path: "foo"}, {Path: "bar"}}
			ac.MDM.WindowsSettings.CustomSettings = optjson.SetSlice([]fleet.MDMProfileSpec{{Path: "baz"}, {Path: "zab"}})
			s.DoJSON("PATCH", "/api/latest/fleet/config", ac, http.StatusOK, &acResp)
			acResp = checkAppConfig(t, true, true)                                                                                 // both mac and windows mdm enabled
			require.ElementsMatch(t, acResp.MDM.MacOSSettings.CustomSettings, ac.MDM.MacOSSettings.CustomSettings)                 // applied
			require.ElementsMatch(t, acResp.MDM.WindowsSettings.CustomSettings.Value, ac.MDM.WindowsSettings.CustomSettings.Value) // applied

			// directly set MDM.EnabledAndConfigured to false
			ac.MDM.EnabledAndConfigured = false
			require.NoError(t, s.ds.SaveAppConfig(ctx, ac))
			acResp = checkAppConfig(t, false, true)                                                                                // only windows mdm enabled
			require.ElementsMatch(t, acResp.MDM.MacOSSettings.CustomSettings, ac.MDM.MacOSSettings.CustomSettings)                 // still applied
			require.ElementsMatch(t, acResp.MDM.WindowsSettings.CustomSettings.Value, ac.MDM.WindowsSettings.CustomSettings.Value) // still applied

			// making an unrelated change should not cause validation error
			ac.OrgInfo.OrgName = "f1337"
			s.DoJSON("PATCH", "/api/latest/fleet/config", ac, http.StatusOK, &acResp)
			acResp = checkAppConfig(t, false, true)                                                                                // only windows mdm enabled
			require.ElementsMatch(t, acResp.MDM.MacOSSettings.CustomSettings, ac.MDM.MacOSSettings.CustomSettings)                 // still applied
			require.ElementsMatch(t, acResp.MDM.WindowsSettings.CustomSettings.Value, ac.MDM.WindowsSettings.CustomSettings.Value) // still applied
			require.Equal(t, "f1337", acResp.AppConfig.OrgInfo.OrgName)

			// remove custom settings
			ac.MDM.MacOSSettings.CustomSettings = []fleet.MDMProfileSpec{}
			ac.MDM.WindowsSettings.CustomSettings = optjson.SetSlice([]fleet.MDMProfileSpec{})
			s.DoJSON("PATCH", "/api/latest/fleet/config", ac, http.StatusOK, &acResp)
			acResp = checkAppConfig(t, false, true) // only windows mdm enabled
			require.Empty(t, acResp.MDM.MacOSSettings.CustomSettings)
			require.Empty(t, acResp.MDM.WindowsSettings.CustomSettings.Value)

			// add custom macOS settings fails because only windows is enabled
			ac.MDM.MacOSSettings.CustomSettings = []fleet.MDMProfileSpec{{Path: "foo"}, {Path: "bar"}}
			s.DoJSON("PATCH", "/api/latest/fleet/config", ac, http.StatusUnprocessableEntity, &acResp)
			acResp = checkAppConfig(t, false, true) // only windows enabled
			require.Empty(t, acResp.MDM.MacOSSettings.CustomSettings)
			require.Empty(t, acResp.MDM.WindowsSettings.CustomSettings.Value)

			// add custom Windows settings suceeds because only macOS is disabled
			ac.MDM.MacOSSettings.CustomSettings = []fleet.MDMProfileSpec{}
			ac.MDM.WindowsSettings.CustomSettings = optjson.SetSlice([]fleet.MDMProfileSpec{{Path: "baz"}, {Path: "zab"}})
			s.DoJSON("PATCH", "/api/latest/fleet/config", ac, http.StatusOK, &acResp)
			acResp = checkAppConfig(t, false, true)                                                                                // only windows mdm enabled
			require.ElementsMatch(t, acResp.MDM.WindowsSettings.CustomSettings.Value, ac.MDM.WindowsSettings.CustomSettings.Value) // applied
			require.Empty(t, acResp.MDM.MacOSSettings.CustomSettings)                                                              // no change

			// cleanup Windows settings
			ac.MDM.MacOSSettings.CustomSettings = []fleet.MDMProfileSpec{}
			ac.MDM.WindowsSettings.CustomSettings = optjson.SetSlice([]fleet.MDMProfileSpec{})
			s.DoJSON("PATCH", "/api/latest/fleet/config", ac, http.StatusOK, &acResp)
			acResp = checkAppConfig(t, false, true) // only windows mdm enabled
			require.Empty(t, acResp.MDM.MacOSSettings.CustomSettings)
			require.Empty(t, acResp.MDM.WindowsSettings.CustomSettings.Value)

			// directly set MDM.EnabledAndConfigured to true and windows to false
			ac.MDM.EnabledAndConfigured = true
			ac.MDM.WindowsEnabledAndConfigured = false
			require.NoError(t, s.ds.SaveAppConfig(ctx, ac))
			acResp = checkAppConfig(t, true, false)                                                                // mac enabled, windows disabled
			require.ElementsMatch(t, acResp.MDM.MacOSSettings.CustomSettings, ac.MDM.MacOSSettings.CustomSettings) // directly applied
			require.Empty(t, acResp.MDM.WindowsSettings.CustomSettings.Value)                                      // still empty

			// add custom windows settings fails because only mac is enabled
			ac.MDM.WindowsSettings.CustomSettings = optjson.SetSlice([]fleet.MDMProfileSpec{{Path: "baz"}, {Path: "zab"}})
			s.DoJSON("PATCH", "/api/latest/fleet/config", ac, http.StatusUnprocessableEntity, &acResp)
			acResp = checkAppConfig(t, true, false) // only mac enabled
			require.Empty(t, acResp.MDM.MacOSSettings.CustomSettings)
			require.Empty(t, acResp.MDM.WindowsSettings.CustomSettings.Value)
			// set this value to empty again so we can test other assertions assuming we're not setting it
			ac.MDM.WindowsSettings.CustomSettings = optjson.SetSlice([]fleet.MDMProfileSpec{})

			// changing unrelated config doesn't cause validation error
			ac.OrgInfo.OrgName = "f1338"
			s.DoJSON("PATCH", "/api/latest/fleet/config", ac, http.StatusOK, &acResp)
			acResp = checkAppConfig(t, true, false)                                                                // mac enabled, windows disabled
			require.ElementsMatch(t, acResp.MDM.MacOSSettings.CustomSettings, ac.MDM.MacOSSettings.CustomSettings) // no change
			require.Empty(t, acResp.MDM.WindowsSettings.CustomSettings.Value)                                      // no change
			require.Equal(t, "f1338", acResp.AppConfig.OrgInfo.OrgName)

			// remove custom settings doesn't cause validation error
			ac.MDM.MacOSSettings.CustomSettings = []fleet.MDMProfileSpec{}
			s.DoJSON("PATCH", "/api/latest/fleet/config", ac, http.StatusOK, &acResp)
			acResp = checkAppConfig(t, true, false) // only mac enabled
			require.Empty(t, acResp.MDM.MacOSSettings.CustomSettings)

			// add custom macOS settings suceeds because only Windows is disabled
			ac.MDM.MacOSSettings.CustomSettings = []fleet.MDMProfileSpec{{Path: "foo"}, {Path: "bar"}}
			s.DoJSON("PATCH", "/api/latest/fleet/config", ac, http.StatusOK, &acResp)
			acResp = checkAppConfig(t, true, false)                                                                // mac enabled, windows disabled
			require.ElementsMatch(t, acResp.MDM.MacOSSettings.CustomSettings, ac.MDM.MacOSSettings.CustomSettings) // applied
			require.Empty(t, acResp.MDM.WindowsSettings.CustomSettings.Value)                                      // no change

			// temporarily enable and add custom settings for both platforms
			ac.MDM.EnabledAndConfigured = true
			ac.MDM.WindowsEnabledAndConfigured = true
			require.NoError(t, s.ds.SaveAppConfig(ctx, ac))
			acResp = checkAppConfig(t, true, true) // both mac and windows mdm enabled
			ac.MDM.MacOSSettings.CustomSettings = []fleet.MDMProfileSpec{{Path: "foo"}, {Path: "bar"}}
			ac.MDM.WindowsSettings.CustomSettings = optjson.SetSlice([]fleet.MDMProfileSpec{{Path: "baz"}, {Path: "zab"}})
			s.DoJSON("PATCH", "/api/latest/fleet/config", ac, http.StatusOK, &acResp)
			acResp = checkAppConfig(t, true, true)                                                                                 // both mac and windows mdm enabled
			require.ElementsMatch(t, acResp.MDM.MacOSSettings.CustomSettings, ac.MDM.MacOSSettings.CustomSettings)                 // applied
			require.ElementsMatch(t, acResp.MDM.WindowsSettings.CustomSettings.Value, ac.MDM.WindowsSettings.CustomSettings.Value) // applied

			// directly set both configs to false
			ac.MDM.EnabledAndConfigured = false
			ac.MDM.WindowsEnabledAndConfigured = false
			require.NoError(t, s.ds.SaveAppConfig(ctx, ac))
			acResp = checkAppConfig(t, false, false)                                                                               // both mac and windows mdm disabled
			require.ElementsMatch(t, acResp.MDM.MacOSSettings.CustomSettings, ac.MDM.MacOSSettings.CustomSettings)                 // no change
			require.ElementsMatch(t, acResp.MDM.WindowsSettings.CustomSettings.Value, ac.MDM.WindowsSettings.CustomSettings.Value) // no change

			// changing unrelated config doesn't cause validation error
			ac.OrgInfo.OrgName = "f1339"
			s.DoJSON("PATCH", "/api/latest/fleet/config", ac, http.StatusOK, &acResp)
			acResp = checkAppConfig(t, false, false)                                                                               // both disabled
			require.ElementsMatch(t, acResp.MDM.MacOSSettings.CustomSettings, ac.MDM.MacOSSettings.CustomSettings)                 // no change
			require.ElementsMatch(t, acResp.MDM.WindowsSettings.CustomSettings.Value, ac.MDM.WindowsSettings.CustomSettings.Value) // no change
			require.Equal(t, "f1339", acResp.AppConfig.OrgInfo.OrgName)

			// setting the same values is ok even if mdm is disabled
			ac.MDM.MacOSSettings.CustomSettings = []fleet.MDMProfileSpec{{Path: "foo"}, {Path: "bar"}}
			ac.MDM.WindowsSettings.CustomSettings = optjson.SetSlice([]fleet.MDMProfileSpec{{Path: "baz"}, {Path: "zab"}})
			s.DoJSON("PATCH", "/api/latest/fleet/config", ac, http.StatusOK, &acResp)
			acResp = checkAppConfig(t, false, false)                                                                               // both disabled
			require.ElementsMatch(t, acResp.MDM.MacOSSettings.CustomSettings, ac.MDM.MacOSSettings.CustomSettings)                 // no change
			require.ElementsMatch(t, acResp.MDM.WindowsSettings.CustomSettings.Value, ac.MDM.WindowsSettings.CustomSettings.Value) // no change

			// setting different values fail even if mdm is disabled, and only some of the profiles have changed
			ac.MDM.MacOSSettings.CustomSettings = []fleet.MDMProfileSpec{{Path: "oof"}, {Path: "bar"}}
			ac.MDM.WindowsSettings.CustomSettings = optjson.SetSlice([]fleet.MDMProfileSpec{{Path: "foo"}, {Path: "zab"}})
			s.DoJSON("PATCH", "/api/latest/fleet/config", ac, http.StatusUnprocessableEntity, &acResp)
			acResp = checkAppConfig(t, false, false) // both disabled
			// set the values back so we can compare them
			ac.MDM.MacOSSettings.CustomSettings = []fleet.MDMProfileSpec{{Path: "foo"}, {Path: "bar"}}
			ac.MDM.WindowsSettings.CustomSettings = optjson.SetSlice([]fleet.MDMProfileSpec{{Path: "baz"}, {Path: "zab"}})
			require.ElementsMatch(t, acResp.MDM.MacOSSettings.CustomSettings, ac.MDM.MacOSSettings.CustomSettings)                 // no change
			require.ElementsMatch(t, acResp.MDM.WindowsSettings.CustomSettings.Value, ac.MDM.WindowsSettings.CustomSettings.Value) // no change

			// setting empty values doesn't cause validation error when mdm is disabled
			ac.MDM.MacOSSettings.CustomSettings = []fleet.MDMProfileSpec{}
			ac.MDM.WindowsSettings.CustomSettings = optjson.SetSlice([]fleet.MDMProfileSpec{})
			s.DoJSON("PATCH", "/api/latest/fleet/config", ac, http.StatusOK, &acResp)
			acResp = checkAppConfig(t, false, false) // both disabled
			require.Empty(t, acResp.MDM.MacOSSettings.CustomSettings)
			require.Empty(t, acResp.MDM.WindowsSettings.CustomSettings.Value)

			// setting non-empty values fails because mdm disabled
			ac.MDM.MacOSSettings.CustomSettings = []fleet.MDMProfileSpec{{Path: "foo"}, {Path: "bar"}}
			ac.MDM.WindowsSettings.CustomSettings = optjson.SetSlice([]fleet.MDMProfileSpec{{Path: "baz"}, {Path: "zab"}})
			s.DoJSON("PATCH", "/api/latest/fleet/config", ac, http.StatusUnprocessableEntity, &acResp)
			acResp = checkAppConfig(t, false, false) // both disabled
			require.Empty(t, acResp.MDM.MacOSSettings.CustomSettings)
			require.Empty(t, acResp.MDM.WindowsSettings.CustomSettings.Value)
		})
	})

	// TODO: Improve validations and related test coverage of team MDM config.
	// Some settings don't have MDMEnabledAndConfigured or WindowsMDMEnabledAndConfigured
	// validations currently. Either add vailidations and test them or test abscence
	// of validation. Also, the tests below only cover a limited set of permutations
	// compared to the app config tests above and should be expanded accordingly.
	t.Run("modify team", func(t *testing.T) {
		t.Cleanup(func() {
			require.NoError(t, s.ds.SaveAppConfig(ctx, appConfig))
		})

		checkTeam := func(t *testing.T, team *fleet.Team, checkMDM *fleet.TeamPayloadMDM) teamResponse {
			var wantDiskEncryption bool
			var wantMacOSSetup fleet.MacOSSetup
			if checkMDM != nil {
				if checkMDM.MacOSSetup != nil {
					wantMacOSSetup = *checkMDM.MacOSSetup
					// bootstrap package always ignored by modify team endpoint so expect original value
					wantMacOSSetup.BootstrapPackage = team.Config.MDM.MacOSSetup.BootstrapPackage
					// setup assistant always ignored by modify team endpoint so expect original value
					wantMacOSSetup.MacOSSetupAssistant = team.Config.MDM.MacOSSetup.MacOSSetupAssistant
				}
				wantDiskEncryption = checkMDM.EnableDiskEncryption.Value
			}

			var resp teamResponse
			s.DoJSON("GET", fmt.Sprintf("/api/latest/fleet/teams/%d", team.ID), nil, http.StatusOK, &resp)
			require.Equal(t, team.Name, resp.Team.Name)
			require.Equal(t, wantDiskEncryption, resp.Team.Config.MDM.EnableDiskEncryption)
			require.Equal(t, wantMacOSSetup.BootstrapPackage.Value, resp.Team.Config.MDM.MacOSSetup.BootstrapPackage.Value)
			require.Equal(t, wantMacOSSetup.MacOSSetupAssistant.Value, resp.Team.Config.MDM.MacOSSetup.MacOSSetupAssistant.Value)
			require.Equal(t, wantMacOSSetup.EnableEndUserAuthentication, resp.Team.Config.MDM.MacOSSetup.EnableEndUserAuthentication)

			return resp
		}

		// initialize our test app config
		ac := appConfig.Copy()
		ac.AgentOptions = nil
		ac.MDM.EnabledAndConfigured = false
		ac.MDM.WindowsEnabledAndConfigured = false
		require.NoError(t, s.ds.SaveAppConfig(ctx, ac))
		checkAppConfig(t, false, false) // both mac and windows mdm disabled

		var createTeamResp teamResponse
		s.DoJSON("POST", "/api/latest/fleet/teams", createTeamRequest{fleet.TeamPayload{
			Name: ptr.String("Ninjas"),
			MDM:  &fleet.TeamPayloadMDM{EnableDiskEncryption: optjson.SetBool(true)}, // mdm is ignored by the create team endpoint
		}}, http.StatusOK, &createTeamResp)
		team := createTeamResp.Team
		getTeamResp := checkTeam(t, team, nil) // newly created team has empty mdm config

		t.Cleanup(func() {
			require.NoError(t, s.ds.DeleteTeam(ctx, team.ID))
		})

		// TODO: Add cases for other team MDM config (e.g., macos settings, macos updates,
		// migration) and for other permutations of starting values (see app config tests above).
		cases := []struct {
			name           string
			mdm            *fleet.TeamPayloadMDM
			expectedStatus int
		}{
			{
				"mdm empty",
				&fleet.TeamPayloadMDM{},
				http.StatusOK,
			},
			{
				"mdm all zero values",
				&fleet.TeamPayloadMDM{
					EnableDiskEncryption: optjson.SetBool(false),
					MacOSSetup: &fleet.MacOSSetup{
						BootstrapPackage:            optjson.SetString(""),
						EnableEndUserAuthentication: false,
						MacOSSetupAssistant:         optjson.SetString(""),
					},
				},
				http.StatusOK,
			},
			{
				"bootstrap package",
				&fleet.TeamPayloadMDM{
					MacOSSetup: &fleet.MacOSSetup{
						BootstrapPackage: optjson.SetString("some-package"),
					},
				},
				// bootstrap package is always ignored by the modify team endpoint
				http.StatusOK,
			},
			{
				"setup assistant",
				&fleet.TeamPayloadMDM{
					MacOSSetup: &fleet.MacOSSetup{
						MacOSSetupAssistant: optjson.SetString("some-setup-assistant"),
					},
				},
				// setup assistant is always ignored by the modify team endpoint
				http.StatusOK,
			},
			{
				"enable disk encryption",
				&fleet.TeamPayloadMDM{
					EnableDiskEncryption: optjson.SetBool(true),
				},
				// disk encryption requires mdm enabled and configured
				http.StatusUnprocessableEntity,
			},
			{
				"enable end user auth",
				&fleet.TeamPayloadMDM{
					MacOSSetup: &fleet.MacOSSetup{
						EnableEndUserAuthentication: true,
					},
				},
				// disk encryption requires mdm enabled and configured
				http.StatusUnprocessableEntity,
			},
		}

		for _, c := range cases {
			// TODO: Add tests for other combinations of mac and windows mdm enabled/disabled
			t.Run(c.name, func(t *testing.T) {
				checkAppConfig(t, false, false) // both mac and windows mdm disabled

				s.DoJSON("PATCH", fmt.Sprintf("/api/latest/fleet/teams/%d", team.ID), fleet.TeamPayload{
					Name:        &team.Name,
					Description: ptr.String(c.name),
					MDM:         c.mdm,
				}, c.expectedStatus, &getTeamResp)

				if c.expectedStatus == http.StatusOK {
					getTeamResp = checkTeam(t, team, c.mdm)
					require.Equal(t, c.name, getTeamResp.Team.Description)
				} else {
					checkTeam(t, team, nil)
				}
			})
		}
	})

	// TODO: Improve validations and related test coverage of team MDM config.
	// Some settings don't have MDMEnabledAndConfigured or WindowsMDMEnabledAndConfigured
	// validations currently. Either add vailidations and test them or test abscence
	// of validation. Also, the tests below only cover a limited set of permutations
	// compared to the app config tests above and should be expanded accordingly.
	t.Run("edit team spec", func(t *testing.T) {
		t.Cleanup(func() {
			require.NoError(t, s.ds.SaveAppConfig(ctx, appConfig))
		})

		checkTeam := func(t *testing.T, team *fleet.Team, checkMDM *fleet.TeamSpecMDM) teamResponse {
			var wantDiskEncryption bool
			var wantMacOSSetup fleet.MacOSSetup
			if checkMDM != nil {
				wantMacOSSetup = checkMDM.MacOSSetup
				wantDiskEncryption = checkMDM.EnableDiskEncryption.Value
			}

			var resp teamResponse
			s.DoJSON("GET", fmt.Sprintf("/api/latest/fleet/teams/%d", team.ID), nil, http.StatusOK, &resp)
			require.Equal(t, team.Name, resp.Team.Name)
			require.Equal(t, wantDiskEncryption, resp.Team.Config.MDM.EnableDiskEncryption)
			require.Equal(t, wantMacOSSetup.BootstrapPackage.Value, resp.Team.Config.MDM.MacOSSetup.BootstrapPackage.Value)
			require.Equal(t, wantMacOSSetup.MacOSSetupAssistant.Value, resp.Team.Config.MDM.MacOSSetup.MacOSSetupAssistant.Value)
			require.Equal(t, wantMacOSSetup.EnableEndUserAuthentication, resp.Team.Config.MDM.MacOSSetup.EnableEndUserAuthentication)

			return resp
		}

		// initialize our test app config
		ac := appConfig.Copy()
		ac.AgentOptions = nil
		ac.MDM.EnabledAndConfigured = false
		ac.MDM.WindowsEnabledAndConfigured = false
		require.NoError(t, s.ds.SaveAppConfig(ctx, ac))
		checkAppConfig(t, false, false) // both mac and windows mdm disabled

		// create a team from spec
		tmSpecReq := applyTeamSpecsRequest{Specs: []*fleet.TeamSpec{{Name: "Pirates"}}}
		var tmSpecResp applyTeamSpecsResponse
		s.DoJSON("POST", "/api/latest/fleet/spec/teams", tmSpecReq, http.StatusOK, &tmSpecResp)
		teamID, ok := tmSpecResp.TeamIDsByName["Pirates"]
		require.True(t, ok)
		team := fleet.Team{ID: teamID, Name: "Pirates"}
		checkTeam(t, &team, nil) // newly created team has empty mdm config

		t.Cleanup(func() {
			require.NoError(t, s.ds.DeleteTeam(ctx, team.ID))
		})

		// TODO: Add cases for other team MDM config (e.g., macos settings, macos updates,
		// migration) and for other permutations of starting values (see app config tests above).
		cases := []struct {
			name           string
			mdm            *fleet.TeamSpecMDM
			expectedStatus int
		}{
			{
				"mdm empty",
				&fleet.TeamSpecMDM{},
				http.StatusOK,
			},
			{
				"mdm all zero values",
				&fleet.TeamSpecMDM{
					EnableDiskEncryption: optjson.SetBool(false),
					MacOSSetup: fleet.MacOSSetup{
						BootstrapPackage:            optjson.SetString(""),
						EnableEndUserAuthentication: false,
						MacOSSetupAssistant:         optjson.SetString(""),
					},
				},
				http.StatusOK,
			},
			{
				"bootstrap package",
				&fleet.TeamSpecMDM{
					MacOSSetup: fleet.MacOSSetup{
						BootstrapPackage: optjson.SetString("some-package"),
					},
				},
				// bootstrap package requires mdm enabled and configured
				http.StatusUnprocessableEntity,
			},
			{
				"setup assistant",
				&fleet.TeamSpecMDM{
					MacOSSetup: fleet.MacOSSetup{
						MacOSSetupAssistant: optjson.SetString("some-setup-assistant"),
					},
				},
				// setup assistant requires mdm enabled and configured
				http.StatusUnprocessableEntity,
			},
			{
				"enable disk encryption",
				&fleet.TeamSpecMDM{
					EnableDiskEncryption: optjson.SetBool(true),
				},
				// disk encryption requires mdm enabled and configured
				http.StatusUnprocessableEntity,
			},
			{
				"enable end user auth",
				&fleet.TeamSpecMDM{
					MacOSSetup: fleet.MacOSSetup{
						EnableEndUserAuthentication: true,
					},
				},
				// disk encryption requires mdm enabled and configured
				http.StatusUnprocessableEntity,
			},
		}

		for _, c := range cases {
			// TODO: Add tests for other combinations of mac and windows mdm enabled/disabled
			t.Run(c.name, func(t *testing.T) {
				checkAppConfig(t, false, false) // both mac and windows mdm disabled

				tmSpecReq = applyTeamSpecsRequest{Specs: []*fleet.TeamSpec{{
					Name: team.Name,
					MDM:  *c.mdm,
				}}}
				s.DoJSON("POST", "/api/latest/fleet/spec/teams", tmSpecReq, c.expectedStatus, &tmSpecResp)

				if c.expectedStatus == http.StatusOK {
					checkTeam(t, &team, c.mdm)
				} else {
					checkTeam(t, &team, nil)
				}
			})
		}
	})
}

// ///////////////////////////////////////////////////////////////////////////
// Common helpers

func (s *integrationMDMTestSuite) runWorker() {
	err := s.worker.ProcessJobs(context.Background())
	require.NoError(s.T(), err)
	pending, err := s.ds.GetQueuedJobs(context.Background(), 1, time.Time{})
	require.NoError(s.T(), err)
	require.Empty(s.T(), pending)
}

func (s *integrationMDMTestSuite) runDEPSchedule() {
	ch := make(chan bool)
	s.onDEPScheduleDone = func() { close(ch) }
	_, err := s.depSchedule.Trigger()
	require.NoError(s.T(), err)
	<-ch
}

func (s *integrationMDMTestSuite) runIntegrationsSchedule() {
	// FIXME: This pattern (which is being used in testing other schedules as well) seems cause issues
	// where a subsequent call attempts to trigger when the schedule's trigger channel is full and
	// schedule ignored the subsquent call (which is the documented behavior of the trigger).
	// In testing, this can cause the test to hang until the next scheduled run. It isn't a very
	// noticeable issue here since the intervals for these schedules are short.
	ch := make(chan bool)
	s.onIntegrationsScheduleDone = func() { close(ch) }
	_, err := s.integrationsSchedule.Trigger()
	require.NoError(s.T(), err)
	<-ch
}

func (s *integrationMDMTestSuite) getRawTokenValue(content string) string {
	// Create a regex object with the defined pattern
	pattern := `inputToken.value\s*=\s*'([^']*)'`
	regex := regexp.MustCompile(pattern)

	// Find the submatch using the regex pattern
	submatches := regex.FindStringSubmatch(content)

	if len(submatches) >= 2 {
		// Extract the content from the submatch
		encodedToken := submatches[1]

		return encodedToken
	}

	return ""
}

func (s *integrationMDMTestSuite) isXMLTagPresent(xmlTag string, payload string) bool {
	regex := fmt.Sprintf("<%s.*>", xmlTag)
	matched, err := regexp.MatchString(regex, payload)
	if err != nil {
		return false
	}

	return matched
}

func (s *integrationMDMTestSuite) isXMLTagContentPresent(xmlTag string, payload string) bool {
	regex := fmt.Sprintf("<%s.*>(.+)</%s.*>", xmlTag, xmlTag)
	matched, err := regexp.MatchString(regex, payload)
	if err != nil {
		return false
	}

	return matched
}

func (s *integrationMDMTestSuite) checkIfXMLTagContains(xmlTag string, xmlContent string, payload string) bool {
	regex := fmt.Sprintf("<%s.*>.*%s.*</%s.*>", xmlTag, xmlContent, xmlTag)

	matched, err := regexp.MatchString(regex, payload)
	if err != nil || !matched {
		return false
	}

	return true
}

func (s *integrationMDMTestSuite) newGetPoliciesMsg(deviceToken bool, encodedBinToken string) ([]byte, error) {
	if len(encodedBinToken) == 0 {
		return nil, errors.New("encodedBinToken is empty")
	}

	// JWT token by default
	tokType := syncml.BinarySecurityAzureEnroll
	if deviceToken {
		tokType = syncml.BinarySecurityDeviceEnroll
	}

	return []byte(`
			<s:Envelope xmlns:s="http://www.w3.org/2003/05/soap-envelope" xmlns:a="http://www.w3.org/2005/08/addressing" xmlns:u="http://docs.oasis-open.org/wss/2004/01/oasis-200401-wss-wssecurity-utility-1.0.xsd" xmlns:wsse="http://docs.oasis-open.org/wss/2004/01/oasis-200401-wss-wssecurity-secext-1.0.xsd" xmlns:wst="http://docs.oasis-open.org/ws-sx/ws-trust/200512" xmlns:ac="http://schemas.xmlsoap.org/ws/2006/12/authorization">
			<s:Header>
				<a:Action s:mustUnderstand="1">http://schemas.microsoft.com/windows/pki/2009/01/enrollmentpolicy/IPolicy/GetPolicies</a:Action>
				<a:MessageID>urn:uuid:148132ec-a575-4322-b01b-6172a9cf8478</a:MessageID>
				<a:ReplyTo>
				<a:Address>http://www.w3.org/2005/08/addressing/anonymous</a:Address>
				</a:ReplyTo>
				<a:To s:mustUnderstand="1">https://mdmwindows.com/EnrollmentServer/Policy.svc</a:To>
				<wsse:Security s:mustUnderstand="1">
				<wsse:BinarySecurityToken ValueType="` + tokType + `" EncodingType="http://docs.oasis-open.org/wss/2004/01/oasis-200401-wss-wssecurity-secext-1.0.xsd#base64binary">` + encodedBinToken + `</wsse:BinarySecurityToken>
				</wsse:Security>
			</s:Header>
			<s:Body xmlns:xsi="http://www.w3.org/2001/XMLSchema-instance" xmlns:xsd="http://www.w3.org/2001/XMLSchema">
				<GetPolicies xmlns="http://schemas.microsoft.com/windows/pki/2009/01/enrollmentpolicy">
				<client>
					<lastUpdate xsi:nil="true"/>
					<preferredLanguage xsi:nil="true"/>
				</client>
				<requestFilter xsi:nil="true"/>
				</GetPolicies>
			</s:Body>
			</s:Envelope>`), nil
}

func (s *integrationMDMTestSuite) newSecurityTokenMsg(encodedBinToken string, deviceToken bool, missingContextItem bool) ([]byte, error) {
	if len(encodedBinToken) == 0 {
		return nil, errors.New("encodedBinToken is empty")
	}

	var reqSecTokenContextItemDeviceType []byte
	if !missingContextItem {
		reqSecTokenContextItemDeviceType = []byte(
			`<ac:ContextItem Name="DeviceType">
			 <ac:Value>CIMClient_Windows</ac:Value>
			 </ac:ContextItem>`)
	}

	// JWT token by default
	tokType := syncml.BinarySecurityAzureEnroll
	if deviceToken {
		tokType = syncml.BinarySecurityDeviceEnroll
	}

	// Preparing the RequestSecurityToken Request message
	requestBytes := []byte(
		`<s:Envelope xmlns:s="http://www.w3.org/2003/05/soap-envelope" xmlns:a="http://www.w3.org/2005/08/addressing" xmlns:u="http://docs.oasis-open.org/wss/2004/01/oasis-200401-wss-wssecurity-utility-1.0.xsd" xmlns:wsse="http://docs.oasis-open.org/wss/2004/01/oasis-200401-wss-wssecurity-secext-1.0.xsd" xmlns:wst="http://docs.oasis-open.org/ws-sx/ws-trust/200512" xmlns:ac="http://schemas.xmlsoap.org/ws/2006/12/authorization">
			<s:Header>
				<a:Action s:mustUnderstand="1">http://schemas.microsoft.com/windows/pki/2009/01/enrollment/RST/wstep</a:Action>
				<a:MessageID>urn:uuid:0d5a1441-5891-453b-becf-a2e5f6ea3749</a:MessageID>
				<a:ReplyTo>
				<a:Address>http://www.w3.org/2005/08/addressing/anonymous</a:Address>
				</a:ReplyTo>
				<a:To s:mustUnderstand="1">https://mdmwindows.com/EnrollmentServer/Enrollment.svc</a:To>
				<wsse:Security s:mustUnderstand="1">
				<wsse:BinarySecurityToken ValueType="` + tokType + `" EncodingType="http://docs.oasis-open.org/wss/2004/01/oasis-200401-wss-wssecurity-secext-1.0.xsd#base64binary">` + encodedBinToken + `</wsse:BinarySecurityToken>
				</wsse:Security>
			</s:Header>
			<s:Body>
				<wst:RequestSecurityToken>
				<wst:TokenType>http://schemas.microsoft.com/5.0.0.0/ConfigurationManager/Enrollment/DeviceEnrollmentToken</wst:TokenType>
				<wst:RequestType>http://docs.oasis-open.org/ws-sx/ws-trust/200512/Issue</wst:RequestType>
				<wsse:BinarySecurityToken ValueType="http://schemas.microsoft.com/windows/pki/2009/01/enrollment#PKCS10" EncodingType="http://docs.oasis-open.org/wss/2004/01/oasis-200401-wss-wssecurity-secext-1.0.xsd#base64binary">MIICzjCCAboCAQAwSzFJMEcGA1UEAxNAMkI5QjUyQUMtREYzOC00MTYxLTgxNDItRjRCMUUwIURCMjU3QzNBMDg3NzhGNEZCNjFFMjc0OTA2NkMxRjI3ADCCASIwDQYJKoZIhvcNAQEBBQADggEPADCCAQoCggEBAKogsEpbKL8fuXpTNAE5RTZim8JO5CCpxj3z+SuWabs/s9Zse6RziKr12R4BXPiYE1zb8god4kXxet8x3ilGqAOoXKkdFTdNkdVa23PEMrIZSX5MuQ7mwGtctayARxmDvsWRF/icxJbqSO+bYIKvuifesOCHW2cJ1K+JSKijTMik1N8NFbLi5fg1J+xImT9dW1z2fLhQ7SNEMLosUPHsbU9WKoDBfnPsLHzmhM2IMw+5dICZRoxHZalh70FefBk0XoT8b6w4TIvc8572TyPvvdwhc5o/dvyR3nAwTmJpjBs1YhJfSdP+EBN1IC2T/i/mLNUuzUSC2OwiHPbZ6MMr/hUCAwEAAaBCMEAGCSqGSIb3DQEJDjEzMDEwLwYKKwYBBAGCN0IBAAQhREIyNTdDM0EwODc3OEY0RkI2MUUyNzQ5MDY2QzFGMjcAMAkGBSsOAwIdBQADggEBACQtxyy74sCQjZglwdh/Ggs6ofMvnWLMq9A9rGZyxAni66XqDUoOg5PzRtSt+Gv5vdLQyjsBYVzo42W2HCXLD2sErXWwh/w0k4H7vcRKgEqv6VYzpZ/YRVaewLYPcqo4g9NoXnbW345OPLwT3wFvVR5v7HnD8LB2wHcnMu0fAQORgafCRWJL1lgw8VZRaGw9BwQXCF/OrBNJP1ivgqtRdbSoH9TD4zivlFFa+8VDz76y2mpfo0NbbD+P0mh4r0FOJan3X9bLswOLFD6oTiyXHgcVSzLN0bQ6aQo0qKp3yFZYc8W4SgGdEl07IqNquKqJ/1fvmWxnXEbl3jXwb1efhbM=</wsse:BinarySecurityToken>
				<ac:AdditionalContext xmlns="http://schemas.xmlsoap.org/ws/2006/12/authorization">
					<ac:ContextItem Name="UXInitiated">
					<ac:Value>false</ac:Value>
					</ac:ContextItem>
					<ac:ContextItem Name="HWDevID">
					<ac:Value>CF1D12AA5AE42E47D52465E9A71316CAF3AFCC1D3088F230F4D50B371FB2256F</ac:Value>
					</ac:ContextItem>
					<ac:ContextItem Name="Locale">
					<ac:Value>en-US</ac:Value>
					</ac:ContextItem>
					<ac:ContextItem Name="TargetedUserLoggedIn">
					<ac:Value>true</ac:Value>
					</ac:ContextItem>
					<ac:ContextItem Name="OSEdition">
					<ac:Value>48</ac:Value>
					</ac:ContextItem>
					<ac:ContextItem Name="DeviceName">
					<ac:Value>DESKTOP-0C89RC0</ac:Value>
					</ac:ContextItem>
					<ac:ContextItem Name="MAC">
					<ac:Value>01-1C-29-7B-3E-1C</ac:Value>
					</ac:ContextItem>
					<ac:ContextItem Name="MAC">
					<ac:Value>01-0C-21-7B-3E-52</ac:Value>
					</ac:ContextItem>
					<ac:ContextItem Name="DeviceID">
					<ac:Value>AB157C3A18778F4FB21E2739066C1F27</ac:Value>
					</ac:ContextItem>
					<ac:ContextItem Name="EnrollmentType">
					<ac:Value>Full</ac:Value>
					</ac:ContextItem>
					` + string(reqSecTokenContextItemDeviceType) + `
					<ac:ContextItem Name="OSVersion">
					<ac:Value>10.0.19045.2965</ac:Value>
					</ac:ContextItem>
					<ac:ContextItem Name="ApplicationVersion">
					<ac:Value>10.0.19045.1965</ac:Value>
					</ac:ContextItem>
					<ac:ContextItem Name="NotInOobe">
					<ac:Value>false</ac:Value>
					</ac:ContextItem>
					<ac:ContextItem Name="RequestVersion">
					<ac:Value>5.0</ac:Value>
					</ac:ContextItem>
				</ac:AdditionalContext>
				</wst:RequestSecurityToken>
			</s:Body>
			</s:Envelope>
		`)

	return requestBytes, nil
}

func (s *integrationMDMTestSuite) newSyncMLUnenrollMsg(deviceID string, managementUrl string) ([]byte, error) {
	if len(managementUrl) == 0 {
		return nil, errors.New("managementUrl is empty")
	}

	return []byte(`
			 <SyncML xmlns="SYNCML:SYNCML1.2">
			<SyncHdr>
				<VerDTD>1.2</VerDTD>
				<VerProto>DM/1.2</VerProto>
				<SessionID>2</SessionID>
				<MsgID>1</MsgID>
				<Target>
				<LocURI>` + managementUrl + `</LocURI>
				</Target>
				<Source>
				<LocURI>` + deviceID + `</LocURI>
				</Source>
			</SyncHdr>
			<SyncBody>
				<Alert>
				<CmdID>2</CmdID>
				<Data>1201</Data>
				</Alert>
				<Alert>
				<CmdID>3</CmdID>
				<Data>1224</Data>
				<Item>
					<Meta>
					<Type xmlns="syncml:metinf">com.microsoft/MDM/LoginStatus</Type>
					</Meta>
					<Data>user</Data>
				</Item>
				</Alert>
				<Alert>
				<CmdID>4</CmdID>
				<Data>1226</Data>
				<Item>
					<Meta>
					<Type xmlns="syncml:metinf">com.microsoft:mdm.unenrollment.userrequest</Type>
					<Format xmlns="syncml:metinf">int</Format>
					</Meta>
					<Data>1</Data>
				</Item>
				</Alert>
				<Final/>
			</SyncBody>
			</SyncML>`), nil
}

func (s *integrationMDMTestSuite) checkMDMProfilesSummaries(t *testing.T, teamID *uint, expectedSummary fleet.MDMProfilesSummary, expectedAppleSummary *fleet.MDMProfilesSummary) {
	var queryParams []string
	if teamID != nil {
		queryParams = append(queryParams, "team_id", fmt.Sprintf("%d", *teamID))
	}

	if expectedAppleSummary != nil {
		var apple getMDMAppleProfilesSummaryResponse
		s.DoJSON("GET", "/api/v1/fleet/mdm/apple/profiles/summary", getMDMAppleProfilesSummaryRequest{}, http.StatusOK, &apple, queryParams...)
		require.Equal(t, expectedSummary.Failed, apple.Failed, "failed summary count doesn't match")
		require.Equal(t, expectedSummary.Pending, apple.Pending, "pending summary count doesn't match")
		require.Equal(t, expectedSummary.Verifying, apple.Verifying, "verifying summary count doesn't match")
		require.Equal(t, expectedSummary.Verified, apple.Verified, "verified summary count doesn't match")
	}

	var combined getMDMProfilesSummaryResponse
	s.DoJSON("GET", "/api/v1/fleet/configuration_profiles/summary", getMDMProfilesSummaryRequest{}, http.StatusOK, &combined, queryParams...)
	require.Equal(t, expectedSummary.Failed, combined.Failed, "failed summary count doesn't match")
	require.Equal(t, expectedSummary.Pending, combined.Pending, "pending summary count doesn't match")
	require.Equal(t, expectedSummary.Verifying, combined.Verifying, "verifying summary count doesn't match")
	require.Equal(t, expectedSummary.Verified, combined.Verified, "verified summary count doesn't match")
}

func (s *integrationMDMTestSuite) checkMDMDiskEncryptionSummaries(t *testing.T, teamID *uint, expectedSummary fleet.MDMDiskEncryptionSummary, checkFileVaultSummary bool) {
	var queryParams []string
	if teamID != nil {
		queryParams = append(queryParams, "team_id", fmt.Sprintf("%d", *teamID))
	}

	if checkFileVaultSummary {
		var fileVault getMDMAppleFileVaultSummaryResponse
		s.DoJSON("GET", "/api/v1/fleet/mdm/apple/filevault/summary", getMDMProfilesSummaryRequest{}, http.StatusOK, &fileVault, queryParams...)
		require.Equal(t, expectedSummary.Failed.MacOS, fileVault.Failed)
		require.Equal(t, expectedSummary.Enforcing.MacOS, fileVault.Enforcing)
		require.Equal(t, expectedSummary.ActionRequired.MacOS, fileVault.ActionRequired)
		require.Equal(t, expectedSummary.Verifying.MacOS, fileVault.Verifying)
		require.Equal(t, expectedSummary.Verified.MacOS, fileVault.Verified)
		require.Equal(t, expectedSummary.RemovingEnforcement.MacOS, fileVault.RemovingEnforcement)
	}

	var combined getMDMDiskEncryptionSummaryResponse
	s.DoJSON("GET", "/api/v1/fleet/disk_encryption", getMDMProfilesSummaryRequest{}, http.StatusOK, &combined, queryParams...)
	require.Equal(t, expectedSummary.Failed, combined.Failed)
	require.Equal(t, expectedSummary.Enforcing, combined.Enforcing)
	require.Equal(t, expectedSummary.ActionRequired, combined.ActionRequired)
	require.Equal(t, expectedSummary.Verifying, combined.Verifying)
	require.Equal(t, expectedSummary.Verified, combined.Verified)
	require.Equal(t, expectedSummary.RemovingEnforcement, combined.RemovingEnforcement)
}

func (s *integrationMDMTestSuite) TestWindowsFreshEnrollEmptyQuery() {
	t := s.T()
	host, _ := createWindowsHostThenEnrollMDM(s.ds, s.server.URL, t)

	// make sure we don't have any profiles
	s.Do(
		"POST",
		"/api/v1/fleet/mdm/profiles/batch",
		batchSetMDMProfilesRequest{Profiles: []fleet.MDMProfileBatchPayload{}},
		http.StatusNoContent,
	)

	// Ensure we can read distributed queries for the host.
	err := s.ds.UpdateHostRefetchRequested(context.Background(), host.ID, true)
	require.NoError(t, err)

	s.lq.On("QueriesForHost", host.ID).Return(map[string]string{fmt.Sprintf("%d", host.ID): "SELECT 1 FROM osquery;"}, nil)

	req := getDistributedQueriesRequest{NodeKey: *host.NodeKey}
	var dqResp getDistributedQueriesResponse
	s.DoJSON("POST", "/api/osquery/distributed/read", req, http.StatusOK, &dqResp)
	require.NotContains(t, dqResp.Queries, "fleet_detail_query_mdm_config_profiles_windows")

	// add two profiles
	s.Do("POST", "/api/v1/fleet/mdm/profiles/batch", batchSetMDMProfilesRequest{Profiles: []fleet.MDMProfileBatchPayload{
		{Name: "N1", Contents: mobileconfigForTest("N1", "I1")},
		{Name: "N2", Contents: syncMLForTest("./Foo/Bar")},
	}}, http.StatusNoContent)

	req = getDistributedQueriesRequest{NodeKey: *host.NodeKey}
	dqResp = getDistributedQueriesResponse{}
	s.DoJSON("POST", "/api/osquery/distributed/read", req, http.StatusOK, &dqResp)
	require.Contains(t, dqResp.Queries, "fleet_detail_query_mdm_config_profiles_windows")
	require.NotEmpty(t, dqResp.Queries, "fleet_detail_query_mdm_config_profiles_windows")
}

func (s *integrationMDMTestSuite) TestManualEnrollmentCommands() {
	t := s.T()

	checkInstallFleetdCommandSent := func(mdmDevice *mdmtest.TestAppleMDMClient, wantCommand bool) {
		foundInstallFleetdCommand := false
		cmd, err := mdmDevice.Idle()
		require.NoError(t, err)
		for cmd != nil {
			var fullCmd micromdm.CommandPayload
			require.NoError(t, plist.Unmarshal(cmd.Raw, &fullCmd))
			if manifest := fullCmd.Command.InstallEnterpriseApplication.ManifestURL; manifest != nil {
				foundInstallFleetdCommand = true
				require.Equal(t, "InstallEnterpriseApplication", cmd.Command.RequestType)
				require.Contains(t, *fullCmd.Command.InstallEnterpriseApplication.ManifestURL, apple_mdm.FleetdPublicManifestURL)
			}
			cmd, err = mdmDevice.Acknowledge(cmd.CommandUUID)
			require.NoError(t, err)
		}
		require.Equal(t, wantCommand, foundInstallFleetdCommand)
	}

	// create a device that's not enrolled into Fleet, it should get a command to
	// install fleetd
	mdmDevice := mdmtest.NewTestMDMClientAppleDirect(mdmtest.AppleEnrollInfo{
		SCEPChallenge: s.scepChallenge,
		SCEPURL:       s.server.URL + apple_mdm.SCEPPath,
		MDMURL:        s.server.URL + apple_mdm.MDMPath,
	}, "MacBookPro16,1")
	err := mdmDevice.Enroll()
	require.NoError(t, err)
	s.runWorker()
	checkInstallFleetdCommandSent(mdmDevice, true)

	// create a device that's enrolled into Fleet before turning on MDM features,
	// it should still get the command to install fleetd if turns on MDM.
	desktopToken := uuid.New().String()
	host := createOrbitEnrolledHost(t, "darwin", "h1", s.ds)
	err = s.ds.SetOrUpdateDeviceAuthToken(context.Background(), host.ID, desktopToken)
	require.NoError(t, err)
	mdmDevice = mdmtest.NewTestMDMClientAppleDesktopManual(s.server.URL, desktopToken)
	mdmDevice.UUID = host.UUID
	err = mdmDevice.Enroll()
	require.NoError(t, err)
	s.runWorker()
	checkInstallFleetdCommandSent(mdmDevice, true)
}

func (s *integrationMDMTestSuite) TestLockUnlockWipeWindowsLinux() {
	t := s.T()
	ctx := context.Background()

	// create an MDM-enrolled Windows host
	winHost, winMDMClient := createWindowsHostThenEnrollMDM(s.ds, s.server.URL, t)
	// set its MDM data so it shows as MDM-enrolled in the backend
	err := s.ds.SetOrUpdateMDMData(ctx, winHost.ID, false, true, s.server.URL, false, fleet.WellKnownMDMFleet, "")
	require.NoError(t, err)
	linuxHost := createOrbitEnrolledHost(t, "linux", "lock_unlock_linux", s.ds)

	for _, host := range []*fleet.Host{winHost, linuxHost} {
		t.Run(host.FleetPlatform(), func(t *testing.T) {
			// get the host's information
			var getHostResp getHostResponse
			s.DoJSON("GET", fmt.Sprintf("/api/latest/fleet/hosts/%d", host.ID), nil, http.StatusOK, &getHostResp)
			require.NotNil(t, getHostResp.Host.MDM.DeviceStatus)
			require.Equal(t, "unlocked", *getHostResp.Host.MDM.DeviceStatus)
			require.NotNil(t, getHostResp.Host.MDM.PendingAction)
			require.Equal(t, "", *getHostResp.Host.MDM.PendingAction)

			// try to unlock the host (which is already its status)
			var unlockResp unlockHostResponse
			s.DoJSON("POST", fmt.Sprintf("/api/latest/fleet/hosts/%d/unlock", host.ID), nil, http.StatusConflict, &unlockResp)

			// lock the host
			s.Do("POST", fmt.Sprintf("/api/latest/fleet/hosts/%d/lock", host.ID), nil, http.StatusNoContent)

			// refresh the host's status, it is now pending lock
			s.DoJSON("GET", fmt.Sprintf("/api/latest/fleet/hosts/%d", host.ID), nil, http.StatusOK, &getHostResp)
			require.NotNil(t, getHostResp.Host.MDM.DeviceStatus)
			require.Equal(t, "unlocked", *getHostResp.Host.MDM.DeviceStatus)
			require.NotNil(t, getHostResp.Host.MDM.PendingAction)
			require.Equal(t, "lock", *getHostResp.Host.MDM.PendingAction)

			// try locking the host while it is pending lock fails
			res := s.DoRaw("POST", fmt.Sprintf("/api/latest/fleet/hosts/%d/lock", host.ID), nil, http.StatusUnprocessableEntity)
			errMsg := extractServerErrorText(res.Body)
			require.Contains(t, errMsg, "Host has pending lock request.")

			// simulate a successful script result for the lock command
			status, err := s.ds.GetHostLockWipeStatus(ctx, host)
			require.NoError(t, err)

			var orbitScriptResp orbitPostScriptResultResponse
			s.DoJSON("POST", "/api/fleet/orbit/scripts/result",
				json.RawMessage(fmt.Sprintf(`{"orbit_node_key": %q, "execution_id": %q, "exit_code": 0, "output": "ok"}`, *host.OrbitNodeKey, status.LockScript.ExecutionID)),
				http.StatusOK, &orbitScriptResp)

			// refresh the host's status, it is now locked
			s.DoJSON("GET", fmt.Sprintf("/api/latest/fleet/hosts/%d", host.ID), nil, http.StatusOK, &getHostResp)
			require.NotNil(t, getHostResp.Host.MDM.DeviceStatus)
			require.Equal(t, "locked", *getHostResp.Host.MDM.DeviceStatus)
			require.NotNil(t, getHostResp.Host.MDM.PendingAction)
			require.Equal(t, "", *getHostResp.Host.MDM.PendingAction)

			// try to lock the host again
			s.Do("POST", fmt.Sprintf("/api/latest/fleet/hosts/%d/lock", host.ID), nil, http.StatusConflict)
			// try to wipe a locked host
			res = s.Do("POST", fmt.Sprintf("/api/latest/fleet/hosts/%d/wipe", host.ID), nil, http.StatusUnprocessableEntity)
			errMsg = extractServerErrorText(res.Body)
			require.Contains(t, errMsg, "Host cannot be wiped until it is unlocked.")

			// unlock the host
			s.Do("POST", fmt.Sprintf("/api/latest/fleet/hosts/%d/unlock", host.ID), nil, http.StatusNoContent)

			// refresh the host's status, it is locked pending unlock
			s.DoJSON("GET", fmt.Sprintf("/api/latest/fleet/hosts/%d", host.ID), nil, http.StatusOK, &getHostResp)
			require.NotNil(t, getHostResp.Host.MDM.DeviceStatus)
			require.Equal(t, "locked", *getHostResp.Host.MDM.DeviceStatus)
			require.NotNil(t, getHostResp.Host.MDM.PendingAction)
			require.Equal(t, "unlock", *getHostResp.Host.MDM.PendingAction)

			// try unlocking the host while it is pending unlock fails
			res = s.DoRaw("POST", fmt.Sprintf("/api/latest/fleet/hosts/%d/unlock", host.ID), nil, http.StatusUnprocessableEntity)
			errMsg = extractServerErrorText(res.Body)
			require.Contains(t, errMsg, "Host has pending unlock request.")

			// simulate a failed script result for the unlock command
			status, err = s.ds.GetHostLockWipeStatus(ctx, host)
			require.NoError(t, err)

			s.DoJSON("POST", "/api/fleet/orbit/scripts/result",
				json.RawMessage(fmt.Sprintf(`{"orbit_node_key": %q, "execution_id": %q, "exit_code": -1, "output": "fail"}`, *host.OrbitNodeKey, status.UnlockScript.ExecutionID)),
				http.StatusOK, &orbitScriptResp)

			// refresh the host's status, it is still locked, no pending action
			s.DoJSON("GET", fmt.Sprintf("/api/latest/fleet/hosts/%d", host.ID), nil, http.StatusOK, &getHostResp)
			require.NotNil(t, getHostResp.Host.MDM.DeviceStatus)
			require.Equal(t, "locked", *getHostResp.Host.MDM.DeviceStatus)
			require.NotNil(t, getHostResp.Host.MDM.PendingAction)
			require.Equal(t, "", *getHostResp.Host.MDM.PendingAction)

			// unlock the host, simulate success
			s.Do("POST", fmt.Sprintf("/api/latest/fleet/hosts/%d/unlock", host.ID), nil, http.StatusNoContent)
			status, err = s.ds.GetHostLockWipeStatus(ctx, host)
			require.NoError(t, err)
			s.DoJSON("POST", "/api/fleet/orbit/scripts/result",
				json.RawMessage(fmt.Sprintf(`{"orbit_node_key": %q, "execution_id": %q, "exit_code": 0, "output": "ok"}`, *host.OrbitNodeKey, status.UnlockScript.ExecutionID)),
				http.StatusOK, &orbitScriptResp)

			// refresh the host's status, it is unlocked, no pending action
			s.DoJSON("GET", fmt.Sprintf("/api/latest/fleet/hosts/%d", host.ID), nil, http.StatusOK, &getHostResp)
			require.NotNil(t, getHostResp.Host.MDM.DeviceStatus)
			require.Equal(t, "unlocked", *getHostResp.Host.MDM.DeviceStatus)
			require.NotNil(t, getHostResp.Host.MDM.PendingAction)
			require.Equal(t, "", *getHostResp.Host.MDM.PendingAction)

			// wipe the host
			s.Do("POST", fmt.Sprintf("/api/latest/fleet/hosts/%d/wipe", host.ID), nil, http.StatusNoContent)
			wipeActID := s.lastActivityOfTypeMatches(fleet.ActivityTypeWipedHost{}.ActivityName(), fmt.Sprintf(`{"host_id": %d, "host_display_name": %q}`, host.ID, host.DisplayName()), 0)

			// try to wipe the host again, already have it pending
			res = s.DoRaw("POST", fmt.Sprintf("/api/latest/fleet/hosts/%d/wipe", host.ID), nil, http.StatusUnprocessableEntity)
			errMsg = extractServerErrorText(res.Body)
			require.Contains(t, errMsg, "Host has pending wipe request.")
			// no activity created
			s.lastActivityOfTypeMatches(fleet.ActivityTypeWipedHost{}.ActivityName(), fmt.Sprintf(`{"host_id": %d, "host_display_name": %q}`, host.ID, host.DisplayName()), wipeActID)

			// refresh the host's status, it is unlocked, pending wipe
			s.DoJSON("GET", fmt.Sprintf("/api/latest/fleet/hosts/%d", host.ID), nil, http.StatusOK, &getHostResp)
			require.NotNil(t, getHostResp.Host.MDM.DeviceStatus)
			require.Equal(t, "unlocked", *getHostResp.Host.MDM.DeviceStatus)
			require.NotNil(t, getHostResp.Host.MDM.PendingAction)
			require.Equal(t, "wipe", *getHostResp.Host.MDM.PendingAction)

			status, err = s.ds.GetHostLockWipeStatus(ctx, host)
			require.NoError(t, err)
			if host.FleetPlatform() == "linux" {
				// simulate a successful wipe for the Linux host's script response
				s.DoJSON("POST", "/api/fleet/orbit/scripts/result",
					json.RawMessage(fmt.Sprintf(`{"orbit_node_key": %q, "execution_id": %q, "exit_code": 0, "output": "ok"}`, *host.OrbitNodeKey, status.WipeScript.ExecutionID)),
					http.StatusOK, &orbitScriptResp)
			} else {
				// simulate a successful wipe from the Windows device's MDM response
				cmds, err := winMDMClient.StartManagementSession()
				require.NoError(t, err)

				// two status + the wipe command we enqueued
				require.Len(t, cmds, 3)
				wipeCmd := cmds[status.WipeMDMCommand.CommandUUID]
				require.NotNil(t, wipeCmd)
				require.Equal(t, wipeCmd.Verb, fleet.CmdExec)
				require.Len(t, wipeCmd.Cmd.Items, 1)
				require.EqualValues(t, "./Device/Vendor/MSFT/RemoteWipe/doWipeProtected", *wipeCmd.Cmd.Items[0].Target)

				msgID, err := winMDMClient.GetCurrentMsgID()
				require.NoError(t, err)

				winMDMClient.AppendResponse(fleet.SyncMLCmd{
					XMLName: xml.Name{Local: fleet.CmdStatus},
					MsgRef:  &msgID,
					CmdRef:  &status.WipeMDMCommand.CommandUUID,
					Cmd:     ptr.String("Exec"),
					Data:    ptr.String("200"),
					Items:   nil,
					CmdID:   fleet.CmdID{Value: uuid.NewString()},
				})
				cmds, err = winMDMClient.SendResponse()
				require.NoError(t, err)
				// the ack of the message should be the only returned command
				require.Len(t, cmds, 1)
			}

			// refresh the host's status, it is wiped
			s.DoJSON("GET", fmt.Sprintf("/api/latest/fleet/hosts/%d", host.ID), nil, http.StatusOK, &getHostResp)
			require.NotNil(t, getHostResp.Host.MDM.DeviceStatus)
			require.Equal(t, "wiped", *getHostResp.Host.MDM.DeviceStatus)
			require.NotNil(t, getHostResp.Host.MDM.PendingAction)
			require.Equal(t, "", *getHostResp.Host.MDM.PendingAction)

			// try to lock/unlock the host fails
			res = s.Do("POST", fmt.Sprintf("/api/latest/fleet/hosts/%d/lock", host.ID), nil, http.StatusUnprocessableEntity)
			errMsg = extractServerErrorText(res.Body)
			require.Contains(t, errMsg, "Cannot process lock requests once host is wiped.")
			res = s.Do("POST", fmt.Sprintf("/api/latest/fleet/hosts/%d/unlock", host.ID), nil, http.StatusUnprocessableEntity)
			errMsg = extractServerErrorText(res.Body)
			require.Contains(t, errMsg, "Cannot process unlock requests once host is wiped.")

			// try to wipe the host again, conflict (already wiped)
			s.Do("POST", fmt.Sprintf("/api/latest/fleet/hosts/%d/wipe", host.ID), nil, http.StatusConflict)
			// no activity created
			s.lastActivityOfTypeMatches(fleet.ActivityTypeWipedHost{}.ActivityName(), fmt.Sprintf(`{"host_id": %d, "host_display_name": %q}`, host.ID, host.DisplayName()), wipeActID)

			// re-enroll the host, simulating that another user received the wiped host
			newOrbitKey := uuid.New().String()
			newHost, err := s.ds.EnrollOrbit(ctx, true, fleet.OrbitHostInfo{
				HardwareUUID:   *host.OsqueryHostID,
				HardwareSerial: host.HardwareSerial,
			}, newOrbitKey, nil)
			require.NoError(t, err)
			// it re-enrolled using the same host record
			require.Equal(t, host.ID, newHost.ID)

			// refresh the host's status, it is back to unlocked
			s.DoJSON("GET", fmt.Sprintf("/api/latest/fleet/hosts/%d", host.ID), nil, http.StatusOK, &getHostResp)
			require.NotNil(t, getHostResp.Host.MDM.DeviceStatus)
			require.Equal(t, "unlocked", *getHostResp.Host.MDM.DeviceStatus)
			require.NotNil(t, getHostResp.Host.MDM.PendingAction)
			require.Equal(t, "", *getHostResp.Host.MDM.PendingAction)
		})
	}
}

func (s *integrationMDMTestSuite) TestLockUnlockWipeMacOS() {
	t := s.T()
	host, mdmClient := createHostThenEnrollMDM(s.ds, s.server.URL, t)

	// get the host's information
	var getHostResp getHostResponse
	s.DoJSON("GET", fmt.Sprintf("/api/latest/fleet/hosts/%d", host.ID), nil, http.StatusOK, &getHostResp)
	require.NotNil(t, getHostResp.Host.MDM.DeviceStatus)
	require.Equal(t, "unlocked", *getHostResp.Host.MDM.DeviceStatus)
	require.NotNil(t, getHostResp.Host.MDM.PendingAction)
	require.Equal(t, "", *getHostResp.Host.MDM.PendingAction)

	// try to unlock the host (which is already its status)
	var unlockResp unlockHostResponse
	s.DoJSON("POST", fmt.Sprintf("/api/latest/fleet/hosts/%d/unlock", host.ID), nil, http.StatusConflict, &unlockResp)

	// lock the host
	var lockResp lockHostResponse
	s.DoJSON("POST", fmt.Sprintf("/api/latest/fleet/hosts/%d/lock", host.ID), nil, http.StatusOK, &lockResp, "view_pin", "true")
	assert.Len(t, lockResp.UnlockPIN, 6)

	// refresh the host's status, it is now pending lock
	s.DoJSON("GET", fmt.Sprintf("/api/latest/fleet/hosts/%d", host.ID), nil, http.StatusOK, &getHostResp)
	require.NotNil(t, getHostResp.Host.MDM.DeviceStatus)
	require.Equal(t, "unlocked", *getHostResp.Host.MDM.DeviceStatus)
	require.NotNil(t, getHostResp.Host.MDM.PendingAction)
	require.Equal(t, "lock", *getHostResp.Host.MDM.PendingAction)

	// try locking the host while it is pending lock fails
	res := s.DoRaw("POST", fmt.Sprintf("/api/latest/fleet/hosts/%d/lock", host.ID), nil, http.StatusUnprocessableEntity)
	errMsg := extractServerErrorText(res.Body)
	require.Contains(t, errMsg, "Host has pending lock request.")

	// simulate a successful MDM result for the lock command
	cmd, err := mdmClient.Idle()
	require.NoError(t, err)
	require.NotNil(t, cmd)
	require.Equal(t, "DeviceLock", cmd.Command.RequestType)
	_, err = mdmClient.Acknowledge(cmd.CommandUUID)
	require.NoError(t, err)

	// refresh the host's status, it is now locked
	s.DoJSON("GET", fmt.Sprintf("/api/latest/fleet/hosts/%d", host.ID), nil, http.StatusOK, &getHostResp)
	require.NotNil(t, getHostResp.Host.MDM.DeviceStatus)
	require.Equal(t, "locked", *getHostResp.Host.MDM.DeviceStatus)
	require.NotNil(t, getHostResp.Host.MDM.PendingAction)
	require.Equal(t, "", *getHostResp.Host.MDM.PendingAction)

	// try to lock the host again
	s.Do("POST", fmt.Sprintf("/api/latest/fleet/hosts/%d/lock", host.ID), nil, http.StatusConflict)
	// try to wipe a locked host
	res = s.Do("POST", fmt.Sprintf("/api/latest/fleet/hosts/%d/wipe", host.ID), nil, http.StatusUnprocessableEntity)
	errMsg = extractServerErrorText(res.Body)
	require.Contains(t, errMsg, "Host cannot be wiped until it is unlocked.")

	// unlock the host
	unlockResp = unlockHostResponse{}
	s.DoJSON("POST", fmt.Sprintf("/api/latest/fleet/hosts/%d/unlock", host.ID), nil, http.StatusOK, &unlockResp)
	require.NotNil(t, unlockResp.HostID)
	require.Equal(t, host.ID, *unlockResp.HostID)
	require.Len(t, unlockResp.UnlockPIN, 6)
	unlockPIN := unlockResp.UnlockPIN
	unlockActID := s.lastActivityOfTypeMatches(fleet.ActivityTypeUnlockedHost{}.ActivityName(),
		fmt.Sprintf(`{"host_id": %d, "host_display_name": %q, "host_platform": %q}`, host.ID, host.DisplayName(), host.FleetPlatform()), 0)

	// refresh the host's status, it is still locked
	s.DoJSON("GET", fmt.Sprintf("/api/latest/fleet/hosts/%d", host.ID), nil, http.StatusOK, &getHostResp)
	require.NotNil(t, getHostResp.Host.MDM.DeviceStatus)
	require.Equal(t, "locked", *getHostResp.Host.MDM.DeviceStatus)
	require.NotNil(t, getHostResp.Host.MDM.PendingAction)
	assert.Empty(t, *getHostResp.Host.MDM.PendingAction)

	// try unlocking the host again simply returns the PIN again
	unlockResp = unlockHostResponse{}
	s.DoJSON("POST", fmt.Sprintf("/api/latest/fleet/hosts/%d/unlock", host.ID), nil, http.StatusOK, &unlockResp)
	require.Equal(t, unlockPIN, unlockResp.UnlockPIN)
	// a new unlock host activity is created every time the unlock PIN is viewed
	newUnlockActID := s.lastActivityOfTypeMatches(fleet.ActivityTypeUnlockedHost{}.ActivityName(),
		fmt.Sprintf(`{"host_id": %d, "host_display_name": %q, "host_platform": %q}`, host.ID, host.DisplayName(), host.FleetPlatform()), 0)
	require.NotEqual(t, unlockActID, newUnlockActID)

	// as soon as the host sends an Idle MDM request, it is maked as unlocked
	cmd, err = mdmClient.Idle()
	require.NoError(t, err)
	require.Nil(t, cmd)

	// refresh the host's status, it is unlocked
	s.DoJSON("GET", fmt.Sprintf("/api/latest/fleet/hosts/%d", host.ID), nil, http.StatusOK, &getHostResp)
	require.NotNil(t, getHostResp.Host.MDM.DeviceStatus)
	require.Equal(t, "unlocked", *getHostResp.Host.MDM.DeviceStatus)
	require.NotNil(t, getHostResp.Host.MDM.PendingAction)
	require.Equal(t, "", *getHostResp.Host.MDM.PendingAction)

	// wipe the host
	s.Do("POST", fmt.Sprintf("/api/latest/fleet/hosts/%d/wipe", host.ID), nil, http.StatusNoContent)
	wipeActID := s.lastActivityOfTypeMatches(fleet.ActivityTypeWipedHost{}.ActivityName(), fmt.Sprintf(`{"host_id": %d, "host_display_name": %q}`, host.ID, host.DisplayName()), 0)

	// try to wipe the host again, already have it pending
	res = s.DoRaw("POST", fmt.Sprintf("/api/latest/fleet/hosts/%d/wipe", host.ID), nil, http.StatusUnprocessableEntity)
	errMsg = extractServerErrorText(res.Body)
	require.Contains(t, errMsg, "Host has pending wipe request.")
	// no activity created
	s.lastActivityOfTypeMatches(fleet.ActivityTypeWipedHost{}.ActivityName(), fmt.Sprintf(`{"host_id": %d, "host_display_name": %q}`, host.ID, host.DisplayName()), wipeActID)

	// refresh the host's status, it is unlocked, pending wipe
	s.DoJSON("GET", fmt.Sprintf("/api/latest/fleet/hosts/%d", host.ID), nil, http.StatusOK, &getHostResp)
	require.NotNil(t, getHostResp.Host.MDM.DeviceStatus)
	require.Equal(t, "unlocked", *getHostResp.Host.MDM.DeviceStatus)
	require.NotNil(t, getHostResp.Host.MDM.PendingAction)
	require.Equal(t, "wipe", *getHostResp.Host.MDM.PendingAction)

	// simulate a successful MDM result for the wipe command
	cmd, err = mdmClient.Idle()
	require.NoError(t, err)
	require.NotNil(t, cmd)
	require.Equal(t, "EraseDevice", cmd.Command.RequestType)
	_, err = mdmClient.Acknowledge(cmd.CommandUUID)
	require.NoError(t, err)

	// refresh the host's status, it is wiped
	s.DoJSON("GET", fmt.Sprintf("/api/latest/fleet/hosts/%d", host.ID), nil, http.StatusOK, &getHostResp)
	require.NotNil(t, getHostResp.Host.MDM.DeviceStatus)
	require.Equal(t, "wiped", *getHostResp.Host.MDM.DeviceStatus)
	require.NotNil(t, getHostResp.Host.MDM.PendingAction)
	require.Equal(t, "", *getHostResp.Host.MDM.PendingAction)

	// try to lock/unlock the host fails
	res = s.Do("POST", fmt.Sprintf("/api/latest/fleet/hosts/%d/lock", host.ID), nil, http.StatusUnprocessableEntity)
	errMsg = extractServerErrorText(res.Body)
	require.Contains(t, errMsg, "Cannot process lock requests once host is wiped.")
	res = s.Do("POST", fmt.Sprintf("/api/latest/fleet/hosts/%d/unlock", host.ID), nil, http.StatusUnprocessableEntity)
	errMsg = extractServerErrorText(res.Body)
	require.Contains(t, errMsg, "Cannot process unlock requests once host is wiped.")

	// try to wipe the host again, conflict (already wiped)
	s.Do("POST", fmt.Sprintf("/api/latest/fleet/hosts/%d/wipe", host.ID), nil, http.StatusConflict)
	// no activity created
	s.lastActivityOfTypeMatches(fleet.ActivityTypeWipedHost{}.ActivityName(), fmt.Sprintf(`{"host_id": %d, "host_display_name": %q}`, host.ID, host.DisplayName()), wipeActID)

	// re-enroll the host, simulating that another user received the wiped host
	err = mdmClient.Enroll()
	require.NoError(t, err)

	// refresh the host's status, it is back to unlocked
	s.DoJSON("GET", fmt.Sprintf("/api/latest/fleet/hosts/%d", host.ID), nil, http.StatusOK, &getHostResp)
	require.NotNil(t, getHostResp.Host.MDM.DeviceStatus)
	require.Equal(t, "unlocked", *getHostResp.Host.MDM.DeviceStatus)
	require.NotNil(t, getHostResp.Host.MDM.PendingAction)
	require.Equal(t, "", *getHostResp.Host.MDM.PendingAction)

	// lock the host without viewing the PIN
	s.Do("POST", fmt.Sprintf("/api/latest/fleet/hosts/%d/lock", host.ID), nil, http.StatusNoContent)

}

func (s *integrationMDMTestSuite) TestZCustomConfigurationWebURL() {
	t := s.T()

	acResp := appConfigResponse{}
	s.DoJSON("GET", "/api/latest/fleet/config", nil, http.StatusOK, &acResp)

	var lastSubmittedProfile *godep.Profile
	s.mockDEPResponse(http.HandlerFunc(func(w http.ResponseWriter, r *http.Request) {
		w.WriteHeader(http.StatusOK)
		encoder := json.NewEncoder(w)

		switch r.URL.Path {
		case "/profile":
			lastSubmittedProfile = &godep.Profile{}
			rawProfile, err := io.ReadAll(r.Body)
			require.NoError(t, err)
			err = json.Unmarshal(rawProfile, lastSubmittedProfile)
			require.NoError(t, err)

			// check that the urls are not empty and equal
			require.NotEmpty(t, lastSubmittedProfile.URL)
			require.NotEmpty(t, lastSubmittedProfile.ConfigurationWebURL)
			require.Equal(t, lastSubmittedProfile.URL, lastSubmittedProfile.ConfigurationWebURL)
			err = encoder.Encode(godep.ProfileResponse{ProfileUUID: uuid.New().String()})
			require.NoError(t, err)
		default:
			_, _ = w.Write([]byte(`{"auth_session_token": "xyz"}`))
		}
	}))

	// disable first to make sure we start in the desired state
	acResp = appConfigResponse{}
	s.DoJSON("PATCH", "/api/latest/fleet/config", json.RawMessage(`{
		"mdm": {
			"macos_setup": {
				"enable_end_user_authentication": false
			}
		}
	}`), http.StatusOK, &acResp)

	// configure end-user authentication globally
	acResp = appConfigResponse{}
	s.DoJSON("PATCH", "/api/latest/fleet/config", json.RawMessage(`{
		"mdm": {
			"end_user_authentication": {
				"entity_id": "https://localhost:8080",
				"issuer_uri": "http://localhost:8080/simplesaml/saml2/idp/SSOService.php",
				"idp_name": "SimpleSAML",
				"metadata_url": "http://localhost:9080/simplesaml/saml2/idp/metadata.php"
			},
			"macos_setup": {
				"enable_end_user_authentication": true
			}
		}
	}`), http.StatusOK, &acResp)

	// assign the DEP profile and assert that contains the right values for the URL
	s.runWorker()
	require.Contains(t, lastSubmittedProfile.ConfigurationWebURL, acResp.ServerSettings.ServerURL+"/mdm/sso")

	// trying to set a custom configuration_web_url fails because end user authentication is enabled
	customSetupAsst := `{"configuration_web_url": "https://foo.example.com"}`
	var globalAsstResp createMDMAppleSetupAssistantResponse
	s.DoJSON("POST", "/api/latest/fleet/enrollment_profiles/automatic", createMDMAppleSetupAssistantRequest{
		TeamID:            nil,
		Name:              "no-team",
		EnrollmentProfile: json.RawMessage(customSetupAsst),
	}, http.StatusUnprocessableEntity, &globalAsstResp)

	// disable end user authentication
	acResp = appConfigResponse{}
	s.DoJSON("PATCH", "/api/latest/fleet/config", json.RawMessage(`{
		"mdm": {
			"end_user_authentication": {
				"entity_id": "",
				"issuer_uri": "",
				"idp_name": "",
				"metadata_url": ""
			},
			"macos_setup": {
				"enable_end_user_authentication": false
			}
		}
	}`), http.StatusOK, &acResp)

	// assign the DEP profile and assert that contains the right values for the URL
	s.runWorker()
	require.Contains(t, lastSubmittedProfile.ConfigurationWebURL, acResp.ServerSettings.ServerURL+"/api/mdm/apple/enroll?token=")

	// setting a custom configuration_web_url succeeds because user authentication is disabled
	globalAsstResp = createMDMAppleSetupAssistantResponse{}
	s.DoJSON("POST", "/api/latest/fleet/enrollment_profiles/automatic", createMDMAppleSetupAssistantRequest{
		TeamID:            nil,
		Name:              "no-team",
		EnrollmentProfile: json.RawMessage(customSetupAsst),
	}, http.StatusOK, &globalAsstResp)

	// assign the DEP profile and assert that contains the right values for the URL
	s.runWorker()
	require.Contains(t, lastSubmittedProfile.ConfigurationWebURL, "https://foo.example.com")

	// try to enable end user auth again, it fails because configuration_web_url is set
	acResp = appConfigResponse{}
	s.DoJSON("PATCH", "/api/latest/fleet/config", json.RawMessage(`{
		"mdm": {
			"end_user_authentication": {
				"entity_id": "https://localhost:8080",
				"issuer_uri": "http://localhost:8080/simplesaml/saml2/idp/SSOService.php",
				"idp_name": "SimpleSAML",
				"metadata_url": "http://localhost:9080/simplesaml/saml2/idp/metadata.php"
			},
			"macos_setup": {
				"enable_end_user_authentication": true
			}
		}
	}`), http.StatusUnprocessableEntity, &acResp)

	// create a team via spec
	teamSpecs := map[string]any{
		"specs": []any{
			map[string]any{
				"name": t.Name(),
				"mdm": map[string]any{
					"macos_setup": map[string]any{
						"enable_end_user_authentication": false,
					},
				},
			},
		},
	}
	var applyResp applyTeamSpecsResponse
	s.DoJSON("POST", "/api/latest/fleet/spec/teams", teamSpecs, http.StatusOK, &applyResp)
	require.Len(t, applyResp.TeamIDsByName, 1)
	teamID := applyResp.TeamIDsByName[t.Name()]

	// re-set the global state to configure MDM SSO
	err := s.ds.DeleteMDMAppleSetupAssistant(context.Background(), nil)
	require.NoError(t, err)
	acResp = appConfigResponse{}
	s.DoJSON("PATCH", "/api/latest/fleet/config", json.RawMessage(`{
		"mdm": {
			"end_user_authentication": {
				"entity_id": "https://localhost:8080",
				"issuer_uri": "http://localhost:8080/simplesaml/saml2/idp/SSOService.php",
				"idp_name": "SimpleSAML",
				"metadata_url": "http://localhost:9080/simplesaml/saml2/idp/metadata.php"
			},
			"macos_setup": {
				"enable_end_user_authentication": true
			}
		}
	}`), http.StatusOK, &acResp)

	// enable end user auth
	teamSpecs = map[string]any{
		"specs": []any{
			map[string]any{
				"name": t.Name(),
				"mdm": map[string]any{
					"macos_setup": map[string]any{
						"enable_end_user_authentication": true,
					},
				},
			},
		},
	}
	applyResp = applyTeamSpecsResponse{}
	s.DoJSON("POST", "/api/latest/fleet/spec/teams", teamSpecs, http.StatusOK, &applyResp)
	require.Len(t, applyResp.TeamIDsByName, 1)
	// assign the DEP profile and assert that contains the right values for the URL
	s.runWorker()
	require.Contains(t, lastSubmittedProfile.ConfigurationWebURL, acResp.ServerSettings.ServerURL+"/mdm/sso")

	// trying to set a custom configuration_web_url fails because end user authentication is enabled
	var tmAsstResp createMDMAppleSetupAssistantResponse
	s.DoJSON("POST", "/api/latest/fleet/enrollment_profiles/automatic", createMDMAppleSetupAssistantRequest{
		TeamID:            &teamID,
		Name:              t.Name(),
		EnrollmentProfile: json.RawMessage(customSetupAsst),
	}, http.StatusUnprocessableEntity, &tmAsstResp)

	// disable end user auth
	teamSpecs = map[string]any{
		"specs": []any{
			map[string]any{
				"name": t.Name(),
				"mdm": map[string]any{
					"macos_setup": map[string]any{
						"enable_end_user_authentication": false,
					},
				},
			},
		},
	}
	applyResp = applyTeamSpecsResponse{}
	s.DoJSON("POST", "/api/latest/fleet/spec/teams", teamSpecs, http.StatusOK, &applyResp)
	require.Len(t, applyResp.TeamIDsByName, 1)

	// assign the DEP profile and assert that contains the right values for the URL
	s.runWorker()
	require.Contains(t, lastSubmittedProfile.ConfigurationWebURL, acResp.ServerSettings.ServerURL+"/api/mdm/apple/enroll?token=")

	// setting configuration_web_url succeeds because end user authentication is disabled
	tmAsstResp = createMDMAppleSetupAssistantResponse{}
	s.DoJSON("POST", "/api/latest/fleet/enrollment_profiles/automatic", createMDMAppleSetupAssistantRequest{
		TeamID:            &teamID,
		Name:              t.Name(),
		EnrollmentProfile: json.RawMessage(customSetupAsst),
	}, http.StatusOK, &tmAsstResp)

	// assign the DEP profile and assert that contains the right values for the URL
	s.runWorker()
	require.Contains(t, lastSubmittedProfile.ConfigurationWebURL, "https://foo.example.com")

	// try to enable end user auth again, it fails because configuration_web_url is set
	teamSpecs = map[string]any{
		"specs": []any{
			map[string]any{
				"name": t.Name(),
				"mdm": map[string]any{
					"macos_setup": map[string]any{
						"enable_end_user_authentication": true,
					},
				},
			},
		},
	}
	applyResp = applyTeamSpecsResponse{}
	s.DoJSON("POST", "/api/latest/fleet/spec/teams", teamSpecs, http.StatusUnprocessableEntity, &applyResp)
}

func (s *integrationMDMTestSuite) TestDontIgnoreAnyProfileErrors() {
	t := s.T()
	ctx := context.Background()

	// Create a host and a couple of profiles
	host, mdmDevice := createHostThenEnrollMDM(s.ds, s.server.URL, t)

	globalProfiles := [][]byte{
		mobileconfigForTest("N1", "I1"),
		mobileconfigForTest("N2", "I2"),
	}

	s.Do("POST", "/api/v1/fleet/mdm/apple/profiles/batch", batchSetMDMAppleProfilesRequest{Profiles: globalProfiles}, http.StatusNoContent)
	s.awaitTriggerProfileSchedule(t)

	// The profiles should be associated with the host we made + the standard fleet configs
	profs, err := s.ds.GetHostMDMAppleProfiles(ctx, host.UUID)
	require.NoError(t, err)
	require.Len(t, profs, 4)

	// Acknowledge the profiles so we can mark them as verified
	cmd, err := mdmDevice.Idle()
	require.NoError(t, err)
	for cmd != nil {
		cmd, err = mdmDevice.Acknowledge(cmd.CommandUUID)
		require.NoError(t, err)
	}

	require.NoError(t, apple_mdm.VerifyHostMDMProfiles(context.Background(), s.ds, host, map[string]*fleet.HostMacOSProfile{
		"I1": {Identifier: "I1", DisplayName: "I1", InstallDate: time.Now()},
		"I2": {Identifier: "I2", DisplayName: "I2", InstallDate: time.Now()},
		mobileconfig.FleetdConfigPayloadIdentifier:      {Identifier: mobileconfig.FleetdConfigPayloadIdentifier, DisplayName: "I2", InstallDate: time.Now()},
		mobileconfig.FleetCARootConfigPayloadIdentifier: {Identifier: mobileconfig.FleetCARootConfigPayloadIdentifier, DisplayName: "I2", InstallDate: time.Now()},
	}))

	// Check that the profile is marked as verified when fetching the host
	getHostResp := getHostResponse{}
	s.DoJSON("GET", fmt.Sprintf("/api/latest/fleet/hosts/%d", host.ID), nil, http.StatusOK, &getHostResp)
	require.NotNil(t, getHostResp.Host.MDM.Profiles)
	for _, hm := range *getHostResp.Host.MDM.Profiles {
		require.Equal(t, fleet.MDMDeliveryVerified, *hm.Status)
	}

	// remove the profiles
	s.Do("POST", "/api/v1/fleet/mdm/apple/profiles/batch", batchSetMDMAppleProfilesRequest{}, http.StatusNoContent)
	s.awaitTriggerProfileSchedule(t)

	// On the host side, return errors for the two profile removal actions
	cmd, err = mdmDevice.Idle()
	require.NoError(t, err)
	for cmd != nil {
		if cmd.Command.RequestType == "RemoveProfile" {
			var errChain []mdm.ErrorChain
			var fullCmd micromdm.CommandPayload
			require.NoError(t, plist.Unmarshal(cmd.Raw, &fullCmd))

			if fullCmd.Command.RemoveProfile.Identifier == "I1" {
				errChain = append(errChain, mdm.ErrorChain{ErrorCode: 89, ErrorDomain: "MDMClientError", USEnglishDescription: "Profile with identifier 'I1' not found."})
			} else {
				errChain = append(errChain, mdm.ErrorChain{ErrorCode: 96, ErrorDomain: "MDMClientError", USEnglishDescription: "Cannot replace profile 'I2' because it was not installed by the MDM server."})
			}
			cmd, err = mdmDevice.Err(cmd.CommandUUID, errChain)
			require.NoError(t, err)
			continue
		}
		cmd, err = mdmDevice.Acknowledge(cmd.CommandUUID)
		require.NoError(t, err)
	}

	// get that host - it should report "failed" for the profiles and include the error message detail.
	expectedErrs := map[string]string{
		"N1": "Failed to remove: MDMClientError (89): Profile with identifier 'I1' not found.\n",
		"N2": "Failed to remove: MDMClientError (96): Cannot replace profile 'I2' because it was not installed by the MDM server.\n",
	}
	getHostResp = getHostResponse{}
	s.DoJSON("GET", fmt.Sprintf("/api/latest/fleet/hosts/%d", host.ID), nil, http.StatusOK, &getHostResp)
	for _, hm := range *getHostResp.Host.MDM.Profiles {
		if wantErr, ok := expectedErrs[hm.Name]; ok {
			require.Equal(t, fleet.MDMDeliveryFailed, *hm.Status)
			require.Equal(t, wantErr, hm.Detail)
			continue
		}
		require.Equal(t, fleet.MDMDeliveryVerified, *hm.Status)
	}
}

func (s *integrationMDMTestSuite) TestMDMDiskEncryptionIssue16636() {
	// see https://github.com/fleetdm/fleet/issues/16636

	t := s.T()

	// send an empty patch object to ensure it's ok if not provided
	acResp := appConfigResponse{}
	s.DoJSON("PATCH", "/api/latest/fleet/config", json.RawMessage(`{}`), http.StatusOK, &acResp)
	assert.False(t, acResp.MDM.EnableDiskEncryption.Value)
	s.assertConfigProfilesByIdentifier(nil, mobileconfig.FleetFileVaultPayloadIdentifier, false)

	// set it to true
	acResp = appConfigResponse{}
	s.DoJSON("PATCH", "/api/latest/fleet/config", json.RawMessage(`{
		"mdm": { "enable_disk_encryption": true }
  }`), http.StatusOK, &acResp)
	assert.True(t, acResp.MDM.EnableDiskEncryption.Value)
	s.assertConfigProfilesByIdentifier(nil, mobileconfig.FleetFileVaultPayloadIdentifier, true)

	// call PATCH with a null value, leaves it untouched
	acResp = appConfigResponse{}
	s.DoJSON("PATCH", "/api/latest/fleet/config", json.RawMessage(`{
		"mdm": { "enable_disk_encryption": null }
  }`), http.StatusOK, &acResp)
	assert.True(t, acResp.MDM.EnableDiskEncryption.Value)
	s.assertConfigProfilesByIdentifier(nil, mobileconfig.FleetFileVaultPayloadIdentifier, true)

	// send an empty patch object to ensure it doesn't alter the value
	acResp = appConfigResponse{}
	s.DoJSON("PATCH", "/api/latest/fleet/config", json.RawMessage(`{}`), http.StatusOK, &acResp)
	assert.True(t, acResp.MDM.EnableDiskEncryption.Value)
	s.assertConfigProfilesByIdentifier(nil, mobileconfig.FleetFileVaultPayloadIdentifier, true)

	// setting it to false works
	acResp = appConfigResponse{}
	s.DoJSON("PATCH", "/api/latest/fleet/config", json.RawMessage(`{
		"mdm": { "enable_disk_encryption": false }
  }`), http.StatusOK, &acResp)
	assert.False(t, acResp.MDM.EnableDiskEncryption.Value)
	s.assertConfigProfilesByIdentifier(nil, mobileconfig.FleetFileVaultPayloadIdentifier, false)

	// send a null value again
	acResp = appConfigResponse{}
	s.DoJSON("PATCH", "/api/latest/fleet/config", json.RawMessage(`{
		"mdm": { "enable_disk_encryption": null }
  }`), http.StatusOK, &acResp)
	assert.False(t, acResp.MDM.EnableDiskEncryption.Value)
	s.assertConfigProfilesByIdentifier(nil, mobileconfig.FleetFileVaultPayloadIdentifier, false)

	// confirm via GET
	acResp = appConfigResponse{}
	s.DoJSON("GET", "/api/latest/fleet/config", nil, http.StatusOK, &acResp)
	assert.False(t, acResp.MDM.EnableDiskEncryption.Value)
	s.assertConfigProfilesByIdentifier(nil, mobileconfig.FleetFileVaultPayloadIdentifier, false)
}

func (s *integrationMDMTestSuite) TestIsServerBitlockerStatus() {
	t := s.T()
	ctx := context.Background()

	// create a server host that is not enrolled in MDM
	host := createOrbitEnrolledHost(t, "windows", "server-host", s.ds)
	require.NoError(t, s.ds.SetOrUpdateMDMData(ctx, host.ID, true, false, "", false, "", ""))

	acResp := appConfigResponse{}
	s.DoJSON("PATCH", "/api/latest/fleet/config", json.RawMessage(`{
		"mdm": { "enable_disk_encryption": true }
  }`), http.StatusOK, &acResp)
	assert.True(t, acResp.MDM.EnableDiskEncryption.Value)

	var hr getHostResponse
	s.DoJSON("GET", fmt.Sprintf("/api/latest/fleet/hosts/%d", host.ID), nil, http.StatusOK, &hr)
	require.Nil(t, hr.Host.MDM.OSSettings.DiskEncryption.Status)

	// create a non-server host that is enrolled in MDM
	host2 := createOrbitEnrolledHost(t, "windows", "non-server-host", s.ds)
	require.NoError(t, s.ds.SetOrUpdateMDMData(ctx, host2.ID, false, true, "http://example.com", false, fleet.WellKnownMDMFleet, ""))

	hr = getHostResponse{}
	s.DoJSON("GET", fmt.Sprintf("/api/latest/fleet/hosts/%d", host2.ID), nil, http.StatusOK, &hr)
	require.NotNil(t, hr.Host.MDM.OSSettings.DiskEncryption.Status)
	require.Equal(t, fleet.DiskEncryptionEnforcing, *hr.Host.MDM.OSSettings.DiskEncryption.Status)
}

func (s *integrationMDMTestSuite) TestRemoveFailedProfiles() {
	t := s.T()

	teamName := t.Name()
	team := &fleet.Team{
		Name:        teamName,
		Description: "desc " + teamName,
	}

	var createTeamResp teamResponse
	s.DoJSON("POST", "/api/latest/fleet/teams", team, http.StatusOK, &createTeamResp)
	require.NotZero(t, createTeamResp.Team.ID)
	team.ID = createTeamResp.Team.ID

	host, mdmDevice := createHostThenEnrollMDM(s.ds, s.server.URL, t)

	ident := uuid.NewString()

	globalProfiles := [][]byte{
		mobileconfigForTest("N1", ident),
		mobileconfigForTest("N2", "I2"),
	}
	s.Do("POST", "/api/v1/fleet/mdm/apple/profiles/batch", batchSetMDMAppleProfilesRequest{Profiles: globalProfiles}, http.StatusNoContent)
	s.awaitTriggerProfileSchedule(t)

	cmd, err := mdmDevice.Idle()
	require.NoError(t, err)
	for cmd != nil {
		if cmd.Command.RequestType == "InstallProfile" {
			var fullCmd micromdm.CommandPayload
			require.NoError(t, plist.Unmarshal(cmd.Raw, &fullCmd))

			if strings.Contains(string(fullCmd.Command.InstallProfile.Payload), ident) {
				var errChain []mdm.ErrorChain
				errChain = append(errChain, mdm.ErrorChain{ErrorCode: -102, ErrorDomain: "CPProfile", USEnglishDescription: "The profile is either missing some required information, or contains information in an invalid format."})
				cmd, err = mdmDevice.Err(cmd.CommandUUID, errChain)
				require.NoError(t, err)
				continue
			}
		}
		cmd, err = mdmDevice.Acknowledge(cmd.CommandUUID)
		require.NoError(t, err)
	}

	require.NoError(t, apple_mdm.VerifyHostMDMProfiles(context.Background(), s.ds, host, map[string]*fleet.HostMacOSProfile{
		"I2": {Identifier: "I2", DisplayName: "I2", InstallDate: time.Now()},
		"I1": {Identifier: "I1", DisplayName: "I1", InstallDate: time.Now()},
	}))

	// Do another trigger + command fetching cycle, since we retry when a profile fails on install.
	s.awaitTriggerProfileSchedule(t)
	cmd, err = mdmDevice.Idle()
	require.NoError(t, err)
	for cmd != nil {
		if cmd.Command.RequestType == "InstallProfile" {
			var fullCmd micromdm.CommandPayload
			require.NoError(t, plist.Unmarshal(cmd.Raw, &fullCmd))

			if strings.Contains(string(fullCmd.Command.InstallProfile.Payload), ident) {
				var errChain []mdm.ErrorChain
				errChain = append(errChain, mdm.ErrorChain{ErrorCode: -102, ErrorDomain: "CPProfile", USEnglishDescription: "The profile is either missing some required information, or contains information in an invalid format."})
				cmd, err = mdmDevice.Err(cmd.CommandUUID, errChain)
				require.NoError(t, err)
				continue
			}
		}
		cmd, err = mdmDevice.Acknowledge(cmd.CommandUUID)
		require.NoError(t, err)
	}

	require.NoError(t, apple_mdm.VerifyHostMDMProfiles(context.Background(), s.ds, host, map[string]*fleet.HostMacOSProfile{
		"I1": {Identifier: "I1", DisplayName: "I1", InstallDate: time.Now()},
		mobileconfig.FleetdConfigPayloadIdentifier:      {Identifier: mobileconfig.FleetdConfigPayloadIdentifier, DisplayName: "dn1", InstallDate: time.Now()},
		mobileconfig.FleetCARootConfigPayloadIdentifier: {Identifier: mobileconfig.FleetCARootConfigPayloadIdentifier, DisplayName: "dn2", InstallDate: time.Now()},
	}))

	// Check that the profile is marked as failed when fetching the host
	getHostResp := getHostResponse{}
	s.DoJSON("GET", fmt.Sprintf("/api/latest/fleet/hosts/%d", host.ID), nil, http.StatusOK, &getHostResp)
	require.NotNil(t, getHostResp.Host.MDM.Profiles)
	require.Len(t, *getHostResp.Host.MDM.Profiles, 4)
	for _, hm := range *getHostResp.Host.MDM.Profiles {
		if hm.Name == "N1" {
			require.Equal(t, fleet.MDMDeliveryFailed, *hm.Status)
			continue
		}

		require.Equal(t, fleet.MDMDeliveryVerified, *hm.Status)
	}

	// transfer host to a team without the failed profile

	s.DoJSON("POST", "/api/latest/fleet/hosts/transfer", addHostsToTeamRequest{TeamID: &team.ID, HostIDs: []uint{host.ID}}, http.StatusOK, &addHostsToTeamResponse{})
	s.awaitTriggerProfileSchedule(t)

	// confirm that we remove the failed profile
	getHostResp = getHostResponse{}
	s.DoJSON("GET", fmt.Sprintf("/api/latest/fleet/hosts/%d", host.ID), nil, http.StatusOK, &getHostResp)
	require.NotNil(t, getHostResp.Host.MDM.Profiles)
	require.Len(t, *getHostResp.Host.MDM.Profiles, 3) // This would be 4 if we hadn't deleted the profile that failed to install.
	for _, hm := range *getHostResp.Host.MDM.Profiles {
		require.NotEqual(t, "N1", hm.Name)
	}
}

func (s *integrationMDMTestSuite) TestABMAssetManagement() {
	t := s.T()
	ctx := context.Background()

	// ensure enable ABM again for other tests
	t.Cleanup(s.enableABM)

	// Validate error when server private key not set
	testSetEmptyPrivateKey = true
	t.Cleanup(func() { testSetEmptyPrivateKey = false })

	r := s.Do("GET", "/api/latest/fleet/mdm/apple/abm_public_key", generateABMKeyPairResponse{}, http.StatusInternalServerError)
	require.Contains(t, extractServerErrorText(r.Body), "Couldn't download public key. Missing required private key. Learn how to configure the private key here: https://fleetdm.com/learn-more-about/fleet-server-private-key")
	testSetEmptyPrivateKey = false

	// grab the current public key
	var abmResp generateABMKeyPairResponse
	s.DoJSON("GET", "/api/latest/fleet/mdm/apple/abm_public_key", nil, http.StatusOK, &abmResp)
	require.Nil(t, abmResp.Err)
	require.NotEmpty(t, abmResp.PublicKey)

	// disable ABM
	s.Do("DELETE", "/api/latest/fleet/mdm/apple/abm_token", nil, http.StatusNoContent)
	assets, err := s.ds.GetAllMDMConfigAssetsByName(ctx, []fleet.MDMAssetName{
		fleet.MDMAssetABMCert,
		fleet.MDMAssetABMKey,
		fleet.MDMAssetABMToken,
	})
	var nfe fleet.NotFoundError
	require.ErrorAs(t, err, &nfe)
	require.Nil(t, assets)

	// try to upload a token without a keypair
	s.uploadABMToken([]byte("foo"), http.StatusBadRequest, "Please generate a keypair first.")

	// enable ABM again, creates a new keypair because the previous one was deleted
	var newABMResp generateABMKeyPairResponse
	s.DoJSON("GET", "/api/latest/fleet/mdm/apple/abm_public_key", nil, http.StatusOK, &newABMResp)
	require.Nil(t, newABMResp.Err)
	require.NotEmpty(t, newABMResp.PublicKey)
	block, _ := pem.Decode(newABMResp.PublicKey)
	require.NotNil(t, block)
	require.Equal(t, "CERTIFICATE", block.Type)
	require.NotEqual(t, abmResp.PublicKey, newABMResp.PublicKey)

	// as long as the certs are not deleted, we should return the same values to support renewing the token
	var renewABMResp generateABMKeyPairResponse
	s.DoJSON("GET", "/api/latest/fleet/mdm/apple/abm_public_key", nil, http.StatusOK, &renewABMResp)
	require.Nil(t, renewABMResp.Err)
	require.NotEmpty(t, renewABMResp.PublicKey)
	require.Equal(t, renewABMResp.PublicKey, newABMResp.PublicKey)

	// simulate a renew flow
	s.enableABM()
}

func (s *integrationMDMTestSuite) enableABM() {
	t := s.T()
	var abmResp generateABMKeyPairResponse
	s.DoJSON("GET", "/api/latest/fleet/mdm/apple/abm_public_key", nil, http.StatusOK, &abmResp)
	require.Nil(t, abmResp.Err)
	require.NotEmpty(t, abmResp.PublicKey)
	block, _ := pem.Decode(abmResp.PublicKey)
	require.NotNil(t, block)
	require.Equal(t, "CERTIFICATE", block.Type)

	// try to upload an invalid token
	s.uploadABMToken([]byte("foo"), http.StatusBadRequest, "Invalid token. Please provide a valid token from Apple Business Manager.")

	// generate a mock token and encrypt it using the public key
	testBMToken := &nanodep_client.OAuth1Tokens{
		ConsumerKey:       "test_consumer",
		ConsumerSecret:    "test_secret",
		AccessToken:       "test_access_token",
		AccessSecret:      "test_access_secret",
		AccessTokenExpiry: time.Date(2999, 1, 1, 0, 0, 0, 0, time.UTC),
	}

	rawToken, err := json.Marshal(testBMToken)
	require.NoError(t, err)

	cert, err := x509.ParseCertificate(block.Bytes)
	require.NoError(t, err)

	smimeToken := fmt.Sprintf(
		"Content-Type: text/plain;charset=UTF-8\r\n"+
			"Content-Transfer-Encoding: 7bit\r\n"+
			"\r\n%s", rawToken,
	)

	encryptedToken, err := pkcs7.Encrypt([]byte(smimeToken), []*x509.Certificate{cert})
	require.NoError(t, err)

	// upload the encrypted token
	smimeMessage := fmt.Sprintf(
		"Content-Type: application/pkcs7-mime; name=\"smime.p7m\"; smime-type=enveloped-data\r\n"+
			"Content-Transfer-Encoding: base64\r\n"+
			"Content-Disposition: attachment; filename=\"smime.p7m\"\r\n"+
			"Content-Description: S/MIME Encrypted Message\r\n"+
			"\r\n%s", base64.StdEncoding.EncodeToString(encryptedToken))
	s.uploadABMToken([]byte(smimeMessage), http.StatusOK, "")

	// verify that all the secrets are in the db
	ctx := context.Background()
	assets, err := s.ds.GetAllMDMConfigAssetsByName(ctx, []fleet.MDMAssetName{
		fleet.MDMAssetABMCert,
		fleet.MDMAssetABMKey,
		fleet.MDMAssetABMToken,
	})
	require.NoError(t, err)
	require.Len(t, assets, 3)
	require.Equal(t, smimeMessage, string(assets[fleet.MDMAssetABMToken].Value))
	require.Equal(t, abmResp.PublicKey, assets[fleet.MDMAssetABMCert].Value)
}

func (s *integrationMDMTestSuite) appleCoreCertsSetup() {
	t := s.T()
	ctx := context.Background()

	// Successful request
	resp := getMDMAppleCSRResponse{}
	s.SucceedNextCSRRequest()
	s.DoJSON("GET", "/api/latest/fleet/mdm/apple/request_csr", getMDMAppleCSRRequest{}, http.StatusOK, &resp)
	require.NotNil(t, resp.CSR)
	block, _ := pem.Decode(resp.CSR)
	require.NotNil(t, block)
	require.Equal(t, "CERTIFICATE REQUEST", block.Type)

	// Check that we created the right assets
	originalAssets, err := s.ds.GetAllMDMConfigAssetsByName(ctx, []fleet.MDMAssetName{fleet.MDMAssetCACert, fleet.MDMAssetCAKey, fleet.MDMAssetAPNSKey})
	require.NoError(t, err)
	require.Len(t, originalAssets, 3)

	resp = getMDMAppleCSRResponse{}
	s.SucceedNextCSRRequest()
	s.DoJSON("GET", "/api/latest/fleet/mdm/apple/request_csr", getMDMAppleCSRRequest{}, http.StatusOK, &resp)
	require.NotNil(t, resp.CSR)
	block, _ = pem.Decode(resp.CSR)
	require.NotNil(t, block)
	require.Equal(t, "CERTIFICATE REQUEST", block.Type)

	// Check that the assets stayed the same in the subsequent call
	assets, err := s.ds.GetAllMDMConfigAssetsByName(ctx, []fleet.MDMAssetName{fleet.MDMAssetCACert, fleet.MDMAssetCAKey, fleet.MDMAssetAPNSKey})
	require.NoError(t, err)
	require.Equal(t, originalAssets, assets)

	// Successfully upload an APNS cert
	csr, err := x509.ParseCertificateRequest(block.Bytes)
	require.NoError(t, err)

	certTemplate := &x509.Certificate{
		SerialNumber:          big.NewInt(12345678),
		NotBefore:             time.Now(),
		NotAfter:              time.Now().Add(365 * 24 * time.Hour),
		KeyUsage:              x509.KeyUsageDigitalSignature | x509.KeyUsageKeyEncipherment,
		ExtKeyUsage:           []x509.ExtKeyUsage{x509.ExtKeyUsageServerAuth},
		BasicConstraintsValid: true,
		Subject: pkix.Name{
			CommonName: "Fleet",
			ExtraNames: []pkix.AttributeTypeAndValue{
				{
					Type:  asn1.ObjectIdentifier{0, 9, 2342, 19200300, 100, 1, 1},
					Value: "com.apple.mgmt.Example",
				},
			},
		},
	}

	testCert, testKey, err := apple_mdm.NewSCEPCACertKey()
	require.NoError(s.T(), err)
	certDER, err := x509.CreateCertificate(rand.Reader, certTemplate, testCert, csr.PublicKey, testKey)
	require.NoError(t, err)
	certPEM := pem.EncodeToMemory(&pem.Block{Type: "CERTIFICATE", Bytes: certDER})
	s.uploadAPNSCert(certPEM, http.StatusAccepted, "")

	assets, err = s.ds.GetAllMDMConfigAssetsByName(ctx, []fleet.MDMAssetName{fleet.MDMAssetCACert, fleet.MDMAssetCAKey, fleet.MDMAssetAPNSKey, fleet.MDMAssetAPNSCert})
	require.NoError(t, err)
	require.Len(t, assets, 4)
}

func (s *integrationMDMTestSuite) uploadABMToken(encryptedToken []byte, expectedStatus int, wantErr string) {
	t := s.T()

	var b bytes.Buffer
	w := multipart.NewWriter(&b)

	// add the package field
	fw, err := w.CreateFormFile("token", "token.tok")
	require.NoError(t, err)
	_, err = io.Copy(fw, bytes.NewBuffer(encryptedToken))
	require.NoError(t, err)

	w.Close()

	headers := map[string]string{
		"Content-Type":  w.FormDataContentType(),
		"Accept":        "application/json",
		"Authorization": fmt.Sprintf("Bearer %s", s.token),
	}

	res := s.DoRawWithHeaders("POST", "/api/latest/fleet/mdm/apple/abm_token", b.Bytes(), expectedStatus, headers)
	if wantErr != "" {
		errMsg := extractServerErrorText(res.Body)
		assert.Contains(t, errMsg, wantErr)
	}
}

func (s *integrationMDMTestSuite) TestSilentMigrationGotchas() {
	t := s.T()
	ctx := context.Background()

	host := createOrbitEnrolledHost(t, "darwin", "h1", s.ds)
	// set the host as enrolled in a third-party MDM
	err := s.ds.SetOrUpdateMDMData(ctx, host.ID, true, true, "https://foo.com", false, fleet.WellKnownMDMSimpleMDM, "")
	require.NoError(t, err)

	var hostResp getHostResponse
	s.DoJSON("GET", fmt.Sprintf("/api/latest/fleet/hosts/%d", host.ID), nil, http.StatusOK, &hostResp)
	require.NotNil(t, hostResp.Host)
	require.NotNil(t, hostResp.Host.MDM.ConnectedToFleet)
	require.False(t, *hostResp.Host.MDM.ConnectedToFleet)

	// simulate that the device is assigned to Fleet in ABM
	s.mockDEPResponse(http.HandlerFunc(func(w http.ResponseWriter, r *http.Request) {
		w.WriteHeader(http.StatusOK)
		switch r.URL.Path {
		case "/session":
			_, _ = w.Write([]byte(`{"auth_session_token": "xyz"}`))
		case "/profile":
			encoder := json.NewEncoder(w)
			err := encoder.Encode(godep.ProfileResponse{ProfileUUID: "abc"})
			require.NoError(t, err)
		case "/server/devices", "/devices/sync":
			encoder := json.NewEncoder(w)
			err := encoder.Encode(godep.DeviceResponse{
				Devices: []godep.Device{
					{
						SerialNumber: host.HardwareSerial,
						Model:        "Mac Mini",
						OS:           "osx",
						OpType:       "added",
					},
				},
			})
			require.NoError(t, err)

		case "/profile/devices":
			b, err := io.ReadAll(r.Body)
			require.NoError(t, err)
			var prof profileAssignmentReq
			require.NoError(t, json.Unmarshal(b, &prof))
			var resp godep.ProfileResponse
			resp.ProfileUUID = prof.ProfileUUID
			resp.Devices = map[string]string{
				prof.Devices[0]: string(fleet.DEPAssignProfileResponseSuccess),
			}
			encoder := json.NewEncoder(w)
			err = encoder.Encode(resp)
			require.NoError(t, err)
		}
	}))
	s.runDEPSchedule()

	// enable migrations
	acResp := appConfigResponse{}
	s.DoJSON("PATCH", "/api/v1/fleet/config", json.RawMessage(`{
		"mdm": { "macos_migration": { "enable": true, "mode": "voluntary", "webhook_url": "https://example.com" } }
	}`), http.StatusOK, &acResp)

	// orbit config asks for a migration but not to renew enrollment profile
	resp := orbitGetConfigResponse{}
	s.DoJSON("POST", "/api/fleet/orbit/config", json.RawMessage(fmt.Sprintf(`{"orbit_node_key": %q}`, *host.OrbitNodeKey)), http.StatusOK, &resp)
	require.False(t, resp.Notifications.RenewEnrollmentProfile)
	require.True(t, resp.Notifications.NeedsMDMMigration)

	// simulate that's actually enrolled to Fleet under the hood
	mdmDevice := mdmtest.NewTestMDMClientAppleDirect(mdmtest.AppleEnrollInfo{
		SCEPChallenge: s.scepChallenge,
		SCEPURL:       s.server.URL + apple_mdm.SCEPPath,
		MDMURL:        s.server.URL + apple_mdm.MDMPath,
	}, "MacBookPro16,1")
	err = mdmDevice.Enroll()
	require.NoError(t, err)

	// host response says that's connected to Fleet
	hostResp = getHostResponse{}
	s.DoJSON("GET", fmt.Sprintf("/api/latest/fleet/hosts/%d", host.ID), nil, http.StatusOK, &hostResp)
	require.NotNil(t, hostResp.Host)
	require.NotNil(t, hostResp.Host.MDM.ConnectedToFleet)
	require.False(t, *hostResp.Host.MDM.ConnectedToFleet)

	// orbit config asks for a migration because user migrations are enabled, but no ask to renew the enrollment profile.
	resp = orbitGetConfigResponse{}
	s.DoJSON("POST", "/api/fleet/orbit/config", json.RawMessage(fmt.Sprintf(`{"orbit_node_key": %q}`, *host.OrbitNodeKey)), http.StatusOK, &resp)
	require.False(t, resp.Notifications.RenewEnrollmentProfile)
	require.True(t, resp.Notifications.NeedsMDMMigration)

	// set an enroll secret so the fleetd profile is delivered
	var applyResp applyEnrollSecretSpecResponse
	s.DoJSON("POST", "/api/latest/fleet/spec/enroll_secret", applyEnrollSecretSpecRequest{
		Spec: &fleet.EnrollSecretSpec{
			Secrets: []*fleet.EnrollSecret{{Secret: t.Name()}},
		},
	}, http.StatusOK, &applyResp)

	// trigger the profile cron
	s.awaitTriggerProfileSchedule(t)

	installs := [][]byte{}
	cmd, err := mdmDevice.Idle()
	require.NoError(t, err)

	for cmd != nil {
		require.Equal(t, "InstallProfile", cmd.Command.RequestType)
		installs = append(installs, cmd.Raw)
		cmd, err = mdmDevice.Acknowledge(cmd.CommandUUID)
		require.NoError(t, err)
	}

	require.Len(t, installs, 2)

	// trigger the scep renewals cron
	cert, key, err := generateCertWithAPNsTopic()
	require.NoError(t, err)
	fleetCfg := config.TestConfig()
	config.SetTestMDMConfig(s.T(), &fleetCfg, cert, key, "")
	logger := kitlog.NewJSONLogger(os.Stdout)
	err = RenewSCEPCertificates(ctx, logger, s.ds, &fleetCfg, s.mdmCommander)
	require.NoError(t, err)

	// no new commands were enqueued
	cmd, err = mdmDevice.Idle()
	require.NoError(t, err)
	require.Nil(t, cmd)

	// set the host as completely unenrolled
	err = s.ds.SetOrUpdateMDMData(ctx, host.ID, false, false, "", false, "", "")
	require.NoError(t, err)
	// orbit config asks to renew the enrollment profile, migration is not needed anymore so it's false
	resp = orbitGetConfigResponse{}
	s.DoJSON("POST", "/api/fleet/orbit/config", json.RawMessage(fmt.Sprintf(`{"orbit_node_key": %q}`, *host.OrbitNodeKey)), http.StatusOK, &resp)
	require.True(t, resp.Notifications.RenewEnrollmentProfile)
	require.False(t, resp.Notifications.NeedsMDMMigration)

	// with migrations disabled, it still asks to renew the enrollment profile
	acResp = appConfigResponse{}
	s.DoJSON("PATCH", "/api/v1/fleet/config", json.RawMessage(`{
		"mdm": { "macos_migration": { "enable": false } }
	}`), http.StatusOK, &acResp)
	resp = orbitGetConfigResponse{}
	s.DoJSON("POST", "/api/fleet/orbit/config", json.RawMessage(fmt.Sprintf(`{"orbit_node_key": %q}`, *host.OrbitNodeKey)), http.StatusOK, &resp)
	require.True(t, resp.Notifications.RenewEnrollmentProfile)
	require.False(t, resp.Notifications.NeedsMDMMigration)
}

<<<<<<< HEAD
func (s *integrationMDMTestSuite) TestAPNsPushCron() {
	t := s.T()
	ctx := context.Background()

	s.Do("POST", "/api/v1/fleet/mdm/profiles/batch", batchSetMDMProfilesRequest{Profiles: []fleet.MDMProfileBatchPayload{
		{Name: "N1", Contents: mobileconfigForTest("N1", "I1")},
		{Name: "N2", Contents: syncMLForTest("./Foo/Bar")},
		{Name: "N4", Contents: declarationForTest("D1")},
	}}, http.StatusNoContent)

	// macOS host, MDM on
	_, macDevice := createHostThenEnrollMDM(s.ds, s.server.URL, t)
	// windows host, MDM on
	createWindowsHostThenEnrollMDM(s.ds, s.server.URL, t)
	// linux and darwin, MDM off
	createOrbitEnrolledHost(t, "linux", "linux_host", s.ds)
	createOrbitEnrolledHost(t, "darwin", "mac_not_enrolled", s.ds)

	// we're going to modify this mock, make sure we restore its default
	originalPushMock := s.pushProvider.PushFunc
	defer func() { s.pushProvider.PushFunc = originalPushMock }()

	var recordedPushes []*mdm.Push
	s.pushProvider.PushFunc = func(pushes []*mdm.Push) (map[string]*push.Response, error) {
		recordedPushes = pushes
		return mockSuccessfulPush(pushes)
	}

	// trigger the reconciliation schedule
	err := ReconcileAppleProfiles(ctx, s.ds, s.mdmCommander, s.logger)
	require.NoError(t, err)
	require.Len(t, recordedPushes, 1)
	recordedPushes = nil

	// triggering the schedule again doesn't send any more pushes
	err = ReconcileAppleProfiles(ctx, s.ds, s.mdmCommander, s.logger)
	require.NoError(t, err)
	require.Len(t, recordedPushes, 0)
	recordedPushes = nil

	// the cron to trigger pushes sends a new push request each time it
	// runs if there are pending commands
	for i := 0; i < 3; i++ {
		err := SendPushesToPendingDevices(ctx, s.ds, s.mdmCommander, s.logger)
		require.NoError(t, err)
		require.Len(t, recordedPushes, 1)
		recordedPushes = nil
	}

	// device acknowledges the commands
	cmd, err := macDevice.Idle()
	require.NoError(t, err)
	require.NotNil(t, cmd)
	for cmd != nil {
		cmd, err = macDevice.Acknowledge(cmd.CommandUUID)
		require.NoError(t, err)
	}

	// no more pushes are enqueued
	err = SendPushesToPendingDevices(ctx, s.ds, s.mdmCommander, s.logger)
	require.NoError(t, err)
	require.Len(t, recordedPushes, 0)

=======
func (s *integrationMDMTestSuite) TestMDMRequestWithoutCerts() {
	t := s.T()
	res := s.DoRawNoAuth("PUT", "/mdm/apple/mdm", nil, http.StatusBadRequest)
	require.NoError(t, res.Body.Close())
>>>>>>> c14c67c6
}<|MERGE_RESOLUTION|>--- conflicted
+++ resolved
@@ -9076,7 +9076,6 @@
 	require.False(t, resp.Notifications.NeedsMDMMigration)
 }
 
-<<<<<<< HEAD
 func (s *integrationMDMTestSuite) TestAPNsPushCron() {
 	t := s.T()
 	ctx := context.Background()
@@ -9140,10 +9139,10 @@
 	require.NoError(t, err)
 	require.Len(t, recordedPushes, 0)
 
-=======
+}
+
 func (s *integrationMDMTestSuite) TestMDMRequestWithoutCerts() {
 	t := s.T()
 	res := s.DoRawNoAuth("PUT", "/mdm/apple/mdm", nil, http.StatusBadRequest)
 	require.NoError(t, res.Body.Close())
->>>>>>> c14c67c6
 }