package service

import (
	"bytes"
	"context"
	"crypto/md5" // nolint:gosec // used only for tests
	"crypto/x509"
	"database/sql"
	"encoding/base64"
	"encoding/json"
	"encoding/xml"
	"errors"
	"fmt"
	"io"
	"mime/multipart"
	"net/http"
	"net/http/httptest"
	"net/url"
	"os"
	"path/filepath"
	"regexp"
	"sort"
	"strconv"
	"strings"
	"sync"
	"sync/atomic"
	"testing"
	"time"

	"github.com/fleetdm/fleet/v4/pkg/file"
	"github.com/fleetdm/fleet/v4/pkg/mdm/mdmtest"
	"github.com/fleetdm/fleet/v4/pkg/optjson"
	"github.com/fleetdm/fleet/v4/server/config"
	"github.com/fleetdm/fleet/v4/server/datastore/mysql"
	"github.com/fleetdm/fleet/v4/server/datastore/redis/redistest"
	"github.com/fleetdm/fleet/v4/server/fleet"
	mdm_types "github.com/fleetdm/fleet/v4/server/fleet"
	servermdm "github.com/fleetdm/fleet/v4/server/mdm"
	apple_mdm "github.com/fleetdm/fleet/v4/server/mdm/apple"
	"github.com/fleetdm/fleet/v4/server/mdm/apple/mobileconfig"
	microsoft_mdm "github.com/fleetdm/fleet/v4/server/mdm/microsoft"
	"github.com/fleetdm/fleet/v4/server/ptr"
	"github.com/fleetdm/fleet/v4/server/service/mock"
	"github.com/fleetdm/fleet/v4/server/service/schedule"
	"github.com/fleetdm/fleet/v4/server/test"
	"github.com/fleetdm/fleet/v4/server/worker"
	kitlog "github.com/go-kit/kit/log"
	"github.com/google/uuid"
	"github.com/groob/plist"
	"github.com/jmoiron/sqlx"
	micromdm "github.com/micromdm/micromdm/mdm/mdm"
	nanodep_client "github.com/micromdm/nanodep/client"
	"github.com/micromdm/nanodep/godep"
	nanodep_storage "github.com/micromdm/nanodep/storage"
	"github.com/micromdm/nanodep/tokenpki"
	"github.com/micromdm/nanomdm/mdm"
	"github.com/micromdm/nanomdm/push"
	nanomdm_pushsvc "github.com/micromdm/nanomdm/push/service"
	"github.com/stretchr/testify/assert"
	"github.com/stretchr/testify/require"
	"github.com/stretchr/testify/suite"
	"go.mozilla.org/pkcs7"
)

func TestIntegrationsMDM(t *testing.T) {
	t.Setenv("FLEET_DEV_MDM_ENABLED", "1")

	testingSuite := new(integrationMDMTestSuite)
	testingSuite.s = &testingSuite.Suite
	suite.Run(t, testingSuite)
}

type integrationMDMTestSuite struct {
	suite.Suite
	withServer
	fleetCfg             config.FleetConfig
	fleetDMNextCSRStatus atomic.Value
	pushProvider         *mock.APNSPushProvider
	depStorage           nanodep_storage.AllStorage
	depSchedule          *schedule.Schedule
	profileSchedule      *schedule.Schedule
	onProfileJobDone     func() // function called when profileSchedule.Trigger() job completed
	onDEPScheduleDone    func() // function called when depSchedule.Trigger() job completed
	mdmStorage           *mysql.NanoMDMStorage
	worker               *worker.Worker
}

func (s *integrationMDMTestSuite) SetupSuite() {
	s.withDS.SetupSuite("integrationMDMTestSuite")

	appConf, err := s.ds.AppConfig(context.Background())
	require.NoError(s.T(), err)
	appConf.MDM.EnabledAndConfigured = true
	appConf.MDM.WindowsEnabledAndConfigured = true
	appConf.MDM.AppleBMEnabledAndConfigured = true
	err = s.ds.SaveAppConfig(context.Background(), appConf)
	require.NoError(s.T(), err)

	testCert, testKey, err := apple_mdm.NewSCEPCACertKey()
	require.NoError(s.T(), err)
	testCertPEM := tokenpki.PEMCertificate(testCert.Raw)
	testKeyPEM := tokenpki.PEMRSAPrivateKey(testKey)

	fleetCfg := config.TestConfig()
	config.SetTestMDMConfig(s.T(), &fleetCfg, testCertPEM, testKeyPEM, testBMToken, "")
	fleetCfg.Osquery.EnrollCooldown = 0

	mdmStorage, err := s.ds.NewMDMAppleMDMStorage(testCertPEM, testKeyPEM)
	require.NoError(s.T(), err)
	depStorage, err := s.ds.NewMDMAppleDEPStorage(*testBMToken)
	require.NoError(s.T(), err)
	scepStorage, err := s.ds.NewSCEPDepot(testCertPEM, testKeyPEM)
	require.NoError(s.T(), err)

	pushFactory, pushProvider := newMockAPNSPushProviderFactory()
	mdmPushService := nanomdm_pushsvc.New(
		mdmStorage,
		mdmStorage,
		pushFactory,
		NewNanoMDMLogger(kitlog.NewJSONLogger(os.Stdout)),
	)
	mdmCommander := apple_mdm.NewMDMAppleCommander(mdmStorage, mdmPushService)
	redisPool := redistest.SetupRedis(s.T(), "zz", false, false, false)

	var depSchedule *schedule.Schedule
	var profileSchedule *schedule.Schedule
	config := TestServerOpts{
		License: &fleet.LicenseInfo{
			Tier: fleet.TierPremium,
		},
		FleetConfig: &fleetCfg,
		MDMStorage:  mdmStorage,
		DEPStorage:  depStorage,
		SCEPStorage: scepStorage,
		MDMPusher:   mdmPushService,
		Pool:        redisPool,
		StartCronSchedules: []TestNewScheduleFunc{
			func(ctx context.Context, ds fleet.Datastore) fleet.NewCronScheduleFunc {
				return func() (fleet.CronSchedule, error) {
					const name = string(fleet.CronAppleMDMDEPProfileAssigner)
					logger := kitlog.NewJSONLogger(os.Stdout)
					fleetSyncer := apple_mdm.NewDEPService(ds, depStorage, logger)
					depSchedule = schedule.New(
						ctx, name, s.T().Name(), 1*time.Hour, ds, ds,
						schedule.WithLogger(logger),
						schedule.WithJob("dep_syncer", func(ctx context.Context) error {
							if s.onDEPScheduleDone != nil {
								defer s.onDEPScheduleDone()
							}
							err := fleetSyncer.RunAssigner(ctx)
							require.NoError(s.T(), err)
							return err
						}),
					)
					return depSchedule, nil
				}
			},
			func(ctx context.Context, ds fleet.Datastore) fleet.NewCronScheduleFunc {
				return func() (fleet.CronSchedule, error) {
					const name = string(fleet.CronMDMAppleProfileManager)
					logger := kitlog.NewJSONLogger(os.Stdout)
					profileSchedule = schedule.New(
						ctx, name, s.T().Name(), 1*time.Hour, ds, ds,
						schedule.WithLogger(logger),
						schedule.WithJob("manage_apple_profiles", func(ctx context.Context) error {
							if s.onProfileJobDone != nil {
								s.onProfileJobDone()
							}
							err := ReconcileAppleProfiles(ctx, ds, mdmCommander, logger)
							require.NoError(s.T(), err)
							return err
						}),
						schedule.WithJob("manage_windows_profiles", func(ctx context.Context) error {
							if s.onProfileJobDone != nil {
								defer s.onProfileJobDone()
							}
							err := ReconcileWindowsProfiles(ctx, ds, logger)
							require.NoError(s.T(), err)
							return err
						}),
					)
					return profileSchedule, nil
				}
			},
		},
		APNSTopic: "com.apple.mgmt.External.10ac3ce5-4668-4e58-b69a-b2b5ce667589",
	}
	users, server := RunServerForTestsWithDS(s.T(), s.ds, &config)
	s.server = server
	s.users = users
	s.token = s.getTestAdminToken()
	s.cachedAdminToken = s.token
	s.fleetCfg = fleetCfg
	s.pushProvider = pushProvider
	s.depStorage = depStorage
	s.depSchedule = depSchedule
	s.profileSchedule = profileSchedule
	s.mdmStorage = mdmStorage

	macosJob := &worker.MacosSetupAssistant{
		Datastore:  s.ds,
		Log:        kitlog.NewJSONLogger(os.Stdout),
		DEPService: apple_mdm.NewDEPService(s.ds, depStorage, kitlog.NewJSONLogger(os.Stdout)),
		DEPClient:  apple_mdm.NewDEPClient(depStorage, s.ds, kitlog.NewJSONLogger(os.Stdout)),
	}
	appleMDMJob := &worker.AppleMDM{
		Datastore: s.ds,
		Log:       kitlog.NewJSONLogger(os.Stdout),
		Commander: mdmCommander,
	}
	workr := worker.NewWorker(s.ds, kitlog.NewJSONLogger(os.Stdout))
	workr.TestIgnoreUnknownJobs = true
	workr.Register(macosJob, appleMDMJob)
	s.worker = workr

	fleetdmSrv := httptest.NewServer(http.HandlerFunc(func(w http.ResponseWriter, r *http.Request) {
		status := s.fleetDMNextCSRStatus.Swap(http.StatusOK)
		w.WriteHeader(status.(int))
		_, _ = w.Write([]byte(fmt.Sprintf("status: %d", status)))
	}))
	s.T().Setenv("TEST_FLEETDM_API_URL", fleetdmSrv.URL)

	appConf, err = s.ds.AppConfig(context.Background())
	require.NoError(s.T(), err)
	appConf.ServerSettings.ServerURL = server.URL
	err = s.ds.SaveAppConfig(context.Background(), appConf)
	require.NoError(s.T(), err)

	s.T().Cleanup(fleetdmSrv.Close)
}

func (s *integrationMDMTestSuite) TearDownSuite() {
	appConf, err := s.ds.AppConfig(context.Background())
	require.NoError(s.T(), err)
	appConf.MDM.EnabledAndConfigured = false
	err = s.ds.SaveAppConfig(context.Background(), appConf)
	require.NoError(s.T(), err)
}

func (s *integrationMDMTestSuite) FailNextCSRRequestWith(status int) {
	s.fleetDMNextCSRStatus.Store(status)
}

func (s *integrationMDMTestSuite) SucceedNextCSRRequest() {
	s.fleetDMNextCSRStatus.Store(http.StatusOK)
}

func (s *integrationMDMTestSuite) TearDownTest() {
	t := s.T()
	ctx := context.Background()

	s.token = s.getTestAdminToken()
	appCfg := s.getConfig()
	// ensure windows mdm is always enabled for the next test
	appCfg.MDM.WindowsEnabledAndConfigured = true
	// ensure global disk encryption is disabled on exit
	appCfg.MDM.EnableDiskEncryption = optjson.SetBool(false)
	err := s.ds.SaveAppConfig(ctx, &appCfg.AppConfig)
	require.NoError(t, err)

	s.withServer.commonTearDownTest(t)

	// use a sql statement to delete all profiles, since the datastore prevents
	// deleting the fleet-specific ones.
	mysql.ExecAdhocSQL(t, s.ds, func(q sqlx.ExtContext) error {
		_, err := q.ExecContext(ctx, "DELETE FROM mdm_apple_configuration_profiles")
		return err
	})
	mysql.ExecAdhocSQL(t, s.ds, func(q sqlx.ExtContext) error {
		_, err := q.ExecContext(ctx, "DELETE FROM mdm_windows_configuration_profiles")
		return err
	})
	// clear any pending worker job
	mysql.ExecAdhocSQL(t, s.ds, func(q sqlx.ExtContext) error {
		_, err := q.ExecContext(ctx, "DELETE FROM jobs")
		return err
	})

	// clear any mdm windows enrollments
	mysql.ExecAdhocSQL(t, s.ds, func(q sqlx.ExtContext) error {
		_, err := q.ExecContext(ctx, "DELETE FROM mdm_windows_enrollments")
		return err
	})
}

func (s *integrationMDMTestSuite) mockDEPResponse(handler http.Handler) {
	t := s.T()
	srv := httptest.NewServer(handler)
	err := s.depStorage.StoreConfig(context.Background(), apple_mdm.DEPName, &nanodep_client.Config{BaseURL: srv.URL})
	require.NoError(t, err)
	t.Cleanup(func() {
		srv.Close()
		err := s.depStorage.StoreConfig(context.Background(), apple_mdm.DEPName, &nanodep_client.Config{BaseURL: nanodep_client.DefaultBaseURL})
		require.NoError(t, err)
	})
}

func (s *integrationMDMTestSuite) awaitTriggerProfileSchedule(t *testing.T) {
	// two jobs running sequentially (macOS then Windows) on the same schedule
	var wg sync.WaitGroup
	wg.Add(2)
	s.onProfileJobDone = wg.Done
	_, err := s.profileSchedule.Trigger()
	require.NoError(t, err)
	wg.Wait()
}

func (s *integrationMDMTestSuite) TestGetBootstrapToken() {
	// see https://developer.apple.com/documentation/devicemanagement/get_bootstrap_token
	t := s.T()
	mdmDevice := mdmtest.NewTestMDMClientAppleDirect(mdmtest.AppleEnrollInfo{
		SCEPChallenge: s.fleetCfg.MDM.AppleSCEPChallenge,
		SCEPURL:       s.server.URL + apple_mdm.SCEPPath,
		MDMURL:        s.server.URL + apple_mdm.MDMPath,
	})
	err := mdmDevice.Enroll()
	require.NoError(t, err)

	checkStoredCertAuthAssociation := func(id string, expectedCount uint) {
		// confirm expected cert auth association
		mysql.ExecAdhocSQL(t, s.ds, func(q sqlx.ExtContext) error {
			var ct uint
			// query duplicates the logic in nanomdm/storage/mysql/certauth.go
			if err := sqlx.GetContext(context.Background(), q, &ct, "SELECT COUNT(*) FROM nano_cert_auth_associations WHERE id = ?", mdmDevice.UUID); err != nil {
				return err
			}
			require.Equal(t, expectedCount, ct)
			return nil
		})
	}
	checkStoredCertAuthAssociation(mdmDevice.UUID, 1)

	checkStoredBootstrapToken := func(id string, expectedToken *string, expectedErr error) {
		// confirm expected bootstrap token
		mysql.ExecAdhocSQL(t, s.ds, func(q sqlx.ExtContext) error {
			var tok *string
			err := sqlx.GetContext(context.Background(), q, &tok, "SELECT bootstrap_token_b64 FROM nano_devices WHERE id = ?", mdmDevice.UUID)
			if err != nil || expectedErr != nil {
				require.ErrorIs(t, err, expectedErr)
			} else {
				require.NoError(t, err)
			}

			if expectedToken != nil {
				require.NotEmpty(t, tok)
				decoded, err := base64.StdEncoding.DecodeString(*tok)
				require.NoError(t, err)
				require.Equal(t, *expectedToken, string(decoded))
			} else {
				require.Empty(t, tok)
			}
			return nil
		})
	}

	t.Run("bootstrap token not set", func(t *testing.T) {
		// device record exists, but bootstrap token not set
		checkStoredBootstrapToken(mdmDevice.UUID, nil, nil)

		// if token not set, server returns empty body and no error (see https://github.com/micromdm/nanomdm/pull/63)
		res, err := mdmDevice.GetBootstrapToken()
		require.NoError(t, err)
		require.Nil(t, res)
	})

	t.Run("bootstrap token set", func(t *testing.T) {
		// device record exists, set bootstrap token
		token := base64.StdEncoding.EncodeToString([]byte("testtoken"))
		mysql.ExecAdhocSQL(t, s.ds, func(q sqlx.ExtContext) error {
			_, err := q.ExecContext(context.Background(), "UPDATE nano_devices SET bootstrap_token_b64 = ? WHERE id = ?", base64.StdEncoding.EncodeToString([]byte(token)), mdmDevice.UUID)
			require.NoError(t, err)
			return nil
		})
		checkStoredBootstrapToken(mdmDevice.UUID, &token, nil)

		// if token set, server returns token
		res, err := mdmDevice.GetBootstrapToken()
		require.NoError(t, err)
		require.NotNil(t, res)
		require.Equal(t, token, string(res))
	})

	t.Run("no device record", func(t *testing.T) {
		// delete the entire device record
		mysql.ExecAdhocSQL(t, s.ds, func(q sqlx.ExtContext) error {
			_, err := q.ExecContext(context.Background(), "DELETE FROM nano_devices WHERE id = ?", mdmDevice.UUID)
			require.NoError(t, err)
			return nil
		})
		checkStoredBootstrapToken(mdmDevice.UUID, nil, sql.ErrNoRows)

		// if not found, server returns empty body and no error (see https://github.com/fleetdm/nanomdm/pull/8)
		res, err := mdmDevice.GetBootstrapToken()
		require.NoError(t, err)
		require.Nil(t, res)
	})

	t.Run("no cert auth association", func(t *testing.T) {
		// on mdm checkout, nano soft deletes by calling storage.Disable, which leaves the cert auth
		// association in place, so what if we hard delete instead?
		mysql.ExecAdhocSQL(t, s.ds, func(q sqlx.ExtContext) error {
			_, err := q.ExecContext(context.Background(), "DELETE FROM nano_cert_auth_associations WHERE id = ?", mdmDevice.UUID)
			require.NoError(t, err)
			return nil
		})
		checkStoredCertAuthAssociation(mdmDevice.UUID, 0)

		// TODO: server returns 500 on account of cert auth but what is the expected behavior?
		res, err := mdmDevice.GetBootstrapToken()
		require.ErrorContains(t, err, "500") // getbootstraptoken service: cert auth: existing enrollment: enrollment not associated with cert
		require.Nil(t, res)
	})
}

func (s *integrationMDMTestSuite) TestAppleGetAppleMDM() {
	t := s.T()

	var mdmResp getAppleMDMResponse
	s.DoJSON("GET", "/api/latest/fleet/mdm/apple", nil, http.StatusOK, &mdmResp)
	// returned values are dummy, this is a test certificate
	require.Equal(t, "FleetDM", mdmResp.Issuer)
	require.NotZero(t, mdmResp.SerialNumber)
	require.Equal(t, "FleetDM", mdmResp.CommonName)
	require.NotZero(t, mdmResp.RenewDate)

	s.mockDEPResponse(http.HandlerFunc(func(w http.ResponseWriter, r *http.Request) {
		w.WriteHeader(http.StatusOK)
		switch r.URL.Path {
		case "/session":
			_, _ = w.Write([]byte(`{"auth_session_token": "xyz"}`))
		case "/account":
			_, _ = w.Write([]byte(`{"admin_id": "abc", "org_name": "test_org"}`))
		}
	}))
	var getAppleBMResp getAppleBMResponse
	s.DoJSON("GET", "/api/latest/fleet/mdm/apple_bm", nil, http.StatusOK, &getAppleBMResp)
	require.NoError(t, getAppleBMResp.Err)
	require.Equal(t, "abc", getAppleBMResp.AppleID)
	require.Equal(t, "test_org", getAppleBMResp.OrgName)
	require.Equal(t, s.server.URL+"/mdm/apple/mdm", getAppleBMResp.MDMServerURL)
	require.Empty(t, getAppleBMResp.DefaultTeam)

	// create a new team
	tm, err := s.ds.NewTeam(context.Background(), &fleet.Team{
		Name:        t.Name(),
		Description: "desc",
	})
	require.NoError(t, err)
	// set the default bm assignment to that team
	acResp := appConfigResponse{}
	s.DoJSON("PATCH", "/api/latest/fleet/config", json.RawMessage(fmt.Sprintf(`{
		"mdm": {
			"apple_bm_default_team": %q
		}
	}`, tm.Name)), http.StatusOK, &acResp)

	// try again, this time we get a default team in the response
	getAppleBMResp = getAppleBMResponse{}
	s.DoJSON("GET", "/api/latest/fleet/mdm/apple_bm", nil, http.StatusOK, &getAppleBMResp)
	require.NoError(t, getAppleBMResp.Err)
	require.Equal(t, "abc", getAppleBMResp.AppleID)
	require.Equal(t, "test_org", getAppleBMResp.OrgName)
	require.Equal(t, s.server.URL+"/mdm/apple/mdm", getAppleBMResp.MDMServerURL)
	require.Equal(t, tm.Name, getAppleBMResp.DefaultTeam)
}

func (s *integrationMDMTestSuite) TestABMExpiredToken() {
	t := s.T()
	var returnType string
	s.mockDEPResponse(http.HandlerFunc(func(w http.ResponseWriter, r *http.Request) {
		switch returnType {
		case "not_signed":
			w.WriteHeader(http.StatusForbidden)
			_, _ = w.Write([]byte(`{"code": "T_C_NOT_SIGNED"}`))
		case "unauthorized":
			w.WriteHeader(http.StatusUnauthorized)
			_, _ = w.Write([]byte(`{}`))
		case "success":
			w.WriteHeader(http.StatusOK)
			_, _ = w.Write([]byte(`{"auth_session_token": "abcd"}`))
		default:
			require.Fail(t, "unexpected return type: %s", returnType)
		}
	}))

	config := s.getConfig()
	require.False(t, config.MDM.AppleBMTermsExpired)

	// not signed error flips the AppleBMTermsExpired flag
	returnType = "not_signed"
	res := s.DoRaw("GET", "/api/latest/fleet/mdm/apple_bm", nil, http.StatusBadRequest)
	errMsg := extractServerErrorText(res.Body)
	require.Contains(t, errMsg, "DEP auth error: 403 Forbidden")

	config = s.getConfig()
	require.True(t, config.MDM.AppleBMTermsExpired)

	// a successful call clears it
	returnType = "success"
	s.DoRaw("GET", "/api/latest/fleet/mdm/apple_bm", nil, http.StatusOK)

	config = s.getConfig()
	require.False(t, config.MDM.AppleBMTermsExpired)

	// an unauthorized call returns 400 but does not flip the terms expired flag
	returnType = "unauthorized"
	res = s.DoRaw("GET", "/api/latest/fleet/mdm/apple_bm", nil, http.StatusBadRequest)
	errMsg = extractServerErrorText(res.Body)
	require.Contains(t, errMsg, "Apple Business Manager certificate or server token is invalid")

	config = s.getConfig()
	require.False(t, config.MDM.AppleBMTermsExpired)
}

func (s *integrationMDMTestSuite) TestAppleProfileManagement() {
	t := s.T()
	ctx := context.Background()

	err := s.ds.ApplyEnrollSecrets(ctx, nil, []*fleet.EnrollSecret{{Secret: t.Name()}})
	require.NoError(t, err)

	globalProfiles := [][]byte{
		mobileconfigForTest("N1", "I1"),
		mobileconfigForTest("N2", "I2"),
	}
	wantGlobalProfiles := append(globalProfiles, setupExpectedFleetdProfile(t, s.server.URL, t.Name(), nil))

	// add global profiles
	s.Do("POST", "/api/v1/fleet/mdm/apple/profiles/batch", batchSetMDMAppleProfilesRequest{Profiles: globalProfiles}, http.StatusNoContent)

	// create a new team
	tm, err := s.ds.NewTeam(ctx, &fleet.Team{Name: "batch_set_mdm_profiles"})
	require.NoError(t, err)

	// add an enroll secret so the fleetd profiles differ
	var teamResp teamEnrollSecretsResponse
	s.DoJSON("PATCH", fmt.Sprintf("/api/latest/fleet/teams/%d/secrets", tm.ID),
		modifyTeamEnrollSecretsRequest{
			Secrets: []fleet.EnrollSecret{{Secret: "team1_enroll_sec"}},
		}, http.StatusOK, &teamResp)

	teamProfiles := [][]byte{
		mobileconfigForTest("N3", "I3"),
	}
	wantTeamProfiles := append(teamProfiles, setupExpectedFleetdProfile(t, s.server.URL, "team1_enroll_sec", &tm.ID))
	// add profiles to the team
	s.Do("POST", "/api/v1/fleet/mdm/apple/profiles/batch", batchSetMDMAppleProfilesRequest{Profiles: teamProfiles}, http.StatusNoContent, "team_id", strconv.Itoa(int(tm.ID)))

	// create a non-macOS host
	_, err = s.ds.NewHost(context.Background(), &fleet.Host{
		ID:            1,
		OsqueryHostID: ptr.String("non-macos-host"),
		NodeKey:       ptr.String("non-macos-host"),
		UUID:          uuid.New().String(),
		Hostname:      fmt.Sprintf("%sfoo.local.non.macos", t.Name()),
		Platform:      "windows",
	})
	require.NoError(t, err)

	// create a host that's not enrolled into MDM
	_, err = s.ds.NewHost(context.Background(), &fleet.Host{
		ID:            2,
		OsqueryHostID: ptr.String("not-mdm-enrolled"),
		NodeKey:       ptr.String("not-mdm-enrolled"),
		UUID:          uuid.New().String(),
		Hostname:      fmt.Sprintf("%sfoo.local.not.enrolled", t.Name()),
		Platform:      "darwin",
	})
	require.NoError(t, err)

	// Create a host and then enroll to MDM.
	host, mdmDevice := createHostThenEnrollMDM(s.ds, s.server.URL, t)
	setupPusher(s, t, mdmDevice)

	// trigger a profile sync
	s.awaitTriggerProfileSchedule(t)
	installs, removes := checkNextPayloads(t, mdmDevice, false)
	// verify that we received all profiles
	require.ElementsMatch(t, wantGlobalProfiles, installs)
	require.Empty(t, removes)

	expectedNoTeamSummary := fleet.MDMProfilesSummary{
		Pending:   0,
		Failed:    0,
		Verifying: 1,
		Verified:  0,
	}
	expectedTeamSummary := fleet.MDMProfilesSummary{}
	s.checkMDMProfilesSummaries(t, nil, expectedNoTeamSummary, &expectedNoTeamSummary)
	s.checkMDMProfilesSummaries(t, &tm.ID, expectedTeamSummary, &expectedTeamSummary) // empty because no hosts in team

	// add the host to a team
	err = s.ds.AddHostsToTeam(ctx, &tm.ID, []uint{host.ID})
	require.NoError(t, err)

	// trigger a profile sync
	s.awaitTriggerProfileSchedule(t)
	installs, removes = checkNextPayloads(t, mdmDevice, false)
	// verify that we should install the team profile
	require.ElementsMatch(t, wantTeamProfiles, installs)
	// verify that we should delete both profiles
	require.ElementsMatch(t, []string{"I1", "I2"}, removes)

	expectedNoTeamSummary = fleet.MDMProfilesSummary{}
	expectedTeamSummary = fleet.MDMProfilesSummary{
		Pending:   0,
		Failed:    0,
		Verifying: 1,
		Verified:  0,
	}
	s.checkMDMProfilesSummaries(t, nil, expectedNoTeamSummary, &expectedNoTeamSummary) // empty because host was transferred
	s.checkMDMProfilesSummaries(t, &tm.ID, expectedTeamSummary, &expectedTeamSummary)  // host now verifying team profiles

	// set new team profiles (delete + addition)
	teamProfiles = [][]byte{
		mobileconfigForTest("N4", "I4"),
		mobileconfigForTest("N5", "I5"),
	}
	wantTeamProfiles = teamProfiles
	s.Do("POST", "/api/v1/fleet/mdm/apple/profiles/batch", batchSetMDMAppleProfilesRequest{Profiles: teamProfiles}, http.StatusNoContent, "team_id", strconv.Itoa(int(tm.ID)))

	// trigger a profile sync
	s.awaitTriggerProfileSchedule(t)
	installs, removes = checkNextPayloads(t, mdmDevice, false)
	// verify that we should install the team profiles
	require.ElementsMatch(t, wantTeamProfiles, installs)
	// verify that we should delete the old team profiles
	require.ElementsMatch(t, []string{"I3"}, removes)

	s.checkMDMProfilesSummaries(t, nil, expectedNoTeamSummary, &expectedNoTeamSummary) // empty because host was transferred
	s.checkMDMProfilesSummaries(t, &tm.ID, expectedTeamSummary, &expectedTeamSummary)  // host still verifying team profiles

	// with no changes
	s.awaitTriggerProfileSchedule(t)
	installs, removes = checkNextPayloads(t, mdmDevice, false)
	require.Empty(t, installs)
	require.Empty(t, removes)

	var hostResp getHostResponse
	s.DoJSON("GET", fmt.Sprintf("/api/v1/fleet/hosts/%d", host.ID), getHostRequest{}, http.StatusOK, &hostResp)
	require.NotEmpty(t, hostResp.Host.MDM.Profiles)
	resProfiles := *hostResp.Host.MDM.Profiles
	// one extra profile for the fleetd config
	require.Len(t, resProfiles, len(wantTeamProfiles)+1)

	s.checkMDMProfilesSummaries(t, nil, expectedNoTeamSummary, &expectedNoTeamSummary) // empty because host was transferred
	s.checkMDMProfilesSummaries(t, &tm.ID, expectedTeamSummary, &expectedTeamSummary)  // host still verifying team profiles
}

func (s *integrationMDMTestSuite) TestProfileRetries() {
	t := s.T()
	ctx := context.Background()

	enrollSecret := "test-profile-retries-secret"
	err := s.ds.ApplyEnrollSecrets(ctx, nil, []*fleet.EnrollSecret{{Secret: enrollSecret}})
	require.NoError(t, err)

	testProfiles := [][]byte{
		mobileconfigForTest("N1", "I1"),
		mobileconfigForTest("N2", "I2"),
	}
	initialExpectedProfiles := append(testProfiles, setupExpectedFleetdProfile(t, s.server.URL, enrollSecret, nil))

	h, mdmDevice := createHostThenEnrollMDM(s.ds, s.server.URL, t)
	setupPusher(s, t, mdmDevice)

	expectedProfileStatuses := map[string]fleet.MDMDeliveryStatus{
		"I1": fleet.MDMDeliveryVerifying,
		"I2": fleet.MDMDeliveryVerifying,
		mobileconfig.FleetdConfigPayloadIdentifier: fleet.MDMDeliveryVerifying,
	}
	checkProfilesStatus := func(t *testing.T) {
		storedProfs, err := s.ds.GetHostMDMProfiles(ctx, h.UUID)
		require.NoError(t, err)
		require.Len(t, storedProfs, len(expectedProfileStatuses))
		for _, p := range storedProfs {
			want, ok := expectedProfileStatuses[p.Identifier]
			require.True(t, ok, "unexpected profile: %s", p.Identifier)
			require.Equal(t, want, *p.Status, "expected status %s but got %s for profile: %s", want, *p.Status, p.Identifier)
		}
	}

	expectedRetryCounts := map[string]uint{
		"I1": 0,
		"I2": 0,
		mobileconfig.FleetdConfigPayloadIdentifier: 0,
	}
	checkRetryCounts := func(t *testing.T) {
		counts, err := s.ds.GetHostMDMProfilesRetryCounts(ctx, h.UUID)
		require.NoError(t, err)
		require.Len(t, counts, len(expectedRetryCounts))
		for _, c := range counts {
			want, ok := expectedRetryCounts[c.ProfileIdentifier]
			require.True(t, ok, "unexpected profile: %s", c.ProfileIdentifier)
			require.Equal(t, want, c.Retries, "expected retry count %d but got %d for profile: %s", want, c.Retries, c.ProfileIdentifier)
		}
	}

	hostProfsByIdent := map[string]*fleet.HostMacOSProfile{
		"I1": {
			Identifier:  "I1",
			DisplayName: "N1",
			InstallDate: time.Now().Add(15 * time.Minute),
		},
		"I2": {
			Identifier:  "I2",
			DisplayName: "N2",
			InstallDate: time.Now().Add(15 * time.Minute),
		},
		mobileconfig.FleetdConfigPayloadIdentifier: {
			Identifier:  mobileconfig.FleetdConfigPayloadIdentifier,
			DisplayName: "Fleetd configuration",
			InstallDate: time.Now().Add(15 * time.Minute),
		},
	}
	reportHostProfs := func(t *testing.T, identifiers ...string) {
		report := make(map[string]*fleet.HostMacOSProfile, len(hostProfsByIdent))
		for _, ident := range identifiers {
			report[ident] = hostProfsByIdent[ident]
		}
		require.NoError(t, apple_mdm.VerifyHostMDMProfiles(ctx, s.ds, h, report))
	}

	setProfileUpdatedAt := func(t *testing.T, updatedAt time.Time, identifiers ...interface{}) {
		bindVars := strings.TrimSuffix(strings.Repeat("?, ", len(identifiers)), ", ")
		stmt := fmt.Sprintf("UPDATE mdm_apple_configuration_profiles SET updated_at = ? WHERE identifier IN(%s)", bindVars)
		args := append([]interface{}{updatedAt}, identifiers...)
		mysql.ExecAdhocSQL(t, s.ds, func(tx sqlx.ExtContext) error {
			_, err := tx.ExecContext(ctx, stmt, args...)
			return err
		})
	}

	t.Run("retry after verifying", func(t *testing.T) {
		// upload test profiles then simulate expired grace period by setting updated_at timestamp of profiles back by 48 hours
		s.Do("POST", "/api/v1/fleet/mdm/apple/profiles/batch", batchSetMDMAppleProfilesRequest{Profiles: testProfiles}, http.StatusNoContent)
		setProfileUpdatedAt(t, time.Now().Add(-48*time.Hour), "I1", "I2", mobileconfig.FleetdConfigPayloadIdentifier)

		// trigger initial profile sync and confirm that we received all profiles
		s.awaitTriggerProfileSchedule(t)
		installs, removes := checkNextPayloads(t, mdmDevice, false)
		require.ElementsMatch(t, initialExpectedProfiles, installs)
		require.Empty(t, removes)

		checkProfilesStatus(t) // all profiles verifying
		checkRetryCounts(t)    // no retries yet

		// report osquery results with I2 missing and confirm I2 marked as pending and other profiles are marked as verified
		reportHostProfs(t, "I1", mobileconfig.FleetdConfigPayloadIdentifier)
		expectedProfileStatuses["I2"] = fleet.MDMDeliveryPending
		expectedProfileStatuses["I1"] = fleet.MDMDeliveryVerified
		expectedProfileStatuses[mobileconfig.FleetdConfigPayloadIdentifier] = fleet.MDMDeliveryVerified
		checkProfilesStatus(t)
		expectedRetryCounts["I2"] = 1
		checkRetryCounts(t)

		// trigger a profile sync and confirm that the install profile command for I2 was resent
		s.awaitTriggerProfileSchedule(t)
		installs, removes = checkNextPayloads(t, mdmDevice, false)
		require.ElementsMatch(t, [][]byte{initialExpectedProfiles[1]}, installs)
		require.Empty(t, removes)

		// report osquery results with I2 present and confirm that all profiles are verified
		reportHostProfs(t, "I1", "I2", mobileconfig.FleetdConfigPayloadIdentifier)
		expectedProfileStatuses["I2"] = fleet.MDMDeliveryVerified
		checkProfilesStatus(t)
		checkRetryCounts(t) // unchanged

		// trigger a profile sync and confirm that no profiles were sent
		s.awaitTriggerProfileSchedule(t)
		installs, removes = checkNextPayloads(t, mdmDevice, false)
		require.Empty(t, installs)
		require.Empty(t, removes)
	})

	t.Run("retry after verification", func(t *testing.T) {
		// report osquery results with I1 missing and confirm that the I1 marked as pending (initial retry)
		reportHostProfs(t, "I2", mobileconfig.FleetdConfigPayloadIdentifier)
		expectedProfileStatuses["I1"] = fleet.MDMDeliveryPending
		checkProfilesStatus(t)
		expectedRetryCounts["I1"] = 1
		checkRetryCounts(t)

		// trigger a profile sync and confirm that the install profile command for I1 was resent
		s.awaitTriggerProfileSchedule(t)
		installs, removes := checkNextPayloads(t, mdmDevice, false)
		require.ElementsMatch(t, [][]byte{initialExpectedProfiles[0]}, installs)
		require.Empty(t, removes)

		// report osquery results with I1 missing again and confirm that the I1 marked as failed (max retries exceeded)
		reportHostProfs(t, "I2", mobileconfig.FleetdConfigPayloadIdentifier)
		expectedProfileStatuses["I1"] = fleet.MDMDeliveryFailed
		checkProfilesStatus(t)
		checkRetryCounts(t) // unchanged

		// trigger a profile sync and confirm that the install profile command for I1 was not resent
		s.awaitTriggerProfileSchedule(t)
		installs, removes = checkNextPayloads(t, mdmDevice, false)
		require.Empty(t, installs)
		require.Empty(t, removes)
	})

	t.Run("retry after device error", func(t *testing.T) {
		// add another profile and set the updated_at timestamp back by 48 hours
		newProfile := mobileconfigForTest("N3", "I3")
		testProfiles = append(testProfiles, newProfile)
		s.Do("POST", "/api/v1/fleet/mdm/apple/profiles/batch", batchSetMDMAppleProfilesRequest{Profiles: testProfiles}, http.StatusNoContent)
		setProfileUpdatedAt(t, time.Now().Add(-48*time.Hour), "I1", "I2", mobileconfig.FleetdConfigPayloadIdentifier, "I3")

		// trigger a profile sync and confirm that the install profile command for I3 was sent and
		// simulate a device error
		s.awaitTriggerProfileSchedule(t)
		installs, removes := checkNextPayloads(t, mdmDevice, true)
		require.ElementsMatch(t, [][]byte{newProfile}, installs)
		require.Empty(t, removes)
		expectedProfileStatuses["I3"] = fleet.MDMDeliveryPending
		checkProfilesStatus(t)
		expectedRetryCounts["I3"] = 1
		checkRetryCounts(t)

		// trigger a profile sync and confirm that the install profile command for I3 was sent and
		// simulate a device ack
		s.awaitTriggerProfileSchedule(t)
		installs, removes = checkNextPayloads(t, mdmDevice, false)
		require.ElementsMatch(t, [][]byte{newProfile}, installs)
		require.Empty(t, removes)
		expectedProfileStatuses["I3"] = fleet.MDMDeliveryVerifying
		checkProfilesStatus(t)
		checkRetryCounts(t) // unchanged

		// report osquery results with I3 missing and confirm that the I3 marked as failed (max
		// retries exceeded)
		reportHostProfs(t, "I2", mobileconfig.FleetdConfigPayloadIdentifier)
		expectedProfileStatuses["I3"] = fleet.MDMDeliveryFailed
		checkProfilesStatus(t)
		checkRetryCounts(t) // unchanged

		// trigger a profile sync and confirm that the install profile command for I3 was not resent
		s.awaitTriggerProfileSchedule(t)
		installs, removes = checkNextPayloads(t, mdmDevice, false)
		require.Empty(t, installs)
		require.Empty(t, removes)
	})

	t.Run("repeated device error", func(t *testing.T) {
		// add another profile and set the updated_at timestamp back by 48 hours
		newProfile := mobileconfigForTest("N4", "I4")
		testProfiles = append(testProfiles, newProfile)
		s.Do("POST", "/api/v1/fleet/mdm/apple/profiles/batch", batchSetMDMAppleProfilesRequest{Profiles: testProfiles}, http.StatusNoContent)
		setProfileUpdatedAt(t, time.Now().Add(-48*time.Hour), "I1", "I2", mobileconfig.FleetdConfigPayloadIdentifier, "I3", "I4")

		// trigger a profile sync and confirm that the install profile command for I3 was sent and
		// simulate a device error
		s.awaitTriggerProfileSchedule(t)
		installs, removes := checkNextPayloads(t, mdmDevice, true)
		require.ElementsMatch(t, [][]byte{newProfile}, installs)
		require.Empty(t, removes)
		expectedProfileStatuses["I4"] = fleet.MDMDeliveryPending
		checkProfilesStatus(t)
		expectedRetryCounts["I4"] = 1
		checkRetryCounts(t)

		// trigger a profile sync and confirm that the install profile command for I4 was sent and
		// simulate a second device error
		s.awaitTriggerProfileSchedule(t)
		installs, removes = checkNextPayloads(t, mdmDevice, true)
		require.ElementsMatch(t, [][]byte{newProfile}, installs)
		require.Empty(t, removes)
		expectedProfileStatuses["I4"] = fleet.MDMDeliveryFailed
		checkProfilesStatus(t)
		checkRetryCounts(t) // unchanged

		// trigger a profile sync and confirm that the install profile command for I3 was not resent
		s.awaitTriggerProfileSchedule(t)
		installs, removes = checkNextPayloads(t, mdmDevice, false)
		require.Empty(t, installs)
		require.Empty(t, removes)
	})

	t.Run("retry count does not reset", func(t *testing.T) {
		// add another profile and set the updated_at timestamp back by 48 hours
		newProfile := mobileconfigForTest("N5", "I5")
		testProfiles = append(testProfiles, newProfile)
		hostProfsByIdent["I5"] = &fleet.HostMacOSProfile{Identifier: "I5", DisplayName: "N5", InstallDate: time.Now()}
		s.Do("POST", "/api/v1/fleet/mdm/apple/profiles/batch", batchSetMDMAppleProfilesRequest{Profiles: testProfiles}, http.StatusNoContent)
		setProfileUpdatedAt(t, time.Now().Add(-48*time.Hour), "I1", "I2", mobileconfig.FleetdConfigPayloadIdentifier, "I3", "I4", "I5")

		// trigger a profile sync and confirm that the install profile command for I3 was sent and
		// simulate a device error
		s.awaitTriggerProfileSchedule(t)
		installs, removes := checkNextPayloads(t, mdmDevice, true)
		require.ElementsMatch(t, [][]byte{newProfile}, installs)
		require.Empty(t, removes)
		expectedProfileStatuses["I5"] = fleet.MDMDeliveryPending
		checkProfilesStatus(t)
		expectedRetryCounts["I5"] = 1
		checkRetryCounts(t)

		// trigger a profile sync and confirm that the install profile command for I5 was sent and
		// simulate a device ack
		s.awaitTriggerProfileSchedule(t)
		installs, removes = checkNextPayloads(t, mdmDevice, false)
		require.ElementsMatch(t, [][]byte{newProfile}, installs)
		require.Empty(t, removes)
		expectedProfileStatuses["I5"] = fleet.MDMDeliveryVerifying
		checkProfilesStatus(t)
		checkRetryCounts(t) // unchanged

		// report osquery results with I5 found and confirm that the I5 marked as verified
		reportHostProfs(t, "I2", mobileconfig.FleetdConfigPayloadIdentifier, "I5")
		expectedProfileStatuses["I5"] = fleet.MDMDeliveryVerified
		checkProfilesStatus(t)
		checkRetryCounts(t) // unchanged

		// trigger a profile sync and confirm that the install profile command for I5 was not resent
		s.awaitTriggerProfileSchedule(t)
		installs, removes = checkNextPayloads(t, mdmDevice, false)
		require.Empty(t, installs)
		require.Empty(t, removes)

		// report osquery results again, this time I5 is missing and confirm that the I5 marked as
		// failed (max retries exceeded)
		reportHostProfs(t, "I2", mobileconfig.FleetdConfigPayloadIdentifier)
		expectedProfileStatuses["I5"] = fleet.MDMDeliveryFailed
		checkProfilesStatus(t)
		checkRetryCounts(t) // unchanged

		// trigger a profile sync and confirm that the install profile command for I5 was not resent
		s.awaitTriggerProfileSchedule(t)
		installs, removes = checkNextPayloads(t, mdmDevice, false)
		require.Empty(t, installs)
		require.Empty(t, removes)
	})
}

func checkNextPayloads(t *testing.T, mdmDevice *mdmtest.TestAppleMDMClient, forceDeviceErr bool) ([][]byte, []string) {
	var cmd *micromdm.CommandPayload
	var err error
	installs := [][]byte{}
	removes := []string{}

	// on the first run, cmd will be nil and we need to
	// ping the server via idle
	// if after idle or acknowledge cmd is still nil, it
	// means there aren't any commands left to run
	for {
		if cmd == nil {
			cmd, err = mdmDevice.Idle()
		} else {
			if forceDeviceErr {
				cmd, err = mdmDevice.Err(cmd.CommandUUID, []mdm.ErrorChain{})
			} else {
				cmd, err = mdmDevice.Acknowledge(cmd.CommandUUID)
			}
		}
		require.NoError(t, err)

		if cmd == nil {
			break
		}

		switch cmd.Command.RequestType {
		case "InstallProfile":
			installs = append(installs, cmd.Command.InstallProfile.Payload)
		case "RemoveProfile":
			removes = append(removes, cmd.Command.RemoveProfile.Identifier)

		}
	}
	return installs, removes
}

func setupExpectedFleetdProfile(t *testing.T, serverURL string, enrollSecret string, teamID *uint) []byte {
	var b bytes.Buffer
	params := mobileconfig.FleetdProfileOptions{
		EnrollSecret: enrollSecret,
		ServerURL:    serverURL,
		PayloadType:  mobileconfig.FleetdConfigPayloadIdentifier,
	}
	err := mobileconfig.FleetdProfileTemplate.Execute(&b, params)
	require.NoError(t, err)
	return b.Bytes()
}

func setupPusher(s *integrationMDMTestSuite, t *testing.T, mdmDevice *mdmtest.TestAppleMDMClient) {
	origPush := s.pushProvider.PushFunc
	s.pushProvider.PushFunc = func(pushes []*mdm.Push) (map[string]*push.Response, error) {
		require.Len(t, pushes, 1)
		require.Equal(t, pushes[0].PushMagic, "pushmagic"+mdmDevice.SerialNumber)
		res := map[string]*push.Response{
			pushes[0].Token.String(): {
				Id:  uuid.New().String(),
				Err: nil,
			},
		}
		return res, nil
	}
	t.Cleanup(func() { s.pushProvider.PushFunc = origPush })
}

func (s *integrationMDMTestSuite) TestPuppetMatchPreassignProfiles() {
	ctx := context.Background()
	t := s.T()

	// create a host enrolled in fleet
	mdmHost, _ := createHostThenEnrollMDM(s.ds, s.server.URL, t)
	s.runWorker()

	// create a host that's not enrolled into MDM
	nonMDMHost, err := s.ds.NewHost(context.Background(), &fleet.Host{
		OsqueryHostID: ptr.String("not-mdm-enrolled"),
		NodeKey:       ptr.String("not-mdm-enrolled"),
		UUID:          uuid.New().String(),
		Hostname:      fmt.Sprintf("%sfoo.local.not.enrolled", t.Name()),
		Platform:      "darwin",
	})
	require.NoError(t, err)

	// create a setup assistant for no team, for this we need to:
	// 1. mock the ABM API, as it gets called to set the profile
	// 2. run the DEP schedule, as this registers the default profile
	s.mockDEPResponse(http.HandlerFunc(func(w http.ResponseWriter, r *http.Request) {
		w.WriteHeader(http.StatusOK)
		_, _ = w.Write([]byte(`{"auth_session_token": "xyz"}`))
	}))
	s.runDEPSchedule()
	noTeamProf := `{"x": 1}`
	var globalAsstResp createMDMAppleSetupAssistantResponse
	s.DoJSON("POST", "/api/latest/fleet/mdm/apple/enrollment_profile", createMDMAppleSetupAssistantRequest{
		TeamID:            nil,
		Name:              "no-team",
		EnrollmentProfile: json.RawMessage(noTeamProf),
	}, http.StatusOK, &globalAsstResp)

	// preassign an empty profile, fails
	s.Do("POST", "/api/latest/fleet/mdm/apple/profiles/preassign", preassignMDMAppleProfileRequest{MDMApplePreassignProfilePayload: fleet.MDMApplePreassignProfilePayload{ExternalHostIdentifier: "empty", HostUUID: nonMDMHost.UUID, Profile: nil}}, http.StatusUnprocessableEntity)

	// preassign a valid profile to the MDM host
	prof1 := mobileconfigForTest("n1", "i1")
	s.Do("POST", "/api/latest/fleet/mdm/apple/profiles/preassign", preassignMDMAppleProfileRequest{MDMApplePreassignProfilePayload: fleet.MDMApplePreassignProfilePayload{ExternalHostIdentifier: "mdm1", HostUUID: mdmHost.UUID, Profile: prof1}}, http.StatusNoContent)

	// preassign another valid profile to the MDM host
	prof2 := mobileconfigForTest("n2", "i2")
	s.Do("POST", "/api/latest/fleet/mdm/apple/profiles/preassign", preassignMDMAppleProfileRequest{MDMApplePreassignProfilePayload: fleet.MDMApplePreassignProfilePayload{ExternalHostIdentifier: "mdm1", HostUUID: mdmHost.UUID, Profile: prof2, Group: "g1"}}, http.StatusNoContent)

	// preassign a valid profile to the non-MDM host, still works as the host is not validated in this call
	prof3 := mobileconfigForTest("n3", "i3")
	s.Do("POST", "/api/latest/fleet/mdm/apple/profiles/preassign", preassignMDMAppleProfileRequest{MDMApplePreassignProfilePayload: fleet.MDMApplePreassignProfilePayload{ExternalHostIdentifier: "non-mdm", HostUUID: nonMDMHost.UUID, Profile: prof3, Group: "g2"}}, http.StatusNoContent)

	// match with an invalid external host id, succeeds as it is the same as if
	// there was no matching to do (no preassignment was done)
	s.Do("POST", "/api/latest/fleet/mdm/apple/profiles/match", matchMDMApplePreassignmentRequest{ExternalHostIdentifier: "no-such-id"}, http.StatusNoContent)

	// match with the non-mdm host fails
	res := s.Do("POST", "/api/latest/fleet/mdm/apple/profiles/match", matchMDMApplePreassignmentRequest{ExternalHostIdentifier: "non-mdm"}, http.StatusBadRequest)
	errMsg := extractServerErrorText(res.Body)
	require.Contains(t, errMsg, "host is not enrolled in Fleet MDM")

	// match with the mdm host succeeds and creates a team based on the group labels
	s.Do("POST", "/api/latest/fleet/mdm/apple/profiles/match", matchMDMApplePreassignmentRequest{ExternalHostIdentifier: "mdm1"}, http.StatusNoContent)

	// the host is now part of that team
	h, err := s.ds.Host(ctx, mdmHost.ID)
	require.NoError(t, err)
	require.NotNil(t, h.TeamID)
	tm1, err := s.ds.Team(ctx, *h.TeamID)
	require.NoError(t, err)
	require.Equal(t, "g1", tm1.Name)

	// it create activities for the new team, the profiles assigned to it,
	// the host moved to it, and setup assistant
	s.lastActivityOfTypeMatches(
		fleet.ActivityTypeCreatedTeam{}.ActivityName(),
		fmt.Sprintf(`{"team_id": %d, "team_name": %q}`, tm1.ID, tm1.Name),
		0)
	s.lastActivityOfTypeMatches(
		fleet.ActivityTypeEditedMacosProfile{}.ActivityName(),
		fmt.Sprintf(`{"team_id": %d, "team_name": %q}`, tm1.ID, tm1.Name),
		0)
	s.lastActivityOfTypeMatches(
		fleet.ActivityTypeTransferredHostsToTeam{}.ActivityName(),
		fmt.Sprintf(`{"team_id": %d, "team_name": %q, "host_ids": [%d], "host_display_names": [%q]}`,
			tm1.ID, tm1.Name, h.ID, h.DisplayName()),
		0)
	s.lastActivityOfTypeMatches(
		fleet.ActivityTypeChangedMacosSetupAssistant{}.ActivityName(),
		fmt.Sprintf(`{"team_id": %d, "name": %q, "team_name": %q}`,
			tm1.ID, globalAsstResp.Name, tm1.Name),
		0)

	// and the team has the expected profiles
	profs, err := s.ds.ListMDMAppleConfigProfiles(ctx, &tm1.ID)
	require.NoError(t, err)
	require.Len(t, profs, 2)
	// order is guaranteed by profile name
	require.Equal(t, prof1, []byte(profs[0].Mobileconfig))
	require.Equal(t, prof2, []byte(profs[1].Mobileconfig))
	// filevault is enabled by default
	require.True(t, tm1.Config.MDM.EnableDiskEncryption)
	// setup assistant settings are copyied from "no team"
	teamAsst, err := s.ds.GetMDMAppleSetupAssistant(ctx, &tm1.ID)
	require.NoError(t, err)
	require.Equal(t, globalAsstResp.Name, teamAsst.Name)
	require.JSONEq(t, string(globalAsstResp.Profile), string(teamAsst.Profile))

	// create a team and set profiles to it
	tm2, err := s.ds.NewTeam(context.Background(), &fleet.Team{
		Name: "g1 - g4",
	})
	require.NoError(t, err)
	prof4 := mobileconfigForTest("n4", "i4")
	s.Do("POST", "/api/v1/fleet/mdm/apple/profiles/batch", batchSetMDMAppleProfilesRequest{Profiles: [][]byte{
		prof1, prof4,
	}}, http.StatusNoContent, "team_id", fmt.Sprint(tm2.ID))

	// create another team with a superset of profiles
	tm3, err := s.ds.NewTeam(context.Background(), &fleet.Team{
		Name: "team3_" + t.Name(),
	})
	require.NoError(t, err)
	s.Do("POST", "/api/v1/fleet/mdm/apple/profiles/batch", batchSetMDMAppleProfilesRequest{Profiles: [][]byte{
		prof1, prof2, prof4,
	}}, http.StatusNoContent, "team_id", fmt.Sprint(tm3.ID))

	// and yet another team with the same profiles as tm3
	tm4, err := s.ds.NewTeam(context.Background(), &fleet.Team{
		Name: "team4_" + t.Name(),
	})
	require.NoError(t, err)
	s.Do("POST", "/api/v1/fleet/mdm/apple/profiles/batch", batchSetMDMAppleProfilesRequest{Profiles: [][]byte{
		prof1, prof2, prof4,
	}}, http.StatusNoContent, "team_id", fmt.Sprint(tm4.ID))

	// trigger the schedule so profiles are set in their state
	s.awaitTriggerProfileSchedule(t)

	// preassign the MDM host to prof1 and prof4, should match existing team tm2
	//
	// additionally, use external host identifiers with different
	// suffixes to simulate real world distributed scenarios where more
	// than one puppet server might be running at the time.
	s.Do("POST", "/api/latest/fleet/mdm/apple/profiles/preassign", preassignMDMAppleProfileRequest{MDMApplePreassignProfilePayload: fleet.MDMApplePreassignProfilePayload{ExternalHostIdentifier: "6f36ab2c-1a40-429b-9c9d-07c9029f4aa8-puppetcompiler06.test.example.com", HostUUID: mdmHost.UUID, Profile: prof1, Group: "g1"}}, http.StatusNoContent)
	s.Do("POST", "/api/latest/fleet/mdm/apple/profiles/preassign", preassignMDMAppleProfileRequest{MDMApplePreassignProfilePayload: fleet.MDMApplePreassignProfilePayload{ExternalHostIdentifier: "6f36ab2c-1a40-429b-9c9d-07c9029f4aa8-puppetcompiler01.test.example.com", HostUUID: mdmHost.UUID, Profile: prof4, Group: "g4"}}, http.StatusNoContent)

	// match with the mdm host succeeds and assigns it to tm2
	s.Do("POST", "/api/latest/fleet/mdm/apple/profiles/match", matchMDMApplePreassignmentRequest{ExternalHostIdentifier: "6f36ab2c-1a40-429b-9c9d-07c9029f4aa8-puppetcompiler03.test.example.com"}, http.StatusNoContent)

	// the host is now part of that team
	h, err = s.ds.Host(ctx, mdmHost.ID)
	require.NoError(t, err)
	require.NotNil(t, h.TeamID)
	require.Equal(t, tm2.ID, *h.TeamID)

	// the host's profiles are:
	// - the same as the team's and are pending
	// - prof2 + old filevault are pending removal
	// - fleetd config being reinstalled (to update the enroll secret)
	s.awaitTriggerProfileSchedule(t)
	hostProfs, err := s.ds.GetHostMDMProfiles(ctx, mdmHost.UUID)
	require.NoError(t, err)
	require.Len(t, hostProfs, 5)

	sort.Slice(hostProfs, func(i, j int) bool {
		l, r := hostProfs[i], hostProfs[j]
		return l.Name < r.Name
	})
	require.Equal(t, "Disk encryption", hostProfs[0].Name)
	require.NotNil(t, hostProfs[0].Status)
	require.Equal(t, fleet.MDMDeliveryPending, *hostProfs[0].Status)
	require.Equal(t, fleet.MDMOperationTypeRemove, hostProfs[0].OperationType)
	require.Equal(t, "Fleetd configuration", hostProfs[1].Name)
	require.NotNil(t, hostProfs[1].Status)
	require.Equal(t, fleet.MDMDeliveryPending, *hostProfs[1].Status)
	require.Equal(t, fleet.MDMOperationTypeInstall, hostProfs[1].OperationType)
	require.Equal(t, "n1", hostProfs[2].Name)
	require.NotNil(t, hostProfs[2].Status)
	require.Equal(t, fleet.MDMDeliveryPending, *hostProfs[2].Status)
	require.Equal(t, fleet.MDMOperationTypeInstall, hostProfs[2].OperationType)
	require.Equal(t, "n2", hostProfs[3].Name)
	require.NotNil(t, hostProfs[3].Status)
	require.Equal(t, fleet.MDMDeliveryPending, *hostProfs[3].Status)
	require.Equal(t, fleet.MDMOperationTypeRemove, hostProfs[3].OperationType)
	require.Equal(t, "n4", hostProfs[4].Name)
	require.NotNil(t, hostProfs[4].Status)
	require.Equal(t, fleet.MDMDeliveryPending, *hostProfs[4].Status)
	require.Equal(t, fleet.MDMOperationTypeInstall, hostProfs[4].OperationType)

	// create a new mdm host enrolled in fleet
	mdmHost2, _ := createHostThenEnrollMDM(s.ds, s.server.URL, t)
	s.runWorker()
	// make it part of team 2
	s.Do("POST", "/api/v1/fleet/hosts/transfer",
		addHostsToTeamRequest{TeamID: &tm2.ID, HostIDs: []uint{mdmHost2.ID}}, http.StatusOK)

	// simulate having its profiles installed
	mysql.ExecAdhocSQL(t, s.ds, func(q sqlx.ExtContext) error {
		_, err := q.ExecContext(ctx, `UPDATE host_mdm_apple_profiles SET status = ? WHERE host_uuid = ?`, fleet.OSSettingsVerifying, mdmHost2.UUID)
		return err
	})

	// preassign the MDM host using "g1" and "g4", should match existing
	// team tm2, and nothing be done since the host is already in tm2
	s.Do("POST", "/api/latest/fleet/mdm/apple/profiles/preassign", preassignMDMAppleProfileRequest{MDMApplePreassignProfilePayload: fleet.MDMApplePreassignProfilePayload{ExternalHostIdentifier: "mdm2", HostUUID: mdmHost2.UUID, Profile: prof1, Group: "g1"}}, http.StatusNoContent)
	s.Do("POST", "/api/latest/fleet/mdm/apple/profiles/preassign", preassignMDMAppleProfileRequest{MDMApplePreassignProfilePayload: fleet.MDMApplePreassignProfilePayload{ExternalHostIdentifier: "mdm2", HostUUID: mdmHost2.UUID, Profile: prof4, Group: "g4"}}, http.StatusNoContent)
	s.Do("POST", "/api/latest/fleet/mdm/apple/profiles/match", matchMDMApplePreassignmentRequest{ExternalHostIdentifier: "mdm2"}, http.StatusNoContent)

	// the host is still part of tm2
	h, err = s.ds.Host(ctx, mdmHost2.ID)
	require.NoError(t, err)
	require.NotNil(t, h.TeamID)
	require.Equal(t, tm2.ID, *h.TeamID)

	// and its profiles have been left untouched
	s.awaitTriggerProfileSchedule(t)
	hostProfs, err = s.ds.GetHostMDMProfiles(ctx, mdmHost2.UUID)
	require.NoError(t, err)
	require.Len(t, hostProfs, 3)

	sort.Slice(hostProfs, func(i, j int) bool {
		l, r := hostProfs[i], hostProfs[j]
		return l.Name < r.Name
	})
	require.Equal(t, "Fleetd configuration", hostProfs[0].Name)
	require.NotNil(t, hostProfs[0].Status)
	require.Equal(t, fleet.MDMDeliveryVerifying, *hostProfs[0].Status)
	require.Equal(t, "n1", hostProfs[1].Name)
	require.NotNil(t, hostProfs[1].Status)
	require.Equal(t, fleet.MDMDeliveryVerifying, *hostProfs[1].Status)
	require.Equal(t, "n4", hostProfs[2].Name)
	require.NotNil(t, hostProfs[2].Status)
	require.Equal(t, fleet.MDMDeliveryVerifying, *hostProfs[2].Status)
}

// while s.TestPuppetMatchPreassignProfiles focuses on many edge cases/extra
// checks around profile assignment, this test is mainly focused on
// simulating a few puppet runs in scenarios we want to support, and ensuring that:
//
// - different hosts end up in the right teams
// - teams get edited as expected
// - commands to add/remove profiles are issued adequately
func (s *integrationMDMTestSuite) TestPuppetRun() {
	t := s.T()
	ctx := context.Background()

	// define a few profiles
	prof1, prof2, prof3, prof4 := mobileconfigForTest("n1", "i1"),
		mobileconfigForTest("n2", "i2"),
		mobileconfigForTest("n3", "i3"),
		mobileconfigForTest("n4", "i4")

	// create three hosts
	host1, _ := createHostThenEnrollMDM(s.ds, s.server.URL, t)
	host2, _ := createHostThenEnrollMDM(s.ds, s.server.URL, t)
	host3, _ := createHostThenEnrollMDM(s.ds, s.server.URL, t)
	s.runWorker()

	// preassignAndMatch simulates the puppet module doing all the
	// preassign/match calls for a given set of profiles.
	preassignAndMatch := func(profs []fleet.MDMApplePreassignProfilePayload) {
		require.NotEmpty(t, profs)
		for _, prof := range profs {
			s.Do(
				"POST",
				"/api/latest/fleet/mdm/apple/profiles/preassign",
				preassignMDMAppleProfileRequest{MDMApplePreassignProfilePayload: prof},
				http.StatusNoContent,
			)
		}
		s.Do(
			"POST",
			"/api/latest/fleet/mdm/apple/profiles/match",
			matchMDMApplePreassignmentRequest{ExternalHostIdentifier: profs[0].ExternalHostIdentifier},
			http.StatusNoContent,
		)
	}

	// node default {
	//   fleetdm::profile { 'n1':
	//     template => template('n1.mobileconfig.erb'),
	//     group    => 'base',
	//   }
	//
	//   fleetdm::profile { 'n2':
	//     template => template('n2.mobileconfig.erb'),
	//     group    => 'workstations',
	//   }
	//
	//   fleetdm::profile { 'n3':
	//     template => template('n3.mobileconfig.erb'),
	//     group    => 'workstations',
	//   }
	//
	//   if $facts['system_profiler']['hardware_uuid'] == 'host_2_uuid' {
	//       fleetdm::profile { 'n4':
	//         template => template('fleetdm/n4.mobileconfig.erb'),
	//         group    => 'kiosks',
	//       }
	//   }
	puppetRun := func(host *fleet.Host) {
		payload := []fleet.MDMApplePreassignProfilePayload{
			{
				ExternalHostIdentifier: host.Hostname,
				HostUUID:               host.UUID,
				Profile:                prof1,
				Group:                  "base",
			},
			{
				ExternalHostIdentifier: host.Hostname,
				HostUUID:               host.UUID,
				Profile:                prof2,
				Group:                  "workstations",
			},
			{
				ExternalHostIdentifier: host.Hostname,
				HostUUID:               host.UUID,
				Profile:                prof3,
				Group:                  "workstations",
			},
		}

		if host.UUID == host2.UUID {
			payload = append(payload, fleet.MDMApplePreassignProfilePayload{
				ExternalHostIdentifier: host.Hostname,
				HostUUID:               host.UUID,
				Profile:                prof4,
				Group:                  "kiosks",
			})
		}

		preassignAndMatch(payload)
	}

	// host1 checks in
	puppetRun(host1)

	// the host now belongs to a team
	h1, err := s.ds.Host(ctx, host1.ID)
	require.NoError(t, err)
	require.NotNil(t, h1.TeamID)

	// the team has the right name
	tm1, err := s.ds.Team(ctx, *h1.TeamID)
	require.NoError(t, err)
	require.Equal(t, "base - workstations", tm1.Name)
	// and the right profiles
	profs, err := s.ds.ListMDMAppleConfigProfiles(ctx, &tm1.ID)
	require.NoError(t, err)
	require.Len(t, profs, 3)
	require.Equal(t, prof1, []byte(profs[0].Mobileconfig))
	require.Equal(t, prof2, []byte(profs[1].Mobileconfig))
	require.Equal(t, prof3, []byte(profs[2].Mobileconfig))
	require.True(t, tm1.Config.MDM.EnableDiskEncryption)

	// host2 checks in
	puppetRun(host2)
	// a new team is created
	h2, err := s.ds.Host(ctx, host2.ID)
	require.NoError(t, err)
	require.NotNil(t, h2.TeamID)

	// the team has the right name
	tm2, err := s.ds.Team(ctx, *h2.TeamID)
	require.NoError(t, err)
	require.Equal(t, "base - kiosks - workstations", tm2.Name)
	// and the right profiles
	profs, err = s.ds.ListMDMAppleConfigProfiles(ctx, &tm2.ID)
	require.NoError(t, err)
	require.Len(t, profs, 4)
	require.Equal(t, prof1, []byte(profs[0].Mobileconfig))
	require.Equal(t, prof2, []byte(profs[1].Mobileconfig))
	require.Equal(t, prof3, []byte(profs[2].Mobileconfig))
	require.Equal(t, prof4, []byte(profs[3].Mobileconfig))
	require.True(t, tm2.Config.MDM.EnableDiskEncryption)

	// host3 checks in
	puppetRun(host3)
	// it belongs to the same team as host1
	h3, err := s.ds.Host(ctx, host3.ID)
	require.NoError(t, err)
	require.Equal(t, h1.TeamID, h3.TeamID)

	// prof2 is edited
	oldProf2 := prof2
	prof2 = mobileconfigForTest("n2", "i2-v2")
	// host3 checks in again
	puppetRun(host3)
	// still belongs to the same team
	h3, err = s.ds.Host(ctx, host3.ID)
	require.NoError(t, err)
	require.Equal(t, tm1.ID, *h3.TeamID)

	// but the team has prof2 updated
	profs, err = s.ds.ListMDMAppleConfigProfiles(ctx, &tm1.ID)
	require.NoError(t, err)
	require.Len(t, profs, 3)
	require.Equal(t, prof1, []byte(profs[0].Mobileconfig))
	require.Equal(t, prof2, []byte(profs[1].Mobileconfig))
	require.Equal(t, prof3, []byte(profs[2].Mobileconfig))
	require.NotEqual(t, oldProf2, []byte(profs[1].Mobileconfig))
	require.True(t, tm1.Config.MDM.EnableDiskEncryption)

	// host2 checks in, still belongs to the same team
	puppetRun(host2)
	h2, err = s.ds.Host(ctx, host2.ID)
	require.NoError(t, err)
	require.Equal(t, tm2.ID, *h2.TeamID)

	// but the team has prof2 updated as well
	profs, err = s.ds.ListMDMAppleConfigProfiles(ctx, &tm2.ID)
	require.NoError(t, err)
	require.Len(t, profs, 4)
	require.Equal(t, prof1, []byte(profs[0].Mobileconfig))
	require.Equal(t, prof2, []byte(profs[1].Mobileconfig))
	require.Equal(t, prof3, []byte(profs[2].Mobileconfig))
	require.Equal(t, prof4, []byte(profs[3].Mobileconfig))
	require.NotEqual(t, oldProf2, []byte(profs[1].Mobileconfig))
	require.True(t, tm1.Config.MDM.EnableDiskEncryption)

	// the puppet manifest is changed, and prof3 is removed
	// node default {
	//   fleetdm::profile { 'n1':
	//     template => template('n1.mobileconfig.erb'),
	//     group    => 'base',
	//   }
	//
	//   fleetdm::profile { 'n2':
	//     template => template('n2.mobileconfig.erb'),
	//     group    => 'workstations',
	//   }
	//
	//   if $facts['system_profiler']['hardware_uuid'] == 'host_2_uuid' {
	//       fleetdm::profile { 'n4':
	//         template => template('fleetdm/n4.mobileconfig.erb'),
	//         group    => 'kiosks',
	//       }
	//   }
	puppetRun = func(host *fleet.Host) {
		payload := []fleet.MDMApplePreassignProfilePayload{
			{
				ExternalHostIdentifier: host.Hostname,
				HostUUID:               host.UUID,
				Profile:                prof1,
				Group:                  "base",
			},
			{
				ExternalHostIdentifier: host.Hostname,
				HostUUID:               host.UUID,
				Profile:                prof2,
				Group:                  "workstations",
			},
		}

		if host.UUID == host2.UUID {
			payload = append(payload, fleet.MDMApplePreassignProfilePayload{
				ExternalHostIdentifier: host.Hostname,
				HostUUID:               host.UUID,
				Profile:                prof4,
				Group:                  "kiosks",
			})
		}

		preassignAndMatch(payload)
	}

	// host1 checks in again
	puppetRun(host1)
	// still belongs to the same team
	h1, err = s.ds.Host(ctx, host1.ID)
	require.NoError(t, err)
	require.Equal(t, tm1.ID, *h1.TeamID)

	// but the team doesn't have prof3 anymore
	profs, err = s.ds.ListMDMAppleConfigProfiles(ctx, &tm1.ID)
	require.NoError(t, err)
	require.Len(t, profs, 2)
	require.Equal(t, prof1, []byte(profs[0].Mobileconfig))
	require.Equal(t, prof2, []byte(profs[1].Mobileconfig))
	require.True(t, tm1.Config.MDM.EnableDiskEncryption)

	// same for host2
	puppetRun(host2)
	h2, err = s.ds.Host(ctx, host2.ID)
	require.NoError(t, err)
	require.Equal(t, tm2.ID, *h2.TeamID)
	profs, err = s.ds.ListMDMAppleConfigProfiles(ctx, &tm2.ID)
	require.NoError(t, err)
	require.Len(t, profs, 3)
	require.Equal(t, prof1, []byte(profs[0].Mobileconfig))
	require.Equal(t, prof2, []byte(profs[1].Mobileconfig))
	require.Equal(t, prof4, []byte(profs[2].Mobileconfig))
	require.True(t, tm1.Config.MDM.EnableDiskEncryption)

	// The puppet manifest is drastically updated, this time to use exclusions on host3:
	//
	// node default {
	//   fleetdm::profile { 'n1':
	//     template => template('n1.mobileconfig.erb'),
	//     group    => 'base',
	//   }
	//
	//   fleetdm::profile { 'n2':
	//     template => template('n2.mobileconfig.erb'),
	//     group    => 'workstations',
	//   }
	//
	//   if $facts['system_profiler']['hardware_uuid'] == 'host_3_uuid' {
	//       fleetdm::profile { 'n3':
	//         template => template('fleetdm/n3.mobileconfig.erb'),
	//         group    => 'no-nudge',
	//       }
	//   } else {
	//       fleetdm::profile { 'n3':
	//         ensure => absent,
	//         template => template('fleetdm/n3.mobileconfig.erb'),
	//         group    => 'workstations',
	//       }
	//   }
	// }
	puppetRun = func(host *fleet.Host) {
		manifest := []fleet.MDMApplePreassignProfilePayload{
			{
				ExternalHostIdentifier: host.Hostname,
				HostUUID:               host.UUID,
				Profile:                prof1,
				Group:                  "base",
			},
			{
				ExternalHostIdentifier: host.Hostname,
				HostUUID:               host.UUID,
				Profile:                prof2,
				Group:                  "workstations",
			},
		}

		if host.UUID == host3.UUID {
			manifest = append(manifest, fleet.MDMApplePreassignProfilePayload{
				ExternalHostIdentifier: host.Hostname,
				HostUUID:               host.UUID,
				Profile:                prof3,
				Group:                  "no-nudge",
				Exclude:                true,
			})
		} else {
			manifest = append(manifest, fleet.MDMApplePreassignProfilePayload{
				ExternalHostIdentifier: host.Hostname,
				HostUUID:               host.UUID,
				Profile:                prof3,
				Group:                  "workstations",
			})
		}

		preassignAndMatch(manifest)
	}

	// host1 checks in
	puppetRun(host1)

	// the host belongs to the same team
	h1, err = s.ds.Host(ctx, host1.ID)
	require.NoError(t, err)
	require.Equal(t, tm1.ID, *h1.TeamID)

	// the team has the right profiles
	profs, err = s.ds.ListMDMAppleConfigProfiles(ctx, &tm1.ID)
	require.NoError(t, err)
	require.Len(t, profs, 3)
	require.Equal(t, prof1, []byte(profs[0].Mobileconfig))
	require.Equal(t, prof2, []byte(profs[1].Mobileconfig))
	require.Equal(t, prof3, []byte(profs[2].Mobileconfig))
	require.True(t, tm1.Config.MDM.EnableDiskEncryption)

	// host2 checks in
	puppetRun(host2)
	// it is assigned to tm1
	h2, err = s.ds.Host(ctx, host2.ID)
	require.NoError(t, err)
	require.Equal(t, tm1.ID, *h2.TeamID)

	// host3 checks in
	puppetRun(host3)

	// it is assigned to a new team
	h3, err = s.ds.Host(ctx, host3.ID)
	require.NoError(t, err)
	require.NotNil(t, h3.TeamID)
	require.NotEqual(t, tm1.ID, *h3.TeamID)
	require.NotEqual(t, tm2.ID, *h3.TeamID)

	// a new team is created
	tm3, err := s.ds.Team(ctx, *h3.TeamID)
	require.NoError(t, err)
	require.Equal(t, "base - no-nudge - workstations", tm3.Name)
	// and the right profiles
	profs, err = s.ds.ListMDMAppleConfigProfiles(ctx, &tm3.ID)
	require.NoError(t, err)
	require.Len(t, profs, 2)
	require.Equal(t, prof1, []byte(profs[0].Mobileconfig))
	require.Equal(t, prof2, []byte(profs[1].Mobileconfig))
	require.True(t, tm3.Config.MDM.EnableDiskEncryption)
}

func createHostThenEnrollMDM(ds fleet.Datastore, fleetServerURL string, t *testing.T) (*fleet.Host, *mdmtest.TestAppleMDMClient) {
	desktopToken := uuid.New().String()
	mdmDevice := mdmtest.NewTestMDMClientAppleDesktopManual(fleetServerURL, desktopToken)
	fleetHost, err := ds.NewHost(context.Background(), &fleet.Host{
		DetailUpdatedAt: time.Now(),
		LabelUpdatedAt:  time.Now(),
		PolicyUpdatedAt: time.Now(),
		SeenTime:        time.Now().Add(-1 * time.Minute),
		OsqueryHostID:   ptr.String(t.Name() + uuid.New().String()),
		NodeKey:         ptr.String(t.Name() + uuid.New().String()),
		Hostname:        fmt.Sprintf("%sfoo.local", t.Name()),
		Platform:        "darwin",

		UUID:           mdmDevice.UUID,
		HardwareSerial: mdmDevice.SerialNumber,
	})
	require.NoError(t, err)

	err = ds.SetOrUpdateDeviceAuthToken(context.Background(), fleetHost.ID, desktopToken)
	require.NoError(t, err)

	err = mdmDevice.Enroll()
	require.NoError(t, err)

	return fleetHost, mdmDevice
}

func createWindowsHostThenEnrollMDM(ds fleet.Datastore, fleetServerURL string, t *testing.T) (*fleet.Host, *mdmtest.TestWindowsMDMClient) {
	host := createOrbitEnrolledHost(t, "windows", "h1", ds)
	mdmDevice := mdmtest.NewTestMDMClientWindowsProgramatic(fleetServerURL, *host.OrbitNodeKey)
	err := mdmDevice.Enroll()
	require.NoError(t, err)
	err = ds.UpdateMDMWindowsEnrollmentsHostUUID(context.Background(), host.UUID, mdmDevice.DeviceID)
	require.NoError(t, err)
	return host, mdmDevice
}

func (s *integrationMDMTestSuite) TestDEPProfileAssignment() {
	t := s.T()

	ctx := context.Background()
	devices := []godep.Device{
		{SerialNumber: uuid.New().String(), Model: "MacBook Pro", OS: "osx", OpType: "added"},
		{SerialNumber: uuid.New().String(), Model: "MacBook Mini", OS: "osx", OpType: "added"},
		{SerialNumber: uuid.New().String(), Model: "MacBook Mini", OS: "osx", OpType: ""},
		{SerialNumber: uuid.New().String(), Model: "MacBook Mini", OS: "osx", OpType: "modified"},
	}

	type profileAssignmentReq struct {
		ProfileUUID string   `json:"profile_uuid"`
		Devices     []string `json:"devices"`
	}
	profileAssignmentReqs := []profileAssignmentReq{}

	// add global profiles
	globalProfile := mobileconfigForTest("N1", "I1")
	s.Do("POST", "/api/v1/fleet/mdm/apple/profiles/batch", batchSetMDMAppleProfilesRequest{Profiles: [][]byte{globalProfile}}, http.StatusNoContent)

	checkPostEnrollmentCommands := func(mdmDevice *mdmtest.TestAppleMDMClient, shouldReceive bool) {
		// run the worker to process the DEP enroll request
		s.runWorker()
		// run the worker to assign configuration profiles
		s.awaitTriggerProfileSchedule(t)

		var fleetdCmd, installProfileCmd *micromdm.CommandPayload
		cmd, err := mdmDevice.Idle()
		require.NoError(t, err)
		for cmd != nil {
			if cmd.Command.RequestType == "InstallEnterpriseApplication" &&
				cmd.Command.InstallEnterpriseApplication.ManifestURL != nil &&
				strings.Contains(*cmd.Command.InstallEnterpriseApplication.ManifestURL, apple_mdm.FleetdPublicManifestURL) {
				fleetdCmd = cmd
			} else if cmd.Command.RequestType == "InstallProfile" {
				installProfileCmd = cmd
			}
			cmd, err = mdmDevice.Acknowledge(cmd.CommandUUID)
			require.NoError(t, err)
		}

		if shouldReceive {
			// received request to install fleetd
			require.NotNil(t, fleetdCmd, "host didn't get a command to install fleetd")
			require.NotNil(t, fleetdCmd.Command, "host didn't get a command to install fleetd")

			// received request to install the global configuration profile
			require.NotNil(t, installProfileCmd, "host didn't get a command to install profiles")
			require.NotNil(t, installProfileCmd.Command, "host didn't get a command to install profiles")
		} else {
			require.Nil(t, fleetdCmd, "host got a command to install fleetd")
			require.Nil(t, installProfileCmd, "host got a command to install profiles")
		}
	}

	s.mockDEPResponse(http.HandlerFunc(func(w http.ResponseWriter, r *http.Request) {
		w.WriteHeader(http.StatusOK)
		encoder := json.NewEncoder(w)
		switch r.URL.Path {
		case "/session":
			err := encoder.Encode(map[string]string{"auth_session_token": "xyz"})
			require.NoError(t, err)
		case "/profile":
			err := encoder.Encode(godep.ProfileResponse{ProfileUUID: uuid.New().String()})
			require.NoError(t, err)
		case "/server/devices":
			// This endpoint  is used to get an initial list of
			// devices, return a single device
			err := encoder.Encode(godep.DeviceResponse{Devices: devices[:1]})
			require.NoError(t, err)
		case "/devices/sync":
			// This endpoint is polled over time to sync devices from
			// ABM, send a repeated serial and a new one
			err := encoder.Encode(godep.DeviceResponse{Devices: devices, Cursor: "foo"})
			require.NoError(t, err)
		case "/profile/devices":
			b, err := io.ReadAll(r.Body)
			require.NoError(t, err)
			var prof profileAssignmentReq
			require.NoError(t, json.Unmarshal(b, &prof))
			profileAssignmentReqs = append(profileAssignmentReqs, prof)
			_, _ = w.Write([]byte(`{}`))
		default:
			_, _ = w.Write([]byte(`{}`))
		}
	}))

	// query all hosts
	listHostsRes := listHostsResponse{}
	s.DoJSON("GET", "/api/latest/fleet/hosts", nil, http.StatusOK, &listHostsRes)
	require.Empty(t, listHostsRes.Hosts)

	// trigger a profile sync
	s.runDEPSchedule()

	// all hosts should be returned from the hosts endpoint
	listHostsRes = listHostsResponse{}
	s.DoJSON("GET", "/api/latest/fleet/hosts", nil, http.StatusOK, &listHostsRes)
	require.Len(t, listHostsRes.Hosts, len(devices))
	var wantSerials []string
	var gotSerials []string
	for i, device := range devices {
		wantSerials = append(wantSerials, device.SerialNumber)
		gotSerials = append(gotSerials, listHostsRes.Hosts[i].HardwareSerial)
		// entries for all hosts should be created in the host_dep_assignments table
		_, err := s.ds.GetHostDEPAssignment(ctx, listHostsRes.Hosts[i].ID)
		require.NoError(t, err)
	}
	require.ElementsMatch(t, wantSerials, gotSerials)
	// called two times:
	// - one when we get the initial list of devices (/server/devices)
	// - one when we do the device sync (/device/sync)
	require.Len(t, profileAssignmentReqs, 2)
	require.Len(t, profileAssignmentReqs[0].Devices, 1)
	require.Len(t, profileAssignmentReqs[1].Devices, len(devices))

	// create a new host
	nonDEPHost := createHostAndDeviceToken(t, s.ds, "not-dep")
	listHostsRes = listHostsResponse{}
	s.DoJSON("GET", "/api/latest/fleet/hosts", nil, http.StatusOK, &listHostsRes)
	require.Len(t, listHostsRes.Hosts, len(devices)+1)

	// filtering by MDM status works
	listHostsRes = listHostsResponse{}
	s.DoJSON("GET", "/api/latest/fleet/hosts?mdm_enrollment_status=pending", nil, http.StatusOK, &listHostsRes)
	require.Len(t, listHostsRes.Hosts, len(devices))

	s.pushProvider.PushFunc = func(pushes []*mdm.Push) (map[string]*push.Response, error) {
		return map[string]*push.Response{}, nil
	}

	// Enroll one of the hosts
	depURLToken := loadEnrollmentProfileDEPToken(t, s.ds)
	mdmDevice := mdmtest.NewTestMDMClientAppleDEP(s.server.URL, depURLToken)
	mdmDevice.SerialNumber = devices[0].SerialNumber
	err := mdmDevice.Enroll()
	require.NoError(t, err)

	// make sure the host gets post enrollment requests
	checkPostEnrollmentCommands(mdmDevice, true)

	// only one shows up as pending
	listHostsRes = listHostsResponse{}
	s.DoJSON("GET", "/api/latest/fleet/hosts?mdm_enrollment_status=pending", nil, http.StatusOK, &listHostsRes)
	require.Len(t, listHostsRes.Hosts, len(devices)-1)

	activities := listActivitiesResponse{}
	s.DoJSON("GET", "/api/latest/fleet/activities", nil, http.StatusOK, &activities, "order_key", "created_at")
	found := false
	for _, activity := range activities.Activities {
		if activity.Type == "mdm_enrolled" &&
			strings.Contains(string(*activity.Details), devices[0].SerialNumber) {
			found = true
			require.Nil(t, activity.ActorID)
			require.Nil(t, activity.ActorFullName)
			require.JSONEq(
				t,
				fmt.Sprintf(
					`{"host_serial": "%s", "host_display_name": "%s (%s)", "installed_from_dep": true, "mdm_platform": "apple"}`,
					devices[0].SerialNumber, devices[0].Model, devices[0].SerialNumber,
				),
				string(*activity.Details),
			)
		}
	}
	require.True(t, found)

	// add devices[1].SerialNumber to a team
	teamName := t.Name() + "team1"
	team := &fleet.Team{
		Name:        teamName,
		Description: "desc team1",
	}
	var createTeamResp teamResponse
	s.DoJSON("POST", "/api/latest/fleet/teams", team, http.StatusOK, &createTeamResp)
	require.NotZero(t, createTeamResp.Team.ID)
	team = createTeamResp.Team
	for _, h := range listHostsRes.Hosts {
		if h.HardwareSerial == devices[1].SerialNumber {
			err = s.ds.AddHostsToTeam(ctx, &team.ID, []uint{h.ID})
			require.NoError(t, err)
		}
	}

	// modify the response and trigger another sync to include:
	//
	// 1. A repeated device with "added"
	// 2. A repeated device with "modified"
	// 3. A device with "deleted"
	// 4. A new device
	deletedSerial := devices[2].SerialNumber
	addedSerial := uuid.New().String()
	devices = []godep.Device{
		{SerialNumber: devices[0].SerialNumber, Model: "MacBook Pro", OS: "osx", OpType: "added"},
		{SerialNumber: devices[1].SerialNumber, Model: "MacBook Mini", OS: "osx", OpType: "modified"},
		{SerialNumber: deletedSerial, Model: "MacBook Mini", OS: "osx", OpType: "deleted"},
		{SerialNumber: addedSerial, Model: "MacBook Mini", OS: "osx", OpType: "added"},
	}
	profileAssignmentReqs = []profileAssignmentReq{}
	s.runDEPSchedule()

	// all hosts should be returned from the hosts endpoint
	listHostsRes = listHostsResponse{}
	s.DoJSON("GET", "/api/latest/fleet/hosts", nil, http.StatusOK, &listHostsRes)
	// all previous devices + the manually added host + the new `addedSerial`
	wantSerials = append(wantSerials, devices[3].SerialNumber, nonDEPHost.HardwareSerial)
	require.Len(t, listHostsRes.Hosts, len(wantSerials))
	gotSerials = []string{}
	var deletedHostID uint
	var addedHostID uint
	var mdmDeviceID uint
	for _, device := range listHostsRes.Hosts {
		gotSerials = append(gotSerials, device.HardwareSerial)
		switch device.HardwareSerial {
		case deletedSerial:
			deletedHostID = device.ID
		case addedSerial:
			addedHostID = device.ID
		case mdmDevice.SerialNumber:
			mdmDeviceID = device.ID
		}
	}
	require.ElementsMatch(t, wantSerials, gotSerials)
	require.Len(t, profileAssignmentReqs, 3)

	// first request to get a list of profiles
	// TODO: seems like we're doing this request on each loop?
	require.Len(t, profileAssignmentReqs[0].Devices, 1)
	require.Equal(t, devices[0].SerialNumber, profileAssignmentReqs[0].Devices[0])

	// profileAssignmentReqs[1] and [2] can be in any order
	ix2Devices, ix1Device := 1, 2
	if len(profileAssignmentReqs[1].Devices) == 1 {
		ix2Devices, ix1Device = ix1Device, ix2Devices
	}

	// - existing device with "added"
	// - new device with "added"
	require.Len(t, profileAssignmentReqs[ix2Devices].Devices, 2, "%#+v", profileAssignmentReqs)
	require.Equal(t, devices[0].SerialNumber, profileAssignmentReqs[ix2Devices].Devices[0])
	require.Equal(t, addedSerial, profileAssignmentReqs[ix2Devices].Devices[1])

	// - existing device with "modified" and a different team (thus different profile request)
	require.Len(t, profileAssignmentReqs[ix1Device].Devices, 1)
	require.Equal(t, devices[1].SerialNumber, profileAssignmentReqs[ix1Device].Devices[0])

	// entries for all hosts except for the one with OpType = "deleted"
	assignment, err := s.ds.GetHostDEPAssignment(ctx, deletedHostID)
	require.NoError(t, err)
	require.NotZero(t, assignment.DeletedAt)

	_, err = s.ds.GetHostDEPAssignment(ctx, addedHostID)
	require.NoError(t, err)

	// send a TokenUpdate command, it shouldn't re-send the post-enrollment commands
	err = mdmDevice.TokenUpdate()
	require.NoError(t, err)
	checkPostEnrollmentCommands(mdmDevice, false)

	// enroll the device again, it should get the post-enrollment commands
	err = mdmDevice.Enroll()
	require.NoError(t, err)
	checkPostEnrollmentCommands(mdmDevice, true)

	// delete the device from Fleet
	var delResp deleteHostResponse
	s.DoJSON("DELETE", fmt.Sprintf("/api/latest/fleet/hosts/%d", mdmDeviceID), nil, http.StatusOK, &delResp)

	// the device comes back as pending
	listHostsRes = listHostsResponse{}
	s.DoJSON("GET", fmt.Sprintf("/api/latest/fleet/hosts?query=%s", mdmDevice.UUID), nil, http.StatusOK, &listHostsRes)
	require.Len(t, listHostsRes.Hosts, 1)
	require.Equal(t, mdmDevice.SerialNumber, listHostsRes.Hosts[0].HardwareSerial)

	// we assign a DEP profile to the device
	profileAssignmentReqs = []profileAssignmentReq{}
	s.runWorker()
	require.Equal(t, mdmDevice.SerialNumber, profileAssignmentReqs[0].Devices[0])

	// it should get the post-enrollment commands
	require.NoError(t, mdmDevice.Enroll())
	checkPostEnrollmentCommands(mdmDevice, true)

	// delete all MDM info
	mysql.ExecAdhocSQL(t, s.ds, func(q sqlx.ExtContext) error {
		_, err := q.ExecContext(ctx, `DELETE FROM host_mdm WHERE host_id = ?`, listHostsRes.Hosts[0].ID)
		return err
	})

	// it should still get the post-enrollment commands
	require.NoError(t, mdmDevice.Enroll())
	checkPostEnrollmentCommands(mdmDevice, true)

	// enroll a host into Fleet
	eHost, err := s.ds.NewHost(context.Background(), &fleet.Host{
		ID:             1,
		OsqueryHostID:  ptr.String("Desktop-ABCQWE"),
		NodeKey:        ptr.String("Desktop-ABCQWE"),
		UUID:           uuid.New().String(),
		Hostname:       fmt.Sprintf("%sfoo.local", s.T().Name()),
		Platform:       "darwin",
		HardwareSerial: uuid.New().String(),
	})
	require.NoError(t, err)

	// on team transfer, we don't assign a DEP profile to the device
	s.Do("POST", "/api/v1/fleet/hosts/transfer",
		addHostsToTeamRequest{TeamID: &team.ID, HostIDs: []uint{eHost.ID}}, http.StatusOK)
	profileAssignmentReqs = []profileAssignmentReq{}
	s.runWorker()
	require.Empty(t, profileAssignmentReqs)

	// assign the host in ABM
	devices = []godep.Device{
		{SerialNumber: eHost.HardwareSerial, Model: "MacBook Pro", OS: "osx", OpType: "modified"},
	}
	profileAssignmentReqs = []profileAssignmentReq{}
	s.runDEPSchedule()
	require.NotEmpty(t, profileAssignmentReqs)
	require.Equal(t, eHost.HardwareSerial, profileAssignmentReqs[0].Devices[0])

	// transfer to "no team", we assign a DEP profile to the device
	profileAssignmentReqs = []profileAssignmentReq{}
	s.Do("POST", "/api/v1/fleet/hosts/transfer",
		addHostsToTeamRequest{TeamID: nil, HostIDs: []uint{eHost.ID}}, http.StatusOK)
	s.runWorker()
	require.NotEmpty(t, profileAssignmentReqs)
	require.Equal(t, eHost.HardwareSerial, profileAssignmentReqs[0].Devices[0])

	// transfer to the team back again, we assign a DEP profile to the device again
	s.Do("POST", "/api/v1/fleet/hosts/transfer",
		addHostsToTeamRequest{TeamID: &team.ID, HostIDs: []uint{eHost.ID}}, http.StatusOK)
	profileAssignmentReqs = []profileAssignmentReq{}
	s.runWorker()
	require.NotEmpty(t, profileAssignmentReqs)
	require.Equal(t, eHost.HardwareSerial, profileAssignmentReqs[0].Devices[0])
}

func loadEnrollmentProfileDEPToken(t *testing.T, ds *mysql.Datastore) string {
	var token string
	mysql.ExecAdhocSQL(t, ds, func(q sqlx.ExtContext) error {
		return sqlx.GetContext(context.Background(), q, &token,
			`SELECT token FROM mdm_apple_enrollment_profiles`)
	})
	return token
}

func (s *integrationMDMTestSuite) TestDeviceMDMManualEnroll() {
	t := s.T()

	token := "token_test_manual_enroll"
	createHostAndDeviceToken(t, s.ds, token)

	// invalid token fails
	s.DoRaw("GET", "/api/latest/fleet/device/invalid_token/mdm/apple/manual_enrollment_profile", nil, http.StatusUnauthorized)

	// valid token downloads the profile
	s.downloadAndVerifyEnrollmentProfile("/api/latest/fleet/device/" + token + "/mdm/apple/manual_enrollment_profile")
}

func (s *integrationMDMTestSuite) TestAppleMDMDeviceEnrollment() {
	t := s.T()

	// Enroll two devices into MDM
	mdmEnrollInfo := mdmtest.AppleEnrollInfo{
		SCEPChallenge: s.fleetCfg.MDM.AppleSCEPChallenge,
		SCEPURL:       s.server.URL + apple_mdm.SCEPPath,
		MDMURL:        s.server.URL + apple_mdm.MDMPath,
	}
	mdmDeviceA := mdmtest.NewTestMDMClientAppleDirect(mdmEnrollInfo)
	err := mdmDeviceA.Enroll()
	require.NoError(t, err)
	mdmDeviceB := mdmtest.NewTestMDMClientAppleDirect(mdmEnrollInfo)
	err = mdmDeviceB.Enroll()
	require.NoError(t, err)

	// Find the ID of Fleet's MDM solution
	var mdmID uint
	mysql.ExecAdhocSQL(t, s.ds, func(q sqlx.ExtContext) error {
		return sqlx.GetContext(context.Background(), q, &mdmID,
			`SELECT id FROM mobile_device_management_solutions WHERE name = ?`, fleet.WellKnownMDMFleet)
	})

	// Check that both devices are returned by the /hosts endpoint
	listHostsRes := listHostsResponse{}
	s.DoJSON("GET", "/api/latest/fleet/hosts", nil, http.StatusOK, &listHostsRes, "mdm_id", fmt.Sprint(mdmID))
	require.Len(t, listHostsRes.Hosts, 2)
	require.EqualValues(
		t,
		[]string{mdmDeviceA.UUID, mdmDeviceB.UUID},
		[]string{listHostsRes.Hosts[0].UUID, listHostsRes.Hosts[1].UUID},
	)

	var targetHostID uint
	var lastEnroll time.Time
	for _, host := range listHostsRes.Hosts {
		if host.UUID == mdmDeviceA.UUID {
			targetHostID = host.ID
			lastEnroll = host.LastEnrolledAt
			break
		}
	}

	// Activities are generated for each device
	activities := listActivitiesResponse{}
	s.DoJSON("GET", "/api/latest/fleet/activities", nil, http.StatusOK, &activities, "order_key", "created_at")
	require.GreaterOrEqual(t, len(activities.Activities), 2)

	details := []*json.RawMessage{}
	for _, activity := range activities.Activities {
		if activity.Type == "mdm_enrolled" {
			require.Nil(t, activity.ActorID)
			require.Nil(t, activity.ActorFullName)
			details = append(details, activity.Details)
		}
	}
	require.Len(t, details, 2)
	require.JSONEq(t, fmt.Sprintf(`{"host_serial": "%s", "host_display_name": "%s (%s)", "installed_from_dep": false, "mdm_platform": "apple"}`, mdmDeviceA.SerialNumber, mdmDeviceA.Model, mdmDeviceA.SerialNumber), string(*details[len(details)-2]))
	require.JSONEq(t, fmt.Sprintf(`{"host_serial": "%s", "host_display_name": "%s (%s)", "installed_from_dep": false, "mdm_platform": "apple"}`, mdmDeviceB.SerialNumber, mdmDeviceB.Model, mdmDeviceB.SerialNumber), string(*details[len(details)-1]))

	// set an enroll secret
	var applyResp applyEnrollSecretSpecResponse
	s.DoJSON("POST", "/api/latest/fleet/spec/enroll_secret", applyEnrollSecretSpecRequest{
		Spec: &fleet.EnrollSecretSpec{
			Secrets: []*fleet.EnrollSecret{{Secret: t.Name()}},
		},
	}, http.StatusOK, &applyResp)

	// simulate a matching host enrolling via osquery
	j, err := json.Marshal(&enrollAgentRequest{
		EnrollSecret:   t.Name(),
		HostIdentifier: mdmDeviceA.UUID,
	})
	require.NoError(t, err)
	var enrollResp enrollAgentResponse
	hres := s.DoRawNoAuth("POST", "/api/osquery/enroll", j, http.StatusOK)
	defer hres.Body.Close()
	require.NoError(t, json.NewDecoder(hres.Body).Decode(&enrollResp))
	require.NotEmpty(t, enrollResp.NodeKey)

	// query all hosts
	listHostsRes = listHostsResponse{}
	s.DoJSON("GET", "/api/latest/fleet/hosts", nil, http.StatusOK, &listHostsRes)
	// we still have only two hosts
	require.Len(t, listHostsRes.Hosts, 2)

	// LastEnrolledAt should have been updated
	var getHostResp getHostResponse
	s.DoJSON("GET", fmt.Sprintf("/api/latest/fleet/hosts/%d", targetHostID), nil, http.StatusOK, &getHostResp)
	require.Greater(t, getHostResp.Host.LastEnrolledAt, lastEnroll)

	// Unenroll a device
	err = mdmDeviceA.Checkout()
	require.NoError(t, err)

	// An activity is created
	activities = listActivitiesResponse{}
	s.DoJSON("GET", "/api/latest/fleet/activities", nil, http.StatusOK, &activities)

	found := false
	for _, activity := range activities.Activities {
		if activity.Type == "mdm_unenrolled" {
			found = true
			require.Nil(t, activity.ActorID)
			require.Nil(t, activity.ActorFullName)
			details = append(details, activity.Details)
			require.JSONEq(t, fmt.Sprintf(`{"host_serial": "%s", "host_display_name": "%s (%s)", "installed_from_dep": false}`, mdmDeviceA.SerialNumber, mdmDeviceA.Model, mdmDeviceA.SerialNumber), string(*activity.Details))
		}
	}
	require.True(t, found)
}

func (s *integrationMDMTestSuite) TestDeviceMultipleAuthMessages() {
	t := s.T()

	mdmDevice := mdmtest.NewTestMDMClientAppleDirect(mdmtest.AppleEnrollInfo{
		SCEPChallenge: s.fleetCfg.MDM.AppleSCEPChallenge,
		SCEPURL:       s.server.URL + apple_mdm.SCEPPath,
		MDMURL:        s.server.URL + apple_mdm.MDMPath,
	})
	err := mdmDevice.Enroll()
	require.NoError(t, err)

	listHostsRes := listHostsResponse{}
	s.DoJSON("GET", "/api/latest/fleet/hosts", nil, http.StatusOK, &listHostsRes)
	require.Len(s.T(), listHostsRes.Hosts, 1)

	// send the auth message again, we still have only one host
	err = mdmDevice.Authenticate()
	require.NoError(t, err)
	listHostsRes = listHostsResponse{}
	s.DoJSON("GET", "/api/latest/fleet/hosts", nil, http.StatusOK, &listHostsRes)
	require.Len(s.T(), listHostsRes.Hosts, 1)
}

func (s *integrationMDMTestSuite) TestAppleMDMCSRRequest() {
	t := s.T()

	var errResp validationErrResp
	// missing arguments
	s.DoJSON("POST", "/api/latest/fleet/mdm/apple/request_csr", requestMDMAppleCSRRequest{}, http.StatusUnprocessableEntity, &errResp)
	require.Len(t, errResp.Errors, 1)
	require.Equal(t, errResp.Errors[0].Name, "email_address")

	// invalid email address
	errResp = validationErrResp{}
	s.DoJSON("POST", "/api/latest/fleet/mdm/apple/request_csr", requestMDMAppleCSRRequest{EmailAddress: "abc", Organization: "def"}, http.StatusUnprocessableEntity, &errResp)
	require.Len(t, errResp.Errors, 1)
	require.Equal(t, errResp.Errors[0].Name, "email_address")

	// missing organization
	errResp = validationErrResp{}
	s.DoJSON("POST", "/api/latest/fleet/mdm/apple/request_csr", requestMDMAppleCSRRequest{EmailAddress: "a@b.c", Organization: ""}, http.StatusUnprocessableEntity, &errResp)
	require.Len(t, errResp.Errors, 1)
	require.Equal(t, errResp.Errors[0].Name, "organization")

	// fleetdm CSR request failed
	s.FailNextCSRRequestWith(http.StatusBadRequest)
	errResp = validationErrResp{}
	s.DoJSON("POST", "/api/latest/fleet/mdm/apple/request_csr", requestMDMAppleCSRRequest{EmailAddress: "a@b.c", Organization: "test"}, http.StatusUnprocessableEntity, &errResp)
	require.Len(t, errResp.Errors, 1)
	require.Contains(t, errResp.Errors[0].Reason, "this email address is not valid")

	s.FailNextCSRRequestWith(http.StatusInternalServerError)
	errResp = validationErrResp{}
	s.DoJSON("POST", "/api/latest/fleet/mdm/apple/request_csr", requestMDMAppleCSRRequest{EmailAddress: "a@b.c", Organization: "test"}, http.StatusBadGateway, &errResp)
	require.Len(t, errResp.Errors, 1)
	require.Contains(t, errResp.Errors[0].Reason, "FleetDM CSR request failed")

	var reqCSRResp requestMDMAppleCSRResponse
	// fleetdm CSR request succeeds
	s.SucceedNextCSRRequest()
	s.DoJSON("POST", "/api/latest/fleet/mdm/apple/request_csr", requestMDMAppleCSRRequest{EmailAddress: "a@b.c", Organization: "test"}, http.StatusOK, &reqCSRResp)
	require.Contains(t, string(reqCSRResp.APNsKey), "-----BEGIN RSA PRIVATE KEY-----\n")
	require.Contains(t, string(reqCSRResp.SCEPCert), "-----BEGIN CERTIFICATE-----\n")
	require.Contains(t, string(reqCSRResp.SCEPKey), "-----BEGIN RSA PRIVATE KEY-----\n")
}

func (s *integrationMDMTestSuite) TestMDMAppleUnenroll() {
	t := s.T()

	// Enroll a device into MDM.
	mdmDevice := mdmtest.NewTestMDMClientAppleDirect(mdmtest.AppleEnrollInfo{
		SCEPChallenge: s.fleetCfg.MDM.AppleSCEPChallenge,
		SCEPURL:       s.server.URL + apple_mdm.SCEPPath,
		MDMURL:        s.server.URL + apple_mdm.MDMPath,
	})
	err := mdmDevice.Enroll()
	require.NoError(t, err)

	// set an enroll secret
	var applyResp applyEnrollSecretSpecResponse
	s.DoJSON("POST", "/api/latest/fleet/spec/enroll_secret", applyEnrollSecretSpecRequest{
		Spec: &fleet.EnrollSecretSpec{
			Secrets: []*fleet.EnrollSecret{{Secret: t.Name()}},
		},
	}, http.StatusOK, &applyResp)

	// simulate a matching host enrolling via osquery
	j, err := json.Marshal(&enrollAgentRequest{
		EnrollSecret:   t.Name(),
		HostIdentifier: mdmDevice.UUID,
	})
	require.NoError(t, err)
	var enrollResp enrollAgentResponse
	hres := s.DoRawNoAuth("POST", "/api/osquery/enroll", j, http.StatusOK)
	defer hres.Body.Close()
	require.NoError(t, json.NewDecoder(hres.Body).Decode(&enrollResp))
	require.NotEmpty(t, enrollResp.NodeKey)

	listHostsRes := listHostsResponse{}
	s.DoJSON("GET", "/api/latest/fleet/hosts", nil, http.StatusOK, &listHostsRes)
	require.Len(t, listHostsRes.Hosts, 1)
	h := listHostsRes.Hosts[0]

	// assign profiles to the host
	s.Do("POST", "/api/v1/fleet/mdm/apple/profiles/batch", batchSetMDMAppleProfilesRequest{Profiles: [][]byte{
		mobileconfigForTest("N1", "I1"),
		mobileconfigForTest("N2", "I2"),
		mobileconfigForTest("N3", "I3"),
	}}, http.StatusNoContent)

	// trigger a sync and verify that there are profiles assigned to the host
	s.awaitTriggerProfileSchedule(t)

	var hostResp getHostResponse
	s.DoJSON("GET", fmt.Sprintf("/api/v1/fleet/hosts/%d", h.ID), getHostRequest{}, http.StatusOK, &hostResp)
	// 3 profiles added + 1 profile with fleetd configuration
	require.Len(t, *hostResp.Host.MDM.Profiles, 4)

	// try to unenroll the host, fails since the host doesn't respond
	s.Do("PATCH", fmt.Sprintf("/api/latest/fleet/mdm/hosts/%d/unenroll", h.ID), nil, http.StatusGatewayTimeout)

	// we're going to modify this mock, make sure we restore its default
	originalPushMock := s.pushProvider.PushFunc
	defer func() { s.pushProvider.PushFunc = originalPushMock }()

	// if there's an error coming from APNs servers
	s.pushProvider.PushFunc = func(pushes []*mdm.Push) (map[string]*push.Response, error) {
		return map[string]*push.Response{
			pushes[0].Token.String(): {
				Id:  uuid.New().String(),
				Err: errors.New("test"),
			},
		}, nil
	}
	s.Do("PATCH", fmt.Sprintf("/api/latest/fleet/mdm/hosts/%d/unenroll", h.ID), nil, http.StatusBadGateway)

	// if there was an error unrelated to APNs
	s.pushProvider.PushFunc = func(pushes []*mdm.Push) (map[string]*push.Response, error) {
		res := map[string]*push.Response{
			pushes[0].Token.String(): {
				Id:  uuid.New().String(),
				Err: nil,
			},
		}
		return res, errors.New("baz")
	}
	s.Do("PATCH", fmt.Sprintf("/api/latest/fleet/mdm/hosts/%d/unenroll", h.ID), nil, http.StatusInternalServerError)

	// try again, but this time the host is online and answers
	var checkoutErr error
	s.pushProvider.PushFunc = func(pushes []*mdm.Push) (map[string]*push.Response, error) {
		res, err := mockSuccessfulPush(pushes)
		checkoutErr = mdmDevice.Checkout()
		return res, err
	}
	s.Do("PATCH", fmt.Sprintf("/api/latest/fleet/mdm/hosts/%d/unenroll", h.ID), nil, http.StatusOK)

	require.NoError(t, checkoutErr)

	// profiles are removed and the host is no longer enrolled
	hostResp = getHostResponse{}
	s.DoJSON("GET", fmt.Sprintf("/api/v1/fleet/hosts/%d", h.ID), getHostRequest{}, http.StatusOK, &hostResp)
	require.Nil(t, hostResp.Host.MDM.Profiles)
	require.Equal(t, "", hostResp.Host.MDM.Name)
}

func (s *integrationMDMTestSuite) TestMDMDiskEncryptionSettingBackwardsCompat() {
	t := s.T()

	acResp := appConfigResponse{}
	s.DoJSON("PATCH", "/api/latest/fleet/config", json.RawMessage(`{
		"mdm": { "enable_disk_encryption": false }
  }`), http.StatusOK, &acResp)
	assert.False(t, acResp.MDM.EnableDiskEncryption.Value)

	// new config takes precedence over old config
	acResp = appConfigResponse{}
	s.DoJSON("PATCH", "/api/latest/fleet/config", json.RawMessage(`{
	  "mdm": { "enable_disk_encryption": false, "macos_settings": {"enable_disk_encryption": true} }
  }`), http.StatusOK, &acResp)
	assert.False(t, acResp.MDM.EnableDiskEncryption.Value)

	s.assertConfigProfilesByIdentifier(nil, mobileconfig.FleetFileVaultPayloadIdentifier, false)

	// if new config is not present, old config is applied
	acResp = appConfigResponse{}
	s.DoJSON("PATCH", "/api/latest/fleet/config", json.RawMessage(`{
	  "mdm": { "macos_settings": {"enable_disk_encryption": true} }
  }`), http.StatusOK, &acResp)
	assert.True(t, acResp.MDM.EnableDiskEncryption.Value)
	s.assertConfigProfilesByIdentifier(nil, mobileconfig.FleetFileVaultPayloadIdentifier, true)

	// new config takes precedence over old config again
	acResp = appConfigResponse{}
	s.DoJSON("PATCH", "/api/latest/fleet/config", json.RawMessage(`{
	  "mdm": { "enable_disk_encryption": false, "macos_settings": {"enable_disk_encryption": true} }
  }`), http.StatusOK, &acResp)
	assert.False(t, acResp.MDM.EnableDiskEncryption.Value)
	s.assertConfigProfilesByIdentifier(nil, mobileconfig.FleetFileVaultPayloadIdentifier, false)

	// unrelated change doesn't affect the disk encryption setting
	acResp = appConfigResponse{}
	s.DoJSON("PATCH", "/api/latest/fleet/config", json.RawMessage(`{
	  "mdm": { "macos_settings": {"custom_settings": ["test.mobileconfig"]} }
  }`), http.StatusOK, &acResp)
	assert.False(t, acResp.MDM.EnableDiskEncryption.Value)

	// Same tests, but for teams
	team, err := s.ds.NewTeam(context.Background(), &fleet.Team{
		Name:        "team1_" + t.Name(),
		Description: "desc team1_" + t.Name(),
	})
	require.NoError(t, err)

	checkTeamDiskEncryption := func(wantSetting bool) {
		var teamResp getTeamResponse
		s.DoJSON("GET", fmt.Sprintf("/api/latest/fleet/teams/%d", team.ID), nil, http.StatusOK, &teamResp)
		require.Equal(t, wantSetting, teamResp.Team.Config.MDM.EnableDiskEncryption)
	}

	// after creation, disk encryption is off
	checkTeamDiskEncryption(false)

	// new config takes precedence over old config
	teamSpecs := applyTeamSpecsRequest{Specs: []*fleet.TeamSpec{{
		Name: team.Name,
		MDM: fleet.TeamSpecMDM{
			EnableDiskEncryption: optjson.SetBool(false),
			MacOSSettings:        map[string]interface{}{"enable_disk_encryption": true},
		},
	}}}
	s.Do("POST", "/api/latest/fleet/spec/teams", teamSpecs, http.StatusOK)
	checkTeamDiskEncryption(false)
	s.assertConfigProfilesByIdentifier(ptr.Uint(team.ID), mobileconfig.FleetFileVaultPayloadIdentifier, false)

	// if new config is not present, old config is applied
	teamSpecs = applyTeamSpecsRequest{Specs: []*fleet.TeamSpec{{
		Name: team.Name,
		MDM: fleet.TeamSpecMDM{
			MacOSSettings: map[string]interface{}{"enable_disk_encryption": true},
		},
	}}}
	s.Do("POST", "/api/latest/fleet/spec/teams", teamSpecs, http.StatusOK)
	checkTeamDiskEncryption(true)
	s.assertConfigProfilesByIdentifier(ptr.Uint(team.ID), mobileconfig.FleetFileVaultPayloadIdentifier, true)

	// new config takes precedence over old config again
	teamSpecs = applyTeamSpecsRequest{Specs: []*fleet.TeamSpec{{
		Name: team.Name,
		MDM: fleet.TeamSpecMDM{
			EnableDiskEncryption: optjson.SetBool(false),
			MacOSSettings:        map[string]interface{}{"enable_disk_encryption": true},
		},
	}}}
	s.Do("POST", "/api/latest/fleet/spec/teams", teamSpecs, http.StatusOK)
	checkTeamDiskEncryption(false)
	s.assertConfigProfilesByIdentifier(ptr.Uint(team.ID), mobileconfig.FleetFileVaultPayloadIdentifier, false)

	// unrelated change doesn't affect the disk encryption setting
	teamSpecs = applyTeamSpecsRequest{Specs: []*fleet.TeamSpec{{
		Name: team.Name,
		MDM: fleet.TeamSpecMDM{
			EnableDiskEncryption: optjson.SetBool(false),
			MacOSSettings:        map[string]interface{}{"custom_settings": []interface{}{"A", "B"}},
		},
	}}}
	s.Do("POST", "/api/latest/fleet/spec/teams", teamSpecs, http.StatusOK)
	checkTeamDiskEncryption(false)
	s.assertConfigProfilesByIdentifier(ptr.Uint(team.ID), mobileconfig.FleetFileVaultPayloadIdentifier, false)
}

func (s *integrationMDMTestSuite) TestDiskEncryptionSharedSetting() {
	t := s.T()

	// create a team
	teamName := t.Name()
	team := &fleet.Team{
		Name:        teamName,
		Description: "desc " + teamName,
	}
	var createTeamResp teamResponse
	s.DoJSON("POST", "/api/latest/fleet/teams", team, http.StatusOK, &createTeamResp)
	require.NotZero(t, createTeamResp.Team.ID)

	setMDMEnabled := func(macMDM, windowsMDM bool) {
		appConf, err := s.ds.AppConfig(context.Background())
		require.NoError(s.T(), err)
		appConf.MDM.WindowsEnabledAndConfigured = windowsMDM
		appConf.MDM.EnabledAndConfigured = macMDM
		err = s.ds.SaveAppConfig(context.Background(), appConf)
		require.NoError(s.T(), err)
	}

	// before doing any modifications, grab the current values and make
	// sure they're set to the same ones on cleanup to not interfere with
	// other tests.
	origAppConf, err := s.ds.AppConfig(context.Background())
	require.NoError(s.T(), err)
	t.Cleanup(func() {
		err := s.ds.SaveAppConfig(context.Background(), origAppConf)
		require.NoError(s.T(), err)
	})

	checkConfigSetErrors := func() {
		// try to set app config
		res := s.Do("PATCH", "/api/latest/fleet/config", json.RawMessage(`{
		"mdm": { "enable_disk_encryption": true }
  }`), http.StatusUnprocessableEntity)
		errMsg := extractServerErrorText(res.Body)
		require.Contains(t, errMsg, "Couldn't edit enable_disk_encryption. Neither macOS MDM nor Windows is turned on. Visit https://fleetdm.com/docs/using-fleet to learn how to turn on MDM.")

		// try to create a new team using specs
		teamSpecs := map[string]any{
			"specs": []any{
				map[string]any{
					"name": teamName + uuid.NewString(),
					"mdm": map[string]any{
						"enable_disk_encryption": true,
					},
				},
			},
		}
		res = s.Do("POST", "/api/latest/fleet/spec/teams", teamSpecs, http.StatusUnprocessableEntity)
		errMsg = extractServerErrorText(res.Body)
		require.Contains(t, errMsg, "Couldn't edit enable_disk_encryption. Neither macOS MDM nor Windows is turned on. Visit https://fleetdm.com/docs/using-fleet to learn how to turn on MDM.")

		// try to edit the existing team using specs
		teamSpecs = map[string]any{
			"specs": []any{
				map[string]any{
					"name": teamName,
					"mdm": map[string]any{
						"enable_disk_encryption": true,
					},
				},
			},
		}
		res = s.Do("POST", "/api/latest/fleet/spec/teams", teamSpecs, http.StatusUnprocessableEntity)
		errMsg = extractServerErrorText(res.Body)
		require.Contains(t, errMsg, "Couldn't edit enable_disk_encryption. Neither macOS MDM nor Windows is turned on. Visit https://fleetdm.com/docs/using-fleet to learn how to turn on MDM.")
	}

	checkConfigSetSucceeds := func() {
		res := s.Do("PATCH", "/api/latest/fleet/config", json.RawMessage(`{
		"mdm": { "enable_disk_encryption": true }
  }`), http.StatusOK)
		errMsg := extractServerErrorText(res.Body)
		require.Empty(t, errMsg)

		// try to create a new team using specs
		teamSpecs := map[string]any{
			"specs": []any{
				map[string]any{
					"name": teamName + uuid.NewString(),
					"mdm": map[string]any{
						"enable_disk_encryption": true,
					},
				},
			},
		}
		res = s.Do("POST", "/api/latest/fleet/spec/teams", teamSpecs, http.StatusOK)
		errMsg = extractServerErrorText(res.Body)
		require.Empty(t, errMsg)

		// edit the existing team using specs
		teamSpecs = map[string]any{
			"specs": []any{
				map[string]any{
					"name": teamName,
					"mdm": map[string]any{
						"enable_disk_encryption": true,
					},
				},
			},
		}
		res = s.Do("POST", "/api/latest/fleet/spec/teams", teamSpecs, http.StatusOK)
		errMsg = extractServerErrorText(res.Body)
		require.Empty(t, errMsg)

		// always try to set the value to `false` so we start fresh
		s.Do("PATCH", "/api/latest/fleet/config", json.RawMessage(`{
		"mdm": { "enable_disk_encryption": false }
  }`), http.StatusOK)
		teamSpecs = map[string]any{
			"specs": []any{
				map[string]any{
					"name": teamName,
					"mdm": map[string]any{
						"enable_disk_encryption": false,
					},
				},
			},
		}
		s.Do("POST", "/api/latest/fleet/spec/teams", teamSpecs, http.StatusOK)
	}

	// 1. disable both windows and mac mdm
	// 2. turn off windows feature flag
	// we should get an error
	setMDMEnabled(false, false)
	t.Setenv("FLEET_DEV_MDM_ENABLED", "0")
	checkConfigSetErrors()

	// turn on windows feature flag
	// we should get an error
	t.Setenv("FLEET_DEV_MDM_ENABLED", "1")
	checkConfigSetErrors()

	// enable windows mdm, no errors
	setMDMEnabled(false, true)
	checkConfigSetSucceeds()

	// enable mac mdm, no errors
	setMDMEnabled(true, true)
	checkConfigSetSucceeds()

	// only macos mdm enabled, no errors
	setMDMEnabled(true, false)
	checkConfigSetSucceeds()
}

func (s *integrationMDMTestSuite) TestMDMAppleHostDiskEncryption() {
	t := s.T()
	ctx := context.Background()

	// create a host
	host, err := s.ds.NewHost(ctx, &fleet.Host{
		DetailUpdatedAt: time.Now(),
		LabelUpdatedAt:  time.Now(),
		PolicyUpdatedAt: time.Now(),
		SeenTime:        time.Now().Add(-1 * time.Minute),
		OsqueryHostID:   ptr.String(t.Name()),
		NodeKey:         ptr.String(t.Name()),
		UUID:            uuid.New().String(),
		Hostname:        fmt.Sprintf("%sfoo.local", t.Name()),
		Platform:        "darwin",
	})
	require.NoError(t, err)

	// install a filevault profile for that host

	acResp := appConfigResponse{}
	s.DoJSON("PATCH", "/api/latest/fleet/config", json.RawMessage(`{
		"mdm": { "enable_disk_encryption": true }
  }`), http.StatusOK, &acResp)
	assert.True(t, acResp.MDM.EnableDiskEncryption.Value)
	fileVaultProf := s.assertConfigProfilesByIdentifier(nil, mobileconfig.FleetFileVaultPayloadIdentifier, true)
	hostCmdUUID := uuid.New().String()
	err = s.ds.BulkUpsertMDMAppleHostProfiles(ctx, []*fleet.MDMAppleBulkUpsertHostProfilePayload{
		{
			ProfileID:         fileVaultProf.ProfileID,
			ProfileIdentifier: fileVaultProf.Identifier,
			HostUUID:          host.UUID,
			CommandUUID:       hostCmdUUID,
			OperationType:     fleet.MDMOperationTypeInstall,
			Status:            &fleet.MDMDeliveryPending,
			Checksum:          []byte("csum"),
		},
	})
	require.NoError(t, err)

	t.Cleanup(func() {
		err := s.ds.UpdateOrDeleteHostMDMAppleProfile(ctx, &fleet.HostMDMAppleProfile{
			HostUUID:      host.UUID,
			CommandUUID:   hostCmdUUID,
			ProfileID:     fileVaultProf.ProfileID,
			Status:        &fleet.MDMDeliveryVerifying,
			OperationType: fleet.MDMOperationTypeRemove,
		})
		require.NoError(t, err)
		// not an error if the profile does not exist
		_ = s.ds.DeleteMDMAppleConfigProfile(ctx, fileVaultProf.ProfileID)
	})

	// get that host - it should
	// report "enforcing" disk encryption
	getHostResp := getHostResponse{}
	s.DoJSON("GET", fmt.Sprintf("/api/latest/fleet/hosts/%d", host.ID), nil, http.StatusOK, &getHostResp)
	require.NotNil(t, getHostResp.Host.MDM.MacOSSettings.DiskEncryption)
	require.Equal(t, fleet.DiskEncryptionEnforcing, *getHostResp.Host.MDM.MacOSSettings.DiskEncryption)
	require.Nil(t, getHostResp.Host.MDM.MacOSSettings.ActionRequired)
	require.NotNil(t, getHostResp.Host.MDM.OSSettings)
	require.NotNil(t, getHostResp.Host.MDM.OSSettings.DiskEncryption.Status)
	require.Equal(t, fleet.DiskEncryptionEnforcing, *getHostResp.Host.MDM.OSSettings.DiskEncryption.Status)
	require.Equal(t, "", getHostResp.Host.MDM.OSSettings.DiskEncryption.Detail)

	// report a profile install error
	err = s.ds.UpdateOrDeleteHostMDMAppleProfile(ctx, &fleet.HostMDMAppleProfile{
		HostUUID:      host.UUID,
		CommandUUID:   hostCmdUUID,
		ProfileID:     fileVaultProf.ProfileID,
		Status:        &fleet.MDMDeliveryFailed,
		OperationType: fleet.MDMOperationTypeInstall,
		Detail:        "test error",
	})
	require.NoError(t, err)

	// get that host - it should report "failed" disk encryption and include the error message detail
	getHostResp = getHostResponse{}
	s.DoJSON("GET", fmt.Sprintf("/api/latest/fleet/hosts/%d", host.ID), nil, http.StatusOK, &getHostResp)
	require.NotNil(t, getHostResp.Host.MDM.MacOSSettings.DiskEncryption)
	require.Equal(t, fleet.DiskEncryptionFailed, *getHostResp.Host.MDM.MacOSSettings.DiskEncryption)
	require.Nil(t, getHostResp.Host.MDM.MacOSSettings.ActionRequired)
	require.NotNil(t, getHostResp.Host.MDM.OSSettings)
	require.NotNil(t, getHostResp.Host.MDM.OSSettings.DiskEncryption.Status)
	require.Equal(t, fleet.DiskEncryptionFailed, *getHostResp.Host.MDM.OSSettings.DiskEncryption.Status)
	require.Equal(t, "test error", getHostResp.Host.MDM.OSSettings.DiskEncryption.Detail)

	// report that the profile was installed and verified
	err = s.ds.UpdateOrDeleteHostMDMAppleProfile(ctx, &fleet.HostMDMAppleProfile{
		HostUUID:      host.UUID,
		CommandUUID:   hostCmdUUID,
		ProfileID:     fileVaultProf.ProfileID,
		Status:        &fleet.MDMDeliveryVerified,
		OperationType: fleet.MDMOperationTypeInstall,
		Detail:        "",
	})
	require.NoError(t, err)

	// get that host - it has no encryption key at this point, so it should
	// report "action_required" disk encryption and "log_out" action.
	getHostResp = getHostResponse{}
	s.DoJSON("GET", fmt.Sprintf("/api/latest/fleet/hosts/%d", host.ID), nil, http.StatusOK, &getHostResp)
	require.NotNil(t, getHostResp.Host.MDM.MacOSSettings.DiskEncryption)
	require.Equal(t, fleet.DiskEncryptionActionRequired, *getHostResp.Host.MDM.MacOSSettings.DiskEncryption)
	require.NotNil(t, getHostResp.Host.MDM.MacOSSettings.ActionRequired)
	require.Equal(t, fleet.ActionRequiredLogOut, *getHostResp.Host.MDM.MacOSSettings.ActionRequired)
	require.NotNil(t, getHostResp.Host.MDM.OSSettings)
	require.NotNil(t, getHostResp.Host.MDM.OSSettings.DiskEncryption.Status)
	require.Equal(t, fleet.DiskEncryptionActionRequired, *getHostResp.Host.MDM.OSSettings.DiskEncryption.Status)
	require.Equal(t, "", getHostResp.Host.MDM.OSSettings.DiskEncryption.Detail)

	// add an encryption key for the host
	cert, _, _, err := s.fleetCfg.MDM.AppleSCEP()
	require.NoError(t, err)
	parsed, err := x509.ParseCertificate(cert.Certificate[0])
	require.NoError(t, err)
	recoveryKey := "AAA-BBB-CCC"
	encryptedKey, err := pkcs7.Encrypt([]byte(recoveryKey), []*x509.Certificate{parsed})
	require.NoError(t, err)
	base64EncryptedKey := base64.StdEncoding.EncodeToString(encryptedKey)

	err = s.ds.SetOrUpdateHostDiskEncryptionKey(ctx, host.ID, base64EncryptedKey, "", nil)
	require.NoError(t, err)

	// get that host - it has an encryption key with unknown decryptability, so
	// it should report "enforcing" disk encryption.
	getHostResp = getHostResponse{}
	s.DoJSON("GET", fmt.Sprintf("/api/latest/fleet/hosts/%d", host.ID), nil, http.StatusOK, &getHostResp)
	require.NotNil(t, getHostResp.Host.MDM.MacOSSettings.DiskEncryption)
	require.Equal(t, fleet.DiskEncryptionEnforcing, *getHostResp.Host.MDM.MacOSSettings.DiskEncryption)
	require.Nil(t, getHostResp.Host.MDM.MacOSSettings.ActionRequired)
	require.NotNil(t, getHostResp.Host.MDM.OSSettings)
	require.NotNil(t, getHostResp.Host.MDM.OSSettings.DiskEncryption.Status)
	require.Equal(t, fleet.DiskEncryptionEnforcing, *getHostResp.Host.MDM.OSSettings.DiskEncryption.Status)
	require.Equal(t, "", getHostResp.Host.MDM.OSSettings.DiskEncryption.Detail)

	// request with no token
	res := s.DoRawNoAuth("GET", fmt.Sprintf("/api/latest/fleet/mdm/hosts/%d/encryption_key", host.ID), nil, http.StatusUnauthorized)
	res.Body.Close()

	// encryption key not processed yet
	resp := getHostEncryptionKeyResponse{}
	s.DoJSON("GET", fmt.Sprintf("/api/latest/fleet/mdm/hosts/%d/encryption_key", host.ID), nil, http.StatusNotFound, &resp)

	// unable to decrypt encryption key
	err = s.ds.SetHostsDiskEncryptionKeyStatus(ctx, []uint{host.ID}, false, time.Now())
	require.NoError(t, err)
	resp = getHostEncryptionKeyResponse{}
	s.DoJSON("GET", fmt.Sprintf("/api/latest/fleet/mdm/hosts/%d/encryption_key", host.ID), nil, http.StatusNotFound, &resp)

	// get that host - it has an encryption key that is un-decryptable, so it
	// should report "action_required" disk encryption and "rotate_key" action.
	getHostResp = getHostResponse{}
	s.DoJSON("GET", fmt.Sprintf("/api/latest/fleet/hosts/%d", host.ID), nil, http.StatusOK, &getHostResp)
	require.NotNil(t, getHostResp.Host.MDM.MacOSSettings.DiskEncryption)
	require.Equal(t, fleet.DiskEncryptionActionRequired, *getHostResp.Host.MDM.MacOSSettings.DiskEncryption)
	require.NotNil(t, getHostResp.Host.MDM.MacOSSettings.ActionRequired)
	require.Equal(t, fleet.ActionRequiredRotateKey, *getHostResp.Host.MDM.MacOSSettings.ActionRequired)
	require.NotNil(t, getHostResp.Host.MDM.OSSettings)
	require.NotNil(t, getHostResp.Host.MDM.OSSettings.DiskEncryption.Status)
	require.Equal(t, fleet.DiskEncryptionActionRequired, *getHostResp.Host.MDM.OSSettings.DiskEncryption.Status)
	require.Equal(t, "", getHostResp.Host.MDM.OSSettings.DiskEncryption.Detail)

	// no activities created so far
	activities := listActivitiesResponse{}
	s.DoJSON("GET", "/api/latest/fleet/activities", nil, http.StatusOK, &activities)
	found := false
	for _, activity := range activities.Activities {
		if activity.Type == "read_host_disk_encryption_key" {
			found = true
		}
	}
	require.False(t, found)

	// decryptable key
	checkDecryptableKey := func(u fleet.User) {
		err = s.ds.SetHostsDiskEncryptionKeyStatus(ctx, []uint{host.ID}, true, time.Now())
		require.NoError(t, err)
		resp = getHostEncryptionKeyResponse{}
		s.DoJSON("GET", fmt.Sprintf("/api/latest/fleet/mdm/hosts/%d/encryption_key", host.ID), nil, http.StatusOK, &resp)
		require.Equal(t, recoveryKey, resp.EncryptionKey.DecryptedValue)

		// use the admin token to get the activities
		currToken := s.token
		defer func() { s.token = currToken }()
		s.token = s.getTestAdminToken()
		s.lastActivityMatches(
			"read_host_disk_encryption_key",
			fmt.Sprintf(`{"host_display_name": "%s", "host_id": %d}`, host.DisplayName(), host.ID),
			0,
		)
	}

	team, err := s.ds.NewTeam(context.Background(), &fleet.Team{
		ID:          4827,
		Name:        "team1_" + t.Name(),
		Description: "desc team1_" + t.Name(),
	})
	require.NoError(t, err)

	// enable disk encryption on the team so the key is not deleted when the host is added
	teamSpecs := applyTeamSpecsRequest{Specs: []*fleet.TeamSpec{{
		Name: "team1_" + t.Name(),
		MDM: fleet.TeamSpecMDM{
			EnableDiskEncryption: optjson.SetBool(true),
		},
	}}}
	s.Do("POST", "/api/latest/fleet/spec/teams", teamSpecs, http.StatusOK)

	// we're about to mess up with the token, make sure to set it to the
	// default value when the test ends
	currToken := s.token
	t.Cleanup(func() { s.token = currToken })

	// admins are able to see the host encryption key
	s.token = s.getTestAdminToken()
	checkDecryptableKey(s.users["admin1@example.com"])

	// get that host - it has an encryption key that is decryptable, so it
	// should report "verified" disk encryption.
	getHostResp = getHostResponse{}
	s.DoJSON("GET", fmt.Sprintf("/api/latest/fleet/hosts/%d", host.ID), nil, http.StatusOK, &getHostResp)
	require.NotNil(t, getHostResp.Host.MDM.MacOSSettings.DiskEncryption)
	require.Equal(t, fleet.DiskEncryptionVerified, *getHostResp.Host.MDM.MacOSSettings.DiskEncryption)
	require.Nil(t, getHostResp.Host.MDM.MacOSSettings.ActionRequired)
	require.NotNil(t, getHostResp.Host.MDM.OSSettings)
	require.NotNil(t, getHostResp.Host.MDM.OSSettings.DiskEncryption.Status)
	require.Equal(t, fleet.DiskEncryptionVerified, *getHostResp.Host.MDM.OSSettings.DiskEncryption.Status)
	require.Equal(t, "", getHostResp.Host.MDM.OSSettings.DiskEncryption.Detail)

	// maintainers are able to see the token
	u := s.users["user1@example.com"]
	s.token = s.getTestToken(u.Email, test.GoodPassword)
	checkDecryptableKey(u)

	// observers are able to see the token
	u = s.users["user2@example.com"]
	s.token = s.getTestToken(u.Email, test.GoodPassword)
	checkDecryptableKey(u)

	// add the host to a team
	err = s.ds.AddHostsToTeam(ctx, &team.ID, []uint{host.ID})
	require.NoError(t, err)

	// admins are still able to see the token
	s.token = s.getTestAdminToken()
	checkDecryptableKey(s.users["admin1@example.com"])

	// maintainers are still able to see the token
	u = s.users["user1@example.com"]
	s.token = s.getTestToken(u.Email, test.GoodPassword)
	checkDecryptableKey(u)

	// observers are still able to see the token
	u = s.users["user2@example.com"]
	s.token = s.getTestToken(u.Email, test.GoodPassword)
	checkDecryptableKey(u)

	// add a team member
	u = fleet.User{
		Name:       "test team user",
		Email:      "user1+team@example.com",
		GlobalRole: nil,
		Teams: []fleet.UserTeam{
			{
				Team: *team,
				Role: fleet.RoleMaintainer,
			},
		},
	}
	require.NoError(t, u.SetPassword(test.GoodPassword, 10, 10))
	_, err = s.ds.NewUser(ctx, &u)
	require.NoError(t, err)

	// members are able to see the token
	s.token = s.getTestToken(u.Email, test.GoodPassword)
	checkDecryptableKey(u)

	// create a separate team
	team2, err := s.ds.NewTeam(context.Background(), &fleet.Team{
		ID:          4828,
		Name:        "team2_" + t.Name(),
		Description: "desc team2_" + t.Name(),
	})
	require.NoError(t, err)
	// add a team member
	u = fleet.User{
		Name:       "test team user",
		Email:      "user1+team2@example.com",
		GlobalRole: nil,
		Teams: []fleet.UserTeam{
			{
				Team: *team2,
				Role: fleet.RoleMaintainer,
			},
		},
	}
	require.NoError(t, u.SetPassword(test.GoodPassword, 10, 10))
	_, err = s.ds.NewUser(ctx, &u)
	require.NoError(t, err)

	// non-members aren't able to see the token
	s.token = s.getTestToken(u.Email, test.GoodPassword)
	resp = getHostEncryptionKeyResponse{}
	s.DoJSON("GET", fmt.Sprintf("/api/latest/fleet/mdm/hosts/%d/encryption_key", host.ID), nil, http.StatusForbidden, &resp)
}

func (s *integrationMDMTestSuite) TestWindowsMDMGetEncryptionKey() {
	t := s.T()
	ctx := context.Background()

	// create a host and enroll it in Fleet
	host := createOrbitEnrolledHost(t, "windows", "h1", s.ds)
	err := s.ds.SetOrUpdateMDMData(ctx, host.ID, false, true, s.server.URL, false, fleet.WellKnownMDMFleet)
	require.NoError(t, err)

	// request encryption key with no auth token
	res := s.DoRawNoAuth("GET", fmt.Sprintf("/api/latest/fleet/mdm/hosts/%d/encryption_key", host.ID), nil, http.StatusUnauthorized)
	res.Body.Close()

	// no encryption key
	resp := getHostEncryptionKeyResponse{}
	s.DoJSON("GET", fmt.Sprintf("/api/latest/fleet/mdm/hosts/%d/encryption_key", host.ID), nil, http.StatusNotFound, &resp)

	// invalid host id
	resp = getHostEncryptionKeyResponse{}
	s.DoJSON("GET", fmt.Sprintf("/api/latest/fleet/mdm/hosts/%d/encryption_key", host.ID+999), nil, http.StatusNotFound, &resp)

	// add an encryption key for the host
	cert, _, _, err := s.fleetCfg.MDM.MicrosoftWSTEP()
	require.NoError(t, err)
	recoveryKey := "AAA-BBB-CCC"
	encryptedKey, err := microsoft_mdm.Encrypt(recoveryKey, cert.Leaf)
	require.NoError(t, err)

	err = s.ds.SetOrUpdateHostDiskEncryptionKey(ctx, host.ID, encryptedKey, "", ptr.Bool(true))
	require.NoError(t, err)

	resp = getHostEncryptionKeyResponse{}
	s.DoJSON("GET", fmt.Sprintf("/api/latest/fleet/mdm/hosts/%d/encryption_key", host.ID), nil, http.StatusOK, &resp)
	require.Equal(t, host.ID, resp.HostID)
	require.Equal(t, recoveryKey, resp.EncryptionKey.DecryptedValue)
	s.lastActivityOfTypeMatches(fleet.ActivityTypeReadHostDiskEncryptionKey{}.ActivityName(),
		fmt.Sprintf(`{"host_display_name": "%s", "host_id": %d}`, host.DisplayName(), host.ID), 0)

	// update the key to blank with a client error
	err = s.ds.SetOrUpdateHostDiskEncryptionKey(ctx, host.ID, "", "failed", nil)
	require.NoError(t, err)

	resp = getHostEncryptionKeyResponse{}
	s.DoJSON("GET", fmt.Sprintf("/api/latest/fleet/mdm/hosts/%d/encryption_key", host.ID), nil, http.StatusNotFound, &resp)
}

func (s *integrationMDMTestSuite) TestMDMAppleListConfigProfiles() {
	t := s.T()
	ctx := context.Background()

	testTeam, err := s.ds.NewTeam(ctx, &fleet.Team{Name: "TestTeam"})
	require.NoError(t, err)

	mdmHost, _ := createHostThenEnrollMDM(s.ds, s.server.URL, t)
	s.runWorker()

	t.Run("no profiles", func(t *testing.T) {
		var listResp listMDMAppleConfigProfilesResponse
		s.DoJSON("GET", "/api/v1/fleet/mdm/apple/profiles", nil, http.StatusOK, &listResp)
		require.NotNil(t, listResp.ConfigProfiles) // expect empty slice instead of nil
		require.Len(t, listResp.ConfigProfiles, 0)

		listResp = listMDMAppleConfigProfilesResponse{}
		s.DoJSON("GET", fmt.Sprintf(`/api/v1/fleet/mdm/apple/profiles?team_id=%d`, testTeam.ID), nil, http.StatusOK, &listResp)
		require.NotNil(t, listResp.ConfigProfiles) // expect empty slice instead of nil
		require.Len(t, listResp.ConfigProfiles, 0)

		var hostProfilesResp getHostProfilesResponse
		s.DoJSON("GET", fmt.Sprintf("/api/v1/fleet/mdm/hosts/%d/profiles", mdmHost.ID), nil, http.StatusOK, &hostProfilesResp)
		require.NotNil(t, hostProfilesResp.Profiles) // expect empty slice instead of nil
		require.Len(t, hostProfilesResp.Profiles, 0)
		require.EqualValues(t, mdmHost.ID, hostProfilesResp.HostID)
	})

	t.Run("with profiles", func(t *testing.T) {
		p1, err := fleet.NewMDMAppleConfigProfile(mcBytesForTest("p1", "p1.identifier", "p1.uuid"), nil)
		require.NoError(t, err)
		_, err = s.ds.NewMDMAppleConfigProfile(ctx, *p1)
		require.NoError(t, err)

		p2, err := fleet.NewMDMAppleConfigProfile(mcBytesForTest("p2", "p2.identifier", "p2.uuid"), &testTeam.ID)
		require.NoError(t, err)
		_, err = s.ds.NewMDMAppleConfigProfile(ctx, *p2)
		require.NoError(t, err)

		var resp listMDMAppleConfigProfilesResponse
		s.DoJSON("GET", "/api/latest/fleet/mdm/apple/profiles", listMDMAppleConfigProfilesRequest{TeamID: 0}, http.StatusOK, &resp)
		require.NotNil(t, resp.ConfigProfiles)
		require.Len(t, resp.ConfigProfiles, 1)
		require.Equal(t, p1.Name, resp.ConfigProfiles[0].Name)
		require.Equal(t, p1.Identifier, resp.ConfigProfiles[0].Identifier)

		resp = listMDMAppleConfigProfilesResponse{}
		s.DoJSON("GET", fmt.Sprintf(`/api/v1/fleet/mdm/apple/profiles?team_id=%d`, testTeam.ID), nil, http.StatusOK, &resp)
		require.NotNil(t, resp.ConfigProfiles)
		require.Len(t, resp.ConfigProfiles, 1)
		require.Equal(t, p2.Name, resp.ConfigProfiles[0].Name)
		require.Equal(t, p2.Identifier, resp.ConfigProfiles[0].Identifier)

		p3, err := fleet.NewMDMAppleConfigProfile(mcBytesForTest("p3", "p3.identifier", "p3.uuid"), &testTeam.ID)
		require.NoError(t, err)
		_, err = s.ds.NewMDMAppleConfigProfile(ctx, *p3)
		require.NoError(t, err)

		resp = listMDMAppleConfigProfilesResponse{}
		s.DoJSON("GET", fmt.Sprintf(`/api/v1/fleet/mdm/apple/profiles?team_id=%d`, testTeam.ID), nil, http.StatusOK, &resp)
		require.NotNil(t, resp.ConfigProfiles)
		require.Len(t, resp.ConfigProfiles, 2)
		for _, p := range resp.ConfigProfiles {
			if p.Name == p2.Name {
				require.Equal(t, p2.Identifier, p.Identifier)
			} else if p.Name == p3.Name {
				require.Equal(t, p3.Identifier, p.Identifier)
			} else {
				require.Fail(t, "unexpected profile name")
			}
		}

		var hostProfilesResp getHostProfilesResponse
		s.DoJSON("GET", fmt.Sprintf("/api/v1/fleet/mdm/hosts/%d/profiles", mdmHost.ID), nil, http.StatusOK, &hostProfilesResp)
		require.NotNil(t, hostProfilesResp.Profiles)
		require.Len(t, hostProfilesResp.Profiles, 1)
		require.Equal(t, p1.Name, hostProfilesResp.Profiles[0].Name)
		require.Equal(t, p1.Identifier, hostProfilesResp.Profiles[0].Identifier)
		require.EqualValues(t, mdmHost.ID, hostProfilesResp.HostID)

		// add the host to a team
		err = s.ds.AddHostsToTeam(ctx, &testTeam.ID, []uint{mdmHost.ID})
		require.NoError(t, err)

		hostProfilesResp = getHostProfilesResponse{}
		s.DoJSON("GET", fmt.Sprintf("/api/v1/fleet/mdm/hosts/%d/profiles", mdmHost.ID), nil, http.StatusOK, &hostProfilesResp)
		require.NotNil(t, hostProfilesResp.Profiles)
		require.Len(t, hostProfilesResp.Profiles, 2)
		require.EqualValues(t, mdmHost.ID, hostProfilesResp.HostID)
		for _, p := range resp.ConfigProfiles {
			if p.Name == p2.Name {
				require.Equal(t, p2.Identifier, p.Identifier)
			} else if p.Name == p3.Name {
				require.Equal(t, p3.Identifier, p.Identifier)
			} else {
				require.Fail(t, "unexpected profile name")
			}
		}
	})
}

func (s *integrationMDMTestSuite) TestMDMAppleConfigProfileCRUD() {
	t := s.T()
	ctx := context.Background()

	testTeam, err := s.ds.NewTeam(ctx, &fleet.Team{Name: "TestTeam"})
	require.NoError(t, err)

	testProfiles := make(map[string]fleet.MDMAppleConfigProfile)
	generateTestProfile := func(name string, identifier string) {
		i := identifier
		if i == "" {
			i = fmt.Sprintf("%s.SomeIdentifier", name)
		}
		cp := fleet.MDMAppleConfigProfile{
			Name:       name,
			Identifier: i,
		}
		cp.Mobileconfig = mcBytesForTest(cp.Name, cp.Identifier, fmt.Sprintf("%s.UUID", name))
		testProfiles[name] = cp
	}
	setTestProfileID := func(name string, id uint) {
		tp := testProfiles[name]
		tp.ProfileID = id
		testProfiles[name] = tp
	}

	generateNewReq := func(name string, teamID *uint) (*bytes.Buffer, map[string]string) {
		return generateNewProfileMultipartRequest(t, teamID, "some_filename", testProfiles[name].Mobileconfig, s.token)
	}

	checkGetResponse := func(resp *http.Response, expected fleet.MDMAppleConfigProfile) {
		// check expected headers
		require.Contains(t, resp.Header["Content-Type"], "application/x-apple-aspen-config")
		require.Contains(t, resp.Header["Content-Disposition"], fmt.Sprintf(`attachment;filename="%s_%s.%s"`, time.Now().Format("2006-01-02"), strings.ReplaceAll(expected.Name, " ", "_"), "mobileconfig"))
		// check expected body
		var bb bytes.Buffer
		_, err = io.Copy(&bb, resp.Body)
		require.NoError(t, err)
		require.Equal(t, []byte(expected.Mobileconfig), bb.Bytes())
	}

	checkConfigProfile := func(expected fleet.MDMAppleConfigProfile, actual fleet.MDMAppleConfigProfile) {
		require.Equal(t, expected.Name, actual.Name)
		require.Equal(t, expected.Identifier, actual.Identifier)
	}

	// create new profile (no team)
	generateTestProfile("TestNoTeam", "")
	body, headers := generateNewReq("TestNoTeam", nil)
	newResp := s.DoRawWithHeaders("POST", "/api/latest/fleet/mdm/apple/profiles", body.Bytes(), http.StatusOK, headers)
	var newCP fleet.MDMAppleConfigProfile
	err = json.NewDecoder(newResp.Body).Decode(&newCP)
	require.NoError(t, err)
	require.NotEmpty(t, newCP.ProfileID)
	setTestProfileID("TestNoTeam", newCP.ProfileID)

	// create new profile (with team id)
	generateTestProfile("TestWithTeamID", "")
	body, headers = generateNewReq("TestWithTeamID", &testTeam.ID)
	newResp = s.DoRawWithHeaders("POST", "/api/latest/fleet/mdm/apple/profiles", body.Bytes(), http.StatusOK, headers)
	err = json.NewDecoder(newResp.Body).Decode(&newCP)
	require.NoError(t, err)
	require.NotEmpty(t, newCP.ProfileID)
	setTestProfileID("TestWithTeamID", newCP.ProfileID)

	// list profiles (no team)
	expectedCP := testProfiles["TestNoTeam"]
	var listResp listMDMAppleConfigProfilesResponse
	s.DoJSON("GET", "/api/latest/fleet/mdm/apple/profiles", nil, http.StatusOK, &listResp)
	require.Len(t, listResp.ConfigProfiles, 1)
	respCP := listResp.ConfigProfiles[0]
	require.Equal(t, expectedCP.Name, respCP.Name)
	checkConfigProfile(expectedCP, *respCP)
	require.Empty(t, respCP.Mobileconfig) // list profiles endpoint shouldn't include mobileconfig bytes
	require.Empty(t, respCP.TeamID)       // zero means no team

	// list profiles (team 1)
	expectedCP = testProfiles["TestWithTeamID"]
	listResp = listMDMAppleConfigProfilesResponse{}
	s.DoJSON("GET", "/api/latest/fleet/mdm/apple/profiles", listMDMAppleConfigProfilesRequest{TeamID: testTeam.ID}, http.StatusOK, &listResp)
	require.Len(t, listResp.ConfigProfiles, 1)
	respCP = listResp.ConfigProfiles[0]
	require.Equal(t, expectedCP.Name, respCP.Name)
	checkConfigProfile(expectedCP, *respCP)
	require.Empty(t, respCP.Mobileconfig)         // list profiles endpoint shouldn't include mobileconfig bytes
	require.Equal(t, testTeam.ID, *respCP.TeamID) // team 1

	// get profile (no team)
	expectedCP = testProfiles["TestNoTeam"]
	getPath := fmt.Sprintf("/api/latest/fleet/mdm/apple/profiles/%d", expectedCP.ProfileID)
	getResp := s.DoRawWithHeaders("GET", getPath, nil, http.StatusOK, map[string]string{"Authorization": fmt.Sprintf("Bearer %s", s.token)})
	checkGetResponse(getResp, expectedCP)

	// get profile (team 1)
	expectedCP = testProfiles["TestWithTeamID"]
	getPath = fmt.Sprintf("/api/latest/fleet/mdm/apple/profiles/%d", expectedCP.ProfileID)
	getResp = s.DoRawWithHeaders("GET", getPath, nil, http.StatusOK, map[string]string{"Authorization": fmt.Sprintf("Bearer %s", s.token)})
	checkGetResponse(getResp, expectedCP)

	// delete profile (no team)
	deletedCP := testProfiles["TestNoTeam"]
	deletePath := fmt.Sprintf("/api/latest/fleet/mdm/apple/profiles/%d", deletedCP.ProfileID)
	var deleteResp deleteMDMAppleConfigProfileResponse
	s.DoJSON("DELETE", deletePath, nil, http.StatusOK, &deleteResp)
	// confirm deleted
	listResp = listMDMAppleConfigProfilesResponse{}
	s.DoJSON("GET", "/api/latest/fleet/mdm/apple/profiles", listMDMAppleConfigProfilesRequest{}, http.StatusOK, &listResp)
	require.Len(t, listResp.ConfigProfiles, 0)
	getPath = fmt.Sprintf("/api/latest/fleet/mdm/apple/profiles/%d", deletedCP.ProfileID)
	_ = s.DoRawWithHeaders("GET", getPath, nil, http.StatusNotFound, map[string]string{"Authorization": fmt.Sprintf("Bearer %s", s.token)})

	// delete profile (team 1)
	deletedCP = testProfiles["TestWithTeamID"]
	deletePath = fmt.Sprintf("/api/latest/fleet/mdm/apple/profiles/%d", deletedCP.ProfileID)
	deleteResp = deleteMDMAppleConfigProfileResponse{}
	s.DoJSON("DELETE", deletePath, nil, http.StatusOK, &deleteResp)
	// confirm deleted
	listResp = listMDMAppleConfigProfilesResponse{}
	s.DoJSON("GET", "/api/latest/fleet/mdm/apple/profiles", listMDMAppleConfigProfilesRequest{TeamID: testTeam.ID}, http.StatusOK, &listResp)
	require.Len(t, listResp.ConfigProfiles, 0)
	getPath = fmt.Sprintf("/api/latest/fleet/mdm/apple/profiles/%d", deletedCP.ProfileID)
	_ = s.DoRawWithHeaders("GET", getPath, nil, http.StatusNotFound, map[string]string{"Authorization": fmt.Sprintf("Bearer %s", s.token)})

	// trying to add/delete profiles managed by Fleet fails
	for p := range mobileconfig.FleetPayloadIdentifiers() {
		generateTestProfile("TestNoTeam", p)
		body, headers := generateNewReq("TestNoTeam", nil)
		s.DoRawWithHeaders("POST", "/api/latest/fleet/mdm/apple/profiles", body.Bytes(), http.StatusBadRequest, headers)

		generateTestProfile("TestWithTeamID", p)
		body, headers = generateNewReq("TestWithTeamID", nil)
		s.DoRawWithHeaders("POST", "/api/latest/fleet/mdm/apple/profiles", body.Bytes(), http.StatusBadRequest, headers)
		cp, err := fleet.NewMDMAppleConfigProfile(mobileconfigForTestWithContent("N1", "I1", p, "random"), nil)
		require.NoError(t, err)
		testProfiles["WithContent"] = *cp
		body, headers = generateNewReq("WithContent", nil)
		s.DoRawWithHeaders("POST", "/api/latest/fleet/mdm/apple/profiles", body.Bytes(), http.StatusBadRequest, headers)
	}

	// make fleet add a FileVault profile
	acResp := appConfigResponse{}
	s.DoJSON("PATCH", "/api/latest/fleet/config", json.RawMessage(`{
		"mdm": { "enable_disk_encryption": true }
  }`), http.StatusOK, &acResp)
	assert.True(t, acResp.MDM.EnableDiskEncryption.Value)
	profile := s.assertConfigProfilesByIdentifier(nil, mobileconfig.FleetFileVaultPayloadIdentifier, true)

	// try to delete the profile
	deletePath = fmt.Sprintf("/api/latest/fleet/mdm/apple/profiles/%d", profile.ProfileID)
	deleteResp = deleteMDMAppleConfigProfileResponse{}
	s.DoJSON("DELETE", deletePath, nil, http.StatusBadRequest, &deleteResp)
}

func (s *integrationMDMTestSuite) TestAppConfigMDMAppleProfiles() {
	t := s.T()

	// set the macos custom settings fields
	acResp := appConfigResponse{}
	s.DoJSON("PATCH", "/api/latest/fleet/config", json.RawMessage(`{
		"mdm": { "macos_settings": { "custom_settings": ["foo", "bar"] } }
  }`), http.StatusOK, &acResp)
	assert.Equal(t, []string{"foo", "bar"}, acResp.MDM.MacOSSettings.CustomSettings)

	// check that they are returned by a GET /config
	acResp = appConfigResponse{}
	s.DoJSON("GET", "/api/latest/fleet/config", nil, http.StatusOK, &acResp)
	assert.Equal(t, []string{"foo", "bar"}, acResp.MDM.MacOSSettings.CustomSettings)

	// patch without specifying the macos custom settings fields and an unrelated
	// field, should not remove them
	acResp = appConfigResponse{}
	s.DoJSON("PATCH", "/api/latest/fleet/config", json.RawMessage(`{
		"mdm": { "enable_disk_encryption": true }
  }`), http.StatusOK, &acResp)
	assert.Equal(t, []string{"foo", "bar"}, acResp.MDM.MacOSSettings.CustomSettings)

	// patch with explicitly empty macos custom settings fields, would remove
	// them but this is a dry-run
	acResp = appConfigResponse{}
	s.DoJSON("PATCH", "/api/latest/fleet/config", json.RawMessage(`{
		"mdm": { "macos_settings": { "custom_settings": null } }
  }`), http.StatusOK, &acResp, "dry_run", "true")
	assert.Equal(t, []string{"foo", "bar"}, acResp.MDM.MacOSSettings.CustomSettings)

	// patch with explicitly empty macos custom settings fields, removes them
	acResp = appConfigResponse{}
	s.DoJSON("PATCH", "/api/latest/fleet/config", json.RawMessage(`{
		"mdm": { "macos_settings": { "custom_settings": null } }
  }`), http.StatusOK, &acResp)
	assert.Empty(t, acResp.MDM.MacOSSettings.CustomSettings)
}

func (s *integrationMDMTestSuite) TestAppConfigMDMAppleDiskEncryption() {
	t := s.T()

	// set the macos disk encryption field
	acResp := appConfigResponse{}
	s.DoJSON("PATCH", "/api/latest/fleet/config", json.RawMessage(`{
		"mdm": { "enable_disk_encryption": true }
  }`), http.StatusOK, &acResp)
	assert.True(t, acResp.MDM.EnableDiskEncryption.Value)
	enabledDiskActID := s.lastActivityMatches(fleet.ActivityTypeEnabledMacosDiskEncryption{}.ActivityName(),
		`{"team_id": null, "team_name": null}`, 0)

	// will have generated the macos config profile
	s.assertConfigProfilesByIdentifier(nil, mobileconfig.FleetFileVaultPayloadIdentifier, true)

	// check that they are returned by a GET /config
	acResp = appConfigResponse{}
	s.DoJSON("GET", "/api/latest/fleet/config", nil, http.StatusOK, &acResp)
	assert.True(t, acResp.MDM.EnableDiskEncryption.Value)

	// patch without specifying the macos disk encryption and an unrelated field,
	// should not alter it
	acResp = appConfigResponse{}
	s.DoJSON("PATCH", "/api/latest/fleet/config", json.RawMessage(`{
			"mdm": { "macos_settings": {"custom_settings": ["a"]} }
		}`), http.StatusOK, &acResp)
	assert.True(t, acResp.MDM.EnableDiskEncryption.Value)
	assert.Equal(t, []string{"a"}, acResp.MDM.MacOSSettings.CustomSettings)
	s.lastActivityMatches(fleet.ActivityTypeEnabledMacosDiskEncryption{}.ActivityName(),
		``, enabledDiskActID)

	// patch with false, would reset it but this is a dry-run
	acResp = appConfigResponse{}
	s.DoJSON("PATCH", "/api/latest/fleet/config", json.RawMessage(`{
				"mdm": { "enable_disk_encryption": false }
		  }`), http.StatusOK, &acResp, "dry_run", "true")
	assert.True(t, acResp.MDM.EnableDiskEncryption.Value)
	assert.Equal(t, []string{"a"}, acResp.MDM.MacOSSettings.CustomSettings)
	s.lastActivityMatches(fleet.ActivityTypeEnabledMacosDiskEncryption{}.ActivityName(),
		``, enabledDiskActID)

	// patch with false, resets it
	acResp = appConfigResponse{}
	s.DoJSON("PATCH", "/api/latest/fleet/config", json.RawMessage(`{
		"mdm": { "enable_disk_encryption": false, "macos_settings": { "custom_settings": ["b"] } }
		  }`), http.StatusOK, &acResp)
	assert.False(t, acResp.MDM.EnableDiskEncryption.Value)
	assert.Equal(t, []string{"b"}, acResp.MDM.MacOSSettings.CustomSettings)
	s.lastActivityMatches(fleet.ActivityTypeDisabledMacosDiskEncryption{}.ActivityName(),
		`{"team_id": null, "team_name": null}`, 0)

	// will have deleted the macos config profile
	s.assertConfigProfilesByIdentifier(nil, mobileconfig.FleetFileVaultPayloadIdentifier, false)

	// use the MDM settings endpoint to set it to true
	s.Do("PATCH", "/api/latest/fleet/mdm/apple/settings",
		fleet.MDMAppleSettingsPayload{EnableDiskEncryption: ptr.Bool(true)}, http.StatusNoContent)
	enabledDiskActID = s.lastActivityMatches(fleet.ActivityTypeEnabledMacosDiskEncryption{}.ActivityName(),
		`{"team_id": null, "team_name": null}`, 0)

	// will have created the macos config profile
	s.assertConfigProfilesByIdentifier(nil, mobileconfig.FleetFileVaultPayloadIdentifier, true)

	acResp = appConfigResponse{}
	s.DoJSON("GET", "/api/latest/fleet/config", nil, http.StatusOK, &acResp)
	assert.True(t, acResp.MDM.EnableDiskEncryption.Value)
	assert.Equal(t, []string{"b"}, acResp.MDM.MacOSSettings.CustomSettings)

	// call update endpoint with no changes
	s.Do("PATCH", "/api/latest/fleet/mdm/apple/settings",
		fleet.MDMAppleSettingsPayload{}, http.StatusNoContent)
	s.lastActivityMatches(fleet.ActivityTypeEnabledMacosDiskEncryption{}.ActivityName(),
		``, enabledDiskActID)

	// the macos config profile still exists
	s.assertConfigProfilesByIdentifier(nil, mobileconfig.FleetFileVaultPayloadIdentifier, true)

	acResp = appConfigResponse{}
	s.DoJSON("GET", "/api/latest/fleet/config", nil, http.StatusOK, &acResp)
	assert.True(t, acResp.MDM.EnableDiskEncryption.Value)
	assert.Equal(t, []string{"b"}, acResp.MDM.MacOSSettings.CustomSettings)
}

func (s *integrationMDMTestSuite) TestMDMAppleDiskEncryptionAggregate() {
	t := s.T()
	ctx := context.Background()

	// no hosts with any disk encryption status's
	expectedNoTeamDiskEncryptionSummary := fleet.MDMDiskEncryptionSummary{}
	s.checkMDMDiskEncryptionSummaries(t, nil, expectedNoTeamDiskEncryptionSummary, true)
	expectedNoTeamProfilesSummary := fleet.MDMProfilesSummary{}
	s.checkMDMProfilesSummaries(t, nil, expectedNoTeamProfilesSummary, &expectedNoTeamProfilesSummary)

	// 10 new hosts
	var hosts []*fleet.Host
	for i := 0; i < 10; i++ {
		h, err := s.ds.NewHost(ctx, &fleet.Host{
			DetailUpdatedAt: time.Now(),
			LabelUpdatedAt:  time.Now(),
			PolicyUpdatedAt: time.Now(),
			SeenTime:        time.Now().Add(-1 * time.Minute),
			OsqueryHostID:   ptr.String(fmt.Sprintf("%s-%d", t.Name(), i)),
			NodeKey:         ptr.String(fmt.Sprintf("%s-%d", t.Name(), i)),
			UUID:            fmt.Sprintf("%d-%s", i, uuid.New().String()),
			Hostname:        fmt.Sprintf("%sfoo.local", t.Name()),
			Platform:        "darwin",
		})
		require.NoError(t, err)
		hosts = append(hosts, h)
	}

	// no team tests ====

	// new filevault profile with no team
	prof, err := fleet.NewMDMAppleConfigProfile(mobileconfigForTest("filevault-1", mobileconfig.FleetFileVaultPayloadIdentifier), ptr.Uint(0))
	require.NoError(t, err)

	// generates a disk encryption aggregate value based on the arguments passed in
	generateAggregateValue := func(
		hosts []*fleet.Host,
		operationType fleet.MDMOperationType,
		status *fleet.MDMDeliveryStatus,
		decryptable bool,
	) {
		for _, host := range hosts {
			hostCmdUUID := uuid.New().String()
			err := s.ds.BulkUpsertMDMAppleHostProfiles(ctx, []*fleet.MDMAppleBulkUpsertHostProfilePayload{
				{
					ProfileID:         prof.ProfileID,
					ProfileIdentifier: prof.Identifier,
					HostUUID:          host.UUID,
					CommandUUID:       hostCmdUUID,
					OperationType:     operationType,
					Status:            status,
					Checksum:          []byte("csum"),
				},
			})
			require.NoError(t, err)
			oneMinuteAfterThreshold := time.Now().Add(+1 * time.Minute)
			err = s.ds.SetOrUpdateHostDiskEncryptionKey(ctx, host.ID, "test-key", "", nil)
			require.NoError(t, err)
			err = s.ds.SetHostsDiskEncryptionKeyStatus(ctx, []uint{host.ID}, decryptable, oneMinuteAfterThreshold)
			require.NoError(t, err)
		}
	}

	// hosts 1,2 have disk encryption "applied" status
	generateAggregateValue(hosts[0:2], fleet.MDMOperationTypeInstall, &fleet.MDMDeliveryVerifying, true)
	expectedNoTeamDiskEncryptionSummary.Verifying.MacOS = 2
	s.checkMDMDiskEncryptionSummaries(t, nil, expectedNoTeamDiskEncryptionSummary, true)
	expectedNoTeamProfilesSummary.Verifying = 2
	s.checkMDMProfilesSummaries(t, nil, expectedNoTeamProfilesSummary, &expectedNoTeamProfilesSummary)

	// hosts 3,4 have disk encryption "action required" status
	generateAggregateValue(hosts[2:4], fleet.MDMOperationTypeInstall, &fleet.MDMDeliveryVerifying, false)
	expectedNoTeamDiskEncryptionSummary.ActionRequired.MacOS = 2
	s.checkMDMDiskEncryptionSummaries(t, nil, expectedNoTeamDiskEncryptionSummary, true)
	expectedNoTeamProfilesSummary.Pending = 2
	s.checkMDMProfilesSummaries(t, nil, expectedNoTeamProfilesSummary, &expectedNoTeamProfilesSummary)

	// hosts 5,6 have disk encryption "enforcing" status

	// host profiles status are `pending`
	generateAggregateValue(hosts[4:6], fleet.MDMOperationTypeInstall, &fleet.MDMDeliveryPending, true)
	expectedNoTeamDiskEncryptionSummary.Enforcing.MacOS = 2
	s.checkMDMDiskEncryptionSummaries(t, nil, expectedNoTeamDiskEncryptionSummary, true)
	expectedNoTeamProfilesSummary.Pending = 4
	s.checkMDMProfilesSummaries(t, nil, expectedNoTeamProfilesSummary, &expectedNoTeamProfilesSummary)

	// host profiles status dont exist
	generateAggregateValue(hosts[4:6], fleet.MDMOperationTypeInstall, nil, true)
	s.checkMDMDiskEncryptionSummaries(t, nil, expectedNoTeamDiskEncryptionSummary, true)               // no change
	s.checkMDMProfilesSummaries(t, nil, expectedNoTeamProfilesSummary, &expectedNoTeamProfilesSummary) // no change

	// host profile is applied but decryptable key does not exist
	mysql.ExecAdhocSQL(t, s.ds, func(q sqlx.ExtContext) error {
		_, err := q.ExecContext(
			context.Background(),
			"UPDATE host_disk_encryption_keys SET decryptable = NULL WHERE host_id IN (?, ?)",
			hosts[5].ID,
			hosts[6].ID,
		)
		require.NoError(t, err)
		return err
	})
	s.checkMDMDiskEncryptionSummaries(t, nil, expectedNoTeamDiskEncryptionSummary, true)               // no change
	s.checkMDMProfilesSummaries(t, nil, expectedNoTeamProfilesSummary, &expectedNoTeamProfilesSummary) // no change

	// hosts 7,8 have disk encryption "failed" status
	generateAggregateValue(hosts[6:8], fleet.MDMOperationTypeInstall, &fleet.MDMDeliveryFailed, true)
	expectedNoTeamDiskEncryptionSummary.Failed.MacOS = 2
	s.checkMDMDiskEncryptionSummaries(t, nil, expectedNoTeamDiskEncryptionSummary, true)
	expectedNoTeamProfilesSummary.Failed = 2
	s.checkMDMProfilesSummaries(t, nil, expectedNoTeamProfilesSummary, &expectedNoTeamProfilesSummary)

	// hosts 9,10 have disk encryption "removing enforcement" status
	generateAggregateValue(hosts[8:10], fleet.MDMOperationTypeRemove, &fleet.MDMDeliveryPending, true)
	expectedNoTeamDiskEncryptionSummary.RemovingEnforcement.MacOS = 2
	s.checkMDMDiskEncryptionSummaries(t, nil, expectedNoTeamDiskEncryptionSummary, true)
	expectedNoTeamProfilesSummary.Pending = 6
	s.checkMDMProfilesSummaries(t, nil, expectedNoTeamProfilesSummary, &expectedNoTeamProfilesSummary)

	// team tests ====

	// host 1,2 added to team 1
	tm, _ := s.ds.NewTeam(ctx, &fleet.Team{Name: "team-1"})
	err = s.ds.AddHostsToTeam(ctx, &tm.ID, []uint{hosts[0].ID, hosts[1].ID})
	require.NoError(t, err)

	// new filevault profile for team 1
	prof, err = fleet.NewMDMAppleConfigProfile(mobileconfigForTest("filevault-1", mobileconfig.FleetFileVaultPayloadIdentifier), ptr.Uint(1))
	require.NoError(t, err)
	prof.TeamID = &tm.ID
	require.NoError(t, err)

	// filtering by the "team_id" query param
	generateAggregateValue(hosts[0:2], fleet.MDMOperationTypeInstall, &fleet.MDMDeliveryVerifying, true)

	var expectedTeamDiskEncryptionSummary fleet.MDMDiskEncryptionSummary
	expectedTeamDiskEncryptionSummary.Verifying.MacOS = 2
	s.checkMDMDiskEncryptionSummaries(t, &tm.ID, expectedTeamDiskEncryptionSummary, true)

	expectedNoTeamDiskEncryptionSummary.Verifying.MacOS = 0 // now 0 because hosts 1,2 were added to team 1
	s.checkMDMDiskEncryptionSummaries(t, nil, expectedNoTeamDiskEncryptionSummary, true)

	expectedTeamProfilesSummary := fleet.MDMProfilesSummary{Verifying: 2}
	s.checkMDMProfilesSummaries(t, &tm.ID, expectedTeamProfilesSummary, &expectedTeamProfilesSummary)

	expectedNoTeamProfilesSummary = fleet.MDMProfilesSummary{
		Verifying: 0, // now 0 because hosts 1,2 were added to team 1
		Pending:   6,
		Failed:    2,
	}
	s.checkMDMProfilesSummaries(t, nil, expectedNoTeamProfilesSummary, &expectedNoTeamProfilesSummary)

	// verified status for host 1
	require.NoError(t, apple_mdm.VerifyHostMDMProfiles(ctx, s.ds, hosts[0], map[string]*fleet.HostMacOSProfile{prof.Identifier: {Identifier: prof.Identifier, DisplayName: prof.Name, InstallDate: time.Now()}}))
	// TODO: Why is there no change to the verification status of host 1 reflected in the summaries?
	s.checkMDMDiskEncryptionSummaries(t, &tm.ID, expectedTeamDiskEncryptionSummary, true)              // no change
	s.checkMDMDiskEncryptionSummaries(t, nil, expectedNoTeamDiskEncryptionSummary, true)               // no change
	s.checkMDMProfilesSummaries(t, &tm.ID, expectedTeamProfilesSummary, &expectedTeamProfilesSummary)  // no change
	s.checkMDMProfilesSummaries(t, nil, expectedNoTeamProfilesSummary, &expectedNoTeamProfilesSummary) // no change
}

func (s *integrationMDMTestSuite) TestApplyTeamsMDMAppleProfiles() {
	t := s.T()

	// create a team through the service so it initializes the agent ops
	teamName := t.Name() + "team1"
	team := &fleet.Team{
		Name:        teamName,
		Description: "desc team1",
	}
	var createTeamResp teamResponse
	s.DoJSON("POST", "/api/latest/fleet/teams", team, http.StatusOK, &createTeamResp)
	require.NotZero(t, createTeamResp.Team.ID)
	team = createTeamResp.Team

	// apply with custom macos settings
	teamSpecs := applyTeamSpecsRequest{Specs: []*fleet.TeamSpec{{
		Name: teamName,
		MDM: fleet.TeamSpecMDM{
			MacOSSettings: map[string]interface{}{"custom_settings": []string{"foo", "bar"}},
		},
	}}}
	s.Do("POST", "/api/latest/fleet/spec/teams", teamSpecs, http.StatusOK)

	// retrieving the team returns the custom macos settings
	var teamResp getTeamResponse
	s.DoJSON("GET", fmt.Sprintf("/api/latest/fleet/teams/%d", team.ID), nil, http.StatusOK, &teamResp)
	require.Equal(t, []string{"foo", "bar"}, teamResp.Team.Config.MDM.MacOSSettings.CustomSettings)

	// apply with invalid macos settings subfield should fail
	teamSpecs = applyTeamSpecsRequest{Specs: []*fleet.TeamSpec{{
		Name: teamName,
		MDM: fleet.TeamSpecMDM{
			MacOSSettings: map[string]interface{}{"foo_bar": 123},
		},
	}}}
	res := s.Do("POST", "/api/latest/fleet/spec/teams", teamSpecs, http.StatusBadRequest)
	errMsg := extractServerErrorText(res.Body)
	assert.Contains(t, errMsg, `unsupported key provided: "foo_bar"`)

	// apply with some good and some bad macos settings subfield should fail
	teamSpecs = applyTeamSpecsRequest{Specs: []*fleet.TeamSpec{{
		Name: teamName,
		MDM: fleet.TeamSpecMDM{
			MacOSSettings: map[string]interface{}{"custom_settings": []interface{}{"A", true}},
		},
	}}}
	res = s.Do("POST", "/api/latest/fleet/spec/teams", teamSpecs, http.StatusBadRequest)
	errMsg = extractServerErrorText(res.Body)
	assert.Contains(t, errMsg, `invalid value type at 'macos_settings.custom_settings': expected array of strings but got bool`)

	// apply without custom macos settings specified and unrelated field, should
	// not replace existing settings
	teamSpecs = applyTeamSpecsRequest{Specs: []*fleet.TeamSpec{{
		Name: teamName,
		MDM: fleet.TeamSpecMDM{
			EnableDiskEncryption: optjson.SetBool(false),
		},
	}}}
	s.Do("POST", "/api/latest/fleet/spec/teams", teamSpecs, http.StatusOK)
	teamResp = getTeamResponse{}
	s.DoJSON("GET", fmt.Sprintf("/api/latest/fleet/teams/%d", team.ID), nil, http.StatusOK, &teamResp)
	require.Equal(t, []string{"foo", "bar"}, teamResp.Team.Config.MDM.MacOSSettings.CustomSettings)

	// apply with explicitly empty custom macos settings would clear the existing
	// settings, but dry-run
	teamSpecs = applyTeamSpecsRequest{Specs: []*fleet.TeamSpec{{
		Name: teamName,
		MDM: fleet.TeamSpecMDM{
			MacOSSettings: map[string]interface{}{"custom_settings": []string{}},
		},
	}}}
	s.Do("POST", "/api/latest/fleet/spec/teams", teamSpecs, http.StatusOK, "dry_run", "true")
	teamResp = getTeamResponse{}
	s.DoJSON("GET", fmt.Sprintf("/api/latest/fleet/teams/%d", team.ID), nil, http.StatusOK, &teamResp)
	require.Equal(t, []string{"foo", "bar"}, teamResp.Team.Config.MDM.MacOSSettings.CustomSettings)

	// apply with explicitly empty custom macos settings clears the existing settings
	teamSpecs = applyTeamSpecsRequest{Specs: []*fleet.TeamSpec{{
		Name: teamName,
		MDM: fleet.TeamSpecMDM{
			MacOSSettings: map[string]interface{}{"custom_settings": []string{}},
		},
	}}}
	s.Do("POST", "/api/latest/fleet/spec/teams", teamSpecs, http.StatusOK)
	teamResp = getTeamResponse{}
	s.DoJSON("GET", fmt.Sprintf("/api/latest/fleet/teams/%d", team.ID), nil, http.StatusOK, &teamResp)
	require.Equal(t, []string{}, teamResp.Team.Config.MDM.MacOSSettings.CustomSettings)
}

func (s *integrationMDMTestSuite) TestTeamsMDMAppleDiskEncryption() {
	t := s.T()

	// create a team through the service so it initializes the agent ops
	teamName := t.Name() + "team1"
	team := &fleet.Team{
		Name:        teamName,
		Description: "desc team1",
	}
	var createTeamResp teamResponse
	s.DoJSON("POST", "/api/latest/fleet/teams", team, http.StatusOK, &createTeamResp)
	require.NotZero(t, createTeamResp.Team.ID)
	team = createTeamResp.Team

	// no macos config profile yet
	s.assertConfigProfilesByIdentifier(ptr.Uint(team.ID), mobileconfig.FleetFileVaultPayloadIdentifier, false)

	// apply with disk encryption
	teamSpecs := applyTeamSpecsRequest{Specs: []*fleet.TeamSpec{{
		Name: teamName,
		MDM: fleet.TeamSpecMDM{
			EnableDiskEncryption: optjson.SetBool(true),
		},
	}}}
	s.Do("POST", "/api/latest/fleet/spec/teams", teamSpecs, http.StatusOK)
	lastDiskActID := s.lastActivityOfTypeMatches(fleet.ActivityTypeEnabledMacosDiskEncryption{}.ActivityName(),
		fmt.Sprintf(`{"team_id": %d, "team_name": %q}`, team.ID, teamName), 0)

	// macos config profile created
	s.assertConfigProfilesByIdentifier(ptr.Uint(team.ID), mobileconfig.FleetFileVaultPayloadIdentifier, true)

	// retrieving the team returns the disk encryption setting
	var teamResp getTeamResponse
	s.DoJSON("GET", fmt.Sprintf("/api/latest/fleet/teams/%d", team.ID), nil, http.StatusOK, &teamResp)
	require.True(t, teamResp.Team.Config.MDM.EnableDiskEncryption)

	// apply with invalid disk encryption value should fail
	teamSpecs = applyTeamSpecsRequest{Specs: []*fleet.TeamSpec{{
		Name: teamName,
		MDM: fleet.TeamSpecMDM{
			MacOSSettings: map[string]interface{}{"enable_disk_encryption": 123},
		},
	}}}
	res := s.Do("POST", "/api/latest/fleet/spec/teams", teamSpecs, http.StatusBadRequest)
	errMsg := extractServerErrorText(res.Body)
	assert.Contains(t, errMsg, `invalid value type at 'macos_settings.enable_disk_encryption': expected bool but got float64`)

	// apply an empty set of batch profiles to the team
	s.Do("POST", "/api/v1/fleet/mdm/apple/profiles/batch", batchSetMDMAppleProfilesRequest{Profiles: nil},
		http.StatusUnprocessableEntity, "team_id", strconv.Itoa(int(team.ID)), "team_name", team.Name)

	// the configuration profile is still there
	s.assertConfigProfilesByIdentifier(ptr.Uint(team.ID), mobileconfig.FleetFileVaultPayloadIdentifier, true)

	// apply without disk encryption settings specified and unrelated field,
	// should not replace existing disk encryption
	teamSpecs = applyTeamSpecsRequest{Specs: []*fleet.TeamSpec{{
		Name: teamName,
		MDM: fleet.TeamSpecMDM{
			MacOSSettings: map[string]interface{}{"custom_settings": []string{"a"}},
		},
	}}}
	s.Do("POST", "/api/latest/fleet/spec/teams", teamSpecs, http.StatusOK)
	teamResp = getTeamResponse{}
	s.DoJSON("GET", fmt.Sprintf("/api/latest/fleet/teams/%d", team.ID), nil, http.StatusOK, &teamResp)
	require.True(t, teamResp.Team.Config.MDM.EnableDiskEncryption)
	require.Equal(t, []string{"a"}, teamResp.Team.Config.MDM.MacOSSettings.CustomSettings)
	s.lastActivityOfTypeMatches(fleet.ActivityTypeEnabledMacosDiskEncryption{}.ActivityName(),
		``, lastDiskActID)

	// apply with false would clear the existing setting, but dry-run
	teamSpecs = applyTeamSpecsRequest{Specs: []*fleet.TeamSpec{{
		Name: teamName,
		MDM: fleet.TeamSpecMDM{
			EnableDiskEncryption: optjson.SetBool(false),
		},
	}}}
	s.Do("POST", "/api/latest/fleet/spec/teams", teamSpecs, http.StatusOK, "dry_run", "true")
	teamResp = getTeamResponse{}
	s.DoJSON("GET", fmt.Sprintf("/api/latest/fleet/teams/%d", team.ID), nil, http.StatusOK, &teamResp)
	require.True(t, teamResp.Team.Config.MDM.EnableDiskEncryption)
	s.lastActivityOfTypeMatches(fleet.ActivityTypeEnabledMacosDiskEncryption{}.ActivityName(),
		``, lastDiskActID)

	// apply with false clears the existing setting
	teamSpecs = applyTeamSpecsRequest{Specs: []*fleet.TeamSpec{{
		Name: teamName,
		MDM: fleet.TeamSpecMDM{
			MacOSSettings: map[string]interface{}{"enable_disk_encryption": false},
		},
	}}}
	s.Do("POST", "/api/latest/fleet/spec/teams", teamSpecs, http.StatusOK)
	teamResp = getTeamResponse{}
	s.DoJSON("GET", fmt.Sprintf("/api/latest/fleet/teams/%d", team.ID), nil, http.StatusOK, &teamResp)
	require.False(t, teamResp.Team.Config.MDM.EnableDiskEncryption)
	s.lastActivityOfTypeMatches(fleet.ActivityTypeDisabledMacosDiskEncryption{}.ActivityName(),
		fmt.Sprintf(`{"team_id": %d, "team_name": %q}`, team.ID, teamName), 0)

	// macos config profile deleted
	s.assertConfigProfilesByIdentifier(ptr.Uint(team.ID), mobileconfig.FleetFileVaultPayloadIdentifier, false)

	// modify team's disk encryption via ModifyTeam endpoint
	var modResp teamResponse
	s.DoJSON("PATCH", fmt.Sprintf("/api/latest/fleet/teams/%d", team.ID), fleet.TeamPayload{
		MDM: &fleet.TeamPayloadMDM{
			EnableDiskEncryption: optjson.SetBool(true),
			MacOSSettings:        &fleet.MacOSSettings{},
		},
	}, http.StatusOK, &modResp)
	require.True(t, modResp.Team.Config.MDM.EnableDiskEncryption)
	s.lastActivityOfTypeMatches(fleet.ActivityTypeEnabledMacosDiskEncryption{}.ActivityName(),
		fmt.Sprintf(`{"team_id": %d, "team_name": %q}`, team.ID, teamName), 0)

	// macos config profile created
	s.assertConfigProfilesByIdentifier(ptr.Uint(team.ID), mobileconfig.FleetFileVaultPayloadIdentifier, true)

	// modify team's disk encryption and description via ModifyTeam endpoint
	modResp = teamResponse{}
	s.DoJSON("PATCH", fmt.Sprintf("/api/latest/fleet/teams/%d", team.ID), fleet.TeamPayload{
		Description: ptr.String("foobar"),
		MDM: &fleet.TeamPayloadMDM{
			EnableDiskEncryption: optjson.SetBool(false),
		},
	}, http.StatusOK, &modResp)
	require.False(t, modResp.Team.Config.MDM.EnableDiskEncryption)
	require.Equal(t, "foobar", modResp.Team.Description)
	s.lastActivityOfTypeMatches(fleet.ActivityTypeDisabledMacosDiskEncryption{}.ActivityName(),
		fmt.Sprintf(`{"team_id": %d, "team_name": %q}`, team.ID, teamName), 0)

	// macos config profile deleted
	s.assertConfigProfilesByIdentifier(ptr.Uint(team.ID), mobileconfig.FleetFileVaultPayloadIdentifier, false)

	// use the MDM settings endpoint to set it to true
	s.Do("PATCH", "/api/latest/fleet/mdm/apple/settings",
		fleet.MDMAppleSettingsPayload{TeamID: ptr.Uint(team.ID), EnableDiskEncryption: ptr.Bool(true)}, http.StatusNoContent)
	lastDiskActID = s.lastActivityOfTypeMatches(fleet.ActivityTypeEnabledMacosDiskEncryption{}.ActivityName(),
		fmt.Sprintf(`{"team_id": %d, "team_name": %q}`, team.ID, teamName), 0)

	// macos config profile created
	s.assertConfigProfilesByIdentifier(ptr.Uint(team.ID), mobileconfig.FleetFileVaultPayloadIdentifier, true)

	teamResp = getTeamResponse{}
	s.DoJSON("GET", fmt.Sprintf("/api/latest/fleet/teams/%d", team.ID), nil, http.StatusOK, &teamResp)
	require.True(t, teamResp.Team.Config.MDM.EnableDiskEncryption)

	// use the MDM settings endpoint with no changes
	s.Do("PATCH", "/api/latest/fleet/mdm/apple/settings",
		fleet.MDMAppleSettingsPayload{TeamID: ptr.Uint(team.ID)}, http.StatusNoContent)
	s.lastActivityOfTypeMatches(fleet.ActivityTypeEnabledMacosDiskEncryption{}.ActivityName(),
		``, lastDiskActID)

	// macos config profile still exists
	s.assertConfigProfilesByIdentifier(ptr.Uint(team.ID), mobileconfig.FleetFileVaultPayloadIdentifier, true)

	teamResp = getTeamResponse{}
	s.DoJSON("GET", fmt.Sprintf("/api/latest/fleet/teams/%d", team.ID), nil, http.StatusOK, &teamResp)
	require.True(t, teamResp.Team.Config.MDM.EnableDiskEncryption)

	// use the MDM settings endpoint with an unknown team id
	s.Do("PATCH", "/api/latest/fleet/mdm/apple/settings",
		fleet.MDMAppleSettingsPayload{TeamID: ptr.Uint(9999)}, http.StatusNotFound)
}

func (s *integrationMDMTestSuite) TestBatchSetMDMAppleProfiles() {
	t := s.T()
	ctx := context.Background()

	// create a new team
	tm, err := s.ds.NewTeam(ctx, &fleet.Team{Name: "batch_set_mdm_profiles"})
	require.NoError(t, err)

	// apply an empty set to no-team
	s.Do("POST", "/api/v1/fleet/mdm/apple/profiles/batch", batchSetMDMAppleProfilesRequest{Profiles: nil}, http.StatusNoContent)
	s.lastActivityMatches(
		fleet.ActivityTypeEditedMacosProfile{}.ActivityName(),
		`{"team_id": null, "team_name": null}`,
		0,
	)

	// apply to both team id and name
	s.Do("POST", "/api/v1/fleet/mdm/apple/profiles/batch", batchSetMDMAppleProfilesRequest{Profiles: nil},
		http.StatusUnprocessableEntity, "team_id", strconv.Itoa(int(tm.ID)), "team_name", tm.Name)

	// invalid team name
	s.Do("POST", "/api/v1/fleet/mdm/apple/profiles/batch", batchSetMDMAppleProfilesRequest{Profiles: nil},
		http.StatusNotFound, "team_name", uuid.New().String())

	// duplicate profile names
	s.Do("POST", "/api/v1/fleet/mdm/apple/profiles/batch", batchSetMDMAppleProfilesRequest{Profiles: [][]byte{
		mobileconfigForTest("N1", "I1"),
		mobileconfigForTest("N1", "I2"),
	}}, http.StatusUnprocessableEntity, "team_id", strconv.Itoa(int(tm.ID)))

	// profiles with reserved identifiers
	for p := range mobileconfig.FleetPayloadIdentifiers() {
		res := s.Do("POST", "/api/v1/fleet/mdm/apple/profiles/batch", batchSetMDMAppleProfilesRequest{Profiles: [][]byte{
			mobileconfigForTest("N1", "I1"),
			mobileconfigForTest(p, p),
		}}, http.StatusUnprocessableEntity, "team_id", strconv.Itoa(int(tm.ID)))
		errMsg := extractServerErrorText(res.Body)
		require.Contains(t, errMsg, fmt.Sprintf("Validation Failed: payload identifier %s is not allowed", p))
	}

	// payloads with reserved types
	for p := range mobileconfig.FleetPayloadTypes() {
		res := s.Do("POST", "/api/v1/fleet/mdm/apple/profiles/batch", batchSetMDMAppleProfilesRequest{Profiles: [][]byte{
			mobileconfigForTestWithContent("N1", "I1", "II1", p),
		}}, http.StatusUnprocessableEntity, "team_id", strconv.Itoa(int(tm.ID)))
		errMsg := extractServerErrorText(res.Body)
		require.Contains(t, errMsg, fmt.Sprintf("Validation Failed: unsupported PayloadType(s): %s", p))
	}

	// payloads with reserved identifiers
	for p := range mobileconfig.FleetPayloadIdentifiers() {
		res := s.Do("POST", "/api/v1/fleet/mdm/apple/profiles/batch", batchSetMDMAppleProfilesRequest{Profiles: [][]byte{
			mobileconfigForTestWithContent("N1", "I1", p, "random"),
		}}, http.StatusUnprocessableEntity, "team_id", strconv.Itoa(int(tm.ID)))
		errMsg := extractServerErrorText(res.Body)
		require.Contains(t, errMsg, fmt.Sprintf("Validation Failed: unsupported PayloadIdentifier(s): %s", p))
	}

	// successfully apply a profile for the team
	s.Do("POST", "/api/v1/fleet/mdm/apple/profiles/batch", batchSetMDMAppleProfilesRequest{Profiles: [][]byte{
		mobileconfigForTest("N1", "I1"),
	}}, http.StatusNoContent, "team_id", strconv.Itoa(int(tm.ID)))
	s.lastActivityMatches(
		fleet.ActivityTypeEditedMacosProfile{}.ActivityName(),
		fmt.Sprintf(`{"team_id": %d, "team_name": %q}`, tm.ID, tm.Name),
		0,
	)
}

func (s *integrationMDMTestSuite) TestEnrollOrbitAfterDEPSync() {
	t := s.T()
	ctx := context.Background()

	// create a host with minimal information and the serial, no uuid/osquery id
	// (as when created via DEP sync). Platform must be "darwin" as this is the
	// only supported OS with DEP.
	dbZeroTime := time.Date(2000, 1, 1, 0, 0, 0, 0, time.UTC)
	h, err := s.ds.NewHost(ctx, &fleet.Host{
		HardwareSerial:   uuid.New().String(),
		Platform:         "darwin",
		LastEnrolledAt:   dbZeroTime,
		DetailUpdatedAt:  dbZeroTime,
		RefetchRequested: true,
	})
	require.NoError(t, err)

	// create an enroll secret
	secret := uuid.New().String()
	var applyResp applyEnrollSecretSpecResponse
	s.DoJSON("POST", "/api/latest/fleet/spec/enroll_secret", applyEnrollSecretSpecRequest{
		Spec: &fleet.EnrollSecretSpec{
			Secrets: []*fleet.EnrollSecret{{Secret: secret}},
		},
	}, http.StatusOK, &applyResp)

	// enroll the host from orbit, it should match the host above via the serial
	var resp EnrollOrbitResponse
	hostUUID := uuid.New().String()
	s.DoJSON("POST", "/api/fleet/orbit/enroll", EnrollOrbitRequest{
		EnrollSecret:   secret,
		HardwareUUID:   hostUUID, // will not match any existing host
		HardwareSerial: h.HardwareSerial,
	}, http.StatusOK, &resp)
	require.NotEmpty(t, resp.OrbitNodeKey)

	// fetch the host, it will match the one created above
	// (NOTE: cannot check the returned OrbitNodeKey, this field is not part of the response)
	var hostResp getHostResponse
	s.DoJSON("GET", fmt.Sprintf("/api/latest/fleet/hosts/%d", h.ID), nil, http.StatusOK, &hostResp)
	require.Equal(t, h.ID, hostResp.Host.ID)

	got, err := s.ds.LoadHostByOrbitNodeKey(ctx, resp.OrbitNodeKey)
	require.NoError(t, err)
	require.Equal(t, h.ID, got.ID)

	// enroll the host from osquery, it should match the same host
	var osqueryResp enrollAgentResponse
	osqueryID := uuid.New().String()
	s.DoJSON("POST", "/api/osquery/enroll", enrollAgentRequest{
		EnrollSecret:   secret,
		HostIdentifier: osqueryID, // osquery host_identifier may not be the same as the host UUID, simulate that here
		HostDetails: map[string]map[string]string{
			"system_info": {
				"uuid":            hostUUID,
				"hardware_serial": h.HardwareSerial,
			},
		},
	}, http.StatusOK, &osqueryResp)
	require.NotEmpty(t, osqueryResp.NodeKey)

	// load the host by osquery node key, should match the initial host
	got, err = s.ds.LoadHostByNodeKey(ctx, osqueryResp.NodeKey)
	require.NoError(t, err)
	require.Equal(t, h.ID, got.ID)
}

func (s *integrationMDMTestSuite) TestDiskEncryptionRotation() {
	t := s.T()
	h := createOrbitEnrolledHost(t, "darwin", "h", s.ds)

	// false by default
	resp := orbitGetConfigResponse{}
	s.DoJSON("POST", "/api/fleet/orbit/config", json.RawMessage(fmt.Sprintf(`{"orbit_node_key": %q}`, *h.OrbitNodeKey)), http.StatusOK, &resp)
	require.False(t, resp.Notifications.RotateDiskEncryptionKey)

	// create an auth token for h
	token := "much_valid"
	mysql.ExecAdhocSQL(t, s.ds, func(db sqlx.ExtContext) error {
		_, err := db.ExecContext(context.Background(), `INSERT INTO host_device_auth (host_id, token) VALUES (?, ?)`, h.ID, token)
		return err
	})

	tokRes := s.DoRawNoAuth("POST", "/api/latest/fleet/device/"+token+"/rotate_encryption_key", nil, http.StatusOK)
	tokRes.Body.Close()

	// true after the POST request
	resp = orbitGetConfigResponse{}
	s.DoJSON("POST", "/api/fleet/orbit/config", json.RawMessage(fmt.Sprintf(`{"orbit_node_key": %q}`, *h.OrbitNodeKey)), http.StatusOK, &resp)
	require.True(t, resp.Notifications.RotateDiskEncryptionKey)

	// false on following requests
	resp = orbitGetConfigResponse{}
	s.DoJSON("POST", "/api/fleet/orbit/config", json.RawMessage(fmt.Sprintf(`{"orbit_node_key": %q}`, *h.OrbitNodeKey)), http.StatusOK, &resp)
	require.False(t, resp.Notifications.RotateDiskEncryptionKey)
}

func (s *integrationMDMTestSuite) TestHostMDMProfilesStatus() {
	t := s.T()
	ctx := context.Background()

	createManualMDMEnrollWithOrbit := func(secret string) *fleet.Host {
		// orbit enrollment happens before mdm enrollment, otherwise the host would
		// always receive the "no team" profiles on mdm enrollment since it would
		// not be part of any team yet (team assignment is done when it enrolls
		// with orbit).
		mdmDevice := mdmtest.NewTestMDMClientAppleDirect(mdmtest.AppleEnrollInfo{
			SCEPChallenge: s.fleetCfg.MDM.AppleSCEPChallenge,
			SCEPURL:       s.server.URL + apple_mdm.SCEPPath,
			MDMURL:        s.server.URL + apple_mdm.MDMPath,
		})

		// enroll the device with orbit
		var resp EnrollOrbitResponse
		s.DoJSON("POST", "/api/fleet/orbit/enroll", EnrollOrbitRequest{
			EnrollSecret:   secret,
			HardwareUUID:   mdmDevice.UUID, // will not match any existing host
			HardwareSerial: mdmDevice.SerialNumber,
		}, http.StatusOK, &resp)
		require.NotEmpty(t, resp.OrbitNodeKey)
		orbitNodeKey := resp.OrbitNodeKey
		h, err := s.ds.LoadHostByOrbitNodeKey(ctx, orbitNodeKey)
		require.NoError(t, err)
		h.OrbitNodeKey = &orbitNodeKey

		err = mdmDevice.Enroll()
		require.NoError(t, err)

		return h
	}

	triggerReconcileProfiles := func() {
		s.awaitTriggerProfileSchedule(t)
		// this will only mark them as "pending", as the response to confirm
		// profile deployment is asynchronous, so we simulate it here by
		// updating any "pending" (not NULL) profiles to "verifying"
		mysql.ExecAdhocSQL(t, s.ds, func(q sqlx.ExtContext) error {
			_, err := q.ExecContext(ctx, `UPDATE host_mdm_apple_profiles SET status = ? WHERE status = ?`, fleet.OSSettingsVerifying, fleet.OSSettingsPending)
			return err
		})
	}

	// add a couple global profiles
	globalProfiles := [][]byte{
		mobileconfigForTest("G1", "G1"),
		mobileconfigForTest("G2", "G2"),
	}
	s.Do("POST", "/api/v1/fleet/mdm/apple/profiles/batch",
		batchSetMDMAppleProfilesRequest{Profiles: globalProfiles}, http.StatusNoContent)
	// create the no-team enroll secret
	var applyResp applyEnrollSecretSpecResponse
	globalEnrollSec := "global_enroll_sec"
	s.DoJSON("POST", "/api/latest/fleet/spec/enroll_secret",
		applyEnrollSecretSpecRequest{
			Spec: &fleet.EnrollSecretSpec{
				Secrets: []*fleet.EnrollSecret{{Secret: globalEnrollSec}},
			},
		}, http.StatusOK, &applyResp)

	// create a team with a couple profiles
	tm1, err := s.ds.NewTeam(ctx, &fleet.Team{Name: "team_profiles_status_1"})
	require.NoError(t, err)
	tm1Profiles := [][]byte{
		mobileconfigForTest("T1.1", "T1.1"),
		mobileconfigForTest("T1.2", "T1.2"),
	}
	s.Do("POST", "/api/v1/fleet/mdm/apple/profiles/batch",
		batchSetMDMAppleProfilesRequest{Profiles: tm1Profiles}, http.StatusNoContent,
		"team_id", strconv.Itoa(int(tm1.ID)))
	// create the team 1 enroll secret
	var teamResp teamEnrollSecretsResponse
	tm1EnrollSec := "team1_enroll_sec"
	s.DoJSON("PATCH", fmt.Sprintf("/api/latest/fleet/teams/%d/secrets", tm1.ID),
		modifyTeamEnrollSecretsRequest{
			Secrets: []fleet.EnrollSecret{{Secret: tm1EnrollSec}},
		}, http.StatusOK, &teamResp)

	// create another team with different profiles
	tm2, err := s.ds.NewTeam(ctx, &fleet.Team{Name: "team_profiles_status_2"})
	require.NoError(t, err)
	tm2Profiles := [][]byte{
		mobileconfigForTest("T2.1", "T2.1"),
	}
	s.Do("POST", "/api/v1/fleet/mdm/apple/profiles/batch",
		batchSetMDMAppleProfilesRequest{Profiles: tm2Profiles}, http.StatusNoContent,
		"team_id", strconv.Itoa(int(tm2.ID)))

	// enroll a couple hosts in no team
	h1 := createManualMDMEnrollWithOrbit(globalEnrollSec)
	require.Nil(t, h1.TeamID)
	h2 := createManualMDMEnrollWithOrbit(globalEnrollSec)
	require.Nil(t, h2.TeamID)
	s.assertHostConfigProfiles(map[*fleet.Host][]fleet.HostMDMAppleProfile{
		h1: {
			{Identifier: "G1", OperationType: fleet.MDMOperationTypeInstall, Status: &fleet.MDMDeliveryPending},
			{Identifier: "G2", OperationType: fleet.MDMOperationTypeInstall, Status: &fleet.MDMDeliveryPending},
		},
		h2: {
			{Identifier: "G1", OperationType: fleet.MDMOperationTypeInstall, Status: &fleet.MDMDeliveryPending},
			{Identifier: "G2", OperationType: fleet.MDMOperationTypeInstall, Status: &fleet.MDMDeliveryPending},
		},
	})

	// enroll a couple hosts in team 1
	h3 := createManualMDMEnrollWithOrbit(tm1EnrollSec)
	require.NotNil(t, h3.TeamID)
	require.Equal(t, tm1.ID, *h3.TeamID)
	h4 := createManualMDMEnrollWithOrbit(tm1EnrollSec)
	require.NotNil(t, h4.TeamID)
	require.Equal(t, tm1.ID, *h4.TeamID)
	s.assertHostConfigProfiles(map[*fleet.Host][]fleet.HostMDMAppleProfile{
		h3: {
			{Identifier: "T1.1", OperationType: fleet.MDMOperationTypeInstall, Status: &fleet.MDMDeliveryPending},
			{Identifier: "T1.2", OperationType: fleet.MDMOperationTypeInstall, Status: &fleet.MDMDeliveryPending},
		},
		h4: {
			{Identifier: "T1.1", OperationType: fleet.MDMOperationTypeInstall, Status: &fleet.MDMDeliveryPending},
			{Identifier: "T1.2", OperationType: fleet.MDMOperationTypeInstall, Status: &fleet.MDMDeliveryPending},
		},
	})

	// apply the pending profiles
	triggerReconcileProfiles()

	// switch a no team host (h1) to a team (tm2)
	var moveHostResp addHostsToTeamResponse
	s.DoJSON("POST", "/api/v1/fleet/hosts/transfer",
		addHostsToTeamRequest{TeamID: &tm2.ID, HostIDs: []uint{h1.ID}}, http.StatusOK, &moveHostResp)
	s.assertHostConfigProfiles(map[*fleet.Host][]fleet.HostMDMAppleProfile{
		h1: {
			{Identifier: "G1", OperationType: fleet.MDMOperationTypeRemove, Status: &fleet.MDMDeliveryPending},
			{Identifier: "G2", OperationType: fleet.MDMOperationTypeRemove, Status: &fleet.MDMDeliveryPending},
			{Identifier: "T2.1", OperationType: fleet.MDMOperationTypeInstall, Status: &fleet.MDMDeliveryPending},
			{Identifier: mobileconfig.FleetdConfigPayloadIdentifier, OperationType: fleet.MDMOperationTypeInstall, Status: &fleet.MDMDeliveryVerifying},
		},
		h2: {
			{Identifier: "G1", OperationType: fleet.MDMOperationTypeInstall, Status: &fleet.MDMDeliveryVerifying},
			{Identifier: "G2", OperationType: fleet.MDMOperationTypeInstall, Status: &fleet.MDMDeliveryVerifying},
			{Identifier: mobileconfig.FleetdConfigPayloadIdentifier, OperationType: fleet.MDMOperationTypeInstall, Status: &fleet.MDMDeliveryVerifying},
		},
	})

	// switch a team host (h3) to another team (tm2)
	s.DoJSON("POST", "/api/v1/fleet/hosts/transfer",
		addHostsToTeamRequest{TeamID: &tm2.ID, HostIDs: []uint{h3.ID}}, http.StatusOK, &moveHostResp)
	s.assertHostConfigProfiles(map[*fleet.Host][]fleet.HostMDMAppleProfile{
		h3: {
			{Identifier: "T1.1", OperationType: fleet.MDMOperationTypeRemove, Status: &fleet.MDMDeliveryPending},
			{Identifier: "T1.2", OperationType: fleet.MDMOperationTypeRemove, Status: &fleet.MDMDeliveryPending},
			{Identifier: "T2.1", OperationType: fleet.MDMOperationTypeInstall, Status: &fleet.MDMDeliveryPending},
			{Identifier: mobileconfig.FleetdConfigPayloadIdentifier, OperationType: fleet.MDMOperationTypeInstall, Status: &fleet.MDMDeliveryPending},
		},
		h4: {
			{Identifier: "T1.1", OperationType: fleet.MDMOperationTypeInstall, Status: &fleet.MDMDeliveryVerifying},
			{Identifier: "T1.2", OperationType: fleet.MDMOperationTypeInstall, Status: &fleet.MDMDeliveryVerifying},
			{Identifier: mobileconfig.FleetdConfigPayloadIdentifier, OperationType: fleet.MDMOperationTypeInstall, Status: &fleet.MDMDeliveryVerifying},
		},
	})

	// switch a team host (h4) to no team
	s.DoJSON("POST", "/api/v1/fleet/hosts/transfer",
		addHostsToTeamRequest{TeamID: nil, HostIDs: []uint{h4.ID}}, http.StatusOK, &moveHostResp)
	s.assertHostConfigProfiles(map[*fleet.Host][]fleet.HostMDMAppleProfile{
		h3: {
			{Identifier: "T1.1", OperationType: fleet.MDMOperationTypeRemove, Status: &fleet.MDMDeliveryPending},
			{Identifier: "T1.2", OperationType: fleet.MDMOperationTypeRemove, Status: &fleet.MDMDeliveryPending},
			{Identifier: "T2.1", OperationType: fleet.MDMOperationTypeInstall, Status: &fleet.MDMDeliveryPending},
			{Identifier: mobileconfig.FleetdConfigPayloadIdentifier, OperationType: fleet.MDMOperationTypeInstall, Status: &fleet.MDMDeliveryPending},
		},
		h4: {
			{Identifier: "T1.1", OperationType: fleet.MDMOperationTypeRemove, Status: &fleet.MDMDeliveryPending},
			{Identifier: "T1.2", OperationType: fleet.MDMOperationTypeRemove, Status: &fleet.MDMDeliveryPending},
			{Identifier: "G1", OperationType: fleet.MDMOperationTypeInstall, Status: &fleet.MDMDeliveryPending},
			{Identifier: "G2", OperationType: fleet.MDMOperationTypeInstall, Status: &fleet.MDMDeliveryPending},
			{Identifier: mobileconfig.FleetdConfigPayloadIdentifier, OperationType: fleet.MDMOperationTypeInstall, Status: &fleet.MDMDeliveryPending},
		},
	})

	// apply the pending profiles
	triggerReconcileProfiles()

	// add a profile to no team (h2 and h4 are now part of no team)
	body, headers := generateNewProfileMultipartRequest(t, nil,
		"some_name", mobileconfigForTest("G3", "G3"), s.token)
	s.DoRawWithHeaders("POST", "/api/latest/fleet/mdm/apple/profiles", body.Bytes(), http.StatusOK, headers)
	s.assertHostConfigProfiles(map[*fleet.Host][]fleet.HostMDMAppleProfile{
		h2: {
			{Identifier: "G1", OperationType: fleet.MDMOperationTypeInstall, Status: &fleet.MDMDeliveryVerifying},
			{Identifier: "G2", OperationType: fleet.MDMOperationTypeInstall, Status: &fleet.MDMDeliveryVerifying},
			{Identifier: mobileconfig.FleetdConfigPayloadIdentifier, OperationType: fleet.MDMOperationTypeInstall, Status: &fleet.MDMDeliveryVerifying},
			{Identifier: "G3", OperationType: fleet.MDMOperationTypeInstall, Status: &fleet.MDMDeliveryPending},
		},
		h4: {
			{Identifier: "G1", OperationType: fleet.MDMOperationTypeInstall, Status: &fleet.MDMDeliveryVerifying},
			{Identifier: "G2", OperationType: fleet.MDMOperationTypeInstall, Status: &fleet.MDMDeliveryVerifying},
			{Identifier: "G3", OperationType: fleet.MDMOperationTypeInstall, Status: &fleet.MDMDeliveryPending},
			{Identifier: mobileconfig.FleetdConfigPayloadIdentifier, OperationType: fleet.MDMOperationTypeInstall, Status: &fleet.MDMDeliveryVerifying},
		},
	})

	// add a profile to team 2 (h1 and h3 are now part of team 2)
	body, headers = generateNewProfileMultipartRequest(t, &tm2.ID,
		"some_name", mobileconfigForTest("T2.2", "T2.2"), s.token)
	s.DoRawWithHeaders("POST", "/api/latest/fleet/mdm/apple/profiles", body.Bytes(), http.StatusOK, headers)
	s.assertHostConfigProfiles(map[*fleet.Host][]fleet.HostMDMAppleProfile{
		h1: {
			{Identifier: "T2.1", OperationType: fleet.MDMOperationTypeInstall, Status: &fleet.MDMDeliveryVerifying},
			{Identifier: "T2.2", OperationType: fleet.MDMOperationTypeInstall, Status: &fleet.MDMDeliveryPending},
			{Identifier: mobileconfig.FleetdConfigPayloadIdentifier, OperationType: fleet.MDMOperationTypeInstall, Status: &fleet.MDMDeliveryVerifying},
		},
		h3: {
			{Identifier: "T2.1", OperationType: fleet.MDMOperationTypeInstall, Status: &fleet.MDMDeliveryVerifying},
			{Identifier: "T2.2", OperationType: fleet.MDMOperationTypeInstall, Status: &fleet.MDMDeliveryPending},
			{Identifier: mobileconfig.FleetdConfigPayloadIdentifier, OperationType: fleet.MDMOperationTypeInstall, Status: &fleet.MDMDeliveryVerifying},
		},
	})

	// apply the pending profiles
	triggerReconcileProfiles()

	// delete a no team profile
	noTeamProfs, err := s.ds.ListMDMAppleConfigProfiles(ctx, nil)
	require.NoError(t, err)
	var g1ProfID uint
	for _, p := range noTeamProfs {
		if p.Identifier == "G1" {
			g1ProfID = p.ProfileID
			break
		}
	}
	require.NotZero(t, g1ProfID)
	var delProfResp deleteMDMAppleConfigProfileResponse
	s.DoJSON("DELETE", fmt.Sprintf("/api/latest/fleet/mdm/apple/profiles/%d", g1ProfID),
		deleteMDMAppleConfigProfileRequest{}, http.StatusOK, &delProfResp)
	s.assertHostConfigProfiles(map[*fleet.Host][]fleet.HostMDMAppleProfile{
		h2: {
			{Identifier: "G1", OperationType: fleet.MDMOperationTypeRemove, Status: &fleet.MDMDeliveryPending},
			{Identifier: "G2", OperationType: fleet.MDMOperationTypeInstall, Status: &fleet.MDMDeliveryVerifying},
			{Identifier: "G3", OperationType: fleet.MDMOperationTypeInstall, Status: &fleet.MDMDeliveryVerifying},
			{Identifier: mobileconfig.FleetdConfigPayloadIdentifier, OperationType: fleet.MDMOperationTypeInstall, Status: &fleet.MDMDeliveryVerifying},
		},
		h4: {
			{Identifier: "G1", OperationType: fleet.MDMOperationTypeRemove, Status: &fleet.MDMDeliveryPending},
			{Identifier: "G2", OperationType: fleet.MDMOperationTypeInstall, Status: &fleet.MDMDeliveryVerifying},
			{Identifier: "G3", OperationType: fleet.MDMOperationTypeInstall, Status: &fleet.MDMDeliveryVerifying},
			{Identifier: mobileconfig.FleetdConfigPayloadIdentifier, OperationType: fleet.MDMOperationTypeInstall, Status: &fleet.MDMDeliveryVerifying},
		},
	})

	// delete a team profile
	tm2Profs, err := s.ds.ListMDMAppleConfigProfiles(ctx, &tm2.ID)
	require.NoError(t, err)
	var tm21ProfID uint
	for _, p := range tm2Profs {
		if p.Identifier == "T2.1" {
			tm21ProfID = p.ProfileID
			break
		}
	}
	require.NotZero(t, tm21ProfID)
	s.DoJSON("DELETE", fmt.Sprintf("/api/latest/fleet/mdm/apple/profiles/%d", tm21ProfID),
		deleteMDMAppleConfigProfileRequest{}, http.StatusOK, &delProfResp)
	s.assertHostConfigProfiles(map[*fleet.Host][]fleet.HostMDMAppleProfile{
		h1: {
			{Identifier: "T2.1", OperationType: fleet.MDMOperationTypeRemove, Status: &fleet.MDMDeliveryPending},
			{Identifier: "T2.2", OperationType: fleet.MDMOperationTypeInstall, Status: &fleet.MDMDeliveryVerifying},
			{Identifier: mobileconfig.FleetdConfigPayloadIdentifier, OperationType: fleet.MDMOperationTypeInstall, Status: &fleet.MDMDeliveryVerifying},
		},
		h3: {
			{Identifier: "T2.1", OperationType: fleet.MDMOperationTypeRemove, Status: &fleet.MDMDeliveryPending},
			{Identifier: "T2.2", OperationType: fleet.MDMOperationTypeInstall, Status: &fleet.MDMDeliveryVerifying},
			{Identifier: mobileconfig.FleetdConfigPayloadIdentifier, OperationType: fleet.MDMOperationTypeInstall, Status: &fleet.MDMDeliveryVerifying},
		},
	})

	// apply the pending profiles
	triggerReconcileProfiles()

	// bulk-set profiles for no team, with add/delete/edit
	g2Edited := mobileconfigForTest("G2b", "G2b")
	g4Content := mobileconfigForTest("G4", "G4")
	s.Do("POST", "/api/latest/fleet/mdm/apple/profiles/batch",
		batchSetMDMAppleProfilesRequest{
			Profiles: [][]byte{
				g2Edited,
				// G3 is deleted
				g4Content,
			},
		}, http.StatusNoContent)

	s.assertHostConfigProfiles(map[*fleet.Host][]fleet.HostMDMAppleProfile{
		h2: {
			{Identifier: "G2", OperationType: fleet.MDMOperationTypeRemove, Status: &fleet.MDMDeliveryPending},
			{Identifier: "G2b", OperationType: fleet.MDMOperationTypeInstall, Status: &fleet.MDMDeliveryPending},
			{Identifier: "G3", OperationType: fleet.MDMOperationTypeRemove, Status: &fleet.MDMDeliveryPending},
			{Identifier: "G4", OperationType: fleet.MDMOperationTypeInstall, Status: &fleet.MDMDeliveryPending},
			{Identifier: mobileconfig.FleetdConfigPayloadIdentifier, OperationType: fleet.MDMOperationTypeInstall, Status: &fleet.MDMDeliveryVerifying},
		},
		h4: {
			{Identifier: "G2", OperationType: fleet.MDMOperationTypeRemove, Status: &fleet.MDMDeliveryPending},
			{Identifier: "G2b", OperationType: fleet.MDMOperationTypeInstall, Status: &fleet.MDMDeliveryPending},
			{Identifier: "G3", OperationType: fleet.MDMOperationTypeRemove, Status: &fleet.MDMDeliveryPending},
			{Identifier: "G4", OperationType: fleet.MDMOperationTypeInstall, Status: &fleet.MDMDeliveryPending},
			{Identifier: mobileconfig.FleetdConfigPayloadIdentifier, OperationType: fleet.MDMOperationTypeInstall, Status: &fleet.MDMDeliveryVerifying},
		},
	})

	// bulk-set profiles for a team, with add/delete/edit
	t22Edited := mobileconfigForTest("T2.2b", "T2.2b")
	t23Content := mobileconfigForTest("T2.3", "T2.3")
	s.Do("POST", "/api/latest/fleet/mdm/apple/profiles/batch",
		batchSetMDMAppleProfilesRequest{
			Profiles: [][]byte{
				t22Edited,
				t23Content,
			},
		}, http.StatusNoContent, "team_id", fmt.Sprint(tm2.ID))
	s.assertHostConfigProfiles(map[*fleet.Host][]fleet.HostMDMAppleProfile{
		h1: {
			{Identifier: "T2.2", OperationType: fleet.MDMOperationTypeRemove, Status: &fleet.MDMDeliveryPending},
			{Identifier: "T2.2b", OperationType: fleet.MDMOperationTypeInstall, Status: &fleet.MDMDeliveryPending},
			{Identifier: "T2.3", OperationType: fleet.MDMOperationTypeInstall, Status: &fleet.MDMDeliveryPending},
			{Identifier: mobileconfig.FleetdConfigPayloadIdentifier, OperationType: fleet.MDMOperationTypeInstall, Status: &fleet.MDMDeliveryVerifying},
		},
		h3: {
			{Identifier: "T2.2", OperationType: fleet.MDMOperationTypeRemove, Status: &fleet.MDMDeliveryPending},
			{Identifier: "T2.2b", OperationType: fleet.MDMOperationTypeInstall, Status: &fleet.MDMDeliveryPending},
			{Identifier: "T2.3", OperationType: fleet.MDMOperationTypeInstall, Status: &fleet.MDMDeliveryPending},
			{Identifier: mobileconfig.FleetdConfigPayloadIdentifier, OperationType: fleet.MDMOperationTypeInstall, Status: &fleet.MDMDeliveryVerifying},
		},
	})

	// apply the pending profiles
	triggerReconcileProfiles()

	// bulk-set profiles for no team and team 2, without changes, and team 1 added (but no host affected)
	s.Do("POST", "/api/latest/fleet/mdm/apple/profiles/batch",
		batchSetMDMAppleProfilesRequest{
			Profiles: [][]byte{
				g2Edited,
				g4Content,
			},
		}, http.StatusNoContent)
	s.Do("POST", "/api/latest/fleet/mdm/apple/profiles/batch",
		batchSetMDMAppleProfilesRequest{
			Profiles: [][]byte{
				t22Edited,
				t23Content,
			},
		}, http.StatusNoContent, "team_id", fmt.Sprint(tm2.ID))
	s.Do("POST", "/api/latest/fleet/mdm/apple/profiles/batch",
		batchSetMDMAppleProfilesRequest{
			Profiles: [][]byte{
				mobileconfigForTest("T1.3", "T1.3"),
			},
		}, http.StatusNoContent, "team_id", fmt.Sprint(tm1.ID))
	s.assertHostConfigProfiles(map[*fleet.Host][]fleet.HostMDMAppleProfile{
		h1: {
			{Identifier: "T2.2b", OperationType: fleet.MDMOperationTypeInstall, Status: &fleet.MDMDeliveryVerifying},
			{Identifier: "T2.3", OperationType: fleet.MDMOperationTypeInstall, Status: &fleet.MDMDeliveryVerifying},
			{Identifier: mobileconfig.FleetdConfigPayloadIdentifier, OperationType: fleet.MDMOperationTypeInstall, Status: &fleet.MDMDeliveryVerifying},
		},
		h2: {
			{Identifier: "G2b", OperationType: fleet.MDMOperationTypeInstall, Status: &fleet.MDMDeliveryVerifying},
			{Identifier: "G4", OperationType: fleet.MDMOperationTypeInstall, Status: &fleet.MDMDeliveryVerifying},
			{Identifier: mobileconfig.FleetdConfigPayloadIdentifier, OperationType: fleet.MDMOperationTypeInstall, Status: &fleet.MDMDeliveryVerifying},
		},
		h3: {
			{Identifier: "T2.2b", OperationType: fleet.MDMOperationTypeInstall, Status: &fleet.MDMDeliveryVerifying},
			{Identifier: "T2.3", OperationType: fleet.MDMOperationTypeInstall, Status: &fleet.MDMDeliveryVerifying},
			{Identifier: mobileconfig.FleetdConfigPayloadIdentifier, OperationType: fleet.MDMOperationTypeInstall, Status: &fleet.MDMDeliveryVerifying},
		},
		h4: {
			{Identifier: "G2b", OperationType: fleet.MDMOperationTypeInstall, Status: &fleet.MDMDeliveryVerifying},
			{Identifier: "G4", OperationType: fleet.MDMOperationTypeInstall, Status: &fleet.MDMDeliveryVerifying},
			{Identifier: mobileconfig.FleetdConfigPayloadIdentifier, OperationType: fleet.MDMOperationTypeInstall, Status: &fleet.MDMDeliveryVerifying},
		},
	})

	// delete team 2 (h1 and h3 are part of that team)
	s.Do("DELETE", fmt.Sprintf("/api/latest/fleet/teams/%d", tm2.ID), nil, http.StatusOK)
	s.assertHostConfigProfiles(map[*fleet.Host][]fleet.HostMDMAppleProfile{
		h1: {
			{Identifier: "T2.2b", OperationType: fleet.MDMOperationTypeRemove, Status: &fleet.MDMDeliveryPending},
			{Identifier: "T2.3", OperationType: fleet.MDMOperationTypeRemove, Status: &fleet.MDMDeliveryPending},
			{Identifier: "G2b", OperationType: fleet.MDMOperationTypeInstall, Status: &fleet.MDMDeliveryPending},
			{Identifier: "G4", OperationType: fleet.MDMOperationTypeInstall, Status: &fleet.MDMDeliveryPending},
			{Identifier: mobileconfig.FleetdConfigPayloadIdentifier, OperationType: fleet.MDMOperationTypeInstall, Status: &fleet.MDMDeliveryVerifying},
		},
		h3: {
			{Identifier: "T2.2b", OperationType: fleet.MDMOperationTypeRemove, Status: &fleet.MDMDeliveryPending},
			{Identifier: "T2.3", OperationType: fleet.MDMOperationTypeRemove, Status: &fleet.MDMDeliveryPending},
			{Identifier: "G2b", OperationType: fleet.MDMOperationTypeInstall, Status: &fleet.MDMDeliveryPending},
			{Identifier: "G4", OperationType: fleet.MDMOperationTypeInstall, Status: &fleet.MDMDeliveryPending},
			{Identifier: mobileconfig.FleetdConfigPayloadIdentifier, OperationType: fleet.MDMOperationTypeInstall, Status: &fleet.MDMDeliveryVerifying},
		},
	})

	// apply the pending profiles
	triggerReconcileProfiles()

	// all profiles now verifying
	s.assertHostConfigProfiles(map[*fleet.Host][]fleet.HostMDMAppleProfile{
		h1: {
			{Identifier: "G2b", OperationType: fleet.MDMOperationTypeInstall, Status: &fleet.MDMDeliveryVerifying},
			{Identifier: "G4", OperationType: fleet.MDMOperationTypeInstall, Status: &fleet.MDMDeliveryVerifying},
			{Identifier: mobileconfig.FleetdConfigPayloadIdentifier, OperationType: fleet.MDMOperationTypeInstall, Status: &fleet.MDMDeliveryVerifying},
		},
		h2: {
			{Identifier: "G2b", OperationType: fleet.MDMOperationTypeInstall, Status: &fleet.MDMDeliveryVerifying},
			{Identifier: "G4", OperationType: fleet.MDMOperationTypeInstall, Status: &fleet.MDMDeliveryVerifying},
			{Identifier: mobileconfig.FleetdConfigPayloadIdentifier, OperationType: fleet.MDMOperationTypeInstall, Status: &fleet.MDMDeliveryVerifying},
		},
		h3: {
			{Identifier: "G2b", OperationType: fleet.MDMOperationTypeInstall, Status: &fleet.MDMDeliveryVerifying},
			{Identifier: "G4", OperationType: fleet.MDMOperationTypeInstall, Status: &fleet.MDMDeliveryVerifying},
			{Identifier: mobileconfig.FleetdConfigPayloadIdentifier, OperationType: fleet.MDMOperationTypeInstall, Status: &fleet.MDMDeliveryVerifying},
		},
		h4: {
			{Identifier: "G2b", OperationType: fleet.MDMOperationTypeInstall, Status: &fleet.MDMDeliveryVerifying},
			{Identifier: "G4", OperationType: fleet.MDMOperationTypeInstall, Status: &fleet.MDMDeliveryVerifying},
			{Identifier: mobileconfig.FleetdConfigPayloadIdentifier, OperationType: fleet.MDMOperationTypeInstall, Status: &fleet.MDMDeliveryVerifying},
		},
	})

	// h1 verified one of the profiles
	require.NoError(t, apple_mdm.VerifyHostMDMProfiles(context.Background(), s.ds, h1, map[string]*fleet.HostMacOSProfile{
		"G2b": {Identifier: "G2b", DisplayName: "G2b", InstallDate: time.Now()},
	}))
	s.assertHostConfigProfiles(map[*fleet.Host][]fleet.HostMDMAppleProfile{
		h1: {
			{Identifier: "G2b", OperationType: fleet.MDMOperationTypeInstall, Status: &fleet.MDMDeliveryVerified},
			{Identifier: "G4", OperationType: fleet.MDMOperationTypeInstall, Status: &fleet.MDMDeliveryVerifying},
			{Identifier: mobileconfig.FleetdConfigPayloadIdentifier, OperationType: fleet.MDMOperationTypeInstall, Status: &fleet.MDMDeliveryVerifying},
		},
		h2: {
			{Identifier: "G2b", OperationType: fleet.MDMOperationTypeInstall, Status: &fleet.MDMDeliveryVerifying},
			{Identifier: "G4", OperationType: fleet.MDMOperationTypeInstall, Status: &fleet.MDMDeliveryVerifying},
			{Identifier: mobileconfig.FleetdConfigPayloadIdentifier, OperationType: fleet.MDMOperationTypeInstall, Status: &fleet.MDMDeliveryVerifying},
		},
		h3: {
			{Identifier: "G2b", OperationType: fleet.MDMOperationTypeInstall, Status: &fleet.MDMDeliveryVerifying},
			{Identifier: "G4", OperationType: fleet.MDMOperationTypeInstall, Status: &fleet.MDMDeliveryVerifying},
			{Identifier: mobileconfig.FleetdConfigPayloadIdentifier, OperationType: fleet.MDMOperationTypeInstall, Status: &fleet.MDMDeliveryVerifying},
		},
		h4: {
			{Identifier: "G2b", OperationType: fleet.MDMOperationTypeInstall, Status: &fleet.MDMDeliveryVerifying},
			{Identifier: "G4", OperationType: fleet.MDMOperationTypeInstall, Status: &fleet.MDMDeliveryVerifying},
			{Identifier: mobileconfig.FleetdConfigPayloadIdentifier, OperationType: fleet.MDMOperationTypeInstall, Status: &fleet.MDMDeliveryVerifying},
		},
	})
}

func (s *integrationMDMTestSuite) TestFleetdConfiguration() {
	t := s.T()
	s.assertConfigProfilesByIdentifier(nil, mobileconfig.FleetdConfigPayloadIdentifier, false)

	var applyResp applyEnrollSecretSpecResponse
	s.DoJSON("POST", "/api/latest/fleet/spec/enroll_secret", applyEnrollSecretSpecRequest{
		Spec: &fleet.EnrollSecretSpec{
			Secrets: []*fleet.EnrollSecret{{Secret: t.Name()}},
		},
	}, http.StatusOK, &applyResp)

	// a new fleetd configuration profile for "no team" is created
	s.awaitTriggerProfileSchedule(t)
	s.assertConfigProfilesByIdentifier(nil, mobileconfig.FleetdConfigPayloadIdentifier, true)

	// create a new team
	tm, err := s.ds.NewTeam(context.Background(), &fleet.Team{
		Name:        t.Name(),
		Description: "desc",
	})
	require.NoError(t, err)
	s.assertConfigProfilesByIdentifier(&tm.ID, mobileconfig.FleetdConfigPayloadIdentifier, false)

	// set the default bm assignment to that team
	acResp := appConfigResponse{}
	s.DoJSON("PATCH", "/api/latest/fleet/config", json.RawMessage(fmt.Sprintf(`{
		"mdm": {
			"apple_bm_default_team": %q
		}
	}`, tm.Name)), http.StatusOK, &acResp)

	// the team doesn't have any enroll secrets yet, a profile is created using the global enroll secret
	s.awaitTriggerProfileSchedule(t)
	p := s.assertConfigProfilesByIdentifier(&tm.ID, mobileconfig.FleetdConfigPayloadIdentifier, true)
	require.Contains(t, string(p.Mobileconfig), t.Name())

	// create an enroll secret for the team
	teamSpecs := applyTeamSpecsRequest{Specs: []*fleet.TeamSpec{{
		Name:    tm.Name,
		Secrets: []fleet.EnrollSecret{{Secret: t.Name() + "team-secret"}},
	}}}
	s.Do("POST", "/api/latest/fleet/spec/teams", teamSpecs, http.StatusOK)

	// a new fleetd configuration profile for that team is created
	s.awaitTriggerProfileSchedule(t)
	p = s.assertConfigProfilesByIdentifier(&tm.ID, mobileconfig.FleetdConfigPayloadIdentifier, true)
	require.Contains(t, string(p.Mobileconfig), t.Name()+"team-secret")

	// the old configuration profile is kept
	s.assertConfigProfilesByIdentifier(nil, mobileconfig.FleetdConfigPayloadIdentifier, true)
}

func (s *integrationMDMTestSuite) TestEnqueueMDMCommand() {
	ctx := context.Background()
	t := s.T()

	// Create host enrolled via osquery, but not enrolled in MDM.
	unenrolledHost := createHostAndDeviceToken(t, s.ds, "unused")

	// Create device enrolled in MDM but not enrolled via osquery.
	mdmDevice := mdmtest.NewTestMDMClientAppleDirect(mdmtest.AppleEnrollInfo{
		SCEPChallenge: s.fleetCfg.MDM.AppleSCEPChallenge,
		SCEPURL:       s.server.URL + apple_mdm.SCEPPath,
		MDMURL:        s.server.URL + apple_mdm.MDMPath,
	})
	err := mdmDevice.Enroll()
	require.NoError(t, err)

	base64Cmd := func(rawCmd string) string {
		return base64.RawStdEncoding.EncodeToString([]byte(rawCmd))
	}

	newRawCmd := func(cmdUUID string) string {
		return fmt.Sprintf(`<?xml version="1.0" encoding="UTF-8"?>
<!DOCTYPE plist PUBLIC "-//Apple//DTD PLIST 1.0//EN" "http://www.apple.com/DTDs/PropertyList-1.0.dtd">
<plist version="1.0">
<dict>
    <key>Command</key>
    <dict>
        <key>ManagedOnly</key>
        <false/>
        <key>RequestType</key>
        <string>ProfileList</string>
    </dict>
    <key>CommandUUID</key>
    <string>%s</string>
</dict>
</plist>`, cmdUUID)
	}

	// call with unknown host UUID
	uuid1 := uuid.New().String()
	s.Do("POST", "/api/latest/fleet/mdm/apple/enqueue",
		enqueueMDMAppleCommandRequest{
			// explicitly use standard encoding to make sure it also works
			// see #11384
			Command:   base64.StdEncoding.EncodeToString([]byte(newRawCmd(uuid1))),
			DeviceIDs: []string{"no-such-host"},
		}, http.StatusNotFound)

	// get command results returns 404, that command does not exist
	var cmdResResp getMDMAppleCommandResultsResponse
	s.DoJSON("GET", "/api/latest/fleet/mdm/apple/commandresults", nil, http.StatusNotFound, &cmdResResp, "command_uuid", uuid1)
	var getMDMCmdResp getMDMCommandResultsResponse
	s.DoJSON("GET", "/api/latest/fleet/mdm/commandresults", nil, http.StatusNotFound, &cmdResResp, "command_uuid", uuid1)

	// list commands returns empty set
	var listCmdResp listMDMAppleCommandsResponse
	s.DoJSON("GET", "/api/latest/fleet/mdm/apple/commands", nil, http.StatusOK, &listCmdResp)
	require.Empty(t, listCmdResp.Results)

	// call with unenrolled host UUID
	res := s.Do("POST", "/api/latest/fleet/mdm/apple/enqueue",
		enqueueMDMAppleCommandRequest{
			Command:   base64Cmd(newRawCmd(uuid.New().String())),
			DeviceIDs: []string{unenrolledHost.UUID},
		}, http.StatusBadRequest)
	errMsg := extractServerErrorText(res.Body)
	require.Contains(t, errMsg, "at least one of the hosts is not enrolled in MDM")

	// create a new Host to get the UUID on the DB
	linuxHost := createOrbitEnrolledHost(t, "linux", "h1", s.ds)
	windowsHost := createOrbitEnrolledHost(t, "windows", "h2", s.ds)
	// call with unenrolled host UUID
	res = s.Do("POST", "/api/latest/fleet/mdm/apple/enqueue",
		enqueueMDMAppleCommandRequest{
			Command:   base64Cmd(newRawCmd(uuid.New().String())),
			DeviceIDs: []string{linuxHost.UUID, windowsHost.UUID},
		}, http.StatusBadRequest)
	errMsg = extractServerErrorText(res.Body)
	require.Contains(t, errMsg, "at least one of the hosts is not enrolled in MDM or is not an elegible device")

	// call with payload that is not a valid, plist-encoded MDM command
	res = s.Do("POST", "/api/latest/fleet/mdm/apple/enqueue",
		enqueueMDMAppleCommandRequest{
			Command:   base64Cmd(string(mobileconfigForTest("test config profile", uuid.New().String()))),
			DeviceIDs: []string{mdmDevice.UUID},
		}, http.StatusUnsupportedMediaType)
	errMsg = extractServerErrorText(res.Body)
	require.Contains(t, errMsg, "unable to decode plist command")

	// call with enrolled host UUID
	uuid2 := uuid.New().String()
	rawCmd := newRawCmd(uuid2)
	var resp enqueueMDMAppleCommandResponse
	s.DoJSON("POST", "/api/latest/fleet/mdm/apple/enqueue",
		enqueueMDMAppleCommandRequest{
			Command:   base64Cmd(rawCmd),
			DeviceIDs: []string{mdmDevice.UUID},
		}, http.StatusOK, &resp)
	require.NotEmpty(t, resp.CommandUUID)
	require.Contains(t, rawCmd, resp.CommandUUID)
	require.Equal(t, resp.Platform, "darwin")
	require.Empty(t, resp.FailedUUIDs)
	require.Equal(t, "ProfileList", resp.RequestType)

	// the command exists but no results yet
	s.DoJSON("GET", "/api/latest/fleet/mdm/apple/commandresults", nil, http.StatusOK, &cmdResResp, "command_uuid", uuid2)
	require.Len(t, cmdResResp.Results, 0)
	s.DoJSON("GET", "/api/latest/fleet/mdm/commandresults", nil, http.StatusOK, &getMDMCmdResp, "command_uuid", uuid2)
	require.Len(t, getMDMCmdResp.Results, 0)

	// simulate a result and call again
	err = s.mdmStorage.StoreCommandReport(&mdm.Request{
		EnrollID: &mdm.EnrollID{ID: mdmDevice.UUID},
		Context:  ctx,
	}, &mdm.CommandResults{
		CommandUUID: uuid2,
		Status:      "Acknowledged",
		RequestType: "ProfileList",
		Raw:         []byte(rawCmd),
	})
	require.NoError(t, err)

	h, err := s.ds.HostByIdentifier(ctx, mdmDevice.UUID)
	require.NoError(t, err)
	h.Hostname = "test-host"
	err = s.ds.UpdateHost(ctx, h)
	require.NoError(t, err)

	s.DoJSON("GET", "/api/latest/fleet/mdm/apple/commandresults", nil, http.StatusOK, &cmdResResp, "command_uuid", uuid2)
	require.Len(t, cmdResResp.Results, 1)
	require.NotZero(t, cmdResResp.Results[0].UpdatedAt)
	cmdResResp.Results[0].UpdatedAt = time.Time{}
	require.Equal(t, &fleet.MDMCommandResult{
		HostUUID:    mdmDevice.UUID,
		CommandUUID: uuid2,
		Status:      "Acknowledged",
		RequestType: "ProfileList",
		Result:      []byte(rawCmd),
		Hostname:    "test-host",
	}, cmdResResp.Results[0])

	s.DoJSON("GET", "/api/latest/fleet/mdm/commandresults", nil, http.StatusOK, &getMDMCmdResp, "command_uuid", uuid2)
	require.Len(t, getMDMCmdResp.Results, 1)
	require.NotZero(t, getMDMCmdResp.Results[0].UpdatedAt)
	getMDMCmdResp.Results[0].UpdatedAt = time.Time{}
	require.Equal(t, &fleet.MDMCommandResult{
		HostUUID:    mdmDevice.UUID,
		CommandUUID: uuid2,
		Status:      "Acknowledged",
		RequestType: "ProfileList",
		Result:      []byte(rawCmd),
		Hostname:    "test-host",
	}, getMDMCmdResp.Results[0])

	// list commands returns that command
	s.DoJSON("GET", "/api/latest/fleet/mdm/apple/commands", nil, http.StatusOK, &listCmdResp)
	require.Len(t, listCmdResp.Results, 1)
	require.NotZero(t, listCmdResp.Results[0].UpdatedAt)
	listCmdResp.Results[0].UpdatedAt = time.Time{}
	require.Equal(t, &fleet.MDMAppleCommand{
		DeviceID:    mdmDevice.UUID,
		CommandUUID: uuid2,
		Status:      "Acknowledged",
		RequestType: "ProfileList",
		Hostname:    "test-host",
	}, listCmdResp.Results[0])
}

func (s *integrationMDMTestSuite) TestMDMWindowsCommandResults() {
	ctx := context.Background()
	t := s.T()

	h, err := s.ds.NewHost(ctx, &fleet.Host{
		Hostname:      "test-win-host-name",
		OsqueryHostID: ptr.String("1337"),
		NodeKey:       ptr.String("1337"),
		UUID:          "test-win-host-uuid",
		Platform:      "windows",
	})
	require.NoError(t, err)

	dev := &fleet.MDMWindowsEnrolledDevice{
		MDMDeviceID:            "test-device-id",
		MDMHardwareID:          "test-hardware-id",
		MDMDeviceState:         "ds",
		MDMDeviceType:          "dt",
		MDMDeviceName:          "dn",
		MDMEnrollType:          "et",
		MDMEnrollUserID:        "euid",
		MDMEnrollProtoVersion:  "epv",
		MDMEnrollClientVersion: "ecv",
		MDMNotInOOBE:           false,
		HostUUID:               h.UUID,
	}

	require.NoError(t, s.ds.MDMWindowsInsertEnrolledDevice(ctx, dev))
	var enrollmentID uint

	mysql.ExecAdhocSQL(t, s.ds, func(q sqlx.ExtContext) error {
		return sqlx.GetContext(ctx, q, &enrollmentID, `SELECT id FROM mdm_windows_enrollments WHERE mdm_device_id = ?`, dev.MDMDeviceID)
	})

	mysql.ExecAdhocSQL(t, s.ds, func(q sqlx.ExtContext) error {
		_, err := q.ExecContext(ctx,
			`UPDATE mdm_windows_enrollments SET host_uuid = ? WHERE id = ?`, dev.HostUUID, enrollmentID)
		return err
	})

	rawCmd := "some-command"
	cmdUUID := "some-uuid"
	cmdTarget := "some-target-loc-uri"

	mysql.ExecAdhocSQL(t, s.ds, func(q sqlx.ExtContext) error {
		_, err := q.ExecContext(ctx, `INSERT INTO windows_mdm_commands (command_uuid, raw_command, target_loc_uri) VALUES (?, ?, ?)`, cmdUUID, rawCmd, cmdTarget)
		return err
	})

	var responseID int64
	rawResponse := []byte("some-response")
	mysql.ExecAdhocSQL(t, s.ds, func(q sqlx.ExtContext) error {
		res, err := q.ExecContext(ctx, `INSERT INTO windows_mdm_responses (enrollment_id, raw_response) VALUES (?, ?)`, enrollmentID, rawResponse)
		if err != nil {
			return err
		}
		responseID, err = res.LastInsertId()
		return err
	})

	rawResult := []byte("some-result")
	statusCode := "200"
	mysql.ExecAdhocSQL(t, s.ds, func(q sqlx.ExtContext) error {
		_, err := q.ExecContext(ctx, `INSERT INTO windows_mdm_command_results (enrollment_id, command_uuid, raw_result, response_id, status_code) VALUES (?, ?, ?, ?, ?)`, enrollmentID, cmdUUID, rawResult, responseID, statusCode)
		return err
	})

	var resp getMDMCommandResultsResponse
	s.DoJSON("GET", fmt.Sprintf("/api/latest/fleet/mdm/commandresults?command_uuid=%s", cmdUUID), nil, http.StatusOK, &resp)
	require.Len(t, resp.Results, 1)
	require.Equal(t, dev.HostUUID, resp.Results[0].HostUUID)
	require.Equal(t, cmdUUID, resp.Results[0].CommandUUID)
	require.Equal(t, rawResponse, resp.Results[0].Result)
	require.Equal(t, cmdTarget, resp.Results[0].RequestType)
	require.Equal(t, statusCode, resp.Results[0].Status)
	require.Equal(t, h.Hostname, resp.Results[0].Hostname)

	resp = getMDMCommandResultsResponse{}
	s.DoJSON("GET", fmt.Sprintf("/api/latest/fleet/mdm/commandresults?command_uuid=%s", uuid.New().String()), nil, http.StatusNotFound, &resp)
	require.Empty(t, resp.Results)
}

func (s *integrationMDMTestSuite) TestAppConfigMDMMacOSMigration() {
	t := s.T()

	checkDefaultAppConfig := func() {
		var ac appConfigResponse
		s.DoJSON("GET", "/api/v1/fleet/config", nil, http.StatusOK, &ac)
		require.False(t, ac.MDM.MacOSMigration.Enable)
		require.Empty(t, ac.MDM.MacOSMigration.Mode)
		require.Empty(t, ac.MDM.MacOSMigration.WebhookURL)
	}
	checkDefaultAppConfig()

	var acResp appConfigResponse
	// missing webhook_url
	s.DoJSON("PATCH", "/api/v1/fleet/config", json.RawMessage(`{
		"mdm": { "macos_migration": { "enable": true, "mode": "voluntary", "webhook_url": "" } }
  	}`), http.StatusUnprocessableEntity, &acResp)
	checkDefaultAppConfig()

	// invalid url scheme for webhook_url
	s.DoJSON("PATCH", "/api/v1/fleet/config", json.RawMessage(`{
		"mdm": { "macos_migration": { "enable": true, "mode": "voluntary", "webhook_url": "ftp://example.com" } }
	}`), http.StatusUnprocessableEntity, &acResp)
	checkDefaultAppConfig()

	// invalid mode
	s.DoJSON("PATCH", "/api/v1/fleet/config", json.RawMessage(`{
		"mdm": { "macos_migration": { "enable": true, "mode": "foobar", "webhook_url": "https://example.com" } }
  	}`), http.StatusUnprocessableEntity, &acResp)
	checkDefaultAppConfig()

	// valid request
	s.DoJSON("PATCH", "/api/v1/fleet/config", json.RawMessage(`{
		"mdm": { "macos_migration": { "enable": true, "mode": "voluntary", "webhook_url": "https://example.com" } }
	}`), http.StatusOK, &acResp)

	// confirm new app config
	s.DoJSON("GET", "/api/v1/fleet/config", nil, http.StatusOK, &acResp)
	require.True(t, acResp.MDM.MacOSMigration.Enable)
	require.Equal(t, fleet.MacOSMigrationModeVoluntary, acResp.MDM.MacOSMigration.Mode)
	require.Equal(t, "https://example.com", acResp.MDM.MacOSMigration.WebhookURL)
}

func (s *integrationMDMTestSuite) TestBootstrapPackage() {
	t := s.T()

	read := func(name string) []byte {
		b, err := os.ReadFile(filepath.Join("testdata", "bootstrap-packages", name))
		require.NoError(t, err)
		return b
	}
	invalidPkg := read("invalid.tar.gz")
	unsignedPkg := read("unsigned.pkg")
	wrongTOCPkg := read("wrong-toc.pkg")
	signedPkg := read("signed.pkg")

	// empty bootstrap package
	s.uploadBootstrapPackage(&fleet.MDMAppleBootstrapPackage{}, http.StatusBadRequest, "package multipart field is required")
	// no name
	s.uploadBootstrapPackage(&fleet.MDMAppleBootstrapPackage{Bytes: signedPkg}, http.StatusBadRequest, "package multipart field is required")
	// invalid
	s.uploadBootstrapPackage(&fleet.MDMAppleBootstrapPackage{Bytes: invalidPkg, Name: "invalid.tar.gz"}, http.StatusBadRequest, "invalid file type")
	// invalid names
	for _, char := range file.InvalidMacOSChars {
		s.uploadBootstrapPackage(
			&fleet.MDMAppleBootstrapPackage{
				Bytes: signedPkg,
				Name:  fmt.Sprintf("invalid_%c_name.pkg", char),
			}, http.StatusBadRequest, "")
	}
	// unsigned
	s.uploadBootstrapPackage(&fleet.MDMAppleBootstrapPackage{Bytes: unsignedPkg, Name: "pkg.pkg"}, http.StatusBadRequest, "file is not signed")
	// wrong TOC
	s.uploadBootstrapPackage(&fleet.MDMAppleBootstrapPackage{Bytes: wrongTOCPkg, Name: "pkg.pkg"}, http.StatusBadRequest, "invalid package")
	// successfully upload a package
	s.uploadBootstrapPackage(&fleet.MDMAppleBootstrapPackage{Bytes: signedPkg, Name: "pkg.pkg", TeamID: 0}, http.StatusOK, "")
	// check the activity log
	s.lastActivityMatches(
		fleet.ActivityTypeAddedBootstrapPackage{}.ActivityName(),
		`{"bootstrap_package_name": "pkg.pkg", "team_id": null, "team_name": null}`,
		0,
	)

	// get package metadata
	var metadataResp bootstrapPackageMetadataResponse
	s.DoJSON("GET", "/api/latest/fleet/mdm/apple/bootstrap/0/metadata", nil, http.StatusOK, &metadataResp)
	require.Equal(t, metadataResp.MDMAppleBootstrapPackage.Name, "pkg.pkg")
	require.NotEmpty(t, metadataResp.MDMAppleBootstrapPackage.Sha256, "")
	require.NotEmpty(t, metadataResp.MDMAppleBootstrapPackage.Token)

	// download a package, wrong token
	var downloadResp downloadBootstrapPackageResponse
	s.DoJSON("GET", "/api/latest/fleet/mdm/apple/bootstrap?token=bad", nil, http.StatusNotFound, &downloadResp)

	resp := s.DoRaw("GET", fmt.Sprintf("/api/latest/fleet/mdm/apple/bootstrap?token=%s", metadataResp.MDMAppleBootstrapPackage.Token), nil, http.StatusOK)
	respBytes, err := io.ReadAll(resp.Body)
	require.NoError(t, err)
	require.EqualValues(t, signedPkg, respBytes)

	// missing package
	metadataResp = bootstrapPackageMetadataResponse{}
	s.DoJSON("GET", "/api/latest/fleet/mdm/apple/bootstrap/1/metadata", nil, http.StatusNotFound, &metadataResp)

	// delete package
	var deleteResp deleteBootstrapPackageResponse
	s.DoJSON("DELETE", "/api/latest/fleet/mdm/apple/bootstrap/0", nil, http.StatusOK, &deleteResp)
	// check the activity log
	s.lastActivityMatches(
		fleet.ActivityTypeDeletedBootstrapPackage{}.ActivityName(),
		`{"bootstrap_package_name": "pkg.pkg", "team_id": null, "team_name": null}`,
		0,
	)

	metadataResp = bootstrapPackageMetadataResponse{}
	s.DoJSON("GET", "/api/latest/fleet/mdm/apple/bootstrap/0/metadata", nil, http.StatusNotFound, &metadataResp)
	// trying to delete again is a bad request
	s.DoJSON("DELETE", "/api/latest/fleet/mdm/apple/bootstrap/0", nil, http.StatusNotFound, &deleteResp)
}

func (s *integrationMDMTestSuite) TestBootstrapPackageStatus() {
	t := s.T()
	pkg, err := os.ReadFile(filepath.Join("testdata", "bootstrap-packages", "signed.pkg"))
	require.NoError(t, err)

	// upload a bootstrap package for "no team"
	s.uploadBootstrapPackage(&fleet.MDMAppleBootstrapPackage{Bytes: pkg, Name: "pkg.pkg", TeamID: 0}, http.StatusOK, "")

	// get package metadata
	var metadataResp bootstrapPackageMetadataResponse
	s.DoJSON("GET", "/api/latest/fleet/mdm/apple/bootstrap/0/metadata", nil, http.StatusOK, &metadataResp)
	globalBootstrapPackage := metadataResp.MDMAppleBootstrapPackage

	// create a team and upload a bootstrap package for that team.
	teamName := t.Name() + "team1"
	team := &fleet.Team{
		Name:        teamName,
		Description: "desc team1",
	}
	var createTeamResp teamResponse
	s.DoJSON("POST", "/api/latest/fleet/teams", team, http.StatusOK, &createTeamResp)
	require.NotZero(t, createTeamResp.Team.ID)
	team = createTeamResp.Team

	// upload a bootstrap package for the team
	s.uploadBootstrapPackage(&fleet.MDMAppleBootstrapPackage{Bytes: pkg, Name: "pkg.pkg", TeamID: team.ID}, http.StatusOK, "")

	// get package metadata
	metadataResp = bootstrapPackageMetadataResponse{}
	s.DoJSON("GET", fmt.Sprintf("/api/latest/fleet/mdm/apple/bootstrap/%d/metadata", team.ID), nil, http.StatusOK, &metadataResp)
	teamBootstrapPackage := metadataResp.MDMAppleBootstrapPackage

	type deviceWithResponse struct {
		bootstrapResponse string
		device            *mdmtest.TestAppleMDMClient
	}

	// Note: The responses specified here are not a 1:1 mapping of the possible responses specified
	// by Apple. Instead `enrollAndCheckBootstrapPackage` below uses them to simulate scenarios in
	// which a device may or may not send a response. For example, "Offline" means that no response
	// will be sent by the device, which should in turn be interpreted by Fleet as "Pending"). See
	// https://developer.apple.com/documentation/devicemanagement/installenterpriseapplicationresponse
	//
	// Below:
	// - Acknowledge means the device will enroll and acknowledge the request to install the bp
	// - Error means that the device will enroll and fail to install the bp
	// - Offline means that the device will enroll but won't acknowledge nor fail the bp request
	// - Pending means that the device won't enroll at all
	mdmEnrollInfo := mdmtest.AppleEnrollInfo{
		SCEPChallenge: s.fleetCfg.MDM.AppleSCEPChallenge,
		SCEPURL:       s.server.URL + apple_mdm.SCEPPath,
		MDMURL:        s.server.URL + apple_mdm.MDMPath,
	}
	noTeamDevices := []deviceWithResponse{
		{"Acknowledge", mdmtest.NewTestMDMClientAppleDirect(mdmEnrollInfo)},
		{"Acknowledge", mdmtest.NewTestMDMClientAppleDirect(mdmEnrollInfo)},
		{"Acknowledge", mdmtest.NewTestMDMClientAppleDirect(mdmEnrollInfo)},
		{"Error", mdmtest.NewTestMDMClientAppleDirect(mdmEnrollInfo)},
		{"Offline", mdmtest.NewTestMDMClientAppleDirect(mdmEnrollInfo)},
		{"Offline", mdmtest.NewTestMDMClientAppleDirect(mdmEnrollInfo)},
		{"Pending", mdmtest.NewTestMDMClientAppleDirect(mdmEnrollInfo)},
		{"Pending", mdmtest.NewTestMDMClientAppleDirect(mdmEnrollInfo)},
	}

	teamDevices := []deviceWithResponse{
		{"Acknowledge", mdmtest.NewTestMDMClientAppleDirect(mdmEnrollInfo)},
		{"Acknowledge", mdmtest.NewTestMDMClientAppleDirect(mdmEnrollInfo)},
		{"Error", mdmtest.NewTestMDMClientAppleDirect(mdmEnrollInfo)},
		{"Error", mdmtest.NewTestMDMClientAppleDirect(mdmEnrollInfo)},
		{"Error", mdmtest.NewTestMDMClientAppleDirect(mdmEnrollInfo)},
		{"Offline", mdmtest.NewTestMDMClientAppleDirect(mdmEnrollInfo)},
		{"Pending", mdmtest.NewTestMDMClientAppleDirect(mdmEnrollInfo)},
	}

	expectedSerialsByTeamAndStatus := make(map[uint]map[fleet.MDMBootstrapPackageStatus][]string)
	expectedSerialsByTeamAndStatus[0] = map[fleet.MDMBootstrapPackageStatus][]string{
		fleet.MDMBootstrapPackageInstalled: {noTeamDevices[0].device.SerialNumber, noTeamDevices[1].device.SerialNumber, noTeamDevices[2].device.SerialNumber},
		fleet.MDMBootstrapPackageFailed:    {noTeamDevices[3].device.SerialNumber},
		fleet.MDMBootstrapPackagePending:   {noTeamDevices[4].device.SerialNumber, noTeamDevices[5].device.SerialNumber, noTeamDevices[6].device.SerialNumber, noTeamDevices[7].device.SerialNumber},
	}
	expectedSerialsByTeamAndStatus[team.ID] = map[fleet.MDMBootstrapPackageStatus][]string{
		fleet.MDMBootstrapPackageInstalled: {teamDevices[0].device.SerialNumber, teamDevices[1].device.SerialNumber},
		fleet.MDMBootstrapPackageFailed:    {teamDevices[2].device.SerialNumber, teamDevices[3].device.SerialNumber, teamDevices[4].device.SerialNumber},
		fleet.MDMBootstrapPackagePending:   {teamDevices[5].device.SerialNumber, teamDevices[6].device.SerialNumber},
	}

	// for good measure, add a couple of manually enrolled hosts
	createHostThenEnrollMDM(s.ds, s.server.URL, t)
	createHostThenEnrollMDM(s.ds, s.server.URL, t)

	// create a non-macOS host
	_, err = s.ds.NewHost(context.Background(), &fleet.Host{
		OsqueryHostID: ptr.String("non-macos-host"),
		NodeKey:       ptr.String("non-macos-host"),
		UUID:          uuid.New().String(),
		Hostname:      fmt.Sprintf("%sfoo.local.non.macos", t.Name()),
		Platform:      "windows",
	})
	require.NoError(t, err)

	// create a host that's not enrolled into MDM
	_, err = s.ds.NewHost(context.Background(), &fleet.Host{
		OsqueryHostID: ptr.String("not-mdm-enrolled"),
		NodeKey:       ptr.String("not-mdm-enrolled"),
		UUID:          uuid.New().String(),
		Hostname:      fmt.Sprintf("%sfoo.local.not.enrolled", t.Name()),
		Platform:      "darwin",
	})
	require.NoError(t, err)

	ch := make(chan bool)
	mockRespDevices := noTeamDevices
	s.mockDEPResponse(http.HandlerFunc(func(w http.ResponseWriter, r *http.Request) {
		w.WriteHeader(http.StatusOK)
		encoder := json.NewEncoder(w)
		switch r.URL.Path {
		case "/session":
			err := encoder.Encode(map[string]string{"auth_session_token": "xyz"})
			require.NoError(t, err)
		case "/profile":
			err := encoder.Encode(godep.ProfileResponse{ProfileUUID: "abc"})
			require.NoError(t, err)
		case "/server/devices":
			err := encoder.Encode(godep.DeviceResponse{})
			require.NoError(t, err)
		case "/devices/sync":
			depResp := []godep.Device{}
			for _, gd := range mockRespDevices {
				depResp = append(depResp, godep.Device{SerialNumber: gd.device.SerialNumber})
			}
			err := encoder.Encode(godep.DeviceResponse{Devices: depResp})
			require.NoError(t, err)
		case "/profile/devices":
			ch <- true
			_, _ = w.Write([]byte(`{}`))
		default:
			_, _ = w.Write([]byte(`{}`))
		}
	}))

	// trigger a dep sync
	_, err = s.depSchedule.Trigger()
	require.NoError(t, err)
	<-ch

	var summaryResp getMDMAppleBootstrapPackageSummaryResponse
	s.DoJSON("GET", "/api/latest/fleet/mdm/apple/bootstrap/summary", nil, http.StatusOK, &summaryResp)
	require.Equal(t, fleet.MDMAppleBootstrapPackageSummary{Pending: uint(len(noTeamDevices))}, summaryResp.MDMAppleBootstrapPackageSummary)

	// set the default bm assignment to `team`
	acResp := appConfigResponse{}
	s.DoJSON("PATCH", "/api/latest/fleet/config", json.RawMessage(fmt.Sprintf(`{
		"mdm": {
			"apple_bm_default_team": %q
		}
	}`, team.Name)), http.StatusOK, &acResp)

	// trigger a dep sync
	mockRespDevices = teamDevices
	_, err = s.depSchedule.Trigger()
	require.NoError(t, err)
	<-ch

	summaryResp = getMDMAppleBootstrapPackageSummaryResponse{}
	s.DoJSON("GET", fmt.Sprintf("/api/latest/fleet/mdm/apple/bootstrap/summary?team_id=%d", team.ID), nil, http.StatusOK, &summaryResp)
	require.Equal(t, fleet.MDMAppleBootstrapPackageSummary{Pending: uint(len(teamDevices))}, summaryResp.MDMAppleBootstrapPackageSummary)

	mockErrorChain := []mdm.ErrorChain{
		{ErrorCode: 12021, ErrorDomain: "MCMDMErrorDomain", LocalizedDescription: "Unknown command", USEnglishDescription: "Unknown command"},
	}

	// devices send their responses
	enrollAndCheckBootstrapPackage := func(d *deviceWithResponse, bp *fleet.MDMAppleBootstrapPackage) {
		err := d.device.Enroll() // queues DEP post-enrollment worker job
		require.NoError(t, err)

		// process worker jobs
		s.runWorker()

		cmd, err := d.device.Idle()
		require.NoError(t, err)
		for cmd != nil {
			// if the command is to install the bootstrap package
			if manifest := cmd.Command.InstallEnterpriseApplication.Manifest; manifest != nil {
				require.Equal(t, "InstallEnterpriseApplication", cmd.Command.RequestType)
				require.Equal(t, "software-package", (*manifest).ManifestItems[0].Assets[0].Kind)
				wantURL, err := bp.URL(s.server.URL)
				require.NoError(t, err)
				require.Equal(t, wantURL, (*manifest).ManifestItems[0].Assets[0].URL)

				// respond to the command accordingly
				switch d.bootstrapResponse {
				case "Acknowledge":
					cmd, err = d.device.Acknowledge(cmd.CommandUUID)
					require.NoError(t, err)
					continue
				case "Error":
					cmd, err = d.device.Err(cmd.CommandUUID, mockErrorChain)
					require.NoError(t, err)
					continue
				case "Offline":
					// host is offline, can't process any more commands
					cmd = nil
					continue
				}
			}
			cmd, err = d.device.Acknowledge(cmd.CommandUUID)
			require.NoError(t, err)
		}
	}

	for _, d := range noTeamDevices {
		dd := d
		if dd.bootstrapResponse != "Pending" {
			enrollAndCheckBootstrapPackage(&dd, globalBootstrapPackage)
		}
	}

	for _, d := range teamDevices {
		dd := d
		if dd.bootstrapResponse != "Pending" {
			enrollAndCheckBootstrapPackage(&dd, teamBootstrapPackage)
		}
	}

	checkHostDetails := func(t *testing.T, hostID uint, hostUUID string, expectedStatus fleet.MDMBootstrapPackageStatus) {
		var hostResp getHostResponse
		s.DoJSON("GET", fmt.Sprintf("/api/latest/fleet/hosts/%d", hostID), nil, http.StatusOK, &hostResp)
		require.NotNil(t, hostResp.Host)
		require.NotNil(t, hostResp.Host.MDM.MacOSSetup)
		require.Equal(t, hostResp.Host.MDM.MacOSSetup.BootstrapPackageName, "pkg.pkg")
		require.Equal(t, hostResp.Host.MDM.MacOSSetup.BootstrapPackageStatus, expectedStatus)
		if expectedStatus == fleet.MDMBootstrapPackageFailed {
			require.Equal(t, hostResp.Host.MDM.MacOSSetup.Detail, apple_mdm.FmtErrorChain(mockErrorChain))
		} else {
			require.Empty(t, hostResp.Host.MDM.MacOSSetup.Detail)
		}
		require.Nil(t, hostResp.Host.MDM.MacOSSetup.Result)

		var hostByIdentifierResp getHostResponse
		s.DoJSON("GET", fmt.Sprintf("/api/latest/fleet/hosts/identifier/%s", hostUUID), nil, http.StatusOK, &hostByIdentifierResp)
		require.NotNil(t, hostByIdentifierResp.Host)
		require.NotNil(t, hostByIdentifierResp.Host.MDM.MacOSSetup)
		require.Equal(t, hostByIdentifierResp.Host.MDM.MacOSSetup.BootstrapPackageStatus, expectedStatus)
		if expectedStatus == fleet.MDMBootstrapPackageFailed {
			require.Equal(t, hostResp.Host.MDM.MacOSSetup.Detail, apple_mdm.FmtErrorChain(mockErrorChain))
		} else {
			require.Empty(t, hostResp.Host.MDM.MacOSSetup.Detail)
		}
		require.Nil(t, hostResp.Host.MDM.MacOSSetup.Result)
	}

	checkHostAPIs := func(t *testing.T, status fleet.MDMBootstrapPackageStatus, teamID *uint) {
		var expectedSerials []string
		if teamID == nil {
			expectedSerials = expectedSerialsByTeamAndStatus[0][status]
		} else {
			expectedSerials = expectedSerialsByTeamAndStatus[*teamID][status]
		}

		listHostsPath := fmt.Sprintf("/api/latest/fleet/hosts?bootstrap_package=%s", status)
		if teamID != nil {
			listHostsPath += fmt.Sprintf("&team_id=%d", *teamID)
		}
		var listHostsResp listHostsResponse
		s.DoJSON("GET", listHostsPath, nil, http.StatusOK, &listHostsResp)
		require.NotNil(t, listHostsResp.Hosts)
		require.Len(t, listHostsResp.Hosts, len(expectedSerials))

		gotHostsBySerial := make(map[string]fleet.HostResponse)
		for _, h := range listHostsResp.Hosts {
			gotHostsBySerial[h.HardwareSerial] = h
		}
		require.Len(t, gotHostsBySerial, len(expectedSerials))

		for _, serial := range expectedSerials {
			require.Contains(t, gotHostsBySerial, serial)
			h := gotHostsBySerial[serial]

			// pending hosts don't have an UUID yet.
			if h.UUID != "" {
				checkHostDetails(t, h.ID, h.UUID, status)
			}
		}

		countPath := fmt.Sprintf("/api/latest/fleet/hosts/count?bootstrap_package=%s", status)
		if teamID != nil {
			countPath += fmt.Sprintf("&team_id=%d", *teamID)
		}
		var countResp countHostsResponse
		s.DoJSON("GET", countPath, nil, http.StatusOK, &countResp)
		require.Equal(t, countResp.Count, len(expectedSerials))
	}

	// check summary no team hosts
	summaryResp = getMDMAppleBootstrapPackageSummaryResponse{}
	s.DoJSON("GET", "/api/latest/fleet/mdm/apple/bootstrap/summary", nil, http.StatusOK, &summaryResp)
	require.Equal(t, fleet.MDMAppleBootstrapPackageSummary{
		Installed: uint(3),
		Pending:   uint(4),
		Failed:    uint(1),
	}, summaryResp.MDMAppleBootstrapPackageSummary)

	checkHostAPIs(t, fleet.MDMBootstrapPackageInstalled, nil)
	checkHostAPIs(t, fleet.MDMBootstrapPackagePending, nil)
	checkHostAPIs(t, fleet.MDMBootstrapPackageFailed, nil)

	// check team summary
	summaryResp = getMDMAppleBootstrapPackageSummaryResponse{}
	s.DoJSON("GET", fmt.Sprintf("/api/latest/fleet/mdm/apple/bootstrap/summary?team_id=%d", team.ID), nil, http.StatusOK, &summaryResp)
	require.Equal(t, fleet.MDMAppleBootstrapPackageSummary{
		Installed: uint(2),
		Pending:   uint(2),
		Failed:    uint(3),
	}, summaryResp.MDMAppleBootstrapPackageSummary)

	checkHostAPIs(t, fleet.MDMBootstrapPackageInstalled, &team.ID)
	checkHostAPIs(t, fleet.MDMBootstrapPackagePending, &team.ID)
	checkHostAPIs(t, fleet.MDMBootstrapPackageFailed, &team.ID)
}

func (s *integrationMDMTestSuite) TestEULA() {
	t := s.T()
	pdfBytes := []byte("%PDF-1.pdf-contents")
	pdfName := "eula.pdf"

	// trying to get metadata about an EULA that hasn't been uploaded yet is an error
	metadataResp := getMDMAppleEULAMetadataResponse{}
	s.DoJSON("GET", "/api/latest/fleet/mdm/apple/setup/eula/metadata", nil, http.StatusNotFound, &metadataResp)

	// trying to upload a file that is not a PDF fails
	s.uploadEULA(&fleet.MDMAppleEULA{Bytes: []byte("should-fail"), Name: "should-fail.pdf"}, http.StatusBadRequest, "invalid file type")
	// trying to upload an empty file fails
	s.uploadEULA(&fleet.MDMAppleEULA{Bytes: []byte{}, Name: "should-fail.pdf"}, http.StatusBadRequest, "invalid file type")

	// admin is able to upload a new EULA
	s.uploadEULA(&fleet.MDMAppleEULA{Bytes: pdfBytes, Name: pdfName}, http.StatusOK, "")

	// get EULA metadata
	metadataResp = getMDMAppleEULAMetadataResponse{}
	s.DoJSON("GET", "/api/latest/fleet/mdm/apple/setup/eula/metadata", nil, http.StatusOK, &metadataResp)
	require.NotEmpty(t, metadataResp.MDMAppleEULA.Token)
	require.NotEmpty(t, metadataResp.MDMAppleEULA.CreatedAt)
	require.Equal(t, pdfName, metadataResp.MDMAppleEULA.Name)
	eulaToken := metadataResp.Token

	// download EULA
	resp := s.DoRaw("GET", fmt.Sprintf("/api/latest/fleet/mdm/apple/setup/eula/%s", eulaToken), nil, http.StatusOK)
	require.EqualValues(t, len(pdfBytes), resp.ContentLength)
	require.Equal(t, "application/pdf", resp.Header.Get("content-type"))
	respBytes, err := io.ReadAll(resp.Body)
	require.NoError(t, err)
	require.EqualValues(t, pdfBytes, respBytes)

	// try to download EULA with a bad token
	var downloadResp downloadBootstrapPackageResponse
	s.DoJSON("GET", "/api/latest/fleet/mdm/apple/setup/eula/bad-token", nil, http.StatusNotFound, &downloadResp)

	// trying to upload any EULA without deleting the previous one first results in an error
	s.uploadEULA(&fleet.MDMAppleEULA{Bytes: pdfBytes, Name: "should-fail.pdf"}, http.StatusConflict, "")

	// delete EULA
	var deleteResp deleteMDMAppleEULAResponse
	s.DoJSON("DELETE", fmt.Sprintf("/api/latest/fleet/mdm/apple/setup/eula/%s", eulaToken), nil, http.StatusOK, &deleteResp)
	metadataResp = getMDMAppleEULAMetadataResponse{}
	s.DoJSON("GET", fmt.Sprintf("/api/latest/fleet/mdm/apple/setup/eula/%s", eulaToken), nil, http.StatusNotFound, &metadataResp)
	// trying to delete again is a bad request
	s.DoJSON("DELETE", fmt.Sprintf("/api/latest/fleet/mdm/apple/setup/eula/%s", eulaToken), nil, http.StatusNotFound, &deleteResp)
}

func (s *integrationMDMTestSuite) TestMigrateMDMDeviceWebhook() {
	t := s.T()

	h := createHostAndDeviceToken(t, s.ds, "good-token")

	var webhookCalled bool
	webhookSrv := httptest.NewServer(http.HandlerFunc(func(w http.ResponseWriter, r *http.Request) {
		webhookCalled = true
		w.WriteHeader(http.StatusOK)
		switch r.URL.Path {
		case "/test_mdm_migration":
			var payload fleet.MigrateMDMDeviceWebhookPayload
			b, err := io.ReadAll(r.Body)
			require.NoError(t, err)
			err = json.Unmarshal(b, &payload)
			require.NoError(t, err)

			require.Equal(t, h.ID, payload.Host.ID)
			require.Equal(t, h.UUID, payload.Host.UUID)
			require.Equal(t, h.HardwareSerial, payload.Host.HardwareSerial)

		default:
			t.Errorf("unexpected request: %s", r.URL.Path)
		}
	}))
	defer webhookSrv.Close()

	// patch app config with webhook url
	acResp := fleet.AppConfig{}
	s.DoJSON("PATCH", "/api/latest/fleet/config", json.RawMessage(fmt.Sprintf(`{
		"mdm": {
			"macos_migration": {
				"enable": true,
				"mode": "voluntary",
				"webhook_url": "%s/test_mdm_migration"
			}
		}
	}`, webhookSrv.URL)), http.StatusOK, &acResp)
	require.True(t, acResp.MDM.MacOSMigration.Enable)

	// expect errors when host is not eligible for migration
	isServer, enrolled, installedFromDEP := true, true, true
	mdmName := "ExampleMDM"
	mdmURL := "https://mdm.example.com"

	// host is a server so migration is not allowed
	require.NoError(t, s.ds.SetOrUpdateMDMData(context.Background(), h.ID, isServer, enrolled, mdmURL, installedFromDEP, mdmName))
	s.Do("POST", fmt.Sprintf("/api/v1/fleet/device/%s/migrate_mdm", "good-token"), nil, http.StatusBadRequest)
	require.False(t, webhookCalled)

	// host is not DEP so migration is not allowed
	require.NoError(t, s.ds.SetOrUpdateMDMData(context.Background(), h.ID, !isServer, enrolled, mdmURL, !installedFromDEP, mdmName))
	s.Do("POST", fmt.Sprintf("/api/v1/fleet/device/%s/migrate_mdm", "good-token"), nil, http.StatusBadRequest)
	require.False(t, webhookCalled)

	// host is not enrolled to MDM so migration is not allowed
	require.NoError(t, s.ds.SetOrUpdateMDMData(context.Background(), h.ID, !isServer, !enrolled, mdmURL, installedFromDEP, mdmName))
	s.Do("POST", fmt.Sprintf("/api/v1/fleet/device/%s/migrate_mdm", "good-token"), nil, http.StatusBadRequest)
	require.False(t, webhookCalled)

	// host is already enrolled to Fleet MDM so migration is not allowed
	require.NoError(t, s.ds.SetOrUpdateMDMData(context.Background(), h.ID, !isServer, enrolled, mdmURL, installedFromDEP, fleet.WellKnownMDMFleet))
	s.Do("POST", fmt.Sprintf("/api/v1/fleet/device/%s/migrate_mdm", "good-token"), nil, http.StatusBadRequest)
	require.False(t, webhookCalled)

	// up to this point, the refetch critical queries timestamp has not been set
	// on the host.
	h, err := s.ds.Host(context.Background(), h.ID)
	require.NoError(t, err)
	require.Nil(t, h.RefetchCriticalQueriesUntil)

	// host is enrolled to a third-party MDM but hasn't been assigned in
	// ABM yet, so migration is not allowed
	require.NoError(t, s.ds.SetOrUpdateMDMData(context.Background(), h.ID, !isServer, enrolled, mdmURL, installedFromDEP, mdmName))
	s.Do("POST", fmt.Sprintf("/api/v1/fleet/device/%s/migrate_mdm", "good-token"), nil, http.StatusBadRequest)
	require.False(t, webhookCalled)

	// simulate that the device is assigned to Fleet in ABM
	s.mockDEPResponse(http.HandlerFunc(func(w http.ResponseWriter, r *http.Request) {
		w.WriteHeader(http.StatusOK)
		switch r.URL.Path {
		case "/session":
			_, _ = w.Write([]byte(`{"auth_session_token": "xyz"}`))
		case "/profile":
			encoder := json.NewEncoder(w)
			err := encoder.Encode(godep.ProfileResponse{ProfileUUID: "abc"})
			require.NoError(t, err)
		case "/server/devices", "/devices/sync":
			encoder := json.NewEncoder(w)
			err := encoder.Encode(godep.DeviceResponse{
				Devices: []godep.Device{
					{
						SerialNumber: h.HardwareSerial,
						Model:        "Mac Mini",
						OS:           "osx",
						OpType:       "added",
					},
				},
			})
			require.NoError(t, err)
		}
	}))
	s.runDEPSchedule()

	// hosts meets all requirements, webhook is run
	s.Do("POST", fmt.Sprintf("/api/v1/fleet/device/%s/migrate_mdm", "good-token"), nil, http.StatusNoContent)
	require.True(t, webhookCalled)
	webhookCalled = false

	// the refetch critical queries timestamp has been set in the future
	h, err = s.ds.Host(context.Background(), h.ID)
	require.NoError(t, err)
	require.NotNil(t, h.RefetchCriticalQueriesUntil)
	require.True(t, h.RefetchCriticalQueriesUntil.After(time.Now()))

	// calling again works but does not trigger the webhook, as it was called recently
	s.Do("POST", fmt.Sprintf("/api/v1/fleet/device/%s/migrate_mdm", "good-token"), nil, http.StatusNoContent)
	require.False(t, webhookCalled)

	// setting the refetch critical queries timestamp in the past triggers the webhook again
	h.RefetchCriticalQueriesUntil = ptr.Time(time.Now().Add(-1 * time.Minute))
	err = s.ds.UpdateHost(context.Background(), h)
	require.NoError(t, err)

	s.Do("POST", fmt.Sprintf("/api/v1/fleet/device/%s/migrate_mdm", "good-token"), nil, http.StatusNoContent)
	require.True(t, webhookCalled)
	webhookCalled = false

	// the refetch critical queries timestamp has been updated to the future
	h, err = s.ds.Host(context.Background(), h.ID)
	require.NoError(t, err)
	require.NotNil(t, h.RefetchCriticalQueriesUntil)
	require.True(t, h.RefetchCriticalQueriesUntil.After(time.Now()))

	// bad token
	s.Do("POST", fmt.Sprintf("/api/v1/fleet/device/%s/migrate_mdm", "bad-token"), nil, http.StatusUnauthorized)
	require.False(t, webhookCalled)

	// disable macos migration
	s.DoJSON("PATCH", "/api/latest/fleet/config", json.RawMessage(`{
		"mdm": {
			"macos_migration": {
				"enable": false,
				"mode": "voluntary",
				"webhook_url": ""
		      }
		}
	}`), http.StatusOK, &acResp)
	require.False(t, acResp.MDM.MacOSMigration.Enable)

	// expect error if macos migration is not configured
	s.Do("POST", fmt.Sprintf("/api/v1/fleet/device/%s/migrate_mdm", "good-token"), nil, http.StatusBadRequest)
	require.False(t, webhookCalled)
}

func (s *integrationMDMTestSuite) TestMDMMacOSSetup() {
	t := s.T()

	s.mockDEPResponse(http.HandlerFunc(func(w http.ResponseWriter, r *http.Request) {
		w.WriteHeader(http.StatusOK)
		encoder := json.NewEncoder(w)
		switch r.URL.Path {
		case "/session":
			err := encoder.Encode(map[string]string{"auth_session_token": "xyz"})
			require.NoError(t, err)
		case "/profile":
			err := encoder.Encode(godep.ProfileResponse{ProfileUUID: "abc"})
			require.NoError(t, err)
		default:
			_, _ = w.Write([]byte(`{}`))
		}
	}))

	// setup test data
	var acResp appConfigResponse
	s.DoJSON("PATCH", "/api/latest/fleet/config", json.RawMessage(`{
		"mdm": {
			"end_user_authentication": {
				"entity_id": "https://localhost:8080",
				"issuer_uri": "http://localhost:8080/simplesaml/saml2/idp/SSOService.php",
				"idp_name": "SimpleSAML",
				"metadata_url": "http://localhost:9080/simplesaml/saml2/idp/metadata.php"
		      }
		}
	}`), http.StatusOK, &acResp)
	require.NotEmpty(t, acResp.MDM.EndUserAuthentication)

	tm, err := s.ds.NewTeam(context.Background(), &fleet.Team{Name: "team1"})
	require.NoError(t, err)

	cases := []struct {
		raw      string
		expected bool
	}{
		{
			raw:      `"mdm": {}`,
			expected: false,
		},
		{
			raw: `"mdm": {
				"macos_setup": {}
			}`,
			expected: false,
		},
		{
			raw: `"mdm": {
				"macos_setup": {
					"enable_end_user_authentication": true
				}
			}`,
			expected: true,
		},
		{
			raw: `"mdm": {
				"macos_setup": {
					"enable_end_user_authentication": false
				}
			}`,
			expected: false,
		},
	}

	t.Run("UpdateAppConfig", func(t *testing.T) {
		acResp := appConfigResponse{}
		path := "/api/latest/fleet/config"
		fmtJSON := func(s string) json.RawMessage {
			return json.RawMessage(fmt.Sprintf(`{
				%s
			}`, s))
		}

		// get the initial appconfig; enable end user authentication default is false
		s.DoJSON("GET", path, nil, http.StatusOK, &acResp)
		require.False(t, acResp.MDM.MacOSSetup.EnableEndUserAuthentication)

		for i, c := range cases {
			t.Run(strconv.Itoa(i), func(t *testing.T) {
				acResp = appConfigResponse{}
				s.DoJSON("PATCH", path, fmtJSON(c.raw), http.StatusOK, &acResp)
				require.Equal(t, c.expected, acResp.MDM.MacOSSetup.EnableEndUserAuthentication)

				acResp = appConfigResponse{}
				s.DoJSON("GET", path, nil, http.StatusOK, &acResp)
				require.Equal(t, c.expected, acResp.MDM.MacOSSetup.EnableEndUserAuthentication)
			})
		}
	})

	t.Run("UpdateTeamConfig", func(t *testing.T) {
		path := fmt.Sprintf("/api/latest/fleet/teams/%d", tm.ID)
		fmtJSON := `{
			"name": %q,
			%s
		}`

		// get the initial team config; enable end user authentication default is false
		teamResp := teamResponse{}
		s.DoJSON("GET", path, nil, http.StatusOK, &teamResp)
		require.False(t, teamResp.Team.Config.MDM.MacOSSetup.EnableEndUserAuthentication)

		for i, c := range cases {
			t.Run(strconv.Itoa(i), func(t *testing.T) {
				teamResp = teamResponse{}
				s.DoJSON("PATCH", path, json.RawMessage(fmt.Sprintf(fmtJSON, tm.Name, c.raw)), http.StatusOK, &teamResp)
				require.Equal(t, c.expected, teamResp.Team.Config.MDM.MacOSSetup.EnableEndUserAuthentication)

				teamResp = teamResponse{}
				s.DoJSON("GET", path, nil, http.StatusOK, &teamResp)
				require.Equal(t, c.expected, teamResp.Team.Config.MDM.MacOSSetup.EnableEndUserAuthentication)
			})
		}
	})

	t.Run("TestMDMAppleSetupEndpoint", func(t *testing.T) {
		t.Run("TestNoTeam", func(t *testing.T) {
			var acResp appConfigResponse
			s.Do("PATCH", "/api/latest/fleet/mdm/apple/setup",
				fleet.MDMAppleSetupPayload{TeamID: ptr.Uint(0), EnableEndUserAuthentication: ptr.Bool(true)}, http.StatusNoContent)
			acResp = appConfigResponse{}
			s.DoJSON("GET", "/api/latest/fleet/config", nil, http.StatusOK, &acResp)
			require.True(t, acResp.MDM.MacOSSetup.EnableEndUserAuthentication)
			lastActivityID := s.lastActivityOfTypeMatches(fleet.ActivityTypeEnabledMacosSetupEndUserAuth{}.ActivityName(),
				`{"team_id": null, "team_name": null}`, 0)

			s.Do("PATCH", "/api/latest/fleet/mdm/apple/setup",
				fleet.MDMAppleSetupPayload{TeamID: ptr.Uint(0), EnableEndUserAuthentication: ptr.Bool(true)}, http.StatusNoContent)
			acResp = appConfigResponse{}
			s.DoJSON("GET", "/api/latest/fleet/config", nil, http.StatusOK, &acResp)
			require.True(t, acResp.MDM.MacOSSetup.EnableEndUserAuthentication)
			s.lastActivityOfTypeMatches(fleet.ActivityTypeEnabledMacosSetupEndUserAuth{}.ActivityName(),
				``, lastActivityID) // no new activity

			s.Do("PATCH", "/api/latest/fleet/mdm/apple/setup",
				fleet.MDMAppleSetupPayload{TeamID: ptr.Uint(0), EnableEndUserAuthentication: ptr.Bool(false)}, http.StatusNoContent)
			acResp = appConfigResponse{}
			s.DoJSON("GET", "/api/latest/fleet/config", nil, http.StatusOK, &acResp)
			require.False(t, acResp.MDM.MacOSSetup.EnableEndUserAuthentication)
			require.Greater(t, s.lastActivityOfTypeMatches(fleet.ActivityTypeDisabledMacosSetupEndUserAuth{}.ActivityName(),
				`{"team_id": null, "team_name": null}`, 0), lastActivityID)
		})

		t.Run("TestTeam", func(t *testing.T) {
			tmConfigPath := fmt.Sprintf("/api/latest/fleet/teams/%d", tm.ID)
			expectedActivityDetail := fmt.Sprintf(`{"team_id": %d, "team_name": %q}`, tm.ID, tm.Name)
			var tmResp teamResponse
			s.Do("PATCH", "/api/latest/fleet/mdm/apple/setup",
				fleet.MDMAppleSetupPayload{TeamID: &tm.ID, EnableEndUserAuthentication: ptr.Bool(true)}, http.StatusNoContent)
			tmResp = teamResponse{}
			s.DoJSON("GET", tmConfigPath, nil, http.StatusOK, &tmResp)
			require.True(t, tmResp.Team.Config.MDM.MacOSSetup.EnableEndUserAuthentication)
			lastActivityID := s.lastActivityOfTypeMatches(fleet.ActivityTypeEnabledMacosSetupEndUserAuth{}.ActivityName(),
				expectedActivityDetail, 0)

			s.Do("PATCH", "/api/latest/fleet/mdm/apple/setup",
				fleet.MDMAppleSetupPayload{TeamID: &tm.ID, EnableEndUserAuthentication: ptr.Bool(true)}, http.StatusNoContent)
			tmResp = teamResponse{}
			s.DoJSON("GET", tmConfigPath, nil, http.StatusOK, &tmResp)
			require.True(t, tmResp.Team.Config.MDM.MacOSSetup.EnableEndUserAuthentication)
			s.lastActivityOfTypeMatches(fleet.ActivityTypeEnabledMacosSetupEndUserAuth{}.ActivityName(),
				``, lastActivityID) // no new activity

			s.Do("PATCH", "/api/latest/fleet/mdm/apple/setup",
				fleet.MDMAppleSetupPayload{TeamID: &tm.ID, EnableEndUserAuthentication: ptr.Bool(false)}, http.StatusNoContent)
			tmResp = teamResponse{}
			s.DoJSON("GET", tmConfigPath, nil, http.StatusOK, &tmResp)
			require.False(t, tmResp.Team.Config.MDM.MacOSSetup.EnableEndUserAuthentication)
			require.Greater(t, s.lastActivityOfTypeMatches(fleet.ActivityTypeDisabledMacosSetupEndUserAuth{}.ActivityName(),
				expectedActivityDetail, 0), lastActivityID)
		})
	})

	t.Run("ValidateEnableEndUserAuthentication", func(t *testing.T) {
		// ensure the test is setup correctly
		var acResp appConfigResponse
		s.DoJSON("PATCH", "/api/latest/fleet/config", json.RawMessage(`{
			"mdm": {
				"end_user_authentication": {
					"entity_id": "https://localhost:8080",
					"issuer_uri": "http://localhost:8080/simplesaml/saml2/idp/SSOService.php",
					"idp_name": "SimpleSAML",
					"metadata_url": "http://localhost:9080/simplesaml/saml2/idp/metadata.php"
				},
				"macos_setup": {
					"enable_end_user_authentication": true
				}
			}
		}`), http.StatusOK, &acResp)
		require.NotEmpty(t, acResp.MDM.EndUserAuthentication)

		// ok to disable end user authentication without a configured IdP
		acResp = appConfigResponse{}
		s.DoJSON("PATCH", "/api/latest/fleet/config", json.RawMessage(`{
			"mdm": {
				"end_user_authentication": {
					"entity_id": "",
					"issuer_uri": "",
					"idp_name": "",
					"metadata_url": ""
				},
				"macos_setup": {
					"enable_end_user_authentication": false
				}
			}
		}`), http.StatusOK, &acResp)
		require.Equal(t, acResp.MDM.MacOSSetup.EnableEndUserAuthentication, false)
		require.True(t, acResp.MDM.EndUserAuthentication.IsEmpty())

		// can't enable end user authentication without a configured IdP
		s.DoJSON("PATCH", "/api/latest/fleet/config", json.RawMessage(`{
			"mdm": {
				"end_user_authentication": {
					"entity_id": "",
					"issuer_uri": "",
					"idp_name": "",
					"metadata_url": ""
				},
				"macos_setup": {
					"enable_end_user_authentication": true
				}
			}
		}`), http.StatusUnprocessableEntity, &acResp)

		// can't use setup endpoint to enable end user authentication on no team without a configured IdP
		s.Do("PATCH", "/api/latest/fleet/mdm/apple/setup",
			fleet.MDMAppleSetupPayload{TeamID: ptr.Uint(0), EnableEndUserAuthentication: ptr.Bool(true)}, http.StatusUnprocessableEntity)

		// can't enable end user authentication on team config without a configured IdP already on app config
		var teamResp teamResponse
		s.DoJSON("PATCH", fmt.Sprintf("/api/latest/fleet/teams/%d", tm.ID), json.RawMessage(fmt.Sprintf(`{
			"name": %q,
			"mdm": {
				"macos_setup": {
					"enable_end_user_authentication": true
				}
			}
		}`, tm.Name)), http.StatusUnprocessableEntity, &teamResp)

		// can't use setup endpoint to enable end user authentication on team without a configured IdP
		s.Do("PATCH", "/api/latest/fleet/mdm/apple/setup",
			fleet.MDMAppleSetupPayload{TeamID: &tm.ID, EnableEndUserAuthentication: ptr.Bool(true)}, http.StatusUnprocessableEntity)

		// ensure IdP is empty for the rest of the tests
		s.DoJSON("PATCH", "/api/latest/fleet/config", json.RawMessage(`{
			"mdm": {
				"end_user_authentication": {
					"entity_id": "",
					"issuer_uri": "",
					"idp_name": "",
					"metadata_url": ""
				}
			}
		}`), http.StatusOK, &acResp)
		require.Empty(t, acResp.MDM.EndUserAuthentication)
	})
}

func (s *integrationMDMTestSuite) TestMacosSetupAssistant() {
	ctx := context.Background()
	t := s.T()

	// get for no team returns 404
	var getResp getMDMAppleSetupAssistantResponse
	s.DoJSON("GET", "/api/latest/fleet/mdm/apple/enrollment_profile", nil, http.StatusNotFound, &getResp)
	// get for non-existing team returns 404
	s.DoJSON("GET", "/api/latest/fleet/mdm/apple/enrollment_profile", nil, http.StatusNotFound, &getResp, "team_id", "123")

	// create a setup assistant for no team
	noTeamProf := `{"x": 1}`
	var createResp createMDMAppleSetupAssistantResponse
	s.DoJSON("POST", "/api/latest/fleet/mdm/apple/enrollment_profile", createMDMAppleSetupAssistantRequest{
		TeamID:            nil,
		Name:              "no-team",
		EnrollmentProfile: json.RawMessage(noTeamProf),
	}, http.StatusOK, &createResp)
	noTeamAsst := createResp.MDMAppleSetupAssistant
	require.Nil(t, noTeamAsst.TeamID)
	require.NotZero(t, noTeamAsst.UploadedAt)
	require.Equal(t, "no-team", noTeamAsst.Name)
	require.JSONEq(t, noTeamProf, string(noTeamAsst.Profile))
	s.lastActivityMatches(fleet.ActivityTypeChangedMacosSetupAssistant{}.ActivityName(),
		`{"name": "no-team", "team_id": null, "team_name": null}`, 0)

	// create a team and a setup assistant for that team
	tm, err := s.ds.NewTeam(ctx, &fleet.Team{
		Name:        t.Name(),
		Description: "desc",
	})
	require.NoError(t, err)
	tmProf := `{"y": 1}`
	s.DoJSON("POST", "/api/latest/fleet/mdm/apple/enrollment_profile", createMDMAppleSetupAssistantRequest{
		TeamID:            &tm.ID,
		Name:              "team1",
		EnrollmentProfile: json.RawMessage(tmProf),
	}, http.StatusOK, &createResp)
	tmAsst := createResp.MDMAppleSetupAssistant
	require.NotNil(t, tmAsst.TeamID)
	require.Equal(t, tm.ID, *tmAsst.TeamID)
	require.NotZero(t, tmAsst.UploadedAt)
	require.Equal(t, "team1", tmAsst.Name)
	require.JSONEq(t, tmProf, string(tmAsst.Profile))
	s.lastActivityMatches(fleet.ActivityTypeChangedMacosSetupAssistant{}.ActivityName(),
		fmt.Sprintf(`{"name": "team1", "team_id": %d, "team_name": %q}`, tm.ID, tm.Name), 0)

	// update no-team
	noTeamProf = `{"x": 2}`
	s.DoJSON("POST", "/api/latest/fleet/mdm/apple/enrollment_profile", createMDMAppleSetupAssistantRequest{
		TeamID:            nil,
		Name:              "no-team2",
		EnrollmentProfile: json.RawMessage(noTeamProf),
	}, http.StatusOK, &createResp)
	s.lastActivityMatches(fleet.ActivityTypeChangedMacosSetupAssistant{}.ActivityName(),
		`{"name": "no-team2", "team_id": null, "team_name": null}`, 0)

	// update team
	tmProf = `{"y": 2}`
	s.DoJSON("POST", "/api/latest/fleet/mdm/apple/enrollment_profile", createMDMAppleSetupAssistantRequest{
		TeamID:            &tm.ID,
		Name:              "team2",
		EnrollmentProfile: json.RawMessage(tmProf),
	}, http.StatusOK, &createResp)
	lastChangedActID := s.lastActivityMatches(fleet.ActivityTypeChangedMacosSetupAssistant{}.ActivityName(),
		fmt.Sprintf(`{"name": "team2", "team_id": %d, "team_name": %q}`, tm.ID, tm.Name), 0)

	// sleep a second so the uploaded-at timestamp would change if there were
	// changes, then update again no team/team but without any change, doesn't
	// create a changed activity.
	time.Sleep(time.Second)

	// no change to no-team
	s.DoJSON("POST", "/api/latest/fleet/mdm/apple/enrollment_profile", createMDMAppleSetupAssistantRequest{
		TeamID:            nil,
		Name:              "no-team2",
		EnrollmentProfile: json.RawMessage(noTeamProf),
	}, http.StatusOK, &createResp)
	// the last activity is that of the team (i.e. no new activity was created for no-team)
	s.lastActivityMatches(fleet.ActivityTypeChangedMacosSetupAssistant{}.ActivityName(),
		fmt.Sprintf(`{"name": "team2", "team_id": %d, "team_name": %q}`, tm.ID, tm.Name), lastChangedActID)

	// no change to team
	s.DoJSON("POST", "/api/latest/fleet/mdm/apple/enrollment_profile", createMDMAppleSetupAssistantRequest{
		TeamID:            &tm.ID,
		Name:              "team2",
		EnrollmentProfile: json.RawMessage(tmProf),
	}, http.StatusOK, &createResp)
	s.lastActivityMatches(fleet.ActivityTypeChangedMacosSetupAssistant{}.ActivityName(),
		fmt.Sprintf(`{"name": "team2", "team_id": %d, "team_name": %q}`, tm.ID, tm.Name), lastChangedActID)

	// update team with only a setup assistant JSON change, should detect it
	// and create a new activity (name is the same)
	tmProf = `{"y": 3}`
	s.DoJSON("POST", "/api/latest/fleet/mdm/apple/enrollment_profile", createMDMAppleSetupAssistantRequest{
		TeamID:            &tm.ID,
		Name:              "team2",
		EnrollmentProfile: json.RawMessage(tmProf),
	}, http.StatusOK, &createResp)
	latestChangedActID := s.lastActivityMatches(fleet.ActivityTypeChangedMacosSetupAssistant{}.ActivityName(),
		fmt.Sprintf(`{"name": "team2", "team_id": %d, "team_name": %q}`, tm.ID, tm.Name), 0)
	require.Greater(t, latestChangedActID, lastChangedActID)

	// get no team
	s.DoJSON("GET", "/api/latest/fleet/mdm/apple/enrollment_profile", nil, http.StatusOK, &getResp)
	require.Nil(t, getResp.TeamID)
	require.NotZero(t, getResp.UploadedAt)
	require.Equal(t, "no-team2", getResp.Name)
	require.JSONEq(t, noTeamProf, string(getResp.Profile))

	// get team
	s.DoJSON("GET", "/api/latest/fleet/mdm/apple/enrollment_profile", nil, http.StatusOK, &getResp, "team_id", fmt.Sprint(tm.ID))
	require.NotNil(t, getResp.TeamID)
	require.Equal(t, tm.ID, *getResp.TeamID)
	require.NotZero(t, getResp.UploadedAt)
	require.Equal(t, "team2", getResp.Name)
	require.JSONEq(t, tmProf, string(getResp.Profile))

	// try to set the configuration_web_url key
	tmProf = `{"configuration_web_url": "https://example.com"}`
	res := s.Do("POST", "/api/latest/fleet/mdm/apple/enrollment_profile", createMDMAppleSetupAssistantRequest{
		TeamID:            &tm.ID,
		Name:              "team3",
		EnrollmentProfile: json.RawMessage(tmProf),
	}, http.StatusUnprocessableEntity)
	errMsg := extractServerErrorText(res.Body)
	require.Contains(t, errMsg, `The automatic enrollment profile can’t include configuration_web_url.`)
	s.lastActivityMatches(fleet.ActivityTypeChangedMacosSetupAssistant{}.ActivityName(),
		fmt.Sprintf(`{"name": "team2", "team_id": %d, "team_name": %q}`, tm.ID, tm.Name), latestChangedActID)

	// try to set the url
	tmProf = `{"url": "https://example.com"}`
	res = s.Do("POST", "/api/latest/fleet/mdm/apple/enrollment_profile", createMDMAppleSetupAssistantRequest{
		TeamID:            &tm.ID,
		Name:              "team5",
		EnrollmentProfile: json.RawMessage(tmProf),
	}, http.StatusUnprocessableEntity)
	errMsg = extractServerErrorText(res.Body)
	require.Contains(t, errMsg, `The automatic enrollment profile can’t include url.`)
	s.lastActivityMatches(fleet.ActivityTypeChangedMacosSetupAssistant{}.ActivityName(),
		fmt.Sprintf(`{"name": "team2", "team_id": %d, "team_name": %q}`, tm.ID, tm.Name), latestChangedActID)

	// try to set a non-object json value
	tmProf = `true`
	res = s.Do("POST", "/api/latest/fleet/mdm/apple/enrollment_profile", createMDMAppleSetupAssistantRequest{
		TeamID:            &tm.ID,
		Name:              "team6",
		EnrollmentProfile: json.RawMessage(tmProf),
	}, http.StatusInternalServerError) // TODO: that should be a 4xx error, see #4406
	errMsg = extractServerErrorText(res.Body)
	require.Contains(t, errMsg, `cannot unmarshal bool into Go value of type map[string]interface`)
	s.lastActivityMatches(fleet.ActivityTypeChangedMacosSetupAssistant{}.ActivityName(),
		fmt.Sprintf(`{"name": "team2", "team_id": %d, "team_name": %q}`, tm.ID, tm.Name), latestChangedActID)

	// delete the no-team setup assistant
	s.Do("DELETE", "/api/latest/fleet/mdm/apple/enrollment_profile", nil, http.StatusNoContent)
	latestChangedActID = s.lastActivityMatches(fleet.ActivityTypeDeletedMacosSetupAssistant{}.ActivityName(),
		`{"name": "no-team2", "team_id": null, "team_name": null}`, 0)

	// get for no team returns 404
	s.DoJSON("GET", "/api/latest/fleet/mdm/apple/enrollment_profile", nil, http.StatusNotFound, &getResp)

	// delete the team (not the assistant), this also deletes the assistant
	err = s.ds.DeleteTeam(ctx, tm.ID)
	require.NoError(t, err)

	// get for team returns 404
	s.DoJSON("GET", "/api/latest/fleet/mdm/apple/enrollment_profile", nil, http.StatusNotFound, &getResp, "team_id", fmt.Sprint(tm.ID))

	// no deleted activity was created for the team as the whole team was deleted
	// (a deleted team activity would exist if that was done via the API and not
	// directly with the datastore)
	s.lastActivityMatches(fleet.ActivityTypeDeletedMacosSetupAssistant{}.ActivityName(),
		`{"name": "no-team2", "team_id": null, "team_name": null}`, latestChangedActID)

	// create another team and a setup assistant for that team
	tm2, err := s.ds.NewTeam(ctx, &fleet.Team{
		Name:        t.Name() + "2",
		Description: "desc2",
	})
	require.NoError(t, err)
	tm2Prof := `{"z": 1}`
	s.DoJSON("POST", "/api/latest/fleet/mdm/apple/enrollment_profile", createMDMAppleSetupAssistantRequest{
		TeamID:            &tm2.ID,
		Name:              "teamB",
		EnrollmentProfile: json.RawMessage(tm2Prof),
	}, http.StatusOK, &createResp)
	s.lastActivityMatches(fleet.ActivityTypeChangedMacosSetupAssistant{}.ActivityName(),
		fmt.Sprintf(`{"name": "teamB", "team_id": %d, "team_name": %q}`, tm2.ID, tm2.Name), 0)

	// delete that team's setup assistant
	s.Do("DELETE", "/api/latest/fleet/mdm/apple/enrollment_profile", nil, http.StatusNoContent, "team_id", fmt.Sprint(tm2.ID))
	s.lastActivityMatches(fleet.ActivityTypeDeletedMacosSetupAssistant{}.ActivityName(),
		fmt.Sprintf(`{"name": "teamB", "team_id": %d, "team_name": %q}`, tm2.ID, tm2.Name), 0)
}

// only asserts the profile identifier, status and operation (per host)
func (s *integrationMDMTestSuite) assertHostConfigProfiles(want map[*fleet.Host][]fleet.HostMDMAppleProfile) {
	t := s.T()
	ds := s.ds
	ctx := context.Background()

	for h, wantProfs := range want {
		gotProfs, err := ds.GetHostMDMProfiles(ctx, h.UUID)
		require.NoError(t, err)
		require.Equal(t, len(wantProfs), len(gotProfs), "host uuid: %s", h.UUID)

		sort.Slice(gotProfs, func(i, j int) bool {
			l, r := gotProfs[i], gotProfs[j]
			return l.Identifier < r.Identifier
		})
		sort.Slice(wantProfs, func(i, j int) bool {
			l, r := wantProfs[i], wantProfs[j]
			return l.Identifier < r.Identifier
		})
		for i, wp := range wantProfs {
			gp := gotProfs[i]
			require.Equal(t, wp.Identifier, gp.Identifier, "host uuid: %s, prof id: %s", h.UUID, gp.Identifier)
			require.Equal(t, wp.OperationType, gp.OperationType, "host uuid: %s, prof id: %s", h.UUID, gp.Identifier)
			require.Equal(t, wp.Status, gp.Status, "host uuid: %s, prof id: %s", h.UUID, gp.Identifier)
		}
	}
}

func (s *integrationMDMTestSuite) assertConfigProfilesByIdentifier(teamID *uint, profileIdent string, exists bool) (profile *fleet.MDMAppleConfigProfile) {
	t := s.T()
	if teamID == nil {
		teamID = ptr.Uint(0)
	}
	var cfgProfs []*fleet.MDMAppleConfigProfile
	mysql.ExecAdhocSQL(t, s.ds, func(q sqlx.ExtContext) error {
		return sqlx.SelectContext(context.Background(), q, &cfgProfs, `SELECT * FROM mdm_apple_configuration_profiles WHERE team_id = ?`, teamID)
	})

	label := "exist"
	if !exists {
		label = "not exist"
	}
	require.Condition(t, func() bool {
		for _, p := range cfgProfs {
			if p.Identifier == profileIdent {
				profile = p
				return exists // success if we want it to exist, failure if we don't
			}
		}
		return !exists
	}, "a config profile must %s with identifier: %s", label, profileIdent)

	return profile
}
func (s *integrationMDMTestSuite) assertWindowsConfigProfilesByName(teamID *uint, profileName string, exists bool) {
	t := s.T()
	if teamID == nil {
		teamID = ptr.Uint(0)
	}
	var cfgProfs []*fleet.MDMWindowsConfigProfile
	mysql.ExecAdhocSQL(t, s.ds, func(q sqlx.ExtContext) error {
		return sqlx.SelectContext(context.Background(), q, &cfgProfs, `SELECT * FROM mdm_windows_configuration_profiles WHERE team_id = ?`, teamID)
	})

	label := "exist"
	if !exists {
		label = "not exist"
	}
	require.Condition(t, func() bool {
		for _, p := range cfgProfs {
			if p.Name == profileName {
				return exists // success if we want it to exist, failure if we don't
			}
		}
		return !exists
	}, "a config profile must %s with name: %s", label, profileName)
}

// generates the body and headers part of a multipart request ready to be
// used via s.DoRawWithHeaders to POST /api/_version_/fleet/mdm/apple/profiles.
func generateNewProfileMultipartRequest(t *testing.T, tmID *uint,
	fileName string, fileContent []byte, token string,
) (*bytes.Buffer, map[string]string) {
	return generateMultipartRequest(t, tmID, "profile", fileName, fileContent, token)
}

func generateMultipartRequest(t *testing.T, tmID *uint,
	uploadFileField, fileName string, fileContent []byte, token string,
) (*bytes.Buffer, map[string]string) {
	var body bytes.Buffer

	writer := multipart.NewWriter(&body)
	if tmID != nil {
		err := writer.WriteField("team_id", fmt.Sprintf("%d", *tmID))
		require.NoError(t, err)
	}

	ff, err := writer.CreateFormFile(uploadFileField, fileName)
	require.NoError(t, err)
	_, err = io.Copy(ff, bytes.NewReader(fileContent))
	require.NoError(t, err)
	err = writer.Close()
	require.NoError(t, err)

	headers := map[string]string{
		"Content-Type":  writer.FormDataContentType(),
		"Accept":        "application/json",
		"Authorization": fmt.Sprintf("Bearer %s", token),
	}
	return &body, headers
}

func (s *integrationMDMTestSuite) uploadBootstrapPackage(
	pkg *fleet.MDMAppleBootstrapPackage,
	expectedStatus int,
	wantErr string,
) {
	t := s.T()

	var b bytes.Buffer
	w := multipart.NewWriter(&b)

	// add the package field
	fw, err := w.CreateFormFile("package", pkg.Name)
	require.NoError(t, err)
	_, err = io.Copy(fw, bytes.NewBuffer(pkg.Bytes))
	require.NoError(t, err)

	// add the team_id field
	err = w.WriteField("team_id", fmt.Sprint(pkg.TeamID))
	require.NoError(t, err)

	w.Close()

	headers := map[string]string{
		"Content-Type":  w.FormDataContentType(),
		"Accept":        "application/json",
		"Authorization": fmt.Sprintf("Bearer %s", s.token),
	}

	res := s.DoRawWithHeaders("POST", "/api/latest/fleet/mdm/apple/bootstrap", b.Bytes(), expectedStatus, headers)

	if wantErr != "" {
		errMsg := extractServerErrorText(res.Body)
		assert.Contains(t, errMsg, wantErr)
	}
}

func (s *integrationMDMTestSuite) uploadEULA(
	eula *fleet.MDMAppleEULA,
	expectedStatus int,
	wantErr string,
) {
	t := s.T()

	var b bytes.Buffer
	w := multipart.NewWriter(&b)

	// add the eula field
	fw, err := w.CreateFormFile("eula", eula.Name)
	require.NoError(t, err)
	_, err = io.Copy(fw, bytes.NewBuffer(eula.Bytes))
	require.NoError(t, err)
	w.Close()

	headers := map[string]string{
		"Content-Type":  w.FormDataContentType(),
		"Accept":        "application/json",
		"Authorization": fmt.Sprintf("Bearer %s", s.token),
	}

	res := s.DoRawWithHeaders("POST", "/api/latest/fleet/mdm/apple/setup/eula", b.Bytes(), expectedStatus, headers)

	if wantErr != "" {
		errMsg := extractServerErrorText(res.Body)
		assert.Contains(t, errMsg, wantErr)
	}
}

var testBMToken = &nanodep_client.OAuth1Tokens{
	ConsumerKey:       "test_consumer",
	ConsumerSecret:    "test_secret",
	AccessToken:       "test_access_token",
	AccessSecret:      "test_access_secret",
	AccessTokenExpiry: time.Date(2999, 1, 1, 0, 0, 0, 0, time.UTC),
}

// TestGitOpsUserActions tests the MDM permissions listed in ../../docs/Using-Fleet/Permissions.md.
func (s *integrationMDMTestSuite) TestGitOpsUserActions() {
	t := s.T()
	ctx := context.Background()

	//
	// Setup test data.
	// All setup actions are authored by a global admin.
	//

	t1, err := s.ds.NewTeam(ctx, &fleet.Team{
		Name: "Foo",
	})
	require.NoError(t, err)
	t2, err := s.ds.NewTeam(ctx, &fleet.Team{
		Name: "Bar",
	})
	require.NoError(t, err)
	t3, err := s.ds.NewTeam(ctx, &fleet.Team{
		Name: "Zoo",
	})
	require.NoError(t, err)
	// Create the global GitOps user we'll use in tests.
	u := &fleet.User{
		Name:       "GitOps",
		Email:      "gitops1-mdm@example.com",
		GlobalRole: ptr.String(fleet.RoleGitOps),
	}
	require.NoError(t, u.SetPassword(test.GoodPassword, 10, 10))
	_, err = s.ds.NewUser(context.Background(), u)
	require.NoError(t, err)
	// Create a GitOps user for team t1 we'll use in tests.
	u2 := &fleet.User{
		Name:       "GitOps 2",
		Email:      "gitops2-mdm@example.com",
		GlobalRole: nil,
		Teams: []fleet.UserTeam{
			{
				Team: *t1,
				Role: fleet.RoleGitOps,
			},
			{
				Team: *t3,
				Role: fleet.RoleGitOps,
			},
		},
	}
	require.NoError(t, u2.SetPassword(test.GoodPassword, 10, 10))
	_, err = s.ds.NewUser(context.Background(), u2)
	require.NoError(t, err)

	//
	// Start running permission tests with user gitops1-mdm.
	//
	s.setTokenForTest(t, "gitops1-mdm@example.com", test.GoodPassword)

	// Attempt to edit global MDM settings, should allow.
	acResp := appConfigResponse{}
	s.DoJSON("PATCH", "/api/latest/fleet/config", json.RawMessage(`{
		"mdm": { "enable_disk_encryption": true }
  }`), http.StatusOK, &acResp)
	assert.True(t, acResp.MDM.EnableDiskEncryption.Value)

	// Attempt to setup Apple MDM, will fail but the important thing is that it
	// fails with 422 (cannot enable end user auth because no IdP is configured)
	// and not 403 forbidden.
	s.Do("PATCH", "/api/latest/fleet/mdm/apple/setup",
		fleet.MDMAppleSetupPayload{TeamID: ptr.Uint(0), EnableEndUserAuthentication: ptr.Bool(true)}, http.StatusUnprocessableEntity)

	// Attempt to update the Apple MDM settings but with no change, just to
	// validate the access.
	s.Do("PATCH", "/api/latest/fleet/mdm/apple/settings",
		fleet.MDMAppleSettingsPayload{}, http.StatusNoContent)

	// Attempt to set profile batch globally, should allow.
	globalProfiles := [][]byte{
		mobileconfigForTest("N1", "I1"),
		mobileconfigForTest("N2", "I2"),
	}
	s.Do("POST", "/api/v1/fleet/mdm/apple/profiles/batch", batchSetMDMAppleProfilesRequest{Profiles: globalProfiles}, http.StatusNoContent)

	// Attempt to edit team MDM settings, should allow.
	teamSpecs := applyTeamSpecsRequest{Specs: []*fleet.TeamSpec{{
		Name: t1.Name,
		MDM: fleet.TeamSpecMDM{
			EnableDiskEncryption: optjson.SetBool(true),
			MacOSSettings: map[string]interface{}{
				"custom_settings": []interface{}{"foo", "bar"},
			},
		},
	}}}
	s.Do("POST", "/api/latest/fleet/spec/teams", teamSpecs, http.StatusOK)

	// Attempt to set profile batch for team t1, should allow.
	teamProfiles := [][]byte{
		mobileconfigForTest("N3", "I3"),
		mobileconfigForTest("N4", "I4"),
	}
	s.Do("POST", "/api/v1/fleet/mdm/apple/profiles/batch", batchSetMDMAppleProfilesRequest{
		Profiles: teamProfiles,
	}, http.StatusNoContent, "team_id", strconv.Itoa(int(t1.ID)))

	//
	// Start running permission tests with user gitops2-mdm,
	// which is GitOps for teams t1 and t3.
	//
	s.setTokenForTest(t, "gitops2-mdm@example.com", test.GoodPassword)

	// Attempt to edit team t1 MDM settings, should allow.
	teamSpecs = applyTeamSpecsRequest{Specs: []*fleet.TeamSpec{{
		Name: t1.Name,
		MDM: fleet.TeamSpecMDM{
			EnableDiskEncryption: optjson.SetBool(true),
			MacOSSettings: map[string]interface{}{
				"custom_settings": []interface{}{"foo", "bar"},
			},
		},
	}}}
	s.Do("POST", "/api/latest/fleet/spec/teams", teamSpecs, http.StatusOK)

	// Attempt to set profile batch for team t1, should allow.
	teamProfiles = [][]byte{
		mobileconfigForTest("N5", "I5"),
		mobileconfigForTest("N6", "I6"),
	}
	s.Do("POST", "/api/v1/fleet/mdm/apple/profiles/batch", batchSetMDMAppleProfilesRequest{
		Profiles: teamProfiles,
	}, http.StatusNoContent, "team_id", strconv.Itoa(int(t1.ID)))

	// Attempt to set profile batch for team t2, should not allow.
	teamProfiles = [][]byte{
		mobileconfigForTest("N7", "I7"),
		mobileconfigForTest("N8", "I8"),
	}
	s.Do("POST", "/api/v1/fleet/mdm/apple/profiles/batch", batchSetMDMAppleProfilesRequest{
		Profiles: teamProfiles,
	}, http.StatusForbidden, "team_id", strconv.Itoa(int(t2.ID)))
}

func (s *integrationMDMTestSuite) TestOrgLogo() {
	t := s.T()

	// change org logo urls
	var acResp appConfigResponse
	s.DoJSON("PATCH", "/api/v1/fleet/config", json.RawMessage(`{
		"org_info": {
			"org_logo_url": "http://test-image.com",
			"org_logo_url_light_background": "http://test-image-light.com"
		}
	}`), http.StatusOK, &acResp)

	// enroll a host
	token := "token_test_migration"
	host := createOrbitEnrolledHost(t, "darwin", "h", s.ds)
	createDeviceTokenForHost(t, s.ds, host.ID, token)

	// check icon urls are correct
	getDesktopResp := fleetDesktopResponse{}
	res := s.DoRawNoAuth("GET", "/api/latest/fleet/device/"+token+"/desktop", nil, http.StatusOK)
	require.NoError(t, json.NewDecoder(res.Body).Decode(&getDesktopResp))
	require.NoError(t, res.Body.Close())
	require.NoError(t, getDesktopResp.Err)
	require.Equal(t, acResp.OrgInfo.OrgLogoURL, getDesktopResp.Config.OrgInfo.OrgLogoURL)
	require.Equal(t, acResp.OrgInfo.OrgLogoURLLightBackground, getDesktopResp.Config.OrgInfo.OrgLogoURLLightBackground)
}

func (s *integrationMDMTestSuite) setTokenForTest(t *testing.T, email, password string) {
	oldToken := s.token
	t.Cleanup(func() {
		s.token = oldToken
	})

	s.token = s.getCachedUserToken(email, password)
}

func (s *integrationMDMTestSuite) TestSSO() {
	t := s.T()

	mdmDevice := mdmtest.NewTestMDMClientAppleDirect(mdmtest.AppleEnrollInfo{
		SCEPChallenge: s.fleetCfg.MDM.AppleSCEPChallenge,
	})
	var lastSubmittedProfile *godep.Profile
	s.mockDEPResponse(http.HandlerFunc(func(w http.ResponseWriter, r *http.Request) {
		w.WriteHeader(http.StatusOK)
		switch r.URL.Path {
		case "/session":
			_, _ = w.Write([]byte(`{"auth_session_token": "xyz"}`))
		case "/profile":
			lastSubmittedProfile = &godep.Profile{}
			rawProfile, err := io.ReadAll(r.Body)
			require.NoError(t, err)
			err = json.Unmarshal(rawProfile, lastSubmittedProfile)
			require.NoError(t, err)
			encoder := json.NewEncoder(w)
			err = encoder.Encode(godep.ProfileResponse{ProfileUUID: "abc"})
			require.NoError(t, err)
		case "/profile/devices":
			encoder := json.NewEncoder(w)
			err := encoder.Encode(godep.ProfileResponse{
				ProfileUUID: "abc",
				Devices:     map[string]string{},
			})
			require.NoError(t, err)
		case "/server/devices", "/devices/sync":
			// This endpoint  is used to get an initial list of
			// devices, return a single device
			encoder := json.NewEncoder(w)
			err := encoder.Encode(godep.DeviceResponse{
				Devices: []godep.Device{
					{
						SerialNumber: mdmDevice.SerialNumber,
						Model:        mdmDevice.Model,
						OS:           "osx",
						OpType:       "added",
					},
				},
			})
			require.NoError(t, err)
		}
	}))

	// sync the list of ABM devices
	s.runDEPSchedule()

	// MDM SSO fields are empty by default
	acResp := appConfigResponse{}
	s.DoJSON("GET", "/api/latest/fleet/config", nil, http.StatusOK, &acResp)
	assert.Empty(t, acResp.MDM.EndUserAuthentication.SSOProviderSettings)

	// set the SSO fields
	acResp = appConfigResponse{}
	s.DoJSON("PATCH", "/api/latest/fleet/config", json.RawMessage(`{
		"mdm": {
			"end_user_authentication": {
				"entity_id": "https://localhost:8080",
				"issuer_uri": "http://localhost:8080/simplesaml/saml2/idp/SSOService.php",
				"idp_name": "SimpleSAML",
				"metadata_url": "http://localhost:9080/simplesaml/saml2/idp/metadata.php"
			},
			"macos_setup": {
				"enable_end_user_authentication": true
			}
		}
	}`), http.StatusOK, &acResp)
	wantSettings := fleet.SSOProviderSettings{
		EntityID:    "https://localhost:8080",
		IssuerURI:   "http://localhost:8080/simplesaml/saml2/idp/SSOService.php",
		IDPName:     "SimpleSAML",
		MetadataURL: "http://localhost:9080/simplesaml/saml2/idp/metadata.php",
	}
	assert.Equal(t, wantSettings, acResp.MDM.EndUserAuthentication.SSOProviderSettings)

	// check that they are returned by a GET /config
	acResp = appConfigResponse{}
	s.DoJSON("GET", "/api/latest/fleet/config", nil, http.StatusOK, &acResp)
	assert.Equal(t, wantSettings, acResp.MDM.EndUserAuthentication.SSOProviderSettings)

	// trigger the worker to process the job and wait for result before continuing.
	s.runWorker()

	// check that the last submitted DEP profile has been updated accordingly
	require.Contains(t, lastSubmittedProfile.URL, acResp.ServerSettings.ServerURL+"/api/mdm/apple/enroll?token=")
	require.Equal(t, acResp.ServerSettings.ServerURL+"/mdm/sso", lastSubmittedProfile.ConfigurationWebURL)

	// patch without specifying the mdm sso settings fields and an unrelated
	// field, should not remove them
	acResp = appConfigResponse{}
	s.DoJSON("PATCH", "/api/latest/fleet/config", json.RawMessage(`{
		"mdm": { "enable_disk_encryption": true }
  }`), http.StatusOK, &acResp)
	assert.Equal(t, wantSettings, acResp.MDM.EndUserAuthentication.SSOProviderSettings)

	s.runWorker()

	// patch with explicitly empty mdm sso settings fields, would remove
	// them but this is a dry-run
	acResp = appConfigResponse{}
	s.DoJSON("PATCH", "/api/latest/fleet/config", json.RawMessage(`{
		"mdm": {
			"end_user_authentication": {
				"entity_id": "",
				"issuer_uri": "",
				"idp_name": "",
				"metadata_url": ""
			},
			"macos_setup": {
				"enable_end_user_authentication": false
			}
		}
	}`), http.StatusOK, &acResp, "dry_run", "true")
	assert.Equal(t, wantSettings, acResp.MDM.EndUserAuthentication.SSOProviderSettings)

	s.runWorker()

	// patch with explicitly empty mdm sso settings fields, fails because end user auth is still enabled
	acResp = appConfigResponse{}
	s.DoJSON("PATCH", "/api/latest/fleet/config", json.RawMessage(`{
		"mdm": {
			"end_user_authentication": {
				"entity_id": "",
				"issuer_uri": "",
				"idp_name": "",
				"metadata_url": ""
			}
		}
	}`), http.StatusUnprocessableEntity, &acResp)

	// patch with explicitly empty mdm sso settings fields and disabled end user auth, removes them
	acResp = appConfigResponse{}
	s.DoJSON("PATCH", "/api/latest/fleet/config", json.RawMessage(`{
		"mdm": {
			"end_user_authentication": {
				"entity_id": "",
				"issuer_uri": "",
				"idp_name": "",
				"metadata_url": ""
			},
			"macos_setup": {
				"enable_end_user_authentication": false
			}
		}
	}`), http.StatusOK, &acResp)
	assert.Empty(t, acResp.MDM.EndUserAuthentication.SSOProviderSettings)

	s.runWorker()
	require.Equal(t, lastSubmittedProfile.ConfigurationWebURL, lastSubmittedProfile.URL)

	// set-up valid settings
	acResp = appConfigResponse{}
	s.DoJSON("PATCH", "/api/latest/fleet/config", json.RawMessage(`{
		"server_settings": {"server_url": "https://localhost:8080"},
		"mdm": {
			"end_user_authentication": {
				"entity_id": "https://localhost:8080",
				"issuer_uri": "http://localhost:8080/simplesaml/saml2/idp/SSOService.php",
				"idp_name": "SimpleSAML",
				"metadata_url": "http://localhost:9080/simplesaml/saml2/idp/metadata.php"
			},
			"macos_setup": {
				"enable_end_user_authentication": true
			}
		}
	}`), http.StatusOK, &acResp)

	s.runWorker()
	require.Contains(t, lastSubmittedProfile.URL, acResp.ServerSettings.ServerURL+"/api/mdm/apple/enroll?token=")
	require.Equal(t, acResp.ServerSettings.ServerURL+"/mdm/sso", lastSubmittedProfile.ConfigurationWebURL)

	checkStoredIdPInfo := func(uuid, username, fullname, email string) {
		acc, err := s.ds.GetMDMIdPAccountByUUID(context.Background(), uuid)
		require.NoError(t, err)
		require.Equal(t, username, acc.Username)
		require.Equal(t, fullname, acc.Fullname)
		require.Equal(t, email, acc.Email)
	}

	res := s.LoginMDMSSOUser("sso_user", "user123#")
	require.NotEmpty(t, res.Header.Get("Location"))
	require.Equal(t, http.StatusTemporaryRedirect, res.StatusCode)

	u, err := url.Parse(res.Header.Get("Location"))
	require.NoError(t, err)
	q := u.Query()
	user1EnrollRef := q.Get("enrollment_reference")
	// without an EULA uploaded
	require.False(t, q.Has("eula_token"))
	require.True(t, q.Has("profile_token"))
	require.True(t, q.Has("enrollment_reference"))
	require.False(t, q.Has("error"))
	// the url retrieves a valid profile
	s.downloadAndVerifyEnrollmentProfile(
		fmt.Sprintf(
			"/api/mdm/apple/enroll?token=%s&enrollment_reference=%s",
			q.Get("profile_token"),
			user1EnrollRef,
		),
	)

	// IdP info stored is accurate for the account
	checkStoredIdPInfo(user1EnrollRef, "sso_user", "SSO User 1", "sso_user@example.com")

	// upload an EULA
	pdfBytes := []byte("%PDF-1.pdf-contents")
	pdfName := "eula.pdf"
	s.uploadEULA(&fleet.MDMAppleEULA{Bytes: pdfBytes, Name: pdfName}, http.StatusOK, "")

	res = s.LoginMDMSSOUser("sso_user", "user123#")
	require.NotEmpty(t, res.Header.Get("Location"))
	require.Equal(t, http.StatusTemporaryRedirect, res.StatusCode)
	u, err = url.Parse(res.Header.Get("Location"))
	require.NoError(t, err)
	q = u.Query()
	// with an EULA uploaded, all values are present
	require.True(t, q.Has("eula_token"))
	require.True(t, q.Has("profile_token"))
	require.True(t, q.Has("enrollment_reference"))
	require.False(t, q.Has("error"))
	// the enrollment reference is the same for the same user
	require.Equal(t, user1EnrollRef, q.Get("enrollment_reference"))
	// the url retrieves a valid profile
	prof := s.downloadAndVerifyEnrollmentProfile(
		fmt.Sprintf(
			"/api/mdm/apple/enroll?token=%s&enrollment_reference=%s",
			q.Get("profile_token"),
			user1EnrollRef,
		),
	)
	// the url retrieves a valid EULA
	resp := s.DoRaw("GET", "/api/latest/fleet/mdm/apple/setup/eula/"+q.Get("eula_token"), nil, http.StatusOK)
	require.EqualValues(t, len(pdfBytes), resp.ContentLength)
	require.Equal(t, "application/pdf", resp.Header.Get("content-type"))
	respBytes, err := io.ReadAll(resp.Body)
	require.NoError(t, err)
	require.EqualValues(t, pdfBytes, respBytes)

	// IdP info stored is accurate for the account
	checkStoredIdPInfo(user1EnrollRef, "sso_user", "SSO User 1", "sso_user@example.com")

	enrollURL := ""
	scepURL := ""
	for _, p := range prof.PayloadContent {
		switch p.PayloadType {
		case "com.apple.security.scep":
			scepURL = p.PayloadContent.URL
		case "com.apple.mdm":
			enrollURL = p.ServerURL
		}
	}
	require.NotEmpty(t, enrollURL)
	require.NotEmpty(t, scepURL)

	// enroll the device using the provided profile
	// we're using localhost for SSO because that's how the local
	// SimpleSAML server is configured, and s.server.URL changes between
	// test runs.
	mdmDevice.EnrollInfo.MDMURL = strings.Replace(enrollURL, "https://localhost:8080", s.server.URL, 1)
	mdmDevice.EnrollInfo.SCEPURL = strings.Replace(scepURL, "https://localhost:8080", s.server.URL, 1)
	err = mdmDevice.Enroll()
	require.NoError(t, err)

	// Enroll generated the TokenUpdate request to Fleet and enqueued the
	// Post-DEP enrollment job, it needs to be processed.
	s.runWorker()

	// ask for commands and verify that we get AccountConfiguration
	var accCmd *micromdm.CommandPayload
	cmd, err := mdmDevice.Idle()
	require.NoError(t, err)
	for cmd != nil {
		if cmd.Command.RequestType == "AccountConfiguration" {
			accCmd = cmd
		}
		cmd, err = mdmDevice.Acknowledge(cmd.CommandUUID)
		require.NoError(t, err)
	}
	require.NotNil(t, accCmd)
	require.NotNil(t, accCmd.Command)
	require.True(t, accCmd.Command.AccountConfiguration.LockPrimaryAccountInfo)
	require.Equal(t, "SSO User 1", accCmd.Command.AccountConfiguration.PrimaryAccountFullName)
	require.Equal(t, "sso_user", accCmd.Command.AccountConfiguration.PrimaryAccountUserName)

	// enrolling a different user works without problems
	res = s.LoginMDMSSOUser("sso_user2", "user123#")
	require.NotEmpty(t, res.Header.Get("Location"))
	require.Equal(t, http.StatusTemporaryRedirect, res.StatusCode)
	u, err = url.Parse(res.Header.Get("Location"))
	require.NoError(t, err)
	q = u.Query()
	user2EnrollRef := q.Get("enrollment_reference")
	require.True(t, q.Has("eula_token"))
	require.True(t, q.Has("profile_token"))
	require.True(t, q.Has("enrollment_reference"))
	require.False(t, q.Has("error"))
	// the enrollment reference is different to the one used for the previous user
	require.NotEqual(t, user1EnrollRef, user2EnrollRef)
	// the url retrieves a valid profile
	s.downloadAndVerifyEnrollmentProfile(
		fmt.Sprintf(
			"/api/mdm/apple/enroll?token=%s&enrollment_reference=%s",
			q.Get("profile_token"),
			user2EnrollRef,
		),
	)
	// the url retrieves a valid EULA
	resp = s.DoRaw("GET", "/api/latest/fleet/mdm/apple/setup/eula/"+q.Get("eula_token"), nil, http.StatusOK)
	require.EqualValues(t, len(pdfBytes), resp.ContentLength)
	require.Equal(t, "application/pdf", resp.Header.Get("content-type"))
	respBytes, err = io.ReadAll(resp.Body)
	require.NoError(t, err)
	require.EqualValues(t, pdfBytes, respBytes)

	// IdP info stored is accurate for the account
	checkStoredIdPInfo(user2EnrollRef, "sso_user2", "SSO User 2", "sso_user2@example.com")

	// changing the server URL also updates the remote DEP profile
	acResp = appConfigResponse{}
	s.DoJSON("PATCH", "/api/latest/fleet/config", json.RawMessage(`{
                "server_settings": {"server_url": "https://example.com"}
	}`), http.StatusOK, &acResp)

	s.runWorker()
	require.Contains(t, lastSubmittedProfile.URL, "https://example.com/api/mdm/apple/enroll?token=")
	require.Equal(t, "https://example.com/mdm/sso", lastSubmittedProfile.ConfigurationWebURL)

	// hitting the callback with an invalid session id redirects the user to the UI
	rawSSOResp := base64.StdEncoding.EncodeToString([]byte(`<samlp:Response ID="_7822b394622740aa92878ca6c7d1a28c53e80ec5ef"></samlp:Response>`))
	res = s.DoRawNoAuth("POST", "/api/v1/fleet/mdm/sso/callback?SAMLResponse="+url.QueryEscape(rawSSOResp), nil, http.StatusTemporaryRedirect)
	require.NotEmpty(t, res.Header.Get("Location"))
	u, err = url.Parse(res.Header.Get("Location"))
	require.NoError(t, err)
	q = u.Query()
	require.False(t, q.Has("eula_token"))
	require.False(t, q.Has("profile_token"))
	require.False(t, q.Has("enrollment_reference"))
	require.True(t, q.Has("error"))
}

type scepPayload struct {
	URL string
}

type enrollmentPayload struct {
	PayloadType    string
	ServerURL      string      // used by the enrollment payload
	PayloadContent scepPayload // scep contains a nested payload content dict
}

type enrollmentProfile struct {
	PayloadIdentifier string
	PayloadContent    []enrollmentPayload
}

func (s *integrationMDMTestSuite) downloadAndVerifyEnrollmentProfile(path string) *enrollmentProfile {
	t := s.T()

	resp := s.DoRaw("GET", path, nil, http.StatusOK)
	body, err := io.ReadAll(resp.Body)
	resp.Body.Close()
	require.NoError(t, err)
	require.Contains(t, resp.Header, "Content-Disposition")
	require.Contains(t, resp.Header, "Content-Type")
	require.Contains(t, resp.Header, "X-Content-Type-Options")
	require.Contains(t, resp.Header.Get("Content-Disposition"), "attachment;")
	require.Contains(t, resp.Header.Get("Content-Type"), "application/x-apple-aspen-config")
	require.Contains(t, resp.Header.Get("X-Content-Type-Options"), "nosniff")
	headerLen, err := strconv.Atoi(resp.Header.Get("Content-Length"))
	require.NoError(t, err)
	require.Equal(t, len(body), headerLen)

	var profile enrollmentProfile
	require.NoError(t, plist.Unmarshal(body, &profile))

	for _, p := range profile.PayloadContent {
		switch p.PayloadType {
		case "com.apple.security.scep":
			require.NotEmpty(t, p.PayloadContent.URL)
		case "com.apple.mdm":
			require.NotEmpty(t, p.ServerURL)
		default:
			require.Failf(t, "unrecognized payload type in enrollment profile: %s", p.PayloadType)
		}
	}
	return &profile
}

func (s *integrationMDMTestSuite) TestMDMMigration() {
	t := s.T()
	ctx := context.Background()

	// enable migration
	var acResp appConfigResponse
	s.DoJSON("PATCH", "/api/v1/fleet/config", json.RawMessage(`{
		"mdm": { "macos_migration": { "enable": true, "mode": "voluntary", "webhook_url": "https://example.com" } }
	}`), http.StatusOK, &acResp)

	checkMigrationResponses := func(host *fleet.Host, token string) {
		getDesktopResp := fleetDesktopResponse{}
		res := s.DoRawNoAuth("GET", "/api/latest/fleet/device/"+token+"/desktop", nil, http.StatusOK)
		require.NoError(t, json.NewDecoder(res.Body).Decode(&getDesktopResp))
		require.NoError(t, res.Body.Close())
		require.NoError(t, getDesktopResp.Err)
		require.Zero(t, *getDesktopResp.FailingPolicies)
		require.False(t, getDesktopResp.Notifications.NeedsMDMMigration)
		require.False(t, getDesktopResp.Notifications.RenewEnrollmentProfile)
		require.Equal(t, acResp.OrgInfo.OrgLogoURL, getDesktopResp.Config.OrgInfo.OrgLogoURL)
		require.Equal(t, acResp.OrgInfo.OrgLogoURLLightBackground, getDesktopResp.Config.OrgInfo.OrgLogoURLLightBackground)
		require.Equal(t, acResp.OrgInfo.ContactURL, getDesktopResp.Config.OrgInfo.ContactURL)
		require.Equal(t, acResp.OrgInfo.OrgName, getDesktopResp.Config.OrgInfo.OrgName)
		require.Equal(t, acResp.MDM.MacOSMigration.Mode, getDesktopResp.Config.MDM.MacOSMigration.Mode)

		orbitConfigResp := orbitGetConfigResponse{}
		s.DoJSON("POST", "/api/fleet/orbit/config", json.RawMessage(fmt.Sprintf(`{"orbit_node_key": %q}`, *host.OrbitNodeKey)), http.StatusOK, &orbitConfigResp)
		require.False(t, orbitConfigResp.Notifications.NeedsMDMMigration)
		require.False(t, orbitConfigResp.Notifications.RenewEnrollmentProfile)

		// simulate that the device is assigned to Fleet in ABM
		s.mockDEPResponse(http.HandlerFunc(func(w http.ResponseWriter, r *http.Request) {
			w.WriteHeader(http.StatusOK)
			switch r.URL.Path {
			case "/session":
				_, _ = w.Write([]byte(`{"auth_session_token": "xyz"}`))
			case "/profile":
				encoder := json.NewEncoder(w)
				err := encoder.Encode(godep.ProfileResponse{ProfileUUID: "abc"})
				require.NoError(t, err)
			case "/server/devices", "/devices/sync":
				encoder := json.NewEncoder(w)
				err := encoder.Encode(godep.DeviceResponse{
					Devices: []godep.Device{
						{
							SerialNumber: host.HardwareSerial,
							Model:        "Mac Mini",
							OS:           "osx",
							OpType:       "added",
						},
					},
				})
				require.NoError(t, err)
			}
		}))
		s.runDEPSchedule()

		// simulate that the device is enrolled in a third-party MDM and DEP capable
		err := s.ds.SetOrUpdateMDMData(
			ctx,
			host.ID,
			false,
			true,
			"https://simplemdm.com",
			true,
			fleet.WellKnownMDMSimpleMDM,
		)
		require.NoError(t, err)

		getDesktopResp = fleetDesktopResponse{}
		res = s.DoRawNoAuth("GET", "/api/latest/fleet/device/"+token+"/desktop", nil, http.StatusOK)
		require.NoError(t, json.NewDecoder(res.Body).Decode(&getDesktopResp))
		require.NoError(t, res.Body.Close())
		require.NoError(t, getDesktopResp.Err)
		require.Zero(t, *getDesktopResp.FailingPolicies)
		require.True(t, getDesktopResp.Notifications.NeedsMDMMigration)
		require.False(t, getDesktopResp.Notifications.RenewEnrollmentProfile)
		require.Equal(t, acResp.OrgInfo.OrgLogoURL, getDesktopResp.Config.OrgInfo.OrgLogoURL)
		require.Equal(t, acResp.OrgInfo.OrgLogoURLLightBackground, getDesktopResp.Config.OrgInfo.OrgLogoURLLightBackground)
		require.Equal(t, acResp.OrgInfo.ContactURL, getDesktopResp.Config.OrgInfo.ContactURL)
		require.Equal(t, acResp.OrgInfo.OrgName, getDesktopResp.Config.OrgInfo.OrgName)
		require.Equal(t, acResp.MDM.MacOSMigration.Mode, getDesktopResp.Config.MDM.MacOSMigration.Mode)

		orbitConfigResp = orbitGetConfigResponse{}
		s.DoJSON("POST", "/api/fleet/orbit/config", json.RawMessage(fmt.Sprintf(`{"orbit_node_key": %q}`, *host.OrbitNodeKey)), http.StatusOK, &orbitConfigResp)
		require.True(t, orbitConfigResp.Notifications.NeedsMDMMigration)
		require.False(t, orbitConfigResp.Notifications.RenewEnrollmentProfile)

		// simulate that the device needs to be enrolled in fleet, DEP capable
		err = s.ds.SetOrUpdateMDMData(
			ctx,
			host.ID,
			false,
			false,
			s.server.URL,
			true,
			fleet.WellKnownMDMFleet,
		)
		require.NoError(t, err)

		getDesktopResp = fleetDesktopResponse{}
		res = s.DoRawNoAuth("GET", "/api/latest/fleet/device/"+token+"/desktop", nil, http.StatusOK)
		require.NoError(t, json.NewDecoder(res.Body).Decode(&getDesktopResp))
		require.NoError(t, res.Body.Close())
		require.NoError(t, getDesktopResp.Err)
		require.Zero(t, *getDesktopResp.FailingPolicies)
		require.False(t, getDesktopResp.Notifications.NeedsMDMMigration)
		require.True(t, getDesktopResp.Notifications.RenewEnrollmentProfile)
		require.Equal(t, acResp.OrgInfo.OrgLogoURL, getDesktopResp.Config.OrgInfo.OrgLogoURL)
		require.Equal(t, acResp.OrgInfo.OrgLogoURLLightBackground, getDesktopResp.Config.OrgInfo.OrgLogoURLLightBackground)
		require.Equal(t, acResp.OrgInfo.ContactURL, getDesktopResp.Config.OrgInfo.ContactURL)
		require.Equal(t, acResp.OrgInfo.OrgName, getDesktopResp.Config.OrgInfo.OrgName)
		require.Equal(t, acResp.MDM.MacOSMigration.Mode, getDesktopResp.Config.MDM.MacOSMigration.Mode)

		orbitConfigResp = orbitGetConfigResponse{}
		s.DoJSON("POST", "/api/fleet/orbit/config", json.RawMessage(fmt.Sprintf(`{"orbit_node_key": %q}`, *host.OrbitNodeKey)), http.StatusOK, &orbitConfigResp)
		require.False(t, orbitConfigResp.Notifications.NeedsMDMMigration)
		require.True(t, orbitConfigResp.Notifications.RenewEnrollmentProfile)

		// simulate that the device is manually enrolled into fleet, but DEP capable
		err = s.ds.SetOrUpdateMDMData(
			ctx,
			host.ID,
			false,
			true,
			s.server.URL,
			false,
			fleet.WellKnownMDMFleet,
		)
		require.NoError(t, err)
		getDesktopResp = fleetDesktopResponse{}
		res = s.DoRawNoAuth("GET", "/api/latest/fleet/device/"+token+"/desktop", nil, http.StatusOK)
		require.NoError(t, json.NewDecoder(res.Body).Decode(&getDesktopResp))
		require.NoError(t, res.Body.Close())
		require.NoError(t, getDesktopResp.Err)
		require.Zero(t, *getDesktopResp.FailingPolicies)
		require.False(t, getDesktopResp.Notifications.NeedsMDMMigration)
		require.False(t, getDesktopResp.Notifications.RenewEnrollmentProfile)
		require.Equal(t, acResp.OrgInfo.OrgLogoURL, getDesktopResp.Config.OrgInfo.OrgLogoURL)
		require.Equal(t, acResp.OrgInfo.OrgLogoURLLightBackground, getDesktopResp.Config.OrgInfo.OrgLogoURLLightBackground)
		require.Equal(t, acResp.OrgInfo.ContactURL, getDesktopResp.Config.OrgInfo.ContactURL)
		require.Equal(t, acResp.OrgInfo.OrgName, getDesktopResp.Config.OrgInfo.OrgName)
		require.Equal(t, acResp.MDM.MacOSMigration.Mode, getDesktopResp.Config.MDM.MacOSMigration.Mode)

		orbitConfigResp = orbitGetConfigResponse{}
		s.DoJSON("POST", "/api/fleet/orbit/config", json.RawMessage(fmt.Sprintf(`{"orbit_node_key": %q}`, *host.OrbitNodeKey)), http.StatusOK, &orbitConfigResp)
		require.False(t, orbitConfigResp.Notifications.NeedsMDMMigration)
		require.False(t, orbitConfigResp.Notifications.RenewEnrollmentProfile)
	}

	token := "token_test_migration"
	host := createOrbitEnrolledHost(t, "darwin", "h", s.ds)
	createDeviceTokenForHost(t, s.ds, host.ID, token)
	checkMigrationResponses(host, token)

	tm, err := s.ds.NewTeam(ctx, &fleet.Team{Name: "team-1"})
	require.NoError(t, err)
	err = s.ds.AddHostsToTeam(ctx, &tm.ID, []uint{host.ID})
	require.NoError(t, err)
	checkMigrationResponses(host, token)
}

// ///////////////////////////////////////////////////////////////////////////
// Windows MDM tests

func (s *integrationMDMTestSuite) TestAppConfigWindowsMDM() {
	ctx := context.Background()
	t := s.T()

	appConf, err := s.ds.AppConfig(context.Background())
	require.NoError(s.T(), err)
	appConf.MDM.WindowsEnabledAndConfigured = false
	err = s.ds.SaveAppConfig(context.Background(), appConf)
	require.NoError(s.T(), err)

	// the feature flag is enabled for the MDM test suite
	var acResp appConfigResponse
	s.DoJSON("GET", "/api/latest/fleet/config", nil, http.StatusOK, &acResp)
	assert.True(t, acResp.MDMEnabled)
	assert.False(t, acResp.MDM.WindowsEnabledAndConfigured)

	// create a couple teams
	tm1, err := s.ds.NewTeam(ctx, &fleet.Team{Name: t.Name() + "1"})
	require.NoError(t, err)
	tm2, err := s.ds.NewTeam(ctx, &fleet.Team{Name: t.Name() + "2"})
	require.NoError(t, err)

	// create some hosts - a Windows workstation in each team and no-team,
	// Windows server in no team, Windows workstation enrolled in a 3rd-party in
	// team 2, Windows workstation already enrolled in Fleet in no team, and a
	// macOS host in no team.
	metadataHosts := []struct {
		os           string
		suffix       string
		isServer     bool
		teamID       *uint
		enrolledName string
		shouldEnroll bool
	}{
		{"windows", "win-no-team", false, nil, "", true},
		{"windows", "win-team-1", false, &tm1.ID, "", true},
		{"windows", "win-team-2", false, &tm2.ID, "", true},
		{"windows", "win-server", true, nil, "", false},                                    // is a server
		{"windows", "win-third-party", false, &tm2.ID, fleet.WellKnownMDMSimpleMDM, false}, // is enrolled in 3rd-party
		{"windows", "win-fleet", false, nil, fleet.WellKnownMDMFleet, false},               // is already Fleet-enrolled
		{"darwin", "macos-no-team", false, nil, "", false},                                 // is not Windows
	}
	hostsBySuffix := make(map[string]*fleet.Host, len(metadataHosts))
	for _, meta := range metadataHosts {
		h := createOrbitEnrolledHost(t, meta.os, meta.suffix, s.ds)
		createDeviceTokenForHost(t, s.ds, h.ID, meta.suffix)
		err := s.ds.SetOrUpdateMDMData(ctx, h.ID, meta.isServer, meta.enrolledName != "", "https://example.com", false, meta.enrolledName)
		require.NoError(t, err)
		if meta.teamID != nil {
			err = s.ds.AddHostsToTeam(ctx, meta.teamID, []uint{h.ID})
			require.NoError(t, err)
		}
		hostsBySuffix[meta.suffix] = h
	}

	// enable Windows MDM
	acResp = appConfigResponse{}
	s.DoJSON("PATCH", "/api/latest/fleet/config", json.RawMessage(`{
		"mdm": { "windows_enabled_and_configured": true }
  }`), http.StatusOK, &acResp)
	assert.True(t, acResp.MDM.WindowsEnabledAndConfigured)
	assert.True(t, acResp.MDMEnabled)
	s.lastActivityOfTypeMatches(fleet.ActivityTypeEnabledWindowsMDM{}.ActivityName(), `{}`, 0)

	// get the orbit config for each host, verify that only the expected ones
	// receive the "needs enrollment to Windows MDM" notification.
	for _, meta := range metadataHosts {
		var resp orbitGetConfigResponse
		s.DoJSON("POST", "/api/fleet/orbit/config",
			json.RawMessage(fmt.Sprintf(`{"orbit_node_key": %q}`, *hostsBySuffix[meta.suffix].OrbitNodeKey)),
			http.StatusOK, &resp)
		require.Equal(t, meta.shouldEnroll, resp.Notifications.NeedsProgrammaticWindowsMDMEnrollment)
		require.False(t, resp.Notifications.NeedsProgrammaticWindowsMDMUnenrollment)
		if meta.shouldEnroll {
			require.Contains(t, resp.Notifications.WindowsMDMDiscoveryEndpoint, microsoft_mdm.MDE2DiscoveryPath)
		} else {
			require.Empty(t, resp.Notifications.WindowsMDMDiscoveryEndpoint)
		}
	}

	// disable Microsoft MDM
	s.DoJSON("PATCH", "/api/latest/fleet/config", json.RawMessage(`{
		"mdm": { "windows_enabled_and_configured": false }
  }`), http.StatusOK, &acResp)
	assert.False(t, acResp.MDM.WindowsEnabledAndConfigured)
	s.lastActivityOfTypeMatches(fleet.ActivityTypeDisabledWindowsMDM{}.ActivityName(), `{}`, 0)

	// set the win-no-team host as enrolled in Windows MDM
	noTeamHost := hostsBySuffix["win-no-team"]
	err = s.ds.SetOrUpdateMDMData(ctx, noTeamHost.ID, false, true, "https://example.com", false, fleet.WellKnownMDMFleet)
	require.NoError(t, err)

	// get the orbit config for win-no-team should return true for the
	// unenrollment notification
	var resp orbitGetConfigResponse
	s.DoJSON("POST", "/api/fleet/orbit/config",
		json.RawMessage(fmt.Sprintf(`{"orbit_node_key": %q}`, *noTeamHost.OrbitNodeKey)),
		http.StatusOK, &resp)
	require.True(t, resp.Notifications.NeedsProgrammaticWindowsMDMUnenrollment)
	require.False(t, resp.Notifications.NeedsProgrammaticWindowsMDMEnrollment)
	require.Empty(t, resp.Notifications.WindowsMDMDiscoveryEndpoint)
}

func (s *integrationMDMTestSuite) TestOrbitConfigNudgeSettings() {
	t := s.T()

	// ensure the config is empty before starting
	s.applyConfig([]byte(`
  mdm:
    macos_updates:
      deadline: ""
      minimum_version: ""
 `))

	var resp orbitGetConfigResponse
	// missing orbit key
	s.DoJSON("POST", "/api/fleet/orbit/config", nil, http.StatusUnauthorized, &resp)

	// nudge config is empty if macos_updates is not set, and Windows MDM notifications are unset
	h := createOrbitEnrolledHost(t, "darwin", "h", s.ds)
	resp = orbitGetConfigResponse{}
	s.DoJSON("POST", "/api/fleet/orbit/config", json.RawMessage(fmt.Sprintf(`{"orbit_node_key": %q}`, *h.OrbitNodeKey)), http.StatusOK, &resp)
	require.Empty(t, resp.NudgeConfig)
	require.False(t, resp.Notifications.NeedsProgrammaticWindowsMDMEnrollment)
	require.Empty(t, resp.Notifications.WindowsMDMDiscoveryEndpoint)
	require.False(t, resp.Notifications.NeedsProgrammaticWindowsMDMUnenrollment)

	// set macos_updates
	s.applyConfig([]byte(`
  mdm:
    macos_updates:
      deadline: 2022-01-04
      minimum_version: 12.1.3
 `))

	// still empty if MDM is turned off for the host
	resp = orbitGetConfigResponse{}
	s.DoJSON("POST", "/api/fleet/orbit/config", json.RawMessage(fmt.Sprintf(`{"orbit_node_key": %q}`, *h.OrbitNodeKey)), http.StatusOK, &resp)
	require.Empty(t, resp.NudgeConfig)

	// turn on MDM features
	mdmDevice := mdmtest.NewTestMDMClientAppleDirect(mdmtest.AppleEnrollInfo{
		SCEPChallenge: s.fleetCfg.MDM.AppleSCEPChallenge,
		SCEPURL:       s.server.URL + apple_mdm.SCEPPath,
		MDMURL:        s.server.URL + apple_mdm.MDMPath,
	})
	mdmDevice.SerialNumber = h.HardwareSerial
	mdmDevice.UUID = h.UUID
	err := mdmDevice.Enroll()
	require.NoError(t, err)

	resp = orbitGetConfigResponse{}
	s.DoJSON("POST", "/api/fleet/orbit/config", json.RawMessage(fmt.Sprintf(`{"orbit_node_key": %q}`, *h.OrbitNodeKey)), http.StatusOK, &resp)
	wantCfg, err := fleet.NewNudgeConfig(fleet.MacOSUpdates{Deadline: optjson.SetString("2022-01-04"), MinimumVersion: optjson.SetString("12.1.3")})
	require.NoError(t, err)
	require.Equal(t, wantCfg, resp.NudgeConfig)
	require.Equal(t, wantCfg.OSVersionRequirements[0].RequiredInstallationDate.String(), "2022-01-04 04:00:00 +0000 UTC")

	// create a team with an empty macos_updates config
	team, err := s.ds.NewTeam(context.Background(), &fleet.Team{
		ID:          4827,
		Name:        "team1_" + t.Name(),
		Description: "desc team1_" + t.Name(),
	})
	require.NoError(t, err)

	// add the host to the team
	err = s.ds.AddHostsToTeam(context.Background(), &team.ID, []uint{h.ID})
	require.NoError(t, err)

	// NudgeConfig should be empty
	resp = orbitGetConfigResponse{}
	s.DoJSON("POST", "/api/fleet/orbit/config", json.RawMessage(fmt.Sprintf(`{"orbit_node_key": %q}`, *h.OrbitNodeKey)), http.StatusOK, &resp)
	require.Empty(t, resp.NudgeConfig)
	require.Equal(t, wantCfg.OSVersionRequirements[0].RequiredInstallationDate.String(), "2022-01-04 04:00:00 +0000 UTC")

	// modify the team config, add macos_updates config
	var tmResp teamResponse
	s.DoJSON("PATCH", fmt.Sprintf("/api/latest/fleet/teams/%d", team.ID), fleet.TeamPayload{
		MDM: &fleet.TeamPayloadMDM{
			MacOSUpdates: &fleet.MacOSUpdates{
				Deadline:       optjson.SetString("1992-01-01"),
				MinimumVersion: optjson.SetString("13.1.1"),
			},
		},
	}, http.StatusOK, &tmResp)

	resp = orbitGetConfigResponse{}
	s.DoJSON("POST", "/api/fleet/orbit/config", json.RawMessage(fmt.Sprintf(`{"orbit_node_key": %q}`, *h.OrbitNodeKey)), http.StatusOK, &resp)
	wantCfg, err = fleet.NewNudgeConfig(fleet.MacOSUpdates{Deadline: optjson.SetString("1992-01-01"), MinimumVersion: optjson.SetString("13.1.1")})
	require.NoError(t, err)
	require.Equal(t, wantCfg, resp.NudgeConfig)
	require.Equal(t, wantCfg.OSVersionRequirements[0].RequiredInstallationDate.String(), "1992-01-01 04:00:00 +0000 UTC")

	// create a new host, still receives the global config
	h2 := createOrbitEnrolledHost(t, "darwin", "h2", s.ds)
	mdmDevice = mdmtest.NewTestMDMClientAppleDirect(mdmtest.AppleEnrollInfo{
		SCEPChallenge: s.fleetCfg.MDM.AppleSCEPChallenge,
		SCEPURL:       s.server.URL + apple_mdm.SCEPPath,
		MDMURL:        s.server.URL + apple_mdm.MDMPath,
	})
	mdmDevice.SerialNumber = h2.HardwareSerial
	mdmDevice.UUID = h2.UUID
	err = mdmDevice.Enroll()
	require.NoError(t, err)
	resp = orbitGetConfigResponse{}
	s.DoJSON("POST", "/api/fleet/orbit/config", json.RawMessage(fmt.Sprintf(`{"orbit_node_key": %q}`, *h2.OrbitNodeKey)), http.StatusOK, &resp)
	wantCfg, err = fleet.NewNudgeConfig(fleet.MacOSUpdates{Deadline: optjson.SetString("2022-01-04"), MinimumVersion: optjson.SetString("12.1.3")})
	require.NoError(t, err)
	require.Equal(t, wantCfg, resp.NudgeConfig)
	require.Equal(t, wantCfg.OSVersionRequirements[0].RequiredInstallationDate.String(), "2022-01-04 04:00:00 +0000 UTC")
}

func (s *integrationMDMTestSuite) TestValidDiscoveryRequest() {
	t := s.T()

	// Preparing the Discovery Request message
	requestBytes := []byte(`
		 <s:Envelope xmlns:a="http://www.w3.org/2005/08/addressing" xmlns:s="http://www.w3.org/2003/05/soap-envelope">
		   <s:Header>
		     <a:Action s:mustUnderstand="1">http://schemas.microsoft.com/windows/management/2012/01/enrollment/IDiscoveryService/Discover</a:Action>
		     <a:MessageID>urn:uuid:148132ec-a575-4322-b01b-6172a9cf8478</a:MessageID>
		     <a:ReplyTo>
		       <a:Address>http://www.w3.org/2005/08/addressing/anonymous</a:Address>
		     </a:ReplyTo>
		     <a:To s:mustUnderstand="1">https://mdmwindows.com:443/EnrollmentServer/Discovery.svc</a:To>
		   </s:Header>
		   <s:Body>
		     <Discover xmlns="http://schemas.microsoft.com/windows/management/2012/01/enrollment">
		       <request xmlns:i="http://www.w3.org/2001/XMLSchema-instance">
		         <EmailAddress>demo@mdmwindows.com</EmailAddress>
		         <RequestVersion>5.0</RequestVersion>
		         <DeviceType>CIMClient_Windows</DeviceType>
		         <ApplicationVersion>6.2.9200.2965</ApplicationVersion>
		         <OSEdition>48</OSEdition>
		         <AuthPolicies>
		           <AuthPolicy>OnPremise</AuthPolicy>
		           <AuthPolicy>Federated</AuthPolicy>
		         </AuthPolicies>
		       </request>
		     </Discover>
		   </s:Body>
		 </s:Envelope>`)

	resp := s.DoRaw("POST", microsoft_mdm.MDE2DiscoveryPath, requestBytes, http.StatusOK)

	resBytes, err := io.ReadAll(resp.Body)
	require.NoError(t, err)

	require.Contains(t, resp.Header["Content-Type"], microsoft_mdm.SoapContentType)

	// Checking if SOAP response can be unmarshalled to an golang type
	var xmlType interface{}
	err = xml.Unmarshal(resBytes, &xmlType)
	require.NoError(t, err)

	// Checking if SOAP response contains a valid DiscoveryResponse message
	resSoapMsg := string(resBytes)
	require.True(t, s.isXMLTagPresent("DiscoverResult", resSoapMsg))
	require.True(t, s.isXMLTagContentPresent("AuthPolicy", resSoapMsg))
	require.True(t, s.isXMLTagContentPresent("EnrollmentVersion", resSoapMsg))
	require.True(t, s.isXMLTagContentPresent("EnrollmentPolicyServiceUrl", resSoapMsg))
	require.True(t, s.isXMLTagContentPresent("EnrollmentServiceUrl", resSoapMsg))
}

func (s *integrationMDMTestSuite) TestInvalidDiscoveryRequest() {
	t := s.T()

	// Preparing the Discovery Request message
	requestBytes := []byte(`
		 <s:Envelope xmlns:a="http://www.w3.org/2005/08/addressing" xmlns:s="http://www.w3.org/2003/05/soap-envelope">
		   <s:Header>
		     <a:Action s:mustUnderstand="1">http://schemas.microsoft.com/windows/management/2012/01/enrollment/IDiscoveryService/Discover</a:Action>
		     <a:ReplyTo>
		       <a:Address>http://www.w3.org/2005/08/addressing/anonymous</a:Address>
		     </a:ReplyTo>
		     <a:To s:mustUnderstand="1">https://mdmwindows.com:443/EnrollmentServer/Discovery.svc</a:To>
		   </s:Header>
		   <s:Body>
		     <Discover xmlns="http://schemas.microsoft.com/windows/management/2012/01/enrollment">
		       <request xmlns:i="http://www.w3.org/2001/XMLSchema-instance">
		         <EmailAddress>demo@mdmwindows.com</EmailAddress>
		         <RequestVersion>5.0</RequestVersion>
		         <DeviceType>CIMClient_Windows</DeviceType>
		         <ApplicationVersion>6.2.9200.2965</ApplicationVersion>
		         <OSEdition>48</OSEdition>
		         <AuthPolicies>
		           <AuthPolicy>OnPremise</AuthPolicy>
		           <AuthPolicy>Federated</AuthPolicy>
		         </AuthPolicies>
		       </request>
		     </Discover>
		   </s:Body>
		 </s:Envelope>`)

	resp := s.DoRaw("POST", microsoft_mdm.MDE2DiscoveryPath, requestBytes, http.StatusOK)

	resBytes, err := io.ReadAll(resp.Body)
	require.NoError(t, err)

	require.Contains(t, resp.Header["Content-Type"], microsoft_mdm.SoapContentType)

	// Checking if response can be unmarshalled to an golang type
	var xmlType interface{}
	err = xml.Unmarshal(resBytes, &xmlType)
	require.NoError(t, err)

	// Checking if SOAP response contains a valid SoapFault message
	resSoapMsg := string(resBytes)

	require.True(t, s.isXMLTagPresent("s:fault", resSoapMsg))
	require.True(t, s.isXMLTagContentPresent("s:value", resSoapMsg))
	require.True(t, s.isXMLTagContentPresent("s:text", resSoapMsg))
	require.True(t, s.checkIfXMLTagContains("s:text", "invalid SOAP header: Header.MessageID", resSoapMsg))
}

func (s *integrationMDMTestSuite) TestNoEmailDiscoveryRequest() {
	t := s.T()

	// Preparing the Discovery Request message
	requestBytes := []byte(`
		 <s:Envelope xmlns:a="http://www.w3.org/2005/08/addressing" xmlns:s="http://www.w3.org/2003/05/soap-envelope">
		   <s:Header>
		     <a:Action s:mustUnderstand="1">http://schemas.microsoft.com/windows/management/2012/01/enrollment/IDiscoveryService/Discover</a:Action>
		     <a:MessageID>urn:uuid:148132ec-a575-4322-b01b-6172a9cf8478</a:MessageID>
		     <a:ReplyTo>
		       <a:Address>http://www.w3.org/2005/08/addressing/anonymous</a:Address>
		     </a:ReplyTo>
		     <a:To s:mustUnderstand="1">https://mdmwindows.com:443/EnrollmentServer/Discovery.svc</a:To>
		   </s:Header>
		   <s:Body>
		     <Discover xmlns="http://schemas.microsoft.com/windows/management/2012/01/enrollment">
		       <request xmlns:i="http://www.w3.org/2001/XMLSchema-instance">
		         <EmailAddress></EmailAddress>
		         <RequestVersion>5.0</RequestVersion>
		         <DeviceType>CIMClient_Windows</DeviceType>
		         <ApplicationVersion>6.2.9200.2965</ApplicationVersion>
		         <OSEdition>48</OSEdition>
		         <AuthPolicies>
		           <AuthPolicy>OnPremise</AuthPolicy>
		           <AuthPolicy>Federated</AuthPolicy>
		         </AuthPolicies>
		       </request>
		     </Discover>
		   </s:Body>
		 </s:Envelope>`)

	resp := s.DoRaw("POST", microsoft_mdm.MDE2DiscoveryPath, requestBytes, http.StatusOK)

	resBytes, err := io.ReadAll(resp.Body)
	require.NoError(t, err)

	require.Contains(t, resp.Header["Content-Type"], microsoft_mdm.SoapContentType)

	// Checking if SOAP response can be unmarshalled to an golang type
	var xmlType interface{}
	err = xml.Unmarshal(resBytes, &xmlType)
	require.NoError(t, err)

	// Checking if SOAP response contains a valid DiscoveryResponse message
	resSoapMsg := string(resBytes)
	require.True(t, s.isXMLTagPresent("DiscoverResult", resSoapMsg))
	require.True(t, s.isXMLTagContentPresent("AuthPolicy", resSoapMsg))
	require.True(t, s.isXMLTagContentPresent("EnrollmentVersion", resSoapMsg))
	require.True(t, s.isXMLTagContentPresent("EnrollmentPolicyServiceUrl", resSoapMsg))
	require.True(t, s.isXMLTagContentPresent("EnrollmentServiceUrl", resSoapMsg))
	require.True(t, !s.isXMLTagContentPresent("AuthenticationServiceUrl", resSoapMsg))
}

func (s *integrationMDMTestSuite) TestValidGetPoliciesRequestWithDeviceToken() {
	t := s.T()

	// create a new Host to get the UUID on the DB
	windowsHost := createOrbitEnrolledHost(t, "windows", "h1", s.ds)

	// Preparing the GetPolicies Request message
	encodedBinToken, err := fleet.GetEncodedBinarySecurityToken(fleet.WindowsMDMProgrammaticEnrollmentType, *windowsHost.OrbitNodeKey)
	require.NoError(t, err)

	requestBytes, err := s.newGetPoliciesMsg(true, encodedBinToken)
	require.NoError(t, err)

	resp := s.DoRaw("POST", microsoft_mdm.MDE2PolicyPath, requestBytes, http.StatusOK)

	resBytes, err := io.ReadAll(resp.Body)
	require.NoError(t, err)

	require.Contains(t, resp.Header["Content-Type"], microsoft_mdm.SoapContentType)

	// Checking if SOAP response can be unmarshalled to an golang type
	var xmlType interface{}
	err = xml.Unmarshal(resBytes, &xmlType)
	require.NoError(t, err)

	// Checking if SOAP response contains a valid GetPoliciesResponse message
	resSoapMsg := string(resBytes)
	require.True(t, s.isXMLTagPresent("GetPoliciesResponse", resSoapMsg))
	require.True(t, s.isXMLTagPresent("policyOIDReference", resSoapMsg))
	require.True(t, s.isXMLTagPresent("oIDReferenceID", resSoapMsg))
	require.True(t, s.isXMLTagContentPresent("validityPeriodSeconds", resSoapMsg))
	require.True(t, s.isXMLTagContentPresent("renewalPeriodSeconds", resSoapMsg))
	require.True(t, s.isXMLTagContentPresent("minimalKeyLength", resSoapMsg))
}

func (s *integrationMDMTestSuite) TestValidGetPoliciesRequestWithAzureToken() {
	t := s.T()

	// Preparing the GetPolicies Request message with Azure JWT token
	azureADTok := "ZXlKMGVYQWlPaUpLVjFRaUxDSmhiR2NpT2lKU1V6STFOaUlzSW5nMWRDSTZJaTFMU1ROUk9XNU9VamRpVW05bWVHMWxXbTlZY1dKSVdrZGxkeUlzSW10cFpDSTZJaTFMU1ROUk9XNU9VamRpVW05bWVHMWxXbTlZY1dKSVdrZGxkeUo5LmV5SmhkV1FpT2lKb2RIUndjem92TDIxaGNtTnZjMnhoWW5NdWIzSm5MeUlzSW1semN5STZJbWgwZEhCek9pOHZjM1J6TG5kcGJtUnZkM011Ym1WMEwyWmhaVFZqTkdZekxXWXpNVGd0TkRRNE15MWlZelptTFRjMU9UVTFaalJoTUdFM01pOGlMQ0pwWVhRaU9qRTJPRGt4TnpBNE5UZ3NJbTVpWmlJNk1UWTRPVEUzTURnMU9Dd2laWGh3SWpveE5qZzVNVGMxTmpZeExDSmhZM0lpT2lJeElpd2lZV2x2SWpvaVFWUlJRWGt2T0ZSQlFVRkJOV2gwUTNFMGRERjNjbHBwUTIxQmVEQlpWaTloZGpGTVMwRkRPRXM1Vm10SGVtNUdXVGxzTUZoYWVrZHVha2N6VVRaMWVIUldNR3QxT1hCeFJXdFRZeUlzSW1GdGNpSTZXeUp3ZDJRaUxDSnljMkVpWFN3aVlYQndhV1FpT2lJeU9XUTVaV1E1T0MxaE5EWTVMVFExTXpZdFlXUmxNaTFtT1RneFltTXhaRFl3TldVaUxDSmhjSEJwWkdGamNpSTZJakFpTENKa1pYWnBZMlZwWkNJNkltRXhNMlkzWVdVd0xURXpPR0V0TkdKaU1pMDVNalF5TFRka09USXlaVGRqTkdGak15SXNJbWx3WVdSa2NpSTZJakU0Tmk0eE1pNHhPRGN1TWpZaUxDSnVZVzFsSWpvaVZHVnpkRTFoY21OdmMweGhZbk1pTENKdmFXUWlPaUpsTTJNMU5XVmtZeTFqTXpRNExUUTBNVFl0T0dZd05TMHlOVFJtWmpNd05qVmpOV1VpTENKd2QyUmZkWEpzSWpvaWFIUjBjSE02THk5d2IzSjBZV3d1YldsamNtOXpiMlowYjI1c2FXNWxMbU52YlM5RGFHRnVaMlZRWVhOemQyOXlaQzVoYzNCNElpd2ljbWdpT2lJd0xrRldTVUU0T0ZSc0xXaHFlbWN3VXpoaU0xZFdXREJ2UzJOdFZGRXpTbHB1ZUUxa1QzQTNUbVZVVm5OV2FYVkhOa0ZRYnk0aUxDSnpZM0FpT2lKdFpHMWZaR1ZzWldkaGRHbHZiaUlzSW5OMVlpSTZJa1pTUTJ4RldURk9ObXR2ZEdWblMzcFplV0pFTjJkdFdGbGxhVTVIUkZrd05FSjJOV3R6ZDJGeGJVRWlMQ0owYVdRaU9pSm1ZV1UxWXpSbU15MW1NekU0TFRRME9ETXRZbU0yWmkwM05UazFOV1kwWVRCaE56SWlMQ0oxYm1seGRXVmZibUZ0WlNJNkluUmxjM1JBYldGeVkyOXpiR0ZpY3k1dmNtY2lMQ0oxY0c0aU9pSjBaWE4wUUcxaGNtTnZjMnhoWW5NdWIzSm5JaXdpZFhScElqb2lNVGg2WkVWSU5UZFRSWFZyYWpseGJqRm9aMlJCUVNJc0luWmxjaUk2SWpFdU1DSjkuVG1FUlRsZktBdWo5bTVvQUc2UTBRblV4VEFEaTNFamtlNHZ3VXo3UTdqUUFVZVZGZzl1U0pzUXNjU2hFTXVxUmQzN1R2VlpQanljdEVoRFgwLVpQcEVVYUlSempuRVEyTWxvc21SZURYZzhrYkhNZVliWi1jb0ZucDEyQkVpQnpJWFBGZnBpaU1GRnNZZ0hSSF9tSWxwYlBlRzJuQ2p0LTZSOHgzYVA5QS1tM0J3eV91dnV0WDFNVEVZRmFsekhGa04wNWkzbjZRcjhURnlJQ1ZUYW5OanlkMjBBZFRMbHJpTVk0RVBmZzRaLThVVTctZkcteElycWVPUmVWTnYwOUFHV192MDd6UkVaNmgxVk9tNl9nelRGcElVVURuZFdabnFLTHlySDlkdkF3WnFFSG1HUmlTNElNWnRFdDJNTkVZSnhDWHhlSi1VbWZJdV9tUVhKMW9R"
	requestBytes, err := s.newGetPoliciesMsg(false, azureADTok)
	require.NoError(t, err)

	resp := s.DoRaw("POST", microsoft_mdm.MDE2PolicyPath, requestBytes, http.StatusOK)

	resBytes, err := io.ReadAll(resp.Body)
	require.NoError(t, err)

	require.Contains(t, resp.Header["Content-Type"], microsoft_mdm.SoapContentType)

	// Checking if SOAP response can be unmarshalled to an golang type
	var xmlType interface{}
	err = xml.Unmarshal(resBytes, &xmlType)
	require.NoError(t, err)

	// Checking if SOAP response contains a valid GetPoliciesResponse message
	resSoapMsg := string(resBytes)
	require.True(t, s.isXMLTagPresent("GetPoliciesResponse", resSoapMsg))
	require.True(t, s.isXMLTagPresent("policyOIDReference", resSoapMsg))
	require.True(t, s.isXMLTagPresent("oIDReferenceID", resSoapMsg))
	require.True(t, s.isXMLTagContentPresent("validityPeriodSeconds", resSoapMsg))
	require.True(t, s.isXMLTagContentPresent("renewalPeriodSeconds", resSoapMsg))
	require.True(t, s.isXMLTagContentPresent("minimalKeyLength", resSoapMsg))
}

func (s *integrationMDMTestSuite) TestGetPoliciesRequestWithInvalidUUID() {
	t := s.T()

	// create a new Host to get the UUID on the DB
	_, err := s.ds.NewHost(context.Background(), &fleet.Host{
		ID:            1,
		OsqueryHostID: ptr.String("Desktop-ABCQWE"),
		NodeKey:       ptr.String("Desktop-ABCQWE"),
		UUID:          uuid.New().String(),
		Hostname:      fmt.Sprintf("%sfoo.local.not.enrolled", s.T().Name()),
		Platform:      "windows",
	})
	require.NoError(t, err)

	// Preparing the GetPolicies Request message
	encodedBinToken, err := fleet.GetEncodedBinarySecurityToken(fleet.WindowsMDMProgrammaticEnrollmentType, "not_exists")
	require.NoError(t, err)

	requestBytes, err := s.newGetPoliciesMsg(true, encodedBinToken)
	require.NoError(t, err)

	resp := s.DoRaw("POST", microsoft_mdm.MDE2PolicyPath, requestBytes, http.StatusOK)

	resBytes, err := io.ReadAll(resp.Body)
	require.NoError(t, err)

	require.Contains(t, resp.Header["Content-Type"], microsoft_mdm.SoapContentType)

	// Checking if SOAP response can be unmarshalled to an golang type
	var xmlType interface{}
	err = xml.Unmarshal(resBytes, &xmlType)
	require.NoError(t, err)

	// Checking if SOAP response contains a valid SoapFault message
	resSoapMsg := string(resBytes)
	require.True(t, s.isXMLTagPresent("s:fault", resSoapMsg))
	require.True(t, s.isXMLTagContentPresent("s:value", resSoapMsg))
	require.True(t, s.isXMLTagContentPresent("s:text", resSoapMsg))
	require.True(t, s.checkIfXMLTagContains("s:text", "host data cannot be found", resSoapMsg))
}

func (s *integrationMDMTestSuite) TestGetPoliciesRequestWithNotElegibleHost() {
	t := s.T()

	// create a new Host to get the UUID on the DB
	linuxHost := createOrbitEnrolledHost(t, "linux", "h1", s.ds)

	// Preparing the GetPolicies Request message
	encodedBinToken, err := fleet.GetEncodedBinarySecurityToken(fleet.WindowsMDMProgrammaticEnrollmentType, *linuxHost.OrbitNodeKey)
	require.NoError(t, err)

	requestBytes, err := s.newGetPoliciesMsg(true, encodedBinToken)
	require.NoError(t, err)

	resp := s.DoRaw("POST", microsoft_mdm.MDE2PolicyPath, requestBytes, http.StatusOK)

	resBytes, err := io.ReadAll(resp.Body)
	require.NoError(t, err)

	require.Contains(t, resp.Header["Content-Type"], microsoft_mdm.SoapContentType)

	// Checking if SOAP response can be unmarshalled to an golang type
	var xmlType interface{}
	err = xml.Unmarshal(resBytes, &xmlType)
	require.NoError(t, err)

	// Checking if SOAP response contains a valid SoapFault message
	resSoapMsg := string(resBytes)
	require.True(t, s.isXMLTagPresent("s:fault", resSoapMsg))
	require.True(t, s.isXMLTagContentPresent("s:value", resSoapMsg))
	require.True(t, s.isXMLTagContentPresent("s:text", resSoapMsg))
	require.True(t, s.checkIfXMLTagContains("s:text", "host is not elegible for Windows MDM enrollment", resSoapMsg))
}

func (s *integrationMDMTestSuite) TestValidRequestSecurityTokenRequestWithDeviceToken() {
	t := s.T()
	windowsHost := createOrbitEnrolledHost(t, "windows", "h1", s.ds)

	// Delete the host from the list of MDM enrolled devices if present
	_ = s.ds.MDMWindowsDeleteEnrolledDevice(context.Background(), windowsHost.UUID)

	// Preparing the RequestSecurityToken Request message
	encodedBinToken, err := fleet.GetEncodedBinarySecurityToken(fleet.WindowsMDMProgrammaticEnrollmentType, *windowsHost.OrbitNodeKey)
	require.NoError(t, err)

	requestBytes, err := s.newSecurityTokenMsg(encodedBinToken, true, false)
	require.NoError(t, err)

	resp := s.DoRaw("POST", microsoft_mdm.MDE2EnrollPath, requestBytes, http.StatusOK)

	resBytes, err := io.ReadAll(resp.Body)
	require.NoError(t, err)

	require.Contains(t, resp.Header["Content-Type"], microsoft_mdm.SoapContentType)

	// Checking if SOAP response can be unmarshalled to an golang type
	var xmlType interface{}
	err = xml.Unmarshal(resBytes, &xmlType)
	require.NoError(t, err)

	// Checking if SOAP response contains a valid RequestSecurityTokenResponseCollection message
	resSoapMsg := string(resBytes)

	require.True(t, s.isXMLTagPresent("RequestSecurityTokenResponseCollection", resSoapMsg))
	require.True(t, s.isXMLTagPresent("DispositionMessage", resSoapMsg))
	require.True(t, s.isXMLTagContentPresent("TokenType", resSoapMsg))
	require.True(t, s.isXMLTagContentPresent("RequestID", resSoapMsg))
	require.True(t, s.isXMLTagContentPresent("BinarySecurityToken", resSoapMsg))

	// Checking if an activity was created for the enrollment
	s.lastActivityOfTypeMatches(
		fleet.ActivityTypeMDMEnrolled{}.ActivityName(),
		`{
			"mdm_platform": "microsoft",
			"host_serial": "",
			"installed_from_dep": false,
			"host_display_name": "DESKTOP-0C89RC0"
		 }`,
		0)

	expectedDeviceID := "AB157C3A18778F4FB21E2739066C1F27" // TODO: make the hard-coded deviceID in `s.newSecurityTokenMsg` configurable

	// Checking if the host uuid was set on mdm windows enrollments
	d, err := s.ds.MDMWindowsGetEnrolledDeviceWithDeviceID(context.Background(), expectedDeviceID)
	require.NoError(t, err)
	require.NotEmpty(t, d.HostUUID)
	require.Equal(t, windowsHost.UUID, d.HostUUID)
}

// TODO: Do we need integration tests for WindowsMDMAutomaticEnrollmentType flows?

func (s *integrationMDMTestSuite) TestValidRequestSecurityTokenRequestWithAzureToken() {
	t := s.T()

	// Preparing the SecurityToken Request message with Azure JWT token
	azureADTok := "ZXlKMGVYQWlPaUpLVjFRaUxDSmhiR2NpT2lKU1V6STFOaUlzSW5nMWRDSTZJaTFMU1ROUk9XNU9VamRpVW05bWVHMWxXbTlZY1dKSVdrZGxkeUlzSW10cFpDSTZJaTFMU1ROUk9XNU9VamRpVW05bWVHMWxXbTlZY1dKSVdrZGxkeUo5LmV5SmhkV1FpT2lKb2RIUndjem92TDIxaGNtTnZjMnhoWW5NdWIzSm5MeUlzSW1semN5STZJbWgwZEhCek9pOHZjM1J6TG5kcGJtUnZkM011Ym1WMEwyWmhaVFZqTkdZekxXWXpNVGd0TkRRNE15MWlZelptTFRjMU9UVTFaalJoTUdFM01pOGlMQ0pwWVhRaU9qRTJPRGt4TnpBNE5UZ3NJbTVpWmlJNk1UWTRPVEUzTURnMU9Dd2laWGh3SWpveE5qZzVNVGMxTmpZeExDSmhZM0lpT2lJeElpd2lZV2x2SWpvaVFWUlJRWGt2T0ZSQlFVRkJOV2gwUTNFMGRERjNjbHBwUTIxQmVEQlpWaTloZGpGTVMwRkRPRXM1Vm10SGVtNUdXVGxzTUZoYWVrZHVha2N6VVRaMWVIUldNR3QxT1hCeFJXdFRZeUlzSW1GdGNpSTZXeUp3ZDJRaUxDSnljMkVpWFN3aVlYQndhV1FpT2lJeU9XUTVaV1E1T0MxaE5EWTVMVFExTXpZdFlXUmxNaTFtT1RneFltTXhaRFl3TldVaUxDSmhjSEJwWkdGamNpSTZJakFpTENKa1pYWnBZMlZwWkNJNkltRXhNMlkzWVdVd0xURXpPR0V0TkdKaU1pMDVNalF5TFRka09USXlaVGRqTkdGak15SXNJbWx3WVdSa2NpSTZJakU0Tmk0eE1pNHhPRGN1TWpZaUxDSnVZVzFsSWpvaVZHVnpkRTFoY21OdmMweGhZbk1pTENKdmFXUWlPaUpsTTJNMU5XVmtZeTFqTXpRNExUUTBNVFl0T0dZd05TMHlOVFJtWmpNd05qVmpOV1VpTENKd2QyUmZkWEpzSWpvaWFIUjBjSE02THk5d2IzSjBZV3d1YldsamNtOXpiMlowYjI1c2FXNWxMbU52YlM5RGFHRnVaMlZRWVhOemQyOXlaQzVoYzNCNElpd2ljbWdpT2lJd0xrRldTVUU0T0ZSc0xXaHFlbWN3VXpoaU0xZFdXREJ2UzJOdFZGRXpTbHB1ZUUxa1QzQTNUbVZVVm5OV2FYVkhOa0ZRYnk0aUxDSnpZM0FpT2lKdFpHMWZaR1ZzWldkaGRHbHZiaUlzSW5OMVlpSTZJa1pTUTJ4RldURk9ObXR2ZEdWblMzcFplV0pFTjJkdFdGbGxhVTVIUkZrd05FSjJOV3R6ZDJGeGJVRWlMQ0owYVdRaU9pSm1ZV1UxWXpSbU15MW1NekU0TFRRME9ETXRZbU0yWmkwM05UazFOV1kwWVRCaE56SWlMQ0oxYm1seGRXVmZibUZ0WlNJNkluUmxjM1JBYldGeVkyOXpiR0ZpY3k1dmNtY2lMQ0oxY0c0aU9pSjBaWE4wUUcxaGNtTnZjMnhoWW5NdWIzSm5JaXdpZFhScElqb2lNVGg2WkVWSU5UZFRSWFZyYWpseGJqRm9aMlJCUVNJc0luWmxjaUk2SWpFdU1DSjkuVG1FUlRsZktBdWo5bTVvQUc2UTBRblV4VEFEaTNFamtlNHZ3VXo3UTdqUUFVZVZGZzl1U0pzUXNjU2hFTXVxUmQzN1R2VlpQanljdEVoRFgwLVpQcEVVYUlSempuRVEyTWxvc21SZURYZzhrYkhNZVliWi1jb0ZucDEyQkVpQnpJWFBGZnBpaU1GRnNZZ0hSSF9tSWxwYlBlRzJuQ2p0LTZSOHgzYVA5QS1tM0J3eV91dnV0WDFNVEVZRmFsekhGa04wNWkzbjZRcjhURnlJQ1ZUYW5OanlkMjBBZFRMbHJpTVk0RVBmZzRaLThVVTctZkcteElycWVPUmVWTnYwOUFHV192MDd6UkVaNmgxVk9tNl9nelRGcElVVURuZFdabnFLTHlySDlkdkF3WnFFSG1HUmlTNElNWnRFdDJNTkVZSnhDWHhlSi1VbWZJdV9tUVhKMW9R"
	requestBytes, err := s.newSecurityTokenMsg(azureADTok, false, false)
	require.NoError(t, err)

	resp := s.DoRaw("POST", microsoft_mdm.MDE2EnrollPath, requestBytes, http.StatusOK)

	resBytes, err := io.ReadAll(resp.Body)
	require.NoError(t, err)

	require.Contains(t, resp.Header["Content-Type"], microsoft_mdm.SoapContentType)

	// Checking if SOAP response can be unmarshalled to an golang type
	var xmlType interface{}
	err = xml.Unmarshal(resBytes, &xmlType)
	require.NoError(t, err)

	// Checking if SOAP response contains a valid RequestSecurityTokenResponseCollection message
	resSoapMsg := string(resBytes)
	require.True(t, s.isXMLTagPresent("RequestSecurityTokenResponseCollection", resSoapMsg))
	require.True(t, s.isXMLTagPresent("DispositionMessage", resSoapMsg))
	require.True(t, s.isXMLTagContentPresent("TokenType", resSoapMsg))
	require.True(t, s.isXMLTagContentPresent("RequestID", resSoapMsg))
	require.True(t, s.isXMLTagContentPresent("BinarySecurityToken", resSoapMsg))

	// Checking if an activity was created for the enrollment
	s.lastActivityOfTypeMatches(
		fleet.ActivityTypeMDMEnrolled{}.ActivityName(),
		`{
			"mdm_platform": "microsoft",
			"host_serial": "",
			"installed_from_dep": false,
			"host_display_name": "DESKTOP-0C89RC0"
		 }`,
		0)

	expectedDeviceID := "AB157C3A18778F4FB21E2739066C1F27" // TODO: make the hard-coded deviceID in `s.newSecurityTokenMsg` configurable

	// Checking the host uuid was not set on mdm windows enrollments
	d, err := s.ds.MDMWindowsGetEnrolledDeviceWithDeviceID(context.Background(), expectedDeviceID)
	require.NoError(t, err)
	require.Empty(t, d.HostUUID)
}

func (s *integrationMDMTestSuite) TestInvalidRequestSecurityTokenRequestWithMissingAdditionalContext() {
	t := s.T()

	// create a new Host to get the UUID on the DB
	windowsHost := createOrbitEnrolledHost(t, "windows", "h1", s.ds)

	// Preparing the RequestSecurityToken Request message
	encodedBinToken, err := fleet.GetEncodedBinarySecurityToken(fleet.WindowsMDMProgrammaticEnrollmentType, *windowsHost.OrbitNodeKey)
	require.NoError(t, err)

	requestBytes, err := s.newSecurityTokenMsg(encodedBinToken, true, true)
	require.NoError(t, err)

	resp := s.DoRaw("POST", microsoft_mdm.MDE2EnrollPath, requestBytes, http.StatusOK)

	resBytes, err := io.ReadAll(resp.Body)
	require.NoError(t, err)

	require.Contains(t, resp.Header["Content-Type"], microsoft_mdm.SoapContentType)

	// Checking if SOAP response can be unmarshalled to an golang type
	var xmlType interface{}
	err = xml.Unmarshal(resBytes, &xmlType)
	require.NoError(t, err)

	// Checking if SOAP response contains a valid SoapFault message
	resSoapMsg := string(resBytes)
	require.True(t, s.isXMLTagPresent("s:fault", resSoapMsg))
	require.True(t, s.isXMLTagContentPresent("s:value", resSoapMsg))
	require.True(t, s.isXMLTagContentPresent("s:text", resSoapMsg))
	require.True(t, s.checkIfXMLTagContains("s:text", "ContextItem item DeviceType is not present", resSoapMsg))
}

func (s *integrationMDMTestSuite) TestValidGetAuthRequest() {
	t := s.T()

	// Target Endpoint url with query params
	targetEndpointURL := microsoft_mdm.MDE2AuthPath + "?appru=ms-app%3A%2F%2Fwindows.immersivecontrolpanel&login_hint=demo%40mdmwindows.com"
	resp := s.DoRaw("GET", targetEndpointURL, nil, http.StatusOK)

	resBytes, err := io.ReadAll(resp.Body)
	require.NoError(t, err)
	require.Contains(t, resp.Header["Content-Type"], "text/html; charset=UTF-8")
	require.NotEmpty(t, resBytes)

	// Checking response content
	resContent := string(resBytes)
	require.Contains(t, resContent, "inputToken.name = 'wresult'")
	require.Contains(t, resContent, "form.action = \"ms-app://windows.immersivecontrolpanel\"")
	require.Contains(t, resContent, "performPost()")

	// Getting token content
	encodedToken := s.getRawTokenValue(resContent)
	require.NotEmpty(t, encodedToken)
}

func (s *integrationMDMTestSuite) TestInvalidGetAuthRequest() {
	t := s.T()

	// Target Endpoint url with no login_hit query param
	targetEndpointURL := microsoft_mdm.MDE2AuthPath + "?appru=ms-app%3A%2F%2Fwindows.immersivecontrolpanel"
	resp := s.DoRaw("GET", targetEndpointURL, nil, http.StatusInternalServerError)

	resBytes, err := io.ReadAll(resp.Body)
	resContent := string(resBytes)
	require.NoError(t, err)
	require.NotEmpty(t, resBytes)
	require.Contains(t, resContent, "forbidden")
}

func (s *integrationMDMTestSuite) TestValidGetTOC() {
	t := s.T()

	resp := s.DoRaw("GET", microsoft_mdm.MDE2TOSPath+"?api-version=1.0&redirect_uri=ms-appx-web%3a%2f%2fMicrosoft.AAD.BrokerPlugin&client-request-id=f2cf3127-1e80-4d73-965d-42a3b84bdb40", nil, http.StatusOK)

	resBytes, err := io.ReadAll(resp.Body)
	require.NoError(t, err)

	require.Contains(t, resp.Header["Content-Type"], microsoft_mdm.WebContainerContentType)

	resTOCcontent := string(resBytes)
	require.Contains(t, resTOCcontent, "Microsoft.AAD.BrokerPlugin")
	require.Contains(t, resTOCcontent, "IsAccepted=true")
	require.Contains(t, resTOCcontent, "OpaqueBlob=")
}

func (s *integrationMDMTestSuite) TestWindowsMDM() {
	t := s.T()
	orbitHost, d := createWindowsHostThenEnrollMDM(s.ds, s.server.URL, t)

	cmdOneUUID := uuid.New().String()
	commandOne := &fleet.MDMWindowsCommand{
		CommandUUID: cmdOneUUID,
		RawCommand: []byte(fmt.Sprintf(`
                     <Exec>
                       <CmdID>%s</CmdID>
                       <Item>
                         <Target>
                           <LocURI>./Device/Vendor/MSFT/Reboot/RebootNow</LocURI>
                         </Target>
                         <Meta>
                           <Format xmlns="syncml:metinf">null</Format>
                           <Type>text/plain</Type>
                         </Meta>
                         <Data></Data>
                       </Item>
                     </Exec>
		`, cmdOneUUID)),
		TargetLocURI: "./Device/Vendor/MSFT/Reboot/RebootNow",
	}
	err := s.ds.MDMWindowsInsertCommandForHosts(context.Background(), []string{orbitHost.UUID}, commandOne)
	require.NoError(t, err)

	cmds, err := d.StartManagementSession()
	require.NoError(t, err)
	// 2 Status + 1 Exec
	require.Len(t, cmds, 3)
	receivedCmd := cmds[cmdOneUUID]
	require.NotNil(t, receivedCmd)
	require.Equal(t, receivedCmd.Verb, fleet.CmdExec)
	require.Len(t, receivedCmd.Cmd.Items, 1)
	require.EqualValues(t, "./Device/Vendor/MSFT/Reboot/RebootNow", *receivedCmd.Cmd.Items[0].Target)

	msgID, err := d.GetCurrentMsgID()
	require.NoError(t, err)

	d.AppendResponse(fleet.SyncMLCmd{
		XMLName: xml.Name{Local: mdm_types.CmdStatus},
		MsgRef:  &msgID,
		CmdRef:  &cmdOneUUID,
		Cmd:     ptr.String("Exec"),
		Data:    ptr.String("200"),
		Items:   nil,
		CmdID:   uuid.NewString(),
	})
	cmds, err = d.SendResponse()
	require.NoError(t, err)
	// the ack of the message should be the only returned command
	require.Len(t, cmds, 1)

	cmdTwoUUID := uuid.New().String()
	commandTwo := &fleet.MDMWindowsCommand{
		CommandUUID: cmdTwoUUID,
		RawCommand: []byte(fmt.Sprintf(`
                    <Get>
                      <CmdID>%s</CmdID>
                      <Item>
                        <Target>
                          <LocURI>./Device/Vendor/MSFT/DMClient/Provider/DEMO%%20MDM/SignedEntDMID</LocURI>
                        </Target>
                      </Item>
                    </Get>
		`, cmdTwoUUID)),
		TargetLocURI: "./Device/Vendor/MSFT/DMClient/Provider/DEMO%%20MDM/SignedEntDMID",
	}
	err = s.ds.MDMWindowsInsertCommandForHosts(context.Background(), []string{orbitHost.UUID}, commandTwo)
	require.NoError(t, err)

	cmdThreeUUID := uuid.New().String()
	commandThree := &fleet.MDMWindowsCommand{
		CommandUUID: cmdThreeUUID,
		RawCommand: []byte(fmt.Sprintf(`
                    <Replace>
                       <CmdID>%s</CmdID>
                       <Item>
                         <Target>
                           <LocURI>./Device/Vendor/MSFT/DMClient/Provider/DEMO%%20MDM/SignedEntDMID</LocURI>
                         </Target>
                         <Meta>
                           <Type xmlns="syncml:metinf">text/plain</Type>
                           <Format xmlns="syncml:metinf">chr</Format>
                         </Meta>
                         <Data>1</Data>
                       </Item>
                    </Replace>
		`, cmdThreeUUID)),
		TargetLocURI: "./Device/Vendor/MSFT/DMClient/Provider/DEMO%%20MDM/SignedEntDMID",
	}
	err = s.ds.MDMWindowsInsertCommandForHosts(context.Background(), []string{orbitHost.UUID}, commandThree)
	require.NoError(t, err)

	cmds, err = d.StartManagementSession()
	require.NoError(t, err)
	// two status + the two commands we enqueued
	require.Len(t, cmds, 4)
	receivedCmdTwo := cmds[cmdTwoUUID]
	require.NotNil(t, receivedCmdTwo)
	require.Equal(t, receivedCmdTwo.Verb, fleet.CmdGet)
	require.Len(t, receivedCmdTwo.Cmd.Items, 1)
	require.EqualValues(t, "./Device/Vendor/MSFT/DMClient/Provider/DEMO%20MDM/SignedEntDMID", *receivedCmdTwo.Cmd.Items[0].Target)

	receivedCmdThree := cmds[cmdThreeUUID]
	require.NotNil(t, receivedCmdThree)
	require.Equal(t, receivedCmdThree.Verb, fleet.CmdReplace)
	require.Len(t, receivedCmdThree.Cmd.Items, 1)
	require.EqualValues(t, "./Device/Vendor/MSFT/DMClient/Provider/DEMO%20MDM/SignedEntDMID", *receivedCmdThree.Cmd.Items[0].Target)

	// status 200 for command Two  (Get)
	d.AppendResponse(fleet.SyncMLCmd{
		XMLName: xml.Name{Local: mdm_types.CmdStatus},
		MsgRef:  &msgID,
		CmdRef:  &cmdTwoUUID,
		Cmd:     ptr.String("Get"),
		Data:    ptr.String("200"),
		Items:   nil,
		CmdID:   uuid.NewString(),
	})
	// results for command two (Get)
	cmdTwoRespUUID := uuid.NewString()
	d.AppendResponse(fleet.SyncMLCmd{
		XMLName: xml.Name{Local: mdm_types.CmdResults},
		MsgRef:  &msgID,
		CmdRef:  &cmdTwoUUID,
		Cmd:     ptr.String("Replace"),
		Data:    ptr.String("200"),
		Items: []fleet.CmdItem{
			{
				Source: ptr.String("./Device/Vendor/MSFT/DMClient/Provider/DEMO%20MDM/SignedEntDMID"),
				Data:   ptr.String("0"),
			},
		},
		CmdID: cmdTwoRespUUID,
	})
	// status 200 for command Three (Replace)
	d.AppendResponse(fleet.SyncMLCmd{
		XMLName: xml.Name{Local: mdm_types.CmdStatus},
		MsgRef:  &msgID,
		CmdRef:  &cmdThreeUUID,
		Cmd:     ptr.String("Replace"),
		Data:    ptr.String("200"),
		Items:   nil,
		CmdID:   uuid.NewString(),
	})
	cmds, err = d.SendResponse()
	require.NoError(t, err)
	// the ack of the message should be the only returned command
	require.Len(t, cmds, 1)

	// check command results

	getCommandFullResult := func(cmdUUID string) []byte {
		var fullResult []byte
		mysql.ExecAdhocSQL(t, s.ds, func(q sqlx.ExtContext) error {
			return sqlx.GetContext(context.Background(), q, &fullResult, `
			SELECT raw_response
			FROM windows_mdm_responses wmr
			JOIN windows_mdm_command_results wmcr ON wmcr.response_id = wmr.id
			WHERE command_uuid = ?
			`, cmdUUID)
		})
		return fullResult
	}

	var getMDMCmdResp getMDMCommandResultsResponse
	s.DoJSON("GET", "/api/latest/fleet/mdm/commandresults", nil, http.StatusOK, &getMDMCmdResp, "command_uuid", cmdOneUUID)
	require.Len(t, getMDMCmdResp.Results, 1)
	require.NotZero(t, getMDMCmdResp.Results[0].UpdatedAt)
	getMDMCmdResp.Results[0].UpdatedAt = time.Time{}
	fmt.Println(string(getMDMCmdResp.Results[0].Result))
	require.Equal(t, &fleet.MDMCommandResult{
		HostUUID:    orbitHost.UUID,
		CommandUUID: cmdOneUUID,
		Status:      "200",
		RequestType: "./Device/Vendor/MSFT/Reboot/RebootNow",
		Result:      getCommandFullResult(cmdOneUUID),
		Hostname:    "TestIntegrationsMDM/TestWindowsMDMh1.local",
	}, getMDMCmdResp.Results[0])

	s.DoJSON("GET", "/api/latest/fleet/mdm/commandresults", nil, http.StatusOK, &getMDMCmdResp, "command_uuid", cmdTwoUUID)
	require.Len(t, getMDMCmdResp.Results, 1)
	require.NotZero(t, getMDMCmdResp.Results[0].UpdatedAt)
	getMDMCmdResp.Results[0].UpdatedAt = time.Time{}
	require.Equal(t, &fleet.MDMCommandResult{
		HostUUID:    orbitHost.UUID,
		CommandUUID: cmdTwoUUID,
		Status:      "200",
		RequestType: "./Device/Vendor/MSFT/DMClient/Provider/DEMO%%20MDM/SignedEntDMID",
		Result:      getCommandFullResult(cmdTwoUUID),
		Hostname:    "TestIntegrationsMDM/TestWindowsMDMh1.local",
	}, getMDMCmdResp.Results[0])

	s.DoJSON("GET", "/api/latest/fleet/mdm/commandresults", nil, http.StatusOK, &getMDMCmdResp, "command_uuid", cmdThreeUUID)
	require.Len(t, getMDMCmdResp.Results, 1)
	require.NotZero(t, getMDMCmdResp.Results[0].UpdatedAt)
	getMDMCmdResp.Results[0].UpdatedAt = time.Time{}
	require.Equal(t, &fleet.MDMCommandResult{
		HostUUID:    orbitHost.UUID,
		CommandUUID: cmdThreeUUID,
		Status:      "200",
		RequestType: "./Device/Vendor/MSFT/DMClient/Provider/DEMO%%20MDM/SignedEntDMID",
		Result:      getCommandFullResult(cmdThreeUUID),
		Hostname:    "TestIntegrationsMDM/TestWindowsMDMh1.local",
	}, getMDMCmdResp.Results[0])
}

func (s *integrationMDMTestSuite) TestWindowsAutomaticEnrollmentCommands() {
	t := s.T()
	ctx := context.Background()

	// define a global enroll secret
	err := s.ds.ApplyEnrollSecrets(ctx, nil, []*fleet.EnrollSecret{{Secret: t.Name()}})
	require.NoError(t, err)

	azureMail := "foo.bar.baz@example.com"
	d := mdmtest.NewTestMDMClientWindowsAutomatic(s.server.URL, azureMail)
	require.NoError(t, d.Enroll())

	cmds, err := d.StartManagementSession()
	require.NoError(t, err)

	// 2 status + 2 commands to install fleetd
	require.Len(t, cmds, 4)
	var fleetdAddCmd, fleetdExecCmd fleet.ProtoCmdOperation
	for _, c := range cmds {
		switch c.Verb {
		case "Add":
			fleetdAddCmd = c
		case "Exec":
			fleetdExecCmd = c
		}
	}
	require.Equal(t, microsoft_mdm.FleetdWindowsInstallerGUID, fleetdAddCmd.Cmd.GetTargetURI())
	require.Equal(t, microsoft_mdm.FleetdWindowsInstallerGUID, fleetdExecCmd.Cmd.GetTargetURI())
}

func (s *integrationMDMTestSuite) TestValidManagementUnenrollRequest() {
	t := s.T()

	// Target Endpoint URL for the management endpoint
	targetEndpointURL := microsoft_mdm.MDE2ManagementPath

	// Target DeviceID to use
	deviceID := "DB257C3A08778F4FB61E2749066C1F27"

	// Inserting new device
	enrolledDevice := &fleet.MDMWindowsEnrolledDevice{
		MDMDeviceID:            deviceID,
		MDMHardwareID:          uuid.New().String() + uuid.New().String(),
		MDMDeviceState:         uuid.New().String(),
		MDMDeviceType:          "CIMClient_Windows",
		MDMDeviceName:          "DESKTOP-1C3ARC1",
		MDMEnrollType:          "ProgrammaticEnrollment",
		MDMEnrollUserID:        "upn@domain.com",
		MDMEnrollProtoVersion:  "5.0",
		MDMEnrollClientVersion: "10.0.19045.2965",
		MDMNotInOOBE:           false,
	}

	err := s.ds.MDMWindowsInsertEnrolledDevice(context.Background(), enrolledDevice)
	require.NoError(t, err)

	// Checking if device was enrolled
	_, err = s.ds.MDMWindowsGetEnrolledDeviceWithDeviceID(context.Background(), deviceID)
	require.NoError(t, err)

	// Preparing the SyncML unenroll request
	requestBytes, err := s.newSyncMLUnenrollMsg(deviceID, targetEndpointURL)
	require.NoError(t, err)

	resp := s.DoRaw("POST", targetEndpointURL, requestBytes, http.StatusOK)

	// Checking that Command error code was updated

	// Checking response headers
	require.Contains(t, resp.Header["Content-Type"], microsoft_mdm.SyncMLContentType)

	// Read response data
	resBytes, err := io.ReadAll(resp.Body)
	require.NoError(t, err)

	// Checking if response can be unmarshalled to an golang type
	var xmlType interface{}
	err = xml.Unmarshal(resBytes, &xmlType)
	require.NoError(t, err)

	// Checking if device was unenrolled
	_, err = s.ds.MDMWindowsGetEnrolledDeviceWithDeviceID(context.Background(), deviceID)
	require.True(t, fleet.IsNotFound(err))
}

func (s *integrationMDMTestSuite) TestRunMDMCommands() {
	t := s.T()
	ctx := context.Background()

	// create a Windows host enrolled in MDM
	enrolledWindows := createOrbitEnrolledHost(t, "windows", "h1", s.ds)
	deviceID := "DB257C3A08778F4FB61E2749066C1F27"
	enrolledDevice := &fleet.MDMWindowsEnrolledDevice{
		MDMDeviceID:            deviceID,
		MDMHardwareID:          uuid.New().String() + uuid.New().String(),
		MDMDeviceState:         uuid.New().String(),
		MDMDeviceType:          "CIMClient_Windows",
		MDMDeviceName:          "DESKTOP-1C3ARC1",
		MDMEnrollType:          "ProgrammaticEnrollment",
		MDMEnrollUserID:        "",
		MDMEnrollProtoVersion:  "5.0",
		MDMEnrollClientVersion: "10.0.19045.2965",
		MDMNotInOOBE:           false,
		HostUUID:               enrolledWindows.UUID,
	}
	err := s.ds.SetOrUpdateMDMData(ctx, enrolledWindows.ID, false, true, s.server.URL, false, fleet.WellKnownMDMFleet)
	require.NoError(t, err)

	err = s.ds.MDMWindowsInsertEnrolledDevice(context.Background(), enrolledDevice)
	require.NoError(t, err)
	err = s.ds.UpdateMDMWindowsEnrollmentsHostUUID(context.Background(), enrolledDevice.HostUUID, enrolledDevice.MDMDeviceID)
	require.NoError(t, err)

	// create an unenrolled Windows host
	unenrolledWindows := createOrbitEnrolledHost(t, "windows", "h2", s.ds)

	// create an enrolled and unenrolled macOS host
	enrolledMac, _ := createHostThenEnrollMDM(s.ds, s.server.URL, t)
	unenrolledMac := createOrbitEnrolledHost(t, "darwin", "h4", s.ds)

	macRawCmd := `<?xml version="1.0" encoding="UTF-8"?>
<!DOCTYPE plist PUBLIC "-//Apple//DTD PLIST 1.0//EN" "http://www.apple.com/DTDs/PropertyList-1.0.dtd">
<plist version="1.0">
<dict>
    <key>Command</key>
    <dict>
        <key>RequestType</key>
        <string>ShutDownDevice</string>
    </dict>
    <key>CommandUUID</key>
    <string>0001_ShutDownDevice</string>
</dict>
</plist>`

	winRawCmd := `
<Exec>
	<CmdID>11</CmdID>
	<Item>
		<Target>
			<LocURI>./SetValues</LocURI>
		</Target>
		<Meta>
			<Format xmlns="syncml:metinf">chr</Format>
			<Type xmlns="syncml:metinf">text/plain</Type>
		</Meta>
		<Data>NamedValuesList=MinPasswordLength,8;</Data>
	</Item>
</Exec>
`

	var runResp runMDMCommandResponse

	// no host provided
	s.DoJSON("POST", "/api/latest/fleet/mdm/commands/run", &runMDMCommandRequest{
		Command: base64.StdEncoding.EncodeToString([]byte(macRawCmd)),
	}, http.StatusNotFound, &runResp)

	// mix of mdm and non-mdm hosts
	s.DoJSON("POST", "/api/latest/fleet/mdm/commands/run", &runMDMCommandRequest{
		Command:   base64.StdEncoding.EncodeToString([]byte(macRawCmd)),
		HostUUIDs: []string{enrolledMac.UUID, unenrolledMac.UUID},
	}, http.StatusPreconditionFailed, &runResp)
	s.DoJSON("POST", "/api/latest/fleet/mdm/commands/run", &runMDMCommandRequest{
		Command:   base64.StdEncoding.EncodeToString([]byte(winRawCmd)),
		HostUUIDs: []string{enrolledWindows.UUID, unenrolledWindows.UUID},
	}, http.StatusPreconditionFailed, &runResp)

	// mix of windows and macos hosts
	s.DoJSON("POST", "/api/latest/fleet/mdm/commands/run", &runMDMCommandRequest{
		Command:   base64.StdEncoding.EncodeToString([]byte(macRawCmd)),
		HostUUIDs: []string{enrolledMac.UUID, enrolledWindows.UUID},
	}, http.StatusUnprocessableEntity, &runResp)

	// windows only, invalid command
	res := s.Do("POST", "/api/latest/fleet/mdm/commands/run", &runMDMCommandRequest{
		Command:   base64.StdEncoding.EncodeToString([]byte(macRawCmd)),
		HostUUIDs: []string{enrolledWindows.UUID},
	}, http.StatusUnprocessableEntity)
	errMsg := extractServerErrorText(res.Body)
	require.Contains(t, errMsg, "You can run only <Exec> command type")

	// macOS only, invalid command
	res = s.Do("POST", "/api/latest/fleet/mdm/commands/run", &runMDMCommandRequest{
		Command:   base64.StdEncoding.EncodeToString([]byte(winRawCmd)),
		HostUUIDs: []string{enrolledMac.UUID},
	}, http.StatusUnsupportedMediaType)
	errMsg = extractServerErrorText(res.Body)
	require.Contains(t, errMsg, "unable to decode plist command")

	// valid windows
	runResp = runMDMCommandResponse{}
	s.DoJSON("POST", "/api/latest/fleet/mdm/commands/run", &runMDMCommandRequest{
		Command:   base64.StdEncoding.EncodeToString([]byte(winRawCmd)),
		HostUUIDs: []string{enrolledWindows.UUID},
	}, http.StatusOK, &runResp)
	require.NotEmpty(t, runResp.CommandUUID)
	require.Equal(t, "windows", runResp.Platform)
	require.Equal(t, "./SetValues", runResp.RequestType)

	// valid macOS
	runResp = runMDMCommandResponse{}
	s.DoJSON("POST", "/api/latest/fleet/mdm/commands/run", &runMDMCommandRequest{
		Command:   base64.StdEncoding.EncodeToString([]byte(macRawCmd)),
		HostUUIDs: []string{enrolledMac.UUID},
	}, http.StatusOK, &runResp)
	require.NotEmpty(t, runResp.CommandUUID)
	require.Equal(t, "darwin", runResp.Platform)
	require.Equal(t, "ShutDownDevice", runResp.RequestType)
}

func (s *integrationMDMTestSuite) TestUpdateMDMWindowsEnrollmentsHostUUID() {
	ctx := context.Background()
	t := s.T()

	// simulate device that is MDM enrolled before fleetd is installed
	d := fleet.MDMWindowsEnrolledDevice{
		MDMDeviceID:            "test-device-id",
		MDMHardwareID:          "test-hardware-id",
		MDMDeviceState:         "ds",
		MDMDeviceType:          "dt",
		MDMDeviceName:          "dn",
		MDMEnrollType:          "et",
		MDMEnrollUserID:        "euid",
		MDMEnrollProtoVersion:  "epv",
		MDMEnrollClientVersion: "ecv",
		MDMNotInOOBE:           false,
		HostUUID:               "", // empty host uuid when created
	}
	require.NoError(t, s.ds.MDMWindowsInsertEnrolledDevice(ctx, &d))

	gotDevice, err := s.ds.MDMWindowsGetEnrolledDeviceWithDeviceID(ctx, d.MDMDeviceID)
	require.NoError(t, err)
	require.Empty(t, gotDevice.HostUUID)

	// create an enroll secret
	secret := uuid.New().String()
	var applyResp applyEnrollSecretSpecResponse
	s.DoJSON("POST", "/api/latest/fleet/spec/enroll_secret", applyEnrollSecretSpecRequest{
		Spec: &fleet.EnrollSecretSpec{
			Secrets: []*fleet.EnrollSecret{{Secret: secret}},
		},
	}, http.StatusOK, &applyResp)

	// simulate fleetd installed and enrolled
	var resp EnrollOrbitResponse
	hostUUID := uuid.New().String()
	hostSerial := "test-host-serial"
	s.DoJSON("POST", "/api/fleet/orbit/enroll", EnrollOrbitRequest{
		EnrollSecret:   secret,
		HardwareUUID:   hostUUID,
		HardwareSerial: hostSerial,
		Platform:       "windows",
	}, http.StatusOK, &resp)
	require.NotEmpty(t, resp.OrbitNodeKey)

	gotDevice, err = s.ds.MDMWindowsGetEnrolledDeviceWithDeviceID(ctx, d.MDMDeviceID)
	require.NoError(t, err)
	require.Empty(t, gotDevice.HostUUID)

	// simulate first report osquery host details
	require.NoError(t, s.ds.UpdateMDMWindowsEnrollmentsHostUUID(ctx, hostUUID, d.MDMDeviceID))

	// check that the host uuid was updated
	gotDevice, err = s.ds.MDMWindowsGetEnrolledDeviceWithDeviceID(ctx, d.MDMDeviceID)
	require.NoError(t, err)
	require.NotEmpty(t, gotDevice.HostUUID)
	require.Equal(t, hostUUID, gotDevice.HostUUID)
}

func (s *integrationMDMTestSuite) TestBitLockerEnforcementNotifications() {
	t := s.T()
	ctx := context.Background()
	windowsHost := createOrbitEnrolledHost(t, "windows", t.Name(), s.ds)

	checkNotification := func(want bool) {
		resp := orbitGetConfigResponse{}
		s.DoJSON("POST", "/api/fleet/orbit/config", json.RawMessage(fmt.Sprintf(`{"orbit_node_key": %q}`, *windowsHost.OrbitNodeKey)), http.StatusOK, &resp)
		require.Equal(t, want, resp.Notifications.EnforceBitLockerEncryption)
	}

	// notification is false by default
	checkNotification(false)

	// enroll the host into Fleet MDM
	encodedBinToken, err := fleet.GetEncodedBinarySecurityToken(fleet.WindowsMDMProgrammaticEnrollmentType, *windowsHost.OrbitNodeKey)
	require.NoError(t, err)
	requestBytes, err := s.newSecurityTokenMsg(encodedBinToken, true, false)
	require.NoError(t, err)
	s.DoRaw("POST", microsoft_mdm.MDE2EnrollPath, requestBytes, http.StatusOK)

	// simulate osquery checking in and updating this info
	// TODO: should we automatically fill these fields on MDM enrollment?
	require.NoError(t, s.ds.SetOrUpdateMDMData(context.Background(), windowsHost.ID, false, true, "https://example.com", true, fleet.WellKnownMDMFleet))

	// notification is still false
	checkNotification(false)

	// configure disk encryption for the global team
	acResp := appConfigResponse{}
	s.DoJSON("PATCH", "/api/latest/fleet/config", json.RawMessage(`{ "mdm": { "macos_settings": { "enable_disk_encryption": true } } }`), http.StatusOK, &acResp)
	assert.True(t, acResp.MDM.EnableDiskEncryption.Value)

	// host still doesn't get the notification because we don't have disk
	// encryption information yet.
	checkNotification(false)

	// host has disk encryption off, gets the notification
	require.NoError(t, s.ds.SetOrUpdateHostDisksEncryption(context.Background(), windowsHost.ID, false))
	checkNotification(true)

	// host has disk encryption on, we don't have disk encryption info. Gets the notification
	require.NoError(t, s.ds.SetOrUpdateHostDisksEncryption(context.Background(), windowsHost.ID, true))
	checkNotification(true)

	// host has disk encryption on, we don't know if the key is decriptable. Gets the notification
	err = s.ds.SetOrUpdateHostDiskEncryptionKey(ctx, windowsHost.ID, "test-key", "", nil)
	require.NoError(t, err)
	checkNotification(true)

	// host has disk encryption on, the key is not decryptable by fleet. Gets the notification
	err = s.ds.SetHostsDiskEncryptionKeyStatus(ctx, []uint{windowsHost.ID}, false, time.Now())
	require.NoError(t, err)
	checkNotification(true)

	// host has disk encryption on, the disk was encrypted by fleet. Doesn't get the notification
	err = s.ds.SetHostsDiskEncryptionKeyStatus(ctx, []uint{windowsHost.ID}, true, time.Now())
	require.NoError(t, err)
	checkNotification(false)

	// create a new team
	tm, err := s.ds.NewTeam(context.Background(), &fleet.Team{
		Name:        t.Name(),
		Description: "desc",
	})
	require.NoError(t, err)
	// add the host to the team
	err = s.ds.AddHostsToTeam(context.Background(), &tm.ID, []uint{windowsHost.ID})
	require.NoError(t, err)

	// notification is false now since the team doesn't have disk encryption enabled
	checkNotification(false)

	// enable disk encryption on the team
	teamSpecs := applyTeamSpecsRequest{Specs: []*fleet.TeamSpec{{
		Name: tm.Name,
		MDM: fleet.TeamSpecMDM{
			EnableDiskEncryption: optjson.SetBool(true),
		},
	}}}
	s.Do("POST", "/api/latest/fleet/spec/teams", teamSpecs, http.StatusOK)

	// host gets the notification
	checkNotification(true)

	// host has disk encryption off, gets the notification
	require.NoError(t, s.ds.SetOrUpdateHostDisksEncryption(context.Background(), windowsHost.ID, false))
	checkNotification(true)

	// host has disk encryption on, we don't have disk encryption info. Gets the notification
	require.NoError(t, s.ds.SetOrUpdateHostDisksEncryption(context.Background(), windowsHost.ID, true))
	checkNotification(true)

	// host has disk encryption on, we don't know if the key is decriptable. Gets the notification
	err = s.ds.SetOrUpdateHostDiskEncryptionKey(ctx, windowsHost.ID, "test-key", "", nil)
	require.NoError(t, err)
	checkNotification(true)

	// host has disk encryption on, the key is not decryptable by fleet. Gets the notification
	err = s.ds.SetHostsDiskEncryptionKeyStatus(ctx, []uint{windowsHost.ID}, false, time.Now())
	require.NoError(t, err)
	checkNotification(true)

	// host has disk encryption on, the disk was encrypted by fleet. Doesn't get the notification
	err = s.ds.SetHostsDiskEncryptionKeyStatus(ctx, []uint{windowsHost.ID}, true, time.Now())
	require.NoError(t, err)
	checkNotification(false)
}

func (s *integrationMDMTestSuite) TestHostDiskEncryptionKey() {
	t := s.T()
	ctx := context.Background()

	host := createOrbitEnrolledHost(t, "windows", "h1", s.ds)

	// turn on disk encryption for the global team
	acResp := appConfigResponse{}
	s.DoJSON("PATCH", "/api/latest/fleet/config", json.RawMessage(`{ "mdm": { "enable_disk_encryption": true } }`), http.StatusOK, &acResp)
	assert.True(t, acResp.AppConfig.MDM.EnableDiskEncryption.Value)

	// try to call the endpoint while the host is not MDM-enrolled
	res := s.Do("POST", "/api/fleet/orbit/disk_encryption_key", orbitPostDiskEncryptionKeyRequest{
		OrbitNodeKey:  *host.OrbitNodeKey,
		EncryptionKey: []byte("WILL-FAIL"),
	}, http.StatusBadRequest)
	msg := extractServerErrorText(res.Body)
	require.Contains(t, msg, "host is not enrolled with fleet")

	// mark it as enrolled in Fleet
	err := s.ds.SetOrUpdateMDMData(ctx, host.ID, false, true, s.server.URL, false, fleet.WellKnownMDMFleet)
	require.NoError(t, err)

	// set its encryption key
	s.Do("POST", "/api/fleet/orbit/disk_encryption_key", orbitPostDiskEncryptionKeyRequest{
		OrbitNodeKey:  *host.OrbitNodeKey,
		EncryptionKey: []byte("ABC"),
	}, http.StatusNoContent)

	hdek, err := s.ds.GetHostDiskEncryptionKey(ctx, host.ID)
	require.NoError(t, err)
	require.NotNil(t, hdek.Decryptable)
	require.True(t, *hdek.Decryptable)

	var hostResp getHostResponse
	s.DoJSON("GET", fmt.Sprintf("/api/latest/fleet/hosts/%d", host.ID), nil, http.StatusOK, &hostResp)
	require.Nil(t, hostResp.Host.DiskEncryptionEnabled) // the disk encryption status of the host is not set by the orbit request
	require.NotNil(t, hostResp.Host.MDM.OSSettings)
	require.NotNil(t, hostResp.Host.MDM.OSSettings.DiskEncryption.Status)
	require.Equal(t, fleet.DiskEncryptionEnforcing, *hostResp.Host.MDM.OSSettings.DiskEncryption.Status) // still pending because disk encryption status is not set
	require.Equal(t, "", hostResp.Host.MDM.OSSettings.DiskEncryption.Detail)

	// the key is encrypted the same way as the macOS keys (except with the WSTEP
	// certificate), so it can be decrypted using the same decryption function.
	wstepCert, _, _, err := s.fleetCfg.MDM.MicrosoftWSTEP()
	require.NoError(t, err)
	decrypted, err := servermdm.DecryptBase64CMS(hdek.Base64Encrypted, wstepCert.Leaf, wstepCert.PrivateKey)
	require.NoError(t, err)
	require.Equal(t, "ABC", string(decrypted))

	// set it with a client error
	s.Do("POST", "/api/fleet/orbit/disk_encryption_key", orbitPostDiskEncryptionKeyRequest{
		OrbitNodeKey: *host.OrbitNodeKey,
		ClientError:  "fail",
	}, http.StatusNoContent)

	hdek, err = s.ds.GetHostDiskEncryptionKey(ctx, host.ID)
	require.NoError(t, err)
	require.Nil(t, hdek.Decryptable)
	require.Empty(t, hdek.Base64Encrypted)

	s.DoJSON("GET", fmt.Sprintf("/api/latest/fleet/hosts/%d", host.ID), nil, http.StatusOK, &hostResp)
	require.Nil(t, hostResp.Host.DiskEncryptionEnabled) // the disk encryption status of the host is not set by the orbit request
	require.NotNil(t, hostResp.Host.MDM.OSSettings)
	require.NotNil(t, hostResp.Host.MDM.OSSettings.DiskEncryption.Status)
	require.Equal(t, fleet.DiskEncryptionFailed, *hostResp.Host.MDM.OSSettings.DiskEncryption.Status)
	require.Equal(t, "fail", hostResp.Host.MDM.OSSettings.DiskEncryption.Detail)

	// set a different key
	s.Do("POST", "/api/fleet/orbit/disk_encryption_key", orbitPostDiskEncryptionKeyRequest{
		OrbitNodeKey:  *host.OrbitNodeKey,
		EncryptionKey: []byte("DEF"),
	}, http.StatusNoContent)

	hdek, err = s.ds.GetHostDiskEncryptionKey(ctx, host.ID)
	require.NoError(t, err)
	require.NotNil(t, hdek.Decryptable)
	require.True(t, *hdek.Decryptable)

	s.DoJSON("GET", fmt.Sprintf("/api/latest/fleet/hosts/%d", host.ID), nil, http.StatusOK, &hostResp)
	require.Nil(t, hostResp.Host.DiskEncryptionEnabled) // the disk encryption status of the host is not set by the orbit request
	require.NotNil(t, hostResp.Host.MDM.OSSettings)
	require.NotNil(t, hostResp.Host.MDM.OSSettings.DiskEncryption.Status)
	require.Equal(t, fleet.DiskEncryptionEnforcing, *hostResp.Host.MDM.OSSettings.DiskEncryption.Status) // still pending because disk encryption status is not set
	require.Equal(t, "", hostResp.Host.MDM.OSSettings.DiskEncryption.Detail)

	decrypted, err = servermdm.DecryptBase64CMS(hdek.Base64Encrypted, wstepCert.Leaf, wstepCert.PrivateKey)
	require.NoError(t, err)
	require.Equal(t, "DEF", string(decrypted))

	// report host disks as encrypted
	err = s.ds.SetOrUpdateHostDisksEncryption(ctx, host.ID, true)
	require.NoError(t, err)

	s.DoJSON("GET", fmt.Sprintf("/api/latest/fleet/hosts/%d", host.ID), nil, http.StatusOK, &hostResp)
	require.True(t, *hostResp.Host.DiskEncryptionEnabled)
	require.NotNil(t, hostResp.Host.MDM.OSSettings)
	require.NotNil(t, hostResp.Host.MDM.OSSettings.DiskEncryption.Status)
	require.Equal(t, fleet.DiskEncryptionVerified, *hostResp.Host.MDM.OSSettings.DiskEncryption.Status)
	require.Equal(t, "", hostResp.Host.MDM.OSSettings.DiskEncryption.Detail)
}

func (s *integrationMDMTestSuite) TestMDMConfigProfileCRUD() {
	t := s.T()
	ctx := context.Background()

	testTeam, err := s.ds.NewTeam(ctx, &fleet.Team{Name: "TestTeam"})
	require.NoError(t, err)

	assertAppleProfile := func(filename, name, ident string, teamID uint, wantStatus int, wantErrMsg string) string {
		var tmPtr *uint
		if teamID > 0 {
			tmPtr = &teamID
		}
		body, headers := generateNewProfileMultipartRequest(t, tmPtr,
			filename, mobileconfigForTest(name, ident), s.token)
		res := s.DoRawWithHeaders("POST", "/api/latest/fleet/mdm/profiles", body.Bytes(), wantStatus, headers)

		if wantErrMsg != "" {
			errMsg := extractServerErrorText(res.Body)
			require.Contains(t, errMsg, wantErrMsg)
			return ""
		}

		var resp newMDMConfigProfileResponse
		err := json.NewDecoder(res.Body).Decode(&resp)
		require.NoError(t, err)
		require.NotEmpty(t, resp.ProfileID)
		return resp.ProfileID
	}
	createAppleProfile := func(name, ident string, teamID uint) string {
		id := assertAppleProfile(name+".mobileconfig", name, ident, teamID, http.StatusOK, "")

		var wantJSON string
		if teamID == 0 {
			wantJSON = fmt.Sprintf(`{"team_id": null, "team_name": null, "profile_name": %q, "profile_identifier": %q}`, name, ident)
		} else {
			wantJSON = fmt.Sprintf(`{"team_id": %d, "team_name": %q, "profile_name": %q, "profile_identifier": %q}`, teamID, testTeam.Name, name, ident)
		}
		s.lastActivityOfTypeMatches(fleet.ActivityTypeCreatedMacosProfile{}.ActivityName(), wantJSON, 0)

		return id
	}

	assertWindowsProfile := func(filename, name, locURI string, teamID uint, wantStatus int, wantErrMsg string) string {
		var tmPtr *uint
		if teamID > 0 {
			tmPtr = &teamID
		}
		body, headers := generateNewProfileMultipartRequest(t, tmPtr,
			filename, []byte(fmt.Sprintf(`<Replace><Target><LocURI>%s</LocURI></Target></Replace>`, locURI)), s.token)
		res := s.DoRawWithHeaders("POST", "/api/latest/fleet/mdm/profiles", body.Bytes(), wantStatus, headers)

		if wantErrMsg != "" {
			errMsg := extractServerErrorText(res.Body)
			require.Contains(t, errMsg, wantErrMsg)
			return ""
		}

		var resp newMDMConfigProfileResponse
		err := json.NewDecoder(res.Body).Decode(&resp)
		require.NoError(t, err)
		require.NotEmpty(t, resp.ProfileID)
		return resp.ProfileID
	}
	createWindowsProfile := func(name string, teamID uint) string {
		id := assertWindowsProfile(name+".xml", name, "./Test", teamID, http.StatusOK, "")

		var wantJSON string
		if teamID == 0 {
			wantJSON = fmt.Sprintf(`{"team_id": null, "team_name": null, "profile_name": %q}`, name)
		} else {
			wantJSON = fmt.Sprintf(`{"team_id": %d, "team_name": %q, "profile_name": %q}`, teamID, testTeam.Name, name)
		}
		s.lastActivityOfTypeMatches(fleet.ActivityTypeCreatedWindowsProfile{}.ActivityName(), wantJSON, 0)

		return id
	}

	// create a couple Apple profiles for no-team and team
	noTeamAppleProfID := createAppleProfile("apple-global-profile", "test-global-ident", 0)
	teamAppleProfID := createAppleProfile("apple-team-profile", "test-team-ident", testTeam.ID)
	// create a couple Windows profiles for no-team and team
	noTeamWinProfID := createWindowsProfile("win-global-profile", 0)
	teamWinProfID := createWindowsProfile("win-team-profile", testTeam.ID)

	// Windows profile name conflicts with Apple's for no team
	assertWindowsProfile("apple-global-profile.xml", "apple-global-profile", "./Test", 0, http.StatusConflict, "Couldn't upload. A configuration profile with this name already exists.")
	// but no conflict for team 1
	assertWindowsProfile("apple-global-profile.xml", "apple-global-profile", "./Test", testTeam.ID, http.StatusOK, "")
	// Apple profile name conflicts with Windows' for no team
	assertAppleProfile("win-global-profile.mobileconfig", "win-global-profile", "test-global-ident-2", 0, http.StatusConflict, "Couldn't upload. A configuration profile with this name already exists.")
	// but no conflict for team 1
	assertAppleProfile("win-global-profile.mobileconfig", "win-global-profile", "test-global-ident-2", testTeam.ID, http.StatusOK, "")
	// Windows profile name conflicts with Apple's for team 1
	assertWindowsProfile("apple-team-profile.xml", "apple-team-profile", "./Test", testTeam.ID, http.StatusConflict, "Couldn't upload. A configuration profile with this name already exists.")
	// but no conflict for no-team
	assertWindowsProfile("apple-team-profile.xml", "apple-team-profile", "./Test", 0, http.StatusOK, "")
	// Apple profile name conflicts with Windows' for team 1
	assertAppleProfile("win-team-profile.mobileconfig", "win-team-profile", "test-team-ident-2", testTeam.ID, http.StatusConflict, "Couldn't upload. A configuration profile with this name already exists.")
	// but no conflict for no-team
	assertAppleProfile("win-team-profile.mobileconfig", "win-team-profile", "test-team-ident-2", 0, http.StatusOK, "")

	// not an xml nor mobileconfig file
	assertWindowsProfile("foo.txt", "foo", "./Test", 0, http.StatusBadRequest, "Couldn't upload. The file should be a .mobileconfig or .xml file.")
	assertAppleProfile("foo.txt", "foo", "foo-ident", 0, http.StatusBadRequest, "Couldn't upload. The file should be a .mobileconfig or .xml file.")

	// Windows-reserved LocURI
	assertWindowsProfile("bitlocker.xml", "bitlocker", microsoft_mdm.FleetBitLockerTargetLocURI, 0, http.StatusBadRequest, "Couldn't upload. Custom configuration profiles can't include BitLocker settings.")
	assertWindowsProfile("updates.xml", "updates", microsoft_mdm.FleetOSUpdateTargetLocURI, testTeam.ID, http.StatusBadRequest, "Couldn't upload. Custom configuration profiles can't include Windows updates settings.")

	// Windows invalid content
	body, headers := generateNewProfileMultipartRequest(t, nil, "win.xml", []byte("\x00\x01\x02"), s.token)
	res := s.DoRawWithHeaders("POST", "/api/latest/fleet/mdm/profiles", body.Bytes(), http.StatusBadRequest, headers)
	errMsg := extractServerErrorText(res.Body)
	require.Contains(t, errMsg, "Couldn't upload. The file should include valid XML:")

	// Apple invalid content
	body, headers = generateNewProfileMultipartRequest(t, nil,
		"apple.mobileconfig", []byte("\x00\x01\x02"), s.token)
	res = s.DoRawWithHeaders("POST", "/api/latest/fleet/mdm/profiles", body.Bytes(), http.StatusBadRequest, headers)
	errMsg = extractServerErrorText(res.Body)
	require.Contains(t, errMsg, "mobileconfig is not XML nor PKCS7 parseable")

	// get the existing profiles work
	expectedProfiles := []fleet.MDMConfigProfilePayload{
		{ProfileID: fmt.Sprint(noTeamAppleProfID), Platform: "darwin", Name: "apple-global-profile", Identifier: "test-global-ident", TeamID: nil},
		{ProfileID: fmt.Sprint(teamAppleProfID), Platform: "darwin", Name: "apple-team-profile", Identifier: "test-team-ident", TeamID: &testTeam.ID},
		{ProfileID: noTeamWinProfID, Platform: "windows", Name: "win-global-profile", TeamID: nil},
		{ProfileID: teamWinProfID, Platform: "windows", Name: "win-team-profile", TeamID: &testTeam.ID},
	}
	for _, prof := range expectedProfiles {
		var getResp getMDMConfigProfileResponse
		s.DoJSON("GET", fmt.Sprintf("/api/latest/fleet/mdm/profiles/%s", prof.ProfileID), nil, http.StatusOK, &getResp)
		require.NotZero(t, getResp.CreatedAt)
		require.NotZero(t, getResp.UpdatedAt)
		if getResp.Platform == "darwin" {
			require.Len(t, getResp.Checksum, 16)
		} else {
			require.Empty(t, getResp.Checksum)
		}
		getResp.CreatedAt, getResp.UpdatedAt = time.Time{}, time.Time{}
		getResp.Checksum = nil
		require.Equal(t, prof, *getResp.MDMConfigProfilePayload)

		resp := s.Do("GET", fmt.Sprintf("/api/latest/fleet/mdm/profiles/%s", prof.ProfileID), nil, http.StatusOK, "alt", "media")
		require.NotZero(t, resp.ContentLength)
		require.Contains(t, resp.Header.Get("Content-Disposition"), "attachment;")
		if getResp.Platform == "darwin" {
			require.Contains(t, resp.Header.Get("Content-Type"), "application/x-apple-aspen-config")
		} else {
			require.Contains(t, resp.Header.Get("Content-Type"), "application/octet-stream")
		}
		require.Contains(t, resp.Header.Get("X-Content-Type-Options"), "nosniff")

		b, err := io.ReadAll(resp.Body)
		require.NoError(t, err)
		require.Equal(t, resp.ContentLength, int64(len(b)))
	}

	var getResp getMDMConfigProfileResponse
	// get an unknown Apple profile
	s.DoJSON("GET", fmt.Sprintf("/api/latest/fleet/mdm/profiles/%d", 99999), nil, http.StatusNotFound, &getResp)
	s.Do("GET", fmt.Sprintf("/api/latest/fleet/mdm/profiles/%d", 99999), nil, http.StatusNotFound, "alt", "media")
	// get an unknown Windows profile
	s.DoJSON("GET", fmt.Sprintf("/api/latest/fleet/mdm/profiles/%s", "no-such-profile"), nil, http.StatusNotFound, &getResp)
	s.Do("GET", fmt.Sprintf("/api/latest/fleet/mdm/profiles/%s", "no-such-profile"), nil, http.StatusNotFound, "alt", "media")

	var deleteResp deleteMDMConfigProfileResponse
	// delete existing Apple profiles
	s.DoJSON("DELETE", fmt.Sprintf("/api/latest/fleet/mdm/profiles/%s", noTeamAppleProfID), nil, http.StatusOK, &deleteResp)
	s.DoJSON("DELETE", fmt.Sprintf("/api/latest/fleet/mdm/profiles/%s", teamAppleProfID), nil, http.StatusOK, &deleteResp)
	// delete non-existing Apple profile
	s.DoJSON("DELETE", fmt.Sprintf("/api/latest/fleet/mdm/profiles/%d", 99999), nil, http.StatusNotFound, &deleteResp)
	// delete existing Windows profiles
	s.DoJSON("DELETE", fmt.Sprintf("/api/latest/fleet/mdm/profiles/%s", noTeamWinProfID), nil, http.StatusOK, &deleteResp)
	s.DoJSON("DELETE", fmt.Sprintf("/api/latest/fleet/mdm/profiles/%s", teamWinProfID), nil, http.StatusOK, &deleteResp)
	// delete non-existing Windows profile
	s.DoJSON("DELETE", fmt.Sprintf("/api/latest/fleet/mdm/profiles/%s", "no-such-profile"), nil, http.StatusNotFound, &deleteResp)

	// trying to create/delete profiles managed by Fleet fails
	for p := range mobileconfig.FleetPayloadIdentifiers() {
		assertAppleProfile("foo.mobileconfig", p, p, 0, http.StatusBadRequest, fmt.Sprintf("payload identifier %s is not allowed", p))

		// create it directly in the DB to test deletion
		var id int64
		mysql.ExecAdhocSQL(t, s.ds, func(q sqlx.ExtContext) error {
			mc := mcBytesForTest(p, p, uuid.New().String())
			res, err := q.ExecContext(ctx,
				"INSERT INTO mdm_apple_configuration_profiles (identifier, name, mobileconfig, checksum, team_id) VALUES (?, ?, ?, ?, ?)",
				p, p, mc, "1234", 0)
			if err != nil {
				return err
			}
			id, _ = res.LastInsertId()
			return nil
		})

		var deleteResp deleteMDMConfigProfileResponse
		s.DoJSON("DELETE", fmt.Sprintf("/api/latest/fleet/mdm/profiles/%d", id), nil, http.StatusBadRequest, &deleteResp)

		mysql.ExecAdhocSQL(t, s.ds, func(q sqlx.ExtContext) error {
			_, err := q.ExecContext(ctx,
				"DELETE FROM mdm_apple_configuration_profiles WHERE profile_id = ?",
				id)
			return err
		})
	}

	// make fleet add a FileVault profile
	acResp := appConfigResponse{}
	s.DoJSON("PATCH", "/api/latest/fleet/config", json.RawMessage(`{
		"mdm": { "enable_disk_encryption": true }
  }`), http.StatusOK, &acResp)
	assert.True(t, acResp.MDM.EnableDiskEncryption.Value)
	profile := s.assertConfigProfilesByIdentifier(nil, mobileconfig.FleetFileVaultPayloadIdentifier, true)

	// try to delete the profile
	s.DoJSON("DELETE", fmt.Sprintf("/api/latest/fleet/mdm/profiles/%d", profile.ProfileID), nil, http.StatusBadRequest, &deleteResp)
}

func (s *integrationMDMTestSuite) TestListMDMConfigProfiles() {
	t := s.T()
	ctx := context.Background()

	// create some teams
	tm1, err := s.ds.NewTeam(ctx, &fleet.Team{Name: "team1"})
	require.NoError(t, err)
	tm2, err := s.ds.NewTeam(ctx, &fleet.Team{Name: "team2"})
	require.NoError(t, err)
	tm3, err := s.ds.NewTeam(ctx, &fleet.Team{Name: "team3"})
	require.NoError(t, err)

	// create 5 profiles for no team and team 1, names are A, B, C ... for global and
	// tA, tB, tC ... for team 1. Alternate macOS and Windows profiles.
	for i := 0; i < 5; i++ {
		name := string('A' + byte(i))
		if i%2 == 0 {
			prof, err := fleet.NewMDMAppleConfigProfile(mcBytesForTest(name, name+".identifier", name+".uuid"), nil)
			require.NoError(t, err)
			_, err = s.ds.NewMDMAppleConfigProfile(ctx, *prof)
			require.NoError(t, err)

			tprof, err := fleet.NewMDMAppleConfigProfile(mcBytesForTest("t"+name, "t"+name+".identifier", "t"+name+".uuid"), nil)
			require.NoError(t, err)
			tprof.TeamID = &tm1.ID
			_, err = s.ds.NewMDMAppleConfigProfile(ctx, *tprof)
			require.NoError(t, err)
		} else {
			_, err = s.ds.NewMDMWindowsConfigProfile(ctx, fleet.MDMWindowsConfigProfile{Name: name, SyncML: []byte(`<Replace></Replace>`)})
			require.NoError(t, err)
			_, err = s.ds.NewMDMWindowsConfigProfile(ctx, fleet.MDMWindowsConfigProfile{Name: "t" + name, TeamID: &tm1.ID, SyncML: []byte(`<Replace></Replace>`)})
			require.NoError(t, err)
		}
	}

	// create a couple profiles (Win and mac) for team 2, and none for team 3
	tprof, err := fleet.NewMDMAppleConfigProfile(mcBytesForTest("tF", "tF.identifier", "tF.uuid"), nil)
	require.NoError(t, err)
	tprof.TeamID = &tm2.ID
	tm2ProfF, err := s.ds.NewMDMAppleConfigProfile(ctx, *tprof)
	require.NoError(t, err)
	// checksum is not returned by New..., so compute it manually
	checkSum := md5.Sum(tm2ProfF.Mobileconfig) // nolint:gosec // used only for test

	tm2ProfF.Checksum = checkSum[:]
	tm2ProfG, err := s.ds.NewMDMWindowsConfigProfile(ctx, fleet.MDMWindowsConfigProfile{Name: "tG", TeamID: &tm2.ID, SyncML: []byte(`<Replace></Replace>`)})
	require.NoError(t, err)

	// test that all fields are correctly returned with team 2
	var listResp listMDMConfigProfilesResponse
	s.DoJSON("GET", "/api/latest/fleet/mdm/profiles", nil, http.StatusOK, &listResp, "team_id", fmt.Sprint(tm2.ID))
	require.Len(t, listResp.Profiles, 2)
	require.NotZero(t, listResp.Profiles[0].CreatedAt)
	require.NotZero(t, listResp.Profiles[0].UpdatedAt)
	require.NotZero(t, listResp.Profiles[1].CreatedAt)
	require.NotZero(t, listResp.Profiles[1].UpdatedAt)
	listResp.Profiles[0].CreatedAt, listResp.Profiles[0].UpdatedAt = time.Time{}, time.Time{}
	listResp.Profiles[1].CreatedAt, listResp.Profiles[1].UpdatedAt = time.Time{}, time.Time{}
	require.Equal(t, &fleet.MDMConfigProfilePayload{
		ProfileID:  fmt.Sprint(tm2ProfF.ProfileID),
		TeamID:     tm2ProfF.TeamID,
		Name:       tm2ProfF.Name,
		Platform:   "darwin",
		Identifier: tm2ProfF.Identifier,
		Checksum:   tm2ProfF.Checksum,
	}, listResp.Profiles[0])
	require.Equal(t, &fleet.MDMConfigProfilePayload{
		ProfileID: tm2ProfG.ProfileUUID,
		TeamID:    tm2ProfG.TeamID,
		Name:      tm2ProfG.Name,
		Platform:  "windows",
	}, listResp.Profiles[1])

	// list for a non-existing team returns 404
	s.DoJSON("GET", "/api/latest/fleet/mdm/profiles", nil, http.StatusNotFound, &listResp, "team_id", "99999")

	cases := []struct {
		queries   []string // alternate query name and value
		teamID    *uint
		wantNames []string
		wantMeta  *fleet.PaginationMetadata
	}{
		{
			wantNames: []string{"A", "B", "C", "D", "E"},
			wantMeta:  &fleet.PaginationMetadata{HasNextResults: false, HasPreviousResults: false},
		},
		{
			queries:   []string{"per_page", "2"},
			wantNames: []string{"A", "B"},
			wantMeta:  &fleet.PaginationMetadata{HasNextResults: true, HasPreviousResults: false},
		},
		{
			queries:   []string{"per_page", "2", "page", "1"},
			wantNames: []string{"C", "D"},
			wantMeta:  &fleet.PaginationMetadata{HasNextResults: true, HasPreviousResults: true},
		},
		{
			queries:   []string{"per_page", "2", "page", "2"},
			wantNames: []string{"E"},
			wantMeta:  &fleet.PaginationMetadata{HasNextResults: false, HasPreviousResults: true},
		},
		{
			queries:   []string{"per_page", "3"},
			teamID:    &tm1.ID,
			wantNames: []string{"tA", "tB", "tC"},
			wantMeta:  &fleet.PaginationMetadata{HasNextResults: true, HasPreviousResults: false},
		},
		{
			queries:   []string{"per_page", "3", "page", "1"},
			teamID:    &tm1.ID,
			wantNames: []string{"tD", "tE"},
			wantMeta:  &fleet.PaginationMetadata{HasNextResults: false, HasPreviousResults: true},
		},
		{
			queries:   []string{"per_page", "3", "page", "2"},
			teamID:    &tm1.ID,
			wantNames: nil,
			wantMeta:  &fleet.PaginationMetadata{HasNextResults: false, HasPreviousResults: true},
		},
		{
			queries:   []string{"per_page", "3"},
			teamID:    &tm2.ID,
			wantNames: []string{"tF", "tG"},
			wantMeta:  &fleet.PaginationMetadata{HasNextResults: false, HasPreviousResults: false},
		},
		{
			queries:   []string{"per_page", "2"},
			teamID:    &tm3.ID,
			wantNames: nil,
			wantMeta:  &fleet.PaginationMetadata{HasNextResults: false, HasPreviousResults: false},
		},
	}
	for _, c := range cases {
		t.Run(fmt.Sprintf("%v: %#v", c.teamID, c.queries), func(t *testing.T) {
			var listResp listMDMConfigProfilesResponse
			queryArgs := c.queries
			if c.teamID != nil {
				queryArgs = append(queryArgs, "team_id", fmt.Sprint(*c.teamID))
			}
			s.DoJSON("GET", "/api/latest/fleet/mdm/profiles", nil, http.StatusOK, &listResp, queryArgs...)

			require.Equal(t, len(c.wantNames), len(listResp.Profiles))
			require.Equal(t, c.wantMeta, listResp.Meta)

			var gotNames []string
			if len(listResp.Profiles) > 0 {
				gotNames = make([]string, len(listResp.Profiles))
				for i, p := range listResp.Profiles {
					gotNames[i] = p.Name
					if c.teamID == nil {
						// we set it to 0 for global
						require.NotNil(t, p.TeamID)
						require.Zero(t, *p.TeamID)
					} else {
						require.NotNil(t, p.TeamID)
						require.Equal(t, *c.teamID, *p.TeamID)
					}
					require.NotEmpty(t, p.Platform)
				}
			}
			require.Equal(t, c.wantNames, gotNames)
		})
	}
}

// ///////////////////////////////////////////////////////////////////////////
// Common MDM config test

func (s *integrationMDMTestSuite) TestMDMEnabledAndConfigured() {
	t := s.T()
	ctx := context.Background()

	appConfig, err := s.ds.AppConfig(ctx)
	originalCopy := appConfig.Copy()
	require.NoError(t, err)

	t.Cleanup(func() {
		require.NoError(t, s.ds.SaveAppConfig(ctx, originalCopy))
	})

	checkAppConfig := func(t *testing.T, mdmEnabled, winEnabled bool) appConfigResponse {
		acResp := appConfigResponse{}
		s.DoJSON("GET", "/api/latest/fleet/config", nil, http.StatusOK, &acResp)
		require.True(t, acResp.AppConfig.MDM.AppleBMEnabledAndConfigured)
		require.Equal(t, mdmEnabled, acResp.AppConfig.MDM.EnabledAndConfigured)
		require.Equal(t, winEnabled, acResp.AppConfig.MDM.WindowsEnabledAndConfigured)
		return acResp
	}

	compareMacOSSetupValues := (func(t *testing.T, got fleet.MacOSSetup, want fleet.MacOSSetup) {
		require.Equal(t, want.BootstrapPackage.Value, got.BootstrapPackage.Value)
		require.Equal(t, want.MacOSSetupAssistant.Value, got.MacOSSetupAssistant.Value)
		require.Equal(t, want.EnableEndUserAuthentication, got.EnableEndUserAuthentication)
	})

	insertBootstrapPackageAndSetupAssistant := func(t *testing.T, teamID *uint) {
		var tmID uint
		if teamID != nil {
			tmID = *teamID
		}

		// cleanup any residual bootstrap package
		_ = s.ds.DeleteMDMAppleBootstrapPackage(ctx, tmID)

		// add new bootstrap package
		require.NoError(t, s.ds.InsertMDMAppleBootstrapPackage(ctx, &fleet.MDMAppleBootstrapPackage{
			TeamID: tmID,
			Name:   "foo",
			Token:  uuid.New().String(),
			Bytes:  []byte("foo"),
			Sha256: []byte("foo-sha256"),
		}))

		// add new setup assistant
		_, err := s.ds.SetOrUpdateMDMAppleSetupAssistant(ctx, &fleet.MDMAppleSetupAssistant{
			TeamID:      teamID,
			Name:        "bar",
			ProfileUUID: uuid.New().String(),
			Profile:     []byte("{}"),
		})
		require.NoError(t, err)
	}

	// TODO: Some global MDM config settings don't have MDMEnabledAndConfigured or
	// WindowsMDMEnabledAndConfigured validations currently. Either add validations
	// and test them or test abscence of validation.
	t.Run("apply app config spec", func(t *testing.T) {
		t.Run("disk encryption", func(t *testing.T) {
			t.Cleanup(func() {
				require.NoError(t, s.ds.SaveAppConfig(ctx, appConfig))
			})

			acResp := checkAppConfig(t, true, true)
			require.False(t, acResp.AppConfig.MDM.EnableDiskEncryption.Value) // disabled by default

			// initialize our test app config
			ac := appConfig.Copy()
			ac.AgentOptions = nil

			// enable disk encryption
			ac.MDM.EnableDiskEncryption = optjson.SetBool(true)
			s.DoJSON("PATCH", "/api/latest/fleet/config", ac, http.StatusOK, &acResp)
			acResp = checkAppConfig(t, true, true)                           // both mac and windows mdm enabled
			require.True(t, acResp.AppConfig.MDM.EnableDiskEncryption.Value) // enabled

			// directly set MDM.EnabledAndConfigured to false
			ac.MDM.EnabledAndConfigured = false
			require.NoError(t, s.ds.SaveAppConfig(ctx, ac))
			acResp = checkAppConfig(t, false, true)                          // only windows mdm enabled
			require.True(t, acResp.AppConfig.MDM.EnableDiskEncryption.Value) // disabling mdm doesn't change disk encryption

			// making an unrelated change should not cause validation error
			ac.OrgInfo.OrgName = "f1337"
			s.DoJSON("PATCH", "/api/latest/fleet/config", ac, http.StatusOK, &acResp)
			acResp = checkAppConfig(t, false, true)                          // only windows mdm enabled
			require.True(t, acResp.AppConfig.MDM.EnableDiskEncryption.Value) // no change
			require.Equal(t, "f1337", acResp.AppConfig.OrgInfo.OrgName)

			// disabling disk encryption doesn't cause validation error because Windows is still enabled
			ac.MDM.EnableDiskEncryption = optjson.SetBool(false)
			s.DoJSON("PATCH", "/api/latest/fleet/config", ac, http.StatusOK, &acResp)
			acResp = checkAppConfig(t, false, true)                           // only windows mdm enabled
			require.False(t, acResp.AppConfig.MDM.EnableDiskEncryption.Value) // disabled
			require.Equal(t, "f1337", acResp.AppConfig.OrgInfo.OrgName)

			// enabling disk encryption doesn't cause validation error because Windows is still enabled
			ac.MDM.EnableDiskEncryption = optjson.SetBool(true)
			s.DoJSON("PATCH", "/api/latest/fleet/config", ac, http.StatusOK, &acResp)
			s.DoJSON("GET", "/api/latest/fleet/config", nil, http.StatusOK, &acResp)
			acResp = checkAppConfig(t, false, true)                          // only windows mdm enabled
			require.True(t, acResp.AppConfig.MDM.EnableDiskEncryption.Value) // enabled

			// directly set MDM.WindowsEnabledAndConfigured to false
			ac.MDM.WindowsEnabledAndConfigured = false
			require.NoError(t, s.ds.SaveAppConfig(ctx, ac))
			acResp = checkAppConfig(t, false, false)                         // both mac and windows mdm disabled
			require.True(t, acResp.AppConfig.MDM.EnableDiskEncryption.Value) // disabling mdm doesn't change disk encryption

			// changing unrelated config doesn't cause validation error
			ac.OrgInfo.OrgName = "f1338"
			s.DoJSON("PATCH", "/api/latest/fleet/config", ac, http.StatusOK, &acResp)
			acResp = checkAppConfig(t, false, false)                         // both mac and windows mdm disabled
			require.True(t, acResp.AppConfig.MDM.EnableDiskEncryption.Value) // no change
			require.Equal(t, "f1338", acResp.AppConfig.OrgInfo.OrgName)

			// changing MDM config doesn't cause validation error when switching to default values
			ac.MDM.EnableDiskEncryption = optjson.SetBool(false)
			// TODO: Should it be ok to disable disk encryption when MDM is disabled?
			s.DoJSON("PATCH", "/api/latest/fleet/config", ac, http.StatusOK, &acResp)
			acResp = checkAppConfig(t, false, false)                          // both mac and windows mdm disabled
			require.False(t, acResp.AppConfig.MDM.EnableDiskEncryption.Value) // changed to disabled

			// changing MDM config does cause validation error when switching to non-default vailes
			ac.MDM.EnableDiskEncryption = optjson.SetBool(true)
			s.DoJSON("PATCH", "/api/latest/fleet/config", ac, http.StatusUnprocessableEntity, &acResp)
			acResp = checkAppConfig(t, false, false)                          // both mac and windows mdm disabled
			require.False(t, acResp.AppConfig.MDM.EnableDiskEncryption.Value) // still disabled
		})

		t.Run("macos setup", func(t *testing.T) {
			t.Cleanup(func() {
				require.NoError(t, s.ds.SaveAppConfig(ctx, appConfig))
			})

			acResp := checkAppConfig(t, true, true)
			compareMacOSSetupValues(t, fleet.MacOSSetup{}, acResp.AppConfig.MDM.MacOSSetup) // disabled by default

			// initialize our test app config
			ac := appConfig.Copy()
			ac.AgentOptions = nil
			ac.MDM.EndUserAuthentication = fleet.MDMEndUserAuthentication{
				SSOProviderSettings: fleet.SSOProviderSettings{
					EntityID:    "sso-provider",
					IDPName:     "sso-provider",
					MetadataURL: "https://sso-provider.example.com/metadata",
				},
			}

			// add db records for bootstrap package and setup assistant
			insertBootstrapPackageAndSetupAssistant(t, nil)

			// enable MacOSSetup options
			ac.MDM.MacOSSetup = fleet.MacOSSetup{
				BootstrapPackage:            optjson.SetString("foo"),
				EnableEndUserAuthentication: true,
				MacOSSetupAssistant:         optjson.SetString("bar"),
			}
			s.DoJSON("PATCH", "/api/latest/fleet/config", ac, http.StatusOK, &acResp)
			acResp = checkAppConfig(t, true, true)                               // both mac and windows mdm enabled
			compareMacOSSetupValues(t, acResp.MDM.MacOSSetup, ac.MDM.MacOSSetup) // applied

			// directly set MDM.EnabledAndConfigured to false
			ac.MDM.EnabledAndConfigured = false
			require.NoError(t, s.ds.SaveAppConfig(ctx, ac))
			acResp = checkAppConfig(t, false, true)                              // only windows mdm enabled
			compareMacOSSetupValues(t, acResp.MDM.MacOSSetup, ac.MDM.MacOSSetup) // still applied

			// making an unrelated change should not cause validation error
			ac.OrgInfo.OrgName = "f1337"
			s.DoJSON("PATCH", "/api/latest/fleet/config", ac, http.StatusOK, &acResp)
			acResp = checkAppConfig(t, false, true)                              // only windows mdm enabled
			compareMacOSSetupValues(t, acResp.MDM.MacOSSetup, ac.MDM.MacOSSetup) // still applied
			require.Equal(t, "f1337", acResp.AppConfig.OrgInfo.OrgName)

			// disabling doesn't cause validation error
			ac.MDM.MacOSSetup = fleet.MacOSSetup{
				BootstrapPackage:            optjson.SetString(""),
				EnableEndUserAuthentication: false,
				MacOSSetupAssistant:         optjson.SetString(""),
			}
			s.DoJSON("PATCH", "/api/latest/fleet/config", ac, http.StatusOK, &acResp)
			acResp = checkAppConfig(t, false, true)                              // only windows mdm enabled
			compareMacOSSetupValues(t, acResp.MDM.MacOSSetup, ac.MDM.MacOSSetup) // applied
			require.Equal(t, "f1337", acResp.AppConfig.OrgInfo.OrgName)

			// bootstrap package and setup assistant were removed so reinsert records for next test
			insertBootstrapPackageAndSetupAssistant(t, nil)

			// enable MacOSSetup options fails because only Windows is enabled.
			ac.MDM.MacOSSetup = fleet.MacOSSetup{
				BootstrapPackage:            optjson.SetString("foo"),
				EnableEndUserAuthentication: true,
				MacOSSetupAssistant:         optjson.SetString("bar"),
			}
			s.DoJSON("PATCH", "/api/latest/fleet/config", ac, http.StatusUnprocessableEntity, &acResp)
			acResp = checkAppConfig(t, false, true) // only windows enabled

			// directly set MDM.EnabledAndConfigured to true and windows to false
			ac.MDM.EnabledAndConfigured = true
			ac.MDM.WindowsEnabledAndConfigured = false
			require.NoError(t, s.ds.SaveAppConfig(ctx, ac))
			acResp = checkAppConfig(t, true, false)                              // mac enabled, windows disabled
			compareMacOSSetupValues(t, acResp.MDM.MacOSSetup, ac.MDM.MacOSSetup) // directly applied

			// changing unrelated config doesn't cause validation error
			ac.OrgInfo.OrgName = "f1338"
			s.DoJSON("PATCH", "/api/latest/fleet/config", ac, http.StatusOK, &acResp)
			acResp = checkAppConfig(t, true, false)                              // mac enabled, windows disabled
			compareMacOSSetupValues(t, acResp.MDM.MacOSSetup, ac.MDM.MacOSSetup) // no change
			require.Equal(t, "f1338", acResp.AppConfig.OrgInfo.OrgName)

			// disabling doesn't cause validation error
			ac.MDM.MacOSSetup = fleet.MacOSSetup{
				BootstrapPackage:            optjson.SetString(""),
				EnableEndUserAuthentication: false,
				MacOSSetupAssistant:         optjson.SetString(""),
			}
			s.DoJSON("PATCH", "/api/latest/fleet/config", ac, http.StatusOK, &acResp)
			acResp = checkAppConfig(t, true, false)                              // only windows mdm enabled
			compareMacOSSetupValues(t, acResp.MDM.MacOSSetup, ac.MDM.MacOSSetup) // applied

			// bootstrap package and setup assistant were removed so reinsert records for next test
			insertBootstrapPackageAndSetupAssistant(t, nil)

			// enable MacOSSetup options succeeds because only Windows is disabled
			ac.MDM.MacOSSetup = fleet.MacOSSetup{
				BootstrapPackage:            optjson.SetString("foo"),
				EnableEndUserAuthentication: true,
				MacOSSetupAssistant:         optjson.SetString("bar"),
			}
			s.DoJSON("PATCH", "/api/latest/fleet/config", ac, http.StatusOK, &acResp)
			acResp = checkAppConfig(t, true, false)                              // only windows enabled
			compareMacOSSetupValues(t, acResp.MDM.MacOSSetup, ac.MDM.MacOSSetup) // applied

			// directly set MDM.EnabledAndConfigured to false
			ac.MDM.EnabledAndConfigured = false
			require.NoError(t, s.ds.SaveAppConfig(ctx, ac))
			acResp = checkAppConfig(t, false, false)                             // both mac and windows mdm disabled
			compareMacOSSetupValues(t, acResp.MDM.MacOSSetup, ac.MDM.MacOSSetup) // still applied

			// changing unrelated config doesn't cause validation error
			ac.OrgInfo.OrgName = "f1339"
			s.DoJSON("PATCH", "/api/latest/fleet/config", ac, http.StatusOK, &acResp)
			acResp = checkAppConfig(t, false, false)                             // both disabled
			compareMacOSSetupValues(t, acResp.MDM.MacOSSetup, ac.MDM.MacOSSetup) // no change
			require.Equal(t, "f1339", acResp.AppConfig.OrgInfo.OrgName)

			// setting macos setup empty values doesn't cause validation error when mdm is disabled
			ac.MDM.MacOSSetup = fleet.MacOSSetup{
				BootstrapPackage:            optjson.SetString(""),
				EnableEndUserAuthentication: false,
				MacOSSetupAssistant:         optjson.SetString(""),
			}
			s.DoJSON("PATCH", "/api/latest/fleet/config", ac, http.StatusOK, &acResp)
			acResp = checkAppConfig(t, false, false)                             // both disabled
			compareMacOSSetupValues(t, acResp.MDM.MacOSSetup, ac.MDM.MacOSSetup) // applied

			// setting macos setup to non-empty values fails because mdm disabled
			ac.MDM.MacOSSetup = fleet.MacOSSetup{
				BootstrapPackage:            optjson.SetString("foo"),
				EnableEndUserAuthentication: true,
				MacOSSetupAssistant:         optjson.SetString("bar"),
			}
			s.DoJSON("PATCH", "/api/latest/fleet/config", ac, http.StatusUnprocessableEntity, &acResp)
			acResp = checkAppConfig(t, false, false) // both disabled
		})

		t.Run("custom settings", func(t *testing.T) {
			t.Cleanup(func() {
				require.NoError(t, s.ds.SaveAppConfig(ctx, appConfig))
			})

			// initialize our test app config
			ac := appConfig.Copy()
			ac.AgentOptions = nil
			ac.MDM.MacOSSettings.CustomSettings = []string{}
			ac.MDM.WindowsSettings.CustomSettings = optjson.SetSlice([]string{})
			require.NoError(t, s.ds.SaveAppConfig(ctx, ac))
			acResp := checkAppConfig(t, true, true)
			require.Empty(t, acResp.MDM.MacOSSettings.CustomSettings)
			require.Empty(t, acResp.MDM.WindowsSettings.CustomSettings.Value)

			// add custom settings
			ac.MDM.MacOSSettings.CustomSettings = []string{"foo", "bar"}
			ac.MDM.WindowsSettings.CustomSettings = optjson.SetSlice([]string{"baz", "zab"})
			s.DoJSON("PATCH", "/api/latest/fleet/config", ac, http.StatusOK, &acResp)
			acResp = checkAppConfig(t, true, true)                                                                                 // both mac and windows mdm enabled
			require.ElementsMatch(t, acResp.MDM.MacOSSettings.CustomSettings, ac.MDM.MacOSSettings.CustomSettings)                 // applied
			require.ElementsMatch(t, acResp.MDM.WindowsSettings.CustomSettings.Value, ac.MDM.WindowsSettings.CustomSettings.Value) // applied

			// directly set MDM.EnabledAndConfigured to false
			ac.MDM.EnabledAndConfigured = false
			require.NoError(t, s.ds.SaveAppConfig(ctx, ac))
			acResp = checkAppConfig(t, false, true)                                                                                // only windows mdm enabled
			require.ElementsMatch(t, acResp.MDM.MacOSSettings.CustomSettings, ac.MDM.MacOSSettings.CustomSettings)                 // still applied
			require.ElementsMatch(t, acResp.MDM.WindowsSettings.CustomSettings.Value, ac.MDM.WindowsSettings.CustomSettings.Value) // still applied

			// making an unrelated change should not cause validation error
			ac.OrgInfo.OrgName = "f1337"
			s.DoJSON("PATCH", "/api/latest/fleet/config", ac, http.StatusOK, &acResp)
			acResp = checkAppConfig(t, false, true)                                                                                // only windows mdm enabled
			require.ElementsMatch(t, acResp.MDM.MacOSSettings.CustomSettings, ac.MDM.MacOSSettings.CustomSettings)                 // still applied
			require.ElementsMatch(t, acResp.MDM.WindowsSettings.CustomSettings.Value, ac.MDM.WindowsSettings.CustomSettings.Value) // still applied
			require.Equal(t, "f1337", acResp.AppConfig.OrgInfo.OrgName)

			// remove custom settings
			ac.MDM.MacOSSettings.CustomSettings = []string{}
			ac.MDM.WindowsSettings.CustomSettings = optjson.SetSlice([]string{})
			s.DoJSON("PATCH", "/api/latest/fleet/config", ac, http.StatusOK, &acResp)
			acResp = checkAppConfig(t, false, true) // only windows mdm enabled
			require.Empty(t, acResp.MDM.MacOSSettings.CustomSettings)
			require.Empty(t, acResp.MDM.WindowsSettings.CustomSettings.Value)

			// add custom macOS settings fails because only windows is enabled
			ac.MDM.MacOSSettings.CustomSettings = []string{"foo", "bar"}
			s.DoJSON("PATCH", "/api/latest/fleet/config", ac, http.StatusUnprocessableEntity, &acResp)
			acResp = checkAppConfig(t, false, true) // only windows enabled
			require.Empty(t, acResp.MDM.MacOSSettings.CustomSettings)
			require.Empty(t, acResp.MDM.WindowsSettings.CustomSettings.Value)

			// add custom Windows settings suceeds because only macOS is disabled
			ac.MDM.MacOSSettings.CustomSettings = []string{}
			ac.MDM.WindowsSettings.CustomSettings = optjson.SetSlice([]string{"baz", "zab"})
			s.DoJSON("PATCH", "/api/latest/fleet/config", ac, http.StatusOK, &acResp)
			acResp = checkAppConfig(t, false, true)                                                                                // only windows mdm enabled
			require.ElementsMatch(t, acResp.MDM.WindowsSettings.CustomSettings.Value, ac.MDM.WindowsSettings.CustomSettings.Value) // applied
			require.Empty(t, acResp.MDM.MacOSSettings.CustomSettings)                                                              // no change

			// cleanup Windows settings
			ac.MDM.MacOSSettings.CustomSettings = []string{}
			ac.MDM.WindowsSettings.CustomSettings = optjson.SetSlice([]string{})
			s.DoJSON("PATCH", "/api/latest/fleet/config", ac, http.StatusOK, &acResp)
			acResp = checkAppConfig(t, false, true) // only windows mdm enabled
			require.Empty(t, acResp.MDM.MacOSSettings.CustomSettings)
			require.Empty(t, acResp.MDM.WindowsSettings.CustomSettings.Value)

			// directly set MDM.EnabledAndConfigured to true and windows to false
			ac.MDM.EnabledAndConfigured = true
			ac.MDM.WindowsEnabledAndConfigured = false
			require.NoError(t, s.ds.SaveAppConfig(ctx, ac))
			acResp = checkAppConfig(t, true, false)                                                                // mac enabled, windows disabled
			require.ElementsMatch(t, acResp.MDM.MacOSSettings.CustomSettings, ac.MDM.MacOSSettings.CustomSettings) // directly applied
			require.Empty(t, acResp.MDM.WindowsSettings.CustomSettings.Value)                                      // still empty

			// add custom windows settings fails because only mac is enabled
			ac.MDM.WindowsSettings.CustomSettings = optjson.SetSlice([]string{"baz", "zab"})
			s.DoJSON("PATCH", "/api/latest/fleet/config", ac, http.StatusUnprocessableEntity, &acResp)
			acResp = checkAppConfig(t, true, false) // only mac enabled
			require.Empty(t, acResp.MDM.MacOSSettings.CustomSettings)
			require.Empty(t, acResp.MDM.WindowsSettings.CustomSettings.Value)
			// set this value to empty again so we can test other assertions assuming we're not setting it
			ac.MDM.WindowsSettings.CustomSettings = optjson.SetSlice([]string{})

			// changing unrelated config doesn't cause validation error
			ac.OrgInfo.OrgName = "f1338"
			s.DoJSON("PATCH", "/api/latest/fleet/config", ac, http.StatusOK, &acResp)
			acResp = checkAppConfig(t, true, false)                                                                // mac enabled, windows disabled
			require.ElementsMatch(t, acResp.MDM.MacOSSettings.CustomSettings, ac.MDM.MacOSSettings.CustomSettings) // no change
			require.Empty(t, acResp.MDM.WindowsSettings.CustomSettings.Value)                                      // no change
			require.Equal(t, "f1338", acResp.AppConfig.OrgInfo.OrgName)

			// remove custom settings doesn't cause validation error
			ac.MDM.MacOSSettings.CustomSettings = []string{}
			s.DoJSON("PATCH", "/api/latest/fleet/config", ac, http.StatusOK, &acResp)
			acResp = checkAppConfig(t, true, false) // only mac enabled
			require.Empty(t, acResp.MDM.MacOSSettings.CustomSettings)

			// add custom macOS settings suceeds because only Windows is disabled
			ac.MDM.MacOSSettings.CustomSettings = []string{"foo", "bar"}
			s.DoJSON("PATCH", "/api/latest/fleet/config", ac, http.StatusOK, &acResp)
			acResp = checkAppConfig(t, true, false)                                                                // mac enabled, windows disabled
			require.ElementsMatch(t, acResp.MDM.MacOSSettings.CustomSettings, ac.MDM.MacOSSettings.CustomSettings) // applied
			require.Empty(t, acResp.MDM.WindowsSettings.CustomSettings.Value)                                      // no change

			// temporarily enable and add custom settings for both platforms
			ac.MDM.EnabledAndConfigured = true
			ac.MDM.WindowsEnabledAndConfigured = true
			require.NoError(t, s.ds.SaveAppConfig(ctx, ac))
			acResp = checkAppConfig(t, true, true) // both mac and windows mdm enabled
			ac.MDM.MacOSSettings.CustomSettings = []string{"foo", "bar"}
			ac.MDM.WindowsSettings.CustomSettings = optjson.SetSlice([]string{"baz", "zab"})
			s.DoJSON("PATCH", "/api/latest/fleet/config", ac, http.StatusOK, &acResp)
			acResp = checkAppConfig(t, true, true)                                                                                 // both mac and windows mdm enabled
			require.ElementsMatch(t, acResp.MDM.MacOSSettings.CustomSettings, ac.MDM.MacOSSettings.CustomSettings)                 // applied
			require.ElementsMatch(t, acResp.MDM.WindowsSettings.CustomSettings.Value, ac.MDM.WindowsSettings.CustomSettings.Value) // applied

			// directly set both configs to false
			ac.MDM.EnabledAndConfigured = false
			ac.MDM.WindowsEnabledAndConfigured = false
			require.NoError(t, s.ds.SaveAppConfig(ctx, ac))
			acResp = checkAppConfig(t, false, false)                                                                               // both mac and windows mdm disabled
			require.ElementsMatch(t, acResp.MDM.MacOSSettings.CustomSettings, ac.MDM.MacOSSettings.CustomSettings)                 // no change
			require.ElementsMatch(t, acResp.MDM.WindowsSettings.CustomSettings.Value, ac.MDM.WindowsSettings.CustomSettings.Value) // no change

			// changing unrelated config doesn't cause validation error
			ac.OrgInfo.OrgName = "f1339"
			s.DoJSON("PATCH", "/api/latest/fleet/config", ac, http.StatusOK, &acResp)
			acResp = checkAppConfig(t, false, false)                                                                               // both disabled
			require.ElementsMatch(t, acResp.MDM.MacOSSettings.CustomSettings, ac.MDM.MacOSSettings.CustomSettings)                 // no change
			require.ElementsMatch(t, acResp.MDM.WindowsSettings.CustomSettings.Value, ac.MDM.WindowsSettings.CustomSettings.Value) // no change
			require.Equal(t, "f1339", acResp.AppConfig.OrgInfo.OrgName)

			// setting the same values is ok even if mdm is disabled
			ac.MDM.MacOSSettings.CustomSettings = []string{"foo", "bar"}
			ac.MDM.WindowsSettings.CustomSettings = optjson.SetSlice([]string{"baz", "zab"})
			s.DoJSON("PATCH", "/api/latest/fleet/config", ac, http.StatusOK, &acResp)
			acResp = checkAppConfig(t, false, false)                                                                               // both disabled
			require.ElementsMatch(t, acResp.MDM.MacOSSettings.CustomSettings, ac.MDM.MacOSSettings.CustomSettings)                 // no change
			require.ElementsMatch(t, acResp.MDM.WindowsSettings.CustomSettings.Value, ac.MDM.WindowsSettings.CustomSettings.Value) // no change

			// setting different values fail even if mdm is disabled, and only some of the profiles have changed
			ac.MDM.MacOSSettings.CustomSettings = []string{"oof", "bar"}
			ac.MDM.WindowsSettings.CustomSettings = optjson.SetSlice([]string{"foo", "zab"})
			s.DoJSON("PATCH", "/api/latest/fleet/config", ac, http.StatusUnprocessableEntity, &acResp)
			acResp = checkAppConfig(t, false, false) // both disabled
			// set the values back so we can compare them
			ac.MDM.MacOSSettings.CustomSettings = []string{"foo", "bar"}
			ac.MDM.WindowsSettings.CustomSettings = optjson.SetSlice([]string{"baz", "zab"})
			require.ElementsMatch(t, acResp.MDM.MacOSSettings.CustomSettings, ac.MDM.MacOSSettings.CustomSettings)                 // no change
			require.ElementsMatch(t, acResp.MDM.WindowsSettings.CustomSettings.Value, ac.MDM.WindowsSettings.CustomSettings.Value) // no change

			// setting empty values doesn't cause validation error when mdm is disabled
			ac.MDM.MacOSSettings.CustomSettings = []string{}
			ac.MDM.WindowsSettings.CustomSettings = optjson.SetSlice([]string{})
			s.DoJSON("PATCH", "/api/latest/fleet/config", ac, http.StatusOK, &acResp)
			acResp = checkAppConfig(t, false, false) // both disabled
			require.Empty(t, acResp.MDM.MacOSSettings.CustomSettings)
			require.Empty(t, acResp.MDM.WindowsSettings.CustomSettings.Value)

			// setting non-empty values fails because mdm disabled
			ac.MDM.MacOSSettings.CustomSettings = []string{"foo", "bar"}
			ac.MDM.WindowsSettings.CustomSettings = optjson.SetSlice([]string{"baz", "zab"})
			s.DoJSON("PATCH", "/api/latest/fleet/config", ac, http.StatusUnprocessableEntity, &acResp)
			acResp = checkAppConfig(t, false, false) // both disabled
			require.Empty(t, acResp.MDM.MacOSSettings.CustomSettings)
			require.Empty(t, acResp.MDM.WindowsSettings.CustomSettings.Value)
		})
	})

	// TODO: Improve validations and related test coverage of team MDM config.
	// Some settings don't have MDMEnabledAndConfigured or WindowsMDMEnabledAndConfigured
	// validations currently. Either add vailidations and test them or test abscence
	// of validation. Also, the tests below only cover a limited set of permutations
	// compared to the app config tests above and should be expanded accordingly.
	t.Run("modify team", func(t *testing.T) {
		t.Cleanup(func() {
			require.NoError(t, s.ds.SaveAppConfig(ctx, appConfig))
		})

		checkTeam := func(t *testing.T, team *fleet.Team, checkMDM *fleet.TeamPayloadMDM) teamResponse {
			var wantDiskEncryption bool
			var wantMacOSSetup fleet.MacOSSetup
			if checkMDM != nil {
				if checkMDM.MacOSSetup != nil {
					wantMacOSSetup = *checkMDM.MacOSSetup
					// bootstrap package always ignored by modify team endpoint so expect original value
					wantMacOSSetup.BootstrapPackage = team.Config.MDM.MacOSSetup.BootstrapPackage
					// setup assistant always ignored by modify team endpoint so expect original value
					wantMacOSSetup.MacOSSetupAssistant = team.Config.MDM.MacOSSetup.MacOSSetupAssistant
				}
				wantDiskEncryption = checkMDM.EnableDiskEncryption.Value
			}

			var resp teamResponse
			s.DoJSON("GET", fmt.Sprintf("/api/latest/fleet/teams/%d", team.ID), nil, http.StatusOK, &resp)
			require.Equal(t, team.Name, resp.Team.Name)
			require.Equal(t, wantDiskEncryption, resp.Team.Config.MDM.EnableDiskEncryption)
			require.Equal(t, wantMacOSSetup.BootstrapPackage.Value, resp.Team.Config.MDM.MacOSSetup.BootstrapPackage.Value)
			require.Equal(t, wantMacOSSetup.MacOSSetupAssistant.Value, resp.Team.Config.MDM.MacOSSetup.MacOSSetupAssistant.Value)
			require.Equal(t, wantMacOSSetup.EnableEndUserAuthentication, resp.Team.Config.MDM.MacOSSetup.EnableEndUserAuthentication)

			return resp
		}

		// initialize our test app config
		ac := appConfig.Copy()
		ac.AgentOptions = nil
		ac.MDM.EnabledAndConfigured = false
		ac.MDM.WindowsEnabledAndConfigured = false
		require.NoError(t, s.ds.SaveAppConfig(ctx, ac))
		checkAppConfig(t, false, false) // both mac and windows mdm disabled

		var createTeamResp teamResponse
		s.DoJSON("POST", "/api/latest/fleet/teams", createTeamRequest{fleet.TeamPayload{
			Name: ptr.String("Ninjas"),
			MDM:  &fleet.TeamPayloadMDM{EnableDiskEncryption: optjson.SetBool(true)}, // mdm is ignored by the create team endpoint
		}}, http.StatusOK, &createTeamResp)
		team := createTeamResp.Team
		getTeamResp := checkTeam(t, team, nil) // newly created team has empty mdm config

		t.Cleanup(func() {
			require.NoError(t, s.ds.DeleteTeam(ctx, team.ID))
		})

		// TODO: Add cases for other team MDM config (e.g., macos settings, macos updates,
		// migration) and for other permutations of starting values (see app config tests above).
		cases := []struct {
			name           string
			mdm            *fleet.TeamPayloadMDM
			expectedStatus int
		}{
			{
				"mdm empty",
				&fleet.TeamPayloadMDM{},
				http.StatusOK,
			},
			{
				"mdm all zero values",
				&fleet.TeamPayloadMDM{
					EnableDiskEncryption: optjson.SetBool(false),
					MacOSSetup: &fleet.MacOSSetup{
						BootstrapPackage:            optjson.SetString(""),
						EnableEndUserAuthentication: false,
						MacOSSetupAssistant:         optjson.SetString(""),
					},
				},
				http.StatusOK,
			},
			{
				"bootstrap package",
				&fleet.TeamPayloadMDM{
					MacOSSetup: &fleet.MacOSSetup{
						BootstrapPackage: optjson.SetString("some-package"),
					},
				},
				// bootstrap package is always ignored by the modify team endpoint
				http.StatusOK,
			},
			{
				"setup assistant",
				&fleet.TeamPayloadMDM{
					MacOSSetup: &fleet.MacOSSetup{
						MacOSSetupAssistant: optjson.SetString("some-setup-assistant"),
					},
				},
				// setup assistant is always ignored by the modify team endpoint
				http.StatusOK,
			},
			{
				"enable disk encryption",
				&fleet.TeamPayloadMDM{
					EnableDiskEncryption: optjson.SetBool(true),
				},
				// disk encryption requires mdm enabled and configured
				http.StatusUnprocessableEntity,
			},
			{
				"enable end user auth",
				&fleet.TeamPayloadMDM{
					MacOSSetup: &fleet.MacOSSetup{
						EnableEndUserAuthentication: true,
					},
				},
				// disk encryption requires mdm enabled and configured
				http.StatusUnprocessableEntity,
			},
		}

		for _, c := range cases {
			// TODO: Add tests for other combinations of mac and windows mdm enabled/disabled
			t.Run(c.name, func(t *testing.T) {
				checkAppConfig(t, false, false) // both mac and windows mdm disabled

				s.DoJSON("PATCH", fmt.Sprintf("/api/latest/fleet/teams/%d", team.ID), fleet.TeamPayload{
					Name:        &team.Name,
					Description: ptr.String(c.name),
					MDM:         c.mdm,
				}, c.expectedStatus, &getTeamResp)

				if c.expectedStatus == http.StatusOK {
					getTeamResp = checkTeam(t, team, c.mdm)
					require.Equal(t, c.name, getTeamResp.Team.Description)
				} else {
					checkTeam(t, team, nil)
				}
			})
		}
	})

	// TODO: Improve validations and related test coverage of team MDM config.
	// Some settings don't have MDMEnabledAndConfigured or WindowsMDMEnabledAndConfigured
	// validations currently. Either add vailidations and test them or test abscence
	// of validation. Also, the tests below only cover a limited set of permutations
	// compared to the app config tests above and should be expanded accordingly.
	t.Run("edit team spec", func(t *testing.T) {
		t.Cleanup(func() {
			require.NoError(t, s.ds.SaveAppConfig(ctx, appConfig))
		})

		checkTeam := func(t *testing.T, team *fleet.Team, checkMDM *fleet.TeamSpecMDM) teamResponse {
			var wantDiskEncryption bool
			var wantMacOSSetup fleet.MacOSSetup
			if checkMDM != nil {
				wantMacOSSetup = checkMDM.MacOSSetup
				wantDiskEncryption = checkMDM.EnableDiskEncryption.Value
			}

			var resp teamResponse
			s.DoJSON("GET", fmt.Sprintf("/api/latest/fleet/teams/%d", team.ID), nil, http.StatusOK, &resp)
			require.Equal(t, team.Name, resp.Team.Name)
			require.Equal(t, wantDiskEncryption, resp.Team.Config.MDM.EnableDiskEncryption)
			require.Equal(t, wantMacOSSetup.BootstrapPackage.Value, resp.Team.Config.MDM.MacOSSetup.BootstrapPackage.Value)
			require.Equal(t, wantMacOSSetup.MacOSSetupAssistant.Value, resp.Team.Config.MDM.MacOSSetup.MacOSSetupAssistant.Value)
			require.Equal(t, wantMacOSSetup.EnableEndUserAuthentication, resp.Team.Config.MDM.MacOSSetup.EnableEndUserAuthentication)

			return resp
		}

		// initialize our test app config
		ac := appConfig.Copy()
		ac.AgentOptions = nil
		ac.MDM.EnabledAndConfigured = false
		ac.MDM.WindowsEnabledAndConfigured = false
		require.NoError(t, s.ds.SaveAppConfig(ctx, ac))
		checkAppConfig(t, false, false) // both mac and windows mdm disabled

		// create a team from spec
		tmSpecReq := applyTeamSpecsRequest{Specs: []*fleet.TeamSpec{{Name: "Pirates"}}}
		var tmSpecResp applyTeamSpecsResponse
		s.DoJSON("POST", "/api/latest/fleet/spec/teams", tmSpecReq, http.StatusOK, &tmSpecResp)
		teamID, ok := tmSpecResp.TeamIDsByName["Pirates"]
		require.True(t, ok)
		team := fleet.Team{ID: teamID, Name: "Pirates"}
		checkTeam(t, &team, nil) // newly created team has empty mdm config

		t.Cleanup(func() {
			require.NoError(t, s.ds.DeleteTeam(ctx, team.ID))
		})

		// TODO: Add cases for other team MDM config (e.g., macos settings, macos updates,
		// migration) and for other permutations of starting values (see app config tests above).
		cases := []struct {
			name           string
			mdm            *fleet.TeamSpecMDM
			expectedStatus int
		}{
			{
				"mdm empty",
				&fleet.TeamSpecMDM{},
				http.StatusOK,
			},
			{
				"mdm all zero values",
				&fleet.TeamSpecMDM{
					EnableDiskEncryption: optjson.SetBool(false),
					MacOSSetup: fleet.MacOSSetup{
						BootstrapPackage:            optjson.SetString(""),
						EnableEndUserAuthentication: false,
						MacOSSetupAssistant:         optjson.SetString(""),
					},
				},
				http.StatusOK,
			},
			{
				"bootstrap package",
				&fleet.TeamSpecMDM{
					MacOSSetup: fleet.MacOSSetup{
						BootstrapPackage: optjson.SetString("some-package"),
					},
				},
				// bootstrap package requires mdm enabled and configured
				http.StatusUnprocessableEntity,
			},
			{
				"setup assistant",
				&fleet.TeamSpecMDM{
					MacOSSetup: fleet.MacOSSetup{
						MacOSSetupAssistant: optjson.SetString("some-setup-assistant"),
					},
				},
				// setup assistant requires mdm enabled and configured
				http.StatusUnprocessableEntity,
			},
			{
				"enable disk encryption",
				&fleet.TeamSpecMDM{
					EnableDiskEncryption: optjson.SetBool(true),
				},
				// disk encryption requires mdm enabled and configured
				http.StatusUnprocessableEntity,
			},
			{
				"enable end user auth",
				&fleet.TeamSpecMDM{
					MacOSSetup: fleet.MacOSSetup{
						EnableEndUserAuthentication: true,
					},
				},
				// disk encryption requires mdm enabled and configured
				http.StatusUnprocessableEntity,
			},
		}

		for _, c := range cases {
			// TODO: Add tests for other combinations of mac and windows mdm enabled/disabled
			t.Run(c.name, func(t *testing.T) {
				checkAppConfig(t, false, false) // both mac and windows mdm disabled

				tmSpecReq = applyTeamSpecsRequest{Specs: []*fleet.TeamSpec{{
					Name: team.Name,
					MDM:  *c.mdm,
				}}}
				s.DoJSON("POST", "/api/latest/fleet/spec/teams", tmSpecReq, c.expectedStatus, &tmSpecResp)

				if c.expectedStatus == http.StatusOK {
					checkTeam(t, &team, c.mdm)
				} else {
					checkTeam(t, &team, nil)
				}
			})
		}
	})
}

// ///////////////////////////////////////////////////////////////////////////
// Common helpers

func (s *integrationMDMTestSuite) runWorker() {
	err := s.worker.ProcessJobs(context.Background())
	require.NoError(s.T(), err)
	pending, err := s.ds.GetQueuedJobs(context.Background(), 1)
	require.NoError(s.T(), err)
	require.Empty(s.T(), pending)
}

func (s *integrationMDMTestSuite) runDEPSchedule() {
	ch := make(chan bool)
	s.onDEPScheduleDone = func() { close(ch) }
	_, err := s.depSchedule.Trigger()
	require.NoError(s.T(), err)
	<-ch
}

func (s *integrationMDMTestSuite) getRawTokenValue(content string) string {
	// Create a regex object with the defined pattern
	pattern := `inputToken.value\s*=\s*'([^']*)'`
	regex := regexp.MustCompile(pattern)

	// Find the submatch using the regex pattern
	submatches := regex.FindStringSubmatch(content)

	if len(submatches) >= 2 {
		// Extract the content from the submatch
		encodedToken := submatches[1]

		return encodedToken
	}

	return ""
}

func (s *integrationMDMTestSuite) isXMLTagPresent(xmlTag string, payload string) bool {
	regex := fmt.Sprintf("<%s.*>", xmlTag)
	matched, err := regexp.MatchString(regex, payload)
	if err != nil {
		return false
	}

	return matched
}

func (s *integrationMDMTestSuite) isXMLTagContentPresent(xmlTag string, payload string) bool {
	regex := fmt.Sprintf("<%s.*>(.+)</%s.*>", xmlTag, xmlTag)
	matched, err := regexp.MatchString(regex, payload)
	if err != nil {
		return false
	}

	return matched
}

func (s *integrationMDMTestSuite) checkIfXMLTagContains(xmlTag string, xmlContent string, payload string) bool {
	regex := fmt.Sprintf("<%s.*>.*%s.*</%s.*>", xmlTag, xmlContent, xmlTag)

	matched, err := regexp.MatchString(regex, payload)
	if err != nil || !matched {
		return false
	}

	return true
}

func (s *integrationMDMTestSuite) newGetPoliciesMsg(deviceToken bool, encodedBinToken string) ([]byte, error) {
	if len(encodedBinToken) == 0 {
		return nil, errors.New("encodedBinToken is empty")
	}

	// JWT token by default
	tokType := microsoft_mdm.BinarySecurityAzureEnroll
	if deviceToken {
		tokType = microsoft_mdm.BinarySecurityDeviceEnroll
	}

	return []byte(`
			<s:Envelope xmlns:s="http://www.w3.org/2003/05/soap-envelope" xmlns:a="http://www.w3.org/2005/08/addressing" xmlns:u="http://docs.oasis-open.org/wss/2004/01/oasis-200401-wss-wssecurity-utility-1.0.xsd" xmlns:wsse="http://docs.oasis-open.org/wss/2004/01/oasis-200401-wss-wssecurity-secext-1.0.xsd" xmlns:wst="http://docs.oasis-open.org/ws-sx/ws-trust/200512" xmlns:ac="http://schemas.xmlsoap.org/ws/2006/12/authorization">
			<s:Header>
				<a:Action s:mustUnderstand="1">http://schemas.microsoft.com/windows/pki/2009/01/enrollmentpolicy/IPolicy/GetPolicies</a:Action>
				<a:MessageID>urn:uuid:148132ec-a575-4322-b01b-6172a9cf8478</a:MessageID>
				<a:ReplyTo>
				<a:Address>http://www.w3.org/2005/08/addressing/anonymous</a:Address>
				</a:ReplyTo>
				<a:To s:mustUnderstand="1">https://mdmwindows.com/EnrollmentServer/Policy.svc</a:To>
				<wsse:Security s:mustUnderstand="1">
				<wsse:BinarySecurityToken ValueType="` + tokType + `" EncodingType="http://docs.oasis-open.org/wss/2004/01/oasis-200401-wss-wssecurity-secext-1.0.xsd#base64binary">` + encodedBinToken + `</wsse:BinarySecurityToken>
				</wsse:Security>
			</s:Header>
			<s:Body xmlns:xsi="http://www.w3.org/2001/XMLSchema-instance" xmlns:xsd="http://www.w3.org/2001/XMLSchema">
				<GetPolicies xmlns="http://schemas.microsoft.com/windows/pki/2009/01/enrollmentpolicy">
				<client>
					<lastUpdate xsi:nil="true"/>
					<preferredLanguage xsi:nil="true"/>
				</client>
				<requestFilter xsi:nil="true"/>
				</GetPolicies>
			</s:Body>
			</s:Envelope>`), nil
}

func (s *integrationMDMTestSuite) newSecurityTokenMsg(encodedBinToken string, deviceToken bool, missingContextItem bool) ([]byte, error) {
	if len(encodedBinToken) == 0 {
		return nil, errors.New("encodedBinToken is empty")
	}

	var reqSecTokenContextItemDeviceType []byte
	if !missingContextItem {
		reqSecTokenContextItemDeviceType = []byte(
			`<ac:ContextItem Name="DeviceType">
			 <ac:Value>CIMClient_Windows</ac:Value>
			 </ac:ContextItem>`)
	}

	// JWT token by default
	tokType := microsoft_mdm.BinarySecurityAzureEnroll
	if deviceToken {
		tokType = microsoft_mdm.BinarySecurityDeviceEnroll
	}

	// Preparing the RequestSecurityToken Request message
	requestBytes := []byte(
		`<s:Envelope xmlns:s="http://www.w3.org/2003/05/soap-envelope" xmlns:a="http://www.w3.org/2005/08/addressing" xmlns:u="http://docs.oasis-open.org/wss/2004/01/oasis-200401-wss-wssecurity-utility-1.0.xsd" xmlns:wsse="http://docs.oasis-open.org/wss/2004/01/oasis-200401-wss-wssecurity-secext-1.0.xsd" xmlns:wst="http://docs.oasis-open.org/ws-sx/ws-trust/200512" xmlns:ac="http://schemas.xmlsoap.org/ws/2006/12/authorization">
			<s:Header>
				<a:Action s:mustUnderstand="1">http://schemas.microsoft.com/windows/pki/2009/01/enrollment/RST/wstep</a:Action>
				<a:MessageID>urn:uuid:0d5a1441-5891-453b-becf-a2e5f6ea3749</a:MessageID>
				<a:ReplyTo>
				<a:Address>http://www.w3.org/2005/08/addressing/anonymous</a:Address>
				</a:ReplyTo>
				<a:To s:mustUnderstand="1">https://mdmwindows.com/EnrollmentServer/Enrollment.svc</a:To>
				<wsse:Security s:mustUnderstand="1">
				<wsse:BinarySecurityToken ValueType="` + tokType + `" EncodingType="http://docs.oasis-open.org/wss/2004/01/oasis-200401-wss-wssecurity-secext-1.0.xsd#base64binary">` + encodedBinToken + `</wsse:BinarySecurityToken>
				</wsse:Security>
			</s:Header>
			<s:Body>
				<wst:RequestSecurityToken>
				<wst:TokenType>http://schemas.microsoft.com/5.0.0.0/ConfigurationManager/Enrollment/DeviceEnrollmentToken</wst:TokenType>
				<wst:RequestType>http://docs.oasis-open.org/ws-sx/ws-trust/200512/Issue</wst:RequestType>
				<wsse:BinarySecurityToken ValueType="http://schemas.microsoft.com/windows/pki/2009/01/enrollment#PKCS10" EncodingType="http://docs.oasis-open.org/wss/2004/01/oasis-200401-wss-wssecurity-secext-1.0.xsd#base64binary">MIICzjCCAboCAQAwSzFJMEcGA1UEAxNAMkI5QjUyQUMtREYzOC00MTYxLTgxNDItRjRCMUUwIURCMjU3QzNBMDg3NzhGNEZCNjFFMjc0OTA2NkMxRjI3ADCCASIwDQYJKoZIhvcNAQEBBQADggEPADCCAQoCggEBAKogsEpbKL8fuXpTNAE5RTZim8JO5CCpxj3z+SuWabs/s9Zse6RziKr12R4BXPiYE1zb8god4kXxet8x3ilGqAOoXKkdFTdNkdVa23PEMrIZSX5MuQ7mwGtctayARxmDvsWRF/icxJbqSO+bYIKvuifesOCHW2cJ1K+JSKijTMik1N8NFbLi5fg1J+xImT9dW1z2fLhQ7SNEMLosUPHsbU9WKoDBfnPsLHzmhM2IMw+5dICZRoxHZalh70FefBk0XoT8b6w4TIvc8572TyPvvdwhc5o/dvyR3nAwTmJpjBs1YhJfSdP+EBN1IC2T/i/mLNUuzUSC2OwiHPbZ6MMr/hUCAwEAAaBCMEAGCSqGSIb3DQEJDjEzMDEwLwYKKwYBBAGCN0IBAAQhREIyNTdDM0EwODc3OEY0RkI2MUUyNzQ5MDY2QzFGMjcAMAkGBSsOAwIdBQADggEBACQtxyy74sCQjZglwdh/Ggs6ofMvnWLMq9A9rGZyxAni66XqDUoOg5PzRtSt+Gv5vdLQyjsBYVzo42W2HCXLD2sErXWwh/w0k4H7vcRKgEqv6VYzpZ/YRVaewLYPcqo4g9NoXnbW345OPLwT3wFvVR5v7HnD8LB2wHcnMu0fAQORgafCRWJL1lgw8VZRaGw9BwQXCF/OrBNJP1ivgqtRdbSoH9TD4zivlFFa+8VDz76y2mpfo0NbbD+P0mh4r0FOJan3X9bLswOLFD6oTiyXHgcVSzLN0bQ6aQo0qKp3yFZYc8W4SgGdEl07IqNquKqJ/1fvmWxnXEbl3jXwb1efhbM=</wsse:BinarySecurityToken>
				<ac:AdditionalContext xmlns="http://schemas.xmlsoap.org/ws/2006/12/authorization">
					<ac:ContextItem Name="UXInitiated">
					<ac:Value>false</ac:Value>
					</ac:ContextItem>
					<ac:ContextItem Name="HWDevID">
					<ac:Value>CF1D12AA5AE42E47D52465E9A71316CAF3AFCC1D3088F230F4D50B371FB2256F</ac:Value>
					</ac:ContextItem>
					<ac:ContextItem Name="Locale">
					<ac:Value>en-US</ac:Value>
					</ac:ContextItem>
					<ac:ContextItem Name="TargetedUserLoggedIn">
					<ac:Value>true</ac:Value>
					</ac:ContextItem>
					<ac:ContextItem Name="OSEdition">
					<ac:Value>48</ac:Value>
					</ac:ContextItem>
					<ac:ContextItem Name="DeviceName">
					<ac:Value>DESKTOP-0C89RC0</ac:Value>
					</ac:ContextItem>
					<ac:ContextItem Name="MAC">
					<ac:Value>01-1C-29-7B-3E-1C</ac:Value>
					</ac:ContextItem>
					<ac:ContextItem Name="MAC">
					<ac:Value>01-0C-21-7B-3E-52</ac:Value>
					</ac:ContextItem>
					<ac:ContextItem Name="DeviceID">
					<ac:Value>AB157C3A18778F4FB21E2739066C1F27</ac:Value>
					</ac:ContextItem>
					<ac:ContextItem Name="EnrollmentType">
					<ac:Value>Full</ac:Value>
					</ac:ContextItem>
					` + string(reqSecTokenContextItemDeviceType) + `
					<ac:ContextItem Name="OSVersion">
					<ac:Value>10.0.19045.2965</ac:Value>
					</ac:ContextItem>
					<ac:ContextItem Name="ApplicationVersion">
					<ac:Value>10.0.19045.1965</ac:Value>
					</ac:ContextItem>
					<ac:ContextItem Name="NotInOobe">
					<ac:Value>false</ac:Value>
					</ac:ContextItem>
					<ac:ContextItem Name="RequestVersion">
					<ac:Value>5.0</ac:Value>
					</ac:ContextItem>
				</ac:AdditionalContext>
				</wst:RequestSecurityToken>
			</s:Body>
			</s:Envelope>
		`)

	return requestBytes, nil
}

func (s *integrationMDMTestSuite) newSyncMLUnenrollMsg(deviceID string, managementUrl string) ([]byte, error) {
	if len(managementUrl) == 0 {
		return nil, errors.New("managementUrl is empty")
	}

	return []byte(`
			 <SyncML xmlns="SYNCML:SYNCML1.2">
			<SyncHdr>
				<VerDTD>1.2</VerDTD>
				<VerProto>DM/1.2</VerProto>
				<SessionID>2</SessionID>
				<MsgID>1</MsgID>
				<Target>
				<LocURI>` + managementUrl + `</LocURI>
				</Target>
				<Source>
				<LocURI>` + deviceID + `</LocURI>
				</Source>
			</SyncHdr>
			<SyncBody>
				<Alert>
				<CmdID>2</CmdID>
				<Data>1201</Data>
				</Alert>
				<Alert>
				<CmdID>3</CmdID>
				<Data>1224</Data>
				<Item>
					<Meta>
					<Type xmlns="syncml:metinf">com.microsoft/MDM/LoginStatus</Type>
					</Meta>
					<Data>user</Data>
				</Item>
				</Alert>
				<Alert>
				<CmdID>4</CmdID>
				<Data>1226</Data>
				<Item>
					<Meta>
					<Type xmlns="syncml:metinf">com.microsoft:mdm.unenrollment.userrequest</Type>
					<Format xmlns="syncml:metinf">int</Format>
					</Meta>
					<Data>1</Data>
				</Item>
				</Alert>
				<Final/>
			</SyncBody>
			</SyncML>`), nil
}

<<<<<<< HEAD
func (s *integrationMDMTestSuite) checkMDMProfilesSummaries(t *testing.T, teamID *uint, expectedSummary fleet.MDMProfilesSummary, expectedAppleSummary *fleet.MDMProfilesSummary) {
	if expectedAppleSummary != nil {
		var apple getMDMAppleProfilesSummaryResponse
		s.DoJSON("GET", "/api/v1/fleet/mdm/apple/profiles/summary", getMDMAppleProfilesSummaryRequest{TeamID: teamID}, http.StatusOK, &apple)
		require.Equal(t, expectedSummary.Failed, apple.Failed)
		require.Equal(t, expectedSummary.Pending, apple.Pending)
		require.Equal(t, expectedSummary.Verifying, apple.Verifying)
		require.Equal(t, expectedSummary.Verified, apple.Verified)
	}

	var combined getMDMProfilesSummaryResponse
	s.DoJSON("GET", "/api/v1/fleet/mdm/profiles/summary", getMDMProfilesSummaryRequest{TeamID: teamID}, http.StatusOK, &combined)
	require.Equal(t, expectedSummary.Failed, combined.Failed)
	require.Equal(t, expectedSummary.Pending, combined.Pending)
	require.Equal(t, expectedSummary.Verifying, combined.Verifying)
	require.Equal(t, expectedSummary.Verified, combined.Verified)
}

func (s *integrationMDMTestSuite) checkMDMDiskEncryptionSummaries(t *testing.T, teamID *uint, expectedSummary fleet.MDMDiskEncryptionSummary, checkFileVaultSummary bool) {
	if checkFileVaultSummary {
		var apple getMDMAppleFileVaultSummaryResponse
		s.DoJSON("GET", "/api/v1/fleet/mdm/apple/filevault/summary", getMDMAppleProfilesSummaryRequest{TeamID: teamID}, http.StatusOK, &apple)
		require.Equal(t, expectedSummary.Failed.MacOS, apple.Failed)
		require.Equal(t, expectedSummary.Enforcing.MacOS, apple.Enforcing)
		require.Equal(t, expectedSummary.ActionRequired.MacOS, apple.ActionRequired)
		require.Equal(t, expectedSummary.Verifying.MacOS, apple.Verifying)
		require.Equal(t, expectedSummary.Verified.MacOS, apple.Verified)
		require.Equal(t, expectedSummary.RemovingEnforcement.MacOS, apple.RemovingEnforcement)
	}

	var combined getMDMDiskEncryptionSummaryResponse
	s.DoJSON("GET", "/api/v1/fleet/mdm/disk_encryption/summary", getMDMProfilesSummaryRequest{TeamID: teamID}, http.StatusOK, &combined)
	require.Equal(t, expectedSummary.Failed, combined.Failed)
	require.Equal(t, expectedSummary.Enforcing, combined.Enforcing)
	require.Equal(t, expectedSummary.ActionRequired, combined.ActionRequired)
	require.Equal(t, expectedSummary.Verifying, combined.Verifying)
	require.Equal(t, expectedSummary.Verified, combined.Verified)
	require.Equal(t, expectedSummary.RemovingEnforcement, combined.RemovingEnforcement)
=======
func (s *integrationMDMTestSuite) TestWindowsProfileManagement() {
	t := s.T()
	ctx := context.Background()

	err := s.ds.ApplyEnrollSecrets(ctx, nil, []*fleet.EnrollSecret{{Secret: t.Name()}})
	require.NoError(t, err)

	globalProfiles := []string{
		mysql.InsertWindowsProfileForTest(t, s.ds, 0),
		mysql.InsertWindowsProfileForTest(t, s.ds, 0),
		mysql.InsertWindowsProfileForTest(t, s.ds, 0),
	}

	// create a new team
	tm, err := s.ds.NewTeam(ctx, &fleet.Team{Name: "batch_set_mdm_profiles"})
	require.NoError(t, err)
	teamProfiles := []string{
		mysql.InsertWindowsProfileForTest(t, s.ds, tm.ID),
		mysql.InsertWindowsProfileForTest(t, s.ds, tm.ID),
	}

	// create a non-Windows host
	_, err = s.ds.NewHost(context.Background(), &fleet.Host{
		ID:            1,
		OsqueryHostID: ptr.String("non-windows-host"),
		NodeKey:       ptr.String("non-windows-host"),
		UUID:          uuid.New().String(),
		Hostname:      fmt.Sprintf("%sfoo.local.non.windows", t.Name()),
		Platform:      "darwin",
	})
	require.NoError(t, err)

	// create a Windows host that's not enrolled into MDM
	_, err = s.ds.NewHost(context.Background(), &fleet.Host{
		ID:            2,
		OsqueryHostID: ptr.String("not-mdm-enrolled"),
		NodeKey:       ptr.String("not-mdm-enrolled"),
		UUID:          uuid.New().String(),
		Hostname:      fmt.Sprintf("%sfoo.local.not.enrolled", t.Name()),
		Platform:      "windows",
	})
	require.NoError(t, err)

	verifyProfiles := func(device *mdmtest.TestWindowsMDMClient, n int) {
		s.awaitTriggerProfileSchedule(t)
		cmds, err := device.StartManagementSession()
		require.NoError(t, err)
		// 2 Status + n profiles
		require.Len(t, cmds, n+2)

		var atomicCmds []fleet.ProtoCmdOperation
		msgID, err := device.GetCurrentMsgID()
		require.NoError(t, err)
		for _, c := range cmds {
			cmdID := c.Cmd.CmdID
			if c.Verb == "Atomic" {
				atomicCmds = append(atomicCmds, c)
			}
			device.AppendResponse(fleet.SyncMLCmd{
				XMLName: xml.Name{Local: mdm_types.CmdStatus},
				MsgRef:  &msgID,
				CmdRef:  &cmdID,
				Cmd:     ptr.String("Exec"),
				Data:    ptr.String("200"),
				Items:   nil,
				CmdID:   uuid.NewString(),
			})
		}
		// TODO: verify profile contents as well
		require.Len(t, atomicCmds, n)

		cmds, err = device.SendResponse()
		require.NoError(t, err)
		// the ack of the message should be the only returned command
		require.Len(t, cmds, 1)
	}

	checkHostsProfilesMatch := func(host *fleet.Host, wantUUIDs []string) {
		var gotUUIDs []string
		mysql.ExecAdhocSQL(t, s.ds, func(q sqlx.ExtContext) error {
			stmt := `SELECT profile_uuid FROM host_mdm_windows_profiles WHERE host_uuid = ?`
			return sqlx.SelectContext(context.Background(), q, &gotUUIDs, stmt, host.UUID)
		})
		require.ElementsMatch(t, wantUUIDs, gotUUIDs)
	}

	// Create a host and then enroll to MDM.
	host, mdmDevice := createWindowsHostThenEnrollMDM(s.ds, s.server.URL, t)
	// trigger a profile sync
	verifyProfiles(mdmDevice, 3)
	checkHostsProfilesMatch(host, globalProfiles)

	// another sync shouldn't return profiles
	verifyProfiles(mdmDevice, 0)

	// add the host to a team
	err = s.ds.AddHostsToTeam(ctx, &tm.ID, []uint{host.ID})
	require.NoError(t, err)

	// trigger a profile sync, device gets the team profile
	verifyProfiles(mdmDevice, 2)
	checkHostsProfilesMatch(host, teamProfiles)

	// set new team profiles (delete + addition)
	mysql.ExecAdhocSQL(t, s.ds, func(q sqlx.ExtContext) error {
		stmt := `DELETE FROM mdm_windows_configuration_profiles WHERE profile_uuid = ?`
		_, err := q.ExecContext(context.Background(), stmt, teamProfiles[1])
		return err
	})
	teamProfiles = []string{
		teamProfiles[0],
		mysql.InsertWindowsProfileForTest(t, s.ds, tm.ID),
	}

	// trigger a profile sync, device gets the team profile
	verifyProfiles(mdmDevice, 1)

	// check that we deleted the old profile in the DB
	checkHostsProfilesMatch(host, teamProfiles)

	// another sync shouldn't return profiles
	verifyProfiles(mdmDevice, 0)
}

func (s *integrationMDMTestSuite) TestAppConfigMDMWindowsProfiles() {
	t := s.T()

	// set the windows custom settings fields
	acResp := appConfigResponse{}
	s.DoJSON("PATCH", "/api/latest/fleet/config", json.RawMessage(`{
		"mdm": { "windows_settings": { "custom_settings": ["foo", "bar"] } }
  }`), http.StatusOK, &acResp)
	assert.Equal(t, []string{"foo", "bar"}, acResp.MDM.WindowsSettings.CustomSettings.Value)

	// check that they are returned by a GET /config
	acResp = appConfigResponse{}
	s.DoJSON("GET", "/api/latest/fleet/config", nil, http.StatusOK, &acResp)
	assert.Equal(t, []string{"foo", "bar"}, acResp.MDM.WindowsSettings.CustomSettings.Value)

	// patch without specifying the windows custom settings fields and an unrelated
	// field, should not remove them
	acResp = appConfigResponse{}
	s.DoJSON("PATCH", "/api/latest/fleet/config", json.RawMessage(`{
		"mdm": { "enable_disk_encryption": true }
  }`), http.StatusOK, &acResp)
	assert.Equal(t, []string{"foo", "bar"}, acResp.MDM.WindowsSettings.CustomSettings.Value)

	// patch with explicitly empty windows custom settings fields, would remove
	// them but this is a dry-run
	acResp = appConfigResponse{}
	s.DoJSON("PATCH", "/api/latest/fleet/config", json.RawMessage(`{
		"mdm": { "windows_settings": { "custom_settings": null } }
  }`), http.StatusOK, &acResp, "dry_run", "true")
	assert.Equal(t, []string{"foo", "bar"}, acResp.MDM.WindowsSettings.CustomSettings.Value)

	// patch with explicitly empty windows custom settings fields, removes them
	acResp = appConfigResponse{}
	s.DoJSON("PATCH", "/api/latest/fleet/config", json.RawMessage(`{
		"mdm": { "windows_settings": { "custom_settings": null } }
  }`), http.StatusOK, &acResp)
	assert.Empty(t, acResp.MDM.WindowsSettings.CustomSettings.Value)
}

func (s *integrationMDMTestSuite) TestApplyTeamsMDMWindowsProfiles() {
	t := s.T()

	// create a team through the service so it initializes the agent ops
	teamName := t.Name() + "team1"
	team := &fleet.Team{
		Name:        teamName,
		Description: "desc team1",
	}
	var createTeamResp teamResponse
	s.DoJSON("POST", "/api/latest/fleet/teams", team, http.StatusOK, &createTeamResp)
	require.NotZero(t, createTeamResp.Team.ID)
	team = createTeamResp.Team

	rawTeamSpec := func(mdmValue string) json.RawMessage {
		return json.RawMessage(fmt.Sprintf(`{ "specs": [{ "name": %q, "mdm": %s }] }`, team.Name, mdmValue))
	}

	// set the windows custom settings fields
	var applyResp applyTeamSpecsResponse
	s.DoJSON("POST", "/api/latest/fleet/spec/teams", rawTeamSpec(`
		{ "windows_settings": { "custom_settings": ["foo", "bar"] }  }
	`), http.StatusOK, &applyResp)
	require.Len(t, applyResp.TeamIDsByName, 1)

	// check that they are returned by a GET /config
	var teamResp getTeamResponse
	s.DoJSON("GET", fmt.Sprintf("/api/latest/fleet/teams/%d", team.ID), nil, http.StatusOK, &teamResp)
	require.ElementsMatch(t, []string{"foo", "bar"}, teamResp.Team.Config.MDM.WindowsSettings.CustomSettings.Value)

	// patch without specifying the windows custom settings fields and an unrelated
	// field, should not remove them
	applyResp = applyTeamSpecsResponse{}
	s.DoJSON("POST", "/api/latest/fleet/spec/teams", rawTeamSpec(`{ "enable_disk_encryption": true }`), http.StatusOK, &applyResp)
	require.Len(t, applyResp.TeamIDsByName, 1)

	// check that they are returned by a GET /config
	teamResp = getTeamResponse{}
	s.DoJSON("GET", fmt.Sprintf("/api/latest/fleet/teams/%d", team.ID), nil, http.StatusOK, &teamResp)
	require.ElementsMatch(t, []string{"foo", "bar"}, teamResp.Team.Config.MDM.WindowsSettings.CustomSettings.Value)

	// patch with explicitly empty windows custom settings fields, would remove
	// them but this is a dry-run
	applyResp = applyTeamSpecsResponse{}
	s.DoJSON("POST", "/api/latest/fleet/spec/teams", rawTeamSpec(`
		{ "windows_settings": { "custom_settings": null } }
  `), http.StatusOK, &applyResp, "dry_run", "true")
	require.Len(t, applyResp.TeamIDsByName, 0)

	teamResp = getTeamResponse{}
	s.DoJSON("GET", fmt.Sprintf("/api/latest/fleet/teams/%d", team.ID), nil, http.StatusOK, &teamResp)
	require.ElementsMatch(t, []string{"foo", "bar"}, teamResp.Team.Config.MDM.WindowsSettings.CustomSettings.Value)

	// patch with explicitly empty windows custom settings fields, removes them
	applyResp = applyTeamSpecsResponse{}
	s.DoJSON("POST", "/api/latest/fleet/spec/teams", rawTeamSpec(`
		{ "windows_settings": { "custom_settings": null } }
  `), http.StatusOK, &applyResp)
	require.Len(t, applyResp.TeamIDsByName, 1)

	teamResp = getTeamResponse{}
	s.DoJSON("GET", fmt.Sprintf("/api/latest/fleet/teams/%d", team.ID), nil, http.StatusOK, &teamResp)
	require.Empty(t, teamResp.Team.Config.MDM.WindowsSettings.CustomSettings.Value)
}

func (s *integrationMDMTestSuite) TestBatchSetMDMProfiles() {
	t := s.T()
	ctx := context.Background()

	// create a new team
	tm, err := s.ds.NewTeam(ctx, &fleet.Team{Name: "batch_set_mdm_profiles"})
	require.NoError(t, err)

	// apply an empty set to no-team
	s.Do("POST", "/api/v1/fleet/mdm/profiles/batch", batchSetMDMProfilesRequest{Profiles: nil}, http.StatusNoContent)
	s.lastActivityOfTypeMatches(
		fleet.ActivityTypeEditedMacosProfile{}.ActivityName(),
		`{"team_id": null, "team_name": null}`,
		0,
	)
	s.lastActivityOfTypeMatches(
		fleet.ActivityTypeEditedWindowsProfile{}.ActivityName(),
		`{"team_id": null, "team_name": null}`,
		0,
	)

	// apply to both team id and name
	s.Do("POST", "/api/v1/fleet/mdm/profiles/batch", batchSetMDMProfilesRequest{Profiles: nil},
		http.StatusUnprocessableEntity, "team_id", strconv.Itoa(int(tm.ID)), "team_name", tm.Name)

	// invalid team name
	s.Do("POST", "/api/v1/fleet/mdm/profiles/batch", batchSetMDMProfilesRequest{Profiles: nil},
		http.StatusNotFound, "team_name", uuid.New().String())

	// duplicate PayloadDisplayName
	s.Do("POST", "/api/v1/fleet/mdm/profiles/batch", batchSetMDMProfilesRequest{Profiles: map[string][]byte{
		"N1": mobileconfigForTest("N1", "I1"),
		"N2": mobileconfigForTest("N1", "I2"),
		"N3": syncMLForTest("./Foo/Bar"),
	}}, http.StatusUnprocessableEntity, "team_id", strconv.Itoa(int(tm.ID)))

	// profiles with reserved macOS identifiers
	for p := range mobileconfig.FleetPayloadIdentifiers() {
		res := s.Do("POST", "/api/v1/fleet/mdm/profiles/batch", batchSetMDMProfilesRequest{Profiles: map[string][]byte{
			"N1": mobileconfigForTest("N1", "I1"),
			p:    mobileconfigForTest(p, p),
			"N3": syncMLForTest("./Foo/Bar"),
		}}, http.StatusUnprocessableEntity, "team_id", strconv.Itoa(int(tm.ID)))
		errMsg := extractServerErrorText(res.Body)
		require.Contains(t, errMsg, fmt.Sprintf("Validation Failed: payload identifier %s is not allowed", p))
	}

	// payloads with reserved types
	for p := range mobileconfig.FleetPayloadTypes() {
		res := s.Do("POST", "/api/v1/fleet/mdm/profiles/batch", batchSetMDMProfilesRequest{Profiles: map[string][]byte{
			"N1": mobileconfigForTestWithContent("N1", "I1", "II1", p),
			"N3": syncMLForTest("./Foo/Bar"),
		}}, http.StatusUnprocessableEntity, "team_id", strconv.Itoa(int(tm.ID)))
		errMsg := extractServerErrorText(res.Body)
		require.Contains(t, errMsg, fmt.Sprintf("Validation Failed: unsupported PayloadType(s): %s", p))
	}

	// payloads with reserved identifiers
	for p := range mobileconfig.FleetPayloadIdentifiers() {
		res := s.Do("POST", "/api/v1/fleet/mdm/profiles/batch", batchSetMDMProfilesRequest{Profiles: map[string][]byte{
			"N1": mobileconfigForTestWithContent("N1", "I1", p, "random"),
			"N3": syncMLForTest("./Foo/Bar"),
		}}, http.StatusUnprocessableEntity, "team_id", strconv.Itoa(int(tm.ID)))
		errMsg := extractServerErrorText(res.Body)
		require.Contains(t, errMsg, fmt.Sprintf("Validation Failed: unsupported PayloadIdentifier(s): %s", p))
	}

	// profiles with reserved Windows location URIs
	// bitlocker
	res := s.Do("POST", "/api/v1/fleet/mdm/profiles/batch", batchSetMDMProfilesRequest{Profiles: map[string][]byte{
		"N1":                                     mobileconfigForTest("N1", "I1"),
		microsoft_mdm.FleetBitLockerTargetLocURI: syncMLForTest(fmt.Sprintf("%s/Foo", microsoft_mdm.FleetBitLockerTargetLocURI)),
		"N3":                                     syncMLForTest("./Foo/Bar"),
	}}, http.StatusUnprocessableEntity, "team_id", strconv.Itoa(int(tm.ID)))
	errMsg := extractServerErrorText(res.Body)
	require.Contains(t, errMsg, "Custom configuration profiles can't include BitLocker settings. To control these settings, use the mdm.enable_disk_encryption option.")

	// os updates
	res = s.Do("POST", "/api/v1/fleet/mdm/profiles/batch", batchSetMDMProfilesRequest{Profiles: map[string][]byte{
		"N1":                                    mobileconfigForTest("N1", "I1"),
		microsoft_mdm.FleetOSUpdateTargetLocURI: syncMLForTest(fmt.Sprintf("%s/Foo", microsoft_mdm.FleetOSUpdateTargetLocURI)),
		"N3":                                    syncMLForTest("./Foo/Bar"),
	}}, http.StatusUnprocessableEntity, "team_id", strconv.Itoa(int(tm.ID)))
	errMsg = extractServerErrorText(res.Body)
	require.Contains(t, errMsg, "Custom configuration profiles can't include Windows updates settings. To control these settings, use the mdm.windows_updates option.")

	// invalid windows tag
	res = s.Do("POST", "/api/v1/fleet/mdm/profiles/batch", batchSetMDMProfilesRequest{Profiles: map[string][]byte{
		"N3": []byte(`<Exec></Exec>`),
	}}, http.StatusUnprocessableEntity, "team_id", strconv.Itoa(int(tm.ID)))
	errMsg = extractServerErrorText(res.Body)
	require.Contains(t, errMsg, "Only <Replace> supported as a top level element")

	// invalid xml
	res = s.Do("POST", "/api/v1/fleet/mdm/profiles/batch", batchSetMDMProfilesRequest{Profiles: map[string][]byte{
		"N3": []byte(`foo`),
	}}, http.StatusUnprocessableEntity, "team_id", strconv.Itoa(int(tm.ID)))
	errMsg = extractServerErrorText(res.Body)
	require.Contains(t, errMsg, "Only <Replace> supported as a top level element")

	// successfully apply windows and macOS a profiles for the team, but it's a dry run
	s.Do("POST", "/api/v1/fleet/mdm/profiles/batch", batchSetMDMProfilesRequest{Profiles: map[string][]byte{
		"N1": mobileconfigForTest("N1", "I1"),
		"N2": syncMLForTest("./Foo/Bar"),
	}}, http.StatusNoContent, "team_id", strconv.Itoa(int(tm.ID)), "dry_run", "true")
	s.assertConfigProfilesByIdentifier(&tm.ID, "I1", false)
	s.assertWindowsConfigProfilesByName(&tm.ID, "N1", false)

	// successfully apply for a team and verify activities
	s.Do("POST", "/api/v1/fleet/mdm/profiles/batch", batchSetMDMProfilesRequest{Profiles: map[string][]byte{
		"N1": mobileconfigForTest("N1", "I1"),
		"N2": syncMLForTest("./Foo/Bar"),
	}}, http.StatusNoContent, "team_id", strconv.Itoa(int(tm.ID)))
	s.assertConfigProfilesByIdentifier(&tm.ID, "I1", true)
	s.assertWindowsConfigProfilesByName(&tm.ID, "N2", true)
	s.lastActivityOfTypeMatches(
		fleet.ActivityTypeEditedMacosProfile{}.ActivityName(),
		fmt.Sprintf(`{"team_id": %d, "team_name": %q}`, tm.ID, tm.Name),
		0,
	)
	s.lastActivityOfTypeMatches(
		fleet.ActivityTypeEditedWindowsProfile{}.ActivityName(),
		fmt.Sprintf(`{"team_id": %d, "team_name": %q}`, tm.ID, tm.Name),
		0,
	)
>>>>>>> 4f45942f
}<|MERGE_RESOLUTION|>--- conflicted
+++ resolved
@@ -5751,6 +5751,7 @@
 
 	return profile
 }
+
 func (s *integrationMDMTestSuite) assertWindowsConfigProfilesByName(teamID *uint, profileName string, exists bool) {
 	t := s.T()
 	if teamID == nil {
@@ -9349,7 +9350,6 @@
 			</SyncML>`), nil
 }
 
-<<<<<<< HEAD
 func (s *integrationMDMTestSuite) checkMDMProfilesSummaries(t *testing.T, teamID *uint, expectedSummary fleet.MDMProfilesSummary, expectedAppleSummary *fleet.MDMProfilesSummary) {
 	if expectedAppleSummary != nil {
 		var apple getMDMAppleProfilesSummaryResponse
@@ -9388,7 +9388,8 @@
 	require.Equal(t, expectedSummary.Verifying, combined.Verifying)
 	require.Equal(t, expectedSummary.Verified, combined.Verified)
 	require.Equal(t, expectedSummary.RemovingEnforcement, combined.RemovingEnforcement)
-=======
+}
+
 func (s *integrationMDMTestSuite) TestWindowsProfileManagement() {
 	t := s.T()
 	ctx := context.Background()
@@ -9742,5 +9743,4 @@
 		fmt.Sprintf(`{"team_id": %d, "team_name": %q}`, tm.ID, tm.Name),
 		0,
 	)
->>>>>>> 4f45942f
 }