package service

import (
	"bytes"
	"context"
	"crypto/x509"
	"database/sql"
	"encoding/base64"
	"encoding/json"
	"encoding/xml"
	"errors"
	"fmt"
	"io"
	"mime/multipart"
	"net/http"
	"net/http/httptest"
	"net/url"
	"os"
	"path/filepath"
	"regexp"
	"sort"
	"strconv"
	"strings"
	"sync/atomic"
	"testing"
	"time"

	"github.com/fleetdm/fleet/v4/pkg/file"
	"github.com/fleetdm/fleet/v4/pkg/mdm/mdmtest"
	"github.com/fleetdm/fleet/v4/pkg/optjson"
	"github.com/fleetdm/fleet/v4/server/config"
	"github.com/fleetdm/fleet/v4/server/datastore/mysql"
	"github.com/fleetdm/fleet/v4/server/datastore/redis/redistest"
	"github.com/fleetdm/fleet/v4/server/fleet"
	servermdm "github.com/fleetdm/fleet/v4/server/mdm"
	apple_mdm "github.com/fleetdm/fleet/v4/server/mdm/apple"
	"github.com/fleetdm/fleet/v4/server/mdm/apple/mobileconfig"
	microsoft_mdm "github.com/fleetdm/fleet/v4/server/mdm/microsoft"
	"github.com/fleetdm/fleet/v4/server/ptr"
	"github.com/fleetdm/fleet/v4/server/service/mock"
	"github.com/fleetdm/fleet/v4/server/service/schedule"
	"github.com/fleetdm/fleet/v4/server/test"
	"github.com/fleetdm/fleet/v4/server/worker"
	kitlog "github.com/go-kit/kit/log"
	"github.com/google/uuid"
	"github.com/groob/plist"
	"github.com/jmoiron/sqlx"
	micromdm "github.com/micromdm/micromdm/mdm/mdm"
	nanodep_client "github.com/micromdm/nanodep/client"
	"github.com/micromdm/nanodep/godep"
	nanodep_storage "github.com/micromdm/nanodep/storage"
	"github.com/micromdm/nanodep/tokenpki"
	"github.com/micromdm/nanomdm/mdm"
	"github.com/micromdm/nanomdm/push"
	nanomdm_pushsvc "github.com/micromdm/nanomdm/push/service"
	"github.com/stretchr/testify/assert"
	"github.com/stretchr/testify/require"
	"github.com/stretchr/testify/suite"
	"go.mozilla.org/pkcs7"
)

func TestIntegrationsMDM(t *testing.T) {
	t.Setenv("FLEET_DEV_MDM_ENABLED", "1")

	testingSuite := new(integrationMDMTestSuite)
	testingSuite.s = &testingSuite.Suite
	suite.Run(t, testingSuite)
}

type integrationMDMTestSuite struct {
	suite.Suite
	withServer
	fleetCfg              config.FleetConfig
	fleetDMNextCSRStatus  atomic.Value
	pushProvider          *mock.APNSPushProvider
	depStorage            nanodep_storage.AllStorage
	depSchedule           *schedule.Schedule
	profileSchedule       *schedule.Schedule
	onProfileScheduleDone func() // function called when profileSchedule.Trigger() job completed
	onDEPScheduleDone     func() // function called when depSchedule.Trigger() job completed
	mdmStorage            *mysql.NanoMDMStorage
	worker                *worker.Worker
}

func (s *integrationMDMTestSuite) SetupSuite() {
	s.withDS.SetupSuite("integrationMDMTestSuite")

	appConf, err := s.ds.AppConfig(context.Background())
	require.NoError(s.T(), err)
	appConf.MDM.EnabledAndConfigured = true
	appConf.MDM.WindowsEnabledAndConfigured = true
	err = s.ds.SaveAppConfig(context.Background(), appConf)
	require.NoError(s.T(), err)

	testCert, testKey, err := apple_mdm.NewSCEPCACertKey()
	require.NoError(s.T(), err)
	testCertPEM := tokenpki.PEMCertificate(testCert.Raw)
	testKeyPEM := tokenpki.PEMRSAPrivateKey(testKey)

	fleetCfg := config.TestConfig()
	config.SetTestMDMConfig(s.T(), &fleetCfg, testCertPEM, testKeyPEM, testBMToken)
	fleetCfg.Osquery.EnrollCooldown = 0

	mdmStorage, err := s.ds.NewMDMAppleMDMStorage(testCertPEM, testKeyPEM)
	require.NoError(s.T(), err)
	depStorage, err := s.ds.NewMDMAppleDEPStorage(*testBMToken)
	require.NoError(s.T(), err)
	scepStorage, err := s.ds.NewSCEPDepot(testCertPEM, testKeyPEM)
	require.NoError(s.T(), err)

	pushFactory, pushProvider := newMockAPNSPushProviderFactory()
	mdmPushService := nanomdm_pushsvc.New(
		mdmStorage,
		mdmStorage,
		pushFactory,
		NewNanoMDMLogger(kitlog.NewJSONLogger(os.Stdout)),
	)
	mdmCommander := apple_mdm.NewMDMAppleCommander(mdmStorage, mdmPushService)
	redisPool := redistest.SetupRedis(s.T(), "zz", false, false, false)

	var depSchedule *schedule.Schedule
	var profileSchedule *schedule.Schedule
	config := TestServerOpts{
		License: &fleet.LicenseInfo{
			Tier: fleet.TierPremium,
		},
		FleetConfig: &fleetCfg,
		MDMStorage:  mdmStorage,
		DEPStorage:  depStorage,
		SCEPStorage: scepStorage,
		MDMPusher:   mdmPushService,
		Pool:        redisPool,
		StartCronSchedules: []TestNewScheduleFunc{
			func(ctx context.Context, ds fleet.Datastore) fleet.NewCronScheduleFunc {
				return func() (fleet.CronSchedule, error) {
					const name = string(fleet.CronAppleMDMDEPProfileAssigner)
					logger := kitlog.NewJSONLogger(os.Stdout)
					fleetSyncer := apple_mdm.NewDEPService(ds, depStorage, logger)
					depSchedule = schedule.New(
						ctx, name, s.T().Name(), 1*time.Hour, ds, ds,
						schedule.WithLogger(logger),
						schedule.WithJob("dep_syncer", func(ctx context.Context) error {
							if s.onDEPScheduleDone != nil {
								defer s.onDEPScheduleDone()
							}
							return fleetSyncer.RunAssigner(ctx)
						}),
					)
					return depSchedule, nil
				}
			},
			func(ctx context.Context, ds fleet.Datastore) fleet.NewCronScheduleFunc {
				return func() (fleet.CronSchedule, error) {
					const name = string(fleet.CronMDMAppleProfileManager)
					logger := kitlog.NewJSONLogger(os.Stdout)
					profileSchedule = schedule.New(
						ctx, name, s.T().Name(), 1*time.Hour, ds, ds,
						schedule.WithLogger(logger),
						schedule.WithJob("manage_profiles", func(ctx context.Context) error {
							if s.onProfileScheduleDone != nil {
								defer s.onProfileScheduleDone()
							}
							return ReconcileProfiles(ctx, ds, mdmCommander, logger)
						}),
					)
					return profileSchedule, nil
				}
			},
		},
		APNSTopic: "com.apple.mgmt.External.10ac3ce5-4668-4e58-b69a-b2b5ce667589",
	}
	users, server := RunServerForTestsWithDS(s.T(), s.ds, &config)
	s.server = server
	s.users = users
	s.token = s.getTestAdminToken()
	s.cachedAdminToken = s.token
	s.fleetCfg = fleetCfg
	s.pushProvider = pushProvider
	s.depStorage = depStorage
	s.depSchedule = depSchedule
	s.profileSchedule = profileSchedule
	s.mdmStorage = mdmStorage

	macosJob := &worker.MacosSetupAssistant{
		Datastore:  s.ds,
		Log:        kitlog.NewJSONLogger(os.Stdout),
		DEPService: apple_mdm.NewDEPService(s.ds, depStorage, kitlog.NewJSONLogger(os.Stdout)),
		DEPClient:  apple_mdm.NewDEPClient(depStorage, s.ds, kitlog.NewJSONLogger(os.Stdout)),
	}
	appleMDMJob := &worker.AppleMDM{
		Datastore: s.ds,
		Log:       kitlog.NewJSONLogger(os.Stdout),
		Commander: mdmCommander,
	}
	workr := worker.NewWorker(s.ds, kitlog.NewJSONLogger(os.Stdout))
	workr.TestIgnoreUnknownJobs = true
	workr.Register(macosJob, appleMDMJob)
	s.worker = workr

	fleetdmSrv := httptest.NewServer(http.HandlerFunc(func(w http.ResponseWriter, r *http.Request) {
		status := s.fleetDMNextCSRStatus.Swap(http.StatusOK)
		w.WriteHeader(status.(int))
		_, _ = w.Write([]byte(fmt.Sprintf("status: %d", status)))
	}))
	s.T().Setenv("TEST_FLEETDM_API_URL", fleetdmSrv.URL)

	appConf, err = s.ds.AppConfig(context.Background())
	require.NoError(s.T(), err)
	appConf.ServerSettings.ServerURL = server.URL
	err = s.ds.SaveAppConfig(context.Background(), appConf)
	require.NoError(s.T(), err)

	s.T().Cleanup(fleetdmSrv.Close)
}

func (s *integrationMDMTestSuite) TearDownSuite() {
	appConf, err := s.ds.AppConfig(context.Background())
	require.NoError(s.T(), err)
	appConf.MDM.EnabledAndConfigured = false
	err = s.ds.SaveAppConfig(context.Background(), appConf)
	require.NoError(s.T(), err)
}

func (s *integrationMDMTestSuite) FailNextCSRRequestWith(status int) {
	s.fleetDMNextCSRStatus.Store(status)
}

func (s *integrationMDMTestSuite) SucceedNextCSRRequest() {
	s.fleetDMNextCSRStatus.Store(http.StatusOK)
}

func (s *integrationMDMTestSuite) TearDownTest() {
	t := s.T()
	ctx := context.Background()

	s.token = s.getTestAdminToken()
	appCfg := s.getConfig()
	// ensure windows mdm is always enabled for the next test
	appCfg.MDM.WindowsEnabledAndConfigured = true
	// ensure global disk encryption is disabled on exit
	appCfg.MDM.EnableDiskEncryption = optjson.SetBool(false)
	err := s.ds.SaveAppConfig(ctx, &appCfg.AppConfig)
	require.NoError(t, err)

	s.withServer.commonTearDownTest(t)

	// use a sql statement to delete all profiles, since the datastore prevents
	// deleting the fleet-specific ones.
	mysql.ExecAdhocSQL(t, s.ds, func(q sqlx.ExtContext) error {
		_, err := q.ExecContext(ctx, "DELETE FROM mdm_apple_configuration_profiles")
		return err
	})
	// clear any pending worker job
	mysql.ExecAdhocSQL(t, s.ds, func(q sqlx.ExtContext) error {
		_, err := q.ExecContext(ctx, "DELETE FROM jobs")
		return err
	})
}

func (s *integrationMDMTestSuite) mockDEPResponse(handler http.Handler) {
	t := s.T()
	srv := httptest.NewServer(handler)
	err := s.depStorage.StoreConfig(context.Background(), apple_mdm.DEPName, &nanodep_client.Config{BaseURL: srv.URL})
	require.NoError(t, err)
	t.Cleanup(func() {
		srv.Close()
		err := s.depStorage.StoreConfig(context.Background(), apple_mdm.DEPName, &nanodep_client.Config{BaseURL: nanodep_client.DefaultBaseURL})
		require.NoError(t, err)
	})
}

func (s *integrationMDMTestSuite) awaitTriggerProfileSchedule(t *testing.T, additionalWait time.Duration) {
	ch := make(chan struct{})
	s.onProfileScheduleDone = func() {
		close(ch)
	}
	_, err := s.profileSchedule.Trigger()
	require.NoError(t, err)
	<-ch
	time.Sleep(additionalWait)
}

func (s *integrationMDMTestSuite) TestGetBootstrapToken() {
	// see https://developer.apple.com/documentation/devicemanagement/get_bootstrap_token
	t := s.T()
	mdmDevice := mdmtest.NewTestMDMClientDirect(mdmtest.EnrollInfo{
		SCEPChallenge: s.fleetCfg.MDM.AppleSCEPChallenge,
		SCEPURL:       s.server.URL + apple_mdm.SCEPPath,
		MDMURL:        s.server.URL + apple_mdm.MDMPath,
	})
	err := mdmDevice.Enroll()
	require.NoError(t, err)

	checkStoredCertAuthAssociation := func(id string, expectedCount uint) {
		// confirm expected cert auth association
		mysql.ExecAdhocSQL(t, s.ds, func(q sqlx.ExtContext) error {
			var ct uint
			// query duplicates the logic in nanomdm/storage/mysql/certauth.go
			if err := sqlx.GetContext(context.Background(), q, &ct, "SELECT COUNT(*) FROM nano_cert_auth_associations WHERE id = ?", mdmDevice.UUID); err != nil {
				return err
			}
			require.Equal(t, expectedCount, ct)
			return nil
		})
	}
	checkStoredCertAuthAssociation(mdmDevice.UUID, 1)

	checkStoredBootstrapToken := func(id string, expectedToken *string, expectedErr error) {
		// confirm expected bootstrap token
		mysql.ExecAdhocSQL(t, s.ds, func(q sqlx.ExtContext) error {
			var tok *string
			err := sqlx.GetContext(context.Background(), q, &tok, "SELECT bootstrap_token_b64 FROM nano_devices WHERE id = ?", mdmDevice.UUID)
			if err != nil || expectedErr != nil {
				require.ErrorIs(t, err, expectedErr)
			} else {
				require.NoError(t, err)
			}

			if expectedToken != nil {
				require.NotEmpty(t, tok)
				decoded, err := base64.StdEncoding.DecodeString(*tok)
				require.NoError(t, err)
				require.Equal(t, *expectedToken, string(decoded))
			} else {
				require.Empty(t, tok)
			}
			return nil
		})
	}

	t.Run("bootstrap token not set", func(t *testing.T) {
		// device record exists, but bootstrap token not set
		checkStoredBootstrapToken(mdmDevice.UUID, nil, nil)

		// if token not set, server returns empty body and no error (see https://github.com/micromdm/nanomdm/pull/63)
		res, err := mdmDevice.GetBootstrapToken()
		require.NoError(t, err)
		require.Nil(t, res)
	})

	t.Run("bootstrap token set", func(t *testing.T) {
		// device record exists, set bootstrap token
		token := base64.StdEncoding.EncodeToString([]byte("testtoken"))
		mysql.ExecAdhocSQL(t, s.ds, func(q sqlx.ExtContext) error {
			_, err := q.ExecContext(context.Background(), "UPDATE nano_devices SET bootstrap_token_b64 = ? WHERE id = ?", base64.StdEncoding.EncodeToString([]byte(token)), mdmDevice.UUID)
			require.NoError(t, err)
			return nil
		})
		checkStoredBootstrapToken(mdmDevice.UUID, &token, nil)

		// if token set, server returns token
		res, err := mdmDevice.GetBootstrapToken()
		require.NoError(t, err)
		require.NotNil(t, res)
		require.Equal(t, token, string(res))
	})

	t.Run("no device record", func(t *testing.T) {
		// delete the entire device record
		mysql.ExecAdhocSQL(t, s.ds, func(q sqlx.ExtContext) error {
			_, err := q.ExecContext(context.Background(), "DELETE FROM nano_devices WHERE id = ?", mdmDevice.UUID)
			require.NoError(t, err)
			return nil
		})
		checkStoredBootstrapToken(mdmDevice.UUID, nil, sql.ErrNoRows)

		// if not found, server returns empty body and no error (see https://github.com/fleetdm/nanomdm/pull/8)
		res, err := mdmDevice.GetBootstrapToken()
		require.NoError(t, err)
		require.Nil(t, res)
	})

	t.Run("no cert auth association", func(t *testing.T) {
		// on mdm checkout, nano soft deletes by calling storage.Disable, which leaves the cert auth
		// association in place, so what if we hard delete instead?
		mysql.ExecAdhocSQL(t, s.ds, func(q sqlx.ExtContext) error {
			_, err := q.ExecContext(context.Background(), "DELETE FROM nano_cert_auth_associations WHERE id = ?", mdmDevice.UUID)
			require.NoError(t, err)
			return nil
		})
		checkStoredCertAuthAssociation(mdmDevice.UUID, 0)

		// TODO: server returns 500 on account of cert auth but what is the expected behavior?
		res, err := mdmDevice.GetBootstrapToken()
		require.ErrorContains(t, err, "500") // getbootstraptoken service: cert auth: existing enrollment: enrollment not associated with cert
		require.Nil(t, res)
	})
}

func (s *integrationMDMTestSuite) TestAppleGetAppleMDM() {
	t := s.T()

	var mdmResp getAppleMDMResponse
	s.DoJSON("GET", "/api/latest/fleet/mdm/apple", nil, http.StatusOK, &mdmResp)
	// returned values are dummy, this is a test certificate
	require.Equal(t, "FleetDM", mdmResp.Issuer)
	require.NotZero(t, mdmResp.SerialNumber)
	require.Equal(t, "FleetDM", mdmResp.CommonName)
	require.NotZero(t, mdmResp.RenewDate)

	s.mockDEPResponse(http.HandlerFunc(func(w http.ResponseWriter, r *http.Request) {
		w.WriteHeader(http.StatusOK)
		switch r.URL.Path {
		case "/session":
			_, _ = w.Write([]byte(`{"auth_session_token": "xyz"}`))
		case "/account":
			_, _ = w.Write([]byte(`{"admin_id": "abc", "org_name": "test_org"}`))
		}
	}))
	var getAppleBMResp getAppleBMResponse
	s.DoJSON("GET", "/api/latest/fleet/mdm/apple_bm", nil, http.StatusOK, &getAppleBMResp)
	require.NoError(t, getAppleBMResp.Err)
	require.Equal(t, "abc", getAppleBMResp.AppleID)
	require.Equal(t, "test_org", getAppleBMResp.OrgName)
	require.Equal(t, s.server.URL+"/mdm/apple/mdm", getAppleBMResp.MDMServerURL)
	require.Empty(t, getAppleBMResp.DefaultTeam)

	// create a new team
	tm, err := s.ds.NewTeam(context.Background(), &fleet.Team{
		Name:        t.Name(),
		Description: "desc",
	})
	require.NoError(t, err)
	// set the default bm assignment to that team
	acResp := appConfigResponse{}
	s.DoJSON("PATCH", "/api/latest/fleet/config", json.RawMessage(fmt.Sprintf(`{
		"mdm": {
			"apple_bm_default_team": %q
		}
	}`, tm.Name)), http.StatusOK, &acResp)

	// try again, this time we get a default team in the response
	getAppleBMResp = getAppleBMResponse{}
	s.DoJSON("GET", "/api/latest/fleet/mdm/apple_bm", nil, http.StatusOK, &getAppleBMResp)
	require.NoError(t, getAppleBMResp.Err)
	require.Equal(t, "abc", getAppleBMResp.AppleID)
	require.Equal(t, "test_org", getAppleBMResp.OrgName)
	require.Equal(t, s.server.URL+"/mdm/apple/mdm", getAppleBMResp.MDMServerURL)
	require.Equal(t, tm.Name, getAppleBMResp.DefaultTeam)
}

func (s *integrationMDMTestSuite) TestABMExpiredToken() {
	t := s.T()
	var returnType string
	s.mockDEPResponse(http.HandlerFunc(func(w http.ResponseWriter, r *http.Request) {
		switch returnType {
		case "not_signed":
			w.WriteHeader(http.StatusForbidden)
			_, _ = w.Write([]byte(`{"code": "T_C_NOT_SIGNED"}`))
		case "unauthorized":
			w.WriteHeader(http.StatusUnauthorized)
			_, _ = w.Write([]byte(`{}`))
		case "success":
			w.WriteHeader(http.StatusOK)
			_, _ = w.Write([]byte(`{"auth_session_token": "abcd"}`))
		default:
			require.Fail(t, "unexpected return type: %s", returnType)
		}
	}))

	config := s.getConfig()
	require.False(t, config.MDM.AppleBMTermsExpired)

	// not signed error flips the AppleBMTermsExpired flag
	returnType = "not_signed"
	res := s.DoRaw("GET", "/api/latest/fleet/mdm/apple_bm", nil, http.StatusBadRequest)
	errMsg := extractServerErrorText(res.Body)
	require.Contains(t, errMsg, "DEP auth error: 403 Forbidden")

	config = s.getConfig()
	require.True(t, config.MDM.AppleBMTermsExpired)

	// a successful call clears it
	returnType = "success"
	s.DoRaw("GET", "/api/latest/fleet/mdm/apple_bm", nil, http.StatusOK)

	config = s.getConfig()
	require.False(t, config.MDM.AppleBMTermsExpired)

	// an unauthorized call returns 400 but does not flip the terms expired flag
	returnType = "unauthorized"
	res = s.DoRaw("GET", "/api/latest/fleet/mdm/apple_bm", nil, http.StatusBadRequest)
	errMsg = extractServerErrorText(res.Body)
	require.Contains(t, errMsg, "Apple Business Manager certificate or server token is invalid")

	config = s.getConfig()
	require.False(t, config.MDM.AppleBMTermsExpired)
}

func (s *integrationMDMTestSuite) TestProfileManagement() {
	t := s.T()
	ctx := context.Background()

	err := s.ds.ApplyEnrollSecrets(ctx, nil, []*fleet.EnrollSecret{{Secret: t.Name()}})
	require.NoError(t, err)

	globalProfiles := [][]byte{
		mobileconfigForTest("N1", "I1"),
		mobileconfigForTest("N2", "I2"),
	}
	wantGlobalProfiles := append(globalProfiles, setupExpectedFleetdProfile(t, s.server.URL, t.Name(), nil))

	// add global profiles
	s.Do("POST", "/api/v1/fleet/mdm/apple/profiles/batch", batchSetMDMAppleProfilesRequest{Profiles: globalProfiles}, http.StatusNoContent)

	// create a new team
	tm, err := s.ds.NewTeam(ctx, &fleet.Team{Name: "batch_set_mdm_profiles"})
	require.NoError(t, err)

	// add an enroll secret so the fleetd profiles differ
	var teamResp teamEnrollSecretsResponse
	s.DoJSON("PATCH", fmt.Sprintf("/api/latest/fleet/teams/%d/secrets", tm.ID),
		modifyTeamEnrollSecretsRequest{
			Secrets: []fleet.EnrollSecret{{Secret: "team1_enroll_sec"}},
		}, http.StatusOK, &teamResp)

	teamProfiles := [][]byte{
		mobileconfigForTest("N3", "I3"),
	}
	wantTeamProfiles := append(teamProfiles, setupExpectedFleetdProfile(t, s.server.URL, "team1_enroll_sec", &tm.ID))
	// add profiles to the team
	s.Do("POST", "/api/v1/fleet/mdm/apple/profiles/batch", batchSetMDMAppleProfilesRequest{Profiles: teamProfiles}, http.StatusNoContent, "team_id", strconv.Itoa(int(tm.ID)))

	// create a non-macOS host
	_, err = s.ds.NewHost(context.Background(), &fleet.Host{
		ID:            1,
		OsqueryHostID: ptr.String("non-macos-host"),
		NodeKey:       ptr.String("non-macos-host"),
		UUID:          uuid.New().String(),
		Hostname:      fmt.Sprintf("%sfoo.local.non.macos", t.Name()),
		Platform:      "windows",
	})
	require.NoError(t, err)

	// create a host that's not enrolled into MDM
	_, err = s.ds.NewHost(context.Background(), &fleet.Host{
		ID:            2,
		OsqueryHostID: ptr.String("not-mdm-enrolled"),
		NodeKey:       ptr.String("not-mdm-enrolled"),
		UUID:          uuid.New().String(),
		Hostname:      fmt.Sprintf("%sfoo.local.not.enrolled", t.Name()),
		Platform:      "darwin",
	})
	require.NoError(t, err)

	// Create a host and then enroll to MDM.
	host, mdmDevice := createHostThenEnrollMDM(s.ds, s.server.URL, t)
	setupPusher(s, t, mdmDevice)

	// trigger a profile sync
	s.awaitTriggerProfileSchedule(t, 5*time.Second)
	installs, removes := checkNextPayloads(t, mdmDevice, false)
	// verify that we received all profiles
	require.ElementsMatch(t, wantGlobalProfiles, installs)
	require.Empty(t, removes)

	// add the host to a team
	err = s.ds.AddHostsToTeam(ctx, &tm.ID, []uint{host.ID})
	require.NoError(t, err)

	// trigger a profile sync
	s.awaitTriggerProfileSchedule(t, 0)
	installs, removes = checkNextPayloads(t, mdmDevice, false)
	// verify that we should install the team profile
	require.ElementsMatch(t, wantTeamProfiles, installs)
	// verify that we should delete both profiles
	require.ElementsMatch(t, []string{"I1", "I2"}, removes)

	// set new team profiles (delete + addition)
	teamProfiles = [][]byte{
		mobileconfigForTest("N4", "I4"),
		mobileconfigForTest("N5", "I5"),
	}
	wantTeamProfiles = teamProfiles
	s.Do("POST", "/api/v1/fleet/mdm/apple/profiles/batch", batchSetMDMAppleProfilesRequest{Profiles: teamProfiles}, http.StatusNoContent, "team_id", strconv.Itoa(int(tm.ID)))

	// trigger a profile sync
	s.awaitTriggerProfileSchedule(t, 0)
	installs, removes = checkNextPayloads(t, mdmDevice, false)
	// verify that we should install the team profiles
	require.ElementsMatch(t, wantTeamProfiles, installs)
	// verify that we should delete the old team profiles
	require.ElementsMatch(t, []string{"I3"}, removes)

	// with no changes
	s.awaitTriggerProfileSchedule(t, 0)
	installs, removes = checkNextPayloads(t, mdmDevice, false)
	require.Empty(t, installs)
	require.Empty(t, removes)

	var hostResp getHostResponse
	s.DoJSON("GET", fmt.Sprintf("/api/v1/fleet/hosts/%d", host.ID), getHostRequest{}, http.StatusOK, &hostResp)
	require.NotEmpty(t, hostResp.Host.MDM.Profiles)
	resProfiles := *hostResp.Host.MDM.Profiles
	// one extra profile for the fleetd config
	require.Len(t, resProfiles, len(wantTeamProfiles)+1)

	var teamSummaryResp getMDMAppleProfilesSummaryResponse
	s.DoJSON("GET", "/api/v1/fleet/mdm/apple/profiles/summary", getMDMAppleProfilesSummaryRequest{TeamID: &tm.ID}, http.StatusOK, &teamSummaryResp)
	require.Equal(t, uint(0), teamSummaryResp.Pending)
	require.Equal(t, uint(0), teamSummaryResp.Failed)
	require.Equal(t, uint(1), teamSummaryResp.Verifying)
	require.Equal(t, uint(0), teamSummaryResp.Verified)

	var noTeamSummaryResp getMDMAppleProfilesSummaryResponse
	s.DoJSON("GET", "/api/v1/fleet/mdm/apple/profiles/summary", getMDMAppleProfilesSummaryRequest{}, http.StatusOK, &noTeamSummaryResp)
	require.Equal(t, uint(0), noTeamSummaryResp.Pending)
	require.Equal(t, uint(0), noTeamSummaryResp.Failed)
	require.Equal(t, uint(0), noTeamSummaryResp.Verifying)
	require.Equal(t, uint(0), noTeamSummaryResp.Verified)
}

func (s *integrationMDMTestSuite) TestProfileRetries() {
	t := s.T()
	ctx := context.Background()

	enrollSecret := "test-profile-retries-secret"
	err := s.ds.ApplyEnrollSecrets(ctx, nil, []*fleet.EnrollSecret{{Secret: enrollSecret}})
	require.NoError(t, err)

	testProfiles := [][]byte{
		mobileconfigForTest("N1", "I1"),
		mobileconfigForTest("N2", "I2"),
	}
	initialExpectedProfiles := append(testProfiles, setupExpectedFleetdProfile(t, s.server.URL, enrollSecret, nil))

	h, mdmDevice := createHostThenEnrollMDM(s.ds, s.server.URL, t)
	setupPusher(s, t, mdmDevice)

	expectedProfileStatuses := map[string]fleet.MDMAppleDeliveryStatus{
		"I1": fleet.MDMAppleDeliveryVerifying,
		"I2": fleet.MDMAppleDeliveryVerifying,
		mobileconfig.FleetdConfigPayloadIdentifier: fleet.MDMAppleDeliveryVerifying,
	}
	checkProfilesStatus := func(t *testing.T) {
		storedProfs, err := s.ds.GetHostMDMProfiles(ctx, h.UUID)
		require.NoError(t, err)
		require.Len(t, storedProfs, len(expectedProfileStatuses))
		for _, p := range storedProfs {
			want, ok := expectedProfileStatuses[p.Identifier]
			require.True(t, ok, "unexpected profile: %s", p.Identifier)
			require.Equal(t, want, *p.Status, "expected status %s but got %s for profile: %s", want, *p.Status, p.Identifier)
		}
	}

	expectedRetryCounts := map[string]uint{
		"I1": 0,
		"I2": 0,
		mobileconfig.FleetdConfigPayloadIdentifier: 0,
	}
	checkRetryCounts := func(t *testing.T) {
		counts, err := s.ds.GetHostMDMProfilesRetryCounts(ctx, h.UUID)
		require.NoError(t, err)
		require.Len(t, counts, len(expectedRetryCounts))
		for _, c := range counts {
			want, ok := expectedRetryCounts[c.ProfileIdentifier]
			require.True(t, ok, "unexpected profile: %s", c.ProfileIdentifier)
			require.Equal(t, want, c.Retries, "expected retry count %d but got %d for profile: %s", want, c.Retries, c.ProfileIdentifier)
		}
	}

	hostProfsByIdent := map[string]*fleet.HostMacOSProfile{
		"I1": {
			Identifier:  "I1",
			DisplayName: "N1",
			InstallDate: time.Now(),
		},
		"I2": {
			Identifier:  "I2",
			DisplayName: "N2",
			InstallDate: time.Now(),
		},
		mobileconfig.FleetdConfigPayloadIdentifier: {
			Identifier:  mobileconfig.FleetdConfigPayloadIdentifier,
			DisplayName: "Fleetd configuration",
			InstallDate: time.Now(),
		},
	}
	reportHostProfs := func(t *testing.T, identifiers ...string) {
		report := make(map[string]*fleet.HostMacOSProfile, len(hostProfsByIdent))
		for _, ident := range identifiers {
			report[ident] = hostProfsByIdent[ident]
		}
		require.NoError(t, apple_mdm.VerifyHostMDMProfiles(ctx, s.ds, h, report))
	}

	setProfileUpdatedAt := func(t *testing.T, updatedAt time.Time, identifiers ...interface{}) {
		bindVars := strings.TrimSuffix(strings.Repeat("?, ", len(identifiers)), ", ")
		stmt := fmt.Sprintf("UPDATE mdm_apple_configuration_profiles SET updated_at = ? WHERE identifier IN(%s)", bindVars)
		args := append([]interface{}{updatedAt}, identifiers...)
		mysql.ExecAdhocSQL(t, s.ds, func(tx sqlx.ExtContext) error {
			_, err := tx.ExecContext(ctx, stmt, args...)
			return err
		})
	}

	t.Run("retry after verifying", func(t *testing.T) {
		// upload test profiles then simulate expired grace period by setting updated_at timestamp of profiles back by 48 hours
		s.Do("POST", "/api/v1/fleet/mdm/apple/profiles/batch", batchSetMDMAppleProfilesRequest{Profiles: testProfiles}, http.StatusNoContent)
		setProfileUpdatedAt(t, time.Now().Add(-48*time.Hour), "I1", "I2", mobileconfig.FleetdConfigPayloadIdentifier)

		// trigger initial profile sync and confirm that we received all profiles
		s.awaitTriggerProfileSchedule(t, 5*time.Second)
		installs, removes := checkNextPayloads(t, mdmDevice, false)
		require.ElementsMatch(t, initialExpectedProfiles, installs)
		require.Empty(t, removes)

		checkProfilesStatus(t) // all profiles verifying
		checkRetryCounts(t)    // no retries yet

		// report osquery results with I2 missing and confirm I2 marked as pending and other profiles are marked as verified
		reportHostProfs(t, "I1", mobileconfig.FleetdConfigPayloadIdentifier)
		expectedProfileStatuses["I2"] = fleet.MDMAppleDeliveryPending
		expectedProfileStatuses["I1"] = fleet.MDMAppleDeliveryVerified
		expectedProfileStatuses[mobileconfig.FleetdConfigPayloadIdentifier] = fleet.MDMAppleDeliveryVerified
		checkProfilesStatus(t)
		expectedRetryCounts["I2"] = 1
		checkRetryCounts(t)

		// trigger a profile sync and confirm that the install profile command for I2 was resent
		s.awaitTriggerProfileSchedule(t, 0)
		installs, removes = checkNextPayloads(t, mdmDevice, false)
		require.ElementsMatch(t, [][]byte{initialExpectedProfiles[1]}, installs)
		require.Empty(t, removes)

		// report osquery results with I2 present and confirm that all profiles are verified
		reportHostProfs(t, "I1", "I2", mobileconfig.FleetdConfigPayloadIdentifier)
		expectedProfileStatuses["I2"] = fleet.MDMAppleDeliveryVerified
		checkProfilesStatus(t)
		checkRetryCounts(t) // unchanged

		// trigger a profile sync and confirm that no profiles were sent
		s.awaitTriggerProfileSchedule(t, 0)
		installs, removes = checkNextPayloads(t, mdmDevice, false)
		require.Empty(t, installs)
		require.Empty(t, removes)
	})

	t.Run("retry after verification", func(t *testing.T) {
		// report osquery results with I1 missing and confirm that the I1 marked as pending (initial retry)
		reportHostProfs(t, "I2", mobileconfig.FleetdConfigPayloadIdentifier)
		expectedProfileStatuses["I1"] = fleet.MDMAppleDeliveryPending
		checkProfilesStatus(t)
		expectedRetryCounts["I1"] = 1
		checkRetryCounts(t)

		// trigger a profile sync and confirm that the install profile command for I1 was resent
		s.awaitTriggerProfileSchedule(t, 0)
		installs, removes := checkNextPayloads(t, mdmDevice, false)
		require.ElementsMatch(t, [][]byte{initialExpectedProfiles[0]}, installs)
		require.Empty(t, removes)

		// report osquery results with I1 missing again and confirm that the I1 marked as failed (max retries exceeded)
		reportHostProfs(t, "I2", mobileconfig.FleetdConfigPayloadIdentifier)
		expectedProfileStatuses["I1"] = fleet.MDMAppleDeliveryFailed
		checkProfilesStatus(t)
		checkRetryCounts(t) // unchanged

		// trigger a profile sync and confirm that the install profile command for I1 was not resent
		s.awaitTriggerProfileSchedule(t, 0)
		installs, removes = checkNextPayloads(t, mdmDevice, false)
		require.Empty(t, installs)
		require.Empty(t, removes)
	})

	t.Run("retry after device error", func(t *testing.T) {
		// add another profile and set the updated_at timestamp back by 48 hours
		newProfile := mobileconfigForTest("N3", "I3")
		testProfiles = append(testProfiles, newProfile)
		s.Do("POST", "/api/v1/fleet/mdm/apple/profiles/batch", batchSetMDMAppleProfilesRequest{Profiles: testProfiles}, http.StatusNoContent)
		setProfileUpdatedAt(t, time.Now().Add(-48*time.Hour), "I1", "I2", mobileconfig.FleetdConfigPayloadIdentifier, "I3")

		// trigger a profile sync and confirm that the install profile command for I3 was sent and
		// simulate a device error
		s.awaitTriggerProfileSchedule(t, 0)
		installs, removes := checkNextPayloads(t, mdmDevice, true)
		require.ElementsMatch(t, [][]byte{newProfile}, installs)
		require.Empty(t, removes)
		expectedProfileStatuses["I3"] = fleet.MDMAppleDeliveryPending
		checkProfilesStatus(t)
		expectedRetryCounts["I3"] = 1
		checkRetryCounts(t)

		// trigger a profile sync and confirm that the install profile command for I3 was sent and
		// simulate a device ack
		s.awaitTriggerProfileSchedule(t, 0)
		installs, removes = checkNextPayloads(t, mdmDevice, false)
		require.ElementsMatch(t, [][]byte{newProfile}, installs)
		require.Empty(t, removes)
		expectedProfileStatuses["I3"] = fleet.MDMAppleDeliveryVerifying
		checkProfilesStatus(t)
		checkRetryCounts(t) // unchanged

		// report osquery results with I3 missing and confirm that the I3 marked as failed (max
		// retries exceeded)
		reportHostProfs(t, "I2", mobileconfig.FleetdConfigPayloadIdentifier)
		expectedProfileStatuses["I3"] = fleet.MDMAppleDeliveryFailed
		checkProfilesStatus(t)
		checkRetryCounts(t) // unchanged

		// trigger a profile sync and confirm that the install profile command for I3 was not resent
		s.awaitTriggerProfileSchedule(t, 0)
		installs, removes = checkNextPayloads(t, mdmDevice, false)
		require.Empty(t, installs)
		require.Empty(t, removes)
	})

	t.Run("repeated device error", func(t *testing.T) {
		// add another profile and set the updated_at timestamp back by 48 hours
		newProfile := mobileconfigForTest("N4", "I4")
		testProfiles = append(testProfiles, newProfile)
		s.Do("POST", "/api/v1/fleet/mdm/apple/profiles/batch", batchSetMDMAppleProfilesRequest{Profiles: testProfiles}, http.StatusNoContent)
		setProfileUpdatedAt(t, time.Now().Add(-48*time.Hour), "I1", "I2", mobileconfig.FleetdConfigPayloadIdentifier, "I3", "I4")

		// trigger a profile sync and confirm that the install profile command for I3 was sent and
		// simulate a device error
		s.awaitTriggerProfileSchedule(t, 0)
		installs, removes := checkNextPayloads(t, mdmDevice, true)
		require.ElementsMatch(t, [][]byte{newProfile}, installs)
		require.Empty(t, removes)
		expectedProfileStatuses["I4"] = fleet.MDMAppleDeliveryPending
		checkProfilesStatus(t)
		expectedRetryCounts["I4"] = 1
		checkRetryCounts(t)

		// trigger a profile sync and confirm that the install profile command for I4 was sent and
		// simulate a second device error
		s.awaitTriggerProfileSchedule(t, 0)
		installs, removes = checkNextPayloads(t, mdmDevice, true)
		require.ElementsMatch(t, [][]byte{newProfile}, installs)
		require.Empty(t, removes)
		expectedProfileStatuses["I4"] = fleet.MDMAppleDeliveryFailed
		checkProfilesStatus(t)
		checkRetryCounts(t) // unchanged

		// trigger a profile sync and confirm that the install profile command for I3 was not resent
		s.awaitTriggerProfileSchedule(t, 0)
		installs, removes = checkNextPayloads(t, mdmDevice, false)
		require.Empty(t, installs)
		require.Empty(t, removes)
	})

	t.Run("retry count does not reset", func(t *testing.T) {
		// add another profile and set the updated_at timestamp back by 48 hours
		newProfile := mobileconfigForTest("N5", "I5")
		testProfiles = append(testProfiles, newProfile)
		hostProfsByIdent["I5"] = &fleet.HostMacOSProfile{Identifier: "I5", DisplayName: "N5", InstallDate: time.Now()}
		s.Do("POST", "/api/v1/fleet/mdm/apple/profiles/batch", batchSetMDMAppleProfilesRequest{Profiles: testProfiles}, http.StatusNoContent)
		setProfileUpdatedAt(t, time.Now().Add(-48*time.Hour), "I1", "I2", mobileconfig.FleetdConfigPayloadIdentifier, "I3", "I4", "I5")

		// trigger a profile sync and confirm that the install profile command for I3 was sent and
		// simulate a device error
		s.awaitTriggerProfileSchedule(t, 0)
		installs, removes := checkNextPayloads(t, mdmDevice, true)
		require.ElementsMatch(t, [][]byte{newProfile}, installs)
		require.Empty(t, removes)
		expectedProfileStatuses["I5"] = fleet.MDMAppleDeliveryPending
		checkProfilesStatus(t)
		expectedRetryCounts["I5"] = 1
		checkRetryCounts(t)

		// trigger a profile sync and confirm that the install profile command for I5 was sent and
		// simulate a device ack
		s.awaitTriggerProfileSchedule(t, 0)
		installs, removes = checkNextPayloads(t, mdmDevice, false)
		require.ElementsMatch(t, [][]byte{newProfile}, installs)
		require.Empty(t, removes)
		expectedProfileStatuses["I5"] = fleet.MDMAppleDeliveryVerifying
		checkProfilesStatus(t)
		checkRetryCounts(t) // unchanged

		// report osquery results with I5 found and confirm that the I5 marked as verified
		reportHostProfs(t, "I2", mobileconfig.FleetdConfigPayloadIdentifier, "I5")
		expectedProfileStatuses["I5"] = fleet.MDMAppleDeliveryVerified
		checkProfilesStatus(t)
		checkRetryCounts(t) // unchanged

		// trigger a profile sync and confirm that the install profile command for I5 was not resent
		s.awaitTriggerProfileSchedule(t, 0)
		installs, removes = checkNextPayloads(t, mdmDevice, false)
		require.Empty(t, installs)
		require.Empty(t, removes)

		// report osquery results again, this time I5 is missing and confirm that the I5 marked as
		// failed (max retries exceeded)
		reportHostProfs(t, "I2", mobileconfig.FleetdConfigPayloadIdentifier)
		expectedProfileStatuses["I5"] = fleet.MDMAppleDeliveryFailed
		checkProfilesStatus(t)
		checkRetryCounts(t) // unchanged

		// trigger a profile sync and confirm that the install profile command for I5 was not resent
		s.awaitTriggerProfileSchedule(t, 0)
		installs, removes = checkNextPayloads(t, mdmDevice, false)
		require.Empty(t, installs)
		require.Empty(t, removes)
	})
}

func checkNextPayloads(t *testing.T, mdmDevice *mdmtest.TestMDMClient, forceDeviceErr bool) ([][]byte, []string) {
	var cmd *micromdm.CommandPayload
	var err error
	installs := [][]byte{}
	removes := []string{}

	// on the first run, cmd will be nil and we need to
	// ping the server via idle
	// if after idle or acknowledge cmd is still nil, it
	// means there aren't any commands left to run
	for {
		if cmd == nil {
			cmd, err = mdmDevice.Idle()
		} else {
			if forceDeviceErr {
				cmd, err = mdmDevice.Err(cmd.CommandUUID, []mdm.ErrorChain{})
			} else {
				cmd, err = mdmDevice.Acknowledge(cmd.CommandUUID)
			}
		}
		require.NoError(t, err)

		if cmd == nil {
			break
		}

		switch cmd.Command.RequestType {
		case "InstallProfile":
			installs = append(installs, cmd.Command.InstallProfile.Payload)
		case "RemoveProfile":
			removes = append(removes, cmd.Command.RemoveProfile.Identifier)

		}
	}
	return installs, removes
}

func setupExpectedFleetdProfile(t *testing.T, serverURL string, enrollSecret string, teamID *uint) []byte {
	var b bytes.Buffer
	params := mobileconfig.FleetdProfileOptions{
		EnrollSecret: enrollSecret,
		ServerURL:    serverURL,
		PayloadType:  mobileconfig.FleetdConfigPayloadIdentifier,
	}
	err := mobileconfig.FleetdProfileTemplate.Execute(&b, params)
	require.NoError(t, err)
	return b.Bytes()
}

func setupPusher(s *integrationMDMTestSuite, t *testing.T, mdmDevice *mdmtest.TestMDMClient) {
	origPush := s.pushProvider.PushFunc
	s.pushProvider.PushFunc = func(pushes []*mdm.Push) (map[string]*push.Response, error) {
		require.Len(t, pushes, 1)
		require.Equal(t, pushes[0].PushMagic, "pushmagic"+mdmDevice.SerialNumber)
		res := map[string]*push.Response{
			pushes[0].Token.String(): {
				Id:  uuid.New().String(),
				Err: nil,
			},
		}
		return res, nil
	}
	t.Cleanup(func() { s.pushProvider.PushFunc = origPush })
}

func (s *integrationMDMTestSuite) TestPuppetMatchPreassignProfiles() {
	ctx := context.Background()
	t := s.T()

	// create a host enrolled in fleet
	mdmHost, _ := createHostThenEnrollMDM(s.ds, s.server.URL, t)
	s.runWorker()

	// create a host that's not enrolled into MDM
	nonMDMHost, err := s.ds.NewHost(context.Background(), &fleet.Host{
		OsqueryHostID: ptr.String("not-mdm-enrolled"),
		NodeKey:       ptr.String("not-mdm-enrolled"),
		UUID:          uuid.New().String(),
		Hostname:      fmt.Sprintf("%sfoo.local.not.enrolled", t.Name()),
		Platform:      "darwin",
	})
	require.NoError(t, err)

	// create a setup assistant for no team, for this we need to:
	// 1. mock the ABM API, as it gets called to set the profile
	// 2. run the DEP schedule, as this registers the default profile
	s.mockDEPResponse(http.HandlerFunc(func(w http.ResponseWriter, r *http.Request) {
		w.WriteHeader(http.StatusOK)
		_, _ = w.Write([]byte(`{"auth_session_token": "xyz"}`))
	}))
	s.runDEPSchedule()
	noTeamProf := `{"x": 1}`
	var globalAsstResp createMDMAppleSetupAssistantResponse
	s.DoJSON("POST", "/api/latest/fleet/mdm/apple/enrollment_profile", createMDMAppleSetupAssistantRequest{
		TeamID:            nil,
		Name:              "no-team",
		EnrollmentProfile: json.RawMessage(noTeamProf),
	}, http.StatusOK, &globalAsstResp)

	// preassign an empty profile, fails
	s.Do("POST", "/api/latest/fleet/mdm/apple/profiles/preassign", preassignMDMAppleProfileRequest{MDMApplePreassignProfilePayload: fleet.MDMApplePreassignProfilePayload{ExternalHostIdentifier: "empty", HostUUID: nonMDMHost.UUID, Profile: nil}}, http.StatusUnprocessableEntity)

	// preassign a valid profile to the MDM host
	prof1 := mobileconfigForTest("n1", "i1")
	s.Do("POST", "/api/latest/fleet/mdm/apple/profiles/preassign", preassignMDMAppleProfileRequest{MDMApplePreassignProfilePayload: fleet.MDMApplePreassignProfilePayload{ExternalHostIdentifier: "mdm1", HostUUID: mdmHost.UUID, Profile: prof1}}, http.StatusNoContent)

	// preassign another valid profile to the MDM host
	prof2 := mobileconfigForTest("n2", "i2")
	s.Do("POST", "/api/latest/fleet/mdm/apple/profiles/preassign", preassignMDMAppleProfileRequest{MDMApplePreassignProfilePayload: fleet.MDMApplePreassignProfilePayload{ExternalHostIdentifier: "mdm1", HostUUID: mdmHost.UUID, Profile: prof2, Group: "g1"}}, http.StatusNoContent)

	// preassign a valid profile to the non-MDM host, still works as the host is not validated in this call
	prof3 := mobileconfigForTest("n3", "i3")
	s.Do("POST", "/api/latest/fleet/mdm/apple/profiles/preassign", preassignMDMAppleProfileRequest{MDMApplePreassignProfilePayload: fleet.MDMApplePreassignProfilePayload{ExternalHostIdentifier: "non-mdm", HostUUID: nonMDMHost.UUID, Profile: prof3, Group: "g2"}}, http.StatusNoContent)

	// match with an invalid external host id, succeeds as it is the same as if
	// there was no matching to do (no preassignment was done)
	s.Do("POST", "/api/latest/fleet/mdm/apple/profiles/match", matchMDMApplePreassignmentRequest{ExternalHostIdentifier: "no-such-id"}, http.StatusNoContent)

	// match with the non-mdm host fails
	res := s.Do("POST", "/api/latest/fleet/mdm/apple/profiles/match", matchMDMApplePreassignmentRequest{ExternalHostIdentifier: "non-mdm"}, http.StatusBadRequest)
	errMsg := extractServerErrorText(res.Body)
	require.Contains(t, errMsg, "host is not enrolled in Fleet MDM")

	// match with the mdm host succeeds and creates a team based on the group labels
	s.Do("POST", "/api/latest/fleet/mdm/apple/profiles/match", matchMDMApplePreassignmentRequest{ExternalHostIdentifier: "mdm1"}, http.StatusNoContent)

	// the host is now part of that team
	h, err := s.ds.Host(ctx, mdmHost.ID)
	require.NoError(t, err)
	require.NotNil(t, h.TeamID)
	tm1, err := s.ds.Team(ctx, *h.TeamID)
	require.NoError(t, err)
	require.Equal(t, "g1", tm1.Name)

	// it create activities for the new team, the profiles assigned to it,
	// the host moved to it, and setup assistant
	s.lastActivityOfTypeMatches(
		fleet.ActivityTypeCreatedTeam{}.ActivityName(),
		fmt.Sprintf(`{"team_id": %d, "team_name": %q}`, tm1.ID, tm1.Name),
		0)
	s.lastActivityOfTypeMatches(
		fleet.ActivityTypeEditedMacosProfile{}.ActivityName(),
		fmt.Sprintf(`{"team_id": %d, "team_name": %q}`, tm1.ID, tm1.Name),
		0)
	s.lastActivityOfTypeMatches(
		fleet.ActivityTypeTransferredHostsToTeam{}.ActivityName(),
		fmt.Sprintf(`{"team_id": %d, "team_name": %q, "host_ids": [%d], "host_display_names": [%q]}`,
			tm1.ID, tm1.Name, h.ID, h.DisplayName()),
		0)
	s.lastActivityOfTypeMatches(
		fleet.ActivityTypeChangedMacosSetupAssistant{}.ActivityName(),
		fmt.Sprintf(`{"team_id": %d, "name": %q, "team_name": %q}`,
			tm1.ID, globalAsstResp.Name, tm1.Name),
		0)

	// and the team has the expected profiles
	profs, err := s.ds.ListMDMAppleConfigProfiles(ctx, &tm1.ID)
	require.NoError(t, err)
	require.Len(t, profs, 2)
	// order is guaranteed by profile name
	require.Equal(t, prof1, []byte(profs[0].Mobileconfig))
	require.Equal(t, prof2, []byte(profs[1].Mobileconfig))
	// filevault is enabled by default
	require.True(t, tm1.Config.MDM.EnableDiskEncryption)
	// setup assistant settings are copyied from "no team"
	teamAsst, err := s.ds.GetMDMAppleSetupAssistant(ctx, &tm1.ID)
	require.NoError(t, err)
	require.Equal(t, globalAsstResp.Name, teamAsst.Name)
	require.JSONEq(t, string(globalAsstResp.Profile), string(teamAsst.Profile))

	// create a team and set profiles to it
	tm2, err := s.ds.NewTeam(context.Background(), &fleet.Team{
		Name: "g1 - g4",
	})
	require.NoError(t, err)
	prof4 := mobileconfigForTest("n4", "i4")
	s.Do("POST", "/api/v1/fleet/mdm/apple/profiles/batch", batchSetMDMAppleProfilesRequest{Profiles: [][]byte{
		prof1, prof4,
	}}, http.StatusNoContent, "team_id", fmt.Sprint(tm2.ID))

	// create another team with a superset of profiles
	tm3, err := s.ds.NewTeam(context.Background(), &fleet.Team{
		Name: "team3_" + t.Name(),
	})
	require.NoError(t, err)
	s.Do("POST", "/api/v1/fleet/mdm/apple/profiles/batch", batchSetMDMAppleProfilesRequest{Profiles: [][]byte{
		prof1, prof2, prof4,
	}}, http.StatusNoContent, "team_id", fmt.Sprint(tm3.ID))

	// and yet another team with the same profiles as tm3
	tm4, err := s.ds.NewTeam(context.Background(), &fleet.Team{
		Name: "team4_" + t.Name(),
	})
	require.NoError(t, err)
	s.Do("POST", "/api/v1/fleet/mdm/apple/profiles/batch", batchSetMDMAppleProfilesRequest{Profiles: [][]byte{
		prof1, prof2, prof4,
	}}, http.StatusNoContent, "team_id", fmt.Sprint(tm4.ID))

	// preassign the MDM host to prof1 and prof4, should match existing team tm2
	//
	// additionally, use external host identifiers with different
	// suffixes to simulate real world distributed scenarios where more
	// than one puppet server might be running at the time.
	s.Do("POST", "/api/latest/fleet/mdm/apple/profiles/preassign", preassignMDMAppleProfileRequest{MDMApplePreassignProfilePayload: fleet.MDMApplePreassignProfilePayload{ExternalHostIdentifier: "6f36ab2c-1a40-429b-9c9d-07c9029f4aa8-puppetcompiler06.test.example.com", HostUUID: mdmHost.UUID, Profile: prof1, Group: "g1"}}, http.StatusNoContent)
	s.Do("POST", "/api/latest/fleet/mdm/apple/profiles/preassign", preassignMDMAppleProfileRequest{MDMApplePreassignProfilePayload: fleet.MDMApplePreassignProfilePayload{ExternalHostIdentifier: "6f36ab2c-1a40-429b-9c9d-07c9029f4aa8-puppetcompiler01.test.example.com", HostUUID: mdmHost.UUID, Profile: prof4, Group: "g4"}}, http.StatusNoContent)

	// match with the mdm host succeeds and assigns it to tm2
	s.Do("POST", "/api/latest/fleet/mdm/apple/profiles/match", matchMDMApplePreassignmentRequest{ExternalHostIdentifier: "6f36ab2c-1a40-429b-9c9d-07c9029f4aa8-puppetcompiler03.test.example.com"}, http.StatusNoContent)

	// the host is now part of that team
	h, err = s.ds.Host(ctx, mdmHost.ID)
	require.NoError(t, err)
	require.NotNil(t, h.TeamID)
	require.Equal(t, tm2.ID, *h.TeamID)

	// the host's profiles are the same as the team's and are pending, and prof2 + old filevault are pending removal
	hostProfs, err := s.ds.GetHostMDMProfiles(ctx, mdmHost.UUID)
	require.NoError(t, err)
	require.Len(t, hostProfs, 4)

	sort.Slice(hostProfs, func(i, j int) bool {
		l, r := hostProfs[i], hostProfs[j]
		return l.Name < r.Name
	})
	require.Equal(t, "Disk encryption", hostProfs[0].Name)
	require.NotNil(t, hostProfs[0].Status)
	require.Equal(t, fleet.MDMAppleDeliveryPending, *hostProfs[0].Status)
	require.Equal(t, fleet.MDMAppleOperationTypeRemove, hostProfs[0].OperationType)
	require.Equal(t, "n1", hostProfs[1].Name)
	require.NotNil(t, hostProfs[1].Status)
	require.Equal(t, fleet.MDMAppleDeliveryPending, *hostProfs[1].Status)
	require.Equal(t, fleet.MDMAppleOperationTypeInstall, hostProfs[1].OperationType)
	require.Equal(t, "n2", hostProfs[2].Name)
	require.NotNil(t, hostProfs[2].Status)
	require.Equal(t, fleet.MDMAppleDeliveryPending, *hostProfs[2].Status)
	require.Equal(t, fleet.MDMAppleOperationTypeRemove, hostProfs[2].OperationType)
	require.Equal(t, "n4", hostProfs[3].Name)
	require.NotNil(t, hostProfs[3].Status)
	require.Equal(t, fleet.MDMAppleDeliveryPending, *hostProfs[3].Status)
	require.Equal(t, fleet.MDMAppleOperationTypeInstall, hostProfs[3].OperationType)

	// create a new mdm host enrolled in fleet
	mdmHost2, _ := createHostThenEnrollMDM(s.ds, s.server.URL, t)
	s.runWorker()
	// make it part of team 2
	s.Do("POST", "/api/v1/fleet/hosts/transfer",
		addHostsToTeamRequest{TeamID: &tm2.ID, HostIDs: []uint{mdmHost2.ID}}, http.StatusOK)

	// simulate having its profiles installed
	mysql.ExecAdhocSQL(t, s.ds, func(q sqlx.ExtContext) error {
		_, err := q.ExecContext(ctx, `UPDATE host_mdm_apple_profiles SET status = ? WHERE host_uuid = ?`, fleet.OSSettingsVerifying, mdmHost2.UUID)
		return err
	})

	// preassign the MDM host using "g1" and "g4", should match existing
	// team tm2, and nothing be done since the host is already in tm2
	s.Do("POST", "/api/latest/fleet/mdm/apple/profiles/preassign", preassignMDMAppleProfileRequest{MDMApplePreassignProfilePayload: fleet.MDMApplePreassignProfilePayload{ExternalHostIdentifier: "mdm2", HostUUID: mdmHost2.UUID, Profile: prof1, Group: "g1"}}, http.StatusNoContent)
	s.Do("POST", "/api/latest/fleet/mdm/apple/profiles/preassign", preassignMDMAppleProfileRequest{MDMApplePreassignProfilePayload: fleet.MDMApplePreassignProfilePayload{ExternalHostIdentifier: "mdm2", HostUUID: mdmHost2.UUID, Profile: prof4, Group: "g4"}}, http.StatusNoContent)
	s.Do("POST", "/api/latest/fleet/mdm/apple/profiles/match", matchMDMApplePreassignmentRequest{ExternalHostIdentifier: "mdm2"}, http.StatusNoContent)

	// the host is still part of tm2
	h, err = s.ds.Host(ctx, mdmHost2.ID)
	require.NoError(t, err)
	require.NotNil(t, h.TeamID)
	require.Equal(t, tm2.ID, *h.TeamID)

	// and its profiles have been left untouched
	hostProfs, err = s.ds.GetHostMDMProfiles(ctx, mdmHost2.UUID)
	require.NoError(t, err)
	require.Len(t, hostProfs, 2)

	sort.Slice(hostProfs, func(i, j int) bool {
		l, r := hostProfs[i], hostProfs[j]
		return l.Name < r.Name
	})
	require.Equal(t, "n1", hostProfs[0].Name)
	require.NotNil(t, hostProfs[0].Status)
	require.Equal(t, fleet.MDMAppleDeliveryVerifying, *hostProfs[0].Status)
	require.Equal(t, "n4", hostProfs[1].Name)
	require.NotNil(t, hostProfs[1].Status)
	require.Equal(t, fleet.MDMAppleDeliveryVerifying, *hostProfs[1].Status)
}

// while s.TestPuppetMatchPreassignProfiles focuses on many edge cases/extra
// checks around profile assignment, this test is mainly focused on
// simulating a few puppet runs in scenarios we want to support, and ensuring that:
//
// - different hosts end up in the right teams
// - teams get edited as expected
// - commands to add/remove profiles are issued adequately
func (s *integrationMDMTestSuite) TestPuppetRun() {
	t := s.T()
	ctx := context.Background()

	// define a few profiles
	prof1, prof2, prof3, prof4 := mobileconfigForTest("n1", "i1"),
		mobileconfigForTest("n2", "i2"),
		mobileconfigForTest("n3", "i3"),
		mobileconfigForTest("n4", "i4")

	// create three hosts
	host1, _ := createHostThenEnrollMDM(s.ds, s.server.URL, t)
	host2, _ := createHostThenEnrollMDM(s.ds, s.server.URL, t)
	host3, _ := createHostThenEnrollMDM(s.ds, s.server.URL, t)
	s.runWorker()

	// preassignAndMatch simulates the puppet module doing all the
	// preassign/match calls for a given set of profiles.
	preassignAndMatch := func(profs []fleet.MDMApplePreassignProfilePayload) {
		require.NotEmpty(t, profs)
		for _, prof := range profs {
			s.Do(
				"POST",
				"/api/latest/fleet/mdm/apple/profiles/preassign",
				preassignMDMAppleProfileRequest{MDMApplePreassignProfilePayload: prof},
				http.StatusNoContent,
			)
		}
		s.Do(
			"POST",
			"/api/latest/fleet/mdm/apple/profiles/match",
			matchMDMApplePreassignmentRequest{ExternalHostIdentifier: profs[0].ExternalHostIdentifier},
			http.StatusNoContent,
		)
	}

	// node default {
	//   fleetdm::profile { 'n1':
	//     template => template('n1.mobileconfig.erb'),
	//     group    => 'base',
	//   }
	//
	//   fleetdm::profile { 'n2':
	//     template => template('n2.mobileconfig.erb'),
	//     group    => 'workstations',
	//   }
	//
	//   fleetdm::profile { 'n3':
	//     template => template('n3.mobileconfig.erb'),
	//     group    => 'workstations',
	//   }
	//
	//   if $facts['system_profiler']['hardware_uuid'] == 'host_2_uuid' {
	//       fleetdm::profile { 'n4':
	//         template => template('fleetdm/n4.mobileconfig.erb'),
	//         group    => 'kiosks',
	//       }
	//   }
	puppetRun := func(host *fleet.Host) {
		payload := []fleet.MDMApplePreassignProfilePayload{
			{
				ExternalHostIdentifier: host.Hostname,
				HostUUID:               host.UUID,
				Profile:                prof1,
				Group:                  "base",
			},
			{
				ExternalHostIdentifier: host.Hostname,
				HostUUID:               host.UUID,
				Profile:                prof2,
				Group:                  "workstations",
			},
			{
				ExternalHostIdentifier: host.Hostname,
				HostUUID:               host.UUID,
				Profile:                prof3,
				Group:                  "workstations",
			},
		}

		if host.UUID == host2.UUID {
			payload = append(payload, fleet.MDMApplePreassignProfilePayload{
				ExternalHostIdentifier: host.Hostname,
				HostUUID:               host.UUID,
				Profile:                prof4,
				Group:                  "kiosks",
			})
		}

		preassignAndMatch(payload)
	}

	// host1 checks in
	puppetRun(host1)

	// the host now belongs to a team
	h1, err := s.ds.Host(ctx, host1.ID)
	require.NoError(t, err)
	require.NotNil(t, h1.TeamID)

	// the team has the right name
	tm1, err := s.ds.Team(ctx, *h1.TeamID)
	require.NoError(t, err)
	require.Equal(t, "base - workstations", tm1.Name)
	// and the right profiles
	profs, err := s.ds.ListMDMAppleConfigProfiles(ctx, &tm1.ID)
	require.NoError(t, err)
	require.Len(t, profs, 3)
	require.Equal(t, prof1, []byte(profs[0].Mobileconfig))
	require.Equal(t, prof2, []byte(profs[1].Mobileconfig))
	require.Equal(t, prof3, []byte(profs[2].Mobileconfig))
	require.True(t, tm1.Config.MDM.EnableDiskEncryption)

	// host2 checks in
	puppetRun(host2)
	// a new team is created
	h2, err := s.ds.Host(ctx, host2.ID)
	require.NoError(t, err)
	require.NotNil(t, h2.TeamID)

	// the team has the right name
	tm2, err := s.ds.Team(ctx, *h2.TeamID)
	require.NoError(t, err)
	require.Equal(t, "base - kiosks - workstations", tm2.Name)
	// and the right profiles
	profs, err = s.ds.ListMDMAppleConfigProfiles(ctx, &tm2.ID)
	require.NoError(t, err)
	require.Len(t, profs, 4)
	require.Equal(t, prof1, []byte(profs[0].Mobileconfig))
	require.Equal(t, prof2, []byte(profs[1].Mobileconfig))
	require.Equal(t, prof3, []byte(profs[2].Mobileconfig))
	require.Equal(t, prof4, []byte(profs[3].Mobileconfig))
	require.True(t, tm2.Config.MDM.EnableDiskEncryption)

	// host3 checks in
	puppetRun(host3)
	// it belongs to the same team as host1
	h3, err := s.ds.Host(ctx, host3.ID)
	require.NoError(t, err)
	require.Equal(t, h1.TeamID, h3.TeamID)

	// prof2 is edited
	oldProf2 := prof2
	prof2 = mobileconfigForTest("n2", "i2-v2")
	// host3 checks in again
	puppetRun(host3)
	// still belongs to the same team
	h3, err = s.ds.Host(ctx, host3.ID)
	require.NoError(t, err)
	require.Equal(t, tm1.ID, *h3.TeamID)

	// but the team has prof2 updated
	profs, err = s.ds.ListMDMAppleConfigProfiles(ctx, &tm1.ID)
	require.NoError(t, err)
	require.Len(t, profs, 3)
	require.Equal(t, prof1, []byte(profs[0].Mobileconfig))
	require.Equal(t, prof2, []byte(profs[1].Mobileconfig))
	require.Equal(t, prof3, []byte(profs[2].Mobileconfig))
	require.NotEqual(t, oldProf2, []byte(profs[1].Mobileconfig))
	require.True(t, tm1.Config.MDM.EnableDiskEncryption)

	// host2 checks in, still belongs to the same team
	puppetRun(host2)
	h2, err = s.ds.Host(ctx, host2.ID)
	require.NoError(t, err)
	require.Equal(t, tm2.ID, *h2.TeamID)

	// but the team has prof2 updated as well
	profs, err = s.ds.ListMDMAppleConfigProfiles(ctx, &tm2.ID)
	require.NoError(t, err)
	require.Len(t, profs, 4)
	require.Equal(t, prof1, []byte(profs[0].Mobileconfig))
	require.Equal(t, prof2, []byte(profs[1].Mobileconfig))
	require.Equal(t, prof3, []byte(profs[2].Mobileconfig))
	require.Equal(t, prof4, []byte(profs[3].Mobileconfig))
	require.NotEqual(t, oldProf2, []byte(profs[1].Mobileconfig))
	require.True(t, tm1.Config.MDM.EnableDiskEncryption)

	// the puppet manifest is changed, and prof3 is removed
	// node default {
	//   fleetdm::profile { 'n1':
	//     template => template('n1.mobileconfig.erb'),
	//     group    => 'base',
	//   }
	//
	//   fleetdm::profile { 'n2':
	//     template => template('n2.mobileconfig.erb'),
	//     group    => 'workstations',
	//   }
	//
	//   if $facts['system_profiler']['hardware_uuid'] == 'host_2_uuid' {
	//       fleetdm::profile { 'n4':
	//         template => template('fleetdm/n4.mobileconfig.erb'),
	//         group    => 'kiosks',
	//       }
	//   }
	puppetRun = func(host *fleet.Host) {
		payload := []fleet.MDMApplePreassignProfilePayload{
			{
				ExternalHostIdentifier: host.Hostname,
				HostUUID:               host.UUID,
				Profile:                prof1,
				Group:                  "base",
			},
			{
				ExternalHostIdentifier: host.Hostname,
				HostUUID:               host.UUID,
				Profile:                prof2,
				Group:                  "workstations",
			},
		}

		if host.UUID == host2.UUID {
			payload = append(payload, fleet.MDMApplePreassignProfilePayload{
				ExternalHostIdentifier: host.Hostname,
				HostUUID:               host.UUID,
				Profile:                prof4,
				Group:                  "kiosks",
			})
		}

		preassignAndMatch(payload)
	}

	// host1 checks in again
	puppetRun(host1)
	// still belongs to the same team
	h1, err = s.ds.Host(ctx, host1.ID)
	require.NoError(t, err)
	require.Equal(t, tm1.ID, *h1.TeamID)

	// but the team doesn't have prof3 anymore
	profs, err = s.ds.ListMDMAppleConfigProfiles(ctx, &tm1.ID)
	require.NoError(t, err)
	require.Len(t, profs, 2)
	require.Equal(t, prof1, []byte(profs[0].Mobileconfig))
	require.Equal(t, prof2, []byte(profs[1].Mobileconfig))
	require.True(t, tm1.Config.MDM.EnableDiskEncryption)

	// same for host2
	puppetRun(host2)
	h2, err = s.ds.Host(ctx, host2.ID)
	require.NoError(t, err)
	require.Equal(t, tm2.ID, *h2.TeamID)
	profs, err = s.ds.ListMDMAppleConfigProfiles(ctx, &tm2.ID)
	require.NoError(t, err)
	require.Len(t, profs, 3)
	require.Equal(t, prof1, []byte(profs[0].Mobileconfig))
	require.Equal(t, prof2, []byte(profs[1].Mobileconfig))
	require.Equal(t, prof4, []byte(profs[2].Mobileconfig))
	require.True(t, tm1.Config.MDM.EnableDiskEncryption)

	// The puppet manifest is drastically updated, this time to use exclusions on host3:
	//
	// node default {
	//   fleetdm::profile { 'n1':
	//     template => template('n1.mobileconfig.erb'),
	//     group    => 'base',
	//   }
	//
	//   fleetdm::profile { 'n2':
	//     template => template('n2.mobileconfig.erb'),
	//     group    => 'workstations',
	//   }
	//
	//   if $facts['system_profiler']['hardware_uuid'] == 'host_3_uuid' {
	//       fleetdm::profile { 'n3':
	//         template => template('fleetdm/n3.mobileconfig.erb'),
	//         group    => 'no-nudge',
	//       }
	//   } else {
	//       fleetdm::profile { 'n3':
	//         ensure => absent,
	//         template => template('fleetdm/n3.mobileconfig.erb'),
	//         group    => 'workstations',
	//       }
	//   }
	// }
	puppetRun = func(host *fleet.Host) {
		manifest := []fleet.MDMApplePreassignProfilePayload{
			{
				ExternalHostIdentifier: host.Hostname,
				HostUUID:               host.UUID,
				Profile:                prof1,
				Group:                  "base",
			},
			{
				ExternalHostIdentifier: host.Hostname,
				HostUUID:               host.UUID,
				Profile:                prof2,
				Group:                  "workstations",
			},
		}

		if host.UUID == host3.UUID {
			manifest = append(manifest, fleet.MDMApplePreassignProfilePayload{
				ExternalHostIdentifier: host.Hostname,
				HostUUID:               host.UUID,
				Profile:                prof3,
				Group:                  "no-nudge",
				Exclude:                true,
			})
		} else {
			manifest = append(manifest, fleet.MDMApplePreassignProfilePayload{
				ExternalHostIdentifier: host.Hostname,
				HostUUID:               host.UUID,
				Profile:                prof3,
				Group:                  "workstations",
			})
		}

		preassignAndMatch(manifest)
	}

	// host1 checks in
	puppetRun(host1)

	// the host belongs to the same team
	h1, err = s.ds.Host(ctx, host1.ID)
	require.NoError(t, err)
	require.Equal(t, tm1.ID, *h1.TeamID)

	// the team has the right profiles
	profs, err = s.ds.ListMDMAppleConfigProfiles(ctx, &tm1.ID)
	require.NoError(t, err)
	require.Len(t, profs, 3)
	require.Equal(t, prof1, []byte(profs[0].Mobileconfig))
	require.Equal(t, prof2, []byte(profs[1].Mobileconfig))
	require.Equal(t, prof3, []byte(profs[2].Mobileconfig))
	require.True(t, tm1.Config.MDM.EnableDiskEncryption)

	// host2 checks in
	puppetRun(host2)
	// it is assigned to tm1
	h2, err = s.ds.Host(ctx, host2.ID)
	require.NoError(t, err)
	require.Equal(t, tm1.ID, *h2.TeamID)

	// host3 checks in
	puppetRun(host3)

	// it is assigned to a new team
	h3, err = s.ds.Host(ctx, host3.ID)
	require.NoError(t, err)
	require.NotNil(t, h3.TeamID)
	require.NotEqual(t, tm1.ID, *h3.TeamID)
	require.NotEqual(t, tm2.ID, *h3.TeamID)

	// a new team is created
	tm3, err := s.ds.Team(ctx, *h3.TeamID)
	require.NoError(t, err)
	require.Equal(t, "base - no-nudge - workstations", tm3.Name)
	// and the right profiles
	profs, err = s.ds.ListMDMAppleConfigProfiles(ctx, &tm3.ID)
	require.NoError(t, err)
	require.Len(t, profs, 2)
	require.Equal(t, prof1, []byte(profs[0].Mobileconfig))
	require.Equal(t, prof2, []byte(profs[1].Mobileconfig))
	require.True(t, tm3.Config.MDM.EnableDiskEncryption)
}

func createHostThenEnrollMDM(ds fleet.Datastore, fleetServerURL string, t *testing.T) (*fleet.Host, *mdmtest.TestMDMClient) {
	desktopToken := uuid.New().String()
	mdmDevice := mdmtest.NewTestMDMClientDesktopManual(fleetServerURL, desktopToken)
	fleetHost, err := ds.NewHost(context.Background(), &fleet.Host{
		DetailUpdatedAt: time.Now(),
		LabelUpdatedAt:  time.Now(),
		PolicyUpdatedAt: time.Now(),
		SeenTime:        time.Now().Add(-1 * time.Minute),
		OsqueryHostID:   ptr.String(t.Name() + uuid.New().String()),
		NodeKey:         ptr.String(t.Name() + uuid.New().String()),
		Hostname:        fmt.Sprintf("%sfoo.local", t.Name()),
		Platform:        "darwin",

		UUID:           mdmDevice.UUID,
		HardwareSerial: mdmDevice.SerialNumber,
	})
	require.NoError(t, err)

	err = ds.SetOrUpdateDeviceAuthToken(context.Background(), fleetHost.ID, desktopToken)
	require.NoError(t, err)

	err = mdmDevice.Enroll()
	require.NoError(t, err)

	return fleetHost, mdmDevice
}

func (s *integrationMDMTestSuite) TestDEPProfileAssignment() {
	t := s.T()

	ctx := context.Background()
	devices := []godep.Device{
		{SerialNumber: uuid.New().String(), Model: "MacBook Pro", OS: "osx", OpType: "added"},
		{SerialNumber: uuid.New().String(), Model: "MacBook Mini", OS: "osx", OpType: "added"},
		{SerialNumber: uuid.New().String(), Model: "MacBook Mini", OS: "osx", OpType: ""},
		{SerialNumber: uuid.New().String(), Model: "MacBook Mini", OS: "osx", OpType: "modified"},
	}

	type profileAssignmentReq struct {
		ProfileUUID string   `json:"profile_uuid"`
		Devices     []string `json:"devices"`
	}
	profileAssignmentReqs := []profileAssignmentReq{}

	// add global profiles
	globalProfile := mobileconfigForTest("N1", "I1")
	s.Do("POST", "/api/v1/fleet/mdm/apple/profiles/batch", batchSetMDMAppleProfilesRequest{Profiles: [][]byte{globalProfile}}, http.StatusNoContent)

	checkPostEnrollmentCommands := func(mdmDevice *mdmtest.TestMDMClient, shouldReceive bool) {
		// run the worker to process the DEP enroll request
		s.runWorker()
		// run the worker to assign configuration profiles
		ch := make(chan bool)
		s.onProfileScheduleDone = func() { close(ch) }
		_, err := s.profileSchedule.Trigger()
		require.NoError(t, err)
		<-ch

		var fleetdCmd, installProfileCmd *micromdm.CommandPayload
		cmd, err := mdmDevice.Idle()
		require.NoError(t, err)
		for cmd != nil {
			if cmd.Command.RequestType == "InstallEnterpriseApplication" &&
				cmd.Command.InstallEnterpriseApplication.ManifestURL != nil &&
				strings.Contains(*cmd.Command.InstallEnterpriseApplication.ManifestURL, apple_mdm.FleetdPublicManifestURL) {
				fleetdCmd = cmd
			} else if cmd.Command.RequestType == "InstallProfile" {
				installProfileCmd = cmd
			}
			cmd, err = mdmDevice.Acknowledge(cmd.CommandUUID)
			require.NoError(t, err)
		}

		if shouldReceive {
			// received request to install fleetd
			require.NotNil(t, fleetdCmd, "host didn't get a command to install fleetd")
			require.NotNil(t, fleetdCmd.Command, "host didn't get a command to install fleetd")

			// received request to install the global configuration profile
			require.NotNil(t, installProfileCmd, "host didn't get a command to install profiles")
			require.NotNil(t, installProfileCmd.Command, "host didn't get a command to install profiles")
		} else {
			require.Nil(t, fleetdCmd, "host got a command to install fleetd")
			require.Nil(t, installProfileCmd, "host got a command to install profiles")
		}
	}

	s.mockDEPResponse(http.HandlerFunc(func(w http.ResponseWriter, r *http.Request) {
		w.WriteHeader(http.StatusOK)
		encoder := json.NewEncoder(w)
		switch r.URL.Path {
		case "/session":
			err := encoder.Encode(map[string]string{"auth_session_token": "xyz"})
			require.NoError(t, err)
		case "/profile":
			err := encoder.Encode(godep.ProfileResponse{ProfileUUID: uuid.New().String()})
			require.NoError(t, err)
		case "/server/devices":
			// This endpoint  is used to get an initial list of
			// devices, return a single device
			err := encoder.Encode(godep.DeviceResponse{Devices: devices[:1]})
			require.NoError(t, err)
		case "/devices/sync":
			// This endpoint is polled over time to sync devices from
			// ABM, send a repeated serial and a new one
			err := encoder.Encode(godep.DeviceResponse{Devices: devices, Cursor: "foo"})
			require.NoError(t, err)
		case "/profile/devices":
			b, err := io.ReadAll(r.Body)
			require.NoError(t, err)
			var prof profileAssignmentReq
			require.NoError(t, json.Unmarshal(b, &prof))
			profileAssignmentReqs = append(profileAssignmentReqs, prof)
			_, _ = w.Write([]byte(`{}`))
		default:
			_, _ = w.Write([]byte(`{}`))
		}
	}))

	// query all hosts
	listHostsRes := listHostsResponse{}
	s.DoJSON("GET", "/api/latest/fleet/hosts", nil, http.StatusOK, &listHostsRes)
	require.Empty(t, listHostsRes.Hosts)

	// trigger a profile sync
	s.runDEPSchedule()

	// all hosts should be returned from the hosts endpoint
	listHostsRes = listHostsResponse{}
	s.DoJSON("GET", "/api/latest/fleet/hosts", nil, http.StatusOK, &listHostsRes)
	require.Len(t, listHostsRes.Hosts, len(devices))
	var wantSerials []string
	var gotSerials []string
	for i, device := range devices {
		wantSerials = append(wantSerials, device.SerialNumber)
		gotSerials = append(gotSerials, listHostsRes.Hosts[i].HardwareSerial)
		// entries for all hosts should be created in the host_dep_assignments table
		_, err := s.ds.GetHostDEPAssignment(ctx, listHostsRes.Hosts[i].ID)
		require.NoError(t, err)
	}
	require.ElementsMatch(t, wantSerials, gotSerials)
	// called two times:
	// - one when we get the initial list of devices (/server/devices)
	// - one when we do the device sync (/device/sync)
	require.Len(t, profileAssignmentReqs, 2)
	require.Len(t, profileAssignmentReqs[0].Devices, 1)
	require.Len(t, profileAssignmentReqs[1].Devices, len(devices))

	// create a new host
	nonDEPHost := createHostAndDeviceToken(t, s.ds, "not-dep")
	listHostsRes = listHostsResponse{}
	s.DoJSON("GET", "/api/latest/fleet/hosts", nil, http.StatusOK, &listHostsRes)
	require.Len(t, listHostsRes.Hosts, len(devices)+1)

	// filtering by MDM status works
	listHostsRes = listHostsResponse{}
	s.DoJSON("GET", "/api/latest/fleet/hosts?mdm_enrollment_status=pending", nil, http.StatusOK, &listHostsRes)
	require.Len(t, listHostsRes.Hosts, len(devices))

	s.pushProvider.PushFunc = func(pushes []*mdm.Push) (map[string]*push.Response, error) {
		return map[string]*push.Response{}, nil
	}

	// Enroll one of the hosts
	depURLToken := loadEnrollmentProfileDEPToken(t, s.ds)
	mdmDevice := mdmtest.NewTestMDMClientDEP(s.server.URL, depURLToken)
	mdmDevice.SerialNumber = devices[0].SerialNumber
	err := mdmDevice.Enroll()
	require.NoError(t, err)

	// make sure the host gets post enrollment requests
	checkPostEnrollmentCommands(mdmDevice, true)

	// only one shows up as pending
	listHostsRes = listHostsResponse{}
	s.DoJSON("GET", "/api/latest/fleet/hosts?mdm_enrollment_status=pending", nil, http.StatusOK, &listHostsRes)
	require.Len(t, listHostsRes.Hosts, len(devices)-1)

	activities := listActivitiesResponse{}
	s.DoJSON("GET", "/api/latest/fleet/activities", nil, http.StatusOK, &activities, "order_key", "created_at")
	found := false
	for _, activity := range activities.Activities {
		if activity.Type == "mdm_enrolled" &&
			strings.Contains(string(*activity.Details), devices[0].SerialNumber) {
			found = true
			require.Nil(t, activity.ActorID)
			require.Nil(t, activity.ActorFullName)
			require.JSONEq(
				t,
				fmt.Sprintf(
					`{"host_serial": "%s", "host_display_name": "%s (%s)", "installed_from_dep": true, "mdm_platform": "apple"}`,
					devices[0].SerialNumber, devices[0].Model, devices[0].SerialNumber,
				),
				string(*activity.Details),
			)
		}
	}
	require.True(t, found)

	// add devices[1].SerialNumber to a team
	teamName := t.Name() + "team1"
	team := &fleet.Team{
		Name:        teamName,
		Description: "desc team1",
	}
	var createTeamResp teamResponse
	s.DoJSON("POST", "/api/latest/fleet/teams", team, http.StatusOK, &createTeamResp)
	require.NotZero(t, createTeamResp.Team.ID)
	team = createTeamResp.Team
	for _, h := range listHostsRes.Hosts {
		if h.HardwareSerial == devices[1].SerialNumber {
			err = s.ds.AddHostsToTeam(ctx, &team.ID, []uint{h.ID})
			require.NoError(t, err)
		}
	}

	// modify the response and trigger another sync to include:
	//
	// 1. A repeated device with "added"
	// 2. A repeated device with "modified"
	// 3. A device with "deleted"
	// 4. A new device
	deletedSerial := devices[2].SerialNumber
	addedSerial := uuid.New().String()
	devices = []godep.Device{
		{SerialNumber: devices[0].SerialNumber, Model: "MacBook Pro", OS: "osx", OpType: "added"},
		{SerialNumber: devices[1].SerialNumber, Model: "MacBook Mini", OS: "osx", OpType: "modified"},
		{SerialNumber: deletedSerial, Model: "MacBook Mini", OS: "osx", OpType: "deleted"},
		{SerialNumber: addedSerial, Model: "MacBook Mini", OS: "osx", OpType: "added"},
	}
	profileAssignmentReqs = []profileAssignmentReq{}
	s.runDEPSchedule()

	// all hosts should be returned from the hosts endpoint
	listHostsRes = listHostsResponse{}
	s.DoJSON("GET", "/api/latest/fleet/hosts", nil, http.StatusOK, &listHostsRes)
	// all previous devices + the manually added host + the new `addedSerial`
	wantSerials = append(wantSerials, devices[3].SerialNumber, nonDEPHost.HardwareSerial)
	require.Len(t, listHostsRes.Hosts, len(wantSerials))
	gotSerials = []string{}
	var deletedHostID uint
	var addedHostID uint
	for _, device := range listHostsRes.Hosts {
		gotSerials = append(gotSerials, device.HardwareSerial)
		switch device.HardwareSerial {
		case deletedSerial:
			deletedHostID = device.ID
		case addedSerial:
			addedHostID = device.ID
		}
	}
	require.ElementsMatch(t, wantSerials, gotSerials)
	require.Len(t, profileAssignmentReqs, 3)

	// first request to get a list of profiles
	// TODO: seems like we're doing this request on each loop?
	require.Len(t, profileAssignmentReqs[0].Devices, 1)
	require.Equal(t, devices[0].SerialNumber, profileAssignmentReqs[0].Devices[0])

	// profileAssignmentReqs[1] and [2] can be in any order
	ix2Devices, ix1Device := 1, 2
	if len(profileAssignmentReqs[1].Devices) == 1 {
		ix2Devices, ix1Device = ix1Device, ix2Devices
	}

	// - existing device with "added"
	// - new device with "added"
	require.Len(t, profileAssignmentReqs[ix2Devices].Devices, 2, "%#+v", profileAssignmentReqs)
	require.Equal(t, devices[0].SerialNumber, profileAssignmentReqs[ix2Devices].Devices[0])
	require.Equal(t, addedSerial, profileAssignmentReqs[ix2Devices].Devices[1])

	// - existing device with "modified" and a different team (thus different profile request)
	require.Len(t, profileAssignmentReqs[ix1Device].Devices, 1)
	require.Equal(t, devices[1].SerialNumber, profileAssignmentReqs[ix1Device].Devices[0])

	// entries for all hosts except for the one with OpType = "deleted"
	assignment, err := s.ds.GetHostDEPAssignment(ctx, deletedHostID)
	require.NoError(t, err)
	require.NotZero(t, assignment.DeletedAt)

	_, err = s.ds.GetHostDEPAssignment(ctx, addedHostID)
	require.NoError(t, err)

	// send a TokenUpdate command, it shouldn't re-send the post-enrollment commands
	err = mdmDevice.TokenUpdate()
	require.NoError(t, err)
	checkPostEnrollmentCommands(mdmDevice, false)

	// enroll the device again, it should get the post-enrollment commands
	err = mdmDevice.Enroll()
	require.NoError(t, err)
	checkPostEnrollmentCommands(mdmDevice, true)
}

func loadEnrollmentProfileDEPToken(t *testing.T, ds *mysql.Datastore) string {
	var token string
	mysql.ExecAdhocSQL(t, ds, func(q sqlx.ExtContext) error {
		return sqlx.GetContext(context.Background(), q, &token,
			`SELECT token FROM mdm_apple_enrollment_profiles`)
	})
	return token
}

func (s *integrationMDMTestSuite) TestDeviceMDMManualEnroll() {
	t := s.T()

	token := "token_test_manual_enroll"
	createHostAndDeviceToken(t, s.ds, token)

	// invalid token fails
	s.DoRaw("GET", "/api/latest/fleet/device/invalid_token/mdm/apple/manual_enrollment_profile", nil, http.StatusUnauthorized)

	// valid token downloads the profile
	s.downloadAndVerifyEnrollmentProfile("/api/latest/fleet/device/" + token + "/mdm/apple/manual_enrollment_profile")
}

func (s *integrationMDMTestSuite) TestAppleMDMDeviceEnrollment() {
	t := s.T()

	// Enroll two devices into MDM
	mdmEnrollInfo := mdmtest.EnrollInfo{
		SCEPChallenge: s.fleetCfg.MDM.AppleSCEPChallenge,
		SCEPURL:       s.server.URL + apple_mdm.SCEPPath,
		MDMURL:        s.server.URL + apple_mdm.MDMPath,
	}
	mdmDeviceA := mdmtest.NewTestMDMClientDirect(mdmEnrollInfo)
	err := mdmDeviceA.Enroll()
	require.NoError(t, err)
	mdmDeviceB := mdmtest.NewTestMDMClientDirect(mdmEnrollInfo)
	err = mdmDeviceB.Enroll()
	require.NoError(t, err)

	// Find the ID of Fleet's MDM solution
	var mdmID uint
	mysql.ExecAdhocSQL(t, s.ds, func(q sqlx.ExtContext) error {
		return sqlx.GetContext(context.Background(), q, &mdmID,
			`SELECT id FROM mobile_device_management_solutions WHERE name = ?`, fleet.WellKnownMDMFleet)
	})

	// Check that both devices are returned by the /hosts endpoint
	listHostsRes := listHostsResponse{}
	s.DoJSON("GET", "/api/latest/fleet/hosts", nil, http.StatusOK, &listHostsRes, "mdm_id", fmt.Sprint(mdmID))
	require.Len(t, listHostsRes.Hosts, 2)
	require.EqualValues(
		t,
		[]string{mdmDeviceA.UUID, mdmDeviceB.UUID},
		[]string{listHostsRes.Hosts[0].UUID, listHostsRes.Hosts[1].UUID},
	)

	var targetHostID uint
	var lastEnroll time.Time
	for _, host := range listHostsRes.Hosts {
		if host.UUID == mdmDeviceA.UUID {
			targetHostID = host.ID
			lastEnroll = host.LastEnrolledAt
			break
		}
	}

	// Activities are generated for each device
	activities := listActivitiesResponse{}
	s.DoJSON("GET", "/api/latest/fleet/activities", nil, http.StatusOK, &activities, "order_key", "created_at")
	require.GreaterOrEqual(t, len(activities.Activities), 2)

	details := []*json.RawMessage{}
	for _, activity := range activities.Activities {
		if activity.Type == "mdm_enrolled" {
			require.Nil(t, activity.ActorID)
			require.Nil(t, activity.ActorFullName)
			details = append(details, activity.Details)
		}
	}
	require.Len(t, details, 2)
	require.JSONEq(t, fmt.Sprintf(`{"host_serial": "%s", "host_display_name": "%s (%s)", "installed_from_dep": false, "mdm_platform": "apple"}`, mdmDeviceA.SerialNumber, mdmDeviceA.Model, mdmDeviceA.SerialNumber), string(*details[len(details)-2]))
	require.JSONEq(t, fmt.Sprintf(`{"host_serial": "%s", "host_display_name": "%s (%s)", "installed_from_dep": false, "mdm_platform": "apple"}`, mdmDeviceB.SerialNumber, mdmDeviceB.Model, mdmDeviceB.SerialNumber), string(*details[len(details)-1]))

	// set an enroll secret
	var applyResp applyEnrollSecretSpecResponse
	s.DoJSON("POST", "/api/latest/fleet/spec/enroll_secret", applyEnrollSecretSpecRequest{
		Spec: &fleet.EnrollSecretSpec{
			Secrets: []*fleet.EnrollSecret{{Secret: t.Name()}},
		},
	}, http.StatusOK, &applyResp)

	// simulate a matching host enrolling via osquery
	j, err := json.Marshal(&enrollAgentRequest{
		EnrollSecret:   t.Name(),
		HostIdentifier: mdmDeviceA.UUID,
	})
	require.NoError(t, err)
	var enrollResp enrollAgentResponse
	hres := s.DoRawNoAuth("POST", "/api/osquery/enroll", j, http.StatusOK)
	defer hres.Body.Close()
	require.NoError(t, json.NewDecoder(hres.Body).Decode(&enrollResp))
	require.NotEmpty(t, enrollResp.NodeKey)

	// query all hosts
	listHostsRes = listHostsResponse{}
	s.DoJSON("GET", "/api/latest/fleet/hosts", nil, http.StatusOK, &listHostsRes)
	// we still have only two hosts
	require.Len(t, listHostsRes.Hosts, 2)

	// LastEnrolledAt should have been updated
	var getHostResp getHostResponse
	s.DoJSON("GET", fmt.Sprintf("/api/latest/fleet/hosts/%d", targetHostID), nil, http.StatusOK, &getHostResp)
	require.Greater(t, getHostResp.Host.LastEnrolledAt, lastEnroll)

	// Unenroll a device
	err = mdmDeviceA.Checkout()
	require.NoError(t, err)

	// An activity is created
	activities = listActivitiesResponse{}
	s.DoJSON("GET", "/api/latest/fleet/activities", nil, http.StatusOK, &activities)

	found := false
	for _, activity := range activities.Activities {
		if activity.Type == "mdm_unenrolled" {
			found = true
			require.Nil(t, activity.ActorID)
			require.Nil(t, activity.ActorFullName)
			details = append(details, activity.Details)
			require.JSONEq(t, fmt.Sprintf(`{"host_serial": "%s", "host_display_name": "%s (%s)", "installed_from_dep": false}`, mdmDeviceA.SerialNumber, mdmDeviceA.Model, mdmDeviceA.SerialNumber), string(*activity.Details))
		}
	}
	require.True(t, found)
}

func (s *integrationMDMTestSuite) TestDeviceMultipleAuthMessages() {
	t := s.T()

	mdmDevice := mdmtest.NewTestMDMClientDirect(mdmtest.EnrollInfo{
		SCEPChallenge: s.fleetCfg.MDM.AppleSCEPChallenge,
		SCEPURL:       s.server.URL + apple_mdm.SCEPPath,
		MDMURL:        s.server.URL + apple_mdm.MDMPath,
	})
	err := mdmDevice.Enroll()
	require.NoError(t, err)

	listHostsRes := listHostsResponse{}
	s.DoJSON("GET", "/api/latest/fleet/hosts", nil, http.StatusOK, &listHostsRes)
	require.Len(s.T(), listHostsRes.Hosts, 1)

	// send the auth message again, we still have only one host
	err = mdmDevice.Authenticate()
	require.NoError(t, err)
	listHostsRes = listHostsResponse{}
	s.DoJSON("GET", "/api/latest/fleet/hosts", nil, http.StatusOK, &listHostsRes)
	require.Len(s.T(), listHostsRes.Hosts, 1)
}

func (s *integrationMDMTestSuite) TestAppleMDMCSRRequest() {
	t := s.T()

	var errResp validationErrResp
	// missing arguments
	s.DoJSON("POST", "/api/latest/fleet/mdm/apple/request_csr", requestMDMAppleCSRRequest{}, http.StatusUnprocessableEntity, &errResp)
	require.Len(t, errResp.Errors, 1)
	require.Equal(t, errResp.Errors[0].Name, "email_address")

	// invalid email address
	errResp = validationErrResp{}
	s.DoJSON("POST", "/api/latest/fleet/mdm/apple/request_csr", requestMDMAppleCSRRequest{EmailAddress: "abc", Organization: "def"}, http.StatusUnprocessableEntity, &errResp)
	require.Len(t, errResp.Errors, 1)
	require.Equal(t, errResp.Errors[0].Name, "email_address")

	// missing organization
	errResp = validationErrResp{}
	s.DoJSON("POST", "/api/latest/fleet/mdm/apple/request_csr", requestMDMAppleCSRRequest{EmailAddress: "a@b.c", Organization: ""}, http.StatusUnprocessableEntity, &errResp)
	require.Len(t, errResp.Errors, 1)
	require.Equal(t, errResp.Errors[0].Name, "organization")

	// fleetdm CSR request failed
	s.FailNextCSRRequestWith(http.StatusBadRequest)
	errResp = validationErrResp{}
	s.DoJSON("POST", "/api/latest/fleet/mdm/apple/request_csr", requestMDMAppleCSRRequest{EmailAddress: "a@b.c", Organization: "test"}, http.StatusUnprocessableEntity, &errResp)
	require.Len(t, errResp.Errors, 1)
	require.Contains(t, errResp.Errors[0].Reason, "this email address is not valid")

	s.FailNextCSRRequestWith(http.StatusInternalServerError)
	errResp = validationErrResp{}
	s.DoJSON("POST", "/api/latest/fleet/mdm/apple/request_csr", requestMDMAppleCSRRequest{EmailAddress: "a@b.c", Organization: "test"}, http.StatusBadGateway, &errResp)
	require.Len(t, errResp.Errors, 1)
	require.Contains(t, errResp.Errors[0].Reason, "FleetDM CSR request failed")

	var reqCSRResp requestMDMAppleCSRResponse
	// fleetdm CSR request succeeds
	s.SucceedNextCSRRequest()
	s.DoJSON("POST", "/api/latest/fleet/mdm/apple/request_csr", requestMDMAppleCSRRequest{EmailAddress: "a@b.c", Organization: "test"}, http.StatusOK, &reqCSRResp)
	require.Contains(t, string(reqCSRResp.APNsKey), "-----BEGIN RSA PRIVATE KEY-----\n")
	require.Contains(t, string(reqCSRResp.SCEPCert), "-----BEGIN CERTIFICATE-----\n")
	require.Contains(t, string(reqCSRResp.SCEPKey), "-----BEGIN RSA PRIVATE KEY-----\n")
}

func (s *integrationMDMTestSuite) TestMDMAppleUnenroll() {
	t := s.T()

	// Enroll a device into MDM.
	mdmDevice := mdmtest.NewTestMDMClientDirect(mdmtest.EnrollInfo{
		SCEPChallenge: s.fleetCfg.MDM.AppleSCEPChallenge,
		SCEPURL:       s.server.URL + apple_mdm.SCEPPath,
		MDMURL:        s.server.URL + apple_mdm.MDMPath,
	})
	err := mdmDevice.Enroll()
	require.NoError(t, err)

	// set an enroll secret
	var applyResp applyEnrollSecretSpecResponse
	s.DoJSON("POST", "/api/latest/fleet/spec/enroll_secret", applyEnrollSecretSpecRequest{
		Spec: &fleet.EnrollSecretSpec{
			Secrets: []*fleet.EnrollSecret{{Secret: t.Name()}},
		},
	}, http.StatusOK, &applyResp)

	// simulate a matching host enrolling via osquery
	j, err := json.Marshal(&enrollAgentRequest{
		EnrollSecret:   t.Name(),
		HostIdentifier: mdmDevice.UUID,
	})
	require.NoError(t, err)
	var enrollResp enrollAgentResponse
	hres := s.DoRawNoAuth("POST", "/api/osquery/enroll", j, http.StatusOK)
	defer hres.Body.Close()
	require.NoError(t, json.NewDecoder(hres.Body).Decode(&enrollResp))
	require.NotEmpty(t, enrollResp.NodeKey)

	listHostsRes := listHostsResponse{}
	s.DoJSON("GET", "/api/latest/fleet/hosts", nil, http.StatusOK, &listHostsRes)
	require.Len(t, listHostsRes.Hosts, 1)
	h := listHostsRes.Hosts[0]

	// assign profiles to the host
	s.Do("POST", "/api/v1/fleet/mdm/apple/profiles/batch", batchSetMDMAppleProfilesRequest{Profiles: [][]byte{
		mobileconfigForTest("N1", "I1"),
		mobileconfigForTest("N2", "I2"),
		mobileconfigForTest("N3", "I3"),
	}}, http.StatusNoContent)

	// trigger a sync and verify that there are profiles assigned to the host
	_, err = s.profileSchedule.Trigger()
	require.NoError(t, err)

	var hostResp getHostResponse
	s.DoJSON("GET", fmt.Sprintf("/api/v1/fleet/hosts/%d", h.ID), getHostRequest{}, http.StatusOK, &hostResp)
	// 3 profiles added + 1 profile with fleetd configuration
	require.Len(t, *hostResp.Host.MDM.Profiles, 4)

	// try to unenroll the host, fails since the host doesn't respond
	s.Do("PATCH", fmt.Sprintf("/api/latest/fleet/mdm/hosts/%d/unenroll", h.ID), nil, http.StatusGatewayTimeout)

	// we're going to modify this mock, make sure we restore its default
	originalPushMock := s.pushProvider.PushFunc
	defer func() { s.pushProvider.PushFunc = originalPushMock }()

	// if there's an error coming from APNs servers
	s.pushProvider.PushFunc = func(pushes []*mdm.Push) (map[string]*push.Response, error) {
		return map[string]*push.Response{
			pushes[0].Token.String(): {
				Id:  uuid.New().String(),
				Err: errors.New("test"),
			},
		}, nil
	}
	s.Do("PATCH", fmt.Sprintf("/api/latest/fleet/mdm/hosts/%d/unenroll", h.ID), nil, http.StatusBadGateway)

	// if there was an error unrelated to APNs
	s.pushProvider.PushFunc = func(pushes []*mdm.Push) (map[string]*push.Response, error) {
		res := map[string]*push.Response{
			pushes[0].Token.String(): {
				Id:  uuid.New().String(),
				Err: nil,
			},
		}
		return res, errors.New("baz")
	}
	s.Do("PATCH", fmt.Sprintf("/api/latest/fleet/mdm/hosts/%d/unenroll", h.ID), nil, http.StatusInternalServerError)

	// try again, but this time the host is online and answers
	var checkoutErr error
	s.pushProvider.PushFunc = func(pushes []*mdm.Push) (map[string]*push.Response, error) {
		res, err := mockSuccessfulPush(pushes)
		checkoutErr = mdmDevice.Checkout()
		return res, err
	}
	s.Do("PATCH", fmt.Sprintf("/api/latest/fleet/mdm/hosts/%d/unenroll", h.ID), nil, http.StatusOK)

	require.NoError(t, checkoutErr)

	// profiles are removed and the host is no longer enrolled
	hostResp = getHostResponse{}
	s.DoJSON("GET", fmt.Sprintf("/api/v1/fleet/hosts/%d", h.ID), getHostRequest{}, http.StatusOK, &hostResp)
	require.Nil(t, hostResp.Host.MDM.Profiles)
	require.Equal(t, "", hostResp.Host.MDM.Name)
}

<<<<<<< HEAD
func (s *integrationMDMTestSuite) TestAppleMDMGetEncryptionKey() {
=======
func (s *integrationMDMTestSuite) TestMDMDiskEncryptionSettingBackwardsCompat() {
	t := s.T()

	acResp := appConfigResponse{}
	s.DoJSON("PATCH", "/api/latest/fleet/config", json.RawMessage(`{
		"mdm": { "enable_disk_encryption": false }
  }`), http.StatusOK, &acResp)
	assert.False(t, acResp.MDM.EnableDiskEncryption.Value)

	// new config takes precedence over old config
	acResp = appConfigResponse{}
	s.DoJSON("PATCH", "/api/latest/fleet/config", json.RawMessage(`{
	  "mdm": { "enable_disk_encryption": false, "macos_settings": {"enable_disk_encryption": true} }
  }`), http.StatusOK, &acResp)
	assert.False(t, acResp.MDM.EnableDiskEncryption.Value)

	s.assertConfigProfilesByIdentifier(nil, mobileconfig.FleetFileVaultPayloadIdentifier, false)

	// if new config is not present, old config is applied
	acResp = appConfigResponse{}
	s.DoJSON("PATCH", "/api/latest/fleet/config", json.RawMessage(`{
	  "mdm": { "macos_settings": {"enable_disk_encryption": true} }
  }`), http.StatusOK, &acResp)
	assert.True(t, acResp.MDM.EnableDiskEncryption.Value)
	s.assertConfigProfilesByIdentifier(nil, mobileconfig.FleetFileVaultPayloadIdentifier, true)

	// new config takes precedence over old config again
	acResp = appConfigResponse{}
	s.DoJSON("PATCH", "/api/latest/fleet/config", json.RawMessage(`{
	  "mdm": { "enable_disk_encryption": false, "macos_settings": {"enable_disk_encryption": true} }
  }`), http.StatusOK, &acResp)
	assert.False(t, acResp.MDM.EnableDiskEncryption.Value)
	s.assertConfigProfilesByIdentifier(nil, mobileconfig.FleetFileVaultPayloadIdentifier, false)

	// unrelated change doesn't affect the disk encryption setting
	acResp = appConfigResponse{}
	s.DoJSON("PATCH", "/api/latest/fleet/config", json.RawMessage(`{
	  "mdm": { "macos_settings": {"custom_settings": ["test.mobileconfig"]} }
  }`), http.StatusOK, &acResp)
	assert.False(t, acResp.MDM.EnableDiskEncryption.Value)

	// Same tests, but for teams
	team, err := s.ds.NewTeam(context.Background(), &fleet.Team{
		Name:        "team1_" + t.Name(),
		Description: "desc team1_" + t.Name(),
	})
	require.NoError(t, err)

	checkTeamDiskEncryption := func(wantSetting bool) {
		var teamResp getTeamResponse
		s.DoJSON("GET", fmt.Sprintf("/api/latest/fleet/teams/%d", team.ID), nil, http.StatusOK, &teamResp)
		require.Equal(t, wantSetting, teamResp.Team.Config.MDM.EnableDiskEncryption)
	}

	// after creation, disk encryption is off
	checkTeamDiskEncryption(false)

	// new config takes precedence over old config
	teamSpecs := applyTeamSpecsRequest{Specs: []*fleet.TeamSpec{{
		Name: team.Name,
		MDM: fleet.TeamSpecMDM{
			EnableDiskEncryption: optjson.SetBool(false),
			MacOSSettings:        map[string]interface{}{"enable_disk_encryption": true},
		},
	}}}
	s.Do("POST", "/api/latest/fleet/spec/teams", teamSpecs, http.StatusOK)
	checkTeamDiskEncryption(false)
	s.assertConfigProfilesByIdentifier(ptr.Uint(team.ID), mobileconfig.FleetFileVaultPayloadIdentifier, false)

	// if new config is not present, old config is applied
	teamSpecs = applyTeamSpecsRequest{Specs: []*fleet.TeamSpec{{
		Name: team.Name,
		MDM: fleet.TeamSpecMDM{
			MacOSSettings: map[string]interface{}{"enable_disk_encryption": true},
		},
	}}}
	s.Do("POST", "/api/latest/fleet/spec/teams", teamSpecs, http.StatusOK)
	checkTeamDiskEncryption(true)
	s.assertConfigProfilesByIdentifier(ptr.Uint(team.ID), mobileconfig.FleetFileVaultPayloadIdentifier, true)

	// new config takes precedence over old config again
	teamSpecs = applyTeamSpecsRequest{Specs: []*fleet.TeamSpec{{
		Name: team.Name,
		MDM: fleet.TeamSpecMDM{
			EnableDiskEncryption: optjson.SetBool(false),
			MacOSSettings:        map[string]interface{}{"enable_disk_encryption": true},
		},
	}}}
	s.Do("POST", "/api/latest/fleet/spec/teams", teamSpecs, http.StatusOK)
	checkTeamDiskEncryption(false)
	s.assertConfigProfilesByIdentifier(ptr.Uint(team.ID), mobileconfig.FleetFileVaultPayloadIdentifier, false)

	// unrelated change doesn't affect the disk encryption setting
	teamSpecs = applyTeamSpecsRequest{Specs: []*fleet.TeamSpec{{
		Name: team.Name,
		MDM: fleet.TeamSpecMDM{
			EnableDiskEncryption: optjson.SetBool(false),
			MacOSSettings:        map[string]interface{}{"custom_settings": []interface{}{"A", "B"}},
		},
	}}}
	s.Do("POST", "/api/latest/fleet/spec/teams", teamSpecs, http.StatusOK)
	checkTeamDiskEncryption(false)
	s.assertConfigProfilesByIdentifier(ptr.Uint(team.ID), mobileconfig.FleetFileVaultPayloadIdentifier, false)
}

func (s *integrationMDMTestSuite) TestMDMAppleGetEncryptionKey() {
>>>>>>> c662904f
	t := s.T()
	ctx := context.Background()

	// create a host
	host, err := s.ds.NewHost(ctx, &fleet.Host{
		DetailUpdatedAt: time.Now(),
		LabelUpdatedAt:  time.Now(),
		PolicyUpdatedAt: time.Now(),
		SeenTime:        time.Now().Add(-1 * time.Minute),
		OsqueryHostID:   ptr.String(t.Name()),
		NodeKey:         ptr.String(t.Name()),
		UUID:            uuid.New().String(),
		Hostname:        fmt.Sprintf("%sfoo.local", t.Name()),
		Platform:        "darwin",
	})
	require.NoError(t, err)

	// install a filevault profile for that host

	acResp := appConfigResponse{}
	s.DoJSON("PATCH", "/api/latest/fleet/config", json.RawMessage(`{
		"mdm": { "enable_disk_encryption": true }
  }`), http.StatusOK, &acResp)
	assert.True(t, acResp.MDM.EnableDiskEncryption.Value)
	fileVaultProf := s.assertConfigProfilesByIdentifier(nil, mobileconfig.FleetFileVaultPayloadIdentifier, true)
	hostCmdUUID := uuid.New().String()
	err = s.ds.BulkUpsertMDMAppleHostProfiles(ctx, []*fleet.MDMAppleBulkUpsertHostProfilePayload{
		{
			ProfileID:         fileVaultProf.ProfileID,
			ProfileIdentifier: fileVaultProf.Identifier,
			HostUUID:          host.UUID,
			CommandUUID:       hostCmdUUID,
			OperationType:     fleet.MDMAppleOperationTypeInstall,
			Status:            &fleet.MDMAppleDeliveryVerified,
			Checksum:          []byte("csum"),
		},
	})
	require.NoError(t, err)

	t.Cleanup(func() {
		err := s.ds.UpdateOrDeleteHostMDMAppleProfile(ctx, &fleet.HostMDMAppleProfile{
			HostUUID:      host.UUID,
			CommandUUID:   hostCmdUUID,
			ProfileID:     fileVaultProf.ProfileID,
			Status:        &fleet.MDMAppleDeliveryVerifying,
			OperationType: fleet.MDMAppleOperationTypeRemove,
		})
		require.NoError(t, err)
		// not an error if the profile does not exist
		_ = s.ds.DeleteMDMAppleConfigProfile(ctx, fileVaultProf.ProfileID)
	})

	// get that host - it has no encryption key at this point, so it should
	// report "action_required" disk encryption and "log_out" action.
	getHostResp := getHostResponse{}
	s.DoJSON("GET", fmt.Sprintf("/api/latest/fleet/hosts/%d", host.ID), nil, http.StatusOK, &getHostResp)
	require.NotNil(t, getHostResp.Host.MDM.MacOSSettings.DiskEncryption)
	require.Equal(t, fleet.DiskEncryptionActionRequired, *getHostResp.Host.MDM.MacOSSettings.DiskEncryption)
	require.NotNil(t, getHostResp.Host.MDM.MacOSSettings.ActionRequired)
	require.Equal(t, fleet.ActionRequiredLogOut, *getHostResp.Host.MDM.MacOSSettings.ActionRequired)

	// add an encryption key for the host
	cert, _, _, err := s.fleetCfg.MDM.AppleSCEP()
	require.NoError(t, err)
	parsed, err := x509.ParseCertificate(cert.Certificate[0])
	require.NoError(t, err)
	recoveryKey := "AAA-BBB-CCC"
	encryptedKey, err := pkcs7.Encrypt([]byte(recoveryKey), []*x509.Certificate{parsed})
	require.NoError(t, err)
	base64EncryptedKey := base64.StdEncoding.EncodeToString(encryptedKey)

	err = s.ds.SetOrUpdateHostDiskEncryptionKey(ctx, host.ID, base64EncryptedKey, "", nil)
	require.NoError(t, err)

	// get that host - it has an encryption key with unknown decryptability, so
	// it should report "enforcing" disk encryption.
	getHostResp = getHostResponse{}
	s.DoJSON("GET", fmt.Sprintf("/api/latest/fleet/hosts/%d", host.ID), nil, http.StatusOK, &getHostResp)
	require.NotNil(t, getHostResp.Host.MDM.MacOSSettings.DiskEncryption)
	require.Equal(t, fleet.DiskEncryptionEnforcing, *getHostResp.Host.MDM.MacOSSettings.DiskEncryption)
	require.Nil(t, getHostResp.Host.MDM.MacOSSettings.ActionRequired)

	// request with no token
	res := s.DoRawNoAuth("GET", fmt.Sprintf("/api/latest/fleet/mdm/hosts/%d/encryption_key", host.ID), nil, http.StatusUnauthorized)
	res.Body.Close()

	// encryption key not processed yet
	resp := getHostEncryptionKeyResponse{}
	s.DoJSON("GET", fmt.Sprintf("/api/latest/fleet/mdm/hosts/%d/encryption_key", host.ID), nil, http.StatusNotFound, &resp)

	// unable to decrypt encryption key
	err = s.ds.SetHostsDiskEncryptionKeyStatus(ctx, []uint{host.ID}, false, time.Now())
	require.NoError(t, err)
	resp = getHostEncryptionKeyResponse{}
	s.DoJSON("GET", fmt.Sprintf("/api/latest/fleet/mdm/hosts/%d/encryption_key", host.ID), nil, http.StatusNotFound, &resp)

	// get that host - it has an encryption key that is un-decryptable, so it
	// should report "action_required" disk encryption and "rotate_key" action.
	getHostResp = getHostResponse{}
	s.DoJSON("GET", fmt.Sprintf("/api/latest/fleet/hosts/%d", host.ID), nil, http.StatusOK, &getHostResp)
	require.NotNil(t, getHostResp.Host.MDM.MacOSSettings.DiskEncryption)
	require.Equal(t, fleet.DiskEncryptionActionRequired, *getHostResp.Host.MDM.MacOSSettings.DiskEncryption)
	require.NotNil(t, getHostResp.Host.MDM.MacOSSettings.ActionRequired)
	require.Equal(t, fleet.ActionRequiredRotateKey, *getHostResp.Host.MDM.MacOSSettings.ActionRequired)

	// no activities created so far
	activities := listActivitiesResponse{}
	s.DoJSON("GET", "/api/latest/fleet/activities", nil, http.StatusOK, &activities)
	found := false
	for _, activity := range activities.Activities {
		if activity.Type == "read_host_disk_encryption_key" {
			found = true
		}
	}
	require.False(t, found)

	// decryptable key
	checkDecryptableKey := func(u fleet.User) {
		err = s.ds.SetHostsDiskEncryptionKeyStatus(ctx, []uint{host.ID}, true, time.Now())
		require.NoError(t, err)
		resp = getHostEncryptionKeyResponse{}
		s.DoJSON("GET", fmt.Sprintf("/api/latest/fleet/mdm/hosts/%d/encryption_key", host.ID), nil, http.StatusOK, &resp)
		require.Equal(t, recoveryKey, resp.EncryptionKey.DecryptedValue)

		// use the admin token to get the activities
		currToken := s.token
		defer func() { s.token = currToken }()
		s.token = s.getTestAdminToken()
		s.lastActivityMatches(
			"read_host_disk_encryption_key",
			fmt.Sprintf(`{"host_display_name": "%s", "host_id": %d}`, host.DisplayName(), host.ID),
			0,
		)
	}

	team, err := s.ds.NewTeam(context.Background(), &fleet.Team{
		ID:          4827,
		Name:        "team1_" + t.Name(),
		Description: "desc team1_" + t.Name(),
	})
	require.NoError(t, err)

	// enable disk encryption on the team so the key is not deleted when the host is added
	teamSpecs := applyTeamSpecsRequest{Specs: []*fleet.TeamSpec{{
		Name: "team1_" + t.Name(),
		MDM: fleet.TeamSpecMDM{
			EnableDiskEncryption: optjson.SetBool(true),
		},
	}}}
	s.Do("POST", "/api/latest/fleet/spec/teams", teamSpecs, http.StatusOK)

	// we're about to mess up with the token, make sure to set it to the
	// default value when the test ends
	currToken := s.token
	t.Cleanup(func() { s.token = currToken })

	// admins are able to see the host encryption key
	s.token = s.getTestAdminToken()
	checkDecryptableKey(s.users["admin1@example.com"])

	// get that host - it has an encryption key that is decryptable, so it
	// should report "verified" disk encryption.
	getHostResp = getHostResponse{}
	s.DoJSON("GET", fmt.Sprintf("/api/latest/fleet/hosts/%d", host.ID), nil, http.StatusOK, &getHostResp)
	require.NotNil(t, getHostResp.Host.MDM.MacOSSettings.DiskEncryption)
	require.Equal(t, fleet.DiskEncryptionVerified, *getHostResp.Host.MDM.MacOSSettings.DiskEncryption)
	require.Nil(t, getHostResp.Host.MDM.MacOSSettings.ActionRequired)

	// maintainers are able to see the token
	u := s.users["user1@example.com"]
	s.token = s.getTestToken(u.Email, test.GoodPassword)
	checkDecryptableKey(u)

	// observers are able to see the token
	u = s.users["user2@example.com"]
	s.token = s.getTestToken(u.Email, test.GoodPassword)
	checkDecryptableKey(u)

	// add the host to a team
	err = s.ds.AddHostsToTeam(ctx, &team.ID, []uint{host.ID})
	require.NoError(t, err)

	// admins are still able to see the token
	s.token = s.getTestAdminToken()
	checkDecryptableKey(s.users["admin1@example.com"])

	// maintainers are still able to see the token
	u = s.users["user1@example.com"]
	s.token = s.getTestToken(u.Email, test.GoodPassword)
	checkDecryptableKey(u)

	// observers are still able to see the token
	u = s.users["user2@example.com"]
	s.token = s.getTestToken(u.Email, test.GoodPassword)
	checkDecryptableKey(u)

	// add a team member
	u = fleet.User{
		Name:       "test team user",
		Email:      "user1+team@example.com",
		GlobalRole: nil,
		Teams: []fleet.UserTeam{
			{
				Team: *team,
				Role: fleet.RoleMaintainer,
			},
		},
	}
	require.NoError(t, u.SetPassword(test.GoodPassword, 10, 10))
	_, err = s.ds.NewUser(ctx, &u)
	require.NoError(t, err)

	// members are able to see the token
	s.token = s.getTestToken(u.Email, test.GoodPassword)
	checkDecryptableKey(u)

	// create a separate team
	team2, err := s.ds.NewTeam(context.Background(), &fleet.Team{
		ID:          4828,
		Name:        "team2_" + t.Name(),
		Description: "desc team2_" + t.Name(),
	})
	require.NoError(t, err)
	// add a team member
	u = fleet.User{
		Name:       "test team user",
		Email:      "user1+team2@example.com",
		GlobalRole: nil,
		Teams: []fleet.UserTeam{
			{
				Team: *team2,
				Role: fleet.RoleMaintainer,
			},
		},
	}
	require.NoError(t, u.SetPassword(test.GoodPassword, 10, 10))
	_, err = s.ds.NewUser(ctx, &u)
	require.NoError(t, err)

	// non-members aren't able to see the token
	s.token = s.getTestToken(u.Email, test.GoodPassword)
	resp = getHostEncryptionKeyResponse{}
	s.DoJSON("GET", fmt.Sprintf("/api/latest/fleet/mdm/hosts/%d/encryption_key", host.ID), nil, http.StatusForbidden, &resp)
}

func (s *integrationMDMTestSuite) TestWindowsMDMGetEncryptionKey() {
	t := s.T()
	ctx := context.Background()

	// create a host and enroll it in Fleet
	host := createOrbitEnrolledHost(t, "windows", "h1", s.ds)
	err := s.ds.SetOrUpdateMDMData(ctx, host.ID, false, true, s.server.URL, false, fleet.WellKnownMDMFleet)
	require.NoError(t, err)

	// request encryption key with no auth token
	res := s.DoRawNoAuth("GET", fmt.Sprintf("/api/latest/fleet/mdm/hosts/%d/encryption_key", host.ID), nil, http.StatusUnauthorized)
	res.Body.Close()

	// no encryption key
	resp := getHostEncryptionKeyResponse{}
	s.DoJSON("GET", fmt.Sprintf("/api/latest/fleet/mdm/hosts/%d/encryption_key", host.ID), nil, http.StatusNotFound, &resp)

	// invalid host id
	resp = getHostEncryptionKeyResponse{}
	s.DoJSON("GET", fmt.Sprintf("/api/latest/fleet/mdm/hosts/%d/encryption_key", host.ID+999), nil, http.StatusNotFound, &resp)

	// add an encryption key for the host
	cert, _, _, err := s.fleetCfg.MDM.MicrosoftWSTEP()
	require.NoError(t, err)
	recoveryKey := "AAA-BBB-CCC"
	encryptedKey, err := microsoft_mdm.Encrypt(recoveryKey, cert.Leaf)
	require.NoError(t, err)

	err = s.ds.SetOrUpdateHostDiskEncryptionKey(ctx, host.ID, encryptedKey, "", ptr.Bool(true))
	require.NoError(t, err)

	resp = getHostEncryptionKeyResponse{}
	s.DoJSON("GET", fmt.Sprintf("/api/latest/fleet/mdm/hosts/%d/encryption_key", host.ID), nil, http.StatusOK, &resp)
	require.Equal(t, host.ID, resp.HostID)
	require.Equal(t, recoveryKey, resp.EncryptionKey.DecryptedValue)
	s.lastActivityOfTypeMatches(fleet.ActivityTypeReadHostDiskEncryptionKey{}.ActivityName(),
		fmt.Sprintf(`{"host_display_name": "%s", "host_id": %d}`, host.DisplayName(), host.ID), 0)

	// update the key to blank with a client error
	err = s.ds.SetOrUpdateHostDiskEncryptionKey(ctx, host.ID, "", "failed", nil)
	require.NoError(t, err)

	resp = getHostEncryptionKeyResponse{}
	s.DoJSON("GET", fmt.Sprintf("/api/latest/fleet/mdm/hosts/%d/encryption_key", host.ID), nil, http.StatusNotFound, &resp)
}

func (s *integrationMDMTestSuite) TestMDMAppleListConfigProfiles() {
	t := s.T()
	ctx := context.Background()

	testTeam, err := s.ds.NewTeam(ctx, &fleet.Team{Name: "TestTeam"})
	require.NoError(t, err)

	mdmHost, _ := createHostThenEnrollMDM(s.ds, s.server.URL, t)
	s.runWorker()

	t.Run("no profiles", func(t *testing.T) {
		var listResp listMDMAppleConfigProfilesResponse
		s.DoJSON("GET", "/api/v1/fleet/mdm/apple/profiles", nil, http.StatusOK, &listResp)
		require.NotNil(t, listResp.ConfigProfiles) // expect empty slice instead of nil
		require.Len(t, listResp.ConfigProfiles, 0)

		listResp = listMDMAppleConfigProfilesResponse{}
		s.DoJSON("GET", fmt.Sprintf(`/api/v1/fleet/mdm/apple/profiles?team_id=%d`, testTeam.ID), nil, http.StatusOK, &listResp)
		require.NotNil(t, listResp.ConfigProfiles) // expect empty slice instead of nil
		require.Len(t, listResp.ConfigProfiles, 0)

		var hostProfilesResp getHostProfilesResponse
		s.DoJSON("GET", fmt.Sprintf("/api/v1/fleet/mdm/hosts/%d/profiles", mdmHost.ID), nil, http.StatusOK, &hostProfilesResp)
		require.NotNil(t, hostProfilesResp.Profiles) // expect empty slice instead of nil
		require.Len(t, hostProfilesResp.Profiles, 0)
		require.EqualValues(t, mdmHost.ID, hostProfilesResp.HostID)
	})

	t.Run("with profiles", func(t *testing.T) {
		p1, err := fleet.NewMDMAppleConfigProfile(mcBytesForTest("p1", "p1.identifier", "p1.uuid"), nil)
		require.NoError(t, err)
		_, err = s.ds.NewMDMAppleConfigProfile(ctx, *p1)
		require.NoError(t, err)

		p2, err := fleet.NewMDMAppleConfigProfile(mcBytesForTest("p2", "p2.identifier", "p2.uuid"), &testTeam.ID)
		require.NoError(t, err)
		_, err = s.ds.NewMDMAppleConfigProfile(ctx, *p2)
		require.NoError(t, err)

		var resp listMDMAppleConfigProfilesResponse
		s.DoJSON("GET", "/api/latest/fleet/mdm/apple/profiles", listMDMAppleConfigProfilesRequest{TeamID: 0}, http.StatusOK, &resp)
		require.NotNil(t, resp.ConfigProfiles)
		require.Len(t, resp.ConfigProfiles, 1)
		require.Equal(t, p1.Name, resp.ConfigProfiles[0].Name)
		require.Equal(t, p1.Identifier, resp.ConfigProfiles[0].Identifier)

		resp = listMDMAppleConfigProfilesResponse{}
		s.DoJSON("GET", fmt.Sprintf(`/api/v1/fleet/mdm/apple/profiles?team_id=%d`, testTeam.ID), nil, http.StatusOK, &resp)
		require.NotNil(t, resp.ConfigProfiles)
		require.Len(t, resp.ConfigProfiles, 1)
		require.Equal(t, p2.Name, resp.ConfigProfiles[0].Name)
		require.Equal(t, p2.Identifier, resp.ConfigProfiles[0].Identifier)

		p3, err := fleet.NewMDMAppleConfigProfile(mcBytesForTest("p3", "p3.identifier", "p3.uuid"), &testTeam.ID)
		require.NoError(t, err)
		_, err = s.ds.NewMDMAppleConfigProfile(ctx, *p3)
		require.NoError(t, err)

		resp = listMDMAppleConfigProfilesResponse{}
		s.DoJSON("GET", fmt.Sprintf(`/api/v1/fleet/mdm/apple/profiles?team_id=%d`, testTeam.ID), nil, http.StatusOK, &resp)
		require.NotNil(t, resp.ConfigProfiles)
		require.Len(t, resp.ConfigProfiles, 2)
		for _, p := range resp.ConfigProfiles {
			if p.Name == p2.Name {
				require.Equal(t, p2.Identifier, p.Identifier)
			} else if p.Name == p3.Name {
				require.Equal(t, p3.Identifier, p.Identifier)
			} else {
				require.Fail(t, "unexpected profile name")
			}
		}

		var hostProfilesResp getHostProfilesResponse
		s.DoJSON("GET", fmt.Sprintf("/api/v1/fleet/mdm/hosts/%d/profiles", mdmHost.ID), nil, http.StatusOK, &hostProfilesResp)
		require.NotNil(t, hostProfilesResp.Profiles)
		require.Len(t, hostProfilesResp.Profiles, 1)
		require.Equal(t, p1.Name, hostProfilesResp.Profiles[0].Name)
		require.Equal(t, p1.Identifier, hostProfilesResp.Profiles[0].Identifier)
		require.EqualValues(t, mdmHost.ID, hostProfilesResp.HostID)

		// add the host to a team
		err = s.ds.AddHostsToTeam(ctx, &testTeam.ID, []uint{mdmHost.ID})
		require.NoError(t, err)

		hostProfilesResp = getHostProfilesResponse{}
		s.DoJSON("GET", fmt.Sprintf("/api/v1/fleet/mdm/hosts/%d/profiles", mdmHost.ID), nil, http.StatusOK, &hostProfilesResp)
		require.NotNil(t, hostProfilesResp.Profiles)
		require.Len(t, hostProfilesResp.Profiles, 2)
		require.EqualValues(t, mdmHost.ID, hostProfilesResp.HostID)
		for _, p := range resp.ConfigProfiles {
			if p.Name == p2.Name {
				require.Equal(t, p2.Identifier, p.Identifier)
			} else if p.Name == p3.Name {
				require.Equal(t, p3.Identifier, p.Identifier)
			} else {
				require.Fail(t, "unexpected profile name")
			}
		}
	})
}

func (s *integrationMDMTestSuite) TestMDMAppleConfigProfileCRUD() {
	t := s.T()
	ctx := context.Background()

	testTeam, err := s.ds.NewTeam(ctx, &fleet.Team{Name: "TestTeam"})
	require.NoError(t, err)

	testProfiles := make(map[string]fleet.MDMAppleConfigProfile)
	generateTestProfile := func(name string, identifier string) {
		i := identifier
		if i == "" {
			i = fmt.Sprintf("%s.SomeIdentifier", name)
		}
		cp := fleet.MDMAppleConfigProfile{
			Name:       name,
			Identifier: i,
		}
		cp.Mobileconfig = mcBytesForTest(cp.Name, cp.Identifier, fmt.Sprintf("%s.UUID", name))
		testProfiles[name] = cp
	}
	setTestProfileID := func(name string, id uint) {
		tp := testProfiles[name]
		tp.ProfileID = id
		testProfiles[name] = tp
	}

	generateNewReq := func(name string, teamID *uint) (*bytes.Buffer, map[string]string) {
		return generateNewProfileMultipartRequest(t, teamID, "some_filename", testProfiles[name].Mobileconfig, s.token)
	}

	checkGetResponse := func(resp *http.Response, expected fleet.MDMAppleConfigProfile) {
		// check expected headers
		require.Contains(t, resp.Header["Content-Type"], "application/x-apple-aspen-config")
		require.Contains(t, resp.Header["Content-Disposition"], fmt.Sprintf(`attachment;filename="%s_%s.%s"`, time.Now().Format("2006-01-02"), strings.ReplaceAll(expected.Name, " ", "_"), "mobileconfig"))
		// check expected body
		var bb bytes.Buffer
		_, err = io.Copy(&bb, resp.Body)
		require.NoError(t, err)
		require.Equal(t, []byte(expected.Mobileconfig), bb.Bytes())
	}

	checkConfigProfile := func(expected fleet.MDMAppleConfigProfile, actual fleet.MDMAppleConfigProfile) {
		require.Equal(t, expected.Name, actual.Name)
		require.Equal(t, expected.Identifier, actual.Identifier)
	}

	// create new profile (no team)
	generateTestProfile("TestNoTeam", "")
	body, headers := generateNewReq("TestNoTeam", nil)
	newResp := s.DoRawWithHeaders("POST", "/api/latest/fleet/mdm/apple/profiles", body.Bytes(), http.StatusOK, headers)
	var newCP fleet.MDMAppleConfigProfile
	err = json.NewDecoder(newResp.Body).Decode(&newCP)
	require.NoError(t, err)
	require.NotEmpty(t, newCP.ProfileID)
	setTestProfileID("TestNoTeam", newCP.ProfileID)

	// create new profile (with team id)
	generateTestProfile("TestWithTeamID", "")
	body, headers = generateNewReq("TestWithTeamID", &testTeam.ID)
	newResp = s.DoRawWithHeaders("POST", "/api/latest/fleet/mdm/apple/profiles", body.Bytes(), http.StatusOK, headers)
	err = json.NewDecoder(newResp.Body).Decode(&newCP)
	require.NoError(t, err)
	require.NotEmpty(t, newCP.ProfileID)
	setTestProfileID("TestWithTeamID", newCP.ProfileID)

	// list profiles (no team)
	expectedCP := testProfiles["TestNoTeam"]
	var listResp listMDMAppleConfigProfilesResponse
	s.DoJSON("GET", "/api/latest/fleet/mdm/apple/profiles", nil, http.StatusOK, &listResp)
	require.Len(t, listResp.ConfigProfiles, 1)
	respCP := listResp.ConfigProfiles[0]
	require.Equal(t, expectedCP.Name, respCP.Name)
	checkConfigProfile(expectedCP, *respCP)
	require.Empty(t, respCP.Mobileconfig) // list profiles endpoint shouldn't include mobileconfig bytes
	require.Empty(t, respCP.TeamID)       // zero means no team

	// list profiles (team 1)
	expectedCP = testProfiles["TestWithTeamID"]
	listResp = listMDMAppleConfigProfilesResponse{}
	s.DoJSON("GET", "/api/latest/fleet/mdm/apple/profiles", listMDMAppleConfigProfilesRequest{TeamID: testTeam.ID}, http.StatusOK, &listResp)
	require.Len(t, listResp.ConfigProfiles, 1)
	respCP = listResp.ConfigProfiles[0]
	require.Equal(t, expectedCP.Name, respCP.Name)
	checkConfigProfile(expectedCP, *respCP)
	require.Empty(t, respCP.Mobileconfig)         // list profiles endpoint shouldn't include mobileconfig bytes
	require.Equal(t, testTeam.ID, *respCP.TeamID) // team 1

	// get profile (no team)
	expectedCP = testProfiles["TestNoTeam"]
	getPath := fmt.Sprintf("/api/latest/fleet/mdm/apple/profiles/%d", expectedCP.ProfileID)
	getResp := s.DoRawWithHeaders("GET", getPath, nil, http.StatusOK, map[string]string{"Authorization": fmt.Sprintf("Bearer %s", s.token)})
	checkGetResponse(getResp, expectedCP)

	// get profile (team 1)
	expectedCP = testProfiles["TestWithTeamID"]
	getPath = fmt.Sprintf("/api/latest/fleet/mdm/apple/profiles/%d", expectedCP.ProfileID)
	getResp = s.DoRawWithHeaders("GET", getPath, nil, http.StatusOK, map[string]string{"Authorization": fmt.Sprintf("Bearer %s", s.token)})
	checkGetResponse(getResp, expectedCP)

	// delete profile (no team)
	deletedCP := testProfiles["TestNoTeam"]
	deletePath := fmt.Sprintf("/api/latest/fleet/mdm/apple/profiles/%d", deletedCP.ProfileID)
	var deleteResp deleteMDMAppleConfigProfileResponse
	s.DoJSON("DELETE", deletePath, nil, http.StatusOK, &deleteResp)
	// confirm deleted
	listResp = listMDMAppleConfigProfilesResponse{}
	s.DoJSON("GET", "/api/latest/fleet/mdm/apple/profiles", listMDMAppleConfigProfilesRequest{}, http.StatusOK, &listResp)
	require.Len(t, listResp.ConfigProfiles, 0)
	getPath = fmt.Sprintf("/api/latest/fleet/mdm/apple/profiles/%d", deletedCP.ProfileID)
	_ = s.DoRawWithHeaders("GET", getPath, nil, http.StatusNotFound, map[string]string{"Authorization": fmt.Sprintf("Bearer %s", s.token)})

	// delete profile (team 1)
	deletedCP = testProfiles["TestWithTeamID"]
	deletePath = fmt.Sprintf("/api/latest/fleet/mdm/apple/profiles/%d", deletedCP.ProfileID)
	deleteResp = deleteMDMAppleConfigProfileResponse{}
	s.DoJSON("DELETE", deletePath, nil, http.StatusOK, &deleteResp)
	// confirm deleted
	listResp = listMDMAppleConfigProfilesResponse{}
	s.DoJSON("GET", "/api/latest/fleet/mdm/apple/profiles", listMDMAppleConfigProfilesRequest{TeamID: testTeam.ID}, http.StatusOK, &listResp)
	require.Len(t, listResp.ConfigProfiles, 0)
	getPath = fmt.Sprintf("/api/latest/fleet/mdm/apple/profiles/%d", deletedCP.ProfileID)
	_ = s.DoRawWithHeaders("GET", getPath, nil, http.StatusNotFound, map[string]string{"Authorization": fmt.Sprintf("Bearer %s", s.token)})

	// trying to add/delete profiles managed by Fleet fails
	for p := range mobileconfig.FleetPayloadIdentifiers() {
		generateTestProfile("TestNoTeam", p)
		body, headers := generateNewReq("TestNoTeam", nil)
		s.DoRawWithHeaders("POST", "/api/latest/fleet/mdm/apple/profiles", body.Bytes(), http.StatusBadRequest, headers)

		generateTestProfile("TestWithTeamID", p)
		body, headers = generateNewReq("TestWithTeamID", nil)
		s.DoRawWithHeaders("POST", "/api/latest/fleet/mdm/apple/profiles", body.Bytes(), http.StatusBadRequest, headers)
		cp, err := fleet.NewMDMAppleConfigProfile(mobileconfigForTestWithContent("N1", "I1", p, "random"), nil)
		require.NoError(t, err)
		testProfiles["WithContent"] = *cp
		body, headers = generateNewReq("WithContent", nil)
		s.DoRawWithHeaders("POST", "/api/latest/fleet/mdm/apple/profiles", body.Bytes(), http.StatusBadRequest, headers)
	}

	// make fleet add a FileVault profile
	acResp := appConfigResponse{}
	s.DoJSON("PATCH", "/api/latest/fleet/config", json.RawMessage(`{
		"mdm": { "enable_disk_encryption": true }
  }`), http.StatusOK, &acResp)
	assert.True(t, acResp.MDM.EnableDiskEncryption.Value)
	profile := s.assertConfigProfilesByIdentifier(nil, mobileconfig.FleetFileVaultPayloadIdentifier, true)

	// try to delete the profile
	deletePath = fmt.Sprintf("/api/latest/fleet/mdm/apple/profiles/%d", profile.ProfileID)
	deleteResp = deleteMDMAppleConfigProfileResponse{}
	s.DoJSON("DELETE", deletePath, nil, http.StatusBadRequest, &deleteResp)
}

func (s *integrationMDMTestSuite) TestAppConfigMDMAppleProfiles() {
	t := s.T()

	// set the macos custom settings fields
	acResp := appConfigResponse{}
	s.DoJSON("PATCH", "/api/latest/fleet/config", json.RawMessage(`{
		"mdm": { "macos_settings": { "custom_settings": ["foo", "bar"] } }
  }`), http.StatusOK, &acResp)
	assert.Equal(t, []string{"foo", "bar"}, acResp.MDM.MacOSSettings.CustomSettings)

	// check that they are returned by a GET /config
	acResp = appConfigResponse{}
	s.DoJSON("GET", "/api/latest/fleet/config", nil, http.StatusOK, &acResp)
	assert.Equal(t, []string{"foo", "bar"}, acResp.MDM.MacOSSettings.CustomSettings)

	// patch without specifying the macos custom settings fields and an unrelated
	// field, should not remove them
	acResp = appConfigResponse{}
	s.DoJSON("PATCH", "/api/latest/fleet/config", json.RawMessage(`{
		"mdm": { "enable_disk_encryption": true }
  }`), http.StatusOK, &acResp)
	assert.Equal(t, []string{"foo", "bar"}, acResp.MDM.MacOSSettings.CustomSettings)

	// patch with explicitly empty macos custom settings fields, would remove
	// them but this is a dry-run
	acResp = appConfigResponse{}
	s.DoJSON("PATCH", "/api/latest/fleet/config", json.RawMessage(`{
		"mdm": { "macos_settings": { "custom_settings": null } }
  }`), http.StatusOK, &acResp, "dry_run", "true")
	assert.Equal(t, []string{"foo", "bar"}, acResp.MDM.MacOSSettings.CustomSettings)

	// patch with explicitly empty macos custom settings fields, removes them
	acResp = appConfigResponse{}
	s.DoJSON("PATCH", "/api/latest/fleet/config", json.RawMessage(`{
		"mdm": { "macos_settings": { "custom_settings": null } }
  }`), http.StatusOK, &acResp)
	assert.Empty(t, acResp.MDM.MacOSSettings.CustomSettings)
}

func (s *integrationMDMTestSuite) TestAppConfigMDMAppleDiskEncryption() {
	t := s.T()

	// set the macos disk encryption field
	acResp := appConfigResponse{}
	s.DoJSON("PATCH", "/api/latest/fleet/config", json.RawMessage(`{
		"mdm": { "enable_disk_encryption": true }
  }`), http.StatusOK, &acResp)
	assert.True(t, acResp.MDM.EnableDiskEncryption.Value)
	enabledDiskActID := s.lastActivityMatches(fleet.ActivityTypeEnabledMacosDiskEncryption{}.ActivityName(),
		`{"team_id": null, "team_name": null}`, 0)

	// will have generated the macos config profile
	s.assertConfigProfilesByIdentifier(nil, mobileconfig.FleetFileVaultPayloadIdentifier, true)

	// check that they are returned by a GET /config
	acResp = appConfigResponse{}
	s.DoJSON("GET", "/api/latest/fleet/config", nil, http.StatusOK, &acResp)
	assert.True(t, acResp.MDM.EnableDiskEncryption.Value)

	// patch without specifying the macos disk encryption and an unrelated field,
	// should not alter it
	acResp = appConfigResponse{}
	s.DoJSON("PATCH", "/api/latest/fleet/config", json.RawMessage(`{
			"mdm": { "macos_settings": {"custom_settings": ["a"]} }
		}`), http.StatusOK, &acResp)
	assert.True(t, acResp.MDM.EnableDiskEncryption.Value)
	assert.Equal(t, []string{"a"}, acResp.MDM.MacOSSettings.CustomSettings)
	s.lastActivityMatches(fleet.ActivityTypeEnabledMacosDiskEncryption{}.ActivityName(),
		``, enabledDiskActID)

	// patch with false, would reset it but this is a dry-run
	acResp = appConfigResponse{}
	s.DoJSON("PATCH", "/api/latest/fleet/config", json.RawMessage(`{
				"mdm": { "enable_disk_encryption": false }
		  }`), http.StatusOK, &acResp, "dry_run", "true")
	assert.True(t, acResp.MDM.EnableDiskEncryption.Value)
	assert.Equal(t, []string{"a"}, acResp.MDM.MacOSSettings.CustomSettings)
	s.lastActivityMatches(fleet.ActivityTypeEnabledMacosDiskEncryption{}.ActivityName(),
		``, enabledDiskActID)

	// patch with false, resets it
	acResp = appConfigResponse{}
	s.DoJSON("PATCH", "/api/latest/fleet/config", json.RawMessage(`{
		"mdm": { "enable_disk_encryption": false, "macos_settings": { "custom_settings": ["b"] } }
		  }`), http.StatusOK, &acResp)
	assert.False(t, acResp.MDM.EnableDiskEncryption.Value)
	assert.Equal(t, []string{"b"}, acResp.MDM.MacOSSettings.CustomSettings)
	s.lastActivityMatches(fleet.ActivityTypeDisabledMacosDiskEncryption{}.ActivityName(),
		`{"team_id": null, "team_name": null}`, 0)

	// will have deleted the macos config profile
	s.assertConfigProfilesByIdentifier(nil, mobileconfig.FleetFileVaultPayloadIdentifier, false)

	// use the MDM settings endpoint to set it to true
	s.Do("PATCH", "/api/latest/fleet/mdm/apple/settings",
		fleet.MDMAppleSettingsPayload{EnableDiskEncryption: ptr.Bool(true)}, http.StatusNoContent)
	enabledDiskActID = s.lastActivityMatches(fleet.ActivityTypeEnabledMacosDiskEncryption{}.ActivityName(),
		`{"team_id": null, "team_name": null}`, 0)

	// will have created the macos config profile
	s.assertConfigProfilesByIdentifier(nil, mobileconfig.FleetFileVaultPayloadIdentifier, true)

	acResp = appConfigResponse{}
	s.DoJSON("GET", "/api/latest/fleet/config", nil, http.StatusOK, &acResp)
	assert.True(t, acResp.MDM.EnableDiskEncryption.Value)
	assert.Equal(t, []string{"b"}, acResp.MDM.MacOSSettings.CustomSettings)

	// call update endpoint with no changes
	s.Do("PATCH", "/api/latest/fleet/mdm/apple/settings",
		fleet.MDMAppleSettingsPayload{}, http.StatusNoContent)
	s.lastActivityMatches(fleet.ActivityTypeEnabledMacosDiskEncryption{}.ActivityName(),
		``, enabledDiskActID)

	// the macos config profile still exists
	s.assertConfigProfilesByIdentifier(nil, mobileconfig.FleetFileVaultPayloadIdentifier, true)

	acResp = appConfigResponse{}
	s.DoJSON("GET", "/api/latest/fleet/config", nil, http.StatusOK, &acResp)
	assert.True(t, acResp.MDM.EnableDiskEncryption.Value)
	assert.Equal(t, []string{"b"}, acResp.MDM.MacOSSettings.CustomSettings)
}

func (s *integrationMDMTestSuite) TestMDMAppleDiskEncryptionAggregate() {
	t := s.T()
	ctx := context.Background()

	// no hosts with any disk encryption status's
	fvsResp := getMDMAppleFileVauleSummaryResponse{}
	s.DoJSON("GET", "/api/latest/fleet/mdm/apple/filevault/summary", nil, http.StatusOK, &fvsResp)
	require.Equal(t, uint(0), fvsResp.Verifying)
	require.Equal(t, uint(0), fvsResp.Verified)
	require.Equal(t, uint(0), fvsResp.ActionRequired)
	require.Equal(t, uint(0), fvsResp.Enforcing)
	require.Equal(t, uint(0), fvsResp.Failed)
	require.Equal(t, uint(0), fvsResp.RemovingEnforcement)

	// 10 new hosts
	var hosts []*fleet.Host
	for i := 0; i < 10; i++ {
		h, err := s.ds.NewHost(ctx, &fleet.Host{
			DetailUpdatedAt: time.Now(),
			LabelUpdatedAt:  time.Now(),
			PolicyUpdatedAt: time.Now(),
			SeenTime:        time.Now().Add(-1 * time.Minute),
			OsqueryHostID:   ptr.String(fmt.Sprintf("%s-%d", t.Name(), i)),
			NodeKey:         ptr.String(fmt.Sprintf("%s-%d", t.Name(), i)),
			UUID:            fmt.Sprintf("%d-%s", i, uuid.New().String()),
			Hostname:        fmt.Sprintf("%sfoo.local", t.Name()),
			Platform:        "darwin",
		})
		require.NoError(t, err)
		hosts = append(hosts, h)
	}

	// no team tests ====

	// new filevault profile with no team
	prof, err := fleet.NewMDMAppleConfigProfile(mobileconfigForTest("filevault-1", mobileconfig.FleetFileVaultPayloadIdentifier), ptr.Uint(0))
	require.NoError(t, err)

	// generates a disk encryption aggregate value based on the arguments passed in
	generateAggregateValue := func(
		hosts []*fleet.Host,
		operationType fleet.MDMAppleOperationType,
		status *fleet.MDMAppleDeliveryStatus,
		decryptable bool,
	) {
		for _, host := range hosts {
			hostCmdUUID := uuid.New().String()
			err := s.ds.BulkUpsertMDMAppleHostProfiles(ctx, []*fleet.MDMAppleBulkUpsertHostProfilePayload{
				{
					ProfileID:         prof.ProfileID,
					ProfileIdentifier: prof.Identifier,
					HostUUID:          host.UUID,
					CommandUUID:       hostCmdUUID,
					OperationType:     operationType,
					Status:            status,
					Checksum:          []byte("csum"),
				},
			})
			require.NoError(t, err)
			oneMinuteAfterThreshold := time.Now().Add(+1 * time.Minute)
			err = s.ds.SetOrUpdateHostDiskEncryptionKey(ctx, host.ID, "test-key", "", nil)
			require.NoError(t, err)
			err = s.ds.SetHostsDiskEncryptionKeyStatus(ctx, []uint{host.ID}, decryptable, oneMinuteAfterThreshold)
			require.NoError(t, err)
		}
	}

	// hosts 1,2 have disk encryption "applied" status
	generateAggregateValue(hosts[0:2], fleet.MDMAppleOperationTypeInstall, &fleet.MDMAppleDeliveryVerifying, true)
	fvsResp = getMDMAppleFileVauleSummaryResponse{}
	s.DoJSON("GET", "/api/latest/fleet/mdm/apple/filevault/summary", nil, http.StatusOK, &fvsResp)
	require.Equal(t, uint(2), fvsResp.Verifying)
	require.Equal(t, uint(0), fvsResp.Verified)
	require.Equal(t, uint(0), fvsResp.ActionRequired)
	require.Equal(t, uint(0), fvsResp.Enforcing)
	require.Equal(t, uint(0), fvsResp.Failed)
	require.Equal(t, uint(0), fvsResp.RemovingEnforcement)

	// hosts 3,4 have disk encryption "action required" status
	generateAggregateValue(hosts[2:4], fleet.MDMAppleOperationTypeInstall, &fleet.MDMAppleDeliveryVerifying, false)
	fvsResp = getMDMAppleFileVauleSummaryResponse{}
	s.DoJSON("GET", "/api/latest/fleet/mdm/apple/filevault/summary", nil, http.StatusOK, &fvsResp)
	require.Equal(t, uint(2), fvsResp.Verifying)
	require.Equal(t, uint(0), fvsResp.Verified)
	require.Equal(t, uint(2), fvsResp.ActionRequired)
	require.Equal(t, uint(0), fvsResp.Enforcing)
	require.Equal(t, uint(0), fvsResp.Failed)
	require.Equal(t, uint(0), fvsResp.RemovingEnforcement)

	// hosts 5,6 have disk encryption "enforcing" status

	// host profiles status are `pending`
	generateAggregateValue(hosts[4:6], fleet.MDMAppleOperationTypeInstall, &fleet.MDMAppleDeliveryPending, true)
	fvsResp = getMDMAppleFileVauleSummaryResponse{}
	s.DoJSON("GET", "/api/latest/fleet/mdm/apple/filevault/summary", nil, http.StatusOK, &fvsResp)
	require.Equal(t, uint(2), fvsResp.Verifying)
	require.Equal(t, uint(0), fvsResp.Verified)
	require.Equal(t, uint(2), fvsResp.ActionRequired)
	require.Equal(t, uint(2), fvsResp.Enforcing)
	require.Equal(t, uint(0), fvsResp.Failed)
	require.Equal(t, uint(0), fvsResp.RemovingEnforcement)

	// host profiles status dont exist
	generateAggregateValue(hosts[4:6], fleet.MDMAppleOperationTypeInstall, nil, true)
	fvsResp = getMDMAppleFileVauleSummaryResponse{}
	s.DoJSON("GET", "/api/latest/fleet/mdm/apple/filevault/summary", nil, http.StatusOK, &fvsResp)
	require.Equal(t, uint(2), fvsResp.Verifying)
	require.Equal(t, uint(0), fvsResp.Verified)
	require.Equal(t, uint(2), fvsResp.ActionRequired)
	require.Equal(t, uint(2), fvsResp.Enforcing)
	require.Equal(t, uint(0), fvsResp.Failed)
	require.Equal(t, uint(0), fvsResp.RemovingEnforcement)

	// host profile is applied but decryptable key does not exist
	mysql.ExecAdhocSQL(t, s.ds, func(q sqlx.ExtContext) error {
		_, err := q.ExecContext(
			context.Background(),
			"UPDATE host_disk_encryption_keys SET decryptable = NULL WHERE host_id IN (?, ?)",
			hosts[5].ID,
			hosts[6].ID,
		)
		require.NoError(t, err)
		return err
	})
	fvsResp = getMDMAppleFileVauleSummaryResponse{}
	s.DoJSON("GET", "/api/latest/fleet/mdm/apple/filevault/summary", nil, http.StatusOK, &fvsResp)
	require.Equal(t, uint(2), fvsResp.Verifying)
	require.Equal(t, uint(0), fvsResp.Verified)
	require.Equal(t, uint(2), fvsResp.ActionRequired)
	require.Equal(t, uint(2), fvsResp.Enforcing)
	require.Equal(t, uint(0), fvsResp.Failed)
	require.Equal(t, uint(0), fvsResp.RemovingEnforcement)

	// hosts 7,8 have disk encryption "failed" status
	generateAggregateValue(hosts[6:8], fleet.MDMAppleOperationTypeInstall, &fleet.MDMAppleDeliveryFailed, true)
	fvsResp = getMDMAppleFileVauleSummaryResponse{}
	s.DoJSON("GET", "/api/latest/fleet/mdm/apple/filevault/summary", nil, http.StatusOK, &fvsResp)
	require.Equal(t, uint(2), fvsResp.Verifying)
	require.Equal(t, uint(0), fvsResp.Verified)

	require.Equal(t, uint(2), fvsResp.ActionRequired)
	require.Equal(t, uint(2), fvsResp.Enforcing)
	require.Equal(t, uint(2), fvsResp.Failed)
	require.Equal(t, uint(0), fvsResp.RemovingEnforcement)

	// hosts 9,10 have disk encryption "removing enforcement" status
	generateAggregateValue(hosts[8:10], fleet.MDMAppleOperationTypeRemove, &fleet.MDMAppleDeliveryPending, true)
	fvsResp = getMDMAppleFileVauleSummaryResponse{}
	s.DoJSON("GET", "/api/latest/fleet/mdm/apple/filevault/summary", nil, http.StatusOK, &fvsResp)
	require.Equal(t, uint(2), fvsResp.Verifying)
	require.Equal(t, uint(0), fvsResp.Verified)
	require.Equal(t, uint(2), fvsResp.ActionRequired)
	require.Equal(t, uint(2), fvsResp.Enforcing)
	require.Equal(t, uint(2), fvsResp.Failed)
	require.Equal(t, uint(2), fvsResp.RemovingEnforcement)

	// team tests ====

	// host 1,2 added to team 1
	tm, _ := s.ds.NewTeam(ctx, &fleet.Team{Name: "team-1"})
	err = s.ds.AddHostsToTeam(ctx, &tm.ID, []uint{hosts[0].ID, hosts[1].ID})
	require.NoError(t, err)

	// new filevault profile for team 1
	prof, err = fleet.NewMDMAppleConfigProfile(mobileconfigForTest("filevault-1", mobileconfig.FleetFileVaultPayloadIdentifier), ptr.Uint(1))
	require.NoError(t, err)
	prof.TeamID = &tm.ID
	require.NoError(t, err)

	// filtering by the "team_id" query param
	generateAggregateValue(hosts[0:2], fleet.MDMAppleOperationTypeInstall, &fleet.MDMAppleDeliveryVerifying, true)
	fvsResp = getMDMAppleFileVauleSummaryResponse{}
	s.DoJSON("GET", "/api/latest/fleet/mdm/apple/filevault/summary", nil, http.StatusOK, &fvsResp, "team_id", strconv.Itoa(int(tm.ID)))
	require.Equal(t, uint(2), fvsResp.Verifying)
	require.Equal(t, uint(0), fvsResp.Verified)
	require.Equal(t, uint(0), fvsResp.ActionRequired)
	require.Equal(t, uint(0), fvsResp.Enforcing)
	require.Equal(t, uint(0), fvsResp.Failed)
	require.Equal(t, uint(0), fvsResp.RemovingEnforcement)

	// verified status for host 1
	require.NoError(t, apple_mdm.VerifyHostMDMProfiles(ctx, s.ds, hosts[0], map[string]*fleet.HostMacOSProfile{prof.Identifier: {Identifier: prof.Identifier, DisplayName: prof.Name, InstallDate: time.Now()}}))
	fvsResp = getMDMAppleFileVauleSummaryResponse{}
	s.DoJSON("GET", "/api/latest/fleet/mdm/apple/filevault/summary", nil, http.StatusOK, &fvsResp, "team_id", strconv.Itoa(int(tm.ID)))
	require.Equal(t, uint(2), fvsResp.Verifying)
	require.Equal(t, uint(0), fvsResp.Verified)
	require.Equal(t, uint(0), fvsResp.ActionRequired)
	require.Equal(t, uint(0), fvsResp.Enforcing)
	require.Equal(t, uint(0), fvsResp.Failed)
	require.Equal(t, uint(0), fvsResp.RemovingEnforcement)
}

func (s *integrationMDMTestSuite) TestApplyTeamsMDMAppleProfiles() {
	t := s.T()

	// create a team through the service so it initializes the agent ops
	teamName := t.Name() + "team1"
	team := &fleet.Team{
		Name:        teamName,
		Description: "desc team1",
	}
	var createTeamResp teamResponse
	s.DoJSON("POST", "/api/latest/fleet/teams", team, http.StatusOK, &createTeamResp)
	require.NotZero(t, createTeamResp.Team.ID)
	team = createTeamResp.Team

	// apply with custom macos settings
	teamSpecs := applyTeamSpecsRequest{Specs: []*fleet.TeamSpec{{
		Name: teamName,
		MDM: fleet.TeamSpecMDM{
			MacOSSettings: map[string]interface{}{"custom_settings": []string{"foo", "bar"}},
		},
	}}}
	s.Do("POST", "/api/latest/fleet/spec/teams", teamSpecs, http.StatusOK)

	// retrieving the team returns the custom macos settings
	var teamResp getTeamResponse
	s.DoJSON("GET", fmt.Sprintf("/api/latest/fleet/teams/%d", team.ID), nil, http.StatusOK, &teamResp)
	require.Equal(t, []string{"foo", "bar"}, teamResp.Team.Config.MDM.MacOSSettings.CustomSettings)

	// apply with invalid macos settings subfield should fail
	teamSpecs = applyTeamSpecsRequest{Specs: []*fleet.TeamSpec{{
		Name: teamName,
		MDM: fleet.TeamSpecMDM{
			MacOSSettings: map[string]interface{}{"foo_bar": 123},
		},
	}}}
	res := s.Do("POST", "/api/latest/fleet/spec/teams", teamSpecs, http.StatusBadRequest)
	errMsg := extractServerErrorText(res.Body)
	assert.Contains(t, errMsg, `unsupported key provided: "foo_bar"`)

	// apply with some good and some bad macos settings subfield should fail
	teamSpecs = applyTeamSpecsRequest{Specs: []*fleet.TeamSpec{{
		Name: teamName,
		MDM: fleet.TeamSpecMDM{
			MacOSSettings: map[string]interface{}{"custom_settings": []interface{}{"A", true}},
		},
	}}}
	res = s.Do("POST", "/api/latest/fleet/spec/teams", teamSpecs, http.StatusBadRequest)
	errMsg = extractServerErrorText(res.Body)
	assert.Contains(t, errMsg, `invalid value type at 'macos_settings.custom_settings': expected array of strings but got bool`)

	// apply without custom macos settings specified and unrelated field, should
	// not replace existing settings
	teamSpecs = applyTeamSpecsRequest{Specs: []*fleet.TeamSpec{{
		Name: teamName,
		MDM: fleet.TeamSpecMDM{
			EnableDiskEncryption: optjson.SetBool(false),
		},
	}}}
	s.Do("POST", "/api/latest/fleet/spec/teams", teamSpecs, http.StatusOK)
	teamResp = getTeamResponse{}
	s.DoJSON("GET", fmt.Sprintf("/api/latest/fleet/teams/%d", team.ID), nil, http.StatusOK, &teamResp)
	require.Equal(t, []string{"foo", "bar"}, teamResp.Team.Config.MDM.MacOSSettings.CustomSettings)

	// apply with explicitly empty custom macos settings would clear the existing
	// settings, but dry-run
	teamSpecs = applyTeamSpecsRequest{Specs: []*fleet.TeamSpec{{
		Name: teamName,
		MDM: fleet.TeamSpecMDM{
			MacOSSettings: map[string]interface{}{"custom_settings": []string{}},
		},
	}}}
	s.Do("POST", "/api/latest/fleet/spec/teams", teamSpecs, http.StatusOK, "dry_run", "true")
	teamResp = getTeamResponse{}
	s.DoJSON("GET", fmt.Sprintf("/api/latest/fleet/teams/%d", team.ID), nil, http.StatusOK, &teamResp)
	require.Equal(t, []string{"foo", "bar"}, teamResp.Team.Config.MDM.MacOSSettings.CustomSettings)

	// apply with explicitly empty custom macos settings clears the existing settings
	teamSpecs = applyTeamSpecsRequest{Specs: []*fleet.TeamSpec{{
		Name: teamName,
		MDM: fleet.TeamSpecMDM{
			MacOSSettings: map[string]interface{}{"custom_settings": []string{}},
		},
	}}}
	s.Do("POST", "/api/latest/fleet/spec/teams", teamSpecs, http.StatusOK)
	teamResp = getTeamResponse{}
	s.DoJSON("GET", fmt.Sprintf("/api/latest/fleet/teams/%d", team.ID), nil, http.StatusOK, &teamResp)
	require.Equal(t, []string{}, teamResp.Team.Config.MDM.MacOSSettings.CustomSettings)
}

func (s *integrationMDMTestSuite) TestTeamsMDMAppleDiskEncryption() {
	t := s.T()

	// create a team through the service so it initializes the agent ops
	teamName := t.Name() + "team1"
	team := &fleet.Team{
		Name:        teamName,
		Description: "desc team1",
	}
	var createTeamResp teamResponse
	s.DoJSON("POST", "/api/latest/fleet/teams", team, http.StatusOK, &createTeamResp)
	require.NotZero(t, createTeamResp.Team.ID)
	team = createTeamResp.Team

	// no macos config profile yet
	s.assertConfigProfilesByIdentifier(ptr.Uint(team.ID), mobileconfig.FleetFileVaultPayloadIdentifier, false)

	// apply with disk encryption
	teamSpecs := applyTeamSpecsRequest{Specs: []*fleet.TeamSpec{{
		Name: teamName,
		MDM: fleet.TeamSpecMDM{
			EnableDiskEncryption: optjson.SetBool(true),
		},
	}}}
	s.Do("POST", "/api/latest/fleet/spec/teams", teamSpecs, http.StatusOK)
	lastDiskActID := s.lastActivityOfTypeMatches(fleet.ActivityTypeEnabledMacosDiskEncryption{}.ActivityName(),
		fmt.Sprintf(`{"team_id": %d, "team_name": %q}`, team.ID, teamName), 0)

	// macos config profile created
	s.assertConfigProfilesByIdentifier(ptr.Uint(team.ID), mobileconfig.FleetFileVaultPayloadIdentifier, true)

	// retrieving the team returns the disk encryption setting
	var teamResp getTeamResponse
	s.DoJSON("GET", fmt.Sprintf("/api/latest/fleet/teams/%d", team.ID), nil, http.StatusOK, &teamResp)
	require.True(t, teamResp.Team.Config.MDM.EnableDiskEncryption)

	// apply with invalid disk encryption value should fail
	teamSpecs = applyTeamSpecsRequest{Specs: []*fleet.TeamSpec{{
		Name: teamName,
		MDM: fleet.TeamSpecMDM{
			MacOSSettings: map[string]interface{}{"enable_disk_encryption": 123},
		},
	}}}
	res := s.Do("POST", "/api/latest/fleet/spec/teams", teamSpecs, http.StatusBadRequest)
	errMsg := extractServerErrorText(res.Body)
	assert.Contains(t, errMsg, `invalid value type at 'macos_settings.enable_disk_encryption': expected bool but got float64`)

	// apply an empty set of batch profiles to the team
	s.Do("POST", "/api/v1/fleet/mdm/apple/profiles/batch", batchSetMDMAppleProfilesRequest{Profiles: nil},
		http.StatusUnprocessableEntity, "team_id", strconv.Itoa(int(team.ID)), "team_name", team.Name)

	// the configuration profile is still there
	s.assertConfigProfilesByIdentifier(ptr.Uint(team.ID), mobileconfig.FleetFileVaultPayloadIdentifier, true)

	// apply without disk encryption settings specified and unrelated field,
	// should not replace existing disk encryption
	teamSpecs = applyTeamSpecsRequest{Specs: []*fleet.TeamSpec{{
		Name: teamName,
		MDM: fleet.TeamSpecMDM{
			MacOSSettings: map[string]interface{}{"custom_settings": []string{"a"}},
		},
	}}}
	s.Do("POST", "/api/latest/fleet/spec/teams", teamSpecs, http.StatusOK)
	teamResp = getTeamResponse{}
	s.DoJSON("GET", fmt.Sprintf("/api/latest/fleet/teams/%d", team.ID), nil, http.StatusOK, &teamResp)
	require.True(t, teamResp.Team.Config.MDM.EnableDiskEncryption)
	require.Equal(t, []string{"a"}, teamResp.Team.Config.MDM.MacOSSettings.CustomSettings)
	s.lastActivityOfTypeMatches(fleet.ActivityTypeEnabledMacosDiskEncryption{}.ActivityName(),
		``, lastDiskActID)

	// apply with false would clear the existing setting, but dry-run
	teamSpecs = applyTeamSpecsRequest{Specs: []*fleet.TeamSpec{{
		Name: teamName,
		MDM: fleet.TeamSpecMDM{
			EnableDiskEncryption: optjson.SetBool(false),
		},
	}}}
	s.Do("POST", "/api/latest/fleet/spec/teams", teamSpecs, http.StatusOK, "dry_run", "true")
	teamResp = getTeamResponse{}
	s.DoJSON("GET", fmt.Sprintf("/api/latest/fleet/teams/%d", team.ID), nil, http.StatusOK, &teamResp)
	require.True(t, teamResp.Team.Config.MDM.EnableDiskEncryption)
	s.lastActivityOfTypeMatches(fleet.ActivityTypeEnabledMacosDiskEncryption{}.ActivityName(),
		``, lastDiskActID)

	// apply with false clears the existing setting
	teamSpecs = applyTeamSpecsRequest{Specs: []*fleet.TeamSpec{{
		Name: teamName,
		MDM: fleet.TeamSpecMDM{
			MacOSSettings: map[string]interface{}{"enable_disk_encryption": false},
		},
	}}}
	s.Do("POST", "/api/latest/fleet/spec/teams", teamSpecs, http.StatusOK)
	teamResp = getTeamResponse{}
	s.DoJSON("GET", fmt.Sprintf("/api/latest/fleet/teams/%d", team.ID), nil, http.StatusOK, &teamResp)
	require.False(t, teamResp.Team.Config.MDM.EnableDiskEncryption)
	s.lastActivityOfTypeMatches(fleet.ActivityTypeDisabledMacosDiskEncryption{}.ActivityName(),
		fmt.Sprintf(`{"team_id": %d, "team_name": %q}`, team.ID, teamName), 0)

	// macos config profile deleted
	s.assertConfigProfilesByIdentifier(ptr.Uint(team.ID), mobileconfig.FleetFileVaultPayloadIdentifier, false)

	// modify team's disk encryption via ModifyTeam endpoint
	var modResp teamResponse
	s.DoJSON("PATCH", fmt.Sprintf("/api/latest/fleet/teams/%d", team.ID), fleet.TeamPayload{
		MDM: &fleet.TeamPayloadMDM{
			EnableDiskEncryption: optjson.SetBool(true),
			MacOSSettings:        &fleet.MacOSSettings{},
		},
	}, http.StatusOK, &modResp)
	require.True(t, modResp.Team.Config.MDM.EnableDiskEncryption)
	s.lastActivityOfTypeMatches(fleet.ActivityTypeEnabledMacosDiskEncryption{}.ActivityName(),
		fmt.Sprintf(`{"team_id": %d, "team_name": %q}`, team.ID, teamName), 0)

	// macos config profile created
	s.assertConfigProfilesByIdentifier(ptr.Uint(team.ID), mobileconfig.FleetFileVaultPayloadIdentifier, true)

	// modify team's disk encryption and description via ModifyTeam endpoint
	modResp = teamResponse{}
	s.DoJSON("PATCH", fmt.Sprintf("/api/latest/fleet/teams/%d", team.ID), fleet.TeamPayload{
		Description: ptr.String("foobar"),
		MDM: &fleet.TeamPayloadMDM{
			EnableDiskEncryption: optjson.SetBool(false),
		},
	}, http.StatusOK, &modResp)
	require.False(t, modResp.Team.Config.MDM.EnableDiskEncryption)
	require.Equal(t, "foobar", modResp.Team.Description)
	s.lastActivityOfTypeMatches(fleet.ActivityTypeDisabledMacosDiskEncryption{}.ActivityName(),
		fmt.Sprintf(`{"team_id": %d, "team_name": %q}`, team.ID, teamName), 0)

	// macos config profile deleted
	s.assertConfigProfilesByIdentifier(ptr.Uint(team.ID), mobileconfig.FleetFileVaultPayloadIdentifier, false)

	// use the MDM settings endpoint to set it to true
	s.Do("PATCH", "/api/latest/fleet/mdm/apple/settings",
		fleet.MDMAppleSettingsPayload{TeamID: ptr.Uint(team.ID), EnableDiskEncryption: ptr.Bool(true)}, http.StatusNoContent)
	lastDiskActID = s.lastActivityOfTypeMatches(fleet.ActivityTypeEnabledMacosDiskEncryption{}.ActivityName(),
		fmt.Sprintf(`{"team_id": %d, "team_name": %q}`, team.ID, teamName), 0)

	// macos config profile created
	s.assertConfigProfilesByIdentifier(ptr.Uint(team.ID), mobileconfig.FleetFileVaultPayloadIdentifier, true)

	teamResp = getTeamResponse{}
	s.DoJSON("GET", fmt.Sprintf("/api/latest/fleet/teams/%d", team.ID), nil, http.StatusOK, &teamResp)
	require.True(t, teamResp.Team.Config.MDM.EnableDiskEncryption)

	// use the MDM settings endpoint with no changes
	s.Do("PATCH", "/api/latest/fleet/mdm/apple/settings",
		fleet.MDMAppleSettingsPayload{TeamID: ptr.Uint(team.ID)}, http.StatusNoContent)
	s.lastActivityOfTypeMatches(fleet.ActivityTypeEnabledMacosDiskEncryption{}.ActivityName(),
		``, lastDiskActID)

	// macos config profile still exists
	s.assertConfigProfilesByIdentifier(ptr.Uint(team.ID), mobileconfig.FleetFileVaultPayloadIdentifier, true)

	teamResp = getTeamResponse{}
	s.DoJSON("GET", fmt.Sprintf("/api/latest/fleet/teams/%d", team.ID), nil, http.StatusOK, &teamResp)
	require.True(t, teamResp.Team.Config.MDM.EnableDiskEncryption)

	// use the MDM settings endpoint with an unknown team id
	s.Do("PATCH", "/api/latest/fleet/mdm/apple/settings",
		fleet.MDMAppleSettingsPayload{TeamID: ptr.Uint(9999)}, http.StatusNotFound)
}

func (s *integrationMDMTestSuite) TestBatchSetMDMAppleProfiles() {
	t := s.T()
	ctx := context.Background()

	// create a new team
	tm, err := s.ds.NewTeam(ctx, &fleet.Team{Name: "batch_set_mdm_profiles"})
	require.NoError(t, err)

	// apply an empty set to no-team
	s.Do("POST", "/api/v1/fleet/mdm/apple/profiles/batch", batchSetMDMAppleProfilesRequest{Profiles: nil}, http.StatusNoContent)
	s.lastActivityMatches(
		fleet.ActivityTypeEditedMacosProfile{}.ActivityName(),
		`{"team_id": null, "team_name": null}`,
		0,
	)

	// apply to both team id and name
	s.Do("POST", "/api/v1/fleet/mdm/apple/profiles/batch", batchSetMDMAppleProfilesRequest{Profiles: nil},
		http.StatusUnprocessableEntity, "team_id", strconv.Itoa(int(tm.ID)), "team_name", tm.Name)

	// invalid team name
	s.Do("POST", "/api/v1/fleet/mdm/apple/profiles/batch", batchSetMDMAppleProfilesRequest{Profiles: nil},
		http.StatusNotFound, "team_name", uuid.New().String())

	// duplicate profile names
	s.Do("POST", "/api/v1/fleet/mdm/apple/profiles/batch", batchSetMDMAppleProfilesRequest{Profiles: [][]byte{
		mobileconfigForTest("N1", "I1"),
		mobileconfigForTest("N1", "I2"),
	}}, http.StatusUnprocessableEntity, "team_id", strconv.Itoa(int(tm.ID)))

	// profiles with reserved identifiers
	for p := range mobileconfig.FleetPayloadIdentifiers() {
		res := s.Do("POST", "/api/v1/fleet/mdm/apple/profiles/batch", batchSetMDMAppleProfilesRequest{Profiles: [][]byte{
			mobileconfigForTest("N1", "I1"),
			mobileconfigForTest(p, p),
		}}, http.StatusUnprocessableEntity, "team_id", strconv.Itoa(int(tm.ID)))
		errMsg := extractServerErrorText(res.Body)
		require.Contains(t, errMsg, fmt.Sprintf("Validation Failed: payload identifier %s is not allowed", p))
	}

	// payloads with reserved types
	for p := range mobileconfig.FleetPayloadTypes() {
		res := s.Do("POST", "/api/v1/fleet/mdm/apple/profiles/batch", batchSetMDMAppleProfilesRequest{Profiles: [][]byte{
			mobileconfigForTestWithContent("N1", "I1", "II1", p),
		}}, http.StatusUnprocessableEntity, "team_id", strconv.Itoa(int(tm.ID)))
		errMsg := extractServerErrorText(res.Body)
		require.Contains(t, errMsg, fmt.Sprintf("Validation Failed: unsupported PayloadType(s): %s", p))
	}

	// payloads with reserved identifiers
	for p := range mobileconfig.FleetPayloadIdentifiers() {
		res := s.Do("POST", "/api/v1/fleet/mdm/apple/profiles/batch", batchSetMDMAppleProfilesRequest{Profiles: [][]byte{
			mobileconfigForTestWithContent("N1", "I1", p, "random"),
		}}, http.StatusUnprocessableEntity, "team_id", strconv.Itoa(int(tm.ID)))
		errMsg := extractServerErrorText(res.Body)
		require.Contains(t, errMsg, fmt.Sprintf("Validation Failed: unsupported PayloadIdentifier(s): %s", p))
	}

	// successfully apply a profile for the team
	s.Do("POST", "/api/v1/fleet/mdm/apple/profiles/batch", batchSetMDMAppleProfilesRequest{Profiles: [][]byte{
		mobileconfigForTest("N1", "I1"),
	}}, http.StatusNoContent, "team_id", strconv.Itoa(int(tm.ID)))
	s.lastActivityMatches(
		fleet.ActivityTypeEditedMacosProfile{}.ActivityName(),
		fmt.Sprintf(`{"team_id": %d, "team_name": %q}`, tm.ID, tm.Name),
		0,
	)
}

func (s *integrationMDMTestSuite) TestEnrollOrbitAfterDEPSync() {
	t := s.T()
	ctx := context.Background()

	// create a host with minimal information and the serial, no uuid/osquery id
	// (as when created via DEP sync). Platform must be "darwin" as this is the
	// only supported OS with DEP.
	dbZeroTime := time.Date(2000, 1, 1, 0, 0, 0, 0, time.UTC)
	h, err := s.ds.NewHost(ctx, &fleet.Host{
		HardwareSerial:   uuid.New().String(),
		Platform:         "darwin",
		LastEnrolledAt:   dbZeroTime,
		DetailUpdatedAt:  dbZeroTime,
		RefetchRequested: true,
	})
	require.NoError(t, err)

	// create an enroll secret
	secret := uuid.New().String()
	var applyResp applyEnrollSecretSpecResponse
	s.DoJSON("POST", "/api/latest/fleet/spec/enroll_secret", applyEnrollSecretSpecRequest{
		Spec: &fleet.EnrollSecretSpec{
			Secrets: []*fleet.EnrollSecret{{Secret: secret}},
		},
	}, http.StatusOK, &applyResp)

	// enroll the host from orbit, it should match the host above via the serial
	var resp EnrollOrbitResponse
	hostUUID := uuid.New().String()
	s.DoJSON("POST", "/api/fleet/orbit/enroll", EnrollOrbitRequest{
		EnrollSecret:   secret,
		HardwareUUID:   hostUUID, // will not match any existing host
		HardwareSerial: h.HardwareSerial,
	}, http.StatusOK, &resp)
	require.NotEmpty(t, resp.OrbitNodeKey)

	// fetch the host, it will match the one created above
	// (NOTE: cannot check the returned OrbitNodeKey, this field is not part of the response)
	var hostResp getHostResponse
	s.DoJSON("GET", fmt.Sprintf("/api/latest/fleet/hosts/%d", h.ID), nil, http.StatusOK, &hostResp)
	require.Equal(t, h.ID, hostResp.Host.ID)

	got, err := s.ds.LoadHostByOrbitNodeKey(ctx, resp.OrbitNodeKey)
	require.NoError(t, err)
	require.Equal(t, h.ID, got.ID)

	// enroll the host from osquery, it should match the same host
	var osqueryResp enrollAgentResponse
	osqueryID := uuid.New().String()
	s.DoJSON("POST", "/api/osquery/enroll", enrollAgentRequest{
		EnrollSecret:   secret,
		HostIdentifier: osqueryID, // osquery host_identifier may not be the same as the host UUID, simulate that here
		HostDetails: map[string]map[string]string{
			"system_info": {
				"uuid":            hostUUID,
				"hardware_serial": h.HardwareSerial,
			},
		},
	}, http.StatusOK, &osqueryResp)
	require.NotEmpty(t, osqueryResp.NodeKey)

	// load the host by osquery node key, should match the initial host
	got, err = s.ds.LoadHostByNodeKey(ctx, osqueryResp.NodeKey)
	require.NoError(t, err)
	require.Equal(t, h.ID, got.ID)
}

func (s *integrationMDMTestSuite) TestDiskEncryptionRotation() {
	t := s.T()
	h := createOrbitEnrolledHost(t, "darwin", "h", s.ds)

	// false by default
	resp := orbitGetConfigResponse{}
	s.DoJSON("POST", "/api/fleet/orbit/config", json.RawMessage(fmt.Sprintf(`{"orbit_node_key": %q}`, *h.OrbitNodeKey)), http.StatusOK, &resp)
	require.False(t, resp.Notifications.RotateDiskEncryptionKey)

	// create an auth token for h
	token := "much_valid"
	mysql.ExecAdhocSQL(t, s.ds, func(db sqlx.ExtContext) error {
		_, err := db.ExecContext(context.Background(), `INSERT INTO host_device_auth (host_id, token) VALUES (?, ?)`, h.ID, token)
		return err
	})

	tokRes := s.DoRawNoAuth("POST", "/api/latest/fleet/device/"+token+"/rotate_encryption_key", nil, http.StatusOK)
	tokRes.Body.Close()

	// true after the POST request
	resp = orbitGetConfigResponse{}
	s.DoJSON("POST", "/api/fleet/orbit/config", json.RawMessage(fmt.Sprintf(`{"orbit_node_key": %q}`, *h.OrbitNodeKey)), http.StatusOK, &resp)
	require.True(t, resp.Notifications.RotateDiskEncryptionKey)

	// false on following requests
	resp = orbitGetConfigResponse{}
	s.DoJSON("POST", "/api/fleet/orbit/config", json.RawMessage(fmt.Sprintf(`{"orbit_node_key": %q}`, *h.OrbitNodeKey)), http.StatusOK, &resp)
	require.False(t, resp.Notifications.RotateDiskEncryptionKey)
}

func (s *integrationMDMTestSuite) TestHostMDMProfilesStatus() {
	t := s.T()
	ctx := context.Background()

	createManualMDMEnrollWithOrbit := func(secret string) *fleet.Host {
		// orbit enrollment happens before mdm enrollment, otherwise the host would
		// always receive the "no team" profiles on mdm enrollment since it would
		// not be part of any team yet (team assignment is done when it enrolls
		// with orbit).
		mdmDevice := mdmtest.NewTestMDMClientDirect(mdmtest.EnrollInfo{
			SCEPChallenge: s.fleetCfg.MDM.AppleSCEPChallenge,
			SCEPURL:       s.server.URL + apple_mdm.SCEPPath,
			MDMURL:        s.server.URL + apple_mdm.MDMPath,
		})

		// enroll the device with orbit
		var resp EnrollOrbitResponse
		s.DoJSON("POST", "/api/fleet/orbit/enroll", EnrollOrbitRequest{
			EnrollSecret:   secret,
			HardwareUUID:   mdmDevice.UUID, // will not match any existing host
			HardwareSerial: mdmDevice.SerialNumber,
		}, http.StatusOK, &resp)
		require.NotEmpty(t, resp.OrbitNodeKey)
		orbitNodeKey := resp.OrbitNodeKey
		h, err := s.ds.LoadHostByOrbitNodeKey(ctx, orbitNodeKey)
		require.NoError(t, err)
		h.OrbitNodeKey = &orbitNodeKey

		err = mdmDevice.Enroll()
		require.NoError(t, err)

		return h
	}

	triggerReconcileProfiles := func() {
		ch := make(chan bool)
		s.onProfileScheduleDone = func() { close(ch) }
		_, err := s.profileSchedule.Trigger()
		require.NoError(t, err)
		<-ch
		// this will only mark them as "pending", as the response to confirm
		// profile deployment is asynchronous, so we simulate it here by
		// updating any "pending" (not NULL) profiles to "verifying"
		mysql.ExecAdhocSQL(t, s.ds, func(q sqlx.ExtContext) error {
			_, err := q.ExecContext(ctx, `UPDATE host_mdm_apple_profiles SET status = ? WHERE status = ?`, fleet.OSSettingsVerifying, fleet.OSSettingsPending)
			return err
		})
	}

	// add a couple global profiles
	globalProfiles := [][]byte{
		mobileconfigForTest("G1", "G1"),
		mobileconfigForTest("G2", "G2"),
	}
	s.Do("POST", "/api/v1/fleet/mdm/apple/profiles/batch",
		batchSetMDMAppleProfilesRequest{Profiles: globalProfiles}, http.StatusNoContent)
	// create the no-team enroll secret
	var applyResp applyEnrollSecretSpecResponse
	globalEnrollSec := "global_enroll_sec"
	s.DoJSON("POST", "/api/latest/fleet/spec/enroll_secret",
		applyEnrollSecretSpecRequest{
			Spec: &fleet.EnrollSecretSpec{
				Secrets: []*fleet.EnrollSecret{{Secret: globalEnrollSec}},
			},
		}, http.StatusOK, &applyResp)

	// create a team with a couple profiles
	tm1, err := s.ds.NewTeam(ctx, &fleet.Team{Name: "team_profiles_status_1"})
	require.NoError(t, err)
	tm1Profiles := [][]byte{
		mobileconfigForTest("T1.1", "T1.1"),
		mobileconfigForTest("T1.2", "T1.2"),
	}
	s.Do("POST", "/api/v1/fleet/mdm/apple/profiles/batch",
		batchSetMDMAppleProfilesRequest{Profiles: tm1Profiles}, http.StatusNoContent,
		"team_id", strconv.Itoa(int(tm1.ID)))
	// create the team 1 enroll secret
	var teamResp teamEnrollSecretsResponse
	tm1EnrollSec := "team1_enroll_sec"
	s.DoJSON("PATCH", fmt.Sprintf("/api/latest/fleet/teams/%d/secrets", tm1.ID),
		modifyTeamEnrollSecretsRequest{
			Secrets: []fleet.EnrollSecret{{Secret: tm1EnrollSec}},
		}, http.StatusOK, &teamResp)

	// create another team with different profiles
	tm2, err := s.ds.NewTeam(ctx, &fleet.Team{Name: "team_profiles_status_2"})
	require.NoError(t, err)
	tm2Profiles := [][]byte{
		mobileconfigForTest("T2.1", "T2.1"),
	}
	s.Do("POST", "/api/v1/fleet/mdm/apple/profiles/batch",
		batchSetMDMAppleProfilesRequest{Profiles: tm2Profiles}, http.StatusNoContent,
		"team_id", strconv.Itoa(int(tm2.ID)))

	// enroll a couple hosts in no team
	h1 := createManualMDMEnrollWithOrbit(globalEnrollSec)
	require.Nil(t, h1.TeamID)
	h2 := createManualMDMEnrollWithOrbit(globalEnrollSec)
	require.Nil(t, h2.TeamID)
	s.assertHostConfigProfiles(map[*fleet.Host][]fleet.HostMDMAppleProfile{
		h1: {
			{Identifier: "G1", OperationType: fleet.MDMAppleOperationTypeInstall, Status: &fleet.MDMAppleDeliveryPending},
			{Identifier: "G2", OperationType: fleet.MDMAppleOperationTypeInstall, Status: &fleet.MDMAppleDeliveryPending},
		},
		h2: {
			{Identifier: "G1", OperationType: fleet.MDMAppleOperationTypeInstall, Status: &fleet.MDMAppleDeliveryPending},
			{Identifier: "G2", OperationType: fleet.MDMAppleOperationTypeInstall, Status: &fleet.MDMAppleDeliveryPending},
		},
	})

	// enroll a couple hosts in team 1
	h3 := createManualMDMEnrollWithOrbit(tm1EnrollSec)
	require.NotNil(t, h3.TeamID)
	require.Equal(t, tm1.ID, *h3.TeamID)
	h4 := createManualMDMEnrollWithOrbit(tm1EnrollSec)
	require.NotNil(t, h4.TeamID)
	require.Equal(t, tm1.ID, *h4.TeamID)
	s.assertHostConfigProfiles(map[*fleet.Host][]fleet.HostMDMAppleProfile{
		h3: {
			{Identifier: "T1.1", OperationType: fleet.MDMAppleOperationTypeInstall, Status: &fleet.MDMAppleDeliveryPending},
			{Identifier: "T1.2", OperationType: fleet.MDMAppleOperationTypeInstall, Status: &fleet.MDMAppleDeliveryPending},
		},
		h4: {
			{Identifier: "T1.1", OperationType: fleet.MDMAppleOperationTypeInstall, Status: &fleet.MDMAppleDeliveryPending},
			{Identifier: "T1.2", OperationType: fleet.MDMAppleOperationTypeInstall, Status: &fleet.MDMAppleDeliveryPending},
		},
	})

	// apply the pending profiles
	triggerReconcileProfiles()

	// switch a no team host (h1) to a team (tm2)
	var moveHostResp addHostsToTeamResponse
	s.DoJSON("POST", "/api/v1/fleet/hosts/transfer",
		addHostsToTeamRequest{TeamID: &tm2.ID, HostIDs: []uint{h1.ID}}, http.StatusOK, &moveHostResp)
	s.assertHostConfigProfiles(map[*fleet.Host][]fleet.HostMDMAppleProfile{
		h1: {
			{Identifier: "G1", OperationType: fleet.MDMAppleOperationTypeRemove, Status: &fleet.MDMAppleDeliveryPending},
			{Identifier: "G2", OperationType: fleet.MDMAppleOperationTypeRemove, Status: &fleet.MDMAppleDeliveryPending},
			{Identifier: "T2.1", OperationType: fleet.MDMAppleOperationTypeInstall, Status: &fleet.MDMAppleDeliveryPending},
			{Identifier: mobileconfig.FleetdConfigPayloadIdentifier, OperationType: fleet.MDMAppleOperationTypeInstall, Status: &fleet.MDMAppleDeliveryVerifying},
		},
		h2: {
			{Identifier: "G1", OperationType: fleet.MDMAppleOperationTypeInstall, Status: &fleet.MDMAppleDeliveryVerifying},
			{Identifier: "G2", OperationType: fleet.MDMAppleOperationTypeInstall, Status: &fleet.MDMAppleDeliveryVerifying},
			{Identifier: mobileconfig.FleetdConfigPayloadIdentifier, OperationType: fleet.MDMAppleOperationTypeInstall, Status: &fleet.MDMAppleDeliveryVerifying},
		},
	})

	// switch a team host (h3) to another team (tm2)
	s.DoJSON("POST", "/api/v1/fleet/hosts/transfer",
		addHostsToTeamRequest{TeamID: &tm2.ID, HostIDs: []uint{h3.ID}}, http.StatusOK, &moveHostResp)
	s.assertHostConfigProfiles(map[*fleet.Host][]fleet.HostMDMAppleProfile{
		h3: {
			{Identifier: "T1.1", OperationType: fleet.MDMAppleOperationTypeRemove, Status: &fleet.MDMAppleDeliveryPending},
			{Identifier: "T1.2", OperationType: fleet.MDMAppleOperationTypeRemove, Status: &fleet.MDMAppleDeliveryPending},
			{Identifier: "T2.1", OperationType: fleet.MDMAppleOperationTypeInstall, Status: &fleet.MDMAppleDeliveryPending},
			{Identifier: mobileconfig.FleetdConfigPayloadIdentifier, OperationType: fleet.MDMAppleOperationTypeInstall, Status: &fleet.MDMAppleDeliveryPending},
		},
		h4: {
			{Identifier: "T1.1", OperationType: fleet.MDMAppleOperationTypeInstall, Status: &fleet.MDMAppleDeliveryVerifying},
			{Identifier: "T1.2", OperationType: fleet.MDMAppleOperationTypeInstall, Status: &fleet.MDMAppleDeliveryVerifying},
			{Identifier: mobileconfig.FleetdConfigPayloadIdentifier, OperationType: fleet.MDMAppleOperationTypeInstall, Status: &fleet.MDMAppleDeliveryVerifying},
		},
	})

	// switch a team host (h4) to no team
	s.DoJSON("POST", "/api/v1/fleet/hosts/transfer",
		addHostsToTeamRequest{TeamID: nil, HostIDs: []uint{h4.ID}}, http.StatusOK, &moveHostResp)
	s.assertHostConfigProfiles(map[*fleet.Host][]fleet.HostMDMAppleProfile{
		h3: {
			{Identifier: "T1.1", OperationType: fleet.MDMAppleOperationTypeRemove, Status: &fleet.MDMAppleDeliveryPending},
			{Identifier: "T1.2", OperationType: fleet.MDMAppleOperationTypeRemove, Status: &fleet.MDMAppleDeliveryPending},
			{Identifier: "T2.1", OperationType: fleet.MDMAppleOperationTypeInstall, Status: &fleet.MDMAppleDeliveryPending},
			{Identifier: mobileconfig.FleetdConfigPayloadIdentifier, OperationType: fleet.MDMAppleOperationTypeInstall, Status: &fleet.MDMAppleDeliveryPending},
		},
		h4: {
			{Identifier: "T1.1", OperationType: fleet.MDMAppleOperationTypeRemove, Status: &fleet.MDMAppleDeliveryPending},
			{Identifier: "T1.2", OperationType: fleet.MDMAppleOperationTypeRemove, Status: &fleet.MDMAppleDeliveryPending},
			{Identifier: "G1", OperationType: fleet.MDMAppleOperationTypeInstall, Status: &fleet.MDMAppleDeliveryPending},
			{Identifier: "G2", OperationType: fleet.MDMAppleOperationTypeInstall, Status: &fleet.MDMAppleDeliveryPending},
			{Identifier: mobileconfig.FleetdConfigPayloadIdentifier, OperationType: fleet.MDMAppleOperationTypeInstall, Status: &fleet.MDMAppleDeliveryPending},
		},
	})

	// apply the pending profiles
	triggerReconcileProfiles()

	// add a profile to no team (h2 and h4 are now part of no team)
	body, headers := generateNewProfileMultipartRequest(t, nil,
		"some_name", mobileconfigForTest("G3", "G3"), s.token)
	s.DoRawWithHeaders("POST", "/api/latest/fleet/mdm/apple/profiles", body.Bytes(), http.StatusOK, headers)
	s.assertHostConfigProfiles(map[*fleet.Host][]fleet.HostMDMAppleProfile{
		h2: {
			{Identifier: "G1", OperationType: fleet.MDMAppleOperationTypeInstall, Status: &fleet.MDMAppleDeliveryVerifying},
			{Identifier: "G2", OperationType: fleet.MDMAppleOperationTypeInstall, Status: &fleet.MDMAppleDeliveryVerifying},
			{Identifier: mobileconfig.FleetdConfigPayloadIdentifier, OperationType: fleet.MDMAppleOperationTypeInstall, Status: &fleet.MDMAppleDeliveryVerifying},
			{Identifier: "G3", OperationType: fleet.MDMAppleOperationTypeInstall, Status: &fleet.MDMAppleDeliveryPending},
		},
		h4: {
			{Identifier: "G1", OperationType: fleet.MDMAppleOperationTypeInstall, Status: &fleet.MDMAppleDeliveryVerifying},
			{Identifier: "G2", OperationType: fleet.MDMAppleOperationTypeInstall, Status: &fleet.MDMAppleDeliveryVerifying},
			{Identifier: "G3", OperationType: fleet.MDMAppleOperationTypeInstall, Status: &fleet.MDMAppleDeliveryPending},
			{Identifier: mobileconfig.FleetdConfigPayloadIdentifier, OperationType: fleet.MDMAppleOperationTypeInstall, Status: &fleet.MDMAppleDeliveryVerifying},
		},
	})

	// add a profile to team 2 (h1 and h3 are now part of team 2)
	body, headers = generateNewProfileMultipartRequest(t, &tm2.ID,
		"some_name", mobileconfigForTest("T2.2", "T2.2"), s.token)
	s.DoRawWithHeaders("POST", "/api/latest/fleet/mdm/apple/profiles", body.Bytes(), http.StatusOK, headers)
	s.assertHostConfigProfiles(map[*fleet.Host][]fleet.HostMDMAppleProfile{
		h1: {
			{Identifier: "T2.1", OperationType: fleet.MDMAppleOperationTypeInstall, Status: &fleet.MDMAppleDeliveryVerifying},
			{Identifier: "T2.2", OperationType: fleet.MDMAppleOperationTypeInstall, Status: &fleet.MDMAppleDeliveryPending},
			{Identifier: mobileconfig.FleetdConfigPayloadIdentifier, OperationType: fleet.MDMAppleOperationTypeInstall, Status: &fleet.MDMAppleDeliveryVerifying},
		},
		h3: {
			{Identifier: "T2.1", OperationType: fleet.MDMAppleOperationTypeInstall, Status: &fleet.MDMAppleDeliveryVerifying},
			{Identifier: "T2.2", OperationType: fleet.MDMAppleOperationTypeInstall, Status: &fleet.MDMAppleDeliveryPending},
			{Identifier: mobileconfig.FleetdConfigPayloadIdentifier, OperationType: fleet.MDMAppleOperationTypeInstall, Status: &fleet.MDMAppleDeliveryVerifying},
		},
	})

	// apply the pending profiles
	triggerReconcileProfiles()

	// delete a no team profile
	noTeamProfs, err := s.ds.ListMDMAppleConfigProfiles(ctx, nil)
	require.NoError(t, err)
	var g1ProfID uint
	for _, p := range noTeamProfs {
		if p.Identifier == "G1" {
			g1ProfID = p.ProfileID
			break
		}
	}
	require.NotZero(t, g1ProfID)
	var delProfResp deleteMDMAppleConfigProfileResponse
	s.DoJSON("DELETE", fmt.Sprintf("/api/latest/fleet/mdm/apple/profiles/%d", g1ProfID),
		deleteMDMAppleConfigProfileRequest{}, http.StatusOK, &delProfResp)
	s.assertHostConfigProfiles(map[*fleet.Host][]fleet.HostMDMAppleProfile{
		h2: {
			{Identifier: "G1", OperationType: fleet.MDMAppleOperationTypeRemove, Status: &fleet.MDMAppleDeliveryPending},
			{Identifier: "G2", OperationType: fleet.MDMAppleOperationTypeInstall, Status: &fleet.MDMAppleDeliveryVerifying},
			{Identifier: "G3", OperationType: fleet.MDMAppleOperationTypeInstall, Status: &fleet.MDMAppleDeliveryVerifying},
			{Identifier: mobileconfig.FleetdConfigPayloadIdentifier, OperationType: fleet.MDMAppleOperationTypeInstall, Status: &fleet.MDMAppleDeliveryVerifying},
		},
		h4: {
			{Identifier: "G1", OperationType: fleet.MDMAppleOperationTypeRemove, Status: &fleet.MDMAppleDeliveryPending},
			{Identifier: "G2", OperationType: fleet.MDMAppleOperationTypeInstall, Status: &fleet.MDMAppleDeliveryVerifying},
			{Identifier: "G3", OperationType: fleet.MDMAppleOperationTypeInstall, Status: &fleet.MDMAppleDeliveryVerifying},
			{Identifier: mobileconfig.FleetdConfigPayloadIdentifier, OperationType: fleet.MDMAppleOperationTypeInstall, Status: &fleet.MDMAppleDeliveryVerifying},
		},
	})

	// delete a team profile
	tm2Profs, err := s.ds.ListMDMAppleConfigProfiles(ctx, &tm2.ID)
	require.NoError(t, err)
	var tm21ProfID uint
	for _, p := range tm2Profs {
		if p.Identifier == "T2.1" {
			tm21ProfID = p.ProfileID
			break
		}
	}
	require.NotZero(t, tm21ProfID)
	s.DoJSON("DELETE", fmt.Sprintf("/api/latest/fleet/mdm/apple/profiles/%d", tm21ProfID),
		deleteMDMAppleConfigProfileRequest{}, http.StatusOK, &delProfResp)
	s.assertHostConfigProfiles(map[*fleet.Host][]fleet.HostMDMAppleProfile{
		h1: {
			{Identifier: "T2.1", OperationType: fleet.MDMAppleOperationTypeRemove, Status: &fleet.MDMAppleDeliveryPending},
			{Identifier: "T2.2", OperationType: fleet.MDMAppleOperationTypeInstall, Status: &fleet.MDMAppleDeliveryVerifying},
			{Identifier: mobileconfig.FleetdConfigPayloadIdentifier, OperationType: fleet.MDMAppleOperationTypeInstall, Status: &fleet.MDMAppleDeliveryVerifying},
		},
		h3: {
			{Identifier: "T2.1", OperationType: fleet.MDMAppleOperationTypeRemove, Status: &fleet.MDMAppleDeliveryPending},
			{Identifier: "T2.2", OperationType: fleet.MDMAppleOperationTypeInstall, Status: &fleet.MDMAppleDeliveryVerifying},
			{Identifier: mobileconfig.FleetdConfigPayloadIdentifier, OperationType: fleet.MDMAppleOperationTypeInstall, Status: &fleet.MDMAppleDeliveryVerifying},
		},
	})

	// apply the pending profiles
	triggerReconcileProfiles()

	// bulk-set profiles for no team, with add/delete/edit
	g2Edited := mobileconfigForTest("G2b", "G2b")
	g4Content := mobileconfigForTest("G4", "G4")
	s.Do("POST", "/api/latest/fleet/mdm/apple/profiles/batch",
		batchSetMDMAppleProfilesRequest{
			Profiles: [][]byte{
				g2Edited,
				// G3 is deleted
				g4Content,
			},
		}, http.StatusNoContent)

	s.assertHostConfigProfiles(map[*fleet.Host][]fleet.HostMDMAppleProfile{
		h2: {
			{Identifier: "G2", OperationType: fleet.MDMAppleOperationTypeRemove, Status: &fleet.MDMAppleDeliveryPending},
			{Identifier: "G2b", OperationType: fleet.MDMAppleOperationTypeInstall, Status: &fleet.MDMAppleDeliveryPending},
			{Identifier: "G3", OperationType: fleet.MDMAppleOperationTypeRemove, Status: &fleet.MDMAppleDeliveryPending},
			{Identifier: "G4", OperationType: fleet.MDMAppleOperationTypeInstall, Status: &fleet.MDMAppleDeliveryPending},
			{Identifier: mobileconfig.FleetdConfigPayloadIdentifier, OperationType: fleet.MDMAppleOperationTypeInstall, Status: &fleet.MDMAppleDeliveryVerifying},
		},
		h4: {
			{Identifier: "G2", OperationType: fleet.MDMAppleOperationTypeRemove, Status: &fleet.MDMAppleDeliveryPending},
			{Identifier: "G2b", OperationType: fleet.MDMAppleOperationTypeInstall, Status: &fleet.MDMAppleDeliveryPending},
			{Identifier: "G3", OperationType: fleet.MDMAppleOperationTypeRemove, Status: &fleet.MDMAppleDeliveryPending},
			{Identifier: "G4", OperationType: fleet.MDMAppleOperationTypeInstall, Status: &fleet.MDMAppleDeliveryPending},
			{Identifier: mobileconfig.FleetdConfigPayloadIdentifier, OperationType: fleet.MDMAppleOperationTypeInstall, Status: &fleet.MDMAppleDeliveryVerifying},
		},
	})

	// bulk-set profiles for a team, with add/delete/edit
	t22Edited := mobileconfigForTest("T2.2b", "T2.2b")
	t23Content := mobileconfigForTest("T2.3", "T2.3")
	s.Do("POST", "/api/latest/fleet/mdm/apple/profiles/batch",
		batchSetMDMAppleProfilesRequest{
			Profiles: [][]byte{
				t22Edited,
				t23Content,
			},
		}, http.StatusNoContent, "team_id", fmt.Sprint(tm2.ID))
	s.assertHostConfigProfiles(map[*fleet.Host][]fleet.HostMDMAppleProfile{
		h1: {
			{Identifier: "T2.2", OperationType: fleet.MDMAppleOperationTypeRemove, Status: &fleet.MDMAppleDeliveryPending},
			{Identifier: "T2.2b", OperationType: fleet.MDMAppleOperationTypeInstall, Status: &fleet.MDMAppleDeliveryPending},
			{Identifier: "T2.3", OperationType: fleet.MDMAppleOperationTypeInstall, Status: &fleet.MDMAppleDeliveryPending},
			{Identifier: mobileconfig.FleetdConfigPayloadIdentifier, OperationType: fleet.MDMAppleOperationTypeInstall, Status: &fleet.MDMAppleDeliveryVerifying},
		},
		h3: {
			{Identifier: "T2.2", OperationType: fleet.MDMAppleOperationTypeRemove, Status: &fleet.MDMAppleDeliveryPending},
			{Identifier: "T2.2b", OperationType: fleet.MDMAppleOperationTypeInstall, Status: &fleet.MDMAppleDeliveryPending},
			{Identifier: "T2.3", OperationType: fleet.MDMAppleOperationTypeInstall, Status: &fleet.MDMAppleDeliveryPending},
			{Identifier: mobileconfig.FleetdConfigPayloadIdentifier, OperationType: fleet.MDMAppleOperationTypeInstall, Status: &fleet.MDMAppleDeliveryVerifying},
		},
	})

	// apply the pending profiles
	triggerReconcileProfiles()

	// bulk-set profiles for no team and team 2, without changes, and team 1 added (but no host affected)
	s.Do("POST", "/api/latest/fleet/mdm/apple/profiles/batch",
		batchSetMDMAppleProfilesRequest{
			Profiles: [][]byte{
				g2Edited,
				g4Content,
			},
		}, http.StatusNoContent)
	s.Do("POST", "/api/latest/fleet/mdm/apple/profiles/batch",
		batchSetMDMAppleProfilesRequest{
			Profiles: [][]byte{
				t22Edited,
				t23Content,
			},
		}, http.StatusNoContent, "team_id", fmt.Sprint(tm2.ID))
	s.Do("POST", "/api/latest/fleet/mdm/apple/profiles/batch",
		batchSetMDMAppleProfilesRequest{
			Profiles: [][]byte{
				mobileconfigForTest("T1.3", "T1.3"),
			},
		}, http.StatusNoContent, "team_id", fmt.Sprint(tm1.ID))
	s.assertHostConfigProfiles(map[*fleet.Host][]fleet.HostMDMAppleProfile{
		h1: {
			{Identifier: "T2.2b", OperationType: fleet.MDMAppleOperationTypeInstall, Status: &fleet.MDMAppleDeliveryVerifying},
			{Identifier: "T2.3", OperationType: fleet.MDMAppleOperationTypeInstall, Status: &fleet.MDMAppleDeliveryVerifying},
			{Identifier: mobileconfig.FleetdConfigPayloadIdentifier, OperationType: fleet.MDMAppleOperationTypeInstall, Status: &fleet.MDMAppleDeliveryVerifying},
		},
		h2: {
			{Identifier: "G2b", OperationType: fleet.MDMAppleOperationTypeInstall, Status: &fleet.MDMAppleDeliveryVerifying},
			{Identifier: "G4", OperationType: fleet.MDMAppleOperationTypeInstall, Status: &fleet.MDMAppleDeliveryVerifying},
			{Identifier: mobileconfig.FleetdConfigPayloadIdentifier, OperationType: fleet.MDMAppleOperationTypeInstall, Status: &fleet.MDMAppleDeliveryVerifying},
		},
		h3: {
			{Identifier: "T2.2b", OperationType: fleet.MDMAppleOperationTypeInstall, Status: &fleet.MDMAppleDeliveryVerifying},
			{Identifier: "T2.3", OperationType: fleet.MDMAppleOperationTypeInstall, Status: &fleet.MDMAppleDeliveryVerifying},
			{Identifier: mobileconfig.FleetdConfigPayloadIdentifier, OperationType: fleet.MDMAppleOperationTypeInstall, Status: &fleet.MDMAppleDeliveryVerifying},
		},
		h4: {
			{Identifier: "G2b", OperationType: fleet.MDMAppleOperationTypeInstall, Status: &fleet.MDMAppleDeliveryVerifying},
			{Identifier: "G4", OperationType: fleet.MDMAppleOperationTypeInstall, Status: &fleet.MDMAppleDeliveryVerifying},
			{Identifier: mobileconfig.FleetdConfigPayloadIdentifier, OperationType: fleet.MDMAppleOperationTypeInstall, Status: &fleet.MDMAppleDeliveryVerifying},
		},
	})

	// delete team 2 (h1 and h3 are part of that team)
	s.Do("DELETE", fmt.Sprintf("/api/latest/fleet/teams/%d", tm2.ID), nil, http.StatusOK)
	s.assertHostConfigProfiles(map[*fleet.Host][]fleet.HostMDMAppleProfile{
		h1: {
			{Identifier: "T2.2b", OperationType: fleet.MDMAppleOperationTypeRemove, Status: &fleet.MDMAppleDeliveryPending},
			{Identifier: "T2.3", OperationType: fleet.MDMAppleOperationTypeRemove, Status: &fleet.MDMAppleDeliveryPending},
			{Identifier: "G2b", OperationType: fleet.MDMAppleOperationTypeInstall, Status: &fleet.MDMAppleDeliveryPending},
			{Identifier: "G4", OperationType: fleet.MDMAppleOperationTypeInstall, Status: &fleet.MDMAppleDeliveryPending},
			{Identifier: mobileconfig.FleetdConfigPayloadIdentifier, OperationType: fleet.MDMAppleOperationTypeInstall, Status: &fleet.MDMAppleDeliveryVerifying},
		},
		h3: {
			{Identifier: "T2.2b", OperationType: fleet.MDMAppleOperationTypeRemove, Status: &fleet.MDMAppleDeliveryPending},
			{Identifier: "T2.3", OperationType: fleet.MDMAppleOperationTypeRemove, Status: &fleet.MDMAppleDeliveryPending},
			{Identifier: "G2b", OperationType: fleet.MDMAppleOperationTypeInstall, Status: &fleet.MDMAppleDeliveryPending},
			{Identifier: "G4", OperationType: fleet.MDMAppleOperationTypeInstall, Status: &fleet.MDMAppleDeliveryPending},
			{Identifier: mobileconfig.FleetdConfigPayloadIdentifier, OperationType: fleet.MDMAppleOperationTypeInstall, Status: &fleet.MDMAppleDeliveryVerifying},
		},
	})

	// apply the pending profiles
	triggerReconcileProfiles()

	// all profiles now verifying
	s.assertHostConfigProfiles(map[*fleet.Host][]fleet.HostMDMAppleProfile{
		h1: {
			{Identifier: "G2b", OperationType: fleet.MDMAppleOperationTypeInstall, Status: &fleet.MDMAppleDeliveryVerifying},
			{Identifier: "G4", OperationType: fleet.MDMAppleOperationTypeInstall, Status: &fleet.MDMAppleDeliveryVerifying},
			{Identifier: mobileconfig.FleetdConfigPayloadIdentifier, OperationType: fleet.MDMAppleOperationTypeInstall, Status: &fleet.MDMAppleDeliveryVerifying},
		},
		h2: {
			{Identifier: "G2b", OperationType: fleet.MDMAppleOperationTypeInstall, Status: &fleet.MDMAppleDeliveryVerifying},
			{Identifier: "G4", OperationType: fleet.MDMAppleOperationTypeInstall, Status: &fleet.MDMAppleDeliveryVerifying},
			{Identifier: mobileconfig.FleetdConfigPayloadIdentifier, OperationType: fleet.MDMAppleOperationTypeInstall, Status: &fleet.MDMAppleDeliveryVerifying},
		},
		h3: {
			{Identifier: "G2b", OperationType: fleet.MDMAppleOperationTypeInstall, Status: &fleet.MDMAppleDeliveryVerifying},
			{Identifier: "G4", OperationType: fleet.MDMAppleOperationTypeInstall, Status: &fleet.MDMAppleDeliveryVerifying},
			{Identifier: mobileconfig.FleetdConfigPayloadIdentifier, OperationType: fleet.MDMAppleOperationTypeInstall, Status: &fleet.MDMAppleDeliveryVerifying},
		},
		h4: {
			{Identifier: "G2b", OperationType: fleet.MDMAppleOperationTypeInstall, Status: &fleet.MDMAppleDeliveryVerifying},
			{Identifier: "G4", OperationType: fleet.MDMAppleOperationTypeInstall, Status: &fleet.MDMAppleDeliveryVerifying},
			{Identifier: mobileconfig.FleetdConfigPayloadIdentifier, OperationType: fleet.MDMAppleOperationTypeInstall, Status: &fleet.MDMAppleDeliveryVerifying},
		},
	})

	// h1 verified one of the profiles
	require.NoError(t, apple_mdm.VerifyHostMDMProfiles(context.Background(), s.ds, h1, map[string]*fleet.HostMacOSProfile{
		"G2b": {Identifier: "G2b", DisplayName: "G2b", InstallDate: time.Now()},
	}))
	s.assertHostConfigProfiles(map[*fleet.Host][]fleet.HostMDMAppleProfile{
		h1: {
			{Identifier: "G2b", OperationType: fleet.MDMAppleOperationTypeInstall, Status: &fleet.MDMAppleDeliveryVerified},
			{Identifier: "G4", OperationType: fleet.MDMAppleOperationTypeInstall, Status: &fleet.MDMAppleDeliveryVerifying},
			{Identifier: mobileconfig.FleetdConfigPayloadIdentifier, OperationType: fleet.MDMAppleOperationTypeInstall, Status: &fleet.MDMAppleDeliveryVerifying},
		},
		h2: {
			{Identifier: "G2b", OperationType: fleet.MDMAppleOperationTypeInstall, Status: &fleet.MDMAppleDeliveryVerifying},
			{Identifier: "G4", OperationType: fleet.MDMAppleOperationTypeInstall, Status: &fleet.MDMAppleDeliveryVerifying},
			{Identifier: mobileconfig.FleetdConfigPayloadIdentifier, OperationType: fleet.MDMAppleOperationTypeInstall, Status: &fleet.MDMAppleDeliveryVerifying},
		},
		h3: {
			{Identifier: "G2b", OperationType: fleet.MDMAppleOperationTypeInstall, Status: &fleet.MDMAppleDeliveryVerifying},
			{Identifier: "G4", OperationType: fleet.MDMAppleOperationTypeInstall, Status: &fleet.MDMAppleDeliveryVerifying},
			{Identifier: mobileconfig.FleetdConfigPayloadIdentifier, OperationType: fleet.MDMAppleOperationTypeInstall, Status: &fleet.MDMAppleDeliveryVerifying},
		},
		h4: {
			{Identifier: "G2b", OperationType: fleet.MDMAppleOperationTypeInstall, Status: &fleet.MDMAppleDeliveryVerifying},
			{Identifier: "G4", OperationType: fleet.MDMAppleOperationTypeInstall, Status: &fleet.MDMAppleDeliveryVerifying},
			{Identifier: mobileconfig.FleetdConfigPayloadIdentifier, OperationType: fleet.MDMAppleOperationTypeInstall, Status: &fleet.MDMAppleDeliveryVerifying},
		},
	})
}

func (s *integrationMDMTestSuite) TestFleetdConfiguration() {
	t := s.T()
	s.assertConfigProfilesByIdentifier(nil, mobileconfig.FleetdConfigPayloadIdentifier, false)

	triggerSchedule := func() {
		ch := make(chan bool)
		s.onProfileScheduleDone = func() { close(ch) }
		_, err := s.profileSchedule.Trigger()
		require.NoError(t, err)
		<-ch
	}

	var applyResp applyEnrollSecretSpecResponse
	s.DoJSON("POST", "/api/latest/fleet/spec/enroll_secret", applyEnrollSecretSpecRequest{
		Spec: &fleet.EnrollSecretSpec{
			Secrets: []*fleet.EnrollSecret{{Secret: t.Name()}},
		},
	}, http.StatusOK, &applyResp)

	// a new fleetd configuration profile for "no team" is created
	triggerSchedule()
	s.assertConfigProfilesByIdentifier(nil, mobileconfig.FleetdConfigPayloadIdentifier, true)

	// create a new team
	tm, err := s.ds.NewTeam(context.Background(), &fleet.Team{
		Name:        t.Name(),
		Description: "desc",
	})
	require.NoError(t, err)
	s.assertConfigProfilesByIdentifier(&tm.ID, mobileconfig.FleetdConfigPayloadIdentifier, false)

	// set the default bm assignment to that team
	acResp := appConfigResponse{}
	s.DoJSON("PATCH", "/api/latest/fleet/config", json.RawMessage(fmt.Sprintf(`{
		"mdm": {
			"apple_bm_default_team": %q
		}
	}`, tm.Name)), http.StatusOK, &acResp)

	// the team doesn't have any enroll secrets yet, a profile is created using the global enroll secret
	triggerSchedule()
	p := s.assertConfigProfilesByIdentifier(&tm.ID, mobileconfig.FleetdConfigPayloadIdentifier, true)
	require.Contains(t, string(p.Mobileconfig), t.Name())

	// create an enroll secret for the team
	teamSpecs := applyTeamSpecsRequest{Specs: []*fleet.TeamSpec{{
		Name:    tm.Name,
		Secrets: []fleet.EnrollSecret{{Secret: t.Name() + "team-secret"}},
	}}}
	s.Do("POST", "/api/latest/fleet/spec/teams", teamSpecs, http.StatusOK)

	// a new fleetd configuration profile for that team is created
	triggerSchedule()
	p = s.assertConfigProfilesByIdentifier(&tm.ID, mobileconfig.FleetdConfigPayloadIdentifier, true)
	require.Contains(t, string(p.Mobileconfig), t.Name()+"team-secret")

	// the old configuration profile is kept
	s.assertConfigProfilesByIdentifier(nil, mobileconfig.FleetdConfigPayloadIdentifier, true)
}

func (s *integrationMDMTestSuite) TestEnqueueMDMCommand() {
	ctx := context.Background()
	t := s.T()

	// Create host enrolled via osquery, but not enrolled in MDM.
	unenrolledHost := createHostAndDeviceToken(t, s.ds, "unused")

	// Create device enrolled in MDM but not enrolled via osquery.
	mdmDevice := mdmtest.NewTestMDMClientDirect(mdmtest.EnrollInfo{
		SCEPChallenge: s.fleetCfg.MDM.AppleSCEPChallenge,
		SCEPURL:       s.server.URL + apple_mdm.SCEPPath,
		MDMURL:        s.server.URL + apple_mdm.MDMPath,
	})
	err := mdmDevice.Enroll()
	require.NoError(t, err)

	base64Cmd := func(rawCmd string) string {
		return base64.RawStdEncoding.EncodeToString([]byte(rawCmd))
	}

	newRawCmd := func(cmdUUID string) string {
		return fmt.Sprintf(`<?xml version="1.0" encoding="UTF-8"?>
<!DOCTYPE plist PUBLIC "-//Apple//DTD PLIST 1.0//EN" "http://www.apple.com/DTDs/PropertyList-1.0.dtd">
<plist version="1.0">
<dict>
    <key>Command</key>
    <dict>
        <key>ManagedOnly</key>
        <false/>
        <key>RequestType</key>
        <string>ProfileList</string>
    </dict>
    <key>CommandUUID</key>
    <string>%s</string>
</dict>
</plist>`, cmdUUID)
	}

	// call with unknown host UUID
	uuid1 := uuid.New().String()
	s.Do("POST", "/api/latest/fleet/mdm/apple/enqueue",
		enqueueMDMAppleCommandRequest{
			// explicitly use standard encoding to make sure it also works
			// see #11384
			Command:   base64.StdEncoding.EncodeToString([]byte(newRawCmd(uuid1))),
			DeviceIDs: []string{"no-such-host"},
		}, http.StatusNotFound)

	// get command results returns 404, that command does not exist
	var cmdResResp getMDMAppleCommandResultsResponse
	s.DoJSON("GET", "/api/latest/fleet/mdm/apple/commandresults", nil, http.StatusNotFound, &cmdResResp, "command_uuid", uuid1)

	// list commands returns empty set
	var listCmdResp listMDMAppleCommandsResponse
	s.DoJSON("GET", "/api/latest/fleet/mdm/apple/commands", nil, http.StatusOK, &listCmdResp)
	require.Empty(t, listCmdResp.Results)

	// call with unenrolled host UUID
	res := s.Do("POST", "/api/latest/fleet/mdm/apple/enqueue",
		enqueueMDMAppleCommandRequest{
			Command:   base64Cmd(newRawCmd(uuid.New().String())),
			DeviceIDs: []string{unenrolledHost.UUID},
		}, http.StatusConflict)
	errMsg := extractServerErrorText(res.Body)
	require.Contains(t, errMsg, "at least one of the hosts is not enrolled in MDM")

	// call with payload that is not a valid, plist-encoded MDM command
	res = s.Do("POST", "/api/latest/fleet/mdm/apple/enqueue",
		enqueueMDMAppleCommandRequest{
			Command:   base64Cmd(string(mobileconfigForTest("test config profile", uuid.New().String()))),
			DeviceIDs: []string{mdmDevice.UUID},
		}, http.StatusUnsupportedMediaType)
	errMsg = extractServerErrorText(res.Body)
	require.Contains(t, errMsg, "unable to decode plist command")

	// call with enrolled host UUID
	uuid2 := uuid.New().String()
	rawCmd := newRawCmd(uuid2)
	var resp enqueueMDMAppleCommandResponse
	s.DoJSON("POST", "/api/latest/fleet/mdm/apple/enqueue",
		enqueueMDMAppleCommandRequest{
			Command:   base64Cmd(rawCmd),
			DeviceIDs: []string{mdmDevice.UUID},
		}, http.StatusOK, &resp)
	require.NotEmpty(t, resp.CommandUUID)
	require.Contains(t, rawCmd, resp.CommandUUID)
	require.Empty(t, resp.FailedUUIDs)
	require.Equal(t, "ProfileList", resp.RequestType)

	// the command exists but no results yet
	s.DoJSON("GET", "/api/latest/fleet/mdm/apple/commandresults", nil, http.StatusOK, &cmdResResp, "command_uuid", uuid2)
	require.Len(t, cmdResResp.Results, 0)

	// simulate a result and call again
	err = s.mdmStorage.StoreCommandReport(&mdm.Request{
		EnrollID: &mdm.EnrollID{ID: mdmDevice.UUID},
		Context:  ctx,
	}, &mdm.CommandResults{
		CommandUUID: uuid2,
		Status:      "Acknowledged",
		RequestType: "ProfileList",
		Raw:         []byte(rawCmd),
	})
	require.NoError(t, err)

	h, err := s.ds.HostByIdentifier(ctx, mdmDevice.UUID)
	require.NoError(t, err)
	h.Hostname = "test-host"
	err = s.ds.UpdateHost(ctx, h)
	require.NoError(t, err)

	s.DoJSON("GET", "/api/latest/fleet/mdm/apple/commandresults", nil, http.StatusOK, &cmdResResp, "command_uuid", uuid2)
	require.Len(t, cmdResResp.Results, 1)
	require.NotZero(t, cmdResResp.Results[0].UpdatedAt)
	cmdResResp.Results[0].UpdatedAt = time.Time{}
	require.Equal(t, &fleet.MDMAppleCommandResult{
		DeviceID:    mdmDevice.UUID,
		CommandUUID: uuid2,
		Status:      "Acknowledged",
		RequestType: "ProfileList",
		Result:      []byte(rawCmd),
		Hostname:    "test-host",
	}, cmdResResp.Results[0])

	// list commands returns that command
	s.DoJSON("GET", "/api/latest/fleet/mdm/apple/commands", nil, http.StatusOK, &listCmdResp)
	require.Len(t, listCmdResp.Results, 1)
	require.NotZero(t, listCmdResp.Results[0].UpdatedAt)
	listCmdResp.Results[0].UpdatedAt = time.Time{}
	require.Equal(t, &fleet.MDMAppleCommand{
		DeviceID:    mdmDevice.UUID,
		CommandUUID: uuid2,
		Status:      "Acknowledged",
		RequestType: "ProfileList",
		Hostname:    "test-host",
	}, listCmdResp.Results[0])
}

func (s *integrationMDMTestSuite) TestAppConfigMDMMacOSMigration() {
	t := s.T()

	checkDefaultAppConfig := func() {
		var ac appConfigResponse
		s.DoJSON("GET", "/api/v1/fleet/config", nil, http.StatusOK, &ac)
		require.False(t, ac.MDM.MacOSMigration.Enable)
		require.Empty(t, ac.MDM.MacOSMigration.Mode)
		require.Empty(t, ac.MDM.MacOSMigration.WebhookURL)
	}
	checkDefaultAppConfig()

	var acResp appConfigResponse
	// missing webhook_url
	s.DoJSON("PATCH", "/api/v1/fleet/config", json.RawMessage(`{
		"mdm": { "macos_migration": { "enable": true, "mode": "voluntary", "webhook_url": "" } }
  	}`), http.StatusUnprocessableEntity, &acResp)
	checkDefaultAppConfig()

	// invalid url scheme for webhook_url
	s.DoJSON("PATCH", "/api/v1/fleet/config", json.RawMessage(`{
		"mdm": { "macos_migration": { "enable": true, "mode": "voluntary", "webhook_url": "ftp://example.com" } }
	}`), http.StatusUnprocessableEntity, &acResp)
	checkDefaultAppConfig()

	// invalid mode
	s.DoJSON("PATCH", "/api/v1/fleet/config", json.RawMessage(`{
		"mdm": { "macos_migration": { "enable": true, "mode": "foobar", "webhook_url": "https://example.com" } }
  	}`), http.StatusUnprocessableEntity, &acResp)
	checkDefaultAppConfig()

	// valid request
	s.DoJSON("PATCH", "/api/v1/fleet/config", json.RawMessage(`{
		"mdm": { "macos_migration": { "enable": true, "mode": "voluntary", "webhook_url": "https://example.com" } }
	}`), http.StatusOK, &acResp)

	// confirm new app config
	s.DoJSON("GET", "/api/v1/fleet/config", nil, http.StatusOK, &acResp)
	require.True(t, acResp.MDM.MacOSMigration.Enable)
	require.Equal(t, fleet.MacOSMigrationModeVoluntary, acResp.MDM.MacOSMigration.Mode)
	require.Equal(t, "https://example.com", acResp.MDM.MacOSMigration.WebhookURL)
}

func (s *integrationMDMTestSuite) TestBootstrapPackage() {
	t := s.T()

	read := func(name string) []byte {
		b, err := os.ReadFile(filepath.Join("testdata", "bootstrap-packages", name))
		require.NoError(t, err)
		return b
	}
	invalidPkg := read("invalid.tar.gz")
	unsignedPkg := read("unsigned.pkg")
	wrongTOCPkg := read("wrong-toc.pkg")
	signedPkg := read("signed.pkg")

	// empty bootstrap package
	s.uploadBootstrapPackage(&fleet.MDMAppleBootstrapPackage{}, http.StatusBadRequest, "package multipart field is required")
	// no name
	s.uploadBootstrapPackage(&fleet.MDMAppleBootstrapPackage{Bytes: signedPkg}, http.StatusBadRequest, "package multipart field is required")
	// invalid
	s.uploadBootstrapPackage(&fleet.MDMAppleBootstrapPackage{Bytes: invalidPkg, Name: "invalid.tar.gz"}, http.StatusBadRequest, "invalid file type")
	// invalid names
	for _, char := range file.InvalidMacOSChars {
		s.uploadBootstrapPackage(
			&fleet.MDMAppleBootstrapPackage{
				Bytes: signedPkg,
				Name:  fmt.Sprintf("invalid_%c_name.pkg", char),
			}, http.StatusBadRequest, "")
	}
	// unsigned
	s.uploadBootstrapPackage(&fleet.MDMAppleBootstrapPackage{Bytes: unsignedPkg, Name: "pkg.pkg"}, http.StatusBadRequest, "file is not signed")
	// wrong TOC
	s.uploadBootstrapPackage(&fleet.MDMAppleBootstrapPackage{Bytes: wrongTOCPkg, Name: "pkg.pkg"}, http.StatusBadRequest, "invalid package")
	// successfully upload a package
	s.uploadBootstrapPackage(&fleet.MDMAppleBootstrapPackage{Bytes: signedPkg, Name: "pkg.pkg", TeamID: 0}, http.StatusOK, "")
	// check the activity log
	s.lastActivityMatches(
		fleet.ActivityTypeAddedBootstrapPackage{}.ActivityName(),
		`{"bootstrap_package_name": "pkg.pkg", "team_id": null, "team_name": null}`,
		0,
	)

	// get package metadata
	var metadataResp bootstrapPackageMetadataResponse
	s.DoJSON("GET", "/api/latest/fleet/mdm/apple/bootstrap/0/metadata", nil, http.StatusOK, &metadataResp)
	require.Equal(t, metadataResp.MDMAppleBootstrapPackage.Name, "pkg.pkg")
	require.NotEmpty(t, metadataResp.MDMAppleBootstrapPackage.Sha256, "")
	require.NotEmpty(t, metadataResp.MDMAppleBootstrapPackage.Token)

	// download a package, wrong token
	var downloadResp downloadBootstrapPackageResponse
	s.DoJSON("GET", "/api/latest/fleet/mdm/apple/bootstrap?token=bad", nil, http.StatusNotFound, &downloadResp)

	resp := s.DoRaw("GET", fmt.Sprintf("/api/latest/fleet/mdm/apple/bootstrap?token=%s", metadataResp.MDMAppleBootstrapPackage.Token), nil, http.StatusOK)
	respBytes, err := io.ReadAll(resp.Body)
	require.NoError(t, err)
	require.EqualValues(t, signedPkg, respBytes)

	// missing package
	metadataResp = bootstrapPackageMetadataResponse{}
	s.DoJSON("GET", "/api/latest/fleet/mdm/apple/bootstrap/1/metadata", nil, http.StatusNotFound, &metadataResp)

	// delete package
	var deleteResp deleteBootstrapPackageResponse
	s.DoJSON("DELETE", "/api/latest/fleet/mdm/apple/bootstrap/0", nil, http.StatusOK, &deleteResp)
	// check the activity log
	s.lastActivityMatches(
		fleet.ActivityTypeDeletedBootstrapPackage{}.ActivityName(),
		`{"bootstrap_package_name": "pkg.pkg", "team_id": null, "team_name": null}`,
		0,
	)

	metadataResp = bootstrapPackageMetadataResponse{}
	s.DoJSON("GET", "/api/latest/fleet/mdm/apple/bootstrap/0/metadata", nil, http.StatusNotFound, &metadataResp)
	// trying to delete again is a bad request
	s.DoJSON("DELETE", "/api/latest/fleet/mdm/apple/bootstrap/0", nil, http.StatusNotFound, &deleteResp)
}

func (s *integrationMDMTestSuite) TestBootstrapPackageStatus() {
	t := s.T()
	pkg, err := os.ReadFile(filepath.Join("testdata", "bootstrap-packages", "signed.pkg"))
	require.NoError(t, err)

	// upload a bootstrap package for "no team"
	s.uploadBootstrapPackage(&fleet.MDMAppleBootstrapPackage{Bytes: pkg, Name: "pkg.pkg", TeamID: 0}, http.StatusOK, "")

	// get package metadata
	var metadataResp bootstrapPackageMetadataResponse
	s.DoJSON("GET", "/api/latest/fleet/mdm/apple/bootstrap/0/metadata", nil, http.StatusOK, &metadataResp)
	globalBootstrapPackage := metadataResp.MDMAppleBootstrapPackage

	// create a team and upload a bootstrap package for that team.
	teamName := t.Name() + "team1"
	team := &fleet.Team{
		Name:        teamName,
		Description: "desc team1",
	}
	var createTeamResp teamResponse
	s.DoJSON("POST", "/api/latest/fleet/teams", team, http.StatusOK, &createTeamResp)
	require.NotZero(t, createTeamResp.Team.ID)
	team = createTeamResp.Team

	// upload a bootstrap package for the team
	s.uploadBootstrapPackage(&fleet.MDMAppleBootstrapPackage{Bytes: pkg, Name: "pkg.pkg", TeamID: team.ID}, http.StatusOK, "")

	// get package metadata
	metadataResp = bootstrapPackageMetadataResponse{}
	s.DoJSON("GET", fmt.Sprintf("/api/latest/fleet/mdm/apple/bootstrap/%d/metadata", team.ID), nil, http.StatusOK, &metadataResp)
	teamBootstrapPackage := metadataResp.MDMAppleBootstrapPackage

	type deviceWithResponse struct {
		bootstrapResponse string
		device            *mdmtest.TestMDMClient
	}

	// Note: The responses specified here are not a 1:1 mapping of the possible responses specified
	// by Apple. Instead `enrollAndCheckBootstrapPackage` below uses them to simulate scenarios in
	// which a device may or may not send a response. For example, "Offline" means that no response
	// will be sent by the device, which should in turn be interpreted by Fleet as "Pending"). See
	// https://developer.apple.com/documentation/devicemanagement/installenterpriseapplicationresponse
	//
	// Below:
	// - Acknowledge means the device will enroll and acknowledge the request to install the bp
	// - Error means that the device will enroll and fail to install the bp
	// - Offline means that the device will enroll but won't acknowledge nor fail the bp request
	// - Pending means that the device won't enroll at all
	mdmEnrollInfo := mdmtest.EnrollInfo{
		SCEPChallenge: s.fleetCfg.MDM.AppleSCEPChallenge,
		SCEPURL:       s.server.URL + apple_mdm.SCEPPath,
		MDMURL:        s.server.URL + apple_mdm.MDMPath,
	}
	noTeamDevices := []deviceWithResponse{
		{"Acknowledge", mdmtest.NewTestMDMClientDirect(mdmEnrollInfo)},
		{"Acknowledge", mdmtest.NewTestMDMClientDirect(mdmEnrollInfo)},
		{"Acknowledge", mdmtest.NewTestMDMClientDirect(mdmEnrollInfo)},
		{"Error", mdmtest.NewTestMDMClientDirect(mdmEnrollInfo)},
		{"Offline", mdmtest.NewTestMDMClientDirect(mdmEnrollInfo)},
		{"Offline", mdmtest.NewTestMDMClientDirect(mdmEnrollInfo)},
		{"Pending", mdmtest.NewTestMDMClientDirect(mdmEnrollInfo)},
		{"Pending", mdmtest.NewTestMDMClientDirect(mdmEnrollInfo)},
	}

	teamDevices := []deviceWithResponse{
		{"Acknowledge", mdmtest.NewTestMDMClientDirect(mdmEnrollInfo)},
		{"Acknowledge", mdmtest.NewTestMDMClientDirect(mdmEnrollInfo)},
		{"Error", mdmtest.NewTestMDMClientDirect(mdmEnrollInfo)},
		{"Error", mdmtest.NewTestMDMClientDirect(mdmEnrollInfo)},
		{"Error", mdmtest.NewTestMDMClientDirect(mdmEnrollInfo)},
		{"Offline", mdmtest.NewTestMDMClientDirect(mdmEnrollInfo)},
		{"Pending", mdmtest.NewTestMDMClientDirect(mdmEnrollInfo)},
	}

	expectedSerialsByTeamAndStatus := make(map[uint]map[fleet.MDMBootstrapPackageStatus][]string)
	expectedSerialsByTeamAndStatus[0] = map[fleet.MDMBootstrapPackageStatus][]string{
		fleet.MDMBootstrapPackageInstalled: {noTeamDevices[0].device.SerialNumber, noTeamDevices[1].device.SerialNumber, noTeamDevices[2].device.SerialNumber},
		fleet.MDMBootstrapPackageFailed:    {noTeamDevices[3].device.SerialNumber},
		fleet.MDMBootstrapPackagePending:   {noTeamDevices[4].device.SerialNumber, noTeamDevices[5].device.SerialNumber, noTeamDevices[6].device.SerialNumber, noTeamDevices[7].device.SerialNumber},
	}
	expectedSerialsByTeamAndStatus[team.ID] = map[fleet.MDMBootstrapPackageStatus][]string{
		fleet.MDMBootstrapPackageInstalled: {teamDevices[0].device.SerialNumber, teamDevices[1].device.SerialNumber},
		fleet.MDMBootstrapPackageFailed:    {teamDevices[2].device.SerialNumber, teamDevices[3].device.SerialNumber, teamDevices[4].device.SerialNumber},
		fleet.MDMBootstrapPackagePending:   {teamDevices[5].device.SerialNumber, teamDevices[6].device.SerialNumber},
	}

	// for good measure, add a couple of manually enrolled hosts
	createHostThenEnrollMDM(s.ds, s.server.URL, t)
	createHostThenEnrollMDM(s.ds, s.server.URL, t)

	// create a non-macOS host
	_, err = s.ds.NewHost(context.Background(), &fleet.Host{
		OsqueryHostID: ptr.String("non-macos-host"),
		NodeKey:       ptr.String("non-macos-host"),
		UUID:          uuid.New().String(),
		Hostname:      fmt.Sprintf("%sfoo.local.non.macos", t.Name()),
		Platform:      "windows",
	})
	require.NoError(t, err)

	// create a host that's not enrolled into MDM
	_, err = s.ds.NewHost(context.Background(), &fleet.Host{
		OsqueryHostID: ptr.String("not-mdm-enrolled"),
		NodeKey:       ptr.String("not-mdm-enrolled"),
		UUID:          uuid.New().String(),
		Hostname:      fmt.Sprintf("%sfoo.local.not.enrolled", t.Name()),
		Platform:      "darwin",
	})
	require.NoError(t, err)

	ch := make(chan bool)
	mockRespDevices := noTeamDevices
	s.mockDEPResponse(http.HandlerFunc(func(w http.ResponseWriter, r *http.Request) {
		w.WriteHeader(http.StatusOK)
		encoder := json.NewEncoder(w)
		switch r.URL.Path {
		case "/session":
			err := encoder.Encode(map[string]string{"auth_session_token": "xyz"})
			require.NoError(t, err)
		case "/profile":
			err := encoder.Encode(godep.ProfileResponse{ProfileUUID: "abc"})
			require.NoError(t, err)
		case "/server/devices":
			err := encoder.Encode(godep.DeviceResponse{})
			require.NoError(t, err)
		case "/devices/sync":
			depResp := []godep.Device{}
			for _, gd := range mockRespDevices {
				depResp = append(depResp, godep.Device{SerialNumber: gd.device.SerialNumber})
			}
			err := encoder.Encode(godep.DeviceResponse{Devices: depResp})
			require.NoError(t, err)
		case "/profile/devices":
			ch <- true
			_, _ = w.Write([]byte(`{}`))
		default:
			_, _ = w.Write([]byte(`{}`))
		}
	}))

	// trigger a dep sync
	_, err = s.depSchedule.Trigger()
	require.NoError(t, err)
	<-ch

	var summaryResp getMDMAppleBootstrapPackageSummaryResponse
	s.DoJSON("GET", "/api/latest/fleet/mdm/apple/bootstrap/summary", nil, http.StatusOK, &summaryResp)
	require.Equal(t, fleet.MDMAppleBootstrapPackageSummary{Pending: uint(len(noTeamDevices))}, summaryResp.MDMAppleBootstrapPackageSummary)

	// set the default bm assignment to `team`
	acResp := appConfigResponse{}
	s.DoJSON("PATCH", "/api/latest/fleet/config", json.RawMessage(fmt.Sprintf(`{
		"mdm": {
			"apple_bm_default_team": %q
		}
	}`, team.Name)), http.StatusOK, &acResp)

	// trigger a dep sync
	mockRespDevices = teamDevices
	_, err = s.depSchedule.Trigger()
	require.NoError(t, err)
	<-ch

	summaryResp = getMDMAppleBootstrapPackageSummaryResponse{}
	s.DoJSON("GET", fmt.Sprintf("/api/latest/fleet/mdm/apple/bootstrap/summary?team_id=%d", team.ID), nil, http.StatusOK, &summaryResp)
	require.Equal(t, fleet.MDMAppleBootstrapPackageSummary{Pending: uint(len(teamDevices))}, summaryResp.MDMAppleBootstrapPackageSummary)

	mockErrorChain := []mdm.ErrorChain{
		{ErrorCode: 12021, ErrorDomain: "MCMDMErrorDomain", LocalizedDescription: "Unknown command", USEnglishDescription: "Unknown command"},
	}

	// devices send their responses
	enrollAndCheckBootstrapPackage := func(d *deviceWithResponse, bp *fleet.MDMAppleBootstrapPackage) {
		err := d.device.Enroll() // queues DEP post-enrollment worker job
		require.NoError(t, err)

		// process worker jobs
		s.runWorker()

		cmd, err := d.device.Idle()
		require.NoError(t, err)
		for cmd != nil {
			// if the command is to install the bootstrap package
			if manifest := cmd.Command.InstallEnterpriseApplication.Manifest; manifest != nil {
				require.Equal(t, "InstallEnterpriseApplication", cmd.Command.RequestType)
				require.Equal(t, "software-package", (*manifest).ManifestItems[0].Assets[0].Kind)
				wantURL, err := bp.URL(s.server.URL)
				require.NoError(t, err)
				require.Equal(t, wantURL, (*manifest).ManifestItems[0].Assets[0].URL)

				// respond to the command accordingly
				switch d.bootstrapResponse {
				case "Acknowledge":
					cmd, err = d.device.Acknowledge(cmd.CommandUUID)
					require.NoError(t, err)
					continue
				case "Error":
					cmd, err = d.device.Err(cmd.CommandUUID, mockErrorChain)
					require.NoError(t, err)
					continue
				case "Offline":
					// host is offline, can't process any more commands
					cmd = nil
					continue
				}
			}
			cmd, err = d.device.Acknowledge(cmd.CommandUUID)
			require.NoError(t, err)
		}
	}

	for _, d := range noTeamDevices {
		dd := d
		if dd.bootstrapResponse != "Pending" {
			enrollAndCheckBootstrapPackage(&dd, globalBootstrapPackage)
		}
	}

	for _, d := range teamDevices {
		dd := d
		if dd.bootstrapResponse != "Pending" {
			enrollAndCheckBootstrapPackage(&dd, teamBootstrapPackage)
		}
	}

	checkHostDetails := func(t *testing.T, hostID uint, hostUUID string, expectedStatus fleet.MDMBootstrapPackageStatus) {
		var hostResp getHostResponse
		s.DoJSON("GET", fmt.Sprintf("/api/latest/fleet/hosts/%d", hostID), nil, http.StatusOK, &hostResp)
		require.NotNil(t, hostResp.Host)
		require.NotNil(t, hostResp.Host.MDM.MacOSSetup)
		require.Equal(t, hostResp.Host.MDM.MacOSSetup.BootstrapPackageName, "pkg.pkg")
		require.Equal(t, hostResp.Host.MDM.MacOSSetup.BootstrapPackageStatus, expectedStatus)
		if expectedStatus == fleet.MDMBootstrapPackageFailed {
			require.Equal(t, hostResp.Host.MDM.MacOSSetup.Detail, apple_mdm.FmtErrorChain(mockErrorChain))
		} else {
			require.Empty(t, hostResp.Host.MDM.MacOSSetup.Detail)
		}
		require.Nil(t, hostResp.Host.MDM.MacOSSetup.Result)

		var hostByIdentifierResp getHostResponse
		s.DoJSON("GET", fmt.Sprintf("/api/latest/fleet/hosts/identifier/%s", hostUUID), nil, http.StatusOK, &hostByIdentifierResp)
		require.NotNil(t, hostByIdentifierResp.Host)
		require.NotNil(t, hostByIdentifierResp.Host.MDM.MacOSSetup)
		require.Equal(t, hostByIdentifierResp.Host.MDM.MacOSSetup.BootstrapPackageStatus, expectedStatus)
		if expectedStatus == fleet.MDMBootstrapPackageFailed {
			require.Equal(t, hostResp.Host.MDM.MacOSSetup.Detail, apple_mdm.FmtErrorChain(mockErrorChain))
		} else {
			require.Empty(t, hostResp.Host.MDM.MacOSSetup.Detail)
		}
		require.Nil(t, hostResp.Host.MDM.MacOSSetup.Result)
	}

	checkHostAPIs := func(t *testing.T, status fleet.MDMBootstrapPackageStatus, teamID *uint) {
		var expectedSerials []string
		if teamID == nil {
			expectedSerials = expectedSerialsByTeamAndStatus[0][status]
		} else {
			expectedSerials = expectedSerialsByTeamAndStatus[*teamID][status]
		}

		listHostsPath := fmt.Sprintf("/api/latest/fleet/hosts?bootstrap_package=%s", status)
		if teamID != nil {
			listHostsPath += fmt.Sprintf("&team_id=%d", *teamID)
		}
		var listHostsResp listHostsResponse
		s.DoJSON("GET", listHostsPath, nil, http.StatusOK, &listHostsResp)
		require.NotNil(t, listHostsResp.Hosts)
		require.Len(t, listHostsResp.Hosts, len(expectedSerials))

		gotHostsBySerial := make(map[string]fleet.HostResponse)
		for _, h := range listHostsResp.Hosts {
			gotHostsBySerial[h.HardwareSerial] = h
		}
		require.Len(t, gotHostsBySerial, len(expectedSerials))

		for _, serial := range expectedSerials {
			require.Contains(t, gotHostsBySerial, serial)
			h := gotHostsBySerial[serial]

			// pending hosts don't have an UUID yet.
			if h.UUID != "" {
				checkHostDetails(t, h.ID, h.UUID, status)
			}
		}

		countPath := fmt.Sprintf("/api/latest/fleet/hosts/count?bootstrap_package=%s", status)
		if teamID != nil {
			countPath += fmt.Sprintf("&team_id=%d", *teamID)
		}
		var countResp countHostsResponse
		s.DoJSON("GET", countPath, nil, http.StatusOK, &countResp)
		require.Equal(t, countResp.Count, len(expectedSerials))
	}

	// check summary no team hosts
	summaryResp = getMDMAppleBootstrapPackageSummaryResponse{}
	s.DoJSON("GET", "/api/latest/fleet/mdm/apple/bootstrap/summary", nil, http.StatusOK, &summaryResp)
	require.Equal(t, fleet.MDMAppleBootstrapPackageSummary{
		Installed: uint(3),
		Pending:   uint(4),
		Failed:    uint(1),
	}, summaryResp.MDMAppleBootstrapPackageSummary)

	checkHostAPIs(t, fleet.MDMBootstrapPackageInstalled, nil)
	checkHostAPIs(t, fleet.MDMBootstrapPackagePending, nil)
	checkHostAPIs(t, fleet.MDMBootstrapPackageFailed, nil)

	// check team summary
	summaryResp = getMDMAppleBootstrapPackageSummaryResponse{}
	s.DoJSON("GET", fmt.Sprintf("/api/latest/fleet/mdm/apple/bootstrap/summary?team_id=%d", team.ID), nil, http.StatusOK, &summaryResp)
	require.Equal(t, fleet.MDMAppleBootstrapPackageSummary{
		Installed: uint(2),
		Pending:   uint(2),
		Failed:    uint(3),
	}, summaryResp.MDMAppleBootstrapPackageSummary)

	checkHostAPIs(t, fleet.MDMBootstrapPackageInstalled, &team.ID)
	checkHostAPIs(t, fleet.MDMBootstrapPackagePending, &team.ID)
	checkHostAPIs(t, fleet.MDMBootstrapPackageFailed, &team.ID)
}

func (s *integrationMDMTestSuite) TestEULA() {
	t := s.T()
	pdfBytes := []byte("%PDF-1.pdf-contents")
	pdfName := "eula.pdf"

	// trying to get metadata about an EULA that hasn't been uploaded yet is an error
	metadataResp := getMDMAppleEULAMetadataResponse{}
	s.DoJSON("GET", "/api/latest/fleet/mdm/apple/setup/eula/metadata", nil, http.StatusNotFound, &metadataResp)

	// trying to upload a file that is not a PDF fails
	s.uploadEULA(&fleet.MDMAppleEULA{Bytes: []byte("should-fail"), Name: "should-fail.pdf"}, http.StatusBadRequest, "invalid file type")
	// trying to upload an empty file fails
	s.uploadEULA(&fleet.MDMAppleEULA{Bytes: []byte{}, Name: "should-fail.pdf"}, http.StatusBadRequest, "invalid file type")

	// admin is able to upload a new EULA
	s.uploadEULA(&fleet.MDMAppleEULA{Bytes: pdfBytes, Name: pdfName}, http.StatusOK, "")

	// get EULA metadata
	metadataResp = getMDMAppleEULAMetadataResponse{}
	s.DoJSON("GET", "/api/latest/fleet/mdm/apple/setup/eula/metadata", nil, http.StatusOK, &metadataResp)
	require.NotEmpty(t, metadataResp.MDMAppleEULA.Token)
	require.NotEmpty(t, metadataResp.MDMAppleEULA.CreatedAt)
	require.Equal(t, pdfName, metadataResp.MDMAppleEULA.Name)
	eulaToken := metadataResp.Token

	// download EULA
	resp := s.DoRaw("GET", fmt.Sprintf("/api/latest/fleet/mdm/apple/setup/eula/%s", eulaToken), nil, http.StatusOK)
	require.EqualValues(t, len(pdfBytes), resp.ContentLength)
	require.Equal(t, "application/pdf", resp.Header.Get("content-type"))
	respBytes, err := io.ReadAll(resp.Body)
	require.NoError(t, err)
	require.EqualValues(t, pdfBytes, respBytes)

	// try to download EULA with a bad token
	var downloadResp downloadBootstrapPackageResponse
	s.DoJSON("GET", "/api/latest/fleet/mdm/apple/setup/eula/bad-token", nil, http.StatusNotFound, &downloadResp)

	// trying to upload any EULA without deleting the previous one first results in an error
	s.uploadEULA(&fleet.MDMAppleEULA{Bytes: pdfBytes, Name: "should-fail.pdf"}, http.StatusConflict, "")

	// delete EULA
	var deleteResp deleteMDMAppleEULAResponse
	s.DoJSON("DELETE", fmt.Sprintf("/api/latest/fleet/mdm/apple/setup/eula/%s", eulaToken), nil, http.StatusOK, &deleteResp)
	metadataResp = getMDMAppleEULAMetadataResponse{}
	s.DoJSON("GET", fmt.Sprintf("/api/latest/fleet/mdm/apple/setup/eula/%s", eulaToken), nil, http.StatusNotFound, &metadataResp)
	// trying to delete again is a bad request
	s.DoJSON("DELETE", fmt.Sprintf("/api/latest/fleet/mdm/apple/setup/eula/%s", eulaToken), nil, http.StatusNotFound, &deleteResp)
}

func (s *integrationMDMTestSuite) TestMigrateMDMDeviceWebhook() {
	t := s.T()

	h := createHostAndDeviceToken(t, s.ds, "good-token")

	var webhookCalled bool
	webhookSrv := httptest.NewServer(http.HandlerFunc(func(w http.ResponseWriter, r *http.Request) {
		webhookCalled = true
		w.WriteHeader(http.StatusOK)
		switch r.URL.Path {
		case "/test_mdm_migration":
			var payload fleet.MigrateMDMDeviceWebhookPayload
			b, err := io.ReadAll(r.Body)
			require.NoError(t, err)
			err = json.Unmarshal(b, &payload)
			require.NoError(t, err)

			require.Equal(t, h.ID, payload.Host.ID)
			require.Equal(t, h.UUID, payload.Host.UUID)
			require.Equal(t, h.HardwareSerial, payload.Host.HardwareSerial)

		default:
			t.Errorf("unexpected request: %s", r.URL.Path)
		}
	}))
	defer webhookSrv.Close()

	// patch app config with webhook url
	acResp := fleet.AppConfig{}
	s.DoJSON("PATCH", "/api/latest/fleet/config", json.RawMessage(fmt.Sprintf(`{
		"mdm": {
			"macos_migration": {
				"enable": true,
				"mode": "voluntary",
				"webhook_url": "%s/test_mdm_migration"
			}
		}
	}`, webhookSrv.URL)), http.StatusOK, &acResp)
	require.True(t, acResp.MDM.MacOSMigration.Enable)

	// expect errors when host is not eligible for migration
	isServer, enrolled, installedFromDEP := true, true, true
	mdmName := "ExampleMDM"
	mdmURL := "https://mdm.example.com"

	// host is a server so migration is not allowed
	require.NoError(t, s.ds.SetOrUpdateMDMData(context.Background(), h.ID, isServer, enrolled, mdmURL, installedFromDEP, mdmName))
	s.Do("POST", fmt.Sprintf("/api/v1/fleet/device/%s/migrate_mdm", "good-token"), nil, http.StatusBadRequest)
	require.False(t, webhookCalled)

	// host is not DEP so migration is not allowed
	require.NoError(t, s.ds.SetOrUpdateMDMData(context.Background(), h.ID, !isServer, enrolled, mdmURL, !installedFromDEP, mdmName))
	s.Do("POST", fmt.Sprintf("/api/v1/fleet/device/%s/migrate_mdm", "good-token"), nil, http.StatusBadRequest)
	require.False(t, webhookCalled)

	// host is not enrolled to MDM so migration is not allowed
	require.NoError(t, s.ds.SetOrUpdateMDMData(context.Background(), h.ID, !isServer, !enrolled, mdmURL, installedFromDEP, mdmName))
	s.Do("POST", fmt.Sprintf("/api/v1/fleet/device/%s/migrate_mdm", "good-token"), nil, http.StatusBadRequest)
	require.False(t, webhookCalled)

	// host is already enrolled to Fleet MDM so migration is not allowed
	require.NoError(t, s.ds.SetOrUpdateMDMData(context.Background(), h.ID, !isServer, enrolled, mdmURL, installedFromDEP, fleet.WellKnownMDMFleet))
	s.Do("POST", fmt.Sprintf("/api/v1/fleet/device/%s/migrate_mdm", "good-token"), nil, http.StatusBadRequest)
	require.False(t, webhookCalled)

	// up to this point, the refetch critical queries timestamp has not been set
	// on the host.
	h, err := s.ds.Host(context.Background(), h.ID)
	require.NoError(t, err)
	require.Nil(t, h.RefetchCriticalQueriesUntil)

	// host is enrolled to a third-party MDM but hasn't been assigned in
	// ABM yet, so migration is not allowed
	require.NoError(t, s.ds.SetOrUpdateMDMData(context.Background(), h.ID, !isServer, enrolled, mdmURL, installedFromDEP, mdmName))
	s.Do("POST", fmt.Sprintf("/api/v1/fleet/device/%s/migrate_mdm", "good-token"), nil, http.StatusBadRequest)
	require.False(t, webhookCalled)

	// simulate that the device is assigned to Fleet in ABM
	s.mockDEPResponse(http.HandlerFunc(func(w http.ResponseWriter, r *http.Request) {
		w.WriteHeader(http.StatusOK)
		switch r.URL.Path {
		case "/session":
			_, _ = w.Write([]byte(`{"auth_session_token": "xyz"}`))
		case "/profile":
			encoder := json.NewEncoder(w)
			err := encoder.Encode(godep.ProfileResponse{ProfileUUID: "abc"})
			require.NoError(t, err)
		case "/server/devices", "/devices/sync":
			encoder := json.NewEncoder(w)
			err := encoder.Encode(godep.DeviceResponse{
				Devices: []godep.Device{
					{
						SerialNumber: h.HardwareSerial,
						Model:        "Mac Mini",
						OS:           "osx",
						OpType:       "added",
					},
				},
			})
			require.NoError(t, err)
		}
	}))
	s.runDEPSchedule()

	// hosts meets all requirements, webhook is run
	s.Do("POST", fmt.Sprintf("/api/v1/fleet/device/%s/migrate_mdm", "good-token"), nil, http.StatusNoContent)
	require.True(t, webhookCalled)
	webhookCalled = false

	// the refetch critical queries timestamp has been set in the future
	h, err = s.ds.Host(context.Background(), h.ID)
	require.NoError(t, err)
	require.NotNil(t, h.RefetchCriticalQueriesUntil)
	require.True(t, h.RefetchCriticalQueriesUntil.After(time.Now()))

	// calling again works but does not trigger the webhook, as it was called recently
	s.Do("POST", fmt.Sprintf("/api/v1/fleet/device/%s/migrate_mdm", "good-token"), nil, http.StatusNoContent)
	require.False(t, webhookCalled)

	// setting the refetch critical queries timestamp in the past triggers the webhook again
	h.RefetchCriticalQueriesUntil = ptr.Time(time.Now().Add(-1 * time.Minute))
	err = s.ds.UpdateHost(context.Background(), h)
	require.NoError(t, err)

	s.Do("POST", fmt.Sprintf("/api/v1/fleet/device/%s/migrate_mdm", "good-token"), nil, http.StatusNoContent)
	require.True(t, webhookCalled)
	webhookCalled = false

	// the refetch critical queries timestamp has been updated to the future
	h, err = s.ds.Host(context.Background(), h.ID)
	require.NoError(t, err)
	require.NotNil(t, h.RefetchCriticalQueriesUntil)
	require.True(t, h.RefetchCriticalQueriesUntil.After(time.Now()))

	// bad token
	s.Do("POST", fmt.Sprintf("/api/v1/fleet/device/%s/migrate_mdm", "bad-token"), nil, http.StatusUnauthorized)
	require.False(t, webhookCalled)

	// disable macos migration
	s.DoJSON("PATCH", "/api/latest/fleet/config", json.RawMessage(`{
		"mdm": {
			"macos_migration": {
				"enable": false,
				"mode": "voluntary",
				"webhook_url": ""
		      }
		}
	}`), http.StatusOK, &acResp)
	require.False(t, acResp.MDM.MacOSMigration.Enable)

	// expect error if macos migration is not configured
	s.Do("POST", fmt.Sprintf("/api/v1/fleet/device/%s/migrate_mdm", "good-token"), nil, http.StatusBadRequest)
	require.False(t, webhookCalled)
}

func (s *integrationMDMTestSuite) TestMDMMacOSSetup() {
	t := s.T()

	s.mockDEPResponse(http.HandlerFunc(func(w http.ResponseWriter, r *http.Request) {
		w.WriteHeader(http.StatusOK)
		encoder := json.NewEncoder(w)
		switch r.URL.Path {
		case "/session":
			err := encoder.Encode(map[string]string{"auth_session_token": "xyz"})
			require.NoError(t, err)
		case "/profile":
			err := encoder.Encode(godep.ProfileResponse{ProfileUUID: "abc"})
			require.NoError(t, err)
		default:
			_, _ = w.Write([]byte(`{}`))
		}
	}))

	// setup test data
	var acResp appConfigResponse
	s.DoJSON("PATCH", "/api/latest/fleet/config", json.RawMessage(`{
		"mdm": {
			"end_user_authentication": {
				"entity_id": "https://localhost:8080",
				"issuer_uri": "http://localhost:8080/simplesaml/saml2/idp/SSOService.php",
				"idp_name": "SimpleSAML",
				"metadata_url": "http://localhost:9080/simplesaml/saml2/idp/metadata.php"
		      }
		}
	}`), http.StatusOK, &acResp)
	require.NotEmpty(t, acResp.MDM.EndUserAuthentication)

	tm, err := s.ds.NewTeam(context.Background(), &fleet.Team{Name: "team1"})
	require.NoError(t, err)

	cases := []struct {
		raw      string
		expected bool
	}{
		{
			raw:      `"mdm": {}`,
			expected: false,
		},
		{
			raw: `"mdm": {
				"macos_setup": {}
			}`,
			expected: false,
		},
		{
			raw: `"mdm": {
				"macos_setup": {
					"enable_end_user_authentication": true
				}
			}`,
			expected: true,
		},
		{
			raw: `"mdm": {
				"macos_setup": {
					"enable_end_user_authentication": false
				}
			}`,
			expected: false,
		},
	}

	t.Run("UpdateAppConfig", func(t *testing.T) {
		acResp := appConfigResponse{}
		path := "/api/latest/fleet/config"
		fmtJSON := func(s string) json.RawMessage {
			return json.RawMessage(fmt.Sprintf(`{
				%s
			}`, s))
		}

		// get the initial appconfig; enable end user authentication default is false
		s.DoJSON("GET", path, nil, http.StatusOK, &acResp)
		require.False(t, acResp.MDM.MacOSSetup.EnableEndUserAuthentication)

		for i, c := range cases {
			t.Run(strconv.Itoa(i), func(t *testing.T) {
				acResp = appConfigResponse{}
				s.DoJSON("PATCH", path, fmtJSON(c.raw), http.StatusOK, &acResp)
				require.Equal(t, c.expected, acResp.MDM.MacOSSetup.EnableEndUserAuthentication)

				acResp = appConfigResponse{}
				s.DoJSON("GET", path, nil, http.StatusOK, &acResp)
				require.Equal(t, c.expected, acResp.MDM.MacOSSetup.EnableEndUserAuthentication)
			})
		}
	})

	t.Run("UpdateTeamConfig", func(t *testing.T) {
		path := fmt.Sprintf("/api/latest/fleet/teams/%d", tm.ID)
		fmtJSON := `{
			"name": %q,
			%s
		}`

		// get the initial team config; enable end user authentication default is false
		teamResp := teamResponse{}
		s.DoJSON("GET", path, nil, http.StatusOK, &teamResp)
		require.False(t, teamResp.Team.Config.MDM.MacOSSetup.EnableEndUserAuthentication)

		for i, c := range cases {
			t.Run(strconv.Itoa(i), func(t *testing.T) {
				teamResp = teamResponse{}
				s.DoJSON("PATCH", path, json.RawMessage(fmt.Sprintf(fmtJSON, tm.Name, c.raw)), http.StatusOK, &teamResp)
				require.Equal(t, c.expected, teamResp.Team.Config.MDM.MacOSSetup.EnableEndUserAuthentication)

				teamResp = teamResponse{}
				s.DoJSON("GET", path, nil, http.StatusOK, &teamResp)
				require.Equal(t, c.expected, teamResp.Team.Config.MDM.MacOSSetup.EnableEndUserAuthentication)
			})
		}
	})

	t.Run("TestMDMAppleSetupEndpoint", func(t *testing.T) {
		t.Run("TestNoTeam", func(t *testing.T) {
			var acResp appConfigResponse
			s.Do("PATCH", "/api/latest/fleet/mdm/apple/setup",
				fleet.MDMAppleSetupPayload{TeamID: ptr.Uint(0), EnableEndUserAuthentication: ptr.Bool(true)}, http.StatusNoContent)
			acResp = appConfigResponse{}
			s.DoJSON("GET", "/api/latest/fleet/config", nil, http.StatusOK, &acResp)
			require.True(t, acResp.MDM.MacOSSetup.EnableEndUserAuthentication)
			lastActivityID := s.lastActivityOfTypeMatches(fleet.ActivityTypeEnabledMacosSetupEndUserAuth{}.ActivityName(),
				`{"team_id": null, "team_name": null}`, 0)

			s.Do("PATCH", "/api/latest/fleet/mdm/apple/setup",
				fleet.MDMAppleSetupPayload{TeamID: ptr.Uint(0), EnableEndUserAuthentication: ptr.Bool(true)}, http.StatusNoContent)
			acResp = appConfigResponse{}
			s.DoJSON("GET", "/api/latest/fleet/config", nil, http.StatusOK, &acResp)
			require.True(t, acResp.MDM.MacOSSetup.EnableEndUserAuthentication)
			s.lastActivityOfTypeMatches(fleet.ActivityTypeEnabledMacosSetupEndUserAuth{}.ActivityName(),
				``, lastActivityID) // no new activity

			s.Do("PATCH", "/api/latest/fleet/mdm/apple/setup",
				fleet.MDMAppleSetupPayload{TeamID: ptr.Uint(0), EnableEndUserAuthentication: ptr.Bool(false)}, http.StatusNoContent)
			acResp = appConfigResponse{}
			s.DoJSON("GET", "/api/latest/fleet/config", nil, http.StatusOK, &acResp)
			require.False(t, acResp.MDM.MacOSSetup.EnableEndUserAuthentication)
			require.Greater(t, s.lastActivityOfTypeMatches(fleet.ActivityTypeDisabledMacosSetupEndUserAuth{}.ActivityName(),
				`{"team_id": null, "team_name": null}`, 0), lastActivityID)
		})

		t.Run("TestTeam", func(t *testing.T) {
			tmConfigPath := fmt.Sprintf("/api/latest/fleet/teams/%d", tm.ID)
			expectedActivityDetail := fmt.Sprintf(`{"team_id": %d, "team_name": %q}`, tm.ID, tm.Name)
			var tmResp teamResponse
			s.Do("PATCH", "/api/latest/fleet/mdm/apple/setup",
				fleet.MDMAppleSetupPayload{TeamID: &tm.ID, EnableEndUserAuthentication: ptr.Bool(true)}, http.StatusNoContent)
			tmResp = teamResponse{}
			s.DoJSON("GET", tmConfigPath, nil, http.StatusOK, &tmResp)
			require.True(t, tmResp.Team.Config.MDM.MacOSSetup.EnableEndUserAuthentication)
			lastActivityID := s.lastActivityOfTypeMatches(fleet.ActivityTypeEnabledMacosSetupEndUserAuth{}.ActivityName(),
				expectedActivityDetail, 0)

			s.Do("PATCH", "/api/latest/fleet/mdm/apple/setup",
				fleet.MDMAppleSetupPayload{TeamID: &tm.ID, EnableEndUserAuthentication: ptr.Bool(true)}, http.StatusNoContent)
			tmResp = teamResponse{}
			s.DoJSON("GET", tmConfigPath, nil, http.StatusOK, &tmResp)
			require.True(t, tmResp.Team.Config.MDM.MacOSSetup.EnableEndUserAuthentication)
			s.lastActivityOfTypeMatches(fleet.ActivityTypeEnabledMacosSetupEndUserAuth{}.ActivityName(),
				``, lastActivityID) // no new activity

			s.Do("PATCH", "/api/latest/fleet/mdm/apple/setup",
				fleet.MDMAppleSetupPayload{TeamID: &tm.ID, EnableEndUserAuthentication: ptr.Bool(false)}, http.StatusNoContent)
			tmResp = teamResponse{}
			s.DoJSON("GET", tmConfigPath, nil, http.StatusOK, &tmResp)
			require.False(t, tmResp.Team.Config.MDM.MacOSSetup.EnableEndUserAuthentication)
			require.Greater(t, s.lastActivityOfTypeMatches(fleet.ActivityTypeDisabledMacosSetupEndUserAuth{}.ActivityName(),
				expectedActivityDetail, 0), lastActivityID)
		})
	})

	t.Run("ValidateEnableEndUserAuthentication", func(t *testing.T) {
		// ensure the test is setup correctly
		var acResp appConfigResponse
		s.DoJSON("PATCH", "/api/latest/fleet/config", json.RawMessage(`{
			"mdm": {
				"end_user_authentication": {
					"entity_id": "https://localhost:8080",
					"issuer_uri": "http://localhost:8080/simplesaml/saml2/idp/SSOService.php",
					"idp_name": "SimpleSAML",
					"metadata_url": "http://localhost:9080/simplesaml/saml2/idp/metadata.php"
				},
				"macos_setup": {
					"enable_end_user_authentication": true
				}
			}
		}`), http.StatusOK, &acResp)
		require.NotEmpty(t, acResp.MDM.EndUserAuthentication)

		// ok to disable end user authentication without a configured IdP
		acResp = appConfigResponse{}
		s.DoJSON("PATCH", "/api/latest/fleet/config", json.RawMessage(`{
			"mdm": {
				"end_user_authentication": {
					"entity_id": "",
					"issuer_uri": "",
					"idp_name": "",
					"metadata_url": ""
				},
				"macos_setup": {
					"enable_end_user_authentication": false
				}
			}
		}`), http.StatusOK, &acResp)
		require.Equal(t, acResp.MDM.MacOSSetup.EnableEndUserAuthentication, false)
		require.True(t, acResp.MDM.EndUserAuthentication.IsEmpty())

		// can't enable end user authentication without a configured IdP
		s.DoJSON("PATCH", "/api/latest/fleet/config", json.RawMessage(`{
			"mdm": {
				"end_user_authentication": {
					"entity_id": "",
					"issuer_uri": "",
					"idp_name": "",
					"metadata_url": ""
				},
				"macos_setup": {
					"enable_end_user_authentication": true
				}
			}
		}`), http.StatusUnprocessableEntity, &acResp)

		// can't use setup endpoint to enable end user authentication on no team without a configured IdP
		s.Do("PATCH", "/api/latest/fleet/mdm/apple/setup",
			fleet.MDMAppleSetupPayload{TeamID: ptr.Uint(0), EnableEndUserAuthentication: ptr.Bool(true)}, http.StatusUnprocessableEntity)

		// can't enable end user authentication on team config without a configured IdP already on app config
		var teamResp teamResponse
		s.DoJSON("PATCH", fmt.Sprintf("/api/latest/fleet/teams/%d", tm.ID), json.RawMessage(fmt.Sprintf(`{
			"name": %q,
			"mdm": {
				"macos_setup": {
					"enable_end_user_authentication": true
				}
			}
		}`, tm.Name)), http.StatusUnprocessableEntity, &teamResp)

		// can't use setup endpoint to enable end user authentication on team without a configured IdP
		s.Do("PATCH", "/api/latest/fleet/mdm/apple/setup",
			fleet.MDMAppleSetupPayload{TeamID: &tm.ID, EnableEndUserAuthentication: ptr.Bool(true)}, http.StatusUnprocessableEntity)

		// ensure IdP is empty for the rest of the tests
		s.DoJSON("PATCH", "/api/latest/fleet/config", json.RawMessage(`{
			"mdm": {
				"end_user_authentication": {
					"entity_id": "",
					"issuer_uri": "",
					"idp_name": "",
					"metadata_url": ""
				}
			}
		}`), http.StatusOK, &acResp)
		require.Empty(t, acResp.MDM.EndUserAuthentication)
	})
}

func (s *integrationMDMTestSuite) TestMacosSetupAssistant() {
	ctx := context.Background()
	t := s.T()

	// get for no team returns 404
	var getResp getMDMAppleSetupAssistantResponse
	s.DoJSON("GET", "/api/latest/fleet/mdm/apple/enrollment_profile", nil, http.StatusNotFound, &getResp)
	// get for non-existing team returns 404
	s.DoJSON("GET", "/api/latest/fleet/mdm/apple/enrollment_profile", nil, http.StatusNotFound, &getResp, "team_id", "123")

	// create a setup assistant for no team
	noTeamProf := `{"x": 1}`
	var createResp createMDMAppleSetupAssistantResponse
	s.DoJSON("POST", "/api/latest/fleet/mdm/apple/enrollment_profile", createMDMAppleSetupAssistantRequest{
		TeamID:            nil,
		Name:              "no-team",
		EnrollmentProfile: json.RawMessage(noTeamProf),
	}, http.StatusOK, &createResp)
	noTeamAsst := createResp.MDMAppleSetupAssistant
	require.Nil(t, noTeamAsst.TeamID)
	require.NotZero(t, noTeamAsst.UploadedAt)
	require.Equal(t, "no-team", noTeamAsst.Name)
	require.JSONEq(t, noTeamProf, string(noTeamAsst.Profile))
	s.lastActivityMatches(fleet.ActivityTypeChangedMacosSetupAssistant{}.ActivityName(),
		`{"name": "no-team", "team_id": null, "team_name": null}`, 0)

	// create a team and a setup assistant for that team
	tm, err := s.ds.NewTeam(ctx, &fleet.Team{
		Name:        t.Name(),
		Description: "desc",
	})
	require.NoError(t, err)
	tmProf := `{"y": 1}`
	s.DoJSON("POST", "/api/latest/fleet/mdm/apple/enrollment_profile", createMDMAppleSetupAssistantRequest{
		TeamID:            &tm.ID,
		Name:              "team1",
		EnrollmentProfile: json.RawMessage(tmProf),
	}, http.StatusOK, &createResp)
	tmAsst := createResp.MDMAppleSetupAssistant
	require.NotNil(t, tmAsst.TeamID)
	require.Equal(t, tm.ID, *tmAsst.TeamID)
	require.NotZero(t, tmAsst.UploadedAt)
	require.Equal(t, "team1", tmAsst.Name)
	require.JSONEq(t, tmProf, string(tmAsst.Profile))
	s.lastActivityMatches(fleet.ActivityTypeChangedMacosSetupAssistant{}.ActivityName(),
		fmt.Sprintf(`{"name": "team1", "team_id": %d, "team_name": %q}`, tm.ID, tm.Name), 0)

	// update no-team
	noTeamProf = `{"x": 2}`
	s.DoJSON("POST", "/api/latest/fleet/mdm/apple/enrollment_profile", createMDMAppleSetupAssistantRequest{
		TeamID:            nil,
		Name:              "no-team2",
		EnrollmentProfile: json.RawMessage(noTeamProf),
	}, http.StatusOK, &createResp)
	s.lastActivityMatches(fleet.ActivityTypeChangedMacosSetupAssistant{}.ActivityName(),
		`{"name": "no-team2", "team_id": null, "team_name": null}`, 0)

	// update team
	tmProf = `{"y": 2}`
	s.DoJSON("POST", "/api/latest/fleet/mdm/apple/enrollment_profile", createMDMAppleSetupAssistantRequest{
		TeamID:            &tm.ID,
		Name:              "team2",
		EnrollmentProfile: json.RawMessage(tmProf),
	}, http.StatusOK, &createResp)
	lastChangedActID := s.lastActivityMatches(fleet.ActivityTypeChangedMacosSetupAssistant{}.ActivityName(),
		fmt.Sprintf(`{"name": "team2", "team_id": %d, "team_name": %q}`, tm.ID, tm.Name), 0)

	// sleep a second so the uploaded-at timestamp would change if there were
	// changes, then update again no team/team but without any change, doesn't
	// create a changed activity.
	time.Sleep(time.Second)

	// no change to no-team
	s.DoJSON("POST", "/api/latest/fleet/mdm/apple/enrollment_profile", createMDMAppleSetupAssistantRequest{
		TeamID:            nil,
		Name:              "no-team2",
		EnrollmentProfile: json.RawMessage(noTeamProf),
	}, http.StatusOK, &createResp)
	// the last activity is that of the team (i.e. no new activity was created for no-team)
	s.lastActivityMatches(fleet.ActivityTypeChangedMacosSetupAssistant{}.ActivityName(),
		fmt.Sprintf(`{"name": "team2", "team_id": %d, "team_name": %q}`, tm.ID, tm.Name), lastChangedActID)

	// no change to team
	s.DoJSON("POST", "/api/latest/fleet/mdm/apple/enrollment_profile", createMDMAppleSetupAssistantRequest{
		TeamID:            &tm.ID,
		Name:              "team2",
		EnrollmentProfile: json.RawMessage(tmProf),
	}, http.StatusOK, &createResp)
	s.lastActivityMatches(fleet.ActivityTypeChangedMacosSetupAssistant{}.ActivityName(),
		fmt.Sprintf(`{"name": "team2", "team_id": %d, "team_name": %q}`, tm.ID, tm.Name), lastChangedActID)

	// update team with only a setup assistant JSON change, should detect it
	// and create a new activity (name is the same)
	tmProf = `{"y": 3}`
	s.DoJSON("POST", "/api/latest/fleet/mdm/apple/enrollment_profile", createMDMAppleSetupAssistantRequest{
		TeamID:            &tm.ID,
		Name:              "team2",
		EnrollmentProfile: json.RawMessage(tmProf),
	}, http.StatusOK, &createResp)
	latestChangedActID := s.lastActivityMatches(fleet.ActivityTypeChangedMacosSetupAssistant{}.ActivityName(),
		fmt.Sprintf(`{"name": "team2", "team_id": %d, "team_name": %q}`, tm.ID, tm.Name), 0)
	require.Greater(t, latestChangedActID, lastChangedActID)

	// get no team
	s.DoJSON("GET", "/api/latest/fleet/mdm/apple/enrollment_profile", nil, http.StatusOK, &getResp)
	require.Nil(t, getResp.TeamID)
	require.NotZero(t, getResp.UploadedAt)
	require.Equal(t, "no-team2", getResp.Name)
	require.JSONEq(t, noTeamProf, string(getResp.Profile))

	// get team
	s.DoJSON("GET", "/api/latest/fleet/mdm/apple/enrollment_profile", nil, http.StatusOK, &getResp, "team_id", fmt.Sprint(tm.ID))
	require.NotNil(t, getResp.TeamID)
	require.Equal(t, tm.ID, *getResp.TeamID)
	require.NotZero(t, getResp.UploadedAt)
	require.Equal(t, "team2", getResp.Name)
	require.JSONEq(t, tmProf, string(getResp.Profile))

	// try to set the configuration_web_url key
	tmProf = `{"configuration_web_url": "https://example.com"}`
	res := s.Do("POST", "/api/latest/fleet/mdm/apple/enrollment_profile", createMDMAppleSetupAssistantRequest{
		TeamID:            &tm.ID,
		Name:              "team3",
		EnrollmentProfile: json.RawMessage(tmProf),
	}, http.StatusUnprocessableEntity)
	errMsg := extractServerErrorText(res.Body)
	require.Contains(t, errMsg, `The automatic enrollment profile can’t include configuration_web_url.`)
	s.lastActivityMatches(fleet.ActivityTypeChangedMacosSetupAssistant{}.ActivityName(),
		fmt.Sprintf(`{"name": "team2", "team_id": %d, "team_name": %q}`, tm.ID, tm.Name), latestChangedActID)

	// try to set the url
	tmProf = `{"url": "https://example.com"}`
	res = s.Do("POST", "/api/latest/fleet/mdm/apple/enrollment_profile", createMDMAppleSetupAssistantRequest{
		TeamID:            &tm.ID,
		Name:              "team5",
		EnrollmentProfile: json.RawMessage(tmProf),
	}, http.StatusUnprocessableEntity)
	errMsg = extractServerErrorText(res.Body)
	require.Contains(t, errMsg, `The automatic enrollment profile can’t include url.`)
	s.lastActivityMatches(fleet.ActivityTypeChangedMacosSetupAssistant{}.ActivityName(),
		fmt.Sprintf(`{"name": "team2", "team_id": %d, "team_name": %q}`, tm.ID, tm.Name), latestChangedActID)

	// try to set a non-object json value
	tmProf = `true`
	res = s.Do("POST", "/api/latest/fleet/mdm/apple/enrollment_profile", createMDMAppleSetupAssistantRequest{
		TeamID:            &tm.ID,
		Name:              "team6",
		EnrollmentProfile: json.RawMessage(tmProf),
	}, http.StatusInternalServerError) // TODO: that should be a 4xx error, see #4406
	errMsg = extractServerErrorText(res.Body)
	require.Contains(t, errMsg, `cannot unmarshal bool into Go value of type map[string]interface`)
	s.lastActivityMatches(fleet.ActivityTypeChangedMacosSetupAssistant{}.ActivityName(),
		fmt.Sprintf(`{"name": "team2", "team_id": %d, "team_name": %q}`, tm.ID, tm.Name), latestChangedActID)

	// delete the no-team setup assistant
	s.Do("DELETE", "/api/latest/fleet/mdm/apple/enrollment_profile", nil, http.StatusNoContent)
	latestChangedActID = s.lastActivityMatches(fleet.ActivityTypeDeletedMacosSetupAssistant{}.ActivityName(),
		`{"name": "no-team2", "team_id": null, "team_name": null}`, 0)

	// get for no team returns 404
	s.DoJSON("GET", "/api/latest/fleet/mdm/apple/enrollment_profile", nil, http.StatusNotFound, &getResp)

	// delete the team (not the assistant), this also deletes the assistant
	err = s.ds.DeleteTeam(ctx, tm.ID)
	require.NoError(t, err)

	// get for team returns 404
	s.DoJSON("GET", "/api/latest/fleet/mdm/apple/enrollment_profile", nil, http.StatusNotFound, &getResp, "team_id", fmt.Sprint(tm.ID))

	// no deleted activity was created for the team as the whole team was deleted
	// (a deleted team activity would exist if that was done via the API and not
	// directly with the datastore)
	s.lastActivityMatches(fleet.ActivityTypeDeletedMacosSetupAssistant{}.ActivityName(),
		`{"name": "no-team2", "team_id": null, "team_name": null}`, latestChangedActID)

	// create another team and a setup assistant for that team
	tm2, err := s.ds.NewTeam(ctx, &fleet.Team{
		Name:        t.Name() + "2",
		Description: "desc2",
	})
	require.NoError(t, err)
	tm2Prof := `{"z": 1}`
	s.DoJSON("POST", "/api/latest/fleet/mdm/apple/enrollment_profile", createMDMAppleSetupAssistantRequest{
		TeamID:            &tm2.ID,
		Name:              "teamB",
		EnrollmentProfile: json.RawMessage(tm2Prof),
	}, http.StatusOK, &createResp)
	s.lastActivityMatches(fleet.ActivityTypeChangedMacosSetupAssistant{}.ActivityName(),
		fmt.Sprintf(`{"name": "teamB", "team_id": %d, "team_name": %q}`, tm2.ID, tm2.Name), 0)

	// delete that team's setup assistant
	s.Do("DELETE", "/api/latest/fleet/mdm/apple/enrollment_profile", nil, http.StatusNoContent, "team_id", fmt.Sprint(tm2.ID))
	s.lastActivityMatches(fleet.ActivityTypeDeletedMacosSetupAssistant{}.ActivityName(),
		fmt.Sprintf(`{"name": "teamB", "team_id": %d, "team_name": %q}`, tm2.ID, tm2.Name), 0)
}

// only asserts the profile identifier, status and operation (per host)
func (s *integrationMDMTestSuite) assertHostConfigProfiles(want map[*fleet.Host][]fleet.HostMDMAppleProfile) {
	t := s.T()
	ds := s.ds
	ctx := context.Background()

	for h, wantProfs := range want {
		gotProfs, err := ds.GetHostMDMProfiles(ctx, h.UUID)
		require.NoError(t, err)
		require.Equal(t, len(wantProfs), len(gotProfs), "host uuid: %s", h.UUID)

		sort.Slice(gotProfs, func(i, j int) bool {
			l, r := gotProfs[i], gotProfs[j]
			return l.Identifier < r.Identifier
		})
		sort.Slice(wantProfs, func(i, j int) bool {
			l, r := wantProfs[i], wantProfs[j]
			return l.Identifier < r.Identifier
		})
		for i, wp := range wantProfs {
			gp := gotProfs[i]
			require.Equal(t, wp.Identifier, gp.Identifier, "host uuid: %s, prof id: %s", h.UUID, gp.Identifier)
			require.Equal(t, wp.OperationType, gp.OperationType, "host uuid: %s, prof id: %s", h.UUID, gp.Identifier)
			require.Equal(t, wp.Status, gp.Status, "host uuid: %s, prof id: %s", h.UUID, gp.Identifier)
		}
	}
}

func (s *integrationMDMTestSuite) assertConfigProfilesByIdentifier(teamID *uint, profileIdent string, exists bool) (profile *fleet.MDMAppleConfigProfile) {
	t := s.T()
	if teamID == nil {
		teamID = ptr.Uint(0)
	}
	var cfgProfs []*fleet.MDMAppleConfigProfile
	mysql.ExecAdhocSQL(t, s.ds, func(q sqlx.ExtContext) error {
		return sqlx.SelectContext(context.Background(), q, &cfgProfs, `SELECT * FROM mdm_apple_configuration_profiles WHERE team_id = ?`, teamID)
	})

	label := "exist"
	if !exists {
		label = "not exist"
	}
	require.Condition(t, func() bool {
		for _, p := range cfgProfs {
			if p.Identifier == profileIdent {
				profile = p
				return exists // success if we want it to exist, failure if we don't
			}
		}
		return !exists
	}, "a config profile must %s with identifier: %s", label, profileIdent)

	return profile
}

// generates the body and headers part of a multipart request ready to be
// used via s.DoRawWithHeaders to POST /api/_version_/fleet/mdm/apple/profiles.
func generateNewProfileMultipartRequest(t *testing.T, tmID *uint,
	fileName string, fileContent []byte, token string,
) (*bytes.Buffer, map[string]string) {
	var body bytes.Buffer

	writer := multipart.NewWriter(&body)
	if tmID != nil {
		err := writer.WriteField("team_id", fmt.Sprintf("%d", *tmID))
		require.NoError(t, err)
	}

	ff, err := writer.CreateFormFile("profile", fileName)
	require.NoError(t, err)
	_, err = io.Copy(ff, bytes.NewReader(fileContent))
	require.NoError(t, err)
	err = writer.Close()
	require.NoError(t, err)

	headers := map[string]string{
		"Content-Type":  writer.FormDataContentType(),
		"Accept":        "application/json",
		"Authorization": fmt.Sprintf("Bearer %s", token),
	}
	return &body, headers
}

func (s *integrationMDMTestSuite) uploadBootstrapPackage(
	pkg *fleet.MDMAppleBootstrapPackage,
	expectedStatus int,
	wantErr string,
) {
	t := s.T()

	var b bytes.Buffer
	w := multipart.NewWriter(&b)

	// add the package field
	fw, err := w.CreateFormFile("package", pkg.Name)
	require.NoError(t, err)
	_, err = io.Copy(fw, bytes.NewBuffer(pkg.Bytes))
	require.NoError(t, err)

	// add the team_id field
	err = w.WriteField("team_id", fmt.Sprint(pkg.TeamID))
	require.NoError(t, err)

	w.Close()

	headers := map[string]string{
		"Content-Type":  w.FormDataContentType(),
		"Accept":        "application/json",
		"Authorization": fmt.Sprintf("Bearer %s", s.token),
	}

	res := s.DoRawWithHeaders("POST", "/api/latest/fleet/mdm/apple/bootstrap", b.Bytes(), expectedStatus, headers)

	if wantErr != "" {
		errMsg := extractServerErrorText(res.Body)
		assert.Contains(t, errMsg, wantErr)
	}
}

func (s *integrationMDMTestSuite) uploadEULA(
	eula *fleet.MDMAppleEULA,
	expectedStatus int,
	wantErr string,
) {
	t := s.T()

	var b bytes.Buffer
	w := multipart.NewWriter(&b)

	// add the eula field
	fw, err := w.CreateFormFile("eula", eula.Name)
	require.NoError(t, err)
	_, err = io.Copy(fw, bytes.NewBuffer(eula.Bytes))
	require.NoError(t, err)
	w.Close()

	headers := map[string]string{
		"Content-Type":  w.FormDataContentType(),
		"Accept":        "application/json",
		"Authorization": fmt.Sprintf("Bearer %s", s.token),
	}

	res := s.DoRawWithHeaders("POST", "/api/latest/fleet/mdm/apple/setup/eula", b.Bytes(), expectedStatus, headers)

	if wantErr != "" {
		errMsg := extractServerErrorText(res.Body)
		assert.Contains(t, errMsg, wantErr)
	}
}

var testBMToken = &nanodep_client.OAuth1Tokens{
	ConsumerKey:       "test_consumer",
	ConsumerSecret:    "test_secret",
	AccessToken:       "test_access_token",
	AccessSecret:      "test_access_secret",
	AccessTokenExpiry: time.Date(2999, 1, 1, 0, 0, 0, 0, time.UTC),
}

// TestGitOpsUserActions tests the MDM permissions listed in ../../docs/Using-Fleet/Permissions.md.
func (s *integrationMDMTestSuite) TestGitOpsUserActions() {
	t := s.T()
	ctx := context.Background()

	//
	// Setup test data.
	// All setup actions are authored by a global admin.
	//

	t1, err := s.ds.NewTeam(ctx, &fleet.Team{
		Name: "Foo",
	})
	require.NoError(t, err)
	t2, err := s.ds.NewTeam(ctx, &fleet.Team{
		Name: "Bar",
	})
	require.NoError(t, err)
	t3, err := s.ds.NewTeam(ctx, &fleet.Team{
		Name: "Zoo",
	})
	require.NoError(t, err)
	// Create the global GitOps user we'll use in tests.
	u := &fleet.User{
		Name:       "GitOps",
		Email:      "gitops1-mdm@example.com",
		GlobalRole: ptr.String(fleet.RoleGitOps),
	}
	require.NoError(t, u.SetPassword(test.GoodPassword, 10, 10))
	_, err = s.ds.NewUser(context.Background(), u)
	require.NoError(t, err)
	// Create a GitOps user for team t1 we'll use in tests.
	u2 := &fleet.User{
		Name:       "GitOps 2",
		Email:      "gitops2-mdm@example.com",
		GlobalRole: nil,
		Teams: []fleet.UserTeam{
			{
				Team: *t1,
				Role: fleet.RoleGitOps,
			},
			{
				Team: *t3,
				Role: fleet.RoleGitOps,
			},
		},
	}
	require.NoError(t, u2.SetPassword(test.GoodPassword, 10, 10))
	_, err = s.ds.NewUser(context.Background(), u2)
	require.NoError(t, err)

	//
	// Start running permission tests with user gitops1-mdm.
	//
	s.setTokenForTest(t, "gitops1-mdm@example.com", test.GoodPassword)

	// Attempt to edit global MDM settings, should allow.
	acResp := appConfigResponse{}
	s.DoJSON("PATCH", "/api/latest/fleet/config", json.RawMessage(`{
		"mdm": { "enable_disk_encryption": true }
  }`), http.StatusOK, &acResp)
	assert.True(t, acResp.MDM.EnableDiskEncryption.Value)

	// Attempt to setup Apple MDM, will fail but the important thing is that it
	// fails with 422 (cannot enable end user auth because no IdP is configured)
	// and not 403 forbidden.
	s.Do("PATCH", "/api/latest/fleet/mdm/apple/setup",
		fleet.MDMAppleSetupPayload{TeamID: ptr.Uint(0), EnableEndUserAuthentication: ptr.Bool(true)}, http.StatusUnprocessableEntity)

	// Attempt to update the Apple MDM settings but with no change, just to
	// validate the access.
	s.Do("PATCH", "/api/latest/fleet/mdm/apple/settings",
		fleet.MDMAppleSettingsPayload{}, http.StatusNoContent)

	// Attempt to set profile batch globally, should allow.
	globalProfiles := [][]byte{
		mobileconfigForTest("N1", "I1"),
		mobileconfigForTest("N2", "I2"),
	}
	s.Do("POST", "/api/v1/fleet/mdm/apple/profiles/batch", batchSetMDMAppleProfilesRequest{Profiles: globalProfiles}, http.StatusNoContent)

	// Attempt to edit team MDM settings, should allow.
	teamSpecs := applyTeamSpecsRequest{Specs: []*fleet.TeamSpec{{
		Name: t1.Name,
		MDM: fleet.TeamSpecMDM{
			EnableDiskEncryption: optjson.SetBool(true),
			MacOSSettings: map[string]interface{}{
				"custom_settings": []interface{}{"foo", "bar"},
			},
		},
	}}}
	s.Do("POST", "/api/latest/fleet/spec/teams", teamSpecs, http.StatusOK)

	// Attempt to set profile batch for team t1, should allow.
	teamProfiles := [][]byte{
		mobileconfigForTest("N3", "I3"),
		mobileconfigForTest("N4", "I4"),
	}
	s.Do("POST", "/api/v1/fleet/mdm/apple/profiles/batch", batchSetMDMAppleProfilesRequest{
		Profiles: teamProfiles,
	}, http.StatusNoContent, "team_id", strconv.Itoa(int(t1.ID)))

	//
	// Start running permission tests with user gitops2-mdm,
	// which is GitOps for teams t1 and t3.
	//
	s.setTokenForTest(t, "gitops2-mdm@example.com", test.GoodPassword)

	// Attempt to edit team t1 MDM settings, should allow.
	teamSpecs = applyTeamSpecsRequest{Specs: []*fleet.TeamSpec{{
		Name: t1.Name,
		MDM: fleet.TeamSpecMDM{
			EnableDiskEncryption: optjson.SetBool(true),
			MacOSSettings: map[string]interface{}{
				"custom_settings": []interface{}{"foo", "bar"},
			},
		},
	}}}
	s.Do("POST", "/api/latest/fleet/spec/teams", teamSpecs, http.StatusOK)

	// Attempt to set profile batch for team t1, should allow.
	teamProfiles = [][]byte{
		mobileconfigForTest("N5", "I5"),
		mobileconfigForTest("N6", "I6"),
	}
	s.Do("POST", "/api/v1/fleet/mdm/apple/profiles/batch", batchSetMDMAppleProfilesRequest{
		Profiles: teamProfiles,
	}, http.StatusNoContent, "team_id", strconv.Itoa(int(t1.ID)))

	// Attempt to set profile batch for team t2, should not allow.
	teamProfiles = [][]byte{
		mobileconfigForTest("N7", "I7"),
		mobileconfigForTest("N8", "I8"),
	}
	s.Do("POST", "/api/v1/fleet/mdm/apple/profiles/batch", batchSetMDMAppleProfilesRequest{
		Profiles: teamProfiles,
	}, http.StatusForbidden, "team_id", strconv.Itoa(int(t2.ID)))
}

func (s *integrationMDMTestSuite) TestOrgLogo() {
	t := s.T()

	// change org logo urls
	var acResp appConfigResponse
	s.DoJSON("PATCH", "/api/v1/fleet/config", json.RawMessage(`{
		"org_info": {
			"org_logo_url": "http://test-image.com",
			"org_logo_url_light_background": "http://test-image-light.com"
		}
	}`), http.StatusOK, &acResp)

	// enroll a host
	token := "token_test_migration"
	host := createOrbitEnrolledHost(t, "darwin", "h", s.ds)
	createDeviceTokenForHost(t, s.ds, host.ID, token)

	// check icon urls are correct
	getDesktopResp := fleetDesktopResponse{}
	res := s.DoRawNoAuth("GET", "/api/latest/fleet/device/"+token+"/desktop", nil, http.StatusOK)
	require.NoError(t, json.NewDecoder(res.Body).Decode(&getDesktopResp))
	require.NoError(t, res.Body.Close())
	require.NoError(t, getDesktopResp.Err)
	require.Equal(t, acResp.OrgInfo.OrgLogoURL, getDesktopResp.Config.OrgInfo.OrgLogoURL)
	require.Equal(t, acResp.OrgInfo.OrgLogoURLLightBackground, getDesktopResp.Config.OrgInfo.OrgLogoURLLightBackground)
}

func (s *integrationMDMTestSuite) setTokenForTest(t *testing.T, email, password string) {
	oldToken := s.token
	t.Cleanup(func() {
		s.token = oldToken
	})

	s.token = s.getCachedUserToken(email, password)
}

func (s *integrationMDMTestSuite) TestSSO() {
	t := s.T()

	mdmDevice := mdmtest.NewTestMDMClientDirect(mdmtest.EnrollInfo{
		SCEPChallenge: s.fleetCfg.MDM.AppleSCEPChallenge,
	})
	var lastSubmittedProfile *godep.Profile
	s.mockDEPResponse(http.HandlerFunc(func(w http.ResponseWriter, r *http.Request) {
		w.WriteHeader(http.StatusOK)
		switch r.URL.Path {
		case "/session":
			_, _ = w.Write([]byte(`{"auth_session_token": "xyz"}`))
		case "/profile":
			lastSubmittedProfile = &godep.Profile{}
			rawProfile, err := io.ReadAll(r.Body)
			require.NoError(t, err)
			err = json.Unmarshal(rawProfile, lastSubmittedProfile)
			require.NoError(t, err)
			encoder := json.NewEncoder(w)
			err = encoder.Encode(godep.ProfileResponse{ProfileUUID: "abc"})
			require.NoError(t, err)
		case "/profile/devices":
			encoder := json.NewEncoder(w)
			err := encoder.Encode(godep.ProfileResponse{
				ProfileUUID: "abc",
				Devices:     map[string]string{},
			})
			require.NoError(t, err)
		case "/server/devices", "/devices/sync":
			// This endpoint  is used to get an initial list of
			// devices, return a single device
			encoder := json.NewEncoder(w)
			err := encoder.Encode(godep.DeviceResponse{
				Devices: []godep.Device{
					{
						SerialNumber: mdmDevice.SerialNumber,
						Model:        mdmDevice.Model,
						OS:           "osx",
						OpType:       "added",
					},
				},
			})
			require.NoError(t, err)
		}
	}))

	// sync the list of ABM devices
	s.runDEPSchedule()

	// MDM SSO fields are empty by default
	acResp := appConfigResponse{}
	s.DoJSON("GET", "/api/latest/fleet/config", nil, http.StatusOK, &acResp)
	assert.Empty(t, acResp.MDM.EndUserAuthentication.SSOProviderSettings)

	// set the SSO fields
	acResp = appConfigResponse{}
	s.DoJSON("PATCH", "/api/latest/fleet/config", json.RawMessage(`{
		"mdm": {
			"end_user_authentication": {
				"entity_id": "https://localhost:8080",
				"issuer_uri": "http://localhost:8080/simplesaml/saml2/idp/SSOService.php",
				"idp_name": "SimpleSAML",
				"metadata_url": "http://localhost:9080/simplesaml/saml2/idp/metadata.php"
			},
			"macos_setup": {
				"enable_end_user_authentication": true
			}
		}
	}`), http.StatusOK, &acResp)
	wantSettings := fleet.SSOProviderSettings{
		EntityID:    "https://localhost:8080",
		IssuerURI:   "http://localhost:8080/simplesaml/saml2/idp/SSOService.php",
		IDPName:     "SimpleSAML",
		MetadataURL: "http://localhost:9080/simplesaml/saml2/idp/metadata.php",
	}
	assert.Equal(t, wantSettings, acResp.MDM.EndUserAuthentication.SSOProviderSettings)

	// check that they are returned by a GET /config
	acResp = appConfigResponse{}
	s.DoJSON("GET", "/api/latest/fleet/config", nil, http.StatusOK, &acResp)
	assert.Equal(t, wantSettings, acResp.MDM.EndUserAuthentication.SSOProviderSettings)

	// trigger the worker to process the job and wait for result before continuing.
	s.runWorker()

	// check that the last submitted DEP profile has been updated accordingly
	require.Contains(t, lastSubmittedProfile.URL, acResp.ServerSettings.ServerURL+"/api/mdm/apple/enroll?token=")
	require.Equal(t, acResp.ServerSettings.ServerURL+"/mdm/sso", lastSubmittedProfile.ConfigurationWebURL)

	// patch without specifying the mdm sso settings fields and an unrelated
	// field, should not remove them
	acResp = appConfigResponse{}
	s.DoJSON("PATCH", "/api/latest/fleet/config", json.RawMessage(`{
		"mdm": { "enable_disk_encryption": true }
  }`), http.StatusOK, &acResp)
	assert.Equal(t, wantSettings, acResp.MDM.EndUserAuthentication.SSOProviderSettings)

	s.runWorker()

	// patch with explicitly empty mdm sso settings fields, would remove
	// them but this is a dry-run
	acResp = appConfigResponse{}
	s.DoJSON("PATCH", "/api/latest/fleet/config", json.RawMessage(`{
		"mdm": {
			"end_user_authentication": {
				"entity_id": "",
				"issuer_uri": "",
				"idp_name": "",
				"metadata_url": ""
			},
			"macos_setup": {
				"enable_end_user_authentication": false
			}
		}
	}`), http.StatusOK, &acResp, "dry_run", "true")
	assert.Equal(t, wantSettings, acResp.MDM.EndUserAuthentication.SSOProviderSettings)

	s.runWorker()

	// patch with explicitly empty mdm sso settings fields, fails because end user auth is still enabled
	acResp = appConfigResponse{}
	s.DoJSON("PATCH", "/api/latest/fleet/config", json.RawMessage(`{
		"mdm": {
			"end_user_authentication": {
				"entity_id": "",
				"issuer_uri": "",
				"idp_name": "",
				"metadata_url": ""
			}
		}
	}`), http.StatusUnprocessableEntity, &acResp)

	// patch with explicitly empty mdm sso settings fields and disabled end user auth, removes them
	acResp = appConfigResponse{}
	s.DoJSON("PATCH", "/api/latest/fleet/config", json.RawMessage(`{
		"mdm": {
			"end_user_authentication": {
				"entity_id": "",
				"issuer_uri": "",
				"idp_name": "",
				"metadata_url": ""
			},
			"macos_setup": {
				"enable_end_user_authentication": false
			}
		}
	}`), http.StatusOK, &acResp)
	assert.Empty(t, acResp.MDM.EndUserAuthentication.SSOProviderSettings)

	s.runWorker()
	require.Equal(t, lastSubmittedProfile.ConfigurationWebURL, lastSubmittedProfile.URL)

	// set-up valid settings
	acResp = appConfigResponse{}
	s.DoJSON("PATCH", "/api/latest/fleet/config", json.RawMessage(`{
		"server_settings": {"server_url": "https://localhost:8080"},
		"mdm": {
			"end_user_authentication": {
				"entity_id": "https://localhost:8080",
				"issuer_uri": "http://localhost:8080/simplesaml/saml2/idp/SSOService.php",
				"idp_name": "SimpleSAML",
				"metadata_url": "http://localhost:9080/simplesaml/saml2/idp/metadata.php"
			},
			"macos_setup": {
				"enable_end_user_authentication": true
			}
		}
	}`), http.StatusOK, &acResp)

	s.runWorker()
	require.Contains(t, lastSubmittedProfile.URL, acResp.ServerSettings.ServerURL+"/api/mdm/apple/enroll?token=")
	require.Equal(t, acResp.ServerSettings.ServerURL+"/mdm/sso", lastSubmittedProfile.ConfigurationWebURL)

	checkStoredIdPInfo := func(uuid string) {
		acc, err := s.ds.GetMDMIdPAccount(context.Background(), uuid)
		require.NoError(t, err)
		require.Equal(t, "sso_user", acc.Username)
		require.Equal(t, "SSO User 1", acc.Fullname)
		require.Equal(t, "sso_user@example.com", acc.Email)
	}

	res := s.LoginMDMSSOUser("sso_user", "user123#")
	require.NotEmpty(t, res.Header.Get("Location"))
	require.Equal(t, http.StatusTemporaryRedirect, res.StatusCode)

	u, err := url.Parse(res.Header.Get("Location"))
	require.NoError(t, err)
	q := u.Query()
	// without an EULA uploaded
	require.False(t, q.Has("eula_token"))
	require.True(t, q.Has("profile_token"))
	require.True(t, q.Has("enrollment_reference"))
	require.False(t, q.Has("error"))
	// the url retrieves a valid profile
	s.downloadAndVerifyEnrollmentProfile(
		fmt.Sprintf(
			"/api/mdm/apple/enroll?token=%s&enrollment_reference=%s",
			q.Get("profile_token"),
			q.Get("enrollment_reference"),
		),
	)

	// IdP info stored is accurate for the account
	checkStoredIdPInfo(q.Get("enrollment_reference"))

	// upload an EULA
	pdfBytes := []byte("%PDF-1.pdf-contents")
	pdfName := "eula.pdf"
	s.uploadEULA(&fleet.MDMAppleEULA{Bytes: pdfBytes, Name: pdfName}, http.StatusOK, "")

	res = s.LoginMDMSSOUser("sso_user", "user123#")
	require.NotEmpty(t, res.Header.Get("Location"))
	require.Equal(t, http.StatusTemporaryRedirect, res.StatusCode)
	u, err = url.Parse(res.Header.Get("Location"))
	require.NoError(t, err)
	q = u.Query()
	// with an EULA uploaded, all values are present
	require.True(t, q.Has("eula_token"))
	require.True(t, q.Has("profile_token"))
	require.True(t, q.Has("enrollment_reference"))
	require.False(t, q.Has("error"))
	// the url retrieves a valid profile
	prof := s.downloadAndVerifyEnrollmentProfile(
		fmt.Sprintf(
			"/api/mdm/apple/enroll?token=%s&enrollment_reference=%s",
			q.Get("profile_token"),
			q.Get("enrollment_reference"),
		),
	)
	// the url retrieves a valid EULA
	resp := s.DoRaw("GET", "/api/latest/fleet/mdm/apple/setup/eula/"+q.Get("eula_token"), nil, http.StatusOK)
	require.EqualValues(t, len(pdfBytes), resp.ContentLength)
	require.Equal(t, "application/pdf", resp.Header.Get("content-type"))
	respBytes, err := io.ReadAll(resp.Body)
	require.NoError(t, err)
	require.EqualValues(t, pdfBytes, respBytes)

	// IdP info stored is accurate for the account
	checkStoredIdPInfo(q.Get("enrollment_reference"))

	enrollURL := ""
	scepURL := ""
	for _, p := range prof.PayloadContent {
		switch p.PayloadType {
		case "com.apple.security.scep":
			scepURL = p.PayloadContent.URL
		case "com.apple.mdm":
			enrollURL = p.ServerURL
		}
	}
	require.NotEmpty(t, enrollURL)
	require.NotEmpty(t, scepURL)

	// enroll the device using the provided profile
	// we're using localhost for SSO because that's how the local
	// SimpleSAML server is configured, and s.server.URL changes between
	// test runs.
	mdmDevice.EnrollInfo.MDMURL = strings.Replace(enrollURL, "https://localhost:8080", s.server.URL, 1)
	mdmDevice.EnrollInfo.SCEPURL = strings.Replace(scepURL, "https://localhost:8080", s.server.URL, 1)
	err = mdmDevice.Enroll()
	require.NoError(t, err)

	// Enroll generated the TokenUpdate request to Fleet and enqueued the
	// Post-DEP enrollment job, it needs to be processed.
	s.runWorker()

	// ask for commands and verify that we get AccountConfiguration
	var accCmd *micromdm.CommandPayload
	cmd, err := mdmDevice.Idle()
	require.NoError(t, err)
	for cmd != nil {
		if cmd.Command.RequestType == "AccountConfiguration" {
			accCmd = cmd
		}
		cmd, err = mdmDevice.Acknowledge(cmd.CommandUUID)
		require.NoError(t, err)
	}
	require.NotNil(t, accCmd)
	require.NotNil(t, accCmd.Command)
	require.True(t, accCmd.Command.AccountConfiguration.LockPrimaryAccountInfo)
	require.Equal(t, "SSO User 1", accCmd.Command.AccountConfiguration.PrimaryAccountFullName)
	require.Equal(t, "sso_user", accCmd.Command.AccountConfiguration.PrimaryAccountUserName)

	// changing the server URL also updates the remote DEP profile
	acResp = appConfigResponse{}
	s.DoJSON("PATCH", "/api/latest/fleet/config", json.RawMessage(`{
                "server_settings": {"server_url": "https://example.com"}
	}`), http.StatusOK, &acResp)

	s.runWorker()
	require.Contains(t, lastSubmittedProfile.URL, "https://example.com/api/mdm/apple/enroll?token=")
	require.Equal(t, "https://example.com/mdm/sso", lastSubmittedProfile.ConfigurationWebURL)

	// hitting the callback with an invalid session id redirects the user to the UI
	rawSSOResp := base64.StdEncoding.EncodeToString([]byte(`<samlp:Response ID="_7822b394622740aa92878ca6c7d1a28c53e80ec5ef"></samlp:Response>`))
	res = s.DoRawNoAuth("POST", "/api/v1/fleet/mdm/sso/callback?SAMLResponse="+url.QueryEscape(rawSSOResp), nil, http.StatusTemporaryRedirect)
	require.NotEmpty(t, res.Header.Get("Location"))
	u, err = url.Parse(res.Header.Get("Location"))
	require.NoError(t, err)
	q = u.Query()
	require.False(t, q.Has("eula_token"))
	require.False(t, q.Has("profile_token"))
	require.False(t, q.Has("enrollment_reference"))
	require.True(t, q.Has("error"))
}

type scepPayload struct {
	URL string
}

type enrollmentPayload struct {
	PayloadType    string
	ServerURL      string      // used by the enrollment payload
	PayloadContent scepPayload // scep contains a nested payload content dict
}

type enrollmentProfile struct {
	PayloadIdentifier string
	PayloadContent    []enrollmentPayload
}

func (s *integrationMDMTestSuite) downloadAndVerifyEnrollmentProfile(path string) *enrollmentProfile {
	t := s.T()

	resp := s.DoRaw("GET", path, nil, http.StatusOK)
	body, err := io.ReadAll(resp.Body)
	resp.Body.Close()
	require.NoError(t, err)
	require.Contains(t, resp.Header, "Content-Disposition")
	require.Contains(t, resp.Header, "Content-Type")
	require.Contains(t, resp.Header, "X-Content-Type-Options")
	require.Contains(t, resp.Header.Get("Content-Disposition"), "attachment;")
	require.Contains(t, resp.Header.Get("Content-Type"), "application/x-apple-aspen-config")
	require.Contains(t, resp.Header.Get("X-Content-Type-Options"), "nosniff")
	headerLen, err := strconv.Atoi(resp.Header.Get("Content-Length"))
	require.NoError(t, err)
	require.Equal(t, len(body), headerLen)

	var profile enrollmentProfile
	require.NoError(t, plist.Unmarshal(body, &profile))

	for _, p := range profile.PayloadContent {
		switch p.PayloadType {
		case "com.apple.security.scep":
			require.NotEmpty(t, p.PayloadContent.URL)
		case "com.apple.mdm":
			require.NotEmpty(t, p.ServerURL)
		default:
			require.Failf(t, "unrecognized payload type in enrollment profile: %s", p.PayloadType)
		}
	}
	return &profile
}

func (s *integrationMDMTestSuite) TestMDMMigration() {
	t := s.T()
	ctx := context.Background()

	// enable migration
	var acResp appConfigResponse
	s.DoJSON("PATCH", "/api/v1/fleet/config", json.RawMessage(`{
		"mdm": { "macos_migration": { "enable": true, "mode": "voluntary", "webhook_url": "https://example.com" } }
	}`), http.StatusOK, &acResp)

	checkMigrationResponses := func(host *fleet.Host, token string) {
		getDesktopResp := fleetDesktopResponse{}
		res := s.DoRawNoAuth("GET", "/api/latest/fleet/device/"+token+"/desktop", nil, http.StatusOK)
		require.NoError(t, json.NewDecoder(res.Body).Decode(&getDesktopResp))
		require.NoError(t, res.Body.Close())
		require.NoError(t, getDesktopResp.Err)
		require.Zero(t, *getDesktopResp.FailingPolicies)
		require.False(t, getDesktopResp.Notifications.NeedsMDMMigration)
		require.False(t, getDesktopResp.Notifications.RenewEnrollmentProfile)
		require.Equal(t, acResp.OrgInfo.OrgLogoURL, getDesktopResp.Config.OrgInfo.OrgLogoURL)
		require.Equal(t, acResp.OrgInfo.OrgLogoURLLightBackground, getDesktopResp.Config.OrgInfo.OrgLogoURLLightBackground)
		require.Equal(t, acResp.OrgInfo.ContactURL, getDesktopResp.Config.OrgInfo.ContactURL)
		require.Equal(t, acResp.OrgInfo.OrgName, getDesktopResp.Config.OrgInfo.OrgName)
		require.Equal(t, acResp.MDM.MacOSMigration.Mode, getDesktopResp.Config.MDM.MacOSMigration.Mode)

		orbitConfigResp := orbitGetConfigResponse{}
		s.DoJSON("POST", "/api/fleet/orbit/config", json.RawMessage(fmt.Sprintf(`{"orbit_node_key": %q}`, *host.OrbitNodeKey)), http.StatusOK, &orbitConfigResp)
		require.False(t, orbitConfigResp.Notifications.NeedsMDMMigration)
		require.False(t, orbitConfigResp.Notifications.RenewEnrollmentProfile)

		// simulate that the device is assigned to Fleet in ABM
		s.mockDEPResponse(http.HandlerFunc(func(w http.ResponseWriter, r *http.Request) {
			w.WriteHeader(http.StatusOK)
			switch r.URL.Path {
			case "/session":
				_, _ = w.Write([]byte(`{"auth_session_token": "xyz"}`))
			case "/profile":
				encoder := json.NewEncoder(w)
				err := encoder.Encode(godep.ProfileResponse{ProfileUUID: "abc"})
				require.NoError(t, err)
			case "/server/devices", "/devices/sync":
				encoder := json.NewEncoder(w)
				err := encoder.Encode(godep.DeviceResponse{
					Devices: []godep.Device{
						{
							SerialNumber: host.HardwareSerial,
							Model:        "Mac Mini",
							OS:           "osx",
							OpType:       "added",
						},
					},
				})
				require.NoError(t, err)
			}
		}))
		s.runDEPSchedule()

		// simulate that the device is enrolled in a third-party MDM and DEP capable
		err := s.ds.SetOrUpdateMDMData(
			ctx,
			host.ID,
			false,
			true,
			"https://simplemdm.com",
			true,
			fleet.WellKnownMDMSimpleMDM,
		)
		require.NoError(t, err)

		getDesktopResp = fleetDesktopResponse{}
		res = s.DoRawNoAuth("GET", "/api/latest/fleet/device/"+token+"/desktop", nil, http.StatusOK)
		require.NoError(t, json.NewDecoder(res.Body).Decode(&getDesktopResp))
		require.NoError(t, res.Body.Close())
		require.NoError(t, getDesktopResp.Err)
		require.Zero(t, *getDesktopResp.FailingPolicies)
		require.True(t, getDesktopResp.Notifications.NeedsMDMMigration)
		require.False(t, getDesktopResp.Notifications.RenewEnrollmentProfile)
		require.Equal(t, acResp.OrgInfo.OrgLogoURL, getDesktopResp.Config.OrgInfo.OrgLogoURL)
		require.Equal(t, acResp.OrgInfo.OrgLogoURLLightBackground, getDesktopResp.Config.OrgInfo.OrgLogoURLLightBackground)
		require.Equal(t, acResp.OrgInfo.ContactURL, getDesktopResp.Config.OrgInfo.ContactURL)
		require.Equal(t, acResp.OrgInfo.OrgName, getDesktopResp.Config.OrgInfo.OrgName)
		require.Equal(t, acResp.MDM.MacOSMigration.Mode, getDesktopResp.Config.MDM.MacOSMigration.Mode)

		orbitConfigResp = orbitGetConfigResponse{}
		s.DoJSON("POST", "/api/fleet/orbit/config", json.RawMessage(fmt.Sprintf(`{"orbit_node_key": %q}`, *host.OrbitNodeKey)), http.StatusOK, &orbitConfigResp)
		require.True(t, orbitConfigResp.Notifications.NeedsMDMMigration)
		require.False(t, orbitConfigResp.Notifications.RenewEnrollmentProfile)

		// simulate that the device needs to be enrolled in fleet, DEP capable
		err = s.ds.SetOrUpdateMDMData(
			ctx,
			host.ID,
			false,
			false,
			s.server.URL,
			true,
			fleet.WellKnownMDMFleet,
		)
		require.NoError(t, err)

		getDesktopResp = fleetDesktopResponse{}
		res = s.DoRawNoAuth("GET", "/api/latest/fleet/device/"+token+"/desktop", nil, http.StatusOK)
		require.NoError(t, json.NewDecoder(res.Body).Decode(&getDesktopResp))
		require.NoError(t, res.Body.Close())
		require.NoError(t, getDesktopResp.Err)
		require.Zero(t, *getDesktopResp.FailingPolicies)
		require.False(t, getDesktopResp.Notifications.NeedsMDMMigration)
		require.True(t, getDesktopResp.Notifications.RenewEnrollmentProfile)
		require.Equal(t, acResp.OrgInfo.OrgLogoURL, getDesktopResp.Config.OrgInfo.OrgLogoURL)
		require.Equal(t, acResp.OrgInfo.OrgLogoURLLightBackground, getDesktopResp.Config.OrgInfo.OrgLogoURLLightBackground)
		require.Equal(t, acResp.OrgInfo.ContactURL, getDesktopResp.Config.OrgInfo.ContactURL)
		require.Equal(t, acResp.OrgInfo.OrgName, getDesktopResp.Config.OrgInfo.OrgName)
		require.Equal(t, acResp.MDM.MacOSMigration.Mode, getDesktopResp.Config.MDM.MacOSMigration.Mode)

		orbitConfigResp = orbitGetConfigResponse{}
		s.DoJSON("POST", "/api/fleet/orbit/config", json.RawMessage(fmt.Sprintf(`{"orbit_node_key": %q}`, *host.OrbitNodeKey)), http.StatusOK, &orbitConfigResp)
		require.False(t, orbitConfigResp.Notifications.NeedsMDMMigration)
		require.True(t, orbitConfigResp.Notifications.RenewEnrollmentProfile)

		// simulate that the device is manually enrolled into fleet, but DEP capable
		err = s.ds.SetOrUpdateMDMData(
			ctx,
			host.ID,
			false,
			true,
			s.server.URL,
			false,
			fleet.WellKnownMDMFleet,
		)
		require.NoError(t, err)
		getDesktopResp = fleetDesktopResponse{}
		res = s.DoRawNoAuth("GET", "/api/latest/fleet/device/"+token+"/desktop", nil, http.StatusOK)
		require.NoError(t, json.NewDecoder(res.Body).Decode(&getDesktopResp))
		require.NoError(t, res.Body.Close())
		require.NoError(t, getDesktopResp.Err)
		require.Zero(t, *getDesktopResp.FailingPolicies)
		require.False(t, getDesktopResp.Notifications.NeedsMDMMigration)
		require.False(t, getDesktopResp.Notifications.RenewEnrollmentProfile)
		require.Equal(t, acResp.OrgInfo.OrgLogoURL, getDesktopResp.Config.OrgInfo.OrgLogoURL)
		require.Equal(t, acResp.OrgInfo.OrgLogoURLLightBackground, getDesktopResp.Config.OrgInfo.OrgLogoURLLightBackground)
		require.Equal(t, acResp.OrgInfo.ContactURL, getDesktopResp.Config.OrgInfo.ContactURL)
		require.Equal(t, acResp.OrgInfo.OrgName, getDesktopResp.Config.OrgInfo.OrgName)
		require.Equal(t, acResp.MDM.MacOSMigration.Mode, getDesktopResp.Config.MDM.MacOSMigration.Mode)

		orbitConfigResp = orbitGetConfigResponse{}
		s.DoJSON("POST", "/api/fleet/orbit/config", json.RawMessage(fmt.Sprintf(`{"orbit_node_key": %q}`, *host.OrbitNodeKey)), http.StatusOK, &orbitConfigResp)
		require.False(t, orbitConfigResp.Notifications.NeedsMDMMigration)
		require.False(t, orbitConfigResp.Notifications.RenewEnrollmentProfile)
	}

	token := "token_test_migration"
	host := createOrbitEnrolledHost(t, "darwin", "h", s.ds)
	createDeviceTokenForHost(t, s.ds, host.ID, token)
	checkMigrationResponses(host, token)

	tm, err := s.ds.NewTeam(ctx, &fleet.Team{Name: "team-1"})
	require.NoError(t, err)
	err = s.ds.AddHostsToTeam(ctx, &tm.ID, []uint{host.ID})
	require.NoError(t, err)
	checkMigrationResponses(host, token)
}

// ///////////////////////////////////////////////////////////////////////////
// Windows MDM tests

func (s *integrationMDMTestSuite) TestAppConfigWindowsMDM() {
	ctx := context.Background()
	t := s.T()

	appConf, err := s.ds.AppConfig(context.Background())
	require.NoError(s.T(), err)
	appConf.MDM.WindowsEnabledAndConfigured = false
	err = s.ds.SaveAppConfig(context.Background(), appConf)
	require.NoError(s.T(), err)

	// the feature flag is enabled for the MDM test suite
	var acResp appConfigResponse
	s.DoJSON("GET", "/api/latest/fleet/config", nil, http.StatusOK, &acResp)
	assert.True(t, acResp.MDMEnabled)
	assert.False(t, acResp.MDM.WindowsEnabledAndConfigured)

	// create a couple teams
	tm1, err := s.ds.NewTeam(ctx, &fleet.Team{Name: t.Name() + "1"})
	require.NoError(t, err)
	tm2, err := s.ds.NewTeam(ctx, &fleet.Team{Name: t.Name() + "2"})
	require.NoError(t, err)

	// create some hosts - a Windows workstation in each team and no-team,
	// Windows server in no team, Windows workstation enrolled in a 3rd-party in
	// team 2, Windows workstation already enrolled in Fleet in no team, and a
	// macOS host in no team.
	metadataHosts := []struct {
		os           string
		suffix       string
		isServer     bool
		teamID       *uint
		enrolledName string
		shouldEnroll bool
	}{
		{"windows", "win-no-team", false, nil, "", true},
		{"windows", "win-team-1", false, &tm1.ID, "", true},
		{"windows", "win-team-2", false, &tm2.ID, "", true},
		{"windows", "win-server", true, nil, "", false},                                    // is a server
		{"windows", "win-third-party", false, &tm2.ID, fleet.WellKnownMDMSimpleMDM, false}, // is enrolled in 3rd-party
		{"windows", "win-fleet", false, nil, fleet.WellKnownMDMFleet, false},               // is already Fleet-enrolled
		{"darwin", "macos-no-team", false, nil, "", false},                                 // is not Windows
	}
	hostsBySuffix := make(map[string]*fleet.Host, len(metadataHosts))
	for _, meta := range metadataHosts {
		h := createOrbitEnrolledHost(t, meta.os, meta.suffix, s.ds)
		createDeviceTokenForHost(t, s.ds, h.ID, meta.suffix)
		err := s.ds.SetOrUpdateMDMData(ctx, h.ID, meta.isServer, meta.enrolledName != "", "https://example.com", false, meta.enrolledName)
		require.NoError(t, err)
		if meta.teamID != nil {
			err = s.ds.AddHostsToTeam(ctx, meta.teamID, []uint{h.ID})
			require.NoError(t, err)
		}
		hostsBySuffix[meta.suffix] = h
	}

	// enable Windows MDM
	acResp = appConfigResponse{}
	s.DoJSON("PATCH", "/api/latest/fleet/config", json.RawMessage(`{
		"mdm": { "windows_enabled_and_configured": true }
  }`), http.StatusOK, &acResp)
	assert.True(t, acResp.MDM.WindowsEnabledAndConfigured)
	assert.True(t, acResp.MDMEnabled)
	s.lastActivityOfTypeMatches(fleet.ActivityTypeEnabledWindowsMDM{}.ActivityName(), `{}`, 0)

	// get the orbit config for each host, verify that only the expected ones
	// receive the "needs enrollment to Windows MDM" notification.
	for _, meta := range metadataHosts {
		var resp orbitGetConfigResponse
		s.DoJSON("POST", "/api/fleet/orbit/config",
			json.RawMessage(fmt.Sprintf(`{"orbit_node_key": %q}`, *hostsBySuffix[meta.suffix].OrbitNodeKey)),
			http.StatusOK, &resp)
		require.Equal(t, meta.shouldEnroll, resp.Notifications.NeedsProgrammaticWindowsMDMEnrollment)
		require.False(t, resp.Notifications.NeedsProgrammaticWindowsMDMUnenrollment)
		if meta.shouldEnroll {
			require.Contains(t, resp.Notifications.WindowsMDMDiscoveryEndpoint, microsoft_mdm.MDE2DiscoveryPath)
		} else {
			require.Empty(t, resp.Notifications.WindowsMDMDiscoveryEndpoint)
		}
	}

	// disable Microsoft MDM
	s.DoJSON("PATCH", "/api/latest/fleet/config", json.RawMessage(`{
		"mdm": { "windows_enabled_and_configured": false }
  }`), http.StatusOK, &acResp)
	assert.False(t, acResp.MDM.WindowsEnabledAndConfigured)
	s.lastActivityOfTypeMatches(fleet.ActivityTypeDisabledWindowsMDM{}.ActivityName(), `{}`, 0)

	// set the win-no-team host as enrolled in Windows MDM
	noTeamHost := hostsBySuffix["win-no-team"]
	err = s.ds.SetOrUpdateMDMData(ctx, noTeamHost.ID, false, true, "https://example.com", false, fleet.WellKnownMDMFleet)
	require.NoError(t, err)

	// get the orbit config for win-no-team should return true for the
	// unenrollment notification
	var resp orbitGetConfigResponse
	s.DoJSON("POST", "/api/fleet/orbit/config",
		json.RawMessage(fmt.Sprintf(`{"orbit_node_key": %q}`, *noTeamHost.OrbitNodeKey)),
		http.StatusOK, &resp)
	require.True(t, resp.Notifications.NeedsProgrammaticWindowsMDMUnenrollment)
	require.False(t, resp.Notifications.NeedsProgrammaticWindowsMDMEnrollment)
	require.Empty(t, resp.Notifications.WindowsMDMDiscoveryEndpoint)
}

func (s *integrationMDMTestSuite) TestOrbitConfigNudgeSettings() {
	t := s.T()

	// ensure the config is empty before starting
	s.applyConfig([]byte(`
  mdm:
    macos_updates:
      deadline: ""
      minimum_version: ""
 `))

	var resp orbitGetConfigResponse
	// missing orbit key
	s.DoJSON("POST", "/api/fleet/orbit/config", nil, http.StatusUnauthorized, &resp)

	// nudge config is empty if macos_updates is not set, and Windows MDM notifications are unset
	h := createOrbitEnrolledHost(t, "darwin", "h", s.ds)
	resp = orbitGetConfigResponse{}
	s.DoJSON("POST", "/api/fleet/orbit/config", json.RawMessage(fmt.Sprintf(`{"orbit_node_key": %q}`, *h.OrbitNodeKey)), http.StatusOK, &resp)
	require.Empty(t, resp.NudgeConfig)
	require.False(t, resp.Notifications.NeedsProgrammaticWindowsMDMEnrollment)
	require.Empty(t, resp.Notifications.WindowsMDMDiscoveryEndpoint)
	require.False(t, resp.Notifications.NeedsProgrammaticWindowsMDMUnenrollment)

	// set macos_updates
	s.applyConfig([]byte(`
  mdm:
    macos_updates:
      deadline: 2022-01-04
      minimum_version: 12.1.3
 `))

	// still empty if MDM is turned off for the host
	resp = orbitGetConfigResponse{}
	s.DoJSON("POST", "/api/fleet/orbit/config", json.RawMessage(fmt.Sprintf(`{"orbit_node_key": %q}`, *h.OrbitNodeKey)), http.StatusOK, &resp)
	require.Empty(t, resp.NudgeConfig)

	// turn on MDM features
	mdmDevice := mdmtest.NewTestMDMClientDirect(mdmtest.EnrollInfo{
		SCEPChallenge: s.fleetCfg.MDM.AppleSCEPChallenge,
		SCEPURL:       s.server.URL + apple_mdm.SCEPPath,
		MDMURL:        s.server.URL + apple_mdm.MDMPath,
	})
	mdmDevice.SerialNumber = h.HardwareSerial
	mdmDevice.UUID = h.UUID
	err := mdmDevice.Enroll()
	require.NoError(t, err)

	resp = orbitGetConfigResponse{}
	s.DoJSON("POST", "/api/fleet/orbit/config", json.RawMessage(fmt.Sprintf(`{"orbit_node_key": %q}`, *h.OrbitNodeKey)), http.StatusOK, &resp)
	wantCfg, err := fleet.NewNudgeConfig(fleet.MacOSUpdates{Deadline: optjson.SetString("2022-01-04"), MinimumVersion: optjson.SetString("12.1.3")})
	require.NoError(t, err)
	require.Equal(t, wantCfg, resp.NudgeConfig)
	require.Equal(t, wantCfg.OSVersionRequirements[0].RequiredInstallationDate.String(), "2022-01-04 04:00:00 +0000 UTC")

	// create a team with an empty macos_updates config
	team, err := s.ds.NewTeam(context.Background(), &fleet.Team{
		ID:          4827,
		Name:        "team1_" + t.Name(),
		Description: "desc team1_" + t.Name(),
	})
	require.NoError(t, err)

	// add the host to the team
	err = s.ds.AddHostsToTeam(context.Background(), &team.ID, []uint{h.ID})
	require.NoError(t, err)

	// NudgeConfig should be empty
	resp = orbitGetConfigResponse{}
	s.DoJSON("POST", "/api/fleet/orbit/config", json.RawMessage(fmt.Sprintf(`{"orbit_node_key": %q}`, *h.OrbitNodeKey)), http.StatusOK, &resp)
	require.Empty(t, resp.NudgeConfig)
	require.Equal(t, wantCfg.OSVersionRequirements[0].RequiredInstallationDate.String(), "2022-01-04 04:00:00 +0000 UTC")

	// modify the team config, add macos_updates config
	var tmResp teamResponse
	s.DoJSON("PATCH", fmt.Sprintf("/api/latest/fleet/teams/%d", team.ID), fleet.TeamPayload{
		MDM: &fleet.TeamPayloadMDM{
			MacOSUpdates: &fleet.MacOSUpdates{
				Deadline:       optjson.SetString("1992-01-01"),
				MinimumVersion: optjson.SetString("13.1.1"),
			},
		},
	}, http.StatusOK, &tmResp)

	resp = orbitGetConfigResponse{}
	s.DoJSON("POST", "/api/fleet/orbit/config", json.RawMessage(fmt.Sprintf(`{"orbit_node_key": %q}`, *h.OrbitNodeKey)), http.StatusOK, &resp)
	wantCfg, err = fleet.NewNudgeConfig(fleet.MacOSUpdates{Deadline: optjson.SetString("1992-01-01"), MinimumVersion: optjson.SetString("13.1.1")})
	require.NoError(t, err)
	require.Equal(t, wantCfg, resp.NudgeConfig)
	require.Equal(t, wantCfg.OSVersionRequirements[0].RequiredInstallationDate.String(), "1992-01-01 04:00:00 +0000 UTC")

	// create a new host, still receives the global config
	h2 := createOrbitEnrolledHost(t, "darwin", "h2", s.ds)
	mdmDevice = mdmtest.NewTestMDMClientDirect(mdmtest.EnrollInfo{
		SCEPChallenge: s.fleetCfg.MDM.AppleSCEPChallenge,
		SCEPURL:       s.server.URL + apple_mdm.SCEPPath,
		MDMURL:        s.server.URL + apple_mdm.MDMPath,
	})
	mdmDevice.SerialNumber = h2.HardwareSerial
	mdmDevice.UUID = h2.UUID
	err = mdmDevice.Enroll()
	require.NoError(t, err)
	resp = orbitGetConfigResponse{}
	s.DoJSON("POST", "/api/fleet/orbit/config", json.RawMessage(fmt.Sprintf(`{"orbit_node_key": %q}`, *h2.OrbitNodeKey)), http.StatusOK, &resp)
	wantCfg, err = fleet.NewNudgeConfig(fleet.MacOSUpdates{Deadline: optjson.SetString("2022-01-04"), MinimumVersion: optjson.SetString("12.1.3")})
	require.NoError(t, err)
	require.Equal(t, wantCfg, resp.NudgeConfig)
	require.Equal(t, wantCfg.OSVersionRequirements[0].RequiredInstallationDate.String(), "2022-01-04 04:00:00 +0000 UTC")
}

func (s *integrationMDMTestSuite) TestValidDiscoveryRequest() {
	t := s.T()

	// Preparing the Discovery Request message
	requestBytes := []byte(`
		 <s:Envelope xmlns:a="http://www.w3.org/2005/08/addressing" xmlns:s="http://www.w3.org/2003/05/soap-envelope">
		   <s:Header>
		     <a:Action s:mustUnderstand="1">http://schemas.microsoft.com/windows/management/2012/01/enrollment/IDiscoveryService/Discover</a:Action>
		     <a:MessageID>urn:uuid:148132ec-a575-4322-b01b-6172a9cf8478</a:MessageID>
		     <a:ReplyTo>
		       <a:Address>http://www.w3.org/2005/08/addressing/anonymous</a:Address>
		     </a:ReplyTo>
		     <a:To s:mustUnderstand="1">https://mdmwindows.com:443/EnrollmentServer/Discovery.svc</a:To>
		   </s:Header>
		   <s:Body>
		     <Discover xmlns="http://schemas.microsoft.com/windows/management/2012/01/enrollment">
		       <request xmlns:i="http://www.w3.org/2001/XMLSchema-instance">
		         <EmailAddress>demo@mdmwindows.com</EmailAddress>
		         <RequestVersion>5.0</RequestVersion>
		         <DeviceType>CIMClient_Windows</DeviceType>
		         <ApplicationVersion>6.2.9200.2965</ApplicationVersion>
		         <OSEdition>48</OSEdition>
		         <AuthPolicies>
		           <AuthPolicy>OnPremise</AuthPolicy>
		           <AuthPolicy>Federated</AuthPolicy>
		         </AuthPolicies>
		       </request>
		     </Discover>
		   </s:Body>
		 </s:Envelope>`)

	resp := s.DoRaw("POST", microsoft_mdm.MDE2DiscoveryPath, requestBytes, http.StatusOK)

	resBytes, err := io.ReadAll(resp.Body)
	require.NoError(t, err)

	require.Contains(t, resp.Header["Content-Type"], microsoft_mdm.SoapContentType)

	// Checking if SOAP response can be unmarshalled to an golang type
	var xmlType interface{}
	err = xml.Unmarshal(resBytes, &xmlType)
	require.NoError(t, err)

	// Checking if SOAP response contains a valid DiscoveryResponse message
	resSoapMsg := string(resBytes)
	require.True(t, s.isXMLTagPresent("DiscoverResult", resSoapMsg))
	require.True(t, s.isXMLTagContentPresent("AuthPolicy", resSoapMsg))
	require.True(t, s.isXMLTagContentPresent("EnrollmentVersion", resSoapMsg))
	require.True(t, s.isXMLTagContentPresent("EnrollmentPolicyServiceUrl", resSoapMsg))
	require.True(t, s.isXMLTagContentPresent("EnrollmentServiceUrl", resSoapMsg))
}

func (s *integrationMDMTestSuite) TestInvalidDiscoveryRequest() {
	t := s.T()

	// Preparing the Discovery Request message
	requestBytes := []byte(`
		 <s:Envelope xmlns:a="http://www.w3.org/2005/08/addressing" xmlns:s="http://www.w3.org/2003/05/soap-envelope">
		   <s:Header>
		     <a:Action s:mustUnderstand="1">http://schemas.microsoft.com/windows/management/2012/01/enrollment/IDiscoveryService/Discover</a:Action>
		     <a:ReplyTo>
		       <a:Address>http://www.w3.org/2005/08/addressing/anonymous</a:Address>
		     </a:ReplyTo>
		     <a:To s:mustUnderstand="1">https://mdmwindows.com:443/EnrollmentServer/Discovery.svc</a:To>
		   </s:Header>
		   <s:Body>
		     <Discover xmlns="http://schemas.microsoft.com/windows/management/2012/01/enrollment">
		       <request xmlns:i="http://www.w3.org/2001/XMLSchema-instance">
		         <EmailAddress>demo@mdmwindows.com</EmailAddress>
		         <RequestVersion>5.0</RequestVersion>
		         <DeviceType>CIMClient_Windows</DeviceType>
		         <ApplicationVersion>6.2.9200.2965</ApplicationVersion>
		         <OSEdition>48</OSEdition>
		         <AuthPolicies>
		           <AuthPolicy>OnPremise</AuthPolicy>
		           <AuthPolicy>Federated</AuthPolicy>
		         </AuthPolicies>
		       </request>
		     </Discover>
		   </s:Body>
		 </s:Envelope>`)

	resp := s.DoRaw("POST", microsoft_mdm.MDE2DiscoveryPath, requestBytes, http.StatusOK)

	resBytes, err := io.ReadAll(resp.Body)
	require.NoError(t, err)

	require.Contains(t, resp.Header["Content-Type"], microsoft_mdm.SoapContentType)

	// Checking if response can be unmarshalled to an golang type
	var xmlType interface{}
	err = xml.Unmarshal(resBytes, &xmlType)
	require.NoError(t, err)

	// Checking if SOAP response contains a valid SoapFault message
	resSoapMsg := string(resBytes)

	require.True(t, s.isXMLTagPresent("s:fault", resSoapMsg))
	require.True(t, s.isXMLTagContentPresent("s:value", resSoapMsg))
	require.True(t, s.isXMLTagContentPresent("s:text", resSoapMsg))
	require.True(t, s.checkIfXMLTagContains("s:text", "invalid SOAP header: Header.MessageID", resSoapMsg))
}

func (s *integrationMDMTestSuite) TestNoEmailDiscoveryRequest() {
	t := s.T()

	// Preparing the Discovery Request message
	requestBytes := []byte(`
		 <s:Envelope xmlns:a="http://www.w3.org/2005/08/addressing" xmlns:s="http://www.w3.org/2003/05/soap-envelope">
		   <s:Header>
		     <a:Action s:mustUnderstand="1">http://schemas.microsoft.com/windows/management/2012/01/enrollment/IDiscoveryService/Discover</a:Action>
		     <a:MessageID>urn:uuid:148132ec-a575-4322-b01b-6172a9cf8478</a:MessageID>
		     <a:ReplyTo>
		       <a:Address>http://www.w3.org/2005/08/addressing/anonymous</a:Address>
		     </a:ReplyTo>
		     <a:To s:mustUnderstand="1">https://mdmwindows.com:443/EnrollmentServer/Discovery.svc</a:To>
		   </s:Header>
		   <s:Body>
		     <Discover xmlns="http://schemas.microsoft.com/windows/management/2012/01/enrollment">
		       <request xmlns:i="http://www.w3.org/2001/XMLSchema-instance">
		         <EmailAddress></EmailAddress>
		         <RequestVersion>5.0</RequestVersion>
		         <DeviceType>CIMClient_Windows</DeviceType>
		         <ApplicationVersion>6.2.9200.2965</ApplicationVersion>
		         <OSEdition>48</OSEdition>
		         <AuthPolicies>
		           <AuthPolicy>OnPremise</AuthPolicy>
		           <AuthPolicy>Federated</AuthPolicy>
		         </AuthPolicies>
		       </request>
		     </Discover>
		   </s:Body>
		 </s:Envelope>`)

	resp := s.DoRaw("POST", microsoft_mdm.MDE2DiscoveryPath, requestBytes, http.StatusOK)

	resBytes, err := io.ReadAll(resp.Body)
	require.NoError(t, err)

	require.Contains(t, resp.Header["Content-Type"], microsoft_mdm.SoapContentType)

	// Checking if SOAP response can be unmarshalled to an golang type
	var xmlType interface{}
	err = xml.Unmarshal(resBytes, &xmlType)
	require.NoError(t, err)

	// Checking if SOAP response contains a valid DiscoveryResponse message
	resSoapMsg := string(resBytes)
	require.True(t, s.isXMLTagPresent("DiscoverResult", resSoapMsg))
	require.True(t, s.isXMLTagContentPresent("AuthPolicy", resSoapMsg))
	require.True(t, s.isXMLTagContentPresent("EnrollmentVersion", resSoapMsg))
	require.True(t, s.isXMLTagContentPresent("EnrollmentPolicyServiceUrl", resSoapMsg))
	require.True(t, s.isXMLTagContentPresent("EnrollmentServiceUrl", resSoapMsg))
	require.True(t, !s.isXMLTagContentPresent("AuthenticationServiceUrl", resSoapMsg))
}

func (s *integrationMDMTestSuite) TestValidGetPoliciesRequestWithDeviceToken() {
	t := s.T()

	// create a new Host to get the UUID on the DB
	windowsHost := createOrbitEnrolledHost(t, "windows", "h1", s.ds)

	// Preparing the GetPolicies Request message
	encodedBinToken, err := GetEncodedBinarySecurityToken(fleet.WindowsMDMProgrammaticEnrollmentType, *windowsHost.OrbitNodeKey)
	require.NoError(t, err)

	requestBytes, err := s.newGetPoliciesMsg(true, encodedBinToken)
	require.NoError(t, err)

	resp := s.DoRaw("POST", microsoft_mdm.MDE2PolicyPath, requestBytes, http.StatusOK)

	resBytes, err := io.ReadAll(resp.Body)
	require.NoError(t, err)

	require.Contains(t, resp.Header["Content-Type"], microsoft_mdm.SoapContentType)

	// Checking if SOAP response can be unmarshalled to an golang type
	var xmlType interface{}
	err = xml.Unmarshal(resBytes, &xmlType)
	require.NoError(t, err)

	// Checking if SOAP response contains a valid GetPoliciesResponse message
	resSoapMsg := string(resBytes)
	require.True(t, s.isXMLTagPresent("GetPoliciesResponse", resSoapMsg))
	require.True(t, s.isXMLTagPresent("policyOIDReference", resSoapMsg))
	require.True(t, s.isXMLTagPresent("oIDReferenceID", resSoapMsg))
	require.True(t, s.isXMLTagContentPresent("validityPeriodSeconds", resSoapMsg))
	require.True(t, s.isXMLTagContentPresent("renewalPeriodSeconds", resSoapMsg))
	require.True(t, s.isXMLTagContentPresent("minimalKeyLength", resSoapMsg))
}

func (s *integrationMDMTestSuite) TestValidGetPoliciesRequestWithAzureToken() {
	t := s.T()

	// Preparing the GetPolicies Request message with Azure JWT token
	azureADTok := "ZXlKMGVYQWlPaUpLVjFRaUxDSmhiR2NpT2lKU1V6STFOaUlzSW5nMWRDSTZJaTFMU1ROUk9XNU9VamRpVW05bWVHMWxXbTlZY1dKSVdrZGxkeUlzSW10cFpDSTZJaTFMU1ROUk9XNU9VamRpVW05bWVHMWxXbTlZY1dKSVdrZGxkeUo5LmV5SmhkV1FpT2lKb2RIUndjem92TDIxaGNtTnZjMnhoWW5NdWIzSm5MeUlzSW1semN5STZJbWgwZEhCek9pOHZjM1J6TG5kcGJtUnZkM011Ym1WMEwyWmhaVFZqTkdZekxXWXpNVGd0TkRRNE15MWlZelptTFRjMU9UVTFaalJoTUdFM01pOGlMQ0pwWVhRaU9qRTJPRGt4TnpBNE5UZ3NJbTVpWmlJNk1UWTRPVEUzTURnMU9Dd2laWGh3SWpveE5qZzVNVGMxTmpZeExDSmhZM0lpT2lJeElpd2lZV2x2SWpvaVFWUlJRWGt2T0ZSQlFVRkJOV2gwUTNFMGRERjNjbHBwUTIxQmVEQlpWaTloZGpGTVMwRkRPRXM1Vm10SGVtNUdXVGxzTUZoYWVrZHVha2N6VVRaMWVIUldNR3QxT1hCeFJXdFRZeUlzSW1GdGNpSTZXeUp3ZDJRaUxDSnljMkVpWFN3aVlYQndhV1FpT2lJeU9XUTVaV1E1T0MxaE5EWTVMVFExTXpZdFlXUmxNaTFtT1RneFltTXhaRFl3TldVaUxDSmhjSEJwWkdGamNpSTZJakFpTENKa1pYWnBZMlZwWkNJNkltRXhNMlkzWVdVd0xURXpPR0V0TkdKaU1pMDVNalF5TFRka09USXlaVGRqTkdGak15SXNJbWx3WVdSa2NpSTZJakU0Tmk0eE1pNHhPRGN1TWpZaUxDSnVZVzFsSWpvaVZHVnpkRTFoY21OdmMweGhZbk1pTENKdmFXUWlPaUpsTTJNMU5XVmtZeTFqTXpRNExUUTBNVFl0T0dZd05TMHlOVFJtWmpNd05qVmpOV1VpTENKd2QyUmZkWEpzSWpvaWFIUjBjSE02THk5d2IzSjBZV3d1YldsamNtOXpiMlowYjI1c2FXNWxMbU52YlM5RGFHRnVaMlZRWVhOemQyOXlaQzVoYzNCNElpd2ljbWdpT2lJd0xrRldTVUU0T0ZSc0xXaHFlbWN3VXpoaU0xZFdXREJ2UzJOdFZGRXpTbHB1ZUUxa1QzQTNUbVZVVm5OV2FYVkhOa0ZRYnk0aUxDSnpZM0FpT2lKdFpHMWZaR1ZzWldkaGRHbHZiaUlzSW5OMVlpSTZJa1pTUTJ4RldURk9ObXR2ZEdWblMzcFplV0pFTjJkdFdGbGxhVTVIUkZrd05FSjJOV3R6ZDJGeGJVRWlMQ0owYVdRaU9pSm1ZV1UxWXpSbU15MW1NekU0TFRRME9ETXRZbU0yWmkwM05UazFOV1kwWVRCaE56SWlMQ0oxYm1seGRXVmZibUZ0WlNJNkluUmxjM1JBYldGeVkyOXpiR0ZpY3k1dmNtY2lMQ0oxY0c0aU9pSjBaWE4wUUcxaGNtTnZjMnhoWW5NdWIzSm5JaXdpZFhScElqb2lNVGg2WkVWSU5UZFRSWFZyYWpseGJqRm9aMlJCUVNJc0luWmxjaUk2SWpFdU1DSjkuVG1FUlRsZktBdWo5bTVvQUc2UTBRblV4VEFEaTNFamtlNHZ3VXo3UTdqUUFVZVZGZzl1U0pzUXNjU2hFTXVxUmQzN1R2VlpQanljdEVoRFgwLVpQcEVVYUlSempuRVEyTWxvc21SZURYZzhrYkhNZVliWi1jb0ZucDEyQkVpQnpJWFBGZnBpaU1GRnNZZ0hSSF9tSWxwYlBlRzJuQ2p0LTZSOHgzYVA5QS1tM0J3eV91dnV0WDFNVEVZRmFsekhGa04wNWkzbjZRcjhURnlJQ1ZUYW5OanlkMjBBZFRMbHJpTVk0RVBmZzRaLThVVTctZkcteElycWVPUmVWTnYwOUFHV192MDd6UkVaNmgxVk9tNl9nelRGcElVVURuZFdabnFLTHlySDlkdkF3WnFFSG1HUmlTNElNWnRFdDJNTkVZSnhDWHhlSi1VbWZJdV9tUVhKMW9R"
	requestBytes, err := s.newGetPoliciesMsg(false, azureADTok)
	require.NoError(t, err)

	resp := s.DoRaw("POST", microsoft_mdm.MDE2PolicyPath, requestBytes, http.StatusOK)

	resBytes, err := io.ReadAll(resp.Body)
	require.NoError(t, err)

	require.Contains(t, resp.Header["Content-Type"], microsoft_mdm.SoapContentType)

	// Checking if SOAP response can be unmarshalled to an golang type
	var xmlType interface{}
	err = xml.Unmarshal(resBytes, &xmlType)
	require.NoError(t, err)

	// Checking if SOAP response contains a valid GetPoliciesResponse message
	resSoapMsg := string(resBytes)
	require.True(t, s.isXMLTagPresent("GetPoliciesResponse", resSoapMsg))
	require.True(t, s.isXMLTagPresent("policyOIDReference", resSoapMsg))
	require.True(t, s.isXMLTagPresent("oIDReferenceID", resSoapMsg))
	require.True(t, s.isXMLTagContentPresent("validityPeriodSeconds", resSoapMsg))
	require.True(t, s.isXMLTagContentPresent("renewalPeriodSeconds", resSoapMsg))
	require.True(t, s.isXMLTagContentPresent("minimalKeyLength", resSoapMsg))
}

func (s *integrationMDMTestSuite) TestGetPoliciesRequestWithInvalidUUID() {
	t := s.T()

	// create a new Host to get the UUID on the DB
	_, err := s.ds.NewHost(context.Background(), &fleet.Host{
		ID:            1,
		OsqueryHostID: ptr.String("Desktop-ABCQWE"),
		NodeKey:       ptr.String("Desktop-ABCQWE"),
		UUID:          uuid.New().String(),
		Hostname:      fmt.Sprintf("%sfoo.local.not.enrolled", s.T().Name()),
		Platform:      "windows",
	})
	require.NoError(t, err)

	// Preparing the GetPolicies Request message
	encodedBinToken, err := GetEncodedBinarySecurityToken(fleet.WindowsMDMProgrammaticEnrollmentType, "not_exists")
	require.NoError(t, err)

	requestBytes, err := s.newGetPoliciesMsg(true, encodedBinToken)
	require.NoError(t, err)

	resp := s.DoRaw("POST", microsoft_mdm.MDE2PolicyPath, requestBytes, http.StatusOK)

	resBytes, err := io.ReadAll(resp.Body)
	require.NoError(t, err)

	require.Contains(t, resp.Header["Content-Type"], microsoft_mdm.SoapContentType)

	// Checking if SOAP response can be unmarshalled to an golang type
	var xmlType interface{}
	err = xml.Unmarshal(resBytes, &xmlType)
	require.NoError(t, err)

	// Checking if SOAP response contains a valid SoapFault message
	resSoapMsg := string(resBytes)
	require.True(t, s.isXMLTagPresent("s:fault", resSoapMsg))
	require.True(t, s.isXMLTagContentPresent("s:value", resSoapMsg))
	require.True(t, s.isXMLTagContentPresent("s:text", resSoapMsg))
	require.True(t, s.checkIfXMLTagContains("s:text", "host data cannot be found", resSoapMsg))
}

func (s *integrationMDMTestSuite) TestGetPoliciesRequestWithNotElegibleHost() {
	t := s.T()

	// create a new Host to get the UUID on the DB
	linuxHost := createOrbitEnrolledHost(t, "linux", "h1", s.ds)

	// Preparing the GetPolicies Request message
	encodedBinToken, err := GetEncodedBinarySecurityToken(fleet.WindowsMDMProgrammaticEnrollmentType, *linuxHost.OrbitNodeKey)
	require.NoError(t, err)

	requestBytes, err := s.newGetPoliciesMsg(true, encodedBinToken)
	require.NoError(t, err)

	resp := s.DoRaw("POST", microsoft_mdm.MDE2PolicyPath, requestBytes, http.StatusOK)

	resBytes, err := io.ReadAll(resp.Body)
	require.NoError(t, err)

	require.Contains(t, resp.Header["Content-Type"], microsoft_mdm.SoapContentType)

	// Checking if SOAP response can be unmarshalled to an golang type
	var xmlType interface{}
	err = xml.Unmarshal(resBytes, &xmlType)
	require.NoError(t, err)

	// Checking if SOAP response contains a valid SoapFault message
	resSoapMsg := string(resBytes)
	require.True(t, s.isXMLTagPresent("s:fault", resSoapMsg))
	require.True(t, s.isXMLTagContentPresent("s:value", resSoapMsg))
	require.True(t, s.isXMLTagContentPresent("s:text", resSoapMsg))
	require.True(t, s.checkIfXMLTagContains("s:text", "host is not elegible for Windows MDM enrollment", resSoapMsg))
}

func (s *integrationMDMTestSuite) TestValidRequestSecurityTokenRequestWithDeviceToken() {
	t := s.T()
	windowsHost := createOrbitEnrolledHost(t, "windows", "h1", s.ds)

	// Delete the host from the list of MDM enrolled devices if present
	_ = s.ds.MDMWindowsDeleteEnrolledDevice(context.Background(), windowsHost.UUID)

	// Preparing the RequestSecurityToken Request message
	encodedBinToken, err := GetEncodedBinarySecurityToken(fleet.WindowsMDMProgrammaticEnrollmentType, *windowsHost.OrbitNodeKey)
	require.NoError(t, err)

	requestBytes, err := s.newSecurityTokenMsg(encodedBinToken, true, false)
	require.NoError(t, err)

	resp := s.DoRaw("POST", microsoft_mdm.MDE2EnrollPath, requestBytes, http.StatusOK)

	resBytes, err := io.ReadAll(resp.Body)
	require.NoError(t, err)

	require.Contains(t, resp.Header["Content-Type"], microsoft_mdm.SoapContentType)

	// Checking if SOAP response can be unmarshalled to an golang type
	var xmlType interface{}
	err = xml.Unmarshal(resBytes, &xmlType)
	require.NoError(t, err)

	// Checking if SOAP response contains a valid RequestSecurityTokenResponseCollection message
	resSoapMsg := string(resBytes)

	require.True(t, s.isXMLTagPresent("RequestSecurityTokenResponseCollection", resSoapMsg))
	require.True(t, s.isXMLTagPresent("DispositionMessage", resSoapMsg))
	require.True(t, s.isXMLTagContentPresent("TokenType", resSoapMsg))
	require.True(t, s.isXMLTagContentPresent("RequestID", resSoapMsg))
	require.True(t, s.isXMLTagContentPresent("BinarySecurityToken", resSoapMsg))

	// Checking if an activity was created for the enrollment
	s.lastActivityOfTypeMatches(
		fleet.ActivityTypeMDMEnrolled{}.ActivityName(),
		`{
			"mdm_platform": "microsoft",
			"host_serial": "",
			"installed_from_dep": false,
			"host_display_name": "DESKTOP-0C89RC0"
		 }`,
		0)
}

func (s *integrationMDMTestSuite) TestValidRequestSecurityTokenRequestWithAzureToken() {
	t := s.T()

	// Preparing the SecurityToken Request message with Azure JWT token
	azureADTok := "ZXlKMGVYQWlPaUpLVjFRaUxDSmhiR2NpT2lKU1V6STFOaUlzSW5nMWRDSTZJaTFMU1ROUk9XNU9VamRpVW05bWVHMWxXbTlZY1dKSVdrZGxkeUlzSW10cFpDSTZJaTFMU1ROUk9XNU9VamRpVW05bWVHMWxXbTlZY1dKSVdrZGxkeUo5LmV5SmhkV1FpT2lKb2RIUndjem92TDIxaGNtTnZjMnhoWW5NdWIzSm5MeUlzSW1semN5STZJbWgwZEhCek9pOHZjM1J6TG5kcGJtUnZkM011Ym1WMEwyWmhaVFZqTkdZekxXWXpNVGd0TkRRNE15MWlZelptTFRjMU9UVTFaalJoTUdFM01pOGlMQ0pwWVhRaU9qRTJPRGt4TnpBNE5UZ3NJbTVpWmlJNk1UWTRPVEUzTURnMU9Dd2laWGh3SWpveE5qZzVNVGMxTmpZeExDSmhZM0lpT2lJeElpd2lZV2x2SWpvaVFWUlJRWGt2T0ZSQlFVRkJOV2gwUTNFMGRERjNjbHBwUTIxQmVEQlpWaTloZGpGTVMwRkRPRXM1Vm10SGVtNUdXVGxzTUZoYWVrZHVha2N6VVRaMWVIUldNR3QxT1hCeFJXdFRZeUlzSW1GdGNpSTZXeUp3ZDJRaUxDSnljMkVpWFN3aVlYQndhV1FpT2lJeU9XUTVaV1E1T0MxaE5EWTVMVFExTXpZdFlXUmxNaTFtT1RneFltTXhaRFl3TldVaUxDSmhjSEJwWkdGamNpSTZJakFpTENKa1pYWnBZMlZwWkNJNkltRXhNMlkzWVdVd0xURXpPR0V0TkdKaU1pMDVNalF5TFRka09USXlaVGRqTkdGak15SXNJbWx3WVdSa2NpSTZJakU0Tmk0eE1pNHhPRGN1TWpZaUxDSnVZVzFsSWpvaVZHVnpkRTFoY21OdmMweGhZbk1pTENKdmFXUWlPaUpsTTJNMU5XVmtZeTFqTXpRNExUUTBNVFl0T0dZd05TMHlOVFJtWmpNd05qVmpOV1VpTENKd2QyUmZkWEpzSWpvaWFIUjBjSE02THk5d2IzSjBZV3d1YldsamNtOXpiMlowYjI1c2FXNWxMbU52YlM5RGFHRnVaMlZRWVhOemQyOXlaQzVoYzNCNElpd2ljbWdpT2lJd0xrRldTVUU0T0ZSc0xXaHFlbWN3VXpoaU0xZFdXREJ2UzJOdFZGRXpTbHB1ZUUxa1QzQTNUbVZVVm5OV2FYVkhOa0ZRYnk0aUxDSnpZM0FpT2lKdFpHMWZaR1ZzWldkaGRHbHZiaUlzSW5OMVlpSTZJa1pTUTJ4RldURk9ObXR2ZEdWblMzcFplV0pFTjJkdFdGbGxhVTVIUkZrd05FSjJOV3R6ZDJGeGJVRWlMQ0owYVdRaU9pSm1ZV1UxWXpSbU15MW1NekU0TFRRME9ETXRZbU0yWmkwM05UazFOV1kwWVRCaE56SWlMQ0oxYm1seGRXVmZibUZ0WlNJNkluUmxjM1JBYldGeVkyOXpiR0ZpY3k1dmNtY2lMQ0oxY0c0aU9pSjBaWE4wUUcxaGNtTnZjMnhoWW5NdWIzSm5JaXdpZFhScElqb2lNVGg2WkVWSU5UZFRSWFZyYWpseGJqRm9aMlJCUVNJc0luWmxjaUk2SWpFdU1DSjkuVG1FUlRsZktBdWo5bTVvQUc2UTBRblV4VEFEaTNFamtlNHZ3VXo3UTdqUUFVZVZGZzl1U0pzUXNjU2hFTXVxUmQzN1R2VlpQanljdEVoRFgwLVpQcEVVYUlSempuRVEyTWxvc21SZURYZzhrYkhNZVliWi1jb0ZucDEyQkVpQnpJWFBGZnBpaU1GRnNZZ0hSSF9tSWxwYlBlRzJuQ2p0LTZSOHgzYVA5QS1tM0J3eV91dnV0WDFNVEVZRmFsekhGa04wNWkzbjZRcjhURnlJQ1ZUYW5OanlkMjBBZFRMbHJpTVk0RVBmZzRaLThVVTctZkcteElycWVPUmVWTnYwOUFHV192MDd6UkVaNmgxVk9tNl9nelRGcElVVURuZFdabnFLTHlySDlkdkF3WnFFSG1HUmlTNElNWnRFdDJNTkVZSnhDWHhlSi1VbWZJdV9tUVhKMW9R"
	requestBytes, err := s.newSecurityTokenMsg(azureADTok, false, false)
	require.NoError(t, err)

	resp := s.DoRaw("POST", microsoft_mdm.MDE2EnrollPath, requestBytes, http.StatusOK)

	resBytes, err := io.ReadAll(resp.Body)
	require.NoError(t, err)

	require.Contains(t, resp.Header["Content-Type"], microsoft_mdm.SoapContentType)

	// Checking if SOAP response can be unmarshalled to an golang type
	var xmlType interface{}
	err = xml.Unmarshal(resBytes, &xmlType)
	require.NoError(t, err)

	// Checking if SOAP response contains a valid RequestSecurityTokenResponseCollection message
	resSoapMsg := string(resBytes)
	require.True(t, s.isXMLTagPresent("RequestSecurityTokenResponseCollection", resSoapMsg))
	require.True(t, s.isXMLTagPresent("DispositionMessage", resSoapMsg))
	require.True(t, s.isXMLTagContentPresent("TokenType", resSoapMsg))
	require.True(t, s.isXMLTagContentPresent("RequestID", resSoapMsg))
	require.True(t, s.isXMLTagContentPresent("BinarySecurityToken", resSoapMsg))

	// Checking if an activity was created for the enrollment
	s.lastActivityOfTypeMatches(
		fleet.ActivityTypeMDMEnrolled{}.ActivityName(),
		`{
			"mdm_platform": "microsoft",
			"host_serial": "",
			"installed_from_dep": false,
			"host_display_name": "DESKTOP-0C89RC0"
		 }`,
		0)
}

func (s *integrationMDMTestSuite) TestInvalidRequestSecurityTokenRequestWithMissingAdditionalContext() {
	t := s.T()

	// create a new Host to get the UUID on the DB
	windowsHost := createOrbitEnrolledHost(t, "windows", "h1", s.ds)

	// Preparing the RequestSecurityToken Request message
	encodedBinToken, err := GetEncodedBinarySecurityToken(fleet.WindowsMDMProgrammaticEnrollmentType, *windowsHost.OrbitNodeKey)
	require.NoError(t, err)

	requestBytes, err := s.newSecurityTokenMsg(encodedBinToken, true, true)
	require.NoError(t, err)

	resp := s.DoRaw("POST", microsoft_mdm.MDE2EnrollPath, requestBytes, http.StatusOK)

	resBytes, err := io.ReadAll(resp.Body)
	require.NoError(t, err)

	require.Contains(t, resp.Header["Content-Type"], microsoft_mdm.SoapContentType)

	// Checking if SOAP response can be unmarshalled to an golang type
	var xmlType interface{}
	err = xml.Unmarshal(resBytes, &xmlType)
	require.NoError(t, err)

	// Checking if SOAP response contains a valid SoapFault message
	resSoapMsg := string(resBytes)
	require.True(t, s.isXMLTagPresent("s:fault", resSoapMsg))
	require.True(t, s.isXMLTagContentPresent("s:value", resSoapMsg))
	require.True(t, s.isXMLTagContentPresent("s:text", resSoapMsg))
	require.True(t, s.checkIfXMLTagContains("s:text", "ContextItem item DeviceType is not present", resSoapMsg))
}

func (s *integrationMDMTestSuite) TestValidGetAuthRequest() {
	t := s.T()

	// Target Endpoint url with query params
	targetEndpointURL := microsoft_mdm.MDE2AuthPath + "?appru=ms-app%3A%2F%2Fwindows.immersivecontrolpanel&login_hint=demo%40mdmwindows.com"
	resp := s.DoRaw("GET", targetEndpointURL, nil, http.StatusOK)

	resBytes, err := io.ReadAll(resp.Body)
	require.NoError(t, err)
	require.Contains(t, resp.Header["Content-Type"], "text/html; charset=UTF-8")
	require.NotEmpty(t, resBytes)

	// Checking response content
	resContent := string(resBytes)
	require.Contains(t, resContent, "inputToken.name = 'wresult'")
	require.Contains(t, resContent, "form.action = \"ms-app://windows.immersivecontrolpanel\"")
	require.Contains(t, resContent, "performPost()")

	// Getting token content
	encodedToken := s.getRawTokenValue(resContent)
	require.NotEmpty(t, encodedToken)
}

func (s *integrationMDMTestSuite) TestInvalidGetAuthRequest() {
	t := s.T()

	// Target Endpoint url with no login_hit query param
	targetEndpointURL := microsoft_mdm.MDE2AuthPath + "?appru=ms-app%3A%2F%2Fwindows.immersivecontrolpanel"
	resp := s.DoRaw("GET", targetEndpointURL, nil, http.StatusInternalServerError)

	resBytes, err := io.ReadAll(resp.Body)
	resContent := string(resBytes)
	require.NoError(t, err)
	require.NotEmpty(t, resBytes)
	require.Contains(t, resContent, "forbidden")
}

func (s *integrationMDMTestSuite) TestValidGetTOC() {
	t := s.T()

	resp := s.DoRaw("GET", microsoft_mdm.MDE2TOSPath+"?api-version=1.0&redirect_uri=ms-appx-web%3a%2f%2fMicrosoft.AAD.BrokerPlugin&client-request-id=f2cf3127-1e80-4d73-965d-42a3b84bdb40", nil, http.StatusOK)

	resBytes, err := io.ReadAll(resp.Body)
	require.NoError(t, err)

	require.Contains(t, resp.Header["Content-Type"], microsoft_mdm.WebContainerContentType)

	resTOCcontent := string(resBytes)
	require.Contains(t, resTOCcontent, "Microsoft.AAD.BrokerPlugin")
	require.Contains(t, resTOCcontent, "IsAccepted=true")
	require.Contains(t, resTOCcontent, "OpaqueBlob=")
}

func (s *integrationMDMTestSuite) TestValidSyncMLRequestNoAuth() {
	t := s.T()

	// Target Endpoint URL for the management endpoint
	targetEndpointURL := microsoft_mdm.MDE2ManagementPath

	// Preparing the SyncML request
	requestBytes, err := s.newSyncMLSessionMsg(targetEndpointURL)
	require.NoError(t, err)

	resp := s.DoRaw("POST", targetEndpointURL, requestBytes, http.StatusOK)

	resBytes, err := io.ReadAll(resp.Body)
	require.NoError(t, err)

	require.Contains(t, resp.Header["Content-Type"], microsoft_mdm.SyncMLContentType)

	// Checking if SyncML response can be unmarshalled to an golang type
	var xmlType interface{}
	err = xml.Unmarshal(resBytes, &xmlType)
	require.NoError(t, err)

	// Checking if SOAP response contains a valid RequestSecurityTokenResponseCollection message
	resSoapMsg := string(resBytes)
	require.True(t, s.isXMLTagPresent("SyncHdr", resSoapMsg))
	require.True(t, s.isXMLTagPresent("SyncBody", resSoapMsg))
	require.True(t, s.isXMLTagContentPresent("Exec", resSoapMsg))
	require.True(t, s.isXMLTagContentPresent("Add", resSoapMsg))
}

func (s *integrationMDMTestSuite) TestBitLockerEnforcementNotifications() {
	t := s.T()
	ctx := context.Background()
	windowsHost := createOrbitEnrolledHost(t, "windows", t.Name(), s.ds)

	checkNotification := func(want bool) {
		resp := orbitGetConfigResponse{}
		s.DoJSON("POST", "/api/fleet/orbit/config", json.RawMessage(fmt.Sprintf(`{"orbit_node_key": %q}`, *windowsHost.OrbitNodeKey)), http.StatusOK, &resp)
		require.Equal(t, want, resp.Notifications.EnforceBitLockerEncryption)
	}

	// notification is false by default
	checkNotification(false)

	// enroll the host into Fleet MDM
	encodedBinToken, err := GetEncodedBinarySecurityToken(fleet.WindowsMDMProgrammaticEnrollmentType, *windowsHost.OrbitNodeKey)
	require.NoError(t, err)
	requestBytes, err := s.newSecurityTokenMsg(encodedBinToken, true, false)
	require.NoError(t, err)
	s.DoRaw("POST", microsoft_mdm.MDE2EnrollPath, requestBytes, http.StatusOK)

	// simulate osquery checking in and updating this info
	// TODO: should we automatically fill these fields on MDM enrollment?
	require.NoError(t, s.ds.SetOrUpdateMDMData(context.Background(), windowsHost.ID, false, true, "https://example.com", true, fleet.WellKnownMDMFleet))

	// notification is still false
	checkNotification(false)

	// configure disk encryption for the global team
	acResp := appConfigResponse{}
	s.DoJSON("PATCH", "/api/latest/fleet/config", json.RawMessage(`{ "mdm": { "macos_settings": { "enable_disk_encryption": true } } }`), http.StatusOK, &acResp)
	assert.True(t, acResp.MDM.EnableDiskEncryption.Value)

	// host still doesn't get the notification because we don't have disk
	// encryption information yet.
	checkNotification(false)

	// host has disk encryption off, gets the notification
	require.NoError(t, s.ds.SetOrUpdateHostDisksEncryption(context.Background(), windowsHost.ID, false))
	checkNotification(true)

	// host has disk encryption on, we don't have disk encryption info. Gets the notification
	require.NoError(t, s.ds.SetOrUpdateHostDisksEncryption(context.Background(), windowsHost.ID, true))
	checkNotification(true)

	// host has disk encryption on, we don't know if the key is decriptable. Gets the notification
	err = s.ds.SetOrUpdateHostDiskEncryptionKey(ctx, windowsHost.ID, "test-key", "", nil)
	require.NoError(t, err)
	checkNotification(true)

	// host has disk encryption on, the key is not decryptable by fleet. Gets the notification
	err = s.ds.SetHostsDiskEncryptionKeyStatus(ctx, []uint{windowsHost.ID}, false, time.Now())
	require.NoError(t, err)
	checkNotification(true)

	// host has disk encryption on, the disk was encrypted by fleet. Doesn't get the notification
	err = s.ds.SetHostsDiskEncryptionKeyStatus(ctx, []uint{windowsHost.ID}, true, time.Now())
	require.NoError(t, err)
	checkNotification(false)

	// create a new team
	tm, err := s.ds.NewTeam(context.Background(), &fleet.Team{
		Name:        t.Name(),
		Description: "desc",
	})
	require.NoError(t, err)
	// add the host to the team
	err = s.ds.AddHostsToTeam(context.Background(), &tm.ID, []uint{windowsHost.ID})
	require.NoError(t, err)

	// notification is false now since the team doesn't have disk encryption enabled
	checkNotification(false)

	// enable disk encryption on the team
	teamSpecs := applyTeamSpecsRequest{Specs: []*fleet.TeamSpec{{
		Name: tm.Name,
		MDM: fleet.TeamSpecMDM{
			EnableDiskEncryption: optjson.SetBool(true),
		},
	}}}
	s.Do("POST", "/api/latest/fleet/spec/teams", teamSpecs, http.StatusOK)

	// host gets the notification
	checkNotification(true)

	// host has disk encryption off, gets the notification
	require.NoError(t, s.ds.SetOrUpdateHostDisksEncryption(context.Background(), windowsHost.ID, false))
	checkNotification(true)

	// host has disk encryption on, we don't have disk encryption info. Gets the notification
	require.NoError(t, s.ds.SetOrUpdateHostDisksEncryption(context.Background(), windowsHost.ID, true))
	checkNotification(true)

	// host has disk encryption on, we don't know if the key is decriptable. Gets the notification
	err = s.ds.SetOrUpdateHostDiskEncryptionKey(ctx, windowsHost.ID, "test-key", "", nil)
	require.NoError(t, err)
	checkNotification(true)

	// host has disk encryption on, the key is not decryptable by fleet. Gets the notification
	err = s.ds.SetHostsDiskEncryptionKeyStatus(ctx, []uint{windowsHost.ID}, false, time.Now())
	require.NoError(t, err)
	checkNotification(true)

	// host has disk encryption on, the disk was encrypted by fleet. Doesn't get the notification
	err = s.ds.SetHostsDiskEncryptionKeyStatus(ctx, []uint{windowsHost.ID}, true, time.Now())
	require.NoError(t, err)
	checkNotification(false)
}

func (s *integrationMDMTestSuite) TestHostDiskEncryptionKey() {
	t := s.T()
	ctx := context.Background()

	host := createOrbitEnrolledHost(t, "windows", "h1", s.ds)

	// try to call the endpoint while the host is not MDM-enrolled
	res := s.Do("POST", "/api/fleet/orbit/disk_encryption_key", orbitPostDiskEncryptionKeyRequest{
		OrbitNodeKey:  *host.OrbitNodeKey,
		EncryptionKey: []byte("WILL-FAIL"),
	}, http.StatusBadRequest)
	msg := extractServerErrorText(res.Body)
	require.Contains(t, msg, "host is not enrolled with fleet")

	// mark it as enrolled in Fleet
	err := s.ds.SetOrUpdateMDMData(ctx, host.ID, false, true, s.server.URL, false, fleet.WellKnownMDMFleet)
	require.NoError(t, err)

	// set its encryption key
	s.Do("POST", "/api/fleet/orbit/disk_encryption_key", orbitPostDiskEncryptionKeyRequest{
		OrbitNodeKey:  *host.OrbitNodeKey,
		EncryptionKey: []byte("ABC"),
	}, http.StatusNoContent)

	hdek, err := s.ds.GetHostDiskEncryptionKey(ctx, host.ID)
	require.NoError(t, err)
	require.NotNil(t, hdek.Decryptable)
	require.True(t, *hdek.Decryptable)

	// the key is encrypted the same way as the macOS keys (except with the WSTEP
	// certificate), so it can be decrypted using the same decryption function.
	wstepCert, _, _, err := s.fleetCfg.MDM.MicrosoftWSTEP()
	require.NoError(t, err)
	decrypted, err := servermdm.DecryptBase64CMS(hdek.Base64Encrypted, wstepCert.Leaf, wstepCert.PrivateKey)
	require.NoError(t, err)
	require.Equal(t, "ABC", string(decrypted))

	// set it with a client error
	s.Do("POST", "/api/fleet/orbit/disk_encryption_key", orbitPostDiskEncryptionKeyRequest{
		OrbitNodeKey: *host.OrbitNodeKey,
		ClientError:  "fail",
	}, http.StatusNoContent)

	hdek, err = s.ds.GetHostDiskEncryptionKey(ctx, host.ID)
	require.NoError(t, err)
	require.Nil(t, hdek.Decryptable)
	require.Empty(t, hdek.Base64Encrypted)

	// set a different key
	s.Do("POST", "/api/fleet/orbit/disk_encryption_key", orbitPostDiskEncryptionKeyRequest{
		OrbitNodeKey:  *host.OrbitNodeKey,
		EncryptionKey: []byte("DEF"),
	}, http.StatusNoContent)

	hdek, err = s.ds.GetHostDiskEncryptionKey(ctx, host.ID)
	require.NoError(t, err)
	require.NotNil(t, hdek.Decryptable)
	require.True(t, *hdek.Decryptable)

	decrypted, err = servermdm.DecryptBase64CMS(hdek.Base64Encrypted, wstepCert.Leaf, wstepCert.PrivateKey)
	require.NoError(t, err)
	require.Equal(t, "DEF", string(decrypted))
}

// ///////////////////////////////////////////////////////////////////////////
// Common helpers

func (s *integrationMDMTestSuite) runWorker() {
	err := s.worker.ProcessJobs(context.Background())
	require.NoError(s.T(), err)
	pending, err := s.ds.GetQueuedJobs(context.Background(), 1)
	require.NoError(s.T(), err)
	require.Empty(s.T(), pending)
}

func (s *integrationMDMTestSuite) runDEPSchedule() {
	ch := make(chan bool)
	s.onDEPScheduleDone = func() { close(ch) }
	_, err := s.depSchedule.Trigger()
	require.NoError(s.T(), err)
	<-ch
}

func (s *integrationMDMTestSuite) getRawTokenValue(content string) string {
	// Create a regex object with the defined pattern
	pattern := `inputToken.value\s*=\s*'([^']*)'`
	regex := regexp.MustCompile(pattern)

	// Find the submatch using the regex pattern
	submatches := regex.FindStringSubmatch(content)

	if len(submatches) >= 2 {
		// Extract the content from the submatch
		encodedToken := submatches[1]

		return encodedToken
	}

	return ""
}

func (s *integrationMDMTestSuite) isXMLTagPresent(xmlTag string, payload string) bool {
	regex := fmt.Sprintf("<%s.*>", xmlTag)
	matched, err := regexp.MatchString(regex, payload)
	if err != nil {
		return false
	}

	return matched
}

func (s *integrationMDMTestSuite) isXMLTagContentPresent(xmlTag string, payload string) bool {
	regex := fmt.Sprintf("<%s.*>(.+)</%s.*>", xmlTag, xmlTag)
	matched, err := regexp.MatchString(regex, payload)
	if err != nil {
		return false
	}

	return matched
}

func (s *integrationMDMTestSuite) checkIfXMLTagContains(xmlTag string, xmlContent string, payload string) bool {
	regex := fmt.Sprintf("<%s.*>.*%s.*</%s.*>", xmlTag, xmlContent, xmlTag)

	matched, err := regexp.MatchString(regex, payload)
	if err != nil || !matched {
		return false
	}

	return true
}

func (s *integrationMDMTestSuite) newGetPoliciesMsg(deviceToken bool, encodedBinToken string) ([]byte, error) {
	if len(encodedBinToken) == 0 {
		return nil, errors.New("encodedBinToken is empty")
	}

	// JWT token by default
	tokType := microsoft_mdm.BinarySecurityAzureEnroll
	if deviceToken {
		tokType = microsoft_mdm.BinarySecurityDeviceEnroll
	}

	return []byte(`
			<s:Envelope xmlns:s="http://www.w3.org/2003/05/soap-envelope" xmlns:a="http://www.w3.org/2005/08/addressing" xmlns:u="http://docs.oasis-open.org/wss/2004/01/oasis-200401-wss-wssecurity-utility-1.0.xsd" xmlns:wsse="http://docs.oasis-open.org/wss/2004/01/oasis-200401-wss-wssecurity-secext-1.0.xsd" xmlns:wst="http://docs.oasis-open.org/ws-sx/ws-trust/200512" xmlns:ac="http://schemas.xmlsoap.org/ws/2006/12/authorization">
			<s:Header>
				<a:Action s:mustUnderstand="1">http://schemas.microsoft.com/windows/pki/2009/01/enrollmentpolicy/IPolicy/GetPolicies</a:Action>
				<a:MessageID>urn:uuid:148132ec-a575-4322-b01b-6172a9cf8478</a:MessageID>
				<a:ReplyTo>
				<a:Address>http://www.w3.org/2005/08/addressing/anonymous</a:Address>
				</a:ReplyTo>
				<a:To s:mustUnderstand="1">https://mdmwindows.com/EnrollmentServer/Policy.svc</a:To>
				<wsse:Security s:mustUnderstand="1">
				<wsse:BinarySecurityToken ValueType="` + tokType + `" EncodingType="http://docs.oasis-open.org/wss/2004/01/oasis-200401-wss-wssecurity-secext-1.0.xsd#base64binary">` + encodedBinToken + `</wsse:BinarySecurityToken>
				</wsse:Security>
			</s:Header>
			<s:Body xmlns:xsi="http://www.w3.org/2001/XMLSchema-instance" xmlns:xsd="http://www.w3.org/2001/XMLSchema">
				<GetPolicies xmlns="http://schemas.microsoft.com/windows/pki/2009/01/enrollmentpolicy">
				<client>
					<lastUpdate xsi:nil="true"/>
					<preferredLanguage xsi:nil="true"/>
				</client>
				<requestFilter xsi:nil="true"/>
				</GetPolicies>
			</s:Body>
			</s:Envelope>`), nil
}

func (s *integrationMDMTestSuite) newSecurityTokenMsg(encodedBinToken string, deviceToken bool, missingContextItem bool) ([]byte, error) {
	if len(encodedBinToken) == 0 {
		return nil, errors.New("encodedBinToken is empty")
	}

	var reqSecTokenContextItemDeviceType []byte
	if !missingContextItem {
		reqSecTokenContextItemDeviceType = []byte(
			`<ac:ContextItem Name="DeviceType">
			 <ac:Value>CIMClient_Windows</ac:Value>
			 </ac:ContextItem>`)
	}

	// JWT token by default
	tokType := microsoft_mdm.BinarySecurityAzureEnroll
	if deviceToken {
		tokType = microsoft_mdm.BinarySecurityDeviceEnroll
	}

	// Preparing the RequestSecurityToken Request message
	requestBytes := []byte(
		`<s:Envelope xmlns:s="http://www.w3.org/2003/05/soap-envelope" xmlns:a="http://www.w3.org/2005/08/addressing" xmlns:u="http://docs.oasis-open.org/wss/2004/01/oasis-200401-wss-wssecurity-utility-1.0.xsd" xmlns:wsse="http://docs.oasis-open.org/wss/2004/01/oasis-200401-wss-wssecurity-secext-1.0.xsd" xmlns:wst="http://docs.oasis-open.org/ws-sx/ws-trust/200512" xmlns:ac="http://schemas.xmlsoap.org/ws/2006/12/authorization">
			<s:Header>
				<a:Action s:mustUnderstand="1">http://schemas.microsoft.com/windows/pki/2009/01/enrollment/RST/wstep</a:Action>
				<a:MessageID>urn:uuid:0d5a1441-5891-453b-becf-a2e5f6ea3749</a:MessageID>
				<a:ReplyTo>
				<a:Address>http://www.w3.org/2005/08/addressing/anonymous</a:Address>
				</a:ReplyTo>
				<a:To s:mustUnderstand="1">https://mdmwindows.com/EnrollmentServer/Enrollment.svc</a:To>
				<wsse:Security s:mustUnderstand="1">
				<wsse:BinarySecurityToken ValueType="` + tokType + `" EncodingType="http://docs.oasis-open.org/wss/2004/01/oasis-200401-wss-wssecurity-secext-1.0.xsd#base64binary">` + encodedBinToken + `</wsse:BinarySecurityToken>
				</wsse:Security>
			</s:Header>
			<s:Body>
				<wst:RequestSecurityToken>
				<wst:TokenType>http://schemas.microsoft.com/5.0.0.0/ConfigurationManager/Enrollment/DeviceEnrollmentToken</wst:TokenType>
				<wst:RequestType>http://docs.oasis-open.org/ws-sx/ws-trust/200512/Issue</wst:RequestType>
				<wsse:BinarySecurityToken ValueType="http://schemas.microsoft.com/windows/pki/2009/01/enrollment#PKCS10" EncodingType="http://docs.oasis-open.org/wss/2004/01/oasis-200401-wss-wssecurity-secext-1.0.xsd#base64binary">MIICzjCCAboCAQAwSzFJMEcGA1UEAxNAMkI5QjUyQUMtREYzOC00MTYxLTgxNDItRjRCMUUwIURCMjU3QzNBMDg3NzhGNEZCNjFFMjc0OTA2NkMxRjI3ADCCASIwDQYJKoZIhvcNAQEBBQADggEPADCCAQoCggEBAKogsEpbKL8fuXpTNAE5RTZim8JO5CCpxj3z+SuWabs/s9Zse6RziKr12R4BXPiYE1zb8god4kXxet8x3ilGqAOoXKkdFTdNkdVa23PEMrIZSX5MuQ7mwGtctayARxmDvsWRF/icxJbqSO+bYIKvuifesOCHW2cJ1K+JSKijTMik1N8NFbLi5fg1J+xImT9dW1z2fLhQ7SNEMLosUPHsbU9WKoDBfnPsLHzmhM2IMw+5dICZRoxHZalh70FefBk0XoT8b6w4TIvc8572TyPvvdwhc5o/dvyR3nAwTmJpjBs1YhJfSdP+EBN1IC2T/i/mLNUuzUSC2OwiHPbZ6MMr/hUCAwEAAaBCMEAGCSqGSIb3DQEJDjEzMDEwLwYKKwYBBAGCN0IBAAQhREIyNTdDM0EwODc3OEY0RkI2MUUyNzQ5MDY2QzFGMjcAMAkGBSsOAwIdBQADggEBACQtxyy74sCQjZglwdh/Ggs6ofMvnWLMq9A9rGZyxAni66XqDUoOg5PzRtSt+Gv5vdLQyjsBYVzo42W2HCXLD2sErXWwh/w0k4H7vcRKgEqv6VYzpZ/YRVaewLYPcqo4g9NoXnbW345OPLwT3wFvVR5v7HnD8LB2wHcnMu0fAQORgafCRWJL1lgw8VZRaGw9BwQXCF/OrBNJP1ivgqtRdbSoH9TD4zivlFFa+8VDz76y2mpfo0NbbD+P0mh4r0FOJan3X9bLswOLFD6oTiyXHgcVSzLN0bQ6aQo0qKp3yFZYc8W4SgGdEl07IqNquKqJ/1fvmWxnXEbl3jXwb1efhbM=</wsse:BinarySecurityToken>
				<ac:AdditionalContext xmlns="http://schemas.xmlsoap.org/ws/2006/12/authorization">
					<ac:ContextItem Name="UXInitiated">
					<ac:Value>false</ac:Value>
					</ac:ContextItem>
					<ac:ContextItem Name="HWDevID">
					<ac:Value>CF1D12AA5AE42E47D52465E9A71316CAF3AFCC1D3088F230F4D50B371FB2256F</ac:Value>
					</ac:ContextItem>
					<ac:ContextItem Name="Locale">
					<ac:Value>en-US</ac:Value>
					</ac:ContextItem>
					<ac:ContextItem Name="TargetedUserLoggedIn">
					<ac:Value>true</ac:Value>
					</ac:ContextItem>
					<ac:ContextItem Name="OSEdition">
					<ac:Value>48</ac:Value>
					</ac:ContextItem>
					<ac:ContextItem Name="DeviceName">
					<ac:Value>DESKTOP-0C89RC0</ac:Value>
					</ac:ContextItem>
					<ac:ContextItem Name="MAC">
					<ac:Value>01-1C-29-7B-3E-1C</ac:Value>
					</ac:ContextItem>
					<ac:ContextItem Name="MAC">
					<ac:Value>01-0C-21-7B-3E-52</ac:Value>
					</ac:ContextItem>
					<ac:ContextItem Name="DeviceID">
					<ac:Value>AB157C3A18778F4FB21E2739066C1F27</ac:Value>
					</ac:ContextItem>
					<ac:ContextItem Name="EnrollmentType">
					<ac:Value>Full</ac:Value>
					</ac:ContextItem>
					` + string(reqSecTokenContextItemDeviceType) + `
					<ac:ContextItem Name="OSVersion">
					<ac:Value>10.0.19045.2965</ac:Value>
					</ac:ContextItem>
					<ac:ContextItem Name="ApplicationVersion">
					<ac:Value>10.0.19045.1965</ac:Value>
					</ac:ContextItem>
					<ac:ContextItem Name="NotInOobe">
					<ac:Value>false</ac:Value>
					</ac:ContextItem>
					<ac:ContextItem Name="RequestVersion">
					<ac:Value>5.0</ac:Value>
					</ac:ContextItem>
				</ac:AdditionalContext>
				</wst:RequestSecurityToken>
			</s:Body>
			</s:Envelope>
		`)

	return requestBytes, nil
}

// TODO: Add support to add custom DeviceID when DeviceAuth is in place
func (s *integrationMDMTestSuite) newSyncMLSessionMsg(managementUrl string) ([]byte, error) {
	if len(managementUrl) == 0 {
		return nil, errors.New("managementUrl is empty")
	}

	return []byte(`
			 <SyncML xmlns="SYNCML:SYNCML1.2">
			<SyncHdr>
				<VerDTD>1.2</VerDTD>
				<VerProto>DM/1.2</VerProto>
				<SessionID>1</SessionID>
				<MsgID>1</MsgID>
				<Target>
				<LocURI>` + managementUrl + `</LocURI>
				</Target>
				<Source>
				<LocURI>DB257C3A08778F4FB61E2749066C1F27</LocURI>
				</Source>
			</SyncHdr>
			<SyncBody>
				<Alert>
				<CmdID>2</CmdID>
				<Data>1201</Data>
				</Alert>
				<Alert>
				<CmdID>3</CmdID>
				<Data>1224</Data>
				<Item>
					<Meta>
					<Type xmlns="syncml:metinf">com.microsoft/MDM/LoginStatus</Type>
					</Meta>
					<Data>user</Data>
				</Item>
				</Alert>
				<Replace>
				<CmdID>4</CmdID>
				<Item>
					<Source>
					<LocURI>./DevInfo/DevId</LocURI>
					</Source>
					<Data>DB257C3A08778F4FB61E2749066C1F27</Data>
				</Item>
				<Item>
					<Source>
					<LocURI>./DevInfo/Man</LocURI>
					</Source>
					<Data>VMware, Inc.</Data>
				</Item>
				<Item>
					<Source>
					<LocURI>./DevInfo/Mod</LocURI>
					</Source>
					<Data>VMware7,1</Data>
				</Item>
				<Item>
					<Source>
					<LocURI>./DevInfo/DmV</LocURI>
					</Source>
					<Data>1.3</Data>
				</Item>
				<Item>
					<Source>
					<LocURI>./DevInfo/Lang</LocURI>
					</Source>
					<Data>en-US</Data>
				</Item>
				</Replace>
				<Final/>
			</SyncBody>
			</SyncML>`), nil
}<|MERGE_RESOLUTION|>--- conflicted
+++ resolved
@@ -2142,9 +2142,6 @@
 	require.Equal(t, "", hostResp.Host.MDM.Name)
 }
 
-<<<<<<< HEAD
-func (s *integrationMDMTestSuite) TestAppleMDMGetEncryptionKey() {
-=======
 func (s *integrationMDMTestSuite) TestMDMDiskEncryptionSettingBackwardsCompat() {
 	t := s.T()
 
@@ -2251,7 +2248,6 @@
 }
 
 func (s *integrationMDMTestSuite) TestMDMAppleGetEncryptionKey() {
->>>>>>> c662904f
 	t := s.T()
 	ctx := context.Background()
 
