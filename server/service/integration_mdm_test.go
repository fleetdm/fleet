--- conflicted
+++ resolved
@@ -11746,7 +11746,6 @@
 	return nil
 }
 
-<<<<<<< HEAD
 func (s *integrationMDMTestSuite) TestVPPAppsMDMFiltering() {
 	t := s.T()
 
@@ -11786,7 +11785,8 @@
 
 	s.DoJSON("GET", fmt.Sprintf("/api/latest/fleet/hosts/%d/software", mdmHost.ID), getHostSoftwareRequest{}, http.StatusOK, &resp)
 	assert.Len(t, resp.Software, 1)
-=======
+}
+
 func (s *integrationMDMTestSuite) TestSetupExperience() {
 	t := s.T()
 	ds := s.ds
@@ -11889,5 +11889,4 @@
 	x, err := s.ds.GetHostAwaitingConfiguration(ctx, fleetHost.UUID)
 	require.NoError(t, err)
 	require.True(t, x)
->>>>>>> f2f1e09b
 }