package service

import (
	"bytes"
	"context"
	"crypto/rand"
	"crypto/rsa"
	"crypto/x509"
	"crypto/x509/pkix"
	"encoding/base64"
	"encoding/json"
	"fmt"
	"io"
	"math/big"
	mathrand "math/rand"
	"mime/multipart"
	"net/http"
	"net/http/httptest"
	"os"
	"strconv"
	"strings"
	"sync"
	"sync/atomic"
	"testing"
	"time"

	"github.com/micromdm/nanomdm/mdm"
	"github.com/micromdm/nanomdm/push"
	nanomdm_pushsvc "github.com/micromdm/nanomdm/push/service"

	"github.com/fleetdm/fleet/v4/server/config"
	"github.com/fleetdm/fleet/v4/server/datastore/mysql"
	"github.com/fleetdm/fleet/v4/server/fleet"
	apple_mdm "github.com/fleetdm/fleet/v4/server/mdm/apple"
	"github.com/fleetdm/fleet/v4/server/ptr"
	"github.com/fleetdm/fleet/v4/server/service/mock"
	"github.com/fleetdm/fleet/v4/server/service/schedule"
	"github.com/fleetdm/fleet/v4/server/test"
	kitlog "github.com/go-kit/kit/log"
	"github.com/go-kit/kit/log/level"
	"github.com/google/uuid"
	"github.com/groob/plist"
	"github.com/jmoiron/sqlx"
	nanodep_client "github.com/micromdm/nanodep/client"
	"github.com/micromdm/nanodep/godep"
	nanodep_storage "github.com/micromdm/nanodep/storage"
	"github.com/micromdm/nanodep/tokenpki"
	scepclient "github.com/micromdm/scep/v2/client"
	"github.com/micromdm/scep/v2/cryptoutil/x509util"
	"github.com/micromdm/scep/v2/scep"
	"github.com/stretchr/testify/assert"
	"github.com/stretchr/testify/require"
	"github.com/stretchr/testify/suite"
	"go.mozilla.org/pkcs7"
)

func TestIntegrationsMDM(t *testing.T) {
	testingSuite := new(integrationMDMTestSuite)
	testingSuite.s = &testingSuite.Suite
	suite.Run(t, testingSuite)
}

type integrationMDMTestSuite struct {
	suite.Suite
	withServer
	fleetCfg             config.FleetConfig
	fleetDMNextCSRStatus atomic.Value
	pushProvider         *mock.APNSPushProvider
	depStorage           nanodep_storage.AllStorage
	depSchedule          *schedule.Schedule
}

func (s *integrationMDMTestSuite) SetupSuite() {
	s.withDS.SetupSuite("integrationMDMTestSuite")

	testCert, testKey, err := apple_mdm.NewSCEPCACertKey()
	require.NoError(s.T(), err)
	testCertPEM := tokenpki.PEMCertificate(testCert.Raw)
	testKeyPEM := tokenpki.PEMRSAPrivateKey(testKey)

	fleetCfg := config.TestConfig()
	config.SetTestMDMConfig(s.T(), &fleetCfg, testCertPEM, testKeyPEM, testBMToken)

	mdmStorage, err := s.ds.NewMDMAppleMDMStorage(testCertPEM, testKeyPEM)
	require.NoError(s.T(), err)
	depStorage, err := s.ds.NewMDMAppleDEPStorage(*testBMToken)
	require.NoError(s.T(), err)
	scepStorage, err := s.ds.NewSCEPDepot(testCertPEM, testKeyPEM)
	require.NoError(s.T(), err)

	pushFactory, pushProvider := newMockAPNSPushProviderFactory()
	mdmPushService := nanomdm_pushsvc.New(
		mdmStorage,
		mdmStorage,
		pushFactory,
		NewNanoMDMLogger(kitlog.NewJSONLogger(os.Stdout)),
	)

	var depSchedule *schedule.Schedule
	config := TestServerOpts{
		License: &fleet.LicenseInfo{
			Tier: fleet.TierPremium,
		},
		FleetConfig: &fleetCfg,
		MDMStorage:  mdmStorage,
		DEPStorage:  depStorage,
		SCEPStorage: scepStorage,
		MDMPusher:   mdmPushService,
		StartCronSchedules: []TestNewScheduleFunc{
			func(ctx context.Context, ds fleet.Datastore) fleet.NewCronScheduleFunc {
				return func() (fleet.CronSchedule, error) {
					const name = string(fleet.CronAppleMDMDEPProfileAssigner)
					logger := kitlog.NewJSONLogger(os.Stdout)
					fleetSyncer := apple_mdm.NewDEPSyncer(ds, depStorage, logger, true)
					depSchedule = schedule.New(
						ctx, name, s.T().Name(), 1*time.Hour, ds, ds,
						schedule.WithLogger(logger),
						schedule.WithJob("dep_syncer", func(ctx context.Context) error {
							return fleetSyncer.Run(ctx)
						}),
					)
					return depSchedule, nil
				}
			},
		},
	}
	users, server := RunServerForTestsWithDS(s.T(), s.ds, &config)
	s.server = server
	s.users = users
	s.token = s.getTestAdminToken()
	s.cachedAdminToken = s.token
	s.fleetCfg = fleetCfg
	s.pushProvider = pushProvider
	s.depStorage = depStorage
	s.depSchedule = depSchedule

	fleetdmSrv := httptest.NewServer(http.HandlerFunc(func(w http.ResponseWriter, r *http.Request) {
		status := s.fleetDMNextCSRStatus.Swap(http.StatusOK)
		w.WriteHeader(status.(int))
		_, _ = w.Write([]byte(fmt.Sprintf("status: %d", status)))
	}))
	s.T().Setenv("TEST_FLEETDM_API_URL", fleetdmSrv.URL)
	s.T().Cleanup(fleetdmSrv.Close)
}

func (s *integrationMDMTestSuite) FailNextCSRRequestWith(status int) {
	s.fleetDMNextCSRStatus.Store(status)
}

func (s *integrationMDMTestSuite) SucceedNextCSRRequest() {
	s.fleetDMNextCSRStatus.Store(http.StatusOK)
}

func (s *integrationMDMTestSuite) TearDownTest() {
	s.withServer.commonTearDownTest(s.T())
}

func (s *integrationMDMTestSuite) mockDEPResponse(handler http.Handler) {
	t := s.T()
	srv := httptest.NewServer(handler)
	err := s.depStorage.StoreConfig(context.Background(), apple_mdm.DEPName, &nanodep_client.Config{BaseURL: srv.URL})
	require.NoError(t, err)
	t.Cleanup(func() {
		srv.Close()
		err := s.depStorage.StoreConfig(context.Background(), apple_mdm.DEPName, &nanodep_client.Config{BaseURL: nanodep_client.DefaultBaseURL})
		require.NoError(t, err)
	})
}

func (s *integrationMDMTestSuite) TestAppleGetAppleMDM() {
	t := s.T()

	var mdmResp getAppleMDMResponse
	s.DoJSON("GET", "/api/latest/fleet/mdm/apple", nil, http.StatusOK, &mdmResp)
	// returned values are dummy, this is a test certificate
	require.Equal(t, "FleetDM", mdmResp.Issuer)
	require.NotZero(t, mdmResp.SerialNumber)
	require.Equal(t, "FleetDM", mdmResp.CommonName)
	require.NotZero(t, mdmResp.RenewDate)

	s.mockDEPResponse(http.HandlerFunc(func(w http.ResponseWriter, r *http.Request) {
		w.WriteHeader(http.StatusOK)
		switch r.URL.Path {
		case "/session":
			_, _ = w.Write([]byte(`{"auth_session_token": "xyz"}`))
		case "/account":
			_, _ = w.Write([]byte(`{"admin_id": "abc", "org_name": "test_org"}`))
		}
	}))
	var getAppleBMResp getAppleBMResponse
	s.DoJSON("GET", "/api/latest/fleet/mdm/apple_bm", nil, http.StatusOK, &getAppleBMResp)
	require.NoError(t, getAppleBMResp.Err)
	require.Equal(t, "abc", getAppleBMResp.AppleID)
	require.Equal(t, "test_org", getAppleBMResp.OrgName)
	require.Equal(t, "https://example.org/mdm/apple/mdm", getAppleBMResp.MDMServerURL)
	require.Empty(t, getAppleBMResp.DefaultTeam)

	// create a new team
	tm, err := s.ds.NewTeam(context.Background(), &fleet.Team{
		Name:        t.Name(),
		Description: "desc",
	})
	require.NoError(t, err)
	// set the default bm assignment to that team
	acResp := appConfigResponse{}
	s.DoJSON("PATCH", "/api/latest/fleet/config", json.RawMessage(fmt.Sprintf(`{
		"mdm": {
			"apple_bm_default_team": %q
		}
	}`, tm.Name)), http.StatusOK, &acResp)

	// try again, this time we get a default team in the response
	getAppleBMResp = getAppleBMResponse{}
	s.DoJSON("GET", "/api/latest/fleet/mdm/apple_bm", nil, http.StatusOK, &getAppleBMResp)
	require.NoError(t, getAppleBMResp.Err)
	require.Equal(t, "abc", getAppleBMResp.AppleID)
	require.Equal(t, "test_org", getAppleBMResp.OrgName)
	require.Equal(t, "https://example.org/mdm/apple/mdm", getAppleBMResp.MDMServerURL)
	require.Equal(t, tm.Name, getAppleBMResp.DefaultTeam)
}

func (s *integrationMDMTestSuite) TestABMExpiredToken() {
	t := s.T()
	s.mockDEPResponse(http.HandlerFunc(func(w http.ResponseWriter, r *http.Request) {
		w.WriteHeader(http.StatusForbidden)
		_, _ = w.Write([]byte(`{"code": "T_C_NOT_SIGNED"}`))
	}))

	config := s.getConfig()
	require.False(t, config.MDM.AppleBMTermsExpired)

	var getAppleBMResp getAppleBMResponse
	s.DoJSON("GET", "/api/latest/fleet/mdm/apple_bm", nil, http.StatusInternalServerError, &getAppleBMResp)

	config = s.getConfig()
	require.True(t, config.MDM.AppleBMTermsExpired)
}

func (s *integrationMDMTestSuite) TestDEPProfileAssignment() {
	t := s.T()
	devices := []godep.Device{
		{SerialNumber: uuid.New().String(), Model: "MacBook Pro", OS: "osx", OpType: "added"},
		{SerialNumber: uuid.New().String(), Model: "MacBook Mini", OS: "osx", OpType: "added"},
	}

	var wg sync.WaitGroup
	wg.Add(2)
	s.mockDEPResponse(http.HandlerFunc(func(w http.ResponseWriter, r *http.Request) {
		w.WriteHeader(http.StatusOK)
		encoder := json.NewEncoder(w)
		switch r.URL.Path {
		case "/session":
			err := encoder.Encode(map[string]string{"auth_session_token": "xyz"})
			require.NoError(t, err)
		case "/profile":
			err := encoder.Encode(godep.ProfileResponse{ProfileUUID: "abc"})
			require.NoError(t, err)
		case "/server/devices":
			// This endpoint  is used to get an initial list of
			// devices, return a single device
			err := encoder.Encode(godep.DeviceResponse{Devices: devices[:1]})
			require.NoError(t, err)
		case "/devices/sync":
			// This endpoint is polled over time to sync devices from
			// ABM, send a repeated serial and a new one
			err := encoder.Encode(godep.DeviceResponse{Devices: devices})
			require.NoError(t, err)
		case "/profile/devices":
			wg.Done()
			_, _ = w.Write([]byte(`{}`))
		default:
			_, _ = w.Write([]byte(`{}`))
		}
	}))

	// create a DEP enrollment profile
	profile := json.RawMessage("{}")
	var createProfileResp createMDMAppleEnrollmentProfileResponse
	createProfileReq := createMDMAppleEnrollmentProfileRequest{
		Type:       "automatic",
		DEPProfile: &profile,
	}
	s.DoJSON("POST", "/api/latest/fleet/mdm/apple/enrollmentprofiles", createProfileReq, http.StatusOK, &createProfileResp)

	// query all hosts
	listHostsRes := listHostsResponse{}
	s.DoJSON("GET", "/api/latest/fleet/hosts", nil, http.StatusOK, &listHostsRes)
	require.Empty(t, listHostsRes.Hosts)

	// trigger a profile sync
	_, err := s.depSchedule.Trigger()
	require.NoError(t, err)
	wg.Wait()

	// both hosts should be returned from the hosts endpoint
	listHostsRes = listHostsResponse{}
	s.DoJSON("GET", "/api/latest/fleet/hosts", nil, http.StatusOK, &listHostsRes)
	require.Len(t, listHostsRes.Hosts, 2)
	require.Equal(t, listHostsRes.Hosts[0].HardwareSerial, devices[0].SerialNumber)
	require.Equal(t, listHostsRes.Hosts[1].HardwareSerial, devices[1].SerialNumber)
	require.EqualValues(
		t,
		[]string{devices[0].SerialNumber, devices[1].SerialNumber},
		[]string{listHostsRes.Hosts[0].HardwareSerial, listHostsRes.Hosts[1].HardwareSerial},
	)

	// create a new host
	createHostAndDeviceToken(t, s.ds, "not-dep")
	listHostsRes = listHostsResponse{}
	s.DoJSON("GET", "/api/latest/fleet/hosts", nil, http.StatusOK, &listHostsRes)
	require.Len(t, listHostsRes.Hosts, 3)

	// filtering by MDM status works
	listHostsRes = listHostsResponse{}
	s.DoJSON("GET", "/api/latest/fleet/hosts?mdm_enrollment_status=pending", nil, http.StatusOK, &listHostsRes)
	require.Len(t, listHostsRes.Hosts, 2)

	// enroll one of the hosts
	d := newDevice(s)
	d.serial = devices[0].SerialNumber
	d.mdmEnroll(s)

	// only one shows up as pending
	listHostsRes = listHostsResponse{}
	s.DoJSON("GET", "/api/latest/fleet/hosts?mdm_enrollment_status=pending", nil, http.StatusOK, &listHostsRes)
	require.Len(t, listHostsRes.Hosts, 1)

	activities := listActivitiesResponse{}
	s.DoJSON("GET", "/api/latest/fleet/activities", nil, http.StatusOK, &activities, "order_key", "created_at")
	found := false
	for _, activity := range activities.Activities {
		if activity.Type == "mdm_enrolled" &&
			strings.Contains(string(*activity.Details), devices[0].SerialNumber) {
			found = true
			require.Nil(t, activity.ActorID)
			require.Nil(t, activity.ActorFullName)
			require.JSONEq(
				t,
				fmt.Sprintf(
					`{"host_serial": "%s", "host_display_name": "%s (%s)", "installed_from_dep": true}`,
					devices[0].SerialNumber, devices[0].Model, devices[0].SerialNumber,
				),
				string(*activity.Details),
			)
		}
	}
	require.True(t, found)
}

func (s *integrationMDMTestSuite) TestDeviceMDMManualEnroll() {
	t := s.T()

	token := "token_test_manual_enroll"
	createHostAndDeviceToken(t, s.ds, token)

	// invalid token fails
	s.DoRaw("GET", "/api/latest/fleet/device/invalid_token/mdm/apple/manual_enrollment_profile", nil, http.StatusUnauthorized)

	// valid token downloads the profile
	resp := s.DoRaw("GET", "/api/latest/fleet/device/"+token+"/mdm/apple/manual_enrollment_profile", nil, http.StatusOK)
	body, err := io.ReadAll(resp.Body)
	resp.Body.Close()
	require.NoError(t, err)
	require.Contains(t, resp.Header, "Content-Disposition")
	require.Contains(t, resp.Header, "Content-Type")
	require.Contains(t, resp.Header, "X-Content-Type-Options")
	require.Contains(t, resp.Header.Get("Content-Disposition"), "attachment;")
	require.Contains(t, resp.Header.Get("Content-Type"), "application/x-apple-aspen-config")
	require.Contains(t, resp.Header.Get("X-Content-Type-Options"), "nosniff")
	headerLen, err := strconv.Atoi(resp.Header.Get("Content-Length"))
	require.NoError(t, err)
	require.Equal(t, len(body), headerLen)

	var profile struct {
		PayloadIdentifier string `plist:"PayloadIdentifier"`
	}
	require.NoError(t, plist.Unmarshal(body, &profile))
	require.Equal(t, apple_mdm.FleetPayloadIdentifier, profile.PayloadIdentifier)
}

func (s *integrationMDMTestSuite) TestAppleMDMDeviceEnrollment() {
	t := s.T()

	// Enroll two devices into MDM
	deviceA := newMDMEnrolledDevice(s)
	deviceB := newMDMEnrolledDevice(s)

	// Find the ID of Fleet's MDM solution
	var mdmID uint
	mysql.ExecAdhocSQL(t, s.ds, func(q sqlx.ExtContext) error {
		return sqlx.GetContext(context.Background(), q, &mdmID,
			`SELECT id FROM mobile_device_management_solutions WHERE name = ?`, fleet.WellKnownMDMFleet)
	})

	// Check that both devices are returned by the /hosts endpoint
	listHostsRes := listHostsResponse{}
	s.DoJSON("GET", "/api/latest/fleet/hosts", nil, http.StatusOK, &listHostsRes, "mdm_id", fmt.Sprint(mdmID))
	require.Len(t, listHostsRes.Hosts, 2)
	require.EqualValues(
		t,
		[]string{deviceA.uuid, deviceB.uuid},
		[]string{listHostsRes.Hosts[0].UUID, listHostsRes.Hosts[1].UUID},
	)

	var targetHostID uint
	var lastEnroll time.Time
	for _, host := range listHostsRes.Hosts {
		if host.UUID == deviceA.uuid {
			targetHostID = host.ID
			lastEnroll = host.LastEnrolledAt
			break
		}
	}

	// Activities are generated for each device
	activities := listActivitiesResponse{}
	s.DoJSON("GET", "/api/latest/fleet/activities", nil, http.StatusOK, &activities, "order_key", "created_at")
	require.GreaterOrEqual(t, len(activities.Activities), 2)

	details := []*json.RawMessage{}
	for _, activity := range activities.Activities {
		if activity.Type == "mdm_enrolled" {
			require.Nil(t, activity.ActorID)
			require.Nil(t, activity.ActorFullName)
			details = append(details, activity.Details)
		}
	}
	require.Len(t, details, 2)
	require.JSONEq(t, fmt.Sprintf(`{"host_serial": "%s", "host_display_name": "%s (%s)", "installed_from_dep": false}`, deviceA.serial, deviceA.model, deviceA.serial), string(*details[len(details)-2]))
	require.JSONEq(t, fmt.Sprintf(`{"host_serial": "%s", "host_display_name": "%s (%s)", "installed_from_dep": false}`, deviceB.serial, deviceB.model, deviceB.serial), string(*details[len(details)-1]))

	// set an enroll secret
	var applyResp applyEnrollSecretSpecResponse
	s.DoJSON("POST", "/api/latest/fleet/spec/enroll_secret", applyEnrollSecretSpecRequest{
		Spec: &fleet.EnrollSecretSpec{
			Secrets: []*fleet.EnrollSecret{{Secret: t.Name()}},
		},
	}, http.StatusOK, &applyResp)

	// simulate a matching host enrolling via osquery
	j, err := json.Marshal(&enrollAgentRequest{
		EnrollSecret:   t.Name(),
		HostIdentifier: deviceA.uuid,
	})
	require.NoError(t, err)
	var enrollResp enrollAgentResponse
	hres := s.DoRawNoAuth("POST", "/api/osquery/enroll", j, http.StatusOK)
	defer hres.Body.Close()
	require.NoError(t, json.NewDecoder(hres.Body).Decode(&enrollResp))
	require.NotEmpty(t, enrollResp.NodeKey)

	// query all hosts
	listHostsRes = listHostsResponse{}
	s.DoJSON("GET", "/api/latest/fleet/hosts", nil, http.StatusOK, &listHostsRes)
	// we still have only two hosts
	require.Len(t, listHostsRes.Hosts, 2)

	// LastEnrolledAt should have been updated
	var getHostResp getHostResponse
	s.DoJSON("GET", fmt.Sprintf("/api/latest/fleet/hosts/%d", targetHostID), nil, http.StatusOK, &getHostResp)
	require.Greater(t, getHostResp.Host.LastEnrolledAt, lastEnroll)

	// Unenroll a device
	deviceA.checkout()

	// An activity is created
	activities = listActivitiesResponse{}
	s.DoJSON("GET", "/api/latest/fleet/activities", nil, http.StatusOK, &activities)

	found := false
	for _, activity := range activities.Activities {
		if activity.Type == "mdm_unenrolled" {
			found = true
			require.Nil(t, activity.ActorID)
			require.Nil(t, activity.ActorFullName)
			details = append(details, activity.Details)
			require.JSONEq(t, fmt.Sprintf(`{"host_serial": "%s", "host_display_name": "%s (%s)", "installed_from_dep": false}`, deviceA.serial, deviceA.model, deviceA.serial), string(*activity.Details))
		}
	}
	require.True(t, found)
}

func (s *integrationMDMTestSuite) TestDeviceMultipleAuthMessages() {
	d := newMDMEnrolledDevice(s)

	listHostsRes := listHostsResponse{}
	s.DoJSON("GET", "/api/latest/fleet/hosts", nil, http.StatusOK, &listHostsRes)
	require.Len(s.T(), listHostsRes.Hosts, 1)

	// send the auth message again, we still have only one host
	d.authenticate()
	listHostsRes = listHostsResponse{}
	s.DoJSON("GET", "/api/latest/fleet/hosts", nil, http.StatusOK, &listHostsRes)
	require.Len(s.T(), listHostsRes.Hosts, 1)
}

func (s *integrationMDMTestSuite) TestAppleMDMCSRRequest() {
	t := s.T()

	var errResp validationErrResp
	// missing arguments
	s.DoJSON("POST", "/api/latest/fleet/mdm/apple/request_csr", requestMDMAppleCSRRequest{}, http.StatusUnprocessableEntity, &errResp)
	require.Len(t, errResp.Errors, 1)
	require.Equal(t, errResp.Errors[0].Name, "email_address")

	// invalid email address
	errResp = validationErrResp{}
	s.DoJSON("POST", "/api/latest/fleet/mdm/apple/request_csr", requestMDMAppleCSRRequest{EmailAddress: "abc", Organization: "def"}, http.StatusUnprocessableEntity, &errResp)
	require.Len(t, errResp.Errors, 1)
	require.Equal(t, errResp.Errors[0].Name, "email_address")

	// missing organization
	errResp = validationErrResp{}
	s.DoJSON("POST", "/api/latest/fleet/mdm/apple/request_csr", requestMDMAppleCSRRequest{EmailAddress: "a@b.c", Organization: ""}, http.StatusUnprocessableEntity, &errResp)
	require.Len(t, errResp.Errors, 1)
	require.Equal(t, errResp.Errors[0].Name, "organization")

	// fleetdm CSR request failed
	s.FailNextCSRRequestWith(http.StatusBadRequest)
	errResp = validationErrResp{}
	s.DoJSON("POST", "/api/latest/fleet/mdm/apple/request_csr", requestMDMAppleCSRRequest{EmailAddress: "a@b.c", Organization: "test"}, http.StatusUnprocessableEntity, &errResp)
	require.Len(t, errResp.Errors, 1)
	require.Contains(t, errResp.Errors[0].Reason, "this email address is not valid")

	s.FailNextCSRRequestWith(http.StatusInternalServerError)
	errResp = validationErrResp{}
	s.DoJSON("POST", "/api/latest/fleet/mdm/apple/request_csr", requestMDMAppleCSRRequest{EmailAddress: "a@b.c", Organization: "test"}, http.StatusBadGateway, &errResp)
	require.Len(t, errResp.Errors, 1)
	require.Contains(t, errResp.Errors[0].Reason, "FleetDM CSR request failed")

	var reqCSRResp requestMDMAppleCSRResponse
	// fleetdm CSR request succeeds
	s.SucceedNextCSRRequest()
	s.DoJSON("POST", "/api/latest/fleet/mdm/apple/request_csr", requestMDMAppleCSRRequest{EmailAddress: "a@b.c", Organization: "test"}, http.StatusOK, &reqCSRResp)
	require.Contains(t, string(reqCSRResp.APNsKey), "-----BEGIN RSA PRIVATE KEY-----\n")
	require.Contains(t, string(reqCSRResp.SCEPCert), "-----BEGIN CERTIFICATE-----\n")
	require.Contains(t, string(reqCSRResp.SCEPKey), "-----BEGIN RSA PRIVATE KEY-----\n")
}

func (s *integrationMDMTestSuite) TestMDMAppleUnenroll() {
	t := s.T()
	// enroll into mdm
	d := newMDMEnrolledDevice(s)

	// set an enroll secret
	var applyResp applyEnrollSecretSpecResponse
	s.DoJSON("POST", "/api/latest/fleet/spec/enroll_secret", applyEnrollSecretSpecRequest{
		Spec: &fleet.EnrollSecretSpec{
			Secrets: []*fleet.EnrollSecret{{Secret: t.Name()}},
		},
	}, http.StatusOK, &applyResp)

	// simulate a matching host enrolling via osquery
	j, err := json.Marshal(&enrollAgentRequest{
		EnrollSecret:   t.Name(),
		HostIdentifier: d.uuid,
	})
	require.NoError(t, err)
	var enrollResp enrollAgentResponse
	hres := s.DoRawNoAuth("POST", "/api/osquery/enroll", j, http.StatusOK)
	defer hres.Body.Close()
	require.NoError(t, json.NewDecoder(hres.Body).Decode(&enrollResp))
	require.NotEmpty(t, enrollResp.NodeKey)

	listHostsRes := listHostsResponse{}
	s.DoJSON("GET", "/api/latest/fleet/hosts", nil, http.StatusOK, &listHostsRes)
	require.Len(t, listHostsRes.Hosts, 1)
	h := listHostsRes.Hosts[0]

	// try to unenroll the host, fails since the host doesn't respond
	s.Do("PATCH", fmt.Sprintf("/api/latest/fleet/mdm/hosts/%d/unenroll", h.ID), nil, http.StatusGatewayTimeout)

	// we're going to modify this mock, make sure we restore its default
	originalPushMock := s.pushProvider.PushFunc
	defer func() { s.pushProvider.PushFunc = originalPushMock }()

	// TODO: this is not working as expected, we're still waiting on the
	// device to unenroll even if we weren't able to send a push
	// notification, we should return an error instead.
	//
	// the APNs service returns an error
	// s.pushProvider.PushFunc = mockFailedPush
	// s.Do("PATCH", fmt.Sprintf("/api/latest/fleet/mdm/hosts/%d/unenroll", h.ID), nil, http.StatusOK)

	// try again, but this time the host is online and answers
	s.pushProvider.PushFunc = func(pushes []*mdm.Push) (map[string]*push.Response, error) {
		res, err := mockSuccessfulPush(pushes)
		d.checkout()
		return res, err
	}
	s.Do("PATCH", fmt.Sprintf("/api/latest/fleet/mdm/hosts/%d/unenroll", h.ID), nil, http.StatusOK)
}

func (s *integrationMDMTestSuite) TestMDMAppleGetEncryptionKey() {
	t := s.T()
	ctx := context.Background()

	// create a host
	host, err := s.ds.NewHost(context.Background(), &fleet.Host{
		DetailUpdatedAt: time.Now(),
		LabelUpdatedAt:  time.Now(),
		PolicyUpdatedAt: time.Now(),
		SeenTime:        time.Now().Add(-1 * time.Minute),
		OsqueryHostID:   ptr.String(t.Name()),
		NodeKey:         ptr.String(t.Name()),
		UUID:            uuid.New().String(),
		Hostname:        fmt.Sprintf("%sfoo.local", t.Name()),
		Platform:        "darwin",
	})
	require.NoError(t, err)

	// add an encryption key for the host
	cert, _, _, err := s.fleetCfg.MDM.AppleSCEP()
	require.NoError(t, err)
	parsed, err := x509.ParseCertificate(cert.Certificate[0])
	require.NoError(t, err)
	recoveryKey := "AAA-BBB-CCC"
	encryptedKey, err := pkcs7.Encrypt([]byte(recoveryKey), []*x509.Certificate{parsed})
	require.NoError(t, err)
	base64EncryptedKey := base64.StdEncoding.EncodeToString(encryptedKey)

	err = s.ds.SetOrUpdateHostDiskEncryptionKey(ctx, host.ID, base64EncryptedKey)
	require.NoError(t, err)

	// request with no token
	res := s.DoRawNoAuth("GET", fmt.Sprintf("/api/latest/fleet/mdm/hosts/%d/encryption_key", host.ID), nil, http.StatusUnauthorized)
	res.Body.Close()

	// encryption key not processed yet
	resp := getHostEncryptionKeyResponse{}
	s.DoJSON("GET", fmt.Sprintf("/api/latest/fleet/mdm/hosts/%d/encryption_key", host.ID), nil, http.StatusNotFound, &resp)

	// unable to decrypt encryption key
	err = s.ds.SetHostsDiskEncryptionKeyStatus(ctx, []uint{host.ID}, false, time.Now())
	require.NoError(t, err)
	resp = getHostEncryptionKeyResponse{}
	s.DoJSON("GET", fmt.Sprintf("/api/latest/fleet/mdm/hosts/%d/encryption_key", host.ID), nil, http.StatusNotFound, &resp)

	// no activities created so far
	activities := listActivitiesResponse{}
	s.DoJSON("GET", "/api/latest/fleet/activities", nil, http.StatusOK, &activities)
	found := false
	for _, activity := range activities.Activities {
		if activity.Type == "read_host_disk_encryption_key" {
			found = true
		}
	}
	require.False(t, found)

	// decryptable key
	checkDecryptableKey := func(u fleet.User) {
		err = s.ds.SetHostsDiskEncryptionKeyStatus(ctx, []uint{host.ID}, true, time.Now())
		require.NoError(t, err)
		resp = getHostEncryptionKeyResponse{}
		s.DoJSON("GET", fmt.Sprintf("/api/latest/fleet/mdm/hosts/%d/encryption_key", host.ID), nil, http.StatusOK, &resp)
		require.Equal(t, recoveryKey, resp.EncryptionKey.DecryptedValue)

		// use the admin token to get the activities
		currToken := s.token
		defer func() { s.token = currToken }()
		s.token = s.getTestAdminToken()
		s.lastActivityMatches(
			"read_host_disk_encryption_key",
			fmt.Sprintf(`{"host_display_name": "%s", "host_id": %d}`, host.DisplayName(), host.ID),
			0,
		)
	}

	// we're about to mess up with the token, make sure to set it to the
	// default value when the test ends
	currToken := s.token
	t.Cleanup(func() { s.token = currToken })

	// admins are able to see the host encryption key
	s.token = s.getTestAdminToken()
	checkDecryptableKey(s.users["admin1@example.com"])

	// maintainers are able to see the token
	u := s.users["user1@example.com"]
	s.token = s.getTestToken(u.Email, test.GoodPassword)
	checkDecryptableKey(u)

	// observers are able to see the token
	u = s.users["user2@example.com"]
	s.token = s.getTestToken(u.Email, test.GoodPassword)
	checkDecryptableKey(u)

	// add the host to a team
	team, err := s.ds.NewTeam(context.Background(), &fleet.Team{
		ID:          4827,
		Name:        "team1_" + t.Name(),
		Description: "desc team1_" + t.Name(),
	})
	require.NoError(t, err)
	err = s.ds.AddHostsToTeam(ctx, &team.ID, []uint{host.ID})
	require.NoError(t, err)

	// admins are still able to see the token
	s.token = s.getTestAdminToken()
	checkDecryptableKey(s.users["admin1@example.com"])

	// maintainers are still able to see the token
	u = s.users["user1@example.com"]
	s.token = s.getTestToken(u.Email, test.GoodPassword)
	checkDecryptableKey(u)

	// observers are still able to see the token
	u = s.users["user2@example.com"]
	s.token = s.getTestToken(u.Email, test.GoodPassword)
	checkDecryptableKey(u)

	// add a team member
	u = fleet.User{
		Name:       "test team user",
		Email:      "user1+team@example.com",
		GlobalRole: nil,
		Teams: []fleet.UserTeam{
			{
				Team: *team,
				Role: fleet.RoleMaintainer,
			},
		},
	}
	require.NoError(t, u.SetPassword(test.GoodPassword, 10, 10))
	_, err = s.ds.NewUser(ctx, &u)
	require.NoError(t, err)

	// members are able to see the token
	s.token = s.getTestToken(u.Email, test.GoodPassword)
	checkDecryptableKey(u)

	// create a separate team
	team2, err := s.ds.NewTeam(context.Background(), &fleet.Team{
		ID:          4828,
		Name:        "team2_" + t.Name(),
		Description: "desc team2_" + t.Name(),
	})
	require.NoError(t, err)
	// add a team member
	u = fleet.User{
		Name:       "test team user",
		Email:      "user1+team2@example.com",
		GlobalRole: nil,
		Teams: []fleet.UserTeam{
			{
				Team: *team2,
				Role: fleet.RoleMaintainer,
			},
		},
	}
	require.NoError(t, u.SetPassword(test.GoodPassword, 10, 10))
	_, err = s.ds.NewUser(ctx, &u)
	require.NoError(t, err)

	// non-members aren't able to see the token
	s.token = s.getTestToken(u.Email, test.GoodPassword)
	resp = getHostEncryptionKeyResponse{}
	s.DoJSON("GET", fmt.Sprintf("/api/latest/fleet/mdm/hosts/%d/encryption_key", host.ID), nil, http.StatusForbidden, &resp)
}

<<<<<<< HEAD
func (s *integrationMDMTestSuite) TestMDMAppleConfigProfile() {
	t := s.T()
	ctx := context.Background()

	testTeam, err := s.ds.NewTeam(ctx, &fleet.Team{Name: "TestTeam"})
	require.NoError(t, err)

	testProfiles := make(map[string]fleet.MDMAppleConfigProfile)
	generateTestProfile := func(name string) {
		cp := fleet.MDMAppleConfigProfile{
			Name:       name,
			Identifier: fmt.Sprintf("%s.SomeIdentifier", name),
		}
		cp.Mobileconfig = mcBytesForTest(cp.Name, cp.Identifier, fmt.Sprintf("%s.UUID", name))
		testProfiles[name] = cp
	}
	setTestProfileID := func(name string, id uint) {
		tp := testProfiles[name]
		tp.ProfileID = id
		testProfiles[name] = tp
	}

	generateNewReq := func(name string, teamID *uint) (*bytes.Buffer, map[string]string) {
		body := &bytes.Buffer{}
		writer := multipart.NewWriter(body)
		if teamID != nil {
			err = writer.WriteField("team_id", fmt.Sprintf("%d", testTeam.ID))
			require.NoError(t, err)
		}
		ff, err := writer.CreateFormFile("profile", "some_filename")
		require.NoError(t, err)
		_, err = io.Copy(ff, bytes.NewReader(testProfiles[name].Mobileconfig))
		require.NoError(t, err)
		writer.Close()

		headers := map[string]string{
			"Content-Type":  writer.FormDataContentType(),
			"Accept":        "application/json",
			"Authorization": fmt.Sprintf("Bearer %s", s.token),
		}

		return body, headers
	}

	checkGetResponse := func(resp *http.Response, expected fleet.MDMAppleConfigProfile) {
		// check expected headers
		require.Contains(t, resp.Header["Content-Type"], "application/octet-stream")
		require.Contains(t, resp.Header["Content-Disposition"], fmt.Sprintf(`attachment;filename="%s %s.%s"`, time.Now().Format("2006-01-02"), expected.Name, "mobileconfig"))
		// check expected body
		var bb bytes.Buffer
		_, err = io.Copy(&bb, resp.Body)
		require.NoError(t, err)
		require.Equal(t, []byte(expected.Mobileconfig), bb.Bytes())
	}

	checkConfigProfile := func(expected fleet.MDMAppleConfigProfile, actual fleet.MDMAppleConfigProfile) {
		require.Equal(t, expected.Name, actual.Name)
		require.Equal(t, expected.Identifier, actual.Identifier)
	}

	// create new profile (no team)
	generateTestProfile("TestNoTeam")
	body, headers := generateNewReq("TestNoTeam", nil)
	newResp := s.DoRawWithHeaders("POST", "/api/latest/fleet/mdm/apple/profiles", body.Bytes(), http.StatusOK, headers)
	var newCP fleet.MDMAppleConfigProfile
	err = json.NewDecoder(newResp.Body).Decode(&newCP)
	require.NoError(t, err)
	require.NotEmpty(t, newCP.ProfileID)
	setTestProfileID("TestNoTeam", newCP.ProfileID)

	// create new profile (with team id)
	generateTestProfile("TestWithTeamID")
	body, headers = generateNewReq("TestWithTeamID", ptr.Uint(1))
	newResp = s.DoRawWithHeaders("POST", "/api/latest/fleet/mdm/apple/profiles", body.Bytes(), http.StatusOK, headers)
	err = json.NewDecoder(newResp.Body).Decode(&newCP)
	require.NoError(t, err)
	require.NotEmpty(t, newCP.ProfileID)
	setTestProfileID("TestWithTeamID", newCP.ProfileID)

	// list profiles (no team)
	expectedCP := testProfiles["TestNoTeam"]
	var listResp listMDMAppleConfigProfilesResponse
	s.DoJSON("GET", "/api/latest/fleet/mdm/apple/profiles", nil, http.StatusOK, &listResp)
	require.Len(t, listResp.ConfigProfiles, 1)
	respCP := listResp.ConfigProfiles[0]
	require.Equal(t, expectedCP.Name, respCP.Name)
	checkConfigProfile(expectedCP, *respCP)
	require.Empty(t, respCP.Mobileconfig) // list profiles endpoint shouldn't include mobileconfig bytes
	require.Empty(t, respCP.TeamID)       // zero means no team

	// list profiles (team 1)
	expectedCP = testProfiles["TestWithTeamID"]
	listResp = listMDMAppleConfigProfilesResponse{}
	s.DoJSON("GET", "/api/latest/fleet/mdm/apple/profiles", listMDMAppleConfigProfilesRequest{TeamID: testTeam.ID}, http.StatusOK, &listResp)
	require.Len(t, listResp.ConfigProfiles, 1)
	respCP = listResp.ConfigProfiles[0]
	require.Equal(t, expectedCP.Name, respCP.Name)
	checkConfigProfile(expectedCP, *respCP)
	require.Empty(t, respCP.Mobileconfig)         // list profiles endpoint shouldn't include mobileconfig bytes
	require.Equal(t, testTeam.ID, *respCP.TeamID) // team 1

	// get profile (no team)
	expectedCP = testProfiles["TestNoTeam"]
	getPath := fmt.Sprintf("/api/latest/fleet/mdm/apple/profiles/%d", expectedCP.ProfileID)
	getResp := s.DoRawWithHeaders("GET", getPath, nil, http.StatusOK, map[string]string{"Authorization": fmt.Sprintf("Bearer %s", s.token)})
	checkGetResponse(getResp, expectedCP)

	// get profile (team 1)
	expectedCP = testProfiles["TestWithTeamID"]
	getPath = fmt.Sprintf("/api/latest/fleet/mdm/apple/profiles/%d", expectedCP.ProfileID)
	getResp = s.DoRawWithHeaders("GET", getPath, nil, http.StatusOK, map[string]string{"Authorization": fmt.Sprintf("Bearer %s", s.token)})
	checkGetResponse(getResp, expectedCP)

	// delete profile (no team)
	deletedCP := testProfiles["TestNoTeam"]
	deletePath := fmt.Sprintf("/api/latest/fleet/mdm/apple/profiles/%d", deletedCP.ProfileID)
	var deleteResp deleteMDMAppleConfigProfileResponse
	s.DoJSON("DELETE", deletePath, nil, http.StatusOK, &deleteResp)
	// confirm deleted
	listResp = listMDMAppleConfigProfilesResponse{}
	s.DoJSON("GET", "/api/latest/fleet/mdm/apple/profiles", listMDMAppleConfigProfilesRequest{}, http.StatusOK, &listResp)
	require.Len(t, listResp.ConfigProfiles, 0)
	getPath = fmt.Sprintf("/api/latest/fleet/mdm/apple/profiles/%d", deletedCP.ProfileID)
	getResp = s.DoRawWithHeaders("GET", getPath, nil, http.StatusNotFound, map[string]string{"Authorization": fmt.Sprintf("Bearer %s", s.token)})

	// delete profile (team 1)
	deletedCP = testProfiles["TestWithTeamID"]
	deletePath = fmt.Sprintf("/api/latest/fleet/mdm/apple/profiles/%d", deletedCP.ProfileID)
	deleteResp = deleteMDMAppleConfigProfileResponse{}
	s.DoJSON("DELETE", deletePath, nil, http.StatusOK, &deleteResp)
	// confirm deleted
	listResp = listMDMAppleConfigProfilesResponse{}
	s.DoJSON("GET", "/api/latest/fleet/mdm/apple/profiles", listMDMAppleConfigProfilesRequest{TeamID: testTeam.ID}, http.StatusOK, &listResp)
	require.Len(t, listResp.ConfigProfiles, 0)
	getPath = fmt.Sprintf("/api/latest/fleet/mdm/apple/profiles/%d", deletedCP.ProfileID)
	getResp = s.DoRawWithHeaders("GET", getPath, nil, http.StatusNotFound, map[string]string{"Authorization": fmt.Sprintf("Bearer %s", s.token)})
=======
func (s *integrationMDMTestSuite) TestAppConfigMDMAppleProfiles() {
	t := s.T()

	// set the macos custom settings fields
	acResp := appConfigResponse{}
	s.DoJSON("PATCH", "/api/latest/fleet/config", json.RawMessage(`{
	  "macos_settings": { "custom_settings": ["foo", "bar"] }
  }`), http.StatusOK, &acResp)
	assert.Equal(t, []string{"foo", "bar"}, acResp.MacOSSettings.CustomSettings)

	// check that they are returned by a GET /config
	acResp = appConfigResponse{}
	s.DoJSON("GET", "/api/latest/fleet/config", nil, http.StatusOK, &acResp)
	assert.Equal(t, []string{"foo", "bar"}, acResp.MacOSSettings.CustomSettings)

	// patch without specifying the macos custom settings fields, should not remove them
	acResp = appConfigResponse{}
	s.DoJSON("PATCH", "/api/latest/fleet/config", json.RawMessage(`{
	  "macos_settings": {}
  }`), http.StatusOK, &acResp)
	assert.Equal(t, []string{"foo", "bar"}, acResp.MacOSSettings.CustomSettings)

	// patch with explicitly empty macos custom settings fields, would remove
	// them but this is a dry-run
	acResp = appConfigResponse{}
	s.DoJSON("PATCH", "/api/latest/fleet/config", json.RawMessage(`{
		"macos_settings": {"custom_settings": null}
  }`), http.StatusOK, &acResp, "dry_run", "true")
	assert.Equal(t, []string{"foo", "bar"}, acResp.MacOSSettings.CustomSettings)

	// patch with explicitly empty macos custom settings fields, removes them
	acResp = appConfigResponse{}
	s.DoJSON("PATCH", "/api/latest/fleet/config", json.RawMessage(`{
		"macos_settings": {"custom_settings": null}
  }`), http.StatusOK, &acResp)
	assert.Empty(t, acResp.MacOSSettings.CustomSettings)
}

func (s *integrationMDMTestSuite) TestApplyTeamsMDMAppleProfiles() {
	t := s.T()

	// create a team through the service so it initializes the agent ops
	teamName := t.Name() + "team1"
	team := &fleet.Team{
		Name:        teamName,
		Description: "desc team1",
	}
	var createTeamResp teamResponse
	s.DoJSON("POST", "/api/latest/fleet/teams", team, http.StatusOK, &createTeamResp)
	require.NotZero(t, createTeamResp.Team.ID)
	team = createTeamResp.Team

	// apply with custom macos settings
	teamSpecs := applyTeamSpecsRequest{Specs: []*fleet.TeamSpec{{Name: teamName,
		MacOSSettings: map[string]interface{}{"custom_settings": []string{"foo", "bar"}}}}}
	s.Do("POST", "/api/latest/fleet/spec/teams", teamSpecs, http.StatusOK)

	// retrieving the team returns the custom macos settings
	var teamResp getTeamResponse
	s.DoJSON("GET", fmt.Sprintf("/api/latest/fleet/teams/%d", team.ID), nil, http.StatusOK, &teamResp)
	require.Equal(t, []string{"foo", "bar"}, teamResp.Team.Config.MacOSSettings.CustomSettings)

	// apply with invalid macos settings subfield should fail
	teamSpecs = applyTeamSpecsRequest{Specs: []*fleet.TeamSpec{{Name: teamName,
		MacOSSettings: map[string]interface{}{"foo_bar": 123}}}}
	s.Do("POST", "/api/latest/fleet/spec/teams", teamSpecs, http.StatusBadRequest)

	// apply without custom macos settings specified, should not replace existing settings
	teamSpecs = applyTeamSpecsRequest{Specs: []*fleet.TeamSpec{{Name: teamName,
		MacOSSettings: map[string]interface{}{}}}}
	s.Do("POST", "/api/latest/fleet/spec/teams", teamSpecs, http.StatusOK)
	teamResp = getTeamResponse{}
	s.DoJSON("GET", fmt.Sprintf("/api/latest/fleet/teams/%d", team.ID), nil, http.StatusOK, &teamResp)
	require.Equal(t, []string{"foo", "bar"}, teamResp.Team.Config.MacOSSettings.CustomSettings)

	// apply with explicitly empty custom macos settings would clear the existing
	// settings, but dry-run
	teamSpecs = applyTeamSpecsRequest{Specs: []*fleet.TeamSpec{{Name: teamName,
		MacOSSettings: map[string]interface{}{"custom_settings": []string{}}}}}
	s.Do("POST", "/api/latest/fleet/spec/teams", teamSpecs, http.StatusOK, "dry_run", "true")
	teamResp = getTeamResponse{}
	s.DoJSON("GET", fmt.Sprintf("/api/latest/fleet/teams/%d", team.ID), nil, http.StatusOK, &teamResp)
	require.Equal(t, []string{"foo", "bar"}, teamResp.Team.Config.MacOSSettings.CustomSettings)

	// apply with explicitly empty custom macos settings clears the existing settings
	teamSpecs = applyTeamSpecsRequest{Specs: []*fleet.TeamSpec{{Name: teamName,
		MacOSSettings: map[string]interface{}{"custom_settings": []string{}}}}}
	s.Do("POST", "/api/latest/fleet/spec/teams", teamSpecs, http.StatusOK)
	teamResp = getTeamResponse{}
	s.DoJSON("GET", fmt.Sprintf("/api/latest/fleet/teams/%d", team.ID), nil, http.StatusOK, &teamResp)
	require.Equal(t, []string{}, teamResp.Team.Config.MacOSSettings.CustomSettings)
}

func (s *integrationMDMTestSuite) TestBatchSetMDMAppleProfiles() {
	t := s.T()
	ctx := context.Background()

	// create a new team
	tm, err := s.ds.NewTeam(ctx, &fleet.Team{Name: "batch_set_mdm_profiles"})
	require.NoError(t, err)

	// apply an empty set to no-team
	s.Do("POST", "/api/v1/fleet/mdm/apple/profiles/batch", batchSetMDMAppleProfilesRequest{Profiles: nil}, http.StatusNoContent)

	// apply to both team id and name
	s.Do("POST", "/api/v1/fleet/mdm/apple/profiles/batch", batchSetMDMAppleProfilesRequest{Profiles: nil},
		http.StatusUnprocessableEntity, "team_id", strconv.Itoa(int(tm.ID)), "team_name", tm.Name)

	// invalid team name
	s.Do("POST", "/api/v1/fleet/mdm/apple/profiles/batch", batchSetMDMAppleProfilesRequest{Profiles: nil},
		http.StatusNotFound, "team_name", uuid.New().String())

	// duplicate profile names
	s.Do("POST", "/api/v1/fleet/mdm/apple/profiles/batch", batchSetMDMAppleProfilesRequest{Profiles: [][]byte{
		mobileconfigForTest("N1", "I1"),
		mobileconfigForTest("N1", "I2"),
	}}, http.StatusUnprocessableEntity, "team_id", strconv.Itoa(int(tm.ID)))

	// successfully apply a profile for the team
	s.Do("POST", "/api/v1/fleet/mdm/apple/profiles/batch", batchSetMDMAppleProfilesRequest{Profiles: [][]byte{
		mobileconfigForTest("N1", "I1"),
	}}, http.StatusNoContent, "team_id", strconv.Itoa(int(tm.ID)))
>>>>>>> ad10fde3
}

type device struct {
	uuid   string
	serial string
	model  string

	s        *integrationMDMTestSuite
	scepCert *x509.Certificate
	scepKey  *rsa.PrivateKey
}

func newDevice(s *integrationMDMTestSuite) *device {
	return &device{
		uuid:   strings.ToUpper(uuid.New().String()),
		serial: randSerial(),
		model:  "MacBookPro16,1",
		s:      s,
	}
}

func newMDMEnrolledDevice(s *integrationMDMTestSuite) *device {
	d := newDevice(s)
	d.mdmEnroll(s)
	return d
}

func (d *device) mdmEnroll(s *integrationMDMTestSuite) {
	d.scepEnroll()
	d.authenticate()
	d.tokenUpdate()
}

func (d *device) authenticate() {
	payload := map[string]any{
		"MessageType":  "Authenticate",
		"UDID":         d.uuid,
		"Model":        d.model,
		"DeviceName":   "testdevice" + d.serial,
		"Topic":        "com.apple.mgmt.External." + d.uuid,
		"EnrollmentID": "testenrollmentid-" + d.uuid,
		"SerialNumber": d.serial,
	}
	d.request("application/x-apple-aspen-mdm-checkin", payload)
}

func (d *device) tokenUpdate() {
	payload := map[string]any{
		"MessageType":  "TokenUpdate",
		"UDID":         d.uuid,
		"Topic":        "com.apple.mgmt.External." + d.uuid,
		"EnrollmentID": "testenrollmentid-" + d.uuid,
		"NotOnConsole": "false",
		"PushMagic":    "pushmagic" + d.serial,
		"Token":        []byte("token" + d.serial),
	}
	d.request("application/x-apple-aspen-mdm-checkin", payload)
}

func (d *device) checkout() {
	payload := map[string]any{
		"MessageType":  "CheckOut",
		"Topic":        "com.apple.mgmt.External." + d.uuid,
		"UDID":         d.uuid,
		"EnrollmentID": "testenrollmentid-" + d.uuid,
	}
	d.request("application/x-apple-aspen-mdm-checkin", payload)
}

func (d *device) request(reqType string, payload map[string]any) {
	body, err := plist.Marshal(payload)
	require.NoError(d.s.T(), err)

	signedData, err := pkcs7.NewSignedData(body)
	require.NoError(d.s.T(), err)
	err = signedData.AddSigner(d.scepCert, d.scepKey, pkcs7.SignerInfoConfig{})
	require.NoError(d.s.T(), err)
	sig, err := signedData.Finish()
	require.NoError(d.s.T(), err)

	d.s.DoRawWithHeaders(
		"POST",
		"/mdm/apple/mdm",
		body,
		200,
		map[string]string{
			"Content-Type":  reqType,
			"Mdm-Signature": base64.StdEncoding.EncodeToString(sig),
		},
	)
}

func (d *device) scepEnroll() {
	t := d.s.T()
	ctx := context.Background()
	logger := kitlog.NewJSONLogger(os.Stdout)
	logger = level.NewFilter(logger, level.AllowDebug())
	client, err := scepclient.New(d.s.server.URL+apple_mdm.SCEPPath, logger)
	require.NoError(t, err)

	resp, _, err := client.GetCACert(ctx, "")
	require.NoError(t, err)

	certs, err := x509.ParseCertificates(resp)
	require.NoError(t, err)

	key, err := rsa.GenerateKey(rand.Reader, 2048)
	require.NoError(t, err)

	csrTemplate := x509util.CertificateRequest{
		CertificateRequest: x509.CertificateRequest{
			Subject: pkix.Name{
				CommonName: "fleet-test",
			},
			SignatureAlgorithm: x509.SHA256WithRSA,
		},
		ChallengePassword: d.s.fleetCfg.MDMApple.SCEP.Challenge,
	}
	csrDerBytes, err := x509util.CreateCertificateRequest(rand.Reader, &csrTemplate, key)
	require.NoError(t, err)
	csr, err := x509.ParseCertificateRequest(csrDerBytes)
	require.NoError(t, err)

	notBefore := time.Now()
	notAfter := notBefore.Add(time.Hour)

	certTemplate := x509.Certificate{
		SerialNumber: big.NewInt(1),
		Subject: pkix.Name{
			CommonName:   "SCEP SIGNER",
			Organization: csr.Subject.Organization,
		},
		NotBefore:             notBefore,
		NotAfter:              notAfter,
		KeyUsage:              x509.KeyUsageKeyEncipherment | x509.KeyUsageDigitalSignature,
		ExtKeyUsage:           []x509.ExtKeyUsage{x509.ExtKeyUsageServerAuth},
		BasicConstraintsValid: true,
	}

	certDerBytes, err := x509.CreateCertificate(rand.Reader, &certTemplate, &certTemplate, &key.PublicKey, key)
	require.NoError(t, err)
	cert, err := x509.ParseCertificate(certDerBytes)
	require.NoError(t, err)

	tmpl := &scep.PKIMessage{
		MessageType: scep.PKCSReq,
		Recipients:  certs,
		SignerKey:   key,
		SignerCert:  cert,
		CSRReqMessage: &scep.CSRReqMessage{
			ChallengePassword: d.s.fleetCfg.MDMApple.SCEP.Challenge,
		},
	}

	msg, err := scep.NewCSRRequest(csr, tmpl, scep.WithLogger(logger))
	require.NoError(t, err)

	respBytes, err := client.PKIOperation(ctx, msg.Raw)
	require.NoError(t, err)

	respMsg, err := scep.ParsePKIMessage(respBytes, scep.WithLogger(logger), scep.WithCACerts(msg.Recipients))
	require.NoError(t, err)
	require.Equal(t, scep.SUCCESS, respMsg.PKIStatus)

	err = respMsg.DecryptPKIEnvelope(cert, key)
	require.NoError(t, err)

	d.scepCert = respMsg.CertRepMessage.Certificate
	d.scepKey = key
}

// numbers plus capital letters without I, L, O for readability
const serialLetters = "0123456789ABCDEFGHJKMNPQRSTUVWXYZ"

func randSerial() string {
	b := make([]byte, 12)
	for i := range b {
		//nolint:gosec // not used for crypto, only to generate random serial for testing
		b[i] = serialLetters[mathrand.Intn(len(serialLetters))]
	}
	return string(b)
}

var testBMToken = &nanodep_client.OAuth1Tokens{
	ConsumerKey:       "test_consumer",
	ConsumerSecret:    "test_secret",
	AccessToken:       "test_access_token",
	AccessSecret:      "test_access_secret",
	AccessTokenExpiry: time.Date(2999, 1, 1, 0, 0, 0, 0, time.UTC),
}<|MERGE_RESOLUTION|>--- conflicted
+++ resolved
@@ -758,8 +758,7 @@
 	s.DoJSON("GET", fmt.Sprintf("/api/latest/fleet/mdm/hosts/%d/encryption_key", host.ID), nil, http.StatusForbidden, &resp)
 }
 
-<<<<<<< HEAD
-func (s *integrationMDMTestSuite) TestMDMAppleConfigProfile() {
+func (s *integrationMDMTestSuite) TestMDMAppleConfigProfileCRUD() {
 	t := s.T()
 	ctx := context.Background()
 
@@ -895,7 +894,8 @@
 	require.Len(t, listResp.ConfigProfiles, 0)
 	getPath = fmt.Sprintf("/api/latest/fleet/mdm/apple/profiles/%d", deletedCP.ProfileID)
 	getResp = s.DoRawWithHeaders("GET", getPath, nil, http.StatusNotFound, map[string]string{"Authorization": fmt.Sprintf("Bearer %s", s.token)})
-=======
+}
+
 func (s *integrationMDMTestSuite) TestAppConfigMDMAppleProfiles() {
 	t := s.T()
 
@@ -949,8 +949,10 @@
 	team = createTeamResp.Team
 
 	// apply with custom macos settings
-	teamSpecs := applyTeamSpecsRequest{Specs: []*fleet.TeamSpec{{Name: teamName,
-		MacOSSettings: map[string]interface{}{"custom_settings": []string{"foo", "bar"}}}}}
+	teamSpecs := applyTeamSpecsRequest{Specs: []*fleet.TeamSpec{{
+		Name:          teamName,
+		MacOSSettings: map[string]interface{}{"custom_settings": []string{"foo", "bar"}},
+	}}}
 	s.Do("POST", "/api/latest/fleet/spec/teams", teamSpecs, http.StatusOK)
 
 	// retrieving the team returns the custom macos settings
@@ -959,13 +961,17 @@
 	require.Equal(t, []string{"foo", "bar"}, teamResp.Team.Config.MacOSSettings.CustomSettings)
 
 	// apply with invalid macos settings subfield should fail
-	teamSpecs = applyTeamSpecsRequest{Specs: []*fleet.TeamSpec{{Name: teamName,
-		MacOSSettings: map[string]interface{}{"foo_bar": 123}}}}
+	teamSpecs = applyTeamSpecsRequest{Specs: []*fleet.TeamSpec{{
+		Name:          teamName,
+		MacOSSettings: map[string]interface{}{"foo_bar": 123},
+	}}}
 	s.Do("POST", "/api/latest/fleet/spec/teams", teamSpecs, http.StatusBadRequest)
 
 	// apply without custom macos settings specified, should not replace existing settings
-	teamSpecs = applyTeamSpecsRequest{Specs: []*fleet.TeamSpec{{Name: teamName,
-		MacOSSettings: map[string]interface{}{}}}}
+	teamSpecs = applyTeamSpecsRequest{Specs: []*fleet.TeamSpec{{
+		Name:          teamName,
+		MacOSSettings: map[string]interface{}{},
+	}}}
 	s.Do("POST", "/api/latest/fleet/spec/teams", teamSpecs, http.StatusOK)
 	teamResp = getTeamResponse{}
 	s.DoJSON("GET", fmt.Sprintf("/api/latest/fleet/teams/%d", team.ID), nil, http.StatusOK, &teamResp)
@@ -973,16 +979,20 @@
 
 	// apply with explicitly empty custom macos settings would clear the existing
 	// settings, but dry-run
-	teamSpecs = applyTeamSpecsRequest{Specs: []*fleet.TeamSpec{{Name: teamName,
-		MacOSSettings: map[string]interface{}{"custom_settings": []string{}}}}}
+	teamSpecs = applyTeamSpecsRequest{Specs: []*fleet.TeamSpec{{
+		Name:          teamName,
+		MacOSSettings: map[string]interface{}{"custom_settings": []string{}},
+	}}}
 	s.Do("POST", "/api/latest/fleet/spec/teams", teamSpecs, http.StatusOK, "dry_run", "true")
 	teamResp = getTeamResponse{}
 	s.DoJSON("GET", fmt.Sprintf("/api/latest/fleet/teams/%d", team.ID), nil, http.StatusOK, &teamResp)
 	require.Equal(t, []string{"foo", "bar"}, teamResp.Team.Config.MacOSSettings.CustomSettings)
 
 	// apply with explicitly empty custom macos settings clears the existing settings
-	teamSpecs = applyTeamSpecsRequest{Specs: []*fleet.TeamSpec{{Name: teamName,
-		MacOSSettings: map[string]interface{}{"custom_settings": []string{}}}}}
+	teamSpecs = applyTeamSpecsRequest{Specs: []*fleet.TeamSpec{{
+		Name:          teamName,
+		MacOSSettings: map[string]interface{}{"custom_settings": []string{}},
+	}}}
 	s.Do("POST", "/api/latest/fleet/spec/teams", teamSpecs, http.StatusOK)
 	teamResp = getTeamResponse{}
 	s.DoJSON("GET", fmt.Sprintf("/api/latest/fleet/teams/%d", team.ID), nil, http.StatusOK, &teamResp)
@@ -1018,7 +1028,6 @@
 	s.Do("POST", "/api/v1/fleet/mdm/apple/profiles/batch", batchSetMDMAppleProfilesRequest{Profiles: [][]byte{
 		mobileconfigForTest("N1", "I1"),
 	}}, http.StatusNoContent, "team_id", strconv.Itoa(int(tm.ID)))
->>>>>>> ad10fde3
 }
 
 type device struct {
