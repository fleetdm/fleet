--- conflicted
+++ resolved
@@ -2645,7 +2645,6 @@
 }
 
 func (s *integrationMDMTestSuite) TestBootstrapPackage() {
-	// ctx := context.Background()
 	t := s.T()
 
 	read := func(name string) []byte {
@@ -2711,11 +2710,7 @@
 	// get package metadata
 	var metadataResp bootstrapPackageMetadataResponse
 	s.DoJSON("GET", "/api/latest/fleet/mdm/apple/bootstrap/0/metadata", nil, http.StatusOK, &metadataResp)
-<<<<<<< HEAD
-	globalBootstrapPackage := metadataResp.Metadata
-=======
 	globalBootstrapPackage := metadataResp.MDMAppleBootstrapPackage
->>>>>>> b49dda1b
 
 	// create a team and upload a bootstrap package for that team.
 	teamName := t.Name() + "team1"
@@ -2734,11 +2729,7 @@
 	// get package metadata
 	metadataResp = bootstrapPackageMetadataResponse{}
 	s.DoJSON("GET", fmt.Sprintf("/api/latest/fleet/mdm/apple/bootstrap/%d/metadata", team.ID), nil, http.StatusOK, &metadataResp)
-<<<<<<< HEAD
-	teamBootstrapPackage := metadataResp.Metadata
-=======
 	teamBootstrapPackage := metadataResp.MDMAppleBootstrapPackage
->>>>>>> b49dda1b
 
 	type deviceWithResponse struct {
 		// An empty string here means "skip the response", ie: pending
