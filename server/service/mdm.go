package service

import (
	"bytes"
	"context"
	"crypto"
	"crypto/tls"
	"encoding/json"
	"encoding/pem"
	"errors"
	"fmt"
	"io"
	"mime/multipart"
	"net/http"
	"path/filepath"
	"slices"
	"strconv"
	"strings"
	"time"

	"github.com/VividCortex/mysqlerr"
	"github.com/docker/go-units"
	"github.com/fleetdm/fleet/v4/pkg/certificate"
	"github.com/fleetdm/fleet/v4/pkg/fleethttp"
	"github.com/fleetdm/fleet/v4/server"
	"github.com/fleetdm/fleet/v4/server/authz"
	authz_ctx "github.com/fleetdm/fleet/v4/server/contexts/authz"
	"github.com/fleetdm/fleet/v4/server/contexts/ctxdb"
	"github.com/fleetdm/fleet/v4/server/contexts/ctxerr"
	hostctx "github.com/fleetdm/fleet/v4/server/contexts/host"
	"github.com/fleetdm/fleet/v4/server/contexts/license"
	"github.com/fleetdm/fleet/v4/server/contexts/logging"
	"github.com/fleetdm/fleet/v4/server/contexts/viewer"
	"github.com/fleetdm/fleet/v4/server/fleet"
	"github.com/fleetdm/fleet/v4/server/mdm"
	apple_mdm "github.com/fleetdm/fleet/v4/server/mdm/apple"
	"github.com/fleetdm/fleet/v4/server/mdm/apple/mobileconfig"
	"github.com/fleetdm/fleet/v4/server/mdm/assets"
	"github.com/fleetdm/fleet/v4/server/mdm/cryptoutil"
	"github.com/fleetdm/fleet/v4/server/mdm/microsoft/syncml"
	nanomdm "github.com/fleetdm/fleet/v4/server/mdm/nanomdm/mdm"
	"github.com/fleetdm/fleet/v4/server/ptr"
	"github.com/fleetdm/fleet/v4/server/service/middleware/endpoint_utils"
	"github.com/fleetdm/fleet/v4/server/variables"
	"github.com/fleetdm/fleet/v4/server/worker"
	"github.com/go-kit/log/level"
	"github.com/go-sql-driver/mysql"
)

////////////////////////////////////////////////////////////////////////////////
// GET /mdm/apple
////////////////////////////////////////////////////////////////////////////////

type getAppleMDMResponse struct {
	*fleet.AppleMDM
	Err error `json:"error,omitempty"`
}

func (r getAppleMDMResponse) Error() error { return r.Err }

func getAppleMDMEndpoint(ctx context.Context, request interface{}, svc fleet.Service) (fleet.Errorer, error) {
	appleMDM, err := svc.GetAppleMDM(ctx)
	if err != nil {
		return getAppleMDMResponse{Err: err}, nil
	}

	return getAppleMDMResponse{AppleMDM: appleMDM}, nil
}

func (svc *Service) GetAppleMDM(ctx context.Context) (*fleet.AppleMDM, error) {
	if err := svc.authz.Authorize(ctx, &fleet.AppleMDM{}, fleet.ActionRead); err != nil {
		return nil, err
	}

	apns, err := assets.X509Cert(ctx, svc.ds, fleet.MDMAssetAPNSCert)
	if err != nil {
		return nil, ctxerr.Wrap(ctx, err, "parse certificate")
	}

	appleMDM := &fleet.AppleMDM{
		CommonName: apns.Subject.CommonName,
		Issuer:     apns.Issuer.CommonName,
		RenewDate:  apns.NotAfter,
	}
	if apns.SerialNumber != nil {
		appleMDM.SerialNumber = apns.SerialNumber.String()
	}

	return appleMDM, nil
}

////////////////////////////////////////////////////////////////////////////////
// GET /mdm/apple_bm
////////////////////////////////////////////////////////////////////////////////

type getAppleBMResponse struct {
	*fleet.AppleBM
	Err error `json:"error,omitempty"`
}

func (r getAppleBMResponse) Error() error { return r.Err }

func getAppleBMEndpoint(ctx context.Context, request interface{}, svc fleet.Service) (fleet.Errorer, error) {
	appleBM, err := svc.GetAppleBM(ctx)
	if err != nil {
		return getAppleBMResponse{Err: err}, nil
	}

	return getAppleBMResponse{AppleBM: appleBM}, nil
}

func (svc *Service) GetAppleBM(ctx context.Context) (*fleet.AppleBM, error) {
	// skipauth: No authorization check needed due to implementation returning
	// only license error.
	svc.authz.SkipAuthorization(ctx)

	return nil, fleet.ErrMissingLicense
}

////////////////////////////////////////////////////////////////////////////////
// POST /mdm/apple/request_csr
////////////////////////////////////////////////////////////////////////////////

type requestMDMAppleCSRRequest struct {
	EmailAddress string `json:"email_address"`
	Organization string `json:"organization"`
}

type requestMDMAppleCSRResponse struct {
	*fleet.AppleCSR
	Err error `json:"error,omitempty"`
}

func (r requestMDMAppleCSRResponse) Error() error { return r.Err }

func requestMDMAppleCSREndpoint(ctx context.Context, request interface{}, svc fleet.Service) (fleet.Errorer, error) {
	req := request.(*requestMDMAppleCSRRequest)

	csr, err := svc.RequestMDMAppleCSR(ctx, req.EmailAddress, req.Organization)
	if err != nil {
		return requestMDMAppleCSRResponse{Err: err}, nil
	}
	return requestMDMAppleCSRResponse{
		AppleCSR: csr,
	}, nil
}

func (svc *Service) RequestMDMAppleCSR(ctx context.Context, email, org string) (*fleet.AppleCSR, error) {
	if err := svc.authz.Authorize(ctx, &fleet.AppleCSR{}, fleet.ActionWrite); err != nil {
		return nil, err
	}

	if err := fleet.ValidateEmail(email); err != nil {
		if strings.TrimSpace(email) == "" {
			return nil, ctxerr.Wrap(ctx, fleet.NewInvalidArgumentError("email_address", "missing email address"))
		}
		return nil, ctxerr.Wrap(ctx, fleet.NewInvalidArgumentError("email_address", fmt.Sprintf("invalid email address: %v", err)))
	}
	if strings.TrimSpace(org) == "" {
		return nil, ctxerr.Wrap(ctx, fleet.NewInvalidArgumentError("organization", "missing organization"))
	}

	// create the raw SCEP CA cert and key (creating before the CSR signing
	// request so that nothing can fail after the request is made, except for the
	// network during the response of course)
	scepCACert, scepCAKey, err := apple_mdm.NewSCEPCACertKey()
	if err != nil {
		return nil, ctxerr.Wrap(ctx, err, "generate SCEP CA cert and key")
	}

	// create the APNs CSR
	apnsCSR, apnsKey, err := apple_mdm.GenerateAPNSCSRKey(email, org)
	if err != nil {
		return nil, ctxerr.Wrap(ctx, err, "generate APNs CSR")
	}

	// request the signed APNs CSR from fleetdm.com
	client := fleethttp.NewClient(fleethttp.WithTimeout(10 * time.Second))
	if err := apple_mdm.GetSignedAPNSCSR(client, apnsCSR); err != nil {
		if ferr, ok := err.(apple_mdm.FleetWebsiteError); ok {
			status := http.StatusBadGateway
			if ferr.Status >= 400 && ferr.Status <= 499 {
				// TODO: fleetdm.com returns a genereric "Bad
				// Request" message, we should coordinate and
				// stablish a response schema from which we can get
				// the invalid field and use
				// fleet.NewInvalidArgumentError instead
				//
				// For now, since we have already validated
				// everything else, we assume that a 4xx
				// response is an email with an invalid domain
				return nil, ctxerr.Wrap(
					ctx,
					fleet.NewInvalidArgumentError(
						"email_address",
						fmt.Sprintf("this email address is not valid: %v", err),
					),
				)
			}
			return nil, ctxerr.Wrap(
				ctx,
				fleet.NewUserMessageError(
					fmt.Errorf("FleetDM CSR request failed: %w", err),
					status,
				),
			)
		}

		return nil, ctxerr.Wrap(ctx, err, "get signed CSR")
	}

	// PEM-encode the cert and keys
	scepCACertPEM := certificate.EncodeCertPEM(scepCACert)
	scepCAKeyPEM := certificate.EncodePrivateKeyPEM(scepCAKey)
	apnsKeyPEM := certificate.EncodePrivateKeyPEM(apnsKey)

	return &fleet.AppleCSR{
		APNsKey:  apnsKeyPEM,
		SCEPCert: scepCACertPEM,
		SCEPKey:  scepCAKeyPEM,
	}, nil
}

func (svc *Service) VerifyMDMAppleConfigured(ctx context.Context) error {
	appCfg, err := svc.ds.AppConfig(ctx)
	if err != nil {
		// skipauth: Authorization is currently for user endpoints only.
		svc.authz.SkipAuthorization(ctx)
		return err
	}
	if !appCfg.MDM.EnabledAndConfigured {
		// skipauth: Authorization is currently for user endpoints only.
		svc.authz.SkipAuthorization(ctx)
		return fleet.ErrMDMNotConfigured
	}

	return nil
}

////////////////////////////////////////////////////////////////////////////////
// POST /mdm/setup/eula
////////////////////////////////////////////////////////////////////////////////

type createMDMEULARequest struct {
	EULA   *multipart.FileHeader
	DryRun bool `query:"dry_run,optional"` // if true, apply validation but do not save changes
}

// TODO: We parse the whole body before running svc.authz.Authorize.
// An authenticated but unauthorized user could abuse this.
func (createMDMEULARequest) DecodeRequest(ctx context.Context, r *http.Request) (interface{}, error) {
	err := r.ParseMultipartForm(512 * units.MiB)
	if err != nil {
		return nil, &fleet.BadRequestError{
			Message:     "failed to parse multipart form",
			InternalErr: err,
		}
	}

	if r.MultipartForm.File["eula"] == nil {
		return nil, &fleet.BadRequestError{
			Message:     "eula multipart field is required",
			InternalErr: err,
		}
	}

	dryRun := false
	if v := r.URL.Query().Get("dry_run"); v != "" {
		dryRun, _ = strconv.ParseBool(v)
	}
	return &createMDMEULARequest{
		EULA:   r.MultipartForm.File["eula"][0],
		DryRun: dryRun,
	}, nil
}

type createMDMEULAResponse struct {
	Err error `json:"error,omitempty"`
}

func (r createMDMEULAResponse) Error() error { return r.Err }

func createMDMEULAEndpoint(ctx context.Context, request interface{}, svc fleet.Service) (fleet.Errorer, error) {
	req := request.(*createMDMEULARequest)
	ff, err := req.EULA.Open()
	if err != nil {
		return createMDMEULAResponse{Err: err}, nil
	}
	defer ff.Close()

	if err := svc.MDMCreateEULA(ctx, req.EULA.Filename, ff, req.DryRun); err != nil {
		return createMDMEULAResponse{Err: err}, nil
	}

	return createMDMEULAResponse{}, nil
}

func (svc *Service) MDMCreateEULA(ctx context.Context, name string, file io.ReadSeeker, dryRun bool) error {
	// skipauth: No authorization check needed due to implementation returning
	// only license error.
	svc.authz.SkipAuthorization(ctx)

	return fleet.ErrMissingLicense
}

////////////////////////////////////////////////////////////////////////////////
// GET /mdm/setup/eula?token={token}
////////////////////////////////////////////////////////////////////////////////

type getMDMEULARequest struct {
	Token string `url:"token"`
}

type getMDMEULAResponse struct {
	Err error `json:"error,omitempty"`

	// fields used in hijackRender to build the response
	eula *fleet.MDMEULA
}

func (r getMDMEULAResponse) Error() error { return r.Err }

func (r getMDMEULAResponse) HijackRender(ctx context.Context, w http.ResponseWriter) {
	w.Header().Set("Content-Length", strconv.Itoa(len(r.eula.Bytes)))
	w.Header().Set("Content-Type", "application/pdf")
	w.Header().Set("X-Content-Type-Options", "nosniff")

	// OK to just log the error here as writing anything on
	// `http.ResponseWriter` sets the status code to 200 (and it can't be
	// changed.) Clients should rely on matching content-length with the
	// header provided
	if n, err := w.Write(r.eula.Bytes); err != nil {
		logging.WithExtras(ctx, "err", err, "bytes_copied", n)
	}
}

func getMDMEULAEndpoint(ctx context.Context, request interface{}, svc fleet.Service) (fleet.Errorer, error) {
	req := request.(*getMDMEULARequest)

	eula, err := svc.MDMGetEULABytes(ctx, req.Token)
	if err != nil {
		return getMDMEULAResponse{Err: err}, nil
	}

	return getMDMEULAResponse{eula: eula}, nil
}

func (svc *Service) MDMGetEULABytes(ctx context.Context, token string) (*fleet.MDMEULA, error) {
	// skipauth: No authorization check needed due to implementation returning
	// only license error.
	svc.authz.SkipAuthorization(ctx)

	return nil, fleet.ErrMissingLicense
}

////////////////////////////////////////////////////////////////////////////////
// GET /mdm/setup/eula/{token}/metadata
////////////////////////////////////////////////////////////////////////////////

type getMDMEULAMetadataRequest struct{}

type getMDMEULAMetadataResponse struct {
	*fleet.MDMEULA
	Err error `json:"error,omitempty"`
}

func (r getMDMEULAMetadataResponse) Error() error { return r.Err }

func getMDMEULAMetadataEndpoint(ctx context.Context, request interface{}, svc fleet.Service) (fleet.Errorer, error) {
	eula, err := svc.MDMGetEULAMetadata(ctx)
	if err != nil && !fleet.IsNotFound(err) {
		return getMDMEULAMetadataResponse{Err: err}, nil
	}

	if eula == nil {
		// We return the error here not as part of the response object, to signal an error to the server, but avoid logging it as an error.
		return nil, newNotFoundError()
	}

	return getMDMEULAMetadataResponse{MDMEULA: eula}, nil
}

func (svc *Service) MDMGetEULAMetadata(ctx context.Context) (*fleet.MDMEULA, error) {
	// skipauth: No authorization check needed due to implementation returning
	// only license error.
	svc.authz.SkipAuthorization(ctx)

	return nil, fleet.ErrMissingLicense
}

////////////////////////////////////////////////////////////////////////////////
// DELETE /mdm/setup/eula
////////////////////////////////////////////////////////////////////////////////

type deleteMDMEULARequest struct {
	Token  string `url:"token"`
	DryRun bool   `query:"dry_run,optional"` // if true, apply validation but do not delete
}

type deleteMDMEULAResponse struct {
	Err error `json:"error,omitempty"`
}

func (r deleteMDMEULAResponse) Error() error { return r.Err }

func deleteMDMEULAEndpoint(ctx context.Context, request interface{}, svc fleet.Service) (fleet.Errorer, error) {
	req := request.(*deleteMDMEULARequest)
	if err := svc.MDMDeleteEULA(ctx, req.Token, req.DryRun); err != nil {
		return deleteMDMEULAResponse{Err: err}, nil
	}
	return deleteMDMEULAResponse{}, nil
}

func (svc *Service) MDMDeleteEULA(ctx context.Context, token string, dryRun bool) error {
	// skipauth: No authorization check needed due to implementation returning
	// only license error.
	svc.authz.SkipAuthorization(ctx)

	return fleet.ErrMissingLicense
}

////////////////////////////////////////////////////////////////////////////////
// Windows MDM Middleware
////////////////////////////////////////////////////////////////////////////////

func (svc *Service) VerifyMDMWindowsConfigured(ctx context.Context) error {
	appCfg, err := svc.ds.AppConfig(ctx)
	if err != nil {
		// skipauth: Authorization is currently for user endpoints only.
		svc.authz.SkipAuthorization(ctx)
		return err
	}

	// Windows MDM configuration setting
	if !appCfg.MDM.WindowsEnabledAndConfigured {
		// skipauth: Authorization is currently for user endpoints only.
		svc.authz.SkipAuthorization(ctx)
		return fleet.ErrWindowsMDMNotConfigured
	}

	return nil
}

////////////////////////////////////////////////////////////////////////////////
// Apple or Windows MDM Middleware
////////////////////////////////////////////////////////////////////////////////

func (svc *Service) VerifyMDMAppleOrWindowsConfigured(ctx context.Context) error {
	appCfg, err := svc.ds.AppConfig(ctx)
	if err != nil {
		// skipauth: Authorization is currently for user endpoints only.
		svc.authz.SkipAuthorization(ctx)
		return err
	}

	// Apple or Windows MDM configuration setting
	if !appCfg.MDM.EnabledAndConfigured && !appCfg.MDM.WindowsEnabledAndConfigured {
		// skipauth: Authorization is currently for user endpoints only.
		svc.authz.SkipAuthorization(ctx)
		return fleet.ErrMDMNotConfigured
	}

	return nil
}

////////////////////////////////////////////////////////////////////////////////
// Run Apple or Windows MDM Command
////////////////////////////////////////////////////////////////////////////////

type runMDMCommandRequest struct {
	Command   string   `json:"command"`
	HostUUIDs []string `json:"host_uuids"`
}

type runMDMCommandResponse struct {
	*fleet.CommandEnqueueResult
	Err error `json:"error,omitempty"`
}

func (r runMDMCommandResponse) Error() error { return r.Err }

func runMDMCommandEndpoint(ctx context.Context, request interface{}, svc fleet.Service) (fleet.Errorer, error) {
	req := request.(*runMDMCommandRequest)
	result, err := svc.RunMDMCommand(ctx, req.Command, req.HostUUIDs)
	if err != nil {
		return runMDMCommandResponse{Err: err}, nil
	}
	return runMDMCommandResponse{
		CommandEnqueueResult: result,
	}, nil
}

func (svc *Service) RunMDMCommand(ctx context.Context, rawBase64Cmd string, hostUUIDs []string) (result *fleet.CommandEnqueueResult, err error) {
	hosts, err := svc.authorizeAllHostsTeams(ctx, hostUUIDs, fleet.ActionWrite, &fleet.MDMCommandAuthz{})
	if err != nil {
		return nil, err
	}
	if len(hosts) == 0 {
		err := fleet.NewInvalidArgumentError("host_uuids", "No hosts targeted. Make sure you provide a valid UUID.").WithStatus(http.StatusNotFound)
		return nil, ctxerr.Wrap(ctx, err, "no host received")
	}

	connectedMap, err := svc.ds.AreHostsConnectedToFleetMDM(ctx, hosts)
	if err != nil {
		return nil, ctxerr.Wrap(ctx, err, "checking if hosts are connected to Fleet")
	}

	platforms := make(map[string]bool)
	for _, h := range hosts {
		if !connectedMap[h.UUID] {
			err := fleet.NewInvalidArgumentError("host_uuids", "Can't run the MDM command because one or more hosts have MDM turned off. Run the following command to see a list of hosts with MDM on: fleetctl get hosts --mdm.").WithStatus(http.StatusPreconditionFailed)
			return nil, ctxerr.Wrap(ctx, err, "check host mdm enrollment")
		}
		platforms[h.FleetPlatform()] = true
	}
	if len(platforms) != 1 {
		err := fleet.NewInvalidArgumentError("host_uuids", "All hosts must be on the same platform.")
		return nil, ctxerr.Wrap(ctx, err, "check host platform")
	}

	// it's a for loop but at this point it's guaranteed that the map has a single value.
	var commandPlatform string
	for platform := range platforms {
		commandPlatform = platform
	}
	if !fleet.MDMSupported(commandPlatform) {
		err := fleet.NewInvalidArgumentError("host_uuids", "Invalid platform. You can only run MDM commands on Windows or Apple hosts.")
		return nil, ctxerr.Wrap(ctx, err, "check host platform")
	}

	// check that the platform-specific MDM is enabled (not sure this check can
	// ever happen, since we verify that the hosts are enrolled, but just to be
	// safe)
	switch commandPlatform {
	case "windows":
		if err := svc.VerifyMDMWindowsConfigured(ctx); err != nil {
			err := fleet.NewInvalidArgumentError("host_uuids", fleet.WindowsMDMNotConfiguredMessage).WithStatus(http.StatusBadRequest)
			return nil, ctxerr.Wrap(ctx, err, "check windows MDM enabled")
		}
	default:
		if err := svc.VerifyMDMAppleConfigured(ctx); err != nil {
			err := fleet.NewInvalidArgumentError("host_uuids", fleet.AppleMDMNotConfiguredMessage).WithStatus(http.StatusBadRequest)
			return nil, ctxerr.Wrap(ctx, err, "check macOS MDM enabled")
		}
	}

	// We're supporting both padded and unpadded base64.
	rawXMLCmd, err := server.Base64DecodePaddingAgnostic(rawBase64Cmd)
	if err != nil {
		err = fleet.NewInvalidArgumentError("command", "unable to decode base64 command").WithStatus(http.StatusBadRequest)
		return nil, ctxerr.Wrap(ctx, err, "decode base64 command")
	}

	// the rest is platform-specific (validation of command payload, enqueueing, etc.)
	switch commandPlatform {
	case "windows":
		return svc.enqueueMicrosoftMDMCommand(ctx, rawXMLCmd, hostUUIDs)
	default:
		return svc.enqueueAppleMDMCommand(ctx, rawXMLCmd, hostUUIDs)
	}
}

var appleMDMPremiumCommands = map[string]bool{
	"EraseDevice": true,
	"DeviceLock":  true,
}

func (svc *Service) enqueueAppleMDMCommand(ctx context.Context, rawXMLCmd []byte, deviceIDs []string) (result *fleet.CommandEnqueueResult, err error) {
	cmd, err := nanomdm.DecodeCommand(rawXMLCmd)
	if err != nil {
		err = fleet.NewInvalidArgumentError("command", "unable to decode plist command").WithStatus(http.StatusUnsupportedMediaType)
		return nil, ctxerr.Wrap(ctx, err, "decode plist command")
	}

	if appleMDMPremiumCommands[strings.TrimSpace(cmd.Command.RequestType)] {
		lic, err := svc.License(ctx)
		if err != nil {
			return nil, ctxerr.Wrap(ctx, err, "get license")
		}
		if !lic.IsPremium() {
			return nil, fleet.ErrMissingLicense
		}
	}

	if err := svc.mdmAppleCommander.EnqueueCommand(ctx, deviceIDs, string(rawXMLCmd)); err != nil {
		// if at least one UUID enqueued properly, return success, otherwise return
		// error
		var apnsErr *apple_mdm.APNSDeliveryError
		var mysqlErr *mysql.MySQLError
		if errors.As(err, &apnsErr) {
			failedUUIDs := apnsErr.FailedUUIDs()
			if len(failedUUIDs) < len(deviceIDs) {
				// some hosts properly received the command, so return success, with the list
				// of failed uuids.
				return &fleet.CommandEnqueueResult{
					CommandUUID: cmd.CommandUUID,
					RequestType: cmd.Command.RequestType,
					FailedUUIDs: failedUUIDs,
				}, nil
			}
			// push failed for all hosts
			err := fleet.NewBadGatewayError("Apple push notificiation service", err)
			return nil, ctxerr.Wrap(ctx, err, "enqueue command")

		} else if errors.As(err, &mysqlErr) {
			// enqueue may fail with a foreign key constraint error 1452 when one of
			// the hosts provided is not enrolled in nano_enrollments. Detect when
			// that's the case and add information to the error.
			if mysqlErr.Number == mysqlerr.ER_NO_REFERENCED_ROW_2 {
				err := fleet.NewInvalidArgumentError(
					"device_ids",
					fmt.Sprintf("at least one of the hosts is not enrolled in MDM or is not an elegible device: %v", err),
				).WithStatus(http.StatusBadRequest)
				return nil, ctxerr.Wrap(ctx, err, "enqueue command")
			}
		}

		return nil, ctxerr.Wrap(ctx, err, "enqueue command")
	}
	return &fleet.CommandEnqueueResult{
		CommandUUID: cmd.CommandUUID,
		RequestType: cmd.Command.RequestType,
		Platform:    "darwin",
	}, nil
}

func (svc *Service) enqueueMicrosoftMDMCommand(ctx context.Context, rawXMLCmd []byte, deviceIDs []string) (result *fleet.CommandEnqueueResult, err error) {
	cmdMsg, err := fleet.ParseWindowsMDMCommand(rawXMLCmd)
	if err != nil {
		err = fleet.NewInvalidArgumentError("command", err.Error())
		return nil, ctxerr.Wrap(ctx, err, "decode SyncML command")
	}

	if cmdMsg.IsPremium() {
		lic, err := svc.License(ctx)
		if err != nil {
			return nil, ctxerr.Wrap(ctx, err, "get license")
		}
		if !lic.IsPremium() {
			return nil, fleet.ErrMissingLicense
		}
	}

	winCmd := &fleet.MDMWindowsCommand{
		// TODO: using the provided ID to mimic Apple, but seems better if
		// we're full in control of it, what we should do?
		CommandUUID:  cmdMsg.CmdID.Value,
		RawCommand:   rawXMLCmd,
		TargetLocURI: cmdMsg.GetTargetURI(),
	}
	if err := svc.ds.MDMWindowsInsertCommandForHosts(ctx, deviceIDs, winCmd); err != nil {
		return nil, ctxerr.Wrap(ctx, err, "insert pending windows mdm command")
	}

	return &fleet.CommandEnqueueResult{
		CommandUUID: winCmd.CommandUUID,
		RequestType: winCmd.TargetLocURI,
		Platform:    "windows",
	}, nil
}

////////////////////////////////////////////////////////////////////////////////
// GET /mdm/commandresults
////////////////////////////////////////////////////////////////////////////////

type getMDMCommandResultsRequest struct {
	CommandUUID string `query:"command_uuid,optional"`
}

type getMDMCommandResultsResponse struct {
	Results []*fleet.MDMCommandResult `json:"results,omitempty"`
	Err     error                     `json:"error,omitempty"`
}

func (r getMDMCommandResultsResponse) Error() error { return r.Err }

func getMDMCommandResultsEndpoint(ctx context.Context, request interface{}, svc fleet.Service) (fleet.Errorer, error) {
	req := request.(*getMDMCommandResultsRequest)
	results, err := svc.GetMDMCommandResults(ctx, req.CommandUUID)
	if err != nil {
		return getMDMCommandResultsResponse{
			Err: err,
		}, nil
	}

	return getMDMCommandResultsResponse{
		Results: results,
	}, nil
}

func (svc *Service) GetMDMCommandResults(ctx context.Context, commandUUID string) ([]*fleet.MDMCommandResult, error) {
	if svc.authz.IsAuthenticatedWith(ctx, authz_ctx.AuthnDeviceToken) {
		return svc.getDeviceSoftwareMDMCommandResults(ctx, commandUUID)
	}

	// first, authorize that the user has the right to list hosts
	if err := svc.authz.Authorize(ctx, &fleet.Host{}, fleet.ActionList); err != nil {
		return nil, ctxerr.Wrap(ctx, err)
	}

	vc, ok := viewer.FromContext(ctx)
	if !ok {
		return nil, fleet.ErrNoContext
	}

	// check that command exists first, to return 404 on invalid commands
	// (the command may exist but have no results yet).
	p, err := svc.ds.GetMDMCommandPlatform(ctx, commandUUID)
	if err != nil {
		return nil, ctxerr.Wrap(ctx, err)
	}

	var results []*fleet.MDMCommandResult
	switch p {
	case "darwin":
		results, err = svc.ds.GetMDMAppleCommandResults(ctx, commandUUID)
	case "windows":
		results, err = svc.ds.GetMDMWindowsCommandResults(ctx, commandUUID)
	default:
		// this should never happen, but just in case
		level.Debug(svc.logger).Log("msg", "unknown MDM command platform", "platform", p)
	}

	if err != nil {
		return nil, err
	}

	// now we can load the hosts (lite) corresponding to those command results,
	// and do the final authorization check with the proper team(s). Include observers,
	// as they are able to view command results for their teams' hosts.
	filter := fleet.TeamFilter{User: vc.User, IncludeObserver: true}
	hostUUIDs := make([]string, len(results))
	for i, res := range results {
		hostUUIDs[i] = res.HostUUID
	}
	hosts, err := svc.ds.ListHostsLiteByUUIDs(ctx, filter, hostUUIDs)
	if err != nil {
		return nil, err
	}
	if len(hosts) == 0 {
		// do not return 404 here, as it's possible for a command to not have
		// results yet
		return nil, nil
	}

	// collect the team IDs and verify that the user has access to view commands
	// on all affected teams. Index the hosts by uuid for easly lookup as
	// afterwards we'll want to store the hostname on the returned results.
	hostsByUUID := make(map[string]*fleet.Host, len(hosts))
	teamIDs := make(map[uint]bool)
	for _, h := range hosts {
		var id uint
		if h.TeamID != nil {
			id = *h.TeamID
		}
		teamIDs[id] = true
		hostsByUUID[h.UUID] = h
	}

	var commandAuthz fleet.MDMCommandAuthz
	for tmID := range teamIDs {
		commandAuthz.TeamID = &tmID
		if tmID == 0 {
			commandAuthz.TeamID = nil
		}

		if err := svc.authz.Authorize(ctx, commandAuthz, fleet.ActionRead); err != nil {
			return nil, ctxerr.Wrap(ctx, err)
		}
	}

	// add the hostnames to the results
	for _, res := range results {
		if h := hostsByUUID[res.HostUUID]; h != nil {
			res.Hostname = hostsByUUID[res.HostUUID].Hostname
		}
	}
	return results, nil
}

func (svc *Service) getDeviceSoftwareMDMCommandResults(ctx context.Context, commandUUID string) ([]*fleet.MDMCommandResult, error) {
	host, ok := hostctx.FromContext(ctx) // includes UUID and hostname so we have what we need to filter results
	if !ok {
		return nil, ctxerr.Wrap(ctx, fleet.NewAuthRequiredError("internal error: missing host from request context"))
	}

	// zero-length result (command exists but no responses) is different from not-found (no command, command isn't an install, or wrong host)
	results, err := svc.ds.GetVPPCommandResults(ctx, commandUUID, host.UUID)
	if err != nil {
		return nil, err
	}

	for _, res := range results {
		res.Hostname = host.Hostname
	}

	return results, nil
}

////////////////////////////////////////////////////////////////////////////////
// GET /mdm/commands
////////////////////////////////////////////////////////////////////////////////

type listMDMCommandsRequest struct {
	ListOptions    fleet.ListOptions `url:"list_options"`
	HostIdentifier string            `query:"host_identifier,optional"`
	RequestType    string            `query:"request_type,optional"`
}

type listMDMCommandsResponse struct {
	Results []*fleet.MDMCommand `json:"results"`
	Err     error               `json:"error,omitempty"`
}

func (r listMDMCommandsResponse) Error() error { return r.Err }

func listMDMCommandsEndpoint(ctx context.Context, request interface{}, svc fleet.Service) (fleet.Errorer, error) {
	req := request.(*listMDMCommandsRequest)
	results, err := svc.ListMDMCommands(ctx, &fleet.MDMCommandListOptions{
		ListOptions: req.ListOptions,
		Filters:     fleet.MDMCommandFilters{HostIdentifier: req.HostIdentifier, RequestType: req.RequestType},
	})
	if err != nil {
		return listMDMCommandsResponse{
			Err: err,
		}, nil
	}

	return listMDMCommandsResponse{
		Results: results,
	}, nil
}

func (svc *Service) ListMDMCommands(ctx context.Context, opts *fleet.MDMCommandListOptions) ([]*fleet.MDMCommand, error) {
	// first, authorize that the user has the right to list hosts
	if err := svc.authz.Authorize(ctx, &fleet.Host{}, fleet.ActionList); err != nil {
		return nil, ctxerr.Wrap(ctx, err)
	}

	vc, ok := viewer.FromContext(ctx)
	if !ok {
		return nil, fleet.ErrNoContext
	}

	// get the list of commands so we know what hosts (and therefore what teams)
	// we're dealing with. Including the observers as they are allowed to view
	// MDM Apple commands.
	results, err := svc.ds.ListMDMCommands(ctx, fleet.TeamFilter{
		User:            vc.User,
		IncludeObserver: true,
	}, opts)
	if err != nil {
		return nil, err
	}

	// collect the different team IDs and verify that the user has access to view
	// commands on all affected teams, do not assume that ListMDMCommands
	// only returned hosts that the user is authorized to view the command
	// results of (that is, always verify with our rego authz policy).
	teamIDs := make(map[uint]bool)
	for _, res := range results {
		var id uint
		if res.TeamID != nil {
			id = *res.TeamID
		}
		teamIDs[id] = true
	}

	// instead of returning an authz error if the user is not authorized for a
	// team, we remove those commands from the results (as we want to return
	// whatever the user is allowed to see). Since this can only be done after
	// retrieving the list of commands, this may result in returning less results
	// than requested, but it's ok - it's expected that the results retrieved
	// from the datastore will all be authorized for the user.
	var commandAuthz fleet.MDMCommandAuthz
	var authzErr error
	for tmID := range teamIDs {
		commandAuthz.TeamID = &tmID
		if tmID == 0 {
			commandAuthz.TeamID = nil
		}
		if err := svc.authz.Authorize(ctx, commandAuthz, fleet.ActionRead); err != nil {
			if authzErr == nil {
				authzErr = err
			}
			teamIDs[tmID] = false
		}
	}

	if authzErr != nil {
		level.Error(svc.logger).Log("err", "unauthorized to view some team commands", "details", authzErr)

		// filter-out the teams that the user is not allowed to view
		allowedResults := make([]*fleet.MDMCommand, 0, len(results))
		for _, res := range results {
			var id uint
			if res.TeamID != nil {
				id = *res.TeamID
			}
			if teamIDs[id] {
				allowedResults = append(allowedResults, res)
			}
		}
		results = allowedResults
	}

	if len(results) == 0 && opts.Filters.HostIdentifier != "" {
		_, err := svc.ds.HostLiteByIdentifier(ctx, opts.Filters.HostIdentifier)
		var nve fleet.NotFoundError
		if errors.As(err, &nve) {
			return nil, fleet.NewInvalidArgumentError("Invalid Host", fleet.HostIdentiferNotFound).WithStatus(http.StatusNotFound)
		}
	}

	return results, nil
}

////////////////////////////////////////////////////////////////////////////////
// GET /mdm/disk_encryption/summary
////////////////////////////////////////////////////////////////////////////////

type getMDMDiskEncryptionSummaryRequest struct {
	TeamID *uint `query:"team_id,optional"`
}

type getMDMDiskEncryptionSummaryResponse struct {
	*fleet.MDMDiskEncryptionSummary
	Err error `json:"error,omitempty"`
}

func (r getMDMDiskEncryptionSummaryResponse) Error() error { return r.Err }

func getMDMDiskEncryptionSummaryEndpoint(ctx context.Context, request interface{}, svc fleet.Service) (fleet.Errorer, error) {
	req := request.(*getMDMDiskEncryptionSummaryRequest)

	des, err := svc.GetMDMDiskEncryptionSummary(ctx, req.TeamID)
	if err != nil {
		return getMDMDiskEncryptionSummaryResponse{Err: err}, nil
	}

	return &getMDMDiskEncryptionSummaryResponse{
		MDMDiskEncryptionSummary: des,
	}, nil
}

func (svc *Service) GetMDMDiskEncryptionSummary(ctx context.Context, teamID *uint) (*fleet.MDMDiskEncryptionSummary, error) {
	// skipauth: No authorization check needed due to implementation returning
	// only license error.
	svc.authz.SkipAuthorization(ctx)

	return nil, fleet.ErrMissingLicense
}

////////////////////////////////////////////////////////////////////////////////
// GET /mdm/profiles/summary (deprecated)
// GET /configuration_profiles/summary
////////////////////////////////////////////////////////////////////////////////

type getMDMProfilesSummaryRequest struct {
	TeamID *uint `query:"team_id,optional"`
}

type getMDMProfilesSummaryResponse struct {
	fleet.MDMProfilesSummary
	Err error `json:"error,omitempty"`
}

func (r getMDMProfilesSummaryResponse) Error() error { return r.Err }

func getMDMProfilesSummaryEndpoint(ctx context.Context, request interface{}, svc fleet.Service) (fleet.Errorer, error) {
	req := request.(*getMDMProfilesSummaryRequest)
	res := getMDMProfilesSummaryResponse{}

	as, err := svc.GetMDMAppleProfilesSummary(ctx, req.TeamID)
	if err != nil {
		return &getMDMAppleProfilesSummaryResponse{Err: err}, nil
	}

	ws, err := svc.GetMDMWindowsProfilesSummary(ctx, req.TeamID)
	if err != nil {
		return &getMDMProfilesSummaryResponse{Err: err}, nil
	}

	ls, err := svc.GetMDMLinuxProfilesSummary(ctx, req.TeamID)
	if err != nil {
		return &getMDMProfilesSummaryResponse{Err: err}, nil
	}

	res.Verified = as.Verified + ws.Verified + ls.Verified
	res.Verifying = as.Verifying + ws.Verifying
	res.Failed = as.Failed + ws.Failed + ls.Failed
	res.Pending = as.Pending + ws.Pending + ls.Pending

	return &res, nil
}

// authorizeAllHostsTeams is a helper function that loads the hosts
// corresponding to the hostUUIDs and authorizes the context user to execute
// the specified authzAction (e.g. fleet.ActionWrite) for all the hosts' teams
// with the specified authorizer, which is typically a struct that can set a
// TeamID field and defines an authorization subject, such as
// fleet.MDMCommandAuthz.
//
// On success, the list of hosts is returned (which may be empty, it is up to
// the caller to return an error if needed when no hosts are found).
func (svc *Service) authorizeAllHostsTeams(ctx context.Context, hostUUIDs []string, authzAction any, authorizer fleet.TeamIDSetter) ([]*fleet.Host, error) {
	// load hosts (lite) by uuids, check that the user has the rights to run
	// commands for every affected team.
	if err := svc.authz.Authorize(ctx, &fleet.Host{}, fleet.ActionSelectiveList); err != nil {
		return nil, err
	}

	// here we use a global admin as filter because we want to get all hosts that
	// correspond to those uuids. Only after we get those hosts will we check
	// authorization for the current user, for all teams affected by that host.
	// Without this, only hosts that the user can view would be returned and the
	// actual authorization check might only be done on a subset of the requsted
	// hosts.
	filter := fleet.TeamFilter{User: &fleet.User{GlobalRole: ptr.String(fleet.RoleAdmin)}}
	hosts, err := svc.ds.ListHostsLiteByUUIDs(ctx, filter, hostUUIDs)
	if err != nil {
		return nil, err
	}

	// collect the team IDs and verify that the user has access to run commands
	// on all affected teams.
	teamIDs := make(map[uint]bool, len(hosts))
	for _, h := range hosts {
		var id uint
		if h.TeamID != nil {
			id = *h.TeamID
		}
		teamIDs[id] = true
	}

	for tmID := range teamIDs {
		authzTeamID := &tmID
		if tmID == 0 {
			authzTeamID = nil
		}
		authorizer.SetTeamID(authzTeamID)

		if err := svc.authz.Authorize(ctx, authorizer, authzAction); err != nil {
			return nil, ctxerr.Wrap(ctx, err)
		}
	}
	return hosts, nil
}

////////////////////////////////////////////////////////////////////////////////
// GET /mdm/profiles/{uuid}
////////////////////////////////////////////////////////////////////////////////

type getMDMConfigProfileRequest struct {
	ProfileUUID string `url:"profile_uuid"`
	Alt         string `query:"alt,optional"`
}

type getMDMConfigProfileResponse struct {
	*fleet.MDMConfigProfilePayload
	Err error `json:"error,omitempty"`
}

func (r getMDMConfigProfileResponse) Error() error { return r.Err }

func getMDMConfigProfileEndpoint(ctx context.Context, request interface{}, svc fleet.Service) (fleet.Errorer, error) {
	req := request.(*getMDMConfigProfileRequest)

	downloadRequested := req.Alt == "media"
	var err error
	if isAppleProfileUUID(req.ProfileUUID) {
		// Apple config profile
		cp, err := svc.GetMDMAppleConfigProfile(ctx, req.ProfileUUID)
		if err != nil {
			return &getMDMConfigProfileResponse{Err: err}, nil
		}

		if downloadRequested {
			return downloadFileResponse{
				content:     cp.Mobileconfig,
				contentType: "application/x-apple-aspen-config",
				filename:    fmt.Sprintf("%s_%s.mobileconfig", time.Now().Format("2006-01-02"), strings.ReplaceAll(cp.Name, " ", "_")),
			}, nil
		}
		return &getMDMConfigProfileResponse{
			MDMConfigProfilePayload: fleet.NewMDMConfigProfilePayloadFromApple(cp),
		}, nil
	}

	if isAppleDeclarationUUID(req.ProfileUUID) {
		// TODO: we could potentially combined with the other service methods
		decl, err := svc.GetMDMAppleDeclaration(ctx, req.ProfileUUID)
		if err != nil {
			return &getMDMConfigProfileResponse{Err: err}, nil
		}

		if downloadRequested {
			return downloadFileResponse{
				content:     decl.RawJSON,
				contentType: "application/json",
				filename:    fmt.Sprintf("%s_%s.json", time.Now().Format("2006-01-02"), strings.ReplaceAll(decl.Name, " ", "_")),
			}, nil
		}
		return &getMDMConfigProfileResponse{
			MDMConfigProfilePayload: fleet.NewMDMConfigProfilePayloadFromAppleDDM(decl),
		}, nil
	}

	// Windows config profile
	cp, err := svc.GetMDMWindowsConfigProfile(ctx, req.ProfileUUID)
	if err != nil {
		return &getMDMConfigProfileResponse{Err: err}, nil
	}

	if downloadRequested {
		return downloadFileResponse{
			content:     cp.SyncML,
			contentType: "application/octet-stream", // not using the XML MIME type as a profile is not valid XML (a list of <Replace> elements)
			filename:    fmt.Sprintf("%s_%s.xml", time.Now().Format("2006-01-02"), strings.ReplaceAll(cp.Name, " ", "_")),
		}, nil
	}
	return &getMDMConfigProfileResponse{
		MDMConfigProfilePayload: fleet.NewMDMConfigProfilePayloadFromWindows(cp),
	}, nil
}

func (svc *Service) GetMDMWindowsConfigProfile(ctx context.Context, profileUUID string) (*fleet.MDMWindowsConfigProfile, error) {
	// first we perform a perform basic authz check
	if err := svc.authz.Authorize(ctx, &fleet.Team{}, fleet.ActionRead); err != nil {
		return nil, err
	}

	cp, err := svc.ds.GetMDMWindowsConfigProfile(ctx, profileUUID)
	if err != nil {
		return nil, ctxerr.Wrap(ctx, err)
	}

	// now we can do a specific authz check based on team id of profile before we
	// return the profile.
	if err := svc.authz.Authorize(ctx, &fleet.MDMConfigProfileAuthz{TeamID: cp.TeamID}, fleet.ActionRead); err != nil {
		return nil, err
	}

	return cp, nil
}

////////////////////////////////////////////////////////////////////////////////
// DELETE /mdm/profiles/{uuid}
////////////////////////////////////////////////////////////////////////////////

type deleteMDMConfigProfileRequest struct {
	ProfileUUID string `url:"profile_uuid"`
}

type deleteMDMConfigProfileResponse struct {
	Err error `json:"error,omitempty"`
}

func (r deleteMDMConfigProfileResponse) Error() error { return r.Err }

func deleteMDMConfigProfileEndpoint(ctx context.Context, request interface{}, svc fleet.Service) (fleet.Errorer, error) {
	req := request.(*deleteMDMConfigProfileRequest)

	var err error
	if isAppleProfileUUID(req.ProfileUUID) { //nolint:gocritic // ignore ifElseChain
		err = svc.DeleteMDMAppleConfigProfile(ctx, req.ProfileUUID)
	} else if isAppleDeclarationUUID(req.ProfileUUID) {
		// TODO: we could potentially combined with the other service methods
		err = svc.DeleteMDMAppleDeclaration(ctx, req.ProfileUUID)
	} else {
		err = svc.DeleteMDMWindowsConfigProfile(ctx, req.ProfileUUID)
	}
	return &deleteMDMConfigProfileResponse{Err: err}, nil
}

func (svc *Service) DeleteMDMWindowsConfigProfile(ctx context.Context, profileUUID string) error {
	// first we perform a perform basic authz check
	if err := svc.authz.Authorize(ctx, &fleet.Team{}, fleet.ActionRead); err != nil {
		return ctxerr.Wrap(ctx, err)
	}

	// check that Windows MDM is enabled - the middleware of that endpoint checks
	// only that any MDM is enabled, maybe it's just macOS
	if err := svc.VerifyMDMWindowsConfigured(ctx); err != nil {
		err := fleet.NewInvalidArgumentError("profile_uuid", fleet.WindowsMDMNotConfiguredMessage).WithStatus(http.StatusBadRequest)
		return ctxerr.Wrap(ctx, err, "check windows MDM enabled")
	}

	prof, err := svc.ds.GetMDMWindowsConfigProfile(ctx, profileUUID)
	if err != nil {
		return ctxerr.Wrap(ctx, err)
	}

	var teamName string
	teamID := *prof.TeamID
	if teamID >= 1 {
		tm, err := svc.EnterpriseOverrides.TeamByIDOrName(ctx, &teamID, nil)
		if err != nil {
			return ctxerr.Wrap(ctx, err)
		}
		teamName = tm.Name
	}

	// now we can do a specific authz check based on team id of profile before we delete the profile
	if err := svc.authz.Authorize(ctx, &fleet.MDMConfigProfileAuthz{TeamID: prof.TeamID}, fleet.ActionWrite); err != nil {
		return ctxerr.Wrap(ctx, err)
	}

	// prevent deleting Fleet-managed profiles (e.g., Windows OS Updates profile controlled by the OS Updates settings)
	fleetNames := mdm.FleetReservedProfileNames()
	if _, ok := fleetNames[prof.Name]; ok {
		err := &fleet.BadRequestError{Message: "Profiles managed by Fleet can't be deleted using this endpoint."}
		return ctxerr.Wrap(ctx, err, "validate profile")
	}

	if err := svc.ds.DeleteMDMWindowsConfigProfile(ctx, profileUUID); err != nil {
		return ctxerr.Wrap(ctx, err)
	}

	var (
		actTeamID   *uint
		actTeamName *string
	)
	if teamID > 0 {
		actTeamID = &teamID
		actTeamName = &teamName
	}
	if err := svc.NewActivity(
		ctx, authz.UserFromContext(ctx), &fleet.ActivityTypeDeletedWindowsProfile{
			TeamID:      actTeamID,
			TeamName:    actTeamName,
			ProfileName: prof.Name,
		}); err != nil {
		return ctxerr.Wrap(ctx, err, "logging activity for delete mdm windows config profile")
	}

	return nil
}

// returns the numeric Apple profile ID and true if it is an Apple identifier,
// or 0 and false otherwise.
func isAppleProfileUUID(profileUUID string) bool {
	return strings.HasPrefix(profileUUID, "a")
}

func isAppleDeclarationUUID(profileUUID string) bool {
	return strings.HasPrefix(profileUUID, fleet.MDMAppleDeclarationUUIDPrefix)
}

////////////////////////////////////////////////////////////////////////////////
// POST /mdm/profiles (Create Apple or Windows MDM Config Profile)
////////////////////////////////////////////////////////////////////////////////

type newMDMConfigProfileRequest struct {
	TeamID           uint
	Profile          *multipart.FileHeader
	LabelsIncludeAll []string
	LabelsIncludeAny []string
	LabelsExcludeAny []string
}

func (newMDMConfigProfileRequest) DecodeRequest(ctx context.Context, r *http.Request) (interface{}, error) {
	decoded := newMDMConfigProfileRequest{}

	err := r.ParseMultipartForm(512 * units.MiB)
	if err != nil {
		return nil, &fleet.BadRequestError{
			Message:     "failed to parse multipart form",
			InternalErr: err,
		}
	}

	// add team_id
	val, ok := r.MultipartForm.Value["team_id"]
	if !ok || len(val) < 1 {
		// default is no team
		decoded.TeamID = 0
	} else {
		teamID, err := strconv.Atoi(val[0])
		if err != nil {
			return nil, &fleet.BadRequestError{Message: fmt.Sprintf("failed to decode team_id in multipart form: %s", err.Error())}
		}
		decoded.TeamID = uint(teamID) //nolint:gosec // dismiss G115
	}

	// add profile
	fhs, ok := r.MultipartForm.File["profile"]
	if !ok || len(fhs) < 1 {
		return nil, &fleet.BadRequestError{Message: "no file headers for profile"}
	}
	decoded.Profile = fhs[0]

	if decoded.Profile.Size > 1024*1024 {
		return nil, fleet.NewInvalidArgumentError("mdm", "maximum configuration profile file size is 1 MB")
	}

	// add labels
	var existsInclAll, existsInclAny, existsExclAny, existsDepr bool
	var deprecatedLabels []string
	decoded.LabelsIncludeAll, existsInclAll = r.MultipartForm.Value[string(fleet.LabelsIncludeAll)]
	decoded.LabelsIncludeAny, existsInclAny = r.MultipartForm.Value[string(fleet.LabelsIncludeAny)]
	decoded.LabelsExcludeAny, existsExclAny = r.MultipartForm.Value[string(fleet.LabelsExcludeAny)]
	deprecatedLabels, existsDepr = r.MultipartForm.Value["labels"]

	// validate that only one of the labels type is provided
	var count int
	for _, b := range []bool{existsInclAll, existsInclAny, existsExclAny, existsDepr} {
		if b {
			count++
		}
	}
	if count > 1 {
		return nil, &fleet.BadRequestError{Message: `Only one of "labels_exclude_any", "labels_include_all", "labels_include_any", or "labels" can be included.`}
	}
	if existsDepr {
		decoded.LabelsIncludeAll = deprecatedLabels
	}

	return &decoded, nil
}

type newMDMConfigProfileResponse struct {
	ProfileUUID string `json:"profile_uuid"`
	Err         error  `json:"error,omitempty"`
}

func (r newMDMConfigProfileResponse) Error() error { return r.Err }

func newMDMConfigProfileEndpoint(ctx context.Context, request interface{}, svc fleet.Service) (fleet.Errorer, error) {
	req := request.(*newMDMConfigProfileRequest)

	ff, err := req.Profile.Open()
	if err != nil {
		return &newMDMConfigProfileResponse{Err: err}, nil
	}
	defer ff.Close()

	fileExt := filepath.Ext(req.Profile.Filename)
	profileName := strings.TrimSuffix(filepath.Base(req.Profile.Filename), fileExt)
	isMobileConfig := strings.EqualFold(fileExt, ".mobileconfig")
	isJSON := strings.EqualFold(fileExt, ".json")

	var labels []string
	var labelsMode fleet.MDMLabelsMode
	switch {
	case len(req.LabelsIncludeAny) > 0:
		labels = req.LabelsIncludeAny
		labelsMode = fleet.LabelsIncludeAny
	case len(req.LabelsExcludeAny) > 0:
		labels = req.LabelsExcludeAny
		labelsMode = fleet.LabelsExcludeAny
	default:
		// default include all
		labels = req.LabelsIncludeAll
		labelsMode = fleet.LabelsIncludeAll
	}

	if isMobileConfig || isJSON {
		// Then it's an Apple configuration file
		if isJSON {
			decl, err := svc.NewMDMAppleDeclaration(ctx, req.TeamID, ff, labels, profileName, labelsMode)
			if err != nil {
				errStr := err.Error()
				if strings.Contains(errStr, "MDMAppleDeclaration.Name") && strings.Contains(errStr, "already exists") {
					return &newMDMConfigProfileResponse{
						Err: fleet.NewInvalidArgumentError("profile name", SameProfileNameUploadErrorMsg).WithStatus(http.StatusConflict),
					}, nil
				}
				return &newMDMConfigProfileResponse{Err: err}, nil
			}

			return &newMDMConfigProfileResponse{
				ProfileUUID: decl.DeclarationUUID,
			}, nil

		}

		cp, err := svc.NewMDMAppleConfigProfile(ctx, req.TeamID, ff, labels, labelsMode)
		if err != nil {
			return &newMDMConfigProfileResponse{Err: err}, nil
		}
		return &newMDMConfigProfileResponse{
			ProfileUUID: cp.ProfileUUID,
		}, nil
	}

	if isWindows := strings.EqualFold(fileExt, ".xml"); isWindows {
		cp, err := svc.NewMDMWindowsConfigProfile(ctx, req.TeamID, profileName, ff, labels, labelsMode)
		if err != nil {
			return &newMDMConfigProfileResponse{Err: err}, nil
		}
		return &newMDMConfigProfileResponse{
			ProfileUUID: cp.ProfileUUID,
		}, nil
	}

	err = svc.NewMDMUnsupportedConfigProfile(ctx, req.TeamID, req.Profile.Filename)
	return &newMDMConfigProfileResponse{Err: err}, nil
}

func (svc *Service) NewMDMUnsupportedConfigProfile(ctx context.Context, teamID uint, filename string) error {
	if err := svc.authz.Authorize(ctx, &fleet.MDMConfigProfileAuthz{TeamID: &teamID}, fleet.ActionWrite); err != nil {
		return ctxerr.Wrap(ctx, err)
	}

	// this is required because we need authorize to return the error, and
	// svc.authz is only available on the concrete Service struct, not on the
	// Service interface so it cannot be done in the endpoint itself.
	return &fleet.BadRequestError{Message: "Couldn't add profile. The file should be a .mobileconfig, XML, or JSON file."}
}

func (svc *Service) NewMDMWindowsConfigProfile(ctx context.Context, teamID uint, profileName string, r io.Reader, labels []string, labelsMembershipMode fleet.MDMLabelsMode) (*fleet.MDMWindowsConfigProfile, error) {
	if err := svc.authz.Authorize(ctx, &fleet.MDMConfigProfileAuthz{TeamID: &teamID}, fleet.ActionWrite); err != nil {
		return nil, ctxerr.Wrap(ctx, err)
	}

	// check that Windows MDM is enabled - the middleware of that endpoint checks
	// only that any MDM is enabled, maybe it's just macOS
	if err := svc.VerifyMDMWindowsConfigured(ctx); err != nil {
		err := fleet.NewInvalidArgumentError("profile", fleet.WindowsMDMNotConfiguredMessage).WithStatus(http.StatusBadRequest)
		return nil, ctxerr.Wrap(ctx, err, "check windows MDM enabled")
	}

	var teamName string
	if teamID > 0 {
		tm, err := svc.EnterpriseOverrides.TeamByIDOrName(ctx, &teamID, nil)
		if err != nil {
			return nil, ctxerr.Wrap(ctx, err)
		}
		teamName = tm.Name
	}

	b, err := io.ReadAll(r)
	if err != nil {
		return nil, ctxerr.Wrap(ctx, &fleet.BadRequestError{
			Message:     "failed to read Windows config profile",
			InternalErr: err,
		})
	}

	cp := fleet.MDMWindowsConfigProfile{
		TeamID: &teamID,
		Name:   profileName,
		SyncML: b,
	}
	if err := cp.ValidateUserProvided(); err != nil {
		msg := err.Error()
		if strings.Contains(msg, syncml.DiskEncryptionProfileRestrictionErrMsg) {
			return nil, ctxerr.Wrap(ctx,
				&fleet.BadRequestError{Message: msg + " To control these settings use disk encryption endpoint."})
		}

		// this is not great, but since the validations are shared between the CLI
		// and the API, we must make some changes to error message here.
		if ix := strings.Index(msg, "To control these settings,"); ix >= 0 {
			msg = strings.TrimSpace(msg[:ix])
		}
		err := &fleet.BadRequestError{Message: "Couldn't add. " + msg}
		return nil, ctxerr.Wrap(ctx, err, "validate profile")
	}

	labelMap, err := svc.validateProfileLabels(ctx, labels)
	if err != nil {
		return nil, ctxerr.Wrap(ctx, err, "validating labels")
	}
	switch labelsMembershipMode {
	case fleet.LabelsIncludeAny:
		cp.LabelsIncludeAny = labelMap
	case fleet.LabelsExcludeAny:
		cp.LabelsExcludeAny = labelMap
	default:
		// default include all
		cp.LabelsIncludeAll = labelMap
	}

	if err := svc.ds.ValidateEmbeddedSecrets(ctx, []string{string(cp.SyncML)}); err != nil {
		return nil, ctxerr.Wrap(ctx, fleet.NewInvalidArgumentError("profile", err.Error()))
	}

	// Get license for validation
	lic, err := svc.License(ctx)
	if err != nil {
		return nil, ctxerr.Wrap(ctx, err, "checking license")
	}

	foundVars, err := validateWindowsProfileFleetVariables(string(cp.SyncML), lic)
	if err != nil {
		return nil, ctxerr.Wrap(ctx, err)
	}

	// Collect Fleet variables used in the profile
<<<<<<< HEAD
	foundVars := fleet.FindFleetVariables(string(cp.SyncML))
=======
>>>>>>> b295d3a1
	var usesFleetVars []fleet.FleetVarName
	for varName := range foundVars {
		usesFleetVars = append(usesFleetVars, fleet.FleetVarName(varName))
	}

	newCP, err := svc.ds.NewMDMWindowsConfigProfile(ctx, cp, usesFleetVars)
	if err != nil {
		var existsErr endpoint_utils.ExistsErrorInterface
		if errors.As(err, &existsErr) {
			err = fleet.NewInvalidArgumentError("profile", SameProfileNameUploadErrorMsg).
				WithStatus(http.StatusConflict)
		}
		return nil, ctxerr.Wrap(ctx, err)
	}

	if _, err := svc.ds.BulkSetPendingMDMHostProfiles(ctx, nil, nil, []string{newCP.ProfileUUID}, nil); err != nil {
		return nil, ctxerr.Wrap(ctx, err, "bulk set pending host profiles")
	}

	var (
		actTeamID   *uint
		actTeamName *string
	)
	if teamID > 0 {
		actTeamID = &teamID
		actTeamName = &teamName
	}
	if err := svc.NewActivity(
		ctx, authz.UserFromContext(ctx), &fleet.ActivityTypeCreatedWindowsProfile{
			TeamID:      actTeamID,
			TeamName:    actTeamName,
			ProfileName: newCP.Name,
		}); err != nil {
		return nil, ctxerr.Wrap(ctx, err, "logging activity for create mdm windows config profile")
	}

	return newCP, nil
}

// fleetVarsSupportedInWindowsProfiles lists the Fleet variables that are
// supported in Windows configuration profiles.
var fleetVarsSupportedInWindowsProfiles = []fleet.FleetVarName{
	fleet.FleetVarHostUUID,
}

<<<<<<< HEAD
func validateWindowsProfileFleetVariables(contents string) error {
	foundVars := fleet.FindFleetVariables(contents)
=======
func validateWindowsProfileFleetVariables(contents string, lic *fleet.LicenseInfo) (map[string]struct{}, error) {
	foundVars := variables.Find(contents)
>>>>>>> b295d3a1
	if len(foundVars) == 0 {
		return nil, nil
	}

	// Check for premium license if the profile contains Fleet variables
	if lic == nil || !lic.IsPremium() {
		return nil, fleet.ErrMissingLicense
	}

	// Check if all found variables are supported
	for varName := range foundVars {
		if !slices.Contains(fleetVarsSupportedInWindowsProfiles, fleet.FleetVarName(varName)) {
			return nil, fleet.NewInvalidArgumentError("profile", fmt.Sprintf("Fleet variable $FLEET_VAR_%s is not supported in Windows profiles.", varName))
		}
	}
	return foundVars, nil
}

func (svc *Service) batchValidateProfileLabels(ctx context.Context, labelNames []string) (map[string]fleet.ConfigurationProfileLabel, error) {
	if len(labelNames) == 0 {
		return nil, nil
	}

	labels, err := svc.ds.LabelIDsByName(ctx, labelNames)
	if err != nil {
		return nil, ctxerr.Wrap(ctx, err, "getting label IDs by name")
	}

	uniqueNames := make(map[string]bool)
	for _, entry := range labelNames {
		if _, value := uniqueNames[entry]; !value {
			uniqueNames[entry] = true
		}
	}

	if len(labels) != len(uniqueNames) {
		return nil, &fleet.BadRequestError{
			Message:     "some or all the labels provided don't exist",
			InternalErr: fmt.Errorf("names provided: %v", labelNames),
		}
	}

	profLabels := make(map[string]fleet.ConfigurationProfileLabel)
	for labelName, labelID := range labels {
		profLabels[labelName] = fleet.ConfigurationProfileLabel{
			LabelName: labelName,
			LabelID:   labelID,
		}
	}
	return profLabels, nil
}

func (svc *Service) validateProfileLabels(ctx context.Context, labelNames []string) ([]fleet.ConfigurationProfileLabel, error) {
	labelMap, err := svc.batchValidateProfileLabels(ctx, labelNames)
	if err != nil {
		return nil, ctxerr.Wrap(ctx, err, "validating profile labels")
	}

	var profLabels []fleet.ConfigurationProfileLabel
	for _, label := range labelMap {
		profLabels = append(profLabels, label)
	}
	return profLabels, nil
}

////////////////////////////////////////////////////////////////////////////////
// Batch Replace MDM Profiles
////////////////////////////////////////////////////////////////////////////////

type batchSetMDMProfilesRequest struct {
	TeamID        *uint                        `json:"-" query:"team_id,optional"`
	TeamName      *string                      `json:"-" query:"team_name,optional"`
	DryRun        bool                         `json:"-" query:"dry_run,optional"`        // if true, apply validation but do not save changes
	AssumeEnabled *bool                        `json:"-" query:"assume_enabled,optional"` // if true, assume MDM is enabled
	Profiles      backwardsCompatProfilesParam `json:"profiles"`
	NoCache       bool                         `json:"-" query:"no_cache,optional"`
}

type backwardsCompatProfilesParam []fleet.MDMProfileBatchPayload

func (bcp *backwardsCompatProfilesParam) UnmarshalJSON(data []byte) error {
	if len(data) == 0 {
		return nil
	}

	if lookAhead := bytes.TrimSpace(data); len(lookAhead) > 0 && lookAhead[0] == '[' {
		// use []fleet.MDMProfileBatchPayload to prevent infinite recursion if we
		// use `backwardsCompatProfileSlice`
		var profs []fleet.MDMProfileBatchPayload
		if err := json.Unmarshal(data, &profs); err != nil {
			return fmt.Errorf("unmarshal profile spec. Error using new format: %w", err)
		}
		*bcp = profs
		return nil
	}

	var backwardsCompat map[string][]byte
	if err := json.Unmarshal(data, &backwardsCompat); err != nil {
		return fmt.Errorf("unmarshal profile spec. Error using old format: %w", err)
	}

	*bcp = make(backwardsCompatProfilesParam, 0, len(backwardsCompat))
	for name, contents := range backwardsCompat {
		*bcp = append(*bcp, fleet.MDMProfileBatchPayload{Name: name, Contents: contents})
	}
	return nil
}

type batchSetMDMProfilesResponse struct {
	Err error `json:"error,omitempty"`
}

func (r batchSetMDMProfilesResponse) Error() error { return r.Err }

func (r batchSetMDMProfilesResponse) Status() int { return http.StatusNoContent }

func batchSetMDMProfilesEndpoint(ctx context.Context, request interface{}, svc fleet.Service) (fleet.Errorer, error) {
	req := request.(*batchSetMDMProfilesRequest)
	if err := svc.BatchSetMDMProfiles(
		ctx, req.TeamID, req.TeamName, req.Profiles, req.DryRun, false, req.AssumeEnabled, req.NoCache,
	); err != nil {
		return batchSetMDMProfilesResponse{Err: err}, nil
	}
	return batchSetMDMProfilesResponse{}, nil
}

func (svc *Service) BatchSetMDMProfiles(
	ctx context.Context, tmID *uint, tmName *string, profiles []fleet.MDMProfileBatchPayload, dryRun, skipBulkPending bool,
	assumeEnabled *bool, noCache bool,
) error {
	var err error
	if tmID, tmName, err = svc.authorizeBatchProfiles(ctx, tmID, tmName); err != nil {
		return err
	}

	if noCache {
		// The no_cache flag is used in situations where appConfig was just updated, such as gitops
		ctx = ctxdb.BypassCachedMysql(ctx, true)
	}
	appCfg, err := svc.ds.AppConfig(ctx)
	if err != nil {
		return ctxerr.Wrap(ctx, err, "getting app config")
	}
	if noCache {
		ctx = ctxdb.BypassCachedMysql(ctx, false)
	}

	if assumeEnabled != nil {
		appCfg.MDM.WindowsEnabledAndConfigured = *assumeEnabled
	}

	// Process labels first, since we do not need to expand secrets in the profiles for this validation.
	labels := []string{}
	for i := range profiles {
		// from this point on (after this condition), only LabelsIncludeAll, LabelsIncludeAny or
		// LabelsExcludeAny need to be checked.
		if len(profiles[i].Labels) > 0 {
			// must update the struct in the slice directly, because we don't have a
			// pointer to it (it is a slice of structs, not of pointer to structs)
			profiles[i].LabelsIncludeAll = profiles[i].Labels
			profiles[i].Labels = nil
		}
		labels = append(labels, profiles[i].LabelsIncludeAll...)
		labels = append(labels, profiles[i].LabelsIncludeAny...)
		labels = append(labels, profiles[i].LabelsExcludeAny...)
	}
	var labelMap map[string]fleet.ConfigurationProfileLabel
	if !dryRun {
		labelMap, err = svc.batchValidateProfileLabels(ctx, labels)
		if err != nil {
			return ctxerr.Wrap(ctx, err, "validating labels")
		}
	}

	// We will not validate the profiles containing secret variables during dry run.
	// This is because the secret variables may not be available (or correct) in the gitops dry run.
	if dryRun {
		var profilesWithoutSecrets []fleet.MDMProfileBatchPayload
		for _, p := range profiles {
			if len(fleet.ContainsPrefixVars(string(p.Contents), fleet.ServerSecretPrefix)) == 0 {
				profilesWithoutSecrets = append(profilesWithoutSecrets, p)
			}
		}
		profiles = profilesWithoutSecrets
	}

	// Expand secret variables so that profiles can be properly validated.
	// Important: secret variables should never be exposed or saved in the database unencrypted
	// In order to map the expanded profiles back to the original profiles, we will use the index.
	profilesWithSecrets := make(map[int]fleet.MDMProfileBatchPayload, len(profiles))
	for i, p := range profiles {
		expanded, secretsUpdatedAt, err := svc.ds.ExpandEmbeddedSecretsAndUpdatedAt(ctx, string(p.Contents))
		if err != nil {
			return err
		}
		p.SecretsUpdatedAt = secretsUpdatedAt
		pCopy := p
		// If the profile does not contain secrets, then expanded and original content point to the same slice/memory location.
		pCopy.Contents = []byte(expanded)
		profilesWithSecrets[i] = pCopy
	}

	if err := validateProfiles(profilesWithSecrets); err != nil {
		return ctxerr.Wrap(ctx, err, "validating profiles")
	}

	appleProfiles, appleDecls, err := getAppleProfiles(ctx, tmID, appCfg, profilesWithSecrets, labelMap)
	if err != nil {
		return ctxerr.Wrap(ctx, err, "validating macOS profiles")
	}

	windowsProfiles, err := getWindowsProfiles(ctx, tmID, appCfg, profilesWithSecrets, labelMap)
	if err != nil {
		return ctxerr.Wrap(ctx, err, "validating Windows profiles")
	}

	if err := svc.validateCrossPlatformProfileNames(ctx, appleProfiles, windowsProfiles, appleDecls); err != nil {
		return ctxerr.Wrap(ctx, err, "validating cross-platform profile names")
	}

	if dryRun {
		return nil
	}

	// Get license for validation
	lic, err := svc.License(ctx)
	if err != nil {
		return ctxerr.Wrap(ctx, err, "checking license")
	}

	profilesVariablesByIdentifierMap, err := validateFleetVariables(ctx, appCfg, lic, appleProfiles, windowsProfiles, appleDecls)
	if err != nil {
		return err
	}

	profilesVariablesByIdentifier := make([]fleet.MDMProfileIdentifierFleetVariables, 0, len(profilesVariablesByIdentifierMap))
	for identifier, variables := range profilesVariablesByIdentifierMap {
		varNames := make([]fleet.FleetVarName, 0, len(variables))
		for varName := range variables {
			varNames = append(varNames, fleet.FleetVarName(varName))
		}
		profilesVariablesByIdentifier = append(profilesVariablesByIdentifier, fleet.MDMProfileIdentifierFleetVariables{
			Identifier:     identifier,
			FleetVariables: varNames,
		})
	}

	// Now that validation is done, we remove the exposed secret variables from the profiles
	appleProfilesSlice := make([]*fleet.MDMAppleConfigProfile, 0, len(appleProfiles))
	for i, p := range appleProfiles {
		p.Mobileconfig = profiles[i].Contents
		appleProfilesSlice = append(appleProfilesSlice, p)
	}
	appleDeclsSlice := make([]*fleet.MDMAppleDeclaration, 0, len(appleDecls))
	for i, p := range appleDecls {
		p.RawJSON = profiles[i].Contents
		appleDeclsSlice = append(appleDeclsSlice, p)
	}
	windowsProfilesSlice := make([]*fleet.MDMWindowsConfigProfile, 0, len(windowsProfiles))
	for i, p := range windowsProfiles {
		p.SyncML = profiles[i].Contents
		windowsProfilesSlice = append(windowsProfilesSlice, p)
	}

	var profUpdates fleet.MDMProfilesUpdates
	if profUpdates, err = svc.ds.BatchSetMDMProfiles(ctx, tmID,
		appleProfilesSlice, windowsProfilesSlice, appleDeclsSlice, profilesVariablesByIdentifier); err != nil {
		return ctxerr.Wrap(ctx, err, "setting config profiles")
	}

	// set pending status for windows profiles
	winProfUUIDs := []string{}
	for _, p := range windowsProfiles {
		winProfUUIDs = append(winProfUUIDs, p.ProfileUUID)
	}
	winUpdates, err := svc.ds.BulkSetPendingMDMHostProfiles(ctx, nil, nil, winProfUUIDs, nil)
	if err != nil {
		return ctxerr.Wrap(ctx, err, "bulk set pending windows host profiles")
	}

	// set pending status for apple profiles
	appleProfUUIDs := []string{}
	for _, p := range appleProfiles {
		appleProfUUIDs = append(appleProfUUIDs, p.ProfileUUID)
	}
	appleUpdates, err := svc.ds.BulkSetPendingMDMHostProfiles(ctx, nil, nil, appleProfUUIDs, nil)
	if err != nil {
		return ctxerr.Wrap(ctx, err, "bulk set pending apple host profiles")
	}
	updates := fleet.MDMProfilesUpdates{
		AppleConfigProfile:   profUpdates.AppleConfigProfile || winUpdates.AppleConfigProfile || appleUpdates.AppleConfigProfile,
		WindowsConfigProfile: profUpdates.WindowsConfigProfile || winUpdates.WindowsConfigProfile || appleUpdates.WindowsConfigProfile,
		AppleDeclaration:     profUpdates.AppleDeclaration || winUpdates.AppleDeclaration || appleUpdates.AppleDeclaration,
	}

	if updates.AppleConfigProfile {
		if err := svc.NewActivity(
			ctx, authz.UserFromContext(ctx), &fleet.ActivityTypeEditedMacosProfile{
				TeamID:   tmID,
				TeamName: tmName,
			}); err != nil {
			return ctxerr.Wrap(ctx, err, "logging activity for edited macos profile")
		}
	}
	if updates.WindowsConfigProfile {
		if err := svc.NewActivity(
			ctx, authz.UserFromContext(ctx), &fleet.ActivityTypeEditedWindowsProfile{
				TeamID:   tmID,
				TeamName: tmName,
			}); err != nil {
			return ctxerr.Wrap(ctx, err, "logging activity for edited windows profile")
		}
	}
	if updates.AppleDeclaration {
		if err := svc.NewActivity(
			ctx, authz.UserFromContext(ctx), &fleet.ActivityTypeEditedDeclarationProfile{
				TeamID:   tmID,
				TeamName: tmName,
			}); err != nil {
			return ctxerr.Wrap(ctx, err, "logging activity for edited macos declarations")
		}
	}

	return nil
}

func validateFleetVariables(ctx context.Context, appConfig *fleet.AppConfig, lic *fleet.LicenseInfo, appleProfiles map[int]*fleet.MDMAppleConfigProfile,
	windowsProfiles map[int]*fleet.MDMWindowsConfigProfile, appleDecls map[int]*fleet.MDMAppleDeclaration,
) (map[string]map[string]struct{}, error) {
	var err error

	profileVarsByProfIdentifier := make(map[string]map[string]struct{})
	for _, p := range appleProfiles {
		profileVars, err := validateConfigProfileFleetVariables(appConfig, string(p.Mobileconfig), lic)
		if err != nil {
			return nil, ctxerr.Wrap(ctx, err, "validating config profile Fleet variables")
		}
		profileVarsByProfIdentifier[p.Identifier] = profileVars
	}
	for _, p := range windowsProfiles {
		windowsVars, err := validateWindowsProfileFleetVariables(string(p.SyncML), lic)
		if err != nil {
			return nil, ctxerr.Wrap(ctx, err, "validating Windows profile Fleet variables")
		}
		// Collect Fleet variables for Windows profiles (use unique Name as identifier for Windows)
<<<<<<< HEAD
		windowsVars := fleet.FindFleetVariables(string(p.SyncML))
=======
>>>>>>> b295d3a1
		if len(windowsVars) > 0 {
			profileVarsByProfIdentifier[p.Name] = windowsVars
		}
	}
	for _, p := range appleDecls {
		err = validateDeclarationFleetVariables(string(p.RawJSON))
		if err != nil {
			return nil, ctxerr.Wrap(ctx, err, "validating declaration Fleet variables")
		}
	}
	return profileVarsByProfIdentifier, nil
}

func (svc *Service) validateCrossPlatformProfileNames(ctx context.Context, appleProfiles map[int]*fleet.MDMAppleConfigProfile,
	windowsProfiles map[int]*fleet.MDMWindowsConfigProfile, appleDecls map[int]*fleet.MDMAppleDeclaration,
) error {
	// map all profile names to check for duplicates, regardless of platform; key is name, value is one of
	// ".mobileconfig" or ".json" or ".xml"
	extByName := make(map[string]string, len(appleProfiles)+len(windowsProfiles)+len(appleDecls))
	for i, p := range appleProfiles {
		if _, ok := extByName[p.Name]; ok {
			err := fleet.NewInvalidArgumentError(fmt.Sprintf("appleProfiles[%d]", i), fmtDuplicateNameErrMsg(p.Name))
			return ctxerr.Wrap(ctx, err, "duplicate mobileconfig profile by name")
		}
		extByName[p.Name] = ".mobileconfig"
	}
	for i, p := range windowsProfiles {
		if _, ok := extByName[p.Name]; ok {
			err := fleet.NewInvalidArgumentError(fmt.Sprintf("windowsProfiles[%d]", i), fmtDuplicateNameErrMsg(p.Name))
			return ctxerr.Wrap(ctx, err, "duplicate xml by name")
		}
		extByName[p.Name] = ".xml"
	}
	for i, p := range appleDecls {
		if _, ok := extByName[p.Name]; ok {
			err := fleet.NewInvalidArgumentError(fmt.Sprintf("appleDecls[%d]", i), fmtDuplicateNameErrMsg(p.Name))
			return ctxerr.Wrap(ctx, err, "duplicate json by name")
		}
		extByName[p.Name] = ".json"
	}

	return nil
}

func fmtDuplicateNameErrMsg(name string) string {
	const SameProfileNameErrorMsg = "Couldn't edit custom_settings. More than one configuration profile have the same name '%s' (PayloadDisplayName for .mobileconfig and file name for .json and .xml)."
	return fmt.Sprintf(SameProfileNameErrorMsg, name)
}

func (svc *Service) authorizeBatchProfiles(ctx context.Context, tmID *uint, tmName *string) (*uint, *string, error) {
	if tmID != nil && tmName != nil {
		svc.authz.SkipAuthorization(ctx) // so that the error message is not replaced by "forbidden"
		return nil, nil, ctxerr.Wrap(ctx, fleet.NewInvalidArgumentError("team_name", "cannot specify both team_id and team_name"))
	}
	if tmID != nil || tmName != nil {
		license, _ := license.FromContext(ctx)
		if !license.IsPremium() {
			field := "team_id"
			if tmName != nil {
				field = "team_name"
			}
			svc.authz.SkipAuthorization(ctx) // so that the error message is not replaced by "forbidden"
			return nil, nil, ctxerr.Wrap(ctx, fleet.NewInvalidArgumentError(field, ErrMissingLicense.Error()))
		}
	}

	// if the team name is provided, load the corresponding team to get its id.
	// vice-versa, if the id is provided, load it to get the name (required for
	// the activity).
	if tmName != nil || tmID != nil {
		tm, err := svc.EnterpriseOverrides.TeamByIDOrName(ctx, tmID, tmName)
		if err != nil {
			return nil, nil, err
		}
		if tmID == nil {
			tmID = &tm.ID
		} else {
			tmName = &tm.Name
		}
	}

	if err := svc.authz.Authorize(ctx, &fleet.MDMConfigProfileAuthz{TeamID: tmID}, fleet.ActionWrite); err != nil {
		return nil, nil, ctxerr.Wrap(ctx, err)
	}

	return tmID, tmName, nil
}

func getAppleProfiles(
	ctx context.Context,
	tmID *uint,
	appCfg *fleet.AppConfig,
	profiles map[int]fleet.MDMProfileBatchPayload,
	labelMap map[string]fleet.ConfigurationProfileLabel,
) (map[int]*fleet.MDMAppleConfigProfile, map[int]*fleet.MDMAppleDeclaration, error) {
	// any duplicate identifier or name in the provided set results in an error
	profs := make(map[int]*fleet.MDMAppleConfigProfile, len(profiles))
	decls := make(map[int]*fleet.MDMAppleDeclaration, len(profiles))
	// we need to keep track of the names and identifiers to check for duplicates so we will use
	// a map where the key is the name oridentifier and the value is either "mobileconfig" or
	// "declaration" to differentiate between the two types of profiles
	byName, byIdent := make(map[string]string, len(profiles)), make(map[string]string, len(profiles))
	for i, prof := range profiles {
		if mdm.GetRawProfilePlatform(prof.Contents) != "darwin" {
			continue
		}

		// Check for DDM files
		if mdm.GuessProfileExtension(prof.Contents) == "json" {
			rawDecl, err := fleet.GetRawDeclarationValues(prof.Contents)
			if err != nil {
				return nil, nil, err
			}

			if err := rawDecl.ValidateUserProvided(); err != nil {
				return nil, nil, err
			}

			mdmDecl := fleet.NewMDMAppleDeclaration(prof.Contents, tmID, prof.Name, rawDecl.Type, rawDecl.Identifier)
			mdmDecl.SecretsUpdatedAt = prof.SecretsUpdatedAt
			for _, labelName := range prof.LabelsIncludeAll {
				if lbl, ok := labelMap[labelName]; ok {
					declLabel := fleet.ConfigurationProfileLabel{
						LabelName:  lbl.LabelName,
						LabelID:    lbl.LabelID,
						RequireAll: true,
					}
					mdmDecl.LabelsIncludeAll = append(mdmDecl.LabelsIncludeAll, declLabel)
				}
			}
			for _, labelName := range prof.LabelsIncludeAny {
				if lbl, ok := labelMap[labelName]; ok {
					declLabel := fleet.ConfigurationProfileLabel{
						LabelName: lbl.LabelName,
						LabelID:   lbl.LabelID,
					}
					mdmDecl.LabelsIncludeAny = append(mdmDecl.LabelsIncludeAny, declLabel)
				}
			}
			for _, labelName := range prof.LabelsExcludeAny {
				if lbl, ok := labelMap[labelName]; ok {
					declLabel := fleet.ConfigurationProfileLabel{
						LabelName: lbl.LabelName,
						LabelID:   lbl.LabelID,
						Exclude:   true,
					}
					mdmDecl.LabelsExcludeAny = append(mdmDecl.LabelsExcludeAny, declLabel)
				}
			}

			v, ok := byIdent[mdmDecl.Identifier]
			switch {
			case !ok:
				byIdent[mdmDecl.Identifier] = "declaration"
			case v == "mobileconfig":
				return nil, nil, ctxerr.Wrap(ctx,
					fleet.NewInvalidArgumentError(mdmDecl.Identifier, "A configuration profile with this identifier already exists."),
					"duplicate mobileconfig profile by identifier")
			case v == "declaration":
				return nil, nil, ctxerr.Wrap(ctx,
					fleet.NewInvalidArgumentError(mdmDecl.Identifier, "A declaration profile with this identifier already exists."),
					"duplicate declaration profile by identifier")
			default:
				// this should never happen but just in case
				return nil, nil, ctxerr.Wrap(ctx,
					fleet.NewInvalidArgumentError(mdmDecl.Identifier, "A profile with this identifier already exists."),
					"duplicate identifier by identifier")
			}

			decls[i] = mdmDecl

			continue
		}

		mdmProf, err := fleet.NewMDMAppleConfigProfile(prof.Contents, tmID)
		mdmProf.SecretsUpdatedAt = prof.SecretsUpdatedAt
		if err != nil {
			return nil, nil, ctxerr.Wrap(ctx,
				fleet.NewInvalidArgumentError(prof.Name, err.Error()),
				"invalid mobileconfig profile")
		}

		for _, labelName := range prof.LabelsIncludeAll {
			if lbl, ok := labelMap[labelName]; ok {
				mdmLabel := fleet.ConfigurationProfileLabel{
					LabelName:  lbl.LabelName,
					LabelID:    lbl.LabelID,
					RequireAll: true,
				}
				mdmProf.LabelsIncludeAll = append(mdmProf.LabelsIncludeAll, mdmLabel)
			}
		}
		for _, labelName := range prof.LabelsIncludeAny {
			if lbl, ok := labelMap[labelName]; ok {
				mdmLabel := fleet.ConfigurationProfileLabel{
					LabelName: lbl.LabelName,
					LabelID:   lbl.LabelID,
				}
				mdmProf.LabelsIncludeAny = append(mdmProf.LabelsIncludeAny, mdmLabel)
			}
		}
		for _, labelName := range prof.LabelsExcludeAny {
			if lbl, ok := labelMap[labelName]; ok {
				mdmLabel := fleet.ConfigurationProfileLabel{
					LabelName: lbl.LabelName,
					LabelID:   lbl.LabelID,
					Exclude:   true,
				}
				mdmProf.LabelsExcludeAny = append(mdmProf.LabelsExcludeAny, mdmLabel)
			}
		}

		if err := mdmProf.ValidateUserProvided(); err != nil {
			var iae *fleet.InvalidArgumentError
			if strings.Contains(err.Error(), mobileconfig.DiskEncryptionProfileRestrictionErrMsg) {
				iae = fleet.NewInvalidArgumentError(prof.Name,
					mobileconfig.DiskEncryptionProfileRestrictionErrMsg+` To control disk encryption use config API endpoint or add "enable_disk_encryption" to your YAML file.`)
			} else {
				iae = fleet.NewInvalidArgumentError(prof.Name, err.Error())
			}
			return nil, nil, ctxerr.Wrap(ctx, iae)
		}

		if mdmProf.Name != prof.Name {
			return nil, nil, ctxerr.Wrap(ctx,
				fleet.NewInvalidArgumentError(prof.Name, fmt.Sprintf("Couldn't edit custom_settings. The name provided for the profile must match the profile PayloadDisplayName: %q", mdmProf.Name)),
				"duplicate mobileconfig profile by name")
		}

		if _, ok := byName[mdmProf.Name]; ok {
			return nil, nil, ctxerr.Wrap(ctx,
				fleet.NewInvalidArgumentError(prof.Name, fmt.Sprintf("Couldn't edit custom_settings. More than one configuration profile have the same name (PayloadDisplayName): %q", mdmProf.Name)),
				"duplicate mobileconfig profile by name")
		}
		byName[mdmProf.Name] = "mobileconfig"

		// TODO: confirm error messages
		if _, ok := byIdent[mdmProf.Identifier]; ok {
			return nil, nil, ctxerr.Wrap(ctx,
				fleet.NewInvalidArgumentError(prof.Name, fmt.Sprintf("Couldn't edit custom_settings. More than one configuration profile have the same identifier (PayloadIdentifier): %q", mdmProf.Identifier)),
				"duplicate mobileconfig profile by identifier")
		}
		byIdent[mdmProf.Identifier] = "mobileconfig"

		profs[i] = mdmProf
	}

	if !appCfg.MDM.EnabledAndConfigured {
		// NOTE: in order to prevent an error when Fleet MDM is not enabled but no
		// profile is provided, which can happen if a user runs `fleetctl get
		// config` and tries to apply that YAML, as it will contain an empty/null
		// custom_settings key, we just return a success response in this
		// situation.
		if len(profs) == 0 {
			return nil, nil, nil
		}

		return nil, nil, ctxerr.Wrap(ctx, fleet.NewInvalidArgumentError("mdm", "cannot set custom settings: Fleet MDM is not configured"))
	}

	return profs, decls, nil
}

func getWindowsProfiles(
	ctx context.Context,
	tmID *uint,
	appCfg *fleet.AppConfig,
	profiles map[int]fleet.MDMProfileBatchPayload,
	labelMap map[string]fleet.ConfigurationProfileLabel,
) (map[int]*fleet.MDMWindowsConfigProfile, error) {
	profs := make(map[int]*fleet.MDMWindowsConfigProfile, len(profiles))

	for i, profile := range profiles {
		if mdm.GetRawProfilePlatform(profile.Contents) != "windows" {
			continue
		}

		mdmProf := &fleet.MDMWindowsConfigProfile{
			TeamID: tmID,
			Name:   profile.Name,
			SyncML: profile.Contents,
		}
		for _, labelName := range profile.LabelsIncludeAll {
			if lbl, ok := labelMap[labelName]; ok {
				mdmLabel := fleet.ConfigurationProfileLabel{
					LabelName:  lbl.LabelName,
					LabelID:    lbl.LabelID,
					RequireAll: true,
				}
				mdmProf.LabelsIncludeAll = append(mdmProf.LabelsIncludeAll, mdmLabel)
			}
		}
		for _, labelName := range profile.LabelsIncludeAny {
			if lbl, ok := labelMap[labelName]; ok {
				mdmLabel := fleet.ConfigurationProfileLabel{
					LabelName: lbl.LabelName,
					LabelID:   lbl.LabelID,
				}
				mdmProf.LabelsIncludeAny = append(mdmProf.LabelsIncludeAny, mdmLabel)
			}
		}
		for _, labelName := range profile.LabelsExcludeAny {
			if lbl, ok := labelMap[labelName]; ok {
				mdmLabel := fleet.ConfigurationProfileLabel{
					LabelName: lbl.LabelName,
					LabelID:   lbl.LabelID,
					Exclude:   true,
				}
				mdmProf.LabelsExcludeAny = append(mdmProf.LabelsExcludeAny, mdmLabel)
			}
		}

		if err := mdmProf.ValidateUserProvided(); err != nil {
			msg := err.Error()
			if strings.Contains(msg, syncml.DiskEncryptionProfileRestrictionErrMsg) {
				msg += ` To control disk encryption use config API endpoint or add "enable_disk_encryption" to your YAML file.`
			}
			return nil, ctxerr.Wrap(ctx,
				fleet.NewInvalidArgumentError(fmt.Sprintf("profiles[%s]", profile.Name), msg))
		}

		profs[i] = mdmProf
	}

	if !appCfg.MDM.WindowsEnabledAndConfigured {
		// NOTE: in order to prevent an error when Fleet MDM is not enabled but no
		// profile is provided, which can happen if a user runs `fleetctl get
		// config` and tries to apply that YAML, as it will contain an empty/null
		// custom_settings key, we just return a success response in this
		// situation.
		if len(profs) == 0 {
			return nil, nil
		}

		return nil, ctxerr.Wrap(ctx, fleet.NewInvalidArgumentError("mdm", "cannot set custom settings: Fleet MDM is not configured"))
	}

	return profs, nil
}

func validateProfiles(profiles map[int]fleet.MDMProfileBatchPayload) error {
	for _, profile := range profiles {
		// validate that only one of labels, labels_include_all and labels_exclude_any is provided.
		var count int
		for _, b := range []bool{
			len(profile.LabelsIncludeAll) > 0,
			len(profile.LabelsIncludeAny) > 0,
			len(profile.LabelsExcludeAny) > 0,
			len(profile.Labels) > 0,
		} {
			if b {
				count++
			}
		}
		if count > 1 {
			return fleet.NewInvalidArgumentError("mdm", `Couldn't edit custom_settings. For each profile, only one of "labels_exclude_any", "labels_include_all", "labels_include_any" or "labels" can be included.`)
		}

		if len(profile.Contents) > 1024*1024 {
			return fleet.NewInvalidArgumentError("mdm", "maximum configuration profile file size is 1 MB")
		}

		platform := mdm.GetRawProfilePlatform(profile.Contents)
		if platform != "darwin" && platform != "windows" {
			// We can only display a generic error message here because at this point
			// we don't know the file extension or whether the profile is intended
			// for macos_settings or windows_settings. We should expecte never see this
			// in practice because the client should be validating the profiles
			// before sending them to the server so the client can surface  more helpful
			// error messages to the user. However, we're validating again here just
			// in case the client is not working as expected.
			return fleet.NewInvalidArgumentError("mdm", fmt.Sprintf(
				"%s is not a valid macOS or Windows configuration profile. ", profile.Name)+
				"macOS profiles must be valid .mobileconfig or .json files. "+
				"Windows configuration profiles can only have <Replace> or <Add> top level elements.")
		}
	}

	return nil
}

////////////////////////////////////////////////////////////////////////////////
// GET /mdm/profiles (List profiles)
////////////////////////////////////////////////////////////////////////////////

type listMDMConfigProfilesRequest struct {
	TeamID      *uint             `query:"team_id,optional"`
	ListOptions fleet.ListOptions `url:"list_options"`
}

type listMDMConfigProfilesResponse struct {
	Meta     *fleet.PaginationMetadata        `json:"meta"`
	Profiles []*fleet.MDMConfigProfilePayload `json:"profiles"`
	Err      error                            `json:"error,omitempty"`
}

func (r listMDMConfigProfilesResponse) Error() error { return r.Err }

func listMDMConfigProfilesEndpoint(ctx context.Context, request interface{}, svc fleet.Service) (fleet.Errorer, error) {
	req := request.(*listMDMConfigProfilesRequest)

	profs, meta, err := svc.ListMDMConfigProfiles(ctx, req.TeamID, req.ListOptions)
	if err != nil {
		return &listMDMConfigProfilesResponse{Err: err}, nil
	}

	res := listMDMConfigProfilesResponse{Meta: meta, Profiles: profs}
	if profs == nil {
		// return empty json array instead of json null
		res.Profiles = []*fleet.MDMConfigProfilePayload{}
	}
	return &res, nil
}

func (svc *Service) ListMDMConfigProfiles(ctx context.Context, teamID *uint, opt fleet.ListOptions) ([]*fleet.MDMConfigProfilePayload, *fleet.PaginationMetadata, error) {
	if err := svc.authz.Authorize(ctx, &fleet.MDMConfigProfileAuthz{TeamID: teamID}, fleet.ActionRead); err != nil {
		return nil, nil, ctxerr.Wrap(ctx, err)
	}

	if teamID != nil && *teamID > 0 {
		// confirm that team exists
		if _, err := svc.ds.Team(ctx, *teamID); err != nil {
			return nil, nil, ctxerr.Wrap(ctx, err)
		}
	}

	// cursor-based pagination is not supported for profiles
	opt.After = ""
	// custom ordering is not supported, always by name
	opt.OrderKey = "name"
	opt.OrderDirection = fleet.OrderAscending
	// no matching query support
	opt.MatchQuery = ""
	// always include metadata for profiles
	opt.IncludeMetadata = true

	return svc.ds.ListMDMConfigProfiles(ctx, teamID, opt)
}

////////////////////////////////////////////////////////////////////////////////
// Update MDM Disk encryption
////////////////////////////////////////////////////////////////////////////////

type updateDiskEncryptionRequest struct {
	TeamID               *uint `json:"team_id"`
	EnableDiskEncryption bool  `json:"enable_disk_encryption"`
	RequireBitLockerPIN  bool  `json:"windows_require_bitlocker_pin"`
}

type updateMDMDiskEncryptionResponse struct {
	Err error `json:"error,omitempty"`
}

func (r updateMDMDiskEncryptionResponse) Error() error { return r.Err }

func (r updateMDMDiskEncryptionResponse) Status() int { return http.StatusNoContent }

func updateDiskEncryptionEndpoint(ctx context.Context, request interface{}, svc fleet.Service) (fleet.Errorer, error) {
	req := request.(*updateDiskEncryptionRequest)
	if err := svc.UpdateMDMDiskEncryption(ctx, req.TeamID, &req.EnableDiskEncryption, &req.RequireBitLockerPIN); err != nil {
		return updateMDMDiskEncryptionResponse{Err: err}, nil
	}
	return updateMDMDiskEncryptionResponse{}, nil
}

func (svc *Service) UpdateMDMDiskEncryption(ctx context.Context, teamID *uint, enableDiskEncryption *bool, requireBitLockerPIN *bool) error {
	// TODO(mna): this should all move to the ee package when we remove the
	// `PATCH /api/v1/fleet/mdm/apple/settings` endpoint, but for now it's better
	// leave here so both endpoints can reuse the same logic.

	lic, _ := license.FromContext(ctx)
	if lic == nil || !lic.IsPremium() {
		svc.authz.SkipAuthorization(ctx) // so that the error message is not replaced by "forbidden"
		return fleet.ErrMissingLicense
	}

	// for historical reasons (the deprecated PATCH /mdm/apple/settings
	// endpoint), this uses an Apple-specific struct for authorization. Can be improved
	// once we remove the deprecated endpoint.
	if err := svc.authz.Authorize(ctx, fleet.MDMAppleSettingsPayload{TeamID: teamID}, fleet.ActionWrite); err != nil {
		return ctxerr.Wrap(ctx, err)
	}

	if teamID != nil {
		tm, err := svc.EnterpriseOverrides.TeamByIDOrName(ctx, teamID, nil)
		if err != nil {
			return err
		}
		return svc.EnterpriseOverrides.UpdateTeamMDMDiskEncryption(ctx, tm, enableDiskEncryption, requireBitLockerPIN)
	}
	return svc.updateAppConfigMDMDiskEncryption(ctx, enableDiskEncryption)
}

////////////////////////////////////////////////////////////////////////////////
// POST /hosts/{id:[0-9]+}/configuration_profiles/{profile_uuid}
////////////////////////////////////////////////////////////////////////////////

type resendHostMDMProfileRequest struct {
	HostID      uint   `url:"host_id"`
	ProfileUUID string `url:"profile_uuid"`
}

type resendHostMDMProfileResponse struct {
	Err error `json:"error,omitempty"`
}

func (r resendHostMDMProfileResponse) Error() error { return r.Err }

func (r resendHostMDMProfileResponse) Status() int { return http.StatusAccepted }

func resendHostMDMProfileEndpoint(ctx context.Context, request interface{}, svc fleet.Service) (fleet.Errorer, error) {
	req := request.(*resendHostMDMProfileRequest)

	if err := svc.ResendHostMDMProfile(ctx, req.HostID, req.ProfileUUID); err != nil {
		return resendHostMDMProfileResponse{Err: err}, nil
	}

	return resendHostMDMProfileResponse{}, nil
}

func (svc *Service) ResendHostMDMProfile(ctx context.Context, hostID uint, profileUUID string) error {
	// first we perform a perform basic authz check, we use selective list action to include gitops users
	if err := svc.authz.Authorize(ctx, &fleet.Host{}, fleet.ActionSelectiveList); err != nil {
		return ctxerr.Wrap(ctx, err)
	}

	host, err := svc.ds.HostLite(ctx, hostID)
	if err != nil {
		return ctxerr.Wrap(ctx, err)
	}

	// now we can do a specific authz check based on team id of the host before proceeding
	if err := svc.authz.Authorize(ctx, &fleet.MDMConfigProfileAuthz{TeamID: host.TeamID}, fleet.ActionWrite); err != nil {
		return ctxerr.Wrap(ctx, err)
	}

	var profileTeamID *uint
	var profileName string
	switch {
	case strings.HasPrefix(profileUUID, fleet.MDMAppleProfileUUIDPrefix):
		if err := svc.VerifyMDMAppleConfigured(ctx); err != nil {
			return ctxerr.Wrap(ctx, fleet.NewInvalidArgumentError("HostMDMProfile", fleet.AppleMDMNotConfiguredMessage).WithStatus(http.StatusBadRequest), "check apple mdm enabled")
		}
		if host.Platform != "darwin" && host.Platform != "ios" && host.Platform != "ipados" {
			return ctxerr.Wrap(ctx, fleet.NewInvalidArgumentError("HostMDMProfile", "Profile is not compatible with host platform."), "check host platform")
		}
		prof, err := svc.ds.GetMDMAppleConfigProfile(ctx, profileUUID)
		if err != nil {
			return ctxerr.Wrap(ctx, err, "getting apple config profile")
		}
		profileTeamID = prof.TeamID
		profileName = prof.Name

	case strings.HasPrefix(profileUUID, fleet.MDMAppleDeclarationUUIDPrefix):
		if err := svc.VerifyMDMAppleConfigured(ctx); err != nil {
			return ctxerr.Wrap(ctx, fleet.NewInvalidArgumentError("HostMDMProfile", fleet.AppleMDMNotConfiguredMessage).WithStatus(http.StatusBadRequest), "check apple mdm enabled")
		}
		if host.Platform != "darwin" && host.Platform != "ios" && host.Platform != "ipados" {
			return ctxerr.Wrap(ctx, fleet.NewInvalidArgumentError("HostMDMProfile", "Profile is not compatible with host platform."), "check host platform")
		}
		decl, err := svc.ds.GetMDMAppleDeclaration(ctx, profileUUID)
		if err != nil {
			return ctxerr.Wrap(ctx, err, "getting apple declaration")
		}
		profileTeamID = decl.TeamID
		profileName = decl.Name

	case strings.HasPrefix(profileUUID, fleet.MDMWindowsProfileUUIDPrefix):
		if err := svc.VerifyMDMWindowsConfigured(ctx); err != nil {
			return ctxerr.Wrap(ctx, fleet.NewInvalidArgumentError("HostMDMProfile", fleet.WindowsMDMNotConfiguredMessage).WithStatus(http.StatusBadRequest), "check windows mdm enabled")
		}
		if host.Platform != "windows" {
			return ctxerr.Wrap(ctx, fleet.NewInvalidArgumentError("HostMDMProfile", "Profile is not compatible with host platform."), "check host platform")
		}
		prof, err := svc.ds.GetMDMWindowsConfigProfile(ctx, profileUUID)
		if err != nil {
			return ctxerr.Wrap(ctx, err, "getting windows config profile")
		}
		profileTeamID = prof.TeamID
		profileName = prof.Name

	default:
		return ctxerr.Wrap(ctx, fleet.NewInvalidArgumentError("HostMDMProfile", "Invalid profile UUID prefix.").WithStatus(http.StatusNotFound), "check profile UUID prefix")
	}

	// check again based on team id of profile before we proceeding
	if err := svc.authz.Authorize(ctx, &fleet.MDMConfigProfileAuthz{TeamID: profileTeamID}, fleet.ActionWrite); err != nil {
		return ctxerr.Wrap(ctx, err, "authorizing profile team")
	}

	status, err := svc.ds.GetHostMDMProfileInstallStatus(ctx, host.UUID, profileUUID)
	if err != nil {
		if fleet.IsNotFound(err) {
			return ctxerr.Wrap(ctx, fleet.NewInvalidArgumentError("HostMDMProfile", "Unable to match profile to host.").WithStatus(http.StatusNotFound), "getting host mdm profile status")
		}
		return ctxerr.Wrap(ctx, err, "getting host mdm profile status")
	}
	if status == fleet.MDMDeliveryPending || status == fleet.MDMDeliveryVerifying {
		return ctxerr.Wrap(ctx, fleet.NewInvalidArgumentError("HostMDMProfile", "Couldn’t resend. Configuration profiles with “pending” or “verifying” status can’t be resent.").WithStatus(http.StatusConflict), "check profile status")
	}
	if status != fleet.MDMDeliveryFailed && status != fleet.MDMDeliveryVerified {
		// this should never happen, but just in case
		return ctxerr.Errorf(ctx, "unrecognized profile status %s", status)
	}

	if err := svc.ds.ResendHostMDMProfile(ctx, host.UUID, profileUUID); err != nil {
		return ctxerr.Wrap(ctx, err, "resending host mdm profile")
	}

	if err := svc.NewActivity(
		ctx, authz.UserFromContext(ctx), &fleet.ActivityTypeResentConfigurationProfile{
			HostID:          &host.ID,
			HostDisplayName: ptr.String(host.DisplayName()),
			ProfileName:     profileName,
		}); err != nil {
		return ctxerr.Wrap(ctx, err, "logging activity for resend config profile")
	}

	return nil
}

////////////////////////////////////////////////////////////////////////////////
// GET /mdm/apple/request_csr
////////////////////////////////////////////////////////////////////////////////

// Used for overriding the env var value in testing
var testSetEmptyPrivateKey bool

type getMDMAppleCSRRequest struct{}

type getMDMAppleCSRResponse struct {
	CSR []byte `json:"csr"` // base64 encoded
	Err error  `json:"error,omitempty"`
}

func (r getMDMAppleCSRResponse) Error() error { return r.Err }

func getMDMAppleCSREndpoint(ctx context.Context, request interface{}, svc fleet.Service) (fleet.Errorer, error) {
	signedCSRB64, err := svc.GetMDMAppleCSR(ctx)
	if err != nil {
		return &getMDMAppleCSRResponse{Err: err}, nil
	}

	return &getMDMAppleCSRResponse{CSR: signedCSRB64}, nil
}

func (svc *Service) GetMDMAppleCSR(ctx context.Context) ([]byte, error) {
	if err := svc.authz.Authorize(ctx, &fleet.AppleCSR{}, fleet.ActionWrite); err != nil {
		return nil, err
	}

	privateKey := svc.config.Server.PrivateKey
	if testSetEmptyPrivateKey {
		privateKey = ""
	}

	if len(privateKey) == 0 {
		return nil, ctxerr.New(ctx, "Couldn't download signed CSR. Missing required private key. Learn how to configure the private key here: https://fleetdm.com/learn-more-about/fleet-server-private-key")
	}

	vc, ok := viewer.FromContext(ctx)
	if !ok {
		return nil, fleet.ErrNoContext
	}

	// Check if we have existing certs and keys
	var apnsKey crypto.PrivateKey
	savedAssets, err := svc.ds.GetAllMDMConfigAssetsByName(ctx, []fleet.MDMAssetName{
		fleet.MDMAssetCACert,
		fleet.MDMAssetCAKey,
		fleet.MDMAssetAPNSKey,
	}, nil)
	if err != nil {
		// allow not found errors as it means we're generating the assets for
		// the first time.
		if !fleet.IsNotFound(err) {
			return nil, ctxerr.Wrap(ctx, err, "loading existing assets from the database")
		}
	}

	if len(savedAssets) == 0 {
		// Then we should create them

		scepCert, scepKey, err := apple_mdm.NewSCEPCACertKey()
		if err != nil {
			return nil, ctxerr.Wrap(ctx, err, "generate SCEP cert and key")
		}

		apnsRSAKey, err := apple_mdm.NewPrivateKey()
		if err != nil {
			return nil, ctxerr.Wrap(ctx, err, "generate new apns private key")
		}
		apnsKey = apnsRSAKey

		// Store our config assets encrypted
		var assets []fleet.MDMConfigAsset
		for k, v := range map[fleet.MDMAssetName][]byte{
			fleet.MDMAssetCACert:  certificate.EncodeCertPEM(scepCert),
			fleet.MDMAssetCAKey:   certificate.EncodePrivateKeyPEM(scepKey),
			fleet.MDMAssetAPNSKey: certificate.EncodePrivateKeyPEM(apnsRSAKey),
		} {
			assets = append(assets, fleet.MDMConfigAsset{
				Name:  k,
				Value: v,
			})
		}

		if err := svc.ds.InsertMDMConfigAssets(ctx, assets, nil); err != nil {
			return nil, ctxerr.Wrap(ctx, err, "inserting mdm config assets")
		}
	} else {
		rawApnsKey := savedAssets[fleet.MDMAssetAPNSKey]
		apnsKey, err = cryptoutil.ParsePrivateKey(rawApnsKey.Value, "APNS private key")
		if err != nil {
			return nil, ctxerr.Wrap(ctx, err, "parse APNS private key")
		}
	}

	// Generate new APNS CSR every time this is called
	appConfig, err := svc.ds.AppConfig(ctx)
	if err != nil {
		return nil, ctxerr.Wrap(ctx, err, "get app config")
	}

	apnsCSR, err := apple_mdm.GenerateAPNSCSR(appConfig.OrgInfo.OrgName, vc.Email(), apnsKey)
	if err != nil {
		return nil, ctxerr.Wrap(ctx, err, "generate APNS cert and key")
	}

	// Submit CSR to fleetdm.com for signing
	websiteClient := fleethttp.NewClient(fleethttp.WithTimeout(10 * time.Second))

	signedCSRB64, err := apple_mdm.GetSignedAPNSCSRNoEmail(websiteClient, apnsCSR)
	if err != nil {
		var fwe apple_mdm.FleetWebsiteError
		if errors.As(err, &fwe) {
			// From svc.RequestMDMAppleCSR: fleetdm.com returns a bad request here if the email is invalid.
			if fwe.Status >= 400 && fwe.Status <= 499 {
				return nil, ctxerr.Wrap(
					ctx,
					fleet.NewInvalidArgumentError(
						"email_address",
						fmt.Sprintf("this email address is not valid: %v", err),
					),
				)
			}
			return nil, ctxerr.Wrap(
				ctx,
				fleet.NewUserMessageError(
					fmt.Errorf("FleetDM CSR request failed: %w", err),
					http.StatusBadGateway,
				),
			)
		}
		return nil, ctxerr.Wrap(ctx, err, "get signed CSR")
	}

	// Return signed CSR
	return signedCSRB64, nil
}

////////////////////////////////////////////////////////////////////////////////
// POST /mdm/apple/apns_certificate
////////////////////////////////////////////////////////////////////////////////

type uploadMDMAppleAPNSCertRequest struct {
	File *multipart.FileHeader
}

func (uploadMDMAppleAPNSCertRequest) DecodeRequest(ctx context.Context, r *http.Request) (interface{}, error) {
	decoded := uploadMDMAppleAPNSCertRequest{}
	err := r.ParseMultipartForm(512 * units.MiB)
	if err != nil {
		return nil, &fleet.BadRequestError{
			Message:     "failed to parse multipart form",
			InternalErr: err,
		}
	}

	if r.MultipartForm.File["certificate"] == nil || len(r.MultipartForm.File["certificate"]) == 0 {
		return nil, &fleet.BadRequestError{
			Message:     "certificate multipart field is required",
			InternalErr: err,
		}
	}

	decoded.File = r.MultipartForm.File["certificate"][0]

	return &decoded, nil
}

type uploadMDMAppleAPNSCertResponse struct {
	Err error `json:"error,omitempty"`
}

func (r uploadMDMAppleAPNSCertResponse) Error() error {
	return r.Err
}

func (r uploadMDMAppleAPNSCertResponse) Status() int { return http.StatusAccepted }

func uploadMDMAppleAPNSCertEndpoint(ctx context.Context, request interface{}, svc fleet.Service) (fleet.Errorer, error) {
	req := request.(*uploadMDMAppleAPNSCertRequest)
	file, err := req.File.Open()
	if err != nil {
		return uploadMDMAppleAPNSCertResponse{Err: err}, nil
	}
	defer file.Close()

	if err := svc.UploadMDMAppleAPNSCert(ctx, file); err != nil {
		return &uploadMDMAppleAPNSCertResponse{Err: err}, nil
	}

	return &uploadMDMAppleAPNSCertResponse{}, nil
}

func (svc *Service) UploadMDMAppleAPNSCert(ctx context.Context, cert io.ReadSeeker) error {
	if err := svc.authz.Authorize(ctx, &fleet.AppleCSR{}, fleet.ActionWrite); err != nil {
		return err
	}

	privateKey := svc.config.Server.PrivateKey
	if testSetEmptyPrivateKey {
		privateKey = ""
	}

	if len(privateKey) == 0 {
		return ctxerr.New(ctx, "Couldn't add APNs certificate. Missing required private key. Learn how to configure the private key here: https://fleetdm.com/learn-more-about/fleet-server-private-key")
	}

	if cert == nil {
		return ctxerr.Wrap(ctx, fleet.NewInvalidArgumentError("certificate", "Invalid certificate. Please provide a valid certificate from Apple Push Certificate Portal."))
	}

	// Get cert file bytes
	certBytes, err := io.ReadAll(cert)
	if err != nil {
		return ctxerr.Wrap(ctx, err, "reading apns certificate")
	}

	// Validate cert
	block, _ := pem.Decode(certBytes)
	if block == nil {
		return ctxerr.Wrap(ctx, fleet.NewInvalidArgumentError("certificate", "Invalid certificate. Please provide a valid certificate from Apple Push Certificate Portal."))
	}

	if err := svc.authz.Authorize(ctx, &fleet.AppleMDM{}, fleet.ActionRead); err != nil {
		return err
	}

	assets, err := svc.ds.GetAllMDMConfigAssetsByName(ctx, []fleet.MDMAssetName{fleet.MDMAssetAPNSKey}, nil)
	if err != nil {
		if fleet.IsNotFound(err) {
			return ctxerr.Wrap(ctx, &fleet.BadRequestError{
				Message: "Please generate a private key first.",
			}, "uploading APNs certificate")
		}

		return ctxerr.Wrap(ctx, err, "retrieving APNs key")
	}

	_, err = tls.X509KeyPair(certBytes, assets[fleet.MDMAssetAPNSKey].Value)
	if err != nil {
		return ctxerr.Wrap(ctx, fleet.NewInvalidArgumentError("certificate", "Invalid certificate. Please provide a valid certificate from Apple Push Certificate Portal."))
	}

	// delete the old certificate and insert the new one
	// TODO(roberto): replacing the certificate should be done in a single transaction in the DB
	err = svc.ds.DeleteMDMConfigAssetsByName(ctx, []fleet.MDMAssetName{fleet.MDMAssetAPNSCert})
	if err != nil {
		return ctxerr.Wrap(ctx, err, "deleting old apns cert from db")
	}
	err = svc.ds.InsertMDMConfigAssets(ctx, []fleet.MDMConfigAsset{
		{Name: fleet.MDMAssetAPNSCert, Value: certBytes},
	}, nil)
	if err != nil {
		return ctxerr.Wrap(ctx, err, "writing apns cert to db")
	}

	// flip the app config flag
	appCfg, err := svc.ds.AppConfig(ctx)
	if err != nil {
		return ctxerr.Wrap(ctx, err, "retrieving app config")
	}

	wasEnabledAndConfigured := appCfg.MDM.EnabledAndConfigured
	appCfg.MDM.EnabledAndConfigured = true
	err = svc.ds.SaveAppConfig(ctx, appCfg)
	if err != nil {
		return ctxerr.Wrap(ctx, err, "saving app config")
	}

	// Disk encryption can be enabled prior to Apple MDM being configured, but we need MDM to be set up to escrow
	// FileVault keys. We handle the other order of operations elsewhere (on encryption enable, after checking to see
	// if Mac MDM is already enabled). We skip this step if we were just re-uploading an APNs cert when MDM was already
	// enabled.
	if wasEnabledAndConfigured {
		return nil
	}

	// Enable FileVault escrow if no-team already has disk encryption enforced
	if appCfg.MDM.EnableDiskEncryption.Value {
		if err := svc.EnterpriseOverrides.MDMAppleEnableFileVaultAndEscrow(ctx, nil); err != nil {
			return ctxerr.Wrap(ctx, err, "enable no-team FileVault escrow")
		}
		if err := svc.NewActivity(ctx, authz.UserFromContext(ctx), fleet.ActivityTypeEnabledMacosDiskEncryption{}); err != nil {
			return ctxerr.Wrap(ctx, err, "create activity for enabling no-team macOS disk encryption")
		}
	}
	// Enable FileVault escrow for teams that already have disk encryption enforced
	// For later: add a data store method to avoid making an extra query per team to check whether encryption is enforced
	teams, err := svc.ds.TeamsSummary(ctx)
	if err != nil {
		return ctxerr.Wrap(ctx, err, "listing teams")
	}
	for _, team := range teams {
		diskEncryptionConfig, err := svc.ds.GetConfigEnableDiskEncryption(ctx, &team.ID)
		if err != nil {
			return ctxerr.Wrap(ctx, err, "retrieving encryption enforcement status for team")
		}
		if diskEncryptionConfig.Enabled {
			if err := svc.EnterpriseOverrides.MDMAppleEnableFileVaultAndEscrow(ctx, &team.ID); err != nil {
				return ctxerr.Wrap(ctx, err, "enable FileVault escrow for team")
			}
			if err := svc.NewActivity(ctx, authz.UserFromContext(ctx), fleet.ActivityTypeEnabledMacosDiskEncryption{TeamID: &team.ID, TeamName: &team.Name}); err != nil {
				return ctxerr.Wrap(ctx, err, "create activity for enabling macOS disk encryption for team")
			}
		}
	}

	return nil
}

////////////////////////////////////////////////////////////////////////////////
// DELETE /mdm/apple/apns_certificate
////////////////////////////////////////////////////////////////////////////////

type deleteMDMAppleAPNSCertRequest struct{}

type deleteMDMAppleAPNSCertResponse struct {
	Err error `json:"error,omitempty"`
}

func (r deleteMDMAppleAPNSCertResponse) Error() error {
	return r.Err
}

func deleteMDMAppleAPNSCertEndpoint(ctx context.Context, request interface{}, svc fleet.Service) (fleet.Errorer, error) {
	if err := svc.DeleteMDMAppleAPNSCert(ctx); err != nil {
		return &deleteMDMAppleAPNSCertResponse{Err: err}, nil
	}

	return &deleteMDMAppleAPNSCertResponse{}, nil
}

func (svc *Service) DeleteMDMAppleAPNSCert(ctx context.Context) error {
	if err := svc.authz.Authorize(ctx, &fleet.AppleCSR{}, fleet.ActionWrite); err != nil {
		return err
	}

	err := svc.ds.DeleteMDMConfigAssetsByName(ctx, []fleet.MDMAssetName{
		fleet.MDMAssetAPNSCert,
		fleet.MDMAssetAPNSKey,
		fleet.MDMAssetCACert,
		fleet.MDMAssetCAKey,
	})
	if err != nil {
		return ctxerr.Wrap(ctx, err, "deleting apple mdm assets")
	}

	// flip the app config flag
	appCfg, err := svc.ds.AppConfig(ctx)
	if err != nil {
		return ctxerr.Wrap(ctx, err, "retrieving app config")
	}

	appCfg.MDM.EnabledAndConfigured = false

	if err := svc.ds.SaveAppConfig(ctx, appCfg); err != nil {
		return ctxerr.Wrap(ctx, err, "saving app config")
	}

	// If an install doesn't have a verification_at or verification_failed_at, then
	// mark it as failed
	if err := svc.ds.MarkAllPendingVPPInstallsAsFailed(ctx, worker.AppleSoftwareJobName); err != nil {
		return ctxerr.Wrap(ctx, err, "marking all pending vpp installs as failed")
	}

	return nil
}

////////////////////////////////////////////////////////////////////////////////
// POST /configuration_profiles/resend/batch
////////////////////////////////////////////////////////////////////////////////

type batchResendMDMProfileToHostsRequest struct {
	ProfileUUID string `json:"profile_uuid"`
	Filters     struct {
		ProfileStatus string `json:"profile_status"`
	} `json:"filters"`
}

type batchResendMDMProfileToHostsResponse struct {
	Err error `json:"error,omitempty"`
}

func (r batchResendMDMProfileToHostsResponse) Error() error { return r.Err }

func (r batchResendMDMProfileToHostsResponse) Status() int { return http.StatusAccepted }

func batchResendMDMProfileToHostsEndpoint(ctx context.Context, request interface{}, svc fleet.Service) (fleet.Errorer, error) {
	req := request.(*batchResendMDMProfileToHostsRequest)

	if err := svc.BatchResendMDMProfileToHosts(ctx, req.ProfileUUID, fleet.BatchResendMDMProfileFilters{
		ProfileStatus: fleet.MDMDeliveryStatus(req.Filters.ProfileStatus),
	}); err != nil {
		return batchResendMDMProfileToHostsResponse{Err: err}, nil
	}
	return batchResendMDMProfileToHostsResponse{}, nil
}

func (svc *Service) BatchResendMDMProfileToHosts(ctx context.Context, profileUUID string, filters fleet.BatchResendMDMProfileFilters) error {
	// do a basic authz check that before we can make a more specific check based
	// on the team of the profile (just to ensure the user has _some_
	// authorization before loading the profile).
	if err := svc.authz.Authorize(ctx, &fleet.Host{}, fleet.ActionSelectiveList); err != nil {
		return ctxerr.Wrap(ctx, err)
	}

	switch filters.ProfileStatus {
	case fleet.MDMDeliveryFailed:
		// ok, only supported filter for now
	default:
		return &fleet.BadRequestError{
			Message: "Invalid profile_status filter value, only 'failed' is currently supported.",
		}
	}

	// get the profile to get the team it belongs to
	var (
		teamID      *uint
		profileName string
	)
	switch {
	case strings.HasPrefix(profileUUID, fleet.MDMAppleProfileUUIDPrefix):
		if err := svc.VerifyMDMAppleConfigured(ctx); err != nil {
			return ctxerr.Wrap(ctx, fleet.NewInvalidArgumentError("profile_uuid", fleet.AppleMDMNotConfiguredMessage).WithStatus(http.StatusBadRequest), "check apple MDM enabled")
		}

		prof, err := svc.ds.GetMDMAppleConfigProfile(ctx, profileUUID)
		if err != nil {
			return err
		}
		teamID = prof.TeamID
		profileName = prof.Name

	case strings.HasPrefix(profileUUID, fleet.MDMWindowsProfileUUIDPrefix):
		if err := svc.VerifyMDMWindowsConfigured(ctx); err != nil {
			err := fleet.NewInvalidArgumentError("profile_uuid", fleet.WindowsMDMNotConfiguredMessage).WithStatus(http.StatusBadRequest)
			return ctxerr.Wrap(ctx, err, "check windows MDM enabled")
		}

		prof, err := svc.ds.GetMDMWindowsConfigProfile(ctx, profileUUID)
		if err != nil {
			return err
		}
		teamID = prof.TeamID
		profileName = prof.Name

	case strings.HasPrefix(profileUUID, fleet.MDMAppleDeclarationUUIDPrefix):
		return &fleet.BadRequestError{
			Message: "Can't resend declaration (DDM) profiles. Unlike configuration profiles (.mobileconfig), the host automatically checks in to get the latest DDM profiles.",
		}

	default:
		return fleet.NewInvalidArgumentError("profile_uuid", "unknown profile").WithStatus(http.StatusNotFound)
	}

	// now we can do a write authz check based on team id of the profile
	if err := svc.authz.Authorize(ctx, &fleet.MDMConfigProfileAuthz{TeamID: teamID}, fleet.ActionWrite); err != nil {
		return ctxerr.Wrap(ctx, err)
	}

	count, err := svc.ds.BatchResendMDMProfileToHosts(ctx, profileUUID, filters)
	if err != nil {
		return ctxerr.Wrap(ctx, err)
	}

	if count > 0 {
		if err := svc.NewActivity(
			ctx, authz.UserFromContext(ctx), &fleet.ActivityTypeResentConfigurationProfileBatch{
				ProfileName: profileName,
				HostCount:   count,
			}); err != nil {
			return ctxerr.Wrap(ctx, err, "logging activity for batch-resend of profile")
		}
	}
	return nil
}

////////////////////////////////////////////////////////////////////////////////
// GET /configuration_profile/{profile_uuid}/status
////////////////////////////////////////////////////////////////////////////////

type getMDMConfigProfileStatusRequest struct {
	ProfileUUID string `url:"profile_uuid"`
}

type getMDMConfigProfileStatusResponse struct {
	fleet.MDMConfigProfileStatus
	Err error `json:"error,omitempty"`
}

func (r getMDMConfigProfileStatusResponse) Error() error { return r.Err }

func getMDMConfigProfileStatusEndpoint(ctx context.Context, request interface{}, svc fleet.Service) (fleet.Errorer, error) {
	req := request.(*getMDMConfigProfileStatusRequest)

	status, err := svc.GetMDMConfigProfileStatus(ctx, req.ProfileUUID)
	if err != nil {
		return getMDMConfigProfileStatusResponse{Err: err}, nil
	}

	return getMDMConfigProfileStatusResponse{MDMConfigProfileStatus: status}, nil
}

func (svc *Service) GetMDMConfigProfileStatus(ctx context.Context, profileUUID string) (fleet.MDMConfigProfileStatus, error) {
	// do a basic authz check that before we can make a more specific check based
	// on the team of the profile (just to ensure the user has _some_
	// authorization before loading the profile).
	if err := svc.authz.Authorize(ctx, &fleet.Host{}, fleet.ActionSelectiveList); err != nil {
		return fleet.MDMConfigProfileStatus{}, ctxerr.Wrap(ctx, err)
	}

	// get the profile to get the team it belongs to
	var teamID *uint
	switch {
	case strings.HasPrefix(profileUUID, fleet.MDMAppleProfileUUIDPrefix):
		if err := svc.VerifyMDMAppleConfigured(ctx); err != nil {
			return fleet.MDMConfigProfileStatus{}, ctxerr.Wrap(ctx, fleet.NewInvalidArgumentError("profile_uuid", fleet.AppleMDMNotConfiguredMessage).WithStatus(http.StatusBadRequest), "check apple MDM enabled")
		}

		prof, err := svc.ds.GetMDMAppleConfigProfile(ctx, profileUUID)
		if err != nil {
			return fleet.MDMConfigProfileStatus{}, err
		}
		if _, ok := mobileconfig.FleetPayloadIdentifiers()[prof.Identifier]; ok {
			// this endpoint is for custom settings, not fleet-controlled profiles,
			// return not found if such a profile is requested here (status of e.g.
			// FileVault is considerably different than just checking the status of
			// the profile).
			return fleet.MDMConfigProfileStatus{}, fleet.NewInvalidArgumentError("profile_uuid", "unknown profile").WithStatus(http.StatusNotFound)
		}
		teamID = prof.TeamID

	case strings.HasPrefix(profileUUID, fleet.MDMWindowsProfileUUIDPrefix):
		if err := svc.VerifyMDMWindowsConfigured(ctx); err != nil {
			err := fleet.NewInvalidArgumentError("profile_uuid", fleet.WindowsMDMNotConfiguredMessage).WithStatus(http.StatusBadRequest)
			return fleet.MDMConfigProfileStatus{}, ctxerr.Wrap(ctx, err, "check windows MDM enabled")
		}

		prof, err := svc.ds.GetMDMWindowsConfigProfile(ctx, profileUUID)
		if err != nil {
			return fleet.MDMConfigProfileStatus{}, err
		}
		if ok := slices.Contains(mdm.ListFleetReservedWindowsProfileNames(), prof.Name); ok {
			// this endpoint is for custom settings, not fleet-controlled profiles,
			// return not found if such a profile is requested here.
			return fleet.MDMConfigProfileStatus{}, fleet.NewInvalidArgumentError("profile_uuid", "unknown profile").WithStatus(http.StatusNotFound)
		}
		teamID = prof.TeamID

	case strings.HasPrefix(profileUUID, fleet.MDMAppleDeclarationUUIDPrefix):
		if err := svc.VerifyMDMAppleConfigured(ctx); err != nil {
			return fleet.MDMConfigProfileStatus{}, ctxerr.Wrap(ctx, fleet.NewInvalidArgumentError("profile_uuid", fleet.AppleMDMNotConfiguredMessage).WithStatus(http.StatusBadRequest), "check apple MDM enabled")
		}

		decl, err := svc.ds.GetMDMAppleDeclaration(ctx, profileUUID)
		if err != nil {
			return fleet.MDMConfigProfileStatus{}, err
		}
		if ok := slices.Contains(mdm.ListFleetReservedMacOSDeclarationNames(), decl.Name); ok {
			// this endpoint is for custom settings, not fleet-controlled profiles,
			// return not found if such a profile is requested here (status of e.g.
			// FileVault is considerably different than just checking the status of
			// the profile).
			return fleet.MDMConfigProfileStatus{}, fleet.NewInvalidArgumentError("profile_uuid", "unknown profile").WithStatus(http.StatusNotFound)
		}
		teamID = decl.TeamID

	default:
		return fleet.MDMConfigProfileStatus{}, fleet.NewInvalidArgumentError("profile_uuid", "unknown profile").WithStatus(http.StatusNotFound)
	}

	// now we can do a read authz check based on team id of the profile
	if err := svc.authz.Authorize(ctx, &fleet.MDMConfigProfileAuthz{TeamID: teamID}, fleet.ActionRead); err != nil {
		return fleet.MDMConfigProfileStatus{}, ctxerr.Wrap(ctx, err)
	}

	status, err := svc.ds.GetMDMConfigProfileStatus(ctx, profileUUID)
	if err != nil {
		return fleet.MDMConfigProfileStatus{}, ctxerr.Wrap(ctx, err)
	}
	return status, nil
}<|MERGE_RESOLUTION|>--- conflicted
+++ resolved
@@ -1489,10 +1489,6 @@
 	}
 
 	// Collect Fleet variables used in the profile
-<<<<<<< HEAD
-	foundVars := fleet.FindFleetVariables(string(cp.SyncML))
-=======
->>>>>>> b295d3a1
 	var usesFleetVars []fleet.FleetVarName
 	for varName := range foundVars {
 		usesFleetVars = append(usesFleetVars, fleet.FleetVarName(varName))
@@ -1538,13 +1534,8 @@
 	fleet.FleetVarHostUUID,
 }
 
-<<<<<<< HEAD
-func validateWindowsProfileFleetVariables(contents string) error {
-	foundVars := fleet.FindFleetVariables(contents)
-=======
 func validateWindowsProfileFleetVariables(contents string, lic *fleet.LicenseInfo) (map[string]struct{}, error) {
 	foundVars := variables.Find(contents)
->>>>>>> b295d3a1
 	if len(foundVars) == 0 {
 		return nil, nil
 	}
@@ -1890,10 +1881,6 @@
 			return nil, ctxerr.Wrap(ctx, err, "validating Windows profile Fleet variables")
 		}
 		// Collect Fleet variables for Windows profiles (use unique Name as identifier for Windows)
-<<<<<<< HEAD
-		windowsVars := fleet.FindFleetVariables(string(p.SyncML))
-=======
->>>>>>> b295d3a1
 		if len(windowsVars) > 0 {
 			profileVarsByProfIdentifier[p.Name] = windowsVars
 		}
