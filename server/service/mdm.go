--- conflicted
+++ resolved
@@ -2707,13 +2707,8 @@
 type getVPPTokensRequest struct{}
 
 type getVPPTokensResponse struct {
-<<<<<<< HEAD
-	Tokens []*fleet.VPPTokenDB `json:"tokens,omitempty"`
+	Tokens []*fleet.VPPTokenDB `json:"vpp_tokens"`
 	Err    error               `json:"error,omitempty"`
-=======
-	Tokens []fleet.VPPTokenDB `json:"vpp_tokens"`
-	Err    error              `json:"error,omitempty"`
->>>>>>> 31da9986
 }
 
 func (r getVPPTokensResponse) error() error { return r.Err }
@@ -2725,7 +2720,7 @@
 	}
 
 	if tokens == nil {
-		tokens = []fleet.VPPTokenDB{}
+		tokens = []*fleet.VPPTokenDB{}
 	}
 
 	return getVPPTokensResponse{Tokens: tokens}, nil
