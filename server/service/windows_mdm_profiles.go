--- conflicted
+++ resolved
@@ -171,11 +171,7 @@
 		}
 	}
 
-<<<<<<< HEAD
-	err := validateProfileCertificateAuthorityVariables(contents, lic, fleet.MDMPlatformMicrosoft, groupedCAs, nil, nil, nil, nil, nil)
-=======
-	err := validateProfileCertificateAuthorityVariables(contents, lic, groupedCAs, nil, additionalCustomSCEPValidationForWindowsProfiles, nil, nil)
->>>>>>> 7098e0b3
+	err := validateProfileCertificateAuthorityVariables(contents, lic, groupedCAs, nil, additionalCustomSCEPValidationForWindowsProfiles, nil, nil, nil)
 	if err != nil {
 		return nil, err
 	}
