package service

import (
	"context"
	"crypto/x509"
	"encoding/json"
	"errors"
	"fmt"
	"io"
	"mime/multipart"
	"net/http"
	"net/url"
	"path/filepath"
	"strconv"
	"time"

	"github.com/docker/go-units"
	"github.com/fleetdm/fleet/v4/pkg/file"
	"github.com/fleetdm/fleet/v4/pkg/scripts"
	"github.com/fleetdm/fleet/v4/server/authz"
	"github.com/fleetdm/fleet/v4/server/contexts/ctxerr"
	"github.com/fleetdm/fleet/v4/server/contexts/license"
	"github.com/fleetdm/fleet/v4/server/contexts/logging"
	"github.com/fleetdm/fleet/v4/server/fleet"
	"github.com/fleetdm/fleet/v4/server/ptr"
	"github.com/gorilla/mux"
)

////////////////////////////////////////////////////////////////////////////////
// Run Script on a Host (async)
////////////////////////////////////////////////////////////////////////////////

type runScriptRequest struct {
	HostID         uint   `json:"host_id"`
	ScriptID       *uint  `json:"script_id"`
	ScriptContents string `json:"script_contents"`
	ScriptName     string `json:"script_name"`
	TeamID         uint   `json:"team_id"`
}

type runScriptResponse struct {
	Err         error  `json:"error,omitempty"`
	HostID      uint   `json:"host_id,omitempty"`
	ExecutionID string `json:"execution_id,omitempty"`
}

func (r runScriptResponse) Error() error { return r.Err }
func (r runScriptResponse) Status() int  { return http.StatusAccepted }

func runScriptEndpoint(ctx context.Context, request interface{}, svc fleet.Service) (fleet.Errorer, error) {
	req := request.(*runScriptRequest)

	var noWait time.Duration
	result, err := svc.RunHostScript(ctx, &fleet.HostScriptRequestPayload{
		HostID:         req.HostID,
		ScriptID:       req.ScriptID,
		ScriptContents: req.ScriptContents,
		ScriptName:     req.ScriptName,
		TeamID:         req.TeamID,
	}, noWait)
	if err != nil {
		return runScriptResponse{Err: err}, nil
	}
	return runScriptResponse{HostID: result.HostID, ExecutionID: result.ExecutionID}, nil
}

////////////////////////////////////////////////////////////////////////////////
// Run Script on a Host (sync)
////////////////////////////////////////////////////////////////////////////////

type runScriptSyncRequest struct {
	HostID         uint   `json:"host_id"`
	ScriptID       *uint  `json:"script_id"`
	ScriptContents string `json:"script_contents"`
	ScriptName     string `json:"script_name"`
	TeamID         uint   `json:"team_id"`
}

type runScriptSyncResponse struct {
	Err error `json:"error,omitempty"`
	*fleet.HostScriptResult
	HostTimeout bool `json:"host_timeout"`
}

func (r runScriptSyncResponse) Error() error { return r.Err }
func (r runScriptSyncResponse) Status() int {
	if r.HostTimeout {
		// The more proper response for a timeout on the server would be: StatusGatewayTimeout = 504
		// However, as described in https://github.com/fleetdm/fleet/issues/15430 we will send:
		// StatusRequestTimeout = 408 // RFC 9110, 15.5.9
		// See: https://github.com/fleetdm/fleet/issues/15430#issuecomment-1847345617
		return http.StatusRequestTimeout
	}
	return http.StatusOK
}

// this is to be used only by tests, to be able to use a shorter timeout.
var testRunScriptWaitForResult time.Duration

func runScriptSyncEndpoint(ctx context.Context, request interface{}, svc fleet.Service) (fleet.Errorer, error) {
	waitForResult := scripts.MaxServerWaitTime
	if testRunScriptWaitForResult != 0 {
		waitForResult = testRunScriptWaitForResult
	}

	req := request.(*runScriptSyncRequest)
	result, err := svc.RunHostScript(ctx, &fleet.HostScriptRequestPayload{
		HostID:         req.HostID,
		ScriptID:       req.ScriptID,
		ScriptContents: req.ScriptContents,
		ScriptName:     req.ScriptName,
		TeamID:         req.TeamID,
	}, waitForResult)
	var hostTimeout bool
	if err != nil {
		if !errors.Is(err, context.DeadlineExceeded) {
			return runScriptSyncResponse{Err: err}, nil
		}
		// We should still return the execution id and host id in this timeout case,
		// so the user knows what script request to look at in the UI. We cannot
		// return an error (field Err) in this case, as the Errorer interface's
		// rendering logic would take over and only render the error part of the
		// response struct.
		hostTimeout = true
	}
	result.Message = result.UserMessage(hostTimeout, result.Timeout)
	return runScriptSyncResponse{
		HostScriptResult: result,
		HostTimeout:      hostTimeout,
	}, nil
}

func (svc *Service) GetScriptIDByName(ctx context.Context, scriptName string, teamID *uint) (uint, error) {
	// TODO: confirm auth level
	if err := svc.authz.Authorize(ctx, &fleet.Script{TeamID: teamID}, fleet.ActionRead); err != nil {
		return 0, err
	}

	id, err := svc.ds.GetScriptIDByName(ctx, scriptName, teamID)
	if err != nil {
		if fleet.IsNotFound(err) {
			return 0, fleet.NewInvalidArgumentError("script_name", fmt.Sprintf(`Script '%s' doesn’t exist.`, scriptName))
		}
		return 0, err
	}
	return id, nil
}

const maxPendingScripts = 1000

func (svc *Service) RunHostScript(ctx context.Context, request *fleet.HostScriptRequestPayload, waitForResult time.Duration) (*fleet.HostScriptResult, error) {
	// First check if scripts are disabled globally. If so, no need for further processing.
	cfg, err := svc.ds.AppConfig(ctx)
	if err != nil {
		svc.authz.SkipAuthorization(ctx)
		return nil, err
	}

	if cfg.ServerSettings.ScriptsDisabled {
		svc.authz.SkipAuthorization(ctx)
		return nil, fleet.NewUserMessageError(errors.New(fleet.RunScriptScriptsDisabledGloballyErrMsg), http.StatusForbidden)
	}

	// Must check for presence of mutually exclusive parameters before
	// authorization, as the permissions are not the same in all cases.
	// There's no harm in returning the error if this validation fails,
	// since all values are user-provided it doesn't leak any internal
	// information.
	if err := request.ValidateParams(waitForResult); err != nil {
		svc.authz.SkipAuthorization(ctx)
		return nil, err
	}

	if request.TeamID > 0 {
		lic, _ := license.FromContext(ctx)
		if !lic.IsPremium() {
			svc.authz.SkipAuthorization(ctx)
			return nil, fleet.ErrMissingLicense
		}
	}

	if request.ScriptContents != "" {
		if err := svc.ds.ValidateEmbeddedSecrets(ctx, []string{request.ScriptContents}); err != nil {
			svc.authz.SkipAuthorization(ctx)
			return nil, fleet.NewInvalidArgumentError("script", err.Error())
		}
	}

	if request.ScriptName != "" {
		scriptID, err := svc.GetScriptIDByName(ctx, request.ScriptName, &request.TeamID)
		if err != nil {
			return nil, err
		}
		request.ScriptID = &scriptID
	}

	// must load the host to get the team (cannot use lite, the last seen time is
	// required to check if it is online) to authorize with the proper team id.
	// We cannot first authorize if the user can list hosts, in case we
	// eventually allow a write-only role (e.g. gitops).
	host, err := svc.ds.Host(ctx, request.HostID)
	if err != nil {
		// if error is because the host does not exist, check first if the user
		// had access to run a script (to prevent leaking valid host ids).
		if fleet.IsNotFound(err) {
			if err := svc.authz.Authorize(ctx, &fleet.HostScriptResult{}, fleet.ActionWrite); err != nil {
				return nil, err
			}
		}
		svc.authz.SkipAuthorization(ctx)
		return nil, ctxerr.Wrap(ctx, err, "get host lite")
	}

	if host.OrbitNodeKey == nil || *host.OrbitNodeKey == "" {
		// fleetd is required to run scripts so if the host is enrolled via plain osquery we return
		// an error
		svc.authz.SkipAuthorization(ctx)
		return nil, fleet.NewUserMessageError(errors.New(fleet.RunScriptDisabledErrMsg), http.StatusUnprocessableEntity)
	}

	// If scripts are disabled (according to the last detail query), we return an error.
	// host.ScriptsEnabled may be nil for older orbit versions.
	if host.ScriptsEnabled != nil && !*host.ScriptsEnabled {
		svc.authz.SkipAuthorization(ctx)
		return nil, fleet.NewUserMessageError(errors.New(fleet.RunScriptsOrbitDisabledErrMsg), http.StatusUnprocessableEntity)
	}

	maxPending := maxPendingScripts

	// authorize with the host's team
	if err := svc.authz.Authorize(ctx, &fleet.HostScriptResult{TeamID: host.TeamID}, fleet.ActionWrite); err != nil {
		return nil, err
	}

	var isSavedScript bool
	if request.ScriptID != nil {
		script, err := svc.ds.Script(ctx, *request.ScriptID)
		if err != nil {
			if fleet.IsNotFound(err) {
				return nil, fleet.NewInvalidArgumentError("script_id", `No script exists for the provided "script_id".`).
					WithStatus(http.StatusNotFound)
			}
			return nil, err
		}
		var scriptTmID, hostTmID uint
		if script.TeamID != nil {
			scriptTmID = *script.TeamID
		}
		if host.TeamID != nil {
			hostTmID = *host.TeamID
		}
		if scriptTmID != hostTmID {
			return nil, fleet.NewInvalidArgumentError("script_id", `The script does not belong to the same team (or no team) as the host.`)
		}

		isQueued, err := svc.ds.IsExecutionPendingForHost(ctx, request.HostID, *request.ScriptID)
		if err != nil {
			return nil, err
		}

		if isQueued {
			return nil, fleet.NewInvalidArgumentError("script_id", `The script is already queued on the given host.`).WithStatus(http.StatusConflict)
		}

		contents, err := svc.ds.GetScriptContents(ctx, *request.ScriptID)
		if err != nil {
			if fleet.IsNotFound(err) {
				return nil, fleet.NewInvalidArgumentError("script_id", `No script exists for the provided "script_id".`).
					WithStatus(http.StatusNotFound)
			}
			return nil, err
		}
		request.ScriptContents = string(contents)
		request.ScriptContentID = script.ScriptContentID
		isSavedScript = true
	}

	if err := fleet.ValidateHostScriptContents(request.ScriptContents, isSavedScript); err != nil {
		return nil, fleet.NewInvalidArgumentError("script_contents", err.Error())
	}

	asyncExecution := waitForResult <= 0

	if !asyncExecution && host.Status(time.Now()) != fleet.StatusOnline {
		return nil, fleet.NewInvalidArgumentError("host_id", fleet.RunScriptHostOfflineErrMsg)
	}

	pending, err := svc.ds.ListPendingHostScriptExecutions(ctx, request.HostID, false)
	if err != nil {
		return nil, ctxerr.Wrap(ctx, err, "list host pending script executions")
	}
	if len(pending) >= maxPending {
		return nil, fleet.NewInvalidArgumentError(
			"script_id", "cannot queue more than 1000 scripts per host",
		).WithStatus(http.StatusConflict)
	}

	if !asyncExecution && len(pending) > 0 {
		return nil, fleet.NewInvalidArgumentError("script_id", fleet.RunScriptAlreadyRunningErrMsg).WithStatus(http.StatusConflict)
	}

	// create the script execution request, the host will be notified of the
	// script execution request via the orbit config's Notifications mechanism.
	if ctxUser := authz.UserFromContext(ctx); ctxUser != nil {
		request.UserID = &ctxUser.ID
	}
	request.SyncRequest = !asyncExecution
	script, err := svc.ds.NewHostScriptExecutionRequest(ctx, request)
	if err != nil {
		return nil, ctxerr.Wrap(ctx, err, "create script execution request")
	}
	script.Hostname = host.DisplayName()

	if asyncExecution {
		// async execution, return
		return script, nil
	}

	ctx, cancel := context.WithTimeout(ctx, waitForResult)
	defer cancel()

	// if waiting for a result times out, we still want to return the script's
	// execution request information along with the error, so that the caller can
	// use the execution id for later checks.
	timeoutResult := script
	checkInterval := time.Second
	after := time.NewTimer(checkInterval)
	for {
		select {
		case <-ctx.Done():
			return timeoutResult, ctx.Err()
		case <-after.C:
			result, err := svc.ds.GetHostScriptExecutionResult(ctx, script.ExecutionID)
			if err != nil {
				// is that due to the context being canceled during the DB access?
				if ctxErr := ctx.Err(); ctxErr != nil {
					return timeoutResult, ctxErr
				}
				return nil, ctxerr.Wrap(ctx, err, "get script execution result")
			}
			if result.ExitCode != nil {
				// a result was received from the host, return
				result.Hostname = host.DisplayName()
				return result, nil
			}

			// at a second to every attempt, until it reaches 5s (then check every 5s)
			if checkInterval < 5*time.Second {
				checkInterval += time.Second
			}
			after.Reset(checkInterval)
		}
	}
}

// //////////////////////////////////////////////////////////////////////////////
// Get script result for a host
// //////////////////////////////////////////////////////////////////////////////
type getScriptResultRequest struct {
	ExecutionID string `url:"execution_id"`
}

type getScriptResultResponse struct {
	ScriptContents string    `json:"script_contents"`
	ScriptID       *uint     `json:"script_id"`
	ExitCode       *int64    `json:"exit_code"`
	Output         string    `json:"output"`
	Message        string    `json:"message"`
	HostName       string    `json:"hostname"`
	HostTimeout    bool      `json:"host_timeout"`
	HostID         uint      `json:"host_id"`
	ExecutionID    string    `json:"execution_id"`
	Runtime        int       `json:"runtime"`
	CreatedAt      time.Time `json:"created_at"`

	Err error `json:"error,omitempty"`
}

func (r getScriptResultResponse) Error() error { return r.Err }

func getScriptResultEndpoint(ctx context.Context, request interface{}, svc fleet.Service) (fleet.Errorer, error) {
	req := request.(*getScriptResultRequest)
	scriptResult, err := svc.GetScriptResult(ctx, req.ExecutionID)
	if err != nil {
		return getScriptResultResponse{Err: err}, nil
	}

	return setUpGetScriptResultResponse(scriptResult), nil
}

func setUpGetScriptResultResponse(scriptResult *fleet.HostScriptResult) *getScriptResultResponse {
	hostTimeout := scriptResult.HostTimeout(scripts.MaxServerWaitTime)
	scriptResult.Message = scriptResult.UserMessage(hostTimeout, scriptResult.Timeout)

	return &getScriptResultResponse{
		ScriptContents: scriptResult.ScriptContents,
		ScriptID:       scriptResult.ScriptID,
		ExitCode:       scriptResult.ExitCode,
		Output:         scriptResult.Output,
		Message:        scriptResult.Message,
		HostName:       scriptResult.Hostname,
		HostTimeout:    hostTimeout,
		HostID:         scriptResult.HostID,
		ExecutionID:    scriptResult.ExecutionID,
		Runtime:        scriptResult.Runtime,
		CreatedAt:      scriptResult.CreatedAt,
	}
}

func (svc *Service) GetScriptResult(ctx context.Context, execID string) (*fleet.HostScriptResult, error) {
	scriptResult, err := svc.ds.GetHostScriptExecutionResult(ctx, execID)
	if err != nil {
		if fleet.IsNotFound(err) {
			if err := svc.authz.Authorize(ctx, &fleet.HostScriptResult{}, fleet.ActionRead); err != nil {
				return nil, err
			}
		}
		svc.authz.SkipAuthorization(ctx)
		return nil, ctxerr.Wrap(ctx, err, "get script result")
	}

	if scriptResult.HostDeletedAt == nil {
		// host is not deleted, get it and authorize for the host's team
		host, err := svc.ds.HostLite(ctx, scriptResult.HostID)
		if err != nil {
			// if error is because the host does not exist, check first if the user
			// had access to run a script (to prevent leaking valid host ids).
			if fleet.IsNotFound(err) {
				if err := svc.authz.Authorize(ctx, &fleet.HostScriptResult{}, fleet.ActionRead); err != nil {
					return nil, err
				}
			}
			svc.authz.SkipAuthorization(ctx)
			return nil, ctxerr.Wrap(ctx, err, "get host lite")
		}
		if err := svc.authz.Authorize(ctx, &fleet.HostScriptResult{TeamID: host.TeamID}, fleet.ActionRead); err != nil {
			return nil, err
		}
		scriptResult.Hostname = host.DisplayName()
	} else {
		// host was deleted, authorize for no-team as a fallback
		if err := svc.authz.Authorize(ctx, &fleet.HostScriptResult{}, fleet.ActionRead); err != nil {
			return nil, err
		}
	}

	return scriptResult, nil
}

////////////////////////////////////////////////////////////////////////////////
// Create a (saved) script (via a multipart file upload)
////////////////////////////////////////////////////////////////////////////////

type createScriptRequest struct {
	TeamID *uint
	Script *multipart.FileHeader
}

func (createScriptRequest) DecodeRequest(ctx context.Context, r *http.Request) (interface{}, error) {
	var decoded createScriptRequest

	err := r.ParseMultipartForm(512 * units.MiB) // same in-memory size as for other multipart requests we have
	if err != nil {
		return nil, &fleet.BadRequestError{
			Message:     "failed to parse multipart form",
			InternalErr: err,
		}
	}

	val := r.MultipartForm.Value["team_id"]
	if len(val) > 0 {
		teamID, err := strconv.ParseUint(val[0], 10, 64)
		if err != nil {
			return nil, &fleet.BadRequestError{Message: fmt.Sprintf("failed to decode team_id in multipart form: %s", err.Error())}
		}
		decoded.TeamID = ptr.Uint(uint(teamID))
	}

	fhs, ok := r.MultipartForm.File["script"]
	if !ok || len(fhs) < 1 {
		return nil, &fleet.BadRequestError{Message: "no file headers for script"}
	}
	decoded.Script = fhs[0]

	return &decoded, nil
}

type createScriptResponse struct {
	Err      error `json:"error,omitempty"`
	ScriptID uint  `json:"script_id,omitempty"`
}

func (r createScriptResponse) Error() error { return r.Err }

func createScriptEndpoint(ctx context.Context, request interface{}, svc fleet.Service) (fleet.Errorer, error) {
	req := request.(*createScriptRequest)

	scriptFile, err := req.Script.Open()
	if err != nil {
		return &createScriptResponse{Err: err}, nil
	}
	defer scriptFile.Close()

	script, err := svc.NewScript(ctx, req.TeamID, filepath.Base(req.Script.Filename), scriptFile)
	if err != nil {
		return createScriptResponse{Err: err}, nil
	}
	return createScriptResponse{ScriptID: script.ID}, nil
}

func (svc *Service) NewScript(ctx context.Context, teamID *uint, name string, r io.Reader) (*fleet.Script, error) {
	if err := svc.authz.Authorize(ctx, &fleet.Script{TeamID: teamID}, fleet.ActionWrite); err != nil {
		return nil, err
	}

	b, err := io.ReadAll(r)
	if err != nil {
		return nil, ctxerr.Wrap(ctx, err, "read script contents")
	}

	script := &fleet.Script{
		TeamID:         teamID,
		Name:           name,
		ScriptContents: file.Dos2UnixNewlines(string(b)),
	}

	if err := svc.ds.ValidateEmbeddedSecrets(ctx, []string{script.ScriptContents}); err != nil {
		return nil, fleet.NewInvalidArgumentError("script", err.Error())
	}

	if err := script.ValidateNewScript(); err != nil {
		return nil, fleet.NewInvalidArgumentError("script", err.Error())
	}

	savedScript, err := svc.ds.NewScript(ctx, script)
	if err != nil {
		var (
			existsErr fleet.AlreadyExistsError
			fkErr     fleet.ForeignKeyError
		)
		if errors.As(err, &existsErr) {
			err = fleet.NewInvalidArgumentError("script", "A script with this name already exists.").WithStatus(http.StatusConflict)
		} else if errors.As(err, &fkErr) {
			err = fleet.NewInvalidArgumentError("team_id", "The team does not exist.").WithStatus(http.StatusNotFound)
		}
		return nil, ctxerr.Wrap(ctx, err, "create script")
	}

	var teamName *string
	if teamID != nil && *teamID != 0 {
		tm, err := svc.EnterpriseOverrides.TeamByIDOrName(ctx, teamID, nil)
		if err != nil {
			return nil, ctxerr.Wrap(ctx, err, "get team name for create script activity")
		}
		teamName = &tm.Name
	}

	if err := svc.NewActivity(
		ctx,
		authz.UserFromContext(ctx),
		fleet.ActivityTypeAddedScript{
			TeamID:     teamID,
			TeamName:   teamName,
			ScriptName: script.Name,
		},
	); err != nil {
		return nil, ctxerr.Wrap(ctx, err, "new activity for create script")
	}

	return savedScript, nil
}

////////////////////////////////////////////////////////////////////////////////
// Delete a (saved) script
////////////////////////////////////////////////////////////////////////////////

type deleteScriptRequest struct {
	ScriptID uint `url:"script_id"`
}

type deleteScriptResponse struct {
	Err error `json:"error,omitempty"`
}

func (r deleteScriptResponse) Error() error { return r.Err }
func (r deleteScriptResponse) Status() int  { return http.StatusNoContent }

func deleteScriptEndpoint(ctx context.Context, request interface{}, svc fleet.Service) (fleet.Errorer, error) {
	req := request.(*deleteScriptRequest)
	err := svc.DeleteScript(ctx, req.ScriptID)
	if err != nil {
		return deleteScriptResponse{Err: err}, nil
	}
	return deleteScriptResponse{}, nil
}

func (svc *Service) DeleteScript(ctx context.Context, scriptID uint) error {
	script, err := svc.authorizeScriptByID(ctx, scriptID, fleet.ActionWrite)
	if err != nil {
		return err
	}

	if err := svc.ds.DeleteScript(ctx, script.ID); err != nil {
		return ctxerr.Wrap(ctx, err, "delete script")
	}

	var teamName *string
	if script.TeamID != nil && *script.TeamID != 0 {
		tm, err := svc.EnterpriseOverrides.TeamByIDOrName(ctx, script.TeamID, nil)
		if err != nil {
			return ctxerr.Wrap(ctx, err, "get team name for delete script activity")
		}
		teamName = &tm.Name
	}

	if err := svc.NewActivity(
		ctx,
		authz.UserFromContext(ctx),
		fleet.ActivityTypeDeletedScript{
			TeamID:     script.TeamID,
			TeamName:   teamName,
			ScriptName: script.Name,
		},
	); err != nil {
		return ctxerr.Wrap(ctx, err, "new activity for delete script")
	}

	return nil
}

////////////////////////////////////////////////////////////////////////////////
// List (saved) scripts (paginated)
////////////////////////////////////////////////////////////////////////////////

type listScriptsRequest struct {
	TeamID      *uint             `query:"team_id,optional"`
	ListOptions fleet.ListOptions `url:"list_options"`
}

type listScriptsResponse struct {
	Meta    *fleet.PaginationMetadata `json:"meta"`
	Scripts []*fleet.Script           `json:"scripts"`
	Err     error                     `json:"error,omitempty"`
}

func (r listScriptsResponse) Error() error { return r.Err }

func listScriptsEndpoint(ctx context.Context, request interface{}, svc fleet.Service) (fleet.Errorer, error) {
	req := request.(*listScriptsRequest)
	scripts, meta, err := svc.ListScripts(ctx, req.TeamID, req.ListOptions)
	if err != nil {
		return listScriptsResponse{Err: err}, nil
	}
	return listScriptsResponse{
		Meta:    meta,
		Scripts: scripts,
	}, nil
}

func (svc *Service) ListScripts(ctx context.Context, teamID *uint, opt fleet.ListOptions) ([]*fleet.Script, *fleet.PaginationMetadata, error) {
	if err := svc.authz.Authorize(ctx, &fleet.Script{TeamID: teamID}, fleet.ActionRead); err != nil {
		return nil, nil, err
	}

	// cursor-based pagination is not supported for scripts
	opt.After = ""
	// custom ordering is not supported, always by name
	opt.OrderKey = "name"
	opt.OrderDirection = fleet.OrderAscending
	// no matching query support
	opt.MatchQuery = ""
	// always include metadata for scripts
	opt.IncludeMetadata = true

	return svc.ds.ListScripts(ctx, teamID, opt)
}

////////////////////////////////////////////////////////////////////////////////
// Get/download a (saved) script
////////////////////////////////////////////////////////////////////////////////

type getScriptRequest struct {
	ScriptID uint   `url:"script_id"`
	Alt      string `query:"alt,optional"`
}

type getScriptResponse struct {
	*fleet.Script
	Err error `json:"error,omitempty"`
}

func (r getScriptResponse) Error() error { return r.Err }

type downloadFileResponse struct {
	Err         error `json:"error,omitempty"`
	filename    string
	content     []byte
	contentType string // optional, defaults to application/octet-stream
}

func (r downloadFileResponse) Error() error { return r.Err }

func (r downloadFileResponse) HijackRender(ctx context.Context, w http.ResponseWriter) {
	w.Header().Set("Content-Length", strconv.Itoa(len(r.content)))
	if r.contentType == "" {
		r.contentType = "application/octet-stream"
	}
	w.Header().Set("Content-Type", r.contentType)
	w.Header().Set("Content-Disposition", fmt.Sprintf(`attachment;filename="%s"`, r.filename))
	w.Header().Set("X-Content-Type-Options", "nosniff")

	// OK to just log the error here as writing anything on
	// `http.ResponseWriter` sets the status code to 200 (and it can't be
	// changed.) Clients should rely on matching content-length with the
	// header provided
	if n, err := w.Write(r.content); err != nil {
		logging.WithExtras(ctx, "err", err, "bytes_copied", n)
	}
}

func getScriptEndpoint(ctx context.Context, request interface{}, svc fleet.Service) (fleet.Errorer, error) {
	req := request.(*getScriptRequest)

	downloadRequested := req.Alt == "media"
	script, content, err := svc.GetScript(ctx, req.ScriptID, downloadRequested)
	if err != nil {
		return getScriptResponse{Err: err}, nil
	}

	if downloadRequested {
		return downloadFileResponse{
			content:  content,
			filename: fmt.Sprintf("%s %s", time.Now().Format(time.DateOnly), script.Name),
		}, nil
	}
	return getScriptResponse{Script: script}, nil
}

func (svc *Service) GetScript(ctx context.Context, scriptID uint, withContent bool) (*fleet.Script, []byte, error) {
	script, err := svc.authorizeScriptByID(ctx, scriptID, fleet.ActionRead)
	if err != nil {
		return nil, nil, err
	}

	var content []byte
	if withContent {
		content, err = svc.ds.GetScriptContents(ctx, scriptID)
		if err != nil {
			return nil, nil, err
		}
	}
	return script, content, nil
}

////////////////////////////////////////////////////////////////////////////////
// Update Script Contents
////////////////////////////////////////////////////////////////////////////////

type updateScriptRequest struct {
	Script   *multipart.FileHeader
	ScriptID uint
}

func (updateScriptRequest) DecodeRequest(ctx context.Context, r *http.Request) (interface{}, error) {
	var decoded updateScriptRequest

	err := r.ParseMultipartForm(512 * units.MiB) // same in-memory size as for other multipart requests we have
	if err != nil {
		return nil, &fleet.BadRequestError{
			Message:     "failed to parse multipart form",
			InternalErr: err,
		}
	}

	vars := mux.Vars(r)
	scriptIDStr, ok := vars["script_id"]
	if !ok {
		return nil, &fleet.BadRequestError{Message: "missing script id"}
	}
	scriptID, err := strconv.ParseUint(scriptIDStr, 10, 64)
	if err != nil {
		return nil, &fleet.BadRequestError{Message: "invalid script id"}
	}
	// Check if scriptID exceeds the maximum value for uint, code linter
	if scriptID > uint64(^uint(0)) {
		return nil, &fleet.BadRequestError{Message: "script id out of bounds"}
	}

	decoded.ScriptID = uint(scriptID)

	fhs, ok := r.MultipartForm.File["script"]
	if !ok || len(fhs) < 1 {
		return nil, &fleet.BadRequestError{Message: "no file headers for script"}
	}
	decoded.Script = fhs[0]

	return &decoded, nil
}

type updateScriptResponse struct {
	Err      error `json:"error,omitempty"`
	ScriptID uint  `json:"script_id,omitempty"`
}

func (r updateScriptResponse) Error() error { return r.Err }

func updateScriptEndpoint(ctx context.Context, request interface{}, svc fleet.Service) (fleet.Errorer, error) {
	req := request.(*updateScriptRequest)

	scriptFile, err := req.Script.Open()
	if err != nil {
		return &updateScriptResponse{Err: err}, nil
	}
	defer scriptFile.Close()

	script, err := svc.UpdateScript(ctx, req.ScriptID, scriptFile)
	if err != nil {
		return updateScriptResponse{Err: err}, nil
	}
	return updateScriptResponse{ScriptID: script.ID}, nil
}

func (svc *Service) UpdateScript(ctx context.Context, scriptID uint, r io.Reader) (*fleet.Script, error) {
	script, err := svc.ds.Script(ctx, scriptID)
	if err != nil {
		svc.authz.SkipAuthorization(ctx)
		return nil, ctxerr.Wrap(ctx, err, "finding original script to update")
	}

	if err := svc.authz.Authorize(ctx, &fleet.Script{TeamID: script.TeamID}, fleet.ActionWrite); err != nil {
		return nil, err
	}

	b, err := io.ReadAll(r)
	if err != nil {
		return nil, ctxerr.Wrap(ctx, err, "read script contents")
	}

	scriptContents := file.Dos2UnixNewlines(string(b))

	if err := svc.ds.ValidateEmbeddedSecrets(ctx, []string{scriptContents}); err != nil {
		return nil, fleet.NewInvalidArgumentError("script", err.Error())
	}

	if err := fleet.ValidateHostScriptContents(scriptContents, true); err != nil {
		return nil, fleet.NewInvalidArgumentError("script", err.Error())
	}

	// Update the script
	savedScript, err := svc.ds.UpdateScriptContents(ctx, scriptID, scriptContents)
	if err != nil {
		return nil, ctxerr.Wrap(ctx, err, "updating script contents")
	}

	var teamName *string
	if script.TeamID != nil && *script.TeamID != 0 {
		tm, err := svc.EnterpriseOverrides.TeamByIDOrName(ctx, script.TeamID, nil)
		if err != nil {
			return nil, ctxerr.Wrap(ctx, err, "get team name for create script activity")
		}
		teamName = &tm.Name
	}

	if err := svc.NewActivity(
		ctx,
		authz.UserFromContext(ctx),
		fleet.ActivityTypeUpdatedScript{
			TeamID:     script.TeamID,
			TeamName:   teamName,
			ScriptName: script.Name,
		},
	); err != nil {
		return nil, ctxerr.Wrap(ctx, err, "new activity for update script")
	}

	return savedScript, nil
}

////////////////////////////////////////////////////////////////////////////////
// Get Host Script Details
////////////////////////////////////////////////////////////////////////////////

type getHostScriptDetailsRequest struct {
	HostID      uint              `url:"id"`
	ListOptions fleet.ListOptions `url:"list_options"`
}

type getHostScriptDetailsResponse struct {
	Scripts []*fleet.HostScriptDetail `json:"scripts"`
	Meta    *fleet.PaginationMetadata `json:"meta"`
	Err     error                     `json:"error,omitempty"`
}

func (r getHostScriptDetailsResponse) Error() error { return r.Err }

func getHostScriptDetailsEndpoint(ctx context.Context, request interface{}, svc fleet.Service) (fleet.Errorer, error) {
	req := request.(*getHostScriptDetailsRequest)
	scripts, meta, err := svc.GetHostScriptDetails(ctx, req.HostID, req.ListOptions)
	if err != nil {
		return getHostScriptDetailsResponse{Err: err}, nil
	}
	return getHostScriptDetailsResponse{
		Scripts: scripts,
		Meta:    meta,
	}, nil
}

func (svc *Service) GetHostScriptDetails(ctx context.Context, hostID uint, opt fleet.ListOptions) ([]*fleet.HostScriptDetail, *fleet.PaginationMetadata, error) {
	h, err := svc.ds.HostLite(ctx, hostID)
	if err != nil {
		if fleet.IsNotFound(err) {
			// if error is because the host does not exist, check first if the user
			// had global access (to prevent leaking valid host ids).
			if err := svc.authz.Authorize(ctx, &fleet.Script{}, fleet.ActionRead); err != nil {
				return nil, nil, err
			}
		}
		return nil, nil, err
	}

	if err := svc.authz.Authorize(ctx, &fleet.Script{TeamID: h.TeamID}, fleet.ActionRead); err != nil {
		return nil, nil, err
	}

	// cursor-based pagination is not supported for scripts
	opt.After = ""
	// custom ordering is not supported, always by name
	opt.OrderKey = "name"
	opt.OrderDirection = fleet.OrderAscending
	// no matching query support
	opt.MatchQuery = ""
	// always include metadata for scripts
	opt.IncludeMetadata = true

	return svc.ds.GetHostScriptDetails(ctx, h.ID, h.TeamID, opt, h.Platform)
}

////////////////////////////////////////////////////////////////////////////////
// Batch Replace Scripts
////////////////////////////////////////////////////////////////////////////////

type batchSetScriptsRequest struct {
	TeamID   *uint                 `json:"-" query:"team_id,optional"`
	TeamName *string               `json:"-" query:"team_name,optional"`
	DryRun   bool                  `json:"-" query:"dry_run,optional"` // if true, apply validation but do not save changes
	Scripts  []fleet.ScriptPayload `json:"scripts"`
}

type batchSetScriptsResponse struct {
	Scripts []fleet.ScriptResponse `json:"scripts"`
	Err     error                  `json:"error,omitempty"`
}

type batchScriptExecutionStatusRequest struct {
	BatchExecutionID string `url:"batch_execution_id"`
}

type batchScriptExecutionListRequest struct {
	TeamID  uint    `query:"team_id,required"`
	Status  *string `query:"status,optional"`
	Page    *uint   `query:"page,optional"`
	PerPage *uint   `query:"per_page,optional"`
}

type batchScriptExecutionStatusResponse struct {
	fleet.BatchActivity
	Err error `json:"error,omitempty"`
}

// TODO - remove these once we retire batch script summary endpoint and code.
type (
	batchScriptExecutionSummaryRequest  batchScriptExecutionStatusRequest
	batchScriptExecutionSummaryResponse struct {
		ScriptID    uint      `json:"script_id" db:"script_id"`
		ScriptName  string    `json:"script_name" db:"script_name"`
		TeamID      *uint     `json:"team_id" db:"team_id"`
		CreatedAt   time.Time `json:"created_at" db:"created_at"`
		NumTargeted *uint     `json:"targeted" db:"num_targeted"`
		NumPending  *uint     `json:"pending" db:"num_pending"`
		NumRan      *uint     `json:"ran" db:"num_ran"`
		NumErrored  *uint     `json:"errored" db:"num_errored"`
		NumCanceled *uint     `json:"canceled" db:"num_canceled"`
		Err         error     `json:"error,omitempty"`
	}
)

type batchScriptExecutionListResponse struct {
	BatchScriptExecutions []fleet.BatchActivity `json:"batch_executions"`
	Count                 uint                  `json:"count"`
	Err                   error                 `json:"error,omitempty"`
	fleet.PaginationMetadata
}

func (r batchScriptExecutionListResponse) Error() error { return r.Err }

func (r batchSetScriptsResponse) Error() error { return r.Err }

func batchSetScriptsEndpoint(ctx context.Context, request interface{}, svc fleet.Service) (fleet.Errorer, error) {
	req := request.(*batchSetScriptsRequest)
	scriptList, err := svc.BatchSetScripts(ctx, req.TeamID, req.TeamName, req.Scripts, req.DryRun)
	if err != nil {
		return batchSetScriptsResponse{Err: err}, nil
	}
	return batchSetScriptsResponse{Scripts: scriptList}, nil
}

func (svc *Service) BatchSetScripts(ctx context.Context, maybeTmID *uint, maybeTmName *string, payloads []fleet.ScriptPayload, dryRun bool) ([]fleet.ScriptResponse, error) {
	if maybeTmID != nil && maybeTmName != nil {
		svc.authz.SkipAuthorization(ctx) // so that the error message is not replaced by "forbidden"
		return nil, ctxerr.Wrap(ctx, fleet.NewInvalidArgumentError("team_name", "cannot specify both team_id and team_name"))
	}

	var teamID *uint
	var teamName *string

	if maybeTmID != nil || maybeTmName != nil {
		team, err := svc.EnterpriseOverrides.TeamByIDOrName(ctx, maybeTmID, maybeTmName)
		if err != nil {
			// If this is a dry run, the team may not have been created yet
			if dryRun && fleet.IsNotFound(err) {
				return nil, nil
			}
			return nil, err
		}
		teamID = &team.ID
		teamName = &team.Name
	}

	if err := svc.authz.Authorize(ctx, &fleet.Script{TeamID: teamID}, fleet.ActionWrite); err != nil {
		return nil, ctxerr.Wrap(ctx, err)
	}

	// any duplicate name in the provided set results in an error
	scripts := make([]*fleet.Script, 0, len(payloads))
	byName := make(map[string]bool, len(payloads))
	scriptContents := []string{}
	for i, p := range payloads {
		script := &fleet.Script{
			ScriptContents: string(p.ScriptContents),
			Name:           p.Name,
			TeamID:         teamID,
		}

		if err := script.ValidateNewScript(); err != nil {
			return nil, ctxerr.Wrap(ctx,
				fleet.NewInvalidArgumentError(fmt.Sprintf("scripts[%d]", i), err.Error()))
		}

		if byName[script.Name] {
			return nil, ctxerr.Wrap(ctx,
				fleet.NewInvalidArgumentError(fmt.Sprintf("scripts[%d]", i), fmt.Sprintf("Couldn’t edit scripts. More than one script has the same file name: %q", script.Name)),
				"duplicate script by name")
		}
		byName[script.Name] = true
		scriptContents = append(scriptContents, script.ScriptContents)
		scripts = append(scripts, script)
	}

	if dryRun {
		return nil, nil
	}

	if err := svc.ds.ValidateEmbeddedSecrets(ctx, scriptContents); err != nil {
		return nil, fleet.NewInvalidArgumentError("script", err.Error())
	}

	scriptResponses, err := svc.ds.BatchSetScripts(ctx, teamID, scripts)
	if err != nil {
		return nil, ctxerr.Wrap(ctx, err, "batch saving scripts")
	}

	if err := svc.NewActivity(
		ctx, authz.UserFromContext(ctx), &fleet.ActivityTypeEditedScript{
			TeamID:   teamID,
			TeamName: teamName,
		}); err != nil {
		return nil, ctxerr.Wrap(ctx, err, "logging activity for edited scripts")
	}
	return scriptResponses, nil
}

func (r batchScriptExecutionSummaryResponse) Error() error { return r.Err }
func (r batchScriptExecutionStatusResponse) Error() error  { return r.Err }

// Deprecated summary endpoint, to be removed in favor of the status endpoint
// once the batch script details page is ready.
func batchScriptExecutionSummaryEndpoint(ctx context.Context, request interface{}, svc fleet.Service) (fleet.Errorer, error) {
	req := request.(*batchScriptExecutionSummaryRequest)
	summary, err := svc.BatchScriptExecutionSummary(ctx, req.BatchExecutionID)
	if err != nil {
		return batchScriptExecutionSummaryResponse{Err: err}, nil
	}
	return batchScriptExecutionSummaryResponse{
		ScriptID:    *summary.ScriptID,
		ScriptName:  summary.ScriptName,
		TeamID:      summary.TeamID,
		CreatedAt:   summary.CreatedAt,
		NumTargeted: summary.NumTargeted,
		NumPending:  summary.NumPending,
		NumRan:      summary.NumRan,
		NumErrored:  summary.NumErrored,
		NumCanceled: summary.NumCanceled,
	}, nil
}

func batchScriptExecutionStatusEndpoint(ctx context.Context, request interface{}, svc fleet.Service) (fleet.Errorer, error) {
	req := request.(*batchScriptExecutionStatusRequest)
	status, err := svc.BatchScriptExecutionStatus(ctx, req.BatchExecutionID)
	if err != nil {
		return batchScriptExecutionStatusResponse{Err: err}, nil
	}
	return batchScriptExecutionStatusResponse{BatchActivity: *status}, nil
}

func batchScriptExecutionListEndpoint(ctx context.Context, request interface{}, svc fleet.Service) (fleet.Errorer, error) {
	req := request.(*batchScriptExecutionListRequest)

	page := 0
	pageSize := 0
	if req.Page != nil {
		page = int(*req.Page) //nolint:gosec // dismiss G115
	}
	if req.PerPage != nil {
		pageSize = int(*req.PerPage) //nolint:gosec // dismiss G115
	}
	// Set query offset based on the specified page and page size.
	offset := uint(page * pageSize) //nolint:gosec // dismiss G115
	filter := fleet.BatchExecutionStatusFilter{
		TeamID: &req.TeamID,
		Status: req.Status,
		Offset: &offset,
		Limit:  req.PerPage,
	}
	list, count, err := svc.BatchScriptExecutionList(ctx, filter)
	if err != nil {
		return batchScriptExecutionStatusResponse{Err: err}, nil
	}
	// Get the # of results returned by this query.
	listSize := len(list)
	// We have previous results if we're not on the first page.
	hasPreviousResults := req.Page != nil && *req.Page > 0
	// Calculate the number of results on this page + all previous pages.
	resultsSeen := (page * pageSize) + listSize
	// If it's less than the total count, we have more results.
	hasNextResults := resultsSeen < int(count)
	return batchScriptExecutionListResponse{
		BatchScriptExecutions: list,
		Count:                 uint(count), //nolint:gosec // dismiss G115
		PaginationMetadata: fleet.PaginationMetadata{
			HasNextResults:     hasNextResults,
			HasPreviousResults: hasPreviousResults,
		},
	}, nil
}

func (svc *Service) BatchScriptExecutionSummary(ctx context.Context, batchExecutionID string) (*fleet.BatchActivity, error) {
	summary, err := svc.ds.BatchExecuteSummary(ctx, batchExecutionID)
	if err != nil {
		return nil, ctxerr.Wrap(ctx, err, "get batch script summary")
	}

	if err := svc.authz.Authorize(ctx, &fleet.Script{TeamID: summary.TeamID}, fleet.ActionRead); err != nil {
		return nil, err
	}

	return summary, nil
}

<<<<<<< HEAD
type batchScriptCancelRequest struct {
	BatchExecutionID string `url:"batch_execution_id"`
}

type batchScriptCancelResponse struct {
	Err error `json:"error,omitempty"`
}

func (r batchScriptCancelResponse) Error() error { return r.Err }

func batchScriptCancelEndpoint(ctx context.Context, request any, svc fleet.Service) (fleet.Errorer, error) {
	req := request.(*batchScriptCancelRequest)
	if err := svc.BatchScriptCancel(ctx, req.BatchExecutionID); err != nil {
		return batchScriptCancelResponse{Err: err}, nil
	}

	return batchScriptCancelResponse{}, nil
}

func (svc *Service) BatchScriptCancel(ctx context.Context, batchExecutionID string) error {
	// TODO authz!!

	return nil
=======
func (svc *Service) BatchScriptExecutionStatus(ctx context.Context, batchExecutionID string) (*fleet.BatchActivity, error) {
	summaryList, err := svc.ds.ListBatchScriptExecutions(ctx, fleet.BatchExecutionStatusFilter{
		ExecutionID: &batchExecutionID,
	})
	if err != nil {
		return nil, ctxerr.Wrap(ctx, err, "get batch script summary")
	}

	// If the list is empty, it means the batch execution does not exist.
	if len(summaryList) == 0 {
		// If the user can see a no-team script, we can return a 404 because they have global access.
		// Otherwise, we return a 403 to avoid leaking info about which IDs exist.
		if err := svc.authz.Authorize(ctx, &fleet.Script{}, fleet.ActionRead); err != nil {
			return nil, err
		}
		svc.authz.SkipAuthorization(ctx)
		return nil, ctxerr.Wrap(ctx, err, "get batch script status")
	}

	if len(summaryList) > 1 {
		return nil, ctxerr.Wrap(ctx, fleet.NewInvalidArgumentError("batch_execution_id", "expected a single batch execution status, got multiple"))
	}

	summary := (summaryList)[0]

	if err := svc.authz.Authorize(ctx, &fleet.Script{TeamID: summary.TeamID}, fleet.ActionRead); err != nil {
		return nil, err
	}

	return &summary, nil
}

func (svc *Service) BatchScriptExecutionList(ctx context.Context, filter fleet.BatchExecutionStatusFilter) ([]fleet.BatchActivity, int64, error) {
	if err := svc.authz.Authorize(ctx, &fleet.Script{TeamID: filter.TeamID}, fleet.ActionRead); err != nil {
		return nil, 0, err
	}
	// Get the count first.
	count, err := svc.ds.CountBatchScriptExecutions(ctx, filter)
	if err != nil {
		return nil, 0, nil
	}

	summaryList, err := svc.ds.ListBatchScriptExecutions(ctx, filter)
	if err != nil {
		return nil, 0, ctxerr.Wrap(ctx, err, "get batch script list")
	}

	return summaryList, count, nil
>>>>>>> bba0c8a1
}

func (svc *Service) authorizeScriptByID(ctx context.Context, scriptID uint, authzAction string) (*fleet.Script, error) {
	// first, get the script because we don't know which team id it is for.
	script, err := svc.ds.Script(ctx, scriptID)
	if err != nil {
		if fleet.IsNotFound(err) {
			// couldn't get the script to have its team, authorize with a no-team
			// script as a fallback - the requested script does not exist so there's
			// no way to know what team it would be for, and returning a 404 without
			// authorization would leak the existing/non existing ids.
			if err := svc.authz.Authorize(ctx, &fleet.Script{}, authzAction); err != nil {
				return nil, err
			}
		}
		svc.authz.SkipAuthorization(ctx)
		return nil, ctxerr.Wrap(ctx, err, "get script")
	}

	// do the actual authorization with the script's team id
	if err := svc.authz.Authorize(ctx, script, authzAction); err != nil {
		return nil, err
	}
	return script, nil
}

////////////////////////////////////////////////////////////////////////////////
// Bulk script execution
////////////////////////////////////////////////////////////////////////////////

type batchScriptRunRequest struct {
	ScriptID  uint            `json:"script_id"`
	HostIDs   []uint          `json:"host_ids"`
	Filters   *map[string]any `json:"filters"`
	NotBefore *time.Time      `json:"not_before"`
}
type batchScriptRunResponse struct {
	BatchExecutionID string `json:"batch_execution_id"`
	Err              error  `json:"error,omitempty"`
}

func (r batchScriptRunResponse) Error() error { return r.Err }

func batchScriptRunEndpoint(ctx context.Context, request any, svc fleet.Service) (fleet.Errorer, error) {
	req := request.(*batchScriptRunRequest)
	batchID, err := svc.BatchScriptExecute(ctx, req.ScriptID, req.HostIDs, req.Filters, req.NotBefore)
	if err != nil {
		return batchScriptRunResponse{Err: err}, nil
	}
	return batchScriptRunResponse{BatchExecutionID: batchID}, nil
}

const MAX_BATCH_EXECUTION_HOSTS = 5000

func (svc *Service) BatchScriptExecute(ctx context.Context, scriptID uint, hostIDs []uint, filters *map[string]any, notBefore *time.Time) (string, error) {
	// If we are given both host IDs and filters, return an error
	if len(hostIDs) > 0 && filters != nil {
		return "", fleet.NewInvalidArgumentError("filters", "cannot specify both host_ids and filters")
	}

	// First check if scripts are disabled globally. If so, no need for further processing.
	cfg, err := svc.ds.AppConfig(ctx)
	if err != nil {
		svc.authz.SkipAuthorization(ctx)
		return "", err
	}

	if cfg.ServerSettings.ScriptsDisabled {
		svc.authz.SkipAuthorization(ctx)
		return "", fleet.NewUserMessageError(errors.New(fleet.RunScriptScriptsDisabledGloballyErrMsg), http.StatusForbidden)
	}

	// Use the authorize script by ID to handle authz
	script, err := svc.authorizeScriptByID(ctx, scriptID, fleet.ActionWrite)
	if err != nil {
		return "", err
	}

	var userId *uint
	ctxUser := authz.UserFromContext(ctx)
	if ctxUser != nil {
		userId = &ctxUser.ID
	}

	var hosts []*fleet.Host

	// If we are given filters, we need to get the hosts matching those filters
	if filters != nil {
		opt, lid, err := hostListOptionsFromFilters(filters)
		if err != nil {
			return "", err
		}

		if opt == nil {
			return "", fleet.NewInvalidArgumentError("filters", "filters must be a valid set of host list options")
		}

		if opt.TeamFilter == nil {
			return "", fleet.NewInvalidArgumentError("filters", "filters must include a team filter")
		}

		filter := fleet.TeamFilter{User: ctxUser, IncludeObserver: true}

		// Load hosts, either from label if provided or from all hosts.
		if lid != nil {
			hosts, err = svc.ds.ListHostsInLabel(ctx, filter, *lid, *opt)
		} else {
			opt.DisableIssues = true // intentionally ignore failing policies
			hosts, err = svc.ds.ListHosts(ctx, filter, *opt)
		}

		if err != nil {
			return "", err
		}
	} else {
		// Get the hosts matching the host IDs
		hosts, err = svc.ds.ListHostsLiteByIDs(ctx, hostIDs)
		if err != nil {
			return "", err
		}
	}
	if len(hosts) == 0 {
		return "", &fleet.BadRequestError{Message: "no hosts match the specified host IDs"}
	}

	if len(hosts) > MAX_BATCH_EXECUTION_HOSTS {
		return "", fleet.NewInvalidArgumentError("filters", "too_many_hosts")
	}

	hostIDsToExecute := make([]uint, 0, len(hosts))
	for _, host := range hosts {
		hostIDsToExecute = append(hostIDsToExecute, host.ID)
		if host.TeamID == nil && script.TeamID == nil {
			continue
		}
		if host.TeamID == nil || script.TeamID == nil || *host.TeamID != *script.TeamID {
			return "", fleet.NewInvalidArgumentError("host_ids", "all hosts must be on the same team as the script")
		}
	}

	if notBefore == nil || notBefore.Before(time.Now()) {
		batchID, err := svc.ds.BatchExecuteScript(ctx, userId, scriptID, hostIDsToExecute)
		if err != nil {
			return "", fleet.NewUserMessageError(err, http.StatusBadRequest)
		}

		if err := svc.NewActivity(ctx, ctxUser, fleet.ActivityTypeRanScriptBatch{
			ScriptName:       script.Name,
			BatchExecutionID: batchID,
			HostCount:        uint(len(hostIDsToExecute)),
			TeamID:           script.TeamID,
		}); err != nil {
			return "", ctxerr.Wrap(ctx, err, "creating activity for batch run scripts")
		}

		return batchID, nil
	}

	notBeforeUTC := notBefore.UTC()
	batchID, err := svc.ds.BatchScheduleScript(ctx, userId, scriptID, hostIDs, notBeforeUTC)
	if err != nil {
		return "", fleet.NewUserMessageError(err, http.StatusBadRequest)
	}

	if err := svc.NewActivity(ctx, ctxUser, fleet.ActivityTypeBatchScriptScheduled{
		ScriptName:       &script.Name,
		BatchExecutionID: batchID,
		HostCount:        uint(len(hostIDsToExecute)),
		TeamID:           script.TeamID,
		NotBefore:        &notBeforeUTC,
	}); err != nil {
		return "", ctxerr.Wrap(ctx, err, "creating activity for scheduled batch run scripts")
	}

	return batchID, nil
}

////////////////////////////////////////////////////////////////////////////////
// Lock host
////////////////////////////////////////////////////////////////////////////////

type lockHostRequest struct {
	HostID  uint `url:"id"`
	ViewPin bool `query:"view_pin,optional"`
}

type lockHostResponse struct {
	Err           error                     `json:"error,omitempty"`
	DeviceStatus  fleet.DeviceStatus        `json:"device_status,omitempty"`
	PendingAction fleet.PendingDeviceAction `json:"pending_action,omitempty"`
	UnlockPIN     string                    `json:"unlock_pin,omitempty"`
}

func (r lockHostResponse) Error() error { return r.Err }

func lockHostEndpoint(ctx context.Context, request interface{}, svc fleet.Service) (fleet.Errorer, error) {
	req := request.(*lockHostRequest)
	unlockPIN, err := svc.LockHost(ctx, req.HostID, req.ViewPin)
	if err != nil {
		return lockHostResponse{Err: err}, nil
	}
	// We bail from locking if the host is locked or wiped, so we can assume the host is unlocked at this point
	response := &lockHostResponse{DeviceStatus: fleet.DeviceStatusUnlocked, PendingAction: fleet.PendingActionLock}

	if req.ViewPin && unlockPIN != "" {
		response.UnlockPIN = unlockPIN
	}
	return response, nil
}

func (svc *Service) LockHost(ctx context.Context, _ uint, _ bool) (string, error) {
	// skipauth: No authorization check needed due to implementation returning
	// only license error.
	svc.authz.SkipAuthorization(ctx)

	return "", fleet.ErrMissingLicense
}

////////////////////////////////////////////////////////////////////////////////
// Unlock host
////////////////////////////////////////////////////////////////////////////////

type unlockHostRequest struct {
	HostID uint `url:"id"`
}

type unlockHostResponse struct {
	HostID        *uint                     `json:"host_id,omitempty"`
	UnlockPIN     string                    `json:"unlock_pin,omitempty"`
	DeviceStatus  fleet.DeviceStatus        `json:"device_status,omitempty"`
	PendingAction fleet.PendingDeviceAction `json:"pending_action,omitempty"`
	Err           error                     `json:"error,omitempty"`
}

func (r unlockHostResponse) Error() error { return r.Err }

func unlockHostEndpoint(ctx context.Context, request interface{}, svc fleet.Service) (fleet.Errorer, error) {
	req := request.(*unlockHostRequest)
	pin, err := svc.UnlockHost(ctx, req.HostID)
	if err != nil {
		return unlockHostResponse{Err: err}, nil
	}

	// We bail if a host is unlocked or wiped, so we can assume the host is locked at this point
	resp := unlockHostResponse{HostID: &req.HostID, DeviceStatus: fleet.DeviceStatusLocked, PendingAction: fleet.PendingActionUnlock}
	// only macOS hosts return an unlock PIN, for other platforms the UnlockHost
	// call triggers the unlocking without further user action.
	if pin != "" {
		resp.UnlockPIN = pin
	}
	return resp, nil
}

func (svc *Service) UnlockHost(ctx context.Context, hostID uint) (string, error) {
	// skipauth: No authorization check needed due to implementation returning
	// only license error.
	svc.authz.SkipAuthorization(ctx)

	return "", fleet.ErrMissingLicense
}

// //////////////////////////////////////////////////////////////////////////////
// Wipe host
// //////////////////////////////////////////////////////////////////////////////

func (req *wipeHostRequest) DecodeBody(ctx context.Context, r io.Reader, u url.Values, c []*x509.Certificate) error {
	if r == nil {
		return nil
	}

	decoder := json.NewDecoder(io.LimitReader(r, 100*1024))
	metadata := fleet.MDMWipeMetadata{}
	if err := decoder.Decode(&metadata); err != nil {
		if err == io.EOF {
			// OK ... body is optional
			return nil
		}
		return &fleet.BadRequestError{
			Message:     "failed to unmarshal request body",
			InternalErr: err,
		}
	}
	req.Metadata = &metadata

	return nil
}

type wipeHostRequest struct {
	HostID   uint `url:"id"`
	Metadata *fleet.MDMWipeMetadata
}

type wipeHostResponse struct {
	Err           error                     `json:"error,omitempty"`
	DeviceStatus  fleet.DeviceStatus        `json:"device_status,omitempty"`
	PendingAction fleet.PendingDeviceAction `json:"pending_action,omitempty"`
}

func (r wipeHostResponse) Error() error { return r.Err }

func wipeHostEndpoint(ctx context.Context, request interface{}, svc fleet.Service) (fleet.Errorer, error) {
	req := request.(*wipeHostRequest)
	if err := svc.WipeHost(ctx, req.HostID, req.Metadata); err != nil {
		return wipeHostResponse{Err: err}, nil
	}
	// We bail if a host is locked or wiped, so we can assume the host is unlocked at this point
	return wipeHostResponse{DeviceStatus: fleet.DeviceStatusUnlocked, PendingAction: fleet.PendingActionWipe}, nil
}

func (svc *Service) WipeHost(ctx context.Context, _ uint, _ *fleet.MDMWipeMetadata) error {
	// skipauth: No authorization check needed due to implementation returning
	// only license error.
	svc.authz.SkipAuthorization(ctx)

	return fleet.ErrMissingLicense
}<|MERGE_RESOLUTION|>--- conflicted
+++ resolved
@@ -1166,7 +1166,6 @@
 	return summary, nil
 }
 
-<<<<<<< HEAD
 type batchScriptCancelRequest struct {
 	BatchExecutionID string `url:"batch_execution_id"`
 }
@@ -1190,7 +1189,7 @@
 	// TODO authz!!
 
 	return nil
-=======
+}
 func (svc *Service) BatchScriptExecutionStatus(ctx context.Context, batchExecutionID string) (*fleet.BatchActivity, error) {
 	summaryList, err := svc.ds.ListBatchScriptExecutions(ctx, fleet.BatchExecutionStatusFilter{
 		ExecutionID: &batchExecutionID,
@@ -1239,7 +1238,6 @@
 	}
 
 	return summaryList, count, nil
->>>>>>> bba0c8a1
 }
 
 func (svc *Service) authorizeScriptByID(ctx context.Context, scriptID uint, authzAction string) (*fleet.Script, error) {
