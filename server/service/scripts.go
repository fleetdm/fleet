package service

import (
	"context"
	"errors"
	"fmt"
	"io"
	"mime/multipart"
	"net/http"
	"path/filepath"
	"strconv"
	"time"

	"github.com/docker/go-units"
	"github.com/fleetdm/fleet/v4/pkg/scripts"
	"github.com/fleetdm/fleet/v4/server/authz"
	"github.com/fleetdm/fleet/v4/server/contexts/ctxerr"
	"github.com/fleetdm/fleet/v4/server/contexts/license"
	"github.com/fleetdm/fleet/v4/server/contexts/logging"
	"github.com/fleetdm/fleet/v4/server/fleet"
	"github.com/fleetdm/fleet/v4/server/ptr"
)

////////////////////////////////////////////////////////////////////////////////
// Run Script on a Host (async)
////////////////////////////////////////////////////////////////////////////////

type runScriptRequest struct {
	HostID         uint   `json:"host_id"`
	ScriptID       *uint  `json:"script_id"`
	ScriptContents string `json:"script_contents"`
}

type runScriptResponse struct {
	Err         error  `json:"error,omitempty"`
	HostID      uint   `json:"host_id,omitempty"`
	ExecutionID string `json:"execution_id,omitempty"`
}

func (r runScriptResponse) error() error { return r.Err }
func (r runScriptResponse) Status() int  { return http.StatusAccepted }

func runScriptEndpoint(ctx context.Context, request interface{}, svc fleet.Service) (errorer, error) {
	req := request.(*runScriptRequest)

	var noWait time.Duration
	result, err := svc.RunHostScript(ctx, &fleet.HostScriptRequestPayload{
		HostID:         req.HostID,
		ScriptID:       req.ScriptID,
		ScriptContents: req.ScriptContents,
	}, noWait)
	if err != nil {
		return runScriptResponse{Err: err}, nil
	}
	return runScriptResponse{HostID: result.HostID, ExecutionID: result.ExecutionID}, nil
}

////////////////////////////////////////////////////////////////////////////////
// Run Script on a Host (sync)
////////////////////////////////////////////////////////////////////////////////

type runScriptSyncRequest struct {
	HostID         uint   `json:"host_id"`
	ScriptID       *uint  `json:"script_id"`
	ScriptContents string `json:"script_contents"`
	ScriptName     string `json:"script_name"`
	TeamID         uint   `json:"team_id"`
}

type runScriptSyncResponse struct {
	Err error `json:"error,omitempty"`
	*fleet.HostScriptResult
	HostTimeout bool `json:"host_timeout"`
}

func (r runScriptSyncResponse) error() error { return r.Err }
func (r runScriptSyncResponse) Status() int {
	if r.HostTimeout {
		// The more proper response for a timeout on the server would be: StatusGatewayTimeout = 504
		// However, as described in https://github.com/fleetdm/fleet/issues/15430 we will send:
		// StatusRequestTimeout = 408 // RFC 9110, 15.5.9
		// See: https://github.com/fleetdm/fleet/issues/15430#issuecomment-1847345617
		return http.StatusRequestTimeout
	}
	return http.StatusOK
}

// this is to be used only by tests, to be able to use a shorter timeout.
var testRunScriptWaitForResult time.Duration

func runScriptSyncEndpoint(ctx context.Context, request interface{}, svc fleet.Service) (errorer, error) {
	waitForResult := scripts.MaxServerWaitTime
	if testRunScriptWaitForResult != 0 {
		waitForResult = testRunScriptWaitForResult
	}

	req := request.(*runScriptSyncRequest)
	result, err := svc.RunHostScript(ctx, &fleet.HostScriptRequestPayload{
		HostID:         req.HostID,
		ScriptID:       req.ScriptID,
		ScriptContents: req.ScriptContents,
		ScriptName:     req.ScriptName,
		TeamID:         req.TeamID,
	}, waitForResult)
	var hostTimeout bool
	if err != nil {
		if !errors.Is(err, context.DeadlineExceeded) {
			return runScriptSyncResponse{Err: err}, nil
		}
		// We should still return the execution id and host id in this timeout case,
		// so the user knows what script request to look at in the UI. We cannot
		// return an error (field Err) in this case, as the errorer interface's
		// rendering logic would take over and only render the error part of the
		// response struct.
		hostTimeout = true
	}
	result.Message = result.UserMessage(hostTimeout)
	return runScriptSyncResponse{
		HostScriptResult: result,
		HostTimeout:      hostTimeout,
	}, nil
}

func (svc *Service) GetScriptIDByName(ctx context.Context, scriptName string, teamID *uint) (uint, error) {
	// TODO: confirm auth level
	if err := svc.authz.Authorize(ctx, &fleet.Script{TeamID: teamID}, fleet.ActionRead); err != nil {
		return 0, err
	}

	return svc.ds.GetScriptIDByName(ctx, scriptName, teamID)
}

const maxPendingScripts = 1000

func (svc *Service) RunHostScript(ctx context.Context, request *fleet.HostScriptRequestPayload, waitForResult time.Duration) (*fleet.HostScriptResult, error) {
	// First check if scripts are disabled globally. If so, no need for further processing.
	cfg, err := svc.ds.AppConfig(ctx)
	if err != nil {
		svc.authz.SkipAuthorization(ctx)
		return nil, err
	}

	if cfg.ServerSettings.ScriptsDisabled {
		svc.authz.SkipAuthorization(ctx)
		return nil, fleet.NewUserMessageError(errors.New(fleet.RunScriptScriptsDisabledGloballyErrMsg), http.StatusForbidden)
	}

	// Must check for presence of mutually exclusive parameters before
	// authorization, as the permissions are not the same in all cases.
	// There's no harm in returning the error if this validation fails,
	// since all values are user-provided it doesn't leak any internal
	// information.
	if err := request.ValidateParams(waitForResult); err != nil {
		svc.authz.SkipAuthorization(ctx)
		return nil, err
	}

	if request.TeamID > 0 {
		lic, _ := license.FromContext(ctx)
		if !lic.IsPremium() {
			return nil, fleet.ErrMissingLicense
		}
	}

	if request.ScriptName != "" {
		scriptID, err := svc.GetScriptIDByName(ctx, request.ScriptName, &request.TeamID)
		if err != nil {
			return nil, err
		}
		request.ScriptID = &scriptID
	}

	// must load the host to get the team (cannot use lite, the last seen time is
	// required to check if it is online) to authorize with the proper team id.
	// We cannot first authorize if the user can list hosts, in case we
	// eventually allow a write-only role (e.g. gitops).
	host, err := svc.ds.Host(ctx, request.HostID)
	if err != nil {
		// if error is because the host does not exist, check first if the user
		// had access to run a script (to prevent leaking valid host ids).
		if fleet.IsNotFound(err) {
			if err := svc.authz.Authorize(ctx, &fleet.HostScriptResult{}, fleet.ActionWrite); err != nil {
				return nil, err
			}
		}
		svc.authz.SkipAuthorization(ctx)
		return nil, ctxerr.Wrap(ctx, err, "get host lite")
	}

	if host.OrbitNodeKey == nil || *host.OrbitNodeKey == "" {
		// fleetd is required to run scripts so if the host is enrolled via plain osquery we return
		// an error
		svc.authz.SkipAuthorization(ctx)
		return nil, fleet.NewUserMessageError(errors.New(fleet.RunScriptDisabledErrMsg), http.StatusUnprocessableEntity)
	}

	maxPending := maxPendingScripts

	// authorize with the host's team and the script id provided, as both affect
	// the permissions.
	if err := svc.authz.Authorize(ctx, &fleet.HostScriptResult{TeamID: host.TeamID, ScriptID: request.ScriptID}, fleet.ActionWrite); err != nil {
		return nil, err
	}

	var isSavedScript bool
	if request.ScriptID != nil {
		script, err := svc.ds.Script(ctx, *request.ScriptID)
		if err != nil {
			if fleet.IsNotFound(err) {
				return nil, fleet.NewInvalidArgumentError("script_id", `No script exists for the provided "script_id".`).
					WithStatus(http.StatusNotFound)
			}
			return nil, err
		}
		var scriptTmID, hostTmID uint
		if script.TeamID != nil {
			scriptTmID = *script.TeamID
		}
		if host.TeamID != nil {
			hostTmID = *host.TeamID
		}
		if scriptTmID != hostTmID {
			return nil, fleet.NewInvalidArgumentError("script_id", `The script does not belong to the same team (or no team) as the host.`)
		}

		r, err := svc.ds.IsExecutionPendingForHost(ctx, request.HostID, *request.ScriptID)
		if err != nil {
			return nil, err
		}

		if len(r) > 0 {
			return nil, fleet.NewInvalidArgumentError("script_id", `The script is already queued on the given host.`).WithStatus(http.StatusConflict)
		}

		contents, err := svc.ds.GetScriptContents(ctx, *request.ScriptID)
		if err != nil {
			if fleet.IsNotFound(err) {
				return nil, fleet.NewInvalidArgumentError("script_id", `No script exists for the provided "script_id".`).
					WithStatus(http.StatusNotFound)
			}
			return nil, err
		}
		request.ScriptContents = string(contents)
<<<<<<< HEAD
		isSavedScript = true
=======
		request.ScriptContentID = script.ScriptContentID
>>>>>>> 0858f5a6
	}

	if err := fleet.ValidateHostScriptContents(request.ScriptContents, isSavedScript); err != nil {
		return nil, fleet.NewInvalidArgumentError("script_contents", err.Error())
	}

	asyncExecution := waitForResult <= 0

	if !asyncExecution && host.Status(time.Now()) != fleet.StatusOnline {
		return nil, fleet.NewInvalidArgumentError("host_id", fleet.RunScriptHostOfflineErrMsg)
	}

	pending, err := svc.ds.ListPendingHostScriptExecutions(ctx, request.HostID)
	if err != nil {
		return nil, ctxerr.Wrap(ctx, err, "list host pending script executions")
	}
	if len(pending) > maxPending {
		return nil, fleet.NewInvalidArgumentError(
			"script_id", "cannot queue more than 1000 scripts per host",
		).WithStatus(http.StatusConflict)
	}

	if !asyncExecution && len(pending) > 0 {
		return nil, fleet.NewInvalidArgumentError("script_id", fleet.RunScriptAlreadyRunningErrMsg).WithStatus(http.StatusConflict)
	}

	// create the script execution request, the host will be notified of the
	// script execution request via the orbit config's Notifications mechanism.
	if ctxUser := authz.UserFromContext(ctx); ctxUser != nil {
		request.UserID = &ctxUser.ID
	}
	request.SyncRequest = !asyncExecution
	script, err := svc.ds.NewHostScriptExecutionRequest(ctx, request)
	if err != nil {
		return nil, ctxerr.Wrap(ctx, err, "create script execution request")
	}
	script.Hostname = host.DisplayName()

	if asyncExecution {
		// async execution, return
		return script, nil
	}

	ctx, cancel := context.WithTimeout(ctx, waitForResult)
	defer cancel()

	// if waiting for a result times out, we still want to return the script's
	// execution request information along with the error, so that the caller can
	// use the execution id for later checks.
	timeoutResult := script
	checkInterval := time.Second
	after := time.NewTimer(checkInterval)
	for {
		select {
		case <-ctx.Done():
			return timeoutResult, ctx.Err()
		case <-after.C:
			result, err := svc.ds.GetHostScriptExecutionResult(ctx, script.ExecutionID)
			if err != nil {
				// is that due to the context being canceled during the DB access?
				if ctxErr := ctx.Err(); ctxErr != nil {
					return timeoutResult, ctxErr
				}
				return nil, ctxerr.Wrap(ctx, err, "get script execution result")
			}
			if result.ExitCode != nil {
				// a result was received from the host, return
				result.Hostname = host.DisplayName()
				return result, nil
			}

			// at a second to every attempt, until it reaches 5s (then check every 5s)
			if checkInterval < 5*time.Second {
				checkInterval += time.Second
			}
			after.Reset(checkInterval)
		}
	}
}

// //////////////////////////////////////////////////////////////////////////////
// Get script result for a host
// //////////////////////////////////////////////////////////////////////////////
type getScriptResultRequest struct {
	ExecutionID string `url:"execution_id"`
}

type getScriptResultResponse struct {
	ScriptContents string `json:"script_contents"`
	ScriptID       *uint  `json:"script_id"`
	ExitCode       *int64 `json:"exit_code"`
	Output         string `json:"output"`
	Message        string `json:"message"`
	HostName       string `json:"hostname"`
	HostTimeout    bool   `json:"host_timeout"`
	HostID         uint   `json:"host_id"`
	ExecutionID    string `json:"execution_id"`
	Runtime        int    `json:"runtime"`

	Err error `json:"error,omitempty"`
}

func (r getScriptResultResponse) error() error { return r.Err }

func getScriptResultEndpoint(ctx context.Context, request interface{}, svc fleet.Service) (errorer, error) {
	req := request.(*getScriptResultRequest)
	scriptResult, err := svc.GetScriptResult(ctx, req.ExecutionID)
	if err != nil {
		return getScriptResultResponse{Err: err}, nil
	}

	// TODO: move this logic out of the endpoint function and consolidate in either the service
	// method or the fleet package
	hostTimeout := scriptResult.HostTimeout(scripts.MaxServerWaitTime)
	scriptResult.Message = scriptResult.UserMessage(hostTimeout)

	return &getScriptResultResponse{
		ScriptContents: scriptResult.ScriptContents,
		ScriptID:       scriptResult.ScriptID,
		ExitCode:       scriptResult.ExitCode,
		Output:         scriptResult.Output,
		Message:        scriptResult.Message,
		HostName:       scriptResult.Hostname,
		HostTimeout:    hostTimeout,
		HostID:         scriptResult.HostID,
		ExecutionID:    scriptResult.ExecutionID,
		Runtime:        scriptResult.Runtime,
	}, nil
}

func (svc *Service) GetScriptResult(ctx context.Context, execID string) (*fleet.HostScriptResult, error) {
	scriptResult, err := svc.ds.GetHostScriptExecutionResult(ctx, execID)
	if err != nil {
		if fleet.IsNotFound(err) {
			if err := svc.authz.Authorize(ctx, &fleet.HostScriptResult{}, fleet.ActionRead); err != nil {
				return nil, err
			}
		}
		svc.authz.SkipAuthorization(ctx)
		return nil, ctxerr.Wrap(ctx, err, "get script result")
	}

	host, err := svc.ds.HostLite(ctx, scriptResult.HostID)
	if err != nil {
		// if error is because the host does not exist, check first if the user
		// had access to run a script (to prevent leaking valid host ids).
		if fleet.IsNotFound(err) {
			if err := svc.authz.Authorize(ctx, &fleet.HostScriptResult{}, fleet.ActionRead); err != nil {
				return nil, err
			}
		}
		svc.authz.SkipAuthorization(ctx)
		return nil, ctxerr.Wrap(ctx, err, "get host lite")
	}
	if err := svc.authz.Authorize(ctx, &fleet.HostScriptResult{TeamID: host.TeamID}, fleet.ActionRead); err != nil {
		return nil, err
	}

	scriptResult.Hostname = host.DisplayName()

	return scriptResult, nil
}

////////////////////////////////////////////////////////////////////////////////
// Create a (saved) script (via a multipart file upload)
////////////////////////////////////////////////////////////////////////////////

type createScriptRequest struct {
	TeamID *uint
	Script *multipart.FileHeader
}

func (createScriptRequest) DecodeRequest(ctx context.Context, r *http.Request) (interface{}, error) {
	var decoded createScriptRequest

	err := r.ParseMultipartForm(512 * units.MiB) // same in-memory size as for other multipart requests we have
	if err != nil {
		return nil, &fleet.BadRequestError{
			Message:     "failed to parse multipart form",
			InternalErr: err,
		}
	}

	val := r.MultipartForm.Value["team_id"]
	if len(val) > 0 {
		teamID, err := strconv.ParseUint(val[0], 10, 64)
		if err != nil {
			return nil, &fleet.BadRequestError{Message: fmt.Sprintf("failed to decode team_id in multipart form: %s", err.Error())}
		}
		decoded.TeamID = ptr.Uint(uint(teamID))
	}

	fhs, ok := r.MultipartForm.File["script"]
	if !ok || len(fhs) < 1 {
		return nil, &fleet.BadRequestError{Message: "no file headers for script"}
	}
	decoded.Script = fhs[0]

	return &decoded, nil
}

type createScriptResponse struct {
	Err      error `json:"error,omitempty"`
	ScriptID uint  `json:"script_id,omitempty"`
}

func (r createScriptResponse) error() error { return r.Err }

func createScriptEndpoint(ctx context.Context, request interface{}, svc fleet.Service) (errorer, error) {
	req := request.(*createScriptRequest)

	scriptFile, err := req.Script.Open()
	if err != nil {
		return &createScriptResponse{Err: err}, nil
	}
	defer scriptFile.Close()

	script, err := svc.NewScript(ctx, req.TeamID, filepath.Base(req.Script.Filename), scriptFile)
	if err != nil {
		return createScriptResponse{Err: err}, nil
	}
	return createScriptResponse{ScriptID: script.ID}, nil
}

func (svc *Service) NewScript(ctx context.Context, teamID *uint, name string, r io.Reader) (*fleet.Script, error) {
	if err := svc.authz.Authorize(ctx, &fleet.Script{TeamID: teamID}, fleet.ActionWrite); err != nil {
		return nil, err
	}

	b, err := io.ReadAll(r)
	if err != nil {
		return nil, ctxerr.Wrap(ctx, err, "read script contents")
	}

	script := &fleet.Script{
		TeamID:         teamID,
		Name:           name,
		ScriptContents: string(b),
	}
	if err := script.ValidateNewScript(); err != nil {
		return nil, fleet.NewInvalidArgumentError("script", err.Error())
	}

	savedScript, err := svc.ds.NewScript(ctx, script)
	if err != nil {
		var (
			existsErr fleet.AlreadyExistsError
			fkErr     fleet.ForeignKeyError
		)
		if errors.As(err, &existsErr) {
			err = fleet.NewInvalidArgumentError("script", "A script with this name already exists.").WithStatus(http.StatusConflict)
		} else if errors.As(err, &fkErr) {
			err = fleet.NewInvalidArgumentError("team_id", "The team does not exist.").WithStatus(http.StatusNotFound)
		}
		return nil, ctxerr.Wrap(ctx, err, "create script")
	}

	var teamName *string
	if teamID != nil && *teamID != 0 {
		tm, err := svc.EnterpriseOverrides.TeamByIDOrName(ctx, teamID, nil)
		if err != nil {
			return nil, ctxerr.Wrap(ctx, err, "get team name for create script activity")
		}
		teamName = &tm.Name
	}

	if err := svc.ds.NewActivity(
		ctx,
		authz.UserFromContext(ctx),
		fleet.ActivityTypeAddedScript{
			TeamID:     teamID,
			TeamName:   teamName,
			ScriptName: script.Name,
		},
	); err != nil {
		return nil, ctxerr.Wrap(ctx, err, "new activity for create script")
	}

	return savedScript, nil
}

////////////////////////////////////////////////////////////////////////////////
// Delete a (saved) script
////////////////////////////////////////////////////////////////////////////////

type deleteScriptRequest struct {
	ScriptID uint `url:"script_id"`
}

type deleteScriptResponse struct {
	Err error `json:"error,omitempty"`
}

func (r deleteScriptResponse) error() error { return r.Err }
func (r deleteScriptResponse) Status() int  { return http.StatusNoContent }

func deleteScriptEndpoint(ctx context.Context, request interface{}, svc fleet.Service) (errorer, error) {
	req := request.(*deleteScriptRequest)
	err := svc.DeleteScript(ctx, req.ScriptID)
	if err != nil {
		return deleteScriptResponse{Err: err}, nil
	}
	return deleteScriptResponse{}, nil
}

func (svc *Service) DeleteScript(ctx context.Context, scriptID uint) error {
	script, err := svc.authorizeScriptByID(ctx, scriptID, fleet.ActionWrite)
	if err != nil {
		return err
	}

	if err := svc.ds.DeleteScript(ctx, script.ID); err != nil {
		return ctxerr.Wrap(ctx, err, "delete script")
	}

	var teamName *string
	if script.TeamID != nil && *script.TeamID != 0 {
		tm, err := svc.EnterpriseOverrides.TeamByIDOrName(ctx, script.TeamID, nil)
		if err != nil {
			return ctxerr.Wrap(ctx, err, "get team name for delete script activity")
		}
		teamName = &tm.Name
	}

	if err := svc.ds.NewActivity(
		ctx,
		authz.UserFromContext(ctx),
		fleet.ActivityTypeDeletedScript{
			TeamID:     script.TeamID,
			TeamName:   teamName,
			ScriptName: script.Name,
		},
	); err != nil {
		return ctxerr.Wrap(ctx, err, "new activity for delete script")
	}

	return nil
}

////////////////////////////////////////////////////////////////////////////////
// List (saved) scripts (paginated)
////////////////////////////////////////////////////////////////////////////////

type listScriptsRequest struct {
	TeamID      *uint             `query:"team_id,optional"`
	ListOptions fleet.ListOptions `url:"list_options"`
}

type listScriptsResponse struct {
	Meta    *fleet.PaginationMetadata `json:"meta"`
	Scripts []*fleet.Script           `json:"scripts"`
	Err     error                     `json:"error,omitempty"`
}

func (r listScriptsResponse) error() error { return r.Err }

func listScriptsEndpoint(ctx context.Context, request interface{}, svc fleet.Service) (errorer, error) {
	req := request.(*listScriptsRequest)
	scripts, meta, err := svc.ListScripts(ctx, req.TeamID, req.ListOptions)
	if err != nil {
		return listScriptsResponse{Err: err}, nil
	}
	return listScriptsResponse{
		Meta:    meta,
		Scripts: scripts,
	}, nil
}

func (svc *Service) ListScripts(ctx context.Context, teamID *uint, opt fleet.ListOptions) ([]*fleet.Script, *fleet.PaginationMetadata, error) {
	if err := svc.authz.Authorize(ctx, &fleet.Script{TeamID: teamID}, fleet.ActionRead); err != nil {
		return nil, nil, err
	}

	// cursor-based pagination is not supported for scripts
	opt.After = ""
	// custom ordering is not supported, always by name
	opt.OrderKey = "name"
	opt.OrderDirection = fleet.OrderAscending
	// no matching query support
	opt.MatchQuery = ""
	// always include metadata for scripts
	opt.IncludeMetadata = true

	return svc.ds.ListScripts(ctx, teamID, opt)
}

////////////////////////////////////////////////////////////////////////////////
// Get/download a (saved) script
////////////////////////////////////////////////////////////////////////////////

type getScriptRequest struct {
	ScriptID uint   `url:"script_id"`
	Alt      string `query:"alt,optional"`
}

type getScriptResponse struct {
	*fleet.Script
	Err error `json:"error,omitempty"`
}

func (r getScriptResponse) error() error { return r.Err }

type downloadFileResponse struct {
	Err         error `json:"error,omitempty"`
	filename    string
	content     []byte
	contentType string // optional, defaults to application/octet-stream
}

func (r downloadFileResponse) error() error { return r.Err }

func (r downloadFileResponse) hijackRender(ctx context.Context, w http.ResponseWriter) {
	w.Header().Set("Content-Length", strconv.Itoa(len(r.content)))
	if r.contentType == "" {
		r.contentType = "application/octet-stream"
	}
	w.Header().Set("Content-Type", r.contentType)
	w.Header().Set("Content-Disposition", fmt.Sprintf(`attachment;filename="%s"`, r.filename))
	w.Header().Set("X-Content-Type-Options", "nosniff")

	// OK to just log the error here as writing anything on
	// `http.ResponseWriter` sets the status code to 200 (and it can't be
	// changed.) Clients should rely on matching content-length with the
	// header provided
	if n, err := w.Write(r.content); err != nil {
		logging.WithExtras(ctx, "err", err, "bytes_copied", n)
	}
}

func getScriptEndpoint(ctx context.Context, request interface{}, svc fleet.Service) (errorer, error) {
	req := request.(*getScriptRequest)

	downloadRequested := req.Alt == "media"
	script, content, err := svc.GetScript(ctx, req.ScriptID, downloadRequested)
	if err != nil {
		return getScriptResponse{Err: err}, nil
	}

	if downloadRequested {
		return downloadFileResponse{
			content:  content,
			filename: fmt.Sprintf("%s %s", time.Now().Format(time.DateOnly), script.Name),
		}, nil
	}
	return getScriptResponse{Script: script}, nil
}

func (svc *Service) GetScript(ctx context.Context, scriptID uint, withContent bool) (*fleet.Script, []byte, error) {
	script, err := svc.authorizeScriptByID(ctx, scriptID, fleet.ActionRead)
	if err != nil {
		return nil, nil, err
	}

	var content []byte
	if withContent {
		content, err = svc.ds.GetScriptContents(ctx, scriptID)
		if err != nil {
			return nil, nil, err
		}
	}
	return script, content, nil
}

////////////////////////////////////////////////////////////////////////////////
// Get Host Script Details
////////////////////////////////////////////////////////////////////////////////

type getHostScriptDetailsRequest struct {
	HostID      uint              `url:"id"`
	ListOptions fleet.ListOptions `url:"list_options"`
}

type getHostScriptDetailsResponse struct {
	Scripts []*fleet.HostScriptDetail `json:"scripts"`
	Meta    *fleet.PaginationMetadata `json:"meta"`
	Err     error                     `json:"error,omitempty"`
}

func (r getHostScriptDetailsResponse) error() error { return r.Err }

func getHostScriptDetailsEndpoint(ctx context.Context, request interface{}, svc fleet.Service) (errorer, error) {
	req := request.(*getHostScriptDetailsRequest)
	scripts, meta, err := svc.GetHostScriptDetails(ctx, req.HostID, req.ListOptions)
	if err != nil {
		return getHostScriptDetailsResponse{Err: err}, nil
	}
	return getHostScriptDetailsResponse{
		Scripts: scripts,
		Meta:    meta,
	}, nil
}

func (svc *Service) GetHostScriptDetails(ctx context.Context, hostID uint, opt fleet.ListOptions) ([]*fleet.HostScriptDetail, *fleet.PaginationMetadata, error) {
	h, err := svc.ds.HostLite(ctx, hostID)
	if err != nil {
		if fleet.IsNotFound(err) {
			// if error is because the host does not exist, check first if the user
			// had global access (to prevent leaking valid host ids).
			if err := svc.authz.Authorize(ctx, &fleet.Script{}, fleet.ActionRead); err != nil {
				return nil, nil, err
			}
		}
		return nil, nil, err
	}

	if err := svc.authz.Authorize(ctx, &fleet.Script{TeamID: h.TeamID}, fleet.ActionRead); err != nil {
		return nil, nil, err
	}

	// cursor-based pagination is not supported for scripts
	opt.After = ""
	// custom ordering is not supported, always by name
	opt.OrderKey = "name"
	opt.OrderDirection = fleet.OrderAscending
	// no matching query support
	opt.MatchQuery = ""
	// always include metadata for scripts
	opt.IncludeMetadata = true

	return svc.ds.GetHostScriptDetails(ctx, h.ID, h.TeamID, opt, h.Platform)
}

////////////////////////////////////////////////////////////////////////////////
// Batch Replace Scripts
////////////////////////////////////////////////////////////////////////////////

type batchSetScriptsRequest struct {
	TeamID   *uint                 `json:"-" query:"team_id,optional"`
	TeamName *string               `json:"-" query:"team_name,optional"`
	DryRun   bool                  `json:"-" query:"dry_run,optional"` // if true, apply validation but do not save changes
	Scripts  []fleet.ScriptPayload `json:"scripts"`
}

type batchSetScriptsResponse struct {
	Err error `json:"error,omitempty"`
}

func (r batchSetScriptsResponse) error() error { return r.Err }

func (r batchSetScriptsResponse) Status() int { return http.StatusNoContent }

func batchSetScriptsEndpoint(ctx context.Context, request interface{}, svc fleet.Service) (errorer, error) {
	req := request.(*batchSetScriptsRequest)
	if err := svc.BatchSetScripts(ctx, req.TeamID, req.TeamName, req.Scripts, req.DryRun); err != nil {
		return batchSetScriptsResponse{Err: err}, nil
	}
	return batchSetScriptsResponse{}, nil
}

func (svc *Service) BatchSetScripts(ctx context.Context, maybeTmID *uint, maybeTmName *string, payloads []fleet.ScriptPayload, dryRun bool) error {
	if maybeTmID != nil && maybeTmName != nil {
		svc.authz.SkipAuthorization(ctx) // so that the error message is not replaced by "forbidden"
		return ctxerr.Wrap(ctx, fleet.NewInvalidArgumentError("team_name", "cannot specify both team_id and team_name"))
	}

	var teamID *uint
	var teamName *string

	if maybeTmID != nil || maybeTmName != nil {
		team, err := svc.EnterpriseOverrides.TeamByIDOrName(ctx, maybeTmID, maybeTmName)
		if err != nil {
			// If this is a dry run, the team may not have been created yet
			if dryRun && fleet.IsNotFound(err) {
				return nil
			}
			return err
		}
		teamID = &team.ID
		teamName = &team.Name
	}

	if err := svc.authz.Authorize(ctx, &fleet.Script{TeamID: teamID}, fleet.ActionWrite); err != nil {
		return ctxerr.Wrap(ctx, err)
	}

	// any duplicate name in the provided set results in an error
	scripts := make([]*fleet.Script, 0, len(payloads))
	byName := make(map[string]bool, len(payloads))
	for i, p := range payloads {
		script := &fleet.Script{
			ScriptContents: string(p.ScriptContents),
			Name:           p.Name,
			TeamID:         teamID,
		}

		if err := script.ValidateNewScript(); err != nil {
			return ctxerr.Wrap(ctx,
				fleet.NewInvalidArgumentError(fmt.Sprintf("scripts[%d]", i), err.Error()))
		}

		if byName[script.Name] {
			return ctxerr.Wrap(ctx,
				fleet.NewInvalidArgumentError(fmt.Sprintf("scripts[%d]", i), fmt.Sprintf("Couldn’t edit scripts. More than one script has the same file name: %q", script.Name)),
				"duplicate script by name")
		}
		byName[script.Name] = true
		scripts = append(scripts, script)
	}

	if dryRun {
		return nil
	}

	if err := svc.ds.BatchSetScripts(ctx, teamID, scripts); err != nil {
		return ctxerr.Wrap(ctx, err, "batch saving scripts")
	}

	if err := svc.ds.NewActivity(ctx, authz.UserFromContext(ctx), &fleet.ActivityTypeEditedScript{
		TeamID:   teamID,
		TeamName: teamName,
	}); err != nil {
		return ctxerr.Wrap(ctx, err, "logging activity for edited scripts")
	}
	return nil
}

func (svc *Service) authorizeScriptByID(ctx context.Context, scriptID uint, authzAction string) (*fleet.Script, error) {
	// first, get the script because we don't know which team id it is for.
	script, err := svc.ds.Script(ctx, scriptID)
	if err != nil {
		if fleet.IsNotFound(err) {
			// couldn't get the script to have its team, authorize with a no-team
			// script as a fallback - the requested script does not exist so there's
			// no way to know what team it would be for, and returning a 404 without
			// authorization would leak the existing/non existing ids.
			if err := svc.authz.Authorize(ctx, &fleet.Script{}, authzAction); err != nil {
				return nil, err
			}
		}
		svc.authz.SkipAuthorization(ctx)
		return nil, ctxerr.Wrap(ctx, err, "get script")
	}

	// do the actual authorization with the script's team id
	if err := svc.authz.Authorize(ctx, script, authzAction); err != nil {
		return nil, err
	}
	return script, nil
}

////////////////////////////////////////////////////////////////////////////////
// Lock host
////////////////////////////////////////////////////////////////////////////////

type lockHostRequest struct {
	HostID uint `url:"id"`
}

type lockHostResponse struct {
	Err error `json:"error,omitempty"`
}

func (r lockHostResponse) Status() int  { return http.StatusNoContent }
func (r lockHostResponse) error() error { return r.Err }

func lockHostEndpoint(ctx context.Context, request interface{}, svc fleet.Service) (errorer, error) {
	req := request.(*lockHostRequest)
	if err := svc.LockHost(ctx, req.HostID); err != nil {
		return lockHostResponse{Err: err}, nil
	}
	return lockHostResponse{}, nil
}

func (svc *Service) LockHost(ctx context.Context, hostID uint) error {
	// skipauth: No authorization check needed due to implementation returning
	// only license error.
	svc.authz.SkipAuthorization(ctx)

	return fleet.ErrMissingLicense
}

////////////////////////////////////////////////////////////////////////////////
// Unlock host
////////////////////////////////////////////////////////////////////////////////

type unlockHostRequest struct {
	HostID uint `url:"id"`
}

type unlockHostResponse struct {
	HostID    *uint  `json:"host_id,omitempty"`
	UnlockPIN string `json:"unlock_pin,omitempty"`
	Err       error  `json:"error,omitempty"`
}

func (r unlockHostResponse) Status() int {
	if r.HostID != nil {
		// there is a response body
		return http.StatusOK
	}
	// no response body
	return http.StatusNoContent
}
func (r unlockHostResponse) error() error { return r.Err }

func unlockHostEndpoint(ctx context.Context, request interface{}, svc fleet.Service) (errorer, error) {
	req := request.(*unlockHostRequest)
	pin, err := svc.UnlockHost(ctx, req.HostID)
	if err != nil {
		return unlockHostResponse{Err: err}, nil
	}

	var resp unlockHostResponse
	// only macOS hosts return an unlock PIN, for other platforms the UnlockHost
	// call triggers the unlocking without further user action.
	if pin != "" {
		resp.HostID = &req.HostID
		resp.UnlockPIN = pin
	}
	return resp, nil
}

func (svc *Service) UnlockHost(ctx context.Context, hostID uint) (string, error) {
	// skipauth: No authorization check needed due to implementation returning
	// only license error.
	svc.authz.SkipAuthorization(ctx)

	return "", fleet.ErrMissingLicense
}<|MERGE_RESOLUTION|>--- conflicted
+++ resolved
@@ -241,11 +241,8 @@
 			return nil, err
 		}
 		request.ScriptContents = string(contents)
-<<<<<<< HEAD
-		isSavedScript = true
-=======
 		request.ScriptContentID = script.ScriptContentID
->>>>>>> 0858f5a6
+    isSavedScript = true
 	}
 
 	if err := fleet.ValidateHostScriptContents(request.ScriptContents, isSavedScript); err != nil {
