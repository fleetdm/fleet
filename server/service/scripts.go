--- conflicted
+++ resolved
@@ -1210,12 +1210,8 @@
 	if err := svc.NewActivity(ctx, ctxUser, fleet.ActivityTypeRanScriptBatch{
 		ScriptName:       script.Name,
 		BatchExeuctionID: batchID,
-<<<<<<< HEAD
 		HostCount:        uint(len(hostIDsToExecute)),
-=======
-		HostCount:        uint(len(hostIDs)),
 		TeamID:           script.TeamID,
->>>>>>> dbb7da45
 	}); err != nil {
 		return "", ctxerr.Wrap(ctx, err, "creating activity for batch run scripts")
 	}
