package service

import (
	"bytes"
	"context"
	"crypto/x509"
	"encoding/base64"
	"encoding/json"
	"encoding/xml"
	"errors"
	"fmt"
	"html"
	"io"
	"net/http"
	"net/url"
	"regexp"
	"strconv"
	"strings"
	"text/template"
	"time"

	"github.com/fleetdm/fleet/v4/server"
	"github.com/fleetdm/fleet/v4/server/contexts/ctxerr"
	"github.com/fleetdm/fleet/v4/server/contexts/logging"
	"github.com/fleetdm/fleet/v4/server/fleet"
	kitlog "github.com/go-kit/kit/log"
	"github.com/go-kit/log/level"

	mdm_types "github.com/fleetdm/fleet/v4/server/fleet"
	mdm "github.com/fleetdm/fleet/v4/server/mdm/microsoft"
	"github.com/google/uuid"
)

type SoapRequestContainer struct {
	Data   *fleet.SoapRequest
	Params url.Values
	Err    error
}

// MDM SOAP request decoder
func (req *SoapRequestContainer) DecodeBody(ctx context.Context, r io.Reader, u url.Values, c []*x509.Certificate) error {
	// Reading the request bytes
	reqBytes, err := io.ReadAll(r)
	if err != nil {
		return ctxerr.Wrap(ctx, err, "reading soap mdm request")
	}

	// Set the request parameters
	req.Params = u

	// Handle empty body scenario
	req.Data = &fleet.SoapRequest{Raw: reqBytes}

	if len(reqBytes) != 0 {
		// Unmarshal the XML data from the request into the SoapRequest struct
		err = xml.Unmarshal(reqBytes, &req.Data)
		if err != nil {
			return ctxerr.Wrap(ctx, err, "unmarshalling soap mdm request")
		}
	}

	return nil
}

type SoapResponseContainer struct {
	Data *fleet.SoapResponse
	Err  error
}

func (r SoapResponseContainer) error() error { return r.Err }

// hijackRender writes the response header and the RAW HTML output
func (r SoapResponseContainer) hijackRender(ctx context.Context, w http.ResponseWriter) {
	xmlRes, err := xml.MarshalIndent(r.Data, "", "\t")
	if err != nil {
		logging.WithExtras(ctx, "error with SoapResponseContainer", err)
		w.WriteHeader(http.StatusBadRequest)
		return
	}

	xmlRes = append(xmlRes, '\n')

	w.Header().Set("Content-Type", mdm.SoapContentType)
	w.Header().Set("Content-Length", strconv.Itoa(len(xmlRes)))
	w.WriteHeader(http.StatusOK)
	if n, err := w.Write(xmlRes); err != nil {
		logging.WithExtras(ctx, "err", err, "written", n)
	}
}

type SyncMLReqMsgContainer struct {
	Data   *fleet.SyncML
	Params url.Values
	Certs  []*x509.Certificate
	Err    error
}

// MDM SOAP request decoder
func (req *SyncMLReqMsgContainer) DecodeBody(ctx context.Context, r io.Reader, u url.Values, c []*x509.Certificate) error {
	// Reading the request bytes
	reqBytes, err := io.ReadAll(r)
	if err != nil {
		return ctxerr.Wrap(ctx, err, "reading SyncML message request")
	}

	// Set the request parameters
	req.Params = u

	// Set the request certs
	req.Certs = c

	// Handle empty body scenario
	req.Data = &fleet.SyncML{Raw: reqBytes}

	if len(reqBytes) != 0 {
		// Unmarshal the XML data from the request into the SoapRequest struct
		err = xml.Unmarshal(reqBytes, &req.Data)
		if err != nil {
			return ctxerr.Wrap(ctx, err, "unmarshalling SyncML message request")
		}
	}

	return nil
}

type SyncMLResponseMsgContainer struct {
	Data *fleet.SyncML
	Err  error
}

func (r SyncMLResponseMsgContainer) error() error { return r.Err }

// hijackRender writes the response header and the RAW HTML output
func (r SyncMLResponseMsgContainer) hijackRender(ctx context.Context, w http.ResponseWriter) {
	xmlRes, err := xml.MarshalIndent(r.Data, "", "\t")
	if err != nil {
		logging.WithExtras(ctx, "error with SyncMLResponseMsgContainer", err)
		w.WriteHeader(http.StatusInternalServerError)
		return
	}

	xmlRes = append(xmlRes, '\n')

	w.Header().Set("Content-Type", mdm.SyncMLContentType)
	w.Header().Set("Content-Length", strconv.Itoa(len(xmlRes)))
	w.WriteHeader(http.StatusOK)
	if n, err := w.Write(xmlRes); err != nil {
		logging.WithExtras(ctx, "err", err, "written", n)
	}
}

type MDMWebContainer struct {
	Data   *string
	Params url.Values
	Err    error
}

// MDM SOAP request decoder
func (req *MDMWebContainer) DecodeBody(ctx context.Context, r io.Reader, u url.Values, c []*x509.Certificate) error {
	reqBytes, err := io.ReadAll(r)
	if err != nil {
		return ctxerr.Wrap(ctx, err, "reading Webcontainer HTML message request")
	}

	// Set the request parameters
	req.Params = u

	// Get req data
	content := string(reqBytes)
	req.Data = &content

	return nil
}

func (req MDMWebContainer) error() error { return req.Err }

// hijackRender writes the response header and the RAW HTML output
func (req MDMWebContainer) hijackRender(ctx context.Context, w http.ResponseWriter) {
	resData := []byte(*req.Data + "\n")

	w.Header().Set("Content-Type", mdm.WebContainerContentType)
	w.Header().Set("Content-Length", strconv.Itoa(len(resData)))
	w.WriteHeader(http.StatusOK)
	if n, err := w.Write(resData); err != nil {
		logging.WithExtras(ctx, "err", err, "written", n)
	}
}

type MDMAuthContainer struct {
	Data *string
	Err  error
}

func (r MDMAuthContainer) error() error { return r.Err }

// hijackRender writes the response header and the RAW XML output
func (r MDMAuthContainer) hijackRender(ctx context.Context, w http.ResponseWriter) {
	w.Header().Set("Content-Type", "text/html; charset=UTF-8")
	w.Header().Set("Content-Length", strconv.Itoa(len(*r.Data)))
	w.WriteHeader(http.StatusOK)
	if n, err := w.Write([]byte(*r.Data)); err != nil {
		logging.WithExtras(ctx, "err", err, "written", n)
	}
}

// getUtcTime returns the current timestamp plus the specified number of minutes,
// formatted as "2006-01-02T15:04:05.000Z".
func getUtcTime(minutes int) string {
	// Get the current time and then add the specified number of minutes
	now := time.Now()
	future := now.Add(time.Duration(minutes) * time.Minute)

	// Format and return the future time as a string
	return future.UTC().Format("2006-01-02T15:04:05.000Z")
}

// NewDiscoverResponse creates a new DiscoverResponse struct based on the auth policy, policy url, and enrollment url
func NewDiscoverResponse(authPolicy string, policyUrl string, enrollmentUrl string) (mdm_types.DiscoverResponse, error) {
	if (len(authPolicy) == 0) || (len(policyUrl) == 0) || (len(enrollmentUrl) == 0) {
		return mdm_types.DiscoverResponse{}, errors.New("invalid parameters")
	}

	return mdm_types.DiscoverResponse{
		XMLNS: mdm.DiscoverNS,
		DiscoverResult: mdm_types.DiscoverResult{
			AuthPolicy:                 authPolicy,
			EnrollmentVersion:          mdm.EnrollmentVersionV4,
			EnrollmentPolicyServiceUrl: policyUrl,
			EnrollmentServiceUrl:       enrollmentUrl,
		},
	}, nil
}

// NewGetPoliciesResponse creates a new GetPoliciesResponse struct based on the minimal key length, certificate validity period, and renewal period
func NewGetPoliciesResponse(minimalKeyLength string, certificateValidityPeriodSeconds string, renewalPeriodSeconds string) (mdm_types.GetPoliciesResponse, error) {
	if (len(minimalKeyLength) == 0) || (len(certificateValidityPeriodSeconds) == 0) || (len(renewalPeriodSeconds) == 0) {
		return mdm_types.GetPoliciesResponse{}, errors.New("invalid parameters")
	}

	return mdm_types.GetPoliciesResponse{
		XMLNS: mdm.PolicyNS,
		Response: mdm_types.Response{
			PolicyFriendlyName: mdm_types.ContentAttr{
				Xsi:   mdm.DefaultStateXSI,
				XMLNS: mdm.EnrollXSI,
			},
			NextUpdateHours: mdm_types.ContentAttr{
				Xsi:   mdm.DefaultStateXSI,
				XMLNS: mdm.EnrollXSI,
			},
			PoliciesNotChanged: mdm_types.ContentAttr{
				Xsi:   mdm.DefaultStateXSI,
				XMLNS: mdm.EnrollXSI,
			},
			Policies: mdm_types.Policies{
				Policy: mdm_types.GPPolicy{
					PolicyOIDReference: "0",
					CAs: mdm_types.GenericAttr{
						Xsi: mdm.DefaultStateXSI,
					},
					Attributes: mdm_types.Attributes{
						CommonName:                "FleetDMAttributes",
						PolicySchema:              "3",
						HashAlgorithmOIDReference: "0",
						Revision: mdm_types.Revision{
							MajorRevision: "101",
							MinorRevision: "0",
						},
						CertificateValidity: mdm_types.CertificateValidity{
							ValidityPeriodSeconds: certificateValidityPeriodSeconds,
							RenewalPeriodSeconds:  renewalPeriodSeconds,
						},
						Permission: mdm_types.Permission{
							Enroll:     "true",
							AutoEnroll: "false",
						},
						SupersededPolicies: mdm_types.GenericAttr{
							Xsi: mdm.DefaultStateXSI,
						},
						PrivateKeyFlags: mdm_types.GenericAttr{
							Xsi: mdm.DefaultStateXSI,
						},
						SubjectNameFlags: mdm_types.GenericAttr{
							Xsi: mdm.DefaultStateXSI,
						},
						EnrollmentFlags: mdm_types.GenericAttr{
							Xsi: mdm.DefaultStateXSI,
						},
						GeneralFlags: mdm_types.GenericAttr{
							Xsi: mdm.DefaultStateXSI,
						},
						RARequirements: mdm_types.GenericAttr{
							Xsi: mdm.DefaultStateXSI,
						},
						KeyArchivalAttributes: mdm_types.GenericAttr{
							Xsi: mdm.DefaultStateXSI,
						},
						Extensions: mdm_types.GenericAttr{
							Xsi: mdm.DefaultStateXSI,
						},
						PrivateKeyAttributes: mdm_types.PrivateKeyAttributes{
							MinimalKeyLength: minimalKeyLength,
							KeySpec: mdm_types.GenericAttr{
								Xsi: mdm.DefaultStateXSI,
							},
							KeyUsageProperty: mdm_types.GenericAttr{
								Xsi: mdm.DefaultStateXSI,
							},
							Permissions: mdm_types.GenericAttr{
								Xsi: mdm.DefaultStateXSI,
							},
							AlgorithmOIDReference: mdm_types.GenericAttr{
								Xsi: mdm.DefaultStateXSI,
							},
							CryptoProviders: []mdm_types.ProviderAttr{
								{Content: "Microsoft Platform Crypto Provider"},
								{Content: "Microsoft Software Key Storage Provider"},
							},
						},
					},
				},
			},
		},
		// These are MS-XCEP OIDs defined in section 3.1.4.1.3.16
		// https://learn.microsoft.com/en-us/openspecs/windows_protocols/ms-xcep/161aab9f-d159-4df3-85c9-f732ed2a8445
		OIDs: mdm_types.OIDs{
			OID: []mdm_types.OID{
				{
					// SHA256WithRSA OID
					// https://oidref.com/2.16.840.1.101.3.4.2.1
					Value:          "2.16.840.1.101.3.4.2.1",
					Group:          "4",
					OIDReferenceID: "0",
					DefaultName:    "szOID_NIST_sha256",
				},
				{
					// RSA OID
					// https://oidref.com/1.2.840.113549.1.1.1
					Value:          "1.2.840.113549.1.1.1",
					Group:          "3",
					OIDReferenceID: "1",
					DefaultName:    "szOID_RSA_RSA",
				},
			},
		},
	}, nil
}

// NewRequestSecurityTokenResponseCollection creates a new RequestSecurityTokenResponseCollection struct based on the provisioned token
func NewRequestSecurityTokenResponseCollection(provisionedToken string) (mdm_types.RequestSecurityTokenResponseCollection, error) {
	if len(provisionedToken) == 0 {
		return mdm_types.RequestSecurityTokenResponseCollection{}, errors.New("invalid parameters")
	}

	enrollSecExtVal := mdm.EnrollSecExt
	return mdm_types.RequestSecurityTokenResponseCollection{
		XMLNS: mdm.EnrollWSTrust,
		RequestSecurityTokenResponse: mdm_types.RequestSecurityTokenResponse{
			TokenType: mdm.EnrollTType,
			DispositionMessage: mdm_types.SecAttr{
				Content: "",
				XMLNS:   mdm.EnrollReq,
			},
			RequestID: mdm_types.SecAttr{
				Content: "0",
				XMLNS:   mdm.EnrollReq,
			},
			RequestedSecurityToken: mdm_types.RequestedSecurityToken{
				BinarySecurityToken: mdm_types.BinarySecurityToken{
					Content:      provisionedToken,
					XMLNS:        &enrollSecExtVal,
					ValueType:    mdm.EnrollPDoc,
					EncodingType: mdm.EnrollEncode,
				},
			},
		},
	}, nil
}

// NewSoapFault creates a new SoapFault struct based on the error type, original message type, and error message
func NewSoapFault(errorType string, origMessage int, errorMessage error) mdm_types.SoapFault {
	return mdm_types.SoapFault{
		OriginalMessageType: origMessage,
		Code: mdm_types.Code{
			Value: mdm.SoapFaultRecv,
			Subcode: mdm_types.Subcode{
				Value: errorType,
			},
		},
		Reason: mdm_types.Reason{
			Text: mdm_types.ReasonText{
				Content: errorMessage.Error(),
				Lang:    mdm.SoapFaultLocale,
			},
		},
	}
}

// getSTSAuthContent Retuns STS auth content
func getSTSAuthContent(data string) errorer {
	return MDMAuthContainer{
		Data: &data,
		Err:  nil,
	}
}

// getSoapResponseFault Returns a SoapResponse with a SoapFault on its body
func getSoapResponseFault(relatesTo string, soapFault *mdm_types.SoapFault) errorer {
	if len(relatesTo) == 0 {
		relatesTo = "invalid_message_id"
	}

	response, _ := NewSoapResponse(soapFault, relatesTo)
	return SoapResponseContainer{
		Data: &response,
		Err:  nil,
	}
}

// NewSoapResponse creates a new SoapRequest struct based on the message type and the message content
func NewSoapResponse(payload interface{}, relatesTo string) (fleet.SoapResponse, error) {
	// Sanity check
	if len(relatesTo) == 0 {
		return fleet.SoapResponse{}, errors.New("relatesTo is invalid")
	}

	// Useful constants
	// Some of these are string urls to be assigned to pointers - they need to have a type and cannot be const literals
	var (
		urlNSS                = mdm.EnrollNSS
		urlNSA                = mdm.EnrollNSA
		urlXSI                = mdm.EnrollXSI
		urlXSD                = mdm.EnrollXSD
		urlXSU                = mdm.EnrollXSU
		urlDiag               = mdm.ActionNsDiag
		urlDiscovery          = mdm.ActionNsDiscovery
		urlPolicy             = mdm.ActionNsPolicy
		urlEnroll             = mdm.ActionNsEnroll
		urlSecExt             = mdm.EnrollSecExt
		MUValue               = "1"
		timestampID           = "_0"
		secWindowStartTimeMin = -5
		secWindowEndTimeMin   = 5
	)

	// string pointers - they need to be pointers to not be marshalled into the XML when nil
	var (
		headerXsu  *string
		action     string
		activityID *mdm_types.ActivityId
		security   *mdm_types.WsSecurity
	)

	// Build the response body
	var body mdm_types.BodyResponse

	// Set the message specific fields based on the message type
	switch msg := payload.(type) {

	case *mdm_types.DiscoverResponse:
		action = urlDiscovery
		uuid := uuid.New().String()
		activityID = &mdm_types.ActivityId{
			Content:       uuid,
			CorrelationId: uuid,
			XMLNS:         urlDiag,
		}
		body.DiscoverResponse = msg

	case *mdm_types.GetPoliciesResponse:
		action = urlPolicy
		headerXsu = &urlXSU
		body.Xsi = &urlXSI
		body.Xsd = &urlXSD
		body.GetPoliciesResponse = msg

	case *mdm_types.RequestSecurityTokenResponseCollection:
		action = urlEnroll
		headerXsu = &urlXSU
		security = &mdm_types.WsSecurity{
			MustUnderstand: MUValue,
			XMLNS:          urlSecExt,
			Timestamp: mdm_types.Timestamp{
				ID:      timestampID,
				Created: getUtcTime(secWindowStartTimeMin), // minutes ago
				Expires: getUtcTime(secWindowEndTimeMin),   // minutes from now
			},
		}
		body.RequestSecurityTokenResponseCollection = msg

		// Setting the target action
	case *mdm_types.SoapFault:
		if msg.OriginalMessageType == mdm_types.MDEDiscovery {
			action = urlDiscovery
		} else if msg.OriginalMessageType == mdm_types.MDEPolicy {
			action = urlPolicy
		} else if msg.OriginalMessageType == mdm_types.MDEEnrollment {
			action = urlEnroll
		} else {
			action = urlDiag
		}
		uuid := uuid.New().String()
		activityID = &mdm_types.ActivityId{
			Content:       uuid,
			CorrelationId: uuid,
			XMLNS:         urlDiag,
		}
		body.SoapFault = msg

	default:
		return fleet.SoapResponse{}, errors.New("mdm response message not supported")
	}

	// Return the SoapRequest type with the appropriate fields set
	return fleet.SoapResponse{
		XMLNSS: urlNSS,
		XMLNSA: urlNSA,
		XMLNSU: headerXsu,
		Header: mdm_types.ResponseHeader{
			Action: mdm_types.Action{
				Content:        action,
				MustUnderstand: MUValue,
			},
			RelatesTo:  relatesTo,
			ActivityId: activityID,
			Security:   security,
		},
		Body: body,
	}, nil
}

// NewBinarySecurityTokenPayload returns the BinarySecurityTokenPayload type
func NewBinarySecurityTokenPayload(encodedToken string) (fleet.WindowsMDMAccessTokenPayload, error) {
	if len(encodedToken) == 0 {
		return fleet.WindowsMDMAccessTokenPayload{}, errors.New("binary security token: token is empty")
	}

	rawBytes, err := base64.StdEncoding.DecodeString(encodedToken)
	if err != nil {
		return fleet.WindowsMDMAccessTokenPayload{}, fmt.Errorf("binary security token: %v", err)
	}

	var tokenPayload fleet.WindowsMDMAccessTokenPayload
	err = json.Unmarshal(rawBytes, &tokenPayload)
	if err != nil {
		return fleet.WindowsMDMAccessTokenPayload{}, fmt.Errorf("binary security token: %v", err)
	}

	return tokenPayload, nil
}

// newParm returns a new ProvisioningDoc Parameter
func newParm(name, value, datatype string) mdm_types.Param {
	return mdm_types.Param{
		Name:     name,
		Value:    value,
		Datatype: datatype,
	}
}

// newCharacteristic returns a new ProvisioningDoc Characteristic
func newCharacteristic(typ string, parms []mdm_types.Param, characteristics []mdm_types.Characteristic) mdm_types.Characteristic {
	return mdm_types.Characteristic{
		Type:            typ,
		Params:          parms,
		Characteristics: characteristics,
	}
}

// NewProvisioningDoc returns a new ProvisioningDoc container

// NewCertStoreProvisioningData returns a new CertStoreProvisioningData Characteristic
// The enrollment client installs the client certificate, as well as the trusted root certificate and intermediate certificates.
// The provisioning information in NewCertStoreProvisioningData includes various properties that the device management client uses to communicate with the MDM Server.
// identityFingerprint is the fingerprint of the identity certificate
// identityCert is the identity certificate bytes
// signedClientFingerprint is the fingerprint of the signed client certificate
// signedClientCert is the signed client certificate bytes
func NewCertStoreProvisioningData(enrollmentType string, identityFingerprint string, identityCert []byte, signedClientFingerprint string, signedClientCert []byte) mdm_types.Characteristic {
	// Target Cert Store selection based on Enrollment type
	targetCertStore := "User"
	if enrollmentType == "Device" {
		targetCertStore = "System"
	}

	root := newCharacteristic("Root", nil, []mdm_types.Characteristic{
		newCharacteristic("System", nil, []mdm_types.Characteristic{
			newCharacteristic(identityFingerprint, []mdm_types.Param{
				newParm("EncodedCertificate", base64.StdEncoding.EncodeToString(identityCert), ""),
			}, nil),
		}),
	})

	my := newCharacteristic("My", nil, []mdm_types.Characteristic{
		newCharacteristic(targetCertStore, nil, []mdm_types.Characteristic{
			newCharacteristic(signedClientFingerprint, []mdm_types.Param{
				newParm("EncodedCertificate", base64.StdEncoding.EncodeToString(signedClientCert), ""),
			}, nil),
			newCharacteristic("PrivateKeyContainer", nil, nil),
		}),
		newCharacteristic("WSTEP", nil, []mdm_types.Characteristic{
			newCharacteristic("Renew", []mdm_types.Param{
				newParm("ROBOSupport", mdm.WstepROBOSupport, "boolean"),
				newParm("RenewPeriod", mdm.WstepCertRenewalPeriodInDays, "integer"),
				newParm("RetryInterval", mdm.WstepRenewRetryInterval, "integer"),
			}, nil),
		}),
	})

	certStore := newCharacteristic("CertificateStore", nil, []mdm_types.Characteristic{root, my})
	return certStore
}

// NewApplicationProvisioningData returns a new ApplicationProvisioningData Characteristic
// The Application Provisioning configuration is used for bootstrapping a device with an OMA DM account
// The paramenters here maps to the W7 application CSP
// https://learn.microsoft.com/en-us/windows/client-management/mdm/w7-application-csp
func NewApplicationProvisioningData(mdmEndpoint string) mdm_types.Characteristic {
	provDoc := newCharacteristic("APPLICATION", []mdm_types.Param{
		// The PROVIDER-ID parameter specifies the server identifier for a management server used in the current management session
		newParm("PROVIDER-ID", mdm.DocProvisioningAppProviderID, ""),

		// The APPID parameter is used to differentiate the types of available application services and protocols.
		newParm("APPID", "w7", ""),

		// The NAME parameter is used in the APPLICATION characteristic to specify a user readable application identity.
		newParm("NAME", mdm.DocProvisioningAppName, ""),

		// The ADDR parameter is used in the APPADDR param to get or set the address of the OMA DM server.
		newParm("ADDR", mdmEndpoint, ""),

		// The ROLE parameter is used in the APPLICATION characteristic to specify the security application chamber that the DM session should run with when communicating with the DM server.

		// The BACKCOMPATRETRYFREQ parameter is used  to specify how many retries the DM client performs when there are Connection Manager-level or WinInet-level errors
		newParm("CONNRETRYFREQ", mdm.DocProvisioningAppConnRetryFreq, ""),

		// The INITIALBACKOFFTIME parameter is used to specify the initial wait time in milliseconds when the DM client retries for the first time
		newParm("INITIALBACKOFFTIME", mdm.DocProvisioningAppInitialBackoffTime, ""),

		// The MAXBACKOFFTIME parameter is used to specify the maximum number of milliseconds to sleep after package-sending failure
		newParm("MAXBACKOFFTIME", mdm.DocProvisioningAppMaxBackoffTime, ""),

		// The DEFAULTENCODING parameter is used to specify whether the DM client should use WBXML or XML for the DM package when communicating with the server.
		newParm("DEFAULTENCODING", "application/vnd.syncml.dm+xml", ""),

		// The BACKCOMPATRETRYDISABLED parameter is used to specify whether to retry resending a package with an older protocol version
		newParm("BACKCOMPATRETRYDISABLED", "", ""),
	}, []mdm_types.Characteristic{
		// CLIENT specifies that the server authenticates itself to the OMA DM Client at the DM protocol level.
		newCharacteristic("APPAUTH", []mdm_types.Param{
			newParm("AAUTHLEVEL", "CLIENT", ""),
			// DIGEST - Specifies that the SyncML DM 'syncml:auth-md5' authentication type.
			newParm("AAUTHTYPE", "DIGEST", ""),
			newParm("AAUTHSECRET", "dummy", ""),
			newParm("AAUTHDATA", "nonce", ""),
		}, nil),
		// APPSRV specifies that the client authenticates itself to the OMA DM Server at the DM protocol level.
		newCharacteristic("APPAUTH", []mdm_types.Param{
			newParm("AAUTHLEVEL", "APPSRV", ""),
			// DIGEST - Specifies that the SyncML DM 'syncml:auth-md5' authentication type.
			newParm("AAUTHTYPE", "DIGEST", ""),
			newParm("AAUTHNAME", "dummy", ""),
			newParm("AAUTHSECRET", "dummy", ""),
			newParm("AAUTHDATA", "nonce", ""),
		}, nil),
	})

	return provDoc
}

// NewDMClientProvisioningData returns a new DMClient Characteristic
// These settings can be used to define different aspects of the DM client behavior
// The provisioning information in NewCertStoreProvisioningData includes various properties that the device management client uses to communicate with the MDM Server.
// c2DeviceName is the device name used by the IT admin console
// listOfMSIAppToInstall contains a list of LocURIs that expected to be provision via EnterpriseDesktopAppManagement CSP
func NewDMClientProvisioningData() mdm_types.Characteristic {
	dmClient := newCharacteristic("DMClient", nil, []mdm_types.Characteristic{
		newCharacteristic("Provider", nil, []mdm_types.Characteristic{
			newCharacteristic(mdm.DocProvisioningAppProviderID,
				[]mdm_types.Param{}, []mdm_types.Characteristic{
					newCharacteristic("Poll", []mdm_types.Param{
						newParm("NumberOfFirstRetries", mdm.DmClientCSPNumberOfFirstRetries, mdm.DmClientIntType),
						newParm("IntervalForFirstSetOfRetries", mdm.DmClientCSPIntervalForFirstSetOfRetries, mdm.DmClientIntType),
						newParm("NumberOfSecondRetries", mdm.DmClientCSPNumberOfSecondRetries, mdm.DmClientIntType),
						newParm("IntervalForSecondSetOfRetries", mdm.DmClientCSPIntervalForSecondSetOfRetries, mdm.DmClientIntType),
						newParm("NumberOfRemainingScheduledRetries", mdm.DmClientCSPNumberOfRemainingScheduledRetries, mdm.DmClientIntType),
						newParm("IntervalForRemainingScheduledRetries", mdm.DmClientCSPIntervalForRemainingScheduledRetries, mdm.DmClientIntType),
						newParm("PollOnLogin", mdm.DmClientCSPPollOnLogin, mdm.DmClientBoolType),
						newParm("AllUsersPollOnFirstLogin", mdm.DmClientCSPPollOnLogin, mdm.DmClientBoolType),
					}, nil),
				}),
		}),
	})

	return dmClient
}

// NewProvisioningDoc returns a new ProvisioningDoc container
func NewProvisioningDoc(certStoreData mdm_types.Characteristic, applicationData mdm_types.Characteristic, dmClientData mdm_types.Characteristic) mdm_types.WapProvisioningDoc {
	return mdm_types.WapProvisioningDoc{
		Version: mdm.DocProvisioningVersion,
		Characteristics: []mdm_types.Characteristic{
			certStoreData,
			applicationData,
			dmClientData,
		},
	}
}

// mdmMicrosoftDiscoveryEndpoint handles the Discovery message and returns a valid DiscoveryResponse message
// DiscoverResponse message contains the Uniform Resource Locators (URLs) of service endpoints required for the following enrollment steps
func mdmMicrosoftDiscoveryEndpoint(ctx context.Context, request interface{}, svc fleet.Service) (errorer, error) {
	req := request.(*SoapRequestContainer).Data

	// Checking first if Discovery message is valid and returning error if this is not the case
	if err := req.IsValidDiscoveryMsg(); err != nil {
		soapFault := svc.GetAuthorizedSoapFault(ctx, mdm.SoapErrorMessageFormat, mdm_types.MDEDiscovery, err)
		return getSoapResponseFault(req.GetMessageID(), soapFault), nil
	}

	// Getting the DiscoveryResponse message
	discoveryResponseMsg, err := svc.GetMDMMicrosoftDiscoveryResponse(ctx, req.Body.Discover.Request.EmailAddress)
	if err != nil {
		soapFault := svc.GetAuthorizedSoapFault(ctx, mdm.SoapErrorMessageFormat, mdm_types.MDEDiscovery, err)
		return getSoapResponseFault(req.GetMessageID(), soapFault), nil
	}

	// Embedding the DiscoveryResponse message inside of a SoapResponse
	response, err := NewSoapResponse(discoveryResponseMsg, req.GetMessageID())
	if err != nil {
		soapFault := svc.GetAuthorizedSoapFault(ctx, mdm.SoapErrorMessageFormat, mdm_types.MDEDiscovery, err)
		return getSoapResponseFault(req.GetMessageID(), soapFault), nil
	}

	return SoapResponseContainer{
		Data: &response,
		Err:  nil,
	}, nil
}

// mdmMicrosoftAuthEndpoint handles the Security Token Service (STS) implementation
func mdmMicrosoftAuthEndpoint(ctx context.Context, request interface{}, svc fleet.Service) (errorer, error) {
	params := request.(*SoapRequestContainer).Params

	// Sanity check on the expected query params
	if !params.Has(mdm.STSAuthAppRu) || !params.Has(mdm.STSLoginHint) {
		return getSTSAuthContent(""), errors.New("expected STS params are not present")
	}

	appru := params.Get(mdm.STSAuthAppRu)
	loginHint := params.Get(mdm.STSLoginHint)

	if (len(appru) == 0) || (len(loginHint) == 0) {
		return getSTSAuthContent(""), errors.New("expected STS params are empty")
	}

	// Getting the STS endpoint HTML content
	stsAuthContent, err := svc.GetMDMMicrosoftSTSAuthResponse(ctx, appru, loginHint)
	if err != nil {
		return getSTSAuthContent(""), errors.New("error generating STS content")
	}

	return getSTSAuthContent(stsAuthContent), nil
}

// mdmMicrosoftPolicyEndpoint handles the GetPolicies message and returns a valid GetPoliciesResponse message
// GetPoliciesResponse message contains the certificate policies required for the next enrollment step. For more information about these messages, see [MS-XCEP] sections 3.1.4.1.1.1 and 3.1.4.1.1.2.
func mdmMicrosoftPolicyEndpoint(ctx context.Context, request interface{}, svc fleet.Service) (errorer, error) {
	req := request.(*SoapRequestContainer).Data

	// Checking first if GetPolicies message is valid and returning error if this is not the case
	if err := req.IsValidGetPolicyMsg(); err != nil {
		soapFault := svc.GetAuthorizedSoapFault(ctx, mdm.SoapErrorMessageFormat, mdm_types.MDEPolicy, err)
		return getSoapResponseFault(req.GetMessageID(), soapFault), nil
	}

	// Binary security token should be extracted to ensure this is a valid call
	hdrSecToken, err := req.GetHeaderBinarySecurityToken()
	if err != nil {
		soapFault := svc.GetAuthorizedSoapFault(ctx, mdm.SoapErrorMessageFormat, mdm_types.MDEPolicy, err)
		return getSoapResponseFault(req.GetMessageID(), soapFault), nil
	}

	// Getting the GetPoliciesResponse message
	policyResponseMsg, err := svc.GetMDMWindowsPolicyResponse(ctx, hdrSecToken)
	if err != nil {
		soapFault := svc.GetAuthorizedSoapFault(ctx, mdm.SoapErrorMessageFormat, mdm_types.MDEPolicy, err)
		return getSoapResponseFault(req.GetMessageID(), soapFault), nil
	}

	// Embedding the DiscoveryResponse message inside of a SoapResponse
	response, err := NewSoapResponse(policyResponseMsg, req.GetMessageID())
	if err != nil {
		soapFault := svc.GetAuthorizedSoapFault(ctx, mdm.SoapErrorMessageFormat, mdm_types.MDEPolicy, err)
		return getSoapResponseFault(req.GetMessageID(), soapFault), nil
	}

	return SoapResponseContainer{
		Data: &response,
		Err:  nil,
	}, nil
}

// mdmMicrosoftEnrollEndpoint handles the RequestSecurityToken message and returns a valid RequestSecurityTokenResponseCollection message
// RequestSecurityTokenResponseCollection message contains the identity and provisioning information for the device management client.
func mdmMicrosoftEnrollEndpoint(ctx context.Context, request interface{}, svc fleet.Service) (errorer, error) {
	req := request.(*SoapRequestContainer).Data

	// Checking first if RequestSecurityToken message is valid and returning error if this is not the case
	if err := req.IsValidRequestSecurityTokenMsg(); err != nil {
		soapFault := svc.GetAuthorizedSoapFault(ctx, mdm.SoapErrorMessageFormat, mdm_types.MDEEnrollment, err)
		return getSoapResponseFault(req.GetMessageID(), soapFault), nil
	}

	// Getting the RequestSecurityToken message from the SOAP request
	reqSecurityTokenMsg, err := req.GetRequestSecurityTokenMessage()
	if err != nil {
		soapFault := svc.GetAuthorizedSoapFault(ctx, mdm.SoapErrorMessageFormat, mdm_types.MDEEnrollment, err)
		return getSoapResponseFault(req.GetMessageID(), soapFault), nil
	}

	// Binary security token should be extracted to ensure this is a valid call
	hdrBinarySecToken, err := req.GetHeaderBinarySecurityToken()
	if err != nil {
		soapFault := svc.GetAuthorizedSoapFault(ctx, mdm.SoapErrorMessageFormat, mdm_types.MDEEnrollment, err)
		return getSoapResponseFault(req.GetMessageID(), soapFault), nil
	}

	// Getting the RequestSecurityTokenResponseCollection message
	enrollResponseMsg, err := svc.GetMDMWindowsEnrollResponse(ctx, reqSecurityTokenMsg, hdrBinarySecToken)
	if err != nil {
		soapFault := svc.GetAuthorizedSoapFault(ctx, mdm.SoapErrorMessageFormat, mdm_types.MDEEnrollment, err)
		return getSoapResponseFault(req.GetMessageID(), soapFault), nil
	}

	// Embedding the DiscoveryResponse message inside of a SoapResponse
	response, err := NewSoapResponse(enrollResponseMsg, req.GetMessageID())
	if err != nil {
		soapFault := svc.GetAuthorizedSoapFault(ctx, mdm.SoapErrorMessageFormat, mdm_types.MDEEnrollment, err)
		return getSoapResponseFault(req.GetMessageID(), soapFault), nil
	}

	return SoapResponseContainer{
		Data: &response,
		Err:  nil,
	}, nil
}

// mdmMicrosoftManagementEndpoint handles the OMA DM management sessions
// It receives a SyncML message with protocol commands, it process the commands and responds with a
// SyncML message with protocol commands results and more protocol commands for the calling host
// Note: This logic needs to be improved with better SyncML message parsing, better message tracking
// and better security authentication (done through TLS and in-message hash)
func mdmMicrosoftManagementEndpoint(ctx context.Context, request interface{}, svc fleet.Service) (errorer, error) {
	reqSyncML := request.(*SyncMLReqMsgContainer).Data
	reqCerts := request.(*SyncMLReqMsgContainer).Certs

	// Checking first if incoming SyncML message is valid and returning error if this is not the case
	if err := reqSyncML.IsValidMsg(); err != nil {
		soapFault := svc.GetAuthorizedSoapFault(ctx, mdm.SoapErrorMessageFormat, mdm_types.MSMDM, err)
		return getSoapResponseFault(reqSyncML.SyncHdr.MsgID, soapFault), nil
	}

	// Getting the MS-MDM response message
	resSyncML, err := svc.GetMDMWindowsManagementResponse(ctx, reqSyncML, reqCerts)
	if err != nil {
		soapFault := svc.GetAuthorizedSoapFault(ctx, mdm.SoapErrorMessageFormat, mdm_types.MSMDM, err)
		return getSoapResponseFault(reqSyncML.SyncHdr.MsgID, soapFault), nil
	}

	return SyncMLResponseMsgContainer{
		Data: resSyncML,
		Err:  nil,
	}, nil
}

// mdmMicrosoftTOSEndpoint handles the TOS content for the incoming MDM enrollment request
func mdmMicrosoftTOSEndpoint(ctx context.Context, request interface{}, svc fleet.Service) (errorer, error) {
	params := request.(*MDMWebContainer).Params

	// Sanity check on the expected query params
	if !params.Has(mdm.TOCRedirectURI) || !params.Has(mdm.TOCReqID) {
		soapFault := svc.GetAuthorizedSoapFault(ctx, mdm.SoapErrorMessageFormat, mdm_types.MDEEnrollment, errors.New("invalid params"))
		return getSoapResponseFault(mdm.SoapErrorInternalServiceFault, soapFault), nil
	}

	redirectURI := params.Get(mdm.TOCRedirectURI)
	reqID := params.Get(mdm.TOCReqID)

	// Getting the TOS content message
	resTOCData, err := svc.GetMDMWindowsTOSContent(ctx, redirectURI, reqID)
	if err != nil {
		soapFault := svc.GetAuthorizedSoapFault(ctx, mdm.SoapErrorMessageFormat, mdm_types.MDEEnrollment, err)
		return getSoapResponseFault(mdm.SoapErrorInternalServiceFault, soapFault), nil
	}

	return MDMWebContainer{
		Data: &resTOCData,
		Err:  nil,
	}, nil
}

// authBinarySecurityToken checks if the provided token is valid. For programmatic enrollment, it
// returns the orbit node key and host uuid. For automatic enrollment, it returns only the UPN (the
// host uuid will be an empty string).
func (svc *Service) authBinarySecurityToken(ctx context.Context, authToken *fleet.HeaderBinarySecurityToken) (claim string, hostUUID string, err error) {
	if authToken == nil {
		return "", "", errors.New("authToken is empty")
	}

	err = authToken.IsValidToken()
	if err != nil {
		return "", "", errors.New("authToken is not valid")
	}

	// Tokens that were generated by enrollment client
	if authToken.IsDeviceToken() {

		// Getting the Binary Security Token Payload
		binSecToken, err := NewBinarySecurityTokenPayload(authToken.Content)
		if err != nil {
			return "", "", fmt.Errorf("token creation error %v", err)
		}

		// Validating the Binary Security Token Payload
		err = binSecToken.IsValidToken()
		if err != nil {
			return "", "", fmt.Errorf("invalid token data %v", err)
		}

		// Validating the Binary Security Token Type used on Programmatic Enrollments
		if binSecToken.Type == mdm_types.WindowsMDMProgrammaticEnrollmentType {
			host, err := svc.ds.LoadHostByOrbitNodeKey(ctx, binSecToken.Payload.OrbitNodeKey)
			if err != nil {
				return "", "", fmt.Errorf("host data cannot be found %v", err)
			}

			// This ensures that only hosts that are eligible for Windows enrollment can be enrolled
			if !host.IsEligibleForWindowsMDMEnrollment() {
				return "", "", errors.New("host is not elegible for Windows MDM enrollment")
			}

			// No errors, token is authorized
			return binSecToken.Payload.OrbitNodeKey, host.UUID, nil
		}

		// Validating the Binary Security Token Type used on Automatic Enrollments (returned by STS Auth Endpoint)
		if binSecToken.Type == mdm_types.WindowsMDMAutomaticEnrollmentType {

			upnToken, err := svc.wstepCertManager.GetSTSAuthTokenUPNClaim(binSecToken.Payload.AuthToken)
			if err != nil {
				return "", "", ctxerr.Wrap(ctx, err, "issue retrieving UPN from Auth token")
			}

			// No errors, token is authorized
			return upnToken, "", nil
		}
	}

	// Validating the Binary Security Token Type used on Automatic Enrollments
	if authToken.IsAzureJWTToken() {

		// Validate the JWT Auth token by retreving its claims
		tokenData, err := mdm.GetAzureAuthTokenClaims(authToken.Content)
		if err != nil {
			return "", "", fmt.Errorf("binary security token claim failed: %v", err)
		}

		// No errors, token is authorized
		return tokenData.UPN, "", nil
	}

	return "", "", errors.New("token is not authorized")
}

// GetMDMMicrosoftDiscoveryResponse returns a valid DiscoveryResponse message
func (svc *Service) GetMDMMicrosoftDiscoveryResponse(ctx context.Context, upnEmail string) (*fleet.DiscoverResponse, error) {
	// skipauth: This endpoint does not use authentication
	svc.authz.SkipAuthorization(ctx)

	// Getting the app config
	appCfg, err := svc.ds.AppConfig(ctx)
	if err != nil {
		return nil, ctxerr.Wrap(ctx, err)
	}

	// Getting the DiscoveryResponse message content
	urlPolicyEndpoint, err := mdm.ResolveWindowsMDMPolicy(appCfg.ServerSettings.ServerURL)
	if err != nil {
		return nil, ctxerr.Wrap(ctx, err, "resolve policy endpoint")
	}

	urlEnrollEndpoint, err := mdm.ResolveWindowsMDMEnroll(appCfg.ServerSettings.ServerURL)
	if err != nil {
		return nil, ctxerr.Wrap(ctx, err, "resolve enroll endpoint")
	}

	discoveryMsg, err := NewDiscoverResponse(mdm.AuthOnPremise, urlPolicyEndpoint, urlEnrollEndpoint)
	if err != nil {
		return nil, ctxerr.Wrap(ctx, err, "creation of DiscoverResponse message")
	}

	return &discoveryMsg, nil
}

// GetMDMMicrosoftSTSAuthResponse returns a valid Security Token Service (STS) page content
func (svc *Service) GetMDMMicrosoftSTSAuthResponse(ctx context.Context, appru string, loginHint string) (string, error) {
	// skipauth: This endpoint does not use authentication
	svc.authz.SkipAuthorization(ctx)

	// Dummy data will be returned as part of the token as user-driven enrollment is not supported yet
	// In the future, the following calls would have to be made to support user-driven enrollment
	// encodedBST will carry the token to return
	// authToken, err := svc.wstepCertManager.NewSTSAuthToken(loginHint)
	// encodedBST, err := GetEncodedBinarySecurityToken(fleet.WindowsMDMAutomaticEnrollmentType, authToken)
	encodedBST := "user_driven_enrollment_not_implemented"

	// STS Auth Endpoint returns HTML content that gets render in a webview container
	// The webview container expect a POST request to the appru URL with the wresult parameter set to the auth token
	// The security token in wresult is later passed back in <wsse:BinarySecurityToken>
	// This string is opaque to the enrollment client; the client does not interpret the string.
	// The returned HTML content contains a JS script that will perform a POST request to the appru URL automatically
	// This will set the wresult parameter to the value of auth token
	tmpl, err := template.New("").Parse(`
				<script>
				function performPost() {
				  // Dinamically create a form element to submit the request
				  var form = document.createElement('form');
				  form.method = 'POST';
				  form.action = "{{.ActionURL}}"

				  var inputToken = document.createElement('input');
				  inputToken.type = 'hidden';
				  inputToken.name = 'wresult';
				  inputToken.value = '{{.Token}}';
				  form.appendChild(inputToken);

				  // Submit the form
				  document.body.appendChild(form);
				  form.submit();
				}

				// Call performPost() when the script is executed
				performPost();
				</script>
				`)
	if err != nil {
		return "", ctxerr.Wrap(ctx, err, "STS content template")
	}

	var htmlBuf bytes.Buffer
	err = tmpl.Execute(&htmlBuf, map[string]string{"ActionURL": appru, "Token": encodedBST})
	if err != nil {
		return "", ctxerr.Wrap(ctx, err, "creation of STS content")
	}

	return htmlBuf.String(), nil
}

// GetMDMWindowsPolicyResponse returns a valid GetPoliciesResponse message
func (svc *Service) GetMDMWindowsPolicyResponse(ctx context.Context, authToken *fleet.HeaderBinarySecurityToken) (*fleet.GetPoliciesResponse, error) {
	if authToken == nil {
		return nil, fleet.NewInvalidArgumentError("policy response", "authToken is invalid")
	}

	// Validate the binary security token
	_, _, err := svc.authBinarySecurityToken(ctx, authToken)
	if err != nil {
		return nil, ctxerr.Wrap(ctx, err, "validate binary security token")
	}

	// Token is authorized
	svc.authz.SkipAuthorization(ctx)

	// Getting the GetPoliciesResponse message content
	policyMsg, err := NewGetPoliciesResponse(mdm.PolicyMinKeyLength, mdm.PolicyCertValidityPeriodInSecs, mdm.PolicyCertRenewalPeriodInSecs)
	if err != nil {
		return nil, ctxerr.Wrap(ctx, err, "creation of GetPoliciesResponse message")
	}

	return &policyMsg, nil
}

// GetMDMWindowsEnrollResponse returns a valid RequestSecurityTokenResponseCollection message
// secTokenMsg is the RequestSecurityToken message
// authToken is the base64 encoded binary security token
func (svc *Service) GetMDMWindowsEnrollResponse(ctx context.Context, secTokenMsg *fleet.RequestSecurityToken, authToken *fleet.HeaderBinarySecurityToken) (*fleet.RequestSecurityTokenResponseCollection, error) {
	if authToken == nil {
		return nil, fleet.NewInvalidArgumentError("enroll response", "authToken is not present")
	}

	// Auth the binary security token
	userID, hostUUID, err := svc.authBinarySecurityToken(ctx, authToken)
	if err != nil {
		return nil, ctxerr.Wrap(ctx, err, "validate binary security token")
	}

	// Removing the device if already MDM enrolled
	err = svc.removeWindowsDeviceIfAlreadyMDMEnrolled(ctx, secTokenMsg)
	if err != nil {
		return nil, ctxerr.Wrap(ctx, err, "device enroll check")
	}

	// Getting the device provisioning information in the form of a WapProvisioningDoc
	deviceProvisioning, err := svc.getDeviceProvisioningInformation(ctx, secTokenMsg)
	if err != nil {
		return nil, ctxerr.Wrap(ctx, err, "device provisioning information")
	}

	// Token is authorized
	svc.authz.SkipAuthorization(ctx)

	// Getting the RequestSecurityTokenResponseCollection message content
	secTokenResponseCollectionMsg, err := NewRequestSecurityTokenResponseCollection(deviceProvisioning)
	if err != nil {
		return nil, ctxerr.Wrap(ctx, err, "creation of RequestSecurityTokenResponseCollection message")
	}

	// RequestSecurityTokenResponseCollection message is ready. The identity
	// and provisioning information will be sent to the Windows MDM
	// Enrollment Client

	// But before doing that, let's save the device information to the list
	// of MDM enrolled MDM devices
	//
	// This method also creates the relevant enrollment activity as it has
	// access to the device information.
	err = svc.storeWindowsMDMEnrolledDevice(ctx, userID, hostUUID, secTokenMsg)
	if err != nil {
		return nil, ctxerr.Wrap(ctx, err, "enrolled device information cannot be stored")
	}

	return &secTokenResponseCollectionMsg, nil
}

// GetMDMWindowsManagementResponse returns a valid SyncML response message
func (svc *Service) GetMDMWindowsManagementResponse(ctx context.Context, reqSyncML *fleet.SyncML, reqCerts []*x509.Certificate) (*fleet.SyncML, error) {
	if reqSyncML == nil {
		return nil, fleet.NewInvalidArgumentError("syncml req message", "message is not present")
	}

	// Checking if the incoming request is trusted
	err := svc.isTrustedRequest(ctx, reqSyncML, reqCerts)
	if err != nil {
		return nil, ctxerr.Wrap(ctx, err, "management request is not trusted")
	}

	// Getting the management response message
	resSyncMLmsg, err := svc.getManagementResponse(ctx, reqSyncML)
	if err != nil {
		return nil, ctxerr.Wrap(ctx, err, "management response message")
	}

	// Token is authorized
	svc.authz.SkipAuthorization(ctx)

	return resSyncMLmsg, nil
}

// GetMDMWindowsTOSContent returns valid TOC content
func (svc *Service) GetMDMWindowsTOSContent(ctx context.Context, redirectUri string, reqID string) (string, error) {
	tmpl, err := server.GetTemplate("frontend/templates/windowsTOS.html", "windows-tos")
	if err != nil {
		return "", ctxerr.Wrap(ctx, err, "issue generating TOS content")
	}

	var htmlBuf bytes.Buffer
	err = tmpl.Execute(&htmlBuf, map[string]string{"RedirectURL": redirectUri, "ClientData": reqID})
	if err != nil {
		return "", ctxerr.Wrap(ctx, err, "executing TOS template content")
	}

	// skipauth: This endpoint does not use authentication
	svc.authz.SkipAuthorization(ctx)

	return htmlBuf.String(), nil
}

// isValidUPN checks if the provided user ID is a valid UPN
func isValidUPN(userID string) bool {
	return upnRegex.MatchString(userID)
}

// isTrustedRequest checks if the incoming request was sent from MDM enrolled device
func (svc *Service) isTrustedRequest(ctx context.Context, reqSyncML *fleet.SyncML, reqCerts []*x509.Certificate) error {
	if reqSyncML == nil {
		return fleet.NewInvalidArgumentError("syncml req message", "message is not present")
	}

	// Checking if calling request is coming from an already MDM enrolled device
	deviceID, err := reqSyncML.GetSource()
	if err != nil || deviceID == "" {
		return fmt.Errorf("invalid SyncML message %w", err)
	}

	enrolledDevice, err := svc.ds.MDMWindowsGetEnrolledDeviceWithDeviceID(ctx, deviceID)
	if err != nil || enrolledDevice == nil {
		return errors.New("device was not MDM enrolled")
	}

	// Check if TLS certs contains device ID on its common name
	if len(reqCerts) > 0 {
		for _, reqCert := range reqCerts {
			if strings.Contains(reqCert.Subject.CommonName, deviceID) {
				return nil
			}
		}
	}

	// TODO: Latest version of the MDM client stack don't populate TLS.PeerCertificates array
	// This is a temporary workaround to allow the management request to proceed
	// Transport-level security should be replaced for Application-level security
	// Transport-level security is defined in the MS-MDM spec in section 1.3.1
	// On the other hand, Application-level security is defined here
	// https://www.openmobilealliance.org/release/DM/V1_2_1-20080617-A/OMA-TS-DM_Security-V1_2_1-20080617-A.pdf
	// The initial values for Application-level security configuration are defined in the
	// WAP Profile blob that is sent to the device during the enrollment process. Example below
	//	<characteristic type="APPAUTH">
	//		<parm name="AAUTHLEVEL" value="CLIENT"/>
	//		<parm name="AAUTHTYPE" value="DIGEST"/>
	//		<parm name="AAUTHSECRET" value="2jsidqgffx"/>
	//		<parm name="AAUTHDATA" value="aGVsbG8gd29ybGQ="/>
	//	</characteristic>
	//	<characteristic type="APPAUTH">
	//		<parm name="AAUTHLEVEL" value="APPSRV"/>
	//		<parm name="AAUTHTYPE" value="DIGEST"/>
	//		<parm name="AAUTHNAME" value="43f8bf591b8557346021"/>
	//		<parm name="AAUTHSECRET" value="crbr3w2cab"/>
	//		<parm name="AAUTHDATA" value="aGVsbG8gd29ybGQ="/>
	//	</characteristic>

	if len(reqCerts) == 0 {
		return nil
	}

	return errors.New("calling device is not trusted")
}

// regex to validate UPN
var upnRegex = regexp.MustCompile(`^[a-zA-Z0-9._%+-]+@[a-zA-Z0-9.-]+\.[a-zA-Z]{2,}$`)

// isFleetdPresentOnDevice checks if the device requires Fleetd to be deployed
func (svc *Service) isFleetdPresentOnDevice(ctx context.Context, deviceID string) (bool, error) {
	// checking first if the device was enrolled through programmatic flow
	enrolledDevice, err := svc.ds.MDMWindowsGetEnrolledDeviceWithDeviceID(ctx, deviceID)
	if err != nil {
		return false, ctxerr.Wrap(ctx, err, "get windows enrolled device")
	}

	// If user identity is a MS-MDM UPN it means that the device was enrolled through user-driven flow
	// This means that fleetd might not be installed
	if isValidUPN(enrolledDevice.MDMEnrollUserID) {
		return false, nil
	}

	// TODO: Add check here to determine if MDM DeviceID is connected with Smbios UUID present on
	// host table. This new check should look into command results table and extract the value of
	// ./DevDetail/Ext/Microsoft/SMBIOSSerialNumber for the given DeviceID and use that for hosts
	// table lookup
	return true, nil
}

func (svc *Service) enqueueInstallFleetdCommand(ctx context.Context, deviceID string) error {
	secrets, err := svc.ds.GetEnrollSecrets(ctx, nil)
	if err != nil {
		return ctxerr.Wrap(ctx, err, "getting enroll secrets")
	}

	if len(secrets) == 0 {
		level.Warn(svc.logger).Log("msg", "unable to find a global enroll secret to install fleetd")
		return nil
	}

	appCfg, err := svc.ds.AppConfig(ctx)
	if err != nil {
		return ctxerr.Wrap(ctx, err, "getting app config")
	}
	fleetURL := appCfg.ServerSettings.ServerURL
	globalEnrollSecret := secrets[0].Secret
	addCommandUUID := uuid.NewString()
	execCommandUUID := uuid.NewString()

	rawAddCmd := []byte(`
<Add>
	<CmdID>` + addCommandUUID + `</CmdID>
	<Item>
		<Target>
			<LocURI>` + mdm.FleetdWindowsInstallerGUID + `</LocURI>
		</Target>
	</Item>
</Add>`)

	// keeping the same GUID will prevent the MSI to be installed multiple times - it will be
	// installed only the first time the message is issued.
	// FleetURL and FleetSecret properties are passed to the Fleet MSI
	rawExecCmd := []byte(`
<Exec>
	<CmdID>` + execCommandUUID + `</CmdID>
	<Item>
		<Target>
			<LocURI>` + mdm.FleetdWindowsInstallerGUID + `</LocURI>
		</Target>
		<Data>
			<MsiInstallJob id="{A427C0AA-E2D5-40DF-ACE8-0D726A6BE096}">
			<Product Version="1.0.0.0">
				<Download>
					<ContentURLList>
						<ContentURL>https://download.fleetdm.com/fleetd-base.msi</ContentURL>
					</ContentURLList>
				</Download>
				<Validation>
					<FileHash>9F89C57D1B34800480B38BD96186106EB6418A82B137A0D56694BF6FFA4DDF1A</FileHash>
				</Validation>
				<Enforcement>
					<CommandLine>/quiet FLEET_URL="` + fleetURL + `" FLEET_SECRET="` + globalEnrollSecret + `"</CommandLine>
					<TimeOut>10</TimeOut>
					<RetryCount>1</RetryCount>
					<RetryInterval>5</RetryInterval>
				</Enforcement>
			</Product>
			</MsiInstallJob>
		</Data>
		<Meta>
			<Type xmlns="syncml:metinf">text/plain</Type>
			<Format xmlns="syncml:metinf">xml</Format>
		</Meta>
	</Item>
</Exec>
`)

	// TODO: add ability to batch-enqueue multiple commands at the same time
	addFleetdCmd := &fleet.MDMWindowsCommand{
		CommandUUID:  addCommandUUID,
		RawCommand:   rawAddCmd,
		TargetLocURI: mdm.FleetdWindowsInstallerGUID,
	}
	if err := svc.ds.MDMWindowsInsertCommandForHosts(ctx, []string{deviceID}, addFleetdCmd); err != nil {
		return ctxerr.Wrap(ctx, err, "insert add command to install fleetd")
	}

	execFleetCmd := &fleet.MDMWindowsCommand{
		CommandUUID:  execCommandUUID,
		RawCommand:   rawExecCmd,
		TargetLocURI: mdm.FleetdWindowsInstallerGUID,
	}
	if err := svc.ds.MDMWindowsInsertCommandForHosts(ctx, []string{deviceID}, execFleetCmd); err != nil {
		return ctxerr.Wrap(ctx, err, "insert exec command to install fleetd")
	}

	return nil
}

// Alerts Handlers

// New session Alert Handler
// This handler will return an protocol command to install an MSI on a new session from unenrolled device
func (svc *Service) processNewSessionAlert(ctx context.Context, messageID string, deviceID string, cmd mdm_types.ProtoCmdOperation) error {
	// Checking if fleetd is present on the device
	fleetdPresent, err := svc.isFleetdPresentOnDevice(ctx, deviceID)
	if err != nil {
		return err
	}

	if !fleetdPresent {
		return svc.enqueueInstallFleetdCommand(ctx, deviceID)
	}

	return nil
}

// Generic Alert Handlers
// This handler will check for generic alerts. Device unenrollment is handled here
func (svc *Service) processGenericAlert(ctx context.Context, messageID string, deviceID string, cmd mdm_types.ProtoCmdOperation) error {
	// Checking user-initiated unenrollment request
	if len(cmd.Cmd.Items) > 0 {
		for _, item := range cmd.Cmd.Items {

			if item.Meta == nil || item.Meta.Type == nil || item.Meta.Type.Content == nil {
				continue
			}

			// Checking if user-initiated unenrollment request is present
			if *item.Meta.Type.Content == mdm.AlertUserUnenrollmentRequest {

				// Deleting the device from the list of enrolled device
				err := svc.ds.MDMWindowsDeleteEnrolledDeviceWithDeviceID(ctx, deviceID)
				if err != nil {
					return fmt.Errorf("unenrolling windows device: %w", err)
				}
			}
		}
	}

	return nil
}

// processIncomingAlertsCommands will process the incoming Alerts commands.
// These commands don't require an status response.
func (svc *Service) processIncomingAlertsCommands(ctx context.Context, messageID string, deviceID string, cmd mdm_types.ProtoCmdOperation) error {
	if cmd.Cmd.Data == nil {
		return errors.New("invalid alert command")
	}

	// gathering the incoming Alert ID
	alertID := *cmd.Cmd.Data

	switch alertID {
	case mdm.CmdAlertClientInitiatedManagement:
		return svc.processNewSessionAlert(ctx, messageID, deviceID, cmd)
	case mdm.CmdAlertServerInitiatedManagement:
		return svc.processNewSessionAlert(ctx, messageID, deviceID, cmd)
	case mdm.CmdAlertGeneric:
		return svc.processGenericAlert(ctx, messageID, deviceID, cmd)
	}

	return nil
}

// processIncomingMDMCmds process the incoming message from the device
// It will return the list of operations that need to be sent to the device
func (svc *Service) processIncomingMDMCmds(ctx context.Context, deviceID string, reqMsg *fleet.SyncML) ([]*fleet.SyncMLCmd, error) {
	var responseCmds []*fleet.SyncMLCmd

	// Get the incoming MessageID
	reqMessageID, err := reqMsg.GetMessageID()
	if err != nil {
		return nil, fmt.Errorf("get incoming msg: %w", err)
	}

	// Acknowledge the message header
	// msgref is always 0 for the header
	if err = reqMsg.IsValidHeader(); err == nil {
		ackMsg := NewSyncMLCmdStatus(reqMessageID, "0", mdm.SyncMLHdrName, mdm.CmdStatusOK)
		responseCmds = append(responseCmds, ackMsg)
	}

	if err := svc.ds.MDMWindowsSaveResponse(ctx, deviceID, reqMsg); err != nil {
		return nil, fmt.Errorf("store incoming msgs: %w", err)
	}

	// Iterate over the operations and process them
	for _, protoCMD := range reqMsg.GetOrderedCmds() {
		// Alerts, Results and Status don't require a status response
		switch protoCMD.Verb {
		case mdm_types.CmdAlert:
			err := svc.processIncomingAlertsCommands(ctx, reqMessageID, deviceID, protoCMD)
			if err != nil {
				return nil, fmt.Errorf("process incoming command: %w", err)
			}
			continue
		case mdm_types.CmdStatus, mdm_types.CmdResults:
			continue
		}

		// CmdStatusOK is returned for the rest of the operations
		responseCmds = append(responseCmds, NewSyncMLCmdStatus(reqMessageID, protoCMD.Cmd.CmdID, protoCMD.Verb, mdm.CmdStatusOK))
	}

	return responseCmds, nil
}

// getPendingMDMCmds returns the list of pending MDM commands for the device
func (svc *Service) getPendingMDMCmds(ctx context.Context, deviceID string) ([]*mdm_types.SyncMLCmd, error) {
	pendingCmds, err := svc.ds.MDMWindowsGetPendingCommands(ctx, deviceID)
	if err != nil {
		return nil, fmt.Errorf("getting incoming cmds %w", err)
	}

	// Converting the pending commands to its target SyncML types
	var cmds []*mdm_types.SyncMLCmd
	for _, pendingCmd := range pendingCmds {
		cmd := new(mdm_types.SyncMLCmd)
		if err := xml.Unmarshal(pendingCmd.RawCommand, cmd); err != nil {
			logging.WithErr(ctx, ctxerr.Wrap(ctx, err, "getPendingMDMCmds syncML cmd creation"))
			continue
		}
		cmds = append(cmds, cmd)
	}

	return cmds, nil
}

// createResponseSyncML returns a valid SyncML message
func (svc *Service) createResponseSyncML(ctx context.Context, req *fleet.SyncML, responseOps []*mdm_types.SyncMLCmd) (*fleet.SyncML, error) {
	// Get the DeviceID
	deviceID, err := req.GetSource()
	if err != nil || deviceID == "" {
		return nil, fmt.Errorf("invalid SyncML message %w", err)
	}

	// Get SessionID
	sessionID, err := req.GetSessionID()
	if err != nil {
		return nil, fmt.Errorf("session ID processing error %w", err)
	}

	// Get MessageID
	messageID, err := req.GetMessageID()
	if err != nil {
		return nil, fmt.Errorf("message ID processing error %w", err)
	}

	// Getting the Management endpoint URL
	appConfig, err := svc.ds.AppConfig(ctx)
	if err != nil {
		return nil, fmt.Errorf("appconfig was not available %w", err)
	}

	urlManagementEndpoint, err := mdm.ResolveWindowsMDMManagement(appConfig.ServerSettings.ServerURL)
	if err != nil {
		return nil, ctxerr.Wrap(ctx, err, "resolve management endpoint")
	}

	// Create the SyncML message with the response operations
	msg, err := createSyncMLMessage(sessionID, messageID, deviceID, urlManagementEndpoint, responseOps)
	if err != nil {
		return nil, ctxerr.Wrap(ctx, err, "creation of SyncML message")
	}

	return msg, nil
}

// getManagementResponse returns a valid SyncML response message
func (svc *Service) getManagementResponse(ctx context.Context, reqMsg *fleet.SyncML) (*mdm_types.SyncML, error) {
	if reqMsg == nil {
		return nil, fleet.NewInvalidArgumentError("syncml req message", "message is not present")
	}

	// Get the DeviceID
	deviceID, err := reqMsg.GetSource()
	if err != nil || deviceID == "" {
		return nil, fmt.Errorf("invalid SyncML message %w", err)
	}

	// Process the incoming MDM protocol commands and get the response MDM protocol commands
	resIncomingCmds, err := svc.processIncomingMDMCmds(ctx, deviceID, reqMsg)
	if err != nil {
		return nil, fmt.Errorf("message processing error %w", err)
	}

	// Process the pending operations and get the MDM response protocol commands
	resPendingCmds, err := svc.getPendingMDMCmds(ctx, deviceID)
	if err != nil {
		return nil, fmt.Errorf("message processing error %w", err)
	}

	// Combined cmd responses
	resCmds := append(resIncomingCmds, resPendingCmds...)

	// Create the response SyncML message
	msg, err := svc.createResponseSyncML(ctx, reqMsg, resCmds)
	if err != nil {
		return nil, fmt.Errorf("message syncML creation error %w", err)
	}

	return msg, nil
}

// removeWindowsDeviceIfAlreadyMDMEnrolled removes the device if already MDM enrolled
// HW DeviceID is used to check the list of enrolled devices
func (svc *Service) removeWindowsDeviceIfAlreadyMDMEnrolled(ctx context.Context, secTokenMsg *fleet.RequestSecurityToken) error {
	// Getting the HW DeviceID from the RequestSecurityToken msg
	reqHWDeviceID, err := GetContextItem(secTokenMsg, mdm.ReqSecTokenContextItemHWDevID)
	if err != nil {
		return err
	}

	// Device is already enrolled, let's remove it
	err = svc.ds.MDMWindowsDeleteEnrolledDevice(ctx, reqHWDeviceID)
	if err != nil {
		if fleet.IsNotFound(err) {
			return nil
		}
		return err
	}

	return nil
}

// getDeviceProvisioningInformation returns a valid WapProvisioningDoc
// This is the provisioning information that will be sent to the Windows MDM Enrollment Client
// This information is used to configure the device management client
// See section 2.2.9.1 for more details on the XML provision schema used here
// https://learn.microsoft.com/en-us/openspecs/windows_protocols/ms-mde2/35e1aca6-1b8a-48ba-bbc0-23af5d46907a
func (svc *Service) getDeviceProvisioningInformation(ctx context.Context, secTokenMsg *fleet.RequestSecurityToken) (string, error) {
	// Getting the HW DeviceID from the RequestSecurityToken msg
	reqHWDeviceID, err := GetContextItem(secTokenMsg, mdm.ReqSecTokenContextItemHWDevID)
	if err != nil {
		return "", err
	}

	// Getting the EnrollmentType information from the RequestSecurityToken msg
	reqEnrollType, err := GetContextItem(secTokenMsg, mdm.ReqSecTokenContextItemEnrollmentType)
	if err != nil {
		return "", err
	}

	// Getting the BinarySecurityToken from the RequestSecurityToken msg
	binSecurityTokenData, err := secTokenMsg.GetBinarySecurityTokenData()
	if err != nil {
		return "", err
	}

	// Getting the BinarySecurityToken type from the RequestSecurityToken msg
	binSecurityTokenType, err := secTokenMsg.GetBinarySecurityTokenType()
	if err != nil {
		return "", err
	}

	// Getting the client CSR request from the device
	clientCSR, err := mdm.GetClientCSR(binSecurityTokenData, binSecurityTokenType)
	if err != nil {
		return "", err
	}

	// Getting the signed, DER-encoded certificate bytes and its uppercased, hex-endcoded SHA1 fingerprint
	rawSignedCertDER, rawSignedCertFingerprint, err := svc.SignMDMMicrosoftClientCSR(ctx, reqHWDeviceID, clientCSR)
	if err != nil {
		return "", err
	}

	// Preparing client certificate and identity certificate information to be sent to the Windows MDM Enrollment Client
	certStoreProvisioningData := NewCertStoreProvisioningData(
		reqEnrollType,
		svc.wstepCertManager.IdentityFingerprint(),
		svc.wstepCertManager.IdentityCert().Raw,
		rawSignedCertFingerprint,
		rawSignedCertDER)

	// Preparing the provisioning information that includes the location of the Device Management Service (DMS)
	appCfg, err := svc.ds.AppConfig(ctx)
	if err != nil {
		return "", err
	}

	// Getting the MS-MDM management URL to provision the device
	urlManagementEndpoint, err := mdm.ResolveWindowsMDMManagement(appCfg.ServerSettings.ServerURL)
	if err != nil {
		return "", err
	}

	// Preparing the Application Provisioning information
	appConfigProvisioningData := NewApplicationProvisioningData(urlManagementEndpoint)

	// Preparing the DM Client Provisioning information
	appDMClientProvisioningData := NewDMClientProvisioningData()

	// And finally returning the Base64 encoded representation of the Provisioning Doc XML
	provDoc := NewProvisioningDoc(certStoreProvisioningData, appConfigProvisioningData, appDMClientProvisioningData)
	encodedProvDoc, err := provDoc.GetEncodedB64Representation()
	if err != nil {
		return "", err
	}

	return encodedProvDoc, nil
}

// storeWindowsMDMEnrolledDevice stores the device information to the list of MDM enrolled devices
func (svc *Service) storeWindowsMDMEnrolledDevice(ctx context.Context, userID string, hostUUID string, secTokenMsg *fleet.RequestSecurityToken) error {
	const (
		error_tag = "windows MDM enrolled storage: "
	)

	// Getting the DeviceID context information from the RequestSecurityToken msg
	reqDeviceID, err := GetContextItem(secTokenMsg, mdm.ReqSecTokenContextItemDeviceID)
	if err != nil {
		return fmt.Errorf("%s %v", error_tag, err)
	}

	// Getting the HWDevID context information from the RequestSecurityToken msg
	reqHWDevID, err := GetContextItem(secTokenMsg, mdm.ReqSecTokenContextItemHWDevID)
	if err != nil {
		return fmt.Errorf("%s %v", error_tag, err)
	}

	// Getting the Enroll DeviceType context information from the RequestSecurityToken msg
	reqDeviceType, err := GetContextItem(secTokenMsg, mdm.ReqSecTokenContextItemDeviceType)
	if err != nil {
		return fmt.Errorf("%s %v", error_tag, err)
	}

	// Getting the Enroll DeviceName context information from the RequestSecurityToken msg
	reqDeviceName, err := GetContextItem(secTokenMsg, mdm.ReqSecTokenContextItemDeviceName)
	if err != nil {
		return fmt.Errorf("%s %v", error_tag, err)
	}

	// Getting the Enroll RequestVersion context information from the RequestSecurityToken msg
	reqEnrollVersion, err := GetContextItem(secTokenMsg, mdm.ReqSecTokenContextItemRequestVersion)
	if err != nil {
		reqEnrollVersion = "request_version_not_present"
	}

	// Getting the RequestVersion context information from the RequestSecurityToken msg
	reqAppVersion, err := GetContextItem(secTokenMsg, mdm.ReqSecTokenContextItemApplicationVersion)
	if err != nil {
		return fmt.Errorf("%s %v", error_tag, err)
	}

	// Getting the EnrollmentType information from the RequestSecurityToken msg
	reqEnrollType, err := GetContextItem(secTokenMsg, mdm.ReqSecTokenContextItemEnrollmentType)
	if err != nil {
		return fmt.Errorf("%s %v", error_tag, err)
	}

	// Getting the Windows Enrolled Device Information
	enrolledDevice := &fleet.MDMWindowsEnrolledDevice{
		MDMDeviceID:            reqDeviceID,
		MDMHardwareID:          reqHWDevID,
		MDMDeviceState:         mdm.MDMDeviceStateEnrolled,
		MDMDeviceType:          reqDeviceType,
		MDMDeviceName:          reqDeviceName,
		MDMEnrollType:          reqEnrollType,
		MDMEnrollUserID:        userID, // This could be Host UUID or UPN email
		MDMEnrollProtoVersion:  reqEnrollVersion,
		MDMEnrollClientVersion: reqAppVersion,
		MDMNotInOOBE:           false,
		HostUUID:               hostUUID,
	}

	if err := svc.ds.MDMWindowsInsertEnrolledDevice(ctx, enrolledDevice); err != nil {
		return err
	}

	err = svc.ds.NewActivity(ctx, nil, &fleet.ActivityTypeMDMEnrolled{
		HostDisplayName: reqDeviceName,
		MDMPlatform:     fleet.MDMPlatformMicrosoft,
	})
	if err != nil {
		// only logging, the device is enrolled at this point, and we
		// wouldn't want to fail the request because there was a problem
		// creating an activity feed item.
		logging.WithExtras(logging.WithNoUser(ctx),
			"msg", "failed to generate windows MDM enrolled activity",
		)
	}

	return nil
}

// GetContextItem returns the context item from the RequestSecurityToken message
func GetContextItem(secTokenMsg *fleet.RequestSecurityToken, contextItem string) (string, error) {
	reqHWDeviceID, err := secTokenMsg.GetContextItem(contextItem)
	if err != nil {
		return "", fmt.Errorf("%s token context information is not present: %v", contextItem, err)
	}

	return reqHWDeviceID, nil
}

// GetAuthorizedSoapFault authorize the request so SoapFault message can be returned
func (svc *Service) GetAuthorizedSoapFault(ctx context.Context, eType string, origMsg int, errorMsg error) *fleet.SoapFault {
	svc.authz.SkipAuthorization(ctx)
	logging.WithErr(ctx, ctxerr.Wrap(ctx, errorMsg, "soap fault"))
	soapFault := NewSoapFault(eType, origMsg, errorMsg)

	return &soapFault
}

func (svc *Service) SignMDMMicrosoftClientCSR(ctx context.Context, subject string, csr *x509.CertificateRequest) ([]byte, string, error) {
	if svc.wstepCertManager == nil {
		return nil, "", errors.New("windows mdm identity keypair was not configured")
	}

	cert, fpHex, err := svc.wstepCertManager.SignClientCSR(ctx, subject, csr)
	if err != nil {
		return nil, "signing wstep client csr", ctxerr.Wrap(ctx, err)
	}

	// TODO: if desired, the signature of this method can be modified to accept a device UUID so
	// that we can associate the certificate with the host here by calling
	// svc.wstepCertManager.AssociateCertHash

	return cert, fpHex, nil
}

// MS-MDM Commands helpers
// createSyncMLMessage takes input data and returns a SyncML struct
func createSyncMLMessage(sessionID string, msgID string, deviceID string, source string, protoCommands []*mdm_types.SyncMLCmd) (*mdm_types.SyncML, error) {
	// Sanity check on input
	if len(sessionID) == 0 || len(msgID) == 0 || len(deviceID) == 0 || len(source) == 0 {
		return nil, errors.New("invalid parameters")
	}

	if sessionID == "0" {
		return nil, errors.New("invalid session ID")
	}

	if msgID == "0" {
		return nil, errors.New("invalid msg ID")
	}

	if len(protoCommands) == 0 {
		return nil, errors.New("invalid operations")
	}

	// Setting source LocURI
	var sourceLocURI *mdm_types.LocURI

	if len(source) > 0 {
		sourceLocURI = &mdm_types.LocURI{
			LocURI: &source,
		}
	}

	// setting up things on the SyncML message
	var msg mdm_types.SyncML
	msg.Xmlns = mdm.SyncCmdNamespace
	msg.SyncHdr = mdm_types.SyncHdr{
		VerDTD:    mdm.SyncMLSupportedVersion,
		VerProto:  mdm.SyncMLVerProto,
		SessionID: sessionID,
		MsgID:     msgID,
		Target:    &mdm_types.LocURI{LocURI: &deviceID},
		Source:    sourceLocURI,
	}

	// iterate over operations and append them to the SyncML message
	for _, protoCmd := range protoCommands {
		msg.AppendCommand(fleet.MDMRaw, *protoCmd)
	}

	// If there was no error, return the SyncML and a nil error
	return &msg, nil
}

// newSyncMLCmdWithNoItem creates a new SyncML command
func newSyncMLCmdWithNoItem(cmdVerb *string, cmdData *string) *mdm_types.SyncMLCmd {
	return &mdm_types.SyncMLCmd{
		XMLName: xml.Name{Local: *cmdVerb},
		Data:    cmdData,
		Items:   nil,
	}
}

// newSyncMLCmdWithItem creates a new SyncML command
func newSyncMLCmdWithItem(cmdVerb *string, cmdData *string, cmdItem *mdm_types.CmdItem) *mdm_types.SyncMLCmd {
	return &mdm_types.SyncMLCmd{
		XMLName: xml.Name{Local: *cmdVerb},
		Data:    cmdData,
		Items:   []mdm_types.CmdItem{*cmdItem},
	}
}

// newSyncMLItem creates a new SyncML command
func newSyncMLItem(cmdSource *string, cmdTarget *string, cmdDataType *string, cmdDataFormat *string, cmdDataValue *string) *mdm_types.CmdItem {
	var metaFormat *mdm_types.MetaAttr
	var metaType *mdm_types.MetaAttr
	var meta *mdm_types.Meta

	if cmdDataFormat != nil && len(*cmdDataFormat) > 0 {
		metaFormat = &mdm_types.MetaAttr{
			XMLNS:   "syncml:metinf",
			Content: cmdDataFormat,
		}
	}

	if cmdDataType != nil && len(*cmdDataType) > 0 {
		metaType = &mdm_types.MetaAttr{
			XMLNS:   "syncml:metinf",
			Content: cmdDataType,
		}
	}

	if metaFormat != nil || metaType != nil {
		meta = &mdm_types.Meta{
			Format: metaFormat,
			Type:   metaType,
		}
	}

	return &mdm_types.CmdItem{
		Meta:   meta,
		Data:   cmdDataValue,
		Target: cmdTarget,
		Source: cmdSource,
	}
}

// NewSyncMLCmd creates a new SyncML command
func NewSyncMLCmd(cmdVerb string, cmdSource string, cmdTarget string, cmdDataType string, cmdDataFormat string, cmdDataValue string) *mdm_types.SyncMLCmd {
	var workCmdVerb *string
	var workCmdSource *string
	var workCmdTarget *string
	var workCmdDataType *string
	var workCmdDataFormat *string
	var workCmdDataValue *string

	if len(cmdVerb) > 0 {
		workCmdVerb = &cmdVerb
	}

	if len(cmdSource) > 0 {
		workCmdSource = &cmdSource
	}

	if len(cmdTarget) > 0 {
		workCmdTarget = &cmdTarget
	}

	if len(cmdDataType) > 0 {
		workCmdDataType = &cmdDataType
	}

	if len(cmdDataFormat) > 0 {
		workCmdDataFormat = &cmdDataFormat
	}

	if len(cmdDataValue) > 0 {
		workCmdDataValue = &cmdDataValue
	}

	item := newSyncMLItem(workCmdSource, workCmdTarget, workCmdDataType, workCmdDataFormat, workCmdDataValue)
	return newSyncMLCmdWithItem(workCmdVerb, nil, item)
}

func NewTypedSyncMLCmd(dataType mdm_types.SyncMLDataType, cmdVerb string, cmdTarget string, cmdData string) (*mdm_types.SyncMLCmd, error) {
	errInvalidParameters := errors.New("invalid parameters")

	// Checking if command verb is present
	if cmdVerb == "" {
		return nil, errInvalidParameters
	}

	// Returning command based on input command data type
	switch dataType {
	case mdm_types.SFEmpty:
		if len(cmdData) > 0 {
			rawCmd := newSyncMLNoItem(cmdVerb, cmdData)
			return rawCmd, nil
		}

		return nil, errInvalidParameters

	case mdm_types.SFNoFormat:
		if len(cmdData) > 0 && len(cmdTarget) > 0 {
			rawCmd := newSyncMLNoFormat(cmdVerb, cmdTarget)
			return rawCmd, nil
		}

		return nil, errInvalidParameters

	case mdm_types.SFText:
		if len(cmdData) > 0 && len(cmdTarget) > 0 && len(cmdData) > 0 {
			rawCmd := newSyncMLCmdText(cmdVerb, cmdTarget, cmdData)
			return rawCmd, nil
		}

		return nil, errInvalidParameters

	case mdm_types.SFXml:
		if len(cmdData) > 0 && len(cmdTarget) > 0 && len(cmdData) > 0 {
			rawCmd := newSyncMLCmdXml(cmdVerb, cmdTarget, cmdData)
			return rawCmd, nil
		}

		return nil, errInvalidParameters

	case mdm_types.SFInteger:
		if len(cmdData) > 0 && len(cmdTarget) > 0 && len(cmdData) > 0 {
			rawCmd := newSyncMLCmdInt(cmdVerb, cmdTarget, cmdData)
			return rawCmd, nil
		}

		return nil, errInvalidParameters

	case mdm_types.SFBase64:
		if len(cmdData) > 0 && len(cmdTarget) > 0 && len(cmdData) > 0 {
			rawCmd := newSyncMLCmdBase64(cmdVerb, cmdTarget, cmdData)
			return rawCmd, nil
		}

		return nil, errInvalidParameters

	case mdm_types.SFBoolean:
		if len(cmdData) > 0 && len(cmdTarget) > 0 && len(cmdData) > 0 {
			rawCmd := newSyncMLCmdBool(cmdVerb, cmdTarget, cmdData)
			return rawCmd, nil
		}

		return nil, errInvalidParameters
	}

	return nil, errInvalidParameters
}

// newSyncMLNoItem creates a new SyncML command with no item
// This is used for commands that do not have any items such as Alerts
func newSyncMLNoItem(cmdVerb string, cmdData string) *mdm_types.SyncMLCmd {
	return newSyncMLCmdWithNoItem(&cmdVerb, &cmdData)
}

// newSyncMLNoFormat creates a new SyncML command with no format
// This is used for commands that do not have any data such as Get
func newSyncMLNoFormat(cmdVerb string, cmdTarget string) *mdm_types.SyncMLCmd {
	item := newSyncMLItem(nil, &cmdTarget, nil, nil, nil)
	return newSyncMLCmdWithItem(&cmdVerb, nil, item)
}

// newSyncMLCmdText creates a new SyncML command with text data
func newSyncMLCmdText(cmdVerb string, cmdTarget string, cmdDataValue string) *mdm_types.SyncMLCmd {
	cmdType := "text/plain"
	cmdFormat := "chr"
	item := newSyncMLItem(nil, &cmdTarget, &cmdType, &cmdFormat, &cmdDataValue)
	return newSyncMLCmdWithItem(&cmdVerb, nil, item)
}

// newSyncMLCmdXml creates a new SyncML command with XML data
func newSyncMLCmdXml(cmdVerb string, cmdTarget string, cmdDataValue string) *mdm_types.SyncMLCmd {
	cmdType := "text/plain"
	cmdFormat := "xml"
	escapedXML := html.EscapeString(cmdDataValue)
	item := newSyncMLItem(nil, &cmdTarget, &cmdType, &cmdFormat, &escapedXML)
	return newSyncMLCmdWithItem(&cmdVerb, nil, item)
}

// newSyncMLCmdBase64 creates a new SyncML command with Base64 encoded data
func newSyncMLCmdBase64(cmdVerb string, cmdTarget string, cmdDataValue string) *mdm_types.SyncMLCmd {
	cmdFormat := "b64"
	escapedXML := html.EscapeString(cmdDataValue)
	item := newSyncMLItem(nil, &cmdTarget, nil, &cmdFormat, &escapedXML)
	return newSyncMLCmdWithItem(&cmdVerb, nil, item)
}

// newSyncMLCmdInt creates a new SyncML command with text data
func newSyncMLCmdInt(cmdVerb string, cmdTarget string, cmdDataValue string) *mdm_types.SyncMLCmd {
	cmdType := "text/plain"
	cmdFormat := "int"
	item := newSyncMLItem(nil, &cmdTarget, &cmdType, &cmdFormat, &cmdDataValue)
	return newSyncMLCmdWithItem(&cmdVerb, nil, item)
}

// newSyncMLCmdBool creates a new SyncML command with text data
func newSyncMLCmdBool(cmdVerb string, cmdTarget string, cmdDataValue string) *mdm_types.SyncMLCmd {
	cmdType := "text/plain"
	cmdFormat := "bool"
	item := newSyncMLItem(nil, &cmdTarget, &cmdType, &cmdFormat, &cmdDataValue)
	return newSyncMLCmdWithItem(&cmdVerb, nil, item)
}

// NewSyncMLCmdStatus creates a new SyncML command with text data
func NewSyncMLCmdStatus(msgRef string, cmdRef string, cmdOrig string, statusCode string) *mdm_types.SyncMLCmd {
	return &mdm_types.SyncMLCmd{
		XMLName: xml.Name{Local: mdm_types.CmdStatus},
		MsgRef:  &msgRef,
		CmdRef:  &cmdRef,
		Cmd:     &cmdOrig,
		Data:    &statusCode,
		Items:   nil,
		CmdID:   uuid.NewString(),
	}
}

<<<<<<< HEAD
func (svc *Service) GetMDMWindowsProfilesSummary(ctx context.Context, teamID *uint) (*fleet.MDMProfilesSummary, error) {
	if err := svc.authz.Authorize(ctx, fleet.MDMConfigProfileAuthz{TeamID: teamID}, fleet.ActionRead); err != nil {
		return nil, ctxerr.Wrap(ctx, err)
	}

	ac, err := svc.ds.AppConfig(ctx)
	if err != nil {
		return nil, ctxerr.Wrap(ctx, err)
	}
	if !ac.MDM.WindowsEnabledAndConfigured {
		return &fleet.MDMProfilesSummary{}, nil
	}

	ps, err := svc.ds.GetMDMWindowsProfilesSummary(ctx, teamID)
	if err != nil {
		return nil, ctxerr.Wrap(ctx, err)
	}

	return ps, nil
=======
func ReconcileWindowsProfiles(ctx context.Context, ds fleet.Datastore, logger kitlog.Logger) error {
	// retrieve the profiles to install/remove.
	toInstall, err := ds.ListMDMWindowsProfilesToInstall(ctx)
	if err != nil {
		return ctxerr.Wrap(ctx, err, "getting profiles to install")
	}
	toRemove, err := ds.ListMDMWindowsProfilesToRemove(ctx)
	if err != nil {
		return ctxerr.Wrap(ctx, err, "getting profiles to remove")
	}

	// toGetContents contains the IDs of all the profiles from which we
	// need to retrieve contents. Since the previous query returns one row
	// per host, it would be too expensive to retrieve the profile contents
	// there, so we make another request. Using a map to deduplicate.
	toGetContents := make(map[string]bool)

	// hostProfiles tracks each host_mdm_windows_profile we need to upsert
	// with the new status, operation_type, etc.
	hostProfiles := make([]*fleet.MDMWindowsBulkUpsertHostProfilePayload, 0, len(toInstall))

	// install are maps from profileID -> command uuid and host
	// UUIDs as the underlying MDM services are optimized to send one command to
	// multiple hosts at the same time. Note that the same command uuid is used
	// for all hosts in a given install/remove target operation.
	type cmdTarget struct {
		cmdUUID   string
		profID    string
		hostUUIDs []string
	}
	installTargets := make(map[string]*cmdTarget)

	for _, p := range toInstall {
		toGetContents[p.ProfileUUID] = true
		target := installTargets[p.ProfileUUID]
		if target == nil {
			target = &cmdTarget{
				cmdUUID: uuid.New().String(),
				profID:  p.ProfileUUID,
			}
			installTargets[p.ProfileUUID] = target
		}
		target.hostUUIDs = append(target.hostUUIDs, p.HostUUID)

		hostProfiles = append(hostProfiles, &fleet.MDMWindowsBulkUpsertHostProfilePayload{
			ProfileUUID:   p.ProfileUUID,
			HostUUID:      p.HostUUID,
			ProfileName:   p.ProfileName,
			CommandUUID:   target.cmdUUID,
			OperationType: fleet.MDMOperationTypeInstall,
			Status:        &fleet.MDMDeliveryPending,
		})
	}

	// Grab the contents of all the profiles we need to install
	profileUUIDs := make([]string, 0, len(toGetContents))
	for pid := range toGetContents {
		profileUUIDs = append(profileUUIDs, pid)
	}
	profileContents, err := ds.GetMDMWindowsProfilesContents(ctx, profileUUIDs)
	if err != nil {
		return ctxerr.Wrap(ctx, err, "get profile contents")
	}

	for profID, target := range installTargets {
		p, ok := profileContents[profID]
		if !ok {
			// this should never happen
			level.Info(logger).Log("warn", "missing profile contents", "profile_id", profID)
			continue
		}

		// TODO(roberto): I think this should live separately in the
		// Windows equivalent of Apple's Commander struct, but I'd like
		// to keep it simpler for now until we understand more.
		command := &fleet.MDMWindowsCommand{
			CommandUUID: target.cmdUUID,
			RawCommand: []byte(fmt.Sprintf(`
				<Atomic>
					<CmdID>%s</CmdID>
					%s
				</Atomic>
			`, target.cmdUUID, p)),
			// Atomic commands don't have a Target element.
			TargetLocURI: "",
		}
		if err := ds.MDMWindowsInsertCommandForHosts(ctx, target.hostUUIDs, command); err != nil {
			return ctxerr.Wrap(ctx, err, "inserting commands for hosts")
		}
	}

	// Windows profiles are just deleted from the DB, the notion of sending
	// a command to remove a profile doesn't exist.
	if err := ds.BulkDeleteMDMWindowsHostsConfigProfiles(ctx, toRemove); err != nil {
		return ctxerr.Wrap(ctx, err, "deleting profiles that didn't change")
	}

	// Upsert the status of the host profiles we need to track.
	if err := ds.BulkUpsertMDMWindowsHostProfiles(ctx, hostProfiles); err != nil {
		return ctxerr.Wrap(ctx, err, "updating host profiles")
	}

	return nil
>>>>>>> 4f45942f
}<|MERGE_RESOLUTION|>--- conflicted
+++ resolved
@@ -2051,7 +2051,6 @@
 	}
 }
 
-<<<<<<< HEAD
 func (svc *Service) GetMDMWindowsProfilesSummary(ctx context.Context, teamID *uint) (*fleet.MDMProfilesSummary, error) {
 	if err := svc.authz.Authorize(ctx, fleet.MDMConfigProfileAuthz{TeamID: teamID}, fleet.ActionRead); err != nil {
 		return nil, ctxerr.Wrap(ctx, err)
@@ -2071,7 +2070,8 @@
 	}
 
 	return ps, nil
-=======
+}
+
 func ReconcileWindowsProfiles(ctx context.Context, ds fleet.Datastore, logger kitlog.Logger) error {
 	// retrieve the profiles to install/remove.
 	toInstall, err := ds.ListMDMWindowsProfilesToInstall(ctx)
@@ -2175,5 +2175,4 @@
 	}
 
 	return nil
->>>>>>> 4f45942f
 }