--- conflicted
+++ resolved
@@ -44,6 +44,7 @@
 
 	collectorErrHandler := func(name string, err error) {
 		level.Error(logger).Log("err", fmt.Sprintf("%s collector", name), "details", err)
+		sentry.CaptureException(err)
 	}
 
 	labelColl := &collector{
@@ -54,12 +55,6 @@
 		jitterPct:    jitterPct,
 		lockTimeout:  t.LockTimeout,
 		handler:      t.collectLabelQueryExecutions,
-<<<<<<< HEAD
-		errHandler: func(name string, err error) {
-			level.Error(logger).Log("err", fmt.Sprintf("%s collector", name), "details", err)
-			sentry.CaptureException(err)
-		},
-=======
 		errHandler:   collectorErrHandler,
 	}
 
@@ -77,7 +72,6 @@
 	colls := []*collector{labelColl, policyColl}
 	for _, coll := range colls {
 		go coll.Start(ctx)
->>>>>>> 67326e16
 	}
 
 	// log stats at regular intervals
