package async

import (
	"context"
	"fmt"
	"testing"
	"time"

	"github.com/fleetdm/fleet/v4/server/datastore/mysql"
	"github.com/fleetdm/fleet/v4/server/datastore/redis/redistest"
	"github.com/fleetdm/fleet/v4/server/fleet"
	"github.com/fleetdm/fleet/v4/server/mock"
	redigo "github.com/gomodule/redigo/redis"
	"github.com/jmoiron/sqlx"
	"github.com/stretchr/testify/require"
)

func TestCollectQueryExecutions(t *testing.T) {
	ds := mysql.CreateMySQLDS(t)

<<<<<<< HEAD
	oldInsBatch, oldDelBatch, oldUpdBatch, oldRedisPop, oldMaxPolicy :=
		insertBatchSize, deleteBatchSize, updateBatchSize, redisPopCount, maxRedisPolicyResultsPerHost
	insertBatchSize, deleteBatchSize, updateBatchSize, redisPopCount, maxRedisPolicyResultsPerHost = 3, 3, 3, 3, 3
	t.Cleanup(func() {
		insertBatchSize, deleteBatchSize, updateBatchSize, redisPopCount, maxRedisPolicyResultsPerHost =
			oldInsBatch, oldDelBatch, oldUpdBatch, oldRedisPop, oldMaxPolicy
	})

	t.Run("Label", func(t *testing.T) {
		t.Run("standalone", func(t *testing.T) {
			defer mysql.TruncateTables(t, ds)
			pool := redistest.SetupRedis(t, false, false)
			testCollectLabelQueryExecutions(t, ds, pool)
		})

		t.Run("cluster", func(t *testing.T) {
			defer mysql.TruncateTables(t, ds)
			pool := redistest.SetupRedis(t, true, true)
			testCollectLabelQueryExecutions(t, ds, pool)
		})
=======
	t.Run("standalone", func(t *testing.T) {
		defer mysql.TruncateTables(t, ds)
		pool := redistest.SetupRedis(t, false, false)
		testCollectLabelQueryExecutions(t, ds, pool)
>>>>>>> d7c6a2c3
	})

	t.Run("Policy", func(t *testing.T) {
		t.Run("standalone", func(t *testing.T) {
			defer mysql.TruncateTables(t, ds)
			pool := redistest.SetupRedis(t, false, false)
			testCollectPolicyQueryExecutions(t, ds, pool)
		})

		t.Run("cluster", func(t *testing.T) {
			defer mysql.TruncateTables(t, ds)
			pool := redistest.SetupRedis(t, true, true)
			testCollectPolicyQueryExecutions(t, ds, pool)
		})
	})
}

func testCollectLabelQueryExecutions(t *testing.T, ds fleet.Datastore, pool fleet.RedisPool) {
	ctx := context.Background()

	type labelMembership struct {
		HostID    int       `db:"host_id"`
		LabelID   uint      `db:"label_id"`
		UpdatedAt time.Time `db:"updated_at"`
	}

	hostIDs := createHosts(t, ds, 4, time.Now().Add(-24*time.Hour))
	t.Logf("real host IDs: %v", hostIDs)
	hid := func(id int) int {
		if id < 0 {
			return id
		}
		return int(hostIDs[id-1])
	}

	// note that cases cannot be run in isolation, each case builds on the
	// previous one's state, so they are not run as distinct sub-tests.
	cases := []struct {
		name string
		// map of host ID to label IDs to insert (true) or delete (false), a
		// negative host id is stored as an invalid redis key that should be
		// ignored.
		reported map[int]map[int]bool
		want     []labelMembership
	}{
		{"no key", nil, nil},
		{
			"report host 1 label 1",
			map[int]map[int]bool{hid(1): {1: true}},
			[]labelMembership{
				{HostID: hid(1), LabelID: 1},
			},
		},
		{
			"report host 1 labels 1, 2",
			map[int]map[int]bool{hid(1): {1: true, 2: true}},
			[]labelMembership{
				{HostID: hid(1), LabelID: 1},
				{HostID: hid(1), LabelID: 2},
			},
		},
		{
			"report host 1 labels 1, 2, 3",
			map[int]map[int]bool{1: {1: true, 2: true, 3: true}},
			[]labelMembership{
				{HostID: 1, LabelID: 1},
				{HostID: 1, LabelID: 2},
				{HostID: 1, LabelID: 3},
			},
		},
		{
			"report host 1 labels -1",
			map[int]map[int]bool{hid(1): {1: false}},
			[]labelMembership{
				{HostID: hid(1), LabelID: 2},
				{HostID: hid(1), LabelID: 3},
			},
		},
		{
			"report host 1 labels -2, -3",
			map[int]map[int]bool{hid(1): {2: false, 3: false}},
			[]labelMembership{},
		},
		{
			"report host 1 labels 1, 2, 3, 4",
			map[int]map[int]bool{hid(1): {1: true, 2: true, 3: true, 4: true}},
			[]labelMembership{
				{HostID: hid(1), LabelID: 1},
				{HostID: hid(1), LabelID: 2},
				{HostID: hid(1), LabelID: 3},
				{HostID: hid(1), LabelID: 4},
			},
		},
		{
			"report host 1 labels -2, -3, -4, -5",
			map[int]map[int]bool{hid(1): {2: false, 3: false, 4: false, 5: false}},
			[]labelMembership{
				{HostID: hid(1), LabelID: 1},
			},
		},
		{
			"report host 1 labels 2, host 2 labels 2, 3",
			map[int]map[int]bool{hid(1): {2: true}, hid(2): {2: true, 3: true}},
			[]labelMembership{
				{HostID: hid(1), LabelID: 1},
				{HostID: hid(1), LabelID: 2},
				{HostID: hid(2), LabelID: 2},
				{HostID: hid(2), LabelID: 3},
			},
		},
		{
			"report host 1 labels -99, non-existing",
			map[int]map[int]bool{hid(1): {99: false}},
			[]labelMembership{
				{HostID: hid(1), LabelID: 1},
				{HostID: hid(1), LabelID: 2},
				{HostID: hid(2), LabelID: 2},
				{HostID: hid(2), LabelID: 3},
			},
		},
		{
			"report host -99 labels 1, ignored",
			map[int]map[int]bool{hid(-99): {1: true}},
			[]labelMembership{
				{HostID: hid(1), LabelID: 1},
				{HostID: hid(1), LabelID: 2},
				{HostID: hid(2), LabelID: 2},
				{HostID: hid(2), LabelID: 3},
			},
		},
		{
			"report hosts 1, 2, 3, 4, -99 labels 1, 2, -3, 4",
			map[int]map[int]bool{
				hid(1):   {1: true, 2: true, 3: false, 4: true},
				hid(2):   {1: true, 2: true, 3: false, 4: true},
				hid(3):   {1: true, 2: true, 3: false, 4: true},
				hid(4):   {1: true, 2: true, 3: false, 4: true},
				hid(-99): {1: true, 2: true, 3: false, 4: true},
			},
			[]labelMembership{
				{HostID: hid(1), LabelID: 1},
				{HostID: hid(1), LabelID: 2},
				{HostID: hid(1), LabelID: 4},
				{HostID: hid(2), LabelID: 1},
				{HostID: hid(2), LabelID: 2},
				{HostID: hid(2), LabelID: 4},
				{HostID: hid(3), LabelID: 1},
				{HostID: hid(3), LabelID: 2},
				{HostID: hid(3), LabelID: 4},
				{HostID: hid(4), LabelID: 1},
				{HostID: hid(4), LabelID: 2},
				{HostID: hid(4), LabelID: 4},
			},
		},
	}

	const batchSizes = 3

	setupTest := func(t *testing.T, data map[int]map[int]bool) collectorExecStats {
		conn := pool.ConfigureDoer(pool.Get())
		defer conn.Close()

		// store the host memberships and prepare the expected stats
		var wantStats collectorExecStats
		for hostID, res := range data {
			if len(res) > 0 {
				key := fmt.Sprintf(labelMembershipHostKey, hostID)
				args := make(redigo.Args, 0, 1+(len(res)*2))
				args = args.Add(key)
				for lblID, ins := range res {
					score := -1
					if ins {
						score = 1
					}
					args = args.Add(score, lblID)
				}
				_, err := conn.Do("ZADD", args...)
				require.NoError(t, err)
			}
			wantStats.Keys++
			if hostID >= 0 {
				wantStats.Items += len(res)
				wantStats.RedisCmds++
				wantStats.RedisCmds += len(res) / batchSizes
			}
		}
		return wantStats
	}

	selectRows := func(t *testing.T) ([]labelMembership, map[int]time.Time) {
		var rows []labelMembership
		err := ds.AdhocRetryTx(ctx, func(tx sqlx.ExtContext) error {
			return sqlx.SelectContext(ctx, tx, &rows, `SELECT host_id, label_id, updated_at FROM label_membership ORDER BY 1, 2`)
		})
		require.NoError(t, err)

		var hosts []struct {
			ID             int       `db:"id"`
			LabelUpdatedAt time.Time `db:"label_updated_at"`
		}
		err = ds.AdhocRetryTx(ctx, func(tx sqlx.ExtContext) error {
			return sqlx.SelectContext(ctx, tx, &hosts, `SELECT id, label_updated_at FROM hosts`)
		})
		require.NoError(t, err)

		hostsUpdated := make(map[int]time.Time, len(hosts))
		for _, h := range hosts {
			hostsUpdated[h.ID] = h.LabelUpdatedAt
		}
		return rows, hostsUpdated
	}

	minUpdatedAt := time.Now()
	for _, c := range cases {
		func() {
			t.Log("test name: ", c.name)
			wantStats := setupTest(t, c.reported)

			// run the collection
			var stats collectorExecStats
			task := Task{
				InsertBatch:        batchSizes,
				UpdateBatch:        batchSizes,
				DeleteBatch:        batchSizes,
				RedisPopCount:      batchSizes,
				RedisScanKeysCount: 10,
			}
			err := task.collectLabelQueryExecutions(ctx, ds, pool, &stats)
			require.NoError(t, err)
			// inserts, updates and deletes are a bit tricky to track automatically,
			// just ignore them when comparing stats.
			stats.Inserts, stats.Updates, stats.Deletes = 0, 0, 0
			require.Equal(t, wantStats, stats)

			// check that the table contains the expected rows
			rows, hostsUpdated := selectRows(t)
			require.Equal(t, len(c.want), len(rows))
			for i := range c.want {
				want, got := c.want[i], rows[i]
				require.Equal(t, want.HostID, got.HostID)
				require.Equal(t, want.LabelID, got.LabelID)
				require.WithinDuration(t, minUpdatedAt, got.UpdatedAt, 10*time.Second)

				ts, ok := hostsUpdated[want.HostID]
				require.True(t, ok)
				require.WithinDuration(t, minUpdatedAt, ts, 10*time.Second)
			}
		}()
	}

	// after all cases, run one last upsert (an update) to make sure that the
	// updated at column is properly updated. First we need to ensure that this
	// runs in a distinct second, because the mysql resolution is not precise.
	time.Sleep(time.Second)

	var h1l1Before labelMembership
	beforeRows, _ := selectRows(t)
	for _, row := range beforeRows {
		if row.HostID == 1 && row.LabelID == 1 {
			h1l1Before = row
			break
		}
	}

	// update host 1, label 1, already existing
	setupTest(t, map[int]map[int]bool{1: {1: true}})
	var stats collectorExecStats
	task := Task{
		InsertBatch:        batchSizes,
		UpdateBatch:        batchSizes,
		DeleteBatch:        batchSizes,
		RedisPopCount:      batchSizes,
		RedisScanKeysCount: 10,
	}
	err := task.collectLabelQueryExecutions(ctx, ds, pool, &stats)
	require.NoError(t, err)

	var h1l1After labelMembership
	afterRows, _ := selectRows(t)
	for _, row := range afterRows {
		if row.HostID == 1 && row.LabelID == 1 {
			h1l1After = row
			break
		}
	}
	require.True(t, h1l1Before.UpdatedAt.Before(h1l1After.UpdatedAt))
}

func testCollectPolicyQueryExecutions(t *testing.T, ds fleet.Datastore, pool fleet.RedisPool) {
	ctx := context.Background()

	type policyMembership struct {
		HostID    int       `db:"host_id"`
		PolicyID  int       `db:"policy_id"`
		Passes    bool      `db:"passes"`
		UpdatedAt time.Time `db:"updated_at"`
	}

	hostIDs := createHosts(t, ds, 4, time.Now().Add(-24*time.Hour))
	policyIDs := createPolicies(t, ds, 4)
	t.Logf("real host IDs: %v", hostIDs)
	t.Logf("real policy IDs: %v", policyIDs)
	hid := func(id int) int {
		if id < 0 || id >= len(hostIDs) {
			return id
		}
		return int(hostIDs[id-1])
	}
	pid := func(id int) int {
		if id < 0 || id >= len(policyIDs) {
			return id
		}
		return int(policyIDs[id-1])
	}
	_, _ = hid, pid

	// note that cases cannot be run in isolation, each case builds on the
	// previous one's state, so they are not run as distinct sub-tests.
	cases := []struct {
		name string
		// map of host ID to policy IDs to insert with passes set to the bool.
		// negative host id is stored as an invalid redis key that should be
		// ignored.
		reported map[int]map[int]bool
		want     []policyMembership
	}{
		{"no key", nil, nil},
		{
			"report host 1 policy 1",
			map[int]map[int]bool{hid(1): {pid(1): true}},
			[]policyMembership{
				{HostID: hid(1), PolicyID: pid(1), Passes: true},
			},
		},
		{
			"report host 1 policies 1, 2",
			map[int]map[int]bool{hid(1): {pid(1): true, pid(2): true}},
			[]policyMembership{
				{HostID: hid(1), PolicyID: pid(1), Passes: true},
				{HostID: hid(1), PolicyID: pid(1), Passes: true},
				{HostID: hid(1), PolicyID: pid(2), Passes: true},
			},
		},
		{
			"report host 1 policies 1, 2, 3",
			map[int]map[int]bool{hid(1): {pid(1): true, pid(2): true, pid(3): true}},
			[]policyMembership{
				{HostID: hid(1), PolicyID: pid(1), Passes: true},
				{HostID: hid(1), PolicyID: pid(1), Passes: true},
				{HostID: hid(1), PolicyID: pid(1), Passes: true},
				{HostID: hid(1), PolicyID: pid(2), Passes: true},
				{HostID: hid(1), PolicyID: pid(2), Passes: true},
				{HostID: hid(1), PolicyID: pid(3), Passes: true},
			},
		},
		{
			"report host 1 policy -1",
			map[int]map[int]bool{hid(1): {pid(1): false}},
			[]policyMembership{
				{HostID: hid(1), PolicyID: pid(1), Passes: true},
				{HostID: hid(1), PolicyID: pid(1), Passes: true},
				{HostID: hid(1), PolicyID: pid(1), Passes: true},
				{HostID: hid(1), PolicyID: pid(1), Passes: false},
				{HostID: hid(1), PolicyID: pid(2), Passes: true},
				{HostID: hid(1), PolicyID: pid(2), Passes: true},
				{HostID: hid(1), PolicyID: pid(3), Passes: true},
			},
		},
		{
			"report host 1 policies -2, -3",
			map[int]map[int]bool{hid(1): {pid(2): false, pid(3): false}},
			[]policyMembership{
				{HostID: hid(1), PolicyID: pid(1), Passes: true},
				{HostID: hid(1), PolicyID: pid(1), Passes: true},
				{HostID: hid(1), PolicyID: pid(1), Passes: true},
				{HostID: hid(1), PolicyID: pid(1), Passes: false},
				{HostID: hid(1), PolicyID: pid(2), Passes: true},
				{HostID: hid(1), PolicyID: pid(2), Passes: true},
				{HostID: hid(1), PolicyID: pid(2), Passes: false},
				{HostID: hid(1), PolicyID: pid(3), Passes: true},
				{HostID: hid(1), PolicyID: pid(3), Passes: false},
			},
		},
		{
			"report host 1 policies 1, 2, 3, 4",
			map[int]map[int]bool{hid(1): {pid(1): true, pid(2): true, pid(3): true, pid(4): true}},
			[]policyMembership{
				{HostID: hid(1), PolicyID: pid(1), Passes: true},
				{HostID: hid(1), PolicyID: pid(1), Passes: true},
				{HostID: hid(1), PolicyID: pid(1), Passes: true},
				{HostID: hid(1), PolicyID: pid(1), Passes: false},
				{HostID: hid(1), PolicyID: pid(1), Passes: true},
				{HostID: hid(1), PolicyID: pid(2), Passes: true},
				{HostID: hid(1), PolicyID: pid(2), Passes: true},
				{HostID: hid(1), PolicyID: pid(2), Passes: false},
				{HostID: hid(1), PolicyID: pid(2), Passes: true},
				{HostID: hid(1), PolicyID: pid(3), Passes: true},
				{HostID: hid(1), PolicyID: pid(3), Passes: false},
				{HostID: hid(1), PolicyID: pid(3), Passes: true},
				{HostID: hid(1), PolicyID: pid(4), Passes: true},
			},
		},
		{
			"report host 1 policies -2, -3, -4, 1",
			map[int]map[int]bool{hid(1): {pid(2): false, pid(3): false, pid(4): false, pid(1): true}},
			[]policyMembership{
				{HostID: hid(1), PolicyID: pid(1), Passes: true},
				{HostID: hid(1), PolicyID: pid(1), Passes: true},
				{HostID: hid(1), PolicyID: pid(1), Passes: true},
				{HostID: hid(1), PolicyID: pid(1), Passes: false},
				{HostID: hid(1), PolicyID: pid(1), Passes: true},
				{HostID: hid(1), PolicyID: pid(1), Passes: true},
				{HostID: hid(1), PolicyID: pid(2), Passes: true},
				{HostID: hid(1), PolicyID: pid(2), Passes: true},
				{HostID: hid(1), PolicyID: pid(2), Passes: false},
				{HostID: hid(1), PolicyID: pid(2), Passes: true},
				{HostID: hid(1), PolicyID: pid(2), Passes: false},
				{HostID: hid(1), PolicyID: pid(3), Passes: true},
				{HostID: hid(1), PolicyID: pid(3), Passes: false},
				{HostID: hid(1), PolicyID: pid(3), Passes: true},
				{HostID: hid(1), PolicyID: pid(3), Passes: false},
				{HostID: hid(1), PolicyID: pid(4), Passes: true},
				{HostID: hid(1), PolicyID: pid(4), Passes: false},
			},
		},
		{
			"report host 1 policy 2, host 2 policies 2, 3",
			map[int]map[int]bool{hid(1): {pid(2): true}, hid(2): {pid(2): true, pid(3): true}},
			[]policyMembership{
				{HostID: hid(1), PolicyID: pid(1), Passes: true},
				{HostID: hid(1), PolicyID: pid(1), Passes: true},
				{HostID: hid(1), PolicyID: pid(1), Passes: true},
				{HostID: hid(1), PolicyID: pid(1), Passes: false},
				{HostID: hid(1), PolicyID: pid(1), Passes: true},
				{HostID: hid(1), PolicyID: pid(1), Passes: true},
				{HostID: hid(1), PolicyID: pid(2), Passes: true},
				{HostID: hid(1), PolicyID: pid(2), Passes: true},
				{HostID: hid(1), PolicyID: pid(2), Passes: false},
				{HostID: hid(1), PolicyID: pid(2), Passes: true},
				{HostID: hid(1), PolicyID: pid(2), Passes: false},
				{HostID: hid(1), PolicyID: pid(2), Passes: true},
				{HostID: hid(1), PolicyID: pid(3), Passes: true},
				{HostID: hid(1), PolicyID: pid(3), Passes: false},
				{HostID: hid(1), PolicyID: pid(3), Passes: true},
				{HostID: hid(1), PolicyID: pid(3), Passes: false},
				{HostID: hid(1), PolicyID: pid(4), Passes: true},
				{HostID: hid(1), PolicyID: pid(4), Passes: false},
				{HostID: hid(2), PolicyID: pid(2), Passes: true},
				{HostID: hid(2), PolicyID: pid(3), Passes: true},
			},
		},
		{
			"report host -99 policy 1, ignored",
			map[int]map[int]bool{hid(-99): {pid(1): true}},
			[]policyMembership{
				{HostID: hid(1), PolicyID: pid(1), Passes: true},
				{HostID: hid(1), PolicyID: pid(1), Passes: true},
				{HostID: hid(1), PolicyID: pid(1), Passes: true},
				{HostID: hid(1), PolicyID: pid(1), Passes: false},
				{HostID: hid(1), PolicyID: pid(1), Passes: true},
				{HostID: hid(1), PolicyID: pid(1), Passes: true},
				{HostID: hid(1), PolicyID: pid(2), Passes: true},
				{HostID: hid(1), PolicyID: pid(2), Passes: true},
				{HostID: hid(1), PolicyID: pid(2), Passes: false},
				{HostID: hid(1), PolicyID: pid(2), Passes: true},
				{HostID: hid(1), PolicyID: pid(2), Passes: false},
				{HostID: hid(1), PolicyID: pid(2), Passes: true},
				{HostID: hid(1), PolicyID: pid(3), Passes: true},
				{HostID: hid(1), PolicyID: pid(3), Passes: false},
				{HostID: hid(1), PolicyID: pid(3), Passes: true},
				{HostID: hid(1), PolicyID: pid(3), Passes: false},
				{HostID: hid(1), PolicyID: pid(4), Passes: true},
				{HostID: hid(1), PolicyID: pid(4), Passes: false},
				{HostID: hid(2), PolicyID: pid(2), Passes: true},
				{HostID: hid(2), PolicyID: pid(3), Passes: true},
			},
		},
		{
			"report hosts 1, 2, 3, 4, -99 policies 1, 2, -3, 4",
			map[int]map[int]bool{
				hid(1):   {pid(1): true, pid(2): true, pid(3): false, pid(4): true},
				hid(2):   {pid(1): true, pid(2): true, pid(3): false, pid(4): true},
				hid(3):   {pid(1): true, pid(2): true, pid(3): false, pid(4): true},
				hid(4):   {pid(1): true, pid(2): true, pid(3): false, pid(4): true},
				hid(-99): {pid(1): true, pid(2): true, pid(3): false, pid(4): true},
			},
			[]policyMembership{
				{HostID: hid(1), PolicyID: pid(1), Passes: true},
				{HostID: hid(1), PolicyID: pid(1), Passes: true},
				{HostID: hid(1), PolicyID: pid(1), Passes: true},
				{HostID: hid(1), PolicyID: pid(1), Passes: false},
				{HostID: hid(1), PolicyID: pid(1), Passes: true},
				{HostID: hid(1), PolicyID: pid(1), Passes: true},
				{HostID: hid(1), PolicyID: pid(1), Passes: true},
				{HostID: hid(1), PolicyID: pid(2), Passes: true},
				{HostID: hid(1), PolicyID: pid(2), Passes: true},
				{HostID: hid(1), PolicyID: pid(2), Passes: false},
				{HostID: hid(1), PolicyID: pid(2), Passes: true},
				{HostID: hid(1), PolicyID: pid(2), Passes: false},
				{HostID: hid(1), PolicyID: pid(2), Passes: true},
				{HostID: hid(1), PolicyID: pid(2), Passes: true},
				{HostID: hid(1), PolicyID: pid(3), Passes: true},
				{HostID: hid(1), PolicyID: pid(3), Passes: false},
				{HostID: hid(1), PolicyID: pid(3), Passes: true},
				{HostID: hid(1), PolicyID: pid(3), Passes: false},
				{HostID: hid(1), PolicyID: pid(3), Passes: false},
				{HostID: hid(1), PolicyID: pid(4), Passes: true},
				{HostID: hid(1), PolicyID: pid(4), Passes: false},
				{HostID: hid(1), PolicyID: pid(4), Passes: true},
				{HostID: hid(2), PolicyID: pid(1), Passes: true},
				{HostID: hid(2), PolicyID: pid(2), Passes: true},
				{HostID: hid(2), PolicyID: pid(2), Passes: true},
				{HostID: hid(2), PolicyID: pid(3), Passes: true},
				{HostID: hid(2), PolicyID: pid(3), Passes: false},
				{HostID: hid(2), PolicyID: pid(4), Passes: true},
				{HostID: hid(3), PolicyID: pid(1), Passes: true},
				{HostID: hid(3), PolicyID: pid(2), Passes: true},
				{HostID: hid(3), PolicyID: pid(3), Passes: false},
				{HostID: hid(3), PolicyID: pid(4), Passes: true},
				{HostID: hid(4), PolicyID: pid(1), Passes: true},
				{HostID: hid(4), PolicyID: pid(2), Passes: true},
				{HostID: hid(4), PolicyID: pid(3), Passes: false},
				{HostID: hid(4), PolicyID: pid(4), Passes: true},
			},
		},
	}

	setupTest := func(t *testing.T, data map[int]map[int]bool) collectorExecStats {
		conn := pool.ConfigureDoer(pool.Get())
		defer conn.Close()

		// store the host memberships and prepare the expected stats
		var wantStats collectorExecStats
		for hostID, res := range data {
			if len(res) > 0 {
				key := fmt.Sprintf(policyPassHostKey, hostID)
				args := make(redigo.Args, 0, 1+(len(res)))
				args = args.Add(key)
				for polID, pass := range res {
					score := -1
					if pass {
						score = 1
					}
					args = args.Add(fmt.Sprintf("%d=%d", polID, score))
				}
				_, err := conn.Do("LPUSH", args...)
				require.NoError(t, err)
			}
			wantStats.Keys++
			if hostID >= 0 {
				wantStats.Items += len(res)
			}
		}
		return wantStats
	}

	selectRows := func(t *testing.T) ([]policyMembership, map[int]time.Time) {
		var rows []policyMembership
		err := ds.AdhocRetryTx(ctx, func(tx sqlx.ExtContext) error {
			return sqlx.SelectContext(ctx, tx, &rows, `SELECT host_id, policy_id, passes, updated_at
        FROM policy_membership_history
        ORDER BY host_id, policy_id, id`)
		})
		require.NoError(t, err)

		var hosts []struct {
			ID              int       `db:"id"`
			PolicyUpdatedAt time.Time `db:"policy_updated_at"`
		}
		err = ds.AdhocRetryTx(ctx, func(tx sqlx.ExtContext) error {
			return sqlx.SelectContext(ctx, tx, &hosts, `SELECT id, policy_updated_at FROM hosts`)
		})
		require.NoError(t, err)

		hostsUpdated := make(map[int]time.Time, len(hosts))
		for _, h := range hosts {
			hostsUpdated[h.ID] = h.PolicyUpdatedAt
		}
		return rows, hostsUpdated
	}

	minUpdatedAt := time.Now()
	for _, c := range cases {
		func() {
			t.Log("test name: ", c.name)
			wantStats := setupTest(t, c.reported)

			// run the collection
			var stats collectorExecStats
			err := collectPolicyQueryExecutions(ctx, ds, pool, &stats)
			require.NoError(t, err)
			require.Equal(t, wantStats, stats)

			// check that the table contains the expected rows
			rows, hostsUpdated := selectRows(t)
			require.Equal(t, len(c.want), len(rows))
			for i := range c.want {
				want, got := c.want[i], rows[i]
				require.Equal(t, want.HostID, got.HostID, "[%d] host id", i)
				require.Equal(t, want.PolicyID, got.PolicyID, "[%d] policy id", i)
				require.Equal(t, want.Passes, got.Passes, "[%d] passes", i)
				require.WithinDuration(t, minUpdatedAt, got.UpdatedAt, 10*time.Second, "[%d] membership updated at", i)

				ts, ok := hostsUpdated[want.HostID]
				require.True(t, ok)
				require.WithinDuration(t, minUpdatedAt, ts, 10*time.Second, "[%d] host updated at", i)
			}
		}()
	}
}

func TestRecordPolicyQueryExecutions(t *testing.T) {
	ds := new(mock.Store)
	ds.RecordPolicyQueryExecutionsFunc = func(ctx context.Context, host *fleet.Host, results map[uint]*bool, ts time.Time) error {
		return nil
	}

	t.Run("standalone", func(t *testing.T) {
		pool := redistest.SetupRedis(t, false, false)
		t.Run("sync", func(t *testing.T) { testRecordPolicyQueryExecutionsSync(t, ds, pool) })
		t.Run("async", func(t *testing.T) { testRecordPolicyQueryExecutionsAsync(t, ds, pool) })
	})

	t.Run("cluster", func(t *testing.T) {
		pool := redistest.SetupRedis(t, true, true)
		t.Run("sync", func(t *testing.T) { testRecordPolicyQueryExecutionsSync(t, ds, pool) })
		t.Run("async", func(t *testing.T) { testRecordPolicyQueryExecutionsAsync(t, ds, pool) })
	})
}

func testRecordPolicyQueryExecutionsSync(t *testing.T, ds *mock.Store, pool fleet.RedisPool) {
	ctx := context.Background()
	now := time.Now()
	lastYear := now.Add(-365 * 24 * time.Hour)
	host := &fleet.Host{
		ID:              1,
		Platform:        "linux",
		PolicyUpdatedAt: lastYear,
	}

	var yes, no = true, false
	results := map[uint]*bool{1: &yes, 2: &yes, 3: &no, 4: nil}
	keyList, keyTs := fmt.Sprintf(policyPassHostKey, host.ID), fmt.Sprintf(policyPassReportedKey, host.ID)

	task := Task{
		Datastore:    ds,
		Pool:         pool,
		AsyncEnabled: false,
	}

	policyReportedAt := task.GetHostPolicyReportedAt(ctx, host)
	require.True(t, policyReportedAt.Equal(lastYear))

	err := task.RecordPolicyQueryExecutions(ctx, host, results, now)
	require.NoError(t, err)
	require.True(t, ds.RecordPolicyQueryExecutionsFuncInvoked)
	ds.RecordPolicyQueryExecutionsFuncInvoked = false

	conn := pool.Get()
	defer conn.Close()
	defer conn.Do("DEL", keyList, keyTs)

	n, err := redigo.Int(conn.Do("EXISTS", keyList))
	require.NoError(t, err)
	require.Equal(t, 0, n)

	n, err = redigo.Int(conn.Do("EXISTS", keyTs))
	require.NoError(t, err)
	require.Equal(t, 0, n)

	policyReportedAt = task.GetHostPolicyReportedAt(ctx, host)
	require.True(t, policyReportedAt.Equal(now))
}

func testRecordPolicyQueryExecutionsAsync(t *testing.T, ds *mock.Store, pool fleet.RedisPool) {
	ctx := context.Background()
	now := time.Now()
	lastYear := now.Add(-365 * 24 * time.Hour)
	host := &fleet.Host{
		ID:              1,
		Platform:        "linux",
		PolicyUpdatedAt: lastYear,
	}
	var yes, no = true, false
	results := map[uint]*bool{1: &yes, 2: &yes, 3: &no, 4: nil}
	keyList, keyTs := fmt.Sprintf(policyPassHostKey, host.ID), fmt.Sprintf(policyPassReportedKey, host.ID)

	task := Task{
		Datastore:    ds,
		Pool:         pool,
		AsyncEnabled: true,
	}

	policyReportedAt := task.GetHostPolicyReportedAt(ctx, host)
	require.True(t, policyReportedAt.Equal(lastYear))

	err := task.RecordPolicyQueryExecutions(ctx, host, results, now)
	require.NoError(t, err)
	require.False(t, ds.RecordPolicyQueryExecutionsFuncInvoked)

	conn := pool.Get()
	defer conn.Close()
	defer conn.Do("DEL", keyList, keyTs)

	res, err := redigo.Strings(conn.Do("LRANGE", keyList, 0, -1))
	require.NoError(t, err)
	require.Equal(t, 4, len(res))
	require.ElementsMatch(t, []string{"1=1", "2=1", "3=-1", "4=-1"}, res)

	ts, err := redigo.Int64(conn.Do("GET", keyTs))
	require.NoError(t, err)
	require.Equal(t, now.Unix(), ts)

	policyReportedAt = task.GetHostPolicyReportedAt(ctx, host)
	// because we transition via unix epoch (seconds), not exactly equal
	require.WithinDuration(t, now, policyReportedAt, time.Second)
	// host's PolicyUpdatedAt field hasn't been updated yet, because the label
	// results are in redis, not in mysql yet.
	require.True(t, host.PolicyUpdatedAt.Equal(lastYear))
}

func TestRecordLabelQueryExecutions(t *testing.T) {
	ds := new(mock.Store)
	ds.RecordLabelQueryExecutionsFunc = func(ctx context.Context, host *fleet.Host, results map[uint]*bool, ts time.Time) error {
		return nil
	}

	t.Run("standalone", func(t *testing.T) {
		pool := redistest.SetupRedis(t, false, false)
		t.Run("sync", func(t *testing.T) { testRecordLabelQueryExecutionsSync(t, ds, pool) })
		t.Run("async", func(t *testing.T) { testRecordLabelQueryExecutionsAsync(t, ds, pool) })
	})

	t.Run("cluster", func(t *testing.T) {
		pool := redistest.SetupRedis(t, true, true)
		t.Run("sync", func(t *testing.T) { testRecordLabelQueryExecutionsSync(t, ds, pool) })
		t.Run("async", func(t *testing.T) { testRecordLabelQueryExecutionsAsync(t, ds, pool) })
	})
}

func testRecordLabelQueryExecutionsSync(t *testing.T, ds *mock.Store, pool fleet.RedisPool) {
	ctx := context.Background()
	now := time.Now()
	lastYear := now.Add(-365 * 24 * time.Hour)
	host := &fleet.Host{
		ID:             1,
		Platform:       "linux",
		LabelUpdatedAt: lastYear,
	}

	var yes, no = true, false
	results := map[uint]*bool{1: &yes, 2: &yes, 3: &no, 4: nil}
	keySet, keyTs := fmt.Sprintf(labelMembershipHostKey, host.ID), fmt.Sprintf(labelMembershipReportedKey, host.ID)

	task := Task{
		Datastore:    ds,
		Pool:         pool,
		AsyncEnabled: false,
	}

	labelReportedAt := task.GetHostLabelReportedAt(ctx, host)
	require.True(t, labelReportedAt.Equal(lastYear))

	err := task.RecordLabelQueryExecutions(ctx, host, results, now)
	require.NoError(t, err)
	require.True(t, ds.RecordLabelQueryExecutionsFuncInvoked)
	ds.RecordLabelQueryExecutionsFuncInvoked = false

	conn := pool.Get()
	defer conn.Close()
	defer conn.Do("DEL", keySet, keyTs)

	n, err := redigo.Int(conn.Do("EXISTS", keySet))
	require.NoError(t, err)
	require.Equal(t, 0, n)

	n, err = redigo.Int(conn.Do("EXISTS", keyTs))
	require.NoError(t, err)
	require.Equal(t, 0, n)

	labelReportedAt = task.GetHostLabelReportedAt(ctx, host)
	require.True(t, labelReportedAt.Equal(now))
}

func testRecordLabelQueryExecutionsAsync(t *testing.T, ds *mock.Store, pool fleet.RedisPool) {
	ctx := context.Background()
	now := time.Now()
	lastYear := now.Add(-365 * 24 * time.Hour)
	host := &fleet.Host{
		ID:             1,
		Platform:       "linux",
		LabelUpdatedAt: lastYear,
	}
	var yes, no = true, false
	results := map[uint]*bool{1: &yes, 2: &yes, 3: &no, 4: nil}
	keySet, keyTs := fmt.Sprintf(labelMembershipHostKey, host.ID), fmt.Sprintf(labelMembershipReportedKey, host.ID)

	task := Task{
		Datastore:    ds,
		Pool:         pool,
		AsyncEnabled: true,
	}

	labelReportedAt := task.GetHostLabelReportedAt(ctx, host)
	require.True(t, labelReportedAt.Equal(lastYear))

	err := task.RecordLabelQueryExecutions(ctx, host, results, now)
	require.NoError(t, err)
	require.False(t, ds.RecordLabelQueryExecutionsFuncInvoked)

	conn := pool.Get()
	defer conn.Close()
	defer conn.Do("DEL", keySet, keyTs)

	res, err := redigo.IntMap(conn.Do("ZPOPMIN", keySet, 10))
	require.NoError(t, err)
	require.Equal(t, 4, len(res))
	require.Equal(t, map[string]int{"1": 1, "2": 1, "3": -1, "4": -1}, res)

	ts, err := redigo.Int64(conn.Do("GET", keyTs))
	require.NoError(t, err)
	require.Equal(t, now.Unix(), ts)

	labelReportedAt = task.GetHostLabelReportedAt(ctx, host)
	// because we transition via unix epoch (seconds), not exactly equal
	require.WithinDuration(t, now, labelReportedAt, time.Second)
	// host's LabelUpdatedAt field hasn't been updated yet, because the label
	// results are in redis, not in mysql yet.
	require.True(t, host.LabelUpdatedAt.Equal(lastYear))
}

func createHosts(t *testing.T, ds fleet.Datastore, count int, ts time.Time) []uint {
	ids := make([]uint, count)
	for i := 0; i < count; i++ {
		host, err := ds.NewHost(context.Background(), &fleet.Host{
			DetailUpdatedAt: ts,
			LabelUpdatedAt:  ts,
			PolicyUpdatedAt: ts,
			SeenTime:        ts,
			OsqueryHostID:   fmt.Sprintf("%s%d", t.Name(), i),
			NodeKey:         fmt.Sprintf("%s%d", t.Name(), i),
			UUID:            fmt.Sprintf("%s%d", t.Name(), i),
			Hostname:        fmt.Sprintf("%sfoo.local%d", t.Name(), i),
		})
		require.NoError(t, err)
		ids[i] = host.ID
	}
	return ids
}

func createPolicies(t *testing.T, ds fleet.Datastore, count int) []uint {
	ctx := context.Background()

	ids := make([]uint, count)
	err := ds.AdhocRetryTx(context.Background(), func(tx sqlx.ExtContext) error {
		res, err := tx.ExecContext(ctx, `INSERT INTO queries (name, description, query) VALUES (?, ?, ?)`,
			t.Name(),
			t.Name(),
			"SELECT 1",
		)
		if err != nil {
			return err
		}
		qid, _ := res.LastInsertId()
		for i := 0; i < count; i++ {
			res, err := tx.ExecContext(ctx, `INSERT INTO policies (query_id) VALUES (?)`, qid)
			if err != nil {
				return err
			}
			pid, _ := res.LastInsertId()
			ids[i] = uint(pid)
		}
		return nil
	})
	require.NoError(t, err)
	return ids
}<|MERGE_RESOLUTION|>--- conflicted
+++ resolved
@@ -18,13 +18,10 @@
 func TestCollectQueryExecutions(t *testing.T) {
 	ds := mysql.CreateMySQLDS(t)
 
-<<<<<<< HEAD
-	oldInsBatch, oldDelBatch, oldUpdBatch, oldRedisPop, oldMaxPolicy :=
-		insertBatchSize, deleteBatchSize, updateBatchSize, redisPopCount, maxRedisPolicyResultsPerHost
-	insertBatchSize, deleteBatchSize, updateBatchSize, redisPopCount, maxRedisPolicyResultsPerHost = 3, 3, 3, 3, 3
+	oldMaxPolicy := maxRedisPolicyResultsPerHost
+	maxRedisPolicyResultsPerHost = 3
 	t.Cleanup(func() {
-		insertBatchSize, deleteBatchSize, updateBatchSize, redisPopCount, maxRedisPolicyResultsPerHost =
-			oldInsBatch, oldDelBatch, oldUpdBatch, oldRedisPop, oldMaxPolicy
+		maxRedisPolicyResultsPerHost = oldMaxPolicy
 	})
 
 	t.Run("Label", func(t *testing.T) {
@@ -39,12 +36,6 @@
 			pool := redistest.SetupRedis(t, true, true)
 			testCollectLabelQueryExecutions(t, ds, pool)
 		})
-=======
-	t.Run("standalone", func(t *testing.T) {
-		defer mysql.TruncateTables(t, ds)
-		pool := redistest.SetupRedis(t, false, false)
-		testCollectLabelQueryExecutions(t, ds, pool)
->>>>>>> d7c6a2c3
 	})
 
 	t.Run("Policy", func(t *testing.T) {
