package service

import (
	"context"
	"github.com/fleetdm/fleet/v4/server/authz"
	"time"

	"github.com/fleetdm/fleet/v4/server/contexts/ctxerr"
	"github.com/fleetdm/fleet/v4/server/contexts/viewer"
	"github.com/fleetdm/fleet/v4/server/fleet"
	"github.com/fleetdm/fleet/v4/server/ptr"
)

/////////////////////////////////////////////////////////////////////////////////
// List Software Titles
/////////////////////////////////////////////////////////////////////////////////

type listSoftwareTitlesRequest struct {
	fleet.SoftwareTitleListOptions
}

type listSoftwareTitlesResponse struct {
	Meta            *fleet.PaginationMetadata `json:"meta"`
	Count           int                       `json:"count"`
	CountsUpdatedAt *time.Time                `json:"counts_updated_at"`
	SoftwareTitles  []fleet.SoftwareTitle     `json:"software_titles,omitempty"`
	Err             error                     `json:"error,omitempty"`
}

func (r listSoftwareTitlesResponse) error() error { return r.Err }

func listSoftwareTitlesEndpoint(ctx context.Context, request interface{}, svc fleet.Service) (errorer, error) {
	req := request.(*listSoftwareTitlesRequest)
	titles, count, meta, err := svc.ListSoftwareTitles(ctx, req.SoftwareTitleListOptions)
	if err != nil {
		return listSoftwareTitlesResponse{Err: err}, nil
	}

	var latest time.Time
	for _, sw := range titles {
		if !sw.CountsUpdatedAt.IsZero() && sw.CountsUpdatedAt.After(latest) {
			latest = sw.CountsUpdatedAt
		}
	}
	listResp := listSoftwareTitlesResponse{
		SoftwareTitles: titles,
		Count:          count,
		Meta:           meta,
	}
	if !latest.IsZero() {
		listResp.CountsUpdatedAt = &latest
	}

	return listResp, nil
}

func (svc *Service) ListSoftwareTitles(
	ctx context.Context,
	opt fleet.SoftwareTitleListOptions,
) ([]fleet.SoftwareTitle, int, *fleet.PaginationMetadata, error) {
	if err := svc.authz.Authorize(ctx, &fleet.AuthzSoftwareInventory{
		TeamID: opt.TeamID,
	}, fleet.ActionRead); err != nil {
		return nil, 0, nil, err
	}

	if opt.TeamID != nil && *opt.TeamID != 0 {
		lic, err := svc.License(ctx)
		if err != nil {
			return nil, 0, nil, ctxerr.Wrap(ctx, err, "get license")
		}
		if !lic.IsPremium() {
			return nil, 0, nil, fleet.ErrMissingLicense
		}
	}

	// always include metadata for software titles
	opt.ListOptions.IncludeMetadata = true
	// cursor-based pagination is not supported for software titles
	opt.ListOptions.After = ""

	vc, ok := viewer.FromContext(ctx)
	if !ok {
		return nil, 0, nil, fleet.ErrNoContext
	}

	titles, count, meta, err := svc.ds.ListSoftwareTitles(ctx, opt, fleet.TeamFilter{
		User:            vc.User,
		IncludeObserver: true,
		TeamID:          opt.TeamID,
	})
	if err != nil {
		return nil, 0, nil, err
	}

	return titles, count, meta, nil
}

/////////////////////////////////////////////////////////////////////////////////
// Get a Software Title
/////////////////////////////////////////////////////////////////////////////////

type getSoftwareTitleRequest struct {
	ID     uint  `url:"id"`
	TeamID *uint `query:"team_id,optional"`
}

type getSoftwareTitleResponse struct {
	SoftwareTitle *fleet.SoftwareTitle `json:"software_title,omitempty"`
	Err           error                `json:"error,omitempty"`
}

func (r getSoftwareTitleResponse) error() error { return r.Err }

func getSoftwareTitleEndpoint(ctx context.Context, request interface{}, svc fleet.Service) (errorer, error) {
	req := request.(*getSoftwareTitleRequest)

	software, err := svc.SoftwareTitleByID(ctx, req.ID, req.TeamID)
	if err != nil {
		return getSoftwareTitleResponse{Err: err}, nil
	}

	return getSoftwareTitleResponse{SoftwareTitle: software}, nil
}

<<<<<<< HEAD
func (svc *Service) SoftwareTitleByID(ctx context.Context, id uint, teamID *uint) (*fleet.SoftwareTitle, error) {
	if err := svc.authz.Authorize(ctx, &fleet.AuthzSoftwareInventory{TeamID: teamID}, fleet.ActionRead); err != nil {
		return nil, err
	}

	if teamID != nil {
		exists, err := svc.ds.TeamExists(ctx, *teamID)
		if err != nil {
			return nil, ctxerr.Wrap(ctx, err, "checking if team exists")
		} else if !exists {
			return nil, authz.ForbiddenWithInternal("team does not exist", nil, nil, nil)
		}
	}
	software, err := svc.ds.SoftwareTitleByID(ctx, id, teamID)
=======
func (svc *Service) SoftwareTitleByID(ctx context.Context, id uint) (*fleet.SoftwareTitle, error) {
	if err := svc.authz.Authorize(ctx, &fleet.Host{}, fleet.ActionList); err != nil {
		return nil, err
	}

	vc, ok := viewer.FromContext(ctx)
	if !ok {
		return nil, fleet.ErrNoContext
	}

	// get software by id including team_id data from software_title_host_counts
	software, err := svc.ds.SoftwareTitleByID(ctx, id, fleet.TeamFilter{
		User:            vc.User,
		IncludeObserver: true,
	})
>>>>>>> 03873f6d
	if err != nil {
		if fleet.IsNotFound((err)) {
			// here we use a global admin as filter because we want to check if the software exists
			filter := fleet.TeamFilter{User: &fleet.User{GlobalRole: ptr.String(fleet.RoleAdmin)}}
			_, err = svc.ds.SoftwareTitleByID(ctx, id, filter)
			if err != nil {
				return nil, ctxerr.Wrap(ctx, err, "checked using a global admin")
			}

			return nil, fleet.NewPermissionError("Error: You don’t have permission to view specified software. It is installed on hosts that belong to team you don’t have permissions to view.")
		}
		return nil, ctxerr.Wrap(ctx, err, "getting software title by id")
	}

	return software, nil
}<|MERGE_RESOLUTION|>--- conflicted
+++ resolved
@@ -2,8 +2,9 @@
 
 import (
 	"context"
+	"time"
+
 	"github.com/fleetdm/fleet/v4/server/authz"
-	"time"
 
 	"github.com/fleetdm/fleet/v4/server/contexts/ctxerr"
 	"github.com/fleetdm/fleet/v4/server/contexts/viewer"
@@ -123,7 +124,6 @@
 	return getSoftwareTitleResponse{SoftwareTitle: software}, nil
 }
 
-<<<<<<< HEAD
 func (svc *Service) SoftwareTitleByID(ctx context.Context, id uint, teamID *uint) (*fleet.SoftwareTitle, error) {
 	if err := svc.authz.Authorize(ctx, &fleet.AuthzSoftwareInventory{TeamID: teamID}, fleet.ActionRead); err != nil {
 		return nil, err
@@ -137,12 +137,6 @@
 			return nil, authz.ForbiddenWithInternal("team does not exist", nil, nil, nil)
 		}
 	}
-	software, err := svc.ds.SoftwareTitleByID(ctx, id, teamID)
-=======
-func (svc *Service) SoftwareTitleByID(ctx context.Context, id uint) (*fleet.SoftwareTitle, error) {
-	if err := svc.authz.Authorize(ctx, &fleet.Host{}, fleet.ActionList); err != nil {
-		return nil, err
-	}
 
 	vc, ok := viewer.FromContext(ctx)
 	if !ok {
@@ -150,16 +144,15 @@
 	}
 
 	// get software by id including team_id data from software_title_host_counts
-	software, err := svc.ds.SoftwareTitleByID(ctx, id, fleet.TeamFilter{
+	software, err := svc.ds.SoftwareTitleByID(ctx, id, teamID, fleet.TeamFilter{
 		User:            vc.User,
 		IncludeObserver: true,
 	})
->>>>>>> 03873f6d
 	if err != nil {
 		if fleet.IsNotFound((err)) {
 			// here we use a global admin as filter because we want to check if the software exists
 			filter := fleet.TeamFilter{User: &fleet.User{GlobalRole: ptr.String(fleet.RoleAdmin)}}
-			_, err = svc.ds.SoftwareTitleByID(ctx, id, filter)
+			_, err = svc.ds.SoftwareTitleByID(ctx, id, nil, filter)
 			if err != nil {
 				return nil, ctxerr.Wrap(ctx, err, "checked using a global admin")
 			}
