--- conflicted
+++ resolved
@@ -287,11 +287,7 @@
 		return ctxerr.Wrap(ctx, err, "setting host certificate templates to pending remove")
 	}
 
-<<<<<<< HEAD
-	activity := fleet.ActivityTypeDeletedCertificateTemplate{
-=======
 	activity := fleet.ActivityTypeDeletedCertificate{
->>>>>>> e488ff83
 		Name: certificate.Name,
 	}
 	if certificate.TeamID != 0 {
