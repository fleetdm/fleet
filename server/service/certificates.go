--- conflicted
+++ resolved
@@ -362,10 +362,22 @@
 		certificates = append(certificates, cert)
 	}
 
-<<<<<<< HEAD
 	teamsModified, err := svc.ds.BatchUpsertCertificateTemplates(ctx, certificates)
 	if err != nil {
 		return err
+	}
+
+	// Create pending certificate template records for all enrolled Android hosts in each team.
+	for _, cert := range certificates {
+		// Get the template ID by querying for it (BatchUpsert doesn't return IDs)
+		tmpl, err := svc.ds.GetCertificateTemplateByTeamIDAndName(ctx, cert.TeamID, cert.Name)
+		if err != nil {
+			return ctxerr.Wrap(ctx, err, "getting certificate template by team ID and name")
+		}
+		// Safe to call even for existing templates (it will be a no-op for hosts that already have records)
+		if _, err := svc.ds.CreatePendingCertificateTemplatesForExistingHosts(ctx, tmpl.ID, cert.TeamID); err != nil {
+			return ctxerr.Wrap(ctx, err, "creating pending certificate templates for existing hosts")
+		}
 	}
 
 	// Only create activity for teams that actually had certificates affected
@@ -387,22 +399,6 @@
 				TeamName: tmName,
 			}); err != nil {
 			return ctxerr.Wrap(ctx, err, "logging activity for edited android certificate")
-=======
-	if err := svc.ds.BatchUpsertCertificateTemplates(ctx, certificates); err != nil {
-		return err
-	}
-
-	// Create pending certificate template records for all enrolled Android hosts in each team.
-	for _, cert := range certificates {
-		// Get the template ID by querying for it (BatchUpsert doesn't return IDs)
-		tmpl, err := svc.ds.GetCertificateTemplateByTeamIDAndName(ctx, cert.TeamID, cert.Name)
-		if err != nil {
-			return ctxerr.Wrap(ctx, err, "getting certificate template by team ID and name")
-		}
-		// Safe to call even for existing templates (it will be a no-op for hosts that already have records)
-		if _, err := svc.ds.CreatePendingCertificateTemplatesForExistingHosts(ctx, tmpl.ID, cert.TeamID); err != nil {
-			return ctxerr.Wrap(ctx, err, "creating pending certificate templates for existing hosts")
->>>>>>> d8a3af4e
 		}
 	}
 
