package service

import (
	"context"
	"sync/atomic"
	"testing"
	"time"

	"github.com/fleetdm/fleet/v4/server/authz"
	"github.com/fleetdm/fleet/v4/server/contexts/viewer"
	"github.com/fleetdm/fleet/v4/server/fleet"
	"github.com/fleetdm/fleet/v4/server/mock"
	"github.com/fleetdm/fleet/v4/server/ptr"
	"github.com/fleetdm/fleet/v4/server/service/schedule"
	"github.com/stretchr/testify/require"
)

func TestTriggerCronScheduleAuth(t *testing.T) {
	ds := new(mock.Store)

	svc, ctx := newTestService(t, ds, nil, nil, &TestServerOpts{StartCronSchedules: []TestNewScheduleFunc{
		func(ctx context.Context, ds fleet.Datastore) fleet.NewCronScheduleFunc {
			return func() (fleet.CronSchedule, error) {
				s := schedule.New(
					ctx, "test_sched", "id", 1*time.Second, schedule.NopLocker{}, schedule.NopStatsStore{},
					schedule.WithJob("test_job", func(ctx context.Context) error {
						return nil
					}),
				)
				return s, nil
			}
		},
	}})

	testCases := []struct {
		name       string
		user       *fleet.User
		shouldFail bool
	}{
		{
			"global admin",
			&fleet.User{GlobalRole: ptr.String(fleet.RoleAdmin)},
			false,
		},
		{
			"global maintainer",
			&fleet.User{GlobalRole: ptr.String(fleet.RoleMaintainer)},
			true,
		},
		{
			"global observer",
			&fleet.User{GlobalRole: ptr.String(fleet.RoleObserver)},
			true,
		},
		{
			"team admin",
			&fleet.User{Teams: []fleet.UserTeam{{Team: fleet.Team{ID: 1}, Role: fleet.RoleAdmin}}},
			true,
		},
		{
			"team maintainer",
			&fleet.User{Teams: []fleet.UserTeam{{Team: fleet.Team{ID: 1}, Role: fleet.RoleMaintainer}}},
			true,
		},
		{
			"team observer",
			&fleet.User{Teams: []fleet.UserTeam{{Team: fleet.Team{ID: 1}, Role: fleet.RoleObserver}}},
			true,
		},
		{
			"user",
			&fleet.User{ID: 777},
			true,
		},
	}
	for _, tt := range testCases {
		t.Run(tt.name, func(t *testing.T) {
			ctx := viewer.NewContext(ctx, viewer.Viewer{User: tt.user})

			err := svc.TriggerCronSchedule(ctx, "test_sched")
			if tt.shouldFail {
				require.Error(t, err)
				require.Equal(t, (&authz.Forbidden{}).Error(), err.Error())
			} else {
				require.NoError(t, err)
			}
		})
	}
}

func TestCronSchedulesService(t *testing.T) {
	ds := new(mock.Store)
	locker := schedule.SetupMockLocker("test_sched", "id", time.Now().Add(-1*time.Hour))
	statsStore := schedule.SetUpMockStatsStore("test_sched", fleet.CronStats{
		ID:        1,
		StatsType: fleet.CronStatsTypeScheduled,
		Name:      "test_sched",
		Instance:  "id",
		CreatedAt: time.Now().Add(-1 * time.Hour),
		UpdatedAt: time.Now().Add(-1 * time.Hour),
		Status:    fleet.CronStatsStatusCompleted,
	})
	jobsDone := uint32(0)
	startCh := make(chan struct{}, 1)

	svc, ctx := newTestService(t, ds, nil, nil, &TestServerOpts{StartCronSchedules: []TestNewScheduleFunc{
		func(ctx context.Context, ds fleet.Datastore) fleet.NewCronScheduleFunc {
			return func() (fleet.CronSchedule, error) {
				s := schedule.New(
					ctx, "test_sched", "id", 3*time.Second, locker, statsStore,
					schedule.WithJob("test_jobb", func(ctx context.Context) error {
						time.Sleep(100 * time.Millisecond)
						atomic.AddUint32(&jobsDone, 1)
						return nil
					}),
				)
				startCh <- struct{}{}
				return s, nil
			}
		},
	}})
	<-startCh
	ticker := time.NewTicker(3 * time.Second)
	defer ticker.Stop()

	ctx = viewer.NewContext(ctx, viewer.Viewer{User: &fleet.User{GlobalRole: ptr.String(fleet.RoleAdmin)}})

	time.Sleep(10 * time.Millisecond)
	require.NoError(t, svc.TriggerCronSchedule(ctx, "test_sched")) // first trigger sent ok and will run successfully

	time.Sleep(10 * time.Millisecond)
	require.ErrorContains(t, svc.TriggerCronSchedule(ctx, "test_sched"), "conflicts with current status of test_sched") // error because first job is pending

	require.ErrorContains(t, svc.TriggerCronSchedule(ctx, "test_sched"), "conflicts with current status of test_sched") // error because first job is pending

<<<<<<< HEAD
	<-ticker.C
	require.Error(t, svc.TriggerCronSchedule(ctx, "test_sched_2")) // error because unrecognized name
=======
	time.Sleep(2 * time.Second)
	require.ErrorContains(t, svc.TriggerCronSchedule(ctx, "test_sched2"), "invalid name; supported trigger name is test_sched") // error because unrecognized name
>>>>>>> f5ea13a8

	<-ticker.C
	time.Sleep(1500 * time.Millisecond)
	require.Equal(t, uint32(3), atomic.LoadUint32(&jobsDone)) // 2 regularly scheduled (at 3s and 6s) plus 1 triggered
}<|MERGE_RESOLUTION|>--- conflicted
+++ resolved
@@ -133,13 +133,8 @@
 
 	require.ErrorContains(t, svc.TriggerCronSchedule(ctx, "test_sched"), "conflicts with current status of test_sched") // error because first job is pending
 
-<<<<<<< HEAD
 	<-ticker.C
 	require.Error(t, svc.TriggerCronSchedule(ctx, "test_sched_2")) // error because unrecognized name
-=======
-	time.Sleep(2 * time.Second)
-	require.ErrorContains(t, svc.TriggerCronSchedule(ctx, "test_sched2"), "invalid name; supported trigger name is test_sched") // error because unrecognized name
->>>>>>> f5ea13a8
 
 	<-ticker.C
 	time.Sleep(1500 * time.Millisecond)
