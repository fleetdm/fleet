--- conflicted
+++ resolved
@@ -100,24 +100,14 @@
 //////////////////////////////////////////////////////////////////////////////
 
 type updateAppStoreAppRequest struct {
-<<<<<<< HEAD
 	TitleID          uint            `url:"title_id"`
 	TeamID           *uint           `json:"team_id"`
-	SelfService      bool            `json:"self_service"`
+	SelfService      *bool           `json:"self_service"`
 	LabelsIncludeAny []string        `json:"labels_include_any"`
 	LabelsExcludeAny []string        `json:"labels_exclude_any"`
 	Categories       []string        `json:"categories"`
 	Configuration    json.RawMessage `json:"configuration,omitempty"`
 	DisplayName      *string         `json:"display_name"`
-=======
-	TitleID          uint     `url:"title_id"`
-	TeamID           *uint    `json:"team_id"`
-	SelfService      *bool    `json:"self_service"`
-	LabelsIncludeAny []string `json:"labels_include_any"`
-	LabelsExcludeAny []string `json:"labels_exclude_any"`
-	Categories       []string `json:"categories"`
-	DisplayName      *string  `json:"display_name"`
->>>>>>> b89a0013
 }
 
 type updateAppStoreAppResponse struct {
@@ -145,11 +135,7 @@
 	return updateAppStoreAppResponse{AppStoreApp: updatedApp}, nil
 }
 
-<<<<<<< HEAD
 func (svc *Service) UpdateAppStoreApp(ctx context.Context, titleID uint, teamID *uint, payload fleet.VPPAppUpdate) (*fleet.VPPAppStoreApp, error) {
-=======
-func (svc *Service) UpdateAppStoreApp(ctx context.Context, titleID uint, teamID *uint, selfService *bool, labelsIncludeAny, labelsExcludeAny, categories []string, displayName *string) (*fleet.VPPAppStoreApp, error) {
->>>>>>> b89a0013
 	// skipauth: No authorization check needed due to implementation returning
 	// only license error.
 	svc.authz.SkipAuthorization(ctx)
