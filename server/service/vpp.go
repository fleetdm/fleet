package service

import (
	"context"
	"io"
	"mime/multipart"
	"net/http"

	"github.com/docker/go-units"
	"github.com/fleetdm/fleet/v4/server/contexts/ctxerr"
	"github.com/fleetdm/fleet/v4/server/fleet"
	"github.com/fleetdm/fleet/v4/server/service/middleware/endpoint_utils"
)

//////////////////////////////////////////////////////////////////////////////
// Get App Store apps
//////////////////////////////////////////////////////////////////////////////

type getAppStoreAppsRequest struct {
	TeamID uint `query:"team_id"`
}

type getAppStoreAppsResponse struct {
	AppStoreApps []*fleet.VPPApp `json:"app_store_apps"`
	Err          error           `json:"error,omitempty"`
}

func (r getAppStoreAppsResponse) Error() error { return r.Err }

func getAppStoreAppsEndpoint(ctx context.Context, request interface{}, svc fleet.Service) (fleet.Errorer, error) {
	req := request.(*getAppStoreAppsRequest)
	apps, err := svc.GetAppStoreApps(ctx, &req.TeamID)
	if err != nil {
		return &getAppStoreAppsResponse{Err: err}, nil
	}

	return &getAppStoreAppsResponse{AppStoreApps: apps}, nil
}

func (svc *Service) GetAppStoreApps(ctx context.Context, teamID *uint) ([]*fleet.VPPApp, error) {
	// skipauth: No authorization check needed due to implementation returning
	// only license error.
	svc.authz.SkipAuthorization(ctx)

	return nil, fleet.ErrMissingLicense
}

//////////////////////////////////////////////////////////////////////////////
// Add App Store apps
//////////////////////////////////////////////////////////////////////////////

type addAppStoreAppRequest struct {
	TeamID           *uint                           `json:"team_id"`
	AppStoreID       string                          `json:"app_store_id"`
	Platform         fleet.InstallableDevicePlatform `json:"platform"`
	SelfService      bool                            `json:"self_service"`
	AutomaticInstall bool                            `json:"automatic_install"`
	LabelsIncludeAny []string                        `json:"labels_include_any"`
	LabelsExcludeAny []string                        `json:"labels_exclude_any"`
	Categories       []string                        `json:"categories"`
	Configuration    []byte                          `json:"configuration"`
}

type addAppStoreAppResponse struct {
	TitleID uint  `json:"software_title_id,omitempty"`
	Err     error `json:"error,omitempty"`
}

func (r addAppStoreAppResponse) Error() error { return r.Err }

func addAppStoreAppEndpoint(ctx context.Context, request interface{}, svc fleet.Service) (fleet.Errorer, error) {
	req := request.(*addAppStoreAppRequest)
	titleID, err := svc.AddAppStoreApp(ctx, req.TeamID, fleet.VPPAppTeam{
		VPPAppID:             fleet.VPPAppID{AdamID: req.AppStoreID, Platform: req.Platform},
		SelfService:          req.SelfService,
		LabelsIncludeAny:     req.LabelsIncludeAny,
		LabelsExcludeAny:     req.LabelsExcludeAny,
		AddAutoInstallPolicy: req.AutomaticInstall,
		Categories:           req.Categories,
		Configuration:        req.Configuration,
	})
	if err != nil {
		return &addAppStoreAppResponse{Err: err}, nil
	}

	return &addAppStoreAppResponse{TitleID: titleID}, nil
}

func (svc *Service) AddAppStoreApp(ctx context.Context, _ *uint, _ fleet.VPPAppTeam) (uint, error) {
	// skipauth: No authorization check needed due to implementation returning
	// only license error.
	svc.authz.SkipAuthorization(ctx)

	return 0, fleet.ErrMissingLicense
}

//////////////////////////////////////////////////////////////////////////////
// Update App Store apps
//////////////////////////////////////////////////////////////////////////////

type updateAppStoreAppRequest struct {
	TitleID          uint     `url:"title_id"`
	TeamID           *uint    `json:"team_id"`
	SelfService      bool     `json:"self_service"`
	LabelsIncludeAny []string `json:"labels_include_any"`
	LabelsExcludeAny []string `json:"labels_exclude_any"`
	Categories       []string `json:"categories"`
<<<<<<< HEAD
	Configuration    []byte   `json:"configuration"`
	DisplayName      string   `json:"display_name"`
=======
	DisplayName      *string  `json:"display_name"`
>>>>>>> b5286a30
}

type updateAppStoreAppResponse struct {
	AppStoreApp *fleet.VPPAppStoreApp `json:"app_store_app,omitempty"`
	Err         error                 `json:"error,omitempty"`
}

func (r updateAppStoreAppResponse) Error() error { return r.Err }

func updateAppStoreAppEndpoint(ctx context.Context, request interface{}, svc fleet.Service) (fleet.Errorer, error) {
	req := request.(*updateAppStoreAppRequest)

	updatedApp, err := svc.UpdateAppStoreApp(ctx, req.TitleID, req.TeamID, fleet.VPPAppUpdate{
		SelfService:      req.SelfService,
		LabelsIncludeAny: req.LabelsIncludeAny,
		LabelsExcludeAny: req.LabelsExcludeAny,
		Categories:       req.Categories,
		Configuration:    req.Configuration,
		DisplayName:      req.DisplayName,
	})
	if err != nil {
		return updateAppStoreAppResponse{Err: err}, nil
	}

	return updateAppStoreAppResponse{AppStoreApp: updatedApp}, nil
}

<<<<<<< HEAD
func (svc *Service) UpdateAppStoreApp(ctx context.Context, titleID uint, teamID *uint, payload fleet.VPPAppUpdate) (*fleet.VPPAppStoreApp, error) {
=======
func (svc *Service) UpdateAppStoreApp(ctx context.Context, titleID uint, teamID *uint, selfService bool, labelsIncludeAny, labelsExcludeAny, categories []string, displayName *string) (*fleet.VPPAppStoreApp, error) {
>>>>>>> b5286a30
	// skipauth: No authorization check needed due to implementation returning
	// only license error.
	svc.authz.SkipAuthorization(ctx)

	return nil, fleet.ErrMissingLicense
}

////////////////////////////////////////////////////////////////////////////////
// POST /api/_version_/vpp_tokens
////////////////////////////////////////////////////////////////////////////////

type uploadVPPTokenRequest struct {
	File *multipart.FileHeader
}

func (uploadVPPTokenRequest) DecodeRequest(ctx context.Context, r *http.Request) (interface{}, error) {
	decoded := uploadVPPTokenRequest{}

	err := r.ParseMultipartForm(512 * units.MiB)
	if err != nil {
		return nil, &fleet.BadRequestError{
			Message:     "failed to parse multipart form",
			InternalErr: err,
		}
	}

	if r.MultipartForm.File["token"] == nil || len(r.MultipartForm.File["token"]) == 0 {
		return nil, &fleet.BadRequestError{
			Message:     "token multipart field is required",
			InternalErr: err,
		}
	}

	decoded.File = r.MultipartForm.File["token"][0]

	return &decoded, nil
}

type uploadVPPTokenResponse struct {
	Err   error             `json:"error,omitempty"`
	Token *fleet.VPPTokenDB `json:"token,omitempty"`
}

func (r uploadVPPTokenResponse) Status() int { return http.StatusAccepted }

func (r uploadVPPTokenResponse) Error() error {
	return r.Err
}

func uploadVPPTokenEndpoint(ctx context.Context, request interface{}, svc fleet.Service) (fleet.Errorer, error) {
	req := request.(*uploadVPPTokenRequest)
	file, err := req.File.Open()
	if err != nil {
		return uploadVPPTokenResponse{Err: err}, nil
	}
	defer file.Close()

	tok, err := svc.UploadVPPToken(ctx, file)
	if err != nil {
		return uploadVPPTokenResponse{Err: err}, nil
	}

	return uploadVPPTokenResponse{Token: tok}, nil
}

func (svc *Service) UploadVPPToken(ctx context.Context, file io.ReadSeeker) (*fleet.VPPTokenDB, error) {
	// skipauth: No authorization check needed due to implementation returning
	// only license error.
	svc.authz.SkipAuthorization(ctx)

	return nil, fleet.ErrMissingLicense
}

////////////////////////////////////////////////////
// PATCH /api/_version_/fleet/vpp_tokens/%d/renew //
////////////////////////////////////////////////////

type patchVPPTokenRenewRequest struct {
	ID   uint `url:"id"`
	File *multipart.FileHeader
}

func (patchVPPTokenRenewRequest) DecodeRequest(ctx context.Context, r *http.Request) (interface{}, error) {
	decoded := patchVPPTokenRenewRequest{}

	err := r.ParseMultipartForm(512 * units.MiB)
	if err != nil {
		return nil, &fleet.BadRequestError{
			Message:     "failed to parse multipart form",
			InternalErr: err,
		}
	}

	if r.MultipartForm.File["token"] == nil || len(r.MultipartForm.File["token"]) == 0 {
		return nil, &fleet.BadRequestError{
			Message:     "token multipart field is required",
			InternalErr: err,
		}
	}

	decoded.File = r.MultipartForm.File["token"][0]

	id, err := endpoint_utils.UintFromRequest(r, "id")
	if err != nil {
		return nil, ctxerr.Wrap(ctx, err, "failed to parse vpp token id")
	}

	decoded.ID = uint(id) //nolint:gosec // dismiss G115

	return &decoded, nil
}

type patchVPPTokenRenewResponse struct {
	Err   error             `json:"error,omitempty"`
	Token *fleet.VPPTokenDB `json:"token,omitempty"`
}

func (r patchVPPTokenRenewResponse) Status() int { return http.StatusAccepted }

func (r patchVPPTokenRenewResponse) Error() error {
	return r.Err
}

func patchVPPTokenRenewEndpoint(ctx context.Context, request interface{}, svc fleet.Service) (fleet.Errorer, error) {
	req := request.(*patchVPPTokenRenewRequest)
	file, err := req.File.Open()
	if err != nil {
		return patchVPPTokenRenewResponse{Err: err}, nil
	}
	defer file.Close()

	tok, err := svc.UpdateVPPToken(ctx, req.ID, file)
	if err != nil {
		return patchVPPTokenRenewResponse{Err: err}, nil
	}

	return patchVPPTokenRenewResponse{Token: tok}, nil
}

func (svc *Service) UpdateVPPToken(ctx context.Context, tokenID uint, token io.ReadSeeker) (*fleet.VPPTokenDB, error) {
	// skipauth: No authorization check needed due to implementation returning
	// only license error.
	svc.authz.SkipAuthorization(ctx)

	return nil, fleet.ErrMissingLicense
}

////////////////////////////////////////////////////
// PATCH /api/_version_/fleet/vpp_tokens/%d/teams //
////////////////////////////////////////////////////

type patchVPPTokensTeamsRequest struct {
	ID      uint   `url:"id"`
	TeamIDs []uint `json:"teams"`
}

type patchVPPTokensTeamsResponse struct {
	Token *fleet.VPPTokenDB `json:"token,omitempty"`
	Err   error             `json:"error,omitempty"`
}

func (r patchVPPTokensTeamsResponse) Error() error { return r.Err }

func patchVPPTokensTeams(ctx context.Context, request any, svc fleet.Service) (fleet.Errorer, error) {
	req := request.(*patchVPPTokensTeamsRequest)

	tok, err := svc.UpdateVPPTokenTeams(ctx, req.ID, req.TeamIDs)
	if err != nil {
		return patchVPPTokensTeamsResponse{Err: err}, nil
	}
	return patchVPPTokensTeamsResponse{Token: tok}, nil
}

func (svc *Service) UpdateVPPTokenTeams(ctx context.Context, tokenID uint, teamIDs []uint) (*fleet.VPPTokenDB, error) {
	// skipauth: No authorization check needed due to implementation returning
	// only license error.
	svc.authz.SkipAuthorization(ctx)

	return nil, fleet.ErrMissingLicense
}

/////////////////////////////////////////
// GET /api/_version_/fleet/vpp_tokens //
/////////////////////////////////////////

type getVPPTokensRequest struct{}

type getVPPTokensResponse struct {
	Tokens []*fleet.VPPTokenDB `json:"vpp_tokens"`
	Err    error               `json:"error,omitempty"`
}

func (r getVPPTokensResponse) Error() error { return r.Err }

func getVPPTokens(ctx context.Context, request any, svc fleet.Service) (fleet.Errorer, error) {
	tokens, err := svc.GetVPPTokens(ctx)
	if err != nil {
		return getVPPTokensResponse{Err: err}, nil
	}

	if tokens == nil {
		tokens = []*fleet.VPPTokenDB{}
	}

	return getVPPTokensResponse{Tokens: tokens}, nil
}

func (svc *Service) GetVPPTokens(ctx context.Context) ([]*fleet.VPPTokenDB, error) {
	// skipauth: No authorization check needed due to implementation returning
	// only license error.
	svc.authz.SkipAuthorization(ctx)

	return nil, fleet.ErrMissingLicense
}

///////////////////////////////////////////////
// DELETE /api/_version_/fleet/vpp_tokens/%d //
///////////////////////////////////////////////

type deleteVPPTokenRequest struct {
	ID uint `url:"id"`
}

type deleteVPPTokenResponse struct {
	Err error `json:"error,omitempty"`
}

func (r deleteVPPTokenResponse) Error() error { return r.Err }

func (r deleteVPPTokenResponse) Status() int { return http.StatusNoContent }

func deleteVPPToken(ctx context.Context, request any, svc fleet.Service) (fleet.Errorer, error) {
	req := request.(*deleteVPPTokenRequest)

	err := svc.DeleteVPPToken(ctx, req.ID)
	if err != nil {
		return deleteVPPTokenResponse{Err: err}, nil
	}

	return deleteVPPTokenResponse{}, nil
}

func (svc *Service) DeleteVPPToken(ctx context.Context, tokenID uint) error {
	// skipauth: No authorization check needed due to implementation returning
	// only license error.
	svc.authz.SkipAuthorization(ctx)

	return fleet.ErrMissingLicense
}<|MERGE_RESOLUTION|>--- conflicted
+++ resolved
@@ -2,6 +2,7 @@
 
 import (
 	"context"
+	"encoding/json"
 	"io"
 	"mime/multipart"
 	"net/http"
@@ -99,18 +100,14 @@
 //////////////////////////////////////////////////////////////////////////////
 
 type updateAppStoreAppRequest struct {
-	TitleID          uint     `url:"title_id"`
-	TeamID           *uint    `json:"team_id"`
-	SelfService      bool     `json:"self_service"`
-	LabelsIncludeAny []string `json:"labels_include_any"`
-	LabelsExcludeAny []string `json:"labels_exclude_any"`
-	Categories       []string `json:"categories"`
-<<<<<<< HEAD
-	Configuration    []byte   `json:"configuration"`
-	DisplayName      string   `json:"display_name"`
-=======
-	DisplayName      *string  `json:"display_name"`
->>>>>>> b5286a30
+	TitleID          uint            `url:"title_id"`
+	TeamID           *uint           `json:"team_id"`
+	SelfService      bool            `json:"self_service"`
+	LabelsIncludeAny []string        `json:"labels_include_any"`
+	LabelsExcludeAny []string        `json:"labels_exclude_any"`
+	Categories       []string        `json:"categories"`
+	Configuration    json.RawMessage `json:"configuration"`
+	DisplayName      *string         `json:"display_name"`
 }
 
 type updateAppStoreAppResponse struct {
@@ -138,11 +135,7 @@
 	return updateAppStoreAppResponse{AppStoreApp: updatedApp}, nil
 }
 
-<<<<<<< HEAD
 func (svc *Service) UpdateAppStoreApp(ctx context.Context, titleID uint, teamID *uint, payload fleet.VPPAppUpdate) (*fleet.VPPAppStoreApp, error) {
-=======
-func (svc *Service) UpdateAppStoreApp(ctx context.Context, titleID uint, teamID *uint, selfService bool, labelsIncludeAny, labelsExcludeAny, categories []string, displayName *string) (*fleet.VPPAppStoreApp, error) {
->>>>>>> b5286a30
 	// skipauth: No authorization check needed due to implementation returning
 	// only license error.
 	svc.authz.SkipAuthorization(ctx)
