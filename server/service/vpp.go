package service

import (
	"context"
	"io"
	"mime/multipart"
	"net/http"

	"github.com/docker/go-units"
	"github.com/fleetdm/fleet/v4/server/contexts/ctxerr"
	"github.com/fleetdm/fleet/v4/server/fleet"
	"github.com/fleetdm/fleet/v4/server/service/middleware/endpoint_utils"
)

//////////////////////////////////////////////////////////////////////////////
// Get App Store apps
//////////////////////////////////////////////////////////////////////////////

type getAppStoreAppsRequest struct {
	TeamID uint `query:"team_id"`
}

type getAppStoreAppsResponse struct {
	AppStoreApps []*fleet.VPPApp `json:"app_store_apps"`
	Err          error           `json:"error,omitempty"`
}

func (r getAppStoreAppsResponse) Error() error { return r.Err }

func getAppStoreAppsEndpoint(ctx context.Context, request interface{}, svc fleet.Service) (fleet.Errorer, error) {
	req := request.(*getAppStoreAppsRequest)
	apps, err := svc.GetAppStoreApps(ctx, &req.TeamID)
	if err != nil {
		return &getAppStoreAppsResponse{Err: err}, nil
	}

	return &getAppStoreAppsResponse{AppStoreApps: apps}, nil
}

func (svc *Service) GetAppStoreApps(ctx context.Context, teamID *uint) ([]*fleet.VPPApp, error) {
	// skipauth: No authorization check needed due to implementation returning
	// only license error.
	svc.authz.SkipAuthorization(ctx)

	return nil, fleet.ErrMissingLicense
}

//////////////////////////////////////////////////////////////////////////////
// Add App Store apps
//////////////////////////////////////////////////////////////////////////////

type addAppStoreAppRequest struct {
	TeamID           *uint                           `json:"team_id"`
	AppStoreID       string                          `json:"app_store_id"`
	Platform         fleet.InstallableDevicePlatform `json:"platform"`
	SelfService      bool                            `json:"self_service"`
	AutomaticInstall bool                            `json:"automatic_install"`
	LabelsIncludeAny []string                        `json:"labels_include_any"`
	LabelsExcludeAny []string                        `json:"labels_exclude_any"`
	Categories       []string                        `json:"categories"`
	Configuration    []byte                          `json:"configuration"`
}

type addAppStoreAppResponse struct {
	TitleID uint  `json:"software_title_id,omitempty"`
	Err     error `json:"error,omitempty"`
}

func (r addAppStoreAppResponse) Error() error { return r.Err }

func addAppStoreAppEndpoint(ctx context.Context, request interface{}, svc fleet.Service) (fleet.Errorer, error) {
	req := request.(*addAppStoreAppRequest)
	titleID, err := svc.AddAppStoreApp(ctx, req.TeamID, fleet.VPPAppTeam{
		VPPAppID:             fleet.VPPAppID{AdamID: req.AppStoreID, Platform: req.Platform},
		SelfService:          req.SelfService,
		LabelsIncludeAny:     req.LabelsIncludeAny,
		LabelsExcludeAny:     req.LabelsExcludeAny,
		AddAutoInstallPolicy: req.AutomaticInstall,
		Categories:           req.Categories,
		Configuration:        req.Configuration,
	})
	if err != nil {
		return &addAppStoreAppResponse{Err: err}, nil
	}

	return &addAppStoreAppResponse{TitleID: titleID}, nil
}

func (svc *Service) AddAppStoreApp(ctx context.Context, _ *uint, _ fleet.VPPAppTeam) (uint, error) {
	// skipauth: No authorization check needed due to implementation returning
	// only license error.
	svc.authz.SkipAuthorization(ctx)

	return 0, fleet.ErrMissingLicense
}

//////////////////////////////////////////////////////////////////////////////
// Update App Store apps
//////////////////////////////////////////////////////////////////////////////

type updateAppStoreAppRequest struct {
	TitleID          uint     `url:"title_id"`
	TeamID           *uint    `json:"team_id"`
	SelfService      bool     `json:"self_service"`
	LabelsIncludeAny []string `json:"labels_include_any"`
	LabelsExcludeAny []string `json:"labels_exclude_any"`
	Categories       []string `json:"categories"`
<<<<<<< HEAD
	Configuration    []byte   `json:"configuration"`
=======
	DisplayName      string   `json:"display_name"`
>>>>>>> 6fd6db27
}

type updateAppStoreAppResponse struct {
	AppStoreApp *fleet.VPPAppStoreApp `json:"app_store_app,omitempty"`
	Err         error                 `json:"error,omitempty"`
}

func (r updateAppStoreAppResponse) Error() error { return r.Err }

func updateAppStoreAppEndpoint(ctx context.Context, request interface{}, svc fleet.Service) (fleet.Errorer, error) {
	req := request.(*updateAppStoreAppRequest)

<<<<<<< HEAD
	updatedApp, err := svc.UpdateAppStoreApp(ctx, req.TitleID, req.TeamID, fleet.VPPAppUpdate{
		SelfService:      req.SelfService,
		LabelsIncludeAny: req.LabelsIncludeAny,
		LabelsExcludeAny: req.LabelsExcludeAny,
		Categories:       req.Categories,
		Configuration:    req.Configuration,
	})
=======
	updatedApp, err := svc.UpdateAppStoreApp(ctx, req.TitleID, req.TeamID, req.SelfService, req.LabelsIncludeAny, req.LabelsExcludeAny, req.Categories, req.DisplayName)
>>>>>>> 6fd6db27
	if err != nil {
		return updateAppStoreAppResponse{Err: err}, nil
	}

	return updateAppStoreAppResponse{AppStoreApp: updatedApp}, nil
}

<<<<<<< HEAD
func (svc *Service) UpdateAppStoreApp(ctx context.Context, titleID uint, teamID *uint, payload fleet.VPPAppUpdate) (*fleet.VPPAppStoreApp, error) {
=======
func (svc *Service) UpdateAppStoreApp(ctx context.Context, titleID uint, teamID *uint, selfService bool, labelsIncludeAny, labelsExcludeAny, categories []string, displayName string) (*fleet.VPPAppStoreApp, error) {
>>>>>>> 6fd6db27
	// skipauth: No authorization check needed due to implementation returning
	// only license error.
	svc.authz.SkipAuthorization(ctx)

	return nil, fleet.ErrMissingLicense
}

////////////////////////////////////////////////////////////////////////////////
// POST /api/_version_/vpp_tokens
////////////////////////////////////////////////////////////////////////////////

type uploadVPPTokenRequest struct {
	File *multipart.FileHeader
}

func (uploadVPPTokenRequest) DecodeRequest(ctx context.Context, r *http.Request) (interface{}, error) {
	decoded := uploadVPPTokenRequest{}

	err := r.ParseMultipartForm(512 * units.MiB)
	if err != nil {
		return nil, &fleet.BadRequestError{
			Message:     "failed to parse multipart form",
			InternalErr: err,
		}
	}

	if r.MultipartForm.File["token"] == nil || len(r.MultipartForm.File["token"]) == 0 {
		return nil, &fleet.BadRequestError{
			Message:     "token multipart field is required",
			InternalErr: err,
		}
	}

	decoded.File = r.MultipartForm.File["token"][0]

	return &decoded, nil
}

type uploadVPPTokenResponse struct {
	Err   error             `json:"error,omitempty"`
	Token *fleet.VPPTokenDB `json:"token,omitempty"`
}

func (r uploadVPPTokenResponse) Status() int { return http.StatusAccepted }

func (r uploadVPPTokenResponse) Error() error {
	return r.Err
}

func uploadVPPTokenEndpoint(ctx context.Context, request interface{}, svc fleet.Service) (fleet.Errorer, error) {
	req := request.(*uploadVPPTokenRequest)
	file, err := req.File.Open()
	if err != nil {
		return uploadVPPTokenResponse{Err: err}, nil
	}
	defer file.Close()

	tok, err := svc.UploadVPPToken(ctx, file)
	if err != nil {
		return uploadVPPTokenResponse{Err: err}, nil
	}

	return uploadVPPTokenResponse{Token: tok}, nil
}

func (svc *Service) UploadVPPToken(ctx context.Context, file io.ReadSeeker) (*fleet.VPPTokenDB, error) {
	// skipauth: No authorization check needed due to implementation returning
	// only license error.
	svc.authz.SkipAuthorization(ctx)

	return nil, fleet.ErrMissingLicense
}

////////////////////////////////////////////////////
// PATCH /api/_version_/fleet/vpp_tokens/%d/renew //
////////////////////////////////////////////////////

type patchVPPTokenRenewRequest struct {
	ID   uint `url:"id"`
	File *multipart.FileHeader
}

func (patchVPPTokenRenewRequest) DecodeRequest(ctx context.Context, r *http.Request) (interface{}, error) {
	decoded := patchVPPTokenRenewRequest{}

	err := r.ParseMultipartForm(512 * units.MiB)
	if err != nil {
		return nil, &fleet.BadRequestError{
			Message:     "failed to parse multipart form",
			InternalErr: err,
		}
	}

	if r.MultipartForm.File["token"] == nil || len(r.MultipartForm.File["token"]) == 0 {
		return nil, &fleet.BadRequestError{
			Message:     "token multipart field is required",
			InternalErr: err,
		}
	}

	decoded.File = r.MultipartForm.File["token"][0]

	id, err := endpoint_utils.UintFromRequest(r, "id")
	if err != nil {
		return nil, ctxerr.Wrap(ctx, err, "failed to parse vpp token id")
	}

	decoded.ID = uint(id) //nolint:gosec // dismiss G115

	return &decoded, nil
}

type patchVPPTokenRenewResponse struct {
	Err   error             `json:"error,omitempty"`
	Token *fleet.VPPTokenDB `json:"token,omitempty"`
}

func (r patchVPPTokenRenewResponse) Status() int { return http.StatusAccepted }

func (r patchVPPTokenRenewResponse) Error() error {
	return r.Err
}

func patchVPPTokenRenewEndpoint(ctx context.Context, request interface{}, svc fleet.Service) (fleet.Errorer, error) {
	req := request.(*patchVPPTokenRenewRequest)
	file, err := req.File.Open()
	if err != nil {
		return patchVPPTokenRenewResponse{Err: err}, nil
	}
	defer file.Close()

	tok, err := svc.UpdateVPPToken(ctx, req.ID, file)
	if err != nil {
		return patchVPPTokenRenewResponse{Err: err}, nil
	}

	return patchVPPTokenRenewResponse{Token: tok}, nil
}

func (svc *Service) UpdateVPPToken(ctx context.Context, tokenID uint, token io.ReadSeeker) (*fleet.VPPTokenDB, error) {
	// skipauth: No authorization check needed due to implementation returning
	// only license error.
	svc.authz.SkipAuthorization(ctx)

	return nil, fleet.ErrMissingLicense
}

////////////////////////////////////////////////////
// PATCH /api/_version_/fleet/vpp_tokens/%d/teams //
////////////////////////////////////////////////////

type patchVPPTokensTeamsRequest struct {
	ID      uint   `url:"id"`
	TeamIDs []uint `json:"teams"`
}

type patchVPPTokensTeamsResponse struct {
	Token *fleet.VPPTokenDB `json:"token,omitempty"`
	Err   error             `json:"error,omitempty"`
}

func (r patchVPPTokensTeamsResponse) Error() error { return r.Err }

func patchVPPTokensTeams(ctx context.Context, request any, svc fleet.Service) (fleet.Errorer, error) {
	req := request.(*patchVPPTokensTeamsRequest)

	tok, err := svc.UpdateVPPTokenTeams(ctx, req.ID, req.TeamIDs)
	if err != nil {
		return patchVPPTokensTeamsResponse{Err: err}, nil
	}
	return patchVPPTokensTeamsResponse{Token: tok}, nil
}

func (svc *Service) UpdateVPPTokenTeams(ctx context.Context, tokenID uint, teamIDs []uint) (*fleet.VPPTokenDB, error) {
	// skipauth: No authorization check needed due to implementation returning
	// only license error.
	svc.authz.SkipAuthorization(ctx)

	return nil, fleet.ErrMissingLicense
}

/////////////////////////////////////////
// GET /api/_version_/fleet/vpp_tokens //
/////////////////////////////////////////

type getVPPTokensRequest struct{}

type getVPPTokensResponse struct {
	Tokens []*fleet.VPPTokenDB `json:"vpp_tokens"`
	Err    error               `json:"error,omitempty"`
}

func (r getVPPTokensResponse) Error() error { return r.Err }

func getVPPTokens(ctx context.Context, request any, svc fleet.Service) (fleet.Errorer, error) {
	tokens, err := svc.GetVPPTokens(ctx)
	if err != nil {
		return getVPPTokensResponse{Err: err}, nil
	}

	if tokens == nil {
		tokens = []*fleet.VPPTokenDB{}
	}

	return getVPPTokensResponse{Tokens: tokens}, nil
}

func (svc *Service) GetVPPTokens(ctx context.Context) ([]*fleet.VPPTokenDB, error) {
	// skipauth: No authorization check needed due to implementation returning
	// only license error.
	svc.authz.SkipAuthorization(ctx)

	return nil, fleet.ErrMissingLicense
}

///////////////////////////////////////////////
// DELETE /api/_version_/fleet/vpp_tokens/%d //
///////////////////////////////////////////////

type deleteVPPTokenRequest struct {
	ID uint `url:"id"`
}

type deleteVPPTokenResponse struct {
	Err error `json:"error,omitempty"`
}

func (r deleteVPPTokenResponse) Error() error { return r.Err }

func (r deleteVPPTokenResponse) Status() int { return http.StatusNoContent }

func deleteVPPToken(ctx context.Context, request any, svc fleet.Service) (fleet.Errorer, error) {
	req := request.(*deleteVPPTokenRequest)

	err := svc.DeleteVPPToken(ctx, req.ID)
	if err != nil {
		return deleteVPPTokenResponse{Err: err}, nil
	}

	return deleteVPPTokenResponse{}, nil
}

func (svc *Service) DeleteVPPToken(ctx context.Context, tokenID uint) error {
	// skipauth: No authorization check needed due to implementation returning
	// only license error.
	svc.authz.SkipAuthorization(ctx)

	return fleet.ErrMissingLicense
}<|MERGE_RESOLUTION|>--- conflicted
+++ resolved
@@ -105,11 +105,8 @@
 	LabelsIncludeAny []string `json:"labels_include_any"`
 	LabelsExcludeAny []string `json:"labels_exclude_any"`
 	Categories       []string `json:"categories"`
-<<<<<<< HEAD
 	Configuration    []byte   `json:"configuration"`
-=======
 	DisplayName      string   `json:"display_name"`
->>>>>>> 6fd6db27
 }
 
 type updateAppStoreAppResponse struct {
@@ -122,17 +119,14 @@
 func updateAppStoreAppEndpoint(ctx context.Context, request interface{}, svc fleet.Service) (fleet.Errorer, error) {
 	req := request.(*updateAppStoreAppRequest)
 
-<<<<<<< HEAD
 	updatedApp, err := svc.UpdateAppStoreApp(ctx, req.TitleID, req.TeamID, fleet.VPPAppUpdate{
 		SelfService:      req.SelfService,
 		LabelsIncludeAny: req.LabelsIncludeAny,
 		LabelsExcludeAny: req.LabelsExcludeAny,
 		Categories:       req.Categories,
 		Configuration:    req.Configuration,
+		DisplayName:      req.DisplayName,
 	})
-=======
-	updatedApp, err := svc.UpdateAppStoreApp(ctx, req.TitleID, req.TeamID, req.SelfService, req.LabelsIncludeAny, req.LabelsExcludeAny, req.Categories, req.DisplayName)
->>>>>>> 6fd6db27
 	if err != nil {
 		return updateAppStoreAppResponse{Err: err}, nil
 	}
@@ -140,11 +134,7 @@
 	return updateAppStoreAppResponse{AppStoreApp: updatedApp}, nil
 }
 
-<<<<<<< HEAD
 func (svc *Service) UpdateAppStoreApp(ctx context.Context, titleID uint, teamID *uint, payload fleet.VPPAppUpdate) (*fleet.VPPAppStoreApp, error) {
-=======
-func (svc *Service) UpdateAppStoreApp(ctx context.Context, titleID uint, teamID *uint, selfService bool, labelsIncludeAny, labelsExcludeAny, categories []string, displayName string) (*fleet.VPPAppStoreApp, error) {
->>>>>>> 6fd6db27
 	// skipauth: No authorization check needed due to implementation returning
 	// only license error.
 	svc.authz.SkipAuthorization(ctx)
