--- conflicted
+++ resolved
@@ -405,12 +405,9 @@
 	EnableSCIM                      bool
 	ConditionalAccessMicrosoftProxy ConditionalAccessMicrosoftProxy
 	HostIdentity                    *HostIdentity
-<<<<<<< HEAD
 	androidMockClient               *android_mock.Client
 	androidModule                   android.Service
-=======
 	ConditionalAccess               *ConditionalAccess
->>>>>>> 6b638189
 }
 
 func RunServerForTestsWithDS(t *testing.T, ds fleet.Datastore, opts ...*TestServerOpts) (map[string]fleet.User, *httptest.Server) {
