--- conflicted
+++ resolved
@@ -260,12 +260,8 @@
 			keyValueStore,
 			scepConfigService,
 			digiCertService,
-<<<<<<< HEAD
-			hydrantService,
 			androidModule,
-=======
 			estCAService,
->>>>>>> 35e35cb1
 		)
 		if err != nil {
 			panic(err)
