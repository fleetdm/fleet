package service

import (
	"context"
	"crypto/tls"
	"encoding/json"
	"fmt"
	"io"
	"net/http"
	"net/http/httptest"
	"os"
	"strings"
	"sync"
	"testing"

	"github.com/WatchBeam/clock"
	eeservice "github.com/fleetdm/fleet/v4/ee/server/service"
	"github.com/fleetdm/fleet/v4/server/config"
	"github.com/fleetdm/fleet/v4/server/contexts/license"
	"github.com/fleetdm/fleet/v4/server/fleet"
	"github.com/fleetdm/fleet/v4/server/logging"
	"github.com/fleetdm/fleet/v4/server/mail"
	apple_mdm "github.com/fleetdm/fleet/v4/server/mdm/apple"
	microsoft_mdm "github.com/fleetdm/fleet/v4/server/mdm/microsoft"
	nanodep_mock "github.com/fleetdm/fleet/v4/server/mock/nanodep"
	"github.com/fleetdm/fleet/v4/server/ptr"
	"github.com/fleetdm/fleet/v4/server/service/async"
	"github.com/fleetdm/fleet/v4/server/service/mock"
	"github.com/fleetdm/fleet/v4/server/sso"
	"github.com/fleetdm/fleet/v4/server/test"
	kitlog "github.com/go-kit/kit/log"
	"github.com/google/uuid"
	nanodep_storage "github.com/micromdm/nanodep/storage"
	"github.com/micromdm/nanomdm/mdm"
	"github.com/micromdm/nanomdm/push"
	nanomdm_push "github.com/micromdm/nanomdm/push"
	nanomdm_storage "github.com/micromdm/nanomdm/storage"
	scep_depot "github.com/micromdm/scep/v2/depot"
	"github.com/stretchr/testify/assert"
	"github.com/stretchr/testify/require"
	"github.com/throttled/throttled/v2"
	"github.com/throttled/throttled/v2/store/memstore"
)

func newTestService(t *testing.T, ds fleet.Datastore, rs fleet.QueryResultStore, lq fleet.LiveQueryStore, opts ...*TestServerOpts) (fleet.Service, context.Context) {
	return newTestServiceWithConfig(t, ds, config.TestConfig(), rs, lq, opts...)
}

func newTestServiceWithConfig(t *testing.T, ds fleet.Datastore, fleetConfig config.FleetConfig, rs fleet.QueryResultStore, lq fleet.LiveQueryStore, opts ...*TestServerOpts) (fleet.Service, context.Context) {
	lic := &fleet.LicenseInfo{Tier: fleet.TierFree}
	writer, err := logging.NewFilesystemLogWriter(fleetConfig.Filesystem.StatusLogFile, kitlog.NewNopLogger(), fleetConfig.Filesystem.EnableLogRotation, fleetConfig.Filesystem.EnableLogCompression, 500, 28, 3)
	require.NoError(t, err)

	osqlogger := &OsqueryLogger{Status: writer, Result: writer}
	logger := kitlog.NewNopLogger()

	var (
		failingPolicySet  fleet.FailingPolicySet     = NewMemFailingPolicySet()
		enrollHostLimiter fleet.EnrollHostLimiter    = nopEnrollHostLimiter{}
		depStorage        nanodep_storage.AllStorage = &nanodep_mock.Storage{}
		mailer            fleet.MailService          = &mockMailService{SendEmailFn: func(e fleet.Email) error { return nil }}
		c                 clock.Clock                = clock.C

		is          fleet.InstallerStore
		mdmStorage  nanomdm_storage.AllStorage
		mdmPusher   nanomdm_push.Pusher
		ssoStore    sso.SessionStore
		profMatcher fleet.ProfileMatcher
	)
	if len(opts) > 0 {
		if opts[0].Clock != nil {
			c = opts[0].Clock
		}
	}

	task := async.NewTask(ds, nil, c, config.OsqueryConfig{})
	if len(opts) > 0 {
		if opts[0].Task != nil {
			task = opts[0].Task
		} else {
			opts[0].Task = task
		}
	}

	if len(opts) > 0 {
		if opts[0].Logger != nil {
			logger = opts[0].Logger
		}
		if opts[0].License != nil {
			lic = opts[0].License
		}
		if opts[0].Pool != nil {
			ssoStore = sso.NewSessionStore(opts[0].Pool)
			profMatcher = apple_mdm.NewProfileMatcher(opts[0].Pool)
		}
		if opts[0].ProfileMatcher != nil {
			profMatcher = opts[0].ProfileMatcher
		}
		if opts[0].FailingPolicySet != nil {
			failingPolicySet = opts[0].FailingPolicySet
		}
		if opts[0].EnrollHostLimiter != nil {
			enrollHostLimiter = opts[0].EnrollHostLimiter
		}
		if opts[0].UseMailService {
			mailer, err = mail.NewService(config.TestConfig())
			require.NoError(t, err)
		}

		// allow to explicitly set installer store to nil
		is = opts[0].Is
		// allow to explicitly set MDM storage to nil
		mdmStorage = opts[0].MDMStorage
		if opts[0].DEPStorage != nil {
			depStorage = opts[0].DEPStorage
		}
		// allow to explicitly set mdm pusher to nil
		mdmPusher = opts[0].MDMPusher
	}

	ctx := license.NewContext(context.Background(), lic)

	cronSchedulesService := fleet.NewCronSchedules()

	if len(opts) > 0 && opts[0].StartCronSchedules != nil {
		for _, fn := range opts[0].StartCronSchedules {
			err = cronSchedulesService.StartCronSchedule(fn(ctx, ds))
			require.NoError(t, err)
		}
	}

	mdmPushCertTopic := ""
	if len(opts) > 0 && opts[0].APNSTopic != "" {
		mdmPushCertTopic = opts[0].APNSTopic
	}

	var wstepManager microsoft_mdm.CertManager
	if fleetConfig.MDM.WindowsWSTEPIdentityCert != "" && fleetConfig.MDM.WindowsWSTEPIdentityKey != "" {
		rawCert, err := os.ReadFile(fleetConfig.MDM.WindowsWSTEPIdentityCert)
		require.NoError(t, err)
		rawKey, err := os.ReadFile(fleetConfig.MDM.WindowsWSTEPIdentityKey)
		require.NoError(t, err)

		wstepManager, err = microsoft_mdm.NewCertManager(ds, rawCert, rawKey)
		require.NoError(t, err)
	}

	svc, err := NewService(
		ctx,
		ds,
		task,
		rs,
		logger,
		osqlogger,
		fleetConfig,
		mailer,
		c,
		ssoStore,
		lq,
		ds,
		is,
		failingPolicySet,
		&fleet.NoOpGeoIP{},
		enrollHostLimiter,
		depStorage,
		mdmStorage,
		mdmPusher,
		mdmPushCertTopic,
		cronSchedulesService,
		wstepManager,
	)
	if err != nil {
		panic(err)
	}
	if lic.IsPremium() {
		svc, err = eeservice.NewService(
			svc,
			ds,
			kitlog.NewNopLogger(),
			fleetConfig,
			mailer,
			c,
			depStorage,
			apple_mdm.NewMDMAppleCommander(mdmStorage, mdmPusher),
			"",
			ssoStore,
			profMatcher,
		)
		if err != nil {
			panic(err)
		}
	}
	return svc, ctx
}

func newTestServiceWithClock(t *testing.T, ds fleet.Datastore, rs fleet.QueryResultStore, lq fleet.LiveQueryStore, c clock.Clock) (fleet.Service, context.Context) {
	testConfig := config.TestConfig()
	return newTestServiceWithConfig(t, ds, testConfig, rs, lq, &TestServerOpts{
		Clock: c,
	})
}

func createTestUsers(t *testing.T, ds fleet.Datastore) map[string]fleet.User {
	users := make(map[string]fleet.User)
	userID := uint(1)
	for _, u := range testUsers {
		role := fleet.RoleObserver
		if strings.Contains(u.Email, "admin") {
			role = fleet.RoleAdmin
		}
		user := &fleet.User{
			ID:         userID,
			Name:       "Test Name " + u.Email,
			Email:      u.Email,
			GlobalRole: &role,
		}
		err := user.SetPassword(u.PlaintextPassword, 10, 10)
		require.Nil(t, err)
		user, err = ds.NewUser(context.Background(), user)
		require.Nil(t, err)
		users[user.Email] = *user
		userID++
	}
	return users
}

var testUsers = map[string]struct {
	Email             string
	PlaintextPassword string
	GlobalRole        *string
}{
	"admin1": {
		PlaintextPassword: test.GoodPassword,
		Email:             "admin1@example.com",
		GlobalRole:        ptr.String(fleet.RoleAdmin),
	},
	"user1": {
		PlaintextPassword: test.GoodPassword,
		Email:             "user1@example.com",
		GlobalRole:        ptr.String(fleet.RoleMaintainer),
	},
	"user2": {
		PlaintextPassword: test.GoodPassword,
		Email:             "user2@example.com",
		GlobalRole:        ptr.String(fleet.RoleObserver),
	},
}

func createEnrollSecrets(t *testing.T, count int) []*fleet.EnrollSecret {
	secrets := make([]*fleet.EnrollSecret, count)
	for i := 0; i < count; i++ {
		secrets[i] = &fleet.EnrollSecret{Secret: fmt.Sprintf("testSecret%d", i)}
	}
	return secrets
}

type mockMailService struct {
	SendEmailFn func(e fleet.Email) error
	Invoked     bool
}

func (svc *mockMailService) SendEmail(e fleet.Email) error {
	svc.Invoked = true
	return svc.SendEmailFn(e)
}

type TestNewScheduleFunc func(ctx context.Context, ds fleet.Datastore) fleet.NewCronScheduleFunc

type TestServerOpts struct {
	Logger              kitlog.Logger
	License             *fleet.LicenseInfo
	SkipCreateTestUsers bool
	Rs                  fleet.QueryResultStore
	Lq                  fleet.LiveQueryStore
	Pool                fleet.RedisPool
	FailingPolicySet    fleet.FailingPolicySet
	Clock               clock.Clock
	Task                *async.Task
	EnrollHostLimiter   fleet.EnrollHostLimiter
	Is                  fleet.InstallerStore
	FleetConfig         *config.FleetConfig
	MDMStorage          nanomdm_storage.AllStorage
	DEPStorage          nanodep_storage.AllStorage
	SCEPStorage         scep_depot.Depot
	MDMPusher           nanomdm_push.Pusher
	HTTPServerConfig    *http.Server
	StartCronSchedules  []TestNewScheduleFunc
	UseMailService      bool
	APNSTopic           string
	ProfileMatcher      fleet.ProfileMatcher
}

func RunServerForTestsWithDS(t *testing.T, ds fleet.Datastore, opts ...*TestServerOpts) (map[string]fleet.User, *httptest.Server) {
	var rs fleet.QueryResultStore
	if len(opts) > 0 && opts[0].Rs != nil {
		rs = opts[0].Rs
	}
	var lq fleet.LiveQueryStore
	if len(opts) > 0 && opts[0].Lq != nil {
		lq = opts[0].Lq
	}
	cfg := config.TestConfig()
	if len(opts) > 0 && opts[0].FleetConfig != nil {
		cfg = *opts[0].FleetConfig
	}
	svc, ctx := newTestServiceWithConfig(t, ds, cfg, rs, lq, opts...)
	users := map[string]fleet.User{}
	if len(opts) == 0 || (len(opts) > 0 && !opts[0].SkipCreateTestUsers) {
		users = createTestUsers(t, ds)
	}
	logger := kitlog.NewLogfmtLogger(os.Stdout)
	if len(opts) > 0 && opts[0].Logger != nil {
		logger = opts[0].Logger
	}
	var mdmPusher nanomdm_push.Pusher
	if len(opts) > 0 && opts[0].MDMPusher != nil {
		mdmPusher = opts[0].MDMPusher
	}
	limitStore, _ := memstore.New(0)
	rootMux := http.NewServeMux()

	if len(opts) > 0 {
		mdmStorage := opts[0].MDMStorage
		scepStorage := opts[0].SCEPStorage
		if mdmStorage != nil && scepStorage != nil {
			err := RegisterAppleMDMProtocolServices(
				rootMux,
				cfg.MDM,
				mdmStorage,
				scepStorage,
				logger,
				&MDMAppleCheckinAndCommandService{
					ds:        ds,
					commander: apple_mdm.NewMDMAppleCommander(mdmStorage, mdmPusher),
					logger:    kitlog.NewNopLogger(),
				},
			)
			require.NoError(t, err)
		}
	}

	apiHandler := MakeHandler(svc, cfg, logger, limitStore, WithLoginRateLimit(throttled.PerMin(100)))
	rootMux.Handle("/api/", apiHandler)

	server := httptest.NewUnstartedServer(rootMux)
	server.Config = cfg.Server.DefaultHTTPServer(ctx, rootMux)
	if len(opts) > 0 && opts[0].HTTPServerConfig != nil {
		server.Config = opts[0].HTTPServerConfig
		// make sure we use the application handler we just created
		server.Config.Handler = rootMux
	}
	server.Start()
	t.Cleanup(func() {
		server.Close()
	})
	return users, server
}

func testSESPluginConfig() config.FleetConfig {
	c := config.TestConfig()
	c.Email = config.EmailConfig{EmailBackend: "ses"}
	c.SES = config.SESConfig{
		Region:           "us-east-1",
		AccessKeyID:      "foo",
		SecretAccessKey:  "bar",
		StsAssumeRoleArn: "baz",
		SourceArn:        "qux",
	}
	return c
}

func testKinesisPluginConfig() config.FleetConfig {
	c := config.TestConfig()
	c.Osquery.ResultLogPlugin = "kinesis"
	c.Osquery.StatusLogPlugin = "kinesis"
	c.Activity.AuditLogPlugin = "kinesis"
	c.Kinesis = config.KinesisConfig{
		Region:           "us-east-1",
		AccessKeyID:      "foo",
		SecretAccessKey:  "bar",
		StsAssumeRoleArn: "baz",
		StatusStream:     "test-status-stream",
		ResultStream:     "test-result-stream",
		AuditStream:      "test-audit-stream",
	}
	return c
}

func testFirehosePluginConfig() config.FleetConfig {
	c := config.TestConfig()
	c.Osquery.ResultLogPlugin = "firehose"
	c.Osquery.StatusLogPlugin = "firehose"
	c.Activity.AuditLogPlugin = "firehose"
	c.Firehose = config.FirehoseConfig{
		Region:           "us-east-1",
		AccessKeyID:      "foo",
		SecretAccessKey:  "bar",
		StsAssumeRoleArn: "baz",
		StatusStream:     "test-status-firehose",
		ResultStream:     "test-result-firehose",
		AuditStream:      "test-audit-firehose",
	}
	return c
}

func testLambdaPluginConfig() config.FleetConfig {
	c := config.TestConfig()
	c.Osquery.ResultLogPlugin = "lambda"
	c.Osquery.StatusLogPlugin = "lambda"
	c.Activity.AuditLogPlugin = "lambda"
	c.Lambda = config.LambdaConfig{
		Region:           "us-east-1",
		AccessKeyID:      "foo",
		SecretAccessKey:  "bar",
		StsAssumeRoleArn: "baz",
		ResultFunction:   "result-func",
		StatusFunction:   "status-func",
		AuditFunction:    "audit-func",
	}
	return c
}

func testPubSubPluginConfig() config.FleetConfig {
	c := config.TestConfig()
	c.Osquery.ResultLogPlugin = "pubsub"
	c.Osquery.StatusLogPlugin = "pubsub"
	c.Activity.AuditLogPlugin = "pubsub"
	c.PubSub = config.PubSubConfig{
		Project:       "test",
		StatusTopic:   "status-topic",
		ResultTopic:   "result-topic",
		AuditTopic:    "audit-topic",
		AddAttributes: false,
	}
	return c
}

func testStdoutPluginConfig() config.FleetConfig {
	c := config.TestConfig()
	c.Osquery.ResultLogPlugin = "stdout"
	c.Osquery.StatusLogPlugin = "stdout"
	c.Activity.AuditLogPlugin = "stdout"
	return c
}

func testUnrecognizedPluginConfig() config.FleetConfig {
	c := config.TestConfig()
	c.Osquery = config.OsqueryConfig{
		ResultLogPlugin: "bar",
		StatusLogPlugin: "bar",
	}
	c.Activity.AuditLogPlugin = "bar"
	return c
}

func assertBodyContains(t *testing.T, resp *http.Response, expected string) {
	bodyBytes, err := io.ReadAll(resp.Body)
	require.Nil(t, err)
	bodyString := string(bodyBytes)
	assert.Contains(t, bodyString, expected)
}

func getJSON(r *http.Response, target interface{}) error {
	return json.NewDecoder(r.Body).Decode(target)
}

func assertErrorCodeAndMessage(t *testing.T, resp *http.Response, code int, message string) {
	err := &fleet.Error{}
	require.Nil(t, getJSON(resp, err))
	assert.Equal(t, code, err.Code)
	assert.Equal(t, message, err.Message)
}

type memFailingPolicySet struct {
	mMu sync.RWMutex
	m   map[uint][]fleet.PolicySetHost
}

var _ fleet.FailingPolicySet = (*memFailingPolicySet)(nil)

func NewMemFailingPolicySet() *memFailingPolicySet {
	return &memFailingPolicySet{
		m: make(map[uint][]fleet.PolicySetHost),
	}
}

// AddFailingPoliciesForHost adds the given host to the policy sets.
func (m *memFailingPolicySet) AddHost(policyID uint, host fleet.PolicySetHost) error {
	m.mMu.Lock()
	defer m.mMu.Unlock()

	m.m[policyID] = append(m.m[policyID], host)
	return nil
}

// ListHosts returns the list of hosts present in the policy set.
func (m *memFailingPolicySet) ListHosts(policyID uint) ([]fleet.PolicySetHost, error) {
	m.mMu.RLock()
	defer m.mMu.RUnlock()

	hosts := make([]fleet.PolicySetHost, len(m.m[policyID]))
	for i := range m.m[policyID] {
		hosts[i] = m.m[policyID][i]
	}
	return hosts, nil
}

// RemoveHosts removes the hosts from the policy set.
func (m *memFailingPolicySet) RemoveHosts(policyID uint, hosts []fleet.PolicySetHost) error {
	m.mMu.Lock()
	defer m.mMu.Unlock()

	if _, ok := m.m[policyID]; !ok {
		return nil
	}
	hostsSet := make(map[uint]struct{})
	for _, host := range hosts {
		hostsSet[host.ID] = struct{}{}
	}
	n := 0
	for _, host := range m.m[policyID] {
		if _, ok := hostsSet[host.ID]; !ok {
			m.m[policyID][n] = host
			n++
		}
	}
	m.m[policyID] = m.m[policyID][:n]
	return nil
}

// RemoveSet removes a policy set.
func (m *memFailingPolicySet) RemoveSet(policyID uint) error {
	m.mMu.Lock()
	defer m.mMu.Unlock()

	delete(m.m, policyID)
	return nil
}

// ListSets lists all the policy sets.
func (m *memFailingPolicySet) ListSets() ([]uint, error) {
	m.mMu.RLock()
	defer m.mMu.RUnlock()

	var policyIDs []uint
	for policyID := range m.m {
		policyIDs = append(policyIDs, policyID)
	}
	return policyIDs, nil
}

type nopEnrollHostLimiter struct{}

func (nopEnrollHostLimiter) CanEnrollNewHost(ctx context.Context) (bool, error) {
	return true, nil
}

func (nopEnrollHostLimiter) SyncEnrolledHostIDs(ctx context.Context) error {
	return nil
}

func newMockAPNSPushProviderFactory() (*mock.APNSPushProviderFactory, *mock.APNSPushProvider) {
	provider := &mock.APNSPushProvider{}
	provider.PushFunc = mockSuccessfulPush
	factory := &mock.APNSPushProviderFactory{}
	factory.NewPushProviderFunc = func(*tls.Certificate) (push.PushProvider, error) {
		return provider, nil
	}

	return factory, provider
}

func mockSuccessfulPush(pushes []*mdm.Push) (map[string]*push.Response, error) {
	res := make(map[string]*push.Response, len(pushes))
	for _, p := range pushes {
		res[p.Token.String()] = &push.Response{
			Id:  uuid.New().String(),
			Err: nil,
		}
	}
	return res, nil
}

func mdmConfigurationRequiredEndpoints() []struct {
	method, path        string
	deviceAuthenticated bool
	premiumOnly         bool
} {
	return []struct {
		method, path        string
		deviceAuthenticated bool
		premiumOnly         bool
	}{
		{"POST", "/api/latest/fleet/mdm/apple/enqueue", false, false},
		{"GET", "/api/latest/fleet/mdm/apple/commandresults", false, false},
		{"GET", "/api/latest/fleet/mdm/apple/installers/1", false, false},
		{"DELETE", "/api/latest/fleet/mdm/apple/installers/1", false, false},
		{"GET", "/api/latest/fleet/mdm/apple/installers", false, false},
		{"GET", "/api/latest/fleet/mdm/apple/devices", false, false},
		{"GET", "/api/latest/fleet/mdm/apple/dep/devices", false, false},
		{"GET", "/api/latest/fleet/mdm/apple/profiles", false, false},
		{"GET", "/api/latest/fleet/mdm/apple/profiles/1", false, false},
		{"DELETE", "/api/latest/fleet/mdm/apple/profiles/1", false, false},
		{"GET", "/api/latest/fleet/mdm/apple/profiles/summary", false, false},
		{"PATCH", "/api/latest/fleet/mdm/hosts/1/unenroll", false, false},
		{"GET", "/api/latest/fleet/mdm/hosts/1/encryption_key", false, false},
		{"GET", "/api/latest/fleet/mdm/hosts/1/profiles", false, true},
		{"POST", "/api/latest/fleet/mdm/hosts/1/lock", false, false},
		{"POST", "/api/latest/fleet/mdm/hosts/1/wipe", false, false},
		{"PATCH", "/api/latest/fleet/mdm/apple/settings", false, false},
		{"GET", "/api/latest/fleet/mdm/apple", false, false},
		{"GET", apple_mdm.EnrollPath + "?token=test", false, false},
		{"GET", apple_mdm.InstallerPath + "?token=test", false, false},
		{"GET", "/api/latest/fleet/mdm/apple/setup/eula/token", false, false},
		{"DELETE", "/api/latest/fleet/mdm/apple/setup/eula/token", false, false},
		{"GET", "/api/latest/fleet/mdm/apple/setup/eula/metadata", false, false},
		// TODO: this endpoint accepts multipart/form data that gets
		// parsed before the MDM check, we need to refactor this
		// function to return more information to the caller, or find a
		// better way to test these endpoints.
		// {"POST", "/api/latest/fleet/mdm/apple/setup/eula"},
		{"GET", "/api/latest/fleet/mdm/apple/enrollment_profile", false, false},
		{"POST", "/api/latest/fleet/mdm/apple/enrollment_profile", false, false},
		{"DELETE", "/api/latest/fleet/mdm/apple/enrollment_profile", false, false},
		{"POST", "/api/latest/fleet/device/%s/migrate_mdm", true, true},
		{"POST", "/api/latest/fleet/mdm/apple/profiles/preassign", false, true},
		{"POST", "/api/latest/fleet/mdm/apple/profiles/match", false, true},
<<<<<<< HEAD
		{"POST", "/api/fleet/orbit/disk_encryption_key", false, false},
=======
		// TODO: this endpoint encompasses both Windows and macOS, we may need to adjust to handle
		// either/or scenarios.
		{"GET", "/api/latest/fleet/mdm/disk_encryption/summary", false, true},
	}
}

func mdmWindowsConfigurationRequiredEndpoints() []struct {
	method, path        string
	deviceAuthenticated bool
	premiumOnly         bool
} {
	return []struct {
		method, path        string
		deviceAuthenticated bool
		premiumOnly         bool
	}{
		// TODO: this endpoint encompasses both Windows and macOS, we may need to adjust to handle
		// either/or scenarios.
		{"GET", "/api/latest/fleet/mdm/disk_encryption/summary", false, true},
>>>>>>> 04c7b690
	}
}

// getURLSchemas returns a list of all valid URI schemas
func getURISchemas() []string {
	return []string{
		"aaa",
		"aaas",
		"about",
		"acap",
		"acct",
		"acd",
		"acr",
		"adiumxtra",
		"adt",
		"afp",
		"afs",
		"aim",
		"amss",
		"android",
		"appdata",
		"apt",
		"ar",
		"ark",
		"at",
		"attachment",
		"aw",
		"barion",
		"bb",
		"beshare",
		"bitcoin",
		"bitcoincash",
		"blob",
		"bolo",
		"browserext",
		"cabal",
		"calculator",
		"callto",
		"cap",
		"cast",
		"casts",
		"chrome",
		"chrome-extension",
		"cid",
		"coap",
		"coap+tcp",
		"coap+ws",
		"coaps",
		"coaps+tcp",
		"coaps+ws",
		"com-eventbrite-attendee",
		"content",
		"content-type",
		"crid",
		"cstr",
		"cvs",
		"dab",
		"dat",
		"data",
		"dav",
		"dhttp",
		"diaspora",
		"dict",
		"did",
		"dis",
		"dlna-playcontainer",
		"dlna-playsingle",
		"dns",
		"dntp",
		"doi",
		"dpp",
		"drm",
		"drop",
		"dtmi",
		"dtn",
		"dvb",
		"dvx",
		"dweb",
		"ed2k",
		"eid",
		"elsi",
		"embedded",
		"ens",
		"ethereum",
		"example",
		"facetime",
		"fax",
		"feed",
		"feedready",
		"fido",
		"file",
		"filesystem",
		"finger",
		"first-run-pen-experience",
		"fish",
		"fm",
		"ftp",
		"fuchsia-pkg",
		"geo",
		"gg",
		"git",
		"gitoid",
		"gizmoproject",
		"go",
		"gopher",
		"graph",
		"grd",
		"gtalk",
		"h323",
		"ham",
		"hcap",
		"hcp",
		"http",
		"https",
		"hxxp",
		"hxxps",
		"hydrazone",
		"hyper",
		"iax",
		"icap",
		"icon",
		"im",
		"imap",
		"info",
		"iotdisco",
		"ipfs",
		"ipn",
		"ipns",
		"ipp",
		"ipps",
		"irc",
		"irc6",
		"ircs",
		"iris",
		"iris.beep",
		"iris.lwz",
		"iris.xpc",
		"iris.xpcs",
		"isostore",
		"itms",
		"jabber",
		"jar",
		"jms",
		"keyparc",
		"lastfm",
		"lbry",
		"ldap",
		"ldaps",
		"leaptofrogans",
		"lorawan",
		"lpa",
		"lvlt",
		"magnet",
		"mailserver",
		"mailto",
		"maps",
		"market",
		"matrix",
		"message",
		"microsoft.windows.camera",
		"microsoft.windows.camera.multipicker",
		"microsoft.windows.camera.picker",
		"mid",
		"mms",
		"modem",
		"mongodb",
		"moz",
		"ms-access",
		"ms-appinstaller",
		"ms-browser-extension",
		"ms-calculator",
		"ms-drive-to",
		"ms-enrollment",
		"ms-excel",
		"ms-eyecontrolspeech",
		"ms-gamebarservices",
		"ms-gamingoverlay",
		"ms-getoffice",
		"ms-help",
		"ms-infopath",
		"ms-inputapp",
		"ms-launchremotedesktop",
		"ms-lockscreencomponent-config",
		"ms-media-stream-id",
		"ms-meetnow",
		"ms-mixedrealitycapture",
		"ms-mobileplans",
		"ms-newsandinterests",
		"ms-officeapp",
		"ms-people",
		"ms-project",
		"ms-powerpoint",
		"ms-publisher",
		"ms-remotedesktop",
		"ms-remotedesktop-launch",
		"ms-restoretabcompanion",
		"ms-screenclip",
		"ms-screensketch",
		"ms-search",
		"ms-search-repair",
		"ms-secondary-screen-controller",
		"ms-secondary-screen-setup",
		"ms-settings",
		"ms-settings-airplanemode",
		"ms-settings-bluetooth",
		"ms-settings-camera",
		"ms-settings-cellular",
		"ms-settings-cloudstorage",
		"ms-settings-connectabledevices",
		"ms-settings-displays-topology",
		"ms-settings-emailandaccounts",
		"ms-settings-language",
		"ms-settings-location",
		"ms-settings-lock",
		"ms-settings-nfctransactions",
		"ms-settings-notifications",
		"ms-settings-power",
		"ms-settings-privacy",
		"ms-settings-proximity",
		"ms-settings-screenrotation",
		"ms-settings-wifi",
		"ms-settings-workplace",
		"ms-spd",
		"ms-stickers",
		"ms-sttoverlay",
		"ms-transit-to",
		"ms-useractivityset",
		"ms-virtualtouchpad",
		"ms-visio",
		"ms-walk-to",
		"ms-whiteboard",
		"ms-whiteboard-cmd",
		"ms-word",
		"msnim",
		"msrp",
		"msrps",
		"mss",
		"mt",
		"mtqp",
		"mumble",
		"mupdate",
		"mvn",
		"news",
		"nfs",
		"ni",
		"nih",
		"nntp",
		"notes",
		"num",
		"ocf",
		"oid",
		"onenote",
		"onenote-cmd",
		"opaquelocktoken",
		"openpgp4fpr",
		"otpauth",
		"p1",
		"pack",
		"palm",
		"paparazzi",
		"payment",
		"payto",
		"pkcs11",
		"platform",
		"pop",
		"pres",
		"prospero",
		"proxy",
		"pwid",
		"psyc",
		"pttp",
		"qb",
		"query",
		"quic-transport",
		"redis",
		"rediss",
		"reload",
		"res",
		"resource",
		"rmi",
		"rsync",
		"rtmfp",
		"rtmp",
		"rtsp",
		"rtsps",
		"rtspu",
		"sarif",
		"secondlife",
		"secret-token",
		"service",
		"session",
		"sftp",
		"sgn",
		"shc",
		"shttp",
		"sieve",
		"simpleledger",
		"simplex",
		"sip",
		"sips",
		"skype",
		"smb",
		"smp",
		"sms",
		"smtp",
		"snews",
		"snmp",
		"soap.beep",
		"soap.beeps",
		"soldat",
		"spiffe",
		"spotify",
		"ssb",
		"ssh",
		"starknet",
		"steam",
		"stun",
		"stuns",
		"submit",
		"svn",
		"swh",
		"swid",
		"swidpath",
		"tag",
		"taler",
		"teamspeak",
		"tel",
		"teliaeid",
		"telnet",
		"tftp",
		"things",
		"thismessage",
		"tip",
		"tn3270",
		"tool",
		"turn",
		"turns",
		"tv",
		"udp",
		"unreal",
		"upt",
		"urn",
		"ut2004",
		"uuid-in-package",
		"v-event",
		"vemmi",
		"ventrilo",
		"ves",
		"videotex",
		"vnc",
		"view-source",
		"vscode",
		"vscode-insiders",
		"vsls",
		"w3",
		"wais",
		"web3",
		"wcr",
		"webcal",
		"web+ap",
		"wifi",
		"wpid",
		"ws",
		"wss",
		"wtai",
		"wyciwyg",
		"xcon",
		"xcon-userid",
		"xfire",
		"xmlrpc.beep",
		"xmlrpc.beeps",
		"xmpp",
		"xri",
		"ymsgr",
		"z39.50",
		"z39.50r",
		"z39.50s",
	}
}<|MERGE_RESOLUTION|>--- conflicted
+++ resolved
@@ -625,9 +625,7 @@
 		{"POST", "/api/latest/fleet/device/%s/migrate_mdm", true, true},
 		{"POST", "/api/latest/fleet/mdm/apple/profiles/preassign", false, true},
 		{"POST", "/api/latest/fleet/mdm/apple/profiles/match", false, true},
-<<<<<<< HEAD
 		{"POST", "/api/fleet/orbit/disk_encryption_key", false, false},
-=======
 		// TODO: this endpoint encompasses both Windows and macOS, we may need to adjust to handle
 		// either/or scenarios.
 		{"GET", "/api/latest/fleet/mdm/disk_encryption/summary", false, true},
@@ -647,7 +645,6 @@
 		// TODO: this endpoint encompasses both Windows and macOS, we may need to adjust to handle
 		// either/or scenarios.
 		{"GET", "/api/latest/fleet/mdm/disk_encryption/summary", false, true},
->>>>>>> 04c7b690
 	}
 }
 
