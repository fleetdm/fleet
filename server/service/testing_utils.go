package service

import (
	"context"
	"crypto/tls"
	"encoding/json"
	"fmt"
	"io"
	"net/http"
	"net/http/httptest"
	"os"
	"strings"
	"sync"
	"testing"

	"github.com/WatchBeam/clock"
	eeservice "github.com/fleetdm/fleet/v4/ee/server/service"
	"github.com/fleetdm/fleet/v4/server/config"
	"github.com/fleetdm/fleet/v4/server/contexts/license"
	"github.com/fleetdm/fleet/v4/server/datastore/cached_mysql"
	"github.com/fleetdm/fleet/v4/server/fleet"
	"github.com/fleetdm/fleet/v4/server/logging"
	"github.com/fleetdm/fleet/v4/server/mail"
	apple_mdm "github.com/fleetdm/fleet/v4/server/mdm/apple"
	microsoft_mdm "github.com/fleetdm/fleet/v4/server/mdm/microsoft"
	nanodep_mock "github.com/fleetdm/fleet/v4/server/mock/nanodep"
	"github.com/fleetdm/fleet/v4/server/ptr"
	"github.com/fleetdm/fleet/v4/server/service/async"
	"github.com/fleetdm/fleet/v4/server/service/mock"
	"github.com/fleetdm/fleet/v4/server/sso"
	"github.com/fleetdm/fleet/v4/server/test"
	kitlog "github.com/go-kit/kit/log"
	"github.com/google/uuid"
	nanodep_storage "github.com/micromdm/nanodep/storage"
	"github.com/micromdm/nanomdm/mdm"
	"github.com/micromdm/nanomdm/push"
	nanomdm_push "github.com/micromdm/nanomdm/push"
	nanomdm_storage "github.com/micromdm/nanomdm/storage"
	scep_depot "github.com/micromdm/scep/v2/depot"
	"github.com/stretchr/testify/assert"
	"github.com/stretchr/testify/require"
	"github.com/throttled/throttled/v2"
	"github.com/throttled/throttled/v2/store/memstore"
)

func newTestService(t *testing.T, ds fleet.Datastore, rs fleet.QueryResultStore, lq fleet.LiveQueryStore, opts ...*TestServerOpts) (fleet.Service, context.Context) {
	return newTestServiceWithConfig(t, ds, config.TestConfig(), rs, lq, opts...)
}

func newTestServiceWithConfig(t *testing.T, ds fleet.Datastore, fleetConfig config.FleetConfig, rs fleet.QueryResultStore, lq fleet.LiveQueryStore, opts ...*TestServerOpts) (fleet.Service, context.Context) {
	lic := &fleet.LicenseInfo{Tier: fleet.TierFree}
	writer, err := logging.NewFilesystemLogWriter(fleetConfig.Filesystem.StatusLogFile, kitlog.NewNopLogger(), fleetConfig.Filesystem.EnableLogRotation, fleetConfig.Filesystem.EnableLogCompression, 500, 28, 3)
	require.NoError(t, err)

	osqlogger := &OsqueryLogger{Status: writer, Result: writer}
	logger := kitlog.NewNopLogger()

	var (
		failingPolicySet  fleet.FailingPolicySet     = NewMemFailingPolicySet()
		enrollHostLimiter fleet.EnrollHostLimiter    = nopEnrollHostLimiter{}
		depStorage        nanodep_storage.AllStorage = &nanodep_mock.Storage{}
		mailer            fleet.MailService          = &mockMailService{SendEmailFn: func(e fleet.Email) error { return nil }}
		c                 clock.Clock                = clock.C

		is          fleet.InstallerStore
		mdmStorage  nanomdm_storage.AllStorage
		mdmPusher   nanomdm_push.Pusher
		ssoStore    sso.SessionStore
		profMatcher fleet.ProfileMatcher
	)
	if len(opts) > 0 {
		if opts[0].Clock != nil {
			c = opts[0].Clock
		}
	}

	task := async.NewTask(ds, nil, c, config.OsqueryConfig{})
	if len(opts) > 0 {
		if opts[0].Task != nil {
			task = opts[0].Task
		} else {
			opts[0].Task = task
		}
	}

	if len(opts) > 0 {
		if opts[0].Logger != nil {
			logger = opts[0].Logger
		}
		if opts[0].License != nil {
			lic = opts[0].License
		}
		if opts[0].Pool != nil {
			ssoStore = sso.NewSessionStore(opts[0].Pool)
			profMatcher = apple_mdm.NewProfileMatcher(opts[0].Pool)
		}
		if opts[0].ProfileMatcher != nil {
			profMatcher = opts[0].ProfileMatcher
		}
		if opts[0].FailingPolicySet != nil {
			failingPolicySet = opts[0].FailingPolicySet
		}
		if opts[0].EnrollHostLimiter != nil {
			enrollHostLimiter = opts[0].EnrollHostLimiter
		}
		if opts[0].UseMailService {
			mailer, err = mail.NewService(config.TestConfig())
			require.NoError(t, err)
		}

		// allow to explicitly set installer store to nil
		is = opts[0].Is
		// allow to explicitly set MDM storage to nil
		mdmStorage = opts[0].MDMStorage
		if opts[0].DEPStorage != nil {
			depStorage = opts[0].DEPStorage
		}
		// allow to explicitly set mdm pusher to nil
		mdmPusher = opts[0].MDMPusher
	}

	ctx := license.NewContext(context.Background(), lic)

	cronSchedulesService := fleet.NewCronSchedules()

	if len(opts) > 0 && opts[0].StartCronSchedules != nil {
		for _, fn := range opts[0].StartCronSchedules {
			err = cronSchedulesService.StartCronSchedule(fn(ctx, ds))
			require.NoError(t, err)
		}
	}

	mdmPushCertTopic := ""
	if len(opts) > 0 && opts[0].APNSTopic != "" {
		mdmPushCertTopic = opts[0].APNSTopic
	}

	var wstepManager microsoft_mdm.CertManager
	if fleetConfig.MDM.WindowsWSTEPIdentityCert != "" && fleetConfig.MDM.WindowsWSTEPIdentityKey != "" {
		rawCert, err := os.ReadFile(fleetConfig.MDM.WindowsWSTEPIdentityCert)
		require.NoError(t, err)
		rawKey, err := os.ReadFile(fleetConfig.MDM.WindowsWSTEPIdentityKey)
		require.NoError(t, err)

		wstepManager, err = microsoft_mdm.NewCertManager(ds, rawCert, rawKey)
		require.NoError(t, err)
	}

	svc, err := NewService(
		ctx,
		ds,
		task,
		rs,
		logger,
		osqlogger,
		fleetConfig,
		mailer,
		c,
		ssoStore,
		lq,
		ds,
		is,
		failingPolicySet,
		&fleet.NoOpGeoIP{},
		enrollHostLimiter,
		depStorage,
		mdmStorage,
		mdmPusher,
		mdmPushCertTopic,
		cronSchedulesService,
		wstepManager,
	)
	if err != nil {
		panic(err)
	}
	if lic.IsPremium() {
		svc, err = eeservice.NewService(
			svc,
			ds,
			kitlog.NewNopLogger(),
			fleetConfig,
			mailer,
			c,
			depStorage,
			apple_mdm.NewMDMAppleCommander(mdmStorage, mdmPusher),
			"",
			ssoStore,
			profMatcher,
		)
		if err != nil {
			panic(err)
		}
	}
	return svc, ctx
}

func newTestServiceWithClock(t *testing.T, ds fleet.Datastore, rs fleet.QueryResultStore, lq fleet.LiveQueryStore, c clock.Clock) (fleet.Service, context.Context) {
	testConfig := config.TestConfig()
	return newTestServiceWithConfig(t, ds, testConfig, rs, lq, &TestServerOpts{
		Clock: c,
	})
}

func createTestUsers(t *testing.T, ds fleet.Datastore) map[string]fleet.User {
	users := make(map[string]fleet.User)
	userID := uint(1)
	for _, u := range testUsers {
		role := fleet.RoleObserver
		if strings.Contains(u.Email, "admin") {
			role = fleet.RoleAdmin
		}
		user := &fleet.User{
			ID:         userID,
			Name:       "Test Name " + u.Email,
			Email:      u.Email,
			GlobalRole: &role,
		}
		err := user.SetPassword(u.PlaintextPassword, 10, 10)
		require.Nil(t, err)
		user, err = ds.NewUser(context.Background(), user)
		require.Nil(t, err)
		users[user.Email] = *user
		userID++
	}
	return users
}

var testUsers = map[string]struct {
	Email             string
	PlaintextPassword string
	GlobalRole        *string
}{
	"admin1": {
		PlaintextPassword: test.GoodPassword,
		Email:             "admin1@example.com",
		GlobalRole:        ptr.String(fleet.RoleAdmin),
	},
	"user1": {
		PlaintextPassword: test.GoodPassword,
		Email:             "user1@example.com",
		GlobalRole:        ptr.String(fleet.RoleMaintainer),
	},
	"user2": {
		PlaintextPassword: test.GoodPassword,
		Email:             "user2@example.com",
		GlobalRole:        ptr.String(fleet.RoleObserver),
	},
}

func createEnrollSecrets(t *testing.T, count int) []*fleet.EnrollSecret {
	secrets := make([]*fleet.EnrollSecret, count)
	for i := 0; i < count; i++ {
		secrets[i] = &fleet.EnrollSecret{Secret: fmt.Sprintf("testSecret%d", i)}
	}
	return secrets
}

type mockMailService struct {
	SendEmailFn func(e fleet.Email) error
	Invoked     bool
}

func (svc *mockMailService) SendEmail(e fleet.Email) error {
	svc.Invoked = true
	return svc.SendEmailFn(e)
}

type TestNewScheduleFunc func(ctx context.Context, ds fleet.Datastore) fleet.NewCronScheduleFunc

type TestServerOpts struct {
	Logger              kitlog.Logger
	License             *fleet.LicenseInfo
	SkipCreateTestUsers bool
	Rs                  fleet.QueryResultStore
	Lq                  fleet.LiveQueryStore
	Pool                fleet.RedisPool
	FailingPolicySet    fleet.FailingPolicySet
	Clock               clock.Clock
	Task                *async.Task
	EnrollHostLimiter   fleet.EnrollHostLimiter
	Is                  fleet.InstallerStore
	FleetConfig         *config.FleetConfig
	MDMStorage          nanomdm_storage.AllStorage
	DEPStorage          nanodep_storage.AllStorage
	SCEPStorage         scep_depot.Depot
	MDMPusher           nanomdm_push.Pusher
	HTTPServerConfig    *http.Server
	StartCronSchedules  []TestNewScheduleFunc
	UseMailService      bool
	APNSTopic           string
	ProfileMatcher      fleet.ProfileMatcher
<<<<<<< HEAD
	NoCacheDatastore    bool
=======
	EnableCachedDS      bool
>>>>>>> 90424fc7
}

func RunServerForTestsWithDS(t *testing.T, ds fleet.Datastore, opts ...*TestServerOpts) (map[string]fleet.User, *httptest.Server) {
	if len(opts) > 0 && opts[0].EnableCachedDS {
		ds = cached_mysql.New(ds)
	}
	var rs fleet.QueryResultStore
	if len(opts) > 0 && opts[0].Rs != nil {
		rs = opts[0].Rs
	}
	var lq fleet.LiveQueryStore
	if len(opts) > 0 && opts[0].Lq != nil {
		lq = opts[0].Lq
	}
	cfg := config.TestConfig()
	if len(opts) > 0 && opts[0].FleetConfig != nil {
		cfg = *opts[0].FleetConfig
	}
	svc, ctx := newTestServiceWithConfig(t, ds, cfg, rs, lq, opts...)
	users := map[string]fleet.User{}
	if len(opts) == 0 || (len(opts) > 0 && !opts[0].SkipCreateTestUsers) {
		users = createTestUsers(t, ds)
	}
	logger := kitlog.NewLogfmtLogger(os.Stdout)
	if len(opts) > 0 && opts[0].Logger != nil {
		logger = opts[0].Logger
	}
	var mdmPusher nanomdm_push.Pusher
	if len(opts) > 0 && opts[0].MDMPusher != nil {
		mdmPusher = opts[0].MDMPusher
	}
	limitStore, _ := memstore.New(0)
	rootMux := http.NewServeMux()

	if len(opts) > 0 {
		mdmStorage := opts[0].MDMStorage
		scepStorage := opts[0].SCEPStorage
		if mdmStorage != nil && scepStorage != nil {
			err := RegisterAppleMDMProtocolServices(
				rootMux,
				cfg.MDM,
				mdmStorage,
				scepStorage,
				logger,
				&MDMAppleCheckinAndCommandService{
					ds:        ds,
					commander: apple_mdm.NewMDMAppleCommander(mdmStorage, mdmPusher),
					logger:    kitlog.NewNopLogger(),
				},
			)
			require.NoError(t, err)
		}
	}

	apiHandler := MakeHandler(svc, cfg, logger, limitStore, WithLoginRateLimit(throttled.PerMin(100)))
	rootMux.Handle("/api/", apiHandler)

	server := httptest.NewUnstartedServer(rootMux)
	server.Config = cfg.Server.DefaultHTTPServer(ctx, rootMux)
	if len(opts) > 0 && opts[0].HTTPServerConfig != nil {
		server.Config = opts[0].HTTPServerConfig
		// make sure we use the application handler we just created
		server.Config.Handler = rootMux
	}
	server.Start()
	t.Cleanup(func() {
		server.Close()
	})
	return users, server
}

func testSESPluginConfig() config.FleetConfig {
	c := config.TestConfig()
	c.Email = config.EmailConfig{EmailBackend: "ses"}
	c.SES = config.SESConfig{
		Region:           "us-east-1",
		AccessKeyID:      "foo",
		SecretAccessKey:  "bar",
		StsAssumeRoleArn: "baz",
		SourceArn:        "qux",
	}
	return c
}

func testKinesisPluginConfig() config.FleetConfig {
	c := config.TestConfig()
	c.Osquery.ResultLogPlugin = "kinesis"
	c.Osquery.StatusLogPlugin = "kinesis"
	c.Activity.AuditLogPlugin = "kinesis"
	c.Kinesis = config.KinesisConfig{
		Region:           "us-east-1",
		AccessKeyID:      "foo",
		SecretAccessKey:  "bar",
		StsAssumeRoleArn: "baz",
		StatusStream:     "test-status-stream",
		ResultStream:     "test-result-stream",
		AuditStream:      "test-audit-stream",
	}
	return c
}

func testFirehosePluginConfig() config.FleetConfig {
	c := config.TestConfig()
	c.Osquery.ResultLogPlugin = "firehose"
	c.Osquery.StatusLogPlugin = "firehose"
	c.Activity.AuditLogPlugin = "firehose"
	c.Firehose = config.FirehoseConfig{
		Region:           "us-east-1",
		AccessKeyID:      "foo",
		SecretAccessKey:  "bar",
		StsAssumeRoleArn: "baz",
		StatusStream:     "test-status-firehose",
		ResultStream:     "test-result-firehose",
		AuditStream:      "test-audit-firehose",
	}
	return c
}

func testLambdaPluginConfig() config.FleetConfig {
	c := config.TestConfig()
	c.Osquery.ResultLogPlugin = "lambda"
	c.Osquery.StatusLogPlugin = "lambda"
	c.Activity.AuditLogPlugin = "lambda"
	c.Lambda = config.LambdaConfig{
		Region:           "us-east-1",
		AccessKeyID:      "foo",
		SecretAccessKey:  "bar",
		StsAssumeRoleArn: "baz",
		ResultFunction:   "result-func",
		StatusFunction:   "status-func",
		AuditFunction:    "audit-func",
	}
	return c
}

func testPubSubPluginConfig() config.FleetConfig {
	c := config.TestConfig()
	c.Osquery.ResultLogPlugin = "pubsub"
	c.Osquery.StatusLogPlugin = "pubsub"
	c.Activity.AuditLogPlugin = "pubsub"
	c.PubSub = config.PubSubConfig{
		Project:       "test",
		StatusTopic:   "status-topic",
		ResultTopic:   "result-topic",
		AuditTopic:    "audit-topic",
		AddAttributes: false,
	}
	return c
}

func testStdoutPluginConfig() config.FleetConfig {
	c := config.TestConfig()
	c.Osquery.ResultLogPlugin = "stdout"
	c.Osquery.StatusLogPlugin = "stdout"
	c.Activity.AuditLogPlugin = "stdout"
	return c
}

func testUnrecognizedPluginConfig() config.FleetConfig {
	c := config.TestConfig()
	c.Osquery = config.OsqueryConfig{
		ResultLogPlugin: "bar",
		StatusLogPlugin: "bar",
	}
	c.Activity.AuditLogPlugin = "bar"
	return c
}

func assertBodyContains(t *testing.T, resp *http.Response, expected string) {
	bodyBytes, err := io.ReadAll(resp.Body)
	require.Nil(t, err)
	bodyString := string(bodyBytes)
	assert.Contains(t, bodyString, expected)
}

func getJSON(r *http.Response, target interface{}) error {
	return json.NewDecoder(r.Body).Decode(target)
}

func assertErrorCodeAndMessage(t *testing.T, resp *http.Response, code int, message string) {
	err := &fleet.Error{}
	require.Nil(t, getJSON(resp, err))
	assert.Equal(t, code, err.Code)
	assert.Equal(t, message, err.Message)
}

type memFailingPolicySet struct {
	mMu sync.RWMutex
	m   map[uint][]fleet.PolicySetHost
}

var _ fleet.FailingPolicySet = (*memFailingPolicySet)(nil)

func NewMemFailingPolicySet() *memFailingPolicySet {
	return &memFailingPolicySet{
		m: make(map[uint][]fleet.PolicySetHost),
	}
}

// AddFailingPoliciesForHost adds the given host to the policy sets.
func (m *memFailingPolicySet) AddHost(policyID uint, host fleet.PolicySetHost) error {
	m.mMu.Lock()
	defer m.mMu.Unlock()

	m.m[policyID] = append(m.m[policyID], host)
	return nil
}

// ListHosts returns the list of hosts present in the policy set.
func (m *memFailingPolicySet) ListHosts(policyID uint) ([]fleet.PolicySetHost, error) {
	m.mMu.RLock()
	defer m.mMu.RUnlock()

	hosts := make([]fleet.PolicySetHost, len(m.m[policyID]))
	for i := range m.m[policyID] {
		hosts[i] = m.m[policyID][i]
	}
	return hosts, nil
}

// RemoveHosts removes the hosts from the policy set.
func (m *memFailingPolicySet) RemoveHosts(policyID uint, hosts []fleet.PolicySetHost) error {
	m.mMu.Lock()
	defer m.mMu.Unlock()

	if _, ok := m.m[policyID]; !ok {
		return nil
	}
	hostsSet := make(map[uint]struct{})
	for _, host := range hosts {
		hostsSet[host.ID] = struct{}{}
	}
	n := 0
	for _, host := range m.m[policyID] {
		if _, ok := hostsSet[host.ID]; !ok {
			m.m[policyID][n] = host
			n++
		}
	}
	m.m[policyID] = m.m[policyID][:n]
	return nil
}

// RemoveSet removes a policy set.
func (m *memFailingPolicySet) RemoveSet(policyID uint) error {
	m.mMu.Lock()
	defer m.mMu.Unlock()

	delete(m.m, policyID)
	return nil
}

// ListSets lists all the policy sets.
func (m *memFailingPolicySet) ListSets() ([]uint, error) {
	m.mMu.RLock()
	defer m.mMu.RUnlock()

	var policyIDs []uint
	for policyID := range m.m {
		policyIDs = append(policyIDs, policyID)
	}
	return policyIDs, nil
}

type nopEnrollHostLimiter struct{}

func (nopEnrollHostLimiter) CanEnrollNewHost(ctx context.Context) (bool, error) {
	return true, nil
}

func (nopEnrollHostLimiter) SyncEnrolledHostIDs(ctx context.Context) error {
	return nil
}

func newMockAPNSPushProviderFactory() (*mock.APNSPushProviderFactory, *mock.APNSPushProvider) {
	provider := &mock.APNSPushProvider{}
	provider.PushFunc = mockSuccessfulPush
	factory := &mock.APNSPushProviderFactory{}
	factory.NewPushProviderFunc = func(*tls.Certificate) (push.PushProvider, error) {
		return provider, nil
	}

	return factory, provider
}

func mockSuccessfulPush(pushes []*mdm.Push) (map[string]*push.Response, error) {
	res := make(map[string]*push.Response, len(pushes))
	for _, p := range pushes {
		res[p.Token.String()] = &push.Response{
			Id:  uuid.New().String(),
			Err: nil,
		}
	}
	return res, nil
}

func mdmConfigurationRequiredEndpoints() []struct {
	method, path        string
	deviceAuthenticated bool
	premiumOnly         bool
} {
	return []struct {
		method, path        string
		deviceAuthenticated bool
		premiumOnly         bool
	}{
		{"POST", "/api/latest/fleet/mdm/apple/enqueue", false, false},
		{"GET", "/api/latest/fleet/mdm/apple/commandresults", false, false},
		{"GET", "/api/latest/fleet/mdm/apple/installers/1", false, false},
		{"DELETE", "/api/latest/fleet/mdm/apple/installers/1", false, false},
		{"GET", "/api/latest/fleet/mdm/apple/installers", false, false},
		{"GET", "/api/latest/fleet/mdm/apple/devices", false, false},
		{"GET", "/api/latest/fleet/mdm/apple/dep/devices", false, false},
		{"GET", "/api/latest/fleet/mdm/apple/profiles", false, false},
		{"GET", "/api/latest/fleet/mdm/apple/profiles/1", false, false},
		{"DELETE", "/api/latest/fleet/mdm/apple/profiles/1", false, false},
		{"GET", "/api/latest/fleet/mdm/apple/profiles/summary", false, false},
		{"PATCH", "/api/latest/fleet/mdm/hosts/1/unenroll", false, false},
		{"GET", "/api/latest/fleet/mdm/hosts/1/encryption_key", false, false},
		{"GET", "/api/latest/fleet/mdm/hosts/1/profiles", false, true},
		{"POST", "/api/latest/fleet/mdm/hosts/1/lock", false, false},
		{"POST", "/api/latest/fleet/mdm/hosts/1/wipe", false, false},
		{"PATCH", "/api/latest/fleet/mdm/apple/settings", false, false},
		{"GET", "/api/latest/fleet/mdm/apple", false, false},
		{"GET", apple_mdm.EnrollPath + "?token=test", false, false},
		{"GET", apple_mdm.InstallerPath + "?token=test", false, false},
		{"GET", "/api/latest/fleet/mdm/apple/setup/eula/token", false, false},
		{"DELETE", "/api/latest/fleet/mdm/apple/setup/eula/token", false, false},
		{"GET", "/api/latest/fleet/mdm/apple/setup/eula/metadata", false, false},
		// TODO: this endpoint accepts multipart/form data that gets
		// parsed before the MDM check, we need to refactor this
		// function to return more information to the caller, or find a
		// better way to test these endpoints.
		// {"POST", "/api/latest/fleet/mdm/apple/setup/eula"},
		{"GET", "/api/latest/fleet/mdm/apple/enrollment_profile", false, false},
		{"POST", "/api/latest/fleet/mdm/apple/enrollment_profile", false, false},
		{"DELETE", "/api/latest/fleet/mdm/apple/enrollment_profile", false, false},
		{"POST", "/api/latest/fleet/device/%s/migrate_mdm", true, true},
		{"POST", "/api/latest/fleet/mdm/apple/profiles/preassign", false, true},
		{"POST", "/api/latest/fleet/mdm/apple/profiles/match", false, true},
<<<<<<< HEAD
		{"POST", "/api/latest/fleet/mdm/commands/run", false, false},
=======
		{"POST", "/api/fleet/orbit/disk_encryption_key", false, false},
		{"GET", "/api/latest/fleet/mdm/disk_encryption/summary", false, true},
>>>>>>> 90424fc7
	}
}

// getURLSchemas returns a list of all valid URI schemas
func getURISchemas() []string {
	return []string{
		"aaa",
		"aaas",
		"about",
		"acap",
		"acct",
		"acd",
		"acr",
		"adiumxtra",
		"adt",
		"afp",
		"afs",
		"aim",
		"amss",
		"android",
		"appdata",
		"apt",
		"ar",
		"ark",
		"at",
		"attachment",
		"aw",
		"barion",
		"bb",
		"beshare",
		"bitcoin",
		"bitcoincash",
		"blob",
		"bolo",
		"browserext",
		"cabal",
		"calculator",
		"callto",
		"cap",
		"cast",
		"casts",
		"chrome",
		"chrome-extension",
		"cid",
		"coap",
		"coap+tcp",
		"coap+ws",
		"coaps",
		"coaps+tcp",
		"coaps+ws",
		"com-eventbrite-attendee",
		"content",
		"content-type",
		"crid",
		"cstr",
		"cvs",
		"dab",
		"dat",
		"data",
		"dav",
		"dhttp",
		"diaspora",
		"dict",
		"did",
		"dis",
		"dlna-playcontainer",
		"dlna-playsingle",
		"dns",
		"dntp",
		"doi",
		"dpp",
		"drm",
		"drop",
		"dtmi",
		"dtn",
		"dvb",
		"dvx",
		"dweb",
		"ed2k",
		"eid",
		"elsi",
		"embedded",
		"ens",
		"ethereum",
		"example",
		"facetime",
		"fax",
		"feed",
		"feedready",
		"fido",
		"file",
		"filesystem",
		"finger",
		"first-run-pen-experience",
		"fish",
		"fm",
		"ftp",
		"fuchsia-pkg",
		"geo",
		"gg",
		"git",
		"gitoid",
		"gizmoproject",
		"go",
		"gopher",
		"graph",
		"grd",
		"gtalk",
		"h323",
		"ham",
		"hcap",
		"hcp",
		"http",
		"https",
		"hxxp",
		"hxxps",
		"hydrazone",
		"hyper",
		"iax",
		"icap",
		"icon",
		"im",
		"imap",
		"info",
		"iotdisco",
		"ipfs",
		"ipn",
		"ipns",
		"ipp",
		"ipps",
		"irc",
		"irc6",
		"ircs",
		"iris",
		"iris.beep",
		"iris.lwz",
		"iris.xpc",
		"iris.xpcs",
		"isostore",
		"itms",
		"jabber",
		"jar",
		"jms",
		"keyparc",
		"lastfm",
		"lbry",
		"ldap",
		"ldaps",
		"leaptofrogans",
		"lorawan",
		"lpa",
		"lvlt",
		"magnet",
		"mailserver",
		"mailto",
		"maps",
		"market",
		"matrix",
		"message",
		"microsoft.windows.camera",
		"microsoft.windows.camera.multipicker",
		"microsoft.windows.camera.picker",
		"mid",
		"mms",
		"modem",
		"mongodb",
		"moz",
		"ms-access",
		"ms-appinstaller",
		"ms-browser-extension",
		"ms-calculator",
		"ms-drive-to",
		"ms-enrollment",
		"ms-excel",
		"ms-eyecontrolspeech",
		"ms-gamebarservices",
		"ms-gamingoverlay",
		"ms-getoffice",
		"ms-help",
		"ms-infopath",
		"ms-inputapp",
		"ms-launchremotedesktop",
		"ms-lockscreencomponent-config",
		"ms-media-stream-id",
		"ms-meetnow",
		"ms-mixedrealitycapture",
		"ms-mobileplans",
		"ms-newsandinterests",
		"ms-officeapp",
		"ms-people",
		"ms-project",
		"ms-powerpoint",
		"ms-publisher",
		"ms-remotedesktop",
		"ms-remotedesktop-launch",
		"ms-restoretabcompanion",
		"ms-screenclip",
		"ms-screensketch",
		"ms-search",
		"ms-search-repair",
		"ms-secondary-screen-controller",
		"ms-secondary-screen-setup",
		"ms-settings",
		"ms-settings-airplanemode",
		"ms-settings-bluetooth",
		"ms-settings-camera",
		"ms-settings-cellular",
		"ms-settings-cloudstorage",
		"ms-settings-connectabledevices",
		"ms-settings-displays-topology",
		"ms-settings-emailandaccounts",
		"ms-settings-language",
		"ms-settings-location",
		"ms-settings-lock",
		"ms-settings-nfctransactions",
		"ms-settings-notifications",
		"ms-settings-power",
		"ms-settings-privacy",
		"ms-settings-proximity",
		"ms-settings-screenrotation",
		"ms-settings-wifi",
		"ms-settings-workplace",
		"ms-spd",
		"ms-stickers",
		"ms-sttoverlay",
		"ms-transit-to",
		"ms-useractivityset",
		"ms-virtualtouchpad",
		"ms-visio",
		"ms-walk-to",
		"ms-whiteboard",
		"ms-whiteboard-cmd",
		"ms-word",
		"msnim",
		"msrp",
		"msrps",
		"mss",
		"mt",
		"mtqp",
		"mumble",
		"mupdate",
		"mvn",
		"news",
		"nfs",
		"ni",
		"nih",
		"nntp",
		"notes",
		"num",
		"ocf",
		"oid",
		"onenote",
		"onenote-cmd",
		"opaquelocktoken",
		"openpgp4fpr",
		"otpauth",
		"p1",
		"pack",
		"palm",
		"paparazzi",
		"payment",
		"payto",
		"pkcs11",
		"platform",
		"pop",
		"pres",
		"prospero",
		"proxy",
		"pwid",
		"psyc",
		"pttp",
		"qb",
		"query",
		"quic-transport",
		"redis",
		"rediss",
		"reload",
		"res",
		"resource",
		"rmi",
		"rsync",
		"rtmfp",
		"rtmp",
		"rtsp",
		"rtsps",
		"rtspu",
		"sarif",
		"secondlife",
		"secret-token",
		"service",
		"session",
		"sftp",
		"sgn",
		"shc",
		"shttp",
		"sieve",
		"simpleledger",
		"simplex",
		"sip",
		"sips",
		"skype",
		"smb",
		"smp",
		"sms",
		"smtp",
		"snews",
		"snmp",
		"soap.beep",
		"soap.beeps",
		"soldat",
		"spiffe",
		"spotify",
		"ssb",
		"ssh",
		"starknet",
		"steam",
		"stun",
		"stuns",
		"submit",
		"svn",
		"swh",
		"swid",
		"swidpath",
		"tag",
		"taler",
		"teamspeak",
		"tel",
		"teliaeid",
		"telnet",
		"tftp",
		"things",
		"thismessage",
		"tip",
		"tn3270",
		"tool",
		"turn",
		"turns",
		"tv",
		"udp",
		"unreal",
		"upt",
		"urn",
		"ut2004",
		"uuid-in-package",
		"v-event",
		"vemmi",
		"ventrilo",
		"ves",
		"videotex",
		"vnc",
		"view-source",
		"vscode",
		"vscode-insiders",
		"vsls",
		"w3",
		"wais",
		"web3",
		"wcr",
		"webcal",
		"web+ap",
		"wifi",
		"wpid",
		"ws",
		"wss",
		"wtai",
		"wyciwyg",
		"xcon",
		"xcon-userid",
		"xfire",
		"xmlrpc.beep",
		"xmlrpc.beeps",
		"xmpp",
		"xri",
		"ymsgr",
		"z39.50",
		"z39.50r",
		"z39.50s",
	}
}<|MERGE_RESOLUTION|>--- conflicted
+++ resolved
@@ -289,11 +289,8 @@
 	UseMailService      bool
 	APNSTopic           string
 	ProfileMatcher      fleet.ProfileMatcher
-<<<<<<< HEAD
+	EnableCachedDS      bool
 	NoCacheDatastore    bool
-=======
-	EnableCachedDS      bool
->>>>>>> 90424fc7
 }
 
 func RunServerForTestsWithDS(t *testing.T, ds fleet.Datastore, opts ...*TestServerOpts) (map[string]fleet.User, *httptest.Server) {
@@ -634,12 +631,9 @@
 		{"POST", "/api/latest/fleet/device/%s/migrate_mdm", true, true},
 		{"POST", "/api/latest/fleet/mdm/apple/profiles/preassign", false, true},
 		{"POST", "/api/latest/fleet/mdm/apple/profiles/match", false, true},
-<<<<<<< HEAD
 		{"POST", "/api/latest/fleet/mdm/commands/run", false, false},
-=======
 		{"POST", "/api/fleet/orbit/disk_encryption_key", false, false},
 		{"GET", "/api/latest/fleet/mdm/disk_encryption/summary", false, true},
->>>>>>> 90424fc7
 	}
 }
 
