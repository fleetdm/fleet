package service

import (
	"context"
	"testing"

	"github.com/fleetdm/fleet/v4/server/contexts/license"
	"github.com/fleetdm/fleet/v4/server/contexts/viewer"
	"github.com/fleetdm/fleet/v4/server/fleet"
	"github.com/fleetdm/fleet/v4/server/mock"
	"github.com/fleetdm/fleet/v4/server/ptr"
	"github.com/stretchr/testify/require"
)

func TestServiceSoftwareTitlesAuth(t *testing.T) {
	ds := new(mock.Store)

	ds.ListSoftwareTitlesFunc = func(ctx context.Context, opt fleet.SoftwareTitleListOptions, tmf fleet.TeamFilter) ([]fleet.SoftwareTitle, int, *fleet.PaginationMetadata, error) {
		return []fleet.SoftwareTitle{}, 0, &fleet.PaginationMetadata{}, nil
	}
<<<<<<< HEAD
	ds.SoftwareTitleByIDFunc = func(ctx context.Context, id uint, teamID *uint) (*fleet.SoftwareTitle, error) {
=======
	ds.SoftwareTitleByIDFunc = func(ctx context.Context, id uint, tmFilter fleet.TeamFilter) (*fleet.SoftwareTitle, error) {
>>>>>>> 03873f6d
		return &fleet.SoftwareTitle{}, nil
	}
	ds.TeamExistsFunc = func(ctx context.Context, teamID uint) (bool, error) { return true, nil }

	svc, ctx := newTestService(t, ds, nil, nil)

	for _, tc := range []struct {
		name                 string
		user                 *fleet.User
		shouldFailGlobalRead bool
		shouldFailTeamRead   bool
	}{
		{
			name: "global-admin",
			user: &fleet.User{
				ID:         1,
				GlobalRole: ptr.String(fleet.RoleAdmin),
			},
			shouldFailGlobalRead: false,
			shouldFailTeamRead:   false,
		},
		{
			name: "global-maintainer",
			user: &fleet.User{
				ID:         1,
				GlobalRole: ptr.String(fleet.RoleMaintainer),
			},
			shouldFailGlobalRead: false,
			shouldFailTeamRead:   false,
		},
		{
			name: "global-observer",
			user: &fleet.User{
				ID:         1,
				GlobalRole: ptr.String(fleet.RoleObserver),
			},
			shouldFailGlobalRead: false,
			shouldFailTeamRead:   false,
		},
		{
			name: "team-admin-belongs-to-team",
			user: &fleet.User{
				ID: 1,
				Teams: []fleet.UserTeam{{
					Team: fleet.Team{ID: 1},
					Role: fleet.RoleAdmin,
				}},
			},
			shouldFailGlobalRead: true,
			shouldFailTeamRead:   false,
		},
		{
			name: "team-maintainer-belongs-to-team",
			user: &fleet.User{
				ID: 1,
				Teams: []fleet.UserTeam{{
					Team: fleet.Team{ID: 1},
					Role: fleet.RoleMaintainer,
				}},
			},
			shouldFailGlobalRead: true,
			shouldFailTeamRead:   false,
		},
		{
			name: "team-observer-belongs-to-team",
			user: &fleet.User{
				ID: 1,
				Teams: []fleet.UserTeam{{
					Team: fleet.Team{ID: 1},
					Role: fleet.RoleObserver,
				}},
			},
			shouldFailGlobalRead: true,
			shouldFailTeamRead:   false,
		},
		{
			name: "team-admin-does-not-belong-to-team",
			user: &fleet.User{
				ID: 1,
				Teams: []fleet.UserTeam{{
					Team: fleet.Team{ID: 2},
					Role: fleet.RoleAdmin,
				}},
			},
			shouldFailGlobalRead: true,
			shouldFailTeamRead:   true,
		},
		{
			name: "team-maintainer-does-not-belong-to-team",
			user: &fleet.User{
				ID: 1,
				Teams: []fleet.UserTeam{{
					Team: fleet.Team{ID: 2},
					Role: fleet.RoleMaintainer,
				}},
			},
			shouldFailGlobalRead: true,
			shouldFailTeamRead:   true,
		},
		{
			name: "team-observer-does-not-belong-to-team",
			user: &fleet.User{
				ID: 1,
				Teams: []fleet.UserTeam{{
					Team: fleet.Team{ID: 2},
					Role: fleet.RoleObserver,
				}},
			},
			shouldFailGlobalRead: true,
			shouldFailTeamRead:   true,
		},
	} {
		t.Run(tc.name, func(t *testing.T) {
			ctx := viewer.NewContext(ctx, viewer.Viewer{User: tc.user})
			premiumCtx := license.NewContext(ctx, &fleet.LicenseInfo{Tier: fleet.TierPremium})

			// List all software titles.
			_, _, _, err := svc.ListSoftwareTitles(ctx, fleet.SoftwareTitleListOptions{})
			checkAuthErr(t, tc.shouldFailGlobalRead, err)

			// List software for a team.
			_, _, _, err = svc.ListSoftwareTitles(premiumCtx, fleet.SoftwareTitleListOptions{
				TeamID: ptr.Uint(1),
			})
			checkAuthErr(t, tc.shouldFailTeamRead, err)

			// List software for a team should fail no matter what
			// with a non-premium context
			if !tc.shouldFailTeamRead {
				_, _, _, err = svc.ListSoftwareTitles(ctx, fleet.SoftwareTitleListOptions{
					TeamID: ptr.Uint(1),
				})
				require.ErrorContains(t, err, "Requires Fleet Premium license")
			}

			// Get a software title
			_, err = svc.SoftwareTitleByID(ctx, 1, nil)
			checkAuthErr(t, tc.shouldFailGlobalRead, err)

			// Get a software title for a team
			_, err = svc.SoftwareTitleByID(ctx, 1, ptr.Uint(1))
			checkAuthErr(t, tc.shouldFailTeamRead, err)

		})
	}
}<|MERGE_RESOLUTION|>--- conflicted
+++ resolved
@@ -18,11 +18,7 @@
 	ds.ListSoftwareTitlesFunc = func(ctx context.Context, opt fleet.SoftwareTitleListOptions, tmf fleet.TeamFilter) ([]fleet.SoftwareTitle, int, *fleet.PaginationMetadata, error) {
 		return []fleet.SoftwareTitle{}, 0, &fleet.PaginationMetadata{}, nil
 	}
-<<<<<<< HEAD
-	ds.SoftwareTitleByIDFunc = func(ctx context.Context, id uint, teamID *uint) (*fleet.SoftwareTitle, error) {
-=======
-	ds.SoftwareTitleByIDFunc = func(ctx context.Context, id uint, tmFilter fleet.TeamFilter) (*fleet.SoftwareTitle, error) {
->>>>>>> 03873f6d
+	ds.SoftwareTitleByIDFunc = func(ctx context.Context, id uint, teamID *uint, tmFilter fleet.TeamFilter) (*fleet.SoftwareTitle, error) {
 		return &fleet.SoftwareTitle{}, nil
 	}
 	ds.TeamExistsFunc = func(ctx context.Context, teamID uint) (bool, error) { return true, nil }
@@ -165,7 +161,6 @@
 			// Get a software title for a team
 			_, err = svc.SoftwareTitleByID(ctx, 1, ptr.Uint(1))
 			checkAuthErr(t, tc.shouldFailTeamRead, err)
-
 		})
 	}
 }