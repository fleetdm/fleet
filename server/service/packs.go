--- conflicted
+++ resolved
@@ -362,19 +362,13 @@
 	if err := svc.ds.NewActivity(
 		ctx,
 		authz.UserFromContext(ctx),
-<<<<<<< HEAD
-		fleet.ActivityTypeDeletedPack,
-		&map[string]interface{}{"pack_name": name},
-	); err != nil {
-		return ctxerr.Wrap(ctx, err, "create activity for pack deletion")
-	}
-	return nil
-=======
 		fleet.ActivityTypeDeletedPack{
 			Name: pack.Name,
 		},
-	)
->>>>>>> 39f10293
+	); err != nil {
+		return ctxerr.Wrap(ctx, err, "create activity for pack deletion")
+	}
+	return nil
 }
 
 ////////////////////////////////////////////////////////////////////////////////
@@ -419,19 +413,13 @@
 	if err := svc.ds.NewActivity(
 		ctx,
 		authz.UserFromContext(ctx),
-<<<<<<< HEAD
-		fleet.ActivityTypeDeletedPack,
-		&map[string]interface{}{"pack_name": pack.Name},
-	); err != nil {
-		return ctxerr.Wrap(ctx, err, "create activity for pack deletion by id")
-	}
-	return nil
-=======
 		fleet.ActivityTypeDeletedPack{
 			Name: pack.Name,
 		},
-	)
->>>>>>> 39f10293
+	); err != nil {
+		return ctxerr.Wrap(ctx, err, "create activity for pack deletion by id")
+	}
+	return nil
 }
 
 ////////////////////////////////////////////////////////////////////////////////
@@ -504,18 +492,11 @@
 	if err := svc.ds.NewActivity(
 		ctx,
 		authz.UserFromContext(ctx),
-<<<<<<< HEAD
-		fleet.ActivityTypeAppliedSpecPack,
-		&map[string]interface{}{},
+		fleet.ActivityTypeAppliedSpecPack{},
 	); err != nil {
 		return nil, ctxerr.Wrap(ctx, err, "create activity for pack spec")
 	}
-
 	return result, nil
-=======
-		fleet.ActivityTypeAppliedSpecPack{},
-	)
->>>>>>> 39f10293
 }
 
 ////////////////////////////////////////////////////////////////////////////////
