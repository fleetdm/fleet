package service

import (
	"bytes"
	"context"
	"crypto/md5" // nolint:gosec // used for declarative management token
	"crypto/x509"
	"encoding/base64"
	"encoding/hex"
	"encoding/json"
	"encoding/pem"
	"encoding/xml"
	"errors"
	"fmt"
	"io"
	"mime/multipart"
	"net/http"
	"net/url"
	"os"
	"regexp"
	"slices"
	"sort"
	"strconv"
	"strings"
	"sync"
	"time"

	"github.com/docker/go-units"
	eeservice "github.com/fleetdm/fleet/v4/ee/server/service"
	"github.com/fleetdm/fleet/v4/ee/server/service/digicert"
	"github.com/fleetdm/fleet/v4/pkg/file"
	"github.com/fleetdm/fleet/v4/pkg/optjson"
	"github.com/fleetdm/fleet/v4/server"
	"github.com/fleetdm/fleet/v4/server/authz"
	"github.com/fleetdm/fleet/v4/server/config"
	"github.com/fleetdm/fleet/v4/server/contexts/ctxerr"
	"github.com/fleetdm/fleet/v4/server/contexts/license"
	"github.com/fleetdm/fleet/v4/server/contexts/logging"
	"github.com/fleetdm/fleet/v4/server/contexts/viewer"
	"github.com/fleetdm/fleet/v4/server/fleet"
	mdm_types "github.com/fleetdm/fleet/v4/server/mdm"
	apple_mdm "github.com/fleetdm/fleet/v4/server/mdm/apple"
	"github.com/fleetdm/fleet/v4/server/mdm/apple/appmanifest"
	"github.com/fleetdm/fleet/v4/server/mdm/apple/gdmf"
	"github.com/fleetdm/fleet/v4/server/mdm/apple/mobileconfig"
	"github.com/fleetdm/fleet/v4/server/mdm/assets"
	mdmcrypto "github.com/fleetdm/fleet/v4/server/mdm/crypto"
	mdmlifecycle "github.com/fleetdm/fleet/v4/server/mdm/lifecycle"
	"github.com/fleetdm/fleet/v4/server/mdm/nanodep/godep"
	"github.com/fleetdm/fleet/v4/server/mdm/nanodep/storage"
	"github.com/fleetdm/fleet/v4/server/mdm/nanomdm/cryptoutil"
	"github.com/fleetdm/fleet/v4/server/mdm/nanomdm/mdm"
	nano_service "github.com/fleetdm/fleet/v4/server/mdm/nanomdm/service"
	"github.com/fleetdm/fleet/v4/server/ptr"
	"github.com/fleetdm/fleet/v4/server/service/middleware/endpoint_utils"
	"github.com/fleetdm/fleet/v4/server/variables"
	"github.com/fleetdm/fleet/v4/server/worker"
	kitlog "github.com/go-kit/log"
	"github.com/go-kit/log/level"
	"github.com/google/uuid"
	"github.com/micromdm/plist"
	"github.com/smallstep/pkcs7"
)

const (
	maxValueCharsInError          = 100
	SameProfileNameUploadErrorMsg = "Couldn't add. A configuration profile with this name already exists (PayloadDisplayName for .mobileconfig and file name for .json and .xml)."
	limit10KiB                    = 10 * 1024
)

var (
	fleetVarNDESSCEPChallengeRegexp               = regexp.MustCompile(fmt.Sprintf(`(\$FLEET_VAR_%s)|(\${FLEET_VAR_%[1]s})`, fleet.FleetVarNDESSCEPChallenge))
	fleetVarNDESSCEPProxyURLRegexp                = regexp.MustCompile(fmt.Sprintf(`(\$FLEET_VAR_%s)|(\${FLEET_VAR_%[1]s})`, fleet.FleetVarNDESSCEPProxyURL))
	fleetVarHostEndUserEmailIDPRegexp             = regexp.MustCompile(fmt.Sprintf(`(\$FLEET_VAR_%s)|(\${FLEET_VAR_%[1]s})`, fleet.FleetVarHostEndUserEmailIDP))
	fleetVarHostHardwareSerialRegexp              = regexp.MustCompile(fmt.Sprintf(`(\$FLEET_VAR_%s)|(\${FLEET_VAR_%[1]s})`, fleet.FleetVarHostHardwareSerial))
	fleetVarHostEndUserIDPUsernameRegexp          = regexp.MustCompile(fmt.Sprintf(`(\$FLEET_VAR_%s)|(\${FLEET_VAR_%[1]s})`, fleet.FleetVarHostEndUserIDPUsername))
	fleetVarHostEndUserIDPDepartmentRegexp        = regexp.MustCompile(fmt.Sprintf(`(\$FLEET_VAR_%s)|(\${FLEET_VAR_%[1]s})`, fleet.FleetVarHostEndUserIDPDepartment))
	fleetVarHostEndUserIDPUsernameLocalPartRegexp = regexp.MustCompile(fmt.Sprintf(`(\$FLEET_VAR_%s)|(\${FLEET_VAR_%[1]s})`, fleet.FleetVarHostEndUserIDPUsernameLocalPart))
	fleetVarHostEndUserIDPGroupsRegexp            = regexp.MustCompile(fmt.Sprintf(`(\$FLEET_VAR_%s)|(\${FLEET_VAR_%[1]s})`, fleet.FleetVarHostEndUserIDPGroups))
	fleetVarSCEPRenewalIDRegexp                   = regexp.MustCompile(fmt.Sprintf(`(\$FLEET_VAR_%s)|(\${FLEET_VAR_%[1]s})`, fleet.FleetVarSCEPRenewalID))

	fleetVarsSupportedInAppleConfigProfiles = []fleet.FleetVarName{
		fleet.FleetVarNDESSCEPChallenge, fleet.FleetVarNDESSCEPProxyURL, fleet.FleetVarHostEndUserEmailIDP,
		fleet.FleetVarHostHardwareSerial, fleet.FleetVarHostEndUserIDPUsername, fleet.FleetVarHostEndUserIDPUsernameLocalPart,
		fleet.FleetVarHostEndUserIDPGroups, fleet.FleetVarHostEndUserIDPDepartment, fleet.FleetVarSCEPRenewalID,
	}
)

type hostProfileUUID struct {
	HostUUID    string
	ProfileUUID string
}

type getMDMAppleCommandResultsRequest struct {
	CommandUUID string `query:"command_uuid,optional"`
}

type getMDMAppleCommandResultsResponse struct {
	Results []*fleet.MDMCommandResult `json:"results,omitempty"`
	Err     error                     `json:"error,omitempty"`
}

func (r getMDMAppleCommandResultsResponse) Error() error { return r.Err }

func getMDMAppleCommandResultsEndpoint(ctx context.Context, request interface{}, svc fleet.Service) (fleet.Errorer, error) {
	req := request.(*getMDMAppleCommandResultsRequest)
	results, err := svc.GetMDMAppleCommandResults(ctx, req.CommandUUID)
	if err != nil {
		return getMDMAppleCommandResultsResponse{
			Err: err,
		}, nil
	}

	return getMDMAppleCommandResultsResponse{
		Results: results,
	}, nil
}

func (svc *Service) GetMDMAppleCommandResults(ctx context.Context, commandUUID string) ([]*fleet.MDMCommandResult, error) {
	// first, authorize that the user has the right to list hosts
	if err := svc.authz.Authorize(ctx, &fleet.Host{}, fleet.ActionList); err != nil {
		return nil, ctxerr.Wrap(ctx, err)
	}

	vc, ok := viewer.FromContext(ctx)
	if !ok {
		return nil, fleet.ErrNoContext
	}

	// check that command exists first, to return 404 on invalid commands
	// (the command may exist but have no results yet).
	if _, err := svc.ds.GetMDMAppleCommandRequestType(ctx, commandUUID); err != nil {
		return nil, err
	}

	// next, we need to read the command results before we know what hosts (and
	// therefore what teams) we're dealing with.
	results, err := svc.ds.GetMDMAppleCommandResults(ctx, commandUUID)
	if err != nil {
		return nil, err
	}

	// now we can load the hosts (lite) corresponding to those command results,
	// and do the final authorization check with the proper team(s). Include observers,
	// as they are able to view command results for their teams' hosts.
	filter := fleet.TeamFilter{User: vc.User, IncludeObserver: true}
	hostUUIDs := make([]string, len(results))
	for i, res := range results {
		hostUUIDs[i] = res.HostUUID
	}
	hosts, err := svc.ds.ListHostsLiteByUUIDs(ctx, filter, hostUUIDs)
	if err != nil {
		return nil, err
	}
	if len(hosts) == 0 {
		// do not return 404 here, as it's possible for a command to not have
		// results yet
		return nil, nil
	}

	// collect the team IDs and verify that the user has access to view commands
	// on all affected teams. Index the hosts by uuid for easly lookup as
	// afterwards we'll want to store the hostname on the returned results.
	hostsByUUID := make(map[string]*fleet.Host, len(hosts))
	teamIDs := make(map[uint]bool)
	for _, h := range hosts {
		var id uint
		if h.TeamID != nil {
			id = *h.TeamID
		}
		teamIDs[id] = true
		hostsByUUID[h.UUID] = h
	}

	var commandAuthz fleet.MDMCommandAuthz
	for tmID := range teamIDs {
		commandAuthz.TeamID = &tmID
		if tmID == 0 {
			commandAuthz.TeamID = nil
		}

		if err := svc.authz.Authorize(ctx, commandAuthz, fleet.ActionRead); err != nil {
			return nil, ctxerr.Wrap(ctx, err)
		}
	}

	// add the hostnames to the results
	for _, res := range results {
		if h := hostsByUUID[res.HostUUID]; h != nil {
			res.Hostname = hostsByUUID[res.HostUUID].Hostname
		}
	}
	return results, nil
}

type listMDMAppleCommandsRequest struct {
	ListOptions fleet.ListOptions `url:"list_options"`
}

type listMDMAppleCommandsResponse struct {
	Results []*fleet.MDMAppleCommand `json:"results"`
	Err     error                    `json:"error,omitempty"`
}

func (r listMDMAppleCommandsResponse) Error() error { return r.Err }

func listMDMAppleCommandsEndpoint(ctx context.Context, request interface{}, svc fleet.Service) (fleet.Errorer, error) {
	req := request.(*listMDMAppleCommandsRequest)
	results, err := svc.ListMDMAppleCommands(ctx, &fleet.MDMCommandListOptions{
		ListOptions: req.ListOptions,
	})
	if err != nil {
		return listMDMAppleCommandsResponse{
			Err: err,
		}, nil
	}

	return listMDMAppleCommandsResponse{
		Results: results,
	}, nil
}

func (svc *Service) ListMDMAppleCommands(ctx context.Context, opts *fleet.MDMCommandListOptions) ([]*fleet.MDMAppleCommand, error) {
	// first, authorize that the user has the right to list hosts
	if err := svc.authz.Authorize(ctx, &fleet.Host{}, fleet.ActionList); err != nil {
		return nil, ctxerr.Wrap(ctx, err)
	}

	vc, ok := viewer.FromContext(ctx)
	if !ok {
		return nil, fleet.ErrNoContext
	}

	// get the list of commands so we know what hosts (and therefore what teams)
	// we're dealing with. Including the observers as they are allowed to view
	// MDM Apple commands.
	results, err := svc.ds.ListMDMAppleCommands(ctx, fleet.TeamFilter{
		User:            vc.User,
		IncludeObserver: true,
	}, opts)
	if err != nil {
		return nil, err
	}

	// collect the different team IDs and verify that the user has access to view
	// commands on all affected teams, do not assume that ListMDMAppleCommands
	// only returned hosts that the user is authorized to view the command
	// results of (that is, always verify with our rego authz policy).
	teamIDs := make(map[uint]bool)
	for _, res := range results {
		var id uint
		if res.TeamID != nil {
			id = *res.TeamID
		}
		teamIDs[id] = true
	}

	// instead of returning an authz error if the user is not authorized for a
	// team, we remove those commands from the results (as we want to return
	// whatever the user is allowed to see). Since this can only be done after
	// retrieving the list of commands, this may result in returning less results
	// than requested, but it's ok - it's expected that the results retrieved
	// from the datastore will all be authorized for the user.
	var commandAuthz fleet.MDMCommandAuthz
	var authzErr error
	for tmID := range teamIDs {
		commandAuthz.TeamID = &tmID
		if tmID == 0 {
			commandAuthz.TeamID = nil
		}
		if err := svc.authz.Authorize(ctx, commandAuthz, fleet.ActionRead); err != nil {
			if authzErr == nil {
				authzErr = err
			}
			teamIDs[tmID] = false
		}
	}

	if authzErr != nil {
		level.Error(svc.logger).Log("err", "unauthorized to view some team commands", "details", authzErr)

		// filter-out the teams that the user is not allowed to view
		allowedResults := make([]*fleet.MDMAppleCommand, 0, len(results))
		for _, res := range results {
			var id uint
			if res.TeamID != nil {
				id = *res.TeamID
			}
			if teamIDs[id] {
				allowedResults = append(allowedResults, res)
			}
		}
		results = allowedResults
	}

	return results, nil
}

type newMDMAppleConfigProfileRequest struct {
	TeamID  uint
	Profile *multipart.FileHeader
}

type newMDMAppleConfigProfileResponse struct {
	ProfileID uint  `json:"profile_id"`
	Err       error `json:"error,omitempty"`
}

// TODO(lucas): We parse the whole body before running svc.authz.Authorize.
// An authenticated but unauthorized user could abuse this.
func (newMDMAppleConfigProfileRequest) DecodeRequest(ctx context.Context, r *http.Request) (interface{}, error) {
	decoded := newMDMAppleConfigProfileRequest{}

	err := r.ParseMultipartForm(512 * units.MiB)
	if err != nil {
		return nil, &fleet.BadRequestError{
			Message:     "failed to parse multipart form",
			InternalErr: err,
		}
	}

	val, ok := r.MultipartForm.Value["team_id"]
	if !ok || len(val) < 1 {
		// default is no team
		decoded.TeamID = 0
	} else {
		teamID, err := strconv.Atoi(val[0])
		if err != nil {
			return nil, &fleet.BadRequestError{Message: fmt.Sprintf("failed to decode team_id in multipart form: %s", err.Error())}
		}
		decoded.TeamID = uint(teamID) //nolint:gosec // dismiss G115
	}

	fhs, ok := r.MultipartForm.File["profile"]
	if !ok || len(fhs) < 1 {
		return nil, &fleet.BadRequestError{Message: "no file headers for profile"}
	}
	decoded.Profile = fhs[0]

	return &decoded, nil
}

func (r newMDMAppleConfigProfileResponse) Error() error { return r.Err }

func newMDMAppleConfigProfileEndpoint(ctx context.Context, request interface{}, svc fleet.Service) (fleet.Errorer, error) {
	req := request.(*newMDMAppleConfigProfileRequest)

	ff, err := req.Profile.Open()
	if err != nil {
		return &newMDMAppleConfigProfileResponse{Err: err}, nil
	}
	defer ff.Close()
	// providing an empty set of labels since this endpoint is only maintained for backwards compat
	cp, err := svc.NewMDMAppleConfigProfile(ctx, req.TeamID, ff, nil, fleet.LabelsIncludeAll)
	if err != nil {
		return &newMDMAppleConfigProfileResponse{Err: err}, nil
	}
	return &newMDMAppleConfigProfileResponse{
		ProfileID: cp.ProfileID,
	}, nil
}

func (svc *Service) NewMDMAppleConfigProfile(ctx context.Context, teamID uint, r io.Reader, labels []string, labelsMembershipMode fleet.MDMLabelsMode) (*fleet.MDMAppleConfigProfile, error) {
	if err := svc.authz.Authorize(ctx, &fleet.MDMConfigProfileAuthz{TeamID: &teamID}, fleet.ActionWrite); err != nil {
		return nil, ctxerr.Wrap(ctx, err)
	}

	// check that Apple MDM is enabled - the middleware of that endpoint checks
	// only that any MDM is enabled, maybe it's just Windows
	if err := svc.VerifyMDMAppleConfigured(ctx); err != nil {
		err := fleet.NewInvalidArgumentError("profile", fleet.AppleMDMNotConfiguredMessage).WithStatus(http.StatusBadRequest)
		return nil, ctxerr.Wrap(ctx, err, "check macOS MDM enabled")
	}

	var teamName string
	if teamID >= 1 {
		tm, err := svc.EnterpriseOverrides.TeamByIDOrName(ctx, &teamID, nil)
		if err != nil {
			return nil, ctxerr.Wrap(ctx, err)
		}
		teamName = tm.Name
	}

	b, err := io.ReadAll(r)
	if err != nil {
		return nil, ctxerr.Wrap(ctx, &fleet.BadRequestError{
			Message:     "failed to read Apple config profile",
			InternalErr: err,
		})
	}

	// Expand and validate secrets in profile
	expanded, secretsUpdatedAt, err := svc.ds.ExpandEmbeddedSecretsAndUpdatedAt(ctx, string(b))
	if err != nil {
		return nil, ctxerr.Wrap(ctx, fleet.NewInvalidArgumentError("profile", err.Error()))
	}

	// We validate Fleet variables before we unmarshal the profile because bad variables can break unmarshal.
	// For example: <data>$FLEET_VAR_BOZO</data>
	appConfig, err := svc.ds.AppConfig(ctx)
	if err != nil {
		return nil, ctxerr.Wrap(ctx, err)
	}

	// Get license for validation
	lic, err := svc.License(ctx)
	if err != nil {
		return nil, ctxerr.Wrap(ctx, err, "checking license")
	}

	profileVars, err := validateConfigProfileFleetVariables(appConfig, expanded, lic)
	if err != nil {
		return nil, ctxerr.Wrap(ctx, err, "validating fleet variables")
	}

	cp, err := fleet.NewMDMAppleConfigProfile([]byte(expanded), &teamID)
	if err != nil {
		return nil, ctxerr.Wrap(ctx, &fleet.BadRequestError{
			Message: fmt.Sprintf("failed to parse config profile: %s", err.Error()),
		})
	}

	if err := cp.ValidateUserProvided(); err != nil {
		if strings.Contains(err.Error(), mobileconfig.DiskEncryptionProfileRestrictionErrMsg) {
			return nil, ctxerr.Wrap(ctx, &fleet.BadRequestError{Message: err.Error() + ` To control these settings use disk encryption endpoint.`})
		}
		return nil, ctxerr.Wrap(ctx, &fleet.BadRequestError{Message: err.Error()})
	}

	// Save the original unexpanded profile
	cp.Mobileconfig = b
	cp.SecretsUpdatedAt = secretsUpdatedAt

	labelMap, err := svc.validateProfileLabels(ctx, labels)
	if err != nil {
		return nil, ctxerr.Wrap(ctx, err, "validating labels")
	}
	switch labelsMembershipMode {
	case fleet.LabelsIncludeAll:
		cp.LabelsIncludeAll = labelMap
	case fleet.LabelsIncludeAny:
		cp.LabelsIncludeAny = labelMap
	case fleet.LabelsExcludeAny:
		cp.LabelsExcludeAny = labelMap
	default:
		// TODO what happens if mode is not set?s
	}

	// Convert profile variable names to FleetVarName type
	varNames := make([]fleet.FleetVarName, 0, len(profileVars))
	for varName := range profileVars {
		varNames = append(varNames, fleet.FleetVarName(varName))
	}
	newCP, err := svc.ds.NewMDMAppleConfigProfile(ctx, *cp, varNames)
	if err != nil {
		var existsErr endpoint_utils.ExistsErrorInterface
		if errors.As(err, &existsErr) {
			msg := SameProfileNameUploadErrorMsg
			if re, ok := existsErr.(interface{ Resource() string }); ok {
				if re.Resource() == "MDMAppleConfigProfile.PayloadIdentifier" {
					msg = "Couldn't add. A configuration profile with this identifier (PayloadIdentifier) already exists."
				}
			}
			err = fleet.NewInvalidArgumentError("profile", msg).
				WithStatus(http.StatusConflict)
		}
		return nil, ctxerr.Wrap(ctx, err)
	}
	if _, err := svc.ds.BulkSetPendingMDMHostProfiles(ctx, nil, nil, []string{newCP.ProfileUUID}, nil); err != nil {
		return nil, ctxerr.Wrap(ctx, err, "bulk set pending host profiles")
	}

	var (
		actTeamID   *uint
		actTeamName *string
	)
	if teamID > 0 {
		actTeamID = &teamID
		actTeamName = &teamName
	}
	if err := svc.NewActivity(
		ctx, authz.UserFromContext(ctx), &fleet.ActivityTypeCreatedMacosProfile{
			TeamID:            actTeamID,
			TeamName:          actTeamName,
			ProfileName:       newCP.Name,
			ProfileIdentifier: newCP.Identifier,
		}); err != nil {
		return nil, ctxerr.Wrap(ctx, err, "logging activity for create mdm apple config profile")
	}

	return newCP, nil
}

<<<<<<< HEAD
func validateConfigProfileFleetVariables(appConfig *fleet.AppConfig, contents string) (map[string]struct{}, error) {
	fleetVars := fleet.FindFleetVariablesKeepDuplicates(contents)
=======
func validateConfigProfileFleetVariables(appConfig *fleet.AppConfig, contents string, lic *fleet.LicenseInfo) (map[string]struct{}, error) {
	fleetVars := variables.FindKeepDuplicates(contents)
>>>>>>> b295d3a1
	if len(fleetVars) == 0 {
		return nil, nil
	}

	// Check for premium license if the profile contains Fleet variables
	if lic == nil || !lic.IsPremium() {
		return nil, fleet.ErrMissingLicense
	}
	var (
		digiCertVars   *digiCertVarsFound
		customSCEPVars *customSCEPVarsFound
		ndesVars       *ndesVarsFound
	)
	for _, k := range fleetVars {
		ok := true
		if !slices.Contains(fleetVarsSupportedInAppleConfigProfiles, fleet.FleetVarName(k)) {
			found := false
			switch {
			case strings.HasPrefix(k, string(fleet.FleetVarDigiCertDataPrefix)):
				caName := strings.TrimPrefix(k, string(fleet.FleetVarDigiCertDataPrefix))
				for _, ca := range appConfig.Integrations.DigiCert.Value {
					if ca.Name == caName {
						found = true
						digiCertVars, ok = digiCertVars.SetData(caName)
						break
					}
				}
			case strings.HasPrefix(k, string(fleet.FleetVarDigiCertPasswordPrefix)):
				caName := strings.TrimPrefix(k, string(fleet.FleetVarDigiCertPasswordPrefix))
				for _, ca := range appConfig.Integrations.DigiCert.Value {
					if ca.Name == caName {
						found = true
						digiCertVars, ok = digiCertVars.SetPassword(caName)
						break
					}
				}
			case strings.HasPrefix(k, string(fleet.FleetVarCustomSCEPProxyURLPrefix)):
				caName := strings.TrimPrefix(k, string(fleet.FleetVarCustomSCEPProxyURLPrefix))
				for _, ca := range appConfig.Integrations.CustomSCEPProxy.Value {
					if ca.Name == caName {
						found = true
						customSCEPVars, ok = customSCEPVars.SetURL(caName)
						break
					}
				}
			case strings.HasPrefix(k, string(fleet.FleetVarCustomSCEPChallengePrefix)):
				caName := strings.TrimPrefix(k, string(fleet.FleetVarCustomSCEPChallengePrefix))
				for _, ca := range appConfig.Integrations.CustomSCEPProxy.Value {
					if ca.Name == caName {
						found = true
						customSCEPVars, ok = customSCEPVars.SetChallenge(caName)
						break
					}
				}
			}
			if !found {
				return nil, &fleet.BadRequestError{Message: fmt.Sprintf("Fleet variable $FLEET_VAR_%s is not supported in configuration profiles.", k)}
			}
		} else {
			switch k {
			case string(fleet.FleetVarNDESSCEPProxyURL):
				ndesVars, ok = ndesVars.SetURL()
			case string(fleet.FleetVarNDESSCEPChallenge):
				ndesVars, ok = ndesVars.SetChallenge()
			case string(fleet.FleetVarSCEPRenewalID):
				customSCEPVars, ok = customSCEPVars.SetRenewalID()
				if ok {
					ndesVars, ok = ndesVars.SetRenewalID()
				}
			}
		}
		if !ok {
			// We limit CA variables to once per profile
			return nil, &fleet.BadRequestError{Message: fmt.Sprintf("Fleet variable $FLEET_VAR_%s is already present in configuration profile.", k)}
		}
	}
	if digiCertVars.Found() {
		if !digiCertVars.Ok() {
			return nil, &fleet.BadRequestError{Message: digiCertVars.ErrorMessage()}
		}
		err := additionalDigiCertValidation(contents, digiCertVars)
		if err != nil {
			return nil, err
		}
	}
	// Since both custom SCEP and NDES share the renewal ID Fleet variable, we need to figure out which one to validate.
	if customSCEPVars.Found() && ndesVars.Found() {
		if ndesVars.RenewalOnly() {
			ndesVars = nil
		} else if customSCEPVars.RenewalOnly() {
			customSCEPVars = nil
		}
	}
	if customSCEPVars.Found() {
		if !customSCEPVars.Ok() {
			return nil, &fleet.BadRequestError{Message: customSCEPVars.ErrorMessage()}
		}
		err := additionalCustomSCEPValidation(contents, customSCEPVars)
		if err != nil {
			return nil, err
		}
	}
	if ndesVars.Found() {
		if !ndesVars.Ok() {
			return nil, &fleet.BadRequestError{Message: ndesVars.ErrorMessage()}
		}
		err := additionalNDESValidation(contents, ndesVars)
		if err != nil {
			return nil, err
		}
	}
<<<<<<< HEAD
	return fleet.DedupeFleetVariables(fleetVars), nil
=======
	// Convert slice to map for deduplication
	result := make(map[string]struct{}, len(fleetVars))
	for _, v := range fleetVars {
		result[v] = struct{}{}
	}
	return result, nil
>>>>>>> b295d3a1
}

// additionalDigiCertValidation checks that Password/ContentType fields match DigiCert Fleet variables exactly,
// and that these variables are only present in a "com.apple.security.pkcs12" payload
func additionalDigiCertValidation(contents string, digiCertVars *digiCertVarsFound) error {
	// Find and replace matches in base64 encoded data contents so we can unmarshal the plist and keep the Fleet vars.
	contents = variables.ProfileDataVariableRegex.ReplaceAllStringFunc(contents, func(match string) string {
		return base64.StdEncoding.EncodeToString([]byte(match))
	})

	var pkcs12Prof PKCS12ProfileContent
	err := plist.Unmarshal([]byte(contents), &pkcs12Prof)
	if err != nil {
		return &fleet.BadRequestError{Message: fmt.Sprintf("Failed to parse PKCS12 payload with Fleet variables: %s", err.Error())}
	}
	var foundCAs []string
	passwordPrefix := "FLEET_VAR_" + string(fleet.FleetVarDigiCertPasswordPrefix)
	dataPrefix := "FLEET_VAR_" + string(fleet.FleetVarDigiCertDataPrefix)
	for _, payload := range pkcs12Prof.PayloadContent {
		if payload.PayloadType == "com.apple.security.pkcs12" {
			for _, ca := range digiCertVars.CAs() {
				// Check for exact match on password and data
				if payload.Password == "$"+passwordPrefix+ca || payload.Password == "${"+passwordPrefix+ca+"}" {
					if string(payload.PayloadContent) == "$"+dataPrefix+ca || string(payload.PayloadContent) == "${"+dataPrefix+ca+"}" {
						foundCAs = append(foundCAs, ca)
						break
					}
					payloadContent := string(payload.PayloadContent)
					if len(payloadContent) > maxValueCharsInError {
						payloadContent = payloadContent[:maxValueCharsInError] + "..."
					}
					return &fleet.BadRequestError{Message: "CA name mismatch between $" + passwordPrefix + ca + " and " +
						payloadContent + " in PKCS12 payload."}
				}
			}
		}
	}
	if len(foundCAs) < len(digiCertVars.CAs()) {
		for _, ca := range digiCertVars.CAs() {
			if !slices.Contains(foundCAs, ca) {
				return &fleet.BadRequestError{Message: fmt.Sprintf("Variables $%s and $%s can only be included in the 'com.apple.security.pkcs12' payload under Password and PayloadContent, respectively.",
					passwordPrefix+ca, dataPrefix+ca)}
			}
		}
	}
	return nil
}

type PKCS12ProfileContent struct {
	PayloadContent []PKCS12Payload `plist:"PayloadContent"`
}
type PKCS12Payload struct {
	Password       string               `plist:"Password"`
	PayloadContent PKCS12PayloadContent `plist:"PayloadContent"`
	PayloadType    string               `plist:"PayloadType"`
}

type PKCS12PayloadContent []byte

func (p *PKCS12PayloadContent) UnmarshalPlist(f func(interface{}) error) error {
	var val []byte
	err := f(&val)
	if err != nil {
		// Ignore unmarshalling issues
		return nil
	}
	*p = val
	return nil
}

// additionalCustomSCEPValidation checks that Challenge/URL fields march Custom SCEP Fleet variables
// exactly, that the SCEP renewal ID variable is present in the CN and that these variables are only
// present in a "com.apple.security.scep" payload
func additionalCustomSCEPValidation(contents string, customSCEPVars *customSCEPVarsFound) error {
	scepProf, err := unmarshalSCEPProfile(contents)
	if err != nil {
		return err
	}
	scepPayloadContent, err := checkThatOnlyOneSCEPPayloadIsPresent(scepProf)
	if err != nil {
		return err
	}

	var foundCAs []string
	for _, ca := range customSCEPVars.CAs() {
		// Although this is a loop, we know that we can only have 1 set of SCEP vars because Apple only allows 1 SCEP payload in a profile.
		// Check for the exact match on challenge and URL
		challengePrefix := "FLEET_VAR_" + string(fleet.FleetVarCustomSCEPChallengePrefix)
		if scepPayloadContent.Challenge != "$"+challengePrefix+ca && scepPayloadContent.Challenge != "${"+challengePrefix+ca+"}" {
			payloadChallenge := scepPayloadContent.Challenge
			if len(payloadChallenge) > maxValueCharsInError {
				payloadChallenge = payloadChallenge[:maxValueCharsInError] + "..."
			}
			return &fleet.BadRequestError{
				Message: "Variable \"$FLEET_VAR_" +
					string(fleet.FleetVarCustomSCEPChallengePrefix) + ca + "\" must be in the SCEP certificate's \"Challenge\" field.",
				InternalErr: fmt.Errorf("Challenge: %s", payloadChallenge),
			}
		}
		urlPrefix := "FLEET_VAR_" + string(fleet.FleetVarCustomSCEPProxyURLPrefix)
		if scepPayloadContent.URL != "$"+urlPrefix+ca && scepPayloadContent.URL != "${"+urlPrefix+ca+"}" {
			payloadURL := scepPayloadContent.URL
			if len(payloadURL) > maxValueCharsInError {
				payloadURL = payloadURL[:maxValueCharsInError] + "..."
			}
			return &fleet.BadRequestError{
				Message: "Variable \"$FLEET_VAR_" +
					string(fleet.FleetVarCustomSCEPProxyURLPrefix) + ca + "\" must be in the SCEP certificate's \"URL\" field.",
				InternalErr: fmt.Errorf("URL: %s", payloadURL),
			}
		}
		foundCAs = append(foundCAs, ca)
	}
	if !fleetVarSCEPRenewalIDRegexp.MatchString(scepPayloadContent.CommonName) {
		return &fleet.BadRequestError{Message: "Variable $FLEET_VAR_" + string(fleet.FleetVarSCEPRenewalID) + " must be in the SCEP certificate's common name (CN)."}
	}
	if len(foundCAs) < len(customSCEPVars.CAs()) {
		for _, ca := range customSCEPVars.CAs() {
			if !slices.Contains(foundCAs, ca) {
				return &fleet.BadRequestError{Message: fleet.SCEPVariablesNotInSCEPPayloadErrMsg}
			}
		}
	}
	return nil
}

func checkThatOnlyOneSCEPPayloadIsPresent(scepProf SCEPProfileContent) (SCEPPayloadContent, error) {
	scepPayloadsFound := 0
	var scepPayloadContent SCEPPayloadContent
	for _, payload := range scepProf.PayloadContent {
		if payload.PayloadType == "com.apple.security.scep" {
			scepPayloadContent = payload.PayloadContent
			scepPayloadsFound++
		}
	}
	if scepPayloadsFound > 1 {
		return SCEPPayloadContent{}, &fleet.BadRequestError{Message: fleet.MultipleSCEPPayloadsErrMsg}
	}
	if scepPayloadsFound == 0 {
		return SCEPPayloadContent{}, &fleet.BadRequestError{Message: fleet.SCEPVariablesNotInSCEPPayloadErrMsg}
	}
	return scepPayloadContent, nil
}

func unmarshalSCEPProfile(contents string) (SCEPProfileContent, error) {
	// Replace any Fleet variables in data fields. SCEP payload does not need them and we cannot unmarshal if they are present.
	contents = variables.ProfileDataVariableRegex.ReplaceAllString(contents, "")
	var scepProf SCEPProfileContent
	err := plist.Unmarshal([]byte(contents), &scepProf)
	if err != nil {
		return SCEPProfileContent{}, &fleet.BadRequestError{Message: fmt.Sprintf("Failed to parse SCEP payload with Fleet variables: %s",
			err.Error())}
	}
	return scepProf, nil
}

type SCEPProfileContent struct {
	PayloadContent []SCEPPayload `plist:"PayloadContent"`
}
type SCEPPayload struct {
	PayloadContent SCEPPayloadContent `plist:"PayloadContent"`
	PayloadType    string             `plist:"PayloadType"`
}
type SCEPPayloadContent struct {
	Challenge  string
	URL        string
	CommonName string
}

func (p *SCEPPayloadContent) UnmarshalPlist(f func(interface{}) error) error {
	val := &struct {
		Challenge string `plist:"Challenge"`
		URL       string `plist:"URL"`
		// Subject is an RDN Sequence which is ultimately a nested key-value pair structure with a
		// shape like the one shown below. We just need to extract the CN value from it.
		// Subject: [
		//   [
		//     [ "CN", "Fleet" ]
		//   ],
		//   [
		//      [ "OU", "Fleet Device Management"]
		//   ]
		// ]
		Subject [][][]string
	}{}
	err := f(&val)
	if err != nil {
		// Ignore unmarshalling issues
		*p = SCEPPayloadContent{}
		return nil
	}
	commonName := ""
	for i := 0; i < len(val.Subject) && commonName == ""; i++ {
		for j := 0; j < len(val.Subject[i]); j++ {
			if len(val.Subject[i][j]) == 2 && val.Subject[i][j][0] == "CN" {
				commonName = val.Subject[i][j][1]
				break
			}
		}
	}
	*p = SCEPPayloadContent{
		Challenge:  val.Challenge,
		URL:        val.URL,
		CommonName: commonName,
	}
	return nil
}

// additionalNDESValidation checks that Challenge/URL fields match NDES Fleet variables
// exactly, that the SCEP renewal ID variable is present in the CN, and that these variables are only
// present in a "com.apple.security.scep" payload
func additionalNDESValidation(contents string, ndesVars *ndesVarsFound) error {
	scepProf, err := unmarshalSCEPProfile(contents)
	if err != nil {
		return err
	}
	scepPayloadContent, err := checkThatOnlyOneSCEPPayloadIsPresent(scepProf)
	if err != nil {
		return err
	}

	if !fleetVarSCEPRenewalIDRegexp.MatchString(scepPayloadContent.CommonName) {
		return &fleet.BadRequestError{Message: "Variable $FLEET_VAR_" + string(fleet.FleetVarSCEPRenewalID) + " must be in the SCEP certificate's common name (CN)."}
	}

	// Check for the exact match on challenge and URL
	challenge := "FLEET_VAR_" + string(fleet.FleetVarNDESSCEPChallenge)
	if scepPayloadContent.Challenge != "$"+challenge && scepPayloadContent.Challenge != "${"+challenge+"}" {
		payloadChallenge := scepPayloadContent.Challenge
		if len(payloadChallenge) > maxValueCharsInError {
			payloadChallenge = payloadChallenge[:maxValueCharsInError] + "..."
		}
		return &fleet.BadRequestError{
			Message: "Variable \"$FLEET_VAR_" +
				string(fleet.FleetVarNDESSCEPChallenge) + "\" must be in the SCEP certificate's \"Challenge\" field.",
			InternalErr: fmt.Errorf("Challenge: %s", payloadChallenge),
		}
	}
	ndesURL := "FLEET_VAR_" + string(fleet.FleetVarNDESSCEPProxyURL)
	if scepPayloadContent.URL != "$"+ndesURL && scepPayloadContent.URL != "${"+ndesURL+"}" {
		payloadURL := scepPayloadContent.URL
		if len(payloadURL) > maxValueCharsInError {
			payloadURL = payloadURL[:maxValueCharsInError] + "..."
		}
		return &fleet.BadRequestError{
			Message: "Variable \"$FLEET_VAR_" +
				string(fleet.FleetVarNDESSCEPProxyURL) + "\" must be in the SCEP certificate's \"URL\" field.",
			InternalErr: fmt.Errorf("URL: %s", payloadURL),
		}
	}
	return nil
}

func (svc *Service) NewMDMAppleDeclaration(ctx context.Context, teamID uint, r io.Reader, labels []string, name string, labelsMembershipMode fleet.MDMLabelsMode) (*fleet.MDMAppleDeclaration, error) {
	if err := svc.authz.Authorize(ctx, &fleet.MDMConfigProfileAuthz{TeamID: &teamID}, fleet.ActionWrite); err != nil {
		return nil, ctxerr.Wrap(ctx, err)
	}

	// check that Apple MDM is enabled - the middleware of that endpoint checks
	// only that any MDM is enabled, maybe it's just Windows
	if err := svc.VerifyMDMAppleConfigured(ctx); err != nil {
		err := fleet.NewInvalidArgumentError("declaration", fleet.AppleMDMNotConfiguredMessage).WithStatus(http.StatusBadRequest)
		return nil, ctxerr.Wrap(ctx, err, "check macOS MDM enabled")
	}

	fleetNames := mdm_types.FleetReservedProfileNames()
	if _, ok := fleetNames[name]; ok {
		err := fleet.NewInvalidArgumentError("declaration", fmt.Sprintf("Profile name %q is not allowed.", name)).WithStatus(http.StatusBadRequest)
		return nil, err
	}

	var teamName string
	if teamID >= 1 {
		tm, err := svc.EnterpriseOverrides.TeamByIDOrName(ctx, &teamID, nil)
		if err != nil {
			return nil, ctxerr.Wrap(ctx, err)
		}
		teamName = tm.Name
	}

	data, err := io.ReadAll(r)
	if err != nil {
		return nil, err
	}

	var tmID *uint
	if teamID >= 1 {
		tmID = &teamID
	}

	validatedLabels, err := svc.validateDeclarationLabels(ctx, labels)
	if err != nil {
		return nil, err
	}

	dataWithSecrets, secretsUpdatedAt, err := svc.ds.ExpandEmbeddedSecretsAndUpdatedAt(ctx, string(data))
	if err != nil {
		return nil, fleet.NewInvalidArgumentError("profile", err.Error())
	}

	if err := validateDeclarationFleetVariables(dataWithSecrets); err != nil {
		return nil, err
	}

	// TODO(roberto): Maybe GetRawDeclarationValues belongs inside NewMDMAppleDeclaration? We can refactor this in a follow up.
	rawDecl, err := fleet.GetRawDeclarationValues([]byte(dataWithSecrets))
	if err != nil {
		return nil, err
	}
	// After validation, we should no longer need to keep the expanded secrets.

	if err := rawDecl.ValidateUserProvided(); err != nil {
		return nil, err
	}

	d := fleet.NewMDMAppleDeclaration(data, tmID, name, rawDecl.Type, rawDecl.Identifier)
	d.SecretsUpdatedAt = secretsUpdatedAt

	switch labelsMembershipMode {
	case fleet.LabelsIncludeAny:
		d.LabelsIncludeAny = validatedLabels
	case fleet.LabelsExcludeAny:
		d.LabelsExcludeAny = validatedLabels
	default:
		// default to include all
		d.LabelsIncludeAll = validatedLabels
	}

	decl, err := svc.ds.NewMDMAppleDeclaration(ctx, d)
	if err != nil {
		return nil, err
	}

	if _, err := svc.ds.BulkSetPendingMDMHostProfiles(ctx, nil, nil, []string{decl.DeclarationUUID}, nil); err != nil {
		return nil, ctxerr.Wrap(ctx, err, "bulk set pending host declarations")
	}

	var (
		actTeamID   *uint
		actTeamName *string
	)
	if teamID > 0 {
		actTeamID = &teamID
		actTeamName = &teamName
	}
	if err := svc.NewActivity(
		ctx, authz.UserFromContext(ctx), &fleet.ActivityTypeCreatedDeclarationProfile{
			TeamID:      actTeamID,
			TeamName:    actTeamName,
			ProfileName: decl.Name,
			Identifier:  decl.Identifier,
		}); err != nil {
		return nil, ctxerr.Wrap(ctx, err, "logging activity for create mdm apple declaration")
	}

	return decl, nil
}

func validateDeclarationFleetVariables(contents string) error {
<<<<<<< HEAD
	if len(fleet.FindFleetVariables(contents)) > 0 {
=======
	if variables.Contains(contents) {
>>>>>>> b295d3a1
		return &fleet.BadRequestError{Message: "Fleet variables ($FLEET_VAR_*) are not currently supported in DDM profiles"}
	}
	return nil
}

func (svc *Service) batchValidateDeclarationLabels(ctx context.Context, labelNames []string) (map[string]fleet.ConfigurationProfileLabel, error) {
	if len(labelNames) == 0 {
		return nil, nil
	}

	labels, err := svc.ds.LabelIDsByName(ctx, labelNames)
	if err != nil {
		return nil, ctxerr.Wrap(ctx, err, "getting label IDs by name")
	}

	uniqueNames := make(map[string]bool)
	for _, entry := range labelNames {
		if _, value := uniqueNames[entry]; !value {
			uniqueNames[entry] = true
		}
	}

	if len(labels) != len(uniqueNames) {
		return nil, &fleet.BadRequestError{
			Message:     "some or all the labels provided don't exist",
			InternalErr: fmt.Errorf("names provided: %v", labelNames),
		}
	}

	profLabels := make(map[string]fleet.ConfigurationProfileLabel)
	for labelName, labelID := range labels {
		profLabels[labelName] = fleet.ConfigurationProfileLabel{
			LabelName: labelName,
			LabelID:   labelID,
		}
	}
	return profLabels, nil
}

func (svc *Service) validateDeclarationLabels(ctx context.Context, labelNames []string) ([]fleet.ConfigurationProfileLabel, error) {
	labelMap, err := svc.batchValidateDeclarationLabels(ctx, labelNames)
	if err != nil {
		return nil, ctxerr.Wrap(ctx, err, "validating declaration labels")
	}

	var declLabels []fleet.ConfigurationProfileLabel
	for _, label := range labelMap {
		declLabels = append(declLabels, label)
	}
	return declLabels, nil
}

type listMDMAppleConfigProfilesRequest struct {
	TeamID uint `query:"team_id,optional"`
}

type listMDMAppleConfigProfilesResponse struct {
	ConfigProfiles []*fleet.MDMAppleConfigProfile `json:"profiles"`
	Err            error                          `json:"error,omitempty"`
}

func (r listMDMAppleConfigProfilesResponse) Error() error { return r.Err }

func listMDMAppleConfigProfilesEndpoint(ctx context.Context, request interface{}, svc fleet.Service) (fleet.Errorer, error) {
	req := request.(*listMDMAppleConfigProfilesRequest)

	cps, err := svc.ListMDMAppleConfigProfiles(ctx, req.TeamID)
	if err != nil {
		return &listMDMAppleConfigProfilesResponse{Err: err}, nil
	}

	res := listMDMAppleConfigProfilesResponse{ConfigProfiles: cps}
	if cps == nil {
		res.ConfigProfiles = []*fleet.MDMAppleConfigProfile{} // return empty json array instead of json null
	}
	return &res, nil
}

func (svc *Service) ListMDMAppleConfigProfiles(ctx context.Context, teamID uint) ([]*fleet.MDMAppleConfigProfile, error) {
	if err := svc.authz.Authorize(ctx, &fleet.MDMConfigProfileAuthz{TeamID: &teamID}, fleet.ActionRead); err != nil {
		return nil, ctxerr.Wrap(ctx, err)
	}

	if teamID >= 1 {
		// confirm that team exists
		if _, err := svc.ds.Team(ctx, teamID); err != nil {
			return nil, ctxerr.Wrap(ctx, err)
		}
	}

	cps, err := svc.ds.ListMDMAppleConfigProfiles(ctx, &teamID)
	if err != nil {
		return nil, ctxerr.Wrap(ctx, err)
	}

	return cps, nil
}

type getMDMAppleConfigProfileRequest struct {
	ProfileID uint `url:"profile_id"`
}

type getMDMAppleConfigProfileResponse struct {
	Err error `json:"error,omitempty"`

	// file fields below are used in hijackRender for the response
	fileReader io.ReadCloser
	fileLength int64
	fileName   string
}

func (r getMDMAppleConfigProfileResponse) Error() error { return r.Err }

func (r getMDMAppleConfigProfileResponse) HijackRender(ctx context.Context, w http.ResponseWriter) {
	w.Header().Set("Content-Length", strconv.FormatInt(r.fileLength, 10))
	w.Header().Set("Content-Type", "application/x-apple-aspen-config")
	w.Header().Set("X-Content-Type-Options", "nosniff")
	w.Header().Set("Content-Disposition", fmt.Sprintf(`attachment;filename="%s.mobileconfig"`, r.fileName))

	// OK to just log the error here as writing anything on
	// `http.ResponseWriter` sets the status code to 200 (and it can't be
	// changed.) Clients should rely on matching content-length with the
	// header provided
	wl, err := io.Copy(w, r.fileReader)
	if err != nil {
		logging.WithExtras(ctx, "mobileconfig_copy_error", err, "bytes_copied", wl)
	}
	r.fileReader.Close()
}

func getMDMAppleConfigProfileEndpoint(ctx context.Context, request interface{}, svc fleet.Service) (fleet.Errorer, error) {
	req := request.(*getMDMAppleConfigProfileRequest)

	cp, err := svc.GetMDMAppleConfigProfileByDeprecatedID(ctx, req.ProfileID)
	if err != nil {
		return getMDMAppleConfigProfileResponse{Err: err}, nil
	}
	reader := bytes.NewReader(cp.Mobileconfig)
	fileName := fmt.Sprintf("%s_%s", time.Now().Format("2006-01-02"), strings.ReplaceAll(cp.Name, " ", "_"))

	return getMDMAppleConfigProfileResponse{fileReader: io.NopCloser(reader), fileLength: reader.Size(), fileName: fileName}, nil
}

func (svc *Service) GetMDMAppleConfigProfileByDeprecatedID(ctx context.Context, profileID uint) (*fleet.MDMAppleConfigProfile, error) {
	// first we perform a perform basic authz check
	if err := svc.authz.Authorize(ctx, &fleet.Team{}, fleet.ActionRead); err != nil {
		return nil, err
	}

	cp, err := svc.ds.GetMDMAppleConfigProfileByDeprecatedID(ctx, profileID)
	if err != nil {
		if fleet.IsNotFound(err) {
			// call the standard service method with a profile UUID that will not be
			// found, just to ensure the same sequence of validations are applied.
			return svc.GetMDMAppleConfigProfile(ctx, "-")
		}
		return nil, ctxerr.Wrap(ctx, err)
	}
	return svc.GetMDMAppleConfigProfile(ctx, cp.ProfileUUID)
}

func (svc *Service) GetMDMAppleConfigProfile(ctx context.Context, profileUUID string) (*fleet.MDMAppleConfigProfile, error) {
	// first we perform a perform basic authz check
	if err := svc.authz.Authorize(ctx, &fleet.Team{}, fleet.ActionRead); err != nil {
		return nil, err
	}

	cp, err := svc.ds.GetMDMAppleConfigProfile(ctx, profileUUID)
	if err != nil {
		return nil, ctxerr.Wrap(ctx, err)
	}

	// now we can do a specific authz check based on team id of profile before we return the profile
	if err := svc.authz.Authorize(ctx, &fleet.MDMConfigProfileAuthz{TeamID: cp.TeamID}, fleet.ActionRead); err != nil {
		return nil, err
	}

	return cp, nil
}

func (svc *Service) GetMDMAppleDeclaration(ctx context.Context, profileUUID string) (*fleet.MDMAppleDeclaration, error) {
	// first we perform a perform basic authz check
	if err := svc.authz.Authorize(ctx, &fleet.Team{}, fleet.ActionRead); err != nil {
		return nil, err
	}

	cp, err := svc.ds.GetMDMAppleDeclaration(ctx, profileUUID)
	if err != nil {
		return nil, ctxerr.Wrap(ctx, err)
	}

	// now we can do a specific authz check based on team id of profile before we return the profile
	if err := svc.authz.Authorize(ctx, &fleet.MDMConfigProfileAuthz{TeamID: cp.TeamID}, fleet.ActionRead); err != nil {
		return nil, err
	}

	return cp, nil
}

type deleteMDMAppleConfigProfileRequest struct {
	ProfileID uint `url:"profile_id"`
}

type deleteMDMAppleConfigProfileResponse struct {
	Err error `json:"error,omitempty"`
}

func (r deleteMDMAppleConfigProfileResponse) Error() error { return r.Err }

func deleteMDMAppleConfigProfileEndpoint(ctx context.Context, request interface{}, svc fleet.Service) (fleet.Errorer, error) {
	req := request.(*deleteMDMAppleConfigProfileRequest)

	if err := svc.DeleteMDMAppleConfigProfileByDeprecatedID(ctx, req.ProfileID); err != nil {
		return &deleteMDMAppleConfigProfileResponse{Err: err}, nil
	}

	return &deleteMDMAppleConfigProfileResponse{}, nil
}

func (svc *Service) DeleteMDMAppleConfigProfileByDeprecatedID(ctx context.Context, profileID uint) error {
	// first we perform a perform basic authz check
	if err := svc.authz.Authorize(ctx, &fleet.Team{}, fleet.ActionRead); err != nil {
		return ctxerr.Wrap(ctx, err)
	}

	// get the profile by ID and call the standard delete function
	cp, err := svc.ds.GetMDMAppleConfigProfileByDeprecatedID(ctx, profileID)
	if err != nil {
		if fleet.IsNotFound(err) {
			// call the standard service method with a profile UUID that will not be
			// found, just to ensure the same sequence of validations are applied.
			return svc.DeleteMDMAppleConfigProfile(ctx, "-")
		}
		return ctxerr.Wrap(ctx, err)
	}
	return svc.DeleteMDMAppleConfigProfile(ctx, cp.ProfileUUID)
}

func (svc *Service) DeleteMDMAppleConfigProfile(ctx context.Context, profileUUID string) error {
	// first we perform a perform basic authz check
	if err := svc.authz.Authorize(ctx, &fleet.Team{}, fleet.ActionRead); err != nil {
		return ctxerr.Wrap(ctx, err)
	}

	// check that Apple MDM is enabled - the middleware of that endpoint checks
	// only that any MDM is enabled, maybe it's just Windows
	if err := svc.VerifyMDMAppleConfigured(ctx); err != nil {
		err := fleet.NewInvalidArgumentError("profile_uuid", fleet.AppleMDMNotConfiguredMessage).WithStatus(http.StatusBadRequest)
		return ctxerr.Wrap(ctx, err, "check macOS MDM enabled")
	}

	cp, err := svc.ds.GetMDMAppleConfigProfile(ctx, profileUUID)
	if err != nil {
		return ctxerr.Wrap(ctx, err)
	}

	var teamName string
	teamID := *cp.TeamID
	if teamID >= 1 {
		tm, err := svc.EnterpriseOverrides.TeamByIDOrName(ctx, &teamID, nil)
		if err != nil {
			return ctxerr.Wrap(ctx, err)
		}
		teamName = tm.Name
	}

	// now we can do a specific authz check based on team id of profile before we delete the profile
	if err := svc.authz.Authorize(ctx, &fleet.MDMConfigProfileAuthz{TeamID: cp.TeamID}, fleet.ActionWrite); err != nil {
		return ctxerr.Wrap(ctx, err)
	}

	// prevent deleting profiles that are managed by Fleet
	if _, ok := mobileconfig.FleetPayloadIdentifiers()[cp.Identifier]; ok {
		return &fleet.BadRequestError{
			Message:     "profiles managed by Fleet can't be deleted using this endpoint.",
			InternalErr: fmt.Errorf("deleting profile %s for team %s not allowed because it's managed by Fleet", cp.Identifier, teamName),
		}
	}

	// This call will also delete host_mdm_apple_profiles references IFF the profile has not been sent to
	// the host yet.
	if err := svc.ds.DeleteMDMAppleConfigProfile(ctx, profileUUID); err != nil {
		return ctxerr.Wrap(ctx, err)
	}

	var (
		actTeamID   *uint
		actTeamName *string
	)
	if teamID > 0 {
		actTeamID = &teamID
		actTeamName = &teamName
	}
	if err := svc.NewActivity(
		ctx, authz.UserFromContext(ctx), &fleet.ActivityTypeDeletedMacosProfile{
			TeamID:            actTeamID,
			TeamName:          actTeamName,
			ProfileName:       cp.Name,
			ProfileIdentifier: cp.Identifier,
		}); err != nil {
		return ctxerr.Wrap(ctx, err, "logging activity for delete mdm apple config profile")
	}

	return nil
}

func (svc *Service) DeleteMDMAppleDeclaration(ctx context.Context, declUUID string) error {
	// first we perform a perform basic authz check
	if err := svc.authz.Authorize(ctx, &fleet.Team{}, fleet.ActionRead); err != nil {
		return ctxerr.Wrap(ctx, err)
	}

	// check that Apple MDM is enabled - the middleware of that endpoint checks
	// only that any MDM is enabled, maybe it's just Windows
	if err := svc.VerifyMDMAppleConfigured(ctx); err != nil {
		err := fleet.NewInvalidArgumentError("profile_uuid", fleet.AppleMDMNotConfiguredMessage).WithStatus(http.StatusBadRequest)
		return ctxerr.Wrap(ctx, err, "check macOS MDM enabled")
	}

	decl, err := svc.ds.GetMDMAppleDeclaration(ctx, declUUID)
	if err != nil {
		return ctxerr.Wrap(ctx, err)
	}

	// Check if the declaration contains a secret variable. If it does, this means that the declaration
	// has been provided by the user and can be deleted. We don't need to validate that it is a Fleet declaration.
	hasSecretVariable := len(fleet.ContainsPrefixVars(string(decl.RawJSON), fleet.ServerSecretPrefix)) > 0
	if !hasSecretVariable {
		if _, ok := mdm_types.FleetReservedProfileNames()[decl.Name]; ok {
			return &fleet.BadRequestError{
				Message:     "profiles managed by Fleet can't be deleted using this endpoint.",
				InternalErr: fmt.Errorf("deleting profile %s is not allowed because it's managed by Fleet", decl.Name),
			}
		}

		// TODO: refine our approach to deleting restricted/forbidden types of declarations so that we
		// can check that Fleet-managed aren't being deleted; this can be addressed once we add support
		// for more types of declarations
		var d fleet.MDMAppleRawDeclaration
		if err := json.Unmarshal(decl.RawJSON, &d); err != nil {
			return ctxerr.Wrap(ctx, err, "unmarshalling declaration")
		}
		if err := d.ValidateUserProvided(); err != nil {
			return ctxerr.Wrap(ctx, &fleet.BadRequestError{Message: err.Error()})
		}
	}

	var teamName string
	teamID := *decl.TeamID
	if teamID >= 1 {
		tm, err := svc.EnterpriseOverrides.TeamByIDOrName(ctx, &teamID, nil)
		if err != nil {
			return ctxerr.Wrap(ctx, err)
		}
		teamName = tm.Name
	}

	// now we can do a specific authz check based on team id of profile before we delete the profile
	if err := svc.authz.Authorize(ctx, &fleet.MDMConfigProfileAuthz{TeamID: decl.TeamID}, fleet.ActionWrite); err != nil {
		return ctxerr.Wrap(ctx, err)
	}

	if err := svc.ds.DeleteMDMAppleDeclaration(ctx, declUUID); err != nil {
		return ctxerr.Wrap(ctx, err)
	}

	var (
		actTeamID   *uint
		actTeamName *string
	)
	if teamID > 0 {
		actTeamID = &teamID
		actTeamName = &teamName
	}
	if err := svc.NewActivity(
		ctx, authz.UserFromContext(ctx), &fleet.ActivityTypeDeletedDeclarationProfile{
			TeamID:      actTeamID,
			TeamName:    actTeamName,
			ProfileName: decl.Name,
			Identifier:  decl.Identifier,
		}); err != nil {
		return ctxerr.Wrap(ctx, err, "logging activity for delete mdm apple declaration")
	}

	return nil
}

type getMDMAppleFileVaultSummaryRequest struct {
	TeamID *uint `query:"team_id,optional"`
}

type getMDMAppleFileVaultSummaryResponse struct {
	*fleet.MDMAppleFileVaultSummary
	Err error `json:"error,omitempty"`
}

func (r getMDMAppleFileVaultSummaryResponse) Error() error { return r.Err }

func getMdmAppleFileVaultSummaryEndpoint(ctx context.Context, request interface{}, svc fleet.Service) (fleet.Errorer, error) {
	req := request.(*getMDMAppleFileVaultSummaryRequest)

	fvs, err := svc.GetMDMAppleFileVaultSummary(ctx, req.TeamID)
	if err != nil {
		return &getMDMAppleFileVaultSummaryResponse{Err: err}, nil
	}

	return &getMDMAppleFileVaultSummaryResponse{
		MDMAppleFileVaultSummary: fvs,
	}, nil
}

func (svc *Service) GetMDMAppleFileVaultSummary(ctx context.Context, teamID *uint) (*fleet.MDMAppleFileVaultSummary, error) {
	if err := svc.authz.Authorize(ctx, fleet.MDMConfigProfileAuthz{TeamID: teamID}, fleet.ActionRead); err != nil {
		return nil, ctxerr.Wrap(ctx, err)
	}

	fvs, err := svc.ds.GetMDMAppleFileVaultSummary(ctx, teamID)
	if err != nil {
		return nil, ctxerr.Wrap(ctx, err)
	}

	return fvs, nil
}

type getMDMAppleProfilesSummaryRequest struct {
	TeamID *uint `query:"team_id,optional"`
}

type getMDMAppleProfilesSummaryResponse struct {
	fleet.MDMProfilesSummary
	Err error `json:"error,omitempty"`
}

func (r getMDMAppleProfilesSummaryResponse) Error() error { return r.Err }

func getMDMAppleProfilesSummaryEndpoint(ctx context.Context, request interface{}, svc fleet.Service) (fleet.Errorer, error) {
	req := request.(*getMDMAppleProfilesSummaryRequest)
	res := getMDMAppleProfilesSummaryResponse{}

	ps, err := svc.GetMDMAppleProfilesSummary(ctx, req.TeamID)
	if err != nil {
		return &getMDMAppleProfilesSummaryResponse{Err: err}, nil
	}

	res.Verified = ps.Verified
	res.Verifying = ps.Verifying
	res.Failed = ps.Failed
	res.Pending = ps.Pending

	return &res, nil
}

func (svc *Service) GetMDMAppleProfilesSummary(ctx context.Context, teamID *uint) (*fleet.MDMProfilesSummary, error) {
	if err := svc.authz.Authorize(ctx, fleet.MDMConfigProfileAuthz{TeamID: teamID}, fleet.ActionRead); err != nil {
		return nil, ctxerr.Wrap(ctx, err)
	}

	if err := svc.VerifyMDMAppleConfigured(ctx); err != nil {
		return &fleet.MDMProfilesSummary{}, nil
	}

	ps, err := svc.ds.GetMDMAppleProfilesSummary(ctx, teamID)
	if err != nil {
		return nil, ctxerr.Wrap(ctx, err)
	}

	return ps, nil
}

type uploadAppleInstallerRequest struct {
	Installer *multipart.FileHeader
}

type uploadAppleInstallerResponse struct {
	ID  uint  `json:"installer_id"`
	Err error `json:"error,omitempty"`
}

// TODO(lucas): We parse the whole body before running svc.authz.Authorize.
// An authenticated but unauthorized user could abuse this.
func (uploadAppleInstallerRequest) DecodeRequest(ctx context.Context, r *http.Request) (interface{}, error) {
	err := r.ParseMultipartForm(512 * units.MiB)
	if err != nil {
		return nil, &fleet.BadRequestError{
			Message:     "failed to parse multipart form",
			InternalErr: err,
		}
	}
	installer := r.MultipartForm.File["installer"][0]
	return &uploadAppleInstallerRequest{
		Installer: installer,
	}, nil
}

func (r uploadAppleInstallerResponse) Error() error { return r.Err }

// Deprecated: Not in Use
func uploadAppleInstallerEndpoint(ctx context.Context, request interface{}, svc fleet.Service) (fleet.Errorer, error) {
	req := request.(*uploadAppleInstallerRequest)
	ff, err := req.Installer.Open()
	if err != nil {
		return uploadAppleInstallerResponse{Err: err}, nil
	}
	defer ff.Close()
	installer, err := svc.UploadMDMAppleInstaller(ctx, req.Installer.Filename, req.Installer.Size, ff)
	if err != nil {
		return uploadAppleInstallerResponse{Err: err}, nil
	}
	return &uploadAppleInstallerResponse{
		ID: installer.ID,
	}, nil
}

func (svc *Service) UploadMDMAppleInstaller(ctx context.Context, name string, size int64, installer io.Reader) (*fleet.MDMAppleInstaller, error) {
	if err := svc.authz.Authorize(ctx, &fleet.MDMAppleInstaller{}, fleet.ActionWrite); err != nil {
		return nil, ctxerr.Wrap(ctx, err)
	}

	appConfig, err := svc.ds.AppConfig(ctx)
	if err != nil {
		return nil, ctxerr.Wrap(ctx, err)
	}

	token := uuid.New().String()

	url := svc.installerURL(token, appConfig)

	var installerBuf bytes.Buffer
	manifest, err := createManifest(size, io.TeeReader(installer, &installerBuf), url)
	if err != nil {
		return nil, ctxerr.Wrap(ctx, err)
	}

	inst, err := svc.ds.NewMDMAppleInstaller(ctx, name, size, manifest, installerBuf.Bytes(), token)
	if err != nil {
		return nil, ctxerr.Wrap(ctx, err)
	}

	return inst, nil
}

func (svc *Service) installerURL(token string, appConfig *fleet.AppConfig) string {
	return fmt.Sprintf("%s%s?token=%s", appConfig.ServerSettings.ServerURL, apple_mdm.InstallerPath, token)
}

func createManifest(size int64, installer io.Reader, url string) (string, error) {
	manifest, err := appmanifest.New(&readerWithSize{
		Reader: installer,
		size:   size,
	}, url)
	if err != nil {
		return "", fmt.Errorf("create manifest file: %w", err)
	}
	var buf bytes.Buffer
	enc := plist.NewEncoder(&buf)
	enc.Indent("  ")
	if err := enc.Encode(manifest); err != nil {
		return "", fmt.Errorf("encode manifest: %w", err)
	}
	return buf.String(), nil
}

type readerWithSize struct {
	io.Reader
	size int64
}

func (r *readerWithSize) Size() int64 {
	return r.size
}

type getAppleInstallerDetailsRequest struct {
	ID uint `url:"installer_id"`
}

type getAppleInstallerDetailsResponse struct {
	Installer *fleet.MDMAppleInstaller
	Err       error `json:"error,omitempty"`
}

func (r getAppleInstallerDetailsResponse) Error() error { return r.Err }

func getAppleInstallerEndpoint(ctx context.Context, request interface{}, svc fleet.Service) (fleet.Errorer, error) {
	req := request.(*getAppleInstallerDetailsRequest)
	installer, err := svc.GetMDMAppleInstallerByID(ctx, req.ID)
	if err != nil {
		return getAppleInstallerDetailsResponse{Err: err}, nil
	}
	return &getAppleInstallerDetailsResponse{
		Installer: installer,
	}, nil
}

func (svc *Service) GetMDMAppleInstallerByID(ctx context.Context, id uint) (*fleet.MDMAppleInstaller, error) {
	if err := svc.authz.Authorize(ctx, &fleet.MDMAppleInstaller{}, fleet.ActionWrite); err != nil {
		return nil, ctxerr.Wrap(ctx, err)
	}

	inst, err := svc.ds.MDMAppleInstallerDetailsByID(ctx, id)
	if err != nil {
		return nil, ctxerr.Wrap(ctx, err)
	}
	return inst, nil
}

type deleteAppleInstallerDetailsRequest struct {
	ID uint `url:"installer_id"`
}

type deleteAppleInstallerDetailsResponse struct {
	Err error `json:"error,omitempty"`
}

func (r deleteAppleInstallerDetailsResponse) Error() error { return r.Err }

func deleteAppleInstallerEndpoint(ctx context.Context, request interface{}, svc fleet.Service) (fleet.Errorer, error) {
	req := request.(*deleteAppleInstallerDetailsRequest)
	if err := svc.DeleteMDMAppleInstaller(ctx, req.ID); err != nil {
		return deleteAppleInstallerDetailsResponse{Err: err}, nil
	}
	return &deleteAppleInstallerDetailsResponse{}, nil
}

func (svc *Service) DeleteMDMAppleInstaller(ctx context.Context, id uint) error {
	if err := svc.authz.Authorize(ctx, &fleet.MDMAppleInstaller{}, fleet.ActionWrite); err != nil {
		return ctxerr.Wrap(ctx, err)
	}

	if err := svc.ds.DeleteMDMAppleInstaller(ctx, id); err != nil {
		return ctxerr.Wrap(ctx, err)
	}
	return nil
}

type listMDMAppleDevicesRequest struct{}

type listMDMAppleDevicesResponse struct {
	Devices []fleet.MDMAppleDevice `json:"devices"`
	Err     error                  `json:"error,omitempty"`
}

func (r listMDMAppleDevicesResponse) Error() error { return r.Err }

func listMDMAppleDevicesEndpoint(ctx context.Context, request interface{}, svc fleet.Service) (fleet.Errorer, error) {
	devices, err := svc.ListMDMAppleDevices(ctx)
	if err != nil {
		return listMDMAppleDevicesResponse{Err: err}, nil
	}
	return &listMDMAppleDevicesResponse{
		Devices: devices,
	}, nil
}

func (svc *Service) ListMDMAppleDevices(ctx context.Context) ([]fleet.MDMAppleDevice, error) {
	if err := svc.authz.Authorize(ctx, &fleet.MDMAppleDevice{}, fleet.ActionWrite); err != nil {
		return nil, ctxerr.Wrap(ctx, err)
	}

	return svc.ds.MDMAppleListDevices(ctx)
}

type newMDMAppleDEPKeyPairResponse struct {
	PublicKey  []byte `json:"public_key,omitempty"`
	PrivateKey []byte `json:"private_key,omitempty"`
	Err        error  `json:"error,omitempty"`
}

func (r newMDMAppleDEPKeyPairResponse) Error() error { return r.Err }

func newMDMAppleDEPKeyPairEndpoint(ctx context.Context, request interface{}, svc fleet.Service) (fleet.Errorer, error) {
	keyPair, err := svc.NewMDMAppleDEPKeyPair(ctx)
	if err != nil {
		return newMDMAppleDEPKeyPairResponse{
			Err: err,
		}, nil
	}

	return newMDMAppleDEPKeyPairResponse{
		PublicKey:  keyPair.PublicKey,
		PrivateKey: keyPair.PrivateKey,
	}, nil
}

func (svc *Service) NewMDMAppleDEPKeyPair(ctx context.Context) (*fleet.MDMAppleDEPKeyPair, error) {
	// skipauth: Generating a new key pair does not actually make any changes to fleet, or expose any
	// information. The user must configure fleet with the new key pair and restart the server.
	svc.authz.SkipAuthorization(ctx)

	publicKeyPEM, privateKeyPEM, err := apple_mdm.NewDEPKeyPairPEM()
	if err != nil {
		return nil, fmt.Errorf("generate key pair: %w", err)
	}

	return &fleet.MDMAppleDEPKeyPair{
		PublicKey:  publicKeyPEM,
		PrivateKey: privateKeyPEM,
	}, nil
}

type enqueueMDMAppleCommandRequest struct {
	Command   string   `json:"command"`
	DeviceIDs []string `json:"device_ids"`
}

type enqueueMDMAppleCommandResponse struct {
	*fleet.CommandEnqueueResult
	Err error `json:"error,omitempty"`
}

func (r enqueueMDMAppleCommandResponse) Error() error { return r.Err }

// Deprecated: enqueueMDMAppleCommandEndpoint is now deprecated, replaced by
// the platform-agnostic runMDMCommandEndpoint. It is still supported
// indefinitely for backwards compatibility.
func enqueueMDMAppleCommandEndpoint(ctx context.Context, request interface{}, svc fleet.Service) (fleet.Errorer, error) {
	req := request.(*enqueueMDMAppleCommandRequest)
	result, err := svc.EnqueueMDMAppleCommand(ctx, req.Command, req.DeviceIDs)
	if err != nil {
		return enqueueMDMAppleCommandResponse{Err: err}, nil
	}
	return enqueueMDMAppleCommandResponse{
		CommandEnqueueResult: result,
	}, nil
}

func (svc *Service) EnqueueMDMAppleCommand(
	ctx context.Context,
	rawBase64Cmd string,
	deviceIDs []string,
) (result *fleet.CommandEnqueueResult, err error) {
	hosts, err := svc.authorizeAllHostsTeams(ctx, deviceIDs, fleet.ActionWrite, &fleet.MDMCommandAuthz{})
	if err != nil {
		return nil, err
	}
	if len(hosts) == 0 {
		return nil, newNotFoundError()
	}

	// using a padding agnostic decoder because we released this using
	// base64.RawStdEncoding, but it was causing problems as many standard
	// libraries default to padded strings. We're now supporting both for
	// backwards compatibility.
	rawXMLCmd, err := server.Base64DecodePaddingAgnostic(rawBase64Cmd)
	if err != nil {
		err = fleet.NewInvalidArgumentError("command", "unable to decode base64 command").WithStatus(http.StatusBadRequest)

		return nil, ctxerr.Wrap(ctx, err, "decode base64 command")
	}

	return svc.enqueueAppleMDMCommand(ctx, rawXMLCmd, deviceIDs)
}

type mdmAppleEnrollRequest struct {
	// Token is expected to be a UUID string that identifies a template MDM Apple enrollment profile.
	Token string `query:"token"`
	// EnrollmentReference is expected to be a UUID string that identifies the MDM IdP account used
	// to authenticate the end user as part of the MDM IdP flow.
	EnrollmentReference string `query:"enrollment_reference,optional"`
	// DeviceInfo is expected to be a base64 encoded string extracted during MDM IdP enrollment from the
	// x-apple-aspen-deviceinfo header of the original configuration web view request and
	// persisted by the client in local storage for inclusion in a subsequent enrollment request as
	// part of the MDM IdP flow.
	// See https://developer.apple.com/documentation/devicemanagement/device_assignment/authenticating_through_web_views
	DeviceInfo string `query:"deviceinfo,optional"`
	// MachineInfo is the decoded deviceinfo URL query param for MDM IdP enrollments or the decoded
	// x-apple-aspen-deviceinfo header for non-IdP enrollments.
	MachineInfo *fleet.MDMAppleMachineInfo
}

func (mdmAppleEnrollRequest) DecodeRequest(ctx context.Context, r *http.Request) (interface{}, error) {
	decoded := mdmAppleEnrollRequest{}

	tok := r.URL.Query().Get("token")
	if tok == "" {
		return nil, &fleet.BadRequestError{
			Message: "token is required",
		}
	}
	decoded.Token = tok

	er := r.URL.Query().Get("enrollment_reference")
	decoded.EnrollmentReference = er

	// Parse the machine info from the request header or URL query param.
	di := r.Header.Get("x-apple-aspen-deviceinfo")
	if di == "" {
		vals, err := url.ParseQuery(r.URL.RawQuery)
		if err != nil {
			return nil, &fleet.BadRequestError{
				Message:     "unable to parse query string",
				InternalErr: err,
			}
		}
		di = vals.Get("deviceinfo")
		decoded.DeviceInfo = di
	}

	if di != "" {
		// parse the base64 encoded deviceinfo
		parsed, err := apple_mdm.ParseDeviceinfo(di, false) // FIXME: use verify=true when we have better parsing for various Apple certs (https://github.com/fleetdm/fleet/issues/20879)
		if err != nil {
			return nil, &fleet.BadRequestError{
				Message:     "unable to parse deviceinfo header",
				InternalErr: err,
			}
		}
		decoded.MachineInfo = parsed
	}

	if decoded.MachineInfo == nil && r.Header.Get("Content-Type") == "application/pkcs7-signature" {
		defer r.Body.Close()
		// We limit the amount we read since this is an untrusted HTTP request -- a potential DoS attack from huge payloads.
		body, err := io.ReadAll(io.LimitReader(r.Body, limit10KiB))
		if err != nil {
			return nil, &fleet.BadRequestError{
				Message:     "unable to read request body",
				InternalErr: err,
			}
		}

		// FIXME: use verify=true when we have better parsing for various Apple certs (https://github.com/fleetdm/fleet/issues/20879)
		decoded.MachineInfo, err = apple_mdm.ParseMachineInfoFromPKCS7(body, false)
		if err != nil {
			return nil, &fleet.BadRequestError{
				Message:     "unable to parse machine info",
				InternalErr: err,
			}
		}
	}

	return &decoded, nil
}

func (r mdmAppleEnrollResponse) Error() error { return r.Err }

type mdmAppleEnrollResponse struct {
	Err error `json:"error,omitempty"`

	// Profile field is used in HijackRender for the response.
	Profile []byte

	SoftwareUpdateRequired *fleet.MDMAppleSoftwareUpdateRequired
}

func (r mdmAppleEnrollResponse) HijackRender(ctx context.Context, w http.ResponseWriter) {
	if r.SoftwareUpdateRequired != nil {
		w.Header().Set("Content-Type", "application/json")
		w.WriteHeader(http.StatusForbidden)
		if err := json.NewEncoder(w).Encode(r.SoftwareUpdateRequired); err != nil {
			endpoint_utils.EncodeError(ctx, ctxerr.New(ctx, "failed to encode software update required"), w)
		}
		return
	}

	w.Header().Set("Content-Length", strconv.FormatInt(int64(len(r.Profile)), 10))
	w.Header().Set("Content-Type", "application/x-apple-aspen-config")
	w.Header().Set("X-Content-Type-Options", "nosniff")
	w.Header().Set("Content-Disposition", "attachment;fleet-enrollment-profile.mobileconfig")

	// OK to just log the error here as writing anything on
	// `http.ResponseWriter` sets the status code to 200 (and it can't be
	// changed.) Clients should rely on matching content-length with the
	// header provided.
	if n, err := w.Write(r.Profile); err != nil {
		logging.WithExtras(ctx, "err", err, "written", n)
	}
}

func mdmAppleEnrollEndpoint(ctx context.Context, request interface{}, svc fleet.Service) (fleet.Errorer, error) {
	req := request.(*mdmAppleEnrollRequest)

	if req.DeviceInfo == "" {
		// This is a non-IdP enrollment, so we need to check the OS version here. For IdP enrollments
		// os version checks is performed by the frontend MDM enrollment handler.
		sur, err := svc.CheckMDMAppleEnrollmentWithMinimumOSVersion(ctx, req.MachineInfo)
		if err != nil {
			return mdmAppleEnrollResponse{Err: err}, nil
		}
		if sur != nil {
			return mdmAppleEnrollResponse{
				SoftwareUpdateRequired: sur,
			}, nil
		}
	}

	legacyRef, err := svc.ReconcileMDMAppleEnrollRef(ctx, req.EnrollmentReference, req.MachineInfo)
	if err != nil {
		return mdmAppleEnrollResponse{Err: err}, nil
	}

	profile, err := svc.GetMDMAppleEnrollmentProfileByToken(ctx, req.Token, legacyRef)
	if err != nil {
		return mdmAppleEnrollResponse{Err: err}, nil
	}
	return mdmAppleEnrollResponse{
		Profile: profile,
	}, nil
}

// This endpoint gets called twice by the Apple account driven enrollment flow. The first time it
// is called without a bearer token which results in a 401 Unauthorized response where we tell it
// to go through MDM SSO End User Authentication. The second time it is called with a bearer token,
// in this case an enrollment reference which is used to fetch the enrollment profile. The device
// then has the user sign in with the Apple ID specified in the enrollment profile
func mdmAppleAccountEnrollEndpoint(ctx context.Context, request interface{}, svc fleet.Service) (fleet.Errorer, error) {
	req := request.(*mdmAppleAccountEnrollRequest)
	svc.SkipAuth(ctx)
	deviceProduct := strings.ToLower(req.DeviceInfo.Product)
	if !(strings.HasPrefix(deviceProduct, "ipad") || strings.HasPrefix(deviceProduct, "iphone")) {
		// There is unfortunately no good way to get the client to show this error, they will see a
		// generic error about a failure to get an enrollment profile.
		return mdmAppleEnrollResponse{
			Err: &fleet.BadRequestError{
				Message: "only iOS and iPadOS devices are supported for account driven user enrollment",
			},
		}, nil
	}
	if req.EnrollReference == nil {
		mdmSSOUrl, err := svc.GetMDMAccountDrivenEnrollmentSSOURL(ctx)
		if err != nil {
			return nil, ctxerr.Wrap(ctx, err)
		}
		return mdmAppleAccountEnrollAuthenticateResponse{mdmSSOUrl: mdmSSOUrl}, nil
	}

	// Fetch the enrollment reference
	profile, err := svc.GetMDMAppleAccountEnrollmentProfile(ctx, *req.EnrollReference)
	if err != nil {
		return mdmAppleEnrollResponse{Err: err}, nil
	}
	return mdmAppleEnrollResponse{Profile: profile}, nil
}

type mdmAppleAccountEnrollRequest struct {
	EnrollReference *string
	DeviceInfo      fleet.MDMAppleAccountDrivenUserEnrollDeviceInfo
}

func (mdmAppleAccountEnrollRequest) DecodeRequest(ctx context.Context, r *http.Request) (interface{}, error) {
	decoded := mdmAppleAccountEnrollRequest{}

	rawData, err := io.ReadAll(r.Body)
	if err != nil {
		return nil, ctxerr.Wrap(ctx, err, "reading body from request")
	}

	p7, err := pkcs7.Parse(rawData)
	if err != nil {
		return nil, &fleet.BadRequestError{
			Message:     "invalid request body",
			InternalErr: err,
		}
	}

	deviceInfo := fleet.MDMAppleAccountDrivenUserEnrollDeviceInfo{}

	err = plist.Unmarshal(p7.Content, &deviceInfo)
	if err != nil {
		return nil, &fleet.BadRequestError{
			Message:     "invalid request body",
			InternalErr: err,
		}
	}
	decoded.DeviceInfo = deviceInfo

	auth := r.Header.Get("Authorization")
	if strings.HasPrefix(auth, "Bearer ") {
		decoded.EnrollReference = ptr.String(strings.Split(auth, "Bearer ")[1])
	}

	return &decoded, nil
}

type mdmAppleAccountEnrollAuthenticateResponse struct {
	Err       error `json:"error,omitempty"`
	mdmSSOUrl string
}

func (r mdmAppleAccountEnrollAuthenticateResponse) Error() error { return r.Err }

func (r mdmAppleAccountEnrollAuthenticateResponse) HijackRender(ctx context.Context, w http.ResponseWriter) {
	w.Header().Set("WWW-Authenticate",
		`Bearer method="apple-as-web" `+
			`url="`+r.mdmSSOUrl+`"`,
	)
	w.WriteHeader(http.StatusUnauthorized)
}

func (svc *Service) SkipAuth(ctx context.Context) {
	svc.authz.SkipAuthorization(ctx)
}

func (svc *Service) GetMDMAccountDrivenEnrollmentSSOURL(ctx context.Context) (string, error) {
	// skipauth: The enroll profile endpoint is unauthenticated.
	svc.authz.SkipAuthorization(ctx)

	appConfig, err := svc.ds.AppConfig(ctx)
	if err != nil {
		return "", ctxerr.Wrap(ctx, err)
	}

	return appConfig.MDMUrl() + "/mdm/apple/account_driven_enroll/sso", nil
}

func (svc *Service) GetMDMAppleAccountEnrollmentProfile(ctx context.Context, enrollRef string) (profile []byte, err error) {
	// skipauth: This enrollment endpoint is authenticated only by the enrollment reference.
	svc.authz.SkipAuthorization(ctx)

	idpAccount, err := svc.ds.GetMDMIdPAccountByUUID(ctx, enrollRef)
	if err != nil {
		return nil, ctxerr.Wrap(ctx, err, "getting MDM IdP account by UUID")
	}

	appConfig, err := svc.ds.AppConfig(ctx)
	if err != nil {
		return nil, ctxerr.Wrap(ctx, err)
	}

	topic, err := svc.mdmPushCertTopic(ctx)
	if err != nil {
		return nil, ctxerr.Wrap(ctx, err, "extracting topic from APNs cert")
	}

	assets, err := svc.ds.GetAllMDMConfigAssetsByName(ctx, []fleet.MDMAssetName{
		fleet.MDMAssetSCEPChallenge,
	}, nil)
	if err != nil {
		return nil, fmt.Errorf("loading SCEP challenge from the database: %w", err)
	}
	enrollURL := appConfig.MDMUrl()

	enrollmentProf, err := apple_mdm.GenerateAccountDrivenEnrollmentProfileMobileconfig(
		appConfig.OrgInfo.OrgName,
		enrollURL,
		string(assets[fleet.MDMAssetSCEPChallenge].Value),
		topic,
		idpAccount.Email,
	)
	if err != nil {
		return nil, ctxerr.Wrap(ctx, err, "generating enrollment profile")
	}

	signed, err := mdmcrypto.Sign(ctx, enrollmentProf, svc.ds)
	if err != nil {
		return nil, ctxerr.Wrap(ctx, err, "signing profile")
	}

	return signed, nil
}

func (svc *Service) ReconcileMDMAppleEnrollRef(ctx context.Context, enrollRef string, machineInfo *fleet.MDMAppleMachineInfo) (string, error) {
	if machineInfo == nil {
		// TODO: what to do here? We can't reconcile the enroll ref without machine info
		level.Info(svc.logger).Log("msg", "missing machine info, failing enroll ref check", "enroll_ref", enrollRef)
		return "", &fleet.BadRequestError{
			Message: "missing deviceinfo",
		}
	}

	legacyRef, err := svc.ds.ReconcileMDMAppleEnrollRef(ctx, enrollRef, machineInfo)
	if err != nil && !fleet.IsNotFound(err) {
		return "", ctxerr.Wrap(ctx, err, "check legacy enroll ref")
	}
	level.Info(svc.logger).Log("msg", "check legacy enroll ref", "host_uuid", machineInfo.UDID, "legacy_enroll_ref", legacyRef)

	return legacyRef, nil
}

func (svc *Service) GetMDMAppleEnrollmentProfileByToken(ctx context.Context, token string, ref string) (profile []byte, err error) {
	// skipauth: The enroll profile endpoint is unauthenticated.
	svc.authz.SkipAuthorization(ctx)

	_, err = svc.ds.GetMDMAppleEnrollmentProfileByToken(ctx, token)
	if err != nil {
		if fleet.IsNotFound(err) {
			return nil, fleet.NewAuthFailedError("enrollment profile not found")
		}
		return nil, ctxerr.Wrap(ctx, err, "get enrollment profile")
	}

	appConfig, err := svc.ds.AppConfig(ctx)
	if err != nil {
		return nil, ctxerr.Wrap(ctx, err)
	}

	enrollURL, err := apple_mdm.AddEnrollmentRefToFleetURL(appConfig.MDMUrl(), ref)
	if err != nil {
		return nil, ctxerr.Wrap(ctx, err, "adding reference to fleet URL")
	}

	topic, err := svc.mdmPushCertTopic(ctx)
	if err != nil {
		return nil, ctxerr.Wrap(ctx, err, "extracting topic from APNs cert")
	}

	assets, err := svc.ds.GetAllMDMConfigAssetsByName(ctx, []fleet.MDMAssetName{
		fleet.MDMAssetSCEPChallenge,
	}, nil)
	if err != nil {
		return nil, fmt.Errorf("loading SCEP challenge from the database: %w", err)
	}
	enrollmentProf, err := apple_mdm.GenerateEnrollmentProfileMobileconfig(
		appConfig.OrgInfo.OrgName,
		enrollURL,
		string(assets[fleet.MDMAssetSCEPChallenge].Value),
		topic,
	)
	if err != nil {
		return nil, ctxerr.Wrap(ctx, err, "generating enrollment profile")
	}

	signed, err := mdmcrypto.Sign(ctx, enrollmentProf, svc.ds)
	if err != nil {
		return nil, ctxerr.Wrap(ctx, err, "signing profile")
	}

	return signed, nil
}

func (svc *Service) CheckMDMAppleEnrollmentWithMinimumOSVersion(ctx context.Context, m *fleet.MDMAppleMachineInfo) (*fleet.MDMAppleSoftwareUpdateRequired, error) {
	// skipauth: The enroll profile endpoint is unauthenticated.
	svc.authz.SkipAuthorization(ctx)

	if m == nil {
		level.Debug(svc.logger).Log("msg", "no machine info, skipping os version check")
		return nil, nil
	}

	level.Debug(svc.logger).Log("msg", "checking os version", "serial", m.Serial, "current_version", m.OSVersion)

	if !m.MDMCanRequestSoftwareUpdate {
		level.Debug(svc.logger).Log("msg", "mdm cannot request software update, skipping os version check", "serial", m.Serial)
		return nil, nil
	}

	needsUpdate, err := svc.needsOSUpdateForDEPEnrollment(ctx, *m)
	if err != nil {
		return nil, ctxerr.Wrap(ctx, err, "checking os updates settings", "serial", m.Serial)
	}

	if !needsUpdate {
		level.Debug(svc.logger).Log("msg", "device is above minimum, skipping os version check", "serial", m.Serial)
		return nil, nil
	}

	sur, err := svc.getAppleSoftwareUpdateRequiredForDEPEnrollment(*m)
	if err != nil {
		// log for debugging but allow enrollment to proceed
		level.Info(svc.logger).Log("msg", "getting apple software update required", "serial", m.Serial, "err", err)
		return nil, nil
	}

	return sur, nil
}

func (svc *Service) needsOSUpdateForDEPEnrollment(ctx context.Context, m fleet.MDMAppleMachineInfo) (bool, error) {
	// NOTE: Under the hood, the datastore is joining host_dep_assignments to the hosts table to
	// look up DEP hosts by serial number. It grabs the team id and platform from the
	// hosts table. Then it uses the team id to get either the global config or team config.
	// Finally, it uses the platform to get os updates settings from the config for
	// one of ios, ipados, or darwin, as applicable. There's a lot of assumptions going on here, not
	// least of which is that the platform is correct in the hosts table. If the platform is wrong,
	// we'll end up with a meaningless comparison of unrelated versions. We could potentially add
	// some cross-check against the machine info to ensure that the platform of the host aligns with
	// what we expect from the machine info. But that would involve work to derive the platform from
	// the machine info (presumably from the product name, but that's not a 1:1 mapping).
	settings, err := svc.ds.GetMDMAppleOSUpdatesSettingsByHostSerial(ctx, m.Serial)
	if err != nil {
		if fleet.IsNotFound(err) {
			level.Info(svc.logger).Log("msg", "checking os updates settings, settings not found", "serial", m.Serial)
			return false, nil
		}
		return false, err
	}
	// TODO: confirm what this check should do
	if !settings.MinimumVersion.Set || !settings.MinimumVersion.Valid || settings.MinimumVersion.Value == "" {
		level.Info(svc.logger).Log("msg", "checking os updates settings, minimum version not set", "serial", m.Serial, "current_version", m.OSVersion, "minimum_version", settings.MinimumVersion.Value)
		return false, nil
	}

	needsUpdate, err := apple_mdm.IsLessThanVersion(m.OSVersion, settings.MinimumVersion.Value)
	if err != nil {
		level.Info(svc.logger).Log("msg", "checking os updates settings, cannot compare versions", "serial", m.Serial, "current_version", m.OSVersion, "minimum_version", settings.MinimumVersion.Value)
		return false, nil
	}

	return needsUpdate, nil
}

func (svc *Service) getAppleSoftwareUpdateRequiredForDEPEnrollment(m fleet.MDMAppleMachineInfo) (*fleet.MDMAppleSoftwareUpdateRequired, error) {
	latest, err := gdmf.GetLatestOSVersion(m)
	if err != nil {
		return nil, err
	}

	needsUpdate, err := apple_mdm.IsLessThanVersion(m.OSVersion, latest.ProductVersion)
	if err != nil {
		return nil, err
	} else if !needsUpdate {
		return nil, nil
	}

	return fleet.NewMDMAppleSoftwareUpdateRequired(fleet.MDMAppleSoftwareUpdateAsset{
		ProductVersion: latest.ProductVersion,
		Build:          latest.Build,
	}), nil
}

func (svc *Service) mdmPushCertTopic(ctx context.Context) (string, error) {
	assets, err := svc.ds.GetAllMDMConfigAssetsByName(ctx, []fleet.MDMAssetName{
		fleet.MDMAssetAPNSCert,
	}, nil)
	if err != nil {
		return "", ctxerr.Wrap(ctx, err, "loading SCEP keypair from the database")
	}

	block, _ := pem.Decode(assets[fleet.MDMAssetAPNSCert].Value)
	if block == nil || block.Type != "CERTIFICATE" {
		return "", ctxerr.Wrap(ctx, err, "decoding PEM data")
	}

	apnsCert, err := x509.ParseCertificate(block.Bytes)
	if err != nil {
		return "", ctxerr.Wrap(ctx, err, "parsing APNs certificate")
	}

	mdmPushCertTopic, err := cryptoutil.TopicFromCert(apnsCert)
	if err != nil {
		return "", ctxerr.Wrap(ctx, err, "extracting topic from APNs certificate")
	}

	return mdmPushCertTopic, nil
}

type mdmAppleCommandRemoveEnrollmentProfileRequest struct {
	HostID uint `url:"id"`
}

type mdmAppleCommandRemoveEnrollmentProfileResponse struct {
	Err error `json:"error,omitempty"`
}

func (r mdmAppleCommandRemoveEnrollmentProfileResponse) Error() error { return r.Err }

func (r mdmAppleCommandRemoveEnrollmentProfileResponse) Status() int { return http.StatusNoContent }

func mdmAppleCommandRemoveEnrollmentProfileEndpoint(ctx context.Context, request interface{}, svc fleet.Service) (fleet.Errorer, error) {
	req := request.(*mdmAppleCommandRemoveEnrollmentProfileRequest)
	err := svc.EnqueueMDMAppleCommandRemoveEnrollmentProfile(ctx, req.HostID)
	if err != nil {
		return mdmAppleCommandRemoveEnrollmentProfileResponse{Err: err}, nil
	}
	return mdmAppleCommandRemoveEnrollmentProfileResponse{}, nil
}

func (svc *Service) EnqueueMDMAppleCommandRemoveEnrollmentProfile(ctx context.Context, hostID uint) error {
	if err := svc.authz.Authorize(ctx, &fleet.Host{}, fleet.ActionList); err != nil {
		return err
	}

	h, err := svc.ds.HostLite(ctx, hostID)
	if err != nil {
		return ctxerr.Wrap(ctx, err, "getting host info for mdm apple remove profile command")
	}

	switch h.Platform {
	case "windows":
		return &fleet.BadRequestError{
			Message: fleet.CantTurnOffMDMForWindowsHostsMessage,
		}
	default:
		// host is darwin, so continue
	}

	info, err := svc.ds.GetHostMDMCheckinInfo(ctx, h.UUID)
	if err != nil {
		return ctxerr.Wrap(ctx, err, "getting mdm checkin info for mdm apple remove profile command")
	}

	// Check authorization again based on host info for team-based permissions.
	if err := svc.authz.Authorize(ctx, fleet.MDMCommandAuthz{
		TeamID: h.TeamID,
	}, fleet.ActionWrite); err != nil {
		return err
	}

	nanoEnroll, err := svc.ds.GetNanoMDMEnrollment(ctx, h.UUID)
	if err != nil {
		return ctxerr.Wrap(ctx, err, "getting mdm enrollment status for mdm apple remove profile command")
	}
	if nanoEnroll == nil || !nanoEnroll.Enabled {
		return fleet.NewUserMessageError(ctxerr.New(ctx, fmt.Sprintf("mdm is not enabled for host %d", hostID)), http.StatusConflict)
	}
	if nanoEnroll.Type == "User Enrollment (Device)" {
		return &fleet.BadRequestError{
			Message: fleet.CantTurnOffMDMForPersonalHostsMessage,
		}
	}

	cmdUUID := uuid.New().String()
	err = svc.mdmAppleCommander.RemoveProfile(ctx, []string{nanoEnroll.ID}, apple_mdm.FleetPayloadIdentifier, cmdUUID)
	if err != nil {
		return ctxerr.Wrap(ctx, err, "enqueuing mdm apple remove profile command")
	}

	if err := svc.NewActivity(
		ctx, authz.UserFromContext(ctx), &fleet.ActivityTypeMDMUnenrolled{
			HostSerial:       h.HardwareSerial,
			HostDisplayName:  h.DisplayName(),
			InstalledFromDEP: info.InstalledFromDEP,
		}); err != nil {
		return ctxerr.Wrap(ctx, err, "logging activity for mdm apple remove profile command")
	}

	mdmLifecycle := mdmlifecycle.New(svc.ds, svc.logger)
	err = mdmLifecycle.Do(ctx, mdmlifecycle.HostOptions{
		Action:   mdmlifecycle.HostActionTurnOff,
		Platform: info.Platform,
		UUID:     h.UUID,
	})
	if err != nil {
		return ctxerr.Wrap(ctx, err, "running turn off action in mdm lifecycle")
	}

	return nil
}

type mdmAppleGetInstallerRequest struct {
	Token string `query:"token"`
}

func (r mdmAppleGetInstallerResponse) Error() error { return r.Err }

type mdmAppleGetInstallerResponse struct {
	Err error `json:"error,omitempty"`

	// head is used by hijackRender for the response.
	head bool
	// Name field is used in hijackRender for the response.
	name string
	// Size field is used in hijackRender for the response.
	size int64
	// Installer field is used in hijackRender for the response.
	installer []byte
}

func (r mdmAppleGetInstallerResponse) HijackRender(ctx context.Context, w http.ResponseWriter) {
	w.Header().Set("Content-Length", strconv.FormatInt(r.size, 10))
	w.Header().Set("Content-Type", "application/octet-stream")
	w.Header().Set("Content-Disposition", fmt.Sprintf(`attachment;filename="%s"`, r.name))

	if r.head {
		w.WriteHeader(http.StatusOK)
		return
	}

	// OK to just log the error here as writing anything on
	// `http.ResponseWriter` sets the status code to 200 (and it can't be
	// changed.) Clients should rely on matching content-length with the
	// header provided
	if n, err := w.Write(r.installer); err != nil {
		logging.WithExtras(ctx, "err", err, "bytes_copied", n)
	}
}

func mdmAppleGetInstallerEndpoint(ctx context.Context, request interface{}, svc fleet.Service) (fleet.Errorer, error) {
	req := request.(*mdmAppleGetInstallerRequest)
	installer, err := svc.GetMDMAppleInstallerByToken(ctx, req.Token)
	if err != nil {
		return mdmAppleGetInstallerResponse{Err: err}, nil
	}
	return mdmAppleGetInstallerResponse{
		head:      false,
		name:      installer.Name,
		size:      installer.Size,
		installer: installer.Installer,
	}, nil
}

func (svc *Service) GetMDMAppleInstallerByToken(ctx context.Context, token string) (*fleet.MDMAppleInstaller, error) {
	// skipauth: The installer endpoint uses token authentication.
	svc.authz.SkipAuthorization(ctx)

	installer, err := svc.ds.MDMAppleInstaller(ctx, token)
	if err != nil {
		return nil, ctxerr.Wrap(ctx, err)
	}
	return installer, nil
}

type mdmAppleHeadInstallerRequest struct {
	Token string `query:"token"`
}

func mdmAppleHeadInstallerEndpoint(ctx context.Context, request interface{}, svc fleet.Service) (fleet.Errorer, error) {
	req := request.(*mdmAppleHeadInstallerRequest)
	installer, err := svc.GetMDMAppleInstallerDetailsByToken(ctx, req.Token)
	if err != nil {
		return mdmAppleGetInstallerResponse{Err: err}, nil
	}
	return mdmAppleGetInstallerResponse{
		head: true,
		name: installer.Name,
		size: installer.Size,
	}, nil
}

func (svc *Service) GetMDMAppleInstallerDetailsByToken(ctx context.Context, token string) (*fleet.MDMAppleInstaller, error) {
	// skipauth: The installer endpoint uses token authentication.
	svc.authz.SkipAuthorization(ctx)

	installer, err := svc.ds.MDMAppleInstallerDetailsByToken(ctx, token)
	if err != nil {
		return nil, ctxerr.Wrap(ctx, err)
	}
	return installer, nil
}

type listMDMAppleInstallersRequest struct{}

type listMDMAppleInstallersResponse struct {
	Installers []fleet.MDMAppleInstaller `json:"installers"`
	Err        error                     `json:"error,omitempty"`
}

func (r listMDMAppleInstallersResponse) Error() error { return r.Err }

func listMDMAppleInstallersEndpoint(ctx context.Context, request interface{}, svc fleet.Service) (fleet.Errorer, error) {
	installers, err := svc.ListMDMAppleInstallers(ctx)
	if err != nil {
		return listMDMAppleInstallersResponse{
			Err: err,
		}, nil
	}
	return listMDMAppleInstallersResponse{
		Installers: installers,
	}, nil
}

func (svc *Service) ListMDMAppleInstallers(ctx context.Context) ([]fleet.MDMAppleInstaller, error) {
	if err := svc.authz.Authorize(ctx, &fleet.MDMAppleInstaller{}, fleet.ActionWrite); err != nil {
		return nil, ctxerr.Wrap(ctx, err)
	}

	appConfig, err := svc.ds.AppConfig(ctx)
	if err != nil {
		return nil, ctxerr.Wrap(ctx, err)
	}

	installers, err := svc.ds.ListMDMAppleInstallers(ctx)
	if err != nil {
		return nil, ctxerr.Wrap(ctx, err)
	}
	for i := range installers {
		installers[i].URL = svc.installerURL(installers[i].URLToken, appConfig)
	}
	return installers, nil
}

////////////////////////////////////////////////////////////////////////////////
// Lock a device
////////////////////////////////////////////////////////////////////////////////

type deviceLockRequest struct {
	HostID uint `url:"id"`
}

type deviceLockResponse struct {
	Err error `json:"error,omitempty"`
}

func (r deviceLockResponse) Error() error { return r.Err }

func (r deviceLockResponse) Status() int { return http.StatusNoContent }

func deviceLockEndpoint(ctx context.Context, request interface{}, svc fleet.Service) (fleet.Errorer, error) {
	req := request.(*deviceLockRequest)
	err := svc.MDMAppleDeviceLock(ctx, req.HostID)
	if err != nil {
		return deviceLockResponse{Err: err}, nil
	}
	return deviceLockResponse{}, nil
}

func (svc *Service) MDMAppleDeviceLock(ctx context.Context, hostID uint) error {
	// skipauth: No authorization check needed due to implementation returning
	// only license error.
	svc.authz.SkipAuthorization(ctx)

	return fleet.ErrMissingLicense
}

////////////////////////////////////////////////////////////////////////////////
// Wipe a device
////////////////////////////////////////////////////////////////////////////////

type deviceWipeRequest struct {
	HostID uint `url:"id"`
}

type deviceWipeResponse struct {
	Err error `json:"error,omitempty"`
}

func (r deviceWipeResponse) Error() error { return r.Err }

func (r deviceWipeResponse) Status() int { return http.StatusNoContent }

func deviceWipeEndpoint(ctx context.Context, request interface{}, svc fleet.Service) (fleet.Errorer, error) {
	req := request.(*deviceWipeRequest)
	err := svc.MDMAppleEraseDevice(ctx, req.HostID)
	if err != nil {
		return deviceWipeResponse{Err: err}, nil
	}
	return deviceWipeResponse{}, nil
}

func (svc *Service) MDMAppleEraseDevice(ctx context.Context, hostID uint) error {
	// skipauth: No authorization check needed due to implementation returning
	// only license error.
	svc.authz.SkipAuthorization(ctx)

	return fleet.ErrMissingLicense
}

////////////////////////////////////////////////////////////////////////////////
// Get profiles assigned to a host
////////////////////////////////////////////////////////////////////////////////

type getHostProfilesRequest struct {
	ID uint `url:"id"`
}

type getHostProfilesResponse struct {
	HostID   uint                           `json:"host_id"`
	Profiles []*fleet.MDMAppleConfigProfile `json:"profiles"`
	Err      error                          `json:"error,omitempty"`
}

func (r getHostProfilesResponse) Error() error { return r.Err }

func getHostProfilesEndpoint(ctx context.Context, request interface{}, svc fleet.Service) (fleet.Errorer, error) {
	req := request.(*getHostProfilesRequest)
	sums, err := svc.MDMListHostConfigurationProfiles(ctx, req.ID)
	if err != nil {
		return getHostProfilesResponse{Err: err}, nil
	}
	res := getHostProfilesResponse{Profiles: sums, HostID: req.ID}
	if res.Profiles == nil {
		res.Profiles = []*fleet.MDMAppleConfigProfile{} // return empty json array instead of json null
	}
	return res, nil
}

func (svc *Service) MDMListHostConfigurationProfiles(ctx context.Context, hostID uint) ([]*fleet.MDMAppleConfigProfile, error) {
	// skipauth: No authorization check needed due to implementation returning
	// only license error.
	svc.authz.SkipAuthorization(ctx)

	return nil, fleet.ErrMissingLicense
}

////////////////////////////////////////////////////////////////////////////////
// Batch Replace MDM Apple Profiles
////////////////////////////////////////////////////////////////////////////////

type batchSetMDMAppleProfilesRequest struct {
	TeamID   *uint    `json:"-" query:"team_id,optional"`
	TeamName *string  `json:"-" query:"team_name,optional"`
	DryRun   bool     `json:"-" query:"dry_run,optional"` // if true, apply validation but do not save changes
	Profiles [][]byte `json:"profiles"`
}

type batchSetMDMAppleProfilesResponse struct {
	Err error `json:"error,omitempty"`
}

func (r batchSetMDMAppleProfilesResponse) Error() error { return r.Err }

func (r batchSetMDMAppleProfilesResponse) Status() int { return http.StatusNoContent }

func batchSetMDMAppleProfilesEndpoint(ctx context.Context, request interface{}, svc fleet.Service) (fleet.Errorer, error) {
	req := request.(*batchSetMDMAppleProfilesRequest)
	if err := svc.BatchSetMDMAppleProfiles(ctx, req.TeamID, req.TeamName, req.Profiles, req.DryRun, false); err != nil {
		return batchSetMDMAppleProfilesResponse{Err: err}, nil
	}
	return batchSetMDMAppleProfilesResponse{}, nil
}

func (svc *Service) BatchSetMDMAppleProfiles(ctx context.Context, tmID *uint, tmName *string, profiles [][]byte, dryRun, skipBulkPending bool) error {
	var err error
	tmID, tmName, err = svc.authorizeBatchProfiles(ctx, tmID, tmName)
	if err != nil {
		return err
	}

	appCfg, err := svc.ds.AppConfig(ctx)
	if err != nil {
		return ctxerr.Wrap(ctx, err)
	}

	if !appCfg.MDM.EnabledAndConfigured {
		// NOTE: in order to prevent an error when Fleet MDM is not enabled but no
		// profile is provided, which can happen if a user runs `fleetctl get
		// config` and tries to apply that YAML, as it will contain an empty/null
		// custom_settings key, we just return a success response in this
		// situation.
		if len(profiles) == 0 {
			return nil
		}

		return ctxerr.Wrap(ctx, fleet.NewInvalidArgumentError("mdm", "cannot set custom settings: Fleet MDM is not configured"))
	}

	// any duplicate identifier or name in the provided set results in an error
	profs := make([]*fleet.MDMAppleConfigProfile, 0, len(profiles))
	byName, byIdent := make(map[string]bool, len(profiles)), make(map[string]bool, len(profiles))
	for i, prof := range profiles {
		if len(prof) > 1024*1024 {
			return ctxerr.Wrap(ctx,
				fleet.NewInvalidArgumentError(fmt.Sprintf("profiles[%d]", i), "maximum configuration profile file size is 1 MB"),
			)
		}
		// Expand profile for validation
		expanded, secretsUpdatedAt, err := svc.ds.ExpandEmbeddedSecretsAndUpdatedAt(ctx, string(prof))
		if err != nil {
			return ctxerr.Wrap(ctx,
				fleet.NewInvalidArgumentError(fmt.Sprintf("profiles[%d]", i), err.Error()),
				"missing fleet secrets")
		}
		mdmProf, err := fleet.NewMDMAppleConfigProfile([]byte(expanded), tmID)
		if err != nil {
			return ctxerr.Wrap(ctx,
				fleet.NewInvalidArgumentError(fmt.Sprintf("profiles[%d]", i), err.Error()),
				"invalid mobileconfig profile")
		}

		if err := mdmProf.ValidateUserProvided(); err != nil {
			return ctxerr.Wrap(ctx,
				fleet.NewInvalidArgumentError(fmt.Sprintf("profiles[%d]", i), err.Error()))
		}

		// check if the profile has any fleet variable, not supported by this deprecated endpoint
<<<<<<< HEAD
		if vars := fleet.FindFleetVariablesKeepDuplicates(expanded); len(vars) > 0 {
=======
		if vars := variables.FindKeepDuplicates(expanded); len(vars) > 0 {
>>>>>>> b295d3a1
			return ctxerr.Wrap(ctx,
				fleet.NewInvalidArgumentError(
					fmt.Sprintf("profiles[%d]", i), "profile variables are not supported by this deprecated endpoint, use POST /api/latest/fleet/mdm/profiles/batch"))
		}

		// Store original unexpanded profile
		mdmProf.Mobileconfig = prof
		mdmProf.SecretsUpdatedAt = secretsUpdatedAt

		if byName[mdmProf.Name] {
			return ctxerr.Wrap(ctx,
				fleet.NewInvalidArgumentError(fmt.Sprintf("profiles[%d]", i), fmt.Sprintf("Couldn't edit custom_settings. More than one configuration profile have the same name (PayloadDisplayName): %q", mdmProf.Name)),
				"duplicate mobileconfig profile by name")
		}
		byName[mdmProf.Name] = true

		if byIdent[mdmProf.Identifier] {
			return ctxerr.Wrap(ctx,
				fleet.NewInvalidArgumentError(fmt.Sprintf("profiles[%d]", i), fmt.Sprintf("Couldn't edit custom_settings. More than one configuration profile have the same identifier (PayloadIdentifier): %q", mdmProf.Identifier)),
				"duplicate mobileconfig profile by identifier")
		}
		byIdent[mdmProf.Identifier] = true

		profs = append(profs, mdmProf)
	}

	if !skipBulkPending {
		// check for duplicates with existing profiles, skipBulkPending signals that the caller
		// is responsible for ensuring that the profiles names are unique (e.g., MDMAppleMatchPreassignment)
		allProfs, _, err := svc.ds.ListMDMConfigProfiles(ctx, tmID, fleet.ListOptions{PerPage: 0})
		if err != nil {
			return ctxerr.Wrap(ctx, err, "list mdm config profiles")
		}
		for _, p := range allProfs {
			if byName[p.Name] {
				switch {
				case strings.HasPrefix(p.ProfileUUID, "a"):
					// do nothing, all existing mobileconfigs will be replaced and we've already checked
					// the new mobileconfigs for duplicates
					continue
				case strings.HasPrefix(p.ProfileUUID, "w"):
					err := fleet.NewInvalidArgumentError("PayloadDisplayName", fmt.Sprintf(
						"Couldn't edit custom_settings. A Windows configuration profile shares the same name as a macOS configuration profile (PayloadDisplayName): %q", p.Name))
					return ctxerr.Wrap(ctx, err, "duplicate xml and mobileconfig by name")
				default:
					err := fleet.NewInvalidArgumentError("PayloadDisplayName", fmt.Sprintf(
						"Couldn't edit custom_settings. More than one configuration profile have the same name (PayloadDisplayName): %q", p.Name))
					return ctxerr.Wrap(ctx, err, "duplicate json and mobileconfig by name")
				}
			}
			byName[p.Name] = true
		}
	}

	if dryRun {
		return nil
	}
	if err := svc.ds.BatchSetMDMAppleProfiles(ctx, tmID, profs); err != nil {
		return err
	}
	var bulkTeamID uint
	if tmID != nil {
		bulkTeamID = *tmID
	}

	if !skipBulkPending {
		if _, err := svc.ds.BulkSetPendingMDMHostProfiles(ctx, nil, []uint{bulkTeamID}, nil, nil); err != nil {
			return ctxerr.Wrap(ctx, err, "bulk set pending host profiles")
		}
	}

	if err := svc.NewActivity(
		ctx, authz.UserFromContext(ctx), &fleet.ActivityTypeEditedMacosProfile{
			TeamID:   tmID,
			TeamName: tmName,
		}); err != nil {
		return ctxerr.Wrap(ctx, err, "logging activity for edited macos profile")
	}
	return nil
}

////////////////////////////////////////////////////////////////////////////////
// Preassign a profile to a host
////////////////////////////////////////////////////////////////////////////////

type preassignMDMAppleProfileRequest struct {
	fleet.MDMApplePreassignProfilePayload
}

type preassignMDMAppleProfileResponse struct {
	Err error `json:"error,omitempty"`
}

func (r preassignMDMAppleProfileResponse) Error() error { return r.Err }

func (r preassignMDMAppleProfileResponse) Status() int { return http.StatusNoContent }

func preassignMDMAppleProfileEndpoint(ctx context.Context, request interface{}, svc fleet.Service) (fleet.Errorer, error) {
	req := request.(*preassignMDMAppleProfileRequest)
	if err := svc.MDMApplePreassignProfile(ctx, req.MDMApplePreassignProfilePayload); err != nil {
		return preassignMDMAppleProfileResponse{Err: err}, nil
	}
	return preassignMDMAppleProfileResponse{}, nil
}

func (svc *Service) MDMApplePreassignProfile(ctx context.Context, payload fleet.MDMApplePreassignProfilePayload) error {
	// skipauth: No authorization check needed due to implementation returning
	// only license error.
	svc.authz.SkipAuthorization(ctx)

	return fleet.ErrMissingLicense
}

////////////////////////////////////////////////////////////////////////////////
// Match a set of pre-assigned profiles with a team
////////////////////////////////////////////////////////////////////////////////

type matchMDMApplePreassignmentRequest struct {
	ExternalHostIdentifier string `json:"external_host_identifier"`
}

type matchMDMApplePreassignmentResponse struct {
	Err error `json:"error,omitempty"`
}

func (r matchMDMApplePreassignmentResponse) Error() error { return r.Err }

func (r matchMDMApplePreassignmentResponse) Status() int { return http.StatusNoContent }

func matchMDMApplePreassignmentEndpoint(ctx context.Context, request interface{}, svc fleet.Service) (fleet.Errorer, error) {
	req := request.(*matchMDMApplePreassignmentRequest)
	if err := svc.MDMAppleMatchPreassignment(ctx, req.ExternalHostIdentifier); err != nil {
		return matchMDMApplePreassignmentResponse{Err: err}, nil
	}
	return matchMDMApplePreassignmentResponse{}, nil
}

func (svc *Service) MDMAppleMatchPreassignment(ctx context.Context, ref string) error {
	// skipauth: No authorization check needed due to implementation returning
	// only license error.
	svc.authz.SkipAuthorization(ctx)

	return fleet.ErrMissingLicense
}

////////////////////////////////////////////////////////////////////////////////
// Update MDM Apple Settings
////////////////////////////////////////////////////////////////////////////////

type updateMDMAppleSettingsRequest struct {
	fleet.MDMAppleSettingsPayload
}

type updateMDMAppleSettingsResponse struct {
	Err error `json:"error,omitempty"`
}

func (r updateMDMAppleSettingsResponse) Error() error { return r.Err }

func (r updateMDMAppleSettingsResponse) Status() int { return http.StatusNoContent }

// This endpoint is required because the UI must allow maintainers (in addition
// to admins) to update some MDM Apple settings, while the update config/update
// team endpoints only allow write access to admins.
func updateMDMAppleSettingsEndpoint(ctx context.Context, request interface{}, svc fleet.Service) (fleet.Errorer, error) {
	req := request.(*updateMDMAppleSettingsRequest)
	if err := svc.UpdateMDMDiskEncryption(ctx, req.MDMAppleSettingsPayload.TeamID, req.MDMAppleSettingsPayload.EnableDiskEncryption, nil); err != nil {
		return updateMDMAppleSettingsResponse{Err: err}, nil
	}
	return updateMDMAppleSettingsResponse{}, nil
}

func (svc *Service) updateAppConfigMDMDiskEncryption(ctx context.Context, enabled *bool) error {
	// appconfig is only used internally, it's fine to read it unobfuscated
	// (svc.AppConfigObfuscated must not be used because the write-only users
	// such as gitops will fail to access it).
	ac, err := svc.ds.AppConfig(ctx)
	if err != nil {
		return err
	}

	var didUpdate bool
	if enabled != nil {
		if ac.MDM.EnableDiskEncryption.Value != *enabled {
			if *enabled && svc.config.Server.PrivateKey == "" {
				return ctxerr.New(ctx, "Missing required private key. Learn how to configure the private key here: https://fleetdm.com/learn-more-about/fleet-server-private-key")
			}

			ac.MDM.EnableDiskEncryption = optjson.SetBool(*enabled)
			didUpdate = true
		}
	}

	if didUpdate {
		if err := svc.ds.SaveAppConfig(ctx, ac); err != nil {
			return err
		}
		if ac.MDM.EnabledAndConfigured { // if macOS MDM is configured, set up FileVault escrow
			var act fleet.ActivityDetails
			if ac.MDM.EnableDiskEncryption.Value {
				act = fleet.ActivityTypeEnabledMacosDiskEncryption{}
				if err := svc.EnterpriseOverrides.MDMAppleEnableFileVaultAndEscrow(ctx, nil); err != nil {
					return ctxerr.Wrap(ctx, err, "enable no-team filevault and escrow")
				}
			} else {
				act = fleet.ActivityTypeDisabledMacosDiskEncryption{}
				if err := svc.EnterpriseOverrides.MDMAppleDisableFileVaultAndEscrow(ctx, nil); err != nil {
					return ctxerr.Wrap(ctx, err, "disable no-team filevault and escrow")
				}
			}
			if err := svc.NewActivity(ctx, authz.UserFromContext(ctx), act); err != nil {
				return ctxerr.Wrap(ctx, err, "create activity for app config macos disk encryption")
			}
		}
	}
	return nil
}

////////////////////////////////////////////////////////////////////////////////
// Upload a bootstrap package
////////////////////////////////////////////////////////////////////////////////

type uploadBootstrapPackageRequest struct {
	Package *multipart.FileHeader
	DryRun  bool `json:"-" query:"dry_run,optional"` // if true, apply validation but do not save changes
	TeamID  uint
}

type uploadBootstrapPackageResponse struct {
	Err error `json:"error,omitempty"`
}

// TODO: We parse the whole body before running svc.authz.Authorize.
// An authenticated but unauthorized user could abuse this.
func (uploadBootstrapPackageRequest) DecodeRequest(ctx context.Context, r *http.Request) (interface{}, error) {
	decoded := uploadBootstrapPackageRequest{}
	err := r.ParseMultipartForm(512 * units.MiB)
	if err != nil {
		return nil, &fleet.BadRequestError{
			Message:     "failed to parse multipart form",
			InternalErr: err,
		}
	}

	if r.MultipartForm.File["package"] == nil {
		return nil, &fleet.BadRequestError{
			Message:     "package multipart field is required",
			InternalErr: err,
		}
	}

	decoded.Package = r.MultipartForm.File["package"][0]
	if !file.IsValidMacOSName(decoded.Package.Filename) {
		return nil, &fleet.BadRequestError{
			Message:     "package name contains invalid characters",
			InternalErr: ctxerr.New(ctx, "package name contains invalid characters"),
		}
	}

	// default is no team
	decoded.TeamID = 0
	val, ok := r.MultipartForm.Value["team_id"]
	if ok && len(val) > 0 {
		teamID, err := strconv.Atoi(val[0])
		if err != nil {
			return nil, &fleet.BadRequestError{Message: fmt.Sprintf("failed to decode team_id in multipart form: %s", err.Error())}
		}
		decoded.TeamID = uint(teamID) //nolint:gosec // dismiss G115
	}

	return &decoded, nil
}

func (r uploadBootstrapPackageResponse) Error() error { return r.Err }

func uploadBootstrapPackageEndpoint(ctx context.Context, request interface{}, svc fleet.Service) (fleet.Errorer, error) {
	req := request.(*uploadBootstrapPackageRequest)
	ff, err := req.Package.Open()
	if err != nil {
		return uploadBootstrapPackageResponse{Err: err}, nil
	}
	defer ff.Close()

	if err := svc.MDMAppleUploadBootstrapPackage(ctx, req.Package.Filename, ff, req.TeamID, req.DryRun); err != nil {
		return uploadBootstrapPackageResponse{Err: err}, nil
	}
	return &uploadBootstrapPackageResponse{}, nil
}

func (svc *Service) MDMAppleUploadBootstrapPackage(ctx context.Context, name string, pkg io.Reader, teamID uint, dryRun bool) error {
	// skipauth: No authorization check needed due to implementation returning
	// only license error.
	svc.authz.SkipAuthorization(ctx)

	return fleet.ErrMissingLicense
}

////////////////////////////////////////////////////////////////////////////////
// Download a bootstrap package
////////////////////////////////////////////////////////////////////////////////

type downloadBootstrapPackageRequest struct {
	Token string `query:"token"`
}

type downloadBootstrapPackageResponse struct {
	Err error `json:"error,omitempty"`

	// fields used by hijackRender for the response.
	pkg *fleet.MDMAppleBootstrapPackage
}

func (r downloadBootstrapPackageResponse) Error() error { return r.Err }

func (r downloadBootstrapPackageResponse) HijackRender(ctx context.Context, w http.ResponseWriter) {
	w.Header().Set("Content-Length", strconv.Itoa(len(r.pkg.Bytes)))
	w.Header().Set("Content-Type", "application/octet-stream")
	w.Header().Set("Content-Disposition", fmt.Sprintf(`attachment;filename="%s"`, r.pkg.Name))

	// OK to just log the error here as writing anything on
	// `http.ResponseWriter` sets the status code to 200 (and it can't be
	// changed.) Clients should rely on matching content-length with the
	// header provided
	if n, err := w.Write(r.pkg.Bytes); err != nil {
		logging.WithExtras(ctx, "err", err, "bytes_copied", n)
	}
}

func downloadBootstrapPackageEndpoint(ctx context.Context, request interface{}, svc fleet.Service) (fleet.Errorer, error) {
	req := request.(*downloadBootstrapPackageRequest)
	pkg, err := svc.GetMDMAppleBootstrapPackageBytes(ctx, req.Token)
	if err != nil {
		return downloadBootstrapPackageResponse{Err: err}, nil
	}
	return downloadBootstrapPackageResponse{pkg: pkg}, nil
}

func (svc *Service) GetMDMAppleBootstrapPackageBytes(ctx context.Context, token string) (*fleet.MDMAppleBootstrapPackage, error) {
	// skipauth: No authorization check needed due to implementation returning
	// only license error.
	svc.authz.SkipAuthorization(ctx)

	return nil, fleet.ErrMissingLicense
}

////////////////////////////////////////////////////////////////////////////////
// Get metadata about a bootstrap package
////////////////////////////////////////////////////////////////////////////////

type bootstrapPackageMetadataRequest struct {
	TeamID uint `url:"team_id"`

	// ForUpdate is used to indicate that the authorization should be for a
	// "write" instead of a "read", this is needed specifically for the gitops
	// user which is a write-only user, but needs to call this endpoint to check
	// if it needs to upload the bootstrap package (if the hashes are different).
	//
	// NOTE: this parameter is going to be removed in a future version.
	// Prefer other ways to allow gitops read access.
	// For context, see: https://github.com/fleetdm/fleet/issues/15337#issuecomment-1932878997
	ForUpdate bool `query:"for_update,optional"`
}

type bootstrapPackageMetadataResponse struct {
	Err                             error `json:"error,omitempty"`
	*fleet.MDMAppleBootstrapPackage `json:",omitempty"`
}

func (r bootstrapPackageMetadataResponse) Error() error { return r.Err }

func bootstrapPackageMetadataEndpoint(ctx context.Context, request interface{}, svc fleet.Service) (fleet.Errorer, error) {
	req := request.(*bootstrapPackageMetadataRequest)
	meta, err := svc.GetMDMAppleBootstrapPackageMetadata(ctx, req.TeamID, req.ForUpdate)
	switch {
	case fleet.IsNotFound(err):
		return bootstrapPackageMetadataResponse{Err: fleet.NewInvalidArgumentError("team_id",
			"bootstrap package for this team does not exist").WithStatus(http.StatusNotFound)}, nil
	case err != nil:
		return bootstrapPackageMetadataResponse{Err: err}, nil
	}
	return bootstrapPackageMetadataResponse{MDMAppleBootstrapPackage: meta}, nil
}

func (svc *Service) GetMDMAppleBootstrapPackageMetadata(ctx context.Context, teamID uint, forUpdate bool) (*fleet.MDMAppleBootstrapPackage, error) {
	// skipauth: No authorization check needed due to implementation returning
	// only license error.
	svc.authz.SkipAuthorization(ctx)

	return nil, fleet.ErrMissingLicense
}

////////////////////////////////////////////////////////////////////////////////
// Delete a bootstrap package
////////////////////////////////////////////////////////////////////////////////

type deleteBootstrapPackageRequest struct {
	TeamID uint `url:"team_id"`
	DryRun bool `query:"dry_run,optional"` // if true, apply validation but do not delete
}

type deleteBootstrapPackageResponse struct {
	Err error `json:"error,omitempty"`
}

func (r deleteBootstrapPackageResponse) Error() error { return r.Err }

func deleteBootstrapPackageEndpoint(ctx context.Context, request interface{}, svc fleet.Service) (fleet.Errorer, error) {
	req := request.(*deleteBootstrapPackageRequest)
	if err := svc.DeleteMDMAppleBootstrapPackage(ctx, &req.TeamID, req.DryRun); err != nil {
		return deleteBootstrapPackageResponse{Err: err}, nil
	}
	return deleteBootstrapPackageResponse{}, nil
}

func (svc *Service) DeleteMDMAppleBootstrapPackage(ctx context.Context, teamID *uint, dryRun bool) error {
	// skipauth: No authorization check needed due to implementation returning
	// only license error.
	svc.authz.SkipAuthorization(ctx)

	return fleet.ErrMissingLicense
}

////////////////////////////////////////////////////////////////////////////////
// Get aggregated summary about a team's bootstrap package
////////////////////////////////////////////////////////////////////////////////

type getMDMAppleBootstrapPackageSummaryRequest struct {
	TeamID *uint `query:"team_id,optional"`
}

type getMDMAppleBootstrapPackageSummaryResponse struct {
	fleet.MDMAppleBootstrapPackageSummary
	Err error `json:"error,omitempty"`
}

func (r getMDMAppleBootstrapPackageSummaryResponse) Error() error { return r.Err }

func getMDMAppleBootstrapPackageSummaryEndpoint(ctx context.Context, request interface{}, svc fleet.Service) (fleet.Errorer, error) {
	req := request.(*getMDMAppleBootstrapPackageSummaryRequest)
	summary, err := svc.GetMDMAppleBootstrapPackageSummary(ctx, req.TeamID)
	if err != nil {
		return getMDMAppleBootstrapPackageSummaryResponse{Err: err}, nil
	}
	return getMDMAppleBootstrapPackageSummaryResponse{MDMAppleBootstrapPackageSummary: *summary}, nil
}

func (svc *Service) GetMDMAppleBootstrapPackageSummary(ctx context.Context, teamID *uint) (*fleet.MDMAppleBootstrapPackageSummary, error) {
	// skipauth: No authorization check needed due to implementation returning
	// only license error.
	svc.authz.SkipAuthorization(ctx)

	return &fleet.MDMAppleBootstrapPackageSummary{}, fleet.ErrMissingLicense
}

////////////////////////////////////////////////////////////////////////////////
// Create or update an MDM Apple Setup Assistant
////////////////////////////////////////////////////////////////////////////////

type createMDMAppleSetupAssistantRequest struct {
	TeamID            *uint           `json:"team_id"`
	Name              string          `json:"name"`
	EnrollmentProfile json.RawMessage `json:"enrollment_profile"`
}

type createMDMAppleSetupAssistantResponse struct {
	fleet.MDMAppleSetupAssistant
	Err error `json:"error,omitempty"`
}

func (r createMDMAppleSetupAssistantResponse) Error() error { return r.Err }

func createMDMAppleSetupAssistantEndpoint(ctx context.Context, request interface{}, svc fleet.Service) (fleet.Errorer, error) {
	req := request.(*createMDMAppleSetupAssistantRequest)
	asst, err := svc.SetOrUpdateMDMAppleSetupAssistant(ctx, &fleet.MDMAppleSetupAssistant{
		TeamID:  req.TeamID,
		Name:    req.Name,
		Profile: req.EnrollmentProfile,
	})
	if err != nil {
		return createMDMAppleSetupAssistantResponse{Err: err}, nil
	}
	return createMDMAppleSetupAssistantResponse{MDMAppleSetupAssistant: *asst}, nil
}

func (svc *Service) SetOrUpdateMDMAppleSetupAssistant(ctx context.Context, asst *fleet.MDMAppleSetupAssistant) (*fleet.MDMAppleSetupAssistant, error) {
	// skipauth: No authorization check needed due to implementation returning
	// only license error.
	svc.authz.SkipAuthorization(ctx)

	return nil, fleet.ErrMissingLicense
}

////////////////////////////////////////////////////////////////////////////////
// Get the MDM Apple Setup Assistant
////////////////////////////////////////////////////////////////////////////////

type getMDMAppleSetupAssistantRequest struct {
	TeamID *uint `query:"team_id,optional"`
}

type getMDMAppleSetupAssistantResponse struct {
	fleet.MDMAppleSetupAssistant
	Err error `json:"error,omitempty"`
}

func (r getMDMAppleSetupAssistantResponse) Error() error { return r.Err }

func getMDMAppleSetupAssistantEndpoint(ctx context.Context, request interface{}, svc fleet.Service) (fleet.Errorer, error) {
	req := request.(*getMDMAppleSetupAssistantRequest)
	asst, err := svc.GetMDMAppleSetupAssistant(ctx, req.TeamID)
	if err != nil {
		return getMDMAppleSetupAssistantResponse{Err: err}, nil
	}
	return getMDMAppleSetupAssistantResponse{MDMAppleSetupAssistant: *asst}, nil
}

func (svc *Service) GetMDMAppleSetupAssistant(ctx context.Context, teamID *uint) (*fleet.MDMAppleSetupAssistant, error) {
	// skipauth: No authorization check needed due to implementation returning
	// only license error.
	svc.authz.SkipAuthorization(ctx)

	return nil, fleet.ErrMissingLicense
}

////////////////////////////////////////////////////////////////////////////////
// Delete an MDM Apple Setup Assistant
////////////////////////////////////////////////////////////////////////////////

type deleteMDMAppleSetupAssistantRequest struct {
	TeamID *uint `query:"team_id,optional"`
}

type deleteMDMAppleSetupAssistantResponse struct {
	Err error `json:"error,omitempty"`
}

func (r deleteMDMAppleSetupAssistantResponse) Error() error { return r.Err }
func (r deleteMDMAppleSetupAssistantResponse) Status() int  { return http.StatusNoContent }

func deleteMDMAppleSetupAssistantEndpoint(ctx context.Context, request interface{}, svc fleet.Service) (fleet.Errorer, error) {
	req := request.(*deleteMDMAppleSetupAssistantRequest)
	if err := svc.DeleteMDMAppleSetupAssistant(ctx, req.TeamID); err != nil {
		return deleteMDMAppleSetupAssistantResponse{Err: err}, nil
	}
	return deleteMDMAppleSetupAssistantResponse{}, nil
}

func (svc *Service) DeleteMDMAppleSetupAssistant(ctx context.Context, teamID *uint) error {
	// skipauth: No authorization check needed due to implementation returning
	// only license error.
	svc.authz.SkipAuthorization(ctx)

	return fleet.ErrMissingLicense
}

////////////////////////////////////////////////////////////////////////////////
// Update MDM Apple Setup
////////////////////////////////////////////////////////////////////////////////

type updateMDMAppleSetupRequest struct {
	fleet.MDMAppleSetupPayload
}

type updateMDMAppleSetupResponse struct {
	Err error `json:"error,omitempty"`
}

func (r updateMDMAppleSetupResponse) Error() error { return r.Err }

func (r updateMDMAppleSetupResponse) Status() int { return http.StatusNoContent }

// This endpoint is required because the UI must allow maintainers (in addition
// to admins) to update some MDM Apple settings, while the update config/update
// team endpoints only allow write access to admins.
func updateMDMAppleSetupEndpoint(ctx context.Context, request interface{}, svc fleet.Service) (fleet.Errorer, error) {
	req := request.(*updateMDMAppleSetupRequest)
	if err := svc.UpdateMDMAppleSetup(ctx, req.MDMAppleSetupPayload); err != nil {
		return updateMDMAppleSetupResponse{Err: err}, nil
	}
	return updateMDMAppleSetupResponse{}, nil
}

func (svc *Service) UpdateMDMAppleSetup(ctx context.Context, payload fleet.MDMAppleSetupPayload) error {
	// skipauth: No authorization check needed due to implementation returning
	// only license error.
	svc.authz.SkipAuthorization(ctx)

	return fleet.ErrMissingLicense
}

////////////////////////////////////////////////////////////////////////////////
// POST /mdm/sso
////////////////////////////////////////////////////////////////////////////////

type initiateMDMAppleSSORequest struct {
	Initiator      string `json:"initiator,omitempty"`       // optional, passed by the UI during account-driven enrollment
	UserIdentifier string `json:"user_identifier,omitempty"` // optional, passed by Apple for account-driven enrollment
}

type initiateMDMAppleSSOResponse struct {
	URL string `json:"url,omitempty"`
	Err error  `json:"error,omitempty"`

	sessionID              string
	sessionDurationSeconds int
}

func (r initiateMDMAppleSSOResponse) Error() error { return r.Err }

func (r initiateMDMAppleSSOResponse) SetCookies(_ context.Context, w http.ResponseWriter) {
	setSSOCookie(w, r.sessionID, r.sessionDurationSeconds)
}

func initiateMDMAppleSSOEndpoint(ctx context.Context, request interface{}, svc fleet.Service) (fleet.Errorer, error) {
	req := request.(*initiateMDMAppleSSORequest)
	sessionID, sessionDurationSeconds, idpProviderURL, err := svc.InitiateMDMAppleSSO(ctx, req.Initiator)
	if err != nil {
		return initiateMDMAppleSSOResponse{Err: err}, nil
	}

	return initiateMDMAppleSSOResponse{
		URL: idpProviderURL,

		sessionID:              sessionID,
		sessionDurationSeconds: sessionDurationSeconds,
	}, nil
}

func (svc *Service) InitiateMDMAppleSSO(ctx context.Context, initiator string) (sessionID string, sessionDurationSeconds int, idpURL string, err error) {
	// skipauth: No authorization check needed due to implementation
	// returning only license error.
	svc.authz.SkipAuthorization(ctx)

	return "", 0, "", fleet.ErrMissingLicense
}

////////////////////////////////////////////////////////////////////////////////
// POST /mdm/sso/callback
////////////////////////////////////////////////////////////////////////////////

type callbackMDMAppleSSORequest struct {
	sessionID    string
	samlResponse []byte
}

// TODO: these errors will result in JSON being returned, but we should
// redirect to the UI and let the UI display an error instead. The errors are
// rare enough (malformed data coming from the SSO provider) so they shouldn't
// affect many users.
func (callbackMDMAppleSSORequest) DecodeRequest(ctx context.Context, r *http.Request) (interface{}, error) {
	sessionID, samlResponse, err := decodeCallbackRequest(ctx, r)
	if err != nil {
		return nil, err
	}
	return &callbackMDMAppleSSORequest{
		sessionID:    sessionID,
		samlResponse: samlResponse,
	}, nil
}

type callbackMDMAppleSSOResponse struct {
	redirectURL string
}

func (r callbackMDMAppleSSOResponse) HijackRender(ctx context.Context, w http.ResponseWriter) {
	w.Header().Set("Location", r.redirectURL)
	w.WriteHeader(http.StatusSeeOther)
}

func (r callbackMDMAppleSSOResponse) SetCookies(_ context.Context, w http.ResponseWriter) {
	deleteSSOCookie(w)
}

// Error will always be nil because errors are handled by sending a query
// parameter in the URL response, this way the UI is able to display an error
// message.
func (r callbackMDMAppleSSOResponse) Error() error { return nil }

func callbackMDMAppleSSOEndpoint(ctx context.Context, request interface{}, svc fleet.Service) (fleet.Errorer, error) {
	callbackRequest := request.(*callbackMDMAppleSSORequest)
	redirectURL := svc.MDMAppleSSOCallback(ctx, callbackRequest.sessionID, callbackRequest.samlResponse)
	return callbackMDMAppleSSOResponse{
		redirectURL: redirectURL,
	}, nil
}

func (svc *Service) MDMAppleSSOCallback(ctx context.Context, sessionID string, samlResponse []byte) string {
	// skipauth: No authorization check needed due to implementation
	// returning only license error.
	svc.authz.SkipAuthorization(ctx)

	return apple_mdm.FleetUISSOCallbackPath + "?error=true"
}

////////////////////////////////////////////////////////////////////////////////
// GET /mdm/manual_enrollment_profile
////////////////////////////////////////////////////////////////////////////////

type getManualEnrollmentProfileRequest struct{}

func getManualEnrollmentProfileEndpoint(ctx context.Context, request interface{}, svc fleet.Service) (fleet.Errorer, error) {
	profile, err := svc.GetMDMManualEnrollmentProfile(ctx)
	if err != nil {
		return getDeviceMDMManualEnrollProfileResponse{Err: err}, nil
	}

	// Using this type to keep code DRY as it already has all the functionality we need.
	return getDeviceMDMManualEnrollProfileResponse{Profile: profile}, nil
}

func (svc *Service) GetMDMManualEnrollmentProfile(ctx context.Context) ([]byte, error) {
	// skipauth: No authorization check needed due to implementation returning
	// only license error.
	svc.authz.SkipAuthorization(ctx)

	return nil, fleet.ErrMissingLicense
}

////////////////////////////////////////////////////////////////////////////////
// FileVault-related free version implementation
////////////////////////////////////////////////////////////////////////////////

func (svc *Service) MDMAppleEnableFileVaultAndEscrow(ctx context.Context, teamID *uint) error {
	return fleet.ErrMissingLicense
}

func (svc *Service) MDMAppleDisableFileVaultAndEscrow(ctx context.Context, teamID *uint) error {
	return fleet.ErrMissingLicense
}

////////////////////////////////////////////////////////////////////////////////
// Implementation of nanomdm's CheckinAndCommandService interface
////////////////////////////////////////////////////////////////////////////////

type MDMAppleCheckinAndCommandService struct {
	ds              fleet.Datastore
	logger          kitlog.Logger
	commander       *apple_mdm.MDMAppleCommander
	mdmLifecycle    *mdmlifecycle.HostLifecycle
	commandHandlers map[string][]fleet.MDMCommandResultsHandler
}

func NewMDMAppleCheckinAndCommandService(ds fleet.Datastore, commander *apple_mdm.MDMAppleCommander, logger kitlog.Logger) *MDMAppleCheckinAndCommandService {
	mdmLifecycle := mdmlifecycle.New(ds, logger)
	return &MDMAppleCheckinAndCommandService{
		ds:              ds,
		commander:       commander,
		logger:          logger,
		mdmLifecycle:    mdmLifecycle,
		commandHandlers: map[string][]fleet.MDMCommandResultsHandler{},
	}
}

func (svc *MDMAppleCheckinAndCommandService) RegisterResultsHandler(commandType string, handler fleet.MDMCommandResultsHandler) {
	svc.commandHandlers[commandType] = append(svc.commandHandlers[commandType], handler)
}

// Authenticate handles MDM [Authenticate][1] requests.
//
// This method is executed after the request has been handled by nanomdm, note
// that at this point you can't send any commands to the device yet because we
// haven't received a token, nor a PushMagic.
//
// We use it to perform post-enrollment tasks such as creating a host record,
// adding activities to the log, etc.
//
// [1]: https://developer.apple.com/documentation/devicemanagement/authenticate
func (svc *MDMAppleCheckinAndCommandService) Authenticate(r *mdm.Request, m *mdm.Authenticate) error {
	var scepRenewalInProgress bool
	existingDeviceInfo, err := svc.ds.GetHostMDMCheckinInfo(r.Context, r.ID)
	if err != nil {
		var nfe fleet.NotFoundError
		if !errors.As(err, &nfe) {
			return ctxerr.Wrap(r.Context, err, "getting checkin info")
		}
	}
	if existingDeviceInfo != nil {
		scepRenewalInProgress = existingDeviceInfo.SCEPRenewalInProgress
	}

	// iPhones and iPads send ProductName but not Model/ModelName,
	// thus we use this field as the device's Model (which is required on lifecycle stages).
	platform := "darwin"
	iPhone := strings.HasPrefix(m.ProductName, "iPhone")
	iPad := strings.HasPrefix(m.ProductName, "iPad")
	if iPhone || iPad {
		m.Model = m.ProductName
		if iPhone {
			platform = "ios"
		} else {
			platform = "ipados"
		}
	}

	if m.Model == "" {
		m.Model = m.ProductName
	}

	if err := svc.mdmLifecycle.Do(r.Context, mdmlifecycle.HostOptions{
		Action:                mdmlifecycle.HostActionReset,
		Platform:              platform,
		UUID:                  m.UDID,
		HardwareSerial:        m.SerialNumber,
		HardwareModel:         m.Model,
		SCEPRenewalInProgress: scepRenewalInProgress,
		UserEnrollmentID:      m.EnrollmentID,
	}); err != nil {
		level.Warn(svc.logger).Log("msg", "could not reset Apple mdm information", "UDID", m.UDID, "EnrollmentID", m.EnrollmentID, "err", err)
		return err
	}

	// FIXME: We need to revisit this flow. Short-circuiting in random places means it is
	// much more difficult to reason about the state of the host. We should try instead
	// to centralize the flow control in the lifecycle methods.
	if !scepRenewalInProgress {
		// Create a new activity for the enrollment, MDM state changes after is reset, fetch the
		// checkin updatedInfo again
		updatedInfo, err := svc.ds.GetHostMDMCheckinInfo(r.Context, r.ID)
		if err != nil {
			return ctxerr.Wrap(r.Context, err, "getting checkin info in Authenticate message")
		}
		mdmEnrolledActivity := &fleet.ActivityTypeMDMEnrolled{
			HostDisplayName:  updatedInfo.DisplayName,
			InstalledFromDEP: updatedInfo.DEPAssignedToFleet,
			MDMPlatform:      fleet.MDMPlatformApple,
		}
		if r.Type == mdm.UserEnrollmentDevice {
			mdmEnrolledActivity.EnrollmentID = ptr.String(m.EnrollmentID)
		} else {
			mdmEnrolledActivity.HostSerial = ptr.String(updatedInfo.HardwareSerial)
		}
		return newActivity(
			r.Context, nil, mdmEnrolledActivity, svc.ds, svc.logger,
		)
	}

	return nil
}

// TokenUpdate handles MDM [TokenUpdate][1] requests.
//
// This method is executed after the request has been handled by nanomdm.
//
// [1]: https://developer.apple.com/documentation/devicemanagement/token_update
func (svc *MDMAppleCheckinAndCommandService) TokenUpdate(r *mdm.Request, m *mdm.TokenUpdate) error {
	svc.logger.Log("info", "received token update", "host_uuid", r.ID)
	info, err := svc.ds.GetHostMDMCheckinInfo(r.Context, r.ID)
	if err != nil {
		return ctxerr.Wrap(r.Context, err, "getting checkin info")
	}

	// FIXME: We need to revisit this flow. Short-circuiting in random places means it is
	// much more difficult to reason about the state of the host. We should try instead
	// to centralize the flow control in the lifecycle methods.
	if info.SCEPRenewalInProgress {
		svc.logger.Log("info", "token update received for a SCEP renewal in process, cleaning SCEP refs", "host_uuid", r.ID)
		if err := svc.ds.CleanSCEPRenewRefs(r.Context, r.ID); err != nil {
			return ctxerr.Wrap(r.Context, err, "cleaning SCEP refs")
		}
		svc.logger.Log("info", "cleaned SCEP refs, skipping setup experience and mdm lifecycle turn on action", "host_uuid", r.ID)
		return nil
	}

	var hasSetupExpItems bool
	if m.AwaitingConfiguration {
		// Enqueue setup experience items and mark the host as being in setup experience
		hasSetupExpItems, err = svc.ds.EnqueueSetupExperienceItems(r.Context, r.ID, info.TeamID)
		if err != nil {
			return ctxerr.Wrap(r.Context, err, "queueing setup experience tasks")
		}
	}

	var acctUUID string
	idp, err := svc.ds.GetMDMIdPAccountByHostUUID(r.Context, r.ID)
	if err != nil {
		return ctxerr.Wrap(r.Context, err, "getting idp account")
	}
	if idp != nil {
		acctUUID = idp.UUID
	}

	// User (Device) enrollments, also known as Account Driven enrollments or BYOD enrollments,
	// are a special case where the bearer token is used to link the enrollment to the IDP account.
	if r.Type == mdm.UserEnrollmentDevice && idp == nil && strings.HasPrefix(r.Authorization, "Bearer ") {
		// Split off the Bearer prefix
		accountUUID := strings.TrimPrefix(r.Authorization, "Bearer ")
		idpAccount, err := svc.ds.GetMDMIdPAccountByUUID(r.Context, accountUUID)
		if err != nil && !fleet.IsNotFound(err) {
			return ctxerr.Wrap(r.Context, err, "getting idp account by UUID")
		}
		if fleet.IsNotFound(err) || idpAccount == nil {
			// This should never happen but we still want to process the token update
			level.Error(svc.logger).Log("msg", "no IDP account found for User (Device) enrollment even though a bearer token was passed", "host_uuid", r.ID, "account_uuid", accountUUID)
		} else {
			acctUUID = idpAccount.UUID
			err = svc.ds.AssociateHostMDMIdPAccount(r.Context, r.ID, acctUUID)
			if err != nil {
				return ctxerr.Wrap(r.Context, err, "associating host with idp account")
			}
		}
	}

	return svc.mdmLifecycle.Do(r.Context, mdmlifecycle.HostOptions{
		Action:                  mdmlifecycle.HostActionTurnOn,
		Platform:                info.Platform,
		UUID:                    r.ID,
		EnrollReference:         acctUUID,
		HasSetupExperienceItems: hasSetupExpItems,
	})
}

// CheckOut handles MDM [CheckOut][1] requests.
//
// This method is executed after the request has been handled by nanomdm, note
// that this message is sent on a best-effort basis, don't rely exclusively on
// it.
//
// [1]: https://developer.apple.com/documentation/devicemanagement/check_out
func (svc *MDMAppleCheckinAndCommandService) CheckOut(r *mdm.Request, m *mdm.CheckOut) error {
	info, err := svc.ds.GetHostMDMCheckinInfo(r.Context, m.Enrollment.Identifier())
	if err != nil {
		return err
	}

	err = svc.mdmLifecycle.Do(r.Context, mdmlifecycle.HostOptions{
		Action:   mdmlifecycle.HostActionTurnOff,
		Platform: info.Platform,
		UUID:     r.ID,
	})
	if err != nil {
		return err
	}

	return newActivity(
		r.Context, nil, &fleet.ActivityTypeMDMUnenrolled{
			HostSerial:       info.HardwareSerial,
			HostDisplayName:  info.DisplayName,
			InstalledFromDEP: info.InstalledFromDEP,
		}, svc.ds, svc.logger,
	)
}

// SetBootstrapToken handles MDM [SetBootstrapToken][1] requests.
//
// This method is executed after the request has been handled by nanomdm.
//
// [1]: https://developer.apple.com/documentation/devicemanagement/set_bootstrap_token
func (svc *MDMAppleCheckinAndCommandService) SetBootstrapToken(*mdm.Request, *mdm.SetBootstrapToken) error {
	return nil
}

// GetBootstrapToken handles MDM [GetBootstrapToken][1] requests.
//
// This method is executed after the request has been handled by nanomdm.
//
// [1]: https://developer.apple.com/documentation/devicemanagement/get_bootstrap_token
func (svc *MDMAppleCheckinAndCommandService) GetBootstrapToken(*mdm.Request, *mdm.GetBootstrapToken) (*mdm.BootstrapToken, error) {
	return nil, nil
}

// UserAuthenticate handles MDM [UserAuthenticate][1] requests.
//
// This method is executed after the request has been handled by nanomdm.
//
// [1]: https://developer.apple.com/documentation/devicemanagement/userauthenticate
func (svc *MDMAppleCheckinAndCommandService) UserAuthenticate(*mdm.Request, *mdm.UserAuthenticate) ([]byte, error) {
	return nil, nil
}

// DeclarativeManagement handles MDM [DeclarativeManagement][1] requests.
//
// This method is executed after the request has been handled by nanomdm.
//
// [1]: https://developer.apple.com/documentation/devicemanagement/declarative_management_checkin
func (svc *MDMAppleCheckinAndCommandService) DeclarativeManagement(r *mdm.Request, dm *mdm.DeclarativeManagement) ([]byte, error) {
	// DeclarativeManagement is handled by the MDMAppleDDMService.
	return nil, nil
}

// GetToken handles MDM [GetToken][1] requests.
//
// This method is executed after the request has been handled by nanomdm.
//
// [1]: https://developer.apple.com/documentation/devicemanagement/get_token
func (svc *MDMAppleCheckinAndCommandService) GetToken(_ *mdm.Request, _ *mdm.GetToken) (*mdm.GetTokenResponse, error) {
	return nil, nil
}

// CommandAndReportResults handles MDM [Commands and Queries][1].
//
// This method is executed after the request has been handled by nanomdm.
//
// [1]: https://developer.apple.com/documentation/devicemanagement/commands_and_queries
func (svc *MDMAppleCheckinAndCommandService) CommandAndReportResults(r *mdm.Request, cmdResult *mdm.CommandResults) (*mdm.Command, error) {
	if cmdResult.Status == "Idle" {
		// NOTE: iPhone/iPad devices that are still enroled in Fleet's MDM but have
		// been deleted from Fleet (no host entry) will still send checkin
		// requests from time to time. Those should be Idle requests without a
		// CommandUUID. As stated in tickets #22941 and #22391, Fleet iDevices
		// should be re-created when they checkin with MDM.
		deletedDevice, err := svc.ds.GetMDMAppleEnrolledDeviceDeletedFromFleet(r.Context, cmdResult.Identifier())
		if err != nil && !fleet.IsNotFound(err) {
			return nil, ctxerr.Wrap(r.Context, err, "lookup enrolled but deleted device info")
		}

		// only re-create iPhone/iPad devices, macOS are recreated via the fleetd checkin
		if deletedDevice != nil && (deletedDevice.Platform == "ios" || deletedDevice.Platform == "ipados") {
			msg, err := mdm.DecodeCheckin([]byte(deletedDevice.Authenticate))
			if err != nil {
				return nil, ctxerr.Wrap(r.Context, err, "decode authenticate enrollment message to re-create a deleted host")
			}
			authMsg, ok := msg.(*mdm.Authenticate)
			if !ok {
				return nil, ctxerr.Errorf(r.Context, "authenticate enrollment message to re-create a deleted host is not of the expected type: %T", msg)
			}

			err = svc.mdmLifecycle.Do(r.Context, mdmlifecycle.HostOptions{
				Action:         mdmlifecycle.HostActionReset,
				Platform:       deletedDevice.Platform,
				UUID:           deletedDevice.ID,
				HardwareSerial: deletedDevice.SerialNumber,
				HardwareModel:  authMsg.ProductName,
			})
			if err != nil {
				return nil, ctxerr.Wrap(r.Context, err, "trigger mdm reset lifecycle to re-create a deleted host")
			}

			if deletedDevice.EnrollTeamID != nil {
				host, err := svc.ds.HostLiteByIdentifier(r.Context, deletedDevice.ID)
				if err != nil {
					return nil, ctxerr.Wrap(r.Context, err, "load re-created host by identifier")
				}
				if err := svc.ds.AddHostsToTeam(r.Context, fleet.NewAddHostsToTeamParams(deletedDevice.EnrollTeamID, []uint{host.ID})); err != nil {
					return nil, ctxerr.Wrap(r.Context, err, "transfer re-created host to enrollment team")
				}
			}
		}

		// macOS hosts are considered unlocked if they are online any time
		// after they have been unlocked. If the host has been seen after a
		// successful unlock, take the opportunity and update the value in the
		// db as well.
		//
		// TODO: sanity check if this approach is still valid after we implement wipe

		// if there is a deleted device, it means there is no hosts entry so no need to clean the lock
		if deletedDevice == nil {
			if err := svc.ds.CleanMacOSMDMLock(r.Context, cmdResult.UDID); err != nil {
				return nil, ctxerr.Wrap(r.Context, err, "cleaning macOS host lock/wipe status")
			}
		}

		return nil, nil
	}

	// Check if this is a result of a "refetch" command sent to iPhones/iPads
	// to fetch their device information periodically.
	if strings.HasPrefix(cmdResult.CommandUUID, fleet.RefetchBaseCommandUUIDPrefix) && !strings.HasPrefix(cmdResult.CommandUUID, fleet.VerifySoftwareInstallVPPPrefix) {
		return svc.handleRefetch(r, cmdResult)
	}

	// We explicitly get the request type because it comes empty. There's a
	// RequestType field in the struct, but it's used when a mdm.Command is
	// issued.
	requestType, err := svc.ds.GetMDMAppleCommandRequestType(r.Context, cmdResult.CommandUUID)
	if err != nil {
		return nil, ctxerr.Wrap(r.Context, err, "command service")
	}

	switch requestType {
	case "InstallProfile":
		return nil, apple_mdm.HandleHostMDMProfileInstallResult(
			r.Context,
			svc.ds,
			cmdResult.Identifier(),
			cmdResult.CommandUUID,
			mdmAppleDeliveryStatusFromCommandStatus(cmdResult.Status),
			apple_mdm.FmtErrorChain(cmdResult.ErrorChain),
		)
	case "RemoveProfile":
		return nil, svc.ds.UpdateOrDeleteHostMDMAppleProfile(r.Context, &fleet.HostMDMAppleProfile{
			CommandUUID:   cmdResult.CommandUUID,
			HostUUID:      cmdResult.Identifier(),
			Status:        mdmAppleDeliveryStatusFromCommandStatus(cmdResult.Status),
			Detail:        apple_mdm.FmtErrorChain(cmdResult.ErrorChain),
			OperationType: fleet.MDMOperationTypeRemove,
		})
	case "DeviceLock", "EraseDevice":
		// these commands will always fail if sent to a User Enrolled device as of iOS/iPadOS 18
		if cmdResult.Status == fleet.MDMAppleStatusAcknowledged ||
			cmdResult.Status == fleet.MDMAppleStatusError ||
			cmdResult.Status == fleet.MDMAppleStatusCommandFormatError {
			return nil, svc.ds.UpdateHostLockWipeStatusFromAppleMDMResult(r.Context, cmdResult.Identifier(), cmdResult.CommandUUID, requestType,
				cmdResult.Status == fleet.MDMAppleStatusAcknowledged)
		}
	case "DeclarativeManagement":
		// set "pending-install" profiles to "verifying" or "failed"
		// depending on the status of the DeviceManagement command
		status := mdmAppleDeliveryStatusFromCommandStatus(cmdResult.Status)
		detail := fmt.Sprintf("%s. Make sure the host is on macOS 13+, iOS 17+, iPadOS 17+.", apple_mdm.FmtErrorChain(cmdResult.ErrorChain))
		err := svc.ds.MDMAppleSetPendingDeclarationsAs(r.Context, cmdResult.Identifier(), status, detail)
		return nil, ctxerr.Wrap(r.Context, err, "update declaration status on DeclarativeManagement ack")
	case "InstallApplication":
		// create an activity for installing only if we're in a terminal error state
		if cmdResult.Status == fleet.MDMAppleStatusError ||
			cmdResult.Status == fleet.MDMAppleStatusCommandFormatError {

			// this might be a setup experience VPP install, so we'll try to update setup experience status
			// TODO: consider limiting this to only macOS hosts
			var fromSetupExperience bool
			if updated, err := maybeUpdateSetupExperienceStatus(r.Context, svc.ds, fleet.SetupExperienceVPPInstallResult{
				HostUUID:      cmdResult.Identifier(),
				CommandUUID:   cmdResult.CommandUUID,
				CommandStatus: cmdResult.Status,
			}, true); err != nil {
				return nil, ctxerr.Wrap(r.Context, err, "updating setup experience status from VPP install result")
			} else if updated {
				// TODO: call next step of setup experience?
				fromSetupExperience = true
				level.Debug(svc.logger).Log("msg", "setup experience script result updated", "host_uuid", cmdResult.Identifier(), "execution_id", cmdResult.CommandUUID)
			}
			user, act, err := svc.ds.GetPastActivityDataForVPPAppInstall(r.Context, cmdResult)
			if err != nil {
				if fleet.IsNotFound(err) {
					// Then this isn't a VPP install, so no activity generated
					return nil, nil
				}

				return nil, ctxerr.Wrap(r.Context, err, "fetching data for installed app store app activity")
			}
			act.FromSetupExperience = fromSetupExperience
			if err := newActivity(r.Context, user, act, svc.ds, svc.logger); err != nil {
				return nil, ctxerr.Wrap(r.Context, err, "creating activity for installed app store app")
			}
		}

		// If the command succeeded, then start the install verification process.
		if cmdResult.Status == fleet.MDMAppleStatusAcknowledged {
			// Only send a new InstalledApplicationList command if there's not one in flight
			commandsPending, err := svc.ds.IsHostPendingVPPInstallVerification(r.Context, cmdResult.Identifier())
			if err != nil {
				return nil, ctxerr.Wrap(r.Context, err, "get pending mdm commands by host")
			}
			if !commandsPending {
				cmdUUID := fleet.VerifySoftwareInstallCommandUUID()
				if err := svc.commander.InstalledApplicationList(r.Context, []string{cmdResult.Identifier()}, cmdUUID, true); err != nil {
					return nil, ctxerr.Wrap(r.Context, err, "sending list app command to verify install")
				}

				// update the install record
				if err := svc.ds.AssociateVPPInstallToVerificationUUID(r.Context, cmdResult.CommandUUID, cmdUUID); err != nil {
					return nil, ctxerr.Wrap(r.Context, err, "update install record")
				}

			}
		}
	case "DeviceConfigured":
		if err := svc.ds.SetHostAwaitingConfiguration(r.Context, r.ID, false); err != nil {
			return nil, ctxerr.Wrap(r.Context, err, "failed to mark host as non longer awaiting configuration")
		}
	case "InstalledApplicationList":
		level.Debug(svc.logger).Log("msg", "calling handlers for InstalledApplicationList")
		host, err := svc.ds.HostByIdentifier(r.Context, cmdResult.Identifier())
		if err != nil {
			return nil, ctxerr.Wrap(r.Context, err, "get host by identifier")
		}
		res, err := NewInstalledApplicationListResult(r.Context, cmdResult.Raw, cmdResult.CommandUUID, cmdResult.Identifier(), host.Platform)
		if err != nil {
			return nil, ctxerr.Wrap(r.Context, err, "new installed application list result")
		}

		for _, f := range svc.commandHandlers["InstalledApplicationList"] {
			if err := f(r.Context, res); err != nil {
				return nil, ctxerr.Wrap(r.Context, err, "InstalledApplicationList handler failed")
			}
		}
	}

	return nil, nil
}

func (svc *MDMAppleCheckinAndCommandService) handleRefetch(r *mdm.Request, cmdResult *mdm.CommandResults) (*mdm.Command, error) {
	ctx := r.Context
	host, err := svc.ds.HostByIdentifier(ctx, cmdResult.Identifier())
	if err != nil {
		return nil, ctxerr.Wrap(ctx, err, "failed to get host by identifier")
	}

	switch {
	case strings.HasPrefix(cmdResult.CommandUUID, fleet.RefetchAppsCommandUUIDPrefix):
		return svc.handleRefetchAppsResults(ctx, host, cmdResult)

	case strings.HasPrefix(cmdResult.CommandUUID, fleet.RefetchCertsCommandUUIDPrefix):
		return svc.handleRefetchCertsResults(ctx, host, cmdResult)

	case strings.HasPrefix(cmdResult.CommandUUID, fleet.RefetchDeviceCommandUUIDPrefix):
		return svc.handleRefetchDeviceResults(ctx, host, cmdResult)

	default:
		// This should never happen, but just in case we'll return an error.
		return nil, ctxerr.New(ctx, fmt.Sprintf("unknown refetch command type %s", cmdResult.CommandUUID))
	}
}

func (svc *MDMAppleCheckinAndCommandService) handleRefetchAppsResults(ctx context.Context, host *fleet.Host, cmdResult *mdm.CommandResults) (*mdm.Command, error) {
	if !strings.HasPrefix(cmdResult.CommandUUID, fleet.RefetchAppsCommandUUIDPrefix) {
		// Caller should have checked this, but just in case we'll return an error.
		return nil, ctxerr.New(ctx, fmt.Sprintf("expected REFETCH-APPS- prefix but got %s", cmdResult.CommandUUID))
	}

	// We remove pending command first in case there is an error processing the results, so that we don't prevent another refetch.
	if err := svc.ds.RemoveHostMDMCommand(ctx, fleet.HostMDMCommand{
		HostID:      host.ID,
		CommandType: fleet.RefetchAppsCommandUUIDPrefix,
	}); err != nil {
		return nil, ctxerr.Wrap(ctx, err, "remove refetch apps command")
	}

	if host.Platform != "ios" && host.Platform != "ipados" {
		return nil, ctxerr.New(ctx, "refetch apps command sent to non-iOS/non-iPadOS host")
	}
	source := "ios_apps"
	if host.Platform == "ipados" {
		source = "ipados_apps"
	}

	response := cmdResult.Raw
	software, err := unmarshalAppList(ctx, response, source)
	if err != nil {
		return nil, ctxerr.Wrap(ctx, err, "unmarshal app list")
	}
	_, err = svc.ds.UpdateHostSoftware(ctx, host.ID, software)
	if err != nil {
		return nil, ctxerr.Wrap(ctx, err, "update host software")
	}

	return nil, nil
}

func (svc *MDMAppleCheckinAndCommandService) handleRefetchCertsResults(ctx context.Context, host *fleet.Host, cmdResult *mdm.CommandResults) (*mdm.Command, error) {
	if !strings.HasPrefix(cmdResult.CommandUUID, fleet.RefetchCertsCommandUUIDPrefix) {
		// Caller should have checked this, but just in case we'll return an error.
		return nil, ctxerr.New(ctx, fmt.Sprintf("expected REFETCH-CERTS- prefix but got %s", cmdResult.CommandUUID))
	}

	// We remove pending command first in case there is an error processing the results, so that we don't prevent another refetch.
	if err := svc.ds.RemoveHostMDMCommand(ctx, fleet.HostMDMCommand{
		HostID:      host.ID,
		CommandType: fleet.RefetchCertsCommandUUIDPrefix,
	}); err != nil {
		return nil, ctxerr.Wrap(ctx, err, "refetch certs: remove refetch command")
	}

	// TODO(mna): when we add iOS/iPadOS support for https://github.com/fleetdm/fleet/issues/26913,
	// this is where we'll need to identify user-keychain certs for iPad/iPhone. For now we set
	// them all as "system" certificates.
	var listResp fleet.MDMAppleCertificateListResponse
	if err := plist.Unmarshal(cmdResult.Raw, &listResp); err != nil {
		return nil, ctxerr.Wrap(ctx, err, "refetch certs: unmarshal certificate list command result")
	}
	payload := make([]*fleet.HostCertificateRecord, 0, len(listResp.CertificateList))
	for _, cert := range listResp.CertificateList {
		parsed, err := cert.Parse(host.ID)
		if err != nil {
			return nil, ctxerr.Wrap(ctx, err, "refetch certs: parse certificate")
		}
		payload = append(payload, parsed)
	}

	if err := svc.ds.UpdateHostCertificates(ctx, host.ID, host.UUID, payload); err != nil {
		return nil, ctxerr.Wrap(ctx, err, "refetch certs: update host certificates")
	}

	return nil, nil
}

func (svc *MDMAppleCheckinAndCommandService) handleRefetchDeviceResults(ctx context.Context, host *fleet.Host, cmdResult *mdm.CommandResults) (*mdm.Command, error) {
	if !strings.HasPrefix(cmdResult.CommandUUID, fleet.RefetchDeviceCommandUUIDPrefix) {
		// Caller should have checked this, but just in case we'll return an error.
		return nil, ctxerr.New(ctx, fmt.Sprintf("expected REFETCH-DEVICE- prefix but got %s", cmdResult.CommandUUID))
	}

	// We remove pending command first in case there is an error processing the results, so that we don't prevent another refetch.
	if err := svc.ds.RemoveHostMDMCommand(ctx, fleet.HostMDMCommand{
		HostID:      host.ID,
		CommandType: fleet.RefetchDeviceCommandUUIDPrefix,
	}); err != nil {
		return nil, ctxerr.Wrap(ctx, err, "remove refetch device command")
	}

	var deviceInformationResponse struct {
		QueryResponses map[string]interface{} `plist:"QueryResponses"`
	}
	if err := plist.Unmarshal(cmdResult.Raw, &deviceInformationResponse); err != nil {
		return nil, ctxerr.Wrap(ctx, err, "failed to unmarshal device information command result")
	}
	deviceName := deviceInformationResponse.QueryResponses["DeviceName"].(string)
	deviceCapacity := deviceInformationResponse.QueryResponses["DeviceCapacity"].(float64)
	availableDeviceCapacity := deviceInformationResponse.QueryResponses["AvailableDeviceCapacity"].(float64)
	osVersion := deviceInformationResponse.QueryResponses["OSVersion"].(string)
	var wifiMac string
	wifiMacVal, ok := deviceInformationResponse.QueryResponses["WiFiMAC"]
	if ok {
		// WiFiMAC info is not present for user-enrolled devices
		wifiMac = wifiMacVal.(string)
	}
	productName := deviceInformationResponse.QueryResponses["ProductName"].(string)
	host.ComputerName = deviceName
	host.Hostname = deviceName
	host.GigsDiskSpaceAvailable = availableDeviceCapacity
	host.GigsTotalDiskSpace = deviceCapacity
	var (
		osVersionPrefix string
		platform        string
	)
	if strings.HasPrefix(productName, "iPhone") {
		osVersionPrefix = "iOS"
		platform = "ios"
	} else { // iPad
		osVersionPrefix = "iPadOS"
		platform = "ipados"
	}
	host.OSVersion = osVersionPrefix + " " + osVersion
	host.PrimaryMac = wifiMac
	host.HardwareModel = productName
	host.DetailUpdatedAt = time.Now()
	host.RefetchRequested = false

	if err := svc.ds.UpdateHost(ctx, host); err != nil {
		return nil, ctxerr.Wrap(ctx, err, "failed to update host")
	}
	if err := svc.ds.SetOrUpdateHostDisksSpace(ctx, host.ID, availableDeviceCapacity, 100*availableDeviceCapacity/deviceCapacity,
		deviceCapacity); err != nil {
		return nil, ctxerr.Wrap(ctx, err, "failed to update host storage")
	}
	if err := svc.ds.UpdateHostOperatingSystem(ctx, host.ID, fleet.OperatingSystem{
		Name:     osVersionPrefix,
		Version:  osVersion,
		Platform: platform,
	}); err != nil {
		return nil, ctxerr.Wrap(ctx, err, "failed to update host operating system")
	}

	if host.MDM.EnrollmentStatus != nil && *host.MDM.EnrollmentStatus == "Pending" {
		// Since the device has been refetched, we can assume it's enrolled.
		if err := svc.ds.UpdateMDMData(ctx, host.ID, true); err != nil {
			return nil, ctxerr.Wrap(ctx, err, "failed to update MDM data")
		}
	}
	return nil, nil
}

type InstalledApplicationListResult interface {
	fleet.MDMCommandResults
	AvailableApps() []fleet.Software
	HostPlatform() string
}

type installedApplicationListResult struct {
	raw           []byte
	availableApps []fleet.Software
	uuid          string
	hostUUID      string
	hostPlatform  string
}

func (i *installedApplicationListResult) Raw() []byte                     { return i.raw }
func (i *installedApplicationListResult) UUID() string                    { return i.uuid }
func (i *installedApplicationListResult) HostUUID() string                { return i.hostUUID }
func (i *installedApplicationListResult) AvailableApps() []fleet.Software { return i.availableApps }
func (i *installedApplicationListResult) HostPlatform() string            { return i.hostPlatform }

func NewInstalledApplicationListResult(ctx context.Context, rawResult []byte, uuid, hostUUID, hostPlatform string) (InstalledApplicationListResult, error) {
	var source string
	switch hostPlatform {
	case "ios":
		source = "ios_apps"
	case "ipados":
		source = "ipados_apps"
	default:
		source = "apps"
	}
	list, err := unmarshalAppList(ctx, rawResult, source)
	if err != nil {
		return nil, ctxerr.Wrap(ctx, err, "unmarshal app list for new installed application list result")
	}

	return &installedApplicationListResult{
		raw:           rawResult,
		uuid:          uuid,
		availableApps: list,
		hostUUID:      hostUUID,
		hostPlatform:  hostPlatform,
	}, nil
}

func NewInstalledApplicationListResultsHandler(
	ds fleet.Datastore,
	commander *apple_mdm.MDMAppleCommander,
	logger kitlog.Logger,
	verifyTimeout, verifyRequestDelay time.Duration,
) fleet.MDMCommandResultsHandler {
	return func(ctx context.Context, commandResults fleet.MDMCommandResults) error {
		installedAppResult, ok := commandResults.(InstalledApplicationListResult)
		if !ok {
			return ctxerr.New(ctx, "unexpected results type")
		}

		// Then it's not a command sent by Fleet, so skip it
		if !strings.HasPrefix(installedAppResult.UUID(), fleet.VerifySoftwareInstallVPPPrefix) {
			return nil
		}

		installedApps := installedAppResult.AvailableApps()

		expectedInstalls, err := ds.GetUnverifiedVPPInstallsForHost(ctx, installedAppResult.HostUUID())
		if err != nil {
			return ctxerr.Wrap(ctx, err, "InstalledApplicationList handler: getting install record")
		}

		if len(expectedInstalls) == 0 {
			level.Warn(logger).Log("msg", "no vpp installs found for host", "host_uuid", installedAppResult.HostUUID(), "verification_command_uuid", installedAppResult.UUID())
			return nil
		}

		installsByBundleID := map[string]fleet.Software{}
		for _, install := range installedApps {
			installsByBundleID[install.BundleIdentifier] = install
		}

		// We've handled the "no installs found" case above, and this is scoped to a single host via the host
		// UUID, so this is OK.
		hostID := expectedInstalls[0].HostID

		var poll, shouldRefetch bool
		for _, expectedInstall := range expectedInstalls {
			// If we don't find the app in the result, then we need to poll for it (within the timeout).
			// These are not pointers, so no need to check `ok` here.
			appFromResult := installsByBundleID[expectedInstall.BundleIdentifier]

			var terminalStatus string
			switch {
			case appFromResult.Installed:
				if err := ds.SetVPPInstallAsVerified(ctx, expectedInstall.HostID, expectedInstall.InstallCommandUUID, installedAppResult.UUID()); err != nil {
					return ctxerr.Wrap(ctx, err, "InstalledApplicationList handler: set vpp install verified")
				}

				terminalStatus = fleet.MDMAppleStatusAcknowledged
				shouldRefetch = true
			case expectedInstall.InstallCommandAckAt != nil && time.Since(*expectedInstall.InstallCommandAckAt) > verifyTimeout:
				if err := ds.SetVPPInstallAsFailed(ctx, expectedInstall.HostID, expectedInstall.InstallCommandUUID, installedAppResult.UUID()); err != nil {
					return ctxerr.Wrap(ctx, err, "InstalledApplicationList handler: set vpp install failed")
				}

				terminalStatus = fleet.MDMAppleStatusError
			}

			if terminalStatus == "" {
				poll = true
				continue
			}

			// this might be a setup experience VPP install, so we'll try to update setup experience status
			var fromSetupExperience bool
			if updated, err := maybeUpdateSetupExperienceStatus(ctx, ds, fleet.SetupExperienceVPPInstallResult{
				HostUUID:      installedAppResult.HostUUID(),
				CommandUUID:   expectedInstall.InstallCommandUUID,
				CommandStatus: terminalStatus,
			}, true); err != nil {
				return ctxerr.Wrap(ctx, err, "updating setup experience status from VPP install result")
			} else if updated {
				fromSetupExperience = true
				level.Debug(logger).Log("msg", "setup experience script result updated", "host_uuid", installedAppResult.HostUUID(), "execution_id", expectedInstall.InstallCommandUUID)
			}

			// create an activity for installing only if we're in a terminal state
			user, act, err := ds.GetPastActivityDataForVPPAppInstall(ctx, &mdm.CommandResults{CommandUUID: expectedInstall.InstallCommandUUID, Status: terminalStatus})
			if err != nil {
				if fleet.IsNotFound(err) {
					// Then this isn't a VPP install, so no activity generated
					return nil
				}

				return ctxerr.Wrap(ctx, err, "fetching data for installed app store app activity")
			}
			act.FromSetupExperience = fromSetupExperience
			if err := newActivity(ctx, user, act, ds, logger); err != nil {
				return ctxerr.Wrap(ctx, err, "creating activity for installed app store app")
			}

		}

		if poll {
			// Queue a job to verify the VPP install.
			return ctxerr.Wrap(
				ctx,
				worker.QueueVPPInstallVerificationJob(ctx, ds, logger, worker.VerifyVPPTask, verifyRequestDelay, installedAppResult.HostUUID(), installedAppResult.UUID()),
				"InstalledApplicationList handler: queueing vpp install verification job",
			)
		}

		if shouldRefetch {
			switch installedAppResult.HostPlatform() {
			case "darwin":
				// Request host refetch to get the most up to date software data ASAP.
				if err := ds.UpdateHostRefetchRequested(ctx, hostID, true); err != nil {
					return ctxerr.Wrap(ctx, err, "request refetch for host after vpp install verification")
				}
			default:
				err = commander.InstalledApplicationList(ctx, []string{installedAppResult.HostUUID()}, fleet.RefetchAppsCommandUUID(), false)
				if err != nil {
					return ctxerr.Wrap(ctx, err, "refetch apps with MDM")
				}

				err = ds.AddHostMDMCommands(ctx, []fleet.HostMDMCommand{{HostID: hostID, CommandType: fleet.RefetchAppsCommandUUIDPrefix}})
				if err != nil {
					return ctxerr.Wrap(ctx, err, "add host mdm commands")
				}
			}
		}

		// If we get here, we're in a terminal state, so we can remove the verify command.
		return ctxerr.Wrap(
			ctx,
			ds.RemoveHostMDMCommand(ctx, fleet.HostMDMCommand{CommandType: fleet.VerifySoftwareInstallVPPPrefix, HostID: hostID}),
			"InstalledApplicationList handler: removing host mdm command",
		)
	}
}

func unmarshalAppList(ctx context.Context, response []byte, source string) ([]fleet.Software,
	error,
) {
	var appsResponse struct {
		InstalledApplicationList []map[string]interface{} `plist:"InstalledApplicationList"`
	}
	if err := plist.Unmarshal(response, &appsResponse); err != nil {
		return nil, ctxerr.Wrap(ctx, err, "failed to unmarshal installed application list command result")
	}

	truncateString := func(item interface{}, length int) string {
		str, ok := item.(string)
		if !ok {
			return ""
		}
		runes := []rune(str)
		if len(runes) > length {
			return string(runes[:length])
		}
		return str
	}

	var software []fleet.Software
	for _, app := range appsResponse.InstalledApplicationList {
		sw := fleet.Software{
			Name:             truncateString(app["Name"], fleet.SoftwareNameMaxLength),
			Version:          truncateString(app["ShortVersion"], fleet.SoftwareVersionMaxLength),
			BundleIdentifier: truncateString(app["Identifier"], fleet.SoftwareBundleIdentifierMaxLength),
			Source:           source,
		}
		if val, ok := app["Installing"]; ok {
			installing, ok := val.(bool)
			if !ok {
				return nil, ctxerr.New(ctx, "parsing Installing key")
			}

			sw.Installed = !installing
		}
		software = append(software, sw)
	}

	return software, nil
}

// mdmAppleDeliveryStatusFromCommandStatus converts a MDM command status to a
// fleet.MDMAppleDeliveryStatus.
//
// NOTE: this mapping does not include all
// possible delivery statuses (e.g., verified status is not included) is intended to
// only be used in the context of CommandAndReportResults in the MDMAppleCheckinAndCommandService.
// Extra care should be taken before using this function in other contexts.
func mdmAppleDeliveryStatusFromCommandStatus(cmdStatus string) *fleet.MDMDeliveryStatus {
	switch cmdStatus {
	case fleet.MDMAppleStatusAcknowledged:
		return &fleet.MDMDeliveryVerifying
	case fleet.MDMAppleStatusError, fleet.MDMAppleStatusCommandFormatError:
		return &fleet.MDMDeliveryFailed
	case fleet.MDMAppleStatusIdle, fleet.MDMAppleStatusNotNow:
		return &fleet.MDMDeliveryPending
	default:
		return nil
	}
}

// ensureFleetProfiles ensures there's a fleetd configuration profile in
// mdm_apple_configuration_profiles for each team and for "no team"
//
// We try our best to use each team's secret but we default to creating a
// profile with the global enroll secret if the team doesn't have any enroll
// secrets.
//
// This profile will be installed to all hosts in the team (or "no team",) but it
// will only be used by hosts that have a fleetd installation without an enroll
// secret and fleet URL (mainly DEP enrolled hosts).
func ensureFleetProfiles(ctx context.Context, ds fleet.Datastore, logger kitlog.Logger, signingCertDER []byte) error {
	appCfg, err := ds.AppConfig(ctx)
	if err != nil {
		return ctxerr.Wrap(ctx, err, "fetching app config")
	}

	var rootCAProfContents bytes.Buffer
	params := mobileconfig.FleetCARootTemplateOptions{
		PayloadIdentifier: mobileconfig.FleetCARootConfigPayloadIdentifier,
		PayloadName:       mdm_types.FleetCAConfigProfileName,
		Certificate:       base64.StdEncoding.EncodeToString(signingCertDER),
	}

	if err := mobileconfig.FleetCARootTemplate.Execute(&rootCAProfContents, params); err != nil {
		return ctxerr.Wrap(ctx, err, "executing fleet root CA config template")
	}

	b := rootCAProfContents.Bytes()

	enrollSecrets, err := ds.AggregateEnrollSecretPerTeam(ctx)
	if err != nil {
		return ctxerr.Wrap(ctx, err, "getting enroll secrets aggregates")
	}

	globalSecret := ""
	for _, es := range enrollSecrets {
		if es.TeamID == nil {
			globalSecret = es.Secret
		}
	}

	var profiles []*fleet.MDMAppleConfigProfile
	for _, es := range enrollSecrets {
		if es.Secret == "" {
			var msg string
			if es.TeamID != nil {
				msg += fmt.Sprintf("team_id %d doesn't have an enroll secret, ", *es.TeamID)
			}
			if globalSecret == "" {
				logger.Log("err", msg+"no global enroll secret found, skipping the creation of a com.fleetdm.fleetd.config profile")
				continue
			}
			logger.Log("err", msg+"using a global enroll secret for com.fleetdm.fleetd.config profile")
			es.Secret = globalSecret
		}

		var contents bytes.Buffer
		params := mobileconfig.FleetdProfileOptions{
			EnrollSecret: es.Secret,
			ServerURL:    appCfg.ServerSettings.ServerURL, // ServerURL must be set to the Fleet URL.  Do not use appCfg.MDMUrl() here.
			PayloadType:  mobileconfig.FleetdConfigPayloadIdentifier,
			PayloadName:  mdm_types.FleetdConfigProfileName,
		}

		if err := mobileconfig.FleetdProfileTemplate.Execute(&contents, params); err != nil {
			return ctxerr.Wrap(ctx, err, "executing fleetd config template")
		}

		cp, err := fleet.NewMDMAppleConfigProfile(contents.Bytes(), es.TeamID)
		if err != nil {
			return ctxerr.Wrap(ctx, err, "building fleetd configuration profile")
		}
		profiles = append(profiles, cp)

		rootCAProf, err := fleet.NewMDMAppleConfigProfile(b, es.TeamID)
		if err != nil {
			return ctxerr.Wrap(ctx, err, "building root CA configuration profile")
		}
		profiles = append(profiles, rootCAProf)
	}

	if err := ds.BulkUpsertMDMAppleConfigProfiles(ctx, profiles); err != nil {
		return ctxerr.Wrap(ctx, err, "bulk-upserting configuration profiles")
	}

	return nil
}

func SendPushesToPendingDevices(
	ctx context.Context,
	ds fleet.Datastore,
	commander *apple_mdm.MDMAppleCommander,
	logger kitlog.Logger,
) error {
	enrollmentIDs, err := ds.GetEnrollmentIDsWithPendingMDMAppleCommands(ctx)
	if err != nil {
		return ctxerr.Wrap(ctx, err, "getting host uuids with pending commands")
	}

	if len(enrollmentIDs) == 0 {
		return nil
	}

	if err := commander.SendNotifications(ctx, enrollmentIDs); err != nil {
		var apnsErr *apple_mdm.APNSDeliveryError
		if errors.As(err, &apnsErr) {
			level.Info(logger).Log("msg", "failed to send APNs notification to some hosts", "error", apnsErr.Error())
			return nil
		}

		return ctxerr.Wrap(ctx, err, "sending push notifications")

	}

	return nil
}

func ReconcileAppleDeclarations(
	ctx context.Context,
	ds fleet.Datastore,
	commander *apple_mdm.MDMAppleCommander,
	logger kitlog.Logger,
) error {
	appConfig, err := ds.AppConfig(ctx)
	if err != nil {
		return fmt.Errorf("reading app config: %w", err)
	}
	if !appConfig.MDM.EnabledAndConfigured {
		return nil
	}

	// batch set declarations as pending
	changedHosts, err := ds.MDMAppleBatchSetHostDeclarationState(ctx)
	if err != nil {
		return ctxerr.Wrap(ctx, err, "updating host declaration state")
	}

	// Find any hosts that requested a resync. This is used to cover special cases where we're not
	// 100% certain of the declarations on the device.
	resyncHosts, err := ds.MDMAppleHostDeclarationsGetAndClearResync(ctx)
	if err != nil {
		return ctxerr.Wrap(ctx, err, "getting and clearing resync hosts")
	}
	if len(resyncHosts) > 0 {
		changedHosts = append(changedHosts, resyncHosts...)
		// Deduplicate changedHosts
		uniqueHosts := make(map[string]struct{})
		deduplicatedHosts := make([]string, 0, len(changedHosts))
		for _, id := range changedHosts {
			if _, exists := uniqueHosts[id]; !exists {
				uniqueHosts[id] = struct{}{}
				deduplicatedHosts = append(deduplicatedHosts, id)
			}
		}
		changedHosts = deduplicatedHosts
	}

	if len(changedHosts) == 0 {
		level.Info(logger).Log("msg", "no hosts with changed declarations")
		return nil
	}

	// send a DeclarativeManagement command to start a sync
	if err := commander.DeclarativeManagement(ctx, changedHosts, uuid.NewString()); err != nil {
		return ctxerr.Wrap(ctx, err, "issuing DeclarativeManagement command")
	}

	level.Info(logger).Log("msg", "sent DeclarativeManagement command", "host_number", len(changedHosts))

	return nil
}

// install/removeTargets are maps from profileUUID -> command uuid and host
// UUIDs as the underlying MDM services are optimized to send one command to
// multiple hosts at the same time. Note that the same command uuid is used
// for all hosts in a given install/remove target operation.
type cmdTarget struct {
	cmdUUID       string
	profIdent     string
	enrollmentIDs []string
}

// Number of hours to wait for a user enrollment to exist for a host after its
// device enrollment. After that duration, the user-scoped profiles will be
// delivered to the device-channel.
const hoursToWaitForUserEnrollmentAfterDeviceEnrollment = 2

func ReconcileAppleProfiles(
	ctx context.Context,
	ds fleet.Datastore,
	commander *apple_mdm.MDMAppleCommander,
	logger kitlog.Logger,
) error {
	appConfig, err := ds.AppConfig(ctx)
	if err != nil {
		return fmt.Errorf("reading app config: %w", err)
	}
	if !appConfig.MDM.EnabledAndConfigured {
		return nil
	}

	// Map of host UUID->User Channel enrollment ID so that we can cache them per-device
	userEnrollmentMap := make(map[string]string)
	userEnrollmentsToHostUUIDsMap := make(map[string]string) // the same thing in reverse

	assets, err := ds.GetAllMDMConfigAssetsByName(ctx, []fleet.MDMAssetName{
		fleet.MDMAssetCACert,
	}, nil)
	if err != nil {
		return ctxerr.Wrap(ctx, err, "getting Apple SCEP")
	}

	block, _ := pem.Decode(assets[fleet.MDMAssetCACert].Value)
	if block == nil || block.Type != "CERTIFICATE" {
		return ctxerr.Wrap(ctx, err, "failed to decode PEM block from SCEP certificate")
	}

	if err := ensureFleetProfiles(ctx, ds, logger, block.Bytes); err != nil {
		logger.Log("err", "unable to ensure a fleetd configuration profiles are in place", "details", err)
	}

	// retrieve the profiles to install/remove.
	toInstall, err := ds.ListMDMAppleProfilesToInstall(ctx, "")
	if err != nil {
		return ctxerr.Wrap(ctx, err, "getting profiles to install")
	}

	// Exclude macOS only profiles from iPhones/iPads.
	toInstall = fleet.FilterMacOSOnlyProfilesFromIOSIPadOS(toInstall)

	toRemove, err := ds.ListMDMAppleProfilesToRemove(ctx)
	if err != nil {
		return ctxerr.Wrap(ctx, err, "getting profiles to remove")
	}

	getHostUserEnrollmentID := func(hostUUID string) (string, error) {
		userEnrollmentID, ok := userEnrollmentMap[hostUUID]
		if !ok {
			userNanoEnrollment, err := ds.GetNanoMDMUserEnrollment(ctx, hostUUID)
			if err != nil {
				return "", ctxerr.Wrap(ctx, err, "getting user enrollment for host")
			}
			if userNanoEnrollment != nil {
				userEnrollmentID = userNanoEnrollment.ID
			}
			userEnrollmentMap[hostUUID] = userEnrollmentID
			if userEnrollmentID != "" {
				userEnrollmentsToHostUUIDsMap[userEnrollmentID] = hostUUID
			}
		}
		return userEnrollmentID, nil
	}

	isAwaitingUserEnrollment := func(prof *fleet.MDMAppleProfilePayload) (bool, error) {
		if prof.Scope != fleet.PayloadScopeUser {
			return false, nil
		}

		userEnrollmentID, err := getHostUserEnrollmentID(prof.HostUUID)
		if userEnrollmentID != "" || err != nil {
			// there is a user enrollment (so it is not waiting for one), or it failed looking for one
			return false, err
		}

		if prof.DeviceEnrolledAt != nil && time.Since(*prof.DeviceEnrolledAt) < hoursToWaitForUserEnrollmentAfterDeviceEnrollment*time.Hour {
			return true, nil
		}
		return false, nil
	}

	// Perform aggregations to support all the operations we need to do

	// toGetContents contains the UUIDs of all the profiles from which we
	// need to retrieve contents. Since the previous query returns one row
	// per host, it would be too expensive to retrieve the profile contents
	// there, so we make another request. Using a map to deduplicate.
	toGetContents := make(map[string]bool)

	// hostProfiles tracks each host_mdm_apple_profile we need to upsert
	// with the new status, operation_type, etc.
	hostProfiles := make([]*fleet.MDMAppleBulkUpsertHostProfilePayload, 0, len(toInstall)+len(toRemove))

	// profileIntersection tracks profilesToAdd ∩ profilesToRemove, this is used to avoid:
	//
	// - Sending a RemoveProfile followed by an InstallProfile for a
	// profile with an identifier that's already installed, which can cause
	// racy behaviors.
	// - Sending a InstallProfile command for a profile that's exactly the
	// same as the one installed. Customers have reported that sending the
	// command causes unwanted behavior.
	profileIntersection := apple_mdm.NewProfileBimap()
	profileIntersection.IntersectByIdentifierAndHostUUID(toInstall, toRemove)

	// hostProfilesToCleanup is used to track profiles that should be removed
	// from the database directly without having to issue a RemoveProfile
	// command.
	hostProfilesToCleanup := []*fleet.MDMAppleProfilePayload{}

	// Index host profiles to install by host and profile UUID, for easier bulk error processing
	hostProfilesToInstallMap := make(map[hostProfileUUID]*fleet.MDMAppleBulkUpsertHostProfilePayload, len(toInstall))

	installTargets, removeTargets := make(map[string]*cmdTarget), make(map[string]*cmdTarget)
	for _, p := range toInstall {
		if pp, ok := profileIntersection.GetMatchingProfileInCurrentState(p); ok {
			// if the profile was in any other status than `failed`
			// and the checksums match (the profiles are exactly
			// the same) we don't send another InstallProfile
			// command.

			if pp.Status != &fleet.MDMDeliveryFailed && bytes.Equal(pp.Checksum, p.Checksum) {
				hostProfile := &fleet.MDMAppleBulkUpsertHostProfilePayload{
					ProfileUUID:       p.ProfileUUID,
					HostUUID:          p.HostUUID,
					ProfileIdentifier: p.ProfileIdentifier,
					ProfileName:       p.ProfileName,
					Checksum:          p.Checksum,
					SecretsUpdatedAt:  p.SecretsUpdatedAt,
					OperationType:     pp.OperationType,
					Status:            pp.Status,
					CommandUUID:       pp.CommandUUID,
					Detail:            pp.Detail,
					Scope:             pp.Scope,
				}
				hostProfiles = append(hostProfiles, hostProfile)
				hostProfilesToInstallMap[hostProfileUUID{HostUUID: p.HostUUID, ProfileUUID: p.ProfileUUID}] = hostProfile
				continue
			}
		}

		wait, err := isAwaitingUserEnrollment(p)
		if err != nil {
			return err
		}
		if wait {
			// user-scoped profile still waiting for a user enrollment, leave the
			// profile in NULL status
			hostProfile := &fleet.MDMAppleBulkUpsertHostProfilePayload{
				ProfileUUID:       p.ProfileUUID,
				HostUUID:          p.HostUUID,
				ProfileIdentifier: p.ProfileIdentifier,
				ProfileName:       p.ProfileName,
				Checksum:          p.Checksum,
				SecretsUpdatedAt:  p.SecretsUpdatedAt,
				OperationType:     fleet.MDMOperationTypeInstall,
				Status:            nil,
				Scope:             p.Scope,
			}
			hostProfiles = append(hostProfiles, hostProfile)
			hostProfilesToInstallMap[hostProfileUUID{HostUUID: p.HostUUID, ProfileUUID: p.ProfileUUID}] = hostProfile
			continue
		}

		toGetContents[p.ProfileUUID] = true

		target := installTargets[p.ProfileUUID]
		if target == nil {
			target = &cmdTarget{
				cmdUUID:   uuid.New().String(),
				profIdent: p.ProfileIdentifier,
			}
			installTargets[p.ProfileUUID] = target
		}

		if p.Scope == fleet.PayloadScopeUser {
			userEnrollmentID, err := getHostUserEnrollmentID(p.HostUUID)
			if err != nil {
				return err
			}
			if userEnrollmentID == "" {
				level.Warn(logger).Log("msg", "host does not have a user enrollment, failing profile installation",
					"host_uuid", p.HostUUID, "profile_uuid", p.ProfileUUID, "profile_identifier", p.ProfileIdentifier)
				hostProfile := &fleet.MDMAppleBulkUpsertHostProfilePayload{
					ProfileUUID:       p.ProfileUUID,
					HostUUID:          p.HostUUID,
					OperationType:     fleet.MDMOperationTypeInstall,
					Status:            &fleet.MDMDeliveryFailed,
					Detail:            "This setting couldn't be enforced because the user channel doesn't exist for this host. Currently, Fleet creates the user channel for hosts that automatically enroll.",
					CommandUUID:       "",
					ProfileIdentifier: p.ProfileIdentifier,
					ProfileName:       p.ProfileName,
					Checksum:          p.Checksum,
					SecretsUpdatedAt:  p.SecretsUpdatedAt,
					Scope:             p.Scope,
				}
				hostProfiles = append(hostProfiles, hostProfile)
				continue
			}

			target.enrollmentIDs = append(target.enrollmentIDs, userEnrollmentID)
		} else {
			target.enrollmentIDs = append(target.enrollmentIDs, p.HostUUID)
		}
		toGetContents[p.ProfileUUID] = true

		hostProfile := &fleet.MDMAppleBulkUpsertHostProfilePayload{
			ProfileUUID:       p.ProfileUUID,
			HostUUID:          p.HostUUID,
			OperationType:     fleet.MDMOperationTypeInstall,
			Status:            &fleet.MDMDeliveryPending,
			CommandUUID:       target.cmdUUID,
			ProfileIdentifier: p.ProfileIdentifier,
			ProfileName:       p.ProfileName,
			Checksum:          p.Checksum,
			SecretsUpdatedAt:  p.SecretsUpdatedAt,
			Scope:             p.Scope,
		}
		hostProfiles = append(hostProfiles, hostProfile)
		hostProfilesToInstallMap[hostProfileUUID{HostUUID: p.HostUUID, ProfileUUID: p.ProfileUUID}] = hostProfile
	}

	for _, p := range toRemove {
		// Exclude profiles that are also marked for installation.
		if _, ok := profileIntersection.GetMatchingProfileInDesiredState(p); ok {
			hostProfilesToCleanup = append(hostProfilesToCleanup, p)
			continue
		}

		if p.FailedInstallOnHost() {
			// then we shouldn't send an additional remove command since it failed to install on the host.
			hostProfilesToCleanup = append(hostProfilesToCleanup, p)
			continue
		}
		if p.PendingInstallOnHost() {
			// The profile most likely did not install on host. However, it is possible that the profile
			// is currently being installed. So, we clean up the profile from the database, but also send
			// a remove command to the host.
			hostProfilesToCleanup = append(hostProfilesToCleanup, p)
			// IgnoreError is set since the removal command is likely to fail.
			p.IgnoreError = true
		}

		target := removeTargets[p.ProfileUUID]
		if target == nil {
			target = &cmdTarget{
				cmdUUID:   uuid.New().String(),
				profIdent: p.ProfileIdentifier,
			}
			removeTargets[p.ProfileUUID] = target
		}

		if p.Scope == fleet.PayloadScopeUser {
			userEnrollmentID, err := getHostUserEnrollmentID(p.HostUUID)
			if err != nil {
				return err
			}
			if userEnrollmentID == "" {
				level.Warn(logger).Log("msg", "host does not have a user enrollment, cannot remove user scoped profile",
					"host_uuid", p.HostUUID, "profile_uuid", p.ProfileUUID, "profile_identifier", p.ProfileIdentifier)
				hostProfilesToCleanup = append(hostProfilesToCleanup, p)
				continue
			}

			target.enrollmentIDs = append(target.enrollmentIDs, userEnrollmentID)
		} else {
			target.enrollmentIDs = append(target.enrollmentIDs, p.HostUUID)
		}

		hostProfiles = append(hostProfiles, &fleet.MDMAppleBulkUpsertHostProfilePayload{
			ProfileUUID:       p.ProfileUUID,
			HostUUID:          p.HostUUID,
			OperationType:     fleet.MDMOperationTypeRemove,
			Status:            &fleet.MDMDeliveryPending,
			CommandUUID:       target.cmdUUID,
			ProfileIdentifier: p.ProfileIdentifier,
			ProfileName:       p.ProfileName,
			Checksum:          p.Checksum,
			SecretsUpdatedAt:  p.SecretsUpdatedAt,
			IgnoreError:       p.IgnoreError,
			Scope:             p.Scope,
		})
	}

	// delete all profiles that have a matching identifier to be installed.
	// This is to prevent sending both a `RemoveProfile` and an
	// `InstallProfile` for the same identifier, which can cause race
	// conditions. It's better to "update" the profile by sending a single
	// `InstallProfile` command.
	//
	// Create a map of command UUIDs to host IDs
	commandUUIDToHostIDsCleanupMap := make(map[string][]string)
	for _, hp := range hostProfilesToCleanup {
		// Certain failure scenarios may leave the profile without a command UUID, so skip those
		if hp.CommandUUID != "" {
			commandUUIDToHostIDsCleanupMap[hp.CommandUUID] = append(commandUUIDToHostIDsCleanupMap[hp.CommandUUID], hp.HostUUID)
		}
	}
	// We need to delete commands from the nano queue so they don't get sent to device.
	if len(commandUUIDToHostIDsCleanupMap) > 0 {
		if err := commander.BulkDeleteHostUserCommandsWithoutResults(ctx, commandUUIDToHostIDsCleanupMap); err != nil {
			return ctxerr.Wrap(ctx, err, "deleting nano commands without results")
		}
	}
	if err := ds.BulkDeleteMDMAppleHostsConfigProfiles(ctx, hostProfilesToCleanup); err != nil {
		return ctxerr.Wrap(ctx, err, "deleting profiles that didn't change")
	}

	// First update all the profiles in the database before sending the
	// commands, this prevents race conditions where we could get a
	// response from the device before we set its status as 'pending'
	//
	// We'll do another pass at the end to revert any changes for failed
	// deliveries.
	if err := ds.BulkUpsertMDMAppleHostProfiles(ctx, hostProfiles); err != nil {
		return ctxerr.Wrap(ctx, err, "updating host profiles")
	}

	// Grab the contents of all the profiles we need to install
	profileUUIDs := make([]string, 0, len(toGetContents))
	for pUUID := range toGetContents {
		profileUUIDs = append(profileUUIDs, pUUID)
	}
	profileContents, err := ds.GetMDMAppleProfilesContents(ctx, profileUUIDs)
	if err != nil {
		return ctxerr.Wrap(ctx, err, "get profile contents")
	}

	// Insert variables into profile contents of install targets. Variables may be host-specific.
	err = preprocessProfileContents(ctx, appConfig, ds,
		eeservice.NewSCEPConfigService(logger, nil),
		digicert.NewService(digicert.WithLogger(logger)),
		logger, installTargets, profileContents, hostProfilesToInstallMap, userEnrollmentsToHostUUIDsMap)
	if err != nil {
		return err
	}

	// Find the profiles containing secret variables.
	profilesWithSecrets, err := findProfilesWithSecrets(logger, installTargets, profileContents)
	if err != nil {
		return err
	}

	type remoteResult struct {
		Err     error
		CmdUUID string
	}

	// Send the install/remove commands for each profile.
	var wgProd, wgCons sync.WaitGroup
	ch := make(chan remoteResult)

	execCmd := func(profUUID string, target *cmdTarget, op fleet.MDMOperationType) {
		defer wgProd.Done()

		var err error
		switch op {
		case fleet.MDMOperationTypeInstall:
			if _, ok := profilesWithSecrets[profUUID]; ok {
				err = commander.EnqueueCommandInstallProfileWithSecrets(ctx, target.enrollmentIDs, profileContents[profUUID], target.cmdUUID)
			} else {
				err = commander.InstallProfile(ctx, target.enrollmentIDs, profileContents[profUUID], target.cmdUUID)
			}
		case fleet.MDMOperationTypeRemove:
			err = commander.RemoveProfile(ctx, target.enrollmentIDs, target.profIdent, target.cmdUUID)
		}

		var e *apple_mdm.APNSDeliveryError
		switch {
		case errors.As(err, &e):
			level.Debug(logger).Log("err", "sending push notifications, profiles still enqueued", "details", err)
		case err != nil:
			level.Error(logger).Log("err", fmt.Sprintf("enqueue command to %s profiles", op), "details", err)
			ch <- remoteResult{err, target.cmdUUID}
		}
	}
	for profUUID, target := range installTargets {
		wgProd.Add(1)
		go execCmd(profUUID, target, fleet.MDMOperationTypeInstall)
	}
	for profUUID, target := range removeTargets {
		wgProd.Add(1)
		go execCmd(profUUID, target, fleet.MDMOperationTypeRemove)
	}

	// index the host profiles by cmdUUID, for ease of error processing in the
	// consumer goroutine below.
	hostProfsByCmdUUID := make(map[string][]*fleet.MDMAppleBulkUpsertHostProfilePayload, len(installTargets)+len(removeTargets))
	for _, hp := range hostProfiles {
		hostProfsByCmdUUID[hp.CommandUUID] = append(hostProfsByCmdUUID[hp.CommandUUID], hp)
	}

	// Grab all the failed deliveries and update the status so they're picked up
	// again in the next run.
	//
	// Note that if the APNs push failed we won't try again, as the command was
	// successfully enqueued, this is only to account for internal errors like DB
	// failures.
	failed := []*fleet.MDMAppleBulkUpsertHostProfilePayload{}
	wgCons.Add(1)
	go func() {
		defer wgCons.Done()

		for resp := range ch {
			hostProfs := hostProfsByCmdUUID[resp.CmdUUID]
			for _, hp := range hostProfs {
				// clear the command as it failed to enqueue, will need to emit a new command
				hp.CommandUUID = ""
				// set status to nil so it is retried on the next cron run
				hp.Status = nil
				failed = append(failed, hp)
			}
		}
	}()

	wgProd.Wait()
	close(ch) // done sending at this point, this triggers end of for loop in consumer
	wgCons.Wait()

	if err := ds.BulkUpsertMDMAppleHostProfiles(ctx, failed); err != nil {
		return ctxerr.Wrap(ctx, err, "reverting status of failed profiles")
	}

	return nil
}

func findProfilesWithSecrets(
	logger kitlog.Logger,
	installTargets map[string]*cmdTarget,
	profileContents map[string]mobileconfig.Mobileconfig,
) (map[string]struct{}, error) {
	profilesWithSecrets := make(map[string]struct{})
	for profUUID := range installTargets {
		p, ok := profileContents[profUUID]
		if !ok { // Should never happen
			level.Error(logger).Log("msg", "profile content not found in ReconcileAppleProfiles", "profile_uuid", profUUID)
			continue
		}
		profileStr := string(p)
		vars := fleet.ContainsPrefixVars(profileStr, fleet.ServerSecretPrefix)
		if len(vars) > 0 {
			profilesWithSecrets[profUUID] = struct{}{}
		}
	}
	return profilesWithSecrets, nil
}

func preprocessProfileContents(
	ctx context.Context,
	appConfig *fleet.AppConfig,
	ds fleet.Datastore,
	scepConfig fleet.SCEPConfigService,
	digiCertService fleet.DigiCertService,
	logger kitlog.Logger,
	targets map[string]*cmdTarget,
	profileContents map[string]mobileconfig.Mobileconfig,
	hostProfilesToInstallMap map[hostProfileUUID]*fleet.MDMAppleBulkUpsertHostProfilePayload,
	userEnrollmentsToHostUUIDsMap map[string]string,
) error {
	// This method replaces Fleet variables ($FLEET_VAR_<NAME>) in the profile
	// contents, generating a unique profile for each host. For a 2KB profile and
	// 30K hosts, this method may generate ~60MB of profile data in memory.

	var (
		// Copy of NDES SCEP config which will contain unencrypted password, if needed
		ndesConfig    *fleet.NDESSCEPProxyIntegration
		digiCertCAs   map[string]*fleet.DigiCertIntegration
		customSCEPCAs map[string]*fleet.CustomSCEPProxyIntegration
	)

	// this is used to cache the host ID corresponding to the UUID, so we don't
	// need to look it up more than once per host.
	hostIDForUUIDCache := make(map[string]uint)

	var addedTargets map[string]*cmdTarget
	for profUUID, target := range targets {
		contents, ok := profileContents[profUUID]
		if !ok {
			// This should never happen
			continue
		}

		// Check if Fleet variables are present.
		contentsStr := string(contents)
<<<<<<< HEAD
		fleetVars := fleet.FindFleetVariables(contentsStr)
=======
		fleetVars := variables.Find(contentsStr)
>>>>>>> b295d3a1
		if len(fleetVars) == 0 {
			continue
		}

		var variablesUpdatedAt *time.Time

		// Do common validation that applies to all hosts in the target
		valid := true
		// Check if there are any CA variables first so that if a non-CA variable causes
		// preprocessing to fail, we still set the variablesUpdatedAt timestamp so that
		// validation works as expected
		// In the future we should expand variablesUpdatedAt logic to include non-CA variables as
		// well
		for fleetVar := range fleetVars {
			if fleetVar == string(fleet.FleetVarNDESSCEPChallenge) || fleetVar == string(fleet.FleetVarNDESSCEPProxyURL) || fleetVar == string(fleet.FleetVarSCEPRenewalID) ||
				strings.HasPrefix(fleetVar, string(fleet.FleetVarDigiCertPasswordPrefix)) || strings.HasPrefix(fleetVar, string(fleet.FleetVarDigiCertDataPrefix)) ||
				strings.HasPrefix(fleetVar, string(fleet.FleetVarCustomSCEPChallengePrefix)) || strings.HasPrefix(fleetVar, string(fleet.FleetVarCustomSCEPProxyURLPrefix)) {
				// Give a few minutes leeway to account for clock skew
				variablesUpdatedAt = ptr.Time(time.Now().UTC().Add(-3 * time.Minute))
				break
			}
		}

		for fleetVar := range fleetVars {
			switch {
			case fleetVar == string(fleet.FleetVarNDESSCEPChallenge) || fleetVar == string(fleet.FleetVarNDESSCEPProxyURL):
				configured, err := isNDESSCEPConfigured(ctx, appConfig, ds, hostProfilesToInstallMap, userEnrollmentsToHostUUIDsMap, profUUID, target)
				if err != nil {
					return ctxerr.Wrap(ctx, err, "checking NDES SCEP configuration")
				}
				if !configured {
					valid = false
					break
				}

			case fleetVar == string(fleet.FleetVarHostEndUserEmailIDP) || fleetVar == string(fleet.FleetVarHostHardwareSerial) ||
				fleetVar == string(fleet.FleetVarHostEndUserIDPUsername) || fleetVar == string(fleet.FleetVarHostEndUserIDPUsernameLocalPart) ||
				fleetVar == string(fleet.FleetVarHostEndUserIDPGroups) || fleetVar == string(fleet.FleetVarHostEndUserIDPDepartment) || fleetVar == string(fleet.FleetVarSCEPRenewalID):
				// No extra validation needed for these variables

			case strings.HasPrefix(fleetVar, string(fleet.FleetVarDigiCertPasswordPrefix)) || strings.HasPrefix(fleetVar, string(fleet.FleetVarDigiCertDataPrefix)):
				var caName string
				if strings.HasPrefix(fleetVar, string(fleet.FleetVarDigiCertPasswordPrefix)) {
					caName = strings.TrimPrefix(fleetVar, string(fleet.FleetVarDigiCertPasswordPrefix))
				} else {
					caName = strings.TrimPrefix(fleetVar, string(fleet.FleetVarDigiCertDataPrefix))
				}
				if digiCertCAs == nil {
					digiCertCAs = make(map[string]*fleet.DigiCertIntegration)
				}
				configured, err := isDigiCertConfigured(ctx, appConfig, ds, hostProfilesToInstallMap, userEnrollmentsToHostUUIDsMap, digiCertCAs, profUUID, target, caName, fleetVar)
				if err != nil {
					return ctxerr.Wrap(ctx, err, "checking DigiCert configuration")
				}
				if !configured {
					valid = false
					break
				}

			case strings.HasPrefix(fleetVar, string(fleet.FleetVarCustomSCEPChallengePrefix)) || strings.HasPrefix(fleetVar, string(fleet.FleetVarCustomSCEPProxyURLPrefix)):
				var caName string
				if strings.HasPrefix(fleetVar, string(fleet.FleetVarCustomSCEPChallengePrefix)) {
					caName = strings.TrimPrefix(fleetVar, string(fleet.FleetVarCustomSCEPChallengePrefix))
				} else {
					caName = strings.TrimPrefix(fleetVar, string(fleet.FleetVarCustomSCEPProxyURLPrefix))
				}
				if customSCEPCAs == nil {
					customSCEPCAs = make(map[string]*fleet.CustomSCEPProxyIntegration)
				}
				configured, err := isCustomSCEPConfigured(ctx, appConfig, ds, hostProfilesToInstallMap, userEnrollmentsToHostUUIDsMap, customSCEPCAs, profUUID, target, caName,
					fleetVar)
				if err != nil {
					return ctxerr.Wrap(ctx, err, "checking custom SCEP configuration")
				}
				if !configured {
					valid = false
					break
				}

			default:
				// Otherwise, error out since this variable is unknown
				detail := fmt.Sprintf("Unknown Fleet variable $FLEET_VAR_%s found in profile. Please update or remove.",
					fleetVar)
				_, err := markProfilesFailed(ctx, ds, target, hostProfilesToInstallMap, userEnrollmentsToHostUUIDsMap, profUUID, detail, variablesUpdatedAt)
				if err != nil {
					return err
				}
				valid = false
			}
		}
		if !valid {
			// We marked the profile as failed, so we will not do any additional processing on it
			delete(targets, profUUID)
			continue
		}

		// Currently, all supported Fleet variables are unique per host, so we split the profile into multiple profiles.
		// We generate a new temporary profileUUID which is currently only used to install the profile.
		// The profileUUID in host_mdm_apple_profiles is still the original profileUUID.
		// We also generate a new commandUUID which is used to install the profile via nano_commands table.
		if addedTargets == nil {
			addedTargets = make(map[string]*cmdTarget, 1)
		}
		// We store the timestamp when the challenge was retrieved to know if it has expired.
		var managedCertificatePayloads []*fleet.MDMManagedCertificate
		// We need to update the profiles of each host with the new command UUID
		profilesToUpdate := make([]*fleet.MDMAppleBulkUpsertHostProfilePayload, 0, len(target.enrollmentIDs))
		for _, enrollmentID := range target.enrollmentIDs {
			tempProfUUID := uuid.NewString()
			// Use the same UUID for command UUID, which will be the primary key for nano_commands
			tempCmdUUID := tempProfUUID
			profile, ok := getHostProfileToInstallByEnrollmentID(hostProfilesToInstallMap, userEnrollmentsToHostUUIDsMap, enrollmentID, profUUID)
			if !ok { // Should never happen
				continue
			}
			// Fetch the host UUID, which may not be the same as the Enrollment ID, from the profile
			hostUUID := profile.HostUUID
			profile.CommandUUID = tempCmdUUID
			profile.VariablesUpdatedAt = variablesUpdatedAt

			hostContents := contentsStr
			failed := false
		fleetVarLoop:
			for fleetVar := range fleetVars {
				var err error
				switch {
				case fleetVar == string(fleet.FleetVarNDESSCEPChallenge):
					if ndesConfig == nil {
						// Retrieve the NDES admin password. This is done once per run.
						configAssets, err := ds.GetAllMDMConfigAssetsByName(ctx, []fleet.MDMAssetName{fleet.MDMAssetNDESPassword}, nil)
						if err != nil {
							return ctxerr.Wrap(ctx, err, "getting NDES password")
						}
						// Copy config struct by value
						configWithPassword := appConfig.Integrations.NDESSCEPProxy.Value
						configWithPassword.Password = string(configAssets[fleet.MDMAssetNDESPassword].Value)
						// Store the config with the password for later use
						ndesConfig = &configWithPassword
					}
					// Insert the SCEP challenge into the profile contents
					challenge, err := scepConfig.GetNDESSCEPChallenge(ctx, *ndesConfig)
					if err != nil {
						detail := ""
						switch {
						case errors.As(err, &eeservice.NDESInvalidError{}):
							detail = fmt.Sprintf("Invalid NDES admin credentials. "+
								"Fleet couldn't populate $FLEET_VAR_%s. "+
								"Please update credentials in Settings > Integrations > Mobile Device Management > Simple Certificate Enrollment Protocol.",
								fleet.FleetVarNDESSCEPChallenge)
						case errors.As(err, &eeservice.NDESPasswordCacheFullError{}):
							detail = fmt.Sprintf("The NDES password cache is full. "+
								"Fleet couldn't populate $FLEET_VAR_%s. "+
								"Please increase the number of cached passwords in NDES and try again.",
								fleet.FleetVarNDESSCEPChallenge)
						case errors.As(err, &eeservice.NDESInsufficientPermissionsError{}):
							detail = fmt.Sprintf("This account does not have sufficient permissions to enroll with SCEP. "+
								"Fleet couldn't populate $FLEET_VAR_%s. "+
								"Please update the account with NDES SCEP enroll permissions and try again.",
								fleet.FleetVarNDESSCEPChallenge)
						default:
							detail = fmt.Sprintf("Fleet couldn't populate $FLEET_VAR_%s. %s", fleet.FleetVarNDESSCEPChallenge, err.Error())
						}
						err := ds.UpdateOrDeleteHostMDMAppleProfile(ctx, &fleet.HostMDMAppleProfile{
							CommandUUID:        target.cmdUUID,
							HostUUID:           hostUUID,
							Status:             &fleet.MDMDeliveryFailed,
							Detail:             detail,
							OperationType:      fleet.MDMOperationTypeInstall,
							VariablesUpdatedAt: variablesUpdatedAt,
						})
						if err != nil {
							return ctxerr.Wrap(ctx, err, "updating host MDM Apple profile for NDES SCEP challenge")
						}
						failed = true
						break fleetVarLoop
					}
					payload := &fleet.MDMManagedCertificate{
						HostUUID:             hostUUID,
						ProfileUUID:          profUUID,
						ChallengeRetrievedAt: ptr.Time(time.Now()),
						Type:                 fleet.CAConfigNDES,
						CAName:               "NDES",
					}
					managedCertificatePayloads = append(managedCertificatePayloads, payload)

					hostContents = replaceFleetVariableInXML(fleetVarNDESSCEPChallengeRegexp, hostContents, challenge)

				case fleetVar == string(fleet.FleetVarNDESSCEPProxyURL):
					// Insert the SCEP URL into the profile contents
					proxyURL := fmt.Sprintf("%s%s%s", appConfig.MDMUrl(), apple_mdm.SCEPProxyPath,
						url.PathEscape(fmt.Sprintf("%s,%s,NDES", hostUUID, profUUID)))
					hostContents = replaceFleetVariableInXML(fleetVarNDESSCEPProxyURLRegexp, hostContents, proxyURL)

				case fleetVar == string(fleet.FleetVarSCEPRenewalID):
					// Insert the SCEP renewal ID into the SCEP Payload CN
					fleetRenewalID := "fleet-" + profUUID
					hostContents = replaceFleetVariableInXML(fleetVarSCEPRenewalIDRegexp, hostContents, fleetRenewalID)

				case strings.HasPrefix(fleetVar, string(fleet.FleetVarCustomSCEPChallengePrefix)):
					caName := strings.TrimPrefix(fleetVar, string(fleet.FleetVarCustomSCEPChallengePrefix))
					ca, ok := customSCEPCAs[caName]
					if !ok {
						level.Error(logger).Log("msg", "Custom SCEP CA not found. "+
							"This error should never happen since we validated/populated CAs earlier", "ca_name", caName)
						continue
					}
					hostContents, err = replaceExactFleetPrefixVariableInXML(string(fleet.FleetVarCustomSCEPChallengePrefix), ca.Name, hostContents, ca.Challenge)
					if err != nil {
						return ctxerr.Wrap(ctx, err, "replacing Fleet variable for SCEP challenge")
					}

				case strings.HasPrefix(fleetVar, string(fleet.FleetVarCustomSCEPProxyURLPrefix)):
					caName := strings.TrimPrefix(fleetVar, string(fleet.FleetVarCustomSCEPProxyURLPrefix))
					ca, ok := customSCEPCAs[caName]
					if !ok {
						level.Error(logger).Log("msg", "Custom SCEP CA not found. "+
							"This error should never happen since we validated/populated CAs earlier", "ca_name", caName)
						continue
					}
					// Generate a new SCEP challenge for the profile
					challenge, err := ds.NewChallenge(ctx)
					if err != nil {
						return ctxerr.Wrap(ctx, err, "generating SCEP challenge")
					}
					// Insert the SCEP URL into the profile contents
					proxyURL := fmt.Sprintf("%s%s%s", appConfig.MDMUrl(), apple_mdm.SCEPProxyPath,
						url.PathEscape(fmt.Sprintf("%s,%s,%s,%s", hostUUID, profUUID, caName, challenge)))
					hostContents, err = replaceExactFleetPrefixVariableInXML(string(fleet.FleetVarCustomSCEPProxyURLPrefix), ca.Name, hostContents, proxyURL)
					if err != nil {
						return ctxerr.Wrap(ctx, err, "replacing Fleet variable for SCEP proxy URL")
					}
					managedCertificatePayloads = append(managedCertificatePayloads, &fleet.MDMManagedCertificate{
						HostUUID:    hostUUID,
						ProfileUUID: profUUID,
						Type:        fleet.CAConfigCustomSCEPProxy,
						CAName:      caName,
					})

				case fleetVar == string(fleet.FleetVarHostEndUserEmailIDP):
					email, ok, err := getIDPEmail(ctx, ds, target, hostUUID)
					if err != nil {
						return ctxerr.Wrap(ctx, err, "getting IDP email")
					}
					if !ok {
						failed = true
						break fleetVarLoop
					}
					hostContents = replaceFleetVariableInXML(fleetVarHostEndUserEmailIDPRegexp, hostContents, email)

				case fleetVar == string(fleet.FleetVarHostHardwareSerial):
					hardwareSerial, ok, err := getHostHardwareSerial(ctx, ds, target, hostUUID)
					if err != nil {
						return ctxerr.Wrap(ctx, err, "getting host hardware serial")
					}
					if !ok {
						failed = true
						break fleetVarLoop
					}
					hostContents = replaceFleetVariableInXML(fleetVarHostHardwareSerialRegexp, hostContents, hardwareSerial)

				case fleetVar == string(fleet.FleetVarHostEndUserIDPUsername) || fleetVar == string(fleet.FleetVarHostEndUserIDPUsernameLocalPart) ||
					fleetVar == string(fleet.FleetVarHostEndUserIDPGroups) || fleetVar == string(fleet.FleetVarHostEndUserIDPDepartment):
					user, ok, err := getHostEndUserIDPUser(ctx, ds, target, hostUUID, fleetVar, hostIDForUUIDCache)
					if err != nil {
						return ctxerr.Wrap(ctx, err, "getting host end user IDP username")
					}
					if !ok {
						failed = true
						break fleetVarLoop
					}

					var rx *regexp.Regexp
					var value string
					switch fleetVar {
					case string(fleet.FleetVarHostEndUserIDPUsername):
						rx = fleetVarHostEndUserIDPUsernameRegexp
						value = user.IdpUserName
					case string(fleet.FleetVarHostEndUserIDPUsernameLocalPart):
						rx = fleetVarHostEndUserIDPUsernameLocalPartRegexp
						value = getEmailLocalPart(user.IdpUserName)
					case string(fleet.FleetVarHostEndUserIDPGroups):
						rx = fleetVarHostEndUserIDPGroupsRegexp
						value = strings.Join(user.IdpGroups, ",")
					case string(fleet.FleetVarHostEndUserIDPDepartment):
						rx = fleetVarHostEndUserIDPDepartmentRegexp
						value = user.Department
					}
					hostContents = replaceFleetVariableInXML(rx, hostContents, value)

				case strings.HasPrefix(fleetVar, string(fleet.FleetVarDigiCertPasswordPrefix)):
					// We will replace the password when we populate the certificate data

				case strings.HasPrefix(fleetVar, string(fleet.FleetVarDigiCertDataPrefix)):
					caName := strings.TrimPrefix(fleetVar, string(fleet.FleetVarDigiCertDataPrefix))
					ca, ok := digiCertCAs[caName]
					if !ok {
						level.Error(logger).Log("msg", "Custom DigiCert CA not found. "+
							"This error should never happen since we validated/populated CAs earlier", "ca_name", caName)
						continue
					}
					caCopy := *ca

					// Populate Fleet vars in the CA fields
					caVarsCache := make(map[string]string)
					ok, err := replaceFleetVarInItem(ctx, ds, target, hostUUID, caVarsCache, &caCopy.CertificateCommonName)
					if err != nil {
						return ctxerr.Wrap(ctx, err, "populating Fleet variables in DigiCert CA common name")
					}
					if !ok {
						failed = true
						break fleetVarLoop
					}
					ok, err = replaceFleetVarInItem(ctx, ds, target, hostUUID, caVarsCache, &caCopy.CertificateSeatID)
					if err != nil {
						return ctxerr.Wrap(ctx, err, "populating Fleet variables in DigiCert CA common name")
					}
					if !ok {
						failed = true
						break fleetVarLoop
					}
					if len(caCopy.CertificateUserPrincipalNames) > 0 {
						for i := range caCopy.CertificateUserPrincipalNames {
							ok, err = replaceFleetVarInItem(ctx, ds, target, hostUUID, caVarsCache, &caCopy.CertificateUserPrincipalNames[i])
							if err != nil {
								return ctxerr.Wrap(ctx, err, "populating Fleet variables in DigiCert CA common name")
							}
							if !ok {
								failed = true
								break fleetVarLoop
							}
						}
					}

					cert, err := digiCertService.GetCertificate(ctx, caCopy)
					if err != nil {
						detail := fmt.Sprintf("Couldn't get certificate from DigiCert for %s. %s", caCopy.Name, err)
						err = ds.UpdateOrDeleteHostMDMAppleProfile(ctx, &fleet.HostMDMAppleProfile{
							CommandUUID:        target.cmdUUID,
							HostUUID:           hostUUID,
							Status:             &fleet.MDMDeliveryFailed,
							Detail:             detail,
							OperationType:      fleet.MDMOperationTypeInstall,
							VariablesUpdatedAt: variablesUpdatedAt,
						})
						if err != nil {
							return ctxerr.Wrap(ctx, err, "updating host MDM Apple profile for DigiCert")
						}
						failed = true
						break fleetVarLoop
					}
					hostContents, err = replaceExactFleetPrefixVariableInXML(string(fleet.FleetVarDigiCertDataPrefix), caName, hostContents,
						base64.StdEncoding.EncodeToString(cert.PfxData))
					if err != nil {
						return ctxerr.Wrap(ctx, err, "replacing Fleet variable for DigiCert data")
					}
					hostContents, err = replaceExactFleetPrefixVariableInXML(string(fleet.FleetVarDigiCertPasswordPrefix), caName, hostContents, cert.Password)
					if err != nil {
						return ctxerr.Wrap(ctx, err, "replacing Fleet variable for DigiCert password")
					}
					managedCertificatePayloads = append(managedCertificatePayloads, &fleet.MDMManagedCertificate{
						HostUUID:       hostUUID,
						ProfileUUID:    profUUID,
						NotValidBefore: &cert.NotValidBefore,
						NotValidAfter:  &cert.NotValidAfter,
						Type:           fleet.CAConfigDigiCert,
						CAName:         caName,
						Serial:         &cert.SerialNumber,
					})

				default:
					// This was handled in the above switch statement, so we should never reach this case
				}
			}
			if !failed {
				addedTargets[tempProfUUID] = &cmdTarget{
					cmdUUID:       tempCmdUUID,
					profIdent:     target.profIdent,
					enrollmentIDs: []string{enrollmentID},
				}
				profileContents[tempProfUUID] = mobileconfig.Mobileconfig(hostContents)
				profilesToUpdate = append(profilesToUpdate, profile)
			}
		}
		// Update profiles with the new command UUID
		if len(profilesToUpdate) > 0 {
			if err := ds.BulkUpsertMDMAppleHostProfiles(ctx, profilesToUpdate); err != nil {
				return ctxerr.Wrap(ctx, err, "updating host profiles")
			}
		}
		if len(managedCertificatePayloads) != 0 {
			err := ds.BulkUpsertMDMManagedCertificates(ctx, managedCertificatePayloads)
			if err != nil {
				return ctxerr.Wrap(ctx, err, "updating managed certificates")
			}
		}
		// Remove the parent target, since we will use host-specific targets
		delete(targets, profUUID)
	}
	if len(addedTargets) > 0 {
		// Add the new host-specific targets to the original targets map
		for profUUID, target := range addedTargets {
			targets[profUUID] = target
		}
	}
	return nil
}

func replaceFleetVarInItem(ctx context.Context, ds fleet.Datastore, target *cmdTarget, hostUUID string, caVarsCache map[string]string, item *string,
) (bool, error) {
<<<<<<< HEAD
	caFleetVars := fleet.FindFleetVariables(*item)
=======
	caFleetVars := variables.Find(*item)
>>>>>>> b295d3a1
	for caVar := range caFleetVars {
		switch caVar {
		case string(fleet.FleetVarHostEndUserEmailIDP):
			email, ok := caVarsCache[string(fleet.FleetVarHostEndUserEmailIDP)]
			if !ok {
				var err error
				email, ok, err = getIDPEmail(ctx, ds, target, hostUUID)
				if err != nil {
					return false, ctxerr.Wrap(ctx, err, "getting IDP email")
				}
				if !ok {
					return false, nil
				}
				caVarsCache[string(fleet.FleetVarHostEndUserEmailIDP)] = email
			}
			*item = replaceFleetVariableInXML(fleetVarHostEndUserEmailIDPRegexp, *item, email)
		case string(fleet.FleetVarHostHardwareSerial):
			hardwareSerial, ok := caVarsCache[string(fleet.FleetVarHostHardwareSerial)]
			if !ok {
				var err error
				hardwareSerial, ok, err = getHostHardwareSerial(ctx, ds, target, hostUUID)
				if err != nil {
					return false, ctxerr.Wrap(ctx, err, "getting host hardware serial")
				}
				if !ok {
					return false, nil
				}
				caVarsCache[string(fleet.FleetVarHostHardwareSerial)] = hardwareSerial
			}
			*item = replaceFleetVariableInXML(fleetVarHostHardwareSerialRegexp, *item, hardwareSerial)
		default:
			// We should not reach this since we validated the variables when saving app config
		}
	}
	return true, nil
}

func getHostEndUserIDPUser(ctx context.Context, ds fleet.Datastore, target *cmdTarget,
	hostUUID, fleetVar string, hostIDForUUIDCache map[string]uint,
) (*fleet.HostEndUser, bool, error) {
	hostID, ok := hostIDForUUIDCache[hostUUID]
	if !ok {
		filter := fleet.TeamFilter{User: &fleet.User{GlobalRole: ptr.String(fleet.RoleAdmin)}}
		ids, err := ds.HostIDsByIdentifier(ctx, filter, []string{hostUUID})
		if err != nil {
			return nil, false, ctxerr.Wrap(ctx, err, "get host id from uuid")
		}

		if len(ids) != 1 {
			// Something went wrong. Maybe host was deleted, or we have multiple
			// hosts with the same UUID. Mark the profile as failed with additional
			// detail.
			err := ds.UpdateOrDeleteHostMDMAppleProfile(ctx, &fleet.HostMDMAppleProfile{
				CommandUUID:   target.cmdUUID,
				HostUUID:      hostUUID,
				Status:        &fleet.MDMDeliveryFailed,
				Detail:        fmt.Sprintf("Unexpected number of hosts (%d) for UUID %s. ", len(ids), hostUUID),
				OperationType: fleet.MDMOperationTypeInstall,
			})
			if err != nil {
				return nil, false, ctxerr.Wrap(ctx, err, "updating host MDM Apple profile for end user IDP")
			}
			return nil, false, nil
		}
		hostID = ids[0]
		hostIDForUUIDCache[hostUUID] = hostID
	}

	users, err := getEndUsers(ctx, ds, hostID)
	if err != nil {
		return nil, false, ctxerr.Wrap(ctx, err, "get end users for host")
	}

	noGroupsErr := fmt.Sprintf("There is no IdP groups for this host. Fleet couldn’t populate $FLEET_VAR_%s.", fleet.FleetVarHostEndUserIDPGroups)
	noDepartmentErr := fmt.Sprintf("There is no IdP department for this host. Fleet couldn’t populate $FLEET_VAR_%s.", fleet.FleetVarHostEndUserIDPDepartment)
	if len(users) > 0 && users[0].IdpUserName != "" {
		idpUser := users[0]

		if fleetVar == string(fleet.FleetVarHostEndUserIDPGroups) && len(idpUser.IdpGroups) == 0 {
			err = ds.UpdateOrDeleteHostMDMAppleProfile(ctx, &fleet.HostMDMAppleProfile{
				CommandUUID:   target.cmdUUID,
				HostUUID:      hostUUID,
				Status:        &fleet.MDMDeliveryFailed,
				Detail:        noGroupsErr,
				OperationType: fleet.MDMOperationTypeInstall,
			})
			if err != nil {
				return nil, false, ctxerr.Wrap(ctx, err, "updating host MDM Apple profile for end user IDP (no groups)")
			}
			return nil, false, nil
		}
		if fleetVar == string(fleet.FleetVarHostEndUserIDPDepartment) && idpUser.Department == "" {
			err = ds.UpdateOrDeleteHostMDMAppleProfile(ctx, &fleet.HostMDMAppleProfile{
				CommandUUID:   target.cmdUUID,
				HostUUID:      hostUUID,
				Status:        &fleet.MDMDeliveryFailed,
				Detail:        noDepartmentErr,
				OperationType: fleet.MDMOperationTypeInstall,
			})
			if err != nil {
				return nil, false, ctxerr.Wrap(ctx, err, "updating host MDM Apple profile for end user IDP (no department)")
			}
			return nil, false, nil
		}

		return &idpUser, true, nil
	}

	// otherwise there's no IdP user, mark the profile as failed with the
	// appropriate detail message.
	var detail string
	switch fleetVar {
	case string(fleet.FleetVarHostEndUserIDPUsername), string(fleet.FleetVarHostEndUserIDPUsernameLocalPart):
		detail = fmt.Sprintf("There is no IdP username for this host. Fleet couldn't populate $FLEET_VAR_%s.", fleetVar)
	case string(fleet.FleetVarHostEndUserIDPGroups):
		detail = noGroupsErr
	case string(fleet.FleetVarHostEndUserIDPDepartment):
		detail = noDepartmentErr
	}
	err = ds.UpdateOrDeleteHostMDMAppleProfile(ctx, &fleet.HostMDMAppleProfile{
		CommandUUID:   target.cmdUUID,
		HostUUID:      hostUUID,
		Status:        &fleet.MDMDeliveryFailed,
		Detail:        detail,
		OperationType: fleet.MDMOperationTypeInstall,
	})
	if err != nil {
		return nil, false, ctxerr.Wrap(ctx, err, "updating host MDM Apple profile for end user IDP")
	}
	return nil, false, nil
}

func getEmailLocalPart(email string) string {
	// if there is a "@" in the email, return the part before that "@", otherwise
	// return the string unchanged.
	local, _, _ := strings.Cut(email, "@")
	return local
}

func getIDPEmail(ctx context.Context, ds fleet.Datastore, target *cmdTarget, hostUUID string) (string, bool, error) {
	// Insert the end user email IDP into the profile contents
	emails, err := ds.GetHostEmails(ctx, hostUUID, fleet.DeviceMappingMDMIdpAccounts)
	if err != nil {
		// This is a server error, so we exit.
		return "", false, ctxerr.Wrap(ctx, err, "getting host emails")
	}
	if len(emails) == 0 {
		// We couldn't retrieve the end user email IDP, so mark the profile as failed with additional detail.
		err := ds.UpdateOrDeleteHostMDMAppleProfile(ctx, &fleet.HostMDMAppleProfile{
			CommandUUID: target.cmdUUID,
			HostUUID:    hostUUID,
			Status:      &fleet.MDMDeliveryFailed,
			Detail: fmt.Sprintf("There is no IdP email for this host. "+
				"Fleet couldn't populate $FLEET_VAR_%s. "+
				"[Learn more](https://fleetdm.com/learn-more-about/idp-email)",
				fleet.FleetVarHostEndUserEmailIDP),
			OperationType: fleet.MDMOperationTypeInstall,
		})
		if err != nil {
			return "", false, ctxerr.Wrap(ctx, err, "updating host MDM Apple profile for end user email IdP")
		}
		return "", false, nil
	}
	return emails[0], true, nil
}

func getHostHardwareSerial(ctx context.Context, ds fleet.Datastore, target *cmdTarget, hostUUID string) (string, bool, error) {
	hosts, err := ds.ListHostsLiteByUUIDs(ctx, fleet.TeamFilter{User: &fleet.User{GlobalRole: ptr.String(fleet.RoleAdmin)}}, []string{hostUUID})
	if err != nil {
		return "", false, ctxerr.Wrap(ctx, err, "listing hosts")
	}
	if len(hosts) != 1 {
		// Something went wrong. Maybe host was deleted, or we have multiple hosts with the same UUID.
		// Mark the profile as failed with additional detail.
		err := ds.UpdateOrDeleteHostMDMAppleProfile(ctx, &fleet.HostMDMAppleProfile{
			CommandUUID:   target.cmdUUID,
			HostUUID:      hostUUID,
			Status:        &fleet.MDMDeliveryFailed,
			Detail:        fmt.Sprintf("Unexpected number of hosts (%d) for UUID %s. ", len(hosts), hostUUID),
			OperationType: fleet.MDMOperationTypeInstall,
		})
		if err != nil {
			return "", false, ctxerr.Wrap(ctx, err, "updating host MDM Apple profile for hardware serial")
		}
		return "", false, nil
	}
	hardwareSerial := hosts[0].HardwareSerial
	return hardwareSerial, true, nil
}

type digiCertVarsFound struct {
	dataCA     map[string]struct{}
	passwordCA map[string]struct{}
}

// Ok makes sure that both DATA and PASSWORD variables are present in a DigiCert profile.
func (d *digiCertVarsFound) Ok() bool {
	if d == nil {
		return true
	}
	if len(d.dataCA) != len(d.passwordCA) {
		return false
	}
	for ca := range d.dataCA {
		if _, ok := d.passwordCA[ca]; !ok {
			return false
		}
	}
	return true
}

func (d *digiCertVarsFound) Found() bool {
	return d != nil
}

func (d *digiCertVarsFound) CAs() []string {
	if d == nil {
		return nil
	}
	keys := make([]string, 0, len(d.dataCA))
	for key := range d.dataCA {
		keys = append(keys, key)
	}
	return keys
}

func (d *digiCertVarsFound) ErrorMessage() string {
	for ca := range d.passwordCA {
		if _, ok := d.dataCA[ca]; !ok {
			return fmt.Sprintf("Missing $FLEET_VAR_%s%s in the profile", fleet.FleetVarDigiCertDataPrefix, ca)
		}
	}
	for ca := range d.dataCA {
		if _, ok := d.passwordCA[ca]; !ok {
			return fmt.Sprintf("Missing $FLEET_VAR_%s%s in the profile", fleet.FleetVarDigiCertPasswordPrefix, ca)
		}
	}
	return fmt.Sprintf("CA name mismatch between $FLEET_VAR_%s<ca_name> and $FLEET_VAR_%s<ca_name> in the profile.",
		fleet.FleetVarDigiCertDataPrefix, fleet.FleetVarDigiCertPasswordPrefix)
}

func (d *digiCertVarsFound) SetData(value string) (*digiCertVarsFound, bool) {
	if d == nil {
		d = &digiCertVarsFound{}
	}
	if d.dataCA == nil {
		d.dataCA = make(map[string]struct{})
	}
	_, alreadyPresent := d.dataCA[value]
	d.dataCA[value] = struct{}{}
	return d, !alreadyPresent
}

func (d *digiCertVarsFound) SetPassword(value string) (*digiCertVarsFound, bool) {
	if d == nil {
		d = &digiCertVarsFound{}
	}
	if d.passwordCA == nil {
		d.passwordCA = make(map[string]struct{})
	}
	_, alreadyPresent := d.passwordCA[value]
	d.passwordCA[value] = struct{}{}
	return d, !alreadyPresent
}

func isDigiCertConfigured(ctx context.Context, appConfig *fleet.AppConfig, ds fleet.Datastore,
	hostProfilesToInstallMap map[hostProfileUUID]*fleet.MDMAppleBulkUpsertHostProfilePayload,
	userEnrollmentsToHostUUIDsMap map[string]string,
	digiCertCAs map[string]*fleet.DigiCertIntegration, profUUID string, target *cmdTarget, caName string, fleetVar string,
) (bool, error) {
	if !license.IsPremium(ctx) {
		return markProfilesFailed(ctx, ds, target, hostProfilesToInstallMap, userEnrollmentsToHostUUIDsMap, profUUID, "DigiCert integration requires a Fleet Premium license.", ptr.Time(time.Now().UTC()))
	}
	if _, ok := digiCertCAs[caName]; ok {
		return true, nil
	}
	configured := false
	var digiCertCA *fleet.DigiCertIntegration
	if appConfig.Integrations.DigiCert.Valid {
		for _, ca := range appConfig.Integrations.DigiCert.Value {
			if ca.Name == caName {
				digiCertCA = &ca
				configured = true
				break
			}
		}
	}
	if !configured || digiCertCA == nil {
		return markProfilesFailed(ctx, ds, target, hostProfilesToInstallMap, userEnrollmentsToHostUUIDsMap, profUUID,
			fmt.Sprintf("Fleet couldn't populate $%s because %s certificate authority doesn't exist.", fleetVar, caName), ptr.Time(time.Now().UTC()))
	}

	// Get the API token
	asset, err := ds.GetCAConfigAsset(ctx, digiCertCA.Name, fleet.CAConfigDigiCert)
	switch {
	case fleet.IsNotFound(err):
		return markProfilesFailed(ctx, ds, target, hostProfilesToInstallMap, userEnrollmentsToHostUUIDsMap, profUUID,
			fmt.Sprintf("DigiCert CA '%s' is missing API token. Please configure in Settings > Integrations > Certificates.", caName), ptr.Time(time.Now().UTC()))
	case err != nil:
		return false, ctxerr.Wrap(ctx, err, "getting CA config asset")
	}
	digiCertCA.APIToken = string(asset.Value)
	digiCertCAs[caName] = digiCertCA

	return true, nil
}

type ndesVarsFound struct {
	urlFound       bool
	challengeFound bool
	renewalIdFound bool
}

// Ok makes sure that Challenge, URL, and renewal ID are present.
func (n *ndesVarsFound) Ok() bool {
	if n == nil {
		return true
	}
	return n.urlFound && n.challengeFound && n.renewalIdFound
}

func (n *ndesVarsFound) Found() bool {
	return n != nil
}

func (n *ndesVarsFound) RenewalOnly() bool {
	return n != nil && !n.urlFound && !n.challengeFound && n.renewalIdFound
}

func (n *ndesVarsFound) ErrorMessage() string {
	if n.renewalIdFound && !n.urlFound && !n.challengeFound {
		return fleet.SCEPRenewalIDWithoutURLChallengeErrMsg
	}
	return fleet.NDESSCEPVariablesMissingErrMsg
}

func (n *ndesVarsFound) SetURL() (*ndesVarsFound, bool) {
	if n == nil {
		n = &ndesVarsFound{}
	}
	alreadyPresent := n.urlFound
	n.urlFound = true
	return n, !alreadyPresent
}

func (n *ndesVarsFound) SetChallenge() (*ndesVarsFound, bool) {
	if n == nil {
		n = &ndesVarsFound{}
	}
	alreadyPresent := n.challengeFound
	n.challengeFound = true
	return n, !alreadyPresent
}

func (n *ndesVarsFound) SetRenewalID() (*ndesVarsFound, bool) {
	if n == nil {
		n = &ndesVarsFound{}
	}
	alreadyPresent := n.renewalIdFound
	n.renewalIdFound = true
	return n, !alreadyPresent
}

func isNDESSCEPConfigured(ctx context.Context, appConfig *fleet.AppConfig, ds fleet.Datastore,
	hostProfilesToInstallMap map[hostProfileUUID]*fleet.MDMAppleBulkUpsertHostProfilePayload, userEnrollmentsToHostUUIDsMap map[string]string, profUUID string, target *cmdTarget,
) (bool, error) {
	if !license.IsPremium(ctx) {
		return markProfilesFailed(ctx, ds, target, hostProfilesToInstallMap, userEnrollmentsToHostUUIDsMap, profUUID, "NDES SCEP Proxy requires a Fleet Premium license.", ptr.Time(time.Now().UTC()))
	}
	if !appConfig.Integrations.NDESSCEPProxy.Valid {
		return markProfilesFailed(ctx, ds, target, hostProfilesToInstallMap, userEnrollmentsToHostUUIDsMap, profUUID,
			"NDES SCEP Proxy is not configured. Please configure in Settings > Integrations > Certificates.", ptr.Time(time.Now().UTC()))
	}
	return appConfig.Integrations.NDESSCEPProxy.Valid, nil
}

type customSCEPVarsFound struct {
	urlCA          map[string]struct{}
	challengeCA    map[string]struct{}
	renewalIdFound bool
}

// Ok makes sure that Challenge is present only if URL is also present in SCEP profile.
// This allows the Admin to override the SCEP challenge in the profile.
func (cs *customSCEPVarsFound) Ok() bool {
	if cs == nil {
		return true
	}
	if len(cs.challengeCA) != len(cs.urlCA) {
		return false
	}
	if len(cs.challengeCA) == 0 {
		return false
	}
	for ca := range cs.challengeCA {
		if _, ok := cs.urlCA[ca]; !ok {
			return false
		}
	}
	return cs.renewalIdFound
}

func (cs *customSCEPVarsFound) Found() bool {
	return cs != nil
}

func (cs *customSCEPVarsFound) RenewalOnly() bool {
	return cs != nil && len(cs.urlCA) == 0 && len(cs.challengeCA) == 0 && cs.renewalIdFound
}

func (cs *customSCEPVarsFound) CAs() []string {
	if cs == nil {
		return nil
	}
	keys := make([]string, 0, len(cs.urlCA))
	for key := range cs.urlCA {
		keys = append(keys, key)
	}
	return keys
}

func (cs *customSCEPVarsFound) ErrorMessage() string {
	if cs.renewalIdFound && len(cs.challengeCA) == 0 && len(cs.urlCA) == 0 {
		return fleet.SCEPRenewalIDWithoutURLChallengeErrMsg
	}
	if !cs.renewalIdFound || len(cs.challengeCA) == 0 || len(cs.urlCA) == 0 {
		return fmt.Sprintf("SCEP profile for custom SCEP certificate authority requires: $FLEET_VAR_%s<CA_NAME>, $FLEET_VAR_%s<CA_NAME>, and $FLEET_VAR_%s variables.", fleet.FleetVarCustomSCEPChallengePrefix, fleet.FleetVarCustomSCEPProxyURLPrefix, fleet.FleetVarSCEPRenewalID)
	}
	for ca := range cs.challengeCA {
		if _, ok := cs.urlCA[ca]; !ok {
			return fmt.Sprintf("Missing $FLEET_VAR_%s%s in the profile", fleet.FleetVarCustomSCEPProxyURLPrefix, ca)
		}
	}
	for ca := range cs.urlCA {
		if _, ok := cs.challengeCA[ca]; !ok {
			return fmt.Sprintf("Missing $FLEET_VAR_%s%s in the profile", fleet.FleetVarCustomSCEPChallengePrefix, ca)
		}
	}
	return fmt.Sprintf("CA name mismatch between $FLEET_VAR_%s<ca_name> and $FLEET_VAR_%s<ca_name> in the profile.",
		fleet.FleetVarCustomSCEPProxyURLPrefix, fleet.FleetVarCustomSCEPChallengePrefix)
}

func (cs *customSCEPVarsFound) SetURL(value string) (*customSCEPVarsFound, bool) {
	if cs == nil {
		cs = &customSCEPVarsFound{}
	}
	if cs.urlCA == nil {
		cs.urlCA = make(map[string]struct{})
	}
	_, alreadyPresent := cs.urlCA[value]
	cs.urlCA[value] = struct{}{}
	return cs, !alreadyPresent
}

func (cs *customSCEPVarsFound) SetChallenge(value string) (*customSCEPVarsFound, bool) {
	if cs == nil {
		cs = &customSCEPVarsFound{}
	}
	if cs.challengeCA == nil {
		cs.challengeCA = make(map[string]struct{})
	}
	_, alreadyPresent := cs.challengeCA[value]
	cs.challengeCA[value] = struct{}{}
	return cs, !alreadyPresent
}

func (cs *customSCEPVarsFound) SetRenewalID() (*customSCEPVarsFound, bool) {
	if cs == nil {
		cs = &customSCEPVarsFound{}
	}
	alreadyPresent := cs.renewalIdFound
	cs.renewalIdFound = true
	return cs, !alreadyPresent
}

func isCustomSCEPConfigured(ctx context.Context, appConfig *fleet.AppConfig, ds fleet.Datastore,
	hostProfilesToInstallMap map[hostProfileUUID]*fleet.MDMAppleBulkUpsertHostProfilePayload,
	userEnrollmentsToHostUUIDsMap map[string]string,
	customSCEPCAs map[string]*fleet.CustomSCEPProxyIntegration, profUUID string, target *cmdTarget, caName string, fleetVar string,
) (bool, error) {
	if !license.IsPremium(ctx) {
		return markProfilesFailed(ctx, ds, target, hostProfilesToInstallMap, userEnrollmentsToHostUUIDsMap, profUUID, "Custom SCEP integration requires a Fleet Premium license.", ptr.Time(time.Now().UTC()))
	}
	if _, ok := customSCEPCAs[caName]; ok {
		return true, nil
	}
	configured := false
	var scepCA *fleet.CustomSCEPProxyIntegration
	if appConfig.Integrations.CustomSCEPProxy.Valid {
		for _, ca := range appConfig.Integrations.CustomSCEPProxy.Value {
			if ca.Name == caName {
				scepCA = &ca
				configured = true
				break
			}
		}
	}
	if !configured || scepCA == nil {
		return markProfilesFailed(ctx, ds, target, hostProfilesToInstallMap, userEnrollmentsToHostUUIDsMap, profUUID,
			fmt.Sprintf("Fleet couldn't populate $%s because %s certificate authority doesn't exist.", fleetVar, caName), ptr.Time(time.Now().UTC()))
	}

	// Get the challenge
	asset, err := ds.GetCAConfigAsset(ctx, scepCA.Name, fleet.CAConfigCustomSCEPProxy)
	switch {
	case fleet.IsNotFound(err):
		return markProfilesFailed(ctx, ds, target, hostProfilesToInstallMap, userEnrollmentsToHostUUIDsMap, profUUID,
			fmt.Sprintf("Custom SCEP CA '%s' is missing a challenge. Please configure in Settings > Integrations > Certificates.", caName), ptr.Time(time.Now().UTC()))
	case err != nil:
		return false, ctxerr.Wrap(ctx, err, "getting custom SCEP CA config asset")
	}
	scepCA.Challenge = string(asset.Value)
	customSCEPCAs[caName] = scepCA

	return true, nil
}

func getHostProfileToInstallByEnrollmentID(hostProfilesToInstallMap map[hostProfileUUID]*fleet.MDMAppleBulkUpsertHostProfilePayload,
	userEnrollmentsToHostUUIDsMap map[string]string,
	enrollmentID,
	profUUID string,
) (*fleet.MDMAppleBulkUpsertHostProfilePayload, bool) {
	profile, ok := hostProfilesToInstallMap[hostProfileUUID{HostUUID: enrollmentID, ProfileUUID: profUUID}]
	if !ok {
		var hostUUID string
		// If sending to the user channel the enrollmentID will have to be mapped back to the host UUID.
		hostUUID, ok = userEnrollmentsToHostUUIDsMap[enrollmentID]
		if ok {
			profile, ok = hostProfilesToInstallMap[hostProfileUUID{HostUUID: hostUUID, ProfileUUID: profUUID}]
		}
	}
	return profile, ok
}

func markProfilesFailed(
	ctx context.Context,
	ds fleet.Datastore,
	target *cmdTarget,
	hostProfilesToInstallMap map[hostProfileUUID]*fleet.MDMAppleBulkUpsertHostProfilePayload,
	userEnrollmentsToHostUUIDsMap map[string]string,
	profUUID string,
	detail string,
	variablesUpdatedAt *time.Time,
) (bool, error) {
	profilesToUpdate := make([]*fleet.MDMAppleBulkUpsertHostProfilePayload, 0, len(target.enrollmentIDs))
	for _, enrollmentID := range target.enrollmentIDs {
		profile, ok := getHostProfileToInstallByEnrollmentID(hostProfilesToInstallMap, userEnrollmentsToHostUUIDsMap, enrollmentID, profUUID)
		if !ok {
			// If sending to the user channel the enrollmentID will have to be mapped back to the host UUID.
			hostUUID, ok := userEnrollmentsToHostUUIDsMap[enrollmentID]
			if ok {
				profile, ok = hostProfilesToInstallMap[hostProfileUUID{HostUUID: hostUUID, ProfileUUID: profUUID}]
			}
			if !ok {
				continue
			}
		}
		profile.Status = &fleet.MDMDeliveryFailed
		profile.Detail = detail
		profile.VariablesUpdatedAt = variablesUpdatedAt
		profilesToUpdate = append(profilesToUpdate, profile)
	}
	if err := ds.BulkUpsertMDMAppleHostProfiles(ctx, profilesToUpdate); err != nil {
		return false, ctxerr.Wrap(ctx, err, "marking host profiles failed")
	}
	return false, nil
}

func replaceFleetVariableInXML(regExp *regexp.Regexp, contents string, replacement string) string {
	// Escape XML characters since this replacement is intended for XML profile.
	b := make([]byte, 0, len(replacement))
	buf := bytes.NewBuffer(b)
	// error is always nil for Buffer.Write method, so we ignore it
	_ = xml.EscapeText(buf, []byte(replacement))
	return regExp.ReplaceAllLiteralString(contents, buf.String())
}

func replaceExactFleetPrefixVariableInXML(prefix string, suffix string, contents string, replacement string) (string, error) {
	// Escape XML characters since this replacement is intended for XML profile.
	b := make([]byte, 0, len(replacement))
	buf := bytes.NewBuffer(b)
	// error is always nil for Buffer.Write method, so we ignore it
	_ = xml.EscapeText(buf, []byte(replacement))

	// We are replacing an exact variable, which should be present in XML like: <something>$FLEET_VAR_OUR_VAR</something>
	// We strip the leading/trailing whitespace since we don't want them to remain in XML
	// Our plist parser ignores spaces in <data> type. We don't catch this issue at profile validation, so we handle it here.
	fleetVar := "FLEET_VAR_" + prefix + suffix
	re, err := regexp.Compile(fmt.Sprintf(`>\s*((\$%s)|(\${%s}))\s*<`, fleetVar, fleetVar))
	if err != nil {
		return "", err
	}
	return re.ReplaceAllLiteralString(contents, fmt.Sprintf(`>%s<`, buf.String())), nil
}

// scepCertRenewalThresholdDays defines the number of days before a SCEP
// certificate must be renewed.
const scepCertRenewalThresholdDays = 180

// maxCertsRenewalPerRun specifies the maximum number of certificates to renew
// in a single cron run.
//
// Assuming that the cron runs every hour, we'll enqueue 24,000 renewals per
// day, and we have room for 24,000 * scepCertRenewalThresholdDays total
// renewals.
//
// For a default of 180 days as a threshold this gives us room for a fleet of
// ~4 million devices expiring at the same time.
const maxCertsRenewalPerRun = 100

func RenewSCEPCertificates(
	ctx context.Context,
	logger kitlog.Logger,
	ds fleet.Datastore,
	config *config.FleetConfig,
	commander *apple_mdm.MDMAppleCommander,
) error {
	renewalDisable, exists := os.LookupEnv("FLEET_MDM_APPLE_SCEP_RENEWAL_DISABLE")
	if exists && (strings.EqualFold(renewalDisable, "true") || renewalDisable == "1") {
		level.Info(logger).Log("msg", "skipping renewal of macOS SCEP certificates as FLEET_MDM_APPLE_SCEP_RENEWAL_DISABLE is set to true")
		return nil
	}

	appConfig, err := ds.AppConfig(ctx)
	if err != nil {
		return fmt.Errorf("reading app config: %w", err)
	}
	if !appConfig.MDM.EnabledAndConfigured {
		level.Debug(logger).Log("msg", "skipping renewal of macOS SCEP certificates as MDM is not fully configured")
		return nil
	}

	if commander == nil {
		level.Debug(logger).Log("msg", "skipping renewal of macOS SCEP certificates as apple_mdm.MDMAppleCommander was not provided")
		return nil
	}

	// for each hash, grab the host that uses it as its identity certificate
	certAssociations, err := ds.GetHostCertAssociationsToExpire(ctx, scepCertRenewalThresholdDays, maxCertsRenewalPerRun)
	if err != nil {
		return ctxerr.Wrap(ctx, err, "getting host cert associations")
	}

	if len(certAssociations) == 0 {
		level.Debug(logger).Log("msg", "no certs to renew")
		return nil
	}

	// assocsWithRefs stores hosts that have enrollment references on their
	// enrollment profiles. This is the case for ADE-enrolled hosts using
	// SSO to authenticate.
	assocsWithRefs := []fleet.SCEPIdentityAssociation{}
	// assocsWithoutRefs stores hosts that don't have an enrollment
	// reference in their enrollment profile.
	assocsWithoutRefs := []fleet.SCEPIdentityAssociation{}
	// assocsFromMigration stores hosts that were migrated from another MDM
	// using the process described in
	// https://github.com/fleetdm/fleet/issues/19387
	assocsFromMigration := []fleet.SCEPIdentityAssociation{}
	// userDeviceAssocs stores hosts enrolled using Account Driven User Enrollment
	// which results in a "User Enrollment (Device)" enrollment type and requires
	// a different type of enrollment profile sent to the host.
	userDeviceAssocs := []fleet.SCEPIdentityAssociation{}
	for _, assoc := range certAssociations {
		if assoc.EnrolledFromMigration {
			assocsFromMigration = append(assocsFromMigration, assoc)
			continue
		}

		if assoc.EnrollmentType == "User Enrollment (Device)" {
			userDeviceAssocs = append(userDeviceAssocs, assoc)
			continue
		}

		if assoc.EnrollReference != "" {
			assocsWithRefs = append(assocsWithRefs, assoc)
			continue
		}
		assocsWithoutRefs = append(assocsWithoutRefs, assoc)
	}

	mdmPushCertTopic, err := assets.APNSTopic(ctx, ds)
	if err != nil {
		return ctxerr.Wrap(ctx, err, "extracting topic from APNs certificate")
	}

	assets, err := ds.GetAllMDMConfigAssetsByName(ctx, []fleet.MDMAssetName{
		fleet.MDMAssetSCEPChallenge,
	}, nil)
	if err != nil {
		return ctxerr.Wrap(ctx, err, "loading SCEP challenge from the database")
	}
	scepChallenge := string(assets[fleet.MDMAssetSCEPChallenge].Value)

	// send a single command for all the hosts without references.
	if len(assocsWithoutRefs) > 0 {
		profile, err := apple_mdm.GenerateEnrollmentProfileMobileconfig(
			appConfig.OrgInfo.OrgName,
			appConfig.MDMUrl(),
			scepChallenge,
			mdmPushCertTopic,
		)
		if err != nil {
			return ctxerr.Wrap(ctx, err, "generating enrollment profile for hosts without enroll reference")
		}

		if err := renewSCEPWithProfile(ctx, ds, commander, logger, assocsWithoutRefs, profile); err != nil {
			return ctxerr.Wrap(ctx, err, "sending profile to hosts without associations")
		}
	}

	if len(userDeviceAssocs) > 0 {
		hostUUIDs := make([]string, 0, len(userDeviceAssocs))
		for i := 0; i < len(userDeviceAssocs); i++ {
			hostUUIDs = append(hostUUIDs, userDeviceAssocs[i].HostUUID)
		}
		idpAccountsByHostUUID, err := ds.GetMDMIdPAccountsByHostUUIDs(ctx, hostUUIDs)
		if err != nil {
			return ctxerr.Wrap(ctx, err, "getting IDP accounts for user device associations")
		}
		for _, assoc := range userDeviceAssocs {
			idpAccount := idpAccountsByHostUUID[assoc.HostUUID]

			// This will end up not passing an email which is not idea, Apple says it is required
			// and cannot change however in testing an iOS 18 device still renewed in this case so
			// it is probably our best option for now.
			email := ""
			if idpAccount != nil {
				email = idpAccount.Email
			} else {
				level.Error(logger).Log("msg", "no IDP account associated with account driven user enrollment host, sending renewal without email", "host_uuid", assoc.HostUUID)
			}
			profile, err := apple_mdm.GenerateAccountDrivenEnrollmentProfileMobileconfig(
				appConfig.OrgInfo.OrgName,
				appConfig.MDMUrl(),
				scepChallenge,
				mdmPushCertTopic,
				email,
			)
			if err != nil {
				return ctxerr.Wrap(ctx, err, "generating enrollment profile for hosts with enroll reference")
			}

			// each host with association needs a different enrollment profile, and thus a different command.
			if err := renewSCEPWithProfile(ctx, ds, commander, logger, []fleet.SCEPIdentityAssociation{assoc}, profile); err != nil {
				return ctxerr.Wrap(ctx, err, "sending account driven enrollment profile renewal to hosts")
			}
		}
	}

	// send individual commands for each host with a reference
	for _, assoc := range assocsWithRefs {
		enrollURL, err := apple_mdm.AddEnrollmentRefToFleetURL(appConfig.MDMUrl(), assoc.EnrollReference)
		if err != nil {
			return ctxerr.Wrap(ctx, err, "adding reference to fleet URL")
		}

		profile, err := apple_mdm.GenerateEnrollmentProfileMobileconfig(
			appConfig.OrgInfo.OrgName,
			enrollURL,
			scepChallenge,
			mdmPushCertTopic,
		)
		if err != nil {
			return ctxerr.Wrap(ctx, err, "generating enrollment profile for hosts with enroll reference")
		}

		// each host with association needs a different enrollment profile, and thus a different command.
		if err := renewSCEPWithProfile(ctx, ds, commander, logger, []fleet.SCEPIdentityAssociation{assoc}, profile); err != nil {
			return ctxerr.Wrap(ctx, err, "sending profile to hosts without associations")
		}
	}

	decodedMigrationEnrollmentProfile, err := base64.StdEncoding.DecodeString(os.Getenv("FLEET_SILENT_MIGRATION_ENROLLMENT_PROFILE"))
	if err != nil {
		return ctxerr.Wrap(ctx, err, "failed to decode silent migration enrollment profile")
	}
	hasAssocsFromMigration := len(assocsFromMigration) > 0

	migrationEnrollmentProfile := string(decodedMigrationEnrollmentProfile)
	if migrationEnrollmentProfile == "" && hasAssocsFromMigration {
		level.Debug(logger).Log("msg", "found devices from migration that need SCEP renewals but FLEET_SILENT_MIGRATION_ENROLLMENT_PROFILE is empty")
	}
	if migrationEnrollmentProfile != "" && hasAssocsFromMigration {
		profileBytes := []byte(migrationEnrollmentProfile)
		if err := renewSCEPWithProfile(ctx, ds, commander, logger, assocsFromMigration, profileBytes); err != nil {
			return ctxerr.Wrap(ctx, err, "sending profile to hosts from migration")
		}
	}

	return nil
}

func renewSCEPWithProfile(
	ctx context.Context,
	ds fleet.Datastore,
	commander *apple_mdm.MDMAppleCommander,
	logger kitlog.Logger,
	assocs []fleet.SCEPIdentityAssociation,
	profile []byte,
) error {
	cmdUUID := uuid.NewString()
	var uuids []string
	duplicateUUIDCheck := map[string]struct{}{}
	for _, assoc := range assocs {
		// this should never happen if our DB logic is on point.
		// This sanity check is in place to prevent issues like
		// https://github.com/fleetdm/fleet/issues/19311 where a
		// single duplicated UUID prevents _all_ the commands from
		// being enqueued.
		if _, ok := duplicateUUIDCheck[assoc.HostUUID]; ok {
			logger.Log("inf", "duplicated host UUID while renewing associations", "host_uuid", assoc.HostUUID)
			continue
		}

		duplicateUUIDCheck[assoc.HostUUID] = struct{}{}
		uuids = append(uuids, assoc.HostUUID)
	}

	if err := commander.InstallProfile(ctx, uuids, profile, cmdUUID); err != nil {
		return ctxerr.Wrapf(ctx, err, "sending InstallProfile command for hosts %s", uuids)
	}

	if err := ds.SetCommandForPendingSCEPRenewal(ctx, assocs, cmdUUID); err != nil {
		return ctxerr.Wrap(ctx, err, "setting pending command associations")
	}

	return nil
}

// MDMAppleDDMService is the service that handles MDM [DeclarativeManagement][1] requests.
//
// [1]: https://developer.apple.com/documentation/devicemanagement/declarative_management_checkin
type MDMAppleDDMService struct {
	ds     fleet.Datastore
	logger kitlog.Logger
}

func NewMDMAppleDDMService(ds fleet.Datastore, logger kitlog.Logger) *MDMAppleDDMService {
	return &MDMAppleDDMService{
		ds:     ds,
		logger: logger,
	}
}

// DeclarativeManagement handles MDM [DeclarativeManagement][1] requests.
//
// This method is when the request has been handled by nanomdm.
//
// [1]: https://developer.apple.com/documentation/devicemanagement/declarative_management_checkin
func (svc *MDMAppleDDMService) DeclarativeManagement(r *mdm.Request, dm *mdm.DeclarativeManagement) ([]byte, error) {
	if dm == nil {
		level.Debug(svc.logger).Log("msg", "ddm request received with nil payload")
		return nil, nil
	}
	level.Debug(svc.logger).Log("msg", "ddm request received", "endpoint", dm.Endpoint)

	if err := svc.ds.InsertMDMAppleDDMRequest(r.Context, dm.Identifier(), dm.Endpoint, dm.Data); err != nil {
		return nil, ctxerr.Wrap(r.Context, err, "insert ddm request history")
	}

	if dm.Identifier() == "" {
		return nil, nano_service.NewHTTPStatusError(http.StatusBadRequest, ctxerr.New(r.Context, "missing UDID/EnrollmentID in request"))
	}

	switch {
	case dm.Endpoint == "tokens":
		level.Debug(svc.logger).Log("msg", "received tokens request")
		return svc.handleTokens(r.Context, dm.Identifier())

	case dm.Endpoint == "declaration-items":
		level.Debug(svc.logger).Log("msg", "received declaration-items request")
		return svc.handleDeclarationItems(r.Context, dm.Identifier())

	case dm.Endpoint == "status":
		level.Debug(svc.logger).Log("msg", "received status request")
		return nil, svc.handleDeclarationStatus(r.Context, dm)

	case strings.HasPrefix(dm.Endpoint, "declaration/"):
		level.Debug(svc.logger).Log("msg", "received declarations request")
		return svc.handleDeclarationsResponse(r.Context, dm.Endpoint, dm.Identifier())

	default:
		return nil, nano_service.NewHTTPStatusError(http.StatusBadRequest, ctxerr.New(r.Context, fmt.Sprintf("unrecognized declarations endpoint: %s", dm.Endpoint)))
	}
}

func (svc *MDMAppleDDMService) handleTokens(ctx context.Context, hostUUID string) ([]byte, error) {
	tok, err := svc.ds.MDMAppleDDMDeclarationsToken(ctx, hostUUID)
	if err != nil {
		return nil, ctxerr.Wrap(ctx, err, "getting synchronization tokens")
	}

	// Important: Timestamp must use format YYYY-mm-ddTHH:MM:SSZ (no milliseconds)
	// Source: https://developer.apple.com/documentation/devicemanagement/synchronizationtokens?language=objc
	tok.Timestamp = tok.Timestamp.Truncate(time.Second)
	b, err := json.Marshal(fleet.MDMAppleDDMTokensResponse{
		SyncTokens: *tok,
	})
	if err != nil {
		return nil, ctxerr.Wrap(ctx, err, "marshaling synchronization tokens")
	}

	return b, nil
}

// handleDeclarationItems retrieves the declaration items to send back to the client to update
func (svc *MDMAppleDDMService) handleDeclarationItems(ctx context.Context, hostUUID string) ([]byte, error) {
	di, err := svc.ds.MDMAppleDDMDeclarationItems(ctx, hostUUID)
	if err != nil {
		return nil, ctxerr.Wrap(ctx, err, "getting synchronization tokens")
	}

	activations := []fleet.MDMAppleDDMManifest{}
	configurations := []fleet.MDMAppleDDMManifest{}
	var removeDeclarationUUIDsToUpdateToPending []string
	for _, d := range di {
		if d.OperationType == nil {
			continue
		}
		if *d.OperationType != string(fleet.MDMOperationTypeInstall) {
			if d.Status == nil && *d.OperationType == string(fleet.MDMOperationTypeRemove) {
				removeDeclarationUUIDsToUpdateToPending = append(removeDeclarationUUIDsToUpdateToPending, d.DeclarationUUID)
			}
			continue
		}
		configurations = append(configurations, fleet.MDMAppleDDMManifest{
			Identifier:  d.Identifier,
			ServerToken: d.ServerToken,
		})
		activations = append(activations, fleet.MDMAppleDDMManifest{
			Identifier:  fmt.Sprintf("%s.activation", d.Identifier),
			ServerToken: d.ServerToken,
		})
	}

	// Calculate token based on count and concatenated tokens for install items
	var count int
	type tokenSorting struct {
		token           string
		uploadedAt      time.Time
		declarationUUID string
	}
	var tokens []tokenSorting
	for _, d := range di {
		if d.OperationType != nil && *d.OperationType == string(fleet.MDMOperationTypeInstall) {
			// Extract d.ServerToken and order by d.UploadedAt descending and then by d.DeclarationUUID ascending
			sorting := tokenSorting{
				token:           d.ServerToken,
				uploadedAt:      d.UploadedAt,
				declarationUUID: d.DeclarationUUID,
			}
			tokens = append(tokens, sorting)
			count++
		}
	}

	sort.SliceStable(tokens, func(i, j int) bool {
		if tokens[i].uploadedAt.Equal(tokens[j].uploadedAt) {
			return tokens[i].declarationUUID < tokens[j].declarationUUID
		}
		return tokens[i].uploadedAt.After(tokens[j].uploadedAt)
	})
	var tokenBuilder strings.Builder
	for _, t := range tokens {
		tokenBuilder.WriteString(t.token)
	}

	var token string
	if count > 0 {
		// Generate MD5 hash token. It must match the token generated by MDMAppleDDMDeclarationsToken
		hasher := md5.New() // nolint:gosec // used for declarative management token
		hasher.Write([]byte(fmt.Sprintf("%d%s", count, tokenBuilder.String())))
		token = hex.EncodeToString(hasher.Sum(nil))
	}

	b, err := json.Marshal(fleet.MDMAppleDDMDeclarationItemsResponse{
		Declarations: fleet.MDMAppleDDMManifestItems{
			Activations:    activations,
			Configurations: configurations,
			Assets:         []fleet.MDMAppleDDMManifest{},
			Management:     []fleet.MDMAppleDDMManifest{},
		},
		DeclarationsToken: token,
	})
	if err != nil {
		return nil, ctxerr.Wrap(ctx, err, "marshaling synchronization tokens")
	}

	// If any "remove" declarations have a NULL status, update them to a "pending" status
	// so they can be cleared when the host sends back a status report.
	// Otherwise they may get stuck in "pending" -- host already cleared them, but Fleet doesn't think so.
	if len(removeDeclarationUUIDsToUpdateToPending) > 0 {
		err = svc.ds.MDMAppleSetRemoveDeclarationsAsPending(ctx, hostUUID, removeDeclarationUUIDsToUpdateToPending)
		if err != nil {
			return nil, ctxerr.Wrap(ctx, err, "updating remove declarations to pending")
		}
	}

	return b, nil
}

func (svc *MDMAppleDDMService) handleDeclarationsResponse(ctx context.Context, endpoint string, hostUUID string) ([]byte, error) {
	parts := strings.Split(endpoint, "/")
	if len(parts) != 3 {
		return nil, nano_service.NewHTTPStatusError(http.StatusBadRequest, ctxerr.Errorf(ctx, "unrecognized declarations endpoint: %s", endpoint))
	}
	level.Debug(svc.logger).Log("msg", "parsed declarations request", "type", parts[1], "identifier", parts[2])

	switch parts[1] {
	case "activation":
		return svc.handleActivationDeclaration(ctx, parts, hostUUID)
	case "configuration":
		return svc.handleConfigurationDeclaration(ctx, parts, hostUUID)
	default:
		return nil, nano_service.NewHTTPStatusError(http.StatusNotFound, ctxerr.Errorf(ctx, "declaration type not supported: %s", parts[1]))
	}
}

func (svc *MDMAppleDDMService) handleActivationDeclaration(ctx context.Context, parts []string, hostUUID string) ([]byte, error) {
	references := strings.TrimSuffix(parts[2], ".activation")

	// ensure the declaration for the requested activation still exists
	d, err := svc.ds.MDMAppleDDMDeclarationsResponse(ctx, references, hostUUID)
	if err != nil {
		if fleet.IsNotFound(err) {
			return nil, nano_service.NewHTTPStatusError(http.StatusNotFound, err)
		}
		return nil, ctxerr.Wrap(ctx, err, "getting linked configuration for activation declaration")
	}

	response := fmt.Sprintf(`
{
  "Identifier": "%s",
  "Payload": {
    "StandardConfigurations": ["%s"]
  },
  "ServerToken": "%s",
  "Type": "com.apple.activation.simple"
}`, parts[2], references, d.Token)

	return []byte(response), nil
}

func (svc *MDMAppleDDMService) handleConfigurationDeclaration(ctx context.Context, parts []string, hostUUID string) ([]byte, error) {
	d, err := svc.ds.MDMAppleDDMDeclarationsResponse(ctx, parts[2], hostUUID)
	if err != nil {
		if fleet.IsNotFound(err) {
			return nil, nano_service.NewHTTPStatusError(http.StatusNotFound, err)
		}
		return nil, ctxerr.Wrap(ctx, err, "getting declaration response")
	}

	expanded, err := svc.ds.ExpandEmbeddedSecrets(ctx, string(d.RawJSON))
	if err != nil {
		return nil, ctxerr.Wrap(ctx, err, fmt.Sprintf("expanding embedded secrets for identifier:%s hostUUID:%s", parts[2], hostUUID))
	}

	var tempd map[string]any
	if err := json.Unmarshal([]byte(expanded), &tempd); err != nil {
		return nil, ctxerr.Wrap(ctx, err, "unmarshaling stored declaration")
	}
	tempd["ServerToken"] = d.Token

	b, err := json.Marshal(tempd)
	if err != nil {
		return nil, ctxerr.Wrap(ctx, err, "marshaling declaration")
	}
	return b, nil
}

func (svc *MDMAppleDDMService) handleDeclarationStatus(ctx context.Context, dm *mdm.DeclarativeManagement) error {
	var statusReport fleet.MDMAppleDDMStatusReport
	if err := json.Unmarshal(dm.Data, &statusReport); err != nil {
		return ctxerr.Wrap(ctx, err, "unmarshalling response")
	}

	configurationReports := statusReport.StatusItems.Management.Declarations.Configurations
	updates := make([]*fleet.MDMAppleHostDeclaration, len(configurationReports))
	for i, r := range configurationReports {
		var status fleet.MDMDeliveryStatus
		var detail string
		switch {
		case r.Active && r.Valid == fleet.MDMAppleDeclarationValid:
			status = fleet.MDMDeliveryVerified
		case r.Valid == fleet.MDMAppleDeclarationInvalid || isUnknownDeclarationType(r):
			status = fleet.MDMDeliveryFailed
			detail = apple_mdm.FmtDDMError(r.Reasons)
		case r.Valid == fleet.MDMAppleDeclarationValid: // should be rare/never
			// The debug messages here can be used to figure out why a DDM profile is stuck in a certain state on a device.
			level.Debug(svc.logger).Log("msg", "valid but inactive declaration status", "status", r.Valid, "active", r.Active, "host",
				dm.Identifier(), "declaration", r.Identifier)
			status = fleet.MDMDeliveryVerifying
		case r.Valid == fleet.MDMAppleDeclarationUnknown: // should be rare
			level.Debug(svc.logger).Log("msg", "unknown declaration status", "status", r.Valid, "active", r.Active, "host", dm.Identifier(),
				"declaration", r.Identifier)
			status = fleet.MDMDeliveryVerifying
		default:
			// This should never happen. If we see this happening, we should handle it.
			level.Error(svc.logger).Log("msg", "undefined declaration status", "status", r.Valid, "active", r.Active, "host", dm.Identifier(),
				"declaration", r.Identifier)
			status = fleet.MDMDeliveryFailed
			detail = fmt.Sprintf("undefined declaration status: %s; %s", r.Valid, apple_mdm.FmtDDMError(r.Reasons))
		}

		updates[i] = &fleet.MDMAppleHostDeclaration{
			Status:        &status,
			OperationType: fleet.MDMOperationTypeInstall,
			Detail:        detail,
			Token:         r.ServerToken,
		}
	}

	// MDMAppleStoreDDMStatusReport takes care of cleaning ("pending", "remove")
	// pairs for the host.
	//
	// TODO(roberto): in the DDM documentation, it's mentioned that status
	// report will give you a "remove" status so the server can track
	// removals. In my testing, I never saw this (after spending
	// considerable time trying to make it work.)
	//
	// My current guess is that the documentation is implicitly referring
	// to asset declarations (which deliver tangible "assets" to the host)
	//
	// The best indication I found so far, is that if the declaration is
	// not in the report, then it's implicitly removed.
	if err := svc.ds.MDMAppleStoreDDMStatusReport(ctx, dm.Identifier(), updates); err != nil {
		return ctxerr.Wrap(ctx, err, "updating host declaration status with reports")
	}

	return nil
}

// Checks the active, valid and first reason to verify if it is an unknown declaration type error
func isUnknownDeclarationType(declarationResponse fleet.MDMAppleDDMStatusDeclaration) bool {
	return !declarationResponse.Active &&
		declarationResponse.Valid == fleet.MDMAppleDeclarationUnknown &&
		len(declarationResponse.Reasons) > 0 &&
		declarationResponse.Reasons[0].Code == "Error.UnknownDeclarationType"
}

////////////////////////////////////////////////////////////////////////////////
// Generate ABM keypair endpoint
////////////////////////////////////////////////////////////////////////////////

type generateABMKeyPairResponse struct {
	PublicKey []byte `json:"public_key,omitempty"`
	Err       error  `json:"error,omitempty"`
}

func (r generateABMKeyPairResponse) Error() error { return r.Err }

func generateABMKeyPairEndpoint(ctx context.Context, request interface{}, svc fleet.Service) (fleet.Errorer, error) {
	keyPair, err := svc.GenerateABMKeyPair(ctx)
	if err != nil {
		return generateABMKeyPairResponse{
			Err: err,
		}, nil
	}

	return generateABMKeyPairResponse{
		PublicKey: keyPair.PublicKey,
	}, nil
}

func (svc *Service) GenerateABMKeyPair(ctx context.Context) (*fleet.MDMAppleDEPKeyPair, error) {
	if err := svc.authz.Authorize(ctx, &fleet.AppleBM{}, fleet.ActionWrite); err != nil {
		return nil, err
	}

	privateKey := svc.config.Server.PrivateKey
	if testSetEmptyPrivateKey {
		privateKey = ""
	}

	if len(privateKey) == 0 {
		return nil, ctxerr.New(ctx, "Couldn't download public key. Missing required private key. Learn how to configure the private key here: https://fleetdm.com/learn-more-about/fleet-server-private-key")
	}

	var publicKeyPEM, privateKeyPEM []byte
	assets, err := svc.ds.GetAllMDMConfigAssetsByName(ctx, []fleet.MDMAssetName{
		fleet.MDMAssetABMCert,
		fleet.MDMAssetABMKey,
	}, nil)
	if err != nil {
		// allow not found errors as it means that we're generating the
		// keypair for the first time
		if !fleet.IsNotFound(err) {
			return nil, ctxerr.Wrap(ctx, err, "loading ABM keys from the database")
		}
	}

	// if we don't have any certificates, create a new keypair, otherwise
	// return the already stored values to allow for the renewal flow.
	if len(assets) == 0 {
		publicKeyPEM, privateKeyPEM, err = apple_mdm.NewDEPKeyPairPEM()
		if err != nil {
			return nil, ctxerr.Wrap(ctx, err, "generate key pair")
		}

		err = svc.ds.InsertMDMConfigAssets(ctx, []fleet.MDMConfigAsset{
			{Name: fleet.MDMAssetABMCert, Value: publicKeyPEM},
			{Name: fleet.MDMAssetABMKey, Value: privateKeyPEM},
		}, nil)
		if err != nil {
			return nil, ctxerr.Wrap(ctx, err, "saving ABM keypair in database")
		}
	} else {
		// we can trust that the keys exist due to the contract specified by
		// the datastore method
		publicKeyPEM = assets[fleet.MDMAssetABMCert].Value
		privateKeyPEM = assets[fleet.MDMAssetABMKey].Value
	}

	return &fleet.MDMAppleDEPKeyPair{
		PublicKey:  publicKeyPEM,
		PrivateKey: privateKeyPEM,
	}, nil
}

////////////////////////////////////////////////////////////////////////////////
// Upload ABM token endpoint
////////////////////////////////////////////////////////////////////////////////

type uploadABMTokenRequest struct {
	Token *multipart.FileHeader
}

func (uploadABMTokenRequest) DecodeRequest(ctx context.Context, r *http.Request) (interface{}, error) {
	err := r.ParseMultipartForm(512 * units.MiB)
	if err != nil {
		return nil, &fleet.BadRequestError{
			Message:     "failed to parse multipart form",
			InternalErr: err,
		}
	}

	token, ok := r.MultipartForm.File["token"]
	if !ok || len(token) < 1 {
		return nil, &fleet.BadRequestError{Message: "no file headers for token"}
	}

	return &uploadABMTokenRequest{
		Token: token[0],
	}, nil
}

type uploadABMTokenResponse struct {
	Token *fleet.ABMToken `json:"abm_token,omitempty"`
	Err   error           `json:"error,omitempty"`
}

func (r uploadABMTokenResponse) Error() error { return r.Err }

func uploadABMTokenEndpoint(ctx context.Context, request interface{}, svc fleet.Service) (fleet.Errorer, error) {
	req := request.(*uploadABMTokenRequest)
	ff, err := req.Token.Open()
	if err != nil {
		return uploadABMTokenResponse{Err: err}, nil
	}
	defer ff.Close()

	token, err := svc.UploadABMToken(ctx, ff)
	if err != nil {
		return uploadABMTokenResponse{
			Err: err,
		}, nil
	}

	return uploadABMTokenResponse{Token: token}, nil
}

func (svc *Service) UploadABMToken(ctx context.Context, token io.Reader) (*fleet.ABMToken, error) {
	// skipauth: No authorization check needed due to implementation returning
	// only license error.
	svc.authz.SkipAuthorization(ctx)

	return nil, fleet.ErrMissingLicense
}

////////////////////////////////////////////////////////////////////////////////
// Disable ABM endpoint
////////////////////////////////////////////////////////////////////////////////

type deleteABMTokenRequest struct {
	TokenID uint `url:"id"`
}

type deleteABMTokenResponse struct {
	Err error `json:"error,omitempty"`
}

func (r deleteABMTokenResponse) Error() error { return r.Err }
func (r deleteABMTokenResponse) Status() int  { return http.StatusNoContent }

func deleteABMTokenEndpoint(ctx context.Context, request interface{}, svc fleet.Service) (fleet.Errorer, error) {
	req := request.(*deleteABMTokenRequest)
	if err := svc.DeleteABMToken(ctx, req.TokenID); err != nil {
		return deleteABMTokenResponse{Err: err}, nil
	}

	return deleteABMTokenResponse{}, nil
}

func (svc *Service) DeleteABMToken(ctx context.Context, tokenID uint) error {
	// skipauth: No authorization check needed due to implementation returning
	// only license error.
	svc.authz.SkipAuthorization(ctx)

	return fleet.ErrMissingLicense
}

////////////////////////////////////////////////////////////////////////////////
// List ABM tokens endpoint
////////////////////////////////////////////////////////////////////////////////

type listABMTokensResponse struct {
	Err    error             `json:"error,omitempty"`
	Tokens []*fleet.ABMToken `json:"abm_tokens"`
}

func (r listABMTokensResponse) Error() error { return r.Err }

func listABMTokensEndpoint(ctx context.Context, request interface{}, svc fleet.Service) (fleet.Errorer, error) {
	tokens, err := svc.ListABMTokens(ctx)
	if err != nil {
		return &listABMTokensResponse{Err: err}, nil
	}

	if tokens == nil {
		tokens = []*fleet.ABMToken{}
	}

	return &listABMTokensResponse{Tokens: tokens}, nil
}

func (svc *Service) ListABMTokens(ctx context.Context) ([]*fleet.ABMToken, error) {
	// skipauth: No authorization check needed due to implementation returning
	// only license error.
	svc.authz.SkipAuthorization(ctx)

	return nil, fleet.ErrMissingLicense
}

// //////////////////////////////////////////////////////////////////////////////
// Count ABM tokens endpoint
// //////////////////////////////////////////////////////////////////////////////

type countABMTokensResponse struct {
	Err   error `json:"error,omitempty"`
	Count int   `json:"count"`
}

func (r countABMTokensResponse) Error() error { return r.Err }

func countABMTokensEndpoint(ctx context.Context, _ interface{}, svc fleet.Service) (fleet.Errorer, error) {
	tokenCount, err := svc.CountABMTokens(ctx)
	if err != nil {
		return &countABMTokensResponse{Err: err}, nil
	}

	return &countABMTokensResponse{Count: tokenCount}, nil
}

func (svc *Service) CountABMTokens(ctx context.Context) (int, error) {
	// Automatic enrollment (ABM/ADE/DEP) is a feature that requires a license.
	// skipauth: No authorization check needed due to implementation returning
	// only license error.
	svc.authz.SkipAuthorization(ctx)

	return 0, fleet.ErrMissingLicense
}

////////////////////////////////////////////////////////////////////////////////
// Update ABM token teams endpoint
////////////////////////////////////////////////////////////////////////////////

type updateABMTokenTeamsRequest struct {
	TokenID      uint  `url:"id"`
	MacOSTeamID  *uint `json:"macos_team_id"`
	IOSTeamID    *uint `json:"ios_team_id"`
	IPadOSTeamID *uint `json:"ipados_team_id"`
}

type updateABMTokenTeamsResponse struct {
	ABMToken *fleet.ABMToken `json:"abm_token,omitempty"`
	Err      error           `json:"error,omitempty"`
}

func (r updateABMTokenTeamsResponse) Error() error { return r.Err }

func updateABMTokenTeamsEndpoint(ctx context.Context, request interface{}, svc fleet.Service) (fleet.Errorer, error) {
	req := request.(*updateABMTokenTeamsRequest)

	tok, err := svc.UpdateABMTokenTeams(ctx, req.TokenID, req.MacOSTeamID, req.IOSTeamID, req.IPadOSTeamID)
	if err != nil {
		return &updateABMTokenTeamsResponse{Err: err}, nil
	}

	return &updateABMTokenTeamsResponse{ABMToken: tok}, nil
}

func (svc *Service) UpdateABMTokenTeams(ctx context.Context, tokenID uint, macOSTeamID, iOSTeamID, iPadOSTeamID *uint) (*fleet.ABMToken, error) {
	// skipauth: No authorization check needed due to implementation returning
	// only license error.
	svc.authz.SkipAuthorization(ctx)

	return nil, fleet.ErrMissingLicense
}

////////////////////////////////////////////////////////////////////////////////
// Renew ABM token endpoint
////////////////////////////////////////////////////////////////////////////////

type renewABMTokenRequest struct {
	TokenID uint `url:"id"`
	Token   *multipart.FileHeader
}

func (renewABMTokenRequest) DecodeRequest(ctx context.Context, r *http.Request) (interface{}, error) {
	err := r.ParseMultipartForm(512 * units.MiB)
	if err != nil {
		return nil, &fleet.BadRequestError{
			Message:     "failed to parse multipart form",
			InternalErr: err,
		}
	}

	token, ok := r.MultipartForm.File["token"]
	if !ok || len(token) < 1 {
		return nil, &fleet.BadRequestError{Message: "no file headers for token"}
	}

	// because we are in this method, we know that the path has 7 parts, e.g:
	// /api/latest/fleet/abm_tokens/19/renew

	id, err := endpoint_utils.IntFromRequest(r, "id")
	if err != nil {
		return nil, ctxerr.Wrap(ctx, err, "failed to parse abm token id")
	}

	return &renewABMTokenRequest{
		Token:   token[0],
		TokenID: uint(id), //nolint:gosec // dismiss G115
	}, nil
}

type renewABMTokenResponse struct {
	ABMToken *fleet.ABMToken `json:"abm_token,omitempty"`
	Err      error           `json:"error,omitempty"`
}

func (r renewABMTokenResponse) Error() error { return r.Err }

func renewABMTokenEndpoint(ctx context.Context, request interface{}, svc fleet.Service) (fleet.Errorer, error) {
	req := request.(*renewABMTokenRequest)
	ff, err := req.Token.Open()
	if err != nil {
		return &renewABMTokenResponse{Err: err}, nil
	}
	defer ff.Close()

	tok, err := svc.RenewABMToken(ctx, ff, req.TokenID)
	if err != nil {
		return &renewABMTokenResponse{Err: err}, nil
	}

	return &renewABMTokenResponse{ABMToken: tok}, nil
}

func (svc *Service) RenewABMToken(ctx context.Context, token io.Reader, tokenID uint) (*fleet.ABMToken, error) {
	// skipauth: No authorization check needed due to implementation returning
	// only license error.
	svc.authz.SkipAuthorization(ctx)

	return nil, fleet.ErrMissingLicense
}

////////////////////////////////////////////////////////////////////////////////
// GET /enrollment_profiles/ota
////////////////////////////////////////////////////////////////////////////////

type getOTAProfileRequest struct {
	EnrollSecret string `query:"enroll_secret"`
}

func getOTAProfileEndpoint(ctx context.Context, request interface{}, svc fleet.Service) (fleet.Errorer, error) {
	req := request.(*getOTAProfileRequest)
	profile, err := svc.GetOTAProfile(ctx, req.EnrollSecret)
	if err != nil {
		return &getMDMAppleConfigProfileResponse{Err: err}, err
	}

	reader := bytes.NewReader(profile)
	return &getMDMAppleConfigProfileResponse{fileReader: io.NopCloser(reader), fileLength: reader.Size(), fileName: "fleet-mdm-enrollment-profile"}, nil
}

func (svc *Service) GetOTAProfile(ctx context.Context, enrollSecret string) ([]byte, error) {
	// Skip authz as this endpoint is used by end users from their iPhones or iPads; authz is done
	// by the enroll secret verification below
	svc.authz.SkipAuthorization(ctx)

	cfg, err := svc.ds.AppConfig(ctx)
	if err != nil {
		return nil, ctxerr.Wrap(ctx, err, "getting app config to get org name")
	}

	profBytes, err := apple_mdm.GenerateOTAEnrollmentProfileMobileconfig(cfg.OrgInfo.OrgName, cfg.MDMUrl(), enrollSecret)
	if err != nil {
		return nil, ctxerr.Wrap(ctx, err, "generating ota mobileconfig file")
	}

	signed, err := mdmcrypto.Sign(ctx, profBytes, svc.ds)
	if err != nil {
		return nil, ctxerr.Wrap(ctx, err, "signing profile")
	}

	return signed, nil
}

////////////////////////////////////////////////////////////////////////////////
// POST /ota_enrollment?enroll_secret=xyz
////////////////////////////////////////////////////////////////////////////////

type mdmAppleOTARequest struct {
	EnrollSecret string `query:"enroll_secret"`
	Certificates []*x509.Certificate
	RootSigner   *x509.Certificate
	DeviceInfo   fleet.MDMAppleMachineInfo
}

func (mdmAppleOTARequest) DecodeRequest(ctx context.Context, r *http.Request) (interface{}, error) {
	enrollSecret := r.URL.Query().Get("enroll_secret")
	if enrollSecret == "" {
		return nil, &fleet.OTAForbiddenError{
			InternalErr: errors.New("enroll_secret query parameter was empty"),
		}
	}

	rawData, err := io.ReadAll(r.Body)
	if err != nil {
		return nil, ctxerr.Wrap(ctx, err, "reading body from request")
	}

	p7, err := pkcs7.Parse(rawData)
	if err != nil {
		return nil, &fleet.BadRequestError{
			Message:     "invalid request body",
			InternalErr: err,
		}
	}

	var request mdmAppleOTARequest
	err = plist.Unmarshal(p7.Content, &request.DeviceInfo)
	if err != nil {
		return nil, &fleet.BadRequestError{
			Message:     "invalid request body",
			InternalErr: err,
		}
	}

	if request.DeviceInfo.Serial == "" {
		return nil, &fleet.BadRequestError{
			Message: "SERIAL is required",
		}
	}

	request.EnrollSecret = enrollSecret
	request.Certificates = p7.Certificates
	request.RootSigner = p7.GetOnlySigner()
	return &request, nil
}

type mdmAppleOTAResponse struct {
	Err error `json:"error,omitempty"`
	xml []byte
}

func (r mdmAppleOTAResponse) Error() error { return r.Err }

func (r mdmAppleOTAResponse) HijackRender(ctx context.Context, w http.ResponseWriter) {
	w.Header().Set("Content-Length", fmt.Sprintf("%d", len(r.xml)))
	w.Header().Set("Content-Type", "application/x-apple-aspen-config")
	w.Header().Set("X-Content-Type-Options", "nosniff")
	if _, err := w.Write(r.xml); err != nil {
		w.WriteHeader(http.StatusInternalServerError)
		return
	}
}

func mdmAppleOTAEndpoint(ctx context.Context, request interface{}, svc fleet.Service) (fleet.Errorer, error) {
	req := request.(*mdmAppleOTARequest)
	xml, err := svc.MDMAppleProcessOTAEnrollment(ctx, req.Certificates, req.RootSigner, req.EnrollSecret, req.DeviceInfo)
	if err != nil {
		return mdmAppleGetInstallerResponse{Err: err}, nil
	}
	return mdmAppleOTAResponse{xml: xml}, nil
}

// NOTE: this method and how OTA works is documented in full in the interface definition.
func (svc *Service) MDMAppleProcessOTAEnrollment(
	ctx context.Context,
	certificates []*x509.Certificate,
	rootSigner *x509.Certificate,
	enrollSecret string,
	deviceInfo fleet.MDMAppleMachineInfo,
) ([]byte, error) {
	// authorization is performed via the enroll secret and the provided certificates
	svc.authz.SkipAuthorization(ctx)

	if len(certificates) == 0 {
		return nil, authz.ForbiddenWithInternal("no certificates provided", nil, nil, nil)
	}

	// first check is for the enroll secret, we'll only let the host
	// through if it has a valid secret.
	enrollSecretInfo, err := svc.ds.VerifyEnrollSecret(ctx, enrollSecret)
	if err != nil {
		if fleet.IsNotFound(err) {
			return nil, &fleet.OTAForbiddenError{
				InternalErr: err,
			}
		}

		return nil, ctxerr.Wrap(ctx, err, "validating enroll secret")
	}

	assets, err := svc.ds.GetAllMDMConfigAssetsByName(ctx, []fleet.MDMAssetName{
		fleet.MDMAssetSCEPChallenge,
	}, nil)
	if err != nil {
		return nil, fmt.Errorf("loading SCEP challenge from the database: %w", err)
	}
	scepChallenge := string(assets[fleet.MDMAssetSCEPChallenge].Value)

	appCfg, err := svc.ds.AppConfig(ctx)
	if err != nil {
		return nil, ctxerr.Wrap(ctx, err, "reading app config")
	}

	mdmURL := appCfg.MDMUrl()

	// if the root signer was issued by Apple's CA, it means we're in the
	// first phase and we should return a SCEP payload.
	if err := apple_mdm.VerifyFromAppleIphoneDeviceCA(rootSigner); err == nil {
		scepURL, err := apple_mdm.ResolveAppleSCEPURL(mdmURL)
		if err != nil {
			return nil, ctxerr.Wrap(ctx, err, "resolve Apple SCEP url")
		}

		var buf bytes.Buffer
		if err := apple_mdm.OTASCEPTemplate.Execute(&buf, struct {
			SCEPURL       string
			SCEPChallenge string
		}{
			SCEPURL:       scepURL,
			SCEPChallenge: scepChallenge,
		}); err != nil {
			return nil, ctxerr.Wrap(ctx, err, "execute template")
		}
		return buf.Bytes(), nil
	}

	// otherwise we might be in the second phase, check if the signing cert
	// was issued by Fleet, only let the enrollment through if so.
	certVerifier := mdmcrypto.NewSCEPVerifier(svc.ds)
	if err := certVerifier.Verify(ctx, rootSigner); err != nil {
		return nil, authz.ForbiddenWithInternal(fmt.Sprintf("payload signed with invalid certificate: %s", err), nil, nil, nil)
	}

	topic, err := svc.mdmPushCertTopic(ctx)
	if err != nil {
		return nil, ctxerr.Wrap(ctx, err, "extracting topic from APNs cert")
	}

	enrollmentProf, err := apple_mdm.GenerateEnrollmentProfileMobileconfig(
		appCfg.OrgInfo.OrgName,
		mdmURL,
		string(assets[fleet.MDMAssetSCEPChallenge].Value),
		topic,
	)
	if err != nil {
		return nil, ctxerr.Wrap(ctx, err, "generating manual enrollment profile")
	}

	// before responding, create a host record, and assign the host to the
	// team that matches the enroll secret provided.
	err = svc.ds.IngestMDMAppleDeviceFromOTAEnrollment(ctx, enrollSecretInfo.TeamID, deviceInfo)
	if err != nil {
		return nil, ctxerr.Wrap(ctx, err, "creating new host record")
	}

	// at this point we know the device can be enrolled, so we respond with
	// a signed enrollment profile
	signed, err := mdmcrypto.Sign(ctx, enrollmentProf, svc.ds)
	if err != nil {
		return nil, ctxerr.Wrap(ctx, err, "signing profile")
	}

	return signed, nil
}

// EnsureMDMAppleServiceDiscovery checks if the service discovery URL is set up correctly with Apple
// and assigns it if necessary.
func EnsureMDMAppleServiceDiscovery(ctx context.Context, ds fleet.Datastore, depStorage storage.AllDEPStorage, logger kitlog.Logger, urlPrefix string) error {
	var depSvc *apple_mdm.DEPService
	if depSvc == nil {
		depSvc = apple_mdm.NewDEPService(ds, depStorage, logger)
	}

	ac, err := ds.AppConfig(ctx)
	if err != nil {
		return ctxerr.Wrap(ctx, err, "checking account driven enrollment service discovery")
	}
	sdURL := ac.MDMUrl() + urlPrefix + apple_mdm.ServiceDiscoveryPath

	tokens, err := ds.ListABMTokens(ctx)
	switch {
	case err != nil:
		return ctxerr.Wrap(ctx, err, "listing ABM tokens")
	case len(tokens) == 0:
		level.Info(logger).Log("msg", "no ABM tokens found, skipping account driven enrollment service discovery")
		return nil
	case len(tokens) > 1:
		level.Debug(logger).Log("msg", "multiple ABM tokens found, using the first one for account driven enrollment service discovery")
	}
	orgName := tokens[0].OrganizationName

	details, err := depSvc.GetMDMAppleServiceDiscoveryDetails(ctx, orgName)
	if err != nil {
		switch {
		case godep.IsServiceDiscoveryNotFound(err):
			level.Info(logger).Log("msg", "account driven enrollment profile not found") // proceed to assignment
		case godep.IsServiceDiscoveryNotSupported(err):
			level.Info(logger).Log("msg", "account driven enrollment org not supported, skipping assignment")
			return nil // skip assignment
		default:
			return ctxerr.Wrap(ctx, err, "fetching account driven enrollment profile") // skip assignment
		}
	}

	var gotURL string
	var lastUpdated time.Time
	if details != nil {
		gotURL = details.MDMServiceDiscoveryURL
		lastUpdated = details.LastUpdatedTimestamp
	}
	level.Info(logger).Log("msg", "account driven enrollment service discovery url confirmed", "service_discovery_url", gotURL, "last_updated", lastUpdated)

	if gotURL != sdURL {
		// proced to assignment
		return ctxerr.Wrap(ctx, depSvc.AssignMDMAppleServiceDiscoveryURL(ctx, orgName, sdURL),
			"assigning account driven enrollment service discovery URL")
	}

	return nil
}<|MERGE_RESOLUTION|>--- conflicted
+++ resolved
@@ -491,13 +491,8 @@
 	return newCP, nil
 }
 
-<<<<<<< HEAD
-func validateConfigProfileFleetVariables(appConfig *fleet.AppConfig, contents string) (map[string]struct{}, error) {
-	fleetVars := fleet.FindFleetVariablesKeepDuplicates(contents)
-=======
 func validateConfigProfileFleetVariables(appConfig *fleet.AppConfig, contents string, lic *fleet.LicenseInfo) (map[string]struct{}, error) {
 	fleetVars := variables.FindKeepDuplicates(contents)
->>>>>>> b295d3a1
 	if len(fleetVars) == 0 {
 		return nil, nil
 	}
@@ -609,16 +604,12 @@
 			return nil, err
 		}
 	}
-<<<<<<< HEAD
-	return fleet.DedupeFleetVariables(fleetVars), nil
-=======
 	// Convert slice to map for deduplication
 	result := make(map[string]struct{}, len(fleetVars))
 	for _, v := range fleetVars {
 		result[v] = struct{}{}
 	}
 	return result, nil
->>>>>>> b295d3a1
 }
 
 // additionalDigiCertValidation checks that Password/ContentType fields match DigiCert Fleet variables exactly,
@@ -978,11 +969,7 @@
 }
 
 func validateDeclarationFleetVariables(contents string) error {
-<<<<<<< HEAD
-	if len(fleet.FindFleetVariables(contents)) > 0 {
-=======
 	if variables.Contains(contents) {
->>>>>>> b295d3a1
 		return &fleet.BadRequestError{Message: "Fleet variables ($FLEET_VAR_*) are not currently supported in DDM profiles"}
 	}
 	return nil
@@ -2626,11 +2613,7 @@
 		}
 
 		// check if the profile has any fleet variable, not supported by this deprecated endpoint
-<<<<<<< HEAD
-		if vars := fleet.FindFleetVariablesKeepDuplicates(expanded); len(vars) > 0 {
-=======
 		if vars := variables.FindKeepDuplicates(expanded); len(vars) > 0 {
->>>>>>> b295d3a1
 			return ctxerr.Wrap(ctx,
 				fleet.NewInvalidArgumentError(
 					fmt.Sprintf("profiles[%d]", i), "profile variables are not supported by this deprecated endpoint, use POST /api/latest/fleet/mdm/profiles/batch"))
@@ -4897,11 +4880,7 @@
 
 		// Check if Fleet variables are present.
 		contentsStr := string(contents)
-<<<<<<< HEAD
-		fleetVars := fleet.FindFleetVariables(contentsStr)
-=======
 		fleetVars := variables.Find(contentsStr)
->>>>>>> b295d3a1
 		if len(fleetVars) == 0 {
 			continue
 		}
@@ -5311,11 +5290,7 @@
 
 func replaceFleetVarInItem(ctx context.Context, ds fleet.Datastore, target *cmdTarget, hostUUID string, caVarsCache map[string]string, item *string,
 ) (bool, error) {
-<<<<<<< HEAD
-	caFleetVars := fleet.FindFleetVariables(*item)
-=======
 	caFleetVars := variables.Find(*item)
->>>>>>> b295d3a1
 	for caVar := range caFleetVars {
 		switch caVar {
 		case string(fleet.FleetVarHostEndUserEmailIDP):
