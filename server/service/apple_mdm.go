--- conflicted
+++ resolved
@@ -4861,15 +4861,9 @@
 
 	var (
 		// Copy of NDES SCEP config which will contain unencrypted password, if needed
-<<<<<<< HEAD
-		ndesConfig    *fleet.NDESSCEPProxyCertAuthority
-		digiCertCAs   map[string]*fleet.DigiCertCertAuthority
-		customSCEPCAs map[string]*fleet.CustomSCEPProxyCertAuthority
-=======
 		ndesConfig    *fleet.NDESSCEPProxyCA
 		digiCertCAs   map[string]*fleet.DigiCertCA
 		customSCEPCAs map[string]*fleet.CustomSCEPProxyCA
->>>>>>> 8601fcd7
 	)
 
 	// this is used to cache the host ID corresponding to the UUID, so we don't
@@ -4935,11 +4929,7 @@
 					caName = strings.TrimPrefix(fleetVar, string(fleet.FleetVarDigiCertDataPrefix))
 				}
 				if digiCertCAs == nil {
-<<<<<<< HEAD
-					digiCertCAs = make(map[string]*fleet.DigiCertCertAuthority)
-=======
 					digiCertCAs = make(map[string]*fleet.DigiCertCA)
->>>>>>> 8601fcd7
 				}
 				configured, err := isDigiCertConfigured(ctx, appConfig, ds, hostProfilesToInstallMap, userEnrollmentsToHostUUIDsMap, digiCertCAs, profUUID, target, caName, fleetVar)
 				if err != nil {
@@ -4958,11 +4948,7 @@
 					caName = strings.TrimPrefix(fleetVar, string(fleet.FleetVarCustomSCEPProxyURLPrefix))
 				}
 				if customSCEPCAs == nil {
-<<<<<<< HEAD
-					customSCEPCAs = make(map[string]*fleet.CustomSCEPProxyCertAuthority)
-=======
 					customSCEPCAs = make(map[string]*fleet.CustomSCEPProxyCA)
->>>>>>> 8601fcd7
 				}
 				configured, err := isCustomSCEPConfigured(ctx, appConfig, ds, hostProfilesToInstallMap, userEnrollmentsToHostUUIDsMap, customSCEPCAs, profUUID, target, caName,
 					fleetVar)
@@ -5573,11 +5559,7 @@
 func isDigiCertConfigured(ctx context.Context, appConfig *fleet.AppConfig, ds fleet.Datastore,
 	hostProfilesToInstallMap map[hostProfileUUID]*fleet.MDMAppleBulkUpsertHostProfilePayload,
 	userEnrollmentsToHostUUIDsMap map[string]string,
-<<<<<<< HEAD
-	digiCertCAs map[string]*fleet.DigiCertCertAuthority, profUUID string, target *cmdTarget, caName string, fleetVar string,
-=======
 	digiCertCAs map[string]*fleet.DigiCertCA, profUUID string, target *cmdTarget, caName string, fleetVar string,
->>>>>>> 8601fcd7
 ) (bool, error) {
 	if !license.IsPremium(ctx) {
 		return markProfilesFailed(ctx, ds, target, hostProfilesToInstallMap, userEnrollmentsToHostUUIDsMap, profUUID, "DigiCert integration requires a Fleet Premium license.", ptr.Time(time.Now().UTC()))
@@ -5586,11 +5568,7 @@
 		return true, nil
 	}
 	configured := false
-<<<<<<< HEAD
-	var digiCertCA *fleet.DigiCertCertAuthority
-=======
 	var digiCertCA *fleet.DigiCertCA
->>>>>>> 8601fcd7
 	if appConfig.Integrations.DigiCert.Valid {
 		for _, ca := range appConfig.Integrations.DigiCert.Value {
 			if ca.Name == caName {
@@ -5791,11 +5769,7 @@
 func isCustomSCEPConfigured(ctx context.Context, appConfig *fleet.AppConfig, ds fleet.Datastore,
 	hostProfilesToInstallMap map[hostProfileUUID]*fleet.MDMAppleBulkUpsertHostProfilePayload,
 	userEnrollmentsToHostUUIDsMap map[string]string,
-<<<<<<< HEAD
-	customSCEPCAs map[string]*fleet.CustomSCEPProxyCertAuthority, profUUID string, target *cmdTarget, caName string, fleetVar string,
-=======
 	customSCEPCAs map[string]*fleet.CustomSCEPProxyCA, profUUID string, target *cmdTarget, caName string, fleetVar string,
->>>>>>> 8601fcd7
 ) (bool, error) {
 	if !license.IsPremium(ctx) {
 		return markProfilesFailed(ctx, ds, target, hostProfilesToInstallMap, userEnrollmentsToHostUUIDsMap, profUUID, "Custom SCEP integration requires a Fleet Premium license.", ptr.Time(time.Now().UTC()))
@@ -5804,11 +5778,7 @@
 		return true, nil
 	}
 	configured := false
-<<<<<<< HEAD
-	var scepCA *fleet.CustomSCEPProxyCertAuthority
-=======
 	var scepCA *fleet.CustomSCEPProxyCA
->>>>>>> 8601fcd7
 	if appConfig.Integrations.CustomSCEPProxy.Valid {
 		for _, ca := range appConfig.Integrations.CustomSCEPProxy.Value {
 			if ca.Name == caName {
