--- conflicted
+++ resolved
@@ -1693,10 +1693,10 @@
 
 type MDMAppleCheckinAndCommandService struct {
 	ds        fleet.Datastore
-	commander *MDMAppleCommander
-}
-
-func NewMDMAppleCheckinAndCommandService(ds fleet.Datastore, commander *MDMAppleCommander) *MDMAppleCheckinAndCommandService {
+	commander *apple_mdm.MDMAppleCommander
+}
+
+func NewMDMAppleCheckinAndCommandService(ds fleet.Datastore, commander *apple_mdm.MDMAppleCommander) *MDMAppleCheckinAndCommandService {
 	return &MDMAppleCheckinAndCommandService{ds: ds, commander: commander}
 }
 
@@ -1874,134 +1874,9 @@
 // ensureFleetdConfig ensures there's a fleetd configuration profile in
 // mdm_apple_configuration_profiles for each team and for "no team"
 //
-<<<<<<< HEAD
-// It's intentionally decoupled from fleet.Service so it can be used internally
-// in crons and other services, leaving authentication/permission handling to
-// the caller.
-type MDMAppleCommander struct {
-	storage nanomdm_storage.AllStorage
-	pusher  nanomdm_push.Pusher
-}
-
-// NewMDMAppleCommander creates a new commander instance.
-func NewMDMAppleCommander(mdmStorage nanomdm_storage.AllStorage, mdmPushService nanomdm_push.Pusher) *MDMAppleCommander {
-	return &MDMAppleCommander{
-		storage: mdmStorage,
-		pusher:  mdmPushService,
-	}
-}
-
-// InstallProfile sends the homonymous MDM command to the given hosts, it also
-// takes care of the base64 encoding of the provided profile bytes.
-func (svc *MDMAppleCommander) InstallProfile(ctx context.Context, hostUUIDs []string, profile mobileconfig.Mobileconfig, uuid string) error {
-	base64Profile := base64.StdEncoding.EncodeToString(profile)
-	raw := fmt.Sprintf(`<?xml version="1.0" encoding="UTF-8"?>
-<!DOCTYPE plist PUBLIC "-//Apple//DTD PLIST 1.0//EN" "http://www.apple.com/DTDs/PropertyList-1.0.dtd">
-<plist version="1.0">
-<dict>
-	<key>CommandUUID</key>
-	<string>%s</string>
-	<key>Command</key>
-	<dict>
-		<key>RequestType</key>
-		<string>InstallProfile</string>
-		<key>Payload</key>
-		<data>%s</data>
-	</dict>
-</dict>
-</plist>`, uuid, base64Profile)
-	err := svc.enqueue(ctx, hostUUIDs, raw)
-	return ctxerr.Wrap(ctx, err, "commander install profile")
-}
-
-// InstallProfile sends the homonymous MDM command to the given hosts.
-func (svc *MDMAppleCommander) RemoveProfile(ctx context.Context, hostUUIDs []string, profileIdentifier string, uuid string) error {
-	raw := fmt.Sprintf(`<?xml version="1.0" encoding="UTF-8"?>
-<!DOCTYPE plist PUBLIC "-//Apple//DTD PLIST 1.0//EN" "http://www.apple.com/DTDs/PropertyList-1.0.dtd">
-<plist version="1.0">
-<dict>
-	<key>CommandUUID</key>
-	<string>%s</string>
-	<key>Command</key>
-	<dict>
-		<key>RequestType</key>
-		<string>RemoveProfile</string>
-		<key>Identifier</key>
-		<string>%s</string>
-	</dict>
-</dict>
-</plist>`, uuid, profileIdentifier)
-	err := svc.enqueue(ctx, hostUUIDs, raw)
-	return ctxerr.Wrap(ctx, err, "commander remove profile")
-}
-
-func (svc *MDMAppleCommander) DeviceLock(ctx context.Context, hostUUIDs []string, uuid string) error {
-	pin := apple_mdm.GenerateRandomPin(6)
-	raw := fmt.Sprintf(`<?xml version="1.0" encoding="UTF-8"?>
-<!DOCTYPE plist PUBLIC "-//Apple//DTD PLIST 1.0//EN" "http://www.apple.com/DTDs/PropertyList-1.0.dtd">
-<plist version="1.0">
-  <dict>
-    <key>CommandUUID</key>
-    <string>%s</string>
-    <key>Command</key>
-    <dict>
-      <key>RequestType</key>
-      <string>DeviceLock</string>
-      <key>PIN</key>
-      <string>%s</string>
-    </dict>
-  </dict>
-</plist>`, uuid, pin)
-	return svc.enqueue(ctx, hostUUIDs, raw)
-}
-
-func (svc *MDMAppleCommander) EraseDevice(ctx context.Context, hostUUIDs []string, uuid string) error {
-	pin := apple_mdm.GenerateRandomPin(6)
-	raw := fmt.Sprintf(`<?xml version="1.0" encoding="UTF-8"?>
-<!DOCTYPE plist PUBLIC "-//Apple//DTD PLIST 1.0//EN" "http://www.apple.com/DTDs/PropertyList-1.0.dtd">
-<plist version="1.0">
-<dict>
-  <key>CommandUUID</key>
-  <string>%s</string>
-  <key>Command</key>
-  <dict>
-    <key>RequestType</key>
-    <string>EraseDevice</string>
-    <key>PIN</key>
-    <string>%s</string>
-  </dict>
-</dict>
-</plist>`, uuid, pin)
-	return svc.enqueue(ctx, hostUUIDs, raw)
-}
-
-func (svc *MDMAppleCommander) InstallEnterpriseApplication(ctx context.Context, hostUUIDs []string, uuid string, manifestURL string) error {
-	raw := fmt.Sprintf(`<?xml version="1.0" encoding="UTF-8"?>
-<!DOCTYPE plist PUBLIC "-//Apple//DTD PLIST 1.0//EN" "http://www.apple.com/DTDs/PropertyList-1.0.dtd">
-<plist version="1.0">
-  <dict>
-    <key>Command</key>
-    <dict>
-      <key>ManifestURL</key>
-      <string>%s</string>
-      <key>RequestType</key>
-      <string>InstallEnterpriseApplication</string>
-    </dict>
-
-    <key>CommandUUID</key>
-    <string>%s</string>
-  </dict>
-</plist>`, manifestURL, uuid)
-	return svc.enqueue(ctx, hostUUIDs, raw)
-}
-
-// enqueue takes care of enqueuing the commands and sending push notifications
-// to the devices.
-=======
 // We try our best to use each team's secret but we default to creating a
 // profile with the global enroll secret if the team doesn't have any enroll
 // secrets.
->>>>>>> ce77a3e8
 //
 // This profile will be applied to all hosts in the team (or "no team",) but it
 // will only be used by hosts that have a fleetd installation without an enroll
