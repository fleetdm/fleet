package service

import (
	"bytes"
	"context"
	"crypto/x509"
	"encoding/base64"
	"encoding/json"
	"encoding/pem"
	"encoding/xml"
	"errors"
	"fmt"
	"io"
	"mime/multipart"
	"net/http"
	"net/url"
	"os"
	"regexp"
	"slices"
	"strconv"
	"strings"
	"sync"
	"time"

	"github.com/docker/go-units"
	eeservice "github.com/fleetdm/fleet/v4/ee/server/service"
	"github.com/fleetdm/fleet/v4/pkg/file"
	"github.com/fleetdm/fleet/v4/pkg/optjson"
	"github.com/fleetdm/fleet/v4/server"
	"github.com/fleetdm/fleet/v4/server/authz"
	"github.com/fleetdm/fleet/v4/server/config"
	"github.com/fleetdm/fleet/v4/server/contexts/ctxerr"
	"github.com/fleetdm/fleet/v4/server/contexts/license"
	"github.com/fleetdm/fleet/v4/server/contexts/logging"
	"github.com/fleetdm/fleet/v4/server/contexts/viewer"
	"github.com/fleetdm/fleet/v4/server/fleet"
	mdm_types "github.com/fleetdm/fleet/v4/server/mdm"
	apple_mdm "github.com/fleetdm/fleet/v4/server/mdm/apple"
	"github.com/fleetdm/fleet/v4/server/mdm/apple/appmanifest"
	"github.com/fleetdm/fleet/v4/server/mdm/apple/gdmf"
	"github.com/fleetdm/fleet/v4/server/mdm/apple/mobileconfig"
	"github.com/fleetdm/fleet/v4/server/mdm/assets"
	mdmcrypto "github.com/fleetdm/fleet/v4/server/mdm/crypto"
	mdmlifecycle "github.com/fleetdm/fleet/v4/server/mdm/lifecycle"
	"github.com/fleetdm/fleet/v4/server/mdm/nanomdm/cryptoutil"
	"github.com/fleetdm/fleet/v4/server/mdm/nanomdm/mdm"
	nano_service "github.com/fleetdm/fleet/v4/server/mdm/nanomdm/service"
	"github.com/fleetdm/fleet/v4/server/ptr"
	"github.com/fleetdm/fleet/v4/server/sso"
	kitlog "github.com/go-kit/log"
	"github.com/go-kit/log/level"
	"github.com/google/uuid"
	"github.com/groob/plist"
	"github.com/smallstep/pkcs7"
)

const (
	// FleetVarNDESSCEPChallenge and other variables are used as $FLEET_VAR_<VARIABLE_NAME>.
	// For example: $FLEET_VAR_NDES_SCEP_CHALLENGE
	// Currently, we assume the variables are fully unique and not substrings of each other.
	FleetVarNDESSCEPChallenge   = "NDES_SCEP_CHALLENGE"
	FleetVarNDESSCEPProxyURL    = "NDES_SCEP_PROXY_URL"
	FleetVarHostEndUserEmailIDP = "HOST_END_USER_EMAIL_IDP"
)

var (
	profileVariableRegex            = regexp.MustCompile(`(\$FLEET_VAR_(?P<name1>\w+))|(\${FLEET_VAR_(?P<name2>\w+)})`)
	fleetVarNDESSCEPChallengeRegexp = regexp.MustCompile(fmt.Sprintf(`(\$FLEET_VAR_%s)|(\${FLEET_VAR_%s})`, FleetVarNDESSCEPChallenge,
		FleetVarNDESSCEPChallenge))
	fleetVarNDESSCEPProxyURLRegexp = regexp.MustCompile(fmt.Sprintf(`(\$FLEET_VAR_%s)|(\${FLEET_VAR_%s})`, FleetVarNDESSCEPProxyURL,
		FleetVarNDESSCEPProxyURL))
	fleetVarHostEndUserEmailIDPRegexp = regexp.MustCompile(fmt.Sprintf(`(\$FLEET_VAR_%s)|(\${FLEET_VAR_%s})`, FleetVarHostEndUserEmailIDP,
		FleetVarHostEndUserEmailIDP))
	fleetVarsSupportedInConfigProfiles = []string{FleetVarNDESSCEPChallenge, FleetVarNDESSCEPProxyURL, FleetVarHostEndUserEmailIDP}
)

type hostProfileUUID struct {
	HostUUID    string
	ProfileUUID string
}

// Functions that can be overwritten in tests
var getNDESSCEPChallenge = eeservice.GetNDESSCEPChallenge

type getMDMAppleCommandResultsRequest struct {
	CommandUUID string `query:"command_uuid,optional"`
}

type getMDMAppleCommandResultsResponse struct {
	Results []*fleet.MDMCommandResult `json:"results,omitempty"`
	Err     error                     `json:"error,omitempty"`
}

func (r getMDMAppleCommandResultsResponse) error() error { return r.Err }

func getMDMAppleCommandResultsEndpoint(ctx context.Context, request interface{}, svc fleet.Service) (errorer, error) {
	req := request.(*getMDMAppleCommandResultsRequest)
	results, err := svc.GetMDMAppleCommandResults(ctx, req.CommandUUID)
	if err != nil {
		return getMDMAppleCommandResultsResponse{
			Err: err,
		}, nil
	}

	return getMDMAppleCommandResultsResponse{
		Results: results,
	}, nil
}

func (svc *Service) GetMDMAppleCommandResults(ctx context.Context, commandUUID string) ([]*fleet.MDMCommandResult, error) {
	// first, authorize that the user has the right to list hosts
	if err := svc.authz.Authorize(ctx, &fleet.Host{}, fleet.ActionList); err != nil {
		return nil, ctxerr.Wrap(ctx, err)
	}

	vc, ok := viewer.FromContext(ctx)
	if !ok {
		return nil, fleet.ErrNoContext
	}

	// check that command exists first, to return 404 on invalid commands
	// (the command may exist but have no results yet).
	if _, err := svc.ds.GetMDMAppleCommandRequestType(ctx, commandUUID); err != nil {
		return nil, err
	}

	// next, we need to read the command results before we know what hosts (and
	// therefore what teams) we're dealing with.
	results, err := svc.ds.GetMDMAppleCommandResults(ctx, commandUUID)
	if err != nil {
		return nil, err
	}

	// now we can load the hosts (lite) corresponding to those command results,
	// and do the final authorization check with the proper team(s). Include observers,
	// as they are able to view command results for their teams' hosts.
	filter := fleet.TeamFilter{User: vc.User, IncludeObserver: true}
	hostUUIDs := make([]string, len(results))
	for i, res := range results {
		hostUUIDs[i] = res.HostUUID
	}
	hosts, err := svc.ds.ListHostsLiteByUUIDs(ctx, filter, hostUUIDs)
	if err != nil {
		return nil, err
	}
	if len(hosts) == 0 {
		// do not return 404 here, as it's possible for a command to not have
		// results yet
		return nil, nil
	}

	// collect the team IDs and verify that the user has access to view commands
	// on all affected teams. Index the hosts by uuid for easly lookup as
	// afterwards we'll want to store the hostname on the returned results.
	hostsByUUID := make(map[string]*fleet.Host, len(hosts))
	teamIDs := make(map[uint]bool)
	for _, h := range hosts {
		var id uint
		if h.TeamID != nil {
			id = *h.TeamID
		}
		teamIDs[id] = true
		hostsByUUID[h.UUID] = h
	}

	var commandAuthz fleet.MDMCommandAuthz
	for tmID := range teamIDs {
		commandAuthz.TeamID = &tmID
		if tmID == 0 {
			commandAuthz.TeamID = nil
		}

		if err := svc.authz.Authorize(ctx, commandAuthz, fleet.ActionRead); err != nil {
			return nil, ctxerr.Wrap(ctx, err)
		}
	}

	// add the hostnames to the results
	for _, res := range results {
		if h := hostsByUUID[res.HostUUID]; h != nil {
			res.Hostname = hostsByUUID[res.HostUUID].Hostname
		}
	}
	return results, nil
}

type listMDMAppleCommandsRequest struct {
	ListOptions fleet.ListOptions `url:"list_options"`
}

type listMDMAppleCommandsResponse struct {
	Results []*fleet.MDMAppleCommand `json:"results"`
	Err     error                    `json:"error,omitempty"`
}

func (r listMDMAppleCommandsResponse) error() error { return r.Err }

func listMDMAppleCommandsEndpoint(ctx context.Context, request interface{}, svc fleet.Service) (errorer, error) {
	req := request.(*listMDMAppleCommandsRequest)
	results, err := svc.ListMDMAppleCommands(ctx, &fleet.MDMCommandListOptions{
		ListOptions: req.ListOptions,
	})
	if err != nil {
		return listMDMAppleCommandsResponse{
			Err: err,
		}, nil
	}

	return listMDMAppleCommandsResponse{
		Results: results,
	}, nil
}

func (svc *Service) ListMDMAppleCommands(ctx context.Context, opts *fleet.MDMCommandListOptions) ([]*fleet.MDMAppleCommand, error) {
	// first, authorize that the user has the right to list hosts
	if err := svc.authz.Authorize(ctx, &fleet.Host{}, fleet.ActionList); err != nil {
		return nil, ctxerr.Wrap(ctx, err)
	}

	vc, ok := viewer.FromContext(ctx)
	if !ok {
		return nil, fleet.ErrNoContext
	}

	// get the list of commands so we know what hosts (and therefore what teams)
	// we're dealing with. Including the observers as they are allowed to view
	// MDM Apple commands.
	results, err := svc.ds.ListMDMAppleCommands(ctx, fleet.TeamFilter{
		User:            vc.User,
		IncludeObserver: true,
	}, opts)
	if err != nil {
		return nil, err
	}

	// collect the different team IDs and verify that the user has access to view
	// commands on all affected teams, do not assume that ListMDMAppleCommands
	// only returned hosts that the user is authorized to view the command
	// results of (that is, always verify with our rego authz policy).
	teamIDs := make(map[uint]bool)
	for _, res := range results {
		var id uint
		if res.TeamID != nil {
			id = *res.TeamID
		}
		teamIDs[id] = true
	}

	// instead of returning an authz error if the user is not authorized for a
	// team, we remove those commands from the results (as we want to return
	// whatever the user is allowed to see). Since this can only be done after
	// retrieving the list of commands, this may result in returning less results
	// than requested, but it's ok - it's expected that the results retrieved
	// from the datastore will all be authorized for the user.
	var commandAuthz fleet.MDMCommandAuthz
	var authzErr error
	for tmID := range teamIDs {
		commandAuthz.TeamID = &tmID
		if tmID == 0 {
			commandAuthz.TeamID = nil
		}
		if err := svc.authz.Authorize(ctx, commandAuthz, fleet.ActionRead); err != nil {
			if authzErr == nil {
				authzErr = err
			}
			teamIDs[tmID] = false
		}
	}

	if authzErr != nil {
		level.Error(svc.logger).Log("err", "unauthorized to view some team commands", "details", authzErr)

		// filter-out the teams that the user is not allowed to view
		allowedResults := make([]*fleet.MDMAppleCommand, 0, len(results))
		for _, res := range results {
			var id uint
			if res.TeamID != nil {
				id = *res.TeamID
			}
			if teamIDs[id] {
				allowedResults = append(allowedResults, res)
			}
		}
		results = allowedResults
	}

	return results, nil
}

type newMDMAppleConfigProfileRequest struct {
	TeamID  uint
	Profile *multipart.FileHeader
}

type newMDMAppleConfigProfileResponse struct {
	ProfileID uint  `json:"profile_id"`
	Err       error `json:"error,omitempty"`
}

// TODO(lucas): We parse the whole body before running svc.authz.Authorize.
// An authenticated but unauthorized user could abuse this.
func (newMDMAppleConfigProfileRequest) DecodeRequest(ctx context.Context, r *http.Request) (interface{}, error) {
	decoded := newMDMAppleConfigProfileRequest{}

	err := r.ParseMultipartForm(512 * units.MiB)
	if err != nil {
		return nil, &fleet.BadRequestError{
			Message:     "failed to parse multipart form",
			InternalErr: err,
		}
	}

	val, ok := r.MultipartForm.Value["team_id"]
	if !ok || len(val) < 1 {
		// default is no team
		decoded.TeamID = 0
	} else {
		teamID, err := strconv.Atoi(val[0])
		if err != nil {
			return nil, &fleet.BadRequestError{Message: fmt.Sprintf("failed to decode team_id in multipart form: %s", err.Error())}
		}
		decoded.TeamID = uint(teamID) //nolint:gosec // dismiss G115
	}

	fhs, ok := r.MultipartForm.File["profile"]
	if !ok || len(fhs) < 1 {
		return nil, &fleet.BadRequestError{Message: "no file headers for profile"}
	}
	decoded.Profile = fhs[0]

	return &decoded, nil
}

func (r newMDMAppleConfigProfileResponse) error() error { return r.Err }

func newMDMAppleConfigProfileEndpoint(ctx context.Context, request interface{}, svc fleet.Service) (errorer, error) {
	req := request.(*newMDMAppleConfigProfileRequest)

	ff, err := req.Profile.Open()
	if err != nil {
		return &newMDMAppleConfigProfileResponse{Err: err}, nil
	}
	defer ff.Close()
	// providing an empty set of labels since this endpoint is only maintained for backwards compat
	cp, err := svc.NewMDMAppleConfigProfile(ctx, req.TeamID, ff, nil, fleet.LabelsIncludeAll)
	if err != nil {
		return &newMDMAppleConfigProfileResponse{Err: err}, nil
	}
	return &newMDMAppleConfigProfileResponse{
		ProfileID: cp.ProfileID,
	}, nil
}

func (svc *Service) NewMDMAppleConfigProfile(ctx context.Context, teamID uint, r io.Reader, labels []string, labelsMembershipMode fleet.MDMLabelsMode) (*fleet.MDMAppleConfigProfile, error) {
	if err := svc.authz.Authorize(ctx, &fleet.MDMConfigProfileAuthz{TeamID: &teamID}, fleet.ActionWrite); err != nil {
		return nil, ctxerr.Wrap(ctx, err)
	}

	// check that Apple MDM is enabled - the middleware of that endpoint checks
	// only that any MDM is enabled, maybe it's just Windows
	if err := svc.VerifyMDMAppleConfigured(ctx); err != nil {
		err := fleet.NewInvalidArgumentError("profile", fleet.AppleMDMNotConfiguredMessage).WithStatus(http.StatusBadRequest)
		return nil, ctxerr.Wrap(ctx, err, "check macOS MDM enabled")
	}

	var teamName string
	if teamID >= 1 {
		tm, err := svc.EnterpriseOverrides.TeamByIDOrName(ctx, &teamID, nil)
		if err != nil {
			return nil, ctxerr.Wrap(ctx, err)
		}
		teamName = tm.Name
	}

	b, err := io.ReadAll(r)
	if err != nil {
		return nil, ctxerr.Wrap(ctx, &fleet.BadRequestError{
			Message:     "failed to read Apple config profile",
			InternalErr: err,
		})
	}

	// Expand and validate secrets in profile
	expanded, secretsUpdatedAt, err := svc.ds.ExpandEmbeddedSecretsAndUpdatedAt(ctx, string(b))
	if err != nil {
		return nil, ctxerr.Wrap(ctx, fleet.NewInvalidArgumentError("profile", err.Error()))
	}

	cp, err := fleet.NewMDMAppleConfigProfile([]byte(expanded), &teamID)
	if err != nil {
		return nil, ctxerr.Wrap(ctx, &fleet.BadRequestError{
			Message: fmt.Sprintf("failed to parse config profile: %s", err.Error()),
		})
	}

	if err := cp.ValidateUserProvided(); err != nil {
		return nil, ctxerr.Wrap(ctx, &fleet.BadRequestError{Message: err.Error()})
	}
	err = validateConfigProfileFleetVariables(string(cp.Mobileconfig))
	if err != nil {
		return nil, ctxerr.Wrap(ctx, err, "validating fleet variables")
	}

	// Save the original unexpanded profile
	cp.Mobileconfig = b
<<<<<<< HEAD
	cp.SecretsUpdatedAt = secretsUpdatedAt
=======
>>>>>>> 5f4400b5

	labelMap, err := svc.validateProfileLabels(ctx, labels)
	if err != nil {
		return nil, ctxerr.Wrap(ctx, err, "validating labels")
	}
	switch labelsMembershipMode {
	case fleet.LabelsIncludeAll:
		cp.LabelsIncludeAll = labelMap
	case fleet.LabelsIncludeAny:
		cp.LabelsIncludeAny = labelMap
	case fleet.LabelsExcludeAny:
		cp.LabelsExcludeAny = labelMap
	default:
		// TODO what happens if mode is not set?s
	}

	newCP, err := svc.ds.NewMDMAppleConfigProfile(ctx, *cp)
	if err != nil {
		var existsErr existsErrorInterface
		if errors.As(err, &existsErr) {
			msg := "Couldn't upload. A configuration profile with this name already exists."
			if re, ok := existsErr.(interface{ Resource() string }); ok {
				if re.Resource() == "MDMAppleConfigProfile.PayloadIdentifier" {
					msg = "Couldn't upload. A configuration profile with this identifier (PayloadIdentifier) already exists."
				}
			}
			err = fleet.NewInvalidArgumentError("profile", msg).
				WithStatus(http.StatusConflict)
		}
		return nil, ctxerr.Wrap(ctx, err)
	}
	if _, err := svc.ds.BulkSetPendingMDMHostProfiles(ctx, nil, nil, []string{newCP.ProfileUUID}, nil); err != nil {
		return nil, ctxerr.Wrap(ctx, err, "bulk set pending host profiles")
	}

	var (
		actTeamID   *uint
		actTeamName *string
	)
	if teamID > 0 {
		actTeamID = &teamID
		actTeamName = &teamName
	}
	if err := svc.NewActivity(
		ctx, authz.UserFromContext(ctx), &fleet.ActivityTypeCreatedMacosProfile{
			TeamID:            actTeamID,
			TeamName:          actTeamName,
			ProfileName:       newCP.Name,
			ProfileIdentifier: newCP.Identifier,
		}); err != nil {
		return nil, ctxerr.Wrap(ctx, err, "logging activity for create mdm apple config profile")
	}

	return newCP, nil
}

func validateConfigProfileFleetVariables(contents string) error {
	fleetVars := findFleetVariables(contents)
	for k := range fleetVars {
		if !slices.Contains(fleetVarsSupportedInConfigProfiles, k) {
			return &fleet.BadRequestError{Message: fmt.Sprintf("Fleet variable $FLEET_VAR_%s is not supported in configuration profiles",
				k)}
		}
	}
	return nil
}

func (svc *Service) NewMDMAppleDeclaration(ctx context.Context, teamID uint, r io.Reader, labels []string, name string, labelsMembershipMode fleet.MDMLabelsMode) (*fleet.MDMAppleDeclaration, error) {
	if err := svc.authz.Authorize(ctx, &fleet.MDMConfigProfileAuthz{TeamID: &teamID}, fleet.ActionWrite); err != nil {
		return nil, ctxerr.Wrap(ctx, err)
	}

	// check that Apple MDM is enabled - the middleware of that endpoint checks
	// only that any MDM is enabled, maybe it's just Windows
	if err := svc.VerifyMDMAppleConfigured(ctx); err != nil {
		err := fleet.NewInvalidArgumentError("declaration", fleet.AppleMDMNotConfiguredMessage).WithStatus(http.StatusBadRequest)
		return nil, ctxerr.Wrap(ctx, err, "check macOS MDM enabled")
	}

	fleetNames := mdm_types.FleetReservedProfileNames()
	if _, ok := fleetNames[name]; ok {
		err := fleet.NewInvalidArgumentError("declaration", fmt.Sprintf("Profile name %q is not allowed.", name)).WithStatus(http.StatusBadRequest)
		return nil, err
	}

	var teamName string
	if teamID >= 1 {
		tm, err := svc.EnterpriseOverrides.TeamByIDOrName(ctx, &teamID, nil)
		if err != nil {
			return nil, ctxerr.Wrap(ctx, err)
		}
		teamName = tm.Name
	}

	data, err := io.ReadAll(r)
	if err != nil {
		return nil, err
	}

	var tmID *uint
	if teamID >= 1 {
		tmID = &teamID
	}

	validatedLabels, err := svc.validateDeclarationLabels(ctx, labels)
	if err != nil {
		return nil, err
	}

<<<<<<< HEAD
	dataWithSecrets, secretsUpdatedAt, err := svc.ds.ExpandEmbeddedSecretsAndUpdatedAt(ctx, string(data))
=======
	dataWithSecrets, err := svc.ds.ExpandEmbeddedSecrets(ctx, string(data))
>>>>>>> 5f4400b5
	if err != nil {
		return nil, fleet.NewInvalidArgumentError("profile", err.Error())
	}

	if err := validateDeclarationFleetVariables(dataWithSecrets); err != nil {
		return nil, err
	}

	// TODO(roberto): Maybe GetRawDeclarationValues belongs inside NewMDMAppleDeclaration? We can refactor this in a follow up.
	rawDecl, err := fleet.GetRawDeclarationValues([]byte(dataWithSecrets))
	if err != nil {
		return nil, err
	}
	// After validation, we should no longer need to keep the expanded secrets.

	if err := rawDecl.ValidateUserProvided(); err != nil {
		return nil, err
	}

	d := fleet.NewMDMAppleDeclaration(data, tmID, name, rawDecl.Type, rawDecl.Identifier)
	d.SecretsUpdatedAt = secretsUpdatedAt

	switch labelsMembershipMode {
	case fleet.LabelsIncludeAny:
		d.LabelsIncludeAny = validatedLabels
	case fleet.LabelsExcludeAny:
		d.LabelsExcludeAny = validatedLabels
	default:
		// default to include all
		d.LabelsIncludeAll = validatedLabels
	}

	decl, err := svc.ds.NewMDMAppleDeclaration(ctx, d)
	if err != nil {
		return nil, err
	}

	if _, err := svc.ds.BulkSetPendingMDMHostProfiles(ctx, nil, nil, []string{decl.DeclarationUUID}, nil); err != nil {
		return nil, ctxerr.Wrap(ctx, err, "bulk set pending host declarations")
	}

	var (
		actTeamID   *uint
		actTeamName *string
	)
	if teamID > 0 {
		actTeamID = &teamID
		actTeamName = &teamName
	}
	if err := svc.NewActivity(
		ctx, authz.UserFromContext(ctx), &fleet.ActivityTypeCreatedDeclarationProfile{
			TeamID:      actTeamID,
			TeamName:    actTeamName,
			ProfileName: decl.Name,
			Identifier:  decl.Identifier,
		}); err != nil {
		return nil, ctxerr.Wrap(ctx, err, "logging activity for create mdm apple declaration")
	}

	return decl, nil
}

func validateDeclarationFleetVariables(contents string) error {
	if len(findFleetVariables(contents)) > 0 {
		return &fleet.BadRequestError{Message: "Fleet variables ($FLEET_VAR_*) are not currently supported in DDM profiles"}
	}
	return nil
}

func (svc *Service) batchValidateDeclarationLabels(ctx context.Context, labelNames []string) (map[string]fleet.ConfigurationProfileLabel, error) {
	if len(labelNames) == 0 {
		return nil, nil
	}

	labels, err := svc.ds.LabelIDsByName(ctx, labelNames)
	if err != nil {
		return nil, ctxerr.Wrap(ctx, err, "getting label IDs by name")
	}

	uniqueNames := make(map[string]bool)
	for _, entry := range labelNames {
		if _, value := uniqueNames[entry]; !value {
			uniqueNames[entry] = true
		}
	}

	if len(labels) != len(uniqueNames) {
		return nil, &fleet.BadRequestError{
			Message:     "some or all the labels provided don't exist",
			InternalErr: fmt.Errorf("names provided: %v", labelNames),
		}
	}

	profLabels := make(map[string]fleet.ConfigurationProfileLabel)
	for labelName, labelID := range labels {
		profLabels[labelName] = fleet.ConfigurationProfileLabel{
			LabelName: labelName,
			LabelID:   labelID,
		}
	}
	return profLabels, nil
}

func (svc *Service) validateDeclarationLabels(ctx context.Context, labelNames []string) ([]fleet.ConfigurationProfileLabel, error) {
	labelMap, err := svc.batchValidateDeclarationLabels(ctx, labelNames)
	if err != nil {
		return nil, ctxerr.Wrap(ctx, err, "validating declaration labels")
	}

	var declLabels []fleet.ConfigurationProfileLabel
	for _, label := range labelMap {
		declLabels = append(declLabels, label)
	}
	return declLabels, nil
}

type listMDMAppleConfigProfilesRequest struct {
	TeamID uint `query:"team_id,optional"`
}

type listMDMAppleConfigProfilesResponse struct {
	ConfigProfiles []*fleet.MDMAppleConfigProfile `json:"profiles"`
	Err            error                          `json:"error,omitempty"`
}

func (r listMDMAppleConfigProfilesResponse) error() error { return r.Err }

func listMDMAppleConfigProfilesEndpoint(ctx context.Context, request interface{}, svc fleet.Service) (errorer, error) {
	req := request.(*listMDMAppleConfigProfilesRequest)

	cps, err := svc.ListMDMAppleConfigProfiles(ctx, req.TeamID)
	if err != nil {
		return &listMDMAppleConfigProfilesResponse{Err: err}, nil
	}

	res := listMDMAppleConfigProfilesResponse{ConfigProfiles: cps}
	if cps == nil {
		res.ConfigProfiles = []*fleet.MDMAppleConfigProfile{} // return empty json array instead of json null
	}
	return &res, nil
}

func (svc *Service) ListMDMAppleConfigProfiles(ctx context.Context, teamID uint) ([]*fleet.MDMAppleConfigProfile, error) {
	if err := svc.authz.Authorize(ctx, &fleet.MDMConfigProfileAuthz{TeamID: &teamID}, fleet.ActionRead); err != nil {
		return nil, ctxerr.Wrap(ctx, err)
	}

	if teamID >= 1 {
		// confirm that team exists
		if _, err := svc.ds.Team(ctx, teamID); err != nil {
			return nil, ctxerr.Wrap(ctx, err)
		}
	}

	cps, err := svc.ds.ListMDMAppleConfigProfiles(ctx, &teamID)
	if err != nil {
		return nil, ctxerr.Wrap(ctx, err)
	}

	return cps, nil
}

type getMDMAppleConfigProfileRequest struct {
	ProfileID uint `url:"profile_id"`
}

type getMDMAppleConfigProfileResponse struct {
	Err error `json:"error,omitempty"`

	// file fields below are used in hijackRender for the response
	fileReader io.ReadCloser
	fileLength int64
	fileName   string
}

func (r getMDMAppleConfigProfileResponse) error() error { return r.Err }

func (r getMDMAppleConfigProfileResponse) hijackRender(ctx context.Context, w http.ResponseWriter) {
	w.Header().Set("Content-Length", strconv.FormatInt(r.fileLength, 10))
	w.Header().Set("Content-Type", "application/x-apple-aspen-config")
	w.Header().Set("X-Content-Type-Options", "nosniff")
	w.Header().Set("Content-Disposition", fmt.Sprintf(`attachment;filename="%s.mobileconfig"`, r.fileName))

	// OK to just log the error here as writing anything on
	// `http.ResponseWriter` sets the status code to 200 (and it can't be
	// changed.) Clients should rely on matching content-length with the
	// header provided
	wl, err := io.Copy(w, r.fileReader)
	if err != nil {
		logging.WithExtras(ctx, "mobileconfig_copy_error", err, "bytes_copied", wl)
	}
	r.fileReader.Close()
}

func getMDMAppleConfigProfileEndpoint(ctx context.Context, request interface{}, svc fleet.Service) (errorer, error) {
	req := request.(*getMDMAppleConfigProfileRequest)

	cp, err := svc.GetMDMAppleConfigProfileByDeprecatedID(ctx, req.ProfileID)
	if err != nil {
		return getMDMAppleConfigProfileResponse{Err: err}, nil
	}
	reader := bytes.NewReader(cp.Mobileconfig)
	fileName := fmt.Sprintf("%s_%s", time.Now().Format("2006-01-02"), strings.ReplaceAll(cp.Name, " ", "_"))

	return getMDMAppleConfigProfileResponse{fileReader: io.NopCloser(reader), fileLength: reader.Size(), fileName: fileName}, nil
}

func (svc *Service) GetMDMAppleConfigProfileByDeprecatedID(ctx context.Context, profileID uint) (*fleet.MDMAppleConfigProfile, error) {
	// first we perform a perform basic authz check
	if err := svc.authz.Authorize(ctx, &fleet.Team{}, fleet.ActionRead); err != nil {
		return nil, err
	}

	cp, err := svc.ds.GetMDMAppleConfigProfileByDeprecatedID(ctx, profileID)
	if err != nil {
		if fleet.IsNotFound(err) {
			// call the standard service method with a profile UUID that will not be
			// found, just to ensure the same sequence of validations are applied.
			return svc.GetMDMAppleConfigProfile(ctx, "-")
		}
		return nil, ctxerr.Wrap(ctx, err)
	}
	return svc.GetMDMAppleConfigProfile(ctx, cp.ProfileUUID)
}

func (svc *Service) GetMDMAppleConfigProfile(ctx context.Context, profileUUID string) (*fleet.MDMAppleConfigProfile, error) {
	// first we perform a perform basic authz check
	if err := svc.authz.Authorize(ctx, &fleet.Team{}, fleet.ActionRead); err != nil {
		return nil, err
	}

	cp, err := svc.ds.GetMDMAppleConfigProfile(ctx, profileUUID)
	if err != nil {
		return nil, ctxerr.Wrap(ctx, err)
	}

	// now we can do a specific authz check based on team id of profile before we return the profile
	if err := svc.authz.Authorize(ctx, &fleet.MDMConfigProfileAuthz{TeamID: cp.TeamID}, fleet.ActionRead); err != nil {
		return nil, err
	}

	return cp, nil
}

func (svc *Service) GetMDMAppleDeclaration(ctx context.Context, profileUUID string) (*fleet.MDMAppleDeclaration, error) {
	// first we perform a perform basic authz check
	if err := svc.authz.Authorize(ctx, &fleet.Team{}, fleet.ActionRead); err != nil {
		return nil, err
	}

	cp, err := svc.ds.GetMDMAppleDeclaration(ctx, profileUUID)
	if err != nil {
		return nil, ctxerr.Wrap(ctx, err)
	}

	// now we can do a specific authz check based on team id of profile before we return the profile
	if err := svc.authz.Authorize(ctx, &fleet.MDMConfigProfileAuthz{TeamID: cp.TeamID}, fleet.ActionRead); err != nil {
		return nil, err
	}

	return cp, nil
}

type deleteMDMAppleConfigProfileRequest struct {
	ProfileID uint `url:"profile_id"`
}

type deleteMDMAppleConfigProfileResponse struct {
	Err error `json:"error,omitempty"`
}

func (r deleteMDMAppleConfigProfileResponse) error() error { return r.Err }

func deleteMDMAppleConfigProfileEndpoint(ctx context.Context, request interface{}, svc fleet.Service) (errorer, error) {
	req := request.(*deleteMDMAppleConfigProfileRequest)

	if err := svc.DeleteMDMAppleConfigProfileByDeprecatedID(ctx, req.ProfileID); err != nil {
		return &deleteMDMAppleConfigProfileResponse{Err: err}, nil
	}

	return &deleteMDMAppleConfigProfileResponse{}, nil
}

func (svc *Service) DeleteMDMAppleConfigProfileByDeprecatedID(ctx context.Context, profileID uint) error {
	// first we perform a perform basic authz check
	if err := svc.authz.Authorize(ctx, &fleet.Team{}, fleet.ActionRead); err != nil {
		return ctxerr.Wrap(ctx, err)
	}

	// get the profile by ID and call the standard delete function
	cp, err := svc.ds.GetMDMAppleConfigProfileByDeprecatedID(ctx, profileID)
	if err != nil {
		if fleet.IsNotFound(err) {
			// call the standard service method with a profile UUID that will not be
			// found, just to ensure the same sequence of validations are applied.
			return svc.DeleteMDMAppleConfigProfile(ctx, "-")
		}
		return ctxerr.Wrap(ctx, err)
	}
	return svc.DeleteMDMAppleConfigProfile(ctx, cp.ProfileUUID)
}

func (svc *Service) DeleteMDMAppleConfigProfile(ctx context.Context, profileUUID string) error {
	// first we perform a perform basic authz check
	if err := svc.authz.Authorize(ctx, &fleet.Team{}, fleet.ActionRead); err != nil {
		return ctxerr.Wrap(ctx, err)
	}

	// check that Apple MDM is enabled - the middleware of that endpoint checks
	// only that any MDM is enabled, maybe it's just Windows
	if err := svc.VerifyMDMAppleConfigured(ctx); err != nil {
		err := fleet.NewInvalidArgumentError("profile_uuid", fleet.AppleMDMNotConfiguredMessage).WithStatus(http.StatusBadRequest)
		return ctxerr.Wrap(ctx, err, "check macOS MDM enabled")
	}

	cp, err := svc.ds.GetMDMAppleConfigProfile(ctx, profileUUID)
	if err != nil {
		return ctxerr.Wrap(ctx, err)
	}

	var teamName string
	teamID := *cp.TeamID
	if teamID >= 1 {
		tm, err := svc.EnterpriseOverrides.TeamByIDOrName(ctx, &teamID, nil)
		if err != nil {
			return ctxerr.Wrap(ctx, err)
		}
		teamName = tm.Name
	}

	// now we can do a specific authz check based on team id of profile before we delete the profile
	if err := svc.authz.Authorize(ctx, &fleet.MDMConfigProfileAuthz{TeamID: cp.TeamID}, fleet.ActionWrite); err != nil {
		return ctxerr.Wrap(ctx, err)
	}

	// prevent deleting profiles that are managed by Fleet
	if _, ok := mobileconfig.FleetPayloadIdentifiers()[cp.Identifier]; ok {
		return &fleet.BadRequestError{
			Message:     "profiles managed by Fleet can't be deleted using this endpoint.",
			InternalErr: fmt.Errorf("deleting profile %s for team %s not allowed because it's managed by Fleet", cp.Identifier, teamName),
		}
	}

	// This call will also delete host_mdm_apple_profiles references IFF the profile has not been sent to
	// the host yet.
	if err := svc.ds.DeleteMDMAppleConfigProfile(ctx, profileUUID); err != nil {
		return ctxerr.Wrap(ctx, err)
	}

	// cannot use the profile ID as it is now deleted
	if _, err := svc.ds.BulkSetPendingMDMHostProfiles(ctx, nil, nil, []string{profileUUID}, nil); err != nil {
		return ctxerr.Wrap(ctx, err, "bulk set pending host profiles")
	}

	var (
		actTeamID   *uint
		actTeamName *string
	)
	if teamID > 0 {
		actTeamID = &teamID
		actTeamName = &teamName
	}
	if err := svc.NewActivity(
		ctx, authz.UserFromContext(ctx), &fleet.ActivityTypeDeletedMacosProfile{
			TeamID:            actTeamID,
			TeamName:          actTeamName,
			ProfileName:       cp.Name,
			ProfileIdentifier: cp.Identifier,
		}); err != nil {
		return ctxerr.Wrap(ctx, err, "logging activity for delete mdm apple config profile")
	}

	return nil
}

func (svc *Service) DeleteMDMAppleDeclaration(ctx context.Context, declUUID string) error {
	// first we perform a perform basic authz check
	if err := svc.authz.Authorize(ctx, &fleet.Team{}, fleet.ActionRead); err != nil {
		return ctxerr.Wrap(ctx, err)
	}

	// check that Apple MDM is enabled - the middleware of that endpoint checks
	// only that any MDM is enabled, maybe it's just Windows
	if err := svc.VerifyMDMAppleConfigured(ctx); err != nil {
		err := fleet.NewInvalidArgumentError("profile_uuid", fleet.AppleMDMNotConfiguredMessage).WithStatus(http.StatusBadRequest)
		return ctxerr.Wrap(ctx, err, "check macOS MDM enabled")
	}

	decl, err := svc.ds.GetMDMAppleDeclaration(ctx, declUUID)
	if err != nil {
		return ctxerr.Wrap(ctx, err)
	}

	// Check if the declaration contains a secret variable. If it does, this means that the declaration
	// has been provided by the user and can be deleted. We don't need to validate that it is a Fleet declaration.
	hasSecretVariable := len(fleet.ContainsPrefixVars(string(decl.RawJSON), fleet.ServerSecretPrefix)) > 0
	if !hasSecretVariable {
		if _, ok := mdm_types.FleetReservedProfileNames()[decl.Name]; ok {
			return &fleet.BadRequestError{
				Message:     "profiles managed by Fleet can't be deleted using this endpoint.",
				InternalErr: fmt.Errorf("deleting profile %s is not allowed because it's managed by Fleet", decl.Name),
			}
		}

		// TODO: refine our approach to deleting restricted/forbidden types of declarations so that we
		// can check that Fleet-managed aren't being deleted; this can be addressed once we add support
		// for more types of declarations
		var d fleet.MDMAppleRawDeclaration
		if err := json.Unmarshal(decl.RawJSON, &d); err != nil {
			return ctxerr.Wrap(ctx, err, "unmarshalling declaration")
		}
		if err := d.ValidateUserProvided(); err != nil {
			return ctxerr.Wrap(ctx, &fleet.BadRequestError{Message: err.Error()})
		}
	}

	var teamName string
	teamID := *decl.TeamID
	if teamID >= 1 {
		tm, err := svc.EnterpriseOverrides.TeamByIDOrName(ctx, &teamID, nil)
		if err != nil {
			return ctxerr.Wrap(ctx, err)
		}
		teamName = tm.Name
	}

	// now we can do a specific authz check based on team id of profile before we delete the profile
	if err := svc.authz.Authorize(ctx, &fleet.MDMConfigProfileAuthz{TeamID: decl.TeamID}, fleet.ActionWrite); err != nil {
		return ctxerr.Wrap(ctx, err)
	}

	if err := svc.ds.DeleteMDMAppleConfigProfile(ctx, declUUID); err != nil {
		return ctxerr.Wrap(ctx, err)
	}

	if _, err := svc.ds.BulkSetPendingMDMHostProfiles(ctx, nil, []uint{teamID}, nil, nil); err != nil {
		return ctxerr.Wrap(ctx, err, "bulk set pending host profiles")
	}

	var (
		actTeamID   *uint
		actTeamName *string
	)
	if teamID > 0 {
		actTeamID = &teamID
		actTeamName = &teamName
	}
	if err := svc.NewActivity(
		ctx, authz.UserFromContext(ctx), &fleet.ActivityTypeDeletedDeclarationProfile{
			TeamID:      actTeamID,
			TeamName:    actTeamName,
			ProfileName: decl.Name,
			Identifier:  decl.Identifier,
		}); err != nil {
		return ctxerr.Wrap(ctx, err, "logging activity for delete mdm apple declaration")
	}

	return nil
}

type getMDMAppleFileVaultSummaryRequest struct {
	TeamID *uint `query:"team_id,optional"`
}

type getMDMAppleFileVaultSummaryResponse struct {
	*fleet.MDMAppleFileVaultSummary
	Err error `json:"error,omitempty"`
}

func (r getMDMAppleFileVaultSummaryResponse) error() error { return r.Err }

func getMdmAppleFileVaultSummaryEndpoint(ctx context.Context, request interface{}, svc fleet.Service) (errorer, error) {
	req := request.(*getMDMAppleFileVaultSummaryRequest)

	fvs, err := svc.GetMDMAppleFileVaultSummary(ctx, req.TeamID)
	if err != nil {
		return &getMDMAppleFileVaultSummaryResponse{Err: err}, nil
	}

	return &getMDMAppleFileVaultSummaryResponse{
		MDMAppleFileVaultSummary: fvs,
	}, nil
}

func (svc *Service) GetMDMAppleFileVaultSummary(ctx context.Context, teamID *uint) (*fleet.MDMAppleFileVaultSummary, error) {
	if err := svc.authz.Authorize(ctx, fleet.MDMConfigProfileAuthz{TeamID: teamID}, fleet.ActionRead); err != nil {
		return nil, ctxerr.Wrap(ctx, err)
	}

	fvs, err := svc.ds.GetMDMAppleFileVaultSummary(ctx, teamID)
	if err != nil {
		return nil, ctxerr.Wrap(ctx, err)
	}

	return fvs, nil
}

type getMDMAppleProfilesSummaryRequest struct {
	TeamID *uint `query:"team_id,optional"`
}

type getMDMAppleProfilesSummaryResponse struct {
	fleet.MDMProfilesSummary
	Err error `json:"error,omitempty"`
}

func (r getMDMAppleProfilesSummaryResponse) error() error { return r.Err }

func getMDMAppleProfilesSummaryEndpoint(ctx context.Context, request interface{}, svc fleet.Service) (errorer, error) {
	req := request.(*getMDMAppleProfilesSummaryRequest)
	res := getMDMAppleProfilesSummaryResponse{}

	ps, err := svc.GetMDMAppleProfilesSummary(ctx, req.TeamID)
	if err != nil {
		return &getMDMAppleProfilesSummaryResponse{Err: err}, nil
	}

	res.Verified = ps.Verified
	res.Verifying = ps.Verifying
	res.Failed = ps.Failed
	res.Pending = ps.Pending

	return &res, nil
}

func (svc *Service) GetMDMAppleProfilesSummary(ctx context.Context, teamID *uint) (*fleet.MDMProfilesSummary, error) {
	if err := svc.authz.Authorize(ctx, fleet.MDMConfigProfileAuthz{TeamID: teamID}, fleet.ActionRead); err != nil {
		return nil, ctxerr.Wrap(ctx, err)
	}

	if err := svc.VerifyMDMAppleConfigured(ctx); err != nil {
		return &fleet.MDMProfilesSummary{}, nil
	}

	ps, err := svc.ds.GetMDMAppleProfilesSummary(ctx, teamID)
	if err != nil {
		return nil, ctxerr.Wrap(ctx, err)
	}

	return ps, nil
}

type uploadAppleInstallerRequest struct {
	Installer *multipart.FileHeader
}

type uploadAppleInstallerResponse struct {
	ID  uint  `json:"installer_id"`
	Err error `json:"error,omitempty"`
}

// TODO(lucas): We parse the whole body before running svc.authz.Authorize.
// An authenticated but unauthorized user could abuse this.
func (uploadAppleInstallerRequest) DecodeRequest(ctx context.Context, r *http.Request) (interface{}, error) {
	err := r.ParseMultipartForm(512 * units.MiB)
	if err != nil {
		return nil, &fleet.BadRequestError{
			Message:     "failed to parse multipart form",
			InternalErr: err,
		}
	}
	installer := r.MultipartForm.File["installer"][0]
	return &uploadAppleInstallerRequest{
		Installer: installer,
	}, nil
}

func (r uploadAppleInstallerResponse) error() error { return r.Err }

// Deprecated: Not in Use
func uploadAppleInstallerEndpoint(ctx context.Context, request interface{}, svc fleet.Service) (errorer, error) {
	req := request.(*uploadAppleInstallerRequest)
	ff, err := req.Installer.Open()
	if err != nil {
		return uploadAppleInstallerResponse{Err: err}, nil
	}
	defer ff.Close()
	installer, err := svc.UploadMDMAppleInstaller(ctx, req.Installer.Filename, req.Installer.Size, ff)
	if err != nil {
		return uploadAppleInstallerResponse{Err: err}, nil
	}
	return &uploadAppleInstallerResponse{
		ID: installer.ID,
	}, nil
}

func (svc *Service) UploadMDMAppleInstaller(ctx context.Context, name string, size int64, installer io.Reader) (*fleet.MDMAppleInstaller, error) {
	if err := svc.authz.Authorize(ctx, &fleet.MDMAppleInstaller{}, fleet.ActionWrite); err != nil {
		return nil, ctxerr.Wrap(ctx, err)
	}

	appConfig, err := svc.ds.AppConfig(ctx)
	if err != nil {
		return nil, ctxerr.Wrap(ctx, err)
	}

	token := uuid.New().String()
	if err != nil {
		return nil, ctxerr.Wrap(ctx, err)
	}

	url := svc.installerURL(token, appConfig)

	var installerBuf bytes.Buffer
	manifest, err := createManifest(size, io.TeeReader(installer, &installerBuf), url)
	if err != nil {
		return nil, ctxerr.Wrap(ctx, err)
	}

	inst, err := svc.ds.NewMDMAppleInstaller(ctx, name, size, manifest, installerBuf.Bytes(), token)
	if err != nil {
		return nil, ctxerr.Wrap(ctx, err)
	}

	return inst, nil
}

func (svc *Service) installerURL(token string, appConfig *fleet.AppConfig) string {
	return fmt.Sprintf("%s%s?token=%s", appConfig.ServerSettings.ServerURL, apple_mdm.InstallerPath, token)
}

func createManifest(size int64, installer io.Reader, url string) (string, error) {
	manifest, err := appmanifest.New(&readerWithSize{
		Reader: installer,
		size:   size,
	}, url)
	if err != nil {
		return "", fmt.Errorf("create manifest file: %w", err)
	}
	var buf bytes.Buffer
	enc := plist.NewEncoder(&buf)
	enc.Indent("  ")
	if err := enc.Encode(manifest); err != nil {
		return "", fmt.Errorf("encode manifest: %w", err)
	}
	return buf.String(), nil
}

type readerWithSize struct {
	io.Reader
	size int64
}

func (r *readerWithSize) Size() int64 {
	return r.size
}

type getAppleInstallerDetailsRequest struct {
	ID uint `url:"installer_id"`
}

type getAppleInstallerDetailsResponse struct {
	Installer *fleet.MDMAppleInstaller
	Err       error `json:"error,omitempty"`
}

func (r getAppleInstallerDetailsResponse) error() error { return r.Err }

func getAppleInstallerEndpoint(ctx context.Context, request interface{}, svc fleet.Service) (errorer, error) {
	req := request.(*getAppleInstallerDetailsRequest)
	installer, err := svc.GetMDMAppleInstallerByID(ctx, req.ID)
	if err != nil {
		return getAppleInstallerDetailsResponse{Err: err}, nil
	}
	return &getAppleInstallerDetailsResponse{
		Installer: installer,
	}, nil
}

func (svc *Service) GetMDMAppleInstallerByID(ctx context.Context, id uint) (*fleet.MDMAppleInstaller, error) {
	if err := svc.authz.Authorize(ctx, &fleet.MDMAppleInstaller{}, fleet.ActionWrite); err != nil {
		return nil, ctxerr.Wrap(ctx, err)
	}

	inst, err := svc.ds.MDMAppleInstallerDetailsByID(ctx, id)
	if err != nil {
		return nil, ctxerr.Wrap(ctx, err)
	}
	return inst, nil
}

type deleteAppleInstallerDetailsRequest struct {
	ID uint `url:"installer_id"`
}

type deleteAppleInstallerDetailsResponse struct {
	Err error `json:"error,omitempty"`
}

func (r deleteAppleInstallerDetailsResponse) error() error { return r.Err }

func deleteAppleInstallerEndpoint(ctx context.Context, request interface{}, svc fleet.Service) (errorer, error) {
	req := request.(*deleteAppleInstallerDetailsRequest)
	if err := svc.DeleteMDMAppleInstaller(ctx, req.ID); err != nil {
		return deleteAppleInstallerDetailsResponse{Err: err}, nil
	}
	return &deleteAppleInstallerDetailsResponse{}, nil
}

func (svc *Service) DeleteMDMAppleInstaller(ctx context.Context, id uint) error {
	if err := svc.authz.Authorize(ctx, &fleet.MDMAppleInstaller{}, fleet.ActionWrite); err != nil {
		return ctxerr.Wrap(ctx, err)
	}

	if err := svc.ds.DeleteMDMAppleInstaller(ctx, id); err != nil {
		return ctxerr.Wrap(ctx, err)
	}
	return nil
}

type listMDMAppleDevicesRequest struct{}

type listMDMAppleDevicesResponse struct {
	Devices []fleet.MDMAppleDevice `json:"devices"`
	Err     error                  `json:"error,omitempty"`
}

func (r listMDMAppleDevicesResponse) error() error { return r.Err }

func listMDMAppleDevicesEndpoint(ctx context.Context, request interface{}, svc fleet.Service) (errorer, error) {
	devices, err := svc.ListMDMAppleDevices(ctx)
	if err != nil {
		return listMDMAppleDevicesResponse{Err: err}, nil
	}
	return &listMDMAppleDevicesResponse{
		Devices: devices,
	}, nil
}

func (svc *Service) ListMDMAppleDevices(ctx context.Context) ([]fleet.MDMAppleDevice, error) {
	if err := svc.authz.Authorize(ctx, &fleet.MDMAppleDevice{}, fleet.ActionWrite); err != nil {
		return nil, ctxerr.Wrap(ctx, err)
	}

	return svc.ds.MDMAppleListDevices(ctx)
}

type newMDMAppleDEPKeyPairResponse struct {
	PublicKey  []byte `json:"public_key,omitempty"`
	PrivateKey []byte `json:"private_key,omitempty"`
	Err        error  `json:"error,omitempty"`
}

func (r newMDMAppleDEPKeyPairResponse) error() error { return r.Err }

func newMDMAppleDEPKeyPairEndpoint(ctx context.Context, request interface{}, svc fleet.Service) (errorer, error) {
	keyPair, err := svc.NewMDMAppleDEPKeyPair(ctx)
	if err != nil {
		return newMDMAppleDEPKeyPairResponse{
			Err: err,
		}, nil
	}

	return newMDMAppleDEPKeyPairResponse{
		PublicKey:  keyPair.PublicKey,
		PrivateKey: keyPair.PrivateKey,
	}, nil
}

func (svc *Service) NewMDMAppleDEPKeyPair(ctx context.Context) (*fleet.MDMAppleDEPKeyPair, error) {
	// skipauth: Generating a new key pair does not actually make any changes to fleet, or expose any
	// information. The user must configure fleet with the new key pair and restart the server.
	svc.authz.SkipAuthorization(ctx)

	publicKeyPEM, privateKeyPEM, err := apple_mdm.NewDEPKeyPairPEM()
	if err != nil {
		return nil, fmt.Errorf("generate key pair: %w", err)
	}

	return &fleet.MDMAppleDEPKeyPair{
		PublicKey:  publicKeyPEM,
		PrivateKey: privateKeyPEM,
	}, nil
}

type enqueueMDMAppleCommandRequest struct {
	Command   string   `json:"command"`
	DeviceIDs []string `json:"device_ids"`
}

type enqueueMDMAppleCommandResponse struct {
	*fleet.CommandEnqueueResult
	Err error `json:"error,omitempty"`
}

func (r enqueueMDMAppleCommandResponse) error() error { return r.Err }

// Deprecated: enqueueMDMAppleCommandEndpoint is now deprecated, replaced by
// the platform-agnostic runMDMCommandEndpoint. It is still supported
// indefinitely for backwards compatibility.
func enqueueMDMAppleCommandEndpoint(ctx context.Context, request interface{}, svc fleet.Service) (errorer, error) {
	req := request.(*enqueueMDMAppleCommandRequest)
	result, err := svc.EnqueueMDMAppleCommand(ctx, req.Command, req.DeviceIDs)
	if err != nil {
		return enqueueMDMAppleCommandResponse{Err: err}, nil
	}
	return enqueueMDMAppleCommandResponse{
		CommandEnqueueResult: result,
	}, nil
}

func (svc *Service) EnqueueMDMAppleCommand(
	ctx context.Context,
	rawBase64Cmd string,
	deviceIDs []string,
) (result *fleet.CommandEnqueueResult, err error) {
	hosts, err := svc.authorizeAllHostsTeams(ctx, deviceIDs, fleet.ActionWrite, &fleet.MDMCommandAuthz{})
	if err != nil {
		return nil, err
	}
	if len(hosts) == 0 {
		return nil, newNotFoundError()
	}

	// using a padding agnostic decoder because we released this using
	// base64.RawStdEncoding, but it was causing problems as many standard
	// libraries default to padded strings. We're now supporting both for
	// backwards compatibility.
	rawXMLCmd, err := server.Base64DecodePaddingAgnostic(rawBase64Cmd)
	if err != nil {
		err = fleet.NewInvalidArgumentError("command", "unable to decode base64 command").WithStatus(http.StatusBadRequest)

		return nil, ctxerr.Wrap(ctx, err, "decode base64 command")
	}

	return svc.enqueueAppleMDMCommand(ctx, rawXMLCmd, deviceIDs)
}

type mdmAppleEnrollRequest struct {
	Token               string `query:"token"`
	EnrollmentReference string `query:"enrollment_reference,optional"`
	MachineInfo         *fleet.MDMAppleMachineInfo
}

func (mdmAppleEnrollRequest) DecodeRequest(ctx context.Context, r *http.Request) (interface{}, error) {
	decoded := mdmAppleEnrollRequest{}

	tok := r.URL.Query().Get("token")
	if tok == "" {
		return nil, &fleet.BadRequestError{
			Message: "token is required",
		}
	}
	decoded.Token = tok

	er := r.URL.Query().Get("enrollment_reference")
	decoded.EnrollmentReference = er

	// Parse the machine info from the request body
	di := r.Header.Get("x-apple-aspen-deviceinfo")
	if di != "" {
		// extract x-apple-aspen-deviceinfo custom header from request
		parsed, err := apple_mdm.ParseDeviceinfo(di, false) // FIXME: use verify=true when we have better parsing for various Apple certs (https://github.com/fleetdm/fleet/issues/20879)
		if err != nil {
			return nil, &fleet.BadRequestError{
				Message:     "unable to parse deviceinfo header",
				InternalErr: err,
			}
		}
		decoded.MachineInfo = parsed
	}

	return &decoded, nil
}

func (r mdmAppleEnrollResponse) error() error { return r.Err }

type mdmAppleEnrollResponse struct {
	Err error `json:"error,omitempty"`

	// Profile field is used in hijackRender for the response.
	Profile []byte

	SoftwareUpdateRequired *fleet.MDMAppleSoftwareUpdateRequired
}

func (r mdmAppleEnrollResponse) hijackRender(ctx context.Context, w http.ResponseWriter) {
	if r.SoftwareUpdateRequired != nil {
		w.Header().Set("Content-Type", "application/json")
		w.WriteHeader(http.StatusForbidden)
		if err := json.NewEncoder(w).Encode(r.SoftwareUpdateRequired); err != nil {
			encodeError(ctx, ctxerr.New(ctx, "failed to encode software update required"), w)
		}
		return
	}

	w.Header().Set("Content-Length", strconv.FormatInt(int64(len(r.Profile)), 10))
	w.Header().Set("Content-Type", "application/x-apple-aspen-config")
	w.Header().Set("X-Content-Type-Options", "nosniff")
	w.Header().Set("Content-Disposition", "attachment;fleet-enrollment-profile.mobileconfig")

	// OK to just log the error here as writing anything on
	// `http.ResponseWriter` sets the status code to 200 (and it can't be
	// changed.) Clients should rely on matching content-length with the
	// header provided.
	if n, err := w.Write(r.Profile); err != nil {
		logging.WithExtras(ctx, "err", err, "written", n)
	}
}

func mdmAppleEnrollEndpoint(ctx context.Context, request interface{}, svc fleet.Service) (errorer, error) {
	req := request.(*mdmAppleEnrollRequest)

	sur, err := svc.CheckMDMAppleEnrollmentWithMinimumOSVersion(ctx, req.MachineInfo)
	if err != nil {
		return mdmAppleEnrollResponse{Err: err}, nil
	}
	if sur != nil {
		return mdmAppleEnrollResponse{
			SoftwareUpdateRequired: sur,
		}, nil
	}

	profile, err := svc.GetMDMAppleEnrollmentProfileByToken(ctx, req.Token, req.EnrollmentReference)
	if err != nil {
		return mdmAppleEnrollResponse{Err: err}, nil
	}
	return mdmAppleEnrollResponse{
		Profile: profile,
	}, nil
}

func (svc *Service) GetMDMAppleEnrollmentProfileByToken(ctx context.Context, token string, ref string) (profile []byte, err error) {
	// skipauth: The enroll profile endpoint is unauthenticated.
	svc.authz.SkipAuthorization(ctx)

	_, err = svc.ds.GetMDMAppleEnrollmentProfileByToken(ctx, token)
	if err != nil {
		if fleet.IsNotFound(err) {
			return nil, fleet.NewAuthFailedError("enrollment profile not found")
		}
		return nil, ctxerr.Wrap(ctx, err, "get enrollment profile")
	}

	appConfig, err := svc.ds.AppConfig(ctx)
	if err != nil {
		return nil, ctxerr.Wrap(ctx, err)
	}

	enrollURL, err := apple_mdm.AddEnrollmentRefToFleetURL(appConfig.MDMUrl(), ref)
	if err != nil {
		return nil, ctxerr.Wrap(ctx, err, "adding reference to fleet URL")
	}

	topic, err := svc.mdmPushCertTopic(ctx)
	if err != nil {
		return nil, ctxerr.Wrap(ctx, err, "extracting topic from APNs cert")
	}

	assets, err := svc.ds.GetAllMDMConfigAssetsByName(ctx, []fleet.MDMAssetName{
		fleet.MDMAssetSCEPChallenge,
	}, nil)
	if err != nil {
		return nil, fmt.Errorf("loading SCEP challenge from the database: %w", err)
	}
	enrollmentProf, err := apple_mdm.GenerateEnrollmentProfileMobileconfig(
		appConfig.OrgInfo.OrgName,
		enrollURL,
		string(assets[fleet.MDMAssetSCEPChallenge].Value),
		topic,
	)
	if err != nil {
		return nil, ctxerr.Wrap(ctx, err, "generating enrollment profile")
	}

	signed, err := mdmcrypto.Sign(ctx, enrollmentProf, svc.ds)
	if err != nil {
		return nil, ctxerr.Wrap(ctx, err, "signing profile")
	}

	return signed, nil
}

func (svc *Service) CheckMDMAppleEnrollmentWithMinimumOSVersion(ctx context.Context, m *fleet.MDMAppleMachineInfo) (*fleet.MDMAppleSoftwareUpdateRequired, error) {
	// skipauth: The enroll profile endpoint is unauthenticated.
	svc.authz.SkipAuthorization(ctx)

	if m == nil {
		level.Debug(svc.logger).Log("msg", "no machine info, skipping os version check")
		return nil, nil
	}

	level.Debug(svc.logger).Log("msg", "checking os version", "serial", m.Serial, "current_version", m.OSVersion)

	if !m.MDMCanRequestSoftwareUpdate {
		level.Debug(svc.logger).Log("msg", "mdm cannot request software update, skipping os version check", "serial", m.Serial)
		return nil, nil
	}

	needsUpdate, err := svc.needsOSUpdateForDEPEnrollment(ctx, *m)
	if err != nil {
		return nil, ctxerr.Wrap(ctx, err, "checking os updates settings", "serial", m.Serial)
	}

	if !needsUpdate {
		level.Debug(svc.logger).Log("msg", "device is above minimum, skipping os version check", "serial", m.Serial)
		return nil, nil
	}

	sur, err := svc.getAppleSoftwareUpdateRequiredForDEPEnrollment(*m)
	if err != nil {
		// log for debugging but allow enrollment to proceed
		level.Info(svc.logger).Log("msg", "getting apple software update required", "serial", m.Serial, "err", err)
		return nil, nil
	}

	return sur, nil
}

func (svc *Service) needsOSUpdateForDEPEnrollment(ctx context.Context, m fleet.MDMAppleMachineInfo) (bool, error) {
	// NOTE: Under the hood, the datastore is joining host_dep_assignments to the hosts table to
	// look up DEP hosts by serial number. It grabs the team id and platform from the
	// hosts table. Then it uses the team id to get either the global config or team config.
	// Finally, it uses the platform to get os updates settings from the config for
	// one of ios, ipados, or darwin, as applicable. There's a lot of assumptions going on here, not
	// least of which is that the platform is correct in the hosts table. If the platform is wrong,
	// we'll end up with a meaningless comparison of unrelated versions. We could potentially add
	// some cross-check against the machine info to ensure that the platform of the host aligns with
	// what we expect from the machine info. But that would involve work to derive the platform from
	// the machine info (presumably from the product name, but that's not a 1:1 mapping).
	settings, err := svc.ds.GetMDMAppleOSUpdatesSettingsByHostSerial(ctx, m.Serial)
	if err != nil {
		if fleet.IsNotFound(err) {
			level.Info(svc.logger).Log("msg", "checking os updates settings, settings not found", "serial", m.Serial)
			return false, nil
		}
		return false, err
	}
	// TODO: confirm what this check should do
	if !settings.MinimumVersion.Set || !settings.MinimumVersion.Valid || settings.MinimumVersion.Value == "" {
		level.Info(svc.logger).Log("msg", "checking os updates settings, minimum version not set", "serial", m.Serial, "current_version", m.OSVersion, "minimum_version", settings.MinimumVersion.Value)
		return false, nil
	}

	needsUpdate, err := apple_mdm.IsLessThanVersion(m.OSVersion, settings.MinimumVersion.Value)
	if err != nil {
		level.Info(svc.logger).Log("msg", "checking os updates settings, cannot compare versions", "serial", m.Serial, "current_version", m.OSVersion, "minimum_version", settings.MinimumVersion.Value)
		return false, nil
	}

	return needsUpdate, nil
}

func (svc *Service) getAppleSoftwareUpdateRequiredForDEPEnrollment(m fleet.MDMAppleMachineInfo) (*fleet.MDMAppleSoftwareUpdateRequired, error) {
	latest, err := gdmf.GetLatestOSVersion(m)
	if err != nil {
		return nil, err
	}

	needsUpdate, err := apple_mdm.IsLessThanVersion(m.OSVersion, latest.ProductVersion)
	if err != nil {
		return nil, err
	} else if !needsUpdate {
		return nil, nil
	}

	return fleet.NewMDMAppleSoftwareUpdateRequired(fleet.MDMAppleSoftwareUpdateAsset{
		ProductVersion: latest.ProductVersion,
		Build:          latest.Build,
	}), nil
}

func (svc *Service) mdmPushCertTopic(ctx context.Context) (string, error) {
	assets, err := svc.ds.GetAllMDMConfigAssetsByName(ctx, []fleet.MDMAssetName{
		fleet.MDMAssetAPNSCert,
	}, nil)
	if err != nil {
		return "", ctxerr.Wrap(ctx, err, "loading SCEP keypair from the database")
	}

	block, _ := pem.Decode(assets[fleet.MDMAssetAPNSCert].Value)
	if block == nil || block.Type != "CERTIFICATE" {
		return "", ctxerr.Wrap(ctx, err, "decoding PEM data")
	}

	apnsCert, err := x509.ParseCertificate(block.Bytes)
	if err != nil {
		return "", ctxerr.Wrap(ctx, err, "parsing APNs certificate")
	}

	mdmPushCertTopic, err := cryptoutil.TopicFromCert(apnsCert)
	if err != nil {
		return "", ctxerr.Wrap(ctx, err, "extracting topic from APNs certificate")
	}

	return mdmPushCertTopic, nil
}

type mdmAppleCommandRemoveEnrollmentProfileRequest struct {
	HostID uint `url:"id"`
}

type mdmAppleCommandRemoveEnrollmentProfileResponse struct {
	Err error `json:"error,omitempty"`
}

func (r mdmAppleCommandRemoveEnrollmentProfileResponse) error() error { return r.Err }

func mdmAppleCommandRemoveEnrollmentProfileEndpoint(ctx context.Context, request interface{}, svc fleet.Service) (errorer, error) {
	req := request.(*mdmAppleCommandRemoveEnrollmentProfileRequest)
	err := svc.EnqueueMDMAppleCommandRemoveEnrollmentProfile(ctx, req.HostID)
	if err != nil {
		return mdmAppleCommandRemoveEnrollmentProfileResponse{Err: err}, nil
	}
	return mdmAppleCommandRemoveEnrollmentProfileResponse{}, nil
}

func (svc *Service) EnqueueMDMAppleCommandRemoveEnrollmentProfile(ctx context.Context, hostID uint) error {
	if err := svc.authz.Authorize(ctx, &fleet.Host{}, fleet.ActionList); err != nil {
		return err
	}

	h, err := svc.ds.HostLite(ctx, hostID)
	if err != nil {
		return ctxerr.Wrap(ctx, err, "getting host info for mdm apple remove profile command")
	}

	switch h.Platform {
	case "ios":
		fallthrough
	case "ipados":
		return &fleet.BadRequestError{
			Message: fleet.CantTurnOffMDMForIOSOrIPadOSMessage,
		}
	case "windows":
		return &fleet.BadRequestError{
			Message: fleet.CantTurnOffMDMForWindowsHostsMessage,
		}
	default:
		// host is darwin, so continue
	}

	info, err := svc.ds.GetHostMDMCheckinInfo(ctx, h.UUID)
	if err != nil {
		return ctxerr.Wrap(ctx, err, "getting mdm checkin info for mdm apple remove profile command")
	}

	// Check authorization again based on host info for team-based permissions.
	if err := svc.authz.Authorize(ctx, fleet.MDMCommandAuthz{
		TeamID: h.TeamID,
	}, fleet.ActionWrite); err != nil {
		return err
	}

	nanoEnroll, err := svc.ds.GetNanoMDMEnrollment(ctx, h.UUID)
	if err != nil {
		return ctxerr.Wrap(ctx, err, "getting mdm enrollment status for mdm apple remove profile command")
	}
	if nanoEnroll == nil || !nanoEnroll.Enabled {
		return fleet.NewUserMessageError(ctxerr.New(ctx, fmt.Sprintf("mdm is not enabled for host %d", hostID)), http.StatusConflict)
	}

	cmdUUID := uuid.New().String()
	err = svc.mdmAppleCommander.RemoveProfile(ctx, []string{h.UUID}, apple_mdm.FleetPayloadIdentifier, cmdUUID)
	if err != nil {
		return ctxerr.Wrap(ctx, err, "enqueuing mdm apple remove profile command")
	}

	if err := svc.NewActivity(
		ctx, authz.UserFromContext(ctx), &fleet.ActivityTypeMDMUnenrolled{
			HostSerial:       h.HardwareSerial,
			HostDisplayName:  h.DisplayName(),
			InstalledFromDEP: info.InstalledFromDEP,
		}); err != nil {
		return ctxerr.Wrap(ctx, err, "logging activity for mdm apple remove profile command")
	}

	mdmLifecycle := mdmlifecycle.New(svc.ds, svc.logger)
	err = mdmLifecycle.Do(ctx, mdmlifecycle.HostOptions{
		Action:   mdmlifecycle.HostActionTurnOff,
		Platform: info.Platform,
		UUID:     h.UUID,
	})
	if err != nil {
		return ctxerr.Wrap(ctx, err, "running turn off action in mdm lifecycle")
	}

	return nil
}

type mdmAppleGetInstallerRequest struct {
	Token string `query:"token"`
}

func (r mdmAppleGetInstallerResponse) error() error { return r.Err }

type mdmAppleGetInstallerResponse struct {
	Err error `json:"error,omitempty"`

	// head is used by hijackRender for the response.
	head bool
	// Name field is used in hijackRender for the response.
	name string
	// Size field is used in hijackRender for the response.
	size int64
	// Installer field is used in hijackRender for the response.
	installer []byte
}

func (r mdmAppleGetInstallerResponse) hijackRender(ctx context.Context, w http.ResponseWriter) {
	w.Header().Set("Content-Length", strconv.FormatInt(r.size, 10))
	w.Header().Set("Content-Type", "application/octet-stream")
	w.Header().Set("Content-Disposition", fmt.Sprintf(`attachment;filename="%s"`, r.name))

	if r.head {
		w.WriteHeader(http.StatusOK)
		return
	}

	// OK to just log the error here as writing anything on
	// `http.ResponseWriter` sets the status code to 200 (and it can't be
	// changed.) Clients should rely on matching content-length with the
	// header provided
	if n, err := w.Write(r.installer); err != nil {
		logging.WithExtras(ctx, "err", err, "bytes_copied", n)
	}
}

func mdmAppleGetInstallerEndpoint(ctx context.Context, request interface{}, svc fleet.Service) (errorer, error) {
	req := request.(*mdmAppleGetInstallerRequest)
	installer, err := svc.GetMDMAppleInstallerByToken(ctx, req.Token)
	if err != nil {
		return mdmAppleGetInstallerResponse{Err: err}, nil
	}
	return mdmAppleGetInstallerResponse{
		head:      false,
		name:      installer.Name,
		size:      installer.Size,
		installer: installer.Installer,
	}, nil
}

func (svc *Service) GetMDMAppleInstallerByToken(ctx context.Context, token string) (*fleet.MDMAppleInstaller, error) {
	// skipauth: The installer endpoint uses token authentication.
	svc.authz.SkipAuthorization(ctx)

	installer, err := svc.ds.MDMAppleInstaller(ctx, token)
	if err != nil {
		return nil, ctxerr.Wrap(ctx, err)
	}
	return installer, nil
}

type mdmAppleHeadInstallerRequest struct {
	Token string `query:"token"`
}

func mdmAppleHeadInstallerEndpoint(ctx context.Context, request interface{}, svc fleet.Service) (errorer, error) {
	req := request.(*mdmAppleHeadInstallerRequest)
	installer, err := svc.GetMDMAppleInstallerDetailsByToken(ctx, req.Token)
	if err != nil {
		return mdmAppleGetInstallerResponse{Err: err}, nil
	}
	return mdmAppleGetInstallerResponse{
		head: true,
		name: installer.Name,
		size: installer.Size,
	}, nil
}

func (svc *Service) GetMDMAppleInstallerDetailsByToken(ctx context.Context, token string) (*fleet.MDMAppleInstaller, error) {
	// skipauth: The installer endpoint uses token authentication.
	svc.authz.SkipAuthorization(ctx)

	installer, err := svc.ds.MDMAppleInstallerDetailsByToken(ctx, token)
	if err != nil {
		return nil, ctxerr.Wrap(ctx, err)
	}
	return installer, nil
}

type listMDMAppleInstallersRequest struct{}

type listMDMAppleInstallersResponse struct {
	Installers []fleet.MDMAppleInstaller `json:"installers"`
	Err        error                     `json:"error,omitempty"`
}

func (r listMDMAppleInstallersResponse) error() error { return r.Err }

func listMDMAppleInstallersEndpoint(ctx context.Context, request interface{}, svc fleet.Service) (errorer, error) {
	installers, err := svc.ListMDMAppleInstallers(ctx)
	if err != nil {
		return listMDMAppleInstallersResponse{
			Err: err,
		}, nil
	}
	return listMDMAppleInstallersResponse{
		Installers: installers,
	}, nil
}

func (svc *Service) ListMDMAppleInstallers(ctx context.Context) ([]fleet.MDMAppleInstaller, error) {
	if err := svc.authz.Authorize(ctx, &fleet.MDMAppleInstaller{}, fleet.ActionWrite); err != nil {
		return nil, ctxerr.Wrap(ctx, err)
	}

	appConfig, err := svc.ds.AppConfig(ctx)
	if err != nil {
		return nil, ctxerr.Wrap(ctx, err)
	}

	installers, err := svc.ds.ListMDMAppleInstallers(ctx)
	if err != nil {
		return nil, ctxerr.Wrap(ctx, err)
	}
	for i := range installers {
		installers[i].URL = svc.installerURL(installers[i].URLToken, appConfig)
	}
	return installers, nil
}

////////////////////////////////////////////////////////////////////////////////
// Lock a device
////////////////////////////////////////////////////////////////////////////////

type deviceLockRequest struct {
	HostID uint `url:"id"`
}

type deviceLockResponse struct {
	Err error `json:"error,omitempty"`
}

func (r deviceLockResponse) error() error { return r.Err }

func (r deviceLockResponse) Status() int { return http.StatusNoContent }

func deviceLockEndpoint(ctx context.Context, request interface{}, svc fleet.Service) (errorer, error) {
	req := request.(*deviceLockRequest)
	err := svc.MDMAppleDeviceLock(ctx, req.HostID)
	if err != nil {
		return deviceLockResponse{Err: err}, nil
	}
	return deviceLockResponse{}, nil
}

func (svc *Service) MDMAppleDeviceLock(ctx context.Context, hostID uint) error {
	// skipauth: No authorization check needed due to implementation returning
	// only license error.
	svc.authz.SkipAuthorization(ctx)

	return fleet.ErrMissingLicense
}

////////////////////////////////////////////////////////////////////////////////
// Wipe a device
////////////////////////////////////////////////////////////////////////////////

type deviceWipeRequest struct {
	HostID uint `url:"id"`
}

type deviceWipeResponse struct {
	Err error `json:"error,omitempty"`
}

func (r deviceWipeResponse) error() error { return r.Err }

func (r deviceWipeResponse) Status() int { return http.StatusNoContent }

func deviceWipeEndpoint(ctx context.Context, request interface{}, svc fleet.Service) (errorer, error) {
	req := request.(*deviceWipeRequest)
	err := svc.MDMAppleEraseDevice(ctx, req.HostID)
	if err != nil {
		return deviceWipeResponse{Err: err}, nil
	}
	return deviceWipeResponse{}, nil
}

func (svc *Service) MDMAppleEraseDevice(ctx context.Context, hostID uint) error {
	// skipauth: No authorization check needed due to implementation returning
	// only license error.
	svc.authz.SkipAuthorization(ctx)

	return fleet.ErrMissingLicense
}

////////////////////////////////////////////////////////////////////////////////
// Get profiles assigned to a host
////////////////////////////////////////////////////////////////////////////////

type getHostProfilesRequest struct {
	ID uint `url:"id"`
}

type getHostProfilesResponse struct {
	HostID   uint                           `json:"host_id"`
	Profiles []*fleet.MDMAppleConfigProfile `json:"profiles"`
	Err      error                          `json:"error,omitempty"`
}

func (r getHostProfilesResponse) error() error { return r.Err }

func getHostProfilesEndpoint(ctx context.Context, request interface{}, svc fleet.Service) (errorer, error) {
	req := request.(*getHostProfilesRequest)
	sums, err := svc.MDMListHostConfigurationProfiles(ctx, req.ID)
	if err != nil {
		return getHostProfilesResponse{Err: err}, nil
	}
	res := getHostProfilesResponse{Profiles: sums, HostID: req.ID}
	if res.Profiles == nil {
		res.Profiles = []*fleet.MDMAppleConfigProfile{} // return empty json array instead of json null
	}
	return res, nil
}

func (svc *Service) MDMListHostConfigurationProfiles(ctx context.Context, hostID uint) ([]*fleet.MDMAppleConfigProfile, error) {
	// skipauth: No authorization check needed due to implementation returning
	// only license error.
	svc.authz.SkipAuthorization(ctx)

	return nil, fleet.ErrMissingLicense
}

////////////////////////////////////////////////////////////////////////////////
// Batch Replace MDM Apple Profiles
////////////////////////////////////////////////////////////////////////////////

type batchSetMDMAppleProfilesRequest struct {
	TeamID   *uint    `json:"-" query:"team_id,optional"`
	TeamName *string  `json:"-" query:"team_name,optional"`
	DryRun   bool     `json:"-" query:"dry_run,optional"` // if true, apply validation but do not save changes
	Profiles [][]byte `json:"profiles"`
}

type batchSetMDMAppleProfilesResponse struct {
	Err error `json:"error,omitempty"`
}

func (r batchSetMDMAppleProfilesResponse) error() error { return r.Err }

func (r batchSetMDMAppleProfilesResponse) Status() int { return http.StatusNoContent }

func batchSetMDMAppleProfilesEndpoint(ctx context.Context, request interface{}, svc fleet.Service) (errorer, error) {
	req := request.(*batchSetMDMAppleProfilesRequest)
	if err := svc.BatchSetMDMAppleProfiles(ctx, req.TeamID, req.TeamName, req.Profiles, req.DryRun, false); err != nil {
		return batchSetMDMAppleProfilesResponse{Err: err}, nil
	}
	return batchSetMDMAppleProfilesResponse{}, nil
}

func (svc *Service) BatchSetMDMAppleProfiles(ctx context.Context, tmID *uint, tmName *string, profiles [][]byte, dryRun, skipBulkPending bool) error {
	var err error
	tmID, tmName, err = svc.authorizeBatchProfiles(ctx, tmID, tmName)
	if err != nil {
		return err
	}

	appCfg, err := svc.ds.AppConfig(ctx)
	if err != nil {
		return ctxerr.Wrap(ctx, err)
	}

	if !appCfg.MDM.EnabledAndConfigured {
		// NOTE: in order to prevent an error when Fleet MDM is not enabled but no
		// profile is provided, which can happen if a user runs `fleetctl get
		// config` and tries to apply that YAML, as it will contain an empty/null
		// custom_settings key, we just return a success response in this
		// situation.
		if len(profiles) == 0 {
			return nil
		}

		return ctxerr.Wrap(ctx, fleet.NewInvalidArgumentError("mdm", "cannot set custom settings: Fleet MDM is not configured"))
	}

	// any duplicate identifier or name in the provided set results in an error
	profs := make([]*fleet.MDMAppleConfigProfile, 0, len(profiles))
	byName, byIdent := make(map[string]bool, len(profiles)), make(map[string]bool, len(profiles))
	for i, prof := range profiles {
		if len(prof) > 1024*1024 {
			return ctxerr.Wrap(ctx,
				fleet.NewInvalidArgumentError(fmt.Sprintf("profiles[%d]", i), "maximum configuration profile file size is 1 MB"),
			)
		}
		// Expand profile for validation
		expanded, secretsUpdatedAt, err := svc.ds.ExpandEmbeddedSecretsAndUpdatedAt(ctx, string(prof))
		if err != nil {
			return ctxerr.Wrap(ctx,
				fleet.NewInvalidArgumentError(fmt.Sprintf("profiles[%d]", i), err.Error()),
				"missing fleet secrets")
		}
		mdmProf, err := fleet.NewMDMAppleConfigProfile([]byte(expanded), tmID)
		if err != nil {
			return ctxerr.Wrap(ctx,
				fleet.NewInvalidArgumentError(fmt.Sprintf("profiles[%d]", i), err.Error()),
				"invalid mobileconfig profile")
		}

		if err := mdmProf.ValidateUserProvided(); err != nil {
			return ctxerr.Wrap(ctx,
				fleet.NewInvalidArgumentError(fmt.Sprintf("profiles[%d]", i), err.Error()))
		}

		// Store original unexpanded profile
		mdmProf.Mobileconfig = prof
		mdmProf.SecretsUpdatedAt = secretsUpdatedAt

		if byName[mdmProf.Name] {
			return ctxerr.Wrap(ctx,
				fleet.NewInvalidArgumentError(fmt.Sprintf("profiles[%d]", i), fmt.Sprintf("Couldn’t edit custom_settings. More than one configuration profile have the same name (PayloadDisplayName): %q", mdmProf.Name)),
				"duplicate mobileconfig profile by name")
		}
		byName[mdmProf.Name] = true

		if byIdent[mdmProf.Identifier] {
			return ctxerr.Wrap(ctx,
				fleet.NewInvalidArgumentError(fmt.Sprintf("profiles[%d]", i), fmt.Sprintf("Couldn’t edit custom_settings. More than one configuration profile have the same identifier (PayloadIdentifier): %q", mdmProf.Identifier)),
				"duplicate mobileconfig profile by identifier")
		}
		byIdent[mdmProf.Identifier] = true

		profs = append(profs, mdmProf)
	}

	if !skipBulkPending {
		// check for duplicates with existing profiles, skipBulkPending signals that the caller
		// is responsible for ensuring that the profiles names are unique (e.g., MDMAppleMatchPreassignment)
		allProfs, _, err := svc.ds.ListMDMConfigProfiles(ctx, tmID, fleet.ListOptions{PerPage: 0})
		if err != nil {
			return ctxerr.Wrap(ctx, err, "list mdm config profiles")
		}
		for _, p := range allProfs {
			if byName[p.Name] {
				switch {
				case strings.HasPrefix(p.ProfileUUID, "a"):
					// do nothing, all existing mobileconfigs will be replaced and we've already checked
					// the new mobileconfigs for duplicates
					continue
				case strings.HasPrefix(p.ProfileUUID, "w"):
					err := fleet.NewInvalidArgumentError("PayloadDisplayName", fmt.Sprintf(
						"Couldn’t edit custom_settings. A Windows configuration profile shares the same name as a macOS configuration profile (PayloadDisplayName): %q", p.Name))
					return ctxerr.Wrap(ctx, err, "duplicate xml and mobileconfig by name")
				default:
					err := fleet.NewInvalidArgumentError("PayloadDisplayName", fmt.Sprintf(
						"Couldn’t edit custom_settings. More than one configuration profile have the same name (PayloadDisplayName): %q", p.Name))
					return ctxerr.Wrap(ctx, err, "duplicate json and mobileconfig by name")
				}
			}
			byName[p.Name] = true
		}
	}

	if dryRun {
		return nil
	}
	if err := svc.ds.BatchSetMDMAppleProfiles(ctx, tmID, profs); err != nil {
		return err
	}
	var bulkTeamID uint
	if tmID != nil {
		bulkTeamID = *tmID
	}

	if !skipBulkPending {
		if _, err := svc.ds.BulkSetPendingMDMHostProfiles(ctx, nil, []uint{bulkTeamID}, nil, nil); err != nil {
			return ctxerr.Wrap(ctx, err, "bulk set pending host profiles")
		}
	}

	if err := svc.NewActivity(
		ctx, authz.UserFromContext(ctx), &fleet.ActivityTypeEditedMacosProfile{
			TeamID:   tmID,
			TeamName: tmName,
		}); err != nil {
		return ctxerr.Wrap(ctx, err, "logging activity for edited macos profile")
	}
	return nil
}

////////////////////////////////////////////////////////////////////////////////
// Preassign a profile to a host
////////////////////////////////////////////////////////////////////////////////

type preassignMDMAppleProfileRequest struct {
	fleet.MDMApplePreassignProfilePayload
}

type preassignMDMAppleProfileResponse struct {
	Err error `json:"error,omitempty"`
}

func (r preassignMDMAppleProfileResponse) error() error { return r.Err }

func (r preassignMDMAppleProfileResponse) Status() int { return http.StatusNoContent }

func preassignMDMAppleProfileEndpoint(ctx context.Context, request interface{}, svc fleet.Service) (errorer, error) {
	req := request.(*preassignMDMAppleProfileRequest)
	if err := svc.MDMApplePreassignProfile(ctx, req.MDMApplePreassignProfilePayload); err != nil {
		return preassignMDMAppleProfileResponse{Err: err}, nil
	}
	return preassignMDMAppleProfileResponse{}, nil
}

func (svc *Service) MDMApplePreassignProfile(ctx context.Context, payload fleet.MDMApplePreassignProfilePayload) error {
	// skipauth: No authorization check needed due to implementation returning
	// only license error.
	svc.authz.SkipAuthorization(ctx)

	return fleet.ErrMissingLicense
}

////////////////////////////////////////////////////////////////////////////////
// Match a set of pre-assigned profiles with a team
////////////////////////////////////////////////////////////////////////////////

type matchMDMApplePreassignmentRequest struct {
	ExternalHostIdentifier string `json:"external_host_identifier"`
}

type matchMDMApplePreassignmentResponse struct {
	Err error `json:"error,omitempty"`
}

func (r matchMDMApplePreassignmentResponse) error() error { return r.Err }

func (r matchMDMApplePreassignmentResponse) Status() int { return http.StatusNoContent }

func matchMDMApplePreassignmentEndpoint(ctx context.Context, request interface{}, svc fleet.Service) (errorer, error) {
	req := request.(*matchMDMApplePreassignmentRequest)
	if err := svc.MDMAppleMatchPreassignment(ctx, req.ExternalHostIdentifier); err != nil {
		return matchMDMApplePreassignmentResponse{Err: err}, nil
	}
	return matchMDMApplePreassignmentResponse{}, nil
}

func (svc *Service) MDMAppleMatchPreassignment(ctx context.Context, ref string) error {
	// skipauth: No authorization check needed due to implementation returning
	// only license error.
	svc.authz.SkipAuthorization(ctx)

	return fleet.ErrMissingLicense
}

////////////////////////////////////////////////////////////////////////////////
// Update MDM Apple Settings
////////////////////////////////////////////////////////////////////////////////

type updateMDMAppleSettingsRequest struct {
	fleet.MDMAppleSettingsPayload
}

type updateMDMAppleSettingsResponse struct {
	Err error `json:"error,omitempty"`
}

func (r updateMDMAppleSettingsResponse) error() error { return r.Err }

func (r updateMDMAppleSettingsResponse) Status() int { return http.StatusNoContent }

// This endpoint is required because the UI must allow maintainers (in addition
// to admins) to update some MDM Apple settings, while the update config/update
// team endpoints only allow write access to admins.
func updateMDMAppleSettingsEndpoint(ctx context.Context, request interface{}, svc fleet.Service) (errorer, error) {
	req := request.(*updateMDMAppleSettingsRequest)
	if err := svc.UpdateMDMDiskEncryption(ctx, req.MDMAppleSettingsPayload.TeamID, req.MDMAppleSettingsPayload.EnableDiskEncryption); err != nil {
		return updateMDMAppleSettingsResponse{Err: err}, nil
	}
	return updateMDMAppleSettingsResponse{}, nil
}

func (svc *Service) updateAppConfigMDMDiskEncryption(ctx context.Context, enabled *bool) error {
	// appconfig is only used internally, it's fine to read it unobfuscated
	// (svc.AppConfigObfuscated must not be used because the write-only users
	// such as gitops will fail to access it).
	ac, err := svc.ds.AppConfig(ctx)
	if err != nil {
		return err
	}

	var didUpdate bool
	if enabled != nil {
		if ac.MDM.EnableDiskEncryption.Value != *enabled {
			if *enabled && svc.config.Server.PrivateKey == "" {
				return ctxerr.New(ctx, "Missing required private key. Learn how to configure the private key here: https://fleetdm.com/learn-more-about/fleet-server-private-key")
			}

			ac.MDM.EnableDiskEncryption = optjson.SetBool(*enabled)
			didUpdate = true
		}
	}

	if didUpdate {
		if err := svc.ds.SaveAppConfig(ctx, ac); err != nil {
			return err
		}
		if ac.MDM.EnabledAndConfigured { // if macOS MDM is configured, set up FileVault escrow
			var act fleet.ActivityDetails
			if ac.MDM.EnableDiskEncryption.Value {
				act = fleet.ActivityTypeEnabledMacosDiskEncryption{}
				if err := svc.EnterpriseOverrides.MDMAppleEnableFileVaultAndEscrow(ctx, nil); err != nil {
					return ctxerr.Wrap(ctx, err, "enable no-team filevault and escrow")
				}
			} else {
				act = fleet.ActivityTypeDisabledMacosDiskEncryption{}
				if err := svc.EnterpriseOverrides.MDMAppleDisableFileVaultAndEscrow(ctx, nil); err != nil {
					return ctxerr.Wrap(ctx, err, "disable no-team filevault and escrow")
				}
			}
			if err := svc.NewActivity(ctx, authz.UserFromContext(ctx), act); err != nil {
				return ctxerr.Wrap(ctx, err, "create activity for app config macos disk encryption")
			}
		}
	}
	return nil
}

////////////////////////////////////////////////////////////////////////////////
// Upload a bootstrap package
////////////////////////////////////////////////////////////////////////////////

type uploadBootstrapPackageRequest struct {
	Package *multipart.FileHeader
	TeamID  uint
}

type uploadBootstrapPackageResponse struct {
	Err error `json:"error,omitempty"`
}

// TODO: We parse the whole body before running svc.authz.Authorize.
// An authenticated but unauthorized user could abuse this.
func (uploadBootstrapPackageRequest) DecodeRequest(ctx context.Context, r *http.Request) (interface{}, error) {
	decoded := uploadBootstrapPackageRequest{}
	err := r.ParseMultipartForm(512 * units.MiB)
	if err != nil {
		return nil, &fleet.BadRequestError{
			Message:     "failed to parse multipart form",
			InternalErr: err,
		}
	}

	if r.MultipartForm.File["package"] == nil {
		return nil, &fleet.BadRequestError{
			Message:     "package multipart field is required",
			InternalErr: err,
		}
	}

	decoded.Package = r.MultipartForm.File["package"][0]
	if !file.IsValidMacOSName(decoded.Package.Filename) {
		return nil, &fleet.BadRequestError{
			Message:     "package name contains invalid characters",
			InternalErr: ctxerr.New(ctx, "package name contains invalid characters"),
		}
	}

	// default is no team
	decoded.TeamID = 0
	val, ok := r.MultipartForm.Value["team_id"]
	if ok && len(val) > 0 {
		teamID, err := strconv.Atoi(val[0])
		if err != nil {
			return nil, &fleet.BadRequestError{Message: fmt.Sprintf("failed to decode team_id in multipart form: %s", err.Error())}
		}
		decoded.TeamID = uint(teamID) //nolint:gosec // dismiss G115
	}

	return &decoded, nil
}

func (r uploadBootstrapPackageResponse) error() error { return r.Err }

func uploadBootstrapPackageEndpoint(ctx context.Context, request interface{}, svc fleet.Service) (errorer, error) {
	req := request.(*uploadBootstrapPackageRequest)
	ff, err := req.Package.Open()
	if err != nil {
		return uploadBootstrapPackageResponse{Err: err}, nil
	}
	defer ff.Close()

	if err := svc.MDMAppleUploadBootstrapPackage(ctx, req.Package.Filename, ff, req.TeamID); err != nil {
		return uploadBootstrapPackageResponse{Err: err}, nil
	}
	return &uploadBootstrapPackageResponse{}, nil
}

func (svc *Service) MDMAppleUploadBootstrapPackage(ctx context.Context, name string, pkg io.Reader, teamID uint) error {
	// skipauth: No authorization check needed due to implementation returning
	// only license error.
	svc.authz.SkipAuthorization(ctx)

	return fleet.ErrMissingLicense
}

////////////////////////////////////////////////////////////////////////////////
// Download a bootstrap package
////////////////////////////////////////////////////////////////////////////////

type downloadBootstrapPackageRequest struct {
	Token string `query:"token"`
}

type downloadBootstrapPackageResponse struct {
	Err error `json:"error,omitempty"`

	// fields used by hijackRender for the response.
	pkg *fleet.MDMAppleBootstrapPackage
}

func (r downloadBootstrapPackageResponse) error() error { return r.Err }

func (r downloadBootstrapPackageResponse) hijackRender(ctx context.Context, w http.ResponseWriter) {
	w.Header().Set("Content-Length", strconv.Itoa(len(r.pkg.Bytes)))
	w.Header().Set("Content-Type", "application/octet-stream")
	w.Header().Set("Content-Disposition", fmt.Sprintf(`attachment;filename="%s"`, r.pkg.Name))

	// OK to just log the error here as writing anything on
	// `http.ResponseWriter` sets the status code to 200 (and it can't be
	// changed.) Clients should rely on matching content-length with the
	// header provided
	if n, err := w.Write(r.pkg.Bytes); err != nil {
		logging.WithExtras(ctx, "err", err, "bytes_copied", n)
	}
}

func downloadBootstrapPackageEndpoint(ctx context.Context, request interface{}, svc fleet.Service) (errorer, error) {
	req := request.(*downloadBootstrapPackageRequest)
	pkg, err := svc.GetMDMAppleBootstrapPackageBytes(ctx, req.Token)
	if err != nil {
		return downloadBootstrapPackageResponse{Err: err}, nil
	}
	return downloadBootstrapPackageResponse{pkg: pkg}, nil
}

func (svc *Service) GetMDMAppleBootstrapPackageBytes(ctx context.Context, token string) (*fleet.MDMAppleBootstrapPackage, error) {
	// skipauth: No authorization check needed due to implementation returning
	// only license error.
	svc.authz.SkipAuthorization(ctx)

	return nil, fleet.ErrMissingLicense
}

////////////////////////////////////////////////////////////////////////////////
// Get metadata about a bootstrap package
////////////////////////////////////////////////////////////////////////////////

type bootstrapPackageMetadataRequest struct {
	TeamID uint `url:"team_id"`

	// ForUpdate is used to indicate that the authorization should be for a
	// "write" instead of a "read", this is needed specifically for the gitops
	// user which is a write-only user, but needs to call this endpoint to check
	// if it needs to upload the bootstrap package (if the hashes are different).
	//
	// NOTE: this parameter is going to be removed in a future version.
	// Prefer other ways to allow gitops read access.
	// For context, see: https://github.com/fleetdm/fleet/issues/15337#issuecomment-1932878997
	ForUpdate bool `query:"for_update,optional"`
}

type bootstrapPackageMetadataResponse struct {
	Err                             error `json:"error,omitempty"`
	*fleet.MDMAppleBootstrapPackage `json:",omitempty"`
}

func (r bootstrapPackageMetadataResponse) error() error { return r.Err }

func bootstrapPackageMetadataEndpoint(ctx context.Context, request interface{}, svc fleet.Service) (errorer, error) {
	req := request.(*bootstrapPackageMetadataRequest)
	meta, err := svc.GetMDMAppleBootstrapPackageMetadata(ctx, req.TeamID, req.ForUpdate)
	if err != nil {
		return bootstrapPackageMetadataResponse{Err: err}, nil
	}
	return bootstrapPackageMetadataResponse{MDMAppleBootstrapPackage: meta}, nil
}

func (svc *Service) GetMDMAppleBootstrapPackageMetadata(ctx context.Context, teamID uint, forUpdate bool) (*fleet.MDMAppleBootstrapPackage, error) {
	// skipauth: No authorization check needed due to implementation returning
	// only license error.
	svc.authz.SkipAuthorization(ctx)

	return nil, fleet.ErrMissingLicense
}

////////////////////////////////////////////////////////////////////////////////
// Delete a bootstrap package
////////////////////////////////////////////////////////////////////////////////

type deleteBootstrapPackageRequest struct {
	TeamID uint `url:"team_id"`
}

type deleteBootstrapPackageResponse struct {
	Err error `json:"error,omitempty"`
}

func (r deleteBootstrapPackageResponse) error() error { return r.Err }

func deleteBootstrapPackageEndpoint(ctx context.Context, request interface{}, svc fleet.Service) (errorer, error) {
	req := request.(*deleteBootstrapPackageRequest)
	if err := svc.DeleteMDMAppleBootstrapPackage(ctx, &req.TeamID); err != nil {
		return deleteBootstrapPackageResponse{Err: err}, nil
	}
	return deleteBootstrapPackageResponse{}, nil
}

func (svc *Service) DeleteMDMAppleBootstrapPackage(ctx context.Context, teamID *uint) error {
	// skipauth: No authorization check needed due to implementation returning
	// only license error.
	svc.authz.SkipAuthorization(ctx)

	return fleet.ErrMissingLicense
}

////////////////////////////////////////////////////////////////////////////////
// Get aggregated summary about a team's bootstrap package
////////////////////////////////////////////////////////////////////////////////

type getMDMAppleBootstrapPackageSummaryRequest struct {
	TeamID *uint `query:"team_id,optional"`
}

type getMDMAppleBootstrapPackageSummaryResponse struct {
	fleet.MDMAppleBootstrapPackageSummary
	Err error `json:"error,omitempty"`
}

func (r getMDMAppleBootstrapPackageSummaryResponse) error() error { return r.Err }

func getMDMAppleBootstrapPackageSummaryEndpoint(ctx context.Context, request interface{}, svc fleet.Service) (errorer, error) {
	req := request.(*getMDMAppleBootstrapPackageSummaryRequest)
	summary, err := svc.GetMDMAppleBootstrapPackageSummary(ctx, req.TeamID)
	if err != nil {
		return getMDMAppleBootstrapPackageSummaryResponse{Err: err}, nil
	}
	return getMDMAppleBootstrapPackageSummaryResponse{MDMAppleBootstrapPackageSummary: *summary}, nil
}

func (svc *Service) GetMDMAppleBootstrapPackageSummary(ctx context.Context, teamID *uint) (*fleet.MDMAppleBootstrapPackageSummary, error) {
	// skipauth: No authorization check needed due to implementation returning
	// only license error.
	svc.authz.SkipAuthorization(ctx)

	return &fleet.MDMAppleBootstrapPackageSummary{}, fleet.ErrMissingLicense
}

////////////////////////////////////////////////////////////////////////////////
// Create or update an MDM Apple Setup Assistant
////////////////////////////////////////////////////////////////////////////////

type createMDMAppleSetupAssistantRequest struct {
	TeamID            *uint           `json:"team_id"`
	Name              string          `json:"name"`
	EnrollmentProfile json.RawMessage `json:"enrollment_profile"`
}

type createMDMAppleSetupAssistantResponse struct {
	fleet.MDMAppleSetupAssistant
	Err error `json:"error,omitempty"`
}

func (r createMDMAppleSetupAssistantResponse) error() error { return r.Err }

func createMDMAppleSetupAssistantEndpoint(ctx context.Context, request interface{}, svc fleet.Service) (errorer, error) {
	req := request.(*createMDMAppleSetupAssistantRequest)
	asst, err := svc.SetOrUpdateMDMAppleSetupAssistant(ctx, &fleet.MDMAppleSetupAssistant{
		TeamID:  req.TeamID,
		Name:    req.Name,
		Profile: req.EnrollmentProfile,
	})
	if err != nil {
		return createMDMAppleSetupAssistantResponse{Err: err}, nil
	}
	return createMDMAppleSetupAssistantResponse{MDMAppleSetupAssistant: *asst}, nil
}

func (svc *Service) SetOrUpdateMDMAppleSetupAssistant(ctx context.Context, asst *fleet.MDMAppleSetupAssistant) (*fleet.MDMAppleSetupAssistant, error) {
	// skipauth: No authorization check needed due to implementation returning
	// only license error.
	svc.authz.SkipAuthorization(ctx)

	return nil, fleet.ErrMissingLicense
}

////////////////////////////////////////////////////////////////////////////////
// Get the MDM Apple Setup Assistant
////////////////////////////////////////////////////////////////////////////////

type getMDMAppleSetupAssistantRequest struct {
	TeamID *uint `query:"team_id,optional"`
}

type getMDMAppleSetupAssistantResponse struct {
	fleet.MDMAppleSetupAssistant
	Err error `json:"error,omitempty"`
}

func (r getMDMAppleSetupAssistantResponse) error() error { return r.Err }

func getMDMAppleSetupAssistantEndpoint(ctx context.Context, request interface{}, svc fleet.Service) (errorer, error) {
	req := request.(*getMDMAppleSetupAssistantRequest)
	asst, err := svc.GetMDMAppleSetupAssistant(ctx, req.TeamID)
	if err != nil {
		return getMDMAppleSetupAssistantResponse{Err: err}, nil
	}
	return getMDMAppleSetupAssistantResponse{MDMAppleSetupAssistant: *asst}, nil
}

func (svc *Service) GetMDMAppleSetupAssistant(ctx context.Context, teamID *uint) (*fleet.MDMAppleSetupAssistant, error) {
	// skipauth: No authorization check needed due to implementation returning
	// only license error.
	svc.authz.SkipAuthorization(ctx)

	return nil, fleet.ErrMissingLicense
}

////////////////////////////////////////////////////////////////////////////////
// Delete an MDM Apple Setup Assistant
////////////////////////////////////////////////////////////////////////////////

type deleteMDMAppleSetupAssistantRequest struct {
	TeamID *uint `query:"team_id,optional"`
}

type deleteMDMAppleSetupAssistantResponse struct {
	Err error `json:"error,omitempty"`
}

func (r deleteMDMAppleSetupAssistantResponse) error() error { return r.Err }
func (r deleteMDMAppleSetupAssistantResponse) Status() int  { return http.StatusNoContent }

func deleteMDMAppleSetupAssistantEndpoint(ctx context.Context, request interface{}, svc fleet.Service) (errorer, error) {
	req := request.(*deleteMDMAppleSetupAssistantRequest)
	if err := svc.DeleteMDMAppleSetupAssistant(ctx, req.TeamID); err != nil {
		return deleteMDMAppleSetupAssistantResponse{Err: err}, nil
	}
	return deleteMDMAppleSetupAssistantResponse{}, nil
}

func (svc *Service) DeleteMDMAppleSetupAssistant(ctx context.Context, teamID *uint) error {
	// skipauth: No authorization check needed due to implementation returning
	// only license error.
	svc.authz.SkipAuthorization(ctx)

	return fleet.ErrMissingLicense
}

////////////////////////////////////////////////////////////////////////////////
// Update MDM Apple Setup
////////////////////////////////////////////////////////////////////////////////

type updateMDMAppleSetupRequest struct {
	fleet.MDMAppleSetupPayload
}

type updateMDMAppleSetupResponse struct {
	Err error `json:"error,omitempty"`
}

func (r updateMDMAppleSetupResponse) error() error { return r.Err }

func (r updateMDMAppleSetupResponse) Status() int { return http.StatusNoContent }

// This endpoint is required because the UI must allow maintainers (in addition
// to admins) to update some MDM Apple settings, while the update config/update
// team endpoints only allow write access to admins.
func updateMDMAppleSetupEndpoint(ctx context.Context, request interface{}, svc fleet.Service) (errorer, error) {
	req := request.(*updateMDMAppleSetupRequest)
	if err := svc.UpdateMDMAppleSetup(ctx, req.MDMAppleSetupPayload); err != nil {
		return updateMDMAppleSetupResponse{Err: err}, nil
	}
	return updateMDMAppleSetupResponse{}, nil
}

func (svc *Service) UpdateMDMAppleSetup(ctx context.Context, payload fleet.MDMAppleSetupPayload) error {
	// skipauth: No authorization check needed due to implementation returning
	// only license error.
	svc.authz.SkipAuthorization(ctx)

	return fleet.ErrMissingLicense
}

////////////////////////////////////////////////////////////////////////////////
// POST /mdm/sso
////////////////////////////////////////////////////////////////////////////////

type initiateMDMAppleSSORequest struct{}

type initiateMDMAppleSSOResponse struct {
	URL string `json:"url,omitempty"`
	Err error  `json:"error,omitempty"`
}

func (r initiateMDMAppleSSOResponse) error() error { return r.Err }

func initiateMDMAppleSSOEndpoint(ctx context.Context, request interface{}, svc fleet.Service) (errorer, error) {
	idpProviderURL, err := svc.InitiateMDMAppleSSO(ctx)
	if err != nil {
		return initiateMDMAppleSSOResponse{Err: err}, nil
	}

	return initiateMDMAppleSSOResponse{URL: idpProviderURL}, nil
}

func (svc *Service) InitiateMDMAppleSSO(ctx context.Context) (string, error) {
	// skipauth: No authorization check needed due to implementation
	// returning only license error.
	svc.authz.SkipAuthorization(ctx)

	return "", fleet.ErrMissingLicense
}

////////////////////////////////////////////////////////////////////////////////
// POST /mdm/sso/callback
////////////////////////////////////////////////////////////////////////////////

type callbackMDMAppleSSORequest struct{}

// TODO: these errors will result in JSON being returned, but we should
// redirect to the UI and let the UI display an error instead. The errors are
// rare enough (malformed data coming from the SSO provider) so they shouldn't
// affect many users.
func (callbackMDMAppleSSORequest) DecodeRequest(ctx context.Context, r *http.Request) (interface{}, error) {
	err := r.ParseForm()
	if err != nil {
		return nil, ctxerr.Wrap(ctx, &fleet.BadRequestError{
			Message:     "failed to parse form",
			InternalErr: err,
		}, "decode sso callback")
	}
	authResponse, err := sso.DecodeAuthResponse(r.FormValue("SAMLResponse"))
	if err != nil {
		return nil, ctxerr.Wrap(ctx, &fleet.BadRequestError{
			Message:     "failed to decode SAMLResponse",
			InternalErr: err,
		}, "decoding sso callback")
	}
	return authResponse, nil
}

type callbackMDMAppleSSOResponse struct {
	redirectURL string
}

func (r callbackMDMAppleSSOResponse) hijackRender(ctx context.Context, w http.ResponseWriter) {
	w.Header().Set("Location", r.redirectURL)
	w.WriteHeader(http.StatusSeeOther)
}

// Error will always be nil because errors are handled by sending a query
// parameter in the URL response, this way the UI is able to display an erorr
// message.
func (r callbackMDMAppleSSOResponse) error() error { return nil }

func callbackMDMAppleSSOEndpoint(ctx context.Context, request interface{}, svc fleet.Service) (errorer, error) {
	auth := request.(fleet.Auth)
	redirectURL := svc.InitiateMDMAppleSSOCallback(ctx, auth)
	return callbackMDMAppleSSOResponse{redirectURL: redirectURL}, nil
}

func (svc *Service) InitiateMDMAppleSSOCallback(ctx context.Context, auth fleet.Auth) string {
	// skipauth: No authorization check needed due to implementation
	// returning only license error.
	svc.authz.SkipAuthorization(ctx)

	return apple_mdm.FleetUISSOCallbackPath + "?error=true"
}

////////////////////////////////////////////////////////////////////////////////
// GET /mdm/manual_enrollment_profile
////////////////////////////////////////////////////////////////////////////////

type getManualEnrollmentProfileRequest struct{}

func getManualEnrollmentProfileEndpoint(ctx context.Context, request interface{}, svc fleet.Service) (errorer, error) {
	profile, err := svc.GetMDMManualEnrollmentProfile(ctx)
	if err != nil {
		return getDeviceMDMManualEnrollProfileResponse{Err: err}, nil
	}

	// Using this type to keep code DRY as it already has all the functionality we need.
	return getDeviceMDMManualEnrollProfileResponse{Profile: profile}, nil
}

func (svc *Service) GetMDMManualEnrollmentProfile(ctx context.Context) ([]byte, error) {
	// skipauth: No authorization check needed due to implementation returning
	// only license error.
	svc.authz.SkipAuthorization(ctx)

	return nil, fleet.ErrMissingLicense
}

////////////////////////////////////////////////////////////////////////////////
// FileVault-related free version implementation
////////////////////////////////////////////////////////////////////////////////

func (svc *Service) MDMAppleEnableFileVaultAndEscrow(ctx context.Context, teamID *uint) error {
	return fleet.ErrMissingLicense
}

func (svc *Service) MDMAppleDisableFileVaultAndEscrow(ctx context.Context, teamID *uint) error {
	return fleet.ErrMissingLicense
}

////////////////////////////////////////////////////////////////////////////////
// Implementation of nanomdm's CheckinAndCommandService interface
////////////////////////////////////////////////////////////////////////////////

type MDMAppleCheckinAndCommandService struct {
	ds           fleet.Datastore
	logger       kitlog.Logger
	commander    *apple_mdm.MDMAppleCommander
	mdmLifecycle *mdmlifecycle.HostLifecycle
}

func NewMDMAppleCheckinAndCommandService(ds fleet.Datastore, commander *apple_mdm.MDMAppleCommander, logger kitlog.Logger) *MDMAppleCheckinAndCommandService {
	mdmLifecycle := mdmlifecycle.New(ds, logger)
	return &MDMAppleCheckinAndCommandService{
		ds:           ds,
		commander:    commander,
		logger:       logger,
		mdmLifecycle: mdmLifecycle,
	}
}

// Authenticate handles MDM [Authenticate][1] requests.
//
// This method is executed after the request has been handled by nanomdm, note
// that at this point you can't send any commands to the device yet because we
// haven't received a token, nor a PushMagic.
//
// We use it to perform post-enrollment tasks such as creating a host record,
// adding activities to the log, etc.
//
// [1]: https://developer.apple.com/documentation/devicemanagement/authenticate
func (svc *MDMAppleCheckinAndCommandService) Authenticate(r *mdm.Request, m *mdm.Authenticate) error {
	existingDeviceInfo, err := svc.ds.GetHostMDMCheckinInfo(r.Context, r.ID)
	if err != nil {
		var nfe fleet.NotFoundError
		if !errors.As(err, &nfe) {
			return ctxerr.Wrap(r.Context, err, "getting checkin info")
		}
	} else if existingDeviceInfo.SCEPRenewalInProgress {
		svc.logger.Log("info", "host lifecycle action received for a SCEP renewal in process, skipping host ingestion and cleanups", "host_uuid", r.ID)
		return nil
	}

	// iPhones and iPads send ProductName but not Model/ModelName,
	// thus we use this field as the device's Model (which is required on lifecycle stages).
	platform := "darwin"
	iPhone := strings.HasPrefix(m.ProductName, "iPhone")
	iPad := strings.HasPrefix(m.ProductName, "iPad")
	if iPhone || iPad {
		m.Model = m.ProductName
		if iPhone {
			platform = "ios"
		} else {
			platform = "ipados"
		}
	}

	err = svc.mdmLifecycle.Do(r.Context, mdmlifecycle.HostOptions{
		Action:         mdmlifecycle.HostActionReset,
		Platform:       platform,
		UUID:           m.UDID,
		HardwareSerial: m.SerialNumber,
		HardwareModel:  m.Model,
	})
	if err != nil {
		return err
	}

	// MDM state changes after is reset, fetch the checkin updatedInfo again
	updatedInfo, err := svc.ds.GetHostMDMCheckinInfo(r.Context, r.ID)
	if err != nil {
		return ctxerr.Wrap(r.Context, err, "getting checkin info in Authenticate message")
	}

	return newActivity(
		r.Context, nil, &fleet.ActivityTypeMDMEnrolled{
			HostSerial:       updatedInfo.HardwareSerial,
			HostDisplayName:  updatedInfo.DisplayName,
			InstalledFromDEP: updatedInfo.DEPAssignedToFleet,
			MDMPlatform:      fleet.MDMPlatformApple,
		}, svc.ds, svc.logger,
	)
}

// TokenUpdate handles MDM [TokenUpdate][1] requests.
//
// This method is executed after the request has been handled by nanomdm.
//
// [1]: https://developer.apple.com/documentation/devicemanagement/token_update
func (svc *MDMAppleCheckinAndCommandService) TokenUpdate(r *mdm.Request, m *mdm.TokenUpdate) error {
	info, err := svc.ds.GetHostMDMCheckinInfo(r.Context, r.ID)
	if err != nil {
		return ctxerr.Wrap(r.Context, err, "getting checkin info")
	}

	if info.SCEPRenewalInProgress {
		svc.logger.Log("info", "host lifecycle action received for a SCEP renewal in process", "host_uuid", r.ID)
		err := svc.ds.CleanSCEPRenewRefs(r.Context, r.ID)
		return ctxerr.Wrap(r.Context, err, "cleaning SCEP refs")
	}

	var hasSetupExpItems bool
	if m.AwaitingConfiguration {
		// Enqueue setup experience items and mark the host as being in setup experience
		hasSetupExpItems, err = svc.ds.EnqueueSetupExperienceItems(r.Context, r.ID, info.TeamID)
		if err != nil {
			return ctxerr.Wrap(r.Context, err, "queueing setup experience tasks")
		}
	}

	return svc.mdmLifecycle.Do(r.Context, mdmlifecycle.HostOptions{
		Action:                  mdmlifecycle.HostActionTurnOn,
		Platform:                info.Platform,
		UUID:                    r.ID,
		EnrollReference:         r.Params[mobileconfig.FleetEnrollReferenceKey],
		HasSetupExperienceItems: hasSetupExpItems,
	})
}

// CheckOut handles MDM [CheckOut][1] requests.
//
// This method is executed after the request has been handled by nanomdm, note
// that this message is sent on a best-effort basis, don't rely exclusively on
// it.
//
// [1]: https://developer.apple.com/documentation/devicemanagement/check_out
func (svc *MDMAppleCheckinAndCommandService) CheckOut(r *mdm.Request, m *mdm.CheckOut) error {
	info, err := svc.ds.GetHostMDMCheckinInfo(r.Context, m.Enrollment.UDID)
	if err != nil {
		return err
	}

	err = svc.mdmLifecycle.Do(r.Context, mdmlifecycle.HostOptions{
		Action:   mdmlifecycle.HostActionTurnOff,
		Platform: info.Platform,
		UUID:     r.ID,
	})
	if err != nil {
		return err
	}

	return newActivity(
		r.Context, nil, &fleet.ActivityTypeMDMUnenrolled{
			HostSerial:       info.HardwareSerial,
			HostDisplayName:  info.DisplayName,
			InstalledFromDEP: info.InstalledFromDEP,
		}, svc.ds, svc.logger,
	)
}

// SetBootstrapToken handles MDM [SetBootstrapToken][1] requests.
//
// This method is executed after the request has been handled by nanomdm.
//
// [1]: https://developer.apple.com/documentation/devicemanagement/set_bootstrap_token
func (svc *MDMAppleCheckinAndCommandService) SetBootstrapToken(*mdm.Request, *mdm.SetBootstrapToken) error {
	return nil
}

// GetBootstrapToken handles MDM [GetBootstrapToken][1] requests.
//
// This method is executed after the request has been handled by nanomdm.
//
// [1]: https://developer.apple.com/documentation/devicemanagement/get_bootstrap_token
func (svc *MDMAppleCheckinAndCommandService) GetBootstrapToken(*mdm.Request, *mdm.GetBootstrapToken) (*mdm.BootstrapToken, error) {
	return nil, nil
}

// UserAuthenticate handles MDM [UserAuthenticate][1] requests.
//
// This method is executed after the request has been handled by nanomdm.
//
// [1]: https://developer.apple.com/documentation/devicemanagement/userauthenticate
func (svc *MDMAppleCheckinAndCommandService) UserAuthenticate(*mdm.Request, *mdm.UserAuthenticate) ([]byte, error) {
	return nil, nil
}

// DeclarativeManagement handles MDM [DeclarativeManagement][1] requests.
//
// This method is executed after the request has been handled by nanomdm.
//
// [1]: https://developer.apple.com/documentation/devicemanagement/declarative_management_checkin
func (svc *MDMAppleCheckinAndCommandService) DeclarativeManagement(r *mdm.Request, dm *mdm.DeclarativeManagement) ([]byte, error) {
	// DeclarativeManagement is handled by the MDMAppleDDMService.
	return nil, nil
}

// GetToken handles MDM [GetToken][1] requests.
//
// This method is executed after the request has been handled by nanomdm.
//
// [1]: https://developer.apple.com/documentation/devicemanagement/get_token
func (svc *MDMAppleCheckinAndCommandService) GetToken(_ *mdm.Request, _ *mdm.GetToken) (*mdm.GetTokenResponse, error) {
	return nil, nil
}

// CommandAndReportResults handles MDM [Commands and Queries][1].
//
// This method is executed after the request has been handled by nanomdm.
//
// [1]: https://developer.apple.com/documentation/devicemanagement/commands_and_queries
func (svc *MDMAppleCheckinAndCommandService) CommandAndReportResults(r *mdm.Request, cmdResult *mdm.CommandResults) (*mdm.Command, error) {
	if cmdResult.Status == "Idle" {
		// macOS hosts are considered unlocked if they are online any time
		// after they have been unlocked. If the host has been seen after a
		// successful unlock, take the opportunity and update the value in the
		// db as well.
		//
		// TODO: sanity check if this approach is still valid after we implement wipe
		if err := svc.ds.CleanMacOSMDMLock(r.Context, cmdResult.UDID); err != nil {
			return nil, ctxerr.Wrap(r.Context, err, "cleaning macOS host lock/wipe status")
		}

		return nil, nil
	}

	// Check if this is a result of a "refetch" command sent to iPhones/iPads
	// to fetch their device information periodically.
	if strings.HasPrefix(cmdResult.CommandUUID, fleet.RefetchBaseCommandUUIDPrefix) {
		return svc.handleRefetch(r, cmdResult)
	}

	// We explicitly get the request type because it comes empty. There's a
	// RequestType field in the struct, but it's used when a mdm.Command is
	// issued.
	requestType, err := svc.ds.GetMDMAppleCommandRequestType(r.Context, cmdResult.CommandUUID)
	if err != nil {
		return nil, ctxerr.Wrap(r.Context, err, "command service")
	}

	switch requestType {
	case "InstallProfile":
		return nil, apple_mdm.HandleHostMDMProfileInstallResult(
			r.Context,
			svc.ds,
			cmdResult.UDID,
			cmdResult.CommandUUID,
			mdmAppleDeliveryStatusFromCommandStatus(cmdResult.Status),
			apple_mdm.FmtErrorChain(cmdResult.ErrorChain),
		)
	case "RemoveProfile":
		return nil, svc.ds.UpdateOrDeleteHostMDMAppleProfile(r.Context, &fleet.HostMDMAppleProfile{
			CommandUUID:   cmdResult.CommandUUID,
			HostUUID:      cmdResult.UDID,
			Status:        mdmAppleDeliveryStatusFromCommandStatus(cmdResult.Status),
			Detail:        apple_mdm.FmtErrorChain(cmdResult.ErrorChain),
			OperationType: fleet.MDMOperationTypeRemove,
		})
	case "DeviceLock", "EraseDevice":
		// call into our datastore to update host_mdm_actions if the status is terminal
		if cmdResult.Status == fleet.MDMAppleStatusAcknowledged ||
			cmdResult.Status == fleet.MDMAppleStatusError ||
			cmdResult.Status == fleet.MDMAppleStatusCommandFormatError {
			return nil, svc.ds.UpdateHostLockWipeStatusFromAppleMDMResult(r.Context, cmdResult.UDID, cmdResult.CommandUUID, requestType,
				cmdResult.Status == fleet.MDMAppleStatusAcknowledged)
		}
	case "DeclarativeManagement":
		// set "pending-install" profiles to "verifying" or "failed"
		// depending on the status of the DeviceManagement command
		status := mdmAppleDeliveryStatusFromCommandStatus(cmdResult.Status)
		detail := fmt.Sprintf("%s. Make sure the host is on macOS 13+, iOS 17+, iPadOS 17+.", apple_mdm.FmtErrorChain(cmdResult.ErrorChain))
		err := svc.ds.MDMAppleSetPendingDeclarationsAs(r.Context, cmdResult.UDID, status, detail)
		return nil, ctxerr.Wrap(r.Context, err, "update declaration status on DeclarativeManagement ack")
	case "InstallApplication":
		// this might be a setup experience VPP install, so we'll try to update setup experience status
		// TODO: consider limiting this to only macOS hosts
		if updated, err := maybeUpdateSetupExperienceStatus(r.Context, svc.ds, fleet.SetupExperienceVPPInstallResult{
			HostUUID:      cmdResult.UDID,
			CommandUUID:   cmdResult.CommandUUID,
			CommandStatus: cmdResult.Status,
		}, true); err != nil {
			return nil, ctxerr.Wrap(r.Context, err, "updating setup experience status from VPP install result")
		} else if updated {
			// TODO: call next step of setup experience?
			level.Debug(svc.logger).Log("msg", "setup experience script result updated", "host_uuid", cmdResult.UDID, "execution_id", cmdResult.CommandUUID)
		}

		// create an activity for installing only if we're in a terminal state
		if cmdResult.Status == fleet.MDMAppleStatusAcknowledged ||
			cmdResult.Status == fleet.MDMAppleStatusError ||
			cmdResult.Status == fleet.MDMAppleStatusCommandFormatError {
			user, act, err := svc.ds.GetPastActivityDataForVPPAppInstall(r.Context, cmdResult)
			if err != nil {
				if fleet.IsNotFound(err) {
					// Then this isn't a VPP install, so no activity generated
					return nil, nil
				}

				return nil, ctxerr.Wrap(r.Context, err, "fetching data for installed app store app activity")
			}

			if err := newActivity(r.Context, user, act, svc.ds, svc.logger); err != nil {
				return nil, ctxerr.Wrap(r.Context, err, "creating activity for installed app store app")
			}
		}
	case "DeviceConfigured":
		if err := svc.ds.SetHostAwaitingConfiguration(r.Context, r.ID, false); err != nil {
			return nil, ctxerr.Wrap(r.Context, err, "failed to mark host as non longer awaiting configuration")
		}
	}

	return nil, nil
}

func (svc *MDMAppleCheckinAndCommandService) handleRefetch(r *mdm.Request, cmdResult *mdm.CommandResults) (*mdm.Command, error) {
	ctx := r.Context
	host, err := svc.ds.HostByIdentifier(ctx, cmdResult.UDID)
	if err != nil {
		return nil, ctxerr.Wrap(ctx, err, "failed to get host by identifier")
	}

	if strings.HasPrefix(cmdResult.CommandUUID, fleet.RefetchAppsCommandUUIDPrefix) {
		// We remove pending command first in case there is an error processing the results, so that we don't prevent another refetch.
		err = svc.ds.RemoveHostMDMCommand(ctx, fleet.HostMDMCommand{
			HostID:      host.ID,
			CommandType: fleet.RefetchAppsCommandUUIDPrefix,
		})
		if err != nil {
			return nil, ctxerr.Wrap(ctx, err, "remove refetch apps command")
		}

		if host.Platform != "ios" && host.Platform != "ipados" {
			return nil, ctxerr.New(ctx, "refetch apps command sent to non-iOS/non-iPadOS host")
		}
		source := "ios_apps"
		if host.Platform == "ipados" {
			source = "ipados_apps"
		}

		response := cmdResult.Raw
		software, err := unmarshalAppList(ctx, response, source)
		if err != nil {
			return nil, err
		}
		_, err = svc.ds.UpdateHostSoftware(ctx, host.ID, software)
		if err != nil {
			return nil, ctxerr.Wrap(ctx, err, "update host software")
		}

		return nil, nil
	}

	// Otherwise, the command has prefix fleet.RefetchDeviceCommandUUIDPrefix, which is a refetch device command.
	// We remove pending command first in case there is an error processing the results, so that we don't prevent another refetch.
	err = svc.ds.RemoveHostMDMCommand(ctx, fleet.HostMDMCommand{
		HostID:      host.ID,
		CommandType: fleet.RefetchDeviceCommandUUIDPrefix,
	})
	if err != nil {
		return nil, ctxerr.Wrap(ctx, err, "remove refetch device command")
	}

	var deviceInformationResponse struct {
		QueryResponses map[string]interface{} `plist:"QueryResponses"`
	}
	if err := plist.Unmarshal(cmdResult.Raw, &deviceInformationResponse); err != nil {
		return nil, ctxerr.Wrap(r.Context, err, "failed to unmarshal device information command result")
	}
	deviceName := deviceInformationResponse.QueryResponses["DeviceName"].(string)
	deviceCapacity := deviceInformationResponse.QueryResponses["DeviceCapacity"].(float64)
	availableDeviceCapacity := deviceInformationResponse.QueryResponses["AvailableDeviceCapacity"].(float64)
	osVersion := deviceInformationResponse.QueryResponses["OSVersion"].(string)
	wifiMac := deviceInformationResponse.QueryResponses["WiFiMAC"].(string)
	productName := deviceInformationResponse.QueryResponses["ProductName"].(string)
	host.ComputerName = deviceName
	host.Hostname = deviceName
	host.GigsDiskSpaceAvailable = availableDeviceCapacity
	host.GigsTotalDiskSpace = deviceCapacity
	var (
		osVersionPrefix string
		platform        string
	)
	if strings.HasPrefix(productName, "iPhone") {
		osVersionPrefix = "iOS"
		platform = "ios"
	} else { // iPad
		osVersionPrefix = "iPadOS"
		platform = "ipados"
	}
	host.OSVersion = osVersionPrefix + " " + osVersion
	host.PrimaryMac = wifiMac
	host.HardwareModel = productName
	host.DetailUpdatedAt = time.Now()
	host.RefetchRequested = false
	if err := svc.ds.UpdateHost(r.Context, host); err != nil {
		return nil, ctxerr.Wrap(r.Context, err, "failed to update host")
	}
	if err := svc.ds.SetOrUpdateHostDisksSpace(r.Context, host.ID, availableDeviceCapacity, 100*availableDeviceCapacity/deviceCapacity,
		deviceCapacity); err != nil {
		return nil, ctxerr.Wrap(r.Context, err, "failed to update host storage")
	}
	if err := svc.ds.UpdateHostOperatingSystem(r.Context, host.ID, fleet.OperatingSystem{
		Name:     osVersionPrefix,
		Version:  osVersion,
		Platform: platform,
	}); err != nil {
		return nil, ctxerr.Wrap(r.Context, err, "failed to update host operating system")
	}

	if host.MDM.EnrollmentStatus != nil && *host.MDM.EnrollmentStatus == "Pending" {
		// Since the device has been refetched, we can assume it's enrolled.
		err = svc.ds.UpdateMDMData(ctx, host.ID, true)
		if err != nil {
			return nil, ctxerr.Wrap(r.Context, err, "failed to update MDM data")
		}
	}
	return nil, nil
}

func unmarshalAppList(ctx context.Context, response []byte, source string) ([]fleet.Software,
	error,
) {
	var appsResponse struct {
		InstalledApplicationList []map[string]interface{} `plist:"InstalledApplicationList"`
	}
	if err := plist.Unmarshal(response, &appsResponse); err != nil {
		return nil, ctxerr.Wrap(ctx, err, "failed to unmarshal installed application list command result")
	}

	truncateString := func(item interface{}, length int) string {
		str, ok := item.(string)
		if !ok {
			return ""
		}
		runes := []rune(str)
		if len(runes) > length {
			return string(runes[:length])
		}
		return str
	}

	var software []fleet.Software
	for _, app := range appsResponse.InstalledApplicationList {
		software = append(software, fleet.Software{
			Name:             truncateString(app["Name"], fleet.SoftwareNameMaxLength),
			Version:          truncateString(app["ShortVersion"], fleet.SoftwareVersionMaxLength),
			BundleIdentifier: truncateString(app["Identifier"], fleet.SoftwareBundleIdentifierMaxLength),
			Source:           source,
		})
	}

	return software, nil
}

// mdmAppleDeliveryStatusFromCommandStatus converts a MDM command status to a
// fleet.MDMAppleDeliveryStatus.
//
// NOTE: this mapping does not include all
// possible delivery statuses (e.g., verified status is not included) is intended to
// only be used in the context of CommandAndReportResults in the MDMAppleCheckinAndCommandService.
// Extra care should be taken before using this function in other contexts.
func mdmAppleDeliveryStatusFromCommandStatus(cmdStatus string) *fleet.MDMDeliveryStatus {
	switch cmdStatus {
	case fleet.MDMAppleStatusAcknowledged:
		return &fleet.MDMDeliveryVerifying
	case fleet.MDMAppleStatusError, fleet.MDMAppleStatusCommandFormatError:
		return &fleet.MDMDeliveryFailed
	case fleet.MDMAppleStatusIdle, fleet.MDMAppleStatusNotNow:
		return &fleet.MDMDeliveryPending
	default:
		return nil
	}
}

// ensureFleetProfiles ensures there's a fleetd configuration profile in
// mdm_apple_configuration_profiles for each team and for "no team"
//
// We try our best to use each team's secret but we default to creating a
// profile with the global enroll secret if the team doesn't have any enroll
// secrets.
//
// This profile will be installed to all hosts in the team (or "no team",) but it
// will only be used by hosts that have a fleetd installation without an enroll
// secret and fleet URL (mainly DEP enrolled hosts).
func ensureFleetProfiles(ctx context.Context, ds fleet.Datastore, logger kitlog.Logger, signingCertDER []byte) error {
	appCfg, err := ds.AppConfig(ctx)
	if err != nil {
		return ctxerr.Wrap(ctx, err, "fetching app config")
	}

	var rootCAProfContents bytes.Buffer
	params := mobileconfig.FleetCARootTemplateOptions{
		PayloadIdentifier: mobileconfig.FleetCARootConfigPayloadIdentifier,
		PayloadName:       mdm_types.FleetCAConfigProfileName,
		Certificate:       base64.StdEncoding.EncodeToString(signingCertDER),
	}

	if err := mobileconfig.FleetCARootTemplate.Execute(&rootCAProfContents, params); err != nil {
		return ctxerr.Wrap(ctx, err, "executing fleet root CA config template")
	}

	b := rootCAProfContents.Bytes()

	enrollSecrets, err := ds.AggregateEnrollSecretPerTeam(ctx)
	if err != nil {
		return ctxerr.Wrap(ctx, err, "getting enroll secrets aggregates")
	}

	globalSecret := ""
	for _, es := range enrollSecrets {
		if es.TeamID == nil {
			globalSecret = es.Secret
		}
	}

	var profiles []*fleet.MDMAppleConfigProfile
	for _, es := range enrollSecrets {
		if es.Secret == "" {
			var msg string
			if es.TeamID != nil {
				msg += fmt.Sprintf("team_id %d doesn't have an enroll secret, ", *es.TeamID)
			}
			if globalSecret == "" {
				logger.Log("err", msg+"no global enroll secret found, skipping the creation of a com.fleetdm.fleetd.config profile")
				continue
			}
			logger.Log("err", msg+"using a global enroll secret for com.fleetdm.fleetd.config profile")
			es.Secret = globalSecret
		}

		var contents bytes.Buffer
		params := mobileconfig.FleetdProfileOptions{
			EnrollSecret: es.Secret,
			ServerURL:    appCfg.ServerSettings.ServerURL, // ServerURL must be set to the Fleet URL.  Do not use appCfg.MDMUrl() here.
			PayloadType:  mobileconfig.FleetdConfigPayloadIdentifier,
			PayloadName:  mdm_types.FleetdConfigProfileName,
		}

		if err := mobileconfig.FleetdProfileTemplate.Execute(&contents, params); err != nil {
			return ctxerr.Wrap(ctx, err, "executing fleetd config template")
		}

		cp, err := fleet.NewMDMAppleConfigProfile(contents.Bytes(), es.TeamID)
		if err != nil {
			return ctxerr.Wrap(ctx, err, "building fleetd configuration profile")
		}
		profiles = append(profiles, cp)

		rootCAProf, err := fleet.NewMDMAppleConfigProfile(b, es.TeamID)
		if err != nil {
			return ctxerr.Wrap(ctx, err, "building root CA configuration profile")
		}
		profiles = append(profiles, rootCAProf)
	}

	if err := ds.BulkUpsertMDMAppleConfigProfiles(ctx, profiles); err != nil {
		return ctxerr.Wrap(ctx, err, "bulk-upserting configuration profiles")
	}

	return nil
}

func SendPushesToPendingDevices(
	ctx context.Context,
	ds fleet.Datastore,
	commander *apple_mdm.MDMAppleCommander,
	logger kitlog.Logger,
) error {
	uuids, err := ds.GetHostUUIDsWithPendingMDMAppleCommands(ctx)
	if err != nil {
		return ctxerr.Wrap(ctx, err, "getting host uuids with pending commands")
	}

	if len(uuids) == 0 {
		return nil
	}

	if err := commander.SendNotifications(ctx, uuids); err != nil {
		var apnsErr *apple_mdm.APNSDeliveryError
		if errors.As(err, &apnsErr) {
			level.Info(logger).Log("msg", "failed to send APNs notification to some hosts", "error", apnsErr.Error())
			return nil
		}

		return ctxerr.Wrap(ctx, err, "sending push notifications")

	}

	return nil
}

func ReconcileAppleDeclarations(
	ctx context.Context,
	ds fleet.Datastore,
	commander *apple_mdm.MDMAppleCommander,
	logger kitlog.Logger,
) error {
	appConfig, err := ds.AppConfig(ctx)
	if err != nil {
		return fmt.Errorf("reading app config: %w", err)
	}
	if !appConfig.MDM.EnabledAndConfigured {
		return nil
	}

	// batch set declarations as pending
	changedHosts, err := ds.MDMAppleBatchSetHostDeclarationState(ctx)
	if err != nil {
		return ctxerr.Wrap(ctx, err, "updating host declaration state")
	}

	if len(changedHosts) == 0 {
		level.Info(logger).Log("msg", "no hosts with changed declarations")
		return nil
	}

	// send a DeclarativeManagement command to start a sync
	if err := commander.DeclarativeManagement(ctx, changedHosts, uuid.NewString()); err != nil {
		return ctxerr.Wrap(ctx, err, "issuing DeclarativeManagement command")
	}

	level.Info(logger).Log("msg", "sent DeclarativeManagement command", "host_number", len(changedHosts))

	return nil
}

// install/removeTargets are maps from profileUUID -> command uuid and host
// UUIDs as the underlying MDM services are optimized to send one command to
// multiple hosts at the same time. Note that the same command uuid is used
// for all hosts in a given install/remove target operation.
type cmdTarget struct {
	cmdUUID   string
	profIdent string
	hostUUIDs []string
}

func ReconcileAppleProfiles(
	ctx context.Context,
	ds fleet.Datastore,
	commander *apple_mdm.MDMAppleCommander,
	logger kitlog.Logger,
) error {
	appConfig, err := ds.AppConfig(ctx)
	if err != nil {
		return fmt.Errorf("reading app config: %w", err)
	}
	if !appConfig.MDM.EnabledAndConfigured {
		return nil
	}

	assets, err := ds.GetAllMDMConfigAssetsByName(ctx, []fleet.MDMAssetName{
		fleet.MDMAssetCACert,
	}, nil)
	if err != nil {
		return ctxerr.Wrap(ctx, err, "getting Apple SCEP")
	}

	block, _ := pem.Decode(assets[fleet.MDMAssetCACert].Value)
	if block == nil || block.Type != "CERTIFICATE" {
		return ctxerr.Wrap(ctx, err, "failed to decode PEM block from SCEP certificate")
	}

	if err := ensureFleetProfiles(ctx, ds, logger, block.Bytes); err != nil {
		logger.Log("err", "unable to ensure a fleetd configuration profiles are in place", "details", err)
	}

	// retrieve the profiles to install/remove.
	toInstall, err := ds.ListMDMAppleProfilesToInstall(ctx)
	if err != nil {
		return ctxerr.Wrap(ctx, err, "getting profiles to install")
	}

	// Exclude macOS only profiles from iPhones/iPads.
	toInstall = fleet.FilterMacOSOnlyProfilesFromIOSIPadOS(toInstall)

	toRemove, err := ds.ListMDMAppleProfilesToRemove(ctx)
	if err != nil {
		return ctxerr.Wrap(ctx, err, "getting profiles to remove")
	}

	// Perform aggregations to support all the operations we need to do

	// toGetContents contains the UUIDs of all the profiles from which we
	// need to retrieve contents. Since the previous query returns one row
	// per host, it would be too expensive to retrieve the profile contents
	// there, so we make another request. Using a map to deduplicate.
	toGetContents := make(map[string]bool)

	// hostProfiles tracks each host_mdm_apple_profile we need to upsert
	// with the new status, operation_type, etc.
	hostProfiles := make([]*fleet.MDMAppleBulkUpsertHostProfilePayload, 0, len(toInstall)+len(toRemove))

	// profileIntersection tracks profilesToAdd ∩ profilesToRemove, this is used to avoid:
	//
	// - Sending a RemoveProfile followed by an InstallProfile for a
	// profile with an identifier that's already installed, which can cause
	// racy behaviors.
	// - Sending a InstallProfile command for a profile that's exactly the
	// same as the one installed. Customers have reported that sending the
	// command causes unwanted behavior.
	profileIntersection := apple_mdm.NewProfileBimap()
	profileIntersection.IntersectByIdentifierAndHostUUID(toInstall, toRemove)

	// hostProfilesToCleanup is used to track profiles that should be removed
	// from the database directly without having to issue a RemoveProfile
	// command.
	hostProfilesToCleanup := []*fleet.MDMAppleProfilePayload{}

	// Index host profiles to install by host and profile UUID, for easier bulk error processing
	hostProfilesToInstallMap := make(map[hostProfileUUID]*fleet.MDMAppleBulkUpsertHostProfilePayload, len(toInstall))

	installTargets, removeTargets := make(map[string]*cmdTarget), make(map[string]*cmdTarget)
	for _, p := range toInstall {
		if pp, ok := profileIntersection.GetMatchingProfileInCurrentState(p); ok {
			// if the profile was in any other status than `failed`
			// and the checksums match (the profiles are exactly
			// the same) we don't send another InstallProfile
			// command.
			if pp.Status != &fleet.MDMDeliveryFailed && bytes.Equal(pp.Checksum, p.Checksum) {
				hostProfile := &fleet.MDMAppleBulkUpsertHostProfilePayload{
					ProfileUUID:       p.ProfileUUID,
					HostUUID:          p.HostUUID,
					ProfileIdentifier: p.ProfileIdentifier,
					ProfileName:       p.ProfileName,
					Checksum:          p.Checksum,
					SecretsUpdatedAt:  p.SecretsUpdatedAt,
					OperationType:     pp.OperationType,
					Status:            pp.Status,
					CommandUUID:       pp.CommandUUID,
					Detail:            pp.Detail,
				}
				hostProfiles = append(hostProfiles, hostProfile)
				hostProfilesToInstallMap[hostProfileUUID{HostUUID: p.HostUUID, ProfileUUID: p.ProfileUUID}] = hostProfile
				continue
			}
		}
		toGetContents[p.ProfileUUID] = true

		target := installTargets[p.ProfileUUID]
		if target == nil {
			target = &cmdTarget{
				cmdUUID:   uuid.New().String(),
				profIdent: p.ProfileIdentifier,
			}
			installTargets[p.ProfileUUID] = target
		}
		target.hostUUIDs = append(target.hostUUIDs, p.HostUUID)

		hostProfile := &fleet.MDMAppleBulkUpsertHostProfilePayload{
			ProfileUUID:       p.ProfileUUID,
			HostUUID:          p.HostUUID,
			OperationType:     fleet.MDMOperationTypeInstall,
			Status:            &fleet.MDMDeliveryPending,
			CommandUUID:       target.cmdUUID,
			ProfileIdentifier: p.ProfileIdentifier,
			ProfileName:       p.ProfileName,
			Checksum:          p.Checksum,
			SecretsUpdatedAt:  p.SecretsUpdatedAt,
		}
		hostProfiles = append(hostProfiles, hostProfile)
		hostProfilesToInstallMap[hostProfileUUID{HostUUID: p.HostUUID, ProfileUUID: p.ProfileUUID}] = hostProfile
	}

	for _, p := range toRemove {
		if _, ok := profileIntersection.GetMatchingProfileInDesiredState(p); ok {
			hostProfilesToCleanup = append(hostProfilesToCleanup, p)
			continue
		}

		if p.DidNotInstallOnHost() {
			// then we shouldn't send an additional remove command since it wasn't installed on the
			// host.
			hostProfilesToCleanup = append(hostProfilesToCleanup, p)
			continue
		}

		target := removeTargets[p.ProfileUUID]
		if target == nil {
			target = &cmdTarget{
				cmdUUID:   uuid.New().String(),
				profIdent: p.ProfileIdentifier,
			}
			removeTargets[p.ProfileUUID] = target
		}
		target.hostUUIDs = append(target.hostUUIDs, p.HostUUID)

		hostProfiles = append(hostProfiles, &fleet.MDMAppleBulkUpsertHostProfilePayload{
			ProfileUUID:       p.ProfileUUID,
			HostUUID:          p.HostUUID,
			OperationType:     fleet.MDMOperationTypeRemove,
			Status:            &fleet.MDMDeliveryPending,
			CommandUUID:       target.cmdUUID,
			ProfileIdentifier: p.ProfileIdentifier,
			ProfileName:       p.ProfileName,
			Checksum:          p.Checksum,
			SecretsUpdatedAt:  p.SecretsUpdatedAt,
		})
	}

	// delete all profiles that have a matching identifier to be installed.
	// This is to prevent sending both a `RemoveProfile` and an
	// `InstallProfile` for the same identifier, which can cause race
	// conditions. It's better to "update" the profile by sending a single
	// `InstallProfile` command.
	if err := ds.BulkDeleteMDMAppleHostsConfigProfiles(ctx, hostProfilesToCleanup); err != nil {
		return ctxerr.Wrap(ctx, err, "deleting profiles that didn't change")
	}

	// First update all the profiles in the database before sending the
	// commands, this prevents race conditions where we could get a
	// response from the device before we set its status as 'pending'
	//
	// We'll do another pass at the end to revert any changes for failed
	// deliveries.
	if err := ds.BulkUpsertMDMAppleHostProfiles(ctx, hostProfiles); err != nil {
		return ctxerr.Wrap(ctx, err, "updating host profiles")
	}

	// Grab the contents of all the profiles we need to install
	profileUUIDs := make([]string, 0, len(toGetContents))
	for pUUID := range toGetContents {
		profileUUIDs = append(profileUUIDs, pUUID)
	}
	profileContents, err := ds.GetMDMAppleProfilesContents(ctx, profileUUIDs)
	if err != nil {
		return ctxerr.Wrap(ctx, err, "get profile contents")
	}

	// Insert variables into profile contents of install targets. Variables may be host-specific.
	err = preprocessProfileContents(ctx, appConfig, ds, installTargets, profileContents, hostProfilesToInstallMap)
	if err != nil {
		return err
	}

	// Find the profiles containing secret variables.
	profilesWithSecrets, err := findProfilesWithSecrets(logger, installTargets, profileContents)
	if err != nil {
		return err
	}

	type remoteResult struct {
		Err     error
		CmdUUID string
	}

	// Send the install/remove commands for each profile.
	var wgProd, wgCons sync.WaitGroup
	ch := make(chan remoteResult)

	execCmd := func(profUUID string, target *cmdTarget, op fleet.MDMOperationType) {
		defer wgProd.Done()

		var err error
		switch op {
		case fleet.MDMOperationTypeInstall:
			if _, ok := profilesWithSecrets[profUUID]; ok {
				err = commander.EnqueueCommandInstallProfileWithSecrets(ctx, target.hostUUIDs, profileContents[profUUID], target.cmdUUID)
			} else {
				err = commander.InstallProfile(ctx, target.hostUUIDs, profileContents[profUUID], target.cmdUUID)
			}
		case fleet.MDMOperationTypeRemove:
			err = commander.RemoveProfile(ctx, target.hostUUIDs, target.profIdent, target.cmdUUID)
		}

		var e *apple_mdm.APNSDeliveryError
		switch {
		case errors.As(err, &e):
			level.Debug(logger).Log("err", "sending push notifications, profiles still enqueued", "details", err)
		case err != nil:
			level.Error(logger).Log("err", fmt.Sprintf("enqueue command to %s profiles", op), "details", err)
			ch <- remoteResult{err, target.cmdUUID}
		}
	}
	for profUUID, target := range installTargets {
		wgProd.Add(1)
		go execCmd(profUUID, target, fleet.MDMOperationTypeInstall)
	}
	for profUUID, target := range removeTargets {
		wgProd.Add(1)
		go execCmd(profUUID, target, fleet.MDMOperationTypeRemove)
	}

	// index the host profiles by cmdUUID, for ease of error processing in the
	// consumer goroutine below.
	hostProfsByCmdUUID := make(map[string][]*fleet.MDMAppleBulkUpsertHostProfilePayload, len(installTargets)+len(removeTargets))
	for _, hp := range hostProfiles {
		hostProfsByCmdUUID[hp.CommandUUID] = append(hostProfsByCmdUUID[hp.CommandUUID], hp)
	}

	// Grab all the failed deliveries and update the status so they're picked up
	// again in the next run.
	//
	// Note that if the APNs push failed we won't try again, as the command was
	// successfully enqueued, this is only to account for internal errors like DB
	// failures.
	failed := []*fleet.MDMAppleBulkUpsertHostProfilePayload{}
	wgCons.Add(1)
	go func() {
		defer wgCons.Done()

		for resp := range ch {
			hostProfs := hostProfsByCmdUUID[resp.CmdUUID]
			for _, hp := range hostProfs {
				// clear the command as it failed to enqueue, will need to emit a new command
				hp.CommandUUID = ""
				// set status to nil so it is retried on the next cron run
				hp.Status = nil
				failed = append(failed, hp)
			}
		}
	}()

	wgProd.Wait()
	close(ch) // done sending at this point, this triggers end of for loop in consumer
	wgCons.Wait()

	if err := ds.BulkUpsertMDMAppleHostProfiles(ctx, failed); err != nil {
		return ctxerr.Wrap(ctx, err, "reverting status of failed profiles")
	}

	return nil
}

func findProfilesWithSecrets(
	logger kitlog.Logger,
	installTargets map[string]*cmdTarget,
	profileContents map[string]mobileconfig.Mobileconfig,
) (map[string]struct{}, error) {
	profilesWithSecrets := make(map[string]struct{})
	for profUUID := range installTargets {
		p, ok := profileContents[profUUID]
		if !ok { // Should never happen
			level.Error(logger).Log("msg", "profile content not found in ReconcileAppleProfiles", "profile_uuid", profUUID)
			continue
		}
		profileStr := string(p)
		vars := fleet.ContainsPrefixVars(profileStr, fleet.ServerSecretPrefix)
		if len(vars) > 0 {
			profilesWithSecrets[profUUID] = struct{}{}
		}
	}
	return profilesWithSecrets, nil
}

func preprocessProfileContents(
	ctx context.Context,
	appConfig *fleet.AppConfig,
	ds fleet.Datastore,
	targets map[string]*cmdTarget,
	profileContents map[string]mobileconfig.Mobileconfig,
	hostProfilesToInstallMap map[hostProfileUUID]*fleet.MDMAppleBulkUpsertHostProfilePayload,
) error {
	// This method replaces Fleet variables ($FLEET_VAR_<NAME>) in the profile contents, generating a unique profile for each host.
	// For a 2KB profile and 30K hosts, this method may generate ~60MB of profile data in memory.

	isNDESSCEPConfigured := func(profUUID string, target *cmdTarget) (bool, error) {
		if !license.IsPremium(ctx) {
			profilesToUpdate := make([]*fleet.MDMAppleBulkUpsertHostProfilePayload, 0, len(target.hostUUIDs))
			for _, hostUUID := range target.hostUUIDs {
				profile, ok := hostProfilesToInstallMap[hostProfileUUID{HostUUID: hostUUID, ProfileUUID: profUUID}]
				if !ok { // Should never happen
					continue
				}
				profile.Status = &fleet.MDMDeliveryFailed
				profile.Detail = "NDES SCEP Proxy requires a Fleet Premium license."
				profilesToUpdate = append(profilesToUpdate, profile)
			}
			if err := ds.BulkUpsertMDMAppleHostProfiles(ctx, profilesToUpdate); err != nil {
				return false, err
			}
			return false, nil
		}
		if !appConfig.Integrations.NDESSCEPProxy.Valid {
			profilesToUpdate := make([]*fleet.MDMAppleBulkUpsertHostProfilePayload, 0, len(target.hostUUIDs))
			for _, hostUUID := range target.hostUUIDs {
				profile, ok := hostProfilesToInstallMap[hostProfileUUID{HostUUID: hostUUID, ProfileUUID: profUUID}]
				if !ok { // Should never happen
					continue
				}
				profile.Status = &fleet.MDMDeliveryFailed
				profile.Detail = "NDES SCEP Proxy is not configured. " +
					"Please configure in Settings > Integrations > Mobile Device Management > Simple Certificate Enrollment Protocol."
				profilesToUpdate = append(profilesToUpdate, profile)
			}
			if err := ds.BulkUpsertMDMAppleHostProfiles(ctx, profilesToUpdate); err != nil {
				return false, err
			}
			return false, nil
		}
		return appConfig.Integrations.NDESSCEPProxy.Valid, nil
	}

	// Copy of NDES SCEP config which will contain unencrypted password, if needed
	var ndesConfig *fleet.NDESSCEPProxyIntegration

	var addedTargets map[string]*cmdTarget
	for profUUID, target := range targets {
		contents, ok := profileContents[profUUID]
		if !ok {
			// This should never happen
			continue
		}

		// Check if Fleet variables are present.
		contentsStr := string(contents)
		fleetVars := findFleetVariables(contentsStr)
		if len(fleetVars) == 0 {
			continue
		}

		// Do common validation that applies to all hosts in the target
		valid := true
		for fleetVar := range fleetVars {
			switch fleetVar {
			case FleetVarNDESSCEPChallenge, FleetVarNDESSCEPProxyURL:
				configured, err := isNDESSCEPConfigured(profUUID, target)
				if err != nil {
					return ctxerr.Wrap(ctx, err, "checking NDES SCEP configuration")
				}
				if !configured {
					valid = false
					break
				}
			case FleetVarHostEndUserEmailIDP:
				// No extra validation needed for this variable
			default:
				// Error out if we find an unknown variable
				profilesToUpdate := make([]*fleet.MDMAppleBulkUpsertHostProfilePayload, 0, len(target.hostUUIDs))
				for _, hostUUID := range target.hostUUIDs {
					profile, ok := hostProfilesToInstallMap[hostProfileUUID{HostUUID: hostUUID, ProfileUUID: profUUID}]
					if !ok { // Should never happen
						continue
					}
					profile.Status = &fleet.MDMDeliveryFailed
					profile.Detail = fmt.Sprintf("Unknown Fleet variable $FLEET_VAR_%s found in profile. Please update or remove.",
						fleetVar)
					profilesToUpdate = append(profilesToUpdate, profile)
				}
				if err := ds.BulkUpsertMDMAppleHostProfiles(ctx, profilesToUpdate); err != nil {
					return ctxerr.Wrap(ctx, err, "updating host MDM Apple profiles for unknown variable")
				}
				valid = false
			}
		}
		if !valid {
			// We marked the profile as failed, so we will not do any additional processing on it
			delete(targets, profUUID)
			continue
		}

		// Currently, all supported Fleet variables are unique per host, so we split the profile into multiple profiles.
		// We generate a new temporary profileUUID which is currently only used to install the profile.
		// The profileUUID in host_mdm_apple_profiles is still the original profileUUID.
		// We also generate a new commandUUID which is used to install the profile via nano_commands table.
		if addedTargets == nil {
			addedTargets = make(map[string]*cmdTarget, 1)
		}
		// We store the timestamp when the challenge was retrieved to know if it has expired.
		var managedCertificatePayloads []*fleet.MDMBulkUpsertManagedCertificatePayload
		// We need to update the profiles of each host with the new command UUID
		profilesToUpdate := make([]*fleet.MDMAppleBulkUpsertHostProfilePayload, 0, len(target.hostUUIDs))
		for _, hostUUID := range target.hostUUIDs {
			tempProfUUID := uuid.NewString()
			// Use the same UUID for command UUID, which will be the primary key for nano_commands
			tempCmdUUID := tempProfUUID
			profile, ok := hostProfilesToInstallMap[hostProfileUUID{HostUUID: hostUUID, ProfileUUID: profUUID}]
			if !ok { // Should never happen
				continue
			}
			profile.CommandUUID = tempCmdUUID

			hostContents := contentsStr

			failed := false
			for fleetVar := range fleetVars {
				switch fleetVar {
				case FleetVarNDESSCEPChallenge:
					if ndesConfig == nil {
						// Retrieve the NDES admin password. This is done once per run.
						configAssets, err := ds.GetAllMDMConfigAssetsByName(ctx, []fleet.MDMAssetName{fleet.MDMAssetNDESPassword}, nil)
						if err != nil {
							return ctxerr.Wrap(ctx, err, "getting NDES password")
						}
						// Copy config struct by value
						configWithPassword := appConfig.Integrations.NDESSCEPProxy.Value
						configWithPassword.Password = string(configAssets[fleet.MDMAssetNDESPassword].Value)
						// Store the config with the password for later use
						ndesConfig = &configWithPassword
					}
					// Insert the SCEP challenge into the profile contents
					challenge, err := getNDESSCEPChallenge(ctx, *ndesConfig)
					if err != nil {
						detail := ""
						switch {
						case errors.As(err, &eeservice.NDESInvalidError{}):
							detail = fmt.Sprintf("Invalid NDES admin credentials. "+
								"Fleet couldn't populate $FLEET_VAR_%s. "+
								"Please update credentials in Settings > Integrations > Mobile Device Management > Simple Certificate Enrollment Protocol.",
								FleetVarNDESSCEPChallenge)
						case errors.As(err, &eeservice.NDESPasswordCacheFullError{}):
							detail = fmt.Sprintf("The NDES password cache is full. "+
								"Fleet couldn't populate $FLEET_VAR_%s. "+
								"Please increase the number of cached passwords in NDES and try again.",
								FleetVarNDESSCEPChallenge)
						case errors.As(err, &eeservice.NDESInsufficientPermissionsError{}):
							detail = fmt.Sprintf("This account does not have sufficient permissions to enroll with SCEP. "+
								"Fleet couldn't populate $FLEET_VAR_%s. "+
								"Please update the account with NDES SCEP enroll permissions and try again.",
								FleetVarNDESSCEPChallenge)
						default:
							detail = fmt.Sprintf("Fleet couldn't populate $FLEET_VAR_%s. %s", FleetVarNDESSCEPChallenge, err.Error())
						}
						err := ds.UpdateOrDeleteHostMDMAppleProfile(ctx, &fleet.HostMDMAppleProfile{
							CommandUUID:   target.cmdUUID,
							HostUUID:      hostUUID,
							Status:        &fleet.MDMDeliveryFailed,
							Detail:        detail,
							OperationType: fleet.MDMOperationTypeInstall,
						})
						if err != nil {
							return ctxerr.Wrap(ctx, err, "updating host MDM Apple profile for NDES SCEP challenge")
						}
						failed = true
						break
					}
					payload := &fleet.MDMBulkUpsertManagedCertificatePayload{
						HostUUID:             hostUUID,
						ProfileUUID:          profUUID,
						ChallengeRetrievedAt: ptr.Time(time.Now()),
					}
					managedCertificatePayloads = append(managedCertificatePayloads, payload)

					hostContents = replaceFleetVariable(fleetVarNDESSCEPChallengeRegexp, hostContents, challenge)
				case FleetVarNDESSCEPProxyURL:
					// Insert the SCEP URL into the profile contents
					proxyURL := fmt.Sprintf("%s%s%s", appConfig.MDMUrl(), apple_mdm.SCEPProxyPath,
						url.PathEscape(fmt.Sprintf("%s,%s", hostUUID, profUUID)))
					hostContents = replaceFleetVariable(fleetVarNDESSCEPProxyURLRegexp, hostContents, proxyURL)
				case FleetVarHostEndUserEmailIDP:
					// Insert the end user email IDP into the profile contents
					emails, err := ds.GetHostEmails(ctx, hostUUID, fleet.DeviceMappingMDMIdpAccounts)
					if err != nil {
						// This is a server error, so we exit.
						return ctxerr.Wrap(ctx, err, "getting host emails")
					}
					if len(emails) == 0 {
						// Error if we can't retrieve the end user email IDP
						err := ds.UpdateOrDeleteHostMDMAppleProfile(ctx, &fleet.HostMDMAppleProfile{
							CommandUUID: target.cmdUUID,
							HostUUID:    hostUUID,
							Status:      &fleet.MDMDeliveryFailed,
							Detail: fmt.Sprintf("There is no IdP email for this host. "+
								"Fleet couldn't populate $FLEET_VAR_%s. "+
								"[Learn more](https://fleetdm.com/learn-more-about/idp-email)",
								FleetVarHostEndUserEmailIDP),
							OperationType: fleet.MDMOperationTypeInstall,
						})
						if err != nil {
							return ctxerr.Wrap(ctx, err, "updating host MDM Apple profile for end user email IdP")
						}
						failed = true
						break
					}
					hostContents = replaceFleetVariable(fleetVarHostEndUserEmailIDPRegexp, hostContents, emails[0])
				default:
					// This was handled in the above switch statement, so we should never reach this case
				}
			}
			if !failed {
				addedTargets[tempProfUUID] = &cmdTarget{
					cmdUUID:   tempCmdUUID,
					profIdent: target.profIdent,
					hostUUIDs: []string{hostUUID},
				}
				profileContents[tempProfUUID] = mobileconfig.Mobileconfig(hostContents)
				profilesToUpdate = append(profilesToUpdate, profile)
			}
		}
		// Update profiles with the new command UUID
		if err := ds.BulkUpsertMDMAppleHostProfiles(ctx, profilesToUpdate); err != nil {
			return ctxerr.Wrap(ctx, err, "updating host profiles")
		}
		err := ds.BulkUpsertMDMManagedCertificates(ctx, managedCertificatePayloads)
		if err != nil {
			return ctxerr.Wrap(ctx, err, "updating managed certificates")
		}
		// Remove the parent target, since we will use host-specific targets
		delete(targets, profUUID)
	}
	if len(addedTargets) > 0 {
		// Add the new host-specific targets to the original targets map
		for profUUID, target := range addedTargets {
			targets[profUUID] = target
		}
	}
	return nil
}

func replaceFleetVariable(regExp *regexp.Regexp, contents string, replacement string) string {
	// Escape XML characters
	b := make([]byte, 0, len(replacement))
	buf := bytes.NewBuffer(b)
	// error is always nil for Buffer.Write method, so we ignore it
	_ = xml.EscapeText(buf, []byte(replacement))
	return regExp.ReplaceAllString(contents, buf.String())
}

func findFleetVariables(contents string) map[string]interface{} {
	var result map[string]interface{}
	matches := profileVariableRegex.FindAllStringSubmatch(contents, -1)
	if len(matches) == 0 {
		return nil
	}
	nameToIndex := make(map[string]int, 2)
	for i, name := range profileVariableRegex.SubexpNames() {
		if name == "" {
			continue
		}
		nameToIndex[name] = i
	}
	for _, match := range matches {
		for _, i := range nameToIndex {
			if match[i] != "" {
				if result == nil {
					result = make(map[string]interface{})
				}
				result[match[i]] = struct{}{}
			}
		}
	}
	return result
}

// scepCertRenewalThresholdDays defines the number of days before a SCEP
// certificate must be renewed.
const scepCertRenewalThresholdDays = 180

// maxCertsRenewalPerRun specifies the maximum number of certificates to renew
// in a single cron run.
//
// Assuming that the cron runs every hour, we'll enqueue 24,000 renewals per
// day, and we have room for 24,000 * scepCertRenewalThresholdDays total
// renewals.
//
// For a default of 180 days as a threshold this gives us room for a fleet of
// ~4 million devices expiring at the same time.
const maxCertsRenewalPerRun = 100

func RenewSCEPCertificates(
	ctx context.Context,
	logger kitlog.Logger,
	ds fleet.Datastore,
	config *config.FleetConfig,
	commander *apple_mdm.MDMAppleCommander,
) error {
	renewalDisable, exists := os.LookupEnv("FLEET_MDM_APPLE_SCEP_RENEWAL_DISABLE")
	if exists && (strings.EqualFold(renewalDisable, "true") || renewalDisable == "1") {
		level.Info(logger).Log("msg", "skipping renewal of macOS SCEP certificates as FLEET_MDM_APPLE_SCEP_RENEWAL_DISABLE is set to true")
		return nil
	}

	appConfig, err := ds.AppConfig(ctx)
	if err != nil {
		return fmt.Errorf("reading app config: %w", err)
	}
	if !appConfig.MDM.EnabledAndConfigured {
		level.Debug(logger).Log("msg", "skipping renewal of macOS SCEP certificates as MDM is not fully configured")
		return nil
	}

	if commander == nil {
		level.Debug(logger).Log("msg", "skipping renewal of macOS SCEP certificates as apple_mdm.MDMAppleCommander was not provided")
		return nil
	}

	// for each hash, grab the host that uses it as its identity certificate
	certAssociations, err := ds.GetHostCertAssociationsToExpire(ctx, scepCertRenewalThresholdDays, maxCertsRenewalPerRun)
	if err != nil {
		return ctxerr.Wrap(ctx, err, "getting host cert associations")
	}

	if len(certAssociations) == 0 {
		level.Debug(logger).Log("msg", "no certs to renew")
		return nil
	}

	// assocsWithRefs stores hosts that have enrollment references on their
	// enrollment profiles. This is the case for ADE-enrolled hosts using
	// SSO to authenticate.
	assocsWithRefs := []fleet.SCEPIdentityAssociation{}
	// assocsWithoutRefs stores hosts that don't have an enrollment
	// reference in their enrollment profile.
	assocsWithoutRefs := []fleet.SCEPIdentityAssociation{}
	// assocsFromMigration stores hosts that were migrated from another MDM
	// using the process described in
	// https://github.com/fleetdm/fleet/issues/19387
	assocsFromMigration := []fleet.SCEPIdentityAssociation{}
	for _, assoc := range certAssociations {
		if assoc.EnrolledFromMigration {
			assocsFromMigration = append(assocsFromMigration, assoc)
			continue
		}

		if assoc.EnrollReference != "" {
			assocsWithRefs = append(assocsWithRefs, assoc)
			continue
		}
		assocsWithoutRefs = append(assocsWithoutRefs, assoc)
	}

	mdmPushCertTopic, err := assets.APNSTopic(ctx, ds)
	if err != nil {
		return ctxerr.Wrap(ctx, err, "extracting topic from APNs certificate")
	}

	assets, err := ds.GetAllMDMConfigAssetsByName(ctx, []fleet.MDMAssetName{
		fleet.MDMAssetSCEPChallenge,
	}, nil)
	if err != nil {
		return ctxerr.Wrap(ctx, err, "loading SCEP challenge from the database")
	}
	scepChallenge := string(assets[fleet.MDMAssetSCEPChallenge].Value)

	// send a single command for all the hosts without references.
	if len(assocsWithoutRefs) > 0 {
		profile, err := apple_mdm.GenerateEnrollmentProfileMobileconfig(
			appConfig.OrgInfo.OrgName,
			appConfig.MDMUrl(),
			scepChallenge,
			mdmPushCertTopic,
		)
		if err != nil {
			return ctxerr.Wrap(ctx, err, "generating enrollment profile for hosts without enroll reference")
		}

		if err := renewSCEPWithProfile(ctx, ds, commander, logger, assocsWithoutRefs, profile); err != nil {
			return ctxerr.Wrap(ctx, err, "sending profile to hosts without associations")
		}
	}

	// send individual commands for each host with a reference
	for _, assoc := range assocsWithRefs {
		enrollURL, err := apple_mdm.AddEnrollmentRefToFleetURL(appConfig.MDMUrl(), assoc.EnrollReference)
		if err != nil {
			return ctxerr.Wrap(ctx, err, "adding reference to fleet URL")
		}

		profile, err := apple_mdm.GenerateEnrollmentProfileMobileconfig(
			appConfig.OrgInfo.OrgName,
			enrollURL,
			scepChallenge,
			mdmPushCertTopic,
		)
		if err != nil {
			return ctxerr.Wrap(ctx, err, "generating enrollment profile for hosts with enroll reference")
		}

		// each host with association needs a different enrollment profile, and thus a different command.
		if err := renewSCEPWithProfile(ctx, ds, commander, logger, []fleet.SCEPIdentityAssociation{assoc}, profile); err != nil {
			return ctxerr.Wrap(ctx, err, "sending profile to hosts without associations")
		}
	}

	decodedMigrationEnrollmentProfile, err := base64.StdEncoding.DecodeString(os.Getenv("FLEET_SILENT_MIGRATION_ENROLLMENT_PROFILE"))
	if err != nil {
		return ctxerr.Wrap(ctx, err, "failed to decode silent migration enrollment profile")
	}
	hasAssocsFromMigration := len(assocsFromMigration) > 0

	migrationEnrollmentProfile := string(decodedMigrationEnrollmentProfile)
	if migrationEnrollmentProfile == "" && hasAssocsFromMigration {
		level.Debug(logger).Log("msg", "found devices from migration that need SCEP renewals but FLEET_SILENT_MIGRATION_ENROLLMENT_PROFILE is empty")
	}
	if migrationEnrollmentProfile != "" && hasAssocsFromMigration {
		profileBytes := []byte(migrationEnrollmentProfile)
		if err := renewSCEPWithProfile(ctx, ds, commander, logger, assocsFromMigration, profileBytes); err != nil {
			return ctxerr.Wrap(ctx, err, "sending profile to hosts from migration")
		}
	}

	return nil
}

func renewSCEPWithProfile(
	ctx context.Context,
	ds fleet.Datastore,
	commander *apple_mdm.MDMAppleCommander,
	logger kitlog.Logger,
	assocs []fleet.SCEPIdentityAssociation,
	profile []byte,
) error {
	cmdUUID := uuid.NewString()
	var uuids []string
	duplicateUUIDCheck := map[string]struct{}{}
	for _, assoc := range assocs {
		// this should never happen if our DB logic is on point.
		// This sanity check is in place to prevent issues like
		// https://github.com/fleetdm/fleet/issues/19311 where a
		// single duplicated UUID prevents _all_ the commands from
		// being enqueued.
		if _, ok := duplicateUUIDCheck[assoc.HostUUID]; ok {
			logger.Log("inf", "duplicated host UUID while renewing associations", "host_uuid", assoc.HostUUID)
			continue
		}

		duplicateUUIDCheck[assoc.HostUUID] = struct{}{}
		uuids = append(uuids, assoc.HostUUID)
	}

	if err := commander.InstallProfile(ctx, uuids, profile, cmdUUID); err != nil {
		return ctxerr.Wrapf(ctx, err, "sending InstallProfile command for hosts %s", uuids)
	}

	if err := ds.SetCommandForPendingSCEPRenewal(ctx, assocs, cmdUUID); err != nil {
		return ctxerr.Wrap(ctx, err, "setting pending command associations")
	}

	return nil
}

// MDMAppleDDMService is the service that handles MDM [DeclarativeManagement][1] requests.
//
// [1]: https://developer.apple.com/documentation/devicemanagement/declarative_management_checkin
type MDMAppleDDMService struct {
	ds     fleet.Datastore
	logger kitlog.Logger
}

func NewMDMAppleDDMService(ds fleet.Datastore, logger kitlog.Logger) *MDMAppleDDMService {
	return &MDMAppleDDMService{
		ds:     ds,
		logger: logger,
	}
}

// DeclarativeManagement handles MDM [DeclarativeManagement][1] requests.
//
// This method is when the request has been handled by nanomdm.
//
// [1]: https://developer.apple.com/documentation/devicemanagement/declarative_management_checkin
func (svc *MDMAppleDDMService) DeclarativeManagement(r *mdm.Request, dm *mdm.DeclarativeManagement) ([]byte, error) {
	if dm == nil {
		level.Debug(svc.logger).Log("msg", "ddm request received with nil payload")
		return nil, nil
	}
	level.Debug(svc.logger).Log("msg", "ddm request received", "endpoint", dm.Endpoint)

	if err := svc.ds.InsertMDMAppleDDMRequest(r.Context, dm.UDID, dm.Endpoint, dm.Data); err != nil {
		return nil, ctxerr.Wrap(r.Context, err, "insert ddm request history")
	}

	if dm.UDID == "" {
		return nil, nano_service.NewHTTPStatusError(http.StatusBadRequest, ctxerr.New(r.Context, "missing UDID in request"))
	}

	switch {
	case dm.Endpoint == "tokens":
		level.Debug(svc.logger).Log("msg", "received tokens request")
		return svc.handleTokens(r.Context, dm.UDID)

	case dm.Endpoint == "declaration-items":
		level.Debug(svc.logger).Log("msg", "received declaration-items request")
		return svc.handleDeclarationItems(r.Context, dm.UDID)

	case dm.Endpoint == "status":
		level.Debug(svc.logger).Log("msg", "received status request")
		return nil, svc.handleDeclarationStatus(r.Context, dm)

	case strings.HasPrefix(dm.Endpoint, "declaration/"):
		level.Debug(svc.logger).Log("msg", "received declarations request")
		return svc.handleDeclarationsResponse(r.Context, dm.Endpoint, dm.UDID)

	default:
		return nil, nano_service.NewHTTPStatusError(http.StatusBadRequest, ctxerr.New(r.Context, fmt.Sprintf("unrecognized declarations endpoint: %s", dm.Endpoint)))
	}
}

func (svc *MDMAppleDDMService) handleTokens(ctx context.Context, hostUUID string) ([]byte, error) {
	tok, err := svc.ds.MDMAppleDDMDeclarationsToken(ctx, hostUUID)
	if err != nil {
		return nil, ctxerr.Wrap(ctx, err, "getting synchronization tokens")
	}

	// Important: Timestamp must use format YYYY-mm-ddTHH:MM:SSZ (no milliseconds)
	// Source: https://developer.apple.com/documentation/devicemanagement/synchronizationtokens?language=objc
	tok.Timestamp = tok.Timestamp.Truncate(time.Second)
	b, err := json.Marshal(fleet.MDMAppleDDMTokensResponse{
		SyncTokens: *tok,
	})
	if err != nil {
		return nil, ctxerr.Wrap(ctx, err, "marshaling synchronization tokens")
	}

	return b, nil
}

func (svc *MDMAppleDDMService) handleDeclarationItems(ctx context.Context, hostUUID string) ([]byte, error) {
	di, err := svc.ds.MDMAppleDDMDeclarationItems(ctx, hostUUID)
	if err != nil {
		return nil, ctxerr.Wrap(ctx, err, "getting synchronization tokens")
	}

	activations := []fleet.MDMAppleDDMManifest{}
	configurations := []fleet.MDMAppleDDMManifest{}
	for _, d := range di {
		configurations = append(configurations, fleet.MDMAppleDDMManifest(d))
		activations = append(activations, fleet.MDMAppleDDMManifest{
			Identifier:  fmt.Sprintf("%s.activation", d.Identifier),
			ServerToken: d.ServerToken,
		})
	}

	// TODO: Look for ways to optimize the declaration item query so that we don't have to get the declarations token separately.
	dTok, err := svc.ds.MDMAppleDDMDeclarationsToken(ctx, hostUUID)
	if err != nil {
		return nil, ctxerr.Wrap(ctx, err, "getting declarations token")
	}

	b, err := json.Marshal(fleet.MDMAppleDDMDeclarationItemsResponse{
		Declarations: fleet.MDMAppleDDMManifestItems{
			Activations:    activations,
			Configurations: configurations,
			Assets:         []fleet.MDMAppleDDMManifest{},
			Management:     []fleet.MDMAppleDDMManifest{},
		},
		DeclarationsToken: dTok.DeclarationsToken,
	})
	if err != nil {
		return nil, ctxerr.Wrap(ctx, err, "marshaling synchronization tokens")
	}

	return b, nil
}

func (svc *MDMAppleDDMService) handleDeclarationsResponse(ctx context.Context, endpoint string, hostUUID string) ([]byte, error) {
	parts := strings.Split(endpoint, "/")
	if len(parts) != 3 {
		return nil, nano_service.NewHTTPStatusError(http.StatusBadRequest, ctxerr.Errorf(ctx, "unrecognized declarations endpoint: %s", endpoint))
	}
	level.Debug(svc.logger).Log("msg", "parsed declarations request", "type", parts[1], "identifier", parts[2])

	switch parts[1] {
	case "activation":
		return svc.handleActivationDeclaration(ctx, parts, hostUUID)
	case "configuration":
		return svc.handleConfigurationDeclaration(ctx, parts, hostUUID)
	default:
		return nil, nano_service.NewHTTPStatusError(http.StatusNotFound, ctxerr.Errorf(ctx, "declaration type not supported: %s", parts[1]))
	}
}

func (svc *MDMAppleDDMService) handleActivationDeclaration(ctx context.Context, parts []string, hostUUID string) ([]byte, error) {
	references := strings.TrimSuffix(parts[2], ".activation")

	// ensure the declaration for the requested activation still exists
	d, err := svc.ds.MDMAppleDDMDeclarationsResponse(ctx, references, hostUUID)
	if err != nil {
		if fleet.IsNotFound(err) {
			return nil, nano_service.NewHTTPStatusError(http.StatusNotFound, err)
		}
		return nil, ctxerr.Wrap(ctx, err, "getting linked configuration for activation declaration")
	}

	response := fmt.Sprintf(`
{
  "Identifier": "%s",
  "Payload": {
    "StandardConfigurations": ["%s"]
  },
  "ServerToken": "%s",
  "Type": "com.apple.activation.simple"
}`, parts[2], references, d.Token)

	return []byte(response), nil
}

func (svc *MDMAppleDDMService) handleConfigurationDeclaration(ctx context.Context, parts []string, hostUUID string) ([]byte, error) {
	d, err := svc.ds.MDMAppleDDMDeclarationsResponse(ctx, parts[2], hostUUID)
	if err != nil {
		if fleet.IsNotFound(err) {
			return nil, nano_service.NewHTTPStatusError(http.StatusNotFound, err)
		}
		return nil, ctxerr.Wrap(ctx, err, "getting declaration response")
	}

	expanded, err := svc.ds.ExpandEmbeddedSecrets(ctx, string(d.RawJSON))
	if err != nil {
		return nil, ctxerr.Wrap(ctx, err, fmt.Sprintf("expanding embedded secrets for identifier:%s hostUUID:%s", parts[2], hostUUID))
	}

	var tempd map[string]any
	if err := json.Unmarshal([]byte(expanded), &tempd); err != nil {
		return nil, ctxerr.Wrap(ctx, err, "unmarshaling stored declaration")
	}
	tempd["ServerToken"] = d.Token

	b, err := json.Marshal(tempd)
	if err != nil {
		return nil, ctxerr.Wrap(ctx, err, "marshaling declaration")
	}
	return b, nil
}

func (svc *MDMAppleDDMService) handleDeclarationStatus(ctx context.Context, dm *mdm.DeclarativeManagement) error {
	var status fleet.MDMAppleDDMStatusReport
	if err := json.Unmarshal(dm.Data, &status); err != nil {
		return ctxerr.Wrap(ctx, err, "unmarshalling response")
	}

	configurationReports := status.StatusItems.Management.Declarations.Configurations
	updates := make([]*fleet.MDMAppleHostDeclaration, len(configurationReports))
	for i, r := range configurationReports {
		var status fleet.MDMDeliveryStatus
		var detail string
		switch {
		case r.Active && r.Valid == fleet.MDMAppleDeclarationValid:
			status = fleet.MDMDeliveryVerified
		case r.Valid == fleet.MDMAppleDeclarationInvalid:
			status = fleet.MDMDeliveryFailed
			detail = apple_mdm.FmtDDMError(r.Reasons)
		default:
			status = fleet.MDMDeliveryVerifying
		}

		updates[i] = &fleet.MDMAppleHostDeclaration{
			Status:        &status,
			OperationType: fleet.MDMOperationTypeInstall,
			Detail:        detail,
			Checksum:      r.ServerToken,
		}
	}

	// MDMAppleStoreDDMStatusReport takes care of cleaning ("pending", "remove")
	// pairs for the host.
	//
	// TODO(roberto): in the DDM documentation, it's mentioned that status
	// report will give you a "remove" status so the server can track
	// removals. In my testing, I never saw this (after spending
	// considerable time trying to make it work.)
	//
	// My current guess is that the documentation is implicitly referring
	// to asset declarations (which deliver tangible "assets" to the host)
	//
	// The best indication I found so far, is that if the declaration is
	// not in the report, then it's implicitly removed.
	if err := svc.ds.MDMAppleStoreDDMStatusReport(ctx, dm.UDID, updates); err != nil {
		return ctxerr.Wrap(ctx, err, "updating host declaration status with reports")
	}

	return nil
}

////////////////////////////////////////////////////////////////////////////////
// Generate ABM keypair endpoint
////////////////////////////////////////////////////////////////////////////////

type generateABMKeyPairResponse struct {
	PublicKey []byte `json:"public_key,omitempty"`
	Err       error  `json:"error,omitempty"`
}

func (r generateABMKeyPairResponse) error() error { return r.Err }

func generateABMKeyPairEndpoint(ctx context.Context, request interface{}, svc fleet.Service) (errorer, error) {
	keyPair, err := svc.GenerateABMKeyPair(ctx)
	if err != nil {
		return generateABMKeyPairResponse{
			Err: err,
		}, nil
	}

	return generateABMKeyPairResponse{
		PublicKey: keyPair.PublicKey,
	}, nil
}

func (svc *Service) GenerateABMKeyPair(ctx context.Context) (*fleet.MDMAppleDEPKeyPair, error) {
	if err := svc.authz.Authorize(ctx, &fleet.AppleBM{}, fleet.ActionWrite); err != nil {
		return nil, err
	}

	privateKey := svc.config.Server.PrivateKey
	if testSetEmptyPrivateKey {
		privateKey = ""
	}

	if len(privateKey) == 0 {
		return nil, ctxerr.New(ctx, "Couldn't download public key. Missing required private key. Learn how to configure the private key here: https://fleetdm.com/learn-more-about/fleet-server-private-key")
	}

	var publicKeyPEM, privateKeyPEM []byte
	assets, err := svc.ds.GetAllMDMConfigAssetsByName(ctx, []fleet.MDMAssetName{
		fleet.MDMAssetABMCert,
		fleet.MDMAssetABMKey,
	}, nil)
	if err != nil {
		// allow not found errors as it means that we're generating the
		// keypair for the first time
		if !fleet.IsNotFound(err) {
			return nil, ctxerr.Wrap(ctx, err, "loading ABM keys from the database")
		}
	}

	// if we don't have any certificates, create a new keypair, otherwise
	// return the already stored values to allow for the renewal flow.
	if len(assets) == 0 {
		publicKeyPEM, privateKeyPEM, err = apple_mdm.NewDEPKeyPairPEM()
		if err != nil {
			return nil, ctxerr.Wrap(ctx, err, "generate key pair")
		}

		err = svc.ds.InsertMDMConfigAssets(ctx, []fleet.MDMConfigAsset{
			{Name: fleet.MDMAssetABMCert, Value: publicKeyPEM},
			{Name: fleet.MDMAssetABMKey, Value: privateKeyPEM},
		}, nil)
		if err != nil {
			return nil, ctxerr.Wrap(ctx, err, "saving ABM keypair in database")
		}
	} else {
		// we can trust that the keys exist due to the contract specified by
		// the datastore method
		publicKeyPEM = assets[fleet.MDMAssetABMCert].Value
		privateKeyPEM = assets[fleet.MDMAssetABMKey].Value
	}

	return &fleet.MDMAppleDEPKeyPair{
		PublicKey:  publicKeyPEM,
		PrivateKey: privateKeyPEM,
	}, nil
}

////////////////////////////////////////////////////////////////////////////////
// Upload ABM token endpoint
////////////////////////////////////////////////////////////////////////////////

type uploadABMTokenRequest struct {
	Token *multipart.FileHeader
}

func (uploadABMTokenRequest) DecodeRequest(ctx context.Context, r *http.Request) (interface{}, error) {
	err := r.ParseMultipartForm(512 * units.MiB)
	if err != nil {
		return nil, &fleet.BadRequestError{
			Message:     "failed to parse multipart form",
			InternalErr: err,
		}
	}

	token, ok := r.MultipartForm.File["token"]
	if !ok || len(token) < 1 {
		return nil, &fleet.BadRequestError{Message: "no file headers for token"}
	}

	return &uploadABMTokenRequest{
		Token: token[0],
	}, nil
}

type uploadABMTokenResponse struct {
	Token *fleet.ABMToken `json:"abm_token,omitempty"`
	Err   error           `json:"error,omitempty"`
}

func (r uploadABMTokenResponse) error() error { return r.Err }

func uploadABMTokenEndpoint(ctx context.Context, request interface{}, svc fleet.Service) (errorer, error) {
	req := request.(*uploadABMTokenRequest)
	ff, err := req.Token.Open()
	if err != nil {
		return uploadABMTokenResponse{Err: err}, nil
	}
	defer ff.Close()

	token, err := svc.UploadABMToken(ctx, ff)
	if err != nil {
		return uploadABMTokenResponse{
			Err: err,
		}, nil
	}

	return uploadABMTokenResponse{Token: token}, nil
}

func (svc *Service) UploadABMToken(ctx context.Context, token io.Reader) (*fleet.ABMToken, error) {
	// skipauth: No authorization check needed due to implementation returning
	// only license error.
	svc.authz.SkipAuthorization(ctx)

	return nil, fleet.ErrMissingLicense
}

////////////////////////////////////////////////////////////////////////////////
// Disable ABM endpoint
////////////////////////////////////////////////////////////////////////////////

type deleteABMTokenRequest struct {
	TokenID uint `url:"id"`
}

type deleteABMTokenResponse struct {
	Err error `json:"error,omitempty"`
}

func (r deleteABMTokenResponse) error() error { return r.Err }
func (r deleteABMTokenResponse) Status() int  { return http.StatusNoContent }

func deleteABMTokenEndpoint(ctx context.Context, request interface{}, svc fleet.Service) (errorer, error) {
	req := request.(*deleteABMTokenRequest)
	if err := svc.DeleteABMToken(ctx, req.TokenID); err != nil {
		return deleteABMTokenResponse{Err: err}, nil
	}

	return deleteABMTokenResponse{}, nil
}

func (svc *Service) DeleteABMToken(ctx context.Context, tokenID uint) error {
	// skipauth: No authorization check needed due to implementation returning
	// only license error.
	svc.authz.SkipAuthorization(ctx)

	return fleet.ErrMissingLicense
}

////////////////////////////////////////////////////////////////////////////////
// List ABM tokens endpoint
////////////////////////////////////////////////////////////////////////////////

type listABMTokensResponse struct {
	Err    error             `json:"error,omitempty"`
	Tokens []*fleet.ABMToken `json:"abm_tokens"`
}

func (r listABMTokensResponse) error() error { return r.Err }

func listABMTokensEndpoint(ctx context.Context, request interface{}, svc fleet.Service) (errorer, error) {
	tokens, err := svc.ListABMTokens(ctx)
	if err != nil {
		return &listABMTokensResponse{Err: err}, nil
	}

	if tokens == nil {
		tokens = []*fleet.ABMToken{}
	}

	return &listABMTokensResponse{Tokens: tokens}, nil
}

func (svc *Service) ListABMTokens(ctx context.Context) ([]*fleet.ABMToken, error) {
	// skipauth: No authorization check needed due to implementation returning
	// only license error.
	svc.authz.SkipAuthorization(ctx)

	return nil, fleet.ErrMissingLicense
}

// //////////////////////////////////////////////////////////////////////////////
// Count ABM tokens endpoint
// //////////////////////////////////////////////////////////////////////////////

type countABMTokensResponse struct {
	Err   error `json:"error,omitempty"`
	Count int   `json:"count"`
}

func (r countABMTokensResponse) error() error { return r.Err }

func countABMTokensEndpoint(ctx context.Context, _ interface{}, svc fleet.Service) (errorer, error) {
	tokenCount, err := svc.CountABMTokens(ctx)
	if err != nil {
		return &countABMTokensResponse{Err: err}, nil
	}

	return &countABMTokensResponse{Count: tokenCount}, nil
}

func (svc *Service) CountABMTokens(ctx context.Context) (int, error) {
	// Automatic enrollment (ABM/ADE/DEP) is a feature that requires a license.
	// skipauth: No authorization check needed due to implementation returning
	// only license error.
	svc.authz.SkipAuthorization(ctx)

	return 0, fleet.ErrMissingLicense
}

////////////////////////////////////////////////////////////////////////////////
// Update ABM token teams endpoint
////////////////////////////////////////////////////////////////////////////////

type updateABMTokenTeamsRequest struct {
	TokenID      uint  `url:"id"`
	MacOSTeamID  *uint `json:"macos_team_id"`
	IOSTeamID    *uint `json:"ios_team_id"`
	IPadOSTeamID *uint `json:"ipados_team_id"`
}

type updateABMTokenTeamsResponse struct {
	ABMToken *fleet.ABMToken `json:"abm_token,omitempty"`
	Err      error           `json:"error,omitempty"`
}

func (r updateABMTokenTeamsResponse) error() error { return r.Err }

func updateABMTokenTeamsEndpoint(ctx context.Context, request interface{}, svc fleet.Service) (errorer, error) {
	req := request.(*updateABMTokenTeamsRequest)

	tok, err := svc.UpdateABMTokenTeams(ctx, req.TokenID, req.MacOSTeamID, req.IOSTeamID, req.IPadOSTeamID)
	if err != nil {
		return &updateABMTokenTeamsResponse{Err: err}, nil
	}

	return &updateABMTokenTeamsResponse{ABMToken: tok}, nil
}

func (svc *Service) UpdateABMTokenTeams(ctx context.Context, tokenID uint, macOSTeamID, iOSTeamID, iPadOSTeamID *uint) (*fleet.ABMToken, error) {
	// skipauth: No authorization check needed due to implementation returning
	// only license error.
	svc.authz.SkipAuthorization(ctx)

	return nil, fleet.ErrMissingLicense
}

////////////////////////////////////////////////////////////////////////////////
// Renew ABM token endpoint
////////////////////////////////////////////////////////////////////////////////

type renewABMTokenRequest struct {
	TokenID uint `url:"id"`
	Token   *multipart.FileHeader
}

func (renewABMTokenRequest) DecodeRequest(ctx context.Context, r *http.Request) (interface{}, error) {
	err := r.ParseMultipartForm(512 * units.MiB)
	if err != nil {
		return nil, &fleet.BadRequestError{
			Message:     "failed to parse multipart form",
			InternalErr: err,
		}
	}

	token, ok := r.MultipartForm.File["token"]
	if !ok || len(token) < 1 {
		return nil, &fleet.BadRequestError{Message: "no file headers for token"}
	}

	// because we are in this method, we know that the path has 7 parts, e.g:
	// /api/latest/fleet/abm_tokens/19/renew

	id, err := intFromRequest(r, "id")
	if err != nil {
		return nil, ctxerr.Wrap(ctx, err, "failed to parse abm token id")
	}

	return &renewABMTokenRequest{
		Token:   token[0],
		TokenID: uint(id), //nolint:gosec // dismiss G115
	}, nil
}

type renewABMTokenResponse struct {
	ABMToken *fleet.ABMToken `json:"abm_token,omitempty"`
	Err      error           `json:"error,omitempty"`
}

func (r renewABMTokenResponse) error() error { return r.Err }

func renewABMTokenEndpoint(ctx context.Context, request interface{}, svc fleet.Service) (errorer, error) {
	req := request.(*renewABMTokenRequest)
	ff, err := req.Token.Open()
	if err != nil {
		return &renewABMTokenResponse{Err: err}, nil
	}
	defer ff.Close()

	tok, err := svc.RenewABMToken(ctx, ff, req.TokenID)
	if err != nil {
		return &renewABMTokenResponse{Err: err}, nil
	}

	return &renewABMTokenResponse{ABMToken: tok}, nil
}

func (svc *Service) RenewABMToken(ctx context.Context, token io.Reader, tokenID uint) (*fleet.ABMToken, error) {
	// skipauth: No authorization check needed due to implementation returning
	// only license error.
	svc.authz.SkipAuthorization(ctx)

	return nil, fleet.ErrMissingLicense
}

////////////////////////////////////////////////////////////////////////////////
// GET /enrollment_profiles/ota
////////////////////////////////////////////////////////////////////////////////

type getOTAProfileRequest struct {
	EnrollSecret string `query:"enroll_secret"`
}

func getOTAProfileEndpoint(ctx context.Context, request interface{}, svc fleet.Service) (errorer, error) {
	req := request.(*getOTAProfileRequest)
	profile, err := svc.GetOTAProfile(ctx, req.EnrollSecret)
	if err != nil {
		return &getMDMAppleConfigProfileResponse{Err: err}, err
	}

	reader := bytes.NewReader(profile)
	return &getMDMAppleConfigProfileResponse{fileReader: io.NopCloser(reader), fileLength: reader.Size(), fileName: "fleet-mdm-enrollment-profile"}, nil
}

func (svc *Service) GetOTAProfile(ctx context.Context, enrollSecret string) ([]byte, error) {
	// Skip authz as this endpoint is used by end users from their iPhones or iPads; authz is done
	// by the enroll secret verification below
	svc.authz.SkipAuthorization(ctx)

	cfg, err := svc.ds.AppConfig(ctx)
	if err != nil {
		return nil, ctxerr.Wrap(ctx, err, "getting app config to get org name")
	}

	profBytes, err := apple_mdm.GenerateOTAEnrollmentProfileMobileconfig(cfg.OrgInfo.OrgName, cfg.MDMUrl(), enrollSecret)
	if err != nil {
		return nil, ctxerr.Wrap(ctx, err, "generating ota mobileconfig file")
	}

	signed, err := mdmcrypto.Sign(ctx, profBytes, svc.ds)
	if err != nil {
		return nil, ctxerr.Wrap(ctx, err, "signing profile")
	}

	return signed, nil
}

////////////////////////////////////////////////////////////////////////////////
// POST /ota_enrollment?enroll_secret=xyz
////////////////////////////////////////////////////////////////////////////////

type mdmAppleOTARequest struct {
	EnrollSecret string `query:"enroll_secret"`
	Certificates []*x509.Certificate
	RootSigner   *x509.Certificate
	DeviceInfo   fleet.MDMAppleMachineInfo
}

func (mdmAppleOTARequest) DecodeRequest(ctx context.Context, r *http.Request) (interface{}, error) {
	enrollSecret := r.URL.Query().Get("enroll_secret")
	if enrollSecret == "" {
		return nil, &fleet.OTAForbiddenError{
			InternalErr: errors.New("enroll_secret query parameter was empty"),
		}
	}

	rawData, err := io.ReadAll(r.Body)
	if err != nil {
		return nil, ctxerr.Wrap(ctx, err, "reading body from request")
	}

	p7, err := pkcs7.Parse(rawData)
	if err != nil {
		return nil, &fleet.BadRequestError{
			Message:     "invalid request body",
			InternalErr: err,
		}
	}

	var request mdmAppleOTARequest
	err = plist.Unmarshal(p7.Content, &request.DeviceInfo)
	if err != nil {
		return nil, &fleet.BadRequestError{
			Message:     "invalid request body",
			InternalErr: err,
		}
	}

	if request.DeviceInfo.Serial == "" {
		return nil, &fleet.BadRequestError{
			Message: "SERIAL is required",
		}
	}

	request.EnrollSecret = enrollSecret
	request.Certificates = p7.Certificates
	request.RootSigner = p7.GetOnlySigner()
	return &request, nil
}

type mdmAppleOTAResponse struct {
	Err error `json:"error,omitempty"`
	xml []byte
}

func (r mdmAppleOTAResponse) error() error { return r.Err }

func (r mdmAppleOTAResponse) hijackRender(ctx context.Context, w http.ResponseWriter) {
	w.Header().Set("Content-Length", fmt.Sprintf("%d", len(r.xml)))
	w.Header().Set("Content-Type", "application/x-apple-aspen-config")
	w.Header().Set("X-Content-Type-Options", "nosniff")
	if _, err := w.Write(r.xml); err != nil {
		w.WriteHeader(http.StatusInternalServerError)
		return
	}
}

func mdmAppleOTAEndpoint(ctx context.Context, request interface{}, svc fleet.Service) (errorer, error) {
	req := request.(*mdmAppleOTARequest)
	xml, err := svc.MDMAppleProcessOTAEnrollment(ctx, req.Certificates, req.RootSigner, req.EnrollSecret, req.DeviceInfo)
	if err != nil {
		return mdmAppleGetInstallerResponse{Err: err}, nil
	}
	return mdmAppleOTAResponse{xml: xml}, nil
}

// NOTE: this method and how OTA works is documented in full in the interface definition.
func (svc *Service) MDMAppleProcessOTAEnrollment(
	ctx context.Context,
	certificates []*x509.Certificate,
	rootSigner *x509.Certificate,
	enrollSecret string,
	deviceInfo fleet.MDMAppleMachineInfo,
) ([]byte, error) {
	// authorization is performed via the enroll secret and the provided certificates
	svc.authz.SkipAuthorization(ctx)

	if len(certificates) == 0 {
		return nil, authz.ForbiddenWithInternal("no certificates provided", nil, nil, nil)
	}

	// first check is for the enroll secret, we'll only let the host
	// through if it has a valid secret.
	enrollSecretInfo, err := svc.ds.VerifyEnrollSecret(ctx, enrollSecret)
	if err != nil {
		if fleet.IsNotFound(err) {
			return nil, &fleet.OTAForbiddenError{
				InternalErr: err,
			}
		}

		return nil, ctxerr.Wrap(ctx, err, "validating enroll secret")
	}

	assets, err := svc.ds.GetAllMDMConfigAssetsByName(ctx, []fleet.MDMAssetName{
		fleet.MDMAssetSCEPChallenge,
	}, nil)
	if err != nil {
		return nil, fmt.Errorf("loading SCEP challenge from the database: %w", err)
	}
	scepChallenge := string(assets[fleet.MDMAssetSCEPChallenge].Value)

	appCfg, err := svc.ds.AppConfig(ctx)
	if err != nil {
		return nil, ctxerr.Wrap(ctx, err, "reading app config")
	}

	mdmURL := appCfg.MDMUrl()

	// if the root signer was issued by Apple's CA, it means we're in the
	// first phase and we should return a SCEP payload.
	if err := apple_mdm.VerifyFromAppleIphoneDeviceCA(rootSigner); err == nil {
		scepURL, err := apple_mdm.ResolveAppleSCEPURL(mdmURL)
		if err != nil {
			return nil, ctxerr.Wrap(ctx, err, "resolve Apple SCEP url")
		}

		var buf bytes.Buffer
		if err := apple_mdm.OTASCEPTemplate.Execute(&buf, struct {
			SCEPURL       string
			SCEPChallenge string
		}{
			SCEPURL:       scepURL,
			SCEPChallenge: scepChallenge,
		}); err != nil {
			return nil, ctxerr.Wrap(ctx, err, "execute template")
		}
		return buf.Bytes(), nil
	}

	// otherwise we might be in the second phase, check if the signing cert
	// was issued by Fleet, only let the enrollment through if so.
	certVerifier := mdmcrypto.NewSCEPVerifier(svc.ds)
	if err := certVerifier.Verify(ctx, rootSigner); err != nil {
		return nil, authz.ForbiddenWithInternal(fmt.Sprintf("payload signed with invalid certificate: %s", err), nil, nil, nil)
	}

	topic, err := svc.mdmPushCertTopic(ctx)
	if err != nil {
		return nil, ctxerr.Wrap(ctx, err, "extracting topic from APNs cert")
	}

	enrollmentProf, err := apple_mdm.GenerateEnrollmentProfileMobileconfig(
		appCfg.OrgInfo.OrgName,
		mdmURL,
		string(assets[fleet.MDMAssetSCEPChallenge].Value),
		topic,
	)
	if err != nil {
		return nil, ctxerr.Wrap(ctx, err, "generating manual enrollment profile")
	}

	// before responding, create a host record, and assign the host to the
	// team that matches the enroll secret provided.
	err = svc.ds.IngestMDMAppleDeviceFromOTAEnrollment(ctx, enrollSecretInfo.TeamID, deviceInfo)
	if err != nil {
		return nil, ctxerr.Wrap(ctx, err, "creating new host record")
	}

	// at this point we know the device can be enrolled, so we respond with
	// a signed enrollment profile
	signed, err := mdmcrypto.Sign(ctx, enrollmentProf, svc.ds)
	if err != nil {
		return nil, ctxerr.Wrap(ctx, err, "signing profile")
	}

	return signed, nil
}<|MERGE_RESOLUTION|>--- conflicted
+++ resolved
@@ -403,10 +403,7 @@
 
 	// Save the original unexpanded profile
 	cp.Mobileconfig = b
-<<<<<<< HEAD
 	cp.SecretsUpdatedAt = secretsUpdatedAt
-=======
->>>>>>> 5f4400b5
 
 	labelMap, err := svc.validateProfileLabels(ctx, labels)
 	if err != nil {
@@ -516,12 +513,7 @@
 		return nil, err
 	}
 
-<<<<<<< HEAD
-	dataWithSecrets, secretsUpdatedAt, err := svc.ds.ExpandEmbeddedSecretsAndUpdatedAt(ctx, string(data))
-=======
-	dataWithSecrets, err := svc.ds.ExpandEmbeddedSecrets(ctx, string(data))
->>>>>>> 5f4400b5
-	if err != nil {
+	if err := svc.ds.ValidateEmbeddedSecrets(ctx, []string{string(data)}); err != nil {
 		return nil, fleet.NewInvalidArgumentError("profile", err.Error())
 	}
 
