--- conflicted
+++ resolved
@@ -520,23 +520,13 @@
 	d := fleet.NewMDMAppleDeclaration(data, tmID, name, rawDecl.Type, rawDecl.Identifier)
 
 	switch labelsMembershipMode {
-<<<<<<< HEAD
-	case fleet.LabelsIncludeAll:
-=======
 	case fleet.LabelsIncludeAny:
 		d.LabelsIncludeAny = validatedLabels
 	case fleet.LabelsExcludeAny:
 		d.LabelsExcludeAny = validatedLabels
 	default:
 		// default to include all
->>>>>>> d050ddbe
 		d.LabelsIncludeAll = validatedLabels
-	case fleet.LabelsIncludeAny:
-		d.LabelsIncludeAny = validatedLabels
-	case fleet.LabelsExcludeAny:
-		d.LabelsExcludeAny = validatedLabels
-	default:
-		// TODO what happens if mode is not set?s
 	}
 
 	decl, err := svc.ds.NewMDMAppleDeclaration(ctx, d)
