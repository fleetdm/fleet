--- conflicted
+++ resolved
@@ -525,20 +525,13 @@
 			if !found {
 				return nil, &fleet.BadRequestError{Message: fmt.Sprintf("Fleet variable $FLEET_VAR_%s is not supported in configuration profiles.", k)}
 			}
-<<<<<<< HEAD
-			if !ok {
-				// We limit CA variables to once per profile
-				return nil, &fleet.BadRequestError{Message: fmt.Sprintf("Fleet variable $FLEET_VAR_%s is already present in configuration profile.", k)}
-			}
-=======
 		}
 		if k == fleet.FleetVarSCEPRenewalID {
 			customSCEPVars, ok = customSCEPVars.SetRenewalIDFound()
 		}
 		if !ok {
 			// We limit CA variables to once per profile
-			return &fleet.BadRequestError{Message: fmt.Sprintf("Fleet variable $FLEET_VAR_%s is already present in configuration profile.", k)}
->>>>>>> e514fc48
+			return nil, &fleet.BadRequestError{Message: fmt.Sprintf("Fleet variable $FLEET_VAR_%s is already present in configuration profile.", k)}
 		}
 	}
 	if digiCertVars.Found() {
