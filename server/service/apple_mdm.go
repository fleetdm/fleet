--- conflicted
+++ resolved
@@ -57,47 +57,11 @@
 )
 
 const (
-<<<<<<< HEAD
-	// FleetVarNDESSCEPChallenge and other variables are used as $FLEET_VAR_<VARIABLE_NAME>.
-	// For example: $FLEET_VAR_NDES_SCEP_CHALLENGE
-	// Currently, we assume the variables are fully unique and not substrings of each other.
-	FleetVarNDESSCEPChallenge               = "NDES_SCEP_CHALLENGE"
-	FleetVarNDESSCEPProxyURL                = "NDES_SCEP_PROXY_URL"
-	FleetVarHostEndUserEmailIDP             = "HOST_END_USER_EMAIL_IDP"
-	FleetVarHostHardwareSerial              = "HOST_HARDWARE_SERIAL"
-	FleetVarHostEndUserIDPUsername          = "HOST_END_USER_IDP_USERNAME"
-	FleetVarHostEndUserIDPUsernameLocalPart = "HOST_END_USER_IDP_USERNAME_LOCAL_PART"
-	FleetVarHostEndUserIDPGroups            = "HOST_END_USER_IDP_GROUPS"
-	FleetVarSCEPRenewalID                   = "SCEP_RENEWAL_ID"
-
-	FleetVarDigiCertDataPrefix        = "DIGICERT_DATA_"
-	FleetVarDigiCertPasswordPrefix    = "DIGICERT_PASSWORD_" // nolint:gosec // G101: Potential hardcoded credentials
-	FleetVarCustomSCEPChallengePrefix = "CUSTOM_SCEP_CHALLENGE_"
-	FleetVarCustomSCEPProxyURLPrefix  = "CUSTOM_SCEP_PROXY_URL_"
-
-=======
->>>>>>> d3cab6fa
-	maxValueCharsInError = 100
-
+	maxValueCharsInError          = 100
 	SameProfileNameUploadErrorMsg = "Couldn't add. A configuration profile with this name already exists (PayloadDisplayName for .mobileconfig and file name for .json and .xml)."
 )
 
 var (
-<<<<<<< HEAD
-	fleetVarNDESSCEPChallengeRegexp               = regexp.MustCompile(fmt.Sprintf(`(\$FLEET_VAR_%s)|(\${FLEET_VAR_%[1]s})`, FleetVarNDESSCEPChallenge))
-	fleetVarNDESSCEPProxyURLRegexp                = regexp.MustCompile(fmt.Sprintf(`(\$FLEET_VAR_%s)|(\${FLEET_VAR_%[1]s})`, FleetVarNDESSCEPProxyURL))
-	fleetVarHostEndUserEmailIDPRegexp             = regexp.MustCompile(fmt.Sprintf(`(\$FLEET_VAR_%s)|(\${FLEET_VAR_%[1]s})`, FleetVarHostEndUserEmailIDP))
-	fleetVarHostHardwareSerialRegexp              = regexp.MustCompile(fmt.Sprintf(`(\$FLEET_VAR_%s)|(\${FLEET_VAR_%[1]s})`, FleetVarHostHardwareSerial))
-	fleetVarHostEndUserIDPUsernameRegexp          = regexp.MustCompile(fmt.Sprintf(`(\$FLEET_VAR_%s)|(\${FLEET_VAR_%[1]s})`, FleetVarHostEndUserIDPUsername))
-	fleetVarHostEndUserIDPUsernameLocalPartRegexp = regexp.MustCompile(fmt.Sprintf(`(\$FLEET_VAR_%s)|(\${FLEET_VAR_%[1]s})`, FleetVarHostEndUserIDPUsernameLocalPart))
-	fleetVarHostEndUserIDPGroupsRegexp            = regexp.MustCompile(fmt.Sprintf(`(\$FLEET_VAR_%s)|(\${FLEET_VAR_%[1]s})`, FleetVarHostEndUserIDPGroups))
-	fleetVarSCEPRenewalIDRegexp                   = regexp.MustCompile(fmt.Sprintf(`(\$FLEET_VAR_%s)|(\${FLEET_VAR_%[1]s})`, FleetVarSCEPRenewalID))
-
-	fleetVarsSupportedInConfigProfiles = []string{
-		FleetVarNDESSCEPChallenge, FleetVarNDESSCEPProxyURL, FleetVarHostEndUserEmailIDP,
-		FleetVarHostHardwareSerial, FleetVarHostEndUserIDPUsername, FleetVarHostEndUserIDPUsernameLocalPart,
-		FleetVarHostEndUserIDPGroups, FleetVarSCEPRenewalID,
-=======
 	fleetVarNDESSCEPChallengeRegexp               = regexp.MustCompile(fmt.Sprintf(`(\$FLEET_VAR_%s)|(\${FLEET_VAR_%[1]s})`, fleet.FleetVarNDESSCEPChallenge))
 	fleetVarNDESSCEPProxyURLRegexp                = regexp.MustCompile(fmt.Sprintf(`(\$FLEET_VAR_%s)|(\${FLEET_VAR_%[1]s})`, fleet.FleetVarNDESSCEPProxyURL))
 	fleetVarHostEndUserEmailIDPRegexp             = regexp.MustCompile(fmt.Sprintf(`(\$FLEET_VAR_%s)|(\${FLEET_VAR_%[1]s})`, fleet.FleetVarHostEndUserEmailIDP))
@@ -105,12 +69,12 @@
 	fleetVarHostEndUserIDPUsernameRegexp          = regexp.MustCompile(fmt.Sprintf(`(\$FLEET_VAR_%s)|(\${FLEET_VAR_%[1]s})`, fleet.FleetVarHostEndUserIDPUsername))
 	fleetVarHostEndUserIDPUsernameLocalPartRegexp = regexp.MustCompile(fmt.Sprintf(`(\$FLEET_VAR_%s)|(\${FLEET_VAR_%[1]s})`, fleet.FleetVarHostEndUserIDPUsernameLocalPart))
 	fleetVarHostEndUserIDPGroupsRegexp            = regexp.MustCompile(fmt.Sprintf(`(\$FLEET_VAR_%s)|(\${FLEET_VAR_%[1]s})`, fleet.FleetVarHostEndUserIDPGroups))
+	fleetVarSCEPRenewalIDRegexp                   = regexp.MustCompile(fmt.Sprintf(`(\$FLEET_VAR_%s)|(\${FLEET_VAR_%[1]s})`, fleet.FleetVarSCEPRenewalID))
 
 	fleetVarsSupportedInConfigProfiles = []string{
 		fleet.FleetVarNDESSCEPChallenge, fleet.FleetVarNDESSCEPProxyURL, fleet.FleetVarHostEndUserEmailIDP,
 		fleet.FleetVarHostHardwareSerial, fleet.FleetVarHostEndUserIDPUsername, fleet.FleetVarHostEndUserIDPUsernameLocalPart,
-		fleet.FleetVarHostEndUserIDPGroups,
->>>>>>> d3cab6fa
+		fleet.FleetVarHostEndUserIDPGroups, fleet.FleetVarSCEPRenewalID,
 	}
 )
 
@@ -564,7 +528,7 @@
 				return &fleet.BadRequestError{Message: fmt.Sprintf("Fleet variable $FLEET_VAR_%s is not supported in configuration profiles.", k)}
 			}
 		}
-		if k == FleetVarSCEPRenewalID {
+		if k == fleet.FleetVarSCEPRenewalID {
 			customSCEPVars, ok = customSCEPVars.SetRenewalIDFound()
 		}
 		if !ok {
@@ -674,14 +638,11 @@
 		return &fleet.BadRequestError{Message: fmt.Sprintf("Failed to parse SCEP payload with Fleet variables: %s", err.Error())}
 	}
 	var foundCAs []string
-<<<<<<< HEAD
-	challengePrefix := "FLEET_VAR_" + FleetVarCustomSCEPChallengePrefix
-	urlPrefix := "FLEET_VAR_" + FleetVarCustomSCEPProxyURLPrefix
-	scepPayloadsFound := 0
-=======
+
 	challengePrefix := "FLEET_VAR_" + fleet.FleetVarCustomSCEPChallengePrefix
 	urlPrefix := "FLEET_VAR_" + fleet.FleetVarCustomSCEPProxyURLPrefix
->>>>>>> d3cab6fa
+	scepPayloadsFound := 0
+
 	for _, payload := range scepProf.PayloadContent {
 		if payload.PayloadType == "com.apple.security.scep" {
 			scepPayloadsFound++
@@ -701,7 +662,7 @@
 				}
 			}
 			if !fleetVarSCEPRenewalIDRegexp.MatchString(payload.PayloadContent.CommonName) {
-				return &fleet.BadRequestError{Message: "Variable $" + FleetVarSCEPRenewalID + " must be in the SCEP certificate's common name (CN)."}
+				return &fleet.BadRequestError{Message: "Variable $" + fleet.FleetVarSCEPRenewalID + " must be in the SCEP certificate's common name (CN)."}
 			}
 		}
 	}
@@ -4134,15 +4095,9 @@
 					break
 				}
 
-<<<<<<< HEAD
-			case fleetVar == FleetVarHostEndUserEmailIDP || fleetVar == FleetVarHostHardwareSerial ||
-				fleetVar == FleetVarHostEndUserIDPUsername || fleetVar == FleetVarHostEndUserIDPUsernameLocalPart ||
-				fleetVar == FleetVarHostEndUserIDPGroups || fleetVar == FleetVarSCEPRenewalID:
-=======
 			case fleetVar == fleet.FleetVarHostEndUserEmailIDP || fleetVar == fleet.FleetVarHostHardwareSerial ||
 				fleetVar == fleet.FleetVarHostEndUserIDPUsername || fleetVar == fleet.FleetVarHostEndUserIDPUsernameLocalPart ||
-				fleetVar == fleet.FleetVarHostEndUserIDPGroups:
->>>>>>> d3cab6fa
+				fleetVar == fleet.FleetVarHostEndUserIDPGroups || fleetVar == fleet.FleetVarSCEPRenewalID:
 				// No extra validation needed for these variables
 
 			case strings.HasPrefix(fleetVar, fleet.FleetVarDigiCertPasswordPrefix) || strings.HasPrefix(fleetVar, fleet.FleetVarDigiCertDataPrefix):
@@ -4295,18 +4250,13 @@
 						url.PathEscape(fmt.Sprintf("%s,%s,NDES", hostUUID, profUUID)))
 					hostContents = replaceFleetVariableInXML(fleetVarNDESSCEPProxyURLRegexp, hostContents, proxyURL)
 
-<<<<<<< HEAD
-				case fleetVar == FleetVarSCEPRenewalID:
+				case fleetVar == fleet.FleetVarSCEPRenewalID:
 					// Insert the SCEP renewal ID into the SCEP Payload CN
 					fleetRenewalID := "fleet-" + profUUID
 					hostContents = replaceFleetVariableInXML(fleetVarSCEPRenewalIDRegexp, hostContents, fleetRenewalID)
 
-				case strings.HasPrefix(fleetVar, FleetVarCustomSCEPChallengePrefix):
-					caName := strings.TrimPrefix(fleetVar, FleetVarCustomSCEPChallengePrefix)
-=======
 				case strings.HasPrefix(fleetVar, fleet.FleetVarCustomSCEPChallengePrefix):
 					caName := strings.TrimPrefix(fleetVar, fleet.FleetVarCustomSCEPChallengePrefix)
->>>>>>> d3cab6fa
 					ca, ok := customSCEPCAs[caName]
 					if !ok {
 						level.Error(logger).Log("msg", "Custom SCEP CA not found. "+
