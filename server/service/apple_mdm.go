package service

import (
	"bytes"
	"context"
	"crypto/md5" // nolint:gosec // used for declarative management token
	"crypto/x509"
	"encoding/base64"
	"encoding/hex"
	"encoding/json"
	"encoding/pem"
	"encoding/xml"
	"errors"
	"fmt"
	"io"
	"maps"
	"mime/multipart"
	"net/http"
	"net/url"
	"os"
	"regexp"
	"slices"
	"sort"
	"strconv"
	"strings"
	"sync"
	"time"

	"github.com/docker/go-units"
	eeservice "github.com/fleetdm/fleet/v4/ee/server/service"
	"github.com/fleetdm/fleet/v4/ee/server/service/digicert"
	"github.com/fleetdm/fleet/v4/pkg/file"
	"github.com/fleetdm/fleet/v4/pkg/optjson"
	"github.com/fleetdm/fleet/v4/server"
	"github.com/fleetdm/fleet/v4/server/authz"
	"github.com/fleetdm/fleet/v4/server/config"
	"github.com/fleetdm/fleet/v4/server/contexts/ctxerr"
	"github.com/fleetdm/fleet/v4/server/contexts/license"
	"github.com/fleetdm/fleet/v4/server/contexts/logging"
	"github.com/fleetdm/fleet/v4/server/contexts/viewer"
	"github.com/fleetdm/fleet/v4/server/fleet"
	mdm_types "github.com/fleetdm/fleet/v4/server/mdm"
	apple_mdm "github.com/fleetdm/fleet/v4/server/mdm/apple"
	"github.com/fleetdm/fleet/v4/server/mdm/apple/appmanifest"
	"github.com/fleetdm/fleet/v4/server/mdm/apple/gdmf"
	"github.com/fleetdm/fleet/v4/server/mdm/apple/mobileconfig"
	"github.com/fleetdm/fleet/v4/server/mdm/assets"
	mdmcrypto "github.com/fleetdm/fleet/v4/server/mdm/crypto"
	mdmlifecycle "github.com/fleetdm/fleet/v4/server/mdm/lifecycle"
	"github.com/fleetdm/fleet/v4/server/mdm/nanomdm/cryptoutil"
	"github.com/fleetdm/fleet/v4/server/mdm/nanomdm/mdm"
	nano_service "github.com/fleetdm/fleet/v4/server/mdm/nanomdm/service"
	"github.com/fleetdm/fleet/v4/server/ptr"
	"github.com/fleetdm/fleet/v4/server/service/middleware/endpoint_utils"
	"github.com/fleetdm/fleet/v4/server/sso"
	"github.com/fleetdm/fleet/v4/server/worker"
	kitlog "github.com/go-kit/log"
	"github.com/go-kit/log/level"
	"github.com/google/uuid"
	"github.com/micromdm/plist"
	"github.com/smallstep/pkcs7"
)

const (
	maxValueCharsInError          = 100
	SameProfileNameUploadErrorMsg = "Couldn't add. A configuration profile with this name already exists (PayloadDisplayName for .mobileconfig and file name for .json and .xml)."
	limit10KiB                    = 10 * 1024
)

var (
	fleetVarNDESSCEPChallengeRegexp               = regexp.MustCompile(fmt.Sprintf(`(\$FLEET_VAR_%s)|(\${FLEET_VAR_%[1]s})`, fleet.FleetVarNDESSCEPChallenge))
	fleetVarNDESSCEPProxyURLRegexp                = regexp.MustCompile(fmt.Sprintf(`(\$FLEET_VAR_%s)|(\${FLEET_VAR_%[1]s})`, fleet.FleetVarNDESSCEPProxyURL))
	fleetVarHostEndUserEmailIDPRegexp             = regexp.MustCompile(fmt.Sprintf(`(\$FLEET_VAR_%s)|(\${FLEET_VAR_%[1]s})`, fleet.FleetVarHostEndUserEmailIDP))
	fleetVarHostHardwareSerialRegexp              = regexp.MustCompile(fmt.Sprintf(`(\$FLEET_VAR_%s)|(\${FLEET_VAR_%[1]s})`, fleet.FleetVarHostHardwareSerial))
	fleetVarHostEndUserIDPUsernameRegexp          = regexp.MustCompile(fmt.Sprintf(`(\$FLEET_VAR_%s)|(\${FLEET_VAR_%[1]s})`, fleet.FleetVarHostEndUserIDPUsername))
	fleetVarHostEndUserIDPDepartmentRegexp        = regexp.MustCompile(fmt.Sprintf(`(\$FLEET_VAR_%s)|(\${FLEET_VAR_%[1]s})`, fleet.FleetVarHostEndUserIDPDepartment))
	fleetVarHostEndUserIDPUsernameLocalPartRegexp = regexp.MustCompile(fmt.Sprintf(`(\$FLEET_VAR_%s)|(\${FLEET_VAR_%[1]s})`, fleet.FleetVarHostEndUserIDPUsernameLocalPart))
	fleetVarHostEndUserIDPGroupsRegexp            = regexp.MustCompile(fmt.Sprintf(`(\$FLEET_VAR_%s)|(\${FLEET_VAR_%[1]s})`, fleet.FleetVarHostEndUserIDPGroups))
	fleetVarSCEPRenewalIDRegexp                   = regexp.MustCompile(fmt.Sprintf(`(\$FLEET_VAR_%s)|(\${FLEET_VAR_%[1]s})`, fleet.FleetVarSCEPRenewalID))

	fleetVarsSupportedInConfigProfiles = []string{
		fleet.FleetVarNDESSCEPChallenge, fleet.FleetVarNDESSCEPProxyURL, fleet.FleetVarHostEndUserEmailIDP,
		fleet.FleetVarHostHardwareSerial, fleet.FleetVarHostEndUserIDPUsername, fleet.FleetVarHostEndUserIDPUsernameLocalPart,
		fleet.FleetVarHostEndUserIDPGroups, fleet.FleetVarHostEndUserIDPDepartment, fleet.FleetVarSCEPRenewalID,
	}
)

type hostProfileUUID struct {
	HostUUID    string
	ProfileUUID string
}

type getMDMAppleCommandResultsRequest struct {
	CommandUUID string `query:"command_uuid,optional"`
}

type getMDMAppleCommandResultsResponse struct {
	Results []*fleet.MDMCommandResult `json:"results,omitempty"`
	Err     error                     `json:"error,omitempty"`
}

func (r getMDMAppleCommandResultsResponse) Error() error { return r.Err }

func getMDMAppleCommandResultsEndpoint(ctx context.Context, request interface{}, svc fleet.Service) (fleet.Errorer, error) {
	req := request.(*getMDMAppleCommandResultsRequest)
	results, err := svc.GetMDMAppleCommandResults(ctx, req.CommandUUID)
	if err != nil {
		return getMDMAppleCommandResultsResponse{
			Err: err,
		}, nil
	}

	return getMDMAppleCommandResultsResponse{
		Results: results,
	}, nil
}

func (svc *Service) GetMDMAppleCommandResults(ctx context.Context, commandUUID string) ([]*fleet.MDMCommandResult, error) {
	// first, authorize that the user has the right to list hosts
	if err := svc.authz.Authorize(ctx, &fleet.Host{}, fleet.ActionList); err != nil {
		return nil, ctxerr.Wrap(ctx, err)
	}

	vc, ok := viewer.FromContext(ctx)
	if !ok {
		return nil, fleet.ErrNoContext
	}

	// check that command exists first, to return 404 on invalid commands
	// (the command may exist but have no results yet).
	if _, err := svc.ds.GetMDMAppleCommandRequestType(ctx, commandUUID); err != nil {
		return nil, err
	}

	// next, we need to read the command results before we know what hosts (and
	// therefore what teams) we're dealing with.
	results, err := svc.ds.GetMDMAppleCommandResults(ctx, commandUUID)
	if err != nil {
		return nil, err
	}

	// now we can load the hosts (lite) corresponding to those command results,
	// and do the final authorization check with the proper team(s). Include observers,
	// as they are able to view command results for their teams' hosts.
	filter := fleet.TeamFilter{User: vc.User, IncludeObserver: true}
	hostUUIDs := make([]string, len(results))
	for i, res := range results {
		hostUUIDs[i] = res.HostUUID
	}
	hosts, err := svc.ds.ListHostsLiteByUUIDs(ctx, filter, hostUUIDs)
	if err != nil {
		return nil, err
	}
	if len(hosts) == 0 {
		// do not return 404 here, as it's possible for a command to not have
		// results yet
		return nil, nil
	}

	// collect the team IDs and verify that the user has access to view commands
	// on all affected teams. Index the hosts by uuid for easly lookup as
	// afterwards we'll want to store the hostname on the returned results.
	hostsByUUID := make(map[string]*fleet.Host, len(hosts))
	teamIDs := make(map[uint]bool)
	for _, h := range hosts {
		var id uint
		if h.TeamID != nil {
			id = *h.TeamID
		}
		teamIDs[id] = true
		hostsByUUID[h.UUID] = h
	}

	var commandAuthz fleet.MDMCommandAuthz
	for tmID := range teamIDs {
		commandAuthz.TeamID = &tmID
		if tmID == 0 {
			commandAuthz.TeamID = nil
		}

		if err := svc.authz.Authorize(ctx, commandAuthz, fleet.ActionRead); err != nil {
			return nil, ctxerr.Wrap(ctx, err)
		}
	}

	// add the hostnames to the results
	for _, res := range results {
		if h := hostsByUUID[res.HostUUID]; h != nil {
			res.Hostname = hostsByUUID[res.HostUUID].Hostname
		}
	}
	return results, nil
}

type listMDMAppleCommandsRequest struct {
	ListOptions fleet.ListOptions `url:"list_options"`
}

type listMDMAppleCommandsResponse struct {
	Results []*fleet.MDMAppleCommand `json:"results"`
	Err     error                    `json:"error,omitempty"`
}

func (r listMDMAppleCommandsResponse) Error() error { return r.Err }

func listMDMAppleCommandsEndpoint(ctx context.Context, request interface{}, svc fleet.Service) (fleet.Errorer, error) {
	req := request.(*listMDMAppleCommandsRequest)
	results, err := svc.ListMDMAppleCommands(ctx, &fleet.MDMCommandListOptions{
		ListOptions: req.ListOptions,
	})
	if err != nil {
		return listMDMAppleCommandsResponse{
			Err: err,
		}, nil
	}

	return listMDMAppleCommandsResponse{
		Results: results,
	}, nil
}

func (svc *Service) ListMDMAppleCommands(ctx context.Context, opts *fleet.MDMCommandListOptions) ([]*fleet.MDMAppleCommand, error) {
	// first, authorize that the user has the right to list hosts
	if err := svc.authz.Authorize(ctx, &fleet.Host{}, fleet.ActionList); err != nil {
		return nil, ctxerr.Wrap(ctx, err)
	}

	vc, ok := viewer.FromContext(ctx)
	if !ok {
		return nil, fleet.ErrNoContext
	}

	// get the list of commands so we know what hosts (and therefore what teams)
	// we're dealing with. Including the observers as they are allowed to view
	// MDM Apple commands.
	results, err := svc.ds.ListMDMAppleCommands(ctx, fleet.TeamFilter{
		User:            vc.User,
		IncludeObserver: true,
	}, opts)
	if err != nil {
		return nil, err
	}

	// collect the different team IDs and verify that the user has access to view
	// commands on all affected teams, do not assume that ListMDMAppleCommands
	// only returned hosts that the user is authorized to view the command
	// results of (that is, always verify with our rego authz policy).
	teamIDs := make(map[uint]bool)
	for _, res := range results {
		var id uint
		if res.TeamID != nil {
			id = *res.TeamID
		}
		teamIDs[id] = true
	}

	// instead of returning an authz error if the user is not authorized for a
	// team, we remove those commands from the results (as we want to return
	// whatever the user is allowed to see). Since this can only be done after
	// retrieving the list of commands, this may result in returning less results
	// than requested, but it's ok - it's expected that the results retrieved
	// from the datastore will all be authorized for the user.
	var commandAuthz fleet.MDMCommandAuthz
	var authzErr error
	for tmID := range teamIDs {
		commandAuthz.TeamID = &tmID
		if tmID == 0 {
			commandAuthz.TeamID = nil
		}
		if err := svc.authz.Authorize(ctx, commandAuthz, fleet.ActionRead); err != nil {
			if authzErr == nil {
				authzErr = err
			}
			teamIDs[tmID] = false
		}
	}

	if authzErr != nil {
		level.Error(svc.logger).Log("err", "unauthorized to view some team commands", "details", authzErr)

		// filter-out the teams that the user is not allowed to view
		allowedResults := make([]*fleet.MDMAppleCommand, 0, len(results))
		for _, res := range results {
			var id uint
			if res.TeamID != nil {
				id = *res.TeamID
			}
			if teamIDs[id] {
				allowedResults = append(allowedResults, res)
			}
		}
		results = allowedResults
	}

	return results, nil
}

type newMDMAppleConfigProfileRequest struct {
	TeamID  uint
	Profile *multipart.FileHeader
}

type newMDMAppleConfigProfileResponse struct {
	ProfileID uint  `json:"profile_id"`
	Err       error `json:"error,omitempty"`
}

// TODO(lucas): We parse the whole body before running svc.authz.Authorize.
// An authenticated but unauthorized user could abuse this.
func (newMDMAppleConfigProfileRequest) DecodeRequest(ctx context.Context, r *http.Request) (interface{}, error) {
	decoded := newMDMAppleConfigProfileRequest{}

	err := r.ParseMultipartForm(512 * units.MiB)
	if err != nil {
		return nil, &fleet.BadRequestError{
			Message:     "failed to parse multipart form",
			InternalErr: err,
		}
	}

	val, ok := r.MultipartForm.Value["team_id"]
	if !ok || len(val) < 1 {
		// default is no team
		decoded.TeamID = 0
	} else {
		teamID, err := strconv.Atoi(val[0])
		if err != nil {
			return nil, &fleet.BadRequestError{Message: fmt.Sprintf("failed to decode team_id in multipart form: %s", err.Error())}
		}
		decoded.TeamID = uint(teamID) //nolint:gosec // dismiss G115
	}

	fhs, ok := r.MultipartForm.File["profile"]
	if !ok || len(fhs) < 1 {
		return nil, &fleet.BadRequestError{Message: "no file headers for profile"}
	}
	decoded.Profile = fhs[0]

	return &decoded, nil
}

func (r newMDMAppleConfigProfileResponse) Error() error { return r.Err }

func newMDMAppleConfigProfileEndpoint(ctx context.Context, request interface{}, svc fleet.Service) (fleet.Errorer, error) {
	req := request.(*newMDMAppleConfigProfileRequest)

	ff, err := req.Profile.Open()
	if err != nil {
		return &newMDMAppleConfigProfileResponse{Err: err}, nil
	}
	defer ff.Close()
	// providing an empty set of labels since this endpoint is only maintained for backwards compat
	cp, err := svc.NewMDMAppleConfigProfile(ctx, req.TeamID, ff, nil, fleet.LabelsIncludeAll)
	if err != nil {
		return &newMDMAppleConfigProfileResponse{Err: err}, nil
	}
	return &newMDMAppleConfigProfileResponse{
		ProfileID: cp.ProfileID,
	}, nil
}

func (svc *Service) NewMDMAppleConfigProfile(ctx context.Context, teamID uint, r io.Reader, labels []string, labelsMembershipMode fleet.MDMLabelsMode) (*fleet.MDMAppleConfigProfile, error) {
	if err := svc.authz.Authorize(ctx, &fleet.MDMConfigProfileAuthz{TeamID: &teamID}, fleet.ActionWrite); err != nil {
		return nil, ctxerr.Wrap(ctx, err)
	}

	// check that Apple MDM is enabled - the middleware of that endpoint checks
	// only that any MDM is enabled, maybe it's just Windows
	if err := svc.VerifyMDMAppleConfigured(ctx); err != nil {
		err := fleet.NewInvalidArgumentError("profile", fleet.AppleMDMNotConfiguredMessage).WithStatus(http.StatusBadRequest)
		return nil, ctxerr.Wrap(ctx, err, "check macOS MDM enabled")
	}

	var teamName string
	if teamID >= 1 {
		tm, err := svc.EnterpriseOverrides.TeamByIDOrName(ctx, &teamID, nil)
		if err != nil {
			return nil, ctxerr.Wrap(ctx, err)
		}
		teamName = tm.Name
	}

	b, err := io.ReadAll(r)
	if err != nil {
		return nil, ctxerr.Wrap(ctx, &fleet.BadRequestError{
			Message:     "failed to read Apple config profile",
			InternalErr: err,
		})
	}

	// Expand and validate secrets in profile
	expanded, secretsUpdatedAt, err := svc.ds.ExpandEmbeddedSecretsAndUpdatedAt(ctx, string(b))
	if err != nil {
		return nil, ctxerr.Wrap(ctx, fleet.NewInvalidArgumentError("profile", err.Error()))
	}

	// We validate Fleet variables before we unmarshal the profile because bad variables can break unmarshal.
	// For example: <data>$FLEET_VAR_BOZO</data>
	appConfig, err := svc.ds.AppConfig(ctx)
	if err != nil {
		return nil, ctxerr.Wrap(ctx, err)
	}
	profileVars, err := validateConfigProfileFleetVariables(appConfig, expanded)
	if err != nil {
		return nil, ctxerr.Wrap(ctx, err, "validating fleet variables")
	}

	cp, err := fleet.NewMDMAppleConfigProfile([]byte(expanded), &teamID)
	if err != nil {
		return nil, ctxerr.Wrap(ctx, &fleet.BadRequestError{
			Message: fmt.Sprintf("failed to parse config profile: %s", err.Error()),
		})
	}

	if err := cp.ValidateUserProvided(); err != nil {
		if strings.Contains(err.Error(), mobileconfig.DiskEncryptionProfileRestrictionErrMsg) {
			return nil, ctxerr.Wrap(ctx, &fleet.BadRequestError{Message: err.Error() + ` To control these settings use disk encryption endpoint.`})
		}
		return nil, ctxerr.Wrap(ctx, &fleet.BadRequestError{Message: err.Error()})
	}

	// Save the original unexpanded profile
	cp.Mobileconfig = b
	cp.SecretsUpdatedAt = secretsUpdatedAt

	labelMap, err := svc.validateProfileLabels(ctx, labels)
	if err != nil {
		return nil, ctxerr.Wrap(ctx, err, "validating labels")
	}
	switch labelsMembershipMode {
	case fleet.LabelsIncludeAll:
		cp.LabelsIncludeAll = labelMap
	case fleet.LabelsIncludeAny:
		cp.LabelsIncludeAny = labelMap
	case fleet.LabelsExcludeAny:
		cp.LabelsExcludeAny = labelMap
	default:
		// TODO what happens if mode is not set?s
	}

	newCP, err := svc.ds.NewMDMAppleConfigProfile(ctx, *cp, slices.Collect(maps.Keys(profileVars)))
	if err != nil {
		var existsErr endpoint_utils.ExistsErrorInterface
		if errors.As(err, &existsErr) {
			msg := SameProfileNameUploadErrorMsg
			if re, ok := existsErr.(interface{ Resource() string }); ok {
				if re.Resource() == "MDMAppleConfigProfile.PayloadIdentifier" {
					msg = "Couldn't add. A configuration profile with this identifier (PayloadIdentifier) already exists."
				}
			}
			err = fleet.NewInvalidArgumentError("profile", msg).
				WithStatus(http.StatusConflict)
		}
		return nil, ctxerr.Wrap(ctx, err)
	}
	if _, err := svc.ds.BulkSetPendingMDMHostProfiles(ctx, nil, nil, []string{newCP.ProfileUUID}, nil); err != nil {
		return nil, ctxerr.Wrap(ctx, err, "bulk set pending host profiles")
	}

	var (
		actTeamID   *uint
		actTeamName *string
	)
	if teamID > 0 {
		actTeamID = &teamID
		actTeamName = &teamName
	}
	if err := svc.NewActivity(
		ctx, authz.UserFromContext(ctx), &fleet.ActivityTypeCreatedMacosProfile{
			TeamID:            actTeamID,
			TeamName:          actTeamName,
			ProfileName:       newCP.Name,
			ProfileIdentifier: newCP.Identifier,
		}); err != nil {
		return nil, ctxerr.Wrap(ctx, err, "logging activity for create mdm apple config profile")
	}

	return newCP, nil
}

func validateConfigProfileFleetVariables(appConfig *fleet.AppConfig, contents string) (map[string]struct{}, error) {
	fleetVars := findFleetVariablesKeepDuplicates(contents)
	if len(fleetVars) == 0 {
		return nil, nil
	}
	var (
		digiCertVars   *digiCertVarsFound
		customSCEPVars *customSCEPVarsFound
		ndesVars       *ndesVarsFound
	)
	for _, k := range fleetVars {
		ok := true
		if !slices.Contains(fleetVarsSupportedInConfigProfiles, k) {
			found := false
			switch {
			case strings.HasPrefix(k, fleet.FleetVarDigiCertDataPrefix):
				caName := strings.TrimPrefix(k, fleet.FleetVarDigiCertDataPrefix)
				for _, ca := range appConfig.Integrations.DigiCert.Value {
					if ca.Name == caName {
						found = true
						digiCertVars, ok = digiCertVars.SetData(caName)
						break
					}
				}
			case strings.HasPrefix(k, fleet.FleetVarDigiCertPasswordPrefix):
				caName := strings.TrimPrefix(k, fleet.FleetVarDigiCertPasswordPrefix)
				for _, ca := range appConfig.Integrations.DigiCert.Value {
					if ca.Name == caName {
						found = true
						digiCertVars, ok = digiCertVars.SetPassword(caName)
						break
					}
				}
			case strings.HasPrefix(k, fleet.FleetVarCustomSCEPProxyURLPrefix):
				caName := strings.TrimPrefix(k, fleet.FleetVarCustomSCEPProxyURLPrefix)
				for _, ca := range appConfig.Integrations.CustomSCEPProxy.Value {
					if ca.Name == caName {
						found = true
						customSCEPVars, ok = customSCEPVars.SetURL(caName)
						break
					}
				}
			case strings.HasPrefix(k, fleet.FleetVarCustomSCEPChallengePrefix):
				caName := strings.TrimPrefix(k, fleet.FleetVarCustomSCEPChallengePrefix)
				for _, ca := range appConfig.Integrations.CustomSCEPProxy.Value {
					if ca.Name == caName {
						found = true
						customSCEPVars, ok = customSCEPVars.SetChallenge(caName)
						break
					}
				}
			}
			if !found {
				return nil, &fleet.BadRequestError{Message: fmt.Sprintf("Fleet variable $FLEET_VAR_%s is not supported in configuration profiles.", k)}
			}
		} else {
			switch k {
			case fleet.FleetVarNDESSCEPProxyURL:
				ndesVars, ok = ndesVars.SetURL()
			case fleet.FleetVarNDESSCEPChallenge:
				ndesVars, ok = ndesVars.SetChallenge()
			case fleet.FleetVarSCEPRenewalID:
				customSCEPVars, ok = customSCEPVars.SetRenewalID()
				if ok {
					ndesVars, ok = ndesVars.SetRenewalID()
				}
			}
		}
		if !ok {
			// We limit CA variables to once per profile
			return nil, &fleet.BadRequestError{Message: fmt.Sprintf("Fleet variable $FLEET_VAR_%s is already present in configuration profile.", k)}
		}
	}
	if digiCertVars.Found() {
		if !digiCertVars.Ok() {
			return nil, &fleet.BadRequestError{Message: digiCertVars.ErrorMessage()}
		}
		err := additionalDigiCertValidation(contents, digiCertVars)
		if err != nil {
			return nil, err
		}
	}
	// Since both custom SCEP and NDES share the renewal ID Fleet variable, we need to figure out which one to validate.
	if customSCEPVars.Found() && ndesVars.Found() {
		if ndesVars.RenewalOnly() {
			ndesVars = nil
		} else if customSCEPVars.RenewalOnly() {
			customSCEPVars = nil
		}
	}
	if customSCEPVars.Found() {
		if !customSCEPVars.Ok() {
			return nil, &fleet.BadRequestError{Message: customSCEPVars.ErrorMessage()}
		}
		err := additionalCustomSCEPValidation(contents, customSCEPVars)
		if err != nil {
			return nil, err
		}
	}
	if ndesVars.Found() {
		if !ndesVars.Ok() {
			return nil, &fleet.BadRequestError{Message: ndesVars.ErrorMessage()}
		}
		err := additionalNDESValidation(contents, ndesVars)
		if err != nil {
			return nil, err
		}
	}
	return dedupeFleetVariables(fleetVars), nil
}

// additionalDigiCertValidation checks that Password/ContentType fields match DigiCert Fleet variables exactly,
// and that these variables are only present in a "com.apple.security.pkcs12" payload
func additionalDigiCertValidation(contents string, digiCertVars *digiCertVarsFound) error {
	// Find and replace matches in base64 encoded data contents so we can unmarshal the plist and keep the Fleet vars.
	contents = mdm_types.ProfileDataVariableRegex.ReplaceAllStringFunc(contents, func(match string) string {
		return base64.StdEncoding.EncodeToString([]byte(match))
	})

	var pkcs12Prof PKCS12ProfileContent
	err := plist.Unmarshal([]byte(contents), &pkcs12Prof)
	if err != nil {
		return &fleet.BadRequestError{Message: fmt.Sprintf("Failed to parse PKCS12 payload with Fleet variables: %s", err.Error())}
	}
	var foundCAs []string
	passwordPrefix := "FLEET_VAR_" + fleet.FleetVarDigiCertPasswordPrefix
	dataPrefix := "FLEET_VAR_" + fleet.FleetVarDigiCertDataPrefix
	for _, payload := range pkcs12Prof.PayloadContent {
		if payload.PayloadType == "com.apple.security.pkcs12" {
			for _, ca := range digiCertVars.CAs() {
				// Check for exact match on password and data
				if payload.Password == "$"+passwordPrefix+ca || payload.Password == "${"+passwordPrefix+ca+"}" {
					if string(payload.PayloadContent) == "$"+dataPrefix+ca || string(payload.PayloadContent) == "${"+dataPrefix+ca+"}" {
						foundCAs = append(foundCAs, ca)
						break
					}
					payloadContent := string(payload.PayloadContent)
					if len(payloadContent) > maxValueCharsInError {
						payloadContent = payloadContent[:maxValueCharsInError] + "..."
					}
					return &fleet.BadRequestError{Message: "CA name mismatch between $" + passwordPrefix + ca + " and " +
						payloadContent + " in PKCS12 payload."}
				}
			}
		}
	}
	if len(foundCAs) < len(digiCertVars.CAs()) {
		for _, ca := range digiCertVars.CAs() {
			if !slices.Contains(foundCAs, ca) {
				return &fleet.BadRequestError{Message: fmt.Sprintf("Variables $%s and $%s can only be included in the 'com.apple.security.pkcs12' payload under Password and PayloadContent, respectively.",
					passwordPrefix+ca, dataPrefix+ca)}
			}
		}
	}
	return nil
}

type PKCS12ProfileContent struct {
	PayloadContent []PKCS12Payload `plist:"PayloadContent"`
}
type PKCS12Payload struct {
	Password       string               `plist:"Password"`
	PayloadContent PKCS12PayloadContent `plist:"PayloadContent"`
	PayloadType    string               `plist:"PayloadType"`
}

type PKCS12PayloadContent []byte

func (p *PKCS12PayloadContent) UnmarshalPlist(f func(interface{}) error) error {
	var val []byte
	err := f(&val)
	if err != nil {
		// Ignore unmarshalling issues
		return nil
	}
	*p = val
	return nil
}

// additionalCustomSCEPValidation checks that Challenge/URL fields march Custom SCEP Fleet variables
// exactly, that the SCEP renewal ID variable is present in the CN and that these variables are only
// present in a "com.apple.security.scep" payload
func additionalCustomSCEPValidation(contents string, customSCEPVars *customSCEPVarsFound) error {
	scepProf, err := unmarshalSCEPProfile(contents)
	if err != nil {
		return err
	}
	scepPayloadContent, err := checkThatOnlyOneSCEPPayloadIsPresent(scepProf)
	if err != nil {
		return err
	}

	var foundCAs []string
	for _, ca := range customSCEPVars.CAs() {
		// Although this is a loop, we know that we can only have 1 set of SCEP vars because Apple only allows 1 SCEP payload in a profile.
		// Check for the exact match on challenge and URL
		challengePrefix := "FLEET_VAR_" + fleet.FleetVarCustomSCEPChallengePrefix
		if scepPayloadContent.Challenge != "$"+challengePrefix+ca && scepPayloadContent.Challenge != "${"+challengePrefix+ca+"}" {
			payloadChallenge := scepPayloadContent.Challenge
			if len(payloadChallenge) > maxValueCharsInError {
				payloadChallenge = payloadChallenge[:maxValueCharsInError] + "..."
			}
			return &fleet.BadRequestError{
				Message: "Variable \"$FLEET_VAR_" +
					fleet.FleetVarCustomSCEPChallengePrefix + ca + "\" must be in the SCEP certificate's \"Challenge\" field.",
				InternalErr: fmt.Errorf("Challenge: %s", payloadChallenge),
			}
		}
		urlPrefix := "FLEET_VAR_" + fleet.FleetVarCustomSCEPProxyURLPrefix
		if scepPayloadContent.URL != "$"+urlPrefix+ca && scepPayloadContent.URL != "${"+urlPrefix+ca+"}" {
			payloadURL := scepPayloadContent.URL
			if len(payloadURL) > maxValueCharsInError {
				payloadURL = payloadURL[:maxValueCharsInError] + "..."
			}
			return &fleet.BadRequestError{
				Message: "Variable \"$FLEET_VAR_" +
					fleet.FleetVarCustomSCEPProxyURLPrefix + ca + "\" must be in the SCEP certificate's \"URL\" field.",
				InternalErr: fmt.Errorf("URL: %s", payloadURL),
			}
		}
		foundCAs = append(foundCAs, ca)
	}
	if !fleetVarSCEPRenewalIDRegexp.MatchString(scepPayloadContent.CommonName) {
		return &fleet.BadRequestError{Message: "Variable $FLEET_VAR_" + fleet.FleetVarSCEPRenewalID + " must be in the SCEP certificate's common name (CN)."}
	}
	if len(foundCAs) < len(customSCEPVars.CAs()) {
		for _, ca := range customSCEPVars.CAs() {
			if !slices.Contains(foundCAs, ca) {
				return &fleet.BadRequestError{Message: fleet.SCEPVariablesNotInSCEPPayloadErrMsg}
			}
		}
	}
	return nil
}

func checkThatOnlyOneSCEPPayloadIsPresent(scepProf SCEPProfileContent) (SCEPPayloadContent, error) {
	scepPayloadsFound := 0
	var scepPayloadContent SCEPPayloadContent
	for _, payload := range scepProf.PayloadContent {
		if payload.PayloadType == "com.apple.security.scep" {
			scepPayloadContent = payload.PayloadContent
			scepPayloadsFound++
		}
	}
	if scepPayloadsFound > 1 {
		return SCEPPayloadContent{}, &fleet.BadRequestError{Message: fleet.MultipleSCEPPayloadsErrMsg}
	}
	if scepPayloadsFound == 0 {
		return SCEPPayloadContent{}, &fleet.BadRequestError{Message: fleet.SCEPVariablesNotInSCEPPayloadErrMsg}
	}
	return scepPayloadContent, nil
}

func unmarshalSCEPProfile(contents string) (SCEPProfileContent, error) {
	// Replace any Fleet variables in data fields. SCEP payload does not need them and we cannot unmarshal if they are present.
	contents = mdm_types.ProfileDataVariableRegex.ReplaceAllString(contents, "")
	var scepProf SCEPProfileContent
	err := plist.Unmarshal([]byte(contents), &scepProf)
	if err != nil {
		return SCEPProfileContent{}, &fleet.BadRequestError{Message: fmt.Sprintf("Failed to parse SCEP payload with Fleet variables: %s",
			err.Error())}
	}
	return scepProf, nil
}

type SCEPProfileContent struct {
	PayloadContent []SCEPPayload `plist:"PayloadContent"`
}
type SCEPPayload struct {
	PayloadContent SCEPPayloadContent `plist:"PayloadContent"`
	PayloadType    string             `plist:"PayloadType"`
}
type SCEPPayloadContent struct {
	Challenge  string
	URL        string
	CommonName string
}

func (p *SCEPPayloadContent) UnmarshalPlist(f func(interface{}) error) error {
	val := &struct {
		Challenge string `plist:"Challenge"`
		URL       string `plist:"URL"`
		// Subject is an RDN Sequence which is ultimately a nested key-value pair structure with a
		// shape like the one shown below. We just need to extract the CN value from it.
		// Subject: [
		//   [
		//     [ "CN", "Fleet" ]
		//   ],
		//   [
		//      [ "OU", "Fleet Device Management"]
		//   ]
		// ]
		Subject [][][]string
	}{}
	err := f(&val)
	if err != nil {
		// Ignore unmarshalling issues
		*p = SCEPPayloadContent{}
		return nil
	}
	commonName := ""
	for i := 0; i < len(val.Subject) && commonName == ""; i++ {
		for j := 0; j < len(val.Subject[i]); j++ {
			if len(val.Subject[i][j]) == 2 && val.Subject[i][j][0] == "CN" {
				commonName = val.Subject[i][j][1]
				break
			}
		}
	}
	*p = SCEPPayloadContent{
		Challenge:  val.Challenge,
		URL:        val.URL,
		CommonName: commonName,
	}
	return nil
}

// additionalNDESValidation checks that Challenge/URL fields match NDES Fleet variables
// exactly, that the SCEP renewal ID variable is present in the CN, and that these variables are only
// present in a "com.apple.security.scep" payload
func additionalNDESValidation(contents string, ndesVars *ndesVarsFound) error {
	scepProf, err := unmarshalSCEPProfile(contents)
	if err != nil {
		return err
	}
	scepPayloadContent, err := checkThatOnlyOneSCEPPayloadIsPresent(scepProf)
	if err != nil {
		return err
	}

	if !fleetVarSCEPRenewalIDRegexp.MatchString(scepPayloadContent.CommonName) {
		return &fleet.BadRequestError{Message: "Variable $FLEET_VAR_" + fleet.FleetVarSCEPRenewalID + " must be in the SCEP certificate's common name (CN)."}
	}

	// Check for the exact match on challenge and URL
	challenge := "FLEET_VAR_" + fleet.FleetVarNDESSCEPChallenge
	if scepPayloadContent.Challenge != "$"+challenge && scepPayloadContent.Challenge != "${"+challenge+"}" {
		payloadChallenge := scepPayloadContent.Challenge
		if len(payloadChallenge) > maxValueCharsInError {
			payloadChallenge = payloadChallenge[:maxValueCharsInError] + "..."
		}
		return &fleet.BadRequestError{
			Message: "Variable \"$FLEET_VAR_" +
				fleet.FleetVarNDESSCEPChallenge + "\" must be in the SCEP certificate's \"Challenge\" field.",
			InternalErr: fmt.Errorf("Challenge: %s", payloadChallenge),
		}
	}
	ndesURL := "FLEET_VAR_" + fleet.FleetVarNDESSCEPProxyURL
	if scepPayloadContent.URL != "$"+ndesURL && scepPayloadContent.URL != "${"+ndesURL+"}" {
		payloadURL := scepPayloadContent.URL
		if len(payloadURL) > maxValueCharsInError {
			payloadURL = payloadURL[:maxValueCharsInError] + "..."
		}
		return &fleet.BadRequestError{
			Message: "Variable \"$FLEET_VAR_" +
				fleet.FleetVarNDESSCEPProxyURL + "\" must be in the SCEP certificate's \"URL\" field.",
			InternalErr: fmt.Errorf("URL: %s", payloadURL),
		}
	}
	return nil
}

func (svc *Service) NewMDMAppleDeclaration(ctx context.Context, teamID uint, r io.Reader, labels []string, name string, labelsMembershipMode fleet.MDMLabelsMode) (*fleet.MDMAppleDeclaration, error) {
	if err := svc.authz.Authorize(ctx, &fleet.MDMConfigProfileAuthz{TeamID: &teamID}, fleet.ActionWrite); err != nil {
		return nil, ctxerr.Wrap(ctx, err)
	}

	// check that Apple MDM is enabled - the middleware of that endpoint checks
	// only that any MDM is enabled, maybe it's just Windows
	if err := svc.VerifyMDMAppleConfigured(ctx); err != nil {
		err := fleet.NewInvalidArgumentError("declaration", fleet.AppleMDMNotConfiguredMessage).WithStatus(http.StatusBadRequest)
		return nil, ctxerr.Wrap(ctx, err, "check macOS MDM enabled")
	}

	fleetNames := mdm_types.FleetReservedProfileNames()
	if _, ok := fleetNames[name]; ok {
		err := fleet.NewInvalidArgumentError("declaration", fmt.Sprintf("Profile name %q is not allowed.", name)).WithStatus(http.StatusBadRequest)
		return nil, err
	}

	var teamName string
	if teamID >= 1 {
		tm, err := svc.EnterpriseOverrides.TeamByIDOrName(ctx, &teamID, nil)
		if err != nil {
			return nil, ctxerr.Wrap(ctx, err)
		}
		teamName = tm.Name
	}

	data, err := io.ReadAll(r)
	if err != nil {
		return nil, err
	}

	var tmID *uint
	if teamID >= 1 {
		tmID = &teamID
	}

	validatedLabels, err := svc.validateDeclarationLabels(ctx, labels)
	if err != nil {
		return nil, err
	}

	dataWithSecrets, secretsUpdatedAt, err := svc.ds.ExpandEmbeddedSecretsAndUpdatedAt(ctx, string(data))
	if err != nil {
		return nil, fleet.NewInvalidArgumentError("profile", err.Error())
	}

	if err := validateDeclarationFleetVariables(dataWithSecrets); err != nil {
		return nil, err
	}

	// TODO(roberto): Maybe GetRawDeclarationValues belongs inside NewMDMAppleDeclaration? We can refactor this in a follow up.
	rawDecl, err := fleet.GetRawDeclarationValues([]byte(dataWithSecrets))
	if err != nil {
		return nil, err
	}
	// After validation, we should no longer need to keep the expanded secrets.

	if err := rawDecl.ValidateUserProvided(); err != nil {
		return nil, err
	}

	d := fleet.NewMDMAppleDeclaration(data, tmID, name, rawDecl.Type, rawDecl.Identifier)
	d.SecretsUpdatedAt = secretsUpdatedAt

	switch labelsMembershipMode {
	case fleet.LabelsIncludeAny:
		d.LabelsIncludeAny = validatedLabels
	case fleet.LabelsExcludeAny:
		d.LabelsExcludeAny = validatedLabels
	default:
		// default to include all
		d.LabelsIncludeAll = validatedLabels
	}

	decl, err := svc.ds.NewMDMAppleDeclaration(ctx, d)
	if err != nil {
		return nil, err
	}

	if _, err := svc.ds.BulkSetPendingMDMHostProfiles(ctx, nil, nil, []string{decl.DeclarationUUID}, nil); err != nil {
		return nil, ctxerr.Wrap(ctx, err, "bulk set pending host declarations")
	}

	var (
		actTeamID   *uint
		actTeamName *string
	)
	if teamID > 0 {
		actTeamID = &teamID
		actTeamName = &teamName
	}
	if err := svc.NewActivity(
		ctx, authz.UserFromContext(ctx), &fleet.ActivityTypeCreatedDeclarationProfile{
			TeamID:      actTeamID,
			TeamName:    actTeamName,
			ProfileName: decl.Name,
			Identifier:  decl.Identifier,
		}); err != nil {
		return nil, ctxerr.Wrap(ctx, err, "logging activity for create mdm apple declaration")
	}

	return decl, nil
}

func validateDeclarationFleetVariables(contents string) error {
	if len(findFleetVariables(contents)) > 0 {
		return &fleet.BadRequestError{Message: "Fleet variables ($FLEET_VAR_*) are not currently supported in DDM profiles"}
	}
	return nil
}

func (svc *Service) batchValidateDeclarationLabels(ctx context.Context, labelNames []string) (map[string]fleet.ConfigurationProfileLabel, error) {
	if len(labelNames) == 0 {
		return nil, nil
	}

	labels, err := svc.ds.LabelIDsByName(ctx, labelNames)
	if err != nil {
		return nil, ctxerr.Wrap(ctx, err, "getting label IDs by name")
	}

	uniqueNames := make(map[string]bool)
	for _, entry := range labelNames {
		if _, value := uniqueNames[entry]; !value {
			uniqueNames[entry] = true
		}
	}

	if len(labels) != len(uniqueNames) {
		return nil, &fleet.BadRequestError{
			Message:     "some or all the labels provided don't exist",
			InternalErr: fmt.Errorf("names provided: %v", labelNames),
		}
	}

	profLabels := make(map[string]fleet.ConfigurationProfileLabel)
	for labelName, labelID := range labels {
		profLabels[labelName] = fleet.ConfigurationProfileLabel{
			LabelName: labelName,
			LabelID:   labelID,
		}
	}
	return profLabels, nil
}

func (svc *Service) validateDeclarationLabels(ctx context.Context, labelNames []string) ([]fleet.ConfigurationProfileLabel, error) {
	labelMap, err := svc.batchValidateDeclarationLabels(ctx, labelNames)
	if err != nil {
		return nil, ctxerr.Wrap(ctx, err, "validating declaration labels")
	}

	var declLabels []fleet.ConfigurationProfileLabel
	for _, label := range labelMap {
		declLabels = append(declLabels, label)
	}
	return declLabels, nil
}

type listMDMAppleConfigProfilesRequest struct {
	TeamID uint `query:"team_id,optional"`
}

type listMDMAppleConfigProfilesResponse struct {
	ConfigProfiles []*fleet.MDMAppleConfigProfile `json:"profiles"`
	Err            error                          `json:"error,omitempty"`
}

func (r listMDMAppleConfigProfilesResponse) Error() error { return r.Err }

func listMDMAppleConfigProfilesEndpoint(ctx context.Context, request interface{}, svc fleet.Service) (fleet.Errorer, error) {
	req := request.(*listMDMAppleConfigProfilesRequest)

	cps, err := svc.ListMDMAppleConfigProfiles(ctx, req.TeamID)
	if err != nil {
		return &listMDMAppleConfigProfilesResponse{Err: err}, nil
	}

	res := listMDMAppleConfigProfilesResponse{ConfigProfiles: cps}
	if cps == nil {
		res.ConfigProfiles = []*fleet.MDMAppleConfigProfile{} // return empty json array instead of json null
	}
	return &res, nil
}

func (svc *Service) ListMDMAppleConfigProfiles(ctx context.Context, teamID uint) ([]*fleet.MDMAppleConfigProfile, error) {
	if err := svc.authz.Authorize(ctx, &fleet.MDMConfigProfileAuthz{TeamID: &teamID}, fleet.ActionRead); err != nil {
		return nil, ctxerr.Wrap(ctx, err)
	}

	if teamID >= 1 {
		// confirm that team exists
		if _, err := svc.ds.Team(ctx, teamID); err != nil {
			return nil, ctxerr.Wrap(ctx, err)
		}
	}

	cps, err := svc.ds.ListMDMAppleConfigProfiles(ctx, &teamID)
	if err != nil {
		return nil, ctxerr.Wrap(ctx, err)
	}

	return cps, nil
}

type getMDMAppleConfigProfileRequest struct {
	ProfileID uint `url:"profile_id"`
}

type getMDMAppleConfigProfileResponse struct {
	Err error `json:"error,omitempty"`

	// file fields below are used in hijackRender for the response
	fileReader io.ReadCloser
	fileLength int64
	fileName   string
}

func (r getMDMAppleConfigProfileResponse) Error() error { return r.Err }

func (r getMDMAppleConfigProfileResponse) HijackRender(ctx context.Context, w http.ResponseWriter) {
	w.Header().Set("Content-Length", strconv.FormatInt(r.fileLength, 10))
	w.Header().Set("Content-Type", "application/x-apple-aspen-config")
	w.Header().Set("X-Content-Type-Options", "nosniff")
	w.Header().Set("Content-Disposition", fmt.Sprintf(`attachment;filename="%s.mobileconfig"`, r.fileName))

	// OK to just log the error here as writing anything on
	// `http.ResponseWriter` sets the status code to 200 (and it can't be
	// changed.) Clients should rely on matching content-length with the
	// header provided
	wl, err := io.Copy(w, r.fileReader)
	if err != nil {
		logging.WithExtras(ctx, "mobileconfig_copy_error", err, "bytes_copied", wl)
	}
	r.fileReader.Close()
}

func getMDMAppleConfigProfileEndpoint(ctx context.Context, request interface{}, svc fleet.Service) (fleet.Errorer, error) {
	req := request.(*getMDMAppleConfigProfileRequest)

	cp, err := svc.GetMDMAppleConfigProfileByDeprecatedID(ctx, req.ProfileID)
	if err != nil {
		return getMDMAppleConfigProfileResponse{Err: err}, nil
	}
	reader := bytes.NewReader(cp.Mobileconfig)
	fileName := fmt.Sprintf("%s_%s", time.Now().Format("2006-01-02"), strings.ReplaceAll(cp.Name, " ", "_"))

	return getMDMAppleConfigProfileResponse{fileReader: io.NopCloser(reader), fileLength: reader.Size(), fileName: fileName}, nil
}

func (svc *Service) GetMDMAppleConfigProfileByDeprecatedID(ctx context.Context, profileID uint) (*fleet.MDMAppleConfigProfile, error) {
	// first we perform a perform basic authz check
	if err := svc.authz.Authorize(ctx, &fleet.Team{}, fleet.ActionRead); err != nil {
		return nil, err
	}

	cp, err := svc.ds.GetMDMAppleConfigProfileByDeprecatedID(ctx, profileID)
	if err != nil {
		if fleet.IsNotFound(err) {
			// call the standard service method with a profile UUID that will not be
			// found, just to ensure the same sequence of validations are applied.
			return svc.GetMDMAppleConfigProfile(ctx, "-")
		}
		return nil, ctxerr.Wrap(ctx, err)
	}
	return svc.GetMDMAppleConfigProfile(ctx, cp.ProfileUUID)
}

func (svc *Service) GetMDMAppleConfigProfile(ctx context.Context, profileUUID string) (*fleet.MDMAppleConfigProfile, error) {
	// first we perform a perform basic authz check
	if err := svc.authz.Authorize(ctx, &fleet.Team{}, fleet.ActionRead); err != nil {
		return nil, err
	}

	cp, err := svc.ds.GetMDMAppleConfigProfile(ctx, profileUUID)
	if err != nil {
		return nil, ctxerr.Wrap(ctx, err)
	}

	// now we can do a specific authz check based on team id of profile before we return the profile
	if err := svc.authz.Authorize(ctx, &fleet.MDMConfigProfileAuthz{TeamID: cp.TeamID}, fleet.ActionRead); err != nil {
		return nil, err
	}

	return cp, nil
}

func (svc *Service) GetMDMAppleDeclaration(ctx context.Context, profileUUID string) (*fleet.MDMAppleDeclaration, error) {
	// first we perform a perform basic authz check
	if err := svc.authz.Authorize(ctx, &fleet.Team{}, fleet.ActionRead); err != nil {
		return nil, err
	}

	cp, err := svc.ds.GetMDMAppleDeclaration(ctx, profileUUID)
	if err != nil {
		return nil, ctxerr.Wrap(ctx, err)
	}

	// now we can do a specific authz check based on team id of profile before we return the profile
	if err := svc.authz.Authorize(ctx, &fleet.MDMConfigProfileAuthz{TeamID: cp.TeamID}, fleet.ActionRead); err != nil {
		return nil, err
	}

	return cp, nil
}

type deleteMDMAppleConfigProfileRequest struct {
	ProfileID uint `url:"profile_id"`
}

type deleteMDMAppleConfigProfileResponse struct {
	Err error `json:"error,omitempty"`
}

func (r deleteMDMAppleConfigProfileResponse) Error() error { return r.Err }

func deleteMDMAppleConfigProfileEndpoint(ctx context.Context, request interface{}, svc fleet.Service) (fleet.Errorer, error) {
	req := request.(*deleteMDMAppleConfigProfileRequest)

	if err := svc.DeleteMDMAppleConfigProfileByDeprecatedID(ctx, req.ProfileID); err != nil {
		return &deleteMDMAppleConfigProfileResponse{Err: err}, nil
	}

	return &deleteMDMAppleConfigProfileResponse{}, nil
}

func (svc *Service) DeleteMDMAppleConfigProfileByDeprecatedID(ctx context.Context, profileID uint) error {
	// first we perform a perform basic authz check
	if err := svc.authz.Authorize(ctx, &fleet.Team{}, fleet.ActionRead); err != nil {
		return ctxerr.Wrap(ctx, err)
	}

	// get the profile by ID and call the standard delete function
	cp, err := svc.ds.GetMDMAppleConfigProfileByDeprecatedID(ctx, profileID)
	if err != nil {
		if fleet.IsNotFound(err) {
			// call the standard service method with a profile UUID that will not be
			// found, just to ensure the same sequence of validations are applied.
			return svc.DeleteMDMAppleConfigProfile(ctx, "-")
		}
		return ctxerr.Wrap(ctx, err)
	}
	return svc.DeleteMDMAppleConfigProfile(ctx, cp.ProfileUUID)
}

func (svc *Service) DeleteMDMAppleConfigProfile(ctx context.Context, profileUUID string) error {
	// first we perform a perform basic authz check
	if err := svc.authz.Authorize(ctx, &fleet.Team{}, fleet.ActionRead); err != nil {
		return ctxerr.Wrap(ctx, err)
	}

	// check that Apple MDM is enabled - the middleware of that endpoint checks
	// only that any MDM is enabled, maybe it's just Windows
	if err := svc.VerifyMDMAppleConfigured(ctx); err != nil {
		err := fleet.NewInvalidArgumentError("profile_uuid", fleet.AppleMDMNotConfiguredMessage).WithStatus(http.StatusBadRequest)
		return ctxerr.Wrap(ctx, err, "check macOS MDM enabled")
	}

	cp, err := svc.ds.GetMDMAppleConfigProfile(ctx, profileUUID)
	if err != nil {
		return ctxerr.Wrap(ctx, err)
	}

	var teamName string
	teamID := *cp.TeamID
	if teamID >= 1 {
		tm, err := svc.EnterpriseOverrides.TeamByIDOrName(ctx, &teamID, nil)
		if err != nil {
			return ctxerr.Wrap(ctx, err)
		}
		teamName = tm.Name
	}

	// now we can do a specific authz check based on team id of profile before we delete the profile
	if err := svc.authz.Authorize(ctx, &fleet.MDMConfigProfileAuthz{TeamID: cp.TeamID}, fleet.ActionWrite); err != nil {
		return ctxerr.Wrap(ctx, err)
	}

	// prevent deleting profiles that are managed by Fleet
	if _, ok := mobileconfig.FleetPayloadIdentifiers()[cp.Identifier]; ok {
		return &fleet.BadRequestError{
			Message:     "profiles managed by Fleet can't be deleted using this endpoint.",
			InternalErr: fmt.Errorf("deleting profile %s for team %s not allowed because it's managed by Fleet", cp.Identifier, teamName),
		}
	}

	// This call will also delete host_mdm_apple_profiles references IFF the profile has not been sent to
	// the host yet.
	if err := svc.ds.DeleteMDMAppleConfigProfile(ctx, profileUUID); err != nil {
		return ctxerr.Wrap(ctx, err)
	}

	var (
		actTeamID   *uint
		actTeamName *string
	)
	if teamID > 0 {
		actTeamID = &teamID
		actTeamName = &teamName
	}
	if err := svc.NewActivity(
		ctx, authz.UserFromContext(ctx), &fleet.ActivityTypeDeletedMacosProfile{
			TeamID:            actTeamID,
			TeamName:          actTeamName,
			ProfileName:       cp.Name,
			ProfileIdentifier: cp.Identifier,
		}); err != nil {
		return ctxerr.Wrap(ctx, err, "logging activity for delete mdm apple config profile")
	}

	return nil
}

func (svc *Service) DeleteMDMAppleDeclaration(ctx context.Context, declUUID string) error {
	// first we perform a perform basic authz check
	if err := svc.authz.Authorize(ctx, &fleet.Team{}, fleet.ActionRead); err != nil {
		return ctxerr.Wrap(ctx, err)
	}

	// check that Apple MDM is enabled - the middleware of that endpoint checks
	// only that any MDM is enabled, maybe it's just Windows
	if err := svc.VerifyMDMAppleConfigured(ctx); err != nil {
		err := fleet.NewInvalidArgumentError("profile_uuid", fleet.AppleMDMNotConfiguredMessage).WithStatus(http.StatusBadRequest)
		return ctxerr.Wrap(ctx, err, "check macOS MDM enabled")
	}

	decl, err := svc.ds.GetMDMAppleDeclaration(ctx, declUUID)
	if err != nil {
		return ctxerr.Wrap(ctx, err)
	}

	// Check if the declaration contains a secret variable. If it does, this means that the declaration
	// has been provided by the user and can be deleted. We don't need to validate that it is a Fleet declaration.
	hasSecretVariable := len(fleet.ContainsPrefixVars(string(decl.RawJSON), fleet.ServerSecretPrefix)) > 0
	if !hasSecretVariable {
		if _, ok := mdm_types.FleetReservedProfileNames()[decl.Name]; ok {
			return &fleet.BadRequestError{
				Message:     "profiles managed by Fleet can't be deleted using this endpoint.",
				InternalErr: fmt.Errorf("deleting profile %s is not allowed because it's managed by Fleet", decl.Name),
			}
		}

		// TODO: refine our approach to deleting restricted/forbidden types of declarations so that we
		// can check that Fleet-managed aren't being deleted; this can be addressed once we add support
		// for more types of declarations
		var d fleet.MDMAppleRawDeclaration
		if err := json.Unmarshal(decl.RawJSON, &d); err != nil {
			return ctxerr.Wrap(ctx, err, "unmarshalling declaration")
		}
		if err := d.ValidateUserProvided(); err != nil {
			return ctxerr.Wrap(ctx, &fleet.BadRequestError{Message: err.Error()})
		}
	}

	var teamName string
	teamID := *decl.TeamID
	if teamID >= 1 {
		tm, err := svc.EnterpriseOverrides.TeamByIDOrName(ctx, &teamID, nil)
		if err != nil {
			return ctxerr.Wrap(ctx, err)
		}
		teamName = tm.Name
	}

	// now we can do a specific authz check based on team id of profile before we delete the profile
	if err := svc.authz.Authorize(ctx, &fleet.MDMConfigProfileAuthz{TeamID: decl.TeamID}, fleet.ActionWrite); err != nil {
		return ctxerr.Wrap(ctx, err)
	}

	if err := svc.ds.DeleteMDMAppleDeclaration(ctx, declUUID); err != nil {
		return ctxerr.Wrap(ctx, err)
	}

	var (
		actTeamID   *uint
		actTeamName *string
	)
	if teamID > 0 {
		actTeamID = &teamID
		actTeamName = &teamName
	}
	if err := svc.NewActivity(
		ctx, authz.UserFromContext(ctx), &fleet.ActivityTypeDeletedDeclarationProfile{
			TeamID:      actTeamID,
			TeamName:    actTeamName,
			ProfileName: decl.Name,
			Identifier:  decl.Identifier,
		}); err != nil {
		return ctxerr.Wrap(ctx, err, "logging activity for delete mdm apple declaration")
	}

	return nil
}

type getMDMAppleFileVaultSummaryRequest struct {
	TeamID *uint `query:"team_id,optional"`
}

type getMDMAppleFileVaultSummaryResponse struct {
	*fleet.MDMAppleFileVaultSummary
	Err error `json:"error,omitempty"`
}

func (r getMDMAppleFileVaultSummaryResponse) Error() error { return r.Err }

func getMdmAppleFileVaultSummaryEndpoint(ctx context.Context, request interface{}, svc fleet.Service) (fleet.Errorer, error) {
	req := request.(*getMDMAppleFileVaultSummaryRequest)

	fvs, err := svc.GetMDMAppleFileVaultSummary(ctx, req.TeamID)
	if err != nil {
		return &getMDMAppleFileVaultSummaryResponse{Err: err}, nil
	}

	return &getMDMAppleFileVaultSummaryResponse{
		MDMAppleFileVaultSummary: fvs,
	}, nil
}

func (svc *Service) GetMDMAppleFileVaultSummary(ctx context.Context, teamID *uint) (*fleet.MDMAppleFileVaultSummary, error) {
	if err := svc.authz.Authorize(ctx, fleet.MDMConfigProfileAuthz{TeamID: teamID}, fleet.ActionRead); err != nil {
		return nil, ctxerr.Wrap(ctx, err)
	}

	fvs, err := svc.ds.GetMDMAppleFileVaultSummary(ctx, teamID)
	if err != nil {
		return nil, ctxerr.Wrap(ctx, err)
	}

	return fvs, nil
}

type getMDMAppleProfilesSummaryRequest struct {
	TeamID *uint `query:"team_id,optional"`
}

type getMDMAppleProfilesSummaryResponse struct {
	fleet.MDMProfilesSummary
	Err error `json:"error,omitempty"`
}

func (r getMDMAppleProfilesSummaryResponse) Error() error { return r.Err }

func getMDMAppleProfilesSummaryEndpoint(ctx context.Context, request interface{}, svc fleet.Service) (fleet.Errorer, error) {
	req := request.(*getMDMAppleProfilesSummaryRequest)
	res := getMDMAppleProfilesSummaryResponse{}

	ps, err := svc.GetMDMAppleProfilesSummary(ctx, req.TeamID)
	if err != nil {
		return &getMDMAppleProfilesSummaryResponse{Err: err}, nil
	}

	res.Verified = ps.Verified
	res.Verifying = ps.Verifying
	res.Failed = ps.Failed
	res.Pending = ps.Pending

	return &res, nil
}

func (svc *Service) GetMDMAppleProfilesSummary(ctx context.Context, teamID *uint) (*fleet.MDMProfilesSummary, error) {
	if err := svc.authz.Authorize(ctx, fleet.MDMConfigProfileAuthz{TeamID: teamID}, fleet.ActionRead); err != nil {
		return nil, ctxerr.Wrap(ctx, err)
	}

	if err := svc.VerifyMDMAppleConfigured(ctx); err != nil {
		return &fleet.MDMProfilesSummary{}, nil
	}

	ps, err := svc.ds.GetMDMAppleProfilesSummary(ctx, teamID)
	if err != nil {
		return nil, ctxerr.Wrap(ctx, err)
	}

	return ps, nil
}

type uploadAppleInstallerRequest struct {
	Installer *multipart.FileHeader
}

type uploadAppleInstallerResponse struct {
	ID  uint  `json:"installer_id"`
	Err error `json:"error,omitempty"`
}

// TODO(lucas): We parse the whole body before running svc.authz.Authorize.
// An authenticated but unauthorized user could abuse this.
func (uploadAppleInstallerRequest) DecodeRequest(ctx context.Context, r *http.Request) (interface{}, error) {
	err := r.ParseMultipartForm(512 * units.MiB)
	if err != nil {
		return nil, &fleet.BadRequestError{
			Message:     "failed to parse multipart form",
			InternalErr: err,
		}
	}
	installer := r.MultipartForm.File["installer"][0]
	return &uploadAppleInstallerRequest{
		Installer: installer,
	}, nil
}

func (r uploadAppleInstallerResponse) Error() error { return r.Err }

// Deprecated: Not in Use
func uploadAppleInstallerEndpoint(ctx context.Context, request interface{}, svc fleet.Service) (fleet.Errorer, error) {
	req := request.(*uploadAppleInstallerRequest)
	ff, err := req.Installer.Open()
	if err != nil {
		return uploadAppleInstallerResponse{Err: err}, nil
	}
	defer ff.Close()
	installer, err := svc.UploadMDMAppleInstaller(ctx, req.Installer.Filename, req.Installer.Size, ff)
	if err != nil {
		return uploadAppleInstallerResponse{Err: err}, nil
	}
	return &uploadAppleInstallerResponse{
		ID: installer.ID,
	}, nil
}

func (svc *Service) UploadMDMAppleInstaller(ctx context.Context, name string, size int64, installer io.Reader) (*fleet.MDMAppleInstaller, error) {
	if err := svc.authz.Authorize(ctx, &fleet.MDMAppleInstaller{}, fleet.ActionWrite); err != nil {
		return nil, ctxerr.Wrap(ctx, err)
	}

	appConfig, err := svc.ds.AppConfig(ctx)
	if err != nil {
		return nil, ctxerr.Wrap(ctx, err)
	}

	token := uuid.New().String()
	if err != nil {
		return nil, ctxerr.Wrap(ctx, err)
	}

	url := svc.installerURL(token, appConfig)

	var installerBuf bytes.Buffer
	manifest, err := createManifest(size, io.TeeReader(installer, &installerBuf), url)
	if err != nil {
		return nil, ctxerr.Wrap(ctx, err)
	}

	inst, err := svc.ds.NewMDMAppleInstaller(ctx, name, size, manifest, installerBuf.Bytes(), token)
	if err != nil {
		return nil, ctxerr.Wrap(ctx, err)
	}

	return inst, nil
}

func (svc *Service) installerURL(token string, appConfig *fleet.AppConfig) string {
	return fmt.Sprintf("%s%s?token=%s", appConfig.ServerSettings.ServerURL, apple_mdm.InstallerPath, token)
}

func createManifest(size int64, installer io.Reader, url string) (string, error) {
	manifest, err := appmanifest.New(&readerWithSize{
		Reader: installer,
		size:   size,
	}, url)
	if err != nil {
		return "", fmt.Errorf("create manifest file: %w", err)
	}
	var buf bytes.Buffer
	enc := plist.NewEncoder(&buf)
	enc.Indent("  ")
	if err := enc.Encode(manifest); err != nil {
		return "", fmt.Errorf("encode manifest: %w", err)
	}
	return buf.String(), nil
}

type readerWithSize struct {
	io.Reader
	size int64
}

func (r *readerWithSize) Size() int64 {
	return r.size
}

type getAppleInstallerDetailsRequest struct {
	ID uint `url:"installer_id"`
}

type getAppleInstallerDetailsResponse struct {
	Installer *fleet.MDMAppleInstaller
	Err       error `json:"error,omitempty"`
}

func (r getAppleInstallerDetailsResponse) Error() error { return r.Err }

func getAppleInstallerEndpoint(ctx context.Context, request interface{}, svc fleet.Service) (fleet.Errorer, error) {
	req := request.(*getAppleInstallerDetailsRequest)
	installer, err := svc.GetMDMAppleInstallerByID(ctx, req.ID)
	if err != nil {
		return getAppleInstallerDetailsResponse{Err: err}, nil
	}
	return &getAppleInstallerDetailsResponse{
		Installer: installer,
	}, nil
}

func (svc *Service) GetMDMAppleInstallerByID(ctx context.Context, id uint) (*fleet.MDMAppleInstaller, error) {
	if err := svc.authz.Authorize(ctx, &fleet.MDMAppleInstaller{}, fleet.ActionWrite); err != nil {
		return nil, ctxerr.Wrap(ctx, err)
	}

	inst, err := svc.ds.MDMAppleInstallerDetailsByID(ctx, id)
	if err != nil {
		return nil, ctxerr.Wrap(ctx, err)
	}
	return inst, nil
}

type deleteAppleInstallerDetailsRequest struct {
	ID uint `url:"installer_id"`
}

type deleteAppleInstallerDetailsResponse struct {
	Err error `json:"error,omitempty"`
}

func (r deleteAppleInstallerDetailsResponse) Error() error { return r.Err }

func deleteAppleInstallerEndpoint(ctx context.Context, request interface{}, svc fleet.Service) (fleet.Errorer, error) {
	req := request.(*deleteAppleInstallerDetailsRequest)
	if err := svc.DeleteMDMAppleInstaller(ctx, req.ID); err != nil {
		return deleteAppleInstallerDetailsResponse{Err: err}, nil
	}
	return &deleteAppleInstallerDetailsResponse{}, nil
}

func (svc *Service) DeleteMDMAppleInstaller(ctx context.Context, id uint) error {
	if err := svc.authz.Authorize(ctx, &fleet.MDMAppleInstaller{}, fleet.ActionWrite); err != nil {
		return ctxerr.Wrap(ctx, err)
	}

	if err := svc.ds.DeleteMDMAppleInstaller(ctx, id); err != nil {
		return ctxerr.Wrap(ctx, err)
	}
	return nil
}

type listMDMAppleDevicesRequest struct{}

type listMDMAppleDevicesResponse struct {
	Devices []fleet.MDMAppleDevice `json:"devices"`
	Err     error                  `json:"error,omitempty"`
}

func (r listMDMAppleDevicesResponse) Error() error { return r.Err }

func listMDMAppleDevicesEndpoint(ctx context.Context, request interface{}, svc fleet.Service) (fleet.Errorer, error) {
	devices, err := svc.ListMDMAppleDevices(ctx)
	if err != nil {
		return listMDMAppleDevicesResponse{Err: err}, nil
	}
	return &listMDMAppleDevicesResponse{
		Devices: devices,
	}, nil
}

func (svc *Service) ListMDMAppleDevices(ctx context.Context) ([]fleet.MDMAppleDevice, error) {
	if err := svc.authz.Authorize(ctx, &fleet.MDMAppleDevice{}, fleet.ActionWrite); err != nil {
		return nil, ctxerr.Wrap(ctx, err)
	}

	return svc.ds.MDMAppleListDevices(ctx)
}

type newMDMAppleDEPKeyPairResponse struct {
	PublicKey  []byte `json:"public_key,omitempty"`
	PrivateKey []byte `json:"private_key,omitempty"`
	Err        error  `json:"error,omitempty"`
}

func (r newMDMAppleDEPKeyPairResponse) Error() error { return r.Err }

func newMDMAppleDEPKeyPairEndpoint(ctx context.Context, request interface{}, svc fleet.Service) (fleet.Errorer, error) {
	keyPair, err := svc.NewMDMAppleDEPKeyPair(ctx)
	if err != nil {
		return newMDMAppleDEPKeyPairResponse{
			Err: err,
		}, nil
	}

	return newMDMAppleDEPKeyPairResponse{
		PublicKey:  keyPair.PublicKey,
		PrivateKey: keyPair.PrivateKey,
	}, nil
}

func (svc *Service) NewMDMAppleDEPKeyPair(ctx context.Context) (*fleet.MDMAppleDEPKeyPair, error) {
	// skipauth: Generating a new key pair does not actually make any changes to fleet, or expose any
	// information. The user must configure fleet with the new key pair and restart the server.
	svc.authz.SkipAuthorization(ctx)

	publicKeyPEM, privateKeyPEM, err := apple_mdm.NewDEPKeyPairPEM()
	if err != nil {
		return nil, fmt.Errorf("generate key pair: %w", err)
	}

	return &fleet.MDMAppleDEPKeyPair{
		PublicKey:  publicKeyPEM,
		PrivateKey: privateKeyPEM,
	}, nil
}

type enqueueMDMAppleCommandRequest struct {
	Command   string   `json:"command"`
	DeviceIDs []string `json:"device_ids"`
}

type enqueueMDMAppleCommandResponse struct {
	*fleet.CommandEnqueueResult
	Err error `json:"error,omitempty"`
}

func (r enqueueMDMAppleCommandResponse) Error() error { return r.Err }

// Deprecated: enqueueMDMAppleCommandEndpoint is now deprecated, replaced by
// the platform-agnostic runMDMCommandEndpoint. It is still supported
// indefinitely for backwards compatibility.
func enqueueMDMAppleCommandEndpoint(ctx context.Context, request interface{}, svc fleet.Service) (fleet.Errorer, error) {
	req := request.(*enqueueMDMAppleCommandRequest)
	result, err := svc.EnqueueMDMAppleCommand(ctx, req.Command, req.DeviceIDs)
	if err != nil {
		return enqueueMDMAppleCommandResponse{Err: err}, nil
	}
	return enqueueMDMAppleCommandResponse{
		CommandEnqueueResult: result,
	}, nil
}

func (svc *Service) EnqueueMDMAppleCommand(
	ctx context.Context,
	rawBase64Cmd string,
	deviceIDs []string,
) (result *fleet.CommandEnqueueResult, err error) {
	hosts, err := svc.authorizeAllHostsTeams(ctx, deviceIDs, fleet.ActionWrite, &fleet.MDMCommandAuthz{})
	if err != nil {
		return nil, err
	}
	if len(hosts) == 0 {
		return nil, newNotFoundError()
	}

	// using a padding agnostic decoder because we released this using
	// base64.RawStdEncoding, but it was causing problems as many standard
	// libraries default to padded strings. We're now supporting both for
	// backwards compatibility.
	rawXMLCmd, err := server.Base64DecodePaddingAgnostic(rawBase64Cmd)
	if err != nil {
		err = fleet.NewInvalidArgumentError("command", "unable to decode base64 command").WithStatus(http.StatusBadRequest)

		return nil, ctxerr.Wrap(ctx, err, "decode base64 command")
	}

	return svc.enqueueAppleMDMCommand(ctx, rawXMLCmd, deviceIDs)
}

type mdmAppleEnrollRequest struct {
	// Token is expected to be a UUID string that identifies a template MDM Apple enrollment profile.
	Token string `query:"token"`
	// EnrollmentReference is expected to be a UUID string that identifies the MDM IdP account used
	// to authenticate the end user as part of the MDM IdP flow.
	EnrollmentReference string `query:"enrollment_reference,optional"`
	// DeviceInfo is expected to be a base64 encoded string extracted during MDM IdP enrollment from the
	// x-apple-aspen-deviceinfo header of the original configuration web view request and
	// persisted by the client in local storage for inclusion in a subsequent enrollment request as
	// part of the MDM IdP flow.
	// See https://developer.apple.com/documentation/devicemanagement/device_assignment/authenticating_through_web_views
	DeviceInfo string `query:"deviceinfo,optional"`
	// MachineInfo is the decoded deviceinfo URL query param for MDM IdP enrollments or the decoded
	// x-apple-aspen-deviceinfo header for non-IdP enrollments.
	MachineInfo *fleet.MDMAppleMachineInfo
}

func (mdmAppleEnrollRequest) DecodeRequest(ctx context.Context, r *http.Request) (interface{}, error) {
	decoded := mdmAppleEnrollRequest{}

	tok := r.URL.Query().Get("token")
	if tok == "" {
		return nil, &fleet.BadRequestError{
			Message: "token is required",
		}
	}
	decoded.Token = tok

	er := r.URL.Query().Get("enrollment_reference")
	decoded.EnrollmentReference = er

	// Parse the machine info from the request header or URL query param.
	di := r.Header.Get("x-apple-aspen-deviceinfo")
	if di == "" {
		vals, err := url.ParseQuery(r.URL.RawQuery)
		if err != nil {
			return nil, &fleet.BadRequestError{
				Message:     "unable to parse query string",
				InternalErr: err,
			}
		}
		di = vals.Get("deviceinfo")
		decoded.DeviceInfo = di
	}

	if di != "" {
		// parse the base64 encoded deviceinfo
		parsed, err := apple_mdm.ParseDeviceinfo(di, false) // FIXME: use verify=true when we have better parsing for various Apple certs (https://github.com/fleetdm/fleet/issues/20879)
		if err != nil {
			return nil, &fleet.BadRequestError{
				Message:     "unable to parse deviceinfo header",
				InternalErr: err,
			}
		}
		decoded.MachineInfo = parsed
	}

	if decoded.MachineInfo == nil && r.Header.Get("Content-Type") == "application/pkcs7-signature" {
		defer r.Body.Close()
		// We limit the amount we read since this is an untrusted HTTP request -- a potential DoS attack from huge payloads.
		body, err := io.ReadAll(io.LimitReader(r.Body, limit10KiB))
		if err != nil {
			return nil, &fleet.BadRequestError{
				Message:     "unable to read request body",
				InternalErr: err,
			}
		}

		// FIXME: use verify=true when we have better parsing for various Apple certs (https://github.com/fleetdm/fleet/issues/20879)
		decoded.MachineInfo, err = apple_mdm.ParseMachineInfoFromPKCS7(body, false)
		if err != nil {
			return nil, &fleet.BadRequestError{
				Message:     "unable to parse machine info",
				InternalErr: err,
			}
		}
	}

	return &decoded, nil
}

func (r mdmAppleEnrollResponse) Error() error { return r.Err }

type mdmAppleEnrollResponse struct {
	Err error `json:"error,omitempty"`

	// Profile field is used in HijackRender for the response.
	Profile []byte

	SoftwareUpdateRequired *fleet.MDMAppleSoftwareUpdateRequired
}

func (r mdmAppleEnrollResponse) HijackRender(ctx context.Context, w http.ResponseWriter) {
	if r.SoftwareUpdateRequired != nil {
		w.Header().Set("Content-Type", "application/json")
		w.WriteHeader(http.StatusForbidden)
		if err := json.NewEncoder(w).Encode(r.SoftwareUpdateRequired); err != nil {
			endpoint_utils.EncodeError(ctx, ctxerr.New(ctx, "failed to encode software update required"), w)
		}
		return
	}

	w.Header().Set("Content-Length", strconv.FormatInt(int64(len(r.Profile)), 10))
	w.Header().Set("Content-Type", "application/x-apple-aspen-config")
	w.Header().Set("X-Content-Type-Options", "nosniff")
	w.Header().Set("Content-Disposition", "attachment;fleet-enrollment-profile.mobileconfig")

	// OK to just log the error here as writing anything on
	// `http.ResponseWriter` sets the status code to 200 (and it can't be
	// changed.) Clients should rely on matching content-length with the
	// header provided.
	if n, err := w.Write(r.Profile); err != nil {
		logging.WithExtras(ctx, "err", err, "written", n)
	}
}

func mdmAppleEnrollEndpoint(ctx context.Context, request interface{}, svc fleet.Service) (fleet.Errorer, error) {
	req := request.(*mdmAppleEnrollRequest)

	if req.DeviceInfo == "" {
		// This is a non-IdP enrollment, so we need to check the OS version here. For IdP enrollments
		// os version checks is performed by the frontend MDM enrollment handler.
		sur, err := svc.CheckMDMAppleEnrollmentWithMinimumOSVersion(ctx, req.MachineInfo)
		if err != nil {
			return mdmAppleEnrollResponse{Err: err}, nil
		}
		if sur != nil {
			return mdmAppleEnrollResponse{
				SoftwareUpdateRequired: sur,
			}, nil
		}
	}

	legacyRef, err := svc.ReconcileMDMAppleEnrollRef(ctx, req.EnrollmentReference, req.MachineInfo)
	if err != nil {
		return mdmAppleEnrollResponse{Err: err}, nil
	}

	profile, err := svc.GetMDMAppleEnrollmentProfileByToken(ctx, req.Token, legacyRef)
	if err != nil {
		return mdmAppleEnrollResponse{Err: err}, nil
	}
	return mdmAppleEnrollResponse{
		Profile: profile,
	}, nil
}

func (svc *Service) ReconcileMDMAppleEnrollRef(ctx context.Context, enrollRef string, machineInfo *fleet.MDMAppleMachineInfo) (string, error) {
	if machineInfo == nil {
		// TODO: what to do here? We can't reconcile the enroll ref without machine info
		level.Info(svc.logger).Log("msg", "missing machine info, failing enroll ref check", "enroll_ref", enrollRef)
		return "", &fleet.BadRequestError{
			Message: "missing deviceinfo",
		}
	}

	legacyRef, err := svc.ds.ReconcileMDMAppleEnrollRef(ctx, enrollRef, machineInfo)
	if err != nil && !fleet.IsNotFound(err) {
		return "", ctxerr.Wrap(ctx, err, "check legacy enroll ref")
	}
	level.Info(svc.logger).Log("msg", "check legacy enroll ref", "host_uuid", machineInfo.UDID, "legacy_enroll_ref", legacyRef)

	return legacyRef, nil
}

func (svc *Service) GetMDMAppleEnrollmentProfileByToken(ctx context.Context, token string, ref string) (profile []byte, err error) {
	// skipauth: The enroll profile endpoint is unauthenticated.
	svc.authz.SkipAuthorization(ctx)

	_, err = svc.ds.GetMDMAppleEnrollmentProfileByToken(ctx, token)
	if err != nil {
		if fleet.IsNotFound(err) {
			return nil, fleet.NewAuthFailedError("enrollment profile not found")
		}
		return nil, ctxerr.Wrap(ctx, err, "get enrollment profile")
	}

	appConfig, err := svc.ds.AppConfig(ctx)
	if err != nil {
		return nil, ctxerr.Wrap(ctx, err)
	}

	enrollURL, err := apple_mdm.AddEnrollmentRefToFleetURL(appConfig.MDMUrl(), ref)
	if err != nil {
		return nil, ctxerr.Wrap(ctx, err, "adding reference to fleet URL")
	}

	topic, err := svc.mdmPushCertTopic(ctx)
	if err != nil {
		return nil, ctxerr.Wrap(ctx, err, "extracting topic from APNs cert")
	}

	assets, err := svc.ds.GetAllMDMConfigAssetsByName(ctx, []fleet.MDMAssetName{
		fleet.MDMAssetSCEPChallenge,
	}, nil)
	if err != nil {
		return nil, fmt.Errorf("loading SCEP challenge from the database: %w", err)
	}
	enrollmentProf, err := apple_mdm.GenerateEnrollmentProfileMobileconfig(
		appConfig.OrgInfo.OrgName,
		enrollURL,
		string(assets[fleet.MDMAssetSCEPChallenge].Value),
		topic,
	)
	if err != nil {
		return nil, ctxerr.Wrap(ctx, err, "generating enrollment profile")
	}

	signed, err := mdmcrypto.Sign(ctx, enrollmentProf, svc.ds)
	if err != nil {
		return nil, ctxerr.Wrap(ctx, err, "signing profile")
	}

	return signed, nil
}

func (svc *Service) CheckMDMAppleEnrollmentWithMinimumOSVersion(ctx context.Context, m *fleet.MDMAppleMachineInfo) (*fleet.MDMAppleSoftwareUpdateRequired, error) {
	// skipauth: The enroll profile endpoint is unauthenticated.
	svc.authz.SkipAuthorization(ctx)

	if m == nil {
		level.Debug(svc.logger).Log("msg", "no machine info, skipping os version check")
		return nil, nil
	}

	level.Debug(svc.logger).Log("msg", "checking os version", "serial", m.Serial, "current_version", m.OSVersion)

	if !m.MDMCanRequestSoftwareUpdate {
		level.Debug(svc.logger).Log("msg", "mdm cannot request software update, skipping os version check", "serial", m.Serial)
		return nil, nil
	}

	needsUpdate, err := svc.needsOSUpdateForDEPEnrollment(ctx, *m)
	if err != nil {
		return nil, ctxerr.Wrap(ctx, err, "checking os updates settings", "serial", m.Serial)
	}

	if !needsUpdate {
		level.Debug(svc.logger).Log("msg", "device is above minimum, skipping os version check", "serial", m.Serial)
		return nil, nil
	}

	sur, err := svc.getAppleSoftwareUpdateRequiredForDEPEnrollment(*m)
	if err != nil {
		// log for debugging but allow enrollment to proceed
		level.Info(svc.logger).Log("msg", "getting apple software update required", "serial", m.Serial, "err", err)
		return nil, nil
	}

	return sur, nil
}

func (svc *Service) needsOSUpdateForDEPEnrollment(ctx context.Context, m fleet.MDMAppleMachineInfo) (bool, error) {
	// NOTE: Under the hood, the datastore is joining host_dep_assignments to the hosts table to
	// look up DEP hosts by serial number. It grabs the team id and platform from the
	// hosts table. Then it uses the team id to get either the global config or team config.
	// Finally, it uses the platform to get os updates settings from the config for
	// one of ios, ipados, or darwin, as applicable. There's a lot of assumptions going on here, not
	// least of which is that the platform is correct in the hosts table. If the platform is wrong,
	// we'll end up with a meaningless comparison of unrelated versions. We could potentially add
	// some cross-check against the machine info to ensure that the platform of the host aligns with
	// what we expect from the machine info. But that would involve work to derive the platform from
	// the machine info (presumably from the product name, but that's not a 1:1 mapping).
	settings, err := svc.ds.GetMDMAppleOSUpdatesSettingsByHostSerial(ctx, m.Serial)
	if err != nil {
		if fleet.IsNotFound(err) {
			level.Info(svc.logger).Log("msg", "checking os updates settings, settings not found", "serial", m.Serial)
			return false, nil
		}
		return false, err
	}
	// TODO: confirm what this check should do
	if !settings.MinimumVersion.Set || !settings.MinimumVersion.Valid || settings.MinimumVersion.Value == "" {
		level.Info(svc.logger).Log("msg", "checking os updates settings, minimum version not set", "serial", m.Serial, "current_version", m.OSVersion, "minimum_version", settings.MinimumVersion.Value)
		return false, nil
	}

	needsUpdate, err := apple_mdm.IsLessThanVersion(m.OSVersion, settings.MinimumVersion.Value)
	if err != nil {
		level.Info(svc.logger).Log("msg", "checking os updates settings, cannot compare versions", "serial", m.Serial, "current_version", m.OSVersion, "minimum_version", settings.MinimumVersion.Value)
		return false, nil
	}

	return needsUpdate, nil
}

func (svc *Service) getAppleSoftwareUpdateRequiredForDEPEnrollment(m fleet.MDMAppleMachineInfo) (*fleet.MDMAppleSoftwareUpdateRequired, error) {
	latest, err := gdmf.GetLatestOSVersion(m)
	if err != nil {
		return nil, err
	}

	needsUpdate, err := apple_mdm.IsLessThanVersion(m.OSVersion, latest.ProductVersion)
	if err != nil {
		return nil, err
	} else if !needsUpdate {
		return nil, nil
	}

	return fleet.NewMDMAppleSoftwareUpdateRequired(fleet.MDMAppleSoftwareUpdateAsset{
		ProductVersion: latest.ProductVersion,
		Build:          latest.Build,
	}), nil
}

func (svc *Service) mdmPushCertTopic(ctx context.Context) (string, error) {
	assets, err := svc.ds.GetAllMDMConfigAssetsByName(ctx, []fleet.MDMAssetName{
		fleet.MDMAssetAPNSCert,
	}, nil)
	if err != nil {
		return "", ctxerr.Wrap(ctx, err, "loading SCEP keypair from the database")
	}

	block, _ := pem.Decode(assets[fleet.MDMAssetAPNSCert].Value)
	if block == nil || block.Type != "CERTIFICATE" {
		return "", ctxerr.Wrap(ctx, err, "decoding PEM data")
	}

	apnsCert, err := x509.ParseCertificate(block.Bytes)
	if err != nil {
		return "", ctxerr.Wrap(ctx, err, "parsing APNs certificate")
	}

	mdmPushCertTopic, err := cryptoutil.TopicFromCert(apnsCert)
	if err != nil {
		return "", ctxerr.Wrap(ctx, err, "extracting topic from APNs certificate")
	}

	return mdmPushCertTopic, nil
}

type mdmAppleCommandRemoveEnrollmentProfileRequest struct {
	HostID uint `url:"id"`
}

type mdmAppleCommandRemoveEnrollmentProfileResponse struct {
	Err error `json:"error,omitempty"`
}

func (r mdmAppleCommandRemoveEnrollmentProfileResponse) Error() error { return r.Err }

func (r mdmAppleCommandRemoveEnrollmentProfileResponse) Status() int { return http.StatusNoContent }

func mdmAppleCommandRemoveEnrollmentProfileEndpoint(ctx context.Context, request interface{}, svc fleet.Service) (fleet.Errorer, error) {
	req := request.(*mdmAppleCommandRemoveEnrollmentProfileRequest)
	err := svc.EnqueueMDMAppleCommandRemoveEnrollmentProfile(ctx, req.HostID)
	if err != nil {
		return mdmAppleCommandRemoveEnrollmentProfileResponse{Err: err}, nil
	}
	return mdmAppleCommandRemoveEnrollmentProfileResponse{}, nil
}

func (svc *Service) EnqueueMDMAppleCommandRemoveEnrollmentProfile(ctx context.Context, hostID uint) error {
	if err := svc.authz.Authorize(ctx, &fleet.Host{}, fleet.ActionList); err != nil {
		return err
	}

	h, err := svc.ds.HostLite(ctx, hostID)
	if err != nil {
		return ctxerr.Wrap(ctx, err, "getting host info for mdm apple remove profile command")
	}

	switch h.Platform {
	case "windows":
		return &fleet.BadRequestError{
			Message: fleet.CantTurnOffMDMForWindowsHostsMessage,
		}
	default:
		// host is darwin, so continue
	}

	info, err := svc.ds.GetHostMDMCheckinInfo(ctx, h.UUID)
	if err != nil {
		return ctxerr.Wrap(ctx, err, "getting mdm checkin info for mdm apple remove profile command")
	}

	// Check authorization again based on host info for team-based permissions.
	if err := svc.authz.Authorize(ctx, fleet.MDMCommandAuthz{
		TeamID: h.TeamID,
	}, fleet.ActionWrite); err != nil {
		return err
	}

	nanoEnroll, err := svc.ds.GetNanoMDMEnrollment(ctx, h.UUID)
	if err != nil {
		return ctxerr.Wrap(ctx, err, "getting mdm enrollment status for mdm apple remove profile command")
	}
	if nanoEnroll == nil || !nanoEnroll.Enabled {
		return fleet.NewUserMessageError(ctxerr.New(ctx, fmt.Sprintf("mdm is not enabled for host %d", hostID)), http.StatusConflict)
	}

	cmdUUID := uuid.New().String()
	err = svc.mdmAppleCommander.RemoveProfile(ctx, []string{nanoEnroll.ID}, apple_mdm.FleetPayloadIdentifier, cmdUUID)
	if err != nil {
		return ctxerr.Wrap(ctx, err, "enqueuing mdm apple remove profile command")
	}

	if err := svc.NewActivity(
		ctx, authz.UserFromContext(ctx), &fleet.ActivityTypeMDMUnenrolled{
			HostSerial:       h.HardwareSerial,
			HostDisplayName:  h.DisplayName(),
			InstalledFromDEP: info.InstalledFromDEP,
		}); err != nil {
		return ctxerr.Wrap(ctx, err, "logging activity for mdm apple remove profile command")
	}

	mdmLifecycle := mdmlifecycle.New(svc.ds, svc.logger)
	err = mdmLifecycle.Do(ctx, mdmlifecycle.HostOptions{
		Action:   mdmlifecycle.HostActionTurnOff,
		Platform: info.Platform,
		UUID:     h.UUID,
	})
	if err != nil {
		return ctxerr.Wrap(ctx, err, "running turn off action in mdm lifecycle")
	}

	return nil
}

type mdmAppleGetInstallerRequest struct {
	Token string `query:"token"`
}

func (r mdmAppleGetInstallerResponse) Error() error { return r.Err }

type mdmAppleGetInstallerResponse struct {
	Err error `json:"error,omitempty"`

	// head is used by hijackRender for the response.
	head bool
	// Name field is used in hijackRender for the response.
	name string
	// Size field is used in hijackRender for the response.
	size int64
	// Installer field is used in hijackRender for the response.
	installer []byte
}

func (r mdmAppleGetInstallerResponse) HijackRender(ctx context.Context, w http.ResponseWriter) {
	w.Header().Set("Content-Length", strconv.FormatInt(r.size, 10))
	w.Header().Set("Content-Type", "application/octet-stream")
	w.Header().Set("Content-Disposition", fmt.Sprintf(`attachment;filename="%s"`, r.name))

	if r.head {
		w.WriteHeader(http.StatusOK)
		return
	}

	// OK to just log the error here as writing anything on
	// `http.ResponseWriter` sets the status code to 200 (and it can't be
	// changed.) Clients should rely on matching content-length with the
	// header provided
	if n, err := w.Write(r.installer); err != nil {
		logging.WithExtras(ctx, "err", err, "bytes_copied", n)
	}
}

func mdmAppleGetInstallerEndpoint(ctx context.Context, request interface{}, svc fleet.Service) (fleet.Errorer, error) {
	req := request.(*mdmAppleGetInstallerRequest)
	installer, err := svc.GetMDMAppleInstallerByToken(ctx, req.Token)
	if err != nil {
		return mdmAppleGetInstallerResponse{Err: err}, nil
	}
	return mdmAppleGetInstallerResponse{
		head:      false,
		name:      installer.Name,
		size:      installer.Size,
		installer: installer.Installer,
	}, nil
}

func (svc *Service) GetMDMAppleInstallerByToken(ctx context.Context, token string) (*fleet.MDMAppleInstaller, error) {
	// skipauth: The installer endpoint uses token authentication.
	svc.authz.SkipAuthorization(ctx)

	installer, err := svc.ds.MDMAppleInstaller(ctx, token)
	if err != nil {
		return nil, ctxerr.Wrap(ctx, err)
	}
	return installer, nil
}

type mdmAppleHeadInstallerRequest struct {
	Token string `query:"token"`
}

func mdmAppleHeadInstallerEndpoint(ctx context.Context, request interface{}, svc fleet.Service) (fleet.Errorer, error) {
	req := request.(*mdmAppleHeadInstallerRequest)
	installer, err := svc.GetMDMAppleInstallerDetailsByToken(ctx, req.Token)
	if err != nil {
		return mdmAppleGetInstallerResponse{Err: err}, nil
	}
	return mdmAppleGetInstallerResponse{
		head: true,
		name: installer.Name,
		size: installer.Size,
	}, nil
}

func (svc *Service) GetMDMAppleInstallerDetailsByToken(ctx context.Context, token string) (*fleet.MDMAppleInstaller, error) {
	// skipauth: The installer endpoint uses token authentication.
	svc.authz.SkipAuthorization(ctx)

	installer, err := svc.ds.MDMAppleInstallerDetailsByToken(ctx, token)
	if err != nil {
		return nil, ctxerr.Wrap(ctx, err)
	}
	return installer, nil
}

type listMDMAppleInstallersRequest struct{}

type listMDMAppleInstallersResponse struct {
	Installers []fleet.MDMAppleInstaller `json:"installers"`
	Err        error                     `json:"error,omitempty"`
}

func (r listMDMAppleInstallersResponse) Error() error { return r.Err }

func listMDMAppleInstallersEndpoint(ctx context.Context, request interface{}, svc fleet.Service) (fleet.Errorer, error) {
	installers, err := svc.ListMDMAppleInstallers(ctx)
	if err != nil {
		return listMDMAppleInstallersResponse{
			Err: err,
		}, nil
	}
	return listMDMAppleInstallersResponse{
		Installers: installers,
	}, nil
}

func (svc *Service) ListMDMAppleInstallers(ctx context.Context) ([]fleet.MDMAppleInstaller, error) {
	if err := svc.authz.Authorize(ctx, &fleet.MDMAppleInstaller{}, fleet.ActionWrite); err != nil {
		return nil, ctxerr.Wrap(ctx, err)
	}

	appConfig, err := svc.ds.AppConfig(ctx)
	if err != nil {
		return nil, ctxerr.Wrap(ctx, err)
	}

	installers, err := svc.ds.ListMDMAppleInstallers(ctx)
	if err != nil {
		return nil, ctxerr.Wrap(ctx, err)
	}
	for i := range installers {
		installers[i].URL = svc.installerURL(installers[i].URLToken, appConfig)
	}
	return installers, nil
}

////////////////////////////////////////////////////////////////////////////////
// Lock a device
////////////////////////////////////////////////////////////////////////////////

type deviceLockRequest struct {
	HostID uint `url:"id"`
}

type deviceLockResponse struct {
	Err error `json:"error,omitempty"`
}

func (r deviceLockResponse) Error() error { return r.Err }

func (r deviceLockResponse) Status() int { return http.StatusNoContent }

func deviceLockEndpoint(ctx context.Context, request interface{}, svc fleet.Service) (fleet.Errorer, error) {
	req := request.(*deviceLockRequest)
	err := svc.MDMAppleDeviceLock(ctx, req.HostID)
	if err != nil {
		return deviceLockResponse{Err: err}, nil
	}
	return deviceLockResponse{}, nil
}

func (svc *Service) MDMAppleDeviceLock(ctx context.Context, hostID uint) error {
	// skipauth: No authorization check needed due to implementation returning
	// only license error.
	svc.authz.SkipAuthorization(ctx)

	return fleet.ErrMissingLicense
}

////////////////////////////////////////////////////////////////////////////////
// Wipe a device
////////////////////////////////////////////////////////////////////////////////

type deviceWipeRequest struct {
	HostID uint `url:"id"`
}

type deviceWipeResponse struct {
	Err error `json:"error,omitempty"`
}

func (r deviceWipeResponse) Error() error { return r.Err }

func (r deviceWipeResponse) Status() int { return http.StatusNoContent }

func deviceWipeEndpoint(ctx context.Context, request interface{}, svc fleet.Service) (fleet.Errorer, error) {
	req := request.(*deviceWipeRequest)
	err := svc.MDMAppleEraseDevice(ctx, req.HostID)
	if err != nil {
		return deviceWipeResponse{Err: err}, nil
	}
	return deviceWipeResponse{}, nil
}

func (svc *Service) MDMAppleEraseDevice(ctx context.Context, hostID uint) error {
	// skipauth: No authorization check needed due to implementation returning
	// only license error.
	svc.authz.SkipAuthorization(ctx)

	return fleet.ErrMissingLicense
}

////////////////////////////////////////////////////////////////////////////////
// Get profiles assigned to a host
////////////////////////////////////////////////////////////////////////////////

type getHostProfilesRequest struct {
	ID uint `url:"id"`
}

type getHostProfilesResponse struct {
	HostID   uint                           `json:"host_id"`
	Profiles []*fleet.MDMAppleConfigProfile `json:"profiles"`
	Err      error                          `json:"error,omitempty"`
}

func (r getHostProfilesResponse) Error() error { return r.Err }

func getHostProfilesEndpoint(ctx context.Context, request interface{}, svc fleet.Service) (fleet.Errorer, error) {
	req := request.(*getHostProfilesRequest)
	sums, err := svc.MDMListHostConfigurationProfiles(ctx, req.ID)
	if err != nil {
		return getHostProfilesResponse{Err: err}, nil
	}
	res := getHostProfilesResponse{Profiles: sums, HostID: req.ID}
	if res.Profiles == nil {
		res.Profiles = []*fleet.MDMAppleConfigProfile{} // return empty json array instead of json null
	}
	return res, nil
}

func (svc *Service) MDMListHostConfigurationProfiles(ctx context.Context, hostID uint) ([]*fleet.MDMAppleConfigProfile, error) {
	// skipauth: No authorization check needed due to implementation returning
	// only license error.
	svc.authz.SkipAuthorization(ctx)

	return nil, fleet.ErrMissingLicense
}

////////////////////////////////////////////////////////////////////////////////
// Batch Replace MDM Apple Profiles
////////////////////////////////////////////////////////////////////////////////

type batchSetMDMAppleProfilesRequest struct {
	TeamID   *uint    `json:"-" query:"team_id,optional"`
	TeamName *string  `json:"-" query:"team_name,optional"`
	DryRun   bool     `json:"-" query:"dry_run,optional"` // if true, apply validation but do not save changes
	Profiles [][]byte `json:"profiles"`
}

type batchSetMDMAppleProfilesResponse struct {
	Err error `json:"error,omitempty"`
}

func (r batchSetMDMAppleProfilesResponse) Error() error { return r.Err }

func (r batchSetMDMAppleProfilesResponse) Status() int { return http.StatusNoContent }

func batchSetMDMAppleProfilesEndpoint(ctx context.Context, request interface{}, svc fleet.Service) (fleet.Errorer, error) {
	req := request.(*batchSetMDMAppleProfilesRequest)
	if err := svc.BatchSetMDMAppleProfiles(ctx, req.TeamID, req.TeamName, req.Profiles, req.DryRun, false); err != nil {
		return batchSetMDMAppleProfilesResponse{Err: err}, nil
	}
	return batchSetMDMAppleProfilesResponse{}, nil
}

func (svc *Service) BatchSetMDMAppleProfiles(ctx context.Context, tmID *uint, tmName *string, profiles [][]byte, dryRun, skipBulkPending bool) error {
	var err error
	tmID, tmName, err = svc.authorizeBatchProfiles(ctx, tmID, tmName)
	if err != nil {
		return err
	}

	appCfg, err := svc.ds.AppConfig(ctx)
	if err != nil {
		return ctxerr.Wrap(ctx, err)
	}

	if !appCfg.MDM.EnabledAndConfigured {
		// NOTE: in order to prevent an error when Fleet MDM is not enabled but no
		// profile is provided, which can happen if a user runs `fleetctl get
		// config` and tries to apply that YAML, as it will contain an empty/null
		// custom_settings key, we just return a success response in this
		// situation.
		if len(profiles) == 0 {
			return nil
		}

		return ctxerr.Wrap(ctx, fleet.NewInvalidArgumentError("mdm", "cannot set custom settings: Fleet MDM is not configured"))
	}

	// any duplicate identifier or name in the provided set results in an error
	profs := make([]*fleet.MDMAppleConfigProfile, 0, len(profiles))
	byName, byIdent := make(map[string]bool, len(profiles)), make(map[string]bool, len(profiles))
	for i, prof := range profiles {
		if len(prof) > 1024*1024 {
			return ctxerr.Wrap(ctx,
				fleet.NewInvalidArgumentError(fmt.Sprintf("profiles[%d]", i), "maximum configuration profile file size is 1 MB"),
			)
		}
		// Expand profile for validation
		expanded, secretsUpdatedAt, err := svc.ds.ExpandEmbeddedSecretsAndUpdatedAt(ctx, string(prof))
		if err != nil {
			return ctxerr.Wrap(ctx,
				fleet.NewInvalidArgumentError(fmt.Sprintf("profiles[%d]", i), err.Error()),
				"missing fleet secrets")
		}
		mdmProf, err := fleet.NewMDMAppleConfigProfile([]byte(expanded), tmID)
		if err != nil {
			return ctxerr.Wrap(ctx,
				fleet.NewInvalidArgumentError(fmt.Sprintf("profiles[%d]", i), err.Error()),
				"invalid mobileconfig profile")
		}

		if err := mdmProf.ValidateUserProvided(); err != nil {
			return ctxerr.Wrap(ctx,
				fleet.NewInvalidArgumentError(fmt.Sprintf("profiles[%d]", i), err.Error()))
		}

		// check if the profile has any fleet variable, not supported by this deprecated endpoint
		if vars := findFleetVariablesKeepDuplicates(expanded); len(vars) > 0 {
			return ctxerr.Wrap(ctx,
				fleet.NewInvalidArgumentError(
					fmt.Sprintf("profiles[%d]", i), "profile variables are not supported by this deprecated endpoint, use POST /api/latest/fleet/mdm/profiles/batch"))
		}

		// Store original unexpanded profile
		mdmProf.Mobileconfig = prof
		mdmProf.SecretsUpdatedAt = secretsUpdatedAt

		if byName[mdmProf.Name] {
			return ctxerr.Wrap(ctx,
				fleet.NewInvalidArgumentError(fmt.Sprintf("profiles[%d]", i), fmt.Sprintf("Couldn't edit custom_settings. More than one configuration profile have the same name (PayloadDisplayName): %q", mdmProf.Name)),
				"duplicate mobileconfig profile by name")
		}
		byName[mdmProf.Name] = true

		if byIdent[mdmProf.Identifier] {
			return ctxerr.Wrap(ctx,
				fleet.NewInvalidArgumentError(fmt.Sprintf("profiles[%d]", i), fmt.Sprintf("Couldn't edit custom_settings. More than one configuration profile have the same identifier (PayloadIdentifier): %q", mdmProf.Identifier)),
				"duplicate mobileconfig profile by identifier")
		}
		byIdent[mdmProf.Identifier] = true

		profs = append(profs, mdmProf)
	}

	if !skipBulkPending {
		// check for duplicates with existing profiles, skipBulkPending signals that the caller
		// is responsible for ensuring that the profiles names are unique (e.g., MDMAppleMatchPreassignment)
		allProfs, _, err := svc.ds.ListMDMConfigProfiles(ctx, tmID, fleet.ListOptions{PerPage: 0})
		if err != nil {
			return ctxerr.Wrap(ctx, err, "list mdm config profiles")
		}
		for _, p := range allProfs {
			if byName[p.Name] {
				switch {
				case strings.HasPrefix(p.ProfileUUID, "a"):
					// do nothing, all existing mobileconfigs will be replaced and we've already checked
					// the new mobileconfigs for duplicates
					continue
				case strings.HasPrefix(p.ProfileUUID, "w"):
					err := fleet.NewInvalidArgumentError("PayloadDisplayName", fmt.Sprintf(
						"Couldn't edit custom_settings. A Windows configuration profile shares the same name as a macOS configuration profile (PayloadDisplayName): %q", p.Name))
					return ctxerr.Wrap(ctx, err, "duplicate xml and mobileconfig by name")
				default:
					err := fleet.NewInvalidArgumentError("PayloadDisplayName", fmt.Sprintf(
						"Couldn't edit custom_settings. More than one configuration profile have the same name (PayloadDisplayName): %q", p.Name))
					return ctxerr.Wrap(ctx, err, "duplicate json and mobileconfig by name")
				}
			}
			byName[p.Name] = true
		}
	}

	if dryRun {
		return nil
	}
	if err := svc.ds.BatchSetMDMAppleProfiles(ctx, tmID, profs); err != nil {
		return err
	}
	var bulkTeamID uint
	if tmID != nil {
		bulkTeamID = *tmID
	}

	if !skipBulkPending {
		if _, err := svc.ds.BulkSetPendingMDMHostProfiles(ctx, nil, []uint{bulkTeamID}, nil, nil); err != nil {
			return ctxerr.Wrap(ctx, err, "bulk set pending host profiles")
		}
	}

	if err := svc.NewActivity(
		ctx, authz.UserFromContext(ctx), &fleet.ActivityTypeEditedMacosProfile{
			TeamID:   tmID,
			TeamName: tmName,
		}); err != nil {
		return ctxerr.Wrap(ctx, err, "logging activity for edited macos profile")
	}
	return nil
}

////////////////////////////////////////////////////////////////////////////////
// Preassign a profile to a host
////////////////////////////////////////////////////////////////////////////////

type preassignMDMAppleProfileRequest struct {
	fleet.MDMApplePreassignProfilePayload
}

type preassignMDMAppleProfileResponse struct {
	Err error `json:"error,omitempty"`
}

func (r preassignMDMAppleProfileResponse) Error() error { return r.Err }

func (r preassignMDMAppleProfileResponse) Status() int { return http.StatusNoContent }

func preassignMDMAppleProfileEndpoint(ctx context.Context, request interface{}, svc fleet.Service) (fleet.Errorer, error) {
	req := request.(*preassignMDMAppleProfileRequest)
	if err := svc.MDMApplePreassignProfile(ctx, req.MDMApplePreassignProfilePayload); err != nil {
		return preassignMDMAppleProfileResponse{Err: err}, nil
	}
	return preassignMDMAppleProfileResponse{}, nil
}

func (svc *Service) MDMApplePreassignProfile(ctx context.Context, payload fleet.MDMApplePreassignProfilePayload) error {
	// skipauth: No authorization check needed due to implementation returning
	// only license error.
	svc.authz.SkipAuthorization(ctx)

	return fleet.ErrMissingLicense
}

////////////////////////////////////////////////////////////////////////////////
// Match a set of pre-assigned profiles with a team
////////////////////////////////////////////////////////////////////////////////

type matchMDMApplePreassignmentRequest struct {
	ExternalHostIdentifier string `json:"external_host_identifier"`
}

type matchMDMApplePreassignmentResponse struct {
	Err error `json:"error,omitempty"`
}

func (r matchMDMApplePreassignmentResponse) Error() error { return r.Err }

func (r matchMDMApplePreassignmentResponse) Status() int { return http.StatusNoContent }

func matchMDMApplePreassignmentEndpoint(ctx context.Context, request interface{}, svc fleet.Service) (fleet.Errorer, error) {
	req := request.(*matchMDMApplePreassignmentRequest)
	if err := svc.MDMAppleMatchPreassignment(ctx, req.ExternalHostIdentifier); err != nil {
		return matchMDMApplePreassignmentResponse{Err: err}, nil
	}
	return matchMDMApplePreassignmentResponse{}, nil
}

func (svc *Service) MDMAppleMatchPreassignment(ctx context.Context, ref string) error {
	// skipauth: No authorization check needed due to implementation returning
	// only license error.
	svc.authz.SkipAuthorization(ctx)

	return fleet.ErrMissingLicense
}

////////////////////////////////////////////////////////////////////////////////
// Update MDM Apple Settings
////////////////////////////////////////////////////////////////////////////////

type updateMDMAppleSettingsRequest struct {
	fleet.MDMAppleSettingsPayload
}

type updateMDMAppleSettingsResponse struct {
	Err error `json:"error,omitempty"`
}

func (r updateMDMAppleSettingsResponse) Error() error { return r.Err }

func (r updateMDMAppleSettingsResponse) Status() int { return http.StatusNoContent }

// This endpoint is required because the UI must allow maintainers (in addition
// to admins) to update some MDM Apple settings, while the update config/update
// team endpoints only allow write access to admins.
func updateMDMAppleSettingsEndpoint(ctx context.Context, request interface{}, svc fleet.Service) (fleet.Errorer, error) {
	req := request.(*updateMDMAppleSettingsRequest)
	if err := svc.UpdateMDMDiskEncryption(ctx, req.MDMAppleSettingsPayload.TeamID, req.MDMAppleSettingsPayload.EnableDiskEncryption); err != nil {
		return updateMDMAppleSettingsResponse{Err: err}, nil
	}
	return updateMDMAppleSettingsResponse{}, nil
}

func (svc *Service) updateAppConfigMDMDiskEncryption(ctx context.Context, enabled *bool) error {
	// appconfig is only used internally, it's fine to read it unobfuscated
	// (svc.AppConfigObfuscated must not be used because the write-only users
	// such as gitops will fail to access it).
	ac, err := svc.ds.AppConfig(ctx)
	if err != nil {
		return err
	}

	var didUpdate bool
	if enabled != nil {
		if ac.MDM.EnableDiskEncryption.Value != *enabled {
			if *enabled && svc.config.Server.PrivateKey == "" {
				return ctxerr.New(ctx, "Missing required private key. Learn how to configure the private key here: https://fleetdm.com/learn-more-about/fleet-server-private-key")
			}

			ac.MDM.EnableDiskEncryption = optjson.SetBool(*enabled)
			didUpdate = true
		}
	}

	if didUpdate {
		if err := svc.ds.SaveAppConfig(ctx, ac); err != nil {
			return err
		}
		if ac.MDM.EnabledAndConfigured { // if macOS MDM is configured, set up FileVault escrow
			var act fleet.ActivityDetails
			if ac.MDM.EnableDiskEncryption.Value {
				act = fleet.ActivityTypeEnabledMacosDiskEncryption{}
				if err := svc.EnterpriseOverrides.MDMAppleEnableFileVaultAndEscrow(ctx, nil); err != nil {
					return ctxerr.Wrap(ctx, err, "enable no-team filevault and escrow")
				}
			} else {
				act = fleet.ActivityTypeDisabledMacosDiskEncryption{}
				if err := svc.EnterpriseOverrides.MDMAppleDisableFileVaultAndEscrow(ctx, nil); err != nil {
					return ctxerr.Wrap(ctx, err, "disable no-team filevault and escrow")
				}
			}
			if err := svc.NewActivity(ctx, authz.UserFromContext(ctx), act); err != nil {
				return ctxerr.Wrap(ctx, err, "create activity for app config macos disk encryption")
			}
		}
	}
	return nil
}

////////////////////////////////////////////////////////////////////////////////
// Upload a bootstrap package
////////////////////////////////////////////////////////////////////////////////

type uploadBootstrapPackageRequest struct {
	Package *multipart.FileHeader
	DryRun  bool `json:"-" query:"dry_run,optional"` // if true, apply validation but do not save changes
	TeamID  uint
}

type uploadBootstrapPackageResponse struct {
	Err error `json:"error,omitempty"`
}

// TODO: We parse the whole body before running svc.authz.Authorize.
// An authenticated but unauthorized user could abuse this.
func (uploadBootstrapPackageRequest) DecodeRequest(ctx context.Context, r *http.Request) (interface{}, error) {
	decoded := uploadBootstrapPackageRequest{}
	err := r.ParseMultipartForm(512 * units.MiB)
	if err != nil {
		return nil, &fleet.BadRequestError{
			Message:     "failed to parse multipart form",
			InternalErr: err,
		}
	}

	if r.MultipartForm.File["package"] == nil {
		return nil, &fleet.BadRequestError{
			Message:     "package multipart field is required",
			InternalErr: err,
		}
	}

	decoded.Package = r.MultipartForm.File["package"][0]
	if !file.IsValidMacOSName(decoded.Package.Filename) {
		return nil, &fleet.BadRequestError{
			Message:     "package name contains invalid characters",
			InternalErr: ctxerr.New(ctx, "package name contains invalid characters"),
		}
	}

	// default is no team
	decoded.TeamID = 0
	val, ok := r.MultipartForm.Value["team_id"]
	if ok && len(val) > 0 {
		teamID, err := strconv.Atoi(val[0])
		if err != nil {
			return nil, &fleet.BadRequestError{Message: fmt.Sprintf("failed to decode team_id in multipart form: %s", err.Error())}
		}
		decoded.TeamID = uint(teamID) //nolint:gosec // dismiss G115
	}

	return &decoded, nil
}

func (r uploadBootstrapPackageResponse) Error() error { return r.Err }

func uploadBootstrapPackageEndpoint(ctx context.Context, request interface{}, svc fleet.Service) (fleet.Errorer, error) {
	req := request.(*uploadBootstrapPackageRequest)
	ff, err := req.Package.Open()
	if err != nil {
		return uploadBootstrapPackageResponse{Err: err}, nil
	}
	defer ff.Close()

	if err := svc.MDMAppleUploadBootstrapPackage(ctx, req.Package.Filename, ff, req.TeamID, req.DryRun); err != nil {
		return uploadBootstrapPackageResponse{Err: err}, nil
	}
	return &uploadBootstrapPackageResponse{}, nil
}

func (svc *Service) MDMAppleUploadBootstrapPackage(ctx context.Context, name string, pkg io.Reader, teamID uint, dryRun bool) error {
	// skipauth: No authorization check needed due to implementation returning
	// only license error.
	svc.authz.SkipAuthorization(ctx)

	return fleet.ErrMissingLicense
}

////////////////////////////////////////////////////////////////////////////////
// Download a bootstrap package
////////////////////////////////////////////////////////////////////////////////

type downloadBootstrapPackageRequest struct {
	Token string `query:"token"`
}

type downloadBootstrapPackageResponse struct {
	Err error `json:"error,omitempty"`

	// fields used by hijackRender for the response.
	pkg *fleet.MDMAppleBootstrapPackage
}

func (r downloadBootstrapPackageResponse) Error() error { return r.Err }

func (r downloadBootstrapPackageResponse) HijackRender(ctx context.Context, w http.ResponseWriter) {
	w.Header().Set("Content-Length", strconv.Itoa(len(r.pkg.Bytes)))
	w.Header().Set("Content-Type", "application/octet-stream")
	w.Header().Set("Content-Disposition", fmt.Sprintf(`attachment;filename="%s"`, r.pkg.Name))

	// OK to just log the error here as writing anything on
	// `http.ResponseWriter` sets the status code to 200 (and it can't be
	// changed.) Clients should rely on matching content-length with the
	// header provided
	if n, err := w.Write(r.pkg.Bytes); err != nil {
		logging.WithExtras(ctx, "err", err, "bytes_copied", n)
	}
}

func downloadBootstrapPackageEndpoint(ctx context.Context, request interface{}, svc fleet.Service) (fleet.Errorer, error) {
	req := request.(*downloadBootstrapPackageRequest)
	pkg, err := svc.GetMDMAppleBootstrapPackageBytes(ctx, req.Token)
	if err != nil {
		return downloadBootstrapPackageResponse{Err: err}, nil
	}
	return downloadBootstrapPackageResponse{pkg: pkg}, nil
}

func (svc *Service) GetMDMAppleBootstrapPackageBytes(ctx context.Context, token string) (*fleet.MDMAppleBootstrapPackage, error) {
	// skipauth: No authorization check needed due to implementation returning
	// only license error.
	svc.authz.SkipAuthorization(ctx)

	return nil, fleet.ErrMissingLicense
}

////////////////////////////////////////////////////////////////////////////////
// Get metadata about a bootstrap package
////////////////////////////////////////////////////////////////////////////////

type bootstrapPackageMetadataRequest struct {
	TeamID uint `url:"team_id"`

	// ForUpdate is used to indicate that the authorization should be for a
	// "write" instead of a "read", this is needed specifically for the gitops
	// user which is a write-only user, but needs to call this endpoint to check
	// if it needs to upload the bootstrap package (if the hashes are different).
	//
	// NOTE: this parameter is going to be removed in a future version.
	// Prefer other ways to allow gitops read access.
	// For context, see: https://github.com/fleetdm/fleet/issues/15337#issuecomment-1932878997
	ForUpdate bool `query:"for_update,optional"`
}

type bootstrapPackageMetadataResponse struct {
	Err                             error `json:"error,omitempty"`
	*fleet.MDMAppleBootstrapPackage `json:",omitempty"`
}

func (r bootstrapPackageMetadataResponse) Error() error { return r.Err }

func bootstrapPackageMetadataEndpoint(ctx context.Context, request interface{}, svc fleet.Service) (fleet.Errorer, error) {
	req := request.(*bootstrapPackageMetadataRequest)
	meta, err := svc.GetMDMAppleBootstrapPackageMetadata(ctx, req.TeamID, req.ForUpdate)
	switch {
	case fleet.IsNotFound(err):
		return bootstrapPackageMetadataResponse{Err: fleet.NewInvalidArgumentError("team_id",
			"bootstrap package for this team does not exist").WithStatus(http.StatusNotFound)}, nil
	case err != nil:
		return bootstrapPackageMetadataResponse{Err: err}, nil
	}
	return bootstrapPackageMetadataResponse{MDMAppleBootstrapPackage: meta}, nil
}

func (svc *Service) GetMDMAppleBootstrapPackageMetadata(ctx context.Context, teamID uint, forUpdate bool) (*fleet.MDMAppleBootstrapPackage, error) {
	// skipauth: No authorization check needed due to implementation returning
	// only license error.
	svc.authz.SkipAuthorization(ctx)

	return nil, fleet.ErrMissingLicense
}

////////////////////////////////////////////////////////////////////////////////
// Delete a bootstrap package
////////////////////////////////////////////////////////////////////////////////

type deleteBootstrapPackageRequest struct {
	TeamID uint `url:"team_id"`
	DryRun bool `query:"dry_run,optional"` // if true, apply validation but do not delete
}

type deleteBootstrapPackageResponse struct {
	Err error `json:"error,omitempty"`
}

func (r deleteBootstrapPackageResponse) Error() error { return r.Err }

func deleteBootstrapPackageEndpoint(ctx context.Context, request interface{}, svc fleet.Service) (fleet.Errorer, error) {
	req := request.(*deleteBootstrapPackageRequest)
	if err := svc.DeleteMDMAppleBootstrapPackage(ctx, &req.TeamID, req.DryRun); err != nil {
		return deleteBootstrapPackageResponse{Err: err}, nil
	}
	return deleteBootstrapPackageResponse{}, nil
}

func (svc *Service) DeleteMDMAppleBootstrapPackage(ctx context.Context, teamID *uint, dryRun bool) error {
	// skipauth: No authorization check needed due to implementation returning
	// only license error.
	svc.authz.SkipAuthorization(ctx)

	return fleet.ErrMissingLicense
}

////////////////////////////////////////////////////////////////////////////////
// Get aggregated summary about a team's bootstrap package
////////////////////////////////////////////////////////////////////////////////

type getMDMAppleBootstrapPackageSummaryRequest struct {
	TeamID *uint `query:"team_id,optional"`
}

type getMDMAppleBootstrapPackageSummaryResponse struct {
	fleet.MDMAppleBootstrapPackageSummary
	Err error `json:"error,omitempty"`
}

func (r getMDMAppleBootstrapPackageSummaryResponse) Error() error { return r.Err }

func getMDMAppleBootstrapPackageSummaryEndpoint(ctx context.Context, request interface{}, svc fleet.Service) (fleet.Errorer, error) {
	req := request.(*getMDMAppleBootstrapPackageSummaryRequest)
	summary, err := svc.GetMDMAppleBootstrapPackageSummary(ctx, req.TeamID)
	if err != nil {
		return getMDMAppleBootstrapPackageSummaryResponse{Err: err}, nil
	}
	return getMDMAppleBootstrapPackageSummaryResponse{MDMAppleBootstrapPackageSummary: *summary}, nil
}

func (svc *Service) GetMDMAppleBootstrapPackageSummary(ctx context.Context, teamID *uint) (*fleet.MDMAppleBootstrapPackageSummary, error) {
	// skipauth: No authorization check needed due to implementation returning
	// only license error.
	svc.authz.SkipAuthorization(ctx)

	return &fleet.MDMAppleBootstrapPackageSummary{}, fleet.ErrMissingLicense
}

////////////////////////////////////////////////////////////////////////////////
// Create or update an MDM Apple Setup Assistant
////////////////////////////////////////////////////////////////////////////////

type createMDMAppleSetupAssistantRequest struct {
	TeamID            *uint           `json:"team_id"`
	Name              string          `json:"name"`
	EnrollmentProfile json.RawMessage `json:"enrollment_profile"`
}

type createMDMAppleSetupAssistantResponse struct {
	fleet.MDMAppleSetupAssistant
	Err error `json:"error,omitempty"`
}

func (r createMDMAppleSetupAssistantResponse) Error() error { return r.Err }

func createMDMAppleSetupAssistantEndpoint(ctx context.Context, request interface{}, svc fleet.Service) (fleet.Errorer, error) {
	req := request.(*createMDMAppleSetupAssistantRequest)
	asst, err := svc.SetOrUpdateMDMAppleSetupAssistant(ctx, &fleet.MDMAppleSetupAssistant{
		TeamID:  req.TeamID,
		Name:    req.Name,
		Profile: req.EnrollmentProfile,
	})
	if err != nil {
		return createMDMAppleSetupAssistantResponse{Err: err}, nil
	}
	return createMDMAppleSetupAssistantResponse{MDMAppleSetupAssistant: *asst}, nil
}

func (svc *Service) SetOrUpdateMDMAppleSetupAssistant(ctx context.Context, asst *fleet.MDMAppleSetupAssistant) (*fleet.MDMAppleSetupAssistant, error) {
	// skipauth: No authorization check needed due to implementation returning
	// only license error.
	svc.authz.SkipAuthorization(ctx)

	return nil, fleet.ErrMissingLicense
}

////////////////////////////////////////////////////////////////////////////////
// Get the MDM Apple Setup Assistant
////////////////////////////////////////////////////////////////////////////////

type getMDMAppleSetupAssistantRequest struct {
	TeamID *uint `query:"team_id,optional"`
}

type getMDMAppleSetupAssistantResponse struct {
	fleet.MDMAppleSetupAssistant
	Err error `json:"error,omitempty"`
}

func (r getMDMAppleSetupAssistantResponse) Error() error { return r.Err }

func getMDMAppleSetupAssistantEndpoint(ctx context.Context, request interface{}, svc fleet.Service) (fleet.Errorer, error) {
	req := request.(*getMDMAppleSetupAssistantRequest)
	asst, err := svc.GetMDMAppleSetupAssistant(ctx, req.TeamID)
	if err != nil {
		return getMDMAppleSetupAssistantResponse{Err: err}, nil
	}
	return getMDMAppleSetupAssistantResponse{MDMAppleSetupAssistant: *asst}, nil
}

func (svc *Service) GetMDMAppleSetupAssistant(ctx context.Context, teamID *uint) (*fleet.MDMAppleSetupAssistant, error) {
	// skipauth: No authorization check needed due to implementation returning
	// only license error.
	svc.authz.SkipAuthorization(ctx)

	return nil, fleet.ErrMissingLicense
}

////////////////////////////////////////////////////////////////////////////////
// Delete an MDM Apple Setup Assistant
////////////////////////////////////////////////////////////////////////////////

type deleteMDMAppleSetupAssistantRequest struct {
	TeamID *uint `query:"team_id,optional"`
}

type deleteMDMAppleSetupAssistantResponse struct {
	Err error `json:"error,omitempty"`
}

func (r deleteMDMAppleSetupAssistantResponse) Error() error { return r.Err }
func (r deleteMDMAppleSetupAssistantResponse) Status() int  { return http.StatusNoContent }

func deleteMDMAppleSetupAssistantEndpoint(ctx context.Context, request interface{}, svc fleet.Service) (fleet.Errorer, error) {
	req := request.(*deleteMDMAppleSetupAssistantRequest)
	if err := svc.DeleteMDMAppleSetupAssistant(ctx, req.TeamID); err != nil {
		return deleteMDMAppleSetupAssistantResponse{Err: err}, nil
	}
	return deleteMDMAppleSetupAssistantResponse{}, nil
}

func (svc *Service) DeleteMDMAppleSetupAssistant(ctx context.Context, teamID *uint) error {
	// skipauth: No authorization check needed due to implementation returning
	// only license error.
	svc.authz.SkipAuthorization(ctx)

	return fleet.ErrMissingLicense
}

////////////////////////////////////////////////////////////////////////////////
// Update MDM Apple Setup
////////////////////////////////////////////////////////////////////////////////

type updateMDMAppleSetupRequest struct {
	fleet.MDMAppleSetupPayload
}

type updateMDMAppleSetupResponse struct {
	Err error `json:"error,omitempty"`
}

func (r updateMDMAppleSetupResponse) Error() error { return r.Err }

func (r updateMDMAppleSetupResponse) Status() int { return http.StatusNoContent }

// This endpoint is required because the UI must allow maintainers (in addition
// to admins) to update some MDM Apple settings, while the update config/update
// team endpoints only allow write access to admins.
func updateMDMAppleSetupEndpoint(ctx context.Context, request interface{}, svc fleet.Service) (fleet.Errorer, error) {
	req := request.(*updateMDMAppleSetupRequest)
	if err := svc.UpdateMDMAppleSetup(ctx, req.MDMAppleSetupPayload); err != nil {
		return updateMDMAppleSetupResponse{Err: err}, nil
	}
	return updateMDMAppleSetupResponse{}, nil
}

func (svc *Service) UpdateMDMAppleSetup(ctx context.Context, payload fleet.MDMAppleSetupPayload) error {
	// skipauth: No authorization check needed due to implementation returning
	// only license error.
	svc.authz.SkipAuthorization(ctx)

	return fleet.ErrMissingLicense
}

////////////////////////////////////////////////////////////////////////////////
// POST /mdm/sso
////////////////////////////////////////////////////////////////////////////////

type initiateMDMAppleSSORequest struct{}

type initiateMDMAppleSSOResponse struct {
	URL string `json:"url,omitempty"`
	Err error  `json:"error,omitempty"`
}

func (r initiateMDMAppleSSOResponse) Error() error { return r.Err }

func initiateMDMAppleSSOEndpoint(ctx context.Context, request interface{}, svc fleet.Service) (fleet.Errorer, error) {
	idpProviderURL, err := svc.InitiateMDMAppleSSO(ctx)
	if err != nil {
		return initiateMDMAppleSSOResponse{Err: err}, nil
	}

	return initiateMDMAppleSSOResponse{URL: idpProviderURL}, nil
}

func (svc *Service) InitiateMDMAppleSSO(ctx context.Context) (string, error) {
	// skipauth: No authorization check needed due to implementation
	// returning only license error.
	svc.authz.SkipAuthorization(ctx)

	return "", fleet.ErrMissingLicense
}

////////////////////////////////////////////////////////////////////////////////
// POST /mdm/sso/callback
////////////////////////////////////////////////////////////////////////////////

type callbackMDMAppleSSORequest struct{}

// TODO: these errors will result in JSON being returned, but we should
// redirect to the UI and let the UI display an error instead. The errors are
// rare enough (malformed data coming from the SSO provider) so they shouldn't
// affect many users.
func (callbackMDMAppleSSORequest) DecodeRequest(ctx context.Context, r *http.Request) (interface{}, error) {
	err := r.ParseForm()
	if err != nil {
		return nil, ctxerr.Wrap(ctx, &fleet.BadRequestError{
			Message:     "failed to parse form",
			InternalErr: err,
		}, "decode sso callback")
	}
	authResponse, err := sso.DecodeAuthResponse(r.FormValue("SAMLResponse"))
	if err != nil {
		return nil, ctxerr.Wrap(ctx, &fleet.BadRequestError{
			Message:     "failed to decode SAMLResponse",
			InternalErr: err,
		}, "decoding sso callback")
	}
	return authResponse, nil
}

type callbackMDMAppleSSOResponse struct {
	redirectURL string
}

func (r callbackMDMAppleSSOResponse) HijackRender(ctx context.Context, w http.ResponseWriter) {
	w.Header().Set("Location", r.redirectURL)
	w.WriteHeader(http.StatusSeeOther)
}

// Error will always be nil because errors are handled by sending a query
// parameter in the URL response, this way the UI is able to display an erorr
// message.
func (r callbackMDMAppleSSOResponse) Error() error { return nil }

func callbackMDMAppleSSOEndpoint(ctx context.Context, request interface{}, svc fleet.Service) (fleet.Errorer, error) {
	auth := request.(fleet.Auth)
	redirectURL := svc.InitiateMDMAppleSSOCallback(ctx, auth)
	return callbackMDMAppleSSOResponse{redirectURL: redirectURL}, nil
}

func (svc *Service) InitiateMDMAppleSSOCallback(ctx context.Context, auth fleet.Auth) string {
	// skipauth: No authorization check needed due to implementation
	// returning only license error.
	svc.authz.SkipAuthorization(ctx)

	return apple_mdm.FleetUISSOCallbackPath + "?error=true"
}

////////////////////////////////////////////////////////////////////////////////
// GET /mdm/manual_enrollment_profile
////////////////////////////////////////////////////////////////////////////////

type getManualEnrollmentProfileRequest struct{}

func getManualEnrollmentProfileEndpoint(ctx context.Context, request interface{}, svc fleet.Service) (fleet.Errorer, error) {
	profile, err := svc.GetMDMManualEnrollmentProfile(ctx)
	if err != nil {
		return getDeviceMDMManualEnrollProfileResponse{Err: err}, nil
	}

	// Using this type to keep code DRY as it already has all the functionality we need.
	return getDeviceMDMManualEnrollProfileResponse{Profile: profile}, nil
}

func (svc *Service) GetMDMManualEnrollmentProfile(ctx context.Context) ([]byte, error) {
	// skipauth: No authorization check needed due to implementation returning
	// only license error.
	svc.authz.SkipAuthorization(ctx)

	return nil, fleet.ErrMissingLicense
}

////////////////////////////////////////////////////////////////////////////////
// FileVault-related free version implementation
////////////////////////////////////////////////////////////////////////////////

func (svc *Service) MDMAppleEnableFileVaultAndEscrow(ctx context.Context, teamID *uint) error {
	return fleet.ErrMissingLicense
}

func (svc *Service) MDMAppleDisableFileVaultAndEscrow(ctx context.Context, teamID *uint) error {
	return fleet.ErrMissingLicense
}

////////////////////////////////////////////////////////////////////////////////
// Implementation of nanomdm's CheckinAndCommandService interface
////////////////////////////////////////////////////////////////////////////////

type MDMAppleCheckinAndCommandService struct {
	ds              fleet.Datastore
	logger          kitlog.Logger
	commander       *apple_mdm.MDMAppleCommander
	mdmLifecycle    *mdmlifecycle.HostLifecycle
	commandHandlers map[string][]fleet.CommandHandler
}

func NewMDMAppleCheckinAndCommandService(ds fleet.Datastore, commander *apple_mdm.MDMAppleCommander, logger kitlog.Logger) *MDMAppleCheckinAndCommandService {
	mdmLifecycle := mdmlifecycle.New(ds, logger)
	return &MDMAppleCheckinAndCommandService{
		ds:              ds,
		commander:       commander,
		logger:          logger,
		mdmLifecycle:    mdmLifecycle,
		commandHandlers: map[string][]fleet.CommandHandler{},
	}
}

func (svc *MDMAppleCheckinAndCommandService) RegisterResultsHandler(commandType string, handler fleet.CommandHandler) {
	svc.commandHandlers[commandType] = append(svc.commandHandlers[commandType], handler)
}

// Authenticate handles MDM [Authenticate][1] requests.
//
// This method is executed after the request has been handled by nanomdm, note
// that at this point you can't send any commands to the device yet because we
// haven't received a token, nor a PushMagic.
//
// We use it to perform post-enrollment tasks such as creating a host record,
// adding activities to the log, etc.
//
// [1]: https://developer.apple.com/documentation/devicemanagement/authenticate
func (svc *MDMAppleCheckinAndCommandService) Authenticate(r *mdm.Request, m *mdm.Authenticate) error {
	var scepRenewalInProgress bool
	existingDeviceInfo, err := svc.ds.GetHostMDMCheckinInfo(r.Context, r.ID)
	if err != nil {
		var nfe fleet.NotFoundError
		if !errors.As(err, &nfe) {
			return ctxerr.Wrap(r.Context, err, "getting checkin info")
		}
	}
	if existingDeviceInfo != nil {
		scepRenewalInProgress = existingDeviceInfo.SCEPRenewalInProgress
	}

	// iPhones and iPads send ProductName but not Model/ModelName,
	// thus we use this field as the device's Model (which is required on lifecycle stages).
	platform := "darwin"
	iPhone := strings.HasPrefix(m.ProductName, "iPhone")
	iPad := strings.HasPrefix(m.ProductName, "iPad")
	if iPhone || iPad {
		m.Model = m.ProductName
		if iPhone {
			platform = "ios"
		} else {
			platform = "ipados"
		}
	}

	if err := svc.mdmLifecycle.Do(r.Context, mdmlifecycle.HostOptions{
		Action:                mdmlifecycle.HostActionReset,
		Platform:              platform,
		UUID:                  m.UDID,
		HardwareSerial:        m.SerialNumber,
		HardwareModel:         m.Model,
		SCEPRenewalInProgress: scepRenewalInProgress,
	}); err != nil {
		return err
	}

	// FIXME: We need to revisit this flow. Short-circuiting in random places means it is
	// much more difficult to reason about the state of the host. We should try instead
	// to centralize the flow control in the lifecycle methods.
	if !scepRenewalInProgress {
		// Create a new activity for the enrollment, MDM state changes after is reset, fetch the
		// checkin updatedInfo again
		updatedInfo, err := svc.ds.GetHostMDMCheckinInfo(r.Context, r.ID)
		if err != nil {
			return ctxerr.Wrap(r.Context, err, "getting checkin info in Authenticate message")
		}
		return newActivity(
			r.Context, nil, &fleet.ActivityTypeMDMEnrolled{
				HostSerial:       updatedInfo.HardwareSerial,
				HostDisplayName:  updatedInfo.DisplayName,
				InstalledFromDEP: updatedInfo.DEPAssignedToFleet,
				MDMPlatform:      fleet.MDMPlatformApple,
			}, svc.ds, svc.logger,
		)
	}

	return nil
}

// TokenUpdate handles MDM [TokenUpdate][1] requests.
//
// This method is executed after the request has been handled by nanomdm.
//
// [1]: https://developer.apple.com/documentation/devicemanagement/token_update
func (svc *MDMAppleCheckinAndCommandService) TokenUpdate(r *mdm.Request, m *mdm.TokenUpdate) error {
	svc.logger.Log("info", "received token update", "host_uuid", r.ID)
	info, err := svc.ds.GetHostMDMCheckinInfo(r.Context, r.ID)
	if err != nil {
		return ctxerr.Wrap(r.Context, err, "getting checkin info")
	}

	// FIXME: We need to revisit this flow. Short-circuiting in random places means it is
	// much more difficult to reason about the state of the host. We should try instead
	// to centralize the flow control in the lifecycle methods.
	if info.SCEPRenewalInProgress {
		svc.logger.Log("info", "token update received for a SCEP renewal in process, cleaning SCEP refs", "host_uuid", r.ID)
		if err := svc.ds.CleanSCEPRenewRefs(r.Context, r.ID); err != nil {
			return ctxerr.Wrap(r.Context, err, "cleaning SCEP refs")
		}
		svc.logger.Log("info", "cleaned SCEP refs, skipping setup experience and mdm lifecycle turn on action", "host_uuid", r.ID)
		return nil
	}

	var hasSetupExpItems bool
	if m.AwaitingConfiguration {
		// Enqueue setup experience items and mark the host as being in setup experience
		hasSetupExpItems, err = svc.ds.EnqueueSetupExperienceItems(r.Context, r.ID, info.TeamID)
		if err != nil {
			return ctxerr.Wrap(r.Context, err, "queueing setup experience tasks")
		}
	}

	var acctUUID string
	idp, err := svc.ds.GetMDMIdPAccountByHostUUID(r.Context, r.ID)
	if err != nil {
		return ctxerr.Wrap(r.Context, err, "getting idp account")
	}
	if idp != nil {
		acctUUID = idp.UUID
	}

	return svc.mdmLifecycle.Do(r.Context, mdmlifecycle.HostOptions{
		Action:                  mdmlifecycle.HostActionTurnOn,
		Platform:                info.Platform,
		UUID:                    r.ID,
		EnrollReference:         acctUUID,
		HasSetupExperienceItems: hasSetupExpItems,
	})
}

// CheckOut handles MDM [CheckOut][1] requests.
//
// This method is executed after the request has been handled by nanomdm, note
// that this message is sent on a best-effort basis, don't rely exclusively on
// it.
//
// [1]: https://developer.apple.com/documentation/devicemanagement/check_out
func (svc *MDMAppleCheckinAndCommandService) CheckOut(r *mdm.Request, m *mdm.CheckOut) error {
	info, err := svc.ds.GetHostMDMCheckinInfo(r.Context, m.Enrollment.UDID)
	if err != nil {
		return err
	}

	err = svc.mdmLifecycle.Do(r.Context, mdmlifecycle.HostOptions{
		Action:   mdmlifecycle.HostActionTurnOff,
		Platform: info.Platform,
		UUID:     r.ID,
	})
	if err != nil {
		return err
	}

	return newActivity(
		r.Context, nil, &fleet.ActivityTypeMDMUnenrolled{
			HostSerial:       info.HardwareSerial,
			HostDisplayName:  info.DisplayName,
			InstalledFromDEP: info.InstalledFromDEP,
		}, svc.ds, svc.logger,
	)
}

// SetBootstrapToken handles MDM [SetBootstrapToken][1] requests.
//
// This method is executed after the request has been handled by nanomdm.
//
// [1]: https://developer.apple.com/documentation/devicemanagement/set_bootstrap_token
func (svc *MDMAppleCheckinAndCommandService) SetBootstrapToken(*mdm.Request, *mdm.SetBootstrapToken) error {
	return nil
}

// GetBootstrapToken handles MDM [GetBootstrapToken][1] requests.
//
// This method is executed after the request has been handled by nanomdm.
//
// [1]: https://developer.apple.com/documentation/devicemanagement/get_bootstrap_token
func (svc *MDMAppleCheckinAndCommandService) GetBootstrapToken(*mdm.Request, *mdm.GetBootstrapToken) (*mdm.BootstrapToken, error) {
	return nil, nil
}

// UserAuthenticate handles MDM [UserAuthenticate][1] requests.
//
// This method is executed after the request has been handled by nanomdm.
//
// [1]: https://developer.apple.com/documentation/devicemanagement/userauthenticate
func (svc *MDMAppleCheckinAndCommandService) UserAuthenticate(*mdm.Request, *mdm.UserAuthenticate) ([]byte, error) {
	return nil, nil
}

// DeclarativeManagement handles MDM [DeclarativeManagement][1] requests.
//
// This method is executed after the request has been handled by nanomdm.
//
// [1]: https://developer.apple.com/documentation/devicemanagement/declarative_management_checkin
func (svc *MDMAppleCheckinAndCommandService) DeclarativeManagement(r *mdm.Request, dm *mdm.DeclarativeManagement) ([]byte, error) {
	// DeclarativeManagement is handled by the MDMAppleDDMService.
	return nil, nil
}

// GetToken handles MDM [GetToken][1] requests.
//
// This method is executed after the request has been handled by nanomdm.
//
// [1]: https://developer.apple.com/documentation/devicemanagement/get_token
func (svc *MDMAppleCheckinAndCommandService) GetToken(_ *mdm.Request, _ *mdm.GetToken) (*mdm.GetTokenResponse, error) {
	return nil, nil
}

// CommandAndReportResults handles MDM [Commands and Queries][1].
//
// This method is executed after the request has been handled by nanomdm.
//
// [1]: https://developer.apple.com/documentation/devicemanagement/commands_and_queries
func (svc *MDMAppleCheckinAndCommandService) CommandAndReportResults(r *mdm.Request, cmdResult *mdm.CommandResults) (*mdm.Command, error) {
	if cmdResult.Status == "Idle" {
		// NOTE: iPhone/iPad devices that are still enroled in Fleet's MDM but have
		// been deleted from Fleet (no host entry) will still send checkin
		// requests from time to time. Those should be Idle requests without a
		// CommandUUID. As stated in tickets #22941 and #22391, Fleet iDevices
		// should be re-created when they checkin with MDM.
		deletedDevice, err := svc.ds.GetMDMAppleEnrolledDeviceDeletedFromFleet(r.Context, cmdResult.UDID)
		if err != nil && !fleet.IsNotFound(err) {
			return nil, ctxerr.Wrap(r.Context, err, "lookup enrolled but deleted device info")
		}

		// only re-create iPhone/iPad devices, macOS are recreated via the fleetd checkin
		if deletedDevice != nil && (deletedDevice.Platform == "ios" || deletedDevice.Platform == "ipados") {
			msg, err := mdm.DecodeCheckin([]byte(deletedDevice.Authenticate))
			if err != nil {
				return nil, ctxerr.Wrap(r.Context, err, "decode authenticate enrollment message to re-create a deleted host")
			}
			authMsg, ok := msg.(*mdm.Authenticate)
			if !ok {
				return nil, ctxerr.Errorf(r.Context, "authenticate enrollment message to re-create a deleted host is not of the expected type: %T", msg)
			}

			err = svc.mdmLifecycle.Do(r.Context, mdmlifecycle.HostOptions{
				Action:         mdmlifecycle.HostActionReset,
				Platform:       deletedDevice.Platform,
				UUID:           deletedDevice.ID,
				HardwareSerial: deletedDevice.SerialNumber,
				HardwareModel:  authMsg.ProductName,
			})
			if err != nil {
				return nil, ctxerr.Wrap(r.Context, err, "trigger mdm reset lifecycle to re-create a deleted host")
			}

			if deletedDevice.EnrollTeamID != nil {
				host, err := svc.ds.HostLiteByIdentifier(r.Context, deletedDevice.ID)
				if err != nil {
					return nil, ctxerr.Wrap(r.Context, err, "load re-created host by identifier")
				}
				if err := svc.ds.AddHostsToTeam(r.Context, deletedDevice.EnrollTeamID, []uint{host.ID}); err != nil {
					return nil, ctxerr.Wrap(r.Context, err, "transfer re-created host to enrollment team")
				}
			}
		}

		// macOS hosts are considered unlocked if they are online any time
		// after they have been unlocked. If the host has been seen after a
		// successful unlock, take the opportunity and update the value in the
		// db as well.
		//
		// TODO: sanity check if this approach is still valid after we implement wipe

		// if there is a deleted device, it means there is no hosts entry so no need to clean the lock
		if deletedDevice == nil {
			if err := svc.ds.CleanMacOSMDMLock(r.Context, cmdResult.UDID); err != nil {
				return nil, ctxerr.Wrap(r.Context, err, "cleaning macOS host lock/wipe status")
			}
		}

		return nil, nil
	}

	// Check if this is a result of a "refetch" command sent to iPhones/iPads
	// to fetch their device information periodically.
	if strings.HasPrefix(cmdResult.CommandUUID, fleet.RefetchBaseCommandUUIDPrefix) && !strings.HasPrefix(cmdResult.CommandUUID, fleet.RefetchVPPAppInstallsCommandUUIDPrefix) {
		return svc.handleRefetch(r, cmdResult)
	}

	// We explicitly get the request type because it comes empty. There's a
	// RequestType field in the struct, but it's used when a mdm.Command is
	// issued.
	requestType, err := svc.ds.GetMDMAppleCommandRequestType(r.Context, cmdResult.CommandUUID)
	if err != nil {
		return nil, ctxerr.Wrap(r.Context, err, "command service")
	}

	switch requestType {
	case "InstallProfile":
		return nil, apple_mdm.HandleHostMDMProfileInstallResult(
			r.Context,
			svc.ds,
			cmdResult.UDID,
			cmdResult.CommandUUID,
			mdmAppleDeliveryStatusFromCommandStatus(cmdResult.Status),
			apple_mdm.FmtErrorChain(cmdResult.ErrorChain),
		)
	case "RemoveProfile":
		return nil, svc.ds.UpdateOrDeleteHostMDMAppleProfile(r.Context, &fleet.HostMDMAppleProfile{
			CommandUUID:   cmdResult.CommandUUID,
			HostUUID:      cmdResult.UDID,
			Status:        mdmAppleDeliveryStatusFromCommandStatus(cmdResult.Status),
			Detail:        apple_mdm.FmtErrorChain(cmdResult.ErrorChain),
			OperationType: fleet.MDMOperationTypeRemove,
		})
	case "DeviceLock", "EraseDevice":
		// call into our datastore to update host_mdm_actions if the status is terminal
		if cmdResult.Status == fleet.MDMAppleStatusAcknowledged ||
			cmdResult.Status == fleet.MDMAppleStatusError ||
			cmdResult.Status == fleet.MDMAppleStatusCommandFormatError {
			return nil, svc.ds.UpdateHostLockWipeStatusFromAppleMDMResult(r.Context, cmdResult.UDID, cmdResult.CommandUUID, requestType,
				cmdResult.Status == fleet.MDMAppleStatusAcknowledged)
		}
	case "DeclarativeManagement":
		// set "pending-install" profiles to "verifying" or "failed"
		// depending on the status of the DeviceManagement command
		status := mdmAppleDeliveryStatusFromCommandStatus(cmdResult.Status)
		detail := fmt.Sprintf("%s. Make sure the host is on macOS 13+, iOS 17+, iPadOS 17+.", apple_mdm.FmtErrorChain(cmdResult.ErrorChain))
		err := svc.ds.MDMAppleSetPendingDeclarationsAs(r.Context, cmdResult.UDID, status, detail)
		return nil, ctxerr.Wrap(r.Context, err, "update declaration status on DeclarativeManagement ack")
	case "InstallApplication":
		// this might be a setup experience VPP install, so we'll try to update setup experience status
		// TODO: consider limiting this to only macOS hosts
		if updated, err := maybeUpdateSetupExperienceStatus(r.Context, svc.ds, fleet.SetupExperienceVPPInstallResult{
			HostUUID:      cmdResult.UDID,
			CommandUUID:   cmdResult.CommandUUID,
			CommandStatus: cmdResult.Status,
		}, true); err != nil {
			return nil, ctxerr.Wrap(r.Context, err, "updating setup experience status from VPP install result")
		} else if updated {
			// TODO: call next step of setup experience?
			level.Debug(svc.logger).Log("msg", "setup experience script result updated", "host_uuid", cmdResult.UDID, "execution_id", cmdResult.CommandUUID)
		}

		// create an activity for installing only if we're in a terminal state
		if cmdResult.Status == fleet.MDMAppleStatusError ||
			cmdResult.Status == fleet.MDMAppleStatusCommandFormatError {
			user, act, err := svc.ds.GetPastActivityDataForVPPAppInstall(r.Context, cmdResult)
			if err != nil {
				if fleet.IsNotFound(err) {
					// Then this isn't a VPP install, so no activity generated
					return nil, nil
				}

				return nil, ctxerr.Wrap(r.Context, err, "fetching data for installed app store app activity")
			}

			if err := newActivity(r.Context, user, act, svc.ds, svc.logger); err != nil {
				return nil, ctxerr.Wrap(r.Context, err, "creating activity for installed app store app")
			}
		}

		if cmdResult.Status == fleet.MDMAppleStatusAcknowledged {
			// Only send a new InstalledApplicationList command if there's not one in flight
			ackCmds, err := svc.ds.GetAcknowledgedMDMCommandsByHost(r.Context, cmdResult.UDID, "InstalledApplicationList")
			if err != nil {
				return nil, ctxerr.Wrap(r.Context, err, "get pending mdm commands by host")
			}
			if len(ackCmds) == 0 {
				cmdUUID := uuid.NewString()
				cmdUUID = fleet.RefetchVPPAppInstallsCommandUUIDPrefix + cmdUUID
				if err := svc.commander.InstalledApplicationList(r.Context, []string{cmdResult.UDID}, cmdUUID, true); err != nil {
					return nil, ctxerr.Wrap(r.Context, err, "sending list app command to verify install")
				}

				// update the install record
				if err := svc.ds.UpdateVPPInstallVerificationCommand(r.Context, cmdResult.CommandUUID, cmdUUID); err != nil {
					return nil, ctxerr.Wrap(r.Context, err, "update install record")
				}

			}
		}
	case "DeviceConfigured":
		if err := svc.ds.SetHostAwaitingConfiguration(r.Context, r.ID, false); err != nil {
			return nil, ctxerr.Wrap(r.Context, err, "failed to mark host as non longer awaiting configuration")
		}
	case "InstalledApplicationList":
		level.Debug(svc.logger).Log("msg", "calling handlers for InstalledApplicationList")
		res, err := NewInstalledApplicationListResult(r.Context, cmdResult.Raw, cmdResult.CommandUUID, cmdResult.UDID)
		if err != nil {
			return nil, ctxerr.Wrap(r.Context, err, "new installed application list result")
		}

		for _, f := range svc.commandHandlers["InstalledApplicationList"] {
			if err := f(r.Context, res); err != nil {
				return nil, ctxerr.Wrap(r.Context, err, "InstalledApplicationList handler failed")
			}
		}
	}

	return nil, nil
}

func (svc *MDMAppleCheckinAndCommandService) handleRefetch(r *mdm.Request, cmdResult *mdm.CommandResults) (*mdm.Command, error) {
	ctx := r.Context
	host, err := svc.ds.HostByIdentifier(ctx, cmdResult.UDID)
	if err != nil {
		return nil, ctxerr.Wrap(ctx, err, "failed to get host by identifier")
	}

	switch {
	case strings.HasPrefix(cmdResult.CommandUUID, fleet.RefetchAppsCommandUUIDPrefix):
		return svc.handleRefetchAppsResults(ctx, host, cmdResult)

	case strings.HasPrefix(cmdResult.CommandUUID, fleet.RefetchCertsCommandUUIDPrefix):
		return svc.handleRefetchCertsResults(ctx, host, cmdResult)

	case strings.HasPrefix(cmdResult.CommandUUID, fleet.RefetchDeviceCommandUUIDPrefix):
		return svc.handleRefetchDeviceResults(ctx, host, cmdResult)

	default:
		// This should never happen, but just in case we'll return an error.
		return nil, ctxerr.New(ctx, fmt.Sprintf("unknown refetch command type %s", cmdResult.CommandUUID))
	}
}

func (svc *MDMAppleCheckinAndCommandService) handleRefetchAppsResults(ctx context.Context, host *fleet.Host, cmdResult *mdm.CommandResults) (*mdm.Command, error) {
	if !strings.HasPrefix(cmdResult.CommandUUID, fleet.RefetchAppsCommandUUIDPrefix) {
		// Caller should have checked this, but just in case we'll return an error.
		return nil, ctxerr.New(ctx, fmt.Sprintf("expected REFETCH-APPS- prefix but got %s", cmdResult.CommandUUID))
	}

	// We remove pending command first in case there is an error processing the results, so that we don't prevent another refetch.
	if err := svc.ds.RemoveHostMDMCommand(ctx, fleet.HostMDMCommand{
		HostID:      host.ID,
		CommandType: fleet.RefetchAppsCommandUUIDPrefix,
	}); err != nil {
		return nil, ctxerr.Wrap(ctx, err, "remove refetch apps command")
	}

	if host.Platform != "ios" && host.Platform != "ipados" {
		return nil, ctxerr.New(ctx, "refetch apps command sent to non-iOS/non-iPadOS host")
	}
	source := "ios_apps"
	if host.Platform == "ipados" {
		source = "ipados_apps"
	}

	response := cmdResult.Raw
	software, err := unmarshalAppList(ctx, response, source)
	if err != nil {
		return nil, ctxerr.Wrap(ctx, err, "unmarshal app list")
	}
	_, err = svc.ds.UpdateHostSoftware(ctx, host.ID, software)
	if err != nil {
		return nil, ctxerr.Wrap(ctx, err, "update host software")
	}

	return nil, nil
}

func (svc *MDMAppleCheckinAndCommandService) handleRefetchCertsResults(ctx context.Context, host *fleet.Host, cmdResult *mdm.CommandResults) (*mdm.Command, error) {
	if !strings.HasPrefix(cmdResult.CommandUUID, fleet.RefetchCertsCommandUUIDPrefix) {
		// Caller should have checked this, but just in case we'll return an error.
		return nil, ctxerr.New(ctx, fmt.Sprintf("expected REFETCH-CERTS- prefix but got %s", cmdResult.CommandUUID))
	}

	// We remove pending command first in case there is an error processing the results, so that we don't prevent another refetch.
	if err := svc.ds.RemoveHostMDMCommand(ctx, fleet.HostMDMCommand{
		HostID:      host.ID,
		CommandType: fleet.RefetchCertsCommandUUIDPrefix,
	}); err != nil {
		return nil, ctxerr.Wrap(ctx, err, "refetch certs: remove refetch command")
	}

	// TODO(mna): when we add iOS/iPadOS support for https://github.com/fleetdm/fleet/issues/26913,
	// this is where we'll need to identify user-keychain certs for iPad/iPhone. For now we set
	// them all as "system" certificates.
	var listResp fleet.MDMAppleCertificateListResponse
	if err := plist.Unmarshal(cmdResult.Raw, &listResp); err != nil {
		return nil, ctxerr.Wrap(ctx, err, "refetch certs: unmarshal certificate list command result")
	}
	payload := make([]*fleet.HostCertificateRecord, 0, len(listResp.CertificateList))
	for _, cert := range listResp.CertificateList {
		parsed, err := cert.Parse(host.ID)
		if err != nil {
			return nil, ctxerr.Wrap(ctx, err, "refetch certs: parse certificate")
		}
		payload = append(payload, parsed)
	}

	if err := svc.ds.UpdateHostCertificates(ctx, host.ID, host.UUID, payload); err != nil {
		return nil, ctxerr.Wrap(ctx, err, "refetch certs: update host certificates")
	}

	return nil, nil
}

func (svc *MDMAppleCheckinAndCommandService) handleRefetchDeviceResults(ctx context.Context, host *fleet.Host, cmdResult *mdm.CommandResults) (*mdm.Command, error) {
	if !strings.HasPrefix(cmdResult.CommandUUID, fleet.RefetchDeviceCommandUUIDPrefix) {
		// Caller should have checked this, but just in case we'll return an error.
		return nil, ctxerr.New(ctx, fmt.Sprintf("expected REFETCH-DEVICE- prefix but got %s", cmdResult.CommandUUID))
	}

	// We remove pending command first in case there is an error processing the results, so that we don't prevent another refetch.
	if err := svc.ds.RemoveHostMDMCommand(ctx, fleet.HostMDMCommand{
		HostID:      host.ID,
		CommandType: fleet.RefetchDeviceCommandUUIDPrefix,
	}); err != nil {
		return nil, ctxerr.Wrap(ctx, err, "remove refetch device command")
	}

	var deviceInformationResponse struct {
		QueryResponses map[string]interface{} `plist:"QueryResponses"`
	}
	if err := plist.Unmarshal(cmdResult.Raw, &deviceInformationResponse); err != nil {
		return nil, ctxerr.Wrap(ctx, err, "failed to unmarshal device information command result")
	}
	deviceName := deviceInformationResponse.QueryResponses["DeviceName"].(string)
	deviceCapacity := deviceInformationResponse.QueryResponses["DeviceCapacity"].(float64)
	availableDeviceCapacity := deviceInformationResponse.QueryResponses["AvailableDeviceCapacity"].(float64)
	osVersion := deviceInformationResponse.QueryResponses["OSVersion"].(string)
	wifiMac := deviceInformationResponse.QueryResponses["WiFiMAC"].(string)
	productName := deviceInformationResponse.QueryResponses["ProductName"].(string)
	host.ComputerName = deviceName
	host.Hostname = deviceName
	host.GigsDiskSpaceAvailable = availableDeviceCapacity
	host.GigsTotalDiskSpace = deviceCapacity
	var (
		osVersionPrefix string
		platform        string
	)
	if strings.HasPrefix(productName, "iPhone") {
		osVersionPrefix = "iOS"
		platform = "ios"
	} else { // iPad
		osVersionPrefix = "iPadOS"
		platform = "ipados"
	}
	host.OSVersion = osVersionPrefix + " " + osVersion
	host.PrimaryMac = wifiMac
	host.HardwareModel = productName
	host.DetailUpdatedAt = time.Now()
	host.RefetchRequested = false

	if err := svc.ds.UpdateHost(ctx, host); err != nil {
		return nil, ctxerr.Wrap(ctx, err, "failed to update host")
	}
	if err := svc.ds.SetOrUpdateHostDisksSpace(ctx, host.ID, availableDeviceCapacity, 100*availableDeviceCapacity/deviceCapacity,
		deviceCapacity); err != nil {
		return nil, ctxerr.Wrap(ctx, err, "failed to update host storage")
	}
	if err := svc.ds.UpdateHostOperatingSystem(ctx, host.ID, fleet.OperatingSystem{
		Name:     osVersionPrefix,
		Version:  osVersion,
		Platform: platform,
	}); err != nil {
		return nil, ctxerr.Wrap(ctx, err, "failed to update host operating system")
	}

	if host.MDM.EnrollmentStatus != nil && *host.MDM.EnrollmentStatus == "Pending" {
		// Since the device has been refetched, we can assume it's enrolled.
		if err := svc.ds.UpdateMDMData(ctx, host.ID, true); err != nil {
			return nil, ctxerr.Wrap(ctx, err, "failed to update MDM data")
		}
	}
	return nil, nil
}

type InstalledApplicationListResult interface {
	fleet.MDMCommandResults
	AvailableApps() []fleet.Software
}

type installedApplicationListResult struct {
	raw           []byte
	availableApps []fleet.Software
	uuid          string
	hostUUID      string
}

func (i *installedApplicationListResult) Raw() []byte                     { return i.raw }
func (i *installedApplicationListResult) UUID() string                    { return i.uuid }
func (i *installedApplicationListResult) HostUUID() string                { return i.hostUUID }
func (i *installedApplicationListResult) AvailableApps() []fleet.Software { return i.availableApps }

func NewInstalledApplicationListResult(ctx context.Context, rawResult []byte, uuid, hostUUID string) (InstalledApplicationListResult, error) {
	list, err := unmarshalAppList(ctx, rawResult, "apps")
	if err != nil {
		return nil, ctxerr.Wrap(ctx, err, "unmarshal app list for new installed application list result")
	}

	return &installedApplicationListResult{
		raw:           rawResult,
		uuid:          uuid,
		availableApps: list,
		hostUUID:      hostUUID,
	}, nil
}

func NewInstalledApplicationListResultsHandler(
	ds fleet.Datastore,
	commander *apple_mdm.MDMAppleCommander,
	logger kitlog.Logger,
	verifyTimeout, verifyRequestDelay time.Duration,
) func(ctx context.Context, commandResults fleet.MDMCommandResults) error {
	return func(ctx context.Context, commandResults fleet.MDMCommandResults) error {
		installedAppResult, ok := commandResults.(InstalledApplicationListResult)
		if !ok {
			return ctxerr.New(ctx, "unexpected results type")
		}

		// Then it's not a command sent by Fleet, so skip it
		if !strings.HasPrefix(installedAppResult.UUID(), fleet.RefetchVPPAppInstallsCommandUUIDPrefix) {
			return nil
		}

		installedApps := installedAppResult.AvailableApps()

		if len(installedApps) == 0 {
			// Nothing to do
			return nil
		}

		// Get installs that should be verified by this InstalledApplicationList command
		installs, err := ds.GetVPPInstallsByVerificationUUID(ctx, installedAppResult.UUID())
		if err != nil {
			return ctxerr.Wrap(ctx, err, "InstalledApplicationList handler: getting install record")
		}

		installsByBundleID := map[string]*fleet.HostVPPSoftwareInstall{}
		for _, install := range installs {
			installsByBundleID[install.BundleIdentifier] = install
		}

		var poll bool
		for _, a := range installedApps {
			install, ok := installsByBundleID[a.BundleIdentifier]
			if !ok {
				continue
			}

			var terminal bool
			switch {
			case a.Installed:
				if err := ds.SetVPPInstallAsVerified(ctx, install.HostID, install.InstallCommandUUID); err != nil {
					return ctxerr.Wrap(ctx, err, "InstalledApplicationList handler: set vpp install verified")
				}

				terminal = true
			case install.InstallCommandAckAt != nil && time.Since(*install.InstallCommandAckAt) > verifyTimeout:
				if err := ds.SetVPPInstallAsFailed(ctx, install.HostID, install.InstallCommandUUID); err != nil {
					return ctxerr.Wrap(ctx, err, "InstalledApplicationList handler: set vpp install failed")
				}

				terminal = true
			}

			if !terminal {
				poll = true
				continue
			}

			// this might be a setup experience VPP install, so we'll try to update setup experience status
			if updated, err := maybeUpdateSetupExperienceStatus(ctx, ds, fleet.SetupExperienceVPPInstallResult{
				HostUUID:      installedAppResult.HostUUID(),
				CommandUUID:   install.InstallCommandUUID,
				CommandStatus: install.InstallCommandStatus,
			}, true); err != nil {
				return ctxerr.Wrap(ctx, err, "updating setup experience status from VPP install result")
			} else if updated {
				level.Debug(logger).Log("msg", "setup experience script result updated", "host_uuid", installedAppResult.HostUUID(), "execution_id", install.InstallCommandUUID)
			}

			// create an activity for installing only if we're in a terminal state
			user, act, err := ds.GetPastActivityDataForVPPAppInstall(ctx, &mdm.CommandResults{CommandUUID: install.InstallCommandUUID, Status: install.InstallCommandStatus})
			if err != nil {
				if fleet.IsNotFound(err) {
					// Then this isn't a VPP install, so no activity generated
					return nil
				}

				return ctxerr.Wrap(ctx, err, "fetching data for installed app store app activity")
			}

			if err := newActivity(ctx, user, act, ds, logger); err != nil {
				return ctxerr.Wrap(ctx, err, "creating activity for installed app store app")
			}

		}

		if poll {
			err := worker.QueueVPPInstallVerificationJob(ctx, ds, logger, worker.VerifyVPPTask, verifyRequestDelay, installedAppResult.HostUUID(), installedAppResult.UUID())
			if err != nil {
				return ctxerr.Wrap(ctx, err, "InstalledApplicationList handler: queueing vpp install verification job")
			}
		}

		return nil
	}
}

func unmarshalAppList(ctx context.Context, response []byte, source string) ([]fleet.Software,
	error,
) {
	var appsResponse struct {
		InstalledApplicationList []map[string]interface{} `plist:"InstalledApplicationList"`
	}
	if err := plist.Unmarshal(response, &appsResponse); err != nil {
		return nil, ctxerr.Wrap(ctx, err, "failed to unmarshal installed application list command result")
	}

	truncateString := func(item interface{}, length int) string {
		str, ok := item.(string)
		if !ok {
			return ""
		}
		runes := []rune(str)
		if len(runes) > length {
			return string(runes[:length])
		}
		return str
	}

	var software []fleet.Software
	for _, app := range appsResponse.InstalledApplicationList {
		sw := fleet.Software{
			Name:             truncateString(app["Name"], fleet.SoftwareNameMaxLength),
			Version:          truncateString(app["ShortVersion"], fleet.SoftwareVersionMaxLength),
			BundleIdentifier: truncateString(app["Identifier"], fleet.SoftwareBundleIdentifierMaxLength),
			Source:           source,
		}
		if val, ok := app["Installing"]; ok {
			installing, ok := val.(bool)
			if !ok {
				return nil, ctxerr.New(ctx, "parsing Installing key")
			}

			sw.Installed = !installing
		}
		software = append(software, sw)
	}

	return software, nil
}

// mdmAppleDeliveryStatusFromCommandStatus converts a MDM command status to a
// fleet.MDMAppleDeliveryStatus.
//
// NOTE: this mapping does not include all
// possible delivery statuses (e.g., verified status is not included) is intended to
// only be used in the context of CommandAndReportResults in the MDMAppleCheckinAndCommandService.
// Extra care should be taken before using this function in other contexts.
func mdmAppleDeliveryStatusFromCommandStatus(cmdStatus string) *fleet.MDMDeliveryStatus {
	switch cmdStatus {
	case fleet.MDMAppleStatusAcknowledged:
		return &fleet.MDMDeliveryVerifying
	case fleet.MDMAppleStatusError, fleet.MDMAppleStatusCommandFormatError:
		return &fleet.MDMDeliveryFailed
	case fleet.MDMAppleStatusIdle, fleet.MDMAppleStatusNotNow:
		return &fleet.MDMDeliveryPending
	default:
		return nil
	}
}

// ensureFleetProfiles ensures there's a fleetd configuration profile in
// mdm_apple_configuration_profiles for each team and for "no team"
//
// We try our best to use each team's secret but we default to creating a
// profile with the global enroll secret if the team doesn't have any enroll
// secrets.
//
// This profile will be installed to all hosts in the team (or "no team",) but it
// will only be used by hosts that have a fleetd installation without an enroll
// secret and fleet URL (mainly DEP enrolled hosts).
func ensureFleetProfiles(ctx context.Context, ds fleet.Datastore, logger kitlog.Logger, signingCertDER []byte) error {
	appCfg, err := ds.AppConfig(ctx)
	if err != nil {
		return ctxerr.Wrap(ctx, err, "fetching app config")
	}

	var rootCAProfContents bytes.Buffer
	params := mobileconfig.FleetCARootTemplateOptions{
		PayloadIdentifier: mobileconfig.FleetCARootConfigPayloadIdentifier,
		PayloadName:       mdm_types.FleetCAConfigProfileName,
		Certificate:       base64.StdEncoding.EncodeToString(signingCertDER),
	}

	if err := mobileconfig.FleetCARootTemplate.Execute(&rootCAProfContents, params); err != nil {
		return ctxerr.Wrap(ctx, err, "executing fleet root CA config template")
	}

	b := rootCAProfContents.Bytes()

	enrollSecrets, err := ds.AggregateEnrollSecretPerTeam(ctx)
	if err != nil {
		return ctxerr.Wrap(ctx, err, "getting enroll secrets aggregates")
	}

	globalSecret := ""
	for _, es := range enrollSecrets {
		if es.TeamID == nil {
			globalSecret = es.Secret
		}
	}

	var profiles []*fleet.MDMAppleConfigProfile
	for _, es := range enrollSecrets {
		if es.Secret == "" {
			var msg string
			if es.TeamID != nil {
				msg += fmt.Sprintf("team_id %d doesn't have an enroll secret, ", *es.TeamID)
			}
			if globalSecret == "" {
				logger.Log("err", msg+"no global enroll secret found, skipping the creation of a com.fleetdm.fleetd.config profile")
				continue
			}
			logger.Log("err", msg+"using a global enroll secret for com.fleetdm.fleetd.config profile")
			es.Secret = globalSecret
		}

		var contents bytes.Buffer
		params := mobileconfig.FleetdProfileOptions{
			EnrollSecret: es.Secret,
			ServerURL:    appCfg.ServerSettings.ServerURL, // ServerURL must be set to the Fleet URL.  Do not use appCfg.MDMUrl() here.
			PayloadType:  mobileconfig.FleetdConfigPayloadIdentifier,
			PayloadName:  mdm_types.FleetdConfigProfileName,
		}

		if err := mobileconfig.FleetdProfileTemplate.Execute(&contents, params); err != nil {
			return ctxerr.Wrap(ctx, err, "executing fleetd config template")
		}

		cp, err := fleet.NewMDMAppleConfigProfile(contents.Bytes(), es.TeamID)
		if err != nil {
			return ctxerr.Wrap(ctx, err, "building fleetd configuration profile")
		}
		profiles = append(profiles, cp)

		rootCAProf, err := fleet.NewMDMAppleConfigProfile(b, es.TeamID)
		if err != nil {
			return ctxerr.Wrap(ctx, err, "building root CA configuration profile")
		}
		profiles = append(profiles, rootCAProf)
	}

	if err := ds.BulkUpsertMDMAppleConfigProfiles(ctx, profiles); err != nil {
		return ctxerr.Wrap(ctx, err, "bulk-upserting configuration profiles")
	}

	return nil
}

func SendPushesToPendingDevices(
	ctx context.Context,
	ds fleet.Datastore,
	commander *apple_mdm.MDMAppleCommander,
	logger kitlog.Logger,
) error {
	enrollmentIDs, err := ds.GetEnrollmentIDsWithPendingMDMAppleCommands(ctx)
	if err != nil {
		return ctxerr.Wrap(ctx, err, "getting host uuids with pending commands")
	}

	if len(enrollmentIDs) == 0 {
		return nil
	}

	if err := commander.SendNotifications(ctx, enrollmentIDs); err != nil {
		var apnsErr *apple_mdm.APNSDeliveryError
		if errors.As(err, &apnsErr) {
			level.Info(logger).Log("msg", "failed to send APNs notification to some hosts", "error", apnsErr.Error())
			return nil
		}

		return ctxerr.Wrap(ctx, err, "sending push notifications")

	}

	return nil
}

func ReconcileAppleDeclarations(
	ctx context.Context,
	ds fleet.Datastore,
	commander *apple_mdm.MDMAppleCommander,
	logger kitlog.Logger,
) error {
	appConfig, err := ds.AppConfig(ctx)
	if err != nil {
		return fmt.Errorf("reading app config: %w", err)
	}
	if !appConfig.MDM.EnabledAndConfigured {
		return nil
	}

	// batch set declarations as pending
	changedHosts, err := ds.MDMAppleBatchSetHostDeclarationState(ctx)
	if err != nil {
		return ctxerr.Wrap(ctx, err, "updating host declaration state")
	}

	// Find any hosts that requested a resync. This is used to cover special cases where we're not
	// 100% certain of the declarations on the device.
	resyncHosts, err := ds.MDMAppleHostDeclarationsGetAndClearResync(ctx)
	if err != nil {
		return ctxerr.Wrap(ctx, err, "getting and clearing resync hosts")
	}
	if len(resyncHosts) > 0 {
		changedHosts = append(changedHosts, resyncHosts...)
		// Deduplicate changedHosts
		uniqueHosts := make(map[string]struct{})
		deduplicatedHosts := make([]string, 0, len(changedHosts))
		for _, id := range changedHosts {
			if _, exists := uniqueHosts[id]; !exists {
				uniqueHosts[id] = struct{}{}
				deduplicatedHosts = append(deduplicatedHosts, id)
			}
		}
		changedHosts = deduplicatedHosts
	}

	if len(changedHosts) == 0 {
		level.Info(logger).Log("msg", "no hosts with changed declarations")
		return nil
	}

	// send a DeclarativeManagement command to start a sync
	if err := commander.DeclarativeManagement(ctx, changedHosts, uuid.NewString()); err != nil {
		return ctxerr.Wrap(ctx, err, "issuing DeclarativeManagement command")
	}

	level.Info(logger).Log("msg", "sent DeclarativeManagement command", "host_number", len(changedHosts))

	return nil
}

// install/removeTargets are maps from profileUUID -> command uuid and host
// UUIDs as the underlying MDM services are optimized to send one command to
// multiple hosts at the same time. Note that the same command uuid is used
// for all hosts in a given install/remove target operation.
type cmdTarget struct {
	cmdUUID       string
	profIdent     string
	enrollmentIDs []string
}

<<<<<<< HEAD
func getNanoMDMUserEnrollment(ctx context.Context, ds fleet.Datastore, userEnrollmentMap map[string]string, userEnrollmentsToHostUUIDsMap map[string]string, hostUUID string) (string, error) {
	userEnrollment, ok := userEnrollmentMap[hostUUID]
	if !ok {
		userNanoEnrollment, err := ds.GetNanoMDMUserEnrollment(ctx, hostUUID)
		if err != nil {
			return userEnrollment, ctxerr.Wrap(ctx, err, "getting user enrollment for host")
		}
		if userNanoEnrollment != nil {
			userEnrollment = userNanoEnrollment.ID
			userEnrollmentMap[hostUUID] = userEnrollment
			userEnrollmentsToHostUUIDsMap[userEnrollment] = hostUUID
		} else {
			// Cache the fact that there is no user enrollment for this host
			userEnrollmentMap[hostUUID] = "" // no user enrollment for this host
		}
	}

	return userEnrollment, nil
}
=======
// Number of hours to wait for a user enrollment to exist for a host after its
// device enrollment. After that duration, the user-scoped profiles will be
// delivered to the device-channel.
const hoursToWaitForUserEnrollmentAfterDeviceEnrollment = 2
>>>>>>> 48ea14ab

func ReconcileAppleProfiles(
	ctx context.Context,
	ds fleet.Datastore,
	commander *apple_mdm.MDMAppleCommander,
	logger kitlog.Logger,
) error {
	appConfig, err := ds.AppConfig(ctx)
	if err != nil {
		return fmt.Errorf("reading app config: %w", err)
	}
	if !appConfig.MDM.EnabledAndConfigured {
		return nil
	}

	// Map of host UUID->User Channel enrollment ID so that we can cache them per-device
	userEnrollmentMap := make(map[string]string)
	userEnrollmentsToHostUUIDsMap := make(map[string]string) // the same thing in reverse

	assets, err := ds.GetAllMDMConfigAssetsByName(ctx, []fleet.MDMAssetName{
		fleet.MDMAssetCACert,
	}, nil)
	if err != nil {
		return ctxerr.Wrap(ctx, err, "getting Apple SCEP")
	}

	block, _ := pem.Decode(assets[fleet.MDMAssetCACert].Value)
	if block == nil || block.Type != "CERTIFICATE" {
		return ctxerr.Wrap(ctx, err, "failed to decode PEM block from SCEP certificate")
	}

	if err := ensureFleetProfiles(ctx, ds, logger, block.Bytes); err != nil {
		logger.Log("err", "unable to ensure a fleetd configuration profiles are in place", "details", err)
	}

	// retrieve the profiles to install/remove.
	toInstall, err := ds.ListMDMAppleProfilesToInstall(ctx)
	if err != nil {
		return ctxerr.Wrap(ctx, err, "getting profiles to install")
	}

	// Exclude macOS only profiles from iPhones/iPads.
	toInstall = fleet.FilterMacOSOnlyProfilesFromIOSIPadOS(toInstall)

	toRemove, err := ds.ListMDMAppleProfilesToRemove(ctx)
	if err != nil {
		return ctxerr.Wrap(ctx, err, "getting profiles to remove")
	}

	getHostUserEnrollmentID := func(hostUUID string) (string, error) {
		userEnrollmentID, ok := userEnrollmentMap[hostUUID]
		if !ok {
			userNanoEnrollment, err := ds.GetNanoMDMUserEnrollment(ctx, hostUUID)
			if err != nil {
				return "", ctxerr.Wrap(ctx, err, "getting user enrollment for host")
			}
			if userNanoEnrollment != nil {
				userEnrollmentID = userNanoEnrollment.ID
			}
			userEnrollmentMap[hostUUID] = userEnrollmentID
			if userEnrollmentID != "" {
				userEnrollmentsToHostUUIDsMap[userEnrollmentID] = hostUUID
			}
		}
		return userEnrollmentID, nil
	}

	isAwaitingUserEnrollment := func(prof *fleet.MDMAppleProfilePayload) (bool, error) {
		if prof.Scope != fleet.PayloadScopeUser {
			return false, nil
		}

		userEnrollmentID, err := getHostUserEnrollmentID(prof.HostUUID)
		if userEnrollmentID != "" || err != nil {
			// there is a user enrollment (so it is not waiting for one), or it failed looking for one
			return false, err
		}

		if prof.DeviceEnrolledAt != nil && time.Since(*prof.DeviceEnrolledAt) < hoursToWaitForUserEnrollmentAfterDeviceEnrollment*time.Hour {
			return true, nil
		}
		return false, nil
	}

	// Perform aggregations to support all the operations we need to do

	// toGetContents contains the UUIDs of all the profiles from which we
	// need to retrieve contents. Since the previous query returns one row
	// per host, it would be too expensive to retrieve the profile contents
	// there, so we make another request. Using a map to deduplicate.
	toGetContents := make(map[string]bool)

	// hostProfiles tracks each host_mdm_apple_profile we need to upsert
	// with the new status, operation_type, etc.
	hostProfiles := make([]*fleet.MDMAppleBulkUpsertHostProfilePayload, 0, len(toInstall)+len(toRemove))

	// profileIntersection tracks profilesToAdd ∩ profilesToRemove, this is used to avoid:
	//
	// - Sending a RemoveProfile followed by an InstallProfile for a
	// profile with an identifier that's already installed, which can cause
	// racy behaviors.
	// - Sending a InstallProfile command for a profile that's exactly the
	// same as the one installed. Customers have reported that sending the
	// command causes unwanted behavior.
	profileIntersection := apple_mdm.NewProfileBimap()
	profileIntersection.IntersectByIdentifierAndHostUUID(toInstall, toRemove)
	// the intersection only includes the ones in both with profileIdentifier and hostUUID same

	// hostProfilesToCleanup is used to track profiles that should be removed
	// from the database directly without having to issue a RemoveProfile
	// command.
	hostProfilesToCleanup := []*fleet.MDMAppleProfilePayload{}

	// Index host profiles to install by host and profile UUID, for easier bulk error processing
	hostProfilesToInstallMap := make(map[hostProfileUUID]*fleet.MDMAppleBulkUpsertHostProfilePayload, len(toInstall))

	installTargets, removeTargets := make(map[string]*cmdTarget), make(map[string]*cmdTarget)

	for _, p := range toInstall {
		if pp, ok := profileIntersection.GetMatchingProfileInCurrentState(p); ok {
			// if the profile was in any other status than `failed`
			// and the checksums match (the profiles are exactly
			// the same) we don't send another InstallProfile
			// command.

			if pp.Status != &fleet.MDMDeliveryFailed && bytes.Equal(pp.Checksum, p.Checksum) {
				hostProfile := &fleet.MDMAppleBulkUpsertHostProfilePayload{
					ProfileUUID:       p.ProfileUUID,
					HostUUID:          p.HostUUID,
					ProfileIdentifier: p.ProfileIdentifier,
					ProfileName:       p.ProfileName,
					Checksum:          p.Checksum,
					SecretsUpdatedAt:  p.SecretsUpdatedAt,
					OperationType:     pp.OperationType,
					Status:            pp.Status,
					CommandUUID:       pp.CommandUUID,
					Detail:            pp.Detail,
					Scope:             pp.Scope,
				}
				hostProfiles = append(hostProfiles, hostProfile)
				hostProfilesToInstallMap[hostProfileUUID{HostUUID: p.HostUUID, ProfileUUID: p.ProfileUUID}] = hostProfile
				continue
			}
		}
<<<<<<< HEAD
=======

		wait, err := isAwaitingUserEnrollment(p)
		if err != nil {
			return err
		}
		if wait {
			// user-scoped profile still waiting for a user enrollment, leave the
			// profile in NULL status
			hostProfile := &fleet.MDMAppleBulkUpsertHostProfilePayload{
				ProfileUUID:       p.ProfileUUID,
				HostUUID:          p.HostUUID,
				ProfileIdentifier: p.ProfileIdentifier,
				ProfileName:       p.ProfileName,
				Checksum:          p.Checksum,
				SecretsUpdatedAt:  p.SecretsUpdatedAt,
				OperationType:     fleet.MDMOperationTypeInstall,
				Status:            nil,
				Scope:             p.Scope,
			}
			hostProfiles = append(hostProfiles, hostProfile)
			hostProfilesToInstallMap[hostProfileUUID{HostUUID: p.HostUUID, ProfileUUID: p.ProfileUUID}] = hostProfile
			continue
		}

		toGetContents[p.ProfileUUID] = true
>>>>>>> 48ea14ab

		target := installTargets[p.ProfileUUID]
		if target == nil {
			target = &cmdTarget{
				cmdUUID:   uuid.New().String(),
				profIdent: p.ProfileIdentifier,
			}
			installTargets[p.ProfileUUID] = target
		}

		if p.Scope == fleet.PayloadScopeUser {
<<<<<<< HEAD
			userEnrollment, err := getNanoMDMUserEnrollment(ctx, ds, userEnrollmentMap, userEnrollmentsToHostUUIDsMap, p.HostUUID)
			if err != nil {
				return ctxerr.Wrap(ctx, err, "getting user enrollment for host")
			}
			if userEnrollment == "" {
				level.Warn(logger).Log("msg", "host does not have a user enrollment, failing profile installation",
					"host_uuid", p.HostUUID, "profile_uuid", p.ProfileUUID, "profile_identifier", p.ProfileIdentifier)
				hostProfile := &fleet.MDMAppleBulkUpsertHostProfilePayload{
					ProfileUUID:       p.ProfileUUID,
					HostUUID:          p.HostUUID,
					OperationType:     fleet.MDMOperationTypeInstall,
					Status:            &fleet.MDMDeliveryFailed,
					Detail:            "Host does not have a user enrollment",
					CommandUUID:       "",
					ProfileIdentifier: p.ProfileIdentifier,
					ProfileName:       p.ProfileName,
					Checksum:          p.Checksum,
					SecretsUpdatedAt:  p.SecretsUpdatedAt,
					Scope:             p.Scope,
				}
				hostProfiles = append(hostProfiles, hostProfile)
				continue
=======
			userEnrollmentID, err := getHostUserEnrollmentID(p.HostUUID)
			if err != nil {
				return err
			}
			if userEnrollmentID == "" {
				level.Warn(logger).Log("msg", "host does not have a user enrollment, falling back to system enrollment for user scoped profile",
					"host_uuid", p.HostUUID, "profile_uuid", p.ProfileUUID, "profile_identifier", p.ProfileIdentifier)
			} else {
				sentToUserChannel = true
				target.enrollmentIDs = append(target.enrollmentIDs, userEnrollmentID)
>>>>>>> 48ea14ab
			}

			target.enrollmentIDs = append(target.enrollmentIDs, userEnrollment)
		} else {
			target.enrollmentIDs = append(target.enrollmentIDs, p.HostUUID)
		}
		toGetContents[p.ProfileUUID] = true

		hostProfile := &fleet.MDMAppleBulkUpsertHostProfilePayload{
			ProfileUUID:       p.ProfileUUID,
			HostUUID:          p.HostUUID,
			OperationType:     fleet.MDMOperationTypeInstall,
			Status:            &fleet.MDMDeliveryPending,
			CommandUUID:       target.cmdUUID,
			ProfileIdentifier: p.ProfileIdentifier,
			ProfileName:       p.ProfileName,
			Checksum:          p.Checksum,
			SecretsUpdatedAt:  p.SecretsUpdatedAt,
			Scope:             p.Scope,
		}
		hostProfiles = append(hostProfiles, hostProfile)
		hostProfilesToInstallMap[hostProfileUUID{HostUUID: p.HostUUID, ProfileUUID: p.ProfileUUID}] = hostProfile
	}

	for _, p := range toRemove {
		// Exclude profiles that are also marked for installation.
		if _, ok := profileIntersection.GetMatchingProfileInDesiredState(p); ok {
			hostProfilesToCleanup = append(hostProfilesToCleanup, p)
			continue
		}

		if p.FailedInstallOnHost() {
			// then we shouldn't send an additional remove command since it failed to install on the host.
			hostProfilesToCleanup = append(hostProfilesToCleanup, p)
			continue
		}
		if p.PendingInstallOnHost() {
			// The profile most likely did not install on host. However, it is possible that the profile
			// is currently being installed. So, we clean up the profile from the database, but also send
			// a remove command to the host.
			hostProfilesToCleanup = append(hostProfilesToCleanup, p)
			// IgnoreError is set since the removal command is likely to fail.
			p.IgnoreError = true
		}

		target := removeTargets[p.ProfileUUID]
		if target == nil {
			target = &cmdTarget{
				cmdUUID:   uuid.New().String(),
				profIdent: p.ProfileIdentifier,
			}
			removeTargets[p.ProfileUUID] = target
		}

		if p.Scope == fleet.PayloadScopeUser {
<<<<<<< HEAD
			userEnrollment, err := getNanoMDMUserEnrollment(ctx, ds, userEnrollmentMap, userEnrollmentsToHostUUIDsMap, p.HostUUID)
			if err != nil {
				return ctxerr.Wrap(ctx, err, "getting user enrollment to delete profile from host")
			}
			if userEnrollment == "" {
				level.Warn(logger).Log("msg", "host does not have a user enrollment, cannot remove user scoped profile",
					"host_uuid", p.HostUUID, "profile_uuid", p.ProfileUUID, "profile_identifier", p.ProfileIdentifier)
				hostProfilesToCleanup = append(hostProfilesToCleanup, p)
				continue
			}

			target.enrollmentIDs = append(target.enrollmentIDs, userEnrollment)
=======
			userEnrollmentID, err := getHostUserEnrollmentID(p.HostUUID)
			if err != nil {
				return err
			}
			if userEnrollmentID == "" {
				level.Warn(logger).Log("msg", "host does not have a user enrollment, cannot remove user scoped profile",
					"host_uuid", p.HostUUID, "profile_uuid", p.ProfileUUID, "profile_identifier", p.ProfileIdentifier)
				continue
			}
			target.enrollmentIDs = append(target.enrollmentIDs, userEnrollmentID)
>>>>>>> 48ea14ab
		} else {
			target.enrollmentIDs = append(target.enrollmentIDs, p.HostUUID)
		}

		hostProfiles = append(hostProfiles, &fleet.MDMAppleBulkUpsertHostProfilePayload{
			ProfileUUID:       p.ProfileUUID,
			HostUUID:          p.HostUUID,
			OperationType:     fleet.MDMOperationTypeRemove,
			Status:            &fleet.MDMDeliveryPending,
			CommandUUID:       target.cmdUUID,
			ProfileIdentifier: p.ProfileIdentifier,
			ProfileName:       p.ProfileName,
			Checksum:          p.Checksum,
			SecretsUpdatedAt:  p.SecretsUpdatedAt,
			IgnoreError:       p.IgnoreError,
			Scope:             p.Scope,
		})
	}

	// delete all profiles that have a matching identifier to be installed.
	// This is to prevent sending both a `RemoveProfile` and an
	// `InstallProfile` for the same identifier, which can cause race
	// conditions. It's better to "update" the profile by sending a single
	// `InstallProfile` command.
	//
	// Create a map of command UUIDs to host IDs
	commandUUIDToHostIDsCleanupMap := make(map[string][]string)
	for _, hp := range hostProfilesToCleanup {
		// Certain failure scenarios may leave the profile without a command UUID, so skip those
		if hp.CommandUUID != "" {
			commandUUIDToHostIDsCleanupMap[hp.CommandUUID] = append(commandUUIDToHostIDsCleanupMap[hp.CommandUUID], hp.HostUUID)
		}
	}
	// We need to delete commands from the nano queue so they don't get sent to device.
	if len(commandUUIDToHostIDsCleanupMap) > 0 {
		if err := commander.BulkDeleteHostUserCommandsWithoutResults(ctx, commandUUIDToHostIDsCleanupMap); err != nil {
			return ctxerr.Wrap(ctx, err, "deleting nano commands without results")
		}
	}
	if err := ds.BulkDeleteMDMAppleHostsConfigProfiles(ctx, hostProfilesToCleanup); err != nil {
		return ctxerr.Wrap(ctx, err, "deleting profiles that didn't change")
	}

	// First update all the profiles in the database before sending the
	// commands, this prevents race conditions where we could get a
	// response from the device before we set its status as 'pending'
	//
	// We'll do another pass at the end to revert any changes for failed
	// deliveries.
	if err := ds.BulkUpsertMDMAppleHostProfiles(ctx, hostProfiles); err != nil {
		return ctxerr.Wrap(ctx, err, "updating host profiles")
	}

	// Grab the contents of all the profiles we need to install
	profileUUIDs := make([]string, 0, len(toGetContents))
	for pUUID := range toGetContents {
		profileUUIDs = append(profileUUIDs, pUUID)
	}
	profileContents, err := ds.GetMDMAppleProfilesContents(ctx, profileUUIDs)
	if err != nil {
		return ctxerr.Wrap(ctx, err, "get profile contents")
	}

	// Insert variables into profile contents of install targets. Variables may be host-specific.
	err = preprocessProfileContents(ctx, appConfig, ds,
		eeservice.NewSCEPConfigService(logger, nil),
		digicert.NewService(digicert.WithLogger(logger)),
		logger, installTargets, profileContents, hostProfilesToInstallMap, userEnrollmentsToHostUUIDsMap)
	if err != nil {
		return err
	}

	// Find the profiles containing secret variables.
	profilesWithSecrets, err := findProfilesWithSecrets(logger, installTargets, profileContents)
	if err != nil {
		return err
	}

	type remoteResult struct {
		Err     error
		CmdUUID string
	}

	// Send the install/remove commands for each profile.
	var wgProd, wgCons sync.WaitGroup
	ch := make(chan remoteResult)

	execCmd := func(profUUID string, target *cmdTarget, op fleet.MDMOperationType) {
		defer wgProd.Done()

		var err error
		switch op {
		case fleet.MDMOperationTypeInstall:
			if _, ok := profilesWithSecrets[profUUID]; ok {
				err = commander.EnqueueCommandInstallProfileWithSecrets(ctx, target.enrollmentIDs, profileContents[profUUID], target.cmdUUID)
			} else {
				err = commander.InstallProfile(ctx, target.enrollmentIDs, profileContents[profUUID], target.cmdUUID)
			}
		case fleet.MDMOperationTypeRemove:
			err = commander.RemoveProfile(ctx, target.enrollmentIDs, target.profIdent, target.cmdUUID)
		}

		var e *apple_mdm.APNSDeliveryError
		switch {
		case errors.As(err, &e):
			level.Debug(logger).Log("err", "sending push notifications, profiles still enqueued", "details", err)
		case err != nil:
			level.Error(logger).Log("err", fmt.Sprintf("enqueue command to %s profiles", op), "details", err)
			ch <- remoteResult{err, target.cmdUUID}
		}
	}
	for profUUID, target := range installTargets {
		wgProd.Add(1)
		go execCmd(profUUID, target, fleet.MDMOperationTypeInstall)
	}
	for profUUID, target := range removeTargets {
		wgProd.Add(1)
		go execCmd(profUUID, target, fleet.MDMOperationTypeRemove)
	}

	// index the host profiles by cmdUUID, for ease of error processing in the
	// consumer goroutine below.
	hostProfsByCmdUUID := make(map[string][]*fleet.MDMAppleBulkUpsertHostProfilePayload, len(installTargets)+len(removeTargets))
	for _, hp := range hostProfiles {
		hostProfsByCmdUUID[hp.CommandUUID] = append(hostProfsByCmdUUID[hp.CommandUUID], hp)
	}

	// Grab all the failed deliveries and update the status so they're picked up
	// again in the next run.
	//
	// Note that if the APNs push failed we won't try again, as the command was
	// successfully enqueued, this is only to account for internal errors like DB
	// failures.
	failed := []*fleet.MDMAppleBulkUpsertHostProfilePayload{}
	wgCons.Add(1)
	go func() {
		defer wgCons.Done()

		for resp := range ch {
			hostProfs := hostProfsByCmdUUID[resp.CmdUUID]
			for _, hp := range hostProfs {
				// clear the command as it failed to enqueue, will need to emit a new command
				hp.CommandUUID = ""
				// set status to nil so it is retried on the next cron run
				hp.Status = nil
				failed = append(failed, hp)
			}
		}
	}()

	wgProd.Wait()
	close(ch) // done sending at this point, this triggers end of for loop in consumer
	wgCons.Wait()

	if err := ds.BulkUpsertMDMAppleHostProfiles(ctx, failed); err != nil {
		return ctxerr.Wrap(ctx, err, "reverting status of failed profiles")
	}

	return nil
}

func findProfilesWithSecrets(
	logger kitlog.Logger,
	installTargets map[string]*cmdTarget,
	profileContents map[string]mobileconfig.Mobileconfig,
) (map[string]struct{}, error) {
	profilesWithSecrets := make(map[string]struct{})
	for profUUID := range installTargets {
		p, ok := profileContents[profUUID]
		if !ok { // Should never happen
			level.Error(logger).Log("msg", "profile content not found in ReconcileAppleProfiles", "profile_uuid", profUUID)
			continue
		}
		profileStr := string(p)
		vars := fleet.ContainsPrefixVars(profileStr, fleet.ServerSecretPrefix)
		if len(vars) > 0 {
			profilesWithSecrets[profUUID] = struct{}{}
		}
	}
	return profilesWithSecrets, nil
}

func preprocessProfileContents(
	ctx context.Context,
	appConfig *fleet.AppConfig,
	ds fleet.Datastore,
	scepConfig fleet.SCEPConfigService,
	digiCertService fleet.DigiCertService,
	logger kitlog.Logger,
	targets map[string]*cmdTarget,
	profileContents map[string]mobileconfig.Mobileconfig,
	hostProfilesToInstallMap map[hostProfileUUID]*fleet.MDMAppleBulkUpsertHostProfilePayload,
	userEnrollmentsToHostUUIDsMap map[string]string,
) error {
	// This method replaces Fleet variables ($FLEET_VAR_<NAME>) in the profile
	// contents, generating a unique profile for each host. For a 2KB profile and
	// 30K hosts, this method may generate ~60MB of profile data in memory.

	var (
		// Copy of NDES SCEP config which will contain unencrypted password, if needed
		ndesConfig    *fleet.NDESSCEPProxyIntegration
		digiCertCAs   map[string]*fleet.DigiCertIntegration
		customSCEPCAs map[string]*fleet.CustomSCEPProxyIntegration
	)

	// this is used to cache the host ID corresponding to the UUID, so we don't
	// need to look it up more than once per host.
	hostIDForUUIDCache := make(map[string]uint)

	var addedTargets map[string]*cmdTarget
	for profUUID, target := range targets {
		contents, ok := profileContents[profUUID]
		if !ok {
			// This should never happen
			continue
		}

		// Check if Fleet variables are present.
		contentsStr := string(contents)
		fleetVars := findFleetVariables(contentsStr)
		if len(fleetVars) == 0 {
			continue
		}

		var variablesUpdatedAt *time.Time

		// Do common validation that applies to all hosts in the target
		valid := true
		// Check if there are any CA variables first so that if a non-CA variable causes
		// preprocessing to fail, we still set the variablesUpdatedAt timestamp so that
		// validation works as expected
		// In the future we should expand variablesUpdatedAt logic to include non-CA variables as
		// well
		for fleetVar := range fleetVars {
			if fleetVar == fleet.FleetVarNDESSCEPChallenge || fleetVar == fleet.FleetVarNDESSCEPProxyURL || fleetVar == fleet.FleetVarSCEPRenewalID ||
				strings.HasPrefix(fleetVar, fleet.FleetVarDigiCertPasswordPrefix) || strings.HasPrefix(fleetVar, fleet.FleetVarDigiCertDataPrefix) ||
				strings.HasPrefix(fleetVar, fleet.FleetVarCustomSCEPChallengePrefix) || strings.HasPrefix(fleetVar, fleet.FleetVarCustomSCEPProxyURLPrefix) {
				// Give a few minutes leeway to account for clock skew
				variablesUpdatedAt = ptr.Time(time.Now().UTC().Add(-3 * time.Minute))
				break
			}
		}

		for fleetVar := range fleetVars {
			switch {
			case fleetVar == fleet.FleetVarNDESSCEPChallenge || fleetVar == fleet.FleetVarNDESSCEPProxyURL:
				configured, err := isNDESSCEPConfigured(ctx, appConfig, ds, hostProfilesToInstallMap, userEnrollmentsToHostUUIDsMap, profUUID, target)
				if err != nil {
					return ctxerr.Wrap(ctx, err, "checking NDES SCEP configuration")
				}
				if !configured {
					valid = false
					break
				}

			case fleetVar == fleet.FleetVarHostEndUserEmailIDP || fleetVar == fleet.FleetVarHostHardwareSerial ||
				fleetVar == fleet.FleetVarHostEndUserIDPUsername || fleetVar == fleet.FleetVarHostEndUserIDPUsernameLocalPart ||
				fleetVar == fleet.FleetVarHostEndUserIDPGroups || fleetVar == fleet.FleetVarHostEndUserIDPDepartment || fleetVar == fleet.FleetVarSCEPRenewalID:
				// No extra validation needed for these variables

			case strings.HasPrefix(fleetVar, fleet.FleetVarDigiCertPasswordPrefix) || strings.HasPrefix(fleetVar, fleet.FleetVarDigiCertDataPrefix):
				var caName string
				if strings.HasPrefix(fleetVar, fleet.FleetVarDigiCertPasswordPrefix) {
					caName = strings.TrimPrefix(fleetVar, fleet.FleetVarDigiCertPasswordPrefix)
				} else {
					caName = strings.TrimPrefix(fleetVar, fleet.FleetVarDigiCertDataPrefix)
				}
				if digiCertCAs == nil {
					digiCertCAs = make(map[string]*fleet.DigiCertIntegration)
				}
				configured, err := isDigiCertConfigured(ctx, appConfig, ds, hostProfilesToInstallMap, userEnrollmentsToHostUUIDsMap, digiCertCAs, profUUID, target, caName, fleetVar)
				if err != nil {
					return ctxerr.Wrap(ctx, err, "checking DigiCert configuration")
				}
				if !configured {
					valid = false
					break
				}

			case strings.HasPrefix(fleetVar, fleet.FleetVarCustomSCEPChallengePrefix) || strings.HasPrefix(fleetVar, fleet.FleetVarCustomSCEPProxyURLPrefix):
				var caName string
				if strings.HasPrefix(fleetVar, fleet.FleetVarCustomSCEPChallengePrefix) {
					caName = strings.TrimPrefix(fleetVar, fleet.FleetVarCustomSCEPChallengePrefix)
				} else {
					caName = strings.TrimPrefix(fleetVar, fleet.FleetVarCustomSCEPProxyURLPrefix)
				}
				if customSCEPCAs == nil {
					customSCEPCAs = make(map[string]*fleet.CustomSCEPProxyIntegration)
				}
				configured, err := isCustomSCEPConfigured(ctx, appConfig, ds, hostProfilesToInstallMap, userEnrollmentsToHostUUIDsMap, customSCEPCAs, profUUID, target, caName,
					fleetVar)
				if err != nil {
					return ctxerr.Wrap(ctx, err, "checking custom SCEP configuration")
				}
				if !configured {
					valid = false
					break
				}

			default:
				// Otherwise, error out since this variable is unknown
				detail := fmt.Sprintf("Unknown Fleet variable $FLEET_VAR_%s found in profile. Please update or remove.",
					fleetVar)
				_, err := markProfilesFailed(ctx, ds, target, hostProfilesToInstallMap, userEnrollmentsToHostUUIDsMap, profUUID, detail, variablesUpdatedAt)
				if err != nil {
					return err
				}
				valid = false
			}
		}
		if !valid {
			// We marked the profile as failed, so we will not do any additional processing on it
			delete(targets, profUUID)
			continue
		}

		// Currently, all supported Fleet variables are unique per host, so we split the profile into multiple profiles.
		// We generate a new temporary profileUUID which is currently only used to install the profile.
		// The profileUUID in host_mdm_apple_profiles is still the original profileUUID.
		// We also generate a new commandUUID which is used to install the profile via nano_commands table.
		if addedTargets == nil {
			addedTargets = make(map[string]*cmdTarget, 1)
		}
		// We store the timestamp when the challenge was retrieved to know if it has expired.
		var managedCertificatePayloads []*fleet.MDMManagedCertificate
		// We need to update the profiles of each host with the new command UUID
		profilesToUpdate := make([]*fleet.MDMAppleBulkUpsertHostProfilePayload, 0, len(target.enrollmentIDs))
		for _, enrollmentID := range target.enrollmentIDs {
			tempProfUUID := uuid.NewString()
			// Use the same UUID for command UUID, which will be the primary key for nano_commands
			tempCmdUUID := tempProfUUID
			profile, ok := getHostProfileToInstallByEnrollmentID(hostProfilesToInstallMap, userEnrollmentsToHostUUIDsMap, enrollmentID, profUUID)
			if !ok { // Should never happen
				continue
			}
			// Fetch the host UUID, which may not be the same as the Enrollment ID, from the profile
			hostUUID := profile.HostUUID
			profile.CommandUUID = tempCmdUUID
			profile.VariablesUpdatedAt = variablesUpdatedAt

			hostContents := contentsStr
			failed := false
		fleetVarLoop:
			for fleetVar := range fleetVars {
				var err error
				switch {
				case fleetVar == fleet.FleetVarNDESSCEPChallenge:
					if ndesConfig == nil {
						// Retrieve the NDES admin password. This is done once per run.
						configAssets, err := ds.GetAllMDMConfigAssetsByName(ctx, []fleet.MDMAssetName{fleet.MDMAssetNDESPassword}, nil)
						if err != nil {
							return ctxerr.Wrap(ctx, err, "getting NDES password")
						}
						// Copy config struct by value
						configWithPassword := appConfig.Integrations.NDESSCEPProxy.Value
						configWithPassword.Password = string(configAssets[fleet.MDMAssetNDESPassword].Value)
						// Store the config with the password for later use
						ndesConfig = &configWithPassword
					}
					// Insert the SCEP challenge into the profile contents
					challenge, err := scepConfig.GetNDESSCEPChallenge(ctx, *ndesConfig)
					if err != nil {
						detail := ""
						switch {
						case errors.As(err, &eeservice.NDESInvalidError{}):
							detail = fmt.Sprintf("Invalid NDES admin credentials. "+
								"Fleet couldn't populate $FLEET_VAR_%s. "+
								"Please update credentials in Settings > Integrations > Mobile Device Management > Simple Certificate Enrollment Protocol.",
								fleet.FleetVarNDESSCEPChallenge)
						case errors.As(err, &eeservice.NDESPasswordCacheFullError{}):
							detail = fmt.Sprintf("The NDES password cache is full. "+
								"Fleet couldn't populate $FLEET_VAR_%s. "+
								"Please increase the number of cached passwords in NDES and try again.",
								fleet.FleetVarNDESSCEPChallenge)
						case errors.As(err, &eeservice.NDESInsufficientPermissionsError{}):
							detail = fmt.Sprintf("This account does not have sufficient permissions to enroll with SCEP. "+
								"Fleet couldn't populate $FLEET_VAR_%s. "+
								"Please update the account with NDES SCEP enroll permissions and try again.",
								fleet.FleetVarNDESSCEPChallenge)
						default:
							detail = fmt.Sprintf("Fleet couldn't populate $FLEET_VAR_%s. %s", fleet.FleetVarNDESSCEPChallenge, err.Error())
						}
						err := ds.UpdateOrDeleteHostMDMAppleProfile(ctx, &fleet.HostMDMAppleProfile{
							CommandUUID:        target.cmdUUID,
							HostUUID:           hostUUID,
							Status:             &fleet.MDMDeliveryFailed,
							Detail:             detail,
							OperationType:      fleet.MDMOperationTypeInstall,
							VariablesUpdatedAt: variablesUpdatedAt,
						})
						if err != nil {
							return ctxerr.Wrap(ctx, err, "updating host MDM Apple profile for NDES SCEP challenge")
						}
						failed = true
						break fleetVarLoop
					}
					payload := &fleet.MDMManagedCertificate{
						HostUUID:             hostUUID,
						ProfileUUID:          profUUID,
						ChallengeRetrievedAt: ptr.Time(time.Now()),
						Type:                 fleet.CAConfigNDES,
						CAName:               "NDES",
					}
					managedCertificatePayloads = append(managedCertificatePayloads, payload)

					hostContents = replaceFleetVariableInXML(fleetVarNDESSCEPChallengeRegexp, hostContents, challenge)

				case fleetVar == fleet.FleetVarNDESSCEPProxyURL:
					// Insert the SCEP URL into the profile contents
					proxyURL := fmt.Sprintf("%s%s%s", appConfig.MDMUrl(), apple_mdm.SCEPProxyPath,
						url.PathEscape(fmt.Sprintf("%s,%s,NDES", hostUUID, profUUID)))
					hostContents = replaceFleetVariableInXML(fleetVarNDESSCEPProxyURLRegexp, hostContents, proxyURL)

				case fleetVar == fleet.FleetVarSCEPRenewalID:
					// Insert the SCEP renewal ID into the SCEP Payload CN
					fleetRenewalID := "fleet-" + profUUID
					hostContents = replaceFleetVariableInXML(fleetVarSCEPRenewalIDRegexp, hostContents, fleetRenewalID)

				case strings.HasPrefix(fleetVar, fleet.FleetVarCustomSCEPChallengePrefix):
					caName := strings.TrimPrefix(fleetVar, fleet.FleetVarCustomSCEPChallengePrefix)
					ca, ok := customSCEPCAs[caName]
					if !ok {
						level.Error(logger).Log("msg", "Custom SCEP CA not found. "+
							"This error should never happen since we validated/populated CAs earlier", "ca_name", caName)
						continue
					}
					hostContents, err = replaceExactFleetPrefixVariableInXML(fleet.FleetVarCustomSCEPChallengePrefix, ca.Name, hostContents, ca.Challenge)
					if err != nil {
						return ctxerr.Wrap(ctx, err, "replacing Fleet variable for SCEP challenge")
					}

				case strings.HasPrefix(fleetVar, fleet.FleetVarCustomSCEPProxyURLPrefix):
					caName := strings.TrimPrefix(fleetVar, fleet.FleetVarCustomSCEPProxyURLPrefix)
					ca, ok := customSCEPCAs[caName]
					if !ok {
						level.Error(logger).Log("msg", "Custom SCEP CA not found. "+
							"This error should never happen since we validated/populated CAs earlier", "ca_name", caName)
						continue
					}
					// Generate a new SCEP challenge for the profile
					challenge, err := ds.NewChallenge(ctx)
					if err != nil {
						return ctxerr.Wrap(ctx, err, "generating SCEP challenge")
					}
					// Insert the SCEP URL into the profile contents
					proxyURL := fmt.Sprintf("%s%s%s", appConfig.MDMUrl(), apple_mdm.SCEPProxyPath,
						url.PathEscape(fmt.Sprintf("%s,%s,%s,%s", hostUUID, profUUID, caName, challenge)))
					hostContents, err = replaceExactFleetPrefixVariableInXML(fleet.FleetVarCustomSCEPProxyURLPrefix, ca.Name, hostContents, proxyURL)
					if err != nil {
						return ctxerr.Wrap(ctx, err, "replacing Fleet variable for SCEP proxy URL")
					}
					managedCertificatePayloads = append(managedCertificatePayloads, &fleet.MDMManagedCertificate{
						HostUUID:    hostUUID,
						ProfileUUID: profUUID,
						Type:        fleet.CAConfigCustomSCEPProxy,
						CAName:      caName,
					})

				case fleetVar == fleet.FleetVarHostEndUserEmailIDP:
					email, ok, err := getIDPEmail(ctx, ds, target, hostUUID)
					if err != nil {
						return ctxerr.Wrap(ctx, err, "getting IDP email")
					}
					if !ok {
						failed = true
						break fleetVarLoop
					}
					hostContents = replaceFleetVariableInXML(fleetVarHostEndUserEmailIDPRegexp, hostContents, email)

				case fleetVar == fleet.FleetVarHostHardwareSerial:
					hardwareSerial, ok, err := getHostHardwareSerial(ctx, ds, target, hostUUID)
					if err != nil {
						return ctxerr.Wrap(ctx, err, "getting host hardware serial")
					}
					if !ok {
						failed = true
						break fleetVarLoop
					}
					hostContents = replaceFleetVariableInXML(fleetVarHostHardwareSerialRegexp, hostContents, hardwareSerial)

				case fleetVar == fleet.FleetVarHostEndUserIDPUsername || fleetVar == fleet.FleetVarHostEndUserIDPUsernameLocalPart ||
					fleetVar == fleet.FleetVarHostEndUserIDPGroups || fleetVar == fleet.FleetVarHostEndUserIDPDepartment:
					user, ok, err := getHostEndUserIDPUser(ctx, ds, target, hostUUID, fleetVar, hostIDForUUIDCache)
					if err != nil {
						return ctxerr.Wrap(ctx, err, "getting host end user IDP username")
					}
					if !ok {
						failed = true
						break fleetVarLoop
					}

					var rx *regexp.Regexp
					var value string
					switch fleetVar {
					case fleet.FleetVarHostEndUserIDPUsername:
						rx = fleetVarHostEndUserIDPUsernameRegexp
						value = user.IdpUserName
					case fleet.FleetVarHostEndUserIDPUsernameLocalPart:
						rx = fleetVarHostEndUserIDPUsernameLocalPartRegexp
						value = getEmailLocalPart(user.IdpUserName)
					case fleet.FleetVarHostEndUserIDPGroups:
						rx = fleetVarHostEndUserIDPGroupsRegexp
						value = strings.Join(user.IdpGroups, ",")
					case fleet.FleetVarHostEndUserIDPDepartment:
						rx = fleetVarHostEndUserIDPDepartmentRegexp
						value = user.Department
					}
					hostContents = replaceFleetVariableInXML(rx, hostContents, value)

				case strings.HasPrefix(fleetVar, fleet.FleetVarDigiCertPasswordPrefix):
					// We will replace the password when we populate the certificate data

				case strings.HasPrefix(fleetVar, fleet.FleetVarDigiCertDataPrefix):
					caName := strings.TrimPrefix(fleetVar, fleet.FleetVarDigiCertDataPrefix)
					ca, ok := digiCertCAs[caName]
					if !ok {
						level.Error(logger).Log("msg", "Custom DigiCert CA not found. "+
							"This error should never happen since we validated/populated CAs earlier", "ca_name", caName)
						continue
					}
					caCopy := *ca

					// Populate Fleet vars in the CA fields
					caVarsCache := make(map[string]string)
					ok, err := replaceFleetVarInItem(ctx, ds, target, hostUUID, caVarsCache, &caCopy.CertificateCommonName)
					if err != nil {
						return ctxerr.Wrap(ctx, err, "populating Fleet variables in DigiCert CA common name")
					}
					if !ok {
						failed = true
						break fleetVarLoop
					}
					ok, err = replaceFleetVarInItem(ctx, ds, target, hostUUID, caVarsCache, &caCopy.CertificateSeatID)
					if err != nil {
						return ctxerr.Wrap(ctx, err, "populating Fleet variables in DigiCert CA common name")
					}
					if !ok {
						failed = true
						break fleetVarLoop
					}
					if len(caCopy.CertificateUserPrincipalNames) > 0 {
						for i := range caCopy.CertificateUserPrincipalNames {
							ok, err = replaceFleetVarInItem(ctx, ds, target, hostUUID, caVarsCache, &caCopy.CertificateUserPrincipalNames[i])
							if err != nil {
								return ctxerr.Wrap(ctx, err, "populating Fleet variables in DigiCert CA common name")
							}
							if !ok {
								failed = true
								break fleetVarLoop
							}
						}
					}

					cert, err := digiCertService.GetCertificate(ctx, caCopy)
					if err != nil {
						detail := fmt.Sprintf("Couldn't get certificate from DigiCert for %s. %s", caCopy.Name, err)
						err = ds.UpdateOrDeleteHostMDMAppleProfile(ctx, &fleet.HostMDMAppleProfile{
							CommandUUID:        target.cmdUUID,
							HostUUID:           hostUUID,
							Status:             &fleet.MDMDeliveryFailed,
							Detail:             detail,
							OperationType:      fleet.MDMOperationTypeInstall,
							VariablesUpdatedAt: variablesUpdatedAt,
						})
						if err != nil {
							return ctxerr.Wrap(ctx, err, "updating host MDM Apple profile for DigiCert")
						}
						failed = true
						break fleetVarLoop
					}
					hostContents, err = replaceExactFleetPrefixVariableInXML(fleet.FleetVarDigiCertDataPrefix, caName, hostContents,
						base64.StdEncoding.EncodeToString(cert.PfxData))
					if err != nil {
						return ctxerr.Wrap(ctx, err, "replacing Fleet variable for DigiCert data")
					}
					hostContents, err = replaceExactFleetPrefixVariableInXML(fleet.FleetVarDigiCertPasswordPrefix, caName, hostContents, cert.Password)
					if err != nil {
						return ctxerr.Wrap(ctx, err, "replacing Fleet variable for DigiCert password")
					}
					managedCertificatePayloads = append(managedCertificatePayloads, &fleet.MDMManagedCertificate{
						HostUUID:       hostUUID,
						ProfileUUID:    profUUID,
						NotValidBefore: &cert.NotValidBefore,
						NotValidAfter:  &cert.NotValidAfter,
						Type:           fleet.CAConfigDigiCert,
						CAName:         caName,
						Serial:         &cert.SerialNumber,
					})

				default:
					// This was handled in the above switch statement, so we should never reach this case
				}
			}
			if !failed {
				addedTargets[tempProfUUID] = &cmdTarget{
					cmdUUID:       tempCmdUUID,
					profIdent:     target.profIdent,
					enrollmentIDs: []string{enrollmentID},
				}
				profileContents[tempProfUUID] = mobileconfig.Mobileconfig(hostContents)
				profilesToUpdate = append(profilesToUpdate, profile)
			}
		}
		// Update profiles with the new command UUID
		if len(profilesToUpdate) > 0 {
			if err := ds.BulkUpsertMDMAppleHostProfiles(ctx, profilesToUpdate); err != nil {
				return ctxerr.Wrap(ctx, err, "updating host profiles")
			}
		}
		if len(managedCertificatePayloads) != 0 {
			err := ds.BulkUpsertMDMManagedCertificates(ctx, managedCertificatePayloads)
			if err != nil {
				return ctxerr.Wrap(ctx, err, "updating managed certificates")
			}
		}
		// Remove the parent target, since we will use host-specific targets
		delete(targets, profUUID)
	}
	if len(addedTargets) > 0 {
		// Add the new host-specific targets to the original targets map
		for profUUID, target := range addedTargets {
			targets[profUUID] = target
		}
	}
	return nil
}

func replaceFleetVarInItem(ctx context.Context, ds fleet.Datastore, target *cmdTarget, hostUUID string, caVarsCache map[string]string, item *string,
) (bool, error) {
	caFleetVars := findFleetVariables(*item)
	for caVar := range caFleetVars {
		switch caVar {
		case fleet.FleetVarHostEndUserEmailIDP:
			email, ok := caVarsCache[fleet.FleetVarHostEndUserEmailIDP]
			if !ok {
				var err error
				email, ok, err = getIDPEmail(ctx, ds, target, hostUUID)
				if err != nil {
					return false, ctxerr.Wrap(ctx, err, "getting IDP email")
				}
				if !ok {
					return false, nil
				}
				caVarsCache[fleet.FleetVarHostEndUserEmailIDP] = email
			}
			*item = replaceFleetVariableInXML(fleetVarHostEndUserEmailIDPRegexp, *item, email)
		case fleet.FleetVarHostHardwareSerial:
			hardwareSerial, ok := caVarsCache[fleet.FleetVarHostHardwareSerial]
			if !ok {
				var err error
				hardwareSerial, ok, err = getHostHardwareSerial(ctx, ds, target, hostUUID)
				if err != nil {
					return false, ctxerr.Wrap(ctx, err, "getting host hardware serial")
				}
				if !ok {
					return false, nil
				}
				caVarsCache[fleet.FleetVarHostHardwareSerial] = hardwareSerial
			}
			*item = replaceFleetVariableInXML(fleetVarHostHardwareSerialRegexp, *item, hardwareSerial)
		default:
			// We should not reach this since we validated the variables when saving app config
		}
	}
	return true, nil
}

func getHostEndUserIDPUser(ctx context.Context, ds fleet.Datastore, target *cmdTarget,
	hostUUID, fleetVar string, hostIDForUUIDCache map[string]uint,
) (*fleet.HostEndUser, bool, error) {
	hostID, ok := hostIDForUUIDCache[hostUUID]
	if !ok {
		filter := fleet.TeamFilter{User: &fleet.User{GlobalRole: ptr.String(fleet.RoleAdmin)}}
		ids, err := ds.HostIDsByIdentifier(ctx, filter, []string{hostUUID})
		if err != nil {
			return nil, false, ctxerr.Wrap(ctx, err, "get host id from uuid")
		}

		if len(ids) != 1 {
			// Something went wrong. Maybe host was deleted, or we have multiple
			// hosts with the same UUID. Mark the profile as failed with additional
			// detail.
			err := ds.UpdateOrDeleteHostMDMAppleProfile(ctx, &fleet.HostMDMAppleProfile{
				CommandUUID:   target.cmdUUID,
				HostUUID:      hostUUID,
				Status:        &fleet.MDMDeliveryFailed,
				Detail:        fmt.Sprintf("Unexpected number of hosts (%d) for UUID %s. ", len(ids), hostUUID),
				OperationType: fleet.MDMOperationTypeInstall,
			})
			if err != nil {
				return nil, false, ctxerr.Wrap(ctx, err, "updating host MDM Apple profile for end user IDP")
			}
			return nil, false, nil
		}
		hostID = ids[0]
		hostIDForUUIDCache[hostUUID] = hostID
	}

	users, err := getEndUsers(ctx, ds, hostID)
	if err != nil {
		return nil, false, ctxerr.Wrap(ctx, err, "get end users for host")
	}

	noGroupsErr := fmt.Sprintf("There is no IdP groups for this host. Fleet couldn’t populate $FLEET_VAR_%s.", fleet.FleetVarHostEndUserIDPGroups)
	noDepartmentErr := fmt.Sprintf("There is no IdP department for this host. Fleet couldn’t populate $FLEET_VAR_%s.", fleet.FleetVarHostEndUserIDPDepartment)
	if len(users) > 0 && users[0].IdpUserName != "" {
		idpUser := users[0]

		if fleetVar == fleet.FleetVarHostEndUserIDPGroups && len(idpUser.IdpGroups) == 0 {
			err = ds.UpdateOrDeleteHostMDMAppleProfile(ctx, &fleet.HostMDMAppleProfile{
				CommandUUID:   target.cmdUUID,
				HostUUID:      hostUUID,
				Status:        &fleet.MDMDeliveryFailed,
				Detail:        noGroupsErr,
				OperationType: fleet.MDMOperationTypeInstall,
			})
			if err != nil {
				return nil, false, ctxerr.Wrap(ctx, err, "updating host MDM Apple profile for end user IDP (no groups)")
			}
			return nil, false, nil
		}
		if fleetVar == fleet.FleetVarHostEndUserIDPDepartment && idpUser.Department == "" {
			err = ds.UpdateOrDeleteHostMDMAppleProfile(ctx, &fleet.HostMDMAppleProfile{
				CommandUUID:   target.cmdUUID,
				HostUUID:      hostUUID,
				Status:        &fleet.MDMDeliveryFailed,
				Detail:        noDepartmentErr,
				OperationType: fleet.MDMOperationTypeInstall,
			})
			if err != nil {
				return nil, false, ctxerr.Wrap(ctx, err, "updating host MDM Apple profile for end user IDP (no department)")
			}
			return nil, false, nil
		}

		return &idpUser, true, nil
	}

	// otherwise there's no IdP user, mark the profile as failed with the
	// appropriate detail message.
	var detail string
	switch fleetVar {
	case fleet.FleetVarHostEndUserIDPUsername, fleet.FleetVarHostEndUserIDPUsernameLocalPart:
		detail = fmt.Sprintf("There is no IdP username for this host. Fleet couldn’t populate $FLEET_VAR_%s.", fleetVar)
	case fleet.FleetVarHostEndUserIDPGroups:
		detail = noGroupsErr
	case fleet.FleetVarHostEndUserIDPDepartment:
		detail = noDepartmentErr
	}
	err = ds.UpdateOrDeleteHostMDMAppleProfile(ctx, &fleet.HostMDMAppleProfile{
		CommandUUID:   target.cmdUUID,
		HostUUID:      hostUUID,
		Status:        &fleet.MDMDeliveryFailed,
		Detail:        detail,
		OperationType: fleet.MDMOperationTypeInstall,
	})
	if err != nil {
		return nil, false, ctxerr.Wrap(ctx, err, "updating host MDM Apple profile for end user IDP")
	}
	return nil, false, nil
}

func getEmailLocalPart(email string) string {
	// if there is a "@" in the email, return the part before that "@", otherwise
	// return the string unchanged.
	local, _, _ := strings.Cut(email, "@")
	return local
}

func getIDPEmail(ctx context.Context, ds fleet.Datastore, target *cmdTarget, hostUUID string) (string, bool, error) {
	// Insert the end user email IDP into the profile contents
	emails, err := ds.GetHostEmails(ctx, hostUUID, fleet.DeviceMappingMDMIdpAccounts)
	if err != nil {
		// This is a server error, so we exit.
		return "", false, ctxerr.Wrap(ctx, err, "getting host emails")
	}
	if len(emails) == 0 {
		// We couldn't retrieve the end user email IDP, so mark the profile as failed with additional detail.
		err := ds.UpdateOrDeleteHostMDMAppleProfile(ctx, &fleet.HostMDMAppleProfile{
			CommandUUID: target.cmdUUID,
			HostUUID:    hostUUID,
			Status:      &fleet.MDMDeliveryFailed,
			Detail: fmt.Sprintf("There is no IdP email for this host. "+
				"Fleet couldn't populate $FLEET_VAR_%s. "+
				"[Learn more](https://fleetdm.com/learn-more-about/idp-email)",
				fleet.FleetVarHostEndUserEmailIDP),
			OperationType: fleet.MDMOperationTypeInstall,
		})
		if err != nil {
			return "", false, ctxerr.Wrap(ctx, err, "updating host MDM Apple profile for end user email IdP")
		}
		return "", false, nil
	}
	return emails[0], true, nil
}

func getHostHardwareSerial(ctx context.Context, ds fleet.Datastore, target *cmdTarget, hostUUID string) (string, bool, error) {
	hosts, err := ds.ListHostsLiteByUUIDs(ctx, fleet.TeamFilter{User: &fleet.User{GlobalRole: ptr.String(fleet.RoleAdmin)}}, []string{hostUUID})
	if err != nil {
		return "", false, ctxerr.Wrap(ctx, err, "listing hosts")
	}
	if len(hosts) != 1 {
		// Something went wrong. Maybe host was deleted, or we have multiple hosts with the same UUID.
		// Mark the profile as failed with additional detail.
		err := ds.UpdateOrDeleteHostMDMAppleProfile(ctx, &fleet.HostMDMAppleProfile{
			CommandUUID:   target.cmdUUID,
			HostUUID:      hostUUID,
			Status:        &fleet.MDMDeliveryFailed,
			Detail:        fmt.Sprintf("Unexpected number of hosts (%d) for UUID %s. ", len(hosts), hostUUID),
			OperationType: fleet.MDMOperationTypeInstall,
		})
		if err != nil {
			return "", false, ctxerr.Wrap(ctx, err, "updating host MDM Apple profile for hardware serial")
		}
		return "", false, nil
	}
	hardwareSerial := hosts[0].HardwareSerial
	return hardwareSerial, true, nil
}

type digiCertVarsFound struct {
	dataCA     map[string]struct{}
	passwordCA map[string]struct{}
}

// Ok makes sure that both DATA and PASSWORD variables are present in a DigiCert profile.
func (d *digiCertVarsFound) Ok() bool {
	if d == nil {
		return true
	}
	if len(d.dataCA) != len(d.passwordCA) {
		return false
	}
	for ca := range d.dataCA {
		if _, ok := d.passwordCA[ca]; !ok {
			return false
		}
	}
	return true
}

func (d *digiCertVarsFound) Found() bool {
	return d != nil
}

func (d *digiCertVarsFound) CAs() []string {
	if d == nil {
		return nil
	}
	keys := make([]string, 0, len(d.dataCA))
	for key := range d.dataCA {
		keys = append(keys, key)
	}
	return keys
}

func (d *digiCertVarsFound) ErrorMessage() string {
	for ca := range d.passwordCA {
		if _, ok := d.dataCA[ca]; !ok {
			return fmt.Sprintf("Missing $FLEET_VAR_%s%s in the profile", fleet.FleetVarDigiCertDataPrefix, ca)
		}
	}
	for ca := range d.dataCA {
		if _, ok := d.passwordCA[ca]; !ok {
			return fmt.Sprintf("Missing $FLEET_VAR_%s%s in the profile", fleet.FleetVarDigiCertPasswordPrefix, ca)
		}
	}
	return fmt.Sprintf("CA name mismatch between $FLEET_VAR_%s<ca_name> and $FLEET_VAR_%s<ca_name> in the profile.",
		fleet.FleetVarDigiCertDataPrefix, fleet.FleetVarDigiCertPasswordPrefix)
}

func (d *digiCertVarsFound) SetData(value string) (*digiCertVarsFound, bool) {
	if d == nil {
		d = &digiCertVarsFound{}
	}
	if d.dataCA == nil {
		d.dataCA = make(map[string]struct{})
	}
	_, alreadyPresent := d.dataCA[value]
	d.dataCA[value] = struct{}{}
	return d, !alreadyPresent
}

func (d *digiCertVarsFound) SetPassword(value string) (*digiCertVarsFound, bool) {
	if d == nil {
		d = &digiCertVarsFound{}
	}
	if d.passwordCA == nil {
		d.passwordCA = make(map[string]struct{})
	}
	_, alreadyPresent := d.passwordCA[value]
	d.passwordCA[value] = struct{}{}
	return d, !alreadyPresent
}

func isDigiCertConfigured(ctx context.Context, appConfig *fleet.AppConfig, ds fleet.Datastore,
	hostProfilesToInstallMap map[hostProfileUUID]*fleet.MDMAppleBulkUpsertHostProfilePayload,
	userEnrollmentsToHostUUIDsMap map[string]string,
	digiCertCAs map[string]*fleet.DigiCertIntegration, profUUID string, target *cmdTarget, caName string, fleetVar string,
) (bool, error) {
	if !license.IsPremium(ctx) {
		return markProfilesFailed(ctx, ds, target, hostProfilesToInstallMap, userEnrollmentsToHostUUIDsMap, profUUID, "DigiCert integration requires a Fleet Premium license.", ptr.Time(time.Now().UTC()))
	}
	if _, ok := digiCertCAs[caName]; ok {
		return true, nil
	}
	configured := false
	var digiCertCA *fleet.DigiCertIntegration
	if appConfig.Integrations.DigiCert.Valid {
		for _, ca := range appConfig.Integrations.DigiCert.Value {
			if ca.Name == caName {
				digiCertCA = &ca
				configured = true
				break
			}
		}
	}
	if !configured || digiCertCA == nil {
		return markProfilesFailed(ctx, ds, target, hostProfilesToInstallMap, userEnrollmentsToHostUUIDsMap, profUUID,
			fmt.Sprintf("Fleet couldn't populate $%s because %s certificate authority doesn't exist.", fleetVar, caName), ptr.Time(time.Now().UTC()))
	}

	// Get the API token
	asset, err := ds.GetCAConfigAsset(ctx, digiCertCA.Name, fleet.CAConfigDigiCert)
	switch {
	case fleet.IsNotFound(err):
		return markProfilesFailed(ctx, ds, target, hostProfilesToInstallMap, userEnrollmentsToHostUUIDsMap, profUUID,
			fmt.Sprintf("DigiCert CA '%s' is missing API token. Please configure in Settings > Integrations > Certificates.", caName), ptr.Time(time.Now().UTC()))
	case err != nil:
		return false, ctxerr.Wrap(ctx, err, "getting CA config asset")
	}
	digiCertCA.APIToken = string(asset.Value)
	digiCertCAs[caName] = digiCertCA

	return true, nil
}

type ndesVarsFound struct {
	urlFound       bool
	challengeFound bool
	renewalIdFound bool
}

// Ok makes sure that Challenge, URL, and renewal ID are present.
func (n *ndesVarsFound) Ok() bool {
	if n == nil {
		return true
	}
	return n.urlFound && n.challengeFound && n.renewalIdFound
}

func (n *ndesVarsFound) Found() bool {
	return n != nil
}

func (n *ndesVarsFound) RenewalOnly() bool {
	return n != nil && !n.urlFound && !n.challengeFound && n.renewalIdFound
}

func (n *ndesVarsFound) ErrorMessage() string {
	if n.renewalIdFound && !n.urlFound && !n.challengeFound {
		return fleet.SCEPRenewalIDWithoutURLChallengeErrMsg
	}
	return fleet.NDESSCEPVariablesMissingErrMsg
}

func (n *ndesVarsFound) SetURL() (*ndesVarsFound, bool) {
	if n == nil {
		n = &ndesVarsFound{}
	}
	alreadyPresent := n.urlFound
	n.urlFound = true
	return n, !alreadyPresent
}

func (n *ndesVarsFound) SetChallenge() (*ndesVarsFound, bool) {
	if n == nil {
		n = &ndesVarsFound{}
	}
	alreadyPresent := n.challengeFound
	n.challengeFound = true
	return n, !alreadyPresent
}

func (n *ndesVarsFound) SetRenewalID() (*ndesVarsFound, bool) {
	if n == nil {
		n = &ndesVarsFound{}
	}
	alreadyPresent := n.renewalIdFound
	n.renewalIdFound = true
	return n, !alreadyPresent
}

func isNDESSCEPConfigured(ctx context.Context, appConfig *fleet.AppConfig, ds fleet.Datastore,
	hostProfilesToInstallMap map[hostProfileUUID]*fleet.MDMAppleBulkUpsertHostProfilePayload, userEnrollmentsToHostUUIDsMap map[string]string, profUUID string, target *cmdTarget,
) (bool, error) {
	if !license.IsPremium(ctx) {
		return markProfilesFailed(ctx, ds, target, hostProfilesToInstallMap, userEnrollmentsToHostUUIDsMap, profUUID, "NDES SCEP Proxy requires a Fleet Premium license.", ptr.Time(time.Now().UTC()))
	}
	if !appConfig.Integrations.NDESSCEPProxy.Valid {
		return markProfilesFailed(ctx, ds, target, hostProfilesToInstallMap, userEnrollmentsToHostUUIDsMap, profUUID,
			"NDES SCEP Proxy is not configured. Please configure in Settings > Integrations > Certificates.", ptr.Time(time.Now().UTC()))
	}
	return appConfig.Integrations.NDESSCEPProxy.Valid, nil
}

type customSCEPVarsFound struct {
	urlCA          map[string]struct{}
	challengeCA    map[string]struct{}
	renewalIdFound bool
}

// Ok makes sure that Challenge is present only if URL is also present in SCEP profile.
// This allows the Admin to override the SCEP challenge in the profile.
func (cs *customSCEPVarsFound) Ok() bool {
	if cs == nil {
		return true
	}
	if len(cs.challengeCA) != len(cs.urlCA) {
		return false
	}
	if len(cs.challengeCA) == 0 {
		return false
	}
	for ca := range cs.challengeCA {
		if _, ok := cs.urlCA[ca]; !ok {
			return false
		}
	}
	return cs.renewalIdFound
}

func (cs *customSCEPVarsFound) Found() bool {
	return cs != nil
}

func (cs *customSCEPVarsFound) RenewalOnly() bool {
	return cs != nil && len(cs.urlCA) == 0 && len(cs.challengeCA) == 0 && cs.renewalIdFound
}

func (cs *customSCEPVarsFound) CAs() []string {
	if cs == nil {
		return nil
	}
	keys := make([]string, 0, len(cs.urlCA))
	for key := range cs.urlCA {
		keys = append(keys, key)
	}
	return keys
}

func (cs *customSCEPVarsFound) ErrorMessage() string {
	if cs.renewalIdFound && len(cs.challengeCA) == 0 && len(cs.urlCA) == 0 {
		return fleet.SCEPRenewalIDWithoutURLChallengeErrMsg
	}
	if !cs.renewalIdFound || len(cs.challengeCA) == 0 || len(cs.urlCA) == 0 {
		return fmt.Sprintf("SCEP profile for custom SCEP certificate authority requires: $FLEET_VAR_%s<CA_NAME>, $FLEET_VAR_%s<CA_NAME>, and $FLEET_VAR_%s variables.", fleet.FleetVarCustomSCEPChallengePrefix, fleet.FleetVarCustomSCEPProxyURLPrefix, fleet.FleetVarSCEPRenewalID)
	}
	for ca := range cs.challengeCA {
		if _, ok := cs.urlCA[ca]; !ok {
			return fmt.Sprintf("Missing $FLEET_VAR_%s%s in the profile", fleet.FleetVarCustomSCEPProxyURLPrefix, ca)
		}
	}
	for ca := range cs.urlCA {
		if _, ok := cs.challengeCA[ca]; !ok {
			return fmt.Sprintf("Missing $FLEET_VAR_%s%s in the profile", fleet.FleetVarCustomSCEPChallengePrefix, ca)
		}
	}
	return fmt.Sprintf("CA name mismatch between $FLEET_VAR_%s<ca_name> and $FLEET_VAR_%s<ca_name> in the profile.",
		fleet.FleetVarCustomSCEPProxyURLPrefix, fleet.FleetVarCustomSCEPChallengePrefix)
}

func (cs *customSCEPVarsFound) SetURL(value string) (*customSCEPVarsFound, bool) {
	if cs == nil {
		cs = &customSCEPVarsFound{}
	}
	if cs.urlCA == nil {
		cs.urlCA = make(map[string]struct{})
	}
	_, alreadyPresent := cs.urlCA[value]
	cs.urlCA[value] = struct{}{}
	return cs, !alreadyPresent
}

func (cs *customSCEPVarsFound) SetChallenge(value string) (*customSCEPVarsFound, bool) {
	if cs == nil {
		cs = &customSCEPVarsFound{}
	}
	if cs.challengeCA == nil {
		cs.challengeCA = make(map[string]struct{})
	}
	_, alreadyPresent := cs.challengeCA[value]
	cs.challengeCA[value] = struct{}{}
	return cs, !alreadyPresent
}

func (cs *customSCEPVarsFound) SetRenewalID() (*customSCEPVarsFound, bool) {
	if cs == nil {
		cs = &customSCEPVarsFound{}
	}
	alreadyPresent := cs.renewalIdFound
	cs.renewalIdFound = true
	return cs, !alreadyPresent
}

func isCustomSCEPConfigured(ctx context.Context, appConfig *fleet.AppConfig, ds fleet.Datastore,
	hostProfilesToInstallMap map[hostProfileUUID]*fleet.MDMAppleBulkUpsertHostProfilePayload,
	userEnrollmentsToHostUUIDsMap map[string]string,
	customSCEPCAs map[string]*fleet.CustomSCEPProxyIntegration, profUUID string, target *cmdTarget, caName string, fleetVar string,
) (bool, error) {
	if !license.IsPremium(ctx) {
		return markProfilesFailed(ctx, ds, target, hostProfilesToInstallMap, userEnrollmentsToHostUUIDsMap, profUUID, "Custom SCEP integration requires a Fleet Premium license.", ptr.Time(time.Now().UTC()))
	}
	if _, ok := customSCEPCAs[caName]; ok {
		return true, nil
	}
	configured := false
	var scepCA *fleet.CustomSCEPProxyIntegration
	if appConfig.Integrations.CustomSCEPProxy.Valid {
		for _, ca := range appConfig.Integrations.CustomSCEPProxy.Value {
			if ca.Name == caName {
				scepCA = &ca
				configured = true
				break
			}
		}
	}
	if !configured || scepCA == nil {
		return markProfilesFailed(ctx, ds, target, hostProfilesToInstallMap, userEnrollmentsToHostUUIDsMap, profUUID,
			fmt.Sprintf("Fleet couldn't populate $%s because %s certificate authority doesn't exist.", fleetVar, caName), ptr.Time(time.Now().UTC()))
	}

	// Get the challenge
	asset, err := ds.GetCAConfigAsset(ctx, scepCA.Name, fleet.CAConfigCustomSCEPProxy)
	switch {
	case fleet.IsNotFound(err):
		return markProfilesFailed(ctx, ds, target, hostProfilesToInstallMap, userEnrollmentsToHostUUIDsMap, profUUID,
			fmt.Sprintf("Custom SCEP CA '%s' is missing a challenge. Please configure in Settings > Integrations > Certificates.", caName), ptr.Time(time.Now().UTC()))
	case err != nil:
		return false, ctxerr.Wrap(ctx, err, "getting custom SCEP CA config asset")
	}
	scepCA.Challenge = string(asset.Value)
	customSCEPCAs[caName] = scepCA

	return true, nil
}

func getHostProfileToInstallByEnrollmentID(hostProfilesToInstallMap map[hostProfileUUID]*fleet.MDMAppleBulkUpsertHostProfilePayload,
	userEnrollmentsToHostUUIDsMap map[string]string,
	enrollmentID,
	profUUID string,
) (*fleet.MDMAppleBulkUpsertHostProfilePayload, bool) {
	profile, ok := hostProfilesToInstallMap[hostProfileUUID{HostUUID: enrollmentID, ProfileUUID: profUUID}]
	if !ok {
		var hostUUID string
		// If sending to the user channel the enrollmentID will have to be mapped back to the host UUID.
		hostUUID, ok = userEnrollmentsToHostUUIDsMap[enrollmentID]
		if ok {
			profile, ok = hostProfilesToInstallMap[hostProfileUUID{HostUUID: hostUUID, ProfileUUID: profUUID}]
		}
	}
	return profile, ok
}

func markProfilesFailed(
	ctx context.Context,
	ds fleet.Datastore,
	target *cmdTarget,
	hostProfilesToInstallMap map[hostProfileUUID]*fleet.MDMAppleBulkUpsertHostProfilePayload,
	userEnrollmentsToHostUUIDsMap map[string]string,
	profUUID string,
	detail string,
	variablesUpdatedAt *time.Time,
) (bool, error) {
	profilesToUpdate := make([]*fleet.MDMAppleBulkUpsertHostProfilePayload, 0, len(target.enrollmentIDs))
	for _, enrollmentID := range target.enrollmentIDs {
		profile, ok := getHostProfileToInstallByEnrollmentID(hostProfilesToInstallMap, userEnrollmentsToHostUUIDsMap, enrollmentID, profUUID)
		if !ok {
			// If sending to the user channel the enrollmentID will have to be mapped back to the host UUID.
			hostUUID, ok := userEnrollmentsToHostUUIDsMap[enrollmentID]
			if ok {
				profile, ok = hostProfilesToInstallMap[hostProfileUUID{HostUUID: hostUUID, ProfileUUID: profUUID}]
			}
			if !ok {
				continue
			}
		}
		profile.Status = &fleet.MDMDeliveryFailed
		profile.Detail = detail
		profile.VariablesUpdatedAt = variablesUpdatedAt
		profilesToUpdate = append(profilesToUpdate, profile)
	}
	if err := ds.BulkUpsertMDMAppleHostProfiles(ctx, profilesToUpdate); err != nil {
		return false, ctxerr.Wrap(ctx, err, "marking host profiles failed")
	}
	return false, nil
}

func replaceFleetVariableInXML(regExp *regexp.Regexp, contents string, replacement string) string {
	// Escape XML characters since this replacement is intended for XML profile.
	b := make([]byte, 0, len(replacement))
	buf := bytes.NewBuffer(b)
	// error is always nil for Buffer.Write method, so we ignore it
	_ = xml.EscapeText(buf, []byte(replacement))
	return regExp.ReplaceAllLiteralString(contents, buf.String())
}

func replaceExactFleetPrefixVariableInXML(prefix string, suffix string, contents string, replacement string) (string, error) {
	// Escape XML characters since this replacement is intended for XML profile.
	b := make([]byte, 0, len(replacement))
	buf := bytes.NewBuffer(b)
	// error is always nil for Buffer.Write method, so we ignore it
	_ = xml.EscapeText(buf, []byte(replacement))

	// We are replacing an exact variable, which should be present in XML like: <something>$FLEET_VAR_OUR_VAR</something>
	// We strip the leading/trailing whitespace since we don't want them to remain in XML
	// Our plist parser ignores spaces in <data> type. We don't catch this issue at profile validation, so we handle it here.
	fleetVar := "FLEET_VAR_" + prefix + suffix
	re, err := regexp.Compile(fmt.Sprintf(`>\s*((\$%s)|(\${%s}))\s*<`, fleetVar, fleetVar))
	if err != nil {
		return "", err
	}
	return re.ReplaceAllLiteralString(contents, fmt.Sprintf(`>%s<`, buf.String())), nil
}

func findFleetVariables(contents string) map[string]struct{} {
	resultSlice := findFleetVariablesKeepDuplicates(contents)
	if len(resultSlice) == 0 {
		return nil
	}
	return dedupeFleetVariables(resultSlice)
}

func dedupeFleetVariables(varsWithDupes []string) map[string]struct{} {
	result := make(map[string]struct{}, len(varsWithDupes))
	for _, v := range varsWithDupes {
		result[v] = struct{}{}
	}
	return result
}

func findFleetVariablesKeepDuplicates(contents string) []string {
	var result []string
	matches := mdm_types.ProfileVariableRegex.FindAllStringSubmatch(contents, -1)
	if len(matches) == 0 {
		return nil
	}
	nameToIndex := make(map[string]int, 2)
	for i, name := range mdm_types.ProfileVariableRegex.SubexpNames() {
		if name == "" {
			continue
		}
		nameToIndex[name] = i
	}
	for _, match := range matches {
		for _, i := range nameToIndex {
			if match[i] != "" {
				result = append(result, match[i])
			}
		}
	}
	return result
}

// scepCertRenewalThresholdDays defines the number of days before a SCEP
// certificate must be renewed.
const scepCertRenewalThresholdDays = 180

// maxCertsRenewalPerRun specifies the maximum number of certificates to renew
// in a single cron run.
//
// Assuming that the cron runs every hour, we'll enqueue 24,000 renewals per
// day, and we have room for 24,000 * scepCertRenewalThresholdDays total
// renewals.
//
// For a default of 180 days as a threshold this gives us room for a fleet of
// ~4 million devices expiring at the same time.
const maxCertsRenewalPerRun = 100

func RenewSCEPCertificates(
	ctx context.Context,
	logger kitlog.Logger,
	ds fleet.Datastore,
	config *config.FleetConfig,
	commander *apple_mdm.MDMAppleCommander,
) error {
	renewalDisable, exists := os.LookupEnv("FLEET_MDM_APPLE_SCEP_RENEWAL_DISABLE")
	if exists && (strings.EqualFold(renewalDisable, "true") || renewalDisable == "1") {
		level.Info(logger).Log("msg", "skipping renewal of macOS SCEP certificates as FLEET_MDM_APPLE_SCEP_RENEWAL_DISABLE is set to true")
		return nil
	}

	appConfig, err := ds.AppConfig(ctx)
	if err != nil {
		return fmt.Errorf("reading app config: %w", err)
	}
	if !appConfig.MDM.EnabledAndConfigured {
		level.Debug(logger).Log("msg", "skipping renewal of macOS SCEP certificates as MDM is not fully configured")
		return nil
	}

	if commander == nil {
		level.Debug(logger).Log("msg", "skipping renewal of macOS SCEP certificates as apple_mdm.MDMAppleCommander was not provided")
		return nil
	}

	// for each hash, grab the host that uses it as its identity certificate
	certAssociations, err := ds.GetHostCertAssociationsToExpire(ctx, scepCertRenewalThresholdDays, maxCertsRenewalPerRun)
	if err != nil {
		return ctxerr.Wrap(ctx, err, "getting host cert associations")
	}

	if len(certAssociations) == 0 {
		level.Debug(logger).Log("msg", "no certs to renew")
		return nil
	}

	// assocsWithRefs stores hosts that have enrollment references on their
	// enrollment profiles. This is the case for ADE-enrolled hosts using
	// SSO to authenticate.
	assocsWithRefs := []fleet.SCEPIdentityAssociation{}
	// assocsWithoutRefs stores hosts that don't have an enrollment
	// reference in their enrollment profile.
	assocsWithoutRefs := []fleet.SCEPIdentityAssociation{}
	// assocsFromMigration stores hosts that were migrated from another MDM
	// using the process described in
	// https://github.com/fleetdm/fleet/issues/19387
	assocsFromMigration := []fleet.SCEPIdentityAssociation{}
	for _, assoc := range certAssociations {
		if assoc.EnrolledFromMigration {
			assocsFromMigration = append(assocsFromMigration, assoc)
			continue
		}

		if assoc.EnrollReference != "" {
			assocsWithRefs = append(assocsWithRefs, assoc)
			continue
		}
		assocsWithoutRefs = append(assocsWithoutRefs, assoc)
	}

	mdmPushCertTopic, err := assets.APNSTopic(ctx, ds)
	if err != nil {
		return ctxerr.Wrap(ctx, err, "extracting topic from APNs certificate")
	}

	assets, err := ds.GetAllMDMConfigAssetsByName(ctx, []fleet.MDMAssetName{
		fleet.MDMAssetSCEPChallenge,
	}, nil)
	if err != nil {
		return ctxerr.Wrap(ctx, err, "loading SCEP challenge from the database")
	}
	scepChallenge := string(assets[fleet.MDMAssetSCEPChallenge].Value)

	// send a single command for all the hosts without references.
	if len(assocsWithoutRefs) > 0 {
		profile, err := apple_mdm.GenerateEnrollmentProfileMobileconfig(
			appConfig.OrgInfo.OrgName,
			appConfig.MDMUrl(),
			scepChallenge,
			mdmPushCertTopic,
		)
		if err != nil {
			return ctxerr.Wrap(ctx, err, "generating enrollment profile for hosts without enroll reference")
		}

		if err := renewSCEPWithProfile(ctx, ds, commander, logger, assocsWithoutRefs, profile); err != nil {
			return ctxerr.Wrap(ctx, err, "sending profile to hosts without associations")
		}
	}

	// send individual commands for each host with a reference
	for _, assoc := range assocsWithRefs {
		enrollURL, err := apple_mdm.AddEnrollmentRefToFleetURL(appConfig.MDMUrl(), assoc.EnrollReference)
		if err != nil {
			return ctxerr.Wrap(ctx, err, "adding reference to fleet URL")
		}

		profile, err := apple_mdm.GenerateEnrollmentProfileMobileconfig(
			appConfig.OrgInfo.OrgName,
			enrollURL,
			scepChallenge,
			mdmPushCertTopic,
		)
		if err != nil {
			return ctxerr.Wrap(ctx, err, "generating enrollment profile for hosts with enroll reference")
		}

		// each host with association needs a different enrollment profile, and thus a different command.
		if err := renewSCEPWithProfile(ctx, ds, commander, logger, []fleet.SCEPIdentityAssociation{assoc}, profile); err != nil {
			return ctxerr.Wrap(ctx, err, "sending profile to hosts without associations")
		}
	}

	decodedMigrationEnrollmentProfile, err := base64.StdEncoding.DecodeString(os.Getenv("FLEET_SILENT_MIGRATION_ENROLLMENT_PROFILE"))
	if err != nil {
		return ctxerr.Wrap(ctx, err, "failed to decode silent migration enrollment profile")
	}
	hasAssocsFromMigration := len(assocsFromMigration) > 0

	migrationEnrollmentProfile := string(decodedMigrationEnrollmentProfile)
	if migrationEnrollmentProfile == "" && hasAssocsFromMigration {
		level.Debug(logger).Log("msg", "found devices from migration that need SCEP renewals but FLEET_SILENT_MIGRATION_ENROLLMENT_PROFILE is empty")
	}
	if migrationEnrollmentProfile != "" && hasAssocsFromMigration {
		profileBytes := []byte(migrationEnrollmentProfile)
		if err := renewSCEPWithProfile(ctx, ds, commander, logger, assocsFromMigration, profileBytes); err != nil {
			return ctxerr.Wrap(ctx, err, "sending profile to hosts from migration")
		}
	}

	return nil
}

func renewSCEPWithProfile(
	ctx context.Context,
	ds fleet.Datastore,
	commander *apple_mdm.MDMAppleCommander,
	logger kitlog.Logger,
	assocs []fleet.SCEPIdentityAssociation,
	profile []byte,
) error {
	cmdUUID := uuid.NewString()
	var uuids []string
	duplicateUUIDCheck := map[string]struct{}{}
	for _, assoc := range assocs {
		// this should never happen if our DB logic is on point.
		// This sanity check is in place to prevent issues like
		// https://github.com/fleetdm/fleet/issues/19311 where a
		// single duplicated UUID prevents _all_ the commands from
		// being enqueued.
		if _, ok := duplicateUUIDCheck[assoc.HostUUID]; ok {
			logger.Log("inf", "duplicated host UUID while renewing associations", "host_uuid", assoc.HostUUID)
			continue
		}

		duplicateUUIDCheck[assoc.HostUUID] = struct{}{}
		uuids = append(uuids, assoc.HostUUID)
	}

	if err := commander.InstallProfile(ctx, uuids, profile, cmdUUID); err != nil {
		return ctxerr.Wrapf(ctx, err, "sending InstallProfile command for hosts %s", uuids)
	}

	if err := ds.SetCommandForPendingSCEPRenewal(ctx, assocs, cmdUUID); err != nil {
		return ctxerr.Wrap(ctx, err, "setting pending command associations")
	}

	return nil
}

// MDMAppleDDMService is the service that handles MDM [DeclarativeManagement][1] requests.
//
// [1]: https://developer.apple.com/documentation/devicemanagement/declarative_management_checkin
type MDMAppleDDMService struct {
	ds     fleet.Datastore
	logger kitlog.Logger
}

func NewMDMAppleDDMService(ds fleet.Datastore, logger kitlog.Logger) *MDMAppleDDMService {
	return &MDMAppleDDMService{
		ds:     ds,
		logger: logger,
	}
}

// DeclarativeManagement handles MDM [DeclarativeManagement][1] requests.
//
// This method is when the request has been handled by nanomdm.
//
// [1]: https://developer.apple.com/documentation/devicemanagement/declarative_management_checkin
func (svc *MDMAppleDDMService) DeclarativeManagement(r *mdm.Request, dm *mdm.DeclarativeManagement) ([]byte, error) {
	if dm == nil {
		level.Debug(svc.logger).Log("msg", "ddm request received with nil payload")
		return nil, nil
	}
	level.Debug(svc.logger).Log("msg", "ddm request received", "endpoint", dm.Endpoint)

	if err := svc.ds.InsertMDMAppleDDMRequest(r.Context, dm.UDID, dm.Endpoint, dm.Data); err != nil {
		return nil, ctxerr.Wrap(r.Context, err, "insert ddm request history")
	}

	if dm.UDID == "" {
		return nil, nano_service.NewHTTPStatusError(http.StatusBadRequest, ctxerr.New(r.Context, "missing UDID in request"))
	}

	switch {
	case dm.Endpoint == "tokens":
		level.Debug(svc.logger).Log("msg", "received tokens request")
		return svc.handleTokens(r.Context, dm.UDID)

	case dm.Endpoint == "declaration-items":
		level.Debug(svc.logger).Log("msg", "received declaration-items request")
		return svc.handleDeclarationItems(r.Context, dm.UDID)

	case dm.Endpoint == "status":
		level.Debug(svc.logger).Log("msg", "received status request")
		return nil, svc.handleDeclarationStatus(r.Context, dm)

	case strings.HasPrefix(dm.Endpoint, "declaration/"):
		level.Debug(svc.logger).Log("msg", "received declarations request")
		return svc.handleDeclarationsResponse(r.Context, dm.Endpoint, dm.UDID)

	default:
		return nil, nano_service.NewHTTPStatusError(http.StatusBadRequest, ctxerr.New(r.Context, fmt.Sprintf("unrecognized declarations endpoint: %s", dm.Endpoint)))
	}
}

func (svc *MDMAppleDDMService) handleTokens(ctx context.Context, hostUUID string) ([]byte, error) {
	tok, err := svc.ds.MDMAppleDDMDeclarationsToken(ctx, hostUUID)
	if err != nil {
		return nil, ctxerr.Wrap(ctx, err, "getting synchronization tokens")
	}

	// Important: Timestamp must use format YYYY-mm-ddTHH:MM:SSZ (no milliseconds)
	// Source: https://developer.apple.com/documentation/devicemanagement/synchronizationtokens?language=objc
	tok.Timestamp = tok.Timestamp.Truncate(time.Second)
	b, err := json.Marshal(fleet.MDMAppleDDMTokensResponse{
		SyncTokens: *tok,
	})
	if err != nil {
		return nil, ctxerr.Wrap(ctx, err, "marshaling synchronization tokens")
	}

	return b, nil
}

// handleDeclarationItems retrieves the declaration items to send back to the client to update
func (svc *MDMAppleDDMService) handleDeclarationItems(ctx context.Context, hostUUID string) ([]byte, error) {
	di, err := svc.ds.MDMAppleDDMDeclarationItems(ctx, hostUUID)
	if err != nil {
		return nil, ctxerr.Wrap(ctx, err, "getting synchronization tokens")
	}

	activations := []fleet.MDMAppleDDMManifest{}
	configurations := []fleet.MDMAppleDDMManifest{}
	var removeDeclarationUUIDsToUpdateToPending []string
	for _, d := range di {
		if d.OperationType == nil {
			continue
		}
		if *d.OperationType != string(fleet.MDMOperationTypeInstall) {
			if d.Status == nil && *d.OperationType == string(fleet.MDMOperationTypeRemove) {
				removeDeclarationUUIDsToUpdateToPending = append(removeDeclarationUUIDsToUpdateToPending, d.DeclarationUUID)
			}
			continue
		}
		configurations = append(configurations, fleet.MDMAppleDDMManifest{
			Identifier:  d.Identifier,
			ServerToken: d.ServerToken,
		})
		activations = append(activations, fleet.MDMAppleDDMManifest{
			Identifier:  fmt.Sprintf("%s.activation", d.Identifier),
			ServerToken: d.ServerToken,
		})
	}

	// Calculate token based on count and concatenated tokens for install items
	var count int
	type tokenSorting struct {
		token           string
		uploadedAt      time.Time
		declarationUUID string
	}
	var tokens []tokenSorting
	for _, d := range di {
		if d.OperationType != nil && *d.OperationType == string(fleet.MDMOperationTypeInstall) {
			// Extract d.ServerToken and order by d.UploadedAt descending and then by d.DeclarationUUID ascending
			sorting := tokenSorting{
				token:           d.ServerToken,
				uploadedAt:      d.UploadedAt,
				declarationUUID: d.DeclarationUUID,
			}
			tokens = append(tokens, sorting)
			count++
		}
	}

	sort.SliceStable(tokens, func(i, j int) bool {
		if tokens[i].uploadedAt.Equal(tokens[j].uploadedAt) {
			return tokens[i].declarationUUID < tokens[j].declarationUUID
		}
		return tokens[i].uploadedAt.After(tokens[j].uploadedAt)
	})
	var tokenBuilder strings.Builder
	for _, t := range tokens {
		tokenBuilder.WriteString(t.token)
	}

	var token string
	if count > 0 {
		// Generate MD5 hash token. It must match the token generated by MDMAppleDDMDeclarationsToken
		hasher := md5.New() // nolint:gosec // used for declarative management token
		hasher.Write([]byte(fmt.Sprintf("%d%s", count, tokenBuilder.String())))
		token = hex.EncodeToString(hasher.Sum(nil))
	}

	b, err := json.Marshal(fleet.MDMAppleDDMDeclarationItemsResponse{
		Declarations: fleet.MDMAppleDDMManifestItems{
			Activations:    activations,
			Configurations: configurations,
			Assets:         []fleet.MDMAppleDDMManifest{},
			Management:     []fleet.MDMAppleDDMManifest{},
		},
		DeclarationsToken: token,
	})
	if err != nil {
		return nil, ctxerr.Wrap(ctx, err, "marshaling synchronization tokens")
	}

	// If any "remove" declarations have a NULL status, update them to a "pending" status
	// so they can be cleared when the host sends back a status report.
	// Otherwise they may get stuck in "pending" -- host already cleared them, but Fleet doesn't think so.
	if len(removeDeclarationUUIDsToUpdateToPending) > 0 {
		err = svc.ds.MDMAppleSetRemoveDeclarationsAsPending(ctx, hostUUID, removeDeclarationUUIDsToUpdateToPending)
		if err != nil {
			return nil, ctxerr.Wrap(ctx, err, "updating remove declarations to pending")
		}
	}

	return b, nil
}

func (svc *MDMAppleDDMService) handleDeclarationsResponse(ctx context.Context, endpoint string, hostUUID string) ([]byte, error) {
	parts := strings.Split(endpoint, "/")
	if len(parts) != 3 {
		return nil, nano_service.NewHTTPStatusError(http.StatusBadRequest, ctxerr.Errorf(ctx, "unrecognized declarations endpoint: %s", endpoint))
	}
	level.Debug(svc.logger).Log("msg", "parsed declarations request", "type", parts[1], "identifier", parts[2])

	switch parts[1] {
	case "activation":
		return svc.handleActivationDeclaration(ctx, parts, hostUUID)
	case "configuration":
		return svc.handleConfigurationDeclaration(ctx, parts, hostUUID)
	default:
		return nil, nano_service.NewHTTPStatusError(http.StatusNotFound, ctxerr.Errorf(ctx, "declaration type not supported: %s", parts[1]))
	}
}

func (svc *MDMAppleDDMService) handleActivationDeclaration(ctx context.Context, parts []string, hostUUID string) ([]byte, error) {
	references := strings.TrimSuffix(parts[2], ".activation")

	// ensure the declaration for the requested activation still exists
	d, err := svc.ds.MDMAppleDDMDeclarationsResponse(ctx, references, hostUUID)
	if err != nil {
		if fleet.IsNotFound(err) {
			return nil, nano_service.NewHTTPStatusError(http.StatusNotFound, err)
		}
		return nil, ctxerr.Wrap(ctx, err, "getting linked configuration for activation declaration")
	}

	response := fmt.Sprintf(`
{
  "Identifier": "%s",
  "Payload": {
    "StandardConfigurations": ["%s"]
  },
  "ServerToken": "%s",
  "Type": "com.apple.activation.simple"
}`, parts[2], references, d.Token)

	return []byte(response), nil
}

func (svc *MDMAppleDDMService) handleConfigurationDeclaration(ctx context.Context, parts []string, hostUUID string) ([]byte, error) {
	d, err := svc.ds.MDMAppleDDMDeclarationsResponse(ctx, parts[2], hostUUID)
	if err != nil {
		if fleet.IsNotFound(err) {
			return nil, nano_service.NewHTTPStatusError(http.StatusNotFound, err)
		}
		return nil, ctxerr.Wrap(ctx, err, "getting declaration response")
	}

	expanded, err := svc.ds.ExpandEmbeddedSecrets(ctx, string(d.RawJSON))
	if err != nil {
		return nil, ctxerr.Wrap(ctx, err, fmt.Sprintf("expanding embedded secrets for identifier:%s hostUUID:%s", parts[2], hostUUID))
	}

	var tempd map[string]any
	if err := json.Unmarshal([]byte(expanded), &tempd); err != nil {
		return nil, ctxerr.Wrap(ctx, err, "unmarshaling stored declaration")
	}
	tempd["ServerToken"] = d.Token

	b, err := json.Marshal(tempd)
	if err != nil {
		return nil, ctxerr.Wrap(ctx, err, "marshaling declaration")
	}
	return b, nil
}

func (svc *MDMAppleDDMService) handleDeclarationStatus(ctx context.Context, dm *mdm.DeclarativeManagement) error {
	var statusReport fleet.MDMAppleDDMStatusReport
	if err := json.Unmarshal(dm.Data, &statusReport); err != nil {
		return ctxerr.Wrap(ctx, err, "unmarshalling response")
	}

	configurationReports := statusReport.StatusItems.Management.Declarations.Configurations
	updates := make([]*fleet.MDMAppleHostDeclaration, len(configurationReports))
	for i, r := range configurationReports {
		var status fleet.MDMDeliveryStatus
		var detail string
		switch {
		case r.Active && r.Valid == fleet.MDMAppleDeclarationValid:
			status = fleet.MDMDeliveryVerified
		case r.Valid == fleet.MDMAppleDeclarationInvalid:
			status = fleet.MDMDeliveryFailed
			detail = apple_mdm.FmtDDMError(r.Reasons)
		case r.Valid == fleet.MDMAppleDeclarationValid: // should be rare/never
			// The debug messages here can be used to figure out why a DDM profile is stuck in a certain state on a device.
			level.Debug(svc.logger).Log("msg", "valid but inactive declaration status", "status", r.Valid, "active", r.Active, "host",
				dm.UDID, "declaration", r.Identifier)
			status = fleet.MDMDeliveryVerifying
		case r.Valid == fleet.MDMAppleDeclarationUnknown: // should be rare
			level.Debug(svc.logger).Log("msg", "unknown declaration status", "status", r.Valid, "active", r.Active, "host", dm.UDID,
				"declaration", r.Identifier)
			status = fleet.MDMDeliveryVerifying
		default:
			// This should never happen. If we see this happening, we should handle it.
			level.Error(svc.logger).Log("msg", "undefined declaration status", "status", r.Valid, "active", r.Active, "host", dm.UDID,
				"declaration", r.Identifier)
			status = fleet.MDMDeliveryFailed
			detail = fmt.Sprintf("undefined declaration status: %s; %s", r.Valid, apple_mdm.FmtDDMError(r.Reasons))
		}

		updates[i] = &fleet.MDMAppleHostDeclaration{
			Status:        &status,
			OperationType: fleet.MDMOperationTypeInstall,
			Detail:        detail,
			Token:         r.ServerToken,
		}
	}

	// MDMAppleStoreDDMStatusReport takes care of cleaning ("pending", "remove")
	// pairs for the host.
	//
	// TODO(roberto): in the DDM documentation, it's mentioned that status
	// report will give you a "remove" status so the server can track
	// removals. In my testing, I never saw this (after spending
	// considerable time trying to make it work.)
	//
	// My current guess is that the documentation is implicitly referring
	// to asset declarations (which deliver tangible "assets" to the host)
	//
	// The best indication I found so far, is that if the declaration is
	// not in the report, then it's implicitly removed.
	if err := svc.ds.MDMAppleStoreDDMStatusReport(ctx, dm.UDID, updates); err != nil {
		return ctxerr.Wrap(ctx, err, "updating host declaration status with reports")
	}

	return nil
}

////////////////////////////////////////////////////////////////////////////////
// Generate ABM keypair endpoint
////////////////////////////////////////////////////////////////////////////////

type generateABMKeyPairResponse struct {
	PublicKey []byte `json:"public_key,omitempty"`
	Err       error  `json:"error,omitempty"`
}

func (r generateABMKeyPairResponse) Error() error { return r.Err }

func generateABMKeyPairEndpoint(ctx context.Context, request interface{}, svc fleet.Service) (fleet.Errorer, error) {
	keyPair, err := svc.GenerateABMKeyPair(ctx)
	if err != nil {
		return generateABMKeyPairResponse{
			Err: err,
		}, nil
	}

	return generateABMKeyPairResponse{
		PublicKey: keyPair.PublicKey,
	}, nil
}

func (svc *Service) GenerateABMKeyPair(ctx context.Context) (*fleet.MDMAppleDEPKeyPair, error) {
	if err := svc.authz.Authorize(ctx, &fleet.AppleBM{}, fleet.ActionWrite); err != nil {
		return nil, err
	}

	privateKey := svc.config.Server.PrivateKey
	if testSetEmptyPrivateKey {
		privateKey = ""
	}

	if len(privateKey) == 0 {
		return nil, ctxerr.New(ctx, "Couldn't download public key. Missing required private key. Learn how to configure the private key here: https://fleetdm.com/learn-more-about/fleet-server-private-key")
	}

	var publicKeyPEM, privateKeyPEM []byte
	assets, err := svc.ds.GetAllMDMConfigAssetsByName(ctx, []fleet.MDMAssetName{
		fleet.MDMAssetABMCert,
		fleet.MDMAssetABMKey,
	}, nil)
	if err != nil {
		// allow not found errors as it means that we're generating the
		// keypair for the first time
		if !fleet.IsNotFound(err) {
			return nil, ctxerr.Wrap(ctx, err, "loading ABM keys from the database")
		}
	}

	// if we don't have any certificates, create a new keypair, otherwise
	// return the already stored values to allow for the renewal flow.
	if len(assets) == 0 {
		publicKeyPEM, privateKeyPEM, err = apple_mdm.NewDEPKeyPairPEM()
		if err != nil {
			return nil, ctxerr.Wrap(ctx, err, "generate key pair")
		}

		err = svc.ds.InsertMDMConfigAssets(ctx, []fleet.MDMConfigAsset{
			{Name: fleet.MDMAssetABMCert, Value: publicKeyPEM},
			{Name: fleet.MDMAssetABMKey, Value: privateKeyPEM},
		}, nil)
		if err != nil {
			return nil, ctxerr.Wrap(ctx, err, "saving ABM keypair in database")
		}
	} else {
		// we can trust that the keys exist due to the contract specified by
		// the datastore method
		publicKeyPEM = assets[fleet.MDMAssetABMCert].Value
		privateKeyPEM = assets[fleet.MDMAssetABMKey].Value
	}

	return &fleet.MDMAppleDEPKeyPair{
		PublicKey:  publicKeyPEM,
		PrivateKey: privateKeyPEM,
	}, nil
}

////////////////////////////////////////////////////////////////////////////////
// Upload ABM token endpoint
////////////////////////////////////////////////////////////////////////////////

type uploadABMTokenRequest struct {
	Token *multipart.FileHeader
}

func (uploadABMTokenRequest) DecodeRequest(ctx context.Context, r *http.Request) (interface{}, error) {
	err := r.ParseMultipartForm(512 * units.MiB)
	if err != nil {
		return nil, &fleet.BadRequestError{
			Message:     "failed to parse multipart form",
			InternalErr: err,
		}
	}

	token, ok := r.MultipartForm.File["token"]
	if !ok || len(token) < 1 {
		return nil, &fleet.BadRequestError{Message: "no file headers for token"}
	}

	return &uploadABMTokenRequest{
		Token: token[0],
	}, nil
}

type uploadABMTokenResponse struct {
	Token *fleet.ABMToken `json:"abm_token,omitempty"`
	Err   error           `json:"error,omitempty"`
}

func (r uploadABMTokenResponse) Error() error { return r.Err }

func uploadABMTokenEndpoint(ctx context.Context, request interface{}, svc fleet.Service) (fleet.Errorer, error) {
	req := request.(*uploadABMTokenRequest)
	ff, err := req.Token.Open()
	if err != nil {
		return uploadABMTokenResponse{Err: err}, nil
	}
	defer ff.Close()

	token, err := svc.UploadABMToken(ctx, ff)
	if err != nil {
		return uploadABMTokenResponse{
			Err: err,
		}, nil
	}

	return uploadABMTokenResponse{Token: token}, nil
}

func (svc *Service) UploadABMToken(ctx context.Context, token io.Reader) (*fleet.ABMToken, error) {
	// skipauth: No authorization check needed due to implementation returning
	// only license error.
	svc.authz.SkipAuthorization(ctx)

	return nil, fleet.ErrMissingLicense
}

////////////////////////////////////////////////////////////////////////////////
// Disable ABM endpoint
////////////////////////////////////////////////////////////////////////////////

type deleteABMTokenRequest struct {
	TokenID uint `url:"id"`
}

type deleteABMTokenResponse struct {
	Err error `json:"error,omitempty"`
}

func (r deleteABMTokenResponse) Error() error { return r.Err }
func (r deleteABMTokenResponse) Status() int  { return http.StatusNoContent }

func deleteABMTokenEndpoint(ctx context.Context, request interface{}, svc fleet.Service) (fleet.Errorer, error) {
	req := request.(*deleteABMTokenRequest)
	if err := svc.DeleteABMToken(ctx, req.TokenID); err != nil {
		return deleteABMTokenResponse{Err: err}, nil
	}

	return deleteABMTokenResponse{}, nil
}

func (svc *Service) DeleteABMToken(ctx context.Context, tokenID uint) error {
	// skipauth: No authorization check needed due to implementation returning
	// only license error.
	svc.authz.SkipAuthorization(ctx)

	return fleet.ErrMissingLicense
}

////////////////////////////////////////////////////////////////////////////////
// List ABM tokens endpoint
////////////////////////////////////////////////////////////////////////////////

type listABMTokensResponse struct {
	Err    error             `json:"error,omitempty"`
	Tokens []*fleet.ABMToken `json:"abm_tokens"`
}

func (r listABMTokensResponse) Error() error { return r.Err }

func listABMTokensEndpoint(ctx context.Context, request interface{}, svc fleet.Service) (fleet.Errorer, error) {
	tokens, err := svc.ListABMTokens(ctx)
	if err != nil {
		return &listABMTokensResponse{Err: err}, nil
	}

	if tokens == nil {
		tokens = []*fleet.ABMToken{}
	}

	return &listABMTokensResponse{Tokens: tokens}, nil
}

func (svc *Service) ListABMTokens(ctx context.Context) ([]*fleet.ABMToken, error) {
	// skipauth: No authorization check needed due to implementation returning
	// only license error.
	svc.authz.SkipAuthorization(ctx)

	return nil, fleet.ErrMissingLicense
}

// //////////////////////////////////////////////////////////////////////////////
// Count ABM tokens endpoint
// //////////////////////////////////////////////////////////////////////////////

type countABMTokensResponse struct {
	Err   error `json:"error,omitempty"`
	Count int   `json:"count"`
}

func (r countABMTokensResponse) Error() error { return r.Err }

func countABMTokensEndpoint(ctx context.Context, _ interface{}, svc fleet.Service) (fleet.Errorer, error) {
	tokenCount, err := svc.CountABMTokens(ctx)
	if err != nil {
		return &countABMTokensResponse{Err: err}, nil
	}

	return &countABMTokensResponse{Count: tokenCount}, nil
}

func (svc *Service) CountABMTokens(ctx context.Context) (int, error) {
	// Automatic enrollment (ABM/ADE/DEP) is a feature that requires a license.
	// skipauth: No authorization check needed due to implementation returning
	// only license error.
	svc.authz.SkipAuthorization(ctx)

	return 0, fleet.ErrMissingLicense
}

////////////////////////////////////////////////////////////////////////////////
// Update ABM token teams endpoint
////////////////////////////////////////////////////////////////////////////////

type updateABMTokenTeamsRequest struct {
	TokenID      uint  `url:"id"`
	MacOSTeamID  *uint `json:"macos_team_id"`
	IOSTeamID    *uint `json:"ios_team_id"`
	IPadOSTeamID *uint `json:"ipados_team_id"`
}

type updateABMTokenTeamsResponse struct {
	ABMToken *fleet.ABMToken `json:"abm_token,omitempty"`
	Err      error           `json:"error,omitempty"`
}

func (r updateABMTokenTeamsResponse) Error() error { return r.Err }

func updateABMTokenTeamsEndpoint(ctx context.Context, request interface{}, svc fleet.Service) (fleet.Errorer, error) {
	req := request.(*updateABMTokenTeamsRequest)

	tok, err := svc.UpdateABMTokenTeams(ctx, req.TokenID, req.MacOSTeamID, req.IOSTeamID, req.IPadOSTeamID)
	if err != nil {
		return &updateABMTokenTeamsResponse{Err: err}, nil
	}

	return &updateABMTokenTeamsResponse{ABMToken: tok}, nil
}

func (svc *Service) UpdateABMTokenTeams(ctx context.Context, tokenID uint, macOSTeamID, iOSTeamID, iPadOSTeamID *uint) (*fleet.ABMToken, error) {
	// skipauth: No authorization check needed due to implementation returning
	// only license error.
	svc.authz.SkipAuthorization(ctx)

	return nil, fleet.ErrMissingLicense
}

////////////////////////////////////////////////////////////////////////////////
// Renew ABM token endpoint
////////////////////////////////////////////////////////////////////////////////

type renewABMTokenRequest struct {
	TokenID uint `url:"id"`
	Token   *multipart.FileHeader
}

func (renewABMTokenRequest) DecodeRequest(ctx context.Context, r *http.Request) (interface{}, error) {
	err := r.ParseMultipartForm(512 * units.MiB)
	if err != nil {
		return nil, &fleet.BadRequestError{
			Message:     "failed to parse multipart form",
			InternalErr: err,
		}
	}

	token, ok := r.MultipartForm.File["token"]
	if !ok || len(token) < 1 {
		return nil, &fleet.BadRequestError{Message: "no file headers for token"}
	}

	// because we are in this method, we know that the path has 7 parts, e.g:
	// /api/latest/fleet/abm_tokens/19/renew

	id, err := endpoint_utils.IntFromRequest(r, "id")
	if err != nil {
		return nil, ctxerr.Wrap(ctx, err, "failed to parse abm token id")
	}

	return &renewABMTokenRequest{
		Token:   token[0],
		TokenID: uint(id), //nolint:gosec // dismiss G115
	}, nil
}

type renewABMTokenResponse struct {
	ABMToken *fleet.ABMToken `json:"abm_token,omitempty"`
	Err      error           `json:"error,omitempty"`
}

func (r renewABMTokenResponse) Error() error { return r.Err }

func renewABMTokenEndpoint(ctx context.Context, request interface{}, svc fleet.Service) (fleet.Errorer, error) {
	req := request.(*renewABMTokenRequest)
	ff, err := req.Token.Open()
	if err != nil {
		return &renewABMTokenResponse{Err: err}, nil
	}
	defer ff.Close()

	tok, err := svc.RenewABMToken(ctx, ff, req.TokenID)
	if err != nil {
		return &renewABMTokenResponse{Err: err}, nil
	}

	return &renewABMTokenResponse{ABMToken: tok}, nil
}

func (svc *Service) RenewABMToken(ctx context.Context, token io.Reader, tokenID uint) (*fleet.ABMToken, error) {
	// skipauth: No authorization check needed due to implementation returning
	// only license error.
	svc.authz.SkipAuthorization(ctx)

	return nil, fleet.ErrMissingLicense
}

////////////////////////////////////////////////////////////////////////////////
// GET /enrollment_profiles/ota
////////////////////////////////////////////////////////////////////////////////

type getOTAProfileRequest struct {
	EnrollSecret string `query:"enroll_secret"`
}

func getOTAProfileEndpoint(ctx context.Context, request interface{}, svc fleet.Service) (fleet.Errorer, error) {
	req := request.(*getOTAProfileRequest)
	profile, err := svc.GetOTAProfile(ctx, req.EnrollSecret)
	if err != nil {
		return &getMDMAppleConfigProfileResponse{Err: err}, err
	}

	reader := bytes.NewReader(profile)
	return &getMDMAppleConfigProfileResponse{fileReader: io.NopCloser(reader), fileLength: reader.Size(), fileName: "fleet-mdm-enrollment-profile"}, nil
}

func (svc *Service) GetOTAProfile(ctx context.Context, enrollSecret string) ([]byte, error) {
	// Skip authz as this endpoint is used by end users from their iPhones or iPads; authz is done
	// by the enroll secret verification below
	svc.authz.SkipAuthorization(ctx)

	cfg, err := svc.ds.AppConfig(ctx)
	if err != nil {
		return nil, ctxerr.Wrap(ctx, err, "getting app config to get org name")
	}

	profBytes, err := apple_mdm.GenerateOTAEnrollmentProfileMobileconfig(cfg.OrgInfo.OrgName, cfg.MDMUrl(), enrollSecret)
	if err != nil {
		return nil, ctxerr.Wrap(ctx, err, "generating ota mobileconfig file")
	}

	signed, err := mdmcrypto.Sign(ctx, profBytes, svc.ds)
	if err != nil {
		return nil, ctxerr.Wrap(ctx, err, "signing profile")
	}

	return signed, nil
}

////////////////////////////////////////////////////////////////////////////////
// POST /ota_enrollment?enroll_secret=xyz
////////////////////////////////////////////////////////////////////////////////

type mdmAppleOTARequest struct {
	EnrollSecret string `query:"enroll_secret"`
	Certificates []*x509.Certificate
	RootSigner   *x509.Certificate
	DeviceInfo   fleet.MDMAppleMachineInfo
}

func (mdmAppleOTARequest) DecodeRequest(ctx context.Context, r *http.Request) (interface{}, error) {
	enrollSecret := r.URL.Query().Get("enroll_secret")
	if enrollSecret == "" {
		return nil, &fleet.OTAForbiddenError{
			InternalErr: errors.New("enroll_secret query parameter was empty"),
		}
	}

	rawData, err := io.ReadAll(r.Body)
	if err != nil {
		return nil, ctxerr.Wrap(ctx, err, "reading body from request")
	}

	p7, err := pkcs7.Parse(rawData)
	if err != nil {
		return nil, &fleet.BadRequestError{
			Message:     "invalid request body",
			InternalErr: err,
		}
	}

	var request mdmAppleOTARequest
	err = plist.Unmarshal(p7.Content, &request.DeviceInfo)
	if err != nil {
		return nil, &fleet.BadRequestError{
			Message:     "invalid request body",
			InternalErr: err,
		}
	}

	if request.DeviceInfo.Serial == "" {
		return nil, &fleet.BadRequestError{
			Message: "SERIAL is required",
		}
	}

	request.EnrollSecret = enrollSecret
	request.Certificates = p7.Certificates
	request.RootSigner = p7.GetOnlySigner()
	return &request, nil
}

type mdmAppleOTAResponse struct {
	Err error `json:"error,omitempty"`
	xml []byte
}

func (r mdmAppleOTAResponse) Error() error { return r.Err }

func (r mdmAppleOTAResponse) HijackRender(ctx context.Context, w http.ResponseWriter) {
	w.Header().Set("Content-Length", fmt.Sprintf("%d", len(r.xml)))
	w.Header().Set("Content-Type", "application/x-apple-aspen-config")
	w.Header().Set("X-Content-Type-Options", "nosniff")
	if _, err := w.Write(r.xml); err != nil {
		w.WriteHeader(http.StatusInternalServerError)
		return
	}
}

func mdmAppleOTAEndpoint(ctx context.Context, request interface{}, svc fleet.Service) (fleet.Errorer, error) {
	req := request.(*mdmAppleOTARequest)
	xml, err := svc.MDMAppleProcessOTAEnrollment(ctx, req.Certificates, req.RootSigner, req.EnrollSecret, req.DeviceInfo)
	if err != nil {
		return mdmAppleGetInstallerResponse{Err: err}, nil
	}
	return mdmAppleOTAResponse{xml: xml}, nil
}

// NOTE: this method and how OTA works is documented in full in the interface definition.
func (svc *Service) MDMAppleProcessOTAEnrollment(
	ctx context.Context,
	certificates []*x509.Certificate,
	rootSigner *x509.Certificate,
	enrollSecret string,
	deviceInfo fleet.MDMAppleMachineInfo,
) ([]byte, error) {
	// authorization is performed via the enroll secret and the provided certificates
	svc.authz.SkipAuthorization(ctx)

	if len(certificates) == 0 {
		return nil, authz.ForbiddenWithInternal("no certificates provided", nil, nil, nil)
	}

	// first check is for the enroll secret, we'll only let the host
	// through if it has a valid secret.
	enrollSecretInfo, err := svc.ds.VerifyEnrollSecret(ctx, enrollSecret)
	if err != nil {
		if fleet.IsNotFound(err) {
			return nil, &fleet.OTAForbiddenError{
				InternalErr: err,
			}
		}

		return nil, ctxerr.Wrap(ctx, err, "validating enroll secret")
	}

	assets, err := svc.ds.GetAllMDMConfigAssetsByName(ctx, []fleet.MDMAssetName{
		fleet.MDMAssetSCEPChallenge,
	}, nil)
	if err != nil {
		return nil, fmt.Errorf("loading SCEP challenge from the database: %w", err)
	}
	scepChallenge := string(assets[fleet.MDMAssetSCEPChallenge].Value)

	appCfg, err := svc.ds.AppConfig(ctx)
	if err != nil {
		return nil, ctxerr.Wrap(ctx, err, "reading app config")
	}

	mdmURL := appCfg.MDMUrl()

	// if the root signer was issued by Apple's CA, it means we're in the
	// first phase and we should return a SCEP payload.
	if err := apple_mdm.VerifyFromAppleIphoneDeviceCA(rootSigner); err == nil {
		scepURL, err := apple_mdm.ResolveAppleSCEPURL(mdmURL)
		if err != nil {
			return nil, ctxerr.Wrap(ctx, err, "resolve Apple SCEP url")
		}

		var buf bytes.Buffer
		if err := apple_mdm.OTASCEPTemplate.Execute(&buf, struct {
			SCEPURL       string
			SCEPChallenge string
		}{
			SCEPURL:       scepURL,
			SCEPChallenge: scepChallenge,
		}); err != nil {
			return nil, ctxerr.Wrap(ctx, err, "execute template")
		}
		return buf.Bytes(), nil
	}

	// otherwise we might be in the second phase, check if the signing cert
	// was issued by Fleet, only let the enrollment through if so.
	certVerifier := mdmcrypto.NewSCEPVerifier(svc.ds)
	if err := certVerifier.Verify(ctx, rootSigner); err != nil {
		return nil, authz.ForbiddenWithInternal(fmt.Sprintf("payload signed with invalid certificate: %s", err), nil, nil, nil)
	}

	topic, err := svc.mdmPushCertTopic(ctx)
	if err != nil {
		return nil, ctxerr.Wrap(ctx, err, "extracting topic from APNs cert")
	}

	enrollmentProf, err := apple_mdm.GenerateEnrollmentProfileMobileconfig(
		appCfg.OrgInfo.OrgName,
		mdmURL,
		string(assets[fleet.MDMAssetSCEPChallenge].Value),
		topic,
	)
	if err != nil {
		return nil, ctxerr.Wrap(ctx, err, "generating manual enrollment profile")
	}

	// before responding, create a host record, and assign the host to the
	// team that matches the enroll secret provided.
	err = svc.ds.IngestMDMAppleDeviceFromOTAEnrollment(ctx, enrollSecretInfo.TeamID, deviceInfo)
	if err != nil {
		return nil, ctxerr.Wrap(ctx, err, "creating new host record")
	}

	// at this point we know the device can be enrolled, so we respond with
	// a signed enrollment profile
	signed, err := mdmcrypto.Sign(ctx, enrollmentProf, svc.ds)
	if err != nil {
		return nil, ctxerr.Wrap(ctx, err, "signing profile")
	}

	return signed, nil
}<|MERGE_RESOLUTION|>--- conflicted
+++ resolved
@@ -4108,32 +4108,10 @@
 	enrollmentIDs []string
 }
 
-<<<<<<< HEAD
-func getNanoMDMUserEnrollment(ctx context.Context, ds fleet.Datastore, userEnrollmentMap map[string]string, userEnrollmentsToHostUUIDsMap map[string]string, hostUUID string) (string, error) {
-	userEnrollment, ok := userEnrollmentMap[hostUUID]
-	if !ok {
-		userNanoEnrollment, err := ds.GetNanoMDMUserEnrollment(ctx, hostUUID)
-		if err != nil {
-			return userEnrollment, ctxerr.Wrap(ctx, err, "getting user enrollment for host")
-		}
-		if userNanoEnrollment != nil {
-			userEnrollment = userNanoEnrollment.ID
-			userEnrollmentMap[hostUUID] = userEnrollment
-			userEnrollmentsToHostUUIDsMap[userEnrollment] = hostUUID
-		} else {
-			// Cache the fact that there is no user enrollment for this host
-			userEnrollmentMap[hostUUID] = "" // no user enrollment for this host
-		}
-	}
-
-	return userEnrollment, nil
-}
-=======
 // Number of hours to wait for a user enrollment to exist for a host after its
 // device enrollment. After that duration, the user-scoped profiles will be
 // delivered to the device-channel.
 const hoursToWaitForUserEnrollmentAfterDeviceEnrollment = 2
->>>>>>> 48ea14ab
 
 func ReconcileAppleProfiles(
 	ctx context.Context,
@@ -4278,8 +4256,6 @@
 				continue
 			}
 		}
-<<<<<<< HEAD
-=======
 
 		wait, err := isAwaitingUserEnrollment(p)
 		if err != nil {
@@ -4305,7 +4281,6 @@
 		}
 
 		toGetContents[p.ProfileUUID] = true
->>>>>>> 48ea14ab
 
 		target := installTargets[p.ProfileUUID]
 		if target == nil {
@@ -4317,8 +4292,7 @@
 		}
 
 		if p.Scope == fleet.PayloadScopeUser {
-<<<<<<< HEAD
-			userEnrollment, err := getNanoMDMUserEnrollment(ctx, ds, userEnrollmentMap, userEnrollmentsToHostUUIDsMap, p.HostUUID)
+			userEnrollment, err := getHostUserEnrollmentID(p.HostUUID)
 			if err != nil {
 				return ctxerr.Wrap(ctx, err, "getting user enrollment for host")
 			}
@@ -4340,18 +4314,6 @@
 				}
 				hostProfiles = append(hostProfiles, hostProfile)
 				continue
-=======
-			userEnrollmentID, err := getHostUserEnrollmentID(p.HostUUID)
-			if err != nil {
-				return err
-			}
-			if userEnrollmentID == "" {
-				level.Warn(logger).Log("msg", "host does not have a user enrollment, falling back to system enrollment for user scoped profile",
-					"host_uuid", p.HostUUID, "profile_uuid", p.ProfileUUID, "profile_identifier", p.ProfileIdentifier)
-			} else {
-				sentToUserChannel = true
-				target.enrollmentIDs = append(target.enrollmentIDs, userEnrollmentID)
->>>>>>> 48ea14ab
 			}
 
 			target.enrollmentIDs = append(target.enrollmentIDs, userEnrollment)
@@ -4407,8 +4369,7 @@
 		}
 
 		if p.Scope == fleet.PayloadScopeUser {
-<<<<<<< HEAD
-			userEnrollment, err := getNanoMDMUserEnrollment(ctx, ds, userEnrollmentMap, userEnrollmentsToHostUUIDsMap, p.HostUUID)
+			userEnrollment, err := getHostUserEnrollmentID(p.HostUUID)
 			if err != nil {
 				return ctxerr.Wrap(ctx, err, "getting user enrollment to delete profile from host")
 			}
@@ -4420,18 +4381,6 @@
 			}
 
 			target.enrollmentIDs = append(target.enrollmentIDs, userEnrollment)
-=======
-			userEnrollmentID, err := getHostUserEnrollmentID(p.HostUUID)
-			if err != nil {
-				return err
-			}
-			if userEnrollmentID == "" {
-				level.Warn(logger).Log("msg", "host does not have a user enrollment, cannot remove user scoped profile",
-					"host_uuid", p.HostUUID, "profile_uuid", p.ProfileUUID, "profile_identifier", p.ProfileIdentifier)
-				continue
-			}
-			target.enrollmentIDs = append(target.enrollmentIDs, userEnrollmentID)
->>>>>>> 48ea14ab
 		} else {
 			target.enrollmentIDs = append(target.enrollmentIDs, p.HostUUID)
 		}
