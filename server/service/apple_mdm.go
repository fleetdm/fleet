package service

import (
	"bytes"
	"context"
	"crypto/md5" // nolint:gosec // used for declarative management token
	"crypto/x509"
	"encoding/base64"
	"encoding/hex"
	"encoding/json"
	"encoding/pem"
	"encoding/xml"
	"errors"
	"fmt"
	"io"
	"maps"
	"mime/multipart"
	"net/http"
	"net/url"
	"os"
	"regexp"
	"slices"
	"sort"
	"strconv"
	"strings"
	"sync"
	"time"

	"github.com/docker/go-units"
	eeservice "github.com/fleetdm/fleet/v4/ee/server/service"
	"github.com/fleetdm/fleet/v4/ee/server/service/digicert"
	"github.com/fleetdm/fleet/v4/pkg/file"
	"github.com/fleetdm/fleet/v4/pkg/optjson"
	"github.com/fleetdm/fleet/v4/server"
	"github.com/fleetdm/fleet/v4/server/authz"
	"github.com/fleetdm/fleet/v4/server/config"
	"github.com/fleetdm/fleet/v4/server/contexts/ctxerr"
	"github.com/fleetdm/fleet/v4/server/contexts/license"
	"github.com/fleetdm/fleet/v4/server/contexts/logging"
	"github.com/fleetdm/fleet/v4/server/contexts/viewer"
	"github.com/fleetdm/fleet/v4/server/fleet"
	mdm_types "github.com/fleetdm/fleet/v4/server/mdm"
	apple_mdm "github.com/fleetdm/fleet/v4/server/mdm/apple"
	"github.com/fleetdm/fleet/v4/server/mdm/apple/appmanifest"
	"github.com/fleetdm/fleet/v4/server/mdm/apple/gdmf"
	"github.com/fleetdm/fleet/v4/server/mdm/apple/mobileconfig"
	"github.com/fleetdm/fleet/v4/server/mdm/assets"
	mdmcrypto "github.com/fleetdm/fleet/v4/server/mdm/crypto"
	mdmlifecycle "github.com/fleetdm/fleet/v4/server/mdm/lifecycle"
	"github.com/fleetdm/fleet/v4/server/mdm/nanomdm/cryptoutil"
	"github.com/fleetdm/fleet/v4/server/mdm/nanomdm/mdm"
	nano_service "github.com/fleetdm/fleet/v4/server/mdm/nanomdm/service"
	"github.com/fleetdm/fleet/v4/server/ptr"
	"github.com/fleetdm/fleet/v4/server/service/middleware/endpoint_utils"
	"github.com/fleetdm/fleet/v4/server/worker"
	kitlog "github.com/go-kit/log"
	"github.com/go-kit/log/level"
	"github.com/google/uuid"
	"github.com/micromdm/plist"
	"github.com/smallstep/pkcs7"
)

const (
	maxValueCharsInError          = 100
	SameProfileNameUploadErrorMsg = "Couldn't add. A configuration profile with this name already exists (PayloadDisplayName for .mobileconfig and file name for .json and .xml)."
	limit10KiB                    = 10 * 1024
)

var (
	fleetVarNDESSCEPChallengeRegexp               = regexp.MustCompile(fmt.Sprintf(`(\$FLEET_VAR_%s)|(\${FLEET_VAR_%[1]s})`, fleet.FleetVarNDESSCEPChallenge))
	fleetVarNDESSCEPProxyURLRegexp                = regexp.MustCompile(fmt.Sprintf(`(\$FLEET_VAR_%s)|(\${FLEET_VAR_%[1]s})`, fleet.FleetVarNDESSCEPProxyURL))
	fleetVarHostEndUserEmailIDPRegexp             = regexp.MustCompile(fmt.Sprintf(`(\$FLEET_VAR_%s)|(\${FLEET_VAR_%[1]s})`, fleet.FleetVarHostEndUserEmailIDP))
	fleetVarHostHardwareSerialRegexp              = regexp.MustCompile(fmt.Sprintf(`(\$FLEET_VAR_%s)|(\${FLEET_VAR_%[1]s})`, fleet.FleetVarHostHardwareSerial))
	fleetVarHostEndUserIDPUsernameRegexp          = regexp.MustCompile(fmt.Sprintf(`(\$FLEET_VAR_%s)|(\${FLEET_VAR_%[1]s})`, fleet.FleetVarHostEndUserIDPUsername))
	fleetVarHostEndUserIDPDepartmentRegexp        = regexp.MustCompile(fmt.Sprintf(`(\$FLEET_VAR_%s)|(\${FLEET_VAR_%[1]s})`, fleet.FleetVarHostEndUserIDPDepartment))
	fleetVarHostEndUserIDPUsernameLocalPartRegexp = regexp.MustCompile(fmt.Sprintf(`(\$FLEET_VAR_%s)|(\${FLEET_VAR_%[1]s})`, fleet.FleetVarHostEndUserIDPUsernameLocalPart))
	fleetVarHostEndUserIDPGroupsRegexp            = regexp.MustCompile(fmt.Sprintf(`(\$FLEET_VAR_%s)|(\${FLEET_VAR_%[1]s})`, fleet.FleetVarHostEndUserIDPGroups))
	fleetVarSCEPRenewalIDRegexp                   = regexp.MustCompile(fmt.Sprintf(`(\$FLEET_VAR_%s)|(\${FLEET_VAR_%[1]s})`, fleet.FleetVarSCEPRenewalID))

	fleetVarsSupportedInConfigProfiles = []string{
		fleet.FleetVarNDESSCEPChallenge, fleet.FleetVarNDESSCEPProxyURL, fleet.FleetVarHostEndUserEmailIDP,
		fleet.FleetVarHostHardwareSerial, fleet.FleetVarHostEndUserIDPUsername, fleet.FleetVarHostEndUserIDPUsernameLocalPart,
		fleet.FleetVarHostEndUserIDPGroups, fleet.FleetVarHostEndUserIDPDepartment, fleet.FleetVarSCEPRenewalID,
	}
)

type hostProfileUUID struct {
	HostUUID    string
	ProfileUUID string
}

type getMDMAppleCommandResultsRequest struct {
	CommandUUID string `query:"command_uuid,optional"`
}

type getMDMAppleCommandResultsResponse struct {
	Results []*fleet.MDMCommandResult `json:"results,omitempty"`
	Err     error                     `json:"error,omitempty"`
}

func (r getMDMAppleCommandResultsResponse) Error() error { return r.Err }

func getMDMAppleCommandResultsEndpoint(ctx context.Context, request interface{}, svc fleet.Service) (fleet.Errorer, error) {
	req := request.(*getMDMAppleCommandResultsRequest)
	results, err := svc.GetMDMAppleCommandResults(ctx, req.CommandUUID)
	if err != nil {
		return getMDMAppleCommandResultsResponse{
			Err: err,
		}, nil
	}

	return getMDMAppleCommandResultsResponse{
		Results: results,
	}, nil
}

func (svc *Service) GetMDMAppleCommandResults(ctx context.Context, commandUUID string) ([]*fleet.MDMCommandResult, error) {
	// first, authorize that the user has the right to list hosts
	if err := svc.authz.Authorize(ctx, &fleet.Host{}, fleet.ActionList); err != nil {
		return nil, ctxerr.Wrap(ctx, err)
	}

	vc, ok := viewer.FromContext(ctx)
	if !ok {
		return nil, fleet.ErrNoContext
	}

	// check that command exists first, to return 404 on invalid commands
	// (the command may exist but have no results yet).
	if _, err := svc.ds.GetMDMAppleCommandRequestType(ctx, commandUUID); err != nil {
		return nil, err
	}

	// next, we need to read the command results before we know what hosts (and
	// therefore what teams) we're dealing with.
	results, err := svc.ds.GetMDMAppleCommandResults(ctx, commandUUID)
	if err != nil {
		return nil, err
	}

	// now we can load the hosts (lite) corresponding to those command results,
	// and do the final authorization check with the proper team(s). Include observers,
	// as they are able to view command results for their teams' hosts.
	filter := fleet.TeamFilter{User: vc.User, IncludeObserver: true}
	hostUUIDs := make([]string, len(results))
	for i, res := range results {
		hostUUIDs[i] = res.HostUUID
	}
	hosts, err := svc.ds.ListHostsLiteByUUIDs(ctx, filter, hostUUIDs)
	if err != nil {
		return nil, err
	}
	if len(hosts) == 0 {
		// do not return 404 here, as it's possible for a command to not have
		// results yet
		return nil, nil
	}

	// collect the team IDs and verify that the user has access to view commands
	// on all affected teams. Index the hosts by uuid for easly lookup as
	// afterwards we'll want to store the hostname on the returned results.
	hostsByUUID := make(map[string]*fleet.Host, len(hosts))
	teamIDs := make(map[uint]bool)
	for _, h := range hosts {
		var id uint
		if h.TeamID != nil {
			id = *h.TeamID
		}
		teamIDs[id] = true
		hostsByUUID[h.UUID] = h
	}

	var commandAuthz fleet.MDMCommandAuthz
	for tmID := range teamIDs {
		commandAuthz.TeamID = &tmID
		if tmID == 0 {
			commandAuthz.TeamID = nil
		}

		if err := svc.authz.Authorize(ctx, commandAuthz, fleet.ActionRead); err != nil {
			return nil, ctxerr.Wrap(ctx, err)
		}
	}

	// add the hostnames to the results
	for _, res := range results {
		if h := hostsByUUID[res.HostUUID]; h != nil {
			res.Hostname = hostsByUUID[res.HostUUID].Hostname
		}
	}
	return results, nil
}

type listMDMAppleCommandsRequest struct {
	ListOptions fleet.ListOptions `url:"list_options"`
}

type listMDMAppleCommandsResponse struct {
	Results []*fleet.MDMAppleCommand `json:"results"`
	Err     error                    `json:"error,omitempty"`
}

func (r listMDMAppleCommandsResponse) Error() error { return r.Err }

func listMDMAppleCommandsEndpoint(ctx context.Context, request interface{}, svc fleet.Service) (fleet.Errorer, error) {
	req := request.(*listMDMAppleCommandsRequest)
	results, err := svc.ListMDMAppleCommands(ctx, &fleet.MDMCommandListOptions{
		ListOptions: req.ListOptions,
	})
	if err != nil {
		return listMDMAppleCommandsResponse{
			Err: err,
		}, nil
	}

	return listMDMAppleCommandsResponse{
		Results: results,
	}, nil
}

func (svc *Service) ListMDMAppleCommands(ctx context.Context, opts *fleet.MDMCommandListOptions) ([]*fleet.MDMAppleCommand, error) {
	// first, authorize that the user has the right to list hosts
	if err := svc.authz.Authorize(ctx, &fleet.Host{}, fleet.ActionList); err != nil {
		return nil, ctxerr.Wrap(ctx, err)
	}

	vc, ok := viewer.FromContext(ctx)
	if !ok {
		return nil, fleet.ErrNoContext
	}

	// get the list of commands so we know what hosts (and therefore what teams)
	// we're dealing with. Including the observers as they are allowed to view
	// MDM Apple commands.
	results, err := svc.ds.ListMDMAppleCommands(ctx, fleet.TeamFilter{
		User:            vc.User,
		IncludeObserver: true,
	}, opts)
	if err != nil {
		return nil, err
	}

	// collect the different team IDs and verify that the user has access to view
	// commands on all affected teams, do not assume that ListMDMAppleCommands
	// only returned hosts that the user is authorized to view the command
	// results of (that is, always verify with our rego authz policy).
	teamIDs := make(map[uint]bool)
	for _, res := range results {
		var id uint
		if res.TeamID != nil {
			id = *res.TeamID
		}
		teamIDs[id] = true
	}

	// instead of returning an authz error if the user is not authorized for a
	// team, we remove those commands from the results (as we want to return
	// whatever the user is allowed to see). Since this can only be done after
	// retrieving the list of commands, this may result in returning less results
	// than requested, but it's ok - it's expected that the results retrieved
	// from the datastore will all be authorized for the user.
	var commandAuthz fleet.MDMCommandAuthz
	var authzErr error
	for tmID := range teamIDs {
		commandAuthz.TeamID = &tmID
		if tmID == 0 {
			commandAuthz.TeamID = nil
		}
		if err := svc.authz.Authorize(ctx, commandAuthz, fleet.ActionRead); err != nil {
			if authzErr == nil {
				authzErr = err
			}
			teamIDs[tmID] = false
		}
	}

	if authzErr != nil {
		level.Error(svc.logger).Log("err", "unauthorized to view some team commands", "details", authzErr)

		// filter-out the teams that the user is not allowed to view
		allowedResults := make([]*fleet.MDMAppleCommand, 0, len(results))
		for _, res := range results {
			var id uint
			if res.TeamID != nil {
				id = *res.TeamID
			}
			if teamIDs[id] {
				allowedResults = append(allowedResults, res)
			}
		}
		results = allowedResults
	}

	return results, nil
}

type newMDMAppleConfigProfileRequest struct {
	TeamID  uint
	Profile *multipart.FileHeader
}

type newMDMAppleConfigProfileResponse struct {
	ProfileID uint  `json:"profile_id"`
	Err       error `json:"error,omitempty"`
}

// TODO(lucas): We parse the whole body before running svc.authz.Authorize.
// An authenticated but unauthorized user could abuse this.
func (newMDMAppleConfigProfileRequest) DecodeRequest(ctx context.Context, r *http.Request) (interface{}, error) {
	decoded := newMDMAppleConfigProfileRequest{}

	err := r.ParseMultipartForm(512 * units.MiB)
	if err != nil {
		return nil, &fleet.BadRequestError{
			Message:     "failed to parse multipart form",
			InternalErr: err,
		}
	}

	val, ok := r.MultipartForm.Value["team_id"]
	if !ok || len(val) < 1 {
		// default is no team
		decoded.TeamID = 0
	} else {
		teamID, err := strconv.Atoi(val[0])
		if err != nil {
			return nil, &fleet.BadRequestError{Message: fmt.Sprintf("failed to decode team_id in multipart form: %s", err.Error())}
		}
		decoded.TeamID = uint(teamID) //nolint:gosec // dismiss G115
	}

	fhs, ok := r.MultipartForm.File["profile"]
	if !ok || len(fhs) < 1 {
		return nil, &fleet.BadRequestError{Message: "no file headers for profile"}
	}
	decoded.Profile = fhs[0]

	return &decoded, nil
}

func (r newMDMAppleConfigProfileResponse) Error() error { return r.Err }

func newMDMAppleConfigProfileEndpoint(ctx context.Context, request interface{}, svc fleet.Service) (fleet.Errorer, error) {
	req := request.(*newMDMAppleConfigProfileRequest)

	ff, err := req.Profile.Open()
	if err != nil {
		return &newMDMAppleConfigProfileResponse{Err: err}, nil
	}
	defer ff.Close()
	// providing an empty set of labels since this endpoint is only maintained for backwards compat
	cp, err := svc.NewMDMAppleConfigProfile(ctx, req.TeamID, ff, nil, fleet.LabelsIncludeAll)
	if err != nil {
		return &newMDMAppleConfigProfileResponse{Err: err}, nil
	}
	return &newMDMAppleConfigProfileResponse{
		ProfileID: cp.ProfileID,
	}, nil
}

func (svc *Service) NewMDMAppleConfigProfile(ctx context.Context, teamID uint, r io.Reader, labels []string, labelsMembershipMode fleet.MDMLabelsMode) (*fleet.MDMAppleConfigProfile, error) {
	if err := svc.authz.Authorize(ctx, &fleet.MDMConfigProfileAuthz{TeamID: &teamID}, fleet.ActionWrite); err != nil {
		return nil, ctxerr.Wrap(ctx, err)
	}

	// check that Apple MDM is enabled - the middleware of that endpoint checks
	// only that any MDM is enabled, maybe it's just Windows
	if err := svc.VerifyMDMAppleConfigured(ctx); err != nil {
		err := fleet.NewInvalidArgumentError("profile", fleet.AppleMDMNotConfiguredMessage).WithStatus(http.StatusBadRequest)
		return nil, ctxerr.Wrap(ctx, err, "check macOS MDM enabled")
	}

	var teamName string
	if teamID >= 1 {
		tm, err := svc.EnterpriseOverrides.TeamByIDOrName(ctx, &teamID, nil)
		if err != nil {
			return nil, ctxerr.Wrap(ctx, err)
		}
		teamName = tm.Name
	}

	b, err := io.ReadAll(r)
	if err != nil {
		return nil, ctxerr.Wrap(ctx, &fleet.BadRequestError{
			Message:     "failed to read Apple config profile",
			InternalErr: err,
		})
	}

	// Expand and validate secrets in profile
	expanded, secretsUpdatedAt, err := svc.ds.ExpandEmbeddedSecretsAndUpdatedAt(ctx, string(b))
	if err != nil {
		return nil, ctxerr.Wrap(ctx, fleet.NewInvalidArgumentError("profile", err.Error()))
	}

	// We validate Fleet variables before we unmarshal the profile because bad variables can break unmarshal.
	// For example: <data>$FLEET_VAR_BOZO</data>
	appConfig, err := svc.ds.AppConfig(ctx)
	if err != nil {
		return nil, ctxerr.Wrap(ctx, err)
	}
	profileVars, err := validateConfigProfileFleetVariables(appConfig, expanded)
	if err != nil {
		return nil, ctxerr.Wrap(ctx, err, "validating fleet variables")
	}

	cp, err := fleet.NewMDMAppleConfigProfile([]byte(expanded), &teamID)
	if err != nil {
		return nil, ctxerr.Wrap(ctx, &fleet.BadRequestError{
			Message: fmt.Sprintf("failed to parse config profile: %s", err.Error()),
		})
	}

	if err := cp.ValidateUserProvided(); err != nil {
		if strings.Contains(err.Error(), mobileconfig.DiskEncryptionProfileRestrictionErrMsg) {
			return nil, ctxerr.Wrap(ctx, &fleet.BadRequestError{Message: err.Error() + ` To control these settings use disk encryption endpoint.`})
		}
		return nil, ctxerr.Wrap(ctx, &fleet.BadRequestError{Message: err.Error()})
	}

	// Save the original unexpanded profile
	cp.Mobileconfig = b
	cp.SecretsUpdatedAt = secretsUpdatedAt

	labelMap, err := svc.validateProfileLabels(ctx, labels)
	if err != nil {
		return nil, ctxerr.Wrap(ctx, err, "validating labels")
	}
	switch labelsMembershipMode {
	case fleet.LabelsIncludeAll:
		cp.LabelsIncludeAll = labelMap
	case fleet.LabelsIncludeAny:
		cp.LabelsIncludeAny = labelMap
	case fleet.LabelsExcludeAny:
		cp.LabelsExcludeAny = labelMap
	default:
		// TODO what happens if mode is not set?s
	}

	newCP, err := svc.ds.NewMDMAppleConfigProfile(ctx, *cp, slices.Collect(maps.Keys(profileVars)))
	if err != nil {
		var existsErr endpoint_utils.ExistsErrorInterface
		if errors.As(err, &existsErr) {
			msg := SameProfileNameUploadErrorMsg
			if re, ok := existsErr.(interface{ Resource() string }); ok {
				if re.Resource() == "MDMAppleConfigProfile.PayloadIdentifier" {
					msg = "Couldn't add. A configuration profile with this identifier (PayloadIdentifier) already exists."
				}
			}
			err = fleet.NewInvalidArgumentError("profile", msg).
				WithStatus(http.StatusConflict)
		}
		return nil, ctxerr.Wrap(ctx, err)
	}
	if _, err := svc.ds.BulkSetPendingMDMHostProfiles(ctx, nil, nil, []string{newCP.ProfileUUID}, nil); err != nil {
		return nil, ctxerr.Wrap(ctx, err, "bulk set pending host profiles")
	}

	var (
		actTeamID   *uint
		actTeamName *string
	)
	if teamID > 0 {
		actTeamID = &teamID
		actTeamName = &teamName
	}
	if err := svc.NewActivity(
		ctx, authz.UserFromContext(ctx), &fleet.ActivityTypeCreatedMacosProfile{
			TeamID:            actTeamID,
			TeamName:          actTeamName,
			ProfileName:       newCP.Name,
			ProfileIdentifier: newCP.Identifier,
		}); err != nil {
		return nil, ctxerr.Wrap(ctx, err, "logging activity for create mdm apple config profile")
	}

	return newCP, nil
}

func validateConfigProfileFleetVariables(appConfig *fleet.AppConfig, contents string) (map[string]struct{}, error) {
	fleetVars := findFleetVariablesKeepDuplicates(contents)
	if len(fleetVars) == 0 {
		return nil, nil
	}
	var (
		digiCertVars   *digiCertVarsFound
		customSCEPVars *customSCEPVarsFound
		ndesVars       *ndesVarsFound
	)
	for _, k := range fleetVars {
		ok := true
		if !slices.Contains(fleetVarsSupportedInConfigProfiles, k) {
			found := false
			switch {
			case strings.HasPrefix(k, fleet.FleetVarDigiCertDataPrefix):
				caName := strings.TrimPrefix(k, fleet.FleetVarDigiCertDataPrefix)
				for _, ca := range appConfig.Integrations.DigiCert.Value {
					if ca.Name == caName {
						found = true
						digiCertVars, ok = digiCertVars.SetData(caName)
						break
					}
				}
			case strings.HasPrefix(k, fleet.FleetVarDigiCertPasswordPrefix):
				caName := strings.TrimPrefix(k, fleet.FleetVarDigiCertPasswordPrefix)
				for _, ca := range appConfig.Integrations.DigiCert.Value {
					if ca.Name == caName {
						found = true
						digiCertVars, ok = digiCertVars.SetPassword(caName)
						break
					}
				}
			case strings.HasPrefix(k, fleet.FleetVarCustomSCEPProxyURLPrefix):
				caName := strings.TrimPrefix(k, fleet.FleetVarCustomSCEPProxyURLPrefix)
				for _, ca := range appConfig.Integrations.CustomSCEPProxy.Value {
					if ca.Name == caName {
						found = true
						customSCEPVars, ok = customSCEPVars.SetURL(caName)
						break
					}
				}
			case strings.HasPrefix(k, fleet.FleetVarCustomSCEPChallengePrefix):
				caName := strings.TrimPrefix(k, fleet.FleetVarCustomSCEPChallengePrefix)
				for _, ca := range appConfig.Integrations.CustomSCEPProxy.Value {
					if ca.Name == caName {
						found = true
						customSCEPVars, ok = customSCEPVars.SetChallenge(caName)
						break
					}
				}
			}
			if !found {
				return nil, &fleet.BadRequestError{Message: fmt.Sprintf("Fleet variable $FLEET_VAR_%s is not supported in configuration profiles.", k)}
			}
		} else {
			switch k {
			case fleet.FleetVarNDESSCEPProxyURL:
				ndesVars, ok = ndesVars.SetURL()
			case fleet.FleetVarNDESSCEPChallenge:
				ndesVars, ok = ndesVars.SetChallenge()
			case fleet.FleetVarSCEPRenewalID:
				customSCEPVars, ok = customSCEPVars.SetRenewalID()
				if ok {
					ndesVars, ok = ndesVars.SetRenewalID()
				}
			}
		}
		if !ok {
			// We limit CA variables to once per profile
			return nil, &fleet.BadRequestError{Message: fmt.Sprintf("Fleet variable $FLEET_VAR_%s is already present in configuration profile.", k)}
		}
	}
	if digiCertVars.Found() {
		if !digiCertVars.Ok() {
			return nil, &fleet.BadRequestError{Message: digiCertVars.ErrorMessage()}
		}
		err := additionalDigiCertValidation(contents, digiCertVars)
		if err != nil {
			return nil, err
		}
	}
	// Since both custom SCEP and NDES share the renewal ID Fleet variable, we need to figure out which one to validate.
	if customSCEPVars.Found() && ndesVars.Found() {
		if ndesVars.RenewalOnly() {
			ndesVars = nil
		} else if customSCEPVars.RenewalOnly() {
			customSCEPVars = nil
		}
	}
	if customSCEPVars.Found() {
		if !customSCEPVars.Ok() {
			return nil, &fleet.BadRequestError{Message: customSCEPVars.ErrorMessage()}
		}
		err := additionalCustomSCEPValidation(contents, customSCEPVars)
		if err != nil {
			return nil, err
		}
	}
	if ndesVars.Found() {
		if !ndesVars.Ok() {
			return nil, &fleet.BadRequestError{Message: ndesVars.ErrorMessage()}
		}
		err := additionalNDESValidation(contents, ndesVars)
		if err != nil {
			return nil, err
		}
	}
	return dedupeFleetVariables(fleetVars), nil
}

// additionalDigiCertValidation checks that Password/ContentType fields match DigiCert Fleet variables exactly,
// and that these variables are only present in a "com.apple.security.pkcs12" payload
func additionalDigiCertValidation(contents string, digiCertVars *digiCertVarsFound) error {
	// Find and replace matches in base64 encoded data contents so we can unmarshal the plist and keep the Fleet vars.
	contents = mdm_types.ProfileDataVariableRegex.ReplaceAllStringFunc(contents, func(match string) string {
		return base64.StdEncoding.EncodeToString([]byte(match))
	})

	var pkcs12Prof PKCS12ProfileContent
	err := plist.Unmarshal([]byte(contents), &pkcs12Prof)
	if err != nil {
		return &fleet.BadRequestError{Message: fmt.Sprintf("Failed to parse PKCS12 payload with Fleet variables: %s", err.Error())}
	}
	var foundCAs []string
	passwordPrefix := "FLEET_VAR_" + fleet.FleetVarDigiCertPasswordPrefix
	dataPrefix := "FLEET_VAR_" + fleet.FleetVarDigiCertDataPrefix
	for _, payload := range pkcs12Prof.PayloadContent {
		if payload.PayloadType == "com.apple.security.pkcs12" {
			for _, ca := range digiCertVars.CAs() {
				// Check for exact match on password and data
				if payload.Password == "$"+passwordPrefix+ca || payload.Password == "${"+passwordPrefix+ca+"}" {
					if string(payload.PayloadContent) == "$"+dataPrefix+ca || string(payload.PayloadContent) == "${"+dataPrefix+ca+"}" {
						foundCAs = append(foundCAs, ca)
						break
					}
					payloadContent := string(payload.PayloadContent)
					if len(payloadContent) > maxValueCharsInError {
						payloadContent = payloadContent[:maxValueCharsInError] + "..."
					}
					return &fleet.BadRequestError{Message: "CA name mismatch between $" + passwordPrefix + ca + " and " +
						payloadContent + " in PKCS12 payload."}
				}
			}
		}
	}
	if len(foundCAs) < len(digiCertVars.CAs()) {
		for _, ca := range digiCertVars.CAs() {
			if !slices.Contains(foundCAs, ca) {
				return &fleet.BadRequestError{Message: fmt.Sprintf("Variables $%s and $%s can only be included in the 'com.apple.security.pkcs12' payload under Password and PayloadContent, respectively.",
					passwordPrefix+ca, dataPrefix+ca)}
			}
		}
	}
	return nil
}

type PKCS12ProfileContent struct {
	PayloadContent []PKCS12Payload `plist:"PayloadContent"`
}
type PKCS12Payload struct {
	Password       string               `plist:"Password"`
	PayloadContent PKCS12PayloadContent `plist:"PayloadContent"`
	PayloadType    string               `plist:"PayloadType"`
}

type PKCS12PayloadContent []byte

func (p *PKCS12PayloadContent) UnmarshalPlist(f func(interface{}) error) error {
	var val []byte
	err := f(&val)
	if err != nil {
		// Ignore unmarshalling issues
		return nil
	}
	*p = val
	return nil
}

// additionalCustomSCEPValidation checks that Challenge/URL fields march Custom SCEP Fleet variables
// exactly, that the SCEP renewal ID variable is present in the CN and that these variables are only
// present in a "com.apple.security.scep" payload
func additionalCustomSCEPValidation(contents string, customSCEPVars *customSCEPVarsFound) error {
	scepProf, err := unmarshalSCEPProfile(contents)
	if err != nil {
		return err
	}
	scepPayloadContent, err := checkThatOnlyOneSCEPPayloadIsPresent(scepProf)
	if err != nil {
		return err
	}

	var foundCAs []string
	for _, ca := range customSCEPVars.CAs() {
		// Although this is a loop, we know that we can only have 1 set of SCEP vars because Apple only allows 1 SCEP payload in a profile.
		// Check for the exact match on challenge and URL
		challengePrefix := "FLEET_VAR_" + fleet.FleetVarCustomSCEPChallengePrefix
		if scepPayloadContent.Challenge != "$"+challengePrefix+ca && scepPayloadContent.Challenge != "${"+challengePrefix+ca+"}" {
			payloadChallenge := scepPayloadContent.Challenge
			if len(payloadChallenge) > maxValueCharsInError {
				payloadChallenge = payloadChallenge[:maxValueCharsInError] + "..."
			}
			return &fleet.BadRequestError{
				Message: "Variable \"$FLEET_VAR_" +
					fleet.FleetVarCustomSCEPChallengePrefix + ca + "\" must be in the SCEP certificate's \"Challenge\" field.",
				InternalErr: fmt.Errorf("Challenge: %s", payloadChallenge),
			}
		}
		urlPrefix := "FLEET_VAR_" + fleet.FleetVarCustomSCEPProxyURLPrefix
		if scepPayloadContent.URL != "$"+urlPrefix+ca && scepPayloadContent.URL != "${"+urlPrefix+ca+"}" {
			payloadURL := scepPayloadContent.URL
			if len(payloadURL) > maxValueCharsInError {
				payloadURL = payloadURL[:maxValueCharsInError] + "..."
			}
			return &fleet.BadRequestError{
				Message: "Variable \"$FLEET_VAR_" +
					fleet.FleetVarCustomSCEPProxyURLPrefix + ca + "\" must be in the SCEP certificate's \"URL\" field.",
				InternalErr: fmt.Errorf("URL: %s", payloadURL),
			}
		}
		foundCAs = append(foundCAs, ca)
	}
	if !fleetVarSCEPRenewalIDRegexp.MatchString(scepPayloadContent.CommonName) {
		return &fleet.BadRequestError{Message: "Variable $FLEET_VAR_" + fleet.FleetVarSCEPRenewalID + " must be in the SCEP certificate's common name (CN)."}
	}
	if len(foundCAs) < len(customSCEPVars.CAs()) {
		for _, ca := range customSCEPVars.CAs() {
			if !slices.Contains(foundCAs, ca) {
				return &fleet.BadRequestError{Message: fleet.SCEPVariablesNotInSCEPPayloadErrMsg}
			}
		}
	}
	return nil
}

func checkThatOnlyOneSCEPPayloadIsPresent(scepProf SCEPProfileContent) (SCEPPayloadContent, error) {
	scepPayloadsFound := 0
	var scepPayloadContent SCEPPayloadContent
	for _, payload := range scepProf.PayloadContent {
		if payload.PayloadType == "com.apple.security.scep" {
			scepPayloadContent = payload.PayloadContent
			scepPayloadsFound++
		}
	}
	if scepPayloadsFound > 1 {
		return SCEPPayloadContent{}, &fleet.BadRequestError{Message: fleet.MultipleSCEPPayloadsErrMsg}
	}
	if scepPayloadsFound == 0 {
		return SCEPPayloadContent{}, &fleet.BadRequestError{Message: fleet.SCEPVariablesNotInSCEPPayloadErrMsg}
	}
	return scepPayloadContent, nil
}

func unmarshalSCEPProfile(contents string) (SCEPProfileContent, error) {
	// Replace any Fleet variables in data fields. SCEP payload does not need them and we cannot unmarshal if they are present.
	contents = mdm_types.ProfileDataVariableRegex.ReplaceAllString(contents, "")
	var scepProf SCEPProfileContent
	err := plist.Unmarshal([]byte(contents), &scepProf)
	if err != nil {
		return SCEPProfileContent{}, &fleet.BadRequestError{Message: fmt.Sprintf("Failed to parse SCEP payload with Fleet variables: %s",
			err.Error())}
	}
	return scepProf, nil
}

type SCEPProfileContent struct {
	PayloadContent []SCEPPayload `plist:"PayloadContent"`
}
type SCEPPayload struct {
	PayloadContent SCEPPayloadContent `plist:"PayloadContent"`
	PayloadType    string             `plist:"PayloadType"`
}
type SCEPPayloadContent struct {
	Challenge  string
	URL        string
	CommonName string
}

func (p *SCEPPayloadContent) UnmarshalPlist(f func(interface{}) error) error {
	val := &struct {
		Challenge string `plist:"Challenge"`
		URL       string `plist:"URL"`
		// Subject is an RDN Sequence which is ultimately a nested key-value pair structure with a
		// shape like the one shown below. We just need to extract the CN value from it.
		// Subject: [
		//   [
		//     [ "CN", "Fleet" ]
		//   ],
		//   [
		//      [ "OU", "Fleet Device Management"]
		//   ]
		// ]
		Subject [][][]string
	}{}
	err := f(&val)
	if err != nil {
		// Ignore unmarshalling issues
		*p = SCEPPayloadContent{}
		return nil
	}
	commonName := ""
	for i := 0; i < len(val.Subject) && commonName == ""; i++ {
		for j := 0; j < len(val.Subject[i]); j++ {
			if len(val.Subject[i][j]) == 2 && val.Subject[i][j][0] == "CN" {
				commonName = val.Subject[i][j][1]
				break
			}
		}
	}
	*p = SCEPPayloadContent{
		Challenge:  val.Challenge,
		URL:        val.URL,
		CommonName: commonName,
	}
	return nil
}

// additionalNDESValidation checks that Challenge/URL fields match NDES Fleet variables
// exactly, that the SCEP renewal ID variable is present in the CN, and that these variables are only
// present in a "com.apple.security.scep" payload
func additionalNDESValidation(contents string, ndesVars *ndesVarsFound) error {
	scepProf, err := unmarshalSCEPProfile(contents)
	if err != nil {
		return err
	}
	scepPayloadContent, err := checkThatOnlyOneSCEPPayloadIsPresent(scepProf)
	if err != nil {
		return err
	}

	if !fleetVarSCEPRenewalIDRegexp.MatchString(scepPayloadContent.CommonName) {
		return &fleet.BadRequestError{Message: "Variable $FLEET_VAR_" + fleet.FleetVarSCEPRenewalID + " must be in the SCEP certificate's common name (CN)."}
	}

	// Check for the exact match on challenge and URL
	challenge := "FLEET_VAR_" + fleet.FleetVarNDESSCEPChallenge
	if scepPayloadContent.Challenge != "$"+challenge && scepPayloadContent.Challenge != "${"+challenge+"}" {
		payloadChallenge := scepPayloadContent.Challenge
		if len(payloadChallenge) > maxValueCharsInError {
			payloadChallenge = payloadChallenge[:maxValueCharsInError] + "..."
		}
		return &fleet.BadRequestError{
			Message: "Variable \"$FLEET_VAR_" +
				fleet.FleetVarNDESSCEPChallenge + "\" must be in the SCEP certificate's \"Challenge\" field.",
			InternalErr: fmt.Errorf("Challenge: %s", payloadChallenge),
		}
	}
	ndesURL := "FLEET_VAR_" + fleet.FleetVarNDESSCEPProxyURL
	if scepPayloadContent.URL != "$"+ndesURL && scepPayloadContent.URL != "${"+ndesURL+"}" {
		payloadURL := scepPayloadContent.URL
		if len(payloadURL) > maxValueCharsInError {
			payloadURL = payloadURL[:maxValueCharsInError] + "..."
		}
		return &fleet.BadRequestError{
			Message: "Variable \"$FLEET_VAR_" +
				fleet.FleetVarNDESSCEPProxyURL + "\" must be in the SCEP certificate's \"URL\" field.",
			InternalErr: fmt.Errorf("URL: %s", payloadURL),
		}
	}
	return nil
}

func (svc *Service) NewMDMAppleDeclaration(ctx context.Context, teamID uint, r io.Reader, labels []string, name string, labelsMembershipMode fleet.MDMLabelsMode) (*fleet.MDMAppleDeclaration, error) {
	if err := svc.authz.Authorize(ctx, &fleet.MDMConfigProfileAuthz{TeamID: &teamID}, fleet.ActionWrite); err != nil {
		return nil, ctxerr.Wrap(ctx, err)
	}

	// check that Apple MDM is enabled - the middleware of that endpoint checks
	// only that any MDM is enabled, maybe it's just Windows
	if err := svc.VerifyMDMAppleConfigured(ctx); err != nil {
		err := fleet.NewInvalidArgumentError("declaration", fleet.AppleMDMNotConfiguredMessage).WithStatus(http.StatusBadRequest)
		return nil, ctxerr.Wrap(ctx, err, "check macOS MDM enabled")
	}

	fleetNames := mdm_types.FleetReservedProfileNames()
	if _, ok := fleetNames[name]; ok {
		err := fleet.NewInvalidArgumentError("declaration", fmt.Sprintf("Profile name %q is not allowed.", name)).WithStatus(http.StatusBadRequest)
		return nil, err
	}

	var teamName string
	if teamID >= 1 {
		tm, err := svc.EnterpriseOverrides.TeamByIDOrName(ctx, &teamID, nil)
		if err != nil {
			return nil, ctxerr.Wrap(ctx, err)
		}
		teamName = tm.Name
	}

	data, err := io.ReadAll(r)
	if err != nil {
		return nil, err
	}

	var tmID *uint
	if teamID >= 1 {
		tmID = &teamID
	}

	validatedLabels, err := svc.validateDeclarationLabels(ctx, labels)
	if err != nil {
		return nil, err
	}

	dataWithSecrets, secretsUpdatedAt, err := svc.ds.ExpandEmbeddedSecretsAndUpdatedAt(ctx, string(data))
	if err != nil {
		return nil, fleet.NewInvalidArgumentError("profile", err.Error())
	}

	if err := validateDeclarationFleetVariables(dataWithSecrets); err != nil {
		return nil, err
	}

	// TODO(roberto): Maybe GetRawDeclarationValues belongs inside NewMDMAppleDeclaration? We can refactor this in a follow up.
	rawDecl, err := fleet.GetRawDeclarationValues([]byte(dataWithSecrets))
	if err != nil {
		return nil, err
	}
	// After validation, we should no longer need to keep the expanded secrets.

	if err := rawDecl.ValidateUserProvided(); err != nil {
		return nil, err
	}

	d := fleet.NewMDMAppleDeclaration(data, tmID, name, rawDecl.Type, rawDecl.Identifier)
	d.SecretsUpdatedAt = secretsUpdatedAt

	switch labelsMembershipMode {
	case fleet.LabelsIncludeAny:
		d.LabelsIncludeAny = validatedLabels
	case fleet.LabelsExcludeAny:
		d.LabelsExcludeAny = validatedLabels
	default:
		// default to include all
		d.LabelsIncludeAll = validatedLabels
	}

	decl, err := svc.ds.NewMDMAppleDeclaration(ctx, d)
	if err != nil {
		return nil, err
	}

	if _, err := svc.ds.BulkSetPendingMDMHostProfiles(ctx, nil, nil, []string{decl.DeclarationUUID}, nil); err != nil {
		return nil, ctxerr.Wrap(ctx, err, "bulk set pending host declarations")
	}

	var (
		actTeamID   *uint
		actTeamName *string
	)
	if teamID > 0 {
		actTeamID = &teamID
		actTeamName = &teamName
	}
	if err := svc.NewActivity(
		ctx, authz.UserFromContext(ctx), &fleet.ActivityTypeCreatedDeclarationProfile{
			TeamID:      actTeamID,
			TeamName:    actTeamName,
			ProfileName: decl.Name,
			Identifier:  decl.Identifier,
		}); err != nil {
		return nil, ctxerr.Wrap(ctx, err, "logging activity for create mdm apple declaration")
	}

	return decl, nil
}

func validateDeclarationFleetVariables(contents string) error {
	if len(findFleetVariables(contents)) > 0 {
		return &fleet.BadRequestError{Message: "Fleet variables ($FLEET_VAR_*) are not currently supported in DDM profiles"}
	}
	return nil
}

func (svc *Service) batchValidateDeclarationLabels(ctx context.Context, labelNames []string) (map[string]fleet.ConfigurationProfileLabel, error) {
	if len(labelNames) == 0 {
		return nil, nil
	}

	labels, err := svc.ds.LabelIDsByName(ctx, labelNames)
	if err != nil {
		return nil, ctxerr.Wrap(ctx, err, "getting label IDs by name")
	}

	uniqueNames := make(map[string]bool)
	for _, entry := range labelNames {
		if _, value := uniqueNames[entry]; !value {
			uniqueNames[entry] = true
		}
	}

	if len(labels) != len(uniqueNames) {
		return nil, &fleet.BadRequestError{
			Message:     "some or all the labels provided don't exist",
			InternalErr: fmt.Errorf("names provided: %v", labelNames),
		}
	}

	profLabels := make(map[string]fleet.ConfigurationProfileLabel)
	for labelName, labelID := range labels {
		profLabels[labelName] = fleet.ConfigurationProfileLabel{
			LabelName: labelName,
			LabelID:   labelID,
		}
	}
	return profLabels, nil
}

func (svc *Service) validateDeclarationLabels(ctx context.Context, labelNames []string) ([]fleet.ConfigurationProfileLabel, error) {
	labelMap, err := svc.batchValidateDeclarationLabels(ctx, labelNames)
	if err != nil {
		return nil, ctxerr.Wrap(ctx, err, "validating declaration labels")
	}

	var declLabels []fleet.ConfigurationProfileLabel
	for _, label := range labelMap {
		declLabels = append(declLabels, label)
	}
	return declLabels, nil
}

type listMDMAppleConfigProfilesRequest struct {
	TeamID uint `query:"team_id,optional"`
}

type listMDMAppleConfigProfilesResponse struct {
	ConfigProfiles []*fleet.MDMAppleConfigProfile `json:"profiles"`
	Err            error                          `json:"error,omitempty"`
}

func (r listMDMAppleConfigProfilesResponse) Error() error { return r.Err }

func listMDMAppleConfigProfilesEndpoint(ctx context.Context, request interface{}, svc fleet.Service) (fleet.Errorer, error) {
	req := request.(*listMDMAppleConfigProfilesRequest)

	cps, err := svc.ListMDMAppleConfigProfiles(ctx, req.TeamID)
	if err != nil {
		return &listMDMAppleConfigProfilesResponse{Err: err}, nil
	}

	res := listMDMAppleConfigProfilesResponse{ConfigProfiles: cps}
	if cps == nil {
		res.ConfigProfiles = []*fleet.MDMAppleConfigProfile{} // return empty json array instead of json null
	}
	return &res, nil
}

func (svc *Service) ListMDMAppleConfigProfiles(ctx context.Context, teamID uint) ([]*fleet.MDMAppleConfigProfile, error) {
	if err := svc.authz.Authorize(ctx, &fleet.MDMConfigProfileAuthz{TeamID: &teamID}, fleet.ActionRead); err != nil {
		return nil, ctxerr.Wrap(ctx, err)
	}

	if teamID >= 1 {
		// confirm that team exists
		if _, err := svc.ds.Team(ctx, teamID); err != nil {
			return nil, ctxerr.Wrap(ctx, err)
		}
	}

	cps, err := svc.ds.ListMDMAppleConfigProfiles(ctx, &teamID)
	if err != nil {
		return nil, ctxerr.Wrap(ctx, err)
	}

	return cps, nil
}

type getMDMAppleConfigProfileRequest struct {
	ProfileID uint `url:"profile_id"`
}

type getMDMAppleConfigProfileResponse struct {
	Err error `json:"error,omitempty"`

	// file fields below are used in hijackRender for the response
	fileReader io.ReadCloser
	fileLength int64
	fileName   string
}

func (r getMDMAppleConfigProfileResponse) Error() error { return r.Err }

func (r getMDMAppleConfigProfileResponse) HijackRender(ctx context.Context, w http.ResponseWriter) {
	w.Header().Set("Content-Length", strconv.FormatInt(r.fileLength, 10))
	w.Header().Set("Content-Type", "application/x-apple-aspen-config")
	w.Header().Set("X-Content-Type-Options", "nosniff")
	w.Header().Set("Content-Disposition", fmt.Sprintf(`attachment;filename="%s.mobileconfig"`, r.fileName))

	// OK to just log the error here as writing anything on
	// `http.ResponseWriter` sets the status code to 200 (and it can't be
	// changed.) Clients should rely on matching content-length with the
	// header provided
	wl, err := io.Copy(w, r.fileReader)
	if err != nil {
		logging.WithExtras(ctx, "mobileconfig_copy_error", err, "bytes_copied", wl)
	}
	r.fileReader.Close()
}

func getMDMAppleConfigProfileEndpoint(ctx context.Context, request interface{}, svc fleet.Service) (fleet.Errorer, error) {
	req := request.(*getMDMAppleConfigProfileRequest)

	cp, err := svc.GetMDMAppleConfigProfileByDeprecatedID(ctx, req.ProfileID)
	if err != nil {
		return getMDMAppleConfigProfileResponse{Err: err}, nil
	}
	reader := bytes.NewReader(cp.Mobileconfig)
	fileName := fmt.Sprintf("%s_%s", time.Now().Format("2006-01-02"), strings.ReplaceAll(cp.Name, " ", "_"))

	return getMDMAppleConfigProfileResponse{fileReader: io.NopCloser(reader), fileLength: reader.Size(), fileName: fileName}, nil
}

func (svc *Service) GetMDMAppleConfigProfileByDeprecatedID(ctx context.Context, profileID uint) (*fleet.MDMAppleConfigProfile, error) {
	// first we perform a perform basic authz check
	if err := svc.authz.Authorize(ctx, &fleet.Team{}, fleet.ActionRead); err != nil {
		return nil, err
	}

	cp, err := svc.ds.GetMDMAppleConfigProfileByDeprecatedID(ctx, profileID)
	if err != nil {
		if fleet.IsNotFound(err) {
			// call the standard service method with a profile UUID that will not be
			// found, just to ensure the same sequence of validations are applied.
			return svc.GetMDMAppleConfigProfile(ctx, "-")
		}
		return nil, ctxerr.Wrap(ctx, err)
	}
	return svc.GetMDMAppleConfigProfile(ctx, cp.ProfileUUID)
}

func (svc *Service) GetMDMAppleConfigProfile(ctx context.Context, profileUUID string) (*fleet.MDMAppleConfigProfile, error) {
	// first we perform a perform basic authz check
	if err := svc.authz.Authorize(ctx, &fleet.Team{}, fleet.ActionRead); err != nil {
		return nil, err
	}

	cp, err := svc.ds.GetMDMAppleConfigProfile(ctx, profileUUID)
	if err != nil {
		return nil, ctxerr.Wrap(ctx, err)
	}

	// now we can do a specific authz check based on team id of profile before we return the profile
	if err := svc.authz.Authorize(ctx, &fleet.MDMConfigProfileAuthz{TeamID: cp.TeamID}, fleet.ActionRead); err != nil {
		return nil, err
	}

	return cp, nil
}

func (svc *Service) GetMDMAppleDeclaration(ctx context.Context, profileUUID string) (*fleet.MDMAppleDeclaration, error) {
	// first we perform a perform basic authz check
	if err := svc.authz.Authorize(ctx, &fleet.Team{}, fleet.ActionRead); err != nil {
		return nil, err
	}

	cp, err := svc.ds.GetMDMAppleDeclaration(ctx, profileUUID)
	if err != nil {
		return nil, ctxerr.Wrap(ctx, err)
	}

	// now we can do a specific authz check based on team id of profile before we return the profile
	if err := svc.authz.Authorize(ctx, &fleet.MDMConfigProfileAuthz{TeamID: cp.TeamID}, fleet.ActionRead); err != nil {
		return nil, err
	}

	return cp, nil
}

type deleteMDMAppleConfigProfileRequest struct {
	ProfileID uint `url:"profile_id"`
}

type deleteMDMAppleConfigProfileResponse struct {
	Err error `json:"error,omitempty"`
}

func (r deleteMDMAppleConfigProfileResponse) Error() error { return r.Err }

func deleteMDMAppleConfigProfileEndpoint(ctx context.Context, request interface{}, svc fleet.Service) (fleet.Errorer, error) {
	req := request.(*deleteMDMAppleConfigProfileRequest)

	if err := svc.DeleteMDMAppleConfigProfileByDeprecatedID(ctx, req.ProfileID); err != nil {
		return &deleteMDMAppleConfigProfileResponse{Err: err}, nil
	}

	return &deleteMDMAppleConfigProfileResponse{}, nil
}

func (svc *Service) DeleteMDMAppleConfigProfileByDeprecatedID(ctx context.Context, profileID uint) error {
	// first we perform a perform basic authz check
	if err := svc.authz.Authorize(ctx, &fleet.Team{}, fleet.ActionRead); err != nil {
		return ctxerr.Wrap(ctx, err)
	}

	// get the profile by ID and call the standard delete function
	cp, err := svc.ds.GetMDMAppleConfigProfileByDeprecatedID(ctx, profileID)
	if err != nil {
		if fleet.IsNotFound(err) {
			// call the standard service method with a profile UUID that will not be
			// found, just to ensure the same sequence of validations are applied.
			return svc.DeleteMDMAppleConfigProfile(ctx, "-")
		}
		return ctxerr.Wrap(ctx, err)
	}
	return svc.DeleteMDMAppleConfigProfile(ctx, cp.ProfileUUID)
}

func (svc *Service) DeleteMDMAppleConfigProfile(ctx context.Context, profileUUID string) error {
	// first we perform a perform basic authz check
	if err := svc.authz.Authorize(ctx, &fleet.Team{}, fleet.ActionRead); err != nil {
		return ctxerr.Wrap(ctx, err)
	}

	// check that Apple MDM is enabled - the middleware of that endpoint checks
	// only that any MDM is enabled, maybe it's just Windows
	if err := svc.VerifyMDMAppleConfigured(ctx); err != nil {
		err := fleet.NewInvalidArgumentError("profile_uuid", fleet.AppleMDMNotConfiguredMessage).WithStatus(http.StatusBadRequest)
		return ctxerr.Wrap(ctx, err, "check macOS MDM enabled")
	}

	cp, err := svc.ds.GetMDMAppleConfigProfile(ctx, profileUUID)
	if err != nil {
		return ctxerr.Wrap(ctx, err)
	}

	var teamName string
	teamID := *cp.TeamID
	if teamID >= 1 {
		tm, err := svc.EnterpriseOverrides.TeamByIDOrName(ctx, &teamID, nil)
		if err != nil {
			return ctxerr.Wrap(ctx, err)
		}
		teamName = tm.Name
	}

	// now we can do a specific authz check based on team id of profile before we delete the profile
	if err := svc.authz.Authorize(ctx, &fleet.MDMConfigProfileAuthz{TeamID: cp.TeamID}, fleet.ActionWrite); err != nil {
		return ctxerr.Wrap(ctx, err)
	}

	// prevent deleting profiles that are managed by Fleet
	if _, ok := mobileconfig.FleetPayloadIdentifiers()[cp.Identifier]; ok {
		return &fleet.BadRequestError{
			Message:     "profiles managed by Fleet can't be deleted using this endpoint.",
			InternalErr: fmt.Errorf("deleting profile %s for team %s not allowed because it's managed by Fleet", cp.Identifier, teamName),
		}
	}

	// This call will also delete host_mdm_apple_profiles references IFF the profile has not been sent to
	// the host yet.
	if err := svc.ds.DeleteMDMAppleConfigProfile(ctx, profileUUID); err != nil {
		return ctxerr.Wrap(ctx, err)
	}

	var (
		actTeamID   *uint
		actTeamName *string
	)
	if teamID > 0 {
		actTeamID = &teamID
		actTeamName = &teamName
	}
	if err := svc.NewActivity(
		ctx, authz.UserFromContext(ctx), &fleet.ActivityTypeDeletedMacosProfile{
			TeamID:            actTeamID,
			TeamName:          actTeamName,
			ProfileName:       cp.Name,
			ProfileIdentifier: cp.Identifier,
		}); err != nil {
		return ctxerr.Wrap(ctx, err, "logging activity for delete mdm apple config profile")
	}

	return nil
}

func (svc *Service) DeleteMDMAppleDeclaration(ctx context.Context, declUUID string) error {
	// first we perform a perform basic authz check
	if err := svc.authz.Authorize(ctx, &fleet.Team{}, fleet.ActionRead); err != nil {
		return ctxerr.Wrap(ctx, err)
	}

	// check that Apple MDM is enabled - the middleware of that endpoint checks
	// only that any MDM is enabled, maybe it's just Windows
	if err := svc.VerifyMDMAppleConfigured(ctx); err != nil {
		err := fleet.NewInvalidArgumentError("profile_uuid", fleet.AppleMDMNotConfiguredMessage).WithStatus(http.StatusBadRequest)
		return ctxerr.Wrap(ctx, err, "check macOS MDM enabled")
	}

	decl, err := svc.ds.GetMDMAppleDeclaration(ctx, declUUID)
	if err != nil {
		return ctxerr.Wrap(ctx, err)
	}

	// Check if the declaration contains a secret variable. If it does, this means that the declaration
	// has been provided by the user and can be deleted. We don't need to validate that it is a Fleet declaration.
	hasSecretVariable := len(fleet.ContainsPrefixVars(string(decl.RawJSON), fleet.ServerSecretPrefix)) > 0
	if !hasSecretVariable {
		if _, ok := mdm_types.FleetReservedProfileNames()[decl.Name]; ok {
			return &fleet.BadRequestError{
				Message:     "profiles managed by Fleet can't be deleted using this endpoint.",
				InternalErr: fmt.Errorf("deleting profile %s is not allowed because it's managed by Fleet", decl.Name),
			}
		}

		// TODO: refine our approach to deleting restricted/forbidden types of declarations so that we
		// can check that Fleet-managed aren't being deleted; this can be addressed once we add support
		// for more types of declarations
		var d fleet.MDMAppleRawDeclaration
		if err := json.Unmarshal(decl.RawJSON, &d); err != nil {
			return ctxerr.Wrap(ctx, err, "unmarshalling declaration")
		}
		if err := d.ValidateUserProvided(); err != nil {
			return ctxerr.Wrap(ctx, &fleet.BadRequestError{Message: err.Error()})
		}
	}

	var teamName string
	teamID := *decl.TeamID
	if teamID >= 1 {
		tm, err := svc.EnterpriseOverrides.TeamByIDOrName(ctx, &teamID, nil)
		if err != nil {
			return ctxerr.Wrap(ctx, err)
		}
		teamName = tm.Name
	}

	// now we can do a specific authz check based on team id of profile before we delete the profile
	if err := svc.authz.Authorize(ctx, &fleet.MDMConfigProfileAuthz{TeamID: decl.TeamID}, fleet.ActionWrite); err != nil {
		return ctxerr.Wrap(ctx, err)
	}

	if err := svc.ds.DeleteMDMAppleDeclaration(ctx, declUUID); err != nil {
		return ctxerr.Wrap(ctx, err)
	}

	var (
		actTeamID   *uint
		actTeamName *string
	)
	if teamID > 0 {
		actTeamID = &teamID
		actTeamName = &teamName
	}
	if err := svc.NewActivity(
		ctx, authz.UserFromContext(ctx), &fleet.ActivityTypeDeletedDeclarationProfile{
			TeamID:      actTeamID,
			TeamName:    actTeamName,
			ProfileName: decl.Name,
			Identifier:  decl.Identifier,
		}); err != nil {
		return ctxerr.Wrap(ctx, err, "logging activity for delete mdm apple declaration")
	}

	return nil
}

type getMDMAppleFileVaultSummaryRequest struct {
	TeamID *uint `query:"team_id,optional"`
}

type getMDMAppleFileVaultSummaryResponse struct {
	*fleet.MDMAppleFileVaultSummary
	Err error `json:"error,omitempty"`
}

func (r getMDMAppleFileVaultSummaryResponse) Error() error { return r.Err }

func getMdmAppleFileVaultSummaryEndpoint(ctx context.Context, request interface{}, svc fleet.Service) (fleet.Errorer, error) {
	req := request.(*getMDMAppleFileVaultSummaryRequest)

	fvs, err := svc.GetMDMAppleFileVaultSummary(ctx, req.TeamID)
	if err != nil {
		return &getMDMAppleFileVaultSummaryResponse{Err: err}, nil
	}

	return &getMDMAppleFileVaultSummaryResponse{
		MDMAppleFileVaultSummary: fvs,
	}, nil
}

func (svc *Service) GetMDMAppleFileVaultSummary(ctx context.Context, teamID *uint) (*fleet.MDMAppleFileVaultSummary, error) {
	if err := svc.authz.Authorize(ctx, fleet.MDMConfigProfileAuthz{TeamID: teamID}, fleet.ActionRead); err != nil {
		return nil, ctxerr.Wrap(ctx, err)
	}

	fvs, err := svc.ds.GetMDMAppleFileVaultSummary(ctx, teamID)
	if err != nil {
		return nil, ctxerr.Wrap(ctx, err)
	}

	return fvs, nil
}

type getMDMAppleProfilesSummaryRequest struct {
	TeamID *uint `query:"team_id,optional"`
}

type getMDMAppleProfilesSummaryResponse struct {
	fleet.MDMProfilesSummary
	Err error `json:"error,omitempty"`
}

func (r getMDMAppleProfilesSummaryResponse) Error() error { return r.Err }

func getMDMAppleProfilesSummaryEndpoint(ctx context.Context, request interface{}, svc fleet.Service) (fleet.Errorer, error) {
	req := request.(*getMDMAppleProfilesSummaryRequest)
	res := getMDMAppleProfilesSummaryResponse{}

	ps, err := svc.GetMDMAppleProfilesSummary(ctx, req.TeamID)
	if err != nil {
		return &getMDMAppleProfilesSummaryResponse{Err: err}, nil
	}

	res.Verified = ps.Verified
	res.Verifying = ps.Verifying
	res.Failed = ps.Failed
	res.Pending = ps.Pending

	return &res, nil
}

func (svc *Service) GetMDMAppleProfilesSummary(ctx context.Context, teamID *uint) (*fleet.MDMProfilesSummary, error) {
	if err := svc.authz.Authorize(ctx, fleet.MDMConfigProfileAuthz{TeamID: teamID}, fleet.ActionRead); err != nil {
		return nil, ctxerr.Wrap(ctx, err)
	}

	if err := svc.VerifyMDMAppleConfigured(ctx); err != nil {
		return &fleet.MDMProfilesSummary{}, nil
	}

	ps, err := svc.ds.GetMDMAppleProfilesSummary(ctx, teamID)
	if err != nil {
		return nil, ctxerr.Wrap(ctx, err)
	}

	return ps, nil
}

type uploadAppleInstallerRequest struct {
	Installer *multipart.FileHeader
}

type uploadAppleInstallerResponse struct {
	ID  uint  `json:"installer_id"`
	Err error `json:"error,omitempty"`
}

// TODO(lucas): We parse the whole body before running svc.authz.Authorize.
// An authenticated but unauthorized user could abuse this.
func (uploadAppleInstallerRequest) DecodeRequest(ctx context.Context, r *http.Request) (interface{}, error) {
	err := r.ParseMultipartForm(512 * units.MiB)
	if err != nil {
		return nil, &fleet.BadRequestError{
			Message:     "failed to parse multipart form",
			InternalErr: err,
		}
	}
	installer := r.MultipartForm.File["installer"][0]
	return &uploadAppleInstallerRequest{
		Installer: installer,
	}, nil
}

func (r uploadAppleInstallerResponse) Error() error { return r.Err }

// Deprecated: Not in Use
func uploadAppleInstallerEndpoint(ctx context.Context, request interface{}, svc fleet.Service) (fleet.Errorer, error) {
	req := request.(*uploadAppleInstallerRequest)
	ff, err := req.Installer.Open()
	if err != nil {
		return uploadAppleInstallerResponse{Err: err}, nil
	}
	defer ff.Close()
	installer, err := svc.UploadMDMAppleInstaller(ctx, req.Installer.Filename, req.Installer.Size, ff)
	if err != nil {
		return uploadAppleInstallerResponse{Err: err}, nil
	}
	return &uploadAppleInstallerResponse{
		ID: installer.ID,
	}, nil
}

func (svc *Service) UploadMDMAppleInstaller(ctx context.Context, name string, size int64, installer io.Reader) (*fleet.MDMAppleInstaller, error) {
	if err := svc.authz.Authorize(ctx, &fleet.MDMAppleInstaller{}, fleet.ActionWrite); err != nil {
		return nil, ctxerr.Wrap(ctx, err)
	}

	appConfig, err := svc.ds.AppConfig(ctx)
	if err != nil {
		return nil, ctxerr.Wrap(ctx, err)
	}

	token := uuid.New().String()

	url := svc.installerURL(token, appConfig)

	var installerBuf bytes.Buffer
	manifest, err := createManifest(size, io.TeeReader(installer, &installerBuf), url)
	if err != nil {
		return nil, ctxerr.Wrap(ctx, err)
	}

	inst, err := svc.ds.NewMDMAppleInstaller(ctx, name, size, manifest, installerBuf.Bytes(), token)
	if err != nil {
		return nil, ctxerr.Wrap(ctx, err)
	}

	return inst, nil
}

func (svc *Service) installerURL(token string, appConfig *fleet.AppConfig) string {
	return fmt.Sprintf("%s%s?token=%s", appConfig.ServerSettings.ServerURL, apple_mdm.InstallerPath, token)
}

func createManifest(size int64, installer io.Reader, url string) (string, error) {
	manifest, err := appmanifest.New(&readerWithSize{
		Reader: installer,
		size:   size,
	}, url)
	if err != nil {
		return "", fmt.Errorf("create manifest file: %w", err)
	}
	var buf bytes.Buffer
	enc := plist.NewEncoder(&buf)
	enc.Indent("  ")
	if err := enc.Encode(manifest); err != nil {
		return "", fmt.Errorf("encode manifest: %w", err)
	}
	return buf.String(), nil
}

type readerWithSize struct {
	io.Reader
	size int64
}

func (r *readerWithSize) Size() int64 {
	return r.size
}

type getAppleInstallerDetailsRequest struct {
	ID uint `url:"installer_id"`
}

type getAppleInstallerDetailsResponse struct {
	Installer *fleet.MDMAppleInstaller
	Err       error `json:"error,omitempty"`
}

func (r getAppleInstallerDetailsResponse) Error() error { return r.Err }

func getAppleInstallerEndpoint(ctx context.Context, request interface{}, svc fleet.Service) (fleet.Errorer, error) {
	req := request.(*getAppleInstallerDetailsRequest)
	installer, err := svc.GetMDMAppleInstallerByID(ctx, req.ID)
	if err != nil {
		return getAppleInstallerDetailsResponse{Err: err}, nil
	}
	return &getAppleInstallerDetailsResponse{
		Installer: installer,
	}, nil
}

func (svc *Service) GetMDMAppleInstallerByID(ctx context.Context, id uint) (*fleet.MDMAppleInstaller, error) {
	if err := svc.authz.Authorize(ctx, &fleet.MDMAppleInstaller{}, fleet.ActionWrite); err != nil {
		return nil, ctxerr.Wrap(ctx, err)
	}

	inst, err := svc.ds.MDMAppleInstallerDetailsByID(ctx, id)
	if err != nil {
		return nil, ctxerr.Wrap(ctx, err)
	}
	return inst, nil
}

type deleteAppleInstallerDetailsRequest struct {
	ID uint `url:"installer_id"`
}

type deleteAppleInstallerDetailsResponse struct {
	Err error `json:"error,omitempty"`
}

func (r deleteAppleInstallerDetailsResponse) Error() error { return r.Err }

func deleteAppleInstallerEndpoint(ctx context.Context, request interface{}, svc fleet.Service) (fleet.Errorer, error) {
	req := request.(*deleteAppleInstallerDetailsRequest)
	if err := svc.DeleteMDMAppleInstaller(ctx, req.ID); err != nil {
		return deleteAppleInstallerDetailsResponse{Err: err}, nil
	}
	return &deleteAppleInstallerDetailsResponse{}, nil
}

func (svc *Service) DeleteMDMAppleInstaller(ctx context.Context, id uint) error {
	if err := svc.authz.Authorize(ctx, &fleet.MDMAppleInstaller{}, fleet.ActionWrite); err != nil {
		return ctxerr.Wrap(ctx, err)
	}

	if err := svc.ds.DeleteMDMAppleInstaller(ctx, id); err != nil {
		return ctxerr.Wrap(ctx, err)
	}
	return nil
}

type listMDMAppleDevicesRequest struct{}

type listMDMAppleDevicesResponse struct {
	Devices []fleet.MDMAppleDevice `json:"devices"`
	Err     error                  `json:"error,omitempty"`
}

func (r listMDMAppleDevicesResponse) Error() error { return r.Err }

func listMDMAppleDevicesEndpoint(ctx context.Context, request interface{}, svc fleet.Service) (fleet.Errorer, error) {
	devices, err := svc.ListMDMAppleDevices(ctx)
	if err != nil {
		return listMDMAppleDevicesResponse{Err: err}, nil
	}
	return &listMDMAppleDevicesResponse{
		Devices: devices,
	}, nil
}

func (svc *Service) ListMDMAppleDevices(ctx context.Context) ([]fleet.MDMAppleDevice, error) {
	if err := svc.authz.Authorize(ctx, &fleet.MDMAppleDevice{}, fleet.ActionWrite); err != nil {
		return nil, ctxerr.Wrap(ctx, err)
	}

	return svc.ds.MDMAppleListDevices(ctx)
}

type newMDMAppleDEPKeyPairResponse struct {
	PublicKey  []byte `json:"public_key,omitempty"`
	PrivateKey []byte `json:"private_key,omitempty"`
	Err        error  `json:"error,omitempty"`
}

func (r newMDMAppleDEPKeyPairResponse) Error() error { return r.Err }

func newMDMAppleDEPKeyPairEndpoint(ctx context.Context, request interface{}, svc fleet.Service) (fleet.Errorer, error) {
	keyPair, err := svc.NewMDMAppleDEPKeyPair(ctx)
	if err != nil {
		return newMDMAppleDEPKeyPairResponse{
			Err: err,
		}, nil
	}

	return newMDMAppleDEPKeyPairResponse{
		PublicKey:  keyPair.PublicKey,
		PrivateKey: keyPair.PrivateKey,
	}, nil
}

func (svc *Service) NewMDMAppleDEPKeyPair(ctx context.Context) (*fleet.MDMAppleDEPKeyPair, error) {
	// skipauth: Generating a new key pair does not actually make any changes to fleet, or expose any
	// information. The user must configure fleet with the new key pair and restart the server.
	svc.authz.SkipAuthorization(ctx)

	publicKeyPEM, privateKeyPEM, err := apple_mdm.NewDEPKeyPairPEM()
	if err != nil {
		return nil, fmt.Errorf("generate key pair: %w", err)
	}

	return &fleet.MDMAppleDEPKeyPair{
		PublicKey:  publicKeyPEM,
		PrivateKey: privateKeyPEM,
	}, nil
}

type enqueueMDMAppleCommandRequest struct {
	Command   string   `json:"command"`
	DeviceIDs []string `json:"device_ids"`
}

type enqueueMDMAppleCommandResponse struct {
	*fleet.CommandEnqueueResult
	Err error `json:"error,omitempty"`
}

func (r enqueueMDMAppleCommandResponse) Error() error { return r.Err }

// Deprecated: enqueueMDMAppleCommandEndpoint is now deprecated, replaced by
// the platform-agnostic runMDMCommandEndpoint. It is still supported
// indefinitely for backwards compatibility.
func enqueueMDMAppleCommandEndpoint(ctx context.Context, request interface{}, svc fleet.Service) (fleet.Errorer, error) {
	req := request.(*enqueueMDMAppleCommandRequest)
	result, err := svc.EnqueueMDMAppleCommand(ctx, req.Command, req.DeviceIDs)
	if err != nil {
		return enqueueMDMAppleCommandResponse{Err: err}, nil
	}
	return enqueueMDMAppleCommandResponse{
		CommandEnqueueResult: result,
	}, nil
}

func (svc *Service) EnqueueMDMAppleCommand(
	ctx context.Context,
	rawBase64Cmd string,
	deviceIDs []string,
) (result *fleet.CommandEnqueueResult, err error) {
	hosts, err := svc.authorizeAllHostsTeams(ctx, deviceIDs, fleet.ActionWrite, &fleet.MDMCommandAuthz{})
	if err != nil {
		return nil, err
	}
	if len(hosts) == 0 {
		return nil, newNotFoundError()
	}

	// using a padding agnostic decoder because we released this using
	// base64.RawStdEncoding, but it was causing problems as many standard
	// libraries default to padded strings. We're now supporting both for
	// backwards compatibility.
	rawXMLCmd, err := server.Base64DecodePaddingAgnostic(rawBase64Cmd)
	if err != nil {
		err = fleet.NewInvalidArgumentError("command", "unable to decode base64 command").WithStatus(http.StatusBadRequest)

		return nil, ctxerr.Wrap(ctx, err, "decode base64 command")
	}

	return svc.enqueueAppleMDMCommand(ctx, rawXMLCmd, deviceIDs)
}

type mdmAppleEnrollRequest struct {
	// Token is expected to be a UUID string that identifies a template MDM Apple enrollment profile.
	Token string `query:"token"`
	// EnrollmentReference is expected to be a UUID string that identifies the MDM IdP account used
	// to authenticate the end user as part of the MDM IdP flow.
	EnrollmentReference string `query:"enrollment_reference,optional"`
	// DeviceInfo is expected to be a base64 encoded string extracted during MDM IdP enrollment from the
	// x-apple-aspen-deviceinfo header of the original configuration web view request and
	// persisted by the client in local storage for inclusion in a subsequent enrollment request as
	// part of the MDM IdP flow.
	// See https://developer.apple.com/documentation/devicemanagement/device_assignment/authenticating_through_web_views
	DeviceInfo string `query:"deviceinfo,optional"`
	// MachineInfo is the decoded deviceinfo URL query param for MDM IdP enrollments or the decoded
	// x-apple-aspen-deviceinfo header for non-IdP enrollments.
	MachineInfo *fleet.MDMAppleMachineInfo
}

func (mdmAppleEnrollRequest) DecodeRequest(ctx context.Context, r *http.Request) (interface{}, error) {
	decoded := mdmAppleEnrollRequest{}

	tok := r.URL.Query().Get("token")
	if tok == "" {
		return nil, &fleet.BadRequestError{
			Message: "token is required",
		}
	}
	decoded.Token = tok

	er := r.URL.Query().Get("enrollment_reference")
	decoded.EnrollmentReference = er

	// Parse the machine info from the request header or URL query param.
	di := r.Header.Get("x-apple-aspen-deviceinfo")
	if di == "" {
		vals, err := url.ParseQuery(r.URL.RawQuery)
		if err != nil {
			return nil, &fleet.BadRequestError{
				Message:     "unable to parse query string",
				InternalErr: err,
			}
		}
		di = vals.Get("deviceinfo")
		decoded.DeviceInfo = di
	}

	if di != "" {
		// parse the base64 encoded deviceinfo
		parsed, err := apple_mdm.ParseDeviceinfo(di, false) // FIXME: use verify=true when we have better parsing for various Apple certs (https://github.com/fleetdm/fleet/issues/20879)
		if err != nil {
			return nil, &fleet.BadRequestError{
				Message:     "unable to parse deviceinfo header",
				InternalErr: err,
			}
		}
		decoded.MachineInfo = parsed
	}

	if decoded.MachineInfo == nil && r.Header.Get("Content-Type") == "application/pkcs7-signature" {
		defer r.Body.Close()
		// We limit the amount we read since this is an untrusted HTTP request -- a potential DoS attack from huge payloads.
		body, err := io.ReadAll(io.LimitReader(r.Body, limit10KiB))
		if err != nil {
			return nil, &fleet.BadRequestError{
				Message:     "unable to read request body",
				InternalErr: err,
			}
		}

		// FIXME: use verify=true when we have better parsing for various Apple certs (https://github.com/fleetdm/fleet/issues/20879)
		decoded.MachineInfo, err = apple_mdm.ParseMachineInfoFromPKCS7(body, false)
		if err != nil {
			return nil, &fleet.BadRequestError{
				Message:     "unable to parse machine info",
				InternalErr: err,
			}
		}
	}

	return &decoded, nil
}

func (r mdmAppleEnrollResponse) Error() error { return r.Err }

type mdmAppleEnrollResponse struct {
	Err error `json:"error,omitempty"`

	// Profile field is used in HijackRender for the response.
	Profile []byte

	SoftwareUpdateRequired *fleet.MDMAppleSoftwareUpdateRequired
}

func (r mdmAppleEnrollResponse) HijackRender(ctx context.Context, w http.ResponseWriter) {
	if r.SoftwareUpdateRequired != nil {
		w.Header().Set("Content-Type", "application/json")
		w.WriteHeader(http.StatusForbidden)
		if err := json.NewEncoder(w).Encode(r.SoftwareUpdateRequired); err != nil {
			endpoint_utils.EncodeError(ctx, ctxerr.New(ctx, "failed to encode software update required"), w)
		}
		return
	}

	w.Header().Set("Content-Length", strconv.FormatInt(int64(len(r.Profile)), 10))
	w.Header().Set("Content-Type", "application/x-apple-aspen-config")
	w.Header().Set("X-Content-Type-Options", "nosniff")
	w.Header().Set("Content-Disposition", "attachment;fleet-enrollment-profile.mobileconfig")

	// OK to just log the error here as writing anything on
	// `http.ResponseWriter` sets the status code to 200 (and it can't be
	// changed.) Clients should rely on matching content-length with the
	// header provided.
	if n, err := w.Write(r.Profile); err != nil {
		logging.WithExtras(ctx, "err", err, "written", n)
	}
}

func mdmAppleEnrollEndpoint(ctx context.Context, request interface{}, svc fleet.Service) (fleet.Errorer, error) {
	req := request.(*mdmAppleEnrollRequest)

	if req.DeviceInfo == "" {
		// This is a non-IdP enrollment, so we need to check the OS version here. For IdP enrollments
		// os version checks is performed by the frontend MDM enrollment handler.
		sur, err := svc.CheckMDMAppleEnrollmentWithMinimumOSVersion(ctx, req.MachineInfo)
		if err != nil {
			return mdmAppleEnrollResponse{Err: err}, nil
		}
		if sur != nil {
			return mdmAppleEnrollResponse{
				SoftwareUpdateRequired: sur,
			}, nil
		}
	}

	legacyRef, err := svc.ReconcileMDMAppleEnrollRef(ctx, req.EnrollmentReference, req.MachineInfo)
	if err != nil {
		return mdmAppleEnrollResponse{Err: err}, nil
	}

	profile, err := svc.GetMDMAppleEnrollmentProfileByToken(ctx, req.Token, legacyRef)
	if err != nil {
		return mdmAppleEnrollResponse{Err: err}, nil
	}
	return mdmAppleEnrollResponse{
		Profile: profile,
	}, nil
}

// This endpoint gets called twice by the Apple account driven enrollment flow. The first time it
// is called without a bearer token which results in a 401 Unauthorized response where we tell it
// to go through MDM SSO End User Authentication. The second time it is called with a bearer token,
// in this case an enrollment reference which is used to fetch the enrollment profile. The device
// then has the user sign in with the Apple ID specified in the enrollment profile
func mdmAppleAccountEnrollEndpoint(ctx context.Context, request interface{}, svc fleet.Service) (fleet.Errorer, error) {
	req := request.(*mdmAppleAccountEnrollRequest)
	svc.SkipAuth(ctx)
	deviceProduct := strings.ToLower(req.DeviceInfo.Product)
	if !(strings.HasPrefix(deviceProduct, "ipad") || strings.HasPrefix(deviceProduct, "iphone")) {
		// There is unfortunately no good way to get the client to show this error, they will see a
		// generic error about a failure to get an enrollment profile.
		return mdmAppleEnrollResponse{
			Err: &fleet.BadRequestError{
				Message: "only iOS and iPadOS devices are supported for account driven user enrollment",
			},
		}, nil
	}
	if req.EnrollReference == nil {
		mdmSSOUrl, err := svc.GetMDMAccountDrivenEnrollmentSSOURL(ctx)
		if err != nil {
			return nil, ctxerr.Wrap(ctx, err)
		}
		return mdmAppleAccountEnrollAuthenticateResponse{mdmSSOUrl: mdmSSOUrl}, nil
	}

	// Fetch the enrollment reference
	profile, err := svc.GetMDMAppleAccountEnrollmentProfile(ctx, *req.EnrollReference)
	if err != nil {
		return mdmAppleEnrollResponse{Err: err}, nil
	}
	return mdmAppleEnrollResponse{Profile: profile}, nil
}

type mdmAppleAccountEnrollRequest struct {
	EnrollReference *string
	DeviceInfo      fleet.MDMAppleAccountDrivenUserEnrollDeviceInfo
}

func (mdmAppleAccountEnrollRequest) DecodeRequest(ctx context.Context, r *http.Request) (interface{}, error) {
	decoded := mdmAppleAccountEnrollRequest{}

	rawData, err := io.ReadAll(r.Body)
	if err != nil {
		return nil, ctxerr.Wrap(ctx, err, "reading body from request")
	}

	p7, err := pkcs7.Parse(rawData)
	if err != nil {
		return nil, &fleet.BadRequestError{
			Message:     "invalid request body",
			InternalErr: err,
		}
	}

	deviceInfo := fleet.MDMAppleAccountDrivenUserEnrollDeviceInfo{}

	err = plist.Unmarshal(p7.Content, &deviceInfo)
	if err != nil {
		return nil, &fleet.BadRequestError{
			Message:     "invalid request body",
			InternalErr: err,
		}
	}
	decoded.DeviceInfo = deviceInfo

	auth := r.Header.Get("Authorization")
	if strings.HasPrefix(auth, "Bearer ") {
		decoded.EnrollReference = ptr.String(strings.Split(auth, "Bearer ")[1])
	}

	return &decoded, nil
}

type mdmAppleAccountEnrollAuthenticateResponse struct {
	Err       error `json:"error,omitempty"`
	mdmSSOUrl string
}

func (r mdmAppleAccountEnrollAuthenticateResponse) Error() error { return r.Err }

func (r mdmAppleAccountEnrollAuthenticateResponse) HijackRender(ctx context.Context, w http.ResponseWriter) {
	w.Header().Set("WWW-Authenticate",
		`Bearer method="apple-as-web" `+
			`url="`+r.mdmSSOUrl+`"`,
	)
	w.WriteHeader(http.StatusUnauthorized)
}

func (svc *Service) SkipAuth(ctx context.Context) {
	svc.authz.SkipAuthorization(ctx)
}

func (svc *Service) GetMDMAccountDrivenEnrollmentSSOURL(ctx context.Context) (string, error) {
	// skipauth: The enroll profile endpoint is unauthenticated.
	svc.authz.SkipAuthorization(ctx)

	appConfig, err := svc.ds.AppConfig(ctx)
	if err != nil {
		return "", ctxerr.Wrap(ctx, err)
	}

	return appConfig.MDMUrl() + "/mdm/apple/account_driven_enroll/sso", nil
}

func (svc *Service) GetMDMAppleAccountEnrollmentProfile(ctx context.Context, enrollRef string) (profile []byte, err error) {
	// skipauth: This enrollment endpoint is authenticated only by the enrollment reference.
	svc.authz.SkipAuthorization(ctx)

	idpAccount, err := svc.ds.GetMDMIdPAccountByUUID(ctx, enrollRef)
	if err != nil {
		return nil, ctxerr.Wrap(ctx, err, "getting MDM IdP account by UUID")
	}
	// TODO EJM can idpAccount be nil?

	appConfig, err := svc.ds.AppConfig(ctx)
	if err != nil {
		return nil, ctxerr.Wrap(ctx, err)
	}

	topic, err := svc.mdmPushCertTopic(ctx)
	if err != nil {
		return nil, ctxerr.Wrap(ctx, err, "extracting topic from APNs cert")
	}

	assets, err := svc.ds.GetAllMDMConfigAssetsByName(ctx, []fleet.MDMAssetName{
		fleet.MDMAssetSCEPChallenge,
	}, nil)
	if err != nil {
		return nil, fmt.Errorf("loading SCEP challenge from the database: %w", err)
	}
	enrollmentProf, err := apple_mdm.GenerateAccountDrivenEnrollmentProfileMobileconfig(
		appConfig.OrgInfo.OrgName,
		appConfig.MDMUrl(),
		string(assets[fleet.MDMAssetSCEPChallenge].Value),
		topic,
		idpAccount.Email,
	)
	if err != nil {
		return nil, ctxerr.Wrap(ctx, err, "generating enrollment profile")
	}

	signed, err := mdmcrypto.Sign(ctx, enrollmentProf, svc.ds)
	if err != nil {
		return nil, ctxerr.Wrap(ctx, err, "signing profile")
	}

	return signed, nil
}

func (svc *Service) ReconcileMDMAppleEnrollRef(ctx context.Context, enrollRef string, machineInfo *fleet.MDMAppleMachineInfo) (string, error) {
	if machineInfo == nil {
		// TODO: what to do here? We can't reconcile the enroll ref without machine info
		level.Info(svc.logger).Log("msg", "missing machine info, failing enroll ref check", "enroll_ref", enrollRef)
		return "", &fleet.BadRequestError{
			Message: "missing deviceinfo",
		}
	}

	legacyRef, err := svc.ds.ReconcileMDMAppleEnrollRef(ctx, enrollRef, machineInfo)
	if err != nil && !fleet.IsNotFound(err) {
		return "", ctxerr.Wrap(ctx, err, "check legacy enroll ref")
	}
	level.Info(svc.logger).Log("msg", "check legacy enroll ref", "host_uuid", machineInfo.UDID, "legacy_enroll_ref", legacyRef)

	return legacyRef, nil
}

func (svc *Service) GetMDMAppleEnrollmentProfileByToken(ctx context.Context, token string, ref string) (profile []byte, err error) {
	// skipauth: The enroll profile endpoint is unauthenticated.
	svc.authz.SkipAuthorization(ctx)

	_, err = svc.ds.GetMDMAppleEnrollmentProfileByToken(ctx, token)
	if err != nil {
		if fleet.IsNotFound(err) {
			return nil, fleet.NewAuthFailedError("enrollment profile not found")
		}
		return nil, ctxerr.Wrap(ctx, err, "get enrollment profile")
	}

	appConfig, err := svc.ds.AppConfig(ctx)
	if err != nil {
		return nil, ctxerr.Wrap(ctx, err)
	}

	enrollURL, err := apple_mdm.AddEnrollmentRefToFleetURL(appConfig.MDMUrl(), ref)
	if err != nil {
		return nil, ctxerr.Wrap(ctx, err, "adding reference to fleet URL")
	}

	topic, err := svc.mdmPushCertTopic(ctx)
	if err != nil {
		return nil, ctxerr.Wrap(ctx, err, "extracting topic from APNs cert")
	}

	assets, err := svc.ds.GetAllMDMConfigAssetsByName(ctx, []fleet.MDMAssetName{
		fleet.MDMAssetSCEPChallenge,
	}, nil)
	if err != nil {
		return nil, fmt.Errorf("loading SCEP challenge from the database: %w", err)
	}
	enrollmentProf, err := apple_mdm.GenerateEnrollmentProfileMobileconfig(
		appConfig.OrgInfo.OrgName,
		enrollURL,
		string(assets[fleet.MDMAssetSCEPChallenge].Value),
		topic,
	)
	if err != nil {
		return nil, ctxerr.Wrap(ctx, err, "generating enrollment profile")
	}

	signed, err := mdmcrypto.Sign(ctx, enrollmentProf, svc.ds)
	if err != nil {
		return nil, ctxerr.Wrap(ctx, err, "signing profile")
	}

	return signed, nil
}

func (svc *Service) CheckMDMAppleEnrollmentWithMinimumOSVersion(ctx context.Context, m *fleet.MDMAppleMachineInfo) (*fleet.MDMAppleSoftwareUpdateRequired, error) {
	// skipauth: The enroll profile endpoint is unauthenticated.
	svc.authz.SkipAuthorization(ctx)

	if m == nil {
		level.Debug(svc.logger).Log("msg", "no machine info, skipping os version check")
		return nil, nil
	}

	level.Debug(svc.logger).Log("msg", "checking os version", "serial", m.Serial, "current_version", m.OSVersion)

	if !m.MDMCanRequestSoftwareUpdate {
		level.Debug(svc.logger).Log("msg", "mdm cannot request software update, skipping os version check", "serial", m.Serial)
		return nil, nil
	}

	needsUpdate, err := svc.needsOSUpdateForDEPEnrollment(ctx, *m)
	if err != nil {
		return nil, ctxerr.Wrap(ctx, err, "checking os updates settings", "serial", m.Serial)
	}

	if !needsUpdate {
		level.Debug(svc.logger).Log("msg", "device is above minimum, skipping os version check", "serial", m.Serial)
		return nil, nil
	}

	sur, err := svc.getAppleSoftwareUpdateRequiredForDEPEnrollment(*m)
	if err != nil {
		// log for debugging but allow enrollment to proceed
		level.Info(svc.logger).Log("msg", "getting apple software update required", "serial", m.Serial, "err", err)
		return nil, nil
	}

	return sur, nil
}

func (svc *Service) needsOSUpdateForDEPEnrollment(ctx context.Context, m fleet.MDMAppleMachineInfo) (bool, error) {
	// NOTE: Under the hood, the datastore is joining host_dep_assignments to the hosts table to
	// look up DEP hosts by serial number. It grabs the team id and platform from the
	// hosts table. Then it uses the team id to get either the global config or team config.
	// Finally, it uses the platform to get os updates settings from the config for
	// one of ios, ipados, or darwin, as applicable. There's a lot of assumptions going on here, not
	// least of which is that the platform is correct in the hosts table. If the platform is wrong,
	// we'll end up with a meaningless comparison of unrelated versions. We could potentially add
	// some cross-check against the machine info to ensure that the platform of the host aligns with
	// what we expect from the machine info. But that would involve work to derive the platform from
	// the machine info (presumably from the product name, but that's not a 1:1 mapping).
	settings, err := svc.ds.GetMDMAppleOSUpdatesSettingsByHostSerial(ctx, m.Serial)
	if err != nil {
		if fleet.IsNotFound(err) {
			level.Info(svc.logger).Log("msg", "checking os updates settings, settings not found", "serial", m.Serial)
			return false, nil
		}
		return false, err
	}
	// TODO: confirm what this check should do
	if !settings.MinimumVersion.Set || !settings.MinimumVersion.Valid || settings.MinimumVersion.Value == "" {
		level.Info(svc.logger).Log("msg", "checking os updates settings, minimum version not set", "serial", m.Serial, "current_version", m.OSVersion, "minimum_version", settings.MinimumVersion.Value)
		return false, nil
	}

	needsUpdate, err := apple_mdm.IsLessThanVersion(m.OSVersion, settings.MinimumVersion.Value)
	if err != nil {
		level.Info(svc.logger).Log("msg", "checking os updates settings, cannot compare versions", "serial", m.Serial, "current_version", m.OSVersion, "minimum_version", settings.MinimumVersion.Value)
		return false, nil
	}

	return needsUpdate, nil
}

func (svc *Service) getAppleSoftwareUpdateRequiredForDEPEnrollment(m fleet.MDMAppleMachineInfo) (*fleet.MDMAppleSoftwareUpdateRequired, error) {
	latest, err := gdmf.GetLatestOSVersion(m)
	if err != nil {
		return nil, err
	}

	needsUpdate, err := apple_mdm.IsLessThanVersion(m.OSVersion, latest.ProductVersion)
	if err != nil {
		return nil, err
	} else if !needsUpdate {
		return nil, nil
	}

	return fleet.NewMDMAppleSoftwareUpdateRequired(fleet.MDMAppleSoftwareUpdateAsset{
		ProductVersion: latest.ProductVersion,
		Build:          latest.Build,
	}), nil
}

func (svc *Service) mdmPushCertTopic(ctx context.Context) (string, error) {
	assets, err := svc.ds.GetAllMDMConfigAssetsByName(ctx, []fleet.MDMAssetName{
		fleet.MDMAssetAPNSCert,
	}, nil)
	if err != nil {
		return "", ctxerr.Wrap(ctx, err, "loading SCEP keypair from the database")
	}

	block, _ := pem.Decode(assets[fleet.MDMAssetAPNSCert].Value)
	if block == nil || block.Type != "CERTIFICATE" {
		return "", ctxerr.Wrap(ctx, err, "decoding PEM data")
	}

	apnsCert, err := x509.ParseCertificate(block.Bytes)
	if err != nil {
		return "", ctxerr.Wrap(ctx, err, "parsing APNs certificate")
	}

	mdmPushCertTopic, err := cryptoutil.TopicFromCert(apnsCert)
	if err != nil {
		return "", ctxerr.Wrap(ctx, err, "extracting topic from APNs certificate")
	}

	return mdmPushCertTopic, nil
}

type mdmAppleCommandRemoveEnrollmentProfileRequest struct {
	HostID uint `url:"id"`
}

type mdmAppleCommandRemoveEnrollmentProfileResponse struct {
	Err error `json:"error,omitempty"`
}

func (r mdmAppleCommandRemoveEnrollmentProfileResponse) Error() error { return r.Err }

func (r mdmAppleCommandRemoveEnrollmentProfileResponse) Status() int { return http.StatusNoContent }

func mdmAppleCommandRemoveEnrollmentProfileEndpoint(ctx context.Context, request interface{}, svc fleet.Service) (fleet.Errorer, error) {
	req := request.(*mdmAppleCommandRemoveEnrollmentProfileRequest)
	err := svc.EnqueueMDMAppleCommandRemoveEnrollmentProfile(ctx, req.HostID)
	if err != nil {
		return mdmAppleCommandRemoveEnrollmentProfileResponse{Err: err}, nil
	}
	return mdmAppleCommandRemoveEnrollmentProfileResponse{}, nil
}

func (svc *Service) EnqueueMDMAppleCommandRemoveEnrollmentProfile(ctx context.Context, hostID uint) error {
	if err := svc.authz.Authorize(ctx, &fleet.Host{}, fleet.ActionList); err != nil {
		return err
	}

	h, err := svc.ds.HostLite(ctx, hostID)
	if err != nil {
		return ctxerr.Wrap(ctx, err, "getting host info for mdm apple remove profile command")
	}

	switch h.Platform {
	case "windows":
		return &fleet.BadRequestError{
			Message: fleet.CantTurnOffMDMForWindowsHostsMessage,
		}
	default:
		// host is darwin, so continue
	}

	info, err := svc.ds.GetHostMDMCheckinInfo(ctx, h.UUID)
	if err != nil {
		return ctxerr.Wrap(ctx, err, "getting mdm checkin info for mdm apple remove profile command")
	}

	// Check authorization again based on host info for team-based permissions.
	if err := svc.authz.Authorize(ctx, fleet.MDMCommandAuthz{
		TeamID: h.TeamID,
	}, fleet.ActionWrite); err != nil {
		return err
	}

	nanoEnroll, err := svc.ds.GetNanoMDMEnrollment(ctx, h.UUID)
	if err != nil {
		return ctxerr.Wrap(ctx, err, "getting mdm enrollment status for mdm apple remove profile command")
	}
	if nanoEnroll == nil || !nanoEnroll.Enabled {
		return fleet.NewUserMessageError(ctxerr.New(ctx, fmt.Sprintf("mdm is not enabled for host %d", hostID)), http.StatusConflict)
	}

	cmdUUID := uuid.New().String()
	err = svc.mdmAppleCommander.RemoveProfile(ctx, []string{nanoEnroll.ID}, apple_mdm.FleetPayloadIdentifier, cmdUUID)
	if err != nil {
		return ctxerr.Wrap(ctx, err, "enqueuing mdm apple remove profile command")
	}

	if err := svc.NewActivity(
		ctx, authz.UserFromContext(ctx), &fleet.ActivityTypeMDMUnenrolled{
			HostSerial:       h.HardwareSerial,
			HostDisplayName:  h.DisplayName(),
			InstalledFromDEP: info.InstalledFromDEP,
		}); err != nil {
		return ctxerr.Wrap(ctx, err, "logging activity for mdm apple remove profile command")
	}

	mdmLifecycle := mdmlifecycle.New(svc.ds, svc.logger)
	err = mdmLifecycle.Do(ctx, mdmlifecycle.HostOptions{
		Action:   mdmlifecycle.HostActionTurnOff,
		Platform: info.Platform,
		UUID:     h.UUID,
	})
	if err != nil {
		return ctxerr.Wrap(ctx, err, "running turn off action in mdm lifecycle")
	}

	return nil
}

type mdmAppleGetInstallerRequest struct {
	Token string `query:"token"`
}

func (r mdmAppleGetInstallerResponse) Error() error { return r.Err }

type mdmAppleGetInstallerResponse struct {
	Err error `json:"error,omitempty"`

	// head is used by hijackRender for the response.
	head bool
	// Name field is used in hijackRender for the response.
	name string
	// Size field is used in hijackRender for the response.
	size int64
	// Installer field is used in hijackRender for the response.
	installer []byte
}

func (r mdmAppleGetInstallerResponse) HijackRender(ctx context.Context, w http.ResponseWriter) {
	w.Header().Set("Content-Length", strconv.FormatInt(r.size, 10))
	w.Header().Set("Content-Type", "application/octet-stream")
	w.Header().Set("Content-Disposition", fmt.Sprintf(`attachment;filename="%s"`, r.name))

	if r.head {
		w.WriteHeader(http.StatusOK)
		return
	}

	// OK to just log the error here as writing anything on
	// `http.ResponseWriter` sets the status code to 200 (and it can't be
	// changed.) Clients should rely on matching content-length with the
	// header provided
	if n, err := w.Write(r.installer); err != nil {
		logging.WithExtras(ctx, "err", err, "bytes_copied", n)
	}
}

func mdmAppleGetInstallerEndpoint(ctx context.Context, request interface{}, svc fleet.Service) (fleet.Errorer, error) {
	req := request.(*mdmAppleGetInstallerRequest)
	installer, err := svc.GetMDMAppleInstallerByToken(ctx, req.Token)
	if err != nil {
		return mdmAppleGetInstallerResponse{Err: err}, nil
	}
	return mdmAppleGetInstallerResponse{
		head:      false,
		name:      installer.Name,
		size:      installer.Size,
		installer: installer.Installer,
	}, nil
}

func (svc *Service) GetMDMAppleInstallerByToken(ctx context.Context, token string) (*fleet.MDMAppleInstaller, error) {
	// skipauth: The installer endpoint uses token authentication.
	svc.authz.SkipAuthorization(ctx)

	installer, err := svc.ds.MDMAppleInstaller(ctx, token)
	if err != nil {
		return nil, ctxerr.Wrap(ctx, err)
	}
	return installer, nil
}

type mdmAppleHeadInstallerRequest struct {
	Token string `query:"token"`
}

func mdmAppleHeadInstallerEndpoint(ctx context.Context, request interface{}, svc fleet.Service) (fleet.Errorer, error) {
	req := request.(*mdmAppleHeadInstallerRequest)
	installer, err := svc.GetMDMAppleInstallerDetailsByToken(ctx, req.Token)
	if err != nil {
		return mdmAppleGetInstallerResponse{Err: err}, nil
	}
	return mdmAppleGetInstallerResponse{
		head: true,
		name: installer.Name,
		size: installer.Size,
	}, nil
}

func (svc *Service) GetMDMAppleInstallerDetailsByToken(ctx context.Context, token string) (*fleet.MDMAppleInstaller, error) {
	// skipauth: The installer endpoint uses token authentication.
	svc.authz.SkipAuthorization(ctx)

	installer, err := svc.ds.MDMAppleInstallerDetailsByToken(ctx, token)
	if err != nil {
		return nil, ctxerr.Wrap(ctx, err)
	}
	return installer, nil
}

type listMDMAppleInstallersRequest struct{}

type listMDMAppleInstallersResponse struct {
	Installers []fleet.MDMAppleInstaller `json:"installers"`
	Err        error                     `json:"error,omitempty"`
}

func (r listMDMAppleInstallersResponse) Error() error { return r.Err }

func listMDMAppleInstallersEndpoint(ctx context.Context, request interface{}, svc fleet.Service) (fleet.Errorer, error) {
	installers, err := svc.ListMDMAppleInstallers(ctx)
	if err != nil {
		return listMDMAppleInstallersResponse{
			Err: err,
		}, nil
	}
	return listMDMAppleInstallersResponse{
		Installers: installers,
	}, nil
}

func (svc *Service) ListMDMAppleInstallers(ctx context.Context) ([]fleet.MDMAppleInstaller, error) {
	if err := svc.authz.Authorize(ctx, &fleet.MDMAppleInstaller{}, fleet.ActionWrite); err != nil {
		return nil, ctxerr.Wrap(ctx, err)
	}

	appConfig, err := svc.ds.AppConfig(ctx)
	if err != nil {
		return nil, ctxerr.Wrap(ctx, err)
	}

	installers, err := svc.ds.ListMDMAppleInstallers(ctx)
	if err != nil {
		return nil, ctxerr.Wrap(ctx, err)
	}
	for i := range installers {
		installers[i].URL = svc.installerURL(installers[i].URLToken, appConfig)
	}
	return installers, nil
}

////////////////////////////////////////////////////////////////////////////////
// Lock a device
////////////////////////////////////////////////////////////////////////////////

type deviceLockRequest struct {
	HostID uint `url:"id"`
}

type deviceLockResponse struct {
	Err error `json:"error,omitempty"`
}

func (r deviceLockResponse) Error() error { return r.Err }

func (r deviceLockResponse) Status() int { return http.StatusNoContent }

func deviceLockEndpoint(ctx context.Context, request interface{}, svc fleet.Service) (fleet.Errorer, error) {
	req := request.(*deviceLockRequest)
	err := svc.MDMAppleDeviceLock(ctx, req.HostID)
	if err != nil {
		return deviceLockResponse{Err: err}, nil
	}
	return deviceLockResponse{}, nil
}

func (svc *Service) MDMAppleDeviceLock(ctx context.Context, hostID uint) error {
	// skipauth: No authorization check needed due to implementation returning
	// only license error.
	svc.authz.SkipAuthorization(ctx)

	return fleet.ErrMissingLicense
}

////////////////////////////////////////////////////////////////////////////////
// Wipe a device
////////////////////////////////////////////////////////////////////////////////

type deviceWipeRequest struct {
	HostID uint `url:"id"`
}

type deviceWipeResponse struct {
	Err error `json:"error,omitempty"`
}

func (r deviceWipeResponse) Error() error { return r.Err }

func (r deviceWipeResponse) Status() int { return http.StatusNoContent }

func deviceWipeEndpoint(ctx context.Context, request interface{}, svc fleet.Service) (fleet.Errorer, error) {
	req := request.(*deviceWipeRequest)
	err := svc.MDMAppleEraseDevice(ctx, req.HostID)
	if err != nil {
		return deviceWipeResponse{Err: err}, nil
	}
	return deviceWipeResponse{}, nil
}

func (svc *Service) MDMAppleEraseDevice(ctx context.Context, hostID uint) error {
	// skipauth: No authorization check needed due to implementation returning
	// only license error.
	svc.authz.SkipAuthorization(ctx)

	return fleet.ErrMissingLicense
}

////////////////////////////////////////////////////////////////////////////////
// Get profiles assigned to a host
////////////////////////////////////////////////////////////////////////////////

type getHostProfilesRequest struct {
	ID uint `url:"id"`
}

type getHostProfilesResponse struct {
	HostID   uint                           `json:"host_id"`
	Profiles []*fleet.MDMAppleConfigProfile `json:"profiles"`
	Err      error                          `json:"error,omitempty"`
}

func (r getHostProfilesResponse) Error() error { return r.Err }

func getHostProfilesEndpoint(ctx context.Context, request interface{}, svc fleet.Service) (fleet.Errorer, error) {
	req := request.(*getHostProfilesRequest)
	sums, err := svc.MDMListHostConfigurationProfiles(ctx, req.ID)
	if err != nil {
		return getHostProfilesResponse{Err: err}, nil
	}
	res := getHostProfilesResponse{Profiles: sums, HostID: req.ID}
	if res.Profiles == nil {
		res.Profiles = []*fleet.MDMAppleConfigProfile{} // return empty json array instead of json null
	}
	return res, nil
}

func (svc *Service) MDMListHostConfigurationProfiles(ctx context.Context, hostID uint) ([]*fleet.MDMAppleConfigProfile, error) {
	// skipauth: No authorization check needed due to implementation returning
	// only license error.
	svc.authz.SkipAuthorization(ctx)

	return nil, fleet.ErrMissingLicense
}

////////////////////////////////////////////////////////////////////////////////
// Batch Replace MDM Apple Profiles
////////////////////////////////////////////////////////////////////////////////

type batchSetMDMAppleProfilesRequest struct {
	TeamID   *uint    `json:"-" query:"team_id,optional"`
	TeamName *string  `json:"-" query:"team_name,optional"`
	DryRun   bool     `json:"-" query:"dry_run,optional"` // if true, apply validation but do not save changes
	Profiles [][]byte `json:"profiles"`
}

type batchSetMDMAppleProfilesResponse struct {
	Err error `json:"error,omitempty"`
}

func (r batchSetMDMAppleProfilesResponse) Error() error { return r.Err }

func (r batchSetMDMAppleProfilesResponse) Status() int { return http.StatusNoContent }

func batchSetMDMAppleProfilesEndpoint(ctx context.Context, request interface{}, svc fleet.Service) (fleet.Errorer, error) {
	req := request.(*batchSetMDMAppleProfilesRequest)
	if err := svc.BatchSetMDMAppleProfiles(ctx, req.TeamID, req.TeamName, req.Profiles, req.DryRun, false); err != nil {
		return batchSetMDMAppleProfilesResponse{Err: err}, nil
	}
	return batchSetMDMAppleProfilesResponse{}, nil
}

func (svc *Service) BatchSetMDMAppleProfiles(ctx context.Context, tmID *uint, tmName *string, profiles [][]byte, dryRun, skipBulkPending bool) error {
	var err error
	tmID, tmName, err = svc.authorizeBatchProfiles(ctx, tmID, tmName)
	if err != nil {
		return err
	}

	appCfg, err := svc.ds.AppConfig(ctx)
	if err != nil {
		return ctxerr.Wrap(ctx, err)
	}

	if !appCfg.MDM.EnabledAndConfigured {
		// NOTE: in order to prevent an error when Fleet MDM is not enabled but no
		// profile is provided, which can happen if a user runs `fleetctl get
		// config` and tries to apply that YAML, as it will contain an empty/null
		// custom_settings key, we just return a success response in this
		// situation.
		if len(profiles) == 0 {
			return nil
		}

		return ctxerr.Wrap(ctx, fleet.NewInvalidArgumentError("mdm", "cannot set custom settings: Fleet MDM is not configured"))
	}

	// any duplicate identifier or name in the provided set results in an error
	profs := make([]*fleet.MDMAppleConfigProfile, 0, len(profiles))
	byName, byIdent := make(map[string]bool, len(profiles)), make(map[string]bool, len(profiles))
	for i, prof := range profiles {
		if len(prof) > 1024*1024 {
			return ctxerr.Wrap(ctx,
				fleet.NewInvalidArgumentError(fmt.Sprintf("profiles[%d]", i), "maximum configuration profile file size is 1 MB"),
			)
		}
		// Expand profile for validation
		expanded, secretsUpdatedAt, err := svc.ds.ExpandEmbeddedSecretsAndUpdatedAt(ctx, string(prof))
		if err != nil {
			return ctxerr.Wrap(ctx,
				fleet.NewInvalidArgumentError(fmt.Sprintf("profiles[%d]", i), err.Error()),
				"missing fleet secrets")
		}
		mdmProf, err := fleet.NewMDMAppleConfigProfile([]byte(expanded), tmID)
		if err != nil {
			return ctxerr.Wrap(ctx,
				fleet.NewInvalidArgumentError(fmt.Sprintf("profiles[%d]", i), err.Error()),
				"invalid mobileconfig profile")
		}

		if err := mdmProf.ValidateUserProvided(); err != nil {
			return ctxerr.Wrap(ctx,
				fleet.NewInvalidArgumentError(fmt.Sprintf("profiles[%d]", i), err.Error()))
		}

		// check if the profile has any fleet variable, not supported by this deprecated endpoint
		if vars := findFleetVariablesKeepDuplicates(expanded); len(vars) > 0 {
			return ctxerr.Wrap(ctx,
				fleet.NewInvalidArgumentError(
					fmt.Sprintf("profiles[%d]", i), "profile variables are not supported by this deprecated endpoint, use POST /api/latest/fleet/mdm/profiles/batch"))
		}

		// Store original unexpanded profile
		mdmProf.Mobileconfig = prof
		mdmProf.SecretsUpdatedAt = secretsUpdatedAt

		if byName[mdmProf.Name] {
			return ctxerr.Wrap(ctx,
				fleet.NewInvalidArgumentError(fmt.Sprintf("profiles[%d]", i), fmt.Sprintf("Couldn't edit custom_settings. More than one configuration profile have the same name (PayloadDisplayName): %q", mdmProf.Name)),
				"duplicate mobileconfig profile by name")
		}
		byName[mdmProf.Name] = true

		if byIdent[mdmProf.Identifier] {
			return ctxerr.Wrap(ctx,
				fleet.NewInvalidArgumentError(fmt.Sprintf("profiles[%d]", i), fmt.Sprintf("Couldn't edit custom_settings. More than one configuration profile have the same identifier (PayloadIdentifier): %q", mdmProf.Identifier)),
				"duplicate mobileconfig profile by identifier")
		}
		byIdent[mdmProf.Identifier] = true

		profs = append(profs, mdmProf)
	}

	if !skipBulkPending {
		// check for duplicates with existing profiles, skipBulkPending signals that the caller
		// is responsible for ensuring that the profiles names are unique (e.g., MDMAppleMatchPreassignment)
		allProfs, _, err := svc.ds.ListMDMConfigProfiles(ctx, tmID, fleet.ListOptions{PerPage: 0})
		if err != nil {
			return ctxerr.Wrap(ctx, err, "list mdm config profiles")
		}
		for _, p := range allProfs {
			if byName[p.Name] {
				switch {
				case strings.HasPrefix(p.ProfileUUID, "a"):
					// do nothing, all existing mobileconfigs will be replaced and we've already checked
					// the new mobileconfigs for duplicates
					continue
				case strings.HasPrefix(p.ProfileUUID, "w"):
					err := fleet.NewInvalidArgumentError("PayloadDisplayName", fmt.Sprintf(
						"Couldn't edit custom_settings. A Windows configuration profile shares the same name as a macOS configuration profile (PayloadDisplayName): %q", p.Name))
					return ctxerr.Wrap(ctx, err, "duplicate xml and mobileconfig by name")
				default:
					err := fleet.NewInvalidArgumentError("PayloadDisplayName", fmt.Sprintf(
						"Couldn't edit custom_settings. More than one configuration profile have the same name (PayloadDisplayName): %q", p.Name))
					return ctxerr.Wrap(ctx, err, "duplicate json and mobileconfig by name")
				}
			}
			byName[p.Name] = true
		}
	}

	if dryRun {
		return nil
	}
	if err := svc.ds.BatchSetMDMAppleProfiles(ctx, tmID, profs); err != nil {
		return err
	}
	var bulkTeamID uint
	if tmID != nil {
		bulkTeamID = *tmID
	}

	if !skipBulkPending {
		if _, err := svc.ds.BulkSetPendingMDMHostProfiles(ctx, nil, []uint{bulkTeamID}, nil, nil); err != nil {
			return ctxerr.Wrap(ctx, err, "bulk set pending host profiles")
		}
	}

	if err := svc.NewActivity(
		ctx, authz.UserFromContext(ctx), &fleet.ActivityTypeEditedMacosProfile{
			TeamID:   tmID,
			TeamName: tmName,
		}); err != nil {
		return ctxerr.Wrap(ctx, err, "logging activity for edited macos profile")
	}
	return nil
}

////////////////////////////////////////////////////////////////////////////////
// Preassign a profile to a host
////////////////////////////////////////////////////////////////////////////////

type preassignMDMAppleProfileRequest struct {
	fleet.MDMApplePreassignProfilePayload
}

type preassignMDMAppleProfileResponse struct {
	Err error `json:"error,omitempty"`
}

func (r preassignMDMAppleProfileResponse) Error() error { return r.Err }

func (r preassignMDMAppleProfileResponse) Status() int { return http.StatusNoContent }

func preassignMDMAppleProfileEndpoint(ctx context.Context, request interface{}, svc fleet.Service) (fleet.Errorer, error) {
	req := request.(*preassignMDMAppleProfileRequest)
	if err := svc.MDMApplePreassignProfile(ctx, req.MDMApplePreassignProfilePayload); err != nil {
		return preassignMDMAppleProfileResponse{Err: err}, nil
	}
	return preassignMDMAppleProfileResponse{}, nil
}

func (svc *Service) MDMApplePreassignProfile(ctx context.Context, payload fleet.MDMApplePreassignProfilePayload) error {
	// skipauth: No authorization check needed due to implementation returning
	// only license error.
	svc.authz.SkipAuthorization(ctx)

	return fleet.ErrMissingLicense
}

////////////////////////////////////////////////////////////////////////////////
// Match a set of pre-assigned profiles with a team
////////////////////////////////////////////////////////////////////////////////

type matchMDMApplePreassignmentRequest struct {
	ExternalHostIdentifier string `json:"external_host_identifier"`
}

type matchMDMApplePreassignmentResponse struct {
	Err error `json:"error,omitempty"`
}

func (r matchMDMApplePreassignmentResponse) Error() error { return r.Err }

func (r matchMDMApplePreassignmentResponse) Status() int { return http.StatusNoContent }

func matchMDMApplePreassignmentEndpoint(ctx context.Context, request interface{}, svc fleet.Service) (fleet.Errorer, error) {
	req := request.(*matchMDMApplePreassignmentRequest)
	if err := svc.MDMAppleMatchPreassignment(ctx, req.ExternalHostIdentifier); err != nil {
		return matchMDMApplePreassignmentResponse{Err: err}, nil
	}
	return matchMDMApplePreassignmentResponse{}, nil
}

func (svc *Service) MDMAppleMatchPreassignment(ctx context.Context, ref string) error {
	// skipauth: No authorization check needed due to implementation returning
	// only license error.
	svc.authz.SkipAuthorization(ctx)

	return fleet.ErrMissingLicense
}

////////////////////////////////////////////////////////////////////////////////
// Update MDM Apple Settings
////////////////////////////////////////////////////////////////////////////////

type updateMDMAppleSettingsRequest struct {
	fleet.MDMAppleSettingsPayload
}

type updateMDMAppleSettingsResponse struct {
	Err error `json:"error,omitempty"`
}

func (r updateMDMAppleSettingsResponse) Error() error { return r.Err }

func (r updateMDMAppleSettingsResponse) Status() int { return http.StatusNoContent }

// This endpoint is required because the UI must allow maintainers (in addition
// to admins) to update some MDM Apple settings, while the update config/update
// team endpoints only allow write access to admins.
func updateMDMAppleSettingsEndpoint(ctx context.Context, request interface{}, svc fleet.Service) (fleet.Errorer, error) {
	req := request.(*updateMDMAppleSettingsRequest)
	if err := svc.UpdateMDMDiskEncryption(ctx, req.MDMAppleSettingsPayload.TeamID, req.MDMAppleSettingsPayload.EnableDiskEncryption); err != nil {
		return updateMDMAppleSettingsResponse{Err: err}, nil
	}
	return updateMDMAppleSettingsResponse{}, nil
}

func (svc *Service) updateAppConfigMDMDiskEncryption(ctx context.Context, enabled *bool) error {
	// appconfig is only used internally, it's fine to read it unobfuscated
	// (svc.AppConfigObfuscated must not be used because the write-only users
	// such as gitops will fail to access it).
	ac, err := svc.ds.AppConfig(ctx)
	if err != nil {
		return err
	}

	var didUpdate bool
	if enabled != nil {
		if ac.MDM.EnableDiskEncryption.Value != *enabled {
			if *enabled && svc.config.Server.PrivateKey == "" {
				return ctxerr.New(ctx, "Missing required private key. Learn how to configure the private key here: https://fleetdm.com/learn-more-about/fleet-server-private-key")
			}

			ac.MDM.EnableDiskEncryption = optjson.SetBool(*enabled)
			didUpdate = true
		}
	}

	if didUpdate {
		if err := svc.ds.SaveAppConfig(ctx, ac); err != nil {
			return err
		}
		if ac.MDM.EnabledAndConfigured { // if macOS MDM is configured, set up FileVault escrow
			var act fleet.ActivityDetails
			if ac.MDM.EnableDiskEncryption.Value {
				act = fleet.ActivityTypeEnabledMacosDiskEncryption{}
				if err := svc.EnterpriseOverrides.MDMAppleEnableFileVaultAndEscrow(ctx, nil); err != nil {
					return ctxerr.Wrap(ctx, err, "enable no-team filevault and escrow")
				}
			} else {
				act = fleet.ActivityTypeDisabledMacosDiskEncryption{}
				if err := svc.EnterpriseOverrides.MDMAppleDisableFileVaultAndEscrow(ctx, nil); err != nil {
					return ctxerr.Wrap(ctx, err, "disable no-team filevault and escrow")
				}
			}
			if err := svc.NewActivity(ctx, authz.UserFromContext(ctx), act); err != nil {
				return ctxerr.Wrap(ctx, err, "create activity for app config macos disk encryption")
			}
		}
	}
	return nil
}

////////////////////////////////////////////////////////////////////////////////
// Upload a bootstrap package
////////////////////////////////////////////////////////////////////////////////

type uploadBootstrapPackageRequest struct {
	Package *multipart.FileHeader
	DryRun  bool `json:"-" query:"dry_run,optional"` // if true, apply validation but do not save changes
	TeamID  uint
}

type uploadBootstrapPackageResponse struct {
	Err error `json:"error,omitempty"`
}

// TODO: We parse the whole body before running svc.authz.Authorize.
// An authenticated but unauthorized user could abuse this.
func (uploadBootstrapPackageRequest) DecodeRequest(ctx context.Context, r *http.Request) (interface{}, error) {
	decoded := uploadBootstrapPackageRequest{}
	err := r.ParseMultipartForm(512 * units.MiB)
	if err != nil {
		return nil, &fleet.BadRequestError{
			Message:     "failed to parse multipart form",
			InternalErr: err,
		}
	}

	if r.MultipartForm.File["package"] == nil {
		return nil, &fleet.BadRequestError{
			Message:     "package multipart field is required",
			InternalErr: err,
		}
	}

	decoded.Package = r.MultipartForm.File["package"][0]
	if !file.IsValidMacOSName(decoded.Package.Filename) {
		return nil, &fleet.BadRequestError{
			Message:     "package name contains invalid characters",
			InternalErr: ctxerr.New(ctx, "package name contains invalid characters"),
		}
	}

	// default is no team
	decoded.TeamID = 0
	val, ok := r.MultipartForm.Value["team_id"]
	if ok && len(val) > 0 {
		teamID, err := strconv.Atoi(val[0])
		if err != nil {
			return nil, &fleet.BadRequestError{Message: fmt.Sprintf("failed to decode team_id in multipart form: %s", err.Error())}
		}
		decoded.TeamID = uint(teamID) //nolint:gosec // dismiss G115
	}

	return &decoded, nil
}

func (r uploadBootstrapPackageResponse) Error() error { return r.Err }

func uploadBootstrapPackageEndpoint(ctx context.Context, request interface{}, svc fleet.Service) (fleet.Errorer, error) {
	req := request.(*uploadBootstrapPackageRequest)
	ff, err := req.Package.Open()
	if err != nil {
		return uploadBootstrapPackageResponse{Err: err}, nil
	}
	defer ff.Close()

	if err := svc.MDMAppleUploadBootstrapPackage(ctx, req.Package.Filename, ff, req.TeamID, req.DryRun); err != nil {
		return uploadBootstrapPackageResponse{Err: err}, nil
	}
	return &uploadBootstrapPackageResponse{}, nil
}

func (svc *Service) MDMAppleUploadBootstrapPackage(ctx context.Context, name string, pkg io.Reader, teamID uint, dryRun bool) error {
	// skipauth: No authorization check needed due to implementation returning
	// only license error.
	svc.authz.SkipAuthorization(ctx)

	return fleet.ErrMissingLicense
}

////////////////////////////////////////////////////////////////////////////////
// Download a bootstrap package
////////////////////////////////////////////////////////////////////////////////

type downloadBootstrapPackageRequest struct {
	Token string `query:"token"`
}

type downloadBootstrapPackageResponse struct {
	Err error `json:"error,omitempty"`

	// fields used by hijackRender for the response.
	pkg *fleet.MDMAppleBootstrapPackage
}

func (r downloadBootstrapPackageResponse) Error() error { return r.Err }

func (r downloadBootstrapPackageResponse) HijackRender(ctx context.Context, w http.ResponseWriter) {
	w.Header().Set("Content-Length", strconv.Itoa(len(r.pkg.Bytes)))
	w.Header().Set("Content-Type", "application/octet-stream")
	w.Header().Set("Content-Disposition", fmt.Sprintf(`attachment;filename="%s"`, r.pkg.Name))

	// OK to just log the error here as writing anything on
	// `http.ResponseWriter` sets the status code to 200 (and it can't be
	// changed.) Clients should rely on matching content-length with the
	// header provided
	if n, err := w.Write(r.pkg.Bytes); err != nil {
		logging.WithExtras(ctx, "err", err, "bytes_copied", n)
	}
}

func downloadBootstrapPackageEndpoint(ctx context.Context, request interface{}, svc fleet.Service) (fleet.Errorer, error) {
	req := request.(*downloadBootstrapPackageRequest)
	pkg, err := svc.GetMDMAppleBootstrapPackageBytes(ctx, req.Token)
	if err != nil {
		return downloadBootstrapPackageResponse{Err: err}, nil
	}
	return downloadBootstrapPackageResponse{pkg: pkg}, nil
}

func (svc *Service) GetMDMAppleBootstrapPackageBytes(ctx context.Context, token string) (*fleet.MDMAppleBootstrapPackage, error) {
	// skipauth: No authorization check needed due to implementation returning
	// only license error.
	svc.authz.SkipAuthorization(ctx)

	return nil, fleet.ErrMissingLicense
}

////////////////////////////////////////////////////////////////////////////////
// Get metadata about a bootstrap package
////////////////////////////////////////////////////////////////////////////////

type bootstrapPackageMetadataRequest struct {
	TeamID uint `url:"team_id"`

	// ForUpdate is used to indicate that the authorization should be for a
	// "write" instead of a "read", this is needed specifically for the gitops
	// user which is a write-only user, but needs to call this endpoint to check
	// if it needs to upload the bootstrap package (if the hashes are different).
	//
	// NOTE: this parameter is going to be removed in a future version.
	// Prefer other ways to allow gitops read access.
	// For context, see: https://github.com/fleetdm/fleet/issues/15337#issuecomment-1932878997
	ForUpdate bool `query:"for_update,optional"`
}

type bootstrapPackageMetadataResponse struct {
	Err                             error `json:"error,omitempty"`
	*fleet.MDMAppleBootstrapPackage `json:",omitempty"`
}

func (r bootstrapPackageMetadataResponse) Error() error { return r.Err }

func bootstrapPackageMetadataEndpoint(ctx context.Context, request interface{}, svc fleet.Service) (fleet.Errorer, error) {
	req := request.(*bootstrapPackageMetadataRequest)
	meta, err := svc.GetMDMAppleBootstrapPackageMetadata(ctx, req.TeamID, req.ForUpdate)
	switch {
	case fleet.IsNotFound(err):
		return bootstrapPackageMetadataResponse{Err: fleet.NewInvalidArgumentError("team_id",
			"bootstrap package for this team does not exist").WithStatus(http.StatusNotFound)}, nil
	case err != nil:
		return bootstrapPackageMetadataResponse{Err: err}, nil
	}
	return bootstrapPackageMetadataResponse{MDMAppleBootstrapPackage: meta}, nil
}

func (svc *Service) GetMDMAppleBootstrapPackageMetadata(ctx context.Context, teamID uint, forUpdate bool) (*fleet.MDMAppleBootstrapPackage, error) {
	// skipauth: No authorization check needed due to implementation returning
	// only license error.
	svc.authz.SkipAuthorization(ctx)

	return nil, fleet.ErrMissingLicense
}

////////////////////////////////////////////////////////////////////////////////
// Delete a bootstrap package
////////////////////////////////////////////////////////////////////////////////

type deleteBootstrapPackageRequest struct {
	TeamID uint `url:"team_id"`
	DryRun bool `query:"dry_run,optional"` // if true, apply validation but do not delete
}

type deleteBootstrapPackageResponse struct {
	Err error `json:"error,omitempty"`
}

func (r deleteBootstrapPackageResponse) Error() error { return r.Err }

func deleteBootstrapPackageEndpoint(ctx context.Context, request interface{}, svc fleet.Service) (fleet.Errorer, error) {
	req := request.(*deleteBootstrapPackageRequest)
	if err := svc.DeleteMDMAppleBootstrapPackage(ctx, &req.TeamID, req.DryRun); err != nil {
		return deleteBootstrapPackageResponse{Err: err}, nil
	}
	return deleteBootstrapPackageResponse{}, nil
}

func (svc *Service) DeleteMDMAppleBootstrapPackage(ctx context.Context, teamID *uint, dryRun bool) error {
	// skipauth: No authorization check needed due to implementation returning
	// only license error.
	svc.authz.SkipAuthorization(ctx)

	return fleet.ErrMissingLicense
}

////////////////////////////////////////////////////////////////////////////////
// Get aggregated summary about a team's bootstrap package
////////////////////////////////////////////////////////////////////////////////

type getMDMAppleBootstrapPackageSummaryRequest struct {
	TeamID *uint `query:"team_id,optional"`
}

type getMDMAppleBootstrapPackageSummaryResponse struct {
	fleet.MDMAppleBootstrapPackageSummary
	Err error `json:"error,omitempty"`
}

func (r getMDMAppleBootstrapPackageSummaryResponse) Error() error { return r.Err }

func getMDMAppleBootstrapPackageSummaryEndpoint(ctx context.Context, request interface{}, svc fleet.Service) (fleet.Errorer, error) {
	req := request.(*getMDMAppleBootstrapPackageSummaryRequest)
	summary, err := svc.GetMDMAppleBootstrapPackageSummary(ctx, req.TeamID)
	if err != nil {
		return getMDMAppleBootstrapPackageSummaryResponse{Err: err}, nil
	}
	return getMDMAppleBootstrapPackageSummaryResponse{MDMAppleBootstrapPackageSummary: *summary}, nil
}

func (svc *Service) GetMDMAppleBootstrapPackageSummary(ctx context.Context, teamID *uint) (*fleet.MDMAppleBootstrapPackageSummary, error) {
	// skipauth: No authorization check needed due to implementation returning
	// only license error.
	svc.authz.SkipAuthorization(ctx)

	return &fleet.MDMAppleBootstrapPackageSummary{}, fleet.ErrMissingLicense
}

////////////////////////////////////////////////////////////////////////////////
// Create or update an MDM Apple Setup Assistant
////////////////////////////////////////////////////////////////////////////////

type createMDMAppleSetupAssistantRequest struct {
	TeamID            *uint           `json:"team_id"`
	Name              string          `json:"name"`
	EnrollmentProfile json.RawMessage `json:"enrollment_profile"`
}

type createMDMAppleSetupAssistantResponse struct {
	fleet.MDMAppleSetupAssistant
	Err error `json:"error,omitempty"`
}

func (r createMDMAppleSetupAssistantResponse) Error() error { return r.Err }

func createMDMAppleSetupAssistantEndpoint(ctx context.Context, request interface{}, svc fleet.Service) (fleet.Errorer, error) {
	req := request.(*createMDMAppleSetupAssistantRequest)
	asst, err := svc.SetOrUpdateMDMAppleSetupAssistant(ctx, &fleet.MDMAppleSetupAssistant{
		TeamID:  req.TeamID,
		Name:    req.Name,
		Profile: req.EnrollmentProfile,
	})
	if err != nil {
		return createMDMAppleSetupAssistantResponse{Err: err}, nil
	}
	return createMDMAppleSetupAssistantResponse{MDMAppleSetupAssistant: *asst}, nil
}

func (svc *Service) SetOrUpdateMDMAppleSetupAssistant(ctx context.Context, asst *fleet.MDMAppleSetupAssistant) (*fleet.MDMAppleSetupAssistant, error) {
	// skipauth: No authorization check needed due to implementation returning
	// only license error.
	svc.authz.SkipAuthorization(ctx)

	return nil, fleet.ErrMissingLicense
}

////////////////////////////////////////////////////////////////////////////////
// Get the MDM Apple Setup Assistant
////////////////////////////////////////////////////////////////////////////////

type getMDMAppleSetupAssistantRequest struct {
	TeamID *uint `query:"team_id,optional"`
}

type getMDMAppleSetupAssistantResponse struct {
	fleet.MDMAppleSetupAssistant
	Err error `json:"error,omitempty"`
}

func (r getMDMAppleSetupAssistantResponse) Error() error { return r.Err }

func getMDMAppleSetupAssistantEndpoint(ctx context.Context, request interface{}, svc fleet.Service) (fleet.Errorer, error) {
	req := request.(*getMDMAppleSetupAssistantRequest)
	asst, err := svc.GetMDMAppleSetupAssistant(ctx, req.TeamID)
	if err != nil {
		return getMDMAppleSetupAssistantResponse{Err: err}, nil
	}
	return getMDMAppleSetupAssistantResponse{MDMAppleSetupAssistant: *asst}, nil
}

func (svc *Service) GetMDMAppleSetupAssistant(ctx context.Context, teamID *uint) (*fleet.MDMAppleSetupAssistant, error) {
	// skipauth: No authorization check needed due to implementation returning
	// only license error.
	svc.authz.SkipAuthorization(ctx)

	return nil, fleet.ErrMissingLicense
}

////////////////////////////////////////////////////////////////////////////////
// Delete an MDM Apple Setup Assistant
////////////////////////////////////////////////////////////////////////////////

type deleteMDMAppleSetupAssistantRequest struct {
	TeamID *uint `query:"team_id,optional"`
}

type deleteMDMAppleSetupAssistantResponse struct {
	Err error `json:"error,omitempty"`
}

func (r deleteMDMAppleSetupAssistantResponse) Error() error { return r.Err }
func (r deleteMDMAppleSetupAssistantResponse) Status() int  { return http.StatusNoContent }

func deleteMDMAppleSetupAssistantEndpoint(ctx context.Context, request interface{}, svc fleet.Service) (fleet.Errorer, error) {
	req := request.(*deleteMDMAppleSetupAssistantRequest)
	if err := svc.DeleteMDMAppleSetupAssistant(ctx, req.TeamID); err != nil {
		return deleteMDMAppleSetupAssistantResponse{Err: err}, nil
	}
	return deleteMDMAppleSetupAssistantResponse{}, nil
}

func (svc *Service) DeleteMDMAppleSetupAssistant(ctx context.Context, teamID *uint) error {
	// skipauth: No authorization check needed due to implementation returning
	// only license error.
	svc.authz.SkipAuthorization(ctx)

	return fleet.ErrMissingLicense
}

////////////////////////////////////////////////////////////////////////////////
// Update MDM Apple Setup
////////////////////////////////////////////////////////////////////////////////

type updateMDMAppleSetupRequest struct {
	fleet.MDMAppleSetupPayload
}

type updateMDMAppleSetupResponse struct {
	Err error `json:"error,omitempty"`
}

func (r updateMDMAppleSetupResponse) Error() error { return r.Err }

func (r updateMDMAppleSetupResponse) Status() int { return http.StatusNoContent }

// This endpoint is required because the UI must allow maintainers (in addition
// to admins) to update some MDM Apple settings, while the update config/update
// team endpoints only allow write access to admins.
func updateMDMAppleSetupEndpoint(ctx context.Context, request interface{}, svc fleet.Service) (fleet.Errorer, error) {
	req := request.(*updateMDMAppleSetupRequest)
	if err := svc.UpdateMDMAppleSetup(ctx, req.MDMAppleSetupPayload); err != nil {
		return updateMDMAppleSetupResponse{Err: err}, nil
	}
	return updateMDMAppleSetupResponse{}, nil
}

func (svc *Service) UpdateMDMAppleSetup(ctx context.Context, payload fleet.MDMAppleSetupPayload) error {
	// skipauth: No authorization check needed due to implementation returning
	// only license error.
	svc.authz.SkipAuthorization(ctx)

	return fleet.ErrMissingLicense
}

////////////////////////////////////////////////////////////////////////////////
// POST /mdm/sso
////////////////////////////////////////////////////////////////////////////////

type initiateMDMAppleSSORequest struct {
	Initiator      string `json:"initiator,omitempty"`       // optional, passed by the UI during account-driven enrollment
	UserIdentifier string `json:"user_identifier,omitempty"` // optional, passed by Apple for account-driven enrollment
}

type initiateMDMAppleSSOResponse struct {
	URL string `json:"url,omitempty"`
	Err error  `json:"error,omitempty"`

	sessionID              string
	sessionDurationSeconds int
}

func (r initiateMDMAppleSSOResponse) Error() error { return r.Err }

func (r initiateMDMAppleSSOResponse) SetCookies(_ context.Context, w http.ResponseWriter) {
	setSSOCookie(w, r.sessionID, r.sessionDurationSeconds)
}

func initiateMDMAppleSSOEndpoint(ctx context.Context, request interface{}, svc fleet.Service) (fleet.Errorer, error) {
	req := request.(*initiateMDMAppleSSORequest)
	sessionID, sessionDurationSeconds, idpProviderURL, err := svc.InitiateMDMAppleSSO(ctx, req.Initiator)
	if err != nil {
		return initiateMDMAppleSSOResponse{Err: err}, nil
	}

	return initiateMDMAppleSSOResponse{
		URL: idpProviderURL,

		sessionID:              sessionID,
		sessionDurationSeconds: sessionDurationSeconds,
	}, nil
}

func (svc *Service) InitiateMDMAppleSSO(ctx context.Context, initiator string) (sessionID string, sessionDurationSeconds int, idpURL string, err error) {
	// skipauth: No authorization check needed due to implementation
	// returning only license error.
	svc.authz.SkipAuthorization(ctx)

	return "", 0, "", fleet.ErrMissingLicense
}

////////////////////////////////////////////////////////////////////////////////
// POST /mdm/sso/callback
////////////////////////////////////////////////////////////////////////////////

type callbackMDMAppleSSORequest struct {
	sessionID    string
	samlResponse []byte
}

// TODO: these errors will result in JSON being returned, but we should
// redirect to the UI and let the UI display an error instead. The errors are
// rare enough (malformed data coming from the SSO provider) so they shouldn't
// affect many users.
func (callbackMDMAppleSSORequest) DecodeRequest(ctx context.Context, r *http.Request) (interface{}, error) {
	sessionID, samlResponse, err := decodeCallbackRequest(ctx, r)
	if err != nil {
		return nil, err
	}
	return &callbackMDMAppleSSORequest{
		sessionID:    sessionID,
		samlResponse: samlResponse,
	}, nil
}

type callbackMDMAppleSSOResponse struct {
	redirectURL string
}

func (r callbackMDMAppleSSOResponse) HijackRender(ctx context.Context, w http.ResponseWriter) {
	w.Header().Set("Location", r.redirectURL)
	w.WriteHeader(http.StatusSeeOther)
}

func (r callbackMDMAppleSSOResponse) SetCookies(_ context.Context, w http.ResponseWriter) {
	deleteSSOCookie(w)
}

// Error will always be nil because errors are handled by sending a query
// parameter in the URL response, this way the UI is able to display an error
// message.
func (r callbackMDMAppleSSOResponse) Error() error { return nil }

func callbackMDMAppleSSOEndpoint(ctx context.Context, request interface{}, svc fleet.Service) (fleet.Errorer, error) {
	callbackRequest := request.(*callbackMDMAppleSSORequest)
	redirectURL := svc.MDMAppleSSOCallback(ctx, callbackRequest.sessionID, callbackRequest.samlResponse)
	return callbackMDMAppleSSOResponse{
		redirectURL: redirectURL,
	}, nil
}

func (svc *Service) MDMAppleSSOCallback(ctx context.Context, sessionID string, samlResponse []byte) string {
	// skipauth: No authorization check needed due to implementation
	// returning only license error.
	svc.authz.SkipAuthorization(ctx)

	return apple_mdm.FleetUISSOCallbackPath + "?error=true"
}

////////////////////////////////////////////////////////////////////////////////
// GET /mdm/manual_enrollment_profile
////////////////////////////////////////////////////////////////////////////////

type getManualEnrollmentProfileRequest struct{}

func getManualEnrollmentProfileEndpoint(ctx context.Context, request interface{}, svc fleet.Service) (fleet.Errorer, error) {
	profile, err := svc.GetMDMManualEnrollmentProfile(ctx)
	if err != nil {
		return getDeviceMDMManualEnrollProfileResponse{Err: err}, nil
	}

	// Using this type to keep code DRY as it already has all the functionality we need.
	return getDeviceMDMManualEnrollProfileResponse{Profile: profile}, nil
}

func (svc *Service) GetMDMManualEnrollmentProfile(ctx context.Context) ([]byte, error) {
	// skipauth: No authorization check needed due to implementation returning
	// only license error.
	svc.authz.SkipAuthorization(ctx)

	return nil, fleet.ErrMissingLicense
}

////////////////////////////////////////////////////////////////////////////////
// FileVault-related free version implementation
////////////////////////////////////////////////////////////////////////////////

func (svc *Service) MDMAppleEnableFileVaultAndEscrow(ctx context.Context, teamID *uint) error {
	return fleet.ErrMissingLicense
}

func (svc *Service) MDMAppleDisableFileVaultAndEscrow(ctx context.Context, teamID *uint) error {
	return fleet.ErrMissingLicense
}

////////////////////////////////////////////////////////////////////////////////
// Implementation of nanomdm's CheckinAndCommandService interface
////////////////////////////////////////////////////////////////////////////////

type MDMAppleCheckinAndCommandService struct {
	ds              fleet.Datastore
	logger          kitlog.Logger
	commander       *apple_mdm.MDMAppleCommander
	mdmLifecycle    *mdmlifecycle.HostLifecycle
	commandHandlers map[string][]fleet.MDMCommandResultsHandler
}

func NewMDMAppleCheckinAndCommandService(ds fleet.Datastore, commander *apple_mdm.MDMAppleCommander, logger kitlog.Logger) *MDMAppleCheckinAndCommandService {
	mdmLifecycle := mdmlifecycle.New(ds, logger)
	return &MDMAppleCheckinAndCommandService{
		ds:              ds,
		commander:       commander,
		logger:          logger,
		mdmLifecycle:    mdmLifecycle,
		commandHandlers: map[string][]fleet.MDMCommandResultsHandler{},
	}
}

func (svc *MDMAppleCheckinAndCommandService) RegisterResultsHandler(commandType string, handler fleet.MDMCommandResultsHandler) {
	svc.commandHandlers[commandType] = append(svc.commandHandlers[commandType], handler)
}

// Authenticate handles MDM [Authenticate][1] requests.
//
// This method is executed after the request has been handled by nanomdm, note
// that at this point you can't send any commands to the device yet because we
// haven't received a token, nor a PushMagic.
//
// We use it to perform post-enrollment tasks such as creating a host record,
// adding activities to the log, etc.
//
// [1]: https://developer.apple.com/documentation/devicemanagement/authenticate
func (svc *MDMAppleCheckinAndCommandService) Authenticate(r *mdm.Request, m *mdm.Authenticate) error {
	var scepRenewalInProgress bool
	existingDeviceInfo, err := svc.ds.GetHostMDMCheckinInfo(r.Context, r.ID)
	if err != nil {
		var nfe fleet.NotFoundError
		if !errors.As(err, &nfe) {
			return ctxerr.Wrap(r.Context, err, "getting checkin info")
		}
	}
	if existingDeviceInfo != nil {
		scepRenewalInProgress = existingDeviceInfo.SCEPRenewalInProgress
	}

	// iPhones and iPads send ProductName but not Model/ModelName,
	// thus we use this field as the device's Model (which is required on lifecycle stages).
	platform := "darwin"
	iPhone := strings.HasPrefix(m.ProductName, "iPhone")
	iPad := strings.HasPrefix(m.ProductName, "iPad")
	if iPhone || iPad {
		m.Model = m.ProductName
		if iPhone {
			platform = "ios"
		} else {
			platform = "ipados"
		}
	}

	if m.Model == "" {
		m.Model = m.ProductName
	}

	if err := svc.mdmLifecycle.Do(r.Context, mdmlifecycle.HostOptions{
		Action:                mdmlifecycle.HostActionReset,
		Platform:              platform,
		UUID:                  m.UDID,
		HardwareSerial:        m.SerialNumber,
		HardwareModel:         m.Model,
		SCEPRenewalInProgress: scepRenewalInProgress,
		UserEnrollmentID:      m.EnrollmentID,
	}); err != nil {
		level.Warn(svc.logger).Log("msg", "could not reset Apple mdm information", "UDID", m.UDID, "EnrollmentID", m.EnrollmentID, "err", err)
		return err
	}

	// FIXME: We need to revisit this flow. Short-circuiting in random places means it is
	// much more difficult to reason about the state of the host. We should try instead
	// to centralize the flow control in the lifecycle methods.
	if !scepRenewalInProgress {
		// Create a new activity for the enrollment, MDM state changes after is reset, fetch the
		// checkin updatedInfo again
		updatedInfo, err := svc.ds.GetHostMDMCheckinInfo(r.Context, r.ID)
		if err != nil {
			return ctxerr.Wrap(r.Context, err, "getting checkin info in Authenticate message")
		}
		return newActivity(
			r.Context, nil, &fleet.ActivityTypeMDMEnrolled{
				HostSerial:       updatedInfo.HardwareSerial,
				HostDisplayName:  updatedInfo.DisplayName,
				InstalledFromDEP: updatedInfo.DEPAssignedToFleet,
				MDMPlatform:      fleet.MDMPlatformApple,
			}, svc.ds, svc.logger,
		)
	}

	return nil
}

// TokenUpdate handles MDM [TokenUpdate][1] requests.
//
// This method is executed after the request has been handled by nanomdm.
//
// [1]: https://developer.apple.com/documentation/devicemanagement/token_update
func (svc *MDMAppleCheckinAndCommandService) TokenUpdate(r *mdm.Request, m *mdm.TokenUpdate) error {
	svc.logger.Log("info", "received token update", "host_uuid", r.ID)
	info, err := svc.ds.GetHostMDMCheckinInfo(r.Context, r.ID)
	if err != nil {
		return ctxerr.Wrap(r.Context, err, "getting checkin info")
	}

	// FIXME: We need to revisit this flow. Short-circuiting in random places means it is
	// much more difficult to reason about the state of the host. We should try instead
	// to centralize the flow control in the lifecycle methods.
	if info.SCEPRenewalInProgress {
		svc.logger.Log("info", "token update received for a SCEP renewal in process, cleaning SCEP refs", "host_uuid", r.ID)
		if err := svc.ds.CleanSCEPRenewRefs(r.Context, r.ID); err != nil {
			return ctxerr.Wrap(r.Context, err, "cleaning SCEP refs")
		}
		svc.logger.Log("info", "cleaned SCEP refs, skipping setup experience and mdm lifecycle turn on action", "host_uuid", r.ID)
		return nil
	}

	var hasSetupExpItems bool
	if m.AwaitingConfiguration {
		// Enqueue setup experience items and mark the host as being in setup experience
		hasSetupExpItems, err = svc.ds.EnqueueSetupExperienceItems(r.Context, r.ID, info.TeamID)
		if err != nil {
			return ctxerr.Wrap(r.Context, err, "queueing setup experience tasks")
		}
	}

	var acctUUID string
	idp, err := svc.ds.GetMDMIdPAccountByHostUUID(r.Context, r.ID)
	if err != nil {
		return ctxerr.Wrap(r.Context, err, "getting idp account")
	}
	if idp != nil {
		acctUUID = idp.UUID
	}

	return svc.mdmLifecycle.Do(r.Context, mdmlifecycle.HostOptions{
		Action:                  mdmlifecycle.HostActionTurnOn,
		Platform:                info.Platform,
		UUID:                    r.ID,
		EnrollReference:         acctUUID,
		HasSetupExperienceItems: hasSetupExpItems,
	})
}

// CheckOut handles MDM [CheckOut][1] requests.
//
// This method is executed after the request has been handled by nanomdm, note
// that this message is sent on a best-effort basis, don't rely exclusively on
// it.
//
// [1]: https://developer.apple.com/documentation/devicemanagement/check_out
func (svc *MDMAppleCheckinAndCommandService) CheckOut(r *mdm.Request, m *mdm.CheckOut) error {
	info, err := svc.ds.GetHostMDMCheckinInfo(r.Context, m.Enrollment.Identifier())
	if err != nil {
		return err
	}

	err = svc.mdmLifecycle.Do(r.Context, mdmlifecycle.HostOptions{
		Action:   mdmlifecycle.HostActionTurnOff,
		Platform: info.Platform,
		UUID:     r.ID,
	})
	if err != nil {
		return err
	}

	return newActivity(
		r.Context, nil, &fleet.ActivityTypeMDMUnenrolled{
			HostSerial:       info.HardwareSerial,
			HostDisplayName:  info.DisplayName,
			InstalledFromDEP: info.InstalledFromDEP,
		}, svc.ds, svc.logger,
	)
}

// SetBootstrapToken handles MDM [SetBootstrapToken][1] requests.
//
// This method is executed after the request has been handled by nanomdm.
//
// [1]: https://developer.apple.com/documentation/devicemanagement/set_bootstrap_token
func (svc *MDMAppleCheckinAndCommandService) SetBootstrapToken(*mdm.Request, *mdm.SetBootstrapToken) error {
	return nil
}

// GetBootstrapToken handles MDM [GetBootstrapToken][1] requests.
//
// This method is executed after the request has been handled by nanomdm.
//
// [1]: https://developer.apple.com/documentation/devicemanagement/get_bootstrap_token
func (svc *MDMAppleCheckinAndCommandService) GetBootstrapToken(*mdm.Request, *mdm.GetBootstrapToken) (*mdm.BootstrapToken, error) {
	return nil, nil
}

// UserAuthenticate handles MDM [UserAuthenticate][1] requests.
//
// This method is executed after the request has been handled by nanomdm.
//
// [1]: https://developer.apple.com/documentation/devicemanagement/userauthenticate
func (svc *MDMAppleCheckinAndCommandService) UserAuthenticate(*mdm.Request, *mdm.UserAuthenticate) ([]byte, error) {
	return nil, nil
}

// DeclarativeManagement handles MDM [DeclarativeManagement][1] requests.
//
// This method is executed after the request has been handled by nanomdm.
//
// [1]: https://developer.apple.com/documentation/devicemanagement/declarative_management_checkin
func (svc *MDMAppleCheckinAndCommandService) DeclarativeManagement(r *mdm.Request, dm *mdm.DeclarativeManagement) ([]byte, error) {
	// DeclarativeManagement is handled by the MDMAppleDDMService.
	return nil, nil
}

// GetToken handles MDM [GetToken][1] requests.
//
// This method is executed after the request has been handled by nanomdm.
//
// [1]: https://developer.apple.com/documentation/devicemanagement/get_token
func (svc *MDMAppleCheckinAndCommandService) GetToken(_ *mdm.Request, _ *mdm.GetToken) (*mdm.GetTokenResponse, error) {
	return nil, nil
}

// CommandAndReportResults handles MDM [Commands and Queries][1].
//
// This method is executed after the request has been handled by nanomdm.
//
// [1]: https://developer.apple.com/documentation/devicemanagement/commands_and_queries
func (svc *MDMAppleCheckinAndCommandService) CommandAndReportResults(r *mdm.Request, cmdResult *mdm.CommandResults) (*mdm.Command, error) {
	if cmdResult.Status == "Idle" {
		// NOTE: iPhone/iPad devices that are still enroled in Fleet's MDM but have
		// been deleted from Fleet (no host entry) will still send checkin
		// requests from time to time. Those should be Idle requests without a
		// CommandUUID. As stated in tickets #22941 and #22391, Fleet iDevices
		// should be re-created when they checkin with MDM.
		deletedDevice, err := svc.ds.GetMDMAppleEnrolledDeviceDeletedFromFleet(r.Context, cmdResult.Identifier())
		if err != nil && !fleet.IsNotFound(err) {
			return nil, ctxerr.Wrap(r.Context, err, "lookup enrolled but deleted device info")
		}

		// only re-create iPhone/iPad devices, macOS are recreated via the fleetd checkin
		if deletedDevice != nil && (deletedDevice.Platform == "ios" || deletedDevice.Platform == "ipados") {
			msg, err := mdm.DecodeCheckin([]byte(deletedDevice.Authenticate))
			if err != nil {
				return nil, ctxerr.Wrap(r.Context, err, "decode authenticate enrollment message to re-create a deleted host")
			}
			authMsg, ok := msg.(*mdm.Authenticate)
			if !ok {
				return nil, ctxerr.Errorf(r.Context, "authenticate enrollment message to re-create a deleted host is not of the expected type: %T", msg)
			}

			err = svc.mdmLifecycle.Do(r.Context, mdmlifecycle.HostOptions{
				Action:         mdmlifecycle.HostActionReset,
				Platform:       deletedDevice.Platform,
				UUID:           deletedDevice.ID,
				HardwareSerial: deletedDevice.SerialNumber,
				HardwareModel:  authMsg.ProductName,
			})
			if err != nil {
				return nil, ctxerr.Wrap(r.Context, err, "trigger mdm reset lifecycle to re-create a deleted host")
			}

			if deletedDevice.EnrollTeamID != nil {
				host, err := svc.ds.HostLiteByIdentifier(r.Context, deletedDevice.ID)
				if err != nil {
					return nil, ctxerr.Wrap(r.Context, err, "load re-created host by identifier")
				}
				if err := svc.ds.AddHostsToTeam(r.Context, deletedDevice.EnrollTeamID, []uint{host.ID}); err != nil {
					return nil, ctxerr.Wrap(r.Context, err, "transfer re-created host to enrollment team")
				}
			}
		}

		// macOS hosts are considered unlocked if they are online any time
		// after they have been unlocked. If the host has been seen after a
		// successful unlock, take the opportunity and update the value in the
		// db as well.
		//
		// TODO: sanity check if this approach is still valid after we implement wipe

		// if there is a deleted device, it means there is no hosts entry so no need to clean the lock
		if deletedDevice == nil {
			if err := svc.ds.CleanMacOSMDMLock(r.Context, cmdResult.UDID); err != nil {
				return nil, ctxerr.Wrap(r.Context, err, "cleaning macOS host lock/wipe status")
			}
		}

		return nil, nil
	}

	// Check if this is a result of a "refetch" command sent to iPhones/iPads
	// to fetch their device information periodically.
	if strings.HasPrefix(cmdResult.CommandUUID, fleet.RefetchBaseCommandUUIDPrefix) && !strings.HasPrefix(cmdResult.CommandUUID, fleet.VerifySoftwareInstallVPPPrefix) {
		return svc.handleRefetch(r, cmdResult)
	}

	// We explicitly get the request type because it comes empty. There's a
	// RequestType field in the struct, but it's used when a mdm.Command is
	// issued.
	requestType, err := svc.ds.GetMDMAppleCommandRequestType(r.Context, cmdResult.CommandUUID)
	if err != nil {
		return nil, ctxerr.Wrap(r.Context, err, "command service")
	}

	switch requestType {
	case "InstallProfile":
		return nil, apple_mdm.HandleHostMDMProfileInstallResult(
			r.Context,
			svc.ds,
			cmdResult.Identifier(),
			cmdResult.CommandUUID,
			mdmAppleDeliveryStatusFromCommandStatus(cmdResult.Status),
			apple_mdm.FmtErrorChain(cmdResult.ErrorChain),
		)
	case "RemoveProfile":
		return nil, svc.ds.UpdateOrDeleteHostMDMAppleProfile(r.Context, &fleet.HostMDMAppleProfile{
			CommandUUID:   cmdResult.CommandUUID,
			HostUUID:      cmdResult.Identifier(),
			Status:        mdmAppleDeliveryStatusFromCommandStatus(cmdResult.Status),
			Detail:        apple_mdm.FmtErrorChain(cmdResult.ErrorChain),
			OperationType: fleet.MDMOperationTypeRemove,
		})
		// TODO EJM DeviceLock/Erase need updates for Device (user) enrollment?
	case "DeviceLock", "EraseDevice":
		// these commands will always fail if sent to a User Enrolled device as of iOS/iPadOS 18
		if cmdResult.Status == fleet.MDMAppleStatusAcknowledged ||
			cmdResult.Status == fleet.MDMAppleStatusError ||
			cmdResult.Status == fleet.MDMAppleStatusCommandFormatError {
			return nil, svc.ds.UpdateHostLockWipeStatusFromAppleMDMResult(r.Context, cmdResult.Identifier(), cmdResult.CommandUUID, requestType,
				cmdResult.Status == fleet.MDMAppleStatusAcknowledged)
		}
	case "DeclarativeManagement":
		// set "pending-install" profiles to "verifying" or "failed"
		// depending on the status of the DeviceManagement command
		status := mdmAppleDeliveryStatusFromCommandStatus(cmdResult.Status)
		detail := fmt.Sprintf("%s. Make sure the host is on macOS 13+, iOS 17+, iPadOS 17+.", apple_mdm.FmtErrorChain(cmdResult.ErrorChain))
		err := svc.ds.MDMAppleSetPendingDeclarationsAs(r.Context, cmdResult.Identifier(), status, detail)
		return nil, ctxerr.Wrap(r.Context, err, "update declaration status on DeclarativeManagement ack")
	case "InstallApplication":
<<<<<<< HEAD
		// this might be a setup experience VPP install, so we'll try to update setup experience status
		// TODO: consider limiting this to only macOS hosts
		var fromSetupExperience bool
		if updated, err := maybeUpdateSetupExperienceStatus(r.Context, svc.ds, fleet.SetupExperienceVPPInstallResult{
			HostUUID:      cmdResult.Identifier(),
			CommandUUID:   cmdResult.CommandUUID,
			CommandStatus: cmdResult.Status,
		}, true); err != nil {
			return nil, ctxerr.Wrap(r.Context, err, "updating setup experience status from VPP install result")
		} else if updated {
			// TODO: call next step of setup experience?
			fromSetupExperience = true
			level.Debug(svc.logger).Log("msg", "setup experience script result updated", "host_uuid", cmdResult.UDID, "execution_id", cmdResult.CommandUUID)
		}
=======
>>>>>>> 8d7e87c4

		// create an activity for installing only if we're in a terminal error state
		if cmdResult.Status == fleet.MDMAppleStatusError ||
			cmdResult.Status == fleet.MDMAppleStatusCommandFormatError {

			// this might be a setup experience VPP install, so we'll try to update setup experience status
			// TODO: consider limiting this to only macOS hosts
			var fromSetupExperience bool
			if updated, err := maybeUpdateSetupExperienceStatus(r.Context, svc.ds, fleet.SetupExperienceVPPInstallResult{
				HostUUID:      cmdResult.UDID,
				CommandUUID:   cmdResult.CommandUUID,
				CommandStatus: cmdResult.Status,
			}, true); err != nil {
				return nil, ctxerr.Wrap(r.Context, err, "updating setup experience status from VPP install result")
			} else if updated {
				// TODO: call next step of setup experience?
				fromSetupExperience = true
				level.Debug(svc.logger).Log("msg", "setup experience script result updated", "host_uuid", cmdResult.UDID, "execution_id", cmdResult.CommandUUID)
			}
			user, act, err := svc.ds.GetPastActivityDataForVPPAppInstall(r.Context, cmdResult)
			if err != nil {
				if fleet.IsNotFound(err) {
					// Then this isn't a VPP install, so no activity generated
					return nil, nil
				}

				return nil, ctxerr.Wrap(r.Context, err, "fetching data for installed app store app activity")
			}
			act.FromSetupExperience = fromSetupExperience
			if err := newActivity(r.Context, user, act, svc.ds, svc.logger); err != nil {
				return nil, ctxerr.Wrap(r.Context, err, "creating activity for installed app store app")
			}
		}

		// If the command succeeded, then start the install verification process.
		if cmdResult.Status == fleet.MDMAppleStatusAcknowledged {
			// Only send a new InstalledApplicationList command if there's not one in flight
			commandsPending, err := svc.ds.IsHostPendingVPPInstallVerification(r.Context, cmdResult.Identifier())
			if err != nil {
				return nil, ctxerr.Wrap(r.Context, err, "get pending mdm commands by host")
			}
			if !commandsPending {
<<<<<<< HEAD
				cmdUUID := uuid.NewString()
				cmdUUID = fleet.VerifySoftwareInstallVPPPrefix + cmdUUID
				if err := svc.commander.InstalledApplicationList(r.Context, []string{cmdResult.Identifier()}, cmdUUID, true); err != nil {
=======
				cmdUUID := fleet.VerifySoftwareInstallCommandUUID()
				if err := svc.commander.InstalledApplicationList(r.Context, []string{cmdResult.UDID}, cmdUUID, true); err != nil {
>>>>>>> 8d7e87c4
					return nil, ctxerr.Wrap(r.Context, err, "sending list app command to verify install")
				}

				// update the install record
				if err := svc.ds.AssociateVPPInstallToVerificationUUID(r.Context, cmdResult.CommandUUID, cmdUUID); err != nil {
					return nil, ctxerr.Wrap(r.Context, err, "update install record")
				}

			}
		}
	case "DeviceConfigured":
		if err := svc.ds.SetHostAwaitingConfiguration(r.Context, r.ID, false); err != nil {
			return nil, ctxerr.Wrap(r.Context, err, "failed to mark host as non longer awaiting configuration")
		}
	case "InstalledApplicationList":
		level.Debug(svc.logger).Log("msg", "calling handlers for InstalledApplicationList")
<<<<<<< HEAD
		res, err := NewInstalledApplicationListResult(r.Context, cmdResult.Raw, cmdResult.CommandUUID, cmdResult.Identifier())
=======
		host, err := svc.ds.HostByIdentifier(r.Context, cmdResult.UDID)
		if err != nil {
			return nil, ctxerr.Wrap(r.Context, err, "get host by identifier")
		}
		res, err := NewInstalledApplicationListResult(r.Context, cmdResult.Raw, cmdResult.CommandUUID, cmdResult.UDID, host.Platform)
>>>>>>> 8d7e87c4
		if err != nil {
			return nil, ctxerr.Wrap(r.Context, err, "new installed application list result")
		}

		for _, f := range svc.commandHandlers["InstalledApplicationList"] {
			if err := f(r.Context, res); err != nil {
				return nil, ctxerr.Wrap(r.Context, err, "InstalledApplicationList handler failed")
			}
		}
	}

	return nil, nil
}

func (svc *MDMAppleCheckinAndCommandService) handleRefetch(r *mdm.Request, cmdResult *mdm.CommandResults) (*mdm.Command, error) {
	ctx := r.Context
	host, err := svc.ds.HostByIdentifier(ctx, cmdResult.Identifier())
	if err != nil {
		return nil, ctxerr.Wrap(ctx, err, "failed to get host by identifier")
	}

	switch {
	case strings.HasPrefix(cmdResult.CommandUUID, fleet.RefetchAppsCommandUUIDPrefix):
		return svc.handleRefetchAppsResults(ctx, host, cmdResult)

	case strings.HasPrefix(cmdResult.CommandUUID, fleet.RefetchCertsCommandUUIDPrefix):
		return svc.handleRefetchCertsResults(ctx, host, cmdResult)

	case strings.HasPrefix(cmdResult.CommandUUID, fleet.RefetchDeviceCommandUUIDPrefix):
		return svc.handleRefetchDeviceResults(ctx, host, cmdResult)

	default:
		// This should never happen, but just in case we'll return an error.
		return nil, ctxerr.New(ctx, fmt.Sprintf("unknown refetch command type %s", cmdResult.CommandUUID))
	}
}

func (svc *MDMAppleCheckinAndCommandService) handleRefetchAppsResults(ctx context.Context, host *fleet.Host, cmdResult *mdm.CommandResults) (*mdm.Command, error) {
	if !strings.HasPrefix(cmdResult.CommandUUID, fleet.RefetchAppsCommandUUIDPrefix) {
		// Caller should have checked this, but just in case we'll return an error.
		return nil, ctxerr.New(ctx, fmt.Sprintf("expected REFETCH-APPS- prefix but got %s", cmdResult.CommandUUID))
	}

	// We remove pending command first in case there is an error processing the results, so that we don't prevent another refetch.
	if err := svc.ds.RemoveHostMDMCommand(ctx, fleet.HostMDMCommand{
		HostID:      host.ID,
		CommandType: fleet.RefetchAppsCommandUUIDPrefix,
	}); err != nil {
		return nil, ctxerr.Wrap(ctx, err, "remove refetch apps command")
	}

	if host.Platform != "ios" && host.Platform != "ipados" {
		return nil, ctxerr.New(ctx, "refetch apps command sent to non-iOS/non-iPadOS host")
	}
	source := "ios_apps"
	if host.Platform == "ipados" {
		source = "ipados_apps"
	}

	response := cmdResult.Raw
	software, err := unmarshalAppList(ctx, response, source)
	if err != nil {
		return nil, ctxerr.Wrap(ctx, err, "unmarshal app list")
	}
	_, err = svc.ds.UpdateHostSoftware(ctx, host.ID, software)
	if err != nil {
		return nil, ctxerr.Wrap(ctx, err, "update host software")
	}

	return nil, nil
}

func (svc *MDMAppleCheckinAndCommandService) handleRefetchCertsResults(ctx context.Context, host *fleet.Host, cmdResult *mdm.CommandResults) (*mdm.Command, error) {
	if !strings.HasPrefix(cmdResult.CommandUUID, fleet.RefetchCertsCommandUUIDPrefix) {
		// Caller should have checked this, but just in case we'll return an error.
		return nil, ctxerr.New(ctx, fmt.Sprintf("expected REFETCH-CERTS- prefix but got %s", cmdResult.CommandUUID))
	}

	// We remove pending command first in case there is an error processing the results, so that we don't prevent another refetch.
	if err := svc.ds.RemoveHostMDMCommand(ctx, fleet.HostMDMCommand{
		HostID:      host.ID,
		CommandType: fleet.RefetchCertsCommandUUIDPrefix,
	}); err != nil {
		return nil, ctxerr.Wrap(ctx, err, "refetch certs: remove refetch command")
	}

	// TODO(mna): when we add iOS/iPadOS support for https://github.com/fleetdm/fleet/issues/26913,
	// this is where we'll need to identify user-keychain certs for iPad/iPhone. For now we set
	// them all as "system" certificates.
	var listResp fleet.MDMAppleCertificateListResponse
	if err := plist.Unmarshal(cmdResult.Raw, &listResp); err != nil {
		return nil, ctxerr.Wrap(ctx, err, "refetch certs: unmarshal certificate list command result")
	}
	payload := make([]*fleet.HostCertificateRecord, 0, len(listResp.CertificateList))
	for _, cert := range listResp.CertificateList {
		parsed, err := cert.Parse(host.ID)
		if err != nil {
			return nil, ctxerr.Wrap(ctx, err, "refetch certs: parse certificate")
		}
		payload = append(payload, parsed)
	}

	if err := svc.ds.UpdateHostCertificates(ctx, host.ID, host.UUID, payload); err != nil {
		return nil, ctxerr.Wrap(ctx, err, "refetch certs: update host certificates")
	}

	return nil, nil
}

func (svc *MDMAppleCheckinAndCommandService) handleRefetchDeviceResults(ctx context.Context, host *fleet.Host, cmdResult *mdm.CommandResults) (*mdm.Command, error) {
	if !strings.HasPrefix(cmdResult.CommandUUID, fleet.RefetchDeviceCommandUUIDPrefix) {
		// Caller should have checked this, but just in case we'll return an error.
		return nil, ctxerr.New(ctx, fmt.Sprintf("expected REFETCH-DEVICE- prefix but got %s", cmdResult.CommandUUID))
	}

	// We remove pending command first in case there is an error processing the results, so that we don't prevent another refetch.
	if err := svc.ds.RemoveHostMDMCommand(ctx, fleet.HostMDMCommand{
		HostID:      host.ID,
		CommandType: fleet.RefetchDeviceCommandUUIDPrefix,
	}); err != nil {
		return nil, ctxerr.Wrap(ctx, err, "remove refetch device command")
	}

	var deviceInformationResponse struct {
		QueryResponses map[string]interface{} `plist:"QueryResponses"`
	}
	if err := plist.Unmarshal(cmdResult.Raw, &deviceInformationResponse); err != nil {
		return nil, ctxerr.Wrap(ctx, err, "failed to unmarshal device information command result")
	}
	deviceName := deviceInformationResponse.QueryResponses["DeviceName"].(string)
	deviceCapacity := deviceInformationResponse.QueryResponses["DeviceCapacity"].(float64)
	availableDeviceCapacity := deviceInformationResponse.QueryResponses["AvailableDeviceCapacity"].(float64)
	osVersion := deviceInformationResponse.QueryResponses["OSVersion"].(string)
	var wifiMac string
	wifiMacVal, ok := deviceInformationResponse.QueryResponses["WiFiMAC"]
	if ok {
		// WiFiMAC info is not present for user-enrolled devices
		wifiMac = wifiMacVal.(string)
	}
	productName := deviceInformationResponse.QueryResponses["ProductName"].(string)
	host.ComputerName = deviceName
	host.Hostname = deviceName
	host.GigsDiskSpaceAvailable = availableDeviceCapacity
	host.GigsTotalDiskSpace = deviceCapacity
	var (
		osVersionPrefix string
		platform        string
	)
	if strings.HasPrefix(productName, "iPhone") {
		osVersionPrefix = "iOS"
		platform = "ios"
	} else { // iPad
		osVersionPrefix = "iPadOS"
		platform = "ipados"
	}
	host.OSVersion = osVersionPrefix + " " + osVersion
	host.PrimaryMac = wifiMac
	host.HardwareModel = productName
	host.DetailUpdatedAt = time.Now()
	host.RefetchRequested = false

	if err := svc.ds.UpdateHost(ctx, host); err != nil {
		return nil, ctxerr.Wrap(ctx, err, "failed to update host")
	}
	if err := svc.ds.SetOrUpdateHostDisksSpace(ctx, host.ID, availableDeviceCapacity, 100*availableDeviceCapacity/deviceCapacity,
		deviceCapacity); err != nil {
		return nil, ctxerr.Wrap(ctx, err, "failed to update host storage")
	}
	if err := svc.ds.UpdateHostOperatingSystem(ctx, host.ID, fleet.OperatingSystem{
		Name:     osVersionPrefix,
		Version:  osVersion,
		Platform: platform,
	}); err != nil {
		return nil, ctxerr.Wrap(ctx, err, "failed to update host operating system")
	}

	if host.MDM.EnrollmentStatus != nil && *host.MDM.EnrollmentStatus == "Pending" {
		// Since the device has been refetched, we can assume it's enrolled.
		if err := svc.ds.UpdateMDMData(ctx, host.ID, true); err != nil {
			return nil, ctxerr.Wrap(ctx, err, "failed to update MDM data")
		}
	}
	return nil, nil
}

type InstalledApplicationListResult interface {
	fleet.MDMCommandResults
	AvailableApps() []fleet.Software
	HostPlatform() string
}

type installedApplicationListResult struct {
	raw           []byte
	availableApps []fleet.Software
	uuid          string
	hostUUID      string
	hostPlatform  string
}

func (i *installedApplicationListResult) Raw() []byte                     { return i.raw }
func (i *installedApplicationListResult) UUID() string                    { return i.uuid }
func (i *installedApplicationListResult) HostUUID() string                { return i.hostUUID }
func (i *installedApplicationListResult) AvailableApps() []fleet.Software { return i.availableApps }
func (i *installedApplicationListResult) HostPlatform() string            { return i.hostPlatform }

func NewInstalledApplicationListResult(ctx context.Context, rawResult []byte, uuid, hostUUID, hostPlatform string) (InstalledApplicationListResult, error) {
	var source string
	switch hostPlatform {
	case "ios":
		source = "ios_apps"
	case "ipados":
		source = "ipados_apps"
	default:
		source = "apps"
	}
	list, err := unmarshalAppList(ctx, rawResult, source)
	if err != nil {
		return nil, ctxerr.Wrap(ctx, err, "unmarshal app list for new installed application list result")
	}

	return &installedApplicationListResult{
		raw:           rawResult,
		uuid:          uuid,
		availableApps: list,
		hostUUID:      hostUUID,
		hostPlatform:  hostPlatform,
	}, nil
}

func NewInstalledApplicationListResultsHandler(
	ds fleet.Datastore,
	commander *apple_mdm.MDMAppleCommander,
	logger kitlog.Logger,
	verifyTimeout, verifyRequestDelay time.Duration,
) fleet.MDMCommandResultsHandler {
	return func(ctx context.Context, commandResults fleet.MDMCommandResults) error {
		installedAppResult, ok := commandResults.(InstalledApplicationListResult)
		if !ok {
			return ctxerr.New(ctx, "unexpected results type")
		}

		// Then it's not a command sent by Fleet, so skip it
		if !strings.HasPrefix(installedAppResult.UUID(), fleet.VerifySoftwareInstallVPPPrefix) {
			return nil
		}

		installedApps := installedAppResult.AvailableApps()

		expectedInstalls, err := ds.GetUnverifiedVPPInstallsForHost(ctx, installedAppResult.HostUUID())
		if err != nil {
			if fleet.IsNotFound(err) {
				// Then something weird happened, so log it and exit (we can't do anything here in this case).
				level.Warn(logger).Log("msg", "no vpp installs found for verification UUID", "command_uuid", installedAppResult.UUID())
				return nil
			}
			return ctxerr.Wrap(ctx, err, "InstalledApplicationList handler: getting install record")
		}

		installsByBundleID := map[string]fleet.Software{}
		for _, install := range installedApps {
			installsByBundleID[install.BundleIdentifier] = install
		}

		// We've handled the "no installs found" case above, and this is scoped to a single host via the host
		// UUID, so this is OK.
		hostID := expectedInstalls[0].HostID

		var poll, shouldRefetch bool
		for _, expectedInstall := range expectedInstalls {
			// If we don't find the app in the result, then we need to poll for it (within the timeout).
			// These are not pointers, so no need to check `ok` here.
			appFromResult := installsByBundleID[expectedInstall.BundleIdentifier]

			var terminalStatus string
			switch {
			case appFromResult.Installed:
				if err := ds.SetVPPInstallAsVerified(ctx, expectedInstall.HostID, expectedInstall.InstallCommandUUID, installedAppResult.UUID()); err != nil {
					return ctxerr.Wrap(ctx, err, "InstalledApplicationList handler: set vpp install verified")
				}

				terminalStatus = fleet.MDMAppleStatusAcknowledged
				shouldRefetch = true
			case expectedInstall.InstallCommandAckAt != nil && time.Since(*expectedInstall.InstallCommandAckAt) > verifyTimeout:
				if err := ds.SetVPPInstallAsFailed(ctx, expectedInstall.HostID, expectedInstall.InstallCommandUUID, installedAppResult.UUID()); err != nil {
					return ctxerr.Wrap(ctx, err, "InstalledApplicationList handler: set vpp install failed")
				}

				terminalStatus = fleet.MDMAppleStatusError
			}

			if terminalStatus == "" {
				poll = true
				continue
			}

			// this might be a setup experience VPP install, so we'll try to update setup experience status
			var fromSetupExperience bool
			if updated, err := maybeUpdateSetupExperienceStatus(ctx, ds, fleet.SetupExperienceVPPInstallResult{
				HostUUID:      installedAppResult.HostUUID(),
				CommandUUID:   expectedInstall.InstallCommandUUID,
				CommandStatus: terminalStatus,
			}, true); err != nil {
				return ctxerr.Wrap(ctx, err, "updating setup experience status from VPP install result")
			} else if updated {
				fromSetupExperience = true
				level.Debug(logger).Log("msg", "setup experience script result updated", "host_uuid", installedAppResult.HostUUID(), "execution_id", expectedInstall.InstallCommandUUID)
			}

			// create an activity for installing only if we're in a terminal state
			user, act, err := ds.GetPastActivityDataForVPPAppInstall(ctx, &mdm.CommandResults{CommandUUID: expectedInstall.InstallCommandUUID, Status: terminalStatus})
			if err != nil {
				if fleet.IsNotFound(err) {
					// Then this isn't a VPP install, so no activity generated
					return nil
				}

				return ctxerr.Wrap(ctx, err, "fetching data for installed app store app activity")
			}
			act.FromSetupExperience = fromSetupExperience
			if err := newActivity(ctx, user, act, ds, logger); err != nil {
				return ctxerr.Wrap(ctx, err, "creating activity for installed app store app")
			}

		}

		if poll {
			// Queue a job to verify the VPP install.
			return ctxerr.Wrap(
				ctx,
				worker.QueueVPPInstallVerificationJob(ctx, ds, logger, worker.VerifyVPPTask, verifyRequestDelay, installedAppResult.HostUUID(), installedAppResult.UUID()),
				"InstalledApplicationList handler: queueing vpp install verification job",
			)
		}

		if shouldRefetch {
			switch installedAppResult.HostPlatform() {
			case "darwin":
				// Request host refetch to get the most up to date software data ASAP.
				if err := ds.UpdateHostRefetchRequested(ctx, hostID, true); err != nil {
					return ctxerr.Wrap(ctx, err, "request refetch for host after vpp install verification")
				}
			default:
				err = commander.InstalledApplicationList(ctx, []string{installedAppResult.HostUUID()}, fleet.RefetchAppsCommandUUID(), false)
				if err != nil {
					return ctxerr.Wrap(ctx, err, "refetch apps with MDM")
				}

				err = ds.AddHostMDMCommands(ctx, []fleet.HostMDMCommand{{HostID: hostID, CommandType: fleet.RefetchAppsCommandUUIDPrefix}})
				if err != nil {
					return ctxerr.Wrap(ctx, err, "add host mdm commands")
				}
			}
		}

		// If we get here, we're in a terminal state, so we can remove the verify command.
		return ctxerr.Wrap(
			ctx,
			ds.RemoveHostMDMCommand(ctx, fleet.HostMDMCommand{CommandType: fleet.VerifySoftwareInstallVPPPrefix, HostID: hostID}),
			"InstalledApplicationList handler: removing host mdm command",
		)
	}
}

func unmarshalAppList(ctx context.Context, response []byte, source string) ([]fleet.Software,
	error,
) {
	var appsResponse struct {
		InstalledApplicationList []map[string]interface{} `plist:"InstalledApplicationList"`
	}
	if err := plist.Unmarshal(response, &appsResponse); err != nil {
		return nil, ctxerr.Wrap(ctx, err, "failed to unmarshal installed application list command result")
	}

	truncateString := func(item interface{}, length int) string {
		str, ok := item.(string)
		if !ok {
			return ""
		}
		runes := []rune(str)
		if len(runes) > length {
			return string(runes[:length])
		}
		return str
	}

	var software []fleet.Software
	for _, app := range appsResponse.InstalledApplicationList {
		sw := fleet.Software{
			Name:             truncateString(app["Name"], fleet.SoftwareNameMaxLength),
			Version:          truncateString(app["ShortVersion"], fleet.SoftwareVersionMaxLength),
			BundleIdentifier: truncateString(app["Identifier"], fleet.SoftwareBundleIdentifierMaxLength),
			Source:           source,
		}
		if val, ok := app["Installing"]; ok {
			installing, ok := val.(bool)
			if !ok {
				return nil, ctxerr.New(ctx, "parsing Installing key")
			}

			sw.Installed = !installing
		}
		software = append(software, sw)
	}

	return software, nil
}

// mdmAppleDeliveryStatusFromCommandStatus converts a MDM command status to a
// fleet.MDMAppleDeliveryStatus.
//
// NOTE: this mapping does not include all
// possible delivery statuses (e.g., verified status is not included) is intended to
// only be used in the context of CommandAndReportResults in the MDMAppleCheckinAndCommandService.
// Extra care should be taken before using this function in other contexts.
func mdmAppleDeliveryStatusFromCommandStatus(cmdStatus string) *fleet.MDMDeliveryStatus {
	switch cmdStatus {
	case fleet.MDMAppleStatusAcknowledged:
		return &fleet.MDMDeliveryVerifying
	case fleet.MDMAppleStatusError, fleet.MDMAppleStatusCommandFormatError:
		return &fleet.MDMDeliveryFailed
	case fleet.MDMAppleStatusIdle, fleet.MDMAppleStatusNotNow:
		return &fleet.MDMDeliveryPending
	default:
		return nil
	}
}

// ensureFleetProfiles ensures there's a fleetd configuration profile in
// mdm_apple_configuration_profiles for each team and for "no team"
//
// We try our best to use each team's secret but we default to creating a
// profile with the global enroll secret if the team doesn't have any enroll
// secrets.
//
// This profile will be installed to all hosts in the team (or "no team",) but it
// will only be used by hosts that have a fleetd installation without an enroll
// secret and fleet URL (mainly DEP enrolled hosts).
func ensureFleetProfiles(ctx context.Context, ds fleet.Datastore, logger kitlog.Logger, signingCertDER []byte) error {
	appCfg, err := ds.AppConfig(ctx)
	if err != nil {
		return ctxerr.Wrap(ctx, err, "fetching app config")
	}

	var rootCAProfContents bytes.Buffer
	params := mobileconfig.FleetCARootTemplateOptions{
		PayloadIdentifier: mobileconfig.FleetCARootConfigPayloadIdentifier,
		PayloadName:       mdm_types.FleetCAConfigProfileName,
		Certificate:       base64.StdEncoding.EncodeToString(signingCertDER),
	}

	if err := mobileconfig.FleetCARootTemplate.Execute(&rootCAProfContents, params); err != nil {
		return ctxerr.Wrap(ctx, err, "executing fleet root CA config template")
	}

	b := rootCAProfContents.Bytes()

	enrollSecrets, err := ds.AggregateEnrollSecretPerTeam(ctx)
	if err != nil {
		return ctxerr.Wrap(ctx, err, "getting enroll secrets aggregates")
	}

	globalSecret := ""
	for _, es := range enrollSecrets {
		if es.TeamID == nil {
			globalSecret = es.Secret
		}
	}

	var profiles []*fleet.MDMAppleConfigProfile
	for _, es := range enrollSecrets {
		if es.Secret == "" {
			var msg string
			if es.TeamID != nil {
				msg += fmt.Sprintf("team_id %d doesn't have an enroll secret, ", *es.TeamID)
			}
			if globalSecret == "" {
				logger.Log("err", msg+"no global enroll secret found, skipping the creation of a com.fleetdm.fleetd.config profile")
				continue
			}
			logger.Log("err", msg+"using a global enroll secret for com.fleetdm.fleetd.config profile")
			es.Secret = globalSecret
		}

		var contents bytes.Buffer
		params := mobileconfig.FleetdProfileOptions{
			EnrollSecret: es.Secret,
			ServerURL:    appCfg.ServerSettings.ServerURL, // ServerURL must be set to the Fleet URL.  Do not use appCfg.MDMUrl() here.
			PayloadType:  mobileconfig.FleetdConfigPayloadIdentifier,
			PayloadName:  mdm_types.FleetdConfigProfileName,
		}

		if err := mobileconfig.FleetdProfileTemplate.Execute(&contents, params); err != nil {
			return ctxerr.Wrap(ctx, err, "executing fleetd config template")
		}

		cp, err := fleet.NewMDMAppleConfigProfile(contents.Bytes(), es.TeamID)
		if err != nil {
			return ctxerr.Wrap(ctx, err, "building fleetd configuration profile")
		}
		profiles = append(profiles, cp)

		rootCAProf, err := fleet.NewMDMAppleConfigProfile(b, es.TeamID)
		if err != nil {
			return ctxerr.Wrap(ctx, err, "building root CA configuration profile")
		}
		profiles = append(profiles, rootCAProf)
	}

	if err := ds.BulkUpsertMDMAppleConfigProfiles(ctx, profiles); err != nil {
		return ctxerr.Wrap(ctx, err, "bulk-upserting configuration profiles")
	}

	return nil
}

func SendPushesToPendingDevices(
	ctx context.Context,
	ds fleet.Datastore,
	commander *apple_mdm.MDMAppleCommander,
	logger kitlog.Logger,
) error {
	enrollmentIDs, err := ds.GetEnrollmentIDsWithPendingMDMAppleCommands(ctx)
	if err != nil {
		return ctxerr.Wrap(ctx, err, "getting host uuids with pending commands")
	}

	if len(enrollmentIDs) == 0 {
		return nil
	}

	if err := commander.SendNotifications(ctx, enrollmentIDs); err != nil {
		var apnsErr *apple_mdm.APNSDeliveryError
		if errors.As(err, &apnsErr) {
			level.Info(logger).Log("msg", "failed to send APNs notification to some hosts", "error", apnsErr.Error())
			return nil
		}

		return ctxerr.Wrap(ctx, err, "sending push notifications")

	}

	return nil
}

func ReconcileAppleDeclarations(
	ctx context.Context,
	ds fleet.Datastore,
	commander *apple_mdm.MDMAppleCommander,
	logger kitlog.Logger,
) error {
	appConfig, err := ds.AppConfig(ctx)
	if err != nil {
		return fmt.Errorf("reading app config: %w", err)
	}
	if !appConfig.MDM.EnabledAndConfigured {
		return nil
	}

	// batch set declarations as pending
	changedHosts, err := ds.MDMAppleBatchSetHostDeclarationState(ctx)
	if err != nil {
		return ctxerr.Wrap(ctx, err, "updating host declaration state")
	}

	// Find any hosts that requested a resync. This is used to cover special cases where we're not
	// 100% certain of the declarations on the device.
	resyncHosts, err := ds.MDMAppleHostDeclarationsGetAndClearResync(ctx)
	if err != nil {
		return ctxerr.Wrap(ctx, err, "getting and clearing resync hosts")
	}
	if len(resyncHosts) > 0 {
		changedHosts = append(changedHosts, resyncHosts...)
		// Deduplicate changedHosts
		uniqueHosts := make(map[string]struct{})
		deduplicatedHosts := make([]string, 0, len(changedHosts))
		for _, id := range changedHosts {
			if _, exists := uniqueHosts[id]; !exists {
				uniqueHosts[id] = struct{}{}
				deduplicatedHosts = append(deduplicatedHosts, id)
			}
		}
		changedHosts = deduplicatedHosts
	}

	if len(changedHosts) == 0 {
		level.Info(logger).Log("msg", "no hosts with changed declarations")
		return nil
	}

	// send a DeclarativeManagement command to start a sync
	if err := commander.DeclarativeManagement(ctx, changedHosts, uuid.NewString()); err != nil {
		return ctxerr.Wrap(ctx, err, "issuing DeclarativeManagement command")
	}

	level.Info(logger).Log("msg", "sent DeclarativeManagement command", "host_number", len(changedHosts))

	return nil
}

// install/removeTargets are maps from profileUUID -> command uuid and host
// UUIDs as the underlying MDM services are optimized to send one command to
// multiple hosts at the same time. Note that the same command uuid is used
// for all hosts in a given install/remove target operation.
type cmdTarget struct {
	cmdUUID       string
	profIdent     string
	enrollmentIDs []string
}

// Number of hours to wait for a user enrollment to exist for a host after its
// device enrollment. After that duration, the user-scoped profiles will be
// delivered to the device-channel.
const hoursToWaitForUserEnrollmentAfterDeviceEnrollment = 2

func ReconcileAppleProfiles(
	ctx context.Context,
	ds fleet.Datastore,
	commander *apple_mdm.MDMAppleCommander,
	logger kitlog.Logger,
) error {
	appConfig, err := ds.AppConfig(ctx)
	if err != nil {
		return fmt.Errorf("reading app config: %w", err)
	}
	if !appConfig.MDM.EnabledAndConfigured {
		return nil
	}

	// Map of host UUID->User Channel enrollment ID so that we can cache them per-device
	userEnrollmentMap := make(map[string]string)
	userEnrollmentsToHostUUIDsMap := make(map[string]string) // the same thing in reverse

	assets, err := ds.GetAllMDMConfigAssetsByName(ctx, []fleet.MDMAssetName{
		fleet.MDMAssetCACert,
	}, nil)
	if err != nil {
		return ctxerr.Wrap(ctx, err, "getting Apple SCEP")
	}

	block, _ := pem.Decode(assets[fleet.MDMAssetCACert].Value)
	if block == nil || block.Type != "CERTIFICATE" {
		return ctxerr.Wrap(ctx, err, "failed to decode PEM block from SCEP certificate")
	}

	if err := ensureFleetProfiles(ctx, ds, logger, block.Bytes); err != nil {
		logger.Log("err", "unable to ensure a fleetd configuration profiles are in place", "details", err)
	}

	// retrieve the profiles to install/remove.
	toInstall, err := ds.ListMDMAppleProfilesToInstall(ctx)
	if err != nil {
		return ctxerr.Wrap(ctx, err, "getting profiles to install")
	}

	// Exclude macOS only profiles from iPhones/iPads.
	toInstall = fleet.FilterMacOSOnlyProfilesFromIOSIPadOS(toInstall)

	toRemove, err := ds.ListMDMAppleProfilesToRemove(ctx)
	if err != nil {
		return ctxerr.Wrap(ctx, err, "getting profiles to remove")
	}

	getHostUserEnrollmentID := func(hostUUID string) (string, error) {
		userEnrollmentID, ok := userEnrollmentMap[hostUUID]
		if !ok {
			userNanoEnrollment, err := ds.GetNanoMDMUserEnrollment(ctx, hostUUID)
			if err != nil {
				return "", ctxerr.Wrap(ctx, err, "getting user enrollment for host")
			}
			if userNanoEnrollment != nil {
				userEnrollmentID = userNanoEnrollment.ID
			}
			userEnrollmentMap[hostUUID] = userEnrollmentID
			if userEnrollmentID != "" {
				userEnrollmentsToHostUUIDsMap[userEnrollmentID] = hostUUID
			}
		}
		return userEnrollmentID, nil
	}

	isAwaitingUserEnrollment := func(prof *fleet.MDMAppleProfilePayload) (bool, error) {
		if prof.Scope != fleet.PayloadScopeUser {
			return false, nil
		}

		userEnrollmentID, err := getHostUserEnrollmentID(prof.HostUUID)
		if userEnrollmentID != "" || err != nil {
			// there is a user enrollment (so it is not waiting for one), or it failed looking for one
			return false, err
		}

		if prof.DeviceEnrolledAt != nil && time.Since(*prof.DeviceEnrolledAt) < hoursToWaitForUserEnrollmentAfterDeviceEnrollment*time.Hour {
			return true, nil
		}
		return false, nil
	}

	// Perform aggregations to support all the operations we need to do

	// toGetContents contains the UUIDs of all the profiles from which we
	// need to retrieve contents. Since the previous query returns one row
	// per host, it would be too expensive to retrieve the profile contents
	// there, so we make another request. Using a map to deduplicate.
	toGetContents := make(map[string]bool)

	// hostProfiles tracks each host_mdm_apple_profile we need to upsert
	// with the new status, operation_type, etc.
	hostProfiles := make([]*fleet.MDMAppleBulkUpsertHostProfilePayload, 0, len(toInstall)+len(toRemove))

	// profileIntersection tracks profilesToAdd ∩ profilesToRemove, this is used to avoid:
	//
	// - Sending a RemoveProfile followed by an InstallProfile for a
	// profile with an identifier that's already installed, which can cause
	// racy behaviors.
	// - Sending a InstallProfile command for a profile that's exactly the
	// same as the one installed. Customers have reported that sending the
	// command causes unwanted behavior.
	profileIntersection := apple_mdm.NewProfileBimap()
	profileIntersection.IntersectByIdentifierAndHostUUID(toInstall, toRemove)

	// hostProfilesToCleanup is used to track profiles that should be removed
	// from the database directly without having to issue a RemoveProfile
	// command.
	hostProfilesToCleanup := []*fleet.MDMAppleProfilePayload{}

	// Index host profiles to install by host and profile UUID, for easier bulk error processing
	hostProfilesToInstallMap := make(map[hostProfileUUID]*fleet.MDMAppleBulkUpsertHostProfilePayload, len(toInstall))

	installTargets, removeTargets := make(map[string]*cmdTarget), make(map[string]*cmdTarget)
	for _, p := range toInstall {
		if pp, ok := profileIntersection.GetMatchingProfileInCurrentState(p); ok {
			// if the profile was in any other status than `failed`
			// and the checksums match (the profiles are exactly
			// the same) we don't send another InstallProfile
			// command.

			if pp.Status != &fleet.MDMDeliveryFailed && bytes.Equal(pp.Checksum, p.Checksum) {
				hostProfile := &fleet.MDMAppleBulkUpsertHostProfilePayload{
					ProfileUUID:       p.ProfileUUID,
					HostUUID:          p.HostUUID,
					ProfileIdentifier: p.ProfileIdentifier,
					ProfileName:       p.ProfileName,
					Checksum:          p.Checksum,
					SecretsUpdatedAt:  p.SecretsUpdatedAt,
					OperationType:     pp.OperationType,
					Status:            pp.Status,
					CommandUUID:       pp.CommandUUID,
					Detail:            pp.Detail,
					Scope:             pp.Scope,
				}
				hostProfiles = append(hostProfiles, hostProfile)
				hostProfilesToInstallMap[hostProfileUUID{HostUUID: p.HostUUID, ProfileUUID: p.ProfileUUID}] = hostProfile
				continue
			}
		}

		wait, err := isAwaitingUserEnrollment(p)
		if err != nil {
			return err
		}
		if wait {
			// user-scoped profile still waiting for a user enrollment, leave the
			// profile in NULL status
			hostProfile := &fleet.MDMAppleBulkUpsertHostProfilePayload{
				ProfileUUID:       p.ProfileUUID,
				HostUUID:          p.HostUUID,
				ProfileIdentifier: p.ProfileIdentifier,
				ProfileName:       p.ProfileName,
				Checksum:          p.Checksum,
				SecretsUpdatedAt:  p.SecretsUpdatedAt,
				OperationType:     fleet.MDMOperationTypeInstall,
				Status:            nil,
				Scope:             p.Scope,
			}
			hostProfiles = append(hostProfiles, hostProfile)
			hostProfilesToInstallMap[hostProfileUUID{HostUUID: p.HostUUID, ProfileUUID: p.ProfileUUID}] = hostProfile
			continue
		}

		toGetContents[p.ProfileUUID] = true

		target := installTargets[p.ProfileUUID]
		if target == nil {
			target = &cmdTarget{
				cmdUUID:   uuid.New().String(),
				profIdent: p.ProfileIdentifier,
			}
			installTargets[p.ProfileUUID] = target
		}

		if p.Scope == fleet.PayloadScopeUser {
			userEnrollmentID, err := getHostUserEnrollmentID(p.HostUUID)
			if err != nil {
				return err
			}
			if userEnrollmentID == "" {
				level.Warn(logger).Log("msg", "host does not have a user enrollment, failing profile installation",
					"host_uuid", p.HostUUID, "profile_uuid", p.ProfileUUID, "profile_identifier", p.ProfileIdentifier)
				hostProfile := &fleet.MDMAppleBulkUpsertHostProfilePayload{
					ProfileUUID:       p.ProfileUUID,
					HostUUID:          p.HostUUID,
					OperationType:     fleet.MDMOperationTypeInstall,
					Status:            &fleet.MDMDeliveryFailed,
					Detail:            "This setting couldn't be enforced because the user channel doesn't exist for this host. Currently, Fleet creates the user channel for hosts that automatically enroll.",
					CommandUUID:       "",
					ProfileIdentifier: p.ProfileIdentifier,
					ProfileName:       p.ProfileName,
					Checksum:          p.Checksum,
					SecretsUpdatedAt:  p.SecretsUpdatedAt,
					Scope:             p.Scope,
				}
				hostProfiles = append(hostProfiles, hostProfile)
				continue
			}

			target.enrollmentIDs = append(target.enrollmentIDs, userEnrollmentID)
		} else {
			target.enrollmentIDs = append(target.enrollmentIDs, p.HostUUID)
		}
		toGetContents[p.ProfileUUID] = true

		hostProfile := &fleet.MDMAppleBulkUpsertHostProfilePayload{
			ProfileUUID:       p.ProfileUUID,
			HostUUID:          p.HostUUID,
			OperationType:     fleet.MDMOperationTypeInstall,
			Status:            &fleet.MDMDeliveryPending,
			CommandUUID:       target.cmdUUID,
			ProfileIdentifier: p.ProfileIdentifier,
			ProfileName:       p.ProfileName,
			Checksum:          p.Checksum,
			SecretsUpdatedAt:  p.SecretsUpdatedAt,
			Scope:             p.Scope,
		}
		hostProfiles = append(hostProfiles, hostProfile)
		hostProfilesToInstallMap[hostProfileUUID{HostUUID: p.HostUUID, ProfileUUID: p.ProfileUUID}] = hostProfile
	}

	for _, p := range toRemove {
		// Exclude profiles that are also marked for installation.
		if _, ok := profileIntersection.GetMatchingProfileInDesiredState(p); ok {
			hostProfilesToCleanup = append(hostProfilesToCleanup, p)
			continue
		}

		if p.FailedInstallOnHost() {
			// then we shouldn't send an additional remove command since it failed to install on the host.
			hostProfilesToCleanup = append(hostProfilesToCleanup, p)
			continue
		}
		if p.PendingInstallOnHost() {
			// The profile most likely did not install on host. However, it is possible that the profile
			// is currently being installed. So, we clean up the profile from the database, but also send
			// a remove command to the host.
			hostProfilesToCleanup = append(hostProfilesToCleanup, p)
			// IgnoreError is set since the removal command is likely to fail.
			p.IgnoreError = true
		}

		target := removeTargets[p.ProfileUUID]
		if target == nil {
			target = &cmdTarget{
				cmdUUID:   uuid.New().String(),
				profIdent: p.ProfileIdentifier,
			}
			removeTargets[p.ProfileUUID] = target
		}

		if p.Scope == fleet.PayloadScopeUser {
			userEnrollmentID, err := getHostUserEnrollmentID(p.HostUUID)
			if err != nil {
				return err
			}
			if userEnrollmentID == "" {
				level.Warn(logger).Log("msg", "host does not have a user enrollment, cannot remove user scoped profile",
					"host_uuid", p.HostUUID, "profile_uuid", p.ProfileUUID, "profile_identifier", p.ProfileIdentifier)
				hostProfilesToCleanup = append(hostProfilesToCleanup, p)
				continue
			}

			target.enrollmentIDs = append(target.enrollmentIDs, userEnrollmentID)
		} else {
			target.enrollmentIDs = append(target.enrollmentIDs, p.HostUUID)
		}

		hostProfiles = append(hostProfiles, &fleet.MDMAppleBulkUpsertHostProfilePayload{
			ProfileUUID:       p.ProfileUUID,
			HostUUID:          p.HostUUID,
			OperationType:     fleet.MDMOperationTypeRemove,
			Status:            &fleet.MDMDeliveryPending,
			CommandUUID:       target.cmdUUID,
			ProfileIdentifier: p.ProfileIdentifier,
			ProfileName:       p.ProfileName,
			Checksum:          p.Checksum,
			SecretsUpdatedAt:  p.SecretsUpdatedAt,
			IgnoreError:       p.IgnoreError,
			Scope:             p.Scope,
		})
	}

	// delete all profiles that have a matching identifier to be installed.
	// This is to prevent sending both a `RemoveProfile` and an
	// `InstallProfile` for the same identifier, which can cause race
	// conditions. It's better to "update" the profile by sending a single
	// `InstallProfile` command.
	//
	// Create a map of command UUIDs to host IDs
	commandUUIDToHostIDsCleanupMap := make(map[string][]string)
	for _, hp := range hostProfilesToCleanup {
		// Certain failure scenarios may leave the profile without a command UUID, so skip those
		if hp.CommandUUID != "" {
			commandUUIDToHostIDsCleanupMap[hp.CommandUUID] = append(commandUUIDToHostIDsCleanupMap[hp.CommandUUID], hp.HostUUID)
		}
	}
	// We need to delete commands from the nano queue so they don't get sent to device.
	if len(commandUUIDToHostIDsCleanupMap) > 0 {
		if err := commander.BulkDeleteHostUserCommandsWithoutResults(ctx, commandUUIDToHostIDsCleanupMap); err != nil {
			return ctxerr.Wrap(ctx, err, "deleting nano commands without results")
		}
	}
	if err := ds.BulkDeleteMDMAppleHostsConfigProfiles(ctx, hostProfilesToCleanup); err != nil {
		return ctxerr.Wrap(ctx, err, "deleting profiles that didn't change")
	}

	// First update all the profiles in the database before sending the
	// commands, this prevents race conditions where we could get a
	// response from the device before we set its status as 'pending'
	//
	// We'll do another pass at the end to revert any changes for failed
	// deliveries.
	if err := ds.BulkUpsertMDMAppleHostProfiles(ctx, hostProfiles); err != nil {
		return ctxerr.Wrap(ctx, err, "updating host profiles")
	}

	// Grab the contents of all the profiles we need to install
	profileUUIDs := make([]string, 0, len(toGetContents))
	for pUUID := range toGetContents {
		profileUUIDs = append(profileUUIDs, pUUID)
	}
	profileContents, err := ds.GetMDMAppleProfilesContents(ctx, profileUUIDs)
	if err != nil {
		return ctxerr.Wrap(ctx, err, "get profile contents")
	}

	// Insert variables into profile contents of install targets. Variables may be host-specific.
	err = preprocessProfileContents(ctx, appConfig, ds,
		eeservice.NewSCEPConfigService(logger, nil),
		digicert.NewService(digicert.WithLogger(logger)),
		logger, installTargets, profileContents, hostProfilesToInstallMap, userEnrollmentsToHostUUIDsMap)
	if err != nil {
		return err
	}

	// Find the profiles containing secret variables.
	profilesWithSecrets, err := findProfilesWithSecrets(logger, installTargets, profileContents)
	if err != nil {
		return err
	}

	type remoteResult struct {
		Err     error
		CmdUUID string
	}

	// Send the install/remove commands for each profile.
	var wgProd, wgCons sync.WaitGroup
	ch := make(chan remoteResult)

	execCmd := func(profUUID string, target *cmdTarget, op fleet.MDMOperationType) {
		defer wgProd.Done()

		var err error
		switch op {
		case fleet.MDMOperationTypeInstall:
			if _, ok := profilesWithSecrets[profUUID]; ok {
				err = commander.EnqueueCommandInstallProfileWithSecrets(ctx, target.enrollmentIDs, profileContents[profUUID], target.cmdUUID)
			} else {
				err = commander.InstallProfile(ctx, target.enrollmentIDs, profileContents[profUUID], target.cmdUUID)
			}
		case fleet.MDMOperationTypeRemove:
			err = commander.RemoveProfile(ctx, target.enrollmentIDs, target.profIdent, target.cmdUUID)
		}

		var e *apple_mdm.APNSDeliveryError
		switch {
		case errors.As(err, &e):
			level.Debug(logger).Log("err", "sending push notifications, profiles still enqueued", "details", err)
		case err != nil:
			level.Error(logger).Log("err", fmt.Sprintf("enqueue command to %s profiles", op), "details", err)
			ch <- remoteResult{err, target.cmdUUID}
		}
	}
	for profUUID, target := range installTargets {
		wgProd.Add(1)
		go execCmd(profUUID, target, fleet.MDMOperationTypeInstall)
	}
	for profUUID, target := range removeTargets {
		wgProd.Add(1)
		go execCmd(profUUID, target, fleet.MDMOperationTypeRemove)
	}

	// index the host profiles by cmdUUID, for ease of error processing in the
	// consumer goroutine below.
	hostProfsByCmdUUID := make(map[string][]*fleet.MDMAppleBulkUpsertHostProfilePayload, len(installTargets)+len(removeTargets))
	for _, hp := range hostProfiles {
		hostProfsByCmdUUID[hp.CommandUUID] = append(hostProfsByCmdUUID[hp.CommandUUID], hp)
	}

	// Grab all the failed deliveries and update the status so they're picked up
	// again in the next run.
	//
	// Note that if the APNs push failed we won't try again, as the command was
	// successfully enqueued, this is only to account for internal errors like DB
	// failures.
	failed := []*fleet.MDMAppleBulkUpsertHostProfilePayload{}
	wgCons.Add(1)
	go func() {
		defer wgCons.Done()

		for resp := range ch {
			hostProfs := hostProfsByCmdUUID[resp.CmdUUID]
			for _, hp := range hostProfs {
				// clear the command as it failed to enqueue, will need to emit a new command
				hp.CommandUUID = ""
				// set status to nil so it is retried on the next cron run
				hp.Status = nil
				failed = append(failed, hp)
			}
		}
	}()

	wgProd.Wait()
	close(ch) // done sending at this point, this triggers end of for loop in consumer
	wgCons.Wait()

	if err := ds.BulkUpsertMDMAppleHostProfiles(ctx, failed); err != nil {
		return ctxerr.Wrap(ctx, err, "reverting status of failed profiles")
	}

	return nil
}

func findProfilesWithSecrets(
	logger kitlog.Logger,
	installTargets map[string]*cmdTarget,
	profileContents map[string]mobileconfig.Mobileconfig,
) (map[string]struct{}, error) {
	profilesWithSecrets := make(map[string]struct{})
	for profUUID := range installTargets {
		p, ok := profileContents[profUUID]
		if !ok { // Should never happen
			level.Error(logger).Log("msg", "profile content not found in ReconcileAppleProfiles", "profile_uuid", profUUID)
			continue
		}
		profileStr := string(p)
		vars := fleet.ContainsPrefixVars(profileStr, fleet.ServerSecretPrefix)
		if len(vars) > 0 {
			profilesWithSecrets[profUUID] = struct{}{}
		}
	}
	return profilesWithSecrets, nil
}

func preprocessProfileContents(
	ctx context.Context,
	appConfig *fleet.AppConfig,
	ds fleet.Datastore,
	scepConfig fleet.SCEPConfigService,
	digiCertService fleet.DigiCertService,
	logger kitlog.Logger,
	targets map[string]*cmdTarget,
	profileContents map[string]mobileconfig.Mobileconfig,
	hostProfilesToInstallMap map[hostProfileUUID]*fleet.MDMAppleBulkUpsertHostProfilePayload,
	userEnrollmentsToHostUUIDsMap map[string]string,
) error {
	// This method replaces Fleet variables ($FLEET_VAR_<NAME>) in the profile
	// contents, generating a unique profile for each host. For a 2KB profile and
	// 30K hosts, this method may generate ~60MB of profile data in memory.

	var (
		// Copy of NDES SCEP config which will contain unencrypted password, if needed
		ndesConfig    *fleet.NDESSCEPProxyIntegration
		digiCertCAs   map[string]*fleet.DigiCertIntegration
		customSCEPCAs map[string]*fleet.CustomSCEPProxyIntegration
	)

	// this is used to cache the host ID corresponding to the UUID, so we don't
	// need to look it up more than once per host.
	hostIDForUUIDCache := make(map[string]uint)

	var addedTargets map[string]*cmdTarget
	for profUUID, target := range targets {
		contents, ok := profileContents[profUUID]
		if !ok {
			// This should never happen
			continue
		}

		// Check if Fleet variables are present.
		contentsStr := string(contents)
		fleetVars := findFleetVariables(contentsStr)
		if len(fleetVars) == 0 {
			continue
		}

		var variablesUpdatedAt *time.Time

		// Do common validation that applies to all hosts in the target
		valid := true
		// Check if there are any CA variables first so that if a non-CA variable causes
		// preprocessing to fail, we still set the variablesUpdatedAt timestamp so that
		// validation works as expected
		// In the future we should expand variablesUpdatedAt logic to include non-CA variables as
		// well
		for fleetVar := range fleetVars {
			if fleetVar == fleet.FleetVarNDESSCEPChallenge || fleetVar == fleet.FleetVarNDESSCEPProxyURL || fleetVar == fleet.FleetVarSCEPRenewalID ||
				strings.HasPrefix(fleetVar, fleet.FleetVarDigiCertPasswordPrefix) || strings.HasPrefix(fleetVar, fleet.FleetVarDigiCertDataPrefix) ||
				strings.HasPrefix(fleetVar, fleet.FleetVarCustomSCEPChallengePrefix) || strings.HasPrefix(fleetVar, fleet.FleetVarCustomSCEPProxyURLPrefix) {
				// Give a few minutes leeway to account for clock skew
				variablesUpdatedAt = ptr.Time(time.Now().UTC().Add(-3 * time.Minute))
				break
			}
		}

		for fleetVar := range fleetVars {
			switch {
			case fleetVar == fleet.FleetVarNDESSCEPChallenge || fleetVar == fleet.FleetVarNDESSCEPProxyURL:
				configured, err := isNDESSCEPConfigured(ctx, appConfig, ds, hostProfilesToInstallMap, userEnrollmentsToHostUUIDsMap, profUUID, target)
				if err != nil {
					return ctxerr.Wrap(ctx, err, "checking NDES SCEP configuration")
				}
				if !configured {
					valid = false
					break
				}

			case fleetVar == fleet.FleetVarHostEndUserEmailIDP || fleetVar == fleet.FleetVarHostHardwareSerial ||
				fleetVar == fleet.FleetVarHostEndUserIDPUsername || fleetVar == fleet.FleetVarHostEndUserIDPUsernameLocalPart ||
				fleetVar == fleet.FleetVarHostEndUserIDPGroups || fleetVar == fleet.FleetVarHostEndUserIDPDepartment || fleetVar == fleet.FleetVarSCEPRenewalID:
				// No extra validation needed for these variables

			case strings.HasPrefix(fleetVar, fleet.FleetVarDigiCertPasswordPrefix) || strings.HasPrefix(fleetVar, fleet.FleetVarDigiCertDataPrefix):
				var caName string
				if strings.HasPrefix(fleetVar, fleet.FleetVarDigiCertPasswordPrefix) {
					caName = strings.TrimPrefix(fleetVar, fleet.FleetVarDigiCertPasswordPrefix)
				} else {
					caName = strings.TrimPrefix(fleetVar, fleet.FleetVarDigiCertDataPrefix)
				}
				if digiCertCAs == nil {
					digiCertCAs = make(map[string]*fleet.DigiCertIntegration)
				}
				configured, err := isDigiCertConfigured(ctx, appConfig, ds, hostProfilesToInstallMap, userEnrollmentsToHostUUIDsMap, digiCertCAs, profUUID, target, caName, fleetVar)
				if err != nil {
					return ctxerr.Wrap(ctx, err, "checking DigiCert configuration")
				}
				if !configured {
					valid = false
					break
				}

			case strings.HasPrefix(fleetVar, fleet.FleetVarCustomSCEPChallengePrefix) || strings.HasPrefix(fleetVar, fleet.FleetVarCustomSCEPProxyURLPrefix):
				var caName string
				if strings.HasPrefix(fleetVar, fleet.FleetVarCustomSCEPChallengePrefix) {
					caName = strings.TrimPrefix(fleetVar, fleet.FleetVarCustomSCEPChallengePrefix)
				} else {
					caName = strings.TrimPrefix(fleetVar, fleet.FleetVarCustomSCEPProxyURLPrefix)
				}
				if customSCEPCAs == nil {
					customSCEPCAs = make(map[string]*fleet.CustomSCEPProxyIntegration)
				}
				configured, err := isCustomSCEPConfigured(ctx, appConfig, ds, hostProfilesToInstallMap, userEnrollmentsToHostUUIDsMap, customSCEPCAs, profUUID, target, caName,
					fleetVar)
				if err != nil {
					return ctxerr.Wrap(ctx, err, "checking custom SCEP configuration")
				}
				if !configured {
					valid = false
					break
				}

			default:
				// Otherwise, error out since this variable is unknown
				detail := fmt.Sprintf("Unknown Fleet variable $FLEET_VAR_%s found in profile. Please update or remove.",
					fleetVar)
				_, err := markProfilesFailed(ctx, ds, target, hostProfilesToInstallMap, userEnrollmentsToHostUUIDsMap, profUUID, detail, variablesUpdatedAt)
				if err != nil {
					return err
				}
				valid = false
			}
		}
		if !valid {
			// We marked the profile as failed, so we will not do any additional processing on it
			delete(targets, profUUID)
			continue
		}

		// Currently, all supported Fleet variables are unique per host, so we split the profile into multiple profiles.
		// We generate a new temporary profileUUID which is currently only used to install the profile.
		// The profileUUID in host_mdm_apple_profiles is still the original profileUUID.
		// We also generate a new commandUUID which is used to install the profile via nano_commands table.
		if addedTargets == nil {
			addedTargets = make(map[string]*cmdTarget, 1)
		}
		// We store the timestamp when the challenge was retrieved to know if it has expired.
		var managedCertificatePayloads []*fleet.MDMManagedCertificate
		// We need to update the profiles of each host with the new command UUID
		profilesToUpdate := make([]*fleet.MDMAppleBulkUpsertHostProfilePayload, 0, len(target.enrollmentIDs))
		for _, enrollmentID := range target.enrollmentIDs {
			tempProfUUID := uuid.NewString()
			// Use the same UUID for command UUID, which will be the primary key for nano_commands
			tempCmdUUID := tempProfUUID
			profile, ok := getHostProfileToInstallByEnrollmentID(hostProfilesToInstallMap, userEnrollmentsToHostUUIDsMap, enrollmentID, profUUID)
			if !ok { // Should never happen
				continue
			}
			// Fetch the host UUID, which may not be the same as the Enrollment ID, from the profile
			hostUUID := profile.HostUUID
			profile.CommandUUID = tempCmdUUID
			profile.VariablesUpdatedAt = variablesUpdatedAt

			hostContents := contentsStr
			failed := false
		fleetVarLoop:
			for fleetVar := range fleetVars {
				var err error
				switch {
				case fleetVar == fleet.FleetVarNDESSCEPChallenge:
					if ndesConfig == nil {
						// Retrieve the NDES admin password. This is done once per run.
						configAssets, err := ds.GetAllMDMConfigAssetsByName(ctx, []fleet.MDMAssetName{fleet.MDMAssetNDESPassword}, nil)
						if err != nil {
							return ctxerr.Wrap(ctx, err, "getting NDES password")
						}
						// Copy config struct by value
						configWithPassword := appConfig.Integrations.NDESSCEPProxy.Value
						configWithPassword.Password = string(configAssets[fleet.MDMAssetNDESPassword].Value)
						// Store the config with the password for later use
						ndesConfig = &configWithPassword
					}
					// Insert the SCEP challenge into the profile contents
					challenge, err := scepConfig.GetNDESSCEPChallenge(ctx, *ndesConfig)
					if err != nil {
						detail := ""
						switch {
						case errors.As(err, &eeservice.NDESInvalidError{}):
							detail = fmt.Sprintf("Invalid NDES admin credentials. "+
								"Fleet couldn't populate $FLEET_VAR_%s. "+
								"Please update credentials in Settings > Integrations > Mobile Device Management > Simple Certificate Enrollment Protocol.",
								fleet.FleetVarNDESSCEPChallenge)
						case errors.As(err, &eeservice.NDESPasswordCacheFullError{}):
							detail = fmt.Sprintf("The NDES password cache is full. "+
								"Fleet couldn't populate $FLEET_VAR_%s. "+
								"Please increase the number of cached passwords in NDES and try again.",
								fleet.FleetVarNDESSCEPChallenge)
						case errors.As(err, &eeservice.NDESInsufficientPermissionsError{}):
							detail = fmt.Sprintf("This account does not have sufficient permissions to enroll with SCEP. "+
								"Fleet couldn't populate $FLEET_VAR_%s. "+
								"Please update the account with NDES SCEP enroll permissions and try again.",
								fleet.FleetVarNDESSCEPChallenge)
						default:
							detail = fmt.Sprintf("Fleet couldn't populate $FLEET_VAR_%s. %s", fleet.FleetVarNDESSCEPChallenge, err.Error())
						}
						err := ds.UpdateOrDeleteHostMDMAppleProfile(ctx, &fleet.HostMDMAppleProfile{
							CommandUUID:        target.cmdUUID,
							HostUUID:           hostUUID,
							Status:             &fleet.MDMDeliveryFailed,
							Detail:             detail,
							OperationType:      fleet.MDMOperationTypeInstall,
							VariablesUpdatedAt: variablesUpdatedAt,
						})
						if err != nil {
							return ctxerr.Wrap(ctx, err, "updating host MDM Apple profile for NDES SCEP challenge")
						}
						failed = true
						break fleetVarLoop
					}
					payload := &fleet.MDMManagedCertificate{
						HostUUID:             hostUUID,
						ProfileUUID:          profUUID,
						ChallengeRetrievedAt: ptr.Time(time.Now()),
						Type:                 fleet.CAConfigNDES,
						CAName:               "NDES",
					}
					managedCertificatePayloads = append(managedCertificatePayloads, payload)

					hostContents = replaceFleetVariableInXML(fleetVarNDESSCEPChallengeRegexp, hostContents, challenge)

				case fleetVar == fleet.FleetVarNDESSCEPProxyURL:
					// Insert the SCEP URL into the profile contents
					proxyURL := fmt.Sprintf("%s%s%s", appConfig.MDMUrl(), apple_mdm.SCEPProxyPath,
						url.PathEscape(fmt.Sprintf("%s,%s,NDES", hostUUID, profUUID)))
					hostContents = replaceFleetVariableInXML(fleetVarNDESSCEPProxyURLRegexp, hostContents, proxyURL)

				case fleetVar == fleet.FleetVarSCEPRenewalID:
					// Insert the SCEP renewal ID into the SCEP Payload CN
					fleetRenewalID := "fleet-" + profUUID
					hostContents = replaceFleetVariableInXML(fleetVarSCEPRenewalIDRegexp, hostContents, fleetRenewalID)

				case strings.HasPrefix(fleetVar, fleet.FleetVarCustomSCEPChallengePrefix):
					caName := strings.TrimPrefix(fleetVar, fleet.FleetVarCustomSCEPChallengePrefix)
					ca, ok := customSCEPCAs[caName]
					if !ok {
						level.Error(logger).Log("msg", "Custom SCEP CA not found. "+
							"This error should never happen since we validated/populated CAs earlier", "ca_name", caName)
						continue
					}
					hostContents, err = replaceExactFleetPrefixVariableInXML(fleet.FleetVarCustomSCEPChallengePrefix, ca.Name, hostContents, ca.Challenge)
					if err != nil {
						return ctxerr.Wrap(ctx, err, "replacing Fleet variable for SCEP challenge")
					}

				case strings.HasPrefix(fleetVar, fleet.FleetVarCustomSCEPProxyURLPrefix):
					caName := strings.TrimPrefix(fleetVar, fleet.FleetVarCustomSCEPProxyURLPrefix)
					ca, ok := customSCEPCAs[caName]
					if !ok {
						level.Error(logger).Log("msg", "Custom SCEP CA not found. "+
							"This error should never happen since we validated/populated CAs earlier", "ca_name", caName)
						continue
					}
					// Generate a new SCEP challenge for the profile
					challenge, err := ds.NewChallenge(ctx)
					if err != nil {
						return ctxerr.Wrap(ctx, err, "generating SCEP challenge")
					}
					// Insert the SCEP URL into the profile contents
					proxyURL := fmt.Sprintf("%s%s%s", appConfig.MDMUrl(), apple_mdm.SCEPProxyPath,
						url.PathEscape(fmt.Sprintf("%s,%s,%s,%s", hostUUID, profUUID, caName, challenge)))
					hostContents, err = replaceExactFleetPrefixVariableInXML(fleet.FleetVarCustomSCEPProxyURLPrefix, ca.Name, hostContents, proxyURL)
					if err != nil {
						return ctxerr.Wrap(ctx, err, "replacing Fleet variable for SCEP proxy URL")
					}
					managedCertificatePayloads = append(managedCertificatePayloads, &fleet.MDMManagedCertificate{
						HostUUID:    hostUUID,
						ProfileUUID: profUUID,
						Type:        fleet.CAConfigCustomSCEPProxy,
						CAName:      caName,
					})

				case fleetVar == fleet.FleetVarHostEndUserEmailIDP:
					email, ok, err := getIDPEmail(ctx, ds, target, hostUUID)
					if err != nil {
						return ctxerr.Wrap(ctx, err, "getting IDP email")
					}
					if !ok {
						failed = true
						break fleetVarLoop
					}
					hostContents = replaceFleetVariableInXML(fleetVarHostEndUserEmailIDPRegexp, hostContents, email)

				case fleetVar == fleet.FleetVarHostHardwareSerial:
					hardwareSerial, ok, err := getHostHardwareSerial(ctx, ds, target, hostUUID)
					if err != nil {
						return ctxerr.Wrap(ctx, err, "getting host hardware serial")
					}
					if !ok {
						failed = true
						break fleetVarLoop
					}
					hostContents = replaceFleetVariableInXML(fleetVarHostHardwareSerialRegexp, hostContents, hardwareSerial)

				case fleetVar == fleet.FleetVarHostEndUserIDPUsername || fleetVar == fleet.FleetVarHostEndUserIDPUsernameLocalPart ||
					fleetVar == fleet.FleetVarHostEndUserIDPGroups || fleetVar == fleet.FleetVarHostEndUserIDPDepartment:
					user, ok, err := getHostEndUserIDPUser(ctx, ds, target, hostUUID, fleetVar, hostIDForUUIDCache)
					if err != nil {
						return ctxerr.Wrap(ctx, err, "getting host end user IDP username")
					}
					if !ok {
						failed = true
						break fleetVarLoop
					}

					var rx *regexp.Regexp
					var value string
					switch fleetVar {
					case fleet.FleetVarHostEndUserIDPUsername:
						rx = fleetVarHostEndUserIDPUsernameRegexp
						value = user.IdpUserName
					case fleet.FleetVarHostEndUserIDPUsernameLocalPart:
						rx = fleetVarHostEndUserIDPUsernameLocalPartRegexp
						value = getEmailLocalPart(user.IdpUserName)
					case fleet.FleetVarHostEndUserIDPGroups:
						rx = fleetVarHostEndUserIDPGroupsRegexp
						value = strings.Join(user.IdpGroups, ",")
					case fleet.FleetVarHostEndUserIDPDepartment:
						rx = fleetVarHostEndUserIDPDepartmentRegexp
						value = user.Department
					}
					hostContents = replaceFleetVariableInXML(rx, hostContents, value)

				case strings.HasPrefix(fleetVar, fleet.FleetVarDigiCertPasswordPrefix):
					// We will replace the password when we populate the certificate data

				case strings.HasPrefix(fleetVar, fleet.FleetVarDigiCertDataPrefix):
					caName := strings.TrimPrefix(fleetVar, fleet.FleetVarDigiCertDataPrefix)
					ca, ok := digiCertCAs[caName]
					if !ok {
						level.Error(logger).Log("msg", "Custom DigiCert CA not found. "+
							"This error should never happen since we validated/populated CAs earlier", "ca_name", caName)
						continue
					}
					caCopy := *ca

					// Populate Fleet vars in the CA fields
					caVarsCache := make(map[string]string)
					ok, err := replaceFleetVarInItem(ctx, ds, target, hostUUID, caVarsCache, &caCopy.CertificateCommonName)
					if err != nil {
						return ctxerr.Wrap(ctx, err, "populating Fleet variables in DigiCert CA common name")
					}
					if !ok {
						failed = true
						break fleetVarLoop
					}
					ok, err = replaceFleetVarInItem(ctx, ds, target, hostUUID, caVarsCache, &caCopy.CertificateSeatID)
					if err != nil {
						return ctxerr.Wrap(ctx, err, "populating Fleet variables in DigiCert CA common name")
					}
					if !ok {
						failed = true
						break fleetVarLoop
					}
					if len(caCopy.CertificateUserPrincipalNames) > 0 {
						for i := range caCopy.CertificateUserPrincipalNames {
							ok, err = replaceFleetVarInItem(ctx, ds, target, hostUUID, caVarsCache, &caCopy.CertificateUserPrincipalNames[i])
							if err != nil {
								return ctxerr.Wrap(ctx, err, "populating Fleet variables in DigiCert CA common name")
							}
							if !ok {
								failed = true
								break fleetVarLoop
							}
						}
					}

					cert, err := digiCertService.GetCertificate(ctx, caCopy)
					if err != nil {
						detail := fmt.Sprintf("Couldn't get certificate from DigiCert for %s. %s", caCopy.Name, err)
						err = ds.UpdateOrDeleteHostMDMAppleProfile(ctx, &fleet.HostMDMAppleProfile{
							CommandUUID:        target.cmdUUID,
							HostUUID:           hostUUID,
							Status:             &fleet.MDMDeliveryFailed,
							Detail:             detail,
							OperationType:      fleet.MDMOperationTypeInstall,
							VariablesUpdatedAt: variablesUpdatedAt,
						})
						if err != nil {
							return ctxerr.Wrap(ctx, err, "updating host MDM Apple profile for DigiCert")
						}
						failed = true
						break fleetVarLoop
					}
					hostContents, err = replaceExactFleetPrefixVariableInXML(fleet.FleetVarDigiCertDataPrefix, caName, hostContents,
						base64.StdEncoding.EncodeToString(cert.PfxData))
					if err != nil {
						return ctxerr.Wrap(ctx, err, "replacing Fleet variable for DigiCert data")
					}
					hostContents, err = replaceExactFleetPrefixVariableInXML(fleet.FleetVarDigiCertPasswordPrefix, caName, hostContents, cert.Password)
					if err != nil {
						return ctxerr.Wrap(ctx, err, "replacing Fleet variable for DigiCert password")
					}
					managedCertificatePayloads = append(managedCertificatePayloads, &fleet.MDMManagedCertificate{
						HostUUID:       hostUUID,
						ProfileUUID:    profUUID,
						NotValidBefore: &cert.NotValidBefore,
						NotValidAfter:  &cert.NotValidAfter,
						Type:           fleet.CAConfigDigiCert,
						CAName:         caName,
						Serial:         &cert.SerialNumber,
					})

				default:
					// This was handled in the above switch statement, so we should never reach this case
				}
			}
			if !failed {
				addedTargets[tempProfUUID] = &cmdTarget{
					cmdUUID:       tempCmdUUID,
					profIdent:     target.profIdent,
					enrollmentIDs: []string{enrollmentID},
				}
				profileContents[tempProfUUID] = mobileconfig.Mobileconfig(hostContents)
				profilesToUpdate = append(profilesToUpdate, profile)
			}
		}
		// Update profiles with the new command UUID
		if len(profilesToUpdate) > 0 {
			if err := ds.BulkUpsertMDMAppleHostProfiles(ctx, profilesToUpdate); err != nil {
				return ctxerr.Wrap(ctx, err, "updating host profiles")
			}
		}
		if len(managedCertificatePayloads) != 0 {
			err := ds.BulkUpsertMDMManagedCertificates(ctx, managedCertificatePayloads)
			if err != nil {
				return ctxerr.Wrap(ctx, err, "updating managed certificates")
			}
		}
		// Remove the parent target, since we will use host-specific targets
		delete(targets, profUUID)
	}
	if len(addedTargets) > 0 {
		// Add the new host-specific targets to the original targets map
		for profUUID, target := range addedTargets {
			targets[profUUID] = target
		}
	}
	return nil
}

func replaceFleetVarInItem(ctx context.Context, ds fleet.Datastore, target *cmdTarget, hostUUID string, caVarsCache map[string]string, item *string,
) (bool, error) {
	caFleetVars := findFleetVariables(*item)
	for caVar := range caFleetVars {
		switch caVar {
		case fleet.FleetVarHostEndUserEmailIDP:
			email, ok := caVarsCache[fleet.FleetVarHostEndUserEmailIDP]
			if !ok {
				var err error
				email, ok, err = getIDPEmail(ctx, ds, target, hostUUID)
				if err != nil {
					return false, ctxerr.Wrap(ctx, err, "getting IDP email")
				}
				if !ok {
					return false, nil
				}
				caVarsCache[fleet.FleetVarHostEndUserEmailIDP] = email
			}
			*item = replaceFleetVariableInXML(fleetVarHostEndUserEmailIDPRegexp, *item, email)
		case fleet.FleetVarHostHardwareSerial:
			hardwareSerial, ok := caVarsCache[fleet.FleetVarHostHardwareSerial]
			if !ok {
				var err error
				hardwareSerial, ok, err = getHostHardwareSerial(ctx, ds, target, hostUUID)
				if err != nil {
					return false, ctxerr.Wrap(ctx, err, "getting host hardware serial")
				}
				if !ok {
					return false, nil
				}
				caVarsCache[fleet.FleetVarHostHardwareSerial] = hardwareSerial
			}
			*item = replaceFleetVariableInXML(fleetVarHostHardwareSerialRegexp, *item, hardwareSerial)
		default:
			// We should not reach this since we validated the variables when saving app config
		}
	}
	return true, nil
}

func getHostEndUserIDPUser(ctx context.Context, ds fleet.Datastore, target *cmdTarget,
	hostUUID, fleetVar string, hostIDForUUIDCache map[string]uint,
) (*fleet.HostEndUser, bool, error) {
	hostID, ok := hostIDForUUIDCache[hostUUID]
	if !ok {
		filter := fleet.TeamFilter{User: &fleet.User{GlobalRole: ptr.String(fleet.RoleAdmin)}}
		ids, err := ds.HostIDsByIdentifier(ctx, filter, []string{hostUUID})
		if err != nil {
			return nil, false, ctxerr.Wrap(ctx, err, "get host id from uuid")
		}

		if len(ids) != 1 {
			// Something went wrong. Maybe host was deleted, or we have multiple
			// hosts with the same UUID. Mark the profile as failed with additional
			// detail.
			err := ds.UpdateOrDeleteHostMDMAppleProfile(ctx, &fleet.HostMDMAppleProfile{
				CommandUUID:   target.cmdUUID,
				HostUUID:      hostUUID,
				Status:        &fleet.MDMDeliveryFailed,
				Detail:        fmt.Sprintf("Unexpected number of hosts (%d) for UUID %s. ", len(ids), hostUUID),
				OperationType: fleet.MDMOperationTypeInstall,
			})
			if err != nil {
				return nil, false, ctxerr.Wrap(ctx, err, "updating host MDM Apple profile for end user IDP")
			}
			return nil, false, nil
		}
		hostID = ids[0]
		hostIDForUUIDCache[hostUUID] = hostID
	}

	users, err := getEndUsers(ctx, ds, hostID)
	if err != nil {
		return nil, false, ctxerr.Wrap(ctx, err, "get end users for host")
	}

	noGroupsErr := fmt.Sprintf("There is no IdP groups for this host. Fleet couldn’t populate $FLEET_VAR_%s.", fleet.FleetVarHostEndUserIDPGroups)
	noDepartmentErr := fmt.Sprintf("There is no IdP department for this host. Fleet couldn’t populate $FLEET_VAR_%s.", fleet.FleetVarHostEndUserIDPDepartment)
	if len(users) > 0 && users[0].IdpUserName != "" {
		idpUser := users[0]

		if fleetVar == fleet.FleetVarHostEndUserIDPGroups && len(idpUser.IdpGroups) == 0 {
			err = ds.UpdateOrDeleteHostMDMAppleProfile(ctx, &fleet.HostMDMAppleProfile{
				CommandUUID:   target.cmdUUID,
				HostUUID:      hostUUID,
				Status:        &fleet.MDMDeliveryFailed,
				Detail:        noGroupsErr,
				OperationType: fleet.MDMOperationTypeInstall,
			})
			if err != nil {
				return nil, false, ctxerr.Wrap(ctx, err, "updating host MDM Apple profile for end user IDP (no groups)")
			}
			return nil, false, nil
		}
		if fleetVar == fleet.FleetVarHostEndUserIDPDepartment && idpUser.Department == "" {
			err = ds.UpdateOrDeleteHostMDMAppleProfile(ctx, &fleet.HostMDMAppleProfile{
				CommandUUID:   target.cmdUUID,
				HostUUID:      hostUUID,
				Status:        &fleet.MDMDeliveryFailed,
				Detail:        noDepartmentErr,
				OperationType: fleet.MDMOperationTypeInstall,
			})
			if err != nil {
				return nil, false, ctxerr.Wrap(ctx, err, "updating host MDM Apple profile for end user IDP (no department)")
			}
			return nil, false, nil
		}

		return &idpUser, true, nil
	}

	// otherwise there's no IdP user, mark the profile as failed with the
	// appropriate detail message.
	var detail string
	switch fleetVar {
	case fleet.FleetVarHostEndUserIDPUsername, fleet.FleetVarHostEndUserIDPUsernameLocalPart:
		detail = fmt.Sprintf("There is no IdP username for this host. Fleet couldn’t populate $FLEET_VAR_%s.", fleetVar)
	case fleet.FleetVarHostEndUserIDPGroups:
		detail = noGroupsErr
	case fleet.FleetVarHostEndUserIDPDepartment:
		detail = noDepartmentErr
	}
	err = ds.UpdateOrDeleteHostMDMAppleProfile(ctx, &fleet.HostMDMAppleProfile{
		CommandUUID:   target.cmdUUID,
		HostUUID:      hostUUID,
		Status:        &fleet.MDMDeliveryFailed,
		Detail:        detail,
		OperationType: fleet.MDMOperationTypeInstall,
	})
	if err != nil {
		return nil, false, ctxerr.Wrap(ctx, err, "updating host MDM Apple profile for end user IDP")
	}
	return nil, false, nil
}

func getEmailLocalPart(email string) string {
	// if there is a "@" in the email, return the part before that "@", otherwise
	// return the string unchanged.
	local, _, _ := strings.Cut(email, "@")
	return local
}

func getIDPEmail(ctx context.Context, ds fleet.Datastore, target *cmdTarget, hostUUID string) (string, bool, error) {
	// Insert the end user email IDP into the profile contents
	emails, err := ds.GetHostEmails(ctx, hostUUID, fleet.DeviceMappingMDMIdpAccounts)
	if err != nil {
		// This is a server error, so we exit.
		return "", false, ctxerr.Wrap(ctx, err, "getting host emails")
	}
	if len(emails) == 0 {
		// We couldn't retrieve the end user email IDP, so mark the profile as failed with additional detail.
		err := ds.UpdateOrDeleteHostMDMAppleProfile(ctx, &fleet.HostMDMAppleProfile{
			CommandUUID: target.cmdUUID,
			HostUUID:    hostUUID,
			Status:      &fleet.MDMDeliveryFailed,
			Detail: fmt.Sprintf("There is no IdP email for this host. "+
				"Fleet couldn't populate $FLEET_VAR_%s. "+
				"[Learn more](https://fleetdm.com/learn-more-about/idp-email)",
				fleet.FleetVarHostEndUserEmailIDP),
			OperationType: fleet.MDMOperationTypeInstall,
		})
		if err != nil {
			return "", false, ctxerr.Wrap(ctx, err, "updating host MDM Apple profile for end user email IdP")
		}
		return "", false, nil
	}
	return emails[0], true, nil
}

func getHostHardwareSerial(ctx context.Context, ds fleet.Datastore, target *cmdTarget, hostUUID string) (string, bool, error) {
	hosts, err := ds.ListHostsLiteByUUIDs(ctx, fleet.TeamFilter{User: &fleet.User{GlobalRole: ptr.String(fleet.RoleAdmin)}}, []string{hostUUID})
	if err != nil {
		return "", false, ctxerr.Wrap(ctx, err, "listing hosts")
	}
	if len(hosts) != 1 {
		// Something went wrong. Maybe host was deleted, or we have multiple hosts with the same UUID.
		// Mark the profile as failed with additional detail.
		err := ds.UpdateOrDeleteHostMDMAppleProfile(ctx, &fleet.HostMDMAppleProfile{
			CommandUUID:   target.cmdUUID,
			HostUUID:      hostUUID,
			Status:        &fleet.MDMDeliveryFailed,
			Detail:        fmt.Sprintf("Unexpected number of hosts (%d) for UUID %s. ", len(hosts), hostUUID),
			OperationType: fleet.MDMOperationTypeInstall,
		})
		if err != nil {
			return "", false, ctxerr.Wrap(ctx, err, "updating host MDM Apple profile for hardware serial")
		}
		return "", false, nil
	}
	hardwareSerial := hosts[0].HardwareSerial
	return hardwareSerial, true, nil
}

type digiCertVarsFound struct {
	dataCA     map[string]struct{}
	passwordCA map[string]struct{}
}

// Ok makes sure that both DATA and PASSWORD variables are present in a DigiCert profile.
func (d *digiCertVarsFound) Ok() bool {
	if d == nil {
		return true
	}
	if len(d.dataCA) != len(d.passwordCA) {
		return false
	}
	for ca := range d.dataCA {
		if _, ok := d.passwordCA[ca]; !ok {
			return false
		}
	}
	return true
}

func (d *digiCertVarsFound) Found() bool {
	return d != nil
}

func (d *digiCertVarsFound) CAs() []string {
	if d == nil {
		return nil
	}
	keys := make([]string, 0, len(d.dataCA))
	for key := range d.dataCA {
		keys = append(keys, key)
	}
	return keys
}

func (d *digiCertVarsFound) ErrorMessage() string {
	for ca := range d.passwordCA {
		if _, ok := d.dataCA[ca]; !ok {
			return fmt.Sprintf("Missing $FLEET_VAR_%s%s in the profile", fleet.FleetVarDigiCertDataPrefix, ca)
		}
	}
	for ca := range d.dataCA {
		if _, ok := d.passwordCA[ca]; !ok {
			return fmt.Sprintf("Missing $FLEET_VAR_%s%s in the profile", fleet.FleetVarDigiCertPasswordPrefix, ca)
		}
	}
	return fmt.Sprintf("CA name mismatch between $FLEET_VAR_%s<ca_name> and $FLEET_VAR_%s<ca_name> in the profile.",
		fleet.FleetVarDigiCertDataPrefix, fleet.FleetVarDigiCertPasswordPrefix)
}

func (d *digiCertVarsFound) SetData(value string) (*digiCertVarsFound, bool) {
	if d == nil {
		d = &digiCertVarsFound{}
	}
	if d.dataCA == nil {
		d.dataCA = make(map[string]struct{})
	}
	_, alreadyPresent := d.dataCA[value]
	d.dataCA[value] = struct{}{}
	return d, !alreadyPresent
}

func (d *digiCertVarsFound) SetPassword(value string) (*digiCertVarsFound, bool) {
	if d == nil {
		d = &digiCertVarsFound{}
	}
	if d.passwordCA == nil {
		d.passwordCA = make(map[string]struct{})
	}
	_, alreadyPresent := d.passwordCA[value]
	d.passwordCA[value] = struct{}{}
	return d, !alreadyPresent
}

func isDigiCertConfigured(ctx context.Context, appConfig *fleet.AppConfig, ds fleet.Datastore,
	hostProfilesToInstallMap map[hostProfileUUID]*fleet.MDMAppleBulkUpsertHostProfilePayload,
	userEnrollmentsToHostUUIDsMap map[string]string,
	digiCertCAs map[string]*fleet.DigiCertIntegration, profUUID string, target *cmdTarget, caName string, fleetVar string,
) (bool, error) {
	if !license.IsPremium(ctx) {
		return markProfilesFailed(ctx, ds, target, hostProfilesToInstallMap, userEnrollmentsToHostUUIDsMap, profUUID, "DigiCert integration requires a Fleet Premium license.", ptr.Time(time.Now().UTC()))
	}
	if _, ok := digiCertCAs[caName]; ok {
		return true, nil
	}
	configured := false
	var digiCertCA *fleet.DigiCertIntegration
	if appConfig.Integrations.DigiCert.Valid {
		for _, ca := range appConfig.Integrations.DigiCert.Value {
			if ca.Name == caName {
				digiCertCA = &ca
				configured = true
				break
			}
		}
	}
	if !configured || digiCertCA == nil {
		return markProfilesFailed(ctx, ds, target, hostProfilesToInstallMap, userEnrollmentsToHostUUIDsMap, profUUID,
			fmt.Sprintf("Fleet couldn't populate $%s because %s certificate authority doesn't exist.", fleetVar, caName), ptr.Time(time.Now().UTC()))
	}

	// Get the API token
	asset, err := ds.GetCAConfigAsset(ctx, digiCertCA.Name, fleet.CAConfigDigiCert)
	switch {
	case fleet.IsNotFound(err):
		return markProfilesFailed(ctx, ds, target, hostProfilesToInstallMap, userEnrollmentsToHostUUIDsMap, profUUID,
			fmt.Sprintf("DigiCert CA '%s' is missing API token. Please configure in Settings > Integrations > Certificates.", caName), ptr.Time(time.Now().UTC()))
	case err != nil:
		return false, ctxerr.Wrap(ctx, err, "getting CA config asset")
	}
	digiCertCA.APIToken = string(asset.Value)
	digiCertCAs[caName] = digiCertCA

	return true, nil
}

type ndesVarsFound struct {
	urlFound       bool
	challengeFound bool
	renewalIdFound bool
}

// Ok makes sure that Challenge, URL, and renewal ID are present.
func (n *ndesVarsFound) Ok() bool {
	if n == nil {
		return true
	}
	return n.urlFound && n.challengeFound && n.renewalIdFound
}

func (n *ndesVarsFound) Found() bool {
	return n != nil
}

func (n *ndesVarsFound) RenewalOnly() bool {
	return n != nil && !n.urlFound && !n.challengeFound && n.renewalIdFound
}

func (n *ndesVarsFound) ErrorMessage() string {
	if n.renewalIdFound && !n.urlFound && !n.challengeFound {
		return fleet.SCEPRenewalIDWithoutURLChallengeErrMsg
	}
	return fleet.NDESSCEPVariablesMissingErrMsg
}

func (n *ndesVarsFound) SetURL() (*ndesVarsFound, bool) {
	if n == nil {
		n = &ndesVarsFound{}
	}
	alreadyPresent := n.urlFound
	n.urlFound = true
	return n, !alreadyPresent
}

func (n *ndesVarsFound) SetChallenge() (*ndesVarsFound, bool) {
	if n == nil {
		n = &ndesVarsFound{}
	}
	alreadyPresent := n.challengeFound
	n.challengeFound = true
	return n, !alreadyPresent
}

func (n *ndesVarsFound) SetRenewalID() (*ndesVarsFound, bool) {
	if n == nil {
		n = &ndesVarsFound{}
	}
	alreadyPresent := n.renewalIdFound
	n.renewalIdFound = true
	return n, !alreadyPresent
}

func isNDESSCEPConfigured(ctx context.Context, appConfig *fleet.AppConfig, ds fleet.Datastore,
	hostProfilesToInstallMap map[hostProfileUUID]*fleet.MDMAppleBulkUpsertHostProfilePayload, userEnrollmentsToHostUUIDsMap map[string]string, profUUID string, target *cmdTarget,
) (bool, error) {
	if !license.IsPremium(ctx) {
		return markProfilesFailed(ctx, ds, target, hostProfilesToInstallMap, userEnrollmentsToHostUUIDsMap, profUUID, "NDES SCEP Proxy requires a Fleet Premium license.", ptr.Time(time.Now().UTC()))
	}
	if !appConfig.Integrations.NDESSCEPProxy.Valid {
		return markProfilesFailed(ctx, ds, target, hostProfilesToInstallMap, userEnrollmentsToHostUUIDsMap, profUUID,
			"NDES SCEP Proxy is not configured. Please configure in Settings > Integrations > Certificates.", ptr.Time(time.Now().UTC()))
	}
	return appConfig.Integrations.NDESSCEPProxy.Valid, nil
}

type customSCEPVarsFound struct {
	urlCA          map[string]struct{}
	challengeCA    map[string]struct{}
	renewalIdFound bool
}

// Ok makes sure that Challenge is present only if URL is also present in SCEP profile.
// This allows the Admin to override the SCEP challenge in the profile.
func (cs *customSCEPVarsFound) Ok() bool {
	if cs == nil {
		return true
	}
	if len(cs.challengeCA) != len(cs.urlCA) {
		return false
	}
	if len(cs.challengeCA) == 0 {
		return false
	}
	for ca := range cs.challengeCA {
		if _, ok := cs.urlCA[ca]; !ok {
			return false
		}
	}
	return cs.renewalIdFound
}

func (cs *customSCEPVarsFound) Found() bool {
	return cs != nil
}

func (cs *customSCEPVarsFound) RenewalOnly() bool {
	return cs != nil && len(cs.urlCA) == 0 && len(cs.challengeCA) == 0 && cs.renewalIdFound
}

func (cs *customSCEPVarsFound) CAs() []string {
	if cs == nil {
		return nil
	}
	keys := make([]string, 0, len(cs.urlCA))
	for key := range cs.urlCA {
		keys = append(keys, key)
	}
	return keys
}

func (cs *customSCEPVarsFound) ErrorMessage() string {
	if cs.renewalIdFound && len(cs.challengeCA) == 0 && len(cs.urlCA) == 0 {
		return fleet.SCEPRenewalIDWithoutURLChallengeErrMsg
	}
	if !cs.renewalIdFound || len(cs.challengeCA) == 0 || len(cs.urlCA) == 0 {
		return fmt.Sprintf("SCEP profile for custom SCEP certificate authority requires: $FLEET_VAR_%s<CA_NAME>, $FLEET_VAR_%s<CA_NAME>, and $FLEET_VAR_%s variables.", fleet.FleetVarCustomSCEPChallengePrefix, fleet.FleetVarCustomSCEPProxyURLPrefix, fleet.FleetVarSCEPRenewalID)
	}
	for ca := range cs.challengeCA {
		if _, ok := cs.urlCA[ca]; !ok {
			return fmt.Sprintf("Missing $FLEET_VAR_%s%s in the profile", fleet.FleetVarCustomSCEPProxyURLPrefix, ca)
		}
	}
	for ca := range cs.urlCA {
		if _, ok := cs.challengeCA[ca]; !ok {
			return fmt.Sprintf("Missing $FLEET_VAR_%s%s in the profile", fleet.FleetVarCustomSCEPChallengePrefix, ca)
		}
	}
	return fmt.Sprintf("CA name mismatch between $FLEET_VAR_%s<ca_name> and $FLEET_VAR_%s<ca_name> in the profile.",
		fleet.FleetVarCustomSCEPProxyURLPrefix, fleet.FleetVarCustomSCEPChallengePrefix)
}

func (cs *customSCEPVarsFound) SetURL(value string) (*customSCEPVarsFound, bool) {
	if cs == nil {
		cs = &customSCEPVarsFound{}
	}
	if cs.urlCA == nil {
		cs.urlCA = make(map[string]struct{})
	}
	_, alreadyPresent := cs.urlCA[value]
	cs.urlCA[value] = struct{}{}
	return cs, !alreadyPresent
}

func (cs *customSCEPVarsFound) SetChallenge(value string) (*customSCEPVarsFound, bool) {
	if cs == nil {
		cs = &customSCEPVarsFound{}
	}
	if cs.challengeCA == nil {
		cs.challengeCA = make(map[string]struct{})
	}
	_, alreadyPresent := cs.challengeCA[value]
	cs.challengeCA[value] = struct{}{}
	return cs, !alreadyPresent
}

func (cs *customSCEPVarsFound) SetRenewalID() (*customSCEPVarsFound, bool) {
	if cs == nil {
		cs = &customSCEPVarsFound{}
	}
	alreadyPresent := cs.renewalIdFound
	cs.renewalIdFound = true
	return cs, !alreadyPresent
}

func isCustomSCEPConfigured(ctx context.Context, appConfig *fleet.AppConfig, ds fleet.Datastore,
	hostProfilesToInstallMap map[hostProfileUUID]*fleet.MDMAppleBulkUpsertHostProfilePayload,
	userEnrollmentsToHostUUIDsMap map[string]string,
	customSCEPCAs map[string]*fleet.CustomSCEPProxyIntegration, profUUID string, target *cmdTarget, caName string, fleetVar string,
) (bool, error) {
	if !license.IsPremium(ctx) {
		return markProfilesFailed(ctx, ds, target, hostProfilesToInstallMap, userEnrollmentsToHostUUIDsMap, profUUID, "Custom SCEP integration requires a Fleet Premium license.", ptr.Time(time.Now().UTC()))
	}
	if _, ok := customSCEPCAs[caName]; ok {
		return true, nil
	}
	configured := false
	var scepCA *fleet.CustomSCEPProxyIntegration
	if appConfig.Integrations.CustomSCEPProxy.Valid {
		for _, ca := range appConfig.Integrations.CustomSCEPProxy.Value {
			if ca.Name == caName {
				scepCA = &ca
				configured = true
				break
			}
		}
	}
	if !configured || scepCA == nil {
		return markProfilesFailed(ctx, ds, target, hostProfilesToInstallMap, userEnrollmentsToHostUUIDsMap, profUUID,
			fmt.Sprintf("Fleet couldn't populate $%s because %s certificate authority doesn't exist.", fleetVar, caName), ptr.Time(time.Now().UTC()))
	}

	// Get the challenge
	asset, err := ds.GetCAConfigAsset(ctx, scepCA.Name, fleet.CAConfigCustomSCEPProxy)
	switch {
	case fleet.IsNotFound(err):
		return markProfilesFailed(ctx, ds, target, hostProfilesToInstallMap, userEnrollmentsToHostUUIDsMap, profUUID,
			fmt.Sprintf("Custom SCEP CA '%s' is missing a challenge. Please configure in Settings > Integrations > Certificates.", caName), ptr.Time(time.Now().UTC()))
	case err != nil:
		return false, ctxerr.Wrap(ctx, err, "getting custom SCEP CA config asset")
	}
	scepCA.Challenge = string(asset.Value)
	customSCEPCAs[caName] = scepCA

	return true, nil
}

func getHostProfileToInstallByEnrollmentID(hostProfilesToInstallMap map[hostProfileUUID]*fleet.MDMAppleBulkUpsertHostProfilePayload,
	userEnrollmentsToHostUUIDsMap map[string]string,
	enrollmentID,
	profUUID string,
) (*fleet.MDMAppleBulkUpsertHostProfilePayload, bool) {
	profile, ok := hostProfilesToInstallMap[hostProfileUUID{HostUUID: enrollmentID, ProfileUUID: profUUID}]
	if !ok {
		var hostUUID string
		// If sending to the user channel the enrollmentID will have to be mapped back to the host UUID.
		hostUUID, ok = userEnrollmentsToHostUUIDsMap[enrollmentID]
		if ok {
			profile, ok = hostProfilesToInstallMap[hostProfileUUID{HostUUID: hostUUID, ProfileUUID: profUUID}]
		}
	}
	return profile, ok
}

func markProfilesFailed(
	ctx context.Context,
	ds fleet.Datastore,
	target *cmdTarget,
	hostProfilesToInstallMap map[hostProfileUUID]*fleet.MDMAppleBulkUpsertHostProfilePayload,
	userEnrollmentsToHostUUIDsMap map[string]string,
	profUUID string,
	detail string,
	variablesUpdatedAt *time.Time,
) (bool, error) {
	profilesToUpdate := make([]*fleet.MDMAppleBulkUpsertHostProfilePayload, 0, len(target.enrollmentIDs))
	for _, enrollmentID := range target.enrollmentIDs {
		profile, ok := getHostProfileToInstallByEnrollmentID(hostProfilesToInstallMap, userEnrollmentsToHostUUIDsMap, enrollmentID, profUUID)
		if !ok {
			// If sending to the user channel the enrollmentID will have to be mapped back to the host UUID.
			hostUUID, ok := userEnrollmentsToHostUUIDsMap[enrollmentID]
			if ok {
				profile, ok = hostProfilesToInstallMap[hostProfileUUID{HostUUID: hostUUID, ProfileUUID: profUUID}]
			}
			if !ok {
				continue
			}
		}
		profile.Status = &fleet.MDMDeliveryFailed
		profile.Detail = detail
		profile.VariablesUpdatedAt = variablesUpdatedAt
		profilesToUpdate = append(profilesToUpdate, profile)
	}
	if err := ds.BulkUpsertMDMAppleHostProfiles(ctx, profilesToUpdate); err != nil {
		return false, ctxerr.Wrap(ctx, err, "marking host profiles failed")
	}
	return false, nil
}

func replaceFleetVariableInXML(regExp *regexp.Regexp, contents string, replacement string) string {
	// Escape XML characters since this replacement is intended for XML profile.
	b := make([]byte, 0, len(replacement))
	buf := bytes.NewBuffer(b)
	// error is always nil for Buffer.Write method, so we ignore it
	_ = xml.EscapeText(buf, []byte(replacement))
	return regExp.ReplaceAllLiteralString(contents, buf.String())
}

func replaceExactFleetPrefixVariableInXML(prefix string, suffix string, contents string, replacement string) (string, error) {
	// Escape XML characters since this replacement is intended for XML profile.
	b := make([]byte, 0, len(replacement))
	buf := bytes.NewBuffer(b)
	// error is always nil for Buffer.Write method, so we ignore it
	_ = xml.EscapeText(buf, []byte(replacement))

	// We are replacing an exact variable, which should be present in XML like: <something>$FLEET_VAR_OUR_VAR</something>
	// We strip the leading/trailing whitespace since we don't want them to remain in XML
	// Our plist parser ignores spaces in <data> type. We don't catch this issue at profile validation, so we handle it here.
	fleetVar := "FLEET_VAR_" + prefix + suffix
	re, err := regexp.Compile(fmt.Sprintf(`>\s*((\$%s)|(\${%s}))\s*<`, fleetVar, fleetVar))
	if err != nil {
		return "", err
	}
	return re.ReplaceAllLiteralString(contents, fmt.Sprintf(`>%s<`, buf.String())), nil
}

func findFleetVariables(contents string) map[string]struct{} {
	resultSlice := findFleetVariablesKeepDuplicates(contents)
	if len(resultSlice) == 0 {
		return nil
	}
	return dedupeFleetVariables(resultSlice)
}

func dedupeFleetVariables(varsWithDupes []string) map[string]struct{} {
	result := make(map[string]struct{}, len(varsWithDupes))
	for _, v := range varsWithDupes {
		result[v] = struct{}{}
	}
	return result
}

func findFleetVariablesKeepDuplicates(contents string) []string {
	var result []string
	matches := mdm_types.ProfileVariableRegex.FindAllStringSubmatch(contents, -1)
	if len(matches) == 0 {
		return nil
	}
	nameToIndex := make(map[string]int, 2)
	for i, name := range mdm_types.ProfileVariableRegex.SubexpNames() {
		if name == "" {
			continue
		}
		nameToIndex[name] = i
	}
	for _, match := range matches {
		for _, i := range nameToIndex {
			if match[i] != "" {
				result = append(result, match[i])
			}
		}
	}
	return result
}

// scepCertRenewalThresholdDays defines the number of days before a SCEP
// certificate must be renewed.
const scepCertRenewalThresholdDays = 180

// maxCertsRenewalPerRun specifies the maximum number of certificates to renew
// in a single cron run.
//
// Assuming that the cron runs every hour, we'll enqueue 24,000 renewals per
// day, and we have room for 24,000 * scepCertRenewalThresholdDays total
// renewals.
//
// For a default of 180 days as a threshold this gives us room for a fleet of
// ~4 million devices expiring at the same time.
const maxCertsRenewalPerRun = 100

func RenewSCEPCertificates(
	ctx context.Context,
	logger kitlog.Logger,
	ds fleet.Datastore,
	config *config.FleetConfig,
	commander *apple_mdm.MDMAppleCommander,
) error {
	renewalDisable, exists := os.LookupEnv("FLEET_MDM_APPLE_SCEP_RENEWAL_DISABLE")
	if exists && (strings.EqualFold(renewalDisable, "true") || renewalDisable == "1") {
		level.Info(logger).Log("msg", "skipping renewal of macOS SCEP certificates as FLEET_MDM_APPLE_SCEP_RENEWAL_DISABLE is set to true")
		return nil
	}

	appConfig, err := ds.AppConfig(ctx)
	if err != nil {
		return fmt.Errorf("reading app config: %w", err)
	}
	if !appConfig.MDM.EnabledAndConfigured {
		level.Debug(logger).Log("msg", "skipping renewal of macOS SCEP certificates as MDM is not fully configured")
		return nil
	}

	if commander == nil {
		level.Debug(logger).Log("msg", "skipping renewal of macOS SCEP certificates as apple_mdm.MDMAppleCommander was not provided")
		return nil
	}

	// for each hash, grab the host that uses it as its identity certificate
	certAssociations, err := ds.GetHostCertAssociationsToExpire(ctx, scepCertRenewalThresholdDays, maxCertsRenewalPerRun)
	if err != nil {
		return ctxerr.Wrap(ctx, err, "getting host cert associations")
	}

	if len(certAssociations) == 0 {
		level.Debug(logger).Log("msg", "no certs to renew")
		return nil
	}

	// assocsWithRefs stores hosts that have enrollment references on their
	// enrollment profiles. This is the case for ADE-enrolled hosts using
	// SSO to authenticate.
	assocsWithRefs := []fleet.SCEPIdentityAssociation{}
	// assocsWithoutRefs stores hosts that don't have an enrollment
	// reference in their enrollment profile.
	assocsWithoutRefs := []fleet.SCEPIdentityAssociation{}
	// assocsFromMigration stores hosts that were migrated from another MDM
	// using the process described in
	// https://github.com/fleetdm/fleet/issues/19387
	assocsFromMigration := []fleet.SCEPIdentityAssociation{}
	for _, assoc := range certAssociations {
		if assoc.EnrolledFromMigration {
			assocsFromMigration = append(assocsFromMigration, assoc)
			continue
		}

		if assoc.EnrollReference != "" {
			assocsWithRefs = append(assocsWithRefs, assoc)
			continue
		}
		assocsWithoutRefs = append(assocsWithoutRefs, assoc)
	}

	mdmPushCertTopic, err := assets.APNSTopic(ctx, ds)
	if err != nil {
		return ctxerr.Wrap(ctx, err, "extracting topic from APNs certificate")
	}

	assets, err := ds.GetAllMDMConfigAssetsByName(ctx, []fleet.MDMAssetName{
		fleet.MDMAssetSCEPChallenge,
	}, nil)
	if err != nil {
		return ctxerr.Wrap(ctx, err, "loading SCEP challenge from the database")
	}
	scepChallenge := string(assets[fleet.MDMAssetSCEPChallenge].Value)

	// send a single command for all the hosts without references.
	if len(assocsWithoutRefs) > 0 {
		profile, err := apple_mdm.GenerateEnrollmentProfileMobileconfig(
			appConfig.OrgInfo.OrgName,
			appConfig.MDMUrl(),
			scepChallenge,
			mdmPushCertTopic,
		)
		if err != nil {
			return ctxerr.Wrap(ctx, err, "generating enrollment profile for hosts without enroll reference")
		}

		if err := renewSCEPWithProfile(ctx, ds, commander, logger, assocsWithoutRefs, profile); err != nil {
			return ctxerr.Wrap(ctx, err, "sending profile to hosts without associations")
		}
	}

	// send individual commands for each host with a reference
	for _, assoc := range assocsWithRefs {
		enrollURL, err := apple_mdm.AddEnrollmentRefToFleetURL(appConfig.MDMUrl(), assoc.EnrollReference)
		if err != nil {
			return ctxerr.Wrap(ctx, err, "adding reference to fleet URL")
		}

		profile, err := apple_mdm.GenerateEnrollmentProfileMobileconfig(
			appConfig.OrgInfo.OrgName,
			enrollURL,
			scepChallenge,
			mdmPushCertTopic,
		)
		if err != nil {
			return ctxerr.Wrap(ctx, err, "generating enrollment profile for hosts with enroll reference")
		}

		// each host with association needs a different enrollment profile, and thus a different command.
		if err := renewSCEPWithProfile(ctx, ds, commander, logger, []fleet.SCEPIdentityAssociation{assoc}, profile); err != nil {
			return ctxerr.Wrap(ctx, err, "sending profile to hosts without associations")
		}
	}

	decodedMigrationEnrollmentProfile, err := base64.StdEncoding.DecodeString(os.Getenv("FLEET_SILENT_MIGRATION_ENROLLMENT_PROFILE"))
	if err != nil {
		return ctxerr.Wrap(ctx, err, "failed to decode silent migration enrollment profile")
	}
	hasAssocsFromMigration := len(assocsFromMigration) > 0

	migrationEnrollmentProfile := string(decodedMigrationEnrollmentProfile)
	if migrationEnrollmentProfile == "" && hasAssocsFromMigration {
		level.Debug(logger).Log("msg", "found devices from migration that need SCEP renewals but FLEET_SILENT_MIGRATION_ENROLLMENT_PROFILE is empty")
	}
	if migrationEnrollmentProfile != "" && hasAssocsFromMigration {
		profileBytes := []byte(migrationEnrollmentProfile)
		if err := renewSCEPWithProfile(ctx, ds, commander, logger, assocsFromMigration, profileBytes); err != nil {
			return ctxerr.Wrap(ctx, err, "sending profile to hosts from migration")
		}
	}

	return nil
}

func renewSCEPWithProfile(
	ctx context.Context,
	ds fleet.Datastore,
	commander *apple_mdm.MDMAppleCommander,
	logger kitlog.Logger,
	assocs []fleet.SCEPIdentityAssociation,
	profile []byte,
) error {
	cmdUUID := uuid.NewString()
	var uuids []string
	duplicateUUIDCheck := map[string]struct{}{}
	for _, assoc := range assocs {
		// this should never happen if our DB logic is on point.
		// This sanity check is in place to prevent issues like
		// https://github.com/fleetdm/fleet/issues/19311 where a
		// single duplicated UUID prevents _all_ the commands from
		// being enqueued.
		if _, ok := duplicateUUIDCheck[assoc.HostUUID]; ok {
			logger.Log("inf", "duplicated host UUID while renewing associations", "host_uuid", assoc.HostUUID)
			continue
		}

		duplicateUUIDCheck[assoc.HostUUID] = struct{}{}
		uuids = append(uuids, assoc.HostUUID)
	}

	if err := commander.InstallProfile(ctx, uuids, profile, cmdUUID); err != nil {
		return ctxerr.Wrapf(ctx, err, "sending InstallProfile command for hosts %s", uuids)
	}

	if err := ds.SetCommandForPendingSCEPRenewal(ctx, assocs, cmdUUID); err != nil {
		return ctxerr.Wrap(ctx, err, "setting pending command associations")
	}

	return nil
}

// MDMAppleDDMService is the service that handles MDM [DeclarativeManagement][1] requests.
//
// [1]: https://developer.apple.com/documentation/devicemanagement/declarative_management_checkin
type MDMAppleDDMService struct {
	ds     fleet.Datastore
	logger kitlog.Logger
}

func NewMDMAppleDDMService(ds fleet.Datastore, logger kitlog.Logger) *MDMAppleDDMService {
	return &MDMAppleDDMService{
		ds:     ds,
		logger: logger,
	}
}

// DeclarativeManagement handles MDM [DeclarativeManagement][1] requests.
//
// This method is when the request has been handled by nanomdm.
//
// [1]: https://developer.apple.com/documentation/devicemanagement/declarative_management_checkin
func (svc *MDMAppleDDMService) DeclarativeManagement(r *mdm.Request, dm *mdm.DeclarativeManagement) ([]byte, error) {
	if dm == nil {
		level.Debug(svc.logger).Log("msg", "ddm request received with nil payload")
		return nil, nil
	}
	level.Debug(svc.logger).Log("msg", "ddm request received", "endpoint", dm.Endpoint)

	if err := svc.ds.InsertMDMAppleDDMRequest(r.Context, dm.Identifier(), dm.Endpoint, dm.Data); err != nil {
		return nil, ctxerr.Wrap(r.Context, err, "insert ddm request history")
	}

	if dm.Identifier() == "" {
		return nil, nano_service.NewHTTPStatusError(http.StatusBadRequest, ctxerr.New(r.Context, "missing UDID/EnrollmentID in request"))
	}

	switch {
	case dm.Endpoint == "tokens":
		level.Debug(svc.logger).Log("msg", "received tokens request")
		return svc.handleTokens(r.Context, dm.Identifier())

	case dm.Endpoint == "declaration-items":
		level.Debug(svc.logger).Log("msg", "received declaration-items request")
		return svc.handleDeclarationItems(r.Context, dm.Identifier())

	case dm.Endpoint == "status":
		level.Debug(svc.logger).Log("msg", "received status request")
		return nil, svc.handleDeclarationStatus(r.Context, dm)

	case strings.HasPrefix(dm.Endpoint, "declaration/"):
		level.Debug(svc.logger).Log("msg", "received declarations request")
		return svc.handleDeclarationsResponse(r.Context, dm.Endpoint, dm.Identifier())

	default:
		return nil, nano_service.NewHTTPStatusError(http.StatusBadRequest, ctxerr.New(r.Context, fmt.Sprintf("unrecognized declarations endpoint: %s", dm.Endpoint)))
	}
}

func (svc *MDMAppleDDMService) handleTokens(ctx context.Context, hostUUID string) ([]byte, error) {
	tok, err := svc.ds.MDMAppleDDMDeclarationsToken(ctx, hostUUID)
	if err != nil {
		return nil, ctxerr.Wrap(ctx, err, "getting synchronization tokens")
	}

	// Important: Timestamp must use format YYYY-mm-ddTHH:MM:SSZ (no milliseconds)
	// Source: https://developer.apple.com/documentation/devicemanagement/synchronizationtokens?language=objc
	tok.Timestamp = tok.Timestamp.Truncate(time.Second)
	b, err := json.Marshal(fleet.MDMAppleDDMTokensResponse{
		SyncTokens: *tok,
	})
	if err != nil {
		return nil, ctxerr.Wrap(ctx, err, "marshaling synchronization tokens")
	}

	return b, nil
}

// handleDeclarationItems retrieves the declaration items to send back to the client to update
func (svc *MDMAppleDDMService) handleDeclarationItems(ctx context.Context, hostUUID string) ([]byte, error) {
	di, err := svc.ds.MDMAppleDDMDeclarationItems(ctx, hostUUID)
	if err != nil {
		return nil, ctxerr.Wrap(ctx, err, "getting synchronization tokens")
	}

	activations := []fleet.MDMAppleDDMManifest{}
	configurations := []fleet.MDMAppleDDMManifest{}
	var removeDeclarationUUIDsToUpdateToPending []string
	for _, d := range di {
		if d.OperationType == nil {
			continue
		}
		if *d.OperationType != string(fleet.MDMOperationTypeInstall) {
			if d.Status == nil && *d.OperationType == string(fleet.MDMOperationTypeRemove) {
				removeDeclarationUUIDsToUpdateToPending = append(removeDeclarationUUIDsToUpdateToPending, d.DeclarationUUID)
			}
			continue
		}
		configurations = append(configurations, fleet.MDMAppleDDMManifest{
			Identifier:  d.Identifier,
			ServerToken: d.ServerToken,
		})
		activations = append(activations, fleet.MDMAppleDDMManifest{
			Identifier:  fmt.Sprintf("%s.activation", d.Identifier),
			ServerToken: d.ServerToken,
		})
	}

	// Calculate token based on count and concatenated tokens for install items
	var count int
	type tokenSorting struct {
		token           string
		uploadedAt      time.Time
		declarationUUID string
	}
	var tokens []tokenSorting
	for _, d := range di {
		if d.OperationType != nil && *d.OperationType == string(fleet.MDMOperationTypeInstall) {
			// Extract d.ServerToken and order by d.UploadedAt descending and then by d.DeclarationUUID ascending
			sorting := tokenSorting{
				token:           d.ServerToken,
				uploadedAt:      d.UploadedAt,
				declarationUUID: d.DeclarationUUID,
			}
			tokens = append(tokens, sorting)
			count++
		}
	}

	sort.SliceStable(tokens, func(i, j int) bool {
		if tokens[i].uploadedAt.Equal(tokens[j].uploadedAt) {
			return tokens[i].declarationUUID < tokens[j].declarationUUID
		}
		return tokens[i].uploadedAt.After(tokens[j].uploadedAt)
	})
	var tokenBuilder strings.Builder
	for _, t := range tokens {
		tokenBuilder.WriteString(t.token)
	}

	var token string
	if count > 0 {
		// Generate MD5 hash token. It must match the token generated by MDMAppleDDMDeclarationsToken
		hasher := md5.New() // nolint:gosec // used for declarative management token
		hasher.Write([]byte(fmt.Sprintf("%d%s", count, tokenBuilder.String())))
		token = hex.EncodeToString(hasher.Sum(nil))
	}

	b, err := json.Marshal(fleet.MDMAppleDDMDeclarationItemsResponse{
		Declarations: fleet.MDMAppleDDMManifestItems{
			Activations:    activations,
			Configurations: configurations,
			Assets:         []fleet.MDMAppleDDMManifest{},
			Management:     []fleet.MDMAppleDDMManifest{},
		},
		DeclarationsToken: token,
	})
	if err != nil {
		return nil, ctxerr.Wrap(ctx, err, "marshaling synchronization tokens")
	}

	// If any "remove" declarations have a NULL status, update them to a "pending" status
	// so they can be cleared when the host sends back a status report.
	// Otherwise they may get stuck in "pending" -- host already cleared them, but Fleet doesn't think so.
	if len(removeDeclarationUUIDsToUpdateToPending) > 0 {
		err = svc.ds.MDMAppleSetRemoveDeclarationsAsPending(ctx, hostUUID, removeDeclarationUUIDsToUpdateToPending)
		if err != nil {
			return nil, ctxerr.Wrap(ctx, err, "updating remove declarations to pending")
		}
	}

	return b, nil
}

func (svc *MDMAppleDDMService) handleDeclarationsResponse(ctx context.Context, endpoint string, hostUUID string) ([]byte, error) {
	parts := strings.Split(endpoint, "/")
	if len(parts) != 3 {
		return nil, nano_service.NewHTTPStatusError(http.StatusBadRequest, ctxerr.Errorf(ctx, "unrecognized declarations endpoint: %s", endpoint))
	}
	level.Debug(svc.logger).Log("msg", "parsed declarations request", "type", parts[1], "identifier", parts[2])

	switch parts[1] {
	case "activation":
		return svc.handleActivationDeclaration(ctx, parts, hostUUID)
	case "configuration":
		return svc.handleConfigurationDeclaration(ctx, parts, hostUUID)
	default:
		return nil, nano_service.NewHTTPStatusError(http.StatusNotFound, ctxerr.Errorf(ctx, "declaration type not supported: %s", parts[1]))
	}
}

func (svc *MDMAppleDDMService) handleActivationDeclaration(ctx context.Context, parts []string, hostUUID string) ([]byte, error) {
	references := strings.TrimSuffix(parts[2], ".activation")

	// ensure the declaration for the requested activation still exists
	d, err := svc.ds.MDMAppleDDMDeclarationsResponse(ctx, references, hostUUID)
	if err != nil {
		if fleet.IsNotFound(err) {
			return nil, nano_service.NewHTTPStatusError(http.StatusNotFound, err)
		}
		return nil, ctxerr.Wrap(ctx, err, "getting linked configuration for activation declaration")
	}

	response := fmt.Sprintf(`
{
  "Identifier": "%s",
  "Payload": {
    "StandardConfigurations": ["%s"]
  },
  "ServerToken": "%s",
  "Type": "com.apple.activation.simple"
}`, parts[2], references, d.Token)

	return []byte(response), nil
}

func (svc *MDMAppleDDMService) handleConfigurationDeclaration(ctx context.Context, parts []string, hostUUID string) ([]byte, error) {
	d, err := svc.ds.MDMAppleDDMDeclarationsResponse(ctx, parts[2], hostUUID)
	if err != nil {
		if fleet.IsNotFound(err) {
			return nil, nano_service.NewHTTPStatusError(http.StatusNotFound, err)
		}
		return nil, ctxerr.Wrap(ctx, err, "getting declaration response")
	}

	expanded, err := svc.ds.ExpandEmbeddedSecrets(ctx, string(d.RawJSON))
	if err != nil {
		return nil, ctxerr.Wrap(ctx, err, fmt.Sprintf("expanding embedded secrets for identifier:%s hostUUID:%s", parts[2], hostUUID))
	}

	var tempd map[string]any
	if err := json.Unmarshal([]byte(expanded), &tempd); err != nil {
		return nil, ctxerr.Wrap(ctx, err, "unmarshaling stored declaration")
	}
	tempd["ServerToken"] = d.Token

	b, err := json.Marshal(tempd)
	if err != nil {
		return nil, ctxerr.Wrap(ctx, err, "marshaling declaration")
	}
	return b, nil
}

func (svc *MDMAppleDDMService) handleDeclarationStatus(ctx context.Context, dm *mdm.DeclarativeManagement) error {
	var statusReport fleet.MDMAppleDDMStatusReport
	if err := json.Unmarshal(dm.Data, &statusReport); err != nil {
		return ctxerr.Wrap(ctx, err, "unmarshalling response")
	}

	configurationReports := statusReport.StatusItems.Management.Declarations.Configurations
	updates := make([]*fleet.MDMAppleHostDeclaration, len(configurationReports))
	for i, r := range configurationReports {
		var status fleet.MDMDeliveryStatus
		var detail string
		switch {
		case r.Active && r.Valid == fleet.MDMAppleDeclarationValid:
			status = fleet.MDMDeliveryVerified
		case r.Valid == fleet.MDMAppleDeclarationInvalid:
			status = fleet.MDMDeliveryFailed
			detail = apple_mdm.FmtDDMError(r.Reasons)
		case r.Valid == fleet.MDMAppleDeclarationValid: // should be rare/never
			// The debug messages here can be used to figure out why a DDM profile is stuck in a certain state on a device.
			level.Debug(svc.logger).Log("msg", "valid but inactive declaration status", "status", r.Valid, "active", r.Active, "host",
				dm.Identifier(), "declaration", r.Identifier)
			status = fleet.MDMDeliveryVerifying
		case r.Valid == fleet.MDMAppleDeclarationUnknown: // should be rare
			level.Debug(svc.logger).Log("msg", "unknown declaration status", "status", r.Valid, "active", r.Active, "host", dm.Identifier(),
				"declaration", r.Identifier)
			status = fleet.MDMDeliveryVerifying
		default:
			// This should never happen. If we see this happening, we should handle it.
			level.Error(svc.logger).Log("msg", "undefined declaration status", "status", r.Valid, "active", r.Active, "host", dm.Identifier(),
				"declaration", r.Identifier)
			status = fleet.MDMDeliveryFailed
			detail = fmt.Sprintf("undefined declaration status: %s; %s", r.Valid, apple_mdm.FmtDDMError(r.Reasons))
		}

		updates[i] = &fleet.MDMAppleHostDeclaration{
			Status:        &status,
			OperationType: fleet.MDMOperationTypeInstall,
			Detail:        detail,
			Token:         r.ServerToken,
		}
	}

	// MDMAppleStoreDDMStatusReport takes care of cleaning ("pending", "remove")
	// pairs for the host.
	//
	// TODO(roberto): in the DDM documentation, it's mentioned that status
	// report will give you a "remove" status so the server can track
	// removals. In my testing, I never saw this (after spending
	// considerable time trying to make it work.)
	//
	// My current guess is that the documentation is implicitly referring
	// to asset declarations (which deliver tangible "assets" to the host)
	//
	// The best indication I found so far, is that if the declaration is
	// not in the report, then it's implicitly removed.
	if err := svc.ds.MDMAppleStoreDDMStatusReport(ctx, dm.Identifier(), updates); err != nil {
		return ctxerr.Wrap(ctx, err, "updating host declaration status with reports")
	}

	return nil
}

////////////////////////////////////////////////////////////////////////////////
// Generate ABM keypair endpoint
////////////////////////////////////////////////////////////////////////////////

type generateABMKeyPairResponse struct {
	PublicKey []byte `json:"public_key,omitempty"`
	Err       error  `json:"error,omitempty"`
}

func (r generateABMKeyPairResponse) Error() error { return r.Err }

func generateABMKeyPairEndpoint(ctx context.Context, request interface{}, svc fleet.Service) (fleet.Errorer, error) {
	keyPair, err := svc.GenerateABMKeyPair(ctx)
	if err != nil {
		return generateABMKeyPairResponse{
			Err: err,
		}, nil
	}

	return generateABMKeyPairResponse{
		PublicKey: keyPair.PublicKey,
	}, nil
}

func (svc *Service) GenerateABMKeyPair(ctx context.Context) (*fleet.MDMAppleDEPKeyPair, error) {
	if err := svc.authz.Authorize(ctx, &fleet.AppleBM{}, fleet.ActionWrite); err != nil {
		return nil, err
	}

	privateKey := svc.config.Server.PrivateKey
	if testSetEmptyPrivateKey {
		privateKey = ""
	}

	if len(privateKey) == 0 {
		return nil, ctxerr.New(ctx, "Couldn't download public key. Missing required private key. Learn how to configure the private key here: https://fleetdm.com/learn-more-about/fleet-server-private-key")
	}

	var publicKeyPEM, privateKeyPEM []byte
	assets, err := svc.ds.GetAllMDMConfigAssetsByName(ctx, []fleet.MDMAssetName{
		fleet.MDMAssetABMCert,
		fleet.MDMAssetABMKey,
	}, nil)
	if err != nil {
		// allow not found errors as it means that we're generating the
		// keypair for the first time
		if !fleet.IsNotFound(err) {
			return nil, ctxerr.Wrap(ctx, err, "loading ABM keys from the database")
		}
	}

	// if we don't have any certificates, create a new keypair, otherwise
	// return the already stored values to allow for the renewal flow.
	if len(assets) == 0 {
		publicKeyPEM, privateKeyPEM, err = apple_mdm.NewDEPKeyPairPEM()
		if err != nil {
			return nil, ctxerr.Wrap(ctx, err, "generate key pair")
		}

		err = svc.ds.InsertMDMConfigAssets(ctx, []fleet.MDMConfigAsset{
			{Name: fleet.MDMAssetABMCert, Value: publicKeyPEM},
			{Name: fleet.MDMAssetABMKey, Value: privateKeyPEM},
		}, nil)
		if err != nil {
			return nil, ctxerr.Wrap(ctx, err, "saving ABM keypair in database")
		}
	} else {
		// we can trust that the keys exist due to the contract specified by
		// the datastore method
		publicKeyPEM = assets[fleet.MDMAssetABMCert].Value
		privateKeyPEM = assets[fleet.MDMAssetABMKey].Value
	}

	return &fleet.MDMAppleDEPKeyPair{
		PublicKey:  publicKeyPEM,
		PrivateKey: privateKeyPEM,
	}, nil
}

////////////////////////////////////////////////////////////////////////////////
// Upload ABM token endpoint
////////////////////////////////////////////////////////////////////////////////

type uploadABMTokenRequest struct {
	Token *multipart.FileHeader
}

func (uploadABMTokenRequest) DecodeRequest(ctx context.Context, r *http.Request) (interface{}, error) {
	err := r.ParseMultipartForm(512 * units.MiB)
	if err != nil {
		return nil, &fleet.BadRequestError{
			Message:     "failed to parse multipart form",
			InternalErr: err,
		}
	}

	token, ok := r.MultipartForm.File["token"]
	if !ok || len(token) < 1 {
		return nil, &fleet.BadRequestError{Message: "no file headers for token"}
	}

	return &uploadABMTokenRequest{
		Token: token[0],
	}, nil
}

type uploadABMTokenResponse struct {
	Token *fleet.ABMToken `json:"abm_token,omitempty"`
	Err   error           `json:"error,omitempty"`
}

func (r uploadABMTokenResponse) Error() error { return r.Err }

func uploadABMTokenEndpoint(ctx context.Context, request interface{}, svc fleet.Service) (fleet.Errorer, error) {
	req := request.(*uploadABMTokenRequest)
	ff, err := req.Token.Open()
	if err != nil {
		return uploadABMTokenResponse{Err: err}, nil
	}
	defer ff.Close()

	token, err := svc.UploadABMToken(ctx, ff)
	if err != nil {
		return uploadABMTokenResponse{
			Err: err,
		}, nil
	}

	return uploadABMTokenResponse{Token: token}, nil
}

func (svc *Service) UploadABMToken(ctx context.Context, token io.Reader) (*fleet.ABMToken, error) {
	// skipauth: No authorization check needed due to implementation returning
	// only license error.
	svc.authz.SkipAuthorization(ctx)

	return nil, fleet.ErrMissingLicense
}

////////////////////////////////////////////////////////////////////////////////
// Disable ABM endpoint
////////////////////////////////////////////////////////////////////////////////

type deleteABMTokenRequest struct {
	TokenID uint `url:"id"`
}

type deleteABMTokenResponse struct {
	Err error `json:"error,omitempty"`
}

func (r deleteABMTokenResponse) Error() error { return r.Err }
func (r deleteABMTokenResponse) Status() int  { return http.StatusNoContent }

func deleteABMTokenEndpoint(ctx context.Context, request interface{}, svc fleet.Service) (fleet.Errorer, error) {
	req := request.(*deleteABMTokenRequest)
	if err := svc.DeleteABMToken(ctx, req.TokenID); err != nil {
		return deleteABMTokenResponse{Err: err}, nil
	}

	return deleteABMTokenResponse{}, nil
}

func (svc *Service) DeleteABMToken(ctx context.Context, tokenID uint) error {
	// skipauth: No authorization check needed due to implementation returning
	// only license error.
	svc.authz.SkipAuthorization(ctx)

	return fleet.ErrMissingLicense
}

////////////////////////////////////////////////////////////////////////////////
// List ABM tokens endpoint
////////////////////////////////////////////////////////////////////////////////

type listABMTokensResponse struct {
	Err    error             `json:"error,omitempty"`
	Tokens []*fleet.ABMToken `json:"abm_tokens"`
}

func (r listABMTokensResponse) Error() error { return r.Err }

func listABMTokensEndpoint(ctx context.Context, request interface{}, svc fleet.Service) (fleet.Errorer, error) {
	tokens, err := svc.ListABMTokens(ctx)
	if err != nil {
		return &listABMTokensResponse{Err: err}, nil
	}

	if tokens == nil {
		tokens = []*fleet.ABMToken{}
	}

	return &listABMTokensResponse{Tokens: tokens}, nil
}

func (svc *Service) ListABMTokens(ctx context.Context) ([]*fleet.ABMToken, error) {
	// skipauth: No authorization check needed due to implementation returning
	// only license error.
	svc.authz.SkipAuthorization(ctx)

	return nil, fleet.ErrMissingLicense
}

// //////////////////////////////////////////////////////////////////////////////
// Count ABM tokens endpoint
// //////////////////////////////////////////////////////////////////////////////

type countABMTokensResponse struct {
	Err   error `json:"error,omitempty"`
	Count int   `json:"count"`
}

func (r countABMTokensResponse) Error() error { return r.Err }

func countABMTokensEndpoint(ctx context.Context, _ interface{}, svc fleet.Service) (fleet.Errorer, error) {
	tokenCount, err := svc.CountABMTokens(ctx)
	if err != nil {
		return &countABMTokensResponse{Err: err}, nil
	}

	return &countABMTokensResponse{Count: tokenCount}, nil
}

func (svc *Service) CountABMTokens(ctx context.Context) (int, error) {
	// Automatic enrollment (ABM/ADE/DEP) is a feature that requires a license.
	// skipauth: No authorization check needed due to implementation returning
	// only license error.
	svc.authz.SkipAuthorization(ctx)

	return 0, fleet.ErrMissingLicense
}

////////////////////////////////////////////////////////////////////////////////
// Update ABM token teams endpoint
////////////////////////////////////////////////////////////////////////////////

type updateABMTokenTeamsRequest struct {
	TokenID      uint  `url:"id"`
	MacOSTeamID  *uint `json:"macos_team_id"`
	IOSTeamID    *uint `json:"ios_team_id"`
	IPadOSTeamID *uint `json:"ipados_team_id"`
}

type updateABMTokenTeamsResponse struct {
	ABMToken *fleet.ABMToken `json:"abm_token,omitempty"`
	Err      error           `json:"error,omitempty"`
}

func (r updateABMTokenTeamsResponse) Error() error { return r.Err }

func updateABMTokenTeamsEndpoint(ctx context.Context, request interface{}, svc fleet.Service) (fleet.Errorer, error) {
	req := request.(*updateABMTokenTeamsRequest)

	tok, err := svc.UpdateABMTokenTeams(ctx, req.TokenID, req.MacOSTeamID, req.IOSTeamID, req.IPadOSTeamID)
	if err != nil {
		return &updateABMTokenTeamsResponse{Err: err}, nil
	}

	return &updateABMTokenTeamsResponse{ABMToken: tok}, nil
}

func (svc *Service) UpdateABMTokenTeams(ctx context.Context, tokenID uint, macOSTeamID, iOSTeamID, iPadOSTeamID *uint) (*fleet.ABMToken, error) {
	// skipauth: No authorization check needed due to implementation returning
	// only license error.
	svc.authz.SkipAuthorization(ctx)

	return nil, fleet.ErrMissingLicense
}

////////////////////////////////////////////////////////////////////////////////
// Renew ABM token endpoint
////////////////////////////////////////////////////////////////////////////////

type renewABMTokenRequest struct {
	TokenID uint `url:"id"`
	Token   *multipart.FileHeader
}

func (renewABMTokenRequest) DecodeRequest(ctx context.Context, r *http.Request) (interface{}, error) {
	err := r.ParseMultipartForm(512 * units.MiB)
	if err != nil {
		return nil, &fleet.BadRequestError{
			Message:     "failed to parse multipart form",
			InternalErr: err,
		}
	}

	token, ok := r.MultipartForm.File["token"]
	if !ok || len(token) < 1 {
		return nil, &fleet.BadRequestError{Message: "no file headers for token"}
	}

	// because we are in this method, we know that the path has 7 parts, e.g:
	// /api/latest/fleet/abm_tokens/19/renew

	id, err := endpoint_utils.IntFromRequest(r, "id")
	if err != nil {
		return nil, ctxerr.Wrap(ctx, err, "failed to parse abm token id")
	}

	return &renewABMTokenRequest{
		Token:   token[0],
		TokenID: uint(id), //nolint:gosec // dismiss G115
	}, nil
}

type renewABMTokenResponse struct {
	ABMToken *fleet.ABMToken `json:"abm_token,omitempty"`
	Err      error           `json:"error,omitempty"`
}

func (r renewABMTokenResponse) Error() error { return r.Err }

func renewABMTokenEndpoint(ctx context.Context, request interface{}, svc fleet.Service) (fleet.Errorer, error) {
	req := request.(*renewABMTokenRequest)
	ff, err := req.Token.Open()
	if err != nil {
		return &renewABMTokenResponse{Err: err}, nil
	}
	defer ff.Close()

	tok, err := svc.RenewABMToken(ctx, ff, req.TokenID)
	if err != nil {
		return &renewABMTokenResponse{Err: err}, nil
	}

	return &renewABMTokenResponse{ABMToken: tok}, nil
}

func (svc *Service) RenewABMToken(ctx context.Context, token io.Reader, tokenID uint) (*fleet.ABMToken, error) {
	// skipauth: No authorization check needed due to implementation returning
	// only license error.
	svc.authz.SkipAuthorization(ctx)

	return nil, fleet.ErrMissingLicense
}

////////////////////////////////////////////////////////////////////////////////
// GET /enrollment_profiles/ota
////////////////////////////////////////////////////////////////////////////////

type getOTAProfileRequest struct {
	EnrollSecret string `query:"enroll_secret"`
}

func getOTAProfileEndpoint(ctx context.Context, request interface{}, svc fleet.Service) (fleet.Errorer, error) {
	req := request.(*getOTAProfileRequest)
	profile, err := svc.GetOTAProfile(ctx, req.EnrollSecret)
	if err != nil {
		return &getMDMAppleConfigProfileResponse{Err: err}, err
	}

	reader := bytes.NewReader(profile)
	return &getMDMAppleConfigProfileResponse{fileReader: io.NopCloser(reader), fileLength: reader.Size(), fileName: "fleet-mdm-enrollment-profile"}, nil
}

func (svc *Service) GetOTAProfile(ctx context.Context, enrollSecret string) ([]byte, error) {
	// Skip authz as this endpoint is used by end users from their iPhones or iPads; authz is done
	// by the enroll secret verification below
	svc.authz.SkipAuthorization(ctx)

	cfg, err := svc.ds.AppConfig(ctx)
	if err != nil {
		return nil, ctxerr.Wrap(ctx, err, "getting app config to get org name")
	}

	profBytes, err := apple_mdm.GenerateOTAEnrollmentProfileMobileconfig(cfg.OrgInfo.OrgName, cfg.MDMUrl(), enrollSecret)
	if err != nil {
		return nil, ctxerr.Wrap(ctx, err, "generating ota mobileconfig file")
	}

	signed, err := mdmcrypto.Sign(ctx, profBytes, svc.ds)
	if err != nil {
		return nil, ctxerr.Wrap(ctx, err, "signing profile")
	}

	return signed, nil
}

////////////////////////////////////////////////////////////////////////////////
// POST /ota_enrollment?enroll_secret=xyz
////////////////////////////////////////////////////////////////////////////////

type mdmAppleOTARequest struct {
	EnrollSecret string `query:"enroll_secret"`
	Certificates []*x509.Certificate
	RootSigner   *x509.Certificate
	DeviceInfo   fleet.MDMAppleMachineInfo
}

func (mdmAppleOTARequest) DecodeRequest(ctx context.Context, r *http.Request) (interface{}, error) {
	enrollSecret := r.URL.Query().Get("enroll_secret")
	if enrollSecret == "" {
		return nil, &fleet.OTAForbiddenError{
			InternalErr: errors.New("enroll_secret query parameter was empty"),
		}
	}

	rawData, err := io.ReadAll(r.Body)
	if err != nil {
		return nil, ctxerr.Wrap(ctx, err, "reading body from request")
	}

	p7, err := pkcs7.Parse(rawData)
	if err != nil {
		return nil, &fleet.BadRequestError{
			Message:     "invalid request body",
			InternalErr: err,
		}
	}

	var request mdmAppleOTARequest
	err = plist.Unmarshal(p7.Content, &request.DeviceInfo)
	if err != nil {
		return nil, &fleet.BadRequestError{
			Message:     "invalid request body",
			InternalErr: err,
		}
	}

	if request.DeviceInfo.Serial == "" {
		return nil, &fleet.BadRequestError{
			Message: "SERIAL is required",
		}
	}

	request.EnrollSecret = enrollSecret
	request.Certificates = p7.Certificates
	request.RootSigner = p7.GetOnlySigner()
	return &request, nil
}

type mdmAppleOTAResponse struct {
	Err error `json:"error,omitempty"`
	xml []byte
}

func (r mdmAppleOTAResponse) Error() error { return r.Err }

func (r mdmAppleOTAResponse) HijackRender(ctx context.Context, w http.ResponseWriter) {
	w.Header().Set("Content-Length", fmt.Sprintf("%d", len(r.xml)))
	w.Header().Set("Content-Type", "application/x-apple-aspen-config")
	w.Header().Set("X-Content-Type-Options", "nosniff")
	if _, err := w.Write(r.xml); err != nil {
		w.WriteHeader(http.StatusInternalServerError)
		return
	}
}

func mdmAppleOTAEndpoint(ctx context.Context, request interface{}, svc fleet.Service) (fleet.Errorer, error) {
	req := request.(*mdmAppleOTARequest)
	xml, err := svc.MDMAppleProcessOTAEnrollment(ctx, req.Certificates, req.RootSigner, req.EnrollSecret, req.DeviceInfo)
	if err != nil {
		return mdmAppleGetInstallerResponse{Err: err}, nil
	}
	return mdmAppleOTAResponse{xml: xml}, nil
}

// NOTE: this method and how OTA works is documented in full in the interface definition.
func (svc *Service) MDMAppleProcessOTAEnrollment(
	ctx context.Context,
	certificates []*x509.Certificate,
	rootSigner *x509.Certificate,
	enrollSecret string,
	deviceInfo fleet.MDMAppleMachineInfo,
) ([]byte, error) {
	// authorization is performed via the enroll secret and the provided certificates
	svc.authz.SkipAuthorization(ctx)

	if len(certificates) == 0 {
		return nil, authz.ForbiddenWithInternal("no certificates provided", nil, nil, nil)
	}

	// first check is for the enroll secret, we'll only let the host
	// through if it has a valid secret.
	enrollSecretInfo, err := svc.ds.VerifyEnrollSecret(ctx, enrollSecret)
	if err != nil {
		if fleet.IsNotFound(err) {
			return nil, &fleet.OTAForbiddenError{
				InternalErr: err,
			}
		}

		return nil, ctxerr.Wrap(ctx, err, "validating enroll secret")
	}

	assets, err := svc.ds.GetAllMDMConfigAssetsByName(ctx, []fleet.MDMAssetName{
		fleet.MDMAssetSCEPChallenge,
	}, nil)
	if err != nil {
		return nil, fmt.Errorf("loading SCEP challenge from the database: %w", err)
	}
	scepChallenge := string(assets[fleet.MDMAssetSCEPChallenge].Value)

	appCfg, err := svc.ds.AppConfig(ctx)
	if err != nil {
		return nil, ctxerr.Wrap(ctx, err, "reading app config")
	}

	mdmURL := appCfg.MDMUrl()

	// if the root signer was issued by Apple's CA, it means we're in the
	// first phase and we should return a SCEP payload.
	if err := apple_mdm.VerifyFromAppleIphoneDeviceCA(rootSigner); err == nil {
		scepURL, err := apple_mdm.ResolveAppleSCEPURL(mdmURL)
		if err != nil {
			return nil, ctxerr.Wrap(ctx, err, "resolve Apple SCEP url")
		}

		var buf bytes.Buffer
		if err := apple_mdm.OTASCEPTemplate.Execute(&buf, struct {
			SCEPURL       string
			SCEPChallenge string
		}{
			SCEPURL:       scepURL,
			SCEPChallenge: scepChallenge,
		}); err != nil {
			return nil, ctxerr.Wrap(ctx, err, "execute template")
		}
		return buf.Bytes(), nil
	}

	// otherwise we might be in the second phase, check if the signing cert
	// was issued by Fleet, only let the enrollment through if so.
	certVerifier := mdmcrypto.NewSCEPVerifier(svc.ds)
	if err := certVerifier.Verify(ctx, rootSigner); err != nil {
		return nil, authz.ForbiddenWithInternal(fmt.Sprintf("payload signed with invalid certificate: %s", err), nil, nil, nil)
	}

	topic, err := svc.mdmPushCertTopic(ctx)
	if err != nil {
		return nil, ctxerr.Wrap(ctx, err, "extracting topic from APNs cert")
	}

	enrollmentProf, err := apple_mdm.GenerateEnrollmentProfileMobileconfig(
		appCfg.OrgInfo.OrgName,
		mdmURL,
		string(assets[fleet.MDMAssetSCEPChallenge].Value),
		topic,
	)
	if err != nil {
		return nil, ctxerr.Wrap(ctx, err, "generating manual enrollment profile")
	}

	// before responding, create a host record, and assign the host to the
	// team that matches the enroll secret provided.
	err = svc.ds.IngestMDMAppleDeviceFromOTAEnrollment(ctx, enrollSecretInfo.TeamID, deviceInfo)
	if err != nil {
		return nil, ctxerr.Wrap(ctx, err, "creating new host record")
	}

	// at this point we know the device can be enrolled, so we respond with
	// a signed enrollment profile
	signed, err := mdmcrypto.Sign(ctx, enrollmentProf, svc.ds)
	if err != nil {
		return nil, ctxerr.Wrap(ctx, err, "signing profile")
	}

	return signed, nil
}<|MERGE_RESOLUTION|>--- conflicted
+++ resolved
@@ -3662,24 +3662,6 @@
 		err := svc.ds.MDMAppleSetPendingDeclarationsAs(r.Context, cmdResult.Identifier(), status, detail)
 		return nil, ctxerr.Wrap(r.Context, err, "update declaration status on DeclarativeManagement ack")
 	case "InstallApplication":
-<<<<<<< HEAD
-		// this might be a setup experience VPP install, so we'll try to update setup experience status
-		// TODO: consider limiting this to only macOS hosts
-		var fromSetupExperience bool
-		if updated, err := maybeUpdateSetupExperienceStatus(r.Context, svc.ds, fleet.SetupExperienceVPPInstallResult{
-			HostUUID:      cmdResult.Identifier(),
-			CommandUUID:   cmdResult.CommandUUID,
-			CommandStatus: cmdResult.Status,
-		}, true); err != nil {
-			return nil, ctxerr.Wrap(r.Context, err, "updating setup experience status from VPP install result")
-		} else if updated {
-			// TODO: call next step of setup experience?
-			fromSetupExperience = true
-			level.Debug(svc.logger).Log("msg", "setup experience script result updated", "host_uuid", cmdResult.UDID, "execution_id", cmdResult.CommandUUID)
-		}
-=======
->>>>>>> 8d7e87c4
-
 		// create an activity for installing only if we're in a terminal error state
 		if cmdResult.Status == fleet.MDMAppleStatusError ||
 			cmdResult.Status == fleet.MDMAppleStatusCommandFormatError {
@@ -3688,7 +3670,7 @@
 			// TODO: consider limiting this to only macOS hosts
 			var fromSetupExperience bool
 			if updated, err := maybeUpdateSetupExperienceStatus(r.Context, svc.ds, fleet.SetupExperienceVPPInstallResult{
-				HostUUID:      cmdResult.UDID,
+				HostUUID:      cmdResult.Identifier(),
 				CommandUUID:   cmdResult.CommandUUID,
 				CommandStatus: cmdResult.Status,
 			}, true); err != nil {
@@ -3696,7 +3678,7 @@
 			} else if updated {
 				// TODO: call next step of setup experience?
 				fromSetupExperience = true
-				level.Debug(svc.logger).Log("msg", "setup experience script result updated", "host_uuid", cmdResult.UDID, "execution_id", cmdResult.CommandUUID)
+				level.Debug(svc.logger).Log("msg", "setup experience script result updated", "host_uuid", cmdResult.Identifier(), "execution_id", cmdResult.CommandUUID)
 			}
 			user, act, err := svc.ds.GetPastActivityDataForVPPAppInstall(r.Context, cmdResult)
 			if err != nil {
@@ -3721,14 +3703,8 @@
 				return nil, ctxerr.Wrap(r.Context, err, "get pending mdm commands by host")
 			}
 			if !commandsPending {
-<<<<<<< HEAD
-				cmdUUID := uuid.NewString()
-				cmdUUID = fleet.VerifySoftwareInstallVPPPrefix + cmdUUID
+				cmdUUID := fleet.VerifySoftwareInstallCommandUUID()
 				if err := svc.commander.InstalledApplicationList(r.Context, []string{cmdResult.Identifier()}, cmdUUID, true); err != nil {
-=======
-				cmdUUID := fleet.VerifySoftwareInstallCommandUUID()
-				if err := svc.commander.InstalledApplicationList(r.Context, []string{cmdResult.UDID}, cmdUUID, true); err != nil {
->>>>>>> 8d7e87c4
 					return nil, ctxerr.Wrap(r.Context, err, "sending list app command to verify install")
 				}
 
@@ -3745,15 +3721,11 @@
 		}
 	case "InstalledApplicationList":
 		level.Debug(svc.logger).Log("msg", "calling handlers for InstalledApplicationList")
-<<<<<<< HEAD
-		res, err := NewInstalledApplicationListResult(r.Context, cmdResult.Raw, cmdResult.CommandUUID, cmdResult.Identifier())
-=======
-		host, err := svc.ds.HostByIdentifier(r.Context, cmdResult.UDID)
+		host, err := svc.ds.HostByIdentifier(r.Context, cmdResult.Identifier())
 		if err != nil {
 			return nil, ctxerr.Wrap(r.Context, err, "get host by identifier")
 		}
-		res, err := NewInstalledApplicationListResult(r.Context, cmdResult.Raw, cmdResult.CommandUUID, cmdResult.UDID, host.Platform)
->>>>>>> 8d7e87c4
+		res, err := NewInstalledApplicationListResult(r.Context, cmdResult.Raw, cmdResult.CommandUUID, cmdResult.Identifier(), host.Platform)
 		if err != nil {
 			return nil, ctxerr.Wrap(r.Context, err, "new installed application list result")
 		}
