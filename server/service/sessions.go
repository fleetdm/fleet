--- conflicted
+++ resolved
@@ -160,17 +160,10 @@
 	return loginResponse{user, availableTeams, session.Key, nil}, nil
 }
 
-<<<<<<< HEAD
 var (
 	//goland:noinspection GoErrorStringFormat
 	sendingMFAEmail = errors.New("sending MFA email")
 
-=======
-//goland:noinspection GoErrorStringFormat
-var sendingMFAEmail = errors.New("sending MFA email")
-
-var (
->>>>>>> c0dae085
 	noMFASupported           = errors.New("client with no MFA email support")
 	mfaNotSupportedForClient = endpoint_utils.BadRequestErr(
 		"Your login client does not support MFA. Please log in via the web, then use an API token to authenticate.",
