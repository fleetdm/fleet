--- conflicted
+++ resolved
@@ -453,7 +453,8 @@
 }
 
 func (svc *Service) labelQueriesForHost(ctx context.Context, host *fleet.Host) (map[string]string, error) {
-	if !svc.shouldUpdate(host.LabelUpdatedAt, svc.config.Osquery.LabelUpdateInterval) && !host.RefetchRequested {
+	labelReportedAt := svc.task.GetHostLabelReportedAt(ctx, host)
+	if !svc.shouldUpdate(labelReportedAt, svc.config.Osquery.LabelUpdateInterval) && !host.RefetchRequested {
 		return nil, nil
 	}
 	labelQueries, err := svc.ds.LabelQueriesForHost(ctx, host)
@@ -495,26 +496,12 @@
 		queries[name] = query
 	}
 
-<<<<<<< HEAD
-	// Retrieve the label queries that should be updated
-	labelReportedAt := svc.task.GetHostLabelReportedAt(ctx, &host)
-	if svc.shouldUpdate(labelReportedAt, svc.config.Osquery.LabelUpdateInterval) {
-		labelQueries, err := svc.ds.LabelQueriesForHost(ctx, &host)
-		if err != nil {
-			return nil, 0, osqueryError{message: "retrieving label queries: " + err.Error()}
-		}
-
-		for name, query := range labelQueries {
-			queries[hostLabelQueryPrefix+name] = query
-		}
-=======
 	labelQueries, err := svc.labelQueriesForHost(ctx, &host)
 	if err != nil {
 		return nil, 0, osqueryError{message: err.Error()}
 	}
 	for name, query := range labelQueries {
 		queries[hostLabelQueryPrefix+name] = query
->>>>>>> 3136cc10
 	}
 
 	liveQueries, err := svc.liveQueryStore.QueriesForHost(host.ID)
