--- conflicted
+++ resolved
@@ -393,12 +393,7 @@
 		require.Equal(t, 4, ml.GetLockCount())
 		require.WithinRange(t, time.Now(),
 			start.Add(3*schedInterval).Add(jobDuration),
-<<<<<<< HEAD
-			start.Add(3*schedInterval).Add(jobDuration).Add(2*time.Second),
-		)
-=======
 			start.Add(3*schedInterval).Add(jobDuration).Add(2*time.Second))
->>>>>>> 4a73d4a8
 	}
 }
 
