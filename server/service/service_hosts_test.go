package service

import (
	"context"
	"testing"
	"time"

	"github.com/WatchBeam/clock"
	"github.com/fleetdm/fleet/v4/server/contexts/viewer"
	"github.com/fleetdm/fleet/v4/server/datastore/mysql"
	"github.com/fleetdm/fleet/v4/server/fleet"
	"github.com/fleetdm/fleet/v4/server/mock"
	"github.com/fleetdm/fleet/v4/server/ptr"
	"github.com/fleetdm/fleet/v4/server/test"
	"github.com/stretchr/testify/assert"
	"github.com/stretchr/testify/require"
)

func TestListHosts(t *testing.T) {
	ds := mysql.CreateMySQLDS(t)
	defer ds.Close()

	svc := newTestService(ds, nil, nil)

	hosts, err := svc.ListHosts(test.UserContext(test.UserAdmin), fleet.HostListOptions{})
	assert.Nil(t, err)
	assert.Len(t, hosts, 0)

	storedTime := time.Now().UTC()

	_, err = ds.NewHost(context.Background(), &fleet.Host{
		Hostname:        "foo",
		SeenTime:        storedTime,
		DetailUpdatedAt: time.Now(),
		LabelUpdatedAt:  time.Now(),
		PolicyUpdatedAt: time.Now(),
	})
	require.NoError(t, err)

	hosts, err = svc.ListHosts(test.UserContext(test.UserAdmin), fleet.HostListOptions{})
	require.NoError(t, err)
	require.Len(t, hosts, 1)
	format := "%Y-%m-%d %HH:%MM:%SS %Z"
	assert.Equal(t, storedTime.Format(format), hosts[0].SeenTime.Format(format))
}

func TestDeleteHost(t *testing.T) {
	ds := mysql.CreateMySQLDS(t)
	defer ds.Close()

	svc := newTestService(ds, nil, nil)

	mockClock := clock.NewMockClock()
	host := test.NewHost(t, ds, "foo", "192.168.1.10", "1", "1", mockClock.Now())
	assert.NotZero(t, host.ID)

	err := svc.DeleteHost(test.UserContext(test.UserAdmin), host.ID)
	assert.Nil(t, err)

	filter := fleet.TeamFilter{User: test.UserAdmin}
	hosts, err := ds.ListHosts(context.Background(), filter, fleet.HostListOptions{})
	assert.Nil(t, err)
	assert.Len(t, hosts, 0)
}

func TestHostDetails(t *testing.T) {
	ds := new(mock.Store)
	svc := &Service{ds: ds}

	host := &fleet.Host{ID: 3}
	expectedLabels := []*fleet.Label{
		{
			Name:        "foobar",
			Description: "the foobar label",
		},
	}
	ds.ListLabelsForHostFunc = func(ctx context.Context, hid uint) ([]*fleet.Label, error) {
		return expectedLabels, nil
	}
	expectedPacks := []*fleet.Pack{
		{
			Name: "pack1",
		},
		{
			Name: "pack2",
		},
	}
	ds.ListPacksForHostFunc = func(ctx context.Context, hid uint) ([]*fleet.Pack, error) {
		return expectedPacks, nil
	}
	ds.LoadHostSoftwareFunc = func(ctx context.Context, host *fleet.Host) error {
		return nil
	}
	ds.ListPoliciesForHostFunc = func(ctx context.Context, hid uint) ([]*fleet.HostPolicy, error) {
		return nil, nil
	}

	hostDetail, err := svc.getHostDetails(test.UserContext(test.UserAdmin), host)
	require.NoError(t, err)
	assert.Equal(t, expectedLabels, hostDetail.Labels)
	assert.Equal(t, expectedPacks, hostDetail.Packs)
}

func TestRefetchHost(t *testing.T) {
	ds := new(mock.Store)
	svc := newTestService(ds, nil, nil)

	host := &fleet.Host{ID: 3}

	ds.HostFunc = func(ctx context.Context, hid uint) (*fleet.Host, error) {
		return host, nil
	}
	ds.SaveHostFunc = func(ctx context.Context, host *fleet.Host) error {
		assert.True(t, host.RefetchRequested)
		return nil
	}

	require.NoError(t, svc.RefetchHost(test.UserContext(test.UserAdmin), host.ID))
	require.NoError(t, svc.RefetchHost(test.UserContext(test.UserObserver), host.ID))
	require.NoError(t, svc.RefetchHost(test.UserContext(test.UserMaintainer), host.ID))
}

func TestRefetchHostUserInTeams(t *testing.T) {
	ds := new(mock.Store)
	svc := newTestService(ds, nil, nil)

	host := &fleet.Host{ID: 3, TeamID: ptr.Uint(4)}

	ds.HostFunc = func(ctx context.Context, hid uint) (*fleet.Host, error) {
		return host, nil
	}
	ds.SaveHostFunc = func(ctx context.Context, host *fleet.Host) error {
		assert.True(t, host.RefetchRequested)
		return nil
	}

	maintainer := &fleet.User{
		Teams: []fleet.UserTeam{
			{
				Team: fleet.Team{ID: 4},
				Role: fleet.RoleMaintainer,
			},
		}}
	require.NoError(t, svc.RefetchHost(test.UserContext(maintainer), host.ID))

	observer := &fleet.User{
		Teams: []fleet.UserTeam{
			{
				Team: fleet.Team{ID: 4},
				Role: fleet.RoleObserver,
			},
		}}
	require.NoError(t, svc.RefetchHost(test.UserContext(observer), host.ID))
}

func TestAddHostsToTeamByFilter(t *testing.T) {
	ds := new(mock.Store)
	svc := newTestService(ds, nil, nil)

	expectedHostIDs := []uint{1, 2, 4}
	expectedTeam := (*uint)(nil)

	ds.ListHostsFunc = func(ctx context.Context, filter fleet.TeamFilter, opt fleet.HostListOptions) ([]*fleet.Host, error) {
		var hosts []*fleet.Host
		for _, id := range expectedHostIDs {
			hosts = append(hosts, &fleet.Host{ID: id})
		}
		return hosts, nil
	}
	ds.AddHostsToTeamFunc = func(ctx context.Context, teamID *uint, hostIDs []uint) error {
		assert.Equal(t, expectedTeam, teamID)
		assert.Equal(t, expectedHostIDs, hostIDs)
		return nil
	}

	require.NoError(t, svc.AddHostsToTeamByFilter(test.UserContext(test.UserAdmin), expectedTeam, fleet.HostListOptions{}, nil))
}

func TestAddHostsToTeamByFilterLabel(t *testing.T) {
	ds := new(mock.Store)
	svc := newTestService(ds, nil, nil)

	expectedHostIDs := []uint{6}
	expectedTeam := ptr.Uint(1)
	expectedLabel := ptr.Uint(2)

	ds.ListHostsInLabelFunc = func(ctx context.Context, filter fleet.TeamFilter, lid uint, opt fleet.HostListOptions) ([]*fleet.Host, error) {
		assert.Equal(t, *expectedLabel, lid)
		var hosts []*fleet.Host
		for _, id := range expectedHostIDs {
			hosts = append(hosts, &fleet.Host{ID: id})
		}
		return hosts, nil
	}
	ds.AddHostsToTeamFunc = func(ctx context.Context, teamID *uint, hostIDs []uint) error {
		assert.Equal(t, expectedHostIDs, hostIDs)
		return nil
	}

	require.NoError(t, svc.AddHostsToTeamByFilter(test.UserContext(test.UserAdmin), expectedTeam, fleet.HostListOptions{}, expectedLabel))
}

func TestAddHostsToTeamByFilterEmptyHosts(t *testing.T) {
	ds := new(mock.Store)
	svc := newTestService(ds, nil, nil)

	ds.ListHostsFunc = func(ctx context.Context, filter fleet.TeamFilter, opt fleet.HostListOptions) ([]*fleet.Host, error) {
		return []*fleet.Host{}, nil
	}
	ds.AddHostsToTeamFunc = func(ctx context.Context, teamID *uint, hostIDs []uint) error {
		t.Error("add hosts func should not have been called")
		return nil
	}

	require.NoError(t, svc.AddHostsToTeamByFilter(test.UserContext(test.UserAdmin), nil, fleet.HostListOptions{}, nil))
}

func TestHostAuth(t *testing.T) {
	ds := new(mock.Store)
	svc := newTestService(ds, nil, nil)

	teamHost := &fleet.Host{TeamID: ptr.Uint(1)}
	globalHost := &fleet.Host{}

	ds.DeleteHostFunc = func(ctx context.Context, hid uint) error {
		return nil
	}
	ds.HostFunc = func(ctx context.Context, id uint) (*fleet.Host, error) {
		if id == 1 {
			return teamHost, nil
		}
		return globalHost, nil
	}
	ds.HostByIdentifierFunc = func(ctx context.Context, identifier string) (*fleet.Host, error) {
		if identifier == "1" {
			return teamHost, nil
		}
		return globalHost, nil
	}
	ds.ListHostsFunc = func(ctx context.Context, filter fleet.TeamFilter, opt fleet.HostListOptions) ([]*fleet.Host, error) {
		return nil, nil
	}
	ds.LoadHostSoftwareFunc = func(ctx context.Context, host *fleet.Host) error {
		return nil
	}
	ds.ListLabelsForHostFunc = func(ctx context.Context, hid uint) ([]*fleet.Label, error) {
		return nil, nil
	}
	ds.ListPacksForHostFunc = func(ctx context.Context, hid uint) (packs []*fleet.Pack, err error) {
		return nil, nil
	}
	ds.AddHostsToTeamFunc = func(ctx context.Context, teamID *uint, hostIDs []uint) error {
		return nil
	}
	ds.SaveHostFunc = func(ctx context.Context, host *fleet.Host) error {
		return nil
	}
<<<<<<< HEAD
	ds.ListPoliciesForHostFunc = func(ctx context.Context, hid uint) ([]*fleet.HostPolicy, error) {
		return nil, nil
	}
=======
>>>>>>> c28e3bbc
	ds.DeleteHostsFunc = func(ctx context.Context, ids []uint) error {
		return nil
	}

	var testCases = []struct {
		name                  string
		user                  *fleet.User
		shouldFailGlobalWrite bool
		shouldFailGlobalRead  bool
		shouldFailTeamWrite   bool
		shouldFailTeamRead    bool
	}{
		{
			"global admin",
			&fleet.User{GlobalRole: ptr.String(fleet.RoleAdmin)},
			false,
			false,
			false,
			false,
		},
		{
			"global maintainer",
			&fleet.User{GlobalRole: ptr.String(fleet.RoleMaintainer)},
			false,
			false,
			false,
			false,
		},
		{
			"global observer",
			&fleet.User{GlobalRole: ptr.String(fleet.RoleObserver)},
			true,
			false,
			true,
			false,
		},
		{
			"team maintainer, belongs to team",
			&fleet.User{Teams: []fleet.UserTeam{{Team: fleet.Team{ID: 1}, Role: fleet.RoleMaintainer}}},
			true,
			true,
			false,
			false,
		},
		{
			"team observer, belongs to team",
			&fleet.User{Teams: []fleet.UserTeam{{Team: fleet.Team{ID: 1}, Role: fleet.RoleObserver}}},
			true,
			true,
			true,
			false,
		},
		{
			"team maintainer, DOES NOT belong to team",
			&fleet.User{Teams: []fleet.UserTeam{{Team: fleet.Team{ID: 2}, Role: fleet.RoleMaintainer}}},
			true,
			true,
			true,
			true,
		},
		{
			"team observer, DOES NOT belong to team",
			&fleet.User{Teams: []fleet.UserTeam{{Team: fleet.Team{ID: 2}, Role: fleet.RoleObserver}}},
			true,
			true,
			true,
			true,
		},
	}
	for _, tt := range testCases {
		t.Run(tt.name, func(t *testing.T) {
			ctx := viewer.NewContext(context.Background(), viewer.Viewer{User: tt.user})

			_, err := svc.GetHost(ctx, 1)
			checkAuthErr(t, tt.shouldFailTeamRead, err)

			_, err = svc.HostByIdentifier(ctx, "1")
			checkAuthErr(t, tt.shouldFailTeamRead, err)

			_, err = svc.GetHost(ctx, 2)
			checkAuthErr(t, tt.shouldFailGlobalRead, err)

			_, err = svc.HostByIdentifier(ctx, "2")
			checkAuthErr(t, tt.shouldFailGlobalRead, err)

			err = svc.DeleteHost(ctx, 1)
			checkAuthErr(t, tt.shouldFailTeamWrite, err)

			err = svc.DeleteHost(ctx, 2)
			checkAuthErr(t, tt.shouldFailGlobalWrite, err)

			err = svc.DeleteHosts(ctx, []uint{1}, fleet.HostListOptions{}, nil)
			checkAuthErr(t, tt.shouldFailTeamWrite, err)

			err = svc.DeleteHosts(ctx, []uint{2}, fleet.HostListOptions{}, nil)
			checkAuthErr(t, tt.shouldFailGlobalWrite, err)

			err = svc.AddHostsToTeam(ctx, ptr.Uint(1), []uint{1})
			checkAuthErr(t, tt.shouldFailTeamWrite, err)

			err = svc.AddHostsToTeamByFilter(ctx, ptr.Uint(1), fleet.HostListOptions{}, nil)
			checkAuthErr(t, tt.shouldFailTeamWrite, err)

			err = svc.RefetchHost(ctx, 1)
			checkAuthErr(t, tt.shouldFailTeamRead, err)
		})
	}

	// List, GetHostSummary, FlushSeenHost work for all
}<|MERGE_RESOLUTION|>--- conflicted
+++ resolved
@@ -255,12 +255,9 @@
 	ds.SaveHostFunc = func(ctx context.Context, host *fleet.Host) error {
 		return nil
 	}
-<<<<<<< HEAD
 	ds.ListPoliciesForHostFunc = func(ctx context.Context, hid uint) ([]*fleet.HostPolicy, error) {
 		return nil, nil
 	}
-=======
->>>>>>> c28e3bbc
 	ds.DeleteHostsFunc = func(ctx context.Context, ids []uint) error {
 		return nil
 	}
