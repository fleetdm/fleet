--- conflicted
+++ resolved
@@ -78,11 +78,7 @@
 
 	host := &fleet.Host{ID: 3}
 
-<<<<<<< HEAD
-	ds.HostFunc = func(ctx context.Context, id uint, skipLoadingExtras bool) (*fleet.Host, error) {
-=======
 	ds.HostFunc = func(ctx context.Context, hid uint, skipLoadingExtras bool) (*fleet.Host, error) {
->>>>>>> 12530206
 		return host, nil
 	}
 	ds.SaveHostFunc = func(ctx context.Context, host *fleet.Host) error {
@@ -101,11 +97,7 @@
 
 	host := &fleet.Host{ID: 3, TeamID: ptr.Uint(4)}
 
-<<<<<<< HEAD
-	ds.HostFunc = func(ctx context.Context, id uint, skipLoadingExtras bool) (*fleet.Host, error) {
-=======
 	ds.HostFunc = func(ctx context.Context, hid uint, skipLoadingExtras bool) (*fleet.Host, error) {
->>>>>>> 12530206
 		return host, nil
 	}
 	ds.SaveHostFunc = func(ctx context.Context, host *fleet.Host) error {
