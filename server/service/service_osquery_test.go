package service

import (
	"bytes"
	"context"
	"encoding/json"
	"errors"
	"fmt"
	"strconv"
	"strings"
	"sync"
	"testing"
	"time"

	"github.com/WatchBeam/clock"
	"github.com/fleetdm/fleet/v4/server/authz"
	"github.com/fleetdm/fleet/v4/server/config"
	hostctx "github.com/fleetdm/fleet/v4/server/contexts/host"
	fleetLogging "github.com/fleetdm/fleet/v4/server/contexts/logging"
	"github.com/fleetdm/fleet/v4/server/contexts/viewer"
	"github.com/fleetdm/fleet/v4/server/fleet"
	"github.com/fleetdm/fleet/v4/server/live_query"
	"github.com/fleetdm/fleet/v4/server/logging"
	"github.com/fleetdm/fleet/v4/server/mock"
	"github.com/fleetdm/fleet/v4/server/ptr"
	"github.com/fleetdm/fleet/v4/server/pubsub"
	"github.com/fleetdm/fleet/v4/server/service/osquery_utils"
	"github.com/go-kit/kit/log"
	"github.com/go-kit/kit/log/level"
	"github.com/stretchr/testify/assert"
	"github.com/stretchr/testify/require"
)

<<<<<<< HEAD
// One of these queries is the disk space, only one of the two works in a platform
var expectedDetailQueries = len(osquery_utils.GetDetailQueries(&fleet.AppConfig{EnableHostUsers: true})) - 1
=======
var expectedDetailQueries = len(osquery_utils.GetDetailQueries(
	&fleet.AppConfig{HostSettings: fleet.HostSettings{EnableHostUsers: true}}))
>>>>>>> 605970c4

func TestEnrollAgent(t *testing.T) {
	ds := new(mock.Store)
	ds.VerifyEnrollSecretFunc = func(secret string) (*fleet.EnrollSecret, error) {
		switch secret {
		case "valid_secret":
			return &fleet.EnrollSecret{Secret: "valid_secret", TeamID: ptr.Uint(3)}, nil
		default:
			return nil, errors.New("not found")
		}
	}
	ds.EnrollHostFunc = func(osqueryHostId, nodeKey string, teamID *uint, cooldown time.Duration) (*fleet.Host, error) {
		assert.Equal(t, ptr.Uint(3), teamID)
		return &fleet.Host{
			OsqueryHostID: osqueryHostId, NodeKey: nodeKey,
		}, nil
	}
	ds.AppConfigFunc = func() (*fleet.AppConfig, error) {
		return &fleet.AppConfig{}, nil
	}

	svc := newTestService(ds, nil, nil)

	nodeKey, err := svc.EnrollAgent(context.Background(), "valid_secret", "host123", nil)
	require.Nil(t, err)
	assert.NotEmpty(t, nodeKey)
}

func TestEnrollAgentIncorrectEnrollSecret(t *testing.T) {
	ds := new(mock.Store)
	ds.VerifyEnrollSecretFunc = func(secret string) (*fleet.EnrollSecret, error) {
		switch secret {
		case "valid_secret":
			return &fleet.EnrollSecret{Secret: "valid_secret", TeamID: ptr.Uint(3)}, nil
		default:
			return nil, errors.New("not found")
		}
	}

	svc := newTestService(ds, nil, nil)

	nodeKey, err := svc.EnrollAgent(context.Background(), "not_correct", "host123", nil)
	assert.NotNil(t, err)
	assert.Empty(t, nodeKey)
}

func TestEnrollAgentDetails(t *testing.T) {
	ds := new(mock.Store)
	ds.VerifyEnrollSecretFunc = func(secret string) (*fleet.EnrollSecret, error) {
		return &fleet.EnrollSecret{}, nil
	}
	ds.EnrollHostFunc = func(osqueryHostId, nodeKey string, teamID *uint, cooldown time.Duration) (*fleet.Host, error) {
		return &fleet.Host{
			OsqueryHostID: osqueryHostId, NodeKey: nodeKey,
		}, nil
	}
	var gotHost *fleet.Host
	ds.SaveHostFunc = func(host *fleet.Host) error {
		gotHost = host
		return nil
	}
	ds.AppConfigFunc = func() (*fleet.AppConfig, error) {
		return &fleet.AppConfig{}, nil
	}

	svc := newTestService(ds, nil, nil)

	details := map[string](map[string]string){
		"osquery_info": {"version": "2.12.0"},
		"system_info":  {"hostname": "zwass.local", "uuid": "froobling_uuid"},
		"os_version": {
			"name":     "Mac OS X",
			"major":    "10",
			"minor":    "14",
			"patch":    "5",
			"platform": "darwin",
		},
		"foo": {"foo": "bar"},
	}
	nodeKey, err := svc.EnrollAgent(context.Background(), "", "host123", details)
	require.Nil(t, err)
	assert.NotEmpty(t, nodeKey)

	assert.Equal(t, "Mac OS X 10.14.5", gotHost.OSVersion)
	assert.Equal(t, "darwin", gotHost.Platform)
	assert.Equal(t, "2.12.0", gotHost.OsqueryVersion)
	assert.Equal(t, "zwass.local", gotHost.Hostname)
	assert.Equal(t, "froobling_uuid", gotHost.UUID)
}

func TestAuthenticateHost(t *testing.T) {
	ds := new(mock.Store)
	svc := newTestService(ds, nil, nil)

	var gotKey string
	host := fleet.Host{ID: 1, Hostname: "foobar"}
	ds.AuthenticateHostFunc = func(key string) (*fleet.Host, error) {
		gotKey = key
		return &host, nil
	}
	var gotHostIDs []uint
	ds.MarkHostsSeenFunc = func(hostIDs []uint, t time.Time) error {
		gotHostIDs = hostIDs
		return nil
	}

	_, err := svc.AuthenticateHost(context.Background(), "test")
	require.Nil(t, err)
	assert.Equal(t, "test", gotKey)
	assert.False(t, ds.MarkHostsSeenFuncInvoked)

	host = fleet.Host{ID: 7, Hostname: "foobar"}
	_, err = svc.AuthenticateHost(context.Background(), "floobar")
	require.Nil(t, err)
	assert.Equal(t, "floobar", gotKey)
	assert.False(t, ds.MarkHostsSeenFuncInvoked)
	// Host checks in twice
	host = fleet.Host{ID: 7, Hostname: "foobar"}
	_, err = svc.AuthenticateHost(context.Background(), "floobar")
	require.Nil(t, err)
	assert.Equal(t, "floobar", gotKey)
	assert.False(t, ds.MarkHostsSeenFuncInvoked)

	err = svc.FlushSeenHosts(context.Background())
	require.NoError(t, err)
	assert.True(t, ds.MarkHostsSeenFuncInvoked)
	assert.ElementsMatch(t, []uint{1, 7}, gotHostIDs)

	err = svc.FlushSeenHosts(context.Background())
	require.NoError(t, err)
	assert.True(t, ds.MarkHostsSeenFuncInvoked)
	assert.Len(t, gotHostIDs, 0)
}

func TestAuthenticateHostFailure(t *testing.T) {
	ds := new(mock.Store)
	svc := newTestService(ds, nil, nil)

	ds.AuthenticateHostFunc = func(key string) (*fleet.Host, error) {
		return nil, errors.New("not found")
	}

	_, err := svc.AuthenticateHost(context.Background(), "test")
	require.NotNil(t, err)
}

type testJSONLogger struct {
	logs []json.RawMessage
}

func (n *testJSONLogger) Write(ctx context.Context, logs []json.RawMessage) error {
	n.logs = logs
	return nil
}

func TestSubmitStatusLogs(t *testing.T) {
	ds := new(mock.Store)
	svc := newTestService(ds, nil, nil)

	// Hack to get at the service internals and modify the writer
	serv := ((svc.(validationMiddleware)).Service).(*Service)

	testLogger := &testJSONLogger{}
	serv.osqueryLogWriter = &logging.OsqueryLogger{Status: testLogger}

	logs := []string{
		`{"severity":"0","filename":"tls.cpp","line":"216","message":"some message","version":"1.8.2","decorations":{"host_uuid":"uuid_foobar","username":"zwass"}}`,
		`{"severity":"1","filename":"buffered.cpp","line":"122","message":"warning!","version":"1.8.2","decorations":{"host_uuid":"uuid_foobar","username":"zwass"}}`,
	}
	logJSON := fmt.Sprintf("[%s]", strings.Join(logs, ","))

	var status []json.RawMessage
	err := json.Unmarshal([]byte(logJSON), &status)
	require.Nil(t, err)

	host := fleet.Host{}
	ctx := hostctx.NewContext(context.Background(), host)
	err = serv.SubmitStatusLogs(ctx, status)
	assert.Nil(t, err)

	assert.Equal(t, status, testLogger.logs)
}

func TestSubmitResultLogs(t *testing.T) {
	ds := new(mock.Store)
	svc := newTestService(ds, nil, nil)

	// Hack to get at the service internals and modify the writer
	serv := ((svc.(validationMiddleware)).Service).(*Service)

	testLogger := &testJSONLogger{}
	serv.osqueryLogWriter = &logging.OsqueryLogger{Result: testLogger}

	logs := []string{
		`{"name":"system_info","hostIdentifier":"some_uuid","calendarTime":"Fri Sep 30 17:55:15 2016 UTC","unixTime":"1475258115","decorations":{"host_uuid":"some_uuid","username":"zwass"},"columns":{"cpu_brand":"Intel(R) Core(TM) i7-4770HQ CPU @ 2.20GHz","hostname":"hostimus","physical_memory":"17179869184"},"action":"added"}`,
		`{"name":"encrypted","hostIdentifier":"some_uuid","calendarTime":"Fri Sep 30 21:19:15 2016 UTC","unixTime":"1475270355","decorations":{"host_uuid":"4740D59F-699E-5B29-960B-979AAF9BBEEB","username":"zwass"},"columns":{"encrypted":"1","name":"\/dev\/disk1","type":"AES-XTS","uid":"","user_uuid":"","uuid":"some_uuid"},"action":"added"}`,
		`{"snapshot":[{"hour":"20","minutes":"8"}],"action":"snapshot","name":"time","hostIdentifier":"1379f59d98f4","calendarTime":"Tue Jan 10 20:08:51 2017 UTC","unixTime":"1484078931","decorations":{"host_uuid":"EB714C9D-C1F8-A436-B6DA-3F853C5502EA"}}`,
		`{"diffResults":{"removed":[{"address":"127.0.0.1","hostnames":"kl.groob.io"}],"added":""},"name":"pack\/test\/hosts","hostIdentifier":"FA01680E-98CA-5557-8F59-7716ECFEE964","calendarTime":"Sun Nov 19 00:02:08 2017 UTC","unixTime":"1511049728","epoch":"0","counter":"10","decorations":{"host_uuid":"FA01680E-98CA-5557-8F59-7716ECFEE964","hostname":"kl.groob.io"}}`,
		// fleet will accept anything in the "data" field of a log request.
		`{"unknown":{"foo": [] }}`,
	}
	logJSON := fmt.Sprintf("[%s]", strings.Join(logs, ","))

	var results []json.RawMessage
	err := json.Unmarshal([]byte(logJSON), &results)
	require.Nil(t, err)

	host := fleet.Host{}
	ctx := hostctx.NewContext(context.Background(), host)
	err = serv.SubmitResultLogs(ctx, results)
	assert.Nil(t, err)

	assert.Equal(t, results, testLogger.logs)
}

func TestHostDetailQueries(t *testing.T) {
	ds := new(mock.Store)
	additional := json.RawMessage(`{"foobar": "select foo", "bim": "bam"}`)
	ds.AppConfigFunc = func() (*fleet.AppConfig, error) {
		return &fleet.AppConfig{HostSettings: fleet.HostSettings{AdditionalQueries: &additional, EnableHostUsers: true}}, nil
	}

	mockClock := clock.NewMockClock()
	host := fleet.Host{
		ID: 1,
		UpdateCreateTimestamps: fleet.UpdateCreateTimestamps{
			UpdateTimestamp: fleet.UpdateTimestamp{
				UpdatedAt: mockClock.Now(),
			},
			CreateTimestamp: fleet.CreateTimestamp{
				CreatedAt: mockClock.Now(),
			},
		},

		Platform:        "rhel",
		DetailUpdatedAt: mockClock.Now(),
		NodeKey:         "test_key",
		Hostname:        "test_hostname",
		UUID:            "test_uuid",
	}

	svc := &Service{clock: mockClock, config: config.TestConfig(), ds: ds}

	queries, err := svc.hostDetailQueries(host)
	assert.Nil(t, err)
	assert.Empty(t, queries)

	// With refetch requested queries should be returned
	host.RefetchRequested = true
	queries, err = svc.hostDetailQueries(host)
	assert.Nil(t, err)
	assert.NotEmpty(t, queries)
	host.RefetchRequested = false

	// Advance the time
	mockClock.AddTime(1*time.Hour + 1*time.Minute)

	queries, err = svc.hostDetailQueries(host)
	assert.Nil(t, err)
	assert.Len(t, queries, expectedDetailQueries+2)
	for name := range queries {
		assert.True(t,
			strings.HasPrefix(name, hostDetailQueryPrefix) || strings.HasPrefix(name, hostAdditionalQueryPrefix),
		)
	}
	assert.Equal(t, "bam", queries[hostAdditionalQueryPrefix+"bim"])
	assert.Equal(t, "select foo", queries[hostAdditionalQueryPrefix+"foobar"])
}

func TestGetDistributedQueriesMissingHost(t *testing.T) {
	svc := newTestService(&mock.Store{}, nil, nil)

	_, _, err := svc.GetDistributedQueries(context.Background())
	require.NotNil(t, err)
	assert.Contains(t, err.Error(), "missing host")
}

func TestLabelQueries(t *testing.T) {
	mockClock := clock.NewMockClock()
	ds := new(mock.Store)
	lq := new(live_query.MockLiveQuery)
	svc := newTestServiceWithClock(ds, nil, lq, mockClock)

	host := &fleet.Host{
		Platform: "darwin",
	}

	ds.LabelQueriesForHostFunc = func(host *fleet.Host, cutoff time.Time) (map[string]string, error) {
		return map[string]string{}, nil
	}
	ds.HostFunc = func(id uint) (*fleet.Host, error) {
		return host, nil
	}
	ds.SaveHostFunc = func(host *fleet.Host) error {
		return nil
	}
	ds.AppConfigFunc = func() (*fleet.AppConfig, error) {
		return &fleet.AppConfig{HostSettings: fleet.HostSettings{EnableHostUsers: true}}, nil
	}

	lq.On("QueriesForHost", uint(0)).Return(map[string]string{}, nil)

	ctx := hostctx.NewContext(context.Background(), *host)

	// With a new host, we should get the detail queries (and accelerate
	// should be turned on so that we can quickly fill labels)
	queries, acc, err := svc.GetDistributedQueries(ctx)
	assert.Nil(t, err)
	assert.Len(t, queries, expectedDetailQueries)
	assert.NotZero(t, acc)

	// Simulate the detail queries being added
	host.DetailUpdatedAt = mockClock.Now().Add(-1 * time.Minute)
	host.Hostname = "zwass.local"
	ctx = hostctx.NewContext(ctx, *host)

	queries, acc, err = svc.GetDistributedQueries(ctx)
	assert.Nil(t, err)
	assert.Len(t, queries, 0)
	assert.Zero(t, acc)

	ds.LabelQueriesForHostFunc = func(host *fleet.Host, cutoff time.Time) (map[string]string, error) {
		return map[string]string{
			"label1": "query1",
			"label2": "query2",
			"label3": "query3",
		}, nil
	}

	// Now we should get the label queries
	queries, acc, err = svc.GetDistributedQueries(ctx)
	assert.Nil(t, err)
	assert.Len(t, queries, 3)
	assert.Zero(t, acc)

	var gotHost *fleet.Host
	var gotResults map[uint]bool
	var gotTime time.Time
	ds.RecordLabelQueryExecutionsFunc = func(host *fleet.Host, results map[uint]bool, t time.Time) error {
		gotHost = host
		gotResults = results
		gotTime = t
		return nil
	}

	// Record a query execution
	err = svc.SubmitDistributedQueryResults(
		ctx,
		map[string][]map[string]string{
			hostLabelQueryPrefix + "1": {{"col1": "val1"}},
		},
		map[string]fleet.OsqueryStatus{},
		map[string]string{},
	)
	assert.Nil(t, err)
	host.LabelUpdatedAt = mockClock.Now()
	host.Modified = true
	assert.Equal(t, host, gotHost)
	assert.Equal(t, mockClock.Now(), gotTime)
	if assert.Len(t, gotResults, 1) {
		assert.Equal(t, true, gotResults[1])
	}

	mockClock.AddTime(1 * time.Second)

	// Record a query execution
	err = svc.SubmitDistributedQueryResults(
		ctx,
		map[string][]map[string]string{
			hostLabelQueryPrefix + "2": {{"col1": "val1"}},
			hostLabelQueryPrefix + "3": {},
		},
		map[string]fleet.OsqueryStatus{},
		map[string]string{},
	)
	assert.Nil(t, err)
	host.LabelUpdatedAt = mockClock.Now()
	assert.Equal(t, host, gotHost)
	assert.Equal(t, mockClock.Now(), gotTime)
	if assert.Len(t, gotResults, 2) {
		assert.Equal(t, true, gotResults[2])
		assert.Equal(t, false, gotResults[3])
	}
}

func TestGetClientConfig(t *testing.T) {
	ds := new(mock.Store)
	ds.ListPacksForHostFunc = func(hid uint) ([]*fleet.Pack, error) {
		return []*fleet.Pack{}, nil
	}
	ds.ListScheduledQueriesInPackFunc = func(pid uint, opt fleet.ListOptions) ([]*fleet.ScheduledQuery, error) {
		tru := true
		fals := false
		fortytwo := uint(42)
		switch pid {
		case 1:
			return []*fleet.ScheduledQuery{
				{Name: "time", Query: "select * from time", Interval: 30, Removed: &fals},
			}, nil
		case 4:
			return []*fleet.ScheduledQuery{
				{Name: "foobar", Query: "select 3", Interval: 20, Shard: &fortytwo},
				{Name: "froobing", Query: "select 'guacamole'", Interval: 60, Snapshot: &tru},
			}, nil
		default:
			return []*fleet.ScheduledQuery{}, nil
		}
	}
	ds.AppConfigFunc = func() (*fleet.AppConfig, error) {
		return &fleet.AppConfig{AgentOptions: ptr.RawMessage(json.RawMessage(`{"config":{"options":{"baz":"bar"}}}`))}, nil
	}
	ds.SaveHostFunc = func(host *fleet.Host) error {
		return nil
	}

	svc := newTestService(ds, nil, nil)

	ctx1 := hostctx.NewContext(context.Background(), fleet.Host{ID: 1})
	ctx2 := hostctx.NewContext(context.Background(), fleet.Host{ID: 2})

	expectedOptions := map[string]interface{}{
		"baz": "bar",
	}

	expectedConfig := map[string]interface{}{
		"options": expectedOptions,
	}

	// No packs loaded yet
	conf, err := svc.GetClientConfig(ctx1)
	require.Nil(t, err)
	assert.Equal(t, expectedConfig, conf)

	conf, err = svc.GetClientConfig(ctx2)
	require.Nil(t, err)
	assert.Equal(t, expectedConfig, conf)

	// Now add packs
	ds.ListPacksForHostFunc = func(hid uint) ([]*fleet.Pack, error) {
		switch hid {
		case 1:
			return []*fleet.Pack{
				{ID: 1, Name: "pack_by_label"},
				{ID: 4, Name: "pack_by_other_label"},
			}, nil

		case 2:
			return []*fleet.Pack{
				{ID: 1, Name: "pack_by_label"},
			}, nil
		}
		return []*fleet.Pack{}, nil
	}

	conf, err = svc.GetClientConfig(ctx1)
	require.Nil(t, err)
	assert.Equal(t, expectedOptions, conf["options"])
	assert.JSONEq(t, `{
		"pack_by_other_label": {
			"queries": {
				"foobar":{"query":"select 3","interval":20,"shard":42},
				"froobing":{"query":"select 'guacamole'","interval":60,"snapshot":true}
			}
		},
		"pack_by_label": {
			"queries":{
				"time":{"query":"select * from time","interval":30,"removed":false}
			}
		}
	}`,
		string(conf["packs"].(json.RawMessage)),
	)

	conf, err = svc.GetClientConfig(ctx2)
	require.Nil(t, err)
	assert.Equal(t, expectedOptions, conf["options"])
	assert.JSONEq(t, `{
		"pack_by_label": {
			"queries":{
				"time":{"query":"select * from time","interval":30,"removed":false}
			}
		}
	}`,
		string(conf["packs"].(json.RawMessage)),
	)
}

func TestDetailQueriesWithEmptyStrings(t *testing.T) {
	ds := new(mock.Store)
	mockClock := clock.NewMockClock()
	lq := new(live_query.MockLiveQuery)
	svc := newTestServiceWithClock(ds, nil, lq, mockClock)

	host := fleet.Host{Platform: "windows"}
	ctx := hostctx.NewContext(context.Background(), host)

	ds.AppConfigFunc = func() (*fleet.AppConfig, error) {
		return &fleet.AppConfig{HostSettings: fleet.HostSettings{EnableHostUsers: true}}, nil
	}
	ds.LabelQueriesForHostFunc = func(*fleet.Host, time.Time) (map[string]string, error) {
		return map[string]string{}, nil
	}

	lq.On("QueriesForHost", host.ID).Return(map[string]string{}, nil)

	// With a new host, we should get the detail queries (and accelerated
	// queries)
	queries, acc, err := svc.GetDistributedQueries(ctx)
	assert.Nil(t, err)
	assert.Len(t, queries, expectedDetailQueries)
	assert.NotZero(t, acc)

	resultJSON := `
{
"fleet_detail_query_network_interface": [
		{
				"address": "192.168.0.1",
				"broadcast": "192.168.0.255",
				"ibytes": "",
				"ierrors": "",
				"interface": "en0",
				"ipackets": "25698094",
				"last_change": "1474233476",
				"mac": "5f:3d:4b:10:25:82",
				"mask": "255.255.255.0",
				"metric": "",
				"mtu": "",
				"obytes": "",
				"oerrors": "",
				"opackets": "",
				"point_to_point": "",
				"type": ""
		}
],
"fleet_detail_query_os_version": [
		{
				"platform": "darwin",
				"build": "15G1004",
				"major": "10",
				"minor": "10",
				"name": "Mac OS X",
				"patch": "6"
		}
],
"fleet_detail_query_osquery_info": [
		{
				"build_distro": "10.10",
				"build_platform": "darwin",
				"config_hash": "3c6e4537c4d0eb71a7c6dda19d",
				"config_valid": "1",
				"extensions": "active",
				"pid": "38113",
				"start_time": "1475603155",
				"version": "1.8.2",
				"watcher": "38112"
		}
],
"fleet_detail_query_system_info": [
		{
				"computer_name": "computer",
				"cpu_brand": "Intel(R) Core(TM) i7-4770HQ CPU @ 2.20GHz",
				"cpu_logical_cores": "8",
				"cpu_physical_cores": "4",
				"cpu_subtype": "Intel x86-64h Haswell",
				"cpu_type": "x86_64h",
				"hardware_model": "MacBookPro11,4",
				"hardware_serial": "ABCDEFGH",
				"hardware_vendor": "Apple Inc.",
				"hardware_version": "1.0",
				"hostname": "computer.local",
				"physical_memory": "17179869184",
				"uuid": "uuid"
		}
],
"fleet_detail_query_uptime": [
		{
				"days": "20",
				"hours": "0",
				"minutes": "48",
				"seconds": "13",
				"total_seconds": "1730893"
		}
],
"fleet_detail_query_osquery_flags": [
		{
			"name":"config_tls_refresh",
			"value":""
		},
		{
			"name":"distributed_interval",
			"value":""
		},
		{
			"name":"logger_tls_period",
			"value":""
		}
]
}
`

	var results fleet.OsqueryDistributedQueryResults
	err = json.Unmarshal([]byte(resultJSON), &results)
	require.Nil(t, err)

	var gotHost *fleet.Host
	ds.SaveHostFunc = func(host *fleet.Host) error {
		gotHost = host
		return nil
	}

	ds.SaveHostAdditionalFunc = func(host *fleet.Host) error {
		gotHost.Additional = host.Additional
		return nil
	}

	ds.HostFunc = func(id uint) (*fleet.Host, error) {
		return &host, nil
	}

	// Verify that results are ingested properly
	svc.SubmitDistributedQueryResults(ctx, results, map[string]fleet.OsqueryStatus{}, map[string]string{})

	// osquery_info
	assert.Equal(t, "darwin", gotHost.Platform)
	assert.Equal(t, "1.8.2", gotHost.OsqueryVersion)

	// system_info
	assert.Equal(t, int64(17179869184), gotHost.Memory)
	assert.Equal(t, "computer.local", gotHost.Hostname)
	assert.Equal(t, "uuid", gotHost.UUID)

	// os_version
	assert.Equal(t, "Mac OS X 10.10.6", gotHost.OSVersion)

	// uptime
	assert.Equal(t, 1730893*time.Second, gotHost.Uptime)

	// osquery_flags
	assert.Equal(t, uint(0), gotHost.ConfigTLSRefresh)
	assert.Equal(t, uint(0), gotHost.DistributedInterval)
	assert.Equal(t, uint(0), gotHost.LoggerTLSPeriod)

	host.Hostname = "computer.local"
	host.DetailUpdatedAt = mockClock.Now()
	mockClock.AddTime(1 * time.Minute)

	// Now no detail queries should be required
	ctx = hostctx.NewContext(context.Background(), host)
	queries, acc, err = svc.GetDistributedQueries(ctx)
	assert.Nil(t, err)
	assert.Len(t, queries, 0)
	assert.Zero(t, acc)

	// Advance clock and queries should exist again
	mockClock.AddTime(1*time.Hour + 1*time.Minute)

	queries, acc, err = svc.GetDistributedQueries(ctx)
	assert.Nil(t, err)
	assert.Len(t, queries, expectedDetailQueries)
	assert.Zero(t, acc)
}

func TestDetailQueries(t *testing.T) {
	ds := new(mock.Store)
	mockClock := clock.NewMockClock()
	lq := new(live_query.MockLiveQuery)
	svc := newTestServiceWithClock(ds, nil, lq, mockClock)

	host := fleet.Host{Platform: "linux"}
	ctx := hostctx.NewContext(context.Background(), host)

	lq.On("QueriesForHost", host.ID).Return(map[string]string{}, nil)

	ds.AppConfigFunc = func() (*fleet.AppConfig, error) {
		return &fleet.AppConfig{HostSettings: fleet.HostSettings{EnableHostUsers: true}}, nil
	}
	ds.LabelQueriesForHostFunc = func(*fleet.Host, time.Time) (map[string]string, error) {
		return map[string]string{}, nil
	}

	// With a new host, we should get the detail queries (and accelerated
	// queries)
	queries, acc, err := svc.GetDistributedQueries(ctx)
	assert.Nil(t, err)
	assert.Len(t, queries, expectedDetailQueries)
	assert.NotZero(t, acc)

	resultJSON := `
{
"fleet_detail_query_network_interface": [
    {
        "address": "192.168.0.1",
        "broadcast": "192.168.0.255",
        "ibytes": "1601207629",
        "ierrors": "314179",
        "interface": "en0",
        "ipackets": "25698094",
        "last_change": "1474233476",
        "mac": "5f:3d:4b:10:25:82",
        "mask": "255.255.255.0",
        "metric": "1",
        "mtu": "1453",
        "obytes": "2607283152",
        "oerrors": "101010",
        "opackets": "12264603",
        "point_to_point": "",
        "type": "6"
    }
],
"fleet_detail_query_os_version": [
    {
        "platform": "darwin",
        "build": "15G1004",
        "major": "10",
        "minor": "10",
        "name": "Mac OS X",
        "patch": "6"
    }
],
"fleet_detail_query_osquery_info": [
    {
        "build_distro": "10.10",
        "build_platform": "darwin",
        "config_hash": "3c6e4537c4d0eb71a7c6dda19d",
        "config_valid": "1",
        "extensions": "active",
        "pid": "38113",
        "start_time": "1475603155",
        "version": "1.8.2",
        "watcher": "38112"
    }
],
"fleet_detail_query_system_info": [
    {
        "computer_name": "computer",
        "cpu_brand": "Intel(R) Core(TM) i7-4770HQ CPU @ 2.20GHz",
        "cpu_logical_cores": "8",
        "cpu_physical_cores": "4",
        "cpu_subtype": "Intel x86-64h Haswell",
        "cpu_type": "x86_64h",
        "hardware_model": "MacBookPro11,4",
        "hardware_serial": "ABCDEFGH",
        "hardware_vendor": "Apple Inc.",
        "hardware_version": "1.0",
        "hostname": "computer.local",
        "physical_memory": "17179869184",
        "uuid": "uuid"
    }
],
"fleet_detail_query_uptime": [
    {
        "days": "20",
        "hours": "0",
        "minutes": "48",
        "seconds": "13",
        "total_seconds": "1730893"
    }
],
"fleet_detail_query_osquery_flags": [
    {
      "name":"config_tls_refresh",
      "value":"10"
    },
    {
      "name":"config_refresh",
      "value":"9"
    },
    {
      "name":"distributed_interval",
      "value":"5"
    },
    {
      "name":"logger_tls_period",
      "value":"60"
    }
],
"fleet_detail_query_users": [
    {
      "uid": "1234",
      "username": "user1",
      "type": "sometype",
      "groupname": "somegroup"
    }
],
"fleet_detail_query_disk_space_unix": [
	{
		"percent_disk_space_available": "56",
		"gigs_disk_space_available": "277.0"
	}
]
}
`

	var results fleet.OsqueryDistributedQueryResults
	err = json.Unmarshal([]byte(resultJSON), &results)
	require.Nil(t, err)

	var gotHost *fleet.Host
	ds.SaveHostFunc = func(host *fleet.Host) error {
		gotHost = host
		return nil
	}

	ds.SaveHostAdditionalFunc = func(host *fleet.Host) error {
		gotHost.Additional = host.Additional
		return nil
	}

	ds.HostFunc = func(id uint) (*fleet.Host, error) {
		return &host, nil
	}

	// Verify that results are ingested properly
	svc.SubmitDistributedQueryResults(ctx, results, map[string]fleet.OsqueryStatus{}, map[string]string{})

	// osquery_info
	assert.Equal(t, "darwin", gotHost.Platform)
	assert.Equal(t, "1.8.2", gotHost.OsqueryVersion)

	// system_info
	assert.Equal(t, int64(17179869184), gotHost.Memory)
	assert.Equal(t, "computer.local", gotHost.Hostname)
	assert.Equal(t, "uuid", gotHost.UUID)

	// os_version
	assert.Equal(t, "Mac OS X 10.10.6", gotHost.OSVersion)

	// uptime
	assert.Equal(t, 1730893*time.Second, gotHost.Uptime)

	// osquery_flags
	assert.Equal(t, uint(10), gotHost.ConfigTLSRefresh)
	assert.Equal(t, uint(5), gotHost.DistributedInterval)
	assert.Equal(t, uint(60), gotHost.LoggerTLSPeriod)

	// users
	require.Len(t, gotHost.Users, 1)
	assert.Equal(t, fleet.HostUser{
		Uid:       1234,
		Username:  "user1",
		Type:      "sometype",
		GroupName: "somegroup",
	}, gotHost.Users[0])

	assert.Equal(t, 56.0, gotHost.PercentDiskSpaceAvailable)
	assert.Equal(t, 277.0, gotHost.GigsDiskSpaceAvailable)

	host.Hostname = "computer.local"
	host.Platform = "darwin"
	host.DetailUpdatedAt = mockClock.Now()
	mockClock.AddTime(1 * time.Minute)

	// Now no detail queries should be required
	ctx = hostctx.NewContext(ctx, host)
	queries, acc, err = svc.GetDistributedQueries(ctx)
	assert.Nil(t, err)
	assert.Len(t, queries, 0)
	assert.Zero(t, acc)

	// Advance clock and queries should exist again
	mockClock.AddTime(1*time.Hour + 1*time.Minute)

	queries, acc, err = svc.GetDistributedQueries(ctx)
	assert.Nil(t, err)
	assert.Len(t, queries, expectedDetailQueries)
	assert.Zero(t, acc)
}

func TestNewDistributedQueryCampaign(t *testing.T) {
	ds := &mock.Store{
		AppConfigStore: mock.AppConfigStore{
			AppConfigFunc: func() (*fleet.AppConfig, error) {
				return &fleet.AppConfig{}, nil
			},
		},
	}
	rs := &mock.QueryResultStore{
		HealthCheckFunc: func() error {
			return nil
		},
	}
	lq := &live_query.MockLiveQuery{}
	mockClock := clock.NewMockClock()
	svc := newTestServiceWithClock(ds, rs, lq, mockClock)

	ds.LabelQueriesForHostFunc = func(host *fleet.Host, cutoff time.Time) (map[string]string, error) {
		return map[string]string{}, nil
	}
	ds.SaveHostFunc = func(host *fleet.Host) error {
		return nil
	}
	var gotQuery *fleet.Query
	ds.NewQueryFunc = func(query *fleet.Query, opts ...fleet.OptionalArg) (*fleet.Query, error) {
		gotQuery = query
		query.ID = 42
		return query, nil
	}
	var gotCampaign *fleet.DistributedQueryCampaign
	ds.NewDistributedQueryCampaignFunc = func(camp *fleet.DistributedQueryCampaign) (*fleet.DistributedQueryCampaign, error) {
		gotCampaign = camp
		camp.ID = 21
		return camp, nil
	}
	var gotTargets []*fleet.DistributedQueryCampaignTarget
	ds.NewDistributedQueryCampaignTargetFunc = func(target *fleet.DistributedQueryCampaignTarget) (*fleet.DistributedQueryCampaignTarget, error) {
		gotTargets = append(gotTargets, target)
		return target, nil
	}

	ds.CountHostsInTargetsFunc = func(filter fleet.TeamFilter, targets fleet.HostTargets, now time.Time) (fleet.TargetMetrics, error) {
		return fleet.TargetMetrics{}, nil
	}
	ds.HostIDsInTargetsFunc = func(filter fleet.TeamFilter, targets fleet.HostTargets) ([]uint, error) {
		return []uint{1, 3, 5}, nil
	}
	lq.On("RunQuery", "21", "select year, month, day, hour, minutes, seconds from time", []uint{1, 3, 5}).Return(nil)
	viewerCtx := viewer.NewContext(context.Background(), viewer.Viewer{
		User: &fleet.User{
			ID:         0,
			GlobalRole: ptr.String(fleet.RoleAdmin),
		},
	})
	q := "select year, month, day, hour, minutes, seconds from time"
	ds.NewActivityFunc = func(user *fleet.User, activityType string, details *map[string]interface{}) error {
		return nil
	}
	campaign, err := svc.NewDistributedQueryCampaign(viewerCtx, q, nil, fleet.HostTargets{HostIDs: []uint{2}, LabelIDs: []uint{1}})
	require.Nil(t, err)
	assert.Equal(t, gotQuery.ID, gotCampaign.QueryID)
	assert.True(t, ds.NewActivityFuncInvoked)
	assert.Equal(t, []*fleet.DistributedQueryCampaignTarget{
		{
			Type:                       fleet.TargetHost,
			DistributedQueryCampaignID: campaign.ID,
			TargetID:                   2,
		},
		{
			Type:                       fleet.TargetLabel,
			DistributedQueryCampaignID: campaign.ID,
			TargetID:                   1,
		},
	}, gotTargets,
	)
}

func TestDistributedQueryResults(t *testing.T) {
	mockClock := clock.NewMockClock()
	ds := new(mock.Store)
	rs := pubsub.NewInmemQueryResults()
	lq := new(live_query.MockLiveQuery)
	svc := newTestServiceWithClock(ds, rs, lq, mockClock)

	campaign := &fleet.DistributedQueryCampaign{ID: 42}

	ds.LabelQueriesForHostFunc = func(host *fleet.Host, cutoff time.Time) (map[string]string, error) {
		return map[string]string{}, nil
	}
	ds.SaveHostFunc = func(host *fleet.Host) error {
		return nil
	}
	ds.AppConfigFunc = func() (*fleet.AppConfig, error) {
		return &fleet.AppConfig{HostSettings: fleet.HostSettings{EnableHostUsers: true}}, nil
	}

	host := &fleet.Host{ID: 1, Platform: "windows"}
	hostCtx := hostctx.NewContext(context.Background(), *host)

	lq.On("QueriesForHost", uint(1)).Return(
		map[string]string{
			strconv.Itoa(int(campaign.ID)): "select * from time",
		},
		nil,
	)
	lq.On("QueryCompletedByHost", strconv.Itoa(int(campaign.ID)), host.ID).Return(nil)

	// Now we should get the active distributed query
	queries, acc, err := svc.GetDistributedQueries(hostCtx)
	require.Nil(t, err)
	assert.Len(t, queries, expectedDetailQueries+1)
	queryKey := fmt.Sprintf("%s%d", hostDistributedQueryPrefix, campaign.ID)
	assert.Equal(t, "select * from time", queries[queryKey])
	assert.NotZero(t, acc)

	expectedRows := []map[string]string{
		{
			"year":    "2016",
			"month":   "11",
			"day":     "11",
			"hour":    "6",
			"minutes": "12",
			"seconds": "10",
		},
	}
	results := map[string][]map[string]string{
		queryKey: expectedRows,
	}

	// TODO use service method
	readChan, err := rs.ReadChannel(context.Background(), *campaign)
	require.Nil(t, err)

	// We need to listen for the result in a separate thread to prevent the
	// write to the result channel from failing
	var waitSetup, waitComplete sync.WaitGroup
	waitSetup.Add(1)
	waitComplete.Add(1)
	go func() {
		waitSetup.Done()
		select {
		case val := <-readChan:
			if res, ok := val.(fleet.DistributedQueryResult); ok {
				assert.Equal(t, campaign.ID, res.DistributedQueryCampaignID)
				assert.Equal(t, expectedRows, res.Rows)
				assert.Equal(t, *host, res.Host)
			} else {
				t.Error("Wrong result type")
			}
			assert.NotNil(t, val)

		case <-time.After(1 * time.Second):
			t.Error("No result received")
		}
		waitComplete.Done()
	}()

	waitSetup.Wait()
	// Sleep a short time to ensure that the above goroutine is blocking on
	// the channel read (the waitSetup.Wait() is not necessarily sufficient
	// if there is a context switch immediately after waitSetup.Done() is
	// called). This should be a small price to pay to prevent flakiness in
	// this test.
	time.Sleep(10 * time.Millisecond)

	err = svc.SubmitDistributedQueryResults(hostCtx, results, map[string]fleet.OsqueryStatus{}, map[string]string{})
	require.Nil(t, err)
}

func TestIngestDistributedQueryParseIdError(t *testing.T) {
	mockClock := clock.NewMockClock()
	ds := new(mock.Store)
	rs := pubsub.NewInmemQueryResults()
	lq := new(live_query.MockLiveQuery)
	svc := &Service{
		ds:             ds,
		resultStore:    rs,
		liveQueryStore: lq,
		logger:         log.NewNopLogger(),
		clock:          mockClock,
	}

	host := fleet.Host{ID: 1}
	err := svc.ingestDistributedQuery(host, "bad_name", []map[string]string{}, false, "")
	require.Error(t, err)
	assert.Contains(t, err.Error(), "unable to parse campaign")
}

func TestIngestDistributedQueryOrphanedCampaignLoadError(t *testing.T) {
	mockClock := clock.NewMockClock()
	ds := new(mock.Store)
	rs := pubsub.NewInmemQueryResults()
	lq := new(live_query.MockLiveQuery)
	svc := &Service{
		ds:             ds,
		resultStore:    rs,
		liveQueryStore: lq,
		logger:         log.NewNopLogger(),
		clock:          mockClock,
	}

	ds.DistributedQueryCampaignFunc = func(id uint) (*fleet.DistributedQueryCampaign, error) {
		return nil, fmt.Errorf("missing campaign")
	}

	lq.On("StopQuery", "42").Return(nil)

	host := fleet.Host{ID: 1}

	err := svc.ingestDistributedQuery(host, "fleet_distributed_query_42", []map[string]string{}, false, "")
	require.Error(t, err)
	assert.Contains(t, err.Error(), "loading orphaned campaign")
}

func TestIngestDistributedQueryOrphanedCampaignWaitListener(t *testing.T) {
	mockClock := clock.NewMockClock()
	ds := new(mock.Store)
	rs := pubsub.NewInmemQueryResults()
	lq := new(live_query.MockLiveQuery)
	svc := &Service{
		ds:             ds,
		resultStore:    rs,
		liveQueryStore: lq,
		logger:         log.NewNopLogger(),
		clock:          mockClock,
	}

	campaign := &fleet.DistributedQueryCampaign{
		ID: 42,
		UpdateCreateTimestamps: fleet.UpdateCreateTimestamps{
			CreateTimestamp: fleet.CreateTimestamp{
				CreatedAt: mockClock.Now().Add(-1 * time.Second),
			},
		},
	}

	ds.DistributedQueryCampaignFunc = func(id uint) (*fleet.DistributedQueryCampaign, error) {
		return campaign, nil
	}

	host := fleet.Host{ID: 1}

	err := svc.ingestDistributedQuery(host, "fleet_distributed_query_42", []map[string]string{}, false, "")
	require.Error(t, err)
	assert.Contains(t, err.Error(), "campaign waiting for listener")
}

func TestIngestDistributedQueryOrphanedCloseError(t *testing.T) {
	mockClock := clock.NewMockClock()
	ds := new(mock.Store)
	rs := pubsub.NewInmemQueryResults()
	lq := new(live_query.MockLiveQuery)
	svc := &Service{
		ds:             ds,
		resultStore:    rs,
		liveQueryStore: lq,
		logger:         log.NewNopLogger(),
		clock:          mockClock,
	}

	campaign := &fleet.DistributedQueryCampaign{
		ID: 42,
		UpdateCreateTimestamps: fleet.UpdateCreateTimestamps{
			CreateTimestamp: fleet.CreateTimestamp{
				CreatedAt: mockClock.Now().Add(-30 * time.Second),
			},
		},
	}

	ds.DistributedQueryCampaignFunc = func(id uint) (*fleet.DistributedQueryCampaign, error) {
		return campaign, nil
	}
	ds.SaveDistributedQueryCampaignFunc = func(campaign *fleet.DistributedQueryCampaign) error {
		return fmt.Errorf("failed save")
	}

	host := fleet.Host{ID: 1}

	err := svc.ingestDistributedQuery(host, "fleet_distributed_query_42", []map[string]string{}, false, "")
	require.Error(t, err)
	assert.Contains(t, err.Error(), "closing orphaned campaign")
}

func TestIngestDistributedQueryOrphanedStopError(t *testing.T) {
	mockClock := clock.NewMockClock()
	ds := new(mock.Store)
	rs := pubsub.NewInmemQueryResults()
	lq := new(live_query.MockLiveQuery)
	svc := &Service{
		ds:             ds,
		resultStore:    rs,
		liveQueryStore: lq,
		logger:         log.NewNopLogger(),
		clock:          mockClock,
	}

	campaign := &fleet.DistributedQueryCampaign{
		ID: 42,
		UpdateCreateTimestamps: fleet.UpdateCreateTimestamps{
			CreateTimestamp: fleet.CreateTimestamp{
				CreatedAt: mockClock.Now().Add(-30 * time.Second),
			},
		},
	}

	ds.DistributedQueryCampaignFunc = func(id uint) (*fleet.DistributedQueryCampaign, error) {
		return campaign, nil
	}
	ds.SaveDistributedQueryCampaignFunc = func(campaign *fleet.DistributedQueryCampaign) error {
		return nil
	}
	lq.On("StopQuery", strconv.Itoa(int(campaign.ID))).Return(fmt.Errorf("failed"))

	host := fleet.Host{ID: 1}

	err := svc.ingestDistributedQuery(host, "fleet_distributed_query_42", []map[string]string{}, false, "")
	require.Error(t, err)
	assert.Contains(t, err.Error(), "stopping orphaned campaign")
}

func TestIngestDistributedQueryOrphanedStop(t *testing.T) {
	mockClock := clock.NewMockClock()
	ds := new(mock.Store)
	rs := pubsub.NewInmemQueryResults()
	lq := new(live_query.MockLiveQuery)
	svc := &Service{
		ds:             ds,
		resultStore:    rs,
		liveQueryStore: lq,
		logger:         log.NewNopLogger(),
		clock:          mockClock,
	}

	campaign := &fleet.DistributedQueryCampaign{
		ID: 42,
		UpdateCreateTimestamps: fleet.UpdateCreateTimestamps{
			CreateTimestamp: fleet.CreateTimestamp{
				CreatedAt: mockClock.Now().Add(-30 * time.Second),
			},
		},
	}

	ds.DistributedQueryCampaignFunc = func(id uint) (*fleet.DistributedQueryCampaign, error) {
		return campaign, nil
	}
	ds.SaveDistributedQueryCampaignFunc = func(campaign *fleet.DistributedQueryCampaign) error {
		return nil
	}
	lq.On("StopQuery", strconv.Itoa(int(campaign.ID))).Return(nil)

	host := fleet.Host{ID: 1}

	err := svc.ingestDistributedQuery(host, "fleet_distributed_query_42", []map[string]string{}, false, "")
	require.NoError(t, err)
	lq.AssertExpectations(t)
}

func TestIngestDistributedQueryRecordCompletionError(t *testing.T) {
	mockClock := clock.NewMockClock()
	ds := new(mock.Store)
	rs := pubsub.NewInmemQueryResults()
	lq := new(live_query.MockLiveQuery)
	svc := &Service{
		ds:             ds,
		resultStore:    rs,
		liveQueryStore: lq,
		logger:         log.NewNopLogger(),
		clock:          mockClock,
	}

	campaign := &fleet.DistributedQueryCampaign{ID: 42}
	host := fleet.Host{ID: 1}

	lq.On("QueryCompletedByHost", strconv.Itoa(int(campaign.ID)), host.ID).Return(fmt.Errorf("fail"))

	go func() {
		ch, err := rs.ReadChannel(context.Background(), *campaign)
		require.NoError(t, err)
		<-ch
	}()
	time.Sleep(10 * time.Millisecond)

	err := svc.ingestDistributedQuery(host, "fleet_distributed_query_42", []map[string]string{}, false, "")
	require.Error(t, err)
	assert.Contains(t, err.Error(), "record query completion")
	lq.AssertExpectations(t)
}

func TestIngestDistributedQuery(t *testing.T) {
	mockClock := clock.NewMockClock()
	ds := new(mock.Store)
	rs := pubsub.NewInmemQueryResults()
	lq := new(live_query.MockLiveQuery)
	svc := &Service{
		ds:             ds,
		resultStore:    rs,
		liveQueryStore: lq,
		logger:         log.NewNopLogger(),
		clock:          mockClock,
	}

	campaign := &fleet.DistributedQueryCampaign{ID: 42}
	host := fleet.Host{ID: 1}

	lq.On("QueryCompletedByHost", strconv.Itoa(int(campaign.ID)), host.ID).Return(nil)

	go func() {
		ch, err := rs.ReadChannel(context.Background(), *campaign)
		require.NoError(t, err)
		<-ch
	}()
	time.Sleep(10 * time.Millisecond)

	err := svc.ingestDistributedQuery(host, "fleet_distributed_query_42", []map[string]string{}, false, "")
	require.NoError(t, err)
	lq.AssertExpectations(t)
}

func TestUpdateHostIntervals(t *testing.T) {
	ds := new(mock.Store)

	svc := newTestService(ds, nil, nil)

	ds.ListPacksForHostFunc = func(hid uint) ([]*fleet.Pack, error) {
		return []*fleet.Pack{}, nil
	}

	var testCases = []struct {
		initHost       fleet.Host
		finalHost      fleet.Host
		configOptions  json.RawMessage
		saveHostCalled bool
	}{
		// Both updated
		{
			fleet.Host{
				ConfigTLSRefresh: 60,
			},
			fleet.Host{
				DistributedInterval: 11,
				LoggerTLSPeriod:     33,
				ConfigTLSRefresh:    60,
			},
			json.RawMessage(`{"options": {
				"distributed_interval": 11,
				"logger_tls_period":    33,
				"logger_plugin":        "tls"
			}}`),
			true,
		},
		// Only logger_tls_period updated
		{
			fleet.Host{
				DistributedInterval: 11,
				ConfigTLSRefresh:    60,
			},
			fleet.Host{
				DistributedInterval: 11,
				LoggerTLSPeriod:     33,
				ConfigTLSRefresh:    60,
			},
			json.RawMessage(`{"options": {
				"distributed_interval": 11,
				"logger_tls_period":    33
			}}`),
			true,
		},
		// Only distributed_interval updated
		{
			fleet.Host{
				ConfigTLSRefresh: 60,
				LoggerTLSPeriod:  33,
			},
			fleet.Host{
				DistributedInterval: 11,
				LoggerTLSPeriod:     33,
				ConfigTLSRefresh:    60,
			},
			json.RawMessage(`{"options": {
				"distributed_interval": 11,
				"logger_tls_period":    33
			}}`),
			true,
		},
		// Fleet not managing distributed_interval
		{
			fleet.Host{
				ConfigTLSRefresh:    60,
				DistributedInterval: 11,
			},
			fleet.Host{
				DistributedInterval: 11,
				LoggerTLSPeriod:     33,
				ConfigTLSRefresh:    60,
			},
			json.RawMessage(`{"options":{
				"logger_tls_period": 33
			}}`),
			true,
		},
		// config_refresh should also cause an update
		{
			fleet.Host{
				DistributedInterval: 11,
				LoggerTLSPeriod:     33,
				ConfigTLSRefresh:    60,
			},
			fleet.Host{
				DistributedInterval: 11,
				LoggerTLSPeriod:     33,
				ConfigTLSRefresh:    42,
			},
			json.RawMessage(`{"options":{
				"distributed_interval": 11,
				"logger_tls_period":    33,
				"config_refresh":    42
			}}`),
			true,
		},
		// SaveHost should not be called with no changes
		{
			fleet.Host{
				DistributedInterval: 11,
				LoggerTLSPeriod:     33,
				ConfigTLSRefresh:    60,
			},
			fleet.Host{
				DistributedInterval: 11,
				LoggerTLSPeriod:     33,
				ConfigTLSRefresh:    60,
			},
			json.RawMessage(`{"options":{
				"distributed_interval": 11,
				"logger_tls_period":    33
			}}`),
			false,
		},
	}

	for _, tt := range testCases {
		t.Run("", func(t *testing.T) {
			ctx := hostctx.NewContext(context.Background(), tt.initHost)

			ds.AppConfigFunc = func() (*fleet.AppConfig, error) {
				return &fleet.AppConfig{AgentOptions: ptr.RawMessage(json.RawMessage(`{"config":` + string(tt.configOptions) + `}`))}, nil
			}

			saveHostCalled := false
			ds.SaveHostFunc = func(host *fleet.Host) error {
				saveHostCalled = true
				assert.Equal(t, tt.finalHost, *host)
				return nil
			}

			_, err := svc.GetClientConfig(ctx)
			require.Nil(t, err)
			assert.Equal(t, tt.saveHostCalled, saveHostCalled)
		})
	}

}

type notFoundError struct{}

func (e notFoundError) Error() string {
	return "not found"
}

func (e notFoundError) IsNotFound() bool {
	return true
}

func TestAuthenticationErrors(t *testing.T) {
	ms := new(mock.Store)
	ms.MarkHostSeenFunc = func(*fleet.Host, time.Time) error {
		return nil
	}
	ms.AuthenticateHostFunc = func(nodeKey string) (*fleet.Host, error) {
		return nil, nil
	}

	svc := newTestService(ms, nil, nil)
	ctx := context.Background()

	_, err := svc.AuthenticateHost(ctx, "")
	require.Error(t, err)
	require.True(t, err.(osqueryError).NodeInvalid())

	ms.AuthenticateHostFunc = func(nodeKey string) (*fleet.Host, error) {
		return &fleet.Host{ID: 1}, nil
	}
	_, err = svc.AuthenticateHost(ctx, "foo")
	require.NoError(t, err)

	// return not found error
	ms.AuthenticateHostFunc = func(nodeKey string) (*fleet.Host, error) {
		return nil, notFoundError{}
	}

	_, err = svc.AuthenticateHost(ctx, "foo")
	require.Error(t, err)
	require.True(t, err.(osqueryError).NodeInvalid())

	// return other error
	ms.AuthenticateHostFunc = func(nodeKey string) (*fleet.Host, error) {
		return nil, errors.New("foo")
	}

	_, err = svc.AuthenticateHost(ctx, "foo")
	require.NotNil(t, err)
	require.False(t, err.(osqueryError).NodeInvalid())
}

func TestGetHostIdentifier(t *testing.T) {
	t.Parallel()

	details := map[string](map[string]string){
		"osquery_info": map[string]string{
			"uuid":        "foouuid",
			"instance_id": "fooinstance",
		},
		"system_info": map[string]string{
			"hostname": "foohost",
		},
	}

	emptyDetails := map[string](map[string]string){
		"osquery_info": map[string]string{
			"uuid":        "",
			"instance_id": "",
		},
		"system_info": map[string]string{
			"hostname": "",
		},
	}

	testCases := []struct {
		identifierOption   string
		providedIdentifier string
		details            map[string](map[string]string)
		expected           string
		shouldPanic        bool
	}{
		// Panix
		{identifierOption: "bad", shouldPanic: true},
		{identifierOption: "", shouldPanic: true},

		// Missing details
		{identifierOption: "instance", providedIdentifier: "foobar", expected: "foobar"},
		{identifierOption: "uuid", providedIdentifier: "foobar", expected: "foobar"},
		{identifierOption: "hostname", providedIdentifier: "foobar", expected: "foobar"},
		{identifierOption: "provided", providedIdentifier: "foobar", expected: "foobar"},

		// Empty details
		{identifierOption: "instance", providedIdentifier: "foobar", details: emptyDetails, expected: "foobar"},
		{identifierOption: "uuid", providedIdentifier: "foobar", details: emptyDetails, expected: "foobar"},
		{identifierOption: "hostname", providedIdentifier: "foobar", details: emptyDetails, expected: "foobar"},
		{identifierOption: "provided", providedIdentifier: "foobar", details: emptyDetails, expected: "foobar"},

		// Successes
		{identifierOption: "instance", providedIdentifier: "foobar", details: details, expected: "fooinstance"},
		{identifierOption: "uuid", providedIdentifier: "foobar", details: details, expected: "foouuid"},
		{identifierOption: "hostname", providedIdentifier: "foobar", details: details, expected: "foohost"},
		{identifierOption: "provided", providedIdentifier: "foobar", details: details, expected: "foobar"},
	}
	logger := log.NewNopLogger()

	for _, tt := range testCases {
		t.Run("", func(t *testing.T) {
			if tt.shouldPanic {
				assert.Panics(
					t,
					func() { getHostIdentifier(logger, tt.identifierOption, tt.providedIdentifier, tt.details) },
				)
				return
			}

			assert.Equal(
				t,
				tt.expected,
				getHostIdentifier(logger, tt.identifierOption, tt.providedIdentifier, tt.details),
			)
		})
	}
}

func TestDistributedQueriesLogsManyErrors(t *testing.T) {
	buf := new(bytes.Buffer)
	logger := log.NewJSONLogger(buf)
	logger = level.NewFilter(logger, level.AllowDebug())
	ds := new(mock.Store)
	svc := newTestService(ds, nil, nil)

	host := &fleet.Host{Platform: "darwin"}

	ds.SaveHostFunc = func(host *fleet.Host) error {
		return authz.CheckMissingWithResponse(nil)
	}
	ds.RecordLabelQueryExecutionsFunc = func(host *fleet.Host, results map[uint]bool, t time.Time) error {
		return errors.New("something went wrong")
	}

	lCtx := &fleetLogging.LoggingContext{}
	ctx := fleetLogging.NewContext(context.Background(), lCtx)
	ctx = hostctx.NewContext(ctx, *host)

	err := svc.SubmitDistributedQueryResults(
		ctx,
		map[string][]map[string]string{
			hostLabelQueryPrefix + "1": {{"col1": "val1"}},
		},
		map[string]fleet.OsqueryStatus{},
		map[string]string{},
	)
	assert.Nil(t, err)

	lCtx.Log(ctx, logger)

	logs := buf.String()
	parts := strings.Split(strings.TrimSpace(logs), "\n")
	require.Len(t, parts, 1)
	logData := make(map[string]json.RawMessage)
	require.NoError(t, json.Unmarshal([]byte(parts[0]), &logData))
	assert.Equal(t, json.RawMessage(`["something went wrong"]`), logData["err"])
	assert.Equal(t, json.RawMessage(`["Missing authorization check"]`), logData["internal"])
}

func TestDistributedQueriesReloadsHostIfDetailsAreIn(t *testing.T) {
	ds := new(mock.Store)
	svc := newTestService(ds, nil, nil)

	host := &fleet.Host{ID: 42, Platform: "darwin"}
	ip := "1.1.1.1"

	ds.SaveHostFunc = func(host *fleet.Host) error {
		assert.Equal(t, ip, host.PrimaryIP)
		return nil
	}
	ds.HostFunc = func(id uint) (*fleet.Host, error) {
		require.Equal(t, uint(42), id)
		return &fleet.Host{ID: 42, Platform: "darwin", PrimaryIP: ip}, nil
	}
	ds.AppConfigFunc = func() (*fleet.AppConfig, error) {
		return &fleet.AppConfig{}, nil
	}

	ctx := hostctx.NewContext(context.Background(), *host)

	err := svc.SubmitDistributedQueryResults(
		ctx,
		map[string][]map[string]string{
			hostDetailQueryPrefix + "1": {{"col1": "val1"}},
		},
		map[string]fleet.OsqueryStatus{},
		map[string]string{},
	)
	assert.Nil(t, err)
	assert.True(t, ds.HostFuncInvoked)
}

func TestObserversCanOnlyRunDistributedCampaigns(t *testing.T) {
	ds := new(mock.Store)
	rs := &mock.QueryResultStore{
		HealthCheckFunc: func() error {
			return nil
		},
	}
	lq := &live_query.MockLiveQuery{}
	mockClock := clock.NewMockClock()
	svc := newTestServiceWithClock(ds, rs, lq, mockClock)

	ds.AppConfigFunc = func() (*fleet.AppConfig, error) {
		return &fleet.AppConfig{}, nil
	}

	ds.NewDistributedQueryCampaignFunc = func(camp *fleet.DistributedQueryCampaign) (*fleet.DistributedQueryCampaign, error) {
		return camp, nil
	}
	ds.QueryFunc = func(id uint) (*fleet.Query, error) {
		return &fleet.Query{
			ID:             42,
			Name:           "query",
			Query:          "select 1;",
			ObserverCanRun: false,
		}, nil
	}
	viewerCtx := viewer.NewContext(context.Background(), viewer.Viewer{
		User: &fleet.User{ID: 0, GlobalRole: ptr.String(fleet.RoleObserver)}})

	q := "select year, month, day, hour, minutes, seconds from time"
	ds.NewActivityFunc = func(user *fleet.User, activityType string, details *map[string]interface{}) error {
		return nil
	}
	_, err := svc.NewDistributedQueryCampaign(viewerCtx, q, nil, fleet.HostTargets{HostIDs: []uint{2}, LabelIDs: []uint{1}})
	require.Error(t, err)

	_, err = svc.NewDistributedQueryCampaign(viewerCtx, "", ptr.Uint(42), fleet.HostTargets{HostIDs: []uint{2}, LabelIDs: []uint{1}})
	require.Error(t, err)

	ds.QueryFunc = func(id uint) (*fleet.Query, error) {
		return &fleet.Query{
			ID:             42,
			Name:           "query",
			Query:          "select 1;",
			ObserverCanRun: true,
		}, nil
	}

	ds.LabelQueriesForHostFunc = func(host *fleet.Host, cutoff time.Time) (map[string]string, error) {
		return map[string]string{}, nil
	}
	ds.SaveHostFunc = func(host *fleet.Host) error { return nil }
	ds.NewDistributedQueryCampaignFunc = func(camp *fleet.DistributedQueryCampaign) (*fleet.DistributedQueryCampaign, error) {
		camp.ID = 21
		return camp, nil
	}
	ds.NewDistributedQueryCampaignTargetFunc = func(target *fleet.DistributedQueryCampaignTarget) (*fleet.DistributedQueryCampaignTarget, error) {
		return target, nil
	}
	ds.CountHostsInTargetsFunc = func(filter fleet.TeamFilter, targets fleet.HostTargets, now time.Time) (fleet.TargetMetrics, error) {
		return fleet.TargetMetrics{}, nil
	}
	ds.HostIDsInTargetsFunc = func(filter fleet.TeamFilter, targets fleet.HostTargets) ([]uint, error) {
		return []uint{1, 3, 5}, nil
	}
	ds.NewActivityFunc = func(user *fleet.User, activityType string, details *map[string]interface{}) error {
		return nil
	}
	lq.On("RunQuery", "21", "select 1;", []uint{1, 3, 5}).Return(nil)
	_, err = svc.NewDistributedQueryCampaign(viewerCtx, "", ptr.Uint(42), fleet.HostTargets{HostIDs: []uint{2}, LabelIDs: []uint{1}})
	require.NoError(t, err)
}<|MERGE_RESOLUTION|>--- conflicted
+++ resolved
@@ -31,13 +31,9 @@
 	"github.com/stretchr/testify/require"
 )
 
-<<<<<<< HEAD
 // One of these queries is the disk space, only one of the two works in a platform
-var expectedDetailQueries = len(osquery_utils.GetDetailQueries(&fleet.AppConfig{EnableHostUsers: true})) - 1
-=======
 var expectedDetailQueries = len(osquery_utils.GetDetailQueries(
-	&fleet.AppConfig{HostSettings: fleet.HostSettings{EnableHostUsers: true}}))
->>>>>>> 605970c4
+	&fleet.AppConfig{HostSettings: fleet.HostSettings{EnableHostUsers: true}})) - 1
 
 func TestEnrollAgent(t *testing.T) {
 	ds := new(mock.Store)
