package service

import (
	"context"
	"encoding/base64"
	"fmt"
	"net/http"
	"strings"
	"time"

<<<<<<< HEAD
	"github.com/davecgh/go-spew/spew"
	"github.com/fleetdm/fleet/v4/pkg/fleetdbase"
=======
>>>>>>> 8a9b27b2
	"github.com/fleetdm/fleet/v4/pkg/mdm/mdmtest"
	"github.com/fleetdm/fleet/v4/server/datastore/mysql"
	"github.com/fleetdm/fleet/v4/server/fleet"
	"github.com/fleetdm/fleet/v4/server/mdm/nanomdm/mdm"
	"github.com/fleetdm/fleet/v4/server/ptr"
	"github.com/jmoiron/sqlx"
	micromdm "github.com/micromdm/micromdm/mdm/mdm"
	"github.com/micromdm/plist"
	"github.com/stretchr/testify/assert"
	"github.com/stretchr/testify/require"
)

// for https://github.com/fleetdm/fleet/issues/32082
func (s *integrationMDMTestSuite) TestSoftwareTitleVPPAppSoftwarePackageConflict() {
	t := s.T()
	s.setSkipWorkerJobs(t)

	oldApps := s.appleITunesSrvData
	t.Cleanup(func() { s.appleITunesSrvData = oldApps })
	s.appleITunesSrvData = map[string]string{
		"1": `{"bundleId": "com.example.dummy", "artworkUrl512": "https://example.com/images/1", "version": "1.0.0", "trackName": "DummyApp", "TrackID": 1}`,
		"2": `{"bundleId": "com.example.noversion", "artworkUrl512": "https://example.com/images/2", "version": "2.0.0", "trackName": "NoVersion", "TrackID": 2}`,
	}

	var newTeamResp teamResponse
	s.DoJSON("POST", "/api/latest/fleet/teams", &createTeamRequest{TeamPayload: fleet.TeamPayload{Name: ptr.String("Team 1")}}, http.StatusOK, &newTeamResp)
	team := newTeamResp.Team

	s.setVPPTokenForTeam(team.ID)

	// Add VPP app 1 with bundle ID com.example.dummy (conflicts with DummyApp below)
	vppApp1 := &fleet.VPPApp{
		VPPAppTeam: fleet.VPPAppTeam{
			VPPAppID: fleet.VPPAppID{
				AdamID:   "1",
				Platform: fleet.MacOSPlatform,
			},
		},
	}

	var addAppResp addAppStoreAppResponse
	s.DoJSON("POST", "/api/latest/fleet/software/app_store_apps", &addAppStoreAppRequest{TeamID: &team.ID, AppStoreID: vppApp1.AdamID, SelfService: true}, http.StatusOK, &addAppResp)

	// add the NoVersion installer with bundle id com.example.noversion (conflicts with VPP app 2 below)
	pkgNoVersion := &fleet.UploadSoftwareInstallerPayload{
		Filename: "no_version.pkg",
		Title:    "NoVersion",
		TeamID:   &team.ID,
	}
	s.uploadSoftwareInstaller(t, pkgNoVersion, http.StatusOK, "")

	// list the software titles to get the title IDs
	var listSw listSoftwareTitlesResponse
	// s.DoJSON("GET", "/api/latest/fleet/software/titles", nil, http.StatusOK, &listSw, "team_id", fmt.Sprint(team.ID), "available_for_install", "true")
	// spew.Dump(listSw.SoftwareTitles)

	// var app1TitleID, dummyTitleID uint
	// for _, sw := range listSw.SoftwareTitles {
	// 	switch sw.Name {
	// 	case vppApp1.Name:
	// 		app1TitleID = sw.ID
	// 	case payloadDummy.Title:
	// 		dummyTitleID = sw.ID
	// 	}
	// }

	// the Dummy installer has bundle id com.example.dummy, it should fail with a
	// conflict with VPP app 1
	pkgDummy := &fleet.UploadSoftwareInstallerPayload{
		Filename: "dummy_installer.pkg",
		Title:    "DummyApp",
		TeamID:   &team.ID,
	}
	// TODO(mna): this is the bug, should fail to upload due to conflict
	// s.uploadSoftwareInstaller(t, pkgDummy, http.StatusConflict, "zzz")
	s.uploadSoftwareInstaller(t, pkgDummy, http.StatusOK, "")

	// list the software titles to get the title IDs
	listSw = listSoftwareTitlesResponse{}
	s.DoJSON("GET", "/api/latest/fleet/software/titles", nil, http.StatusOK, &listSw, "team_id", fmt.Sprint(team.ID), "available_for_install", "true")
	spew.Dump(listSw.SoftwareTitles)

	// Add VPP app 2 with bundle ID com.example.noversion (conflicts with NoVersion)
	vppApp2 := &fleet.VPPApp{
		VPPAppTeam: fleet.VPPAppTeam{
			VPPAppID: fleet.VPPAppID{
				AdamID:   "2",
				Platform: fleet.MacOSPlatform,
			},
		},
	}

	addAppResp = addAppStoreAppResponse{}
	// TODO(mna): this fails with 500, that's a bug too... should be 409 conflict
	// s.DoJSON("POST", "/api/latest/fleet/software/app_store_apps", &addAppStoreAppRequest{TeamID: &team.ID, AppStoreID: vppApp2.AdamID, SelfService: true}, http.StatusConflict, &addAppResp)
	res := s.Do("POST", "/api/latest/fleet/software/app_store_apps", &addAppStoreAppRequest{TeamID: &team.ID, AppStoreID: vppApp2.AdamID, SelfService: true}, http.StatusInternalServerError)
	txt := extractServerErrorText(res.Body)
	require.Contains(t, txt, "NoVersion already has a package or app available for install on the Team 1 team.")

	// TODO(mna): test with batch-set (gitops) too
}

func (s *integrationMDMTestSuite) setVPPTokenForTeam(teamID uint) {
	t := s.T()
	// Valid token
	orgName := "Fleet Device Management Inc."
	token := "mycooltoken"
	expTime := time.Now().Add(200 * time.Hour).UTC().Round(time.Second)
	expDate := expTime.Format(fleet.VPPTimeFormat)
	tokenJSON := fmt.Sprintf(`{"expDate":"%s","token":"%s","orgName":"%s"}`, expDate, token, orgName)
	t.Setenv("FLEET_DEV_VPP_URL", s.appleVPPConfigSrv.URL)
	var validToken uploadVPPTokenResponse
	s.uploadDataViaForm("/api/latest/fleet/vpp_tokens", "token", "token.vpptoken", []byte(base64.StdEncoding.EncodeToString([]byte(tokenJSON))), http.StatusAccepted, "", &validToken)

	s.lastActivityMatches(fleet.ActivityEnabledVPP{}.ActivityName(), "", 0)

	// Get the token
	var resp getVPPTokensResponse
	s.DoJSON("GET", "/api/latest/fleet/vpp_tokens", &getVPPTokensRequest{}, http.StatusOK, &resp)
	require.NoError(t, resp.Err)

	// Associate team to the VPP token.
	var resPatchVPP patchVPPTokensTeamsResponse
	s.DoJSON("PATCH", fmt.Sprintf("/api/latest/fleet/vpp_tokens/%d/teams", resp.Tokens[0].ID), patchVPPTokensTeamsRequest{TeamIDs: []uint{teamID}}, http.StatusOK, &resPatchVPP)
}

func (s *integrationMDMTestSuite) TestVPPAppInstallVerification() {
	// ===============================
	// Initial setup
	// ===============================

	t := s.T()
	s.setSkipWorkerJobs(t)

	// Create a team
	var newTeamResp teamResponse
	s.DoJSON("POST", "/api/latest/fleet/teams", &createTeamRequest{TeamPayload: fleet.TeamPayload{Name: ptr.String("Team 1")}}, http.StatusOK, &newTeamResp)
	team := newTeamResp.Team

	s.setVPPTokenForTeam(team.ID)

	getSoftwareTitleIDFromApp := func(app *fleet.VPPApp) uint {
		var titleID uint
		mysql.ExecAdhocSQL(t, s.ds, func(q sqlx.ExtContext) error {
			ctx := context.Background()
			return sqlx.GetContext(ctx, q, &titleID, `SELECT title_id FROM vpp_apps WHERE adam_id = ? AND platform = ?`, app.AdamID, app.Platform)
		})

		return titleID
	}

	// Add macOS and iOS apps to team 1
	macOSApp := &fleet.VPPApp{
		VPPAppTeam: fleet.VPPAppTeam{
			VPPAppID: fleet.VPPAppID{
				AdamID:   "1",
				Platform: fleet.MacOSPlatform,
			},
		},
		Name:             "App 1",
		BundleIdentifier: "a-1",
		IconURL:          "https://example.com/images/1",
		LatestVersion:    "1.0.0",
	}

	iOSApp := &fleet.VPPApp{
		VPPAppTeam: fleet.VPPAppTeam{
			VPPAppID: fleet.VPPAppID{
				AdamID:   "2",
				Platform: fleet.IOSPlatform,
			},
		},
		Name:             "App 2",
		BundleIdentifier: "b-2",
		IconURL:          "https://example.com/images/2",
		LatestVersion:    "2.0.0",
	}
	var addAppResp addAppStoreAppResponse
	s.DoJSON("POST", "/api/latest/fleet/software/app_store_apps", &addAppStoreAppRequest{TeamID: &team.ID, AppStoreID: macOSApp.AdamID, SelfService: true}, http.StatusOK, &addAppResp)

	s.lastActivityMatches(fleet.ActivityAddedAppStoreApp{}.ActivityName(),
		fmt.Sprintf(`{"team_name": "%s", "software_title": "%s", "software_title_id": %d, "app_store_id": "%s", "team_id": %d, "platform": "%s", "self_service": true}`, team.Name,
			macOSApp.Name, getSoftwareTitleIDFromApp(macOSApp), macOSApp.AdamID, team.ID, macOSApp.Platform), 0)

	// Add iOS app to team
	addAppResp = addAppStoreAppResponse{}
	s.DoJSON("POST", "/api/latest/fleet/software/app_store_apps", &addAppStoreAppRequest{TeamID: &team.ID, AppStoreID: iOSApp.AdamID, Platform: iOSApp.Platform}, http.StatusOK, &addAppResp)

	s.lastActivityMatches(fleet.ActivityAddedAppStoreApp{}.ActivityName(),
		fmt.Sprintf(`{"team_name": "%s", "software_title": "%s", "software_title_id": %d, "app_store_id": "%s", "team_id": %d, "platform": "%s", "self_service": false}`, team.Name,
			iOSApp.Name, getSoftwareTitleIDFromApp(iOSApp), iOSApp.AdamID, team.ID, iOSApp.Platform), 0)

	// Create hosts for testing
	orbitHost := createOrbitEnrolledHost(t, "darwin", "nonmdm", s.ds)
	mdmHost, mdmDevice := createHostThenEnrollMDM(s.ds, s.server.URL, t)
	setOrbitEnrollment(t, mdmHost, s.ds)
	s.runWorker()
	checkInstallFleetdCommandSent(t, mdmDevice, true)
	selfServiceHost, selfServiceDevice := createHostThenEnrollMDM(s.ds, s.server.URL, t)
	s.runWorker()
	setOrbitEnrollment(t, selfServiceHost, s.ds)
	selfServiceToken := "selfservicetoken"
	checkInstallFleetdCommandSent(t, selfServiceDevice, true)
	updateDeviceTokenForHost(t, s.ds, selfServiceHost.ID, selfServiceToken)
	s.appleVPPConfigSrvConfig.SerialNumbers = append(s.appleVPPConfigSrvConfig.SerialNumbers, selfServiceDevice.SerialNumber)

	// Create and enroll an iOS device
	// ensure a valid alternate device token for self-service status access checking later
	updateDeviceTokenForHost(t, s.ds, mdmHost.ID, "foobar")

	// Add serial number to our fake Apple server
	s.appleVPPConfigSrvConfig.SerialNumbers = append(s.appleVPPConfigSrvConfig.SerialNumbers, mdmHost.HardwareSerial)
	s.Do("POST", "/api/latest/fleet/hosts/transfer",
		&addHostsToTeamRequest{HostIDs: []uint{mdmHost.ID, orbitHost.ID, selfServiceHost.ID}, TeamID: &team.ID}, http.StatusOK)

	// Add all apps to the team
	errApp := &fleet.VPPApp{
		VPPAppTeam: fleet.VPPAppTeam{
			VPPAppID: fleet.VPPAppID{
				AdamID:   "2",
				Platform: fleet.MacOSPlatform,
			},
		},
		Name:             "App 2",
		BundleIdentifier: "b-2",
		IconURL:          "https://example.com/images/2",
		LatestVersion:    "2.0.0",
	}
	expectedApps := []*fleet.VPPApp{macOSApp, errApp, iOSApp}
	expectedAppsByBundleID := map[string]*fleet.VPPApp{
		macOSApp.BundleIdentifier: macOSApp,
		errApp.BundleIdentifier:   errApp,
		iOSApp.BundleIdentifier:   iOSApp,
	}
	addedApp := expectedApps[0]

	var listSw listSoftwareTitlesResponse
	s.DoJSON("GET", "/api/latest/fleet/software/titles", nil, http.StatusOK, &listSw, "team_id", fmt.Sprint(team.ID),
		"available_for_install", "true")
	// Add remaining as non-self-service
	for _, app := range expectedApps {
		addAppResp = addAppStoreAppResponse{}
		s.DoJSON("POST", "/api/latest/fleet/software/app_store_apps",
			&addAppStoreAppRequest{TeamID: &team.ID, AppStoreID: app.AdamID, Platform: app.Platform},
			http.StatusOK, &addAppResp)
		s.lastActivityMatches(
			fleet.ActivityAddedAppStoreApp{}.ActivityName(),
			fmt.Sprintf(`{"team_name": "%s", "software_title": "%s", "software_title_id": %d, "app_store_id": "%s", "team_id": %d, "platform": "%s", "self_service": false}`, team.Name,
				app.Name, getSoftwareTitleIDFromApp(app), app.AdamID, team.ID, app.Platform),
			0,
		)
	}

	listSw = listSoftwareTitlesResponse{}
	s.DoJSON("GET", "/api/latest/fleet/software/titles", nil, http.StatusOK, &listSw, "team_id", fmt.Sprint(team.ID), "available_for_install", "true")
	require.Len(t, listSw.SoftwareTitles, len(expectedApps))
	var errTitleID, macOSTitleID uint
	for _, sw := range listSw.SoftwareTitles {
		require.NotNil(t, sw.AppStoreApp)
		switch {
		case sw.Name == addedApp.Name && sw.Source == "apps":
			macOSTitleID = sw.ID
		case sw.Name == errApp.Name && sw.Source == "apps":
			errTitleID = sw.ID
		}
	}

	// ================================
	// Install attempts
	// ================================

	checkCommandsInFlight := func(expectedCount int) {
		mysql.ExecAdhocSQL(t, s.ds, func(q sqlx.ExtContext) error {
			var count int
			err := sqlx.GetContext(context.Background(), q, &count, "SELECT COUNT(*) FROM host_mdm_commands WHERE command_type = ?", fleet.VerifySoftwareInstallVPPPrefix)
			require.NoError(t, err)
			require.Equal(t, expectedCount, count)
			return nil
		})
	}

	type vppInstallOpts struct {
		failOnInstall      bool
		appInstallVerified bool
		appInstallTimeout  bool
		bundleID           string
	}

	processVPPInstallOnClient := func(mdmClient *mdmtest.TestAppleMDMClient, opts vppInstallOpts) string {
		var installCmdUUID string

		// Process the InstallApplication command
		s.runWorker()
		cmd, err := mdmClient.Idle()
		require.NoError(t, err)

		app, ok := expectedAppsByBundleID[opts.bundleID]
		require.Truef(t, ok, "unexpected bundle ID: %s", opts.bundleID)
		for cmd != nil {
			var fullCmd micromdm.CommandPayload
			switch cmd.Command.RequestType {
			case "InstallApplication":
				require.NoError(t, plist.Unmarshal(cmd.Raw, &fullCmd))
				installCmdUUID = cmd.CommandUUID
				if opts.failOnInstall {
					t.Logf("Failed command UUID: %s", installCmdUUID)
					cmd, err = mdmClient.Err(cmd.CommandUUID, []mdm.ErrorChain{{ErrorCode: 1234}})
					require.NoError(t, err)
					continue
				}

				cmd, err = mdmClient.Acknowledge(cmd.CommandUUID)
				require.NoError(t, err)
			case "InstalledApplicationList":
				// If we are polling to verify the install, we should get an
				// InstalledApplicationList command instead of an InstallApplication command.
				require.NoError(t, plist.Unmarshal(cmd.Raw, &fullCmd))
				_, err = mdmClient.AcknowledgeInstalledApplicationList(
					mdmClient.UUID,
					cmd.CommandUUID,
					[]fleet.Software{
						{
							Name:             "RandomApp",
							BundleIdentifier: "com.example.randomapp",
							Version:          "9.9.9",
							Installed:        false,
						},
						{
							Name:             app.Name,
							BundleIdentifier: app.BundleIdentifier,
							Version:          app.LatestVersion,
							Installed:        opts.appInstallVerified,
						},
					},
				)
				require.NoError(t, err)
				return ""
			default:
				require.Fail(t, "unexpected MDM command on client", cmd.Command.RequestType)
			}
		}

		if opts.failOnInstall {
			return installCmdUUID
		}

		if opts.appInstallTimeout {
			mysql.ExecAdhocSQL(t, s.ds, func(q sqlx.ExtContext) error {
				_, err := q.ExecContext(context.Background(), "UPDATE nano_command_results SET updated_at = ? WHERE command_uuid = ?", time.Now().Add(-11*time.Minute), installCmdUUID)
				return err
			})
		}

		// Process the verification command (InstalledApplicationList)
		s.runWorker()
		// Check that there is now a verify command in flight
		checkCommandsInFlight(1)
		cmd, err = mdmClient.Idle()
		require.NoError(t, err)
		for cmd != nil {
			var fullCmd micromdm.CommandPayload
			switch cmd.Command.RequestType {
			case "InstalledApplicationList":
				require.NoError(t, plist.Unmarshal(cmd.Raw, &fullCmd))
				cmd, err = mdmClient.AcknowledgeInstalledApplicationList(
					mdmClient.UUID,
					cmd.CommandUUID,
					[]fleet.Software{
						{
							Name:             "RandomApp",
							BundleIdentifier: "com.example.randomapp",
							Version:          "9.9.9",
							Installed:        false,
						},
						{
							Name:             app.Name,
							BundleIdentifier: app.BundleIdentifier,
							Version:          app.LatestVersion,
							Installed:        opts.appInstallVerified,
						},
					},
				)
				require.NoError(t, err)
			default:
				require.Fail(t, "unexpected MDM command on client", cmd.Command.RequestType)
			}
		}

		return installCmdUUID
	}

	checkVPPApp := func(got *fleet.HostSoftwareWithInstaller, expected *fleet.VPPApp, expectedCmdUUID string, expectedStatus fleet.SoftwareInstallerStatus) {
		require.Equal(t, expected.Name, got.Name)
		require.NotNil(t, got.AppStoreApp)
		require.Equal(t, expected.AdamID, got.AppStoreApp.AppStoreID)
		require.Equal(t, ptr.String(expected.IconURL), got.IconUrl)
		require.Empty(t, got.AppStoreApp.Name) // Name is only present for installer packages
		require.Equal(t, expected.LatestVersion, got.AppStoreApp.Version)
		require.NotNil(t, got.Status)
		require.Equal(t, expectedStatus, *got.Status)
		require.Equal(t, expectedCmdUUID, got.AppStoreApp.LastInstall.CommandUUID)
		require.NotNil(t, got.AppStoreApp.LastInstall.InstalledAt)
	}

	// ================================
	// Install command failed
	// ================================

	// Cancel any pending refetch requests
	require.NoError(t, s.ds.UpdateHostRefetchRequested(context.Background(), mdmHost.ID, false))

	// Trigger install to the host
	installResp := installSoftwareResponse{}
	s.DoJSON("POST", fmt.Sprintf("/api/latest/fleet/hosts/%d/software/%d/install", mdmHost.ID, errTitleID), &installSoftwareRequest{},
		http.StatusAccepted, &installResp)

	// Check if the host is listed as pending
	var listResp listHostsResponse
	s.DoJSON("GET", "/api/latest/fleet/hosts", nil, http.StatusOK, &listResp, "software_status", "pending", "team_id", fmt.Sprint(team.ID),
		"software_title_id", fmt.Sprint(errTitleID))
	require.Len(t, listResp.Hosts, 1)
	require.Equal(t, listResp.Hosts[0].ID, mdmHost.ID)
	var countResp countHostsResponse
	s.DoJSON("GET", "/api/latest/fleet/hosts/count", nil, http.StatusOK, &countResp, "software_status", "pending", "team_id",
		fmt.Sprint(team.ID), "software_title_id", fmt.Sprint(errTitleID))
	require.Equal(t, 1, countResp.Count)

	// Simulate failed installation on the host
	opts := vppInstallOpts{
		failOnInstall:      true,
		appInstallVerified: false,
		appInstallTimeout:  false,
		bundleID:           addedApp.BundleIdentifier,
	}
	failedCmdUUID := processVPPInstallOnClient(mdmDevice, opts)

	// We should have cleared out upcoming_activies since the install failed
	mysql.ExecAdhocSQL(t, s.ds, func(q sqlx.ExtContext) error {
		var count uint
		err := sqlx.GetContext(context.Background(), q, &count, "SELECT COUNT(*) FROM upcoming_activities WHERE host_id = ?", mdmHost.ID)
		require.NoError(t, err)
		require.Zero(t, count)
		return nil
	})

	listResp = listHostsResponse{}
	s.DoJSON("GET", "/api/latest/fleet/hosts", nil, http.StatusOK, &listResp, "software_status", "failed", "team_id", fmt.Sprint(team.ID),
		"software_title_id", fmt.Sprint(errTitleID))
	require.Len(t, listResp.Hosts, 1)
	require.Equal(t, listResp.Hosts[0].ID, mdmHost.ID)
	countResp = countHostsResponse{}
	s.DoJSON("GET", "/api/latest/fleet/hosts/count", nil, http.StatusOK, &countResp, "software_status", "failed", "team_id",
		fmt.Sprint(team.ID), "software_title_id", fmt.Sprint(errTitleID))
	require.Equal(t, 1, countResp.Count)

	s.lastActivityMatches(
		fleet.ActivityInstalledAppStoreApp{}.ActivityName(),
		fmt.Sprintf(
			`{"host_id": %d, "host_display_name": "%s", "software_title": "%s", "app_store_id": "%s", "command_uuid": "%s", "status": "%s", "self_service": false, "policy_id": null, "policy_name": null}`,
			mdmHost.ID,
			mdmHost.DisplayName(),
			errApp.Name,
			errApp.AdamID,
			failedCmdUUID,
			fleet.SoftwareInstallFailed,
		),
		0,
	)

	// No refetch requested since the install failed
	var hostResp getHostResponse
	s.DoJSON("GET", fmt.Sprintf("/api/latest/fleet/hosts/%d", mdmHost.ID), nil, http.StatusOK, &hostResp)
	require.False(t, hostResp.Host.RefetchRequested, "RefetchRequested should be false after failed software install")

	// ================================================
	// Successful install and immediate verification
	// ================================================

	// Trigger install to the host
	installResp = installSoftwareResponse{}
	s.DoJSON("POST", fmt.Sprintf("/api/latest/fleet/hosts/%d/software/%d/install", mdmHost.ID, macOSTitleID), &installSoftwareRequest{},
		http.StatusAccepted, &installResp)
	countResp = countHostsResponse{}
	s.DoJSON("GET", "/api/latest/fleet/hosts/count", nil, http.StatusOK, &countResp, "software_status", "pending", "team_id",
		fmt.Sprint(team.ID), "software_title_id", fmt.Sprint(macOSTitleID))
	require.Equal(t, 1, countResp.Count)

	// Simulate successful installation on the host
	opts.appInstallTimeout = false
	opts.failOnInstall = false
	opts.appInstallVerified = true
	installCmdUUID := processVPPInstallOnClient(mdmDevice, opts)

	listResp = listHostsResponse{}
	s.DoJSON("GET", "/api/latest/fleet/hosts", nil, http.StatusOK, &listResp, "software_status", "installed", "team_id",
		fmt.Sprint(team.ID), "software_title_id", fmt.Sprint(macOSTitleID))
	require.Len(t, listResp.Hosts, 1)
	countResp = countHostsResponse{}
	s.DoJSON("GET", "/api/latest/fleet/hosts/count", nil, http.StatusOK, &countResp, "software_status", "installed", "team_id",
		fmt.Sprint(team.ID), "software_title_id", fmt.Sprint(macOSTitleID))
	require.Equal(t, 1, countResp.Count)

	s.lastActivityMatches(
		fleet.ActivityInstalledAppStoreApp{}.ActivityName(),
		fmt.Sprintf(
			`{"host_id": %d, "host_display_name": "%s", "software_title": "%s", "app_store_id": "%s", "command_uuid": "%s", "status": "%s", "self_service": false, "policy_id": null, "policy_name": null}`,
			mdmHost.ID,
			mdmHost.DisplayName(),
			addedApp.Name,
			addedApp.AdamID,
			installCmdUUID,
			fleet.SoftwareInstalled,
		),
		0,
	)

	s.DoJSON("GET", fmt.Sprintf("/api/latest/fleet/hosts/%d", mdmHost.ID), nil, http.StatusOK, &hostResp)
	require.True(t, hostResp.Host.RefetchRequested, "RefetchRequested should be true after successful software install")

	s.lq.On("QueriesForHost", mdmHost.ID).Return(map[string]string{fmt.Sprintf("%d", mdmHost.ID): "select 1 from osquery;"}, nil)

	req := getDistributedQueriesRequest{NodeKey: *mdmHost.NodeKey}
	var dqResp getDistributedQueriesResponse
	s.DoJSON("POST", "/api/osquery/distributed/read", req, http.StatusOK, &dqResp)
	require.Contains(t, dqResp.Queries, "fleet_detail_query_software_macos")
	require.NoError(t, s.ds.UpdateHostRefetchRequested(context.Background(), mdmHost.ID, false))

	// Check list host software
	getHostSw := getHostSoftwareResponse{}
	s.DoJSON("GET", fmt.Sprintf("/api/latest/fleet/hosts/%d/software", mdmHost.ID), nil, http.StatusOK, &getHostSw)
	gotSW := getHostSw.Software
	require.Len(t, gotSW, 2) // App 1 and App 2
	got1, got2 := gotSW[0], gotSW[1]

	checkVPPApp(got1, addedApp, installCmdUUID, fleet.SoftwareInstalled)
	checkVPPApp(got2, errApp, failedCmdUUID, fleet.SoftwareInstallFailed)

	// ================================================
	// Successful install and delayed verification
	// ================================================

	// Trigger install to the host
	installResp = installSoftwareResponse{}
	s.DoJSON("POST", fmt.Sprintf("/api/latest/fleet/hosts/%d/software/%d/install", mdmHost.ID, macOSTitleID), &installSoftwareRequest{},
		http.StatusAccepted, &installResp)
	countResp = countHostsResponse{}
	s.DoJSON("GET", "/api/latest/fleet/hosts/count", nil, http.StatusOK, &countResp, "software_status", "pending", "team_id",
		fmt.Sprint(team.ID), "software_title_id", fmt.Sprint(macOSTitleID))
	require.Equal(t, 1, countResp.Count)

	// Install is ACK, but not verified yet
	opts.appInstallTimeout = false
	opts.appInstallVerified = false
	opts.failOnInstall = false
	installCmdUUID = processVPPInstallOnClient(mdmDevice, opts)

	// We should have 0 installed, because the verification is not done yet
	listResp = listHostsResponse{}
	s.DoJSON("GET", "/api/latest/fleet/hosts", nil, http.StatusOK, &listResp, "software_status", "installed", "team_id",
		fmt.Sprint(team.ID), "software_title_id", fmt.Sprint(macOSTitleID))
	require.Len(t, listResp.Hosts, 0)
	countResp = countHostsResponse{}
	s.DoJSON("GET", "/api/latest/fleet/hosts/count", nil, http.StatusOK, &countResp, "software_status", "installed", "team_id",
		fmt.Sprint(team.ID), "software_title_id", fmt.Sprint(macOSTitleID))
	require.Equal(t, 0, countResp.Count)

	// We should instead have 1 pending
	s.DoJSON("GET", fmt.Sprintf("/api/latest/fleet/hosts/%d/software", mdmHost.ID), nil, http.StatusOK, &getHostSw)
	gotSW = getHostSw.Software
	require.Len(t, gotSW, 2) // App 1 and App 2
	checkVPPApp(gotSW[0], addedApp, installCmdUUID, fleet.SoftwareInstallPending)
	s.DoJSON("GET", "/api/latest/fleet/hosts/count", nil, http.StatusOK, &countResp, "software_status", "pending", "team_id",
		fmt.Sprint(team.ID), "software_title_id", fmt.Sprint(macOSTitleID))
	require.Equal(t, 1, countResp.Count)
	s.DoJSON("GET", "/api/latest/fleet/hosts", nil, http.StatusOK, &listResp, "software_status", "pending", "team_id",
		fmt.Sprint(team.ID), "software_title_id", fmt.Sprint(macOSTitleID))
	require.Len(t, listResp.Hosts, 1)

	// Install is ACK, but not verified yet
	// Don't update the command UUID because we didn't trigger a new install command
	// (the command UUID is the same as the one we got when we triggered the install)
	processVPPInstallOnClient(mdmDevice, opts)

	// We should have 0 installed, because the verification is not done yet
	listResp = listHostsResponse{}
	s.DoJSON("GET", "/api/latest/fleet/hosts", nil, http.StatusOK, &listResp, "software_status", "installed", "team_id",
		fmt.Sprint(team.ID), "software_title_id", fmt.Sprint(macOSTitleID))
	require.Len(t, listResp.Hosts, 0)
	countResp = countHostsResponse{}
	s.DoJSON("GET", "/api/latest/fleet/hosts/count", nil, http.StatusOK, &countResp, "software_status", "installed", "team_id",
		fmt.Sprint(team.ID), "software_title_id", fmt.Sprint(macOSTitleID))
	require.Equal(t, 0, countResp.Count)

	// We should instead have 1 pending
	s.DoJSON("GET", fmt.Sprintf("/api/latest/fleet/hosts/%d/software", mdmHost.ID), nil, http.StatusOK, &getHostSw)
	gotSW = getHostSw.Software
	require.Len(t, gotSW, 2) // App 1 and App 2
	checkVPPApp(gotSW[0], addedApp, installCmdUUID, fleet.SoftwareInstallPending)
	s.DoJSON("GET", "/api/latest/fleet/hosts/count", nil, http.StatusOK, &countResp, "software_status", "pending", "team_id",
		fmt.Sprint(team.ID), "software_title_id", fmt.Sprint(macOSTitleID))
	require.Equal(t, 1, countResp.Count)
	s.DoJSON("GET", "/api/latest/fleet/hosts", nil, http.StatusOK, &listResp, "software_status", "pending", "team_id",
		fmt.Sprint(team.ID), "software_title_id", fmt.Sprint(macOSTitleID))
	require.Len(t, listResp.Hosts, 1)

	// Install is ACK, and now it's verified
	// Don't update the command UUID because we didn't trigger a new install command
	// (the command UUID is the same as the one we got when we triggered the install)
	opts.appInstallVerified = true
	processVPPInstallOnClient(mdmDevice, opts)

	checkCommandsInFlight(0)

	s.DoJSON("GET", fmt.Sprintf("/api/latest/fleet/hosts/%d/software", mdmHost.ID), nil, http.StatusOK, &getHostSw)
	gotSW = getHostSw.Software
	require.Len(t, gotSW, 2) // App 1 and App 2
	checkVPPApp(gotSW[0], addedApp, installCmdUUID, fleet.SoftwareInstalled)

	s.lastActivityMatches(
		fleet.ActivityInstalledAppStoreApp{}.ActivityName(),
		fmt.Sprintf(
			`{"host_id": %d, "host_display_name": "%s", "software_title": "%s", "app_store_id": "%s", "command_uuid": "%s", "status": "%s", "self_service": false, "policy_id": null, "policy_name": null}`,
			mdmHost.ID,
			mdmHost.DisplayName(),
			addedApp.Name,
			addedApp.AdamID,
			installCmdUUID,
			fleet.SoftwareInstalled,
		),
		0,
	)

	s.DoJSON("GET", fmt.Sprintf("/api/latest/fleet/hosts/%d", mdmHost.ID), nil, http.StatusOK, &hostResp)
	require.True(t, hostResp.Host.RefetchRequested, "RefetchRequested should be true after successful software install")

	s.DoJSON("POST", "/api/osquery/distributed/read", req, http.StatusOK, &dqResp)
	require.Contains(t, dqResp.Queries, "fleet_detail_query_software_macos")
	require.NoError(t, s.ds.UpdateHostRefetchRequested(context.Background(), mdmHost.ID, false))

	// ========================================================
	// Install command succeeds, but verification fails
	// ========================================================

	// Trigger install to the host
	installResp = installSoftwareResponse{}
	s.DoJSON("POST", fmt.Sprintf("/api/latest/fleet/hosts/%d/software/%d/install", mdmHost.ID, macOSTitleID), &installSoftwareRequest{},
		http.StatusAccepted, &installResp)
	countResp = countHostsResponse{}
	s.DoJSON("GET", "/api/latest/fleet/hosts/count", nil, http.StatusOK, &countResp, "software_status", "pending", "team_id",
		fmt.Sprint(team.ID), "software_title_id", fmt.Sprint(macOSTitleID))
	require.Equal(t, 1, countResp.Count)

	opts.failOnInstall = false
	opts.appInstallVerified = false
	opts.appInstallTimeout = true
	installCmdUUID = processVPPInstallOnClient(mdmDevice, opts)

	listResp = listHostsResponse{}
	s.DoJSON("GET", "/api/latest/fleet/hosts", nil, http.StatusOK, &listResp, "software_status", "installed", "team_id",
		fmt.Sprint(team.ID), "software_title_id", fmt.Sprint(macOSTitleID))
	require.Empty(t, listResp.Hosts)

	countResp = countHostsResponse{}
	s.DoJSON("GET", "/api/latest/fleet/hosts/count", nil, http.StatusOK, &countResp, "software_status", "failed", "team_id",
		fmt.Sprint(team.ID), "software_title_id", fmt.Sprint(macOSTitleID))
	require.Equal(t, 1, countResp.Count)

	s.lastActivityMatches(
		fleet.ActivityInstalledAppStoreApp{}.ActivityName(),
		fmt.Sprintf(
			`{"host_id": %d, "host_display_name": "%s", "software_title": "%s", "app_store_id": "%s", "command_uuid": "%s", "status": "%s", "self_service": false, "policy_id": null, "policy_name": null}`,
			mdmHost.ID,
			mdmHost.DisplayName(),
			addedApp.Name,
			addedApp.AdamID,
			installCmdUUID,
			fleet.SoftwareInstallFailed,
		),
		0,
	)

	// No refetch requested since the install failed
	s.DoJSON("GET", fmt.Sprintf("/api/latest/fleet/hosts/%d", mdmHost.ID), nil, http.StatusOK, &hostResp)
	require.False(t, hostResp.Host.RefetchRequested, "RefetchRequested should be false after failed software install")

	// Check list host software
	getHostSw = getHostSoftwareResponse{}
	s.DoJSON("GET", fmt.Sprintf("/api/latest/fleet/hosts/%d/software", mdmHost.ID), nil, http.StatusOK, &getHostSw)
	gotSW = getHostSw.Software
	require.Len(t, gotSW, 2) // App 1 and App 2
	got1, got2 = gotSW[0], gotSW[1]
	checkVPPApp(got1, addedApp, installCmdUUID, fleet.SoftwareInstallFailed)
	checkVPPApp(got2, errApp, failedCmdUUID, fleet.SoftwareInstallFailed)

	// ========================================================
	// Mark installs as failed when MDM turned off on host
	// ========================================================

	// Trigger install to the host
	installResp = installSoftwareResponse{}
	s.DoJSON("POST", fmt.Sprintf("/api/latest/fleet/hosts/%d/software/%d/install", mdmHost.ID, macOSTitleID), &installSoftwareRequest{},
		http.StatusAccepted, &installResp)
	countResp = countHostsResponse{}
	s.DoJSON("GET", "/api/latest/fleet/hosts/count", nil, http.StatusOK, &countResp, "software_status", "pending", "team_id",
		fmt.Sprint(team.ID), "software_title_id", fmt.Sprint(macOSTitleID))
	require.Equal(t, 1, countResp.Count)

	// Trigger install to the self-service device (its data shouldn't be changed)
	installResp = installSoftwareResponse{}
	s.DoJSON("POST", fmt.Sprintf("/api/latest/fleet/hosts/%d/software/%d/install", selfServiceHost.ID, macOSTitleID), &installSoftwareRequest{},
		http.StatusAccepted, &installResp)
	countResp = countHostsResponse{}
	s.DoJSON("GET", "/api/latest/fleet/hosts/count", nil, http.StatusOK, &countResp, "software_status", "pending", "team_id",
		fmt.Sprint(team.ID), "software_title_id", fmt.Sprint(macOSTitleID))
	require.Equal(t, 2, countResp.Count)

	// Trigger verification on other host
	opts.failOnInstall = false
	opts.appInstallVerified = false
	opts.appInstallTimeout = false
	processVPPInstallOnClient(selfServiceDevice, opts)

	s.runWorker()

	s.Do("DELETE", fmt.Sprintf("/api/latest/fleet/hosts/%d/mdm", mdmHost.ID), nil, http.StatusNoContent)

	mysql.ExecAdhocSQL(t, s.ds, func(q sqlx.ExtContext) error {
		// We should have cleared out upcoming_activies when disabling MDM
		var count int
		err := sqlx.GetContext(context.Background(), q, &count, "SELECT COUNT(*) FROM upcoming_activities WHERE host_id = ?", mdmHost.ID)
		require.NoError(t, err)
		require.Zero(t, count)

		installCmdUUID = ""
		// Get the UUID for the latest install
		err = sqlx.GetContext(
			context.Background(),
			q,
			&installCmdUUID,
			"SELECT command_uuid FROM host_vpp_software_installs WHERE host_id = ? AND adam_id = ? ORDER BY verification_failed_at DESC",
			mdmHost.ID,
			addedApp.AdamID,
		)
		require.NotEmpty(t, installCmdUUID)
		require.NoError(t, err)

		count = 99999

		// We also should have cleared out host_mdm_commands to avoid a deadlocked state
		err = sqlx.GetContext(context.Background(), q, &count, "SELECT COUNT(*) FROM host_mdm_commands WHERE host_id = ? AND command_type = ?", mdmHost.ID, fleet.VerifySoftwareInstallVPPPrefix)
		require.NoError(t, err)
		require.Zero(t, count)

		// The other host should have a verification command pending
		err = sqlx.GetContext(context.Background(), q, &count, "SELECT COUNT(*) FROM host_mdm_commands WHERE host_id = ? AND command_type = ?", selfServiceHost.ID, fleet.VerifySoftwareInstallVPPPrefix)
		require.NoError(t, err)
		require.Equal(t, 1, count)

		return nil
	})

	// Cancel the install for the other host, we don't need it anymore
	var listUpcomingAct listHostUpcomingActivitiesResponse
	s.DoJSON("GET", fmt.Sprintf("/api/latest/fleet/hosts/%d/activities/upcoming", selfServiceHost.ID), nil, http.StatusOK, &listUpcomingAct)
	require.Len(t, listUpcomingAct.Activities, 1)

	s.Do("DELETE", fmt.Sprintf("/api/latest/fleet/hosts/%d/activities/upcoming/%s", selfServiceHost.ID, listUpcomingAct.Activities[0].UUID), nil, http.StatusNoContent)

	getHostSw = getHostSoftwareResponse{}
	s.DoJSON("GET", fmt.Sprintf("/api/latest/fleet/hosts/%d/software", mdmHost.ID), nil, http.StatusOK, &getHostSw)
	gotSW = getHostSw.Software
	require.Len(t, gotSW, 2) // App 1 and App 2
	got1, got2 = gotSW[0], gotSW[1]
	checkVPPApp(got1, addedApp, installCmdUUID, fleet.SoftwareInstallFailed)
	checkVPPApp(got2, errApp, failedCmdUUID, fleet.SoftwareInstallFailed)

	s.DoJSON("GET", "/api/latest/fleet/hosts/count", nil, http.StatusOK, &countResp, "software_status", "pending", "team_id",
		fmt.Sprint(team.ID), "software_title_id", fmt.Sprint(macOSTitleID))
	require.Equal(t, 0, countResp.Count)

	// ========================================================
	// Mark installs as failed when MDM turned off globally
	// ========================================================

	// Re-enroll host in MDM
	mdmDevice = enrollMacOSHostInMDM(t, mdmHost, s.ds, s.server.URL)
	s.runWorker()
	checkInstallFleetdCommandSent(t, mdmDevice, true)

	// Trigger install to the host
	installResp = installSoftwareResponse{}
	s.DoJSON("POST", fmt.Sprintf("/api/latest/fleet/hosts/%d/software/%d/install", mdmHost.ID, macOSTitleID), &installSoftwareRequest{},
		http.StatusAccepted, &installResp)
	countResp = countHostsResponse{}
	s.DoJSON("GET", "/api/latest/fleet/hosts/count", nil, http.StatusOK, &countResp, "software_status", "pending", "team_id",
		fmt.Sprint(team.ID), "software_title_id", fmt.Sprint(macOSTitleID))
	require.Equal(t, 1, countResp.Count)

	s.Do("DELETE", "/api/latest/fleet/mdm/apple/apns_certificate", nil, http.StatusOK)

	t.Cleanup(s.appleCoreCertsSetup)

	mysql.ExecAdhocSQL(t, s.ds, func(q sqlx.ExtContext) error {
		// We should have cleared out upcoming_activies when disabling MDM
		var count uint
		err := sqlx.GetContext(context.Background(), q, &count, "SELECT COUNT(*) FROM upcoming_activities WHERE host_id = ?", mdmHost.ID)
		require.NoError(t, err)
		require.Zero(t, count)

		installCmdUUID = ""
		// Get the UUID for the latest install
		err = sqlx.GetContext(
			context.Background(),
			q,
			&installCmdUUID,
			"SELECT command_uuid FROM host_vpp_software_installs WHERE host_id = ? AND adam_id = ? ORDER BY verification_failed_at DESC",
			mdmHost.ID,
			addedApp.AdamID,
		)
		require.NoError(t, err)
		require.NotEmpty(t, installCmdUUID)

		return nil
	})

	getHostSw = getHostSoftwareResponse{}
	s.DoJSON("GET", fmt.Sprintf("/api/latest/fleet/hosts/%d/software", mdmHost.ID), nil, http.StatusOK, &getHostSw)
	gotSW = getHostSw.Software
	require.Len(t, gotSW, 2) // App 1 and App 2
	got1, got2 = gotSW[0], gotSW[1]
	checkVPPApp(got1, addedApp, installCmdUUID, fleet.SoftwareInstallFailed)
	checkVPPApp(got2, errApp, failedCmdUUID, fleet.SoftwareInstallFailed)

	s.DoJSON("GET", "/api/latest/fleet/hosts/count", nil, http.StatusOK, &countResp, "software_status", "pending", "team_id",
		fmt.Sprint(team.ID), "software_title_id", fmt.Sprint(macOSTitleID))
	require.Equal(t, 0, countResp.Count)

	// Re-enable MDM
	s.appleCoreCertsSetup()

	// ========================================================
	// Test iOS VPP app installation
	// ========================================================

	// Enroll iOS device, add serial number to fake Apple server, and transfer to team
	iosHost, iosDevice := s.createAppleMobileHostThenEnrollMDM("ios")
	s.appleVPPConfigSrvConfig.SerialNumbers = append(s.appleVPPConfigSrvConfig.SerialNumbers, iosDevice.SerialNumber)
	s.Do("POST", "/api/latest/fleet/hosts/transfer",
		&addHostsToTeamRequest{HostIDs: []uint{iosHost.ID}, TeamID: &team.ID}, http.StatusOK)

	var iosTitleID uint
	for _, sw := range listSw.SoftwareTitles {
		if sw.Name == iOSApp.Name && sw.Source == "ios_apps" {
			iosTitleID = sw.ID
			break
		}
	}
	require.NotZero(t, iosTitleID)

	// Trigger install to the iOS device
	installResp = installSoftwareResponse{}
	s.DoJSON("POST", fmt.Sprintf("/api/latest/fleet/hosts/%d/software/%d/install", iosHost.ID, iosTitleID), &installSoftwareRequest{},
		http.StatusAccepted, &installResp)

	// Verify pending status
	countResp = countHostsResponse{}
	s.DoJSON("GET", "/api/latest/fleet/hosts/count", nil, http.StatusOK, &countResp, "software_status", "pending", "team_id",
		fmt.Sprint(team.ID), "software_title_id", fmt.Sprint(iosTitleID))
	require.Equal(t, 1, countResp.Count)

	// Before installation, we should have 0 refetch commands
	mysql.ExecAdhocSQL(t, s.ds, func(q sqlx.ExtContext) error {
		var count int
		err := sqlx.GetContext(context.Background(), q, &count, "SELECT COUNT(*) FROM host_mdm_commands WHERE host_id = ? AND command_type = ?", iosHost.ID, fleet.RefetchAppsCommandUUIDPrefix)
		require.NoError(t, err)
		require.Zero(t, count)
		return nil
	})

	// Simulate successful installation on iOS device
	opts.appInstallTimeout = false
	opts.appInstallVerified = true
	opts.failOnInstall = false
	opts.bundleID = iOSApp.BundleIdentifier
	installCmdUUID = processVPPInstallOnClient(iosDevice, opts)

	// Verify successful installation
	listResp = listHostsResponse{}
	s.DoJSON("GET", "/api/latest/fleet/hosts", nil, http.StatusOK, &listResp, "software_status", "installed", "team_id",
		fmt.Sprint(team.ID), "software_title_id", fmt.Sprint(iosTitleID))
	assert.Len(t, listResp.Hosts, 1)
	assert.Equal(t, iosHost.ID, listResp.Hosts[0].ID)

	// Verify activity log entry
	s.lastActivityMatches(
		fleet.ActivityInstalledAppStoreApp{}.ActivityName(),
		fmt.Sprintf(
			`{"host_id": %d, "host_display_name": "%s", "software_title": "%s", "app_store_id": "%s", "command_uuid": "%s", "status": "%s", "self_service": false, "policy_id": null, "policy_name": null}`,
			iosHost.ID,
			iosHost.DisplayName(),
			iOSApp.Name,
			iOSApp.AdamID,
			installCmdUUID,
			fleet.SoftwareInstalled,
		),
		0,
	)

	s.DoJSON("GET", fmt.Sprintf("/api/latest/fleet/hosts/%d", iosHost.ID), nil, http.StatusOK, &hostResp)
	require.False(t, hostResp.Host.RefetchRequested, "RefetchRequested should be false after successful software install for iDevice")

	// Now we have a refetch apps command in flight to update the host software inventory
	mysql.ExecAdhocSQL(t, s.ds, func(q sqlx.ExtContext) error {
		var count int
		err := sqlx.GetContext(context.Background(), q, &count, "SELECT COUNT(*) FROM host_mdm_commands WHERE host_id = ?", iosHost.ID)
		require.NoError(t, err)
		require.Equal(t, count, 1)
		return nil
	})

	s.runWorker()
	cmd, err := iosDevice.Idle()
	require.NoError(t, err)
	for cmd != nil {
		var fullCmd micromdm.CommandPayload
		switch cmd.Command.RequestType {
		case "InstalledApplicationList":
			require.NoError(t, plist.Unmarshal(cmd.Raw, &fullCmd))
			require.True(t, strings.HasPrefix(cmd.CommandUUID, fleet.RefetchAppsCommandUUIDPrefix))
			cmd, err = iosDevice.AcknowledgeInstalledApplicationList(
				iosDevice.UUID,
				cmd.CommandUUID,
				[]fleet.Software{
					{
						Name:             "RandomApp",
						BundleIdentifier: "com.example.randomapp",
						Version:          "9.9.9",
						Installed:        false,
					},
					{
						Name:             iOSApp.Name,
						BundleIdentifier: iOSApp.BundleIdentifier,
						Version:          iOSApp.LatestVersion,
						Installed:        true,
					},
				},
			)
			require.NoError(t, err)
		default:
			require.Fail(t, "unexpected MDM command on client", cmd.Command.RequestType)
		}
	}

	// we should also have the installed version, because we update host software inventory on verification
	getHostSw = getHostSoftwareResponse{}
	s.DoJSON("GET", fmt.Sprintf("/api/latest/fleet/hosts/%d/software", iosHost.ID), nil, http.StatusOK, &getHostSw, "available_for_install", "true")
	assert.Len(t, getHostSw.Software, 1)
	assert.Equal(t, iosTitleID, getHostSw.Software[0].ID)
	assert.NotNil(t, getHostSw.Software[0].AppStoreApp)
	assert.Len(t, getHostSw.Software[0].InstalledVersions, 1)
	assert.Equal(t, iOSApp.LatestVersion, getHostSw.Software[0].InstalledVersions[0].Version)
}

// for https://github.com/fleetdm/fleet/issues/31083
func (s *integrationMDMTestSuite) TestVPPAppActivitiesOnCancelInstall() {
	t := s.T()
	s.setSkipWorkerJobs(t)

	var newTeamResp teamResponse
	s.DoJSON("POST", "/api/latest/fleet/teams", &createTeamRequest{TeamPayload: fleet.TeamPayload{Name: ptr.String("Team 1")}}, http.StatusOK, &newTeamResp)
	team := newTeamResp.Team

	s.setVPPTokenForTeam(team.ID)

	// Add app 1 and 2 targeting macOS to the team
	app1 := &fleet.VPPApp{
		VPPAppTeam: fleet.VPPAppTeam{
			VPPAppID: fleet.VPPAppID{
				AdamID:   "1",
				Platform: fleet.MacOSPlatform,
			},
		},
		Name:             "App 1",
		BundleIdentifier: "a-1",
		IconURL:          "https://example.com/images/1",
		LatestVersion:    "1.0.0",
	}

	app2 := &fleet.VPPApp{
		VPPAppTeam: fleet.VPPAppTeam{
			VPPAppID: fleet.VPPAppID{
				AdamID:   "2",
				Platform: fleet.MacOSPlatform,
			},
		},
		Name:             "App 2",
		BundleIdentifier: "b-2",
		IconURL:          "https://example.com/images/2",
		LatestVersion:    "2.0.0",
	}

	var addAppResp addAppStoreAppResponse
	s.DoJSON("POST", "/api/latest/fleet/software/app_store_apps", &addAppStoreAppRequest{TeamID: &team.ID, AppStoreID: app1.AdamID, SelfService: true}, http.StatusOK, &addAppResp)
	s.DoJSON("POST", "/api/latest/fleet/software/app_store_apps", &addAppStoreAppRequest{TeamID: &team.ID, AppStoreID: app2.AdamID, SelfService: false}, http.StatusOK, &addAppResp)

	// list the software titles to get the title IDs
	var listSw listSoftwareTitlesResponse
	s.DoJSON("GET", "/api/latest/fleet/software/titles", nil, http.StatusOK, &listSw, "team_id", fmt.Sprint(team.ID), "available_for_install", "true")
	var app1TitleID, app2TitleID uint
	for _, sw := range listSw.SoftwareTitles {
		require.NotNil(t, sw.AppStoreApp)
		switch sw.Name {
		case app1.Name:
			app1TitleID = sw.ID
		case app2.Name:
			app2TitleID = sw.ID
		}
	}

	// create a control host that will not be used in the test, should be unaffected
	controlHost, controlDevice := createHostThenEnrollMDM(s.ds, s.server.URL, t)
	setOrbitEnrollment(t, controlHost, s.ds)
	s.runWorker()
	checkInstallFleetdCommandSent(t, controlDevice, true)
	// Add serial number to our fake Apple server
	s.appleVPPConfigSrvConfig.SerialNumbers = append(s.appleVPPConfigSrvConfig.SerialNumbers, controlHost.HardwareSerial)
	s.Do("POST", "/api/latest/fleet/hosts/transfer",
		&addHostsToTeamRequest{HostIDs: []uint{controlHost.ID}, TeamID: &team.ID}, http.StatusOK)

	// trigger a VPP app install on the control host, will stay there until the end
	var installResp installSoftwareResponse
	s.DoJSON("POST", fmt.Sprintf("/api/latest/fleet/hosts/%d/software/%d/install", controlHost.ID, app1TitleID), &installSoftwareRequest{},
		http.StatusAccepted, &installResp)

	// create a host that will receive the VPP install commands AFTER a script execution request
	// (so the VPP installs are not activated when they are cancelled)
	mdmHost, mdmDevice := createHostThenEnrollMDM(s.ds, s.server.URL, t)
	setOrbitEnrollment(t, mdmHost, s.ds)
	s.runWorker()
	checkInstallFleetdCommandSent(t, mdmDevice, true)
	// Add serial number to our fake Apple server
	s.appleVPPConfigSrvConfig.SerialNumbers = append(s.appleVPPConfigSrvConfig.SerialNumbers, mdmHost.HardwareSerial)
	s.Do("POST", "/api/latest/fleet/hosts/transfer",
		&addHostsToTeamRequest{HostIDs: []uint{mdmHost.ID}, TeamID: &team.ID}, http.StatusOK)

	// enqueue a script run, so the VPP app installs are pending in the unified
	// queue
	var runResp runScriptResponse
	s.DoJSON("POST", "/api/latest/fleet/scripts/run", fleet.HostScriptRequestPayload{HostID: mdmHost.ID, ScriptContents: "echo"}, http.StatusAccepted, &runResp)

	// trigger install of both apps on the host
	s.DoJSON("POST", fmt.Sprintf("/api/latest/fleet/hosts/%d/software/%d/install", mdmHost.ID, app1TitleID), &installSoftwareRequest{},
		http.StatusAccepted, &installResp)
	s.DoJSON("POST", fmt.Sprintf("/api/latest/fleet/hosts/%d/software/%d/install", mdmHost.ID, app2TitleID), &installSoftwareRequest{},
		http.StatusAccepted, &installResp)

	// confirm the state of this host's upcoming activities
	var listResp listHostUpcomingActivitiesResponse
	s.DoJSON("GET", fmt.Sprintf("/api/latest/fleet/hosts/%d/activities/upcoming", mdmHost.ID), nil, http.StatusOK, &listResp)
	require.Len(t, listResp.Activities, 3)
	require.Equal(t, fleet.ActivityTypeRanScript{}.ActivityName(), listResp.Activities[0].Type)
	require.Equal(t, fleet.ActivityInstalledAppStoreApp{}.ActivityName(), listResp.Activities[1].Type)
	require.Contains(t, string(*listResp.Activities[1].Details), fmt.Sprintf(`"app_store_id": %q`, app1.AdamID))
	require.Equal(t, fleet.ActivityInstalledAppStoreApp{}.ActivityName(), listResp.Activities[2].Type)
	require.Contains(t, string(*listResp.Activities[2].Details), fmt.Sprintf(`"app_store_id": %q`, app2.AdamID))

	// listing the host's software shows them as pending install
	var getHostSw getHostSoftwareResponse
	s.DoJSON("GET", fmt.Sprintf("/api/latest/fleet/hosts/%d/software", mdmHost.ID), nil, http.StatusOK, &getHostSw, "available_for_install", "true")
	require.Len(t, getHostSw.Software, 2)
	require.NotNil(t, getHostSw.Software[0].Status)
	require.Equal(t, fleet.SoftwareInstallPending, *getHostSw.Software[0].Status)
	require.NotNil(t, getHostSw.Software[0].AppStoreApp)
	require.Equal(t, app1.AdamID, getHostSw.Software[0].AppStoreApp.AppStoreID)
	require.NotNil(t, getHostSw.Software[1].Status)
	require.Equal(t, fleet.SoftwareInstallPending, *getHostSw.Software[1].Status)
	require.NotNil(t, getHostSw.Software[1].AppStoreApp)
	require.Equal(t, app2.AdamID, getHostSw.Software[1].AppStoreApp.AppStoreID)

	// turn off MDM for the host
	s.Do("DELETE", fmt.Sprintf("/api/latest/fleet/hosts/%d/mdm", mdmHost.ID), nil, http.StatusNoContent)
	s.lastActivityOfTypeMatches(fleet.ActivityTypeMDMUnenrolled{}.ActivityName(), fmt.Sprintf(`{"host_display_name":%q, "host_serial":%q, "installed_from_dep":false}`, mdmHost.DisplayName(), mdmHost.HardwareSerial), 0)

	// upcoming activities now have only the script
	listResp = listHostUpcomingActivitiesResponse{}
	s.DoJSON("GET", fmt.Sprintf("/api/latest/fleet/hosts/%d/activities/upcoming", mdmHost.ID), nil, http.StatusOK, &listResp)
	require.Len(t, listResp.Activities, 1)
	require.Equal(t, fleet.ActivityTypeRanScript{}.ActivityName(), listResp.Activities[0].Type)

	// host's past activities do not have the VPP apps cancellation because those app installs
	// were not activated
	var listPastResp listActivitiesResponse
	s.DoJSON("GET", fmt.Sprintf("/api/latest/fleet/hosts/%d/activities", mdmHost.ID), nil, http.StatusOK, &listPastResp)
	require.GreaterOrEqual(t, len(listPastResp.Activities), 0)

	// listing the host's software available for install shows none as MDM is now disabled
	// and no failure was recorded for the attempts (because the apps were not activated)
	getHostSw = getHostSoftwareResponse{}
	s.DoJSON("GET", fmt.Sprintf("/api/latest/fleet/hosts/%d/software", mdmHost.ID), nil, http.StatusOK, &getHostSw, "available_for_install", "true")
	require.Len(t, getHostSw.Software, 0)

	// create another host that will receive the VPP install commands without any
	// other activity in front (so the first VPP install will be activated when
	// they are cancelled)
	mdmHost2, mdmDevice2 := createHostThenEnrollMDM(s.ds, s.server.URL, t)
	setOrbitEnrollment(t, mdmHost2, s.ds)
	s.runWorker()
	checkInstallFleetdCommandSent(t, mdmDevice2, true)
	// Add serial number to our fake Apple server
	s.appleVPPConfigSrvConfig.SerialNumbers = append(s.appleVPPConfigSrvConfig.SerialNumbers, mdmHost2.HardwareSerial)
	s.Do("POST", "/api/latest/fleet/hosts/transfer",
		&addHostsToTeamRequest{HostIDs: []uint{mdmHost2.ID}, TeamID: &team.ID}, http.StatusOK)

	// trigger install of both apps on the host
	s.DoJSON("POST", fmt.Sprintf("/api/latest/fleet/hosts/%d/software/%d/install", mdmHost2.ID, app1TitleID), &installSoftwareRequest{},
		http.StatusAccepted, &installResp)
	s.DoJSON("POST", fmt.Sprintf("/api/latest/fleet/hosts/%d/software/%d/install", mdmHost2.ID, app2TitleID), &installSoftwareRequest{},
		http.StatusAccepted, &installResp)

	// confirm the state of this host's upcoming activities
	listResp = listHostUpcomingActivitiesResponse{}
	s.DoJSON("GET", fmt.Sprintf("/api/latest/fleet/hosts/%d/activities/upcoming", mdmHost2.ID), nil, http.StatusOK, &listResp)
	require.Len(t, listResp.Activities, 2)
	require.Equal(t, fleet.ActivityInstalledAppStoreApp{}.ActivityName(), listResp.Activities[0].Type)
	require.Contains(t, string(*listResp.Activities[0].Details), fmt.Sprintf(`"app_store_id": %q`, app1.AdamID))
	require.Equal(t, fleet.ActivityInstalledAppStoreApp{}.ActivityName(), listResp.Activities[1].Type)
	require.Contains(t, string(*listResp.Activities[1].Details), fmt.Sprintf(`"app_store_id": %q`, app2.AdamID))

	// listing the host's software shows them as pending install
	getHostSw = getHostSoftwareResponse{}
	s.DoJSON("GET", fmt.Sprintf("/api/latest/fleet/hosts/%d/software", mdmHost2.ID), nil, http.StatusOK, &getHostSw, "available_for_install", "true")
	require.Len(t, getHostSw.Software, 2)
	require.NotNil(t, getHostSw.Software[0].Status)
	require.Equal(t, fleet.SoftwareInstallPending, *getHostSw.Software[0].Status)
	require.NotNil(t, getHostSw.Software[0].AppStoreApp)
	require.Equal(t, app1.AdamID, getHostSw.Software[0].AppStoreApp.AppStoreID)
	require.NotNil(t, getHostSw.Software[1].Status)
	require.Equal(t, fleet.SoftwareInstallPending, *getHostSw.Software[1].Status)
	require.NotNil(t, getHostSw.Software[1].AppStoreApp)
	require.Equal(t, app2.AdamID, getHostSw.Software[1].AppStoreApp.AppStoreID)

	// turn off MDM for the host
	s.Do("DELETE", fmt.Sprintf("/api/latest/fleet/hosts/%d/mdm", mdmHost2.ID), nil, http.StatusNoContent)
	s.lastActivityOfTypeMatches(fleet.ActivityTypeMDMUnenrolled{}.ActivityName(), fmt.Sprintf(`{"host_display_name":%q, "host_serial":%q, "installed_from_dep":false}`, mdmHost2.DisplayName(), mdmHost2.HardwareSerial), 0)

	// upcoming activities are now empty
	listResp = listHostUpcomingActivitiesResponse{}
	s.DoJSON("GET", fmt.Sprintf("/api/latest/fleet/hosts/%d/activities/upcoming", mdmHost2.ID), nil, http.StatusOK, &listResp)
	require.Len(t, listResp.Activities, 0)

	// host's past activities should have the first VPP app cancellation because it was activated
	listPastResp = listActivitiesResponse{}
	s.DoJSON("GET", fmt.Sprintf("/api/latest/fleet/hosts/%d/activities", mdmHost2.ID), nil, http.StatusOK, &listPastResp)
	require.GreaterOrEqual(t, len(listPastResp.Activities), 1)
	require.Equal(t, fleet.ActivityInstalledAppStoreApp{}.ActivityName(), listPastResp.Activities[0].Type)
	require.Contains(t, string(*listPastResp.Activities[0].Details), fmt.Sprintf(`"app_store_id": %q`, app1.AdamID))
	require.Contains(t, string(*listPastResp.Activities[0].Details), `"status": "failed_install"`)
	if len(listPastResp.Activities) > 1 {
		// the second activity should not be the cancellation of the second app
		require.Equal(t, fleet.ActivityInstalledAppStoreApp{}.ActivityName(), listPastResp.Activities[1].Type)
	}

	// listing the host's software available for install shows the cancelled app as failed
	getHostSw = getHostSoftwareResponse{}
	s.DoJSON("GET", fmt.Sprintf("/api/latest/fleet/hosts/%d/software", mdmHost2.ID), nil, http.StatusOK, &getHostSw, "available_for_install", "true")
	require.Len(t, getHostSw.Software, 1)
	require.NotNil(t, getHostSw.Software[0].Status)
	require.Equal(t, fleet.SoftwareInstallFailed, *getHostSw.Software[0].Status)
	require.NotNil(t, getHostSw.Software[0].AppStoreApp)
	require.Equal(t, app1.AdamID, getHostSw.Software[0].AppStoreApp.AppStoreID)

	// upcoming activities on the control host are unaffected
	listResp = listHostUpcomingActivitiesResponse{}
	s.DoJSON("GET", fmt.Sprintf("/api/latest/fleet/hosts/%d/activities/upcoming", controlHost.ID), nil, http.StatusOK, &listResp)
	require.Len(t, listResp.Activities, 1)
	require.Equal(t, fleet.ActivityInstalledAppStoreApp{}.ActivityName(), listResp.Activities[0].Type)
	require.Contains(t, string(*listResp.Activities[0].Details), fmt.Sprintf(`"app_store_id": %q`, app1.AdamID))
}<|MERGE_RESOLUTION|>--- conflicted
+++ resolved
@@ -8,11 +8,7 @@
 	"strings"
 	"time"
 
-<<<<<<< HEAD
 	"github.com/davecgh/go-spew/spew"
-	"github.com/fleetdm/fleet/v4/pkg/fleetdbase"
-=======
->>>>>>> 8a9b27b2
 	"github.com/fleetdm/fleet/v4/pkg/mdm/mdmtest"
 	"github.com/fleetdm/fleet/v4/server/datastore/mysql"
 	"github.com/fleetdm/fleet/v4/server/fleet"
@@ -24,96 +20,6 @@
 	"github.com/stretchr/testify/assert"
 	"github.com/stretchr/testify/require"
 )
-
-// for https://github.com/fleetdm/fleet/issues/32082
-func (s *integrationMDMTestSuite) TestSoftwareTitleVPPAppSoftwarePackageConflict() {
-	t := s.T()
-	s.setSkipWorkerJobs(t)
-
-	oldApps := s.appleITunesSrvData
-	t.Cleanup(func() { s.appleITunesSrvData = oldApps })
-	s.appleITunesSrvData = map[string]string{
-		"1": `{"bundleId": "com.example.dummy", "artworkUrl512": "https://example.com/images/1", "version": "1.0.0", "trackName": "DummyApp", "TrackID": 1}`,
-		"2": `{"bundleId": "com.example.noversion", "artworkUrl512": "https://example.com/images/2", "version": "2.0.0", "trackName": "NoVersion", "TrackID": 2}`,
-	}
-
-	var newTeamResp teamResponse
-	s.DoJSON("POST", "/api/latest/fleet/teams", &createTeamRequest{TeamPayload: fleet.TeamPayload{Name: ptr.String("Team 1")}}, http.StatusOK, &newTeamResp)
-	team := newTeamResp.Team
-
-	s.setVPPTokenForTeam(team.ID)
-
-	// Add VPP app 1 with bundle ID com.example.dummy (conflicts with DummyApp below)
-	vppApp1 := &fleet.VPPApp{
-		VPPAppTeam: fleet.VPPAppTeam{
-			VPPAppID: fleet.VPPAppID{
-				AdamID:   "1",
-				Platform: fleet.MacOSPlatform,
-			},
-		},
-	}
-
-	var addAppResp addAppStoreAppResponse
-	s.DoJSON("POST", "/api/latest/fleet/software/app_store_apps", &addAppStoreAppRequest{TeamID: &team.ID, AppStoreID: vppApp1.AdamID, SelfService: true}, http.StatusOK, &addAppResp)
-
-	// add the NoVersion installer with bundle id com.example.noversion (conflicts with VPP app 2 below)
-	pkgNoVersion := &fleet.UploadSoftwareInstallerPayload{
-		Filename: "no_version.pkg",
-		Title:    "NoVersion",
-		TeamID:   &team.ID,
-	}
-	s.uploadSoftwareInstaller(t, pkgNoVersion, http.StatusOK, "")
-
-	// list the software titles to get the title IDs
-	var listSw listSoftwareTitlesResponse
-	// s.DoJSON("GET", "/api/latest/fleet/software/titles", nil, http.StatusOK, &listSw, "team_id", fmt.Sprint(team.ID), "available_for_install", "true")
-	// spew.Dump(listSw.SoftwareTitles)
-
-	// var app1TitleID, dummyTitleID uint
-	// for _, sw := range listSw.SoftwareTitles {
-	// 	switch sw.Name {
-	// 	case vppApp1.Name:
-	// 		app1TitleID = sw.ID
-	// 	case payloadDummy.Title:
-	// 		dummyTitleID = sw.ID
-	// 	}
-	// }
-
-	// the Dummy installer has bundle id com.example.dummy, it should fail with a
-	// conflict with VPP app 1
-	pkgDummy := &fleet.UploadSoftwareInstallerPayload{
-		Filename: "dummy_installer.pkg",
-		Title:    "DummyApp",
-		TeamID:   &team.ID,
-	}
-	// TODO(mna): this is the bug, should fail to upload due to conflict
-	// s.uploadSoftwareInstaller(t, pkgDummy, http.StatusConflict, "zzz")
-	s.uploadSoftwareInstaller(t, pkgDummy, http.StatusOK, "")
-
-	// list the software titles to get the title IDs
-	listSw = listSoftwareTitlesResponse{}
-	s.DoJSON("GET", "/api/latest/fleet/software/titles", nil, http.StatusOK, &listSw, "team_id", fmt.Sprint(team.ID), "available_for_install", "true")
-	spew.Dump(listSw.SoftwareTitles)
-
-	// Add VPP app 2 with bundle ID com.example.noversion (conflicts with NoVersion)
-	vppApp2 := &fleet.VPPApp{
-		VPPAppTeam: fleet.VPPAppTeam{
-			VPPAppID: fleet.VPPAppID{
-				AdamID:   "2",
-				Platform: fleet.MacOSPlatform,
-			},
-		},
-	}
-
-	addAppResp = addAppStoreAppResponse{}
-	// TODO(mna): this fails with 500, that's a bug too... should be 409 conflict
-	// s.DoJSON("POST", "/api/latest/fleet/software/app_store_apps", &addAppStoreAppRequest{TeamID: &team.ID, AppStoreID: vppApp2.AdamID, SelfService: true}, http.StatusConflict, &addAppResp)
-	res := s.Do("POST", "/api/latest/fleet/software/app_store_apps", &addAppStoreAppRequest{TeamID: &team.ID, AppStoreID: vppApp2.AdamID, SelfService: true}, http.StatusInternalServerError)
-	txt := extractServerErrorText(res.Body)
-	require.Contains(t, txt, "NoVersion already has a package or app available for install on the Team 1 team.")
-
-	// TODO(mna): test with batch-set (gitops) too
-}
 
 func (s *integrationMDMTestSuite) setVPPTokenForTeam(teamID uint) {
 	t := s.T()
@@ -1190,4 +1096,94 @@
 	require.Len(t, listResp.Activities, 1)
 	require.Equal(t, fleet.ActivityInstalledAppStoreApp{}.ActivityName(), listResp.Activities[0].Type)
 	require.Contains(t, string(*listResp.Activities[0].Details), fmt.Sprintf(`"app_store_id": %q`, app1.AdamID))
+}
+
+// for https://github.com/fleetdm/fleet/issues/32082
+func (s *integrationMDMTestSuite) TestSoftwareTitleVPPAppSoftwarePackageConflict() {
+	t := s.T()
+	s.setSkipWorkerJobs(t)
+
+	oldApps := s.appleITunesSrvData
+	t.Cleanup(func() { s.appleITunesSrvData = oldApps })
+	s.appleITunesSrvData = map[string]string{
+		"1": `{"bundleId": "com.example.dummy", "artworkUrl512": "https://example.com/images/1", "version": "1.0.0", "trackName": "DummyApp", "TrackID": 1}`,
+		"2": `{"bundleId": "com.example.noversion", "artworkUrl512": "https://example.com/images/2", "version": "2.0.0", "trackName": "NoVersion", "TrackID": 2}`,
+	}
+
+	var newTeamResp teamResponse
+	s.DoJSON("POST", "/api/latest/fleet/teams", &createTeamRequest{TeamPayload: fleet.TeamPayload{Name: ptr.String("Team 1")}}, http.StatusOK, &newTeamResp)
+	team := newTeamResp.Team
+
+	s.setVPPTokenForTeam(team.ID)
+
+	// Add VPP app 1 with bundle ID com.example.dummy (conflicts with DummyApp below)
+	vppApp1 := &fleet.VPPApp{
+		VPPAppTeam: fleet.VPPAppTeam{
+			VPPAppID: fleet.VPPAppID{
+				AdamID:   "1",
+				Platform: fleet.MacOSPlatform,
+			},
+		},
+	}
+
+	var addAppResp addAppStoreAppResponse
+	s.DoJSON("POST", "/api/latest/fleet/software/app_store_apps", &addAppStoreAppRequest{TeamID: &team.ID, AppStoreID: vppApp1.AdamID, SelfService: true}, http.StatusOK, &addAppResp)
+
+	// add the NoVersion installer with bundle id com.example.noversion (conflicts with VPP app 2 below)
+	pkgNoVersion := &fleet.UploadSoftwareInstallerPayload{
+		Filename: "no_version.pkg",
+		Title:    "NoVersion",
+		TeamID:   &team.ID,
+	}
+	s.uploadSoftwareInstaller(t, pkgNoVersion, http.StatusOK, "")
+
+	// list the software titles to get the title IDs
+	var listSw listSoftwareTitlesResponse
+	// s.DoJSON("GET", "/api/latest/fleet/software/titles", nil, http.StatusOK, &listSw, "team_id", fmt.Sprint(team.ID), "available_for_install", "true")
+	// spew.Dump(listSw.SoftwareTitles)
+
+	// var app1TitleID, dummyTitleID uint
+	// for _, sw := range listSw.SoftwareTitles {
+	// 	switch sw.Name {
+	// 	case vppApp1.Name:
+	// 		app1TitleID = sw.ID
+	// 	case payloadDummy.Title:
+	// 		dummyTitleID = sw.ID
+	// 	}
+	// }
+
+	// the Dummy installer has bundle id com.example.dummy, it should fail with a
+	// conflict with VPP app 1
+	pkgDummy := &fleet.UploadSoftwareInstallerPayload{
+		Filename: "dummy_installer.pkg",
+		Title:    "DummyApp",
+		TeamID:   &team.ID,
+	}
+	// TODO(mna): this is the bug, should fail to upload due to conflict
+	// s.uploadSoftwareInstaller(t, pkgDummy, http.StatusConflict, "zzz")
+	s.uploadSoftwareInstaller(t, pkgDummy, http.StatusOK, "")
+
+	// list the software titles to get the title IDs
+	listSw = listSoftwareTitlesResponse{}
+	s.DoJSON("GET", "/api/latest/fleet/software/titles", nil, http.StatusOK, &listSw, "team_id", fmt.Sprint(team.ID), "available_for_install", "true")
+	spew.Dump(listSw.SoftwareTitles)
+
+	// Add VPP app 2 with bundle ID com.example.noversion (conflicts with NoVersion)
+	vppApp2 := &fleet.VPPApp{
+		VPPAppTeam: fleet.VPPAppTeam{
+			VPPAppID: fleet.VPPAppID{
+				AdamID:   "2",
+				Platform: fleet.MacOSPlatform,
+			},
+		},
+	}
+
+	addAppResp = addAppStoreAppResponse{}
+	// TODO(mna): this fails with 500, that's a bug too... should be 409 conflict
+	// s.DoJSON("POST", "/api/latest/fleet/software/app_store_apps", &addAppStoreAppRequest{TeamID: &team.ID, AppStoreID: vppApp2.AdamID, SelfService: true}, http.StatusConflict, &addAppResp)
+	res := s.Do("POST", "/api/latest/fleet/software/app_store_apps", &addAppStoreAppRequest{TeamID: &team.ID, AppStoreID: vppApp2.AdamID, SelfService: true}, http.StatusInternalServerError)
+	txt := extractServerErrorText(res.Body)
+	require.Contains(t, txt, "NoVersion already has a package or app available for install on the Team 1 team.")
+
+	// TODO(mna): test with batch-set (gitops) too
 }