--- conflicted
+++ resolved
@@ -687,7 +687,6 @@
 	assert.Contains(t, string(bodyBytes), expectedJSONSoft1)
 }
 
-<<<<<<< HEAD
 func TestGlobalPolicies(t *testing.T) {
 	ds := mysql.CreateMySQLDS(t)
 	defer ds.Close()
@@ -761,7 +760,8 @@
 	policiesResponse = listGlobalPoliciesResponse{}
 	doJSONReq(t, nil, "GET", server, "/api/v1/fleet/global/policies", token, http.StatusOK, &policiesResponse)
 	require.Len(t, policiesResponse.Policies, 0)
-=======
+}
+
 func TestOsqueryEndpointsLogErrors(t *testing.T) {
 	buf := new(bytes.Buffer)
 	logger := log.NewJSONLogger(buf)
@@ -793,7 +793,6 @@
 	logString := buf.String()
 	assert.Equal(t, `{"err":"decoding JSON: invalid character '}' looking for beginning of value","level":"info","path":"/api/v1/osquery/log"}
 `, logString)
->>>>>>> a3714d2e
 }
 
 func TestSubmitStatusLog(t *testing.T) {
