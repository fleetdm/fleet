--- conflicted
+++ resolved
@@ -369,7 +369,51 @@
 		Name:        "team1",
 		Description: "desc team1",
 	})
-<<<<<<< HEAD
+	require.NoError(t, err)
+	token := getTestAdminToken(t, server)
+
+	// updates a team
+	agentOpts := json.RawMessage(`{"config": {"foo": "bar"}, "overrides": {"platforms": {"darwin": {"foo": "override"}}}}`)
+	teamSpecs := applyTeamSpecsRequest{Specs: []*fleet.TeamSpec{{Name: "team1", AgentOptions: &agentOpts}}}
+	doReq(t, teamSpecs, "POST", server, "/api/v1/fleet/spec/teams", token, http.StatusOK)
+
+	team, err := ds.TeamByName("team1")
+	require.NoError(t, err)
+
+	assert.Len(t, team.Secrets, 0)
+	assert.Equal(t, &agentOpts, team.AgentOptions)
+
+	// creates a team with default agent options
+	user, err := ds.UserByEmail("admin1@example.com")
+	require.NoError(t, err)
+
+	teams, err := ds.ListTeams(fleet.TeamFilter{User: user}, fleet.ListOptions{})
+	require.NoError(t, err)
+	assert.Len(t, teams, 1)
+
+	teamSpecs = applyTeamSpecsRequest{Specs: []*fleet.TeamSpec{{Name: "team2"}}}
+	doReq(t, teamSpecs, "POST", server, "/api/v1/fleet/spec/teams", token, http.StatusOK)
+
+	teams, err = ds.ListTeams(fleet.TeamFilter{User: user}, fleet.ListOptions{})
+	require.NoError(t, err)
+	assert.Len(t, teams, 2)
+
+	team, err = ds.TeamByName("team2")
+	require.NoError(t, err)
+
+	defaultOpts := json.RawMessage("{\"config\": {\"options\": {\"logger_plugin\": \"tls\", \"pack_delimiter\": \"/\", \"logger_tls_period\": 10, \"distributed_plugin\": \"tls\", \"disable_distributed\": false, \"logger_tls_endpoint\": \"/api/v1/osquery/log\", \"distributed_interval\": 10, \"distributed_tls_max_attempts\": 3}, \"decorators\": {\"load\": [\"SELECT uuid AS host_uuid FROM system_info;\", \"SELECT hostname AS hostname FROM system_info;\"]}}, \"overrides\": {}}")
+	assert.Len(t, team.Secrets, 0)
+	assert.Equal(t, &defaultOpts, team.AgentOptions)
+
+	// updates secrets
+	teamSpecs = applyTeamSpecsRequest{Specs: []*fleet.TeamSpec{{Name: "team2", Secrets: []fleet.EnrollSecret{{Secret: "ABC"}}}}}
+	doReq(t, teamSpecs, "POST", server, "/api/v1/fleet/spec/teams", token, http.StatusOK)
+
+	team, err = ds.TeamByName("team2")
+	require.NoError(t, err)
+
+	require.Len(t, team.Secrets, 1)
+	assert.Equal(t, "ABC", team.Secrets[0].Secret)
 }
 
 func TestTranslator(t *testing.T) {
@@ -396,51 +440,4 @@
 	require.NoError(t, err)
 
 	assert.Equal(t, users[translated.Identifier].ID, translated.ID)
-=======
-	require.NoError(t, err)
-	token := getTestAdminToken(t, server)
-
-	// updates a team
-	agentOpts := json.RawMessage(`{"config": {"foo": "bar"}, "overrides": {"platforms": {"darwin": {"foo": "override"}}}}`)
-	teamSpecs := applyTeamSpecsRequest{Specs: []*fleet.TeamSpec{{Name: "team1", AgentOptions: &agentOpts}}}
-	doReq(t, teamSpecs, "POST", server, "/api/v1/fleet/spec/teams", token, http.StatusOK)
-
-	team, err := ds.TeamByName("team1")
-	require.NoError(t, err)
-
-	assert.Len(t, team.Secrets, 0)
-	assert.Equal(t, &agentOpts, team.AgentOptions)
-
-	// creates a team with default agent options
-	user, err := ds.UserByEmail("admin1@example.com")
-	require.NoError(t, err)
-
-	teams, err := ds.ListTeams(fleet.TeamFilter{User: user}, fleet.ListOptions{})
-	require.NoError(t, err)
-	assert.Len(t, teams, 1)
-
-	teamSpecs = applyTeamSpecsRequest{Specs: []*fleet.TeamSpec{{Name: "team2"}}}
-	doReq(t, teamSpecs, "POST", server, "/api/v1/fleet/spec/teams", token, http.StatusOK)
-
-	teams, err = ds.ListTeams(fleet.TeamFilter{User: user}, fleet.ListOptions{})
-	require.NoError(t, err)
-	assert.Len(t, teams, 2)
-
-	team, err = ds.TeamByName("team2")
-	require.NoError(t, err)
-
-	defaultOpts := json.RawMessage("{\"config\": {\"options\": {\"logger_plugin\": \"tls\", \"pack_delimiter\": \"/\", \"logger_tls_period\": 10, \"distributed_plugin\": \"tls\", \"disable_distributed\": false, \"logger_tls_endpoint\": \"/api/v1/osquery/log\", \"distributed_interval\": 10, \"distributed_tls_max_attempts\": 3}, \"decorators\": {\"load\": [\"SELECT uuid AS host_uuid FROM system_info;\", \"SELECT hostname AS hostname FROM system_info;\"]}}, \"overrides\": {}}")
-	assert.Len(t, team.Secrets, 0)
-	assert.Equal(t, &defaultOpts, team.AgentOptions)
-
-	// updates secrets
-	teamSpecs = applyTeamSpecsRequest{Specs: []*fleet.TeamSpec{{Name: "team2", Secrets: []fleet.EnrollSecret{{Secret: "ABC"}}}}}
-	doReq(t, teamSpecs, "POST", server, "/api/v1/fleet/spec/teams", token, http.StatusOK)
-
-	team, err = ds.TeamByName("team2")
-	require.NoError(t, err)
-
-	require.Len(t, team.Secrets, 1)
-	assert.Equal(t, "ABC", team.Secrets[0].Secret)
->>>>>>> a6cff7ea
 }