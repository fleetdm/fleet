--- conflicted
+++ resolved
@@ -675,11 +675,7 @@
 	assert.Contains(t, string(bodyBytes), expectedJSONSoft1)
 }
 
-<<<<<<< HEAD
 func TestOsqueryEndpointsLogErrors(t *testing.T) {
-=======
-func TestSubmitStatusLog(t *testing.T) {
->>>>>>> a1ceebf2
 	buf := new(bytes.Buffer)
 	logger := log.NewJSONLogger(buf)
 	logger = level.NewFilter(logger, level.AllowDebug())
@@ -688,11 +684,6 @@
 	defer ds.Close()
 
 	_, server := RunServerForTestsWithDS(t, ds, TestServerOpts{Logger: logger})
-<<<<<<< HEAD
-	//token := getTestAdminToken(t, server)
-=======
-	token := getTestAdminToken(t, server)
->>>>>>> a1ceebf2
 
 	_, err := ds.NewHost(&fleet.Host{
 		DetailUpdatedAt: time.Now(),
@@ -706,7 +697,6 @@
 	})
 	require.NoError(t, err)
 
-<<<<<<< HEAD
 	requestBody := &nopCloser{bytes.NewBuffer([]byte(`{"node_key":"1234","log_type":"status","data":[}`))}
 	req, _ := http.NewRequest("POST", server.URL+"/api/v1/osquery/log", requestBody)
 	client := &http.Client{}
@@ -716,7 +706,31 @@
 	logString := buf.String()
 	assert.Equal(t, `{"err":"decoding JSON: invalid character '}' looking for beginning of value","level":"info","path":"/api/v1/osquery/log"}
 `, logString)
-=======
+}
+
+func TestSubmitStatusLog(t *testing.T) {
+	buf := new(bytes.Buffer)
+	logger := log.NewJSONLogger(buf)
+	logger = level.NewFilter(logger, level.AllowDebug())
+
+	ds := mysql.CreateMySQLDS(t)
+	defer ds.Close()
+
+	_, server := RunServerForTestsWithDS(t, ds, TestServerOpts{Logger: logger})
+	token := getTestAdminToken(t, server)
+
+	_, err := ds.NewHost(&fleet.Host{
+		DetailUpdatedAt: time.Now(),
+		LabelUpdatedAt:  time.Now(),
+		SeenTime:        time.Now(),
+		NodeKey:         "1234",
+		UUID:            "1",
+		Hostname:        "foo.local",
+		PrimaryIP:       "192.168.1.1",
+		PrimaryMac:      "30-65-EC-6F-C4-58",
+	})
+	require.NoError(t, err)
+
 	req := submitLogsRequest{
 		NodeKey: "1234",
 		LogType: "status",
@@ -728,5 +742,4 @@
 	logString := buf.String()
 	assert.Equal(t, 1, strings.Count(logString, "\"ip_addr\""))
 	assert.Equal(t, 1, strings.Count(logString, "x_for_ip_addr"))
->>>>>>> a1ceebf2
 }