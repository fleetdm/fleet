--- conflicted
+++ resolved
@@ -473,7 +473,6 @@
 	assert.Equal(t, users[payload.List[0].Payload.Identifier].ID, payload.List[0].Payload.ID)
 }
 
-<<<<<<< HEAD
 func TestTeamSchedule(t *testing.T) {
 	ds := mysql.CreateMySQLDS(t)
 	defer ds.Close()
@@ -539,7 +538,8 @@
 	ts = getTeamScheduleResponse{}
 	doJSONReq(t, nil, "GET", server, fmt.Sprintf("/api/v1/fleet/team/%d/schedule", team1.ID), token, http.StatusOK, &ts)
 	assert.Len(t, ts.Scheduled, 0)
-=======
+}
+
 func TestLogger(t *testing.T) {
 	buf := new(bytes.Buffer)
 	logger := log.NewJSONLogger(buf)
@@ -591,5 +591,4 @@
 			t.Fail()
 		}
 	}
->>>>>>> 5859db36
 }