--- conflicted
+++ resolved
@@ -687,7 +687,6 @@
 	assert.Contains(t, string(bodyBytes), expectedJSONSoft1)
 }
 
-<<<<<<< HEAD
 func TestGlobalPolicies(t *testing.T) {
 	ds := mysql.CreateMySQLDS(t)
 	defer ds.Close()
@@ -755,7 +754,8 @@
 	policiesResponse = listGlobalPoliciesResponse{}
 	doJSONReq(t, nil, "GET", server, "/api/v1/fleet/global/policies", token, http.StatusOK, &policiesResponse)
 	require.Len(t, policiesResponse.Policies, 0)
-=======
+}
+
 func TestSubmitStatusLog(t *testing.T) {
 	buf := new(bytes.Buffer)
 	logger := log.NewJSONLogger(buf)
@@ -790,5 +790,4 @@
 	logString := buf.String()
 	assert.Equal(t, 1, strings.Count(logString, "\"ip_addr\""))
 	assert.Equal(t, 1, strings.Count(logString, "x_for_ip_addr"))
->>>>>>> a1ceebf2
 }