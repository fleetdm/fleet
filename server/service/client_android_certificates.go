package service

import (
	"github.com/fleetdm/fleet/v4/server/fleet"
)

// GetCertificateTemplates retrieves the list of Certificate Templates for a team.
func (c *Client) GetCertificateTemplates(teamID string) ([]*fleet.CertificateTemplateResponseSummary, error) {
	verb, path := "GET", "/api/latest/fleet/certificates"
	var responseBody listCertificateTemplatesResponse
	query := "team_id=" + teamID
	err := c.authenticatedRequestWithQuery(nil, verb, path, &responseBody, query)
	if err != nil {
		return nil, err
	}
	return responseBody.Certificates, nil
}

<<<<<<< HEAD
// GetCertificateTemplate retrieves the details of a single certificate.
func (c *Client) GetCertificateTemplate(certificateID uint, hostUUID *string) (*fleet.CertificateTemplateResponse, error) {
	verb, path := "GET", "/api/latest/fleet/certificates/"+strconv.FormatUint(uint64(certificateID), 10)
	var responseBody getCertificateTemplateResponse
	var query string
	if hostUUID != nil {
		query = "host_uuid=" + *hostUUID
	}
	err := c.authenticatedRequestWithQuery(nil, verb, path, &responseBody, query)
	if err != nil {
		return nil, err
	}
	return responseBody.Certificate, nil
}

=======
>>>>>>> aa3cae53
// ApplyCertificateSpecs sends a list of certificate specs to the fleet instance to be added/updated.
func (c *Client) ApplyCertificateSpecs(specs []*fleet.CertificateRequestSpec) error {
	req := applyCertificateTemplateSpecsRequest{Specs: specs}
	verb, path := "POST", "/api/latest/fleet/spec/certificates"
	var responseBody applyCertificateTemplateSpecsResponse
	return c.authenticatedRequest(req, verb, path, &responseBody)
}

// DeleteCertificateTemplates sends a list of certificate template IDs to be deleted.
func (c *Client) DeleteCertificateTemplates(certificateTemplateIDs []uint, teamID uint) error {
	verb, path := "DELETE", "/api/latest/fleet/spec/certificates"
	req := deleteCertificateTemplateSpecsRequest{IDs: certificateTemplateIDs, TeamID: teamID}
	var responseBody deleteCertificateTemplateSpecsResponse
	return c.authenticatedRequest(req, verb, path, &responseBody)
}<|MERGE_RESOLUTION|>--- conflicted
+++ resolved
@@ -16,24 +16,6 @@
 	return responseBody.Certificates, nil
 }
 
-<<<<<<< HEAD
-// GetCertificateTemplate retrieves the details of a single certificate.
-func (c *Client) GetCertificateTemplate(certificateID uint, hostUUID *string) (*fleet.CertificateTemplateResponse, error) {
-	verb, path := "GET", "/api/latest/fleet/certificates/"+strconv.FormatUint(uint64(certificateID), 10)
-	var responseBody getCertificateTemplateResponse
-	var query string
-	if hostUUID != nil {
-		query = "host_uuid=" + *hostUUID
-	}
-	err := c.authenticatedRequestWithQuery(nil, verb, path, &responseBody, query)
-	if err != nil {
-		return nil, err
-	}
-	return responseBody.Certificate, nil
-}
-
-=======
->>>>>>> aa3cae53
 // ApplyCertificateSpecs sends a list of certificate specs to the fleet instance to be added/updated.
 func (c *Client) ApplyCertificateSpecs(specs []*fleet.CertificateRequestSpec) error {
 	req := applyCertificateTemplateSpecsRequest{Specs: specs}
