--- conflicted
+++ resolved
@@ -26,11 +26,7 @@
 func TestStreamCampaignResultsClosesReditOnWSClose(t *testing.T) {
 	t.Skip("Seems to be a bit problematic in CI")
 
-<<<<<<< HEAD
-	store := pubsub.SetupRedisForTest(t, false)
-=======
 	store := pubsub.SetupRedisForTest(t, false, false)
->>>>>>> 34510ed1
 
 	mockClock := clock.NewMockClock()
 	ds := new(mock.Store)
