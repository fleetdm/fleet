package service

import (
	"context"
	"errors"
	"net/http"

	"github.com/fleetdm/fleet/v4/server/fleet"
	"github.com/go-kit/kit/endpoint"
)

////////////////////////////////////////////////////////////////////////////////
// Create User With Invite
////////////////////////////////////////////////////////////////////////////////

func makeCreateUserFromInviteEndpoint(svc fleet.Service) endpoint.Endpoint {
	return func(ctx context.Context, request interface{}) (interface{}, error) {
		req := request.(createUserRequest)
		user, err := svc.CreateUserFromInvite(ctx, req.UserPayload)
		if err != nil {
			return createUserResponse{Err: err}, nil
		}
		return createUserResponse{User: user}, nil
	}
}

<<<<<<< HEAD
////////////////////////////////////////////////////////////////////////////////
// Create User
////////////////////////////////////////////////////////////////////////////////

func makeCreateUserEndpoint(svc fleet.Service) endpoint.Endpoint {
	return func(ctx context.Context, request interface{}) (interface{}, error) {
		req := request.(createUserRequest)
		user, err := svc.CreateUser(ctx, req.payload)
		if err != nil {
			return createUserResponse{Err: err}, nil
		}
		return createUserResponse{User: user}, nil
	}
}

////////////////////////////////////////////////////////////////////////////////
// Get User
////////////////////////////////////////////////////////////////////////////////

type getUserRequest struct {
	ID uint `json:"id"`
}

type getUserResponse struct {
	User           *fleet.User   `json:"user,omitempty"`
	AvailableTeams []*fleet.Team `json:"available_teams"`
	Err            error         `json:"error,omitempty"`
}

func (r getUserResponse) error() error { return r.Err }

func makeGetUserEndpoint(svc fleet.Service) endpoint.Endpoint {
	return func(ctx context.Context, request interface{}) (interface{}, error) {
		req := request.(getUserRequest)
		user, err := svc.User(ctx, req.ID)
		if err != nil {
			return getUserResponse{Err: err}, nil
		}
		availableTeams, err := svc.ListAvailableTeamsForUser(ctx, user)
		if err != nil {
			if errors.Is(err, fleet.ErrMissingLicense) {
				availableTeams = []*fleet.Team{}
			} else {
				return getUserResponse{Err: err}, nil
			}
		}
		return getUserResponse{User: user, AvailableTeams: availableTeams}, nil
	}
}

=======
>>>>>>> e4fd9c3d
func makeGetSessionUserEndpoint(svc fleet.Service) endpoint.Endpoint {
	return func(ctx context.Context, request interface{}) (interface{}, error) {
		user, err := svc.AuthenticatedUser(ctx)
		if err != nil {
			return getUserResponse{Err: err}, nil
		}
		availableTeams, err := svc.ListAvailableTeamsForUser(ctx, user)
		if err != nil {
			if errors.Is(err, fleet.ErrMissingLicense) {
				availableTeams = []*fleet.Team{}
			} else {
				return getUserResponse{Err: err}, nil
			}
		}
		return getUserResponse{User: user, AvailableTeams: availableTeams}, nil
	}
}

////////////////////////////////////////////////////////////////////////////////
// Reset Password
////////////////////////////////////////////////////////////////////////////////

type resetPasswordRequest struct {
	PasswordResetToken string `json:"password_reset_token"`
	NewPassword        string `json:"new_password"`
}

type resetPasswordResponse struct {
	Err error `json:"error,omitempty"`
}

func (r resetPasswordResponse) error() error { return r.Err }

func makeResetPasswordEndpoint(svc fleet.Service) endpoint.Endpoint {
	return func(ctx context.Context, request interface{}) (interface{}, error) {
		req := request.(resetPasswordRequest)
		err := svc.ResetPassword(ctx, req.PasswordResetToken, req.NewPassword)
		return resetPasswordResponse{Err: err}, nil
	}
}

////////////////////////////////////////////////////////////////////////////////
// Perform Required Password Reset
////////////////////////////////////////////////////////////////////////////////

type performRequiredPasswordResetRequest struct {
	Password string `json:"new_password"`
	ID       uint   `json:"id"`
}

type performRequiredPasswordResetResponse struct {
	User *fleet.User `json:"user,omitempty"`
	Err  error       `json:"error,omitempty"`
}

func (r performRequiredPasswordResetResponse) error() error { return r.Err }

func makePerformRequiredPasswordResetEndpoint(svc fleet.Service) endpoint.Endpoint {
	return func(ctx context.Context, request interface{}) (interface{}, error) {
		req := request.(performRequiredPasswordResetRequest)
		user, err := svc.PerformRequiredPasswordReset(ctx, req.Password)
		if err != nil {
			return performRequiredPasswordResetResponse{Err: err}, nil
		}
		return performRequiredPasswordResetResponse{User: user}, nil
	}
}

////////////////////////////////////////////////////////////////////////////////
// Forgot Password
////////////////////////////////////////////////////////////////////////////////

type forgotPasswordRequest struct {
	Email string `json:"email"`
}

type forgotPasswordResponse struct {
	Err error `json:"error,omitempty"`
}

func (r forgotPasswordResponse) error() error { return r.Err }
func (r forgotPasswordResponse) status() int  { return http.StatusAccepted }

func makeForgotPasswordEndpoint(svc fleet.Service) endpoint.Endpoint {
	return func(ctx context.Context, request interface{}) (interface{}, error) {
		req := request.(forgotPasswordRequest)
		// Any error returned by the service should not be returned to the
		// client to prevent information disclosure (it will be logged in the
		// server logs).
		_ = svc.RequestPasswordReset(ctx, req.Email)
		return forgotPasswordResponse{}, nil
	}
}<|MERGE_RESOLUTION|>--- conflicted
+++ resolved
@@ -24,59 +24,6 @@
 	}
 }
 
-<<<<<<< HEAD
-////////////////////////////////////////////////////////////////////////////////
-// Create User
-////////////////////////////////////////////////////////////////////////////////
-
-func makeCreateUserEndpoint(svc fleet.Service) endpoint.Endpoint {
-	return func(ctx context.Context, request interface{}) (interface{}, error) {
-		req := request.(createUserRequest)
-		user, err := svc.CreateUser(ctx, req.payload)
-		if err != nil {
-			return createUserResponse{Err: err}, nil
-		}
-		return createUserResponse{User: user}, nil
-	}
-}
-
-////////////////////////////////////////////////////////////////////////////////
-// Get User
-////////////////////////////////////////////////////////////////////////////////
-
-type getUserRequest struct {
-	ID uint `json:"id"`
-}
-
-type getUserResponse struct {
-	User           *fleet.User   `json:"user,omitempty"`
-	AvailableTeams []*fleet.Team `json:"available_teams"`
-	Err            error         `json:"error,omitempty"`
-}
-
-func (r getUserResponse) error() error { return r.Err }
-
-func makeGetUserEndpoint(svc fleet.Service) endpoint.Endpoint {
-	return func(ctx context.Context, request interface{}) (interface{}, error) {
-		req := request.(getUserRequest)
-		user, err := svc.User(ctx, req.ID)
-		if err != nil {
-			return getUserResponse{Err: err}, nil
-		}
-		availableTeams, err := svc.ListAvailableTeamsForUser(ctx, user)
-		if err != nil {
-			if errors.Is(err, fleet.ErrMissingLicense) {
-				availableTeams = []*fleet.Team{}
-			} else {
-				return getUserResponse{Err: err}, nil
-			}
-		}
-		return getUserResponse{User: user, AvailableTeams: availableTeams}, nil
-	}
-}
-
-=======
->>>>>>> e4fd9c3d
 func makeGetSessionUserEndpoint(svc fleet.Service) endpoint.Endpoint {
 	return func(ctx context.Context, request interface{}) (interface{}, error) {
 		user, err := svc.AuthenticatedUser(ctx)
