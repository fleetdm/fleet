package service

import (
	"context"
	"crypto/tls"
	"database/sql"
	"encoding/json"
	"errors"
	"fmt"
	"net/http"
	"net/http/httptest"
	"net/http/httputil"
	"net/url"
	"os"
	"regexp"
	"strings"
	"testing"
	"time"

	"github.com/fleetdm/fleet/v4/ee/server/service/digicert"
	"github.com/fleetdm/fleet/v4/pkg/optjson"
	"github.com/fleetdm/fleet/v4/server"
	"github.com/fleetdm/fleet/v4/server/config"
	"github.com/fleetdm/fleet/v4/server/contexts/license"
	"github.com/fleetdm/fleet/v4/server/contexts/viewer"
	"github.com/fleetdm/fleet/v4/server/fleet"
	nanodep_client "github.com/fleetdm/fleet/v4/server/mdm/nanodep/client"
	"github.com/fleetdm/fleet/v4/server/mock"
	nanodep_mock "github.com/fleetdm/fleet/v4/server/mock/nanodep"
	scep_mock "github.com/fleetdm/fleet/v4/server/mock/scep"
	"github.com/fleetdm/fleet/v4/server/ptr"
	"github.com/fleetdm/fleet/v4/server/test"
	"github.com/go-kit/log"
	"github.com/stretchr/testify/assert"
	"github.com/stretchr/testify/require"
)

func TestAppConfigAuth(t *testing.T) {
	ds := new(mock.Store)
	svc, ctx := newTestService(t, ds, nil, nil)

	// start a TLS server and use its URL as the server URL in the app config,
	// required by the CertificateChain service call.
	srv := httptest.NewTLSServer(http.HandlerFunc(func(w http.ResponseWriter, r *http.Request) {}))
	defer srv.Close()

	ds.AppConfigFunc = func(ctx context.Context) (*fleet.AppConfig, error) {
		return &fleet.AppConfig{
			OrgInfo: fleet.OrgInfo{
				OrgName: "Test",
			},
			ServerSettings: fleet.ServerSettings{
				ServerURL: srv.URL,
			},
		}, nil
	}
	ds.SaveAppConfigFunc = func(ctx context.Context, conf *fleet.AppConfig) error {
		return nil
	}

	ds.SaveABMTokenFunc = func(ctx context.Context, tok *fleet.ABMToken) error {
		return nil
	}

	ds.ListVPPTokensFunc = func(ctx context.Context) ([]*fleet.VPPTokenDB, error) {
		return []*fleet.VPPTokenDB{}, nil
	}

	ds.ListABMTokensFunc = func(ctx context.Context) ([]*fleet.ABMToken, error) {
		return []*fleet.ABMToken{}, nil
	}

	testCases := []struct {
		name            string
		user            *fleet.User
		shouldFailWrite bool
		shouldFailRead  bool
	}{
		{
			"global admin",
			&fleet.User{GlobalRole: ptr.String(fleet.RoleAdmin)},
			false,
			false,
		},
		{
			"global maintainer",
			&fleet.User{GlobalRole: ptr.String(fleet.RoleMaintainer)},
			true,
			false,
		},
		{
			"global observer",
			&fleet.User{GlobalRole: ptr.String(fleet.RoleObserver)},
			true,
			false,
		},
		{
			"global observer+",
			&fleet.User{GlobalRole: ptr.String(fleet.RoleObserverPlus)},
			true,
			false,
		},
		{
			"global gitops",
			&fleet.User{GlobalRole: ptr.String(fleet.RoleGitOps)},
			false,
			false,
		},
		{
			"team admin",
			&fleet.User{Teams: []fleet.UserTeam{{Team: fleet.Team{ID: 1}, Role: fleet.RoleAdmin}}},
			true,
			false,
		},
		{
			"team maintainer",
			&fleet.User{Teams: []fleet.UserTeam{{Team: fleet.Team{ID: 1}, Role: fleet.RoleMaintainer}}},
			true,
			false,
		},
		{
			"team observer",
			&fleet.User{Teams: []fleet.UserTeam{{Team: fleet.Team{ID: 1}, Role: fleet.RoleObserver}}},
			true,
			false,
		},
		{
			"team observer+",
			&fleet.User{Teams: []fleet.UserTeam{{Team: fleet.Team{ID: 1}, Role: fleet.RoleObserverPlus}}},
			true,
			false,
		},
		{
			"team gitops",
			&fleet.User{Teams: []fleet.UserTeam{{Team: fleet.Team{ID: 1}, Role: fleet.RoleGitOps}}},
			true,
			false,
		},
		{
			"user without roles",
			&fleet.User{ID: 777},
			true,
			true,
		},
	}
	for _, tt := range testCases {
		t.Run(tt.name, func(t *testing.T) {
			ctx := viewer.NewContext(ctx, viewer.Viewer{User: tt.user})

			_, err := svc.AppConfigObfuscated(ctx)
			checkAuthErr(t, tt.shouldFailRead, err)

			_, err = svc.ModifyAppConfig(ctx, []byte(`{}`), fleet.ApplySpecOptions{})
			checkAuthErr(t, tt.shouldFailWrite, err)

			_, err = svc.CertificateChain(ctx)
			checkAuthErr(t, tt.shouldFailRead, err)
		})
	}
}

// TestVersion tests that all users can access the version endpoint.
func TestVersion(t *testing.T) {
	ds := new(mock.Store)
	svc, ctx := newTestService(t, ds, nil, nil)

	testCases := []struct {
		name string
		user *fleet.User
	}{
		{
			"global admin",
			&fleet.User{GlobalRole: ptr.String(fleet.RoleAdmin)},
		},
		{
			"global maintainer",
			&fleet.User{GlobalRole: ptr.String(fleet.RoleMaintainer)},
		},
		{
			"global observer",
			&fleet.User{GlobalRole: ptr.String(fleet.RoleObserver)},
		},
		{
			"global observer+",
			&fleet.User{GlobalRole: ptr.String(fleet.RoleObserverPlus)},
		},
		{
			"global gitops",
			&fleet.User{GlobalRole: ptr.String(fleet.RoleGitOps)},
		},
		{
			"team admin",
			&fleet.User{Teams: []fleet.UserTeam{{Team: fleet.Team{ID: 1}, Role: fleet.RoleAdmin}}},
		},
		{
			"team maintainer",
			&fleet.User{Teams: []fleet.UserTeam{{Team: fleet.Team{ID: 1}, Role: fleet.RoleMaintainer}}},
		},
		{
			"team observer",
			&fleet.User{Teams: []fleet.UserTeam{{Team: fleet.Team{ID: 1}, Role: fleet.RoleObserver}}},
		},
		{
			"team observer+",
			&fleet.User{Teams: []fleet.UserTeam{{Team: fleet.Team{ID: 1}, Role: fleet.RoleObserverPlus}}},
		},
		{
			"team gitops",
			&fleet.User{Teams: []fleet.UserTeam{{Team: fleet.Team{ID: 1}, Role: fleet.RoleGitOps}}},
		},
		{
			"user without roles",
			&fleet.User{ID: 777},
		},
	}
	for _, tt := range testCases {
		t.Run(tt.name, func(t *testing.T) {
			ctx := viewer.NewContext(ctx, viewer.Viewer{User: tt.user})
			_, err := svc.Version(ctx)
			require.NoError(t, err)
		})
	}
}

func TestEnrollSecretAuth(t *testing.T) {
	ds := new(mock.Store)
	svc, ctx := newTestService(t, ds, nil, nil)

	ds.ApplyEnrollSecretsFunc = func(ctx context.Context, tid *uint, secrets []*fleet.EnrollSecret) error {
		return nil
	}
	ds.GetEnrollSecretsFunc = func(ctx context.Context, tid *uint) ([]*fleet.EnrollSecret, error) {
		return nil, nil
	}

	testCases := []struct {
		name            string
		user            *fleet.User
		shouldFailWrite bool
		shouldFailRead  bool
	}{
		{
			"global admin",
			&fleet.User{GlobalRole: ptr.String(fleet.RoleAdmin)},
			false,
			false,
		},
		{
			"global maintainer",
			&fleet.User{GlobalRole: ptr.String(fleet.RoleMaintainer)},
			false,
			false,
		},
		{
			"global observer",
			&fleet.User{GlobalRole: ptr.String(fleet.RoleObserver)},
			true,
			true,
		},
		{
			"team admin",
			&fleet.User{Teams: []fleet.UserTeam{{Team: fleet.Team{ID: 1}, Role: fleet.RoleAdmin}}},
			true,
			true,
		},
		{
			"team maintainer",
			&fleet.User{Teams: []fleet.UserTeam{{Team: fleet.Team{ID: 1}, Role: fleet.RoleMaintainer}}},
			true,
			true,
		},
		{
			"team observer",
			&fleet.User{Teams: []fleet.UserTeam{{Team: fleet.Team{ID: 1}, Role: fleet.RoleObserver}}},
			true,
			true,
		},
		{
			"user",
			&fleet.User{ID: 777},
			true,
			true,
		},
	}
	for _, tt := range testCases {
		t.Run(tt.name, func(t *testing.T) {
			ctx := viewer.NewContext(ctx, viewer.Viewer{User: tt.user})

			err := svc.ApplyEnrollSecretSpec(
				ctx, &fleet.EnrollSecretSpec{Secrets: []*fleet.EnrollSecret{{Secret: "ABC"}}}, fleet.ApplySpecOptions{},
			)
			checkAuthErr(t, tt.shouldFailWrite, err)

			_, err = svc.GetEnrollSecretSpec(ctx)
			checkAuthErr(t, tt.shouldFailRead, err)
		})
	}
}

func TestApplyEnrollSecretWithGlobalEnrollConfig(t *testing.T) {
	ds := new(mock.Store)

	cfg := config.TestConfig()
	svc, ctx := newTestServiceWithConfig(t, ds, cfg, nil, nil)
	ctx = test.UserContext(ctx, test.UserAdmin)

	// Dry run
	ds.IsEnrollSecretAvailableFunc = func(ctx context.Context, secret string, isNew bool, teamID *uint) (bool, error) {
		assert.False(t, isNew)
		assert.Nil(t, teamID)
		return true, nil
	}
	err := svc.ApplyEnrollSecretSpec(
		ctx, &fleet.EnrollSecretSpec{Secrets: []*fleet.EnrollSecret{{Secret: "ABC"}}}, fleet.ApplySpecOptions{DryRun: true},
	)
	assert.True(t, ds.IsEnrollSecretAvailableFuncInvoked)
	assert.NoError(t, err)

	// Dry run fails
	ds.IsEnrollSecretAvailableFuncInvoked = false
	ds.IsEnrollSecretAvailableFunc = func(ctx context.Context, secret string, isNew bool, teamID *uint) (bool, error) {
		assert.False(t, isNew)
		assert.Nil(t, teamID)
		return false, nil
	}
	err = svc.ApplyEnrollSecretSpec(
		ctx, &fleet.EnrollSecretSpec{Secrets: []*fleet.EnrollSecret{{Secret: "ABC"}}}, fleet.ApplySpecOptions{DryRun: true},
	)
	assert.True(t, ds.IsEnrollSecretAvailableFuncInvoked)
	assert.ErrorContains(t, err, "secret is already being used")

	// Dry run with error
	ds.IsEnrollSecretAvailableFuncInvoked = false
	ds.IsEnrollSecretAvailableFunc = func(ctx context.Context, secret string, isNew bool, teamID *uint) (bool, error) {
		return false, assert.AnError
	}
	err = svc.ApplyEnrollSecretSpec(
		ctx, &fleet.EnrollSecretSpec{Secrets: []*fleet.EnrollSecret{{Secret: "ABC"}}}, fleet.ApplySpecOptions{DryRun: true},
	)
	assert.True(t, ds.IsEnrollSecretAvailableFuncInvoked)
	assert.Equal(t, assert.AnError, err)

	ds.IsEnrollSecretAvailableFunc = nil
	ds.ApplyEnrollSecretsFunc = func(ctx context.Context, teamID *uint, secrets []*fleet.EnrollSecret) error {
		return nil
	}
	err = svc.ApplyEnrollSecretSpec(
		ctx, &fleet.EnrollSecretSpec{Secrets: []*fleet.EnrollSecret{{Secret: "ABC"}}}, fleet.ApplySpecOptions{},
	)
	require.True(t, ds.ApplyEnrollSecretsFuncInvoked)
	require.NoError(t, err)
}

func TestCertificateChain(t *testing.T) {
	server, teardown := setupCertificateChain(t)
	defer teardown()

	certFile := "testdata/server.pem"
	cert, err := tls.LoadX509KeyPair(certFile, "testdata/server.key")
	require.Nil(t, err)
	server.TLS = &tls.Config{
		Certificates: []tls.Certificate{cert},
	}
	server.StartTLS()

	u, err := url.Parse(server.URL)
	require.Nil(t, err)

	conn, err := connectTLS(context.Background(), u)
	require.Nil(t, err)

	have, want := len(conn.ConnectionState().PeerCertificates), len(cert.Certificate)
	require.Equal(t, have, want)

	original, _ := os.ReadFile(certFile)
	returned, err := chain(context.Background(), conn.ConnectionState(), "")
	require.Nil(t, err)
	require.Equal(t, returned, original)
}

func echoHandler() http.Handler {
	return http.HandlerFunc(func(w http.ResponseWriter, r *http.Request) {
		dump, err := httputil.DumpRequest(r, true)
		if err != nil {
			http.Error(w, err.Error(), http.StatusInternalServerError)
			return
		}
		w.Write(dump) //nolint:errcheck
	})
}

func setupCertificateChain(t *testing.T) (server *httptest.Server, teardown func()) {
	server = httptest.NewUnstartedServer(echoHandler())
	return server, server.Close
}

func TestSSONotPresent(t *testing.T) {
	invalid := &fleet.InvalidArgumentError{}
	var p fleet.AppConfig
	validateSSOSettings(p, &fleet.AppConfig{}, invalid, &fleet.LicenseInfo{})
	assert.False(t, invalid.HasErrors())
}

func TestNeedFieldsPresent(t *testing.T) {
	invalid := &fleet.InvalidArgumentError{}
	config := fleet.AppConfig{
		SSOSettings: &fleet.SSOSettings{
			EnableSSO: true,
			SSOProviderSettings: fleet.SSOProviderSettings{
				EntityID:    "fleet",
				MetadataURL: "http://isser.metadata.com",
				IDPName:     "onelogin",
			},
		},
	}
	validateSSOSettings(config, &fleet.AppConfig{}, invalid, &fleet.LicenseInfo{})
	assert.False(t, invalid.HasErrors())
}

func TestShortIDPName(t *testing.T) {
	invalid := &fleet.InvalidArgumentError{}
	config := fleet.AppConfig{
		SSOSettings: &fleet.SSOSettings{
			EnableSSO: true,
			SSOProviderSettings: fleet.SSOProviderSettings{
				EntityID:    "fleet",
				MetadataURL: "http://isser.metadata.com",
				// A customer once found the Fleet server erroring when they used "SSO" for their IdP name.
				IDPName: "SSO",
			},
		},
	}
	validateSSOSettings(config, &fleet.AppConfig{}, invalid, &fleet.LicenseInfo{})
	assert.False(t, invalid.HasErrors())
}

func TestMissingMetadata(t *testing.T) {
	invalid := &fleet.InvalidArgumentError{}
	config := fleet.AppConfig{
		SSOSettings: &fleet.SSOSettings{
			EnableSSO: true,
			SSOProviderSettings: fleet.SSOProviderSettings{
				EntityID: "fleet",
				IDPName:  "onelogin",
			},
		},
	}
	validateSSOSettings(config, &fleet.AppConfig{}, invalid, &fleet.LicenseInfo{})
	require.True(t, invalid.HasErrors())
	assert.Contains(t, invalid.Error(), "metadata")
	assert.Contains(t, invalid.Error(), "either metadata or metadata_url must be defined")
}

func TestSSOValidationValidatesSchemaInMetadataURL(t *testing.T) {
	var schemas []string
	schemas = append(schemas, getURISchemas()...)
	schemas = append(schemas, "asdfaklsdfjalksdfja")

	for _, scheme := range schemas {
		actual := &fleet.InvalidArgumentError{}
		sut := fleet.AppConfig{
			SSOSettings: &fleet.SSOSettings{
				EnableSSO: true,
				SSOProviderSettings: fleet.SSOProviderSettings{
					EntityID:    "fleet",
					IDPName:     "onelogin",
					MetadataURL: fmt.Sprintf("%s://somehost", scheme),
				},
			},
		}

		validateSSOSettings(sut, &fleet.AppConfig{}, actual, &fleet.LicenseInfo{})

		require.Equal(t, scheme == "http" || scheme == "https", !actual.HasErrors())
		require.Equal(t, scheme == "http" || scheme == "https", !strings.Contains(actual.Error(), "metadata_url"))
		require.Equal(t, scheme == "http" || scheme == "https", !strings.Contains(actual.Error(), "must be either https or http"))
	}
}

func TestJITProvisioning(t *testing.T) {
	config := fleet.AppConfig{
		SSOSettings: &fleet.SSOSettings{
			EnableSSO:             true,
			EnableJITProvisioning: true,
			SSOProviderSettings: fleet.SSOProviderSettings{
				EntityID:    "fleet",
				IDPName:     "onelogin",
				MetadataURL: "http://isser.metadata.com",
			},
		},
	}

	t.Run("doesn't allow to enable JIT provisioning without a premium license", func(t *testing.T) {
		invalid := &fleet.InvalidArgumentError{}
		validateSSOSettings(config, &fleet.AppConfig{}, invalid, &fleet.LicenseInfo{})
		require.True(t, invalid.HasErrors())
		assert.Contains(t, invalid.Error(), "enable_jit_provisioning")
		assert.Contains(t, invalid.Error(), "missing or invalid license")
	})

	t.Run("allows JIT provisioning to be enabled with a premium license", func(t *testing.T) {
		invalid := &fleet.InvalidArgumentError{}
		validateSSOSettings(config, &fleet.AppConfig{}, invalid, &fleet.LicenseInfo{Tier: fleet.TierPremium})
		require.False(t, invalid.HasErrors())
	})

	t.Run("doesn't care if JIT provisioning is set to false on free licenses", func(t *testing.T) {
		invalid := &fleet.InvalidArgumentError{}
		oldConfig := &fleet.AppConfig{
			SSOSettings: &fleet.SSOSettings{
				EnableJITProvisioning: false,
			},
		}
		config.SSOSettings.EnableJITProvisioning = false
		validateSSOSettings(config, oldConfig, invalid, &fleet.LicenseInfo{})
		require.False(t, invalid.HasErrors())
	})
}

func TestAppConfigSecretsObfuscated(t *testing.T) {
	ds := new(mock.Store)
	svc, ctx := newTestService(t, ds, nil, nil)

	// start a TLS server and use its URL as the server URL in the app config,
	// required by the CertificateChain service call.
	srv := httptest.NewTLSServer(http.HandlerFunc(func(w http.ResponseWriter, r *http.Request) {}))
	defer srv.Close()

	ds.AppConfigFunc = func(ctx context.Context) (*fleet.AppConfig, error) {
		return &fleet.AppConfig{
			SMTPSettings: &fleet.SMTPSettings{
				SMTPPassword: "smtppassword",
			},
			Integrations: fleet.Integrations{
				Jira: []*fleet.JiraIntegration{
					{APIToken: "jiratoken"},
				},
				Zendesk: []*fleet.ZendeskIntegration{
					{APIToken: "zendesktoken"},
				},
				GoogleCalendar: []*fleet.GoogleCalendarIntegration{
					{ApiKey: map[string]string{fleet.GoogleCalendarPrivateKey: "google-calendar-private-key"}},
				},
			},
		}, nil
	}

	testCases := []struct {
		name       string
		user       *fleet.User
		shouldFail bool
	}{
		{
			"global admin",
			&fleet.User{GlobalRole: ptr.String(fleet.RoleAdmin)},
			false,
		},
		{
			"global maintainer",
			&fleet.User{GlobalRole: ptr.String(fleet.RoleMaintainer)},
			false,
		},
		{
			"global observer",
			&fleet.User{GlobalRole: ptr.String(fleet.RoleObserver)},
			false,
		},
		{
			"global observer+",
			&fleet.User{GlobalRole: ptr.String(fleet.RoleObserverPlus)},
			false,
		},
		{
			"global gitops",
			&fleet.User{GlobalRole: ptr.String(fleet.RoleGitOps)},
			false,
		},
		{
			"team admin",
			&fleet.User{Teams: []fleet.UserTeam{{Team: fleet.Team{ID: 1}, Role: fleet.RoleAdmin}}},
			false,
		},
		{
			"team maintainer",
			&fleet.User{Teams: []fleet.UserTeam{{Team: fleet.Team{ID: 1}, Role: fleet.RoleMaintainer}}},
			false,
		},
		{
			"team observer",
			&fleet.User{Teams: []fleet.UserTeam{{Team: fleet.Team{ID: 1}, Role: fleet.RoleObserver}}},
			false,
		},
		{
			"team observer+",
			&fleet.User{Teams: []fleet.UserTeam{{Team: fleet.Team{ID: 1}, Role: fleet.RoleObserverPlus}}},
			false,
		},
		{
			"team gitops",
			&fleet.User{Teams: []fleet.UserTeam{{Team: fleet.Team{ID: 1}, Role: fleet.RoleGitOps}}},
			false,
		},
		{
			"user without roles",
			&fleet.User{ID: 777},
			true,
		},
	}
	for _, tt := range testCases {
		t.Run(tt.name, func(t *testing.T) {
			ctx := viewer.NewContext(ctx, viewer.Viewer{User: tt.user})

			ac, err := svc.AppConfigObfuscated(ctx)
			if tt.shouldFail {
				require.Error(t, err)
			} else {
				require.NoError(t, err)
				require.Equal(t, ac.SMTPSettings.SMTPPassword, fleet.MaskedPassword)
				require.Equal(t, ac.Integrations.Jira[0].APIToken, fleet.MaskedPassword)
				require.Equal(t, ac.Integrations.Zendesk[0].APIToken, fleet.MaskedPassword)
				// Google Calendar private key is not obfuscated
				require.Equal(t, ac.Integrations.GoogleCalendar[0].ApiKey[fleet.GoogleCalendarPrivateKey], "google-calendar-private-key")
			}
		})
	}
}

// TestModifyAppConfigSMTPConfigured tests that disabling SMTP
// should set the SMTPConfigured field to false.
func TestModifyAppConfigSMTPConfigured(t *testing.T) {
	ds := new(mock.Store)
	svc, ctx := newTestService(t, ds, nil, nil)

	// SMTP is initially enabled and configured.
	dsAppConfig := &fleet.AppConfig{
		OrgInfo: fleet.OrgInfo{
			OrgName: "Test",
		},
		ServerSettings: fleet.ServerSettings{
			ServerURL: "https://example.org",
		},
		SMTPSettings: &fleet.SMTPSettings{
			SMTPEnabled:    true,
			SMTPConfigured: true,
		},
	}

	ds.AppConfigFunc = func(ctx context.Context) (*fleet.AppConfig, error) {
		return dsAppConfig, nil
	}
	ds.SaveAppConfigFunc = func(ctx context.Context, conf *fleet.AppConfig) error {
		*dsAppConfig = *conf
		return nil
	}

	ds.SaveABMTokenFunc = func(ctx context.Context, tok *fleet.ABMToken) error {
		return nil
	}

	ds.ListVPPTokensFunc = func(ctx context.Context) ([]*fleet.VPPTokenDB, error) {
		return []*fleet.VPPTokenDB{}, nil
	}

	ds.ListABMTokensFunc = func(ctx context.Context) ([]*fleet.ABMToken, error) {
		return []*fleet.ABMToken{}, nil
	}

	// Disable SMTP.
	newAppConfig := fleet.AppConfig{
		SMTPSettings: &fleet.SMTPSettings{
			SMTPEnabled:    false,
			SMTPConfigured: true,
		},
	}
	b, err := json.Marshal(newAppConfig.SMTPSettings) // marshaling appconfig sets all fields, resetting e.g. OrgName to empty
	require.NoError(t, err)
	b = []byte(`{"smtp_settings":` + string(b) + `}`)

	admin := &fleet.User{GlobalRole: ptr.String(fleet.RoleAdmin)}
	ctx = viewer.NewContext(ctx, viewer.Viewer{User: admin})
	updatedAppConfig, err := svc.ModifyAppConfig(ctx, b, fleet.ApplySpecOptions{})
	require.NoError(t, err)

	// After disabling SMTP, the app config should be "not configured".
	require.False(t, updatedAppConfig.SMTPSettings.SMTPEnabled)
	require.False(t, updatedAppConfig.SMTPSettings.SMTPConfigured)
	require.False(t, dsAppConfig.SMTPSettings.SMTPEnabled)
	require.False(t, dsAppConfig.SMTPSettings.SMTPConfigured)
}

// TestTransparencyURL tests that Fleet Premium licensees can use custom transparency urls and Fleet
// Free licensees are restricted to the default transparency url.
func TestTransparencyURL(t *testing.T) {
	ds := new(mock.Store)

	admin := &fleet.User{GlobalRole: ptr.String(fleet.RoleAdmin)}

	checkLicenseErr := func(t *testing.T, shouldFail bool, err error) {
		if shouldFail {
			require.Error(t, err)
			require.ErrorContains(t, err, "missing or invalid license")
		} else {
			require.NoError(t, err)
		}
	}
	testCases := []struct {
		name             string
		licenseTier      string
		initialURL       string
		newURL           string
		expectedURL      string
		shouldFailModify bool
	}{
		{
			name:             "customURL",
			licenseTier:      "free",
			initialURL:       "",
			newURL:           "customURL",
			expectedURL:      "",
			shouldFailModify: true,
		},
		{
			name:             "customURL",
			licenseTier:      fleet.TierPremium,
			initialURL:       "",
			newURL:           "customURL",
			expectedURL:      "customURL",
			shouldFailModify: false,
		},
		{
			name:             "emptyURL",
			licenseTier:      "free",
			initialURL:       "",
			newURL:           "",
			expectedURL:      "",
			shouldFailModify: false,
		},
		{
			name:             "emptyURL",
			licenseTier:      fleet.TierPremium,
			initialURL:       "customURL",
			newURL:           "",
			expectedURL:      "",
			shouldFailModify: false,
		},
	}

	for _, tt := range testCases {
		t.Run(tt.name, func(t *testing.T) {
			svc, ctx := newTestService(t, ds, nil, nil, &TestServerOpts{License: &fleet.LicenseInfo{Tier: tt.licenseTier}})
			ctx = viewer.NewContext(ctx, viewer.Viewer{User: admin})

			dsAppConfig := &fleet.AppConfig{
				OrgInfo: fleet.OrgInfo{
					OrgName: "Test",
				},
				ServerSettings: fleet.ServerSettings{
					ServerURL: "https://example.org",
				},
				FleetDesktop: fleet.FleetDesktopSettings{TransparencyURL: tt.initialURL},
			}

			ds.AppConfigFunc = func(ctx context.Context) (*fleet.AppConfig, error) {
				return dsAppConfig, nil
			}

			ds.SaveAppConfigFunc = func(ctx context.Context, conf *fleet.AppConfig) error {
				*dsAppConfig = *conf
				return nil
			}

			ds.SaveABMTokenFunc = func(ctx context.Context, tok *fleet.ABMToken) error {
				return nil
			}

			ds.ListVPPTokensFunc = func(ctx context.Context) ([]*fleet.VPPTokenDB, error) {
				return []*fleet.VPPTokenDB{}, nil
			}

			ds.ListABMTokensFunc = func(ctx context.Context) ([]*fleet.ABMToken, error) {
				return []*fleet.ABMToken{}, nil
			}

			ac, err := svc.AppConfigObfuscated(ctx)
			require.NoError(t, err)
			require.Equal(t, tt.initialURL, ac.FleetDesktop.TransparencyURL)

			raw, err := json.Marshal(fleet.FleetDesktopSettings{TransparencyURL: tt.newURL})
			require.NoError(t, err)
			raw = []byte(`{"fleet_desktop":` + string(raw) + `}`)
			modified, err := svc.ModifyAppConfig(ctx, raw, fleet.ApplySpecOptions{})
			checkLicenseErr(t, tt.shouldFailModify, err)

			if modified != nil {
				require.Equal(t, tt.expectedURL, modified.FleetDesktop.TransparencyURL)
				ac, err = svc.AppConfigObfuscated(ctx)
				require.NoError(t, err)
				require.Equal(t, tt.expectedURL, ac.FleetDesktop.TransparencyURL)
			}

			expectedURL := fleet.DefaultTransparencyURL
			expectedSecureframeURL := fleet.SecureframeTransparencyURL
			if tt.expectedURL != "" {
				expectedURL = tt.expectedURL
				expectedSecureframeURL = tt.expectedURL
			}

			transparencyURL, err := svc.GetTransparencyURL(ctx)
			require.NoError(t, err)
			require.Equal(t, expectedURL, transparencyURL)

			cfg := config.TestConfig()
			cfg.Partnerships.EnableSecureframe = true
			svc, ctx = newTestServiceWithConfig(t, ds, cfg, nil, nil, &TestServerOpts{License: &fleet.LicenseInfo{Tier: tt.licenseTier}})
			ctx = viewer.NewContext(ctx, viewer.Viewer{User: admin})
			transparencyURL, err = svc.GetTransparencyURL(ctx)
			require.NoError(t, err)
			require.Equal(t, expectedSecureframeURL, transparencyURL)
		})
	}
}

// TestTransparencyURLDowngradeLicense tests scenarios where a transparency url value has previously
// been stored (for example, if a licensee downgraded without manually resetting the transparency url)
func TestTransparencyURLDowngradeLicense(t *testing.T) {
	ds := new(mock.Store)

	admin := &fleet.User{GlobalRole: ptr.String(fleet.RoleAdmin)}

	cfg := config.TestConfig()
	svc, ctx := newTestServiceWithConfig(t, ds, cfg, nil, nil, &TestServerOpts{License: &fleet.LicenseInfo{Tier: "free"}})
	ctx = viewer.NewContext(ctx, viewer.Viewer{User: admin})

	dsAppConfig := &fleet.AppConfig{
		OrgInfo: fleet.OrgInfo{
			OrgName: "Test",
		},
		ServerSettings: fleet.ServerSettings{
			ServerURL: "https://example.org",
		},
		FleetDesktop: fleet.FleetDesktopSettings{TransparencyURL: "https://example.com/transparency"},
	}

	ds.AppConfigFunc = func(ctx context.Context) (*fleet.AppConfig, error) {
		return dsAppConfig, nil
	}

	ds.SaveAppConfigFunc = func(ctx context.Context, conf *fleet.AppConfig) error {
		*dsAppConfig = *conf
		return nil
	}

	ds.SaveABMTokenFunc = func(ctx context.Context, tok *fleet.ABMToken) error {
		return nil
	}

	ds.ListVPPTokensFunc = func(ctx context.Context) ([]*fleet.VPPTokenDB, error) {
		return []*fleet.VPPTokenDB{}, nil
	}

	ds.ListABMTokensFunc = func(ctx context.Context) ([]*fleet.ABMToken, error) {
		return []*fleet.ABMToken{}, nil
	}

	ac, err := svc.AppConfigObfuscated(ctx)
	require.NoError(t, err)
	require.Equal(t, "https://example.com/transparency", ac.FleetDesktop.TransparencyURL)

	// delivered URL should be the default one
	transparencyUrl, err := svc.GetTransparencyURL(ctx)
	require.NoError(t, err)
	require.Equal(t, fleet.DefaultTransparencyURL, transparencyUrl)

	// delivered URL should be the Secureframe one if we have that config value set
	cfg.Partnerships.EnableSecureframe = true
	svc, ctx = newTestServiceWithConfig(t, ds, cfg, nil, nil, &TestServerOpts{License: &fleet.LicenseInfo{Tier: "free"}})
	ctx = viewer.NewContext(ctx, viewer.Viewer{User: admin})
	transparencyUrl, err = svc.GetTransparencyURL(ctx)
	require.NoError(t, err)
	require.Equal(t, fleet.SecureframeTransparencyURL, transparencyUrl)

	// setting transparency url fails
	raw, err := json.Marshal(fleet.FleetDesktopSettings{TransparencyURL: "https://f1337.com/transparency"})
	require.NoError(t, err)
	raw = []byte(`{"fleet_desktop":` + string(raw) + `}`)
	_, err = svc.ModifyAppConfig(ctx, raw, fleet.ApplySpecOptions{})
	require.Error(t, err)
	require.ErrorContains(t, err, "missing or invalid license")

	// setting unrelated config value does not fail and resets transparency url to ""
	raw, err = json.Marshal(fleet.OrgInfo{OrgName: "f1337"})
	require.NoError(t, err)
	raw = []byte(`{"org_info":` + string(raw) + `}`)
	modified, err := svc.ModifyAppConfig(ctx, raw, fleet.ApplySpecOptions{})
	require.NoError(t, err)
	require.NotNil(t, modified)
	require.Equal(t, "", modified.FleetDesktop.TransparencyURL)
	ac, err = svc.AppConfigObfuscated(ctx)
	require.NoError(t, err)
	require.Equal(t, "f1337", ac.OrgInfo.OrgName)
	require.Equal(t, "", ac.FleetDesktop.TransparencyURL)
}

func TestMDMAppleConfig(t *testing.T) {
	ds := new(mock.Store)
	depStorage := new(nanodep_mock.Storage)

	admin := &fleet.User{GlobalRole: ptr.String(fleet.RoleAdmin)}

	depSrv := httptest.NewServer(http.HandlerFunc(func(w http.ResponseWriter, r *http.Request) {
		w.WriteHeader(http.StatusOK)
		switch r.URL.Path {
		case "/session":
			_, _ = w.Write([]byte(`{"auth_session_token": "xyz"}`))
		case "/profile":
			_, _ = w.Write([]byte(`{"profile_uuid": "xyz"}`))
		}
	}))
	t.Cleanup(depSrv.Close)

	const licenseErr = "missing or invalid license"
	const notFoundErr = "not found"
	testCases := []struct {
		name          string
		licenseTier   string
		oldMDM        fleet.MDM
		newMDM        fleet.MDM
		expectedMDM   fleet.MDM
		expectedError string
		findTeam      bool
	}{
		{
			name:        "nochange",
			licenseTier: "free",
			expectedMDM: fleet.MDM{
				AppleBusinessManager: optjson.Slice[fleet.MDMAppleABMAssignmentInfo]{Set: true, Value: []fleet.MDMAppleABMAssignmentInfo{}},
				MacOSSetup: fleet.MacOSSetup{
					BootstrapPackage:            optjson.String{Set: true},
					MacOSSetupAssistant:         optjson.String{Set: true},
					EnableReleaseDeviceManually: optjson.SetBool(false),
					Software:                    optjson.Slice[*fleet.MacOSSetupSoftware]{Set: true, Value: []*fleet.MacOSSetupSoftware{}},
					Script:                      optjson.String{Set: true},
					ManualAgentInstall:          optjson.Bool{Set: true},
				},
				MacOSUpdates:            fleet.AppleOSUpdateSettings{MinimumVersion: optjson.String{Set: true}, Deadline: optjson.String{Set: true}},
				IOSUpdates:              fleet.AppleOSUpdateSettings{MinimumVersion: optjson.String{Set: true}, Deadline: optjson.String{Set: true}},
				IPadOSUpdates:           fleet.AppleOSUpdateSettings{MinimumVersion: optjson.String{Set: true}, Deadline: optjson.String{Set: true}},
				VolumePurchasingProgram: optjson.Slice[fleet.MDMAppleVolumePurchasingProgramInfo]{Set: true, Value: []fleet.MDMAppleVolumePurchasingProgramInfo{}},
				WindowsUpdates:          fleet.WindowsUpdates{DeadlineDays: optjson.Int{Set: true}, GracePeriodDays: optjson.Int{Set: true}},
				WindowsSettings: fleet.WindowsSettings{
					CustomSettings: optjson.Slice[fleet.MDMProfileSpec]{Set: true, Value: []fleet.MDMProfileSpec{}},
				},
				RequireBitLockerPIN: optjson.Bool{Set: true, Value: false},
			},
		}, {
			name:          "newDefaultTeamNoLicense",
			licenseTier:   "free",
			newMDM:        fleet.MDM{DeprecatedAppleBMDefaultTeam: "foobar"},
			expectedError: licenseErr,
		}, {
			name:          "notFoundNew",
			licenseTier:   "premium",
			newMDM:        fleet.MDM{DeprecatedAppleBMDefaultTeam: "foobar"},
			expectedError: notFoundErr,
		}, {
			name:          "notFoundEdit",
			licenseTier:   "premium",
			oldMDM:        fleet.MDM{DeprecatedAppleBMDefaultTeam: "foobar"},
			newMDM:        fleet.MDM{DeprecatedAppleBMDefaultTeam: "bar"},
			expectedError: notFoundErr,
		}, {
			name:        "foundNew",
			licenseTier: "premium",
			findTeam:    true,
			newMDM:      fleet.MDM{DeprecatedAppleBMDefaultTeam: "foobar"},
			expectedMDM: fleet.MDM{
				AppleBusinessManager:         optjson.Slice[fleet.MDMAppleABMAssignmentInfo]{Set: true, Value: []fleet.MDMAppleABMAssignmentInfo{}},
				DeprecatedAppleBMDefaultTeam: "foobar",
				MacOSSetup: fleet.MacOSSetup{
					BootstrapPackage:            optjson.String{Set: true},
					MacOSSetupAssistant:         optjson.String{Set: true},
					EnableReleaseDeviceManually: optjson.SetBool(false),
					Software:                    optjson.Slice[*fleet.MacOSSetupSoftware]{Set: true, Value: []*fleet.MacOSSetupSoftware{}},
					Script:                      optjson.String{Set: true},
					ManualAgentInstall:          optjson.Bool{Set: true},
				},
				MacOSUpdates:            fleet.AppleOSUpdateSettings{MinimumVersion: optjson.String{Set: true}, Deadline: optjson.String{Set: true}},
				IOSUpdates:              fleet.AppleOSUpdateSettings{MinimumVersion: optjson.String{Set: true}, Deadline: optjson.String{Set: true}},
				IPadOSUpdates:           fleet.AppleOSUpdateSettings{MinimumVersion: optjson.String{Set: true}, Deadline: optjson.String{Set: true}},
				VolumePurchasingProgram: optjson.Slice[fleet.MDMAppleVolumePurchasingProgramInfo]{Set: true, Value: []fleet.MDMAppleVolumePurchasingProgramInfo{}},
				WindowsUpdates:          fleet.WindowsUpdates{DeadlineDays: optjson.Int{Set: true}, GracePeriodDays: optjson.Int{Set: true}},
				WindowsSettings: fleet.WindowsSettings{
					CustomSettings: optjson.Slice[fleet.MDMProfileSpec]{Set: true, Value: []fleet.MDMProfileSpec{}},
				},
				RequireBitLockerPIN: optjson.Bool{Set: true, Value: false},
			},
		}, {
			name:        "foundEdit",
			licenseTier: "premium",
			findTeam:    true,
			oldMDM:      fleet.MDM{DeprecatedAppleBMDefaultTeam: "bar"},
			newMDM:      fleet.MDM{DeprecatedAppleBMDefaultTeam: "foobar"},
			expectedMDM: fleet.MDM{
				AppleBusinessManager:         optjson.Slice[fleet.MDMAppleABMAssignmentInfo]{Set: true, Value: []fleet.MDMAppleABMAssignmentInfo{}},
				DeprecatedAppleBMDefaultTeam: "foobar",
				MacOSSetup: fleet.MacOSSetup{
					BootstrapPackage:            optjson.String{Set: true},
					MacOSSetupAssistant:         optjson.String{Set: true},
					EnableReleaseDeviceManually: optjson.SetBool(false),
					Software:                    optjson.Slice[*fleet.MacOSSetupSoftware]{Set: true, Value: []*fleet.MacOSSetupSoftware{}},
					Script:                      optjson.String{Set: true},
					ManualAgentInstall:          optjson.Bool{Set: true},
				},
				MacOSUpdates:            fleet.AppleOSUpdateSettings{MinimumVersion: optjson.String{Set: true}, Deadline: optjson.String{Set: true}},
				IOSUpdates:              fleet.AppleOSUpdateSettings{MinimumVersion: optjson.String{Set: true}, Deadline: optjson.String{Set: true}},
				IPadOSUpdates:           fleet.AppleOSUpdateSettings{MinimumVersion: optjson.String{Set: true}, Deadline: optjson.String{Set: true}},
				VolumePurchasingProgram: optjson.Slice[fleet.MDMAppleVolumePurchasingProgramInfo]{Set: true, Value: []fleet.MDMAppleVolumePurchasingProgramInfo{}},
				WindowsUpdates:          fleet.WindowsUpdates{DeadlineDays: optjson.Int{Set: true}, GracePeriodDays: optjson.Int{Set: true}},
				WindowsSettings: fleet.WindowsSettings{
					CustomSettings: optjson.Slice[fleet.MDMProfileSpec]{Set: true, Value: []fleet.MDMProfileSpec{}},
				},
				RequireBitLockerPIN: optjson.Bool{Set: true, Value: false},
			},
		}, {
			name:          "ssoFree",
			licenseTier:   "free",
			findTeam:      true,
			newMDM:        fleet.MDM{EndUserAuthentication: fleet.MDMEndUserAuthentication{SSOProviderSettings: fleet.SSOProviderSettings{EntityID: "foo"}}},
			expectedError: licenseErr,
		}, {
			name:        "ssoFreeNoChanges",
			licenseTier: "free",
			findTeam:    true,
			newMDM:      fleet.MDM{EndUserAuthentication: fleet.MDMEndUserAuthentication{SSOProviderSettings: fleet.SSOProviderSettings{EntityID: "foo"}}},
			oldMDM:      fleet.MDM{EndUserAuthentication: fleet.MDMEndUserAuthentication{SSOProviderSettings: fleet.SSOProviderSettings{EntityID: "foo"}}},
			expectedMDM: fleet.MDM{
				AppleBusinessManager:  optjson.Slice[fleet.MDMAppleABMAssignmentInfo]{Set: true, Value: []fleet.MDMAppleABMAssignmentInfo{}},
				EndUserAuthentication: fleet.MDMEndUserAuthentication{SSOProviderSettings: fleet.SSOProviderSettings{EntityID: "foo"}},
				MacOSSetup: fleet.MacOSSetup{
					BootstrapPackage:            optjson.String{Set: true},
					MacOSSetupAssistant:         optjson.String{Set: true},
					EnableReleaseDeviceManually: optjson.SetBool(false),
					Software:                    optjson.Slice[*fleet.MacOSSetupSoftware]{Set: true, Value: []*fleet.MacOSSetupSoftware{}},
					Script:                      optjson.String{Set: true},
					ManualAgentInstall:          optjson.Bool{Set: true},
				},
				MacOSUpdates:            fleet.AppleOSUpdateSettings{MinimumVersion: optjson.String{Set: true}, Deadline: optjson.String{Set: true}},
				IOSUpdates:              fleet.AppleOSUpdateSettings{MinimumVersion: optjson.String{Set: true}, Deadline: optjson.String{Set: true}},
				IPadOSUpdates:           fleet.AppleOSUpdateSettings{MinimumVersion: optjson.String{Set: true}, Deadline: optjson.String{Set: true}},
				VolumePurchasingProgram: optjson.Slice[fleet.MDMAppleVolumePurchasingProgramInfo]{Set: true, Value: []fleet.MDMAppleVolumePurchasingProgramInfo{}},
				WindowsUpdates:          fleet.WindowsUpdates{DeadlineDays: optjson.Int{Set: true}, GracePeriodDays: optjson.Int{Set: true}},
				WindowsSettings: fleet.WindowsSettings{
					CustomSettings: optjson.Slice[fleet.MDMProfileSpec]{Set: true, Value: []fleet.MDMProfileSpec{}},
				},
				RequireBitLockerPIN: optjson.Bool{Set: true, Value: false},
			},
		}, {
			name:        "ssoAllFields",
			licenseTier: "premium",
			findTeam:    true,
			newMDM: fleet.MDM{EndUserAuthentication: fleet.MDMEndUserAuthentication{SSOProviderSettings: fleet.SSOProviderSettings{
				EntityID:    "fleet",
				MetadataURL: "http://isser.metadata.com",
				IDPName:     "onelogin",
			}}},
			expectedMDM: fleet.MDM{
				AppleBusinessManager: optjson.Slice[fleet.MDMAppleABMAssignmentInfo]{Set: true, Value: []fleet.MDMAppleABMAssignmentInfo{}},
				EndUserAuthentication: fleet.MDMEndUserAuthentication{SSOProviderSettings: fleet.SSOProviderSettings{
					EntityID:    "fleet",
					MetadataURL: "http://isser.metadata.com",
					IDPName:     "onelogin",
				}},
				MacOSSetup: fleet.MacOSSetup{
					BootstrapPackage:            optjson.String{Set: true},
					MacOSSetupAssistant:         optjson.String{Set: true},
					EnableReleaseDeviceManually: optjson.SetBool(false),
					Software:                    optjson.Slice[*fleet.MacOSSetupSoftware]{Set: true, Value: []*fleet.MacOSSetupSoftware{}},
					Script:                      optjson.String{Set: true},
					ManualAgentInstall:          optjson.Bool{Set: true},
				},
				MacOSUpdates:            fleet.AppleOSUpdateSettings{MinimumVersion: optjson.String{Set: true}, Deadline: optjson.String{Set: true}},
				IOSUpdates:              fleet.AppleOSUpdateSettings{MinimumVersion: optjson.String{Set: true}, Deadline: optjson.String{Set: true}},
				IPadOSUpdates:           fleet.AppleOSUpdateSettings{MinimumVersion: optjson.String{Set: true}, Deadline: optjson.String{Set: true}},
				VolumePurchasingProgram: optjson.Slice[fleet.MDMAppleVolumePurchasingProgramInfo]{Set: true, Value: []fleet.MDMAppleVolumePurchasingProgramInfo{}},
				WindowsUpdates:          fleet.WindowsUpdates{DeadlineDays: optjson.Int{Set: true}, GracePeriodDays: optjson.Int{Set: true}},
				WindowsSettings: fleet.WindowsSettings{
					CustomSettings: optjson.Slice[fleet.MDMProfileSpec]{Set: true, Value: []fleet.MDMProfileSpec{}},
				},
				RequireBitLockerPIN: optjson.Bool{Set: true, Value: false},
			},
		}, {
			name:        "ssoShortEntityID",
			licenseTier: "premium",
			findTeam:    true,
			newMDM: fleet.MDM{EndUserAuthentication: fleet.MDMEndUserAuthentication{SSOProviderSettings: fleet.SSOProviderSettings{
				EntityID:    "f",
				MetadataURL: "http://isser.metadata.com",
				IDPName:     "onelogin",
			}}},
			expectedError: "validation failed: entity_id must be 5 or more characters",
		}, {
			name:        "ssoMissingMetadata",
			licenseTier: "premium",
			findTeam:    true,
			newMDM: fleet.MDM{EndUserAuthentication: fleet.MDMEndUserAuthentication{SSOProviderSettings: fleet.SSOProviderSettings{
				EntityID: "fleet",
				IDPName:  "onelogin",
			}}},
			expectedError: "either metadata or metadata_url must be defined",
		}, {
			name:        "ssoMultiMetadata",
			licenseTier: "premium",
			findTeam:    true,
			newMDM: fleet.MDM{EndUserAuthentication: fleet.MDMEndUserAuthentication{SSOProviderSettings: fleet.SSOProviderSettings{
				EntityID:    "fleet",
				Metadata:    "not-empty",
				MetadataURL: "not-empty",
				IDPName:     "onelogin",
			}}},
			expectedError: "invalid URI for request",
		}, {
			name:        "ssoIdPName",
			licenseTier: "premium",
			findTeam:    true,
			newMDM: fleet.MDM{EndUserAuthentication: fleet.MDMEndUserAuthentication{SSOProviderSettings: fleet.SSOProviderSettings{
				EntityID: "fleet",
				Metadata: "not-empty",
			}}},
			expectedError: "idp_name required",
		}, {
			name:        "disableDiskEncryption",
			licenseTier: "premium",
			newMDM: fleet.MDM{
				EnableDiskEncryption: optjson.SetBool(false),
			},
			expectedMDM: fleet.MDM{
				AppleBusinessManager: optjson.Slice[fleet.MDMAppleABMAssignmentInfo]{Set: true, Value: []fleet.MDMAppleABMAssignmentInfo{}},
				EnableDiskEncryption: optjson.Bool{Set: true, Valid: true, Value: false},
				MacOSSetup: fleet.MacOSSetup{
					BootstrapPackage:            optjson.String{Set: true},
					MacOSSetupAssistant:         optjson.String{Set: true},
					EnableReleaseDeviceManually: optjson.SetBool(false),
					Software:                    optjson.Slice[*fleet.MacOSSetupSoftware]{Set: true, Value: []*fleet.MacOSSetupSoftware{}},
					Script:                      optjson.String{Set: true},
					ManualAgentInstall:          optjson.Bool{Set: true},
				},
				MacOSUpdates:            fleet.AppleOSUpdateSettings{MinimumVersion: optjson.String{Set: true}, Deadline: optjson.String{Set: true}},
				IOSUpdates:              fleet.AppleOSUpdateSettings{MinimumVersion: optjson.String{Set: true}, Deadline: optjson.String{Set: true}},
				IPadOSUpdates:           fleet.AppleOSUpdateSettings{MinimumVersion: optjson.String{Set: true}, Deadline: optjson.String{Set: true}},
				VolumePurchasingProgram: optjson.Slice[fleet.MDMAppleVolumePurchasingProgramInfo]{Set: true, Value: []fleet.MDMAppleVolumePurchasingProgramInfo{}},
				WindowsUpdates:          fleet.WindowsUpdates{DeadlineDays: optjson.Int{Set: true}, GracePeriodDays: optjson.Int{Set: true}},
				WindowsSettings: fleet.WindowsSettings{
					CustomSettings: optjson.Slice[fleet.MDMProfileSpec]{Set: true, Value: []fleet.MDMProfileSpec{}},
				},
				RequireBitLockerPIN: optjson.Bool{Set: true, Value: false},
			},
		},
	}

	for _, tt := range testCases {
		t.Run(tt.name, func(t *testing.T) {
			svc, ctx := newTestService(t, ds, nil, nil, &TestServerOpts{License: &fleet.LicenseInfo{Tier: tt.licenseTier}, DEPStorage: depStorage})
			ctx = viewer.NewContext(ctx, viewer.Viewer{User: admin})

			dsAppConfig := &fleet.AppConfig{
				OrgInfo:        fleet.OrgInfo{OrgName: "Test"},
				ServerSettings: fleet.ServerSettings{ServerURL: "https://example.org"},
				MDM:            tt.oldMDM,
			}

			ds.AppConfigFunc = func(ctx context.Context) (*fleet.AppConfig, error) {
				return dsAppConfig, nil
			}

			ds.SaveAppConfigFunc = func(ctx context.Context, conf *fleet.AppConfig) error {
				*dsAppConfig = *conf
				return nil
			}
			ds.TeamByNameFunc = func(ctx context.Context, name string) (*fleet.Team, error) {
				if tt.findTeam {
					return &fleet.Team{}, nil
				}
				return nil, sql.ErrNoRows
			}
			ds.NewMDMAppleEnrollmentProfileFunc = func(ctx context.Context, enrollmentPayload fleet.MDMAppleEnrollmentProfilePayload) (*fleet.MDMAppleEnrollmentProfile, error) {
				return &fleet.MDMAppleEnrollmentProfile{}, nil
			}
			ds.GetMDMAppleEnrollmentProfileByTypeFunc = func(ctx context.Context, typ fleet.MDMAppleEnrollmentType) (*fleet.MDMAppleEnrollmentProfile, error) {
				raw := json.RawMessage("{}")
				return &fleet.MDMAppleEnrollmentProfile{DEPProfile: &raw}, nil
			}
			ds.NewJobFunc = func(ctx context.Context, job *fleet.Job) (*fleet.Job, error) {
				return job, nil
			}
			ds.ListABMTokensFunc = func(ctx context.Context) ([]*fleet.ABMToken, error) {
				return []*fleet.ABMToken{{ID: 1}}, nil
			}
			ds.SaveABMTokenFunc = func(ctx context.Context, token *fleet.ABMToken) error {
				return nil
			}
			depStorage.RetrieveConfigFunc = func(p0 context.Context, p1 string) (*nanodep_client.Config, error) {
				return &nanodep_client.Config{BaseURL: depSrv.URL}, nil
			}
			depStorage.RetrieveAuthTokensFunc = func(ctx context.Context, name string) (*nanodep_client.OAuth1Tokens, error) {
				return &nanodep_client.OAuth1Tokens{}, nil
			}
			depStorage.StoreAssignerProfileFunc = func(ctx context.Context, name string, profileUUID string) error {
				return nil
			}
			ds.SaveABMTokenFunc = func(ctx context.Context, tok *fleet.ABMToken) error {
				return nil
			}
			ds.ListVPPTokensFunc = func(ctx context.Context) ([]*fleet.VPPTokenDB, error) {
				return []*fleet.VPPTokenDB{}, nil
			}
			ds.ListABMTokensFunc = func(ctx context.Context) ([]*fleet.ABMToken, error) {
				return []*fleet.ABMToken{{OrganizationName: t.Name()}}, nil
			}

			ac, err := svc.AppConfigObfuscated(ctx)
			require.NoError(t, err)
			require.Equal(t, tt.oldMDM, ac.MDM)

			raw, err := json.Marshal(tt.newMDM)
			require.NoError(t, err)
			raw = []byte(`{"mdm":` + string(raw) + `}`)
			modified, err := svc.ModifyAppConfig(ctx, raw, fleet.ApplySpecOptions{})
			if tt.expectedError != "" {
				require.Error(t, err)
				require.ErrorContains(t, err, tt.expectedError)
				return
			}
			require.NoError(t, err)
			require.Equal(t, tt.expectedMDM, modified.MDM)
			ac, err = svc.AppConfigObfuscated(ctx)
			require.NoError(t, err)
			require.Equal(t, tt.expectedMDM, ac.MDM)
		})
	}
}

func TestDiskEncryptionSetting(t *testing.T) {
	ds := new(mock.Store)

	admin := &fleet.User{GlobalRole: ptr.String(fleet.RoleAdmin)}
	t.Run("enableDiskEncryptionWithNoPrivateKey", func(t *testing.T) {
		testConfig = config.TestConfig()
		testConfig.Server.PrivateKey = ""
		svc, ctx := newTestServiceWithConfig(t, ds, testConfig, nil, nil, &TestServerOpts{License: &fleet.LicenseInfo{Tier: fleet.TierPremium}})
		ctx = viewer.NewContext(ctx, viewer.Viewer{User: admin})

		dsAppConfig := &fleet.AppConfig{
			OrgInfo:        fleet.OrgInfo{OrgName: "Test"},
			ServerSettings: fleet.ServerSettings{ServerURL: "https://example.org"},
			MDM:            fleet.MDM{},
		}

		ds.AppConfigFunc = func(ctx context.Context) (*fleet.AppConfig, error) {
			return dsAppConfig, nil
		}

		ds.SaveAppConfigFunc = func(ctx context.Context, conf *fleet.AppConfig) error {
			*dsAppConfig = *conf
			return nil
		}
		ds.TeamByNameFunc = func(ctx context.Context, name string) (*fleet.Team, error) {
			return nil, sql.ErrNoRows
		}
		ds.NewMDMAppleEnrollmentProfileFunc = func(ctx context.Context, enrollmentPayload fleet.MDMAppleEnrollmentProfilePayload) (*fleet.MDMAppleEnrollmentProfile, error) {
			return &fleet.MDMAppleEnrollmentProfile{}, nil
		}
		ds.GetMDMAppleEnrollmentProfileByTypeFunc = func(ctx context.Context, typ fleet.MDMAppleEnrollmentType) (*fleet.MDMAppleEnrollmentProfile, error) {
			raw := json.RawMessage("{}")
			return &fleet.MDMAppleEnrollmentProfile{DEPProfile: &raw}, nil
		}
		ds.NewJobFunc = func(ctx context.Context, job *fleet.Job) (*fleet.Job, error) {
			return job, nil
		}

		ac, err := svc.AppConfigObfuscated(ctx)
		require.NoError(t, err)
		require.Equal(t, dsAppConfig.MDM, ac.MDM)

		raw, err := json.Marshal(fleet.MDM{
			EnableDiskEncryption: optjson.SetBool(true),
		})
		require.NoError(t, err)
		raw = []byte(`{"mdm":` + string(raw) + `}`)
		_, err = svc.ModifyAppConfig(ctx, raw, fleet.ApplySpecOptions{})
		require.Error(t, err)
		require.ErrorContains(t, err, "Missing required private key")
	})
}

func TestModifyAppConfigSMTPSSOAgentOptions(t *testing.T) {
	ds := new(mock.Store)
	svc, ctx := newTestService(t, ds, nil, nil)

	// SMTP and SSO are initially set.
	agentOptions := json.RawMessage(`
{
  "config": {
      "options": {
        "distributed_interval": 10
      }
  },
  "overrides": {
    "platforms": {
      "darwin": {
        "options": {
          "distributed_interval": 5
        }
      }
    }
  }
}`)
	dsAppConfig := &fleet.AppConfig{
		OrgInfo: fleet.OrgInfo{
			OrgName: "Test",
		},
		ServerSettings: fleet.ServerSettings{
			ServerURL: "https://example.org",
		},
		SMTPSettings: &fleet.SMTPSettings{
			SMTPEnabled:       true,
			SMTPConfigured:    true,
			SMTPSenderAddress: "foobar@example.com",
		},
		SSOSettings: &fleet.SSOSettings{
			EnableSSO: true,
			SSOProviderSettings: fleet.SSOProviderSettings{
				MetadataURL: "foobar.example.com/metadata",
			},
		},
		AgentOptions: &agentOptions,
	}

	ds.AppConfigFunc = func(ctx context.Context) (*fleet.AppConfig, error) {
		return dsAppConfig, nil
	}
	ds.SaveAppConfigFunc = func(ctx context.Context, conf *fleet.AppConfig) error {
		*dsAppConfig = *conf
		return nil
	}
	ds.NewActivityFunc = func(
		ctx context.Context, user *fleet.User, activity fleet.ActivityDetails, details []byte, createdAt time.Time,
	) error {
		return nil
	}
	ds.SaveABMTokenFunc = func(ctx context.Context, tok *fleet.ABMToken) error {
		return nil
	}
	ds.ListVPPTokensFunc = func(ctx context.Context) ([]*fleet.VPPTokenDB, error) {
		return []*fleet.VPPTokenDB{}, nil
	}
	ds.ListABMTokensFunc = func(ctx context.Context) ([]*fleet.ABMToken, error) {
		return []*fleet.ABMToken{}, nil
	}

	// Not sending smtp_settings, sso_settings or agent_settings will do nothing.
	b := []byte(`{}`)
	admin := &fleet.User{GlobalRole: ptr.String(fleet.RoleAdmin)}
	ctx = viewer.NewContext(ctx, viewer.Viewer{User: admin})
	updatedAppConfig, err := svc.ModifyAppConfig(ctx, b, fleet.ApplySpecOptions{})
	require.NoError(t, err)

	require.True(t, updatedAppConfig.SMTPSettings.SMTPEnabled)
	require.True(t, dsAppConfig.SMTPSettings.SMTPEnabled)
	require.True(t, updatedAppConfig.SSOSettings.EnableSSO)
	require.True(t, dsAppConfig.SSOSettings.EnableSSO)
	require.Equal(t, agentOptions, *updatedAppConfig.AgentOptions)
	require.Equal(t, agentOptions, *dsAppConfig.AgentOptions)

	// Not sending sso_settings or agent settings will not change them, and
	// sending SMTP settings will change them.
	b = []byte(`{"smtp_settings": {"enable_smtp": false}}`)
	updatedAppConfig, err = svc.ModifyAppConfig(ctx, b, fleet.ApplySpecOptions{})
	require.NoError(t, err)

	require.False(t, updatedAppConfig.SMTPSettings.SMTPEnabled)
	require.False(t, dsAppConfig.SMTPSettings.SMTPEnabled)
	require.True(t, updatedAppConfig.SSOSettings.EnableSSO)
	require.True(t, dsAppConfig.SSOSettings.EnableSSO)
	require.Equal(t, agentOptions, *updatedAppConfig.AgentOptions)
	require.Equal(t, agentOptions, *dsAppConfig.AgentOptions)

	// Not sending smtp_settings or agent settings will not change them, and
	// sending SSO settings will change them.
	b = []byte(`{"sso_settings": {"enable_sso": false}}`)
	updatedAppConfig, err = svc.ModifyAppConfig(ctx, b, fleet.ApplySpecOptions{})
	require.NoError(t, err)

	require.False(t, updatedAppConfig.SMTPSettings.SMTPEnabled)
	require.False(t, dsAppConfig.SMTPSettings.SMTPEnabled)
	require.False(t, updatedAppConfig.SSOSettings.EnableSSO)
	require.False(t, dsAppConfig.SSOSettings.EnableSSO)
	require.Equal(t, agentOptions, *updatedAppConfig.AgentOptions)
	require.Equal(t, agentOptions, *dsAppConfig.AgentOptions)

	// Not sending smtp_settings or sso_settings will not change them, and
	// sending agent options will change them.
	newAgentOptions := json.RawMessage(`{
  "config": {
      "options": {
        "distributed_interval": 100
      }
  },
  "overrides": {
    "platforms": {
      "darwin": {
        "options": {
          "distributed_interval": 2
        }
      }
    }
  }
}`)
	b = []byte(`{"agent_options": ` + string(newAgentOptions) + `}`)
	updatedAppConfig, err = svc.ModifyAppConfig(ctx, b, fleet.ApplySpecOptions{})
	require.NoError(t, err)

	require.False(t, updatedAppConfig.SMTPSettings.SMTPEnabled)
	require.False(t, dsAppConfig.SMTPSettings.SMTPEnabled)
	require.False(t, updatedAppConfig.SSOSettings.EnableSSO)
	require.False(t, dsAppConfig.SSOSettings.EnableSSO)
	require.Equal(t, newAgentOptions, *dsAppConfig.AgentOptions)
	require.Equal(t, newAgentOptions, *dsAppConfig.AgentOptions)
}

// TestModifyEnableAnalytics tests that a premium customer cannot set ServerSettings.EnableAnalytics to be false.
// Free customers should be able to set the value to false, however.
func TestModifyEnableAnalytics(t *testing.T) {
	ds := new(mock.Store)

	admin := &fleet.User{GlobalRole: ptr.String(fleet.RoleAdmin)}

	testCases := []struct {
		name                  string
		expectedEnabled       bool
		newEnabled            bool
		initialEnabled        bool
		licenseTier           string
		allowDisableTelemetry bool
		initialURL            string
		newURL                string
		expectedURL           string
		shouldFailModify      bool
	}{
		{
			name:            "fleet free",
			expectedEnabled: false,
			initialEnabled:  true,
			newEnabled:      false,
			licenseTier:     fleet.TierFree,
		},
		{
			name:            "fleet premium",
			expectedEnabled: true,
			initialEnabled:  true,
			newEnabled:      false,
			licenseTier:     fleet.TierPremium,
		},
		{
			name:                  "fleet premium with allow disable telemetry",
			expectedEnabled:       false,
			initialEnabled:        true,
			newEnabled:            false,
			licenseTier:           fleet.TierPremium,
			allowDisableTelemetry: true,
		},
	}

	for _, tt := range testCases {
		t.Run(tt.name, func(t *testing.T) {
			svc, ctx := newTestService(t, ds, nil, nil, &TestServerOpts{License: &fleet.LicenseInfo{Tier: tt.licenseTier, AllowDisableTelemetry: tt.allowDisableTelemetry}})
			ctx = viewer.NewContext(ctx, viewer.Viewer{User: admin})

			dsAppConfig := &fleet.AppConfig{
				OrgInfo: fleet.OrgInfo{
					OrgName: "Test",
				},
				ServerSettings: fleet.ServerSettings{
					EnableAnalytics: true,
					ServerURL:       "https://localhost:8080",
				},
			}

			ds.AppConfigFunc = func(ctx context.Context) (*fleet.AppConfig, error) {
				return dsAppConfig, nil
			}

			ds.SaveAppConfigFunc = func(ctx context.Context, conf *fleet.AppConfig) error {
				*dsAppConfig = *conf
				return nil
			}

			ds.SaveABMTokenFunc = func(ctx context.Context, tok *fleet.ABMToken) error {
				return nil
			}

			ds.ListVPPTokensFunc = func(ctx context.Context) ([]*fleet.VPPTokenDB, error) {
				return []*fleet.VPPTokenDB{}, nil
			}

			ds.ListABMTokensFunc = func(ctx context.Context) ([]*fleet.ABMToken, error) {
				return []*fleet.ABMToken{}, nil
			}

			ac, err := svc.AppConfigObfuscated(ctx)
			require.NoError(t, err)
			require.Equal(t, tt.initialEnabled, ac.ServerSettings.EnableAnalytics)

			raw, err := json.Marshal(fleet.ServerSettings{EnableAnalytics: tt.newEnabled, ServerURL: "https://localhost:8080"})
			require.NoError(t, err)
			raw = []byte(`{"server_settings":` + string(raw) + `}`)
			modified, err := svc.ModifyAppConfig(ctx, raw, fleet.ApplySpecOptions{})
			require.NoError(t, err)

			if modified != nil {
				require.Equal(t, tt.expectedEnabled, modified.ServerSettings.EnableAnalytics)
				ac, err = svc.AppConfigObfuscated(ctx)
				require.NoError(t, err)
				require.Equal(t, tt.expectedEnabled, ac.ServerSettings.EnableAnalytics)
			}
		})
	}
}

func TestModifyAppConfigForNDESSCEPProxy(t *testing.T) {
	t.Parallel()
	ds := new(mock.Store)
	svc, ctx := newTestService(t, ds, nil, nil, &TestServerOpts{License: &fleet.LicenseInfo{Tier: fleet.TierFree}})
	scepURL := "https://example.com/mscep/mscep.dll"
	adminURL := "https://example.com/mscep_admin/"
	username := "user"
	password := "password"

	appConfig := &fleet.AppConfig{
		OrgInfo: fleet.OrgInfo{
			OrgName: "Test",
		},
		ServerSettings: fleet.ServerSettings{
			ServerURL: "https://localhost:8080",
		},
	}
	ds.AppConfigFunc = func(ctx context.Context) (*fleet.AppConfig, error) {
		if appConfig.Integrations.NDESSCEPProxy.Valid {
			appConfig.Integrations.NDESSCEPProxy.Value.Password = fleet.MaskedPassword
		}
		return appConfig, nil
	}
	ds.SaveAppConfigFunc = func(ctx context.Context, conf *fleet.AppConfig) error {
		appConfig = conf
		return nil
	}
	ds.ListABMTokensFunc = func(ctx context.Context) ([]*fleet.ABMToken, error) {
		return []*fleet.ABMToken{{ID: 1}}, nil
	}
	ds.SaveABMTokenFunc = func(ctx context.Context, token *fleet.ABMToken) error {
		return nil
	}
	ds.ListVPPTokensFunc = func(ctx context.Context) ([]*fleet.VPPTokenDB, error) {
		return []*fleet.VPPTokenDB{}, nil
	}

	jsonPayloadBase := `
{
	"integrations": {
		"ndes_scep_proxy": {
			"url": "%s",
			"admin_url": "%s",
			"username": "%s",
			"password": "%s"
		}
	}
}
`
	jsonPayload := fmt.Sprintf(jsonPayloadBase, scepURL, adminURL, username, password)
	admin := &fleet.User{GlobalRole: ptr.String(fleet.RoleAdmin)}
	ctx = viewer.NewContext(ctx, viewer.Viewer{User: admin})

	// SCEP proxy not configured for free users
	_, err := svc.ModifyAppConfig(ctx, []byte(jsonPayload), fleet.ApplySpecOptions{})
	assert.ErrorContains(t, err, ErrMissingLicense.Error())
	assert.ErrorContains(t, err, "integrations.ndes_scep_proxy")

	fleetConfig := config.TestConfig()
	scepConfig := &scep_mock.SCEPConfigService{}
	scepConfig.ValidateSCEPURLFunc = func(_ context.Context, _ string) error { return nil }
<<<<<<< HEAD
	scepConfig.ValidateNDESSCEPAdminURLFunc = func(_ context.Context, _ fleet.NDESSCEPProxyCertAuthority) error { return nil }
=======
	scepConfig.ValidateNDESSCEPAdminURLFunc = func(_ context.Context, _ fleet.NDESSCEPProxyCA) error { return nil }
>>>>>>> 8601fcd7
	svc, ctx = newTestServiceWithConfig(t, ds, fleetConfig, nil, nil, &TestServerOpts{
		License:           &fleet.LicenseInfo{Tier: fleet.TierPremium},
		SCEPConfigService: scepConfig,
	})
	ctx = viewer.NewContext(ctx, viewer.Viewer{User: admin})
	ds.NewActivityFunc = func(ctx context.Context, user *fleet.User, activity fleet.ActivityDetails, details []byte,
		createdAt time.Time,
	) error {
		assert.IsType(t, fleet.ActivityAddedNDESSCEPProxy{}, activity)
		return nil
	}
	ac, err := svc.ModifyAppConfig(ctx, []byte(jsonPayload), fleet.ApplySpecOptions{})
	require.NoError(t, err)
	checkSCEPProxy := func() {
		require.NotNil(t, ac.Integrations.NDESSCEPProxy)
		assert.Equal(t, scepURL, ac.Integrations.NDESSCEPProxy.Value.URL)
		assert.Equal(t, adminURL, ac.Integrations.NDESSCEPProxy.Value.AdminURL)
		assert.Equal(t, username, ac.Integrations.NDESSCEPProxy.Value.Username)
		assert.Equal(t, fleet.MaskedPassword, ac.Integrations.NDESSCEPProxy.Value.Password)
	}
	checkSCEPProxy()
	assert.True(t, scepConfig.ValidateSCEPURLFuncInvoked)
	assert.True(t, scepConfig.ValidateNDESSCEPAdminURLFuncInvoked)
	assert.True(t, ds.SaveAppConfigFuncInvoked)
	ds.SaveAppConfigFuncInvoked = false
	assert.True(t, ds.NewActivityFuncInvoked)
	ds.NewActivityFuncInvoked = false

	// Validation not done if there is no change
	appConfig = ac
	scepConfig.ValidateSCEPURLFuncInvoked = false
	scepConfig.ValidateNDESSCEPAdminURLFuncInvoked = false
	jsonPayload = fmt.Sprintf(jsonPayloadBase, " "+scepURL, adminURL+" ", " "+username+" ", fleet.MaskedPassword)
	ac, err = svc.ModifyAppConfig(ctx, []byte(jsonPayload), fleet.ApplySpecOptions{})
	require.NoError(t, err, jsonPayload)
	checkSCEPProxy()
	assert.False(t, scepConfig.ValidateSCEPURLFuncInvoked)
	assert.False(t, scepConfig.ValidateNDESSCEPAdminURLFuncInvoked)
	assert.False(t, ds.NewActivityFuncInvoked)
	ds.NewActivityFuncInvoked = false

	// Validation not done if there is no change, part 2
	scepConfig.ValidateSCEPURLFuncInvoked = false
	scepConfig.ValidateNDESSCEPAdminURLFuncInvoked = false
	ac, err = svc.ModifyAppConfig(ctx, []byte(`{"integrations":{}}`), fleet.ApplySpecOptions{})
	require.NoError(t, err)
	checkSCEPProxy()
	assert.False(t, scepConfig.ValidateSCEPURLFuncInvoked)
	assert.False(t, scepConfig.ValidateNDESSCEPAdminURLFuncInvoked)
	assert.False(t, ds.NewActivityFuncInvoked)
	ds.NewActivityFuncInvoked = false

	// Validation done for SCEP URL. Password is blank, which is not considered a change.
	scepURL = "https://new.com/mscep/mscep.dll"
	jsonPayload = fmt.Sprintf(jsonPayloadBase, scepURL, adminURL, username, "")
	ds.NewActivityFunc = func(ctx context.Context, user *fleet.User, activity fleet.ActivityDetails, details []byte,
		createdAt time.Time,
	) error {
		assert.IsType(t, fleet.ActivityEditedNDESSCEPProxy{}, activity)
		return nil
	}
	ac, err = svc.ModifyAppConfig(ctx, []byte(jsonPayload), fleet.ApplySpecOptions{})
	require.NoError(t, err)
	checkSCEPProxy()
	assert.True(t, scepConfig.ValidateSCEPURLFuncInvoked)
	assert.False(t, scepConfig.ValidateNDESSCEPAdminURLFuncInvoked)
	appConfig = ac
	scepConfig.ValidateSCEPURLFuncInvoked = false
	scepConfig.ValidateNDESSCEPAdminURLFuncInvoked = false
	assert.True(t, ds.NewActivityFuncInvoked)
	ds.NewActivityFuncInvoked = false

	// Validation done for SCEP admin URL
	adminURL = "https://new.com/mscep_admin/"
	jsonPayload = fmt.Sprintf(jsonPayloadBase, scepURL, adminURL, username, fleet.MaskedPassword)
	ac, err = svc.ModifyAppConfig(ctx, []byte(jsonPayload), fleet.ApplySpecOptions{})
	require.NoError(t, err)
	checkSCEPProxy()
	assert.False(t, scepConfig.ValidateSCEPURLFuncInvoked)
	assert.True(t, scepConfig.ValidateNDESSCEPAdminURLFuncInvoked)
	assert.True(t, ds.NewActivityFuncInvoked)
	ds.NewActivityFuncInvoked = false

	// Validation fails
	scepConfig.ValidateSCEPURLFuncInvoked = false
	scepConfig.ValidateNDESSCEPAdminURLFuncInvoked = false
	scepConfig.ValidateSCEPURLFunc = func(_ context.Context, _ string) error {
		return errors.New("**invalid** 1")
	}
<<<<<<< HEAD
	scepConfig.ValidateNDESSCEPAdminURLFunc = func(_ context.Context, _ fleet.NDESSCEPProxyCertAuthority) error {
=======
	scepConfig.ValidateNDESSCEPAdminURLFunc = func(_ context.Context, _ fleet.NDESSCEPProxyCA) error {
>>>>>>> 8601fcd7
		return errors.New("**invalid** 2")
	}
	scepURL = "https://new2.com/mscep/mscep.dll"
	jsonPayload = fmt.Sprintf(jsonPayloadBase, scepURL, adminURL, username, password)
	ac, err = svc.ModifyAppConfig(ctx, []byte(jsonPayload), fleet.ApplySpecOptions{})
	assert.ErrorContains(t, err, "**invalid**")
	assert.True(t, scepConfig.ValidateSCEPURLFuncInvoked)
	assert.True(t, scepConfig.ValidateNDESSCEPAdminURLFuncInvoked)
	assert.False(t, ds.NewActivityFuncInvoked)
	ds.NewActivityFuncInvoked = false

	// Reset validation
	scepConfig.ValidateSCEPURLFuncInvoked = false
	scepConfig.ValidateNDESSCEPAdminURLFuncInvoked = false
	scepConfig.ValidateSCEPURLFunc = func(_ context.Context, _ string) error { return nil }
<<<<<<< HEAD
	scepConfig.ValidateNDESSCEPAdminURLFunc = func(_ context.Context, _ fleet.NDESSCEPProxyCertAuthority) error { return nil }
=======
	scepConfig.ValidateNDESSCEPAdminURLFunc = func(_ context.Context, _ fleet.NDESSCEPProxyCA) error { return nil }
>>>>>>> 8601fcd7

	// Config cleared with explicit null
	payload := `
{
	"integrations": {
		"ndes_scep_proxy": null
	}
}
`
	// First, dry run.
	appConfig.Integrations.NDESSCEPProxy.Valid = true
	ac, err = svc.ModifyAppConfig(ctx, []byte(payload), fleet.ApplySpecOptions{DryRun: true})
	require.NoError(t, err)
	assert.False(t, ac.Integrations.NDESSCEPProxy.Valid)
	// Also check what was saved.
	assert.False(t, appConfig.Integrations.NDESSCEPProxy.Valid)
	assert.False(t, scepConfig.ValidateSCEPURLFuncInvoked)
	assert.False(t, scepConfig.ValidateNDESSCEPAdminURLFuncInvoked)
	assert.False(t, ds.HardDeleteMDMConfigAssetFuncInvoked, "DB write should not happen in dry run")
	assert.False(t, ds.NewActivityFuncInvoked)
	ds.NewActivityFuncInvoked = false

	// Second, real run.
	appConfig.Integrations.NDESSCEPProxy.Valid = true
	ds.NewActivityFunc = func(ctx context.Context, user *fleet.User, activity fleet.ActivityDetails, details []byte,
		createdAt time.Time,
	) error {
		assert.IsType(t, fleet.ActivityDeletedNDESSCEPProxy{}, activity)
		return nil
	}
	ds.HardDeleteMDMConfigAssetFunc = func(ctx context.Context, assetName fleet.MDMAssetName) error {
		return nil
	}
	ac, err = svc.ModifyAppConfig(ctx, []byte(payload), fleet.ApplySpecOptions{})
	require.NoError(t, err)
	assert.False(t, ac.Integrations.NDESSCEPProxy.Valid)
	// Also check what was saved.
	assert.False(t, appConfig.Integrations.NDESSCEPProxy.Valid)
	assert.False(t, scepConfig.ValidateSCEPURLFuncInvoked)
	assert.False(t, scepConfig.ValidateNDESSCEPAdminURLFuncInvoked)
	assert.True(t, ds.HardDeleteMDMConfigAssetFuncInvoked)
	ds.HardDeleteMDMConfigAssetFuncInvoked = false
	assert.True(t, ds.NewActivityFuncInvoked)
	ds.NewActivityFuncInvoked = false

	// Deleting again should be a no-op
	appConfig.Integrations.NDESSCEPProxy.Valid = false
	ac, err = svc.ModifyAppConfig(ctx, []byte(payload), fleet.ApplySpecOptions{})
	require.NoError(t, err)
	assert.False(t, ac.Integrations.NDESSCEPProxy.Valid)
	assert.False(t, appConfig.Integrations.NDESSCEPProxy.Valid)
	assert.False(t, scepConfig.ValidateSCEPURLFuncInvoked)
	assert.False(t, scepConfig.ValidateNDESSCEPAdminURLFuncInvoked)
	assert.False(t, ds.HardDeleteMDMConfigAssetFuncInvoked)
	ds.HardDeleteMDMConfigAssetFuncInvoked = false
	assert.False(t, ds.NewActivityFuncInvoked)
	ds.NewActivityFuncInvoked = false

	// Cannot configure NDES without private key
	fleetConfig.Server.PrivateKey = ""
	svc, ctx = newTestServiceWithConfig(t, ds, fleetConfig, nil, nil, &TestServerOpts{License: &fleet.LicenseInfo{Tier: fleet.TierPremium}})
	ctx = viewer.NewContext(ctx, viewer.Viewer{User: admin})
	_, err = svc.ModifyAppConfig(ctx, []byte(jsonPayload), fleet.ApplySpecOptions{})
	assert.ErrorContains(t, err, "private key")
}

func TestAppConfigCAs(t *testing.T) {
	t.Parallel()

	pathRegex := regexp.MustCompile(`^/mpki/api/v2/profile/([a-zA-Z0-9_-]+)$`)
	mockDigiCertServer := httptest.NewServer(http.HandlerFunc(func(w http.ResponseWriter, r *http.Request) {
		if r.Method != http.MethodGet {
			w.WriteHeader(http.StatusMethodNotAllowed)
			return
		}

		matches := pathRegex.FindStringSubmatch(r.URL.Path)
		if len(matches) != 2 {
			w.WriteHeader(http.StatusBadRequest)
			return
		}
		profileID := matches[1]

		resp := map[string]string{
			"id":     profileID,
			"name":   "Test CA",
			"status": "Active",
		}
		w.Header().Set("Content-Type", "application/json")
		err := json.NewEncoder(w).Encode(resp)
		require.NoError(t, err)
	}))
	defer mockDigiCertServer.Close()

	setUpDigiCert := func() configCASuite {
		mt := configCASuite{
			ctx:          license.NewContext(context.Background(), &fleet.LicenseInfo{Tier: fleet.TierPremium}),
			invalid:      &fleet.InvalidArgumentError{},
			newAppConfig: getAppConfigWithDigiCertIntegration(mockDigiCertServer.URL, "WIFI"),
			oldAppConfig: &fleet.AppConfig{},
			appConfig:    &fleet.AppConfig{},
			svc:          &Service{logger: log.NewLogfmtLogger(os.Stdout)},
		}
		mt.svc.config.Server.PrivateKey = "exists"
		mt.svc.digiCertService = digicert.NewService()
		addMockDatastoreForCA(t, mt)
		return mt
	}
	setUpCustomSCEP := func() configCASuite {
		mt := configCASuite{
			ctx:          license.NewContext(context.Background(), &fleet.LicenseInfo{Tier: fleet.TierPremium}),
			invalid:      &fleet.InvalidArgumentError{},
			newAppConfig: getAppConfigWithSCEPIntegration("https://example.com", "SCEP_WIFI"),
			oldAppConfig: &fleet.AppConfig{},
			appConfig:    &fleet.AppConfig{},
			svc:          &Service{logger: log.NewLogfmtLogger(os.Stdout)},
		}
		mt.svc.config.Server.PrivateKey = "exists"
		scepConfig := &scep_mock.SCEPConfigService{}
		scepConfig.ValidateSCEPURLFunc = func(_ context.Context, _ string) error { return nil }
		mt.svc.scepConfigService = scepConfig
		addMockDatastoreForCA(t, mt)
		return mt
	}

	t.Run("free license", func(t *testing.T) {
		mt := setUpDigiCert()
		mt.ctx = license.NewContext(context.Background(), &fleet.LicenseInfo{Tier: fleet.TierFree})
		mt.newAppConfig = &fleet.AppConfig{}
		status, err := mt.svc.processAppConfigCAs(mt.ctx, mt.newAppConfig, mt.oldAppConfig, mt.appConfig, mt.invalid)
		require.NoError(t, err)
		assert.Empty(t, mt.invalid.Errors)
		assert.Empty(t, status.ndes)
		assert.Empty(t, status.digicert)
		assert.Empty(t, status.customSCEPProxy)

		mt.invalid = &fleet.InvalidArgumentError{}
		mt.newAppConfig = &fleet.AppConfig{}
		mt.newAppConfig.Integrations.DigiCert.Set = true
		mt.newAppConfig.Integrations.DigiCert.Valid = true
		status, err = mt.svc.processAppConfigCAs(mt.ctx, mt.newAppConfig, mt.oldAppConfig, mt.appConfig, mt.invalid)
		require.NoError(t, err)
		checkExpectedCAValidationError(t, mt.invalid, status, "digicert", ErrMissingLicense.Error())

		mt.invalid = &fleet.InvalidArgumentError{}
		mt.newAppConfig = &fleet.AppConfig{}
		mt.newAppConfig.Integrations.CustomSCEPProxy.Set = true
		mt.newAppConfig.Integrations.CustomSCEPProxy.Valid = true
		status, err = mt.svc.processAppConfigCAs(mt.ctx, mt.newAppConfig, mt.oldAppConfig, mt.appConfig, mt.invalid)
		require.NoError(t, err)
		checkExpectedCAValidationError(t, mt.invalid, status, "custom_scep_proxy", ErrMissingLicense.Error())
	})

	t.Run("digicert keep old value", func(t *testing.T) {
		mt := setUpDigiCert()
		mt.ctx = license.NewContext(context.Background(), &fleet.LicenseInfo{Tier: fleet.TierPremium})
		mt.oldAppConfig = mt.newAppConfig
		mt.appConfig = mt.oldAppConfig.Copy()
		mt.newAppConfig = &fleet.AppConfig{}
		status, err := mt.svc.processAppConfigCAs(mt.ctx, mt.newAppConfig, mt.oldAppConfig, mt.appConfig, mt.invalid)
		require.NoError(t, err)
		assert.Empty(t, mt.invalid.Errors)
		assert.Empty(t, status.ndes)
		assert.Empty(t, status.digicert)
		assert.Empty(t, status.customSCEPProxy)
		assert.Len(t, mt.appConfig.Integrations.DigiCert.Value, 1)
	})

	t.Run("custom_scep keep old value", func(t *testing.T) {
		mt := setUpCustomSCEP()
		mt.ctx = license.NewContext(context.Background(), &fleet.LicenseInfo{Tier: fleet.TierPremium})
		mt.oldAppConfig = mt.newAppConfig
		mt.appConfig = mt.oldAppConfig.Copy()
		mt.newAppConfig = &fleet.AppConfig{}
		status, err := mt.svc.processAppConfigCAs(mt.ctx, mt.newAppConfig, mt.oldAppConfig, mt.appConfig, mt.invalid)
		require.NoError(t, err)
		assert.Empty(t, mt.invalid.Errors)
		assert.Empty(t, status.ndes)
		assert.Empty(t, status.digicert)
		assert.Empty(t, status.customSCEPProxy)
		assert.Len(t, mt.appConfig.Integrations.CustomSCEPProxy.Value, 1)
	})

	t.Run("missing server private key", func(t *testing.T) {
		mt := setUpDigiCert()
		mt.svc.config.Server.PrivateKey = ""
		status, err := mt.svc.processAppConfigCAs(mt.ctx, mt.newAppConfig, mt.oldAppConfig, mt.appConfig, mt.invalid)
		require.NoError(t, err)
		checkExpectedCAValidationError(t, mt.invalid, status, "integrations.digicert", "private key")

		mt = setUpCustomSCEP()
		mt.svc.config.Server.PrivateKey = ""
		status, err = mt.svc.processAppConfigCAs(mt.ctx, mt.newAppConfig, mt.oldAppConfig, mt.appConfig, mt.invalid)
		require.NoError(t, err)
		checkExpectedCAValidationError(t, mt.invalid, status, "integrations.custom_scep_proxy", "private key")
	})

	t.Run("invalid integration name", func(t *testing.T) {
		testCases := []struct {
			testName      string
			name          string
			errorContains []string
		}{
			{
				testName:      "empty",
				name:          "",
				errorContains: []string{"CA name cannot be empty"},
			},
			{
				testName:      "NDES",
				name:          "NDES",
				errorContains: []string{"CA name cannot be NDES"},
			},
			{
				testName:      "too long",
				name:          strings.Repeat("a", 256),
				errorContains: []string{"CA name cannot be longer than"},
			},
			{
				testName:      "invalid characters",
				name:          "a/b",
				errorContains: []string{"Only letters, numbers and underscores allowed"},
			},
		}

		for _, tc := range testCases {
			t.Run(tc.testName, func(t *testing.T) {
				baseErrorContains := tc.errorContains
				mt := setUpDigiCert()
				mt.newAppConfig = getAppConfigWithDigiCertIntegration(mockDigiCertServer.URL, tc.name)
				status, err := mt.svc.processAppConfigCAs(mt.ctx, mt.newAppConfig, mt.oldAppConfig, mt.appConfig, mt.invalid)
				require.NoError(t, err)
				errorContains := baseErrorContains
				errorContains = append(errorContains, "integrations.digicert.name")
				checkExpectedCAValidationError(t, mt.invalid, status, errorContains...)

				mt = setUpCustomSCEP()
				mt.newAppConfig = getAppConfigWithSCEPIntegration("https://example.com", tc.name)
				status, err = mt.svc.processAppConfigCAs(mt.ctx, mt.newAppConfig, mt.oldAppConfig, mt.appConfig, mt.invalid)
				require.NoError(t, err)
				errorContains = baseErrorContains
				errorContains = append(errorContains, "integrations.custom_scep_proxy.name")
				checkExpectedCAValidationError(t, mt.invalid, status, errorContains...)
			})
		}
	})

	t.Run("invalid digicert URL", func(t *testing.T) {
		mt := setUpDigiCert()
		mt.newAppConfig.Integrations.DigiCert.Value[0].URL = ""
		status, err := mt.svc.processAppConfigCAs(mt.ctx, mt.newAppConfig, mt.oldAppConfig, mt.appConfig, mt.invalid)
		require.NoError(t, err)
		checkExpectedCAValidationError(t, mt.invalid, status, "integrations.digicert.url",
			"empty url")

		mt = setUpDigiCert()
		mt.newAppConfig.Integrations.DigiCert.Value[0].URL = "nonhttp://bad.com"
		status, err = mt.svc.processAppConfigCAs(mt.ctx, mt.newAppConfig, mt.oldAppConfig, mt.appConfig, mt.invalid)
		require.NoError(t, err)
		checkExpectedCAValidationError(t, mt.invalid, status, "integrations.digicert.url",
			"URL must be https or http")
	})

	t.Run("invalid custom_scep URL", func(t *testing.T) {
		mt := setUpCustomSCEP()
		mt.newAppConfig.Integrations.CustomSCEPProxy.Value[0].URL = ""
		status, err := mt.svc.processAppConfigCAs(mt.ctx, mt.newAppConfig, mt.oldAppConfig, mt.appConfig, mt.invalid)
		require.NoError(t, err)
		checkExpectedCAValidationError(t, mt.invalid, status, "integrations.custom_scep_proxy.url",
			"empty url")

		mt = setUpCustomSCEP()
		mt.newAppConfig.Integrations.CustomSCEPProxy.Value[0].URL = "nonhttp://bad.com"
		status, err = mt.svc.processAppConfigCAs(mt.ctx, mt.newAppConfig, mt.oldAppConfig, mt.appConfig, mt.invalid)
		require.NoError(t, err)
		checkExpectedCAValidationError(t, mt.invalid, status, "integrations.custom_scep_proxy.url",
			"URL must be https or http")
	})

	t.Run("duplicate digicert integration name", func(t *testing.T) {
		mt := setUpDigiCert()
		mt.newAppConfig.Integrations.DigiCert.Value = append(mt.newAppConfig.Integrations.DigiCert.Value,
			mt.newAppConfig.Integrations.DigiCert.Value[0])
		status, err := mt.svc.processAppConfigCAs(mt.ctx, mt.newAppConfig, mt.oldAppConfig, mt.appConfig, mt.invalid)
		require.NoError(t, err)
		checkExpectedCAValidationError(t, mt.invalid, status, "integrations.digicert.name",
			"name is already used by another certificate authority")
	})

	t.Run("duplicate custom_scep integration name", func(t *testing.T) {
		mt := setUpCustomSCEP()
		mt.newAppConfig.Integrations.CustomSCEPProxy.Value = append(mt.newAppConfig.Integrations.CustomSCEPProxy.Value,
			mt.newAppConfig.Integrations.CustomSCEPProxy.Value[0])
		status, err := mt.svc.processAppConfigCAs(mt.ctx, mt.newAppConfig, mt.oldAppConfig, mt.appConfig, mt.invalid)
		require.NoError(t, err)
		checkExpectedCAValidationError(t, mt.invalid, status, "integrations.custom_scep_proxy.name",
			"name is already used by another certificate authority")
	})

	t.Run("same digicert and custom_scep integration name", func(t *testing.T) {
		mtSCEP := setUpCustomSCEP()
		mt := setUpDigiCert()
		mt.newAppConfig.Integrations.CustomSCEPProxy = mtSCEP.newAppConfig.Integrations.CustomSCEPProxy
		mt.newAppConfig.Integrations.CustomSCEPProxy.Value[0].Name = mt.newAppConfig.Integrations.DigiCert.Value[0].Name
		status, err := mt.svc.processAppConfigCAs(mt.ctx, mt.newAppConfig, mt.oldAppConfig, mt.appConfig, mt.invalid)
		require.NoError(t, err)
		checkExpectedCAValidationError(t, mt.invalid, status, "integrations.custom_scep_proxy.name",
			"name is already used by another certificate authority")
	})

	t.Run("digicert more than 1 user principal name", func(t *testing.T) {
		mt := setUpDigiCert()
		mt.newAppConfig.Integrations.DigiCert.Value[0].CertificateUserPrincipalNames = append(mt.newAppConfig.Integrations.DigiCert.Value[0].CertificateUserPrincipalNames,
			"another")
		status, err := mt.svc.processAppConfigCAs(mt.ctx, mt.newAppConfig, mt.oldAppConfig, mt.appConfig, mt.invalid)
		require.NoError(t, err)
		checkExpectedCAValidationError(t, mt.invalid, status, "integrations.digicert.certificate_user_principal_names",
			"one certificate user principal name")
	})

	t.Run("digicert empty user principal name", func(t *testing.T) {
		mt := setUpDigiCert()
		mt.newAppConfig.Integrations.DigiCert.Value[0].CertificateUserPrincipalNames = []string{" "}
		status, err := mt.svc.processAppConfigCAs(mt.ctx, mt.newAppConfig, mt.oldAppConfig, mt.appConfig, mt.invalid)
		require.NoError(t, err)
		checkExpectedCAValidationError(t, mt.invalid, status, "integrations.digicert.certificate_user_principal_names",
			"user principal name cannot be empty")
	})

	t.Run("digicert Fleet vars in user principal name", func(t *testing.T) {
		mt := setUpDigiCert()
		mt.newAppConfig.Integrations.DigiCert.Value[0].CertificateUserPrincipalNames[0] = "$FLEET_VAR_" + string(fleet.FleetVarHostEndUserEmailIDP) + " ${FLEET_VAR_" + string(fleet.FleetVarHostHardwareSerial) + "}"
		_, err := mt.svc.processAppConfigCAs(mt.ctx, mt.newAppConfig, mt.oldAppConfig, mt.appConfig, mt.invalid)
		require.NoError(t, err)
		assert.Empty(t, mt.invalid.Errors)

		mt.newAppConfig.Integrations.DigiCert.Value[0].CertificateUserPrincipalNames[0] = "$FLEET_VAR_BOZO"
		status, err := mt.svc.processAppConfigCAs(mt.ctx, mt.newAppConfig, mt.oldAppConfig, mt.appConfig, mt.invalid)
		require.NoError(t, err)
		checkExpectedCAValidationError(t, mt.invalid, status, "integrations.digicert.certificate_user_principal_names",
			"FLEET_VAR_BOZO is not allowed")
	})

	t.Run("digicert Fleet vars in common name", func(t *testing.T) {
		mt := setUpDigiCert()
		mt.newAppConfig.Integrations.DigiCert.Value[0].CertificateCommonName = "${FLEET_VAR_" + string(fleet.FleetVarHostEndUserEmailIDP) + "}${FLEET_VAR_" + string(fleet.FleetVarHostHardwareSerial) + "}"
		_, err := mt.svc.processAppConfigCAs(mt.ctx, mt.newAppConfig, mt.oldAppConfig, mt.appConfig, mt.invalid)
		require.NoError(t, err)
		assert.Empty(t, mt.invalid.Errors)

		mt.newAppConfig.Integrations.DigiCert.Value[0].CertificateCommonName = "$FLEET_VAR_BOZO"
		status, err := mt.svc.processAppConfigCAs(mt.ctx, mt.newAppConfig, mt.oldAppConfig, mt.appConfig, mt.invalid)
		require.NoError(t, err)
		checkExpectedCAValidationError(t, mt.invalid, status, "integrations.digicert.certificate_common_name",
			"FLEET_VAR_BOZO is not allowed")
	})

	t.Run("digicert Fleet vars in seat id", func(t *testing.T) {
		mt := setUpDigiCert()
		mt.newAppConfig.Integrations.DigiCert.Value[0].CertificateSeatID = "$FLEET_VAR_" + string(fleet.FleetVarHostEndUserEmailIDP) + " $FLEET_VAR_" + string(fleet.FleetVarHostHardwareSerial)
		_, err := mt.svc.processAppConfigCAs(mt.ctx, mt.newAppConfig, mt.oldAppConfig, mt.appConfig, mt.invalid)
		require.NoError(t, err)
		assert.Empty(t, mt.invalid.Errors)

		mt.newAppConfig.Integrations.DigiCert.Value[0].CertificateSeatID = "$FLEET_VAR_BOZO"
		status, err := mt.svc.processAppConfigCAs(mt.ctx, mt.newAppConfig, mt.oldAppConfig, mt.appConfig, mt.invalid)
		require.NoError(t, err)
		checkExpectedCAValidationError(t, mt.invalid, status, "integrations.digicert.certificate_seat_id",
			"FLEET_VAR_BOZO is not allowed")
	})

	t.Run("digicert API token not set", func(t *testing.T) {
		mt := setUpDigiCert()
		mt.newAppConfig.Integrations.DigiCert.Value[0].APIToken = fleet.MaskedPassword
		status, err := mt.svc.processAppConfigCAs(mt.ctx, mt.newAppConfig, mt.oldAppConfig, mt.appConfig, mt.invalid)
		require.NoError(t, err)
		checkExpectedCAValidationError(t, mt.invalid, status, "integrations.digicert.api_token", "DigiCert API token must be set")
	})

	t.Run("custom_scep challenge not set", func(t *testing.T) {
		mt := setUpCustomSCEP()
		mt.newAppConfig.Integrations.CustomSCEPProxy.Value[0].Challenge = fleet.MaskedPassword
		status, err := mt.svc.processAppConfigCAs(mt.ctx, mt.newAppConfig, mt.oldAppConfig, mt.appConfig, mt.invalid)
		require.NoError(t, err)
		checkExpectedCAValidationError(t, mt.invalid, status, "integrations.custom_scep_proxy.challenge", "Custom SCEP challenge must be set")
	})

	t.Run("digicert common name not set", func(t *testing.T) {
		mt := setUpDigiCert()
		mt.newAppConfig.Integrations.DigiCert.Value[0].CertificateCommonName = "\n\t"
		status, err := mt.svc.processAppConfigCAs(mt.ctx, mt.newAppConfig, mt.oldAppConfig, mt.appConfig, mt.invalid)
		require.NoError(t, err)
		checkExpectedCAValidationError(t, mt.invalid, status, "integrations.digicert.certificate_common_name", "Common Name (CN) cannot be empty")
	})

	t.Run("digicert seat id not set", func(t *testing.T) {
		mt := setUpDigiCert()
		mt.newAppConfig.Integrations.DigiCert.Value[0].CertificateSeatID = "\t\n"
		status, err := mt.svc.processAppConfigCAs(mt.ctx, mt.newAppConfig, mt.oldAppConfig, mt.appConfig, mt.invalid)
		require.NoError(t, err)
		checkExpectedCAValidationError(t, mt.invalid, status, "integrations.digicert.certificate_seat_id", "Seat ID cannot be empty")
	})

	t.Run("digicert happy path -- add one", func(t *testing.T) {
		mt := setUpDigiCert()
		status, err := mt.svc.processAppConfigCAs(mt.ctx, mt.newAppConfig, mt.oldAppConfig, mt.appConfig, mt.invalid)
		require.NoError(t, err)
		assert.Empty(t, mt.invalid.Errors)
		assert.Empty(t, status.customSCEPProxy)
		require.Len(t, status.digicert, 1)
		assert.Equal(t, caStatusAdded, status.digicert[mt.newAppConfig.Integrations.DigiCert.Value[0].Name])
		require.Len(t, mt.appConfig.Integrations.DigiCert.Value, 1)
		assert.True(t, mt.newAppConfig.Integrations.DigiCert.Value[0].Equals(&mt.appConfig.Integrations.DigiCert.Value[0]))
	})

	t.Run("digicert happy path -- delete one", func(t *testing.T) {
		mt := setUpDigiCert()
		mt.oldAppConfig = mt.newAppConfig
		mt.appConfig = mt.oldAppConfig.Copy()
		mt.newAppConfig = &fleet.AppConfig{
			Integrations: fleet.Integrations{
<<<<<<< HEAD
				DigiCert: optjson.Slice[fleet.DigiCertCertAuthority]{
=======
				DigiCert: optjson.Slice[fleet.DigiCertCA]{
>>>>>>> 8601fcd7
					Set:   true,
					Valid: true,
				},
			},
		}
		status, err := mt.svc.processAppConfigCAs(mt.ctx, mt.newAppConfig, mt.oldAppConfig, mt.appConfig, mt.invalid)
		require.NoError(t, err)
		assert.Empty(t, mt.invalid.Errors)
		assert.Empty(t, status.customSCEPProxy)
		require.Len(t, status.digicert, 1)
		assert.Equal(t, caStatusDeleted, status.digicert[mt.oldAppConfig.Integrations.DigiCert.Value[0].Name])
		assert.False(t, mt.appConfig.Integrations.DigiCert.Valid)
	})

	t.Run("digicert API token not set on modify", func(t *testing.T) {
		mt := setUpDigiCert()
		mt.oldAppConfig.Integrations.DigiCert.Value = append(mt.oldAppConfig.Integrations.DigiCert.Value,
			mt.newAppConfig.Integrations.DigiCert.Value[0])
		mt.appConfig = mt.oldAppConfig.Copy()
		mt.newAppConfig.Integrations.DigiCert.Value[0].URL = "https://new.com"
		mt.newAppConfig.Integrations.DigiCert.Value[0].APIToken = ""
		status, err := mt.svc.processAppConfigCAs(mt.ctx, mt.newAppConfig, mt.oldAppConfig, mt.appConfig, mt.invalid)
		require.NoError(t, err)
		checkExpectedCAValidationError(t, mt.invalid, status, "integrations.digicert.api_token", "DigiCert API token must be set when modifying")
	})

	t.Run("digicert happy path -- add one, delete one, modify one", func(t *testing.T) {
		mt := setUpDigiCert()
<<<<<<< HEAD
		mt.newAppConfig.Integrations.DigiCert = optjson.Slice[fleet.DigiCertCertAuthority]{
			Set:   true,
			Valid: true,
			Value: []fleet.DigiCertCertAuthority{
=======
		mt.newAppConfig.Integrations.DigiCert = optjson.Slice[fleet.DigiCertCA]{
			Set:   true,
			Valid: true,
			Value: []fleet.DigiCertCA{
>>>>>>> 8601fcd7
				{
					Name:                          "add",
					URL:                           mockDigiCertServer.URL,
					APIToken:                      "api_token",
					ProfileID:                     "profile_id",
					CertificateCommonName:         "common_name",
					CertificateUserPrincipalNames: []string{"user_principal_name"},
					CertificateSeatID:             "seat_id",
				},
				{
					Name:                          "modify",
					URL:                           mockDigiCertServer.URL,
					APIToken:                      "api_token",
					ProfileID:                     "profile_id",
					CertificateCommonName:         "common_name",
					CertificateUserPrincipalNames: nil,
					CertificateSeatID:             "seat_id",
				},
				{
					Name:                          "same",
					URL:                           mockDigiCertServer.URL,
					APIToken:                      "api_token",
					ProfileID:                     "profile_id",
					CertificateCommonName:         "other_cn",
					CertificateUserPrincipalNames: nil,
					CertificateSeatID:             "seat_id",
				},
			},
		}
<<<<<<< HEAD
		mt.oldAppConfig.Integrations.DigiCert = optjson.Slice[fleet.DigiCertCertAuthority]{
			Set:   true,
			Valid: true,
			Value: []fleet.DigiCertCertAuthority{
=======
		mt.oldAppConfig.Integrations.DigiCert = optjson.Slice[fleet.DigiCertCA]{
			Set:   true,
			Valid: true,
			Value: []fleet.DigiCertCA{
>>>>>>> 8601fcd7
				{
					Name:                          "delete",
					URL:                           mockDigiCertServer.URL,
					APIToken:                      "api_token",
					ProfileID:                     "profile_id",
					CertificateCommonName:         "common_name",
					CertificateUserPrincipalNames: []string{"user_principal_name"},
					CertificateSeatID:             "seat_id",
				},
				{
					Name:                          "modify",
					URL:                           mockDigiCertServer.URL,
					APIToken:                      "api_token",
					ProfileID:                     "profile_id",
					CertificateCommonName:         "common_name",
					CertificateUserPrincipalNames: []string{"user_principal_name"},
					CertificateSeatID:             "seat_id",
				},
				{
					Name:                          "same",
					URL:                           mockDigiCertServer.URL,
					APIToken:                      "api_token",
					ProfileID:                     "profile_id",
					CertificateCommonName:         "other_cn",
					CertificateUserPrincipalNames: nil,
					CertificateSeatID:             "seat_id",
				},
			},
		}
		mt.appConfig = mt.oldAppConfig.Copy()
		status, err := mt.svc.processAppConfigCAs(mt.ctx, mt.newAppConfig, mt.oldAppConfig, mt.appConfig, mt.invalid)
		require.NoError(t, err)
		assert.Empty(t, mt.invalid.Errors)
		assert.Empty(t, status.customSCEPProxy)
		require.Len(t, status.digicert, 3)
		assert.Equal(t, caStatusAdded, status.digicert["add"])
		assert.Equal(t, caStatusEdited, status.digicert["modify"])
		assert.Equal(t, caStatusDeleted, status.digicert["delete"])
		require.Len(t, mt.appConfig.Integrations.DigiCert.Value, 3)
	})

	t.Run("custom_scep happy path -- add one", func(t *testing.T) {
		mt := setUpCustomSCEP()
		status, err := mt.svc.processAppConfigCAs(mt.ctx, mt.newAppConfig, mt.oldAppConfig, mt.appConfig, mt.invalid)
		require.NoError(t, err)
		assert.Empty(t, mt.invalid.Errors)
		assert.Empty(t, status.digicert)
		require.Len(t, status.customSCEPProxy, 1)
		assert.Equal(t, caStatusAdded, status.customSCEPProxy[mt.newAppConfig.Integrations.CustomSCEPProxy.Value[0].Name])
		require.Len(t, mt.appConfig.Integrations.CustomSCEPProxy.Value, 1)
		assert.True(t, mt.newAppConfig.Integrations.CustomSCEPProxy.Value[0].Equals(&mt.appConfig.Integrations.CustomSCEPProxy.Value[0]))
	})

	t.Run("custom_scep happy path -- delete one", func(t *testing.T) {
		mt := setUpCustomSCEP()
		mt.oldAppConfig = mt.newAppConfig
		mt.appConfig = mt.oldAppConfig.Copy()
		mt.newAppConfig = &fleet.AppConfig{
			Integrations: fleet.Integrations{
<<<<<<< HEAD
				CustomSCEPProxy: optjson.Slice[fleet.CustomSCEPProxyCertAuthority]{
=======
				CustomSCEPProxy: optjson.Slice[fleet.CustomSCEPProxyCA]{
>>>>>>> 8601fcd7
					Set:   true,
					Valid: true,
				},
			},
		}
		status, err := mt.svc.processAppConfigCAs(mt.ctx, mt.newAppConfig, mt.oldAppConfig, mt.appConfig, mt.invalid)
		require.NoError(t, err)
		assert.Empty(t, mt.invalid.Errors)
		assert.Empty(t, status.digicert)
		require.Len(t, status.customSCEPProxy, 1)
		assert.Equal(t, caStatusDeleted, status.customSCEPProxy[mt.oldAppConfig.Integrations.CustomSCEPProxy.Value[0].Name])
		assert.False(t, mt.appConfig.Integrations.CustomSCEPProxy.Valid)
	})

	t.Run("custom_scep API token not set on modify", func(t *testing.T) {
		mt := setUpCustomSCEP()
		mt.oldAppConfig.Integrations.CustomSCEPProxy.Value = append(mt.oldAppConfig.Integrations.CustomSCEPProxy.Value,
			mt.newAppConfig.Integrations.CustomSCEPProxy.Value[0])
		mt.appConfig = mt.oldAppConfig.Copy()
		mt.newAppConfig.Integrations.CustomSCEPProxy.Value[0].URL = "https://new.com"
		mt.newAppConfig.Integrations.CustomSCEPProxy.Value[0].Challenge = ""
		status, err := mt.svc.processAppConfigCAs(mt.ctx, mt.newAppConfig, mt.oldAppConfig, mt.appConfig, mt.invalid)
		require.NoError(t, err)
		checkExpectedCAValidationError(t, mt.invalid, status, "integrations.custom_scep_proxy.challenge",
			"Custom SCEP challenge must be set when modifying")
	})

	t.Run("custom_scep happy path -- add one, delete one, modify one", func(t *testing.T) {
		mt := setUpCustomSCEP()
<<<<<<< HEAD
		mt.newAppConfig.Integrations.CustomSCEPProxy = optjson.Slice[fleet.CustomSCEPProxyCertAuthority]{
			Set:   true,
			Valid: true,
			Value: []fleet.CustomSCEPProxyCertAuthority{
=======
		mt.newAppConfig.Integrations.CustomSCEPProxy = optjson.Slice[fleet.CustomSCEPProxyCA]{
			Set:   true,
			Valid: true,
			Value: []fleet.CustomSCEPProxyCA{
>>>>>>> 8601fcd7
				{
					Name:      "add",
					URL:       "https://example.com",
					Challenge: "challenge",
				},
				{
					Name:      "modify",
					URL:       "https://example.com",
					Challenge: "challenge",
				},
				{
					Name:      "SCEP_WIFI", // same
					URL:       "https://example.com",
					Challenge: "challenge",
				},
			},
		}
<<<<<<< HEAD
		mt.oldAppConfig.Integrations.CustomSCEPProxy = optjson.Slice[fleet.CustomSCEPProxyCertAuthority]{
			Set:   true,
			Valid: true,
			Value: []fleet.CustomSCEPProxyCertAuthority{
=======
		mt.oldAppConfig.Integrations.CustomSCEPProxy = optjson.Slice[fleet.CustomSCEPProxyCA]{
			Set:   true,
			Valid: true,
			Value: []fleet.CustomSCEPProxyCA{
>>>>>>> 8601fcd7
				{
					Name:      "delete",
					URL:       "https://example.com",
					Challenge: "challenge",
				},
				{
					Name:      "modify",
					URL:       "https://modify.com",
					Challenge: "challenge",
				},
				{
					Name:      "SCEP_WIFI", // same
					URL:       "https://example.com",
					Challenge: fleet.MaskedPassword,
				},
			},
		}
		mt.appConfig = mt.oldAppConfig.Copy()
		status, err := mt.svc.processAppConfigCAs(mt.ctx, mt.newAppConfig, mt.oldAppConfig, mt.appConfig, mt.invalid)
		require.NoError(t, err)
		assert.Empty(t, mt.invalid.Errors)
		assert.Empty(t, status.digicert)
		require.Len(t, status.customSCEPProxy, 3)
		assert.Equal(t, caStatusAdded, status.customSCEPProxy["add"])
		assert.Equal(t, caStatusEdited, status.customSCEPProxy["modify"])
		assert.Equal(t, caStatusDeleted, status.customSCEPProxy["delete"])
		require.Len(t, mt.appConfig.Integrations.CustomSCEPProxy.Value, 3)
	})
}

type configCASuite struct {
	ctx          context.Context
	svc          *Service
	appConfig    *fleet.AppConfig
	newAppConfig *fleet.AppConfig
	oldAppConfig *fleet.AppConfig
	invalid      *fleet.InvalidArgumentError
}

func addMockDatastoreForCA(t *testing.T, s configCASuite) {
	mockDS := &mock.Store{}
	s.svc.ds = mockDS
	mockDS.GetAllCAConfigAssetsByTypeFunc = func(ctx context.Context, assetType fleet.CAConfigAssetType) (map[string]fleet.CAConfigAsset, error) {
		switch assetType {
		case fleet.CAConfigDigiCert:
			return map[string]fleet.CAConfigAsset{
				"WIFI": {
					Name:  "WIFI",
					Value: []byte("api_token"),
					Type:  fleet.CAConfigDigiCert,
				},
			}, nil
		case fleet.CAConfigCustomSCEPProxy:
			return map[string]fleet.CAConfigAsset{
				"SCEP_WIFI": {
					Name:  "SCEP_WIFI",
					Value: []byte("challenge"),
					Type:  fleet.CAConfigCustomSCEPProxy,
				},
			}, nil
		default:
			t.Fatalf("unexpected asset type: %s", assetType)
		}
		return nil, nil
	}
}

func checkExpectedCAValidationError(t *testing.T, invalid *fleet.InvalidArgumentError, status appConfigCAStatus, contains ...string) {
	assert.Len(t, invalid.Errors, 1)
	for _, expected := range contains {
		assert.Contains(t, invalid.Error(), expected)
	}
	assert.Empty(t, status.ndes)
	assert.Empty(t, status.digicert)
	assert.Empty(t, status.customSCEPProxy)
}

func getAppConfigWithDigiCertIntegration(url string, name string) *fleet.AppConfig {
	newAppConfig := &fleet.AppConfig{
		Integrations: fleet.Integrations{
<<<<<<< HEAD
			DigiCert: optjson.Slice[fleet.DigiCertCertAuthority]{
				Set:   true,
				Valid: true,
				Value: []fleet.DigiCertCertAuthority{getDigiCertIntegration(url, name)},
=======
			DigiCert: optjson.Slice[fleet.DigiCertCA]{
				Set:   true,
				Valid: true,
				Value: []fleet.DigiCertCA{getDigiCertIntegration(url, name)},
>>>>>>> 8601fcd7
			},
		},
	}
	return newAppConfig
}

<<<<<<< HEAD
func getDigiCertIntegration(url string, name string) fleet.DigiCertCertAuthority {
	digiCertCA := fleet.DigiCertCertAuthority{
=======
func getDigiCertIntegration(url string, name string) fleet.DigiCertCA {
	digiCertCA := fleet.DigiCertCA{
>>>>>>> 8601fcd7
		Name:                          name,
		URL:                           url,
		APIToken:                      "api_token",
		ProfileID:                     "profile_id",
		CertificateCommonName:         "common_name",
		CertificateUserPrincipalNames: []string{"user_principal_name"},
		CertificateSeatID:             "seat_id",
	}
	return digiCertCA
}

func getAppConfigWithSCEPIntegration(url string, name string) *fleet.AppConfig {
	newAppConfig := &fleet.AppConfig{
		Integrations: fleet.Integrations{
<<<<<<< HEAD
			CustomSCEPProxy: optjson.Slice[fleet.CustomSCEPProxyCertAuthority]{
				Set:   true,
				Valid: true,
				Value: []fleet.CustomSCEPProxyCertAuthority{getCustomSCEPIntegration(url, name)},
=======
			CustomSCEPProxy: optjson.Slice[fleet.CustomSCEPProxyCA]{
				Set:   true,
				Valid: true,
				Value: []fleet.CustomSCEPProxyCA{getCustomSCEPIntegration(url, name)},
>>>>>>> 8601fcd7
			},
		},
	}
	return newAppConfig
}

<<<<<<< HEAD
func getCustomSCEPIntegration(url string, name string) fleet.CustomSCEPProxyCertAuthority {
	challenge, _ := server.GenerateRandomText(6)
	return fleet.CustomSCEPProxyCertAuthority{
=======
func getCustomSCEPIntegration(url string, name string) fleet.CustomSCEPProxyCA {
	challenge, _ := server.GenerateRandomText(6)
	return fleet.CustomSCEPProxyCA{
>>>>>>> 8601fcd7
		Name:      name,
		URL:       url,
		Challenge: challenge,
	}
}<|MERGE_RESOLUTION|>--- conflicted
+++ resolved
@@ -1587,11 +1587,7 @@
 	fleetConfig := config.TestConfig()
 	scepConfig := &scep_mock.SCEPConfigService{}
 	scepConfig.ValidateSCEPURLFunc = func(_ context.Context, _ string) error { return nil }
-<<<<<<< HEAD
-	scepConfig.ValidateNDESSCEPAdminURLFunc = func(_ context.Context, _ fleet.NDESSCEPProxyCertAuthority) error { return nil }
-=======
 	scepConfig.ValidateNDESSCEPAdminURLFunc = func(_ context.Context, _ fleet.NDESSCEPProxyCA) error { return nil }
->>>>>>> 8601fcd7
 	svc, ctx = newTestServiceWithConfig(t, ds, fleetConfig, nil, nil, &TestServerOpts{
 		License:           &fleet.LicenseInfo{Tier: fleet.TierPremium},
 		SCEPConfigService: scepConfig,
@@ -1681,11 +1677,7 @@
 	scepConfig.ValidateSCEPURLFunc = func(_ context.Context, _ string) error {
 		return errors.New("**invalid** 1")
 	}
-<<<<<<< HEAD
-	scepConfig.ValidateNDESSCEPAdminURLFunc = func(_ context.Context, _ fleet.NDESSCEPProxyCertAuthority) error {
-=======
 	scepConfig.ValidateNDESSCEPAdminURLFunc = func(_ context.Context, _ fleet.NDESSCEPProxyCA) error {
->>>>>>> 8601fcd7
 		return errors.New("**invalid** 2")
 	}
 	scepURL = "https://new2.com/mscep/mscep.dll"
@@ -1701,11 +1693,7 @@
 	scepConfig.ValidateSCEPURLFuncInvoked = false
 	scepConfig.ValidateNDESSCEPAdminURLFuncInvoked = false
 	scepConfig.ValidateSCEPURLFunc = func(_ context.Context, _ string) error { return nil }
-<<<<<<< HEAD
-	scepConfig.ValidateNDESSCEPAdminURLFunc = func(_ context.Context, _ fleet.NDESSCEPProxyCertAuthority) error { return nil }
-=======
 	scepConfig.ValidateNDESSCEPAdminURLFunc = func(_ context.Context, _ fleet.NDESSCEPProxyCA) error { return nil }
->>>>>>> 8601fcd7
 
 	// Config cleared with explicit null
 	payload := `
@@ -2127,11 +2115,7 @@
 		mt.appConfig = mt.oldAppConfig.Copy()
 		mt.newAppConfig = &fleet.AppConfig{
 			Integrations: fleet.Integrations{
-<<<<<<< HEAD
-				DigiCert: optjson.Slice[fleet.DigiCertCertAuthority]{
-=======
 				DigiCert: optjson.Slice[fleet.DigiCertCA]{
->>>>>>> 8601fcd7
 					Set:   true,
 					Valid: true,
 				},
@@ -2160,17 +2144,10 @@
 
 	t.Run("digicert happy path -- add one, delete one, modify one", func(t *testing.T) {
 		mt := setUpDigiCert()
-<<<<<<< HEAD
-		mt.newAppConfig.Integrations.DigiCert = optjson.Slice[fleet.DigiCertCertAuthority]{
-			Set:   true,
-			Valid: true,
-			Value: []fleet.DigiCertCertAuthority{
-=======
 		mt.newAppConfig.Integrations.DigiCert = optjson.Slice[fleet.DigiCertCA]{
 			Set:   true,
 			Valid: true,
 			Value: []fleet.DigiCertCA{
->>>>>>> 8601fcd7
 				{
 					Name:                          "add",
 					URL:                           mockDigiCertServer.URL,
@@ -2200,17 +2177,10 @@
 				},
 			},
 		}
-<<<<<<< HEAD
-		mt.oldAppConfig.Integrations.DigiCert = optjson.Slice[fleet.DigiCertCertAuthority]{
-			Set:   true,
-			Valid: true,
-			Value: []fleet.DigiCertCertAuthority{
-=======
 		mt.oldAppConfig.Integrations.DigiCert = optjson.Slice[fleet.DigiCertCA]{
 			Set:   true,
 			Valid: true,
 			Value: []fleet.DigiCertCA{
->>>>>>> 8601fcd7
 				{
 					Name:                          "delete",
 					URL:                           mockDigiCertServer.URL,
@@ -2270,11 +2240,7 @@
 		mt.appConfig = mt.oldAppConfig.Copy()
 		mt.newAppConfig = &fleet.AppConfig{
 			Integrations: fleet.Integrations{
-<<<<<<< HEAD
-				CustomSCEPProxy: optjson.Slice[fleet.CustomSCEPProxyCertAuthority]{
-=======
 				CustomSCEPProxy: optjson.Slice[fleet.CustomSCEPProxyCA]{
->>>>>>> 8601fcd7
 					Set:   true,
 					Valid: true,
 				},
@@ -2304,17 +2270,10 @@
 
 	t.Run("custom_scep happy path -- add one, delete one, modify one", func(t *testing.T) {
 		mt := setUpCustomSCEP()
-<<<<<<< HEAD
-		mt.newAppConfig.Integrations.CustomSCEPProxy = optjson.Slice[fleet.CustomSCEPProxyCertAuthority]{
-			Set:   true,
-			Valid: true,
-			Value: []fleet.CustomSCEPProxyCertAuthority{
-=======
 		mt.newAppConfig.Integrations.CustomSCEPProxy = optjson.Slice[fleet.CustomSCEPProxyCA]{
 			Set:   true,
 			Valid: true,
 			Value: []fleet.CustomSCEPProxyCA{
->>>>>>> 8601fcd7
 				{
 					Name:      "add",
 					URL:       "https://example.com",
@@ -2332,17 +2291,10 @@
 				},
 			},
 		}
-<<<<<<< HEAD
-		mt.oldAppConfig.Integrations.CustomSCEPProxy = optjson.Slice[fleet.CustomSCEPProxyCertAuthority]{
-			Set:   true,
-			Valid: true,
-			Value: []fleet.CustomSCEPProxyCertAuthority{
-=======
 		mt.oldAppConfig.Integrations.CustomSCEPProxy = optjson.Slice[fleet.CustomSCEPProxyCA]{
 			Set:   true,
 			Valid: true,
 			Value: []fleet.CustomSCEPProxyCA{
->>>>>>> 8601fcd7
 				{
 					Name:      "delete",
 					URL:       "https://example.com",
@@ -2423,30 +2375,18 @@
 func getAppConfigWithDigiCertIntegration(url string, name string) *fleet.AppConfig {
 	newAppConfig := &fleet.AppConfig{
 		Integrations: fleet.Integrations{
-<<<<<<< HEAD
-			DigiCert: optjson.Slice[fleet.DigiCertCertAuthority]{
-				Set:   true,
-				Valid: true,
-				Value: []fleet.DigiCertCertAuthority{getDigiCertIntegration(url, name)},
-=======
 			DigiCert: optjson.Slice[fleet.DigiCertCA]{
 				Set:   true,
 				Valid: true,
 				Value: []fleet.DigiCertCA{getDigiCertIntegration(url, name)},
->>>>>>> 8601fcd7
 			},
 		},
 	}
 	return newAppConfig
 }
 
-<<<<<<< HEAD
-func getDigiCertIntegration(url string, name string) fleet.DigiCertCertAuthority {
-	digiCertCA := fleet.DigiCertCertAuthority{
-=======
 func getDigiCertIntegration(url string, name string) fleet.DigiCertCA {
 	digiCertCA := fleet.DigiCertCA{
->>>>>>> 8601fcd7
 		Name:                          name,
 		URL:                           url,
 		APIToken:                      "api_token",
@@ -2461,32 +2401,19 @@
 func getAppConfigWithSCEPIntegration(url string, name string) *fleet.AppConfig {
 	newAppConfig := &fleet.AppConfig{
 		Integrations: fleet.Integrations{
-<<<<<<< HEAD
-			CustomSCEPProxy: optjson.Slice[fleet.CustomSCEPProxyCertAuthority]{
-				Set:   true,
-				Valid: true,
-				Value: []fleet.CustomSCEPProxyCertAuthority{getCustomSCEPIntegration(url, name)},
-=======
 			CustomSCEPProxy: optjson.Slice[fleet.CustomSCEPProxyCA]{
 				Set:   true,
 				Valid: true,
 				Value: []fleet.CustomSCEPProxyCA{getCustomSCEPIntegration(url, name)},
->>>>>>> 8601fcd7
 			},
 		},
 	}
 	return newAppConfig
 }
 
-<<<<<<< HEAD
-func getCustomSCEPIntegration(url string, name string) fleet.CustomSCEPProxyCertAuthority {
-	challenge, _ := server.GenerateRandomText(6)
-	return fleet.CustomSCEPProxyCertAuthority{
-=======
 func getCustomSCEPIntegration(url string, name string) fleet.CustomSCEPProxyCA {
 	challenge, _ := server.GenerateRandomText(6)
 	return fleet.CustomSCEPProxyCA{
->>>>>>> 8601fcd7
 		Name:      name,
 		URL:       url,
 		Challenge: challenge,
