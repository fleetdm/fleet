--- conflicted
+++ resolved
@@ -2078,25 +2078,13 @@
 		}
 
 		// Put in default value for enable_disk_encryption
-<<<<<<< HEAD
+		enableDiskEncryption := false
+		requireBitLockerPIN := false	
 		if incoming.Controls.EnableDiskEncryption != nil {
-			mdmAppConfig["enable_disk_encryption"] = incoming.Controls.EnableDiskEncryption
-		} else {
-			mdmAppConfig["enable_disk_encryption"] = false
+			enableDiskEncryption = incoming.Controls.EnableDiskEncryption.(bool)
 		}
 		if incoming.Controls.RequireBitLockerPIN != nil {
-			mdmAppConfig["windows_require_bitlocker_pin"] = incoming.Controls.RequireBitLockerPIN
-		} else {
-			mdmAppConfig["windows_require_bitlocker_pin"] = false
-=======
-		enableDiskEncryption := false
-		requireBitLockerPIN := false
-		if config.Controls.EnableDiskEncryption != nil {
-			enableDiskEncryption = config.Controls.EnableDiskEncryption.(bool)
-		}
-		if config.Controls.RequireBitLockerPIN != nil {
-			requireBitLockerPIN = config.Controls.RequireBitLockerPIN.(bool)
->>>>>>> 3b21feb4
+			requireBitlockerPIN = incoming.Controls.RequireBitLockerPIN.(bool)
 		}
 		if !enableDiskEncryption && requireBitLockerPIN {
 			return nil, nil, errors.New("enable_disk_encryption cannot be false if windows_require_bitlocker_pin is true")
