package service

import (
	"bytes"
	"context"
	"encoding/json"
	"errors"
	"fmt"
	"io"
	"net/http"
	"os"
	"path/filepath"
	"strings"
	"time"

	"golang.org/x/text/unicode/norm"
	"gopkg.in/yaml.v2"

	"github.com/fleetdm/fleet/v4/pkg/optjson"
	"github.com/fleetdm/fleet/v4/pkg/spec"
	"github.com/fleetdm/fleet/v4/server/contexts/ctxerr"
	"github.com/fleetdm/fleet/v4/server/fleet"
	"github.com/fleetdm/fleet/v4/server/mdm"
	"github.com/fleetdm/fleet/v4/server/ptr"
	kithttp "github.com/go-kit/kit/transport/http"
)

const batchSize = 100

// Client is used to consume Fleet APIs from Go code
type Client struct {
	*baseClient
	addr          string
	token         string
	customHeaders map[string]string

	outputWriter io.Writer
	errWriter    io.Writer
}

type ClientOption func(*Client) error

func NewClient(addr string, insecureSkipVerify bool, rootCA, urlPrefix string, options ...ClientOption) (*Client, error) {
	// TODO #265 refactor all optional parameters to functional options
	// API breaking change, needs a major version release
	baseClient, err := newBaseClient(addr, insecureSkipVerify, rootCA, urlPrefix, nil, fleet.CapabilityMap{})
	if err != nil {
		return nil, err
	}

	client := &Client{
		baseClient: baseClient,
		addr:       addr,
	}

	for _, option := range options {
		err := option(client)
		if err != nil {
			return nil, err
		}
	}

	return client, nil
}

func EnableClientDebug() ClientOption {
	return func(c *Client) error {
		httpClient, ok := c.http.(*http.Client)
		if !ok {
			return errors.New("client is not *http.Client")
		}
		httpClient.Transport = &logRoundTripper{roundtripper: httpClient.Transport}

		return nil
	}
}

func SetClientOutputWriter(w io.Writer) ClientOption {
	return func(c *Client) error {
		c.outputWriter = w
		return nil
	}
}

func SetClientErrorWriter(w io.Writer) ClientOption {
	return func(c *Client) error {
		c.errWriter = w
		return nil
	}
}

// WithCustomHeaders sets custom headers to be sent with every request made
// with the client.
func WithCustomHeaders(headers map[string]string) ClientOption {
	return func(c *Client) error {
		// clone the map to prevent any changes in the original affecting the client
		m := make(map[string]string, len(headers))
		for k, v := range headers {
			m[k] = v
		}
		c.customHeaders = m
		return nil
	}
}

func (c *Client) doContextWithBodyAndHeaders(ctx context.Context, verb, path, rawQuery string, bodyBytes []byte, headers map[string]string) (*http.Response, error) {
	request, err := http.NewRequestWithContext(
		ctx,
		verb,
		c.url(path, rawQuery).String(),
		bytes.NewBuffer(bodyBytes),
	)
	if err != nil {
		return nil, ctxerr.Wrap(ctx, err, "creating request object")
	}

	// set the custom headers first, they should not override the actual headers
	// we set explicitly.
	for k, v := range c.customHeaders {
		request.Header.Set(k, v)
	}
	for k, v := range headers {
		request.Header.Set(k, v)
	}

	resp, err := c.http.Do(request)
	if err != nil {
		return nil, ctxerr.Wrap(ctx, err, "do request")
	}

	if resp.Header.Get(fleet.HeaderLicenseKey) == fleet.HeaderLicenseValueExpired {
		fleet.WriteExpiredLicenseBanner(c.errWriter)
	}

	return resp, nil
}

func (c *Client) doContextWithHeaders(ctx context.Context, verb, path, rawQuery string, params interface{}, headers map[string]string) (*http.Response, error) {
	var bodyBytes []byte
	var err error
	if params != nil {
		bodyBytes, err = json.Marshal(params)
		if err != nil {
			return nil, ctxerr.Wrap(ctx, err, "marshaling json")
		}
	}
	return c.doContextWithBodyAndHeaders(ctx, verb, path, rawQuery, bodyBytes, headers)
}

func (c *Client) Do(verb, path, rawQuery string, params interface{}) (*http.Response, error) {
	return c.DoContext(context.Background(), verb, path, rawQuery, params)
}

func (c *Client) DoContext(ctx context.Context, verb, path, rawQuery string, params interface{}) (*http.Response, error) {
	headers := map[string]string{
		"Content-type": "application/json",
		"Accept":       "application/json",
	}

	return c.doContextWithHeaders(ctx, verb, path, rawQuery, params, headers)
}

func (c *Client) AuthenticatedDo(verb, path, rawQuery string, params interface{}) (*http.Response, error) {
	if c.token == "" {
		return nil, errors.New("authentication token is empty")
	}

	headers := map[string]string{
		"Content-Type":  "application/json",
		"Accept":        "application/json",
		"Authorization": fmt.Sprintf("Bearer %s", c.token),
	}

	return c.doContextWithHeaders(context.Background(), verb, path, rawQuery, params, headers)
}

func (c *Client) AuthenticatedDoCustomHeaders(verb, path, rawQuery string, params interface{}, customHeaders map[string]string) (*http.Response, error) {
	if c.token == "" {
		return nil, errors.New("authentication token is empty")
	}

	headers := map[string]string{
		"Content-Type":  "application/json",
		"Accept":        "application/json",
		"Authorization": fmt.Sprintf("Bearer %s", c.token),
	}

	for key, value := range customHeaders {
		headers[key] = value
	}

	return c.doContextWithHeaders(context.Background(), verb, path, rawQuery, params, headers)
}

func (c *Client) SetToken(t string) {
	c.token = t
}

// http.RoundTripper that will log debug information about the request and
// response, including paths, timing, and body.
//
// Inspired by https://stackoverflow.com/a/39528716/491710 and
// github.com/motemen/go-loghttp
type logRoundTripper struct {
	roundtripper http.RoundTripper
}

// RoundTrip implements http.RoundTripper
func (l *logRoundTripper) RoundTrip(req *http.Request) (*http.Response, error) {
	// Log request
	fmt.Fprintf(os.Stderr, "%s %s\n", req.Method, req.URL)
	reqBody, err := req.GetBody()
	if err != nil {
		fmt.Fprintf(os.Stderr, "GetBody error: %v\n", err)
	} else {
		defer reqBody.Close()
		if _, err := io.Copy(os.Stderr, reqBody); err != nil {
			fmt.Fprintf(os.Stderr, "Copy body error: %v\n", err)
		}
	}
	fmt.Fprintf(os.Stderr, "\n")

	// Perform request using underlying roundtripper
	start := time.Now()
	res, err := l.roundtripper.RoundTrip(req)
	if err != nil {
		fmt.Fprintf(os.Stderr, "RoundTrip error: %v", err)
		return nil, err
	}

	// Log response
	took := time.Since(start).Truncate(time.Millisecond)
	fmt.Fprintf(os.Stderr, "%s %s %s (%s)\n", res.Request.Method, res.Request.URL, res.Status, took)

	resBody := &bytes.Buffer{}
	resBodyReader := io.TeeReader(res.Body, resBody)
	if _, err := io.Copy(os.Stderr, resBodyReader); err != nil {
		fmt.Fprintf(os.Stderr, "Read body error: %v", err)
		return nil, err
	}
	res.Body = io.NopCloser(resBody)

	return res, nil
}

func (c *Client) authenticatedRequestWithQuery(params interface{}, verb string, path string, responseDest interface{}, query string) error {
	response, err := c.AuthenticatedDo(verb, path, query, params)
	if err != nil {
		return fmt.Errorf("%s %s: %w", verb, path, err)
	}
	defer response.Body.Close()

	return c.parseResponse(verb, path, response, responseDest)
}

func (c *Client) authenticatedRequest(params interface{}, verb string, path string, responseDest interface{}) error {
	return c.authenticatedRequestWithQuery(params, verb, path, responseDest, "")
}

func (c *Client) CheckAnyMDMEnabled() error {
	return c.runAppConfigChecks(func(ac *fleet.EnrichedAppConfig) error {
		if !ac.MDM.EnabledAndConfigured && !ac.MDM.WindowsEnabledAndConfigured {
			return errors.New(fleet.MDMNotConfiguredMessage)
		}
		return nil
	})
}

func (c *Client) CheckAppleMDMEnabled() error {
	return c.runAppConfigChecks(func(ac *fleet.EnrichedAppConfig) error {
		if !ac.MDM.EnabledAndConfigured {
			return errors.New(fleet.AppleMDMNotConfiguredMessage)
		}
		return nil
	})
}

func (c *Client) CheckPremiumMDMEnabled() error {
	return c.runAppConfigChecks(func(ac *fleet.EnrichedAppConfig) error {
		if ac.License == nil || !ac.License.IsPremium() {
			return errors.New("missing or invalid license")
		}
		if !ac.MDM.EnabledAndConfigured {
			return errors.New(fleet.AppleMDMNotConfiguredMessage)
		}
		return nil
	})
}

func (c *Client) runAppConfigChecks(fn func(ac *fleet.EnrichedAppConfig) error) error {
	appCfg, err := c.GetAppConfig()
	if err != nil {
		var sce kithttp.StatusCoder
		if errors.As(err, &sce) && sce.StatusCode() == http.StatusForbidden {
			// do not return an error, user may not have permission to read app
			// config (e.g. gitops) and those appconfig checks are just convenience
			// to avoid the round-trip with potentially large payload to the server.
			// Those will still be validated with the actual API call.
			return nil
		}
		return err
	}
	return fn(appCfg)
}

// getProfilesContents takes file paths and creates a slice of profile payloads
// ready to batch-apply.
func getProfilesContents(baseDir string, macProfiles []fleet.MDMProfileSpec, windowsProfiles []fleet.MDMProfileSpec, expandEnv bool) ([]fleet.MDMProfileBatchPayload, error) {
	// map to check for duplicate names across all profiles
	extByName := make(map[string]string, len(macProfiles))
	result := make([]fleet.MDMProfileBatchPayload, 0, len(macProfiles))

	// iterate over the profiles for each platform
	for platform, profiles := range map[string][]fleet.MDMProfileSpec{
		"macos":   macProfiles,
		"windows": windowsProfiles,
	} {
		for _, profile := range profiles {
			filePath := resolveApplyRelativePath(baseDir, profile.Path)
			fileContents, err := os.ReadFile(filePath)
			if err != nil {
				return nil, fmt.Errorf("applying custom settings: %w", err)
			}

			if expandEnv {
				fileContents, err = spec.ExpandEnvBytes(fileContents)
				if err != nil {
					return nil, fmt.Errorf("expanding environment on file %q: %w", profile.Path, err)
				}
			}

			ext := filepath.Ext(filePath)
			// by default, use the file name (for macOS mobileconfig profiles, we'll switch to
			// their PayloadDisplayName when we parse the profile below)
			name := strings.TrimSuffix(filepath.Base(filePath), ext)
			// for validation errors, we want to include the platform and file name in the error message
			prefixErrMsg := fmt.Sprintf("Couldn't edit %s_settings.custom_settings (%s%s)", platform, name, ext)

			// validate macOS profiles
			if platform == "macos" {
				switch ext {
				case ".mobileconfig", ".xml": // allowing .xml for backwards compatibility
					mc, err := fleet.NewMDMAppleConfigProfile(fileContents, nil)
					if err != nil {
						errForMsg := errors.Unwrap(err)
						if errForMsg == nil {
							errForMsg = err
						}
						return nil, fmt.Errorf("%s: %w", prefixErrMsg, errForMsg)
					}
					name = strings.TrimSpace(mc.Name)
				case ".json":
					if mdm.GetRawProfilePlatform(fileContents) != "darwin" {
						return nil, fmt.Errorf("%s: %s", prefixErrMsg, "Declaration profiles should include valid JSON.")
					}
				default:
					return nil, fmt.Errorf("%s: %s", prefixErrMsg, "macOS configuration profiles must be .mobileconfig or .json files.")
				}
			}

			// validate windows profiles
			if platform == "windows" {
				switch ext {
				case ".xml":
					if mdm.GetRawProfilePlatform(fileContents) != "windows" {
						return nil, fmt.Errorf("%s: %s", prefixErrMsg, "Windows configuration profiles can only have <Replace> or <Add> top level elements")
					}
				default:
					return nil, fmt.Errorf("%s: %s", prefixErrMsg, "Windows configuration profiles must be .xml files.")
				}
			}

			// check for duplicate names across all profiles
			if e, isDuplicate := extByName[name]; isDuplicate {
				return nil, errors.New(fmtDuplicateNameErrMsg(name, e, ext))
			}
			extByName[name] = ext

			result = append(result, fleet.MDMProfileBatchPayload{
				Name:             name,
				Contents:         fileContents,
				Labels:           profile.Labels,
				LabelsIncludeAll: profile.LabelsIncludeAll,
				LabelsExcludeAny: profile.LabelsExcludeAny,
			})

		}
	}
	return result, nil
}

// ApplyGroup applies the given spec group to Fleet.
func (c *Client) ApplyGroup(
	ctx context.Context,
	specs *spec.Group,
	baseDir string,
	logf func(format string, args ...interface{}),
	appconfig *fleet.EnrichedAppConfig,
	opts fleet.ApplyClientSpecOptions,
) (map[string]uint, map[string][]fleet.SoftwareInstaller, error) {
	teamSoftwareInstallers := make(map[string][]fleet.SoftwareInstaller)

	logfn := func(format string, args ...interface{}) {
		if logf != nil {
			logf(format, args...)
		}
	}

	// specs.Queries must be applied before specs.Packs because packs reference queries.
	if len(specs.Queries) > 0 {
		if opts.DryRun {
			logfn("[!] ignoring queries, dry run mode only supported for 'config' and 'team' specs\n")
		} else {
			if err := c.ApplyQueries(specs.Queries); err != nil {
				return nil, nil, fmt.Errorf("applying queries: %w", err)
			}
			logfn("[+] applied %d queries\n", len(specs.Queries))
		}
	}

	if len(specs.Labels) > 0 {
		if opts.DryRun {
			logfn("[!] ignoring labels, dry run mode only supported for 'config' and 'team' specs\n")
		} else {
			if err := c.ApplyLabels(specs.Labels); err != nil {
				return nil, nil, fmt.Errorf("applying labels: %w", err)
			}
			logfn("[+] applied %d labels\n", len(specs.Labels))
		}
	}

	if len(specs.Packs) > 0 {
		if opts.DryRun {
			logfn("[!] ignoring packs, dry run mode only supported for 'config' and 'team' specs\n")
		} else {
			if err := c.ApplyPacks(specs.Packs); err != nil {
				return nil, nil, fmt.Errorf("applying packs: %w", err)
			}
			logfn("[+] applied %d packs\n", len(specs.Packs))
		}
	}

	if specs.AppConfig != nil {
		windowsCustomSettings := extractAppCfgWindowsCustomSettings(specs.AppConfig)
		macosCustomSettings := extractAppCfgMacOSCustomSettings(specs.AppConfig)

		// if there is no custom setting but the windows and mac settings are
		// non-nil, this means that we want to clear the existing custom settings,
		// so we still go on with calling the batch-apply endpoint.
		//
		// TODO(mna): shouldn't that be an || instead of && ? I.e. if there are no
		// custom settings but windows is present and empty (but mac is absent),
		// shouldn't that clear the windows ones?
		if (windowsCustomSettings != nil && macosCustomSettings != nil) || len(windowsCustomSettings)+len(macosCustomSettings) > 0 {
			fileContents, err := getProfilesContents(baseDir, macosCustomSettings, windowsCustomSettings, opts.ExpandEnvConfigProfiles)
			if err != nil {
				return nil, nil, err
			}
			// Figure out if MDM should be enabled.
			assumeEnabled := false
			// This cast is safe because we've already checked AppConfig when extracting custom settings
			mdmConfigMap, ok := specs.AppConfig.(map[string]interface{})["mdm"].(map[string]interface{})
			if ok {
				mdmEnabled, ok := mdmConfigMap["windows_enabled_and_configured"]
				if ok {
					assumeEnabled, ok = mdmEnabled.(bool)
					assumeEnabled = ok && assumeEnabled
				}
			}
			if err := c.ApplyNoTeamProfiles(fileContents, opts.ApplySpecOptions, assumeEnabled); err != nil {
				return nil, nil, fmt.Errorf("applying custom settings: %w", err)
			}
		}
		if macosSetup := extractAppCfgMacOSSetup(specs.AppConfig); macosSetup != nil {
			if macosSetup.BootstrapPackage.Value != "" {
				pkg, err := c.ValidateBootstrapPackageFromURL(macosSetup.BootstrapPackage.Value)
				if err != nil {
					return nil, nil, fmt.Errorf("applying fleet config: %w", err)
				}

				if !opts.DryRun {
					if err := c.EnsureBootstrapPackage(pkg, uint(0)); err != nil {
						return nil, nil, fmt.Errorf("applying fleet config: %w", err)
					}
				}
			}
			if macosSetup.MacOSSetupAssistant.Value != "" {
				content, err := c.validateMacOSSetupAssistant(resolveApplyRelativePath(baseDir, macosSetup.MacOSSetupAssistant.Value))
				if err != nil {
					return nil, nil, fmt.Errorf("applying fleet config: %w", err)
				}
				if !opts.DryRun {
					if err := c.uploadMacOSSetupAssistant(content, nil, macosSetup.MacOSSetupAssistant.Value); err != nil {
						return nil, nil, fmt.Errorf("applying fleet config: %w", err)
					}
				}
			}
		}
		if scripts := extractAppCfgScripts(specs.AppConfig); scripts != nil {
			files := resolveApplyRelativePaths(baseDir, scripts)
			scriptPayloads := make([]fleet.ScriptPayload, len(files))
			for i, f := range files {
				b, err := os.ReadFile(f)
				if err != nil {
					return nil, nil, fmt.Errorf("applying fleet config: %w", err)
				}
				scriptPayloads[i] = fleet.ScriptPayload{
					ScriptContents: b,
					Name:           filepath.Base(f),
				}
			}
			if err := c.ApplyNoTeamScripts(scriptPayloads, opts.ApplySpecOptions); err != nil {
				return nil, nil, fmt.Errorf("applying custom settings: %w", err)
			}
		}
		if err := c.ApplyAppConfig(specs.AppConfig, opts.ApplySpecOptions); err != nil {
			return nil, nil, fmt.Errorf("applying fleet config: %w", err)
		}
		if opts.DryRun {
			logfn("[+] would've applied fleet config\n")
		} else {
			logfn("[+] applied fleet config\n")
		}
	}

	if specs.EnrollSecret != nil {
		if err := c.ApplyEnrollSecretSpec(specs.EnrollSecret, opts.ApplySpecOptions); err != nil {
			return nil, nil, fmt.Errorf("applying enroll secrets: %w", err)
		}
		if opts.DryRun {
			logfn("[+] would've applied enroll secrets\n")
		} else {
			logfn("[+] applied enroll secrets\n")
		}
	}

	var teamIDsByName map[string]uint
	if len(specs.Teams) > 0 {
		// extract the teams' custom settings and resolve the files immediately, so
		// that any non-existing file error is found before applying the specs.
		tmMDMSettings := extractTmSpecsMDMCustomSettings(specs.Teams)

		tmFileContents := make(map[string][]fleet.MDMProfileBatchPayload, len(tmMDMSettings))
		for k, profileSpecs := range tmMDMSettings {
			fileContents, err := getProfilesContents(baseDir, profileSpecs.macos, profileSpecs.windows, opts.ExpandEnvConfigProfiles)
			if err != nil {
				return nil, nil, fmt.Errorf("Team %s: %w", k, err) // TODO: consider adding team name to improve error messages generally for other parts of the config because multiple team configs can be processed at once
			}
			tmFileContents[k] = fileContents
		}

		tmMacSetup := extractTmSpecsMacOSSetup(specs.Teams)
		tmBootstrapPackages := make(map[string]*fleet.MDMAppleBootstrapPackage, len(tmMacSetup))
		tmMacSetupAssistants := make(map[string][]byte, len(tmMacSetup))
		for k, setup := range tmMacSetup {
			if setup.BootstrapPackage.Value != "" {
				bp, err := c.ValidateBootstrapPackageFromURL(setup.BootstrapPackage.Value)
				if err != nil {
					return nil, nil, fmt.Errorf("applying teams: %w", err)
				}
				tmBootstrapPackages[k] = bp
			}
			if setup.MacOSSetupAssistant.Value != "" {
				b, err := c.validateMacOSSetupAssistant(resolveApplyRelativePath(baseDir, setup.MacOSSetupAssistant.Value))
				if err != nil {
					return nil, nil, fmt.Errorf("applying teams: %w", err)
				}
				tmMacSetupAssistants[k] = b
			}
		}

		tmScripts := extractTmSpecsScripts(specs.Teams)
		tmScriptsPayloads := make(map[string][]fleet.ScriptPayload, len(tmScripts))
		for k, paths := range tmScripts {
			files := resolveApplyRelativePaths(baseDir, paths)
			scriptPayloads := make([]fleet.ScriptPayload, len(files))
			for i, f := range files {
				b, err := os.ReadFile(f)
				if err != nil {
					return nil, nil, fmt.Errorf("applying fleet config: %w", err)
				}
				scriptPayloads[i] = fleet.ScriptPayload{
					ScriptContents: b,
					Name:           filepath.Base(f),
				}
			}
			tmScriptsPayloads[k] = scriptPayloads
		}

		tmSoftwarePackages := extractTmSpecsSoftwarePackages(specs.Teams)
		tmSoftwarePackagesPayloads := make(map[string][]fleet.SoftwareInstallerPayload, len(tmSoftwarePackages))
		for tmName, software := range tmSoftwarePackages {
			softwarePayloads, err := buildSoftwarePackagesPayload(baseDir, software)
			if err != nil {
				return nil, nil, fmt.Errorf("applying software installers for team %q: %w", tmName, err)
			}
			tmSoftwarePackagesPayloads[tmName] = softwarePayloads
		}

		tmSoftwareApps := extractTmSpecsSoftwareApps(specs.Teams)
		tmSoftwareAppsPayloads := make(map[string][]fleet.VPPBatchPayload)
		for tmName, apps := range tmSoftwareApps {
			appPayloads := make([]fleet.VPPBatchPayload, 0, len(apps))
			for _, app := range apps {
				appPayloads = append(appPayloads, fleet.VPPBatchPayload{AppStoreID: app.AppStoreID, SelfService: app.SelfService})
			}
			tmSoftwareAppsPayloads[tmName] = appPayloads
		}

		// Next, apply the teams specs before saving the profiles, so that any
		// non-existing team gets created.
		var err error
		teamOpts := fleet.ApplyTeamSpecOptions{
			ApplySpecOptions:  opts.ApplySpecOptions,
			DryRunAssumptions: specs.TeamsDryRunAssumptions,
		}
		// In dry-run, the team names returned are the old team names (when team name is modified via gitops)
		teamIDsByName, err = c.ApplyTeams(specs.Teams, teamOpts)
		if err != nil {
			return nil, nil, fmt.Errorf("applying teams: %w", err)
		}

		// When using GitOps, the team name could change, so we need to check for that
		getTeamName := func(teamName string) string {
			return teamName
		}
		if len(specs.Teams) == 1 && len(teamIDsByName) == 1 {
			for key := range teamIDsByName {
				if key != extractTeamName(specs.Teams[0]) {
					getTeamName = func(teamName string) string {
						return key
					}
				}
			}
		}

		if len(tmFileContents) > 0 {
			for tmName, profs := range tmFileContents {
				// For non-dry run, currentTeamName and tmName are the same
				currentTeamName := getTeamName(tmName)
				teamID, ok := teamIDsByName[currentTeamName]
				if opts.DryRun && (teamID == 0 || !ok) {
					logfn("[+] would've applied MDM profiles for new team %s\n", tmName)
				} else {
					logfn("[+] applying MDM profiles for team %s\n", tmName)
					if err := c.ApplyTeamProfiles(currentTeamName, profs, teamOpts); err != nil {
						return nil, nil, fmt.Errorf("applying custom settings for team %q: %w", tmName, err)
					}
				}
			}
		}
		if len(tmBootstrapPackages)+len(tmMacSetupAssistants) > 0 && !opts.DryRun {
			for tmName, tmID := range teamIDsByName {
				if bp, ok := tmBootstrapPackages[tmName]; ok {
					if err := c.EnsureBootstrapPackage(bp, tmID); err != nil {
						return nil, nil, fmt.Errorf("uploading bootstrap package for team %q: %w", tmName, err)
					}
				}
				if b, ok := tmMacSetupAssistants[tmName]; ok {
					if err := c.uploadMacOSSetupAssistant(b, &tmID, tmMacSetup[tmName].MacOSSetupAssistant.Value); err != nil {
<<<<<<< HEAD
						if strings.Contains(err.Error(), "Couldn't upload") {
							parts := strings.Split(err.Error(), ".")
							return nil, fmt.Errorf("Couldn't edit macos_setup_assistant. Response from Apple: %s. Learn more at %s", strings.Trim(parts[1], " "), "https://fleetdm.com/learn-more-about/dep-profile")
						}
						return nil, fmt.Errorf("uploading macOS setup assistant for team %q: %w", tmName, err)
=======
						return nil, nil, fmt.Errorf("uploading macOS setup assistant for team %q: %w", tmName, err)
>>>>>>> 8c27e36c
					}
				}
			}
		}
		if len(tmScriptsPayloads) > 0 {
			for tmName, scripts := range tmScriptsPayloads {
				// For non-dry run, currentTeamName and tmName are the same
				currentTeamName := getTeamName(tmName)
				if err := c.ApplyTeamScripts(currentTeamName, scripts, opts.ApplySpecOptions); err != nil {
					return nil, nil, fmt.Errorf("applying scripts for team %q: %w", tmName, err)
				}
			}
		}
		if len(tmSoftwarePackagesPayloads) > 0 {
			for tmName, software := range tmSoftwarePackagesPayloads {
				// For non-dry run, currentTeamName and tmName are the same
				currentTeamName := getTeamName(tmName)
				logfn("[+] applying software installers for team %s\n", tmName)
				installers, err := c.ApplyTeamSoftwareInstallers(currentTeamName, software, opts.ApplySpecOptions)
				if err != nil {
					return nil, nil, fmt.Errorf("applying software installers for team %q: %w", tmName, err)
				}
				teamSoftwareInstallers[tmName] = installers
			}
		}
		if len(tmSoftwareAppsPayloads) > 0 {
			for tmName, apps := range tmSoftwareAppsPayloads {
				// For non-dry run, currentTeamName and tmName are the same
				currentTeamName := getTeamName(tmName)
				if err := c.ApplyTeamAppStoreAppsAssociation(currentTeamName, apps, opts.ApplySpecOptions); err != nil {
					return nil, nil, fmt.Errorf("applying app store apps for team: %q: %w", tmName, err)
				}
			}
		}
		if opts.DryRun {
			logfn("[+] would've applied %d teams\n", len(specs.Teams))
		} else {
			logfn("[+] applied %d teams\n", len(specs.Teams))
		}
	}

	// Policies can reference software installers thus they are applied at this point.
	if len(specs.Policies) > 0 {
		// Policy names must be unique, return error if duplicate policy names are found
		if policyName := fleet.FirstDuplicatePolicySpecName(specs.Policies); policyName != "" {
			return nil, nil, fmt.Errorf(
				"applying policies: policy names must be unique. Please correct policy %q and try again.", policyName,
			)
		}
		if opts.DryRun {
			logfn("[!] ignoring policies, dry run mode only supported for 'config' and 'team' specs\n")
		} else {
			// If set, override the team in all the policies.
			if opts.TeamForPolicies != "" {
				for _, policySpec := range specs.Policies {
					policySpec.Team = opts.TeamForPolicies
				}
			}
			if err := c.ApplyPolicies(specs.Policies); err != nil {
				return nil, nil, fmt.Errorf("applying policies: %w", err)
			}
			logfn("[+] applied %d policies\n", len(specs.Policies))
		}
	}

	if specs.UsersRoles != nil {
		if opts.DryRun {
			logfn("[!] ignoring user roles, dry run mode only supported for 'config' and 'team' specs\n")
		} else {
			if err := c.ApplyUsersRoleSecretSpec(specs.UsersRoles); err != nil {
				return nil, nil, fmt.Errorf("applying user roles: %w", err)
			}
			logfn("[+] applied user roles\n")
		}
	}

	return teamIDsByName, teamSoftwareInstallers, nil
}

func buildSoftwarePackagesPayload(baseDir string, specs []fleet.SoftwarePackageSpec) ([]fleet.SoftwareInstallerPayload, error) {
	softwarePayloads := make([]fleet.SoftwareInstallerPayload, len(specs))
	for i, si := range specs {
		var qc string
		var err error
		if si.PreInstallQuery.Path != "" {
			queryFile := resolveApplyRelativePath(baseDir, si.PreInstallQuery.Path)
			rawSpec, err := os.ReadFile(queryFile)
			if err != nil {
				return nil, fmt.Errorf("reading pre-install query: %w", err)
			}

			rawSpecExpanded, err := spec.ExpandEnvBytes(rawSpec)
			if err != nil {
				return nil, fmt.Errorf("Couldn't exit software (%s). Unable to expand environment variable in YAML file %s: %w", si.URL, queryFile, err)
			}

			var top any

			if err := yaml.Unmarshal(rawSpecExpanded, &top); err != nil {
				return nil, fmt.Errorf("Couldn't exit software (%s). Unable to expand environment variable in YAML file %s: %w", si.URL, queryFile, err)
			}

			if _, ok := top.(map[any]any); ok {
				// Old apply format
				group, err := spec.GroupFromBytes(rawSpecExpanded)
				if err != nil {
					return nil, fmt.Errorf("Couldn't edit software (%s). Unable to parse pre-install apply format query YAML file %s: %w", si.URL, queryFile, err)
				}

				if len(group.Queries) > 1 {
					return nil, fmt.Errorf("Couldn't edit software (%s). Pre-install query YAML file %s should have only one query.", si.URL, queryFile)
				}

				if len(group.Queries) == 0 {
					return nil, fmt.Errorf("Couldn't edit software (%s). Pre-install query YAML file %s doesn't have a query defined.", si.URL, queryFile)
				}

				qc = group.Queries[0].Query
			} else {
				// Gitops format
				var querySpecs []fleet.QuerySpec
				if err := yaml.Unmarshal(rawSpecExpanded, &querySpecs); err != nil {
					return nil, fmt.Errorf("Couldn't edit software (%s). Unable to parse pre-install query YAML file %s: %w", si.URL, queryFile, err)
				}

				if len(querySpecs) > 1 {
					return nil, fmt.Errorf("Couldn't edit software (%s). Pre-install query YAML file %s should have only one query.", si.URL, queryFile)
				}

				if len(querySpecs) == 0 {
					return nil, fmt.Errorf("Couldn't edit software (%s). Pre-install query YAML file %s doesn't have a query defined.", si.URL, queryFile)
				}

				qc = querySpecs[0].Query
			}
		}

		var ic []byte
		if si.InstallScript.Path != "" {
			installScriptFile := resolveApplyRelativePath(baseDir, si.InstallScript.Path)
			ic, err = os.ReadFile(installScriptFile)
			if err != nil {
				return nil, fmt.Errorf("Couldn't edit software (%s). Unable to read install script file %s: %w", si.URL, si.InstallScript.Path, err)
			}
		}

		var pc []byte
		if si.PostInstallScript.Path != "" {
			postInstallScriptFile := resolveApplyRelativePath(baseDir, si.PostInstallScript.Path)
			pc, err = os.ReadFile(postInstallScriptFile)
			if err != nil {
				return nil, fmt.Errorf("Couldn't edit software (%s). Unable to read post-install script file %s: %w", si.URL, si.PostInstallScript.Path, err)
			}
		}

		softwarePayloads[i] = fleet.SoftwareInstallerPayload{
			URL:               si.URL,
			SelfService:       si.SelfService,
			PreInstallQuery:   qc,
			InstallScript:     string(ic),
			PostInstallScript: string(pc),
		}

	}

	return softwarePayloads, nil
}

func extractAppCfgMacOSSetup(appCfg any) *fleet.MacOSSetup {
	asMap, ok := appCfg.(map[string]interface{})
	if !ok {
		return nil
	}
	mmdm, ok := asMap["mdm"].(map[string]interface{})
	if !ok {
		return nil
	}
	mos, ok := mmdm["macos_setup"].(map[string]interface{})
	if !ok || mos == nil {
		return nil
	}
	bp, _ := mos["bootstrap_package"].(string) // if not a string, bp == ""
	msa, _ := mos["macos_setup_assistant"].(string)
	return &fleet.MacOSSetup{
		BootstrapPackage:    optjson.SetString(bp),
		MacOSSetupAssistant: optjson.SetString(msa),
	}
}

func resolveApplyRelativePath(baseDir, path string) string {
	return resolveApplyRelativePaths(baseDir, []string{path})[0]
}

// resolves the paths to an absolute path relative to the baseDir, which should
// be the path of the YAML file where the relative paths were specified. If the
// path is already absolute, it is left untouched.
func resolveApplyRelativePaths(baseDir string, paths []string) []string {
	if baseDir == "" {
		return paths
	}

	resolved := make([]string, 0, len(paths))
	for _, p := range paths {
		if !filepath.IsAbs(p) {
			p = filepath.Join(baseDir, p)
		}
		resolved = append(resolved, p)
	}
	return resolved
}

func extractAppCfgCustomSettings(appCfg interface{}, platformKey string) []fleet.MDMProfileSpec {
	asMap, ok := appCfg.(map[string]interface{})
	if !ok {
		return nil
	}
	mmdm, ok := asMap["mdm"].(map[string]interface{})
	if !ok {
		return nil
	}
	mos, ok := mmdm[platformKey].(map[string]interface{})
	if !ok || mos == nil {
		return nil
	}

	cs, ok := mos["custom_settings"]
	if !ok {
		// custom settings is not present
		return nil
	}

	csAny, ok := cs.([]interface{})
	if !ok || csAny == nil {
		// return a non-nil, empty slice instead, so the caller knows that the
		// custom_settings key was actually provided.
		return []fleet.MDMProfileSpec{}
	}

	extractLabelField := func(parentMap map[string]interface{}, fieldName string) []string {
		var ret []string
		if labels, ok := parentMap[fieldName].([]interface{}); ok {
			for _, label := range labels {
				if strLabel, ok := label.(string); ok {
					ret = append(ret, strLabel)
				}
			}
		}
		return ret
	}

	csSpecs := make([]fleet.MDMProfileSpec, 0, len(csAny))
	for _, v := range csAny {
		if m, ok := v.(map[string]interface{}); ok {
			var profSpec fleet.MDMProfileSpec

			// extract the Path field
			if path, ok := m["path"].(string); ok {
				profSpec.Path = path
			}

			// at this stage we extract and return all supported label fields, the
			// validations are done later on in the Fleet API endpoint.
			profSpec.Labels = extractLabelField(m, "labels")
			profSpec.LabelsIncludeAll = extractLabelField(m, "labels_include_all")
			profSpec.LabelsExcludeAny = extractLabelField(m, "labels_exclude_any")

			if profSpec.Path != "" {
				csSpecs = append(csSpecs, profSpec)
			}
		} else if m, ok := v.(string); ok { // for backwards compatibility with the old way to define profiles
			if m != "" {
				csSpecs = append(csSpecs, fleet.MDMProfileSpec{Path: m})
			}
		}
	}
	return csSpecs
}

func extractAppCfgMacOSCustomSettings(appCfg interface{}) []fleet.MDMProfileSpec {
	return extractAppCfgCustomSettings(appCfg, "macos_settings")
}

func extractAppCfgWindowsCustomSettings(appCfg interface{}) []fleet.MDMProfileSpec {
	return extractAppCfgCustomSettings(appCfg, "windows_settings")
}

func extractAppCfgScripts(appCfg interface{}) []string {
	asMap, ok := appCfg.(map[string]interface{})
	if !ok {
		return nil
	}

	scripts, ok := asMap["scripts"]
	if !ok {
		// scripts is not present
		return nil
	}

	scriptsAny, ok := scripts.([]interface{})
	if !ok || scriptsAny == nil {
		// return a non-nil, empty slice instead, so the caller knows that the
		// scripts key was actually provided.
		return []string{}
	}

	scriptsStrings := make([]string, 0, len(scriptsAny))
	for _, v := range scriptsAny {
		s, _ := v.(string)
		if s != "" {
			scriptsStrings = append(scriptsStrings, s)
		}
	}
	return scriptsStrings
}

type profileSpecsByPlatform struct {
	macos   []fleet.MDMProfileSpec
	windows []fleet.MDMProfileSpec
}

func extractTeamName(tmSpec json.RawMessage) string {
	var s struct {
		Name string `json:"name"`
	}
	if err := json.Unmarshal(tmSpec, &s); err != nil {
		return ""
	}
	return norm.NFC.String(s.Name)
}

// returns the custom macOS and Windows settings keyed by team name.
func extractTmSpecsMDMCustomSettings(tmSpecs []json.RawMessage) map[string]profileSpecsByPlatform {
	var m map[string]profileSpecsByPlatform
	for _, tm := range tmSpecs {
		var spec struct {
			Name string `json:"name"`
			MDM  struct {
				MacOSSettings struct {
					CustomSettings json.RawMessage `json:"custom_settings"`
				} `json:"macos_settings"`
				WindowsSettings struct {
					CustomSettings json.RawMessage `json:"custom_settings"`
				} `json:"windows_settings"`
			} `json:"mdm"`
		}
		if err := json.Unmarshal(tm, &spec); err != nil {
			// ignore, this will fail in the call to apply team specs
			continue
		}
		spec.Name = norm.NFC.String(spec.Name)
		if spec.Name != "" {
			var macOSSettings []fleet.MDMProfileSpec
			var windowsSettings []fleet.MDMProfileSpec

			// to keep existing bahavior, if any of the custom
			// settings is provided, make the map a non-nil map
			if len(spec.MDM.MacOSSettings.CustomSettings) > 0 ||
				len(spec.MDM.WindowsSettings.CustomSettings) > 0 {
				if m == nil {
					m = make(map[string]profileSpecsByPlatform)
				}
			}

			if len(spec.MDM.MacOSSettings.CustomSettings) > 0 {
				if err := json.Unmarshal(spec.MDM.MacOSSettings.CustomSettings, &macOSSettings); err != nil {
					// ignore, will fail in apply team specs call
					continue
				}
				if macOSSettings == nil {
					// to be consistent with the AppConfig custom settings, set it to an
					// empty slice if the provided custom settings are present but empty.
					macOSSettings = []fleet.MDMProfileSpec{}
				}
			}
			if len(spec.MDM.WindowsSettings.CustomSettings) > 0 {
				if err := json.Unmarshal(spec.MDM.WindowsSettings.CustomSettings, &windowsSettings); err != nil {
					// ignore, will fail in apply team specs call
					continue
				}
				if windowsSettings == nil {
					// to be consistent with the AppConfig custom settings, set it to an
					// empty slice if the provided custom settings are present but empty.
					windowsSettings = []fleet.MDMProfileSpec{}
				}
			}

			// TODO: validate equal names here and API?
			var result profileSpecsByPlatform
			if macOSSettings != nil {
				result.macos = macOSSettings
			}
			if windowsSettings != nil {
				result.windows = windowsSettings
			}

			if macOSSettings != nil || windowsSettings != nil {
				m[spec.Name] = result
			}
		}
	}
	return m
}

func extractTmSpecsSoftwarePackages(tmSpecs []json.RawMessage) map[string][]fleet.SoftwarePackageSpec {
	var m map[string][]fleet.SoftwarePackageSpec
	for _, tm := range tmSpecs {
		var spec struct {
			Name     string          `json:"name"`
			Software json.RawMessage `json:"software"`
		}
		if err := json.Unmarshal(tm, &spec); err != nil {
			// ignore, this will fail in the call to apply team specs
			continue
		}
		spec.Name = norm.NFC.String(spec.Name)
		if spec.Name != "" && len(spec.Software) > 0 {
			if m == nil {
				m = make(map[string][]fleet.SoftwarePackageSpec)
			}
			var software fleet.SoftwareSpec
			var packages []fleet.SoftwarePackageSpec
			if err := json.Unmarshal(spec.Software, &software); err != nil {
				// ignore, will fail in apply team specs call
				continue
			}
			if !software.Packages.Valid {
				// to be consistent with the AppConfig custom settings, set it to an
				// empty slice if the provided custom settings are present but empty.
				packages = []fleet.SoftwarePackageSpec{}
			} else {
				packages = software.Packages.Value
			}
			m[spec.Name] = packages
		}
	}
	return m
}

func extractTmSpecsSoftwareApps(tmSpecs []json.RawMessage) map[string][]fleet.TeamSpecAppStoreApp {
	var m map[string][]fleet.TeamSpecAppStoreApp
	for _, tm := range tmSpecs {
		var spec struct {
			Name     string          `json:"name"`
			Software json.RawMessage `json:"software"`
		}
		if err := json.Unmarshal(tm, &spec); err != nil {
			// ignore, this will fail in the call to apply team specs
			continue
		}
		spec.Name = norm.NFC.String(spec.Name)
		if spec.Name != "" && len(spec.Software) > 0 {
			if m == nil {
				m = make(map[string][]fleet.TeamSpecAppStoreApp)
			}
			var software fleet.SoftwareSpec
			var apps []fleet.TeamSpecAppStoreApp
			if err := json.Unmarshal(spec.Software, &software); err != nil {
				// ignore, will fail in apply team specs call
				continue
			}
			if !software.AppStoreApps.Valid {
				// to be consistent with the AppConfig custom settings, set it to an
				// empty slice if the provided custom settings are present but empty.
				apps = []fleet.TeamSpecAppStoreApp{}
			} else {
				apps = software.AppStoreApps.Value
			}
			m[spec.Name] = apps
		}
	}
	return m
}

func extractTmSpecsScripts(tmSpecs []json.RawMessage) map[string][]string {
	var m map[string][]string
	for _, tm := range tmSpecs {
		var spec struct {
			Name    string          `json:"name"`
			Scripts json.RawMessage `json:"scripts"`
		}
		if err := json.Unmarshal(tm, &spec); err != nil {
			// ignore, this will fail in the call to apply team specs
			continue
		}
		spec.Name = norm.NFC.String(spec.Name)
		if spec.Name != "" && len(spec.Scripts) > 0 {
			if m == nil {
				m = make(map[string][]string)
			}
			var scripts []string
			if err := json.Unmarshal(spec.Scripts, &scripts); err != nil {
				// ignore, will fail in apply team specs call
				continue
			}
			if scripts == nil {
				// to be consistent with the AppConfig custom settings, set it to an
				// empty slice if the provided custom settings are present but empty.
				scripts = []string{}
			}
			m[spec.Name] = scripts
		}
	}
	return m
}

// returns the macos_setup keyed by team name.
func extractTmSpecsMacOSSetup(tmSpecs []json.RawMessage) map[string]*fleet.MacOSSetup {
	var m map[string]*fleet.MacOSSetup
	for _, tm := range tmSpecs {
		var spec struct {
			Name string `json:"name"`
			MDM  struct {
				MacOSSetup fleet.MacOSSetup `json:"macos_setup"`
			} `json:"mdm"`
		}
		if err := json.Unmarshal(tm, &spec); err != nil {
			// ignore, this will fail in the call to apply team specs
			continue
		}
		spec.Name = norm.NFC.String(spec.Name)
		if spec.Name != "" {
			if m == nil {
				m = make(map[string]*fleet.MacOSSetup)
			}
			m[spec.Name] = &spec.MDM.MacOSSetup
		}
	}
	return m
}

// DoGitOps applies the GitOps config to Fleet.
func (c *Client) DoGitOps(
	ctx context.Context,
	config *spec.GitOps,
	fullFilename string,
	logf func(format string, args ...interface{}),
	dryRun bool,
	teamDryRunAssumptions *fleet.TeamSpecsDryRunAssumptions,
	appConfig *fleet.EnrichedAppConfig,
) (*fleet.TeamSpecsDryRunAssumptions, error) {
	baseDir := filepath.Dir(fullFilename)
	filename := filepath.Base(fullFilename)
	var teamAssumptions *fleet.TeamSpecsDryRunAssumptions
	var err error
	logFn := func(format string, args ...interface{}) {
		if logf != nil {
			logf(format, args...)
		}
	}
	group := spec.Group{}
	scripts := make([]interface{}, len(config.Controls.Scripts))
	for i, script := range config.Controls.Scripts {
		scripts[i] = *script.Path
	}
	var mdmAppConfig map[string]interface{}
	var team map[string]interface{}
	if config.TeamName == nil {
		group.AppConfig = config.OrgSettings
		group.EnrollSecret = &fleet.EnrollSecretSpec{Secrets: config.OrgSettings["secrets"].([]*fleet.EnrollSecret)}
		group.AppConfig.(map[string]interface{})["agent_options"] = config.AgentOptions
		delete(config.OrgSettings, "secrets") // secrets are applied separately in Client.ApplyGroup

		// Integrations
		var integrations interface{}
		var ok bool
		if integrations, ok = group.AppConfig.(map[string]interface{})["integrations"]; !ok || integrations == nil {
			integrations = map[string]interface{}{}
			group.AppConfig.(map[string]interface{})["integrations"] = integrations
		}
		if jira, ok := integrations.(map[string]interface{})["jira"]; !ok || jira == nil {
			integrations.(map[string]interface{})["jira"] = []interface{}{}
		}
		if zendesk, ok := integrations.(map[string]interface{})["zendesk"]; !ok || zendesk == nil {
			integrations.(map[string]interface{})["zendesk"] = []interface{}{}
		}
		if googleCal, ok := integrations.(map[string]interface{})["google_calendar"]; !ok || googleCal == nil {
			integrations.(map[string]interface{})["google_calendar"] = []interface{}{}
		}

		// Ensure mdm config exists
		mdmConfig, ok := group.AppConfig.(map[string]interface{})["mdm"]
		if !ok || mdmConfig == nil {
			mdmConfig = map[string]interface{}{}
			group.AppConfig.(map[string]interface{})["mdm"] = mdmConfig
		}
		mdmAppConfig, ok = mdmConfig.(map[string]interface{})
		if !ok {
			return nil, errors.New("org_settings.mdm config is not a map")
		}

		// Put in default values for macos_migration
		if config.Controls.MacOSMigration != nil {
			mdmAppConfig["macos_migration"] = config.Controls.MacOSMigration
		} else {
			mdmAppConfig["macos_migration"] = map[string]interface{}{}
		}
		macOSMigration := mdmAppConfig["macos_migration"].(map[string]interface{})
		if enable, ok := macOSMigration["enable"]; !ok || enable == nil {
			macOSMigration["enable"] = false
		}
		// Put in default values for windows_enabled_and_configured
		mdmAppConfig["windows_enabled_and_configured"] = config.Controls.WindowsEnabledAndConfigured
		if config.Controls.WindowsEnabledAndConfigured != nil {
			mdmAppConfig["windows_enabled_and_configured"] = config.Controls.WindowsEnabledAndConfigured
		} else {
			mdmAppConfig["windows_enabled_and_configured"] = false
		}
		if windowsEnabledAndConfiguredAssumption, ok := mdmAppConfig["windows_enabled_and_configured"].(bool); ok {
			teamAssumptions = &fleet.TeamSpecsDryRunAssumptions{
				WindowsEnabledAndConfigured: optjson.SetBool(windowsEnabledAndConfiguredAssumption),
			}
		}
		group.AppConfig.(map[string]interface{})["scripts"] = scripts

		group.Software = config.Software.Packages
	} else {
		team = make(map[string]interface{})
		team["name"] = *config.TeamName
		team["agent_options"] = config.AgentOptions
		if hostExpirySettings, ok := config.TeamSettings["host_expiry_settings"]; ok {
			team["host_expiry_settings"] = hostExpirySettings
		}
		if features, ok := config.TeamSettings["features"]; ok {
			team["features"] = features
		}
		team["scripts"] = scripts
		team["software"] = map[string]any{}
		team["software"].(map[string]any)["app_store_apps"] = config.Software.AppStoreApps
		team["software"].(map[string]any)["packages"] = config.Software.Packages
		team["secrets"] = config.TeamSettings["secrets"]
		team["webhook_settings"] = map[string]interface{}{}
		clearHostStatusWebhook := true
		if webhookSettings, ok := config.TeamSettings["webhook_settings"]; ok {
			if _, ok := webhookSettings.(map[string]interface{}); ok {
				if hostStatusWebhook, ok := webhookSettings.(map[string]interface{})["host_status_webhook"]; ok {
					clearHostStatusWebhook = false
					team["webhook_settings"].(map[string]interface{})["host_status_webhook"] = hostStatusWebhook
				}
			} else if webhookSettings != nil {
				return nil, fmt.Errorf("team_settings.webhook_settings config is not a map but a %T", webhookSettings)
			}
		}
		if clearHostStatusWebhook {
			// Clear out any existing host_status_webhook settings
			team["webhook_settings"].(map[string]interface{})["host_status_webhook"] = map[string]interface{}{}
		}
		// Integrations
		var integrations interface{}
		var ok bool
		if integrations, ok = config.TeamSettings["integrations"]; !ok || integrations == nil {
			integrations = map[string]interface{}{}
		}
		team["integrations"] = integrations
		_, ok = integrations.(map[string]interface{})
		if !ok {
			return nil, errors.New("team_settings.integrations config is not a map")
		}
		if googleCal, ok := integrations.(map[string]interface{})["google_calendar"]; !ok || googleCal == nil {
			integrations.(map[string]interface{})["google_calendar"] = map[string]interface{}{}
		} else {
			_, ok = googleCal.(map[string]interface{})
			if !ok {
				return nil, errors.New("team_settings.integrations.google_calendar config is not a map")
			}
		}

		team["mdm"] = map[string]interface{}{}
		mdmAppConfig = team["mdm"].(map[string]interface{})
	}
	// Common controls settings between org and team settings
	// Put in default values for macos_settings
	if config.Controls.MacOSSettings != nil {
		mdmAppConfig["macos_settings"] = config.Controls.MacOSSettings
	} else {
		mdmAppConfig["macos_settings"] = map[string]interface{}{}
	}
	macOSSettings := mdmAppConfig["macos_settings"].(map[string]interface{})
	if customSettings, ok := macOSSettings["custom_settings"]; !ok || customSettings == nil {
		macOSSettings["custom_settings"] = []interface{}{}
	}
	// Put in default values for macos_updates
	if config.Controls.MacOSUpdates != nil {
		mdmAppConfig["macos_updates"] = config.Controls.MacOSUpdates
	} else {
		mdmAppConfig["macos_updates"] = map[string]interface{}{}
	}
	macOSUpdates := mdmAppConfig["macos_updates"].(map[string]interface{})
	if minimumVersion, ok := macOSUpdates["minimum_version"]; !ok || minimumVersion == nil {
		macOSUpdates["minimum_version"] = ""
	}
	if deadline, ok := macOSUpdates["deadline"]; !ok || deadline == nil {
		macOSUpdates["deadline"] = ""
	}
	// Put in default values for ios_updates
	if config.Controls.IOSUpdates != nil {
		mdmAppConfig["ios_updates"] = config.Controls.IOSUpdates
	} else {
		mdmAppConfig["ios_updates"] = map[string]interface{}{}
	}
	iOSUpdates := mdmAppConfig["ios_updates"].(map[string]interface{})
	if minimumVersion, ok := iOSUpdates["minimum_version"]; !ok || minimumVersion == nil {
		iOSUpdates["minimum_version"] = ""
	}
	if deadline, ok := iOSUpdates["deadline"]; !ok || deadline == nil {
		iOSUpdates["deadline"] = ""
	}
	// Put in default values for ipados_updates
	if config.Controls.IPadOSUpdates != nil {
		mdmAppConfig["ipados_updates"] = config.Controls.IPadOSUpdates
	} else {
		mdmAppConfig["ipados_updates"] = map[string]interface{}{}
	}
	iPadOSUpdates := mdmAppConfig["ipados_updates"].(map[string]interface{})
	if minimumVersion, ok := iPadOSUpdates["minimum_version"]; !ok || minimumVersion == nil {
		iPadOSUpdates["minimum_version"] = ""
	}
	if deadline, ok := iPadOSUpdates["deadline"]; !ok || deadline == nil {
		iPadOSUpdates["deadline"] = ""
	}
	// Put in default values for macos_setup
	if config.Controls.MacOSSetup != nil {
		mdmAppConfig["macos_setup"] = config.Controls.MacOSSetup
	} else {
		mdmAppConfig["macos_setup"] = map[string]interface{}{}
	}
	macOSSetup := mdmAppConfig["macos_setup"].(map[string]interface{})
	if bootstrapPackage, ok := macOSSetup["bootstrap_package"]; !ok || bootstrapPackage == nil {
		macOSSetup["bootstrap_package"] = ""
	}
	if enableEndUserAuthentication, ok := macOSSetup["enable_end_user_authentication"]; !ok || enableEndUserAuthentication == nil {
		macOSSetup["enable_end_user_authentication"] = false
	}
	if macOSSetupAssistant, ok := macOSSetup["macos_setup_assistant"]; !ok || macOSSetupAssistant == nil {
		macOSSetup["macos_setup_assistant"] = ""
	}
	// Put in default values for windows_settings
	if config.Controls.WindowsSettings != nil {
		mdmAppConfig["windows_settings"] = config.Controls.WindowsSettings
	} else {
		mdmAppConfig["windows_settings"] = map[string]interface{}{}
	}
	windowsSettings := mdmAppConfig["windows_settings"].(map[string]interface{})
	if customSettings, ok := windowsSettings["custom_settings"]; !ok || customSettings == nil {
		windowsSettings["custom_settings"] = []interface{}{}
	}
	// Put in default values for windows_updates
	if config.Controls.WindowsUpdates != nil {
		mdmAppConfig["windows_updates"] = config.Controls.WindowsUpdates
	} else {
		mdmAppConfig["windows_updates"] = map[string]interface{}{}
	}
	if appConfig.License.IsPremium() {
		windowsUpdates := mdmAppConfig["windows_updates"].(map[string]interface{})
		if deadlineDays, ok := windowsUpdates["deadline_days"]; !ok || deadlineDays == nil {
			windowsUpdates["deadline_days"] = nil
		}
		if gracePeriodDays, ok := windowsUpdates["grace_period_days"]; !ok || gracePeriodDays == nil {
			windowsUpdates["grace_period_days"] = nil
		}
	}
	// Put in default value for enable_disk_encryption
	if config.Controls.EnableDiskEncryption != nil {
		mdmAppConfig["enable_disk_encryption"] = config.Controls.EnableDiskEncryption
	} else {
		mdmAppConfig["enable_disk_encryption"] = false
	}
	if config.TeamName != nil {
		team["gitops_filename"] = filename
		rawTeam, err := json.Marshal(team)
		if err != nil {
			return nil, fmt.Errorf("error marshalling team spec: %w", err)
		}
		group.Teams = []json.RawMessage{rawTeam}
		group.TeamsDryRunAssumptions = teamDryRunAssumptions
	}

	// Apply org settings, scripts, enroll secrets, team entities (software, scripts, etc.), and controls.
	teamIDsByName, teamsSoftwareInstallers, err := c.ApplyGroup(ctx, &group, baseDir, logf, appConfig, fleet.ApplyClientSpecOptions{
		ApplySpecOptions: fleet.ApplySpecOptions{
			DryRun: dryRun,
		},
		ExpandEnvConfigProfiles: true,
	})
	if err != nil {
		return nil, err
	}
	var teamSoftwareInstallers []fleet.SoftwareInstaller
	if config.TeamName != nil {
		if len(teamIDsByName) != 1 {
			return nil, fmt.Errorf("expected 1 team spec to be applied, got %d", len(teamIDsByName))
		}
		teamID, ok := teamIDsByName[*config.TeamName]
		if ok && teamID == 0 {
			if dryRun {
				logFn("[+] would've added any policies/queries to new team %s\n", *config.TeamName)
				return nil, nil
			}
			return nil, fmt.Errorf("team %s not created", *config.TeamName)
		}
		for _, teamID = range teamIDsByName {
			config.TeamID = &teamID
		}
		teamSoftwareInstallers = teamsSoftwareInstallers[*config.TeamName]
	}

	if _, err = c.doGitOpsNoTeamSoftware(group, baseDir, appConfig, logFn, dryRun); err != nil {
		return nil, err
	}

	err = c.doGitOpsPolicies(config, teamSoftwareInstallers, logFn, dryRun)
	if err != nil {
		return nil, err
	}

	err = c.doGitOpsQueries(config, logFn, dryRun)
	if err != nil {
		return nil, err
	}

	return teamAssumptions, nil
}

func (c *Client) doGitOpsNoTeamSoftware(specs spec.Group, baseDir string, appconfig *fleet.EnrichedAppConfig, logFn func(format string, args ...interface{}), dryRun bool) ([]fleet.SoftwareInstaller, error) {
	var softwareInstallers []fleet.SoftwareInstaller
	if len(specs.Teams) == 0 && appconfig != nil && appconfig.License.IsPremium() {
		packages := make([]fleet.SoftwarePackageSpec, 0, len(specs.Software))
		for _, software := range specs.Software {
			if software != nil {
				packages = append(packages, *software)
			}
		}
		payload, err := buildSoftwarePackagesPayload(baseDir, packages)
		if err != nil {
			return nil, fmt.Errorf("applying software installers: %w", err)
		}
		softwareInstallers, err = c.ApplyNoTeamSoftwareInstallers(payload, fleet.ApplySpecOptions{DryRun: dryRun})
		if err != nil {
			return nil, fmt.Errorf("applying software installers: %w", err)
		}

		if dryRun {
			logFn("[+] would've applied 'No Team' software installers\n")
		} else {
			logFn("[+] applied 'No Team' software installers\n")
		}
	}
	return softwareInstallers, nil
}

func (c *Client) doGitOpsPolicies(config *spec.GitOps, teamSoftwareInstallers []fleet.SoftwareInstaller, logFn func(format string, args ...interface{}), dryRun bool) error {
	// Get software titles of packages for the team.
	if config.TeamID != nil {
		softwareTitleURLs := make(map[string]uint)
		for _, softwareInstaller := range teamSoftwareInstallers {
			if softwareInstaller.URL == "" {
				// Should not happen because we previously applied packages via gitops, but to not panic we just log a warning.
				logFn("[!] software installer without url: %s\n", softwareInstaller.Name)
				continue
			}
			if softwareInstaller.TitleID == nil {
				// Should not happen, but to not panic we just log a warning.
				logFn("[!] software installer without title id: %s\n", softwareInstaller.Name)
				continue
			}
			softwareTitleURLs[softwareInstaller.URL] = *softwareInstaller.TitleID
		}
		for i := range config.Policies {
			config.Policies[i].SoftwareTitleID = ptr.Uint(0) // 0 unsets the installer

			if config.Policies[i].InstallSoftware == nil {
				continue
			}
			softwareTitleID, ok := softwareTitleURLs[config.Policies[i].InstallSoftwareURL]
			if !ok {
				// Should not happen because software packages are uploaded first.
				if !dryRun {
					logFn("[!] software URL without software title id: %s\n", config.Policies[i].InstallSoftwareURL)
				}
				continue
			}
			config.Policies[i].SoftwareTitleID = &softwareTitleID
		}
	}

	// Get the ids and names of current policies to figure out which ones to delete
	policies, err := c.GetPolicies(config.TeamID)
	if err != nil {
		return fmt.Errorf("error getting current policies: %w", err)
	}

	if len(config.Policies) > 0 {
		numPolicies := len(config.Policies)
		logFn("[+] syncing %d policies\n", numPolicies)
		if !dryRun {
			totalApplied := 0
			for i := 0; i < len(config.Policies); i += batchSize {
				end := i + batchSize
				if end > len(config.Policies) {
					end = len(config.Policies)
				}
				totalApplied += end - i
				// Note: We are reusing the spec flow here for adding/updating policies, instead of creating a new flow for GitOps.
				policiesToApply := config.Policies[i:end]
				policiesSpec := make([]*fleet.PolicySpec, len(policiesToApply))
				for i := range policiesToApply {
					policiesSpec[i] = &policiesToApply[i].PolicySpec
				}
				if err := c.ApplyPolicies(policiesSpec); err != nil {
					return fmt.Errorf("error applying policies: %w", err)
				}
				logFn("[+] synced %d policies\n", totalApplied)
			}
		}
	}
	var policiesToDelete []uint
	for _, oldItem := range policies {
		found := false
		for _, newItem := range config.Policies {
			if oldItem.Name == newItem.Name {
				found = true
				break
			}
		}
		if !found {
			policiesToDelete = append(policiesToDelete, oldItem.ID)
			fmt.Printf("[-] deleting policy %s\n", oldItem.Name)
		}
	}
	if len(policiesToDelete) > 0 {
		logFn("[-] deleting %d policies\n", len(policiesToDelete))
		if !dryRun {
			totalDeleted := 0
			for i := 0; i < len(policiesToDelete); i += batchSize {
				end := i + batchSize
				if end > len(policiesToDelete) {
					end = len(policiesToDelete)
				}
				totalDeleted += end - i
				if err := c.DeletePolicies(config.TeamID, policiesToDelete[i:end]); err != nil {
					return fmt.Errorf("error deleting policies: %w", err)
				}
				logFn("[-] deleted %d policies\n", totalDeleted)
			}
		}
	}
	return nil
}

func (c *Client) doGitOpsQueries(config *spec.GitOps, logFn func(format string, args ...interface{}), dryRun bool) error {
	batchSize := 100
	// Get the ids and names of current queries to figure out which ones to delete
	queries, err := c.GetQueries(config.TeamID, nil)
	if err != nil {
		return fmt.Errorf("error getting current queries: %w", err)
	}
	if len(config.Queries) > 0 {
		numQueries := len(config.Queries)
		logFn("[+] syncing %d queries\n", numQueries)
		if !dryRun {
			appliedCount := 0
			for i := 0; i < len(config.Queries); i += batchSize {
				end := i + batchSize
				if end > len(config.Queries) {
					end = len(config.Queries)
				}
				appliedCount += end - i
				// Note: We are reusing the spec flow here for adding/updating queries, instead of creating a new flow for GitOps.
				if err := c.ApplyQueries(config.Queries[i:end]); err != nil {
					return fmt.Errorf("error applying queries: %w", err)
				}
				logFn("[+] synced %d queries\n", appliedCount)
			}
		}
	}
	var queriesToDelete []uint
	for _, oldQuery := range queries {
		found := false
		for _, newQuery := range config.Queries {
			if oldQuery.Name == newQuery.Name {
				found = true
				break
			}
		}
		if !found {
			queriesToDelete = append(queriesToDelete, oldQuery.ID)
			fmt.Printf("[-] deleting query %s\n", oldQuery.Name)
		}
	}
	if len(queriesToDelete) > 0 {
		logFn("[-] deleting %d queries\n", len(queriesToDelete))
		if !dryRun {
			deleteCount := 0
			for i := 0; i < len(queriesToDelete); i += batchSize {
				end := i + batchSize
				if end > len(queriesToDelete) {
					end = len(queriesToDelete)
				}
				deleteCount += end - i
				if err := c.DeleteQueries(queriesToDelete[i:end]); err != nil {
					return fmt.Errorf("error deleting queries: %w", err)
				}
				logFn("[-] deleted %d queries\n", deleteCount)
			}
		}
	}
	return nil
}

func (c *Client) GetGitOpsSecrets(
	config *spec.GitOps,
) []string {
	if config.TeamName == nil {
		orgSecrets, ok := config.OrgSettings["secrets"]
		if ok {
			secrets, ok := orgSecrets.([]*fleet.EnrollSecret)
			if ok {
				secretValues := make([]string, 0, len(secrets))
				for _, secret := range secrets {
					secretValues = append(secretValues, secret.Secret)
				}
				return secretValues
			}
		}
	} else {
		teamSecrets, ok := config.TeamSettings["secrets"]
		if ok {
			secrets, ok := teamSecrets.([]*fleet.EnrollSecret)
			if ok {
				secretValues := make([]string, 0, len(secrets))
				for _, secret := range secrets {
					secretValues = append(secretValues, secret.Secret)
				}
				return secretValues
			}
		}
	}
	return nil
}<|MERGE_RESOLUTION|>--- conflicted
+++ resolved
@@ -658,15 +658,11 @@
 				}
 				if b, ok := tmMacSetupAssistants[tmName]; ok {
 					if err := c.uploadMacOSSetupAssistant(b, &tmID, tmMacSetup[tmName].MacOSSetupAssistant.Value); err != nil {
-<<<<<<< HEAD
 						if strings.Contains(err.Error(), "Couldn't upload") {
 							parts := strings.Split(err.Error(), ".")
-							return nil, fmt.Errorf("Couldn't edit macos_setup_assistant. Response from Apple: %s. Learn more at %s", strings.Trim(parts[1], " "), "https://fleetdm.com/learn-more-about/dep-profile")
+							return nil, nil, fmt.Errorf("Couldn't edit macos_setup_assistant. Response from Apple: %s. Learn more at %s", strings.Trim(parts[1], " "), "https://fleetdm.com/learn-more-about/dep-profile")
 						}
-						return nil, fmt.Errorf("uploading macOS setup assistant for team %q: %w", tmName, err)
-=======
 						return nil, nil, fmt.Errorf("uploading macOS setup assistant for team %q: %w", tmName, err)
->>>>>>> 8c27e36c
 					}
 				}
 			}
