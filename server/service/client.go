--- conflicted
+++ resolved
@@ -2001,13 +2001,6 @@
 	}
 	var numUpdates int
 	var labelsToDelete []string
-<<<<<<< HEAD
-	proposedLabels := make(map[string]bool, len(config.Labels))
-	for _, proposedLabel := range config.Labels {
-		proposedLabels[proposedLabel.Name] = false
-	}
-=======
->>>>>>> 2a18f566
 	for _, persistedLabel := range persistedLabels {
 		if persistedLabel.LabelType == fleet.LabelTypeBuiltIn {
 			continue
@@ -2015,10 +2008,6 @@
 		if slices.IndexFunc(config.Labels, func(configLabel *fleet.LabelSpec) bool { return configLabel.Name == persistedLabel.Name }) == -1 {
 			labelsToDelete = append(labelsToDelete, persistedLabel.Name)
 		} else {
-<<<<<<< HEAD
-			proposedLabels[persistedLabel.Name] = true
-=======
->>>>>>> 2a18f566
 			numUpdates++
 		}
 	}
