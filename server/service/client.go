--- conflicted
+++ resolved
@@ -471,13 +471,10 @@
 		BootstrapPackage:    bp,
 		MacOSSetupAssistant: optjson.SetString(msa),
 	}
-<<<<<<< HEAD
-=======
 }
 
 func resolveApplyRelativePath(baseDir, path string) string {
 	return resolveApplyRelativePaths(baseDir, []string{path})[0]
->>>>>>> 8df5f26b
 }
 
 // resolves the paths to an absolute path relative to the baseDir, which should
