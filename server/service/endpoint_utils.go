--- conflicted
+++ resolved
@@ -264,12 +264,8 @@
 )
 
 func getNameFromPathAndVerb(verb, path string) string {
-<<<<<<< HEAD
-	return strings.ToLower(verb) + "_" + strings.ReplaceAll(path, "/", "_")
-=======
 	return strings.ToLower(verb) + "_" +
 		pathReplacer.Replace(strings.TrimPrefix(strings.TrimRight(path, "/"), "/api/v1/fleet/"))
->>>>>>> e988d16e
 }
 
 func (e *UserAuthEndpointer) POST(path string, f handlerFunc, v interface{}) {
