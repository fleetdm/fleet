package service

import (
	"context"
	"encoding/json"
	"errors"

	"github.com/fleetdm/fleet/v4/server/contexts/viewer"
	"github.com/fleetdm/fleet/v4/server/fleet"
	"github.com/go-kit/kit/endpoint"
	"github.com/kolide/kit/version"
)

type appConfigRequest struct {
	Payload fleet.AppConfigPayload
}

type appConfigResponse struct {
<<<<<<< HEAD
	OrgInfo            *fleet.OrgInfo             `json:"org_info,omitempty"`
	ServerSettings     *fleet.ServerSettings      `json:"server_settings,omitempty"`
	SMTPSettings       *fleet.SMTPSettingsPayload `json:"smtp_settings,omitempty"`
	SSOSettings        *fleet.SSOSettingsPayload  `json:"sso_settings,omitempty"`
	HostExpirySettings *fleet.HostExpirySettings  `json:"host_expiry_settings,omitempty"`
	HostSettings       *fleet.HostSettings        `json:"host_settings,omitempty"`
	AgentOptions       *json.RawMessage           `json:"agent_options,omitempty"`
	License            *fleet.LicenseInfo         `json:"license,omitempty"`

	// Logging is loaded on the fly rather than from the database.
	Logging            *fleet.Logging             `json:"logging,omitempty"`
	Err                error                      `json:"error,omitempty"`
=======
	OrgInfo               *fleet.OrgInfo                      `json:"org_info,omitempty"`
	ServerSettings        *fleet.ServerSettings               `json:"server_settings,omitempty"`
	SMTPSettings          *fleet.SMTPSettingsPayload          `json:"smtp_settings,omitempty"`
	SSOSettings           *fleet.SSOSettingsPayload           `json:"sso_settings,omitempty"`
	HostExpirySettings    *fleet.HostExpirySettings           `json:"host_expiry_settings,omitempty"`
	HostSettings          *fleet.HostSettings                 `json:"host_settings,omitempty"`
	AgentOptions          *json.RawMessage                    `json:"agent_options,omitempty"`
	License               *fleet.LicenseInfo                  `json:"license,omitempty"`
	VulnerabilitySettings *fleet.VulnerabilitySettingsPayload `json:"vulnerability_settings"`
	Err                   error                               `json:"error,omitempty"`
>>>>>>> 4c1e867e
}

func (r appConfigResponse) error() error { return r.Err }

func makeGetAppConfigEndpoint(svc fleet.Service) endpoint.Endpoint {
	return func(ctx context.Context, request interface{}) (interface{}, error) {
		vc, ok := viewer.FromContext(ctx)
		if !ok {
			return nil, errors.New("could not fetch user")
		}
		config, err := svc.AppConfig(ctx)
		if err != nil {
			return nil, err
		}
		license, err := svc.License(ctx)
		if err != nil {
			return nil, err
		}
		loggingConfig, err := svc.LoggingConfig(ctx)
		if err != nil {
			return nil, err
		}

		var smtpSettings *fleet.SMTPSettingsPayload
		var ssoSettings *fleet.SSOSettingsPayload
		var hostExpirySettings *fleet.HostExpirySettings
		var vulnerabilitySettings *fleet.VulnerabilitySettingsPayload
		var agentOptions *json.RawMessage
		// only admin can see smtp, sso, and host expiry settings
		if vc.User.GlobalRole != nil && *vc.User.GlobalRole == fleet.RoleAdmin {
			smtpSettings = smtpSettingsFromAppConfig(config)
			if smtpSettings.SMTPPassword != nil {
				*smtpSettings.SMTPPassword = "********"
			}
			ssoSettings = &fleet.SSOSettingsPayload{
				EntityID:          &config.EntityID,
				IssuerURI:         &config.IssuerURI,
				IDPImageURL:       &config.IDPImageURL,
				Metadata:          &config.Metadata,
				MetadataURL:       &config.MetadataURL,
				IDPName:           &config.IDPName,
				EnableSSO:         &config.EnableSSO,
				EnableSSOIdPLogin: &config.EnableSSOIdPLogin,
			}
			hostExpirySettings = &fleet.HostExpirySettings{
				HostExpiryEnabled: &config.HostExpiryEnabled,
				HostExpiryWindow:  &config.HostExpiryWindow,
			}
			agentOptions = config.AgentOptions
		}
		if config.VulnerabilityDatabasesPath != nil {
			vulnerabilitySettings = &fleet.VulnerabilitySettingsPayload{
				DatabasesPath: *config.VulnerabilityDatabasesPath,
			}
		}
		hostSettings := &fleet.HostSettings{
			AdditionalQueries: config.AdditionalQueries,
		}
		if config.AdditionalQueries == nil {
			hostSettings = nil
		}
		response := appConfigResponse{
			OrgInfo: &fleet.OrgInfo{
				OrgName:    &config.OrgName,
				OrgLogoURL: &config.OrgLogoURL,
			},
			ServerSettings: &fleet.ServerSettings{
				ServerURL:         &config.ServerURL,
				LiveQueryDisabled: &config.LiveQueryDisabled,
				EnableAnalytics:   &config.EnableAnalytics,
			},
			SMTPSettings:       smtpSettings,
			SSOSettings:        ssoSettings,
			HostExpirySettings: hostExpirySettings,
			HostSettings:       hostSettings,
			License:            license,
			AgentOptions:       agentOptions,
<<<<<<< HEAD
			Logging:            loggingConfig,
=======

			VulnerabilitySettings: vulnerabilitySettings,
>>>>>>> 4c1e867e
		}
		return response, nil
	}
}

func makeModifyAppConfigEndpoint(svc fleet.Service) endpoint.Endpoint {
	return func(ctx context.Context, request interface{}) (interface{}, error) {
		req := request.(appConfigRequest)
		config, err := svc.ModifyAppConfig(ctx, req.Payload)
		if err != nil {
			return appConfigResponse{Err: err}, nil
		}
		license, err := svc.License(ctx)
		if err != nil {
			return nil, err
		}
		loggingConfig, err := svc.LoggingConfig(ctx)
		if err != nil {
			return nil, err
		}
		response := appConfigResponse{
			OrgInfo: &fleet.OrgInfo{
				OrgName:    &config.OrgName,
				OrgLogoURL: &config.OrgLogoURL,
			},
			ServerSettings: &fleet.ServerSettings{
				ServerURL:         &config.ServerURL,
				LiveQueryDisabled: &config.LiveQueryDisabled,
				EnableAnalytics:   &config.EnableAnalytics,
			},
			SMTPSettings: smtpSettingsFromAppConfig(config),
			SSOSettings: &fleet.SSOSettingsPayload{
				EntityID:          &config.EntityID,
				IssuerURI:         &config.IssuerURI,
				IDPImageURL:       &config.IDPImageURL,
				Metadata:          &config.Metadata,
				MetadataURL:       &config.MetadataURL,
				IDPName:           &config.IDPName,
				EnableSSO:         &config.EnableSSO,
				EnableSSOIdPLogin: &config.EnableSSOIdPLogin,
			},
			HostExpirySettings: &fleet.HostExpirySettings{
				HostExpiryEnabled: &config.HostExpiryEnabled,
				HostExpiryWindow:  &config.HostExpiryWindow,
			},
			License:      license,
			AgentOptions: config.AgentOptions,
			Logging:      loggingConfig,
		}
		if response.SMTPSettings.SMTPPassword != nil {
			*response.SMTPSettings.SMTPPassword = "********"
		}
		return response, nil
	}
}

func smtpSettingsFromAppConfig(config *fleet.AppConfig) *fleet.SMTPSettingsPayload {
	authType := config.SMTPAuthenticationType.String()
	authMethod := config.SMTPAuthenticationMethod.String()
	return &fleet.SMTPSettingsPayload{
		SMTPEnabled:              &config.SMTPConfigured,
		SMTPConfigured:           &config.SMTPConfigured,
		SMTPSenderAddress:        &config.SMTPSenderAddress,
		SMTPServer:               &config.SMTPServer,
		SMTPPort:                 &config.SMTPPort,
		SMTPAuthenticationType:   &authType,
		SMTPUserName:             &config.SMTPUserName,
		SMTPPassword:             &config.SMTPPassword,
		SMTPEnableTLS:            &config.SMTPEnableTLS,
		SMTPAuthenticationMethod: &authMethod,
		SMTPDomain:               &config.SMTPDomain,
		SMTPVerifySSLCerts:       &config.SMTPVerifySSLCerts,
		SMTPEnableStartTLS:       &config.SMTPEnableStartTLS,
	}
}

////////////////////////////////////////////////////////////////////////////////
// Apply Enroll Secret Spec
////////////////////////////////////////////////////////////////////////////////

type applyEnrollSecretSpecRequest struct {
	Spec *fleet.EnrollSecretSpec `json:"spec"`
}

type applyEnrollSecretSpecResponse struct {
	Err error `json:"error,omitempty"`
}

func (r applyEnrollSecretSpecResponse) error() error { return r.Err }

func makeApplyEnrollSecretSpecEndpoint(svc fleet.Service) endpoint.Endpoint {
	return func(ctx context.Context, request interface{}) (interface{}, error) {
		req := request.(applyEnrollSecretSpecRequest)
		err := svc.ApplyEnrollSecretSpec(ctx, req.Spec)
		if err != nil {
			return applyEnrollSecretSpecResponse{Err: err}, nil
		}
		return applyEnrollSecretSpecResponse{}, nil
	}
}

////////////////////////////////////////////////////////////////////////////////
// Get Enroll Secret Spec
////////////////////////////////////////////////////////////////////////////////

type getEnrollSecretSpecResponse struct {
	Spec *fleet.EnrollSecretSpec `json:"spec"`
	Err  error                   `json:"error,omitempty"`
}

func (r getEnrollSecretSpecResponse) error() error { return r.Err }

func makeGetEnrollSecretSpecEndpoint(svc fleet.Service) endpoint.Endpoint {
	return func(ctx context.Context, request interface{}) (interface{}, error) {
		specs, err := svc.GetEnrollSecretSpec(ctx)
		if err != nil {
			return getEnrollSecretSpecResponse{Err: err}, nil
		}
		return getEnrollSecretSpecResponse{Spec: specs}, nil
	}
}

////////////////////////////////////////////////////////////////////////////////
// Version
////////////////////////////////////////////////////////////////////////////////

type versionResponse struct {
	*version.Info
	Err error `json:"error,omitempty"`
}

func (r versionResponse) error() error { return r.Err }

func makeVersionEndpoint(svc fleet.Service) endpoint.Endpoint {
	return func(ctx context.Context, request interface{}) (interface{}, error) {
		info, err := svc.Version(ctx)
		if err != nil {
			return versionResponse{Err: err}, nil
		}
		return versionResponse{Info: info}, nil
	}
}<|MERGE_RESOLUTION|>--- conflicted
+++ resolved
@@ -16,20 +16,6 @@
 }
 
 type appConfigResponse struct {
-<<<<<<< HEAD
-	OrgInfo            *fleet.OrgInfo             `json:"org_info,omitempty"`
-	ServerSettings     *fleet.ServerSettings      `json:"server_settings,omitempty"`
-	SMTPSettings       *fleet.SMTPSettingsPayload `json:"smtp_settings,omitempty"`
-	SSOSettings        *fleet.SSOSettingsPayload  `json:"sso_settings,omitempty"`
-	HostExpirySettings *fleet.HostExpirySettings  `json:"host_expiry_settings,omitempty"`
-	HostSettings       *fleet.HostSettings        `json:"host_settings,omitempty"`
-	AgentOptions       *json.RawMessage           `json:"agent_options,omitempty"`
-	License            *fleet.LicenseInfo         `json:"license,omitempty"`
-
-	// Logging is loaded on the fly rather than from the database.
-	Logging            *fleet.Logging             `json:"logging,omitempty"`
-	Err                error                      `json:"error,omitempty"`
-=======
 	OrgInfo               *fleet.OrgInfo                      `json:"org_info,omitempty"`
 	ServerSettings        *fleet.ServerSettings               `json:"server_settings,omitempty"`
 	SMTPSettings          *fleet.SMTPSettingsPayload          `json:"smtp_settings,omitempty"`
@@ -39,8 +25,10 @@
 	AgentOptions          *json.RawMessage                    `json:"agent_options,omitempty"`
 	License               *fleet.LicenseInfo                  `json:"license,omitempty"`
 	VulnerabilitySettings *fleet.VulnerabilitySettingsPayload `json:"vulnerability_settings"`
-	Err                   error                               `json:"error,omitempty"`
->>>>>>> 4c1e867e
+
+	// Logging is loaded on the fly rather than from the database.
+	Logging            *fleet.Logging             `json:"logging,omitempty"`
+	Err                error                      `json:"error,omitempty"`
 }
 
 func (r appConfigResponse) error() error { return r.Err }
@@ -118,12 +106,8 @@
 			HostSettings:       hostSettings,
 			License:            license,
 			AgentOptions:       agentOptions,
-<<<<<<< HEAD
 			Logging:            loggingConfig,
-=======
-
 			VulnerabilitySettings: vulnerabilitySettings,
->>>>>>> 4c1e867e
 		}
 		return response, nil
 	}
