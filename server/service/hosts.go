--- conflicted
+++ resolved
@@ -76,7 +76,6 @@
 	return svc.ds.DeleteHosts(ctx, hostIDs)
 }
 
-<<<<<<< HEAD
 /////////////////////////////////////////////////////////////////////////////////
 // Count
 /////////////////////////////////////////////////////////////////////////////////
@@ -127,7 +126,8 @@
 	}
 
 	return getHostResponse{Host: resp}, nil
-=======
+}
+
 func (svc Service) checkWriteForHostIDs(ctx context.Context, ids []uint) error {
 	for _, id := range ids {
 		host, err := svc.ds.Host(ctx, id)
@@ -141,5 +141,4 @@
 		}
 	}
 	return nil
->>>>>>> 2972b2fd
 }