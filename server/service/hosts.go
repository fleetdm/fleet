--- conflicted
+++ resolved
@@ -905,11 +905,7 @@
 
 func (r getHostMDMResponse) error() error { return r.Err }
 
-<<<<<<< HEAD
-func getHostMDM(ctx context.Context, request interface{}, svc fleet.Service) (interface{}, error) {
-=======
 func getHostMDM(ctx context.Context, request interface{}, svc fleet.Service) (errorer, error) {
->>>>>>> 19ad7cc6
 	req := request.(*getHostMDMRequest)
 	mdm, err := svc.MDMData(ctx, req.ID)
 	if err != nil {
