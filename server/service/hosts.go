--- conflicted
+++ resolved
@@ -612,14 +612,9 @@
 	return nil
 }
 
-<<<<<<< HEAD
-func (svc *Service) getHostDetails(ctx context.Context, host *fleet.Host) (*fleet.HostDetail, error) {
+func (svc *Service) getHostDetails(ctx context.Context, host *fleet.Host, includeCVEScores bool) (*fleet.HostDetail, error) {
 	opts := fleet.SoftwareListOptions{}
-	if err := svc.ds.LoadHostSoftware(ctx, host, opts); err != nil {
-=======
-func (svc *Service) getHostDetails(ctx context.Context, host *fleet.Host, includeCVEScores bool) (*fleet.HostDetail, error) {
-	if err := svc.ds.LoadHostSoftware(ctx, host, includeCVEScores); err != nil {
->>>>>>> e0d73182
+	if err := svc.ds.LoadHostSoftware(ctx, host, opts, includeCVEScores); err != nil {
 		return nil, ctxerr.Wrap(ctx, err, "load host software")
 	}
 
