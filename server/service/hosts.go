package service

import (
	"bytes"
	"context"
	"encoding/csv"
	"encoding/json"
	"errors"
	"fmt"
	"io"
	"net/http"
	"strings"
	"time"

	"github.com/fleetdm/fleet/v4/server/authz"
	authzctx "github.com/fleetdm/fleet/v4/server/contexts/authz"
	"github.com/fleetdm/fleet/v4/server/contexts/ctxerr"
	"github.com/fleetdm/fleet/v4/server/contexts/license"
	"github.com/fleetdm/fleet/v4/server/contexts/logging"
	"github.com/fleetdm/fleet/v4/server/contexts/viewer"
	"github.com/fleetdm/fleet/v4/server/fleet"
	apple_mdm "github.com/fleetdm/fleet/v4/server/mdm/apple"
	"github.com/fleetdm/fleet/v4/server/mdm/apple/mobileconfig"
	"github.com/fleetdm/fleet/v4/server/worker"
	"github.com/gocarina/gocsv"
)

// HostDetailResponse is the response struct that contains the full host information
// with the HostDetail details.
type HostDetailResponse struct {
	fleet.HostDetail
	Status      fleet.HostStatus   `json:"status"`
	DisplayText string             `json:"display_text"`
	DisplayName string             `json:"display_name"`
	Geolocation *fleet.GeoLocation `json:"geolocation,omitempty"`
}

func hostDetailResponseForHost(ctx context.Context, svc fleet.Service, host *fleet.HostDetail) (*HostDetailResponse, error) {
	return &HostDetailResponse{
		HostDetail:  *host,
		Status:      host.Status(time.Now()),
		DisplayText: host.Hostname,
		DisplayName: host.DisplayName(),
		Geolocation: svc.LookupGeoIP(ctx, host.PublicIP),
	}, nil
}

////////////////////////////////////////////////////////////////////////////////
// List Hosts
////////////////////////////////////////////////////////////////////////////////

type listHostsRequest struct {
	Opts fleet.HostListOptions `url:"host_options"`
}

type listHostsResponse struct {
	Hosts    []fleet.HostResponse `json:"hosts"`
	Software *fleet.Software      `json:"software,omitempty"`
	// MDMSolution is populated with the MDM solution corresponding to the mdm_id
	// filter if one is provided with the request (and it exists in the
	// database). It is nil otherwise and absent of the JSON response payload.
	MDMSolution *fleet.MDMSolution `json:"mobile_device_management_solution,omitempty"`
	// MunkiIssue is populated with the munki issue corresponding to the
	// munki_issue_id filter if one is provided with the request (and it exists
	// in the database). It is nil otherwise and absent of the JSON response
	// payload.
	MunkiIssue *fleet.MunkiIssue `json:"munki_issue,omitempty"`

	Err error `json:"error,omitempty"`
}

func (r listHostsResponse) error() error { return r.Err }

func listHostsEndpoint(ctx context.Context, request interface{}, svc fleet.Service) (errorer, error) {
	req := request.(*listHostsRequest)

	var software *fleet.Software
	if req.Opts.SoftwareIDFilter != nil {
		var err error
		software, err = svc.SoftwareByID(ctx, *req.Opts.SoftwareIDFilter, false)
		if err != nil {
			return listHostsResponse{Err: err}, nil
		}
	}

	var mdmSolution *fleet.MDMSolution
	if req.Opts.MDMIDFilter != nil {
		var err error
		mdmSolution, err = svc.GetMDMSolution(ctx, *req.Opts.MDMIDFilter)
		if err != nil && !fleet.IsNotFound(err) { // ignore not found, just return nil for the MDM solution in that case
			return listHostsResponse{Err: err}, nil
		}
	}

	var munkiIssue *fleet.MunkiIssue
	if req.Opts.MunkiIssueIDFilter != nil {
		var err error
		munkiIssue, err = svc.GetMunkiIssue(ctx, *req.Opts.MunkiIssueIDFilter)
		if err != nil && !fleet.IsNotFound(err) { // ignore not found, just return nil for the munki issue in that case
			return listHostsResponse{Err: err}, nil
		}
	}

	hosts, err := svc.ListHosts(ctx, req.Opts)
	if err != nil {
		return listHostsResponse{Err: err}, nil
	}

	hostResponses := make([]fleet.HostResponse, len(hosts))
	for i, host := range hosts {
		h := fleet.HostResponseForHost(ctx, svc, host)
		hostResponses[i] = *h
	}
	return listHostsResponse{
		Hosts:       hostResponses,
		Software:    software,
		MDMSolution: mdmSolution,
		MunkiIssue:  munkiIssue,
	}, nil
}

func (svc *Service) GetMDMSolution(ctx context.Context, mdmID uint) (*fleet.MDMSolution, error) {
	// require list hosts permission to view this information
	if err := svc.authz.Authorize(ctx, &fleet.Host{}, fleet.ActionList); err != nil {
		return nil, err
	}
	return svc.ds.GetMDMSolution(ctx, mdmID)
}

func (svc *Service) GetMunkiIssue(ctx context.Context, munkiIssueID uint) (*fleet.MunkiIssue, error) {
	// require list hosts permission to view this information
	if err := svc.authz.Authorize(ctx, &fleet.Host{}, fleet.ActionList); err != nil {
		return nil, err
	}
	return svc.ds.GetMunkiIssue(ctx, munkiIssueID)
}

func (svc *Service) ListHosts(ctx context.Context, opt fleet.HostListOptions) ([]*fleet.Host, error) {
	if err := svc.authz.Authorize(ctx, &fleet.Host{}, fleet.ActionList); err != nil {
		return nil, err
	}

	vc, ok := viewer.FromContext(ctx)
	if !ok {
		return nil, fleet.ErrNoContext
	}
	filter := fleet.TeamFilter{User: vc.User, IncludeObserver: true}

	// TODO(Sarah): Are we missing any other filters here?
	if !license.IsPremium(ctx) {
		// the low disk space filter is premium-only
		opt.LowDiskSpaceFilter = nil
		// the bootstrap package filter is premium-only
		opt.MDMBootstrapPackageFilter = nil
	}

	return svc.ds.ListHosts(ctx, filter, opt)
}

/////////////////////////////////////////////////////////////////////////////////
// Delete Hosts
/////////////////////////////////////////////////////////////////////////////////

type deleteHostsRequest struct {
	IDs     []uint `json:"ids"`
	Filters struct {
		MatchQuery string           `json:"query"`
		Status     fleet.HostStatus `json:"status"`
		LabelID    *uint            `json:"label_id"`
		TeamID     *uint            `json:"team_id"`
	} `json:"filters"`
}

type deleteHostsResponse struct {
	Err error `json:"error,omitempty"`
}

func (r deleteHostsResponse) error() error { return r.Err }

func deleteHostsEndpoint(ctx context.Context, request interface{}, svc fleet.Service) (errorer, error) {
	req := request.(*deleteHostsRequest)
	listOpt := fleet.HostListOptions{
		ListOptions: fleet.ListOptions{
			MatchQuery: req.Filters.MatchQuery,
		},
		StatusFilter: req.Filters.Status,
		TeamFilter:   req.Filters.TeamID,
	}
	err := svc.DeleteHosts(ctx, req.IDs, listOpt, req.Filters.LabelID)
	if err != nil {
		return deleteHostsResponse{Err: err}, nil
	}
	return deleteHostsResponse{}, nil
}

func (svc *Service) DeleteHosts(ctx context.Context, ids []uint, opts fleet.HostListOptions, lid *uint) error {
	if err := svc.authz.Authorize(ctx, &fleet.Host{}, fleet.ActionList); err != nil {
		return err
	}

	if len(ids) > 0 && (lid != nil || !opts.Empty()) {
		return &fleet.BadRequestError{Message: "Cannot specify a list of ids and filters at the same time"}
	}

	if len(ids) > 0 {
		err := svc.checkWriteForHostIDs(ctx, ids)
		if err != nil {
			return err
		}
		return svc.ds.DeleteHosts(ctx, ids)
	}

	opts.DisableFailingPolicies = true // don't check policies for hosts that are about to be deleted
	hostIDs, _, err := svc.hostIDsAndNamesFromFilters(ctx, opts, lid)
	if err != nil {
		return err
	}

	if len(hostIDs) == 0 {
		return nil
	}

	err = svc.checkWriteForHostIDs(ctx, hostIDs)
	if err != nil {
		return err
	}
	return svc.ds.DeleteHosts(ctx, hostIDs)
}

/////////////////////////////////////////////////////////////////////////////////
// Count
/////////////////////////////////////////////////////////////////////////////////

type countHostsRequest struct {
	Opts    fleet.HostListOptions `url:"host_options"`
	LabelID *uint                 `query:"label_id,optional"`
}

type countHostsResponse struct {
	Count int   `json:"count"`
	Err   error `json:"error,omitempty"`
}

func (r countHostsResponse) error() error { return r.Err }

func countHostsEndpoint(ctx context.Context, request interface{}, svc fleet.Service) (errorer, error) {
	req := request.(*countHostsRequest)
	count, err := svc.CountHosts(ctx, req.LabelID, req.Opts)
	if err != nil {
		return countHostsResponse{Err: err}, nil
	}
	return countHostsResponse{Count: count}, nil
}

func (svc *Service) CountHosts(ctx context.Context, labelID *uint, opts fleet.HostListOptions) (int, error) {
	if err := svc.authz.Authorize(ctx, &fleet.Host{}, fleet.ActionList); err != nil {
		return 0, err
	}

	return svc.countHostFromFilters(ctx, labelID, opts)
}

func (svc *Service) countHostFromFilters(ctx context.Context, labelID *uint, opt fleet.HostListOptions) (int, error) {
	filter, err := processHostFilters(ctx, opt, nil)
	if err != nil {
		return 0, err
	}

	if !license.IsPremium(ctx) {
		// the low disk space filter is premium-only
		opt.LowDiskSpaceFilter = nil
	}

	var count int
	if labelID != nil {
		count, err = svc.ds.CountHostsInLabel(ctx, filter, *labelID, opt)
	} else {
		count, err = svc.ds.CountHosts(ctx, filter, opt)
	}
	if err != nil {
		return 0, err
	}

	return count, nil
}

/////////////////////////////////////////////////////////////////////////////////
// Search
/////////////////////////////////////////////////////////////////////////////////

type searchHostsRequest struct {
	// MatchQuery is the query SQL
	MatchQuery string `json:"query"`
	// QueryID is the ID of a saved query to run (used to determine if this is a
	// query that observers can run).
	QueryID *uint `json:"query_id"`
	// ExcludedHostIDs is the list of IDs selected on the caller side
	// (e.g. the UI) that will be excluded from the returned payload.
	ExcludedHostIDs []uint `json:"excluded_host_ids"`
}

type searchHostsResponse struct {
	Hosts []*fleet.HostResponse `json:"hosts"`
	Err   error                 `json:"error,omitempty"`
}

func (r searchHostsResponse) error() error { return r.Err }

func searchHostsEndpoint(ctx context.Context, request interface{}, svc fleet.Service) (errorer, error) {
	req := request.(*searchHostsRequest)

	hosts, err := svc.SearchHosts(ctx, req.MatchQuery, req.QueryID, req.ExcludedHostIDs)
	if err != nil {
		return searchHostsResponse{Err: err}, nil
	}

	results := []*fleet.HostResponse{}

	for _, h := range hosts {
		results = append(results, fleet.HostResponseForHostCheap(h))
	}

	return searchHostsResponse{
		Hosts: results,
	}, nil
}

func (svc *Service) SearchHosts(ctx context.Context, matchQuery string, queryID *uint, excludedHostIDs []uint) ([]*fleet.Host, error) {
	if err := svc.authz.Authorize(ctx, &fleet.Host{}, fleet.ActionList); err != nil {
		return nil, err
	}

	vc, ok := viewer.FromContext(ctx)
	if !ok {
		return nil, fleet.ErrNoContext
	}

	includeObserver := false
	if queryID != nil {
		canRun, err := svc.ds.ObserverCanRunQuery(ctx, *queryID)
		if err != nil {
			return nil, err
		}
		includeObserver = canRun
	}

	filter := fleet.TeamFilter{User: vc.User, IncludeObserver: includeObserver}

	results := []*fleet.Host{}

	hosts, err := svc.ds.SearchHosts(ctx, filter, matchQuery, excludedHostIDs...)
	if err != nil {
		return nil, err
	}

	results = append(results, hosts...)

	return results, nil
}

/////////////////////////////////////////////////////////////////////////////////
// Get host
/////////////////////////////////////////////////////////////////////////////////

type getHostRequest struct {
	ID uint `url:"id"`
}

type getHostResponse struct {
	Host *HostDetailResponse `json:"host"`
	Err  error               `json:"error,omitempty"`
}

func (r getHostResponse) error() error { return r.Err }

func getHostEndpoint(ctx context.Context, request interface{}, svc fleet.Service) (errorer, error) {
	req := request.(*getHostRequest)
	opts := fleet.HostDetailOptions{
		IncludeCVEScores: false,
		IncludePolicies:  true, // intentionally true to preserve existing behavior
	}
	host, err := svc.GetHost(ctx, req.ID, opts)
	if err != nil {
		return getHostResponse{Err: err}, nil
	}

	resp, err := hostDetailResponseForHost(ctx, svc, host)
	if err != nil {
		return getHostResponse{Err: err}, nil
	}

	return getHostResponse{Host: resp}, nil
}

func (svc *Service) GetHost(ctx context.Context, id uint, opts fleet.HostDetailOptions) (*fleet.HostDetail, error) {
	alreadyAuthd := svc.authz.IsAuthenticatedWith(ctx, authzctx.AuthnDeviceToken)
	if !alreadyAuthd {
		// First ensure the user has access to list hosts, then check the specific
		// host once team_id is loaded.
		if err := svc.authz.Authorize(ctx, &fleet.Host{}, fleet.ActionList); err != nil {
			return nil, err
		}
	}

	host, err := svc.ds.Host(ctx, id)
	if err != nil {
		return nil, ctxerr.Wrap(ctx, err, "get host")
	}

	if !alreadyAuthd {
		// Authorize again with team loaded now that we have team_id
		if err := svc.authz.Authorize(ctx, host, fleet.ActionRead); err != nil {
			return nil, err
		}
	}

	hostDetails, err := svc.getHostDetails(ctx, host, opts)
	if err != nil {
		return nil, err
	}

	return hostDetails, nil
}

func (svc *Service) checkWriteForHostIDs(ctx context.Context, ids []uint) error {
	for _, id := range ids {
		host, err := svc.ds.HostLite(ctx, id)
		if err != nil {
			return ctxerr.Wrap(ctx, err, "get host for delete")
		}

		// Authorize again with team loaded now that we have team_id
		if err := svc.authz.Authorize(ctx, host, fleet.ActionWrite); err != nil {
			return err
		}
	}
	return nil
}

////////////////////////////////////////////////////////////////////////////////
// Get Host Summary
////////////////////////////////////////////////////////////////////////////////

type getHostSummaryRequest struct {
	TeamID       *uint   `query:"team_id,optional"`
	Platform     *string `query:"platform,optional"`
	LowDiskSpace *int    `query:"low_disk_space,optional"`
}

type getHostSummaryResponse struct {
	fleet.HostSummary
	Err error `json:"error,omitempty"`
}

func (r getHostSummaryResponse) error() error { return r.Err }

func getHostSummaryEndpoint(ctx context.Context, request interface{}, svc fleet.Service) (errorer, error) {
	req := request.(*getHostSummaryRequest)
	if req.LowDiskSpace != nil {
		if *req.LowDiskSpace < 1 || *req.LowDiskSpace > 100 {
			err := ctxerr.Errorf(ctx, "invalid low_disk_space threshold, must be between 1 and 100: %d", *req.LowDiskSpace)
			return getHostSummaryResponse{Err: err}, nil
		}
	}

	summary, err := svc.GetHostSummary(ctx, req.TeamID, req.Platform, req.LowDiskSpace)
	if err != nil {
		return getHostSummaryResponse{Err: err}, nil
	}

	resp := getHostSummaryResponse{
		HostSummary: *summary,
	}
	return resp, nil
}

func (svc *Service) GetHostSummary(ctx context.Context, teamID *uint, platform *string, lowDiskSpace *int) (*fleet.HostSummary, error) {
	if err := svc.authz.Authorize(ctx, &fleet.Host{TeamID: teamID}, fleet.ActionList); err != nil {
		return nil, err
	}
	vc, ok := viewer.FromContext(ctx)
	if !ok {
		return nil, fleet.ErrNoContext
	}
	filter := fleet.TeamFilter{User: vc.User, IncludeObserver: true, TeamID: teamID}

	if !license.IsPremium(ctx) {
		lowDiskSpace = nil
	}

	hostSummary, err := svc.ds.GenerateHostStatusStatistics(ctx, filter, svc.clock.Now(), platform, lowDiskSpace)
	if err != nil {
		return nil, err
	}

	linuxCount := uint(0)
	for _, p := range hostSummary.Platforms {
		if fleet.IsLinux(p.Platform) {
			linuxCount += p.HostsCount
		}
	}
	hostSummary.AllLinuxCount = linuxCount

	labelsSummary, err := svc.ds.LabelsSummary(ctx)
	if err != nil {
		return nil, err
	}

	// TODO: should query for "All linux" label be updated to use `platform` from `os_version` table
	// so that the label tracks the way platforms are handled here in the host summary?
	var builtinLabels []*fleet.LabelSummary
	for _, l := range labelsSummary {
		if l.LabelType == fleet.LabelTypeBuiltIn {
			builtinLabels = append(builtinLabels, l)
		}
	}
	hostSummary.BuiltinLabels = builtinLabels

	return hostSummary, nil
}

////////////////////////////////////////////////////////////////////////////////
// Get Host By Identifier
////////////////////////////////////////////////////////////////////////////////

type hostByIdentifierRequest struct {
	Identifier string `url:"identifier"`
}

func hostByIdentifierEndpoint(ctx context.Context, request interface{}, svc fleet.Service) (errorer, error) {
	req := request.(*hostByIdentifierRequest)
	opts := fleet.HostDetailOptions{
		IncludeCVEScores: false,
		IncludePolicies:  true, // intentionally true to preserve existing behavior
	}
	host, err := svc.HostByIdentifier(ctx, req.Identifier, opts)
	if err != nil {
		return getHostResponse{Err: err}, nil
	}

	resp, err := hostDetailResponseForHost(ctx, svc, host)
	if err != nil {
		return getHostResponse{Err: err}, nil
	}

	return getHostResponse{
		Host: resp,
	}, nil
}

func (svc *Service) HostByIdentifier(ctx context.Context, identifier string, opts fleet.HostDetailOptions) (*fleet.HostDetail, error) {
	if err := svc.authz.Authorize(ctx, &fleet.Host{}, fleet.ActionList); err != nil {
		return nil, err
	}

	host, err := svc.ds.HostByIdentifier(ctx, identifier)
	if err != nil {
		return nil, ctxerr.Wrap(ctx, err, "get host by identifier")
	}

	// Authorize again with team loaded now that we have team_id
	if err := svc.authz.Authorize(ctx, host, fleet.ActionRead); err != nil {
		return nil, err
	}

	hostDetails, err := svc.getHostDetails(ctx, host, opts)
	if err != nil {
		return nil, err
	}

	return hostDetails, nil
}

////////////////////////////////////////////////////////////////////////////////
// Delete Host
////////////////////////////////////////////////////////////////////////////////

type deleteHostRequest struct {
	ID uint `url:"id"`
}

type deleteHostResponse struct {
	Err error `json:"error,omitempty"`
}

func (r deleteHostResponse) error() error { return r.Err }

func deleteHostEndpoint(ctx context.Context, request interface{}, svc fleet.Service) (errorer, error) {
	req := request.(*deleteHostRequest)
	err := svc.DeleteHost(ctx, req.ID)
	if err != nil {
		return deleteHostResponse{Err: err}, nil
	}
	return deleteHostResponse{}, nil
}

func (svc *Service) DeleteHost(ctx context.Context, id uint) error {
	if err := svc.authz.Authorize(ctx, &fleet.Host{}, fleet.ActionList); err != nil {
		return err
	}

	host, err := svc.ds.HostLite(ctx, id)
	if err != nil {
		return ctxerr.Wrap(ctx, err, "get host for delete")
	}

	// Authorize again with team loaded now that we have team_id
	if err := svc.authz.Authorize(ctx, host, fleet.ActionWrite); err != nil {
		return err
	}

	return svc.ds.DeleteHost(ctx, id)
}

////////////////////////////////////////////////////////////////////////////////
// Add Hosts to Team
////////////////////////////////////////////////////////////////////////////////

type addHostsToTeamRequest struct {
	TeamID  *uint  `json:"team_id"`
	HostIDs []uint `json:"hosts"`
}

type addHostsToTeamResponse struct {
	Err error `json:"error,omitempty"`
}

func (r addHostsToTeamResponse) error() error { return r.Err }

func addHostsToTeamEndpoint(ctx context.Context, request interface{}, svc fleet.Service) (errorer, error) {
	req := request.(*addHostsToTeamRequest)
	err := svc.AddHostsToTeam(ctx, req.TeamID, req.HostIDs)
	if err != nil {
		return addHostsToTeamResponse{Err: err}, nil
	}

	return addHostsToTeamResponse{}, err
}

func (svc *Service) AddHostsToTeam(ctx context.Context, teamID *uint, hostIDs []uint) error {
	// This is currently treated as a "team write". If we ever give users
	// besides global admins permissions to modify team hosts, we will need to
	// check that the user has permissions for both the source and destination
	// teams.
	if err := svc.authz.Authorize(ctx, &fleet.Host{TeamID: teamID}, fleet.ActionWrite); err != nil {
		return err
	}

	if err := svc.ds.AddHostsToTeam(ctx, teamID, hostIDs); err != nil {
		return err
	}
	if err := svc.ds.BulkSetPendingMDMAppleHostProfiles(ctx, hostIDs, nil, nil, nil); err != nil {
		return ctxerr.Wrap(ctx, err, "bulk set pending host profiles")
	}
	serials, err := svc.ds.ListMDMAppleDEPSerialsInHostIDs(ctx, hostIDs)
	if err != nil {
		return ctxerr.Wrap(ctx, err, "list mdm dep serials in host ids")
	}
	if len(serials) > 0 {
		if err := worker.QueueMacosSetupAssistantJob(
			ctx,
			svc.ds,
			svc.logger,
			worker.MacosSetupAssistantHostsTransferred,
			teamID,
			serials...); err != nil {
			return ctxerr.Wrap(ctx, err, "queue macos setup assistant hosts transferred job")
		}
	}

	return svc.createTransferredHostsActivity(ctx, teamID, hostIDs, nil)
}

// creates the transferred hosts activity if hosts were transferred, taking
// care of loading the team name and the hosts names if necessary (hostNames
// may be passed as empty if they were not available to the caller, such as in
// AddHostsToTeam, while it may be provided if available, such as in
// AddHostsToTeamByFilter).
func (svc *Service) createTransferredHostsActivity(ctx context.Context, teamID *uint, hostIDs []uint, hostNames []string) error {
	if len(hostIDs) == 0 {
		return nil
	}

	var teamName *string
	if teamID != nil {
		tm, err := svc.ds.Team(ctx, *teamID)
		if err != nil {
			return ctxerr.Wrap(ctx, err, "get team for activity")
		}
		teamName = &tm.Name
	}

	if len(hostNames) == 0 {
		hosts, err := svc.ds.ListHostsLiteByIDs(ctx, hostIDs)
		if err != nil {
			return ctxerr.Wrap(ctx, err, "list hosts by ids")
		}

		// index the hosts by ids to get the names in the same order as hostIDs
		hostsByID := make(map[uint]*fleet.Host, len(hosts))
		for _, h := range hosts {
			hostsByID[h.ID] = h
		}

		hostNames = make([]string, 0, len(hostIDs))
		for _, hid := range hostIDs {
			if h, ok := hostsByID[hid]; ok {
				hostNames = append(hostNames, h.DisplayName())
			} else {
				// should not happen unless a host gets deleted just after transfer,
				// but this ensures hostNames always matches hostIDs at the same index
				hostNames = append(hostNames, "")
			}
		}
	}

	if err := svc.ds.NewActivity(
		ctx,
		authz.UserFromContext(ctx),
		fleet.ActivityTypeTransferredHostsToTeam{
			TeamID:           teamID,
			TeamName:         teamName,
			HostIDs:          hostIDs,
			HostDisplayNames: hostNames,
		},
	); err != nil {
		return ctxerr.Wrap(ctx, err, "create transferred_hosts activity")
	}
	return nil
}

////////////////////////////////////////////////////////////////////////////////
// Add Hosts to Team by Filter
////////////////////////////////////////////////////////////////////////////////

type addHostsToTeamByFilterRequest struct {
	TeamID  *uint `json:"team_id"`
	Filters struct {
		MatchQuery string           `json:"query"`
		Status     fleet.HostStatus `json:"status"`
		LabelID    *uint            `json:"label_id"`
	} `json:"filters"`
}

type addHostsToTeamByFilterResponse struct {
	Err error `json:"error,omitempty"`
}

func (r addHostsToTeamByFilterResponse) error() error { return r.Err }

func addHostsToTeamByFilterEndpoint(ctx context.Context, request interface{}, svc fleet.Service) (errorer, error) {
	req := request.(*addHostsToTeamByFilterRequest)
	listOpt := fleet.HostListOptions{
		ListOptions: fleet.ListOptions{
			MatchQuery: req.Filters.MatchQuery,
		},
		StatusFilter: req.Filters.Status,
	}
	err := svc.AddHostsToTeamByFilter(ctx, req.TeamID, listOpt, req.Filters.LabelID)
	if err != nil {
		return addHostsToTeamByFilterResponse{Err: err}, nil
	}

	return addHostsToTeamByFilterResponse{}, err
}

func (svc *Service) AddHostsToTeamByFilter(ctx context.Context, teamID *uint, opt fleet.HostListOptions, lid *uint) error {
	// This is currently treated as a "team write". If we ever give users
	// besides global admins permissions to modify team hosts, we will need to
	// check that the user has permissions for both the source and destination
	// teams.
	if err := svc.authz.Authorize(ctx, &fleet.Host{TeamID: teamID}, fleet.ActionWrite); err != nil {
		return err
	}

	hostIDs, hostNames, err := svc.hostIDsAndNamesFromFilters(ctx, opt, lid)
	if err != nil {
		return err
	}
	if len(hostIDs) == 0 {
		return nil
	}

	// Apply the team to the selected hosts.
	if err := svc.ds.AddHostsToTeam(ctx, teamID, hostIDs); err != nil {
		return err
	}
	if err := svc.ds.BulkSetPendingMDMAppleHostProfiles(ctx, hostIDs, nil, nil, nil); err != nil {
		return ctxerr.Wrap(ctx, err, "bulk set pending host profiles")
	}
	serials, err := svc.ds.ListMDMAppleDEPSerialsInHostIDs(ctx, hostIDs)
	if err != nil {
		return ctxerr.Wrap(ctx, err, "list mdm dep serials in host ids")
	}
	if len(serials) > 0 {
		if err := worker.QueueMacosSetupAssistantJob(
			ctx,
			svc.ds,
			svc.logger,
			worker.MacosSetupAssistantHostsTransferred,
			teamID,
			serials...); err != nil {
			return ctxerr.Wrap(ctx, err, "queue macos setup assistant hosts transferred job")
		}
	}

	return svc.createTransferredHostsActivity(ctx, teamID, hostIDs, hostNames)
}

////////////////////////////////////////////////////////////////////////////////
// Refetch Host
////////////////////////////////////////////////////////////////////////////////

type refetchHostRequest struct {
	ID uint `url:"id"`
}

type refetchHostResponse struct {
	Err error `json:"error,omitempty"`
}

func (r refetchHostResponse) error() error { return r.Err }

func refetchHostEndpoint(ctx context.Context, request interface{}, svc fleet.Service) (errorer, error) {
	req := request.(*refetchHostRequest)
	err := svc.RefetchHost(ctx, req.ID)
	if err != nil {
		return refetchHostResponse{Err: err}, nil
	}
	return refetchHostResponse{}, nil
}

func (svc *Service) RefetchHost(ctx context.Context, id uint) error {
	if !svc.authz.IsAuthenticatedWith(ctx, authzctx.AuthnDeviceToken) {
		if err := svc.authz.Authorize(ctx, &fleet.Host{}, fleet.ActionList); err != nil {
			return err
		}

		host, err := svc.ds.HostLite(ctx, id)
		if err != nil {
			return ctxerr.Wrap(ctx, err, "find host for refetch")
		}

		// We verify fleet.ActionRead instead of fleet.ActionWrite because we want to allow
		// observers to be able to refetch hosts.
		if err := svc.authz.Authorize(ctx, host, fleet.ActionRead); err != nil {
			return err
		}
	}

	if err := svc.ds.UpdateHostRefetchRequested(ctx, id, true); err != nil {
		return ctxerr.Wrap(ctx, err, "save host")
	}

	return nil
}

func (svc *Service) getHostDetails(ctx context.Context, host *fleet.Host, opts fleet.HostDetailOptions) (*fleet.HostDetail, error) {
	if err := svc.ds.LoadHostSoftware(ctx, host, opts.IncludeCVEScores); err != nil {
		return nil, ctxerr.Wrap(ctx, err, "load host software")
	}

	labels, err := svc.ds.ListLabelsForHost(ctx, host.ID)
	if err != nil {
		return nil, ctxerr.Wrap(ctx, err, "get labels for host")
	}

	packs, err := svc.ds.ListPacksForHost(ctx, host.ID)
	if err != nil {
		return nil, ctxerr.Wrap(ctx, err, "get packs for host")
	}

	bats, err := svc.ds.ListHostBatteries(ctx, host.ID)
	if err != nil {
		return nil, ctxerr.Wrap(ctx, err, "get batteries for host")
	}

	// Due to a known osquery issue with M1 Macs, we are ignoring the stored value in the db
	// and replacing it at the service layer with custom values determined by the cycle count.
	// See https://github.com/fleetdm/fleet/issues/6763.
	// TODO: Update once the underlying osquery issue has been resolved.
	for _, b := range bats {
		if b.CycleCount < 1000 {
			b.Health = "Normal"
		} else {
			b.Health = "Replacement recommended"
		}
	}

	var policies *[]*fleet.HostPolicy
	if opts.IncludePolicies {
		hp, err := svc.ds.ListPoliciesForHost(ctx, host)
		if err != nil {
			return nil, ctxerr.Wrap(ctx, err, "get policies for host")
		}

		if hp == nil {
			hp = []*fleet.HostPolicy{}
		}

		policies = &hp
	}

	// If Fleet MDM is enabled and configured, we want to include MDM profiles,
	// disk encryption status, and macOS setup details.
	ac, err := svc.ds.AppConfig(ctx)
	if err != nil {
		return nil, ctxerr.Wrap(ctx, err, "get app config for host mdm details")
	}

	var profiles []fleet.HostMDMAppleProfile
	if ac.MDM.EnabledAndConfigured {
		profs, err := svc.ds.GetHostMDMProfiles(ctx, host.UUID)
		if err != nil {
			return nil, ctxerr.Wrap(ctx, err, "get host mdm profiles")
		}

		// determine disk encryption and action required here based on profiles and
		// raw decryptable key status.
		host.MDM.DetermineDiskEncryptionStatus(profs, mobileconfig.FleetFileVaultPayloadIdentifier)

		for _, p := range profs {
			if p.Identifier == mobileconfig.FleetFileVaultPayloadIdentifier {
				p.Status = host.MDM.ProfileStatusFromDiskEncryptionState(p.Status)
			}
			p.Detail = fleet.HostMDMProfileDetail(p.Detail).Message()
			profiles = append(profiles, p)
		}
	}
	host.MDM.Profiles = &profiles

	var macOSSetup *fleet.HostMDMMacOSSetup
	if ac.MDM.EnabledAndConfigured && license.IsPremium(ctx) {
		macOSSetup, err = svc.ds.GetHostMDMMacOSSetup(ctx, host.ID)
		if err != nil {
			if !fleet.IsNotFound(err) {
				return nil, ctxerr.Wrap(ctx, err, "get host mdm macos setup")
			}
			// TODO(Sarah): What should we do for not found? Should we return an empty struct or nil?
			macOSSetup = &fleet.HostMDMMacOSSetup{}
		}
	}
	host.MDM.MacOSSetup = macOSSetup

	return &fleet.HostDetail{
		Host:      *host,
		Labels:    labels,
		Packs:     packs,
		Policies:  policies,
		Batteries: &bats,
	}, nil
}

func (svc *Service) hostIDsAndNamesFromFilters(ctx context.Context, opt fleet.HostListOptions, lid *uint) ([]uint, []string, error) {
	filter, err := processHostFilters(ctx, opt, lid)
	if err != nil {
		return nil, nil, err
	}

	// Load hosts, either from label if provided or from all hosts.
	var hosts []*fleet.Host
	if lid != nil {
		hosts, err = svc.ds.ListHostsInLabel(ctx, filter, *lid, opt)
	} else {
		opt.DisableFailingPolicies = true // intentionally ignore failing policies
		hosts, err = svc.ds.ListHosts(ctx, filter, opt)
	}
	if err != nil {
		return nil, nil, err
	}

	if len(hosts) == 0 {
		return nil, nil, nil
	}

	hostIDs := make([]uint, 0, len(hosts))
	hostNames := make([]string, 0, len(hosts))
	for _, h := range hosts {
		hostIDs = append(hostIDs, h.ID)
		hostNames = append(hostNames, h.DisplayName())
	}
	return hostIDs, hostNames, nil
}

func processHostFilters(ctx context.Context, opt fleet.HostListOptions, lid *uint) (fleet.TeamFilter, error) {
	vc, ok := viewer.FromContext(ctx)
	if !ok {
		return fleet.TeamFilter{}, fleet.ErrNoContext
	}
	filter := fleet.TeamFilter{User: vc.User, IncludeObserver: true}

	if opt.StatusFilter != "" && lid != nil {
		return fleet.TeamFilter{}, fleet.NewInvalidArgumentError("status", "may not be provided with label_id")
	}

	opt.PerPage = fleet.PerPageUnlimited
	return filter, nil
}

////////////////////////////////////////////////////////////////////////////////
// List Host Device Mappings
////////////////////////////////////////////////////////////////////////////////

type listHostDeviceMappingRequest struct {
	ID uint `url:"id"`
}

type listHostDeviceMappingResponse struct {
	HostID        uint                       `json:"host_id"`
	DeviceMapping []*fleet.HostDeviceMapping `json:"device_mapping"`
	Err           error                      `json:"error,omitempty"`
}

func (r listHostDeviceMappingResponse) error() error { return r.Err }

func listHostDeviceMappingEndpoint(ctx context.Context, request interface{}, svc fleet.Service) (errorer, error) {
	req := request.(*listHostDeviceMappingRequest)
	dms, err := svc.ListHostDeviceMapping(ctx, req.ID)
	if err != nil {
		return listHostDeviceMappingResponse{Err: err}, nil
	}
	return listHostDeviceMappingResponse{HostID: req.ID, DeviceMapping: dms}, nil
}

func (svc *Service) ListHostDeviceMapping(ctx context.Context, id uint) ([]*fleet.HostDeviceMapping, error) {
	if !svc.authz.IsAuthenticatedWith(ctx, authzctx.AuthnDeviceToken) {
		if err := svc.authz.Authorize(ctx, &fleet.Host{}, fleet.ActionList); err != nil {
			return nil, err
		}

		host, err := svc.ds.HostLite(ctx, id)
		if err != nil {
			return nil, ctxerr.Wrap(ctx, err, "get host")
		}

		// Authorize again with team loaded now that we have team_id
		if err := svc.authz.Authorize(ctx, host, fleet.ActionRead); err != nil {
			return nil, err
		}
	}

	return svc.ds.ListHostDeviceMapping(ctx, id)
}

////////////////////////////////////////////////////////////////////////////////
// MDM
////////////////////////////////////////////////////////////////////////////////

type getHostMDMRequest struct {
	ID uint `url:"id"`
}

type getHostMDMResponse struct {
	*fleet.HostMDM
	Err error `json:"error,omitempty"`
}

func (r getHostMDMResponse) error() error { return r.Err }

func getHostMDM(ctx context.Context, request interface{}, svc fleet.Service) (errorer, error) {
	req := request.(*getHostMDMRequest)
	mdm, err := svc.MDMData(ctx, req.ID)
	if err != nil {
		return getHostMDMResponse{Err: err}, nil
	}
	return getHostMDMResponse{HostMDM: mdm}, nil
}

type getHostMDMSummaryResponse struct {
	fleet.AggregatedMDMData
	Err error `json:"error,omitempty"`
}

type getHostMDMSummaryRequest struct {
	TeamID   *uint  `query:"team_id,optional"`
	Platform string `query:"platform,optional"`
}

func (r getHostMDMSummaryResponse) error() error { return r.Err }

func getHostMDMSummary(ctx context.Context, request interface{}, svc fleet.Service) (errorer, error) {
	req := request.(*getHostMDMSummaryRequest)
	resp := getHostMDMSummaryResponse{}
	var err error

	resp.AggregatedMDMData, err = svc.AggregatedMDMData(ctx, req.TeamID, req.Platform)
	if err != nil {
		return getHostMDMSummaryResponse{Err: err}, nil
	}
	return resp, nil
}

////////////////////////////////////////////////////////////////////////////////
// Macadmins
////////////////////////////////////////////////////////////////////////////////

type getMacadminsDataRequest struct {
	ID uint `url:"id"`
}

type getMacadminsDataResponse struct {
	Err       error                `json:"error,omitempty"`
	Macadmins *fleet.MacadminsData `json:"macadmins"`
}

func (r getMacadminsDataResponse) error() error { return r.Err }

func getMacadminsDataEndpoint(ctx context.Context, request interface{}, svc fleet.Service) (errorer, error) {
	req := request.(*getMacadminsDataRequest)
	data, err := svc.MacadminsData(ctx, req.ID)
	if err != nil {
		return getMacadminsDataResponse{Err: err}, nil
	}
	return getMacadminsDataResponse{Macadmins: data}, nil
}

func (svc *Service) MacadminsData(ctx context.Context, id uint) (*fleet.MacadminsData, error) {
	if !svc.authz.IsAuthenticatedWith(ctx, authzctx.AuthnDeviceToken) {
		if err := svc.authz.Authorize(ctx, &fleet.Host{}, fleet.ActionList); err != nil {
			return nil, err
		}

		host, err := svc.ds.HostLite(ctx, id)
		if err != nil {
			return nil, ctxerr.Wrap(ctx, err, "find host for macadmins")
		}

		if err := svc.authz.Authorize(ctx, host, fleet.ActionRead); err != nil {
			return nil, err
		}
	}

	var munkiInfo *fleet.HostMunkiInfo
	switch version, err := svc.ds.GetHostMunkiVersion(ctx, id); {
	case err != nil && !fleet.IsNotFound(err):
		return nil, err
	case err == nil:
		munkiInfo = &fleet.HostMunkiInfo{Version: version}
	}

	var mdm *fleet.HostMDM
	switch hmdm, err := svc.ds.GetHostMDM(ctx, id); {
	case err != nil && !fleet.IsNotFound(err):
		return nil, err
	case err == nil:
		mdm = hmdm
	}

	var munkiIssues []*fleet.HostMunkiIssue
	switch issues, err := svc.ds.GetHostMunkiIssues(ctx, id); {
	case err != nil:
		return nil, err
	case err == nil:
		munkiIssues = issues
	}

	if munkiInfo == nil && mdm == nil && len(munkiIssues) == 0 {
		return nil, nil
	}

	data := &fleet.MacadminsData{
		Munki:       munkiInfo,
		MDM:         mdm,
		MunkiIssues: munkiIssues,
	}

	return data, nil
}

////////////////////////////////////////////////////////////////////////////////
// Aggregated Macadmins
////////////////////////////////////////////////////////////////////////////////

type getAggregatedMacadminsDataRequest struct {
	TeamID *uint `query:"team_id,optional"`
}

type getAggregatedMacadminsDataResponse struct {
	Err       error                          `json:"error,omitempty"`
	Macadmins *fleet.AggregatedMacadminsData `json:"macadmins"`
}

func (r getAggregatedMacadminsDataResponse) error() error { return r.Err }

func getAggregatedMacadminsDataEndpoint(ctx context.Context, request interface{}, svc fleet.Service) (errorer, error) {
	req := request.(*getAggregatedMacadminsDataRequest)
	data, err := svc.AggregatedMacadminsData(ctx, req.TeamID)
	if err != nil {
		return getAggregatedMacadminsDataResponse{Err: err}, nil
	}
	return getAggregatedMacadminsDataResponse{Macadmins: data}, nil
}

func (svc *Service) AggregatedMacadminsData(ctx context.Context, teamID *uint) (*fleet.AggregatedMacadminsData, error) {
	if err := svc.authz.Authorize(ctx, &fleet.Host{TeamID: teamID}, fleet.ActionList); err != nil {
		return nil, err
	}

	if teamID != nil {
		_, err := svc.ds.Team(ctx, *teamID)
		if err != nil {
			return nil, err
		}
	}

	agg := &fleet.AggregatedMacadminsData{}

	versions, munkiUpdatedAt, err := svc.ds.AggregatedMunkiVersion(ctx, teamID)
	if err != nil {
		return nil, err
	}
	agg.MunkiVersions = versions

	issues, munkiIssUpdatedAt, err := svc.ds.AggregatedMunkiIssues(ctx, teamID)
	if err != nil {
		return nil, err
	}
	agg.MunkiIssues = issues

	var mdmUpdatedAt, mdmSolutionsUpdatedAt time.Time
	agg.MDMStatus, mdmUpdatedAt, err = svc.ds.AggregatedMDMStatus(ctx, teamID, "darwin")
	if err != nil {
		return nil, err
	}
	agg.MDMSolutions, mdmSolutionsUpdatedAt, err = svc.ds.AggregatedMDMSolutions(ctx, teamID, "darwin")
	if err != nil {
		return nil, err
	}
	agg.CountsUpdatedAt = munkiUpdatedAt
	if munkiIssUpdatedAt.After(agg.CountsUpdatedAt) {
		agg.CountsUpdatedAt = munkiIssUpdatedAt
	}
	if mdmUpdatedAt.After(agg.CountsUpdatedAt) {
		agg.CountsUpdatedAt = mdmUpdatedAt
	}
	if mdmSolutionsUpdatedAt.After(agg.CountsUpdatedAt) {
		agg.CountsUpdatedAt = mdmSolutionsUpdatedAt
	}

	return agg, nil
}

func (svc *Service) MDMData(ctx context.Context, id uint) (*fleet.HostMDM, error) {
	if err := svc.authz.Authorize(ctx, &fleet.Host{}, fleet.ActionList); err != nil {
		return nil, err
	}

	host, err := svc.ds.HostLite(ctx, id)
	if err != nil {
		return nil, ctxerr.Wrap(ctx, err, "find host for MDMData")
	}

	if err := svc.authz.Authorize(ctx, host, fleet.ActionRead); err != nil {
		return nil, err
	}

	hmdm, err := svc.ds.GetHostMDM(ctx, id)
	switch {
	case err == nil:
		return hmdm, nil
	case fleet.IsNotFound(err):
		return nil, nil
	default:
		return nil, ctxerr.Wrap(ctx, err, "get host mdm")
	}
}

func (svc *Service) AggregatedMDMData(ctx context.Context, teamID *uint, platform string) (fleet.AggregatedMDMData, error) {
	if err := svc.authz.Authorize(ctx, &fleet.Host{TeamID: teamID}, fleet.ActionList); err != nil {
		return fleet.AggregatedMDMData{}, err
	}

	mdmStatus, mdmStatusUpdatedAt, err := svc.ds.AggregatedMDMStatus(ctx, teamID, platform)
	if err != nil {
		return fleet.AggregatedMDMData{}, err
	}
	mdmSolutions, mdmSolutionsUpdatedAt, err := svc.ds.AggregatedMDMSolutions(ctx, teamID, platform)
	if err != nil {
		return fleet.AggregatedMDMData{}, err
	}

	countsUpdatedAt := mdmStatusUpdatedAt
	if mdmStatusUpdatedAt.Before(mdmSolutionsUpdatedAt) {
		countsUpdatedAt = mdmSolutionsUpdatedAt
	}

	return fleet.AggregatedMDMData{
		MDMStatus:       mdmStatus,
		MDMSolutions:    mdmSolutions,
		CountsUpdatedAt: countsUpdatedAt,
	}, nil
}

////////////////////////////////////////////////////////////////////////////////
// Hosts Report in CSV downloadable file
////////////////////////////////////////////////////////////////////////////////

type hostsReportRequest struct {
	Opts    fleet.HostListOptions `url:"host_options"`
	LabelID *uint                 `query:"label_id,optional"`
	Format  string                `query:"format"`
	Columns string                `query:"columns,optional"`
}

type hostsReportResponse struct {
	Columns []string              `json:"-"` // used to control the generated csv, see the hijackRender method
	Hosts   []*fleet.HostResponse `json:"-"` // they get rendered explicitly, in csv
	Err     error                 `json:"error,omitempty"`
}

func (r hostsReportResponse) error() error { return r.Err }

func (r hostsReportResponse) hijackRender(ctx context.Context, w http.ResponseWriter) {
	// post-process the Device Mappings for CSV rendering
	for _, h := range r.Hosts {
		if h.DeviceMapping != nil {
			// return the list of emails, comma-separated, as part of that single CSV field
			var dms []struct {
				Email string `json:"email"`
			}
			if err := json.Unmarshal(*h.DeviceMapping, &dms); err != nil {
				// log the error but keep going
				logging.WithErr(ctx, err)
				continue
			}

			var sb strings.Builder
			for i, dm := range dms {
				if i > 0 {
					sb.WriteString(",")
				}
				sb.WriteString(dm.Email)
			}
			h.CSVDeviceMapping = sb.String()
		}
	}

	var buf bytes.Buffer
	if err := gocsv.Marshal(r.Hosts, &buf); err != nil {
		logging.WithErr(ctx, err)
		encodeError(ctx, ctxerr.New(ctx, "failed to generate CSV file"), w)
		return
	}

	returnAll := len(r.Columns) == 0

	var outRows [][]string
	if !returnAll {
		// read back the CSV to filter out any unwanted columns
		recs, err := csv.NewReader(&buf).ReadAll()
		if err != nil {
			logging.WithErr(ctx, err)
			encodeError(ctx, ctxerr.New(ctx, "failed to generate CSV file"), w)
			return
		}

		if len(recs) > 0 {
			// map the header names to their field index
			hdrs := make(map[string]int, len(recs))
			for i, hdr := range recs[0] {
				hdrs[hdr] = i
			}

			outRows = make([][]string, len(recs))
			for i, rec := range recs {
				for _, col := range r.Columns {
					colIx, ok := hdrs[col]
					if !ok {
						// invalid column name - it would be nice to catch this in the
						// endpoint before processing the results, but it would require
						// duplicating the list of columns from the Host's struct tags to a
						// map and keep this in sync, for what is essentially a programmer
						// mistake that should be caught and corrected early.
						encodeError(ctx, &fleet.BadRequestError{Message: fmt.Sprintf("invalid column name: %q", col)}, w)
						return
					}
					outRows[i] = append(outRows[i], rec[colIx])
				}
			}
		}
	}

	w.Header().Add("Content-Disposition", fmt.Sprintf(`attachment; filename="Hosts %s.csv"`, time.Now().Format("2006-01-02")))
	w.Header().Set("Content-Type", "text/csv")
	w.Header().Set("X-Content-Type-Options", "nosniff")
	w.WriteHeader(http.StatusOK)

	var err error
	if returnAll {
		_, err = io.Copy(w, &buf)
	} else {
		err = csv.NewWriter(w).WriteAll(outRows)
	}
	if err != nil {
		logging.WithErr(ctx, err)
	}
}

func hostsReportEndpoint(ctx context.Context, request interface{}, svc fleet.Service) (errorer, error) {
	req := request.(*hostsReportRequest)

	// for now, only csv format is allowed
	if req.Format != "csv" {
		// prevent returning an "unauthorized" error, we want that specific error
		if az, ok := authzctx.FromContext(ctx); ok {
			az.SetChecked()
		}
		err := ctxerr.Wrap(ctx, fleet.NewInvalidArgumentError("format", "unsupported or unspecified report format").
			WithStatus(http.StatusUnsupportedMediaType))
		return hostsReportResponse{Err: err}, nil
	}

	req.Opts.DisableFailingPolicies = false
	req.Opts.AdditionalFilters = nil
	req.Opts.Page = 0
	req.Opts.PerPage = 0 // explicitly disable any limit, we want all matching hosts
	req.Opts.After = ""
	req.Opts.DeviceMapping = false

	rawCols := strings.Split(req.Columns, ",")
	var cols []string
	for _, rawCol := range rawCols {
		if rawCol = strings.TrimSpace(rawCol); rawCol != "" {
			cols = append(cols, rawCol)
			if rawCol == "device_mapping" {
				req.Opts.DeviceMapping = true
			}
		}
	}
	if len(cols) == 0 {
		// enable device_mapping retrieval, as no column means all columns
		req.Opts.DeviceMapping = true
	}

	var (
		hosts []*fleet.Host
		err   error
	)

	if req.LabelID == nil {
		hosts, err = svc.ListHosts(ctx, req.Opts)
	} else {
		hosts, err = svc.ListHostsInLabel(ctx, *req.LabelID, req.Opts)
	}
	if err != nil {
		return hostsReportResponse{Err: err}, nil
	}

	hostResps := make([]*fleet.HostResponse, len(hosts))
	for i, h := range hosts {
		hr := fleet.HostResponseForHost(ctx, svc, h)
		hostResps[i] = hr
	}
	return hostsReportResponse{Columns: cols, Hosts: hostResps}, nil
}

type osVersionsRequest struct {
	TeamID   *uint   `query:"team_id,optional"`
	Platform *string `query:"platform,optional"`
	Name     *string `query:"os_name,optional"`
	Version  *string `query:"os_name,optional"`
}

type osVersionsResponse struct {
	CountsUpdatedAt *time.Time        `json:"counts_updated_at"`
	OSVersions      []fleet.OSVersion `json:"os_versions"`
	Err             error             `json:"error,omitempty"`
}

func (r osVersionsResponse) error() error { return r.Err }

func osVersionsEndpoint(ctx context.Context, request interface{}, svc fleet.Service) (errorer, error) {
	req := request.(*osVersionsRequest)

	osVersions, err := svc.OSVersions(ctx, req.TeamID, req.Platform, req.Name, req.Version)
	if err != nil {
		return &osVersionsResponse{Err: err}, nil
	}

	return &osVersionsResponse{
		CountsUpdatedAt: &osVersions.CountsUpdatedAt,
		OSVersions:      osVersions.OSVersions,
	}, nil
}

func (svc *Service) OSVersions(ctx context.Context, teamID *uint, platform *string, name *string, version *string) (*fleet.OSVersions, error) {
	if err := svc.authz.Authorize(ctx, &fleet.Host{TeamID: teamID}, fleet.ActionList); err != nil {
		return nil, err
	}

	if name != nil && version == nil {
		return nil, &fleet.BadRequestError{Message: "Cannot specify os_name without os_version"}
	}

	if name == nil && version != nil {
		return nil, &fleet.BadRequestError{Message: "Cannot specify os_version without os_name"}
	}

	osVersions, err := svc.ds.OSVersions(ctx, teamID, platform, name, version)
	if err != nil && fleet.IsNotFound(err) {
		// differentiate case where team was added after UpdateOSVersions last ran
		if teamID != nil && *teamID > 0 {
			// most of the time, team should exist so checking here saves unnecessary db calls
			_, err := svc.ds.Team(ctx, *teamID)
			if err != nil {
				return nil, err
			}
		}
		// if team exists but stats have not yet been gathered, return empty JSON array
		osVersions = &fleet.OSVersions{}
	} else if err != nil {
		return nil, err
	}

	return osVersions, nil
}

////////////////////////////////////////////////////////////////////////////////
// Encryption Key
////////////////////////////////////////////////////////////////////////////////

type getHostEncryptionKeyRequest struct {
	ID uint `url:"id"`
}

type getHostEncryptionKeyResponse struct {
	Err           error                        `json:"error,omitempty"`
	EncryptionKey *fleet.HostDiskEncryptionKey `json:"encryption_key,omitempty"`
	HostID        uint                         `json:"host_id,omitempty"`
}

func (r getHostEncryptionKeyResponse) error() error { return r.Err }

func getHostEncryptionKey(ctx context.Context, request interface{}, svc fleet.Service) (errorer, error) {
	req := request.(*getHostEncryptionKeyRequest)
	key, err := svc.HostEncryptionKey(ctx, req.ID)
	if err != nil {
		return getHostEncryptionKeyResponse{Err: err}, nil
	}
	return getHostEncryptionKeyResponse{EncryptionKey: key, HostID: req.ID}, nil
}

func (svc *Service) HostEncryptionKey(ctx context.Context, id uint) (*fleet.HostDiskEncryptionKey, error) {
	if err := svc.authz.Authorize(ctx, &fleet.Host{}, fleet.ActionList); err != nil {
		return nil, err
	}

	host, err := svc.ds.HostLite(ctx, id)
	if err != nil {
		return nil, ctxerr.Wrap(ctx, err, "getting host encryption key")
	}

	// Permissions to read encryption keys are exactly the same
	// as the ones required to read hosts.
	if err := svc.authz.Authorize(ctx, host, fleet.ActionRead); err != nil {
		return nil, err
	}

	key, err := svc.ds.GetHostDiskEncryptionKey(ctx, id)
	if err != nil {
		return nil, ctxerr.Wrap(ctx, err, "getting host encryption key")
	}

	if key.Decryptable == nil || !*key.Decryptable {
		return nil, ctxerr.Wrap(ctx, newNotFoundError(), "getting host encryption key")
	}

	cert, _, _, err := svc.config.MDM.AppleSCEP()
	if err != nil {
		return nil, ctxerr.Wrap(ctx, err, "getting host encryption key")
	}

	decryptedKey, err := apple_mdm.DecryptBase64CMS(key.Base64Encrypted, cert.Leaf, cert.PrivateKey)
	if err != nil {
		return nil, ctxerr.Wrap(ctx, err, "getting host encryption key")
	}

	key.DecryptedValue = string(decryptedKey)

	err = svc.ds.NewActivity(
		ctx,
		authz.UserFromContext(ctx),
		fleet.ActivityTypeReadHostDiskEncryptionKey{
			HostID:          host.ID,
			HostDisplayName: host.DisplayName(),
		},
	)
	if err != nil {
		return nil, ctxerr.Wrap(ctx, err, "create read host disk encryption key activity")
	}

	return key, nil
}

////////////////////////////////////////////////////////////////////////////////
// Run Script on a Host (async)
////////////////////////////////////////////////////////////////////////////////

type runScriptRequest struct {
	HostID         uint   `json:"host_id"`
	ScriptContents string `json:"script_contents"`
}

type runScriptResponse struct {
	Err         error  `json:"error,omitempty"`
	HostID      uint   `json:"host_id,omitempty"`
	ExecutionID string `json:"execution_id,omitempty"`
}

func (r runScriptResponse) error() error { return r.Err }
func (r runScriptResponse) Status() int  { return http.StatusAccepted }

func runScriptEndpoint(ctx context.Context, request interface{}, svc fleet.Service) (errorer, error) {
	req := request.(*runScriptRequest)

	var noWait time.Duration
	result, err := svc.RunHostScript(ctx, &fleet.HostScriptRequestPayload{
		HostID:         req.HostID,
		ScriptContents: req.ScriptContents,
	}, noWait)
	if err != nil {
		return runScriptResponse{Err: err}, nil
	}
	return runScriptResponse{HostID: result.HostID, ExecutionID: result.ExecutionID}, nil
}

////////////////////////////////////////////////////////////////////////////////
// Run Script on a Host (sync)
////////////////////////////////////////////////////////////////////////////////

type runScriptSyncResponse struct {
	Err error `json:"error,omitempty"`
	*fleet.HostScriptResult
<<<<<<< HEAD

=======
>>>>>>> 37fb4b0d
	HostTimeout bool `json:"host_timeout"`
}

func (r runScriptSyncResponse) error() error { return r.Err }
func (r runScriptSyncResponse) Status() int {
	if r.HostTimeout {
		return http.StatusGatewayTimeout
	}
	return http.StatusOK
}

// this is to be used only by tests, to be able to use a shorter timeout.
var testRunScriptWaitForResult time.Duration

// waitForResultTime is the default timeout for the synchronous script execution.
const waitForResultTime = time.Minute

func runScriptSyncEndpoint(ctx context.Context, request interface{}, svc fleet.Service) (errorer, error) {
	waitForResult := waitForResultTime
	if testRunScriptWaitForResult != 0 {
		waitForResult = testRunScriptWaitForResult
	}

	req := request.(*runScriptRequest)
	result, err := svc.RunHostScript(ctx, &fleet.HostScriptRequestPayload{
		HostID:         req.HostID,
		ScriptContents: req.ScriptContents,
	}, waitForResult)
	var hostTimeout bool
	if err != nil {
		if !errors.Is(err, context.DeadlineExceeded) {
			return runScriptSyncResponse{Err: err}, nil
		}
		// We should still return the execution id and host id in this timeout case,
		// so the user knows what script request to look at in the UI. We cannot
		// return an error (field Err) in this case, as the errorer interface's
		// rendering logic would take over and only render the error part of the
		// response struct.
		hostTimeout = true
	}
	result.Message = result.UserMessage(hostTimeout)
	return runScriptSyncResponse{
		HostScriptResult: result,
		HostTimeout:      hostTimeout,
	}, nil
}

func (svc *Service) RunHostScript(ctx context.Context, request *fleet.HostScriptRequestPayload, waitForResult time.Duration) (*fleet.HostScriptResult, error) {
	// skipauth: No authorization check needed due to implementation returning
	// only license error.
	svc.authz.SkipAuthorization(ctx)

	return nil, fleet.ErrMissingLicense
}

// //////////////////////////////////////////////////////////////////////////////
// Get script result for a host
// //////////////////////////////////////////////////////////////////////////////
type getScriptResultRequest struct {
	ExecutionID string `url:"execution_id"`
}

type getScriptResultResponse struct {
	ScriptContents string `json:"script_contents"`
	ExitCode       *int64 `json:"exit_code"`
	Output         string `json:"output"`
	Message        string `json:"message"`
	HostName       string `json:"host_name"`
	HostTimeout    bool   `json:"host_timeout"`
	HostID         uint   `json:"host_id"`
	ExecutionID    string `json:"execution_id"`
	Runtime        int    `json:"runtime"`

	Err error `json:"error,omitempty"`
}

func (r getScriptResultResponse) error() error { return r.Err }

func getScriptResultEndpoint(ctx context.Context, request interface{}, svc fleet.Service) (errorer, error) {
	req := request.(*getScriptResultRequest)
	scriptResult, err := svc.GetScriptResult(ctx, req.ExecutionID)
	if err != nil {
		return getScriptResultResponse{Err: err}, nil
	}

	// check if a minute has passed since the script was created at
	hostTimeout := scriptResult.HostTimeout(waitForResultTime)
	scriptResult.Message = scriptResult.UserMessage(hostTimeout)

	var exitCode *int64
	if scriptResult.ExitCode.Valid {
		exitCode = &scriptResult.ExitCode.Int64
	}

	return &getScriptResultResponse{
		ScriptContents: scriptResult.ScriptContents,
		ExitCode:       exitCode,
		Output:         scriptResult.Output,
		Message:        scriptResult.Message,
		HostName:       scriptResult.Hostname,
		HostTimeout:    hostTimeout,
		HostID:         scriptResult.HostID,
		ExecutionID:    scriptResult.ExecutionID,
		Runtime:        scriptResult.Runtime,
	}, nil
}

func (svc *Service) GetScriptResult(ctx context.Context, execID string) (*fleet.HostScriptResult, error) {
	svc.authz.SkipAuthorization(ctx)

	return nil, fleet.ErrMissingLicense
}<|MERGE_RESOLUTION|>--- conflicted
+++ resolved
@@ -1631,10 +1631,6 @@
 type runScriptSyncResponse struct {
 	Err error `json:"error,omitempty"`
 	*fleet.HostScriptResult
-<<<<<<< HEAD
-
-=======
->>>>>>> 37fb4b0d
 	HostTimeout bool `json:"host_timeout"`
 }
 
@@ -1724,14 +1720,9 @@
 	hostTimeout := scriptResult.HostTimeout(waitForResultTime)
 	scriptResult.Message = scriptResult.UserMessage(hostTimeout)
 
-	var exitCode *int64
-	if scriptResult.ExitCode.Valid {
-		exitCode = &scriptResult.ExitCode.Int64
-	}
-
 	return &getScriptResultResponse{
 		ScriptContents: scriptResult.ScriptContents,
-		ExitCode:       exitCode,
+		ExitCode:       scriptResult.ExitCode,
 		Output:         scriptResult.Output,
 		Message:        scriptResult.Message,
 		HostName:       scriptResult.Hostname,
