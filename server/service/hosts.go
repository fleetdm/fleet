package service

import (
	"context"
	"time"

	"github.com/fleetdm/fleet/v4/server/contexts/ctxerr"
	"github.com/fleetdm/fleet/v4/server/contexts/viewer"
	"github.com/fleetdm/fleet/v4/server/fleet"
)

// HostResponse is the response struct that contains the full host information
// along with the host online status and the "display text" to be used when
// rendering in the UI.
type HostResponse struct {
	*fleet.Host
	Status      fleet.HostStatus `json:"status"`
	DisplayText string           `json:"display_text"`
	Labels      []fleet.Label    `json:"labels,omitempty"`
}

func hostResponseForHost(ctx context.Context, svc fleet.Service, host *fleet.Host) (*HostResponse, error) {
	return &HostResponse{
		Host:        host,
		Status:      host.Status(time.Now()),
		DisplayText: host.Hostname,
	}, nil
}

// HostDetailResponse is the response struct that contains the full host information
// with the HostDetail details.
type HostDetailResponse struct {
	fleet.HostDetail
	Status      fleet.HostStatus `json:"status"`
	DisplayText string           `json:"display_text"`
}

func hostDetailResponseForHost(ctx context.Context, svc fleet.Service, host *fleet.HostDetail) (*HostDetailResponse, error) {
	return &HostDetailResponse{
		HostDetail:  *host,
		Status:      host.Status(time.Now()),
		DisplayText: host.Hostname,
	}, nil
}

func (svc *Service) FlushSeenHosts(ctx context.Context) error {
	// No authorization check because this is used only internally.
	hostIDs := svc.seenHostSet.getAndClearHostIDs()
	return svc.ds.MarkHostsSeen(ctx, hostIDs, svc.clock.Now())
}

////////////////////////////////////////////////////////////////////////////////
// List Hosts
////////////////////////////////////////////////////////////////////////////////

type listHostsRequest struct {
	Opts fleet.HostListOptions `url:"host_options"`
}

type listHostsResponse struct {
	Hosts    []HostResponse  `json:"hosts"`
	Software *fleet.Software `json:"software,omitempty"`
	Err      error           `json:"error,omitempty"`
}

func (r listHostsResponse) error() error { return r.Err }

func listHostsEndpoint(ctx context.Context, request interface{}, svc fleet.Service) (interface{}, error) {
	req := request.(*listHostsRequest)
	hosts, err := svc.ListHosts(ctx, req.Opts)
	if err != nil {
		return listHostsResponse{Err: err}, nil
	}

	var software *fleet.Software
	if req.Opts.SoftwareIDFilter != nil {
		software, err = svc.SoftwareByID(ctx, *req.Opts.SoftwareIDFilter)
		if err != nil {
			return listHostsResponse{Err: err}, nil
		}
	}
	hostResponses := make([]HostResponse, len(hosts))
	for i, host := range hosts {
		h, err := hostResponseForHost(ctx, svc, host)
		if err != nil {
			return listHostsResponse{Err: err}, nil
		}

		hostResponses[i] = *h
	}
	return listHostsResponse{Hosts: hostResponses, Software: software}, nil
}

func (svc *Service) ListHosts(ctx context.Context, opt fleet.HostListOptions) ([]*fleet.Host, error) {
	if err := svc.authz.Authorize(ctx, &fleet.Host{}, fleet.ActionList); err != nil {
		return nil, err
	}

	vc, ok := viewer.FromContext(ctx)
	if !ok {
		return nil, fleet.ErrNoContext
	}
	filter := fleet.TeamFilter{User: vc.User, IncludeObserver: true}

	return svc.ds.ListHosts(ctx, filter, opt)
}

func (svc *Service) SoftwareByID(ctx context.Context, id uint) (*fleet.Software, error) {
	if err := svc.authz.Authorize(ctx, &fleet.Host{}, fleet.ActionList); err != nil {
		return nil, err
	}

	return svc.ds.SoftwareByID(ctx, id)
}

/////////////////////////////////////////////////////////////////////////////////
// Delete Hosts
/////////////////////////////////////////////////////////////////////////////////

type deleteHostsRequest struct {
	IDs     []uint `json:"ids"`
	Filters struct {
		MatchQuery string           `json:"query"`
		Status     fleet.HostStatus `json:"status"`
		LabelID    *uint            `json:"label_id"`
		TeamID     *uint            `json:"team_id"`
	} `json:"filters"`
}

type deleteHostsResponse struct {
	Err error `json:"error,omitempty"`
}

func (r deleteHostsResponse) error() error { return r.Err }

func deleteHostsEndpoint(ctx context.Context, request interface{}, svc fleet.Service) (interface{}, error) {
	req := request.(*deleteHostsRequest)
	listOpt := fleet.HostListOptions{
		ListOptions: fleet.ListOptions{
			MatchQuery: req.Filters.MatchQuery,
		},
		StatusFilter: req.Filters.Status,
		TeamFilter:   req.Filters.TeamID,
	}
	err := svc.DeleteHosts(ctx, req.IDs, listOpt, req.Filters.LabelID)
	if err != nil {
		return deleteHostsResponse{Err: err}, nil
	}
	return deleteHostsResponse{}, nil
}

func (svc *Service) DeleteHosts(ctx context.Context, ids []uint, opts fleet.HostListOptions, lid *uint) error {
	if err := svc.authz.Authorize(ctx, &fleet.Host{}, fleet.ActionList); err != nil {
		return err
	}

	if len(ids) > 0 && (lid != nil || !opts.Empty()) {
		return &badRequestError{"Cannot specify a list of ids and filters at the same time"}
	}

	if len(ids) > 0 {
		err := svc.checkWriteForHostIDs(ctx, ids)
		if err != nil {
			return err
		}
		return svc.ds.DeleteHosts(ctx, ids)
	}

	hostIDs, err := svc.hostIDsFromFilters(ctx, opts, lid)
	if err != nil {
		return err
	}

	if len(hostIDs) == 0 {
		return nil
	}

	err = svc.checkWriteForHostIDs(ctx, hostIDs)
	if err != nil {
		return err
	}
	return svc.ds.DeleteHosts(ctx, hostIDs)
}

/////////////////////////////////////////////////////////////////////////////////
// Count
/////////////////////////////////////////////////////////////////////////////////

type countHostsRequest struct {
	Opts    fleet.HostListOptions `url:"host_options"`
	LabelID *uint                 `query:"label_id,optional"`
}

type countHostsResponse struct {
	Count int   `json:"count"`
	Err   error `json:"error,omitempty"`
}

func (r countHostsResponse) error() error { return r.Err }

func countHostsEndpoint(ctx context.Context, request interface{}, svc fleet.Service) (interface{}, error) {
	req := request.(*countHostsRequest)
	count, err := svc.CountHosts(ctx, req.LabelID, req.Opts)
	if err != nil {
		return countHostsResponse{Err: err}, nil
	}
	return countHostsResponse{Count: count}, nil
}

func (svc *Service) CountHosts(ctx context.Context, labelID *uint, opts fleet.HostListOptions) (int, error) {
	if err := svc.authz.Authorize(ctx, &fleet.Host{}, fleet.ActionList); err != nil {
		return 0, err
	}

	return svc.countHostFromFilters(ctx, labelID, opts)
}

func (svc *Service) countHostFromFilters(ctx context.Context, labelID *uint, opt fleet.HostListOptions) (int, error) {
	filter, err := processHostFilters(ctx, opt, nil)
	if err != nil {
		return 0, err
	}

	var count int
	if labelID != nil {
		count, err = svc.ds.CountHostsInLabel(ctx, filter, *labelID, opt)
	} else {
		count, err = svc.ds.CountHosts(ctx, filter, opt)
	}
	if err != nil {
		return 0, err
	}

	return count, nil
}

/////////////////////////////////////////////////////////////////////////////////
// Get host
/////////////////////////////////////////////////////////////////////////////////

type getHostRequest struct {
	ID uint `url:"id"`
}

type getHostResponse struct {
	Host *HostDetailResponse `json:"host"`
	Err  error               `json:"error,omitempty"`
}

func (r getHostResponse) error() error { return r.Err }

func getHostEndpoint(ctx context.Context, request interface{}, svc fleet.Service) (interface{}, error) {
	req := request.(*getHostRequest)
	host, err := svc.GetHost(ctx, req.ID)
	if err != nil {
		return getHostResponse{Err: err}, nil
	}

	resp, err := hostDetailResponseForHost(ctx, svc, host)
	if err != nil {
		return getHostResponse{Err: err}, nil
	}

	return getHostResponse{Host: resp}, nil
}

func (svc *Service) GetHost(ctx context.Context, id uint) (*fleet.HostDetail, error) {
	// First ensure the user has access to list hosts, then check the specific
	// host once team_id is loaded.
	if err := svc.authz.Authorize(ctx, &fleet.Host{}, fleet.ActionList); err != nil {
		return nil, err
	}

	host, err := svc.ds.Host(ctx, id, false)
	if err != nil {
		return nil, ctxerr.Wrap(ctx, err, "get host")
	}

	// Authorize again with team loaded now that we have team_id
	if err := svc.authz.Authorize(ctx, host, fleet.ActionRead); err != nil {
		return nil, err
	}

	return svc.getHostDetails(ctx, host)
}

func (svc *Service) checkWriteForHostIDs(ctx context.Context, ids []uint) error {
	for _, id := range ids {
		host, err := svc.ds.Host(ctx, id, false)
		if err != nil {
			return ctxerr.Wrap(ctx, err, "get host for delete")
		}

		// Authorize again with team loaded now that we have team_id
		if err := svc.authz.Authorize(ctx, host, fleet.ActionWrite); err != nil {
			return err
		}
	}
	return nil
}

////////////////////////////////////////////////////////////////////////////////
// Get Host Summary
////////////////////////////////////////////////////////////////////////////////

type getHostSummaryRequest struct {
	TeamID *uint `query:"team_id,optional"`
}

type getHostSummaryResponse struct {
	fleet.HostSummary
	Err error `json:"error,omitempty"`
}

func (r getHostSummaryResponse) error() error { return r.Err }

func getHostSummaryEndpoint(ctx context.Context, request interface{}, svc fleet.Service) (interface{}, error) {
	req := request.(*getHostSummaryRequest)
	summary, err := svc.GetHostSummary(ctx, req.TeamID)
	if err != nil {
		return getHostSummaryResponse{Err: err}, nil
	}

	resp := getHostSummaryResponse{
		HostSummary: *summary,
	}
	return resp, nil
}

func (svc *Service) GetHostSummary(ctx context.Context, teamID *uint) (*fleet.HostSummary, error) {
	if err := svc.authz.Authorize(ctx, &fleet.Host{TeamID: teamID}, fleet.ActionList); err != nil {
		return nil, err
	}
	vc, ok := viewer.FromContext(ctx)
	if !ok {
		return nil, fleet.ErrNoContext
	}
	filter := fleet.TeamFilter{User: vc.User, IncludeObserver: true, TeamID: teamID}

	summary, err := svc.ds.GenerateHostStatusStatistics(ctx, filter, svc.clock.Now())
	if err != nil {
		return nil, err
	}
	return summary, nil
}

////////////////////////////////////////////////////////////////////////////////
// Get Host By Identifier
////////////////////////////////////////////////////////////////////////////////

type hostByIdentifierRequest struct {
	Identifier string `url:"identifier"`
}

func hostByIdentifierEndpoint(ctx context.Context, request interface{}, svc fleet.Service) (interface{}, error) {
	req := request.(*hostByIdentifierRequest)
	host, err := svc.HostByIdentifier(ctx, req.Identifier)
	if err != nil {
		return getHostResponse{Err: err}, nil
	}

	resp, err := hostDetailResponseForHost(ctx, svc, host)
	if err != nil {
		return getHostResponse{Err: err}, nil
	}

	return getHostResponse{
		Host: resp,
	}, nil
}

func (svc *Service) HostByIdentifier(ctx context.Context, identifier string) (*fleet.HostDetail, error) {
	if err := svc.authz.Authorize(ctx, &fleet.Host{}, fleet.ActionList); err != nil {
		return nil, err
	}

	host, err := svc.ds.HostByIdentifier(ctx, identifier)
	if err != nil {
		return nil, ctxerr.Wrap(ctx, err, "get host by identifier")
	}

	// Authorize again with team loaded now that we have team_id
	if err := svc.authz.Authorize(ctx, host, fleet.ActionRead); err != nil {
		return nil, err
	}

	return svc.getHostDetails(ctx, host)
}

////////////////////////////////////////////////////////////////////////////////
// Delete Host
////////////////////////////////////////////////////////////////////////////////

type deleteHostRequest struct {
	ID uint `url:"id"`
}

type deleteHostResponse struct {
	Err error `json:"error,omitempty"`
}

func (r deleteHostResponse) error() error { return r.Err }

func deleteHostEndpoint(ctx context.Context, request interface{}, svc fleet.Service) (interface{}, error) {
	req := request.(*deleteHostRequest)
	err := svc.DeleteHost(ctx, req.ID)
	if err != nil {
		return deleteHostResponse{Err: err}, nil
	}
	return deleteHostResponse{}, nil
}

func (svc *Service) DeleteHost(ctx context.Context, id uint) error {
	if err := svc.authz.Authorize(ctx, &fleet.Host{}, fleet.ActionList); err != nil {
		return err
	}

	host, err := svc.ds.Host(ctx, id, false)
	if err != nil {
		return ctxerr.Wrap(ctx, err, "get host for delete")
	}

	// Authorize again with team loaded now that we have team_id
	if err := svc.authz.Authorize(ctx, host, fleet.ActionWrite); err != nil {
		return err
	}

	return svc.ds.DeleteHost(ctx, id)
}

////////////////////////////////////////////////////////////////////////////////
// Add Hosts to Team
////////////////////////////////////////////////////////////////////////////////

type addHostsToTeamRequest struct {
	TeamID  *uint  `json:"team_id"`
	HostIDs []uint `json:"hosts"`
}

type addHostsToTeamResponse struct {
	Err error `json:"error,omitempty"`
}

func (r addHostsToTeamResponse) error() error { return r.Err }

func addHostsToTeamEndpoint(ctx context.Context, request interface{}, svc fleet.Service) (interface{}, error) {
	req := request.(*addHostsToTeamRequest)
	err := svc.AddHostsToTeam(ctx, req.TeamID, req.HostIDs)
	if err != nil {
		return addHostsToTeamResponse{Err: err}, nil
	}

	return addHostsToTeamResponse{}, err
}

func (svc *Service) AddHostsToTeam(ctx context.Context, teamID *uint, hostIDs []uint) error {
	// This is currently treated as a "team write". If we ever give users
	// besides global admins permissions to modify team hosts, we will need to
	// check that the user has permissions for both the source and destination
	// teams.
	if err := svc.authz.Authorize(ctx, &fleet.Host{TeamID: teamID}, fleet.ActionWrite); err != nil {
		return err
	}

	return svc.ds.AddHostsToTeam(ctx, teamID, hostIDs)
}

////////////////////////////////////////////////////////////////////////////////
// Add Hosts to Team by Filter
////////////////////////////////////////////////////////////////////////////////

type addHostsToTeamByFilterRequest struct {
	TeamID  *uint `json:"team_id"`
	Filters struct {
		MatchQuery string           `json:"query"`
		Status     fleet.HostStatus `json:"status"`
		LabelID    *uint            `json:"label_id"`
	} `json:"filters"`
}

type addHostsToTeamByFilterResponse struct {
	Err error `json:"error,omitempty"`
}

func (r addHostsToTeamByFilterResponse) error() error { return r.Err }

func addHostsToTeamByFilterEndpoint(ctx context.Context, request interface{}, svc fleet.Service) (interface{}, error) {
	req := request.(*addHostsToTeamByFilterRequest)
	listOpt := fleet.HostListOptions{
		ListOptions: fleet.ListOptions{
			MatchQuery: req.Filters.MatchQuery,
		},
		StatusFilter: req.Filters.Status,
	}
	err := svc.AddHostsToTeamByFilter(ctx, req.TeamID, listOpt, req.Filters.LabelID)
	if err != nil {
		return addHostsToTeamByFilterResponse{Err: err}, nil
	}

	return addHostsToTeamByFilterResponse{}, err
}

func (svc *Service) AddHostsToTeamByFilter(ctx context.Context, teamID *uint, opt fleet.HostListOptions, lid *uint) error {
	// This is currently treated as a "team write". If we ever give users
	// besides global admins permissions to modify team hosts, we will need to
	// check that the user has permissions for both the source and destination
	// teams.
	if err := svc.authz.Authorize(ctx, &fleet.Host{TeamID: teamID}, fleet.ActionWrite); err != nil {
		return err
	}
	hostIDs, err := svc.hostIDsFromFilters(ctx, opt, lid)
	if err != nil {
		return err
	}
	if len(hostIDs) == 0 {
		return nil
	}

	// Apply the team to the selected hosts.
	return svc.ds.AddHostsToTeam(ctx, teamID, hostIDs)
}

////////////////////////////////////////////////////////////////////////////////
// Refetch Host
////////////////////////////////////////////////////////////////////////////////

type refetchHostRequest struct {
	ID uint `url:"id"`
}

type refetchHostResponse struct {
	Err error `json:"error,omitempty"`
}

func (r refetchHostResponse) error() error { return r.Err }

func refetchHostEndpoint(ctx context.Context, request interface{}, svc fleet.Service) (interface{}, error) {
	req := request.(*refetchHostRequest)
	err := svc.RefetchHost(ctx, req.ID)
	if err != nil {
		return refetchHostResponse{Err: err}, nil
	}
	return refetchHostResponse{}, nil
}

func (svc *Service) RefetchHost(ctx context.Context, id uint) error {
	if err := svc.authz.Authorize(ctx, &fleet.Host{}, fleet.ActionList); err != nil {
		return err
	}

	host, err := svc.ds.Host(ctx, id, false)
	if err != nil {
		return ctxerr.Wrap(ctx, err, "find host for refetch")
	}

	if err := svc.authz.Authorize(ctx, host, fleet.ActionRead); err != nil {
		return err
	}

	host.RefetchRequested = true
	if err := svc.ds.SaveHost(ctx, host); err != nil {
		return ctxerr.Wrap(ctx, err, "save host")
	}

	return nil
}

func (svc *Service) getHostDetails(ctx context.Context, host *fleet.Host) (*fleet.HostDetail, error) {
	if err := svc.ds.LoadHostSoftware(ctx, host); err != nil {
		return nil, ctxerr.Wrap(ctx, err, "load host software")
	}

	labels, err := svc.ds.ListLabelsForHost(ctx, host.ID)
	if err != nil {
		return nil, ctxerr.Wrap(ctx, err, "get labels for host")
	}

	packs, err := svc.ds.ListPacksForHost(ctx, host.ID)
	if err != nil {
		return nil, ctxerr.Wrap(ctx, err, "get packs for host")
	}

	policies, err := svc.ds.ListPoliciesForHost(ctx, host)
	if err != nil {
		return nil, ctxerr.Wrap(ctx, err, "get policies for host")
	}

	return &fleet.HostDetail{Host: *host, Labels: labels, Packs: packs, Policies: policies}, nil
}

func (svc *Service) hostIDsFromFilters(ctx context.Context, opt fleet.HostListOptions, lid *uint) ([]uint, error) {
	filter, err := processHostFilters(ctx, opt, lid)
	if err != nil {
		return nil, err
	}

	// Load hosts, either from label if provided or from all hosts.
	var hosts []*fleet.Host
	if lid != nil {
		hosts, err = svc.ds.ListHostsInLabel(ctx, filter, *lid, opt)
	} else {
		hosts, err = svc.ds.ListHosts(ctx, filter, opt)
	}
	if err != nil {
		return nil, err
	}

	if len(hosts) == 0 {
		return nil, nil
	}

	hostIDs := make([]uint, 0, len(hosts))
	for _, h := range hosts {
		hostIDs = append(hostIDs, h.ID)
	}
	return hostIDs, nil
}

func processHostFilters(ctx context.Context, opt fleet.HostListOptions, lid *uint) (fleet.TeamFilter, error) {
	vc, ok := viewer.FromContext(ctx)
	if !ok {
		return fleet.TeamFilter{}, fleet.ErrNoContext
	}
	filter := fleet.TeamFilter{User: vc.User, IncludeObserver: true}

	if opt.StatusFilter != "" && lid != nil {
		return fleet.TeamFilter{}, fleet.NewInvalidArgumentError("status", "may not be provided with label_id")
	}

	opt.PerPage = fleet.PerPageUnlimited
	return filter, nil
}

////////////////////////////////////////////////////////////////////////////////
<<<<<<< HEAD
// List Host Device Mappings
////////////////////////////////////////////////////////////////////////////////

type listHostDeviceMappingRequest struct {
	ID uint `url:"id"`
}

type listHostDeviceMappingResponse struct {
	DeviceMapping []*fleet.HostDeviceMapping `json:"device_mapping"`
	Err           error                      `json:"error,omitempty"`
}

func (r listHostDeviceMappingResponse) error() error { return r.Err }

func listHostDeviceMappingEndpoint(ctx context.Context, request interface{}, svc fleet.Service) (interface{}, error) {
	req := request.(*listHostDeviceMappingRequest)
	dms, err := svc.ListHostDeviceMapping(ctx, req.ID)
	if err != nil {
		return listHostDeviceMappingResponse{Err: err}, nil
	}
	return listHostDeviceMappingResponse{DeviceMapping: dms}, nil
}

func (svc *Service) ListHostDeviceMapping(ctx context.Context, id uint) ([]*fleet.HostDeviceMapping, error) {
=======
// Macadmins
////////////////////////////////////////////////////////////////////////////////

type getMacadminsDataRequest struct {
	ID uint `url:"id"`
}

type getMacadminsDataResponse struct {
	Err       error                `json:"error,omitempty"`
	Macadmins *fleet.MacadminsData `json:"macadmins"`
}

func (r getMacadminsDataResponse) error() error { return r.Err }

func getMacadminsDataEndpoint(ctx context.Context, request interface{}, svc fleet.Service) (interface{}, error) {
	req := request.(*getMacadminsDataRequest)
	data, err := svc.MacadminsData(ctx, req.ID)
	if err != nil {
		return getMacadminsDataResponse{Err: err}, nil
	}
	return getMacadminsDataResponse{Macadmins: data}, nil
}

func (svc *Service) MacadminsData(ctx context.Context, id uint) (*fleet.MacadminsData, error) {
>>>>>>> fe67b048
	if err := svc.authz.Authorize(ctx, &fleet.Host{}, fleet.ActionList); err != nil {
		return nil, err
	}

<<<<<<< HEAD
	// TODO(mna): this is a pattern that is used elsewhere for hosts, authorize
	// on list, then load the host to get the team info, and authorize properly
	// (read, with team_id filled). I wonder if we should add a "quick load" of
	// host when used just for that purpose, because loading even without the
	// extra info is still a big-ish query with potentially lots of columns and
	// at least 4 tables involved.
	host, err := svc.ds.Host(ctx, id, true)
	if err != nil {
		return nil, ctxerr.Wrap(ctx, err, "get host")
	}

	// Authorize again with team loaded now that we have team_id
=======
	host, err := svc.ds.Host(ctx, id, false)
	if err != nil {
		return nil, ctxerr.Wrap(ctx, err, "find host for macadmins")
	}

>>>>>>> fe67b048
	if err := svc.authz.Authorize(ctx, host, fleet.ActionRead); err != nil {
		return nil, err
	}

<<<<<<< HEAD
	return svc.ds.ListHostDeviceMapping(ctx, id)
=======
	version, err := svc.ds.GetMunkiVersion(ctx, id)
	if err != nil && !fleet.IsNotFound(err) {
		return nil, err
	}

	enrolled, serverURL, installedFromDep, err := svc.ds.GetMDM(ctx, id)
	if err != nil && !fleet.IsNotFound(err) {
		return nil, err
	}

	enrollmentStatus := "Unenrolled"
	if enrolled && !installedFromDep {
		enrollmentStatus = "Enrolled (manual)"
	} else if enrolled && installedFromDep {
		enrollmentStatus = "Enrolled (automated)"
	}

	data := &fleet.MacadminsData{
		Munki: fleet.HostMunkiInfo{Version: version},
		MDM: fleet.HostMDM{
			EnrollmentStatus: enrollmentStatus,
			ServerURL:        serverURL,
		},
	}

	return data, nil
>>>>>>> fe67b048
}<|MERGE_RESOLUTION|>--- conflicted
+++ resolved
@@ -632,7 +632,6 @@
 }
 
 ////////////////////////////////////////////////////////////////////////////////
-<<<<<<< HEAD
 // List Host Device Mappings
 ////////////////////////////////////////////////////////////////////////////////
 
@@ -657,37 +656,10 @@
 }
 
 func (svc *Service) ListHostDeviceMapping(ctx context.Context, id uint) ([]*fleet.HostDeviceMapping, error) {
-=======
-// Macadmins
-////////////////////////////////////////////////////////////////////////////////
-
-type getMacadminsDataRequest struct {
-	ID uint `url:"id"`
-}
-
-type getMacadminsDataResponse struct {
-	Err       error                `json:"error,omitempty"`
-	Macadmins *fleet.MacadminsData `json:"macadmins"`
-}
-
-func (r getMacadminsDataResponse) error() error { return r.Err }
-
-func getMacadminsDataEndpoint(ctx context.Context, request interface{}, svc fleet.Service) (interface{}, error) {
-	req := request.(*getMacadminsDataRequest)
-	data, err := svc.MacadminsData(ctx, req.ID)
-	if err != nil {
-		return getMacadminsDataResponse{Err: err}, nil
-	}
-	return getMacadminsDataResponse{Macadmins: data}, nil
-}
-
-func (svc *Service) MacadminsData(ctx context.Context, id uint) (*fleet.MacadminsData, error) {
->>>>>>> fe67b048
-	if err := svc.authz.Authorize(ctx, &fleet.Host{}, fleet.ActionList); err != nil {
-		return nil, err
-	}
-
-<<<<<<< HEAD
+	if err := svc.authz.Authorize(ctx, &fleet.Host{}, fleet.ActionList); err != nil {
+		return nil, err
+	}
+
 	// TODO(mna): this is a pattern that is used elsewhere for hosts, authorize
 	// on list, then load the host to get the team info, and authorize properly
 	// (read, with team_id filled). I wonder if we should add a "quick load" of
@@ -700,20 +672,51 @@
 	}
 
 	// Authorize again with team loaded now that we have team_id
-=======
+	if err := svc.authz.Authorize(ctx, host, fleet.ActionRead); err != nil {
+		return nil, err
+	}
+
+	return svc.ds.ListHostDeviceMapping(ctx, id)
+}
+
+////////////////////////////////////////////////////////////////////////////////
+// Macadmins
+////////////////////////////////////////////////////////////////////////////////
+
+type getMacadminsDataRequest struct {
+	ID uint `url:"id"`
+}
+
+type getMacadminsDataResponse struct {
+	Err       error                `json:"error,omitempty"`
+	Macadmins *fleet.MacadminsData `json:"macadmins"`
+}
+
+func (r getMacadminsDataResponse) error() error { return r.Err }
+
+func getMacadminsDataEndpoint(ctx context.Context, request interface{}, svc fleet.Service) (interface{}, error) {
+	req := request.(*getMacadminsDataRequest)
+	data, err := svc.MacadminsData(ctx, req.ID)
+	if err != nil {
+		return getMacadminsDataResponse{Err: err}, nil
+	}
+	return getMacadminsDataResponse{Macadmins: data}, nil
+}
+
+func (svc *Service) MacadminsData(ctx context.Context, id uint) (*fleet.MacadminsData, error) {
+	if err := svc.authz.Authorize(ctx, &fleet.Host{}, fleet.ActionList); err != nil {
+		return nil, err
+	}
+
 	host, err := svc.ds.Host(ctx, id, false)
 	if err != nil {
 		return nil, ctxerr.Wrap(ctx, err, "find host for macadmins")
 	}
 
->>>>>>> fe67b048
 	if err := svc.authz.Authorize(ctx, host, fleet.ActionRead); err != nil {
 		return nil, err
 	}
 
-<<<<<<< HEAD
-	return svc.ds.ListHostDeviceMapping(ctx, id)
-=======
 	version, err := svc.ds.GetMunkiVersion(ctx, id)
 	if err != nil && !fleet.IsNotFound(err) {
 		return nil, err
@@ -740,5 +743,4 @@
 	}
 
 	return data, nil
->>>>>>> fe67b048
 }