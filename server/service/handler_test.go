--- conflicted
+++ resolved
@@ -20,77 +20,6 @@
 	"github.com/throttled/throttled/v2/store/memstore"
 )
 
-<<<<<<< HEAD
-func TestAPIRoutes(t *testing.T) {
-	ds := new(mock.Store)
-
-	svc := newTestService(t, ds, nil, nil)
-
-	r := mux.NewRouter()
-	limitStore, _ := memstore.New(0)
-	ke := MakeFleetServerEndpoints(svc, "", limitStore, kitlog.NewNopLogger())
-	kh := makeKitHandlers(ke, nil)
-	attachFleetAPIRoutes(r, kh)
-	handler := mux.NewRouter()
-	handler.PathPrefix("/").Handler(r)
-
-	routes := []struct {
-		verb string
-		uri  string
-	}{
-		{
-			verb: "POST",
-			uri:  "/api/v1/fleet/users",
-		},
-		{
-			verb: "POST",
-			uri:  "/api/v1/fleet/login",
-		},
-		{
-			verb: "POST",
-			uri:  "/api/v1/fleet/forgot_password",
-		},
-		{
-			verb: "POST",
-			uri:  "/api/v1/fleet/reset_password",
-		},
-		{
-			verb: "POST",
-			uri:  "/api/v1/osquery/enroll",
-		},
-		{
-			verb: "POST",
-			uri:  "/api/v1/osquery/config",
-		},
-		{
-			verb: "POST",
-			uri:  "/api/v1/osquery/distributed/read",
-		},
-		{
-			verb: "POST",
-			uri:  "/api/v1/osquery/distributed/write",
-		},
-		{
-			verb: "POST",
-			uri:  "/api/v1/osquery/log",
-		},
-	}
-
-	for _, route := range routes {
-		t.Run(fmt.Sprintf(": %v", route.uri), func(st *testing.T) {
-			recorder := httptest.NewRecorder()
-			handler.ServeHTTP(
-				recorder,
-				httptest.NewRequest(route.verb, route.uri, nil),
-			)
-			assert.NotEqual(st, 404, recorder.Code)
-			assert.NotEqual(st, 405, recorder.Code, route.verb) // if it matches a path but with wrong verb
-		})
-	}
-}
-
-=======
->>>>>>> 25b1e1fe
 func TestAPIRoutesConflicts(t *testing.T) {
 	ds := new(mock.Store)
 
