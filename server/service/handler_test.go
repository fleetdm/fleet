--- conflicted
+++ resolved
@@ -6,10 +6,7 @@
 	"net/http"
 	"net/http/httptest"
 	"regexp"
-<<<<<<< HEAD
-=======
 	"strconv"
->>>>>>> e988d16e
 	"strings"
 	"testing"
 
@@ -200,7 +197,6 @@
 		if path == "" || err != nil { // failure or no method set
 			return err
 		}
-<<<<<<< HEAD
 		path = reSimpleVar.ReplaceAllString(path, "$1")
 		// for now at least, the only times we use regexp-constrained vars is
 		// for numeric arguments.
@@ -211,8 +207,6 @@
 			}
 			return "1"
 		})
-=======
->>>>>>> e988d16e
 
 		meths, _ := route.GetMethods()
 		for _, meth := range meths {
