package service

import (
	"bytes"
	"context"
	"crypto/md5" // nolint:gosec // used only for tests
	"encoding/json"
	"fmt"
	"io"
	"net/http"
	"strings"
	"testing"
	"time"

	"github.com/fleetdm/fleet/v4/pkg/mdm/mdmtest"
	"github.com/fleetdm/fleet/v4/server/datastore/mysql"
	"github.com/fleetdm/fleet/v4/server/fleet"
	"github.com/fleetdm/fleet/v4/server/mdm/nanomdm/mdm"
	"github.com/fleetdm/fleet/v4/server/ptr"
	"github.com/google/uuid"
	"github.com/jmoiron/sqlx"
	"github.com/stretchr/testify/require"
)

func (s *integrationMDMTestSuite) TestAppleDDMBatchUpload() {
	t := s.T()
	tmpl := `
{
	"Type": "com.apple.configuration.decl%d",
	"Identifier": "com.fleet.config%d",
	"Payload": {
		"ServiceType": "com.apple.bash",
		"DataAssetReference": "com.fleet.asset.bash" %s
	}
}`

	newDeclBytes := func(i int, payload ...string) []byte {
		var p string
		if len(payload) > 0 {
			p = "," + strings.Join(payload, ",")
		}
		return []byte(fmt.Sprintf(tmpl, i, i, p))
	}

	var decls [][]byte

	for i := 0; i < 7; i++ {
		decls = append(decls, newDeclBytes(i))
	}

	// Non-configuration type should fail
	res := s.Do("POST", "/api/latest/fleet/mdm/profiles/batch", batchSetMDMProfilesRequest{Profiles: []fleet.MDMProfileBatchPayload{
		{Name: "bad", Contents: []byte(`{"Type": "com.apple.activation"}`)},
	}}, http.StatusUnprocessableEntity)

	errMsg := extractServerErrorText(res.Body)
	require.Contains(t, errMsg, "Only configuration declarations (com.apple.configuration) are supported")

	// "com.apple.configuration.softwareupdate.enforcement.specific" type should fail
	res = s.Do("POST", "/api/latest/fleet/mdm/profiles/batch", batchSetMDMProfilesRequest{Profiles: []fleet.MDMProfileBatchPayload{
		{Name: "bad2", Contents: []byte(`{"Type": "com.apple.configuration.softwareupdate.enforcement.specific"}`)},
	}}, http.StatusUnprocessableEntity)

	errMsg = extractServerErrorText(res.Body)
	require.Contains(t, errMsg, "Declaration profile can’t include OS updates settings. To control these settings, go to OS updates.")

	// Types from our list of forbidden types should fail
	for ft := range fleet.ForbiddenDeclTypes {
		res = s.Do("POST", "/api/latest/fleet/mdm/profiles/batch", batchSetMDMProfilesRequest{Profiles: []fleet.MDMProfileBatchPayload{
			{Name: "bad2", Contents: []byte(fmt.Sprintf(`{"Type": "%s"}`, ft))},
		}}, http.StatusUnprocessableEntity)

		errMsg = extractServerErrorText(res.Body)
		require.Contains(t, errMsg, "Only configuration declarations that don’t require an asset reference are supported.")
	}

	// "com.apple.configuration.management.status-subscriptions" type should fail
	res = s.Do("POST", "/api/latest/fleet/mdm/profiles/batch", batchSetMDMProfilesRequest{Profiles: []fleet.MDMProfileBatchPayload{
		{Name: "bad2", Contents: []byte(`{"Type": "com.apple.configuration.management.status-subscriptions"}`)},
	}}, http.StatusUnprocessableEntity)

	errMsg = extractServerErrorText(res.Body)
	require.Contains(t, errMsg, "Declaration profile can’t include status subscription type. To get host’s vitals, please use queries and policies.")

	// Two different payloads with the same name should fail
	res = s.Do("POST", "/api/latest/fleet/mdm/profiles/batch", batchSetMDMProfilesRequest{Profiles: []fleet.MDMProfileBatchPayload{
		{Name: "bad2", Contents: newDeclBytes(1, `"foo": "bar"`)},
		{Name: "bad2", Contents: newDeclBytes(2, `"baz": "bing"`)},
	}}, http.StatusUnprocessableEntity)
	errMsg = extractServerErrorText(res.Body)
	require.Contains(t, errMsg, "More than one configuration profile have the same name")

	// Same identifier should fail
	res = s.Do("POST", "/api/latest/fleet/mdm/profiles/batch", batchSetMDMProfilesRequest{Profiles: []fleet.MDMProfileBatchPayload{
		{Name: "N1", Contents: decls[0]},
		{Name: "N2", Contents: decls[0]},
	}}, http.StatusUnprocessableEntity)
	errMsg = extractServerErrorText(res.Body)
	require.Contains(t, errMsg, "A declaration profile with this identifier already exists.")

	// Create 2 declarations
	s.Do("POST", "/api/latest/fleet/mdm/profiles/batch", batchSetMDMProfilesRequest{Profiles: []fleet.MDMProfileBatchPayload{
		{Name: "N1", Contents: decls[0]},
		{Name: "N2", Contents: decls[1]},
	}}, http.StatusNoContent)

	var resp listMDMConfigProfilesResponse
	s.DoJSON("GET", "/api/latest/fleet/mdm/profiles", &listMDMConfigProfilesRequest{}, http.StatusOK, &resp)

	require.Len(t, resp.Profiles, 2)
	require.Equal(t, "N1", resp.Profiles[0].Name)
	require.Equal(t, "darwin", resp.Profiles[0].Platform)
	require.Equal(t, "N2", resp.Profiles[1].Name)
	require.Equal(t, "darwin", resp.Profiles[1].Platform)

	// Create 2 new declarations. These should take the place of the first two.
	s.Do("POST", "/api/latest/fleet/mdm/profiles/batch", batchSetMDMProfilesRequest{Profiles: []fleet.MDMProfileBatchPayload{
		{Name: "N3", Contents: decls[2]},
		{Name: "N4", Contents: decls[3]},
	}}, http.StatusNoContent)

	s.DoJSON("GET", "/api/latest/fleet/mdm/profiles", &listMDMConfigProfilesRequest{}, http.StatusOK, &resp)

	require.Len(t, resp.Profiles, 2)
	require.Equal(t, "N3", resp.Profiles[0].Name)
	require.Equal(t, "darwin", resp.Profiles[0].Platform)
	require.Equal(t, "N4", resp.Profiles[1].Name)
	require.Equal(t, "darwin", resp.Profiles[1].Platform)

	// replace only 1 declaration, the other one should be the same

	s.Do("POST", "/api/latest/fleet/mdm/profiles/batch", batchSetMDMProfilesRequest{Profiles: []fleet.MDMProfileBatchPayload{
		{Name: "N3", Contents: decls[2]},
		{Name: "N5", Contents: decls[4]},
	}}, http.StatusNoContent)

	s.DoJSON("GET", "/api/latest/fleet/mdm/profiles", &listMDMConfigProfilesRequest{}, http.StatusOK, &resp)

	require.Len(t, resp.Profiles, 2)
	require.Equal(t, "N3", resp.Profiles[0].Name)
	require.Equal(t, "darwin", resp.Profiles[0].Platform)
	require.Equal(t, "N5", resp.Profiles[1].Name)
	require.Equal(t, "darwin", resp.Profiles[1].Platform)

	// update the declarations

	s.Do("POST", "/api/latest/fleet/mdm/profiles/batch", batchSetMDMProfilesRequest{Profiles: []fleet.MDMProfileBatchPayload{
		{Name: "N3", Contents: newDeclBytes(2, `"foo": "bar"`)},
		{Name: "N5", Contents: newDeclBytes(4, `"bing": "baz"`)},
	}}, http.StatusNoContent)

	s.DoJSON("GET", "/api/latest/fleet/mdm/profiles", &listMDMConfigProfilesRequest{}, http.StatusOK, &resp)

	require.Len(t, resp.Profiles, 2)
	require.Equal(t, "N3", resp.Profiles[0].Name)
	require.Equal(t, "darwin", resp.Profiles[0].Platform)
	require.Equal(t, "N5", resp.Profiles[1].Name)
	require.Equal(t, "darwin", resp.Profiles[1].Platform)

	var createResp createLabelResponse
	s.DoJSON("POST", "/api/latest/fleet/labels", &fleet.LabelPayload{Name: ptr.String("label_1"), Query: ptr.String("select 1")}, http.StatusOK, &createResp)
	require.NotZero(t, createResp.Label.ID)
	require.Equal(t, "label_1", createResp.Label.Name)
	lbl1 := createResp.Label.Label

	s.DoJSON("POST", "/api/latest/fleet/labels", &fleet.LabelPayload{Name: ptr.String("label_2"), Query: ptr.String("select 1")}, http.StatusOK, &createResp)
	require.NotZero(t, createResp.Label.ID)
	require.Equal(t, "label_2", createResp.Label.Name)
	lbl2 := createResp.Label.Label

	// Add with labels
	s.Do("POST", "/api/latest/fleet/mdm/profiles/batch", batchSetMDMProfilesRequest{Profiles: []fleet.MDMProfileBatchPayload{
		{Name: "N5", Contents: decls[5], Labels: []string{lbl1.Name, lbl2.Name}},
		{Name: "N6", Contents: decls[6], Labels: []string{lbl1.Name}},
	}}, http.StatusNoContent)

	s.DoJSON("GET", "/api/latest/fleet/mdm/profiles", &listMDMConfigProfilesRequest{}, http.StatusOK, &resp)

	require.Len(t, resp.Profiles, 2)
	require.Equal(t, "N5", resp.Profiles[0].Name)
	require.Equal(t, "darwin", resp.Profiles[0].Platform)
	require.Equal(t, "N6", resp.Profiles[1].Name)
	require.Equal(t, "darwin", resp.Profiles[1].Platform)
	require.Len(t, resp.Profiles[0].Labels, 2)
	require.Equal(t, lbl1.Name, resp.Profiles[0].Labels[0].LabelName)
	require.Equal(t, lbl2.Name, resp.Profiles[0].Labels[1].LabelName)
	require.Len(t, resp.Profiles[1].Labels, 1)
	require.Equal(t, lbl1.Name, resp.Profiles[1].Labels[0].LabelName)
}

func (s *integrationMDMTestSuite) TestMDMAppleDeviceManagementRequests() {
	t := s.T()
	_, mdmDevice := createHostThenEnrollMDM(s.ds, s.server.URL, t)

	calcChecksum := func(source []byte) string {
		csum := fmt.Sprintf("%x", md5.Sum(source)) //nolint:gosec
		return strings.ToUpper(csum)
	}

	insertDeclaration := func(t *testing.T, decl fleet.MDMAppleDeclaration) {
		stmt := `
INSERT INTO mdm_apple_declarations (
	declaration_uuid,
	team_id,
	identifier,
	name,
	raw_json,
	checksum,
	created_at,
	uploaded_at
) VALUES (?,?,?,?,?,UNHEX(?),?,?)`

		mysql.ExecAdhocSQL(t, s.ds, func(q sqlx.ExtContext) error {
			_, err := q.ExecContext(context.Background(), stmt,
				decl.DeclarationUUID,
				decl.TeamID,
				decl.Identifier,
				decl.Name,
				decl.RawJSON,
				calcChecksum(decl.RawJSON),
				decl.CreatedAt,
				decl.UploadedAt,
			)
			return err
		})
	}

	insertHostDeclaration := func(t *testing.T, hostUUID string, decl fleet.MDMAppleDeclaration) {
		stmt := `
INSERT INTO host_mdm_apple_declarations (
	host_uuid,
	status,
	operation_type,
	checksum,
	declaration_uuid
) VALUES (?,?,?,UNHEX(?),?)`

		mysql.ExecAdhocSQL(t, s.ds, func(q sqlx.ExtContext) error {
			_, err := q.ExecContext(context.Background(), stmt,
				hostUUID,
				fleet.MDMDeliveryPending,
				fleet.MDMOperationTypeInstall,
				calcChecksum(decl.RawJSON),
				decl.DeclarationUUID,
			)
			return err
		})
	}

	// initialize a time to use for our first declaration, subsequent declarations will be
	// incremented by a minute
	then := time.Now().UTC().Truncate(time.Second).Add(-1 * time.Hour)

	// insert a declaration with no team
	noTeamDeclsByUUID := map[string]fleet.MDMAppleDeclaration{
		"123": {
			DeclarationUUID: "123",
			TeamID:          ptr.Uint(0),
			Identifier:      "com.example",
			Name:            "Example",
			RawJSON: json.RawMessage(`{
				"Type": "com.apple.configuration.declaration-items.test",
				"Payload": {"foo":"bar"},
				"Identifier": "com.example"
			}`),
			CreatedAt:  then,
			UploadedAt: then,
		},
	}
	insertDeclaration(t, noTeamDeclsByUUID["123"])
	insertHostDeclaration(t, mdmDevice.UUID, noTeamDeclsByUUID["123"])

	mapDeclsByChecksum := func(byUUID map[string]fleet.MDMAppleDeclaration) map[string]fleet.MDMAppleDeclaration {
		byChecksum := make(map[string]fleet.MDMAppleDeclaration)
		for _, d := range byUUID {
			byChecksum[calcChecksum(d.RawJSON)] = byUUID[d.DeclarationUUID]
		}
		return byChecksum
	}

	parseTokensResp := func(r *http.Response) fleet.MDMAppleDDMTokensResponse {
		require.NotNil(t, r)
		b, err := io.ReadAll(r.Body)
		require.NoError(t, err)
		defer r.Body.Close()
		r.Body = io.NopCloser(bytes.NewBuffer(b))
		// t.Log("body", string(b))

		// unmarsal the response to make sure it's valid
		var tok fleet.MDMAppleDDMTokensResponse
		err = json.NewDecoder(r.Body).Decode(&tok)
		require.NoError(t, err)
		// t.Log("decoded", tok)

		return tok
	}

	parseDeclarationItemsResp := func(r *http.Response) fleet.MDMAppleDDMDeclarationItemsResponse {
		require.NotNil(t, r)
		b, err := io.ReadAll(r.Body)
		require.NoError(t, err)
		defer r.Body.Close()
		r.Body = io.NopCloser(bytes.NewBuffer(b))
		// t.Log("body", string(b))

		// unmarsal the response to make sure it's valid
		var di fleet.MDMAppleDDMDeclarationItemsResponse
		err = json.NewDecoder(r.Body).Decode(&di)
		require.NoError(t, err)
		// t.Log("decoded", di)

		return di
	}

	assertDeclarationResponse := func(r *http.Response, expected fleet.MDMAppleDeclaration) {
		require.NotNil(t, r)

		// unmarsal the response and assert it's valid
		var wantParsed fleet.MDMAppleDDMDeclarationResponse
		require.NoError(t, json.Unmarshal(expected.RawJSON, &wantParsed))
		var gotParsed fleet.MDMAppleDDMDeclarationResponse
		require.NoError(t, json.NewDecoder(r.Body).Decode(&gotParsed))
		require.EqualValues(t, wantParsed.Payload, gotParsed.Payload)
		require.Equal(t, calcChecksum(expected.RawJSON), gotParsed.ServerToken)
		require.Equal(t, expected.Identifier, gotParsed.Identifier)
		// t.Logf("decoded: %+v", gotParsed)
	}

	checkTokensResp := func(t *testing.T, r fleet.MDMAppleDDMTokensResponse, expectedTimestamp time.Time, prevToken string) {
		require.Equal(t, expectedTimestamp, r.SyncTokens.Timestamp)
		require.NotEmpty(t, r.SyncTokens.DeclarationsToken)
		require.NotEqual(t, prevToken, r.SyncTokens.DeclarationsToken)
	}

	checkDeclarationItemsResp := func(t *testing.T, r fleet.MDMAppleDDMDeclarationItemsResponse, expectedDeclTok string, expectedDeclsByChecksum map[string]fleet.MDMAppleDeclaration) {
		require.Equal(t, expectedDeclTok, r.DeclarationsToken)
		// TODO(roberto): better assertions
		require.NotEmpty(t, r.Declarations.Activations)
		require.Empty(t, r.Declarations.Assets)
		require.Empty(t, r.Declarations.Management)
		require.Len(t, r.Declarations.Configurations, len(expectedDeclsByChecksum))
		for _, m := range r.Declarations.Configurations {
			d, ok := expectedDeclsByChecksum[m.ServerToken]
			require.True(t, ok)
			require.Equal(t, d.Identifier, m.Identifier)
		}
	}

	checkRequestsDatabase := func(t *testing.T, messageType, enrollmentID string, expectedCount int) {
		mysql.ExecAdhocSQL(t, s.ds, func(q sqlx.ExtContext) error {
			var count int
			if err := sqlx.GetContext(
				context.Background(),
				q,
				&count,
				"SELECT count(*) AS count FROM mdm_apple_declarative_requests WHERE enrollment_id = ? AND message_type = ?",
				enrollmentID,
				messageType,
			); err != nil {
				return err
			}

			require.Equal(t, expectedCount, count, "unexpected db row count for declaration requests")

			return nil
		})
	}

	var currDeclToken string // we'll use this to track the expected token across tests

	t.Run("Tokens", func(t *testing.T) {
		checkRequestsDatabase(t, "tokens", mdmDevice.UUID, 0)
		// get tokens, timestamp should be the same as the declaration and token should be non-empty
		r, err := mdmDevice.DeclarativeManagement("tokens")
		require.NoError(t, err)
		parsed := parseTokensResp(r)
		checkTokensResp(t, parsed, then, "")
		currDeclToken = parsed.SyncTokens.DeclarationsToken

		// insert a new declaration
		noTeamDeclsByUUID["456"] = fleet.MDMAppleDeclaration{
			DeclarationUUID: "456",
			TeamID:          ptr.Uint(0),
			Identifier:      "com.example2",
			Name:            "Example2",
			RawJSON: json.RawMessage(`{
				"Type": "com.apple.configuration.declaration-items.test",
				"Payload": {"foo":"baz"},
				"Identifier": "com.example2"
			}`),
			CreatedAt:  then.Add(1 * time.Minute),
			UploadedAt: then.Add(1 * time.Minute),
		}
		insertDeclaration(t, noTeamDeclsByUUID["456"])
		insertHostDeclaration(t, mdmDevice.UUID, noTeamDeclsByUUID["456"])
		checkRequestsDatabase(t, "tokens", mdmDevice.UUID, 1)

		// get tokens again, timestamp and token should have changed
		r, err = mdmDevice.DeclarativeManagement("tokens")
		require.NoError(t, err)
		parsed = parseTokensResp(r)
		checkTokensResp(t, parsed, then.Add(1*time.Minute), currDeclToken)
		currDeclToken = parsed.SyncTokens.DeclarationsToken
		checkRequestsDatabase(t, "tokens", mdmDevice.UUID, 2)
	})

	t.Run("DeclarationItems", func(t *testing.T) {
		checkRequestsDatabase(t, "declaration-items", mdmDevice.UUID, 0)
		r, err := mdmDevice.DeclarativeManagement("declaration-items")
		require.NoError(t, err)
		checkDeclarationItemsResp(t, parseDeclarationItemsResp(r), currDeclToken, mapDeclsByChecksum(noTeamDeclsByUUID))

		// insert a new declaration
		noTeamDeclsByUUID["789"] = fleet.MDMAppleDeclaration{
			DeclarationUUID: "789",
			TeamID:          ptr.Uint(0),
			Identifier:      "com.example3",
			Name:            "Example3",
			RawJSON: json.RawMessage(`{
				"Type": "com.apple.configuration.declaration-items.test",
				"Payload": {"foo":"bang"},
				"Identifier": "com.example3"
			}`),
			CreatedAt:  then.Add(2 * time.Minute),
			UploadedAt: then.Add(2 * time.Minute),
		}
		insertDeclaration(t, noTeamDeclsByUUID["789"])
		insertHostDeclaration(t, mdmDevice.UUID, noTeamDeclsByUUID["789"])
		checkRequestsDatabase(t, "declaration-items", mdmDevice.UUID, 1)

		// get tokens again, timestamp and token should have changed
		r, err = mdmDevice.DeclarativeManagement("tokens")
		require.NoError(t, err)
		toks := parseTokensResp(r)
		checkTokensResp(t, toks, then.Add(2*time.Minute), currDeclToken)
		currDeclToken = toks.SyncTokens.DeclarationsToken

		r, err = mdmDevice.DeclarativeManagement("declaration-items")
		require.NoError(t, err)
		checkDeclarationItemsResp(t, parseDeclarationItemsResp(r), currDeclToken, mapDeclsByChecksum(noTeamDeclsByUUID))
		checkRequestsDatabase(t, "declaration-items", mdmDevice.UUID, 2)
	})

	t.Run("Status", func(t *testing.T) {
		checkRequestsDatabase(t, "status", mdmDevice.UUID, 0)
		_, err := mdmDevice.DeclarativeManagement("status", fleet.MDMAppleDDMStatusReport{})
		require.NoError(t, err)
		checkRequestsDatabase(t, "status", mdmDevice.UUID, 1)
	})

	t.Run("Declaration", func(t *testing.T) {
		want := noTeamDeclsByUUID["123"]
		declarationPath := fmt.Sprintf("declaration/%s/%s", "configuration", want.Identifier)
		checkRequestsDatabase(t, declarationPath, mdmDevice.UUID, 0)
		r, err := mdmDevice.DeclarativeManagement(declarationPath)
		require.NoError(t, err)

		assertDeclarationResponse(r, want)

		// insert a new declaration
		noTeamDeclsByUUID["abc"] = fleet.MDMAppleDeclaration{
			DeclarationUUID: "abc",
			TeamID:          ptr.Uint(0),
			Identifier:      "com.example4",
			Name:            "Example4",
			RawJSON: json.RawMessage(`{
				"Type": "com.apple.configuration.test",
				"Payload": {"foo":"bar"},
				"Identifier": "com.example4"
			}`),
			CreatedAt:  then.Add(3 * time.Minute),
			UploadedAt: then.Add(3 * time.Minute),
		}
		insertDeclaration(t, noTeamDeclsByUUID["abc"])
		insertHostDeclaration(t, mdmDevice.UUID, noTeamDeclsByUUID["abc"])
		want = noTeamDeclsByUUID["abc"]
		r, err = mdmDevice.DeclarativeManagement(fmt.Sprintf("declaration/%s/%s", "configuration", want.Identifier))
		require.NoError(t, err)
		checkRequestsDatabase(t, declarationPath, mdmDevice.UUID, 1)

		// try getting a non-existent declaration, should fail 404
		nonExistantDeclarationPath := fmt.Sprintf("declaration/%s/%s", "configuration", "nonexistent")
		checkRequestsDatabase(t, nonExistantDeclarationPath, mdmDevice.UUID, 0)
		_, err = mdmDevice.DeclarativeManagement(nonExistantDeclarationPath)
		require.Error(t, err)
		require.ErrorContains(t, err, "404 Not Found")
		checkRequestsDatabase(t, nonExistantDeclarationPath, mdmDevice.UUID, 1)

		// typo should fail as bad request
		typoDeclarationPath := fmt.Sprintf("declarations/%s/%s", "configurations", want.Identifier)
		checkRequestsDatabase(t, typoDeclarationPath, mdmDevice.UUID, 0)
		_, err = mdmDevice.DeclarativeManagement(typoDeclarationPath)
		require.Error(t, err)
		require.ErrorContains(t, err, "400 Bad Request")
		checkRequestsDatabase(t, typoDeclarationPath, mdmDevice.UUID, 1)

		assertDeclarationResponse(r, want)
	})
}

func (s *integrationMDMTestSuite) TestAppleDDMReconciliation() {
	t := s.T()
	ctx := context.Background()

	addDeclaration := func(identifier string, teamID uint, labelNames []string) string {
		fields := map[string][]string{
			"labels": labelNames,
		}
		if teamID > 0 {
			fields["team_id"] = []string{fmt.Sprintf("%d", teamID)}
		}
		body, headers := generateNewProfileMultipartRequest(
			t, identifier+".json", declarationForTest(identifier), s.token, fields,
		)
		res := s.DoRawWithHeaders("POST", "/api/latest/fleet/configuration_profiles", body.Bytes(), http.StatusOK, headers)
		var resp newMDMConfigProfileResponse
		err := json.NewDecoder(res.Body).Decode(&resp)
		require.NoError(t, err)
		require.NotEmpty(t, resp.ProfileUUID)
		require.Equal(t, "d", string(resp.ProfileUUID[0]))
		return resp.ProfileUUID
	}

	deleteDeclaration := func(declUUID string) {
		var deleteResp deleteMDMConfigProfileResponse
		s.DoJSON("DELETE", fmt.Sprintf("/api/latest/fleet/configuration_profiles/%s", declUUID), nil, http.StatusOK, &deleteResp)
	}

	// create a team
	teamName := t.Name() + "team1"
	team := &fleet.Team{
		Name: teamName,
	}
	var createTeamResp teamResponse
	s.DoJSON("POST", "/api/latest/fleet/teams", team, http.StatusOK, &createTeamResp)
	require.NotZero(t, createTeamResp.Team.ID)
	team = createTeamResp.Team

	checkNoCommands := func(d *mdmtest.TestAppleMDMClient) {
		cmd, err := d.Idle()
		require.NoError(t, err)
		require.Nil(t, cmd)
	}

	checkDDMSync := func(d *mdmtest.TestAppleMDMClient) {
		cmd, err := d.Idle()
		require.NoError(t, err)
		require.NotNil(t, cmd)
		require.Equal(t, "DeclarativeManagement", cmd.Command.RequestType)
		cmd, err = d.Acknowledge(cmd.CommandUUID)
		require.NoError(t, err)
		require.Nil(t, cmd)
		_, err = d.DeclarativeManagement("tokens")
		require.NoError(t, err)
	}

	// create a windows host
	_, err := s.ds.NewHost(context.Background(), &fleet.Host{
		ID:            1,
		OsqueryHostID: ptr.String("non-macos-host"),
		NodeKey:       ptr.String("non-macos-host"),
		UUID:          uuid.New().String(),
		Hostname:      fmt.Sprintf("%sfoo.local.non.macos", t.Name()),
		Platform:      "windows",
	})
	require.NoError(t, err)

	// create a windows host that's enrolled in MDM
	_, _ = createWindowsHostThenEnrollMDM(s.ds, s.server.URL, t)

	// create a linux host
	_, err = s.ds.NewHost(context.Background(), &fleet.Host{
		ID:            2,
		OsqueryHostID: ptr.String("linux-host"),
		NodeKey:       ptr.String("linux-host"),
		UUID:          uuid.New().String(),
		Hostname:      fmt.Sprintf("%sfoo.local.linux", t.Name()),
		Platform:      "linux",
	})
	require.NoError(t, err)

	// create a host that's not enrolled into MDM
	_, err = s.ds.NewHost(context.Background(), &fleet.Host{
		ID:            2,
		OsqueryHostID: ptr.String("not-mdm-enrolled"),
		NodeKey:       ptr.String("not-mdm-enrolled"),
		UUID:          uuid.New().String(),
		Hostname:      fmt.Sprintf("%sfoo.local.not.enrolled", t.Name()),
		Platform:      "darwin",
	})
	require.NoError(t, err)

	// create a host and then enroll in MDM.
	mdmHost, device := createHostThenEnrollMDM(s.ds, s.server.URL, t)

	// trigger the reconciler, no error
	err = ReconcileAppleDeclarations(ctx, s.ds, s.mdmCommander, s.logger)
	require.NoError(t, err)

	// declarativeManagement command is not sent.
	checkNoCommands(device)

	// add global declarations
	d1UUID := addDeclaration("I1", 0, nil)
	addDeclaration("I2", 0, nil)

	// reconcile again, this time new declarations were added
	err = ReconcileAppleDeclarations(ctx, s.ds, s.mdmCommander, s.logger)
	require.NoError(t, err)

	// TODO: check command is pending

	// declarativeManagement command is sent
	checkDDMSync(device)

	// reconcile again, commands for the uploaded declarations are already sent
	err = ReconcileAppleDeclarations(ctx, s.ds, s.mdmCommander, s.logger)
	require.NoError(t, err)
	// no new commands are sent
	checkNoCommands(device)

	// delete a declaration
	deleteDeclaration(d1UUID)
	// reconcile again
	err = ReconcileAppleDeclarations(ctx, s.ds, s.mdmCommander, s.logger)
	require.NoError(t, err)
	// a DDM sync is triggered
	checkDDMSync(device)

	// add a new host
	_, deviceTwo := createHostThenEnrollMDM(s.ds, s.server.URL, t)
	// reconcile again
	err = ReconcileAppleDeclarations(ctx, s.ds, s.mdmCommander, s.logger)
	require.NoError(t, err)
	// DDM sync is triggered only for the new host
	checkNoCommands(device)
	checkDDMSync(deviceTwo)

	// add device to the team
	s.Do("POST", "/api/v1/fleet/hosts/transfer",
		addHostsToTeamRequest{TeamID: &team.ID, HostIDs: []uint{mdmHost.ID}}, http.StatusOK)

	// reconcile
	err = ReconcileAppleDeclarations(ctx, s.ds, s.mdmCommander, s.logger)
	require.NoError(t, err)

	// DDM sync is triggered only for the transferred host
	// because the team doesn't have any declarations
	checkDDMSync(device)
	checkNoCommands(deviceTwo)

	// reconcile
	err = ReconcileAppleDeclarations(ctx, s.ds, s.mdmCommander, s.logger)
	require.NoError(t, err)
	// nobody receives commands this time
	checkNoCommands(device)
	checkNoCommands(deviceTwo)

	// add declarations to the team
	addDeclaration("I1", team.ID, nil)
	addDeclaration("I2", team.ID, nil)

	// reconcile
	err = ReconcileAppleDeclarations(ctx, s.ds, s.mdmCommander, s.logger)
	require.NoError(t, err)
	// DDM sync is triggered for the host in the team
	checkDDMSync(device)
	checkNoCommands(deviceTwo)

	// add a new host, this one belongs to the team
	mdmHostThree, deviceThree := createHostThenEnrollMDM(s.ds, s.server.URL, t)
	s.Do("POST", "/api/v1/fleet/hosts/transfer",
		addHostsToTeamRequest{TeamID: &team.ID, HostIDs: []uint{mdmHostThree.ID}}, http.StatusOK)

	// reconcile
	err = ReconcileAppleDeclarations(ctx, s.ds, s.mdmCommander, s.logger)
	require.NoError(t, err)
	// DDM sync is triggered only for the new host
	checkNoCommands(device)
	checkNoCommands(deviceTwo)
	checkDDMSync(deviceThree)

	// no new commands after another reconciliation
	err = ReconcileAppleDeclarations(ctx, s.ds, s.mdmCommander, s.logger)
	require.NoError(t, err)
	checkNoCommands(device)
	checkNoCommands(deviceTwo)
	checkNoCommands(deviceThree)

	label, err := s.ds.NewLabel(ctx, &fleet.Label{Name: t.Name(), Query: "select 1;"})
	require.NoError(t, err)
	// update label with host membership
	mysql.ExecAdhocSQL(
		t, s.ds, func(db sqlx.ExtContext) error {
			_, err := db.ExecContext(
				context.Background(),
				"INSERT IGNORE INTO label_membership (host_id, label_id) VALUES (?, ?)",
				mdmHostThree.ID,
				label.ID,
			)
			return err
		},
	)

	// add a new label + label declaration
	addDeclaration("I3", team.ID, []string{label.Name})

	// reconcile
	err = ReconcileAppleDeclarations(ctx, s.ds, s.mdmCommander, s.logger)
	require.NoError(t, err)
	// DDM sync is triggered only for the host with the label
	checkNoCommands(device)
	checkNoCommands(deviceTwo)
	checkDDMSync(deviceThree)
}

func (s *integrationMDMTestSuite) TestAppleDDMStatusReport() {
	t := s.T()
	ctx := context.Background()

	assertHostDeclarations := func(hostUUID string, wantDecls []*fleet.MDMAppleHostDeclaration) {
		var gotDecls []*fleet.MDMAppleHostDeclaration
		mysql.ExecAdhocSQL(t, s.ds, func(q sqlx.ExtContext) error {
			return sqlx.SelectContext(context.Background(), q, &gotDecls, `SELECT declaration_identifier, status, operation_type FROM host_mdm_apple_declarations WHERE host_uuid = ?`, hostUUID)
		})
		require.ElementsMatch(t, wantDecls, gotDecls)
	}

	// create a host and then enroll in MDM.
	mdmHost, device := createHostThenEnrollMDM(s.ds, s.server.URL, t)

	declarations := []fleet.MDMProfileBatchPayload{
		{Name: "N1.json", Contents: declarationForTest("I1")},
		{Name: "N2.json", Contents: declarationForTest("I2")},
	}
	// add global declarations
	s.Do("POST", "/api/v1/fleet/mdm/profiles/batch", batchSetMDMProfilesRequest{Profiles: declarations}, http.StatusNoContent)

	// reconcile profiles
	err := ReconcileAppleDeclarations(ctx, s.ds, s.mdmCommander, s.logger)
	require.NoError(t, err)

	// declarations are ("install", "pending") after the cron run
	assertHostDeclarations(mdmHost.UUID, []*fleet.MDMAppleHostDeclaration{
		{Identifier: "I1", Status: &fleet.MDMDeliveryPending, OperationType: fleet.MDMOperationTypeInstall},
		{Identifier: "I2", Status: &fleet.MDMDeliveryPending, OperationType: fleet.MDMOperationTypeInstall},
	})

	// host gets a DDM sync call
	cmd, err := device.Idle()
	require.NoError(t, err)
	require.Equal(t, "DeclarativeManagement", cmd.Command.RequestType)
	_, err = device.Acknowledge(cmd.CommandUUID)
	require.NoError(t, err)

	r, err := device.DeclarativeManagement("declaration-items")
	require.NoError(t, err)
	body, err := io.ReadAll(r.Body)
	require.NoError(t, err)
	var items fleet.MDMAppleDDMDeclarationItemsResponse
	require.NoError(t, json.Unmarshal(body, &items))

	var i1ServerToken, i2ServerToken string
	for _, d := range items.Declarations.Configurations {
		switch d.Identifier {
		case "I1":
			i1ServerToken = d.ServerToken
		case "I2":
			i2ServerToken = d.ServerToken
		}
	}

	// declarations are ("install", "verifying") after the ack
	assertHostDeclarations(mdmHost.UUID, []*fleet.MDMAppleHostDeclaration{
		{Identifier: "I1", Status: &fleet.MDMDeliveryVerifying, OperationType: fleet.MDMOperationTypeInstall},
		{Identifier: "I2", Status: &fleet.MDMDeliveryVerifying, OperationType: fleet.MDMOperationTypeInstall},
	})

	// host sends a partial DDM report
	report := fleet.MDMAppleDDMStatusReport{}
	report.StatusItems.Management.Declarations.Configurations = []fleet.MDMAppleDDMStatusDeclaration{
		{Active: true, Valid: fleet.MDMAppleDeclarationValid, Identifier: "I1", ServerToken: i1ServerToken},
	}
	_, err = device.DeclarativeManagement("status", report)
	require.NoError(t, err)
	assertHostDeclarations(mdmHost.UUID, []*fleet.MDMAppleHostDeclaration{
		{Identifier: "I1", Status: &fleet.MDMDeliveryVerified, OperationType: fleet.MDMOperationTypeInstall},
		{Identifier: "I2", Status: &fleet.MDMDeliveryVerifying, OperationType: fleet.MDMOperationTypeInstall},
	})

	// host sends a report with a wrong (could be old) server token for I2, nothing changes
	report = fleet.MDMAppleDDMStatusReport{}
	report.StatusItems.Management.Declarations.Configurations = []fleet.MDMAppleDDMStatusDeclaration{
		{Active: true, Valid: fleet.MDMAppleDeclarationValid, Identifier: "I2", ServerToken: "foo"},
	}
	_, err = device.DeclarativeManagement("status", report)
	require.NoError(t, err)
	assertHostDeclarations(mdmHost.UUID, []*fleet.MDMAppleHostDeclaration{
		{Identifier: "I1", Status: &fleet.MDMDeliveryVerified, OperationType: fleet.MDMOperationTypeInstall},
		{Identifier: "I2", Status: &fleet.MDMDeliveryVerifying, OperationType: fleet.MDMOperationTypeInstall},
	})

	// host sends a full report, declaration I2 is invalid
	report = fleet.MDMAppleDDMStatusReport{}
	report.StatusItems.Management.Declarations.Configurations = []fleet.MDMAppleDDMStatusDeclaration{
		{Active: true, Valid: fleet.MDMAppleDeclarationValid, Identifier: "I1", ServerToken: i1ServerToken},
		{Active: false, Valid: fleet.MDMAppleDeclarationInvalid, Identifier: "I2", ServerToken: i2ServerToken},
	}
	_, err = device.DeclarativeManagement("status", report)
	require.NoError(t, err)
	assertHostDeclarations(mdmHost.UUID, []*fleet.MDMAppleHostDeclaration{
		{Identifier: "I1", Status: &fleet.MDMDeliveryVerified, OperationType: fleet.MDMOperationTypeInstall},
		{Identifier: "I2", Status: &fleet.MDMDeliveryFailed, OperationType: fleet.MDMOperationTypeInstall},
	})

	// do a batch request, this time I2 is deleted
	declarations = []fleet.MDMProfileBatchPayload{
		{Name: "N1.json", Contents: declarationForTest("I1")},
	}
	s.Do("POST", "/api/v1/fleet/mdm/profiles/batch", batchSetMDMProfilesRequest{Profiles: declarations}, http.StatusNoContent)

	// reconcile profiles
	err = ReconcileAppleDeclarations(ctx, s.ds, s.mdmCommander, s.logger)
	require.NoError(t, err)
	assertHostDeclarations(mdmHost.UUID, []*fleet.MDMAppleHostDeclaration{
		{Identifier: "I1", Status: &fleet.MDMDeliveryVerified, OperationType: fleet.MDMOperationTypeInstall},
		{Identifier: "I2", Status: &fleet.MDMDeliveryPending, OperationType: fleet.MDMOperationTypeRemove},
	})

	// host sends a report, declaration I2 is removed from the hosts_* table
	report = fleet.MDMAppleDDMStatusReport{}
	report.StatusItems.Management.Declarations.Configurations = []fleet.MDMAppleDDMStatusDeclaration{
		{Active: true, Valid: fleet.MDMAppleDeclarationValid, Identifier: "I1", ServerToken: i1ServerToken},
	}
	_, err = device.DeclarativeManagement("status", report)
	require.NoError(t, err)
	assertHostDeclarations(mdmHost.UUID, []*fleet.MDMAppleHostDeclaration{
		{Identifier: "I1", Status: &fleet.MDMDeliveryVerified, OperationType: fleet.MDMOperationTypeInstall},
	})

	// host sends a report, declaration I1 is failing after a while
	report = fleet.MDMAppleDDMStatusReport{}
	report.StatusItems.Management.Declarations.Configurations = []fleet.MDMAppleDDMStatusDeclaration{
		{Active: false, Valid: fleet.MDMAppleDeclarationInvalid, Identifier: "I1", ServerToken: i1ServerToken},
	}
	_, err = device.DeclarativeManagement("status", report)
	require.NoError(t, err)
	assertHostDeclarations(mdmHost.UUID, []*fleet.MDMAppleHostDeclaration{
		{Identifier: "I1", Status: &fleet.MDMDeliveryFailed, OperationType: fleet.MDMOperationTypeInstall},
	})
}

func (s *integrationMDMTestSuite) TestDDMUnsupportedDevice() {
	t := s.T()
	ctx := context.Background()
	fleetHost, mdmDevice := createHostThenEnrollMDM(s.ds, s.server.URL, t)

	getProfiles := func(h *fleet.Host) map[string]*fleet.HostMDMAppleProfile {
		profs, err := s.ds.GetHostMDMAppleProfiles(ctx, h.UUID)
		require.NoError(t, err)
		out := make(map[string]*fleet.HostMDMAppleProfile, len(profs))
		for _, p := range profs {
			p := p
			out[p.Identifier] = &p
		}

		return out
	}

	declarations := []fleet.MDMProfileBatchPayload{
		{Name: "N1.json", Contents: declarationForTest("I1")},
		{Name: "N2.json", Contents: declarationForTest("I2")},
	}
	// add global declarations
	s.Do("POST", "/api/v1/fleet/mdm/profiles/batch", batchSetMDMProfilesRequest{Profiles: declarations}, http.StatusNoContent)

	// reconcile declarations
	err := ReconcileAppleDeclarations(ctx, s.ds, s.mdmCommander, s.logger)
	require.NoError(t, err)

	// declaration is pending
	profs := getProfiles(fleetHost)
	require.Equal(t, &fleet.MDMDeliveryPending, profs["I1"].Status)
	require.Equal(t, &fleet.MDMDeliveryPending, profs["I2"].Status)

	cmd, err := mdmDevice.Idle()
	require.NoError(t, err)
	require.Equal(t, "DeclarativeManagement", cmd.Command.RequestType)

	// simulate an error returned by devices that don't support DDM
	errChain := []mdm.ErrorChain{
		{
			ErrorCode:            4,
			ErrorDomain:          "RMErrorDomain",
			LocalizedDescription: "Feature Disabled: DeclarativeManagement is disabled.",
		},
	}
	cmd, err = mdmDevice.Err(cmd.CommandUUID, errChain)
	require.NoError(t, err)
	require.Nil(t, cmd)

	// profiles are failed
	profs = getProfiles(fleetHost)
	require.Equal(t, &fleet.MDMDeliveryFailed, profs["I1"].Status)
	require.Contains(t, profs["I1"].Detail, "Feature Disabled")
	require.Equal(t, &fleet.MDMDeliveryFailed, profs["I2"].Status)
	require.Contains(t, profs["I2"].Detail, "Feature Disabled")

}

func (s *integrationMDMTestSuite) TestDDMNoDeclarationsLeft() {
	t := s.T()
	_, mdmDevice := createHostThenEnrollMDM(s.ds, s.server.URL, t)

	res, err := mdmDevice.DeclarativeManagement("tokens")
	require.NoError(t, err)
	require.Equal(t, http.StatusOK, res.StatusCode)
	var tok fleet.MDMAppleDDMTokensResponse
	err = json.NewDecoder(res.Body).Decode(&tok)
	require.NoError(t, err)
	require.Empty(t, tok.SyncTokens.DeclarationsToken)
	require.NotEmpty(t, tok.SyncTokens.Timestamp)

	res, err = mdmDevice.DeclarativeManagement("declaration-items")
	require.NoError(t, err)
	require.Equal(t, http.StatusOK, res.StatusCode)
	var items fleet.MDMAppleDDMDeclarationItemsResponse
	err = json.NewDecoder(res.Body).Decode(&items)
	require.NoError(t, err)
	require.Empty(t, items.DeclarationsToken)
	require.Empty(t, items.Declarations.Activations)
	require.Empty(t, items.Declarations.Configurations)
	require.Empty(t, items.Declarations.Assets)
	require.Empty(t, items.Declarations.Management)
}

func declarationForTest(identifier string) []byte {
	return []byte(fmt.Sprintf(`
{
    "Type": "com.apple.configuration.management.test",
    "Payload": {
        "Echo": "foo"
    },
    "Identifier": "%s"
}`, identifier))
<<<<<<< HEAD
}

func (s *integrationMDMTestSuite) cleanupDeclarations(t *testing.T) {
	ctx := context.Background()
	// TODO: figure out the best way to do this. We might even consider
	// starting a different test suite.
	// delete declarations to not affect other tests
	mysql.ExecAdhocSQL(t, s.ds, func(tx sqlx.ExtContext) error {
		_, err := tx.ExecContext(ctx, "DELETE FROM mdm_apple_declarations")
		return err
	})
	mysql.ExecAdhocSQL(t, s.ds, func(tx sqlx.ExtContext) error {
		_, err := tx.ExecContext(ctx, "DELETE FROM host_mdm_apple_declarations")
		return err
	})
=======
>>>>>>> bb0d031e
}<|MERGE_RESOLUTION|>--- conflicted
+++ resolved
@@ -905,7 +905,6 @@
 	require.Contains(t, profs["I1"].Detail, "Feature Disabled")
 	require.Equal(t, &fleet.MDMDeliveryFailed, profs["I2"].Status)
 	require.Contains(t, profs["I2"].Detail, "Feature Disabled")
-
 }
 
 func (s *integrationMDMTestSuite) TestDDMNoDeclarationsLeft() {
@@ -943,22 +942,4 @@
     },
     "Identifier": "%s"
 }`, identifier))
-<<<<<<< HEAD
-}
-
-func (s *integrationMDMTestSuite) cleanupDeclarations(t *testing.T) {
-	ctx := context.Background()
-	// TODO: figure out the best way to do this. We might even consider
-	// starting a different test suite.
-	// delete declarations to not affect other tests
-	mysql.ExecAdhocSQL(t, s.ds, func(tx sqlx.ExtContext) error {
-		_, err := tx.ExecContext(ctx, "DELETE FROM mdm_apple_declarations")
-		return err
-	})
-	mysql.ExecAdhocSQL(t, s.ds, func(tx sqlx.ExtContext) error {
-		_, err := tx.ExecContext(ctx, "DELETE FROM host_mdm_apple_declarations")
-		return err
-	})
-=======
->>>>>>> bb0d031e
 }