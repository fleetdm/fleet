--- conflicted
+++ resolved
@@ -102,7 +102,6 @@
             <tr>
               <td
                 colspan="2"
-<<<<<<< HEAD
                 style="padding: 60px; font-family: 'Nunito Sans', sans-serif"
               >
                 <h1>You Have Been Invited To Fleet!</h1>
@@ -135,8 +134,6 @@
               <td
                 valign="middle"
                 align="left"
-=======
->>>>>>> 4909c0a4
                 style="
                   padding-top: 48px;
                   padding-bottom: 48px;
