--- conflicted
+++ resolved
@@ -151,11 +151,7 @@
 	if e.Config.SMTPSettings.SMTPAuthenticationMethod == fleet.AuthMethodNameCramMD5 {
 		err = smtp.SendMail(smtpHost, auth, e.Config.SMTPSettings.SMTPSenderAddress, e.To, msg)
 		if err != nil {
-<<<<<<< HEAD
 			return errors.Wrap(err, "failed to send mail. crammd5 auth method")
-=======
-			return fmt.Errorf("failed to send mail. cramd5 auth method: %w", err)
->>>>>>> 5a2ed6f3
 		}
 		return nil
 	}
