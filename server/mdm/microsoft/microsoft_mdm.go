package microsoft_mdm

<<<<<<< HEAD
import "github.com/fleetdm/fleet/v4/server/mdm/internal/commonmdm"
=======
import (
	"crypto/x509"
	"encoding/base64"

	"github.com/fleetdm/fleet/v4/server/mdm/internal/commonmdm"
	"go.mozilla.org/pkcs7"
)
>>>>>>> 7de2c455

const (
	// MDMPath is Fleet's HTTP path for the core Windows MDM service.
	MDMPath = "/api/mdm/microsoft"

	// DiscoveryPath is the HTTP endpoint path that serves the IDiscoveryService functionality.
	// This is the endpoint that process the Discover and DiscoverResponse messages
	// See the section 3.1 on the MS-MDE2 specification for more details:
	// https://learn.microsoft.com/en-us/openspecs/windows_protocols/ms-mde2/2681fd76-1997-4557-8963-cf656ab8d887
	MDE2DiscoveryPath = MDMPath + "/discovery"

	// AuthPath is the HTTP endpoint path that delivers the Security Token Servicefunctionality.
	// The MS-MDE2 protocol is agnostic to the token format and value returned by this endpoint.
	// See the section 3.2 on the MS-MDE2 specification for more details:
	// https://learn.microsoft.com/en-us/openspecs/windows_protocols/ms-mde2/27ed8c2c-0140-41ce-b2fa-c3d1a793ab4a
	MDE2AuthPath = MDMPath + "/auth"

	// MDE2PolicyPath is the HTTP endpoint path that delivers the X.509 Certificate Enrollment Policy (MS-XCEP) functionality.
	// This is the endpoint that process the GetPolicies and GetPoliciesResponse messages
	// See the section 3.3 on the MS-MDE2 specification for more details on this endpoint requirements:
	// https://learn.microsoft.com/en-us/openspecs/windows_protocols/ms-mde2/8a5efdf8-64a9-44fd-ab63-071a26c9f2dc
	// The MS-XCEP specification is available here:
	// https://learn.microsoft.com/en-us/openspecs/windows_protocols/ms-xcep/08ec4475-32c2-457d-8c27-5a176660a210
	MDE2PolicyPath = MDMPath + "/policy"

	// MDE2EnrollPath is the HTTP endpoint path that delivers WS-Trust X.509v3 Token Enrollment (MS-WSTEP) functionality.
	// This is the endpoint that process the RequestSecurityToken and RequestSecurityTokenResponseCollection messages
	// See the section 3.4 on the MS-MDE2 specification for more details on this endpoint requirements:
	// https://learn.microsoft.com/en-us/openspecs/windows_protocols/ms-mde2/5b02c625-ced2-4a01-a8e1-da0ae84f5bb7
	// The MS-WSTEP specification is available here:
	// https://learn.microsoft.com/en-us/openspecs/windows_protocols/ms-wstep/4766a85d-0d18-4fa1-a51f-e5cb98b752ea
	MDE2EnrollPath = MDMPath + "/enroll"

	// MDE2ManagementPath is the HTTP endpoint path that delivers WS-Trust X.509v3 Token Enrollment (MS-WSTEP) functionality.
	// This is the endpoint that process the RequestSecurityToken and RequestSecurityTokenResponseCollection messages
	// See the section 3.4 on the MS-MDE2 specification for more details:
	// https://learn.microsoft.com/en-us/openspecs/windows_protocols/ms-mde2/5b02c625-ced2-4a01-a8e1-da0ae84f5bb7
	MDE2ManagementPath = MDMPath + "/management"

	// MDE2TOSPath is the HTTP endpoint path that delivers Terms of Service Content
	MDE2TOSPath = MDMPath + "/tos"

	// These are the entry points for the Microsoft Device Enrollment (MS-MDE) and Microsoft Device Enrollment v2 (MS-MDE2) protocols.
	// These are required to be implemented by the MDM server to support user-driven enrollments
	MSEnrollEntryPoint = "/EnrollmentServer/Discovery.svc"
	MSManageEntryPoint = "/ManagementServer/MDM.svc"
)

// XML Namespaces and type URLs used by the Microsoft Device Enrollment v2 protocol (MS-MDE2)
const (
	DiscoverNS                 = "http://schemas.microsoft.com/windows/management/2012/01/enrollment"
	PolicyNS                   = "http://schemas.microsoft.com/windows/pki/2009/01/enrollmentpolicy"
	EnrollWSTrust              = "http://docs.oasis-open.org/ws-sx/ws-trust/200512"
	EnrollSecExt               = "http://docs.oasis-open.org/wss/2004/01/oasis-200401-wss-wssecurity-secext-1.0.xsd"
	EnrollTType                = "http://schemas.microsoft.com/5.0.0.0/ConfigurationManager/Enrollment/DeviceEnrollmentToken"
	EnrollPDoc                 = "http://schemas.microsoft.com/5.0.0.0/ConfigurationManager/Enrollment/DeviceEnrollmentProvisionDoc"
	EnrollEncode               = "http://docs.oasis-open.org/wss/2004/01/oasis-200401-wss-wssecurity-secext-1.0.xsd#base64binary"
	EnrollReq                  = "http://schemas.microsoft.com/windows/pki/2009/01/enrollment"
	EnrollNSS                  = "http://www.w3.org/2003/05/soap-envelope"
	EnrollNSA                  = "http://www.w3.org/2005/08/addressing"
	EnrollXSI                  = "http://www.w3.org/2001/XMLSchema-instance"
	EnrollXSD                  = "http://www.w3.org/2001/XMLSchema"
	EnrollXSU                  = "http://docs.oasis-open.org/wss/2004/01/oasis-200401-wss-wssecurity-utility-1.0.xsd"
	ActionNsDiag               = "http://schemas.microsoft.com/2004/09/ServiceModel/Diagnostics"
	ActionNsDiscovery          = "http://schemas.microsoft.com/windows/management/2012/01/enrollment/IDiscoveryService/DiscoverResponse"
	ActionNsPolicy             = "http://schemas.microsoft.com/windows/pki/2009/01/enrollmentpolicy/IPolicy/GetPoliciesResponse"
	ActionNsEnroll             = EnrollReq + "/RSTRC/wstep"
	EnrollReqTypePKCS10        = EnrollReq + "#PKCS10"
	EnrollReqTypePKCS7         = EnrollReq + "#PKCS7"
	BinarySecurityDeviceEnroll = "http://schemas.microsoft.com/5.0.0.0/ConfigurationManager/Enrollment/DeviceEnrollmentUserToken"
	BinarySecurityAzureEnroll  = "urn:ietf:params:oauth:token-type:jwt"
)

// Soap Error constants
// Details here: https://learn.microsoft.com/en-us/openspecs/windows_protocols/ms-mde2/0a78f419-5fd7-4ddb-bc76-1c0f7e11da23

const (
	// Message format is bad
	SoapErrorMessageFormat = "s:messageformat"

	// User not recognized
	SoapErrorAuthentication = "s:authentication"

	// User not allowed to enroll
	SoapErrorAuthorization = "s:authorization"

	// Failed to get certificate
	SoapErrorCertificateRequest = "s:certificaterequest"

	// Generic failure from management server, such as a database access error
	SoapErrorEnrollmentServer = "s:enrollmentserver"

	// The server hit an unexpected issue
	SoapErrorInternalServiceFault = "s:internalservicefault"

	// Cannot parse the security header
	SoapErrorInvalidSecurity = "a:invalidsecurity"
)

// Device Enrolled States

const (
	// Device is not yet MDM enrolled
	MDMDeviceStateNotEnrolled = "MDMDeviceEnrolledNotEnrolled"

	// Device is MDM enrolled
	MDMDeviceStateEnrolled = "MDMDeviceEnrolledEnrolled"

	// Device is MDM enrolled and managed
	/* #nosec G101 -- this constant doesn't contain any credentials */
	MDMDeviceStateManaged = "MDMDeviceEnrolledManaged"
)

// MS-MDE2 Message constants
const (
	// Minimum supported version
	EnrollmentVersionV4 = "4.0"

	// Maximum supported version
	EnrollmentVersionV5 = "5.0"

	// xsi:nil indicates value is not present
	DefaultStateXSI = "true"

	// Supported authentication types
	AuthOnPremise = "OnPremise"

	// SOAP Fault codes
	SoapFaultRecv = "s:receiver"

	// SOAP Fault default error locale
	SoapFaultLocale = "en-us"

	// HTTP Content Type for SOAP responses
	SoapContentType = "application/soap+xml; charset=utf-8"

	// HTTP Content Type for SyncML MDM responses
	SyncMLContentType = "application/vnd.syncml.dm+xml"

	// HTTP Content Type for Webcontainer responses
	WebContainerContentType = "text/html; charset=UTF-8"

	// Minimal Key Length for SHA1WithRSA encryption
	PolicyMinKeyLength = "2048"

	// Certificate Validity Period in seconds (365 days)
	PolicyCertValidityPeriodInSecs = "31536000"

	// Certificate Renewal Period in seconds (180 days)
	PolicyCertRenewalPeriodInSecs = "15552000"

	// Supported Enroll types gathered from MS-MDE2 Spec Section 2.2.9.3
	// https://learn.microsoft.com/en-us/openspecs/windows_protocols/ms-mde2/f7553554-b6e1-4a0d-abd6-6a2534503af7

	// Supported Enroll Type Device
	ReqSecTokenEnrollTypeDevice = "Device"

	// Supported Enroll Type Full
	ReqSecTokenEnrollTypeFull = "Full"

	// Provisioning Doc Certificate Renewal Period (365 days)
	WstepCertRenewalPeriodInDays = "365"

	// Provisioning Doc Server supports ROBO auto certificate renewal
	// TODO: Add renewal support
	WstepROBOSupport = "true"

	// Provisioning Doc Server retry interval
	WstepRenewRetryInterval = "4"

	// The PROVIDER-ID paramer specifies the server identifier for a management server used in the current management session
	DocProvisioningAppProviderID = "FleetDM"

	// The NAME parameter is used in the APPLICATION characteristic to specify a user readable application identity
	DocProvisioningAppName = DocProvisioningAppProviderID

	// The CONNRETRYFREQ parameter is used in the APPLICATION characteristic to specify a user readable application identity
	DocProvisioningAppConnRetryFreq = "6"

	// The INITIALBACKOFFTIME parameter is used to specify the initial wait time in milliseconds when the DM client retries for the first time
	DocProvisioningAppInitialBackoffTime = "30000"

	// The MAXBACKOFFTIME parameter is used to specify the maximum number of milliseconds to sleep after package-sending failure
	DocProvisioningAppMaxBackoffTime = "120000"

	// The DocProvisioningVersion attributes defines the version of the provisioning document format
	DocProvisioningVersion = "1.1"

	// The number of times the DM client should retry to connect to the server when the client is initially configured or enrolled to communicate with the server.
	DmClientCSPNumberOfFirstRetries = "8"

	// The waiting time (in minutes) for the initial set of retries as specified by the number of retries in NumberOfFirstRetries
	DmClientCSPIntervalForFirstSetOfRetries = "15"

	// The number of times the DM client should retry a second round of connecting to the server when the client is initially configured/enrolled to communicate with the server
	DmClientCSPNumberOfSecondRetries = "5"

	// The waiting time (in minutes) for the second set of retries as specified by the number of retries in NumberOfSecondRetries
	DmClientCSPIntervalForSecondSetOfRetries = "3"

	// The number of times the DM client should retry connecting to the server when the client is initially configured/enrolled to communicate with the server
	DmClientCSPNumberOfRemainingScheduledRetries = "0"

	// The waiting time (in minutes) for the initial set of retries as specified by the number of retries in NumberOfRemainingScheduledRetries
	DmClientCSPIntervalForRemainingScheduledRetries = "1560"

	// It allows the IT admin to require the device to start a management session on any user login, regardless of if the user has preciously logged in
	DmClientCSPPollOnLogin = "true"

	// It specifies whether the DM client should send out a request pending alert in case the device response to a DM request is too slow.
	DmClientCSPEnableOmaDmKeepAliveMessage = "true"

	// CSR issuer should be verified during enrollment
	EnrollVerifyIssue = true

	// Int type used by the DM client configuration
	DmClientIntType = "integer"

	// Bool type used by the DM client configuration
	DmClientBoolType = "boolean"

	// Additional Context items present on the RequestSecurityToken token message
	ReqSecTokenContextItemUXInitiated          = "UXInitiated"
	ReqSecTokenContextItemHWDevID              = "HWDevID"
	ReqSecTokenContextItemLocale               = "Locale"
	ReqSecTokenContextItemTargetedUserLoggedIn = "TargetedUserLoggedIn"
	ReqSecTokenContextItemOSEdition            = "OSEdition"
	ReqSecTokenContextItemDeviceName           = "DeviceName"
	ReqSecTokenContextItemDeviceID             = "DeviceID"
	ReqSecTokenContextItemEnrollmentType       = "EnrollmentType"
	ReqSecTokenContextItemDeviceType           = "DeviceType"
	ReqSecTokenContextItemOSVersion            = "OSVersion"
	ReqSecTokenContextItemApplicationVersion   = "ApplicationVersion"
	ReqSecTokenContextItemNotInOobe            = "NotInOobe"
	ReqSecTokenContextItemRequestVersion       = "RequestVersion"

	// APPRU query param expected by STS Auth endpoint
	STSAuthAppRu = "appru"

	// Login related query param expected by STS Auth endpoint
	STSLoginHint = "login_hint"

	// redirect_uri query param expected by TOS endpoint
	TOCRedirectURI = "redirect_uri"

	// client-request-id query param expected by TOS endpoint
	TOCReqID = "client-request-id"

	// Alert Command IDs
	DeviceUnenrollmentID = "1226"
	HostInitMessageID    = "1201"
)

func ResolveWindowsMDMDiscovery(serverURL string) (string, error) {
	return commonmdm.ResolveURL(serverURL, MDE2DiscoveryPath, false)
}

func ResolveWindowsMDMPolicy(serverURL string) (string, error) {
	return commonmdm.ResolveURL(serverURL, MDE2PolicyPath, false)
}

func ResolveWindowsMDMEnroll(serverURL string) (string, error) {
	return commonmdm.ResolveURL(serverURL, MDE2EnrollPath, false)
}

func ResolveWindowsMDMAuth(serverURL string) (string, error) {
	return commonmdm.ResolveURL(serverURL, MDE2AuthPath, false)
}

func ResolveWindowsMDMManagement(serverURL string) (string, error) {
	return commonmdm.ResolveURL(serverURL, MDE2ManagementPath, false)
}

// Encrypt uses pkcs7 to encrypt a raw value using the provided certificate.
// The returned encrypted value is base64-encoded.
func Encrypt(rawValue string, cert *x509.Certificate) (string, error) {
	encrypted, err := pkcs7.Encrypt([]byte(rawValue), []*x509.Certificate{cert})
	if err != nil {
		return "", err
	}
	b64Enc := base64.StdEncoding.EncodeToString(encrypted)
	return b64Enc, nil
}<|MERGE_RESOLUTION|>--- conflicted
+++ resolved
@@ -1,8 +1,5 @@
 package microsoft_mdm
 
-<<<<<<< HEAD
-import "github.com/fleetdm/fleet/v4/server/mdm/internal/commonmdm"
-=======
 import (
 	"crypto/x509"
 	"encoding/base64"
@@ -10,7 +7,6 @@
 	"github.com/fleetdm/fleet/v4/server/mdm/internal/commonmdm"
 	"go.mozilla.org/pkcs7"
 )
->>>>>>> 7de2c455
 
 const (
 	// MDMPath is Fleet's HTTP path for the core Windows MDM service.
