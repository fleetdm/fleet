package microsoft_mdm

import (
	"bytes"
	"context"
	"encoding/xml"
	"fmt"
	"hash/fnv"
	"io"
	"maps"
	"slices"
	"strings"

	"github.com/fleetdm/fleet/v4/server/contexts/ctxerr"
	"github.com/fleetdm/fleet/v4/server/fleet"
	"github.com/fleetdm/fleet/v4/server/mdm"
	"github.com/fleetdm/fleet/v4/server/mdm/microsoft/admx"
)

// LoopOverExpectedHostProfiles loops all the <LocURI> values on all the profiles for a
// given host. It provides to the callback function:
//
// - An `ExpectedMDMProfile` that references the profile owning the LocURI
// - A hash that's unique for each profile/uri combination
// - The LocURI string
// - The data (if any) of the first <Item> element of the current LocURI
func LoopOverExpectedHostProfiles(
	ctx context.Context,
	ds fleet.ProfileVerificationStore,
	host *fleet.Host,
	fn func(profile *fleet.ExpectedMDMProfile, hash, locURI, data string),
) error {
	profileMap, err := ds.GetHostMDMProfilesExpectedForVerification(ctx, host)
	if err != nil {
		return fmt.Errorf("getting host profiles for verification: %w", err)
	}
	for _, expectedProf := range profileMap {
		expanded, err := ds.ExpandEmbeddedSecrets(ctx, string(expectedProf.RawProfile))
		if err != nil {
			return ctxerr.Wrapf(ctx, err, "expanding embedded secrets for profile %s", expectedProf.Name)
		}
		expectedProf.RawProfile = []byte(expanded)
		var prof fleet.SyncMLCmd
		wrappedBytes := fmt.Sprintf("<Atomic>%s</Atomic>", expectedProf.RawProfile)
		if err := xml.Unmarshal([]byte(wrappedBytes), &prof); err != nil {
			return fmt.Errorf("unmarshalling profile %s: %w", expectedProf.Name, err)
		}
		for _, rc := range prof.ReplaceCommands {
			locURI := rc.GetTargetURI()
			data := rc.GetTargetData()
			ref := HashLocURI(expectedProf.Name, locURI)
			fn(expectedProf, ref, locURI, data)
		}
	}

	return nil
}

// HashLocURI creates a unique, consistent hash for a given profileName +
// locURI combination.
//
// FIXME: the mdm_bridge table decodes CmdID as `int`,
// so we encode the reference as an int32.
func HashLocURI(profileName, locURI string) string {
	hash := fnv.New32a()
	hash.Write([]byte(profileName + locURI))
	return fmt.Sprint(hash.Sum32())
}

// VerifyHostMDMProfiles performs the verification of the MDM profiles installed on a host and
// updates the verification status in the datastore. It is intended to be called by Fleet osquery
// service when the Fleet server ingests host details.
func VerifyHostMDMProfiles(ctx context.Context, ds fleet.ProfileVerificationStore, host *fleet.Host, rawProfileResultsSyncML []byte) error {
	profileResults, err := transformProfileResults(rawProfileResultsSyncML)
	if err != nil {
		return ctxerr.Wrap(ctx, err, "transforming policy results")
	}

	verified, missing, err := compareResultsToExpectedProfiles(ctx, ds, host, profileResults)
	if err != nil {
		return ctxerr.Wrap(ctx, err, "comparing results to expected profiles")
	}

	toFail, toRetry, err := splitMissingProfilesIntoFailAndRetryBuckets(ctx, ds, host, missing, verified)
	if err != nil {
		return ctxerr.Wrap(ctx, err, "splitting missing profiles into fail and retry buckets")
	}

	err = ds.UpdateHostMDMProfilesVerification(ctx, host, slices.Collect(maps.Keys(verified)), toFail, toRetry)
	if err != nil {
		return ctxerr.Wrap(ctx, err, "updating host mdm profiles during verification")
	}
	return nil
}

func splitMissingProfilesIntoFailAndRetryBuckets(ctx context.Context, ds fleet.ProfileVerificationStore, host *fleet.Host,
	missing map[string]struct{},
	verified map[string]struct{}) ([]string, []string, error) {
	toFail := make([]string, 0, len(missing))
	toRetry := make([]string, 0, len(missing))
	if len(missing) > 0 {
		counts, err := ds.GetHostMDMProfilesRetryCounts(ctx, host)
		if err != nil {
			return nil, nil, fmt.Errorf("getting host profiles retry counts: %w", err)
		}
		retriesByProfileUUID := make(map[string]uint, len(counts))
		for _, r := range counts {
			retriesByProfileUUID[r.ProfileName] = r.Retries
		}
		for key := range missing {
			// if the profile is in missing, we failed to validate at
			// least one LocURI, delete it from the verified map
			delete(verified, key)
			if retriesByProfileUUID[key] < mdm.MaxProfileRetries {
				// if we haven't hit the max retries, we set
				// the host profile status to nil (which causes
				// an install profile command to be enqueued
				// the next time the profile manager cron runs)
				// and increment the retry count
				toRetry = append(toRetry, key)
				continue
			}
			// otherwise we set the host profile status to failed
			toFail = append(toFail, key)
		}
	}
	return toFail, toRetry, nil
}

func compareResultsToExpectedProfiles(ctx context.Context, ds fleet.ProfileVerificationStore, host *fleet.Host,
	profileResults profileResultsTransform) (verified map[string]struct{}, missing map[string]struct{}, err error) {
	missing = map[string]struct{}{}
	verified = map[string]struct{}{}
	err = LoopOverExpectedHostProfiles(ctx, ds, host, func(profile *fleet.ExpectedMDMProfile, ref, locURI, wantData string) {
<<<<<<< HEAD
		// if we didn't get a status for a LocURI, mark the profile as missing.
		gotStatus, ok := policyResults.cmdRefToStatus[ref]
=======
		// if we didn't get a status for a LocURI, mark the profile as
		// missing.
		gotStatus, ok := profileResults.cmdRefToStatus[ref]
>>>>>>> 7186397b
		if !ok {
			missing[profile.Name] = struct{}{}
			return
		}
		// it's okay if we didn't get a result
		gotResults := profileResults.cmdRefToResult[ref]
		// non-200 status don't have results. Consider it failed
		// TODO: should we be more granular instead? eg: special case
		// `4xx` responses? I'm sure there are edge cases we're not
		// accounting for here, but it's unclear at this moment.
		var equal bool
		switch {
		case !strings.HasPrefix(gotStatus, "2"):
			equal = false
		case wantData == gotResults:
			equal = true
		case admx.IsADMX(wantData):
			equal, err = admx.Equal(wantData, gotResults)
			if err != nil {
				err = fmt.Errorf("comparing ADMX policies: %w", err)
				return
			}
		}
		if !equal {
			withinGracePeriod := profile.IsWithinGracePeriod(host.DetailUpdatedAt)
			if !withinGracePeriod {
				missing[profile.Name] = struct{}{}
			}
			return
		}

		verified[profile.Name] = struct{}{}
	})
	if err != nil {
		return nil, nil, fmt.Errorf("looping host mdm LocURIs: %w", err)
	}
	return verified, missing, nil
}

type profileResultsTransform struct {
	cmdRefToStatus map[string]string
	cmdRefToResult map[string]string
}

func transformProfileResults(rawProfileResultsSyncML []byte) (profileResultsTransform, error) {
	var syncML fleet.SyncML
	decoder := xml.NewDecoder(bytes.NewReader(rawProfileResultsSyncML))
	// the DLL used by the `mdm_bridge` extension sends the response with
	// <?xml version="1.0" encoding="utf-16"?>, however if you use
	// `charset.NewReaderLabel` it fails to unmarshal (!?) for now, I'm
	// relying on this hack.
	decoder.CharsetReader = func(encoding string, input io.Reader) (io.Reader, error) {
		return input, nil
	}

	if err := decoder.Decode(&syncML); err != nil {
		return profileResultsTransform{}, fmt.Errorf("decoding provided syncML: %w", err)
	}

	// TODO: what if more than one profile has the same
	// target uri but a different value? (product question)
	transform := profileResultsTransform{
		cmdRefToStatus: map[string]string{},
		cmdRefToResult: map[string]string{},
	}
	for _, r := range syncML.GetOrderedCmds() {
		if r.Cmd.CmdRef == nil {
			continue
		}
		ref := *r.Cmd.CmdRef
		if r.Verb == fleet.CmdStatus && r.Cmd.Data != nil {
			transform.cmdRefToStatus[ref] = *r.Cmd.Data
		}

		if r.Verb == fleet.CmdResults {
			transform.cmdRefToResult[ref] = r.Cmd.GetTargetData()
		}
	}
	return transform, nil
}<|MERGE_RESOLUTION|>--- conflicted
+++ resolved
@@ -132,14 +132,8 @@
 	missing = map[string]struct{}{}
 	verified = map[string]struct{}{}
 	err = LoopOverExpectedHostProfiles(ctx, ds, host, func(profile *fleet.ExpectedMDMProfile, ref, locURI, wantData string) {
-<<<<<<< HEAD
 		// if we didn't get a status for a LocURI, mark the profile as missing.
-		gotStatus, ok := policyResults.cmdRefToStatus[ref]
-=======
-		// if we didn't get a status for a LocURI, mark the profile as
-		// missing.
 		gotStatus, ok := profileResults.cmdRefToStatus[ref]
->>>>>>> 7186397b
 		if !ok {
 			missing[profile.Name] = struct{}{}
 			return
