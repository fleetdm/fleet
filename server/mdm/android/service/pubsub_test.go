package service

import (
	"context"
	"encoding/base64"
	"encoding/json"
	"errors"
	"os"
	"strings"
	"testing"

	"github.com/fleetdm/fleet/v4/server/datastore/mysql/common_mysql"
	"github.com/fleetdm/fleet/v4/server/fleet"
	"github.com/fleetdm/fleet/v4/server/mdm/android"
	android_mock "github.com/fleetdm/fleet/v4/server/mdm/android/mock"
	"github.com/fleetdm/fleet/v4/server/ptr"
	kitlog "github.com/go-kit/log"
	"github.com/google/uuid"
	"github.com/stretchr/testify/require"
	"google.golang.org/api/androidmanagement/v1"
)

func createAndroidService(t *testing.T) (android.Service, *AndroidMockDS) {
	androidAPIClient := android_mock.Client{}
	androidAPIClient.InitCommonMocks()
	logger := kitlog.NewLogfmtLogger(os.Stdout)
	mockDS := InitCommonDSMocks()
	fleetSvc := mockService{}
	svc, err := NewServiceWithClient(logger, mockDS, &androidAPIClient, &fleetSvc, "test-private-key")
	require.NoError(t, err)

	return svc, mockDS
}

func TestPubSubEnrollment(t *testing.T) {
	svc, mockDS := createAndroidService(t)

	globalSecret := "global"
	teamSecret := "team"
	teamID := uint(1)

	mockDS.VerifyEnrollSecretFunc = func(ctx context.Context, secret string) (*fleet.EnrollSecret, error) {
		switch secret {
		case globalSecret:
			return &fleet.EnrollSecret{
				Secret: globalSecret,
				TeamID: nil,
			}, nil
		case teamSecret:
			return &fleet.EnrollSecret{
				Secret: teamSecret,
				TeamID: &teamID, // Remember to create the team in each test that uses it.
			}, nil
		}

		return nil, common_mysql.NotFound("enroll secret")
	}

	mockDS.AndroidHostLiteFunc = func(ctx context.Context, enterpriseSpecificID string) (*fleet.AndroidHost, error) {
		return nil, common_mysql.NotFound("android host lite mock")
	}

	t.Run("errors", func(t *testing.T) {
		t.Run("if android mdm is not configured", func(t *testing.T) {
			mockDS.AppConfigFunc = func(ctx context.Context) (*fleet.AppConfig, error) {
				return &fleet.AppConfig{
					MDM: fleet.MDM{
						AndroidEnabledAndConfigured: false,
					},
				}, nil
			}

			enrollmentToken := enrollmentTokenRequest{
				EnrollSecret: "invalid",
			}
			enrollTokenData, err := json.Marshal(enrollmentToken)
			require.NoError(t, err)
			enrollmentMessage := createEnrollmentMessage(t, androidmanagement.Device{
				Name:                createAndroidDeviceId("test-android"),
				EnrollmentTokenData: string(enrollTokenData),
			})
			err = svc.ProcessPubSubPush(context.Background(), "invalid", enrollmentMessage)
			require.Error(t, err)
			require.Equal(t, "validation failed: android Android MDM is NOT configured", err.Error())
		})

		t.Run("if android token is invalid", func(t *testing.T) {
			mockDS.AppConfigFunc = func(ctx context.Context) (*fleet.AppConfig, error) {
				return &fleet.AppConfig{
					MDM: fleet.MDM{
						AndroidEnabledAndConfigured: true,
					},
				}, nil
			}

			enrollmentToken := enrollmentTokenRequest{
				EnrollSecret: "invalid",
			}
			enrollTokenData, err := json.Marshal(enrollmentToken)
			require.NoError(t, err)
			enrollmentMessage := createEnrollmentMessage(t, androidmanagement.Device{
				Name:                createAndroidDeviceId("test-android"),
				EnrollmentTokenData: string(enrollTokenData),
			})
			err = svc.ProcessPubSubPush(context.Background(), "invalid", enrollmentMessage)
			require.Error(t, err)
			require.Equal(t, "Authentication failed", err.Error())
		})

		t.Run("if enroll secret is invalid", func(t *testing.T) {
			mockDS.AppConfigFunc = func(ctx context.Context) (*fleet.AppConfig, error) {
				return &fleet.AppConfig{
					MDM: fleet.MDM{
						AndroidEnabledAndConfigured: true,
					},
				}, nil
			}

			enrollmentToken := enrollmentTokenRequest{
				EnrollSecret: "invalid",
			}
			enrollTokenData, err := json.Marshal(enrollmentToken)
			require.NoError(t, err)
			enrollmentMessage := createEnrollmentMessage(t, androidmanagement.Device{
				Name:                createAndroidDeviceId("test-android"),
				EnrollmentTokenData: string(enrollTokenData),
			})
			err = svc.ProcessPubSubPush(context.Background(), "value", enrollmentMessage)
			require.Error(t, err)
		})
	})

	t.Run("successfully enrolls", func(t *testing.T) {
		t.Run("device into a team with valid enroll secret", func(t *testing.T) {
			mockDS.AppConfigFunc = func(ctx context.Context) (*fleet.AppConfig, error) {
				return &fleet.AppConfig{
					MDM: fleet.MDM{
						AndroidEnabledAndConfigured: true,
					},
				}, nil
			}

			mockDS.NewAndroidHostFunc = func(ctx context.Context, host *fleet.AndroidHost) (*fleet.AndroidHost, error) {
				return nil, nil // We do not care about return value here
			}

			enrollmentToken := enrollmentTokenRequest{
				EnrollSecret: "global",
			}
			enrollTokenData, err := json.Marshal(enrollmentToken)
			require.NoError(t, err)
			enrollmentMessage := createEnrollmentMessage(t, androidmanagement.Device{
				Name:                createAndroidDeviceId("test-android"),
				EnrollmentTokenData: string(enrollTokenData),
			})
			err = svc.ProcessPubSubPush(context.Background(), "value", enrollmentMessage)
			require.NoError(t, err)

			require.False(t, mockDS.AssociateHostMDMIdPAccountFuncInvoked)
			require.True(t, mockDS.NewAndroidHostFuncInvoked)
		})

		t.Run("device into a team and associates idp if byod idp id is set", func(t *testing.T) {
			mockDS.AppConfigFunc = func(ctx context.Context) (*fleet.AppConfig, error) {
				return &fleet.AppConfig{
					MDM: fleet.MDM{
						AndroidEnabledAndConfigured: true,
					},
				}, nil
			}

			mockDS.NewAndroidHostFunc = func(ctx context.Context, host *fleet.AndroidHost) (*fleet.AndroidHost, error) {
				return nil, nil // We do not care about return value here
			}
			mockDS.AssociateHostMDMIdPAccountFunc = func(ctx context.Context, hostUUID, accountUUID string) error {
				return nil
			}

			enrollmentToken := enrollmentTokenRequest{
				EnrollSecret: "global",
				IdpUUID:      "mock-id",
			}
			enrollTokenData, err := json.Marshal(enrollmentToken)
			require.NoError(t, err)
			enrollmentMessage := createEnrollmentMessage(t, androidmanagement.Device{
				Name:                createAndroidDeviceId("test-android"),
				EnrollmentTokenData: string(enrollTokenData),
			})
			err = svc.ProcessPubSubPush(context.Background(), "value", enrollmentMessage)
			require.NoError(t, err)

			require.True(t, mockDS.AssociateHostMDMIdPAccountFuncInvoked)
			require.True(t, mockDS.NewAndroidHostFuncInvoked)
		})
	})
}

func TestStatusReportPolicyValidation(t *testing.T) {
	svc, mockDS := createAndroidService(t)

	androidDevice := &fleet.AndroidHost{
		Host: &fleet.Host{
			UUID: uuid.NewString(),
		},
		Device: &android.Device{
			DeviceID: createAndroidDeviceId("test"),
		},
	}
	mockDS.AndroidHostLiteFunc = func(ctx context.Context, enterpriseSpecificID string) (*fleet.AndroidHost, error) {
		return androidDevice, nil
	}
	mockDS.AppConfigFunc = func(ctx context.Context) (*fleet.AppConfig, error) {
		return &fleet.AppConfig{
			MDM: fleet.MDM{
				AndroidEnabledAndConfigured: true,
			},
		}, nil
	}
	mockDS.UpdateAndroidHostFunc = func(ctx context.Context, host *fleet.AndroidHost, fromEnroll bool) error {
		return nil
	}

	t.Run("single install pending profile with empty compliance details", func(t *testing.T) {
		policyVersion := ptr.Int(1)

		installPendingProfile := &fleet.MDMAndroidProfilePayload{
			ProfileUUID:             uuid.NewString(),
			ProfileName:             "a",
			HostUUID:                androidDevice.UUID,
			Status:                  &fleet.MDMDeliveryPending,
			OperationType:           fleet.MDMOperationTypeInstall,
			IncludedInPolicyVersion: policyVersion,
		}
		mockDS.ListHostMDMAndroidProfilesPendingInstallWithVersionFunc = func(ctx context.Context, hostUUID string, version int64) ([]*fleet.MDMAndroidProfilePayload, error) {
			return []*fleet.MDMAndroidProfilePayload{
				installPendingProfile,
			}, nil
		}
		mockDS.BulkUpsertMDMAndroidHostProfilesFunc = func(ctx context.Context, payload []*fleet.MDMAndroidProfilePayload) error {
			require.Len(t, payload, 1)
			require.Equal(t, installPendingProfile.ProfileUUID, payload[0].ProfileUUID)
			require.Equal(t, fleet.MDMDeliveryVerified, *payload[0].Status)
			return nil
		}
		mockDS.BulkDeleteMDMAndroidHostProfilesFunc = func(ctx context.Context, hostUUID string, policyVersionID int64) error {
			return nil
		}

		enrollmentMessage := createStatusReportMessage(t, androidDevice.UUID, "test", createAndroidDeviceId("test-policy"), policyVersion, nil)

		err := svc.ProcessPubSubPush(context.Background(), "value", &enrollmentMessage)
		require.NoError(t, err)

		require.True(t, mockDS.ListHostMDMAndroidProfilesPendingInstallWithVersionFuncInvoked)
		require.False(t, mockDS.GetAndroidPolicyRequestByUUIDFuncInvoked)
		require.True(t, mockDS.BulkUpsertMDMAndroidHostProfilesFuncInvoked)
		require.True(t, mockDS.BulkDeleteMDMAndroidHostProfilesFuncInvoked)
		mockDS.ListHostMDMAndroidProfilesPendingInstallWithVersionFuncInvoked = false
		mockDS.BulkDeleteMDMAndroidHostProfilesFuncInvoked = false
		mockDS.BulkUpsertMDMAndroidHostProfilesFuncInvoked = false
	})

	t.Run("compliance details has failure", func(t *testing.T) {
		policyVersion := ptr.Int(1)

		policyRequestUUID := uuid.NewString()
		installPendingProfile1 := &fleet.MDMAndroidProfilePayload{
			ProfileUUID:             uuid.NewString(),
			ProfileName:             "a",
			HostUUID:                androidDevice.UUID,
			Status:                  &fleet.MDMDeliveryPending,
			OperationType:           fleet.MDMOperationTypeInstall,
			IncludedInPolicyVersion: policyVersion,
			PolicyRequestUUID:       &policyRequestUUID,
		}

		installPendingProfile2 := &fleet.MDMAndroidProfilePayload{
			ProfileUUID:             uuid.NewString(),
			ProfileName:             "b",
			HostUUID:                androidDevice.UUID,
			Status:                  &fleet.MDMDeliveryPending,
			OperationType:           fleet.MDMOperationTypeInstall,
			IncludedInPolicyVersion: policyVersion,
			PolicyRequestUUID:       &policyRequestUUID,
		}

		mockDS.GetAndroidPolicyRequestByUUIDFunc = func(ctx context.Context, id string) (*fleet.MDMAndroidPolicyRequest, error) {
			if id == policyRequestUUID {
				payload, err := json.Marshal(map[string]any{
					"policy": map[string]any{
						"DefaultPermissionPolicy": "invalid",
						"cameraDisabled":          true,
					},
					"metadata": map[string]any{
						"settings_origin": map[string]string{
							"DefaultPermissionPolicy": installPendingProfile1.ProfileUUID,
							"cameraDisabled":          installPendingProfile2.ProfileUUID,
						},
					},
				})
				require.NoError(t, err)
				return &fleet.MDMAndroidPolicyRequest{
					Payload: payload,
				}, nil
			}

			return nil, errors.New("something went wrong")
		}

		mockDS.ListHostMDMAndroidProfilesPendingInstallWithVersionFunc = func(ctx context.Context, hostUUID string, version int64) ([]*fleet.MDMAndroidProfilePayload, error) {
			return []*fleet.MDMAndroidProfilePayload{
				installPendingProfile1,
				installPendingProfile2,
			}, nil
		}
		mockDS.BulkUpsertMDMAndroidHostProfilesFunc = func(ctx context.Context, payload []*fleet.MDMAndroidProfilePayload) error {
			require.Len(t, payload, 2)
			for _, profile := range payload {
				switch profile.ProfileUUID {
				case installPendingProfile1.ProfileUUID:
					require.Equal(t, installPendingProfile1.ProfileUUID, profile.ProfileUUID)
					require.Equal(t, fleet.MDMDeliveryFailed, *profile.Status)
				case installPendingProfile2.ProfileUUID:
					require.Equal(t, installPendingProfile2.ProfileUUID, profile.ProfileUUID)
					require.Equal(t, fleet.MDMDeliveryVerified, *profile.Status)
				default:
					require.Fail(t, "All profiles upserted should have an if statement verifying status.")
				}
			}

			return nil
		}
		mockDS.BulkDeleteMDMAndroidHostProfilesFunc = func(ctx context.Context, hostUUID string, policyVersionID int64) error {
			return nil
		}

		enrollmentMessage := createStatusReportMessage(t, androidDevice.UUID, "test", createAndroidDeviceId("test-policy"), policyVersion, []*androidmanagement.NonComplianceDetail{
			{
				SettingName:         "DefaultPermissionPolicy",
				NonComplianceReason: "INVALID_VALUE",
			},
		})

		err := svc.ProcessPubSubPush(context.Background(), "value", &enrollmentMessage)
		require.NoError(t, err)

		require.True(t, mockDS.GetAndroidPolicyRequestByUUIDFuncInvoked)
		require.True(t, mockDS.ListHostMDMAndroidProfilesPendingInstallWithVersionFuncInvoked)
		require.True(t, mockDS.BulkUpsertMDMAndroidHostProfilesFuncInvoked)
		require.True(t, mockDS.BulkDeleteMDMAndroidHostProfilesFuncInvoked)
		mockDS.ListHostMDMAndroidProfilesPendingInstallWithVersionFuncInvoked = false
		mockDS.BulkDeleteMDMAndroidHostProfilesFuncInvoked = false
		mockDS.BulkUpsertMDMAndroidHostProfilesFuncInvoked = false
		mockDS.GetAndroidPolicyRequestByUUIDFuncInvoked = false
	})
}

func TestAndroidStorageExtraction(t *testing.T) {
	svc, mockDS := createAndroidService(t)

	mockDS.AppConfigFunc = func(ctx context.Context) (*fleet.AppConfig, error) {
		return &fleet.AppConfig{
			MDM: fleet.MDM{AndroidEnabledAndConfigured: true},
		}, nil
	}

	mockDS.AndroidHostLiteFunc = func(ctx context.Context, enterpriseSpecificID string) (*fleet.AndroidHost, error) {
		return nil, common_mysql.NotFound("android host lite mock")
	}

	mockDS.VerifyEnrollSecretFunc = func(ctx context.Context, secret string) (*fleet.EnrollSecret, error) {
		return &fleet.EnrollSecret{Secret: "global"}, nil
	}

	var createdHost *fleet.AndroidHost
	mockDS.NewAndroidHostFunc = func(ctx context.Context, host *fleet.AndroidHost) (*fleet.AndroidHost, error) {
		createdHost = host
		return host, nil
	}

	t.Run("extracts storage data from AMAPI device", func(t *testing.T) {
		createdHost = nil // Reset

		enrollmentMessage := createEnrollmentMessage(t, androidmanagement.Device{
			Name:                createAndroidDeviceId("storage-test"),
			EnrollmentTokenData: `{"enroll_secret": "global"}`,
		})

		err := svc.ProcessPubSubPush(context.Background(), "value", enrollmentMessage)
		require.NoError(t, err)

		require.NotNil(t, createdHost)
		require.NotNil(t, createdHost.Host)

		// Total: 64GB (internal) + 64GB (external) = 128GB
		// Available: 10GB (internal free) + 25GB (external free) = 35GB
		// Percentage: 35/128 * 100 = 27.34%
		require.Equal(t, 128.0, createdHost.Host.GigsTotalDiskSpace, "should calculate total storage (64GB internal + 64GB external)")
		require.Equal(t, 35.0, createdHost.Host.GigsDiskSpaceAvailable, "should calculate total available storage (10GB + 25GB)")
		require.InDelta(t, 27.34, createdHost.Host.PercentDiskSpaceAvailable, 0.1, "should calculate percentage (35/128*100=27.34%)")
	})

	t.Run("storage not supported when missing MEASURED events", func(t *testing.T) {
		createdHost = nil // Reset

		enrollmentMessage := createEnrollmentMessageWithoutMeasuredEvents(t, androidmanagement.Device{
			Name:                createAndroidDeviceId("work-profile-test"),
			EnrollmentTokenData: `{"enroll_secret": "global"}`,
		})

		err := svc.ProcessPubSubPush(context.Background(), "value", enrollmentMessage)
		require.NoError(t, err)

		require.NotNil(t, createdHost)
		require.NotNil(t, createdHost.Host)

		// Total storage is calculated from DETECTED events
		require.Equal(t, 128.0, createdHost.Host.GigsTotalDiskSpace, "should calculate total storage from DETECTED events")

		// Available storage and percentage should be -1 (not supported) when only DETECTED events are present
		require.Equal(t, float64(-1), createdHost.Host.GigsDiskSpaceAvailable, "should set available storage to -1 when MEASURED events are missing")
		require.Equal(t, float64(-1), createdHost.Host.PercentDiskSpaceAvailable, "should set percent available to -1 when MEASURED events are missing")
	})
}

func createEnrollmentMessage(t *testing.T, deviceInfo androidmanagement.Device) *android.PubSubMessage {
	deviceInfo.HardwareInfo = &androidmanagement.HardwareInfo{
		EnterpriseSpecificId: strings.ToUpper(uuid.New().String()),
		Brand:                "TestBrand",
		Model:                "TestModel",
		SerialNumber:         "test-serial",
		Hardware:             "test-hardware",
	}
	deviceInfo.SoftwareInfo = &androidmanagement.SoftwareInfo{
		AndroidBuildNumber: "test-build",
		AndroidVersion:     "1",
	}
	deviceInfo.MemoryInfo = &androidmanagement.MemoryInfo{
		TotalRam:             int64(8 * 1024 * 1024 * 1024),  // 8GB RAM in bytes
		TotalInternalStorage: int64(64 * 1024 * 1024 * 1024), // 64GB system partition
	}

	deviceInfo.MemoryEvents = []*androidmanagement.MemoryEvent{
		{
			EventType:  "EXTERNAL_STORAGE_DETECTED",
			ByteCount:  int64(64 * 1024 * 1024 * 1024), // 64GB external/built-in storage total capacity
			CreateTime: "2024-01-15T09:00:00Z",
		},
		{
			EventType:  "INTERNAL_STORAGE_MEASURED",
			ByteCount:  int64(10 * 1024 * 1024 * 1024), // 10GB free in system partition
			CreateTime: "2024-01-15T10:00:00Z",
		},
		{
			EventType:  "EXTERNAL_STORAGE_MEASURED",
			ByteCount:  int64(25 * 1024 * 1024 * 1024), // 25GB free in external/built-in storage
			CreateTime: "2024-01-15T10:00:00Z",
		},
	}

	data, err := json.Marshal(deviceInfo)
	require.NoError(t, err)

	encodedData := base64.StdEncoding.EncodeToString(data)

	return &android.PubSubMessage{
		Attributes: map[string]string{
			"notificationType": string(android.PubSubEnrollment),
		},
		Data: encodedData,
	}
}

<<<<<<< HEAD
func createEnrollmentMessageWithoutMeasuredEvents(t *testing.T, deviceInfo androidmanagement.Device) *android.PubSubMessage {
	deviceInfo.HardwareInfo = &androidmanagement.HardwareInfo{
		EnterpriseSpecificId: strings.ToUpper(uuid.New().String()),
		Brand:                "TestBrand",
		Model:                "TestModel",
		SerialNumber:         "test-serial",
		Hardware:             "test-hardware",
	}
	deviceInfo.SoftwareInfo = &androidmanagement.SoftwareInfo{
		AndroidBuildNumber: "test-build",
		AndroidVersion:     "1",
	}
	deviceInfo.MemoryInfo = &androidmanagement.MemoryInfo{
		TotalRam:             int64(8 * 1024 * 1024 * 1024),  // 8GB RAM in bytes
		TotalInternalStorage: int64(64 * 1024 * 1024 * 1024), // 64GB system partition
	}

	// Only DETECTED events, not MEASURED events
	deviceInfo.MemoryEvents = []*androidmanagement.MemoryEvent{
		{
			EventType:  "EXTERNAL_STORAGE_DETECTED",
			ByteCount:  int64(64 * 1024 * 1024 * 1024), // 64GB external/built-in storage total capacity
			CreateTime: "2024-01-15T09:00:00Z",
		},
		// No INTERNAL_STORAGE_MEASURED or EXTERNAL_STORAGE_MEASURED events
		// This simulates Work Profile/BYOD device behavior
	}

	data, err := json.Marshal(deviceInfo)
=======
func createStatusReportMessage(t *testing.T, deviceId, name, policyName string, policyVersion *int, nonComplianceDetails []*androidmanagement.NonComplianceDetail) android.PubSubMessage {
	device := androidmanagement.Device{
		Name:                 createAndroidDeviceId(name),
		NonComplianceDetails: nonComplianceDetails,
		HardwareInfo: &androidmanagement.HardwareInfo{
			EnterpriseSpecificId: deviceId,
			Brand:                "TestBrand",
			Model:                "TestModel",
			SerialNumber:         "test-serial",
			Hardware:             "test-hardware",
		},
		SoftwareInfo: &androidmanagement.SoftwareInfo{
			AndroidBuildNumber: "test-build",
			AndroidVersion:     "1",
		},
		MemoryInfo: &androidmanagement.MemoryInfo{
			TotalRam:             int64(8 * 1024 * 1024 * 1024),  // 8GB RAM in bytes
			TotalInternalStorage: int64(64 * 1024 * 1024 * 1024), // 64GB system partition
		},
		AppliedPolicyName:    policyName,
		AppliedPolicyVersion: int64(*policyVersion),
		LastPolicySyncTime:   "2001-01-01T00:00:00Z",
	}

	data, err := json.Marshal(device)
>>>>>>> b691cd49
	require.NoError(t, err)

	encodedData := base64.StdEncoding.EncodeToString(data)

<<<<<<< HEAD
	return &android.PubSubMessage{
		Attributes: map[string]string{
			"notificationType": string(android.PubSubEnrollment),
=======
	return android.PubSubMessage{
		Attributes: map[string]string{
			"notificationType": string(android.PubSubStatusReport),
>>>>>>> b691cd49
		},
		Data: encodedData,
	}
}

func createAndroidDeviceId(name string) string {
	return "enterprises/mock-enterprise-id/devices/" + name
}<|MERGE_RESOLUTION|>--- conflicted
+++ resolved
@@ -471,7 +471,6 @@
 	}
 }
 
-<<<<<<< HEAD
 func createEnrollmentMessageWithoutMeasuredEvents(t *testing.T, deviceInfo androidmanagement.Device) *android.PubSubMessage {
 	deviceInfo.HardwareInfo = &androidmanagement.HardwareInfo{
 		EnterpriseSpecificId: strings.ToUpper(uuid.New().String()),
@@ -501,7 +500,18 @@
 	}
 
 	data, err := json.Marshal(deviceInfo)
-=======
+	require.NoError(t, err)
+
+	encodedData := base64.StdEncoding.EncodeToString(data)
+
+	return &android.PubSubMessage{
+		Attributes: map[string]string{
+			"notificationType": string(android.PubSubEnrollment),
+		},
+		Data: encodedData,
+	}
+}
+
 func createStatusReportMessage(t *testing.T, deviceId, name, policyName string, policyVersion *int, nonComplianceDetails []*androidmanagement.NonComplianceDetail) android.PubSubMessage {
 	device := androidmanagement.Device{
 		Name:                 createAndroidDeviceId(name),
@@ -527,20 +537,13 @@
 	}
 
 	data, err := json.Marshal(device)
->>>>>>> b691cd49
 	require.NoError(t, err)
 
 	encodedData := base64.StdEncoding.EncodeToString(data)
 
-<<<<<<< HEAD
-	return &android.PubSubMessage{
-		Attributes: map[string]string{
-			"notificationType": string(android.PubSubEnrollment),
-=======
 	return android.PubSubMessage{
 		Attributes: map[string]string{
 			"notificationType": string(android.PubSubStatusReport),
->>>>>>> b691cd49
 		},
 		Data: encodedData,
 	}
