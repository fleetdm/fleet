--- conflicted
+++ resolved
@@ -518,8 +518,20 @@
 	if err != nil {
 		level.Error(svc.logger).Log("msg", "error deleting pending or failed remove profiles", "err", err, "host_uuid", hostUUID)
 	}
-<<<<<<< HEAD
-	return ptr.Uint(uint(result)), nil
+}
+
+func buildNonComplianceErrorMessage(nonCompliance []*androidmanagement.NonComplianceDetail) string {
+	failedSettings := []string{}
+	failedReasons := []string{}
+
+	for _, detail := range nonCompliance {
+		failedSettings = append(failedSettings, fmt.Sprintf("%q", detail.SettingName))
+		failedReasons = append(failedReasons, detail.NonComplianceReason)
+	}
+	failedSettingsString := strings.Join(failedSettings[:len(failedSettings)-1], ", ") + ", and " + failedSettings[len(failedSettings)-1]
+	failedReasonsString := strings.Join(failedReasons[:len(failedReasons)-1], ", ") + ", and " + failedReasons[len(failedReasons)-1]
+
+	return fmt.Sprintf("%s settings couldn't apply to a host.\nReasons: %s. Other settings are applied.", failedSettingsString, failedReasonsString)
 }
 
 // calculateAndroidStorageMetrics processes Android device memory events and calculates storage metrics.
@@ -600,20 +612,4 @@
 	}
 
 	return gigsTotalDiskSpace, gigsDiskSpaceAvailable, percentDiskSpaceAvailable
-=======
-}
-
-func buildNonComplianceErrorMessage(nonCompliance []*androidmanagement.NonComplianceDetail) string {
-	failedSettings := []string{}
-	failedReasons := []string{}
-
-	for _, detail := range nonCompliance {
-		failedSettings = append(failedSettings, fmt.Sprintf("%q", detail.SettingName))
-		failedReasons = append(failedReasons, detail.NonComplianceReason)
-	}
-	failedSettingsString := strings.Join(failedSettings[:len(failedSettings)-1], ", ") + ", and " + failedSettings[len(failedSettings)-1]
-	failedReasonsString := strings.Join(failedReasons[:len(failedReasons)-1], ", ") + ", and " + failedReasons[len(failedReasons)-1]
-
-	return fmt.Sprintf("%s settings couldn't apply to a host.\nReasons: %s. Other settings are applied.", failedSettingsString, failedReasonsString)
->>>>>>> b691cd49
 }