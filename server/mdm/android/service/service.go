--- conflicted
+++ resolved
@@ -859,13 +859,9 @@
 	return svc.androidAPIClient.EnterprisesApplications(ctx, enterpriseName, applicationID)
 }
 
-<<<<<<< HEAD
 // Adds the specified apps to the host-specific Android policy of the provided hosts, and
 // returns a map of host UUID to the policy request object of their updated policy on success.
 func (svc *Service) AddAppsToAndroidPolicy(ctx context.Context, enterpriseName string, applicationIDs []string, hostUUIDs map[string]string, installType string) (map[string]*android.MDMAndroidPolicyRequest, error) {
-=======
-func (svc *Service) AddAppToAndroidPolicy(ctx context.Context, enterpriseName string, applicationIDs []string, hostUUIDs map[string]string) error {
->>>>>>> c274ebc6
 	var appPolicies []*androidmanagement.ApplicationPolicy
 	for _, a := range applicationIDs {
 		appPolicies = append(appPolicies, &androidmanagement.ApplicationPolicy{
