package service

import (
	"context"
	"fmt"
	"net/http"
	"strings"
	"time"

	"github.com/fleetdm/fleet/v4/server"
	"github.com/fleetdm/fleet/v4/server/authz"
	"github.com/fleetdm/fleet/v4/server/contexts/ctxerr"
	"github.com/fleetdm/fleet/v4/server/fleet"
	"github.com/fleetdm/fleet/v4/server/mdm/android"
	"github.com/fleetdm/fleet/v4/server/mdm/android/service/proxy"
	kitlog "github.com/go-kit/log"
	"github.com/go-kit/log/level"
	"google.golang.org/api/androidmanagement/v1"
)

// We use numbers for policy names for easier mapping/indexing with Fleet DB.
const (
	defaultAndroidPolicyID = 1
	SignupSSESuccess       = "Android Enterprise successfully connected"
)

// SignupSSEInterval can be overwritten in tests.
var SignupSSEInterval = 3 * time.Second

type Service struct {
	logger  kitlog.Logger
	authz   *authz.Authorizer
	ds      android.Datastore
	fleetDS fleet.Datastore
	proxy   android.Proxy
}

func NewService(
	ctx context.Context,
	logger kitlog.Logger,
	fleetDS fleet.Datastore,
) (android.Service, error) {
	prx := proxy.NewProxy(ctx, logger)
	return NewServiceWithProxy(logger, fleetDS, prx)
}

func NewServiceWithProxy(
	logger kitlog.Logger,
	fleetDS fleet.Datastore,
	proxy android.Proxy,
) (android.Service, error) {
	authorizer, err := authz.NewAuthorizer()
	if err != nil {
		return nil, fmt.Errorf("new authorizer: %w", err)
	}

	return &Service{
		logger:  logger,
		authz:   authorizer,
		ds:      fleetDS.GetAndroidDS(),
		fleetDS: fleetDS,
		proxy:   proxy,
	}, nil
}

func newErrResponse(err error) android.DefaultResponse {
	return android.DefaultResponse{Err: err}
}

func enterpriseSignupEndpoint(ctx context.Context, _ interface{}, svc android.Service) fleet.Errorer {
	result, err := svc.EnterpriseSignup(ctx)
	if err != nil {
		return newErrResponse(err)
	}
	return android.EnterpriseSignupResponse{Url: result.Url}
}

func (svc *Service) EnterpriseSignup(ctx context.Context) (*android.SignupDetails, error) {
	if err := svc.authz.Authorize(ctx, &android.Enterprise{}, fleet.ActionWrite); err != nil {
		return nil, err
	}

	appConfig, err := svc.checkIfAndroidAlreadyConfigured(ctx)
	if err != nil {
		return nil, err
	}

	id, err := svc.ds.CreateEnterprise(ctx)
	if err != nil {
		return nil, ctxerr.Wrap(ctx, err, "creating enterprise")
	}

	callbackURL := fmt.Sprintf("%s/api/v1/fleet/android_enterprise/%d/connect", appConfig.ServerSettings.ServerURL, id)
	signupDetails, err := svc.proxy.SignupURLsCreate(callbackURL)
	if err != nil {
		return nil, ctxerr.Wrap(ctx, err, "creating signup url")
	}

	err = svc.ds.UpdateEnterprise(ctx, &android.EnterpriseDetails{
		Enterprise: android.Enterprise{
			ID: id,
		},
		SignupName: signupDetails.Name,
	})
	if err != nil {
		return nil, ctxerr.Wrap(ctx, err, "updating enterprise")
	}

	return signupDetails, nil
}

func (svc *Service) checkIfAndroidAlreadyConfigured(ctx context.Context) (*fleet.AppConfig, error) {
	appConfig, err := svc.fleetDS.AppConfig(ctx)
	if err != nil {
		return nil, ctxerr.Wrap(ctx, err, "getting app config")
	}
	if appConfig.MDM.AndroidEnabledAndConfigured {
		return nil, fleet.NewInvalidArgumentError("android",
			"Android is already enabled and configured").WithStatus(http.StatusConflict)
	}
	return appConfig, nil
}

type enterpriseSignupCallbackRequest struct {
	ID              uint   `url:"id"`
	EnterpriseToken string `query:"enterpriseToken"`
}

func enterpriseSignupCallbackEndpoint(ctx context.Context, request interface{}, svc android.Service) fleet.Errorer {
	req := request.(*enterpriseSignupCallbackRequest)
	err := svc.EnterpriseSignupCallback(ctx, req.ID, req.EnterpriseToken)
	return android.DefaultResponse{Err: err}
}

func (svc *Service) EnterpriseSignupCallback(ctx context.Context, id uint, enterpriseToken string) error {
	// Skip authorization because the callback is called by Google.
	// TODO(26218): Add some authorization here so random people can't bind random Android enterprises just for fun.
	svc.authz.SkipAuthorization(ctx)

	appConfig, err := svc.checkIfAndroidAlreadyConfigured(ctx)
	if err != nil {
		return err
	}

	enterprise, err := svc.ds.GetEnterpriseByID(ctx, id)
	switch {
	case fleet.IsNotFound(err):
		return fleet.NewInvalidArgumentError("id",
			fmt.Sprintf("Enterprise with ID %d not found", id)).WithStatus(http.StatusNotFound)
	case err != nil:
		return ctxerr.Wrap(ctx, err, "getting enterprise")
	}

	// pubSubToken is used to authenticate the pubsub push endpoint -- to ensure that the push came from our Android enterprise
	pubSubToken, err := server.GenerateRandomURLSafeText(64)
	if err != nil {
		return ctxerr.Wrap(ctx, err, "generating pubsub token")
	}
	// TODO(26219): Use ds.insertOrReplaceConfigAsset to save the token and retrieve it later via cached_mysql

	name, topicName, err := svc.proxy.EnterprisesCreate(
		ctx,
		android.ProxyEnterprisesCreateRequest{
			Enterprise: androidmanagement.Enterprise{
				EnabledNotificationTypes: []string{
<<<<<<< HEAD
					string(android.PubSubEnrollment),
					string(android.PubSubStatusReport),
					string(android.PubSubCommand),
					string(android.PubSubUsageLogs),
=======
					android.PubSubEnrollment,
					android.PubSubStatusReport,
					android.PubSubCommand,
					android.PubSubUsageLogs,
>>>>>>> 124fc44a
				},
			},
			EnterpriseToken: enterpriseToken,
			SignupUrlName:   enterprise.SignupName,
			PubSubPushURL:   appConfig.ServerSettings.ServerURL + pubSubPushPath + "?token=" + pubSubToken,
		},
	)
	if err != nil {
		return ctxerr.Wrap(ctx, err, "creating enterprise")
	}

	enterpriseID := strings.TrimPrefix(name, "enterprises/")
	enterprise.EnterpriseID = enterpriseID
	topicID, err := topicIDFromName(topicName)
	if err != nil {
		return ctxerr.Wrap(ctx, err, "parsing topic name")
	}
	enterprise.TopicID = topicID
	err = svc.ds.UpdateEnterprise(ctx, enterprise)
	if err != nil {
		return ctxerr.Wrap(ctx, err, "updating enterprise")
	}

	err = svc.proxy.EnterprisesPoliciesPatch(enterprise.EnterpriseID, fmt.Sprintf("%d", defaultAndroidPolicyID), &androidmanagement.Policy{
		StatusReportingSettings: &androidmanagement.StatusReportingSettings{
			DeviceSettingsEnabled:        true,
			MemoryInfoEnabled:            true,
			NetworkInfoEnabled:           true,
			DisplayInfoEnabled:           true,
			PowerManagementEventsEnabled: true,
			HardwareStatusEnabled:        true,
			SystemPropertiesEnabled:      true,
			SoftwareInfoEnabled:          true, // Android OS version, etc.
			CommonCriteriaModeEnabled:    true,
			// Application inventory will likely be a Premium feature.
			// applicationReports take a lot of space in device status reports. They are not free -- our current cost is $40 per TiB (2025-02-20).
			// We should disable them for free accounts. To enable them for a server transitioning from Free to Premium, we will need to patch the existing policies.
			// For server transitioning from Premium to Free, we will need to patch the existing policies to disable software inventory, which could also be done
			// by the fleetdm.com proxy or manually. The proxy could also enforce this report setting.
			ApplicationReportsEnabled:    false,
			ApplicationReportingSettings: nil,
		},
	})
	if err != nil {
		return ctxerr.Wrapf(ctx, err, "patching %d policy", defaultAndroidPolicyID)
	}

	err = svc.ds.DeleteOtherEnterprises(ctx, id)
	if err != nil {
		return ctxerr.Wrap(ctx, err, "deleting temp enterprises")
	}

	err = svc.fleetDS.SetAndroidEnabledAndConfigured(ctx, true)
	if err != nil {
		return ctxerr.Wrap(ctx, err, "setting android enabled and configured")
	}

	return nil
}

func topicIDFromName(name string) (string, error) {
	lastSlash := strings.LastIndex(name, "/")
	if lastSlash == -1 || lastSlash == len(name)-1 {
		return "", fmt.Errorf("topic name %s is not a fully-qualified name", name)
	}
	return name[lastSlash+1:], nil
}

func getEnterpriseEndpoint(ctx context.Context, _ interface{}, svc android.Service) fleet.Errorer {
	enterprise, err := svc.GetEnterprise(ctx)
	if err != nil {
		return android.DefaultResponse{Err: err}
	}
	return android.GetEnterpriseResponse{EnterpriseID: enterprise.EnterpriseID}
}

func (svc *Service) GetEnterprise(ctx context.Context) (*android.Enterprise, error) {
<<<<<<< HEAD
	if err := svc.authz.Authorize(ctx, &android.Enterprise{}, fleet.ActionWrite); err != nil {
=======
	if err := svc.authz.Authorize(ctx, &android.Enterprise{}, fleet.ActionRead); err != nil {
>>>>>>> 124fc44a
		return nil, err
	}
	enterprise, err := svc.ds.GetEnterprise(ctx)
	switch {
	case fleet.IsNotFound(err):
		return nil, fleet.NewInvalidArgumentError("enterprise", "No enterprise found").WithStatus(http.StatusNotFound)
	case err != nil:
		return nil, ctxerr.Wrap(ctx, err, "getting enterprise")
	}
	return enterprise, nil
}

func deleteEnterpriseEndpoint(ctx context.Context, _ interface{}, svc android.Service) fleet.Errorer {
	err := svc.DeleteEnterprise(ctx)
	return android.DefaultResponse{Err: err}
}

func (svc *Service) DeleteEnterprise(ctx context.Context) error {
	if err := svc.authz.Authorize(ctx, &android.Enterprise{}, fleet.ActionWrite); err != nil {
		return err
	}

	// Get enterprise
	enterprise, err := svc.ds.GetEnterprise(ctx)
	switch {
	case fleet.IsNotFound(err):
		// No enterprise to delete
	case err != nil:
		return ctxerr.Wrap(ctx, err, "getting enterprise")
	default:
		err = svc.proxy.EnterpriseDelete(enterprise.EnterpriseID)
		if err != nil {
			return ctxerr.Wrap(ctx, err, "deleting enterprise via Google API")
		}
	}

	err = svc.ds.DeleteAllEnterprises(ctx)
	if err != nil {
		return ctxerr.Wrap(ctx, err, "deleting enterprises")
	}

	err = svc.fleetDS.SetAndroidEnabledAndConfigured(ctx, false)
	if err != nil {
		return ctxerr.Wrap(ctx, err, "clearing android enabled and configured")
	}

	return nil
}

type enrollmentTokenRequest struct {
	EnrollSecret string `query:"enroll_secret"`
}

type enrollmentTokenResponse struct {
	*android.EnrollmentToken
	android.DefaultResponse
}

func enrollmentTokenEndpoint(ctx context.Context, request interface{}, svc android.Service) fleet.Errorer {
	req := request.(*enrollmentTokenRequest)
	token, err := svc.CreateEnrollmentToken(ctx, req.EnrollSecret)
	if err != nil {
		return android.DefaultResponse{Err: err}
	}
	return enrollmentTokenResponse{EnrollmentToken: token}
}

func (svc *Service) CreateEnrollmentToken(ctx context.Context, enrollSecret string) (*android.EnrollmentToken, error) {
	// Authorization is done by VerifyEnrollSecret below.
	// We call SkipAuthorization here to avoid explicitly calling it when errors occur.
	svc.authz.SkipAuthorization(ctx)

	_, err := svc.checkIfAndroidNotConfigured(ctx)
	if err != nil {
		return nil, err
	}

	_, err = svc.fleetDS.VerifyEnrollSecret(ctx, enrollSecret)
	switch {
	case fleet.IsNotFound(err):
		return nil, fleet.NewAuthFailedError("invalid secret")
	case err != nil:
		return nil, ctxerr.Wrap(ctx, err, "verifying enroll secret")
	}

	enterprise, err := svc.ds.GetEnterprise(ctx)
	if err != nil {
		return nil, ctxerr.Wrap(ctx, err, "getting enterprise")
	}

	token := &androidmanagement.EnrollmentToken{
		// Default duration is 1 hour

		AdditionalData:     enrollSecret,
		AllowPersonalUsage: "PERSONAL_USAGE_ALLOWED",
		PolicyName:         fmt.Sprintf("%s/policies/%d", enterprise.Name(), +defaultAndroidPolicyID),
		OneTimeOnly:        true,
	}
	token, err = svc.proxy.EnterprisesEnrollmentTokensCreate(enterprise.Name(), token)
	if err != nil {
		return nil, ctxerr.Wrap(ctx, err, "creating Android enrollment token")
	}

	return &android.EnrollmentToken{
		EnrollmentToken: token.Value,
		EnrollmentURL:   "https://enterprise.google.com/android/enroll?et=" + token.Value,
	}, nil
}

func (svc *Service) checkIfAndroidNotConfigured(ctx context.Context) (*fleet.AppConfig, error) {
	// This call uses cached_mysql implementation, so it's safe to call it multiple times
	appConfig, err := svc.fleetDS.AppConfig(ctx)
	if err != nil {
		return nil, ctxerr.Wrap(ctx, err, "getting app config")
	}
	if !appConfig.MDM.AndroidEnabledAndConfigured {
		return nil, fleet.NewInvalidArgumentError("android",
			"Android MDM is NOT configured").WithStatus(http.StatusConflict)
	}
	return appConfig, nil
}

type enterpriseSSEResponse struct {
	android.DefaultResponse
	done chan string
}

func (r enterpriseSSEResponse) HijackRender(_ context.Context, w http.ResponseWriter) {
	w.Header().Set("Content-Type", "text/event-stream")
	w.Header().Set("Cache-Control", "no-cache")
	w.Header().Set("Connection", "keep-alive")
	if r.done == nil {
		w.WriteHeader(http.StatusInternalServerError)
		_, _ = fmt.Fprint(w, "Error: No SSE data available")
		return
	}
	w.WriteHeader(http.StatusOK)
	w.(http.Flusher).Flush()

	data, ok := <-r.done
	if ok {
		_, _ = fmt.Fprint(w, data)
		w.(http.Flusher).Flush()
	}
}

func enterpriseSSE(ctx context.Context, _ interface{}, svc android.Service) fleet.Errorer {
	done, err := svc.EnterpriseSignupSSE(ctx)
	if err != nil {
		return android.DefaultResponse{Err: err}
	}
	return enterpriseSSEResponse{done: done}
}

func (svc *Service) EnterpriseSignupSSE(ctx context.Context) (chan string, error) {
	if err := svc.authz.Authorize(ctx, &android.Enterprise{}, fleet.ActionRead); err != nil {
		return nil, err
	}

	done := make(chan string)
	go func() {
		if svc.signupSSECheck(ctx, done) {
			return
		}
		for {
			select {
			case <-ctx.Done():
				level.Debug(svc.logger).Log("msg", "Context cancelled during Android signup SSE")
				return
			case <-time.After(SignupSSEInterval):
				if svc.signupSSECheck(ctx, done) {
					return
				}
			}
		}
	}()

	return done, nil
}

func (svc *Service) signupSSECheck(ctx context.Context, done chan string) bool {
	appConfig, err := svc.fleetDS.AppConfig(ctx)
	if err != nil {
		done <- fmt.Sprintf("Error getting app config: %v", err)
		return true
	}
	if appConfig.MDM.AndroidEnabledAndConfigured {
		done <- SignupSSESuccess
		return true
	}
	return false
}<|MERGE_RESOLUTION|>--- conflicted
+++ resolved
@@ -49,6 +49,15 @@
 	fleetDS fleet.Datastore,
 	proxy android.Proxy,
 ) (android.Service, error) {
+	prx := proxy.NewProxy(ctx, logger)
+	return NewServiceWithProxy(logger, fleetDS, prx)
+}
+
+func NewServiceWithProxy(
+	logger kitlog.Logger,
+	fleetDS fleet.Datastore,
+	proxy android.Proxy,
+) (android.Service, error) {
 	authorizer, err := authz.NewAuthorizer()
 	if err != nil {
 		return nil, fmt.Errorf("new authorizer: %w", err)
@@ -163,17 +172,10 @@
 		android.ProxyEnterprisesCreateRequest{
 			Enterprise: androidmanagement.Enterprise{
 				EnabledNotificationTypes: []string{
-<<<<<<< HEAD
 					string(android.PubSubEnrollment),
 					string(android.PubSubStatusReport),
 					string(android.PubSubCommand),
 					string(android.PubSubUsageLogs),
-=======
-					android.PubSubEnrollment,
-					android.PubSubStatusReport,
-					android.PubSubCommand,
-					android.PubSubUsageLogs,
->>>>>>> 124fc44a
 				},
 			},
 			EnterpriseToken: enterpriseToken,
@@ -251,11 +253,7 @@
 }
 
 func (svc *Service) GetEnterprise(ctx context.Context) (*android.Enterprise, error) {
-<<<<<<< HEAD
-	if err := svc.authz.Authorize(ctx, &android.Enterprise{}, fleet.ActionWrite); err != nil {
-=======
 	if err := svc.authz.Authorize(ctx, &android.Enterprise{}, fleet.ActionRead); err != nil {
->>>>>>> 124fc44a
 		return nil, err
 	}
 	enterprise, err := svc.ds.GetEnterprise(ctx)
