package service

import (
	"context"
	_ "embed"
	"encoding/json"
	"errors"
	"fmt"
	"net/http"
	"net/url"
	"os"
	"strings"
	"time"

	"github.com/fleetdm/fleet/v4/pkg/mdm"
	shared_mdm "github.com/fleetdm/fleet/v4/pkg/mdm"
	"github.com/fleetdm/fleet/v4/server"
	"github.com/fleetdm/fleet/v4/server/authz"
	"github.com/fleetdm/fleet/v4/server/contexts/ctxerr"
	"github.com/fleetdm/fleet/v4/server/contexts/viewer"
	"github.com/fleetdm/fleet/v4/server/fleet"
	"github.com/fleetdm/fleet/v4/server/mdm/android"
	"github.com/fleetdm/fleet/v4/server/mdm/android/service/androidmgmt"
	"github.com/fleetdm/fleet/v4/server/service/modules/activities"
	kitlog "github.com/go-kit/log"
	"github.com/go-kit/log/level"
	"google.golang.org/api/androidmanagement/v1"
	"google.golang.org/api/googleapi"
)

// Used for overriding the private key validation in testing
var testSetEmptyPrivateKey bool

// We use numbers for policy names for easier mapping/indexing with Fleet DB.
const (
	defaultAndroidPolicyID   = 1
	DefaultSignupSSEInterval = 3 * time.Second
	SignupSSESuccess         = "Android Enterprise successfully connected"
)

type Service struct {
	logger           kitlog.Logger
	authz            *authz.Authorizer
	ds               fleet.AndroidDatastore
	fleetDS          fleet.Datastore
	androidAPIClient androidmgmt.Client
	// fleetSvc         fleet.Service
	activityModule   activities.ActivityModule
	serverPrivateKey string

	// SignupSSEInterval can be overwritten in tests.
	SignupSSEInterval time.Duration
	// AllowLocalhostServerURL is set during tests.
	AllowLocalhostServerURL bool
}

func NewService(
	ctx context.Context,
	logger kitlog.Logger,
	ds fleet.AndroidDatastore,
	// fleetSvc fleet.Service,
	licenseKey string,
	serverPrivateKey string,
	fleetDS fleet.Datastore,
	activityModule activities.ActivityModule,
) (android.Service, error) {
	client := NewAMAPIClient(ctx, logger, licenseKey)
	return NewServiceWithClient(logger, ds, client, serverPrivateKey, fleetDS, activityModule)
}

func NewServiceWithClient(
	logger kitlog.Logger,
	ds fleet.AndroidDatastore,
	client androidmgmt.Client,
	// fleetSvc fleet.Service,
	serverPrivateKey string,
	fleetDS fleet.Datastore,
	activityModule activities.ActivityModule,
) (android.Service, error) {
	authorizer, err := authz.NewAuthorizer()
	if err != nil {
		return nil, fmt.Errorf("new authorizer: %w", err)
	}

	return &Service{
		logger:           logger,
		authz:            authorizer,
		ds:               ds,
		androidAPIClient: client,
		// fleetSvc:          fleetSvc,
		serverPrivateKey:  serverPrivateKey,
		SignupSSEInterval: DefaultSignupSSEInterval,
		fleetDS:           fleetDS,
		activityModule:    activityModule,
	}, nil
}

func NewAMAPIClient(ctx context.Context, logger kitlog.Logger, licenseKey string) androidmgmt.Client {
	var client androidmgmt.Client
	if os.Getenv("FLEET_DEV_ANDROID_GOOGLE_CLIENT") == "1" || strings.ToUpper(os.Getenv("FLEET_DEV_ANDROID_GOOGLE_CLIENT")) == "ON" {
		client = androidmgmt.NewGoogleClient(ctx, logger, os.Getenv)
	} else {
		client = androidmgmt.NewProxyClient(ctx, logger, licenseKey, os.Getenv)
	}
	return client
}

func newErrResponse(err error) android.DefaultResponse {
	return android.DefaultResponse{Err: err}
}

func enterpriseSignupEndpoint(ctx context.Context, _ interface{}, svc android.Service) fleet.Errorer {
	result, err := svc.EnterpriseSignup(ctx)
	if err != nil {
		return newErrResponse(err)
	}
	return android.EnterpriseSignupResponse{Url: result.Url}
}

func (svc *Service) EnterpriseSignup(ctx context.Context) (*android.SignupDetails, error) {
	if err := svc.authz.Authorize(ctx, &android.Enterprise{}, fleet.ActionWrite); err != nil {
		return nil, err
	}

	// Check if server private key is configured (required for Android MDM)
	if err := svc.checkServerPrivateKey(ctx); err != nil {
		return nil, err
	}

	// Before checking if Android is already configured, verify if existing enterprise still exists
	// This ensures we detect enterprise deletion even if user goes directly to signup page
	if err := svc.verifyExistingEnterpriseIfAny(ctx); err != nil {
		// If verification returns NotFound (enterprise was deleted), continue with signup
		// Other errors should be returned as-is
		if !fleet.IsNotFound(err) {
			return nil, err
		}
	}

	appConfig, err := svc.checkIfAndroidAlreadyConfigured(ctx)
	if err != nil {
		return nil, err
	}

	serverURL := appConfig.ServerSettings.ServerURL
	u, err := url.Parse(serverURL)
	if err != nil {
		return nil, &fleet.BadRequestError{Message: "parsing Fleet server URL: " + err.Error(), InternalErr: err}
	}
	if !svc.AllowLocalhostServerURL {
		host := u.Hostname()
		if host == "localhost" || host == "127.0.0.1" || host == "::1" {
			return nil, &fleet.BadRequestError{Message: fmt.Sprintf("Android Enterprise cannot be enabled with localhost server URL: %s", serverURL)}
		}
	}

	vc, ok := viewer.FromContext(ctx)
	if !ok {
		return nil, fleet.ErrNoContext
	}
	id, err := svc.ds.CreateEnterprise(ctx, vc.User.ID)
	if err != nil {
		return nil, ctxerr.Wrap(ctx, err, "creating enterprise")
	}

	// signupToken is used to authenticate the signup callback URL -- to ensure that the callback came from our Android enterprise signup flow
	signupToken, err := server.GenerateRandomURLSafeText(32)
	if err != nil {
		return nil, ctxerr.Wrap(ctx, err, "generating Android enterprise signup token")
	}

	callbackURL := fmt.Sprintf("%s/api/v1/fleet/android_enterprise/connect/%s", appConfig.ServerSettings.ServerURL, signupToken)
	signupDetails, err := svc.androidAPIClient.SignupURLsCreate(ctx, appConfig.ServerSettings.ServerURL, callbackURL)
	if err != nil {
		return nil, ctxerr.Wrap(ctx, err, "creating signup url")
	}

	err = svc.ds.UpdateEnterprise(ctx, &android.EnterpriseDetails{
		Enterprise: android.Enterprise{
			ID: id,
		},
		SignupName:  signupDetails.Name,
		SignupToken: signupToken,
	})
	if err != nil {
		return nil, ctxerr.Wrap(ctx, err, "updating enterprise")
	}

	return signupDetails, nil
}

func (svc *Service) checkServerPrivateKey(ctx context.Context) error {
	if testSetEmptyPrivateKey {
		return &fleet.BadRequestError{
			Message: "missing required private key. Learn how to configure the private key here: https://fleetdm.com/learn-more-about/fleet-server-private-key",
		}
	}

	if svc.serverPrivateKey == "" {
		return &fleet.BadRequestError{
			Message: "missing required private key. Learn how to configure the private key here: https://fleetdm.com/learn-more-about/fleet-server-private-key",
		}
	}

	return nil
}

func (svc *Service) checkIfAndroidAlreadyConfigured(ctx context.Context) (*fleet.AppConfig, error) {
	appConfig, err := svc.ds.AppConfig(ctx)
	if err != nil {
		return nil, ctxerr.Wrap(ctx, err, "getting app config")
	}
	if appConfig.MDM.AndroidEnabledAndConfigured {
		return nil, fleet.NewInvalidArgumentError("android",
			"Android is already enabled and configured").WithStatus(http.StatusConflict)
	}
	return appConfig, nil
}

type enterpriseSignupCallbackRequest struct {
	SignupToken     string `url:"token"`
	EnterpriseToken string `query:"enterpriseToken"`
}

type enterpriseSignupCallbackResponse struct {
	Err error `json:"error,omitempty"`
}

func (res enterpriseSignupCallbackResponse) Error() error { return res.Err }

//go:embed enterpriseCallback.html
var enterpriseCallbackHTML []byte

func (res enterpriseSignupCallbackResponse) HijackRender(_ context.Context, w http.ResponseWriter) {
	w.Header().Set("Content-Type", "text/html; charset=UTF-8")
	_, _ = w.Write(enterpriseCallbackHTML)
}

func enterpriseSignupCallbackEndpoint(ctx context.Context, request interface{}, svc android.Service) fleet.Errorer {
	req := request.(*enterpriseSignupCallbackRequest)
	err := svc.EnterpriseSignupCallback(ctx, req.SignupToken, req.EnterpriseToken)
	return enterpriseSignupCallbackResponse{Err: err}
}

// EnterpriseSignupCallback handles the callback from Google UI during signup flow.
// signupToken is for authentication with Fleet server
// enterpriseToken is for authentication with Google
func (svc *Service) EnterpriseSignupCallback(ctx context.Context, signupToken string, enterpriseToken string) error {
	// Authorization is done by GetEnterpriseBySignupToken below.
	// We call SkipAuthorization here to avoid explicitly calling it when errors occur.
	// Also, this method call will fail if ProxyClient (Google Project) is not configured.
	svc.authz.SkipAuthorization(ctx)

	appConfig, err := svc.checkIfAndroidAlreadyConfigured(ctx)
	if err != nil {
		return err
	}

	enterprise, err := svc.ds.GetEnterpriseBySignupToken(ctx, signupToken)
	switch {
	case fleet.IsNotFound(err):
		return authz.ForbiddenWithInternal("invalid signup token", nil, nil, nil)
	case err != nil:
		return ctxerr.Wrap(ctx, err, "getting enterprise")
	}

	// pubSubToken is used to authenticate the pubsub push endpoint -- to ensure that the push came from our Android enterprise
	pubSubToken, err := server.GenerateRandomURLSafeText(64)
	if err != nil {
		return ctxerr.Wrap(ctx, err, "generating pubsub token")
	}
	err = svc.ds.InsertOrReplaceMDMConfigAsset(ctx, fleet.MDMConfigAsset{
		Name:  fleet.MDMAssetAndroidPubSubToken,
		Value: []byte(pubSubToken),
	})
	if err != nil {
		return ctxerr.Wrap(ctx, err, "inserting pubsub authentication token")
	}

	createRsp, err := svc.androidAPIClient.EnterprisesCreate(
		ctx,
		androidmgmt.EnterprisesCreateRequest{
			Enterprise: androidmanagement.Enterprise{
				EnabledNotificationTypes: []string{
					string(android.PubSubEnrollment),
					string(android.PubSubStatusReport),
					string(android.PubSubCommand),
					string(android.PubSubUsageLogs),
				},
			},
			EnterpriseToken: enterpriseToken,
			SignupURLName:   enterprise.SignupName,
			PubSubPushURL:   appConfig.ServerSettings.ServerURL + pubSubPushPath + "?token=" + pubSubToken,
			ServerURL:       appConfig.ServerSettings.ServerURL,
		},
	)
	if err != nil {
		return ctxerr.Wrap(ctx, err, "creating enterprise")
	}

	if createRsp.FleetServerSecret != "" {
		err = svc.ds.InsertOrReplaceMDMConfigAsset(ctx, fleet.MDMConfigAsset{
			Name:  fleet.MDMAssetAndroidFleetServerSecret,
			Value: []byte(createRsp.FleetServerSecret),
		})
		if err != nil {
			return ctxerr.Wrap(ctx, err, "inserting pubsub authentication token")
		}
		_ = svc.androidAPIClient.SetAuthenticationSecret(createRsp.FleetServerSecret)
	}

	enterpriseID := strings.TrimPrefix(createRsp.EnterpriseName, "enterprises/")
	enterprise.EnterpriseID = enterpriseID
	if createRsp.TopicName != "" {
		topicID, err := topicIDFromName(createRsp.TopicName)
		if err != nil {
			return ctxerr.Wrap(ctx, err, "parsing topic name")
		}
		enterprise.TopicID = topicID
	}
	err = svc.ds.UpdateEnterprise(ctx, enterprise)
	if err != nil {
		return ctxerr.Wrap(ctx, err, "updating enterprise")
	}

	policyName := fmt.Sprintf("%s/policies/%s", enterprise.Name(), fmt.Sprintf("%d", defaultAndroidPolicyID))
	_, err = svc.androidAPIClient.EnterprisesPoliciesPatch(ctx, policyName, &androidmanagement.Policy{
		StatusReportingSettings: &androidmanagement.StatusReportingSettings{
			DeviceSettingsEnabled:        true,
			MemoryInfoEnabled:            true,
			NetworkInfoEnabled:           true,
			DisplayInfoEnabled:           true,
			PowerManagementEventsEnabled: true,
			HardwareStatusEnabled:        true,
			SystemPropertiesEnabled:      true,
			SoftwareInfoEnabled:          true, // Android OS version, etc.
			CommonCriteriaModeEnabled:    true,
			// applicationReports take a lot of space in device status reports. They are not free -- our current cost is $40 per TiB (2025-02-20).
			ApplicationReportsEnabled:    true,
			ApplicationReportingSettings: nil,
		},
	})
	if err != nil && !androidmgmt.IsNotModifiedError(err) {
		return ctxerr.Wrapf(ctx, err, "patching %d policy", defaultAndroidPolicyID)
	}

	err = svc.ds.DeleteOtherEnterprises(ctx, enterprise.ID)
	if err != nil {
		return ctxerr.Wrap(ctx, err, "deleting temp enterprises")
	}

	err = svc.ds.SetAndroidEnabledAndConfigured(ctx, true)
	if err != nil {
		return ctxerr.Wrap(ctx, err, "setting android enabled and configured")
	}

	user, err := svc.ds.UserOrDeletedUserByID(ctx, enterprise.UserID)
	switch {
	case fleet.IsNotFound(err):
		// This should never happen.
		level.Error(svc.logger).Log("msg", "User that created the Android enterprise was not found", "user_id", enterprise.UserID)
	case err != nil:
		return ctxerr.Wrap(ctx, err, "getting user")
	}

	if err = svc.activityModule.NewActivity(ctx, user, fleet.ActivityTypeEnabledAndroidMDM{}); err != nil {
		return ctxerr.Wrap(ctx, err, "create activity for enabled Android MDM")
	}

	return nil
}

func topicIDFromName(name string) (string, error) {
	lastSlash := strings.LastIndex(name, "/")
	if lastSlash == -1 || lastSlash == len(name)-1 {
		return "", fmt.Errorf("topic name %s is not a fully-qualified name", name)
	}
	return name[lastSlash+1:], nil
}

func getEnterpriseEndpoint(ctx context.Context, _ interface{}, svc android.Service) fleet.Errorer {
	enterprise, err := svc.GetEnterprise(ctx)
	if err != nil {
		return android.DefaultResponse{Err: err}
	}
	return android.GetEnterpriseResponse{EnterpriseID: enterprise.EnterpriseID}
}

func (svc *Service) GetEnterprise(ctx context.Context) (*android.Enterprise, error) {
	if err := svc.authz.Authorize(ctx, &android.Enterprise{}, fleet.ActionRead); err != nil {
		return nil, err
	}
	enterprise, err := svc.ds.GetEnterprise(ctx)
	switch {
	case fleet.IsNotFound(err):
		return nil, fleet.NewInvalidArgumentError("enterprise", "No enterprise found").WithStatus(http.StatusNotFound)
	case err != nil:
		return nil, ctxerr.Wrap(ctx, err, "getting enterprise")
	}

	// Verify the enterprise still exists via Google API using shared method
	if err := svc.verifyEnterpriseExistsWithGoogle(ctx, enterprise); err != nil {
		return nil, err
	}

	return enterprise, nil
}

func deleteEnterpriseEndpoint(ctx context.Context, _ interface{}, svc android.Service) fleet.Errorer {
	err := svc.DeleteEnterprise(ctx)
	return android.DefaultResponse{Err: err}
}

func (svc *Service) DeleteEnterprise(ctx context.Context) error {
	if err := svc.authz.Authorize(ctx, &android.Enterprise{}, fleet.ActionWrite); err != nil {
		return err
	}

	// Get enterprise
	enterprise, err := svc.ds.GetEnterprise(ctx)
	switch {
	case fleet.IsNotFound(err):
		// No enterprise to delete
	case err != nil:
		return ctxerr.Wrap(ctx, err, "getting enterprise")
	default:
		secret, err := svc.getClientAuthenticationSecret(ctx)
		if err != nil {
			return ctxerr.Wrap(ctx, err, "getting client authentication secret")
		}
		_ = svc.androidAPIClient.SetAuthenticationSecret(secret)
		err = svc.androidAPIClient.EnterpriseDelete(ctx, enterprise.Name())
		if err != nil {
			return ctxerr.Wrap(ctx, err, "deleting enterprise via Google API")
		}
	}

	err = svc.ds.DeleteAllEnterprises(ctx)
	if err != nil {
		return ctxerr.Wrap(ctx, err, "deleting enterprises")
	}

	err = svc.ds.SetAndroidEnabledAndConfigured(ctx, false)
	if err != nil {
		return ctxerr.Wrap(ctx, err, "clearing android enabled and configured")
	}

	err = svc.ds.BulkSetAndroidHostsUnenrolled(ctx)
	if err != nil {
		return ctxerr.Wrap(ctx, err, "bulk set android hosts as unenrolled")
	}

	if err = svc.activityModule.NewActivity(ctx, authz.UserFromContext(ctx), fleet.ActivityTypeDisabledAndroidMDM{}); err != nil {
		return ctxerr.Wrap(ctx, err, "create activity for disabled Android MDM")
	}

	err = svc.ds.DeleteMDMConfigAssetsByName(ctx, []fleet.MDMAssetName{fleet.MDMAssetAndroidPubSubToken, fleet.MDMAssetAndroidFleetServerSecret})
	if err != nil {
		return ctxerr.Wrap(ctx, err, "deleting MDM Android encrypted config assets")
	}

	return nil
}

type enrollmentTokenRequest struct {
	EnrollSecret string `query:"enroll_secret"`
	IdpUUID      string // The UUID of the mdm_idp_account that was used if any, can be empty, will be taken from cookies
}

func (enrollmentTokenRequest) DecodeRequest(ctx context.Context, r *http.Request) (interface{}, error) {
	enrollSecret := r.URL.Query().Get("enroll_secret")
	if enrollSecret == "" {
		return nil, &fleet.BadRequestError{
			Message: "enroll_secret is required",
		}
	}

	byodIdpCookie, err := r.Cookie(mdm.BYODIdpCookieName)

	if err == http.ErrNoCookie {
		// We do not fail here if no cookie is found, we validate later down the line if it's required
		return &enrollmentTokenRequest{
			EnrollSecret: enrollSecret,
			IdpUUID:      "",
		}, nil
	}

	if err != nil {
		return nil, &fleet.BadRequestError{
			Message:     "something went wrong parsing the boyd idp cookie",
			InternalErr: err,
		}
	}

	if err = byodIdpCookie.Valid(); err != nil {
		return nil, &fleet.BadRequestError{
			Message:     "boyd idp cookie is not valid",
			InternalErr: err,
		}
	}

	return &enrollmentTokenRequest{
		EnrollSecret: enrollSecret,
		IdpUUID:      byodIdpCookie.Value,
	}, nil
}

func enrollmentTokenEndpoint(ctx context.Context, request interface{}, svc android.Service) fleet.Errorer {
	req := request.(*enrollmentTokenRequest)
	token, err := svc.CreateEnrollmentToken(ctx, req.EnrollSecret, req.IdpUUID)
	if err != nil {
		return android.DefaultResponse{Err: err}
	}
	return android.EnrollmentTokenResponse{EnrollmentToken: token}
}

func (svc *Service) CreateEnrollmentToken(ctx context.Context, enrollSecret, idpUUID string) (*android.EnrollmentToken, error) {
	// Authorization is done by VerifyEnrollSecret below.
	// We call SkipAuthorization here to avoid explicitly calling it when errors occur.
	svc.authz.SkipAuthorization(ctx)

	_, err := svc.checkIfAndroidNotConfigured(ctx)
	if err != nil {
		return nil, err
	}

	_, err = svc.ds.VerifyEnrollSecret(ctx, enrollSecret)
	switch {
	case fleet.IsNotFound(err):
		return nil, fleet.NewAuthFailedError("invalid secret")
	case err != nil:
		return nil, ctxerr.Wrap(ctx, err, "verifying enroll secret")
	}

	appCfg, err := svc.ds.AppConfig(ctx)
	if err != nil {
		return nil, ctxerr.Wrap(ctx, err, "getting app config")
	}

	requiresIdPUUID, err := shared_mdm.RequiresEnrollOTAAuthentication(ctx, svc.ds, enrollSecret, appCfg.MDM.MacOSSetup.EnableEndUserAuthentication)
	if err != nil {
		return nil, ctxerr.Wrap(ctx, err, "checking requirement of ota enrollment authentication")
	}

	if requiresIdPUUID && idpUUID == "" {
		return nil, fleet.NewAuthFailedError("required idp uuid to be set, but none found")
	}

	if idpUUID != "" {
		_, err := svc.ds.GetMDMIdPAccountByUUID(ctx, idpUUID)
		if err != nil {
			iae := &fleet.InvalidArgumentError{}
			iae.Append("IDP UUID", "Failed validating IDP account existence")
			return nil, ctxerr.Wrap(ctx, iae)
		}
	}

	enterprise, err := svc.ds.GetEnterprise(ctx)
	if err != nil {
		return nil, ctxerr.Wrap(ctx, err, "getting enterprise")
	}

	secret, err := svc.getClientAuthenticationSecret(ctx)
	if err != nil {
		return nil, ctxerr.Wrap(ctx, err, "getting client authentication secret")
	}
	_ = svc.androidAPIClient.SetAuthenticationSecret(secret)

	enrollmentTokenRequest, err := json.Marshal(enrollmentTokenRequest{
		EnrollSecret: enrollSecret,
		IdpUUID:      idpUUID,
	})
	if err != nil {
		return nil, ctxerr.Wrap(ctx, err, "marshalling enrollment token request")
	}

	token := &androidmanagement.EnrollmentToken{
		// Default duration is 1 hour

		AdditionalData:     string(enrollmentTokenRequest),
		AllowPersonalUsage: "PERSONAL_USAGE_ALLOWED",
		PolicyName:         fmt.Sprintf("%s/policies/%d", enterprise.Name(), +defaultAndroidPolicyID),
		OneTimeOnly:        true,
	}
	token, err = svc.androidAPIClient.EnterprisesEnrollmentTokensCreate(ctx, enterprise.Name(), token)
	if err != nil {
		return nil, ctxerr.Wrap(ctx, err, "creating Android enrollment token")
	}

	return &android.EnrollmentToken{
		EnrollmentToken: token.Value,
		EnrollmentURL:   "https://enterprise.google.com/android/enroll?et=" + token.Value,
	}, nil
}

func (svc *Service) checkIfAndroidNotConfigured(ctx context.Context) (*fleet.AppConfig, error) {
	// This call uses cached_mysql implementation, so it's safe to call it multiple times
	appConfig, err := svc.ds.AppConfig(ctx)
	if err != nil {
		return nil, ctxerr.Wrap(ctx, err, "getting app config")
	}
	if !appConfig.MDM.AndroidEnabledAndConfigured {
		return nil, fleet.NewInvalidArgumentError("android",
			"Android MDM is NOT configured").WithStatus(http.StatusConflict)
	}
	return appConfig, nil
}

type enterpriseSSEResponse struct {
	android.DefaultResponse
	done chan string
}

func (r enterpriseSSEResponse) HijackRender(_ context.Context, w http.ResponseWriter) {
	w.Header().Set("Content-Type", "text/event-stream")
	w.Header().Set("Cache-Control", "no-cache")
	w.Header().Set("Connection", "keep-alive")
	w.Header().Set("X-Accel-Buffering", "no")
	w.Header().Set("Transfer-Encoding", "chunked")
	if r.done == nil {
		w.WriteHeader(http.StatusInternalServerError)
		_, _ = fmt.Fprint(w, "Error: No SSE data available")
		return
	}
	w.WriteHeader(http.StatusOK)
	w.(http.Flusher).Flush()

	for {
		select {
		case data, ok := <-r.done:
			if ok {
				_, _ = fmt.Fprint(w, data)
				w.(http.Flusher).Flush()
			}
			return
		case <-time.After(5 * time.Second):
			// We send a heartbeat to prevent the load balancer from closing the (otherwise idle) connection.
			// The leading colon indicates this is a comment, and is ignored.
			// https://developer.mozilla.org/en-US/docs/Web/API/Server-sent_events/Using_server-sent_events
			_, _ = fmt.Fprint(w, ":heartbeat\n")
			w.(http.Flusher).Flush()
		}
	}
}

func enterpriseSSE(ctx context.Context, _ interface{}, svc android.Service) fleet.Errorer {
	done, err := svc.EnterpriseSignupSSE(ctx)
	if err != nil {
		return android.DefaultResponse{Err: err}
	}
	return enterpriseSSEResponse{done: done}
}

func (svc *Service) EnterpriseSignupSSE(ctx context.Context) (chan string, error) {
	if err := svc.authz.Authorize(ctx, &android.Enterprise{}, fleet.ActionRead); err != nil {
		return nil, err
	}

	done := make(chan string)
	go func() {
		if svc.signupSSECheck(ctx, done) {
			return
		}
		for {
			select {
			case <-ctx.Done():
				level.Debug(svc.logger).Log("msg", "Context cancelled during Android signup SSE")
				return
			case <-time.After(svc.SignupSSEInterval):
				if svc.signupSSECheck(ctx, done) {
					return
				}
			}
		}
	}()

	return done, nil
}

func (svc *Service) signupSSECheck(ctx context.Context, done chan string) bool {
	appConfig, err := svc.ds.AppConfig(ctx)
	if err != nil {
		done <- fmt.Sprintf("Error getting app config: %v", err)
		return true
	}
	if appConfig.MDM.AndroidEnabledAndConfigured {
		done <- SignupSSESuccess
		return true
	}
	return false
}

// verifyEnterpriseExistsWithGoogle verifies if the given enterprise still exists in Google API.
// Uses LIST-first approach for efficiency and better error handling.
// Returns fleet.IsNotFound error if enterprise was deleted, nil if verification passed.
func (svc *Service) verifyEnterpriseExistsWithGoogle(ctx context.Context, enterprise *android.Enterprise) error {
	secret, err := svc.getClientAuthenticationSecret(ctx)
	if err != nil {
		return ctxerr.Wrap(ctx, err, "getting client authentication secret")
	}
	_ = svc.androidAPIClient.SetAuthenticationSecret(secret)

	// Get server URL from app config
	appConfig, err := svc.ds.AppConfig(ctx)
	if err != nil {
		return ctxerr.Wrap(ctx, err, "getting app config")
	}

	// Use LIST API as primary verification method
	enterprises, err := svc.androidAPIClient.EnterprisesList(ctx, appConfig.ServerSettings.ServerURL)
	if err != nil {
		var gerr *googleapi.Error
		if errors.As(err, &gerr) {
			switch gerr.Code {
			case http.StatusNotFound:
				// Special case: 404 from proxy with deletion confirmation
				if strings.Contains(gerr.Message, "PROXY_VERIFIED_DELETED:") {
					level.Info(svc.logger).Log("msg", "enterprise confirmed deleted by proxy", "enterpriseID", enterprise.EnterpriseID)
					svc.cleanupDeletedEnterprise(ctx, enterprise, enterprise.EnterpriseID)
					return fleet.NewInvalidArgumentError("enterprise", "Android Enterprise has been deleted").WithStatus(http.StatusNotFound)
				}
			case http.StatusBadRequest:
				// Bad request might indicate missing headers or invalid request format
				// Don't delete the enterprise in this case
				level.Error(svc.logger).Log("msg", "bad request when verifying enterprise", "error", err)
				return fmt.Errorf("verifying enterprise with Google: %s (check request headers and format)", err.Error())
			case http.StatusUnauthorized, http.StatusForbidden:
				// Authentication/authorization issues - don't delete the enterprise
				level.Error(svc.logger).Log("msg", "authentication/authorization error when verifying enterprise", "error", err)
				return fmt.Errorf("verifying enterprise with Google: authentication error: %w", err)
			}
		}
		// LIST failed - this is likely a technical issue, not deletion
		// Log the error but don't delete the enterprise
		level.Error(svc.logger).Log("msg", "failed to list enterprises", "error", err)
		return fmt.Errorf("verifying enterprise with Google: %s", err.Error())
	}

	// Check if our enterprise is in the list
	enterpriseID := strings.TrimPrefix(enterprise.EnterpriseID, "enterprises/")
	for _, ent := range enterprises {
		if strings.HasSuffix(ent.Name, enterpriseID) {
			// Enterprise exists - verification passed
			return nil
		}
	}

	// Enterprise NOT in list - it's deleted - perform cleanup
	level.Info(svc.logger).Log("msg", "enterprise confirmed deleted via LIST API", "enterpriseID", enterpriseID)
	svc.cleanupDeletedEnterprise(ctx, enterprise, enterpriseID)
	return fleet.NewInvalidArgumentError("enterprise", "Android Enterprise has been deleted").WithStatus(http.StatusNotFound)
}

// verifyExistingEnterpriseIfAny checks if there's an existing enterprise in the database
// and if so, verifies it still exists in Google API. If it doesn't exist, performs cleanup.
// Returns fleet.IsNotFound error if enterprise was deleted, nil if no enterprise exists or verification passed.
func (svc *Service) verifyExistingEnterpriseIfAny(ctx context.Context) error {
	// Check if there's an existing enterprise
	enterprise, err := svc.ds.GetEnterprise(ctx)
	switch {
	case fleet.IsNotFound(err):
		// No enterprise exists - this is fine for signup
		return nil
	case err != nil:
		return ctxerr.Wrap(ctx, err, "checking for existing enterprise")
	}

	// Enterprise exists - verify it using the shared method
	return svc.verifyEnterpriseExistsWithGoogle(ctx, enterprise)
}

// cleanupDeletedEnterprise performs the complete cleanup when an enterprise deletion is detected
func (svc *Service) cleanupDeletedEnterprise(ctx context.Context, enterprise *android.Enterprise, enterpriseID string) {
	// Clean up proxy database records by calling proxy DELETE endpoint
	// This ensures the proxy won't return conflicts when creating new signup URLs
	if deleteErr := svc.androidAPIClient.EnterpriseDelete(ctx, enterprise.Name()); deleteErr != nil {
		level.Warn(svc.logger).Log("msg", "failed to delete proxy records after enterprise deletion (may not exist)", "err", deleteErr)
	}

	// Delete local enterprise records
	if deleteErr := svc.ds.DeleteAllEnterprises(ctx); deleteErr != nil {
		level.Error(svc.logger).Log("msg", "failed to delete local enterprise records after deletion", "err", deleteErr)
	}

	// Turn off Android MDM
	if setErr := svc.ds.SetAndroidEnabledAndConfigured(ctx, false); setErr != nil {
		level.Error(svc.logger).Log("msg", "failed to turn off Android MDM after enterprise deletion", "err", setErr)
	}

	// Unenroll Android hosts
	if unenrollErr := svc.ds.BulkSetAndroidHostsUnenrolled(ctx); unenrollErr != nil {
		level.Error(svc.logger).Log("msg", "failed to unenroll Android hosts after enterprise deletion", "err", unenrollErr)
	}
}

// Admin-initiated Android unenroll
// Request decoder for POST /api/_version_/fleet/hosts/{id}/mdm/unenroll
type androidHostUnenrollRequest struct {
	HostID uint `url:"id"`
}

func unenrollAndroidHostEndpoint(ctx context.Context, request interface{}, svc android.Service) fleet.Errorer {
	req := request.(*androidHostUnenrollRequest)
	err := svc.UnenrollAndroidHost(ctx, req.HostID)
	return android.DefaultResponse{Err: err}
}

// UnenrollAndroidHost calls AMAPI to delete the device (work profile) and emits an activity.
// The actual MDM status flip to Off is performed when Pub/Sub sends DELETED for the device.
func (svc *Service) UnenrollAndroidHost(ctx context.Context, hostID uint) error {
	// Load host and authorize based on team
	h, err := svc.fleetDS.HostLite(ctx, hostID)
	if err != nil {
		return err
	}
	if err := svc.authz.Authorize(ctx, h, fleet.ActionWrite); err != nil {
		return err
	}
	if strings.ToLower(h.Platform) != "android" {
		return &fleet.BadRequestError{Message: "host is not an android device"}
	}

	// Resolve Android device and enterprise
	ah, err := svc.ds.AndroidHostLiteByHostUUID(ctx, h.UUID)
	if err != nil {
		return ctxerr.Wrap(ctx, err, "getting android host by uuid")
	}
	enterprise, err := svc.ds.GetEnterprise(ctx)
	if err != nil {
		return ctxerr.Wrap(ctx, err, "getting android enterprise")
	}
	if ah.Device == nil || ah.Device.DeviceID == "" || enterprise.EnterpriseID == "" {
		return &fleet.BadRequestError{Message: "missing android device or enterprise id"}
	}

	// Authenticate client and call AMAPI delete
	secret, err := svc.getClientAuthenticationSecret(ctx)
	if err != nil {
		return ctxerr.Wrap(ctx, err, "getting Android authentication secret")
	}
	_ = svc.androidAPIClient.SetAuthenticationSecret(secret)
	deviceName := fmt.Sprintf("enterprises/%s/devices/%s", enterprise.EnterpriseID, ah.Device.DeviceID)
	if err := svc.androidAPIClient.EnterprisesDevicesDelete(ctx, deviceName); err != nil {
		return ctxerr.Wrap(ctx, err, "amapi delete device")
	}

	// Emit activity: admin told Fleet to unenroll
	displayName := fleet.HostDisplayName(h.ComputerName, h.Hostname, h.HardwareModel, h.HardwareSerial)
	if err := svc.activityModule.NewActivity(ctx, authz.UserFromContext(ctx), fleet.ActivityTypeMDMUnenrolled{
		HostSerial:       h.HardwareSerial,
		HostDisplayName:  displayName,
		InstalledFromDEP: false,
		Platform:         "android",
	}); err != nil {
		return ctxerr.Wrap(ctx, err, "create android unenroll activity")
	}
	return nil
}

<<<<<<< HEAD
func (svc *Service) EnterprisesApplications(ctx context.Context, enterpriseName, applicationID string) (*androidmanagement.Application, error) {
	return svc.androidAPIClient.EnterprisesApplications(ctx, enterpriseName, applicationID)
}

func (svc *Service) AddAppToAndroidPolicy(ctx context.Context, enterpriseName, applicationID string, hostUUIDs map[string]struct{}) error {

	for uuid := range hostUUIDs {
		policyName := fmt.Sprintf("%s/policies/%s", enterpriseName, uuid)

		appPolicy := &androidmanagement.ApplicationPolicy{
			PackageName: applicationID,
			InstallType: "AVAILABLE",
		}

		_, err := svc.androidAPIClient.EnterprisesPoliciesModifyPolicyApplications(ctx, policyName, appPolicy)
		if err != nil {
			return err
		}
	}

=======
func (svc *Service) EnableAppReportsOnDefaultPolicy(ctx context.Context) error {
	enterprise, err := svc.ds.GetEnterprise(ctx)
	if err != nil {
		if fleet.IsNotFound(err) {
			// Then Android MDM isn't setup yet, so no-op
			level.Info(svc.logger).Log("msg", "skipping android default policy migration, Android MDM is not turned on")
			return nil
		}
		return ctxerr.Wrap(ctx, err, "getting android enterprise")
	}

	secret, err := svc.getClientAuthenticationSecret(ctx)
	if err != nil {
		return ctxerr.Wrap(ctx, err, "getting client authentication secret")
	}
	_ = svc.androidAPIClient.SetAuthenticationSecret(secret)

	policyName := fmt.Sprintf("%s/policies/%d", enterprise.Name(), defaultAndroidPolicyID)
	_, err = svc.androidAPIClient.EnterprisesPoliciesPatch(ctx, policyName, &androidmanagement.Policy{
		StatusReportingSettings: &androidmanagement.StatusReportingSettings{
			DeviceSettingsEnabled:        true,
			MemoryInfoEnabled:            true,
			NetworkInfoEnabled:           true,
			DisplayInfoEnabled:           true,
			PowerManagementEventsEnabled: true,
			HardwareStatusEnabled:        true,
			SystemPropertiesEnabled:      true,
			SoftwareInfoEnabled:          true, // Android OS version, etc.
			CommonCriteriaModeEnabled:    true,
			ApplicationReportsEnabled:    true,
			ApplicationReportingSettings: nil,
		},
	})
	if err != nil && !androidmgmt.IsNotModifiedError(err) {
		return ctxerr.Wrapf(ctx, err, "enabling app reports on %d default policy", defaultAndroidPolicyID)
	}
>>>>>>> 35e35cb1
	return nil
}<|MERGE_RESOLUTION|>--- conflicted
+++ resolved
@@ -857,7 +857,6 @@
 	return nil
 }
 
-<<<<<<< HEAD
 func (svc *Service) EnterprisesApplications(ctx context.Context, enterpriseName, applicationID string) (*androidmanagement.Application, error) {
 	return svc.androidAPIClient.EnterprisesApplications(ctx, enterpriseName, applicationID)
 }
@@ -878,7 +877,9 @@
 		}
 	}
 
-=======
+	return nil
+}
+
 func (svc *Service) EnableAppReportsOnDefaultPolicy(ctx context.Context) error {
 	enterprise, err := svc.ds.GetEnterprise(ctx)
 	if err != nil {
@@ -915,6 +916,5 @@
 	if err != nil && !androidmgmt.IsNotModifiedError(err) {
 		return ctxerr.Wrapf(ctx, err, "enabling app reports on %d default policy", defaultAndroidPolicyID)
 	}
->>>>>>> 35e35cb1
 	return nil
 }