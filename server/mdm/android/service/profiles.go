package service

import (
	"cmp"
	"context"
	"encoding/json"
	"errors"
	"fmt"
	"maps"
	"net/http"
	"slices"
	"strings"

	"github.com/fleetdm/fleet/v4/server/contexts/ctxerr"
	"github.com/fleetdm/fleet/v4/server/fleet"
	"github.com/fleetdm/fleet/v4/server/mdm/android"
	"github.com/fleetdm/fleet/v4/server/mdm/android/service/androidmgmt"
	kitlog "github.com/go-kit/log"
	"google.golang.org/api/androidmanagement/v1"
	"google.golang.org/api/googleapi"
)

func ReconcileProfiles(ctx context.Context, ds fleet.Datastore, logger kitlog.Logger, licenseKey string) error {
	appConfig, err := ds.AppConfig(ctx)
	if err != nil {
		return ctxerr.Wrap(ctx, err, "get app config")
	}
	if !appConfig.MDM.AndroidEnabledAndConfigured {
		return nil
	}

	// get the one-and-only Android enterprise, which is treated as an error if
	// not present, since the appconfig tells us Android MDM is enabled and
	// configured.
	enterprise, err := ds.GetEnterprise(ctx)
	if err != nil {
		return ctxerr.Wrap(ctx, err, "get android enterprise")
	}

	client := newAMAPIClient(ctx, logger, licenseKey)
	authSecret, err := getClientAuthenticationSecret(ctx, ds)
	if err != nil {
		return ctxerr.Wrap(ctx, err, "getting Android client authentication secret for profile reconciler")
	}
	err = client.SetAuthenticationSecret(authSecret)
	if err != nil {
		return ctxerr.Wrap(ctx, err, "setting Android client authentication secret for profile reconciler")
	}

	reconciler := &profileReconciler{
		DS:         ds,
		Enterprise: enterprise,
		Client:     client,
	}
	return reconciler.ReconcileProfiles(ctx)
}

// profileReconciler is a struct to facilitate testability, it should not be
// used outside of tests.
type profileReconciler struct {
	DS         fleet.Datastore
	Enterprise *android.Enterprise
	Client     androidmgmt.Client
}

func getClientAuthenticationSecret(ctx context.Context, ds fleet.Datastore) (string, error) {
	assets, err := ds.GetAllMDMConfigAssetsByName(ctx, []fleet.MDMAssetName{fleet.MDMAssetAndroidFleetServerSecret}, nil)
	switch {
	case fleet.IsNotFound(err):
		return "", nil
	case err != nil:
		return "", ctxerr.Wrap(ctx, err, "getting Android authentication secret")
	}
	return string(assets[fleet.MDMAssetAndroidFleetServerSecret].Value), nil
}

func (r *profileReconciler) ReconcileProfiles(ctx context.Context) error {
	if err := r.reconcileCertificateTemplates(ctx); err != nil {
		return ctxerr.Wrap(ctx, err, "reconcile certificate templates")
	}

	// get the list of hosts that need to have their profiles applied
	hostsApplicableProfiles, hostsProfsToRemove, err := r.DS.ListMDMAndroidProfilesToSend(ctx)
	if err != nil {
		return ctxerr.Wrap(ctx, err, "identify android profiles to send")
	}

	profilesByHostUUID := make(map[string][]*fleet.MDMAndroidProfilePayload)
	profilesToLoad := make(map[string]struct{})
	for _, hostProf := range hostsApplicableProfiles {
		profilesByHostUUID[hostProf.HostUUID] = append(profilesByHostUUID[hostProf.HostUUID], hostProf)

		// keep a deduplicated list of profiles to load the JSON only once for each
		// distinct one
		profilesToLoad[hostProf.ProfileUUID] = struct{}{}
	}

	profilesContents, err := r.DS.GetMDMAndroidProfilesContents(ctx, slices.Collect(maps.Keys(profilesToLoad)))
	if err != nil {
		return ctxerr.Wrap(ctx, err, "load android profiles content")
	}

	// index the to-remove profiles by host so we can pass them to sendHostProfiles
	toRemoveByHostUUID := make(map[string][]*fleet.MDMAndroidProfilePayload)
	for _, prof := range hostsProfsToRemove {
		toRemoveByHostUUID[prof.HostUUID] = append(toRemoveByHostUUID[prof.HostUUID], prof)
	}

	var bulkHostProfs []*fleet.MDMAndroidProfilePayload
	for hostUUID, toInstallProfs := range profilesByHostUUID {
		toRemove := toRemoveByHostUUID[hostUUID]
		bulkProfs, err := r.sendHostProfiles(ctx, hostUUID, toInstallProfs, toRemove, profilesContents)
		if err != nil {
			return ctxerr.Wrapf(ctx, err, "send profiles for host %s", hostUUID)
		}
		bulkHostProfs = append(bulkHostProfs, bulkProfs...)
		delete(toRemoveByHostUUID, hostUUID)
	}

	// if there are hosts with only profiles to remove, process them too
	for hostUUID, toRemove := range toRemoveByHostUUID {
		bulkProfs, err := r.sendHostProfiles(ctx, hostUUID, nil, toRemove, nil)
		if err != nil {
			return ctxerr.Wrapf(ctx, err, "send profiles for host %s", hostUUID)
		}
		bulkHostProfs = append(bulkHostProfs, bulkProfs...)
	}

	if err := r.DS.BulkUpsertMDMAndroidHostProfiles(ctx, bulkHostProfs); err != nil {
		return ctxerr.Wrap(ctx, err, "bulk upsert android host profiles")
	}
	return nil
}

func (r *profileReconciler) sendHostProfiles(
	ctx context.Context,
	hostUUID string,
	profilesToMerge []*fleet.MDMAndroidProfilePayload,
	profilesToRemove []*fleet.MDMAndroidProfilePayload,
	profilesContents map[string]json.RawMessage,
) ([]*fleet.MDMAndroidProfilePayload, error) {
	const maxRequestFailures = 3

	// We need a deterministic order to merge the profiles, and I opted to go by
	// name, alphabetically ascending, as it's simple, deterministic (names are
	// unique) and the ordering can be viewed by the user in the UI. We had also
	// discussed upload time of the profile but it may not be deterministic for
	// batch-set profiles (same timestamp when inserted in a transaction) and is
	// not readily visible in the UI.
	slices.SortFunc(profilesToMerge, func(a, b *fleet.MDMAndroidProfilePayload) int {
		return cmp.Compare(a.ProfileName, b.ProfileName)
	})

	// map of the bulk struct keyed by profile UUID
	bulkProfilesByUUID := make(map[string]*fleet.MDMAndroidProfilePayload, len(profilesToMerge)+len(profilesToRemove))

	// if every profile to install has > max failures, mark all as failed and done.
	setFailCount := initRequestFailCountForSetOfProfiles(profilesToMerge, profilesToRemove)
	if setFailCount >= maxRequestFailures {
		detail := `Couldn't apply profile. Google returned error. Please re-add profile to try again.`
		for _, prof := range profilesToMerge {
			bulkProfilesByUUID[prof.ProfileUUID] = &fleet.MDMAndroidProfilePayload{
				HostUUID:      hostUUID,
				Status:        &fleet.MDMDeliveryFailed,
				OperationType: fleet.MDMOperationTypeInstall,
				ProfileUUID:   prof.ProfileUUID,
				ProfileName:   prof.ProfileName,
				Detail:        detail,
			}
		}
		for _, prof := range profilesToRemove {
			bulkProfilesByUUID[prof.ProfileUUID] = &fleet.MDMAndroidProfilePayload{
				HostUUID:      hostUUID,
				Status:        &fleet.MDMDeliveryFailed,
				OperationType: fleet.MDMOperationTypeRemove,
				ProfileUUID:   prof.ProfileUUID,
				ProfileName:   prof.ProfileName,
				Detail:        detail,
			}
		}
		return slices.Collect(maps.Values(bulkProfilesByUUID)), nil
	}

	// merge the profiles in order, keeping track of what profile overrides what
	// other one.
	settingFromProfile := make(map[string]string)   // setting name -> "winning" profile UUID
	overriddenSettings := make(map[string][]string) // profile UUID -> overridden setting names
	var finalJSON map[string]json.RawMessage
	for _, prof := range profilesToMerge {
		content, ok := profilesContents[prof.ProfileUUID]
		if !ok {
			// should never happen
			return nil, ctxerr.Errorf(ctx, "missing content for profile %s", prof.ProfileUUID)
		}

		var profJSON map[string]json.RawMessage
		if err := json.Unmarshal(content, &profJSON); err != nil {
			return nil, ctxerr.Wrapf(ctx, err, "unmarshal profile %s content", prof.ProfileUUID)
		}

		if finalJSON == nil {
			finalJSON = profJSON
			for k := range profJSON {
				settingFromProfile[k] = prof.ProfileUUID
			}
		} else {
			for k, v := range profJSON {
				if _, alreadySet := finalJSON[k]; alreadySet {
					failedProfUUID := settingFromProfile[k]
					overriddenSettings[failedProfUUID] = append(overriddenSettings[failedProfUUID], k)
				}
				finalJSON[k] = v
				settingFromProfile[k] = prof.ProfileUUID
			}
		}

		status := fleet.MDMDeliveryPending
		bulkProfilesByUUID[prof.ProfileUUID] = &fleet.MDMAndroidProfilePayload{
			HostUUID:         hostUUID,
			Status:           &status,
			OperationType:    fleet.MDMOperationTypeInstall,
			ProfileUUID:      prof.ProfileUUID,
			ProfileName:      prof.ProfileName,
			RequestFailCount: setFailCount,
		}
	}

	// mark overridden profiles as failed
	for profUUID, overridden := range overriddenSettings {
		if len(overridden) > 0 {
			bulk := bulkProfilesByUUID[profUUID]
			bulk.Status = &fleet.MDMDeliveryFailed
			bulk.Detail = buildPolicyFieldsOverriddenErrorMessage(overridden)
		}
	}

	for _, prof := range profilesToRemove {
		status := fleet.MDMDeliveryPending
		bulkProfilesByUUID[prof.ProfileUUID] = &fleet.MDMAndroidProfilePayload{
			HostUUID:         hostUUID,
			Status:           &status,
			OperationType:    fleet.MDMOperationTypeRemove,
			ProfileUUID:      prof.ProfileUUID,
			ProfileName:      prof.ProfileName,
			RequestFailCount: setFailCount,
		}
	}

	// unmarshal the final JSON into the AMAPI policy struct
	var policy androidmanagement.Policy
	if finalJSON != nil {
		b, err := json.Marshal(finalJSON)
		if err != nil {
			return nil, ctxerr.Wrapf(ctx, err, "marshal generic map of merged json")
		}
		if err := json.Unmarshal(b, &policy); err != nil {
			return nil, ctxerr.Wrapf(ctx, err, "unmarshal merged json into policy struct")
		}
	}

	// for every policy (even empty), we want to enforce some settings
	applyFleetEnforcedSettings(&policy)

	// using the host uuid as policy id, so we don't need to track the id mapping
	// to the host.
	policyName := fmt.Sprintf("%s/policies/%s", r.Enterprise.Name(), hostUUID)
	policyReq, skip, err := r.patchPolicy(ctx, hostUUID, policyName, &policy, settingFromProfile)
	if err != nil {
		return nil, ctxerr.Wrapf(ctx, err, "patch policy for host %s", hostUUID)
	}

	// set the policy request information on every profile that was part of it
	patchPolicyReqFailed := !skip && policyReq.StatusCode != http.StatusOK
	for _, prof := range bulkProfilesByUUID {
		prof.PolicyRequestUUID = &policyReq.RequestUUID
		if patchPolicyReqFailed {
			prof.RequestFailCount++
			prof.Status = nil // stays nil so it gets retried
		} else {
			prof.RequestFailCount = 0
			if policyReq.PolicyVersion.Valid {
				v := int(policyReq.PolicyVersion.V)
				prof.IncludedInPolicyVersion = &v
			}
		}
	}
	if patchPolicyReqFailed {
		return slices.Collect(maps.Values(bulkProfilesByUUID)), nil
	}

	// skip indicates that there was no change in the policy
	var androidHost *fleet.AndroidHost
	if !skip {
		// check if we need to patch the device too (if that policy name is not already
		// associated with the device)
		androidHost, err = r.DS.AndroidHostLiteByHostUUID(ctx, hostUUID)
		if err != nil {
			return nil, ctxerr.Wrapf(ctx, err, "get android host by host UUID %s", hostUUID)
		}
		if androidHost.AppliedPolicyID != nil && *androidHost.AppliedPolicyID == hostUUID {
			skip = true
		}
	}

	if !skip {
		// we need to associate the device with that policy
		deviceName := fmt.Sprintf("%s/devices/%s", r.Enterprise.Name(), androidHost.DeviceID)
		device := &androidmanagement.Device{
			PolicyName: policyName,
			// State must be specified when updating a device, otherwise it fails with
			// "Illegal state transition from ACTIVE to DEVICE_STATE_UNSPECIFIED"
			//
			// > Note that when calling enterprises.devices.patch, ACTIVE and
			// > DISABLED are the only allowable values.

			// TODO(ap): should we send whatever the previous state was? If it was DISABLED,
			// we probably don't want to re-enable it by accident. Those are the only
			// 2 valid states when patching a device.
			State: "ACTIVE",
		}
		deviceReq, skip, err := r.patchDevice(ctx, hostUUID, deviceName, device)
		if err != nil {
			return nil, ctxerr.Wrapf(ctx, err, "patch device for host %s", hostUUID)
		}

		// set the device request information on every profile that was part of it
		deviceReqFailed := !skip && deviceReq.StatusCode != http.StatusOK
		for _, prof := range bulkProfilesByUUID {
			prof.DeviceRequestUUID = &deviceReq.RequestUUID
			if deviceReqFailed {
				prof.RequestFailCount++
				prof.Status = nil // stays nil so it gets retried
			} else {
				prof.RequestFailCount = 0
			}
		}
	}

	return slices.Collect(maps.Values(bulkProfilesByUUID)), nil
}

func initRequestFailCountForSetOfProfiles(toInstall, toRemove []*fleet.MDMAndroidProfilePayload) int {
	// Use the smallest fail count as the starting point for the new profiles
	// (because it should be reset whenever the merged profile is different).
	count := -1
	for _, prof := range toInstall {
		if count == -1 || prof.RequestFailCount < count {
			count = prof.RequestFailCount
		}
	}
	for _, prof := range toRemove {
		if count == -1 || prof.RequestFailCount < count {
			count = prof.RequestFailCount
		}
	}
	if count == -1 {
		// should never happen, but just in case
		count = 0
	}
	return count
}

func buildPolicyFieldsOverriddenErrorMessage(overriddenFields []string) string {
	slices.Sort(overriddenFields)

	var sb strings.Builder
	for range len(overriddenFields) - 1 {
		sb.WriteString("%q, ")
	}
	if len(overriddenFields) > 1 {
		sb.WriteString("and ")
	}
	sb.WriteString("%q")
	if len(overriddenFields) > 1 {
		sb.WriteString(" aren't applied. They are overridden by other configuration profile.")
	} else {
		sb.WriteString(" isn't applied. It's overridden by other configuration profile.")
	}

	args := make([]any, len(overriddenFields))
	for i, s := range overriddenFields {
		args[i] = s
	}
	return fmt.Sprintf(sb.String(), args...)
}

func (r *profileReconciler) patchPolicy(ctx context.Context, policyID, policyName string,
	policy *androidmanagement.Policy, metadata map[string]string,
) (req *fleet.MDMAndroidPolicyRequest, skip bool, err error) {
	policyRequest, err := newAndroidPolicyRequest(policyID, policyName, policy, metadata)
	if err != nil {
		return nil, false, ctxerr.Wrapf(ctx, err, "prepare policy request %s", policyName)
	}

	applied, apiErr := r.Client.EnterprisesPoliciesPatch(ctx, policyName, policy)
	if apiErr != nil {
		var gerr *googleapi.Error
		if errors.As(apiErr, &gerr) {
			policyRequest.StatusCode = gerr.Code
		}
		policyRequest.ErrorDetails.V = apiErr.Error()
		policyRequest.ErrorDetails.Valid = true

		// Note that from my tests, the "not modified" error is not reliable, the
		// AMAPI happily returned 200 even if the policy was the same (as
		// confirmed by the same version number being returned), so we do check
		// for this error, but do not build critical logic on top of it.
		//
		// Tests do show that the version number is properly incremented when the
		// policy changes, though.
		if skip = androidmgmt.IsNotModifiedError(apiErr); skip {
			apiErr = nil
		}
	} else {
		policyRequest.StatusCode = http.StatusOK
		policyRequest.PolicyVersion.V = applied.Version
		policyRequest.PolicyVersion.Valid = true
	}

	if err := r.DS.NewAndroidPolicyRequest(ctx, policyRequest); err != nil {
		return nil, false, ctxerr.Wrap(ctx, err, "save android policy request")
	}
	return policyRequest, skip, nil
}

func newAndroidPolicyRequest(policyID, policyName string, policy *androidmanagement.Policy, metadata map[string]string) (*fleet.MDMAndroidPolicyRequest, error) {
	// save the payload with metadata about what setting comes from what profile
	m := fleet.AndroidPolicyRequestPayload{
		Policy: policy,
		Metadata: fleet.AndroidPolicyRequestPayloadMetadata{
			SettingsOrigin: metadata,
		},
	}
	b, err := json.Marshal(m)
	if err != nil {
		return nil, fmt.Errorf("failed to marshal policy to json: %w", err)
	}
	return &fleet.MDMAndroidPolicyRequest{
		RequestName: policyName,
		PolicyID:    policyID,
		Payload:     b,
	}, nil
}

func (r *profileReconciler) patchDevice(ctx context.Context, policyID, deviceName string,
	device *androidmanagement.Device,
) (req *fleet.MDMAndroidPolicyRequest, skip bool, apiErr error) {
	deviceRequest, err := newAndroidDeviceRequest(policyID, deviceName, device)
	if err != nil {
		return nil, false, ctxerr.Wrapf(ctx, err, "prepare device request %s", deviceName)
	}

	applied, apiErr := r.Client.EnterprisesDevicesPatch(ctx, deviceName, device)
	if apiErr != nil {
		var gerr *googleapi.Error
		if errors.As(apiErr, &gerr) {
			deviceRequest.StatusCode = gerr.Code
		}
		deviceRequest.ErrorDetails.V = apiErr.Error()
		deviceRequest.ErrorDetails.Valid = true

		if skip = androidmgmt.IsNotModifiedError(apiErr); skip {
			apiErr = nil
		}
	} else {
		deviceRequest.StatusCode = http.StatusOK
		deviceRequest.AppliedPolicyVersion.V = applied.AppliedPolicyVersion
		deviceRequest.AppliedPolicyVersion.Valid = true
	}

	if err := r.DS.NewAndroidPolicyRequest(ctx, deviceRequest); err != nil {
		return nil, false, ctxerr.Wrap(ctx, err, "save android device request")
	}
	return deviceRequest, skip, nil
}

func newAndroidDeviceRequest(policyID, deviceName string, device *androidmanagement.Device) (*fleet.MDMAndroidPolicyRequest, error) {
	b, err := json.Marshal(device)
	if err != nil {
		return nil, fmt.Errorf("failed to marshal device to json: %w", err)
	}
	return &fleet.MDMAndroidPolicyRequest{
		RequestName: deviceName,
		PolicyID:    policyID,
		Payload:     b,
	}, nil
}

func applyFleetEnforcedSettings(policy *androidmanagement.Policy) {
	policy.StatusReportingSettings = &androidmanagement.StatusReportingSettings{
		DeviceSettingsEnabled:        true,
		MemoryInfoEnabled:            true,
		NetworkInfoEnabled:           true,
		DisplayInfoEnabled:           true,
		PowerManagementEventsEnabled: true,
		HardwareStatusEnabled:        true,
		SystemPropertiesEnabled:      true,
		SoftwareInfoEnabled:          true,
		CommonCriteriaModeEnabled:    true,
		ApplicationReportsEnabled:    true,
		ApplicationReportingSettings: nil, // only option is "includeRemovedApps", which I opted not to enable (we can diff apps to see removals)
	}
}

// reconcileCertificateTemplates processes certificate templates for Android in host batches.
func (r *profileReconciler) reconcileCertificateTemplates(ctx context.Context) error {
	const batchSize = 1000 // Process 1000 hosts at a time
	offset := 0

<<<<<<< HEAD
	for {
		// Get a batch of host UUIDs that have certificate templates
		hostUUIDs, err := r.DS.ListAndroidHostUUIDsWithCertificateTemplates(ctx, offset, batchSize)
=======
	// Cache enroll secrets by team ID
	enrollSecretsCache := make(map[uint][]*fleet.EnrollSecret)

	for {
		// Get a batch of host UUIDs that have certificate templates
		hostUUIDs, err := r.DS.ListAndroidHostUUIDsWithDeliverableCertificateTemplates(ctx, offset, batchSize)
>>>>>>> 840f63d4
		if err != nil {
			return ctxerr.Wrap(ctx, err, "list android host uuids with certificate templates")
		}

		if len(hostUUIDs) == 0 {
			break
		}

		// Get ALL certificate templates for this batch of hosts
		allTemplates, err := r.DS.ListCertificateTemplatesForHosts(ctx, hostUUIDs)
		if err != nil {
			return ctxerr.Wrap(ctx, err, "list certificate templates for hosts")
		}

		// Process this batch of hosts with all their certificates
<<<<<<< HEAD
		if err := r.processCertificateTemplateBatch(ctx, allTemplates); err != nil {
=======
		if err := r.processCertificateTemplateBatch(ctx, allTemplates, enrollSecretsCache); err != nil {
>>>>>>> 840f63d4
			return err
		}

		if len(hostUUIDs) < batchSize {
			break
		}

		// next batch
		offset += batchSize
	}

	return nil
}

<<<<<<< HEAD
func (r *profileReconciler) processCertificateTemplateBatch(ctx context.Context, allTemplates []fleet.CertificateTemplateForHost) error {
=======
func (r *profileReconciler) processCertificateTemplateBatch(ctx context.Context, allTemplates []fleet.CertificateTemplateForHost, enrollSecretsCache map[uint][]*fleet.EnrollSecret) error {
>>>>>>> 840f63d4
	hostsWithNewCerts := make(map[string]struct{})
	newCertificates := make([]fleet.HostCertificateTemplate, 0)

	for i := range allTemplates {
		// Check if this is a new certificate (no existing record)
		// We should only get templates without existing records
		// But double-check just in case
		if allTemplates[i].FleetChallenge == nil {
			challenge, err := r.DS.NewChallenge(ctx)
			if err != nil {
				return ctxerr.Wrap(ctx, err, "generate fleet challenge")
			}

			// Update the template with the challenge for later use
			allTemplates[i].FleetChallenge = &challenge
			hostsWithNewCerts[allTemplates[i].HostUUID] = struct{}{}

			// Track this as a new certificate to insert after successful delivery
			newCertificates = append(newCertificates, fleet.HostCertificateTemplate{
				HostUUID:              allTemplates[i].HostUUID,
				CertificateTemplateID: allTemplates[i].CertificateTemplateID,
				FleetChallenge:        challenge,
				Status:                fleet.MDMDeliveryPending,
			})
		}
	}

<<<<<<< HEAD
	// If no new certificates, we're done
=======
	// no new certificates to send, we're done
>>>>>>> 840f63d4
	if len(newCertificates) == 0 {
		return nil
	}

	// Group ALL certificates by host UUID
	hostsNeedingUpdate := make(map[string][]fleet.CertificateTemplateForHost)
	for _, template := range allTemplates {
		if _, ok := hostsWithNewCerts[template.HostUUID]; ok {
			hostsNeedingUpdate[template.HostUUID] = append(hostsNeedingUpdate[template.HostUUID], template)
		}
	}

	hostConfigs := make(map[string]android.AgentManagedConfiguration)
	appConfig, err := r.DS.AppConfig(ctx)
	if err != nil {
		return ctxerr.Wrap(ctx, err, "get app config")
	}

<<<<<<< HEAD
=======
	// Helper function to get enroll secrets with caching across batches
	getEnrollSecretsForTeam := func(teamID *uint) ([]*fleet.EnrollSecret, error) {
		// Use 0 as key for nil team ID (no team)
		cacheKey := uint(0)
		if teamID != nil {
			cacheKey = *teamID
		}

		if secrets, ok := enrollSecretsCache[cacheKey]; ok {
			return secrets, nil
		}

		secrets, err := r.DS.GetEnrollSecrets(ctx, teamID)
		if err != nil {
			return nil, err
		}

		enrollSecretsCache[cacheKey] = secrets
		return secrets, nil
	}

>>>>>>> 840f63d4
	for hostUUID, certTemplates := range hostsNeedingUpdate {
		androidHost, err := r.DS.AndroidHostLiteByHostUUID(ctx, hostUUID)
		if err != nil {
			return ctxerr.Wrapf(ctx, err, "get android host %s", hostUUID)
		}

<<<<<<< HEAD
		enrollSecrets, err := r.DS.GetEnrollSecrets(ctx, androidHost.Host.TeamID)
=======
		enrollSecrets, err := getEnrollSecretsForTeam(androidHost.Host.TeamID)
>>>>>>> 840f63d4
		if err != nil {
			return ctxerr.Wrapf(ctx, err, "get enroll secrets for team %v", androidHost.Host.TeamID)
		}
		if len(enrollSecrets) == 0 {
			return ctxerr.Errorf(ctx, "no enroll secrets found for team %v", androidHost.Host.TeamID)
		}

<<<<<<< HEAD
		// Build certificate list with ALL certificates for this host
		agentCerts := make([]android.AgentCertificateTemplate, len(certTemplates))
		for i, ct := range certTemplates {
			// FleetChallenge should never be nil at this point since we only process hosts with new certs
			// But we'll dereference safely
			challenge := ""
			if ct.FleetChallenge != nil {
				challenge = *ct.FleetChallenge
			}
			agentCerts[i] = android.NewAgentCertificateTemplate(
				appConfig.ServerSettings.ServerURL,
				ct.CertificateTemplateID,
				hostUUID,
				challenge,
			)
		}

		hostConfigs[hostUUID] = android.AgentManagedConfiguration{
			ServerURL:            appConfig.ServerSettings.ServerURL,
			HostUUID:             hostUUID,
			EnrollSecret:         enrollSecrets[0].Secret,
			CertificateTemplates: agentCerts,
=======
		// Build certificate list with ALL certificate template ids for this host
		certificateTemplateIDs := make([]android.AgentCertificateTemplate, len(certTemplates))
		for i, ct := range certTemplates {
			certificateTemplateIDs[i] = android.AgentCertificateTemplate{ID: ct.CertificateTemplateID}
		}

		hostConfigs[hostUUID] = android.AgentManagedConfiguration{
			ServerURL:              appConfig.ServerSettings.ServerURL,
			HostUUID:               hostUUID,
			EnrollSecret:           enrollSecrets[0].Secret,
			CertificateTemplateIDs: certificateTemplateIDs,
>>>>>>> 840f63d4
		}
	}

	// Update the Fleet Agent with certificate data
	svc := &Service{
		ds:               r.DS,
		androidAPIClient: r.Client,
	}
	if err := svc.AddFleetAgentToAndroidPolicy(ctx, r.Enterprise.Name(), hostConfigs); err != nil {
		return ctxerr.Wrap(ctx, err, "add fleet agent to android policy with certificates")
	}

	// For new certificates
	if err := r.DS.BulkInsertHostCertificateTemplates(ctx, newCertificates); err != nil {
		return ctxerr.Wrap(ctx, err, "bulk insert host certificate templates")
	}

	return nil
}<|MERGE_RESOLUTION|>--- conflicted
+++ resolved
@@ -507,18 +507,12 @@
 	const batchSize = 1000 // Process 1000 hosts at a time
 	offset := 0
 
-<<<<<<< HEAD
-	for {
-		// Get a batch of host UUIDs that have certificate templates
-		hostUUIDs, err := r.DS.ListAndroidHostUUIDsWithCertificateTemplates(ctx, offset, batchSize)
-=======
 	// Cache enroll secrets by team ID
 	enrollSecretsCache := make(map[uint][]*fleet.EnrollSecret)
 
 	for {
 		// Get a batch of host UUIDs that have certificate templates
 		hostUUIDs, err := r.DS.ListAndroidHostUUIDsWithDeliverableCertificateTemplates(ctx, offset, batchSize)
->>>>>>> 840f63d4
 		if err != nil {
 			return ctxerr.Wrap(ctx, err, "list android host uuids with certificate templates")
 		}
@@ -534,11 +528,7 @@
 		}
 
 		// Process this batch of hosts with all their certificates
-<<<<<<< HEAD
-		if err := r.processCertificateTemplateBatch(ctx, allTemplates); err != nil {
-=======
 		if err := r.processCertificateTemplateBatch(ctx, allTemplates, enrollSecretsCache); err != nil {
->>>>>>> 840f63d4
 			return err
 		}
 
@@ -553,11 +543,7 @@
 	return nil
 }
 
-<<<<<<< HEAD
-func (r *profileReconciler) processCertificateTemplateBatch(ctx context.Context, allTemplates []fleet.CertificateTemplateForHost) error {
-=======
 func (r *profileReconciler) processCertificateTemplateBatch(ctx context.Context, allTemplates []fleet.CertificateTemplateForHost, enrollSecretsCache map[uint][]*fleet.EnrollSecret) error {
->>>>>>> 840f63d4
 	hostsWithNewCerts := make(map[string]struct{})
 	newCertificates := make([]fleet.HostCertificateTemplate, 0)
 
@@ -585,11 +571,7 @@
 		}
 	}
 
-<<<<<<< HEAD
-	// If no new certificates, we're done
-=======
 	// no new certificates to send, we're done
->>>>>>> 840f63d4
 	if len(newCertificates) == 0 {
 		return nil
 	}
@@ -608,8 +590,6 @@
 		return ctxerr.Wrap(ctx, err, "get app config")
 	}
 
-<<<<<<< HEAD
-=======
 	// Helper function to get enroll secrets with caching across batches
 	getEnrollSecretsForTeam := func(teamID *uint) ([]*fleet.EnrollSecret, error) {
 		// Use 0 as key for nil team ID (no team)
@@ -631,18 +611,13 @@
 		return secrets, nil
 	}
 
->>>>>>> 840f63d4
 	for hostUUID, certTemplates := range hostsNeedingUpdate {
 		androidHost, err := r.DS.AndroidHostLiteByHostUUID(ctx, hostUUID)
 		if err != nil {
 			return ctxerr.Wrapf(ctx, err, "get android host %s", hostUUID)
 		}
 
-<<<<<<< HEAD
-		enrollSecrets, err := r.DS.GetEnrollSecrets(ctx, androidHost.Host.TeamID)
-=======
 		enrollSecrets, err := getEnrollSecretsForTeam(androidHost.Host.TeamID)
->>>>>>> 840f63d4
 		if err != nil {
 			return ctxerr.Wrapf(ctx, err, "get enroll secrets for team %v", androidHost.Host.TeamID)
 		}
@@ -650,30 +625,6 @@
 			return ctxerr.Errorf(ctx, "no enroll secrets found for team %v", androidHost.Host.TeamID)
 		}
 
-<<<<<<< HEAD
-		// Build certificate list with ALL certificates for this host
-		agentCerts := make([]android.AgentCertificateTemplate, len(certTemplates))
-		for i, ct := range certTemplates {
-			// FleetChallenge should never be nil at this point since we only process hosts with new certs
-			// But we'll dereference safely
-			challenge := ""
-			if ct.FleetChallenge != nil {
-				challenge = *ct.FleetChallenge
-			}
-			agentCerts[i] = android.NewAgentCertificateTemplate(
-				appConfig.ServerSettings.ServerURL,
-				ct.CertificateTemplateID,
-				hostUUID,
-				challenge,
-			)
-		}
-
-		hostConfigs[hostUUID] = android.AgentManagedConfiguration{
-			ServerURL:            appConfig.ServerSettings.ServerURL,
-			HostUUID:             hostUUID,
-			EnrollSecret:         enrollSecrets[0].Secret,
-			CertificateTemplates: agentCerts,
-=======
 		// Build certificate list with ALL certificate template ids for this host
 		certificateTemplateIDs := make([]android.AgentCertificateTemplate, len(certTemplates))
 		for i, ct := range certTemplates {
@@ -685,7 +636,6 @@
 			HostUUID:               hostUUID,
 			EnrollSecret:           enrollSecrets[0].Secret,
 			CertificateTemplateIDs: certificateTemplateIDs,
->>>>>>> 840f63d4
 		}
 	}
 
