--- conflicted
+++ resolved
@@ -53,10 +53,14 @@
 }
 
 type AgentManagedConfiguration struct {
-<<<<<<< HEAD
-	ServerURL    string `json:"serverURL"`
-	HostUUID     string `json:"hostUUID"`
-	EnrollSecret string `json:"enrollSecret"`
+	ServerURL              string                     `json:"server_url"`
+	HostUUID               string                     `json:"host_uuid"`
+	EnrollSecret           string                     `json:"enroll_secret"`
+	CertificateTemplateIDs []AgentCertificateTemplate `json:"certificate_template_ids,omitempty"`
+}
+
+type AgentCertificateTemplate struct {
+	ID uint `json:"id"`
 }
 
 // MDMAndroidPolicyRequest represents a request made to the Android Management
@@ -71,14 +75,4 @@
 	ErrorDetails         sql.Null[string] `db:"error_details"`
 	AppliedPolicyVersion sql.Null[int64]  `db:"applied_policy_version"`
 	PolicyVersion        sql.Null[int64]  `db:"policy_version"`
-=======
-	ServerURL              string                     `json:"server_url"`
-	HostUUID               string                     `json:"host_uuid"`
-	EnrollSecret           string                     `json:"enroll_secret"`
-	CertificateTemplateIDs []AgentCertificateTemplate `json:"certificate_template_ids,omitempty"`
-}
-
-type AgentCertificateTemplate struct {
-	ID uint `json:"id"`
->>>>>>> 17ad6953
 }