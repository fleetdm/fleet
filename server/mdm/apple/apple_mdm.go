package apple_mdm

import (
	"bytes"
	"context"
	"encoding/json"
	"encoding/xml"
	"fmt"
	"net/url"
	"strings"
	"text/template"
	"time"

	"github.com/fleetdm/fleet/v4/pkg/fleethttp"
<<<<<<< HEAD
	"github.com/fleetdm/fleet/v4/server/contexts/apple_bm"
	abmctx "github.com/fleetdm/fleet/v4/server/contexts/apple_bm"
=======
>>>>>>> 7a854968
	ctxabm "github.com/fleetdm/fleet/v4/server/contexts/apple_bm"
	"github.com/fleetdm/fleet/v4/server/contexts/ctxerr"
	"github.com/fleetdm/fleet/v4/server/fleet"
	"github.com/fleetdm/fleet/v4/server/logging"
	"github.com/fleetdm/fleet/v4/server/mdm/apple/mobileconfig"
	"github.com/fleetdm/fleet/v4/server/mdm/internal/commonmdm"
	"github.com/fleetdm/fleet/v4/server/mdm/nanodep/godep"
	"github.com/fleetdm/fleet/v4/server/ptr"
	"github.com/go-kit/log/level"
	"github.com/google/uuid"

	depclient "github.com/fleetdm/fleet/v4/server/mdm/nanodep/client"
	nanodep_storage "github.com/fleetdm/fleet/v4/server/mdm/nanodep/storage"
	depsync "github.com/fleetdm/fleet/v4/server/mdm/nanodep/sync"
	kitlog "github.com/go-kit/log"
)

const (
	// SCEPPath is Fleet's HTTP path for the SCEP service.
	SCEPPath = "/mdm/apple/scep"
	// MDMPath is Fleet's HTTP path for the core MDM service.
	MDMPath = "/mdm/apple/mdm"

	// EnrollPath is the HTTP path that serves the mobile profile to devices when enrolling.
	EnrollPath = "/api/mdm/apple/enroll"
	// InstallerPath is the HTTP path that serves installers to Apple devices.
	InstallerPath = "/api/mdm/apple/installer"

	// FleetUISSOCallbackPath is the front-end route used to
	// redirect after the SSO flow is completed.
	FleetUISSOCallbackPath = "/mdm/sso/callback"

	// FleetPayloadIdentifier is the value for the "<key>PayloadIdentifier</key>"
	// used by Fleet MDM on the enrollment profile.
	FleetPayloadIdentifier = "com.fleetdm.fleet.mdm.apple"
)

func ResolveAppleMDMURL(serverURL string) (string, error) {
	return commonmdm.ResolveURL(serverURL, MDMPath, false)
}

func ResolveAppleEnrollMDMURL(serverURL string) (string, error) {
	return commonmdm.ResolveURL(serverURL, EnrollPath, false)
}

func ResolveAppleSCEPURL(serverURL string) (string, error) {
	// Apple's SCEP client appends a query string to the SCEP URL in the
	// enrollment profile, without checking if the URL already has a query
	// string. Eg: if the URL is `/test/example?foo=bar` it'll make a
	// request to `/test/example?foo=bar?SCEPOperation=..`
	//
	// As a consequence we ensure that the query is always clean for the SCEP URL.
	return commonmdm.ResolveURL(serverURL, SCEPPath, true)
}

// DEPService is used to encapsulate tasks related to DEP enrollment.
//
// This service doesn't perform any authentication checks, so its suitable for
// internal usage within Fleet. If you need to expose any of the functionality
// to users, please make sure the caller is enforcing the right authorization
// checks.
type DEPService struct {
	ds         fleet.Datastore
	depStorage nanodep_storage.AllDEPStorage
	depClient  *godep.Client
	logger     kitlog.Logger
}

// getDefaultProfile returns a godep.Profile with default values set.
func (d *DEPService) getDefaultProfile() *godep.Profile {
	return &godep.Profile{
		ProfileName:      "Fleet default enrollment profile",
		AllowPairing:     true,
		AutoAdvanceSetup: false,
		IsSupervised:     false,
		IsMultiUser:      false,
		IsMandatory:      false,
		IsMDMRemovable:   true,
		Language:         "en",
		OrgMagic:         "1",
		Region:           "US",
		SkipSetupItems: []string{
			"Accessibility",
			"Appearance",
			"AppleID",
			"AppStore",
			"Biometric",
			"Diagnostics",
			"FileVault",
			"iCloudDiagnostics",
			"iCloudStorage",
			"Location",
			"Payment",
			"Privacy",
			"Restore",
			"ScreenTime",
			"Siri",
			"TermsOfAddress",
			"TOS",
			"UnlockWithWatch",
		},
	}
}

// createDefaultAutomaticProfile creates the default automatic (DEP) enrollment
// profile in mdm_apple_enrollment_profiles but does not register it with
// Apple. It also creates the authentication token to get enrollment profiles.
func (d *DEPService) createDefaultAutomaticProfile(ctx context.Context) error {
	depProfile := d.getDefaultProfile()
	token := uuid.New().String()
	rawDEPProfile, err := json.Marshal(depProfile)
	if err != nil {
		return ctxerr.Wrap(ctx, err, "marshaling default profile")
	}

	payload := fleet.MDMAppleEnrollmentProfilePayload{
		Token:      token,
		Type:       fleet.MDMAppleEnrollmentTypeAutomatic,
		DEPProfile: ptr.RawMessage(rawDEPProfile),
	}
	if _, err := d.ds.NewMDMAppleEnrollmentProfile(ctx, payload); err != nil {
		return ctxerr.Wrap(ctx, err, "saving enrollment profile in DB")
	}
	return nil
}

// RegisterProfileWithAppleDEPServer registers the enrollment profile in
// Apple's servers via the DEP API, so it can be used for assignment. If
// setupAsst is nil, the default profile is registered. It assigns the
// up-to-date dynamic settings such as the server URL and MDM SSO URL if
// end-user authentication is enabled for that team/no-team.
//
// It does that registration for all tokens associated in any way with that
// team - that is, if DEP hosts are part of that team then the token used to
// discover those hosts will be used to register the profile, and if a token
// has that team as default team for a platform, it will also be used to
// register the profile.
//
// On success, it returns the profile uuid and timestamp for the specific token
// of interest to the caller (identified by its organization name).
func (d *DEPService) RegisterProfileWithAppleDEPServer(ctx context.Context, team *fleet.Team, setupAsst *fleet.MDMAppleSetupAssistant, abmTokeOrgName string) (string, time.Time, error) {
	appCfg, err := d.ds.AppConfig(ctx)
	if err != nil {
		return "", time.Time{}, ctxerr.Wrap(ctx, err, "fetching app config")
	}

	// must always get the default profile, because the authentication token is
	// defined on that profile.
	defaultProf, err := d.ds.GetMDMAppleEnrollmentProfileByType(ctx, fleet.MDMAppleEnrollmentTypeAutomatic)
	if err != nil {
		return "", time.Time{}, ctxerr.Wrap(ctx, err, "fetching default profile")
	}

	enrollURL, err := EnrollURL(defaultProf.Token, appCfg)
	if err != nil {
		return "", time.Time{}, ctxerr.Wrap(ctx, err, "generating enroll URL")
	}

	var rawJSON json.RawMessage
	var requestedTokenModTime time.Time
	if defaultProf.DEPProfile != nil {
		rawJSON = *defaultProf.DEPProfile
		requestedTokenModTime = defaultProf.UpdatedAt
	}
	if setupAsst != nil {
		rawJSON = setupAsst.Profile
		requestedTokenModTime = setupAsst.UploadedAt
	}

	var jsonProf godep.Profile
	jsonProf.IsMDMRemovable = true // the default value defined by Apple is true
	if err := json.Unmarshal(rawJSON, &jsonProf); err != nil {
		return "", time.Time{}, ctxerr.Wrap(ctx, err, "unmarshalling DEP profile")
	}

	// if configuration_web_url is set, this setting is completely managed by the
	// IT admin.
	if jsonProf.ConfigurationWebURL == "" {
		// If SSO is configured, use the `/mdm/sso` page which starts the SSO
		// flow, otherwise use Fleet's enroll URL.
		//
		// Even though the DEP profile supports an `url` attribute, we should
		// always still set configuration_web_url, otherwise the request method
		// coming from Apple changes from GET to POST, and we want to preserve
		// backwards compatibility.
		jsonProf.ConfigurationWebURL = enrollURL
		endUserAuthEnabled := appCfg.MDM.MacOSSetup.EnableEndUserAuthentication
		if team != nil {
			endUserAuthEnabled = team.Config.MDM.MacOSSetup.EnableEndUserAuthentication
		}
		if endUserAuthEnabled {
			jsonProf.ConfigurationWebURL = appCfg.ServerSettings.ServerURL + "/mdm/sso"
		}
	}

	// ensure `url` is the same as `configuration_web_url`, to not leak the URL
	// to get a token without SSO enabled
	jsonProf.URL = jsonProf.ConfigurationWebURL
	// always set await_device_configured to true - it will be released either
	// automatically by Fleet or manually by the user if
	// enable_release_device_manually is true.
	jsonProf.AwaitDeviceConfigured = true

	depClient := NewDEPClient(d.depStorage, d.ds, d.logger)
	// Get all relevant org names
	var tmID *uint
	if team != nil {
		tmID = &team.ID
	}

	orgNames, err := d.ds.GetABMTokenOrgNamesAssociatedWithTeam(ctx, tmID)
	if err != nil {
		return "", time.Time{}, ctxerr.Wrap(ctx, err, "getting org names for team to register profile")
	}

	if len(orgNames) == 0 {
		d.logger.Log("msg", "skipping defining profile for team with no relevant ABM token")
		return "", time.Time{}, nil
	}

	var requestedTokenProfileUUID string
	for _, orgName := range orgNames {
		res, err := depClient.DefineProfile(ctx, orgName, &jsonProf)
		if err != nil {
			return "", time.Time{}, ctxerr.Wrap(ctx, err, "apple POST /profile request failed")
		}

		if setupAsst != nil {
			if err := d.ds.SetMDMAppleSetupAssistantProfileUUID(ctx, setupAsst.TeamID, res.ProfileUUID, orgName); err != nil {
				return "", time.Time{}, ctxerr.Wrap(ctx, err, "save setup assistant profile UUID")
			}
		} else {
			if err := d.ds.SetMDMAppleDefaultSetupAssistantProfileUUID(ctx, tmID, res.ProfileUUID, orgName); err != nil {
				return "", time.Time{}, ctxerr.Wrap(ctx, err, "save default setup assistant profile UUID")
			}
		}
		if orgName == abmTokeOrgName {
			requestedTokenProfileUUID = res.ProfileUUID
		}
	}
	return requestedTokenProfileUUID, requestedTokenModTime, nil
}

// EnsureDefaultSetupAssistant ensures that the default Setup Assistant profile
// is created and registered with Apple for the provided team/no-team (if team
// is nil) using the specified ABM token, and returns its profile UUID. It does
// not re-define the profile if it already exists and registered for that
// token.
func (d *DEPService) EnsureDefaultSetupAssistant(ctx context.Context, team *fleet.Team, abmTokenOrgName string) (string, time.Time, error) {
	// the first step is to ensure that the default profile entry exists in the
	// mdm_apple_enrollment_profiles table. When we create it there we also
	// create the authentication token to retrieve enrollment profiles, and
	// that's the place the token is stored.
	defProf, err := d.ds.GetMDMAppleEnrollmentProfileByType(ctx, fleet.MDMAppleEnrollmentTypeAutomatic)
	if err != nil && !fleet.IsNotFound(err) {
		return "", time.Time{}, ctxerr.Wrap(ctx, err, "get default automatic profile")
	}
	if defProf == nil || defProf.Token == "" {
		if err := d.createDefaultAutomaticProfile(ctx); err != nil {
			return "", time.Time{}, ctxerr.Wrap(ctx, err, "create default automatic profile")
		}
	}

	// now that the default automatic profile is created and a token generated,
	// check if the default profile was registered with Apple for the ABM token.
	var tmID *uint
	if team != nil {
		tmID = &team.ID
	}
	profUUID, modTime, err := d.ds.GetMDMAppleDefaultSetupAssistant(ctx, tmID, abmTokenOrgName)
	if err != nil && !fleet.IsNotFound(err) {
		return "", time.Time{}, ctxerr.Wrap(ctx, err, "get default setup assistant profile uuid")
	}
	if profUUID == "" {
		d.logger.Log("msg", "default DEP profile not set, registering")
		profUUID, modTime, err = d.RegisterProfileWithAppleDEPServer(ctx, team, nil, abmTokenOrgName)
		if err != nil {
			return "", time.Time{}, ctxerr.Wrap(ctx, err, "register default setup assistant with Apple")
		}
	}
	return profUUID, modTime, nil
}

// EnsureCustomSetupAssistantIfExists ensures that the custom Setup Assistant
// profile associated with the provided team (or no team) is registered with
// Apple for the specified ABM token, and returns its profile UUID. It does not
// re-define the profile if it is already registered for that token. If no
// custom setup assistant exists, it returns an empty string and timestamp and
// no error.
func (d *DEPService) EnsureCustomSetupAssistantIfExists(ctx context.Context, team *fleet.Team, abmTokenOrgName string) (string, time.Time, error) {
	var tmID *uint
	if team != nil {
		tmID = &team.ID
	}

	asst, err := d.ds.GetMDMAppleSetupAssistant(ctx, tmID)
	if err != nil {
		if fleet.IsNotFound(err) {
			// no error, no custom setup assistant for that team
			return "", time.Time{}, nil
		}
		return "", time.Time{}, err
	}

	// if we get here, there IS a custom setup assistant, so get its profile UUID
	profileUUID, modTime, err := d.ds.GetMDMAppleSetupAssistantProfileForABMToken(ctx, tmID, abmTokenOrgName)
	if err != nil && !fleet.IsNotFound(err) {
		return "", time.Time{}, err
	}

	if profileUUID == "" {
		// registers the profile for all tokens associated with the team
		profileUUID, modTime, err = d.RegisterProfileWithAppleDEPServer(ctx, team, asst, abmTokenOrgName)
		if err != nil {
			return "", time.Time{}, err
		}
	}
	return profileUUID, modTime, nil
}

func (d *DEPService) RunAssigner(ctx context.Context) error {
	syncerLogger := logging.NewNanoDEPLogger(kitlog.With(d.logger, "component", "nanodep-syncer"))
	teams, err := d.ds.ListTeams(
		ctx, fleet.TeamFilter{
			User: &fleet.User{
				GlobalRole: ptr.String(fleet.RoleAdmin),
			},
		}, fleet.ListOptions{},
	)
	if err != nil {
		return ctxerr.Wrap(ctx, err, "listing teams")
	}

	teamsByID := make(map[*uint]*fleet.Team, len(teams))
	for _, tm := range teams {
		teamsByID[&tm.ID] = tm
	}

	tokens, err := d.ds.ListABMTokens(ctx)
	if err != nil {
		return ctxerr.Wrap(ctx, err, "listing ABM tokens")
	}

	for _, token := range tokens {
		macOSTeam := teamsByID[token.MacOSDefaultTeamID]
		iosTeam := teamsByID[token.IOSDefaultTeamID]
		ipadTeam := teamsByID[token.IPadOSDefaultTeamID]

		decryptedToken, err := assets.ABMToken(ctx, d.ds, token.OrganizationName)
		if err != nil {
			return ctxerr.Wrapf(ctx, err, "getting ABM token with organization name %s in ADE ingestion", token.OrganizationName)
		}

		// FIXME: downstream depClient methods need the token in the context.
		ctx = apple_bm.NewContext(ctx, decryptedToken)
		teams := []*fleet.Team{macOSTeam, iosTeam, ipadTeam}

		for _, team := range teams {
			// ensure the default (fallback) setup assistant profile exists, registered
			// with Apple DEP.
			_, defModTime, err := d.EnsureDefaultSetupAssistant(ctx, team, token.OrganizationName)
			if err != nil {
				return err
			}

			// if the team/no-team has a custom setup assistant, ensure it is registered
			// with Apple DEP.
			customUUID, customModTime, err := d.EnsureCustomSetupAssistantIfExists(ctx, team, token.OrganizationName)
			if err != nil {
				return err
			}

			// get the modification timestamp of the effective profile (custom or default)
			effectiveProfModTime := defModTime
			if customUUID != "" {
				effectiveProfModTime = customModTime
			}

			cursor, cursorModTime, err := d.depStorage.RetrieveCursor(ctx, token.OrganizationName)
			if err != nil {
				return err
			}

			if cursor != "" && effectiveProfModTime.After(cursorModTime) {
				d.logger.Log("msg", "clearing device syncer cursor")
				if err := d.depStorage.StoreCursor(ctx, token.OrganizationName, ""); err != nil {
					return err
				}
			}

		}

		syncer := depsync.NewSyncer(
			d.depClient,
			token.OrganizationName,
			d.depStorage,
			depsync.WithLogger(syncerLogger),
			depsync.WithCallback(func(ctx context.Context, isFetch bool, resp *godep.DeviceResponse) error {
				// the nanodep syncer just logs the error of the callback, so in order to
				// capture it we need to do this here.
				err := d.processDeviceResponse(ctx, resp, token.ID, token.OrganizationName, macOSTeam, iosTeam, ipadTeam)
				if err != nil {
					ctxerr.Handle(ctx, err)
				}
				return err
			}),
		)

		return syncer.Run(ctx)

	}

	return nil
}

func NewDEPService(
	ds fleet.Datastore,
	depStorage nanodep_storage.AllDEPStorage,
	logger kitlog.Logger,
) *DEPService {
	depSvc := &DEPService{
		depStorage: depStorage,
		logger:     logger,
		ds:         ds,
		depClient:  NewDEPClient(depStorage, ds, logger),
	}

	return depSvc
}

// processDeviceResponse processes the device response from the device sync
// DEP API endpoints and assigns the profile UUID associated with the DEP
// client DEP name.
func (d *DEPService) processDeviceResponse(
	ctx context.Context,
	resp *godep.DeviceResponse,
	abmTokenID uint,
	abmOrganizationName string,
	macOSTeam *fleet.Team,
	iosTeam *fleet.Team,
	ipadTeam *fleet.Team,
) error {
	if len(resp.Devices) < 1 {
		// no devices means we can't assign anything
		return nil
	}

	var addedDevices []godep.Device
	var deletedSerials []string
	var modifiedSerials []string
	modifiedDevices := map[string]godep.Device{}
	for _, device := range resp.Devices {
		level.Debug(d.logger).Log(
			"msg", "device",
			"serial_number", device.SerialNumber,
			"device_assigned_by", device.DeviceAssignedBy,
			"device_assigned_date", device.DeviceAssignedDate,
			"op_date", device.OpDate,
			"op_type", device.OpType,
			"profile_assign_time", device.ProfileAssignTime,
			"push_push_time", device.ProfilePushTime,
			"profile_uuid", device.ProfileUUID,
		)

		switch strings.ToLower(device.OpType) {
		// The op_type field is only applicable with the SyncDevices API call,
		// Empty op_type come from the first call to FetchDevices without a cursor,
		// and we do want to assign profiles to them.
		case "added", "":
			addedDevices = append(addedDevices, device)
		case "modified":
			modifiedDevices[device.SerialNumber] = device
			modifiedSerials = append(modifiedSerials, device.SerialNumber)
		case "deleted":
			deletedSerials = append(deletedSerials, device.SerialNumber)
		default:
			level.Warn(d.logger).Log(
				"msg", "unrecognized op_type",
				"op_type", device.OpType,
				"serial_number", device.SerialNumber,
			)
		}
	}

	// find out if we already have entries in the `hosts` table with
	// matching serial numbers for any devices with op_type = "modified"
	existingSerials, err := d.ds.GetMatchingHostSerials(ctx, modifiedSerials)
	if err != nil {
		return ctxerr.Wrap(ctx, err, "get matching host serials")
	}

	// treat devices with op_type = "modified" that doesn't exist in the
	// `hosts` table, as an "added" device.
	//
	// we need to do this because _sometimes_, ABM sends op_type = "modified"
	// if the IT admin changes the MDM server assignment in the ABM UI. In
	// these cases, the device is new ("added") to us, but it comes with
	// the wrong op_type.
	for _, d := range modifiedDevices {
		if _, ok := existingSerials[d.SerialNumber]; !ok {
			addedDevices = append(addedDevices, d)
		}
	}

	err = d.ds.DeleteHostDEPAssignments(ctx, deletedSerials)
	if err != nil {
		return ctxerr.Wrap(ctx, err, "deleting DEP assignments")
	}

	n, err := d.ds.IngestMDMAppleDevicesFromDEPSync(ctx, addedDevices, abmTokenID, macOSTeam, iosTeam, ipadTeam)
	switch {
	case err != nil:
		level.Error(kitlog.With(d.logger)).Log("err", err)
		ctxerr.Handle(ctx, err)
	case n > 0:
		level.Info(kitlog.With(d.logger)).Log("msg", fmt.Sprintf("added %d new mdm device(s) to pending hosts", n))
	case n == 0:
		level.Debug(kitlog.With(d.logger)).Log("msg", "no DEP hosts to add")
	}

	// at this point, the hosts rows are created for the devices, with the
	// correct team_id, so we know what team-specific profile needs to be applied.
	//
	// collect a map of all the profiles => serials we need to assign.
	profileToDevices := map[string][]godep.Device{}

	// each new device should be assigned the DEP profile of the default
	// ABM team as configured by the IT admin.
	if len(addedDevices) > 0 {
		// TODO: fix this
		level.Debug(kitlog.With(d.logger)).Log("msg", "gathering added serials to assign devices", "len", len(addedDevices))
		profUUID, err := d.getProfileUUIDForTeam(ctx, &macOSTeam.ID, abmOrganizationName)
		if err != nil {
			return ctxerr.Wrapf(ctx, err, "getting profile for default team with id: %v", macOSTeam.ID)
		}

		profileToDevices[profUUID] = addedDevices
	} else {
		level.Debug(kitlog.With(d.logger)).Log("msg", "no added devices to assign DEP profiles")
	}

	// for all other hosts we received, find out the right DEP profile to assign, based on the team.
	if len(existingSerials) > 0 {
		level.Debug(kitlog.With(d.logger)).Log("msg", "gathering existing serials to assign devices", "len", len(existingSerials))
		devicesByTeam := map[*uint][]godep.Device{}
		hosts := []fleet.Host{}
		for _, host := range existingSerials {
			dd, ok := modifiedDevices[host.HardwareSerial]
			if !ok {
				return ctxerr.Errorf(ctx, "serial %s coming from ABM is in the databse, but it's not in the list of modified devices", host.HardwareSerial)
			}
			hosts = append(hosts, *host)
			devicesByTeam[host.TeamID] = append(devicesByTeam[host.TeamID], dd)
		}
		for team, devices := range devicesByTeam {
			profUUID, err := d.getProfileUUIDForTeam(ctx, team, "TODO ABM TOKEN ORG NAME")
			if err != nil {
				return ctxerr.Wrapf(ctx, err, "getting profile for team with id: %v", team)
			}

			profileToDevices[profUUID] = append(profileToDevices[profUUID], devices...)
		}

		if err := d.ds.UpsertMDMAppleHostDEPAssignments(ctx, hosts, abmTokenID); err != nil {
			return ctxerr.Wrap(ctx, err, "upserting dep assignment for existing device")
		}

	} else {
		level.Debug(kitlog.With(d.logger)).Log("msg", "no existing devices to assign DEP profiles")
	}

	// keep track of the serials we're going to skip for all profiles in
	// order to log them later.
	var skippedSerials []string
	for profUUID, devices := range profileToDevices {
		var serials []string
		for _, device := range devices {
			if device.ProfileUUID == profUUID {
				skippedSerials = append(skippedSerials, device.SerialNumber)
				continue
			}
			serials = append(serials, device.SerialNumber)
		}

		if len(serials) == 0 {
			continue
		}

		logger := kitlog.With(d.logger, "profile_uuid", profUUID)
		level.Info(logger).Log("msg", "calling DEP client to assign profile", "profile_uuid", profUUID)

		skipSerials, assignSerials, err := d.ds.ScreenDEPAssignProfileSerialsForCooldown(ctx, serials)
		if err != nil {
			return ctxerr.Wrap(ctx, err, "process device response")
		}
		if len(skipSerials) > 0 {
			// NOTE: the `dep_cooldown` job of the `integrations`` cron picks up the assignments
			// after the cooldown period is over
			level.Debug(logger).Log("msg", "process device response: skipping assign profile for devices on cooldown", "serials", fmt.Sprintf("%s", skipSerials))
		}
		if len(assignSerials) == 0 {
			level.Debug(logger).Log("msg", "process device response: no devices to assign profile")
			continue
		}

		for orgName, serials := range assignSerials {
<<<<<<< HEAD
			decTok, err := assets.ABMToken(ctx, d.ds, orgName)
			if err != nil {
				return ctxerr.Wrap(ctx, err, "decrypting ABM token")
			}
			ctx = abmctx.NewContext(ctx, decTok)

			apiResp, err := d.depClient.AssignProfile(ctx, orgName, profUUID, serials...)
=======
			apiResp, err := depClient.AssignProfile(ctx, orgName, profUUID, serials...)
>>>>>>> 7a854968
			if err != nil {
				level.Error(logger).Log(
					"msg", "assign profile",
					"devices", len(assignSerials),
					"err", err,
				)
				return fmt.Errorf("assign profile: %w", err)
			}

			logs := []interface{}{
				"msg", "profile assigned",
				"devices", len(assignSerials),
			}
			logs = append(logs, logCountsForResults(apiResp.Devices)...)
			level.Info(logger).Log(logs...)

			if err := d.ds.UpdateHostDEPAssignProfileResponses(ctx, apiResp); err != nil {
				return ctxerr.Wrap(ctx, err, "update host dep assign profile responses")
			}
		}
	}

	if len(skippedSerials) > 0 {
		level.Debug(kitlog.With(d.logger)).Log("msg", "found devices that already have the right profile, skipping assignment", "serials", fmt.Sprintf("%s", skippedSerials))
	}

	return nil
}

func (d *DEPService) getProfileUUIDForTeam(ctx context.Context, tmID *uint, abmTokenOrgName string) (string, error) {
	var appleBMTeam *fleet.Team
	if tmID != nil {
		tm, err := d.ds.Team(ctx, *tmID)
		if err != nil && !fleet.IsNotFound(err) {
			return "", ctxerr.Wrap(ctx, err, "get team")
		}
		appleBMTeam = tm
	}

	// get profile uuid of team or default
	profUUID, _, err := d.EnsureCustomSetupAssistantIfExists(ctx, appleBMTeam, abmTokenOrgName)
	if err != nil {
		return "", fmt.Errorf("ensure setup assistant for team: %w", err)
	}
	if profUUID == "" {
		profUUID, _, err = d.EnsureDefaultSetupAssistant(ctx, appleBMTeam, abmTokenOrgName)
		if err != nil {
			return "", fmt.Errorf("ensure default setup assistant: %w", err)
		}
	}

	return profUUID, nil
}

// logCountsForResults tries to aggregate the result types and log the counts.
func logCountsForResults(deviceResults map[string]string) (out []interface{}) {
	results := map[string]int{"success": 0, "not_accessible": 0, "failed": 0, "other": 0}
	for _, result := range deviceResults {
		l := strings.ToLower(result)
		if _, ok := results[l]; !ok {
			l = "other"
		}
		results[l] += 1
	}
	for k, v := range results {
		if v > 0 {
			out = append(out, k, v)
		}
	}
	return
}

// NewDEPClient creates an Apple DEP API HTTP client based on the provided
// storage that will flag the ABM token's terms expired field and the
// AppConfig's AppleBMTermsExpired field whenever the status of the terms
// changes.
func NewDEPClient(storage godep.ClientStorage, updater fleet.ABMTermsUpdater, logger kitlog.Logger) *godep.Client {
	return godep.NewClient(storage, fleethttp.NewClient(), godep.WithAfterHook(func(ctx context.Context, reqErr error) error {
		// to check for ABM terms expired, we must have an ABM token organization
		// name and NOT a raw ABM token in the context (as the presence of a raw
		// ABM token means that the token is new, hasn't been saved in the DB yet
		// so no point checking for the terms expired as we don't have a row in
		// abm_tokens to save that flag).
		orgName := depclient.GetName(ctx)
		if _, rawTokenPresent := ctxabm.FromContext(ctx); rawTokenPresent || orgName == "" {
			return reqErr
		}

		// if the request failed due to terms not signed, or if it succeeded,
		// update the ABM token's (and possibly the app config's) flag accordingly.
		// If it failed for any other reason, do not update the flag.
		termsExpired := reqErr != nil && godep.IsTermsNotSigned(reqErr)
		if reqErr == nil || termsExpired {
			// get the count of tokens with the flag still set
			count, err := updater.CountABMTokensWithTermsExpired(ctx)
			if err != nil {
				level.Error(logger).Log("msg", "Apple DEP client: failed to get count of tokens with terms expired", "err", err)
				return reqErr
			}

			// get the appconfig for the global flag
			appCfg, err := updater.AppConfig(ctx)
			if err != nil {
				level.Error(logger).Log("msg", "Apple DEP client: failed to get app config", "err", err)
				return reqErr
			}

			// on API call success, if the global terms expired flag is not set and
			// the count is 0, no need to do anything else (it means this ABM token
			// already had the flag cleared).
			if reqErr == nil && count == 0 && !appCfg.MDM.AppleBMTermsExpired {
				return reqErr
			}

			// otherwise, update the specific ABM token's flag
			wasSet, err := updater.SetABMTokenTermsExpiredForOrgName(ctx, orgName, termsExpired)
			if err != nil {
				level.Error(logger).Log("msg", "Apple DEP client: failed to update terms expired of ABM token", "err", err)
				return reqErr
			}

			// update the count of ABM tokens with the flag set accordingly
			stillSetCount := count
			if wasSet && !termsExpired {
				stillSetCount--
			} else if !wasSet && termsExpired {
				stillSetCount++
			}

			var mustSaveAppCfg bool
			if stillSetCount > 0 && !appCfg.MDM.AppleBMTermsExpired {
				// flag the AppConfig that the terms have changed and must be accepted
				// for at least one token
				appCfg.MDM.AppleBMTermsExpired = true
				mustSaveAppCfg = true
			} else if stillSetCount == 0 && appCfg.MDM.AppleBMTermsExpired {
				// flag the AppConfig that the terms have been accepted for all tokens
				appCfg.MDM.AppleBMTermsExpired = false
				mustSaveAppCfg = true
			}

			if mustSaveAppCfg {
				if err := updater.SaveAppConfig(ctx, appCfg); err != nil {
					level.Error(logger).Log("msg", "Apple DEP client: failed to save app config", "err", err)
				}
				level.Info(logger).Log("msg", "Apple DEP client: updated app config Terms Expired flag",
					"apple_bm_terms_expired", appCfg.MDM.AppleBMTermsExpired)
			}
		}
		return reqErr
	}))
}

// enrollmentProfileMobileconfigTemplate is the template Fleet uses to assemble a .mobileconfig enrollment profile to serve to devices.
//
// During a profile replacement, the system updates payloads with the same PayloadIdentifier and
// PayloadUUID in the old and new profiles.
var enrollmentProfileMobileconfigTemplate = template.Must(template.New("").Parse(`
<?xml version="1.0" encoding="UTF-8"?>
<!DOCTYPE plist PUBLIC "-//Apple//DTD PLIST 1.0//EN" "http://www.apple.com/DTDs/PropertyList-1.0.dtd">
<plist version="1.0">
<dict>
	<key>PayloadContent</key>
	<array>
		<dict>
			<key>PayloadContent</key>
			<dict>
				<key>Key Type</key>
				<string>RSA</string>
				<key>Challenge</key>
				<string>{{ .SCEPChallenge }}</string>
				<key>Key Usage</key>
				<integer>5</integer>
				<key>Keysize</key>
				<integer>2048</integer>
				<key>URL</key>
				<string>{{ .SCEPURL }}</string>
				<key>Subject</key>
				<array>
					<array><array><string>O</string><string>Fleet</string></array></array>
					<array><array><string>CN</string><string>Fleet Identity</string></array></array>
				</array>
			</dict>
			<key>PayloadIdentifier</key>
			<string>com.fleetdm.fleet.mdm.apple.scep</string>
			<key>PayloadType</key>
			<string>com.apple.security.scep</string>
			<key>PayloadUUID</key>
			<string>BCA53F9D-5DD2-494D-98D3-0D0F20FF6BA1</string>
			<key>PayloadVersion</key>
			<integer>1</integer>
		</dict>
		<dict>
			<key>AccessRights</key>
			<integer>8191</integer>
			<key>CheckOutWhenRemoved</key>
			<true/>
			<key>IdentityCertificateUUID</key>
			<string>BCA53F9D-5DD2-494D-98D3-0D0F20FF6BA1</string>
			<key>PayloadIdentifier</key>
			<string>com.fleetdm.fleet.mdm.apple.mdm</string>
			<key>PayloadType</key>
			<string>com.apple.mdm</string>
			<key>PayloadUUID</key>
			<string>29713130-1602-4D27-90C9-B822A295E44E</string>
			<key>PayloadVersion</key>
			<integer>1</integer>
			<key>ServerCapabilities</key>
			<array>
				<string>com.apple.mdm.per-user-connections</string>
				<string>com.apple.mdm.bootstraptoken</string>
			</array>
			<key>ServerURL</key>
			<string>{{ .ServerURL }}</string>
			<key>SignMessage</key>
			<true/>
			<key>Topic</key>
			<string>{{ .Topic }}</string>
		</dict>
	</array>
	<key>PayloadDisplayName</key>
	<string>{{ .Organization }} enrollment</string>
	<key>PayloadIdentifier</key>
	<string>` + FleetPayloadIdentifier + `</string>
	<key>PayloadOrganization</key>
	<string>{{ .Organization }}</string>
	<key>PayloadScope</key>
	<string>System</string>
	<key>PayloadType</key>
	<string>Configuration</string>
	<key>PayloadUUID</key>
	<string>5ACABE91-CE30-4C05-93E3-B235C152404E</string>
	<key>PayloadVersion</key>
	<integer>1</integer>
</dict>
</plist>`))

func GenerateEnrollmentProfileMobileconfig(orgName, fleetURL, scepChallenge, topic string) ([]byte, error) {
	scepURL, err := ResolveAppleSCEPURL(fleetURL)
	if err != nil {
		return nil, fmt.Errorf("resolve Apple SCEP url: %w", err)
	}
	serverURL, err := ResolveAppleMDMURL(fleetURL)
	if err != nil {
		return nil, fmt.Errorf("resolve Apple MDM url: %w", err)
	}

	var escaped strings.Builder
	if err := xml.EscapeText(&escaped, []byte(scepChallenge)); err != nil {
		return nil, fmt.Errorf("escape SCEP challenge for XML: %w", err)
	}

	var buf bytes.Buffer
	if err := enrollmentProfileMobileconfigTemplate.Execute(&buf, struct {
		Organization  string
		SCEPURL       string
		SCEPChallenge string
		Topic         string
		ServerURL     string
	}{
		Organization:  orgName,
		SCEPURL:       scepURL,
		SCEPChallenge: escaped.String(),
		Topic:         topic,
		ServerURL:     serverURL,
	}); err != nil {
		return nil, fmt.Errorf("execute template: %w", err)
	}
	return buf.Bytes(), nil
}

func AddEnrollmentRefToFleetURL(fleetURL, reference string) (string, error) {
	if reference == "" {
		return fleetURL, nil
	}

	u, err := url.Parse(fleetURL)
	if err != nil {
		return "", fmt.Errorf("parsing configured server URL: %w", err)
	}
	q := u.Query()
	q.Add(mobileconfig.FleetEnrollReferenceKey, reference)
	u.RawQuery = q.Encode()
	return u.String(), nil
}

// ProfileBimap implements bidirectional mapping for profiles, and utility
// functions to generate those mappings based on frequently used operations.
type ProfileBimap struct {
	wantedState  map[*fleet.MDMAppleProfilePayload]*fleet.MDMAppleProfilePayload
	currentState map[*fleet.MDMAppleProfilePayload]*fleet.MDMAppleProfilePayload
}

// NewProfileBimap retuns a new ProfileBimap
func NewProfileBimap() *ProfileBimap {
	return &ProfileBimap{
		map[*fleet.MDMAppleProfilePayload]*fleet.MDMAppleProfilePayload{},
		map[*fleet.MDMAppleProfilePayload]*fleet.MDMAppleProfilePayload{},
	}
}

// GetMatchingProfileInDesiredState returns the addition key that matches the given removal
func (pb *ProfileBimap) GetMatchingProfileInDesiredState(removal *fleet.MDMAppleProfilePayload) (*fleet.MDMAppleProfilePayload, bool) {
	value, ok := pb.currentState[removal]
	return value, ok
}

// GetMatchingProfileInCurrentState returns the removal key that matches the given addition
func (pb *ProfileBimap) GetMatchingProfileInCurrentState(addition *fleet.MDMAppleProfilePayload) (*fleet.MDMAppleProfilePayload, bool) {
	key, ok := pb.wantedState[addition]
	return key, ok
}

// IntersectByIdentifierAndHostUUID populates the bimap matching the profiles by Identifier and HostUUID
func (pb *ProfileBimap) IntersectByIdentifierAndHostUUID(wantedProfiles, currentProfiles []*fleet.MDMAppleProfilePayload) {
	key := func(p *fleet.MDMAppleProfilePayload) string {
		return fmt.Sprintf("%s-%s", p.ProfileIdentifier, p.HostUUID)
	}

	removeProfs := map[string]*fleet.MDMAppleProfilePayload{}
	for _, p := range currentProfiles {
		removeProfs[key(p)] = p
	}

	for _, p := range wantedProfiles {
		if pp, ok := removeProfs[key(p)]; ok {
			pb.add(p, pp)
		}
	}
}

func (pb *ProfileBimap) add(wantedProfile, currentProfile *fleet.MDMAppleProfilePayload) {
	pb.wantedState[wantedProfile] = currentProfile
	pb.currentState[currentProfile] = wantedProfile
}<|MERGE_RESOLUTION|>--- conflicted
+++ resolved
@@ -12,16 +12,13 @@
 	"time"
 
 	"github.com/fleetdm/fleet/v4/pkg/fleethttp"
-<<<<<<< HEAD
 	"github.com/fleetdm/fleet/v4/server/contexts/apple_bm"
-	abmctx "github.com/fleetdm/fleet/v4/server/contexts/apple_bm"
-=======
->>>>>>> 7a854968
 	ctxabm "github.com/fleetdm/fleet/v4/server/contexts/apple_bm"
 	"github.com/fleetdm/fleet/v4/server/contexts/ctxerr"
 	"github.com/fleetdm/fleet/v4/server/fleet"
 	"github.com/fleetdm/fleet/v4/server/logging"
 	"github.com/fleetdm/fleet/v4/server/mdm/apple/mobileconfig"
+	"github.com/fleetdm/fleet/v4/server/mdm/assets"
 	"github.com/fleetdm/fleet/v4/server/mdm/internal/commonmdm"
 	"github.com/fleetdm/fleet/v4/server/mdm/nanodep/godep"
 	"github.com/fleetdm/fleet/v4/server/ptr"
@@ -623,17 +620,7 @@
 		}
 
 		for orgName, serials := range assignSerials {
-<<<<<<< HEAD
-			decTok, err := assets.ABMToken(ctx, d.ds, orgName)
-			if err != nil {
-				return ctxerr.Wrap(ctx, err, "decrypting ABM token")
-			}
-			ctx = abmctx.NewContext(ctx, decTok)
-
 			apiResp, err := d.depClient.AssignProfile(ctx, orgName, profUUID, serials...)
-=======
-			apiResp, err := depClient.AssignProfile(ctx, orgName, profUUID, serials...)
->>>>>>> 7a854968
 			if err != nil {
 				level.Error(logger).Log(
 					"msg", "assign profile",
