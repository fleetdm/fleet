package apple_mdm

import (
	"bytes"
	"context"
	"encoding/json"
	"encoding/xml"
	"fmt"
	"net/url"
	"strings"
	"text/template"
	"time"

	"github.com/fleetdm/fleet/v4/pkg/fleethttp"
	"github.com/fleetdm/fleet/v4/server/contexts/apple_bm"
	abmctx "github.com/fleetdm/fleet/v4/server/contexts/apple_bm"
	ctxabm "github.com/fleetdm/fleet/v4/server/contexts/apple_bm"
	"github.com/fleetdm/fleet/v4/server/contexts/ctxerr"
	"github.com/fleetdm/fleet/v4/server/fleet"
	"github.com/fleetdm/fleet/v4/server/logging"
	"github.com/fleetdm/fleet/v4/server/mdm/apple/mobileconfig"
	"github.com/fleetdm/fleet/v4/server/mdm/assets"
	"github.com/fleetdm/fleet/v4/server/mdm/internal/commonmdm"
	"github.com/fleetdm/fleet/v4/server/mdm/nanodep/godep"
	"github.com/fleetdm/fleet/v4/server/ptr"
	"github.com/go-kit/log/level"
	"github.com/google/uuid"

	depclient "github.com/fleetdm/fleet/v4/server/mdm/nanodep/client"
	nanodep_storage "github.com/fleetdm/fleet/v4/server/mdm/nanodep/storage"
	depsync "github.com/fleetdm/fleet/v4/server/mdm/nanodep/sync"
	kitlog "github.com/go-kit/log"
)

const (
	// SCEPPath is Fleet's HTTP path for the SCEP service.
	SCEPPath = "/mdm/apple/scep"
	// MDMPath is Fleet's HTTP path for the core MDM service.
	MDMPath = "/mdm/apple/mdm"

	// EnrollPath is the HTTP path that serves the mobile profile to devices when enrolling.
	EnrollPath = "/api/mdm/apple/enroll"
	// InstallerPath is the HTTP path that serves installers to Apple devices.
	InstallerPath = "/api/mdm/apple/installer"

	// FleetUISSOCallbackPath is the front-end route used to
	// redirect after the SSO flow is completed.
	FleetUISSOCallbackPath = "/mdm/sso/callback"

	// FleetPayloadIdentifier is the value for the "<key>PayloadIdentifier</key>"
	// used by Fleet MDM on the enrollment profile.
	FleetPayloadIdentifier = "com.fleetdm.fleet.mdm.apple"
)

func ResolveAppleMDMURL(serverURL string) (string, error) {
	return commonmdm.ResolveURL(serverURL, MDMPath, false)
}

func ResolveAppleEnrollMDMURL(serverURL string) (string, error) {
	return commonmdm.ResolveURL(serverURL, EnrollPath, false)
}

func ResolveAppleSCEPURL(serverURL string) (string, error) {
	// Apple's SCEP client appends a query string to the SCEP URL in the
	// enrollment profile, without checking if the URL already has a query
	// string. Eg: if the URL is `/test/example?foo=bar` it'll make a
	// request to `/test/example?foo=bar?SCEPOperation=..`
	//
	// As a consequence we ensure that the query is always clean for the SCEP URL.
	return commonmdm.ResolveURL(serverURL, SCEPPath, true)
}

// DEPService is used to encapsulate tasks related to DEP enrollment.
//
// This service doesn't perform any authentication checks, so its suitable for
// internal usage within Fleet. If you need to expose any of the functionality
// to users, please make sure the caller is enforcing the right authorization
// checks.
type DEPService struct {
	ds         fleet.Datastore
	depStorage nanodep_storage.AllDEPStorage
	depClient  *godep.Client
	logger     kitlog.Logger
}

// getDefaultProfile returns a godep.Profile with default values set.
func (d *DEPService) getDefaultProfile() *godep.Profile {
	return &godep.Profile{
		ProfileName:      "Fleet default enrollment profile",
		AllowPairing:     true,
		AutoAdvanceSetup: false,
		IsSupervised:     false,
		IsMultiUser:      false,
		IsMandatory:      false,
		IsMDMRemovable:   true,
		Language:         "en",
		OrgMagic:         "1",
		Region:           "US",
		SkipSetupItems: []string{
			"Accessibility",
			"Appearance",
			"AppleID",
			"AppStore",
			"Biometric",
			"Diagnostics",
			"FileVault",
			"iCloudDiagnostics",
			"iCloudStorage",
			"Location",
			"Payment",
			"Privacy",
			"Restore",
			"ScreenTime",
			"Siri",
			"TermsOfAddress",
			"TOS",
			"UnlockWithWatch",
		},
	}
}

// createDefaultAutomaticProfile creates the default automatic (DEP) enrollment
// profile in mdm_apple_enrollment_profiles but does not register it with
// Apple. It also creates the authentication token to get enrollment profiles.
func (d *DEPService) createDefaultAutomaticProfile(ctx context.Context) error {
	depProfile := d.getDefaultProfile()
	token := uuid.New().String()
	rawDEPProfile, err := json.Marshal(depProfile)
	if err != nil {
		return ctxerr.Wrap(ctx, err, "marshaling default profile")
	}

	payload := fleet.MDMAppleEnrollmentProfilePayload{
		Token:      token,
		Type:       fleet.MDMAppleEnrollmentTypeAutomatic,
		DEPProfile: ptr.RawMessage(rawDEPProfile),
	}
	if _, err := d.ds.NewMDMAppleEnrollmentProfile(ctx, payload); err != nil {
		return ctxerr.Wrap(ctx, err, "saving enrollment profile in DB")
	}
	return nil
}

// RegisterProfileWithAppleDEPServer registers the enrollment profile in
// Apple's servers via the DEP API, so it can be used for assignment. If
// setupAsst is nil, the default profile is registered. It assigns the
// up-to-date dynamic settings such as the server URL and MDM SSO URL if
// end-user authentication is enabled for that team/no-team.
func (d *DEPService) RegisterProfileWithAppleDEPServer(ctx context.Context, team *fleet.Team, setupAsst *fleet.MDMAppleSetupAssistant) error {
	appCfg, err := d.ds.AppConfig(ctx)
	if err != nil {
		return ctxerr.Wrap(ctx, err, "fetching app config")
	}

	// must always get the default profile, because the authentication token is
	// defined on that profile.
	defaultProf, err := d.ds.GetMDMAppleEnrollmentProfileByType(ctx, fleet.MDMAppleEnrollmentTypeAutomatic)
	if err != nil {
		return ctxerr.Wrap(ctx, err, "fetching default profile")
	}

	enrollURL, err := EnrollURL(defaultProf.Token, appCfg)
	if err != nil {
		return ctxerr.Wrap(ctx, err, "generating enroll URL")
	}

	var rawJSON json.RawMessage
	if defaultProf.DEPProfile != nil {
		rawJSON = *defaultProf.DEPProfile
	}
	if setupAsst != nil {
		rawJSON = setupAsst.Profile
	}

	var jsonProf godep.Profile
	jsonProf.IsMDMRemovable = true // the default value defined by Apple is true
	if err := json.Unmarshal(rawJSON, &jsonProf); err != nil {
		return ctxerr.Wrap(ctx, err, "unmarshalling DEP profile")
	}

	// if configuration_web_url is set, this setting is completely managed by the
	// IT admin.
	if jsonProf.ConfigurationWebURL == "" {
		// If SSO is configured, use the `/mdm/sso` page which starts the SSO
		// flow, otherwise use Fleet's enroll URL.
		//
		// Even though the DEP profile supports an `url` attribute, we should
		// always still set configuration_web_url, otherwise the request method
		// coming from Apple changes from GET to POST, and we want to preserve
		// backwards compatibility.
		jsonProf.ConfigurationWebURL = enrollURL
		endUserAuthEnabled := appCfg.MDM.MacOSSetup.EnableEndUserAuthentication
		if team != nil {
			endUserAuthEnabled = team.Config.MDM.MacOSSetup.EnableEndUserAuthentication
		}
		if endUserAuthEnabled {
			jsonProf.ConfigurationWebURL = appCfg.ServerSettings.ServerURL + "/mdm/sso"
		}
	}

	// ensure `url` is the same as `configuration_web_url`, to not leak the URL
	// to get a token without SSO enabled
	jsonProf.URL = jsonProf.ConfigurationWebURL
	// always set await_device_configured to true - it will be released either
	// automatically by Fleet or manually by the user if
	// enable_release_device_manually is true.
	jsonProf.AwaitDeviceConfigured = true

	depClient := NewDEPClient(d.depStorage, d.ds, d.logger)
	// Get all relevant org names
	var tmID *uint
	if team != nil {
		tmID = &team.ID
	}

	// TODO(mna): I don't think we can use this approach here - to only register
	// for ABM tokens that have hosts in their default team. That's because this
	// gets called by the Ensure... setup assistant functions, which are called
	// BEFORE the cron job retrieves the new hosts from ABM, so even if it
	// doesn't have hosts now, it might have later and the goal of those Ensure
	// calls is to have those setup assistants defined in Apple and ready to use
	// for the hosts when they come in.
	orgNames, err := d.ds.GetABMTokenOrgNamesForHostsInTeam(ctx, tmID)
	if err != nil {
		return ctxerr.Wrap(ctx, err, "getting org names for team to register profile")
	}

	if len(orgNames) == 0 {
		d.logger.Log("msg", "skipping defining profile for team with no hosts")
		// TODO(mna): not sure this is needed, as long as the profiles don't
		// change, the profile uuids can stay there.

		// clear any existing profile UUIDs in this case
		if err := d.ds.SetMDMAppleDefaultSetupAssistantProfileUUID(ctx, tmID, "", ""); err != nil {
			return ctxerr.Wrap(ctx, err, "setting empty default profile UUID for team with no hosts")
		}
		return nil
	}

	for _, orgName := range orgNames {
		res, err := depClient.DefineProfile(ctx, orgName, &jsonProf)
		if err != nil {
			return ctxerr.Wrap(ctx, err, "apple POST /profile request failed")
		}

		if setupAsst != nil {
			if err := d.ds.SetMDMAppleSetupAssistantProfileUUID(ctx, setupAsst.TeamID, res.ProfileUUID, orgName); err != nil {
				return ctxerr.Wrap(ctx, err, "save setup assistant profile UUID")
			}
		} else {
			if err := d.ds.SetMDMAppleDefaultSetupAssistantProfileUUID(ctx, tmID, res.ProfileUUID, orgName); err != nil {
				return ctxerr.Wrap(ctx, err, "save default setup assistant profile UUID")
			}
		}
	}
	return nil
}

// EnsureDefaultSetupAssistant ensures that the default Setup Assistant profile
// is created and registered with Apple for the provided team/no-team (if team
// is nil) using the specified ABM token, and returns its profile UUID. It does
// not re-define the profile if it already exists and registered for that
// token.
func (d *DEPService) EnsureDefaultSetupAssistant(ctx context.Context, team *fleet.Team, abmTokenOrgName string) (string, time.Time, error) {
	// the first step is to ensure that the default profile entry exists in the
	// mdm_apple_enrollment_profiles table. When we create it there we also
	// create the authentication token to retrieve enrollment profiles, and
	// that's the place the token is stored.
	defProf, err := d.ds.GetMDMAppleEnrollmentProfileByType(ctx, fleet.MDMAppleEnrollmentTypeAutomatic)
	if err != nil && !fleet.IsNotFound(err) {
		return "", time.Time{}, ctxerr.Wrap(ctx, err, "get default automatic profile")
	}
	if defProf == nil || defProf.Token == "" {
		if err := d.createDefaultAutomaticProfile(ctx); err != nil {
			return "", time.Time{}, ctxerr.Wrap(ctx, err, "create default automatic profile")
		}
	}

	// now that the default automatic profile is created and a token generated,
	// check if the default profile was registered with Apple for the ABM token.
	var tmID *uint
	if team != nil {
		tmID = &team.ID
	}
	profUUID, modTime, err := d.ds.GetMDMAppleDefaultSetupAssistant(ctx, tmID, abmTokenOrgName)
	if err != nil && !fleet.IsNotFound(err) {
		return "", time.Time{}, ctxerr.Wrap(ctx, err, "get default setup assistant profile uuid")
	}
	if profUUID == "" {
		d.logger.Log("msg", "default DEP profile not set, registering")
		if err := d.RegisterProfileWithAppleDEPServer(ctx, team, nil); err != nil {
			return "", time.Time{}, ctxerr.Wrap(ctx, err, "register default setup assistant with Apple")
		}
		profUUID, modTime, err = d.ds.GetMDMAppleDefaultSetupAssistant(ctx, tmID, abmTokenOrgName)
		if err != nil {
			return "", time.Time{}, ctxerr.Wrap(ctx, err, "get default setup assistant profile uuid after registering")
		}
	}
	return profUUID, modTime, nil
}

// EnsureCustomSetupAssistantIfExists ensures that the custom Setup Assistant
// profile associated with the provided team (or no team) is registered with
// Apple for the specified ABM token, and returns its profile UUID. It does not
// re-define the profile if it is already registered for that token. If no
// custom setup assistant exists, it returns an empty string and timestamp and
// no error.
func (d *DEPService) EnsureCustomSetupAssistantIfExists(ctx context.Context, team *fleet.Team, abmTokenOrgName string) (string, time.Time, error) {
	var tmID *uint
	if team != nil {
		tmID = &team.ID
	}

	asst, err := d.ds.GetMDMAppleSetupAssistant(ctx, tmID)
	if err != nil {
		if fleet.IsNotFound(err) {
			// no error, no custom setup assistant for that team
			return "", time.Time{}, nil
		}
		return "", time.Time{}, err
	}

	// if we get here, there IS a custom setup assistant, so get its profile UUID
	profileUUID, modTime, err := d.ds.GetMDMAppleSetupAssistantProfileForABMToken(ctx, tmID, abmTokenOrgName)
	if err != nil && !fleet.IsNotFound(err) {
		return "", time.Time{}, err
	}

	if profileUUID == "" {
		// registers the profile for all tokens associated with the team (unless
		// there's no host in the team, will that be a problem?)
		if err := d.RegisterProfileWithAppleDEPServer(ctx, team, asst); err != nil {
			return "", time.Time{}, err
		}
		// TODO(mna): that won't work as-is, need a way to get the profile UUID
		// back for the specific token we care about here (abmTokenOrgName)
	}
	return profileUUID, modTime, nil
}

func (d *DEPService) RunAssigner(ctx context.Context) error {
	syncerLogger := logging.NewNanoDEPLogger(kitlog.With(d.logger, "component", "nanodep-syncer"))
	teams, err := d.ds.ListTeams(
		ctx, fleet.TeamFilter{
			User: &fleet.User{
				GlobalRole: ptr.String(fleet.RoleAdmin),
			},
		}, fleet.ListOptions{},
	)
	if err != nil {
<<<<<<< HEAD
		return ctxerr.Wrap(ctx, err, "listing teams")
	}

	teamsByID := make(map[*uint]*fleet.Team, len(teams))
	for _, tm := range teams {
		teamsByID[&tm.ID] = tm
	}

	tokens, err := d.ds.ListABMTokens(ctx)
=======
		return err
	}
	// TODO(mna): not addressing as part of my current work (outside the scope),
	// but this needs to get the default team associated with each ABM token.
	// So I think the RunAssigner logic will have to load all ABM tokens, get the
	// default team(s) for each, and loop for each token, ensuring the default and
	// custom setup assistant profiles are registered with Apple for each token.
	//
	// Given that, I think I'll refactor the Ensure... functions to receive the
	// org name.
	var appleBMTeam *fleet.Team
	if appCfg.MDM.DeprecatedAppleBMDefaultTeam != "" {
		tm, err := d.ds.TeamByName(ctx, appCfg.MDM.DeprecatedAppleBMDefaultTeam)
		if err != nil && !fleet.IsNotFound(err) {
			return err
		}
		appleBMTeam = tm
	}

	// ensure the default (fallback) setup assistant profile exists, registered
	// with Apple DEP.
	_, defModTime, err := d.EnsureDefaultSetupAssistant(ctx, appleBMTeam, "TODO ABM TOKEN ORG NAME")
	if err != nil {
		return err
	}

	// if the team/no-team has a custom setup assistant, ensure it is registered
	// with Apple DEP.
	customUUID, customModTime, err := d.EnsureCustomSetupAssistantIfExists(ctx, appleBMTeam, "TODO ABM TOKEN ORG NAME")
>>>>>>> 93cacf0e
	if err != nil {
		return ctxerr.Wrap(ctx, err, "listing ABM tokens")
	}

	for _, token := range tokens {
		macOSTeam := teamsByID[token.MacOSDefaultTeamID]
		iosTeam := teamsByID[token.IOSDefaultTeamID]
		ipadTeam := teamsByID[token.IPadOSDefaultTeamID]

		decryptedToken, err := assets.ABMToken(ctx, d.ds, token.OrganizationName)
		if err != nil {
			return ctxerr.Wrapf(ctx, err, "getting ABM token with organization name %s in ADE ingestion", token.OrganizationName)
		}

		// FIXME: downstream depClient methods need the token in the context.
		ctx = apple_bm.NewContext(ctx, decryptedToken)
		teams := []*fleet.Team{macOSTeam, iosTeam, ipadTeam}

		for _, team := range teams {
			// ensure the default (fallback) setup assistant profile exists, registered
			// with Apple DEP.
			_, defModTime, err := d.EnsureDefaultSetupAssistant(ctx, team)
			if err != nil {
				return err
			}

			// if the team/no-team has a custom setup assistant, ensure it is registered
			// with Apple DEP.
			customUUID, customModTime, err := d.EnsureCustomSetupAssistantIfExists(ctx, team)
			if err != nil {
				return err
			}

			// get the modification timestamp of the effective profile (custom or default)
			effectiveProfModTime := defModTime
			if customUUID != "" {
				effectiveProfModTime = customModTime
			}

			cursor, cursorModTime, err := d.depStorage.RetrieveCursor(ctx, token.OrganizationName)
			if err != nil {
				return err
			}

			if cursor != "" && effectiveProfModTime.After(cursorModTime) {
				d.logger.Log("msg", "clearing device syncer cursor")
				if err := d.depStorage.StoreCursor(ctx, token.OrganizationName, ""); err != nil {
					return err
				}
			}

		}

		syncer := depsync.NewSyncer(
			d.depClient,
			token.OrganizationName,
			d.depStorage,
			depsync.WithLogger(syncerLogger),
			depsync.WithCallback(func(ctx context.Context, isFetch bool, resp *godep.DeviceResponse) error {
				// the nanodep syncer just logs the error of the callback, so in order to
				// capture it we need to do this here.
				err := d.processDeviceResponse(ctx, resp, token.ID, token.OrganizationName, macOSTeam, iosTeam, ipadTeam)
				if err != nil {
					ctxerr.Handle(ctx, err)
				}
				return err
			}),
		)

		return syncer.Run(ctx)

	}

	return nil
}

func NewDEPService(
	ds fleet.Datastore,
	depStorage nanodep_storage.AllDEPStorage,
	logger kitlog.Logger,
) *DEPService {
	depSvc := &DEPService{
		depStorage: depStorage,
		logger:     logger,
		ds:         ds,
		depClient:  NewDEPClient(depStorage, ds, logger),
	}

	return depSvc
}

// processDeviceResponse processes the device response from the device sync
// DEP API endpoints and assigns the profile UUID associated with the DEP
// client DEP name.
func (d *DEPService) processDeviceResponse(
	ctx context.Context,
	resp *godep.DeviceResponse,
	abmTokenID uint,
	abmOrganizationName string,
	macOSTeam *fleet.Team,
	iosTeam *fleet.Team,
	ipadTeam *fleet.Team,
) error {
	if len(resp.Devices) < 1 {
		// no devices means we can't assign anything
		return nil
	}

<<<<<<< HEAD
=======
	// TODO(mna): outside the scope of my PR, but this needs to be addressed.
	abmTokenID := uint(0)

>>>>>>> 93cacf0e
	var addedDevices []godep.Device
	var deletedSerials []string
	var modifiedSerials []string
	modifiedDevices := map[string]godep.Device{}
	for _, device := range resp.Devices {
		level.Debug(d.logger).Log(
			"msg", "device",
			"serial_number", device.SerialNumber,
			"device_assigned_by", device.DeviceAssignedBy,
			"device_assigned_date", device.DeviceAssignedDate,
			"op_date", device.OpDate,
			"op_type", device.OpType,
			"profile_assign_time", device.ProfileAssignTime,
			"push_push_time", device.ProfilePushTime,
			"profile_uuid", device.ProfileUUID,
		)

		switch strings.ToLower(device.OpType) {
		// The op_type field is only applicable with the SyncDevices API call,
		// Empty op_type come from the first call to FetchDevices without a cursor,
		// and we do want to assign profiles to them.
		case "added", "":
			addedDevices = append(addedDevices, device)
		case "modified":
			modifiedDevices[device.SerialNumber] = device
			modifiedSerials = append(modifiedSerials, device.SerialNumber)
		case "deleted":
			deletedSerials = append(deletedSerials, device.SerialNumber)
		default:
			level.Warn(d.logger).Log(
				"msg", "unrecognized op_type",
				"op_type", device.OpType,
				"serial_number", device.SerialNumber,
			)
		}
	}

	// find out if we already have entries in the `hosts` table with
	// matching serial numbers for any devices with op_type = "modified"
	existingSerials, err := d.ds.GetMatchingHostSerials(ctx, modifiedSerials)
	if err != nil {
		return ctxerr.Wrap(ctx, err, "get matching host serials")
	}

	// treat devices with op_type = "modified" that doesn't exist in the
	// `hosts` table, as an "added" device.
	//
	// we need to do this because _sometimes_, ABM sends op_type = "modified"
	// if the IT admin changes the MDM server assignment in the ABM UI. In
	// these cases, the device is new ("added") to us, but it comes with
	// the wrong op_type.
	for _, d := range modifiedDevices {
		if _, ok := existingSerials[d.SerialNumber]; !ok {
			addedDevices = append(addedDevices, d)
		}
	}

	err = d.ds.DeleteHostDEPAssignments(ctx, deletedSerials)
	if err != nil {
		return ctxerr.Wrap(ctx, err, "deleting DEP assignments")
	}

<<<<<<< HEAD
	n, err := d.ds.IngestMDMAppleDevicesFromDEPSync(ctx, addedDevices, abmTokenID, macOSTeam, iosTeam, ipadTeam)
=======
	// TODO(mna): outside the scope of my PR, but this needs to know which
	// default team to create the host into (the default team associated with the
	// ABM token used).
	n, defaultABMTeamID, err := d.ds.IngestMDMAppleDevicesFromDEPSync(ctx, addedDevices, abmTokenID)
>>>>>>> 93cacf0e
	switch {
	case err != nil:
		level.Error(kitlog.With(d.logger)).Log("err", err)
		ctxerr.Handle(ctx, err)
	case n > 0:
		level.Info(kitlog.With(d.logger)).Log("msg", fmt.Sprintf("added %d new mdm device(s) to pending hosts", n))
	case n == 0:
		level.Debug(kitlog.With(d.logger)).Log("msg", "no DEP hosts to add")
	}

	// at this point, the hosts rows are created for the devices, with the
	// correct team_id, so we know what team-specific profile needs to be applied.
	//
	// collect a map of all the profiles => serials we need to assign.
	profileToDevices := map[string][]godep.Device{}

	// each new device should be assigned the DEP profile of the default
	// ABM team as configured by the IT admin.
	if len(addedDevices) > 0 {
		// TODO: fix this
		level.Debug(kitlog.With(d.logger)).Log("msg", "gathering added serials to assign devices", "len", len(addedDevices))
<<<<<<< HEAD
		profUUID, err := d.getProfileUUIDForTeam(ctx, &macOSTeam.ID, abmOrganizationName)
=======
		profUUID, err := d.getProfileUUIDForTeam(ctx, defaultABMTeamID, "TODO ABM TOKEN ORG NAME")
>>>>>>> 93cacf0e
		if err != nil {
			return ctxerr.Wrapf(ctx, err, "getting profile for default team with id: %v", macOSTeam.ID)
		}

		profileToDevices[profUUID] = addedDevices
	} else {
		level.Debug(kitlog.With(d.logger)).Log("msg", "no added devices to assign DEP profiles")
	}

	// for all other hosts we received, find out the right DEP profile to assign, based on the team.
	if len(existingSerials) > 0 {
		level.Debug(kitlog.With(d.logger)).Log("msg", "gathering existing serials to assign devices", "len", len(existingSerials))
		devicesByTeam := map[*uint][]godep.Device{}
		hosts := []fleet.Host{}
		for _, host := range existingSerials {
			dd, ok := modifiedDevices[host.HardwareSerial]
			if !ok {
				return ctxerr.Errorf(ctx, "serial %s coming from ABM is in the databse, but it's not in the list of modified devices", host.HardwareSerial)
			}
			hosts = append(hosts, *host)
			devicesByTeam[host.TeamID] = append(devicesByTeam[host.TeamID], dd)
		}
		for team, devices := range devicesByTeam {
			profUUID, err := d.getProfileUUIDForTeam(ctx, team, "TODO ABM TOKEN ORG NAME")
			if err != nil {
				return ctxerr.Wrapf(ctx, err, "getting profile for team with id: %v", team)
			}

			profileToDevices[profUUID] = append(profileToDevices[profUUID], devices...)
		}

		if err := d.ds.UpsertMDMAppleHostDEPAssignments(ctx, hosts, abmTokenID); err != nil {
			return ctxerr.Wrap(ctx, err, "upserting dep assignment for existing device")
		}

	} else {
		level.Debug(kitlog.With(d.logger)).Log("msg", "no existing devices to assign DEP profiles")
	}

	// keep track of the serials we're going to skip for all profiles in
	// order to log them later.
	var skippedSerials []string
	for profUUID, devices := range profileToDevices {
		var serials []string
		for _, device := range devices {
			if device.ProfileUUID == profUUID {
				skippedSerials = append(skippedSerials, device.SerialNumber)
				continue
			}
			serials = append(serials, device.SerialNumber)
		}

		if len(serials) == 0 {
			continue
		}

		logger := kitlog.With(d.logger, "profile_uuid", profUUID)
		level.Info(logger).Log("msg", "calling DEP client to assign profile", "profile_uuid", profUUID)

		skipSerials, assignSerials, err := d.ds.ScreenDEPAssignProfileSerialsForCooldown(ctx, serials)
		if err != nil {
			return ctxerr.Wrap(ctx, err, "process device response")
		}
		if len(skipSerials) > 0 {
			// NOTE: the `dep_cooldown` job of the `integrations`` cron picks up the assignments
			// after the cooldown period is over
			level.Debug(logger).Log("msg", "process device response: skipping assign profile for devices on cooldown", "serials", fmt.Sprintf("%s", skipSerials))
		}
		if len(assignSerials) == 0 {
			level.Debug(logger).Log("msg", "process device response: no devices to assign profile")
			continue
		}

		for orgName, serials := range assignSerials {
			decTok, err := assets.ABMToken(ctx, d.ds, orgName)
			if err != nil {
				return ctxerr.Wrap(ctx, err, "decrypting ABM token")
			}
			ctx = abmctx.NewContext(ctx, decTok)

			apiResp, err := d.depClient.AssignProfile(ctx, orgName, profUUID, serials...)
			if err != nil {
				level.Error(logger).Log(
					"msg", "assign profile",
					"devices", len(assignSerials),
					"err", err,
				)
				return fmt.Errorf("assign profile: %w", err)
			}

			logs := []interface{}{
				"msg", "profile assigned",
				"devices", len(assignSerials),
			}
			logs = append(logs, logCountsForResults(apiResp.Devices)...)
			level.Info(logger).Log(logs...)

			if err := d.ds.UpdateHostDEPAssignProfileResponses(ctx, apiResp); err != nil {
				return ctxerr.Wrap(ctx, err, "update host dep assign profile responses")
			}
		}
	}

	if len(skippedSerials) > 0 {
		level.Debug(kitlog.With(d.logger)).Log("msg", "found devices that already have the right profile, skipping assignment", "serials", fmt.Sprintf("%s", skippedSerials))
	}

	return nil
}

<<<<<<< HEAD
func (d *DEPService) getProfileUUIDForTeam(ctx context.Context, team *fleet.Team) (string, error) {
	// get profile uuid of team or default
	profUUID, _, err := d.EnsureCustomSetupAssistantIfExists(ctx, team)
=======
func (d *DEPService) getProfileUUIDForTeam(ctx context.Context, tmID *uint, abmTokenOrgName string) (string, error) {
	var appleBMTeam *fleet.Team
	if tmID != nil {
		tm, err := d.ds.Team(ctx, *tmID)
		if err != nil && !fleet.IsNotFound(err) {
			return "", ctxerr.Wrap(ctx, err, "get team")
		}
		appleBMTeam = tm
	}

	// get profile uuid of team or default
	profUUID, _, err := d.EnsureCustomSetupAssistantIfExists(ctx, appleBMTeam, abmTokenOrgName)
>>>>>>> 93cacf0e
	if err != nil {
		return "", fmt.Errorf("ensure setup assistant for team: %w", err)
	}
	if profUUID == "" {
<<<<<<< HEAD
		profUUID, _, err = d.EnsureDefaultSetupAssistant(ctx, team)
=======
		profUUID, _, err = d.EnsureDefaultSetupAssistant(ctx, appleBMTeam, abmTokenOrgName)
>>>>>>> 93cacf0e
		if err != nil {
			return "", fmt.Errorf("ensure default setup assistant: %w", err)
		}
	}

	return profUUID, nil
}

// logCountsForResults tries to aggregate the result types and log the counts.
func logCountsForResults(deviceResults map[string]string) (out []interface{}) {
	results := map[string]int{"success": 0, "not_accessible": 0, "failed": 0, "other": 0}
	for _, result := range deviceResults {
		l := strings.ToLower(result)
		if _, ok := results[l]; !ok {
			l = "other"
		}
		results[l] += 1
	}
	for k, v := range results {
		if v > 0 {
			out = append(out, k, v)
		}
	}
	return
}

// NewDEPClient creates an Apple DEP API HTTP client based on the provided
// storage that will flag the ABM token's terms expired field and the
// AppConfig's AppleBMTermsExpired field whenever the status of the terms
// changes.
func NewDEPClient(storage godep.ClientStorage, updater fleet.ABMTermsUpdater, logger kitlog.Logger) *godep.Client {
	return godep.NewClient(storage, fleethttp.NewClient(), godep.WithAfterHook(func(ctx context.Context, reqErr error) error {
		// to check for ABM terms expired, we must have an ABM token organization
		// name and NOT a raw ABM token in the context (as the presence of a raw
		// ABM token means that the token is new, hasn't been saved in the DB yet
		// so no point checking for the terms expired as we don't have a row in
		// abm_tokens to save that flag).
		orgName := depclient.GetName(ctx)
		if _, rawTokenPresent := ctxabm.FromContext(ctx); rawTokenPresent || orgName == "" {
			return reqErr
		}

		// if the request failed due to terms not signed, or if it succeeded,
		// update the ABM token's (and possibly the app config's) flag accordingly.
		// If it failed for any other reason, do not update the flag.
		termsExpired := reqErr != nil && godep.IsTermsNotSigned(reqErr)
		if reqErr == nil || termsExpired {
			// get the count of tokens with the flag still set
			count, err := updater.CountABMTokensWithTermsExpired(ctx)
			if err != nil {
				level.Error(logger).Log("msg", "Apple DEP client: failed to get count of tokens with terms expired", "err", err)
				return reqErr
			}

			// get the appconfig for the global flag
			appCfg, err := updater.AppConfig(ctx)
			if err != nil {
				level.Error(logger).Log("msg", "Apple DEP client: failed to get app config", "err", err)
				return reqErr
			}

			// on API call success, if the global terms expired flag is not set and
			// the count is 0, no need to do anything else (it means this ABM token
			// already had the flag cleared).
			if reqErr == nil && count == 0 && !appCfg.MDM.AppleBMTermsExpired {
				return reqErr
			}

			// otherwise, update the specific ABM token's flag
			wasSet, err := updater.SetABMTokenTermsExpiredForOrgName(ctx, orgName, termsExpired)
			if err != nil {
				level.Error(logger).Log("msg", "Apple DEP client: failed to update terms expired of ABM token", "err", err)
				return reqErr
			}

			// update the count of ABM tokens with the flag set accordingly
			stillSetCount := count
			if wasSet && !termsExpired {
				stillSetCount--
			} else if !wasSet && termsExpired {
				stillSetCount++
			}

			var mustSaveAppCfg bool
			if stillSetCount > 0 && !appCfg.MDM.AppleBMTermsExpired {
				// flag the AppConfig that the terms have changed and must be accepted
				// for at least one token
				appCfg.MDM.AppleBMTermsExpired = true
				mustSaveAppCfg = true
			} else if stillSetCount == 0 && appCfg.MDM.AppleBMTermsExpired {
				// flag the AppConfig that the terms have been accepted for all tokens
				appCfg.MDM.AppleBMTermsExpired = false
				mustSaveAppCfg = true
			}

			if mustSaveAppCfg {
				if err := updater.SaveAppConfig(ctx, appCfg); err != nil {
					level.Error(logger).Log("msg", "Apple DEP client: failed to save app config", "err", err)
				}
				level.Info(logger).Log("msg", "Apple DEP client: updated app config Terms Expired flag",
					"apple_bm_terms_expired", appCfg.MDM.AppleBMTermsExpired)
			}
		}
		return reqErr
	}))
}

// enrollmentProfileMobileconfigTemplate is the template Fleet uses to assemble a .mobileconfig enrollment profile to serve to devices.
//
// During a profile replacement, the system updates payloads with the same PayloadIdentifier and
// PayloadUUID in the old and new profiles.
var enrollmentProfileMobileconfigTemplate = template.Must(template.New("").Parse(`
<?xml version="1.0" encoding="UTF-8"?>
<!DOCTYPE plist PUBLIC "-//Apple//DTD PLIST 1.0//EN" "http://www.apple.com/DTDs/PropertyList-1.0.dtd">
<plist version="1.0">
<dict>
	<key>PayloadContent</key>
	<array>
		<dict>
			<key>PayloadContent</key>
			<dict>
				<key>Key Type</key>
				<string>RSA</string>
				<key>Challenge</key>
				<string>{{ .SCEPChallenge }}</string>
				<key>Key Usage</key>
				<integer>5</integer>
				<key>Keysize</key>
				<integer>2048</integer>
				<key>URL</key>
				<string>{{ .SCEPURL }}</string>
				<key>Subject</key>
				<array>
					<array><array><string>O</string><string>Fleet</string></array></array>
					<array><array><string>CN</string><string>Fleet Identity</string></array></array>
				</array>
			</dict>
			<key>PayloadIdentifier</key>
			<string>com.fleetdm.fleet.mdm.apple.scep</string>
			<key>PayloadType</key>
			<string>com.apple.security.scep</string>
			<key>PayloadUUID</key>
			<string>BCA53F9D-5DD2-494D-98D3-0D0F20FF6BA1</string>
			<key>PayloadVersion</key>
			<integer>1</integer>
		</dict>
		<dict>
			<key>AccessRights</key>
			<integer>8191</integer>
			<key>CheckOutWhenRemoved</key>
			<true/>
			<key>IdentityCertificateUUID</key>
			<string>BCA53F9D-5DD2-494D-98D3-0D0F20FF6BA1</string>
			<key>PayloadIdentifier</key>
			<string>com.fleetdm.fleet.mdm.apple.mdm</string>
			<key>PayloadType</key>
			<string>com.apple.mdm</string>
			<key>PayloadUUID</key>
			<string>29713130-1602-4D27-90C9-B822A295E44E</string>
			<key>PayloadVersion</key>
			<integer>1</integer>
			<key>ServerCapabilities</key>
			<array>
				<string>com.apple.mdm.per-user-connections</string>
				<string>com.apple.mdm.bootstraptoken</string>
			</array>
			<key>ServerURL</key>
			<string>{{ .ServerURL }}</string>
			<key>SignMessage</key>
			<true/>
			<key>Topic</key>
			<string>{{ .Topic }}</string>
		</dict>
	</array>
	<key>PayloadDisplayName</key>
	<string>{{ .Organization }} enrollment</string>
	<key>PayloadIdentifier</key>
	<string>` + FleetPayloadIdentifier + `</string>
	<key>PayloadOrganization</key>
	<string>{{ .Organization }}</string>
	<key>PayloadScope</key>
	<string>System</string>
	<key>PayloadType</key>
	<string>Configuration</string>
	<key>PayloadUUID</key>
	<string>5ACABE91-CE30-4C05-93E3-B235C152404E</string>
	<key>PayloadVersion</key>
	<integer>1</integer>
</dict>
</plist>`))

func GenerateEnrollmentProfileMobileconfig(orgName, fleetURL, scepChallenge, topic string) ([]byte, error) {
	scepURL, err := ResolveAppleSCEPURL(fleetURL)
	if err != nil {
		return nil, fmt.Errorf("resolve Apple SCEP url: %w", err)
	}
	serverURL, err := ResolveAppleMDMURL(fleetURL)
	if err != nil {
		return nil, fmt.Errorf("resolve Apple MDM url: %w", err)
	}

	var escaped strings.Builder
	if err := xml.EscapeText(&escaped, []byte(scepChallenge)); err != nil {
		return nil, fmt.Errorf("escape SCEP challenge for XML: %w", err)
	}

	var buf bytes.Buffer
	if err := enrollmentProfileMobileconfigTemplate.Execute(&buf, struct {
		Organization  string
		SCEPURL       string
		SCEPChallenge string
		Topic         string
		ServerURL     string
	}{
		Organization:  orgName,
		SCEPURL:       scepURL,
		SCEPChallenge: escaped.String(),
		Topic:         topic,
		ServerURL:     serverURL,
	}); err != nil {
		return nil, fmt.Errorf("execute template: %w", err)
	}
	return buf.Bytes(), nil
}

func AddEnrollmentRefToFleetURL(fleetURL, reference string) (string, error) {
	if reference == "" {
		return fleetURL, nil
	}

	u, err := url.Parse(fleetURL)
	if err != nil {
		return "", fmt.Errorf("parsing configured server URL: %w", err)
	}
	q := u.Query()
	q.Add(mobileconfig.FleetEnrollReferenceKey, reference)
	u.RawQuery = q.Encode()
	return u.String(), nil
}

// ProfileBimap implements bidirectional mapping for profiles, and utility
// functions to generate those mappings based on frequently used operations.
type ProfileBimap struct {
	wantedState  map[*fleet.MDMAppleProfilePayload]*fleet.MDMAppleProfilePayload
	currentState map[*fleet.MDMAppleProfilePayload]*fleet.MDMAppleProfilePayload
}

// NewProfileBimap retuns a new ProfileBimap
func NewProfileBimap() *ProfileBimap {
	return &ProfileBimap{
		map[*fleet.MDMAppleProfilePayload]*fleet.MDMAppleProfilePayload{},
		map[*fleet.MDMAppleProfilePayload]*fleet.MDMAppleProfilePayload{},
	}
}

// GetMatchingProfileInDesiredState returns the addition key that matches the given removal
func (pb *ProfileBimap) GetMatchingProfileInDesiredState(removal *fleet.MDMAppleProfilePayload) (*fleet.MDMAppleProfilePayload, bool) {
	value, ok := pb.currentState[removal]
	return value, ok
}

// GetMatchingProfileInCurrentState returns the removal key that matches the given addition
func (pb *ProfileBimap) GetMatchingProfileInCurrentState(addition *fleet.MDMAppleProfilePayload) (*fleet.MDMAppleProfilePayload, bool) {
	key, ok := pb.wantedState[addition]
	return key, ok
}

// IntersectByIdentifierAndHostUUID populates the bimap matching the profiles by Identifier and HostUUID
func (pb *ProfileBimap) IntersectByIdentifierAndHostUUID(wantedProfiles, currentProfiles []*fleet.MDMAppleProfilePayload) {
	key := func(p *fleet.MDMAppleProfilePayload) string {
		return fmt.Sprintf("%s-%s", p.ProfileIdentifier, p.HostUUID)
	}

	removeProfs := map[string]*fleet.MDMAppleProfilePayload{}
	for _, p := range currentProfiles {
		removeProfs[key(p)] = p
	}

	for _, p := range wantedProfiles {
		if pp, ok := removeProfs[key(p)]; ok {
			pb.add(p, pp)
		}
	}
}

func (pb *ProfileBimap) add(wantedProfile, currentProfile *fleet.MDMAppleProfilePayload) {
	pb.wantedState[wantedProfile] = currentProfile
	pb.currentState[currentProfile] = wantedProfile
}<|MERGE_RESOLUTION|>--- conflicted
+++ resolved
@@ -348,7 +348,6 @@
 		}, fleet.ListOptions{},
 	)
 	if err != nil {
-<<<<<<< HEAD
 		return ctxerr.Wrap(ctx, err, "listing teams")
 	}
 
@@ -358,37 +357,6 @@
 	}
 
 	tokens, err := d.ds.ListABMTokens(ctx)
-=======
-		return err
-	}
-	// TODO(mna): not addressing as part of my current work (outside the scope),
-	// but this needs to get the default team associated with each ABM token.
-	// So I think the RunAssigner logic will have to load all ABM tokens, get the
-	// default team(s) for each, and loop for each token, ensuring the default and
-	// custom setup assistant profiles are registered with Apple for each token.
-	//
-	// Given that, I think I'll refactor the Ensure... functions to receive the
-	// org name.
-	var appleBMTeam *fleet.Team
-	if appCfg.MDM.DeprecatedAppleBMDefaultTeam != "" {
-		tm, err := d.ds.TeamByName(ctx, appCfg.MDM.DeprecatedAppleBMDefaultTeam)
-		if err != nil && !fleet.IsNotFound(err) {
-			return err
-		}
-		appleBMTeam = tm
-	}
-
-	// ensure the default (fallback) setup assistant profile exists, registered
-	// with Apple DEP.
-	_, defModTime, err := d.EnsureDefaultSetupAssistant(ctx, appleBMTeam, "TODO ABM TOKEN ORG NAME")
-	if err != nil {
-		return err
-	}
-
-	// if the team/no-team has a custom setup assistant, ensure it is registered
-	// with Apple DEP.
-	customUUID, customModTime, err := d.EnsureCustomSetupAssistantIfExists(ctx, appleBMTeam, "TODO ABM TOKEN ORG NAME")
->>>>>>> 93cacf0e
 	if err != nil {
 		return ctxerr.Wrap(ctx, err, "listing ABM tokens")
 	}
@@ -410,14 +378,14 @@
 		for _, team := range teams {
 			// ensure the default (fallback) setup assistant profile exists, registered
 			// with Apple DEP.
-			_, defModTime, err := d.EnsureDefaultSetupAssistant(ctx, team)
+			_, defModTime, err := d.EnsureDefaultSetupAssistant(ctx, team, token.OrganizationName)
 			if err != nil {
 				return err
 			}
 
 			// if the team/no-team has a custom setup assistant, ensure it is registered
 			// with Apple DEP.
-			customUUID, customModTime, err := d.EnsureCustomSetupAssistantIfExists(ctx, team)
+			customUUID, customModTime, err := d.EnsureCustomSetupAssistantIfExists(ctx, team, token.OrganizationName)
 			if err != nil {
 				return err
 			}
@@ -497,12 +465,6 @@
 		return nil
 	}
 
-<<<<<<< HEAD
-=======
-	// TODO(mna): outside the scope of my PR, but this needs to be addressed.
-	abmTokenID := uint(0)
-
->>>>>>> 93cacf0e
 	var addedDevices []godep.Device
 	var deletedSerials []string
 	var modifiedSerials []string
@@ -565,14 +527,7 @@
 		return ctxerr.Wrap(ctx, err, "deleting DEP assignments")
 	}
 
-<<<<<<< HEAD
 	n, err := d.ds.IngestMDMAppleDevicesFromDEPSync(ctx, addedDevices, abmTokenID, macOSTeam, iosTeam, ipadTeam)
-=======
-	// TODO(mna): outside the scope of my PR, but this needs to know which
-	// default team to create the host into (the default team associated with the
-	// ABM token used).
-	n, defaultABMTeamID, err := d.ds.IngestMDMAppleDevicesFromDEPSync(ctx, addedDevices, abmTokenID)
->>>>>>> 93cacf0e
 	switch {
 	case err != nil:
 		level.Error(kitlog.With(d.logger)).Log("err", err)
@@ -594,11 +549,7 @@
 	if len(addedDevices) > 0 {
 		// TODO: fix this
 		level.Debug(kitlog.With(d.logger)).Log("msg", "gathering added serials to assign devices", "len", len(addedDevices))
-<<<<<<< HEAD
 		profUUID, err := d.getProfileUUIDForTeam(ctx, &macOSTeam.ID, abmOrganizationName)
-=======
-		profUUID, err := d.getProfileUUIDForTeam(ctx, defaultABMTeamID, "TODO ABM TOKEN ORG NAME")
->>>>>>> 93cacf0e
 		if err != nil {
 			return ctxerr.Wrapf(ctx, err, "getting profile for default team with id: %v", macOSTeam.ID)
 		}
@@ -709,11 +660,6 @@
 	return nil
 }
 
-<<<<<<< HEAD
-func (d *DEPService) getProfileUUIDForTeam(ctx context.Context, team *fleet.Team) (string, error) {
-	// get profile uuid of team or default
-	profUUID, _, err := d.EnsureCustomSetupAssistantIfExists(ctx, team)
-=======
 func (d *DEPService) getProfileUUIDForTeam(ctx context.Context, tmID *uint, abmTokenOrgName string) (string, error) {
 	var appleBMTeam *fleet.Team
 	if tmID != nil {
@@ -726,16 +672,11 @@
 
 	// get profile uuid of team or default
 	profUUID, _, err := d.EnsureCustomSetupAssistantIfExists(ctx, appleBMTeam, abmTokenOrgName)
->>>>>>> 93cacf0e
 	if err != nil {
 		return "", fmt.Errorf("ensure setup assistant for team: %w", err)
 	}
 	if profUUID == "" {
-<<<<<<< HEAD
-		profUUID, _, err = d.EnsureDefaultSetupAssistant(ctx, team)
-=======
 		profUUID, _, err = d.EnsureDefaultSetupAssistant(ctx, appleBMTeam, abmTokenOrgName)
->>>>>>> 93cacf0e
 		if err != nil {
 			return "", fmt.Errorf("ensure default setup assistant: %w", err)
 		}
