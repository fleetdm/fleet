package apple_mdm

import (
	"net/url"
	"path"
)

// DEPName is the identifier/name used in nanodep MySQL storage which
// holds the DEP configuration.
//
// Fleet uses only one DEP configuration set for the whole deployment.
const DEPName = "fleet"

const (
	// SCEPPath is Fleet's HTTP path for the SCEP service.
	SCEPPath = "/mdm/apple/scep"
	// MDMPath is Fleet's HTTP path for the core MDM service.
	MDMPath = "/mdm/apple/mdm"

	// EnrollPath is the HTTP path that serves the mobile profile to devices when enrolling.
	EnrollPath = "/api/mdm/apple/enroll"
	// InstallerPath is the HTTP path that serves installers to Apple devices.
	InstallerPath = "/api/mdm/apple/installer"
<<<<<<< HEAD
)

func ResolveAppleMDMURL(serverURL string) (string, error) {
	return resolveURL(serverURL, MDMPath)
}

func ResolveAppleEnrollMDMURL(serverURL string) (string, error) {
	return resolveURL(serverURL, EnrollPath)
}

func ResolveAppleSCEPURL(serverURL string) (string, error) {
	return resolveURL(serverURL, SCEPPath)
}

func resolveURL(serverURL, relPath string) (string, error) {
	u, err := url.Parse(serverURL)
	if err != nil {
		return "", err
	}
	u.Path = path.Join(u.Path, relPath)
	return u.String(), nil
}
=======

	// FleetPayloadIdentifier is the value for the "<key>PayloadIdentifier</key>"
	// used by Fleet MDM on the enrollment profile.
	FleetPayloadIdentifier = "com.fleetdm.fleet.mdm.apple"
)
>>>>>>> 08aafe82
<|MERGE_RESOLUTION|>--- conflicted
+++ resolved
@@ -21,7 +21,10 @@
 	EnrollPath = "/api/mdm/apple/enroll"
 	// InstallerPath is the HTTP path that serves installers to Apple devices.
 	InstallerPath = "/api/mdm/apple/installer"
-<<<<<<< HEAD
+
+	// FleetPayloadIdentifier is the value for the "<key>PayloadIdentifier</key>"
+	// used by Fleet MDM on the enrollment profile.
+	FleetPayloadIdentifier = "com.fleetdm.fleet.mdm.apple"
 )
 
 func ResolveAppleMDMURL(serverURL string) (string, error) {
@@ -43,11 +46,4 @@
 	}
 	u.Path = path.Join(u.Path, relPath)
 	return u.String(), nil
-}
-=======
-
-	// FleetPayloadIdentifier is the value for the "<key>PayloadIdentifier</key>"
-	// used by Fleet MDM on the enrollment profile.
-	FleetPayloadIdentifier = "com.fleetdm.fleet.mdm.apple"
-)
->>>>>>> 08aafe82
+}