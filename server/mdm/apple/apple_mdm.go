--- conflicted
+++ resolved
@@ -39,13 +39,13 @@
 	// used by Fleet MDM on the enrollment profile.
 	FleetPayloadIdentifier = "com.fleetdm.fleet.mdm.apple"
 
-<<<<<<< HEAD
+	// FleetFileVaultPayloadIdentifier is the value for the PayloadIdentifier
+	// used by Fleet to configure FileVault and FileVault Escrow.
 	FleetFileVaultPayloadIdentifier = "com.fleetdm.fleet.mdm.filevault"
-=======
+
 	// FleetdConfigPayloadIdentifier is the value for the PayloadIdentifier used
 	// by fleetd to read configuration values from the system.
 	FleetdConfigPayloadIdentifier = "com.fleetdm.fleetd.config"
->>>>>>> 69bb2abc
 )
 
 func ResolveAppleMDMURL(serverURL string) (string, error) {
