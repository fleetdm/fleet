[
<<<<<<< HEAD
  {
    "identifier": "1password",
    "bundle_identifier": "com.1password.1password",
    "installer_format": "zip:app",
    "automatic_policy_query": "SELECT 1 FROM apps WHERE bundle_identifier = 'com.1password.1password';"
  },
  {
    "identifier": "adobe-acrobat-reader",
    "bundle_identifier": "com.adobe.Reader",
    "installer_format": "dmg:pkg",
    "automatic_policy_query": "SELECT 1 FROM apps WHERE bundle_identifier = 'com.adobe.Reader';"
  },
  {
    "identifier": "box-drive",
    "bundle_identifier": "com.box.desktop",
    "installer_format": "pkg",
    "pre_uninstall_scripts": [
      "(cd /Users/$LOGGED_IN_USER; sudo -u $LOGGED_IN_USER fileproviderctl domain remove -A com.box.desktop.boxfileprovider)",
      "(cd /Users/$LOGGED_IN_USER; sudo -u $LOGGED_IN_USER /Applications/Box.app/Contents/MacOS/fpe/streem --remove-fpe-domain-and-archive-unsynced-content Box)",
      "(cd /Users/$LOGGED_IN_USER; sudo -u $LOGGED_IN_USER /Applications/Box.app/Contents/MacOS/fpe/streem --remove-fpe-domain-and-preserve-unsynced-content Box)",
      "(cd /Users/$LOGGED_IN_USER; defaults delete com.box.desktop)",
      "echo \"${LOGGED_IN_USER} ALL = (root) NOPASSWD: /Library/Application\\ Support/Box/uninstall_box_drive_r\" >> /etc/sudoers.d/box_uninstall"
    ],
    "post_uninstall_scripts": ["rm /etc/sudoers.d/box_uninstall"],
    "automatic_policy_query": "SELECT 1 FROM apps WHERE bundle_identifier = 'com.box.desktop';"
  },
  {
    "identifier": "brave-browser",
    "bundle_identifier": "com.brave.Browser",
    "installer_format": "dmg:app",
    "automatic_policy_query": "SELECT 1 FROM apps WHERE bundle_identifier = 'com.brave.Browser';"
  },
  {
    "identifier": "cloudflare-warp",
    "bundle_identifier": "com.cloudflare.1dot1dot1dot1.macos",
    "installer_format": "pkg",
    "automatic_policy_query": "SELECT 1 FROM apps WHERE bundle_identifier = 'com.cloudflare.1dot1dot1dot1.macos';"
  },
  {
    "identifier": "docker",
    "bundle_identifier": "com.docker.docker",
    "installer_format": "dmg:app",
    "automatic_policy_query": "SELECT 1 FROM apps WHERE bundle_identifier = 'com.docker.docker';"
  },
  {
    "identifier": "figma",
    "bundle_identifier": "com.figma.Desktop",
    "installer_format": "zip:app",
    "automatic_policy_query": "SELECT 1 FROM apps WHERE bundle_identifier = 'com.figma.Desktop';"
  },
  {
    "identifier": "firefox",
    "bundle_identifier": "org.mozilla.firefox",
    "installer_format": "dmg:app",
    "automatic_policy_query": "SELECT 1 FROM apps WHERE bundle_identifier = 'org.mozilla.firefox';"
  },
  {
    "identifier": "google-chrome",
    "bundle_identifier": "com.google.Chrome",
    "installer_format": "dmg:app",
    "automatic_policy_query": "SELECT 1 FROM apps WHERE bundle_identifier = 'com.google.Chrome';"
  },
  {
    "identifier": "microsoft-edge",
    "bundle_identifier": "com.microsoft.edgemac",
    "installer_format": "pkg",
    "automatic_policy_query": "SELECT 1 FROM apps WHERE bundle_identifier = 'com.microsoft.edgemac';"
  },
  {
    "identifier": "microsoft-excel",
    "bundle_identifier": "com.microsoft.Excel",
    "installer_format": "pkg",
    "automatic_policy_query": "SELECT 1 FROM apps WHERE bundle_identifier = 'com.microsoft.Excel';"
  },
  {
    "identifier": "microsoft-teams",
    "bundle_identifier": "com.microsoft.teams2",
    "installer_format": "pkg",
    "automatic_policy_query": "SELECT 1 FROM apps WHERE bundle_identifier = 'com.microsoft.teams2';"
  },
  {
    "identifier": "microsoft-word",
    "bundle_identifier": "com.microsoft.Word",
    "installer_format": "pkg",
    "automatic_policy_query": "SELECT 1 FROM apps WHERE bundle_identifier = 'com.microsoft.Word';"
  },
  {
    "identifier": "notion",
    "bundle_identifier": "notion.id",
    "installer_format": "dmg:app",
    "automatic_policy_query": "SELECT 1 FROM apps WHERE bundle_identifier = 'notion.id';"
  },
  {
    "identifier": "postman",
    "bundle_identifier": "com.postmanlabs.mac",
    "installer_format": "zip:app",
    "automatic_policy_query": "SELECT 1 FROM apps WHERE bundle_identifier = 'com.postmanlabs.mac';"
  },
  {
    "identifier": "slack",
    "bundle_identifier": "com.tinyspeck.slackmacgap",
    "installer_format": "dmg:app",
    "automatic_policy_query": "SELECT 1 FROM apps WHERE bundle_identifier = 'com.tinyspeck.slackmacgap';"
  },
  {
    "identifier": "teamviewer",
    "bundle_identifier": "com.teamviewer.TeamViewer",
    "installer_format": "pkg",
    "automatic_policy_query": "SELECT 1 FROM apps WHERE bundle_identifier = 'com.teamviewer.TeamViewer';"
  },
  {
    "identifier": "visual-studio-code",
    "bundle_identifier": "com.microsoft.VSCode",
    "installer_format": "zip:app",
    "automatic_policy_query": "SELECT 1 FROM apps WHERE bundle_identifier = 'com.microsoft.VSCode';"
  },
  {
    "identifier": "whatsapp",
    "bundle_identifier": "net.whatsapp.WhatsApp",
    "installer_format": "zip:app",
    "automatic_policy_query": "SELECT 1 FROM apps WHERE bundle_identifier = 'net.whatsapp.WhatsApp';"
  },
  {
    "identifier": "zoom",
    "bundle_identifier": "us.zoom.xos",
    "installer_format": "pkg",
    "automatic_policy_query": "SELECT 1 FROM apps WHERE bundle_identifier = 'us.zoom.xos';"
  }
=======
	{
		"identifier": "1password",
		"bundle_identifier": "com.1password.1password",
		"installer_format": "zip:app"
	},
	{
		"identifier": "adobe-acrobat-reader",
		"bundle_identifier": "com.adobe.Reader",
		"installer_format": "dmg:pkg"
	},
	{
		"identifier": "box-drive",
		"bundle_identifier": "com.box.desktop",
		"installer_format": "pkg",
		"pre_uninstall_scripts": [
			"(cd /Users/$LOGGED_IN_USER; sudo -u $LOGGED_IN_USER fileproviderctl domain remove -A com.box.desktop.boxfileprovider)",
			"(cd /Users/$LOGGED_IN_USER; sudo -u $LOGGED_IN_USER /Applications/Box.app/Contents/MacOS/fpe/streem --remove-fpe-domain-and-archive-unsynced-content Box)",
			"(cd /Users/$LOGGED_IN_USER; sudo -u $LOGGED_IN_USER /Applications/Box.app/Contents/MacOS/fpe/streem --remove-fpe-domain-and-preserve-unsynced-content Box)",
			"(cd /Users/$LOGGED_IN_USER; defaults delete com.box.desktop)",
			"echo \"${LOGGED_IN_USER} ALL = (root) NOPASSWD: /Library/Application\\ Support/Box/uninstall_box_drive_r\" >> /etc/sudoers.d/box_uninstall"
		],
		"post_uninstall_scripts": ["rm /etc/sudoers.d/box_uninstall"]
	},
	{
		"identifier": "brave-browser",
		"bundle_identifier": "com.brave.Browser",
		"installer_format": "dmg:app"
	},
	{
		"identifier": "cloudflare-warp",
		"bundle_identifier": "com.cloudflare.1dot1dot1dot1.macos",
		"installer_format": "pkg",
		"post_uninstall_scripts": ["/Applications/Cloudflare\\ WARP.app/Contents/Resources/uninstall.sh"]
	},
	{
		"identifier": "docker",
		"bundle_identifier": "com.docker.docker",
		"installer_format": "dmg:app"
	},
	{
		"identifier": "figma",
		"bundle_identifier": "com.figma.Desktop",
		"installer_format": "zip:app"
	},
	{
		"identifier": "firefox",
		"bundle_identifier": "org.mozilla.firefox",
		"installer_format": "dmg:app"
	},
	{
		"identifier": "google-chrome",
		"bundle_identifier": "com.google.Chrome",
		"installer_format": "dmg:app"
	},
	{
		"identifier": "microsoft-edge",
		"bundle_identifier": "com.microsoft.edgemac",
		"installer_format": "pkg"
	},
	{
		"identifier": "microsoft-excel",
		"bundle_identifier": "com.microsoft.Excel",
		"installer_format": "pkg"
	},
	{
		"identifier": "microsoft-teams",
		"bundle_identifier": "com.microsoft.teams2",
		"installer_format": "pkg"
	},
	{
		"identifier": "microsoft-word",
		"bundle_identifier": "com.microsoft.Word",
		"installer_format": "pkg"
	},
	{
		"identifier": "notion",
		"bundle_identifier": "notion.id",
		"installer_format": "dmg:app"
	},
	{
		"identifier": "postman",
		"bundle_identifier": "com.postmanlabs.mac",
		"installer_format": "zip:app"
	},
	{
		"identifier": "slack",
		"bundle_identifier": "com.tinyspeck.slackmacgap",
		"installer_format": "dmg:app"
	},
	{
		"identifier": "teamviewer",
		"bundle_identifier": "com.teamviewer.TeamViewer",
		"installer_format": "pkg"
	},
	{
		"identifier": "visual-studio-code",
		"bundle_identifier": "com.microsoft.VSCode",
		"installer_format": "zip:app"
	},
	{
		"identifier": "whatsapp",
		"bundle_identifier": "net.whatsapp.WhatsApp",
		"installer_format": "zip:app"
	},
	{
		"identifier": "zoom",
		"bundle_identifier": "us.zoom.xos",
		"installer_format": "pkg"
	}
>>>>>>> fa1065d0
]<|MERGE_RESOLUTION|>--- conflicted
+++ resolved
@@ -1,5 +1,4 @@
 [
-<<<<<<< HEAD
   {
     "identifier": "1password",
     "bundle_identifier": "com.1password.1password",
@@ -36,6 +35,9 @@
     "identifier": "cloudflare-warp",
     "bundle_identifier": "com.cloudflare.1dot1dot1dot1.macos",
     "installer_format": "pkg",
+    "post_uninstall_scripts": [
+      "/Applications/Cloudflare\\ WARP.app/Contents/Resources/uninstall.sh"
+    ],
     "automatic_policy_query": "SELECT 1 FROM apps WHERE bundle_identifier = 'com.cloudflare.1dot1dot1dot1.macos';"
   },
   {
@@ -128,115 +130,4 @@
     "installer_format": "pkg",
     "automatic_policy_query": "SELECT 1 FROM apps WHERE bundle_identifier = 'us.zoom.xos';"
   }
-=======
-	{
-		"identifier": "1password",
-		"bundle_identifier": "com.1password.1password",
-		"installer_format": "zip:app"
-	},
-	{
-		"identifier": "adobe-acrobat-reader",
-		"bundle_identifier": "com.adobe.Reader",
-		"installer_format": "dmg:pkg"
-	},
-	{
-		"identifier": "box-drive",
-		"bundle_identifier": "com.box.desktop",
-		"installer_format": "pkg",
-		"pre_uninstall_scripts": [
-			"(cd /Users/$LOGGED_IN_USER; sudo -u $LOGGED_IN_USER fileproviderctl domain remove -A com.box.desktop.boxfileprovider)",
-			"(cd /Users/$LOGGED_IN_USER; sudo -u $LOGGED_IN_USER /Applications/Box.app/Contents/MacOS/fpe/streem --remove-fpe-domain-and-archive-unsynced-content Box)",
-			"(cd /Users/$LOGGED_IN_USER; sudo -u $LOGGED_IN_USER /Applications/Box.app/Contents/MacOS/fpe/streem --remove-fpe-domain-and-preserve-unsynced-content Box)",
-			"(cd /Users/$LOGGED_IN_USER; defaults delete com.box.desktop)",
-			"echo \"${LOGGED_IN_USER} ALL = (root) NOPASSWD: /Library/Application\\ Support/Box/uninstall_box_drive_r\" >> /etc/sudoers.d/box_uninstall"
-		],
-		"post_uninstall_scripts": ["rm /etc/sudoers.d/box_uninstall"]
-	},
-	{
-		"identifier": "brave-browser",
-		"bundle_identifier": "com.brave.Browser",
-		"installer_format": "dmg:app"
-	},
-	{
-		"identifier": "cloudflare-warp",
-		"bundle_identifier": "com.cloudflare.1dot1dot1dot1.macos",
-		"installer_format": "pkg",
-		"post_uninstall_scripts": ["/Applications/Cloudflare\\ WARP.app/Contents/Resources/uninstall.sh"]
-	},
-	{
-		"identifier": "docker",
-		"bundle_identifier": "com.docker.docker",
-		"installer_format": "dmg:app"
-	},
-	{
-		"identifier": "figma",
-		"bundle_identifier": "com.figma.Desktop",
-		"installer_format": "zip:app"
-	},
-	{
-		"identifier": "firefox",
-		"bundle_identifier": "org.mozilla.firefox",
-		"installer_format": "dmg:app"
-	},
-	{
-		"identifier": "google-chrome",
-		"bundle_identifier": "com.google.Chrome",
-		"installer_format": "dmg:app"
-	},
-	{
-		"identifier": "microsoft-edge",
-		"bundle_identifier": "com.microsoft.edgemac",
-		"installer_format": "pkg"
-	},
-	{
-		"identifier": "microsoft-excel",
-		"bundle_identifier": "com.microsoft.Excel",
-		"installer_format": "pkg"
-	},
-	{
-		"identifier": "microsoft-teams",
-		"bundle_identifier": "com.microsoft.teams2",
-		"installer_format": "pkg"
-	},
-	{
-		"identifier": "microsoft-word",
-		"bundle_identifier": "com.microsoft.Word",
-		"installer_format": "pkg"
-	},
-	{
-		"identifier": "notion",
-		"bundle_identifier": "notion.id",
-		"installer_format": "dmg:app"
-	},
-	{
-		"identifier": "postman",
-		"bundle_identifier": "com.postmanlabs.mac",
-		"installer_format": "zip:app"
-	},
-	{
-		"identifier": "slack",
-		"bundle_identifier": "com.tinyspeck.slackmacgap",
-		"installer_format": "dmg:app"
-	},
-	{
-		"identifier": "teamviewer",
-		"bundle_identifier": "com.teamviewer.TeamViewer",
-		"installer_format": "pkg"
-	},
-	{
-		"identifier": "visual-studio-code",
-		"bundle_identifier": "com.microsoft.VSCode",
-		"installer_format": "zip:app"
-	},
-	{
-		"identifier": "whatsapp",
-		"bundle_identifier": "net.whatsapp.WhatsApp",
-		"installer_format": "zip:app"
-	},
-	{
-		"identifier": "zoom",
-		"bundle_identifier": "us.zoom.xos",
-		"installer_format": "pkg"
-	}
->>>>>>> fa1065d0
 ]