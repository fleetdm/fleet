package pubsub

import (
	"testing"

	"github.com/fleetdm/fleet/v4/server/datastore/redis/redistest"
)

<<<<<<< HEAD
func SetupRedisForTest(t *testing.T, cluster bool) *redisQueryResults {
	const dupResults = false
	pool := redistest.SetupRedis(t, cluster, false)
	store := NewRedisQueryResults(pool, dupResults)
	return store
=======
func SetupRedisForTest(t *testing.T, cluster, readReplica bool) *redisQueryResults {
	const dupResults = false
	pool := redistest.SetupRedis(t, cluster, false, readReplica)
	return NewRedisQueryResults(pool, dupResults)
>>>>>>> 34510ed1
}<|MERGE_RESOLUTION|>--- conflicted
+++ resolved
@@ -6,16 +6,8 @@
 	"github.com/fleetdm/fleet/v4/server/datastore/redis/redistest"
 )
 
-<<<<<<< HEAD
-func SetupRedisForTest(t *testing.T, cluster bool) *redisQueryResults {
-	const dupResults = false
-	pool := redistest.SetupRedis(t, cluster, false)
-	store := NewRedisQueryResults(pool, dupResults)
-	return store
-=======
 func SetupRedisForTest(t *testing.T, cluster, readReplica bool) *redisQueryResults {
 	const dupResults = false
 	pool := redistest.SetupRedis(t, cluster, false, readReplica)
 	return NewRedisQueryResults(pool, dupResults)
->>>>>>> 34510ed1
 }