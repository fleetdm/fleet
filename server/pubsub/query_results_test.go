--- conflicted
+++ resolved
@@ -70,20 +70,12 @@
 	}
 
 	t.Run("standalone", func(t *testing.T) {
-<<<<<<< HEAD
-		store := SetupRedisForTest(t, false)
-=======
 		store := SetupRedisForTest(t, false, false)
->>>>>>> 34510ed1
 		runTest(t, store)
 	})
 
 	t.Run("cluster", func(t *testing.T) {
-<<<<<<< HEAD
-		store := SetupRedisForTest(t, true)
-=======
 		store := SetupRedisForTest(t, true, true)
->>>>>>> 34510ed1
 		runTest(t, store)
 	})
 }
@@ -264,20 +256,12 @@
 	}
 
 	t.Run("standalone", func(t *testing.T) {
-<<<<<<< HEAD
-		store := SetupRedisForTest(t, false)
-=======
 		store := SetupRedisForTest(t, false, false)
->>>>>>> 34510ed1
 		runTest(t, store)
 	})
 
 	t.Run("cluster", func(t *testing.T) {
-<<<<<<< HEAD
-		store := SetupRedisForTest(t, true)
-=======
 		store := SetupRedisForTest(t, true, true)
->>>>>>> 34510ed1
 		runTest(t, store)
 	})
 }