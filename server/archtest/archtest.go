package archtest

import (
	"container/list"
	"go/build"
	"regexp"
	"slices"
	"strings"

	"golang.org/x/tools/go/packages"
)

// PackageTest is an architecture test to check package dependencies.
// It is used to ensure that packages do not depend on each other in a way that increases coupling and maintainability.
// Based on https://github.com/matthewmcnew/archtest
type PackageTest struct {
<<<<<<< HEAD
	t                    TestingT
	pkgs                 []string
	includeRegex         *regexp.Regexp
	ignorePkgs           map[string]struct{}
	ignoreXTests         map[string]struct{}
	exceptPkgs           map[string]struct{}
	forbiddenPkgs        []string
	withTests            bool
	withTestsRecursively bool
	rootPkgs             map[string]struct{} // expanded root packages for WithTests check
=======
	t TestingT

	pkgs         []string
	includeRegex *regexp.Regexp
	rootPkgs     map[string]struct{} // expanded root packages for WithTests check

	withTests            bool
	withTestsRecursively bool

	ignorePkgs            map[string]struct{}
	ignoreRecursivelyPkgs map[string]struct{}
	ignoreXTests          map[string]struct{}

	forbiddenPkgs []string
>>>>>>> 24cd9cee
}

// PackageTest will ignore dependency on this package.
const thisPackage = "github.com/fleetdm/fleet/v4/server/archtest"

type TestingT interface {
	Errorf(format string, args ...any)
}

func NewPackageTest(t TestingT, packageName ...string) *PackageTest {
	return &PackageTest{t: t, pkgs: packageName}
}

// OnlyInclude sets a regex to filter the packages to include in the dependency check.
// This significantly speeds up the dependency check by only importing the packages that match the regex.
func (pt *PackageTest) OnlyInclude(regex *regexp.Regexp) *PackageTest {
	pt.includeRegex = regex
	return pt
}

// IgnoreRecursively ignores packages completely - they are not checked AND their
// transitive dependencies are not traversed. Use this when you want to exclude
// an entire dependency tree from the analysis.
func (pt *PackageTest) IgnoreRecursively(pkgs ...string) *PackageTest {
<<<<<<< HEAD
	if pt.ignorePkgs == nil {
		pt.ignorePkgs = make(map[string]struct{}, len(pkgs))
=======
	if pt.ignoreRecursivelyPkgs == nil {
		pt.ignoreRecursivelyPkgs = make(map[string]struct{}, len(pkgs))
>>>>>>> 24cd9cee
	}
	for _, p := range pt.expandPackages(pkgs) {
		pt.ignoreRecursivelyPkgs[p] = struct{}{}
	}
	return pt
}

func (pt *PackageTest) IgnoreXTests(pkgs ...string) *PackageTest {
	if pt.ignoreXTests == nil {
		pt.ignoreXTests = make(map[string]struct{}, len(pkgs))
	}
	cleanPkgs := make([]string, 0, len(pkgs))
	for _, p := range pkgs {
		cleanPkgs = append(cleanPkgs, strings.TrimSuffix(p, "_test"))
	}
	for _, p := range pt.expandPackages(cleanPkgs) {
		pt.ignoreXTests[p] = struct{}{}
	}
	return pt
}

// IgnoreDeps ignores packages in the ShouldNotDependOn check, but still
// traverses their transitive dependencies. Use this when you want to allow
// a specific package but still verify what it imports.
func (pt *PackageTest) IgnoreDeps(pkgs ...string) *PackageTest {
<<<<<<< HEAD
	if pt.exceptPkgs == nil {
		pt.exceptPkgs = make(map[string]struct{}, len(pkgs))
	}
	for _, p := range pt.expandPackages(pkgs) {
		pt.exceptPkgs[p] = struct{}{}
=======
	if pt.ignorePkgs == nil {
		pt.ignorePkgs = make(map[string]struct{}, len(pkgs))
	}
	for _, p := range pt.expandPackages(pkgs) {
		pt.ignorePkgs[p] = struct{}{}
>>>>>>> 24cd9cee
	}
	return pt
}

// WithTests includes test imports only from the specified root packages.
// Use this when you want to check test dependencies of your packages but not
// the test dependencies of their transitive dependencies.
func (pt *PackageTest) WithTests() *PackageTest {
	pt.withTests = true
	return pt
}

// WithTestsRecursively includes test imports from all packages in the dependency tree.
// Use this when you want to check test dependencies of all packages, including
// transitive dependencies.
func (pt *PackageTest) WithTestsRecursively() *PackageTest {
	pt.withTestsRecursively = true
	return pt
}

// ShouldNotDependOn specifies which packages are forbidden dependencies.
<<<<<<< HEAD
// Call Execute() to run the test.
=======
// Call Check() to run the test.
>>>>>>> 24cd9cee
func (pt *PackageTest) ShouldNotDependOn(pkgs ...string) *PackageTest {
	pt.forbiddenPkgs = append(pt.forbiddenPkgs, pkgs...)
	return pt
}

// Check runs the dependency check and reports any violations.
func (pt *PackageTest) Check() {
	expandedPackages := pt.expandPackages(pt.forbiddenPkgs)
	for dep := range pt.findDependencies(pt.pkgs) {
<<<<<<< HEAD
		if _, excepted := pt.exceptPkgs[dep.name]; excepted {
=======
		if _, ignored := pt.ignorePkgs[dep.name]; ignored {
>>>>>>> 24cd9cee
			continue
		}
		if dep.isDependencyOn(expandedPackages) {
			pt.t.Errorf("Error: package dependency not allowed. Dependency chain:\n%s", dep)
		}
	}
}

type packageDependency struct {
	name   string
	parent *packageDependency
	xTest  bool
}

func (pd *packageDependency) String() string {
	result, _ := pd.chain()
	return result
}

func (pd *packageDependency) chain() (string, int) {
	name := pd.name
	if pd.xTest {
		name += "_test"
	}
	if pd.parent == nil {
		return name + "\n", 1
	}

	pc, numberOfTabs := pd.parent.chain()
	return pc + strings.Repeat("\t", numberOfTabs) + name + "\n", numberOfTabs + 1
}

func (pd *packageDependency) isDependencyOn(pkgs []string) bool {
	if pd.parent == nil {
		return false
	}
	return slices.Contains(pkgs, pd.name)
}

// asXTest marks returns a copy of package dependency marked as external test.
func (pd packageDependency) asXTest() *packageDependency {
	pd.xTest = true
	return &pd
}

func (pt *PackageTest) findDependencies(pkgs []string) <-chan *packageDependency {
	c := make(chan *packageDependency)
	go func() {
		defer close(c)

		// Expand and store root packages for WithTests check
		expandedRoots := pt.expandPackages(pkgs)
		if pt.withTests {
			pt.rootPkgs = make(map[string]struct{}, len(expandedRoots))
			for _, p := range expandedRoots {
				pt.rootPkgs[p] = struct{}{}
			}
		}

		importCache := map[string]struct{}{}
		for _, p := range expandedRoots {
			pt.read(c, &packageDependency{name: p, parent: nil}, importCache)
		}
	}()
	return c
}

func (pt *PackageTest) read(pChan chan<- *packageDependency, topDependency *packageDependency, cache map[string]struct{}) {
	queue := list.New()
	queue.PushBack(topDependency)
	for queue.Len() > 0 {
		front := queue.Front()
		queue.Remove(front)
		dep, _ := (front.Value).(*packageDependency)

		if pt.skip(cache, dep) {
			continue
		}

		cache[dep.name] = struct{}{}
		pChan <- dep

		pkg, err := build.Default.Import(dep.name, ".", build.ImportMode(0))
		if err != nil {
			pt.t.Errorf("Error reading: %s", dep.name)
			continue
		}
		if pkg.Goroot {
			continue
		}

		for _, importPath := range pkg.Imports {
			queue.PushBack(&packageDependency{name: importPath, parent: dep})
		}

		// Determine if we should include test imports for this package
		_, isRootPkg := pt.rootPkgs[dep.name]
		includeTests := pt.withTestsRecursively || (pt.withTests && isRootPkg)

		if includeTests {
			for _, i := range pkg.TestImports {
				queue.PushBack(&packageDependency{name: i, parent: dep})
			}

			// XTestImports are packages with _test suffix that are in the same directory as the package.
			if _, ignore := pt.ignoreXTests[dep.name]; ignore {
				continue
			}
			for _, i := range pkg.XTestImports {
				queue.PushBack(&packageDependency{name: i, parent: dep.asXTest()})
			}
		}
	}
}

func (pt *PackageTest) skip(cache map[string]struct{}, dep *packageDependency) bool {
	if _, seen := cache[dep.name]; seen {
		return true
	}

	if _, ignored := pt.ignoreRecursivelyPkgs[dep.name]; ignored || dep.name == "C" || dep.name == thisPackage {
		return true
	}

	if pt.includeRegex != nil && !pt.includeRegex.MatchString(dep.name) {
		return true
	}
	return false
}

func (pt PackageTest) expandPackages(pkgs []string) []string {
	if !needExpansion(pkgs) {
		return pkgs
	}

	loadedPkgs, err := packages.Load(&packages.Config{Mode: packages.NeedName}, pkgs...)
	if err != nil {
		pt.t.Errorf("Error reading: %s, err: %s", pkgs, err)
		return nil
	}
	if len(loadedPkgs) == 0 {
		pt.t.Errorf("Error reading: %s, did not match any packages", pkgs)
		return nil

	}

	packagePaths := make([]string, 0, len(loadedPkgs))
	for _, p := range loadedPkgs {
		packagePaths = append(packagePaths, p.PkgPath)
	}
	return packagePaths
}

func needExpansion(packages []string) bool {
	return slices.ContainsFunc(packages, func(p string) bool {
		return strings.Contains(p, "...")
	})
}<|MERGE_RESOLUTION|>--- conflicted
+++ resolved
@@ -14,18 +14,6 @@
 // It is used to ensure that packages do not depend on each other in a way that increases coupling and maintainability.
 // Based on https://github.com/matthewmcnew/archtest
 type PackageTest struct {
-<<<<<<< HEAD
-	t                    TestingT
-	pkgs                 []string
-	includeRegex         *regexp.Regexp
-	ignorePkgs           map[string]struct{}
-	ignoreXTests         map[string]struct{}
-	exceptPkgs           map[string]struct{}
-	forbiddenPkgs        []string
-	withTests            bool
-	withTestsRecursively bool
-	rootPkgs             map[string]struct{} // expanded root packages for WithTests check
-=======
 	t TestingT
 
 	pkgs         []string
@@ -40,7 +28,6 @@
 	ignoreXTests          map[string]struct{}
 
 	forbiddenPkgs []string
->>>>>>> 24cd9cee
 }
 
 // PackageTest will ignore dependency on this package.
@@ -65,13 +52,8 @@
 // transitive dependencies are not traversed. Use this when you want to exclude
 // an entire dependency tree from the analysis.
 func (pt *PackageTest) IgnoreRecursively(pkgs ...string) *PackageTest {
-<<<<<<< HEAD
-	if pt.ignorePkgs == nil {
-		pt.ignorePkgs = make(map[string]struct{}, len(pkgs))
-=======
 	if pt.ignoreRecursivelyPkgs == nil {
 		pt.ignoreRecursivelyPkgs = make(map[string]struct{}, len(pkgs))
->>>>>>> 24cd9cee
 	}
 	for _, p := range pt.expandPackages(pkgs) {
 		pt.ignoreRecursivelyPkgs[p] = struct{}{}
@@ -97,19 +79,11 @@
 // traverses their transitive dependencies. Use this when you want to allow
 // a specific package but still verify what it imports.
 func (pt *PackageTest) IgnoreDeps(pkgs ...string) *PackageTest {
-<<<<<<< HEAD
-	if pt.exceptPkgs == nil {
-		pt.exceptPkgs = make(map[string]struct{}, len(pkgs))
-	}
-	for _, p := range pt.expandPackages(pkgs) {
-		pt.exceptPkgs[p] = struct{}{}
-=======
 	if pt.ignorePkgs == nil {
 		pt.ignorePkgs = make(map[string]struct{}, len(pkgs))
 	}
 	for _, p := range pt.expandPackages(pkgs) {
 		pt.ignorePkgs[p] = struct{}{}
->>>>>>> 24cd9cee
 	}
 	return pt
 }
@@ -131,11 +105,7 @@
 }
 
 // ShouldNotDependOn specifies which packages are forbidden dependencies.
-<<<<<<< HEAD
-// Call Execute() to run the test.
-=======
 // Call Check() to run the test.
->>>>>>> 24cd9cee
 func (pt *PackageTest) ShouldNotDependOn(pkgs ...string) *PackageTest {
 	pt.forbiddenPkgs = append(pt.forbiddenPkgs, pkgs...)
 	return pt
@@ -145,11 +115,7 @@
 func (pt *PackageTest) Check() {
 	expandedPackages := pt.expandPackages(pt.forbiddenPkgs)
 	for dep := range pt.findDependencies(pt.pkgs) {
-<<<<<<< HEAD
-		if _, excepted := pt.exceptPkgs[dep.name]; excepted {
-=======
 		if _, ignored := pt.ignorePkgs[dep.name]; ignored {
->>>>>>> 24cd9cee
 			continue
 		}
 		if dep.isDependencyOn(expandedPackages) {
