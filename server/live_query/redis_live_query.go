// package live_query implements an interface for storing and
// retrieving live queries.
//
// Design
//
// This package operates by storing a single redis key for host
// targeting information. This key has a known prefix, and the data
// is a bitfield representing _all_ the hosts in fleet.
//
// In this model, a live query creation is a few redis writes. While a
// host checkin needs to scan the keyspace for matching key, and then
// fetch the bitfield value for their id. While this scan might be
// expensive, this model fits very well with having a lot of hosts and
// very few live queries.
//
// A contrasting model, for the case of fewer hosts, but a lot of live
// queries, is to have a set per host. In this case, the LQ is pushed
// into each host's set. This model has many potential writes for LQ
// creation, but a host checkin has very few.
//
// We believe that normal fleet usage has many hosts, and a small
// number of live queries targeting all of them. This was a big
// factor in choosing this implementation.
//
// Implementation
//
// As mentioned in the Design section, there are two keys for each
// live query: the bitfield and the SQL of the query:
//
//     livequery:<ID> is the bitfield that indicates the hosts
//     sql:livequery:<ID> is the SQL of the query.
//
// Both have an expiration, and <ID> is the campaign ID of the query.  To make
// efficient use of Redis Cluster (without impacting standalone Redis), the
// <ID> is stored in braces (hash tags, e.g. livequery:{1} and
// sql:livequery:{1}), so that the two keys for the same <ID> are always stored
// on the same node (as they hash to the same cluster slot). See
// https://redis.io/topics/cluster-spec#keys-hash-tags for details.
//
package live_query

import (
	"strings"
	"time"

	"github.com/fleetdm/fleet/v4/server/datastore/redis"
	"github.com/fleetdm/fleet/v4/server/fleet"
	redigo "github.com/gomodule/redigo/redis"
	"github.com/mna/redisc"
	"github.com/pkg/errors"
)

const (
	bitsInByte      = 8
	queryKeyPrefix  = "livequery:"
	sqlKeyPrefix    = "sql:"
	queryExpiration = 7 * 24 * time.Hour
)

type redisLiveQuery struct {
	// connection pool
	pool fleet.RedisPool
}

// NewRedisQueryResults creats a new Redis implementation of the
// QueryResultStore interface using the provided Redis connection pool.
func NewRedisLiveQuery(pool fleet.RedisPool) *redisLiveQuery {
	return &redisLiveQuery{pool: pool}
}

// generate keys for the bitfield and sql of a query - those always go in pair
// and should live on the same cluster node when Redis Cluster is used, so
// the common part of the key (the 'name' parameter) is used as key tag.
func generateKeys(name string) (targetsKey, sqlKey string) {
	keyTag := "{" + name + "}"
	return queryKeyPrefix + keyTag, sqlKeyPrefix + queryKeyPrefix + keyTag
}

// returns the base name part of a target key, i.e. so that this is true:
//     tkey, _ := generateKeys(name)
//     baseName := extractTargetKeyName(tkey)
//     baseName == name
func extractTargetKeyName(key string) string {
	name := strings.TrimPrefix(key, queryKeyPrefix)
	if len(name) > 0 && name[0] == '{' {
		name = name[1:]
	}
	if len(name) > 0 && name[len(name)-1] == '}' {
		name = name[:len(name)-1]
	}
	return name
}

// MigrateKeys migrates keys using a deprecated format to the new format. It
// should be called at startup and never after that, so for this reason it is
// not added to the fleet.LiveQueryStore interface.
func (r *redisLiveQuery) MigrateKeys() error {
	qkeys, err := redis.ScanKeys(r.pool, queryKeyPrefix+"*")
	if err != nil {
		return err
	}

	// identify which of those keys are in a deprecated format
	var oldKeys []string
	for _, key := range qkeys {
		name := extractTargetKeyName(key)
		if !strings.Contains(key, "{"+name+"}") {
			// add the corresponding sql key to the list
			oldKeys = append(oldKeys, key, sqlKeyPrefix+key)
		}
	}

	keysBySlot := redis.SplitKeysBySlot(r.pool, oldKeys...)
	for _, keys := range keysBySlot {
		if err := migrateBatchKeys(r.pool, keys); err != nil {
			return err
		}
	}
	return nil
}

func migrateBatchKeys(pool fleet.RedisPool, keys []string) error {
	readConn := pool.Get()
	defer readConn.Close()

	writeConn := pool.Get()
	defer writeConn.Close()

	// use a retry conn so that we follow MOVED redirections in a Redis Cluster,
	// as we will attempt to write new keys which may not belong to the same
	// cluster slot.  It returns an error if writeConn is not a redis cluster
	// connection, in which case we simply continue with the standalone Redis
	// writeConn.
	if rc, err := redisc.RetryConn(writeConn, 3, 100*time.Millisecond); err == nil {
		writeConn = rc
	}

	// using a straightforward "read one, write one" approach as this is meant to
	// run at startup, not on a hot path, and we expect a relatively small number
	// of queries vs hosts (as documented in the design comment at the top).
	for _, key := range keys {
		s, err := redigo.String(readConn.Do("GET", key))
		if err != nil {
			if err == redigo.ErrNil {
				// key may have expired since the scan, ignore
				continue
			}
			return err
		}

		var newKey string
		if strings.HasPrefix(key, sqlKeyPrefix) {
			name := extractTargetKeyName(strings.TrimPrefix(key, sqlKeyPrefix))
			_, newKey = generateKeys(name)
		} else {
			name := extractTargetKeyName(key)
			newKey, _ = generateKeys(name)
		}
		if _, err := writeConn.Do("SET", newKey, s, "EX", queryExpiration.Seconds()); err != nil {
			return err
		}

		// best-effort deletion of the old key, ignore error
		readConn.Do("DEL", key)
	}
	return nil
}

func (r *redisLiveQuery) RunQuery(name, sql string, hostIDs []uint) error {
	if len(hostIDs) == 0 {
		return errors.New("no hosts targeted")
	}

	conn := r.pool.Get()
	defer conn.Close()

	// Map the targeted host IDs to a bitfield. Store targets in one key and SQL
	// in another.
	targetKey, sqlKey := generateKeys(name)
	targets := mapBitfield(hostIDs)

	// Ensure to set SQL first or else we can end up in a weird state in which a
	// client reads that the query exists but cannot look up the SQL.
	err := conn.Send("SET", sqlKey, sql, "EX", queryExpiration.Seconds())
	if err != nil {
		return errors.Wrap(err, "set sql")
	}
	_, err = conn.Do("SET", targetKey, targets, "EX", queryExpiration.Seconds())
	if err != nil {
		return errors.Wrap(err, "set targets")
	}

	return nil
}

func (r *redisLiveQuery) StopQuery(name string) error {
	conn := redis.ConfigureDoer(r.pool, r.pool.Get())
	defer conn.Close()

	targetKey, sqlKey := generateKeys(name)
	if _, err := conn.Do("DEL", targetKey, sqlKey); err != nil {
		return errors.Wrap(err, "del query keys")
	}

	return nil
}

func (r *redisLiveQuery) QueriesForHost(hostID uint) (map[string]string, error) {
	// Get keys for active queries
	queryKeys, err := redis.ScanKeys(r.pool, queryKeyPrefix+"*")
	if err != nil {
		return nil, errors.Wrap(err, "scan active queries")
	}

	keysBySlot := redis.SplitKeysBySlot(r.pool, queryKeys...)
	queries := make(map[string]string)
	for _, qkeys := range keysBySlot {
		if err := r.collectBatchQueriesForHost(hostID, qkeys, queries); err != nil {
			return nil, err
		}
	}
	return queries, nil
}

func (r *redisLiveQuery) collectBatchQueriesForHost(hostID uint, queryKeys []string, queriesByHost map[string]string) error {
	conn := redis.ReadOnlyConn(r.pool, r.pool.Get())
	defer conn.Close()

	// Pipeline redis calls to check for this host in the bitfield of the
	// targets of the query.
	for _, key := range queryKeys {
		if err := conn.Send("GETBIT", key, hostID); err != nil {
			return errors.Wrap(err, "getbit query targets")
		}

		// Additionally get SQL even though we don't yet know whether this query
		// is targeted to the host. This allows us to avoid an additional
		// roundtrip to the Redis server and likely has little cost due to the
		// small number of queries and limited size of SQL
		if err := conn.Send("GET", sqlKeyPrefix+key); err != nil {
			return errors.Wrap(err, "get query sql")
		}
	}

	// Flush calls to begin receiving results.
	if err := conn.Flush(); err != nil {
		return errors.Wrap(err, "flush pipeline")
	}

	// Receive target and SQL in order of pipelined calls.
	for _, key := range queryKeys {
		name := extractTargetKeyName(key)

		targeted, err := redigo.Int(conn.Receive())
		if err != nil {
			return errors.Wrap(err, "receive target")
		}

		// Be sure to read SQL even if we are not going to include this query.
		// Otherwise we will read an incorrect number of returned results from
		// the pipeline.
		sql, err := redigo.String(conn.Receive())
		if err != nil {
			// Not being able to get the sql for a matched query could mean things
			// have ended up in a weird state. Or it could be that the query was
			// stopped since we did the key scan. In any case, attempt to clean
			// up here.
			_ = r.StopQuery(name)
			return errors.Wrap(err, "receive sql")
		}

		if targeted == 0 {
			// Host not targeted with this query
			continue
		}
		queriesByHost[name] = sql
	}
	return nil
}

func (r *redisLiveQuery) QueryCompletedByHost(name string, hostID uint) error {
	conn := redis.ConfigureDoer(r.pool, r.pool.Get())
	defer conn.Close()

	targetKey, _ := generateKeys(name)

	// Update the bitfield for this host.
	if _, err := conn.Do("SETBIT", targetKey, hostID, 0); err != nil {
		return errors.Wrap(err, "setbit query key")
	}

	return nil
}

// mapBitfield takes the given host IDs and maps them into a bitfield compatible
// with Redis. It is expected that the input IDs are in ascending order.
func mapBitfield(hostIDs []uint) []byte {
	if len(hostIDs) == 0 {
		return []byte{}
	}

	// As the input IDs are in ascending order, we get two optimizations here:
	// 1. We can calculate the length of the bitfield necessary by using the
	// last ID in the slice. Then we allocate the slice all at once.
	// 2. We benefit from accessing the elements of the slice in order,
	// potentially making more effective use of the processor cache.
	byteLen := hostIDs[len(hostIDs)-1]/bitsInByte + 1
	field := make([]byte, byteLen)
	for _, id := range hostIDs {
		byteIndex := id / bitsInByte
		bitIndex := bitsInByte - (id % bitsInByte) - 1
		field[byteIndex] |= 1 << bitIndex
	}

	return field
<<<<<<< HEAD
=======
}

func scanKeys(pool fleet.RedisPool, pattern string) ([]string, error) {
	var keys []string

	err := redis.EachNode(pool, false, func(conn redigo.Conn) error {
		cursor := 0
		for {
			res, err := redigo.Values(conn.Do("SCAN", cursor, "MATCH", pattern))
			if err != nil {
				return errors.Wrap(err, "scan keys")
			}
			var curKeys []string
			_, err = redigo.Scan(res, &cursor, &curKeys)
			if err != nil {
				return errors.Wrap(err, "convert scan results")
			}
			keys = append(keys, curKeys...)
			if cursor == 0 {
				return nil
			}
		}
	})
	if err != nil {
		return nil, err
	}
	return keys, nil
>>>>>>> 33694367
}<|MERGE_RESOLUTION|>--- conflicted
+++ resolved
@@ -313,34 +313,4 @@
 	}
 
 	return field
-<<<<<<< HEAD
-=======
-}
-
-func scanKeys(pool fleet.RedisPool, pattern string) ([]string, error) {
-	var keys []string
-
-	err := redis.EachNode(pool, false, func(conn redigo.Conn) error {
-		cursor := 0
-		for {
-			res, err := redigo.Values(conn.Do("SCAN", cursor, "MATCH", pattern))
-			if err != nil {
-				return errors.Wrap(err, "scan keys")
-			}
-			var curKeys []string
-			_, err = redigo.Scan(res, &cursor, &curKeys)
-			if err != nil {
-				return errors.Wrap(err, "convert scan results")
-			}
-			keys = append(keys, curKeys...)
-			if cursor == 0 {
-				return nil
-			}
-		}
-	})
-	if err != nil {
-		return nil, err
-	}
-	return keys, nil
->>>>>>> 33694367
 }