package live_query

import (
	"testing"
	"time"

	"github.com/fleetdm/fleet/v4/server/datastore/redis"
	"github.com/fleetdm/fleet/v4/server/datastore/redis/redistest"
	"github.com/fleetdm/fleet/v4/server/test"
	redigo "github.com/gomodule/redigo/redis"
	"github.com/mna/redisc"
	"github.com/stretchr/testify/assert"
	"github.com/stretchr/testify/require"
)

func TestRedisLiveQuery(t *testing.T) {
	for _, f := range testFunctions {
		t.Run(test.FunctionName(f), func(t *testing.T) {
			t.Run("standalone", func(t *testing.T) {
				store := setupRedisLiveQuery(t, false)
				f(t, store)
			})

			t.Run("cluster", func(t *testing.T) {
				store := setupRedisLiveQuery(t, true)
				f(t, store)
			})
		})
	}
}

func TestMigrateKeys(t *testing.T) {
	startKeys := map[string]string{
		"unrelated":                           "u",
		queryKeyPrefix + "a":                  "a",
		sqlKeyPrefix + queryKeyPrefix + "a":   "sqla",
		queryKeyPrefix + "b":                  "b",
		queryKeyPrefix + "{c}":                "c",
		sqlKeyPrefix + queryKeyPrefix + "{c}": "sqlc",
	}

	endKeys := map[string]string{
		"unrelated":                           "u",
		queryKeyPrefix + "{a}":                "a",
		sqlKeyPrefix + queryKeyPrefix + "{a}": "sqla",
		queryKeyPrefix + "{b}":                "b",
		queryKeyPrefix + "{c}":                "c",
		sqlKeyPrefix + queryKeyPrefix + "{c}": "sqlc",
	}

	runTest := func(t *testing.T, store *redisLiveQuery) {
		conn := store.pool.Get()
		defer conn.Close()
		if rc, err := redisc.RetryConn(conn, 3, 100*time.Millisecond); err == nil {
			conn = rc
		}

		for k, v := range startKeys {
			_, err := conn.Do("SET", k, v)
			require.NoError(t, err)
		}

		err := store.MigrateKeys()
		require.NoError(t, err)

		got := make(map[string]string)
		err = redis.EachNode(store.pool, false, func(conn redigo.Conn) error {
			keys, err := redigo.Strings(conn.Do("KEYS", "*"))
			if err != nil {
				return err
			}

			for _, k := range keys {
				v, err := redigo.String(conn.Do("GET", k))
				if err != nil {
					return err
				}
				got[k] = v
			}
			return nil
		})
		require.NoError(t, err)

		require.EqualValues(t, endKeys, got)
	}

	t.Run("standalone", func(t *testing.T) {
		store := setupRedisLiveQuery(t, false)
		runTest(t, store)
	})

	t.Run("cluster", func(t *testing.T) {
		store := setupRedisLiveQuery(t, true)
		runTest(t, store)
	})
}

func setupRedisLiveQuery(t *testing.T, cluster bool) *redisLiveQuery {
<<<<<<< HEAD
	pool := redistest.SetupRedis(t, cluster, false)
=======
	pool := redistest.SetupRedis(t, cluster, false, false)
>>>>>>> 34510ed1
	return NewRedisLiveQuery(pool)
}

func TestMapBitfield(t *testing.T) {
	// empty
	assert.Equal(t, []byte{}, mapBitfield(nil))
	assert.Equal(t, []byte{}, mapBitfield([]uint{}))

	// one byte
	assert.Equal(t, []byte("\x80"), mapBitfield([]uint{0}))
	assert.Equal(t, []byte("\x40"), mapBitfield([]uint{1}))
	assert.Equal(t, []byte("\xc0"), mapBitfield([]uint{0, 1}))

	assert.Equal(t, []byte("\x08"), mapBitfield([]uint{4}))
	assert.Equal(t, []byte("\xf8"), mapBitfield([]uint{0, 1, 2, 3, 4}))
	assert.Equal(t, []byte("\xff"), mapBitfield([]uint{0, 1, 2, 3, 4, 5, 6, 7}))

	// two bytes
	assert.Equal(t, []byte("\x00\x80"), mapBitfield([]uint{8}))
	assert.Equal(t, []byte("\xff\x80"), mapBitfield([]uint{0, 1, 2, 3, 4, 5, 6, 7, 8}))

	// more bytes
	assert.Equal(
		t,
		[]byte("\xff\x80\x00\x00\x00\x00\x00\x00\x00\x00\x00\x00\x00\x00\x00\x00\x00\x00\x00\x00\x00 "),
		mapBitfield([]uint{0, 1, 2, 3, 4, 5, 6, 7, 8, 170}),
	)
	assert.Equal(
		t,
		[]byte("\xff\x80\x00\x00\x00\x00\x00\x00\x00\x00\x00\x00\x00\x00@\x00\x00\x00\x00\x00\x00 "),
		mapBitfield([]uint{0, 1, 2, 3, 4, 5, 6, 7, 8, 113, 170}),
	)
	assert.Equal(
		t,
		[]byte("\x00\x00\x00\x00\x00\x00\x00\x00\x00\x01"),
		mapBitfield([]uint{79}),
	)
}<|MERGE_RESOLUTION|>--- conflicted
+++ resolved
@@ -96,11 +96,7 @@
 }
 
 func setupRedisLiveQuery(t *testing.T, cluster bool) *redisLiveQuery {
-<<<<<<< HEAD
-	pool := redistest.SetupRedis(t, cluster, false)
-=======
 	pool := redistest.SetupRedis(t, cluster, false, false)
->>>>>>> 34510ed1
 	return NewRedisLiveQuery(pool)
 }
 
