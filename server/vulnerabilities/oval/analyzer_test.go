package oval

import (
	"compress/bzip2"
	"context"
	"encoding/csv"
	"encoding/json"
	"fmt"
	"io"
	"io/ioutil"
	"os"
	"path/filepath"
	"strings"
	"testing"
	"time"

	"github.com/fleetdm/fleet/v4/server"
	"github.com/fleetdm/fleet/v4/server/datastore/mysql"
	"github.com/fleetdm/fleet/v4/server/fleet"
	"github.com/stretchr/testify/require"
)

type softwareFixture struct {
	Name    string `json:"name"`
	Version string `json:"version"`
	Release string `json:"release"`
	Arch    string `json:"arch"`
}

func extract(src, dst string, t require.TestingT) {
	srcF, err := os.Open(src)
	require.NoError(t, err)
	defer srcF.Close()

	dstF, err := os.Create(dst)
	require.NoError(t, err)
	defer dstF.Close()

	r := bzip2.NewReader(srcF)
	// ignoring "G110: Potential DoS vulnerability via decompression bomb", as this is test code.
	_, err = io.Copy(dstF, r) //nolint:gosec
	require.NoError(t, err)
}

func loadSoftware(
	ds *mysql.Datastore,
	p Platform,
	s fleet.OSVersion,
	vulnPath string,
	t require.TestingT,
) *fleet.Host {
	osqueryHostID, err := server.GenerateRandomText(10)
	require.NoError(t, err)

	ctx := context.Background()

	h, err := ds.NewHost(context.Background(), &fleet.Host{
		Hostname:        string(p),
		NodeKey:         string(p),
		UUID:            string(p),
		DetailUpdatedAt: time.Now(),
		LabelUpdatedAt:  time.Now(),
		PolicyUpdatedAt: time.Now(),
		SeenTime:        time.Now(),
		OsqueryHostID:   osqueryHostID,
		Platform:        s.Platform,
		OSVersion:       s.Name,
	})
	require.NoError(t, err)

	var fixtures []softwareFixture
	contents, err := ioutil.ReadFile(filepath.Join(vulnPath, fmt.Sprintf("%s-software.json", p)))
	require.NoError(t, err)

	err = json.Unmarshal(contents, &fixtures)
	require.NoError(t, err)

	var software []fleet.Software
	for _, fi := range fixtures {
		software = append(software, fleet.Software{
			Name:    fi.Name,
			Version: fi.Version,
			Release: fi.Release,
			Arch:    fi.Arch,
		})
	}
	err = ds.UpdateHostSoftware(ctx, h.ID, software)
	require.NoError(t, err)

	err = ds.LoadHostSoftware(ctx, h, false)
	require.NoError(t, err)

	for _, s := range h.Software {
		err = ds.AddCPEForSoftware(ctx, s, fmt.Sprintf("%s-%s", s.Name, s.Version))
		require.NoError(t, err)
	}

	return h
}

func extractFixtures(
	p Platform,
	ovalFixtureDir string,
	softwareFixtureDir string,
	vulnPath string,
	t require.TestingT,
) {
	ovalFixPath := filepath.Join("..", "testdata", ovalFixtureDir)
	srcDefPath := filepath.Join(ovalFixPath, fmt.Sprintf("%s-oval_def.json.bz2", p))
	dstDefPath := filepath.Join(vulnPath, p.ToFilename(time.Now(), "json"))
	extract(srcDefPath, dstDefPath, t)

	softwareFixPath := filepath.Join("..", "testdata", softwareFixtureDir)
	srcSoftPath := filepath.Join(softwareFixPath, fmt.Sprintf("%s-software.json.bz2", p))
	dstSoftPath := filepath.Join(vulnPath, fmt.Sprintf("%s-software.json", p))
	extract(srcSoftPath, dstSoftPath, t)

	srcCvesPath := filepath.Join(softwareFixPath, fmt.Sprintf("%s-software_cves.csv.bz2", p))
	dstCvesPath := filepath.Join(vulnPath, fmt.Sprintf("%s-software_cves.csv", p))
	extract(srcCvesPath, dstCvesPath, t)
}

func withTestFixutre(
	version fleet.OSVersion,
	ovalFixtureDir string,
	softwareFixtureDir string,
	vulnPath string,
	ds *mysql.Datastore,
	afterLoad func(h *fleet.Host),
	t require.TestingT,
) {
	ctx := context.Background()
	p := NewPlatform(version.Platform, version.Name)

	extractFixtures(p, ovalFixtureDir, softwareFixtureDir, vulnPath, t)

	h := loadSoftware(ds, p, version, vulnPath, t)
	err := ds.UpdateOSVersions(ctx)
	require.NoError(t, err)
	afterLoad(h)
	err = ds.DeleteHost(ctx, h.ID)
	require.NoError(t, err)
}

func assertVulns(
	ds *mysql.Datastore,
	vulnPath string,
	h *fleet.Host,
	p Platform,
	t require.TestingT,
) {
	ctx := context.Background()

	fPath := filepath.Join(vulnPath, fmt.Sprintf("%s-software_cves.csv", p))
	f, err := os.Open(fPath)
	require.NoError(t, err)
	defer f.Close()

	r := csv.NewReader(f)
	var expected []string
	for {
		row, err := r.Read()
		if err == io.EOF {
			break
		}

		if len(row) < 1 {
			continue
		}

		if len(row) > 1 && row[1] == "#ignore:" || strings.Index(row[0], "ignore") != -1 {
			continue
		}

		expected = append(expected, row[0])
	}
	require.NotEmpty(t, expected)

	storedVulns, err := ds.ListSoftwareVulnerabilities(ctx, []uint{h.ID})
	require.NoError(t, err)

	uniq := make(map[string]bool)
	for _, v := range storedVulns[h.ID] {
		uniq[v.CVE] = true
	}
	actual := make([]string, 0, len(uniq))
	for k := range uniq {
		actual = append(actual, k)
	}

	require.ElementsMatch(t, actual, expected)
}

func BenchmarkTestOvalAnalyzer(b *testing.B) {
<<<<<<< HEAD
	ds := mysql.CreateMySQLDS(b)
	defer mysql.TruncateTables(b, ds)

	vulnPath := b.TempDir()

	systems := []fleet.OSVersion{
		{Platform: "ubuntu", Name: "Ubuntu 16.4.0"},
		{Platform: "ubuntu", Name: "Ubuntu 18.4.0"},
		{Platform: "ubuntu", Name: "Ubuntu 20.4.0"},
		{Platform: "ubuntu", Name: "Ubuntu 21.4.0"},
		{Platform: "ubuntu", Name: "Ubuntu 21.10.0"},
		{Platform: "ubuntu", Name: "Ubuntu 22.4.0"},
	}

	ovalFixtureDir := "ubuntu"
	softwareFixtureDir := filepath.Join("ubuntu", "software")

	for _, v := range systems {
		b.Run(fmt.Sprintf("for %s %s", v.Platform, v.Name), func(b *testing.B) {
			withTestFixutre(v, ovalFixtureDir, softwareFixtureDir, vulnPath, ds, func(h *fleet.Host) {
				b.ResetTimer()
				for i := 0; i < b.N; i++ {
					_, err := Analyze(context.Background(), ds, v, vulnPath, true)
					require.NoError(b, err)
				}
			}, b)
		})
	}
=======
	b.Run("Ubuntu", func(b *testing.B) {
		ds := mysql.CreateMySQLDS(b)
		defer mysql.TruncateTables(b, ds)

		vulnPath := b.TempDir()

		systems := []fleet.OSVersion{
			{Platform: "ubuntu", Name: "Ubuntu 16.4.0"},
			{Platform: "ubuntu", Name: "Ubuntu 18.4.0"},
			{Platform: "ubuntu", Name: "Ubuntu 20.4.0"},
			{Platform: "ubuntu", Name: "Ubuntu 21.4.0"},
			{Platform: "ubuntu", Name: "Ubuntu 21.10.0"},
			{Platform: "ubuntu", Name: "Ubuntu 22.4.0"},
		}

		ovalFixtureDir := "ubuntu"
		softwareFixtureDir := filepath.Join("ubuntu", "software")

		for _, v := range systems {
			b.Run(fmt.Sprintf("for %s %s", v.Platform, v.Name), func(b *testing.B) {
				withTestFixutre(v, ovalFixtureDir, softwareFixtureDir, vulnPath, ds, func(h *fleet.Host) {
					b.ResetTimer()
					for i := 0; i < b.N; i++ {
						_, err := Analyze(context.Background(), ds, v, vulnPath, true)
						require.NoError(b, err)
					}
				}, b)
			})
		}
	})

	b.Run("RHEL", func(b *testing.B) {
		ds := mysql.CreateMySQLDS(b)
		defer mysql.TruncateTables(b, ds)

		vulnPath := b.TempDir()

		systems := []struct {
			softwareFixtureDir string
			ovalFixtureDir     string
			version            fleet.OSVersion
		}{
			{
				ovalFixtureDir:     "rhel",
				softwareFixtureDir: filepath.Join("rhel", "software", "0709"),
				version:            fleet.OSVersion{Platform: "rhel", Name: "Red Hat Enterprise Linux Server 7.9.0"},
			},
			{
				ovalFixtureDir:     "rhel",
				softwareFixtureDir: filepath.Join("rhel", "software", "0802"),
				version:            fleet.OSVersion{Platform: "rhel", Name: "Red Hat Enterprise Linux Server 8.2.0"},
			},
			{
				ovalFixtureDir:     "rhel",
				softwareFixtureDir: filepath.Join("rhel", "software", "0804"),
				version:            fleet.OSVersion{Platform: "rhel", Name: "Red Hat Enterprise Linux 8.4.0"},
			},
			{
				ovalFixtureDir:     "rhel",
				softwareFixtureDir: filepath.Join("rhel", "software", "0806"),
				version:            fleet.OSVersion{Platform: "rhel", Name: "Red Hat Enterprise Linux 8.6.0"},
			},
			{
				ovalFixtureDir:     "rhel",
				softwareFixtureDir: filepath.Join("rhel", "software", "0900"),
				version:            fleet.OSVersion{Platform: "rhel", Name: "Red Hat Enterprise Linux 9.0.0"},
			},
		}

		for _, v := range systems {
			b.Run(fmt.Sprintf("for %s %s", v.version.Platform, v.version.Name), func(b *testing.B) {
				withTestFixutre(v.version, v.ovalFixtureDir, v.softwareFixtureDir, vulnPath, ds, func(h *fleet.Host) {
					b.ResetTimer()
					for i := 0; i < b.N; i++ {
						_, err := Analyze(context.Background(), ds, v.version, vulnPath, true)
						require.NoError(b, err)
					}
				}, b)
			})
		}
	})
>>>>>>> 9d01ba33
}

func TestOvalAnalyzer(t *testing.T) {
	t.Run("analyzing RHEL software", func(t *testing.T) {
		ds := mysql.CreateMySQLDS(t)
		defer mysql.TruncateTables(t, ds)

		vulnPath := t.TempDir()

		ctx := context.Background()

		systems := []struct {
			softwareFixtureDir string
			ovalFixtureDir     string
			version            fleet.OSVersion
		}{
			{
				ovalFixtureDir:     "rhel",
				softwareFixtureDir: filepath.Join("rhel", "software", "0709"),
				version:            fleet.OSVersion{Platform: "rhel", Name: "Red Hat Enterprise Linux Server 7.9.0"},
			},
			{
				ovalFixtureDir:     "rhel",
				softwareFixtureDir: filepath.Join("rhel", "software", "0802"),
				version:            fleet.OSVersion{Platform: "rhel", Name: "Red Hat Enterprise Linux Server 8.2.0"},
			},
			{
				ovalFixtureDir:     "rhel",
				softwareFixtureDir: filepath.Join("rhel", "software", "0804"),
				version:            fleet.OSVersion{Platform: "rhel", Name: "Red Hat Enterprise Linux 8.4.0"},
			},
			{
				ovalFixtureDir:     "rhel",
				softwareFixtureDir: filepath.Join("rhel", "software", "0806"),
				version:            fleet.OSVersion{Platform: "rhel", Name: "Red Hat Enterprise Linux 8.6.0"},
			},
			{
				ovalFixtureDir:     "rhel",
				softwareFixtureDir: filepath.Join("rhel", "software", "0900"),
				version:            fleet.OSVersion{Platform: "rhel", Name: "Red Hat Enterprise Linux 9.0.0"},
			},
		}

		for _, s := range systems {
			withTestFixutre(s.version, s.ovalFixtureDir, s.softwareFixtureDir, vulnPath, ds, func(h *fleet.Host) {
				_, err := Analyze(ctx, ds, s.version, vulnPath, true)
				require.NoError(t, err)
				p := NewPlatform(s.version.Platform, s.version.Name)
				assertVulns(ds, vulnPath, h, p, t)
			}, t)
		}
	})

	// For generating the vulnerability lists I used VMs and ran oscap (since it seems like oscap
	// does not work with Docker) and extracted all installed software vulnerabilities, then I had
	// the VMs join my local dev env, and extracted the installed software from the database.
	t.Run("analyzing Ubuntu software", func(t *testing.T) {
		ds := mysql.CreateMySQLDS(t)
		defer mysql.TruncateTables(t, ds)

		vulnPath := t.TempDir()

		ctx := context.Background()

		systems := []fleet.OSVersion{
			{Platform: "ubuntu", Name: "Ubuntu 16.4.0"},
			{Platform: "ubuntu", Name: "Ubuntu 18.4.0"},
			{Platform: "ubuntu", Name: "Ubuntu 20.4.0"},
			{Platform: "ubuntu", Name: "Ubuntu 21.4.0"},
			{Platform: "ubuntu", Name: "Ubuntu 21.10.0"},
			{Platform: "ubuntu", Name: "Ubuntu 22.4.0"},
		}

		ovalFixtureDir := "ubuntu"
		softwareFixtureDir := filepath.Join("ubuntu", "software")
		for _, v := range systems {
			withTestFixutre(v, ovalFixtureDir, softwareFixtureDir, vulnPath, ds, func(h *fleet.Host) {
				_, err := Analyze(ctx, ds, v, vulnPath, true)
				require.NoError(t, err)

				p := NewPlatform(v.Platform, v.Name)
				assertVulns(ds, vulnPath, h, p, t)
			}, t)
		}
	})

	t.Run("#vulnsDelta", func(t *testing.T) {
		t.Run("no existing vulnerabilities", func(t *testing.T) {
			var found []fleet.SoftwareVulnerability
			var existing []fleet.SoftwareVulnerability

			toInsert, toDelete := vulnsDelta(found, existing)
			require.Empty(t, toInsert)
			require.Empty(t, toDelete)
		})

		t.Run("existing match found", func(t *testing.T) {
			found := []fleet.SoftwareVulnerability{
				{CPEID: 1, CVE: "cve_1"},
				{CPEID: 1, CVE: "cve_2"},
				{CPEID: 2, CVE: "cve_3"},
				{CPEID: 2, CVE: "cve_4"},
			}

			existing := []fleet.SoftwareVulnerability{
				{CPEID: 1, CVE: "cve_1"},
				{CPEID: 1, CVE: "cve_2"},
				{CPEID: 2, CVE: "cve_3"},
				{CPEID: 2, CVE: "cve_4"},
			}

			toInsert, toDelete := vulnsDelta(found, existing)
			require.Empty(t, toInsert)
			require.Empty(t, toDelete)
		})

		t.Run("existing differ from found", func(t *testing.T) {
			found := []fleet.SoftwareVulnerability{
				{CPEID: 1, CVE: "cve_1"},
				{CPEID: 1, CVE: "cve_2"},
				{CPEID: 3, CVE: "cve_5"},
				{CPEID: 3, CVE: "cve_6"},
			}

			existing := []fleet.SoftwareVulnerability{
				{CPEID: 1, CVE: "cve_1"},
				{CPEID: 1, CVE: "cve_2"},
				{CPEID: 2, CVE: "cve_3"},
				{CPEID: 2, CVE: "cve_4"},
			}

			expectedToInsert := []fleet.SoftwareVulnerability{
				{CPEID: 3, CVE: "cve_5"},
				{CPEID: 3, CVE: "cve_6"},
			}

			expectedToDelete := []fleet.SoftwareVulnerability{
				{CPEID: 2, CVE: "cve_3"},
				{CPEID: 2, CVE: "cve_4"},
			}

			toInsert, toDelete := vulnsDelta(found, existing)
			require.Equal(t, expectedToInsert, toInsert)
			require.ElementsMatch(t, expectedToDelete, toDelete)
		})

		t.Run("nothing found but vulns exist", func(t *testing.T) {
			var found []fleet.SoftwareVulnerability

			existing := []fleet.SoftwareVulnerability{
				{CPEID: 1, CVE: "cve_1"},
				{CPEID: 1, CVE: "cve_2"},
				{CPEID: 2, CVE: "cve_3"},
				{CPEID: 2, CVE: "cve_4"},
			}

			toInsert, toDelete := vulnsDelta(found, existing)
			require.Empty(t, toInsert)
			require.ElementsMatch(t, existing, toDelete)
		})
	})

	t.Run("#load", func(t *testing.T) {
		t.Run("invalid vuln path", func(t *testing.T) {
			platform := NewPlatform("ubuntu", "Ubuntu 20.4.0")
			_, err := loadDef(platform, "")
			require.Error(t, err, "invalid vulnerabity path")
		})
	})

	t.Run("#latestOvalDefFor", func(t *testing.T) {
		t.Run("definition matching platform for date exists", func(t *testing.T) {
			path := t.TempDir()

			today := time.Now()
			platform := NewPlatform("ubuntu", "Ubuntu 20.4.0")
			def := filepath.Join(path, platform.ToFilename(today, "json"))

			f1, err := os.Create(def)
			require.NoError(t, err)
			f1.Close()

			result, err := latestOvalDefFor(platform, path, today)
			require.NoError(t, err)
			require.Equal(t, def, result)
		})

		t.Run("definition matching platform exists but not for date", func(t *testing.T) {
			path := t.TempDir()

			today := time.Now()
			yesterday := today.Add(-24 * time.Hour)

			platform := NewPlatform("ubuntu", "Ubuntu 20.4.0")
			def := filepath.Join(path, platform.ToFilename(yesterday, "json"))

			f1, err := os.Create(def)
			require.NoError(t, err)
			f1.Close()

			result, err := latestOvalDefFor(platform, path, today)
			require.NoError(t, err)
			require.Equal(t, def, result)
		})

		t.Run("definition does not exists for platform", func(t *testing.T) {
			path := t.TempDir()

			today := time.Now()

			platform1 := NewPlatform("ubuntu", "Ubuntu 20.4.0")
			def1 := filepath.Join(path, platform1.ToFilename(today, "json"))
			f1, err := os.Create(def1)
			require.NoError(t, err)
			f1.Close()

			platform2 := NewPlatform("ubuntu", "Ubuntu 18.4.0")

			_, err = latestOvalDefFor(platform2, path, today)
			require.Error(t, err, "file not found for platform")
		})
	})
}<|MERGE_RESOLUTION|>--- conflicted
+++ resolved
@@ -192,36 +192,6 @@
 }
 
 func BenchmarkTestOvalAnalyzer(b *testing.B) {
-<<<<<<< HEAD
-	ds := mysql.CreateMySQLDS(b)
-	defer mysql.TruncateTables(b, ds)
-
-	vulnPath := b.TempDir()
-
-	systems := []fleet.OSVersion{
-		{Platform: "ubuntu", Name: "Ubuntu 16.4.0"},
-		{Platform: "ubuntu", Name: "Ubuntu 18.4.0"},
-		{Platform: "ubuntu", Name: "Ubuntu 20.4.0"},
-		{Platform: "ubuntu", Name: "Ubuntu 21.4.0"},
-		{Platform: "ubuntu", Name: "Ubuntu 21.10.0"},
-		{Platform: "ubuntu", Name: "Ubuntu 22.4.0"},
-	}
-
-	ovalFixtureDir := "ubuntu"
-	softwareFixtureDir := filepath.Join("ubuntu", "software")
-
-	for _, v := range systems {
-		b.Run(fmt.Sprintf("for %s %s", v.Platform, v.Name), func(b *testing.B) {
-			withTestFixutre(v, ovalFixtureDir, softwareFixtureDir, vulnPath, ds, func(h *fleet.Host) {
-				b.ResetTimer()
-				for i := 0; i < b.N; i++ {
-					_, err := Analyze(context.Background(), ds, v, vulnPath, true)
-					require.NoError(b, err)
-				}
-			}, b)
-		})
-	}
-=======
 	b.Run("Ubuntu", func(b *testing.B) {
 		ds := mysql.CreateMySQLDS(b)
 		defer mysql.TruncateTables(b, ds)
@@ -303,7 +273,6 @@
 			})
 		}
 	})
->>>>>>> 9d01ba33
 }
 
 func TestOvalAnalyzer(t *testing.T) {
