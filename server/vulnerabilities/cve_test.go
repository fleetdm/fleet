--- conflicted
+++ resolved
@@ -123,11 +123,7 @@
 		curlCPE := "cpe:2.3:a:haxx:curl:-:*:*:*:*:*:*:*"
 
 		// consider recent vulnerabilities to be anything published in 2018
-<<<<<<< HEAD
-		theClock = clock.NewMockClock(time.Date(2019, 0o1, 0o1, 0, 0, 0, 0, time.UTC))
-=======
 		theClock = clock.NewMockClock(time.Date(2019, 1, 1, 0, 0, 0, 0, time.UTC))
->>>>>>> 717648ad
 		defer func() { theClock = clock.C }()
 
 		safeDS := &threadSafeDSMock{Store: ds}
