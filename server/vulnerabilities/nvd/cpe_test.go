package nvd

import (
	"compress/gzip"
	"context"
	"net/http"
	"net/http/httptest"
	"os"
	"path/filepath"
	"regexp"
	"strings"
	"testing"
	"time"

	"github.com/fleetdm/fleet/v4/pkg/nettest"
	"github.com/fleetdm/fleet/v4/server/fleet"
	"github.com/fleetdm/fleet/v4/server/mock"
	"github.com/fleetdm/fleet/v4/server/vulnerabilities/nvd/tools/cpedict"
	"github.com/go-kit/log"
	kitlog "github.com/go-kit/log"
	"github.com/stretchr/testify/assert"
	"github.com/stretchr/testify/require"
)

func TestCPEFromSoftware(t *testing.T) {
	tempDir := t.TempDir()

	items, err := cpedict.Decode(strings.NewReader(XmlCPETestDict))
	require.NoError(t, err)

	dbPath := filepath.Join(tempDir, "cpe.sqlite")

	err = GenerateCPEDB(dbPath, items.Items)
	require.NoError(t, err)

	db, err := sqliteDB(dbPath)
	require.NoError(t, err)

	reCache := newRegexpCache()

	// checking a version that exists works
	cpe, err := CPEFromSoftware(log.NewNopLogger(), db, &fleet.Software{Name: "Vendor Product-1.app", Version: "1.2.3", BundleIdentifier: "vendor", Source: "apps"}, nil, reCache)
	require.NoError(t, err)
	require.Equal(t, "cpe:2.3:a:vendor:product-1:1.2.3:*:*:*:*:macos:*:*", cpe)

	// follows many deprecations
	cpe, err = CPEFromSoftware(log.NewNopLogger(), db, &fleet.Software{Name: "Vendor2 Product2.app", Version: "0.3", BundleIdentifier: "vendor2", Source: "apps"}, nil, reCache)
	require.NoError(t, err)
	require.Equal(t, "cpe:2.3:a:vendor2:product4:0.3:*:*:*:*:macos:*:*", cpe)

	// Does not error on Unicode Names
	_, err = CPEFromSoftware(log.NewNopLogger(), db, &fleet.Software{Name: "Девушка Фонарём", Version: "1.2.3", BundleIdentifier: "vendor", Source: "apps"}, nil, reCache)
	require.NoError(t, err)
}

func TestCPETranslations(t *testing.T) {
	tempDir := t.TempDir()

	items, err := cpedict.Decode(strings.NewReader(XmlCPETestDict))
	require.NoError(t, err)

	dbPath := filepath.Join(tempDir, "cpe.sqlite")

	err = GenerateCPEDB(dbPath, items.Items)
	require.NoError(t, err)

	db, err := sqliteDB(dbPath)
	require.NoError(t, err)

	tt := []struct {
		Name         string
		Translations CPETranslations
		Software     *fleet.Software
		Expected     string
	}{
		{
			Name: "simple match",
			Translations: CPETranslations{
				{
					Software: CPETranslationSoftware{
						Name:   []string{"X"},
						Source: []string{"apps"},
					},
					Filter: CPETranslation{
						Product: []string{"product-1"},
						Vendor:  []string{"vendor"},
					},
				},
			},
			Software: &fleet.Software{
				Name:    "X",
				Version: "1.2.3",
				Source:  "apps",
			},
			Expected: "cpe:2.3:a:vendor:product-1:1.2.3:*:*:*:*:macos:*:*",
		},
		{
			Name: "match name or",
			Translations: CPETranslations{
				{
					Software: CPETranslationSoftware{
						Name:   []string{"X", "Y"},
						Source: []string{"apps"},
					},
					Filter: CPETranslation{
						Product: []string{"product-1"},
						Vendor:  []string{"vendor"},
					},
				},
			},
			Software: &fleet.Software{
				Name:    "Y",
				Version: "1.2.3",
				Source:  "apps",
			},
			Expected: "cpe:2.3:a:vendor:product-1:1.2.3:*:*:*:*:macos:*:*",
		},
		{
			Name: "match name regexp",
			Translations: CPETranslations{
				{
					Software: CPETranslationSoftware{
						Name:   []string{"/^[A-Z]$/"},
						Source: []string{"apps"},
					},
					Filter: CPETranslation{
						Product: []string{"product-1"},
						Vendor:  []string{"vendor"},
					},
				},
			},
			Software: &fleet.Software{
				Name:    "Z",
				Version: "1.2.3",
				Source:  "apps",
			},
			Expected: "cpe:2.3:a:vendor:product-1:1.2.3:*:*:*:*:macos:*:*",
		},
		{
			Name: "translate part",
			Translations: CPETranslations{
				{
					Software: CPETranslationSoftware{
						Name:   []string{"X"},
						Source: []string{"apps"},
					},
					Filter: CPETranslation{
						Product: []string{"product-1"},
						Vendor:  []string{"vendor"},
						Part:    "o",
					},
				},
			},
			Software: &fleet.Software{
				Name:    "X",
				Version: "1.2.3",
				Source:  "apps",
			},
			Expected: "cpe:2.3:o:vendor:product-1:1.2.3:*:*:*:*:macos:*:*",
		},
	}

	reCache := newRegexpCache()

	for _, tc := range tt {
		t.Run(tc.Name, func(t *testing.T) {
			cpe, err := CPEFromSoftware(log.NewNopLogger(), db, tc.Software, tc.Translations, reCache)
			require.NoError(t, err)
			require.Equal(t, tc.Expected, cpe)
		})
	}
}

func TestSyncCPEDatabase(t *testing.T) {
	nettest.Run(t)

	tempDir := t.TempDir()

	// first time, db doesn't exist, so it downloads
	err := DownloadCPEDBFromGithub(tempDir, "")
	require.NoError(t, err)

	dbPath := filepath.Join(tempDir, "cpe.sqlite")
	db, err := sqliteDB(dbPath)
	require.NoError(t, err)

	// and this works afterwards
	reCache := newRegexpCache()

	software := &fleet.Software{
		Name:             "1Password.app",
		Version:          "7.2.3",
		BundleIdentifier: "com.1password.1password",
		Source:           "apps",
	}
	cpe, err := CPEFromSoftware(log.NewNopLogger(), db, software, nil, reCache)
	require.NoError(t, err)
	require.Equal(t, "cpe:2.3:a:1password:1password:7.2.3:*:*:*:*:macos:*:*", cpe)

	npmCPE, err := CPEFromSoftware(log.NewNopLogger(), db, &fleet.Software{Name: "Adaltas Mixme 0.4.0 for Node.js", Version: "0.4.0", Source: "npm_packages"}, nil, reCache)
	require.NoError(t, err)
	assert.Equal(t, "cpe:2.3:a:adaltas:mixme:0.4.0:*:*:*:*:node.js:*:*", npmCPE)

	windowsCPE, err := CPEFromSoftware(log.NewNopLogger(), db, &fleet.Software{Name: "HP Storage Data Protector 8.0 for Windows 8", Version: "8.0", Source: "programs"}, nil, reCache)
	require.NoError(t, err)
	assert.Equal(t, "cpe:2.3:a:hp:storage_data_protector:8.0:*:*:*:*:windows:*:*", windowsCPE)

	// but now we truncate to make sure searching for cpe fails
	err = os.Truncate(dbPath, 0)
	require.NoError(t, err)
	_, err = CPEFromSoftware(log.NewNopLogger(), db, software, nil, reCache)
	require.Error(t, err)

	// and we make the db older than the release
	newTime := time.Date(2000, 1, 1, 1, 1, 1, 1, time.UTC)
	err = os.Chtimes(dbPath, newTime, newTime)
	require.NoError(t, err)

	// then it will download
	err = DownloadCPEDBFromGithub(tempDir, "")
	require.NoError(t, err)

	// let's register the mtime for the db
	stat, err := os.Stat(dbPath)
	require.NoError(t, err)
	mtime := stat.ModTime()

	db.Close()
	db, err = sqliteDB(dbPath)
	require.NoError(t, err)
	defer db.Close()

	cpe, err = CPEFromSoftware(log.NewNopLogger(), db, software, nil, reCache)
	require.NoError(t, err)
	require.Equal(t, "cpe:2.3:a:1password:1password:7.2.3:*:*:*:*:macos:*:*", cpe)

	// let some time pass
	time.Sleep(2 * time.Second)

	// let's check it doesn't download because it's new enough
	err = DownloadCPEDBFromGithub(tempDir, "")
	require.NoError(t, err)
	stat, err = os.Stat(dbPath)
	require.NoError(t, err)
	require.Equal(t, mtime, stat.ModTime())
}

type fakeSoftwareIterator struct {
	index     int
	softwares []*fleet.Software
	closed    bool
}

func (f *fakeSoftwareIterator) Next() bool {
	return f.index < len(f.softwares)
}

func (f *fakeSoftwareIterator) Value() (*fleet.Software, error) {
	s := f.softwares[f.index]
	f.index++
	return s, nil
}

func (f *fakeSoftwareIterator) Err() error   { return nil }
func (f *fakeSoftwareIterator) Close() error { f.closed = true; return nil }

func TestConsumeCPEBuffer(t *testing.T) {
	ctx := context.Background()

	t.Run("empty buffer", func(t *testing.T) {
		var upserted []fleet.SoftwareCPE
		var deleted []fleet.SoftwareCPE

		ds := new(mock.Store)
		ds.UpsertSoftwareCPEsFunc = func(ctx context.Context, cpes []fleet.SoftwareCPE) (int64, error) {
			upserted = append(upserted, cpes...)
			return int64(len(upserted)), nil
		}

		ds.DeleteSoftwareCPEsFunc = func(ctx context.Context, cpes []fleet.SoftwareCPE) (int64, error) {
			deleted = append(deleted, cpes...)
			return int64(len(deleted)), nil
		}
		err := consumeCPEBuffer(ctx, ds, nil, nil)
		require.NoError(t, err)
		require.Empty(t, upserted)
		require.Empty(t, deleted)
	})

	t.Run("inserts and deletes accordantly", func(t *testing.T) {
		var upserted []fleet.SoftwareCPE
		var deleted []fleet.SoftwareCPE

		ds := new(mock.Store)
		ds.UpsertSoftwareCPEsFunc = func(ctx context.Context, cpes []fleet.SoftwareCPE) (int64, error) {
			upserted = append(upserted, cpes...)
			return int64(len(upserted)), nil
		}

		ds.DeleteSoftwareCPEsFunc = func(ctx context.Context, cpes []fleet.SoftwareCPE) (int64, error) {
			deleted = append(deleted, cpes...)
			return int64(len(deleted)), nil
		}

		cpes := []fleet.SoftwareCPE{
			{
				SoftwareID: 1,
				CPE:        "",
			},
			{
				SoftwareID: 2,
				CPE:        "cpe-1",
			},
		}

		err := consumeCPEBuffer(ctx, ds, nil, cpes)
		require.NoError(t, err)
		require.Equal(t, len(upserted), 1)
		require.Equal(t, upserted[0].CPE, cpes[1].CPE)

		require.Equal(t, len(deleted), 1)
		require.Equal(t, deleted[0].CPE, cpes[0].CPE)
	})
}

func TestTranslateSoftwareToCPE(t *testing.T) {
	tempDir := t.TempDir()

	ds := new(mock.Store)

	var cpes []string

	ds.UpsertSoftwareCPEsFunc = func(ctx context.Context, vals []fleet.SoftwareCPE) (int64, error) {
		for _, v := range vals {
			cpes = append(cpes, v.CPE)
		}
		return int64(len(vals)), nil
	}

	iterator := &fakeSoftwareIterator{
		softwares: []*fleet.Software{
			{
				ID:               1,
				Name:             "Product",
				Version:          "1.2.3",
				BundleIdentifier: "vendor",
				Source:           "apps",
			},
			{
				ID:               2,
				Name:             "Product2",
				Version:          "0.3",
				BundleIdentifier: "vendor2",
				Source:           "apps",
				GenerateCPE:      "something_wrong",
			},
			// For the following software entry, the matched cpe will match 'GenerateCPE', so we are
			// adding it to test that that 'UpsertSoftwareCPEs' will only be called iff software.GenerateCPE != detected CPE.
			{
				ID:               3,
				Name:             "Product2",
				Version:          "0.3",
				BundleIdentifier: "vendor2",
				Source:           "apps",
				GenerateCPE:      "cpe:2.3:a:vendor2:product4:0.3:*:*:*:*:macos:*:*",
			},
		},
	}

	ds.AllSoftwareIteratorFunc = func(ctx context.Context, q fleet.SoftwareIterQueryOptions) (fleet.SoftwareIterator, error) {
		return iterator, nil
	}

	items, err := cpedict.Decode(strings.NewReader(XmlCPETestDict))
	require.NoError(t, err)

	dbPath := filepath.Join(tempDir, "cpe.sqlite")
	err = GenerateCPEDB(dbPath, items.Items)
	require.NoError(t, err)

	err = TranslateSoftwareToCPE(context.Background(), ds, tempDir, kitlog.NewNopLogger())
	require.NoError(t, err)
	assert.Equal(t, []string{
		"cpe:2.3:a:vendor2:product4:0.3:*:*:*:*:macos:*:*",
	}, cpes)
	assert.True(t, iterator.closed)
}

// TestTranslateSoftwareToCPEIgnoreEmptyVersion tests that TranslateSoftwareToCPE ignores
// software that was ingested with an empty version field. The test will simulate a previous
// version of Fleet storing an incorrect CPE for the software, to test that an upgrade
// will clear out the invalid CPE from the DB.
func TestTranslateSoftwareToCPEIgnoreEmptyVersion(t *testing.T) {
	tempDir := t.TempDir()

	ds := new(mock.Store)

	// The incorrect CPE for the software should now be deleted because the ingested software doesn't
	// have a version field.
	ds.DeleteSoftwareCPEsFunc = func(ctx context.Context, cpes []fleet.SoftwareCPE) (int64, error) {
		require.Len(t, cpes, 1)
		require.Equal(t, cpes[0].SoftwareID, uint(1))
		return 1, nil
	}

	ds.AllSoftwareIteratorFunc = func(ctx context.Context, q fleet.SoftwareIterQueryOptions) (fleet.SoftwareIterator, error) {
		return &fakeSoftwareIterator{
			softwares: []*fleet.Software{
				{
					ID:               1,
					Name:             "foobar",
					Version:          "",
					BundleIdentifier: "vendor2",
					Source:           "apps",
					// Set an incorrect CPE on the DB to simulate a CPE being generated incorrectly
					// for this software on a previous version of Fleet.
					GenerateCPE: "cpe:2.3:a:vendor2:foobar:*:*:*:*:*:macos:*:*",
				},
			},
		}, nil
	}

	items, err := cpedict.Decode(strings.NewReader(XmlCPETestDict))
	require.NoError(t, err)

	dbPath := filepath.Join(tempDir, "cpe.sqlite")
	err = GenerateCPEDB(dbPath, items.Items)
	require.NoError(t, err)

	err = TranslateSoftwareToCPE(context.Background(), ds, tempDir, kitlog.NewNopLogger())
	require.NoError(t, err)
	require.True(t, ds.DeleteSoftwareCPEsFuncInvoked)
}

func TestSyncsCPEFromURL(t *testing.T) {
	ts := httptest.NewServer(http.HandlerFunc(func(w http.ResponseWriter, r *http.Request) {
		zw := gzip.NewWriter(w)

		_, err := zw.Write([]byte("Hello world!"))
		require.NoError(t, err)
		err = zw.Close()
		require.NoError(t, err)
	}))
	defer ts.Close()

	tempDir := t.TempDir()
	err := DownloadCPEDBFromGithub(tempDir, ts.URL+"/hello-world.gz")
	require.NoError(t, err)

	dbPath := filepath.Join(tempDir, "cpe.sqlite")
	stored, err := os.ReadFile(dbPath)
	require.NoError(t, err)
	assert.Equal(t, "Hello world!", string(stored))
}

func TestLegacyCPEDB(t *testing.T) {
	// Older versions of fleet used "select * ..." when querying from the cpe and cpe_search tables
	// Ensure that this still works when generating the new cpe database.
	type IndexedCPEItem struct {
		ID         int     `json:"id" db:"rowid"`
		Title      string  `json:"title" db:"title"`
		Version    *string `json:"version" db:"version"`
		TargetSW   *string `json:"target_sw" db:"target_sw"`
		CPE23      string  `json:"cpe23" db:"cpe23"`
		Deprecated bool    `json:"deprecated" db:"deprecated"`
	}
	tempDir := t.TempDir()

	items, err := cpedict.Decode(strings.NewReader(XmlCPETestDict))
	require.NoError(t, err)

	dbPath := filepath.Join(tempDir, "cpe.sqlite")

	err = GenerateCPEDB(dbPath, items.Items)
	require.NoError(t, err)

	db, err := sqliteDB(dbPath)
	require.NoError(t, err)

	query := `SELECT rowid, * FROM cpe WHERE rowid in (
				  SELECT rowid FROM cpe_search WHERE title MATCH ?
				) and version = ? order by deprecated asc`

	var indexedCPEs []IndexedCPEItem
	err = db.Select(&indexedCPEs, query, "product", "1.2.3")
	require.NoError(t, err)

	require.Len(t, indexedCPEs, 1)
}

func TestCPEFromSoftwareIntegration(t *testing.T) {
	// Note: make sure to run `go test` with "-tags fts5" for this test, since it uses sqlite.
	testCases := []struct {
		software fleet.Software
		cpe      string
	}{
		{
			software: fleet.Software{
				Name:             "Adobe Acrobat Reader DC.app",
				Source:           "apps",
				Version:          "22.002.20191",
				Vendor:           "",
				BundleIdentifier: "com.adobe.Reader",
			},
			cpe: "cpe:2.3:a:adobe:acrobat_reader_dc:22.002.20191:*:*:*:*:macos:*:*",
		},
		{
			software: fleet.Software{
				Name:             "Adobe Lightroom.app",
				Source:           "apps",
				Version:          "5.5",
				Vendor:           "",
				BundleIdentifier: "com.adobe.mas.lightroomCC",
			}, cpe: "cpe:2.3:a:adobe:lightroom:5.5:*:*:*:*:macos:*:*",
		},
		{
			software: fleet.Software{
				Name:             "Finder.app",
				Source:           "apps",
				Version:          "12.5",
				Vendor:           "",
				BundleIdentifier: "com.apple.finder",
			}, cpe: "cpe:2.3:a:apple:finder:12.5:*:*:*:*:macos:*:*",
		},
		{
			software: fleet.Software{
				Name:             "Firefox.app",
				Source:           "apps",
				Version:          "105.0.1",
				Vendor:           "",
				BundleIdentifier: "org.mozilla.firefox",
			}, cpe: "cpe:2.3:a:mozilla:firefox:105.0.1:*:*:*:*:macos:*:*",
		},
		{
			software: fleet.Software{
				Name:             "Google Chrome.app",
				Source:           "apps",
				Version:          "105.0.5195.125",
				Vendor:           "",
				BundleIdentifier: "com.google.Chrome",
			}, cpe: "cpe:2.3:a:google:chrome:105.0.5195.125:*:*:*:*:macos:*:*",
		},
		{
			software: fleet.Software{
				Name:             "iCloud.app",
				Source:           "apps",
				Version:          "1.0",
				Vendor:           "",
				BundleIdentifier: "com.apple.CloudKit.ShareBear",
			}, cpe: "cpe:2.3:a:apple:icloud:1.0:*:*:*:*:macos:*:*",
		},
		{
			software: fleet.Software{
				Name:             "Installer.app",
				Source:           "apps",
				Version:          "6.2.0",
				Vendor:           "",
				BundleIdentifier: "com.apple.installer",
			}, cpe: "cpe:2.3:a:apple:installer:6.2.0:*:*:*:*:macos:*:*",
		},
		{
			software: fleet.Software{
				Name:             "Mail.app",
				Source:           "apps",
				Version:          "16.0",
				Vendor:           "",
				BundleIdentifier: "com.apple.mail",
			}, cpe: "cpe:2.3:a:apple:mail:16.0:*:*:*:*:macos:*:*",
		},

		{
			software: fleet.Software{
				Name:             "Music.app",
				Source:           "apps",
				Version:          "1.2.5",
				Vendor:           "",
				BundleIdentifier: "com.apple.Music",
			}, cpe: "cpe:2.3:a:apple:music:1.2.5:*:*:*:*:macos:*:*",
		},
		{
			software: fleet.Software{
				Name:             "OneDrive.app",
				Source:           "apps",
				Version:          "22.186.0904",
				Vendor:           "",
				BundleIdentifier: "com.microsoft.OneDrive-mac",
			}, cpe: "cpe:2.3:a:microsoft:onedrive:22.186.0904:*:*:*:*:macos:*:*",
		},
		{
			software: fleet.Software{
				Name:             "osquery.app",
				Source:           "apps",
				Version:          "5.4.0",
				Vendor:           "",
				BundleIdentifier: "io.osquery.agent",
			}, cpe: "cpe:2.3:a:linuxfoundation:osquery:5.4.0:*:*:*:*:macos:*:*",
		},
		{
			software: fleet.Software{
				Name:             "Preview.app",
				Source:           "apps",
				Version:          "11.0",
				Vendor:           "",
				BundleIdentifier: "com.apple.Preview",
			}, cpe: "cpe:2.3:a:apple:preview:11.0:*:*:*:*:macos:*:*",
		},
		{
			software: fleet.Software{
				Name:             "Python.app",
				Source:           "apps",
				Version:          "3.8.9",
				Vendor:           "",
				BundleIdentifier: "com.apple.python3",
			}, cpe: "cpe:2.3:a:python:python:3.8.9:-:*:*:*:macos:*:*",
		},
		{
			software: fleet.Software{
				Name:             "Python.app",
				Source:           "apps",
				Version:          "3.10.7",
				Vendor:           "",
				BundleIdentifier: "org.python.python",
			}, cpe: "cpe:2.3:a:python:python:3.10.7:-:*:*:*:macos:*:*",
		},
		{
			software: fleet.Software{
				Name:             "Safari.app",
				Source:           "apps",
				Version:          "16.0",
				Vendor:           "",
				BundleIdentifier: "com.apple.Safari",
			}, cpe: "cpe:2.3:a:apple:safari:16.0:*:*:*:*:macos:*:*",
		},
		{
			software: fleet.Software{
				Name:             "Shortcuts.app",
				Source:           "apps",
				Version:          "5.0",
				Vendor:           "",
				BundleIdentifier: "com.apple.shortcuts",
			}, cpe: "cpe:2.3:a:apple:shortcuts:5.0:*:*:*:*:macos:*:*",
		},
		{
			software: fleet.Software{
				Name:             "Software Update.app",
				Source:           "apps",
				Version:          "6",
				Vendor:           "",
				BundleIdentifier: "com.apple.SoftwareUpdate",
			}, cpe: "cpe:2.3:a:apple:software_update:6:*:*:*:*:macos:*:*",
		},
		{
			software: fleet.Software{
				Name:             "Terminal.app",
				Source:           "apps",
				Version:          "2.12.7",
				Vendor:           "",
				BundleIdentifier: "com.apple.Terminal",
			}, cpe: "cpe:2.3:a:apple:terminal:2.12.7:*:*:*:*:macos:*:*",
		},
		{
			software: fleet.Software{
				Name:             "TextEdit.app",
				Source:           "apps",
				Version:          "1.17",
				Vendor:           "",
				BundleIdentifier: "com.apple.TextEdit",
			}, cpe: "cpe:2.3:a:apple:textedit:1.17:*:*:*:*:macos:*:*",
		},
		{
			software: fleet.Software{
				Name:             "zoom.us.app",
				Source:           "apps",
				Version:          "5.11.6 (9890)",
				Vendor:           "",
				BundleIdentifier: "us.zoom.xos",
			}, cpe: "cpe:2.3:a:zoom:zoom:5.11.6.9890:*:*:*:*:macos:*:*",
		},
		{
			software: fleet.Software{
				Name:             "1Password – Password Manager",
				Source:           "chrome_extensions",
				Version:          "2.3.8",
				Vendor:           "",
				BundleIdentifier: "",
			}, cpe: "cpe:2.3:a:1password:1password:2.3.8:*:*:*:*:chrome:*:*",
		},
		{
			software: fleet.Software{
				Name:             "Adblock Plus - free ad blocker",
				Source:           "chrome_extensions",
				Version:          "3.14.2",
				Vendor:           "",
				BundleIdentifier: "",
			}, cpe: "cpe:2.3:a:adblockplus:adblock_plus:3.14.2:*:*:*:*:chrome:*:*",
		},
		{
			software: fleet.Software{
				Name:             "AdBlock - best ad blocker",
				Source:           "chrome_extensions",
				Version:          "5.1.1",
				Vendor:           "",
				BundleIdentifier: "",
			}, cpe: "cpe:2.3:a:getadblock:adblock:5.1.1:*:*:*:*:chrome:*:*",
		},
		{
			software: fleet.Software{
				Name:             "AdBlock - best ad blocker",
				Source:           "chrome_extensions",
				Version:          "5.1.2",
				Vendor:           "",
				BundleIdentifier: "",
			}, cpe: "cpe:2.3:a:getadblock:adblock:5.1.2:*:*:*:*:chrome:*:*",
		},
		{
			software: fleet.Software{
				Name:             "uBlock Origin",
				Source:           "chrome_extensions",
				Version:          "1.44.4",
				Vendor:           "",
				BundleIdentifier: "",
			}, cpe: "cpe:2.3:a:ublockorigin:ublock_origin:1.44.4:*:*:*:*:chrome:*:*",
		},
		{
			software: fleet.Software{
				Name:             "uBlock Origin",
				Source:           "chrome_extensions",
				Version:          "1.44.2",
				Vendor:           "",
				BundleIdentifier: "",
			}, cpe: "cpe:2.3:a:ublockorigin:ublock_origin:1.44.2:*:*:*:*:chrome:*:*",
		},
		{
			software: fleet.Software{
				Name:             "uBlock Origin",
				Source:           "chrome_extensions",
				Version:          "1.44.0",
				Vendor:           "",
				BundleIdentifier: "",
			}, cpe: "cpe:2.3:a:ublockorigin:ublock_origin:1.44.0:*:*:*:*:chrome:*:*",
		},
		{
			software: fleet.Software{
				Name:             "Bing",
				Source:           "firefox_addons",
				Version:          "1.3",
				Vendor:           "",
				BundleIdentifier: "",
			}, cpe: "cpe:2.3:a:microsoft:bing:1.3:*:*:*:*:firefox:*:*",
		},
		{
			software: fleet.Software{
				Name:             "DuckDuckGo",
				Source:           "firefox_addons",
				Version:          "1.1",
				Vendor:           "",
				BundleIdentifier: "",
			}, cpe: "cpe:2.3:a:duckduckgo:duckduckgo:1.1:*:*:*:*:firefox:*:*",
		},
		{
			software: fleet.Software{
				Name:             "node",
				Source:           "homebrew_packages",
				Version:          "18.9.0",
				Vendor:           "",
				BundleIdentifier: "",
			}, cpe: "cpe:2.3:a:nodejs:node.js:18.9.0:*:*:*:*:macos:*:*",
		},
		{
			software: fleet.Software{
				Name:             "1Password",
				Source:           "programs",
				Version:          "8.9.5",
				Vendor:           "AgileBits Inc.",
				BundleIdentifier: "",
			}, cpe: "cpe:2.3:a:1password:1password:8.9.5:*:*:*:*:windows:*:*",
		},
		{
			software: fleet.Software{
				Name:             "7-Zip 22.01 (x64)",
				Source:           "programs",
				Version:          "22.01",
				Vendor:           "Igor Pavlov",
				BundleIdentifier: "",
			}, cpe: "cpe:2.3:a:7-zip:7-zip:22.01:*:*:*:*:windows:*:*",
		}, /*
			{ // See #29570
			software: fleet.Software{
				Name:             "Adobe Acrobat DC (64-bit)",
				Source:           "programs",
				Version:          "22.002.20212",
				Vendor:           "Adobe",
				BundleIdentifier: "",
			}, cpe: "cpe:2.3:a:adobe:acrobat_dc:22.002.20212:*:*:*:*:windows:*:*",
			},
		*/{
			software: fleet.Software{
				Name:             "Brave",
				Source:           "programs",
				Version:          "105.1.43.93",
				Vendor:           "Brave Software Inc",
				BundleIdentifier: "",
			}, cpe: "cpe:2.3:a:brave:brave:105.1.43.93:*:*:*:*:windows:*:*",
		},
		{
			software: fleet.Software{
				Name:             "Docker Desktop",
				Source:           "programs",
				Version:          "4.12.0",
				Vendor:           "Docker Inc.",
				BundleIdentifier: "",
			}, cpe: "cpe:2.3:a:docker:desktop:4.12.0:*:*:*:*:windows:*:*",
		},
		{
			software: fleet.Software{
				Name:             "Dropbox",
				Source:           "programs",
				Version:          "157.4.4808",
				Vendor:           "Dropbox, Inc.",
				BundleIdentifier: "",
			}, cpe: "cpe:2.3:a:dropbox:dropbox:157.4.4808:*:*:*:*:windows:*:*",
		},
		{
			software: fleet.Software{
				Name:             "Git",
				Source:           "programs",
				Version:          "2.37.1",
				Vendor:           "The Git Development Community",
				BundleIdentifier: "",
			}, cpe: "cpe:2.3:a:git-scm:git:2.37.1:*:*:*:*:windows:*:*",
		},
		{
			software: fleet.Software{
				Name:             "Google Chrome",
				Source:           "programs",
				Version:          "105.0.5195.127",
				Vendor:           "Google LLC",
				BundleIdentifier: "",
			}, cpe: "cpe:2.3:a:google:chrome:105.0.5195.127:*:*:*:*:windows:*:*",
		},
		{
			software: fleet.Software{
				Name:             "Microsoft Edge",
				Source:           "programs",
				Version:          "105.0.1343.50",
				Vendor:           "Microsoft Corporation",
				BundleIdentifier: "",
			}, cpe: "cpe:2.3:a:microsoft:edge_chromium:105.0.1343.50:*:*:*:*:windows:*:*",
		},
		{
			software: fleet.Software{
				Name:             "Microsoft OneDrive",
				Source:           "programs",
				Version:          "22.181.0828.0002",
				Vendor:           "Microsoft Corporation",
				BundleIdentifier: "",
			}, cpe: "cpe:2.3:a:microsoft:onedrive:22.181.0828.0002:*:*:*:*:windows:*:*",
		},
		{
			software: fleet.Software{
				Name:             "Microsoft Visual Studio Code (User)",
				Source:           "programs",
				Version:          "1.71.2",
				Vendor:           "Microsoft Corporation",
				BundleIdentifier: "",
			}, cpe: "cpe:2.3:a:microsoft:visual_studio_code:1.71.2:*:*:*:*:windows:*:*",
		},
		{
			software: fleet.Software{
				Name:             "Mozilla Firefox (x64 en-US)",
				Source:           "programs",
				Version:          "105.0.1",
				Vendor:           "Mozilla",
				BundleIdentifier: "",
			}, cpe: "cpe:2.3:a:mozilla:firefox:105.0.1:*:*:*:*:windows:*:*",
		},
		{
			software: fleet.Software{
				Name:             "Node.js",
				Source:           "programs",
				Version:          "16.16.0",
				Vendor:           "Node.js Foundation",
				BundleIdentifier: "",
			}, cpe: "cpe:2.3:a:nodejs:node.js:16.16.0:*:*:*:*:windows:*:*",
		},
		{
			software: fleet.Software{
				Name:             "Oracle VM VirtualBox 6.1.38",
				Source:           "programs",
				Version:          "6.1.38",
				Vendor:           "Oracle Corporation",
				BundleIdentifier: "",
			}, cpe: "cpe:2.3:a:oracle:vm_virtualbox:6.1.38:*:*:*:*:windows:*:*",
		},
		{
			software: fleet.Software{
				Name:             "Python 3.10.6 (64-bit)",
				Source:           "programs",
				Version:          "3.10.6150.0",
				Vendor:           "Python Software Foundation",
				BundleIdentifier: "",
			}, cpe: "cpe:2.3:a:python:python:3.10.6:-:*:*:*:windows:*:*",
		},
		{
			software: fleet.Software{
				Name:    "Python 3.14.0a1 (64-bit)",
				Source:  "programs",
				Version: "3.14.101.0",
				Vendor:  "Python Software Foundation",
			}, cpe: "cpe:2.3:a:python:python:3.14.0:alpha1:*:*:*:windows:*:*",
		},
		{
			software: fleet.Software{
				Name:    "Python 3.14.0b2 (64-bit)",
				Source:  "programs",
				Version: "3.14.112.0",
				Vendor:  "Python Software Foundation",
			}, cpe: "cpe:2.3:a:python:python:3.14.0:beta2:*:*:*:windows:*:*",
		},
		{
			software: fleet.Software{
				Name:    "Python 3.14.0rc1 (64-bit)",
				Source:  "programs",
				Version: "3.14.121.0",
				Vendor:  "Python Software Foundation",
			}, cpe: "cpe:2.3:a:python:python:3.14.0:rc1:*:*:*:windows:*:*",
		},
		{
			software: fleet.Software{
				Name:             "Visual Studio Community 2022",
				Source:           "programs",
				Version:          "17.2.5",
				Vendor:           "Microsoft Corporation",
				BundleIdentifier: "",
			}, cpe: "cpe:2.3:a:microsoft:visual_studio_community:17.2.5:*:*:*:*:windows:*:*",
		},
		{
			software: fleet.Software{
				Name:             "VLC media player",
				Source:           "programs",
				Version:          "3.0.17.4",
				Vendor:           "VideoLAN",
				BundleIdentifier: "",
			}, cpe: "cpe:2.3:a:videolan:vlc_media_player:3.0.17.4:*:*:*:*:windows:*:*",
		},
		{
			software: fleet.Software{
				Name:             "Zoom",
				Source:           "programs",
				Version:          "5.11.1 (6602)",
				Vendor:           "Zoom Video Communications, Inc.",
				BundleIdentifier: "",
			}, cpe: "cpe:2.3:a:zoom:zoom:5.11.1.6602:*:*:*:*:windows:*:*",
		},
		{
			software: fleet.Software{
				Name:             "attrs",
				Source:           "python_packages",
				Version:          "21.2.0",
				Vendor:           "",
				BundleIdentifier: "",
			}, cpe: "cpe:2.3:a:attrs_project:attrs:21.2.0:*:*:*:*:python:*:*",
		},
		{
			software: fleet.Software{
				Name:             "Brotli",
				Source:           "python_packages",
				Version:          "1.0.9",
				Vendor:           "",
				BundleIdentifier: "",
			}, cpe: "cpe:2.3:a:google:brotli:1.0.9:*:*:*:*:python:*:*",
		},
		{
			software: fleet.Software{
				Name:             "click",
				Source:           "python_packages",
				Version:          "8.0.3",
				Vendor:           "",
				BundleIdentifier: "",
			}, cpe: "cpe:2.3:a:click_project:click:8.0.3:*:*:*:*:python:*:*",
		},
		{
			software: fleet.Software{
				Name:             "cryptography",
				Source:           "python_packages",
				Version:          "3.4.8",
				Vendor:           "",
				BundleIdentifier: "",
			}, cpe: "cpe:2.3:a:cryptography.io:cryptography:3.4.8:*:*:*:*:python:*:*",
		},
		{
			software: fleet.Software{
				Name:             "decorator",
				Source:           "python_packages",
				Version:          "4.4.2",
				Vendor:           "",
				BundleIdentifier: "",
			}, cpe: "cpe:2.3:a:python:decorator:4.4.2:*:*:*:*:python:*:*",
		},
		{
			software: fleet.Software{
				Name:             "duplicity",
				Source:           "python_packages",
				Version:          "0.8.21",
				Vendor:           "",
				BundleIdentifier: "",
			}, cpe: "cpe:2.3:a:debian:duplicity:0.8.21:*:*:*:*:python:*:*",
		},
		{
			software: fleet.Software{
				Name:             "feedparser",
				Source:           "python_packages",
				Version:          "6.0.8",
				Vendor:           "",
				BundleIdentifier: "",
			}, cpe: "cpe:2.3:a:mark_pilgrim:feedparser:6.0.8:*:*:*:*:python:*:*",
		},
		{
			software: fleet.Software{
				Name:             "html5lib",
				Source:           "python_packages",
				Version:          "1.1",
				Vendor:           "",
				BundleIdentifier: "",
			}, cpe: "cpe:2.3:a:html5lib:html5lib:1.1:*:*:*:*:python:*:*",
		},
		{
			software: fleet.Software{
				Name:             "httplib2",
				Source:           "python_packages",
				Version:          "0.20.2",
				Vendor:           "",
				BundleIdentifier: "",
			}, cpe: "cpe:2.3:a:httplib2_project:httplib2:0.20.2:*:*:*:*:python:*:*",
		},
		{
			software: fleet.Software{
				Name:             "ipython",
				Source:           "python_packages",
				Version:          "7.31.1",
				Vendor:           "",
				BundleIdentifier: "",
			}, cpe: "cpe:2.3:a:ipython:ipython:7.31.1:*:*:*:*:python:*:*",
		},
		{
			software: fleet.Software{
				Name:             "keyring",
				Source:           "python_packages",
				Version:          "23.5.0",
				Vendor:           "",
				BundleIdentifier: "",
			}, cpe: "cpe:2.3:a:python:keyring:23.5.0:*:*:*:*:python:*:*",
		},
		{
			software: fleet.Software{
				Name:             "language-selector",
				Source:           "python_packages",
				Version:          "0.1",
				Vendor:           "",
				BundleIdentifier: "",
			}, cpe: "cpe:2.3:a:ubuntu_developers:language-selector:0.1:*:*:*:*:python:*:*",
		},
		{
			software: fleet.Software{
				Name:             "lxml",
				Source:           "python_packages",
				Version:          "4.8.0",
				Vendor:           "",
				BundleIdentifier: "",
			}, cpe: "cpe:2.3:a:lxml:lxml:4.8.0:*:*:*:*:python:*:*",
		},
		{
			software: fleet.Software{
				Name:             "lz4",
				Source:           "python_packages",
				Version:          "3.1.3+dfsg",
				Vendor:           "",
				BundleIdentifier: "",
			}, cpe: "cpe:2.3:a:lz4_project:lz4:3.1.3.dfsg:*:*:*:*:python:*:*",
		},
		{
			software: fleet.Software{
				Name:             "Mako",
				Source:           "python_packages",
				Version:          "1.1.3",
				Vendor:           "",
				BundleIdentifier: "",
			}, cpe: "cpe:2.3:a:sqlalchemy:mako:1.1.3:*:*:*:*:python:*:*",
		},
		{
			software: fleet.Software{
				Name:             "Markdown",
				Source:           "python_packages",
				Version:          "3.3.6",
				Vendor:           "",
				BundleIdentifier: "",
			}, cpe: "cpe:2.3:a:cebe:markdown:3.3.6:*:*:*:*:python:*:*",
		},
		{
			software: fleet.Software{
				Name:             "mechanize",
				Source:           "python_packages",
				Version:          "0.4.7",
				Vendor:           "",
				BundleIdentifier: "",
			}, cpe: "cpe:2.3:a:mechanize_project:mechanize:0.4.7:*:*:*:*:python:*:*",
		},
		{
			software: fleet.Software{
				Name:             "msgpack",
				Source:           "python_packages",
				Version:          "1.0.3",
				Vendor:           "",
				BundleIdentifier: "",
			}, cpe: "cpe:2.3:a:msgpack:msgpack:1.0.3:*:*:*:*:python:*:*",
		},
		{
			software: fleet.Software{
				Name:             "numpy",
				Source:           "python_packages",
				Version:          "1.21.5",
				Vendor:           "",
				BundleIdentifier: "",
			}, cpe: "cpe:2.3:a:numpy:numpy:1.21.5:*:*:*:*:python:*:*",
		},
		{
			software: fleet.Software{
				Name:             "oauthlib",
				Source:           "python_packages",
				Version:          "3.2.0",
				Vendor:           "",
				BundleIdentifier: "",
			}, cpe: "cpe:2.3:a:oauthlib_project:oauthlib:3.2.0:*:*:*:*:python:*:*",
		},
		{
			software: fleet.Software{
				Name:             "paramiko",
				Source:           "python_packages",
				Version:          "2.9.3",
				Vendor:           "",
				BundleIdentifier: "",
			}, cpe: "cpe:2.3:a:paramiko:paramiko:2.9.3:*:*:*:*:python:*:*",
		},
		{
			software: fleet.Software{
				Name:             "parso",
				Source:           "python_packages",
				Version:          "0.8.1",
				Vendor:           "",
				BundleIdentifier: "",
			}, cpe: "cpe:2.3:a:parso_project:parso:0.8.1:*:*:*:*:python:*:*",
		},
		{
			software: fleet.Software{
				Name:             "Pillow",
				Source:           "python_packages",
				Version:          "9.0.1",
				Vendor:           "",
				BundleIdentifier: "",
			}, cpe: "cpe:2.3:a:python:pillow:9.0.1:*:*:*:*:python:*:*",
		},
		{
			software: fleet.Software{
				Name:             "pip",
				Source:           "python_packages",
				Version:          "22.2.1",
				Vendor:           "",
				BundleIdentifier: "",
			}, cpe: "cpe:2.3:a:pypa:pip:22.2.1:*:*:*:*:python:*:*",
		},
		{
			software: fleet.Software{
				Name:             "protobuf",
				Source:           "python_packages",
				Version:          "3.12.4",
				Vendor:           "",
				BundleIdentifier: "",
			}, cpe: "cpe:2.3:a:google:protobuf:3.12.4:*:*:*:*:python:*:*",
		},
		{
			software: fleet.Software{
				Name:             "Pygments",
				Source:           "python_packages",
				Version:          "2.11.2",
				Vendor:           "",
				BundleIdentifier: "",
			}, cpe: "cpe:2.3:a:pygments:pygments:2.11.2:*:*:*:*:python:*:*",
		},
		{
			software: fleet.Software{
				Name:             "PyJWT",
				Source:           "python_packages",
				Version:          "2.3.0",
				Vendor:           "",
				BundleIdentifier: "",
			}, cpe: "cpe:2.3:a:pyjwt_project:pyjwt:2.3.0:*:*:*:*:python:*:*",
		},
		{
			software: fleet.Software{
				Name:             "python-apt",
				Source:           "python_packages",
				Version:          "2.3.0+ubuntu2.1",
				Vendor:           "",
				BundleIdentifier: "",
			}, cpe: "cpe:2.3:a:ubuntu:python-apt:2.3.0.ubuntu2.1:*:*:*:*:python:*:*",
		},
		{
			software: fleet.Software{
				Name:             "pyxdg",
				Source:           "python_packages",
				Version:          "0.27",
				Vendor:           "",
				BundleIdentifier: "",
			}, cpe: "cpe:2.3:a:python:pyxdg:0.27:*:*:*:*:python:*:*",
		},
		{
			software: fleet.Software{
				Name:             "PyYAML",
				Source:           "python_packages",
				Version:          "5.4.1",
				Vendor:           "",
				BundleIdentifier: "",
			}, cpe: "cpe:2.3:a:pyyaml:pyyaml:5.4.1:*:*:*:*:python:*:*",
		},
		{
			software: fleet.Software{
				Name:             "reportlab",
				Source:           "python_packages",
				Version:          "3.6.8",
				Vendor:           "",
				BundleIdentifier: "",
			}, cpe: "cpe:2.3:a:reportlab:reportlab:3.6.8:*:*:*:*:python:*:*",
		},
		{
			software: fleet.Software{
				Name:             "requests",
				Source:           "python_packages",
				Version:          "2.25.1",
				Vendor:           "",
				BundleIdentifier: "",
			}, cpe: "cpe:2.3:a:python:requests:2.25.1:*:*:*:*:python:*:*",
		},
		{
			software: fleet.Software{
				Name:             "scipy",
				Source:           "python_packages",
				Version:          "1.8.0",
				Vendor:           "",
				BundleIdentifier: "",
			}, cpe: "cpe:2.3:a:scipy:scipy:1.8.0:*:*:*:*:python:*:*",
		},
		{
			software: fleet.Software{
				Name:             "setuptools",
				Source:           "python_packages",
				Version:          "63.2.0",
				Vendor:           "",
				BundleIdentifier: "",
			}, cpe: "cpe:2.3:a:python:setuptools:63.2.0:*:*:*:*:python:*:*",
		},
		{
			software: fleet.Software{
				Name:             "urllib3",
				Source:           "python_packages",
				Version:          "1.26.5",
				Vendor:           "",
				BundleIdentifier: "",
			}, cpe: "cpe:2.3:a:python:urllib3:1.26.5:*:*:*:*:python:*:*",
		},
		{
			software: fleet.Software{
				Name:             "UTM.app",
				Source:           "apps",
				Version:          "3.2.4",
				BundleIdentifier: "com.utmapp.UTM",
			}, cpe: "",
		},
		{
			software: fleet.Software{
				Name:             "Docs",
				Source:           "chrome_extensions",
				Version:          "0.10",
				BundleIdentifier: "",
			}, cpe: "",
		},
		// We don't use NVD to detect Mac Office vulnerabilities so all these should have an empty CPE
		{
			software: fleet.Software{
				Name:             "Microsoft PowerPoint.app",
				Source:           "apps",
				Version:          "16.69.1",
				BundleIdentifier: "com.microsoft.Powerpoint",
			}, cpe: "",
		},
		{
			software: fleet.Software{
				Name:             "Microsoft Word.app",
				Source:           "apps",
				Version:          "16.69.1",
				BundleIdentifier: "com.microsoft.Word",
			}, cpe: "",
		},
		{
			software: fleet.Software{
				Name:             "Microsoft Excel.app",
				Source:           "apps",
				Version:          "16.69.1",
				BundleIdentifier: "com.microsoft.Excel",
			}, cpe: "",
		},
		{
			software: fleet.Software{
				Name:             "Docker.app",
				Source:           "apps",
				Version:          "4.7.1",
				BundleIdentifier: "com.docker.docker",
			}, cpe: "cpe:2.3:a:docker:desktop:4.7.1:*:*:*:*:macos:*:*",
		},
		{
			software: fleet.Software{
				Name:             "Docker Desktop.app",
				Source:           "apps",
				Version:          "4.16.2",
				BundleIdentifier: "com.electron.dockerdesktop",
			}, cpe: "cpe:2.3:a:docker:desktop:4.16.2:*:*:*:*:macos:*:*",
		},
		{
			software: fleet.Software{
				Name:             "Docker Desktop.app",
				Source:           "apps",
				Version:          "3.5.0",
				BundleIdentifier: "com.electron.docker-frontend",
			}, cpe: "cpe:2.3:a:docker:desktop:3.5.0:*:*:*:*:macos:*:*",
		},
		// 2023-03-06: there are no entries for the docker python package at the NVD dataset.
		{
			software: fleet.Software{
				Name:    "docker",
				Source:  "python_packages",
				Version: "6.0.1",
			}, cpe: "",
		},
		// 2025-01-20: there are no entries for the jira python package at the NVD dataset.
		{
			software: fleet.Software{
				Name:    "jira",
				Source:  "python_packages",
				Version: "3.8.0",
			}, cpe: "",
		},
		{ // checks vendor/product matching based on bundle name, including EAPs
			software: fleet.Software{
				Name:             "GoLand EAP.app",
				Source:           "apps",
				Version:          "2022.3.99.123.456",
				Vendor:           "",
				BundleIdentifier: "com.jetbrains.goland-EAP",
			},
			cpe: "cpe:2.3:a:jetbrains:goland:2022.3.99.123.456:*:*:*:*:macos:*:*",
		},
		{
			software: fleet.Software{
				Name:    "IntelliJ IDEA Community Edition 2022.3.2",
				Source:  "programs",
				Version: "223.8617.56",
				Vendor:  "",
			},
			cpe: "cpe:2.3:a:jetbrains:intellij_idea:223.8617.56:*:*:*:*:windows:*:*",
		},
		{
			software: fleet.Software{
				Name:             "IntelliJ IDEA.app",
				Source:           "apps",
				Version:          "2022.3.3",
				Vendor:           "",
				BundleIdentifier: "com.jetbrains.intellij",
			},
			cpe: "cpe:2.3:a:jetbrains:intellij_idea:2022.3.3:*:*:*:*:macos:*:*",
		},
		{
			software: fleet.Software{
				Name:             "IntelliJ IDEA CE.app",
				Source:           "apps",
				Version:          "2022.3.3",
				Vendor:           "",
				BundleIdentifier: "com.jetbrains.intellij.ce",
			},
			cpe: "cpe:2.3:a:jetbrains:intellij_idea:2022.3.3:*:*:*:*:macos:*:*",
		},
		{
			software: fleet.Software{
				Name:             "intellij-idea-ce",
				Source:           "homebrew_packages",
				Version:          "2023.3.2,233.13135.103",
				Vendor:           "",
				BundleIdentifier: "",
			},
			cpe: "cpe:2.3:a:jetbrains:intellij_idea:2023.3.2.233.13135.103:*:*:*:*:macos:*:*",
		},
		{
			software: fleet.Software{
				Name:             "User PyCharm Custom Name.app", // 2023/10/31: The actual product name must be part of the app name per our code in CPEFromSoftware
				Source:           "apps",
				Version:          "2019.2",
				Vendor:           "",
				BundleIdentifier: "com.jetbrains.pycharm",
			},
			cpe: "cpe:2.3:a:jetbrains:pycharm:2019.2:*:*:*:*:macos:*:*",
		},
		{
			software: fleet.Software{
				Name:             "PyCharm Community Edition.app",
				Source:           "apps",
				Version:          "2022.1",
				Vendor:           "",
				BundleIdentifier: "com.jetbrains.pycharm.ce",
			},
			cpe: "cpe:2.3:a:jetbrains:pycharm:2022.1:*:*:*:*:macos:*:*",
		},
		{
			software: fleet.Software{
				Name:    "eamodio.gitlens",
				Source:  "vscode_extensions",
				Version: "14.9.0",
				Vendor:  "GitKraken",
			},
			cpe: "cpe:2.3:a:gitkraken:gitlens:14.9.0:*:*:*:*:visual_studio_code:*:*",
		},
		{ // skipped because the Docker DX VSCode extension has no vulnerabilities, so a CPE hasn't been built
			software: fleet.Software{
				Name:    "docker.docker",
				Source:  "vscode_extensions",
				Version: "0.6.0",
				Vendor:  "Docker",
			},
			cpe: ``,
		},
		{
			software: fleet.Software{
				Name:    "ms-python.python",
				Source:  "vscode_extensions",
				Version: "2024.2.1",
				Vendor:  "Microsoft",
			},
			cpe: "cpe:2.3:a:microsoft:python_extension:2024.2.1:*:*:*:*:visual_studio_code:*:*",
		},
		{
			software: fleet.Software{
				Name:    "ms-toolsai.jupyter",
				Source:  "vscode_extensions",
				Version: "2024.2.0",
				Vendor:  "Microsoft",
			},
			cpe: "cpe:2.3:a:microsoft:jupyter:2024.2.0:*:*:*:*:visual_studio_code:*:*",
		},
		{
			software: fleet.Software{
				Name:    "ms-vsliveshare.vsliveshare",
				Source:  "vscode_extensions",
				Version: "1.0.5918",
				Vendor:  "Microsoft",
			},
			cpe: "cpe:2.3:a:microsoft:visual_studio_live_share:1.0.5918:*:*:*:*:visual_studio_code:*:*",
		},
		{
			software: fleet.Software{
				Name:    "dbaeumer.vscode-eslint",
				Source:  "vscode_extensions",
				Version: "2.4.4",
				Vendor:  "Microsoft",
			},
			cpe: "cpe:2.3:a:microsoft:visual_studio_code_eslint_extension:2.4.4:*:*:*:*:visual_studio_code:*:*",
		},
		{
			software: fleet.Software{
				Name:    "vscjava.vscode-maven",
				Source:  "vscode_extensions",
				Version: "0.44.0",
				Vendor:  "Microsoft",
			},
			cpe: "cpe:2.3:a:microsoft:vscode-maven:0.44.0:*:*:*:*:visual_studio_code:*:*",
		},
		{
			software: fleet.Software{
				Name:    "ms-vscode.powershell",
				Source:  "vscode_extensions",
				Version: "2024.0.0",
				Vendor:  "Microsoft",
			},
			cpe: "cpe:2.3:a:microsoft:powershell_extension:2024.0.0:*:*:*:*:visual_studio_code:*:*",
		},
		{
			software: fleet.Software{
				Name:    "ms-vscode-remote.vscode-remote-extensionpack",
				Source:  "vscode_extensions",
				Version: "0.25.0",
				Vendor:  "Microsoft",
			},
			cpe: "cpe:2.3:a:microsoft:remote_development:0.25.0:*:*:*:*:visual_studio_code:*:*",
		},
		{
			software: fleet.Software{
				Name:    "vknabel.vscode-swiftlint",
				Source:  "vscode_extensions",
				Version: "1.8.3",
				Vendor:  "vknabel",
			},
			cpe: "cpe:2.3:a:swiftlint_project:swiftlint:1.8.3:*:*:*:*:visual_studio_code:*:*",
		},
		{
			software: fleet.Software{
				Name:    "vknabel.vscode-swiftformat",
				Source:  "vscode_extensions",
				Version: "1.6.7",
				Vendor:  "vknabel",
			},
			cpe: "cpe:2.3:a:swiftformat_project:swiftformat:1.6.7:*:*:*:*:visual_studio_code:*:*",
		},
		{
			software: fleet.Software{
				Name:    "jbenden.c-cpp-flylint",
				Source:  "vscode_extensions",
				Version: "1.14.0",
				Vendor:  "Joseph Benden",
			},
			cpe: `cpe:2.3:a:c\/c\+\+_advanced_lint_project:c\/c\+\+_advanced_lint:1.14.0:*:*:*:*:visual_studio_code:*:*`,
		},
		{
			software: fleet.Software{
				Name:    "stripe.vscode-stripe",
				Source:  "vscode_extensions",
				Version: "2.0.14",
				Vendor:  "Stripe",
			},
			cpe: `cpe:2.3:a:stripe:stripe:2.0.14:*:*:*:*:visual_studio_code:*:*`,
		},
		{
			software: fleet.Software{
				Name:    "vscodevim.vim",
				Source:  "vscode_extensions",
				Version: "1.27.2",
				Vendor:  "vscodevim",
			},
			cpe: `cpe:2.3:a:vim_project:vim:1.27.2:*:*:*:*:visual_studio_code:*:*`,
		},
		{
			software: fleet.Software{
				Name:    "svelte.svelte-vscode",
				Source:  "vscode_extensions",
				Version: "108.3.1",
				Vendor:  "Svelte",
			},
			cpe: `cpe:2.3:a:svelte:svelte:108.3.1:*:*:*:*:visual_studio_code:*:*`,
		},
		{
			software: fleet.Software{
				Name:    "lextudio.restructuredtext",
				Source:  "vscode_extensions",
				Version: "189.3.0",
				Vendor:  "LeXtudio Inc.",
			},
			cpe: `cpe:2.3:a:lextudio:restructuredtext:189.3.0:*:*:*:*:visual_studio_code:*:*`,
		},
		{
			software: fleet.Software{
				Name:    "ms-vscode-remote.remote-containers",
				Source:  "vscode_extensions",
				Version: "0.348.0",
				Vendor:  "Microsoft",
			},
			cpe: `cpe:2.3:a:microsoft:remote:0.348.0:*:*:*:*:visual_studio_code:*:*`,
		},
		{
			software: fleet.Software{
				Name:    "ms-kubernetes-tools.vscode-kubernetes-tools",
				Source:  "vscode_extensions",
				Version: "0.348.0",
				Vendor:  "Microsoft",
			},
			cpe: `cpe:2.3:a:microsoft:kubernetes_tools:0.348.0:*:*:*:*:visual_studio_code:*:*`,
		},
		{
			software: fleet.Software{
				Name:    "ms-dotnettools.vscode-dotnet-sdk",
				Source:  "vscode_extensions",
				Version: "0.8.0",
				Vendor:  "Microsoft",
			},
			cpe: `cpe:2.3:a:microsoft:.net_education_bundle_sdk_install_tool:0.8.0:*:*:*:*:visual_studio_code:*:*`,
		},
		{
			software: fleet.Software{
				Name:    "ms-dotnettools.vscode-dotnet-runtime",
				Source:  "vscode_extensions",
				Version: "2.0.2",
				Vendor:  "Microsoft",
			},
			cpe: `cpe:2.3:a:microsoft:.net_install_tool_for_extension_authors:2.0.2:*:*:*:*:visual_studio_code:*:*`,
		},
		{
			software: fleet.Software{
				Name:    "ms-vscode-remote.remote-wsl",
				Source:  "vscode_extensions",
				Version: "0.86.0",
				Vendor:  "Microsoft",
			},
			cpe: `cpe:2.3:a:microsoft:windows_subsystem_for_linux:0.86.0:*:*:*:*:visual_studio_code:*:*`,
		},
		{
			software: fleet.Software{
				Name:    "mongodb.mongodb-vscode",
				Source:  "vscode_extensions",
				Version: "1.5.0",
				Vendor:  "MongoDB",
			},
			cpe: `cpe:2.3:a:mongodb:mongodb:1.5.0:*:*:*:*:visual_studio_code:*:*`,
		},
		{
			software: fleet.Software{
				Name:    "oracle.mysql-shell-for-vs-code",
				Source:  "vscode_extensions",
				Version: "1.14.2",
				Vendor:  "MongoDB",
			},
			cpe: `cpe:2.3:a:oracle:mysql_shell:1.14.2:*:*:*:*:visual_studio_code:*:*`,
		},
		{
			software: fleet.Software{
				Name:    "snyk-security.snyk-vulnerability-scanner",
				Source:  "vscode_extensions",
				Version: "2.3.6",
				Vendor:  "Snyk",
			},
			cpe: `cpe:2.3:a:snyk:snyk_security:2.3.6:*:*:*:*:visual_studio_code:*:*`,
		},
		{
			software: fleet.Software{
				Name:    "sourcegraph.cody-ai",
				Source:  "vscode_extensions",
				Version: "1.8.0",
				Vendor:  "Sourcegraph",
			},
			cpe: `cpe:2.3:a:sourcegraph:cody:1.8.0:*:*:*:*:visual_studio_code:*:*`,
		},
		// There are vulnerabilities for `cpe:2.3:a:redhat:vscode-xml:` in
		// NVD's database but there's no entry for `cpe:2.3:a:redhat:vscode-xml:0.26.1`
		// in NVD's CPE database.
		/*
			{
				software: fleet.Software{
					Name:    "redhat.vscode-xml",
					Source:  "vscode_extensions",
					Version: "0.26.1",
					Vendor:  "Red Hat",
				},
				cpe: `cpe:2.3:a:redhat:vscode-xml:0.26.1:*:*:*:*:visual_studio_code:*:*`,
			},
		*/
		{
			software: fleet.Software{
				Name:    "github.vscode-pull-request-github",
				Source:  "vscode_extensions",
				Version: "0.82.0",
				Vendor:  "GitHub",
			},
			cpe: `cpe:2.3:a:github:pull_requests_and_issues:0.82.0:*:*:*:*:visual_studio_code:*:*`,
		},
		{
			software: fleet.Software{
				Name:             "Google Chrome Helper.app",
				Source:           "apps",
				Version:          "111.0.5563.64",
				Vendor:           "",
				BundleIdentifier: "com.google.Chrome.helper",
			},
			// DO NOT MATCH with Google Chrome
			cpe: "",
		},
		{
			software: fleet.Software{
				Name:             "Acrobat Uninstaller.app",
				Source:           "apps",
				Version:          "6.0",
				Vendor:           "",
				BundleIdentifier: "com.adobe.Acrobat.Uninstaller",
			},
			// DO NOT MATCH with Adobe Acrobat
			cpe: "",
		},
		{
			software: fleet.Software{
				Name:             "UmbrellaMenu.app",
				Source:           "apps",
				Version:          "1.0",
				Vendor:           "",
				BundleIdentifier: "com.cisco.umbrella.menu.UmbrellaMenu",
			},
			// DO NOT MATCH with Cisco Umbrella
			cpe: "",
		},
		{
			software: fleet.Software{
				Name:    "python@3.9",
				Source:  "homebrew_packages",
				Version: "3.9.18_2",
				Vendor:  "",
			},
			cpe: `cpe:2.3:a:python:python:3.9.18_2:-:*:*:*:macos:*:*`,
		},
		{
			software: fleet.Software{
				Name:    "linux-image-5.4.0-105-custom",
				Source:  "deb_packages",
				Version: "5.4.0-105.118",
				Vendor:  "",
			},
			cpe: "cpe:2.3:o:linux:linux_kernel:5.4.0-105.118:*:*:*:*:*:*:*",
		},
		{
			software: fleet.Software{
				Name:             "VirtualBox.app",
				Source:           "apps",
				Version:          "7.0.12",
				BundleIdentifier: "org.virtualbox.app.VirtualBox",
			},
			cpe: "cpe:2.3:a:oracle:virtualbox:7.0.12:*:*:*:*:macos:*:*",
		},
		{
			software: fleet.Software{
				Name:             "gh",
				Source:           "deb_packages",
				Version:          "2.61.0",
				Vendor:           "",
				BundleIdentifier: "",
			}, cpe: "cpe:2.3:a:github:cli:2.61.0:*:*:*:*:*:*:*",
		},
		{
			software: fleet.Software{
				Name:             "gh",
				Source:           "homebrew_packages",
				Version:          "2.61.0",
				Vendor:           "",
				BundleIdentifier: "",
			}, cpe: "cpe:2.3:a:github:cli:2.61.0:*:*:*:*:macos:*:*",
		},
		{
			software: fleet.Software{
				Name:             "vault",
				Source:           "homebrew_packages",
				Version:          "1.4.0",
				Vendor:           "",
				BundleIdentifier: "",
			}, cpe: "cpe:2.3:a:hashicorp:vault:1.4.0:*:*:*:*:macos:*:*",
		},
		{
			software: fleet.Software{
				Name:             "pass",
				Source:           "homebrew_packages",
				Version:          "1.7.4",
				Vendor:           "",
				BundleIdentifier: "",
			}, cpe: "cpe:2.3:a:simple_password_store_project:simple_password_store:1.7.4:*:*:*:*:macos:*:*",
		},
		{
			software: fleet.Software{
				Name:    "Cloudflare WARP",
				Source:  "programs",
				Version: "25.1.861.0",
			}, cpe: "cpe:2.3:a:cloudflare:warp:2025.1.861.0:*:*:*:*:windows:*:*",
		},
		{
			software: fleet.Software{
				Name:   "Microsoft Teams.app",
				Source: "apps",
				// Should not be mutated
				Version: "25016.1904.3401.2239",
			},
			cpe: "cpe:2.3:a:microsoft:teams:25016.1904.3401.2239:*:*:*:*:macos:*:*",
		},
		{
			software: fleet.Software{
				Name:   "Microsoft Teams.app",
				Source: "apps",
				// Should be mutated
				Version: "1.00.622155",
			},
			cpe: "cpe:2.3:a:microsoft:teams:1.6.00.22155:*:*:*:*:macos:*:*",
		},
		{
			software: fleet.Software{
				Name:    "Citrix Workspace.app",
				Source:  "apps",
				Version: "24.11.10",
			},
			cpe: "cpe:2.3:a:citrix:workspace:2411.10:*:*:*:*:macos:*:*",
		},
		{
			software: fleet.Software{
				Name:    "minio",
				Source:  "homebrew_packages",
				Version: "RELEASE.2025-02-28T09-55-16Z_1",
			},
			cpe: "cpe:2.3:a:minio:minio:2025-02-28T09-55-16Z:*:*:*:*:macos:*:*",
		},
		{
			software: fleet.Software{
				Name:    "minio",
				Source:  "homebrew_packages",
				Version: "20200310000000",
			},
			cpe: "cpe:2.3:a:minio:minio:2020-03-10T00-00-00Z:*:*:*:*:macos:*:*",
		},
		{
			software: fleet.Software{
<<<<<<< HEAD
				Name:             "iTerm2",
				Source:           "apps",
				Version:          "3.5.14",
				BundleIdentifier: "com.googlecode.iterm2",
			},
			cpe: "cpe:2.3:a:iterm2:iterm2:3.5.14:*:*:*:*:macos:*:*",
		},
		{
			software: fleet.Software{
				Name:             "iTerm2ImportStatus",
				Source:           "apps",
				Version:          "1.0",
				BundleIdentifier: "com.googlecode.iterm2.iTerm2ImportStatus",
			},
			cpe: "", // Skip iTerm2ImportStatus since it is part of iTerm2 and doesn't have its own cpe
=======
				Name:    "Firefox.app",
				Source:  "apps",
				Version: "137.0.2",
			},
			cpe: "cpe:2.3:a:mozilla:firefox:137.0.2:*:*:*:*:macos:*:*",
		},
		{
			software: fleet.Software{
				Name:    "Firefox ESR.app",
				Source:  "apps",
				Version: "128.14.0",
			},
			cpe: "cpe:2.3:a:mozilla:firefox:128.14.0:*:*:*:esr:macos:*:*",
>>>>>>> e235fda3
		},
	}

	// NVD_TEST_CPEDB_PATH can be used to speed up development (sync cpe.sqlite only once).
	dbPath := os.Getenv("NVD_TEST_CPEDB_PATH")
	if dbPath == "" {
		nettest.Run(t)
		tempDir := t.TempDir()
		err := DownloadCPEDBFromGithub(tempDir, "")
		require.NoError(t, err)
		dbPath = filepath.Join(tempDir, "cpe.sqlite")
	} else {
		require.FileExists(t, dbPath)
		t.Logf("Using %s as database file", dbPath)
	}

	db, err := sqliteDB(dbPath)
	require.NoError(t, err)

	cpeTranslationsPath := filepath.Join(".", cpeTranslationsFilename)
	cpeTranslations, err := loadCPETranslations(cpeTranslationsPath)
	require.NoError(t, err)

	reCache := newRegexpCache()

	for _, tt := range testCases {
		tt := tt
		cpe, err := CPEFromSoftware(log.NewNopLogger(), db, &tt.software, cpeTranslations, reCache)

		translation, okT, _ := cpeTranslations.Translate(reCache, &tt.software)
		if okT {
			if len(translation.SWEdition) == 0 || translation.SWEdition[0] == "" {
				re := regexp.MustCompile(`\*:[^*]+:[^*]+:\*:\*$`)
				assert.False(t, re.MatchString(cpe), "did not expect sw_edition for:"+cpe)
			}
		}

		require.NoError(t, err)
		assert.Equal(t, tt.cpe, cpe, tt.software.Name)
	}
}

func TestContainsNonASCII(t *testing.T) {
	testCases := []struct {
		input    string
		expected bool
	}{
		{"hello", false},
		{"hello world", false},
		{"hello – world!", false},
		{"😊👍", true},
		{"hello world! 😊👍", true},
		{"Девушка Фонарём", true},
	}

	for _, tc := range testCases {
		assert.Equal(t, tc.expected, containsNonASCII(tc.input))
	}
}

func TestMutateSoftware(t *testing.T) {
	for _, tc := range []struct {
		name      string
		s         *fleet.Software
		sanitized *fleet.Software
	}{
		{
			name: "Microsoft Teams.app on macOS",
			s: &fleet.Software{
				Name:    "Microsoft Teams.app",
				Source:  "apps",
				Version: "1.00.622155",
			},
			sanitized: &fleet.Software{
				Name:    "Microsoft Teams.app",
				Source:  "apps",
				Version: "1.6.00.22155",
			},
		},
		{
			name: "Microsoft Teams not on macOS",
			s: &fleet.Software{
				Name:    "Microsoft Teams",
				Source:  "programs",
				Version: "1.6.00.22378",
			},
			sanitized: &fleet.Software{
				Name:    "Microsoft Teams",
				Source:  "programs",
				Version: "1.6.00.22378",
			},
		},
		{
			name: "Other.app on macOS",
			s: &fleet.Software{
				Name:    "Other.app",
				Version: "1.2.3",
			},
			sanitized: &fleet.Software{
				Name:    "Other.app",
				Version: "1.2.3",
			},
		},
		{
			name: "Cloudflare WARP on Windows, version not using full year",
			s: &fleet.Software{
				Name:    "Cloudflare WARP",
				Version: "23.9.248.0",
				Source:  "programs",
			},
			sanitized: &fleet.Software{
				Name:    "Cloudflare WARP",
				Version: "2023.9.248.0",
				Source:  "programs",
			},
		},
		{
			name: "Cloudflare WARP on Windows, version using full year",
			s: &fleet.Software{
				Name:    "Cloudflare WARP",
				Version: "2023.9.248.0",
				Source:  "programs",
			},
			sanitized: &fleet.Software{
				Name:    "Cloudflare WARP",
				Version: "2023.9.248.0",
				Source:  "programs",
			},
		},
		{
			name: "Cloudflare WARP on Windows with invalid version",
			s: &fleet.Software{
				Name:    "Cloudflare WARP",
				Version: "foobar",
				Source:  "programs",
			},
			sanitized: &fleet.Software{
				Name:    "Cloudflare WARP",
				Version: "foobar",
				Source:  "programs",
			},
		},
		{
			name: "Cloudflare WARP on Windows with invalid version",
			s: &fleet.Software{
				Name:    "Cloudflare WARP",
				Version: "foo.bar",
				Source:  "programs",
			},
			sanitized: &fleet.Software{
				Name:    "Cloudflare WARP",
				Version: "foo.bar",
				Source:  "programs",
			},
		},
		{
			name: "Other on Windows",
			s: &fleet.Software{
				Name:    "Other",
				Version: "1.2.3",
			},
			sanitized: &fleet.Software{
				Name:    "Other",
				Version: "1.2.3",
			},
		},
		{
			name: "Citrix Workspace on Windows",
			s: &fleet.Software{
				Name:    "Citrix Workspace 2309",
				Version: "23.9.1.104",
			},
			sanitized: &fleet.Software{
				Name:    "Citrix Workspace 2309",
				Version: "2309.1.104",
			},
		},
		{
			name: "Citrix Workspace on Mac",
			s: &fleet.Software{
				Name:    "Citrix Workspace.app",
				Version: "23.9.1.104",
			},
			sanitized: &fleet.Software{
				Name:    "Citrix Workspace.app",
				Version: "2309.1.104",
			},
		},
		{
			name: "Citrix Workspace with correct versioning",
			s: &fleet.Software{
				Name:    "Citrix Workspace.app",
				Version: "2400.1.104",
			},
			sanitized: &fleet.Software{
				Name:    "Citrix Workspace.app",
				Version: "2400.1.104",
			},
		},
		{
			name: "MS Teams classic on MacOS",
			s: &fleet.Software{
				Name:    "Microsoft Teams classic.app",
				Source:  "apps",
				Version: "1.00.634263",
			},
			sanitized: &fleet.Software{
				Name:    "Microsoft Teams classic.app",
				Source:  "apps",
				Version: "1.6.00.34263",
			},
		},
		{
			name: "minio",
			s: &fleet.Software{
				Name:    "minio",
				Version: "RELEASE.2022-03-10T00-00-00Z",
			},
			sanitized: &fleet.Software{
				Name:    "minio",
				Version: "2022-03-10T00-00-00Z",
			},
		},
		{
			name: "minio",
			s: &fleet.Software{
				Name:    "minio",
				Version: "20200310000000",
			},
			sanitized: &fleet.Software{
				Name:    "minio",
				Version: "2020-03-10T00-00-00Z",
			},
		},
		{
			name: "minio with trailing garbage",
			s: &fleet.Software{
				Name:    "minio",
				Version: "RELEASE.2022-03-10T00-00-00Z_1",
			},
			sanitized: &fleet.Software{
				Name:    "minio",
				Version: "2022-03-10T00-00-00Z",
			},
		},
		{
			name: "JetBrains non-EAP",
			s: &fleet.Software{
				Name:             "GoLand.app",
				Version:          "2024.3.1",
				BundleIdentifier: "com.jetbrains.goland",
			},
			sanitized: &fleet.Software{
				Name:             "GoLand.app",
				Version:          "2024.3.1",
				BundleIdentifier: "com.jetbrains.goland",
			},
		},
		{
			name: "JetBrains EAP",
			s: &fleet.Software{
				Name:             "GoLand.app",
				Source:           "apps",
				Version:          "EAP GO-243.21565.42",
				BundleIdentifier: "com.jetbrains.goland-EAP",
			},
			sanitized: &fleet.Software{
				Name:             "GoLand.app",
				Source:           "apps",
				Version:          "2024.2.99.21565.42",
				BundleIdentifier: "com.jetbrains.goland-EAP",
			},
		},
		{
			name: "JetBrains year-wrapped EAP",
			s: &fleet.Software{
				Name:             "IntelliJ IDEA CE",
				Version:          "EAP IC-241.12345.67",
				BundleIdentifier: "com.jetbrains.intellij-EAP",
			},
			sanitized: &fleet.Software{
				Name:             "IntelliJ IDEA CE",
				Version:          "2023.4.99.12345.67",
				BundleIdentifier: "com.jetbrains.intellij-EAP",
			},
		},
		{
			name: "Python for Windows GA dot-zero",
			s: &fleet.Software{
				Name:    "Python 3.12 (64-bit)",
				Version: "3.12.150.1013",
				Source:  "programs",
			},
			sanitized: &fleet.Software{
				Name:    "Python 3.12 (64-bit)",
				Version: "3.12.0",
				Source:  "programs",
			},
		},
		{
			name: "Python for Windows GA patch release",
			s: &fleet.Software{
				Name:    "Python 3.12.8 (64-bit)",
				Version: "3.12.8150.0",
				Source:  "programs",
			},
			sanitized: &fleet.Software{
				Name:    "Python 3.12.8 (64-bit)",
				Version: "3.12.8",
				Source:  "programs",
			},
		},
		{
			name: "Python for Windows alpha",
			s: &fleet.Software{
				Name:    "Python 3.14.0a4 (64-bit)",
				Version: "3.14.104.1013",
				Source:  "programs",
			},
			sanitized: &fleet.Software{
				Name:    "Python 3.14.0a4 (64-bit)",
				Version: "3.14.0a4",
				Source:  "programs",
			},
		},
		{
			name: "Python for Windows beta",
			s: &fleet.Software{
				Name:    "Python 3.14.0b3 (64-bit)",
				Version: "3.14.113.1013",
				Source:  "programs",
			},
			sanitized: &fleet.Software{
				Name:    "Python 3.14.0b3 (64-bit)",
				Version: "3.14.0b3",
				Source:  "programs",
			},
		},
		{
			name: "Python for Windows RC",
			s: &fleet.Software{
				Name:    "Python 3.14.0rc2 (64-bit)",
				Version: "3.14.122.1013",
				Source:  "programs",
			},
			sanitized: &fleet.Software{
				Name:    "Python 3.14.0rc2 (64-bit)",
				Version: "3.14.0rc2",
				Source:  "programs",
			},
		},
	} {
		t.Run(tc.name, func(t *testing.T) {
			require.NotPanics(t, func() { mutateSoftware(tc.s, log.NewNopLogger()) })
			require.Equal(t, tc.sanitized, tc.s)
		})
	}
}<|MERGE_RESOLUTION|>--- conflicted
+++ resolved
@@ -1812,7 +1812,6 @@
 		},
 		{
 			software: fleet.Software{
-<<<<<<< HEAD
 				Name:             "iTerm2",
 				Source:           "apps",
 				Version:          "3.5.14",
@@ -1828,7 +1827,9 @@
 				BundleIdentifier: "com.googlecode.iterm2.iTerm2ImportStatus",
 			},
 			cpe: "", // Skip iTerm2ImportStatus since it is part of iTerm2 and doesn't have its own cpe
-=======
+		},
+		{
+			software: fleet.Software{
 				Name:    "Firefox.app",
 				Source:  "apps",
 				Version: "137.0.2",
@@ -1842,7 +1843,6 @@
 				Version: "128.14.0",
 			},
 			cpe: "cpe:2.3:a:mozilla:firefox:128.14.0:*:*:*:esr:macos:*:*",
->>>>>>> e235fda3
 		},
 	}
 
