[
  {
    "software": {
      "bundle_identifier": ["us.zoom.xos"],
      "source": ["apps"]
    },
    "filter": {
      "product": ["zoom", "meetings"],
      "vendor": ["zoom"],
      "target_sw": ["macos", "mac_os"]
    }
  },
  {
    "software": {
      "name": ["vault"],
      "source": ["homebrew_packages"]
    },
    "filter": {
      "product": ["vault"],
      "vendor": ["hashicorp"]
    }
  },
  {
    "software": {
      "name": ["pass"],
      "source": ["homebrew_packages"]
    },
    "filter": {
      "product": ["simple_password_store"],
      "vendor": ["simple_password_store_project"]
    }
  },
  {
    "software": {
      "name": ["/^ruby(@.*)?$/"],
      "source": ["homebrew_packages"]
    },
    "filter": {
      "product": ["ruby"],
      "vendor": ["ruby-lang"]
    }
  },
  {
    "software": {
      "name": ["/^node(@.*)?$/"],
      "source": ["homebrew_packages"]
    },
    "filter": {
      "product": ["node.js"],
      "vendor": ["nodejs"]
    }
  },
  {
    "software": {
      "name": ["/1Password/"],
      "source": ["apps"]
    },
    "filter": {
      "product": ["1password"],
      "vendor": ["1password"]
    }
  },
  {
    "software": {
      "name": ["/Node\\.js/"],
      "source": ["programs"]
    },
    "filter": {
      "product": ["node.js"],
      "vendor": ["nodejs"]
    }
  },
  {
    "software": {
      "name": ["/7-Zip/"],
      "source": ["programs"]
    },
    "filter": {
      "product": ["7-zip"],
      "vendor": ["7-zip"]
    }
  },
  {
    "software": {
      "name": ["/^Python 3\\.\\d{1,2}/"],
      "source": ["programs"]
    },
    "filter": {
      "product": ["python"],
      "vendor": ["python"]
    }
  },
  {
    "software": {
      "name": ["Docs"],
      "source": ["chrome_extensions"]
    },
    "filter": {
      "skip": true
    }
  },
  {
    "software": {
      "bundle_identifier": [
        "/(?i)com\\.microsoft\\.(powerpoint|word|excel|onenote|outlook)/"
      ],
      "source": ["apps"]
    },
    "filter": {
      "skip": true
    }
  },
  {
    "software": {
      "bundle_identifier": [
        "/(?i)(com\\.docker\\.docker|com\\.electron\\.dockerdesktop|com\\.electron\\.docker-frontend)/"
      ],
      "source": ["apps"]
    },
    "filter": {
      "product": ["desktop"],
      "vendor": ["docker"],
      "sw_edition": [""]
    }
  },
  {
    "software": {
      "name": ["jira"],
      "source": ["python_packages"]
    },
    "filter": {
      "skip": true
    }
  },
  {
    "software": {
      "name": ["docker"],
      "source": ["python_packages"]
    },
    "filter": {
      "skip": true
    }
  },
  {
    "software": {
      "name": ["flock"],
      "source": ["homebrew_packages"]
    },
    "filter": {
      "skip": true
    }
  },
  {
    "software": {
      "name": ["Flock.app"],
      "source": ["apps"]
    },
    "filter": {
      "product": ["flock"],
      "vendor": ["flock"]
    }
  },
  {
    "software": {
      "bundle_identifier": ["/^com\\.jetbrains\\.intellij/"],
      "source": ["apps"]
    },
    "filter": {
      "product": ["intellij_idea"],
      "vendor": ["jetbrains"]
    }
  },
  {
    "software": {
      "name": ["/^intellij-idea(-ce)?$/"],
      "source": ["homebrew_packages"]
    },
    "filter": {
      "product": ["intellij_idea"],
      "vendor": ["jetbrains"]
    }
  },
  {
    "software": {
      "name": ["/^IntelliJ IDEA Community Edition/"],
      "source": ["programs"]
    },
    "filter": {
      "product": ["intellij_idea"],
      "vendor": ["jetbrains"]
    }
  },
  {
    "software": {
      "bundle_identifier": ["/^com\\.jetbrains\\.pycharm/"],
      "source": ["apps"]
    },
    "filter": {
      "product": ["pycharm"],
      "vendor": ["jetbrains"]
    }
  },
  {
    "software": {
      "name": ["/^pycharm(-ce)?$/"],
      "source": ["homebrew_packages"]
    },
    "filter": {
      "product": ["pycharm"],
      "vendor": ["jetbrains"]
    }
  },
  {
    "software": {
      "bundle_identifier": ["/^com\\.jetbrains\\.PhpStorm/"],
      "source": ["apps"]
    },
    "filter": {
      "product": ["phpstorm"],
      "vendor": ["jetbrains"]
    }
  },
  {
    "software": {
      "bundle_identifier": ["/^com\\.jetbrains\\.aqua/"],
      "source": ["apps"]
    },
    "filter": {
      "product": ["aqua"],
      "vendor": ["jetbrains"]
    }
  },
  {
    "software": {
      "bundle_identifier": ["/^com\\.jetbrains\\.CLion/"],
      "source": ["apps"]
    },
    "filter": {
      "product": ["clion"],
      "vendor": ["jetbrains"]
    }
  },
  {
    "software": {
      "bundle_identifier": ["/^com\\.jetbrains\\.datagrip/"],
      "source": ["apps"]
    },
    "filter": {
      "product": ["datagrip"],
      "vendor": ["jetbrains"]
    }
  },
  {
    "software": {
      "bundle_identifier": ["/^com\\.jetbrains\\.dataspell/"],
      "source": ["apps"]
    },
    "filter": {
      "product": ["dataspell"],
      "vendor": ["jetbrains"]
    }
  },
  {
    "software": {
      "bundle_identifier": ["/^com\\.jetbrains\\.goland/"],
      "source": ["apps"]
    },
    "filter": {
      "product": ["goland"],
      "vendor": ["jetbrains"]
    }
  },
  {
    "software": {
      "bundle_identifier": ["/^com\\.jetbrains\\.rider/"],
      "source": ["apps"]
    },
    "filter": {
      "product": ["rider"],
      "vendor": ["jetbrains"]
    }
  },
  {
    "software": {
      "bundle_identifier": ["/^com\\.jetbrains\\.rubymine/"],
      "source": ["apps"]
    },
    "filter": {
      "product": ["rubymine"],
      "vendor": ["jetbrains"]
    }
  },
  {
    "software": {
      "bundle_identifier": ["/^com\\.jetbrains\\.rustrover/"],
      "source": ["apps"]
    },
    "filter": {
      "product": ["rustrover"],
      "vendor": ["jetbrains"]
    }
  },
  {
    "software": {
      "bundle_identifier": ["/^com\\.jetbrains\\.WebStorm/"],
      "source": ["apps"]
    },
    "filter": {
      "product": ["webstorm"],
      "vendor": ["jetbrains"]
    }
  },
  {
    "software": {
      "bundle_identifier": ["/^com\\.jetbrains\\.mps/"],
      "source": ["apps"]
    },
    "filter": {
      "product": ["mps"],
      "vendor": ["jetbrains"]
    }
  },
  {
    "software": {
      "name": ["ms-python.python"],
      "source": ["vscode_extensions"]
    },
    "filter": {
      "product": ["python_extension"],
      "vendor": ["microsoft"]
    }
  },
  {
    "software": {
      "name": ["ms-vsliveshare.vsliveshare"],
      "source": ["vscode_extensions"]
    },
    "filter": {
      "product": ["visual_studio_live_share"],
      "vendor": ["microsoft"]
    }
  },
  {
    "software": {
      "name": ["dbaeumer.vscode-eslint"],
      "source": ["vscode_extensions"]
    },
    "filter": {
      "product": ["visual_studio_code_eslint_extension"],
      "vendor": ["microsoft"]
    }
  },
  {
    "software": {
      "name": ["ms-vscode.powershell"],
      "source": ["vscode_extensions"]
    },
    "filter": {
      "product": ["powershell_extension"],
      "vendor": ["microsoft"]
    }
  },
  {
    "software": {
      "name": ["ms-vscode-remote.vscode-remote-extensionpack"],
      "source": ["vscode_extensions"]
    },
    "filter": {
      "product": ["remote_development"],
      "vendor": ["microsoft"]
    }
  },
  {
    "software": {
      "name": ["vknabel.vscode-swiftlint"],
      "source": ["vscode_extensions"]
    },
    "filter": {
      "product": ["swiftlint"],
      "vendor": ["swiftlint_project"]
    }
  },
  {
    "software": {
      "name": ["vknabel.vscode-swiftformat"],
      "source": ["vscode_extensions"]
    },
    "filter": {
      "product": ["swiftformat"],
      "vendor": ["swiftformat_project"]
    }
  },
  {
    "software": {
      "name": ["jbenden.c-cpp-flylint"],
      "source": ["vscode_extensions"]
    },
    "filter": {
      "product": ["c\\/c\\+\\+_advanced_lint"],
      "vendor": ["c\\/c\\+\\+_advanced_lint_project"]
    }
  },
  {
    "software": {
      "name": ["stripe.vscode-stripe"],
      "source": ["vscode_extensions"]
    },
    "filter": {
      "product": ["stripe"],
      "vendor": ["stripe"]
    }
  },
  {
    "software": {
      "name": ["vscodevim.vim"],
      "source": ["vscode_extensions"]
    },
    "filter": {
      "product": ["vim"],
      "vendor": ["vim_project"]
    }
  },
  {
    "software": {
      "name": ["svelte.svelte-vscode"],
      "source": ["vscode_extensions"]
    },
    "filter": {
      "product": ["svelte"],
      "vendor": ["svelte"]
    }
  },
  {
    "software": {
      "name": ["ms-vscode-remote.remote-containers"],
      "source": ["vscode_extensions"]
    },
    "filter": {
      "product": ["remote"],
      "vendor": ["microsoft"]
    }
  },
  {
    "software": {
      "name": ["ms-kubernetes-tools.vscode-kubernetes-tools"],
      "source": ["vscode_extensions"]
    },
    "filter": {
      "product": ["kubernetes_tools"],
      "vendor": ["microsoft"]
    }
  },
  {
    "software": {
      "name": ["ms-dotnettools.vscode-dotnet-sdk"],
      "source": ["vscode_extensions"]
    },
    "filter": {
      "product": [".net_education_bundle_sdk_install_tool"],
      "vendor": ["microsoft"]
    }
  },
  {
    "software": {
      "name": ["ms-dotnettools.vscode-dotnet-runtime"],
      "source": ["vscode_extensions"]
    },
    "filter": {
      "product": [".net_install_tool_for_extension_authors"],
      "vendor": ["microsoft"]
    }
  },
  {
    "software": {
      "name": ["ms-vscode-remote.remote-wsl"],
      "source": ["vscode_extensions"]
    },
    "filter": {
      "product": ["windows_subsystem_for_linux"],
      "vendor": ["microsoft"]
    }
  },
  {
    "software": {
      "name": ["mongodb.mongodb-vscode"],
      "source": ["vscode_extensions"]
    },
    "filter": {
      "product": ["mongodb"],
      "vendor": ["mongodb"]
    }
  },
  {
    "software": {
      "name": ["docker.docker"],
      "source": ["vscode_extensions"]
    },
    "filter": {
      "skip": true
    }
  },
  {
    "software": {
      "name": ["oracle.mysql-shell-for-vs-code"],
      "source": ["vscode_extensions"]
    },
    "filter": {
      "product": ["mysql_shell"],
      "vendor": ["oracle"]
    }
  },
  {
    "software": {
      "name": ["snyk-security.snyk-vulnerability-scanner"],
      "source": ["vscode_extensions"]
    },
    "filter": {
      "product": ["snyk_security"],
      "vendor": ["snyk"]
    }
  },
  {
    "software": {
      "name": ["sourcegraph.cody-ai"],
      "source": ["vscode_extensions"]
    },
    "filter": {
      "product": ["cody"],
      "vendor": ["sourcegraph"]
    }
  },
  {
    "software": {
      "name": ["github.vscode-pull-request-github"],
      "source": ["vscode_extensions"]
    },
    "filter": {
      "product": ["pull_requests_and_issues"],
      "vendor": ["github"]
    }
  },
  {
    "software": {
      "name": ["Microsoft Edge"],
      "source": ["programs", "apps"]
    },
    "filter": {
      "product": ["edge_chromium"],
      "vendor": ["microsoft"]
    }
  },
  {
    "software": {
      "name": ["Steam"],
      "source": ["programs"]
    },
    "filter": {
      "skip": true
    }
  },
  {
    "software": {
      "name": ["Steam.app"],
      "source": ["apps"]
    },
    "filter": {
      "skip": true
    }
  },
  {
    "software": {
      "name": ["/^linux-image\\.*/"]
    },
    "filter": {
      "product": ["linux_kernel"],
      "vendor": ["linux"],
      "part": "o"
    }
  },
  {
    "software": {
      "name": ["git"],
      "source": ["homebrew_packages"]
    },
    "filter": {
      "product": ["git"],
      "vendor": ["git"]
    }
  },
  {
    "software": {
      "bundle_identifier": ["org.virtualbox.app.VirtualBox"]
    },
    "filter": {
      "product": ["virtualbox"],
      "vendor": ["oracle"]
    }
  },
  {
    "software": {
      "name": ["gh"]
    },
    "filter": {
      "product": ["cli"],
      "vendor": ["github"]
    }
  },
  {
    "software": {
      "bundle_identifier": ["/^com\\.googlecode\\.iterm2/"],
      "source": ["apps"]
    },
    "filter": {
      "product": ["iterm2"],
      "vendor": ["iterm2"]
    }
  },
  {
    "software": {
<<<<<<< HEAD
      "source": ["npm_packages"]
    },
    "filter": {
      "target_sw": ["node.js"]
=======
      "name": ["Firefox ESR.app"],
      "source": ["apps"]
    },
    "filter": {
      "product": ["firefox"],
      "vendor": ["mozilla"],
      "sw_edition": ["esr"]
>>>>>>> ea238f4e
    }
  }
]<|MERGE_RESOLUTION|>--- conflicted
+++ resolved
@@ -617,12 +617,14 @@
   },
   {
     "software": {
-<<<<<<< HEAD
       "source": ["npm_packages"]
     },
     "filter": {
       "target_sw": ["node.js"]
-=======
+    }
+  },
+  {
+    "software": {
       "name": ["Firefox ESR.app"],
       "source": ["apps"]
     },
@@ -630,7 +632,6 @@
       "product": ["firefox"],
       "vendor": ["mozilla"],
       "sw_edition": ["esr"]
->>>>>>> ea238f4e
     }
   }
 ]