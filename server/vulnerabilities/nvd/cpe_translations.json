[
  {
    "software": {
      "bundle_identifier": ["us.zoom.xos"],
      "source": ["apps"]
    },
    "filter": {
      "product": ["zoom", "meetings"],
      "vendor": ["zoom"],
      "target_sw": ["macos", "mac_os"]
    }
  },
  {
    "software": {
      "name": ["/^ruby(@.*)?$/"],
      "source": ["homebrew_packages"]
    },
    "filter": {
      "product": ["ruby"],
      "vendor": ["ruby-lang"]
    }
  },
  {
    "software": {
      "name": ["/^node(@.*)?$/"],
      "source": ["homebrew_packages"]
    },
    "filter": {
      "product": ["node.js"],
      "vendor": ["nodejs"]
    }
  },
  {
    "software": {
      "name": ["/1Password/"],
      "source": ["apps"]
    },
    "filter": {
      "product": ["1password"],
      "vendor": ["1password"]
    }
  },
  {
    "software": {
      "name": ["/Node\\.js/"],
      "source": ["programs"]
    },
    "filter": {
      "product": ["node.js"],
      "vendor": ["nodejs"]
    }
  },
  {
    "software": {
      "name": ["/7-Zip/"],
      "source": ["programs"]
    },
    "filter": {
      "product": ["7-zip"],
      "vendor": ["7-zip"]
    }
  },
  {
    "software": {
      "name": ["Docs"],
      "source": ["chrome_extensions"]
    },
    "filter": {
      "skip": true
    }
  },
  {
    "software": {
      "bundle_identifier": [
        "/(?i)com\\.microsoft\\.(powerpoint|word|excel|onenote|outlook)/"
      ],
      "source": ["apps"]
    },
    "filter": {
      "skip": true
    }
  },
  {
    "software": {
      "bundle_identifier": [
        "/(?i)(com\\.docker\\.docker|com\\.electron\\.dockerdesktop|com\\.electron\\.docker-frontend)/"
      ],
      "source": ["apps"]
    },
    "filter": {
      "product": ["docker_desktop"],
      "vendor": ["docker"]
    }
  },
  {
    "software": {
      "name": ["docker"],
      "source": ["python_packages"]
    },
    "filter": {
      "skip": true
    }
  },
  {
    "software": {
      "name": ["flock"],
      "source": ["homebrew_packages"]
    },
    "filter": {
      "skip": true
    }
  },
  {
    "software": {
      "name": ["Flock.app"],
      "source": ["apps"]
    },
    "filter": {
      "product": ["flock"],
      "vendor": ["flock"]
    }
  },
  {
    "software": {
      "bundle_identifier": ["/^com\\.jetbrains\\.intellij/"],
      "source": ["apps"]
    },
    "filter": {
      "product": ["intellij_idea"],
      "vendor": ["jetbrains"]
    }
  },
  {
    "software": {
      "bundle_identifier": ["/^com\\.jetbrains\\.pycharm/"],
      "source": ["apps"]
    },
    "filter": {
      "product": ["pycharm"],
      "vendor": ["jetbrains"]
    }
  },
  {
    "software": {
<<<<<<< HEAD
      "name": ["ms-python.python"],
      "source": ["vscode_extensions"]
    },
    "filter": {
      "product": ["python_extension"],
      "vendor": ["microsoft"]
    }
  },
  {
    "software": {
      "name": ["ms-vsliveshare.vsliveshare"],
      "source": ["vscode_extensions"]
    },
    "filter": {
      "product": ["visual_studio_live_share"],
      "vendor": ["microsoft"]
    }
  },
  {
    "software": {
      "name": ["dbaeumer.vscode-eslint"],
      "source": ["vscode_extensions"]
    },
    "filter": {
      "product": ["visual_studio_code_eslint_extension"],
      "vendor": ["microsoft"]
    }
  },
  {
    "software": {
      "name": ["ms-vscode.powershell"],
      "source": ["vscode_extensions"]
    },
    "filter": {
      "product": ["powershell_extension"],
      "vendor": ["microsoft"]
    }
  },
  {
    "software": {
      "name": ["ms-vscode-remote.vscode-remote-extensionpack"],
      "source": ["vscode_extensions"]
    },
    "filter": {
      "product": ["remote_development"],
      "vendor": ["microsoft"]
    }
  },
  {
    "software": {
      "name": ["vknabel.vscode-swiftlint"],
      "source": ["vscode_extensions"]
    },
    "filter": {
      "product": ["swiftlint"],
      "vendor": ["swiftlint_project"]
    }
  },
  {
    "software": {
      "name": ["vknabel.vscode-swiftformat"],
      "source": ["vscode_extensions"]
    },
    "filter": {
      "product": ["swiftformat"],
      "vendor": ["swiftformat_project"]
    }
  },
  {
    "software": {
      "name": ["jbenden.c-cpp-flylint"],
      "source": ["vscode_extensions"]
    },
    "filter": {
      "product": ["c\\/c\\+\\+_advanced_lint"],
      "vendor": ["c\\/c\\+\\+_advanced_lint_project"]
    }
  },
  {
    "software": {
      "name": ["stripe.vscode-stripe"],
      "source": ["vscode_extensions"]
    },
    "filter": {
      "product": ["stripe"],
      "vendor": ["stripe"]
    }
  },
  {
    "software": {
      "name": ["vscodevim.vim"],
      "source": ["vscode_extensions"]
    },
    "filter": {
      "product": ["vim"],
      "vendor": ["vim_project"]
    }
  },
  {
    "software": {
      "name": ["svelte.svelte-vscode"],
      "source": ["vscode_extensions"]
    },
    "filter": {
      "product": ["svelte"],
      "vendor": ["svelte"]
    }
  },
  {
    "software": {
      "name": ["ms-vscode-remote.remote-containers"],
      "source": ["vscode_extensions"]
    },
    "filter": {
      "product": ["remote"],
      "vendor": ["microsoft"]
    }
  },
  {
    "software": {
      "name": ["ms-kubernetes-tools.vscode-kubernetes-tools"],
      "source": ["vscode_extensions"]
    },
    "filter": {
      "product": ["kubernetes_tools"],
      "vendor": ["microsoft"]
    }
  },
  {
    "software": {
      "name": ["ms-dotnettools.vscode-dotnet-sdk"],
      "source": ["vscode_extensions"]
    },
    "filter": {
      "product": [".net_education_bundle_sdk_install_tool"],
      "vendor": ["microsoft"]
    }
  },
  {
    "software": {
      "name": ["ms-dotnettools.vscode-dotnet-runtime"],
      "source": ["vscode_extensions"]
    },
    "filter": {
      "product": [".net_install_tool_for_extension_authors"],
      "vendor": ["microsoft"]
    }
  },
  {
    "software": {
      "name": ["ms-vscode-remote.remote-wsl"],
      "source": ["vscode_extensions"]
    },
    "filter": {
      "product": ["windows_subsystem_for_linux"],
      "vendor": ["microsoft"]
    }
  },
  {
    "software": {
      "name": ["mongodb.mongodb-vscode"],
      "source": ["vscode_extensions"]
    },
    "filter": {
      "product": ["mongodb"],
      "vendor": ["mongodb"]
    }
  },
  {
    "software": {
      "name": ["oracle.mysql-shell-for-vs-code"],
      "source": ["vscode_extensions"]
    },
    "filter": {
      "product": ["mysql_shell"],
      "vendor": ["oracle"]
    }
  },
  {
    "software": {
      "name": ["snyk-security.snyk-vulnerability-scanner"],
      "source": ["vscode_extensions"]
    },
    "filter": {
      "product": ["snyk_security"],
      "vendor": ["snyk"]
    }
  },
  {
    "software": {
      "name": ["sourcegraph.cody-ai"],
      "source": ["vscode_extensions"]
    },
    "filter": {
      "product": ["cody"],
      "vendor": ["sourcegraph"]
    }
  },
  {
    "software": {
      "name": ["github.vscode-pull-request-github"],
      "source": ["vscode_extensions"]
    },
    "filter": {
      "product": ["pull_requests_and_issues"],
      "vendor": ["github"]
    }
=======
      "name": ["Microsoft Edge"],
      "source": ["programs", "apps"]
    },
    "filter": {
      "product": ["edge_chromium"],
      "vendor": ["microsoft"]
    }
>>>>>>> 3217e4cc
  }
]<|MERGE_RESOLUTION|>--- conflicted
+++ resolved
@@ -142,7 +142,6 @@
   },
   {
     "software": {
-<<<<<<< HEAD
       "name": ["ms-python.python"],
       "source": ["vscode_extensions"]
     },
@@ -350,7 +349,9 @@
       "product": ["pull_requests_and_issues"],
       "vendor": ["github"]
     }
-=======
+  },
+  {
+    "software": {
       "name": ["Microsoft Edge"],
       "source": ["programs", "apps"]
     },
@@ -358,6 +359,5 @@
       "product": ["edge_chromium"],
       "vendor": ["microsoft"]
     }
->>>>>>> 3217e4cc
   }
 ]