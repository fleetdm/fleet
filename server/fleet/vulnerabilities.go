package fleet

import (
	"fmt"
	"time"
)

type CVE struct {
	CVE         string `json:"cve" db:"cve"`
	DetailsLink string `json:"details_link" db:"-"`
	// These are double pointers so that we can omit them AND return nulls when needed.
	// 1. omitted when using the free tier
	// 2. null when using the premium tier, but there is no value available. This may be due to an issue with syncing cve scores.
	// 3. non-null when using the premium tier, and value is available.
<<<<<<< HEAD
	CVSSScore         **float64   `json:"cvss_score,omitempty" db:"cvss_score"`
	EPSSProbability   **float64   `json:"epss_probability,omitempty" db:"epss_probability"`
	CISAKnownExploit  **bool      `json:"cisa_known_exploit,omitempty" db:"cisa_known_exploit"`
	CVEPublished      **time.Time `json:"cve_published,omitempty" db:"cve_published"`
	ResolvedInVersion **string    `json:"resolved_in_version,omitempty" db:"resolved_in_version"`
=======
	CVSSScore        **float64   `json:"cvss_score,omitempty" db:"cvss_score"`
	EPSSProbability  **float64   `json:"epss_probability,omitempty" db:"epss_probability"`
	CISAKnownExploit **bool      `json:"cisa_known_exploit,omitempty" db:"cisa_known_exploit"`
	CVEPublished     **time.Time `json:"cve_published,omitempty" db:"cve_published"`
	Description      **string    `json:"cve_description,omitempty" db:"description"`
>>>>>>> 94d3b1cb
}

type CVEMeta struct {
	CVE string `db:"cve"`
	// CVSSScore is the Common Vulnerability Scoring System (CVSS) base score v3. The base score ranges from 0 - 10 and
	// takes into account several different metrics.
	// See https://nvd.nist.gov/vuln-metrics/cvss.
	CVSSScore *float64 `db:"cvss_score"`
	// EPSSProbability is the Exploit Prediction Scoring System (EPSS) score. It is the probability
	// that a software vulnerability will be exploited in the next 30 days.
	// See https://www.first.org/epss/.
	EPSSProbability *float64 `db:"epss_probability"`
	// CISAKnownExploit is whether the the software vulnerability is a known exploit according to CISA.
	// See https://www.cisa.gov/known-exploited-vulnerabilities.
	CISAKnownExploit *bool `db:"cisa_known_exploit"`
	// Published is when the cve was published according to NIST.score
	Published *time.Time `db:"published"`
	// CVE text description
	Description string `db:"description"`
}

// SoftwareCPE represents an entry in the `software_cpe` table.
type SoftwareCPE struct {
	ID         uint   `db:"id"`
	SoftwareID uint   `db:"software_id"`
	CPE        string `db:"cpe"`
}

// SoftwareVulnerability is a vulnerability on a software.
// Represents an entry in the `software_cve` table.
type SoftwareVulnerability struct {
	SoftwareID        uint   `db:"software_id"`
	CVE               string `db:"cve"`
	ResolvedInVersion string `db:"resolved_in_version"`
}

// String implements fmt.Stringer.
func (sv SoftwareVulnerability) String() string {
	return fmt.Sprintf("{%d,%s}", sv.SoftwareID, sv.CVE)
}

// Key returns a string representation of the software vulnerability.
// If we have a list of software vulnerabilities, the Key can be used
// as a discrimator for unique entries.
func (sv SoftwareVulnerability) Key() string {
	return fmt.Sprintf("software:%d:%s", sv.SoftwareID, sv.CVE)
}

func (sv SoftwareVulnerability) GetCVE() string {
	return sv.CVE
}

func (sv SoftwareVulnerability) Affected() uint {
	return sv.SoftwareID
}

// OSVulnerability is a vulnerability on a OS.
// Represents an entry in the `os_vulnerabilities` table.
type OSVulnerability struct {
	OSID   uint   `db:"operating_system_id"`
	HostID uint   `db:"host_id"`
	CVE    string `db:"cve"`
}

// String implements fmt.Stringer.
func (ov OSVulnerability) String() string {
	return fmt.Sprintf("{%d,%d,%s}", ov.OSID, ov.HostID, ov.CVE)
}

// Key returns a string representation of the os vulnerability.
// If we have a list of os vulnerabilities, the Key can be used
// as a discrimator for unique entries.
func (ov OSVulnerability) Key() string {
	return fmt.Sprintf("os:%d:%d:%s", ov.OSID, ov.HostID, ov.CVE)
}

func (ov OSVulnerability) GetCVE() string {
	return ov.CVE
}

func (ov OSVulnerability) Affected() uint {
	return ov.HostID
}

// Represents a vulnerability, e.g. an OS or a Software vulnerability.
type Vulnerability interface {
	OSVulnerability | SoftwareVulnerability
	GetCVE() string
	Affected() uint
	Key() string
}

type VulnerabilitySource int

const (
	NVDSource VulnerabilitySource = iota
	UbuntuOVALSource
	RHELOVALSource
	MSRCSource
	MacOfficeReleaseNotesSource
)<|MERGE_RESOLUTION|>--- conflicted
+++ resolved
@@ -12,19 +12,12 @@
 	// 1. omitted when using the free tier
 	// 2. null when using the premium tier, but there is no value available. This may be due to an issue with syncing cve scores.
 	// 3. non-null when using the premium tier, and value is available.
-<<<<<<< HEAD
 	CVSSScore         **float64   `json:"cvss_score,omitempty" db:"cvss_score"`
 	EPSSProbability   **float64   `json:"epss_probability,omitempty" db:"epss_probability"`
 	CISAKnownExploit  **bool      `json:"cisa_known_exploit,omitempty" db:"cisa_known_exploit"`
 	CVEPublished      **time.Time `json:"cve_published,omitempty" db:"cve_published"`
+	Description       **string    `json:"cve_description,omitempty" db:"description"`
 	ResolvedInVersion **string    `json:"resolved_in_version,omitempty" db:"resolved_in_version"`
-=======
-	CVSSScore        **float64   `json:"cvss_score,omitempty" db:"cvss_score"`
-	EPSSProbability  **float64   `json:"epss_probability,omitempty" db:"epss_probability"`
-	CISAKnownExploit **bool      `json:"cisa_known_exploit,omitempty" db:"cisa_known_exploit"`
-	CVEPublished     **time.Time `json:"cve_published,omitempty" db:"cve_published"`
-	Description      **string    `json:"cve_description,omitempty" db:"description"`
->>>>>>> 94d3b1cb
 }
 
 type CVEMeta struct {
