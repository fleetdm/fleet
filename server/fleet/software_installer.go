package fleet

import (
	"context"
	"errors"
	"fmt"
	"io"
<<<<<<< HEAD
	"mime/multipart"
	"path/filepath"
=======
>>>>>>> ad11f075
	"time"
)

// SoftwareInstallerStore is the interface to store and retrieve software
// installer files. Fleet supports storing to the local filesystem and to an
// S3 bucket.
type SoftwareInstallerStore interface {
	Get(ctx context.Context, installerID string) (io.ReadCloser, int64, error)
	Put(ctx context.Context, installerID string, content io.ReadSeeker) error
	Exists(ctx context.Context, installerID string) (bool, error)
}

// FailingSoftwareInstallerStore is an implementation of SoftwareInstallerStore
// that fails all operations. It is used when S3 is not configured and the
// local filesystem store could not be setup.
type FailingSoftwareInstallerStore struct{}

func (FailingSoftwareInstallerStore) Get(ctx context.Context, installerID string) (io.ReadCloser, int64, error) {
	return nil, 0, errors.New("software installer store not properly configured")
}

func (FailingSoftwareInstallerStore) Put(ctx context.Context, installerID string, content io.ReadSeeker) error {
	return errors.New("software installer store not properly configured")
}

func (FailingSoftwareInstallerStore) Exists(ctx context.Context, installerID string) (bool, error) {
	return false, errors.New("software installer store not properly configured")
}

// SoftwareInstaller represents a software installer package that can be used to install software on
// hosts in Fleet.
type SoftwareInstaller struct {
	// TeamID is the ID of the team. A value of nil means it is scoped to hosts that are assigned to
	// no team.
	TeamID *uint `json:"team_id" db:"team_id"`
	// TitleID is the id of the software title associated with the software installer.
	TitleID uint `json:"-" db:"title_id"`
	// Name is the name of the software package.
	Name string `json:"name" db:"filename"`
	// Version is the version of the software package.
	Version string `json:"version" db:"version"`
	// UploadedAt is the time the software package was uploaded.
	UploadedAt time.Time `json:"uploaded_at" db:"uploaded_at"`
	// InstallerID is the unique identifier for the software package metadata in Fleet.
	InstallerID uint `json:"-" db:"id"`
	// InstallScript is the script to run to install the software package.
	InstallScript string `json:"install_script" db:"-"`
	// InstallScriptContentID is the ID of the install script content.
	InstallScriptContentID uint `json:"-" db:"install_script_content_id"`
	// PreInstallQuery is the query to run as a condition to installing the software package.
	PreInstallQuery string `json:"pre_install_query" db:"pre_install_query"`
	// PostInstallScript is the script to run after installing the software package.
	PostInstallScript string `json:"post_install_script" db:"-"`
	// PostInstallScriptContentID is the ID of the post-install script content.
	PostInstallScriptContentID *uint `json:"-" db:"post_install_script_content_id"`
	// StorageID is the unique identifier for the software package in the software installer store.
	StorageID string `json:"-" db:"storage_id"`
}

// AuthzType implements authz.AuthzTyper.
func (s *SoftwareInstaller) AuthzType() string {
	return "software_installer"
}

// SoftwareInstallerStatusSummary represents aggregated status metrics for a software installer package.
type SoftwareInstallerStatusSummary struct {
	// Installed is the number of hosts that have the software package installed.
	Installed uint `json:"installed" db:"installed"`
	// Pending is the number of hosts that have the software package pending installation.
	Pending uint `json:"pending" db:"pending"`
	// Failed is the number of hosts that have the software package installation failed.
	Failed uint `json:"failed" db:"failed"`
}

// SoftwareInstallerStatus represents the status of a software installer package on a host.
type SoftwareInstallerStatus string

var (
	SoftwareInstallerPending   SoftwareInstallerStatus = "pending"
	SoftwareInstallerFailed    SoftwareInstallerStatus = "failed"
	SoftwareInstallerInstalled SoftwareInstallerStatus = "installed"
)

// HostSoftwareInstaller represents a software installer package that has been installed on a host.
type HostSoftwareInstallerResult struct {
	// InstallUUID is the unique identifier for the software install operation associated with the host.
	InstallUUID string `json:"install_uuid" db:"execution_id"`
	// SoftwareTitle is the title of the software.
	SoftwareTitle string `json:"software_title" db:"software_title"`
	// SoftwareVersion is the version of the software.
	SoftwareTitleID uint `json:"software_title_id" db:"software_title_id"`
	// SoftwarePackage is the name of the software installer package.
	SoftwarePackage string `json:"software_package" db:"software_package"`
	// HostID is the ID of the host.
	HostID uint `json:"host_id" db:"host_id"`
	// HostDisplayName is the display name of the host.
	HostDisplayName string `json:"host_display_name" db:"host_display_name"`
	// Status is the status of the software installer package on the host.
	Status SoftwareInstallerStatus `json:"status" db:"status"`
	// Detail is the detail of the software installer package on the host.
	Detail string `json:"detail" db:"detail"`
	// Output is the output of the software installer package on the host.
	Output string `json:"output" db:"install_script_output"`
	// PreInstallQueryOutput is the output of the pre-install query on the host.
	PreInstallQueryOutput string `json:"pre_install_query_output" db:"pre_install_query_output"`
	// PostInstallScriptOutput is the output of the post-install script on the host.
	PostInstallScriptOutput string `json:"post_install_script_output" db:"post_install_script_output"`
}

<<<<<<< HEAD
type UploadSoftwareInstallerPayload struct {
	TeamID            *uint
	InstallScript     string
	PreInstallQuery   string
	PostInstallScript string
	InstallerFile     multipart.File // TODO: maybe pull this out of the payload and only pass it to methods that need it (e.g., won't be needed when storing metadata in the database)
	StorageID         string
	Filename          string
	Title             string
	Version           string
	Source            string
}

func SofwareInstallerSourceFromFilename(filename string) (string, error) {
	switch ext := filepath.Ext(filename); ext {
	case ".deb":
		return "deb_packages", nil
	case ".exe", ".msi":
		return "programs", nil
	case ".pkg":
		return "pkg_packages", nil
	default:
		return "", fmt.Errorf("unsupported file type: %s", filename)
	}
=======
// HostSoftwareWithInstaller represents the list of software installed on a
// host with installer information if a matching installer exists. This is the
// payload returned by the "Get host's (device's) software" endpoints.
type HostSoftwareWithInstaller struct {
	ID                uint                            `json:"id" db:"id"`
	Name              string                          `json:"name" db:"name"`
	Source            string                          `json:"source" db:"source"`
	Status            *SoftwareInstallerStatus        `json:"status" db:"status"`
	LastInstall       *HostSoftwareInstall            `json:"last_install"`
	InstalledVersions []*HostSoftwareInstalledVersion `json:"installed_versions"`

	// PackageAvailableForInstall is only present for the user-authenticated
	// endpoint, not the device-authenticated one. I.e. when
	// available-but-not-installed software are part of the response.
	PackageAvailableForInstall *string `json:"package_available_for_install,omitempty" db:"package_available_for_install"`
}

// HostSoftwareInstall represents installation of software on a host from a
// Fleet software installer.
type HostSoftwareInstall struct {
	InstallUUID string    `json:"install_uuid" db:"install_id"`
	InstalledAt time.Time `json:"installed_at" db:"installed_at"`
}

// HostSoftwareInstalledVersion represents a version of software installed on a
// host.
type HostSoftwareInstalledVersion struct {
	SoftwareID      uint       `json:"-" db:"software_id"`
	SoftwareTitleID uint       `json:"-" db:"software_title_id"`
	Version         string     `json:"version" db:"version"`
	LastOpenedAt    *time.Time `json:"last_opened_at" db:"last_opened_at"`
	Vulnerabilities []string   `json:"vulnerabilities" db:"vulnerabilities"`
	InstalledPaths  []string   `json:"installed_paths" db:"installed_paths"`
>>>>>>> ad11f075
}<|MERGE_RESOLUTION|>--- conflicted
+++ resolved
@@ -5,11 +5,8 @@
 	"errors"
 	"fmt"
 	"io"
-<<<<<<< HEAD
 	"mime/multipart"
 	"path/filepath"
-=======
->>>>>>> ad11f075
 	"time"
 )
 
@@ -119,7 +116,6 @@
 	PostInstallScriptOutput string `json:"post_install_script_output" db:"post_install_script_output"`
 }
 
-<<<<<<< HEAD
 type UploadSoftwareInstallerPayload struct {
 	TeamID            *uint
 	InstallScript     string
@@ -144,7 +140,8 @@
 	default:
 		return "", fmt.Errorf("unsupported file type: %s", filename)
 	}
-=======
+}
+
 // HostSoftwareWithInstaller represents the list of software installed on a
 // host with installer information if a matching installer exists. This is the
 // payload returned by the "Get host's (device's) software" endpoints.
@@ -178,5 +175,4 @@
 	LastOpenedAt    *time.Time `json:"last_opened_at" db:"last_opened_at"`
 	Vulnerabilities []string   `json:"vulnerabilities" db:"vulnerabilities"`
 	InstalledPaths  []string   `json:"installed_paths" db:"installed_paths"`
->>>>>>> ad11f075
 }