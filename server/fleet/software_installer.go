package fleet

import (
	"context"
	"errors"
	"fmt"
	"io"
	"path/filepath"
	"time"
)

// SoftwareInstallerStore is the interface to store and retrieve software
// installer files. Fleet supports storing to the local filesystem and to an
// S3 bucket.
type SoftwareInstallerStore interface {
	Get(ctx context.Context, installerID string) (io.ReadCloser, int64, error)
	Put(ctx context.Context, installerID string, content io.ReadSeeker) error
	Exists(ctx context.Context, installerID string) (bool, error)
	Cleanup(ctx context.Context, usedInstallerIDs []string) (int, error)
}

// FailingSoftwareInstallerStore is an implementation of SoftwareInstallerStore
// that fails all operations. It is used when S3 is not configured and the
// local filesystem store could not be setup.
type FailingSoftwareInstallerStore struct{}

func (FailingSoftwareInstallerStore) Get(ctx context.Context, installerID string) (io.ReadCloser, int64, error) {
	return nil, 0, errors.New("software installer store not properly configured")
}

func (FailingSoftwareInstallerStore) Put(ctx context.Context, installerID string, content io.ReadSeeker) error {
	return errors.New("software installer store not properly configured")
}

func (FailingSoftwareInstallerStore) Exists(ctx context.Context, installerID string) (bool, error) {
	return false, errors.New("software installer store not properly configured")
}

func (FailingSoftwareInstallerStore) Cleanup(ctx context.Context, usedInstallerIDs []string) (int, error) {
	// do not fail for the failing store's cleanup, as unlike the other store
	// methods, this will be called even if software installers are otherwise not
	// used (by the cron job).
	return 0, nil
}

// SoftwareInstallDetailsResult contains all of the information
// required for a client to pull in and install software from the fleet server
type SoftwareInstallDetails struct {
	// HostID is used for authentication on the backend and should not
	// be passed to the client
	HostID uint `json:"-" db:"host_id"`
	// ExecutionID is a unique identifier for this installation
	ExecutionID string `json:"install_id" db:"execution_id"`
	// InstallerID is the unique identifier for the software package metadata in Fleet.
	InstallerID uint `json:"installer_id" db:"installer_id"`
	// PreInstallCondition is the query to run as a condition to installing the software package.
	PreInstallCondition string `json:"pre_install_condition" db:"pre_install_condition"`
	// InstallScript is the script to run to install the software package.
	InstallScript string `json:"install_script" db:"install_script"`
	// PostInstallScript is the script to run after installing the software package.
	PostInstallScript string `json:"post_install_script" db:"post_install_script"`
}

// SoftwareInstaller represents a software installer package that can be used to install software on
// hosts in Fleet.
type SoftwareInstaller struct {
	// TeamID is the ID of the team. A value of nil means it is scoped to hosts that are assigned to
	// no team.
	TeamID *uint `json:"team_id" db:"team_id"`
	// TitleID is the id of the software title associated with the software installer.
	TitleID *uint `json:"-" db:"title_id"`
	// Name is the name of the software package.
	Name string `json:"name" db:"filename"`
	// Version is the version of the software package.
	Version string `json:"version" db:"version"`
	// UploadedAt is the time the software package was uploaded.
	UploadedAt time.Time `json:"uploaded_at" db:"uploaded_at"`
	// InstallerID is the unique identifier for the software package metadata in Fleet.
	InstallerID uint `json:"installer_id" db:"id"`
	// InstallScript is the script to run to install the software package.
	InstallScript string `json:"install_script" db:"-"`
	// InstallScriptContentID is the ID of the install script content.
	InstallScriptContentID uint `json:"-" db:"install_script_content_id"`
	// PreInstallQuery is the query to run as a condition to installing the software package.
	PreInstallQuery string `json:"pre_install_query" db:"pre_install_query"`
	// PostInstallScript is the script to run after installing the software package.
	PostInstallScript string `json:"post_install_script" db:"-"`
	// PostInstallScriptContentID is the ID of the post-install script content.
	PostInstallScriptContentID *uint `json:"-" db:"post_install_script_content_id"`
	// StorageID is the unique identifier for the software package in the software installer store.
	StorageID string `json:"-" db:"storage_id"`
<<<<<<< HEAD
	// Status is the status of the software installer package.
	Status *SoftwareInstallerStatusSummary `json:"status,omitempty" db:"-"`
=======
	// SoftwareTitle is the title of the software pointed installed by this installer.
	SoftwareTitle string `json:"-" db:"software_title"`
>>>>>>> c88a7cf6
}

// AuthzType implements authz.AuthzTyper.
func (s *SoftwareInstaller) AuthzType() string {
	return "software_installer"
}

// SoftwareInstallerStatusSummary represents aggregated status metrics for a software installer package.
type SoftwareInstallerStatusSummary struct {
	// Installed is the number of hosts that have the software package installed.
	Installed uint `json:"installed" db:"installed"`
	// Pending is the number of hosts that have the software package pending installation.
	Pending uint `json:"pending" db:"pending"`
	// Failed is the number of hosts that have the software package installation failed.
	Failed uint `json:"failed" db:"failed"`
}

// SoftwareInstallerStatus represents the status of a software installer package on a host.
type SoftwareInstallerStatus string

const (
	SoftwareInstallerPending   SoftwareInstallerStatus = "pending"
	SoftwareInstallerFailed    SoftwareInstallerStatus = "failed"
	SoftwareInstallerInstalled SoftwareInstallerStatus = "installed"
)

func (s SoftwareInstallerStatus) IsValid() bool {
	switch s {
	case
		SoftwareInstallerFailed,
		SoftwareInstallerInstalled,
		SoftwareInstallerPending:
		return true
	default:
		return false
	}
}

// HostSoftwareInstaller represents a software installer package that has been installed on a host.
type HostSoftwareInstallerResult struct {
	// ID is the unique numerical ID of the result assigned by the datastore.
	ID uint `json:"-" db:"id"`
	// InstallUUID is the unique identifier for the software install operation associated with the host.
	InstallUUID string `json:"install_uuid" db:"execution_id"`
	// SoftwareTitle is the title of the software.
	SoftwareTitle string `json:"software_title" db:"software_title"`
	// SoftwareVersion is the version of the software.
	SoftwareTitleID uint `json:"software_title_id" db:"software_title_id"`
	// SoftwareInstallerID is the unique numerical ID of the software installer assigned by the datastore.
	SoftwareInstallerID uint `json:"-" db:"software_installer_id"`
	// SoftwarePackage is the name of the software installer package.
	SoftwarePackage string `json:"software_package" db:"software_package"`
	// HostID is the ID of the host.
	HostID uint `json:"host_id" db:"host_id"`
	// HostDisplayName is the display name of the host.
	HostDisplayName string `json:"host_display_name" db:"host_display_name"`
	// Status is the status of the software installer package on the host.
	Status SoftwareInstallerStatus `json:"status" db:"status"`
	// Detail is the detail of the software installer package on the host. TODO: does this field
	// have specific values that should be used? If so, how are they calculated?
	Detail string `json:"detail" db:"detail"`
	// Output is the output of the software installer package on the host.
	Output string `json:"output" db:"install_script_output"`
	// PreInstallQueryOutput is the output of the pre-install query on the host.
	PreInstallQueryOutput string `json:"pre_install_query_output" db:"pre_install_query_output"`
	// PostInstallScriptOutput is the output of the post-install script on the host.
	PostInstallScriptOutput string `json:"post_install_script_output" db:"post_install_script_output"`
	// CreatedAt is the time the software installer request was triggered.
	CreatedAt time.Time `json:"created_at" db:"created_at"`
	// UpdatedAt is the time the software installer request was last updated.
	UpdatedAt *time.Time `json:"updated_at" db:"updated_at"`
	// HostTeamID is the team ID of the host on which this software install was attempted. This
	// field is not sent in the response, it is only used for internal authorization.
	HostTeamID *uint `json:"-" db:"host_team_id"`
	// UserID is the user ID that requested the software installation on that host.
	UserID *uint `json:"-" db:"user_id"`
}

type HostSoftwareInstallerResultAuthz struct {
	HostTeamID *uint `json:"host_team_id"`
}

// AuthzType implements authz.AuthzTyper.
func (s *HostSoftwareInstallerResultAuthz) AuthzType() string {
	return "host_software_installer_result"
}

type UploadSoftwareInstallerPayload struct {
	TeamID            *uint
	InstallScript     string
	PreInstallQuery   string
	PostInstallScript string
	InstallerFile     io.ReadSeeker // TODO: maybe pull this out of the payload and only pass it to methods that need it (e.g., won't be needed when storing metadata in the database)
	StorageID         string
	Filename          string
	Title             string
	Version           string
	Source            string
}

// DownloadSoftwareInstallerPayload is the payload for downloading a software installer.
type DownloadSoftwareInstallerPayload struct {
	Filename  string
	Installer io.ReadCloser
	Size      int64
}

func SofwareInstallerSourceFromFilename(filename string) (string, error) {
	switch ext := filepath.Ext(filename); ext {
	case ".deb":
		return "deb_packages", nil
	case ".exe", ".msi":
		return "programs", nil
	case ".pkg":
		return "pkg_packages", nil
	default:
		return "", fmt.Errorf("unsupported file type: %s", filename)
	}
}

// HostSoftwareWithInstaller represents the list of software installed on a
// host with installer information if a matching installer exists. This is the
// payload returned by the "Get host's (device's) software" endpoints.
type HostSoftwareWithInstaller struct {
	ID                uint                            `json:"id" db:"id"`
	Name              string                          `json:"name" db:"name"`
	Source            string                          `json:"source" db:"source"`
	Status            *SoftwareInstallerStatus        `json:"status" db:"status"`
	LastInstall       *HostSoftwareInstall            `json:"last_install"`
	InstalledVersions []*HostSoftwareInstalledVersion `json:"installed_versions"`

	// PackageAvailableForInstall is only present for the user-authenticated
	// endpoint, not the device-authenticated one. I.e. when
	// available-but-not-installed software are part of the response.
	PackageAvailableForInstall *string `json:"package_available_for_install,omitempty" db:"package_available_for_install"`
}

// HostSoftwareInstall represents installation of software on a host from a
// Fleet software installer.
type HostSoftwareInstall struct {
	InstallUUID string    `json:"install_uuid" db:"install_id"`
	InstalledAt time.Time `json:"installed_at" db:"installed_at"`
}

// HostSoftwareInstalledVersion represents a version of software installed on a
// host.
type HostSoftwareInstalledVersion struct {
	SoftwareID      uint       `json:"-" db:"software_id"`
	SoftwareTitleID uint       `json:"-" db:"software_title_id"`
	Version         string     `json:"version" db:"version"`
	LastOpenedAt    *time.Time `json:"last_opened_at" db:"last_opened_at"`
	Vulnerabilities []string   `json:"vulnerabilities" db:"vulnerabilities"`
	InstalledPaths  []string   `json:"installed_paths" db:"installed_paths"`
}

// HostSoftwareInstallResultPayload is the payload provided by fleetd to record
// the results of a software installation attempt.
type HostSoftwareInstallResultPayload struct {
	HostID      uint   `json:"host_id"`
	InstallUUID string `json:"install_uuid"`

	// the following fields are nil-able because the corresponding steps may not
	// have been executed (optional step, or executed conditionally to a previous
	// step).
	PreInstallConditionOutput *string `json:"pre_install_condition_output"`
	InstallScriptExitCode     *int    `json:"install_script_exit_code"`
	InstallScriptOutput       *string `json:"install_script_output"`
	PostInstallScriptExitCode *int    `json:"post_install_script_exit_code"`
	PostInstallScriptOutput   *string `json:"post_install_script_output"`
}

// Status returns the status computed from the result payload. It should match the logic
// found in the database-computed status (see
// softwareInstallerHostStatusNamedQuery in mysql/software.go).
func (h *HostSoftwareInstallResultPayload) Status() SoftwareInstallerStatus {
	switch {
	case h.PostInstallScriptExitCode != nil && *h.PostInstallScriptExitCode == 0:
		return SoftwareInstallerInstalled
	case h.PostInstallScriptExitCode != nil && *h.PostInstallScriptExitCode != 0:
		return SoftwareInstallerFailed
	case h.InstallScriptExitCode != nil && *h.InstallScriptExitCode == 0:
		return SoftwareInstallerInstalled
	case h.InstallScriptExitCode != nil && *h.InstallScriptExitCode != 0:
		return SoftwareInstallerFailed
	case h.PreInstallConditionOutput != nil && *h.PreInstallConditionOutput == "":
		return SoftwareInstallerFailed
	default:
		return SoftwareInstallerPending
	}
}<|MERGE_RESOLUTION|>--- conflicted
+++ resolved
@@ -89,13 +89,10 @@
 	PostInstallScriptContentID *uint `json:"-" db:"post_install_script_content_id"`
 	// StorageID is the unique identifier for the software package in the software installer store.
 	StorageID string `json:"-" db:"storage_id"`
-<<<<<<< HEAD
 	// Status is the status of the software installer package.
 	Status *SoftwareInstallerStatusSummary `json:"status,omitempty" db:"-"`
-=======
 	// SoftwareTitle is the title of the software pointed installed by this installer.
 	SoftwareTitle string `json:"-" db:"software_title"`
->>>>>>> c88a7cf6
 }
 
 // AuthzType implements authz.AuthzTyper.
