package fleet

import (
	"io"

	"github.com/fatih/color"
)

func WriteExpiredLicenseBanner(w io.Writer) {
	warningColor := color.New(color.FgWhite, color.Bold, color.BgRed)
	warningColor.Fprintf(
		w,
		"Your license for Fleet Premium is about to expire. If you’d like to renew or have questions about "+
			"downgrading, please navigate to "+
<<<<<<< HEAD
			"https://github.com/fleetdm/fleet/blob/main/docs/Using-Fleet/Teams.md#expired_license and "+
=======
			"https://fleetdm.com/docs/using-fleet/teams#expired_license and "+
>>>>>>> d1675565
			"contact us for help.",
	)
	// We need to disable color and print a new line to make it look somewhat neat, otherwise colors continue to the
	// next line
	warningColor.DisableColor()
	warningColor.Fprintln(w)
}<|MERGE_RESOLUTION|>--- conflicted
+++ resolved
@@ -12,11 +12,7 @@
 		w,
 		"Your license for Fleet Premium is about to expire. If you’d like to renew or have questions about "+
 			"downgrading, please navigate to "+
-<<<<<<< HEAD
-			"https://github.com/fleetdm/fleet/blob/main/docs/Using-Fleet/Teams.md#expired_license and "+
-=======
 			"https://fleetdm.com/docs/using-fleet/teams#expired_license and "+
->>>>>>> d1675565
 			"contact us for help.",
 	)
 	// We need to disable color and print a new line to make it look somewhat neat, otherwise colors continue to the
