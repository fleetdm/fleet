package fleet

import (
	"bytes"
	"context"
	"crypto/md5" // nolint: gosec
	"encoding/hex"
	"encoding/json"
	"fmt"
	"io"
	"net/http"
	"strings"
	"time"

	"github.com/fleetdm/fleet/v4/server/mdm"
	"github.com/fleetdm/fleet/v4/server/mdm/apple/mobileconfig"
	"github.com/fleetdm/fleet/v4/server/mdm/nanodep/godep"
)

type MDMAppleCommandIssuer interface {
	InstallProfile(ctx context.Context, hostUUIDs []string, profile mobileconfig.Mobileconfig, uuid string) error
	RemoveProfile(ctx context.Context, hostUUIDs []string, identifier string, uuid string) error
	DeviceLock(ctx context.Context, host *Host, uuid string) (unlockPIN string, err error)
	EraseDevice(ctx context.Context, host *Host, uuid string) error
	InstallEnterpriseApplication(ctx context.Context, hostUUIDs []string, uuid string, manifestURL string) error
	InstallApplication(ctx context.Context, hostUUIDs []string, uuid string, adamID string) error
	DeviceConfigured(ctx context.Context, hostUUID, cmdUUID string) error
}

// MDMAppleEnrollmentType is the type for Apple MDM enrollments.
type MDMAppleEnrollmentType string

const (
	// MDMAppleEnrollmentTypeAutomatic is the value for automatic enrollments.
	MDMAppleEnrollmentTypeAutomatic MDMAppleEnrollmentType = "automatic"
	// MDMAppleEnrollmentTypeManual is the value for manual enrollments.
	MDMAppleEnrollmentTypeManual MDMAppleEnrollmentType = "manual"
)

// Well-known status responses
const (
	MDMAppleStatusAcknowledged       = "Acknowledged"
	MDMAppleStatusError              = "Error"
	MDMAppleStatusCommandFormatError = "CommandFormatError"
	MDMAppleStatusIdle               = "Idle"
	MDMAppleStatusNotNow             = "NotNow"
)

// MDMAppleEnrollmentProfilePayload contains the data necessary to create
// an enrollment profile in Fleet.
type MDMAppleEnrollmentProfilePayload struct {
	// Type is the type of the enrollment.
	Type MDMAppleEnrollmentType `json:"type"`
	// DEPProfile is the JSON object with the following Apple-defined fields:
	// https://developer.apple.com/documentation/devicemanagement/profile
	//
	// DEPProfile is nil when Type is MDMAppleEnrollmentTypeManual.
	DEPProfile *json.RawMessage `json:"dep_profile"`
	// Token should be auto-generated.
	Token string `json:"-"`
}

// MDMAppleEnrollmentProfile represents an Apple MDM enrollment profile in Fleet.
// Such enrollment profiles are used to enroll Apple devices to Fleet.
type MDMAppleEnrollmentProfile struct {
	// ID is the unique identifier of the enrollment in Fleet.
	ID uint `json:"id" db:"id"`
	// Token is a random identifier for an enrollment. Currently as the authentication
	// token to protect access to the enrollment.
	Token string `json:"token" db:"token"`
	// Type is the type of the enrollment.
	Type MDMAppleEnrollmentType `json:"type" db:"type"`
	// DEPProfile is the JSON object with the following Apple-defined fields:
	// https://developer.apple.com/documentation/devicemanagement/profile
	//
	// DEPProfile is nil when Type is MDMAppleEnrollmentTypeManual.
	DEPProfile *json.RawMessage `json:"dep_profile" db:"dep_profile"`
	// EnrollmentURL is the URL where an enrollement is served.
	EnrollmentURL string `json:"enrollment_url" db:"-"`

	UpdateCreateTimestamps
}

// AuthzType implements authz.AuthzTyper.
func (m MDMAppleEnrollmentProfile) AuthzType() string {
	return "mdm_apple_enrollment_profile"
}

// MDMAppleManualEnrollmentProfile is used for authorization checks to get the standard Fleet manual
// enrollment profile. The actual data is returned as raw bytes.
type MDMAppleManualEnrollmentProfile struct{}

// AuthzType implements authz.AuthzTyper
func (m MDMAppleManualEnrollmentProfile) AuthzType() string {
	return "mdm_apple_manual_enrollment_profile"
}

// MDMAppleDEPKeyPair contains the DEP public key certificate and private key pair. Both are PEM encoded.
type MDMAppleDEPKeyPair struct {
	PublicKey  []byte `json:"public_key"`
	PrivateKey []byte `json:"private_key"`
}

// MDMAppleInstaller holds installer packages for Apple devices.
type MDMAppleInstaller struct {
	// ID is the unique identifier of the installer in Fleet.
	ID uint `json:"id" db:"id"`
	// Name is the name of the installer (usually the package file name).
	Name string `json:"name" db:"name"`
	// Size is the size of the installer package.
	Size int64 `json:"size" db:"size"`
	// Manifest is the manifest of the installer. Generated from the installer
	// contents and ready to use in `InstallEnterpriseApplication` commands.
	Manifest string `json:"manifest" db:"manifest"`
	// Installer is the actual installer contents.
	Installer []byte `json:"-" db:"installer"`
	// URLToken is a random token used for authentication to protect access to installers.
	// Applications deployede via InstallEnterpriseApplication must be publicly accessible,
	// this hard to guess token provides some protection.
	URLToken string `json:"url_token" db:"url_token"`
	// URL is the full URL where the installer is served.
	URL string `json:"url"`
}

// AuthzType implements authz.AuthzTyper.
func (m MDMAppleInstaller) AuthzType() string {
	return "mdm_apple_installer"
}

// MDMAppleDevice represents an MDM enrolled Apple device.
type MDMAppleDevice struct {
	// ID is the device hardware UUID.
	ID string `json:"id" db:"id"`
	// SerialNumber is the serial number of the Apple device.
	SerialNumber string `json:"serial_number" db:"serial_number"`
	// Enabled indicates whether the device is currently enrolled.
	// It's set to false when a device unenrolls from Fleet.
	Enabled bool `json:"enabled" db:"enabled"`
}

// AuthzType implements authz.AuthzTyper.
func (m MDMAppleDevice) AuthzType() string {
	return "mdm_apple_device"
}

// MDMAppleDEPDevice represents an Apple device in Apple Business Manager (ABM).
type MDMAppleDEPDevice struct {
	godep.Device
}

// AuthzType implements authz.AuthzTyper.
func (m MDMAppleDEPDevice) AuthzType() string {
	return "mdm_apple_dep_device"
}

// These following types are copied from nanomdm.

// EnrolledAPIResult is a per-enrollment API result.
type EnrolledAPIResult struct {
	PushError    string `json:"push_error,omitempty"`
	PushResult   string `json:"push_result,omitempty"`
	CommandError string `json:"command_error,omitempty"`
}

// EnrolledAPIResults is a map of enrollments to a per-enrollment API result.
type EnrolledAPIResults map[string]*EnrolledAPIResult

type MDMAppleCommandTimeoutError struct{}

func (e MDMAppleCommandTimeoutError) Error() string {
	return "Timeout waiting for MDM device to acknowledge command"
}

func (e MDMAppleCommandTimeoutError) StatusCode() int {
	return http.StatusGatewayTimeout
}

// MDMAppleConfigProfile represents an Apple MDM configuration profile in Fleet.
// Configuration profiles are used to configure Apple devices .
// See also https://developer.apple.com/documentation/devicemanagement/configuring_multiple_devices_using_profiles.
type MDMAppleConfigProfile struct {
	// ProfileUUID is the unique identifier of the configuration profile in
	// Fleet. For Apple profiles, it is the letter "a" followed by a uuid.
	ProfileUUID string `db:"profile_uuid" json:"profile_uuid"`
	// Deprecated: ProfileID is the old unique id of the configuration profile in
	// Fleet. It is still maintained and generated for new profiles, but only
	// used in legacy API endpoints.
	ProfileID uint `db:"profile_id" json:"profile_id"`
	// TeamID is the id of the team with which the configuration is associated. A nil team id
	// represents a configuration profile that is not associated with any team.
	TeamID *uint `db:"team_id" json:"team_id"`
	// Identifier corresponds to the payload identifier of the associated mobileconfig payload.
	// Fleet requires that Identifier must be unique in combination with the Name and TeamID.
	Identifier string `db:"identifier" json:"identifier"`
	// Name corresponds to the payload display name of the associated mobileconfig payload.
	// Fleet requires that Name must be unique in combination with the Identifier and TeamID.
	Name string `db:"name" json:"name"`
	// Mobileconfig is the byte slice corresponding to the XML property list (i.e. plist)
	// representation of the configuration profile. It must be XML or PKCS7 parseable.
	Mobileconfig mobileconfig.Mobileconfig `db:"mobileconfig" json:"-"`
	// Checksum is an MD5 hash of the Mobileconfig bytes
	Checksum         []byte                      `db:"checksum" json:"checksum,omitempty"`
	LabelsIncludeAll []ConfigurationProfileLabel `db:"-" json:"labels_include_all,omitempty"`
<<<<<<< HEAD
	LabelsIncludeAny []ConfigurationProfileLabel `db:"-" json:"labels_inclide_any,omitempty"`
=======
	LabelsIncludeAny []ConfigurationProfileLabel `db:"-" json:"labels_include_any,omitempty"`
>>>>>>> d050ddbe
	LabelsExcludeAny []ConfigurationProfileLabel `db:"-" json:"labels_exclude_any,omitempty"`
	CreatedAt        time.Time                   `db:"created_at" json:"created_at"`
	UploadedAt       time.Time                   `db:"uploaded_at" json:"updated_at"` // NOTE: JSON field is still `updated_at` for historical reasons, would be an API breaking change
}

// MDMProfilesUpdates flags updates that were done during batch processing of profiles.
type MDMProfilesUpdates struct {
	AppleConfigProfile   bool
	WindowsConfigProfile bool
	AppleDeclaration     bool
}

// ConfigurationProfileLabel represents the many-to-many relationship between
// profiles and labels.
//
// NOTE: json representation of the fields is a bit awkward to match the
// required API response, as this struct is returned within profile
// responses.
//
// NOTE The fields in this struct other than LabelName and LabelID
// MAY NOT BE SET CORRECTLY, dependong on where they're being ingested from.
type ConfigurationProfileLabel struct {
	ProfileUUID string `db:"profile_uuid" json:"-"`
	LabelName   string `db:"label_name" json:"name"`
	LabelID     uint   `db:"label_id" json:"id,omitempty"`   // omitted if 0 (which is impossible if the label is not broken)
	Broken      bool   `db:"broken" json:"broken,omitempty"` // omitted (not rendered to JSON) if false
<<<<<<< HEAD
	Exclude     bool   `db:"exclude" json:"-"`               // not rendered in JSON, used to store the profile in LabelsIncludeAll or LabelsExcludeAny on the parent profile
=======
	Exclude     bool   `db:"exclude" json:"-"`               // not rendered in JSON, used to store the profile in LabelsIncludeAll, LabelsIncludeAny, or LabelsExcludeAny on the parent profile
>>>>>>> d050ddbe
	RequireAll  bool   `db:"require_all" json:"-"`           // not rendered in JSON, used to store the profile in  LabelsIncludeAll, LabelsIncludeAny, or LabelsIncludeAny on the parent profile
}

func NewMDMAppleConfigProfile(raw []byte, teamID *uint) (*MDMAppleConfigProfile, error) {
	mc := mobileconfig.Mobileconfig(raw)
	cp, err := mc.ParseConfigProfile()
	if err != nil {
		return nil, fmt.Errorf("new MDMAppleConfigProfile: %w", err)
	}
	return &MDMAppleConfigProfile{
		TeamID:       teamID,
		Identifier:   cp.PayloadIdentifier,
		Name:         cp.PayloadDisplayName,
		Mobileconfig: mc,
	}, nil
}

func (cp MDMAppleConfigProfile) ValidateUserProvided() error {
	// first screen the top-level object for reserved identifiers and names
	if _, ok := mobileconfig.FleetPayloadIdentifiers()[cp.Identifier]; ok {
		return fmt.Errorf("payload identifier %s is not allowed", cp.Identifier)
	}
	fleetNames := mdm.FleetReservedProfileNames()
	if _, ok := fleetNames[cp.Name]; ok {
		return fmt.Errorf("payload display name %s is not allowed", cp.Name)
	}

	// then screen the payload content for reserved identifiers, names, and types
	return cp.Mobileconfig.ScreenPayloads()
}

// HostMDMAppleProfile represents the status of an Apple MDM profile in a host.
type HostMDMAppleProfile struct {
	HostUUID      string             `db:"host_uuid" json:"-"`
	CommandUUID   string             `db:"command_uuid" json:"-"`
	ProfileUUID   string             `db:"profile_uuid" json:"profile_uuid"`
	Name          string             `db:"name" json:"name"`
	Identifier    string             `db:"identifier" json:"-"`
	Status        *MDMDeliveryStatus `db:"status" json:"status"`
	OperationType MDMOperationType   `db:"operation_type" json:"operation_type"`
	Detail        string             `db:"detail" json:"detail"`
}

// ToHostMDMProfile converts the HostMDMAppleProfile to a HostMDMProfile.
func (p HostMDMAppleProfile) ToHostMDMProfile(platform string) HostMDMProfile {
	return HostMDMProfile{
		HostUUID:      p.HostUUID,
		ProfileUUID:   p.ProfileUUID,
		Name:          p.Name,
		Identifier:    p.Identifier,
		Status:        p.Status,
		OperationType: p.OperationType,
		Detail:        p.Detail,
		Platform:      platform,
	}
}

// HostMDMCertificateProfile represents the status of an MDM certificate profile (SCEP payload) along with the
// associated certificate metadata.
type HostMDMCertificateProfile struct {
	HostUUID             string             `db:"host_uuid"`
	ProfileUUID          string             `db:"profile_uuid"`
	Status               *MDMDeliveryStatus `db:"status"`
	ChallengeRetrievedAt *time.Time         `db:"challenge_retrieved_at"`
}

type HostMDMProfileDetail string

const (
	HostMDMProfileDetailFailedWasVerified  HostMDMProfileDetail = "Failed, was verified"
	HostMDMProfileDetailFailedWasVerifying HostMDMProfileDetail = "Failed, was verifying"
)

// Message returns a human-friendly message for the detail.
func (d HostMDMProfileDetail) Message() string {
	switch d {
	case HostMDMProfileDetailFailedWasVerified:
		return "This setting had been verified by osquery, but has since been found missing on the host."
	case HostMDMProfileDetailFailedWasVerifying:
		return "The MDM protocol returned a success but the setting couldn’t be verified by osquery."
	default:
		return string(d)
	}
}

type MDMAppleProfilePayload struct {
	ProfileUUID       string             `db:"profile_uuid"`
	ProfileIdentifier string             `db:"profile_identifier"`
	ProfileName       string             `db:"profile_name"`
	HostUUID          string             `db:"host_uuid"`
	HostPlatform      string             `db:"host_platform"`
	Checksum          []byte             `db:"checksum"`
	Status            *MDMDeliveryStatus `db:"status" json:"status"`
	OperationType     MDMOperationType   `db:"operation_type"`
	Detail            string             `db:"detail"`
	CommandUUID       string             `db:"command_uuid"`
}

// DidNotInstallOnHost indicates whether this profile was not installed on the host (and
// therefore is not, as far as Fleet knows, currently on the host).
func (p *MDMAppleProfilePayload) DidNotInstallOnHost() bool {
	return p.Status != nil && (*p.Status == MDMDeliveryFailed || *p.Status == MDMDeliveryPending) && p.OperationType == MDMOperationTypeInstall
}

func (p MDMAppleProfilePayload) Equal(other MDMAppleProfilePayload) bool {
	statusEqual := p.Status == nil && other.Status == nil || p.Status != nil && other.Status != nil && *p.Status == *other.Status
	return p.ProfileUUID == other.ProfileUUID &&
		p.ProfileIdentifier == other.ProfileIdentifier &&
		p.ProfileName == other.ProfileName &&
		p.HostUUID == other.HostUUID &&
		p.HostPlatform == other.HostPlatform &&
		bytes.Equal(p.Checksum, other.Checksum) &&
		statusEqual &&
		p.OperationType == other.OperationType &&
		p.Detail == other.Detail &&
		p.CommandUUID == other.CommandUUID
}

type MDMAppleBulkUpsertHostProfilePayload struct {
	ProfileUUID       string
	ProfileIdentifier string
	ProfileName       string
	HostUUID          string
	CommandUUID       string
	OperationType     MDMOperationType
	Status            *MDMDeliveryStatus
	Detail            string
	Checksum          []byte
}

// MDMAppleFileVaultSummary reports the number of macOS hosts being managed with Apples disk
// encryption profiles. Each host may be counted in only one of six mutually-exclusive categories:
// Verified, Verifying, ActionRequired, Enforcing, Failed, RemovingEnforcement.
type MDMAppleFileVaultSummary struct {
	Verified            uint `json:"verified" db:"verified"`
	Verifying           uint `json:"verifying" db:"verifying"`
	ActionRequired      uint `json:"action_required" db:"action_required"`
	Enforcing           uint `json:"enforcing" db:"enforcing"`
	Failed              uint `json:"failed" db:"failed"`
	RemovingEnforcement uint `json:"removing_enforcement" db:"removing_enforcement"`
}

// MDMAppleBootstrapPackageSummary reports the number of hosts that are targeted to install the
// MDM bootstrap package. Each host may be counted in only one of three mutually-exclusive categories:
// Failed, Pending, or Installed.
type MDMAppleBootstrapPackageSummary struct {
	// Installed includes each host that has acknowledged the MDM command to install the bootstrap
	// package.
	Installed uint `json:"installed" db:"installed"`
	// Pending includes each host that has not acknowledged the MDM command to install the bootstrap
	// package or reported an error for such command.
	Pending uint `json:"pending" db:"pending"`
	// Failed includes each host that has reported an error for the MDM command to install the
	// bootstrap package.
	Failed uint `json:"failed" db:"failed"`
}

// MDMAppleFleetdConfig contains the fields used to configure
// `fleetd` in macOS devices via a configuration profile.
type MDMAppleFleetdConfig struct {
	FleetURL      string
	EnrollSecret  string
	EnableScripts bool
}

// MDMCustomEnrollmentProfileItem represents an MDM enrollment profile item that
// contains custom fields.
type MDMCustomEnrollmentProfileItem struct {
	EndUserEmail string
}

// MDMApplePreassignProfilePayload is the payload accepted by the endpoint that
// preassigns profiles to hosts before generating corresponding teams for each
// unique set of profiles and assigning hosts to those teams and profiles. For
// example, puppet scripts use this.
type MDMApplePreassignProfilePayload struct {
	ExternalHostIdentifier string `json:"external_host_identifier"`
	HostUUID               string `json:"host_uuid"`
	Profile                []byte `json:"profile"`
	Group                  string `json:"group"`
	Exclude                bool   `json:"exclude"`
}

// HexMD5Hash returns the hex-encoded MD5 hash of the profile. Note that MD5 is
// broken and we should consider moving to a better hash, but it needs to match
// the hashing algorithm used by the Mysql database for profiles (SHA2 would be
// an option: https://dev.mysql.com/doc/refman/5.7/en/encryption-functions.html#function_sha2).
func (p MDMApplePreassignProfilePayload) HexMD5Hash() string {
	sum := md5.Sum(p.Profile) //nolint: gosec

	// mysql's HEX function returns uppercase
	return strings.ToUpper(hex.EncodeToString(sum[:]))
}

// MDMApplePreassignHostProfiles represents the set of profiles that were
// pre-assigned to a given host identified by its UUID.
type MDMApplePreassignHostProfiles struct {
	HostUUID string
	Profiles []MDMApplePreassignProfile
}

// MDMApplePreassignProfile represents a single profile pre-assigned to a host.
type MDMApplePreassignProfile struct {
	Profile    []byte
	Group      string
	HexMD5Hash string
	Exclude    bool
}

// MDMAppleSettingsPayload describes the payload accepted by the endpoint to
// update specific MDM macos settings for a team (or no team).
type MDMAppleSettingsPayload struct {
	TeamID               *uint `json:"team_id"`
	EnableDiskEncryption *bool `json:"enable_disk_encryption"`
}

// AuthzType implements authz.AuthzTyper.
func (p MDMAppleSettingsPayload) AuthzType() string {
	return "mdm_apple_settings"
}

// MDMAppleSetupPayload describes the payload accepted by the endpoint to
// update specific MDM macos setup values for a team (or no team).
type MDMAppleSetupPayload struct {
	TeamID                      *uint `json:"team_id"`
	EnableEndUserAuthentication *bool `json:"enable_end_user_authentication"`
	EnableReleaseDeviceManually *bool `json:"enable_release_device_manually"`
}

// AuthzType implements authz.AuthzTyper.
func (p MDMAppleSetupPayload) AuthzType() string {
	return "mdm_apple_settings"
}

// HostDEPAssignment represents a row in the host_dep_assignments table.
type HostDEPAssignment struct {
	// HostID is the id of the host in Fleet.
	HostID uint `db:"host_id"`
	// AddedAt is the timestamp when Fleet was notified that device was added to the Fleet MDM
	// server in Apple Busines Manager (ABM).
	AddedAt time.Time `db:"added_at"`
	// DeletedAt is the timestamp  when Fleet was notified that device was deleted from the Fleet
	// MDM server in Apple Busines Manager (ABM).
	DeletedAt *time.Time `db:"deleted_at"`
	// ABMTokenID is the ID of the ABM token that was used to make this DEP assignment.
	ABMTokenID *uint `db:"abm_token_id"`
}

func (h *HostDEPAssignment) IsDEPAssignedToFleet() bool {
	if h == nil {
		return false
	}
	return h.HostID > 0 && !h.AddedAt.IsZero() && h.DeletedAt == nil
}

type DEPAssignProfileResponseStatus string

const (
	DEPAssignProfileResponseSuccess       DEPAssignProfileResponseStatus = "SUCCESS"
	DEPAssignProfileResponseNotAccessible DEPAssignProfileResponseStatus = "NOT_ACCESSIBLE"
	DEPAssignProfileResponseFailed        DEPAssignProfileResponseStatus = "FAILED"
)

// NanoEnrollment represents a row in the nano_enrollments table managed by
// nanomdm. It is meant to be used internally by the server, not to be returned
// as part of endpoints, and as a precaution its json-encoding is explicitly
// ignored.
type NanoEnrollment struct {
	ID               string `json:"-" db:"id"`
	DeviceID         string `json:"-" db:"device_id"`
	Type             string `json:"-" db:"type"`
	Enabled          bool   `json:"-" db:"enabled"`
	TokenUpdateTally int    `json:"-" db:"token_update_tally"`
}

// MDMAppleCommand represents an MDM Apple command that has been enqueued for
// execution. It is similar to MDMAppleCommandResult, but a separate struct is
// used as there are plans to evolve the `fleetctl get mdm-commands` command
// output in the future to list one row per command instead of one per
// command-host combination, and this fleetctl command is the only use of this
// struct at the moment. Also, it is filled a bit differently than what we do
// in MDMAppleCommandResult, since it needs to join with the hosts in the
// query to make authorization (retrieving the team id) manageable.
//
// https://github.com/fleetdm/fleet/issues/11008#issuecomment-1503466119
type MDMAppleCommand struct {
	// DeviceID is the MDM enrollment ID. This is the same as the host UUID.
	DeviceID string `json:"device_id" db:"device_id"`
	// CommandUUID is the unique identifier of the command.
	CommandUUID string `json:"command_uuid" db:"command_uuid"`
	// UpdatedAt is the last update timestamp of the command result.
	UpdatedAt time.Time `json:"updated_at" db:"updated_at"`
	// RequestType is the command's request type, which is basically the
	// command name.
	RequestType string `json:"request_type" db:"request_type"`
	// Status is the command status. One of Acknowledged, Error, or NotNow.
	Status string `json:"status" db:"status"`
	// Hostname is the hostname of the host that executed the command.
	Hostname string `json:"hostname" db:"hostname"`
	// TeamID is the host's team, null if the host is in no team. This is used
	// to authorize the user to see the command, it is not returned as part of
	// the response payload.
	TeamID *uint `json:"-" db:"team_id"`
}

// MDMAppleSetupAssistant represents the setup assistant set for a given team
// or no team.
type MDMAppleSetupAssistant struct {
	ID         uint            `json:"-" db:"id"`
	TeamID     *uint           `json:"team_id" db:"team_id"`
	Name       string          `json:"name" db:"name"`
	Profile    json.RawMessage `json:"enrollment_profile" db:"profile"`
	UploadedAt time.Time       `json:"uploaded_at" db:"uploaded_at"`
}

// AuthzType implements authz.AuthzTyper.
func (a MDMAppleSetupAssistant) AuthzType() string {
	return "mdm_apple_setup_assistant"
}

// ProfileMatcher defines the methods required to preassign and retrieve MDM
// profiles for matching with teams and associating with hosts. A Redis-based
// implementation is used in production.
type ProfileMatcher interface {
	PreassignProfile(ctx context.Context, payload MDMApplePreassignProfilePayload) error
	RetrieveProfiles(ctx context.Context, externalHostIdentifier string) (MDMApplePreassignHostProfiles, error)
}

// SCEPIdentityCertificate represents a certificate issued during MDM
// enrollment.
type SCEPIdentityCertificate struct {
	Serial         string    `db:"serial"`
	NotValidAfter  time.Time `db:"not_valid_after"`
	CertificatePEM []byte    `db:"certificate_pem"`
}

// SCEPIdentityAssociation represents an association between an identity
// certificate an a specific host.
type SCEPIdentityAssociation struct {
	HostUUID         string `db:"host_uuid"`
	SHA256           string `db:"sha256"`
	EnrollReference  string `db:"enroll_reference"`
	RenewCommandUUID string `db:"renew_command_uuid"`
	// EnrolledFromMigration is used for devices migrated via datababse
	// dumps (ie: "touchless")
	EnrolledFromMigration bool `db:"enrolled_from_migration"`
}

// MDMAppleDeclaration represents a DDM JSON declaration.
type MDMAppleDeclaration struct {
	// DeclarationUUID is the unique identifier of the declaration in
	// Fleet. Since we use the same endpoints for declarations and profiles:
	//    - This is marshalled as profile_uuid
	//    - The value has a prefix (TODO: @jahzielv to determine and document this)
	DeclarationUUID string `db:"declaration_uuid" json:"profile_uuid"`

	// TeamID is the id of the team with which the declaration is associated. A nil team id
	// represents a declaration that is not associated with any team.
	TeamID *uint `db:"team_id" json:"team_id"`

	// Identifier corresponds to the "Identifier" key of the associated declaration.
	// Fleet requires that Identifier must be unique in combination with the Name and TeamID.
	Identifier string `db:"identifier" json:"identifier"`

	// Name corresponds to the file name of the associated JSON declaration payload.
	// Fleet requires that Name must be unique in combination with the Identifier and TeamID.
	Name string `db:"name" json:"name"`

	// RawJSON is the raw JSON content of the declaration
	RawJSON json.RawMessage `db:"raw_json" json:"-"`

	// Checksum is a checksum of the JSON contents
	Checksum string `db:"checksum" json:"-"`

	// labels associated with this Declaration
	LabelsIncludeAll []ConfigurationProfileLabel `db:"-" json:"labels_include_all,omitempty"`
	LabelsIncludeAny []ConfigurationProfileLabel `db:"-" json:"labels_include_any,omitempty"`
	LabelsExcludeAny []ConfigurationProfileLabel `db:"-" json:"labels_exclude_any,omitempty"`

	CreatedAt  time.Time `db:"created_at" json:"created_at"`
	UploadedAt time.Time `db:"uploaded_at" json:"uploaded_at"`
}

type MDMAppleRawDeclaration struct {
	// Type is the "Type" field on the raw declaration JSON.
	Type       string `json:"Type"`
	Identifier string `json:"Identifier"`
}

// ForbiddenDeclTypes is a set of declaration types that are not allowed to be
// added by users into Fleet.
var ForbiddenDeclTypes = map[string]struct{}{
	"com.apple.configuration.account.caldav":               {},
	"com.apple.configuration.account.carddav":              {},
	"com.apple.configuration.account.exchange":             {},
	"com.apple.configuration.account.google":               {},
	"com.apple.configuration.account.ldap":                 {},
	"com.apple.configuration.account.mail":                 {},
	"com.apple.configuration.screensharing.connection":     {},
	"com.apple.configuration.security.certificate":         {},
	"com.apple.configuration.security.identity":            {},
	"com.apple.configuration.security.passkey.attestation": {},
	"com.apple.configuration.services.configuration-files": {},
	"com.apple.configuration.watch.enrollment":             {},
}

func (r *MDMAppleRawDeclaration) ValidateUserProvided() error {
	var err error

	// Check against types we don't allow
	if r.Type == `com.apple.configuration.softwareupdate.enforcement.specific` {
		return NewInvalidArgumentError(r.Type, "Declaration profile can’t include OS updates settings. To control these settings, go to OS updates.")
	}

	if _, forbidden := ForbiddenDeclTypes[r.Type]; forbidden {
		return NewInvalidArgumentError(r.Type, "Only configuration declarations that don’t require an asset reference are supported.")
	}

	if r.Type == "com.apple.configuration.management.status-subscriptions" {
		return NewInvalidArgumentError(r.Type, "Declaration profile can’t include status subscription type. To get host’s vitals, please use queries and policies.")
	}

	if !strings.HasPrefix(r.Type, "com.apple.configuration") {
		return NewInvalidArgumentError(r.Type, "Only configuration declarations (com.apple.configuration) are supported.")
	}

	return err
}

func GetRawDeclarationValues(raw []byte) (*MDMAppleRawDeclaration, error) {
	var rawDecl MDMAppleRawDeclaration
	if err := json.Unmarshal(raw, &rawDecl); err != nil {
		return nil, NewInvalidArgumentError("declaration", fmt.Sprintf("Couldn't upload. The file should include valid JSON: %s", err)).WithStatus(http.StatusBadRequest)
	}

	return &rawDecl, nil
}

// MDMAppleHostDeclaration represents the state of a declaration on a host
type MDMAppleHostDeclaration struct {
	// HostUUID is the uuid of the host affected by this declaration
	HostUUID string `db:"host_uuid" json:"-"`

	// DeclarationUUID is the unique identifier of the declaration in
	// Fleet. Since we use the same endpoints for declarations and profiles:
	//    - This is marshalled as profile_uuid
	//    - The value has a prefix (TODO: @jahzielv to determine and document this)
	DeclarationUUID string `db:"declaration_uuid" json:"profile_uuid"`

	// Name corresponds to the file name of the associated JSON declaration payload.
	Name string `db:"declaration_name" json:"name"`

	// Identifier corresponds to the "Identifier" key of the associated declaration.
	Identifier string `db:"declaration_identifier" json:"-"`

	// Status represent the current state of the declaration, as known by the Fleet server.
	Status *MDMDeliveryStatus `db:"status" json:"status"`

	// Operation type represents the operation being performed.
	OperationType MDMOperationType `db:"operation_type" json:"operation_type"`

	// Detail contains any messages that must be surfaced to the user,
	// either by the MDM protocol or the Fleet server.
	Detail string `db:"detail" json:"detail"`

	// Checksum contains the MD5 checksum of the declaration JSON uploaded
	// by the IT admin. Fleet uses this value as the ServerToken.
	Checksum string `db:"checksum" json:"-"`
}

func (p MDMAppleHostDeclaration) Equal(other MDMAppleHostDeclaration) bool {
	statusEqual := p.Status == nil && other.Status == nil || p.Status != nil && other.Status != nil && *p.Status == *other.Status
	return statusEqual &&
		p.HostUUID == other.HostUUID &&
		p.DeclarationUUID == other.DeclarationUUID &&
		p.Name == other.Name &&
		p.Identifier == other.Identifier &&
		p.OperationType == other.OperationType &&
		p.Detail == other.Detail &&
		p.Checksum == other.Checksum
}

func NewMDMAppleDeclaration(raw []byte, teamID *uint, name string, declType, ident string) *MDMAppleDeclaration {
	var decl MDMAppleDeclaration

	decl.Identifier = ident
	decl.Name = name
	decl.RawJSON = raw
	decl.TeamID = teamID

	return &decl
}

// MDMAppleDDMTokensResponse is the response from the DDM tokens endpoint.
//
// https://developer.apple.com/documentation/devicemanagement/tokensresponse
type MDMAppleDDMTokensResponse struct {
	SyncTokens MDMAppleDDMDeclarationsToken
}

// MDMAppleDDMDeclarationsToken is dictionary describes the state of declarations on the server.
//
// https://developer.apple.com/documentation/devicemanagement/synchronizationtokens
type MDMAppleDDMDeclarationsToken struct {
	DeclarationsToken string    `db:"checksum"`
	Timestamp         time.Time `db:"latest_created_timestamp"`
}

// MDMAppleDDMDeclarationItemsResponse is the response from the DDM declaration items endpoint.
//
// https://developer.apple.com/documentation/devicemanagement/declarationitemsresponse
type MDMAppleDDMDeclarationItemsResponse struct {
	Declarations      MDMAppleDDMManifestItems
	DeclarationsToken string
}

// MDMAppleDDMManifestItems is a dictionary that contains the lists of declarations available on the
// server.
//
// https://developer.apple.com/documentation/devicemanagement/declarationitemsresponse/manifestdeclarationitems
type MDMAppleDDMManifestItems struct {
	Activations    []MDMAppleDDMManifest
	Assets         []MDMAppleDDMManifest
	Configurations []MDMAppleDDMManifest
	Management     []MDMAppleDDMManifest
}

// MDMAppleDDMManifest is a dictionary that describes a declaration.
//
// https://developer.apple.com/documentation/devicemanagement/declarationitemsresponse/manifestdeclarationitems
type MDMAppleDDMManifest struct {
	Identifier  string
	ServerToken string
}

// MDMAppleDDMDeclarationItem represents a declaration item in the datastore. It is used to
// construct the DDM `declaration-items` endpoint response.
//
// https://developer.apple.com/documentation/devicemanagement/declarationitemsresponse
type MDMAppleDDMDeclarationItem struct {
	Identifier  string `db:"identifier"`
	ServerToken string `db:"checksum"`
}

// MDMAppleDDMDeclarationResponse represents a declaration in the datastore. It is used for the DDM
// `declaration/.../...` enpoint response.
//
// https://developer.apple.com/documentation/devicemanagement/declarationresponse
type MDMAppleDDMDeclarationResponse struct {
	Identifier  string          `db:"identifier"`
	Type        string          `db:"type"`
	Payload     json.RawMessage `db:"payload"`
	ServerToken string          `db:"server_token"`
}

// MDMAppleDDMStatusReport represents a report of the device's current state.
//
// https://developer.apple.com/documentation/devicemanagement/statusreport
type MDMAppleDDMStatusReport struct {
	StatusItems MDMAppleDDMStatusItems `json:"StatusItems"`
	Errors      []MDMAppleDDMErrors    `json:"Errors"`
}

// MDMAppleDDMStatusItems are the status items for a report.
//
// https://developer.apple.com/documentation/devicemanagement/statusreport/statusitems
type MDMAppleDDMStatusItems struct {
	Management MDMAppleDDMStatusManagement `json:"management"`
}

// MDMAppleDDMStatusManagement represents status report of the client's
// processed declarations.
//
// https://developer.apple.com/documentation/devicemanagement/statusmanagementdeclarations
type MDMAppleDDMStatusManagement struct {
	Declarations MDMAppleDDMStatusDeclarations `json:"declarations"`
}

// MDMAppleDDMStatusDeclarations represents a collection of the client's
// processed declarations.
//
// https://developer.apple.com/documentation/devicemanagement/statusmanagementdeclarationsdeclarationsobject
type MDMAppleDDMStatusDeclarations struct {
	// Activations is an array of declarations that represent the client's
	// processed activation types.
	Activations []MDMAppleDDMStatusDeclaration `json:"activations"`
	// Configurations is an array of declarations that represent the
	// client's processed configuration types.
	Configurations []MDMAppleDDMStatusDeclaration `json:"configurations"`
	// Assets is an array of declarations that represent the client's
	// processed assets.
	Assets []MDMAppleDDMStatusDeclaration `json:"assets"`
	// Management is an array of declarations that represent the client's
	// processed declaration types.
	Management []MDMAppleDDMStatusDeclaration `json:"management"`
}

type MDMAppleDeclarationValidity string

const (
	MDMAppleDeclarationValid   MDMAppleDeclarationValidity = "valid"
	MDMAppleDeclarationInvalid MDMAppleDeclarationValidity = "invalid"
	MDMAppleDeclarationUnknown MDMAppleDeclarationValidity = "valid"
)

// MDMAppleDDMStatusDeclaration represents a processed declaration for the client.
//
// https://developer.apple.com/documentation/devicemanagement/statusmanagementdeclarationsdeclarationobject
type MDMAppleDDMStatusDeclaration struct {
	// Active signals if the declaration is active on the device.
	Active bool `json:"active"`
	// Identifier is the identifier of the declaration this status report refers to.
	Identifier string `json:"identifier"`
	// Valid defines the validity of the declaration. If it's invalid, the
	// reasons property contains more details.
	Valid MDMAppleDeclarationValidity `json:"valid"`
	// ServerToken of the declaration this status report refers to.
	ServerToken string `json:"server-token"`
	// Reasons are the details of any client errors.
	Reasons []MDMAppleDDMStatusErrorReason `json:"reasons,omitempty"`
}

// A status report's error that contains the status item and the reasons for
// the error.
//
// https://developer.apple.com/documentation/devicemanagement/statusreport/error
type MDMAppleDDMErrors struct {
	// StatusItem is the status item that this error pertains to.
	StatusItem string `json:"StatusItem"`
	// Reasons is an array of reasons for the error.
	Reasons []MDMAppleDDMStatusErrorReason `json:"Reasons"`
}

// A status report that contains details about an error.
//
// https://developer.apple.com/documentation/devicemanagement/statusreason
type MDMAppleDDMStatusErrorReason struct {
	// Code is the error code for this error.
	Code string `json:"Code"`
	// Description is a short error description.
	Description string `json:"Description"`
	// Details is a dictionary that contains further details about this
	// error.
	Details map[string]any `json:"Details"`
}

// MDMAppleDDMActivationPayload represents the payload of an activation declaration.
//
// https://developer.apple.com/documentation/devicemanagement/activationsimple
type MDMAppleDDMActivationPayload struct {
	Predicate              string   `json:"Predicate"`
	StandardConfigurations []string `json:"StandardConfigurations"`
}

// MDMAppleDDMActivation represents the declaration of an activation. It combines the base
// declaation with the activation payload.
//
// https://developer.apple.com/documentation/devicemanagement/declarationbase
// https://developer.apple.com/documentation/devicemanagement/activationsimple
type MDMAppleDDMActivation struct {
	Identifier  string                       `json:"Identifier"`
	Payload     MDMAppleDDMActivationPayload `json:"Payload"`
	ServerToken string                       `json:"ServerToken"`
	Type        string                       `json:"Type"` // "com.apple.activation.simple"
}

// MDMBootstrapPackageStore is the interface to store and retrieve bootstrap
// package files. Fleet supports storing to the database and to an S3 bucket.
type MDMBootstrapPackageStore interface {
	Get(ctx context.Context, packageID string) (io.ReadCloser, int64, error)
	Put(ctx context.Context, packageID string, content io.ReadSeeker) error
	Exists(ctx context.Context, packageID string) (bool, error)
	Cleanup(ctx context.Context, usedPackageIDs []string, removeCreatedBefore time.Time) (int, error)
}

// MDMAppleMachineInfo is a [device's information][1] sent as part of an MDM enrollment profile request
//
// [1]: https://developer.apple.com/documentation/devicemanagement/machineinfo
type MDMAppleMachineInfo struct {
	IMEI                        string `plist:"IMEI,omitempty"`
	Language                    string `plist:"LANGUAGE,omitempty"`
	MDMCanRequestSoftwareUpdate bool   `plist:"MDM_CAN_REQUEST_SOFTWARE_UPDATE"`
	MEID                        string `plist:"MEID,omitempty"`
	OSVersion                   string `plist:"OS_VERSION"`
	PairingToken                string `plist:"PAIRING_TOKEN,omitempty"`
	Product                     string `plist:"PRODUCT"`
	Serial                      string `plist:"SERIAL"`
	SoftwareUpdateDeviceID      string `plist:"SOFTWARE_UPDATE_DEVICE_ID,omitempty"`
	SupplementalBuildVersion    string `plist:"SUPPLEMENTAL_BUILD_VERSION,omitempty"`
	SupplementalOSVersionExtra  string `plist:"SUPPLEMENTAL_OS_VERSION_EXTRA,omitempty"`
	UDID                        string `plist:"UDID"`
	Version                     string `plist:"VERSION"`
}

// MDMAppleSoftwareUpdateRequiredCode is the [code][1] specified by Apple to indicate that the device
// needs to perform a software update before enrollment and setup can proceed.
//
// [1]: https://developer.apple.com/documentation/devicemanagement/errorcodesoftwareupdaterequired
const MDMAppleSoftwareUpdateRequiredCode = "com.apple.softwareupdate.required"

// MDMAppleSoftwareUpdateRequiredDetails is the [details][1] specified by Apple for the
// required software update.
//
// [1]: https://developer.apple.com/documentation/devicemanagement/errorcodesoftwareupdaterequired/details
type MDMAppleSoftwareUpdateRequiredDetails struct {
	OSVersion    string `json:"OSVersion"`
	BuildVersion string `json:"BuildVersion"`
}

// MDMAppleSoftwareUpdateRequired is the [error response][1] specified by Apple to indicate that the device
// needs to perform a software update before enrollment and setup can proceed.
//
// [1]: https://developer.apple.com/documentation/devicemanagement/errorcodesoftwareupdaterequired
type MDMAppleSoftwareUpdateRequired struct {
	Code    string                                `json:"code"` // "com.apple.softwareupdate.required"
	Details MDMAppleSoftwareUpdateRequiredDetails `json:"details"`
}

func NewMDMAppleSoftwareUpdateRequired(asset MDMAppleSoftwareUpdateAsset) *MDMAppleSoftwareUpdateRequired {
	return &MDMAppleSoftwareUpdateRequired{
		Code:    MDMAppleSoftwareUpdateRequiredCode,
		Details: MDMAppleSoftwareUpdateRequiredDetails{OSVersion: asset.ProductVersion, BuildVersion: asset.Build},
	}
}

type MDMAppleSoftwareUpdateAsset struct {
	ProductVersion string `json:"ProductVersion"`
	Build          string `json:"Build"`
}

type MDMBulkUpsertManagedCertificatePayload struct {
	ProfileUUID          string
	HostUUID             string
	ChallengeRetrievedAt *time.Time
}<|MERGE_RESOLUTION|>--- conflicted
+++ resolved
@@ -201,11 +201,7 @@
 	// Checksum is an MD5 hash of the Mobileconfig bytes
 	Checksum         []byte                      `db:"checksum" json:"checksum,omitempty"`
 	LabelsIncludeAll []ConfigurationProfileLabel `db:"-" json:"labels_include_all,omitempty"`
-<<<<<<< HEAD
-	LabelsIncludeAny []ConfigurationProfileLabel `db:"-" json:"labels_inclide_any,omitempty"`
-=======
 	LabelsIncludeAny []ConfigurationProfileLabel `db:"-" json:"labels_include_any,omitempty"`
->>>>>>> d050ddbe
 	LabelsExcludeAny []ConfigurationProfileLabel `db:"-" json:"labels_exclude_any,omitempty"`
 	CreatedAt        time.Time                   `db:"created_at" json:"created_at"`
 	UploadedAt       time.Time                   `db:"uploaded_at" json:"updated_at"` // NOTE: JSON field is still `updated_at` for historical reasons, would be an API breaking change
@@ -232,11 +228,7 @@
 	LabelName   string `db:"label_name" json:"name"`
 	LabelID     uint   `db:"label_id" json:"id,omitempty"`   // omitted if 0 (which is impossible if the label is not broken)
 	Broken      bool   `db:"broken" json:"broken,omitempty"` // omitted (not rendered to JSON) if false
-<<<<<<< HEAD
-	Exclude     bool   `db:"exclude" json:"-"`               // not rendered in JSON, used to store the profile in LabelsIncludeAll or LabelsExcludeAny on the parent profile
-=======
 	Exclude     bool   `db:"exclude" json:"-"`               // not rendered in JSON, used to store the profile in LabelsIncludeAll, LabelsIncludeAny, or LabelsExcludeAny on the parent profile
->>>>>>> d050ddbe
 	RequireAll  bool   `db:"require_all" json:"-"`           // not rendered in JSON, used to store the profile in  LabelsIncludeAll, LabelsIncludeAny, or LabelsIncludeAny on the parent profile
 }
 
