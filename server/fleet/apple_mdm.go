--- conflicted
+++ resolved
@@ -409,11 +409,7 @@
 	Pending uint `json:"pending" db:"pending"`
 	// Failed includes each host that has reported an error for the MDM command to install the
 	// bootstrap package.
-<<<<<<< HEAD
-	Failed uint `json:"failing" db:"failed"`
-=======
 	Failed uint `json:"failed" db:"failed"`
->>>>>>> 443d2471
 }
 
 // MDMAppleFleetdConfig contains the fields used to configure
