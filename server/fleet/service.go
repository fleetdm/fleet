package fleet

import (
	"context"
	"crypto/x509"
	"encoding/json"
	"io"
	"time"

	"github.com/fleetdm/fleet/v4/server/version"
	"github.com/fleetdm/fleet/v4/server/websocket"
)

// EnterpriseOverrides contains the methods that can be overriden by the
// enterprise service
//
// TODO: find if there's a better way to accomplish this and standardize.
type EnterpriseOverrides struct {
	HostFeatures   func(context context.Context, host *Host) (*Features, error)
	TeamByIDOrName func(ctx context.Context, id *uint, name *string) (*Team, error)
	// UpdateTeamMDMDiskEncryption is the team-specific service method for when
	// a team ID is provided to the UpdateMDMDiskEncryption method.
	UpdateTeamMDMDiskEncryption func(ctx context.Context, tm *Team, enable *bool, requireBitLockerPIN *bool) error

	// The next two functions are implemented by the ee/service, and called
	// properly when called from an ee/service method (e.g. Modify Team), but
	// they also need to be called from the standard server/service method (e.g.
	// Modify AppConfig), so in this case we need to use the enterprise
	// overrides.
	MDMAppleEnableFileVaultAndEscrow  func(ctx context.Context, teamID *uint) error
	MDMAppleDisableFileVaultAndEscrow func(ctx context.Context, teamID *uint) error
	DeleteMDMAppleSetupAssistant      func(ctx context.Context, teamID *uint) error
	MDMAppleSyncDEPProfiles           func(ctx context.Context) error
	DeleteMDMAppleBootstrapPackage    func(ctx context.Context, teamID *uint, dryRun bool) error
	MDMWindowsEnableOSUpdates         func(ctx context.Context, teamID *uint, updates WindowsUpdates) error
	MDMWindowsDisableOSUpdates        func(ctx context.Context, teamID *uint) error
	MDMAppleEditedAppleOSUpdates      func(ctx context.Context, teamID *uint, appleDevice AppleDevice, updates AppleOSUpdateSettings) error
	SetupExperienceNextStep           func(ctx context.Context, hostUUID string) (bool, error)
	GetVPPTokenIfCanInstallVPPApps    func(ctx context.Context, appleDevice bool, host *Host) (string, error)
	InstallVPPAppPostValidation       func(ctx context.Context, host *Host, vppApp *VPPApp, token string, opts HostSoftwareInstallOptions) (string, error)
}

type OsqueryService interface {
	EnrollAgent(
		ctx context.Context, enrollSecret, hostIdentifier string, hostDetails map[string](map[string]string),
	) (nodeKey string, err error)
	// AuthenticateHost loads host identified by nodeKey. Returns an error if the nodeKey doesn't exist.
	AuthenticateHost(ctx context.Context, nodeKey string) (host *Host, debug bool, err error)
	GetClientConfig(ctx context.Context) (config map[string]interface{}, err error)
	// GetDistributedQueries retrieves the distributed queries to run for the host in
	// the provided context. These may be (depending on update intervals):
	//	- detail queries (including additional queries, if any),
	//	- label queries,
	//	- user-initiated distributed queries (aka live queries),
	//	- policy queries.
	//
	// A map from query name to query is returned.
	//
	// To enable the osquery "accelerated checkins" feature, a positive integer (number of seconds to activate for)
	// should be returned. Returning 0 for this will not activate the feature.
	GetDistributedQueries(ctx context.Context) (queries map[string]string, discovery map[string]string, accelerate uint, err error)
	SubmitDistributedQueryResults(
		ctx context.Context,
		results OsqueryDistributedQueryResults,
		statuses map[string]OsqueryStatus,
		messages map[string]string,
		stats map[string]*Stats,
	) (err error)
	SubmitStatusLogs(ctx context.Context, logs []json.RawMessage) (err error)
	SubmitResultLogs(ctx context.Context, logs []json.RawMessage) (err error)
	YaraRuleByName(ctx context.Context, name string) (*YaraRule, error)
}

type Service interface {
	OsqueryService

	// GetTransparencyURL gets the URL to redirect to when an end user clicks About Fleet
	GetTransparencyURL(ctx context.Context) (string, error)

	// AuthenticateOrbitHost loads host identified by orbit's nodeKey. Returns an error if that nodeKey doesn't exist
	AuthenticateOrbitHost(ctx context.Context, nodeKey string) (host *Host, debug bool, err error)
	// EnrollOrbit enrolls an orbit instance to Fleet by using the host information + enroll secret
	// and returns the orbit node key if successful.
	//
	//	- If an entry for the host exists (osquery enrolled first) then it will update the host's orbit node key and team.
	//	- If an entry for the host doesn't exist (osquery enrolls later) then it will create a new entry in the hosts table.
	EnrollOrbit(ctx context.Context, hostInfo OrbitHostInfo, enrollSecret string) (orbitNodeKey string, err error)
	// GetOrbitConfig returns team specific flags and extensions in agent options
	// if the team id is not nil for host, otherwise it returns flags from global
	// agent options. It also returns any notifications that fleet wants to surface
	// to fleetd (formerly orbit).
	GetOrbitConfig(ctx context.Context) (OrbitConfig, error)

	// LogFleetdError logs an error report from a `fleetd` component
	LogFleetdError(ctx context.Context, errData FleetdError) error

	// SetOrUpdateDeviceAuthToken creates or updates a device auth token for the given host.
	SetOrUpdateDeviceAuthToken(ctx context.Context, authToken string) error

	// GetFleetDesktopSummary returns a summary of the host used by Fleet Desktop to operate.
	GetFleetDesktopSummary(ctx context.Context) (DesktopSummary, error)

	// SetEnterpriseOverrides allows the enterprise service to override specific methods
	// that can't be easily overridden via embedding.
	//
	// TODO: find if there's a better way to accomplish this and standardize.
	SetEnterpriseOverrides(overrides EnterpriseOverrides)

	// /////////////////////////////////////////////////////////////////////////////
	// UserService contains methods for managing a Fleet User.

	// CreateUserFromInvite creates a new User from a request payload when there is already an existing invitation.
	CreateUserFromInvite(ctx context.Context, p UserPayload) (user *User, err error)

	// CreateUser allows an admin to create a new user without first creating  and validating invite tokens.
	// The sessionKey is only returned (not-nil) when creating API-only (non-SSO) users.
	CreateUser(ctx context.Context, p UserPayload) (user *User, sessionKey *string, err error)

	// CreateInitialUser creates the first user, skipping authorization checks.  If a user already exists this method
	// should fail.
	CreateInitialUser(ctx context.Context, p UserPayload) (user *User, err error)

	// User returns a valid User given a User ID.
	User(ctx context.Context, id uint) (user *User, err error)

	// NewUser creates a new user with the given payload
	NewUser(ctx context.Context, p UserPayload) (*User, error)

	// UserUnauthorized returns a valid User given a User ID, *skipping authorization checks*
	// This method should only be used in middleware where there is not yet a viewer context and we need to load up a
	// user to create that context.
	UserUnauthorized(ctx context.Context, id uint) (user *User, err error)

	// AuthenticatedUser returns the current user from the viewer context.
	AuthenticatedUser(ctx context.Context) (user *User, err error)

	// ListUsers returns all users.
	ListUsers(ctx context.Context, opt UserListOptions) (users []*User, err error)

	// ChangePassword validates the existing password, and sets the new  password. User is retrieved from the viewer
	// context.
	ChangePassword(ctx context.Context, oldPass, newPass string) error

	// RequestPasswordReset generates a password reset request for the user  specified by email. The request results
	// in a token emailed to the user.
	RequestPasswordReset(ctx context.Context, email string) (err error)

	// RequirePasswordReset requires a password reset for the user  specified by ID (if require is true). It deletes
	// all the user's sessions, and requires that their password be reset upon the next login. Setting require to
	// false will take a user out of this state. The updated user is returned.
	RequirePasswordReset(ctx context.Context, uid uint, require bool) (*User, error)

	// PerformRequiredPasswordReset resets a password for a user that is in the required reset state. It must be called
	// with the logged in viewer context of that user.
	PerformRequiredPasswordReset(ctx context.Context, password string) (*User, error)

	// ResetPassword validates the provided password reset token and updates the user's password.
	ResetPassword(ctx context.Context, token, password string) (err error)

	// ModifyUser updates a user's parameters given a UserPayload.
	ModifyUser(ctx context.Context, userID uint, p UserPayload) (user *User, err error)

	// DeleteUser permanently deletes the user identified by the provided ID.
	DeleteUser(ctx context.Context, id uint) error

	// ChangeUserEmail is used to confirm new email address and if confirmed,
	// write the new email address to user.
	ChangeUserEmail(ctx context.Context, token string) (string, error)

	GetUserSettings(ctx context.Context, id uint) (settings *UserSettings, err error)

	// /////////////////////////////////////////////////////////////////////////////
	// Session

	// InitiateSSO is used to initiate an SSO session and returns a URL that can be used in a redirect to the IDP.
	// Arguments: redirectURL is the URL of the protected resource that the user was trying to access when they were
	// prompted to log in.
	InitiateSSO(ctx context.Context, redirectURL string) (sessionID string, sessionDurationSeconds int, idpURL string, err error)

	// InitiateMDMAppleSSO initiates SSO for MDM flows, this method is
	// different from InitiateSSO because it receives a different
	// configuration and only supports a subset of the features (eg: we
	// don't want to allow IdP initiated authentications)
	InitiateMDMAppleSSO(ctx context.Context, initiator string) (sessionID string, sessionDurationSeconds int, idpURL string, err error)

	// InitSSOCallback handles the IdP SAMLResponse and ensures the credentials are valid.
	// The sessionID is used to identify the SSO session and samlResponse is the raw SAMLResponse.
	InitSSOCallback(ctx context.Context, sessionID string, samlResponse []byte) (auth Auth, redirectURL string, err error)

	// MDMAppleSSOCallback handles the IdP SAMLResponse and ensures the
	// credentials are valid, then responds with a URL to the Fleet UI to
	// handle next steps based on the query parameters provided.
	MDMAppleSSOCallback(ctx context.Context, sessionID string, samlResponse []byte) string

	// GetMDMAccountDrivenEnrollmentSSOURL returns the URL to redirect to for MDM Account Driven Enrollment SSO Authentication
	GetMDMAccountDrivenEnrollmentSSOURL(ctx context.Context) (string, error)

	// GetSSOUser handles retrieval of an user that is trying to authenticate
	// via SSO
	GetSSOUser(ctx context.Context, auth Auth) (*User, error)
	// LoginSSOUser logs-in the given SSO user
	LoginSSOUser(ctx context.Context, user *User, redirectURL string) (*SSOSession, error)

	// SSOSettings returns non-sensitive single sign on information used before authentication
	SSOSettings(ctx context.Context) (*SessionSSOSettings, error)
	Login(ctx context.Context, email, password string, supportsEmailVerification bool) (user *User, session *Session, err error)
	Logout(ctx context.Context) (err error)
	CompleteMFA(ctx context.Context, token string) (*Session, *User, error)
	DestroySession(ctx context.Context) (err error)
	GetInfoAboutSessionsForUser(ctx context.Context, id uint) (sessions []*Session, err error)
	DeleteSessionsForUser(ctx context.Context, id uint) (err error)
	GetInfoAboutSession(ctx context.Context, id uint) (session *Session, err error)
	GetSessionByKey(ctx context.Context, key string) (session *Session, err error)
	DeleteSession(ctx context.Context, id uint) (err error)

	// /////////////////////////////////////////////////////////////////////////////
	// PackService is the service interface for managing query packs.

	// ApplyPackSpecs applies a list of PackSpecs to the datastore, creating and updating packs as necessary.
	ApplyPackSpecs(ctx context.Context, specs []*PackSpec) ([]*PackSpec, error)

	// GetPackSpecs returns all of the stored PackSpecs.
	GetPackSpecs(ctx context.Context) ([]*PackSpec, error)

	// GetPackSpec gets the spec for the pack with the given name.
	GetPackSpec(ctx context.Context, name string) (*PackSpec, error)

	// NewPack creates a new pack in the datastore.
	NewPack(ctx context.Context, p PackPayload) (pack *Pack, err error)

	// ModifyPack modifies an existing pack in the datastore.
	ModifyPack(ctx context.Context, id uint, p PackPayload) (pack *Pack, err error)

	// ListPacks lists all packs in the application.
	ListPacks(ctx context.Context, opt PackListOptions) (packs []*Pack, err error)

	// GetPack retrieves a pack by ID.
	GetPack(ctx context.Context, id uint) (pack *Pack, err error)

	// DeletePack deletes a pack record from the datastore.
	DeletePack(ctx context.Context, name string) (err error)

	// DeletePackByID is for backwards compatibility with the UI
	DeletePackByID(ctx context.Context, id uint) (err error)

	// ListPacksForHost lists the packs that a host should execute.
	ListPacksForHost(ctx context.Context, hid uint) (packs []*Pack, err error)

	// /////////////////////////////////////////////////////////////////////////////
	// LabelService

	// ApplyLabelSpecs applies a list of LabelSpecs to the datastore, creating and updating labels as necessary.
	ApplyLabelSpecs(ctx context.Context, specs []*LabelSpec) error
	// GetLabelSpecs returns all of the stored LabelSpecs.
	GetLabelSpecs(ctx context.Context) ([]*LabelSpec, error)
	// GetLabelSpec gets the spec for the label with the given name.
	GetLabelSpec(ctx context.Context, name string) (*LabelSpec, error)

	NewLabel(ctx context.Context, p LabelPayload) (label *Label, hostIDs []uint, err error)
	ModifyLabel(ctx context.Context, id uint, payload ModifyLabelPayload) (*Label, []uint, error)
	ListLabels(ctx context.Context, opt ListOptions) (labels []*Label, err error)
	LabelsSummary(ctx context.Context) (labels []*LabelSummary, err error)
	GetLabel(ctx context.Context, id uint) (label *Label, hostIDs []uint, err error)

	DeleteLabel(ctx context.Context, name string) (err error)
	// DeleteLabelByID is for backwards compatibility with the UI
	DeleteLabelByID(ctx context.Context, id uint) (err error)

	// ListHostsInLabel returns a slice of hosts in the label with the given ID.
	ListHostsInLabel(ctx context.Context, lid uint, opt HostListOptions) ([]*Host, error)

	// ListLabelsForHost returns a slice of labels for a given host
	ListLabelsForHost(ctx context.Context, hostID uint) ([]*Label, error)

	// BatchValidateLabels validates that each of the provided label names exists. The returned map
	// is keyed by label name. Caller must ensure that appropirate authorization checks are
	// performed prior to calling this method.
	BatchValidateLabels(ctx context.Context, labelNames []string) (map[string]LabelIdent, error)

	// /////////////////////////////////////////////////////////////////////////////
	// QueryService

	// ApplyQuerySpecs applies a list of queries (creating or updating them as necessary)
	ApplyQuerySpecs(ctx context.Context, specs []*QuerySpec) error
	// GetQuerySpecs gets the YAML file representing all the stored queries.
	GetQuerySpecs(ctx context.Context, teamID *uint) ([]*QuerySpec, error)
	// GetQuerySpec gets the spec for the query with the given name on a team.
	// A nil or 0 teamID means the query is looked for in the global domain.
	GetQuerySpec(ctx context.Context, teamID *uint, name string) (*QuerySpec, error)

	// ListQueries returns a list of saved queries. Note only saved queries should be returned (those that are created
	// for distributed queries but not saved should not be returned).
	// When is set to scheduled != nil, then only scheduled queries will be returned if `*scheduled == true`
	// and only non-scheduled queries will be returned if `*scheduled == false`.
	// If mergeInherited is true and a teamID is provided, then queries from the global team will be
	// included in the results.
	ListQueries(ctx context.Context, opt ListOptions, teamID *uint, scheduled *bool, mergeInherited bool, platform *string) ([]*Query, int, *PaginationMetadata, error)
	GetQuery(ctx context.Context, id uint) (*Query, error)
	// GetQueryReportResults returns all the stored results of a query for hosts the requestor has access to.
	// Returns a boolean indicating whether the report is clipped.
	GetQueryReportResults(ctx context.Context, id uint, teamID *uint) ([]HostQueryResultRow, bool, error)
	// GetHostQueryReportResults returns all stored results of a query for a specific host
	GetHostQueryReportResults(ctx context.Context, hid uint, queryID uint) (rows []HostQueryReportResult, lastFetched *time.Time, err error)
	// QueryReportIsClipped returns true if the number of query report rows exceeds the maximum
	QueryReportIsClipped(ctx context.Context, queryID uint, maxQueryReportRows int) (bool, error)
	NewQuery(ctx context.Context, p QueryPayload) (*Query, error)
	ModifyQuery(ctx context.Context, id uint, p QueryPayload) (*Query, error)
	DeleteQuery(ctx context.Context, teamID *uint, name string) error
	// DeleteQueryByID deletes a query by ID. For backwards compatibility with UI
	DeleteQueryByID(ctx context.Context, id uint) error
	// DeleteQueries deletes the existing query objects with the provided IDs. The number of deleted queries is returned
	// along with any error.
	DeleteQueries(ctx context.Context, ids []uint) (uint, error)

	// /////////////////////////////////////////////////////////////////////////////
	// CampaignService defines the distributed query campaign related service methods

	// NewDistributedQueryCampaignByIdentifiers creates a new distributed query campaign with the provided query (or the query
	// referenced by ID) and host/label targets (specified by hostname, UUID, or hardware serial).
	NewDistributedQueryCampaignByIdentifiers(
		ctx context.Context, queryString string, queryID *uint, hosts []string, labels []string,
	) (*DistributedQueryCampaign, error)

	// NewDistributedQueryCampaign creates a new distributed query campaign with the provided query (or the query
	// referenced by ID) and host/label targets
	NewDistributedQueryCampaign(
		ctx context.Context, queryString string, queryID *uint, targets HostTargets,
	) (*DistributedQueryCampaign, error)

	// StreamCampaignResults streams updates with query results and expected host totals over the provided websocket.
	// Note that the type signature is somewhat inconsistent due to this being a streaming API and not the typical
	// go-kit RPC style.
	StreamCampaignResults(ctx context.Context, conn *websocket.Conn, campaignID uint)

	GetCampaignReader(ctx context.Context, campaign *DistributedQueryCampaign) (<-chan interface{}, context.CancelFunc, error)
	CompleteCampaign(ctx context.Context, campaign *DistributedQueryCampaign) error
	RunLiveQueryDeadline(ctx context.Context, queryIDs []uint, query string, hostIDs []uint, deadline time.Duration) (
		[]QueryCampaignResult, int, error,
	)

	// /////////////////////////////////////////////////////////////////////////////
	// AgentOptionsService

	// AgentOptionsForHost gets the agent options for the provided host. The host information should be used for
	// filtering based on team, platform, etc.
	AgentOptionsForHost(ctx context.Context, hostTeamID *uint, hostPlatform string) (json.RawMessage, error)

	// /////////////////////////////////////////////////////////////////////////////
	// HostService

	// AuthenticateDevice loads host identified by the device's auth token.
	// Returns an error if the auth token doesn't exist.
	AuthenticateDevice(ctx context.Context, authToken string) (host *Host, debug bool, err error)

	ListHosts(ctx context.Context, opt HostListOptions) (hosts []*Host, err error)
	// GetHost returns the host with the provided ID.
	//
	// The return value can also include policy information and CVE scores based
	// on the values provided to `opts`
	GetHost(ctx context.Context, id uint, opts HostDetailOptions) (host *HostDetail, err error)
	// GetHostLite returns basic host information not requiring table joins
	GetHostLite(ctx context.Context, id uint) (host *Host, err error)
	GetHostHealth(ctx context.Context, id uint) (hostHealth *HostHealth, err error)
	GetHostSummary(ctx context.Context, teamID *uint, platform *string, lowDiskSpace *int) (summary *HostSummary, err error)
	DeleteHost(ctx context.Context, id uint) (err error)
	// HostByIdentifier returns one host matching the provided identifier.
	// Possible matches can be on osquery_host_identifier, node_key, UUID, or
	// hostname.
	//
	// The return value can also include policy information and CVE scores based
	// on the values provided to `opts`
	HostByIdentifier(ctx context.Context, identifier string, opts HostDetailOptions) (*HostDetail, error)
	// RefetchHost requests a refetch of host details for the provided host.
	RefetchHost(ctx context.Context, id uint) (err error)
	// AddHostsToTeam adds hosts to an existing team, clearing their team settings if teamID is nil.
	AddHostsToTeam(ctx context.Context, teamID *uint, hostIDs []uint, skipBulkPending bool) error
	// AddHostsToTeamByFilter adds hosts to an existing team, clearing their team settings if teamID is nil. Hosts are
	// selected by the label and HostListOptions provided.
	AddHostsToTeamByFilter(ctx context.Context, teamID *uint, filter *map[string]interface{}) error
	DeleteHosts(ctx context.Context, ids []uint, filters *map[string]interface{}) error
	CountHosts(ctx context.Context, labelID *uint, opts HostListOptions) (int, error)
	// SearchHosts performs a search on the hosts table using the following criteria:
	//	- matchQuery is the query SQL
	//	- queryID is the ID of a saved query to run (used to determine whether this is a query that observers can run)
	//	- excludedHostIDs is an optional list of IDs to omit from the search
	SearchHosts(ctx context.Context, matchQuery string, queryID *uint, excludedHostIDs []uint) ([]*Host, error)
	// ListHostDeviceMapping returns the list of device-mapping of user's email address
	// for the host.
	ListHostDeviceMapping(ctx context.Context, id uint) ([]*HostDeviceMapping, error)
	// SetCustomHostDeviceMapping sets the custom email address associated with
	// the host, which is either set by the fleetd installer at startup (via a
	// device-authenticated API), or manually by the user (via the
	// user-authenticated API).
	SetCustomHostDeviceMapping(ctx context.Context, hostID uint, email string) ([]*HostDeviceMapping, error)
	// HostLiteByIdentifier returns a host and a subset of its fields using an "identifier" string.
	// The identifier string will be matched against the Hostname, OsqueryHostID, NodeKey, UUID and HardwareSerial fields.
	HostLiteByIdentifier(ctx context.Context, identifier string) (*HostLite, error)
	// HostLiteByIdentifier returns a host and a subset of its fields from its id.
	HostLiteByID(ctx context.Context, id uint) (*HostLite, error)

	// ListDevicePolicies lists all policies for the given host, including passing / failing summaries
	ListDevicePolicies(ctx context.Context, host *Host) ([]*HostPolicy, error)

	// DisableAuthForPing is used by the /orbit/ping and /device/ping endpoints
	// to bypass authentication, as they are public
	DisableAuthForPing(ctx context.Context)

	MacadminsData(ctx context.Context, id uint) (*MacadminsData, error)
	MDMData(ctx context.Context, id uint) (*HostMDM, error)
	AggregatedMacadminsData(ctx context.Context, teamID *uint) (*AggregatedMacadminsData, error)
	AggregatedMDMData(ctx context.Context, id *uint, platform string) (AggregatedMDMData, error)
	GetMDMSolution(ctx context.Context, mdmID uint) (*MDMSolution, error)
	GetMunkiIssue(ctx context.Context, munkiIssueID uint) (*MunkiIssue, error)

	HostEncryptionKey(ctx context.Context, id uint) (*HostDiskEncryptionKey, error)
	EscrowLUKSData(ctx context.Context, passphrase string, salt string, keySlot *uint, clientError string) error

	// AddLabelsToHost adds the given label names to the host's label membership.
	//
	// If a host is already a member of one of the labels then this operation will only
	// update the membership row update time.
	//
	// Returns an error if any of the labels does not exist or if any of the labels
	// are not manual.
	AddLabelsToHost(ctx context.Context, id uint, labels []string) error
	// RemoveLabelsFromHost removes the given label names from the host's label membership.
	// Labels that the host are already not a member of are ignored.
	//
	// Returns an error if any of the labels does not exist or if any of the labels
	// are not manual.
	RemoveLabelsFromHost(ctx context.Context, id uint, labels []string) error

	// OSVersions returns a list of operating systems and associated host counts, which may be
	// filtered using the following optional criteria: team id, platform, or name and version.
	// Name cannot be used without version, and conversely, version cannot be used without name.
	OSVersions(ctx context.Context, teamID *uint, platform *string, name *string, version *string, opts ListOptions, includeCVSS bool) (*OSVersions, int, *PaginationMetadata, error)
	// OSVersion returns an operating system and associated host counts
	OSVersion(ctx context.Context, osVersionID uint, teamID *uint, includeCVSS bool) (*OSVersion, *time.Time, error)

	// ListHostSoftware lists the software installed or available for install on
	// the specified host.
	ListHostSoftware(ctx context.Context, hostID uint, opts HostSoftwareTitleListOptions) ([]*HostSoftwareWithInstaller, *PaginationMetadata, error)

	// UpdateSoftwareName updates the name of a software title if the title is uniquely identified by bundle ID
	// rather than by name
	UpdateSoftwareName(ctx context.Context, titleID uint, name string) error

	// ListHostCertificates lists the certificates installed on the specified host.
	ListHostCertificates(ctx context.Context, hostID uint, opts ListOptions) ([]*HostCertificatePayload, *PaginationMetadata, error)

	// /////////////////////////////////////////////////////////////////////////////
	// AppConfigService provides methods for configuring  the Fleet application

	NewAppConfig(ctx context.Context, p AppConfig) (info *AppConfig, err error)
	// AppConfigObfuscated returns the global application config with obfuscated credentials.
	AppConfigObfuscated(ctx context.Context) (info *AppConfig, err error)
	ModifyAppConfig(ctx context.Context, p []byte, applyOpts ApplySpecOptions) (info *AppConfig, err error)
	SandboxEnabled() bool

	// ApplyEnrollSecretSpec adds and updates the enroll secrets specified in the spec.
	ApplyEnrollSecretSpec(ctx context.Context, spec *EnrollSecretSpec, applyOpts ApplySpecOptions) error
	// GetEnrollSecretSpec gets the spec for the current enroll secrets.
	GetEnrollSecretSpec(ctx context.Context) (*EnrollSecretSpec, error)

	// CertificateChain returns the PEM encoded certificate chain for osqueryd TLS termination. For cases where the
	// connection is self-signed, the server will attempt to connect using the InsecureSkipVerify option in tls.Config.
	CertificateChain(ctx context.Context) (cert []byte, err error)

	// SetupRequired returns whether the app config setup needs to be performed (only when first initializing a Fleet
	// server).
	SetupRequired(ctx context.Context) (bool, error)

	// Version returns version and build information.
	Version(ctx context.Context) (*version.Info, error)

	// License returns the licensing information.
	License(ctx context.Context) (*LicenseInfo, error)

	// PartnershipsConfig returns Fleet partnership-specific configuration
	PartnershipsConfig(ctx context.Context) (*Partnerships, error)

	// LoggingConfig parses config.FleetConfig instance and returns a Logging.
	LoggingConfig(ctx context.Context) (*Logging, error)

	// EmailConfig parses config.FleetConfig and returns an EmailConfig
	EmailConfig(ctx context.Context) (*EmailConfig, error)

	// UpdateIntervalConfig returns the duration for different update intervals configured in osquery
	UpdateIntervalConfig(ctx context.Context) (*UpdateIntervalConfig, error)

	// VulnerabilitiesConfig returns the vulnerabilities checks configuration for
	// the fleet instance.
	VulnerabilitiesConfig(ctx context.Context) (*VulnerabilitiesConfig, error)

	// /////////////////////////////////////////////////////////////////////////////
	// InviteService contains methods for a service which deals with user invites.

	// InviteNewUser creates an invite for a new user to join Fleet.
	InviteNewUser(ctx context.Context, payload InvitePayload) (invite *Invite, err error)

	// DeleteInvite removes an invite.
	DeleteInvite(ctx context.Context, id uint) (err error)

	// ListInvites returns a list of all invites.
	ListInvites(ctx context.Context, opt ListOptions) (invites []*Invite, err error)

	// VerifyInvite verifies that an invite exists and that it matches the invite token.
	VerifyInvite(ctx context.Context, token string) (invite *Invite, err error)

	UpdateInvite(ctx context.Context, id uint, payload InvitePayload) (*Invite, error)

	// /////////////////////////////////////////////////////////////////////////////
	// TargetService **NOTE: SearchTargets will be removed in Fleet 5.0**

	// SearchTargets will accept a search query, a slice of IDs of hosts to omit, and a slice of IDs of labels to omit,
	// and it will return a set of targets (hosts and label) which match the supplied search query. If the query ID is
	// provided and the referenced query allows observers to run, targets will include hosts that the user has observer
	// role for.
	SearchTargets(
		ctx context.Context, searchQuery string, queryID *uint, targets HostTargets,
	) (*TargetSearchResults, error)

	// CountHostsInTargets returns the metrics of the hosts in the provided label and explicit host IDs. If the query ID
	// is provided and the referenced query allows observers to run, targets will include hosts that the user has
	// observer role for.
	CountHostsInTargets(ctx context.Context, queryID *uint, targets HostTargets) (*TargetMetrics, error)

	// /////////////////////////////////////////////////////////////////////////////
	// ScheduledQueryService

	GetScheduledQueriesInPack(ctx context.Context, id uint, opts ListOptions) (queries []*ScheduledQuery, err error)
	GetScheduledQuery(ctx context.Context, id uint) (query *ScheduledQuery, err error)
	ScheduleQuery(ctx context.Context, sq *ScheduledQuery) (query *ScheduledQuery, err error)
	DeleteScheduledQuery(ctx context.Context, id uint) (err error)
	ModifyScheduledQuery(ctx context.Context, id uint, p ScheduledQueryPayload) (query *ScheduledQuery, err error)

	// /////////////////////////////////////////////////////////////////////////////
	// StatusService

	// StatusResultStore returns nil if the result store is functioning correctly, or an error indicating the problem.
	StatusResultStore(ctx context.Context) error

	// StatusLiveQuery returns nil if live queries are enabled, or an
	// error indicating the problem.
	StatusLiveQuery(ctx context.Context) error

	// /////////////////////////////////////////////////////////////////////////////
	// CarveService

	CarveBegin(ctx context.Context, payload CarveBeginPayload) (*CarveMetadata, error)
	CarveBlock(ctx context.Context, payload CarveBlockPayload) error
	GetCarve(ctx context.Context, id int64) (*CarveMetadata, error)
	ListCarves(ctx context.Context, opt CarveListOptions) ([]*CarveMetadata, error)
	GetBlock(ctx context.Context, carveId, blockId int64) ([]byte, error)

	// /////////////////////////////////////////////////////////////////////////////
	// TeamService

	// NewTeam creates a new team.
	NewTeam(ctx context.Context, p TeamPayload) (*Team, error)
	// GetTeam returns a existing team.
	GetTeam(ctx context.Context, id uint) (*Team, error)
	// ModifyTeam modifies an existing team (besides agent options).
	ModifyTeam(ctx context.Context, id uint, payload TeamPayload) (*Team, error)
	// ModifyTeamAgentOptions modifies agent options for a team.
	ModifyTeamAgentOptions(ctx context.Context, id uint, teamOptions json.RawMessage, applyOptions ApplySpecOptions) (*Team, error)
	// AddTeamUsers adds users to an existing team.
	AddTeamUsers(ctx context.Context, teamID uint, users []TeamUser) (*Team, error)
	// DeleteTeamUsers deletes users from an existing team.
	DeleteTeamUsers(ctx context.Context, teamID uint, users []TeamUser) (*Team, error)
	// DeleteTeam deletes an existing team.
	DeleteTeam(ctx context.Context, id uint) error
	// ListTeams lists teams with the ordering and filters in the provided options.
	ListTeams(ctx context.Context, opt ListOptions) ([]*Team, error)
	// ListTeamUsers lists users on the team with the provided list options.
	ListTeamUsers(ctx context.Context, teamID uint, opt ListOptions) ([]*User, error)
	// ListAvailableTeamsForUser lists the teams the user is permitted to view
	ListAvailableTeamsForUser(ctx context.Context, user *User) ([]*TeamSummary, error)
	// TeamEnrollSecrets lists the enroll secrets for the team.
	TeamEnrollSecrets(ctx context.Context, teamID uint) ([]*EnrollSecret, error)
	// ModifyTeamEnrollSecrets modifies enroll secrets for a team.
	ModifyTeamEnrollSecrets(ctx context.Context, teamID uint, secrets []EnrollSecret) ([]*EnrollSecret, error)
	// ApplyTeamSpecs applies the changes for each team as defined in the specs.
	// On success, it returns the mapping of team names to team ids.
	ApplyTeamSpecs(ctx context.Context, specs []*TeamSpec, applyOpts ApplyTeamSpecOptions) (map[string]uint, error)

	// /////////////////////////////////////////////////////////////////////////////
	// ActivitiesService

	// NewActivity creates the given activity on the datastore.
	//
	// What we call "Activities" are administrative operations,
	// logins, running a live query, etc.
	NewActivity(ctx context.Context, user *User, activity ActivityDetails) error

	// ListActivities lists the activities stored in the datastore.
	//
	// What we call "Activities" are administrative operations,
	// logins, running a live query, etc.
	ListActivities(ctx context.Context, opt ListActivitiesOptions) ([]*Activity, *PaginationMetadata, error)

	// ListHostUpcomingActivities lists the upcoming activities for the specified
	// host. Those are activities that are queued or scheduled to run on the host
	// but haven't run yet. It also returns the total (unpaginated) count of upcoming
	// activities.
	ListHostUpcomingActivities(ctx context.Context, hostID uint, opt ListOptions) ([]*UpcomingActivity, *PaginationMetadata, error)

	// ListHostPastActivities lists the activities that have already happened for the specified host.
	ListHostPastActivities(ctx context.Context, hostID uint, opt ListOptions) ([]*Activity, *PaginationMetadata, error)

	// CancelHostUpcomingActivity cancels an upcoming activity for the specified
	// host. If the activity does not exist in the queue of upcoming activities
	// (e.g. it did complete), it returns a not found error.
	CancelHostUpcomingActivity(ctx context.Context, hostID uint, executionID string) error

	// /////////////////////////////////////////////////////////////////////////////
	// UserRolesService

	// ApplyUserRolesSpecs applies a list of user global and team role changes
	ApplyUserRolesSpecs(ctx context.Context, specs UsersRoleSpec) error

	// /////////////////////////////////////////////////////////////////////////////
	// GlobalScheduleService

	GlobalScheduleQuery(ctx context.Context, sq *ScheduledQuery) (*ScheduledQuery, error)
	GetGlobalScheduledQueries(ctx context.Context, opts ListOptions) ([]*ScheduledQuery, error)
	ModifyGlobalScheduledQueries(ctx context.Context, id uint, q ScheduledQueryPayload) (*ScheduledQuery, error)
	DeleteGlobalScheduledQueries(ctx context.Context, id uint) error

	// /////////////////////////////////////////////////////////////////////////////
	// TranslatorService

	Translate(ctx context.Context, payloads []TranslatePayload) ([]TranslatePayload, error)

	// /////////////////////////////////////////////////////////////////////////////
	// TeamScheduleService

	TeamScheduleQuery(ctx context.Context, teamID uint, sq *ScheduledQuery) (*ScheduledQuery, error)
	GetTeamScheduledQueries(ctx context.Context, teamID uint, opts ListOptions) ([]*ScheduledQuery, error)
	ModifyTeamScheduledQueries(
		ctx context.Context, teamID uint, scheduledQueryID uint, q ScheduledQueryPayload,
	) (*ScheduledQuery, error)
	DeleteTeamScheduledQueries(ctx context.Context, teamID uint, id uint) error

	// /////////////////////////////////////////////////////////////////////////////
	// GlobalPolicyService

	NewGlobalPolicy(ctx context.Context, p PolicyPayload) (*Policy, error)
	ListGlobalPolicies(ctx context.Context, opts ListOptions) ([]*Policy, error)
	DeleteGlobalPolicies(ctx context.Context, ids []uint) ([]uint, error)
	ModifyGlobalPolicy(ctx context.Context, id uint, p ModifyPolicyPayload) (*Policy, error)
	GetPolicyByIDQueries(ctx context.Context, policyID uint) (*Policy, error)
	ApplyPolicySpecs(ctx context.Context, policies []*PolicySpec) error
	CountGlobalPolicies(ctx context.Context, matchQuery string) (int, error)
	AutofillPolicySql(ctx context.Context, sql string) (description string, resolution string, err error)

	// /////////////////////////////////////////////////////////////////////////////
	// Software

	ListSoftware(ctx context.Context, opt SoftwareListOptions) ([]Software, *PaginationMetadata, error)
	SoftwareByID(ctx context.Context, id uint, teamID *uint, includeCVEScores bool) (*Software, error)
	CountSoftware(ctx context.Context, opt SoftwareListOptions) (int, error)

	// SaveHostSoftwareInstallResult saves information about execution of a
	// software installation on a host.
	SaveHostSoftwareInstallResult(ctx context.Context, result *HostSoftwareInstallResultPayload) error

	// /////////////////////////////////////////////////////////////////////////////
	// Software Titles

	ListSoftwareTitles(ctx context.Context, opt SoftwareTitleListOptions) ([]SoftwareTitleListResult, int, *PaginationMetadata, error)
	SoftwareTitleByID(ctx context.Context, id uint, teamID *uint) (*SoftwareTitle, error)

	// InstallSoftwareTitle installs a software title in the given host.
	InstallSoftwareTitle(ctx context.Context, hostID uint, softwareTitleID uint) error

	// GetVPPTokenIfCanInstallVPPApps returns the host team's VPP token if the host can be a target for VPP apps
	GetVPPTokenIfCanInstallVPPApps(ctx context.Context, appleDevice bool, host *Host) (string, error)

	// InstallVPPAppPostValidation installs a VPP app, assuming that GetVPPTokenIfCanInstallVPPApps has passed and provided a VPP token
	InstallVPPAppPostValidation(ctx context.Context, host *Host, vppApp *VPPApp, token string, opts HostSoftwareInstallOptions) (string, error)

	// UninstallSoftwareTitle uninstalls a software title in the given host.
	UninstallSoftwareTitle(ctx context.Context, hostID uint, softwareTitleID uint) error

	// GetSoftwareInstallResults gets the results for a particular software install attempt.
	GetSoftwareInstallResults(ctx context.Context, installUUID string) (*HostSoftwareInstallerResult, error)

	// BatchSetSoftwareInstallers asynchronously replaces the software installers for a specified team.
	// Returns a request UUID that can be used to track an ongoing batch request (with GetBatchSetSoftwareInstallersResult).
	BatchSetSoftwareInstallers(ctx context.Context, tmName string, payloads []*SoftwareInstallerPayload, dryRun bool) (string, error)
	// GetBatchSetSoftwareInstallersResult polls for the status of a batch-apply started by BatchSetSoftwareInstallers.
	// Return values:
	//	- 'status': status of the batch-apply which can be "processing", "completed" or "failed".
	//	- 'message': which contains error information when the status is "failed".
	//	- 'packages': Contains the list of the applied software packages (when status is "completed"). This is always empty for a dry run.
	GetBatchSetSoftwareInstallersResult(ctx context.Context, tmName string, requestUUID string, dryRun bool) (status string, message string, packages []SoftwarePackageResponse, err error)

	// SelfServiceInstallSoftwareTitle installs a software title
	// initiated by the user
	SelfServiceInstallSoftwareTitle(ctx context.Context, host *Host, softwareTitleID uint) error

	// HasSelfServiceSoftwareInstallers returns whether the host has self-service software installers
	HasSelfServiceSoftwareInstallers(ctx context.Context, host *Host) (bool, error)

	GetAppStoreApps(ctx context.Context, teamID *uint) ([]*VPPApp, error)

	// AddAppStoreApp persists a VPP app onto a team and returns the resulting title ID
	AddAppStoreApp(ctx context.Context, teamID *uint, appTeam VPPAppTeam) (uint, error)
	UpdateAppStoreApp(ctx context.Context, titleID uint, teamID *uint, selfService bool, labelsIncludeAny, labelsExcludeAny, categories []string) (*VPPAppStoreApp, error)

	// MDMAppleProcessOTAEnrollment handles OTA enrollment requests.
	//
	// Per the [spec][1] OTA enrollment is composed of two phases, each
	// phase is a request sent by the host to the same endpoint, but it
	// must be handled differently depending on the signatures of the
	// request body:
	//
	// 1. First request has a certificate signed by Apple's CA as the root
	// certificate. The server must return a SCEP payload that the device
	// will use to get a keypair. Note that this keypair is _different_
	// from the "SCEP identity certificate" that will be generated during
	// MDM enrollment, and only used for OTA.
	//
	// 2. Second request has the SCEP certificate generated in `1` as the
	// root certificate, the server responds with a "classic" enrollment
	// profile and the device starts the regular enrollment process from there.
	//
	// The extra steps allows us to grab device information like the serial
	// number and hardware uuid to perform operations before the host even
	// enrolls in MDM. Currently, this method creates a host records and
	// assigns a pre-defined team (based on the enrollSecret provided) to
	// the host.
	//
	// [1]: https://developer.apple.com/library/archive/documentation/NetworkingInternet/Conceptual/iPhoneOTAConfiguration/Introduction/Introduction.html#//apple_ref/doc/uid/TP40009505-CH1-SW1
	MDMAppleProcessOTAEnrollment(ctx context.Context, certificates []*x509.Certificate, rootSigner *x509.Certificate, enrollSecret string, deviceInfo MDMAppleMachineInfo) ([]byte, error)

	// /////////////////////////////////////////////////////////////////////////////
	// Vulnerabilities

	// ListVulnerabilities returns a list of vulnerabilities based on the provided options.
	ListVulnerabilities(ctx context.Context, opt VulnListOptions) ([]VulnerabilityWithMetadata, *PaginationMetadata, error)
	// ListVulnerability returns a vulnerability based on the provided CVE.
	Vulnerability(ctx context.Context, cve string, teamID *uint, useCVSScores bool) (vuln *VulnerabilityWithMetadata, known bool, err error)
	// CountVulnerabilities returns the number of vulnerabilities based on the provided options.
	CountVulnerabilities(ctx context.Context, opt VulnListOptions) (uint, error)
	// ListOSVersionsByCVE returns a list of OS versions affected by the provided CVE.
	ListOSVersionsByCVE(ctx context.Context, cve string, teamID *uint) (result []*VulnerableOS, updatedAt time.Time, err error)
	// ListSoftwareByCVE returns a list of software affected by the provided CVE.
	ListSoftwareByCVE(ctx context.Context, cve string, teamID *uint) (result []*VulnerableSoftware, updatedAt time.Time, err error)

	// /////////////////////////////////////////////////////////////////////////////
	// Team Policies

	NewTeamPolicy(ctx context.Context, teamID uint, p NewTeamPolicyPayload) (*Policy, error)
	ListTeamPolicies(ctx context.Context, teamID uint, opts ListOptions, iopts ListOptions, mergeInherited bool) (teamPolicies, inheritedPolicies []*Policy, err error)
	DeleteTeamPolicies(ctx context.Context, teamID uint, ids []uint) ([]uint, error)
	ModifyTeamPolicy(ctx context.Context, teamID uint, id uint, p ModifyPolicyPayload) (*Policy, error)
	GetTeamPolicyByIDQueries(ctx context.Context, teamID uint, policyID uint) (*Policy, error)
	CountTeamPolicies(ctx context.Context, teamID uint, matchQuery string, mergeInherited bool) (int, error)

	// /////////////////////////////////////////////////////////////////////////////
	// Geolocation

	LookupGeoIP(ctx context.Context, ip string) *GeoLocation

	////////////////////////////////////////////////////////////////////////////////
	// Software Installers

	GetSoftwareInstallDetails(ctx context.Context, installUUID string) (*SoftwareInstallDetails, error)

	// /////////////////////////////////////////////////////////////////////////////
	// Apple MDM

	GetAppleMDM(ctx context.Context) (*AppleMDM, error)
	GetAppleBM(ctx context.Context) (*AppleBM, error)
	RequestMDMAppleCSR(ctx context.Context, email, org string) (*AppleCSR, error)

	// GetMDMAppleCSR returns a signed CSR as base64 encoded bytes for Apple MDM. The first time
	// this method is called, it will create a SCEP certificate, a SCEP key, and an APNS key and
	// write these to the DB. On subsequent calls, it will use the saved APNS key for generating the CSR.
	GetMDMAppleCSR(ctx context.Context) ([]byte, error)

	UploadMDMAppleAPNSCert(ctx context.Context, cert io.ReadSeeker) error
	DeleteMDMAppleAPNSCert(ctx context.Context) error

	UploadVPPToken(ctx context.Context, token io.ReadSeeker) (*VPPTokenDB, error)
	UpdateVPPToken(ctx context.Context, id uint, token io.ReadSeeker) (*VPPTokenDB, error)
	UpdateVPPTokenTeams(ctx context.Context, tokenID uint, teamIDs []uint) (*VPPTokenDB, error)
	GetVPPTokens(ctx context.Context) ([]*VPPTokenDB, error)
	DeleteVPPToken(ctx context.Context, tokenID uint) error

	BatchAssociateVPPApps(ctx context.Context, teamName string, payloads []VPPBatchPayload, dryRun bool) ([]VPPAppResponse, error)

	// GetHostDEPAssignment retrieves the host DEP assignment for the specified host.
	GetHostDEPAssignment(ctx context.Context, host *Host) (*HostDEPAssignment, error)

	// NewMDMAppleConfigProfile creates a new configuration profile for the specified team.
	NewMDMAppleConfigProfile(ctx context.Context, teamID uint, r io.Reader, labels []string, labelsMembershipMode MDMLabelsMode) (*MDMAppleConfigProfile, error)
	// NewMDMAppleConfigProfileWithPayload creates a new declaration for the specified team.
	NewMDMAppleDeclaration(ctx context.Context, teamID uint, r io.Reader, labels []string, name string, labelsMembershipMode MDMLabelsMode) (*MDMAppleDeclaration, error)

	// GetMDMAppleConfigProfileByDeprecatedID retrieves the specified Apple
	// configuration profile via its numeric ID. This method is deprecated and
	// should not be used for new endpoints.
	GetMDMAppleConfigProfileByDeprecatedID(ctx context.Context, profileID uint) (*MDMAppleConfigProfile, error)
	// GetMDMAppleConfigProfile retrieves the specified configuration profile.
	GetMDMAppleConfigProfile(ctx context.Context, profileUUID string) (*MDMAppleConfigProfile, error)

	// GetMDMAppleDeclaration retrieves the specified declaration.
	GetMDMAppleDeclaration(ctx context.Context, declarationUUID string) (*MDMAppleDeclaration, error)

	// DeleteMDMAppleConfigProfileByDeprecatedID deletes the specified Apple
	// configuration profile via its numeric ID. This method is deprecated and
	// should not be used for new endpoints.
	DeleteMDMAppleConfigProfileByDeprecatedID(ctx context.Context, profileID uint) error
	// DeleteMDMAppleConfigProfile deletes the specified configuration profile.
	DeleteMDMAppleConfigProfile(ctx context.Context, profileUUID string) error

	// DeleteMDMAppleDeclaration deletes the specified declaration.
	DeleteMDMAppleDeclaration(ctx context.Context, declarationUUID string) error

	// ListMDMAppleConfigProfiles returns the list of all the configuration profiles for the
	// specified team.
	ListMDMAppleConfigProfiles(ctx context.Context, teamID uint) ([]*MDMAppleConfigProfile, error)

	// GetMDMAppleFileVaultSummary summarizes the current state of Apple disk encryption profiles on
	// each macOS host in the specified team (or, if no team is specified, each host that is not assigned
	// to any team).
	GetMDMAppleFileVaultSummary(ctx context.Context, teamID *uint) (*MDMAppleFileVaultSummary, error)

	// GetMDMAppleProfilesSummary summarizes the current state of MDM configuration profiles on
	// each host in the specified team (or, if no team is specified, each host that is not assigned
	// to any team).
	GetMDMAppleProfilesSummary(ctx context.Context, teamID *uint) (*MDMProfilesSummary, error)

	// GetMDMAppleEnrollmentProfileByToken returns the Apple enrollment from its secret token.
	GetMDMAppleEnrollmentProfileByToken(ctx context.Context, enrollmentToken string, enrollmentRef string) (profile []byte, err error)

	// GetMDMAppleEnrollmentProfileByToken returns the Apple account-driven user enrollment profile for a given enrollment reference.
	GetMDMAppleAccountEnrollmentProfile(ctx context.Context, enrollReference string) (profile []byte, err error)
	SkipAuth(ctx context.Context)

	// ReconcileMDMAppleEnrollRef reconciles the enrollment reference for the
	// specified device. It performs several related tasks:
	//
	// 1. Checks given the enroll reference against MDM IdP accounts and associates the matching IdP
	// account uuid to the given device UUID, if applicable.
	//
	// 2. Checks if the given device UUID has a legacy enrollment reference and returns the legacy
	// enrollment reference, if applicable.
	ReconcileMDMAppleEnrollRef(ctx context.Context, enrollRef string, machineInfo *MDMAppleMachineInfo) (string, error)

	// GetDeviceMDMAppleEnrollmentProfile loads the raw (PList-format) enrollment
	// profile for the currently authenticated device.
	GetDeviceMDMAppleEnrollmentProfile(ctx context.Context) ([]byte, error)

	// GetMDMAppleCommandResults returns the execution results of a command identified by a CommandUUID.
	GetMDMAppleCommandResults(ctx context.Context, commandUUID string) ([]*MDMCommandResult, error)

	// ListMDMAppleCommands returns a list of MDM Apple commands corresponding to
	// the specified options.
	ListMDMAppleCommands(ctx context.Context, opts *MDMCommandListOptions) ([]*MDMAppleCommand, error)

	// UploadMDMAppleInstaller uploads an Apple installer to Fleet.
	UploadMDMAppleInstaller(ctx context.Context, name string, size int64, installer io.Reader) (*MDMAppleInstaller, error)

	// GetMDMAppleInstallerByID returns the installer details of an installer, all fields except its content,
	// (MDMAppleInstaller.Installer is nil).
	GetMDMAppleInstallerByID(ctx context.Context, id uint) (*MDMAppleInstaller, error)

	// DeleteMDMAppleInstaller deletes an Apple installer from Fleet.
	DeleteMDMAppleInstaller(ctx context.Context, id uint) error

	// GetMDMAppleInstallerByToken returns the installer with its contents included (MDMAppleInstaller.Installer) from its secret token.
	GetMDMAppleInstallerByToken(ctx context.Context, token string) (*MDMAppleInstaller, error)

	// GetMDMAppleInstallerDetailsByToken loads the installer details, all fields except its content,
	// (MDMAppleInstaller.Installer is nil) from its secret token.
	GetMDMAppleInstallerDetailsByToken(ctx context.Context, token string) (*MDMAppleInstaller, error)

	// ListMDMAppleInstallers lists all the uploaded installers.
	ListMDMAppleInstallers(ctx context.Context) ([]MDMAppleInstaller, error)

	// ListMDMAppleDevices lists all the MDM enrolled Apple devices.
	ListMDMAppleDevices(ctx context.Context) ([]MDMAppleDevice, error)

	// NewMDMAppleDEPKeyPair creates a public private key pair for use with the Apple MDM DEP token.
	//
	// Deprecated: NewMDMAppleDEPKeyPair exists only to support a deprecated endpoint.
	NewMDMAppleDEPKeyPair(ctx context.Context) (*MDMAppleDEPKeyPair, error)

	// GenerateABMKeyPair generates and stores in the database public and
	// private keys to use in ABM to generate an encrypted auth token.
	GenerateABMKeyPair(ctx context.Context) (*MDMAppleDEPKeyPair, error)

	// UploadABMToken reads and validates if the provided token can be
	// decrypted using the keys stored in the database, then saves the token.
	UploadABMToken(ctx context.Context, token io.Reader) (*ABMToken, error)

	// ListABMTokens lists all the ABM tokens in Fleet.
	ListABMTokens(ctx context.Context) ([]*ABMToken, error)

	// CountABMTokens counts the ABM tokens in Fleet.
	CountABMTokens(ctx context.Context) (int, error)

	// UpdateABMTokenTeams updates the default macOS, iOS, and iPadOS team IDs for a given ABM token.
	UpdateABMTokenTeams(ctx context.Context, tokenID uint, macOSTeamID, iOSTeamID, iPadOSTeamID *uint) (*ABMToken, error)

	// DeleteABMToken deletes the given ABM token.
	DeleteABMToken(ctx context.Context, tokenID uint) error

	// RenewABMToken replaces the contents of the given ABM token with the given bytes.
	RenewABMToken(ctx context.Context, token io.Reader, tokenID uint) (*ABMToken, error)

	// EnqueueMDMAppleCommand enqueues a command for execution on the given
	// devices. Note that a deviceID is the same as a host's UUID.
	EnqueueMDMAppleCommand(ctx context.Context, rawBase64Cmd string, deviceIDs []string) (result *CommandEnqueueResult, err error)

	// EnqueueMDMAppleCommandRemoveEnrollmentProfile enqueues a command to remove the
	// profile used for Fleet MDM enrollment from the specified device.
	EnqueueMDMAppleCommandRemoveEnrollmentProfile(ctx context.Context, hostID uint) error

	// BatchSetMDMAppleProfiles replaces the custom macOS profiles for a specified
	// team or for hosts with no team.
	BatchSetMDMAppleProfiles(ctx context.Context, teamID *uint, teamName *string, profiles [][]byte, dryRun bool, skipBulkPending bool) error

	// MDMApplePreassignProfile preassigns a profile to a host, pending the match
	// request that will match the profiles to a team (or create one if needed),
	// assign the host to that team and assign the profiles to the host.
	MDMApplePreassignProfile(ctx context.Context, payload MDMApplePreassignProfilePayload) error

	// MDMAppleMatchPreassignment matches the existing preassigned profiles to a
	// team, creating one if none match, assigns the corresponding host to that
	// team and assigns the matched team's profiles to the host.
	MDMAppleMatchPreassignment(ctx context.Context, externalHostIdentifier string) error

	// MDMAppleDeviceLock remote locks a host
	MDMAppleDeviceLock(ctx context.Context, hostID uint) error

	// MMDAppleEraseDevice erases a host
	MDMAppleEraseDevice(ctx context.Context, hostID uint) error

	// MDMListHostConfigurationProfiles returns configuration profiles for a given host
	MDMListHostConfigurationProfiles(ctx context.Context, hostID uint) ([]*MDMAppleConfigProfile, error)

	// MDMAppleEnableFileVaultAndEscrow adds a configuration profile for the
	// given team that enables FileVault with a config that allows Fleet to
	// escrow the recovery key.
	MDMAppleEnableFileVaultAndEscrow(ctx context.Context, teamID *uint) error

	// MDMAppleDisableFileVaultAndEscrow removes the FileVault configuration
	// profile for the given team.
	MDMAppleDisableFileVaultAndEscrow(ctx context.Context, teamID *uint) error

	// UpdateMDMDiskEncryption updates the disk encryption setting for a
	// specified team or for hosts with no team.
	UpdateMDMDiskEncryption(ctx context.Context, teamID *uint, enableDiskEncryption *bool, requireBitLockerPIN *bool) error

	// VerifyMDMAppleConfigured verifies that the server is configured for
	// Apple MDM. If an error is returned, authorization is skipped so the
	// error can be raised to the user.
	VerifyMDMAppleConfigured(ctx context.Context) error

	// VerifyMDMWindowsConfigured verifies that the server is configured for
	// Windows MDM. If an error is returned, authorization is skipped so the
	// error can be raised to the user.
	VerifyMDMWindowsConfigured(ctx context.Context) error

	// VerifyMDMAppleOrWindowsConfigured verifies that the server is configured
	// for either Apple or Windows MDM. If an error is returned, authorization is
	// skipped so the error can be raised to the user.
	VerifyMDMAppleOrWindowsConfigured(ctx context.Context) error

	MDMAppleUploadBootstrapPackage(ctx context.Context, name string, pkg io.Reader, teamID uint, dryRun bool) error

	GetMDMAppleBootstrapPackageBytes(ctx context.Context, token string) (*MDMAppleBootstrapPackage, error)

	GetMDMAppleBootstrapPackageMetadata(ctx context.Context, teamID uint, forUpdate bool) (*MDMAppleBootstrapPackage, error)

	DeleteMDMAppleBootstrapPackage(ctx context.Context, teamID *uint, dryRun bool) error

	GetMDMAppleBootstrapPackageSummary(ctx context.Context, teamID *uint) (*MDMAppleBootstrapPackageSummary, error)

	// MDMGetEULABytes returns the contents of the EULA that matches
	// the given token.
	//
	// A token is required as the means of authentication for this resource
	// since it can be publicly accessed with anyone with a valid token.
	MDMGetEULABytes(ctx context.Context, token string) (*MDMEULA, error)
	// MDMGetEULAMetadata returns metadata about the EULA file that can
	// be used by clients to display information.
	MDMGetEULAMetadata(ctx context.Context) (*MDMEULA, error)
	// MDMCreateEULA adds a new EULA file.
	MDMCreateEULA(ctx context.Context, name string, file io.ReadSeeker, dryRun bool) error
	// MDMAppleDelete EULA removes an EULA entry.
	MDMDeleteEULA(ctx context.Context, token string, dryRun bool) error

	// Create or update the MDM Apple Setup Assistant for a team or no team.
	SetOrUpdateMDMAppleSetupAssistant(ctx context.Context, asst *MDMAppleSetupAssistant) (*MDMAppleSetupAssistant, error)
	// Get the MDM Apple Setup Assistant for the provided team or no team.
	GetMDMAppleSetupAssistant(ctx context.Context, teamID *uint) (*MDMAppleSetupAssistant, error)
	// Delete the MDM Apple Setup Assistant for the provided team or no team.
	DeleteMDMAppleSetupAssistant(ctx context.Context, teamID *uint) error

	// HasCustomSetupAssistantConfigurationWebURL checks if the team/global
	// config has a custom setup assistant defined, and if the JSON content
	// defines a custom `configuration_web_url`.
	HasCustomSetupAssistantConfigurationWebURL(ctx context.Context, teamID *uint) (bool, error)

	// UpdateMDMAppleSetup updates the specified MDM Apple setup values for a
	// specified team or for hosts with no team.
	UpdateMDMAppleSetup(ctx context.Context, payload MDMAppleSetupPayload) error

	// TriggerMigrateMDMDevice posts a webhook request to the URL configured
	// for MDM macOS migration.
	TriggerMigrateMDMDevice(ctx context.Context, host *Host) error

	GetMDMManualEnrollmentProfile(ctx context.Context) ([]byte, error)

	TriggerLinuxDiskEncryptionEscrow(ctx context.Context, host *Host) error

	// CheckMDMAppleEnrollmentWithMinimumOSVersion checks if the minimum OS version is met for a MDM enrollment
	CheckMDMAppleEnrollmentWithMinimumOSVersion(ctx context.Context, m *MDMAppleMachineInfo) (*MDMAppleSoftwareUpdateRequired, error)

	// GetOTAProfile gets the OTA (over-the-air) profile for a given team based on the enroll secret provided.
	GetOTAProfile(ctx context.Context, enrollSecret string) ([]byte, error)

	///////////////////////////////////////////////////////////////////////////////
	// CronSchedulesService

	// TriggerCronSchedule attempts to trigger an ad-hoc run of the named cron schedule.
	TriggerCronSchedule(ctx context.Context, name string) error

	// ResetAutomation sets the policies and all policies of the listed teams to fire again
	// for all hosts that are already marked as failing.
	ResetAutomation(ctx context.Context, teamIDs, policyIDs []uint) error

	///////////////////////////////////////////////////////////////////////////////
	// Windows MDM

	// ProcessMDMMicrosoftDiscovery handles the Discovery message validation and response
	ProcessMDMMicrosoftDiscovery(ctx context.Context, req *SoapRequest) (*SoapResponse, error)

	// GetMDMMicrosoftDiscoveryResponse returns a valid DiscoveryResponse message
	GetMDMMicrosoftDiscoveryResponse(ctx context.Context, upnEmail string) (*DiscoverResponse, error)

	// GetMDMMicrosoftSTSAuthResponse returns a valid STS auth page
	GetMDMMicrosoftSTSAuthResponse(ctx context.Context, appru string, loginHint string) (string, error)

	// GetMDMWindowsPolicyResponse returns a valid GetPoliciesResponse message
	GetMDMWindowsPolicyResponse(ctx context.Context, authToken *HeaderBinarySecurityToken) (*GetPoliciesResponse, error)

	// GetMDMWindowsEnrollResponse returns a valid RequestSecurityTokenResponseCollection message
	GetMDMWindowsEnrollResponse(ctx context.Context, secTokenMsg *RequestSecurityToken, authToken *HeaderBinarySecurityToken) (*RequestSecurityTokenResponseCollection, error)

	// GetAuthorizedSoapFault authorize the request so SoapFault message can be returned
	GetAuthorizedSoapFault(ctx context.Context, eType string, origMsg int, errorMsg error) *SoapFault

	// SignMDMMicrosoftClientCSR returns a signed certificate from the client certificate signing request and the
	// certificate fingerprint. The certificate common name should be passed in the subject parameter.
	SignMDMMicrosoftClientCSR(ctx context.Context, subject string, csr *x509.CertificateRequest) ([]byte, string, error)

	// GetMDMWindowsManagementResponse returns a valid SyncML response message
	GetMDMWindowsManagementResponse(ctx context.Context, reqSyncML *SyncML, reqCerts []*x509.Certificate) (*SyncML, error)

	// GetMDMWindowsTOSContent returns TOS content
	GetMDMWindowsTOSContent(ctx context.Context, redirectUri string, reqID string) (string, error)

	// RunMDMCommand enqueues an MDM command for execution on the given devices.
	// Note that a deviceID is the same as a host's UUID.
	RunMDMCommand(ctx context.Context, rawBase64Cmd string, deviceIDs []string) (result *CommandEnqueueResult, err error)

	// GetMDMCommandResults returns the execution results of a command identified by a CommandUUID.
	GetMDMCommandResults(ctx context.Context, commandUUID string) ([]*MDMCommandResult, error)

	// ListMDMCommands returns MDM commands based on the provided options.
	ListMDMCommands(ctx context.Context, opts *MDMCommandListOptions) ([]*MDMCommand, error)

	// Set or update the disk encryption key for a host.
	SetOrUpdateDiskEncryptionKey(ctx context.Context, encryptionKey, clientError string) error

	// GetMDMWindowsConfigProfile retrieves the specified configuration profile.
	GetMDMWindowsConfigProfile(ctx context.Context, profileUUID string) (*MDMWindowsConfigProfile, error)

	// DeleteMDMWindowsConfigProfile deletes the specified windows profile.
	DeleteMDMWindowsConfigProfile(ctx context.Context, profileUUID string) error

	// GetMDMWindowsProfileSummary summarizes the current state of MDM configuration profiles on each host
	// in the specified team (or, if no team is specified, each host that is not assigned to any team).
	GetMDMWindowsProfilesSummary(ctx context.Context, teamID *uint) (*MDMProfilesSummary, error)

	// NewMDMWindowsConfigProfile creates a new Windows configuration profile for
	// the specified team.
	NewMDMWindowsConfigProfile(ctx context.Context, teamID uint, profileName string, r io.Reader, labels []string, labelsMembershipMode MDMLabelsMode) (*MDMWindowsConfigProfile, error)

	// NewMDMUnsupportedConfigProfile is called when a profile with an
	// unsupported extension is uploaded.
	NewMDMUnsupportedConfigProfile(ctx context.Context, teamID uint, filename string) error

	// ListMDMConfigProfiles returns a list of paginated configuration profiles.
	ListMDMConfigProfiles(ctx context.Context, teamID *uint, opt ListOptions) ([]*MDMConfigProfilePayload, *PaginationMetadata, error)

	// BatchSetMDMProfiles replaces the custom Windows/macOS profiles for a specified
	// team or for hosts with no team.
	BatchSetMDMProfiles(
		ctx context.Context, teamID *uint, teamName *string, profiles []MDMProfileBatchPayload, dryRun bool, skipBulkPending bool,
		assumeEnabled *bool, noCache bool,
	) error

	///////////////////////////////////////////////////////////////////////////////
	// Linux MDM

	// LinuxHostDiskEncryptionStatus returns the current disk encryption status of the specified Linux host
	// Returns empty status if the host is not a supported Linux host
	LinuxHostDiskEncryptionStatus(ctx context.Context, host Host) (HostMDMDiskEncryption, error)

	// GetMDMLinuxProfilesSummary summarizes the current status of Linux disk encryption for
	// the provided team (or hosts without a team if teamId is nil), or returns zeroes if disk
	// encryption is not enforced on the selected team
	GetMDMLinuxProfilesSummary(ctx context.Context, teamId *uint) (MDMProfilesSummary, error)

	///////////////////////////////////////////////////////////////////////////////
	// Common MDM

	// GetMDMDiskEncryptionSummary returns the current disk encryption status of all macOS, Windows, and
	// Linux hosts in the specified team (or, if no team is specified, each host that is not
	// assigned to any team).
	GetMDMDiskEncryptionSummary(ctx context.Context, teamID *uint) (*MDMDiskEncryptionSummary, error)

	// ResendHostMDMProfile resends the MDM profile to the host.
	ResendHostMDMProfile(ctx context.Context, hostID uint, profileUUID string) error

	// BatchResendMDMProfileToHosts resends an MDM profile to the hosts that
	// satisfy the specified filters.
	BatchResendMDMProfileToHosts(ctx context.Context, profileUUID string, filters BatchResendMDMProfileFilters) error

	// GetMDMConfigProfileStatus returns the number of hosts for each status of a
	// single configuration profile.
	GetMDMConfigProfileStatus(ctx context.Context, profileUUID string) (MDMConfigProfileStatus, error)

	///////////////////////////////////////////////////////////////////////////////
	// Host Script Execution

	// RunHostScript executes a script on a host and optionally waits for the
	// result if waitForResult is > 0. If it times out waiting for a result, it
	// fails with a 504 Gateway Timeout error.
	RunHostScript(ctx context.Context, request *HostScriptRequestPayload, waitForResult time.Duration) (*HostScriptResult, error)

	// GetScriptIDByName returns the ID of a script matching the provided name and team. If no team
	// is provided, it will return the ID of the script with the provided name that is not
	// associated with any team.
	GetScriptIDByName(ctx context.Context, name string, teamID *uint) (uint, error)

	// GetHostScript returns information about a host script execution.
	GetHostScript(ctx context.Context, execID string) (*HostScriptResult, error)

	// SaveHostScriptResult saves information about execution of a script on a host.
	SaveHostScriptResult(ctx context.Context, result *HostScriptResultPayload) error

	// GetScriptResult returns the result of a script run
	GetScriptResult(ctx context.Context, execID string) (*HostScriptResult, error)

	// GetSelfServiceUninstallScriptResult returns the result of a script run if it's a self-service uninstall for the specified host
	GetSelfServiceUninstallScriptResult(ctx context.Context, host *Host, execID string) (*HostScriptResult, error)

	// NewScript creates a new (saved) script with its content provided by the
	// io.Reader r.
	NewScript(ctx context.Context, teamID *uint, name string, r io.Reader) (*Script, error)

	// UpdateScript updates a saved script with the contents of io.Reader r
	UpdateScript(ctx context.Context, scriptID uint, r io.Reader) (*Script, error)

	// DeleteScript deletes an existing (saved) script.
	DeleteScript(ctx context.Context, scriptID uint) error

	// ListScripts returns a list of paginated saved scripts.
	ListScripts(ctx context.Context, teamID *uint, opt ListOptions) ([]*Script, *PaginationMetadata, error)

	// GetScript returns the script corresponding to the provided id. If the
	// download is requested, it also returns the script's contents.
	GetScript(ctx context.Context, scriptID uint, downloadRequested bool) (*Script, []byte, error)

	// GetHostScriptDetails returns a list of scripts that apply to the provided host.
	GetHostScriptDetails(ctx context.Context, hostID uint, opt ListOptions) ([]*HostScriptDetail, *PaginationMetadata, error)

	// BatchSetScripts replaces the scripts for a specified team or for
	// hosts with no team.
	BatchSetScripts(ctx context.Context, maybeTmID *uint, maybeTmName *string, payloads []ScriptPayload, dryRun bool) ([]ScriptResponse, error)

	// BatchScriptExecute runs a script on many hosts. It creates and returns a batch execution ID
	BatchScriptExecute(ctx context.Context, scriptID uint, hostIDs []uint, filters *map[string]any, notBefore *time.Time) (string, error)

	BatchScriptExecutionSummary(ctx context.Context, batchExecutionID string) (*BatchActivity, error)

	BatchScriptExecutionStatus(ctx context.Context, batchExecutionID string) (*BatchActivity, error)

	BatchScriptExecutionList(ctx context.Context, filter BatchExecutionStatusFilter) ([]BatchActivity, int64, error)

	// BatchScriptCancel cancels a batch script execution
	BatchScriptCancel(ctx context.Context, batchExecutionID string) error

	// Script-based methods (at least for some platforms, MDM-based for others)
	LockHost(ctx context.Context, hostID uint, viewPIN bool) (unlockPIN string, err error)
	UnlockHost(ctx context.Context, hostID uint) (unlockPIN string, err error)
	WipeHost(ctx context.Context, hostID uint, metadata *MDMWipeMetadata) error

	///////////////////////////////////////////////////////////////////////////////
	// Software installers
	//

	UploadSoftwareInstaller(ctx context.Context, payload *UploadSoftwareInstallerPayload) (*SoftwareInstaller, error)
	UpdateSoftwareInstaller(ctx context.Context, payload *UpdateSoftwareInstallerPayload) (*SoftwareInstaller, error)
	DeleteSoftwareInstaller(ctx context.Context, titleID uint, teamID *uint) error
	GenerateSoftwareInstallerToken(ctx context.Context, alt string, titleID uint, teamID *uint) (string, error)
	GetSoftwareInstallerTokenMetadata(ctx context.Context, token string, titleID uint) (*SoftwareInstallerTokenMetadata, error)
	GetSoftwareInstallerMetadata(ctx context.Context, skipAuthz bool, titleID uint, teamID *uint) (*SoftwareInstaller, error)
	DownloadSoftwareInstaller(ctx context.Context, skipAuthz bool, alt string, titleID uint,
		teamID *uint) (*DownloadSoftwareInstallerPayload, error)
	OrbitDownloadSoftwareInstaller(ctx context.Context, installerID uint) (*DownloadSoftwareInstallerPayload, error)

	////////////////////////////////////////////////////////////////////////////////
	// Setup Experience

	SetSetupExperienceSoftware(ctx context.Context, teamID uint, titleIDs []uint) error
	ListSetupExperienceSoftware(ctx context.Context, teamID uint, opts ListOptions) ([]SoftwareTitleListResult, int, *PaginationMetadata, error)
	// GetOrbitSetupExperienceStatus gets the current status of a macOS setup experience for the given host.
	GetOrbitSetupExperienceStatus(ctx context.Context, orbitNodeKey string, forceRelease bool) (*SetupExperienceStatusPayload, error)
	// GetSetupExperienceScript gets the current setup experience script for the given team.
	GetSetupExperienceScript(ctx context.Context, teamID *uint, downloadRequested bool) (*Script, []byte, error)
	// SetSetupExperienceScript sets the setup experience script for the given team.
	SetSetupExperienceScript(ctx context.Context, teamID *uint, name string, r io.Reader) error
	// DeleteSetupExperienceScript deletes the setup experience script for the given team.
	DeleteSetupExperienceScript(ctx context.Context, teamID *uint) error
	// SetupExperienceNextStep is a callback that processes the
	// setup experience status results table and enqueues the next
	// step. It returns true when there is nothing left to do (setup finished)
	SetupExperienceNextStep(ctx context.Context, hostUUID string) (bool, error)

	///////////////////////////////////////////////////////////////////////////////
	// Fleet-maintained apps

	// AddFleetMaintainedApp adds a Fleet-maintained app to the given team.
	AddFleetMaintainedApp(ctx context.Context, teamID *uint, appID uint, installScript, preInstallQuery, postInstallScript, uninstallScript string, selfService bool, automaticInstall bool, labelsIncludeAny, labelsExcludeAny []string) (uint, error)
	// ListFleetMaintainedApps lists Fleet-maintained apps, including associated software title for supplied team ID (if any)
	ListFleetMaintainedApps(ctx context.Context, teamID *uint, opts ListOptions) ([]MaintainedApp, *PaginationMetadata, error)
	// GetFleetMaintainedApp returns a Fleet-maintained app by ID, including associated software title for supplied team ID (if any)
	GetFleetMaintainedApp(ctx context.Context, appID uint, teamID *uint) (*MaintainedApp, error)

	// /////////////////////////////////////////////////////////////////////////////
	// Maintenance windows

	// CalendarWebhook handles incoming calendar callback requests.
	CalendarWebhook(ctx context.Context, eventUUID string, channelID string, resourceState string) error

	// /////////////////////////////////////////////////////////////////////////////
	// Secret variables

	// CreateSecretVariables creates secret variables for scripts and profiles.
	CreateSecretVariables(ctx context.Context, secretVariables []SecretVariable, dryRun bool) error

	// /////////////////////////////////////////////////////////////////////////////
	// SCIM

	// ScimDetails returns the details of last access to Fleet's SCIM endpoints
	ScimDetails(ctx context.Context) (ScimDetails, error)

	// /////////////////////////////////////////////////////////////////////////////
	// Microsoft Conditional Access

	// ConditionalAccessMicrosoftCreateIntegration kicks-off the integration with Entra
	// and returns the consent URL to redirect the admin to.
	ConditionalAccessMicrosoftCreateIntegration(ctx context.Context, tenantID string) (adminConsentURL string, err error)
	// ConditionalAccessMicrosoftGet returns the current (currently unique) integration.
	ConditionalAccessMicrosoftGet(ctx context.Context) (*ConditionalAccessMicrosoftIntegration, error)
	// ConditionalAccessMicrosoftConfirm finalizes the integration (marks integration as done).
	ConditionalAccessMicrosoftConfirm(ctx context.Context) (configurationCompleted bool, err error)
	// ConditionalAccessMicrosoftDelete deletes the integration and deprovisions the tenant on Entra.
	ConditionalAccessMicrosoftDelete(ctx context.Context) error

	//////////////////////////////////////////////////////////////////////////////
	// Certificate Authorities

	// ListCertificateAuthorities lists all certificate authorities.
	ListCertificateAuthorities(ctx context.Context) ([]*CertificateAuthoritySummary, error)
	// GetCertificateAuthority returns a CertificateAuthority by ID. Secrets are masked
	GetCertificateAuthority(ctx context.Context, id uint) (*CertificateAuthority, error)
	// NewCertificateAuthority creates a new certificate authority and returns the created object
	// with its ID set. Secrets must be provided
	NewCertificateAuthority(ctx context.Context, p CertificateAuthorityPayload) (*CertificateAuthority, error)
<<<<<<< HEAD
	RequestCertificate(ctx context.Context, p RequestCertificatePayload) (string, error)
=======
	// DeleteCertificateAuthority deletes the certificate authority of the given id, returns nil if successful or not found error
	DeleteCertificateAuthority(ctx context.Context, certificateAuthorityID uint) error
>>>>>>> 5148e78c
}

type KeyValueStore interface {
	Set(ctx context.Context, key string, value string, expireTime time.Duration) error
	Get(ctx context.Context, key string) (*string, error)
}

const (
	// BatchSetSoftwareInstallerStatusProcessing is the value returned for an ongoing BatchSetSoftwareInstallers operation.
	BatchSetSoftwareInstallersStatusProcessing = "processing"
	// BatchSetSoftwareInstallerStatusCompleted is the value returned for a completed BatchSetSoftwareInstallers operation.
	BatchSetSoftwareInstallersStatusCompleted = "completed"
	// BatchSetSoftwareInstallerStatusFailed is the value returned for a failed BatchSetSoftwareInstallers operation.
	BatchSetSoftwareInstallersStatusFailed = "failed"
	// MinOrbitLUKSVersion is the earliest version of Orbit that can escrow LUKS passphrases
	MinOrbitLUKSVersion = "1.36.0"
	// MFALinkTTL is how long MFA verification links stay active
	MFALinkTTL = time.Minute * 15
)<|MERGE_RESOLUTION|>--- conflicted
+++ resolved
@@ -1288,12 +1288,9 @@
 	// NewCertificateAuthority creates a new certificate authority and returns the created object
 	// with its ID set. Secrets must be provided
 	NewCertificateAuthority(ctx context.Context, p CertificateAuthorityPayload) (*CertificateAuthority, error)
-<<<<<<< HEAD
-	RequestCertificate(ctx context.Context, p RequestCertificatePayload) (string, error)
-=======
 	// DeleteCertificateAuthority deletes the certificate authority of the given id, returns nil if successful or not found error
 	DeleteCertificateAuthority(ctx context.Context, certificateAuthorityID uint) error
->>>>>>> 5148e78c
+	RequestCertificate(ctx context.Context, p RequestCertificatePayload) (string, error)	
 }
 
 type KeyValueStore interface {
