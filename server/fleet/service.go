package fleet

import (
	"context"
	"crypto/x509"
	"encoding/json"
	"io"
	"time"

	"github.com/fleetdm/fleet/v4/server/websocket"
	"github.com/kolide/kit/version"
)

// EnterpriseOverrides contains the methods that can be overriden by the
// enterprise service
//
// TODO: find if there's a better way to accomplish this and standardize.
type EnterpriseOverrides struct {
	HostFeatures   func(context context.Context, host *Host) (*Features, error)
	TeamByIDOrName func(ctx context.Context, id *uint, name *string) (*Team, error)
	// UpdateTeamMDMAppleSettings is the team-specific service method for when
	// a team ID is provided to the UpdateMDMAppleSettings method.
	UpdateTeamMDMAppleSettings func(ctx context.Context, tm *Team, payload MDMAppleSettingsPayload) error

	// The next two functions are implemented by the ee/service, and called
	// properly when called from an ee/service method (e.g. Modify Team), but
	// they also need to be called from the standard server/service method (e.g.
	// Modify AppConfig), so in this case we need to use the enterprise
	// overrides.
	MDMAppleEnableFileVaultAndEscrow  func(ctx context.Context, teamID *uint) error
	MDMAppleDisableFileVaultAndEscrow func(ctx context.Context, teamID *uint) error
	DeleteMDMAppleSetupAssistant      func(ctx context.Context, teamID *uint) error
	MDMAppleSyncDEPProfiles           func(ctx context.Context) error
	DeleteMDMAppleBootstrapPackage    func(ctx context.Context, teamID *uint) error
}

type OsqueryService interface {
	EnrollAgent(
		ctx context.Context, enrollSecret, hostIdentifier string, hostDetails map[string](map[string]string),
	) (nodeKey string, err error)
	// AuthenticateHost loads host identified by nodeKey. Returns an error if the nodeKey doesn't exist.
	AuthenticateHost(ctx context.Context, nodeKey string) (host *Host, debug bool, err error)
	GetClientConfig(ctx context.Context) (config map[string]interface{}, err error)
	// GetDistributedQueries retrieves the distributed queries to run for the host in
	// the provided context. These may be (depending on update intervals):
	//	- detail queries (including additional queries, if any),
	//	- label queries,
	//	- user-initiated distributed queries (aka live queries),
	//	- policy queries.
	//
	// A map from query name to query is returned.
	//
	// To enable the osquery "accelerated checkins" feature, a positive integer (number of seconds to activate for)
	// should be returned. Returning 0 for this will not activate the feature.
	GetDistributedQueries(ctx context.Context) (queries map[string]string, discovery map[string]string, accelerate uint, err error)
	SubmitDistributedQueryResults(
		ctx context.Context,
		results OsqueryDistributedQueryResults,
		statuses map[string]OsqueryStatus,
		messages map[string]string,
	) (err error)
	SubmitStatusLogs(ctx context.Context, logs []json.RawMessage) (err error)
	SubmitResultLogs(ctx context.Context, logs []json.RawMessage) (err error)
}

type Service interface {
	OsqueryService

	// AuthenticateOrbitHost loads host identified by orbit's nodeKey. Returns an error if that nodeKey doesn't exist
	AuthenticateOrbitHost(ctx context.Context, nodeKey string) (host *Host, debug bool, err error)
	// EnrollOrbit enrolls an orbit instance to Fleet by using the host information + enroll secret
	// and returns the orbit node key if successful.
	//
	//	- If an entry for the host exists (osquery enrolled first) then it will update the host's orbit node key and team.
	//	- If an entry for the host doesn't exist (osquery enrolls later) then it will create a new entry in the hosts table.
	EnrollOrbit(ctx context.Context, hostInfo OrbitHostInfo, enrollSecret string) (orbitNodeKey string, err error)
	// GetOrbitConfig returns team specific flags and extensions in agent options
	// if the team id is not nil for host, otherwise it returns flags from global
	// agent options. It also returns any notifications that fleet wants to surface
	// to fleetd (formerly orbit).
	GetOrbitConfig(ctx context.Context) (OrbitConfig, error)

	// ReceiveFleetdError handles an erorr report from a `fleetd` component
	ReceiveFleetdError(ctx context.Context, errData FleetdError) error

	// SetOrUpdateDeviceAuthToken creates or updates a device auth token for the given host.
	SetOrUpdateDeviceAuthToken(ctx context.Context, authToken string) error

	// GetFleetDesktopSummary returns a summary of the host used by Fleet Desktop to operate.
	GetFleetDesktopSummary(ctx context.Context) (DesktopSummary, error)

	// SetEnterpriseOverrides allows the enterprise service to override specific methods
	// that can't be easily overridden via embedding.
	//
	// TODO: find if there's a better way to accomplish this and standardize.
	SetEnterpriseOverrides(overrides EnterpriseOverrides)

	// /////////////////////////////////////////////////////////////////////////////
	// UserService contains methods for managing a Fleet User.

	// CreateUserFromInvite creates a new User from a request payload when there is already an existing invitation.
	CreateUserFromInvite(ctx context.Context, p UserPayload) (user *User, err error)

	// CreateUser allows an admin to create a new user without first creating  and validating invite tokens.
	CreateUser(ctx context.Context, p UserPayload) (user *User, err error)

	// CreateInitialUser creates the first user, skipping authorization checks.  If a user already exists this method
	// should fail.
	CreateInitialUser(ctx context.Context, p UserPayload) (user *User, err error)

	// User returns a valid User given a User ID.
	User(ctx context.Context, id uint) (user *User, err error)

	// NewUser creates a new user with the given payload
	NewUser(ctx context.Context, p UserPayload) (*User, error)

	// UserUnauthorized returns a valid User given a User ID, *skipping authorization checks*
	// This method should only be used in middleware where there is not yet a viewer context and we need to load up a
	// user to create that context.
	UserUnauthorized(ctx context.Context, id uint) (user *User, err error)

	// AuthenticatedUser returns the current user from the viewer context.
	AuthenticatedUser(ctx context.Context) (user *User, err error)

	// ListUsers returns all users.
	ListUsers(ctx context.Context, opt UserListOptions) (users []*User, err error)

	// ChangePassword validates the existing password, and sets the new  password. User is retrieved from the viewer
	// context.
	ChangePassword(ctx context.Context, oldPass, newPass string) error

	// RequestPasswordReset generates a password reset request for the user  specified by email. The request results
	// in a token emailed to the user.
	RequestPasswordReset(ctx context.Context, email string) (err error)

	// RequirePasswordReset requires a password reset for the user  specified by ID (if require is true). It deletes
	// all the user's sessions, and requires that their password be reset upon the next login. Setting require to
	// false will take a user out of this state. The updated user is returned.
	RequirePasswordReset(ctx context.Context, uid uint, require bool) (*User, error)

	// PerformRequiredPasswordReset resets a password for a user that is in the required reset state. It must be called
	// with the logged in viewer context of that user.
	PerformRequiredPasswordReset(ctx context.Context, password string) (*User, error)

	// ResetPassword validates the provided password reset token and updates the user's password.
	ResetPassword(ctx context.Context, token, password string) (err error)

	// ModifyUser updates a user's parameters given a UserPayload.
	ModifyUser(ctx context.Context, userID uint, p UserPayload) (user *User, err error)

	// DeleteUser permanently deletes the user identified by the provided ID.
	DeleteUser(ctx context.Context, id uint) error

	// ChangeUserEmail is used to confirm new email address and if confirmed,
	// write the new email address to user.
	ChangeUserEmail(ctx context.Context, token string) (string, error)

	// /////////////////////////////////////////////////////////////////////////////
	// Session

	// InitiateSSO is used to initiate an SSO session and returns a URL that can be used in a redirect to the IDP.
	// Arguments: redirectURL is the URL of the protected resource that the user was trying to access when they were
	// prompted to log in.
	InitiateSSO(ctx context.Context, redirectURL string) (string, error)

	// InitiateMDMAppleSSO initiates SSO for MDM flows, this method is
	// different from InitiateSSO because it receives a different
	// configuration and only supports a subset of the features (eg: we
	// don't want to allow IdP initiated authentications)
	InitiateMDMAppleSSO(ctx context.Context) (string, error)

	// InitSSOCallback handles the IDP response and ensures the credentials
	// are valid
	InitSSOCallback(ctx context.Context, auth Auth) (string, error)

	// InitiateMDMAppleSSOCallback handles the IDP response and ensures the
	// credentials are valid, then responds with an URL to the Fleet UI to
	// handle next steps based on the query parameters provided.
	InitiateMDMAppleSSOCallback(ctx context.Context, auth Auth) string

	// GetSSOUser handles retrieval of an user that is trying to authenticate
	// via SSO
	GetSSOUser(ctx context.Context, auth Auth) (*User, error)
	// LoginSSOUser logs-in the given SSO user
	LoginSSOUser(ctx context.Context, user *User, redirectURL string) (*SSOSession, error)

	// SSOSettings returns non-sensitive single sign on information used before authentication
	SSOSettings(ctx context.Context) (*SessionSSOSettings, error)
	Login(ctx context.Context, email, password string) (user *User, session *Session, err error)
	Logout(ctx context.Context) (err error)
	DestroySession(ctx context.Context) (err error)
	GetInfoAboutSessionsForUser(ctx context.Context, id uint) (sessions []*Session, err error)
	DeleteSessionsForUser(ctx context.Context, id uint) (err error)
	GetInfoAboutSession(ctx context.Context, id uint) (session *Session, err error)
	GetSessionByKey(ctx context.Context, key string) (session *Session, err error)
	DeleteSession(ctx context.Context, id uint) (err error)

	// /////////////////////////////////////////////////////////////////////////////
	// PackService is the service interface for managing query packs.

	// ApplyPackSpecs applies a list of PackSpecs to the datastore, creating and updating packs as necessary.
	ApplyPackSpecs(ctx context.Context, specs []*PackSpec) ([]*PackSpec, error)

	// GetPackSpecs returns all of the stored PackSpecs.
	GetPackSpecs(ctx context.Context) ([]*PackSpec, error)

	// GetPackSpec gets the spec for the pack with the given name.
	GetPackSpec(ctx context.Context, name string) (*PackSpec, error)

	// NewPack creates a new pack in the datastore.
	NewPack(ctx context.Context, p PackPayload) (pack *Pack, err error)

	// ModifyPack modifies an existing pack in the datastore.
	ModifyPack(ctx context.Context, id uint, p PackPayload) (pack *Pack, err error)

	// ListPacks lists all packs in the application.
	ListPacks(ctx context.Context, opt PackListOptions) (packs []*Pack, err error)

	// GetPack retrieves a pack by ID.
	GetPack(ctx context.Context, id uint) (pack *Pack, err error)

	// DeletePack deletes a pack record from the datastore.
	DeletePack(ctx context.Context, name string) (err error)

	// DeletePackByID is for backwards compatibility with the UI
	DeletePackByID(ctx context.Context, id uint) (err error)

	// ListPacksForHost lists the packs that a host should execute.
	ListPacksForHost(ctx context.Context, hid uint) (packs []*Pack, err error)

	// /////////////////////////////////////////////////////////////////////////////
	// LabelService

	// ApplyLabelSpecs applies a list of LabelSpecs to the datastore, creating and updating labels as necessary.
	ApplyLabelSpecs(ctx context.Context, specs []*LabelSpec) error
	// GetLabelSpecs returns all of the stored LabelSpecs.
	GetLabelSpecs(ctx context.Context) ([]*LabelSpec, error)
	// GetLabelSpec gets the spec for the label with the given name.
	GetLabelSpec(ctx context.Context, name string) (*LabelSpec, error)

	NewLabel(ctx context.Context, p LabelPayload) (label *Label, err error)
	ModifyLabel(ctx context.Context, id uint, payload ModifyLabelPayload) (*Label, error)
	ListLabels(ctx context.Context, opt ListOptions) (labels []*Label, err error)
	LabelsSummary(ctx context.Context) (labels []*LabelSummary, err error)
	GetLabel(ctx context.Context, id uint) (label *Label, err error)

	DeleteLabel(ctx context.Context, name string) (err error)
	// DeleteLabelByID is for backwards compatibility with the UI
	DeleteLabelByID(ctx context.Context, id uint) (err error)

	// ListHostsInLabel returns a slice of hosts in the label with the given ID.
	ListHostsInLabel(ctx context.Context, lid uint, opt HostListOptions) ([]*Host, error)

	// /////////////////////////////////////////////////////////////////////////////
	// QueryService

	// ApplyQuerySpecs applies a list of queries (creating or updating them as necessary)
	ApplyQuerySpecs(ctx context.Context, specs []*QuerySpec) error
	// GetQuerySpecs gets the YAML file representing all the stored queries.
	GetQuerySpecs(ctx context.Context, teamID *uint) ([]*QuerySpec, error)
	// GetQuerySpec gets the spec for the query with the given name on a team.
	// A nil or 0 teamID means the query is looked for in the global domain.
	GetQuerySpec(ctx context.Context, teamID *uint, name string) (*QuerySpec, error)

	// ListQueries returns a list of saved queries. Note only saved queries should be returned (those that are created
	// for distributed queries but not saved should not be returned).
	// When is set to scheduled != nil, then only scheduled queries will be returned if `*scheduled == true`
	// and only non-scheduled queries will be returned if `*scheduled == false`.
	ListQueries(ctx context.Context, opt ListOptions, teamID *uint, scheduled *bool) ([]*Query, error)
	GetQuery(ctx context.Context, id uint) (*Query, error)
	// GetQueryReportResults returns all the stored results of a query.
	GetQueryReportResults(ctx context.Context, id uint) ([]HostQueryResultRow, error)
	NewQuery(ctx context.Context, p QueryPayload) (*Query, error)
	ModifyQuery(ctx context.Context, id uint, p QueryPayload) (*Query, error)
	DeleteQuery(ctx context.Context, teamID *uint, name string) error
	// DeleteQueryByID deletes a query by ID. For backwards compatibility with UI
	DeleteQueryByID(ctx context.Context, id uint) error
	// DeleteQueries deletes the existing query objects with the provided IDs. The number of deleted queries is returned
	// along with any error.
	DeleteQueries(ctx context.Context, ids []uint) (uint, error)

	// /////////////////////////////////////////////////////////////////////////////
	// CampaignService defines the distributed query campaign related service methods

	// NewDistributedQueryCampaignByNames creates a new distributed query campaign with the provided query (or the query
	// referenced by ID) and host/label targets (specified by name).
	NewDistributedQueryCampaignByNames(
		ctx context.Context, queryString string, queryID *uint, hosts []string, labels []string,
	) (*DistributedQueryCampaign, error)

	// NewDistributedQueryCampaign creates a new distributed query campaign with the provided query (or the query
	// referenced by ID) and host/label targets
	NewDistributedQueryCampaign(
		ctx context.Context, queryString string, queryID *uint, targets HostTargets,
	) (*DistributedQueryCampaign, error)

	// StreamCampaignResults streams updates with query results and expected host totals over the provided websocket.
	// Note that the type signature is somewhat inconsistent due to this being a streaming API and not the typical
	// go-kit RPC style.
	StreamCampaignResults(ctx context.Context, conn *websocket.Conn, campaignID uint)

	GetCampaignReader(ctx context.Context, campaign *DistributedQueryCampaign) (<-chan interface{}, context.CancelFunc, error)
	CompleteCampaign(ctx context.Context, campaign *DistributedQueryCampaign) error
	RunLiveQueryDeadline(ctx context.Context, queryIDs []uint, hostIDs []uint, deadline time.Duration) ([]QueryCampaignResult, int, error)

	// /////////////////////////////////////////////////////////////////////////////
	// AgentOptionsService

	// AgentOptionsForHost gets the agent options for the provided host. The host information should be used for
	// filtering based on team, platform, etc.
	AgentOptionsForHost(ctx context.Context, hostTeamID *uint, hostPlatform string) (json.RawMessage, error)

	// /////////////////////////////////////////////////////////////////////////////
	// HostService

	// AuthenticateDevice loads host identified by the device's auth token.
	// Returns an error if the auth token doesn't exist.
	AuthenticateDevice(ctx context.Context, authToken string) (host *Host, debug bool, err error)

	ListHosts(ctx context.Context, opt HostListOptions) (hosts []*Host, err error)
	// GetHost returns the host with the provided ID.
	//
	// The return value can also include policy information and CVE scores based
	// on the values provided to `opts`
	GetHost(ctx context.Context, id uint, opts HostDetailOptions) (host *HostDetail, err error)
	GetHostSummary(ctx context.Context, teamID *uint, platform *string, lowDiskSpace *int) (summary *HostSummary, err error)
	DeleteHost(ctx context.Context, id uint) (err error)
	// HostByIdentifier returns one host matching the provided identifier.
	// Possible matches can be on osquery_host_identifier, node_key, UUID, or
	// hostname.
	//
	// The return value can also include policy information and CVE scores based
	// on the values provided to `opts`
	HostByIdentifier(ctx context.Context, identifier string, opts HostDetailOptions) (*HostDetail, error)
	// RefetchHost requests a refetch of host details for the provided host.
	RefetchHost(ctx context.Context, id uint) (err error)
	// AddHostsToTeam adds hosts to an existing team, clearing their team settings if teamID is nil.
	AddHostsToTeam(ctx context.Context, teamID *uint, hostIDs []uint, skipBulkPending bool) error
	// AddHostsToTeamByFilter adds hosts to an existing team, clearing their team settings if teamID is nil. Hosts are
	// selected by the label and HostListOptions provided.
	AddHostsToTeamByFilter(ctx context.Context, teamID *uint, opt HostListOptions, lid *uint) error
	DeleteHosts(ctx context.Context, ids []uint, opt *HostListOptions, lid *uint) error
	CountHosts(ctx context.Context, labelID *uint, opts HostListOptions) (int, error)
	// SearchHosts performs a search on the hosts table using the following criteria:
	//	- matchQuery is the query SQL
	//	- queryID is the ID of a saved query to run (used to determine whether this is a query that observers can run)
	//	- excludedHostIDs is an optional list of IDs to omit from the search
	SearchHosts(ctx context.Context, matchQuery string, queryID *uint, excludedHostIDs []uint) ([]*Host, error)
	// ListHostDeviceMapping returns the list of device-mapping of user's email address
	// for the host.
	ListHostDeviceMapping(ctx context.Context, id uint) ([]*HostDeviceMapping, error)

	// ListDevicePolicies lists all policies for the given host, including passing / failing summaries
	ListDevicePolicies(ctx context.Context, host *Host) ([]*HostPolicy, error)

	// DisableAuthForPing is used by the /orbit/ping and /device/ping endpoints
	// to bypass authentication, as they are public
	DisableAuthForPing(ctx context.Context)

	MacadminsData(ctx context.Context, id uint) (*MacadminsData, error)
	MDMData(ctx context.Context, id uint) (*HostMDM, error)
	AggregatedMacadminsData(ctx context.Context, teamID *uint) (*AggregatedMacadminsData, error)
	AggregatedMDMData(ctx context.Context, id *uint, platform string) (AggregatedMDMData, error)
	GetMDMSolution(ctx context.Context, mdmID uint) (*MDMSolution, error)
	GetMunkiIssue(ctx context.Context, munkiIssueID uint) (*MunkiIssue, error)

	HostEncryptionKey(ctx context.Context, id uint) (*HostDiskEncryptionKey, error)

	// OSVersions returns a list of operating systems and associated host counts, which may be
	// filtered using the following optional criteria: team id, platform, or name and version.
	// Name cannot be used without version, and conversely, version cannot be used without name.
	OSVersions(ctx context.Context, teamID *uint, platform *string, name *string, version *string) (*OSVersions, error)

	// /////////////////////////////////////////////////////////////////////////////
	// AppConfigService provides methods for configuring  the Fleet application

	NewAppConfig(ctx context.Context, p AppConfig) (info *AppConfig, err error)
	// AppConfigObfuscated returns the global application config with obfuscated credentials.
	AppConfigObfuscated(ctx context.Context) (info *AppConfig, err error)
	ModifyAppConfig(ctx context.Context, p []byte, applyOpts ApplySpecOptions) (info *AppConfig, err error)
	SandboxEnabled() bool

	// ApplyEnrollSecretSpec adds and updates the enroll secrets specified in the spec.
	ApplyEnrollSecretSpec(ctx context.Context, spec *EnrollSecretSpec) error
	// GetEnrollSecretSpec gets the spec for the current enroll secrets.
	GetEnrollSecretSpec(ctx context.Context) (*EnrollSecretSpec, error)

	// CertificateChain returns the PEM encoded certificate chain for osqueryd TLS termination. For cases where the
	// connection is self-signed, the server will attempt to connect using the InsecureSkipVerify option in tls.Config.
	CertificateChain(ctx context.Context) (cert []byte, err error)

	// SetupRequired returns whether the app config setup needs to be performed (only when first initializing a Fleet
	// server).
	SetupRequired(ctx context.Context) (bool, error)

	// Version returns version and build information.
	Version(ctx context.Context) (*version.Info, error)

	// License returns the licensing information.
	License(ctx context.Context) (*LicenseInfo, error)

	// LoggingConfig parses config.FleetConfig instance and returns a Logging.
	LoggingConfig(ctx context.Context) (*Logging, error)

	// EmailConfig parses config.FleetConfig and returns an EmailConfig
	EmailConfig(ctx context.Context) (*EmailConfig, error)

	// UpdateIntervalConfig returns the duration for different update intervals configured in osquery
	UpdateIntervalConfig(ctx context.Context) (*UpdateIntervalConfig, error)

	// VulnerabilitiesConfig returns the vulnerabilities checks configuration for
	// the fleet instance.
	VulnerabilitiesConfig(ctx context.Context) (*VulnerabilitiesConfig, error)

	// /////////////////////////////////////////////////////////////////////////////
	// InviteService contains methods for a service which deals with user invites.

	// InviteNewUser creates an invite for a new user to join Fleet.
	InviteNewUser(ctx context.Context, payload InvitePayload) (invite *Invite, err error)

	// DeleteInvite removes an invite.
	DeleteInvite(ctx context.Context, id uint) (err error)

	// ListInvites returns a list of all invites.
	ListInvites(ctx context.Context, opt ListOptions) (invites []*Invite, err error)

	// VerifyInvite verifies that an invite exists and that it matches the invite token.
	VerifyInvite(ctx context.Context, token string) (invite *Invite, err error)

	UpdateInvite(ctx context.Context, id uint, payload InvitePayload) (*Invite, error)

	// /////////////////////////////////////////////////////////////////////////////
	// TargetService **NOTE: SearchTargets will be removed in Fleet 5.0**

	// SearchTargets will accept a search query, a slice of IDs of hosts to omit, and a slice of IDs of labels to omit,
	// and it will return a set of targets (hosts and label) which match the supplied search query. If the query ID is
	// provided and the referenced query allows observers to run, targets will include hosts that the user has observer
	// role for.
	SearchTargets(
		ctx context.Context, searchQuery string, queryID *uint, targets HostTargets,
	) (*TargetSearchResults, error)

	// CountHostsInTargets returns the metrics of the hosts in the provided label and explicit host IDs. If the query ID
	// is provided and the referenced query allows observers to run, targets will include hosts that the user has
	// observer role for.
	CountHostsInTargets(ctx context.Context, queryID *uint, targets HostTargets) (*TargetMetrics, error)

	// /////////////////////////////////////////////////////////////////////////////
	// ScheduledQueryService

	GetScheduledQueriesInPack(ctx context.Context, id uint, opts ListOptions) (queries []*ScheduledQuery, err error)
	GetScheduledQuery(ctx context.Context, id uint) (query *ScheduledQuery, err error)
	ScheduleQuery(ctx context.Context, sq *ScheduledQuery) (query *ScheduledQuery, err error)
	DeleteScheduledQuery(ctx context.Context, id uint) (err error)
	ModifyScheduledQuery(ctx context.Context, id uint, p ScheduledQueryPayload) (query *ScheduledQuery, err error)

	// /////////////////////////////////////////////////////////////////////////////
	// StatusService

	// StatusResultStore returns nil if the result store is functioning correctly, or an error indicating the problem.
	StatusResultStore(ctx context.Context) error

	// StatusLiveQuery returns nil if live queries are enabled, or an
	// error indicating the problem.
	StatusLiveQuery(ctx context.Context) error

	// /////////////////////////////////////////////////////////////////////////////
	// CarveService

	CarveBegin(ctx context.Context, payload CarveBeginPayload) (*CarveMetadata, error)
	CarveBlock(ctx context.Context, payload CarveBlockPayload) error
	GetCarve(ctx context.Context, id int64) (*CarveMetadata, error)
	ListCarves(ctx context.Context, opt CarveListOptions) ([]*CarveMetadata, error)
	GetBlock(ctx context.Context, carveId, blockId int64) ([]byte, error)

	// /////////////////////////////////////////////////////////////////////////////
	// TeamService

	// NewTeam creates a new team.
	NewTeam(ctx context.Context, p TeamPayload) (*Team, error)
	// GetTeam returns a existing team.
	GetTeam(ctx context.Context, id uint) (*Team, error)
	// ModifyTeam modifies an existing team (besides agent options).
	ModifyTeam(ctx context.Context, id uint, payload TeamPayload) (*Team, error)
	// ModifyTeamAgentOptions modifies agent options for a team.
	ModifyTeamAgentOptions(ctx context.Context, id uint, teamOptions json.RawMessage, applyOptions ApplySpecOptions) (*Team, error)
	// AddTeamUsers adds users to an existing team.
	AddTeamUsers(ctx context.Context, teamID uint, users []TeamUser) (*Team, error)
	// DeleteTeamUsers deletes users from an existing team.
	DeleteTeamUsers(ctx context.Context, teamID uint, users []TeamUser) (*Team, error)
	// DeleteTeam deletes an existing team.
	DeleteTeam(ctx context.Context, id uint) error
	// ListTeams lists teams with the ordering and filters in the provided options.
	ListTeams(ctx context.Context, opt ListOptions) ([]*Team, error)
	// ListTeamUsers lists users on the team with the provided list options.
	ListTeamUsers(ctx context.Context, teamID uint, opt ListOptions) ([]*User, error)
	// ListAvailableTeamsForUser lists the teams the user is permitted to view
	ListAvailableTeamsForUser(ctx context.Context, user *User) ([]*TeamSummary, error)
	// TeamEnrollSecrets lists the enroll secrets for the team.
	TeamEnrollSecrets(ctx context.Context, teamID uint) ([]*EnrollSecret, error)
	// ModifyTeamEnrollSecrets modifies enroll secrets for a team.
	ModifyTeamEnrollSecrets(ctx context.Context, teamID uint, secrets []EnrollSecret) ([]*EnrollSecret, error)
	// ApplyTeamSpecs applies the changes for each team as defined in the specs.
	// On success, it returns the mapping of team names to team ids.
	ApplyTeamSpecs(ctx context.Context, specs []*TeamSpec, applyOpts ApplySpecOptions) (map[string]uint, error)

	// /////////////////////////////////////////////////////////////////////////////
	// ActivitiesService

	// NewActivity creates the given activity on the datastore.
	//
	// What we call "Activities" are administrative operations,
	// logins, running a live query, etc.
	NewActivity(ctx context.Context, user *User, activity ActivityDetails) error
	// ListActivities lists the activities stored in the datastore.
	//
	// What we call "Activities" are administrative operations,
	// logins, running a live query, etc.
	ListActivities(ctx context.Context, opt ListActivitiesOptions) ([]*Activity, *PaginationMetadata, error)

	// /////////////////////////////////////////////////////////////////////////////
	// UserRolesService

	// ApplyUserRolesSpecs applies a list of user global and team role changes
	ApplyUserRolesSpecs(ctx context.Context, specs UsersRoleSpec) error

	// /////////////////////////////////////////////////////////////////////////////
	// GlobalScheduleService

	GlobalScheduleQuery(ctx context.Context, sq *ScheduledQuery) (*ScheduledQuery, error)
	GetGlobalScheduledQueries(ctx context.Context, opts ListOptions) ([]*ScheduledQuery, error)
	ModifyGlobalScheduledQueries(ctx context.Context, id uint, q ScheduledQueryPayload) (*ScheduledQuery, error)
	DeleteGlobalScheduledQueries(ctx context.Context, id uint) error

	// /////////////////////////////////////////////////////////////////////////////
	// TranslatorService

	Translate(ctx context.Context, payloads []TranslatePayload) ([]TranslatePayload, error)

	// /////////////////////////////////////////////////////////////////////////////
	// TeamScheduleService

	TeamScheduleQuery(ctx context.Context, teamID uint, sq *ScheduledQuery) (*ScheduledQuery, error)
	GetTeamScheduledQueries(ctx context.Context, teamID uint, opts ListOptions) ([]*ScheduledQuery, error)
	ModifyTeamScheduledQueries(
		ctx context.Context, teamID uint, scheduledQueryID uint, q ScheduledQueryPayload,
	) (*ScheduledQuery, error)
	DeleteTeamScheduledQueries(ctx context.Context, teamID uint, id uint) error

	// /////////////////////////////////////////////////////////////////////////////
	// GlobalPolicyService

	NewGlobalPolicy(ctx context.Context, p PolicyPayload) (*Policy, error)
	ListGlobalPolicies(ctx context.Context, opts ListOptions) ([]*Policy, error)
	DeleteGlobalPolicies(ctx context.Context, ids []uint) ([]uint, error)
	ModifyGlobalPolicy(ctx context.Context, id uint, p ModifyPolicyPayload) (*Policy, error)
	GetPolicyByIDQueries(ctx context.Context, policyID uint) (*Policy, error)
	ApplyPolicySpecs(ctx context.Context, policies []*PolicySpec) error
	CountGlobalPolicies(ctx context.Context, matchQuery string) (int, error)

	// /////////////////////////////////////////////////////////////////////////////
	// Software

	ListSoftware(ctx context.Context, opt SoftwareListOptions) ([]Software, error)
	SoftwareByID(ctx context.Context, id uint, includeCVEScores bool) (*Software, error)
	CountSoftware(ctx context.Context, opt SoftwareListOptions) (int, error)

	// /////////////////////////////////////////////////////////////////////////////
	// Team Policies

	NewTeamPolicy(ctx context.Context, teamID uint, p PolicyPayload) (*Policy, error)
	ListTeamPolicies(ctx context.Context, teamID uint, opts ListOptions, iopts ListOptions) (teamPolicies, inheritedPolicies []*Policy, err error)
	DeleteTeamPolicies(ctx context.Context, teamID uint, ids []uint) ([]uint, error)
	ModifyTeamPolicy(ctx context.Context, teamID uint, id uint, p ModifyPolicyPayload) (*Policy, error)
	GetTeamPolicyByIDQueries(ctx context.Context, teamID uint, policyID uint) (*Policy, error)
	CountTeamPolicies(ctx context.Context, teamID uint, matchQuery string) (int, error)

	// /////////////////////////////////////////////////////////////////////////////
	// Geolocation

	LookupGeoIP(ctx context.Context, ip string) *GeoLocation

	// /////////////////////////////////////////////////////////////////////////////
	// Installers

	GetInstaller(ctx context.Context, installer Installer) (io.ReadCloser, int64, error)
	CheckInstallerExistence(ctx context.Context, installer Installer) error

	// /////////////////////////////////////////////////////////////////////////////
	// Apple MDM

	GetAppleMDM(ctx context.Context) (*AppleMDM, error)
	GetAppleBM(ctx context.Context) (*AppleBM, error)
	RequestMDMAppleCSR(ctx context.Context, email, org string) (*AppleCSR, error)

	// GetHostDEPAssignment retrieves the host DEP assignment for the specified host.
	GetHostDEPAssignment(ctx context.Context, host *Host) (*HostDEPAssignment, error)

	// NewMDMAppleConfigProfile creates a new configuration profile for the specified team.
	NewMDMAppleConfigProfile(ctx context.Context, teamID uint, r io.Reader) (*MDMAppleConfigProfile, error)
	// GetMDMAppleConfigProfile retrieves the specified configuration profile.
	GetMDMAppleConfigProfile(ctx context.Context, profileID uint) (*MDMAppleConfigProfile, error)
	// DeleteMDMAppleConfigProfile deletes the specified configuration profile.
	DeleteMDMAppleConfigProfile(ctx context.Context, profileID uint) error
	// ListMDMAppleConfigProfiles returns the list of all the configuration profiles for the
	// specified team.
	ListMDMAppleConfigProfiles(ctx context.Context, teamID uint) ([]*MDMAppleConfigProfile, error)

	// GetMDMAppleProfilesSummary summarizes the current state of MDM configuration profiles on
	// each host in the specified team (or, if no team is specified, each host that is not assigned
	// to any team).
	GetMDMAppleProfilesSummary(ctx context.Context, teamID *uint) (*MDMAppleConfigProfilesSummary, error)

	// GetMDMAppleFileVaultSummary summarizes the current state of Apple disk encryption profiles on
	// each macOS host in the specified team (or, if no team is specified, each host that is not assigned
	// to any team).
	GetMDMAppleFileVaultSummary(ctx context.Context, teamID *uint) (*MDMAppleFileVaultSummary, error)

	// GetMDMAppleEnrollmentProfileByToken returns the Apple enrollment from its secret token.
	GetMDMAppleEnrollmentProfileByToken(ctx context.Context, enrollmentToken string, enrollmentRef string) (profile []byte, err error)

	// GetDeviceMDMAppleEnrollmentProfile loads the raw (PList-format) enrollment
	// profile for the currently authenticated device.
	GetDeviceMDMAppleEnrollmentProfile(ctx context.Context) ([]byte, error)

	// GetMDMAppleCommandResults returns the execution results of a command identified by a CommandUUID.
	GetMDMAppleCommandResults(ctx context.Context, commandUUID string) ([]*MDMCommandResult, error)

	// ListMDMAppleCommands returns a list of MDM Apple commands corresponding to
	// the specified options.
	ListMDMAppleCommands(ctx context.Context, opts *MDMCommandListOptions) ([]*MDMAppleCommand, error)

	// UploadMDMAppleInstaller uploads an Apple installer to Fleet.
	UploadMDMAppleInstaller(ctx context.Context, name string, size int64, installer io.Reader) (*MDMAppleInstaller, error)

	// GetMDMAppleInstallerByID returns the installer details of an installer, all fields except its content,
	// (MDMAppleInstaller.Installer is nil).
	GetMDMAppleInstallerByID(ctx context.Context, id uint) (*MDMAppleInstaller, error)

	// DeleteMDMAppleInstaller deletes an Apple installer from Fleet.
	DeleteMDMAppleInstaller(ctx context.Context, id uint) error

	// GetMDMAppleInstallerByToken returns the installer with its contents included (MDMAppleInstaller.Installer) from its secret token.
	GetMDMAppleInstallerByToken(ctx context.Context, token string) (*MDMAppleInstaller, error)

	// GetMDMAppleInstallerDetailsByToken loads the installer details, all fields except its content,
	// (MDMAppleInstaller.Installer is nil) from its secret token.
	GetMDMAppleInstallerDetailsByToken(ctx context.Context, token string) (*MDMAppleInstaller, error)

	// ListMDMAppleInstallers lists all the uploaded installers.
	ListMDMAppleInstallers(ctx context.Context) ([]MDMAppleInstaller, error)

	// ListMDMAppleDevices lists all the MDM enrolled Apple devices.
	ListMDMAppleDevices(ctx context.Context) ([]MDMAppleDevice, error)

	// ListMDMAppleDEPDevices lists all the devices added to this MDM server in Apple Business Manager (ABM).
	ListMDMAppleDEPDevices(ctx context.Context) ([]MDMAppleDEPDevice, error)

	// NewMDMAppleDEPKeyPair creates a public private key pair for use with the Apple MDM DEP token.
	NewMDMAppleDEPKeyPair(ctx context.Context) (*MDMAppleDEPKeyPair, error)

	// EnqueueMDMAppleCommand enqueues a command for execution on the given
	// devices. Note that a deviceID is the same as a host's UUID.
	EnqueueMDMAppleCommand(ctx context.Context, rawBase64Cmd string, deviceIDs []string) (result *CommandEnqueueResult, err error)

	// EnqueueMDMAppleCommandRemoveEnrollmentProfile enqueues a command to remove the
	// profile used for Fleet MDM enrollment from the specified device.
	EnqueueMDMAppleCommandRemoveEnrollmentProfile(ctx context.Context, hostID uint) error

	// BatchSetMDMAppleProfiles replaces the custom macOS profiles for a specified
	// team or for hosts with no team.
	BatchSetMDMAppleProfiles(ctx context.Context, teamID *uint, teamName *string, profiles [][]byte, dryRun bool, skipBulkPending bool) error

	// MDMApplePreassignProfile preassigns a profile to a host, pending the match
	// request that will match the profiles to a team (or create one if needed),
	// assign the host to that team and assign the profiles to the host.
	MDMApplePreassignProfile(ctx context.Context, payload MDMApplePreassignProfilePayload) error

	// MDMAppleMatchPreassignment matches the existing preassigned profiles to a
	// team, creating one if none match, assigns the corresponding host to that
	// team and assigns the matched team's profiles to the host.
	MDMAppleMatchPreassignment(ctx context.Context, externalHostIdentifier string) error

	// MDMAppleDeviceLock remote locks a host
	MDMAppleDeviceLock(ctx context.Context, hostID uint) error

	// MMDAppleEraseDevice erases a host
	MDMAppleEraseDevice(ctx context.Context, hostID uint) error

	// MDMListHostConfigurationProfiles returns configuration profiles for a given host
	MDMListHostConfigurationProfiles(ctx context.Context, hostID uint) ([]*MDMAppleConfigProfile, error)

	// MDMAppleEnableFileVaultAndEscrow adds a configuration profile for the
	// given team that enables FileVault with a config that allows Fleet to
	// escrow the recovery key.
	MDMAppleEnableFileVaultAndEscrow(ctx context.Context, teamID *uint) error

	// MDMAppleDisableFileVaultAndEscrow removes the FileVault configuration
	// profile for the given team.
	MDMAppleDisableFileVaultAndEscrow(ctx context.Context, teamID *uint) error

	// UpdateMDMAppleSettings updates the specified MDM Apple settings for a
	// specified team or for hosts with no team.
	UpdateMDMAppleSettings(ctx context.Context, payload MDMAppleSettingsPayload) error

	// VerifyMDMAppleConfigured verifies that the server is configured for
	// Apple MDM. If an error is returned, authorization is skipped so the
	// error can be raised to the user.
	VerifyMDMAppleConfigured(ctx context.Context) error

	// VerifyMDMWindowsConfigured verifies that the server is configured for
	// Windows MDM. If an error is returned, authorization is skipped so the
	// error can be raised to the user.
	VerifyMDMWindowsConfigured(ctx context.Context) error

	// VerifyMDMAppleOrWindowsConfigured verifies that the server is configured
	// for either Apple or Windows MDM. If an error is returned, authorization is
	// skipped so the error can be raised to the user.
	VerifyMDMAppleOrWindowsConfigured(ctx context.Context) error

	MDMAppleUploadBootstrapPackage(ctx context.Context, name string, pkg io.Reader, teamID uint) error

	GetMDMAppleBootstrapPackageBytes(ctx context.Context, token string) (*MDMAppleBootstrapPackage, error)

	GetMDMAppleBootstrapPackageMetadata(ctx context.Context, teamID uint, forUpdate bool) (*MDMAppleBootstrapPackage, error)

	DeleteMDMAppleBootstrapPackage(ctx context.Context, teamID *uint) error

	GetMDMAppleBootstrapPackageSummary(ctx context.Context, teamID *uint) (*MDMAppleBootstrapPackageSummary, error)

	// MDMAppleGetEULABytes returns the contents of the EULA that matches
	// the given token.
	//
	// A token is required as the means of authentication for this resource
	// since it can be publicly accessed with anyone with a valid token.
	MDMAppleGetEULABytes(ctx context.Context, token string) (*MDMAppleEULA, error)
	// MDMAppleGetEULABytes returns metadata about the EULA file that can
	// be used by clients to display information.
	MDMAppleGetEULAMetadata(ctx context.Context) (*MDMAppleEULA, error)
	// MDMAppleCreateEULA adds a new EULA file.
	MDMAppleCreateEULA(ctx context.Context, name string, file io.ReadSeeker) error
	// MDMAppleDelete EULA removes an EULA entry.
	MDMAppleDeleteEULA(ctx context.Context, token string) error

	// Create or update the MDM Apple Setup Assistant for a team or no team.
	SetOrUpdateMDMAppleSetupAssistant(ctx context.Context, asst *MDMAppleSetupAssistant) (*MDMAppleSetupAssistant, error)
	// Get the MDM Apple Setup Assistant for the provided team or no team.
	GetMDMAppleSetupAssistant(ctx context.Context, teamID *uint) (*MDMAppleSetupAssistant, error)
	// Delete the MDM Apple Setup Assistant for the provided team or no team.
	DeleteMDMAppleSetupAssistant(ctx context.Context, teamID *uint) error

	// UpdateMDMAppleSetup updates the specified MDM Apple setup values for a
	// specified team or for hosts with no team.
	UpdateMDMAppleSetup(ctx context.Context, payload MDMAppleSetupPayload) error

	// TriggerMigrateMDMDevice posts a webhook request to the URL configured
	// for MDM macOS migration.
	TriggerMigrateMDMDevice(ctx context.Context, host *Host) error

	///////////////////////////////////////////////////////////////////////////////
	// CronSchedulesService

	// TriggerCronSchedule attempts to trigger an ad-hoc run of the named cron schedule.
	TriggerCronSchedule(ctx context.Context, name string) error

	// ResetAutomation sets the policies and all policies of the listed teams to fire again
	// for all hosts that are already marked as failing.
	ResetAutomation(ctx context.Context, teamIDs, policyIDs []uint) error

	RequestEncryptionKeyRotation(ctx context.Context, hostID uint) error

	///////////////////////////////////////////////////////////////////////////////
	// Windows MDM

	// GetMDMMicrosoftDiscoveryResponse returns a valid DiscoveryResponse message
	GetMDMMicrosoftDiscoveryResponse(ctx context.Context, upnEmail string) (*DiscoverResponse, error)

	// GetMDMMicrosoftSTSAuthResponse returns a valid STS auth page
	GetMDMMicrosoftSTSAuthResponse(ctx context.Context, appru string, loginHint string) (string, error)

	// GetMDMWindowsPolicyResponse returns a valid GetPoliciesResponse message
	GetMDMWindowsPolicyResponse(ctx context.Context, authToken *HeaderBinarySecurityToken) (*GetPoliciesResponse, error)

	// GetMDMWindowsEnrollResponse returns a valid RequestSecurityTokenResponseCollection message
	GetMDMWindowsEnrollResponse(ctx context.Context, secTokenMsg *RequestSecurityToken, authToken *HeaderBinarySecurityToken) (*RequestSecurityTokenResponseCollection, error)

	// GetAuthorizedSoapFault authorize the request so SoapFault message can be returned
	GetAuthorizedSoapFault(ctx context.Context, eType string, origMsg int, errorMsg error) *SoapFault

	// SignMDMMicrosoftClientCSR returns a signed certificate from the client certificate signing request and the
	// certificate fingerprint. The certificate common name should be passed in the subject parameter.
	SignMDMMicrosoftClientCSR(ctx context.Context, subject string, csr *x509.CertificateRequest) ([]byte, string, error)

	// GetMDMWindowsManagementResponse returns a valid SyncML response message
	GetMDMWindowsManagementResponse(ctx context.Context, reqSyncML *SyncML, reqCerts []*x509.Certificate) (*SyncML, error)

	// GetMDMWindowsTOSContent returns TOS content
	GetMDMWindowsTOSContent(ctx context.Context, redirectUri string, reqID string) (string, error)

	// RunMDMCommand enqueues an MDM command for execution on the given devices.
	// Note that a deviceID is the same as a host's UUID.
	RunMDMCommand(ctx context.Context, rawBase64Cmd string, deviceIDs []string) (result *CommandEnqueueResult, err error)

	// GetMDMCommandResults returns the execution results of a command identified by a CommandUUID.
	GetMDMCommandResults(ctx context.Context, commandUUID string) ([]*MDMCommandResult, error)

	// ListMDMCommands returns MDM commands based on the provided options.
	ListMDMCommands(ctx context.Context, opts *MDMCommandListOptions) ([]*MDMCommand, error)

	// Set or update the disk encryption key for a host.
	SetOrUpdateDiskEncryptionKey(ctx context.Context, encryptionKey, clientError string) error

	// GetMDMWindowsConfigProfile retrieves the specified configuration profile.
	GetMDMWindowsConfigProfile(ctx context.Context, profileUUID string) (*MDMWindowsConfigProfile, error)

	// DeleteMDMWindowsConfigProfile deletes the specified windows profile.
	DeleteMDMWindowsConfigProfile(ctx context.Context, profileUUID string) error

<<<<<<< HEAD
	// NewMDMWindowsConfigProfile creates a new Windows configuration profile for
	// the specified team.
	NewMDMWindowsConfigProfile(ctx context.Context, teamID uint, profileName string, r io.Reader) (*MDMWindowsConfigProfile, error)

	// NewMDMUnsupportedConfigProfile is called when a profile with an
	// unsupported extension is uploaded.
	NewMDMUnsupportedConfigProfile(ctx context.Context, teamID uint, filename string) error
=======
	// BatchSetMDMProfiles replaces the custom Windows/macOS profiles for a specified
	// team or for hosts with no team.
	BatchSetMDMProfiles(ctx context.Context, teamID *uint, teamName *string, profiles map[string][]byte, dryRun bool, skipBulkPending bool) error
>>>>>>> 98c104a3

	///////////////////////////////////////////////////////////////////////////////
	// Common MDM

	// GetMDMDiskEncryptionSummary returns the current disk encryption status of all macOS and
	// Windows hosts in the specified team (or, if no team is specified, each host that is not
	// assigned to any team).
	GetMDMDiskEncryptionSummary(ctx context.Context, teamID *uint) (*MDMDiskEncryptionSummary, error)

	///////////////////////////////////////////////////////////////////////////////
	// Host Script Execution

	// RunHostScript executes a script on a host and optionally waits for the
	// result if waitForResult is > 0. If it times out waiting for a result, it
	// fails with a 504 Gateway Timeout error.
	RunHostScript(ctx context.Context, request *HostScriptRequestPayload, waitForResult time.Duration) (*HostScriptResult, error)

	// GetHostScript returns information about a host script execution.
	GetHostScript(ctx context.Context, execID string) (*HostScriptResult, error)

	// SaveHostScriptResult saves information about execution of a script on a host.
	SaveHostScriptResult(ctx context.Context, result *HostScriptResultPayload) error

	// GetScriptResult returns the result of a script run
	GetScriptResult(ctx context.Context, execID string) (*HostScriptResult, error)

	// NewScript creates a new (saved) script with its content provided by the
	// io.Reader r.
	NewScript(ctx context.Context, teamID *uint, name string, r io.Reader) (*Script, error)

	// DeleteScript deletes an existing (saved) script.
	DeleteScript(ctx context.Context, scriptID uint) error

	// ListScripts returns a list of paginated saved scripts.
	ListScripts(ctx context.Context, teamID *uint, opt ListOptions) ([]*Script, *PaginationMetadata, error)

	// GetScript returns the script corresponding to the provided id. If the
	// download is requested, it also returns the script's contents.
	GetScript(ctx context.Context, scriptID uint, downloadRequested bool) (*Script, []byte, error)

	// GetHostScriptDetails returns a list of scripts that apply to the provided host.
	GetHostScriptDetails(ctx context.Context, hostID uint, opt ListOptions) ([]*HostScriptDetail, *PaginationMetadata, error)

	// BatchSetScripts replaces the scripts for a specified team or for
	// hosts with no team.
	BatchSetScripts(ctx context.Context, maybeTmID *uint, maybeTmName *string, payloads []ScriptPayload, dryRun bool) error
}<|MERGE_RESOLUTION|>--- conflicted
+++ resolved
@@ -816,7 +816,6 @@
 	// DeleteMDMWindowsConfigProfile deletes the specified windows profile.
 	DeleteMDMWindowsConfigProfile(ctx context.Context, profileUUID string) error
 
-<<<<<<< HEAD
 	// NewMDMWindowsConfigProfile creates a new Windows configuration profile for
 	// the specified team.
 	NewMDMWindowsConfigProfile(ctx context.Context, teamID uint, profileName string, r io.Reader) (*MDMWindowsConfigProfile, error)
@@ -824,11 +823,10 @@
 	// NewMDMUnsupportedConfigProfile is called when a profile with an
 	// unsupported extension is uploaded.
 	NewMDMUnsupportedConfigProfile(ctx context.Context, teamID uint, filename string) error
-=======
+
 	// BatchSetMDMProfiles replaces the custom Windows/macOS profiles for a specified
 	// team or for hosts with no team.
 	BatchSetMDMProfiles(ctx context.Context, teamID *uint, teamName *string, profiles map[string][]byte, dryRun bool, skipBulkPending bool) error
->>>>>>> 98c104a3
 
 	///////////////////////////////////////////////////////////////////////////////
 	// Common MDM
