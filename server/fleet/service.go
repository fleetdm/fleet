package fleet

// service a interface stub
type Service interface {
	UserService
	SessionService
	PackService
	LabelService
	QueryService
	CampaignService
	OsqueryService
	AgentOptionsService
	HostService
	AppConfigService
	InviteService
	TargetService
	ScheduledQueryService
	StatusService
	CarveService
	TeamService
	ActivitiesService
<<<<<<< HEAD
	UserRolesService
=======
	GlobalScheduleService
>>>>>>> 2d553db2
}<|MERGE_RESOLUTION|>--- conflicted
+++ resolved
@@ -19,9 +19,6 @@
 	CarveService
 	TeamService
 	ActivitiesService
-<<<<<<< HEAD
 	UserRolesService
-=======
 	GlobalScheduleService
->>>>>>> 2d553db2
 }