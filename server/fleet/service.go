package fleet

import (
	"context"
	"crypto/x509"
	"encoding/json"
	"io"
	"time"

	"github.com/fleetdm/fleet/v4/server/version"
	"github.com/fleetdm/fleet/v4/server/websocket"
)

// EnterpriseOverrides contains the methods that can be overriden by the
// enterprise service
//
// TODO: find if there's a better way to accomplish this and standardize.
type EnterpriseOverrides struct {
	HostFeatures   func(context context.Context, host *Host) (*Features, error)
	TeamByIDOrName func(ctx context.Context, id *uint, name *string) (*Team, error)
	// UpdateTeamMDMDiskEncryption is the team-specific service method for when
	// a team ID is provided to the UpdateMDMDiskEncryption method.
	UpdateTeamMDMDiskEncryption func(ctx context.Context, tm *Team, enable *bool) error

	// The next two functions are implemented by the ee/service, and called
	// properly when called from an ee/service method (e.g. Modify Team), but
	// they also need to be called from the standard server/service method (e.g.
	// Modify AppConfig), so in this case we need to use the enterprise
	// overrides.
	MDMAppleEnableFileVaultAndEscrow  func(ctx context.Context, teamID *uint) error
	MDMAppleDisableFileVaultAndEscrow func(ctx context.Context, teamID *uint) error
	DeleteMDMAppleSetupAssistant      func(ctx context.Context, teamID *uint) error
	MDMAppleSyncDEPProfiles           func(ctx context.Context) error
	DeleteMDMAppleBootstrapPackage    func(ctx context.Context, teamID *uint) error
	MDMWindowsEnableOSUpdates         func(ctx context.Context, teamID *uint, updates WindowsUpdates) error
	MDMWindowsDisableOSUpdates        func(ctx context.Context, teamID *uint) error
	MDMAppleEditedAppleOSUpdates      func(ctx context.Context, teamID *uint, appleDevice AppleDevice, updates AppleOSUpdateSettings) error
}

type OsqueryService interface {
	EnrollAgent(
		ctx context.Context, enrollSecret, hostIdentifier string, hostDetails map[string](map[string]string),
	) (nodeKey string, err error)
	// AuthenticateHost loads host identified by nodeKey. Returns an error if the nodeKey doesn't exist.
	AuthenticateHost(ctx context.Context, nodeKey string) (host *Host, debug bool, err error)
	GetClientConfig(ctx context.Context) (config map[string]interface{}, err error)
	// GetDistributedQueries retrieves the distributed queries to run for the host in
	// the provided context. These may be (depending on update intervals):
	//	- detail queries (including additional queries, if any),
	//	- label queries,
	//	- user-initiated distributed queries (aka live queries),
	//	- policy queries.
	//
	// A map from query name to query is returned.
	//
	// To enable the osquery "accelerated checkins" feature, a positive integer (number of seconds to activate for)
	// should be returned. Returning 0 for this will not activate the feature.
	GetDistributedQueries(ctx context.Context) (queries map[string]string, discovery map[string]string, accelerate uint, err error)
	SubmitDistributedQueryResults(
		ctx context.Context,
		results OsqueryDistributedQueryResults,
		statuses map[string]OsqueryStatus,
		messages map[string]string,
		stats map[string]*Stats,
	) (err error)
	SubmitStatusLogs(ctx context.Context, logs []json.RawMessage) (err error)
	SubmitResultLogs(ctx context.Context, logs []json.RawMessage) (err error)
}

type Service interface {
	OsqueryService

	// AuthenticateOrbitHost loads host identified by orbit's nodeKey. Returns an error if that nodeKey doesn't exist
	AuthenticateOrbitHost(ctx context.Context, nodeKey string) (host *Host, debug bool, err error)
	// EnrollOrbit enrolls an orbit instance to Fleet by using the host information + enroll secret
	// and returns the orbit node key if successful.
	//
	//	- If an entry for the host exists (osquery enrolled first) then it will update the host's orbit node key and team.
	//	- If an entry for the host doesn't exist (osquery enrolls later) then it will create a new entry in the hosts table.
	EnrollOrbit(ctx context.Context, hostInfo OrbitHostInfo, enrollSecret string) (orbitNodeKey string, err error)
	// GetOrbitConfig returns team specific flags and extensions in agent options
	// if the team id is not nil for host, otherwise it returns flags from global
	// agent options. It also returns any notifications that fleet wants to surface
	// to fleetd (formerly orbit).
	GetOrbitConfig(ctx context.Context) (OrbitConfig, error)

	// LogFleetdError logs an error report from a `fleetd` component
	LogFleetdError(ctx context.Context, errData FleetdError) error

	// SetOrUpdateDeviceAuthToken creates or updates a device auth token for the given host.
	SetOrUpdateDeviceAuthToken(ctx context.Context, authToken string) error

	// GetFleetDesktopSummary returns a summary of the host used by Fleet Desktop to operate.
	GetFleetDesktopSummary(ctx context.Context) (DesktopSummary, error)

	// SetEnterpriseOverrides allows the enterprise service to override specific methods
	// that can't be easily overridden via embedding.
	//
	// TODO: find if there's a better way to accomplish this and standardize.
	SetEnterpriseOverrides(overrides EnterpriseOverrides)

	// /////////////////////////////////////////////////////////////////////////////
	// UserService contains methods for managing a Fleet User.

	// CreateUserFromInvite creates a new User from a request payload when there is already an existing invitation.
	CreateUserFromInvite(ctx context.Context, p UserPayload) (user *User, err error)

	// CreateUser allows an admin to create a new user without first creating  and validating invite tokens.
	// The sessionKey is only returned (not-nil) when creating API-only (non-SSO) users.
	CreateUser(ctx context.Context, p UserPayload) (user *User, sessionKey *string, err error)

	// CreateInitialUser creates the first user, skipping authorization checks.  If a user already exists this method
	// should fail.
	CreateInitialUser(ctx context.Context, p UserPayload) (user *User, err error)

	// User returns a valid User given a User ID.
	User(ctx context.Context, id uint) (user *User, err error)

	// NewUser creates a new user with the given payload
	NewUser(ctx context.Context, p UserPayload) (*User, error)

	// UserUnauthorized returns a valid User given a User ID, *skipping authorization checks*
	// This method should only be used in middleware where there is not yet a viewer context and we need to load up a
	// user to create that context.
	UserUnauthorized(ctx context.Context, id uint) (user *User, err error)

	// AuthenticatedUser returns the current user from the viewer context.
	AuthenticatedUser(ctx context.Context) (user *User, err error)

	// ListUsers returns all users.
	ListUsers(ctx context.Context, opt UserListOptions) (users []*User, err error)

	// ChangePassword validates the existing password, and sets the new  password. User is retrieved from the viewer
	// context.
	ChangePassword(ctx context.Context, oldPass, newPass string) error

	// RequestPasswordReset generates a password reset request for the user  specified by email. The request results
	// in a token emailed to the user.
	RequestPasswordReset(ctx context.Context, email string) (err error)

	// RequirePasswordReset requires a password reset for the user  specified by ID (if require is true). It deletes
	// all the user's sessions, and requires that their password be reset upon the next login. Setting require to
	// false will take a user out of this state. The updated user is returned.
	RequirePasswordReset(ctx context.Context, uid uint, require bool) (*User, error)

	// PerformRequiredPasswordReset resets a password for a user that is in the required reset state. It must be called
	// with the logged in viewer context of that user.
	PerformRequiredPasswordReset(ctx context.Context, password string) (*User, error)

	// ResetPassword validates the provided password reset token and updates the user's password.
	ResetPassword(ctx context.Context, token, password string) (err error)

	// ModifyUser updates a user's parameters given a UserPayload.
	ModifyUser(ctx context.Context, userID uint, p UserPayload) (user *User, err error)

	// DeleteUser permanently deletes the user identified by the provided ID.
	DeleteUser(ctx context.Context, id uint) error

	// ChangeUserEmail is used to confirm new email address and if confirmed,
	// write the new email address to user.
	ChangeUserEmail(ctx context.Context, token string) (string, error)

	// /////////////////////////////////////////////////////////////////////////////
	// Session

	// InitiateSSO is used to initiate an SSO session and returns a URL that can be used in a redirect to the IDP.
	// Arguments: redirectURL is the URL of the protected resource that the user was trying to access when they were
	// prompted to log in.
	InitiateSSO(ctx context.Context, redirectURL string) (string, error)

	// InitiateMDMAppleSSO initiates SSO for MDM flows, this method is
	// different from InitiateSSO because it receives a different
	// configuration and only supports a subset of the features (eg: we
	// don't want to allow IdP initiated authentications)
	InitiateMDMAppleSSO(ctx context.Context) (string, error)

	// InitSSOCallback handles the IDP response and ensures the credentials
	// are valid
	InitSSOCallback(ctx context.Context, auth Auth) (string, error)

	// InitiateMDMAppleSSOCallback handles the IDP response and ensures the
	// credentials are valid, then responds with an URL to the Fleet UI to
	// handle next steps based on the query parameters provided.
	InitiateMDMAppleSSOCallback(ctx context.Context, auth Auth) string

	// GetSSOUser handles retrieval of an user that is trying to authenticate
	// via SSO
	GetSSOUser(ctx context.Context, auth Auth) (*User, error)
	// LoginSSOUser logs-in the given SSO user
	LoginSSOUser(ctx context.Context, user *User, redirectURL string) (*SSOSession, error)

	// SSOSettings returns non-sensitive single sign on information used before authentication
	SSOSettings(ctx context.Context) (*SessionSSOSettings, error)
	Login(ctx context.Context, email, password string) (user *User, session *Session, err error)
	Logout(ctx context.Context) (err error)
	DestroySession(ctx context.Context) (err error)
	GetInfoAboutSessionsForUser(ctx context.Context, id uint) (sessions []*Session, err error)
	DeleteSessionsForUser(ctx context.Context, id uint) (err error)
	GetInfoAboutSession(ctx context.Context, id uint) (session *Session, err error)
	GetSessionByKey(ctx context.Context, key string) (session *Session, err error)
	DeleteSession(ctx context.Context, id uint) (err error)

	// /////////////////////////////////////////////////////////////////////////////
	// PackService is the service interface for managing query packs.

	// ApplyPackSpecs applies a list of PackSpecs to the datastore, creating and updating packs as necessary.
	ApplyPackSpecs(ctx context.Context, specs []*PackSpec) ([]*PackSpec, error)

	// GetPackSpecs returns all of the stored PackSpecs.
	GetPackSpecs(ctx context.Context) ([]*PackSpec, error)

	// GetPackSpec gets the spec for the pack with the given name.
	GetPackSpec(ctx context.Context, name string) (*PackSpec, error)

	// NewPack creates a new pack in the datastore.
	NewPack(ctx context.Context, p PackPayload) (pack *Pack, err error)

	// ModifyPack modifies an existing pack in the datastore.
	ModifyPack(ctx context.Context, id uint, p PackPayload) (pack *Pack, err error)

	// ListPacks lists all packs in the application.
	ListPacks(ctx context.Context, opt PackListOptions) (packs []*Pack, err error)

	// GetPack retrieves a pack by ID.
	GetPack(ctx context.Context, id uint) (pack *Pack, err error)

	// DeletePack deletes a pack record from the datastore.
	DeletePack(ctx context.Context, name string) (err error)

	// DeletePackByID is for backwards compatibility with the UI
	DeletePackByID(ctx context.Context, id uint) (err error)

	// ListPacksForHost lists the packs that a host should execute.
	ListPacksForHost(ctx context.Context, hid uint) (packs []*Pack, err error)

	// /////////////////////////////////////////////////////////////////////////////
	// LabelService

	// ApplyLabelSpecs applies a list of LabelSpecs to the datastore, creating and updating labels as necessary.
	ApplyLabelSpecs(ctx context.Context, specs []*LabelSpec) error
	// GetLabelSpecs returns all of the stored LabelSpecs.
	GetLabelSpecs(ctx context.Context) ([]*LabelSpec, error)
	// GetLabelSpec gets the spec for the label with the given name.
	GetLabelSpec(ctx context.Context, name string) (*LabelSpec, error)

	NewLabel(ctx context.Context, p LabelPayload) (label *Label, hostIDs []uint, err error)
	ModifyLabel(ctx context.Context, id uint, payload ModifyLabelPayload) (*Label, []uint, error)
	ListLabels(ctx context.Context, opt ListOptions) (labels []*Label, err error)
	LabelsSummary(ctx context.Context) (labels []*LabelSummary, err error)
	GetLabel(ctx context.Context, id uint) (label *Label, hostIDs []uint, err error)

	DeleteLabel(ctx context.Context, name string) (err error)
	// DeleteLabelByID is for backwards compatibility with the UI
	DeleteLabelByID(ctx context.Context, id uint) (err error)

	// ListHostsInLabel returns a slice of hosts in the label with the given ID.
	ListHostsInLabel(ctx context.Context, lid uint, opt HostListOptions) ([]*Host, error)

	// /////////////////////////////////////////////////////////////////////////////
	// QueryService

	// ApplyQuerySpecs applies a list of queries (creating or updating them as necessary)
	ApplyQuerySpecs(ctx context.Context, specs []*QuerySpec) error
	// GetQuerySpecs gets the YAML file representing all the stored queries.
	GetQuerySpecs(ctx context.Context, teamID *uint) ([]*QuerySpec, error)
	// GetQuerySpec gets the spec for the query with the given name on a team.
	// A nil or 0 teamID means the query is looked for in the global domain.
	GetQuerySpec(ctx context.Context, teamID *uint, name string) (*QuerySpec, error)

	// ListQueries returns a list of saved queries. Note only saved queries should be returned (those that are created
	// for distributed queries but not saved should not be returned).
	// When is set to scheduled != nil, then only scheduled queries will be returned if `*scheduled == true`
	// and only non-scheduled queries will be returned if `*scheduled == false`.
	// If mergeInherited is true and a teamID is provided, then queries from the global team will be
	// included in the results.
	ListQueries(ctx context.Context, opt ListOptions, teamID *uint, scheduled *bool, mergeInherited bool) ([]*Query, error)
	GetQuery(ctx context.Context, id uint) (*Query, error)
	// GetQueryReportResults returns all the stored results of a query for hosts the requestor has access to.
	// Returns a boolean indicating whether the report is clipped.
	GetQueryReportResults(ctx context.Context, id uint) ([]HostQueryResultRow, bool, error)
	// GetHostQueryReportResults returns all stored results of a query for a specific host
	GetHostQueryReportResults(ctx context.Context, hid uint, queryID uint) (rows []HostQueryReportResult, lastFetched *time.Time, err error)
	// QueryReportIsClipped returns true if the number of query report rows exceeds the maximum
	QueryReportIsClipped(ctx context.Context, queryID uint, maxQueryReportRows int) (bool, error)
	NewQuery(ctx context.Context, p QueryPayload) (*Query, error)
	ModifyQuery(ctx context.Context, id uint, p QueryPayload) (*Query, error)
	DeleteQuery(ctx context.Context, teamID *uint, name string) error
	// DeleteQueryByID deletes a query by ID. For backwards compatibility with UI
	DeleteQueryByID(ctx context.Context, id uint) error
	// DeleteQueries deletes the existing query objects with the provided IDs. The number of deleted queries is returned
	// along with any error.
	DeleteQueries(ctx context.Context, ids []uint) (uint, error)

	// /////////////////////////////////////////////////////////////////////////////
	// CampaignService defines the distributed query campaign related service methods

	// NewDistributedQueryCampaignByIdentifiers creates a new distributed query campaign with the provided query (or the query
	// referenced by ID) and host/label targets (specified by hostname, UUID, or hardware serial).
	NewDistributedQueryCampaignByIdentifiers(
		ctx context.Context, queryString string, queryID *uint, hosts []string, labels []string,
	) (*DistributedQueryCampaign, error)

	// NewDistributedQueryCampaign creates a new distributed query campaign with the provided query (or the query
	// referenced by ID) and host/label targets
	NewDistributedQueryCampaign(
		ctx context.Context, queryString string, queryID *uint, targets HostTargets,
	) (*DistributedQueryCampaign, error)

	// StreamCampaignResults streams updates with query results and expected host totals over the provided websocket.
	// Note that the type signature is somewhat inconsistent due to this being a streaming API and not the typical
	// go-kit RPC style.
	StreamCampaignResults(ctx context.Context, conn *websocket.Conn, campaignID uint)

	GetCampaignReader(ctx context.Context, campaign *DistributedQueryCampaign) (<-chan interface{}, context.CancelFunc, error)
	CompleteCampaign(ctx context.Context, campaign *DistributedQueryCampaign) error
	RunLiveQueryDeadline(ctx context.Context, queryIDs []uint, query string, hostIDs []uint, deadline time.Duration) (
		[]QueryCampaignResult, int, error,
	)

	// /////////////////////////////////////////////////////////////////////////////
	// AgentOptionsService

	// AgentOptionsForHost gets the agent options for the provided host. The host information should be used for
	// filtering based on team, platform, etc.
	AgentOptionsForHost(ctx context.Context, hostTeamID *uint, hostPlatform string) (json.RawMessage, error)

	// /////////////////////////////////////////////////////////////////////////////
	// HostService

	// AuthenticateDevice loads host identified by the device's auth token.
	// Returns an error if the auth token doesn't exist.
	AuthenticateDevice(ctx context.Context, authToken string) (host *Host, debug bool, err error)

	ListHosts(ctx context.Context, opt HostListOptions) (hosts []*Host, err error)
	// GetHost returns the host with the provided ID.
	//
	// The return value can also include policy information and CVE scores based
	// on the values provided to `opts`
	GetHost(ctx context.Context, id uint, opts HostDetailOptions) (host *HostDetail, err error)
	// GetHostLite returns basic host information not requiring table joins
	GetHostLite(ctx context.Context, id uint) (host *Host, err error)
	GetHostHealth(ctx context.Context, id uint) (hostHealth *HostHealth, err error)
	GetHostSummary(ctx context.Context, teamID *uint, platform *string, lowDiskSpace *int) (summary *HostSummary, err error)
	DeleteHost(ctx context.Context, id uint) (err error)
	// HostByIdentifier returns one host matching the provided identifier.
	// Possible matches can be on osquery_host_identifier, node_key, UUID, or
	// hostname.
	//
	// The return value can also include policy information and CVE scores based
	// on the values provided to `opts`
	HostByIdentifier(ctx context.Context, identifier string, opts HostDetailOptions) (*HostDetail, error)
	// RefetchHost requests a refetch of host details for the provided host.
	RefetchHost(ctx context.Context, id uint) (err error)
	// AddHostsToTeam adds hosts to an existing team, clearing their team settings if teamID is nil.
	AddHostsToTeam(ctx context.Context, teamID *uint, hostIDs []uint, skipBulkPending bool) error
	// AddHostsToTeamByFilter adds hosts to an existing team, clearing their team settings if teamID is nil. Hosts are
	// selected by the label and HostListOptions provided.
	AddHostsToTeamByFilter(ctx context.Context, teamID *uint, filter *map[string]interface{}) error
	DeleteHosts(ctx context.Context, ids []uint, filters *map[string]interface{}) error
	CountHosts(ctx context.Context, labelID *uint, opts HostListOptions) (int, error)
	// SearchHosts performs a search on the hosts table using the following criteria:
	//	- matchQuery is the query SQL
	//	- queryID is the ID of a saved query to run (used to determine whether this is a query that observers can run)
	//	- excludedHostIDs is an optional list of IDs to omit from the search
	SearchHosts(ctx context.Context, matchQuery string, queryID *uint, excludedHostIDs []uint) ([]*Host, error)
	// ListHostDeviceMapping returns the list of device-mapping of user's email address
	// for the host.
	ListHostDeviceMapping(ctx context.Context, id uint) ([]*HostDeviceMapping, error)
	// SetCustomHostDeviceMapping sets the custom email address associated with
	// the host, which is either set by the fleetd installer at startup (via a
	// device-authenticated API), or manually by the user (via the
	// user-authenticated API).
	SetCustomHostDeviceMapping(ctx context.Context, hostID uint, email string) ([]*HostDeviceMapping, error)
	// HostLiteByIdentifier returns a host and a subset of its fields using an "identifier" string.
	// The identifier string will be matched against the Hostname, OsqueryHostID, NodeKey, UUID and HardwareSerial fields.
	HostLiteByIdentifier(ctx context.Context, identifier string) (*HostLite, error)
	// HostLiteByIdentifier returns a host and a subset of its fields from its id.
	HostLiteByID(ctx context.Context, id uint) (*HostLite, error)

	// ListDevicePolicies lists all policies for the given host, including passing / failing summaries
	ListDevicePolicies(ctx context.Context, host *Host) ([]*HostPolicy, error)

	// DisableAuthForPing is used by the /orbit/ping and /device/ping endpoints
	// to bypass authentication, as they are public
	DisableAuthForPing(ctx context.Context)

	MacadminsData(ctx context.Context, id uint) (*MacadminsData, error)
	MDMData(ctx context.Context, id uint) (*HostMDM, error)
	AggregatedMacadminsData(ctx context.Context, teamID *uint) (*AggregatedMacadminsData, error)
	AggregatedMDMData(ctx context.Context, id *uint, platform string) (AggregatedMDMData, error)
	GetMDMSolution(ctx context.Context, mdmID uint) (*MDMSolution, error)
	GetMunkiIssue(ctx context.Context, munkiIssueID uint) (*MunkiIssue, error)

	HostEncryptionKey(ctx context.Context, id uint) (*HostDiskEncryptionKey, error)

	// AddLabelsToHost adds the given label names to the host's label membership.
	//
	// If a host is already a member of one of the labels then this operation will only
	// update the membership row update time.
	//
	// Returns an error if any of the labels does not exist or if any of the labels
	// are not manual.
	AddLabelsToHost(ctx context.Context, id uint, labels []string) error
	// RemoveLabelsFromHost removes the given label names from the host's label membership.
	// Labels that the host are already not a member of are ignored.
	//
	// Returns an error if any of the labels does not exist or if any of the labels
	// are not manual.
	RemoveLabelsFromHost(ctx context.Context, id uint, labels []string) error

	// OSVersions returns a list of operating systems and associated host counts, which may be
	// filtered using the following optional criteria: team id, platform, or name and version.
	// Name cannot be used without version, and conversely, version cannot be used without name.
	OSVersions(ctx context.Context, teamID *uint, platform *string, name *string, version *string, opts ListOptions, includeCVSS bool) (*OSVersions, int, *PaginationMetadata, error)
	// OSVersion returns an operating system and associated host counts
	OSVersion(ctx context.Context, osVersionID uint, teamID *uint, includeCVSS bool) (*OSVersion, *time.Time, error)

	// ListHostSoftware lists the software installed or available for install on
	// the specified host.
	ListHostSoftware(ctx context.Context, hostID uint, opts HostSoftwareTitleListOptions) ([]*HostSoftwareWithInstaller, *PaginationMetadata, error)

	// /////////////////////////////////////////////////////////////////////////////
	// AppConfigService provides methods for configuring  the Fleet application

	NewAppConfig(ctx context.Context, p AppConfig) (info *AppConfig, err error)
	// AppConfigObfuscated returns the global application config with obfuscated credentials.
	AppConfigObfuscated(ctx context.Context) (info *AppConfig, err error)
	ModifyAppConfig(ctx context.Context, p []byte, applyOpts ApplySpecOptions) (info *AppConfig, err error)
	SandboxEnabled() bool

	// ApplyEnrollSecretSpec adds and updates the enroll secrets specified in the spec.
	ApplyEnrollSecretSpec(ctx context.Context, spec *EnrollSecretSpec, applyOpts ApplySpecOptions) error
	// GetEnrollSecretSpec gets the spec for the current enroll secrets.
	GetEnrollSecretSpec(ctx context.Context) (*EnrollSecretSpec, error)

	// CertificateChain returns the PEM encoded certificate chain for osqueryd TLS termination. For cases where the
	// connection is self-signed, the server will attempt to connect using the InsecureSkipVerify option in tls.Config.
	CertificateChain(ctx context.Context) (cert []byte, err error)

	// SetupRequired returns whether the app config setup needs to be performed (only when first initializing a Fleet
	// server).
	SetupRequired(ctx context.Context) (bool, error)

	// Version returns version and build information.
	Version(ctx context.Context) (*version.Info, error)

	// License returns the licensing information.
	License(ctx context.Context) (*LicenseInfo, error)

	// LoggingConfig parses config.FleetConfig instance and returns a Logging.
	LoggingConfig(ctx context.Context) (*Logging, error)

	// EmailConfig parses config.FleetConfig and returns an EmailConfig
	EmailConfig(ctx context.Context) (*EmailConfig, error)

	// UpdateIntervalConfig returns the duration for different update intervals configured in osquery
	UpdateIntervalConfig(ctx context.Context) (*UpdateIntervalConfig, error)

	// VulnerabilitiesConfig returns the vulnerabilities checks configuration for
	// the fleet instance.
	VulnerabilitiesConfig(ctx context.Context) (*VulnerabilitiesConfig, error)

	// /////////////////////////////////////////////////////////////////////////////
	// InviteService contains methods for a service which deals with user invites.

	// InviteNewUser creates an invite for a new user to join Fleet.
	InviteNewUser(ctx context.Context, payload InvitePayload) (invite *Invite, err error)

	// DeleteInvite removes an invite.
	DeleteInvite(ctx context.Context, id uint) (err error)

	// ListInvites returns a list of all invites.
	ListInvites(ctx context.Context, opt ListOptions) (invites []*Invite, err error)

	// VerifyInvite verifies that an invite exists and that it matches the invite token.
	VerifyInvite(ctx context.Context, token string) (invite *Invite, err error)

	UpdateInvite(ctx context.Context, id uint, payload InvitePayload) (*Invite, error)

	// /////////////////////////////////////////////////////////////////////////////
	// TargetService **NOTE: SearchTargets will be removed in Fleet 5.0**

	// SearchTargets will accept a search query, a slice of IDs of hosts to omit, and a slice of IDs of labels to omit,
	// and it will return a set of targets (hosts and label) which match the supplied search query. If the query ID is
	// provided and the referenced query allows observers to run, targets will include hosts that the user has observer
	// role for.
	SearchTargets(
		ctx context.Context, searchQuery string, queryID *uint, targets HostTargets,
	) (*TargetSearchResults, error)

	// CountHostsInTargets returns the metrics of the hosts in the provided label and explicit host IDs. If the query ID
	// is provided and the referenced query allows observers to run, targets will include hosts that the user has
	// observer role for.
	CountHostsInTargets(ctx context.Context, queryID *uint, targets HostTargets) (*TargetMetrics, error)

	// /////////////////////////////////////////////////////////////////////////////
	// ScheduledQueryService

	GetScheduledQueriesInPack(ctx context.Context, id uint, opts ListOptions) (queries []*ScheduledQuery, err error)
	GetScheduledQuery(ctx context.Context, id uint) (query *ScheduledQuery, err error)
	ScheduleQuery(ctx context.Context, sq *ScheduledQuery) (query *ScheduledQuery, err error)
	DeleteScheduledQuery(ctx context.Context, id uint) (err error)
	ModifyScheduledQuery(ctx context.Context, id uint, p ScheduledQueryPayload) (query *ScheduledQuery, err error)

	// /////////////////////////////////////////////////////////////////////////////
	// StatusService

	// StatusResultStore returns nil if the result store is functioning correctly, or an error indicating the problem.
	StatusResultStore(ctx context.Context) error

	// StatusLiveQuery returns nil if live queries are enabled, or an
	// error indicating the problem.
	StatusLiveQuery(ctx context.Context) error

	// /////////////////////////////////////////////////////////////////////////////
	// CarveService

	CarveBegin(ctx context.Context, payload CarveBeginPayload) (*CarveMetadata, error)
	CarveBlock(ctx context.Context, payload CarveBlockPayload) error
	GetCarve(ctx context.Context, id int64) (*CarveMetadata, error)
	ListCarves(ctx context.Context, opt CarveListOptions) ([]*CarveMetadata, error)
	GetBlock(ctx context.Context, carveId, blockId int64) ([]byte, error)

	// /////////////////////////////////////////////////////////////////////////////
	// TeamService

	// NewTeam creates a new team.
	NewTeam(ctx context.Context, p TeamPayload) (*Team, error)
	// GetTeam returns a existing team.
	GetTeam(ctx context.Context, id uint) (*Team, error)
	// ModifyTeam modifies an existing team (besides agent options).
	ModifyTeam(ctx context.Context, id uint, payload TeamPayload) (*Team, error)
	// ModifyTeamAgentOptions modifies agent options for a team.
	ModifyTeamAgentOptions(ctx context.Context, id uint, teamOptions json.RawMessage, applyOptions ApplySpecOptions) (*Team, error)
	// AddTeamUsers adds users to an existing team.
	AddTeamUsers(ctx context.Context, teamID uint, users []TeamUser) (*Team, error)
	// DeleteTeamUsers deletes users from an existing team.
	DeleteTeamUsers(ctx context.Context, teamID uint, users []TeamUser) (*Team, error)
	// DeleteTeam deletes an existing team.
	DeleteTeam(ctx context.Context, id uint) error
	// ListTeams lists teams with the ordering and filters in the provided options.
	ListTeams(ctx context.Context, opt ListOptions) ([]*Team, error)
	// ListTeamUsers lists users on the team with the provided list options.
	ListTeamUsers(ctx context.Context, teamID uint, opt ListOptions) ([]*User, error)
	// ListAvailableTeamsForUser lists the teams the user is permitted to view
	ListAvailableTeamsForUser(ctx context.Context, user *User) ([]*TeamSummary, error)
	// TeamEnrollSecrets lists the enroll secrets for the team.
	TeamEnrollSecrets(ctx context.Context, teamID uint) ([]*EnrollSecret, error)
	// ModifyTeamEnrollSecrets modifies enroll secrets for a team.
	ModifyTeamEnrollSecrets(ctx context.Context, teamID uint, secrets []EnrollSecret) ([]*EnrollSecret, error)
	// ApplyTeamSpecs applies the changes for each team as defined in the specs.
	// On success, it returns the mapping of team names to team ids.
	ApplyTeamSpecs(ctx context.Context, specs []*TeamSpec, applyOpts ApplyTeamSpecOptions) (map[string]uint, error)

	// /////////////////////////////////////////////////////////////////////////////
	// ActivitiesService

	// NewActivity creates the given activity on the datastore.
	//
	// What we call "Activities" are administrative operations,
	// logins, running a live query, etc.
	NewActivity(ctx context.Context, user *User, activity ActivityDetails) error

	// ListActivities lists the activities stored in the datastore.
	//
	// What we call "Activities" are administrative operations,
	// logins, running a live query, etc.
	ListActivities(ctx context.Context, opt ListActivitiesOptions) ([]*Activity, *PaginationMetadata, error)

	// ListHostUpcomingActivities lists the upcoming activities for the specified
	// host. Those are activities that are queued or scheduled to run on the host
	// but haven't run yet. It also returns the total (unpaginated) count of upcoming
	// activities.
	ListHostUpcomingActivities(ctx context.Context, hostID uint, opt ListOptions) ([]*Activity, *PaginationMetadata, error)

	// ListHostPastActivities lists the activities that have already happened for the specified host.
	ListHostPastActivities(ctx context.Context, hostID uint, opt ListOptions) ([]*Activity, *PaginationMetadata, error)

	// /////////////////////////////////////////////////////////////////////////////
	// UserRolesService

	// ApplyUserRolesSpecs applies a list of user global and team role changes
	ApplyUserRolesSpecs(ctx context.Context, specs UsersRoleSpec) error

	// /////////////////////////////////////////////////////////////////////////////
	// GlobalScheduleService

	GlobalScheduleQuery(ctx context.Context, sq *ScheduledQuery) (*ScheduledQuery, error)
	GetGlobalScheduledQueries(ctx context.Context, opts ListOptions) ([]*ScheduledQuery, error)
	ModifyGlobalScheduledQueries(ctx context.Context, id uint, q ScheduledQueryPayload) (*ScheduledQuery, error)
	DeleteGlobalScheduledQueries(ctx context.Context, id uint) error

	// /////////////////////////////////////////////////////////////////////////////
	// TranslatorService

	Translate(ctx context.Context, payloads []TranslatePayload) ([]TranslatePayload, error)

	// /////////////////////////////////////////////////////////////////////////////
	// TeamScheduleService

	TeamScheduleQuery(ctx context.Context, teamID uint, sq *ScheduledQuery) (*ScheduledQuery, error)
	GetTeamScheduledQueries(ctx context.Context, teamID uint, opts ListOptions) ([]*ScheduledQuery, error)
	ModifyTeamScheduledQueries(
		ctx context.Context, teamID uint, scheduledQueryID uint, q ScheduledQueryPayload,
	) (*ScheduledQuery, error)
	DeleteTeamScheduledQueries(ctx context.Context, teamID uint, id uint) error

	// /////////////////////////////////////////////////////////////////////////////
	// GlobalPolicyService

	NewGlobalPolicy(ctx context.Context, p PolicyPayload) (*Policy, error)
	ListGlobalPolicies(ctx context.Context, opts ListOptions) ([]*Policy, error)
	DeleteGlobalPolicies(ctx context.Context, ids []uint) ([]uint, error)
	ModifyGlobalPolicy(ctx context.Context, id uint, p ModifyPolicyPayload) (*Policy, error)
	GetPolicyByIDQueries(ctx context.Context, policyID uint) (*Policy, error)
	ApplyPolicySpecs(ctx context.Context, policies []*PolicySpec) error
	CountGlobalPolicies(ctx context.Context, matchQuery string) (int, error)
	AutofillPolicySql(ctx context.Context, sql string) (description string, resolution string, err error)

	// /////////////////////////////////////////////////////////////////////////////
	// Software

	ListSoftware(ctx context.Context, opt SoftwareListOptions) ([]Software, *PaginationMetadata, error)
	SoftwareByID(ctx context.Context, id uint, teamID *uint, includeCVEScores bool) (*Software, error)
	CountSoftware(ctx context.Context, opt SoftwareListOptions) (int, error)

	// SaveHostSoftwareInstallResult saves information about execution of a
	// software installation on a host.
	SaveHostSoftwareInstallResult(ctx context.Context, result *HostSoftwareInstallResultPayload) error

	// /////////////////////////////////////////////////////////////////////////////
	// Software Titles

	ListSoftwareTitles(ctx context.Context, opt SoftwareTitleListOptions) ([]SoftwareTitleListResult, int, *PaginationMetadata, error)
	SoftwareTitleByID(ctx context.Context, id uint, teamID *uint) (*SoftwareTitle, error)

	// InstallSoftwareTitle installs a software title in the given host.
	InstallSoftwareTitle(ctx context.Context, hostID uint, softwareTitleID uint) error

	// UninstallSoftwareTitle uninstalls a software title in the given host.
	UninstallSoftwareTitle(ctx context.Context, hostID uint, softwareTitleID uint) error

	// GetSoftwareInstallResults gets the results for a particular software install attempt.
	GetSoftwareInstallResults(ctx context.Context, installUUID string) (*HostSoftwareInstallerResult, error)

	// BatchSetSoftwareInstallers asynchronously replaces the software installers for a specified team.
	// Returns a request UUID that can be used to track an ongoing batch request (with GetBatchSetSoftwareInstallersResult).
	BatchSetSoftwareInstallers(ctx context.Context, tmName string, payloads []SoftwareInstallerPayload, dryRun bool) (string, error)
	// GetBatchSetSoftwareInstallersResult polls for the status of a batch-apply started by BatchSetSoftwareInstallers.
	// Return values:
	//	- 'status': status of the batch-apply which can be "processing", "completed" or "failed".
	//	- 'message': which contains error information when the status is "failed".
	//	- 'packages': Contains the list of the applied software packages (when status is "completed"). This is always empty for a dry run.
	GetBatchSetSoftwareInstallersResult(ctx context.Context, tmName string, requestUUID string, dryRun bool) (status string, message string, packages []SoftwarePackageResponse, err error)

	// SelfServiceInstallSoftwareTitle installs a software title
	// initiated by the user
	SelfServiceInstallSoftwareTitle(ctx context.Context, host *Host, softwareTitleID uint) error

	// HasSelfServiceSoftwareInstallers returns whether the host has self-service software installers
	HasSelfServiceSoftwareInstallers(ctx context.Context, host *Host) (bool, error)

	GetAppStoreApps(ctx context.Context, teamID *uint) ([]*VPPApp, error)

	AddAppStoreApp(ctx context.Context, teamID *uint, appTeam VPPAppTeam) error

	// MDMAppleProcessOTAEnrollment handles OTA enrollment requests.
	//
	// Per the [spec][1] OTA enrollment is composed of two phases, each
	// phase is a request sent by the host to the same endpoint, but it
	// must be handled differently depending on the signatures of the
	// request body:
	//
	// 1. First request has a certificate signed by Apple's CA as the root
	// certificate. The server must return a SCEP payload that the device
	// will use to get a keypair. Note that this keypair is _different_
	// from the "SCEP identity certificate" that will be generated during
	// MDM enrollment, and only used for OTA.
	//
	// 2. Second request has the SCEP certificate generated in `1` as the
	// root certificate, the server responds with a "classic" enrollment
	// profile and the device starts the regular enrollment process from there.
	//
	// The extra steps allows us to grab device information like the serial
	// number and hardware uuid to perform operations before the host even
	// enrolls in MDM. Currently, this method creates a host records and
	// assigns a pre-defined team (based on the enrollSecret provided) to
	// the host.
	//
	// [1]: https://developer.apple.com/library/archive/documentation/NetworkingInternet/Conceptual/iPhoneOTAConfiguration/Introduction/Introduction.html#//apple_ref/doc/uid/TP40009505-CH1-SW1
	MDMAppleProcessOTAEnrollment(ctx context.Context, certificates []*x509.Certificate, rootSigner *x509.Certificate, enrollSecret string, deviceInfo MDMAppleMachineInfo) ([]byte, error)

	// /////////////////////////////////////////////////////////////////////////////
	// Vulnerabilities

	// ListVulnerabilities returns a list of vulnerabilities based on the provided options.
	ListVulnerabilities(ctx context.Context, opt VulnListOptions) ([]VulnerabilityWithMetadata, *PaginationMetadata, error)
	// ListVulnerability returns a vulnerability based on the provided CVE.
	Vulnerability(ctx context.Context, cve string, teamID *uint, useCVSScores bool) (vuln *VulnerabilityWithMetadata, known bool, err error)
	// CountVulnerabilities returns the number of vulnerabilities based on the provided options.
	CountVulnerabilities(ctx context.Context, opt VulnListOptions) (uint, error)
	// ListOSVersionsByCVE returns a list of OS versions affected by the provided CVE.
	ListOSVersionsByCVE(ctx context.Context, cve string, teamID *uint) (result []*VulnerableOS, updatedAt time.Time, err error)
	// ListSoftwareByCVE returns a list of software affected by the provided CVE.
	ListSoftwareByCVE(ctx context.Context, cve string, teamID *uint) (result []*VulnerableSoftware, updatedAt time.Time, err error)

	// /////////////////////////////////////////////////////////////////////////////
	// Team Policies

	NewTeamPolicy(ctx context.Context, teamID uint, p NewTeamPolicyPayload) (*Policy, error)
	ListTeamPolicies(ctx context.Context, teamID uint, opts ListOptions, iopts ListOptions, mergeInherited bool) (teamPolicies, inheritedPolicies []*Policy, err error)
	DeleteTeamPolicies(ctx context.Context, teamID uint, ids []uint) ([]uint, error)
	ModifyTeamPolicy(ctx context.Context, teamID uint, id uint, p ModifyPolicyPayload) (*Policy, error)
	GetTeamPolicyByIDQueries(ctx context.Context, teamID uint, policyID uint) (*Policy, error)
	CountTeamPolicies(ctx context.Context, teamID uint, matchQuery string, mergeInherited bool) (int, error)

	// /////////////////////////////////////////////////////////////////////////////
	// Geolocation

	LookupGeoIP(ctx context.Context, ip string) *GeoLocation

	// /////////////////////////////////////////////////////////////////////////////
	// Installers

	GetInstaller(ctx context.Context, installer Installer) (io.ReadCloser, int64, error)
	CheckInstallerExistence(ctx context.Context, installer Installer) error

	////////////////////////////////////////////////////////////////////////////////
	// Software Installers

	GetSoftwareInstallDetails(ctx context.Context, installUUID string) (*SoftwareInstallDetails, error)

	// /////////////////////////////////////////////////////////////////////////////
	// Apple MDM

	GetAppleMDM(ctx context.Context) (*AppleMDM, error)
	GetAppleBM(ctx context.Context) (*AppleBM, error)
	RequestMDMAppleCSR(ctx context.Context, email, org string) (*AppleCSR, error)

	// GetMDMAppleCSR returns a signed CSR as base64 encoded bytes for Apple MDM. The first time
	// this method is called, it will create a SCEP certificate, a SCEP key, and an APNS key and
	// write these to the DB. On subsequent calls, it will use the saved APNS key for generating the CSR.
	GetMDMAppleCSR(ctx context.Context) ([]byte, error)

	UploadMDMAppleAPNSCert(ctx context.Context, cert io.ReadSeeker) error
	DeleteMDMAppleAPNSCert(ctx context.Context) error

	UploadVPPToken(ctx context.Context, token io.ReadSeeker) (*VPPTokenDB, error)
	UpdateVPPToken(ctx context.Context, id uint, token io.ReadSeeker) (*VPPTokenDB, error)
	UpdateVPPTokenTeams(ctx context.Context, tokenID uint, teamIDs []uint) (*VPPTokenDB, error)
	GetVPPTokens(ctx context.Context) ([]*VPPTokenDB, error)
	DeleteVPPToken(ctx context.Context, tokenID uint) error

	BatchAssociateVPPApps(ctx context.Context, teamName string, payloads []VPPBatchPayload, dryRun bool) error

	// GetHostDEPAssignment retrieves the host DEP assignment for the specified host.
	GetHostDEPAssignment(ctx context.Context, host *Host) (*HostDEPAssignment, error)

	// NewMDMAppleConfigProfile creates a new configuration profile for the specified team.
	NewMDMAppleConfigProfile(ctx context.Context, teamID uint, r io.Reader, labels []string, labelsExcludeMode bool) (*MDMAppleConfigProfile, error)
	// NewMDMAppleConfigProfileWithPayload creates a new declaration for the specified team.
	NewMDMAppleDeclaration(ctx context.Context, teamID uint, r io.Reader, labels []string, name string, labelsExcludeMode bool) (*MDMAppleDeclaration, error)

	// GetMDMAppleConfigProfileByDeprecatedID retrieves the specified Apple
	// configuration profile via its numeric ID. This method is deprecated and
	// should not be used for new endpoints.
	GetMDMAppleConfigProfileByDeprecatedID(ctx context.Context, profileID uint) (*MDMAppleConfigProfile, error)
	// GetMDMAppleConfigProfile retrieves the specified configuration profile.
	GetMDMAppleConfigProfile(ctx context.Context, profileUUID string) (*MDMAppleConfigProfile, error)

	// GetMDMAppleDeclaration retrieves the specified declaration.
	GetMDMAppleDeclaration(ctx context.Context, declarationUUID string) (*MDMAppleDeclaration, error)

	// DeleteMDMAppleConfigProfileByDeprecatedID deletes the specified Apple
	// configuration profile via its numeric ID. This method is deprecated and
	// should not be used for new endpoints.
	DeleteMDMAppleConfigProfileByDeprecatedID(ctx context.Context, profileID uint) error
	// DeleteMDMAppleConfigProfile deletes the specified configuration profile.
	DeleteMDMAppleConfigProfile(ctx context.Context, profileUUID string) error

	// DeleteMDMAppleDeclaration deletes the specified declaration.
	DeleteMDMAppleDeclaration(ctx context.Context, declarationUUID string) error

	// ListMDMAppleConfigProfiles returns the list of all the configuration profiles for the
	// specified team.
	ListMDMAppleConfigProfiles(ctx context.Context, teamID uint) ([]*MDMAppleConfigProfile, error)

	// GetMDMAppleFileVaultSummary summarizes the current state of Apple disk encryption profiles on
	// each macOS host in the specified team (or, if no team is specified, each host that is not assigned
	// to any team).
	GetMDMAppleFileVaultSummary(ctx context.Context, teamID *uint) (*MDMAppleFileVaultSummary, error)

	// GetMDMAppleProfilesSummary summarizes the current state of MDM configuration profiles on
	// each host in the specified team (or, if no team is specified, each host that is not assigned
	// to any team).
	GetMDMAppleProfilesSummary(ctx context.Context, teamID *uint) (*MDMProfilesSummary, error)

	// GetMDMAppleEnrollmentProfileByToken returns the Apple enrollment from its secret token.
	GetMDMAppleEnrollmentProfileByToken(ctx context.Context, enrollmentToken string, enrollmentRef string) (profile []byte, err error)

	// GetDeviceMDMAppleEnrollmentProfile loads the raw (PList-format) enrollment
	// profile for the currently authenticated device.
	GetDeviceMDMAppleEnrollmentProfile(ctx context.Context) ([]byte, error)

	// GetMDMAppleCommandResults returns the execution results of a command identified by a CommandUUID.
	GetMDMAppleCommandResults(ctx context.Context, commandUUID string) ([]*MDMCommandResult, error)

	// ListMDMAppleCommands returns a list of MDM Apple commands corresponding to
	// the specified options.
	ListMDMAppleCommands(ctx context.Context, opts *MDMCommandListOptions) ([]*MDMAppleCommand, error)

	// UploadMDMAppleInstaller uploads an Apple installer to Fleet.
	UploadMDMAppleInstaller(ctx context.Context, name string, size int64, installer io.Reader) (*MDMAppleInstaller, error)

	// GetMDMAppleInstallerByID returns the installer details of an installer, all fields except its content,
	// (MDMAppleInstaller.Installer is nil).
	GetMDMAppleInstallerByID(ctx context.Context, id uint) (*MDMAppleInstaller, error)

	// DeleteMDMAppleInstaller deletes an Apple installer from Fleet.
	DeleteMDMAppleInstaller(ctx context.Context, id uint) error

	// GetMDMAppleInstallerByToken returns the installer with its contents included (MDMAppleInstaller.Installer) from its secret token.
	GetMDMAppleInstallerByToken(ctx context.Context, token string) (*MDMAppleInstaller, error)

	// GetMDMAppleInstallerDetailsByToken loads the installer details, all fields except its content,
	// (MDMAppleInstaller.Installer is nil) from its secret token.
	GetMDMAppleInstallerDetailsByToken(ctx context.Context, token string) (*MDMAppleInstaller, error)

	// ListMDMAppleInstallers lists all the uploaded installers.
	ListMDMAppleInstallers(ctx context.Context) ([]MDMAppleInstaller, error)

	// ListMDMAppleDevices lists all the MDM enrolled Apple devices.
	ListMDMAppleDevices(ctx context.Context) ([]MDMAppleDevice, error)

	// NewMDMAppleDEPKeyPair creates a public private key pair for use with the Apple MDM DEP token.
	//
	// Deprecated: NewMDMAppleDEPKeyPair exists only to support a deprecated endpoint.
	NewMDMAppleDEPKeyPair(ctx context.Context) (*MDMAppleDEPKeyPair, error)

	// GenerateABMKeyPair generates and stores in the database public and
	// private keys to use in ABM to generate an encrypted auth token.
	GenerateABMKeyPair(ctx context.Context) (*MDMAppleDEPKeyPair, error)

	// UploadABMToken reads and validates if the provided token can be
	// decrypted using the keys stored in the database, then saves the token.
	UploadABMToken(ctx context.Context, token io.Reader) (*ABMToken, error)

	// ListABMTokens lists all the ABM tokens in Fleet.
	ListABMTokens(ctx context.Context) ([]*ABMToken, error)

	// UpdateABMTokenTeams updates the default macOS, iOS, and iPadOS team IDs for a given ABM token.
	UpdateABMTokenTeams(ctx context.Context, tokenID uint, macOSTeamID, iOSTeamID, iPadOSTeamID *uint) (*ABMToken, error)

	// DeleteABMToken deletes the given ABM token.
	DeleteABMToken(ctx context.Context, tokenID uint) error

	// RenewABMToken replaces the contents of the given ABM token with the given bytes.
	RenewABMToken(ctx context.Context, token io.Reader, tokenID uint) (*ABMToken, error)

	// EnqueueMDMAppleCommand enqueues a command for execution on the given
	// devices. Note that a deviceID is the same as a host's UUID.
	EnqueueMDMAppleCommand(ctx context.Context, rawBase64Cmd string, deviceIDs []string) (result *CommandEnqueueResult, err error)

	// EnqueueMDMAppleCommandRemoveEnrollmentProfile enqueues a command to remove the
	// profile used for Fleet MDM enrollment from the specified device.
	EnqueueMDMAppleCommandRemoveEnrollmentProfile(ctx context.Context, hostID uint) error

	// BatchSetMDMAppleProfiles replaces the custom macOS profiles for a specified
	// team or for hosts with no team.
	BatchSetMDMAppleProfiles(ctx context.Context, teamID *uint, teamName *string, profiles [][]byte, dryRun bool, skipBulkPending bool) error

	// MDMApplePreassignProfile preassigns a profile to a host, pending the match
	// request that will match the profiles to a team (or create one if needed),
	// assign the host to that team and assign the profiles to the host.
	MDMApplePreassignProfile(ctx context.Context, payload MDMApplePreassignProfilePayload) error

	// MDMAppleMatchPreassignment matches the existing preassigned profiles to a
	// team, creating one if none match, assigns the corresponding host to that
	// team and assigns the matched team's profiles to the host.
	MDMAppleMatchPreassignment(ctx context.Context, externalHostIdentifier string) error

	// MDMAppleDeviceLock remote locks a host
	MDMAppleDeviceLock(ctx context.Context, hostID uint) error

	// MMDAppleEraseDevice erases a host
	MDMAppleEraseDevice(ctx context.Context, hostID uint) error

	// MDMListHostConfigurationProfiles returns configuration profiles for a given host
	MDMListHostConfigurationProfiles(ctx context.Context, hostID uint) ([]*MDMAppleConfigProfile, error)

	// MDMAppleEnableFileVaultAndEscrow adds a configuration profile for the
	// given team that enables FileVault with a config that allows Fleet to
	// escrow the recovery key.
	MDMAppleEnableFileVaultAndEscrow(ctx context.Context, teamID *uint) error

	// MDMAppleDisableFileVaultAndEscrow removes the FileVault configuration
	// profile for the given team.
	MDMAppleDisableFileVaultAndEscrow(ctx context.Context, teamID *uint) error

	// UpdateMDMDiskEncryption updates the disk encryption setting for a
	// specified team or for hosts with no team.
	UpdateMDMDiskEncryption(ctx context.Context, teamID *uint, enableDiskEncryption *bool) error

	// VerifyMDMAppleConfigured verifies that the server is configured for
	// Apple MDM. If an error is returned, authorization is skipped so the
	// error can be raised to the user.
	VerifyMDMAppleConfigured(ctx context.Context) error

	// VerifyMDMWindowsConfigured verifies that the server is configured for
	// Windows MDM. If an error is returned, authorization is skipped so the
	// error can be raised to the user.
	VerifyMDMWindowsConfigured(ctx context.Context) error

	// VerifyMDMAppleOrWindowsConfigured verifies that the server is configured
	// for either Apple or Windows MDM. If an error is returned, authorization is
	// skipped so the error can be raised to the user.
	VerifyMDMAppleOrWindowsConfigured(ctx context.Context) error

	MDMAppleUploadBootstrapPackage(ctx context.Context, name string, pkg io.Reader, teamID uint) error

	GetMDMAppleBootstrapPackageBytes(ctx context.Context, token string) (*MDMAppleBootstrapPackage, error)

	GetMDMAppleBootstrapPackageMetadata(ctx context.Context, teamID uint, forUpdate bool) (*MDMAppleBootstrapPackage, error)

	DeleteMDMAppleBootstrapPackage(ctx context.Context, teamID *uint) error

	GetMDMAppleBootstrapPackageSummary(ctx context.Context, teamID *uint) (*MDMAppleBootstrapPackageSummary, error)

	// MDMGetEULABytes returns the contents of the EULA that matches
	// the given token.
	//
	// A token is required as the means of authentication for this resource
	// since it can be publicly accessed with anyone with a valid token.
	MDMGetEULABytes(ctx context.Context, token string) (*MDMEULA, error)
	// MDMGetEULAMetadata returns metadata about the EULA file that can
	// be used by clients to display information.
	MDMGetEULAMetadata(ctx context.Context) (*MDMEULA, error)
	// MDMCreateEULA adds a new EULA file.
	MDMCreateEULA(ctx context.Context, name string, file io.ReadSeeker) error
	// MDMAppleDelete EULA removes an EULA entry.
	MDMDeleteEULA(ctx context.Context, token string) error

	// Create or update the MDM Apple Setup Assistant for a team or no team.
	SetOrUpdateMDMAppleSetupAssistant(ctx context.Context, asst *MDMAppleSetupAssistant) (*MDMAppleSetupAssistant, error)
	// Get the MDM Apple Setup Assistant for the provided team or no team.
	GetMDMAppleSetupAssistant(ctx context.Context, teamID *uint) (*MDMAppleSetupAssistant, error)
	// Delete the MDM Apple Setup Assistant for the provided team or no team.
	DeleteMDMAppleSetupAssistant(ctx context.Context, teamID *uint) error

	// HasCustomSetupAssistantConfigurationWebURL checks if the team/global
	// config has a custom setup assistant defined, and if the JSON content
	// defines a custom `configuration_web_url`.
	HasCustomSetupAssistantConfigurationWebURL(ctx context.Context, teamID *uint) (bool, error)

	// UpdateMDMAppleSetup updates the specified MDM Apple setup values for a
	// specified team or for hosts with no team.
	UpdateMDMAppleSetup(ctx context.Context, payload MDMAppleSetupPayload) error

	// TriggerMigrateMDMDevice posts a webhook request to the URL configured
	// for MDM macOS migration.
	TriggerMigrateMDMDevice(ctx context.Context, host *Host) error

	GetMDMManualEnrollmentProfile(ctx context.Context) ([]byte, error)

	// CheckMDMAppleEnrollmentWithMinimumOSVersion checks if the minimum OS version is met for a MDM enrollment
	CheckMDMAppleEnrollmentWithMinimumOSVersion(ctx context.Context, m *MDMAppleMachineInfo) (*MDMAppleSoftwareUpdateRequired, error)

	// GetOTAProfile gets the OTA (over-the-air) profile for a given team based on the enroll secret provided.
	GetOTAProfile(ctx context.Context, enrollSecret string) ([]byte, error)

	///////////////////////////////////////////////////////////////////////////////
	// CronSchedulesService

	// TriggerCronSchedule attempts to trigger an ad-hoc run of the named cron schedule.
	TriggerCronSchedule(ctx context.Context, name string) error

	// ResetAutomation sets the policies and all policies of the listed teams to fire again
	// for all hosts that are already marked as failing.
	ResetAutomation(ctx context.Context, teamIDs, policyIDs []uint) error

	///////////////////////////////////////////////////////////////////////////////
	// Windows MDM

	// GetMDMMicrosoftDiscoveryResponse returns a valid DiscoveryResponse message
	GetMDMMicrosoftDiscoveryResponse(ctx context.Context, upnEmail string) (*DiscoverResponse, error)

	// GetMDMMicrosoftSTSAuthResponse returns a valid STS auth page
	GetMDMMicrosoftSTSAuthResponse(ctx context.Context, appru string, loginHint string) (string, error)

	// GetMDMWindowsPolicyResponse returns a valid GetPoliciesResponse message
	GetMDMWindowsPolicyResponse(ctx context.Context, authToken *HeaderBinarySecurityToken) (*GetPoliciesResponse, error)

	// GetMDMWindowsEnrollResponse returns a valid RequestSecurityTokenResponseCollection message
	GetMDMWindowsEnrollResponse(ctx context.Context, secTokenMsg *RequestSecurityToken, authToken *HeaderBinarySecurityToken) (*RequestSecurityTokenResponseCollection, error)

	// GetAuthorizedSoapFault authorize the request so SoapFault message can be returned
	GetAuthorizedSoapFault(ctx context.Context, eType string, origMsg int, errorMsg error) *SoapFault

	// SignMDMMicrosoftClientCSR returns a signed certificate from the client certificate signing request and the
	// certificate fingerprint. The certificate common name should be passed in the subject parameter.
	SignMDMMicrosoftClientCSR(ctx context.Context, subject string, csr *x509.CertificateRequest) ([]byte, string, error)

	// GetMDMWindowsManagementResponse returns a valid SyncML response message
	GetMDMWindowsManagementResponse(ctx context.Context, reqSyncML *SyncML, reqCerts []*x509.Certificate) (*SyncML, error)

	// GetMDMWindowsTOSContent returns TOS content
	GetMDMWindowsTOSContent(ctx context.Context, redirectUri string, reqID string) (string, error)

	// RunMDMCommand enqueues an MDM command for execution on the given devices.
	// Note that a deviceID is the same as a host's UUID.
	RunMDMCommand(ctx context.Context, rawBase64Cmd string, deviceIDs []string) (result *CommandEnqueueResult, err error)

	// GetMDMCommandResults returns the execution results of a command identified by a CommandUUID.
	GetMDMCommandResults(ctx context.Context, commandUUID string) ([]*MDMCommandResult, error)

	// ListMDMCommands returns MDM commands based on the provided options.
	ListMDMCommands(ctx context.Context, opts *MDMCommandListOptions) ([]*MDMCommand, error)

	// Set or update the disk encryption key for a host.
	SetOrUpdateDiskEncryptionKey(ctx context.Context, encryptionKey, clientError string) error

	// GetMDMWindowsConfigProfile retrieves the specified configuration profile.
	GetMDMWindowsConfigProfile(ctx context.Context, profileUUID string) (*MDMWindowsConfigProfile, error)

	// DeleteMDMWindowsConfigProfile deletes the specified windows profile.
	DeleteMDMWindowsConfigProfile(ctx context.Context, profileUUID string) error

	// GetMDMWindowsProfileSummary summarizes the current state of MDM configuration profiles on each host
	// in the specified team (or, if no team is specified, each host that is not assigned to any team).
	GetMDMWindowsProfilesSummary(ctx context.Context, teamID *uint) (*MDMProfilesSummary, error)

	// NewMDMWindowsConfigProfile creates a new Windows configuration profile for
	// the specified team.
	NewMDMWindowsConfigProfile(ctx context.Context, teamID uint, profileName string, r io.Reader, labels []string, labelsExcludeMode bool) (*MDMWindowsConfigProfile, error)

	// NewMDMUnsupportedConfigProfile is called when a profile with an
	// unsupported extension is uploaded.
	NewMDMUnsupportedConfigProfile(ctx context.Context, teamID uint, filename string) error

	// ListMDMConfigProfiles returns a list of paginated configuration profiles.
	ListMDMConfigProfiles(ctx context.Context, teamID *uint, opt ListOptions) ([]*MDMConfigProfilePayload, *PaginationMetadata, error)

	// BatchSetMDMProfiles replaces the custom Windows/macOS profiles for a specified
	// team or for hosts with no team.
	BatchSetMDMProfiles(
		ctx context.Context, teamID *uint, teamName *string, profiles []MDMProfileBatchPayload, dryRun bool, skipBulkPending bool,
		assumeEnabled *bool,
	) error

	///////////////////////////////////////////////////////////////////////////////
	// Common MDM

	// GetMDMDiskEncryptionSummary returns the current disk encryption status of all macOS and
	// Windows hosts in the specified team (or, if no team is specified, each host that is not
	// assigned to any team).
	GetMDMDiskEncryptionSummary(ctx context.Context, teamID *uint) (*MDMDiskEncryptionSummary, error)

	// ResendHostMDMProfile resends the MDM profile to the host.
	ResendHostMDMProfile(ctx context.Context, hostID uint, profileUUID string) error

	///////////////////////////////////////////////////////////////////////////////
	// Host Script Execution

	// RunHostScript executes a script on a host and optionally waits for the
	// result if waitForResult is > 0. If it times out waiting for a result, it
	// fails with a 504 Gateway Timeout error.
	RunHostScript(ctx context.Context, request *HostScriptRequestPayload, waitForResult time.Duration) (*HostScriptResult, error)

	// GetScriptIDByName returns the ID of a script matching the provided name and team. If no team
	// is provided, it will return the ID of the script with the provided name that is not
	// associated with any team.
	GetScriptIDByName(ctx context.Context, name string, teamID *uint) (uint, error)

	// GetHostScript returns information about a host script execution.
	GetHostScript(ctx context.Context, execID string) (*HostScriptResult, error)

	// SaveHostScriptResult saves information about execution of a script on a host.
	SaveHostScriptResult(ctx context.Context, result *HostScriptResultPayload) error

	// GetScriptResult returns the result of a script run
	GetScriptResult(ctx context.Context, execID string) (*HostScriptResult, error)

	// NewScript creates a new (saved) script with its content provided by the
	// io.Reader r.
	NewScript(ctx context.Context, teamID *uint, name string, r io.Reader) (*Script, error)

	// DeleteScript deletes an existing (saved) script.
	DeleteScript(ctx context.Context, scriptID uint) error

	// ListScripts returns a list of paginated saved scripts.
	ListScripts(ctx context.Context, teamID *uint, opt ListOptions) ([]*Script, *PaginationMetadata, error)

	// GetScript returns the script corresponding to the provided id. If the
	// download is requested, it also returns the script's contents.
	GetScript(ctx context.Context, scriptID uint, downloadRequested bool) (*Script, []byte, error)

	// GetHostScriptDetails returns a list of scripts that apply to the provided host.
	GetHostScriptDetails(ctx context.Context, hostID uint, opt ListOptions) ([]*HostScriptDetail, *PaginationMetadata, error)

	// BatchSetScripts replaces the scripts for a specified team or for
	// hosts with no team.
	BatchSetScripts(ctx context.Context, maybeTmID *uint, maybeTmName *string, payloads []ScriptPayload, dryRun bool) ([]ScriptResponse, error)

	// Script-based methods (at least for some platforms, MDM-based for others)
	LockHost(ctx context.Context, hostID uint, viewPIN bool) (unlockPIN string, err error)
	UnlockHost(ctx context.Context, hostID uint) (unlockPIN string, err error)
	WipeHost(ctx context.Context, hostID uint) error

	///////////////////////////////////////////////////////////////////////////////
	// Software installers
	//

	UploadSoftwareInstaller(ctx context.Context, payload *UploadSoftwareInstallerPayload) error
	UpdateSoftwareInstaller(ctx context.Context, payload *UpdateSoftwareInstallerPayload) (*SoftwareInstaller, error)
	DeleteSoftwareInstaller(ctx context.Context, titleID uint, teamID *uint) error
	GenerateSoftwareInstallerToken(ctx context.Context, alt string, titleID uint, teamID *uint) (string, error)
	GetSoftwareInstallerTokenMetadata(ctx context.Context, token string, titleID uint) (*SoftwareInstallerTokenMetadata, error)
	GetSoftwareInstallerMetadata(ctx context.Context, skipAuthz bool, titleID uint, teamID *uint) (*SoftwareInstaller, error)
	DownloadSoftwareInstaller(ctx context.Context, skipAuthz bool, alt string, titleID uint,
		teamID *uint) (*DownloadSoftwareInstallerPayload, error)
	OrbitDownloadSoftwareInstaller(ctx context.Context, installerID uint) (*DownloadSoftwareInstallerPayload, error)

<<<<<<< HEAD
	GetSetupExperienceScript(ctx context.Context, teamID *uint, downloadRequested bool) (*Script, []byte, error)
	SetSetupExperienceScript(ctx context.Context, teamID *uint, name string, r io.Reader) error
	DeleteSetupExperienceScript(ctx context.Context, teamID *uint) error
=======
	// GetOrbitSetupExperienceStatus gets the current status of a macOS setup experience for the given host.
	GetOrbitSetupExperienceStatus(ctx context.Context, orbitNodeKey string) (*SetupExperienceStatusPayload, error)

	///////////////////////////////////////////////////////////////////////////////
	// Fleet-maintained apps

	// AddFleetMaintainedApp adds a Fleet-maintained app to the given team.
	AddFleetMaintainedApp(ctx context.Context, teamID *uint, appID uint, installScript, preInstallQuery, postInstallScript, uninstallScript string, selfService bool) error
	// ListFleetMaintainedApps lists Fleet-maintained apps available to a specific team
	ListFleetMaintainedApps(ctx context.Context, teamID uint, opts ListOptions) ([]MaintainedApp, *PaginationMetadata, error)
	// GetFleetMaintainedApp returns a Fleet-maintained app by ID
	GetFleetMaintainedApp(ctx context.Context, appID uint) (*MaintainedApp, error)
>>>>>>> 0a4107c8

	// /////////////////////////////////////////////////////////////////////////////
	// Maintenance windows

	// CalendarWebhook handles incoming calendar callback requests.
	CalendarWebhook(ctx context.Context, eventUUID string, channelID string, resourceState string) error
}

type KeyValueStore interface {
	Set(ctx context.Context, key string, value string, expireTime time.Duration) error
	Get(ctx context.Context, key string) (*string, error)
}

const (
	// BatchSetSoftwareInstallerStatusProcessing is the value returned for an ongoing BatchSetSoftwareInstallers operation.
	BatchSetSoftwareInstallersStatusProcessing = "processing"
	// BatchSetSoftwareInstallerStatusCompleted is the value returned for a completed BatchSetSoftwareInstallers operation.
	BatchSetSoftwareInstallersStatusCompleted = "completed"
	// BatchSetSoftwareInstallerStatusFailed is the value returned for a failed BatchSetSoftwareInstallers operation.
	BatchSetSoftwareInstallersStatusFailed = "failed"
)<|MERGE_RESOLUTION|>--- conflicted
+++ resolved
@@ -1120,11 +1120,15 @@
 		teamID *uint) (*DownloadSoftwareInstallerPayload, error)
 	OrbitDownloadSoftwareInstaller(ctx context.Context, installerID uint) (*DownloadSoftwareInstallerPayload, error)
 
-<<<<<<< HEAD
+	///////////////////////////////////////////////////////////////////////////////
+	// Setup experience
+
+	// GetSetupExperienceScript gets the current setup experience script for the given team.
 	GetSetupExperienceScript(ctx context.Context, teamID *uint, downloadRequested bool) (*Script, []byte, error)
+	// SetSetupExperienceScript sets the setup experience script for the given team.
 	SetSetupExperienceScript(ctx context.Context, teamID *uint, name string, r io.Reader) error
+	// DeleteSetupExperienceScript deletes the setup experience script for the given team.
 	DeleteSetupExperienceScript(ctx context.Context, teamID *uint) error
-=======
 	// GetOrbitSetupExperienceStatus gets the current status of a macOS setup experience for the given host.
 	GetOrbitSetupExperienceStatus(ctx context.Context, orbitNodeKey string) (*SetupExperienceStatusPayload, error)
 
@@ -1137,7 +1141,6 @@
 	ListFleetMaintainedApps(ctx context.Context, teamID uint, opts ListOptions) ([]MaintainedApp, *PaginationMetadata, error)
 	// GetFleetMaintainedApp returns a Fleet-maintained app by ID
 	GetFleetMaintainedApp(ctx context.Context, appID uint) (*MaintainedApp, error)
->>>>>>> 0a4107c8
 
 	// /////////////////////////////////////////////////////////////////////////////
 	// Maintenance windows
