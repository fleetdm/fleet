package fleet

import (
	"context"
	"encoding/json"
	"io"
	"time"

	"github.com/fleetdm/fleet/v4/server/websocket"
	"github.com/kolide/kit/version"
)

// EnterpriseOverrides contains the methods that can be overriden by the
// enterprise service
//
// TODO: find if there's a better way to accomplish this and standardize.
type EnterpriseOverrides struct {
	HostFeatures   func(context context.Context, host *Host) (*Features, error)
	TeamByIDOrName func(ctx context.Context, id *uint, name *string) (*Team, error)
	// UpdateTeamMDMAppleSettings is the team-specific service method for when
	// a team ID is provided to the UpdateMDMAppleSettings method.
	UpdateTeamMDMAppleSettings func(ctx context.Context, tm *Team, payload MDMAppleSettingsPayload) error

	// The next two functions are implemented by the ee/service, and called
	// properly when called from an ee/service method (e.g. Modify Team), but
	// they also need to be called from the standard server/service method (e.g.
	// Modify AppConfig), so in this case we need to use the enterprise
	// overrides.
	MDMAppleEnableFileVaultAndEscrow  func(ctx context.Context, teamID *uint) error
	MDMAppleDisableFileVaultAndEscrow func(ctx context.Context, teamID *uint) error
	DeleteMDMAppleSetupAssistant      func(ctx context.Context, teamID *uint) error
}

type OsqueryService interface {
	EnrollAgent(
		ctx context.Context, enrollSecret, hostIdentifier string, hostDetails map[string](map[string]string),
	) (nodeKey string, err error)
	// AuthenticateHost loads host identified by nodeKey. Returns an error if the nodeKey doesn't exist.
	AuthenticateHost(ctx context.Context, nodeKey string) (host *Host, debug bool, err error)
	GetClientConfig(ctx context.Context) (config map[string]interface{}, err error)
	// GetDistributedQueries retrieves the distributed queries to run for the host in
	// the provided context. These may be (depending on update intervals):
	//	- detail queries (including additional queries, if any),
	//	- label queries,
	//	- user-initiated distributed queries (aka live queries),
	//	- policy queries.
	//
	// A map from query name to query is returned.
	//
	// To enable the osquery "accelerated checkins" feature, a positive integer (number of seconds to activate for)
	// should be returned. Returning 0 for this will not activate the feature.
	GetDistributedQueries(ctx context.Context) (queries map[string]string, discovery map[string]string, accelerate uint, err error)
	SubmitDistributedQueryResults(
		ctx context.Context,
		results OsqueryDistributedQueryResults,
		statuses map[string]OsqueryStatus,
		messages map[string]string,
	) (err error)
	SubmitStatusLogs(ctx context.Context, logs []json.RawMessage) (err error)
	SubmitResultLogs(ctx context.Context, logs []json.RawMessage) (err error)
}

type Service interface {
	OsqueryService

	// AuthenticateOrbitHost loads host identified by orbit's nodeKey. Returns an error if that nodeKey doesn't exist
	AuthenticateOrbitHost(ctx context.Context, nodeKey string) (host *Host, debug bool, err error)
	// EnrollOrbit enrolls an orbit instance to Fleet by using the host information + enroll secret
	// and returns the orbit node key if successful.
	//
	//	- If an entry for the host exists (osquery enrolled first) then it will update the host's orbit node key and team.
	//	- If an entry for the host doesn't exist (osquery enrolls later) then it will create a new entry in the hosts table.
	EnrollOrbit(ctx context.Context, hostInfo OrbitHostInfo, enrollSecret string) (orbitNodeKey string, err error)
	// GetOrbitConfig returns team specific flags and extensions in agent options
	// if the team id is not nil for host, otherwise it returns flags from global
	// agent options. It also returns any notifications that fleet wants to surface
	// to fleetd (formerly orbit).
	GetOrbitConfig(ctx context.Context) (OrbitConfig, error)

	// SetOrUpdateDeviceAuthToken creates or updates a device auth token for the given host.
	SetOrUpdateDeviceAuthToken(ctx context.Context, authToken string) error

	// SetEnterpriseOverrides allows the enterprise service to override specific methods
	// that can't be easily overridden via embedding.
	//
	// TODO: find if there's a better way to accomplish this and standardize.
	SetEnterpriseOverrides(overrides EnterpriseOverrides)

	// /////////////////////////////////////////////////////////////////////////////
	// UserService contains methods for managing a Fleet User.

	// CreateUserFromInvite creates a new User from a request payload when there is already an existing invitation.
	CreateUserFromInvite(ctx context.Context, p UserPayload) (user *User, err error)

	// CreateUser allows an admin to create a new user without first creating  and validating invite tokens.
	CreateUser(ctx context.Context, p UserPayload) (user *User, err error)

	// CreateInitialUser creates the first user, skipping authorization checks.  If a user already exists this method
	// should fail.
	CreateInitialUser(ctx context.Context, p UserPayload) (user *User, err error)

	// User returns a valid User given a User ID.
	User(ctx context.Context, id uint) (user *User, err error)

	// NewUser creates a new user with the given payload
	NewUser(ctx context.Context, p UserPayload) (*User, error)

	// UserUnauthorized returns a valid User given a User ID, *skipping authorization checks*
	// This method should only be used in middleware where there is not yet a viewer context and we need to load up a
	// user to create that context.
	UserUnauthorized(ctx context.Context, id uint) (user *User, err error)

	// AuthenticatedUser returns the current user from the viewer context.
	AuthenticatedUser(ctx context.Context) (user *User, err error)

	// ListUsers returns all users.
	ListUsers(ctx context.Context, opt UserListOptions) (users []*User, err error)

	// ChangePassword validates the existing password, and sets the new  password. User is retrieved from the viewer
	// context.
	ChangePassword(ctx context.Context, oldPass, newPass string) error

	// RequestPasswordReset generates a password reset request for the user  specified by email. The request results
	// in a token emailed to the user.
	RequestPasswordReset(ctx context.Context, email string) (err error)

	// RequirePasswordReset requires a password reset for the user  specified by ID (if require is true). It deletes
	// all the user's sessions, and requires that their password be reset upon the next login. Setting require to
	// false will take a user out of this state. The updated user is returned.
	RequirePasswordReset(ctx context.Context, uid uint, require bool) (*User, error)

	// PerformRequiredPasswordReset resets a password for a user that is in the required reset state. It must be called
	// with the logged in viewer context of that user.
	PerformRequiredPasswordReset(ctx context.Context, password string) (*User, error)

	// ResetPassword validates the provided password reset token and updates the user's password.
	ResetPassword(ctx context.Context, token, password string) (err error)

	// ModifyUser updates a user's parameters given a UserPayload.
	ModifyUser(ctx context.Context, userID uint, p UserPayload) (user *User, err error)

	// DeleteUser permanently deletes the user identified by the provided ID.
	DeleteUser(ctx context.Context, id uint) error

	// ChangeUserEmail is used to confirm new email address and if confirmed,
	// write the new email address to user.
	ChangeUserEmail(ctx context.Context, token string) (string, error)

	// /////////////////////////////////////////////////////////////////////////////
	// Session

	// InitiateSSO is used to initiate an SSO session and returns a URL that can be used in a redirect to the IDP.
	// Arguments: redirectURL is the URL of the protected resource that the user was trying to access when they were
	// prompted to log in.
	InitiateSSO(ctx context.Context, redirectURL string) (string, error)

	// InitSSOCallback handles the IDP response and ensures the credentials
	// are valid
	InitSSOCallback(ctx context.Context, auth Auth) (string, error)
	// GetSSOUser handles retrieval of an user that is trying to authenticate
	// via SSO
	GetSSOUser(ctx context.Context, auth Auth) (*User, error)
	// LoginSSOUser logs-in the given SSO user
	LoginSSOUser(ctx context.Context, user *User, redirectURL string) (*SSOSession, error)

	// SSOSettings returns non-sensitive single sign on information used before authentication
	SSOSettings(ctx context.Context) (*SessionSSOSettings, error)
	Login(ctx context.Context, email, password string) (user *User, session *Session, err error)
	Logout(ctx context.Context) (err error)
	DestroySession(ctx context.Context) (err error)
	GetInfoAboutSessionsForUser(ctx context.Context, id uint) (sessions []*Session, err error)
	DeleteSessionsForUser(ctx context.Context, id uint) (err error)
	GetInfoAboutSession(ctx context.Context, id uint) (session *Session, err error)
	GetSessionByKey(ctx context.Context, key string) (session *Session, err error)
	DeleteSession(ctx context.Context, id uint) (err error)

	// /////////////////////////////////////////////////////////////////////////////
	// PackService is the service interface for managing query packs.

	// ApplyPackSpecs applies a list of PackSpecs to the datastore, creating and updating packs as necessary.
	ApplyPackSpecs(ctx context.Context, specs []*PackSpec) ([]*PackSpec, error)

	// GetPackSpecs returns all of the stored PackSpecs.
	GetPackSpecs(ctx context.Context) ([]*PackSpec, error)

	// GetPackSpec gets the spec for the pack with the given name.
	GetPackSpec(ctx context.Context, name string) (*PackSpec, error)

	// NewPack creates a new pack in the datastore.
	NewPack(ctx context.Context, p PackPayload) (pack *Pack, err error)

	// ModifyPack modifies an existing pack in the datastore.
	ModifyPack(ctx context.Context, id uint, p PackPayload) (pack *Pack, err error)

	// ListPacks lists all packs in the application.
	ListPacks(ctx context.Context, opt PackListOptions) (packs []*Pack, err error)

	// GetPack retrieves a pack by ID.
	GetPack(ctx context.Context, id uint) (pack *Pack, err error)

	// DeletePack deletes a pack record from the datastore.
	DeletePack(ctx context.Context, name string) (err error)

	// DeletePackByID is for backwards compatibility with the UI
	DeletePackByID(ctx context.Context, id uint) (err error)

	// ListPacksForHost lists the packs that a host should execute.
	ListPacksForHost(ctx context.Context, hid uint) (packs []*Pack, err error)

	// /////////////////////////////////////////////////////////////////////////////
	// LabelService

	// ApplyLabelSpecs applies a list of LabelSpecs to the datastore, creating and updating labels as necessary.
	ApplyLabelSpecs(ctx context.Context, specs []*LabelSpec) error
	// GetLabelSpecs returns all of the stored LabelSpecs.
	GetLabelSpecs(ctx context.Context) ([]*LabelSpec, error)
	// GetLabelSpec gets the spec for the label with the given name.
	GetLabelSpec(ctx context.Context, name string) (*LabelSpec, error)

	NewLabel(ctx context.Context, p LabelPayload) (label *Label, err error)
	ModifyLabel(ctx context.Context, id uint, payload ModifyLabelPayload) (*Label, error)
	ListLabels(ctx context.Context, opt ListOptions) (labels []*Label, err error)
	LabelsSummary(ctx context.Context) (labels []*LabelSummary, err error)
	GetLabel(ctx context.Context, id uint) (label *Label, err error)

	DeleteLabel(ctx context.Context, name string) (err error)
	// DeleteLabelByID is for backwards compatibility with the UI
	DeleteLabelByID(ctx context.Context, id uint) (err error)

	// ListHostsInLabel returns a slice of hosts in the label with the given ID.
	ListHostsInLabel(ctx context.Context, lid uint, opt HostListOptions) ([]*Host, error)

	// /////////////////////////////////////////////////////////////////////////////
	// QueryService

	// ApplyQuerySpecs applies a list of queries (creating or updating them as necessary)
	ApplyQuerySpecs(ctx context.Context, specs []*QuerySpec) error
	// GetQuerySpecs gets the YAML file representing all the stored queries.
	GetQuerySpecs(ctx context.Context) ([]*QuerySpec, error)
	// GetQuerySpec gets the spec for the query with the given name.
	GetQuerySpec(ctx context.Context, name string) (*QuerySpec, error)

	// ListQueries returns a list of saved queries. Note only saved queries should be returned (those that are created
	// for distributed queries but not saved should not be returned).
	ListQueries(ctx context.Context, opt ListOptions) ([]*Query, error)
	GetQuery(ctx context.Context, id uint) (*Query, error)
	NewQuery(ctx context.Context, p QueryPayload) (*Query, error)
	ModifyQuery(ctx context.Context, id uint, p QueryPayload) (*Query, error)
	DeleteQuery(ctx context.Context, name string) error
	// DeleteQueryByID deletes a query by ID. For backwards compatibility with UI
	DeleteQueryByID(ctx context.Context, id uint) error
	// DeleteQueries deletes the existing query objects with the provided IDs. The number of deleted queries is returned
	// along with any error.
	DeleteQueries(ctx context.Context, ids []uint) (uint, error)

	// /////////////////////////////////////////////////////////////////////////////
	// CampaignService defines the distributed query campaign related service methods

	// NewDistributedQueryCampaignByNames creates a new distributed query campaign with the provided query (or the query
	// referenced by ID) and host/label targets (specified by name).
	NewDistributedQueryCampaignByNames(
		ctx context.Context, queryString string, queryID *uint, hosts []string, labels []string,
	) (*DistributedQueryCampaign, error)

	// NewDistributedQueryCampaign creates a new distributed query campaign with the provided query (or the query
	// referenced by ID) and host/label targets
	NewDistributedQueryCampaign(
		ctx context.Context, queryString string, queryID *uint, targets HostTargets,
	) (*DistributedQueryCampaign, error)

	// StreamCampaignResults streams updates with query results and expected host totals over the provided websocket.
	// Note that the type signature is somewhat inconsistent due to this being a streaming API and not the typical
	// go-kit RPC style.
	StreamCampaignResults(ctx context.Context, conn *websocket.Conn, campaignID uint)

	GetCampaignReader(ctx context.Context, campaign *DistributedQueryCampaign) (<-chan interface{}, context.CancelFunc, error)
	CompleteCampaign(ctx context.Context, campaign *DistributedQueryCampaign) error
	RunLiveQueryDeadline(ctx context.Context, queryIDs []uint, hostIDs []uint, deadline time.Duration) ([]QueryCampaignResult, int)

	// /////////////////////////////////////////////////////////////////////////////
	// AgentOptionsService

	// AgentOptionsForHost gets the agent options for the provided host. The host information should be used for
	// filtering based on team, platform, etc.
	AgentOptionsForHost(ctx context.Context, hostTeamID *uint, hostPlatform string) (json.RawMessage, error)

	// /////////////////////////////////////////////////////////////////////////////
	// HostService

	// AuthenticateDevice loads host identified by the device's auth token.
	// Returns an error if the auth token doesn't exist.
	AuthenticateDevice(ctx context.Context, authToken string) (host *Host, debug bool, err error)

	ListHosts(ctx context.Context, opt HostListOptions) (hosts []*Host, err error)
	// GetHost returns the host with the provided ID.
	//
	// The return value can also include policy information and CVE scores based
	// on the values provided to `opts`
	GetHost(ctx context.Context, id uint, opts HostDetailOptions) (host *HostDetail, err error)
	GetHostSummary(ctx context.Context, teamID *uint, platform *string, lowDiskSpace *int) (summary *HostSummary, err error)
	DeleteHost(ctx context.Context, id uint) (err error)
	// HostByIdentifier returns one host matching the provided identifier.
	// Possible matches can be on osquery_host_identifier, node_key, UUID, or
	// hostname.
	//
	// The return value can also include policy information and CVE scores based
	// on the values provided to `opts`
	HostByIdentifier(ctx context.Context, identifier string, opts HostDetailOptions) (*HostDetail, error)
	// RefetchHost requests a refetch of host details for the provided host.
	RefetchHost(ctx context.Context, id uint) (err error)
	// AddHostsToTeam adds hosts to an existing team, clearing their team settings if teamID is nil.
	AddHostsToTeam(ctx context.Context, teamID *uint, hostIDs []uint) error
	// AddHostsToTeamByFilter adds hosts to an existing team, clearing their team settings if teamID is nil. Hosts are
	// selected by the label and HostListOptions provided.
	AddHostsToTeamByFilter(ctx context.Context, teamID *uint, opt HostListOptions, lid *uint) error
	DeleteHosts(ctx context.Context, ids []uint, opt HostListOptions, lid *uint) error
	CountHosts(ctx context.Context, labelID *uint, opts HostListOptions) (int, error)
	// SearchHosts performs a search on the hosts table using the following criteria:
	//	- matchQuery is the query SQL
	//	- queryID is the ID of a saved query to run (used to determine whether this is a query that observers can run)
	//	- excludedHostIDs is an optional list of IDs to omit from the search
	SearchHosts(ctx context.Context, matchQuery string, queryID *uint, excludedHostIDs []uint) ([]*Host, error)
	// ListHostDeviceMapping returns the list of device-mapping of user's email address
	// for the host.
	ListHostDeviceMapping(ctx context.Context, id uint) ([]*HostDeviceMapping, error)

	// FailingPoliciesCount returns the number of failling policies for 'host'
	FailingPoliciesCount(ctx context.Context, host *Host) (uint, error)

	// ListDevicePolicies lists all policies for the given host, including passing / failing summaries
	ListDevicePolicies(ctx context.Context, host *Host) ([]*HostPolicy, error)

	// DisableAuthForPing is used by the /orbit/ping and /device/ping endpoints
	// to bypass authentication, as they are public
	DisableAuthForPing(ctx context.Context)

	MacadminsData(ctx context.Context, id uint) (*MacadminsData, error)
	MDMData(ctx context.Context, id uint) (*HostMDM, error)
	AggregatedMacadminsData(ctx context.Context, teamID *uint) (*AggregatedMacadminsData, error)
	AggregatedMDMData(ctx context.Context, id *uint, platform string) (AggregatedMDMData, error)
	GetMDMSolution(ctx context.Context, mdmID uint) (*MDMSolution, error)
	GetMunkiIssue(ctx context.Context, munkiIssueID uint) (*MunkiIssue, error)

	HostEncryptionKey(ctx context.Context, id uint) (*HostDiskEncryptionKey, error)

	// OSVersions returns a list of operating systems and associated host counts, which may be
	// filtered using the following optional criteria: team id, platform, or name and version.
	// Name cannot be used without version, and conversely, version cannot be used without name.
	OSVersions(ctx context.Context, teamID *uint, platform *string, name *string, version *string) (*OSVersions, error)

	// /////////////////////////////////////////////////////////////////////////////
	// AppConfigService provides methods for configuring  the Fleet application

	NewAppConfig(ctx context.Context, p AppConfig) (info *AppConfig, err error)
	// AppConfigObfuscated returns the global application config with obfuscated credentials.
	AppConfigObfuscated(ctx context.Context) (info *AppConfig, err error)
	ModifyAppConfig(ctx context.Context, p []byte, applyOpts ApplySpecOptions) (info *AppConfig, err error)
	SandboxEnabled() bool

	// ApplyEnrollSecretSpec adds and updates the enroll secrets specified in the spec.
	ApplyEnrollSecretSpec(ctx context.Context, spec *EnrollSecretSpec) error
	// GetEnrollSecretSpec gets the spec for the current enroll secrets.
	GetEnrollSecretSpec(ctx context.Context) (*EnrollSecretSpec, error)

	// CertificateChain returns the PEM encoded certificate chain for osqueryd TLS termination. For cases where the
	// connection is self-signed, the server will attempt to connect using the InsecureSkipVerify option in tls.Config.
	CertificateChain(ctx context.Context) (cert []byte, err error)

	// SetupRequired returns whether the app config setup needs to be performed (only when first initializing a Fleet
	// server).
	SetupRequired(ctx context.Context) (bool, error)

	// Version returns version and build information.
	Version(ctx context.Context) (*version.Info, error)

	// License returns the licensing information.
	License(ctx context.Context) (*LicenseInfo, error)

	// LoggingConfig parses config.FleetConfig instance and returns a Logging.
	LoggingConfig(ctx context.Context) (*Logging, error)

	// EmailConfig parses config.FleetConfig and returns an EmailConfig
	EmailConfig(ctx context.Context) (*EmailConfig, error)

	// UpdateIntervalConfig returns the duration for different update intervals configured in osquery
	UpdateIntervalConfig(ctx context.Context) (*UpdateIntervalConfig, error)

	// VulnerabilitiesConfig returns the vulnerabilities checks configuration for
	// the fleet instance.
	VulnerabilitiesConfig(ctx context.Context) (*VulnerabilitiesConfig, error)

	// /////////////////////////////////////////////////////////////////////////////
	// InviteService contains methods for a service which deals with user invites.

	// InviteNewUser creates an invite for a new user to join Fleet.
	InviteNewUser(ctx context.Context, payload InvitePayload) (invite *Invite, err error)

	// DeleteInvite removes an invite.
	DeleteInvite(ctx context.Context, id uint) (err error)

	// ListInvites returns a list of all invites.
	ListInvites(ctx context.Context, opt ListOptions) (invites []*Invite, err error)

	// VerifyInvite verifies that an invite exists and that it matches the invite token.
	VerifyInvite(ctx context.Context, token string) (invite *Invite, err error)

	UpdateInvite(ctx context.Context, id uint, payload InvitePayload) (*Invite, error)

	// /////////////////////////////////////////////////////////////////////////////
	// TargetService **NOTE: SearchTargets will be removed in Fleet 5.0**

	// SearchTargets will accept a search query, a slice of IDs of hosts to omit, and a slice of IDs of labels to omit,
	// and it will return a set of targets (hosts and label) which match the supplied search query. If the query ID is
	// provided and the referenced query allows observers to run, targets will include hosts that the user has observer
	// role for.
	SearchTargets(
		ctx context.Context, searchQuery string, queryID *uint, targets HostTargets,
	) (*TargetSearchResults, error)

	// CountHostsInTargets returns the metrics of the hosts in the provided label and explicit host IDs. If the query ID
	// is provided and the referenced query allows observers to run, targets will include hosts that the user has
	// observer role for.
	CountHostsInTargets(ctx context.Context, queryID *uint, targets HostTargets) (*TargetMetrics, error)

	// /////////////////////////////////////////////////////////////////////////////
	// ScheduledQueryService

	GetScheduledQueriesInPack(ctx context.Context, id uint, opts ListOptions) (queries []*ScheduledQuery, err error)
	GetScheduledQuery(ctx context.Context, id uint) (query *ScheduledQuery, err error)
	ScheduleQuery(ctx context.Context, sq *ScheduledQuery) (query *ScheduledQuery, err error)
	DeleteScheduledQuery(ctx context.Context, id uint) (err error)
	ModifyScheduledQuery(ctx context.Context, id uint, p ScheduledQueryPayload) (query *ScheduledQuery, err error)

	// /////////////////////////////////////////////////////////////////////////////
	// StatusService

	// StatusResultStore returns nil if the result store is functioning correctly, or an error indicating the problem.
	StatusResultStore(ctx context.Context) error

	// StatusLiveQuery returns nil if live queries are enabled, or an
	// error indicating the problem.
	StatusLiveQuery(ctx context.Context) error

	// /////////////////////////////////////////////////////////////////////////////
	// CarveService

	CarveBegin(ctx context.Context, payload CarveBeginPayload) (*CarveMetadata, error)
	CarveBlock(ctx context.Context, payload CarveBlockPayload) error
	GetCarve(ctx context.Context, id int64) (*CarveMetadata, error)
	ListCarves(ctx context.Context, opt CarveListOptions) ([]*CarveMetadata, error)
	GetBlock(ctx context.Context, carveId, blockId int64) ([]byte, error)

	// /////////////////////////////////////////////////////////////////////////////
	// TeamService

	// NewTeam creates a new team.
	NewTeam(ctx context.Context, p TeamPayload) (*Team, error)
	// GetTeam returns a existing team.
	GetTeam(ctx context.Context, id uint) (*Team, error)
	// ModifyTeam modifies an existing team (besides agent options).
	ModifyTeam(ctx context.Context, id uint, payload TeamPayload) (*Team, error)
	// ModifyTeamAgentOptions modifies agent options for a team.
	ModifyTeamAgentOptions(ctx context.Context, id uint, teamOptions json.RawMessage, applyOptions ApplySpecOptions) (*Team, error)
	// AddTeamUsers adds users to an existing team.
	AddTeamUsers(ctx context.Context, teamID uint, users []TeamUser) (*Team, error)
	// DeleteTeamUsers deletes users from an existing team.
	DeleteTeamUsers(ctx context.Context, teamID uint, users []TeamUser) (*Team, error)
	// DeleteTeam deletes an existing team.
	DeleteTeam(ctx context.Context, id uint) error
	// ListTeams lists teams with the ordering and filters in the provided options.
	ListTeams(ctx context.Context, opt ListOptions) ([]*Team, error)
	// ListTeamUsers lists users on the team with the provided list options.
	ListTeamUsers(ctx context.Context, teamID uint, opt ListOptions) ([]*User, error)
	// ListAvailableTeamsForUser lists the teams the user is permitted to view
	ListAvailableTeamsForUser(ctx context.Context, user *User) ([]*TeamSummary, error)
	// TeamEnrollSecrets lists the enroll secrets for the team.
	TeamEnrollSecrets(ctx context.Context, teamID uint) ([]*EnrollSecret, error)
	// ModifyTeamEnrollSecrets modifies enroll secrets for a team.
	ModifyTeamEnrollSecrets(ctx context.Context, teamID uint, secrets []EnrollSecret) ([]*EnrollSecret, error)
	// ApplyTeamSpecs applies the changes for each team as defined in the specs.
	ApplyTeamSpecs(ctx context.Context, specs []*TeamSpec, applyOpts ApplySpecOptions) error

	// /////////////////////////////////////////////////////////////////////////////
	// ActivitiesService

	// NewActivity creates the given activity on the datastore.
	//
	// What we call "Activities" are administrative operations,
	// logins, running a live query, etc.
	NewActivity(ctx context.Context, user *User, activity ActivityDetails) error
	// ListActivities lists the activities stored in the datastore.
	//
	// What we call "Activities" are administrative operations,
	// logins, running a live query, etc.
	ListActivities(ctx context.Context, opt ListActivitiesOptions) ([]*Activity, *PaginationMetadata, error)

	// /////////////////////////////////////////////////////////////////////////////
	// UserRolesService

	// ApplyUserRolesSpecs applies a list of user global and team role changes
	ApplyUserRolesSpecs(ctx context.Context, specs UsersRoleSpec) error

	// /////////////////////////////////////////////////////////////////////////////
	// GlobalScheduleService

	GlobalScheduleQuery(ctx context.Context, sq *ScheduledQuery) (*ScheduledQuery, error)
	GetGlobalScheduledQueries(ctx context.Context, opts ListOptions) ([]*ScheduledQuery, error)
	ModifyGlobalScheduledQueries(ctx context.Context, id uint, q ScheduledQueryPayload) (*ScheduledQuery, error)
	DeleteGlobalScheduledQueries(ctx context.Context, id uint) error

	// /////////////////////////////////////////////////////////////////////////////
	// TranslatorService

	Translate(ctx context.Context, payloads []TranslatePayload) ([]TranslatePayload, error)

	// /////////////////////////////////////////////////////////////////////////////
	// TeamScheduleService

	TeamScheduleQuery(ctx context.Context, teamID uint, sq *ScheduledQuery) (*ScheduledQuery, error)
	GetTeamScheduledQueries(ctx context.Context, teamID uint, opts ListOptions) ([]*ScheduledQuery, error)
	ModifyTeamScheduledQueries(
		ctx context.Context, teamID uint, scheduledQueryID uint, q ScheduledQueryPayload,
	) (*ScheduledQuery, error)
	DeleteTeamScheduledQueries(ctx context.Context, teamID uint, id uint) error

	// /////////////////////////////////////////////////////////////////////////////
	// GlobalPolicyService

	NewGlobalPolicy(ctx context.Context, p PolicyPayload) (*Policy, error)
	ListGlobalPolicies(ctx context.Context) ([]*Policy, error)
	DeleteGlobalPolicies(ctx context.Context, ids []uint) ([]uint, error)
	ModifyGlobalPolicy(ctx context.Context, id uint, p ModifyPolicyPayload) (*Policy, error)
	GetPolicyByIDQueries(ctx context.Context, policyID uint) (*Policy, error)
	ApplyPolicySpecs(ctx context.Context, policies []*PolicySpec) error

	// /////////////////////////////////////////////////////////////////////////////
	// Software

	ListSoftware(ctx context.Context, opt SoftwareListOptions) ([]Software, error)
	SoftwareByID(ctx context.Context, id uint, includeCVEScores bool) (*Software, error)
	CountSoftware(ctx context.Context, opt SoftwareListOptions) (int, error)

	// /////////////////////////////////////////////////////////////////////////////
	// Team Policies

	NewTeamPolicy(ctx context.Context, teamID uint, p PolicyPayload) (*Policy, error)
	ListTeamPolicies(ctx context.Context, teamID uint) (teamPolicies, inheritedPolicies []*Policy, err error)
	DeleteTeamPolicies(ctx context.Context, teamID uint, ids []uint) ([]uint, error)
	ModifyTeamPolicy(ctx context.Context, teamID uint, id uint, p ModifyPolicyPayload) (*Policy, error)
	GetTeamPolicyByIDQueries(ctx context.Context, teamID uint, policyID uint) (*Policy, error)

	// /////////////////////////////////////////////////////////////////////////////
	// Geolocation

	LookupGeoIP(ctx context.Context, ip string) *GeoLocation

	// /////////////////////////////////////////////////////////////////////////////
	// Installers

	GetInstaller(ctx context.Context, installer Installer) (io.ReadCloser, int64, error)
	CheckInstallerExistence(ctx context.Context, installer Installer) error

	// /////////////////////////////////////////////////////////////////////////////
	// Apple MDM

	GetAppleMDM(ctx context.Context) (*AppleMDM, error)
	GetAppleBM(ctx context.Context) (*AppleBM, error)
	RequestMDMAppleCSR(ctx context.Context, email, org string) (*AppleCSR, error)

	// NewMDMAppleConfigProfile creates a new configuration profile for the specified team.
	NewMDMAppleConfigProfile(ctx context.Context, teamID uint, r io.Reader, size int64) (*MDMAppleConfigProfile, error)
	// GetMDMAppleConfigProfile retrieves the specified configuration profile.
	GetMDMAppleConfigProfile(ctx context.Context, profileID uint) (*MDMAppleConfigProfile, error)
	// DeleteMDMAppleConfigProfile deletes the specified configuration profile.
	DeleteMDMAppleConfigProfile(ctx context.Context, profileID uint) error
	// ListMDMAppleConfigProfiles returns the list of all the configuration profiles for the
	// specified team.
	ListMDMAppleConfigProfiles(ctx context.Context, teamID uint) ([]*MDMAppleConfigProfile, error)

	// GetMDMAppleProfilesSummary summarizes the current state of MDM configuration profiles on
	// each host in the specified team (or, if no team is specified, each host that is not assigned
	// to any team).
	GetMDMAppleProfilesSummary(ctx context.Context, teamID *uint) (*MDMAppleConfigProfilesSummary, error)

	// GetMDMAppleFileVaultSummary summarizes the current state of Apple disk encryption profiles on
	// each macOS host in the specified team (or, if no team is specified, each host that is not assigned
	// to any team).
	GetMDMAppleFileVaultSummary(ctx context.Context, teamID *uint) (*MDMAppleFileVaultSummary, error)

	// NewMDMAppleEnrollmentProfile creates and returns new enrollment profile.
	// Such enrollment profiles allow devices to enroll to Fleet MDM.
	NewMDMAppleEnrollmentProfile(ctx context.Context, enrollmentPayload MDMAppleEnrollmentProfilePayload) (enrollmentProfile *MDMAppleEnrollmentProfile, err error)

	// ListMDMAppleEnrollmentProfiles returns the list of all the enrollment profiles.
	ListMDMAppleEnrollmentProfiles(ctx context.Context) ([]*MDMAppleEnrollmentProfile, error)

	// GetMDMAppleEnrollmentProfileByToken returns the Apple enrollment from its secret token.
	// TODO(mna): this may have to be removed if we don't end up supporting
	// manual enrollment via a token (currently we only support it via Fleet
	// Desktop, in the My Device page). See #8701.
	GetMDMAppleEnrollmentProfileByToken(ctx context.Context, enrollmentToken string) (profile []byte, err error)

	// GetDeviceMDMAppleEnrollmentProfile loads the raw (PList-format) enrollment
	// profile for the currently authenticated device.
	GetDeviceMDMAppleEnrollmentProfile(ctx context.Context) ([]byte, error)

	// GetMDMAppleCommandResults returns the execution results of a command identified by a CommandUUID.
	GetMDMAppleCommandResults(ctx context.Context, commandUUID string) ([]*MDMAppleCommandResult, error)

	// ListMDMAppleCommands returns a list of MDM Apple commands corresponding to
	// the specified options.
	ListMDMAppleCommands(ctx context.Context, opts *MDMAppleCommandListOptions) ([]*MDMAppleCommand, error)

	// UploadMDMAppleInstaller uploads an Apple installer to Fleet.
	UploadMDMAppleInstaller(ctx context.Context, name string, size int64, installer io.Reader) (*MDMAppleInstaller, error)

	// GetMDMAppleInstallerByID returns the installer details of an installer, all fields except its content,
	// (MDMAppleInstaller.Installer is nil).
	GetMDMAppleInstallerByID(ctx context.Context, id uint) (*MDMAppleInstaller, error)

	// DeleteMDMAppleInstaller deletes an Apple installer from Fleet.
	DeleteMDMAppleInstaller(ctx context.Context, id uint) error

	// GetMDMAppleInstallerByToken returns the installer with its contents included (MDMAppleInstaller.Installer) from its secret token.
	GetMDMAppleInstallerByToken(ctx context.Context, token string) (*MDMAppleInstaller, error)

	// GetMDMAppleInstallerDetailsByToken loads the installer details, all fields except its content,
	// (MDMAppleInstaller.Installer is nil) from its secret token.
	GetMDMAppleInstallerDetailsByToken(ctx context.Context, token string) (*MDMAppleInstaller, error)

	// ListMDMAppleInstallers lists all the uploaded installers.
	ListMDMAppleInstallers(ctx context.Context) ([]MDMAppleInstaller, error)

	// ListMDMAppleDevices lists all the MDM enrolled Apple devices.
	ListMDMAppleDevices(ctx context.Context) ([]MDMAppleDevice, error)

	// ListMDMAppleDEPDevices lists all the devices added to this MDM server in Apple Business Manager (ABM).
	ListMDMAppleDEPDevices(ctx context.Context) ([]MDMAppleDEPDevice, error)

	// NewMDMAppleDEPKeyPair creates a public private key pair for use with the Apple MDM DEP token.
	NewMDMAppleDEPKeyPair(ctx context.Context) (*MDMAppleDEPKeyPair, error)

	// EnqueueMDMAppleCommand enqueues a command for execution on the given
	// devices. Note that a deviceID is the same as a host's UUID.
	EnqueueMDMAppleCommand(ctx context.Context, rawBase64Cmd string, deviceIDs []string, noPush bool) (status int, result *CommandEnqueueResult, err error)

	// EnqueueMDMAppleCommandRemoveEnrollmentProfile enqueues a command to remove the
	// profile used for Fleet MDM enrollment from the specified device.
	EnqueueMDMAppleCommandRemoveEnrollmentProfile(ctx context.Context, hostID uint) error

	// BatchSetMDMAppleProfiles replaces the custom macOS profiles for a specified
	// team or for hosts with no team.
	BatchSetMDMAppleProfiles(ctx context.Context, teamID *uint, teamName *string, profiles [][]byte, dryRun bool) error

	// MDMAppleDeviceLock remote locks a host
	MDMAppleDeviceLock(ctx context.Context, hostID uint) error

	// MMDAppleEraseDevice erases a host
	MDMAppleEraseDevice(ctx context.Context, hostID uint) error

	// MDMAppleEnableFileVaultAndEscrow adds a configuration profile for the
	// given team that enables FileVault with a config that allows Fleet to
	// escrow the recovery key.
	MDMAppleEnableFileVaultAndEscrow(ctx context.Context, teamID *uint) error

	// MDMAppleDisableFileVaultAndEscrow removes the FileVault configuration
	// profile for the given team.
	MDMAppleDisableFileVaultAndEscrow(ctx context.Context, teamID *uint) error

	// UpdateMDMAppleSettings updates the specified MDM Apple settings for a
	// specified team or for hosts with no team.
	UpdateMDMAppleSettings(ctx context.Context, payload MDMAppleSettingsPayload) error

	// VerifyMDMAppleConfigured verifies that the server is configured for
	// Apple MDM. If an error is returned, authorization is skipped so the
	// error can be raised to the user.
	VerifyMDMAppleConfigured(ctx context.Context) error

	MDMAppleUploadBootstrapPackage(ctx context.Context, name string, pkg io.Reader, teamID uint) error

	GetMDMAppleBootstrapPackageBytes(ctx context.Context, token string) (*MDMAppleBootstrapPackage, error)

	GetMDMAppleBootstrapPackageMetadata(ctx context.Context, teamID uint) (*MDMAppleBootstrapPackage, error)

	DeleteMDMAppleBootstrapPackage(ctx context.Context, teamID uint) error

	GetMDMAppleBootstrapPackageSummary(ctx context.Context, teamID *uint) (*MDMAppleBootstrapPackageSummary, error)

<<<<<<< HEAD
	// MDMAppleGetEULABytes returns the contents of the EULA that matches
	// the given token.
	//
	// A token is required as the means of authentication for this resource
	// since it can be publicly accessed with anyone with a valid token.
	MDMAppleGetEULABytes(ctx context.Context, token string) (*MDMAppleEULA, error)
	// MDMAppleGetEULABytes returns metadata about the EULA file that can
	// be used by clients to display information.
	MDMAppleGetEULAMetadata(ctx context.Context) (*MDMAppleEULA, error)
	// MDMAppleCreateEULA adds a new EULA file.
	MDMAppleCreateEULA(ctx context.Context, name string, file io.ReadSeeker) error
	// MDMAppleDelete EULA removes an EULA entry.
	MDMAppleDeleteEULA(ctx context.Context, token string) error
=======
	// Create or update the MDM Apple Setup Assistant for a team or no team.
	SetOrUpdateMDMAppleSetupAssistant(ctx context.Context, asst *MDMAppleSetupAssistant) (*MDMAppleSetupAssistant, error)
	// Get the MDM Apple Setup Assistant for the provided team or no team.
	GetMDMAppleSetupAssistant(ctx context.Context, teamID *uint) (*MDMAppleSetupAssistant, error)
	// Delete the MDM Apple Setup Assistant for the provided team or no team.
	DeleteMDMAppleSetupAssistant(ctx context.Context, teamID *uint) error
>>>>>>> 582e85c8

	///////////////////////////////////////////////////////////////////////////////
	// CronSchedulesService

	// TriggerCronSchedule attempts to trigger an ad-hoc run of the named cron schedule.
	TriggerCronSchedule(ctx context.Context, name string) error

	// ResetAutomation sets the policies and all policies of the listed teams to fire again
	// for all hosts that are already marked as failing.
	ResetAutomation(ctx context.Context, teamIDs, policyIDs []uint) error

	RequestEncryptionKeyRotation(ctx context.Context, hostID uint) error
}<|MERGE_RESOLUTION|>--- conflicted
+++ resolved
@@ -686,7 +686,6 @@
 
 	GetMDMAppleBootstrapPackageSummary(ctx context.Context, teamID *uint) (*MDMAppleBootstrapPackageSummary, error)
 
-<<<<<<< HEAD
 	// MDMAppleGetEULABytes returns the contents of the EULA that matches
 	// the given token.
 	//
@@ -700,14 +699,13 @@
 	MDMAppleCreateEULA(ctx context.Context, name string, file io.ReadSeeker) error
 	// MDMAppleDelete EULA removes an EULA entry.
 	MDMAppleDeleteEULA(ctx context.Context, token string) error
-=======
+
 	// Create or update the MDM Apple Setup Assistant for a team or no team.
 	SetOrUpdateMDMAppleSetupAssistant(ctx context.Context, asst *MDMAppleSetupAssistant) (*MDMAppleSetupAssistant, error)
 	// Get the MDM Apple Setup Assistant for the provided team or no team.
 	GetMDMAppleSetupAssistant(ctx context.Context, teamID *uint) (*MDMAppleSetupAssistant, error)
 	// Delete the MDM Apple Setup Assistant for the provided team or no team.
 	DeleteMDMAppleSetupAssistant(ctx context.Context, teamID *uint) error
->>>>>>> 582e85c8
 
 	///////////////////////////////////////////////////////////////////////////////
 	// CronSchedulesService
