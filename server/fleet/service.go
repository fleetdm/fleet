--- conflicted
+++ resolved
@@ -632,12 +632,9 @@
 	// InstallSoftwareTitle installs a software title in the given host.
 	InstallSoftwareTitle(ctx context.Context, hostID uint, softwareTitleID uint) error
 
-<<<<<<< HEAD
 	// GetSoftwareInstallResults gets the results for a particular software install attempt.
 	GetSoftwareInstallResults(ctx context.Context, installUUID string) (*HostSoftwareInstallerResult, error)
 
-=======
->>>>>>> 874c3cd8
 	// /////////////////////////////////////////////////////////////////////////////
 	// Vulnerabilities
 
