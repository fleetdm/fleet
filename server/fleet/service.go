--- conflicted
+++ resolved
@@ -789,12 +789,6 @@
 	GetMDMWindowsTOSContent(ctx context.Context, redirectUri string, reqID string) (string, error)
 
 	///////////////////////////////////////////////////////////////////////////////
-<<<<<<< HEAD
-	// Scripts
-
-	// GetScriptResult returns the result of a script run
-	GetScriptResult(ctx context.Context, scriptID uint) (*ScriptResult, error)
-=======
 	// Host Script Execution
 
 	// RunHostScript executes a script on a host and optionally waits for the
@@ -805,5 +799,7 @@
 	GetHostScript(ctx context.Context, execID string) (*HostScriptResult, error)
 	// SaveHostScriptResult saves information about execution of a script on a host.
 	SaveHostScriptResult(ctx context.Context, result *HostScriptResultPayload) error
->>>>>>> 18f3b614
+
+	// GetScriptResult returns the result of a script run
+	GetScriptResult(ctx context.Context, scriptID uint) (*ScriptResult, error)
 }