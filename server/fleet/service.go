--- conflicted
+++ resolved
@@ -31,7 +31,6 @@
 
 type Service interface {
 	OsqueryService
-<<<<<<< HEAD
 
 	///////////////////////////////////////////////////////////////////////////////
 	// UserService contains methods for managing a Fleet User.
@@ -270,6 +269,9 @@
 
 	// LoggingConfig parses config.FleetConfig instance and returns a Logging.
 	LoggingConfig(ctx context.Context) (*Logging, error)
+
+	// UpdateIntervalConfig returns the duration for different update intervals configured in osquery
+	UpdateIntervalConfig(ctx context.Context) (*UpdateIntervalConfig, error)
 
 	///////////////////////////////////////////////////////////////////////////////
 	// InviteService contains methods for a service which deals with user invites.
@@ -383,21 +385,12 @@
 		ctx context.Context, teamID uint, scheduledQueryID uint, q ScheduledQueryPayload,
 	) (*ScheduledQuery, error)
 	DeleteTeamScheduledQueries(ctx context.Context, teamID uint, id uint) error
-=======
-	AgentOptionsService
-	HostService
-	AppConfigService
-	InviteService
-	TargetService
-	ScheduledQueryService
-	StatusService
-	CarveService
-	TeamService
-	ActivitiesService
-	UserRolesService
-	GlobalScheduleService
-	TranslatorService
-	TeamScheduleService
-	GlobalPoliciesService
->>>>>>> a8642493
+
+	///////////////////////////////////////////////////////////////////////////////
+	// GlobalPolicyService
+
+	NewGlobalPolicy(ctx context.Context, queryID uint) (*Policy, error)
+	ListGlobalPolicies(ctx context.Context) ([]*Policy, error)
+	DeleteGlobalPolicies(ctx context.Context, ids []uint) ([]uint, error)
+	GetPolicyByIDQueries(ctx context.Context, policyID uint) (*Policy, error)
 }