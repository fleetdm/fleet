--- conflicted
+++ resolved
@@ -1873,11 +1873,6 @@
 
 	// CleanUpMDMManagedCertificates removes all managed certificates that are not associated with any host+profile.
 	CleanUpMDMManagedCertificates(ctx context.Context) error
-<<<<<<< HEAD
-=======
-
-	// GetSoftwareTitleIDByMaintainedAppID returns the software title ID for the given app ID.
-	GetSoftwareTitleIDByMaintainedAppID(ctx context.Context, appID uint, teamID *uint) (uint, error)
 
 	// /////////////////////////////////////////////////////////////////////////////
 	// Secret variables
@@ -1887,7 +1882,6 @@
 
 	// GetSecretVariables retrieves secret variables from the database.
 	GetSecretVariables(ctx context.Context, names []string) ([]SecretVariable, error)
->>>>>>> 324a269e
 }
 
 // MDMAppleStore wraps nanomdm's storage and adds methods to deal with
