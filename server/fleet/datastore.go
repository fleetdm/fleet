--- conflicted
+++ resolved
@@ -1039,7 +1039,6 @@
 	// WSTEPAssociateCertHash associates a certificate hash with a device.
 	WSTEPAssociateCertHash(ctx context.Context, deviceUUID string, hash string) error
 
-<<<<<<< HEAD
 	// MDMWindowsInsertEnrolledDevice inserts a new MDMWindowsEnrolledDevice in the database
 	MDMWindowsInsertEnrolledDevice(ctx context.Context, device *MDMWindowsEnrolledDevice) error
 
@@ -1078,17 +1077,6 @@
 	// ListMDMAppleCommands returns a list of MDM Apple commands that have been
 	// executed, based on the provided options.
 	ListMDMCommands(ctx context.Context, tmFilter TeamFilter, listOpts *MDMCommandListOptions) ([]*MDMCommand, error)
-=======
-	// MDMWindowsGetEnrolledDevice receives a Windows MDM HW device id and returns the device information.
-	MDMWindowsGetEnrolledDevice(ctx context.Context, mdmDeviceID string) (*MDMWindowsEnrolledDevice, error)
-	// MDMWindowsInsertEnrolledDevice inserts a new MDMWindowsEnrolledDevice in the database
-	MDMWindowsInsertEnrolledDevice(ctx context.Context, device *MDMWindowsEnrolledDevice) error
-	// MDMWindowsDeleteEnrolledDevice deletes a give MDMWindowsEnrolledDevice entry from the database using the HW device id.
-	MDMWindowsDeleteEnrolledDevice(ctx context.Context, mdmDeviceID string) error
-	// MDMWindowsGetEnrolledDeviceWithDeviceID receives a Windows MDM device id and returns the device information
-	MDMWindowsGetEnrolledDeviceWithDeviceID(ctx context.Context, mdmDeviceID string) (*MDMWindowsEnrolledDevice, error)
-	// MDMWindowsDeleteEnrolledDeviceWithDeviceID deletes a give MDMWindowsEnrolledDevice entry from the database using the device id
-	MDMWindowsDeleteEnrolledDeviceWithDeviceID(ctx context.Context, mdmDeviceID string) error
 
 	// GetMDMWindowsBitLockerSummary summarizes the current state of Windows disk encryption on
 	// each Windows host in the specified team (or, if no team is specified, each host that is not assigned
@@ -1099,7 +1087,6 @@
 	// Note that the returned status will be nil if the host is reported to be a Windows
 	// server or if disk encryption is disabled for the host's team (or no team, as applicable).
 	GetMDMWindowsBitLockerStatus(ctx context.Context, host *Host) (*HostMDMDiskEncryption, error)
->>>>>>> 90424fc7
 
 	///////////////////////////////////////////////////////////////////////////////
 	// Host Script Results
