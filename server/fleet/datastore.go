--- conflicted
+++ resolved
@@ -346,13 +346,9 @@
 	// MigrateData populates built-in data
 	MigrateData(ctx context.Context) error
 	// MigrationStatus returns nil if migrations are complete, and an error if migrations need to be run.
-<<<<<<< HEAD
-	MigrationStatus() (MigrationStatus, error)
+	MigrationStatus(ctx context.Context) (MigrationStatus, error)
 
 	ListSoftware(ctx context.Context, teamId *uint, opt ListOptions) ([]Software, error)
-=======
-	MigrationStatus(ctx context.Context) (MigrationStatus, error)
->>>>>>> 4f418537
 }
 
 type MigrationStatus int
