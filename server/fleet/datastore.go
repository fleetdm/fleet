--- conflicted
+++ resolved
@@ -1325,17 +1325,9 @@
 	// SaveABMToken updates the ABM token using the provided struct.
 	SaveABMToken(ctx context.Context, tok *ABMToken) error
 
-<<<<<<< HEAD
 	InsertVPPToken(ctx context.Context, tok *VPPTokenData) (*VPPTokenDB, error)
 	ListVPPTokens(ctx context.Context) ([]VPPTokenDB, error)
 	GetVPPToken(ctx context.Context, tokenID uint) (*VPPTokenDB, error)
-=======
-	InsertVPPToken(ctx context.Context, tok *VPPTokenData, teamID *uint, nullTeam NullTeamType) (*VPPTokenDB, error)
-	GetVPPToken(ctx context.Context, tokenID uint) (*VPPTokenDB, error)
-	UpdateVPPToken(ctx context.Context, tok *VPPTokenDB) error
-	DeleteVPPToken(ctx context.Context, tokenID uint) error
-	ListVPPTokens(ctx context.Context) ([]*VPPTokenDB, error)
->>>>>>> bf5533ac
 	GetVPPTokenByTeamID(ctx context.Context, teamID *uint) (*VPPTokenDB, error)
 	UpdateVPPTokenTeams(ctx context.Context, id uint, teams []uint) (*VPPTokenDB, error)
 	UpdateVPPToken(ctx context.Context, id uint, tok *VPPTokenData) (*VPPTokenDB, error)
