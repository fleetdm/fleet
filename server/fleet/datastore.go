package fleet

import (
	"context"
	"encoding/json"
	"errors"
	"io"
	"time"

	"github.com/fleetdm/fleet/v4/server/config"
	"github.com/fleetdm/fleet/v4/server/health"
	"github.com/fleetdm/fleet/v4/server/mdm/apple/mobileconfig"
	"github.com/micromdm/nanodep/godep"
)

type CarveStore interface {
	NewCarve(ctx context.Context, metadata *CarveMetadata) (*CarveMetadata, error)
	UpdateCarve(ctx context.Context, metadata *CarveMetadata) error
	Carve(ctx context.Context, carveId int64) (*CarveMetadata, error)
	CarveBySessionId(ctx context.Context, sessionId string) (*CarveMetadata, error)
	CarveByName(ctx context.Context, name string) (*CarveMetadata, error)
	ListCarves(ctx context.Context, opt CarveListOptions) ([]*CarveMetadata, error)
	NewBlock(ctx context.Context, metadata *CarveMetadata, blockId int64, data []byte) error
	GetBlock(ctx context.Context, metadata *CarveMetadata, blockId int64) ([]byte, error)
	// CleanupCarves will mark carves older than 24 hours expired, and delete the associated data blocks. This behaves
	// differently for carves stored in S3 (check the implementation godoc comment for more details)
	CleanupCarves(ctx context.Context, now time.Time) (expired int, err error)
}

// InstallerStore is used to communicate to a blob storage containing pre-built
// fleet-osquery installers
type InstallerStore interface {
	Get(ctx context.Context, installer Installer) (io.ReadCloser, int64, error)
	Put(ctx context.Context, installer Installer) (string, error)
	Exists(ctx context.Context, installer Installer) (bool, error)
}

// Datastore combines all the interfaces in the Fleet DAL
type Datastore interface {
	health.Checker

	CarveStore

	///////////////////////////////////////////////////////////////////////////////
	// UserStore contains methods for managing users in a datastore

	NewUser(ctx context.Context, user *User) (*User, error)
	ListUsers(ctx context.Context, opt UserListOptions) ([]*User, error)
	UserByEmail(ctx context.Context, email string) (*User, error)
	UserByID(ctx context.Context, id uint) (*User, error)
	SaveUser(ctx context.Context, user *User) error
	SaveUsers(ctx context.Context, users []*User) error
	// DeleteUser permanently deletes the user identified by the provided ID.
	DeleteUser(ctx context.Context, id uint) error
	// PendingEmailChange creates a record with a pending email change for a user identified by uid. The change record
	// is keyed by a unique token. The token is emailed to the user with a link that they can use to confirm the change.
	PendingEmailChange(ctx context.Context, userID uint, newEmail, token string) error
	// ConfirmPendingEmailChange will confirm new email address identified by token is valid. The new email will be
	// written to user record. userID is the ID of the user whose e-mail is being changed.
	ConfirmPendingEmailChange(ctx context.Context, userID uint, token string) (string, error)

	///////////////////////////////////////////////////////////////////////////////
	// QueryStore

	// ApplyQueries applies a list of queries (likely from a yaml file) to the datastore. Existing queries are updated,
	// and new queries are created.
	ApplyQueries(ctx context.Context, authorID uint, queries []*Query) error

	// NewQuery creates a new query object in thie datastore. The returned query should have the ID updated.
	NewQuery(ctx context.Context, query *Query, opts ...OptionalArg) (*Query, error)
	// SaveQuery saves changes to an existing query object.
	SaveQuery(ctx context.Context, query *Query) error
	// DeleteQuery deletes an existing query object.
	DeleteQuery(ctx context.Context, name string) error
	// DeleteQueries deletes the existing query objects with the provided IDs. The number of deleted queries is returned
	// along with any error.
	DeleteQueries(ctx context.Context, ids []uint) (uint, error)
	// Query returns the query associated with the provided ID. Associated packs should also be loaded.
	Query(ctx context.Context, id uint) (*Query, error)
	// ListQueries returns a list of queries with the provided sorting and paging options. Associated packs should also
	// be loaded.
	ListQueries(ctx context.Context, opt ListQueryOptions) ([]*Query, error)
	// QueryByName looks up a query by name.
	QueryByName(ctx context.Context, name string, opts ...OptionalArg) (*Query, error)
	// ObserverCanRunQuery returns whether a user with an observer role is permitted to run the
	// identified query
	ObserverCanRunQuery(ctx context.Context, queryID uint) (bool, error)

	///////////////////////////////////////////////////////////////////////////////
	// CampaignStore defines the distributed query campaign related datastore methods

	// NewDistributedQueryCampaign creates a new distributed query campaign
	NewDistributedQueryCampaign(ctx context.Context, camp *DistributedQueryCampaign) (*DistributedQueryCampaign, error)
	// DistributedQueryCampaign loads a distributed query campaign by ID
	DistributedQueryCampaign(ctx context.Context, id uint) (*DistributedQueryCampaign, error)
	// SaveDistributedQueryCampaign updates an existing distributed query campaign
	SaveDistributedQueryCampaign(ctx context.Context, camp *DistributedQueryCampaign) error
	// DistributedQueryCampaignTargetIDs gets the IDs of the targets for the query campaign of the provided ID
	DistributedQueryCampaignTargetIDs(ctx context.Context, id uint) (targets *HostTargets, err error)

	// NewDistributedQueryCampaignTarget adds a new target to an existing distributed query campaign
	NewDistributedQueryCampaignTarget(ctx context.Context, target *DistributedQueryCampaignTarget) (*DistributedQueryCampaignTarget, error)

	// CleanupDistributedQueryCampaigns will clean and trim metadata for old distributed query campaigns. Any campaign
	// in the QueryWaiting state will be moved to QueryComplete after one minute. Any campaign in the QueryRunning state
	// will be moved to QueryComplete after one day. Times are from creation time. The now parameter makes this method
	// easier to test. The return values indicate how many campaigns were expired and any error.
	CleanupDistributedQueryCampaigns(ctx context.Context, now time.Time) (expired uint, err error)

	DistributedQueryCampaignsForQuery(ctx context.Context, queryID uint) ([]*DistributedQueryCampaign, error)

	///////////////////////////////////////////////////////////////////////////////
	// PackStore is the datastore interface for managing query packs.

	// ApplyPackSpecs applies a list of PackSpecs to the datastore, creating and updating packs as necessary.
	ApplyPackSpecs(ctx context.Context, specs []*PackSpec) error
	// GetPackSpecs returns all of the stored PackSpecs.
	GetPackSpecs(ctx context.Context) ([]*PackSpec, error)
	// GetPackSpec returns the spec for the named pack.
	GetPackSpec(ctx context.Context, name string) (*PackSpec, error)

	// NewPack creates a new pack in the datastore.
	NewPack(ctx context.Context, pack *Pack, opts ...OptionalArg) (*Pack, error)

	// SavePack updates an existing pack in the datastore.
	SavePack(ctx context.Context, pack *Pack) error

	// DeletePack deletes a pack record from the datastore.
	DeletePack(ctx context.Context, name string) error

	// Pack retrieves a pack from the datastore by ID.
	Pack(ctx context.Context, pid uint) (*Pack, error)

	// ListPacks lists all packs in the datastore.
	ListPacks(ctx context.Context, opt PackListOptions) ([]*Pack, error)

	// PackByName fetches pack if it exists, if the pack exists the bool return value is true
	PackByName(ctx context.Context, name string, opts ...OptionalArg) (*Pack, bool, error)

	// ListPacksForHost lists the packs that a host should execute.
	ListPacksForHost(ctx context.Context, hid uint) (packs []*Pack, err error)

	// EnsureGlobalPack gets or inserts a pack with type global
	EnsureGlobalPack(ctx context.Context) (*Pack, error)

	// EnsureTeamPack gets or inserts a pack with type global
	EnsureTeamPack(ctx context.Context, teamID uint) (*Pack, error)

	///////////////////////////////////////////////////////////////////////////////
	// LabelStore

	// ApplyLabelSpecs applies a list of LabelSpecs to the datastore, creating and updating labels as necessary.
	ApplyLabelSpecs(ctx context.Context, specs []*LabelSpec) error
	// GetLabelSpecs returns all of the stored LabelSpecs.
	GetLabelSpecs(ctx context.Context) ([]*LabelSpec, error)
	// GetLabelSpec returns the spec for the named label.
	GetLabelSpec(ctx context.Context, name string) (*LabelSpec, error)

	NewLabel(ctx context.Context, Label *Label, opts ...OptionalArg) (*Label, error)
	SaveLabel(ctx context.Context, label *Label) (*Label, error)
	DeleteLabel(ctx context.Context, name string) error
	Label(ctx context.Context, lid uint) (*Label, error)
	ListLabels(ctx context.Context, filter TeamFilter, opt ListOptions) ([]*Label, error)
	LabelsSummary(ctx context.Context) ([]*LabelSummary, error)

	// LabelQueriesForHost returns the label queries that should be executed for the given host.
	// Results are returned in a map of label id -> query
	LabelQueriesForHost(ctx context.Context, host *Host) (map[string]string, error)

	// ListLabelsForHost returns the labels that the given host is in.
	ListLabelsForHost(ctx context.Context, hid uint) ([]*Label, error)

	// ListHostsInLabel returns a slice of hosts in the label with the given ID.
	ListHostsInLabel(ctx context.Context, filter TeamFilter, lid uint, opt HostListOptions) ([]*Host, error)

	// ListUniqueHostsInLabels returns a slice of all of the hosts in the given label IDs. A host will only appear once
	// in the results even if it is in multiple of the provided labels.
	ListUniqueHostsInLabels(ctx context.Context, filter TeamFilter, labels []uint) ([]*Host, error)

	SearchLabels(ctx context.Context, filter TeamFilter, query string, omit ...uint) ([]*Label, error)

	// LabelIDsByName Retrieve the IDs associated with the given labels
	LabelIDsByName(ctx context.Context, labels []string) ([]uint, error)

	// Methods used for async processing of host label query results.
	AsyncBatchInsertLabelMembership(ctx context.Context, batch [][2]uint) error
	AsyncBatchDeleteLabelMembership(ctx context.Context, batch [][2]uint) error
	AsyncBatchUpdateLabelTimestamp(ctx context.Context, ids []uint, ts time.Time) error

	///////////////////////////////////////////////////////////////////////////////
	// HostStore

	// NewHost is deprecated and will be removed. Hosts should always be enrolled via EnrollHost.
	NewHost(ctx context.Context, host *Host) (*Host, error)
	DeleteHost(ctx context.Context, hid uint) error
	Host(ctx context.Context, id uint) (*Host, error)
	ListHosts(ctx context.Context, filter TeamFilter, opt HostListOptions) ([]*Host, error)

	MarkHostsSeen(ctx context.Context, hostIDs []uint, t time.Time) error
	SearchHosts(ctx context.Context, filter TeamFilter, query string, omit ...uint) ([]*Host, error)
	// EnrolledHostIDs returns the full list of enrolled host IDs.
	EnrolledHostIDs(ctx context.Context) ([]uint, error)
	CountEnrolledHosts(ctx context.Context) (int, error)

	// TODO(sarah): Reconcile pending mdm hosts feature with original motivation to cleanup "dead incoming host"

	// CleanupIncomingHosts deletes hosts that have enrolled but never updated their status details. This clears dead
	// "incoming hosts" that never complete their registration.
	// A host is considered incoming if each of the hostname and osquery_version and hardware_serial
	// fields are empty. This means that multiple different osquery queries failed to populate details.
	CleanupIncomingHosts(ctx context.Context, now time.Time) ([]uint, error)
	// GenerateHostStatusStatistics retrieves the count of online, offline, MIA and new hosts.
	GenerateHostStatusStatistics(ctx context.Context, filter TeamFilter, now time.Time, platform *string, lowDiskSpace *int) (*HostSummary, error)
	// HostIDsByName Retrieve the IDs associated with the given hostnames
	HostIDsByName(ctx context.Context, filter TeamFilter, hostnames []string) ([]uint, error)

	// HostIDsByOSID retrieves the IDs of all host for the given OS ID
	HostIDsByOSID(ctx context.Context, osID uint, offset int, limit int) ([]uint, error)

	// TODO JUAN: Refactor this to use the Operating System type instead.
	// HostIDsByOSVersion retrieves the IDs of all host matching osVersion
	HostIDsByOSVersion(ctx context.Context, osVersion OSVersion, offset int, limit int) ([]uint, error)
	// HostByIdentifier returns one host matching the provided identifier. Possible matches can be on
	// osquery_host_identifier, node_key, UUID, or hostname.
	HostByIdentifier(ctx context.Context, identifier string) (*Host, error)
	// AddHostsToTeam adds hosts to an existing team, clearing their team settings if teamID is nil.
	AddHostsToTeam(ctx context.Context, teamID *uint, hostIDs []uint) error

	TotalAndUnseenHostsSince(ctx context.Context, daysCount int) (total int, unseen int, err error)

	// DeleteHosts deletes associated tables for multiple hosts.
	//
	// It atomically deletes each host but if it returns an error, some of the hosts may be
	// deleted and others not.
	DeleteHosts(ctx context.Context, ids []uint) error

	CountHosts(ctx context.Context, filter TeamFilter, opt HostListOptions) (int, error)
	CountHostsInLabel(ctx context.Context, filter TeamFilter, lid uint, opt HostListOptions) (int, error)
	ListHostDeviceMapping(ctx context.Context, id uint) ([]*HostDeviceMapping, error)
	// ListHostBatteries returns the list of batteries for the given host ID.
	ListHostBatteries(ctx context.Context, id uint) ([]*HostBattery, error)

	// LoadHostByDeviceAuthToken loads the host identified by the device auth token.
	// If the token is invalid or expired it returns a NotFoundError.
	LoadHostByDeviceAuthToken(ctx context.Context, authToken string, tokenTTL time.Duration) (*Host, error)
	// SetOrUpdateDeviceAuthToken inserts or updates the auth token for a host.
	SetOrUpdateDeviceAuthToken(ctx context.Context, hostID uint, authToken string) error

	// FailingPoliciesCount returns the number of failling policies for 'host'
	FailingPoliciesCount(ctx context.Context, host *Host) (uint, error)

	// ListPoliciesForHost lists the policies that a host will check and whether they are passing
	ListPoliciesForHost(ctx context.Context, host *Host) ([]*HostPolicy, error)

	GetHostMunkiVersion(ctx context.Context, hostID uint) (string, error)
	GetHostMunkiIssues(ctx context.Context, hostID uint) ([]*HostMunkiIssue, error)
	GetHostMDM(ctx context.Context, hostID uint) (*HostMDM, error)
	GetHostMDMCheckinInfo(ctx context.Context, hostUUID string) (*HostMDMCheckinInfo, error)

	AggregatedMunkiVersion(ctx context.Context, teamID *uint) ([]AggregatedMunkiVersion, time.Time, error)
	AggregatedMunkiIssues(ctx context.Context, teamID *uint) ([]AggregatedMunkiIssue, time.Time, error)
	AggregatedMDMStatus(ctx context.Context, teamID *uint, platform string) (AggregatedMDMStatus, time.Time, error)
	AggregatedMDMSolutions(ctx context.Context, teamID *uint, platform string) ([]AggregatedMDMSolutions, time.Time, error)
	GenerateAggregatedMunkiAndMDM(ctx context.Context) error

	GetMunkiIssue(ctx context.Context, munkiIssueID uint) (*MunkiIssue, error)
	GetMDMSolution(ctx context.Context, mdmID uint) (*MDMSolution, error)

	OSVersions(ctx context.Context, teamID *uint, platform *string, name *string, version *string) (*OSVersions, error)
	UpdateOSVersions(ctx context.Context) error

	///////////////////////////////////////////////////////////////////////////////
	// TargetStore

	// CountHostsInTargets returns the metrics of the hosts in the provided labels, teams, and explicit host IDs.
	CountHostsInTargets(ctx context.Context, filter TeamFilter, targets HostTargets, now time.Time) (TargetMetrics, error)
	// HostIDsInTargets returns the host IDs of the hosts in the provided labels, teams, and explicit host IDs. The
	// returned host IDs should be sorted in ascending order.
	HostIDsInTargets(ctx context.Context, filter TeamFilter, targets HostTargets) ([]uint, error)

	///////////////////////////////////////////////////////////////////////////////
	// PasswordResetStore manages password resets in the Datastore

	NewPasswordResetRequest(ctx context.Context, req *PasswordResetRequest) (*PasswordResetRequest, error)
	DeletePasswordResetRequestsForUser(ctx context.Context, userID uint) error
	FindPasswordResetByToken(ctx context.Context, token string) (*PasswordResetRequest, error)
	// CleanupExpiredPasswordResetRequests deletes any password reset requests that have expired.
	CleanupExpiredPasswordResetRequests(ctx context.Context) error

	///////////////////////////////////////////////////////////////////////////////
	// SessionStore is the abstract interface that all session backends must conform to.

	// SessionByKey returns, given a session key, a session object or an error if one could not be found for the given
	// key
	SessionByKey(ctx context.Context, key string) (*Session, error)

	// SessionByID returns, given a session id, find and return a session object or an error if one could not be found
	// for the given id
	SessionByID(ctx context.Context, id uint) (*Session, error)

	// ListSessionsForUser finds all the active sessions for a given user
	ListSessionsForUser(ctx context.Context, id uint) ([]*Session, error)

	// NewSession stores a new session struct
	NewSession(ctx context.Context, userID uint, sessionKey string) (*Session, error)

	// DestroySession destroys the currently tracked session
	DestroySession(ctx context.Context, session *Session) error

	// DestroyAllSessionsForUser destroys all of the sessions for a given user
	DestroyAllSessionsForUser(ctx context.Context, id uint) error

	// MarkSessionAccessed marks the currently tracked session as access to extend expiration
	MarkSessionAccessed(ctx context.Context, session *Session) error

	///////////////////////////////////////////////////////////////////////////////
	// AppConfigStore contains method for saving and retrieving application configuration

	NewAppConfig(ctx context.Context, info *AppConfig) (*AppConfig, error)
	AppConfig(ctx context.Context) (*AppConfig, error)
	SaveAppConfig(ctx context.Context, info *AppConfig) error

	// GetEnrollSecrets gets the enroll secrets for a team (or global if teamID is nil).
	GetEnrollSecrets(ctx context.Context, teamID *uint) ([]*EnrollSecret, error)
	// ApplyEnrollSecrets replaces the current enroll secrets for a team with the provided secrets.
	ApplyEnrollSecrets(ctx context.Context, teamID *uint, secrets []*EnrollSecret) error

	///////////////////////////////////////////////////////////////////////////////
	// InviteStore contains the methods for managing user invites in a datastore.

	// NewInvite creates and stores a new invitation in a DB.
	NewInvite(ctx context.Context, i *Invite) (*Invite, error)

	// ListInvites lists all invites in the datastore.
	ListInvites(ctx context.Context, opt ListOptions) ([]*Invite, error)

	// Invite retrieves an invite by its ID.
	Invite(ctx context.Context, id uint) (*Invite, error)

	// InviteByEmail retrieves an invite for a specific email address.
	InviteByEmail(ctx context.Context, email string) (*Invite, error)

	// InviteByToken retrieves and invite using the token string.
	InviteByToken(ctx context.Context, token string) (*Invite, error)

	// DeleteInvite deletes an invitation.
	DeleteInvite(ctx context.Context, id uint) error

	UpdateInvite(ctx context.Context, id uint, i *Invite) (*Invite, error)

	///////////////////////////////////////////////////////////////////////////////
	// ScheduledQueryStore

	// ListScheduledQueriesInPackWithStats loads a pack's scheduled queries and its aggregated stats.
	ListScheduledQueriesInPackWithStats(ctx context.Context, id uint, opts ListOptions) ([]*ScheduledQuery, error)
	NewScheduledQuery(ctx context.Context, sq *ScheduledQuery, opts ...OptionalArg) (*ScheduledQuery, error)
	SaveScheduledQuery(ctx context.Context, sq *ScheduledQuery) (*ScheduledQuery, error)
	DeleteScheduledQuery(ctx context.Context, id uint) error
	ScheduledQuery(ctx context.Context, id uint) (*ScheduledQuery, error)
	CleanupExpiredHosts(ctx context.Context) ([]uint, error)
	// ScheduledQueryIDsByName loads the IDs associated with the given pack and
	// query names. It returns a slice of IDs in the same order as
	// packAndSchedQueryNames, with the ID set to 0 if the corresponding
	// scheduled query did not exist.
	ScheduledQueryIDsByName(ctx context.Context, batchSize int, packAndSchedQueryNames ...[2]string) ([]uint, error)

	///////////////////////////////////////////////////////////////////////////////
	// TeamStore

	// NewTeam creates a new Team object in the store.
	NewTeam(ctx context.Context, team *Team) (*Team, error)
	// SaveTeam saves any changes to the team.
	SaveTeam(ctx context.Context, team *Team) (*Team, error)
	// Team retrieves the Team by ID.
	Team(ctx context.Context, tid uint) (*Team, error)
	// Team deletes the Team by ID.
	DeleteTeam(ctx context.Context, tid uint) error
	// TeamByName retrieves the Team by Name.
	TeamByName(ctx context.Context, name string) (*Team, error)
	// ListTeams lists teams with the ordering and filters in the provided options.
	ListTeams(ctx context.Context, filter TeamFilter, opt ListOptions) ([]*Team, error)
	// TeamsSummary lists id, name and description for all teams.
	TeamsSummary(ctx context.Context) ([]*TeamSummary, error)
	// SearchTeams searches teams using the provided query and ommitting the provided existing selection.
	SearchTeams(ctx context.Context, filter TeamFilter, matchQuery string, omit ...uint) ([]*Team, error)
	// TeamEnrollSecrets lists the enroll secrets for the team.
	TeamEnrollSecrets(ctx context.Context, teamID uint) ([]*EnrollSecret, error)
	// DeleteIntegrationsFromTeams deletes integrations used by teams, as they
	// are being deleted from the global configuration.
	DeleteIntegrationsFromTeams(ctx context.Context, deletedIntgs Integrations) error

	///////////////////////////////////////////////////////////////////////////////
	// SoftwareStore

	// ListSoftwareForVulnDetection returns all software for the given hostID with only the fields
	// used for vulnerability detection populated (id, name, version, cpe_id, cpe)
	ListSoftwareForVulnDetection(ctx context.Context, hostID uint) ([]Software, error)
	ListSoftwareVulnerabilitiesByHostIDsSource(ctx context.Context, hostIDs []uint, source VulnerabilitySource) (map[uint][]SoftwareVulnerability, error)
	LoadHostSoftware(ctx context.Context, host *Host, includeCVEScores bool) error

	// ListSoftwareBySourceIter returns an iterator for consuming all software rows filtered by
	// their 'source'.
	ListSoftwareBySourceIter(ctx context.Context, sources []string) (SoftwareIterator, error)

	AllSoftwareWithoutCPEIterator(ctx context.Context, excludedPlatforms []string) (SoftwareIterator, error)
	AddCPEForSoftware(ctx context.Context, software Software, cpe string) error
	ListSoftwareCPEs(ctx context.Context) ([]SoftwareCPE, error)
	// InsertSoftwareVulnerabilities inserts the given vulnerabilities in the datastore, returns the number
	// of rows inserted. If a vulnerability already exists in the datastore, then it will be ignored.
	InsertSoftwareVulnerabilities(ctx context.Context, vulns []SoftwareVulnerability, source VulnerabilitySource) (int64, error)
	SoftwareByID(ctx context.Context, id uint, includeCVEScores bool) (*Software, error)
	// ListSoftwareByHostIDShort lists software by host ID, but does not include CPEs or vulnerabilites.
	// It is meant to be used when only minimal software fields are required eg when updating host software.
	ListSoftwareByHostIDShort(ctx context.Context, hostID uint) ([]Software, error)
	// SyncHostsSoftware calculates the number of hosts having each
	// software installed and stores that information in the software_host_counts
	// table.
	//
	// After aggregation, it cleans up unused software (e.g. software installed
	// on removed hosts, software uninstalled on hosts, etc.)
	SyncHostsSoftware(ctx context.Context, updatedAt time.Time) error
	HostsBySoftwareIDs(ctx context.Context, softwareIDs []uint) ([]*HostShort, error)
	HostsByCVE(ctx context.Context, cve string) ([]*HostShort, error)
	InsertCVEMeta(ctx context.Context, cveMeta []CVEMeta) error
	ListCVEs(ctx context.Context, maxAge time.Duration) ([]CVEMeta, error)

	///////////////////////////////////////////////////////////////////////////////
	// OperatingSystemsStore

	// ListOperationsSystems returns all operating systems (id, name, version)
	ListOperatingSystems(ctx context.Context) ([]OperatingSystem, error)
	// UpdateHostOperatingSystem updates the `host_operating_system` table
	// for the given host ID with the ID of the operating system associated
	// with the given name, version, arch, and kernel version in the
	// `operating_systems` table.
	//
	// If the `operating_systems` table does not already include a record
	// associated with the given name, version, arch, and kernel version,
	// a new record is also created.
	UpdateHostOperatingSystem(ctx context.Context, hostID uint, hostOS OperatingSystem) error
	// CleanupHostOperatingSystems removes records from the host_operating_system table that are
	// associated with any non-existent host (e.g., expired hosts) and removes records from the
	// operating_systems table that no longer associated with any host (e.g., all hosts have
	// upgraded from a prior version).
	CleanupHostOperatingSystems(ctx context.Context) error

	UpdateHostTablesOnMDMUnenroll(ctx context.Context, uuid string) error

	///////////////////////////////////////////////////////////////////////////////
	// ActivitiesStore

	NewActivity(ctx context.Context, user *User, activity ActivityDetails) error
	ListActivities(ctx context.Context, opt ListActivitiesOptions) ([]*Activity, *PaginationMetadata, error)
	MarkActivitiesAsStreamed(ctx context.Context, activityIDs []uint) error

	///////////////////////////////////////////////////////////////////////////////
	// StatisticsStore

	ShouldSendStatistics(ctx context.Context, frequency time.Duration, config config.FleetConfig) (StatisticsPayload, bool, error)
	RecordStatisticsSent(ctx context.Context) error
	// CleanupStatistics executes cleanup tasks to be performed upon successful transmission of
	// statistics.
	CleanupStatistics(ctx context.Context) error

	///////////////////////////////////////////////////////////////////////////////
	// GlobalPoliciesStore

	// ApplyPolicySpecs applies a list of policies (likely from a yaml file) to the datastore. Existing policies are updated,
	// and new policies are created.
	ApplyPolicySpecs(ctx context.Context, authorID uint, specs []*PolicySpec) error

	NewGlobalPolicy(ctx context.Context, authorID *uint, args PolicyPayload) (*Policy, error)
	Policy(ctx context.Context, id uint) (*Policy, error)
	// SavePolicy updates some fields of the given policy on the datastore.
	//
	// It is also used to update team policies.
	SavePolicy(ctx context.Context, p *Policy) error

	ListGlobalPolicies(ctx context.Context) ([]*Policy, error)
	PoliciesByID(ctx context.Context, ids []uint) (map[uint]*Policy, error)
	DeleteGlobalPolicies(ctx context.Context, ids []uint) ([]uint, error)

	PolicyQueriesForHost(ctx context.Context, host *Host) (map[string]string, error)

	// Methods used for async processing of host policy query results.
	AsyncBatchInsertPolicyMembership(ctx context.Context, batch []PolicyMembershipResult) error
	AsyncBatchUpdatePolicyTimestamp(ctx context.Context, ids []uint, ts time.Time) error

	// MigrateTables creates and migrates the table schemas
	MigrateTables(ctx context.Context) error
	// MigrateData populates built-in data
	MigrateData(ctx context.Context) error
	// MigrationStatus returns nil if migrations are complete, and an error if migrations need to be run.
	MigrationStatus(ctx context.Context) (*MigrationStatus, error)

	ListSoftware(ctx context.Context, opt SoftwareListOptions) ([]Software, error)
	CountSoftware(ctx context.Context, opt SoftwareListOptions) (int, error)
	// DeleteVulnerabilities deletes the given list of vulnerabilities identified by CPE+CVE.
	DeleteSoftwareVulnerabilities(ctx context.Context, vulnerabilities []SoftwareVulnerability) error

	///////////////////////////////////////////////////////////////////////////////
	// Team Policies

	NewTeamPolicy(ctx context.Context, teamID uint, authorID *uint, args PolicyPayload) (*Policy, error)
	ListTeamPolicies(ctx context.Context, teamID uint) (teamPolicies, inheritedPolicies []*Policy, err error)
	DeleteTeamPolicies(ctx context.Context, teamID uint, ids []uint) ([]uint, error)
	TeamPolicy(ctx context.Context, teamID uint, policyID uint) (*Policy, error)

	CleanupPolicyMembership(ctx context.Context, now time.Time) error
	// IncrementPolicyViolationDays increments the aggregate count of policy violation days. One
	// policy violation day is added for each policy that a host is failing as of the time the count
	// is incremented. The count only increments once per 24-hour interval. If the interval has not
	// elapsed, IncrementPolicyViolationDays returns nil without incrementing the count.
	IncrementPolicyViolationDays(ctx context.Context) error
	// InitializePolicyViolationDays sets the aggregated count of policy violation days to zero. If
	// a record of the count already exists, its `created_at` timestamp is updated to the current timestamp.
	InitializePolicyViolationDays(ctx context.Context) error

	///////////////////////////////////////////////////////////////////////////////
	// Locking

	// Lock tries to get an atomic lock on an instance named with `name`
	// and an `owner` identified by a random string per instance.
	// Subsequently locking the same resource name for the same owner
	// renews the lock expiration.
	// It returns true, nil if it managed to obtain a lock on the instance.
	// false and potentially an error otherwise.
	// This must not be blocking.
	Lock(ctx context.Context, name string, owner string, expiration time.Duration) (bool, error)
	// Unlock tries to unlock the lock by that `name` for the specified
	// `owner`. Unlocking when not holding the lock shouldn't error
	Unlock(ctx context.Context, name string, owner string) error
	// DBLocks returns the current database transaction lock waits information.
	DBLocks(ctx context.Context) ([]*DBLock, error)

	///////////////////////////////////////////////////////////////////////////////
	// Cron Stats

	// GetLatestCronStats returns a slice of no more than two cron stats records, where index 0 (if
	// present) is the most recently created scheduled run, and index 1 (if present) represents a
	// triggered run that is currently pending.
	GetLatestCronStats(ctx context.Context, name string) ([]CronStats, error)
	// InsertCronStats inserts cron stats for the named cron schedule.
	InsertCronStats(ctx context.Context, statsType CronStatsType, name string, instance string, status CronStatsStatus) (int, error)
	// UpdateCronStats updates the status of the identified cron stats record.
	UpdateCronStats(ctx context.Context, id int, status CronStatsStatus) error
	// UpdateAllCronStatsForInstance updates all records for the identified instance with the
	// specified statuses
	UpdateAllCronStatsForInstance(ctx context.Context, instance string, fromStatus CronStatsStatus, toStatus CronStatsStatus) error
	// CleanupCronStats cleans up expired cron stats.
	CleanupCronStats(ctx context.Context) error

	///////////////////////////////////////////////////////////////////////////////
	// Aggregated Stats

	UpdateScheduledQueryAggregatedStats(ctx context.Context) error
	UpdateQueryAggregatedStats(ctx context.Context) error

	///////////////////////////////////////////////////////////////////////////////
	// Following are the set of APIs used by osquery hosts:
	// TODO(lucas): Move them to a separate datastore or abstraction, to avoid
	// future developers trying to use user-datastore APIs on the host requests.
	// The user-datastore APIs (all the above) are generally more expensive and
	// load data that is not necessary for osquery hosts.
	///////////////////////////////////////////////////////////////////////////////

	// LoadHostByNodeKey loads the whole host identified by the node key.
	// If the node key is invalid it returns a NotFoundError.
	LoadHostByNodeKey(ctx context.Context, nodeKey string) (*Host, error)

	// LoadHostByOrbitNodeKey loads the whole host identified by the node key.
	// If the node key is invalid it returns a NotFoundError.
	LoadHostByOrbitNodeKey(ctx context.Context, nodeKey string) (*Host, error)

	// HostLite will load the primary data of the host with the given id.
	// We define "primary data" as all host information except the
	// details (like cpu, memory, gigs_disk_space_available, etc.).
	//
	// If the host doesn't exist, a NotFoundError is returned.
	HostLite(ctx context.Context, hostID uint) (*Host, error)

	// UpdateHostOsqueryIntervals updates the osquery intervals of a host.
	UpdateHostOsqueryIntervals(ctx context.Context, hostID uint, intervals HostOsqueryIntervals) error

	// TeamAgentOptions loads the agents options of a team.
	TeamAgentOptions(ctx context.Context, teamID uint) (*json.RawMessage, error)

	// TeamFeatures loads the features enabled for a team.
	TeamFeatures(ctx context.Context, teamID uint) (*Features, error)

	// TeamMDMConfig loads the MDM config for a team.
	TeamMDMConfig(ctx context.Context, teamID uint) (*TeamMDM, error)

	// SaveHostPackStats stores (and updates) the pack's scheduled queries stats of a host.
	SaveHostPackStats(ctx context.Context, hostID uint, stats []PackStats) error
	// AsyncBatchSaveHostsScheduledQueryStats efficiently saves a batch of hosts'
	// pack stats of scheduled queries. It is the async and batch version of
	// SaveHostPackStats. It returns the number of INSERT-ON DUPLICATE UPDATE
	// statements that were executed (for reporting purpose) or an error.
	AsyncBatchSaveHostsScheduledQueryStats(ctx context.Context, stats map[uint][]ScheduledQueryStats, batchSize int) (int, error)

	// UpdateHostSoftware updates the software list of a host.
	// The update consists of deleting existing entries that are not in the given `software`
	// slice, updating existing entries and inserting new entries.
	UpdateHostSoftware(ctx context.Context, hostID uint, software []Software) error

	// UpdateHost updates a host.
	UpdateHost(ctx context.Context, host *Host) error

	// ListScheduledQueriesInPack lists all the scheduled queries of a pack.
	ListScheduledQueriesInPack(ctx context.Context, packID uint) (ScheduledQueryList, error)

	// UpdateHostRefetchRequested updates a host's refetch requested field.
	UpdateHostRefetchRequested(ctx context.Context, hostID uint, value bool) error

	// FlippingPoliciesForHost fetches the policies with incoming results and returns:
	//	- a list of "new" failing policies; "new" here means those that fail on their first
	//	run, and those that were passing on the previous run and are failing on the incoming execution.
	//	- a list of "new" passing policies; "new" here means those that failed on a previous
	//	run and are passing now.
	//
	// "Failure" here means the policy query executed successfully but didn't return any rows,
	// so policies that did not execute (incomingResults with nil bool) are ignored.
	FlippingPoliciesForHost(ctx context.Context, hostID uint, incomingResults map[uint]*bool) (newFailing []uint, newPassing []uint, err error)

	// RecordPolicyQueryExecutions records the execution results of the policies for the given host.
	RecordPolicyQueryExecutions(ctx context.Context, host *Host, results map[uint]*bool, updated time.Time, deferredSaveHost bool) error

	// RecordLabelQueryExecutions saves the results of label queries. The results map is a map of label id -> whether or
	// not the label matches. The time parameter is the timestamp to save with the query execution.
	RecordLabelQueryExecutions(ctx context.Context, host *Host, results map[uint]*bool, t time.Time, deferredSaveHost bool) error

	// SaveHostUsers updates the user list of a host.
	// The update consists of deleting existing entries that are not in the given `users`
	// slice, updating existing entries and inserting new entries.
	SaveHostUsers(ctx context.Context, hostID uint, users []HostUser) error

	// SaveHostAdditional updates the additional queries results of a host.
	SaveHostAdditional(ctx context.Context, hostID uint, additional *json.RawMessage) error

	SetOrUpdateMunkiInfo(ctx context.Context, hostID uint, version string, errors, warnings []string) error
	SetOrUpdateMDMData(ctx context.Context, hostID uint, isServer, enrolled bool, serverURL string, installedFromDep bool, name string) error
	SetOrUpdateHostDisksSpace(ctx context.Context, hostID uint, gigsAvailable, percentAvailable float64) error
	SetOrUpdateHostDisksEncryption(ctx context.Context, hostID uint, encrypted bool) error
	// SetOrUpdateHostDiskEncryptionKey sets the base64, encrypted key for
	// a host
	SetOrUpdateHostDiskEncryptionKey(ctx context.Context, hostID uint, encryptedBase64Key string) error
	// GetUnverifiedDiskEncryptionKeys returns all the encryption keys that
	// are collected but their decryptable status is not known yet (ie:
	// we're able to decrypt the key using a private key in the server)
	GetUnverifiedDiskEncryptionKeys(ctx context.Context) ([]HostDiskEncryptionKey, error)
	// SetHostDiskEncryptionKeyStatus sets the encryptable status for the set
	// of encription keys provided
	SetHostsDiskEncryptionKeyStatus(ctx context.Context, hostIDs []uint, encryptable bool, threshold time.Time) error
	// GetHostDiskEncryptionKey returns the encryption key information for a given host
	GetHostDiskEncryptionKey(ctx context.Context, hostID uint) (*HostDiskEncryptionKey, error)

	SetDiskEncryptionResetStatus(ctx context.Context, hostID uint, status bool) error
	// SetOrUpdateHostOrbitInfo inserts of updates the orbit info for a host
	SetOrUpdateHostOrbitInfo(ctx context.Context, hostID uint, version string) error

	ReplaceHostDeviceMapping(ctx context.Context, id uint, mappings []*HostDeviceMapping) error

	// ReplaceHostBatteries creates or updates the battery mappings of a host.
	ReplaceHostBatteries(ctx context.Context, id uint, mappings []*HostBattery) error

	// VerifyEnrollSecret checks that the provided secret matches an active enroll secret. If it is successfully
	// matched, that secret is returned. Otherwise, an error is returned.
	VerifyEnrollSecret(ctx context.Context, secret string) (*EnrollSecret, error)

	// EnrollHost will enroll a new host with the given identifier, setting the node key, and team. Implementations of
	// this method should respect the provided host enrollment cooldown, by returning an error if the host has enrolled
	// within the cooldown period.
	EnrollHost(ctx context.Context, isMDMEnabled bool, osqueryHostId, hardwareUUID, hardwareSerial, nodeKey string, teamID *uint, cooldown time.Duration) (*Host, error)

	// EnrollOrbit will enroll a new orbit instance.
	//	- If an entry for the host exists (osquery enrolled first) then it will update the host's orbit node key and team.
	//	- If an entry for the host doesn't exist (osquery enrolls later) then it will create a new entry in the hosts table.
	EnrollOrbit(ctx context.Context, isMDMEnabled bool, hostInfo OrbitHostInfo, orbitNodeKey string, teamID *uint) (*Host, error)

	SerialUpdateHost(ctx context.Context, host *Host) error

	///////////////////////////////////////////////////////////////////////////////
	// JobStore

	// NewJob inserts a new job into the jobs table (queue).
	NewJob(ctx context.Context, job *Job) (*Job, error)

	// GetQueuedJobs gets queued jobs from the jobs table (queue).
	GetQueuedJobs(ctx context.Context, maxNumJobs int) ([]*Job, error)

	// UpdateJobs updates an existing job. Call this after processing a job.
	UpdateJob(ctx context.Context, id uint, job *Job) (*Job, error)

	///////////////////////////////////////////////////////////////////////////////
	// Debug

	InnoDBStatus(ctx context.Context) (string, error)
	ProcessList(ctx context.Context) ([]MySQLProcess, error)

	// WindowsUpdates Store
	ListWindowsUpdatesByHostID(ctx context.Context, hostID uint) ([]WindowsUpdate, error)
	InsertWindowsUpdates(ctx context.Context, hostID uint, updates []WindowsUpdate) error

	///////////////////////////////////////////////////////////////////////////////
	// OperatingSystemVulnerabilities Store
	ListOSVulnerabilities(ctx context.Context, hostID []uint) ([]OSVulnerability, error)
	InsertOSVulnerabilities(ctx context.Context, vulnerabilities []OSVulnerability, source VulnerabilitySource) (int64, error)
	DeleteOSVulnerabilities(ctx context.Context, vulnerabilities []OSVulnerability) error

	///////////////////////////////////////////////////////////////////////////////
	// Apple MDM

	// NewMDMAppleConfigProfile creates and returns a new configuration profile.
	NewMDMAppleConfigProfile(ctx context.Context, p MDMAppleConfigProfile) (*MDMAppleConfigProfile, error)

	// GetMDMAppleConfigProfile returns the mdm config profile corresponding to the specified
	// profile id.
	GetMDMAppleConfigProfile(ctx context.Context, profileID uint) (*MDMAppleConfigProfile, error)

	// ListMDMAppleConfigProfiles lists mdm config profiles associated with the specified team id.
	// For global config profiles, specify nil as the team id.
	ListMDMAppleConfigProfiles(ctx context.Context, teamID *uint) ([]*MDMAppleConfigProfile, error)

	// DeleteMDMAppleConfigProfile deletes the mdm config profile corresponding
	// to the specified profile id.
	DeleteMDMAppleConfigProfile(ctx context.Context, profileID uint) error

	// DeleteMDMAppleConfigProfileByTeamAndIdentifier deletes a configuration
	// profile using the unique key defined by `team_id` and `identifier`
	DeleteMDMAppleConfigProfileByTeamAndIdentifier(ctx context.Context, teamID *uint, profileIdentifier string) error

	// GetHostMDMProfiles returns the MDM profile information for the specified host UUID.
	GetHostMDMProfiles(ctx context.Context, hostUUID string) ([]HostMDMAppleProfile, error)

	// NewMDMAppleEnrollmentProfile creates and returns new enrollment profile.
	// Such enrollment profiles allow devices to enroll to Fleet MDM.
	NewMDMAppleEnrollmentProfile(ctx context.Context, enrollmentPayload MDMAppleEnrollmentProfilePayload) (*MDMAppleEnrollmentProfile, error)

	// GetMDMAppleEnrollmentProfileByToken loads the enrollment profile from its secret token.
	// TODO(mna): this may have to be removed if we don't end up supporting
	// manual enrollment via a token (currently we only support it via Fleet
	// Desktop, in the My Device page). See #8701.
	GetMDMAppleEnrollmentProfileByToken(ctx context.Context, token string) (*MDMAppleEnrollmentProfile, error)

	// ListMDMAppleEnrollmentProfiles returns the list of all the enrollment profiles.
	ListMDMAppleEnrollmentProfiles(ctx context.Context) ([]*MDMAppleEnrollmentProfile, error)

	// GetMDMAppleCommandResults returns the execution results of a command identified by a CommandUUID.
	// The map returned has a result for each target device ID.
	GetMDMAppleCommandResults(ctx context.Context, commandUUID string) (map[string]*MDMAppleCommandResult, error)

	// NewMDMAppleInstaller creates and stores an Apple installer to Fleet.
	NewMDMAppleInstaller(ctx context.Context, name string, size int64, manifest string, installer []byte, urlToken string) (*MDMAppleInstaller, error)

	// MDMAppleInstaller returns the installer with its contents included (MDMAppleInstaller.Installer) from its token.
	MDMAppleInstaller(ctx context.Context, token string) (*MDMAppleInstaller, error)

	// MDMAppleInstallerDetailsByID returns the installer details of an installer, all fields except its content,
	// (MDMAppleInstaller.Installer is nil).
	MDMAppleInstallerDetailsByID(ctx context.Context, id uint) (*MDMAppleInstaller, error)

	// DeleteMDMAppleInstaller deletes an installer.
	DeleteMDMAppleInstaller(ctx context.Context, id uint) error

	// MDMAppleInstallerDetailsByToken loads the installer details, all fields except its content,
	// (MDMAppleInstaller.Installer is nil) from its secret token.
	MDMAppleInstallerDetailsByToken(ctx context.Context, token string) (*MDMAppleInstaller, error)

	// ListMDMAppleInstallers list all the uploaded installers.
	ListMDMAppleInstallers(ctx context.Context) ([]MDMAppleInstaller, error)

	// BatchSetMDMAppleProfiles sets the MDM Apple profiles for the given team or
	// no team.
	BatchSetMDMAppleProfiles(ctx context.Context, tmID *uint, profiles []*MDMAppleConfigProfile) error

	// MDMAppleListDevices lists all the MDM enrolled devices.
	MDMAppleListDevices(ctx context.Context) ([]MDMAppleDevice, error)

	// IngestMDMAppleDevicesFromDEPSync creates new Fleet host records for MDM-enrolled devices that are
	// not already enrolled in Fleet.
	IngestMDMAppleDevicesFromDEPSync(ctx context.Context, devices []godep.Device) (int64, error)

	// IngestMDMAppleDeviceFromCheckin creates a new Fleet host record for an MDM-enrolled device that is
	// not already enrolled in Fleet.
	IngestMDMAppleDeviceFromCheckin(ctx context.Context, mdmHost MDMAppleHostDetails) error

	// GetNanoMDMEnrollmentStatus returns whether the identified enrollment is enabled
	GetNanoMDMEnrollmentStatus(ctx context.Context, id string) (bool, error)

	// IncreasePolicyAutomationIteration marks the policy to fire automation again.
	IncreasePolicyAutomationIteration(ctx context.Context, policyID uint) error

	// OutdatedAutomationBatch returns a batch of hosts that had a failing policy.
	OutdatedAutomationBatch(ctx context.Context) ([]PolicyFailure, error)

	// ListMDMAppleProfilesToInstall returns all the profiles that should
	// be installed based on diffing the ideal state vs the state we have
	// registered in `host_mdm_apple_profiles`
	ListMDMAppleProfilesToInstall(ctx context.Context) ([]*MDMAppleProfilePayload, error)

	// ListMDMAppleProfilesToRemove returns all the profiles that should
	// be removed based on diffing the ideal state vs the state we have
	// registered in `host_mdm_apple_profiles`
	ListMDMAppleProfilesToRemove(ctx context.Context) ([]*MDMAppleProfilePayload, error)

	// BulkUpsertMDMAppleHostProfiles bulk-adds/updates records to track the
	// status of a profile in a host.
	BulkUpsertMDMAppleHostProfiles(ctx context.Context, payload []*MDMAppleBulkUpsertHostProfilePayload) error

	// GetMDMAppleProfilesContents retrieves the XML contents of the
	// profiles requested.
	GetMDMAppleProfilesContents(ctx context.Context, profileIDs []uint) (map[uint]mobileconfig.Mobileconfig, error)

	// UpdateOrDeleteHostMDMAppleProfile updates information about a single
	// profile status. It deletes the row if the profile operation is "remove"
	// and the status is "applied" (i.e. successfully removed).
	UpdateOrDeleteHostMDMAppleProfile(ctx context.Context, profile *HostMDMAppleProfile) error

	// DeleteMDMAppleProfilesForHost deletes all MDM profiles for a host
	DeleteMDMAppleProfilesForHost(ctx context.Context, hostUUID string) error

	// GetMDMAppleCommandRequest type returns the request type for the given command
	GetMDMAppleCommandRequestType(ctx context.Context, commandUUID string) (string, error)

	// GetMDMAppleHostsProfilesSummary summarizes the current state of MDM configuration profiles on
	// each host in the specified team (or, if no team is specified, each host that is not assigned
	// to any team).
	GetMDMAppleHostsProfilesSummary(ctx context.Context, teamID *uint) (*MDMAppleHostsProfilesSummary, error)

<<<<<<< HEAD
	// TODO: docs
	// QUESTION: how do we have access to MDMAppleFileVaultSummary here?
	GetMDMAppleFileVaultSummary(ctx context.Context, teamID *uint) (*MDMAppleFileVaultSummary, error)
=======
	// InsertMDMIdPAccount inserts a new MDM IdP account
	InsertMDMIdPAccount(ctx context.Context, account *MDMIdPAccount) error
>>>>>>> c82026e9
}

const (
	// Default batch size to use for ScheduledQueryIDsByName.
	DefaultScheduledQueryIDsByNameBatchSize = 1000
	// Default batch size for loading IDs of or inserting new munki issues.
	DefaultMunkiIssuesBatchSize = 100
)

type PolicyFailure struct {
	PolicyID uint
	Host     PolicySetHost
}

type MySQLProcess struct {
	Id      int     `json:"id" db:"Id"`
	User    string  `json:"user" db:"User"`
	Host    string  `json:"host" db:"Host"`
	DB      *string `json:"db" db:"db"`
	Command string  `json:"command" db:"Command"`
	Time    int     `json:"time" db:"Time"`
	State   *string `json:"state" db:"State"`
	Info    *string `json:"info" db:"Info"`
}

// HostOsqueryIntervals holds an osquery host's osquery interval configurations.
type HostOsqueryIntervals struct {
	DistributedInterval uint `json:"distributed_interval" db:"distributed_interval"`
	ConfigTLSRefresh    uint `json:"config_tls_refresh" db:"config_tls_refresh"`
	LoggerTLSPeriod     uint `json:"logger_tls_period" db:"logger_tls_period"`
}

type MigrationStatus struct {
	// StatusCode holds the code for the migration status.
	//
	// If StatusCode is NoMigrationsCompleted or AllMigrationsCompleted
	// then all other fields are empty.
	//
	// If StatusCode is SomeMigrationsCompleted, then missing migrations
	// are available in MissingTable and MissingData.
	//
	// If StatusCode is UnknownMigrations, then unknown migrations
	// are available in UnknownTable and UnknownData.
	StatusCode MigrationStatusCode `json:"status_code"`
	// MissingTable holds the missing table migrations.
	MissingTable []int64 `json:"missing_table"`
	// MissingTable holds the missing data migrations.
	MissingData []int64 `json:"missing_data"`
	// UnknownTable holds unknown applied table migrations.
	UnknownTable []int64 `json:"unknown_table"`
	// UnknownTable holds unknown applied data migrations.
	UnknownData []int64 `json:"unknown_data"`
}

type MigrationStatusCode int

const (
	// NoMigrationsCompleted indicates the database has no migrations installed.
	NoMigrationsCompleted MigrationStatusCode = iota
	// SomeMigrationsCompleted indicates some (not all) migrations are missing.
	SomeMigrationsCompleted
	// AllMigrationsCompleted means all migrations have been installed successfully.
	AllMigrationsCompleted
	// UnknownMigrations means some unidentified migrations were detected on the database.
	UnknownMigrations
)

// NotFoundError is returned when the datastore resource cannot be found.
type NotFoundError interface {
	error
	IsNotFound() bool
}

func IsNotFound(err error) bool {
	var nfe NotFoundError
	if errors.As(err, &nfe) {
		return nfe.IsNotFound()
	}
	return false
}

// AlreadyExistsError is returned when creating a datastore resource that already exists.
type AlreadyExistsError interface {
	error
	IsExists() bool
}

// ForeignKeyError is returned when the operation fails due to foreign key constraints.
type ForeignKeyError interface {
	error
	IsForeignKey() bool
}

func IsForeignKey(err error) bool {
	var fke ForeignKeyError
	if errors.As(err, &fke) {
		return fke.IsForeignKey()
	}
	return false
}

type OptionalArg func() interface{}<|MERGE_RESOLUTION|>--- conflicted
+++ resolved
@@ -828,14 +828,12 @@
 	// to any team).
 	GetMDMAppleHostsProfilesSummary(ctx context.Context, teamID *uint) (*MDMAppleHostsProfilesSummary, error)
 
-<<<<<<< HEAD
+	// InsertMDMIdPAccount inserts a new MDM IdP account
+	InsertMDMIdPAccount(ctx context.Context, account *MDMIdPAccount) error
+
 	// TODO: docs
 	// QUESTION: how do we have access to MDMAppleFileVaultSummary here?
 	GetMDMAppleFileVaultSummary(ctx context.Context, teamID *uint) (*MDMAppleFileVaultSummary, error)
-=======
-	// InsertMDMIdPAccount inserts a new MDM IdP account
-	InsertMDMIdPAccount(ctx context.Context, account *MDMIdPAccount) error
->>>>>>> c82026e9
 }
 
 const (
