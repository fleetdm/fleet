--- conflicted
+++ resolved
@@ -717,7 +717,6 @@
 	// MDMAppleListDevices lists all the MDM enrolled devices.
 	MDMAppleListDevices(ctx context.Context) ([]MDMAppleDevice, error)
 
-<<<<<<< HEAD
 	// IngestMDMAppleDevicesFromDEPSync creates new Fleet host records for MDM-enrolled devices that are
 	// not already enrolled in Fleet.
 	IngestMDMAppleDevicesFromDEPSync(ctx context.Context, devices []godep.Device) (int64, error)
@@ -725,13 +724,12 @@
 	// IngestMDMAppleDeviceFromCheckin creates a new Fleet host record for an MDM-enrolled device that is
 	// not already enrolled in Fleet.
 	IngestMDMAppleDeviceFromCheckin(ctx context.Context, mdmHost MDMAppleHostDetails) error
-=======
+
 	// IncreasePolicyAutomationIteration marks the policy to fire automation again.
 	IncreasePolicyAutomationIteration(ctx context.Context, policyID uint) error
 
 	// OutdatedAutomationBatch returns a batch of hosts that had a failing policy.
 	OutdatedAutomationBatch(ctx context.Context) ([]PolicyFailure, error)
->>>>>>> 8384dbe3
 }
 
 const (
