--- conflicted
+++ resolved
@@ -1554,13 +1554,10 @@
 	// (if set) post-install scripts, otherwise those fields are left empty.
 	GetSoftwareInstallerMetadataByTeamAndTitleID(ctx context.Context, teamID *uint, titleID uint, withScriptContents bool) (*SoftwareInstaller, error)
 
-<<<<<<< HEAD
 	GetVPPAppByTeamAndTitleID(ctx context.Context, teamID *uint, titleID uint, withScriptContents bool) (*VPPApp, error)
-=======
 	// GetVPPAppMetadataByTeamAndTitleID returns the VPP app corresponding to the
 	// specified team and title ids.
 	GetVPPAppMetadataByTeamAndTitleID(ctx context.Context, teamID *uint, titleID uint) (*VPPAppStoreApp, error)
->>>>>>> 464c248f
 
 	// DeleteSoftwareInstaller deletes the software installer corresponding to the id.
 	DeleteSoftwareInstaller(ctx context.Context, id uint) error
