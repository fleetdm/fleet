package fleet

import (
	"context"
	"crypto/x509"
	"encoding/json"
	"errors"
	"io"
	"math/big"
	"time"

	"github.com/fleetdm/fleet/v4/server/config"
	"github.com/fleetdm/fleet/v4/server/health"
	"github.com/fleetdm/fleet/v4/server/mdm/apple/mobileconfig"
	"github.com/micromdm/nanodep/godep"
)

type CarveStore interface {
	NewCarve(ctx context.Context, metadata *CarveMetadata) (*CarveMetadata, error)
	UpdateCarve(ctx context.Context, metadata *CarveMetadata) error
	Carve(ctx context.Context, carveId int64) (*CarveMetadata, error)
	CarveBySessionId(ctx context.Context, sessionId string) (*CarveMetadata, error)
	CarveByName(ctx context.Context, name string) (*CarveMetadata, error)
	ListCarves(ctx context.Context, opt CarveListOptions) ([]*CarveMetadata, error)
	NewBlock(ctx context.Context, metadata *CarveMetadata, blockId int64, data []byte) error
	GetBlock(ctx context.Context, metadata *CarveMetadata, blockId int64) ([]byte, error)
	// CleanupCarves will mark carves older than 24 hours expired, and delete the associated data blocks. This behaves
	// differently for carves stored in S3 (check the implementation godoc comment for more details)
	CleanupCarves(ctx context.Context, now time.Time) (expired int, err error)
}

// InstallerStore is used to communicate to a blob storage containing pre-built
// fleet-osquery installers
type InstallerStore interface {
	Get(ctx context.Context, installer Installer) (io.ReadCloser, int64, error)
	Put(ctx context.Context, installer Installer) (string, error)
	Exists(ctx context.Context, installer Installer) (bool, error)
}

// Datastore combines all the interfaces in the Fleet DAL
type Datastore interface {
	health.Checker

	CarveStore

	///////////////////////////////////////////////////////////////////////////////
	// UserStore contains methods for managing users in a datastore

	NewUser(ctx context.Context, user *User) (*User, error)
	ListUsers(ctx context.Context, opt UserListOptions) ([]*User, error)
	UserByEmail(ctx context.Context, email string) (*User, error)
	UserByID(ctx context.Context, id uint) (*User, error)
	SaveUser(ctx context.Context, user *User) error
	SaveUsers(ctx context.Context, users []*User) error
	// DeleteUser permanently deletes the user identified by the provided ID.
	DeleteUser(ctx context.Context, id uint) error
	// PendingEmailChange creates a record with a pending email change for a user identified by uid. The change record
	// is keyed by a unique token. The token is emailed to the user with a link that they can use to confirm the change.
	PendingEmailChange(ctx context.Context, userID uint, newEmail, token string) error
	// ConfirmPendingEmailChange will confirm new email address identified by token is valid. The new email will be
	// written to user record. userID is the ID of the user whose e-mail is being changed.
	ConfirmPendingEmailChange(ctx context.Context, userID uint, token string) (string, error)

	///////////////////////////////////////////////////////////////////////////////
	// QueryStore

	// ApplyQueries applies a list of queries (likely from a yaml file) to the datastore. Existing queries are updated,
	// and new queries are created.
	ApplyQueries(ctx context.Context, authorID uint, queries []*Query) error
	// NewQuery creates a new query object in thie datastore. The returned query should have the ID updated.
	NewQuery(ctx context.Context, query *Query, opts ...OptionalArg) (*Query, error)
	// SaveQuery saves changes to an existing query object.
	SaveQuery(ctx context.Context, query *Query) error
	// DeleteQuery deletes an existing query object on a team. If teamID is nil, then the query is
	// looked up in the 'global' team.
	DeleteQuery(ctx context.Context, teamID *uint, name string) error
	// DeleteQueries deletes the existing query objects with the provided IDs. The number of deleted queries is returned
	// along with any error.
	DeleteQueries(ctx context.Context, ids []uint) (uint, error)
	// Query returns the query associated with the provided ID. Associated packs should also be loaded.
	Query(ctx context.Context, id uint) (*Query, error)
	// ListQueries returns a list of queries with the provided sorting and paging options. Associated packs should also
	// be loaded.
	ListQueries(ctx context.Context, opt ListQueryOptions) ([]*Query, error)
	// ListScheduledQueriesForAgents returns a list of scheduled queries (without stats) for the
	// given teamID. If teamID is nil, then all scheduled queries for the 'global' team are returned.
	ListScheduledQueriesForAgents(ctx context.Context, teamID *uint) ([]*Query, error)
	// QueryByName looks up a query by name on a team. If teamID is nil, then the query is looked up in
	// the 'global' team.
	QueryByName(ctx context.Context, teamID *uint, name string, opts ...OptionalArg) (*Query, error)
	// ObserverCanRunQuery returns whether a user with an observer role is permitted to run the
	// identified query
	ObserverCanRunQuery(ctx context.Context, queryID uint) (bool, error)

	///////////////////////////////////////////////////////////////////////////////
	// CampaignStore defines the distributed query campaign related datastore methods

	// NewDistributedQueryCampaign creates a new distributed query campaign
	NewDistributedQueryCampaign(ctx context.Context, camp *DistributedQueryCampaign) (*DistributedQueryCampaign, error)
	// DistributedQueryCampaign loads a distributed query campaign by ID
	DistributedQueryCampaign(ctx context.Context, id uint) (*DistributedQueryCampaign, error)
	// SaveDistributedQueryCampaign updates an existing distributed query campaign
	SaveDistributedQueryCampaign(ctx context.Context, camp *DistributedQueryCampaign) error
	// DistributedQueryCampaignTargetIDs gets the IDs of the targets for the query campaign of the provided ID
	DistributedQueryCampaignTargetIDs(ctx context.Context, id uint) (targets *HostTargets, err error)

	// NewDistributedQueryCampaignTarget adds a new target to an existing distributed query campaign
	NewDistributedQueryCampaignTarget(ctx context.Context, target *DistributedQueryCampaignTarget) (*DistributedQueryCampaignTarget, error)

	// CleanupDistributedQueryCampaigns will clean and trim metadata for old distributed query campaigns. Any campaign
	// in the QueryWaiting state will be moved to QueryComplete after one minute. Any campaign in the QueryRunning state
	// will be moved to QueryComplete after one day. Times are from creation time. The now parameter makes this method
	// easier to test. The return values indicate how many campaigns were expired and any error.
	CleanupDistributedQueryCampaigns(ctx context.Context, now time.Time) (expired uint, err error)

	DistributedQueryCampaignsForQuery(ctx context.Context, queryID uint) ([]*DistributedQueryCampaign, error)

	///////////////////////////////////////////////////////////////////////////////
	// PackStore is the datastore interface for managing query packs.

	// ApplyPackSpecs applies a list of PackSpecs to the datastore, creating and updating packs as necessary.
	ApplyPackSpecs(ctx context.Context, specs []*PackSpec) error
	// GetPackSpecs returns all of the stored PackSpecs.
	GetPackSpecs(ctx context.Context) ([]*PackSpec, error)
	// GetPackSpec returns the spec for the named pack.
	GetPackSpec(ctx context.Context, name string) (*PackSpec, error)

	// NewPack creates a new pack in the datastore.
	NewPack(ctx context.Context, pack *Pack, opts ...OptionalArg) (*Pack, error)

	// SavePack updates an existing pack in the datastore.
	SavePack(ctx context.Context, pack *Pack) error

	// DeletePack deletes a pack record from the datastore.
	DeletePack(ctx context.Context, name string) error

	// Pack retrieves a pack from the datastore by ID.
	Pack(ctx context.Context, pid uint) (*Pack, error)

	// ListPacks lists all packs in the datastore.
	ListPacks(ctx context.Context, opt PackListOptions) ([]*Pack, error)

	// PackByName fetches pack if it exists, if the pack exists the bool return value is true
	PackByName(ctx context.Context, name string, opts ...OptionalArg) (*Pack, bool, error)

	// ListPacksForHost lists the "user packs" that a host should execute.
	ListPacksForHost(ctx context.Context, hid uint) (packs []*Pack, err error)

	///////////////////////////////////////////////////////////////////////////////
	// LabelStore

	// ApplyLabelSpecs applies a list of LabelSpecs to the datastore, creating and updating labels as necessary.
	ApplyLabelSpecs(ctx context.Context, specs []*LabelSpec) error
	// GetLabelSpecs returns all of the stored LabelSpecs.
	GetLabelSpecs(ctx context.Context) ([]*LabelSpec, error)
	// GetLabelSpec returns the spec for the named label.
	GetLabelSpec(ctx context.Context, name string) (*LabelSpec, error)

	NewLabel(ctx context.Context, Label *Label, opts ...OptionalArg) (*Label, error)
	SaveLabel(ctx context.Context, label *Label) (*Label, error)
	DeleteLabel(ctx context.Context, name string) error
	Label(ctx context.Context, lid uint) (*Label, error)
	ListLabels(ctx context.Context, filter TeamFilter, opt ListOptions) ([]*Label, error)
	LabelsSummary(ctx context.Context) ([]*LabelSummary, error)

	// LabelQueriesForHost returns the label queries that should be executed for the given host.
	// Results are returned in a map of label id -> query
	LabelQueriesForHost(ctx context.Context, host *Host) (map[string]string, error)

	// ListLabelsForHost returns the labels that the given host is in.
	ListLabelsForHost(ctx context.Context, hid uint) ([]*Label, error)

	// ListHostsInLabel returns a slice of hosts in the label with the given ID.
	ListHostsInLabel(ctx context.Context, filter TeamFilter, lid uint, opt HostListOptions) ([]*Host, error)

	// ListUniqueHostsInLabels returns a slice of all of the hosts in the given label IDs. A host will only appear once
	// in the results even if it is in multiple of the provided labels.
	ListUniqueHostsInLabels(ctx context.Context, filter TeamFilter, labels []uint) ([]*Host, error)

	SearchLabels(ctx context.Context, filter TeamFilter, query string, omit ...uint) ([]*Label, error)

	// LabelIDsByName Retrieve the IDs associated with the given labels
	LabelIDsByName(ctx context.Context, labels []string) ([]uint, error)

	// Methods used for async processing of host label query results.
	AsyncBatchInsertLabelMembership(ctx context.Context, batch [][2]uint) error
	AsyncBatchDeleteLabelMembership(ctx context.Context, batch [][2]uint) error
	AsyncBatchUpdateLabelTimestamp(ctx context.Context, ids []uint, ts time.Time) error

	///////////////////////////////////////////////////////////////////////////////
	// HostStore

	// NewHost is deprecated and will be removed. Hosts should always be enrolled via EnrollHost.
	NewHost(ctx context.Context, host *Host) (*Host, error)
	DeleteHost(ctx context.Context, hid uint) error
	Host(ctx context.Context, id uint) (*Host, error)
	ListHosts(ctx context.Context, filter TeamFilter, opt HostListOptions) ([]*Host, error)

	// ListHostsLiteByUUIDs returns the "lite" version of hosts corresponding to
	// the provided uuids and filtered according to the provided team filters.
	// The "lite" version is a subset of the fields related to the host. See
	// documentation of Datastore.HostLite for more information, or the
	// implementation for the exact list.
	ListHostsLiteByUUIDs(ctx context.Context, filter TeamFilter, uuids []string) ([]*Host, error)

	// ListHostsLiteByIDs returns the "lite" version of hosts corresponding to
	// the provided ids. The "lite" version is a subset of the fields related to
	// the host. See documentation of Datastore.HostLite for more information, or
	// the implementation for the exact list.
	ListHostsLiteByIDs(ctx context.Context, ids []uint) ([]*Host, error)

	MarkHostsSeen(ctx context.Context, hostIDs []uint, t time.Time) error
	SearchHosts(ctx context.Context, filter TeamFilter, query string, omit ...uint) ([]*Host, error)
	// EnrolledHostIDs returns the full list of enrolled host IDs.
	EnrolledHostIDs(ctx context.Context) ([]uint, error)
	CountEnrolledHosts(ctx context.Context) (int, error)

	// TODO(sarah): Reconcile pending mdm hosts feature with original motivation to cleanup "dead incoming host"

	// CleanupIncomingHosts deletes hosts that have enrolled but never updated their status details. This clears dead
	// "incoming hosts" that never complete their registration.
	// A host is considered incoming if each of the hostname and osquery_version and hardware_serial
	// fields are empty. This means that multiple different osquery queries failed to populate details.
	CleanupIncomingHosts(ctx context.Context, now time.Time) ([]uint, error)
	// GenerateHostStatusStatistics retrieves the count of online, offline, MIA and new hosts.
	GenerateHostStatusStatistics(ctx context.Context, filter TeamFilter, now time.Time, platform *string, lowDiskSpace *int) (*HostSummary, error)
	// HostIDsByName Retrieve the IDs associated with the given hostnames
	HostIDsByName(ctx context.Context, filter TeamFilter, hostnames []string) ([]uint, error)

	// HostIDsByOSID retrieves the IDs of all host for the given OS ID
	HostIDsByOSID(ctx context.Context, osID uint, offset int, limit int) ([]uint, error)

	// TODO JUAN: Refactor this to use the Operating System type instead.
	// HostIDsByOSVersion retrieves the IDs of all host matching osVersion
	HostIDsByOSVersion(ctx context.Context, osVersion OSVersion, offset int, limit int) ([]uint, error)
	// HostByIdentifier returns one host matching the provided identifier. Possible matches can be on
	// osquery_host_identifier, node_key, UUID, or hostname.
	HostByIdentifier(ctx context.Context, identifier string) (*Host, error)
	// AddHostsToTeam adds hosts to an existing team, clearing their team settings if teamID is nil.
	AddHostsToTeam(ctx context.Context, teamID *uint, hostIDs []uint) error

	TotalAndUnseenHostsSince(ctx context.Context, daysCount int) (total int, unseen int, err error)

	// DeleteHosts deletes associated tables for multiple hosts.
	//
	// It atomically deletes each host but if it returns an error, some of the hosts may be
	// deleted and others not.
	DeleteHosts(ctx context.Context, ids []uint) error

	CountHosts(ctx context.Context, filter TeamFilter, opt HostListOptions) (int, error)
	CountHostsInLabel(ctx context.Context, filter TeamFilter, lid uint, opt HostListOptions) (int, error)
	ListHostDeviceMapping(ctx context.Context, id uint) ([]*HostDeviceMapping, error)
	// ListHostBatteries returns the list of batteries for the given host ID.
	ListHostBatteries(ctx context.Context, id uint) ([]*HostBattery, error)

	// LoadHostByDeviceAuthToken loads the host identified by the device auth token.
	// If the token is invalid or expired it returns a NotFoundError.
	LoadHostByDeviceAuthToken(ctx context.Context, authToken string, tokenTTL time.Duration) (*Host, error)
	// SetOrUpdateDeviceAuthToken inserts or updates the auth token for a host.
	SetOrUpdateDeviceAuthToken(ctx context.Context, hostID uint, authToken string) error

	// FailingPoliciesCount returns the number of failling policies for 'host'
	FailingPoliciesCount(ctx context.Context, host *Host) (uint, error)

	// ListPoliciesForHost lists the policies that a host will check and whether they are passing
	ListPoliciesForHost(ctx context.Context, host *Host) ([]*HostPolicy, error)

	GetHostMunkiVersion(ctx context.Context, hostID uint) (string, error)
	GetHostMunkiIssues(ctx context.Context, hostID uint) ([]*HostMunkiIssue, error)
	GetHostMDM(ctx context.Context, hostID uint) (*HostMDM, error)
	GetHostMDMCheckinInfo(ctx context.Context, hostUUID string) (*HostMDMCheckinInfo, error)

	AggregatedMunkiVersion(ctx context.Context, teamID *uint) ([]AggregatedMunkiVersion, time.Time, error)
	AggregatedMunkiIssues(ctx context.Context, teamID *uint) ([]AggregatedMunkiIssue, time.Time, error)
	AggregatedMDMStatus(ctx context.Context, teamID *uint, platform string) (AggregatedMDMStatus, time.Time, error)
	AggregatedMDMSolutions(ctx context.Context, teamID *uint, platform string) ([]AggregatedMDMSolutions, time.Time, error)
	GenerateAggregatedMunkiAndMDM(ctx context.Context) error

	GetMunkiIssue(ctx context.Context, munkiIssueID uint) (*MunkiIssue, error)
	GetMDMSolution(ctx context.Context, mdmID uint) (*MDMSolution, error)

	OSVersions(ctx context.Context, teamID *uint, platform *string, name *string, version *string) (*OSVersions, error)
	UpdateOSVersions(ctx context.Context) error

	///////////////////////////////////////////////////////////////////////////////
	// TargetStore

	// CountHostsInTargets returns the metrics of the hosts in the provided labels, teams, and explicit host IDs.
	CountHostsInTargets(ctx context.Context, filter TeamFilter, targets HostTargets, now time.Time) (TargetMetrics, error)
	// HostIDsInTargets returns the host IDs of the hosts in the provided labels, teams, and explicit host IDs. The
	// returned host IDs should be sorted in ascending order.
	HostIDsInTargets(ctx context.Context, filter TeamFilter, targets HostTargets) ([]uint, error)

	///////////////////////////////////////////////////////////////////////////////
	// PasswordResetStore manages password resets in the Datastore

	NewPasswordResetRequest(ctx context.Context, req *PasswordResetRequest) (*PasswordResetRequest, error)
	DeletePasswordResetRequestsForUser(ctx context.Context, userID uint) error
	FindPasswordResetByToken(ctx context.Context, token string) (*PasswordResetRequest, error)
	// CleanupExpiredPasswordResetRequests deletes any password reset requests that have expired.
	CleanupExpiredPasswordResetRequests(ctx context.Context) error

	///////////////////////////////////////////////////////////////////////////////
	// SessionStore is the abstract interface that all session backends must conform to.

	// SessionByKey returns, given a session key, a session object or an error if one could not be found for the given
	// key
	SessionByKey(ctx context.Context, key string) (*Session, error)

	// SessionByID returns, given a session id, find and return a session object or an error if one could not be found
	// for the given id
	SessionByID(ctx context.Context, id uint) (*Session, error)

	// ListSessionsForUser finds all the active sessions for a given user
	ListSessionsForUser(ctx context.Context, id uint) ([]*Session, error)

	// NewSession stores a new session struct
	NewSession(ctx context.Context, userID uint, sessionKey string) (*Session, error)

	// DestroySession destroys the currently tracked session
	DestroySession(ctx context.Context, session *Session) error

	// DestroyAllSessionsForUser destroys all of the sessions for a given user
	DestroyAllSessionsForUser(ctx context.Context, id uint) error

	// MarkSessionAccessed marks the currently tracked session as access to extend expiration
	MarkSessionAccessed(ctx context.Context, session *Session) error

	///////////////////////////////////////////////////////////////////////////////
	// AppConfigStore contains method for saving and retrieving application configuration

	NewAppConfig(ctx context.Context, info *AppConfig) (*AppConfig, error)
	AppConfig(ctx context.Context) (*AppConfig, error)
	SaveAppConfig(ctx context.Context, info *AppConfig) error

	// GetEnrollSecrets gets the enroll secrets for a team (or global if teamID is nil).
	GetEnrollSecrets(ctx context.Context, teamID *uint) ([]*EnrollSecret, error)
	// ApplyEnrollSecrets replaces the current enroll secrets for a team with the provided secrets.
	ApplyEnrollSecrets(ctx context.Context, teamID *uint, secrets []*EnrollSecret) error

	// AggregateEnrollSecretPerTeam returns a slice containing one
	// EnrollSecret per team, plus an EnrollSecret for "no team"
	//
	// If any of the teams doesn't have any enroll secrets, then the
	// corresponcing EnrollSecret.Secret entry will have an empty string
	// value.
	AggregateEnrollSecretPerTeam(ctx context.Context) ([]*EnrollSecret, error)

	///////////////////////////////////////////////////////////////////////////////
	// InviteStore contains the methods for managing user invites in a datastore.

	// NewInvite creates and stores a new invitation in a DB.
	NewInvite(ctx context.Context, i *Invite) (*Invite, error)

	// ListInvites lists all invites in the datastore.
	ListInvites(ctx context.Context, opt ListOptions) ([]*Invite, error)

	// Invite retrieves an invite by its ID.
	Invite(ctx context.Context, id uint) (*Invite, error)

	// InviteByEmail retrieves an invite for a specific email address.
	InviteByEmail(ctx context.Context, email string) (*Invite, error)

	// InviteByToken retrieves and invite using the token string.
	InviteByToken(ctx context.Context, token string) (*Invite, error)

	// DeleteInvite deletes an invitation.
	DeleteInvite(ctx context.Context, id uint) error

	UpdateInvite(ctx context.Context, id uint, i *Invite) (*Invite, error)

	///////////////////////////////////////////////////////////////////////////////
	// ScheduledQueryStore

	// ListScheduledQueriesInPackWithStats loads a pack's scheduled queries and its aggregated stats.
	ListScheduledQueriesInPackWithStats(ctx context.Context, id uint, opts ListOptions) ([]*ScheduledQuery, error)
	NewScheduledQuery(ctx context.Context, sq *ScheduledQuery, opts ...OptionalArg) (*ScheduledQuery, error)
	SaveScheduledQuery(ctx context.Context, sq *ScheduledQuery) (*ScheduledQuery, error)
	DeleteScheduledQuery(ctx context.Context, id uint) error
	ScheduledQuery(ctx context.Context, id uint) (*ScheduledQuery, error)
	CleanupExpiredHosts(ctx context.Context) ([]uint, error)
	// ScheduledQueryIDsByName loads the IDs associated with the given pack and
	// query names. It returns a slice of IDs in the same order as
	// packAndSchedQueryNames, with the ID set to 0 if the corresponding
	// scheduled query did not exist.
	ScheduledQueryIDsByName(ctx context.Context, batchSize int, packAndSchedQueryNames ...[2]string) ([]uint, error)

	///////////////////////////////////////////////////////////////////////////////
	// TeamStore

	// NewTeam creates a new Team object in the store.
	NewTeam(ctx context.Context, team *Team) (*Team, error)
	// SaveTeam saves any changes to the team.
	SaveTeam(ctx context.Context, team *Team) (*Team, error)
	// Team retrieves the Team by ID.
	Team(ctx context.Context, tid uint) (*Team, error)
	// Team deletes the Team by ID.
	DeleteTeam(ctx context.Context, tid uint) error
	// TeamByName retrieves the Team by Name.
	TeamByName(ctx context.Context, name string) (*Team, error)
	// ListTeams lists teams with the ordering and filters in the provided options.
	ListTeams(ctx context.Context, filter TeamFilter, opt ListOptions) ([]*Team, error)
	// TeamsSummary lists id, name and description for all teams.
	TeamsSummary(ctx context.Context) ([]*TeamSummary, error)
	// SearchTeams searches teams using the provided query and ommitting the provided existing selection.
	SearchTeams(ctx context.Context, filter TeamFilter, matchQuery string, omit ...uint) ([]*Team, error)
	// TeamEnrollSecrets lists the enroll secrets for the team.
	TeamEnrollSecrets(ctx context.Context, teamID uint) ([]*EnrollSecret, error)
	// DeleteIntegrationsFromTeams deletes integrations used by teams, as they
	// are being deleted from the global configuration.
	DeleteIntegrationsFromTeams(ctx context.Context, deletedIntgs Integrations) error

	///////////////////////////////////////////////////////////////////////////////
	// SoftwareStore

	// ListSoftwareForVulnDetection returns all software for the given hostID with only the fields
	// used for vulnerability detection populated (id, name, version, cpe_id, cpe)
	ListSoftwareForVulnDetection(ctx context.Context, hostID uint) ([]Software, error)
	ListSoftwareVulnerabilitiesByHostIDsSource(ctx context.Context, hostIDs []uint, source VulnerabilitySource) (map[uint][]SoftwareVulnerability, error)
	LoadHostSoftware(ctx context.Context, host *Host, includeCVEScores bool) error

	AllSoftwareIterator(ctx context.Context, query SoftwareIterQueryOptions) (SoftwareIterator, error)
	// UpsertSoftwareCPEs either inserts new 'software_cpe' entries, or if a now with the same CPE
	// already exists, performs an update operation. Returns the number of rows affected.
	UpsertSoftwareCPEs(ctx context.Context, cpes []SoftwareCPE) (int64, error)
	// DeleteSoftwareCPEs removes entries from 'software_cpe' by matching the software_id in the
	// provided cpes. Returns the number of rows affected.
	DeleteSoftwareCPEs(ctx context.Context, cpes []SoftwareCPE) (int64, error)
	ListSoftwareCPEs(ctx context.Context) ([]SoftwareCPE, error)
	// InsertSoftwareVulnerability will either insert a new vulnerability in the datastore (in which
	// case it will return true) or if a matching record already exists it will update its
	// updated_at timestamp (in which case it will return false).
	InsertSoftwareVulnerability(ctx context.Context, vuln SoftwareVulnerability, source VulnerabilitySource) (bool, error)
	SoftwareByID(ctx context.Context, id uint, includeCVEScores bool) (*Software, error)
	// ListSoftwareByHostIDShort lists software by host ID, but does not include CPEs or vulnerabilites.
	// It is meant to be used when only minimal software fields are required eg when updating host software.
	ListSoftwareByHostIDShort(ctx context.Context, hostID uint) ([]Software, error)
	// SyncHostsSoftware calculates the number of hosts having each
	// software installed and stores that information in the software_host_counts
	// table.
	//
	// After aggregation, it cleans up unused software (e.g. software installed
	// on removed hosts, software uninstalled on hosts, etc.)
	SyncHostsSoftware(ctx context.Context, updatedAt time.Time) error
	// HostVulnSummariesBySoftwareIDs returns a list of all hosts that have at least one of the
	// specified Software installed. Includes the path were the software was installed.
	HostVulnSummariesBySoftwareIDs(ctx context.Context, softwareIDs []uint) ([]HostVulnerabilitySummary, error)
	// *DEPRECATED use HostVulnSummariesBySoftwareIDs instead* HostsByCVE
	// returns a list of all hosts that have at least one software suceptible to the provided CVE.
	// Includes the path were the software was installed.
	HostsByCVE(ctx context.Context, cve string) ([]HostVulnerabilitySummary, error)
	InsertCVEMeta(ctx context.Context, cveMeta []CVEMeta) error
	ListCVEs(ctx context.Context, maxAge time.Duration) ([]CVEMeta, error)

	///////////////////////////////////////////////////////////////////////////////
	// OperatingSystemsStore

	// ListOperationsSystems returns all operating systems (id, name, version)
	ListOperatingSystems(ctx context.Context) ([]OperatingSystem, error)
	// UpdateHostOperatingSystem updates the `host_operating_system` table
	// for the given host ID with the ID of the operating system associated
	// with the given name, version, arch, and kernel version in the
	// `operating_systems` table.
	//
	// If the `operating_systems` table does not already include a record
	// associated with the given name, version, arch, and kernel version,
	// a new record is also created.
	UpdateHostOperatingSystem(ctx context.Context, hostID uint, hostOS OperatingSystem) error
	// CleanupHostOperatingSystems removes records from the host_operating_system table that are
	// associated with any non-existent host (e.g., expired hosts) and removes records from the
	// operating_systems table that no longer associated with any host (e.g., all hosts have
	// upgraded from a prior version).
	CleanupHostOperatingSystems(ctx context.Context) error

	UpdateHostTablesOnMDMUnenroll(ctx context.Context, uuid string) error

	///////////////////////////////////////////////////////////////////////////////
	// ActivitiesStore

	NewActivity(ctx context.Context, user *User, activity ActivityDetails) error
	ListActivities(ctx context.Context, opt ListActivitiesOptions) ([]*Activity, *PaginationMetadata, error)
	MarkActivitiesAsStreamed(ctx context.Context, activityIDs []uint) error

	///////////////////////////////////////////////////////////////////////////////
	// StatisticsStore

	ShouldSendStatistics(ctx context.Context, frequency time.Duration, config config.FleetConfig) (StatisticsPayload, bool, error)
	RecordStatisticsSent(ctx context.Context) error
	// CleanupStatistics executes cleanup tasks to be performed upon successful transmission of
	// statistics.
	CleanupStatistics(ctx context.Context) error

	///////////////////////////////////////////////////////////////////////////////
	// GlobalPoliciesStore

	// ApplyPolicySpecs applies a list of policies (likely from a yaml file) to the datastore. Existing policies are updated,
	// and new policies are created.
	ApplyPolicySpecs(ctx context.Context, authorID uint, specs []*PolicySpec) error

	NewGlobalPolicy(ctx context.Context, authorID *uint, args PolicyPayload) (*Policy, error)
	Policy(ctx context.Context, id uint) (*Policy, error)
	PolicyByName(ctx context.Context, name string) (*Policy, error)

	// SavePolicy updates some fields of the given policy on the datastore.
	//
	// It is also used to update team policies.
	SavePolicy(ctx context.Context, p *Policy) error

	ListGlobalPolicies(ctx context.Context) ([]*Policy, error)
	PoliciesByID(ctx context.Context, ids []uint) (map[uint]*Policy, error)
	DeleteGlobalPolicies(ctx context.Context, ids []uint) ([]uint, error)

	PolicyQueriesForHost(ctx context.Context, host *Host) (map[string]string, error)

	// Methods used for async processing of host policy query results.
	AsyncBatchInsertPolicyMembership(ctx context.Context, batch []PolicyMembershipResult) error
	AsyncBatchUpdatePolicyTimestamp(ctx context.Context, ids []uint, ts time.Time) error

	// MigrateTables creates and migrates the table schemas
	MigrateTables(ctx context.Context) error
	// MigrateData populates built-in data
	MigrateData(ctx context.Context) error
	// MigrationStatus returns nil if migrations are complete, and an error if migrations need to be run.
	MigrationStatus(ctx context.Context) (*MigrationStatus, error)

	ListSoftware(ctx context.Context, opt SoftwareListOptions) ([]Software, error)
	CountSoftware(ctx context.Context, opt SoftwareListOptions) (int, error)
	// DeleteVulnerabilities deletes the given list of vulnerabilities identified by CPE+CVE.
	DeleteSoftwareVulnerabilities(ctx context.Context, vulnerabilities []SoftwareVulnerability) error
	// DeleteOutOfDateVulnerabilities deletes 'software_cve' entries from the provided source where
	// the updated_at timestamp is older than the provided duration
	DeleteOutOfDateVulnerabilities(ctx context.Context, source VulnerabilitySource, duration time.Duration) error

	///////////////////////////////////////////////////////////////////////////////
	// Team Policies

	NewTeamPolicy(ctx context.Context, teamID uint, authorID *uint, args PolicyPayload) (*Policy, error)
	ListTeamPolicies(ctx context.Context, teamID uint) (teamPolicies, inheritedPolicies []*Policy, err error)
	DeleteTeamPolicies(ctx context.Context, teamID uint, ids []uint) ([]uint, error)
	TeamPolicy(ctx context.Context, teamID uint, policyID uint) (*Policy, error)

	CleanupPolicyMembership(ctx context.Context, now time.Time) error
	// IncrementPolicyViolationDays increments the aggregate count of policy violation days. One
	// policy violation day is added for each policy that a host is failing as of the time the count
	// is incremented. The count only increments once per 24-hour interval. If the interval has not
	// elapsed, IncrementPolicyViolationDays returns nil without incrementing the count.
	IncrementPolicyViolationDays(ctx context.Context) error
	// InitializePolicyViolationDays sets the aggregated count of policy violation days to zero. If
	// a record of the count already exists, its `created_at` timestamp is updated to the current timestamp.
	InitializePolicyViolationDays(ctx context.Context) error

	///////////////////////////////////////////////////////////////////////////////
	// Locking

	// Lock tries to get an atomic lock on an instance named with `name`
	// and an `owner` identified by a random string per instance.
	// Subsequently locking the same resource name for the same owner
	// renews the lock expiration.
	// It returns true, nil if it managed to obtain a lock on the instance.
	// false and potentially an error otherwise.
	// This must not be blocking.
	Lock(ctx context.Context, name string, owner string, expiration time.Duration) (bool, error)
	// Unlock tries to unlock the lock by that `name` for the specified
	// `owner`. Unlocking when not holding the lock shouldn't error
	Unlock(ctx context.Context, name string, owner string) error
	// DBLocks returns the current database transaction lock waits information.
	DBLocks(ctx context.Context) ([]*DBLock, error)

	///////////////////////////////////////////////////////////////////////////////
	// Cron Stats

	// GetLatestCronStats returns a slice of no more than two cron stats records, where index 0 (if
	// present) is the most recently created scheduled run, and index 1 (if present) represents a
	// triggered run that is currently pending.
	GetLatestCronStats(ctx context.Context, name string) ([]CronStats, error)
	// InsertCronStats inserts cron stats for the named cron schedule.
	InsertCronStats(ctx context.Context, statsType CronStatsType, name string, instance string, status CronStatsStatus) (int, error)
	// UpdateCronStats updates the status of the identified cron stats record.
	UpdateCronStats(ctx context.Context, id int, status CronStatsStatus) error
	// UpdateAllCronStatsForInstance updates all records for the identified instance with the
	// specified statuses
	UpdateAllCronStatsForInstance(ctx context.Context, instance string, fromStatus CronStatsStatus, toStatus CronStatsStatus) error
	// CleanupCronStats cleans up expired cron stats.
	CleanupCronStats(ctx context.Context) error

	///////////////////////////////////////////////////////////////////////////////
	// Aggregated Stats

	UpdateQueryAggregatedStats(ctx context.Context) error

	///////////////////////////////////////////////////////////////////////////////
	// Following are the set of APIs used by osquery hosts:
	// TODO(lucas): Move them to a separate datastore or abstraction, to avoid
	// future developers trying to use user-datastore APIs on the host requests.
	// The user-datastore APIs (all the above) are generally more expensive and
	// load data that is not necessary for osquery hosts.
	///////////////////////////////////////////////////////////////////////////////

	// LoadHostByNodeKey loads the whole host identified by the node key.
	// If the node key is invalid it returns a NotFoundError.
	LoadHostByNodeKey(ctx context.Context, nodeKey string) (*Host, error)

	// LoadHostByOrbitNodeKey loads the whole host identified by the node key.
	// If the node key is invalid it returns a NotFoundError.
	LoadHostByOrbitNodeKey(ctx context.Context, nodeKey string) (*Host, error)

	// HostLite will load the primary data of the host with the given id.
	// We define "primary data" as all host information except the
	// details (like cpu, memory, gigs_disk_space_available, etc.).
	//
	// If the host doesn't exist, a NotFoundError is returned.
	HostLite(ctx context.Context, hostID uint) (*Host, error)

	// UpdateHostOsqueryIntervals updates the osquery intervals of a host.
	UpdateHostOsqueryIntervals(ctx context.Context, hostID uint, intervals HostOsqueryIntervals) error

	// TeamAgentOptions loads the agents options of a team.
	TeamAgentOptions(ctx context.Context, teamID uint) (*json.RawMessage, error)

	// TeamFeatures loads the features enabled for a team.
	TeamFeatures(ctx context.Context, teamID uint) (*Features, error)

	// TeamMDMConfig loads the MDM config for a team.
	TeamMDMConfig(ctx context.Context, teamID uint) (*TeamMDM, error)

	// SaveHostPackStats stores (and updates) the pack's scheduled queries stats of a host.
	SaveHostPackStats(ctx context.Context, teamID *uint, hostID uint, stats []PackStats) error
	// AsyncBatchSaveHostsScheduledQueryStats efficiently saves a batch of hosts'
	// pack stats of scheduled queries. It is the async and batch version of
	// SaveHostPackStats. It returns the number of INSERT-ON DUPLICATE UPDATE
	// statements that were executed (for reporting purpose) or an error.
	AsyncBatchSaveHostsScheduledQueryStats(ctx context.Context, stats map[uint][]ScheduledQueryStats, batchSize int) (int, error)

	// UpdateHostSoftware updates the software list of a host.
	// The update consists of deleting existing entries that are not in the given `software`
	// slice, updating existing entries and inserting new entries.
	// Returns a struct with the current installed software on the host (pre-mutations) plus all
	// mutations performed: what was inserted and what was removed.
	UpdateHostSoftware(ctx context.Context, hostID uint, software []Software) (*UpdateHostSoftwareDBResult, error)

	// UpdateHostSoftwareInstalledPaths looks at all software for 'hostID' and based on the contents of
	// 'reported', either inserts or deletes the corresponding entries in the
	// 'host_software_installed_paths' table. 'reported' is a set of
	// 'software.ToUniqueStr()--installed_path' strings. 'mutationResults' contains the software inventory of
	// the host (pre-mutations) and the mutations performed after calling 'UpdateHostSoftware',
	// it is used as DB optimization.
	UpdateHostSoftwareInstalledPaths(ctx context.Context, hostID uint, reported map[string]struct{}, mutationResults *UpdateHostSoftwareDBResult) error

	// UpdateHost updates a host.
	UpdateHost(ctx context.Context, host *Host) error

	// ListScheduledQueriesInPack lists all the scheduled queries of a pack.
	ListScheduledQueriesInPack(ctx context.Context, packID uint) (ScheduledQueryList, error)

	// UpdateHostRefetchRequested updates a host's refetch requested field.
	UpdateHostRefetchRequested(ctx context.Context, hostID uint, value bool) error

	// FlippingPoliciesForHost fetches the policies with incoming results and returns:
	//	- a list of "new" failing policies; "new" here means those that fail on their first
	//	run, and those that were passing on the previous run and are failing on the incoming execution.
	//	- a list of "new" passing policies; "new" here means those that failed on a previous
	//	run and are passing now.
	//
	// "Failure" here means the policy query executed successfully but didn't return any rows,
	// so policies that did not execute (incomingResults with nil bool) are ignored.
	FlippingPoliciesForHost(ctx context.Context, hostID uint, incomingResults map[uint]*bool) (newFailing []uint, newPassing []uint, err error)

	// RecordPolicyQueryExecutions records the execution results of the policies for the given host.
	RecordPolicyQueryExecutions(ctx context.Context, host *Host, results map[uint]*bool, updated time.Time, deferredSaveHost bool) error

	// RecordLabelQueryExecutions saves the results of label queries. The results map is a map of label id -> whether or
	// not the label matches. The time parameter is the timestamp to save with the query execution.
	RecordLabelQueryExecutions(ctx context.Context, host *Host, results map[uint]*bool, t time.Time, deferredSaveHost bool) error

	// SaveHostUsers updates the user list of a host.
	// The update consists of deleting existing entries that are not in the given `users`
	// slice, updating existing entries and inserting new entries.
	SaveHostUsers(ctx context.Context, hostID uint, users []HostUser) error

	// SaveHostAdditional updates the additional queries results of a host.
	SaveHostAdditional(ctx context.Context, hostID uint, additional *json.RawMessage) error

	SetOrUpdateMunkiInfo(ctx context.Context, hostID uint, version string, errors, warnings []string) error
	SetOrUpdateMDMData(ctx context.Context, hostID uint, isServer, enrolled bool, serverURL string, installedFromDep bool, name string) error
	SetOrUpdateHostDisksSpace(ctx context.Context, hostID uint, gigsAvailable, percentAvailable float64) error
	SetOrUpdateHostDisksEncryption(ctx context.Context, hostID uint, encrypted bool) error
	// SetOrUpdateHostDiskEncryptionKey sets the base64, encrypted key for
	// a host
	SetOrUpdateHostDiskEncryptionKey(ctx context.Context, hostID uint, encryptedBase64Key string) error
	// GetUnverifiedDiskEncryptionKeys returns all the encryption keys that
	// are collected but their decryptable status is not known yet (ie:
	// we're able to decrypt the key using a private key in the server)
	GetUnverifiedDiskEncryptionKeys(ctx context.Context) ([]HostDiskEncryptionKey, error)
	// SetHostDiskEncryptionKeyStatus sets the encryptable status for the set
	// of encription keys provided
	SetHostsDiskEncryptionKeyStatus(ctx context.Context, hostIDs []uint, encryptable bool, threshold time.Time) error
	// GetHostDiskEncryptionKey returns the encryption key information for a given host
	GetHostDiskEncryptionKey(ctx context.Context, hostID uint) (*HostDiskEncryptionKey, error)

	SetDiskEncryptionResetStatus(ctx context.Context, hostID uint, status bool) error

	// UpdateVerificationHostMacOSProfiles updates status of macOS profiles installed on a given host to verified.
	UpdateHostMDMProfilesVerification(ctx context.Context, host *Host, verified, failed []string) error
	// GetHostMDMProfilesExpected returns the expected MDM profiles for a given host. The map is
	// keyed by the profile identifier.
	GetHostMDMProfilesExpectedForVerification(ctx context.Context, host *Host) (map[string]*ExpectedMDMProfile, error)

	// SetOrUpdateHostOrbitInfo inserts of updates the orbit info for a host
	SetOrUpdateHostOrbitInfo(ctx context.Context, hostID uint, version string) error

	ReplaceHostDeviceMapping(ctx context.Context, id uint, mappings []*HostDeviceMapping) error

	// ReplaceHostBatteries creates or updates the battery mappings of a host.
	ReplaceHostBatteries(ctx context.Context, id uint, mappings []*HostBattery) error

	// VerifyEnrollSecret checks that the provided secret matches an active enroll secret. If it is successfully
	// matched, that secret is returned. Otherwise, an error is returned.
	VerifyEnrollSecret(ctx context.Context, secret string) (*EnrollSecret, error)

	// EnrollHost will enroll a new host with the given identifier, setting the node key, and team. Implementations of
	// this method should respect the provided host enrollment cooldown, by returning an error if the host has enrolled
	// within the cooldown period.
	EnrollHost(ctx context.Context, isMDMEnabled bool, osqueryHostId, hardwareUUID, hardwareSerial, nodeKey string, teamID *uint, cooldown time.Duration) (*Host, error)

	// EnrollOrbit will enroll a new orbit instance.
	//	- If an entry for the host exists (osquery enrolled first) then it will update the host's orbit node key and team.
	//	- If an entry for the host doesn't exist (osquery enrolls later) then it will create a new entry in the hosts table.
	EnrollOrbit(ctx context.Context, isMDMEnabled bool, hostInfo OrbitHostInfo, orbitNodeKey string, teamID *uint) (*Host, error)

	SerialUpdateHost(ctx context.Context, host *Host) error

	///////////////////////////////////////////////////////////////////////////////
	// JobStore

	// NewJob inserts a new job into the jobs table (queue).
	NewJob(ctx context.Context, job *Job) (*Job, error)

	// GetQueuedJobs gets queued jobs from the jobs table (queue).
	GetQueuedJobs(ctx context.Context, maxNumJobs int) ([]*Job, error)

	// UpdateJobs updates an existing job. Call this after processing a job.
	UpdateJob(ctx context.Context, id uint, job *Job) (*Job, error)

	///////////////////////////////////////////////////////////////////////////////
	// Debug

	InnoDBStatus(ctx context.Context) (string, error)
	ProcessList(ctx context.Context) ([]MySQLProcess, error)

	// WindowsUpdates Store
	ListWindowsUpdatesByHostID(ctx context.Context, hostID uint) ([]WindowsUpdate, error)
	InsertWindowsUpdates(ctx context.Context, hostID uint, updates []WindowsUpdate) error

	///////////////////////////////////////////////////////////////////////////////
	// OperatingSystemVulnerabilities Store
	ListOSVulnerabilities(ctx context.Context, hostID []uint) ([]OSVulnerability, error)
	InsertOSVulnerabilities(ctx context.Context, vulnerabilities []OSVulnerability, source VulnerabilitySource) (int64, error)
	DeleteOSVulnerabilities(ctx context.Context, vulnerabilities []OSVulnerability) error

	///////////////////////////////////////////////////////////////////////////////
	// Apple MDM

	// NewMDMAppleConfigProfile creates and returns a new configuration profile.
	NewMDMAppleConfigProfile(ctx context.Context, p MDMAppleConfigProfile) (*MDMAppleConfigProfile, error)

	// BulkUpsertMDMAppleConfigProfiles inserts or updates a configuration
	// profiles in bulk with the current payload.
	//
	// Be careful when using this for user actions, you generally want to
	// use NewMDMAppleConfigProfile/DeleteMDMAppleConfigProfile or the
	// batch insert/delete counterparts. With the current product vision,
	// this is mainly aimed to internal usage within the Fleet server.
	BulkUpsertMDMAppleConfigProfiles(ctx context.Context, payload []*MDMAppleConfigProfile) error

	// GetMDMAppleConfigProfile returns the mdm config profile corresponding to the specified
	// profile id.
	GetMDMAppleConfigProfile(ctx context.Context, profileID uint) (*MDMAppleConfigProfile, error)

	// ListMDMAppleConfigProfiles lists mdm config profiles associated with the specified team id.
	// For global config profiles, specify nil as the team id.
	ListMDMAppleConfigProfiles(ctx context.Context, teamID *uint) ([]*MDMAppleConfigProfile, error)

	// DeleteMDMAppleConfigProfile deletes the mdm config profile corresponding
	// to the specified profile id.
	DeleteMDMAppleConfigProfile(ctx context.Context, profileID uint) error

	BulkDeleteMDMAppleHostsConfigProfiles(ctx context.Context, payload []*MDMAppleProfilePayload) error

	// DeleteMDMAppleConfigProfileByTeamAndIdentifier deletes a configuration
	// profile using the unique key defined by `team_id` and `identifier`
	DeleteMDMAppleConfigProfileByTeamAndIdentifier(ctx context.Context, teamID *uint, profileIdentifier string) error

	// GetHostMDMProfiles returns the MDM profile information for the specified host UUID.
	GetHostMDMProfiles(ctx context.Context, hostUUID string) ([]HostMDMAppleProfile, error)

	CleanupDiskEncryptionKeysOnTeamChange(ctx context.Context, hostIDs []uint, newTeamID *uint) error

	// NewMDMAppleEnrollmentProfile creates and returns new enrollment profile.
	// Such enrollment profiles allow devices to enroll to Fleet MDM.
	NewMDMAppleEnrollmentProfile(ctx context.Context, enrollmentPayload MDMAppleEnrollmentProfilePayload) (*MDMAppleEnrollmentProfile, error)

	// GetMDMAppleEnrollmentProfileByToken loads the enrollment profile from its secret token.
	GetMDMAppleEnrollmentProfileByToken(ctx context.Context, token string) (*MDMAppleEnrollmentProfile, error)

	// GetMDMAppleEnrollmentProfileByType loads the enrollment profile from its type (e.g. manual, automatic).
	GetMDMAppleEnrollmentProfileByType(ctx context.Context, typ MDMAppleEnrollmentType) (*MDMAppleEnrollmentProfile, error)

	// ListMDMAppleEnrollmentProfiles returns the list of all the enrollment profiles.
	ListMDMAppleEnrollmentProfiles(ctx context.Context) ([]*MDMAppleEnrollmentProfile, error)

	// GetMDMAppleCommandResults returns the execution results of a command identified by a CommandUUID.
	GetMDMAppleCommandResults(ctx context.Context, commandUUID string) ([]*MDMAppleCommandResult, error)

	// ListMDMAppleCommands returns a list of MDM Apple commands that have been
	// executed, based on the provided options.
	ListMDMAppleCommands(ctx context.Context, tmFilter TeamFilter, listOpts *MDMAppleCommandListOptions) ([]*MDMAppleCommand, error)

	// NewMDMAppleInstaller creates and stores an Apple installer to Fleet.
	NewMDMAppleInstaller(ctx context.Context, name string, size int64, manifest string, installer []byte, urlToken string) (*MDMAppleInstaller, error)

	// MDMAppleInstaller returns the installer with its contents included (MDMAppleInstaller.Installer) from its token.
	MDMAppleInstaller(ctx context.Context, token string) (*MDMAppleInstaller, error)

	// MDMAppleInstallerDetailsByID returns the installer details of an installer, all fields except its content,
	// (MDMAppleInstaller.Installer is nil).
	MDMAppleInstallerDetailsByID(ctx context.Context, id uint) (*MDMAppleInstaller, error)

	// DeleteMDMAppleInstaller deletes an installer.
	DeleteMDMAppleInstaller(ctx context.Context, id uint) error

	// MDMAppleInstallerDetailsByToken loads the installer details, all fields except its content,
	// (MDMAppleInstaller.Installer is nil) from its secret token.
	MDMAppleInstallerDetailsByToken(ctx context.Context, token string) (*MDMAppleInstaller, error)

	// ListMDMAppleInstallers list all the uploaded installers.
	ListMDMAppleInstallers(ctx context.Context) ([]MDMAppleInstaller, error)

	// BatchSetMDMAppleProfiles sets the MDM Apple profiles for the given team or
	// no team.
	BatchSetMDMAppleProfiles(ctx context.Context, tmID *uint, profiles []*MDMAppleConfigProfile) error

	// MDMAppleListDevices lists all the MDM enrolled devices.
	MDMAppleListDevices(ctx context.Context) ([]MDMAppleDevice, error)

	// UpsertMDMAppleHostDEPAssignments ensures there's an entry in
	// `host_dep_assignments` for all the provided hosts.
	UpsertMDMAppleHostDEPAssignments(ctx context.Context, hosts []Host) error

	// IngestMDMAppleDevicesFromDEPSync creates new Fleet host records for MDM-enrolled devices that are
	// not already enrolled in Fleet. It returns the number of hosts created, the team id that they
	// joined (nil for no team), and an error.
	IngestMDMAppleDevicesFromDEPSync(ctx context.Context, devices []godep.Device) (int64, *uint, error)

	// IngestMDMAppleDeviceFromCheckin creates a new Fleet host record for an MDM-enrolled device that is
	// not already enrolled in Fleet.
	IngestMDMAppleDeviceFromCheckin(ctx context.Context, mdmHost MDMAppleHostDetails) error

	// ResetMDMAppleEnrollment resets all tables with enrollment-related
	// information if a matching row for the host exists.
	ResetMDMAppleEnrollment(ctx context.Context, hostUUID string) error

	// ListMDMAppleDEPSerialsInTeam returns a list of serial numbers of hosts
	// that are enrolled or pending enrollment in Fleet's MDM via DEP for the
	// specified team (or no team if teamID is nil).
	ListMDMAppleDEPSerialsInTeam(ctx context.Context, teamID *uint) ([]string, error)

	// ListMDMAppleDEPSerialsInHostIDs returns a list of serial numbers of hosts
	// that are enrolled or pending enrollment in Fleet's MDM via DEP in the
	// specified list of host IDs.
	ListMDMAppleDEPSerialsInHostIDs(ctx context.Context, hostIDs []uint) ([]string, error)

	// GetHostDEPAssignment returns the DEP assignment for the host.
	GetHostDEPAssignment(ctx context.Context, hostID uint) (*HostDEPAssignment, error)

	// GetNanoMDMEnrollment returns the nano enrollment information for the device id.
	GetNanoMDMEnrollment(ctx context.Context, id string) (*NanoEnrollment, error)

	// IncreasePolicyAutomationIteration marks the policy to fire automation again.
	IncreasePolicyAutomationIteration(ctx context.Context, policyID uint) error

	// OutdatedAutomationBatch returns a batch of hosts that had a failing policy.
	OutdatedAutomationBatch(ctx context.Context) ([]PolicyFailure, error)

	// ListMDMAppleProfilesToInstall returns all the profiles that should
	// be installed based on diffing the ideal state vs the state we have
	// registered in `host_mdm_apple_profiles`
	ListMDMAppleProfilesToInstall(ctx context.Context) ([]*MDMAppleProfilePayload, error)

	// ListMDMAppleProfilesToRemove returns all the profiles that should
	// be removed based on diffing the ideal state vs the state we have
	// registered in `host_mdm_apple_profiles`
	ListMDMAppleProfilesToRemove(ctx context.Context) ([]*MDMAppleProfilePayload, error)

	// BulkUpsertMDMAppleHostProfiles bulk-adds/updates records to track the
	// status of a profile in a host.
	BulkUpsertMDMAppleHostProfiles(ctx context.Context, payload []*MDMAppleBulkUpsertHostProfilePayload) error

	// BulkSetPendingMDMAppleHostProfiles sets the status of profiles to install
	// or to remove for each affected host to pending for the provided criteria,
	// which may be either a list of hostIDs, teamIDs, profileIDs or hostUUIDs
	// (only one of those ID types can be provided).
	BulkSetPendingMDMAppleHostProfiles(ctx context.Context, hostIDs, teamIDs, profileIDs []uint, hostUUIDs []string) error

	// GetMDMAppleProfilesContents retrieves the XML contents of the
	// profiles requested.
	GetMDMAppleProfilesContents(ctx context.Context, profileIDs []uint) (map[uint]mobileconfig.Mobileconfig, error)

	// UpdateOrDeleteHostMDMAppleProfile updates information about a single
	// profile status. It deletes the row if the profile operation is "remove"
	// and the status is "verifying" (i.e. successfully removed).
	UpdateOrDeleteHostMDMAppleProfile(ctx context.Context, profile *HostMDMAppleProfile) error

	// GetMDMAppleCommandRequest type returns the request type for the given command
	GetMDMAppleCommandRequestType(ctx context.Context, commandUUID string) (string, error)

	// GetMDMAppleHostsProfilesSummary summarizes the current state of MDM configuration profiles on
	// each host in the specified team (or, if no team is specified, each host that is not assigned
	// to any team).
	GetMDMAppleHostsProfilesSummary(ctx context.Context, teamID *uint) (*MDMAppleConfigProfilesSummary, error)

	// InsertMDMIdPAccount inserts a new MDM IdP account
	InsertMDMIdPAccount(ctx context.Context, account *MDMIdPAccount) error

	// GetMDMIdPAccount returns MDM IdP account that matches the given token.
	GetMDMIdPAccount(ctx context.Context, uuid string) (*MDMIdPAccount, error)

	// GetMDMAppleFileVaultSummary summarizes the current state of Apple disk encryption profiles on
	// each macOS host in the specified team (or, if no team is specified, each host that is not assigned
	// to any team).
	GetMDMAppleFileVaultSummary(ctx context.Context, teamID *uint) (*MDMAppleFileVaultSummary, error)

	// InsertMDMAppleBootstrapPackage insterts a new bootstrap package in the database
	InsertMDMAppleBootstrapPackage(ctx context.Context, bp *MDMAppleBootstrapPackage) error
	// CopyMDMAppleBootstrapPackage copies the bootstrap package specified in the app config (if any)
	// specified team (and a new token is assigned). It also updates the team config with the default bootstrap package URL.
	CopyDefaultMDMAppleBootstrapPackage(ctx context.Context, ac *AppConfig, toTeamID uint) error
	// DeleteMDMAppleBootstrapPackage deletes the bootstrap package for the given team id
	DeleteMDMAppleBootstrapPackage(ctx context.Context, teamID uint) error
	// GetMDMAppleBootstrapPackageMeta returns metadata about the bootstrap package for a team
	GetMDMAppleBootstrapPackageMeta(ctx context.Context, teamID uint) (*MDMAppleBootstrapPackage, error)
	// GetMDMAppleBootstrapPackageBytes returns the bytes of a bootstrap package with the given token
	GetMDMAppleBootstrapPackageBytes(ctx context.Context, token string) (*MDMAppleBootstrapPackage, error)
	// GetMDMAppleBootstrapPackageSummary returns an aggregated summary of
	// the status of the bootstrap package for hosts in a team.
	GetMDMAppleBootstrapPackageSummary(ctx context.Context, teamID uint) (*MDMAppleBootstrapPackageSummary, error)

	// RecordHostBootstrapPackage records a command used to install a
	// bootstrap package in a host.
	RecordHostBootstrapPackage(ctx context.Context, commandUUID string, hostUUID string) error

	// GetHostMDMMacOSSetup returns the MDM macOS setup information for the specified host id.
	GetHostMDMMacOSSetup(ctx context.Context, hostID uint) (*HostMDMMacOSSetup, error)

	// MDMAppleGetEULAMetadata returns metadata information about the EULA
	// filed stored in the database.
	MDMAppleGetEULAMetadata(ctx context.Context) (*MDMAppleEULA, error)
	// MDMAppleGetEULABytes returns the bytes of the EULA file stored in
	// the database. A token is required since this file is publicly
	// accessible by anyone with the token.
	MDMAppleGetEULABytes(ctx context.Context, token string) (*MDMAppleEULA, error)
	// MDMAppleInsertEULA inserts a new EULA in the database
	MDMAppleInsertEULA(ctx context.Context, eula *MDMAppleEULA) error
	// MDMAppleDeleteEULA deletes the EULA file from the database
	MDMAppleDeleteEULA(ctx context.Context, token string) error

	// Create or update the MDM Apple Setup Assistant for a team or no team.
	SetOrUpdateMDMAppleSetupAssistant(ctx context.Context, asst *MDMAppleSetupAssistant) (*MDMAppleSetupAssistant, error)
	// Get the MDM Apple Setup Assistant for the provided team or no team.
	GetMDMAppleSetupAssistant(ctx context.Context, teamID *uint) (*MDMAppleSetupAssistant, error)
	// Delete the MDM Apple Setup Assistant for the provided team or no team.
	DeleteMDMAppleSetupAssistant(ctx context.Context, teamID *uint) error
	// Set the profile UUID generated by the call to Apple's DefineProfile API of
	// the setup assistant for a team or no team.
	SetMDMAppleSetupAssistantProfileUUID(ctx context.Context, teamID *uint, profileUUID string) error

	// Set the profile UUID generated by the call to Apple's DefineProfile API
	// of the default setup assistant for a team or no team. The default
	// profile is the same regardless of the team, except for the enabling of
	// the end-user authentication which may be configured per-team and affects
	// the JSON registered with Apple's API, possibly resulting in different
	// profile UUIDs for the same profile depending on the team.
	SetMDMAppleDefaultSetupAssistantProfileUUID(ctx context.Context, teamID *uint, profileUUID string) error

	// Get the profile UUID and last update timestamp for the default setup
	// assistant for a team or no team.
	GetMDMAppleDefaultSetupAssistant(ctx context.Context, teamID *uint) (profileUUID string, updatedAt time.Time, err error)

	// GetMatchingHostSerials receives a list of serial numbers and returns
	// a map that only contains the serials that have a matching row in the `hosts` table.
	GetMatchingHostSerials(ctx context.Context, serials []string) (map[string]*Host, error)

	// DeleteHostDEPAssignments marks as deleted entries in
	// host_dep_assignments for host with matching serials.
	DeleteHostDEPAssignments(ctx context.Context, serials []string) error

	///////////////////////////////////////////////////////////////////////////////
	// Microsoft MDM

	// WSTEPStoreCertificate stores a certificate in the database.
	WSTEPStoreCertificate(ctx context.Context, name string, crt *x509.Certificate) error
	// WSTEPNewSerial returns a new serial number for a certificate.
	WSTEPNewSerial(ctx context.Context) (*big.Int, error)
	// WSTEPAssociateCertHash associates a certificate hash with a device.
	WSTEPAssociateCertHash(ctx context.Context, deviceUUID string, hash string) error

	// MDMWindowsGetEnrolledDevice receives a Windows MDM device id and returns the device information.
	MDMWindowsGetEnrolledDevice(ctx context.Context, mdmDeviceID string) (*MDMWindowsEnrolledDevice, error)
	// MDMWindowsInsertEnrolledDevice inserts a new MDMWindowsEnrolledDevice in the database
	MDMWindowsInsertEnrolledDevice(ctx context.Context, device *MDMWindowsEnrolledDevice) error
	// MDMWindowsDeleteEnrolledDevice deletes a give MDMWindowsEnrolledDevice entry from the database using the device id.
	MDMWindowsDeleteEnrolledDevice(ctx context.Context, mdmDeviceID string) error

	///////////////////////////////////////////////////////////////////////////////
<<<<<<< HEAD
	// Scripts

	// GetScriptResults returns the results of a script run for a host.
	GetScriptResult(ctx context.Context, scriptID uint) (*ScriptResult, error)
=======
	// Host Script Results

	// NewHostScriptExecutionRequest creates a new host script result entry with
	// just the script to run information (result is not yet available).
	NewHostScriptExecutionRequest(ctx context.Context, request *HostScriptRequestPayload) (*HostScriptResult, error)
	// SetHostScriptExecutionResult stores the result of a host script execution.
	SetHostScriptExecutionResult(ctx context.Context, result *HostScriptResultPayload) error
	// GetHostScriptExecutionResult returns the result of a host script
	// execution. It returns the host script results even if no results have been
	// received, it is the caller's responsibility to check if that was the case
	// (with ExitCode being null).
	GetHostScriptExecutionResult(ctx context.Context, execID string) (*HostScriptResult, error)
	// ListPendingHostScriptExecutions returns all the pending host script
	// executions, which are those that have yet to record a result. Entries
	// older than the ignoreOlder duration are ignored, considered too old to be
	// pending.
	ListPendingHostScriptExecutions(ctx context.Context, hostID uint, ignoreOlder time.Duration) ([]*HostScriptResult, error)
>>>>>>> 18f3b614
}

const (
	// Default batch size to use for ScheduledQueryIDsByName.
	DefaultScheduledQueryIDsByNameBatchSize = 1000
	// Default batch size for loading IDs of or inserting new munki issues.
	DefaultMunkiIssuesBatchSize = 100
)

type PolicyFailure struct {
	PolicyID uint
	Host     PolicySetHost
}

type MySQLProcess struct {
	Id      int     `json:"id" db:"Id"`
	User    string  `json:"user" db:"User"`
	Host    string  `json:"host" db:"Host"`
	DB      *string `json:"db" db:"db"`
	Command string  `json:"command" db:"Command"`
	Time    int     `json:"time" db:"Time"`
	State   *string `json:"state" db:"State"`
	Info    *string `json:"info" db:"Info"`
}

// HostOsqueryIntervals holds an osquery host's osquery interval configurations.
type HostOsqueryIntervals struct {
	DistributedInterval uint `json:"distributed_interval" db:"distributed_interval"`
	ConfigTLSRefresh    uint `json:"config_tls_refresh" db:"config_tls_refresh"`
	LoggerTLSPeriod     uint `json:"logger_tls_period" db:"logger_tls_period"`
}

type MigrationStatus struct {
	// StatusCode holds the code for the migration status.
	//
	// If StatusCode is NoMigrationsCompleted or AllMigrationsCompleted
	// then all other fields are empty.
	//
	// If StatusCode is SomeMigrationsCompleted, then missing migrations
	// are available in MissingTable and MissingData.
	//
	// If StatusCode is UnknownMigrations, then unknown migrations
	// are available in UnknownTable and UnknownData.
	StatusCode MigrationStatusCode `json:"status_code"`
	// MissingTable holds the missing table migrations.
	MissingTable []int64 `json:"missing_table"`
	// MissingTable holds the missing data migrations.
	MissingData []int64 `json:"missing_data"`
	// UnknownTable holds unknown applied table migrations.
	UnknownTable []int64 `json:"unknown_table"`
	// UnknownTable holds unknown applied data migrations.
	UnknownData []int64 `json:"unknown_data"`
}

type MigrationStatusCode int

const (
	// NoMigrationsCompleted indicates the database has no migrations installed.
	NoMigrationsCompleted MigrationStatusCode = iota
	// SomeMigrationsCompleted indicates some (not all) migrations are missing.
	SomeMigrationsCompleted
	// AllMigrationsCompleted means all migrations have been installed successfully.
	AllMigrationsCompleted
	// UnknownMigrations means some unidentified migrations were detected on the database.
	UnknownMigrations
)

// TODO: we have a similar but different interface in the service package,
// service.NotFoundErr - at the very least, the IsNotFound method should be the
// same in both (the other is currently NotFound), and ideally we'd just have
// one of those interfaces.

// NotFoundError is returned when the datastore resource cannot be found.
type NotFoundError interface {
	error
	IsNotFound() bool
}

func IsNotFound(err error) bool {
	var nfe NotFoundError
	if errors.As(err, &nfe) {
		return nfe.IsNotFound()
	}
	return false
}

// AlreadyExistsError is returned when creating a datastore resource that already exists.
type AlreadyExistsError interface {
	error
	IsExists() bool
}

// ForeignKeyError is returned when the operation fails due to foreign key constraints.
type ForeignKeyError interface {
	error
	IsForeignKey() bool
}

func IsForeignKey(err error) bool {
	var fke ForeignKeyError
	if errors.As(err, &fke) {
		return fke.IsForeignKey()
	}
	return false
}

type OptionalArg func() interface{}<|MERGE_RESOLUTION|>--- conflicted
+++ resolved
@@ -1011,12 +1011,6 @@
 	MDMWindowsDeleteEnrolledDevice(ctx context.Context, mdmDeviceID string) error
 
 	///////////////////////////////////////////////////////////////////////////////
-<<<<<<< HEAD
-	// Scripts
-
-	// GetScriptResults returns the results of a script run for a host.
-	GetScriptResult(ctx context.Context, scriptID uint) (*ScriptResult, error)
-=======
 	// Host Script Results
 
 	// NewHostScriptExecutionRequest creates a new host script result entry with
@@ -1034,7 +1028,9 @@
 	// older than the ignoreOlder duration are ignored, considered too old to be
 	// pending.
 	ListPendingHostScriptExecutions(ctx context.Context, hostID uint, ignoreOlder time.Duration) ([]*HostScriptResult, error)
->>>>>>> 18f3b614
+
+	// GetScriptResults returns the results of a script run for a host.
+	GetScriptResult(ctx context.Context, scriptID uint) (*ScriptResult, error)
 }
 
 const (
