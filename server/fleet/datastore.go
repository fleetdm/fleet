package fleet

import (
	"context"
	"crypto/x509"
	"encoding/json"
	"errors"
	"io"
	"math/big"
	"time"

	"github.com/fleetdm/fleet/v4/server/config"
	"github.com/fleetdm/fleet/v4/server/health"
	"github.com/fleetdm/fleet/v4/server/mdm/apple/mobileconfig"
	"github.com/micromdm/nanodep/godep"
)

type CarveStore interface {
	NewCarve(ctx context.Context, metadata *CarveMetadata) (*CarveMetadata, error)
	UpdateCarve(ctx context.Context, metadata *CarveMetadata) error
	Carve(ctx context.Context, carveId int64) (*CarveMetadata, error)
	CarveBySessionId(ctx context.Context, sessionId string) (*CarveMetadata, error)
	CarveByName(ctx context.Context, name string) (*CarveMetadata, error)
	ListCarves(ctx context.Context, opt CarveListOptions) ([]*CarveMetadata, error)
	NewBlock(ctx context.Context, metadata *CarveMetadata, blockId int64, data []byte) error
	GetBlock(ctx context.Context, metadata *CarveMetadata, blockId int64) ([]byte, error)
	// CleanupCarves will mark carves older than 24 hours expired, and delete the associated data blocks. This behaves
	// differently for carves stored in S3 (check the implementation godoc comment for more details)
	CleanupCarves(ctx context.Context, now time.Time) (expired int, err error)
}

// InstallerStore is used to communicate to a blob storage containing pre-built
// fleet-osquery installers
type InstallerStore interface {
	Get(ctx context.Context, installer Installer) (io.ReadCloser, int64, error)
	Put(ctx context.Context, installer Installer) (string, error)
	Exists(ctx context.Context, installer Installer) (bool, error)
}

// Datastore combines all the interfaces in the Fleet DAL
type Datastore interface {
	health.Checker

	CarveStore

	///////////////////////////////////////////////////////////////////////////////
	// UserStore contains methods for managing users in a datastore

	NewUser(ctx context.Context, user *User) (*User, error)
	ListUsers(ctx context.Context, opt UserListOptions) ([]*User, error)
	UserByEmail(ctx context.Context, email string) (*User, error)
	UserByID(ctx context.Context, id uint) (*User, error)
	SaveUser(ctx context.Context, user *User) error
	SaveUsers(ctx context.Context, users []*User) error
	// DeleteUser permanently deletes the user identified by the provided ID.
	DeleteUser(ctx context.Context, id uint) error
	// PendingEmailChange creates a record with a pending email change for a user identified by uid. The change record
	// is keyed by a unique token. The token is emailed to the user with a link that they can use to confirm the change.
	PendingEmailChange(ctx context.Context, userID uint, newEmail, token string) error
	// ConfirmPendingEmailChange will confirm new email address identified by token is valid. The new email will be
	// written to user record. userID is the ID of the user whose e-mail is being changed.
	ConfirmPendingEmailChange(ctx context.Context, userID uint, token string) (string, error)

	///////////////////////////////////////////////////////////////////////////////
	// QueryStore

	// ApplyQueries applies a list of queries (likely from a yaml file) to the datastore. Existing queries are updated,
	// and new queries are created.
	ApplyQueries(ctx context.Context, authorID uint, queries []*Query) error

	// NewQuery creates a new query object in thie datastore. The returned query should have the ID updated.
	NewQuery(ctx context.Context, query *Query, opts ...OptionalArg) (*Query, error)
	// SaveQuery saves changes to an existing query object.
	SaveQuery(ctx context.Context, query *Query) error
	// DeleteQuery deletes an existing query object.
	DeleteQuery(ctx context.Context, name string) error
	// DeleteQueries deletes the existing query objects with the provided IDs. The number of deleted queries is returned
	// along with any error.
	DeleteQueries(ctx context.Context, ids []uint) (uint, error)
	// Query returns the query associated with the provided ID. Associated packs should also be loaded.
	Query(ctx context.Context, id uint) (*Query, error)
	// ListQueries returns a list of queries with the provided sorting and paging options. Associated packs should also
	// be loaded.
	ListQueries(ctx context.Context, opt ListQueryOptions) ([]*Query, error)
	// QueryByName looks up a query by name.
	QueryByName(ctx context.Context, name string, opts ...OptionalArg) (*Query, error)
	// ObserverCanRunQuery returns whether a user with an observer role is permitted to run the
	// identified query
	ObserverCanRunQuery(ctx context.Context, queryID uint) (bool, error)

	///////////////////////////////////////////////////////////////////////////////
	// CampaignStore defines the distributed query campaign related datastore methods

	// NewDistributedQueryCampaign creates a new distributed query campaign
	NewDistributedQueryCampaign(ctx context.Context, camp *DistributedQueryCampaign) (*DistributedQueryCampaign, error)
	// DistributedQueryCampaign loads a distributed query campaign by ID
	DistributedQueryCampaign(ctx context.Context, id uint) (*DistributedQueryCampaign, error)
	// SaveDistributedQueryCampaign updates an existing distributed query campaign
	SaveDistributedQueryCampaign(ctx context.Context, camp *DistributedQueryCampaign) error
	// DistributedQueryCampaignTargetIDs gets the IDs of the targets for the query campaign of the provided ID
	DistributedQueryCampaignTargetIDs(ctx context.Context, id uint) (targets *HostTargets, err error)

	// NewDistributedQueryCampaignTarget adds a new target to an existing distributed query campaign
	NewDistributedQueryCampaignTarget(ctx context.Context, target *DistributedQueryCampaignTarget) (*DistributedQueryCampaignTarget, error)

	// CleanupDistributedQueryCampaigns will clean and trim metadata for old distributed query campaigns. Any campaign
	// in the QueryWaiting state will be moved to QueryComplete after one minute. Any campaign in the QueryRunning state
	// will be moved to QueryComplete after one day. Times are from creation time. The now parameter makes this method
	// easier to test. The return values indicate how many campaigns were expired and any error.
	CleanupDistributedQueryCampaigns(ctx context.Context, now time.Time) (expired uint, err error)

	DistributedQueryCampaignsForQuery(ctx context.Context, queryID uint) ([]*DistributedQueryCampaign, error)

	///////////////////////////////////////////////////////////////////////////////
	// PackStore is the datastore interface for managing query packs.

	// ApplyPackSpecs applies a list of PackSpecs to the datastore, creating and updating packs as necessary.
	ApplyPackSpecs(ctx context.Context, specs []*PackSpec) error
	// GetPackSpecs returns all of the stored PackSpecs.
	GetPackSpecs(ctx context.Context) ([]*PackSpec, error)
	// GetPackSpec returns the spec for the named pack.
	GetPackSpec(ctx context.Context, name string) (*PackSpec, error)

	// NewPack creates a new pack in the datastore.
	NewPack(ctx context.Context, pack *Pack, opts ...OptionalArg) (*Pack, error)

	// SavePack updates an existing pack in the datastore.
	SavePack(ctx context.Context, pack *Pack) error

	// DeletePack deletes a pack record from the datastore.
	DeletePack(ctx context.Context, name string) error

	// Pack retrieves a pack from the datastore by ID.
	Pack(ctx context.Context, pid uint) (*Pack, error)

	// ListPacks lists all packs in the datastore.
	ListPacks(ctx context.Context, opt PackListOptions) ([]*Pack, error)

	// PackByName fetches pack if it exists, if the pack exists the bool return value is true
	PackByName(ctx context.Context, name string, opts ...OptionalArg) (*Pack, bool, error)

	// ListPacksForHost lists the packs that a host should execute.
	ListPacksForHost(ctx context.Context, hid uint) (packs []*Pack, err error)

	// EnsureGlobalPack gets or inserts a pack with type global
	EnsureGlobalPack(ctx context.Context) (*Pack, error)

	// EnsureTeamPack gets or inserts a pack with type global
	EnsureTeamPack(ctx context.Context, teamID uint) (*Pack, error)

	///////////////////////////////////////////////////////////////////////////////
	// LabelStore

	// ApplyLabelSpecs applies a list of LabelSpecs to the datastore, creating and updating labels as necessary.
	ApplyLabelSpecs(ctx context.Context, specs []*LabelSpec) error
	// GetLabelSpecs returns all of the stored LabelSpecs.
	GetLabelSpecs(ctx context.Context) ([]*LabelSpec, error)
	// GetLabelSpec returns the spec for the named label.
	GetLabelSpec(ctx context.Context, name string) (*LabelSpec, error)

	NewLabel(ctx context.Context, Label *Label, opts ...OptionalArg) (*Label, error)
	SaveLabel(ctx context.Context, label *Label) (*Label, error)
	DeleteLabel(ctx context.Context, name string) error
	Label(ctx context.Context, lid uint) (*Label, error)
	ListLabels(ctx context.Context, filter TeamFilter, opt ListOptions) ([]*Label, error)
	LabelsSummary(ctx context.Context) ([]*LabelSummary, error)

	// LabelQueriesForHost returns the label queries that should be executed for the given host.
	// Results are returned in a map of label id -> query
	LabelQueriesForHost(ctx context.Context, host *Host) (map[string]string, error)

	// ListLabelsForHost returns the labels that the given host is in.
	ListLabelsForHost(ctx context.Context, hid uint) ([]*Label, error)

	// ListHostsInLabel returns a slice of hosts in the label with the given ID.
	ListHostsInLabel(ctx context.Context, filter TeamFilter, lid uint, opt HostListOptions) ([]*Host, error)

	// ListUniqueHostsInLabels returns a slice of all of the hosts in the given label IDs. A host will only appear once
	// in the results even if it is in multiple of the provided labels.
	ListUniqueHostsInLabels(ctx context.Context, filter TeamFilter, labels []uint) ([]*Host, error)

	SearchLabels(ctx context.Context, filter TeamFilter, query string, omit ...uint) ([]*Label, error)

	// LabelIDsByName Retrieve the IDs associated with the given labels
	LabelIDsByName(ctx context.Context, labels []string) ([]uint, error)

	// Methods used for async processing of host label query results.
	AsyncBatchInsertLabelMembership(ctx context.Context, batch [][2]uint) error
	AsyncBatchDeleteLabelMembership(ctx context.Context, batch [][2]uint) error
	AsyncBatchUpdateLabelTimestamp(ctx context.Context, ids []uint, ts time.Time) error

	///////////////////////////////////////////////////////////////////////////////
	// HostStore

	// NewHost is deprecated and will be removed. Hosts should always be enrolled via EnrollHost.
	NewHost(ctx context.Context, host *Host) (*Host, error)
	DeleteHost(ctx context.Context, hid uint) error
	Host(ctx context.Context, id uint) (*Host, error)
	ListHosts(ctx context.Context, filter TeamFilter, opt HostListOptions) ([]*Host, error)

	// ListHostsLiteByUUIDs returns the "lite" version of hosts corresponding to
	// the provided uuids and filtered according to the provided team filters.
	// The "lite" version is a subset of the fields related to the host. See
	// documentation of Datastore.HostLite for more information, or the
	// implementation for the exact list.
	ListHostsLiteByUUIDs(ctx context.Context, filter TeamFilter, uuids []string) ([]*Host, error)

	// ListHostsLiteByIDs returns the "lite" version of hosts corresponding to
	// the provided ids. The "lite" version is a subset of the fields related to
	// the host. See documentation of Datastore.HostLite for more information, or
	// the implementation for the exact list.
	ListHostsLiteByIDs(ctx context.Context, ids []uint) ([]*Host, error)

	MarkHostsSeen(ctx context.Context, hostIDs []uint, t time.Time) error
	SearchHosts(ctx context.Context, filter TeamFilter, query string, omit ...uint) ([]*Host, error)
	// EnrolledHostIDs returns the full list of enrolled host IDs.
	EnrolledHostIDs(ctx context.Context) ([]uint, error)
	CountEnrolledHosts(ctx context.Context) (int, error)

	// TODO(sarah): Reconcile pending mdm hosts feature with original motivation to cleanup "dead incoming host"

	// CleanupIncomingHosts deletes hosts that have enrolled but never updated their status details. This clears dead
	// "incoming hosts" that never complete their registration.
	// A host is considered incoming if each of the hostname and osquery_version and hardware_serial
	// fields are empty. This means that multiple different osquery queries failed to populate details.
	CleanupIncomingHosts(ctx context.Context, now time.Time) ([]uint, error)
	// GenerateHostStatusStatistics retrieves the count of online, offline, MIA and new hosts.
	GenerateHostStatusStatistics(ctx context.Context, filter TeamFilter, now time.Time, platform *string, lowDiskSpace *int) (*HostSummary, error)
	// HostIDsByName Retrieve the IDs associated with the given hostnames
	HostIDsByName(ctx context.Context, filter TeamFilter, hostnames []string) ([]uint, error)

	// HostIDsByOSID retrieves the IDs of all host for the given OS ID
	HostIDsByOSID(ctx context.Context, osID uint, offset int, limit int) ([]uint, error)

	// TODO JUAN: Refactor this to use the Operating System type instead.
	// HostIDsByOSVersion retrieves the IDs of all host matching osVersion
	HostIDsByOSVersion(ctx context.Context, osVersion OSVersion, offset int, limit int) ([]uint, error)
	// HostByIdentifier returns one host matching the provided identifier. Possible matches can be on
	// osquery_host_identifier, node_key, UUID, or hostname.
	HostByIdentifier(ctx context.Context, identifier string) (*Host, error)
	// AddHostsToTeam adds hosts to an existing team, clearing their team settings if teamID is nil.
	AddHostsToTeam(ctx context.Context, teamID *uint, hostIDs []uint) error

	TotalAndUnseenHostsSince(ctx context.Context, daysCount int) (total int, unseen int, err error)

	// DeleteHosts deletes associated tables for multiple hosts.
	//
	// It atomically deletes each host but if it returns an error, some of the hosts may be
	// deleted and others not.
	DeleteHosts(ctx context.Context, ids []uint) error

	CountHosts(ctx context.Context, filter TeamFilter, opt HostListOptions) (int, error)
	CountHostsInLabel(ctx context.Context, filter TeamFilter, lid uint, opt HostListOptions) (int, error)
	ListHostDeviceMapping(ctx context.Context, id uint) ([]*HostDeviceMapping, error)
	// ListHostBatteries returns the list of batteries for the given host ID.
	ListHostBatteries(ctx context.Context, id uint) ([]*HostBattery, error)

	// LoadHostByDeviceAuthToken loads the host identified by the device auth token.
	// If the token is invalid or expired it returns a NotFoundError.
	LoadHostByDeviceAuthToken(ctx context.Context, authToken string, tokenTTL time.Duration) (*Host, error)
	// SetOrUpdateDeviceAuthToken inserts or updates the auth token for a host.
	SetOrUpdateDeviceAuthToken(ctx context.Context, hostID uint, authToken string) error

	// FailingPoliciesCount returns the number of failling policies for 'host'
	FailingPoliciesCount(ctx context.Context, host *Host) (uint, error)

	// ListPoliciesForHost lists the policies that a host will check and whether they are passing
	ListPoliciesForHost(ctx context.Context, host *Host) ([]*HostPolicy, error)

	GetHostMunkiVersion(ctx context.Context, hostID uint) (string, error)
	GetHostMunkiIssues(ctx context.Context, hostID uint) ([]*HostMunkiIssue, error)
	GetHostMDM(ctx context.Context, hostID uint) (*HostMDM, error)
	GetHostMDMCheckinInfo(ctx context.Context, hostUUID string) (*HostMDMCheckinInfo, error)

	AggregatedMunkiVersion(ctx context.Context, teamID *uint) ([]AggregatedMunkiVersion, time.Time, error)
	AggregatedMunkiIssues(ctx context.Context, teamID *uint) ([]AggregatedMunkiIssue, time.Time, error)
	AggregatedMDMStatus(ctx context.Context, teamID *uint, platform string) (AggregatedMDMStatus, time.Time, error)
	AggregatedMDMSolutions(ctx context.Context, teamID *uint, platform string) ([]AggregatedMDMSolutions, time.Time, error)
	GenerateAggregatedMunkiAndMDM(ctx context.Context) error

	GetMunkiIssue(ctx context.Context, munkiIssueID uint) (*MunkiIssue, error)
	GetMDMSolution(ctx context.Context, mdmID uint) (*MDMSolution, error)

	OSVersions(ctx context.Context, teamID *uint, platform *string, name *string, version *string) (*OSVersions, error)
	UpdateOSVersions(ctx context.Context) error

	///////////////////////////////////////////////////////////////////////////////
	// TargetStore

	// CountHostsInTargets returns the metrics of the hosts in the provided labels, teams, and explicit host IDs.
	CountHostsInTargets(ctx context.Context, filter TeamFilter, targets HostTargets, now time.Time) (TargetMetrics, error)
	// HostIDsInTargets returns the host IDs of the hosts in the provided labels, teams, and explicit host IDs. The
	// returned host IDs should be sorted in ascending order.
	HostIDsInTargets(ctx context.Context, filter TeamFilter, targets HostTargets) ([]uint, error)

	///////////////////////////////////////////////////////////////////////////////
	// PasswordResetStore manages password resets in the Datastore

	NewPasswordResetRequest(ctx context.Context, req *PasswordResetRequest) (*PasswordResetRequest, error)
	DeletePasswordResetRequestsForUser(ctx context.Context, userID uint) error
	FindPasswordResetByToken(ctx context.Context, token string) (*PasswordResetRequest, error)
	// CleanupExpiredPasswordResetRequests deletes any password reset requests that have expired.
	CleanupExpiredPasswordResetRequests(ctx context.Context) error

	///////////////////////////////////////////////////////////////////////////////
	// SessionStore is the abstract interface that all session backends must conform to.

	// SessionByKey returns, given a session key, a session object or an error if one could not be found for the given
	// key
	SessionByKey(ctx context.Context, key string) (*Session, error)

	// SessionByID returns, given a session id, find and return a session object or an error if one could not be found
	// for the given id
	SessionByID(ctx context.Context, id uint) (*Session, error)

	// ListSessionsForUser finds all the active sessions for a given user
	ListSessionsForUser(ctx context.Context, id uint) ([]*Session, error)

	// NewSession stores a new session struct
	NewSession(ctx context.Context, userID uint, sessionKey string) (*Session, error)

	// DestroySession destroys the currently tracked session
	DestroySession(ctx context.Context, session *Session) error

	// DestroyAllSessionsForUser destroys all of the sessions for a given user
	DestroyAllSessionsForUser(ctx context.Context, id uint) error

	// MarkSessionAccessed marks the currently tracked session as access to extend expiration
	MarkSessionAccessed(ctx context.Context, session *Session) error

	///////////////////////////////////////////////////////////////////////////////
	// AppConfigStore contains method for saving and retrieving application configuration

	NewAppConfig(ctx context.Context, info *AppConfig) (*AppConfig, error)
	AppConfig(ctx context.Context) (*AppConfig, error)
	SaveAppConfig(ctx context.Context, info *AppConfig) error

	// GetEnrollSecrets gets the enroll secrets for a team (or global if teamID is nil).
	GetEnrollSecrets(ctx context.Context, teamID *uint) ([]*EnrollSecret, error)
	// ApplyEnrollSecrets replaces the current enroll secrets for a team with the provided secrets.
	ApplyEnrollSecrets(ctx context.Context, teamID *uint, secrets []*EnrollSecret) error

	// AggregateEnrollSecretPerTeam returns a slice containing one
	// EnrollSecret per team, plus an EnrollSecret for "no team"
	//
	// If any of the teams doesn't have any enroll secrets, then the
	// corresponcing EnrollSecret.Secret entry will have an empty string
	// value.
	AggregateEnrollSecretPerTeam(ctx context.Context) ([]*EnrollSecret, error)

	///////////////////////////////////////////////////////////////////////////////
	// InviteStore contains the methods for managing user invites in a datastore.

	// NewInvite creates and stores a new invitation in a DB.
	NewInvite(ctx context.Context, i *Invite) (*Invite, error)

	// ListInvites lists all invites in the datastore.
	ListInvites(ctx context.Context, opt ListOptions) ([]*Invite, error)

	// Invite retrieves an invite by its ID.
	Invite(ctx context.Context, id uint) (*Invite, error)

	// InviteByEmail retrieves an invite for a specific email address.
	InviteByEmail(ctx context.Context, email string) (*Invite, error)

	// InviteByToken retrieves and invite using the token string.
	InviteByToken(ctx context.Context, token string) (*Invite, error)

	// DeleteInvite deletes an invitation.
	DeleteInvite(ctx context.Context, id uint) error

	UpdateInvite(ctx context.Context, id uint, i *Invite) (*Invite, error)

	///////////////////////////////////////////////////////////////////////////////
	// ScheduledQueryStore

	// ListScheduledQueriesInPackWithStats loads a pack's scheduled queries and its aggregated stats.
	ListScheduledQueriesInPackWithStats(ctx context.Context, id uint, opts ListOptions) ([]*ScheduledQuery, error)
	NewScheduledQuery(ctx context.Context, sq *ScheduledQuery, opts ...OptionalArg) (*ScheduledQuery, error)
	SaveScheduledQuery(ctx context.Context, sq *ScheduledQuery) (*ScheduledQuery, error)
	DeleteScheduledQuery(ctx context.Context, id uint) error
	ScheduledQuery(ctx context.Context, id uint) (*ScheduledQuery, error)
	CleanupExpiredHosts(ctx context.Context) ([]uint, error)
	// ScheduledQueryIDsByName loads the IDs associated with the given pack and
	// query names. It returns a slice of IDs in the same order as
	// packAndSchedQueryNames, with the ID set to 0 if the corresponding
	// scheduled query did not exist.
	ScheduledQueryIDsByName(ctx context.Context, batchSize int, packAndSchedQueryNames ...[2]string) ([]uint, error)

	///////////////////////////////////////////////////////////////////////////////
	// TeamStore

	// NewTeam creates a new Team object in the store.
	NewTeam(ctx context.Context, team *Team) (*Team, error)
	// SaveTeam saves any changes to the team.
	SaveTeam(ctx context.Context, team *Team) (*Team, error)
	// Team retrieves the Team by ID.
	Team(ctx context.Context, tid uint) (*Team, error)
	// Team deletes the Team by ID.
	DeleteTeam(ctx context.Context, tid uint) error
	// TeamByName retrieves the Team by Name.
	TeamByName(ctx context.Context, name string) (*Team, error)
	// ListTeams lists teams with the ordering and filters in the provided options.
	ListTeams(ctx context.Context, filter TeamFilter, opt ListOptions) ([]*Team, error)
	// TeamsSummary lists id, name and description for all teams.
	TeamsSummary(ctx context.Context) ([]*TeamSummary, error)
	// SearchTeams searches teams using the provided query and ommitting the provided existing selection.
	SearchTeams(ctx context.Context, filter TeamFilter, matchQuery string, omit ...uint) ([]*Team, error)
	// TeamEnrollSecrets lists the enroll secrets for the team.
	TeamEnrollSecrets(ctx context.Context, teamID uint) ([]*EnrollSecret, error)
	// DeleteIntegrationsFromTeams deletes integrations used by teams, as they
	// are being deleted from the global configuration.
	DeleteIntegrationsFromTeams(ctx context.Context, deletedIntgs Integrations) error

	///////////////////////////////////////////////////////////////////////////////
	// SoftwareStore

	// ListSoftwareForVulnDetection returns all software for the given hostID with only the fields
	// used for vulnerability detection populated (id, name, version, cpe_id, cpe)
	ListSoftwareForVulnDetection(ctx context.Context, hostID uint) ([]Software, error)
	ListSoftwareVulnerabilitiesByHostIDsSource(ctx context.Context, hostIDs []uint, source VulnerabilitySource) (map[uint][]SoftwareVulnerability, error)
	LoadHostSoftware(ctx context.Context, host *Host, includeCVEScores bool) error

	AllSoftwareIterator(ctx context.Context, query SoftwareIterQueryOptions) (SoftwareIterator, error)
	// UpsertSoftwareCPEs either inserts new 'software_cpe' entries, or if a now with the same CPE
	// already exists, performs an update operation. Returns the number of rows affected.
	UpsertSoftwareCPEs(ctx context.Context, cpes []SoftwareCPE) (int64, error)
	// DeleteSoftwareCPEs removes entries from 'software_cpe' by matching the software_id in the
	// provided cpes. Returns the number of rows affected.
	DeleteSoftwareCPEs(ctx context.Context, cpes []SoftwareCPE) (int64, error)
	ListSoftwareCPEs(ctx context.Context) ([]SoftwareCPE, error)
	// InsertSoftwareVulnerability will either insert a new vulnerability in the datastore (in which
	// case it will return true) or if a matching record already exists it will update its
	// updated_at timestamp (in which case it will return false).
	InsertSoftwareVulnerability(ctx context.Context, vuln SoftwareVulnerability, source VulnerabilitySource) (bool, error)
	SoftwareByID(ctx context.Context, id uint, includeCVEScores bool) (*Software, error)
	// ListSoftwareByHostIDShort lists software by host ID, but does not include CPEs or vulnerabilites.
	// It is meant to be used when only minimal software fields are required eg when updating host software.
	ListSoftwareByHostIDShort(ctx context.Context, hostID uint) ([]Software, error)
	// SyncHostsSoftware calculates the number of hosts having each
	// software installed and stores that information in the software_host_counts
	// table.
	//
	// After aggregation, it cleans up unused software (e.g. software installed
	// on removed hosts, software uninstalled on hosts, etc.)
	SyncHostsSoftware(ctx context.Context, updatedAt time.Time) error
	// HostVulnSummariesBySoftwareIDs returns a list of all hosts that have at least one of the
	// specified Software installed. Includes the path were the software was installed.
	HostVulnSummariesBySoftwareIDs(ctx context.Context, softwareIDs []uint) ([]HostVulnerabilitySummary, error)
	// *DEPRECATED use HostVulnSummariesBySoftwareIDs instead* HostsByCVE
	// returns a list of all hosts that have at least one software suceptible to the provided CVE.
	// Includes the path were the software was installed.
	HostsByCVE(ctx context.Context, cve string) ([]HostVulnerabilitySummary, error)
	InsertCVEMeta(ctx context.Context, cveMeta []CVEMeta) error
	ListCVEs(ctx context.Context, maxAge time.Duration) ([]CVEMeta, error)

	///////////////////////////////////////////////////////////////////////////////
	// OperatingSystemsStore

	// ListOperationsSystems returns all operating systems (id, name, version)
	ListOperatingSystems(ctx context.Context) ([]OperatingSystem, error)
	// UpdateHostOperatingSystem updates the `host_operating_system` table
	// for the given host ID with the ID of the operating system associated
	// with the given name, version, arch, and kernel version in the
	// `operating_systems` table.
	//
	// If the `operating_systems` table does not already include a record
	// associated with the given name, version, arch, and kernel version,
	// a new record is also created.
	UpdateHostOperatingSystem(ctx context.Context, hostID uint, hostOS OperatingSystem) error
	// CleanupHostOperatingSystems removes records from the host_operating_system table that are
	// associated with any non-existent host (e.g., expired hosts) and removes records from the
	// operating_systems table that no longer associated with any host (e.g., all hosts have
	// upgraded from a prior version).
	CleanupHostOperatingSystems(ctx context.Context) error

	UpdateHostTablesOnMDMUnenroll(ctx context.Context, uuid string) error

	///////////////////////////////////////////////////////////////////////////////
	// ActivitiesStore

	NewActivity(ctx context.Context, user *User, activity ActivityDetails) error
	ListActivities(ctx context.Context, opt ListActivitiesOptions) ([]*Activity, *PaginationMetadata, error)
	MarkActivitiesAsStreamed(ctx context.Context, activityIDs []uint) error

	///////////////////////////////////////////////////////////////////////////////
	// StatisticsStore

	ShouldSendStatistics(ctx context.Context, frequency time.Duration, config config.FleetConfig) (StatisticsPayload, bool, error)
	RecordStatisticsSent(ctx context.Context) error
	// CleanupStatistics executes cleanup tasks to be performed upon successful transmission of
	// statistics.
	CleanupStatistics(ctx context.Context) error

	///////////////////////////////////////////////////////////////////////////////
	// GlobalPoliciesStore

	// ApplyPolicySpecs applies a list of policies (likely from a yaml file) to the datastore. Existing policies are updated,
	// and new policies are created.
	ApplyPolicySpecs(ctx context.Context, authorID uint, specs []*PolicySpec) error

	NewGlobalPolicy(ctx context.Context, authorID *uint, args PolicyPayload) (*Policy, error)
	Policy(ctx context.Context, id uint) (*Policy, error)
	// SavePolicy updates some fields of the given policy on the datastore.
	//
	// It is also used to update team policies.
	SavePolicy(ctx context.Context, p *Policy) error

	ListGlobalPolicies(ctx context.Context) ([]*Policy, error)
	PoliciesByID(ctx context.Context, ids []uint) (map[uint]*Policy, error)
	DeleteGlobalPolicies(ctx context.Context, ids []uint) ([]uint, error)

	PolicyQueriesForHost(ctx context.Context, host *Host) (map[string]string, error)

	// Methods used for async processing of host policy query results.
	AsyncBatchInsertPolicyMembership(ctx context.Context, batch []PolicyMembershipResult) error
	AsyncBatchUpdatePolicyTimestamp(ctx context.Context, ids []uint, ts time.Time) error

	// MigrateTables creates and migrates the table schemas
	MigrateTables(ctx context.Context) error
	// MigrateData populates built-in data
	MigrateData(ctx context.Context) error
	// MigrationStatus returns nil if migrations are complete, and an error if migrations need to be run.
	MigrationStatus(ctx context.Context) (*MigrationStatus, error)

	ListSoftware(ctx context.Context, opt SoftwareListOptions) ([]Software, error)
	CountSoftware(ctx context.Context, opt SoftwareListOptions) (int, error)
	// DeleteVulnerabilities deletes the given list of vulnerabilities identified by CPE+CVE.
	DeleteSoftwareVulnerabilities(ctx context.Context, vulnerabilities []SoftwareVulnerability) error
	// DeleteOutOfDateVulnerabilities deletes 'software_cve' entries from the provided source where
	// the updated_at timestamp is older than the provided duration
	DeleteOutOfDateVulnerabilities(ctx context.Context, source VulnerabilitySource, duration time.Duration) error

	///////////////////////////////////////////////////////////////////////////////
	// Team Policies

	NewTeamPolicy(ctx context.Context, teamID uint, authorID *uint, args PolicyPayload) (*Policy, error)
	ListTeamPolicies(ctx context.Context, teamID uint) (teamPolicies, inheritedPolicies []*Policy, err error)
	DeleteTeamPolicies(ctx context.Context, teamID uint, ids []uint) ([]uint, error)
	TeamPolicy(ctx context.Context, teamID uint, policyID uint) (*Policy, error)

	CleanupPolicyMembership(ctx context.Context, now time.Time) error
	// IncrementPolicyViolationDays increments the aggregate count of policy violation days. One
	// policy violation day is added for each policy that a host is failing as of the time the count
	// is incremented. The count only increments once per 24-hour interval. If the interval has not
	// elapsed, IncrementPolicyViolationDays returns nil without incrementing the count.
	IncrementPolicyViolationDays(ctx context.Context) error
	// InitializePolicyViolationDays sets the aggregated count of policy violation days to zero. If
	// a record of the count already exists, its `created_at` timestamp is updated to the current timestamp.
	InitializePolicyViolationDays(ctx context.Context) error

	///////////////////////////////////////////////////////////////////////////////
	// Locking

	// Lock tries to get an atomic lock on an instance named with `name`
	// and an `owner` identified by a random string per instance.
	// Subsequently locking the same resource name for the same owner
	// renews the lock expiration.
	// It returns true, nil if it managed to obtain a lock on the instance.
	// false and potentially an error otherwise.
	// This must not be blocking.
	Lock(ctx context.Context, name string, owner string, expiration time.Duration) (bool, error)
	// Unlock tries to unlock the lock by that `name` for the specified
	// `owner`. Unlocking when not holding the lock shouldn't error
	Unlock(ctx context.Context, name string, owner string) error
	// DBLocks returns the current database transaction lock waits information.
	DBLocks(ctx context.Context) ([]*DBLock, error)

	///////////////////////////////////////////////////////////////////////////////
	// Cron Stats

	// GetLatestCronStats returns a slice of no more than two cron stats records, where index 0 (if
	// present) is the most recently created scheduled run, and index 1 (if present) represents a
	// triggered run that is currently pending.
	GetLatestCronStats(ctx context.Context, name string) ([]CronStats, error)
	// InsertCronStats inserts cron stats for the named cron schedule.
	InsertCronStats(ctx context.Context, statsType CronStatsType, name string, instance string, status CronStatsStatus) (int, error)
	// UpdateCronStats updates the status of the identified cron stats record.
	UpdateCronStats(ctx context.Context, id int, status CronStatsStatus) error
	// UpdateAllCronStatsForInstance updates all records for the identified instance with the
	// specified statuses
	UpdateAllCronStatsForInstance(ctx context.Context, instance string, fromStatus CronStatsStatus, toStatus CronStatsStatus) error
	// CleanupCronStats cleans up expired cron stats.
	CleanupCronStats(ctx context.Context) error

	///////////////////////////////////////////////////////////////////////////////
	// Aggregated Stats

	UpdateScheduledQueryAggregatedStats(ctx context.Context) error
	UpdateQueryAggregatedStats(ctx context.Context) error

	///////////////////////////////////////////////////////////////////////////////
	// Following are the set of APIs used by osquery hosts:
	// TODO(lucas): Move them to a separate datastore or abstraction, to avoid
	// future developers trying to use user-datastore APIs on the host requests.
	// The user-datastore APIs (all the above) are generally more expensive and
	// load data that is not necessary for osquery hosts.
	///////////////////////////////////////////////////////////////////////////////

	// LoadHostByNodeKey loads the whole host identified by the node key.
	// If the node key is invalid it returns a NotFoundError.
	LoadHostByNodeKey(ctx context.Context, nodeKey string) (*Host, error)

	// LoadHostByOrbitNodeKey loads the whole host identified by the node key.
	// If the node key is invalid it returns a NotFoundError.
	LoadHostByOrbitNodeKey(ctx context.Context, nodeKey string) (*Host, error)

	// HostLite will load the primary data of the host with the given id.
	// We define "primary data" as all host information except the
	// details (like cpu, memory, gigs_disk_space_available, etc.).
	//
	// If the host doesn't exist, a NotFoundError is returned.
	HostLite(ctx context.Context, hostID uint) (*Host, error)

	// UpdateHostOsqueryIntervals updates the osquery intervals of a host.
	UpdateHostOsqueryIntervals(ctx context.Context, hostID uint, intervals HostOsqueryIntervals) error

	// TeamAgentOptions loads the agents options of a team.
	TeamAgentOptions(ctx context.Context, teamID uint) (*json.RawMessage, error)

	// TeamFeatures loads the features enabled for a team.
	TeamFeatures(ctx context.Context, teamID uint) (*Features, error)

	// TeamMDMConfig loads the MDM config for a team.
	TeamMDMConfig(ctx context.Context, teamID uint) (*TeamMDM, error)

	// SaveHostPackStats stores (and updates) the pack's scheduled queries stats of a host.
	SaveHostPackStats(ctx context.Context, hostID uint, stats []PackStats) error
	// AsyncBatchSaveHostsScheduledQueryStats efficiently saves a batch of hosts'
	// pack stats of scheduled queries. It is the async and batch version of
	// SaveHostPackStats. It returns the number of INSERT-ON DUPLICATE UPDATE
	// statements that were executed (for reporting purpose) or an error.
	AsyncBatchSaveHostsScheduledQueryStats(ctx context.Context, stats map[uint][]ScheduledQueryStats, batchSize int) (int, error)

	// UpdateHostSoftware updates the software list of a host.
	// The update consists of deleting existing entries that are not in the given `software`
	// slice, updating existing entries and inserting new entries.
	// Returns a struct with the current installed software on the host (pre-mutations) plus all
	// mutations performed: what was inserted and what was removed.
	UpdateHostSoftware(ctx context.Context, hostID uint, software []Software) (*UpdateHostSoftwareDBResult, error)

	// UpdateHostSoftwareInstalledPaths looks at all software for 'hostID' and based on the contents of
	// 'reported', either inserts or deletes the corresponding entries in the
	// 'host_software_installed_paths' table. 'reported' is a set of
	// 'software.ToUniqueStr()--installed_path' strings. 'mutationResults' contains the software inventory of
	// the host (pre-mutations) and the mutations performed after calling 'UpdateHostSoftware',
	// it is used as DB optimization.
	UpdateHostSoftwareInstalledPaths(ctx context.Context, hostID uint, reported map[string]struct{}, mutationResults *UpdateHostSoftwareDBResult) error

	// UpdateHost updates a host.
	UpdateHost(ctx context.Context, host *Host) error

	// ListScheduledQueriesInPack lists all the scheduled queries of a pack.
	ListScheduledQueriesInPack(ctx context.Context, packID uint) (ScheduledQueryList, error)

	// UpdateHostRefetchRequested updates a host's refetch requested field.
	UpdateHostRefetchRequested(ctx context.Context, hostID uint, value bool) error

	// FlippingPoliciesForHost fetches the policies with incoming results and returns:
	//	- a list of "new" failing policies; "new" here means those that fail on their first
	//	run, and those that were passing on the previous run and are failing on the incoming execution.
	//	- a list of "new" passing policies; "new" here means those that failed on a previous
	//	run and are passing now.
	//
	// "Failure" here means the policy query executed successfully but didn't return any rows,
	// so policies that did not execute (incomingResults with nil bool) are ignored.
	FlippingPoliciesForHost(ctx context.Context, hostID uint, incomingResults map[uint]*bool) (newFailing []uint, newPassing []uint, err error)

	// RecordPolicyQueryExecutions records the execution results of the policies for the given host.
	RecordPolicyQueryExecutions(ctx context.Context, host *Host, results map[uint]*bool, updated time.Time, deferredSaveHost bool) error

	// RecordLabelQueryExecutions saves the results of label queries. The results map is a map of label id -> whether or
	// not the label matches. The time parameter is the timestamp to save with the query execution.
	RecordLabelQueryExecutions(ctx context.Context, host *Host, results map[uint]*bool, t time.Time, deferredSaveHost bool) error

	// SaveHostUsers updates the user list of a host.
	// The update consists of deleting existing entries that are not in the given `users`
	// slice, updating existing entries and inserting new entries.
	SaveHostUsers(ctx context.Context, hostID uint, users []HostUser) error

	// SaveHostAdditional updates the additional queries results of a host.
	SaveHostAdditional(ctx context.Context, hostID uint, additional *json.RawMessage) error

	SetOrUpdateMunkiInfo(ctx context.Context, hostID uint, version string, errors, warnings []string) error
	SetOrUpdateMDMData(ctx context.Context, hostID uint, isServer, enrolled bool, serverURL string, installedFromDep bool, name string) error
	SetOrUpdateHostDisksSpace(ctx context.Context, hostID uint, gigsAvailable, percentAvailable float64) error
	SetOrUpdateHostDisksEncryption(ctx context.Context, hostID uint, encrypted bool) error
	// SetOrUpdateHostDiskEncryptionKey sets the base64, encrypted key for
	// a host
	SetOrUpdateHostDiskEncryptionKey(ctx context.Context, hostID uint, encryptedBase64Key string) error
	// GetUnverifiedDiskEncryptionKeys returns all the encryption keys that
	// are collected but their decryptable status is not known yet (ie:
	// we're able to decrypt the key using a private key in the server)
	GetUnverifiedDiskEncryptionKeys(ctx context.Context) ([]HostDiskEncryptionKey, error)
	// SetHostDiskEncryptionKeyStatus sets the encryptable status for the set
	// of encription keys provided
	SetHostsDiskEncryptionKeyStatus(ctx context.Context, hostIDs []uint, encryptable bool, threshold time.Time) error
	// GetHostDiskEncryptionKey returns the encryption key information for a given host
	GetHostDiskEncryptionKey(ctx context.Context, hostID uint) (*HostDiskEncryptionKey, error)

	SetDiskEncryptionResetStatus(ctx context.Context, hostID uint, status bool) error

	// UpdateVerificationHostMacOSProfiles updates status of macOS profiles installed on a given host to verified.
	UpdateVerificationHostMacOSProfiles(ctx context.Context, host *Host, installedProfiles []*HostMacOSProfile) error

	// SetOrUpdateHostOrbitInfo inserts of updates the orbit info for a host
	SetOrUpdateHostOrbitInfo(ctx context.Context, hostID uint, version string) error

	ReplaceHostDeviceMapping(ctx context.Context, id uint, mappings []*HostDeviceMapping) error

	// ReplaceHostBatteries creates or updates the battery mappings of a host.
	ReplaceHostBatteries(ctx context.Context, id uint, mappings []*HostBattery) error

	// VerifyEnrollSecret checks that the provided secret matches an active enroll secret. If it is successfully
	// matched, that secret is returned. Otherwise, an error is returned.
	VerifyEnrollSecret(ctx context.Context, secret string) (*EnrollSecret, error)

	// EnrollHost will enroll a new host with the given identifier, setting the node key, and team. Implementations of
	// this method should respect the provided host enrollment cooldown, by returning an error if the host has enrolled
	// within the cooldown period.
	EnrollHost(ctx context.Context, isMDMEnabled bool, osqueryHostId, hardwareUUID, hardwareSerial, nodeKey string, teamID *uint, cooldown time.Duration) (*Host, error)

	// EnrollOrbit will enroll a new orbit instance.
	//	- If an entry for the host exists (osquery enrolled first) then it will update the host's orbit node key and team.
	//	- If an entry for the host doesn't exist (osquery enrolls later) then it will create a new entry in the hosts table.
	EnrollOrbit(ctx context.Context, isMDMEnabled bool, hostInfo OrbitHostInfo, orbitNodeKey string, teamID *uint) (*Host, error)

	SerialUpdateHost(ctx context.Context, host *Host) error

	///////////////////////////////////////////////////////////////////////////////
	// JobStore

	// NewJob inserts a new job into the jobs table (queue).
	NewJob(ctx context.Context, job *Job) (*Job, error)

	// GetQueuedJobs gets queued jobs from the jobs table (queue).
	GetQueuedJobs(ctx context.Context, maxNumJobs int) ([]*Job, error)

	// UpdateJobs updates an existing job. Call this after processing a job.
	UpdateJob(ctx context.Context, id uint, job *Job) (*Job, error)

	///////////////////////////////////////////////////////////////////////////////
	// Debug

	InnoDBStatus(ctx context.Context) (string, error)
	ProcessList(ctx context.Context) ([]MySQLProcess, error)

	// WindowsUpdates Store
	ListWindowsUpdatesByHostID(ctx context.Context, hostID uint) ([]WindowsUpdate, error)
	InsertWindowsUpdates(ctx context.Context, hostID uint, updates []WindowsUpdate) error

	///////////////////////////////////////////////////////////////////////////////
	// OperatingSystemVulnerabilities Store
	ListOSVulnerabilities(ctx context.Context, hostID []uint) ([]OSVulnerability, error)
	InsertOSVulnerabilities(ctx context.Context, vulnerabilities []OSVulnerability, source VulnerabilitySource) (int64, error)
	DeleteOSVulnerabilities(ctx context.Context, vulnerabilities []OSVulnerability) error

	///////////////////////////////////////////////////////////////////////////////
	// Apple MDM

	// NewMDMAppleConfigProfile creates and returns a new configuration profile.
	NewMDMAppleConfigProfile(ctx context.Context, p MDMAppleConfigProfile) (*MDMAppleConfigProfile, error)

	// BulkUpsertMDMAppleConfigProfiles inserts or updates a configuration
	// profiles in bulk with the current payload.
	//
	// Be careful when using this for user actions, you generally want to
	// use NewMDMAppleConfigProfile/DeleteMDMAppleConfigProfile or the
	// batch insert/delete counterparts. With the current product vision,
	// this is mainly aimed to internal usage within the Fleet server.
	BulkUpsertMDMAppleConfigProfiles(ctx context.Context, payload []*MDMAppleConfigProfile) error

	// GetMDMAppleConfigProfile returns the mdm config profile corresponding to the specified
	// profile id.
	GetMDMAppleConfigProfile(ctx context.Context, profileID uint) (*MDMAppleConfigProfile, error)

	// ListMDMAppleConfigProfiles lists mdm config profiles associated with the specified team id.
	// For global config profiles, specify nil as the team id.
	ListMDMAppleConfigProfiles(ctx context.Context, teamID *uint) ([]*MDMAppleConfigProfile, error)

	// MatchMDMAppleConfigProfiles returns the list of team ids that have the
	// exact set of configuration profiles as those specified by their
	// hex-encoded md5 hashes.
	MatchMDMAppleConfigProfiles(ctx context.Context, hexMD5Hashes []string) ([]uint, error)

	// DeleteMDMAppleConfigProfile deletes the mdm config profile corresponding
	// to the specified profile id.
	DeleteMDMAppleConfigProfile(ctx context.Context, profileID uint) error

	// DeleteMDMAppleConfigProfileByTeamAndIdentifier deletes a configuration
	// profile using the unique key defined by `team_id` and `identifier`
	DeleteMDMAppleConfigProfileByTeamAndIdentifier(ctx context.Context, teamID *uint, profileIdentifier string) error

	// GetHostMDMProfiles returns the MDM profile information for the specified host UUID.
	GetHostMDMProfiles(ctx context.Context, hostUUID string) ([]HostMDMAppleProfile, error)

	CleanupDiskEncryptionKeysOnTeamChange(ctx context.Context, hostIDs []uint, newTeamID *uint) error

	// NewMDMAppleEnrollmentProfile creates and returns new enrollment profile.
	// Such enrollment profiles allow devices to enroll to Fleet MDM.
	NewMDMAppleEnrollmentProfile(ctx context.Context, enrollmentPayload MDMAppleEnrollmentProfilePayload) (*MDMAppleEnrollmentProfile, error)

	// GetMDMAppleEnrollmentProfileByToken loads the enrollment profile from its secret token.
	GetMDMAppleEnrollmentProfileByToken(ctx context.Context, token string) (*MDMAppleEnrollmentProfile, error)

	// GetMDMAppleEnrollmentProfileByType loads the enrollment profile from its type (e.g. manual, automatic).
	GetMDMAppleEnrollmentProfileByType(ctx context.Context, typ MDMAppleEnrollmentType) (*MDMAppleEnrollmentProfile, error)

	// ListMDMAppleEnrollmentProfiles returns the list of all the enrollment profiles.
	ListMDMAppleEnrollmentProfiles(ctx context.Context) ([]*MDMAppleEnrollmentProfile, error)

	// GetMDMAppleCommandResults returns the execution results of a command identified by a CommandUUID.
	GetMDMAppleCommandResults(ctx context.Context, commandUUID string) ([]*MDMAppleCommandResult, error)

	// ListMDMAppleCommands returns a list of MDM Apple commands that have been
	// executed, based on the provided options.
	ListMDMAppleCommands(ctx context.Context, tmFilter TeamFilter, listOpts *MDMAppleCommandListOptions) ([]*MDMAppleCommand, error)

	// NewMDMAppleInstaller creates and stores an Apple installer to Fleet.
	NewMDMAppleInstaller(ctx context.Context, name string, size int64, manifest string, installer []byte, urlToken string) (*MDMAppleInstaller, error)

	// MDMAppleInstaller returns the installer with its contents included (MDMAppleInstaller.Installer) from its token.
	MDMAppleInstaller(ctx context.Context, token string) (*MDMAppleInstaller, error)

	// MDMAppleInstallerDetailsByID returns the installer details of an installer, all fields except its content,
	// (MDMAppleInstaller.Installer is nil).
	MDMAppleInstallerDetailsByID(ctx context.Context, id uint) (*MDMAppleInstaller, error)

	// DeleteMDMAppleInstaller deletes an installer.
	DeleteMDMAppleInstaller(ctx context.Context, id uint) error

	// MDMAppleInstallerDetailsByToken loads the installer details, all fields except its content,
	// (MDMAppleInstaller.Installer is nil) from its secret token.
	MDMAppleInstallerDetailsByToken(ctx context.Context, token string) (*MDMAppleInstaller, error)

	// ListMDMAppleInstallers list all the uploaded installers.
	ListMDMAppleInstallers(ctx context.Context) ([]MDMAppleInstaller, error)

	// BatchSetMDMAppleProfiles sets the MDM Apple profiles for the given team or
	// no team.
	BatchSetMDMAppleProfiles(ctx context.Context, tmID *uint, profiles []*MDMAppleConfigProfile) error

	// MDMAppleListDevices lists all the MDM enrolled devices.
	MDMAppleListDevices(ctx context.Context) ([]MDMAppleDevice, error)

	// IngestMDMAppleDevicesFromDEPSync creates new Fleet host records for MDM-enrolled devices that are
	// not already enrolled in Fleet. It returns the number of hosts created, the team id that they
	// joined (nil for no team), and an error.
	IngestMDMAppleDevicesFromDEPSync(ctx context.Context, devices []godep.Device) (int64, *uint, error)

	// IngestMDMAppleDeviceFromCheckin creates a new Fleet host record for an MDM-enrolled device that is
	// not already enrolled in Fleet.
	IngestMDMAppleDeviceFromCheckin(ctx context.Context, mdmHost MDMAppleHostDetails) error

	// ResetMDMAppleNanoEnrollment resets the
	// `nano_enrollments.token_update_tally` if a matching row for the host
	// exists.
	ResetMDMAppleNanoEnrollment(ctx context.Context, hostUUID string) error

	// ListMDMAppleDEPSerialsInTeam returns a list of serial numbers of hosts
	// that are enrolled or pending enrollment in Fleet's MDM via DEP for the
	// specified team (or no team if teamID is nil).
	ListMDMAppleDEPSerialsInTeam(ctx context.Context, teamID *uint) ([]string, error)

	// ListMDMAppleDEPSerialsInHostIDs returns a list of serial numbers of hosts
	// that are enrolled or pending enrollment in Fleet's MDM via DEP in the
	// specified list of host IDs.
	ListMDMAppleDEPSerialsInHostIDs(ctx context.Context, hostIDs []uint) ([]string, error)

	// GetHostDEPAssignment returns the DEP assignment for the host.
	GetHostDEPAssignment(ctx context.Context, hostID uint) (*HostDEPAssignment, error)

	// GetNanoMDMEnrollment returns the nano enrollment information for the device id.
	GetNanoMDMEnrollment(ctx context.Context, id string) (*NanoEnrollment, error)

	// IncreasePolicyAutomationIteration marks the policy to fire automation again.
	IncreasePolicyAutomationIteration(ctx context.Context, policyID uint) error

	// OutdatedAutomationBatch returns a batch of hosts that had a failing policy.
	OutdatedAutomationBatch(ctx context.Context) ([]PolicyFailure, error)

	// ListMDMAppleProfilesToInstall returns all the profiles that should
	// be installed based on diffing the ideal state vs the state we have
	// registered in `host_mdm_apple_profiles`
	ListMDMAppleProfilesToInstall(ctx context.Context) ([]*MDMAppleProfilePayload, error)

	// ListMDMAppleProfilesToRemove returns all the profiles that should
	// be removed based on diffing the ideal state vs the state we have
	// registered in `host_mdm_apple_profiles`
	ListMDMAppleProfilesToRemove(ctx context.Context) ([]*MDMAppleProfilePayload, error)

	// BulkUpsertMDMAppleHostProfiles bulk-adds/updates records to track the
	// status of a profile in a host.
	BulkUpsertMDMAppleHostProfiles(ctx context.Context, payload []*MDMAppleBulkUpsertHostProfilePayload) error

	// BulkSetPendingMDMAppleHostProfiles sets the status of profiles to install
	// or to remove for each affected host to pending for the provided criteria,
	// which may be either a list of hostIDs, teamIDs, profileIDs or hostUUIDs
	// (only one of those ID types can be provided).
	BulkSetPendingMDMAppleHostProfiles(ctx context.Context, hostIDs, teamIDs, profileIDs []uint, hostUUIDs []string) error

	// GetMDMAppleProfilesContents retrieves the XML contents of the
	// profiles requested.
	GetMDMAppleProfilesContents(ctx context.Context, profileIDs []uint) (map[uint]mobileconfig.Mobileconfig, error)

	// UpdateOrDeleteHostMDMAppleProfile updates information about a single
	// profile status. It deletes the row if the profile operation is "remove"
	// and the status is "verifying" (i.e. successfully removed).
	UpdateOrDeleteHostMDMAppleProfile(ctx context.Context, profile *HostMDMAppleProfile) error

	// GetMDMAppleCommandRequest type returns the request type for the given command
	GetMDMAppleCommandRequestType(ctx context.Context, commandUUID string) (string, error)

	// GetMDMAppleHostsProfilesSummary summarizes the current state of MDM configuration profiles on
	// each host in the specified team (or, if no team is specified, each host that is not assigned
	// to any team).
	GetMDMAppleHostsProfilesSummary(ctx context.Context, teamID *uint) (*MDMAppleConfigProfilesSummary, error)

	// InsertMDMIdPAccount inserts a new MDM IdP account
	InsertMDMIdPAccount(ctx context.Context, account *MDMIdPAccount) error

	// GetMDMIdPAccount returns MDM IdP account that matches the given token.
	GetMDMIdPAccount(ctx context.Context, uuid string) (*MDMIdPAccount, error)

	// GetMDMAppleFileVaultSummary summarizes the current state of Apple disk encryption profiles on
	// each macOS host in the specified team (or, if no team is specified, each host that is not assigned
	// to any team).
	GetMDMAppleFileVaultSummary(ctx context.Context, teamID *uint) (*MDMAppleFileVaultSummary, error)

	// InsertMDMAppleBootstrapPackage insterts a new bootstrap package in the database
	InsertMDMAppleBootstrapPackage(ctx context.Context, bp *MDMAppleBootstrapPackage) error
	// DeleteMDMAppleBootstrapPackage deletes the bootstrap package for the given team id
	DeleteMDMAppleBootstrapPackage(ctx context.Context, teamID uint) error
	// GetMDMAppleBootstrapPackageMeta returns metadata about the bootstrap package for a team
	GetMDMAppleBootstrapPackageMeta(ctx context.Context, teamID uint) (*MDMAppleBootstrapPackage, error)
	// GetMDMAppleBootstrapPackageBytes returns the bytes of a bootstrap package with the given token
	GetMDMAppleBootstrapPackageBytes(ctx context.Context, token string) (*MDMAppleBootstrapPackage, error)
	// GetMDMAppleBootstrapPackageSummary returns an aggregated summary of
	// the status of the bootstrap package for hosts in a team.
	GetMDMAppleBootstrapPackageSummary(ctx context.Context, teamID uint) (*MDMAppleBootstrapPackageSummary, error)

	// RecordHostBootstrapPackage records a command used to install a
	// bootstrap package in a host.
	RecordHostBootstrapPackage(ctx context.Context, commandUUID string, hostUUID string) error

	// GetHostMDMMacOSSetup returns the MDM macOS setup information for the specified host id.
	GetHostMDMMacOSSetup(ctx context.Context, hostID uint) (*HostMDMMacOSSetup, error)

	// MDMAppleGetEULAMetadata returns metadata information about the EULA
	// filed stored in the database.
	MDMAppleGetEULAMetadata(ctx context.Context) (*MDMAppleEULA, error)
	// MDMAppleGetEULABytes returns the bytes of the EULA file stored in
	// the database. A token is required since this file is publicly
	// accessible by anyone with the token.
	MDMAppleGetEULABytes(ctx context.Context, token string) (*MDMAppleEULA, error)
	// MDMAppleInsertEULA inserts a new EULA in the database
	MDMAppleInsertEULA(ctx context.Context, eula *MDMAppleEULA) error
	// MDMAppleDeleteEULA deletes the EULA file from the database
	MDMAppleDeleteEULA(ctx context.Context, token string) error

	// Create or update the MDM Apple Setup Assistant for a team or no team.
	SetOrUpdateMDMAppleSetupAssistant(ctx context.Context, asst *MDMAppleSetupAssistant) (*MDMAppleSetupAssistant, error)
	// Get the MDM Apple Setup Assistant for the provided team or no team.
	GetMDMAppleSetupAssistant(ctx context.Context, teamID *uint) (*MDMAppleSetupAssistant, error)
	// Delete the MDM Apple Setup Assistant for the provided team or no team.
	DeleteMDMAppleSetupAssistant(ctx context.Context, teamID *uint) error
	// Set the profile UUID generated by the call to Apple's DefineProfile API of
	// the setup assistant for a team or no team.
	SetMDMAppleSetupAssistantProfileUUID(ctx context.Context, teamID *uint, profileUUID string) error

	// Set the profile UUID generated by the call to Apple's DefineProfile API
	// of the default setup assistant for a team or no team. The default
	// profile is the same regardless of the team, except for the enabling of
	// the end-user authentication which may be configured per-team and affects
	// the JSON registered with Apple's API, possibly resulting in different
	// profile UUIDs for the same profile depending on the team.
	SetMDMAppleDefaultSetupAssistantProfileUUID(ctx context.Context, teamID *uint, profileUUID string) error

	// Get the profile UUID and last update timestamp for the default setup
	// assistant for a team or no team.
	GetMDMAppleDefaultSetupAssistant(ctx context.Context, teamID *uint) (profileUUID string, updatedAt time.Time, err error)

	// GetMatchingHostSerials receives a list of serial numbers and returns
	// a map with all the matching serial numbers in the database.
	GetMatchingHostSerials(ctx context.Context, serials []string) (map[string]struct{}, error)

	// DeleteHostDEPAssignments marks as deleted entries in
	// host_dep_assignments for host with matching serials.
	DeleteHostDEPAssignments(ctx context.Context, serials []string) error

	///////////////////////////////////////////////////////////////////////////////
<<<<<<< HEAD
	// Windows MDM

	// MDMWindowsGetEnrolledDevice receives a Windows MDM device id and returns the device information.
	MDMWindowsGetEnrolledDevice(ctx context.Context, MDMDeviceID string) (*MDMWindowsEnrolledDevice, error)
	// MDMWindowsInsertEnrolledDevice inserts a new MDMWindowsEnrolledDevice in the database
	MDMWindowsInsertEnrolledDevice(ctx context.Context, device *MDMWindowsEnrolledDevice) error
	// MDMWindowsDeleteEnrolledDevice deletes a give MDMWindowsEnrolledDevice entry from the database using the device id.
	MDMWindowsDeleteEnrolledDevice(ctx context.Context, MDMDeviceID string) error
=======
	// Microsoft MDM

	// WSTEPStoreCertificate stores a certificate in the database.
	WSTEPStoreCertificate(ctx context.Context, name string, crt *x509.Certificate) error
	// WSTEPNewSerial returns a new serial number for a certificate.
	WSTEPNewSerial(ctx context.Context) (*big.Int, error)
	// WSTEPAssociateCertHash associates a certificate hash with a device.
	WSTEPAssociateCertHash(ctx context.Context, deviceUUID string, hash string) error
>>>>>>> eae417bc
}

const (
	// Default batch size to use for ScheduledQueryIDsByName.
	DefaultScheduledQueryIDsByNameBatchSize = 1000
	// Default batch size for loading IDs of or inserting new munki issues.
	DefaultMunkiIssuesBatchSize = 100
)

type PolicyFailure struct {
	PolicyID uint
	Host     PolicySetHost
}

type MySQLProcess struct {
	Id      int     `json:"id" db:"Id"`
	User    string  `json:"user" db:"User"`
	Host    string  `json:"host" db:"Host"`
	DB      *string `json:"db" db:"db"`
	Command string  `json:"command" db:"Command"`
	Time    int     `json:"time" db:"Time"`
	State   *string `json:"state" db:"State"`
	Info    *string `json:"info" db:"Info"`
}

// HostOsqueryIntervals holds an osquery host's osquery interval configurations.
type HostOsqueryIntervals struct {
	DistributedInterval uint `json:"distributed_interval" db:"distributed_interval"`
	ConfigTLSRefresh    uint `json:"config_tls_refresh" db:"config_tls_refresh"`
	LoggerTLSPeriod     uint `json:"logger_tls_period" db:"logger_tls_period"`
}

type MigrationStatus struct {
	// StatusCode holds the code for the migration status.
	//
	// If StatusCode is NoMigrationsCompleted or AllMigrationsCompleted
	// then all other fields are empty.
	//
	// If StatusCode is SomeMigrationsCompleted, then missing migrations
	// are available in MissingTable and MissingData.
	//
	// If StatusCode is UnknownMigrations, then unknown migrations
	// are available in UnknownTable and UnknownData.
	StatusCode MigrationStatusCode `json:"status_code"`
	// MissingTable holds the missing table migrations.
	MissingTable []int64 `json:"missing_table"`
	// MissingTable holds the missing data migrations.
	MissingData []int64 `json:"missing_data"`
	// UnknownTable holds unknown applied table migrations.
	UnknownTable []int64 `json:"unknown_table"`
	// UnknownTable holds unknown applied data migrations.
	UnknownData []int64 `json:"unknown_data"`
}

type MigrationStatusCode int

const (
	// NoMigrationsCompleted indicates the database has no migrations installed.
	NoMigrationsCompleted MigrationStatusCode = iota
	// SomeMigrationsCompleted indicates some (not all) migrations are missing.
	SomeMigrationsCompleted
	// AllMigrationsCompleted means all migrations have been installed successfully.
	AllMigrationsCompleted
	// UnknownMigrations means some unidentified migrations were detected on the database.
	UnknownMigrations
)

// TODO: we have a similar but different interface in the service package,
// service.NotFoundErr - at the very least, the IsNotFound method should be the
// same in both (the other is currently NotFound), and ideally we'd just have
// one of those interfaces.

// NotFoundError is returned when the datastore resource cannot be found.
type NotFoundError interface {
	error
	IsNotFound() bool
}

func IsNotFound(err error) bool {
	var nfe NotFoundError
	if errors.As(err, &nfe) {
		return nfe.IsNotFound()
	}
	return false
}

// AlreadyExistsError is returned when creating a datastore resource that already exists.
type AlreadyExistsError interface {
	error
	IsExists() bool
}

// ForeignKeyError is returned when the operation fails due to foreign key constraints.
type ForeignKeyError interface {
	error
	IsForeignKey() bool
}

func IsForeignKey(err error) bool {
	var fke ForeignKeyError
	if errors.As(err, &fke) {
		return fke.IsForeignKey()
	}
	return false
}

type OptionalArg func() interface{}<|MERGE_RESOLUTION|>--- conflicted
+++ resolved
@@ -989,8 +989,14 @@
 	DeleteHostDEPAssignments(ctx context.Context, serials []string) error
 
 	///////////////////////////////////////////////////////////////////////////////
-<<<<<<< HEAD
-	// Windows MDM
+	// Microsoft MDM
+
+	// WSTEPStoreCertificate stores a certificate in the database.
+	WSTEPStoreCertificate(ctx context.Context, name string, crt *x509.Certificate) error
+	// WSTEPNewSerial returns a new serial number for a certificate.
+	WSTEPNewSerial(ctx context.Context) (*big.Int, error)
+	// WSTEPAssociateCertHash associates a certificate hash with a device.
+	WSTEPAssociateCertHash(ctx context.Context, deviceUUID string, hash string) error
 
 	// MDMWindowsGetEnrolledDevice receives a Windows MDM device id and returns the device information.
 	MDMWindowsGetEnrolledDevice(ctx context.Context, MDMDeviceID string) (*MDMWindowsEnrolledDevice, error)
@@ -998,16 +1004,6 @@
 	MDMWindowsInsertEnrolledDevice(ctx context.Context, device *MDMWindowsEnrolledDevice) error
 	// MDMWindowsDeleteEnrolledDevice deletes a give MDMWindowsEnrolledDevice entry from the database using the device id.
 	MDMWindowsDeleteEnrolledDevice(ctx context.Context, MDMDeviceID string) error
-=======
-	// Microsoft MDM
-
-	// WSTEPStoreCertificate stores a certificate in the database.
-	WSTEPStoreCertificate(ctx context.Context, name string, crt *x509.Certificate) error
-	// WSTEPNewSerial returns a new serial number for a certificate.
-	WSTEPNewSerial(ctx context.Context) (*big.Int, error)
-	// WSTEPAssociateCertHash associates a certificate hash with a device.
-	WSTEPAssociateCertHash(ctx context.Context, deviceUUID string, hash string) error
->>>>>>> eae417bc
 }
 
 const (
