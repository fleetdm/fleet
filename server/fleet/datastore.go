--- conflicted
+++ resolved
@@ -393,19 +393,9 @@
 
 	///////////////////////////////////////////////////////////////////////////////
 	// QueryResultsStore
-<<<<<<< HEAD
-
-	// SaveQueryResultRow stores the given schedule query results.
-	SaveQueryResultRows(ctx context.Context, rows []*ScheduledQueryResultRow) error
-	// QueryResultRowsForHost returns the stored results of a query of a specified host.
-	QueryResultRowsForHost(ctx context.Context, queryID, hostID uint) ([]*ScheduledQueryResultRow, error)
+
 	// QueryResultRows returns all the stored results of a query (from all hosts).
 	QueryResultRows(ctx context.Context, queryID uint) ([]*ScheduledQueryResultRow, error)
-	// DeleteQueryResultsForHost deletes the results of a query of a specified host.
-	DeleteQueryResultsForHost(ctx context.Context, hostID, queryID uint) error
-	// ResultCountForQuery returns the number of results stored of a query.
-=======
->>>>>>> 06720071
 	ResultCountForQuery(ctx context.Context, queryID uint) (int, error)
 	ResultCountForQueryAndHost(ctx context.Context, queryID, hostID uint) (int, error)
 	OverwriteQueryResultRows(ctx context.Context, rows []*ScheduledQueryResultRow) error
