package fleet

import (
	"context"
	"crypto/x509"
	"database/sql"
	"encoding/json"
	"errors"
	"io"
	"math/big"
	"time"

	"github.com/fleetdm/fleet/v4/server/config"
	"github.com/fleetdm/fleet/v4/server/health"
	"github.com/fleetdm/fleet/v4/server/mdm/apple/mobileconfig"
	"github.com/fleetdm/fleet/v4/server/mdm/nanomdm/mdm"
	"github.com/fleetdm/fleet/v4/server/mdm/nanomdm/storage"

	"github.com/fleetdm/fleet/v4/server/mdm/nanodep/godep"
)

type CarveStore interface {
	NewCarve(ctx context.Context, metadata *CarveMetadata) (*CarveMetadata, error)
	UpdateCarve(ctx context.Context, metadata *CarveMetadata) error
	Carve(ctx context.Context, carveId int64) (*CarveMetadata, error)
	CarveBySessionId(ctx context.Context, sessionId string) (*CarveMetadata, error)
	CarveByName(ctx context.Context, name string) (*CarveMetadata, error)
	ListCarves(ctx context.Context, opt CarveListOptions) ([]*CarveMetadata, error)
	NewBlock(ctx context.Context, metadata *CarveMetadata, blockId int64, data []byte) error
	GetBlock(ctx context.Context, metadata *CarveMetadata, blockId int64) ([]byte, error)
	// CleanupCarves will mark carves older than 24 hours expired, and delete the associated data blocks. This behaves
	// differently for carves stored in S3 (check the implementation godoc comment for more details)
	CleanupCarves(ctx context.Context, now time.Time) (expired int, err error)
}

// InstallerStore is used to communicate to a blob storage containing pre-built
// fleet-osquery installers. This was originally implemented to support the
// Fleet Sandbox and is not expected to be used outside of this:
// https://fleetdm.com/docs/configuration/fleet-server-configuration#packaging
type InstallerStore interface {
	Get(ctx context.Context, installer Installer) (io.ReadCloser, int64, error)
	Put(ctx context.Context, installer Installer) (string, error)
	Exists(ctx context.Context, installer Installer) (bool, error)
}

// Datastore combines all the interfaces in the Fleet DAL
type Datastore interface {
	health.Checker

	CarveStore

	///////////////////////////////////////////////////////////////////////////////
	// UserStore contains methods for managing users in a datastore

	NewUser(ctx context.Context, user *User) (*User, error)
	ListUsers(ctx context.Context, opt UserListOptions) ([]*User, error)
	UserByEmail(ctx context.Context, email string) (*User, error)
	UserByID(ctx context.Context, id uint) (*User, error)
	SaveUser(ctx context.Context, user *User) error
	SaveUsers(ctx context.Context, users []*User) error
	// DeleteUser permanently deletes the user identified by the provided ID.
	DeleteUser(ctx context.Context, id uint) error
	// PendingEmailChange creates a record with a pending email change for a user identified by uid. The change record
	// is keyed by a unique token. The token is emailed to the user with a link that they can use to confirm the change.
	PendingEmailChange(ctx context.Context, userID uint, newEmail, token string) error
	// ConfirmPendingEmailChange will confirm new email address identified by token is valid. The new email will be
	// written to user record. userID is the ID of the user whose e-mail is being changed.
	ConfirmPendingEmailChange(ctx context.Context, userID uint, token string) (string, error)

	///////////////////////////////////////////////////////////////////////////////
	// QueryStore

	// ApplyQueries applies a list of queries (likely from a yaml file) to the datastore. Existing queries are updated,
	// and new queries are created.
	ApplyQueries(ctx context.Context, authorID uint, queries []*Query, queriesToDiscardResults map[uint]struct{}) error
	// NewQuery creates a new query object in thie datastore. The returned query should have the ID updated.
	NewQuery(ctx context.Context, query *Query, opts ...OptionalArg) (*Query, error)
	// SaveQuery saves changes to an existing query object.
	SaveQuery(ctx context.Context, query *Query, shouldDiscardResults bool, shouldDeleteStats bool) error
	// DeleteQuery deletes an existing query object on a team. If teamID is nil, then the query is
	// looked up in the 'global' team.
	DeleteQuery(ctx context.Context, teamID *uint, name string) error
	// DeleteQueries deletes the existing query objects with the provided IDs. The number of deleted queries is returned
	// along with any error.
	DeleteQueries(ctx context.Context, ids []uint) (uint, error)
	// Query returns the query associated with the provided ID. Associated packs should also be loaded.
	Query(ctx context.Context, id uint) (*Query, error)
	// ListQueries returns a list of queries with the provided sorting and paging options. Associated packs should also
	// be loaded.
	ListQueries(ctx context.Context, opt ListQueryOptions) ([]*Query, error)
	// ListScheduledQueriesForAgents returns a list of scheduled queries (without stats) for the
	// given teamID. If teamID is nil, then all scheduled queries for the 'global' team are returned.
	ListScheduledQueriesForAgents(ctx context.Context, teamID *uint, queryReportsDisabled bool) ([]*Query, error)
	// QueryByName looks up a query by name on a team. If teamID is nil, then the query is looked up in
	// the 'global' team.
	QueryByName(ctx context.Context, teamID *uint, name string) (*Query, error)
	// ObserverCanRunQuery returns whether a user with an observer role is permitted to run the
	// identified query
	ObserverCanRunQuery(ctx context.Context, queryID uint) (bool, error)
	// CleanupGlobalDiscardQueryResults deletes all cached query results. Used in cleanups_then_aggregation cron.
	CleanupGlobalDiscardQueryResults(ctx context.Context) error
	// IsSavedQuery returns true if the given query is a saved query.
	IsSavedQuery(ctx context.Context, queryID uint) (bool, error)
	// GetLiveQueryStats returns the live query stats for the given query and hosts.
	GetLiveQueryStats(ctx context.Context, queryID uint, hostIDs []uint) ([]*LiveQueryStats, error)
	// UpdateLiveQueryStats writes new live query stats as a single operation.
	UpdateLiveQueryStats(ctx context.Context, queryID uint, stats []*LiveQueryStats) error
	// CalculateAggregatedPerfStatsPercentiles calculates the aggregated user/system time performance statistics for the given query.
	CalculateAggregatedPerfStatsPercentiles(ctx context.Context, aggregate AggregatedStatsType, queryID uint) error

	///////////////////////////////////////////////////////////////////////////////
	// CampaignStore defines the distributed query campaign related datastore methods

	// NewDistributedQueryCampaign creates a new distributed query campaign
	NewDistributedQueryCampaign(ctx context.Context, camp *DistributedQueryCampaign) (*DistributedQueryCampaign, error)
	// DistributedQueryCampaign loads a distributed query campaign by ID
	DistributedQueryCampaign(ctx context.Context, id uint) (*DistributedQueryCampaign, error)
	// SaveDistributedQueryCampaign updates an existing distributed query campaign
	SaveDistributedQueryCampaign(ctx context.Context, camp *DistributedQueryCampaign) error
	// DistributedQueryCampaignTargetIDs gets the IDs of the targets for the query campaign of the provided ID
	DistributedQueryCampaignTargetIDs(ctx context.Context, id uint) (targets *HostTargets, err error)

	// NewDistributedQueryCampaignTarget adds a new target to an existing distributed query campaign
	NewDistributedQueryCampaignTarget(ctx context.Context, target *DistributedQueryCampaignTarget) (*DistributedQueryCampaignTarget, error)

	// CleanupDistributedQueryCampaigns will clean and trim metadata for old
	// distributed query campaigns. Any campaign in the QueryWaiting state will
	// be moved to QueryComplete after one minute. Any campaign in the
	// QueryRunning state will be moved to QueryComplete after one day. Times are
	// from creation time. The now parameter makes this method easier to test.
	// The return values indicate how many campaigns were expired and any error.
	CleanupDistributedQueryCampaigns(ctx context.Context, now time.Time) (expired uint, err error)

	// GetCompletedCampaigns returns the IDs of the campaigns that are in the fleet.QueryComplete state and that are in the
	// provided list of IDs. The return value is a slice of the IDs of the completed campaigns and any error.
	GetCompletedCampaigns(ctx context.Context, filter []uint) ([]uint, error)

	DistributedQueryCampaignsForQuery(ctx context.Context, queryID uint) ([]*DistributedQueryCampaign, error)

	///////////////////////////////////////////////////////////////////////////////
	// PackStore is the datastore interface for managing query packs.

	// ApplyPackSpecs applies a list of PackSpecs to the datastore, creating and updating packs as necessary.
	ApplyPackSpecs(ctx context.Context, specs []*PackSpec) error
	// GetPackSpecs returns all of the stored PackSpecs.
	GetPackSpecs(ctx context.Context) ([]*PackSpec, error)
	// GetPackSpec returns the spec for the named pack.
	GetPackSpec(ctx context.Context, name string) (*PackSpec, error)

	// NewPack creates a new pack in the datastore.
	NewPack(ctx context.Context, pack *Pack, opts ...OptionalArg) (*Pack, error)

	// SavePack updates an existing pack in the datastore.
	SavePack(ctx context.Context, pack *Pack) error

	// DeletePack deletes a pack record from the datastore.
	DeletePack(ctx context.Context, name string) error

	// Pack retrieves a pack from the datastore by ID.
	Pack(ctx context.Context, pid uint) (*Pack, error)

	// ListPacks lists all packs in the datastore.
	ListPacks(ctx context.Context, opt PackListOptions) ([]*Pack, error)

	// PackByName fetches pack if it exists, if the pack exists the bool return value is true
	PackByName(ctx context.Context, name string, opts ...OptionalArg) (*Pack, bool, error)

	// ListPacksForHost lists the "user packs" that a host should execute.
	ListPacksForHost(ctx context.Context, hid uint) (packs []*Pack, err error)

	///////////////////////////////////////////////////////////////////////////////
	// LabelStore

	// ApplyLabelSpecs applies a list of LabelSpecs to the datastore, creating and updating labels as necessary.
	ApplyLabelSpecs(ctx context.Context, specs []*LabelSpec) error
	// GetLabelSpecs returns all of the stored LabelSpecs.
	GetLabelSpecs(ctx context.Context) ([]*LabelSpec, error)
	// GetLabelSpec returns the spec for the named label.
	GetLabelSpec(ctx context.Context, name string) (*LabelSpec, error)

	// AddLabelsToHost adds the given label IDs membership to the host.
	// If a host is already a member of the label then this will update the row's updated_at.
	AddLabelsToHost(ctx context.Context, hostID uint, labelIDs []uint) error
	// RemoveLabelsFromHost removes the given label IDs membership from the host.
	// If a host is already not a member of a label then such label will be ignored.
	RemoveLabelsFromHost(ctx context.Context, hostID uint, labelIDs []uint) error

	NewLabel(ctx context.Context, Label *Label, opts ...OptionalArg) (*Label, error)
	// SaveLabel updates the label and returns the label and an array of host IDs
	// members of this label, or an error.
	SaveLabel(ctx context.Context, label *Label) (*Label, []uint, error)
	DeleteLabel(ctx context.Context, name string) error
	// Label returns the label and an array of host IDs members of this label, or an error.
	Label(ctx context.Context, lid uint) (*Label, []uint, error)
	ListLabels(ctx context.Context, filter TeamFilter, opt ListOptions) ([]*Label, error)
	LabelsSummary(ctx context.Context) ([]*LabelSummary, error)

	// LabelQueriesForHost returns the label queries that should be executed for the given host.
	// Results are returned in a map of label id -> query
	LabelQueriesForHost(ctx context.Context, host *Host) (map[string]string, error)

	// ListLabelsForHost returns the labels that the given host is in.
	ListLabelsForHost(ctx context.Context, hid uint) ([]*Label, error)

	// ListHostsInLabel returns a slice of hosts in the label with the given ID.
	ListHostsInLabel(ctx context.Context, filter TeamFilter, lid uint, opt HostListOptions) ([]*Host, error)

	// ListUniqueHostsInLabels returns a slice of all of the hosts in the given label IDs. A host will only appear once
	// in the results even if it is in multiple of the provided labels.
	ListUniqueHostsInLabels(ctx context.Context, filter TeamFilter, labels []uint) ([]*Host, error)

	SearchLabels(ctx context.Context, filter TeamFilter, query string, omit ...uint) ([]*Label, error)

	// LabelIDsByName retrieves the IDs associated with the given label names
	LabelIDsByName(ctx context.Context, labels []string) (map[string]uint, error)

	// Methods used for async processing of host label query results.
	AsyncBatchInsertLabelMembership(ctx context.Context, batch [][2]uint) error
	AsyncBatchDeleteLabelMembership(ctx context.Context, batch [][2]uint) error
	AsyncBatchUpdateLabelTimestamp(ctx context.Context, ids []uint, ts time.Time) error

	///////////////////////////////////////////////////////////////////////////////
	// HostStore

	// NewHost is deprecated and will be removed. Hosts should always be enrolled via EnrollHost.
	NewHost(ctx context.Context, host *Host) (*Host, error)
	DeleteHost(ctx context.Context, hid uint) error
	Host(ctx context.Context, id uint) (*Host, error)
	GetHostHealth(ctx context.Context, id uint) (*HostHealth, error)
	ListHosts(ctx context.Context, filter TeamFilter, opt HostListOptions) ([]*Host, error)

	// ListHostsLiteByUUIDs returns the "lite" version of hosts corresponding to
	// the provided uuids and filtered according to the provided team filters. It
	// does include the MDMInfo information (unlike HostLite and
	// ListHostsLiteByIDs) because listing hosts by UUIDs is commonly used to
	// support MDM-related operations, where the UUID is often the only available
	// identifier. The "lite" version is a subset of the fields related to the
	// host. See the implementation for the exact list.
	ListHostsLiteByUUIDs(ctx context.Context, filter TeamFilter, uuids []string) ([]*Host, error)

	// ListHostsLiteByIDs returns the "lite" version of hosts corresponding to
	// the provided ids. The "lite" version is a subset of the fields related to
	// the host. See documentation of Datastore.HostLite for more information, or
	// the implementation for the exact list.
	ListHostsLiteByIDs(ctx context.Context, ids []uint) ([]*Host, error)

	MarkHostsSeen(ctx context.Context, hostIDs []uint, t time.Time) error
	SearchHosts(ctx context.Context, filter TeamFilter, query string, omit ...uint) ([]*Host, error)
	// EnrolledHostIDs returns the full list of enrolled host IDs.
	EnrolledHostIDs(ctx context.Context) ([]uint, error)
	CountEnrolledHosts(ctx context.Context) (int, error)

	// TODO(sarah): Reconcile pending mdm hosts feature with original motivation to cleanup "dead incoming host"

	// CleanupIncomingHosts deletes hosts that have enrolled but never updated their status details. This clears dead
	// "incoming hosts" that never complete their registration.
	// A host is considered incoming if each of the hostname and osquery_version and hardware_serial
	// fields are empty. This means that multiple different osquery queries failed to populate details.
	CleanupIncomingHosts(ctx context.Context, now time.Time) ([]uint, error)
	// GenerateHostStatusStatistics retrieves the count of online, offline, MIA and new hosts.
	GenerateHostStatusStatistics(ctx context.Context, filter TeamFilter, now time.Time, platform *string, lowDiskSpace *int) (*HostSummary, error)
	// HostIDsByName Retrieve the IDs associated with the given hostnames
	HostIDsByName(ctx context.Context, filter TeamFilter, hostnames []string) ([]uint, error)

	// HostIDsByOSID retrieves the IDs of all host for the given OS ID
	HostIDsByOSID(ctx context.Context, osID uint, offset int, limit int) ([]uint, error)

	// HostMemberOfAllLabels returns whether the given host is a member of all the provided labels.
	// If a label name does not exist, then the host is considered not a member of the provided label.
	// A host will always be a member of an empty label set, so this method returns (true, nil)
	// if labelNames is empty.
	HostMemberOfAllLabels(ctx context.Context, hostID uint, labelNames []string) (bool, error)

	// TODO JUAN: Refactor this to use the Operating System type instead.
	// HostIDsByOSVersion retrieves the IDs of all host matching osVersion
	HostIDsByOSVersion(ctx context.Context, osVersion OSVersion, offset int, limit int) ([]uint, error)
	// HostByIdentifier returns one host matching the provided identifier. Possible matches can be on
	// osquery_host_id, node_key, UUID, hardware_serial or hostname.
	HostByIdentifier(ctx context.Context, identifier string) (*Host, error)
	// HostLiteByIdentifier returns a host and a subset of its fields using an
	// "identifier" string. The identifier string will be matched against the
	// hostname, osquery_host_id, node_key, uuid and hardware_serial columns.
	HostLiteByIdentifier(ctx context.Context, identifier string) (*HostLite, error)
	// HostLiteByIdentifier returns a host and a subset of its fields from its id.
	HostLiteByID(ctx context.Context, id uint) (*HostLite, error)
	// AddHostsToTeam adds hosts to an existing team, clearing their team settings if teamID is nil.
	AddHostsToTeam(ctx context.Context, teamID *uint, hostIDs []uint) error
	// HostnamesByIdentifiers returns the hostnames corresponding to the provided identifiers,
	// as understood by HostByIdentifier.
	HostnamesByIdentifiers(ctx context.Context, identifiers []string) ([]string, error)

	TotalAndUnseenHostsSince(ctx context.Context, teamID *uint, daysCount int) (total int, unseen []uint, err error)

	// DeleteHosts deletes associated tables for multiple hosts.
	//
	// It atomically deletes each host but if it returns an error, some of the hosts may be
	// deleted and others not.
	DeleteHosts(ctx context.Context, ids []uint) error

	CountHosts(ctx context.Context, filter TeamFilter, opt HostListOptions) (int, error)
	CountHostsInLabel(ctx context.Context, filter TeamFilter, lid uint, opt HostListOptions) (int, error)
	ListHostDeviceMapping(ctx context.Context, id uint) ([]*HostDeviceMapping, error)
	// SetOrUpdateCustomHostDeviceMapping replaces the custom email address
	// associated with the host with the provided one.
	SetOrUpdateCustomHostDeviceMapping(ctx context.Context, hostID uint, email, source string) ([]*HostDeviceMapping, error)
	// ListHostBatteries returns the list of batteries for the given host ID.
	ListHostBatteries(ctx context.Context, id uint) ([]*HostBattery, error)

	// LoadHostByDeviceAuthToken loads the host identified by the device auth token.
	// If the token is invalid or expired it returns a NotFoundError.
	LoadHostByDeviceAuthToken(ctx context.Context, authToken string, tokenTTL time.Duration) (*Host, error)
	// SetOrUpdateDeviceAuthToken inserts or updates the auth token for a host.
	SetOrUpdateDeviceAuthToken(ctx context.Context, hostID uint, authToken string) error

	// FailingPoliciesCount returns the number of failling policies for 'host'
	FailingPoliciesCount(ctx context.Context, host *Host) (uint, error)

	// ListPoliciesForHost lists the policies that a host will check and whether they are passing
	ListPoliciesForHost(ctx context.Context, host *Host) ([]*HostPolicy, error)

	GetHostMunkiVersion(ctx context.Context, hostID uint) (string, error)
	GetHostMunkiIssues(ctx context.Context, hostID uint) ([]*HostMunkiIssue, error)
	GetHostMDM(ctx context.Context, hostID uint) (*HostMDM, error)
	GetHostMDMCheckinInfo(ctx context.Context, hostUUID string) (*HostMDMCheckinInfo, error)

	AggregatedMunkiVersion(ctx context.Context, teamID *uint) ([]AggregatedMunkiVersion, time.Time, error)
	AggregatedMunkiIssues(ctx context.Context, teamID *uint) ([]AggregatedMunkiIssue, time.Time, error)
	AggregatedMDMStatus(ctx context.Context, teamID *uint, platform string) (AggregatedMDMStatus, time.Time, error)
	AggregatedMDMSolutions(ctx context.Context, teamID *uint, platform string) ([]AggregatedMDMSolutions, time.Time, error)
	GenerateAggregatedMunkiAndMDM(ctx context.Context) error

	GetMunkiIssue(ctx context.Context, munkiIssueID uint) (*MunkiIssue, error)
	GetMDMSolution(ctx context.Context, mdmID uint) (*MDMSolution, error)

	OSVersions(ctx context.Context, teamFilter *TeamFilter, platform *string, name *string, version *string) (*OSVersions, error)
	OSVersionsByCVE(ctx context.Context, cve string, teamID *uint) ([]*VulnerableOS, time.Time, error)
	SoftwareByCVE(ctx context.Context, cve string, teamID *uint) ([]*VulnerableSoftware, time.Time, error)
	// OSVersion returns the OSVersion with the provided ID. If teamFilter is not nil, then the OSVersion is filtered.
	// The returned OSVersion is accompanied by the time it was last updated.
	OSVersion(ctx context.Context, osVersionID uint, teamFilter *TeamFilter) (*OSVersion, *time.Time, error)
	UpdateOSVersions(ctx context.Context) error

	///////////////////////////////////////////////////////////////////////////////
	// TargetStore

	// CountHostsInTargets returns the metrics of the hosts in the provided labels, teams, and explicit host IDs.
	CountHostsInTargets(ctx context.Context, filter TeamFilter, targets HostTargets, now time.Time) (TargetMetrics, error)
	// HostIDsInTargets returns the host IDs of the hosts in the provided labels, teams, and explicit host IDs. The
	// returned host IDs should be sorted in ascending order.
	HostIDsInTargets(ctx context.Context, filter TeamFilter, targets HostTargets) ([]uint, error)

	///////////////////////////////////////////////////////////////////////////////
	// PasswordResetStore manages password resets in the Datastore

	NewPasswordResetRequest(ctx context.Context, req *PasswordResetRequest) (*PasswordResetRequest, error)
	DeletePasswordResetRequestsForUser(ctx context.Context, userID uint) error
	FindPasswordResetByToken(ctx context.Context, token string) (*PasswordResetRequest, error)
	// CleanupExpiredPasswordResetRequests deletes any password reset requests that have expired.
	CleanupExpiredPasswordResetRequests(ctx context.Context) error

	///////////////////////////////////////////////////////////////////////////////
	// SessionStore is the abstract interface that all session backends must conform to.

	// SessionByKey returns, given a session key, a session object or an error if one could not be found for the given
	// key
	SessionByKey(ctx context.Context, key string) (*Session, error)

	// SessionByID returns, given a session id, find and return a session object or an error if one could not be found
	// for the given id
	SessionByID(ctx context.Context, id uint) (*Session, error)

	// ListSessionsForUser finds all the active sessions for a given user
	ListSessionsForUser(ctx context.Context, id uint) ([]*Session, error)

	// NewSession stores a new session struct
	NewSession(ctx context.Context, userID uint, sessionKey string) (*Session, error)

	// DestroySession destroys the currently tracked session
	DestroySession(ctx context.Context, session *Session) error

	// DestroyAllSessionsForUser destroys all of the sessions for a given user
	DestroyAllSessionsForUser(ctx context.Context, id uint) error

	// MarkSessionAccessed marks the currently tracked session as access to extend expiration
	MarkSessionAccessed(ctx context.Context, session *Session) error

	///////////////////////////////////////////////////////////////////////////////
	// AppConfigStore contains method for saving and retrieving application configuration

	NewAppConfig(ctx context.Context, info *AppConfig) (*AppConfig, error)
	AppConfig(ctx context.Context) (*AppConfig, error)
	SaveAppConfig(ctx context.Context, info *AppConfig) error

	// GetEnrollSecrets gets the enroll secrets for a team (or global if teamID is nil).
	GetEnrollSecrets(ctx context.Context, teamID *uint) ([]*EnrollSecret, error)
	// ApplyEnrollSecrets replaces the current enroll secrets for a team with the provided secrets.
	ApplyEnrollSecrets(ctx context.Context, teamID *uint, secrets []*EnrollSecret) error

	// AggregateEnrollSecretPerTeam returns a slice containing one
	// EnrollSecret per team, plus an EnrollSecret for "no team"
	//
	// If any of the teams doesn't have any enroll secrets, then the
	// corresponcing EnrollSecret.Secret entry will have an empty string
	// value.
	AggregateEnrollSecretPerTeam(ctx context.Context) ([]*EnrollSecret, error)

	///////////////////////////////////////////////////////////////////////////////
	// InviteStore contains the methods for managing user invites in a datastore.

	// NewInvite creates and stores a new invitation in a DB.
	NewInvite(ctx context.Context, i *Invite) (*Invite, error)

	// ListInvites lists all invites in the datastore.
	ListInvites(ctx context.Context, opt ListOptions) ([]*Invite, error)

	// Invite retrieves an invite by its ID.
	Invite(ctx context.Context, id uint) (*Invite, error)

	// InviteByEmail retrieves an invite for a specific email address.
	InviteByEmail(ctx context.Context, email string) (*Invite, error)

	// InviteByToken retrieves and invite using the token string.
	InviteByToken(ctx context.Context, token string) (*Invite, error)

	// DeleteInvite deletes an invitation.
	DeleteInvite(ctx context.Context, id uint) error

	UpdateInvite(ctx context.Context, id uint, i *Invite) (*Invite, error)

	///////////////////////////////////////////////////////////////////////////////
	// ScheduledQueryStore

	// ListScheduledQueriesInPackWithStats loads a pack's scheduled queries and its aggregated stats.
	ListScheduledQueriesInPackWithStats(ctx context.Context, id uint, opts ListOptions) ([]*ScheduledQuery, error)
	NewScheduledQuery(ctx context.Context, sq *ScheduledQuery, opts ...OptionalArg) (*ScheduledQuery, error)
	SaveScheduledQuery(ctx context.Context, sq *ScheduledQuery) (*ScheduledQuery, error)
	DeleteScheduledQuery(ctx context.Context, id uint) error
	ScheduledQuery(ctx context.Context, id uint) (*ScheduledQuery, error)
	CleanupExpiredHosts(ctx context.Context) ([]uint, error)
	// ScheduledQueryIDsByName loads the IDs associated with the given pack and
	// query names. It returns a slice of IDs in the same order as
	// packAndSchedQueryNames, with the ID set to 0 if the corresponding
	// scheduled query did not exist.
	ScheduledQueryIDsByName(ctx context.Context, batchSize int, packAndSchedQueryNames ...[2]string) ([]uint, error)

	///////////////////////////////////////////////////////////////////////////////
	// QueryResultsStore

	// QueryResultRows returns stored results of a query
	QueryResultRows(ctx context.Context, queryID uint, filter TeamFilter) ([]*ScheduledQueryResultRow, error)
	QueryResultRowsForHost(ctx context.Context, queryID, hostID uint) ([]*ScheduledQueryResultRow, error)
	ResultCountForQuery(ctx context.Context, queryID uint) (int, error)
	ResultCountForQueryAndHost(ctx context.Context, queryID, hostID uint) (int, error)
	OverwriteQueryResultRows(ctx context.Context, rows []*ScheduledQueryResultRow) error
	// CleanupDiscardedQueryResults deletes all query results for queries with DiscardData enabled.
	// Used in cleanups_then_aggregation cron to cleanup rows that were inserted immediately
	// after DiscardData was set to true due to query caching.
	CleanupDiscardedQueryResults(ctx context.Context) error

	///////////////////////////////////////////////////////////////////////////////
	// TeamStore

	// NewTeam creates a new Team object in the store.
	NewTeam(ctx context.Context, team *Team) (*Team, error)
	// SaveTeam saves any changes to the team.
	SaveTeam(ctx context.Context, team *Team) (*Team, error)
	// Team retrieves the Team by ID.
	Team(ctx context.Context, tid uint) (*Team, error)
	// Team deletes the Team by ID.
	DeleteTeam(ctx context.Context, tid uint) error
	// TeamByName retrieves the Team by Name.
	TeamByName(ctx context.Context, name string) (*Team, error)
	// ListTeams lists teams with the ordering and filters in the provided options.
	ListTeams(ctx context.Context, filter TeamFilter, opt ListOptions) ([]*Team, error)
	// TeamsSummary lists id, name and description for all teams.
	TeamsSummary(ctx context.Context) ([]*TeamSummary, error)
	// SearchTeams searches teams using the provided query and ommitting the provided existing selection.
	SearchTeams(ctx context.Context, filter TeamFilter, matchQuery string, omit ...uint) ([]*Team, error)
	// TeamEnrollSecrets lists the enroll secrets for the team.
	TeamEnrollSecrets(ctx context.Context, teamID uint) ([]*EnrollSecret, error)
	// DeleteIntegrationsFromTeams deletes integrations used by teams, as they
	// are being deleted from the global configuration.
	DeleteIntegrationsFromTeams(ctx context.Context, deletedIntgs Integrations) error
	// TeamExists returns true if a team with the given id exists.
	TeamExists(ctx context.Context, teamID uint) (bool, error)

	///////////////////////////////////////////////////////////////////////////////
	// Software Titles

	ListSoftwareTitles(ctx context.Context, opt SoftwareTitleListOptions, tmFilter TeamFilter) ([]SoftwareTitle, int, *PaginationMetadata, error)
	SoftwareTitleByID(ctx context.Context, id uint, teamID *uint, tmFilter TeamFilter) (*SoftwareTitle, error)

	// InsertSoftwareInstallRequest tracks a new request to install the provided software installer in the host
	InsertSoftwareInstallRequest(ctx context.Context, hostID uint, softwareInstallerID uint, teamID *uint) error

	///////////////////////////////////////////////////////////////////////////////
	// SoftwareStore

	// ListSoftwareForVulnDetection returns all software for the given hostID with only the fields
	// used for vulnerability detection populated (id, name, version, cpe_id, cpe)
	ListSoftwareForVulnDetection(ctx context.Context, hostID uint) ([]Software, error)
	ListSoftwareVulnerabilitiesByHostIDsSource(ctx context.Context, hostIDs []uint, source VulnerabilitySource) (map[uint][]SoftwareVulnerability, error)
	LoadHostSoftware(ctx context.Context, host *Host, includeCVEScores bool) error

	AllSoftwareIterator(ctx context.Context, query SoftwareIterQueryOptions) (SoftwareIterator, error)
	// UpsertSoftwareCPEs either inserts new 'software_cpe' entries, or if a now with the same CPE
	// already exists, performs an update operation. Returns the number of rows affected.
	UpsertSoftwareCPEs(ctx context.Context, cpes []SoftwareCPE) (int64, error)
	// DeleteSoftwareCPEs removes entries from 'software_cpe' by matching the software_id in the
	// provided cpes. Returns the number of rows affected.
	DeleteSoftwareCPEs(ctx context.Context, cpes []SoftwareCPE) (int64, error)
	ListSoftwareCPEs(ctx context.Context) ([]SoftwareCPE, error)
	// InsertSoftwareVulnerability will either insert a new vulnerability in the datastore (in which
	// case it will return true) or if a matching record already exists it will update its
	// updated_at timestamp (in which case it will return false).
	InsertSoftwareVulnerability(ctx context.Context, vuln SoftwareVulnerability, source VulnerabilitySource) (bool, error)
	SoftwareByID(ctx context.Context, id uint, teamID *uint, includeCVEScores bool, tmFilter *TeamFilter) (*Software, error)
	// ListSoftwareByHostIDShort lists software by host ID, but does not include CPEs or vulnerabilites.
	// It is meant to be used when only minimal software fields are required eg when updating host software.
	ListSoftwareByHostIDShort(ctx context.Context, hostID uint) ([]Software, error)
	// SyncHostsSoftware calculates the number of hosts having each
	// software installed and stores that information in the software_host_counts
	// table.
	//
	// After aggregation, it cleans up unused software (e.g. software installed
	// on removed hosts, software uninstalled on hosts, etc.)
	SyncHostsSoftware(ctx context.Context, updatedAt time.Time) error

	// ReconcileSoftwareTitles ensures the software_titles and software tables are in sync.
	// It inserts new software titles and updates the software table with the title_id.
	// It also cleans up any software titles that are no longer associated with any software.
	// It is intended to be run after SyncHostsSoftware.
	ReconcileSoftwareTitles(ctx context.Context) error

	// SyncHostsSoftwareTitles calculates the number of hosts having each
	// software_title installed and stores that information in the
	// software_titles_host_counts table.
	SyncHostsSoftwareTitles(ctx context.Context, updatedAt time.Time) error

	// HostVulnSummariesBySoftwareIDs returns a list of all hosts that have at least one of the
	// specified Software installed. Includes the path were the software was installed.
	HostVulnSummariesBySoftwareIDs(ctx context.Context, softwareIDs []uint) ([]HostVulnerabilitySummary, error)
	// *DEPRECATED use HostVulnSummariesBySoftwareIDs instead* HostsByCVE
	// returns a list of all hosts that have at least one software suceptible to the provided CVE.
	// Includes the path were the software was installed.
	HostsByCVE(ctx context.Context, cve string) ([]HostVulnerabilitySummary, error)
	InsertCVEMeta(ctx context.Context, cveMeta []CVEMeta) error
	ListCVEs(ctx context.Context, maxAge time.Duration) ([]CVEMeta, error)

	ListHostSoftware(ctx context.Context, hostID uint, includeAvailableForInstall bool, opts ListOptions) ([]*HostSoftwareWithInstaller, *PaginationMetadata, error)

	// SetHostSoftwareInstallResult records the result of a software installation
	// attempt on the host.
	SetHostSoftwareInstallResult(ctx context.Context, result *HostSoftwareInstallResultPayload) error

	///////////////////////////////////////////////////////////////////////////////
	// OperatingSystemsStore

	// GetHostOperatingSystem returns the operating system information
	// for a given host.
	GetHostOperatingSystem(ctx context.Context, hostID uint) (*OperatingSystem, error)
	// ListOperationsSystems returns all operating systems (id, name, version)
	ListOperatingSystems(ctx context.Context) ([]OperatingSystem, error)
	// ListOperatingSystemsForPlatform returns all operating systems for the given platform.
	// Supported values for platform are: "darwin" and "windows"
	ListOperatingSystemsForPlatform(ctx context.Context, platform string) ([]OperatingSystem, error)
	// UpdateHostOperatingSystem updates the `host_operating_system` table
	// for the given host ID with the ID of the operating system associated
	// with the given name, version, arch, and kernel version in the
	// `operating_systems` table.
	//
	// If the `operating_systems` table does not already include a record
	// associated with the given name, version, arch, and kernel version,
	// a new record is also created.
	UpdateHostOperatingSystem(ctx context.Context, hostID uint, hostOS OperatingSystem) error
	// CleanupHostOperatingSystems removes records from the host_operating_system table that are
	// associated with any non-existent host (e.g., expired hosts) and removes records from the
	// operating_systems table that no longer associated with any host (e.g., all hosts have
	// upgraded from a prior version).
	CleanupHostOperatingSystems(ctx context.Context) error

	// MDMTurnOff updates Fleet host information related to MDM when a
	// host turns off MDM. Anything related to the protocol itself is
	// managed separately.
	MDMTurnOff(ctx context.Context, uuid string) error

	///////////////////////////////////////////////////////////////////////////////
	// ActivitiesStore

	NewActivity(ctx context.Context, user *User, activity ActivityDetails) error
	ListActivities(ctx context.Context, opt ListActivitiesOptions) ([]*Activity, *PaginationMetadata, error)
	MarkActivitiesAsStreamed(ctx context.Context, activityIDs []uint) error
	ListHostUpcomingActivities(ctx context.Context, hostID uint, opt ListOptions) ([]*Activity, *PaginationMetadata, error)
	ListHostPastActivities(ctx context.Context, hostID uint, opt ListOptions) ([]*Activity, *PaginationMetadata, error)
	IsExecutionPendingForHost(ctx context.Context, hostID uint, scriptID uint) ([]*uint, error)

	///////////////////////////////////////////////////////////////////////////////
	// StatisticsStore

	ShouldSendStatistics(ctx context.Context, frequency time.Duration, config config.FleetConfig) (StatisticsPayload, bool, error)
	RecordStatisticsSent(ctx context.Context) error
	// CleanupStatistics executes cleanup tasks to be performed upon successful transmission of
	// statistics.
	CleanupStatistics(ctx context.Context) error

	///////////////////////////////////////////////////////////////////////////////
	// GlobalPoliciesStore

	// ApplyPolicySpecs applies a list of policies (likely from a yaml file) to the datastore. Existing policies are updated,
	// and new policies are created.
	ApplyPolicySpecs(ctx context.Context, authorID uint, specs []*PolicySpec) error

	NewGlobalPolicy(ctx context.Context, authorID *uint, args PolicyPayload) (*Policy, error)
	Policy(ctx context.Context, id uint) (*Policy, error)

	// SavePolicy updates some fields of the given policy on the datastore.
	//
	// It is also used to update team policies.
	SavePolicy(ctx context.Context, p *Policy, shouldRemoveAllPolicyMemberships bool, removePolicyStats bool) error

	ListGlobalPolicies(ctx context.Context, opts ListOptions) ([]*Policy, error)
	PoliciesByID(ctx context.Context, ids []uint) (map[uint]*Policy, error)
	DeleteGlobalPolicies(ctx context.Context, ids []uint) ([]uint, error)
	CountPolicies(ctx context.Context, teamID *uint, matchQuery string) (int, error)
	UpdateHostPolicyCounts(ctx context.Context) error

	PolicyQueriesForHost(ctx context.Context, host *Host) (map[string]string, error)

	// GetTeamHostsPolicyMembmerships returns the hosts that belong to the given team and their pass/fail statuses
	// around the provided policyIDs.
	// 	- Returns hosts of the team that are failing one or more of the provided policies.
	//	- Returns hosts of the team that are passing all the policies (or are not running any of the provided policies)
	//	  and have a calendar event scheduled.
	GetTeamHostsPolicyMemberships(ctx context.Context, domain string, teamID uint, policyIDs []uint) ([]HostPolicyMembershipData, error)
	GetCalendarPolicies(ctx context.Context, teamID uint) ([]PolicyCalendarData, error)

	// Methods used for async processing of host policy query results.
	AsyncBatchInsertPolicyMembership(ctx context.Context, batch []PolicyMembershipResult) error
	AsyncBatchUpdatePolicyTimestamp(ctx context.Context, ids []uint, ts time.Time) error

	// MigrateTables creates and migrates the table schemas
	MigrateTables(ctx context.Context) error
	// MigrateData populates built-in data
	MigrateData(ctx context.Context) error
	// MigrationStatus returns nil if migrations are complete, and an error if migrations need to be run.
	MigrationStatus(ctx context.Context) (*MigrationStatus, error)

	ListSoftware(ctx context.Context, opt SoftwareListOptions) ([]Software, *PaginationMetadata, error)
	CountSoftware(ctx context.Context, opt SoftwareListOptions) (int, error)
	// DeleteVulnerabilities deletes the given list of vulnerabilities identified by CPE+CVE.
	DeleteSoftwareVulnerabilities(ctx context.Context, vulnerabilities []SoftwareVulnerability) error
	// DeleteOutOfDateVulnerabilities deletes 'software_cve' entries from the provided source where
	// the updated_at timestamp is older than the provided duration
	DeleteOutOfDateVulnerabilities(ctx context.Context, source VulnerabilitySource, duration time.Duration) error

	///////////////////////////////////////////////////////////////////////////////
	// Calendar events

	CreateOrUpdateCalendarEvent(ctx context.Context, email string, startTime time.Time, endTime time.Time, data []byte, hostID uint, webhookStatus CalendarWebhookStatus) (*CalendarEvent, error)
	GetCalendarEvent(ctx context.Context, email string) (*CalendarEvent, error)
	DeleteCalendarEvent(ctx context.Context, calendarEventID uint) error
	UpdateCalendarEvent(ctx context.Context, calendarEventID uint, startTime time.Time, endTime time.Time, data []byte) error
	GetHostCalendarEvent(ctx context.Context, hostID uint) (*HostCalendarEvent, *CalendarEvent, error)
	GetHostCalendarEventByEmail(ctx context.Context, email string) (*HostCalendarEvent, *CalendarEvent, error)
	UpdateHostCalendarWebhookStatus(ctx context.Context, hostID uint, status CalendarWebhookStatus) error
	ListCalendarEvents(ctx context.Context, teamID *uint) ([]*CalendarEvent, error)
	ListOutOfDateCalendarEvents(ctx context.Context, t time.Time) ([]*CalendarEvent, error)

	///////////////////////////////////////////////////////////////////////////////
	// Team Policies

	NewTeamPolicy(ctx context.Context, teamID uint, authorID *uint, args PolicyPayload) (*Policy, error)
	ListTeamPolicies(ctx context.Context, teamID uint, opts ListOptions, iopts ListOptions) (teamPolicies, inheritedPolicies []*Policy, err error)
	DeleteTeamPolicies(ctx context.Context, teamID uint, ids []uint) ([]uint, error)
	TeamPolicy(ctx context.Context, teamID uint, policyID uint) (*Policy, error)

	CleanupPolicyMembership(ctx context.Context, now time.Time) error
	// IncrementPolicyViolationDays increments the aggregate count of policy violation days. One
	// policy violation day is added for each policy that a host is failing as of the time the count
	// is incremented. The count only increments once per 24-hour interval. If the interval has not
	// elapsed, IncrementPolicyViolationDays returns nil without incrementing the count.
	IncrementPolicyViolationDays(ctx context.Context) error
	// InitializePolicyViolationDays sets the aggregated count of policy violation days to zero. If
	// a record of the count already exists, its `created_at` timestamp is updated to the current timestamp.
	InitializePolicyViolationDays(ctx context.Context) error

	///////////////////////////////////////////////////////////////////////////////
	// Locking

	// Lock tries to get an atomic lock on an instance named with `name`
	// and an `owner` identified by a random string per instance.
	// Subsequently locking the same resource name for the same owner
	// renews the lock expiration.
	// It returns true, nil if it managed to obtain a lock on the instance.
	// false and potentially an error otherwise.
	// This must not be blocking.
	Lock(ctx context.Context, name string, owner string, expiration time.Duration) (bool, error)
	// Unlock tries to unlock the lock by that `name` for the specified
	// `owner`. Unlocking when not holding the lock shouldn't error
	Unlock(ctx context.Context, name string, owner string) error
	// DBLocks returns the current database transaction lock waits information.
	DBLocks(ctx context.Context) ([]*DBLock, error)

	///////////////////////////////////////////////////////////////////////////////
	// Cron Stats

	// GetLatestCronStats returns a slice of no more than two cron stats records, where index 0 (if
	// present) is the most recently created scheduled run, and index 1 (if present) represents a
	// triggered run that is currently pending.
	GetLatestCronStats(ctx context.Context, name string) ([]CronStats, error)
	// InsertCronStats inserts cron stats for the named cron schedule.
	InsertCronStats(ctx context.Context, statsType CronStatsType, name string, instance string, status CronStatsStatus) (int, error)
	// UpdateCronStats updates the status of the identified cron stats record.
	UpdateCronStats(ctx context.Context, id int, status CronStatsStatus) error
	// UpdateAllCronStatsForInstance updates all records for the identified instance with the
	// specified statuses
	UpdateAllCronStatsForInstance(ctx context.Context, instance string, fromStatus CronStatsStatus, toStatus CronStatsStatus) error
	// CleanupCronStats cleans up expired cron stats.
	CleanupCronStats(ctx context.Context) error

	///////////////////////////////////////////////////////////////////////////////
	// Aggregated Stats

	UpdateQueryAggregatedStats(ctx context.Context) error

	///////////////////////////////////////////////////////////////////////////////
	// Following are the set of APIs used by osquery hosts:
	// TODO(lucas): Move them to a separate datastore or abstraction, to avoid
	// future developers trying to use user-datastore APIs on the host requests.
	// The user-datastore APIs (all the above) are generally more expensive and
	// load data that is not necessary for osquery hosts.
	///////////////////////////////////////////////////////////////////////////////

	// LoadHostByNodeKey loads the whole host identified by the node key.
	// If the node key is invalid it returns a NotFoundError.
	LoadHostByNodeKey(ctx context.Context, nodeKey string) (*Host, error)

	// LoadHostByOrbitNodeKey loads the whole host identified by the node key.
	// If the node key is invalid it returns a NotFoundError.
	LoadHostByOrbitNodeKey(ctx context.Context, nodeKey string) (*Host, error)

	// HostLite will load the primary data of the host with the given id.
	// We define "primary data" as all host information except the
	// details (like cpu, memory, gigs_disk_space_available, etc.).
	//
	// If the host doesn't exist, a NotFoundError is returned.
	HostLite(ctx context.Context, hostID uint) (*Host, error)

	// UpdateHostOsqueryIntervals updates the osquery intervals of a host.
	UpdateHostOsqueryIntervals(ctx context.Context, hostID uint, intervals HostOsqueryIntervals) error

	// TeamAgentOptions loads the agents options of a team.
	TeamAgentOptions(ctx context.Context, teamID uint) (*json.RawMessage, error)

	// TeamFeatures loads the features enabled for a team.
	TeamFeatures(ctx context.Context, teamID uint) (*Features, error)

	// TeamMDMConfig loads the MDM config for a team.
	TeamMDMConfig(ctx context.Context, teamID uint) (*TeamMDM, error)

	// SaveHostPackStats stores (and updates) the pack's scheduled queries stats of a host.
	SaveHostPackStats(ctx context.Context, teamID *uint, hostID uint, stats []PackStats) error
	// AsyncBatchSaveHostsScheduledQueryStats efficiently saves a batch of hosts'
	// pack stats of scheduled queries. It is the async and batch version of
	// SaveHostPackStats. It returns the number of INSERT-ON DUPLICATE UPDATE
	// statements that were executed (for reporting purpose) or an error.
	AsyncBatchSaveHostsScheduledQueryStats(ctx context.Context, stats map[uint][]ScheduledQueryStats, batchSize int) (int, error)

	// UpdateHostSoftware updates the software list of a host.
	// The update consists of deleting existing entries that are not in the given `software`
	// slice, updating existing entries and inserting new entries.
	// Returns a struct with the current installed software on the host (pre-mutations) plus all
	// mutations performed: what was inserted and what was removed.
	UpdateHostSoftware(ctx context.Context, hostID uint, software []Software) (*UpdateHostSoftwareDBResult, error)

	// UpdateHostSoftwareInstalledPaths looks at all software for 'hostID' and based on the contents of
	// 'reported', either inserts or deletes the corresponding entries in the
	// 'host_software_installed_paths' table. 'reported' is a set of
	// 'software.ToUniqueStr()--installed_path' strings. 'mutationResults' contains the software inventory of
	// the host (pre-mutations) and the mutations performed after calling 'UpdateHostSoftware',
	// it is used as DB optimization.
	UpdateHostSoftwareInstalledPaths(ctx context.Context, hostID uint, reported map[string]struct{}, mutationResults *UpdateHostSoftwareDBResult) error

	// UpdateHost updates a host.
	UpdateHost(ctx context.Context, host *Host) error

	// ListScheduledQueriesInPack lists all the scheduled queries of a pack.
	ListScheduledQueriesInPack(ctx context.Context, packID uint) (ScheduledQueryList, error)

	// UpdateHostRefetchRequested updates a host's refetch requested field.
	UpdateHostRefetchRequested(ctx context.Context, hostID uint, value bool) error

	// UpdateHostRefetchCriticalQueriesUntil updates a host's refetch critical queries until field.
	UpdateHostRefetchCriticalQueriesUntil(ctx context.Context, hostID uint, until *time.Time) error

	// FlippingPoliciesForHost fetches the policies with incoming results and returns:
	//	- a list of "new" failing policies; "new" here means those that fail on their first
	//	run, and those that were passing on the previous run and are failing on the incoming execution.
	//	- a list of "new" passing policies; "new" here means those that failed on a previous
	//	run and are passing now.
	//
	// "Failure" here means the policy query executed successfully but didn't return any rows,
	// so policies that did not execute (incomingResults with nil bool) are ignored.
	FlippingPoliciesForHost(ctx context.Context, hostID uint, incomingResults map[uint]*bool) (newFailing []uint, newPassing []uint, err error)

	// RecordPolicyQueryExecutions records the execution results of the policies for the given host.
	// Even if `results` is empty, the host's `policy_updated_at` will be updated.
	RecordPolicyQueryExecutions(ctx context.Context, host *Host, results map[uint]*bool, updated time.Time, deferredSaveHost bool) error

	// RecordLabelQueryExecutions saves the results of label queries. The results map is a map of label id -> whether or
	// not the label matches. The time parameter is the timestamp to save with the query execution.
	RecordLabelQueryExecutions(ctx context.Context, host *Host, results map[uint]*bool, t time.Time, deferredSaveHost bool) error

	// SaveHostUsers updates the user list of a host.
	// The update consists of deleting existing entries that are not in the given `users`
	// slice, updating existing entries and inserting new entries.
	SaveHostUsers(ctx context.Context, hostID uint, users []HostUser) error

	// SaveHostAdditional updates the additional queries results of a host.
	SaveHostAdditional(ctx context.Context, hostID uint, additional *json.RawMessage) error

	SetOrUpdateMunkiInfo(ctx context.Context, hostID uint, version string, errors, warnings []string) error
	SetOrUpdateMDMData(ctx context.Context, hostID uint, isServer, enrolled bool, serverURL string, installedFromDep bool, name string, fleetEnrollRef string) error
	// SetOrUpdateHostEmailsFromMdmIdpAccounts sets or updates the host emails associated with the provided
	// host based on the MDM IdP account information associated with the provided fleet enrollment reference.
	SetOrUpdateHostEmailsFromMdmIdpAccounts(ctx context.Context, hostID uint, fleetEnrollmentRef string) error
	SetOrUpdateHostDisksSpace(ctx context.Context, hostID uint, gigsAvailable, percentAvailable, gigsTotal float64) error
	SetOrUpdateHostDisksEncryption(ctx context.Context, hostID uint, encrypted bool) error
	// SetOrUpdateHostDiskEncryptionKey sets the base64, encrypted key for
	// a host
	SetOrUpdateHostDiskEncryptionKey(ctx context.Context, hostID uint, encryptedBase64Key, clientError string, decryptable *bool) error
	// GetUnverifiedDiskEncryptionKeys returns all the encryption keys that
	// are collected but their decryptable status is not known yet (ie:
	// we're able to decrypt the key using a private key in the server)
	GetUnverifiedDiskEncryptionKeys(ctx context.Context) ([]HostDiskEncryptionKey, error)
	// SetHostsDiskEncryptionKeyStatus sets the encryptable status for the set
	// of encription keys provided
	SetHostsDiskEncryptionKeyStatus(ctx context.Context, hostIDs []uint, encryptable bool, threshold time.Time) error
	// GetHostDiskEncryptionKey returns the encryption key information for a given host
	GetHostDiskEncryptionKey(ctx context.Context, hostID uint) (*HostDiskEncryptionKey, error)

	SetDiskEncryptionResetStatus(ctx context.Context, hostID uint, status bool) error

	// GetHostCertAssociationsToExpire retrieves host certificate
	// associations that are close to expire and don't have a renewal in
	// progress based on the provided arguments.
	GetHostCertAssociationsToExpire(ctx context.Context, expiryDays, limit int) ([]SCEPIdentityAssociation, error)

	// SetCommandForPendingSCEPRenewal tracks the command used to renew a scep certificate
	SetCommandForPendingSCEPRenewal(ctx context.Context, assocs []SCEPIdentityAssociation, cmdUUID string) error

	// CleanSCEPRenewRefs cleans all references after a successful SCEP renewal.
	CleanSCEPRenewRefs(ctx context.Context, hostUUID string) error

	// UpdateVerificationHostMacOSProfiles updates status of macOS profiles installed on a given
	// host. The toVerify, toFail, and toRetry slices contain the identifiers of the profiles that
	// should be verified, failed, and retried, respectively. For each profile in the toRetry slice,
	// the retries count is incremented by 1 and the status is set to null so that an install
	// profile command is enqueued the next time the profile manager cron runs.
	UpdateHostMDMProfilesVerification(ctx context.Context, host *Host, toVerify, toFail, toRetry []string) error
	// GetHostMDMProfilesExpected returns the expected MDM profiles for a given host. The map is
	// keyed by the profile identifier.
	GetHostMDMProfilesExpectedForVerification(ctx context.Context, host *Host) (map[string]*ExpectedMDMProfile, error)
	// GetHostMDMProfilesRetryCounts returns a list of MDM profile retry counts for a given host.
	GetHostMDMProfilesRetryCounts(ctx context.Context, host *Host) ([]HostMDMProfileRetryCount, error)
	// GetHostMDMProfileRetryCountByCommandUUID returns the retry count for the specified
	// host UUID and command UUID.
	GetHostMDMProfileRetryCountByCommandUUID(ctx context.Context, host *Host, cmdUUID string) (HostMDMProfileRetryCount, error)

	// SetOrUpdateHostOrbitInfo inserts of updates the orbit info for a host
	SetOrUpdateHostOrbitInfo(
		ctx context.Context, hostID uint, version string, desktopVersion sql.NullString, scriptsEnabled sql.NullBool,
	) error

	GetHostOrbitInfo(ctx context.Context, hostID uint) (*HostOrbitInfo, error)

	ReplaceHostDeviceMapping(ctx context.Context, id uint, mappings []*HostDeviceMapping, source string) error

	// ReplaceHostBatteries creates or updates the battery mappings of a host.
	ReplaceHostBatteries(ctx context.Context, id uint, mappings []*HostBattery) error

	// VerifyEnrollSecret checks that the provided secret matches an active enroll secret. If it is successfully
	// matched, that secret is returned. Otherwise, an error is returned.
	VerifyEnrollSecret(ctx context.Context, secret string) (*EnrollSecret, error)

	// EnrollHost will enroll a new host with the given identifier, setting the node key, and team. Implementations of
	// this method should respect the provided host enrollment cooldown, by returning an error if the host has enrolled
	// within the cooldown period.
	EnrollHost(ctx context.Context, isMDMEnabled bool, osqueryHostId, hardwareUUID, hardwareSerial, nodeKey string, teamID *uint, cooldown time.Duration) (*Host, error)

	// EnrollOrbit will enroll a new orbit instance.
	//	- If an entry for the host exists (osquery enrolled first) then it will update the host's orbit node key and team.
	//	- If an entry for the host doesn't exist (osquery enrolls later) then it will create a new entry in the hosts table.
	EnrollOrbit(ctx context.Context, isMDMEnabled bool, hostInfo OrbitHostInfo, orbitNodeKey string, teamID *uint) (*Host, error)

	SerialUpdateHost(ctx context.Context, host *Host) error

	///////////////////////////////////////////////////////////////////////////////
	// JobStore

	// NewJob inserts a new job into the jobs table (queue).
	NewJob(ctx context.Context, job *Job) (*Job, error)

	// GetQueuedJobs gets queued jobs from the jobs table (queue) ready to be
	// processed. If now is the zero time, the current time will be used.
	GetQueuedJobs(ctx context.Context, maxNumJobs int, now time.Time) ([]*Job, error)

	// UpdateJobs updates an existing job. Call this after processing a job.
	UpdateJob(ctx context.Context, id uint, job *Job) (*Job, error)

	///////////////////////////////////////////////////////////////////////////////
	// Debug

	InnoDBStatus(ctx context.Context) (string, error)
	ProcessList(ctx context.Context) ([]MySQLProcess, error)

	// WindowsUpdates Store
	ListWindowsUpdatesByHostID(ctx context.Context, hostID uint) ([]WindowsUpdate, error)
	InsertWindowsUpdates(ctx context.Context, hostID uint, updates []WindowsUpdate) error

	///////////////////////////////////////////////////////////////////////////////
	// OperatingSystemVulnerabilities Store
	ListOSVulnerabilitiesByOS(ctx context.Context, osID uint) ([]OSVulnerability, error)
	ListVulnsByOsNameAndVersion(ctx context.Context, name, version string, includeCVSS bool) (Vulnerabilities, error)
	InsertOSVulnerabilities(ctx context.Context, vulnerabilities []OSVulnerability, source VulnerabilitySource) (int64, error)
	DeleteOSVulnerabilities(ctx context.Context, vulnerabilities []OSVulnerability) error
	// InsertOSVulnerability will either insert a new vulnerability in the datastore (in which
	// case it will return true) or if a matching record already exists it will update its
	// updated_at timestamp (in which case it will return false).
	InsertOSVulnerability(ctx context.Context, vuln OSVulnerability, source VulnerabilitySource) (bool, error)
	// DeleteOutOfDateVulnerabilities deletes 'operating_system_vulnerabilities' entries from the provided source where
	// the updated_at timestamp is older than the provided duration
	DeleteOutOfDateOSVulnerabilities(ctx context.Context, source VulnerabilitySource, duration time.Duration) error

	///////////////////////////////////////////////////////////////////////////////
	// Vulnerabilities

	// ListVulnerabilities returns a list of unique vulnerabilities based on the provided options.
	ListVulnerabilities(ctx context.Context, opt VulnListOptions) ([]VulnerabilityWithMetadata, *PaginationMetadata, error)
	// Vulnerability returns the vulnerability corresponding to the specified CVE ID
	Vulnerability(ctx context.Context, cve string, teamID *uint, includeCVEScores bool) (*VulnerabilityWithMetadata, error)
	// CountVulnerabilities returns the number of unique vulnerabilities based on the provided
	// options.
	CountVulnerabilities(ctx context.Context, opt VulnListOptions) (uint, error)
	// UpdateVulnerabilityHostCounts updates hosts counts for all vulnerabilities.
	UpdateVulnerabilityHostCounts(ctx context.Context) error

	///////////////////////////////////////////////////////////////////////////////
	// Apple MDM

	// NewMDMAppleConfigProfile creates and returns a new configuration profile.
	NewMDMAppleConfigProfile(ctx context.Context, p MDMAppleConfigProfile) (*MDMAppleConfigProfile, error)

	// BulkUpsertMDMAppleConfigProfiles inserts or updates a configuration
	// profiles in bulk with the current payload.
	//
	// Be careful when using this for user actions, you generally want to
	// use NewMDMAppleConfigProfile/DeleteMDMAppleConfigProfile or the
	// batch insert/delete counterparts. With the current product vision,
	// this is mainly aimed to internal usage within the Fleet server.
	BulkUpsertMDMAppleConfigProfiles(ctx context.Context, payload []*MDMAppleConfigProfile) error

	// GetMDMAppleConfigProfileByDeprecatedID returns the mdm config profile
	// corresponding to the specified numeric profile id. This is deprecated and
	// should not be used for new endpoints.
	GetMDMAppleConfigProfileByDeprecatedID(ctx context.Context, profileID uint) (*MDMAppleConfigProfile, error)
	// GetMDMAppleConfigProfile returns the mdm config profile corresponding to the specified
	// profile uuid.
	GetMDMAppleConfigProfile(ctx context.Context, profileUUID string) (*MDMAppleConfigProfile, error)

	// GetMDMAppleDeclaration returns the declaration corresponding to the specified uuid.
	GetMDMAppleDeclaration(ctx context.Context, declUUID string) (*MDMAppleDeclaration, error)

	// ListMDMAppleConfigProfiles lists mdm config profiles associated with the specified team id.
	// For global config profiles, specify nil as the team id.
	ListMDMAppleConfigProfiles(ctx context.Context, teamID *uint) ([]*MDMAppleConfigProfile, error)

	// DeleteMDMAppleConfigProfileByDeprecatedID deletes the mdm config profile
	// corresponding to the specified numeric profile id. This is deprecated and
	// should not be used for new endpoints.
	DeleteMDMAppleConfigProfileByDeprecatedID(ctx context.Context, profileID uint) error
	// DeleteMDMAppleConfigProfile deletes the mdm config profile corresponding
	// to the specified profile uuid.
	DeleteMDMAppleConfigProfile(ctx context.Context, profileUUID string) error

	// DeleteMDMAppleDeclartionByName deletes a DDM profile by its name for the
	// specified team (or no team).
	DeleteMDMAppleDeclarationByName(ctx context.Context, teamID *uint, name string) error

	BulkDeleteMDMAppleHostsConfigProfiles(ctx context.Context, payload []*MDMAppleProfilePayload) error

	// DeleteMDMAppleConfigProfileByTeamAndIdentifier deletes a configuration
	// profile using the unique key defined by `team_id` and `identifier`
	DeleteMDMAppleConfigProfileByTeamAndIdentifier(ctx context.Context, teamID *uint, profileIdentifier string) error

	// GetHostMDMAppleProfiles returns the MDM profile information for the specified host UUID.
	GetHostMDMAppleProfiles(ctx context.Context, hostUUID string) ([]HostMDMAppleProfile, error)

	CleanupDiskEncryptionKeysOnTeamChange(ctx context.Context, hostIDs []uint, newTeamID *uint) error

	// NewMDMAppleEnrollmentProfile creates and returns new enrollment profile.
	// Such enrollment profiles allow devices to enroll to Fleet MDM.
	NewMDMAppleEnrollmentProfile(ctx context.Context, enrollmentPayload MDMAppleEnrollmentProfilePayload) (*MDMAppleEnrollmentProfile, error)

	// GetMDMAppleEnrollmentProfileByToken loads the enrollment profile from its secret token.
	GetMDMAppleEnrollmentProfileByToken(ctx context.Context, token string) (*MDMAppleEnrollmentProfile, error)

	// GetMDMAppleEnrollmentProfileByType loads the enrollment profile from its type (e.g. manual, automatic).
	GetMDMAppleEnrollmentProfileByType(ctx context.Context, typ MDMAppleEnrollmentType) (*MDMAppleEnrollmentProfile, error)

	// ListMDMAppleEnrollmentProfiles returns the list of all the enrollment profiles.
	ListMDMAppleEnrollmentProfiles(ctx context.Context) ([]*MDMAppleEnrollmentProfile, error)

	// GetMDMAppleCommandResults returns the execution results of a command identified by a CommandUUID.
	GetMDMAppleCommandResults(ctx context.Context, commandUUID string) ([]*MDMCommandResult, error)

	// ListMDMAppleCommands returns a list of MDM Apple commands that have been
	// executed, based on the provided options.
	ListMDMAppleCommands(ctx context.Context, tmFilter TeamFilter, listOpts *MDMCommandListOptions) ([]*MDMAppleCommand, error)

	// NewMDMAppleInstaller creates and stores an Apple installer to Fleet.
	NewMDMAppleInstaller(ctx context.Context, name string, size int64, manifest string, installer []byte, urlToken string) (*MDMAppleInstaller, error)

	// MDMAppleInstaller returns the installer with its contents included (MDMAppleInstaller.Installer) from its token.
	MDMAppleInstaller(ctx context.Context, token string) (*MDMAppleInstaller, error)

	// MDMAppleInstallerDetailsByID returns the installer details of an installer, all fields except its content,
	// (MDMAppleInstaller.Installer is nil).
	MDMAppleInstallerDetailsByID(ctx context.Context, id uint) (*MDMAppleInstaller, error)

	// DeleteMDMAppleInstaller deletes an installer.
	DeleteMDMAppleInstaller(ctx context.Context, id uint) error

	// MDMAppleInstallerDetailsByToken loads the installer details, all fields except its content,
	// (MDMAppleInstaller.Installer is nil) from its secret token.
	MDMAppleInstallerDetailsByToken(ctx context.Context, token string) (*MDMAppleInstaller, error)

	// ListMDMAppleInstallers list all the uploaded installers.
	ListMDMAppleInstallers(ctx context.Context) ([]MDMAppleInstaller, error)

	// BatchSetMDMAppleProfiles sets the MDM Apple profiles for the given team or
	// no team.
	BatchSetMDMAppleProfiles(ctx context.Context, tmID *uint, profiles []*MDMAppleConfigProfile) error

	// MDMAppleListDevices lists all the MDM enrolled devices.
	MDMAppleListDevices(ctx context.Context) ([]MDMAppleDevice, error)

	// UpsertMDMAppleHostDEPAssignments ensures there's an entry in
	// `host_dep_assignments` for all the provided hosts.
	UpsertMDMAppleHostDEPAssignments(ctx context.Context, hosts []Host) error

	// IngestMDMAppleDevicesFromDEPSync creates new Fleet host records for MDM-enrolled devices that are
	// not already enrolled in Fleet. It returns the number of hosts created, the team id that they
	// joined (nil for no team), and an error.
	IngestMDMAppleDevicesFromDEPSync(ctx context.Context, devices []godep.Device) (int64, *uint, error)

	// MDMAppleUpsertHost creates or matches a Fleet host record for an
	// MDM-enrolled device.
	MDMAppleUpsertHost(ctx context.Context, mdmHost *Host) error

	// RestoreMDMApplePendingDEPHost restores a host that was previously deleted from Fleet.
	RestoreMDMApplePendingDEPHost(ctx context.Context, host *Host) error

	// MDMResetEnrollment resets all tables with enrollment-related
	// information if a matching row for the host exists.
	MDMResetEnrollment(ctx context.Context, hostUUID string) error

	// ListMDMAppleDEPSerialsInTeam returns a list of serial numbers of hosts
	// that are enrolled or pending enrollment in Fleet's MDM via DEP for the
	// specified team (or no team if teamID is nil).
	ListMDMAppleDEPSerialsInTeam(ctx context.Context, teamID *uint) ([]string, error)

	// ListMDMAppleDEPSerialsInHostIDs returns a list of serial numbers of hosts
	// that are enrolled or pending enrollment in Fleet's MDM via DEP in the
	// specified list of host IDs.
	ListMDMAppleDEPSerialsInHostIDs(ctx context.Context, hostIDs []uint) ([]string, error)

	// GetHostDEPAssignment returns the DEP assignment for the host.
	GetHostDEPAssignment(ctx context.Context, hostID uint) (*HostDEPAssignment, error)

	// GetNanoMDMEnrollment returns the nano enrollment information for the device id.
	GetNanoMDMEnrollment(ctx context.Context, id string) (*NanoEnrollment, error)

	// IncreasePolicyAutomationIteration marks the policy to fire automation again.
	IncreasePolicyAutomationIteration(ctx context.Context, policyID uint) error

	// OutdatedAutomationBatch returns a batch of hosts that had a failing policy.
	OutdatedAutomationBatch(ctx context.Context) ([]PolicyFailure, error)

	// ListMDMAppleProfilesToInstall returns all the profiles that should
	// be installed based on diffing the ideal state vs the state we have
	// registered in `host_mdm_apple_profiles`
	ListMDMAppleProfilesToInstall(ctx context.Context) ([]*MDMAppleProfilePayload, error)

	// ListMDMAppleProfilesToRemove returns all the profiles that should
	// be removed based on diffing the ideal state vs the state we have
	// registered in `host_mdm_apple_profiles`
	ListMDMAppleProfilesToRemove(ctx context.Context) ([]*MDMAppleProfilePayload, error)

	// BulkUpsertMDMAppleHostProfiles bulk-adds/updates records to track the
	// status of a profile in a host.
	BulkUpsertMDMAppleHostProfiles(ctx context.Context, payload []*MDMAppleBulkUpsertHostProfilePayload) error

	// BulkSetPendingMDMHostProfiles sets the status of profiles to install or to
	// remove for each affected host to pending for the provided criteria, which
	// may be either a list of hostIDs, teamIDs, profileUUIDs or hostUUIDs (only
	// one of those ID types can be provided).
	BulkSetPendingMDMHostProfiles(ctx context.Context, hostIDs, teamIDs []uint, profileUUIDs, hostUUIDs []string) error

	// GetMDMAppleProfilesContents retrieves the XML contents of the
	// profiles requested.
	GetMDMAppleProfilesContents(ctx context.Context, profileUUIDs []string) (map[string]mobileconfig.Mobileconfig, error)

	// UpdateOrDeleteHostMDMAppleProfile updates information about a single
	// profile status. It deletes the row if the profile operation is "remove"
	// and the status is "verifying" (i.e. successfully removed).
	UpdateOrDeleteHostMDMAppleProfile(ctx context.Context, profile *HostMDMAppleProfile) error

	// GetMDMAppleCommandRequest type returns the request type for the given command
	GetMDMAppleCommandRequestType(ctx context.Context, commandUUID string) (string, error)

	// GetMDMAppleProfilesSummary summarizes the current state of MDM configuration profiles on
	// each host in the specified team (or, if no team is specified, each host that is not assigned
	// to any team).
	GetMDMAppleProfilesSummary(ctx context.Context, teamID *uint) (*MDMProfilesSummary, error)

	// InsertMDMIdPAccount inserts a new MDM IdP account
	InsertMDMIdPAccount(ctx context.Context, account *MDMIdPAccount) error

	// GetMDMIdPAccountByUUID returns MDM IdP account that matches the given token.
	GetMDMIdPAccountByUUID(ctx context.Context, uuid string) (*MDMIdPAccount, error)

	// GetMDMIdPAccountByEmail returns MDM IdP account that matches the given email.
	GetMDMIdPAccountByEmail(ctx context.Context, email string) (*MDMIdPAccount, error)

	// GetMDMAppleFileVaultSummary summarizes the current state of Apple disk encryption profiles on
	// each macOS host in the specified team (or, if no team is specified, each host that is not assigned
	// to any team).
	GetMDMAppleFileVaultSummary(ctx context.Context, teamID *uint) (*MDMAppleFileVaultSummary, error)

	// InsertMDMAppleBootstrapPackage insterts a new bootstrap package in the database
	InsertMDMAppleBootstrapPackage(ctx context.Context, bp *MDMAppleBootstrapPackage) error
	// CopyMDMAppleBootstrapPackage copies the bootstrap package specified in the app config (if any)
	// specified team (and a new token is assigned). It also updates the team config with the default bootstrap package URL.
	CopyDefaultMDMAppleBootstrapPackage(ctx context.Context, ac *AppConfig, toTeamID uint) error
	// DeleteMDMAppleBootstrapPackage deletes the bootstrap package for the given team id
	DeleteMDMAppleBootstrapPackage(ctx context.Context, teamID uint) error
	// GetMDMAppleBootstrapPackageMeta returns metadata about the bootstrap package for a team
	GetMDMAppleBootstrapPackageMeta(ctx context.Context, teamID uint) (*MDMAppleBootstrapPackage, error)
	// GetMDMAppleBootstrapPackageBytes returns the bytes of a bootstrap package with the given token
	GetMDMAppleBootstrapPackageBytes(ctx context.Context, token string) (*MDMAppleBootstrapPackage, error)
	// GetMDMAppleBootstrapPackageSummary returns an aggregated summary of
	// the status of the bootstrap package for hosts in a team.
	GetMDMAppleBootstrapPackageSummary(ctx context.Context, teamID uint) (*MDMAppleBootstrapPackageSummary, error)

	// RecordHostBootstrapPackage records a command used to install a
	// bootstrap package in a host.
	RecordHostBootstrapPackage(ctx context.Context, commandUUID string, hostUUID string) error

	// GetHostMDMMacOSSetup returns the MDM macOS setup information for the specified host id.
	GetHostMDMMacOSSetup(ctx context.Context, hostID uint) (*HostMDMMacOSSetup, error)

	// MDMGetEULAMetadata returns metadata information about the EULA
	// filed stored in the database.
	MDMGetEULAMetadata(ctx context.Context) (*MDMEULA, error)
	// MDMGetEULABytes returns the bytes of the EULA file stored in
	// the database. A token is required since this file is publicly
	// accessible by anyone with the token.
	MDMGetEULABytes(ctx context.Context, token string) (*MDMEULA, error)
	// MDMInsertEULA inserts a new EULA in the database
	MDMInsertEULA(ctx context.Context, eula *MDMEULA) error
	// MDMDeleteEULA deletes the EULA file from the database
	MDMDeleteEULA(ctx context.Context, token string) error

	// Create or update the MDM Apple Setup Assistant for a team or no team.
	SetOrUpdateMDMAppleSetupAssistant(ctx context.Context, asst *MDMAppleSetupAssistant) (*MDMAppleSetupAssistant, error)
	// Get the MDM Apple Setup Assistant for the provided team or no team.
	GetMDMAppleSetupAssistant(ctx context.Context, teamID *uint) (*MDMAppleSetupAssistant, error)
	// Delete the MDM Apple Setup Assistant for the provided team or no team.
	DeleteMDMAppleSetupAssistant(ctx context.Context, teamID *uint) error
	// Set the profile UUID generated by the call to Apple's DefineProfile API of
	// the setup assistant for a team or no team.
	SetMDMAppleSetupAssistantProfileUUID(ctx context.Context, teamID *uint, profileUUID string) error

	// Set the profile UUID generated by the call to Apple's DefineProfile API
	// of the default setup assistant for a team or no team. The default
	// profile is the same regardless of the team, except for the enabling of
	// the end-user authentication which may be configured per-team and affects
	// the JSON registered with Apple's API, possibly resulting in different
	// profile UUIDs for the same profile depending on the team.
	SetMDMAppleDefaultSetupAssistantProfileUUID(ctx context.Context, teamID *uint, profileUUID string) error

	// Get the profile UUID and last update timestamp for the default setup
	// assistant for a team or no team.
	GetMDMAppleDefaultSetupAssistant(ctx context.Context, teamID *uint) (profileUUID string, updatedAt time.Time, err error)

	// GetMatchingHostSerials receives a list of serial numbers and returns
	// a map that only contains the serials that have a matching row in the `hosts` table.
	GetMatchingHostSerials(ctx context.Context, serials []string) (map[string]*Host, error)

	// DeleteHostDEPAssignments marks as deleted entries in
	// host_dep_assignments for host with matching serials.
	DeleteHostDEPAssignments(ctx context.Context, serials []string) error

	// UpdateHostDEPAssignProfileResponses receives a profile UUID and threes lists of serials, each representing
	// one of the three possible responses, and updates the host_dep_assignments table with the corresponding responses.
	UpdateHostDEPAssignProfileResponses(ctx context.Context, resp *godep.ProfileResponse) error

	// ScreenDEPAssignProfileSerialsForCooldown returns the serials that are still in cooldown and the
	// ones that are ready to be assigned a profile. If `screenRetryJobs` is true, it will also skip
	// any serials that have a non-zero `retry_job_id`.
	ScreenDEPAssignProfileSerialsForCooldown(ctx context.Context, serials []string) (skipSerials []string, assignSerials []string, err error)
	// GetDEPAssignProfileExpiredCooldowns returns the serials of the hosts that have expired
	// cooldowns, grouped by team.
	GetDEPAssignProfileExpiredCooldowns(ctx context.Context) (map[uint][]string, error)
	// UpdateDEPAssignProfileRetryPending sets the retry_pending flag for the hosts with the given
	// serials.
	UpdateDEPAssignProfileRetryPending(ctx context.Context, jobID uint, serials []string) error

	// InsertMDMAppleDDMRequest inserts a DDM request.
	InsertMDMAppleDDMRequest(ctx context.Context, hostUUID, messageType string, rawJSON json.RawMessage) error

	// MDMAppleDDMDeclarationsToken returns the token used to synchronize declarations for the
	// specified host UUID.
	MDMAppleDDMDeclarationsToken(ctx context.Context, hostUUID string) (*MDMAppleDDMDeclarationsToken, error)
	// MDMAppleDDMDeclarationItems returns the declaration items for the specified host UUID.
	MDMAppleDDMDeclarationItems(ctx context.Context, hostUUID string) ([]MDMAppleDDMDeclarationItem, error)
	// MDMAppleDDMDeclarationPayload returns the declaration payload for the specified identifier and team.
	MDMAppleDDMDeclarationsResponse(ctx context.Context, identifier string, hostUUID string) (*MDMAppleDeclaration, error)
	// MDMAppleBatchSetHostDeclarationState
	MDMAppleBatchSetHostDeclarationState(ctx context.Context) ([]string, error)
	// MDMAppleStoreDDMStatusReport receives a host.uuid and a slice
	// of declarations, and updates the tracked host declaration status for
	// matching declarations.
	//
	// It also takes care of cleaning up all host declarations that are
	// pending removal.
	MDMAppleStoreDDMStatusReport(ctx context.Context, hostUUID string, updates []*MDMAppleHostDeclaration) error
	// MDMAppleSetPendingDeclarationsAs updates all ("pending", "install")
	// declarations for a host to be ("verifying", status), where status is
	// the provided value.
	MDMAppleSetPendingDeclarationsAs(ctx context.Context, hostUUID string, status *MDMDeliveryStatus, detail string) error

	///////////////////////////////////////////////////////////////////////////////
	// Microsoft MDM

	// WSTEPStoreCertificate stores a certificate in the database.
	WSTEPStoreCertificate(ctx context.Context, name string, crt *x509.Certificate) error
	// WSTEPNewSerial returns a new serial number for a certificate.
	WSTEPNewSerial(ctx context.Context) (*big.Int, error)
	// WSTEPAssociateCertHash associates a certificate hash with a device.
	WSTEPAssociateCertHash(ctx context.Context, deviceUUID string, hash string) error

	// MDMWindowsInsertEnrolledDevice inserts a new MDMWindowsEnrolledDevice in the database
	MDMWindowsInsertEnrolledDevice(ctx context.Context, device *MDMWindowsEnrolledDevice) error

	// MDMWindowsDeleteEnrolledDevice deletes a give MDMWindowsEnrolledDevice entry from the database using the HW device id.
	MDMWindowsDeleteEnrolledDevice(ctx context.Context, mdmDeviceHWID string) error

	// MDMWindowsGetEnrolledDeviceWithDeviceID receives a Windows MDM device id and returns the device information
	MDMWindowsGetEnrolledDeviceWithDeviceID(ctx context.Context, mdmDeviceID string) (*MDMWindowsEnrolledDevice, error)

	// MDMWindowsDeleteEnrolledDeviceWithDeviceID deletes a give MDMWindowsEnrolledDevice entry from the database using the device id
	MDMWindowsDeleteEnrolledDeviceWithDeviceID(ctx context.Context, mdmDeviceID string) error

	// MDMWindowsInsertCommandForHosts inserts a single command that may
	// target multiple hosts identified by their UUID, enqueuing one command
	// for each device.
	MDMWindowsInsertCommandForHosts(ctx context.Context, hostUUIDs []string, cmd *MDMWindowsCommand) error

	// MDMWindowsGetPendingCommands returns all the pending commands for a device
	MDMWindowsGetPendingCommands(ctx context.Context, deviceID string) ([]*MDMWindowsCommand, error)

	// MDMWindowsSaveResponse saves a full response
	MDMWindowsSaveResponse(ctx context.Context, deviceID string, fullResponse *SyncML) error

	// GetMDMWindowsCommands returns the results of command
	GetMDMWindowsCommandResults(ctx context.Context, commandUUID string) ([]*MDMCommandResult, error)

	// UpdateMDMWindowsEnrollmentsHostUUID updates the host UUID for a given MDM device ID.
	UpdateMDMWindowsEnrollmentsHostUUID(ctx context.Context, hostUUID string, mdmDeviceID string) error

	// GetMDMWindowsConfigProfile returns the Windows MDM profile corresponding
	// to the specified profile uuid.
	GetMDMWindowsConfigProfile(ctx context.Context, profileUUID string) (*MDMWindowsConfigProfile, error)

	// DeleteMDMWindowsConfigProfile deletes the Windows MDM profile corresponding to
	// the specified profile uuid.
	DeleteMDMWindowsConfigProfile(ctx context.Context, profileUUID string) error

	// DeleteMDMWindowsConfigProfileByTeamAndName deletes the Windows MDM profile corresponding to
	// the specified team ID (or no team if nil) and profile name.
	DeleteMDMWindowsConfigProfileByTeamAndName(ctx context.Context, teamID *uint, profileName string) error

	// GetHostMDMWindowsProfiles returns the MDM profile information for the specified Windows host UUID.
	GetHostMDMWindowsProfiles(ctx context.Context, hostUUID string) ([]HostMDMWindowsProfile, error)

	// ListMDMConfigProfiles returns a paginated list of configuration profiles
	// corresponding to the criteria.
	ListMDMConfigProfiles(ctx context.Context, teamID *uint, opt ListOptions) ([]*MDMConfigProfilePayload, *PaginationMetadata, error)

	// ResendHostMDMProfile updates the host's profile status to NULL thereby triggering the profile
	// to be resent upon the next cron run.
	ResendHostMDMProfile(ctx context.Context, hostUUID string, profileUUID string) error

	// GetHostMDMProfileInstallStatus returns the status of the profile for the host.
	GetHostMDMProfileInstallStatus(ctx context.Context, hostUUID string, profileUUID string) (MDMDeliveryStatus, error)

	///////////////////////////////////////////////////////////////////////////////
	// MDM Commands

	// GetMDMCommandPlatform returns the platform (i.e. "darwin" or "windows") for the given command.
	GetMDMCommandPlatform(ctx context.Context, commandUUID string) (string, error)

	// ListMDMAppleCommands returns a list of MDM Apple commands that have been
	// executed, based on the provided options.
	ListMDMCommands(ctx context.Context, tmFilter TeamFilter, listOpts *MDMCommandListOptions) ([]*MDMCommand, error)

	// GetMDMWindowsBitLockerSummary summarizes the current state of Windows disk encryption on
	// each Windows host in the specified team (or, if no team is specified, each host that is not assigned
	// to any team).
	GetMDMWindowsBitLockerSummary(ctx context.Context, teamID *uint) (*MDMWindowsBitLockerSummary, error)
	// GetMDMWindowsBitLockerStatus returns the disk encryption status for a given host
	//
	// Note that the returned status will be nil if the host is reported to be a Windows
	// server or if disk encryption is disabled for the host's team (or no team, as applicable).
	GetMDMWindowsBitLockerStatus(ctx context.Context, host *Host) (*HostMDMDiskEncryption, error)

	// GetMDMWindowsProfilesSummary summarizes the current state of Windows profiles on
	// each Windows host in the specified team (or, if no team is specified, each host that is not
	// assigned to any team).
	GetMDMWindowsProfilesSummary(ctx context.Context, teamID *uint) (*MDMProfilesSummary, error)

	///////////////////////////////////////////////////////////////////////////////
	// Windows MDM Profiles

	// ListMDMWindowsProfilesToInstall returns all the profiles that should
	// be installed based on diffing the ideal state vs the state we have
	// registered in `host_mdm_windows_profiles`
	ListMDMWindowsProfilesToInstall(ctx context.Context) ([]*MDMWindowsProfilePayload, error)

	// ListMDMWindowsProfilesToRemove returns all the profiles that should
	// be removed based on diffing the ideal state vs the state we have
	// registered in `host_mdm_windows_profiles`
	ListMDMWindowsProfilesToRemove(ctx context.Context) ([]*MDMWindowsProfilePayload, error)

	// BulkUpsertMDMWindowsHostProfiles bulk-adds/updates records to track the
	// status of a profile in a host.
	BulkUpsertMDMWindowsHostProfiles(ctx context.Context, payload []*MDMWindowsBulkUpsertHostProfilePayload) error

	// GetMDMWindowsProfilesContents retrieves the XML contents of the
	// profiles requested.
	GetMDMWindowsProfilesContents(ctx context.Context, profileUUIDs []string) (map[string][]byte, error)

	// BulkDeleteMDMWindowsHostsConfigProfiles deletes entries from
	// host_mdm_windows_profiles that match the given payload.
	BulkDeleteMDMWindowsHostsConfigProfiles(ctx context.Context, payload []*MDMWindowsProfilePayload) error

	// NewMDMWindowsConfigProfile creates and returns a new configuration profile.
	NewMDMWindowsConfigProfile(ctx context.Context, cp MDMWindowsConfigProfile) (*MDMWindowsConfigProfile, error)

	// SetOrUpdateMDMWindowsConfigProfile creates or replaces a Windows profile.
	// The profile gets replaced if it already exists for the same team and name
	// combination.
	SetOrUpdateMDMWindowsConfigProfile(ctx context.Context, cp MDMWindowsConfigProfile) error

	// BatchSetMDMProfiles sets the MDM Apple or Windows profiles for the given team or
	// no team in a single transaction.
	BatchSetMDMProfiles(ctx context.Context, tmID *uint, macProfiles []*MDMAppleConfigProfile, winProfiles []*MDMWindowsConfigProfile, macDeclarations []*MDMAppleDeclaration) error

	// NewMDMAppleDeclaration creates and returns a new MDM Apple declaration.
	NewMDMAppleDeclaration(ctx context.Context, declaration *MDMAppleDeclaration) (*MDMAppleDeclaration, error)

	// SetOrUpdateMDMAppleDeclaration upserts the MDM Apple declaration.
	SetOrUpdateMDMAppleDeclaration(ctx context.Context, declaration *MDMAppleDeclaration) (*MDMAppleDeclaration, error)

	///////////////////////////////////////////////////////////////////////////////
	// Host Script Results

	// NewHostScriptExecutionRequest creates a new host script result entry with
	// just the script to run information (result is not yet available).
	NewHostScriptExecutionRequest(ctx context.Context, request *HostScriptRequestPayload) (*HostScriptResult, error)
	// SetHostScriptExecutionResult stores the result of a host script execution
	// and returns the updated host script result record. Note that it does not
	// fail if the script execution request does not exist, in this case it will
	// return nil, nil.
	SetHostScriptExecutionResult(ctx context.Context, result *HostScriptResultPayload) (*HostScriptResult, error)
	// GetHostScriptExecutionResult returns the result of a host script
	// execution. It returns the host script results even if no results have been
	// received, it is the caller's responsibility to check if that was the case
	// (with ExitCode being null).
	GetHostScriptExecutionResult(ctx context.Context, execID string) (*HostScriptResult, error)
	// ListPendingHostScriptExecutions returns all the pending host script
	// executions, which are those that have yet to record a result.
	ListPendingHostScriptExecutions(ctx context.Context, hostID uint) ([]*HostScriptResult, error)

	// NewScript creates a new saved script.
	NewScript(ctx context.Context, script *Script) (*Script, error)

	// Script returns the saved script corresponding to id.
	Script(ctx context.Context, id uint) (*Script, error)

	// GetScriptContents returns the raw script contents of the corresponding
	// script.
	GetScriptContents(ctx context.Context, id uint) ([]byte, error)

	// DeleteScript deletes the script identified by its id.
	DeleteScript(ctx context.Context, id uint) error

	// ListScripts returns a paginated list of scripts corresponding to the
	// criteria.
	ListScripts(ctx context.Context, teamID *uint, opt ListOptions) ([]*Script, *PaginationMetadata, error)

	// GetScriptIDByName returns the id of the script with the given name and team id.
	GetScriptIDByName(ctx context.Context, name string, teamID *uint) (uint, error)

	// GetHostScriptDetails returns the list of host script details for saved scripts applicable to
	// a given host.
	GetHostScriptDetails(ctx context.Context, hostID uint, teamID *uint, opts ListOptions, hostPlatform string) ([]*HostScriptDetail, *PaginationMetadata, error)

	// BatchSetScripts sets the scripts for the given team or no team.
	BatchSetScripts(ctx context.Context, tmID *uint, scripts []*Script) error

	// GetHostLockWipeStatus gets the lock/unlock and wipe status for the host.
	GetHostLockWipeStatus(ctx context.Context, host *Host) (*HostLockWipeStatus, error)

	// LockHostViaScript sends a script to lock a host and updates the
	// states in host_mdm_actions
	LockHostViaScript(ctx context.Context, request *HostScriptRequestPayload, hostFleetPlatform string) error

	// UnlockHostViaScript sends a script to unlock a host and updates the
	// states in host_mdm_actions
	UnlockHostViaScript(ctx context.Context, request *HostScriptRequestPayload, hostFleetPlatform string) error

	// UnlockHostmanually records a request to unlock a host that requires manual
	// intervention (such as for macOS). It indicates the an unlock request is
	// pending.
	UnlockHostManually(ctx context.Context, hostID uint, hostFleetPlatform string, ts time.Time) error

	// CleanMacOSMDMLock cleans the lock status and pin for a macOS device
	// after it has been unlocked.
	CleanMacOSMDMLock(ctx context.Context, hostUUID string) error

	// CleanupUnusedScriptContents will remove script contents that have no references to them from
	// the scripts or host_script_results tables.
	CleanupUnusedScriptContents(ctx context.Context) error
	// CleanupActivitiesAndAssociatedData will cleanup (up to maxCount) activities and their associated data
	// that are older than the given expiration window.
	//
	// The argument maxCount is used to not lock the database for long periods of time.
	CleanupActivitiesAndAssociatedData(ctx context.Context, maxCount int, expiryWindowDays int) error
	// WipeHostViaScript sends a script to wipe a host and updates the
	// states in host_mdm_actions.
	WipeHostViaScript(ctx context.Context, request *HostScriptRequestPayload, hostFleetPlatform string) error

	// WipeHostViaWindowsMDM sends a Windows MDM command to wipe a host and
	// updates the states in host_mdm_actions.
	WipeHostViaWindowsMDM(ctx context.Context, host *Host, cmd *MDMWindowsCommand) error

	// UpdateHostLockWipeStatusFromAppleMDMResult updates the host_mdm_actions
	// table to reflect the result of the corresponding lock/wipe MDM command for
	// Apple hosts. It is optimized to update using only the information
	// available in the Apple MDM protocol.
	UpdateHostLockWipeStatusFromAppleMDMResult(ctx context.Context, hostUUID, cmdUUID, requestType string, succeeded bool) error

	///////////////////////////////////////////////////////////////////////////////
	// Software installers
	//

	// GetSoftwareInstallDetails returns details required to fetch and
	// run software installers
	GetSoftwareInstallDetails(ctx context.Context, executionId string) (*SoftwareInstallDetails, error)
	// ListPendingSoftwareInstalls returns a list of software
	// installer execution IDs that have not yet been run for a given host
	ListPendingSoftwareInstalls(ctx context.Context, hostID uint) ([]string, error)

	// MatchOrCreateSoftwareInstaller matches or creates a new software installer.
	MatchOrCreateSoftwareInstaller(ctx context.Context, payload *UploadSoftwareInstallerPayload) (uint, error)

	// GetSoftwareInstallerMetadata returns the software installer corresponding to the installer id.
	GetSoftwareInstallerMetadata(ctx context.Context, id uint) (*SoftwareInstaller, error)

	// GetSoftwareInstallerMetadataByTitleID returns the software installer corresponding to the specified
	// team and title ids.
	GetSoftwareInstallerMetadataByTeamAndTitleID(ctx context.Context, teamID *uint, titleID uint) (*SoftwareInstaller, error)

	// DeleteSoftwareInstaller deletes the software installer corresponding to the id.
	DeleteSoftwareInstaller(ctx context.Context, id uint) error

<<<<<<< HEAD
	// GetSoftwareInstallerContents returns the software install summary for the given
	// software installer id.
	GetSummaryHostSoftwareInstalls(ctx context.Context, installerID uint) (*SoftwareInstallerStatusSummary, error)
=======
	GetSoftwareInstallResults(ctx context.Context, resultsUUID string) (*HostSoftwareInstallerResult, error)
>>>>>>> 731ee68a
}

// MDMAppleStore wraps nanomdm's storage and adds methods to deal with
// Fleet-specific use cases.
type MDMAppleStore interface {
	storage.AllStorage
	EnqueueDeviceLockCommand(ctx context.Context, host *Host, cmd *mdm.Command, pin string) error
	EnqueueDeviceWipeCommand(ctx context.Context, host *Host, cmd *mdm.Command) error
}

// Cloner represents any type that can clone itself. Used for the cached_mysql
// caching layer.
type Cloner interface {
	Clone() (Cloner, error)
}

const (
	// Default batch size to use for ScheduledQueryIDsByName.
	DefaultScheduledQueryIDsByNameBatchSize = 1000
	// Default batch size for loading IDs of or inserting new munki issues.
	DefaultMunkiIssuesBatchSize = 100
)

// ProfileVerificationStore is the minimal interface required to get and update the verification
// status of a host's MDM profiles. The Fleet Datastore satisfies this interface.
type ProfileVerificationStore interface {
	// GetHostMDMProfilesExpectedForVerification returns the expected MDM profiles for a given host. The map is
	// keyed by the profile identifier.
	GetHostMDMProfilesExpectedForVerification(ctx context.Context, host *Host) (map[string]*ExpectedMDMProfile, error)
	// GetHostMDMProfilesRetryCounts returns the retry counts for the specified host.
	GetHostMDMProfilesRetryCounts(ctx context.Context, host *Host) ([]HostMDMProfileRetryCount, error)
	// GetHostMDMProfileRetryCountByCommandUUID returns the retry count for the specified
	// host UUID and command UUID.
	GetHostMDMProfileRetryCountByCommandUUID(ctx context.Context, host *Host, commandUUID string) (HostMDMProfileRetryCount, error)
	// UpdateHostMDMProfilesVerification updates status of macOS profiles installed on a given
	// host. The toVerify, toFail, and toRetry slices contain the identifiers of the profiles that
	// should be verified, failed, and retried, respectively. For each profile in the toRetry slice,
	// the retries count is incremented by 1 and the status is set to null so that an install
	// profile command is enqueued the next time the profile manager cron runs.
	UpdateHostMDMProfilesVerification(ctx context.Context, host *Host, toVerify, toFail, toRetry []string) error
	// UpdateOrDeleteHostMDMAppleProfile updates information about a single
	// profile status. It deletes the row if the profile operation is "remove"
	// and the status is "verifying" (i.e. successfully removed).
	UpdateOrDeleteHostMDMAppleProfile(ctx context.Context, profile *HostMDMAppleProfile) error
}

var _ ProfileVerificationStore = (Datastore)(nil)

type PolicyFailure struct {
	PolicyID uint
	Host     PolicySetHost
}

type MySQLProcess struct {
	Id      int     `json:"id" db:"Id"`
	User    string  `json:"user" db:"User"`
	Host    string  `json:"host" db:"Host"`
	DB      *string `json:"db" db:"db"`
	Command string  `json:"command" db:"Command"`
	Time    int     `json:"time" db:"Time"`
	State   *string `json:"state" db:"State"`
	Info    *string `json:"info" db:"Info"`
}

// HostOsqueryIntervals holds an osquery host's osquery interval configurations.
type HostOsqueryIntervals struct {
	DistributedInterval uint `json:"distributed_interval" db:"distributed_interval"`
	ConfigTLSRefresh    uint `json:"config_tls_refresh" db:"config_tls_refresh"`
	LoggerTLSPeriod     uint `json:"logger_tls_period" db:"logger_tls_period"`
}

type MigrationStatus struct {
	// StatusCode holds the code for the migration status.
	//
	// If StatusCode is NoMigrationsCompleted or AllMigrationsCompleted
	// then all other fields are empty.
	//
	// If StatusCode is SomeMigrationsCompleted, then missing migrations
	// are available in MissingTable and MissingData.
	//
	// If StatusCode is UnknownMigrations, then unknown migrations
	// are available in UnknownTable and UnknownData.
	StatusCode MigrationStatusCode `json:"status_code"`
	// MissingTable holds the missing table migrations.
	MissingTable []int64 `json:"missing_table"`
	// MissingTable holds the missing data migrations.
	MissingData []int64 `json:"missing_data"`
	// UnknownTable holds unknown applied table migrations.
	UnknownTable []int64 `json:"unknown_table"`
	// UnknownTable holds unknown applied data migrations.
	UnknownData []int64 `json:"unknown_data"`
}

type MigrationStatusCode int

const (
	// NoMigrationsCompleted indicates the database has no migrations installed.
	NoMigrationsCompleted MigrationStatusCode = iota
	// SomeMigrationsCompleted indicates some (not all) migrations are missing.
	SomeMigrationsCompleted
	// AllMigrationsCompleted means all migrations have been installed successfully.
	AllMigrationsCompleted
	// UnknownMigrations means some unidentified migrations were detected on the database.
	UnknownMigrations
)

// TODO: we have a similar but different interface in the service package,
// service.NotFoundErr - at the very least, the IsNotFound method should be the
// same in both (the other is currently NotFound), and ideally we'd just have
// one of those interfaces.

// NotFoundError is returned when the datastore resource cannot be found.
type NotFoundError interface {
	error
	IsNotFound() bool
}

func IsNotFound(err error) bool {
	var nfe NotFoundError
	if errors.As(err, &nfe) {
		return nfe.IsNotFound()
	}
	return false
}

// AlreadyExistsError is returned when creating a datastore resource that already exists.
type AlreadyExistsError interface {
	error
	IsExists() bool
}

// ForeignKeyError is returned when the operation fails due to foreign key constraints.
type ForeignKeyError interface {
	error
	IsForeignKey() bool
}

func IsForeignKey(err error) bool {
	var fke ForeignKeyError
	if errors.As(err, &fke) {
		return fke.IsForeignKey()
	}
	return false
}

type OptionalArg func() interface{}<|MERGE_RESOLUTION|>--- conflicted
+++ resolved
@@ -1487,13 +1487,11 @@
 	// DeleteSoftwareInstaller deletes the software installer corresponding to the id.
 	DeleteSoftwareInstaller(ctx context.Context, id uint) error
 
-<<<<<<< HEAD
 	// GetSoftwareInstallerContents returns the software install summary for the given
 	// software installer id.
 	GetSummaryHostSoftwareInstalls(ctx context.Context, installerID uint) (*SoftwareInstallerStatusSummary, error)
-=======
+
 	GetSoftwareInstallResults(ctx context.Context, resultsUUID string) (*HostSoftwareInstallerResult, error)
->>>>>>> 731ee68a
 }
 
 // MDMAppleStore wraps nanomdm's storage and adds methods to deal with
