package fleet

import (
	"context"
	"crypto/x509"
	"database/sql"
	"encoding/json"
	"errors"
	"fmt"
	"io"
	"math/big"
	"time"

	"github.com/fleetdm/fleet/v4/ee/server/service/hostidentity/types"
	"github.com/fleetdm/fleet/v4/server/config"
	"github.com/fleetdm/fleet/v4/server/health"
	"github.com/fleetdm/fleet/v4/server/mdm/android"
	"github.com/fleetdm/fleet/v4/server/mdm/apple/mobileconfig"
	"github.com/fleetdm/fleet/v4/server/mdm/nanodep/godep"
	"github.com/fleetdm/fleet/v4/server/mdm/nanomdm/mdm"
	"github.com/fleetdm/fleet/v4/server/mdm/nanomdm/storage"
	"github.com/jmoiron/sqlx"
)

type CarveStore interface {
	NewCarve(ctx context.Context, metadata *CarveMetadata) (*CarveMetadata, error)
	UpdateCarve(ctx context.Context, metadata *CarveMetadata) error
	Carve(ctx context.Context, carveId int64) (*CarveMetadata, error)
	CarveBySessionId(ctx context.Context, sessionId string) (*CarveMetadata, error)
	CarveByName(ctx context.Context, name string) (*CarveMetadata, error)
	ListCarves(ctx context.Context, opt CarveListOptions) ([]*CarveMetadata, error)
	NewBlock(ctx context.Context, metadata *CarveMetadata, blockId int64, data []byte) error
	GetBlock(ctx context.Context, metadata *CarveMetadata, blockId int64) ([]byte, error)
	// CleanupCarves will mark carves older than 24 hours expired, and delete the associated data blocks. This behaves
	// differently for carves stored in S3 (check the implementation godoc comment for more details)
	CleanupCarves(ctx context.Context, now time.Time) (expired int, err error)
}

// InstallerStore is used to communicate to a blob storage containing pre-built
// fleet-osquery installers. This was originally implemented to support the
// Fleet Sandbox and is not expected to be used outside of this:
// https://fleetdm.com/docs/configuration/fleet-server-configuration#packaging
type InstallerStore interface {
	Get(ctx context.Context, installer Installer) (io.ReadCloser, int64, error)
	Put(ctx context.Context, installer Installer) (string, error)
	Exists(ctx context.Context, installer Installer) (bool, error)
}

// Datastore combines all the interfaces in the Fleet DAL
type Datastore interface {
	health.Checker

	CarveStore

	///////////////////////////////////////////////////////////////////////////////
	// UserStore contains methods for managing users in a datastore

	NewUser(ctx context.Context, user *User) (*User, error)
	// HasUsers returns whether Fleet has any users registered
	HasUsers(ctx context.Context) (bool, error)
	ListUsers(ctx context.Context, opt UserListOptions) ([]*User, error)
	UserByEmail(ctx context.Context, email string) (*User, error)
	UserByID(ctx context.Context, id uint) (*User, error)
	UserOrDeletedUserByID(ctx context.Context, id uint) (*User, error)
	SaveUser(ctx context.Context, user *User) error
	SaveUsers(ctx context.Context, users []*User) error
	// DeleteUser permanently deletes the user identified by the provided ID.
	DeleteUser(ctx context.Context, id uint) error
	// PendingEmailChange creates a record with a pending email change for a user identified by uid. The change record
	// is keyed by a unique token. The token is emailed to the user with a link that they can use to confirm the change.
	PendingEmailChange(ctx context.Context, userID uint, newEmail, token string) error
	// ConfirmPendingEmailChange will confirm new email address identified by token is valid. The new email will be
	// written to user record. userID is the ID of the user whose e-mail is being changed.
	ConfirmPendingEmailChange(ctx context.Context, userID uint, token string) (string, error)

	UserSettings(ctx context.Context, userID uint) (*UserSettings, error)

	///////////////////////////////////////////////////////////////////////////////
	// QueryStore

	// ApplyQueries applies a list of queries (likely from a yaml file) to the datastore. Existing queries are updated,
	// and new queries are created.
	ApplyQueries(ctx context.Context, authorID uint, queries []*Query, queriesToDiscardResults map[uint]struct{}) error
	// NewQuery creates a new query object in thie datastore. The returned query should have the ID updated.
	NewQuery(ctx context.Context, query *Query, opts ...OptionalArg) (*Query, error)
	// SaveQuery saves changes to an existing query object.
	SaveQuery(ctx context.Context, query *Query, shouldDiscardResults bool, shouldDeleteStats bool) error
	// DeleteQuery deletes an existing query object on a team. If teamID is nil, then the query is
	// looked up in the 'global' team.
	DeleteQuery(ctx context.Context, teamID *uint, name string) error
	// DeleteQueries deletes the existing query objects with the provided IDs. The number of deleted queries is returned
	// along with any error.
	DeleteQueries(ctx context.Context, ids []uint) (uint, error)
	// Query returns the query associated with the provided ID. Associated packs should also be loaded.
	Query(ctx context.Context, id uint) (*Query, error)
	// ListQueries returns a list of queries filtered with the provided sorting and pagination
	// options, a count of total queries on all pages, and pagination metadata. Associated packs should also
	// be loaded.
	ListQueries(ctx context.Context, opt ListQueryOptions) ([]*Query, int, *PaginationMetadata, error)
	// ListScheduledQueriesForAgents returns a list of scheduled queries (without stats) for the
	// given teamID and hostID. If teamID is nil, then scheduled queries for the 'global' team are returned.
	ListScheduledQueriesForAgents(ctx context.Context, teamID *uint, hostID *uint, queryReportsDisabled bool) ([]*Query, error)
	// QueryByName looks up a query by name on a team. If teamID is nil, then the query is looked up in
	// the 'global' team.
	QueryByName(ctx context.Context, teamID *uint, name string) (*Query, error)
	// ObserverCanRunQuery returns whether a user with an observer role is permitted to run the
	// identified query
	ObserverCanRunQuery(ctx context.Context, queryID uint) (bool, error)
	// CleanupGlobalDiscardQueryResults deletes all cached query results. Used in cleanups_then_aggregation cron.
	CleanupGlobalDiscardQueryResults(ctx context.Context) error
	// IsSavedQuery returns true if the given query is a saved query.
	IsSavedQuery(ctx context.Context, queryID uint) (bool, error)
	// GetLiveQueryStats returns the live query stats for the given query and hosts.
	GetLiveQueryStats(ctx context.Context, queryID uint, hostIDs []uint) ([]*LiveQueryStats, error)
	// UpdateLiveQueryStats writes new live query stats as a single operation.
	UpdateLiveQueryStats(ctx context.Context, queryID uint, stats []*LiveQueryStats) error
	// CalculateAggregatedPerfStatsPercentiles calculates the aggregated user/system time performance statistics for the given query.
	CalculateAggregatedPerfStatsPercentiles(ctx context.Context, aggregate AggregatedStatsType, queryID uint) error

	///////////////////////////////////////////////////////////////////////////////
	// CampaignStore defines the distributed query campaign related datastore methods

	// NewDistributedQueryCampaign creates a new distributed query campaign
	NewDistributedQueryCampaign(ctx context.Context, camp *DistributedQueryCampaign) (*DistributedQueryCampaign, error)
	// DistributedQueryCampaign loads a distributed query campaign by ID
	DistributedQueryCampaign(ctx context.Context, id uint) (*DistributedQueryCampaign, error)
	// SaveDistributedQueryCampaign updates an existing distributed query campaign
	SaveDistributedQueryCampaign(ctx context.Context, camp *DistributedQueryCampaign) error
	// DistributedQueryCampaignTargetIDs gets the IDs of the targets for the query campaign of the provided ID
	DistributedQueryCampaignTargetIDs(ctx context.Context, id uint) (targets *HostTargets, err error)

	// NewDistributedQueryCampaignTarget adds a new target to an existing distributed query campaign
	NewDistributedQueryCampaignTarget(ctx context.Context, target *DistributedQueryCampaignTarget) (*DistributedQueryCampaignTarget, error)

	// CleanupDistributedQueryCampaigns will clean and trim metadata for old
	// distributed query campaigns. Any campaign in the QueryWaiting state will
	// be moved to QueryComplete after one minute. Any campaign in the
	// QueryRunning state will be moved to QueryComplete after one day. Times are
	// from creation time. The now parameter makes this method easier to test.
	// The return values indicate how many campaigns were expired and any error.
	CleanupDistributedQueryCampaigns(ctx context.Context, now time.Time) (expired uint, err error)

	// GetCompletedCampaigns returns the IDs of the campaigns that are in the fleet.QueryComplete state and that are in the
	// provided list of IDs. The return value is a slice of the IDs of the completed campaigns and any error.
	GetCompletedCampaigns(ctx context.Context, filter []uint) ([]uint, error)

	DistributedQueryCampaignsForQuery(ctx context.Context, queryID uint) ([]*DistributedQueryCampaign, error)

	///////////////////////////////////////////////////////////////////////////////
	// PackStore is the datastore interface for managing query packs.

	// ApplyPackSpecs applies a list of PackSpecs to the datastore, creating and updating packs as necessary.
	ApplyPackSpecs(ctx context.Context, specs []*PackSpec) error
	// GetPackSpecs returns all of the stored PackSpecs.
	GetPackSpecs(ctx context.Context) ([]*PackSpec, error)
	// GetPackSpec returns the spec for the named pack.
	GetPackSpec(ctx context.Context, name string) (*PackSpec, error)

	// NewPack creates a new pack in the datastore.
	NewPack(ctx context.Context, pack *Pack, opts ...OptionalArg) (*Pack, error)

	// SavePack updates an existing pack in the datastore.
	SavePack(ctx context.Context, pack *Pack) error

	// DeletePack deletes a pack record from the datastore.
	DeletePack(ctx context.Context, name string) error

	// Pack retrieves a pack from the datastore by ID.
	Pack(ctx context.Context, pid uint) (*Pack, error)

	// ListPacks lists all packs in the datastore.
	ListPacks(ctx context.Context, opt PackListOptions) ([]*Pack, error)

	// PackByName fetches pack if it exists, if the pack exists the bool return value is true
	PackByName(ctx context.Context, name string, opts ...OptionalArg) (*Pack, bool, error)

	// ListPacksForHost lists the "user packs" that a host should execute.
	ListPacksForHost(ctx context.Context, hid uint) (packs []*Pack, err error)

	///////////////////////////////////////////////////////////////////////////////
	// LabelStore

	// ApplyLabelSpecs applies a list of LabelSpecs to the datastore, creating and updating labels as necessary.
	ApplyLabelSpecs(ctx context.Context, specs []*LabelSpec) error
	// ApplyLabelSpecs does the same as ApplyLabelSpecs, additionally allowing an author ID to be set for the labels.
	ApplyLabelSpecsWithAuthor(ctx context.Context, specs []*LabelSpec, authorId *uint) error
	// GetLabelSpecs returns all of the stored LabelSpecs.
	GetLabelSpecs(ctx context.Context) ([]*LabelSpec, error)
	// GetLabelSpec returns the spec for the named label.
	GetLabelSpec(ctx context.Context, name string) (*LabelSpec, error)

	// AddLabelsToHost adds the given label IDs membership to the host.
	// If a host is already a member of the label then this will update the row's updated_at.
	AddLabelsToHost(ctx context.Context, hostID uint, labelIDs []uint) error
	// RemoveLabelsFromHost removes the given label IDs membership from the host.
	// If a host is already not a member of a label then such label will be ignored.
	RemoveLabelsFromHost(ctx context.Context, hostID uint, labelIDs []uint) error

	// UpdateLabelMembershipByHostIDs updates the label membership for the given label ID with host
	// IDs, applied in batches
	UpdateLabelMembershipByHostIDs(ctx context.Context, labelID uint, hostIds []uint, teamFilter TeamFilter) (*Label, []uint, error)
	// UpdateLabelMembershipByHostCriteria updates the label membership for the given label
	// based on its host vitals criteria.
	UpdateLabelMembershipByHostCriteria(ctx context.Context, hvl HostVitalsLabel) (*Label, error)

	NewLabel(ctx context.Context, Label *Label, opts ...OptionalArg) (*Label, error)
	// SaveLabel updates the label and returns the label and an array of host IDs
	// members of this label, or an error.
	SaveLabel(ctx context.Context, label *Label, teamFilter TeamFilter) (*Label, []uint, error)
	DeleteLabel(ctx context.Context, name string) error
	// Label returns the label and an array of host IDs members of this label, or an error.
	Label(ctx context.Context, lid uint, teamFilter TeamFilter) (*Label, []uint, error)
	ListLabels(ctx context.Context, filter TeamFilter, opt ListOptions) ([]*Label, error)
	LabelsSummary(ctx context.Context) ([]*LabelSummary, error)

	GetEnrollmentIDsWithPendingMDMAppleCommands(ctx context.Context) ([]string, error)

	// LabelQueriesForHost returns the label queries that should be executed for the given host.
	// Results are returned in a map of label id -> query
	LabelQueriesForHost(ctx context.Context, host *Host) (map[string]string, error)

	// ListLabelsForHost returns the labels that the given host is in.
	ListLabelsForHost(ctx context.Context, hid uint) ([]*Label, error)

	// ListHostsInLabel returns a slice of hosts in the label with the given ID.
	ListHostsInLabel(ctx context.Context, filter TeamFilter, lid uint, opt HostListOptions) ([]*Host, error)

	// ListUniqueHostsInLabels returns a slice of all of the hosts in the given label IDs. A host will only appear once
	// in the results even if it is in multiple of the provided labels.
	ListUniqueHostsInLabels(ctx context.Context, filter TeamFilter, labels []uint) ([]*Host, error)

	SearchLabels(ctx context.Context, filter TeamFilter, query string, omit ...uint) ([]*Label, error)

	// LabelIDsByName retrieves the IDs associated with the given label names
	LabelIDsByName(ctx context.Context, labels []string) (map[string]uint, error)
	// LabelsByName retrieves the labels associated with the given label names
	LabelsByName(ctx context.Context, names []string) (map[string]*Label, error)

	// Methods used for async processing of host label query results.
	AsyncBatchInsertLabelMembership(ctx context.Context, batch [][2]uint) error
	AsyncBatchDeleteLabelMembership(ctx context.Context, batch [][2]uint) error
	AsyncBatchUpdateLabelTimestamp(ctx context.Context, ids []uint, ts time.Time) error

	///////////////////////////////////////////////////////////////////////////////
	// HostStore

	// NewHost is deprecated and will be removed. Hosts should always be enrolled via EnrollHost.
	NewHost(ctx context.Context, host *Host) (*Host, error)
	DeleteHost(ctx context.Context, hid uint) error
	Host(ctx context.Context, id uint) (*Host, error)
	GetHostHealth(ctx context.Context, id uint) (*HostHealth, error)
	ListHosts(ctx context.Context, filter TeamFilter, opt HostListOptions) ([]*Host, error)

	// ListHostsLiteByUUIDs returns the "lite" version of hosts corresponding to
	// the provided uuids and filtered according to the provided team filters. It
	// does include the MDMInfo information (unlike HostLite and
	// ListHostsLiteByIDs) because listing hosts by UUIDs is commonly used to
	// support MDM-related operations, where the UUID is often the only available
	// identifier. The "lite" version is a subset of the fields related to the
	// host. See the implementation for the exact list.
	ListHostsLiteByUUIDs(ctx context.Context, filter TeamFilter, uuids []string) ([]*Host, error)

	// ListHostsLiteByIDs returns the "lite" version of hosts corresponding to
	// the provided ids. The "lite" version is a subset of the fields related to
	// the host. See documentation of Datastore.HostLite for more information, or
	// the implementation for the exact list.
	ListHostsLiteByIDs(ctx context.Context, ids []uint) ([]*Host, error)

	// ListHostUsers returns a list of users that are currently on the host
	ListHostUsers(ctx context.Context, hostID uint) ([]HostUser, error)

	MarkHostsSeen(ctx context.Context, hostIDs []uint, t time.Time) error
	SearchHosts(ctx context.Context, filter TeamFilter, query string, omit ...uint) ([]*Host, error)
	// EnrolledHostIDs returns the full list of enrolled host IDs.
	EnrolledHostIDs(ctx context.Context) ([]uint, error)
	CountEnrolledHosts(ctx context.Context) (int, error)

	// TODO(sarah): Reconcile pending mdm hosts feature with original motivation to cleanup "dead incoming host"

	// CleanupIncomingHosts deletes hosts that have enrolled but never updated their status details. This clears dead
	// "incoming hosts" that never complete their registration.
	// A host is considered incoming if each of the hostname and osquery_version and hardware_serial
	// fields are empty. This means that multiple different osquery queries failed to populate details.
	CleanupIncomingHosts(ctx context.Context, now time.Time) ([]uint, error)
	// GenerateHostStatusStatistics retrieves the count of online, offline, MIA and new hosts.
	GenerateHostStatusStatistics(ctx context.Context, filter TeamFilter, now time.Time, platform *string, lowDiskSpace *int) (*HostSummary, error)
	// HostIDsByIdentifier retrieves the IDs associated with the given hostnames, UUIDs, hardware serials, node keys or osquery host IDs.
	HostIDsByIdentifier(ctx context.Context, filter TeamFilter, hostnames []string) ([]uint, error)

	// HostIDsByOSID retrieves the IDs of all host for the given OS ID
	HostIDsByOSID(ctx context.Context, osID uint, offset int, limit int) ([]uint, error)

	// HostMemberOfAllLabels returns whether the given host is a member of all the provided labels.
	// If a label name does not exist, then the host is considered not a member of the provided label.
	// A host will always be a member of an empty label set, so this method returns (true, nil)
	// if labelNames is empty.
	HostMemberOfAllLabels(ctx context.Context, hostID uint, labelNames []string) (bool, error)

	// TODO JUAN: Refactor this to use the Operating System type instead.
	// HostIDsByOSVersion retrieves the IDs of all host matching osVersion
	HostIDsByOSVersion(ctx context.Context, osVersion OSVersion, offset int, limit int) ([]uint, error)
	// HostByIdentifier returns one host matching the provided identifier. Possible matches can be on
	// osquery_host_id, node_key, UUID, hardware_serial or hostname.
	HostByIdentifier(ctx context.Context, identifier string) (*Host, error)
	// HostLiteByIdentifier returns a host and a subset of its fields using an
	// "identifier" string. The identifier string will be matched against the
	// hostname, osquery_host_id, node_key, uuid and hardware_serial columns.
	HostLiteByIdentifier(ctx context.Context, identifier string) (*HostLite, error)
	// HostLiteByIdentifier returns a host and a subset of its fields from its id.
	HostLiteByID(ctx context.Context, id uint) (*HostLite, error)
	// AddHostsToTeam adds hosts to an existing team, clearing their team settings if params.TeamID is nil.
	AddHostsToTeam(ctx context.Context, params *AddHostsToTeamParams) error
	// HostnamesByIdentifiers returns the hostnames corresponding to the provided identifiers,
	// as understood by HostByIdentifier.
	HostnamesByIdentifiers(ctx context.Context, identifiers []string) ([]string, error)
	// UpdateHostIssuesFailingPolicies updates the failing policies count in host_issues table for the provided hosts.
	UpdateHostIssuesFailingPolicies(ctx context.Context, hostIDs []uint) error
	// UpdateHostIssuesFailingPoliciesForSingleHost updates the failing policies count in host_issues table for a single host.
	UpdateHostIssuesFailingPoliciesForSingleHost(ctx context.Context, hostID uint) error
	// Gets the last time the host's row in `host_issues` was updated
	GetHostIssuesLastUpdated(ctx context.Context, hostId uint) (time.Time, error)
	// UpdateHostIssuesVulnerabilities updates the critical vulnerabilities counts in host_issues.
	UpdateHostIssuesVulnerabilities(ctx context.Context) error
	// CleanupHostIssues deletes host issues that no longer belong to a host.
	CleanupHostIssues(ctx context.Context) error

	TotalAndUnseenHostsSince(ctx context.Context, teamID *uint, daysCount int) (total int, unseen []uint, err error)

	// DeleteHosts deletes associated tables for multiple hosts.
	//
	// It atomically deletes each host but if it returns an error, some of the hosts may be
	// deleted and others not.
	DeleteHosts(ctx context.Context, ids []uint) error

	CountHosts(ctx context.Context, filter TeamFilter, opt HostListOptions) (int, error)
	CountHostsInLabel(ctx context.Context, filter TeamFilter, lid uint, opt HostListOptions) (int, error)
	ListHostDeviceMapping(ctx context.Context, id uint) ([]*HostDeviceMapping, error)
	// SetOrUpdateCustomHostDeviceMapping replaces the custom email address
	// associated with the host with the provided one.
	SetOrUpdateCustomHostDeviceMapping(ctx context.Context, hostID uint, email, source string) ([]*HostDeviceMapping, error)
	// ListHostBatteries returns the list of batteries for the given host ID.
	ListHostBatteries(ctx context.Context, id uint) ([]*HostBattery, error)
	ListUpcomingHostMaintenanceWindows(ctx context.Context, hid uint) ([]*HostMaintenanceWindow, error)

	// LoadHostByDeviceAuthToken loads the host identified by the device auth token.
	// If the token is invalid or expired it returns a NotFoundError.
	LoadHostByDeviceAuthToken(ctx context.Context, authToken string, tokenTTL time.Duration) (*Host, error)
	// SetOrUpdateDeviceAuthToken inserts or updates the auth token for a host.
	SetOrUpdateDeviceAuthToken(ctx context.Context, hostID uint, authToken string) error

	// FailingPoliciesCount returns the number of failling policies for 'host'
	FailingPoliciesCount(ctx context.Context, host *Host) (uint, error)

	// ListPoliciesForHost lists the policies that a host will check and whether they are passing
	ListPoliciesForHost(ctx context.Context, host *Host) ([]*HostPolicy, error)

	GetHostMunkiVersion(ctx context.Context, hostID uint) (string, error)
	GetHostMunkiIssues(ctx context.Context, hostID uint) ([]*HostMunkiIssue, error)
	GetHostMDM(ctx context.Context, hostID uint) (*HostMDM, error)
	GetHostMDMCheckinInfo(ctx context.Context, hostUUID string) (*HostMDMCheckinInfo, error)

	// ListIOSAndIPadOSToRefetch returns the UUIDs of iPhones/iPads that should be refetched (their details haven't been
	// updated in the given `interval`).
	ListIOSAndIPadOSToRefetch(ctx context.Context, refetchInterval time.Duration) (devices []AppleDevicesToRefetch, err error)
	// AddHostMDMCommands adds the provided MDM commands to the host to track which commands have been sent.
	AddHostMDMCommands(ctx context.Context, commands []HostMDMCommand) error
	// GetHostMDMCommands returns the MDM commands that have been sent to the host.
	GetHostMDMCommands(ctx context.Context, hostID uint) (commands []HostMDMCommand, err error)
	// RemoveHostMDMCommand removes the provided MDM command from the host, indicating that it has been processed.
	RemoveHostMDMCommand(ctx context.Context, command HostMDMCommand) error
	// CleanupHostMDMCommands removes invalid and stale MDM commands sent to hosts.
	CleanupHostMDMCommands(ctx context.Context) error
	// CleanupHostMDMAppleProfiles removes abandoned host MDM Apple profiles entries.
	CleanupHostMDMAppleProfiles(ctx context.Context) error

	// IsHostConnectedToFleetMDM verifies if the host has an active Fleet MDM enrollment with this server
	IsHostConnectedToFleetMDM(ctx context.Context, host *Host) (bool, error)

	ListHostCertificates(ctx context.Context, hostID uint, opts ListOptions) ([]*HostCertificateRecord, *PaginationMetadata, error)
	UpdateHostCertificates(ctx context.Context, hostID uint, hostUUID string, certs []*HostCertificateRecord) error

	// AreHostsConnectedToFleetMDM checks each host MDM enrollment with
	// this server and returns a map indexed by the host uuid and a boolean
	// indicating if the enrollment is active.
	//
	// This function exists to prevent n+1 queries when we need to check
	// the MDM status of a list of hosts.
	AreHostsConnectedToFleetMDM(ctx context.Context, hosts []*Host) (map[string]bool, error)

	AggregatedMunkiVersion(ctx context.Context, teamID *uint) ([]AggregatedMunkiVersion, time.Time, error)
	AggregatedMunkiIssues(ctx context.Context, teamID *uint) ([]AggregatedMunkiIssue, time.Time, error)
	AggregatedMDMStatus(ctx context.Context, teamID *uint, platform string) (AggregatedMDMStatus, time.Time, error)
	AggregatedMDMSolutions(ctx context.Context, teamID *uint, platform string) ([]AggregatedMDMSolutions, time.Time, error)
	GenerateAggregatedMunkiAndMDM(ctx context.Context) error

	GetMunkiIssue(ctx context.Context, munkiIssueID uint) (*MunkiIssue, error)
	GetMDMSolution(ctx context.Context, mdmID uint) (*MDMSolution, error)

	OSVersions(ctx context.Context, teamFilter *TeamFilter, platform *string, name *string, version *string) (*OSVersions, error)
	OSVersionsByCVE(ctx context.Context, cve string, teamID *uint) ([]*VulnerableOS, time.Time, error)
	SoftwareByCVE(ctx context.Context, cve string, teamID *uint) ([]*VulnerableSoftware, time.Time, error)
	// OSVersion returns the OSVersion with the provided ID. If teamFilter is not nil, then the OSVersion is filtered.
	// The returned OSVersion is accompanied by the time it was last updated.
	OSVersion(ctx context.Context, osVersionID uint, teamFilter *TeamFilter) (*OSVersion, *time.Time, error)
	UpdateOSVersions(ctx context.Context) error

	///////////////////////////////////////////////////////////////////////////////
	// TargetStore

	// CountHostsInTargets returns the metrics of the hosts in the provided labels, teams, and explicit host IDs.
	CountHostsInTargets(ctx context.Context, filter TeamFilter, targets HostTargets, now time.Time) (TargetMetrics, error)
	// HostIDsInTargets returns the host IDs of the hosts in the provided labels, teams, and explicit host IDs. The
	// returned host IDs should be sorted in ascending order.
	HostIDsInTargets(ctx context.Context, filter TeamFilter, targets HostTargets) ([]uint, error)

	///////////////////////////////////////////////////////////////////////////////
	// PasswordResetStore manages password resets in the Datastore

	NewPasswordResetRequest(ctx context.Context, req *PasswordResetRequest) (*PasswordResetRequest, error)
	DeletePasswordResetRequestsForUser(ctx context.Context, userID uint) error
	FindPasswordResetByToken(ctx context.Context, token string) (*PasswordResetRequest, error)
	// CleanupExpiredPasswordResetRequests deletes any password reset requests that have expired.
	CleanupExpiredPasswordResetRequests(ctx context.Context) error

	///////////////////////////////////////////////////////////////////////////////
	// SessionStore is the abstract interface that all session backends must conform to.

	// SessionByKey returns, given a session key, a session object or an error if one could not be found for the given
	// key
	SessionByKey(ctx context.Context, key string) (*Session, error)

	// SessionByID returns, given a session id, find and return a session object or an error if one could not be found
	// for the given id
	SessionByID(ctx context.Context, id uint) (*Session, error)

	// ListSessionsForUser finds all the active sessions for a given user
	ListSessionsForUser(ctx context.Context, id uint) ([]*Session, error)

	// NewSession creates a new session for the given user and stores it
	NewSession(ctx context.Context, userID uint, sessionKeySize int) (*Session, error)

	// DestroySession destroys the currently tracked session
	DestroySession(ctx context.Context, session *Session) error

	// DestroyAllSessionsForUser destroys all of the sessions for a given user
	DestroyAllSessionsForUser(ctx context.Context, id uint) error

	// MarkSessionAccessed marks the currently tracked session as access to extend expiration
	MarkSessionAccessed(ctx context.Context, session *Session) error

	// SessionByMFAToken redeems an MFA token for a session, and returns the associated user, if that MFA token is valid
	SessionByMFAToken(ctx context.Context, token string, sessionKeySize int) (*Session, *User, error)

	// NewMFAToken creates a new MFA token for a given user and stores it
	NewMFAToken(ctx context.Context, userID uint) (string, error)

	///////////////////////////////////////////////////////////////////////////////
	// AppConfigStore contains method for saving and retrieving application configuration

	NewAppConfig(ctx context.Context, info *AppConfig) (*AppConfig, error)
	AppConfig(ctx context.Context) (*AppConfig, error)
	SaveAppConfig(ctx context.Context, info *AppConfig) error

	// GetEnrollSecrets gets the enroll secrets for a team (or global if teamID is nil).
	GetEnrollSecrets(ctx context.Context, teamID *uint) ([]*EnrollSecret, error)
	// ApplyEnrollSecrets replaces the current enroll secrets for a team with the provided secrets.
	ApplyEnrollSecrets(ctx context.Context, teamID *uint, secrets []*EnrollSecret) error

	// AggregateEnrollSecretPerTeam returns a slice containing one
	// EnrollSecret per team, plus an EnrollSecret for "no team"
	//
	// If any of the teams doesn't have any enroll secrets, then the
	// corresponcing EnrollSecret.Secret entry will have an empty string
	// value.
	AggregateEnrollSecretPerTeam(ctx context.Context) ([]*EnrollSecret, error)

	// Methods for getting and applying the stored yara rules.
	GetYaraRules(ctx context.Context) ([]YaraRule, error)
	ApplyYaraRules(ctx context.Context, rules []YaraRule) error
	YaraRuleByName(ctx context.Context, name string) (*YaraRule, error)

	///////////////////////////////////////////////////////////////////////////////
	// InviteStore contains the methods for managing user invites in a datastore.

	// NewInvite creates and stores a new invitation in a DB.
	NewInvite(ctx context.Context, i *Invite) (*Invite, error)

	// ListInvites lists all invites in the datastore.
	ListInvites(ctx context.Context, opt ListOptions) ([]*Invite, error)

	// Invite retrieves an invite by its ID.
	Invite(ctx context.Context, id uint) (*Invite, error)

	// InviteByEmail retrieves an invite for a specific email address.
	InviteByEmail(ctx context.Context, email string) (*Invite, error)

	// InviteByToken retrieves and invite using the token string.
	InviteByToken(ctx context.Context, token string) (*Invite, error)

	// DeleteInvite deletes an invitation.
	DeleteInvite(ctx context.Context, id uint) error

	UpdateInvite(ctx context.Context, id uint, i *Invite) (*Invite, error)

	///////////////////////////////////////////////////////////////////////////////
	// ScheduledQueryStore

	// ListScheduledQueriesInPackWithStats loads a pack's scheduled queries and its aggregated stats.
	ListScheduledQueriesInPackWithStats(ctx context.Context, id uint, opts ListOptions) ([]*ScheduledQuery, error)
	NewScheduledQuery(ctx context.Context, sq *ScheduledQuery, opts ...OptionalArg) (*ScheduledQuery, error)
	SaveScheduledQuery(ctx context.Context, sq *ScheduledQuery) (*ScheduledQuery, error)
	DeleteScheduledQuery(ctx context.Context, id uint) error
	ScheduledQuery(ctx context.Context, id uint) (*ScheduledQuery, error)
	CleanupExpiredHosts(ctx context.Context) ([]uint, error)
	// ScheduledQueryIDsByName loads the IDs associated with the given pack and
	// query names. It returns a slice of IDs in the same order as
	// packAndSchedQueryNames, with the ID set to 0 if the corresponding
	// scheduled query did not exist.
	ScheduledQueryIDsByName(ctx context.Context, batchSize int, packAndSchedQueryNames ...[2]string) ([]uint, error)

	///////////////////////////////////////////////////////////////////////////////
	// QueryResultsStore

	// QueryResultRows returns stored results of a query
	QueryResultRows(ctx context.Context, queryID uint, filter TeamFilter) ([]*ScheduledQueryResultRow, error)
	QueryResultRowsForHost(ctx context.Context, queryID, hostID uint) ([]*ScheduledQueryResultRow, error)
	ResultCountForQuery(ctx context.Context, queryID uint) (int, error)
	ResultCountForQueryAndHost(ctx context.Context, queryID, hostID uint) (int, error)
	OverwriteQueryResultRows(ctx context.Context, rows []*ScheduledQueryResultRow, maxQueryReportRows int) error
	// CleanupDiscardedQueryResults deletes all query results for queries with DiscardData enabled.
	// Used in cleanups_then_aggregation cron to cleanup rows that were inserted immediately
	// after DiscardData was set to true due to query caching.
	CleanupDiscardedQueryResults(ctx context.Context) error

	///////////////////////////////////////////////////////////////////////////////
	// TeamStore

	// NewTeam creates a new Team object in the store.
	NewTeam(ctx context.Context, team *Team) (*Team, error)
	// SaveTeam saves any changes to the team.
	SaveTeam(ctx context.Context, team *Team) (*Team, error)
	// Team retrieves the Team by ID.
	Team(ctx context.Context, tid uint) (*Team, error)
	// TeamWithoutExtras retrieves the Team by ID without extra fields.
	TeamWithoutExtras(ctx context.Context, tid uint) (*Team, error)
	// DeleteTeam deletes the Team by ID.
	DeleteTeam(ctx context.Context, tid uint) error
	// TeamByName retrieves the Team by Name.
	TeamByName(ctx context.Context, name string) (*Team, error)
	// TeamByFilename retrieves the Team by GitOps filename.
	TeamByFilename(ctx context.Context, filename string) (*Team, error)
	// ListTeams lists teams with the ordering and filters in the provided options.
	ListTeams(ctx context.Context, filter TeamFilter, opt ListOptions) ([]*Team, error)
	// TeamsSummary lists id, name and description for all teams.
	TeamsSummary(ctx context.Context) ([]*TeamSummary, error)
	// SearchTeams searches teams using the provided query and ommitting the provided existing selection.
	SearchTeams(ctx context.Context, filter TeamFilter, matchQuery string, omit ...uint) ([]*Team, error)
	// TeamEnrollSecrets lists the enroll secrets for the team.
	TeamEnrollSecrets(ctx context.Context, teamID uint) ([]*EnrollSecret, error)
	// DeleteIntegrationsFromTeams deletes integrations used by teams, as they
	// are being deleted from the global configuration.
	DeleteIntegrationsFromTeams(ctx context.Context, deletedIntgs Integrations) error
	// TeamExists returns true if a team with the given id exists.
	TeamExists(ctx context.Context, teamID uint) (bool, error)

	///////////////////////////////////////////////////////////////////////////////
	// Software Titles

	ListSoftwareTitles(ctx context.Context, opt SoftwareTitleListOptions, tmFilter TeamFilter) ([]SoftwareTitleListResult, int, *PaginationMetadata, error)
	SoftwareTitleByID(ctx context.Context, id uint, teamID *uint, tmFilter TeamFilter) (*SoftwareTitle, error)
	UpdateSoftwareTitleName(ctx context.Context, id uint, name string) error

	// InsertSoftwareInstallRequest tracks a new request to install the provided
	// software installer in the host. It returns the auto-generated installation
	// uuid.
	InsertSoftwareInstallRequest(ctx context.Context, hostID uint, softwareInstallerID uint, opts HostSoftwareInstallOptions) (string, error)
	// InsertSoftwareUninstallRequest tracks a new request to uninstall the provided
	// software installer on the host. executionID is the script execution ID corresponding to uninstall script
	InsertSoftwareUninstallRequest(ctx context.Context, executionID string, hostID uint, softwareInstallerID uint, selfService bool) error
	// GetDetailsForUninstallFromExecutionID returns details from a software uninstall execution needed to create the corresponding activity
	// Non-error returns are software title name and whether the uninstall was self-service, respectively
	GetDetailsForUninstallFromExecutionID(ctx context.Context, executionID string) (string, bool, error)

	///////////////////////////////////////////////////////////////////////////////
	// SoftwareStore

	// ListSoftwareForVulnDetection returns all software for the given hostID with only the fields
	// used for vulnerability detection populated (id, name, version, cpe_id, cpe)
	ListSoftwareForVulnDetection(ctx context.Context, filter VulnSoftwareFilter) ([]Software, error)
	ListSoftwareVulnerabilitiesByHostIDsSource(ctx context.Context, hostIDs []uint, source VulnerabilitySource) (map[uint][]SoftwareVulnerability, error)
	LoadHostSoftware(ctx context.Context, host *Host, includeCVEScores bool) error

	AllSoftwareIterator(ctx context.Context, query SoftwareIterQueryOptions) (SoftwareIterator, error)
	// UpsertSoftwareCPEs either inserts new 'software_cpe' entries, or if a now with the same CPE
	// already exists, performs an update operation. Returns the number of rows affected.
	UpsertSoftwareCPEs(ctx context.Context, cpes []SoftwareCPE) (int64, error)
	// DeleteSoftwareCPEs removes entries from 'software_cpe' by matching the software_id in the
	// provided cpes. Returns the number of rows affected.
	DeleteSoftwareCPEs(ctx context.Context, cpes []SoftwareCPE) (int64, error)
	ListSoftwareCPEs(ctx context.Context) ([]SoftwareCPE, error)
	// InsertSoftwareVulnerability will either insert a new vulnerability in the datastore (in which
	// case it will return true) or if a matching record already exists it will update its
	// updated_at timestamp (in which case it will return false).
	InsertSoftwareVulnerability(ctx context.Context, vuln SoftwareVulnerability, source VulnerabilitySource) (bool, error)
	SoftwareByID(ctx context.Context, id uint, teamID *uint, includeCVEScores bool, tmFilter *TeamFilter) (*Software, error)
	// ListSoftwareByHostIDShort lists software by host ID, but does not include CPEs or vulnerabilites.
	// It is meant to be used when only minimal software fields are required eg when updating host software.
	ListSoftwareByHostIDShort(ctx context.Context, hostID uint) ([]Software, error)
	// SyncHostsSoftware calculates the number of hosts having each
	// software installed and stores that information in the software_host_counts
	// table.
	//
	// After aggregation, it cleans up unused software (e.g. software installed
	// on removed hosts, software uninstalled on hosts, etc.)
	SyncHostsSoftware(ctx context.Context, updatedAt time.Time) error

	// ReconcileSoftwareTitles ensures the software_titles and software tables are in sync.
	// It inserts new software titles and updates the software table with the title_id.
	// It also cleans up any software titles that are no longer associated with any software.
	// It is intended to be run after SyncHostsSoftware.
	ReconcileSoftwareTitles(ctx context.Context) error

	// SyncHostsSoftwareTitles calculates the number of hosts having each
	// software_title installed and stores that information in the
	// software_titles_host_counts table.
	SyncHostsSoftwareTitles(ctx context.Context, updatedAt time.Time) error

	// HostVulnSummariesBySoftwareIDs returns a list of all hosts that have at least one of the
	// specified Software installed. Includes the path were the software was installed.
	HostVulnSummariesBySoftwareIDs(ctx context.Context, softwareIDs []uint) ([]HostVulnerabilitySummary, error)
	// *DEPRECATED use HostVulnSummariesBySoftwareIDs instead* HostsByCVE
	// returns a list of all hosts that have at least one software suceptible to the provided CVE.
	// Includes the path were the software was installed.
	HostsByCVE(ctx context.Context, cve string) ([]HostVulnerabilitySummary, error)
	InsertCVEMeta(ctx context.Context, cveMeta []CVEMeta) error
	ListCVEs(ctx context.Context, maxAge time.Duration) ([]CVEMeta, error)

	ListHostSoftware(ctx context.Context, host *Host, opts HostSoftwareTitleListOptions) ([]*HostSoftwareWithInstaller, *PaginationMetadata, error)

	// IsSoftwareInstallerLabelScoped returns whether or not the given installerID is scoped to the
	// given host ID by labels.
	IsSoftwareInstallerLabelScoped(ctx context.Context, installerID, hostID uint) (bool, error)
	IsVPPAppLabelScoped(ctx context.Context, vppAppTeamID, hostID uint) (bool, error)

	// SetHostSoftwareInstallResult records the result of a software installation
	// attempt on the host.
	SetHostSoftwareInstallResult(ctx context.Context, result *HostSoftwareInstallResultPayload) (wasCanceled bool, err error)

	// UploadedSoftwareExists checks if a software title with the given bundle identifier exists in
	// the given team.
	UploadedSoftwareExists(ctx context.Context, bundleIdentifier string, teamID *uint) (bool, error)

	// NewSoftwareCategory creates a new category for software.
	NewSoftwareCategory(ctx context.Context, name string) (*SoftwareCategory, error)
	// GetSoftwareCategoryIDs the list of IDs that correspond to the given list of software category names.
	GetSoftwareCategoryIDs(ctx context.Context, names []string) ([]uint, error)
	// GetCategoriesForSoftwareTitles takes a set of software title IDs and returns a map
	// from the title IDs to the categories assigned to the installers for those titles.
	GetCategoriesForSoftwareTitles(ctx context.Context, softwareTitleIDs []uint, team_id *uint) (map[uint][]string, error)

	// AssociateVPPInstallToVerificationUUID updates the verification command UUID associated with the
	// given install attempt (InstallApplication command)
	AssociateVPPInstallToVerificationUUID(ctx context.Context, installUUID, verifyCommandUUID string) error
	// SetVPPInstallAsVerified marks the VPP app install attempt as "verified" (Fleet has validated
	// that it's installed on the device).
	SetVPPInstallAsVerified(ctx context.Context, hostID uint, installUUID, verificationUUID string) error
	// ReplaceVPPInstallVerificationUUID replaces the verification command UUID for all
	// VPP app install attempts were related to oldVerifyUUID.
	ReplaceVPPInstallVerificationUUID(ctx context.Context, oldVerifyUUID, verifyCommandUUID string) error
	// IsHostPendingVPPInstallVerification checks if a host has a pending VPP install verification command.
	IsHostPendingVPPInstallVerification(ctx context.Context, hostUUID string) (bool, error)
	// GetUnverifiedVPPInstallsForHost gets unverified HostVPPSoftwareInstalls by host UUID.
	GetUnverifiedVPPInstallsForHost(ctx context.Context, verificationUUID string) ([]*HostVPPSoftwareInstall, error)
	// SetVPPInstallAsFailed marks a VPP app install attempt as failed (Fleet couldn't validate that
	// it was installed on the host).
	SetVPPInstallAsFailed(ctx context.Context, hostID uint, installUUID, verificationUUID string) error
	MarkAllPendingVPPInstallsAsFailed(ctx context.Context, jobName string) error

	///////////////////////////////////////////////////////////////////////////////
	// OperatingSystemsStore

	// GetHostOperatingSystem returns the operating system information
	// for a given host.
	GetHostOperatingSystem(ctx context.Context, hostID uint) (*OperatingSystem, error)
	// ListOperationsSystems returns all operating systems (id, name, version)
	ListOperatingSystems(ctx context.Context) ([]OperatingSystem, error)
	// ListOperatingSystemsForPlatform returns all operating systems for the given platform.
	// Supported values for platform are: "darwin" and "windows"
	ListOperatingSystemsForPlatform(ctx context.Context, platform string) ([]OperatingSystem, error)
	// UpdateHostOperatingSystem updates the `host_operating_system` table
	// for the given host ID with the ID of the operating system associated
	// with the given name, version, arch, and kernel version in the
	// `operating_systems` table.
	//
	// If the `operating_systems` table does not already include a record
	// associated with the given name, version, arch, and kernel version,
	// a new record is also created.
	UpdateHostOperatingSystem(ctx context.Context, hostID uint, hostOS OperatingSystem) error
	// CleanupHostOperatingSystems removes records from the host_operating_system table that are
	// associated with any non-existent host (e.g., expired hosts) and removes records from the
	// operating_systems table that no longer associated with any host (e.g., all hosts have
	// upgraded from a prior version).
	CleanupHostOperatingSystems(ctx context.Context) error

	// MDMTurnOff updates Fleet host information related to MDM when a
	// host turns off MDM. Anything related to the protocol itself is
	// managed separately.
	MDMTurnOff(ctx context.Context, uuid string) error

	///////////////////////////////////////////////////////////////////////////////
	// ActivitiesStore

	NewActivity(ctx context.Context, user *User, activity ActivityDetails, details []byte, createdAt time.Time) error
	ListActivities(ctx context.Context, opt ListActivitiesOptions) ([]*Activity, *PaginationMetadata, error)
	MarkActivitiesAsStreamed(ctx context.Context, activityIDs []uint) error
	ListHostUpcomingActivities(ctx context.Context, hostID uint, opt ListOptions) ([]*UpcomingActivity, *PaginationMetadata, error)
	CancelHostUpcomingActivity(ctx context.Context, hostID uint, executionID string) (ActivityDetails, error)
	ListHostPastActivities(ctx context.Context, hostID uint, opt ListOptions) ([]*Activity, *PaginationMetadata, error)
	IsExecutionPendingForHost(ctx context.Context, hostID uint, scriptID uint) (bool, error)
	GetHostUpcomingActivityMeta(ctx context.Context, hostID uint, executionID string) (*UpcomingActivityMeta, error)
	UnblockHostsUpcomingActivityQueue(ctx context.Context, maxHosts int) (int, error)

	///////////////////////////////////////////////////////////////////////////////
	// StatisticsStore

	ShouldSendStatistics(ctx context.Context, frequency time.Duration, config config.FleetConfig) (StatisticsPayload, bool, error)
	RecordStatisticsSent(ctx context.Context) error
	// CleanupStatistics executes cleanup tasks to be performed upon successful transmission of
	// statistics.
	CleanupStatistics(ctx context.Context) error

	///////////////////////////////////////////////////////////////////////////////
	// GlobalPoliciesStore

	// ApplyPolicySpecs applies a list of policies (likely from a yaml file) to the datastore. Existing policies are updated,
	// and new policies are created.
	ApplyPolicySpecs(ctx context.Context, authorID uint, specs []*PolicySpec) error

	NewGlobalPolicy(ctx context.Context, authorID *uint, args PolicyPayload) (*Policy, error)
	Policy(ctx context.Context, id uint) (*Policy, error)
	PolicyLite(ctx context.Context, id uint) (*PolicyLite, error)

	// SavePolicy updates some fields of the given policy on the datastore.
	//
	// It is also used to update team policies.
	SavePolicy(ctx context.Context, p *Policy, shouldRemoveAllPolicyMemberships bool, removePolicyStats bool) error

	ListGlobalPolicies(ctx context.Context, opts ListOptions) ([]*Policy, error)
	PoliciesByID(ctx context.Context, ids []uint) (map[uint]*Policy, error)
	DeleteGlobalPolicies(ctx context.Context, ids []uint) ([]uint, error)
	CountPolicies(ctx context.Context, teamID *uint, matchQuery string) (int, error)
	CountMergedTeamPolicies(ctx context.Context, teamID uint, matchQuery string) (int, error)
	UpdateHostPolicyCounts(ctx context.Context) error

	PolicyQueriesForHost(ctx context.Context, host *Host) (map[string]string, error)

	// GetTeamHostsPolicyMemberships returns the hosts that belong to the given team and their pass/fail statuses
	// around the provided policyIDs.
	// 	- Returns hosts of the team that are failing one or more of the provided policies.
	//	- Returns hosts of the team that are passing all the policies (or are not running any of the provided policies)
	//	  and have a calendar event scheduled.
	GetTeamHostsPolicyMemberships(ctx context.Context, domain string, teamID uint, policyIDs []uint,
		hostID *uint) ([]HostPolicyMembershipData, error)
	// GetPoliciesWithAssociatedInstaller returns team policies that have an associated installer.
	GetPoliciesWithAssociatedInstaller(ctx context.Context, teamID uint, policyIDs []uint) ([]PolicySoftwareInstallerData, error)
	// GetPoliciesWithAssociatedVPP returns team policies that have an associated VPP app
	GetPoliciesWithAssociatedVPP(ctx context.Context, teamID uint, policyIDs []uint) ([]PolicyVPPData, error)
	GetPoliciesWithAssociatedScript(ctx context.Context, teamID uint, policyIDs []uint) ([]PolicyScriptData, error)
	GetCalendarPolicies(ctx context.Context, teamID uint) ([]PolicyCalendarData, error)
	// GetPoliciesForConditionalAccess returns the team policies that are configured for "Conditional access".
	GetPoliciesForConditionalAccess(ctx context.Context, teamID uint) ([]uint, error)

	// Methods used for async processing of host policy query results.
	AsyncBatchInsertPolicyMembership(ctx context.Context, batch []PolicyMembershipResult) error
	AsyncBatchUpdatePolicyTimestamp(ctx context.Context, ids []uint, ts time.Time) error

	// MigrateTables creates and migrates the table schemas
	MigrateTables(ctx context.Context) error
	// MigrateData populates built-in data
	MigrateData(ctx context.Context) error
	// MigrationStatus returns nil if migrations are complete, and an error if migrations need to be run.
	MigrationStatus(ctx context.Context) (*MigrationStatus, error)

	ListSoftware(ctx context.Context, opt SoftwareListOptions) ([]Software, *PaginationMetadata, error)
	CountSoftware(ctx context.Context, opt SoftwareListOptions) (int, error)
	// DeleteSoftwareVulnerabilities deletes the given list of vulnerabilities identified by CPE+CVE.
	DeleteSoftwareVulnerabilities(ctx context.Context, vulnerabilities []SoftwareVulnerability) error
	// DeleteOutOfDateVulnerabilities deletes 'software_cve' entries from the provided source where
	// the updated_at timestamp is older than the provided timestamp
	DeleteOutOfDateVulnerabilities(ctx context.Context, source VulnerabilitySource, olderThan time.Time) error

	///////////////////////////////////////////////////////////////////////////////
	// Calendar events

	CreateOrUpdateCalendarEvent(ctx context.Context, uuid string, email string, startTime time.Time, endTime time.Time, data []byte,
		timeZone *string, hostID uint, webhookStatus CalendarWebhookStatus) (*CalendarEvent, error)
	GetCalendarEvent(ctx context.Context, email string) (*CalendarEvent, error)
	GetCalendarEventDetailsByUUID(ctx context.Context, uuid string) (*CalendarEventDetails, error)
	DeleteCalendarEvent(ctx context.Context, calendarEventID uint) error
	UpdateCalendarEvent(ctx context.Context, calendarEventID uint, uuid string, startTime time.Time, endTime time.Time, data []byte,
		timeZone *string) error
	GetHostCalendarEvent(ctx context.Context, hostID uint) (*HostCalendarEvent, *CalendarEvent, error)
	GetHostCalendarEventByEmail(ctx context.Context, email string) (*HostCalendarEvent, *CalendarEvent, error)
	UpdateHostCalendarWebhookStatus(ctx context.Context, hostID uint, status CalendarWebhookStatus) error
	ListCalendarEvents(ctx context.Context, teamID *uint) ([]*CalendarEvent, error)
	ListOutOfDateCalendarEvents(ctx context.Context, t time.Time) ([]*CalendarEvent, error)

	///////////////////////////////////////////////////////////////////////////////
	// Team Policies

	NewTeamPolicy(ctx context.Context, teamID uint, authorID *uint, args PolicyPayload) (*Policy, error)
	ListTeamPolicies(ctx context.Context, teamID uint, opts ListOptions, iopts ListOptions) (teamPolicies, inheritedPolicies []*Policy, err error)
	ListMergedTeamPolicies(ctx context.Context, teamID uint, opts ListOptions) ([]*Policy, error)

	DeleteTeamPolicies(ctx context.Context, teamID uint, ids []uint) ([]uint, error)
	TeamPolicy(ctx context.Context, teamID uint, policyID uint) (*Policy, error)

	CleanupPolicyMembership(ctx context.Context, now time.Time) error
	// IncrementPolicyViolationDays increments the aggregate count of policy violation days. One
	// policy violation day is added for each policy that a host is failing as of the time the count
	// is incremented. The count only increments once per 24-hour interval. If the interval has not
	// elapsed, IncrementPolicyViolationDays returns nil without incrementing the count.
	IncrementPolicyViolationDays(ctx context.Context) error
	// InitializePolicyViolationDays sets the aggregated count of policy violation days to zero. If
	// a record of the count already exists, its `created_at` timestamp is updated to the current timestamp.
	InitializePolicyViolationDays(ctx context.Context) error

	///////////////////////////////////////////////////////////////////////////////
	// Locking

	// Lock tries to get an atomic lock on an instance named with `name`
	// and an `owner` identified by a random string per instance.
	// Subsequently locking the same resource name for the same owner
	// renews the lock expiration.
	// It returns true, nil if it managed to obtain a lock on the instance.
	// false and potentially an error otherwise.
	// This must not be blocking.
	Lock(ctx context.Context, name string, owner string, expiration time.Duration) (bool, error)
	// Unlock tries to unlock the lock by that `name` for the specified
	// `owner`. Unlocking when not holding the lock shouldn't error
	Unlock(ctx context.Context, name string, owner string) error
	// DBLocks returns the current database transaction lock waits information.
	DBLocks(ctx context.Context) ([]*DBLock, error)

	///////////////////////////////////////////////////////////////////////////////
	// Cron Stats

	// GetLatestCronStats returns a slice of no more than two cron stats records, where index 0 (if
	// present) is the most recently created scheduled run, and index 1 (if present) represents a
	// triggered run that is currently pending.
	GetLatestCronStats(ctx context.Context, name string) ([]CronStats, error)
	// InsertCronStats inserts cron stats for the named cron schedule.
	InsertCronStats(ctx context.Context, statsType CronStatsType, name string, instance string, status CronStatsStatus) (int, error)
	// UpdateCronStats updates the status of the identified cron stats record.
	UpdateCronStats(ctx context.Context, id int, status CronStatsStatus, cronErrors *CronScheduleErrors) error
	// UpdateAllCronStatsForInstance updates all records for the identified instance with the
	// specified statuses
	UpdateAllCronStatsForInstance(ctx context.Context, instance string, fromStatus CronStatsStatus, toStatus CronStatsStatus) error
	// CleanupCronStats cleans up expired cron stats.
	CleanupCronStats(ctx context.Context) error

	///////////////////////////////////////////////////////////////////////////////
	// Aggregated Stats

	UpdateQueryAggregatedStats(ctx context.Context) error

	///////////////////////////////////////////////////////////////////////////////
	// Following are the set of APIs used by osquery hosts:
	// TODO(lucas): Move them to a separate datastore or abstraction, to avoid
	// future developers trying to use user-datastore APIs on the host requests.
	// The user-datastore APIs (all the above) are generally more expensive and
	// load data that is not necessary for osquery hosts.
	///////////////////////////////////////////////////////////////////////////////

	// LoadHostByNodeKey loads the whole host identified by the node key.
	// If the node key is invalid it returns a NotFoundError.
	LoadHostByNodeKey(ctx context.Context, nodeKey string) (*Host, error)

	// LoadHostByOrbitNodeKey loads the whole host identified by the node key.
	// If the node key is invalid it returns a NotFoundError.
	LoadHostByOrbitNodeKey(ctx context.Context, nodeKey string) (*Host, error)

	// HostLite will load the primary data of the host with the given id.
	// We define "primary data" as all host information except the
	// details (like cpu, memory, gigs_disk_space_available, etc.).
	//
	// If the host doesn't exist, a NotFoundError is returned.
	HostLite(ctx context.Context, hostID uint) (*Host, error)

	// UpdateHostOsqueryIntervals updates the osquery intervals of a host.
	UpdateHostOsqueryIntervals(ctx context.Context, hostID uint, intervals HostOsqueryIntervals) error

	// TeamAgentOptions loads the agents options of a team.
	TeamAgentOptions(ctx context.Context, teamID uint) (*json.RawMessage, error)

	// TeamFeatures loads the features enabled for a team.
	TeamFeatures(ctx context.Context, teamID uint) (*Features, error)

	// TeamMDMConfig loads the MDM config for a team.
	TeamMDMConfig(ctx context.Context, teamID uint) (*TeamMDM, error)

	// SaveHostPackStats stores (and updates) the pack's scheduled queries stats of a host.
	SaveHostPackStats(ctx context.Context, teamID *uint, hostID uint, stats []PackStats) error
	// AsyncBatchSaveHostsScheduledQueryStats efficiently saves a batch of hosts'
	// pack stats of scheduled queries. It is the async and batch version of
	// SaveHostPackStats. It returns the number of INSERT-ON DUPLICATE UPDATE
	// statements that were executed (for reporting purpose) or an error.
	AsyncBatchSaveHostsScheduledQueryStats(ctx context.Context, stats map[uint][]ScheduledQueryStats, batchSize int) (int, error)

	// UpdateHostSoftware updates the software list of a host.
	// The update consists of deleting existing entries that are not in the given `software`
	// slice, updating existing entries and inserting new entries.
	// Returns a struct with the current installed software on the host (pre-mutations) plus all
	// mutations performed: what was inserted and what was removed.
	UpdateHostSoftware(ctx context.Context, hostID uint, software []Software) (*UpdateHostSoftwareDBResult, error)

	// UpdateHostSoftwareInstalledPaths looks at all software for 'hostID' and based on the contents of
	// 'reported', either inserts or deletes the corresponding entries in the
	// 'host_software_installed_paths' table. 'reported' is a set of
	// 'installed_path\0team_identifier\0software.ToUniqueStr()' strings. 'mutationResults' contains the software inventory of
	// the host (pre-mutations) and the mutations performed after calling 'UpdateHostSoftware',
	// it is used as DB optimization.
	//
	// TODO(lucas): We should amend UpdateHostSoftwareInstalledPaths to just accept raw information
	// otherwise the caller has to assemble the reported set the same way in all places where it's used.
	UpdateHostSoftwareInstalledPaths(ctx context.Context, hostID uint, reported map[string]struct{}, mutationResults *UpdateHostSoftwareDBResult) error

	// UpdateHost updates a host.
	UpdateHost(ctx context.Context, host *Host) error

	// ListScheduledQueriesInPack lists all the scheduled queries of a pack.
	ListScheduledQueriesInPack(ctx context.Context, packID uint) (ScheduledQueryList, error)

	// UpdateHostRefetchRequested updates a host's refetch requested field.
	UpdateHostRefetchRequested(ctx context.Context, hostID uint, value bool) error

	// UpdateHostRefetchCriticalQueriesUntil updates a host's refetch critical queries until field.
	UpdateHostRefetchCriticalQueriesUntil(ctx context.Context, hostID uint, until *time.Time) error

	// FlippingPoliciesForHost fetches the policies with incoming results and returns:
	//	- a list of "new" failing policies; "new" here means those that fail on their first
	//	run, and those that were passing on the previous run and are failing on the incoming execution.
	//	- a list of "new" passing policies; "new" here means those that failed on a previous
	//	run and are passing now.
	//
	// "Failure" here means the policy query executed successfully but didn't return any rows,
	// so policies that did not execute (incomingResults with nil bool) are ignored.
	FlippingPoliciesForHost(ctx context.Context, hostID uint, incomingResults map[uint]*bool) (newFailing []uint, newPassing []uint, err error)

	// RecordPolicyQueryExecutions records the execution results of the policies for the given host.
	// Even if `results` is empty, the host's `policy_updated_at` will be updated.
	RecordPolicyQueryExecutions(ctx context.Context, host *Host, results map[uint]*bool, updated time.Time, deferredSaveHost bool) error

	// RecordLabelQueryExecutions saves the results of label queries. The results map is a map of label id -> whether or
	// not the label matches. The time parameter is the timestamp to save with the query execution.
	RecordLabelQueryExecutions(ctx context.Context, host *Host, results map[uint]*bool, t time.Time, deferredSaveHost bool) error

	// SaveHostUsers updates the user list of a host.
	// The update consists of deleting existing entries that are not in the given `users`
	// slice, updating existing entries and inserting new entries.
	SaveHostUsers(ctx context.Context, hostID uint, users []HostUser) error

	// SaveHostAdditional updates the additional queries results of a host.
	SaveHostAdditional(ctx context.Context, hostID uint, additional *json.RawMessage) error

	SetOrUpdateMunkiInfo(ctx context.Context, hostID uint, version string, errors, warnings []string) error
	SetOrUpdateMDMData(ctx context.Context, hostID uint, isServer, enrolled bool, serverURL string, installedFromDep bool, name string, fleetEnrollRef string, isPersonalEnrollment bool) error
	// UpdateMDMData updates the `enrolled` field of the host with the given ID.
	UpdateMDMData(ctx context.Context, hostID uint, enrolled bool) error
	// GetHostEmails returns the emails associated with the provided host for a given source, such as "google_chrome_profiles"
	GetHostEmails(ctx context.Context, hostUUID string, source string) ([]string, error)
	SetOrUpdateHostDisksSpace(ctx context.Context, hostID uint, gigsAvailable, percentAvailable, gigsTotal float64) error

	GetConfigEnableDiskEncryption(ctx context.Context, teamID *uint) (DiskEncryptionConfig, error)
	SetOrUpdateHostDiskTpmPIN(ctx context.Context, hostID uint, pinSet bool) error
	SetOrUpdateHostDisksEncryption(ctx context.Context, hostID uint, encrypted bool) error
	// SetOrUpdateHostDiskEncryptionKey sets the base64, encrypted key for
	// a host, returns whether the current key was archived or not due to the current one being updated/replaced.
	SetOrUpdateHostDiskEncryptionKey(ctx context.Context, host *Host, encryptedBase64Key, clientError string, decryptable *bool) (bool, error)
	// SaveLUKSData sets base64'd encrypted LUKS passphrase, key slot, and salt data for a host that has successfully
	// escrowed LUKS data, returns whether the current key was archived or not due to the current one being
	// updated/replaced.
	SaveLUKSData(ctx context.Context, host *Host, encryptedBase64Passphrase string, encryptedBase64Salt string, keySlot uint) (bool, error)
	// DeleteLUKSData deletes the LUKS encryption key associated with the provided host ID and key slot.
	DeleteLUKSData(ctx context.Context, hostID, keySlot uint) error

	// GetUnverifiedDiskEncryptionKeys returns all the encryption keys that
	// are collected but their decryptable status is not known yet (ie:
	// we're able to decrypt the key using a private key in the server)
	GetUnverifiedDiskEncryptionKeys(ctx context.Context) ([]HostDiskEncryptionKey, error)
	// SetHostsDiskEncryptionKeyStatus sets the encryptable status for the set
	// of encription keys provided
	SetHostsDiskEncryptionKeyStatus(ctx context.Context, hostIDs []uint, decryptable bool, threshold time.Time) error
	// GetHostDiskEncryptionKey returns the encryption key information for a given host
	GetHostDiskEncryptionKey(ctx context.Context, hostID uint) (*HostDiskEncryptionKey, error)
	// GetHostArchivedDiskEncryptionKey returns the archived disk encryption key for the given host ID.
	GetHostArchivedDiskEncryptionKey(ctx context.Context, host *Host) (*HostArchivedDiskEncryptionKey, error)
	// IsHostDiskEncryptionKeyArchived returns true if there is a disk encryption key archived
	// for the given host ID.
	IsHostDiskEncryptionKeyArchived(ctx context.Context, hostID uint) (bool, error)
	IsHostPendingEscrow(ctx context.Context, hostID uint) bool
	ClearPendingEscrow(ctx context.Context, hostID uint) error
	ReportEscrowError(ctx context.Context, hostID uint, err string) error
	QueueEscrow(ctx context.Context, hostID uint) error
	AssertHasNoEncryptionKeyStored(ctx context.Context, hostID uint) error

	// GetHostCertAssociationsToExpire retrieves host certificate
	// associations that are close to expire and don't have a renewal in
	// progress based on the provided arguments.
	GetHostCertAssociationsToExpire(ctx context.Context, expiryDays, limit int) ([]SCEPIdentityAssociation, error)

	// SetCommandForPendingSCEPRenewal tracks the command used to renew a scep certificate
	SetCommandForPendingSCEPRenewal(ctx context.Context, assocs []SCEPIdentityAssociation, cmdUUID string) error

	// CleanSCEPRenewRefs cleans all references after a successful SCEP renewal.
	CleanSCEPRenewRefs(ctx context.Context, hostUUID string) error

	// UpdateVerificationHostMacOSProfiles updates status of macOS profiles installed on a given
	// host. The toVerify, toFail, and toRetry slices contain the identifiers of the profiles that
	// should be verified, failed, and retried, respectively. For each profile in the toRetry slice,
	// the retries count is incremented by 1 and the status is set to null so that an install
	// profile command is enqueued the next time the profile manager cron runs.
	UpdateHostMDMProfilesVerification(ctx context.Context, host *Host, toVerify, toFail, toRetry []string) error
	// GetHostMDMProfilesExpected returns the expected MDM profiles for a given host. The map is
	// keyed by the profile identifier.
	GetHostMDMProfilesExpectedForVerification(ctx context.Context, host *Host) (map[string]*ExpectedMDMProfile, error)
	// GetHostMDMProfilesRetryCounts returns a list of MDM profile retry counts for a given host.
	GetHostMDMProfilesRetryCounts(ctx context.Context, host *Host) ([]HostMDMProfileRetryCount, error)
	// GetHostMDMProfileRetryCountByCommandUUID returns the retry count for the specified
	// host UUID and command UUID.
	GetHostMDMProfileRetryCountByCommandUUID(ctx context.Context, host *Host, cmdUUID string) (HostMDMProfileRetryCount, error)

	// SetOrUpdateHostOrbitInfo inserts of updates the orbit info for a host
	SetOrUpdateHostOrbitInfo(
		ctx context.Context, hostID uint, version string, desktopVersion sql.NullString, scriptsEnabled sql.NullBool,
	) error

	GetHostOrbitInfo(ctx context.Context, hostID uint) (*HostOrbitInfo, error)

	ReplaceHostDeviceMapping(ctx context.Context, id uint, mappings []*HostDeviceMapping, source string) error

	// ReplaceHostBatteries creates or updates the battery mappings of a host.
	ReplaceHostBatteries(ctx context.Context, id uint, mappings []*HostBattery) error

	// VerifyEnrollSecret checks that the provided secret matches an active enroll secret. If it is successfully
	// matched, that secret is returned. Otherwise, a NotFoundError is returned.
	VerifyEnrollSecret(ctx context.Context, secret string) (*EnrollSecret, error)

	// IsEnrollSecretAvailable checks if the provided secret is available for enrollment.
	IsEnrollSecretAvailable(ctx context.Context, secret string, isNew bool, teamID *uint) (bool, error)

	// EnrollHost will enroll a new host with the given identifier, setting the node key, and team. Implementations of
	// this method should respect the provided host enrollment cooldown, by returning an error if the host has enrolled
	// within the cooldown period.
	EnrollHost(ctx context.Context, opts ...DatastoreEnrollHostOption) (*Host, error)

	// EnrollOrbit will enroll a new orbit instance.
	//	- If an entry for the host exists (osquery enrolled first) then it will update the host's orbit node key and team.
	//	- If an entry for the host doesn't exist (osquery enrolls later) then it will create a new entry in the hosts table.
	EnrollOrbit(ctx context.Context, opts ...DatastoreEnrollOrbitOption) (*Host, error)

	SerialUpdateHost(ctx context.Context, host *Host) error

	///////////////////////////////////////////////////////////////////////////////
	// JobStore

	// NewJob inserts a new job into the jobs table (queue).
	NewJob(ctx context.Context, job *Job) (*Job, error)

	// GetQueuedJobs gets queued jobs from the jobs table (queue) ready to be
	// processed. If now is the zero time, the current time will be used.
	GetQueuedJobs(ctx context.Context, maxNumJobs int, now time.Time) ([]*Job, error)

	// GetFilteredQueuedJobs gets queued jobs from the jobs table (queue) ready to be
	// processed, filtered by job names.
	GetFilteredQueuedJobs(ctx context.Context, maxNumJobs int, now time.Time, jobNames []string) ([]*Job, error)

	// UpdateJobs updates an existing job. Call this after processing a job.
	UpdateJob(ctx context.Context, id uint, job *Job) (*Job, error)

	// CleanupWorkerJobs deletes jobs in a final state that are older than the
	// provided durations. It returns the number of jobs deleted and an error.
	CleanupWorkerJobs(ctx context.Context, failedSince, completedSince time.Duration) (int64, error)

	// GetJob returns a job from the database
	GetJob(ctx context.Context, jobID uint) (*Job, error)

	///////////////////////////////////////////////////////////////////////////////
	// Debug

	InnoDBStatus(ctx context.Context) (string, error)
	ProcessList(ctx context.Context) ([]MySQLProcess, error)

	// WindowsUpdates Store
	ListWindowsUpdatesByHostID(ctx context.Context, hostID uint) ([]WindowsUpdate, error)
	InsertWindowsUpdates(ctx context.Context, hostID uint, updates []WindowsUpdate) error

	///////////////////////////////////////////////////////////////////////////////
	// OperatingSystemVulnerabilities Store
	ListOSVulnerabilitiesByOS(ctx context.Context, osID uint) ([]OSVulnerability, error)
	ListVulnsByOsNameAndVersion(ctx context.Context, name, version string, includeCVSS bool, teamID *uint) (Vulnerabilities, error)
	InsertOSVulnerabilities(ctx context.Context, vulnerabilities []OSVulnerability, source VulnerabilitySource) (int64, error)
	DeleteOSVulnerabilities(ctx context.Context, vulnerabilities []OSVulnerability) error
	// InsertOSVulnerability will either insert a new vulnerability in the datastore (in which
	// case it will return true) or if a matching record already exists it will update its
	// updated_at timestamp (in which case it will return false).
	InsertOSVulnerability(ctx context.Context, vuln OSVulnerability, source VulnerabilitySource) (bool, error)
	// DeleteOutOfDateOSVulnerabilities deletes 'operating_system_vulnerabilities' entries from the provided source where
	// the updated_at timestamp is older than the supplied timestamp
	DeleteOutOfDateOSVulnerabilities(ctx context.Context, source VulnerabilitySource, olderThan time.Time) error

	ListKernelsByOS(ctx context.Context, osID uint, teamID *uint) ([]*Kernel, error)

	InsertKernelSoftwareMapping(ctx context.Context) error

	///////////////////////////////////////////////////////////////////////////////
	// Vulnerabilities

	// ListVulnerabilities returns a list of unique vulnerabilities based on the provided options.
	ListVulnerabilities(ctx context.Context, opt VulnListOptions) ([]VulnerabilityWithMetadata, *PaginationMetadata, error)
	// Vulnerability returns the vulnerability corresponding to the specified CVE ID
	Vulnerability(ctx context.Context, cve string, teamID *uint, includeCVEScores bool) (*VulnerabilityWithMetadata, error)
	// CountVulnerabilities returns the number of unique vulnerabilities based on the provided
	// options.
	CountVulnerabilities(ctx context.Context, opt VulnListOptions) (uint, error)
	// UpdateVulnerabilityHostCounts updates hosts counts for all vulnerabilities.  maxRoutines signifies the number of
	// goroutines to use for processing parallel database queries.
	UpdateVulnerabilityHostCounts(ctx context.Context, maxRoutines int) error
	// IsCVEKnownToFleet checks if the provided CVE is known to Fleet.
	IsCVEKnownToFleet(ctx context.Context, cve string) (bool, error)

	///////////////////////////////////////////////////////////////////////////////
	// Apple MDM

	// NewMDMAppleConfigProfile creates and returns a new configuration profile.
	NewMDMAppleConfigProfile(ctx context.Context, p MDMAppleConfigProfile, usesFleetVars []FleetVarName) (*MDMAppleConfigProfile, error)

	// BulkUpsertMDMAppleConfigProfiles inserts or updates a configuration
	// profiles in bulk with the current payload.
	//
	// Be careful when using this for user actions, you generally want to
	// use NewMDMAppleConfigProfile/DeleteMDMAppleConfigProfile or the
	// batch insert/delete counterparts. With the current product vision,
	// this is mainly aimed to internal usage within the Fleet server.
	BulkUpsertMDMAppleConfigProfiles(ctx context.Context, payload []*MDMAppleConfigProfile) error

	// GetMDMAppleConfigProfileByDeprecatedID returns the mdm config profile
	// corresponding to the specified numeric profile id. This is deprecated and
	// should not be used for new endpoints.
	GetMDMAppleConfigProfileByDeprecatedID(ctx context.Context, profileID uint) (*MDMAppleConfigProfile, error)
	// GetMDMAppleConfigProfile returns the mdm config profile corresponding to the specified
	// profile uuid.
	GetMDMAppleConfigProfile(ctx context.Context, profileUUID string) (*MDMAppleConfigProfile, error)

	// GetMDMAppleDeclaration returns the declaration corresponding to the specified uuid.
	GetMDMAppleDeclaration(ctx context.Context, declUUID string) (*MDMAppleDeclaration, error)

	// ListMDMAppleConfigProfiles lists mdm config profiles associated with the specified team id.
	// For global config profiles, specify nil as the team id.
	ListMDMAppleConfigProfiles(ctx context.Context, teamID *uint) ([]*MDMAppleConfigProfile, error)

	// DeleteMDMAppleConfigProfileByDeprecatedID deletes the mdm config profile
	// corresponding to the specified numeric profile id. This is deprecated and
	// should not be used for new endpoints.
	DeleteMDMAppleConfigProfileByDeprecatedID(ctx context.Context, profileID uint) error
	// DeleteMDMAppleConfigProfile deletes the mdm config profile corresponding
	// to the specified profile uuid.
	DeleteMDMAppleConfigProfile(ctx context.Context, profileUUID string) error
	// DeleteMDMAppleDeclaration deletes the mdm declaration corresponding
	// to the specified declaration uuid.
	DeleteMDMAppleDeclaration(ctx context.Context, declUUID string) error

	// DeleteMDMAppleDeclartionByName deletes a DDM profile by its name for the
	// specified team (or no team).
	DeleteMDMAppleDeclarationByName(ctx context.Context, teamID *uint, name string) error

	BulkDeleteMDMAppleHostsConfigProfiles(ctx context.Context, payload []*MDMAppleProfilePayload) error

	// DeleteMDMAppleConfigProfileByTeamAndIdentifier deletes a configuration
	// profile using the unique key defined by `team_id` and `identifier`
	DeleteMDMAppleConfigProfileByTeamAndIdentifier(ctx context.Context, teamID *uint, profileIdentifier string) error

	// GetHostMDMAppleProfiles returns the MDM profile information for the specified host UUID.
	GetHostMDMAppleProfiles(ctx context.Context, hostUUID string) ([]HostMDMAppleProfile, error)

	CleanupDiskEncryptionKeysOnTeamChange(ctx context.Context, hostIDs []uint, newTeamID *uint) error

	// NewMDMAppleEnrollmentProfile creates and returns new enrollment profile.
	// Such enrollment profiles allow devices to enroll to Fleet MDM.
	NewMDMAppleEnrollmentProfile(ctx context.Context, enrollmentPayload MDMAppleEnrollmentProfilePayload) (*MDMAppleEnrollmentProfile, error)

	// GetMDMAppleEnrollmentProfileByToken loads the enrollment profile from its secret token.
	GetMDMAppleEnrollmentProfileByToken(ctx context.Context, token string) (*MDMAppleEnrollmentProfile, error)

	// GetMDMAppleEnrollmentProfileByType loads the enrollment profile from its type (e.g. manual, automatic).
	GetMDMAppleEnrollmentProfileByType(ctx context.Context, typ MDMAppleEnrollmentType) (*MDMAppleEnrollmentProfile, error)

	// ListMDMAppleEnrollmentProfiles returns the list of all the enrollment profiles.
	ListMDMAppleEnrollmentProfiles(ctx context.Context) ([]*MDMAppleEnrollmentProfile, error)

	// GetMDMAppleCommandResults returns the execution results of a command identified by a CommandUUID.
	GetMDMAppleCommandResults(ctx context.Context, commandUUID string) ([]*MDMCommandResult, error)

	// GetVPPCommandResults returns the execution results of a command identified by a CommandUUID,
	// only if the command corresponds to a VPP software (un)install for the specified host (else error notFound)
	GetVPPCommandResults(ctx context.Context, commandUUID string, hostUUID string) ([]*MDMCommandResult, error)

	// ListMDMAppleCommands returns a list of MDM Apple commands that have been
	// executed, based on the provided options.
	ListMDMAppleCommands(ctx context.Context, tmFilter TeamFilter, listOpts *MDMCommandListOptions) ([]*MDMAppleCommand, error)

	// NewMDMAppleInstaller creates and stores an Apple installer to Fleet.
	NewMDMAppleInstaller(ctx context.Context, name string, size int64, manifest string, installer []byte, urlToken string) (*MDMAppleInstaller, error)

	// MDMAppleInstaller returns the installer with its contents included (MDMAppleInstaller.Installer) from its token.
	MDMAppleInstaller(ctx context.Context, token string) (*MDMAppleInstaller, error)

	// MDMAppleInstallerDetailsByID returns the installer details of an installer, all fields except its content,
	// (MDMAppleInstaller.Installer is nil).
	MDMAppleInstallerDetailsByID(ctx context.Context, id uint) (*MDMAppleInstaller, error)

	// DeleteMDMAppleInstaller deletes an installer.
	DeleteMDMAppleInstaller(ctx context.Context, id uint) error

	// MDMAppleInstallerDetailsByToken loads the installer details, all fields except its content,
	// (MDMAppleInstaller.Installer is nil) from its secret token.
	MDMAppleInstallerDetailsByToken(ctx context.Context, token string) (*MDMAppleInstaller, error)

	// ListMDMAppleInstallers list all the uploaded installers.
	ListMDMAppleInstallers(ctx context.Context) ([]MDMAppleInstaller, error)

	// BatchSetMDMAppleProfiles sets the MDM Apple profiles for the given team or
	// no team.
	BatchSetMDMAppleProfiles(ctx context.Context, tmID *uint, profiles []*MDMAppleConfigProfile) error

	// MDMAppleListDevices lists all the MDM enrolled devices.
	MDMAppleListDevices(ctx context.Context) ([]MDMAppleDevice, error)

	// UpsertMDMAppleHostDEPAssignments ensures there's an entry in
	// `host_dep_assignments` for all the provided hosts.
	UpsertMDMAppleHostDEPAssignments(ctx context.Context, hosts []Host, abmTokenID uint) error

	// IngestMDMAppleDevicesFromDEPSync creates new Fleet host records for MDM-enrolled devices that are
	// not already enrolled in Fleet. It returns the number of hosts created, and an error.
	IngestMDMAppleDevicesFromDEPSync(ctx context.Context, devices []godep.Device, abmTokenID uint, macOSTeam, iosTeam, ipadTeam *Team) (int64, error)

	// IngestMDMAppleDeviceFromOTAEnrollment creates new host records for
	// MDM-enrolled devices via OTA that are not already enrolled in Fleet.
	IngestMDMAppleDeviceFromOTAEnrollment(ctx context.Context, teamID *uint, idpUUID string, deviceInfo MDMAppleMachineInfo) error

	// MDMAppleUpsertHost creates or matches a Fleet host record for an
	// MDM-enrolled device.
	MDMAppleUpsertHost(ctx context.Context, mdmHost *Host, fromPersonalEnrollment bool) error

	// RestoreMDMApplePendingDEPHost restores a host that was previously deleted from Fleet.
	RestoreMDMApplePendingDEPHost(ctx context.Context, host *Host) error

	// MDMResetEnrollment resets all tables with enrollment-related
	// information if a matching row for the host exists.
	MDMResetEnrollment(ctx context.Context, hostUUID string, scepRenewalInProgress bool) error

	// ListMDMAppleDEPSerialsInTeam returns a list of serial numbers of hosts
	// that are enrolled or pending enrollment in Fleet's MDM via DEP for the
	// specified team (or no team if teamID is nil).
	ListMDMAppleDEPSerialsInTeam(ctx context.Context, teamID *uint) ([]string, error)

	// ListMDMAppleDEPSerialsInHostIDs returns a list of serial numbers of hosts
	// that are enrolled or pending enrollment in Fleet's MDM via DEP in the
	// specified list of host IDs.
	ListMDMAppleDEPSerialsInHostIDs(ctx context.Context, hostIDs []uint) ([]string, error)

	// GetHostDEPAssignment returns the DEP assignment for the host.
	GetHostDEPAssignment(ctx context.Context, hostID uint) (*HostDEPAssignment, error)

	// GetNanoMDMEnrollment returns the nano enrollment information for the device id.
	GetNanoMDMEnrollment(ctx context.Context, id string) (*NanoEnrollment, error)

	// GetNanoMDMUserEnrollment returns the active nano user channel enrollment information for the device
	// id. Right now only one user channel enrollment is supported per device
	GetNanoMDMUserEnrollment(ctx context.Context, id string) (*NanoEnrollment, error)

	// GetNanoMDMUserEnrollmentUsername returns the short username of the user
	// channel enrollment for the device id. Right now only one user channel
	// enrollment is supported per device.
	GetNanoMDMUserEnrollmentUsername(ctx context.Context, deviceID string) (string, error)

	// GetNanoMDMEnrollmentTimes returns the time of the most recent enrollment and the most recent
	// MDM protocol seen time for the host with the given UUID
	GetNanoMDMEnrollmentTimes(ctx context.Context, hostUUID string) (*time.Time, *time.Time, error)

	// IncreasePolicyAutomationIteration marks the policy to fire automation again.
	IncreasePolicyAutomationIteration(ctx context.Context, policyID uint) error

	// OutdatedAutomationBatch returns a batch of hosts that had a failing policy.
	OutdatedAutomationBatch(ctx context.Context) ([]PolicyFailure, error)

	// ListMDMAppleProfilesToInstall returns all the profiles that should
	// be installed based on diffing the ideal state vs the state we have
	// registered in `host_mdm_apple_profiles`, except if the optional argument `hostUUID` is passed.
	ListMDMAppleProfilesToInstall(ctx context.Context, hostUUID string) ([]*MDMAppleProfilePayload, error)

	// ListMDMAppleProfilesToRemove returns all the profiles that should
	// be removed based on diffing the ideal state vs the state we have
	// registered in `host_mdm_apple_profiles`
	ListMDMAppleProfilesToRemove(ctx context.Context) ([]*MDMAppleProfilePayload, error)

	// BulkUpsertMDMAppleHostProfiles bulk-adds/updates records to track the
	// status of a profile in a host.
	BulkUpsertMDMAppleHostProfiles(ctx context.Context, payload []*MDMAppleBulkUpsertHostProfilePayload) error

	// BulkSetPendingMDMHostProfiles sets the status of profiles to install or to
	// remove for each affected host to pending for the provided criteria, which
	// may be either a list of hostIDs, teamIDs, profileUUIDs or hostUUIDs (only
	// one of those ID types can be provided).
	BulkSetPendingMDMHostProfiles(ctx context.Context, hostIDs, teamIDs []uint,
		profileUUIDs, hostUUIDs []string) (updates MDMProfilesUpdates,
		err error)

	// GetMDMAppleProfilesContents retrieves the XML contents of the
	// profiles requested.
	GetMDMAppleProfilesContents(ctx context.Context, profileUUIDs []string) (map[string]mobileconfig.Mobileconfig, error)

	// UpdateOrDeleteHostMDMAppleProfile updates information about a single
	// profile status. It deletes the row if the profile operation is "remove"
	// and the status is "verifying" (i.e. successfully removed).
	UpdateOrDeleteHostMDMAppleProfile(ctx context.Context, profile *HostMDMAppleProfile) error

	// GetMDMAppleCommandRequest type returns the request type for the given command
	GetMDMAppleCommandRequestType(ctx context.Context, commandUUID string) (string, error)

	// GetMDMAppleProfilesSummary summarizes the current state of MDM configuration profiles on
	// each host in the specified team (or, if no team is specified, each host that is not assigned
	// to any team).
	GetMDMAppleProfilesSummary(ctx context.Context, teamID *uint) (*MDMProfilesSummary, error)

	// InsertMDMIdPAccount inserts a new MDM IdP account
	InsertMDMIdPAccount(ctx context.Context, account *MDMIdPAccount) error

	// GetMDMIdPAccountByUUID returns MDM IdP account that matches the given token.
	GetMDMIdPAccountByUUID(ctx context.Context, uuid string) (*MDMIdPAccount, error)

	// GetMDMIdPAccountByEmail returns MDM IdP account that matches the given email.
	GetMDMIdPAccountByEmail(ctx context.Context, email string) (*MDMIdPAccount, error)

	GetMDMIdPAccountsByHostUUIDs(ctx context.Context, hostUUIDs []string) (map[string]*MDMIdPAccount, error)

	// GetMDMAppleFileVaultSummary summarizes the current state of Apple disk encryption profiles on
	// each macOS host in the specified team (or, if no team is specified, each host that is not assigned
	// to any team).
	GetMDMAppleFileVaultSummary(ctx context.Context, teamID *uint) (*MDMAppleFileVaultSummary, error)

	// InsertMDMAppleBootstrapPackage insterts a new bootstrap package in the
	// database (or S3 if configured).
	InsertMDMAppleBootstrapPackage(ctx context.Context, bp *MDMAppleBootstrapPackage, pkgStore MDMBootstrapPackageStore) error
	// CopyMDMAppleBootstrapPackage copies the bootstrap package specified in the app config (if any)
	// specified team (and a new token is assigned). It also updates the team config with the default bootstrap package URL.
	CopyDefaultMDMAppleBootstrapPackage(ctx context.Context, ac *AppConfig, toTeamID uint) error
	// DeleteMDMAppleBootstrapPackage deletes the bootstrap package for the given team id.
	DeleteMDMAppleBootstrapPackage(ctx context.Context, teamID uint) error
	// GetMDMAppleBootstrapPackageMeta returns metadata about the bootstrap
	// package for a team.
	GetMDMAppleBootstrapPackageMeta(ctx context.Context, teamID uint) (*MDMAppleBootstrapPackage, error)
	// GetMDMAppleBootstrapPackageBytes returns the bytes of a bootstrap package
	// with the given token.
	GetMDMAppleBootstrapPackageBytes(ctx context.Context, token string, pkgStore MDMBootstrapPackageStore) (*MDMAppleBootstrapPackage, error)
	// GetMDMAppleBootstrapPackageSummary returns an aggregated summary of the
	// status of the bootstrap package for hosts in a team.
	GetMDMAppleBootstrapPackageSummary(ctx context.Context, teamID uint) (*MDMAppleBootstrapPackageSummary, error)

	// RecordHostBootstrapPackage records a command used to install a
	// bootstrap package in a host.
	RecordHostBootstrapPackage(ctx context.Context, commandUUID string, hostUUID string) error
	// GetHostBootstrapPackageCommand returns the MDM command uuid used to
	// install a bootstrap package in a host.
	GetHostBootstrapPackageCommand(ctx context.Context, hostUUID string) (string, error)

	// CleanupUnusedBootstrapPackages will remove bootstrap packages that have no
	// references to them from the mdm_apple_bootstrap_packages table.
	CleanupUnusedBootstrapPackages(ctx context.Context, pkgStore MDMBootstrapPackageStore, removeCreatedBefore time.Time) error

	// GetHostMDMMacOSSetup returns the MDM macOS setup information for the specified host id.
	GetHostMDMMacOSSetup(ctx context.Context, hostID uint) (*HostMDMMacOSSetup, error)

	// MDMGetEULAMetadata returns metadata information about the EULA
	// filed stored in the database.
	MDMGetEULAMetadata(ctx context.Context) (*MDMEULA, error)
	// MDMGetEULABytes returns the bytes of the EULA file stored in
	// the database. A token is required since this file is publicly
	// accessible by anyone with the token.
	MDMGetEULABytes(ctx context.Context, token string) (*MDMEULA, error)
	// MDMInsertEULA inserts a new EULA in the database
	MDMInsertEULA(ctx context.Context, eula *MDMEULA) error
	// MDMDeleteEULA deletes the EULA file from the database
	MDMDeleteEULA(ctx context.Context, token string) error

	// Create or update the MDM Apple Setup Assistant for a team or no team.
	SetOrUpdateMDMAppleSetupAssistant(ctx context.Context, asst *MDMAppleSetupAssistant) (*MDMAppleSetupAssistant, error)
	// Get the MDM Apple Setup Assistant for the provided team or no team.
	GetMDMAppleSetupAssistant(ctx context.Context, teamID *uint) (*MDMAppleSetupAssistant, error)
	// Get the MDM Apple Setup Assistant profile uuid and timestamp for the
	// specified ABM token identified by organization name.
	GetMDMAppleSetupAssistantProfileForABMToken(ctx context.Context, teamID *uint, abmTokenOrgName string) (string, time.Time, error)
	// Delete the MDM Apple Setup Assistant for the provided team or no team.
	DeleteMDMAppleSetupAssistant(ctx context.Context, teamID *uint) error
	// Set the profile UUID generated by the call to Apple's DefineProfile API of
	// the setup assistant for a team or no team.
	//
	// With multi-ABM token support, this profileUUID is stored along with the
	// ABM token used to register it. The token is identified by its organization
	// name.
	SetMDMAppleSetupAssistantProfileUUID(ctx context.Context, teamID *uint, profileUUID, abmTokenOrgName string) error

	// Set the profile UUID generated by the call to Apple's DefineProfile API
	// of the default setup assistant for a team or no team. The default
	// profile is the same regardless of the team, except for the enabling of
	// the end-user authentication which may be configured per-team and affects
	// the JSON registered with Apple's API, possibly resulting in different
	// profile UUIDs for the same profile depending on the team.
	//
	// With multi-ABM token support, this profileUUID is stored along with the
	// ABM token used to register it. The token is identified by its organization
	// name.
	SetMDMAppleDefaultSetupAssistantProfileUUID(ctx context.Context, teamID *uint, profileUUID, abmTokenOrgName string) error

	// Get the profile UUID and last update timestamp for the default setup
	// assistant for a team or no team, as registered with the ABM token
	// represented by the organization name.
	GetMDMAppleDefaultSetupAssistant(ctx context.Context, teamID *uint, abmTokenOrgName string) (profileUUID string, updatedAt time.Time, err error)

	// GetMatchingHostSerials receives a list of serial numbers and returns
	// a map that only contains the serials that have a matching row in the `hosts` table.
	GetMatchingHostSerials(ctx context.Context, serials []string) (map[string]*Host, error)

	// GetMatchingHostSerialsMarkedDeleted takes a list of device serial numbers and returns a map
	// of only the ones that were found in the `hosts` table AND have a row in
	// `host_dep_assignments` that is marked as deleted.
	GetMatchingHostSerialsMarkedDeleted(ctx context.Context, serials []string) (map[string]struct{}, error)

	// DeleteHostDEPAssignmentsFromAnotherABM makes as deleted any DEP entry that matches one of the provided serials only if the entry is NOT associated to the provided ABM token.
	DeleteHostDEPAssignmentsFromAnotherABM(ctx context.Context, abmTokenID uint, serials []string) error

	// DeleteHostDEPAssignments marks as deleted entries in
	// host_dep_assignments for host with matching serials only if the entry is associated to the provided ABM token.
	DeleteHostDEPAssignments(ctx context.Context, abmTokenID uint, serials []string) error

	// UpdateHostDEPAssignProfileResponses receives a profile UUID and threes lists of serials, each representing
	// one of the three possible responses, and updates the host_dep_assignments table with the corresponding responses. For each response, it also sets the ABM token id in the table to the provided value.
	UpdateHostDEPAssignProfileResponses(ctx context.Context, resp *godep.ProfileResponse, abmTokenID uint) error

	// UpdateHostDEPAssignProfileResponsesSameABM receives a profile UUID and threes lists of serials, each representing
	// one of the three possible responses, and updates the host_dep_assignments table with the corresponding responses.
	// The ABM token ID remains unchanged.
	UpdateHostDEPAssignProfileResponsesSameABM(ctx context.Context, resp *godep.ProfileResponse) error

	// ScreenDEPAssignProfileSerialsForCooldown returns the serials that are still in cooldown and the
	// ones that are ready to be assigned a profile. If `screenRetryJobs` is true, it will also skip
	// any serials that have a non-zero `retry_job_id`.
	ScreenDEPAssignProfileSerialsForCooldown(ctx context.Context, serials []string) (skipSerialsByOrgName map[string][]string, serialsByOrgName map[string][]string, err error)
	// GetDEPAssignProfileExpiredCooldowns returns the serials of the hosts that have expired
	// cooldowns, grouped by team.
	GetDEPAssignProfileExpiredCooldowns(ctx context.Context) (map[uint][]string, error)
	// UpdateDEPAssignProfileRetryPending sets the retry_pending flag for the hosts with the given
	// serials.
	UpdateDEPAssignProfileRetryPending(ctx context.Context, jobID uint, serials []string) error

	// InsertMDMAppleDDMRequest inserts a DDM request.
	InsertMDMAppleDDMRequest(ctx context.Context, hostUUID, messageType string, rawJSON json.RawMessage) error

	// MDMAppleDDMDeclarationsToken returns the token used to synchronize declarations for the
	// specified host UUID.
	MDMAppleDDMDeclarationsToken(ctx context.Context, hostUUID string) (*MDMAppleDDMDeclarationsToken, error)
	// MDMAppleDDMDeclarationItems returns the declaration items for the specified host UUID.
	MDMAppleDDMDeclarationItems(ctx context.Context, hostUUID string) ([]MDMAppleDDMDeclarationItem, error)
	// MDMAppleDDMDeclarationPayload returns the declaration payload for the specified identifier and team.
	MDMAppleDDMDeclarationsResponse(ctx context.Context, identifier string, hostUUID string) (*MDMAppleDeclaration, error)
	// MDMAppleBatchSetHostDeclarationState
	MDMAppleBatchSetHostDeclarationState(ctx context.Context) ([]string, error)
	// MDMAppleHostDeclarationsGetAndClearResync finds any hosts that requested a resync.
	// This is used to cover special cases where we're not 100% certain of the declarations on the device.
	MDMAppleHostDeclarationsGetAndClearResync(ctx context.Context) (hostUUIDs []string, err error)
	// MDMAppleStoreDDMStatusReport receives a host.uuid and a slice
	// of declarations, and updates the tracked host declaration status for
	// matching declarations.
	//
	// It also takes care of cleaning up all host declarations that are
	// pending removal.
	MDMAppleStoreDDMStatusReport(ctx context.Context, hostUUID string, updates []*MDMAppleHostDeclaration) error
	// MDMAppleSetPendingDeclarationsAs updates all ("pending", "install")
	// declarations for a host to be ("verifying", status), where status is
	// the provided value.
	MDMAppleSetPendingDeclarationsAs(ctx context.Context, hostUUID string, status *MDMDeliveryStatus, detail string) error
	MDMAppleSetRemoveDeclarationsAsPending(ctx context.Context, hostUUID string, declarationUUIDs []string) error
	// GetMDMAppleOSUpdatesSettingsByHostSerial returns applicable Apple OS update settings (if any)
	// for the host with the given serial number. The host must be DEP assigned to Fleet.
	GetMDMAppleOSUpdatesSettingsByHostSerial(ctx context.Context, hostSerial string) (*AppleOSUpdateSettings, error)

	// InsertMDMConfigAssets inserts MDM related config assets, such as SCEP and APNS certs and keys.
	// tx is optional and can be used to pass an existing transaction.
	InsertMDMConfigAssets(ctx context.Context, assets []MDMConfigAsset, tx sqlx.ExtContext) error
	// InsertOrReplaceMDMConfigAsset inserts or updates an encrypted asset.
	InsertOrReplaceMDMConfigAsset(ctx context.Context, asset MDMConfigAsset) error

	// GetAllMDMConfigAssetsByName returns the requested config assets.
	//
	// If it doesn't find all the assets requested, it returns a `mysql.ErrPartialResult` error.
	// The queryerContext is optional and can be used to pass a transaction.
	GetAllMDMConfigAssetsByName(ctx context.Context, assetNames []MDMAssetName,
		queryerContext sqlx.QueryerContext) (map[MDMAssetName]MDMConfigAsset, error)

	// GetAllMDMConfigAssetsHashes behaves like
	// GetAllMDMConfigAssetsByName, but only returns a sha256 checksum of
	// each asset
	//
	// If it doesn't find all the assets requested, it returns a `mysql.ErrPartialResult`
	GetAllMDMConfigAssetsHashes(ctx context.Context, assetNames []MDMAssetName) (map[MDMAssetName]string, error)

	// DeleteMDMConfigAssetsByName soft deletes the given MDM config assets.
	DeleteMDMConfigAssetsByName(ctx context.Context, assetNames []MDMAssetName) error

	// HardDeleteMDMConfigAsset permanently deletes the given MDM config asset.
	HardDeleteMDMConfigAsset(ctx context.Context, assetName MDMAssetName) error

	// ReplaceMDMConfigAssets replaces (soft delete if they exist + insert) `MDMConfigAsset`s in a
	// single transaction. Useful for "renew" flows where users are updating the assets with newly
	// generated ones.
	// tx parameter is optional and can be used to pass an existing transaction.
	ReplaceMDMConfigAssets(ctx context.Context, assets []MDMConfigAsset, tx sqlx.ExtContext) error

	// GetAllCAConfigAssetsByType returns the config assets for DigiCert and custom SCEP CAs.
	GetAllCAConfigAssetsByType(ctx context.Context, assetType CAConfigAssetType) (map[string]CAConfigAsset, error)
	GetCAConfigAsset(ctx context.Context, name string, assetType CAConfigAssetType) (*CAConfigAsset, error)
	SaveCAConfigAssets(ctx context.Context, assets []CAConfigAsset) error
	DeleteCAConfigAssets(ctx context.Context, names []string) error

	// GetABMTokenByOrgName retrieves the Apple Business Manager token identified by
	// its unique name (the organization name).
	GetABMTokenByOrgName(ctx context.Context, orgName string) (*ABMToken, error)

	// SaveABMToken updates the ABM token using the provided struct.
	SaveABMToken(ctx context.Context, tok *ABMToken) error

	InsertVPPToken(ctx context.Context, tok *VPPTokenData) (*VPPTokenDB, error)
	ListVPPTokens(ctx context.Context) ([]*VPPTokenDB, error)
	GetVPPToken(ctx context.Context, tokenID uint) (*VPPTokenDB, error)
	GetVPPTokenByTeamID(ctx context.Context, teamID *uint) (*VPPTokenDB, error)
	// UpdateVPPTokenTeams sets the teams associated with this token.
	// Note that updating the token's associations removes all
	// apps-team associations using this token
	UpdateVPPTokenTeams(ctx context.Context, id uint, teams []uint) (*VPPTokenDB, error)
	UpdateVPPToken(ctx context.Context, id uint, tok *VPPTokenData) (*VPPTokenDB, error)
	DeleteVPPToken(ctx context.Context, tokenID uint) error

	// SetABMTokenTermsExpiredForOrgName is a specialized method to set only the
	// terms_expired flag of the ABM token identified by the organization name.
	// It returns whether that flag was previously set for this token.
	SetABMTokenTermsExpiredForOrgName(ctx context.Context, orgName string, expired bool) (wasSet bool, err error)

	// CountABMTokensWithTermsExpired returns a count of ABM tokens that are
	// flagged with the Apple BM terms expired.
	CountABMTokensWithTermsExpired(ctx context.Context) (int, error)

	// InsertABMToken inserts a new ABM token into the datastore.
	InsertABMToken(ctx context.Context, tok *ABMToken) (*ABMToken, error)

	// ListABMTokens lists all of the ABM tokens.
	ListABMTokens(ctx context.Context) ([]*ABMToken, error)

	// DeleteABMToken deletes the given ABM token from the datastore.
	DeleteABMToken(ctx context.Context, tokenID uint) error

	// GetABMTokenByID retrieves the ABM token with the given ID.
	GetABMTokenByID(ctx context.Context, tokenID uint) (*ABMToken, error)

	// GetABMTokenCount returns the number of ABM tokens in the DB.
	GetABMTokenCount(ctx context.Context) (int, error)

	// GetABMTokenOrgNamesAssociatedWithTeam returns the set of ABM organization
	// names that correspond to the union of
	// - the tokens used to create each of the DEP hosts in that team.
	// - the tokens targeting that team as default for any platform.
	GetABMTokenOrgNamesAssociatedWithTeam(ctx context.Context, teamID *uint) ([]string, error)

	// ClearMDMUpcomingActivitiesDB clears the upcoming activities of the host that
	// require MDM to be processed, for when MDM is turned off for the host (or
	// when it turns on again, e.g. after removing the enrollment profile - it may
	// not necessarily report as "turned off" in that scenario).
	ClearMDMUpcomingActivitiesDB(ctx context.Context, tx sqlx.ExtContext, hostUUID string) error

	// GetMDMAppleEnrolledDeviceDeletedFromFleet returns the information of a
	// device that is still enrolled in Fleet MDM but the corresponding host has
	// been deleted from Fleet.
	GetMDMAppleEnrolledDeviceDeletedFromFleet(ctx context.Context, hostUUID string) (*MDMAppleEnrolledDeviceInfo, error)

	// ListMDMAppleEnrolledIphoneIpadDeletedFromFleet returns a list of nano
	// device IDs (host UUIDs) of iPhone and iPad that are enrolled in Fleet MDM
	// but deleted from Fleet.
	ListMDMAppleEnrolledIPhoneIpadDeletedFromFleet(ctx context.Context, limit int) ([]string, error)

	// ReconcileMDMAppleEnrollRef returns the legacy enrollment reference for a
	// device with the given host UUID.
	ReconcileMDMAppleEnrollRef(ctx context.Context, enrollRef string, machineInfo *MDMAppleMachineInfo) (string, error)
	// GetMDMIdPAccountByHostUUID returns the MDM IdP account that associated with the given host UUID.
	GetMDMIdPAccountByHostUUID(ctx context.Context, hostUUID string) (*MDMIdPAccount, error)
	// AssociateHostMDMIdPAccount associates the given host UUID with the MDM IdP account UUID
	AssociateHostMDMIdPAccount(ctx context.Context, hostUUID string, accountUUID string) error

	///////////////////////////////////////////////////////////////////////////////
	// Microsoft MDM

	// WSTEPStoreCertificate stores a certificate in the database.
	WSTEPStoreCertificate(ctx context.Context, name string, crt *x509.Certificate) error
	// WSTEPNewSerial returns a new serial number for a certificate.
	WSTEPNewSerial(ctx context.Context) (*big.Int, error)
	// WSTEPAssociateCertHash associates a certificate hash with a device.
	WSTEPAssociateCertHash(ctx context.Context, deviceUUID string, hash string) error

	// MDMWindowsInsertEnrolledDevice inserts a new MDMWindowsEnrolledDevice in the database
	MDMWindowsInsertEnrolledDevice(ctx context.Context, device *MDMWindowsEnrolledDevice) error

	// MDMWindowsDeleteEnrolledDevice deletes a give MDMWindowsEnrolledDevice entry from the database using the HW device id.
	MDMWindowsDeleteEnrolledDevice(ctx context.Context, mdmDeviceHWID string) error

	// MDMWindowsGetEnrolledDeviceWithDeviceID receives a Windows MDM device id and returns the device information
	MDMWindowsGetEnrolledDeviceWithDeviceID(ctx context.Context, mdmDeviceID string) (*MDMWindowsEnrolledDevice, error)

	// MDMWindowsDeleteEnrolledDeviceWithDeviceID deletes a give MDMWindowsEnrolledDevice entry from the database using the device id
	MDMWindowsDeleteEnrolledDeviceWithDeviceID(ctx context.Context, mdmDeviceID string) error

	// MDMWindowsInsertCommandForHosts inserts a single command that may
	// target multiple hosts identified by their UUID, enqueuing one command
	// for each device.
	MDMWindowsInsertCommandForHosts(ctx context.Context, hostUUIDs []string, cmd *MDMWindowsCommand) error

	// MDMWindowsGetPendingCommands returns all the pending commands for a device
	MDMWindowsGetPendingCommands(ctx context.Context, deviceID string) ([]*MDMWindowsCommand, error)

	// MDMWindowsSaveResponse saves a full response
	MDMWindowsSaveResponse(ctx context.Context, deviceID string, enrichedSyncML EnrichedSyncML) error

	// GetMDMWindowsCommands returns the results of command
	GetMDMWindowsCommandResults(ctx context.Context, commandUUID string) ([]*MDMCommandResult, error)

	// UpdateMDMWindowsEnrollmentsHostUUID updates the host UUID for a given MDM device ID.
	UpdateMDMWindowsEnrollmentsHostUUID(ctx context.Context, hostUUID string, mdmDeviceID string) error

	// GetMDMWindowsConfigProfile returns the Windows MDM profile corresponding
	// to the specified profile uuid.
	GetMDMWindowsConfigProfile(ctx context.Context, profileUUID string) (*MDMWindowsConfigProfile, error)

	// DeleteMDMWindowsConfigProfile deletes the Windows MDM profile corresponding to
	// the specified profile uuid.
	DeleteMDMWindowsConfigProfile(ctx context.Context, profileUUID string) error

	// DeleteMDMWindowsConfigProfileByTeamAndName deletes the Windows MDM profile corresponding to
	// the specified team ID (or no team if nil) and profile name.
	DeleteMDMWindowsConfigProfileByTeamAndName(ctx context.Context, teamID *uint, profileName string) error

	// GetHostMDMWindowsProfiles returns the MDM profile information for the specified Windows host UUID.
	GetHostMDMWindowsProfiles(ctx context.Context, hostUUID string) ([]HostMDMWindowsProfile, error)

	// ListMDMConfigProfiles returns a paginated list of configuration profiles
	// corresponding to the criteria.
	ListMDMConfigProfiles(ctx context.Context, teamID *uint, opt ListOptions) ([]*MDMConfigProfilePayload, *PaginationMetadata, error)

	// ResendHostMDMProfile updates the host's profile status to NULL thereby triggering the profile
	// to be resent upon the next cron run.
	ResendHostMDMProfile(ctx context.Context, hostUUID string, profileUUID string) error

	// BatchResendMDMProfileToHosts updates the profile status to NULL for the
	// matching hosts that satisfy the filter, thereby triggering the profile to
	// be resent upon the next cron run.
	BatchResendMDMProfileToHosts(ctx context.Context, profileUUID string, filters BatchResendMDMProfileFilters) (int64, error)

	// GetMDMConfigProfileStatus returns the number of hosts per status for the
	// specified profile UUID.
	GetMDMConfigProfileStatus(ctx context.Context, profileUUID string) (MDMConfigProfileStatus, error)

	// GetHostMDMProfileInstallStatus returns the status of the profile for the host.
	GetHostMDMProfileInstallStatus(ctx context.Context, hostUUID string, profileUUID string) (MDMDeliveryStatus, error)

	///////////////////////////////////////////////////////////////////////////////
	// Linux MDM

	// GetLinuxDiskEncryptionSummary summarizes the current state of Linux disk encryption on
	// each Linux host in the specified team (or, if no team is specified, each host that is not assigned
	// to any team).
	GetLinuxDiskEncryptionSummary(ctx context.Context, teamID *uint) (MDMLinuxDiskEncryptionSummary, error)

	///////////////////////////////////////////////////////////////////////////////
	// MDM Commands

	// GetMDMCommandPlatform returns the platform (i.e. "darwin" or "windows") for the given command.
	GetMDMCommandPlatform(ctx context.Context, commandUUID string) (string, error)

	// ListMDMCommands returns a list of MDM Apple commands that have been
	// executed, based on the provided options.
	ListMDMCommands(ctx context.Context, tmFilter TeamFilter, listOpts *MDMCommandListOptions) ([]*MDMCommand, error)

	// GetMDMWindowsBitLockerSummary summarizes the current state of Windows disk encryption on
	// each Windows host in the specified team (or, if no team is specified, each host that is not assigned
	// to any team).
	GetMDMWindowsBitLockerSummary(ctx context.Context, teamID *uint) (*MDMWindowsBitLockerSummary, error)
	// GetMDMWindowsBitLockerStatus returns the disk encryption status for a given host
	//
	// Note that the returned status will be nil if the host is reported to be a Windows
	// server or if disk encryption is disabled for the host's team (or no team, as applicable).
	GetMDMWindowsBitLockerStatus(ctx context.Context, host *Host) (*HostMDMDiskEncryption, error)

	// GetMDMWindowsProfilesSummary summarizes the current state of Windows profiles on
	// each Windows host in the specified team (or, if no team is specified, each host that is not
	// assigned to any team).
	GetMDMWindowsProfilesSummary(ctx context.Context, teamID *uint) (*MDMProfilesSummary, error)

	///////////////////////////////////////////////////////////////////////////////
	// Windows MDM Profiles

	// ListMDMWindowsProfilesToInstall returns all the profiles that should
	// be installed based on diffing the ideal state vs the state we have
	// registered in `host_mdm_windows_profiles`
	ListMDMWindowsProfilesToInstall(ctx context.Context) ([]*MDMWindowsProfilePayload, error)

	// ListMDMWindowsProfilesToRemove returns all the profiles that should
	// be removed based on diffing the ideal state vs the state we have
	// registered in `host_mdm_windows_profiles`
	ListMDMWindowsProfilesToRemove(ctx context.Context) ([]*MDMWindowsProfilePayload, error)

	// BulkUpsertMDMWindowsHostProfiles bulk-adds/updates records to track the
	// status of a profile in a host.
	BulkUpsertMDMWindowsHostProfiles(ctx context.Context, payload []*MDMWindowsBulkUpsertHostProfilePayload) error

	// GetMDMWindowsProfilesContents retrieves the XML contents of the
	// profiles requested.
	GetMDMWindowsProfilesContents(ctx context.Context, profileUUIDs []string) (map[string]MDMWindowsProfileContents, error)

	// BulkDeleteMDMWindowsHostsConfigProfiles deletes entries from
	// host_mdm_windows_profiles that match the given payload.
	BulkDeleteMDMWindowsHostsConfigProfiles(ctx context.Context, payload []*MDMWindowsProfilePayload) error

	// NewMDMWindowsConfigProfile creates and returns a new configuration profile.
	NewMDMWindowsConfigProfile(ctx context.Context, cp MDMWindowsConfigProfile, usesFleetVars []FleetVarName) (*MDMWindowsConfigProfile, error)

	// SetOrUpdateMDMWindowsConfigProfile creates or replaces a Windows profile.
	// The profile gets replaced if it already exists for the same team and name
	// combination.
	SetOrUpdateMDMWindowsConfigProfile(ctx context.Context, cp MDMWindowsConfigProfile) error

	// BatchSetMDMProfiles sets the MDM Apple or Windows profiles for the given team or
	// no team in a single transaction.
	BatchSetMDMProfiles(ctx context.Context, tmID *uint, macProfiles []*MDMAppleConfigProfile, winProfiles []*MDMWindowsConfigProfile,
		macDeclarations []*MDMAppleDeclaration, profilesVariables []MDMProfileIdentifierFleetVariables) (updates MDMProfilesUpdates, err error)

	// NewMDMAppleDeclaration creates and returns a new MDM Apple declaration.
	NewMDMAppleDeclaration(ctx context.Context, declaration *MDMAppleDeclaration) (*MDMAppleDeclaration, error)

	// SetOrUpdateMDMAppleDeclaration upserts the MDM Apple declaration.
	SetOrUpdateMDMAppleDeclaration(ctx context.Context, declaration *MDMAppleDeclaration) (*MDMAppleDeclaration, error)

	///////////////////////////////////////////////////////////////////////////////
	// Host Script Results

	// NewHostScriptExecutionRequest creates a new host script result entry with
	// just the script to run information (result is not yet available).
	NewHostScriptExecutionRequest(ctx context.Context, request *HostScriptRequestPayload) (*HostScriptResult, error)
	// SetHostScriptExecutionResult stores the result of a host script execution
	// and returns the updated host script result record. Note that it does not
	// fail if the script execution request does not exist, in this case it will
	// return nil, "", nil. action is populated if this script was an MDM action (lock/unlock/wipe/uninstall).
	SetHostScriptExecutionResult(ctx context.Context, result *HostScriptResultPayload) (hsr *HostScriptResult, action string, err error)
	// GetHostScriptExecutionResult returns the result of a host script
	// execution. It returns the host script results even if no results have been
	// received, it is the caller's responsibility to check if that was the case
	// (with ExitCode being null).
	GetHostScriptExecutionResult(ctx context.Context, execID string) (*HostScriptResult, error)
	// GetSelfServiceUninstallScriptExecutionResult returns the result of a host script
	// execution if it was for the specified host and the script was for a self-service uninstall.
	// It returns the host script results if no results have been received as long as the script
	// has been activated in the unified queue (will return Not Found if the execution is still in
	// upcoming_activities). It is the caller's responsibility to check if ExitCode is null.
	GetSelfServiceUninstallScriptExecutionResult(ctx context.Context, execID string, hostID uint) (*HostScriptResult, error)
	// ListPendingHostScriptExecutions returns all the pending host script executions, which are those that have yet
	// to record a result. Pass onlyShowInternal as true to return only scripts that execute when script execution is
	// globally disabled (uninstall/lock/unlock/wipe).
	ListPendingHostScriptExecutions(ctx context.Context, hostID uint, onlyShowInternal bool) ([]*HostScriptResult, error)
	// ListReadyToExecuteScriptsForHost is like ListPendingHostScriptExecutions
	// except that it only returns those that are ready to execute ("activated" in
	// the upcoming activities queue, available for orbit to process).
	ListReadyToExecuteScriptsForHost(ctx context.Context, hostID uint, onlyShowInternal bool) ([]*HostScriptResult, error)

	// NewScript creates a new saved script.
	NewScript(ctx context.Context, script *Script) (*Script, error)

	// UpdateScriptContents replaces the script contents of a script
	UpdateScriptContents(ctx context.Context, scriptID uint, scriptContents string) (*Script, error)

	// Script returns the saved script corresponding to id.
	Script(ctx context.Context, id uint) (*Script, error)

	// GetScriptContents returns the raw script contents of the corresponding
	// script.
	GetScriptContents(ctx context.Context, id uint) ([]byte, error)

	// GetAnyScriptContents returns the raw script contents of the corresponding
	// script, regardless whether it is present in the scripts table.
	GetAnyScriptContents(ctx context.Context, id uint) ([]byte, error)

	// DeleteScript deletes the script identified by its id.
	DeleteScript(ctx context.Context, id uint) error

	// ListScripts returns a paginated list of scripts corresponding to the
	// criteria.
	ListScripts(ctx context.Context, teamID *uint, opt ListOptions) ([]*Script, *PaginationMetadata, error)

	// GetScriptIDByName returns the id of the script with the given name and team id.
	GetScriptIDByName(ctx context.Context, name string, teamID *uint) (uint, error)

	// GetHostScriptDetails returns the list of host script details for saved scripts applicable to
	// a given host.
	GetHostScriptDetails(ctx context.Context, hostID uint, teamID *uint, opts ListOptions, hostPlatform string) ([]*HostScriptDetail, *PaginationMetadata, error)

	// BatchSetScripts sets the scripts for the given team or no team.
	BatchSetScripts(ctx context.Context, tmID *uint, scripts []*Script) ([]ScriptResponse, error)

	// BatchExecuteScript queues a script to run on a set of hosts and returns the batch script
	// execution ID.
	BatchExecuteScript(ctx context.Context, userID *uint, scriptID uint, hostIDs []uint) (string, error)

	// BatchExecuteScript queued a script to run on a set of hosts after notBefore and returns the
	// batch execution ID.
	BatchScheduleScript(ctx context.Context, userID *uint, scriptID uint, hostIDs []uint, notBefore time.Time) (string, error)

	// GetBatchActivity returns a batch activity with executionID
	GetBatchActivity(ctx context.Context, executionID string) (*BatchActivity, error)

	// GetBatchActivityHostResults returns all host results associated with batch executionID
	GetBatchActivityHostResults(ctx context.Context, executionID string) ([]*BatchActivityHostResult, error)

	// RunScheduledBatchActivity takes a scheduled batch script avtivity and executes it, queueing
	// the script on the hosts. Note that it does not know about the `not_before` column on the jobs
	// table and assumes it is being executed at the right time.
	RunScheduledBatchActivity(ctx context.Context, executionID string) error

	// BatchExecuteSummary returns the summary of a batch script execution
	BatchExecuteSummary(ctx context.Context, executionID string) (*BatchActivity, error)

	// CancelBatchScript cancels the execution of a batch script execution
	CancelBatchScript(ctx context.Context, executionID string) error

	// ListBatchScriptExecutions returns a filtered list of batch script executions, with summaries.
	ListBatchScriptExecutions(ctx context.Context, filter BatchExecutionStatusFilter) ([]BatchActivity, error)

	// CountBatchScriptExecutions returns the number of batch script executions matching the filter.
	CountBatchScriptExecutions(ctx context.Context, filter BatchExecutionStatusFilter) (int64, error)

	// MarkActivitiesAsCompleted updates the status of the specified activities to "completed".
	MarkActivitiesAsCompleted(ctx context.Context) error

	// GetHostLockWipeStatus gets the lock/unlock and wipe status for the host.
	GetHostLockWipeStatus(ctx context.Context, host *Host) (*HostLockWipeStatus, error)

	// LockHostViaScript sends a script to lock a host and updates the
	// states in host_mdm_actions
	LockHostViaScript(ctx context.Context, request *HostScriptRequestPayload, hostFleetPlatform string) error

	// UnlockHostViaScript sends a script to unlock a host and updates the
	// states in host_mdm_actions
	UnlockHostViaScript(ctx context.Context, request *HostScriptRequestPayload, hostFleetPlatform string) error

	// UnlockHostmanually records a request to unlock a host that requires manual
	// intervention (such as for macOS). It indicates the an unlock request is
	// pending.
	UnlockHostManually(ctx context.Context, hostID uint, hostFleetPlatform string, ts time.Time) error

	// CleanMacOSMDMLock cleans the lock status and pin for a macOS device
	// after it has been unlocked.
	CleanMacOSMDMLock(ctx context.Context, hostUUID string) error

	// CleanupUnusedScriptContents will remove script contents that have no references to them from
	// the scripts or host_script_results tables.
	CleanupUnusedScriptContents(ctx context.Context) error
	// CleanupActivitiesAndAssociatedData will cleanup (up to maxCount) activities and their associated data
	// that are older than the given expiration window.
	//
	// The argument maxCount is used to not lock the database for long periods of time.
	CleanupActivitiesAndAssociatedData(ctx context.Context, maxCount int, expiryWindowDays int) error
	// WipeHostViaScript sends a script to wipe a host and updates the
	// states in host_mdm_actions.
	WipeHostViaScript(ctx context.Context, request *HostScriptRequestPayload, hostFleetPlatform string) error

	// WipeHostViaWindowsMDM sends a Windows MDM command to wipe a host and
	// updates the states in host_mdm_actions.
	WipeHostViaWindowsMDM(ctx context.Context, host *Host, cmd *MDMWindowsCommand) error

	// UpdateHostLockWipeStatusFromAppleMDMResult updates the host_mdm_actions
	// table to reflect the result of the corresponding lock/wipe MDM command for
	// Apple hosts. It is optimized to update using only the information
	// available in the Apple MDM protocol.
	UpdateHostLockWipeStatusFromAppleMDMResult(ctx context.Context, hostUUID, cmdUUID, requestType string, succeeded bool) error

	///////////////////////////////////////////////////////////////////////////////
	// Software installers
	//

	// GetIncludedHostIDMapForSoftwareInstaller gets the set of hosts that are targeted/in scope for the
	// given software installer, based on label membership.
	GetIncludedHostIDMapForSoftwareInstaller(ctx context.Context, installerID uint) (map[uint]struct{}, error)

	// GetExcludedHostIDMapForSoftwareInstaller gets the set of hosts that are NOT targeted/in scope for the
	// given software installer, based on label membership.
	GetExcludedHostIDMapForSoftwareInstaller(ctx context.Context, installerID uint) (map[uint]struct{}, error)

	// ClearSoftwareInstallerAutoInstallPolicyStatusForHosts clears out the status of the policy related to the given
	// software installer for all the given hosts.
	ClearSoftwareInstallerAutoInstallPolicyStatusForHosts(ctx context.Context, installerID uint, hostIDs []uint) error

	// GetSoftwareInstallDetails returns details required to fetch and
	// run software installers
	GetSoftwareInstallDetails(ctx context.Context, executionId string) (*SoftwareInstallDetails, error)
	// ListPendingSoftwareInstalls returns a list of software
	// installer execution IDs that have not yet been run for a given host
	ListPendingSoftwareInstalls(ctx context.Context, hostID uint) ([]string, error)
	// ListReadyToExecuteSoftwareInstalls is like ListPendingSoftwareInstalls
	// except that it only returns software installs that are ready to execute
	// ("activated" in the upcoming activities queue, available for orbit to
	// process).
	ListReadyToExecuteSoftwareInstalls(ctx context.Context, hostID uint) ([]string, error)

	// GetHostLastInstallData returns the data for the last installation of a package on a host.
	GetHostLastInstallData(ctx context.Context, hostID, installerID uint) (*HostLastInstallData, error)

	// MatchOrCreateSoftwareInstaller matches or creates a new software installer.
	MatchOrCreateSoftwareInstaller(ctx context.Context, payload *UploadSoftwareInstallerPayload) (installerID, titleID uint, err error)

	// GetSoftwareInstallerMetadataByID returns the software installer corresponding to the installer id.
	GetSoftwareInstallerMetadataByID(ctx context.Context, id uint) (*SoftwareInstaller, error)

	// ValidateSoftwareInstallerAccess checks if a host has access to
	// an installer. Access is granted if there is currently an unfinished
	// install request present in host_software_installs
	ValidateOrbitSoftwareInstallerAccess(ctx context.Context, hostID uint, installerID uint) (bool, error)

	// GetSoftwareInstallerMetadataByTeamAndTitleID returns the software
	// installer corresponding to the specified team and title ids. If
	// withScriptContents is true, also returns the contents of the install and
	// (if set) post-install scripts, otherwise those fields are left empty.
	GetSoftwareInstallerMetadataByTeamAndTitleID(ctx context.Context, teamID *uint, titleID uint, withScriptContents bool) (*SoftwareInstaller, error)

	// GetSoftwareInstallersPendingUninstallScriptPopulation returns a map of software installers to storage IDs that:
	// 1. need uninstall scripts populated
	// 2. can have uninstall scripts auto-generated by Fleet
	GetSoftwareInstallersPendingUninstallScriptPopulation(ctx context.Context) (map[uint]string, error)

	// GetMSIInstallersWithoutUpgradeCode returns a map of MSI software installers to storage ids that do not have an upgrade code set.
	GetMSIInstallersWithoutUpgradeCode(ctx context.Context) (map[uint]string, error)

	// UpdateSoftwareInstallerWithoutPackageIDs updates the software installer corresponding to the id. Used to add uninstall scripts.
	UpdateSoftwareInstallerWithoutPackageIDs(ctx context.Context, id uint, payload UploadSoftwareInstallerPayload) error

	// UpdateInstallerUpgradeCode updates the software installer corresponding to the id. Used to add upgrade codes.
	UpdateInstallerUpgradeCode(ctx context.Context, id uint, upgradeCode string) error

	// ProcessInstallerUpdateSideEffects handles, in a transaction, the following based on whether metadata
	// or package are dirty:
	// 1. If metadata or package were updated, removes host_software_installer and queued script records for
	// pending non-VPP installs and uninstalls for an installer by its ID. See implementation for caveats.
	// 2. If package was updated, marks host software installer rows for the supplied installer
	// as removed, hiding them from stats calculations (note that this will null out installer statuses due
	// to how the virtual column works).
	ProcessInstallerUpdateSideEffects(ctx context.Context, installerID uint, wasMetadataUpdated bool, wasPackageUpdated bool) error

	// SaveInstallerUpdates persists new values to an existing installer. See comments in the payload struct
	// for which fields must be set.
	SaveInstallerUpdates(ctx context.Context, payload *UpdateSoftwareInstallerPayload) error

	// UpdateInstallerSelfServiceFlag sets an installer's self-service flag without modifying anything else
	UpdateInstallerSelfServiceFlag(ctx context.Context, selfService bool, id uint) error

	GetVPPAppByTeamAndTitleID(ctx context.Context, teamID *uint, titleID uint) (*VPPApp, error)
	// GetVPPAppMetadataByTeamAndTitleID returns the VPP app corresponding to the
	// specified team and title ids.
	GetVPPAppMetadataByTeamAndTitleID(ctx context.Context, teamID *uint, titleID uint) (*VPPAppStoreApp, error)

	// MapAdamIDsPendingInstall gets App Store IDs of VPP apps pending install for a host
	MapAdamIDsPendingInstall(ctx context.Context, hostID uint) (map[string]struct{}, error)

	// GetTitleInfoFromVPPAppsTeamsID returns title ID and VPP app name corresponding to the supplied team VPP app PK
	GetTitleInfoFromVPPAppsTeamsID(ctx context.Context, vppAppsTeamsID uint) (*PolicySoftwareTitle, error)

	// GetVPPAppMetadataByAdamIDPlatformTeamID returns the VPP app correspoding to the specified
	// ADAM ID, platform within the context of the specified team. It includes the vpp_app_team_id value.
	GetVPPAppMetadataByAdamIDPlatformTeamID(ctx context.Context, adamID string, platform AppleDevicePlatform, teamID *uint) (*VPPApp, error)

	// DeleteSoftwareInstaller deletes the software installer corresponding to the id.
	DeleteSoftwareInstaller(ctx context.Context, id uint) error

	// DeleteVPPAppFromTeam deletes the VPP app corresponding to the adamID from
	// the provided team.
	DeleteVPPAppFromTeam(ctx context.Context, teamID *uint, appID VPPAppID) error

	// GetSummaryHostSoftwareInstalls returns the software install summary for
	// the given software installer id.
	GetSummaryHostSoftwareInstalls(ctx context.Context, installerID uint) (*SoftwareInstallerStatusSummary, error)

	// GetSummaryHostVPPAppInstalls returns the VPP app install summary for the
	// given team and VPP app adam_id.
	GetSummaryHostVPPAppInstalls(ctx context.Context, teamID *uint, appID VPPAppID) (*VPPAppStatusSummary, error)

	GetSoftwareInstallResults(ctx context.Context, resultsUUID string) (*HostSoftwareInstallerResult, error)

	// CleanupUnusedSoftwareInstallers will remove software installers that have
	// no references to them from the software_installers table.
	CleanupUnusedSoftwareInstallers(ctx context.Context, softwareInstallStore SoftwareInstallerStore, removeCreatedBefore time.Time) error

	// BatchSetSoftwareInstallers sets the software installers for the given team or no team.
	BatchSetSoftwareInstallers(ctx context.Context, tmID *uint, installers []*UploadSoftwareInstallerPayload) error
	GetSoftwareInstallers(ctx context.Context, tmID uint) ([]SoftwarePackageResponse, error)

	// HasSelfServiceSoftwareInstallers returns true if self-service software installers are available for the team or globally.
	HasSelfServiceSoftwareInstallers(ctx context.Context, platform string, teamID *uint) (bool, error)

	BatchInsertVPPApps(ctx context.Context, apps []*VPPApp) error
	GetAssignedVPPApps(ctx context.Context, teamID *uint) (map[VPPAppID]VPPAppTeam, error)
	GetVPPApps(ctx context.Context, teamID *uint) ([]VPPAppResponse, error)
	SetTeamVPPApps(ctx context.Context, teamID *uint, appIDs []VPPAppTeam) error
	InsertVPPAppWithTeam(ctx context.Context, app *VPPApp, teamID *uint) (*VPPApp, error)

	// GetAllVPPApps returns all the VPP apps in Fleet, across all teams.
	GetAllVPPApps(ctx context.Context) ([]*VPPApp, error)
	// InsertVPPApps inserts the given VPP apps in the database.
	InsertVPPApps(ctx context.Context, apps []*VPPApp) error

	// InsertHostVPPSoftwareInstall(ctx context.Context, hostID uint, appID VPPAppID, commandUUID, associatedEventID string, selfService bool, policyID *uint) error
	InsertHostVPPSoftwareInstall(ctx context.Context, hostID uint, appID VPPAppID, commandUUID, associatedEventID string, opts HostSoftwareInstallOptions) error
	GetPastActivityDataForVPPAppInstall(ctx context.Context, commandResults *mdm.CommandResults) (*User, *ActivityInstalledAppStoreApp, error)

	GetVPPTokenByLocation(ctx context.Context, loc string) (*VPPTokenDB, error)

	// GetIncludedHostIDMapForVPPApp gets the set of hosts that are targeted/in scope for the
	// given VPP app, based on label membership.
	GetIncludedHostIDMapForVPPApp(ctx context.Context, vppAppTeamID uint) (map[uint]struct{}, error)

	// GetExcludedHostIDMapForVPPApp gets the set of hosts that are NOT targeted/in scope for the
	// given VPP app, based on label membership.
	GetExcludedHostIDMapForVPPApp(ctx context.Context, vppAppTeamID uint) (map[uint]struct{}, error)

	// ClearVPPAppAutoInstallPolicyStatusForHosts clears out the status of the policy related to the given
	// VPP app for all the given hosts.
	ClearVPPAppAutoInstallPolicyStatusForHosts(ctx context.Context, vppAppTeamID uint, hostIDs []uint) error

	////////////////////////////////////////////////////////////////////////////////////
	// Setup Experience
	SetSetupExperienceSoftwareTitles(ctx context.Context, teamID uint, titleIDs []uint) error
	ListSetupExperienceSoftwareTitles(ctx context.Context, teamID uint, opts ListOptions) ([]SoftwareTitleListResult, int, *PaginationMetadata, error)

	// SetHostAwaitingConfiguration sets a boolean indicating whether or not the given host is
	// in the setup experience flow (which runs during macOS Setup Assistant).
	SetHostAwaitingConfiguration(ctx context.Context, hostUUID string, inSetupExperience bool) error
	// GetHostAwaitingConfiguration returns a boolean indicating whether or not the given host is
	// in the setup experience flow (which runs during macOS Setup Assistant).
	GetHostAwaitingConfiguration(ctx context.Context, hostUUID string) (bool, error)

	// GetTeamsWithInstallerByHash gets a map of teamIDs (0 for No team) to software installers
	// metadata by the installer's hash.
	GetTeamsWithInstallerByHash(ctx context.Context, sha256, url string) (map[uint]*ExistingSoftwareInstaller, error)

	// TeamIDsWithSetupExperienceIdPEnabled returns the list of team IDs that
	// have the setup experience IdP (End user authentication) enabled. It uses
	// id 0 to represent "No team", should IdP be enabled for that team.
	TeamIDsWithSetupExperienceIdPEnabled(ctx context.Context) ([]uint, error)

	///////////////////////////////////////////////////////////////////////////////
	// Setup Experience
	//

	// ListSetupExperienceResultsByHostUUID lists the setup experience results for a host by its UUID.
	ListSetupExperienceResultsByHostUUID(ctx context.Context, hostUUID string) ([]*SetupExperienceStatusResult, error)

	// UpdateSetupExperienceStatusResult updates the given setup experience status result.
	UpdateSetupExperienceStatusResult(ctx context.Context, status *SetupExperienceStatusResult) error

	// EnqueueSetupExperienceItems enqueues the relevant setup experience items (software and
	// script) for a given host. It first clears out any pre-existing setup experience items that
	// were previously enqueued for the host (since the setup experience only happens once during
	// the initial device setup). It then adds any software and script that have been configured for
	// this team to the host's queue and sets their status to pending. If any items were enqueued,
	// it returns true, otherwise it returns false.
	EnqueueSetupExperienceItems(ctx context.Context, hostUUID string, teamID uint) (bool, error)

	// GetSetupExperienceScript gets the setup experience script for a team. There can only be 1
	// setup experience script per team.
	GetSetupExperienceScript(ctx context.Context, teamID *uint) (*Script, error)

	// GetSetupExperienceScriptByID gets the setup experience script by its ID.
	GetSetupExperienceScriptByID(ctx context.Context, scriptID uint) (*Script, error)

	// SetSetupExperienceScript sets the setup experience script to the given script.
	SetSetupExperienceScript(ctx context.Context, script *Script) error

	// DeleteSetupExperienceScript deletes the setup experience script for the given team.
	DeleteSetupExperienceScript(ctx context.Context, teamID *uint) error

	// MaybeUpdateSetupExperienceScriptStatus updates the status of the setup experience script for
	// the given host if the script result row exists. If there was an update, it returns true.
	// Otherwise, it returns false.
	MaybeUpdateSetupExperienceScriptStatus(ctx context.Context, hostUUID string, executionID string, status SetupExperienceStatusResultStatus) (bool, error)

	// MaybeUpdateSetupExperienceSoftwareInstallStatus updates the status of the setup experience
	// software installer for the given host if the software installer result row exists. If there
	// was an update, it returns true. Otherwise, it returns false.
	MaybeUpdateSetupExperienceSoftwareInstallStatus(ctx context.Context, hostUUID string, executionID string, status SetupExperienceStatusResultStatus) (bool, error)

	// MaybeUpdateSetupExperienceVPPStatus updates the status of the setup experience
	// VPP app for the given host if the VPP app installer row exists. If there was an update, it
	// returns true. Otherwise, it returns false.
	MaybeUpdateSetupExperienceVPPStatus(ctx context.Context, hostUUID string, commandUUID string, status SetupExperienceStatusResultStatus) (bool, error)

	// Fleet-maintained apps
	//

	// ListAvailableFleetMaintainedApps returns a list of Fleet-maintained apps, including software title ID if
	// either the maintained app or a custom package/VPP app for the same app is installed on the specified team,
	// if a team is specified.
	ListAvailableFleetMaintainedApps(ctx context.Context, teamID *uint, opt ListOptions) ([]MaintainedApp, *PaginationMetadata, error)

	// ClearRemovedFleetMaintainedApps deletes all Fleet-maintained apps that are not in the given
	// set of slugs.
	ClearRemovedFleetMaintainedApps(ctx context.Context, slugsToKeep []string) error

	// GetMaintainedAppByID gets a Fleet-maintained app by its ID, including software title ID if
	// either the maintained app or a custom package/VPP app for the same app is installed on the specified team,
	// if a team is specified.
	GetMaintainedAppByID(ctx context.Context, appID uint, teamID *uint) (*MaintainedApp, error)

	// GetMaintainedAppBySlug gets a Fleet-maintained app by its slug
	GetMaintainedAppBySlug(ctx context.Context, slug string, teamID *uint) (*MaintainedApp, error)

	// UpsertMaintainedApp inserts or updates a maintained app using the updated
	// metadata provided via app.
	UpsertMaintainedApp(ctx context.Context, app *MaintainedApp) (*MaintainedApp, error)

	// /////////////////////////////////////////////////////////////////////////////
	// Certificate management

	// BulkUpsertMDMManagedCertificates updates metadata regarding certificates on the host.
	BulkUpsertMDMManagedCertificates(ctx context.Context, payload []*MDMManagedCertificate) error

	// GetHostMDMCertificateProfile returns the MDM profile information for the specified host UUID and profile UUID.
	// nil is returned if the profile is not found.
	GetHostMDMCertificateProfile(ctx context.Context, hostUUID string, profileUUID string, caName string) (*HostMDMCertificateProfile, error)

	// CleanUpMDMManagedCertificates removes all managed certificates that are not associated with any host+profile.
	CleanUpMDMManagedCertificates(ctx context.Context) error

	// RenewMDMManagedCertificates marks managed certificate profiles for resend when renewal is required
	RenewMDMManagedCertificates(ctx context.Context) error

	// ListHostMDMManagedCertificates returns the managed certificates for the given host UUID
	ListHostMDMManagedCertificates(ctx context.Context, hostUUID string) ([]*MDMManagedCertificate, error)

	// ResendHostCustomSCEPProfile marks a custom SCEP profile to be resent to the host with the given UUID. It
	// also deactivates prior nano commands for the profile UUID and host UUID.
	ResendHostCustomSCEPProfile(ctx context.Context, hostUUID string, profUUID string) error

	// /////////////////////////////////////////////////////////////////////////////
	// Secret variables

	// UpsertSecretVariables inserts or updates secret variables in the database.
	UpsertSecretVariables(ctx context.Context, secretVariables []SecretVariable) error

	// CreateSecretVariable inserts a secret variable (value encrypted) and returns its ID.
	// Returns an AlreadyExistsError error if there's already a secret variable with the same name.
	CreateSecretVariable(ctx context.Context, name string, value string) (id uint, err error)
	// ListSecretVariables returns a list of secret variable identifiers filtered with the provided sorting and pagination options.
	// Returns a count of total secret variable identifiers on all (filtered) pages, and pagination metadata if opt.IncludeMetadata is true.
	ListSecretVariables(ctx context.Context, opt ListOptions) (secretVariables []SecretVariableIdentifier, meta *PaginationMetadata, count int, err error)
	// DeleteSecretVariable deletes a secret variable by ID and returns the name of the deleted variable.
	// Returns a NotFoundError error if there's no secret variable with such ID.
	DeleteSecretVariable(ctx context.Context, id uint) (name string, err error)

	// GetSecretVariables retrieves secret variables from the database that match the given names.
	GetSecretVariables(ctx context.Context, names []string) ([]SecretVariable, error)

	// ValidateEmbeddedSecrets parses fleet secrets from a list of
	// documents and checks that they exist in the database.
	ValidateEmbeddedSecrets(ctx context.Context, documents []string) error

	// ExpandEmbeddedSecrets expands the fleet secrets in a
	// document using the secrets stored in the datastore.
	ExpandEmbeddedSecrets(ctx context.Context, document string) (string, error)

	// ExpandEmbeddedSecretsAndUpdatedAt is like ExpandEmbeddedSecrets but also
	// returns the latest updated_at time of the secrets used in the expansion.
	ExpandEmbeddedSecretsAndUpdatedAt(ctx context.Context, document string) (string, *time.Time, error)

	// /////////////////////////////////////////////////////////////////////////////
	// Android

	AndroidDatastore

	// NewMDMAndroidConfigProfile creates a new Android MDM config profile.
	NewMDMAndroidConfigProfile(ctx context.Context, cp MDMAndroidConfigProfile) (*MDMAndroidConfigProfile, error)

	// GetMDMAndroidConfigProfile returns the Android MDM profile corresponding
	// to the specified profile uuid.
	GetMDMAndroidConfigProfile(ctx context.Context, profileUUID string) (*MDMAndroidConfigProfile, error)

	// DeleteMDMAndroidConfigProfile deletes the Android MDM profile corresponding to
	// the specified profile uuid.
	DeleteMDMAndroidConfigProfile(ctx context.Context, profileUUID string) error

<<<<<<< HEAD
	// GetMDMWindowsProfilesSummary summarizes the current state of Android profiles on each
	// Android host in the specified team (or, if no team is specified, each host that is not
	// assigned to any team).
	GetMDMAndroidProfilesSummary(ctx context.Context, teamID *uint) (*MDMProfilesSummary, error)
=======
	// NewAndroidPolicyRequest saves details about a new Android AMAPI request.
	NewAndroidPolicyRequest(ctx context.Context, req *MDMAndroidPolicyRequest) error
>>>>>>> 8fceb4b6

	// /////////////////////////////////////////////////////////////////////////////
	// SCIM

	// CreateScimUser creates a new SCIM user in the database
	CreateScimUser(ctx context.Context, user *ScimUser) (uint, error)
	// ScimUserByID retrieves a SCIM user by ID
	ScimUserByID(ctx context.Context, id uint) (*ScimUser, error)
	// ScimUserByUserName retrieves a SCIM user by username
	ScimUserByUserName(ctx context.Context, userName string) (*ScimUser, error)
	// ScimUserByUserNameOrEmail finds a SCIM user by username. If it cannot find one, then it tries email, if set.
	// If multiple users are found with the same email, we log an error and return nil.
	// Emails and groups are NOT populated in this method.
	ScimUserByUserNameOrEmail(ctx context.Context, userName string, email string) (*ScimUser, error)
	// ScimUserByHostID retrieves a SCIM user associated with a host ID
	ScimUserByHostID(ctx context.Context, hostID uint) (*ScimUser, error)
	// ScimUsersExist checks if all the provided SCIM user IDs exist in the datastore
	// If the slice is empty, it returns true
	ScimUsersExist(ctx context.Context, ids []uint) (bool, error)
	// ReplaceScimUser replaces an existing SCIM user in the database
	ReplaceScimUser(ctx context.Context, user *ScimUser) error
	// DeleteScimUser deletes a SCIM user from the database
	DeleteScimUser(ctx context.Context, id uint) error
	// ListScimUsers retrieves a list of SCIM users with optional filtering
	ListScimUsers(ctx context.Context, opts ScimUsersListOptions) (users []ScimUser, totalResults uint, err error)
	// CreateScimGroup creates a new SCIM group in the database
	CreateScimGroup(ctx context.Context, group *ScimGroup) (uint, error)
	// ScimGroupByID retrieves a SCIM group by ID
	// If excludeUsers is true, the group's users will not be fetched
	ScimGroupByID(ctx context.Context, id uint, excludeUsers bool) (*ScimGroup, error)
	// ScimGroupByDisplayName retrieves a SCIM group by display name
	ScimGroupByDisplayName(ctx context.Context, displayName string) (*ScimGroup, error)
	// ReplaceScimGroup replaces an existing SCIM group in the database
	ReplaceScimGroup(ctx context.Context, group *ScimGroup) error
	// DeleteScimGroup deletes a SCIM group from the database
	DeleteScimGroup(ctx context.Context, id uint) error
	// ListScimGroups retrieves a list of SCIM groups with pagination
	ListScimGroups(ctx context.Context, opts ScimGroupsListOptions) (groups []ScimGroup, totalResults uint, err error)
	// ScimLastRequest retrieves the last SCIM request info
	ScimLastRequest(ctx context.Context) (*ScimLastRequest, error)
	// UpdateScimLastRequest updates the last SCIM request info
	UpdateScimLastRequest(ctx context.Context, lastRequest *ScimLastRequest) error

	// /////////////////////////////////////////////////////////////////////////////
	// Challenges

	// NewChallenge generates a random, base64-encoded challenge and inserts it into the challenges table.
	NewChallenge(ctx context.Context) (string, error)
	// ConsumeChallenge checks if a valid challenge exists in the challenges table
	// and deletes it if it does. The error will include sql.ErrNoRows if the challenge
	// is not found or is expired.
	ConsumeChallenge(ctx context.Context, challenge string) error
	// CleanupExpiredChallenges removes expired challenges from the challenges table,
	// intended to be run as a cron job.
	CleanupExpiredChallenges(ctx context.Context) (int64, error)

	// /////////////////////////////////////////////////////////////////////////////
	// Microsoft Compliance Partner

	// ConditionalAccessMicrosoftCreateIntegration creates the Conditional Access integration on the datastore.
	// The integration is created as "not done".
	// Currently only one integration can be configured, so this method replaces any existing integration.
	ConditionalAccessMicrosoftCreateIntegration(ctx context.Context, tenantID, proxyServerSecret string) error
	// ConditionalAccessMicrosoftGet returns the current Conditional Access integration.
	// Returns a NotFoundError error if there's none.
	ConditionalAccessMicrosoftGet(ctx context.Context) (*ConditionalAccessMicrosoftIntegration, error)
	// ConditionalAccessMicrosoftMarkSetupDone marks the configuration as done on the datastore.
	ConditionalAccessMicrosoftMarkSetupDone(ctx context.Context) error
	// ConditionalAccessMicrosoftDelete deletes the integration from the datastore.
	// It will also cleanup all recorded compliance status of all hosts from the datastore.
	ConditionalAccessMicrosoftDelete(ctx context.Context) error
	// LoadHostConditionalAccessStatus will load the current "Conditional Access" status of a host.
	// The status holds Entra's "Device ID", "User Principal Name", and last reported "managed" and "compliant" status.
	// Returns a NotFoundError error if there's no entry for the host.
	LoadHostConditionalAccessStatus(ctx context.Context, hostID uint) (*HostConditionalAccessStatus, error)
	// CreateHostConditionalAccessStatus creates the entry for the host on the datastore.
	// This does not set the "managed" or "compliant" status yet, this just creates the entry needed with Entra information.
	// If the host already has a different deviceID/userPrincipalName it will override them.
	CreateHostConditionalAccessStatus(ctx context.Context, hostID uint, deviceID string, userPrincipalName string) error
	// SetHostConditionalAccessStatus sets the "managed" and "compliant" statuses last set on Entra.
	// It does nothing if the host doesn't have a status entry created with CreateHostConditionalAccessStatus yet.
	SetHostConditionalAccessStatus(ctx context.Context, hostID uint, managed, compliant bool) error

	// /////////////////////////////////////////////////////////////////////////////
	// Host identity certificates

	// GetHostIdentityCertBySerialNumber gets the unrevoked valid cert corresponding to the provided serial number.
	GetHostIdentityCertBySerialNumber(ctx context.Context, serialNumber uint64) (*types.HostIdentityCertificate, error)
	// GetHostIdentityCertByName gets the unrevoked valid cert corresponding to the provided name (CN).
	GetHostIdentityCertByName(ctx context.Context, name string) (*types.HostIdentityCertificate, error)
	// UpdateHostIdentityCertHostIDBySerial updates the host ID associated with a certificate using its serial number.
	UpdateHostIdentityCertHostIDBySerial(ctx context.Context, serialNumber uint64, hostID uint) error

	// GetCurrentTime gets the current time from the database
	GetCurrentTime(ctx context.Context) (time.Time, error)
}

type AndroidDatastore interface {
	android.Datastore
	AndroidHostLite(ctx context.Context, enterpriseSpecificID string) (*AndroidHost, error)
	AndroidHostLiteByHostID(ctx context.Context, hostID uint) (*AndroidHost, error)
	AppConfig(ctx context.Context) (*AppConfig, error)
	BulkSetAndroidHostsUnenrolled(ctx context.Context) error
	DeleteMDMConfigAssetsByName(ctx context.Context, assetNames []MDMAssetName) error
	GetAllMDMConfigAssetsByName(ctx context.Context, assetNames []MDMAssetName,
		queryerContext sqlx.QueryerContext) (map[MDMAssetName]MDMConfigAsset, error)
	InsertOrReplaceMDMConfigAsset(ctx context.Context, asset MDMConfigAsset) error
	NewAndroidHost(ctx context.Context, host *AndroidHost) (*AndroidHost, error)
	SetAndroidEnabledAndConfigured(ctx context.Context, configured bool) error
	UpdateAndroidHost(ctx context.Context, host *AndroidHost, fromEnroll bool) error
	UserOrDeletedUserByID(ctx context.Context, id uint) (*User, error)
	VerifyEnrollSecret(ctx context.Context, secret string) (*EnrollSecret, error)
	GetMDMIdPAccountByUUID(ctx context.Context, uuid string) (*MDMIdPAccount, error)
	AssociateHostMDMIdPAccount(ctx context.Context, hostUUID, idpAcctUUID string) error
	TeamIDsWithSetupExperienceIdPEnabled(ctx context.Context) ([]uint, error)
	Team(ctx context.Context, tid uint) (*Team, error)
}

// MDMAppleStore wraps nanomdm's storage and adds methods to deal with
// Fleet-specific use cases.
type MDMAppleStore interface {
	storage.AllStorage
	MDMAssetRetriever
	EnqueueDeviceLockCommand(ctx context.Context, host *Host, cmd *mdm.Command, pin string) error
	EnqueueDeviceWipeCommand(ctx context.Context, host *Host, cmd *mdm.Command) error
}

type MDMAssetRetriever interface {
	GetAllMDMConfigAssetsByName(ctx context.Context, assetNames []MDMAssetName,
		queryerContext sqlx.QueryerContext) (map[MDMAssetName]MDMConfigAsset, error)
	GetABMTokenByOrgName(ctx context.Context, orgName string) (*ABMToken, error)
}

// Cloner represents any type that can clone itself. Used for the cached_mysql
// caching layer.
type Cloner interface {
	Clone() (Cloner, error)
}

const (
	// Default batch size to use for ScheduledQueryIDsByName.
	DefaultScheduledQueryIDsByNameBatchSize = 1000
	// Default batch size for loading IDs of or inserting new munki issues.
	DefaultMunkiIssuesBatchSize = 100
)

// ProfileVerificationStore is the minimal interface required to get and update the verification
// status of a host's MDM profiles. The Fleet Datastore satisfies this interface.
type ProfileVerificationStore interface {
	// GetHostMDMProfilesExpectedForVerification returns the expected MDM profiles for a given host. The map is
	// keyed by the profile identifier.
	GetHostMDMProfilesExpectedForVerification(ctx context.Context, host *Host) (map[string]*ExpectedMDMProfile, error)
	// GetHostMDMProfilesRetryCounts returns the retry counts for the specified host.
	GetHostMDMProfilesRetryCounts(ctx context.Context, host *Host) ([]HostMDMProfileRetryCount, error)
	// GetHostMDMProfileRetryCountByCommandUUID returns the retry count for the specified
	// host UUID and command UUID.
	GetHostMDMProfileRetryCountByCommandUUID(ctx context.Context, host *Host, commandUUID string) (HostMDMProfileRetryCount, error)
	// UpdateHostMDMProfilesVerification updates status of macOS profiles installed on a given
	// host. The toVerify, toFail, and toRetry slices contain the identifiers of the profiles that
	// should be verified, failed, and retried, respectively. For each profile in the toRetry slice,
	// the retries count is incremented by 1 and the status is set to null so that an install
	// profile command is enqueued the next time the profile manager cron runs.
	UpdateHostMDMProfilesVerification(ctx context.Context, host *Host, toVerify, toFail, toRetry []string) error
	// UpdateOrDeleteHostMDMAppleProfile updates information about a single
	// profile status. It deletes the row if the profile operation is "remove"
	// and the status is "verifying" (i.e. successfully removed).
	UpdateOrDeleteHostMDMAppleProfile(ctx context.Context, profile *HostMDMAppleProfile) error
	// ExpandEmbeddedSecrets expands the fleet secrets in a
	// document using the secrets stored in the datastore.
	ExpandEmbeddedSecrets(ctx context.Context, document string) (string, error)
	// GetHostMDMWindowsProfiles returns the current MDM profile status for the given
	// Windows host
	GetHostMDMWindowsProfiles(ctx context.Context, hostUUID string) ([]HostMDMWindowsProfile, error)
}

var _ ProfileVerificationStore = (Datastore)(nil)

type PolicyFailure struct {
	PolicyID uint
	Host     PolicySetHost
}

type MySQLProcess struct {
	Id      int     `json:"id" db:"Id"`
	User    string  `json:"user" db:"User"`
	Host    string  `json:"host" db:"Host"`
	DB      *string `json:"db" db:"db"`
	Command string  `json:"command" db:"Command"`
	Time    int     `json:"time" db:"Time"`
	State   *string `json:"state" db:"State"`
	Info    *string `json:"info" db:"Info"`
}

// HostOsqueryIntervals holds an osquery host's osquery interval configurations.
type HostOsqueryIntervals struct {
	DistributedInterval uint `json:"distributed_interval" db:"distributed_interval"`
	ConfigTLSRefresh    uint `json:"config_tls_refresh" db:"config_tls_refresh"`
	LoggerTLSPeriod     uint `json:"logger_tls_period" db:"logger_tls_period"`
}

type MigrationStatus struct {
	// StatusCode holds the code for the migration status.
	//
	// If StatusCode is NoMigrationsCompleted or AllMigrationsCompleted
	// then all other fields are empty.
	//
	// If StatusCode is SomeMigrationsCompleted, then missing migrations
	// are available in MissingTable and MissingData.
	//
	// If StatusCode is UnknownMigrations, then unknown migrations
	// are available in UnknownTable and UnknownData.
	StatusCode MigrationStatusCode `json:"status_code"`
	// MissingTable holds the missing table migrations.
	MissingTable []int64 `json:"missing_table"`
	// MissingTable holds the missing data migrations.
	MissingData []int64 `json:"missing_data"`
	// UnknownTable holds unknown applied table migrations.
	UnknownTable []int64 `json:"unknown_table"`
	// UnknownTable holds unknown applied data migrations.
	UnknownData []int64 `json:"unknown_data"`
}

type MigrationStatusCode int

const (
	// NoMigrationsCompleted indicates the database has no migrations installed.
	NoMigrationsCompleted MigrationStatusCode = iota
	// SomeMigrationsCompleted indicates some (not all) migrations are missing.
	SomeMigrationsCompleted
	// AllMigrationsCompleted means all migrations have been installed successfully.
	AllMigrationsCompleted
	// UnknownMigrations means some unidentified migrations were detected on the database.
	UnknownMigrations
)

// TODO: we have a similar but different interface in the service package,
// service.NotFoundErr - at the very least, the IsNotFound method should be the
// same in both (the other is currently NotFound), and ideally we'd just have
// one of those interfaces.

// NotFoundError is returned when the datastore resource cannot be found.
type NotFoundError interface {
	error
	IsNotFound() bool
}

func IsNotFound(err error) bool {
	var nfe NotFoundError
	if errors.As(err, &nfe) {
		return nfe.IsNotFound()
	}
	return false
}

// AlreadyExistsError is returned when creating a datastore resource that already exists.
type AlreadyExistsError interface {
	error
	IsExists() bool
}

// ForeignKeyError is returned when the operation fails due to foreign key constraints.
type ForeignKeyError interface {
	error
	IsForeignKey() bool
}

func IsForeignKey(err error) bool {
	var fke ForeignKeyError
	if errors.As(err, &fke) {
		return fke.IsForeignKey()
	}
	return false
}

type OptionalArg func() interface{}

// SecretUsedError is returned when attempting to delete a variable that is in use in scripts or profiles.
type SecretUsedError struct {
	SecretName string
	Entity     EntityUsingSecret
}

// Error implements the error interface.
func (c *SecretUsedError) Error() string {
	if c.Entity.Type == "script" {
		return fmt.Sprintf(
			"%s is used by the %q script in the %q team. Please edit or delete the script and try again.",
			c.SecretName, c.Entity.Name, c.Entity.TeamName,
		)
	}
	return fmt.Sprintf(
		"%s is used by the %q configuration profile in the %q team. Please delete the configuration profile and try again.",
		c.SecretName, c.Entity.Name, c.Entity.TeamName,
	)
}

// EntityUsingSecret describes the entity using a secret variable.
type EntityUsingSecret struct {
	// Type is the entity type, "script", "apple_profile", "apple_declaration", or "windows_profile".
	Type string
	// Name is the name of the entity.
	Name string
	// TeamName is the name of the team the entity belongs to.
	TeamName string
}<|MERGE_RESOLUTION|>--- conflicted
+++ resolved
@@ -2207,15 +2207,13 @@
 	// the specified profile uuid.
 	DeleteMDMAndroidConfigProfile(ctx context.Context, profileUUID string) error
 
-<<<<<<< HEAD
-	// GetMDMWindowsProfilesSummary summarizes the current state of Android profiles on each
+	// GetMDMAndroidProfilesSummary summarizes the current state of Android profiles on each
 	// Android host in the specified team (or, if no team is specified, each host that is not
 	// assigned to any team).
 	GetMDMAndroidProfilesSummary(ctx context.Context, teamID *uint) (*MDMProfilesSummary, error)
-=======
+
 	// NewAndroidPolicyRequest saves details about a new Android AMAPI request.
 	NewAndroidPolicyRequest(ctx context.Context, req *MDMAndroidPolicyRequest) error
->>>>>>> 8fceb4b6
 
 	// /////////////////////////////////////////////////////////////////////////////
 	// SCIM
