--- conflicted
+++ resolved
@@ -1832,12 +1832,9 @@
 
 	// CountBatchScriptExecutions returns the number of batch script executions matching the filter.
 	CountBatchScriptExecutions(ctx context.Context, filter BatchExecutionStatusFilter) (int64, error)
-<<<<<<< HEAD
 
 	// MarkActivitiesAsCompleted updates the status of the specified activities to "completed".
 	MarkActivitiesAsCompleted(ctx context.Context) error
-=======
->>>>>>> 8e417fe1
 
 	// GetHostLockWipeStatus gets the lock/unlock and wipe status for the host.
 	GetHostLockWipeStatus(ctx context.Context, host *Host) (*HostLockWipeStatus, error)
