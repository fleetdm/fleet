package fleet

import (
	"context"
	"encoding/json"
	"errors"
	"io"
	"time"

	"github.com/fleetdm/fleet/v4/server/config"
	"github.com/fleetdm/fleet/v4/server/health"
	"github.com/fleetdm/fleet/v4/server/mdm/apple/mobileconfig"
	"github.com/micromdm/nanodep/godep"
)

type CarveStore interface {
	NewCarve(ctx context.Context, metadata *CarveMetadata) (*CarveMetadata, error)
	UpdateCarve(ctx context.Context, metadata *CarveMetadata) error
	Carve(ctx context.Context, carveId int64) (*CarveMetadata, error)
	CarveBySessionId(ctx context.Context, sessionId string) (*CarveMetadata, error)
	CarveByName(ctx context.Context, name string) (*CarveMetadata, error)
	ListCarves(ctx context.Context, opt CarveListOptions) ([]*CarveMetadata, error)
	NewBlock(ctx context.Context, metadata *CarveMetadata, blockId int64, data []byte) error
	GetBlock(ctx context.Context, metadata *CarveMetadata, blockId int64) ([]byte, error)
	// CleanupCarves will mark carves older than 24 hours expired, and delete the associated data blocks. This behaves
	// differently for carves stored in S3 (check the implementation godoc comment for more details)
	CleanupCarves(ctx context.Context, now time.Time) (expired int, err error)
}

// InstallerStore is used to communicate to a blob storage containing pre-built
// fleet-osquery installers
type InstallerStore interface {
	Get(ctx context.Context, installer Installer) (io.ReadCloser, int64, error)
	Put(ctx context.Context, installer Installer) (string, error)
	Exists(ctx context.Context, installer Installer) (bool, error)
}

// Datastore combines all the interfaces in the Fleet DAL
type Datastore interface {
	health.Checker

	CarveStore

	///////////////////////////////////////////////////////////////////////////////
	// UserStore contains methods for managing users in a datastore

	NewUser(ctx context.Context, user *User) (*User, error)
	ListUsers(ctx context.Context, opt UserListOptions) ([]*User, error)
	UserByEmail(ctx context.Context, email string) (*User, error)
	UserByID(ctx context.Context, id uint) (*User, error)
	SaveUser(ctx context.Context, user *User) error
	SaveUsers(ctx context.Context, users []*User) error
	// DeleteUser permanently deletes the user identified by the provided ID.
	DeleteUser(ctx context.Context, id uint) error
	// PendingEmailChange creates a record with a pending email change for a user identified by uid. The change record
	// is keyed by a unique token. The token is emailed to the user with a link that they can use to confirm the change.
	PendingEmailChange(ctx context.Context, userID uint, newEmail, token string) error
	// ConfirmPendingEmailChange will confirm new email address identified by token is valid. The new email will be
	// written to user record. userID is the ID of the user whose e-mail is being changed.
	ConfirmPendingEmailChange(ctx context.Context, userID uint, token string) (string, error)

	///////////////////////////////////////////////////////////////////////////////
	// QueryStore

	// ApplyQueries applies a list of queries (likely from a yaml file) to the datastore. Existing queries are updated,
	// and new queries are created.
	ApplyQueries(ctx context.Context, authorID uint, queries []*Query) error

	// NewQuery creates a new query object in thie datastore. The returned query should have the ID updated.
	NewQuery(ctx context.Context, query *Query, opts ...OptionalArg) (*Query, error)
	// SaveQuery saves changes to an existing query object.
	SaveQuery(ctx context.Context, query *Query) error
	// DeleteQuery deletes an existing query object.
	DeleteQuery(ctx context.Context, name string) error
	// DeleteQueries deletes the existing query objects with the provided IDs. The number of deleted queries is returned
	// along with any error.
	DeleteQueries(ctx context.Context, ids []uint) (uint, error)
	// Query returns the query associated with the provided ID. Associated packs should also be loaded.
	Query(ctx context.Context, id uint) (*Query, error)
	// ListQueries returns a list of queries with the provided sorting and paging options. Associated packs should also
	// be loaded.
	ListQueries(ctx context.Context, opt ListQueryOptions) ([]*Query, error)
	// QueryByName looks up a query by name.
	QueryByName(ctx context.Context, name string, opts ...OptionalArg) (*Query, error)
	// ObserverCanRunQuery returns whether a user with an observer role is permitted to run the
	// identified query
	ObserverCanRunQuery(ctx context.Context, queryID uint) (bool, error)

	///////////////////////////////////////////////////////////////////////////////
	// CampaignStore defines the distributed query campaign related datastore methods

	// NewDistributedQueryCampaign creates a new distributed query campaign
	NewDistributedQueryCampaign(ctx context.Context, camp *DistributedQueryCampaign) (*DistributedQueryCampaign, error)
	// DistributedQueryCampaign loads a distributed query campaign by ID
	DistributedQueryCampaign(ctx context.Context, id uint) (*DistributedQueryCampaign, error)
	// SaveDistributedQueryCampaign updates an existing distributed query campaign
	SaveDistributedQueryCampaign(ctx context.Context, camp *DistributedQueryCampaign) error
	// DistributedQueryCampaignTargetIDs gets the IDs of the targets for the query campaign of the provided ID
	DistributedQueryCampaignTargetIDs(ctx context.Context, id uint) (targets *HostTargets, err error)

	// NewDistributedQueryCampaignTarget adds a new target to an existing distributed query campaign
	NewDistributedQueryCampaignTarget(ctx context.Context, target *DistributedQueryCampaignTarget) (*DistributedQueryCampaignTarget, error)

	// CleanupDistributedQueryCampaigns will clean and trim metadata for old distributed query campaigns. Any campaign
	// in the QueryWaiting state will be moved to QueryComplete after one minute. Any campaign in the QueryRunning state
	// will be moved to QueryComplete after one day. Times are from creation time. The now parameter makes this method
	// easier to test. The return values indicate how many campaigns were expired and any error.
	CleanupDistributedQueryCampaigns(ctx context.Context, now time.Time) (expired uint, err error)

	DistributedQueryCampaignsForQuery(ctx context.Context, queryID uint) ([]*DistributedQueryCampaign, error)

	///////////////////////////////////////////////////////////////////////////////
	// PackStore is the datastore interface for managing query packs.

	// ApplyPackSpecs applies a list of PackSpecs to the datastore, creating and updating packs as necessary.
	ApplyPackSpecs(ctx context.Context, specs []*PackSpec) error
	// GetPackSpecs returns all of the stored PackSpecs.
	GetPackSpecs(ctx context.Context) ([]*PackSpec, error)
	// GetPackSpec returns the spec for the named pack.
	GetPackSpec(ctx context.Context, name string) (*PackSpec, error)

	// NewPack creates a new pack in the datastore.
	NewPack(ctx context.Context, pack *Pack, opts ...OptionalArg) (*Pack, error)

	// SavePack updates an existing pack in the datastore.
	SavePack(ctx context.Context, pack *Pack) error

	// DeletePack deletes a pack record from the datastore.
	DeletePack(ctx context.Context, name string) error

	// Pack retrieves a pack from the datastore by ID.
	Pack(ctx context.Context, pid uint) (*Pack, error)

	// ListPacks lists all packs in the datastore.
	ListPacks(ctx context.Context, opt PackListOptions) ([]*Pack, error)

	// PackByName fetches pack if it exists, if the pack exists the bool return value is true
	PackByName(ctx context.Context, name string, opts ...OptionalArg) (*Pack, bool, error)

	// ListPacksForHost lists the packs that a host should execute.
	ListPacksForHost(ctx context.Context, hid uint) (packs []*Pack, err error)

	// EnsureGlobalPack gets or inserts a pack with type global
	EnsureGlobalPack(ctx context.Context) (*Pack, error)

	// EnsureTeamPack gets or inserts a pack with type global
	EnsureTeamPack(ctx context.Context, teamID uint) (*Pack, error)

	///////////////////////////////////////////////////////////////////////////////
	// LabelStore

	// ApplyLabelSpecs applies a list of LabelSpecs to the datastore, creating and updating labels as necessary.
	ApplyLabelSpecs(ctx context.Context, specs []*LabelSpec) error
	// GetLabelSpecs returns all of the stored LabelSpecs.
	GetLabelSpecs(ctx context.Context) ([]*LabelSpec, error)
	// GetLabelSpec returns the spec for the named label.
	GetLabelSpec(ctx context.Context, name string) (*LabelSpec, error)

	NewLabel(ctx context.Context, Label *Label, opts ...OptionalArg) (*Label, error)
	SaveLabel(ctx context.Context, label *Label) (*Label, error)
	DeleteLabel(ctx context.Context, name string) error
	Label(ctx context.Context, lid uint) (*Label, error)
	ListLabels(ctx context.Context, filter TeamFilter, opt ListOptions) ([]*Label, error)
	LabelsSummary(ctx context.Context) ([]*LabelSummary, error)

	// LabelQueriesForHost returns the label queries that should be executed for the given host.
	// Results are returned in a map of label id -> query
	LabelQueriesForHost(ctx context.Context, host *Host) (map[string]string, error)

	// ListLabelsForHost returns the labels that the given host is in.
	ListLabelsForHost(ctx context.Context, hid uint) ([]*Label, error)

	// ListHostsInLabel returns a slice of hosts in the label with the given ID.
	ListHostsInLabel(ctx context.Context, filter TeamFilter, lid uint, opt HostListOptions) ([]*Host, error)

	// ListUniqueHostsInLabels returns a slice of all of the hosts in the given label IDs. A host will only appear once
	// in the results even if it is in multiple of the provided labels.
	ListUniqueHostsInLabels(ctx context.Context, filter TeamFilter, labels []uint) ([]*Host, error)

	SearchLabels(ctx context.Context, filter TeamFilter, query string, omit ...uint) ([]*Label, error)

	// LabelIDsByName Retrieve the IDs associated with the given labels
	LabelIDsByName(ctx context.Context, labels []string) ([]uint, error)

	// Methods used for async processing of host label query results.
	AsyncBatchInsertLabelMembership(ctx context.Context, batch [][2]uint) error
	AsyncBatchDeleteLabelMembership(ctx context.Context, batch [][2]uint) error
	AsyncBatchUpdateLabelTimestamp(ctx context.Context, ids []uint, ts time.Time) error

	///////////////////////////////////////////////////////////////////////////////
	// HostStore

	// NewHost is deprecated and will be removed. Hosts should always be enrolled via EnrollHost.
	NewHost(ctx context.Context, host *Host) (*Host, error)
	DeleteHost(ctx context.Context, hid uint) error
	Host(ctx context.Context, id uint) (*Host, error)
	ListHosts(ctx context.Context, filter TeamFilter, opt HostListOptions) ([]*Host, error)
	ListHostsLiteByUUIDs(ctx context.Context, filter TeamFilter, uuids []string) ([]*Host, error)

	MarkHostsSeen(ctx context.Context, hostIDs []uint, t time.Time) error
	SearchHosts(ctx context.Context, filter TeamFilter, query string, omit ...uint) ([]*Host, error)
	// EnrolledHostIDs returns the full list of enrolled host IDs.
	EnrolledHostIDs(ctx context.Context) ([]uint, error)
	CountEnrolledHosts(ctx context.Context) (int, error)

	// TODO(sarah): Reconcile pending mdm hosts feature with original motivation to cleanup "dead incoming host"

	// CleanupIncomingHosts deletes hosts that have enrolled but never updated their status details. This clears dead
	// "incoming hosts" that never complete their registration.
	// A host is considered incoming if each of the hostname and osquery_version and hardware_serial
	// fields are empty. This means that multiple different osquery queries failed to populate details.
	CleanupIncomingHosts(ctx context.Context, now time.Time) ([]uint, error)
	// GenerateHostStatusStatistics retrieves the count of online, offline, MIA and new hosts.
	GenerateHostStatusStatistics(ctx context.Context, filter TeamFilter, now time.Time, platform *string, lowDiskSpace *int) (*HostSummary, error)
	// HostIDsByName Retrieve the IDs associated with the given hostnames
	HostIDsByName(ctx context.Context, filter TeamFilter, hostnames []string) ([]uint, error)

	// HostIDsByOSID retrieves the IDs of all host for the given OS ID
	HostIDsByOSID(ctx context.Context, osID uint, offset int, limit int) ([]uint, error)

	// TODO JUAN: Refactor this to use the Operating System type instead.
	// HostIDsByOSVersion retrieves the IDs of all host matching osVersion
	HostIDsByOSVersion(ctx context.Context, osVersion OSVersion, offset int, limit int) ([]uint, error)
	// HostByIdentifier returns one host matching the provided identifier. Possible matches can be on
	// osquery_host_identifier, node_key, UUID, or hostname.
	HostByIdentifier(ctx context.Context, identifier string) (*Host, error)
	// AddHostsToTeam adds hosts to an existing team, clearing their team settings if teamID is nil.
	AddHostsToTeam(ctx context.Context, teamID *uint, hostIDs []uint) error

	TotalAndUnseenHostsSince(ctx context.Context, daysCount int) (total int, unseen int, err error)

	// DeleteHosts deletes associated tables for multiple hosts.
	//
	// It atomically deletes each host but if it returns an error, some of the hosts may be
	// deleted and others not.
	DeleteHosts(ctx context.Context, ids []uint) error

	CountHosts(ctx context.Context, filter TeamFilter, opt HostListOptions) (int, error)
	CountHostsInLabel(ctx context.Context, filter TeamFilter, lid uint, opt HostListOptions) (int, error)
	ListHostDeviceMapping(ctx context.Context, id uint) ([]*HostDeviceMapping, error)
	// ListHostBatteries returns the list of batteries for the given host ID.
	ListHostBatteries(ctx context.Context, id uint) ([]*HostBattery, error)

	// LoadHostByDeviceAuthToken loads the host identified by the device auth token.
	// If the token is invalid or expired it returns a NotFoundError.
	LoadHostByDeviceAuthToken(ctx context.Context, authToken string, tokenTTL time.Duration) (*Host, error)
	// SetOrUpdateDeviceAuthToken inserts or updates the auth token for a host.
	SetOrUpdateDeviceAuthToken(ctx context.Context, hostID uint, authToken string) error

	// FailingPoliciesCount returns the number of failling policies for 'host'
	FailingPoliciesCount(ctx context.Context, host *Host) (uint, error)

	// ListPoliciesForHost lists the policies that a host will check and whether they are passing
	ListPoliciesForHost(ctx context.Context, host *Host) ([]*HostPolicy, error)

	GetHostMunkiVersion(ctx context.Context, hostID uint) (string, error)
	GetHostMunkiIssues(ctx context.Context, hostID uint) ([]*HostMunkiIssue, error)
	GetHostMDM(ctx context.Context, hostID uint) (*HostMDM, error)
	GetHostMDMCheckinInfo(ctx context.Context, hostUUID string) (*HostMDMCheckinInfo, error)

	AggregatedMunkiVersion(ctx context.Context, teamID *uint) ([]AggregatedMunkiVersion, time.Time, error)
	AggregatedMunkiIssues(ctx context.Context, teamID *uint) ([]AggregatedMunkiIssue, time.Time, error)
	AggregatedMDMStatus(ctx context.Context, teamID *uint, platform string) (AggregatedMDMStatus, time.Time, error)
	AggregatedMDMSolutions(ctx context.Context, teamID *uint, platform string) ([]AggregatedMDMSolutions, time.Time, error)
	GenerateAggregatedMunkiAndMDM(ctx context.Context) error

	GetMunkiIssue(ctx context.Context, munkiIssueID uint) (*MunkiIssue, error)
	GetMDMSolution(ctx context.Context, mdmID uint) (*MDMSolution, error)

	OSVersions(ctx context.Context, teamID *uint, platform *string, name *string, version *string) (*OSVersions, error)
	UpdateOSVersions(ctx context.Context) error

	///////////////////////////////////////////////////////////////////////////////
	// TargetStore

	// CountHostsInTargets returns the metrics of the hosts in the provided labels, teams, and explicit host IDs.
	CountHostsInTargets(ctx context.Context, filter TeamFilter, targets HostTargets, now time.Time) (TargetMetrics, error)
	// HostIDsInTargets returns the host IDs of the hosts in the provided labels, teams, and explicit host IDs. The
	// returned host IDs should be sorted in ascending order.
	HostIDsInTargets(ctx context.Context, filter TeamFilter, targets HostTargets) ([]uint, error)

	///////////////////////////////////////////////////////////////////////////////
	// PasswordResetStore manages password resets in the Datastore

	NewPasswordResetRequest(ctx context.Context, req *PasswordResetRequest) (*PasswordResetRequest, error)
	DeletePasswordResetRequestsForUser(ctx context.Context, userID uint) error
	FindPasswordResetByToken(ctx context.Context, token string) (*PasswordResetRequest, error)
	// CleanupExpiredPasswordResetRequests deletes any password reset requests that have expired.
	CleanupExpiredPasswordResetRequests(ctx context.Context) error

	///////////////////////////////////////////////////////////////////////////////
	// SessionStore is the abstract interface that all session backends must conform to.

	// SessionByKey returns, given a session key, a session object or an error if one could not be found for the given
	// key
	SessionByKey(ctx context.Context, key string) (*Session, error)

	// SessionByID returns, given a session id, find and return a session object or an error if one could not be found
	// for the given id
	SessionByID(ctx context.Context, id uint) (*Session, error)

	// ListSessionsForUser finds all the active sessions for a given user
	ListSessionsForUser(ctx context.Context, id uint) ([]*Session, error)

	// NewSession stores a new session struct
	NewSession(ctx context.Context, userID uint, sessionKey string) (*Session, error)

	// DestroySession destroys the currently tracked session
	DestroySession(ctx context.Context, session *Session) error

	// DestroyAllSessionsForUser destroys all of the sessions for a given user
	DestroyAllSessionsForUser(ctx context.Context, id uint) error

	// MarkSessionAccessed marks the currently tracked session as access to extend expiration
	MarkSessionAccessed(ctx context.Context, session *Session) error

	///////////////////////////////////////////////////////////////////////////////
	// AppConfigStore contains method for saving and retrieving application configuration

	NewAppConfig(ctx context.Context, info *AppConfig) (*AppConfig, error)
	AppConfig(ctx context.Context) (*AppConfig, error)
	SaveAppConfig(ctx context.Context, info *AppConfig) error

	// GetEnrollSecrets gets the enroll secrets for a team (or global if teamID is nil).
	GetEnrollSecrets(ctx context.Context, teamID *uint) ([]*EnrollSecret, error)
	// ApplyEnrollSecrets replaces the current enroll secrets for a team with the provided secrets.
	ApplyEnrollSecrets(ctx context.Context, teamID *uint, secrets []*EnrollSecret) error

	// AggregateEnrollSecretPerTeam returns a slice containing one
	// EnrollSecret per team, plus an EnrollSecret for "no team"
	//
	// If any of the teams doesn't have any enroll secrets, then the
	// corresponcing EnrollSecret.Secret entry will have an empty string
	// value.
	AggregateEnrollSecretPerTeam(ctx context.Context) ([]*EnrollSecret, error)

	///////////////////////////////////////////////////////////////////////////////
	// InviteStore contains the methods for managing user invites in a datastore.

	// NewInvite creates and stores a new invitation in a DB.
	NewInvite(ctx context.Context, i *Invite) (*Invite, error)

	// ListInvites lists all invites in the datastore.
	ListInvites(ctx context.Context, opt ListOptions) ([]*Invite, error)

	// Invite retrieves an invite by its ID.
	Invite(ctx context.Context, id uint) (*Invite, error)

	// InviteByEmail retrieves an invite for a specific email address.
	InviteByEmail(ctx context.Context, email string) (*Invite, error)

	// InviteByToken retrieves and invite using the token string.
	InviteByToken(ctx context.Context, token string) (*Invite, error)

	// DeleteInvite deletes an invitation.
	DeleteInvite(ctx context.Context, id uint) error

	UpdateInvite(ctx context.Context, id uint, i *Invite) (*Invite, error)

	///////////////////////////////////////////////////////////////////////////////
	// ScheduledQueryStore

	// ListScheduledQueriesInPackWithStats loads a pack's scheduled queries and its aggregated stats.
	ListScheduledQueriesInPackWithStats(ctx context.Context, id uint, opts ListOptions) ([]*ScheduledQuery, error)
	NewScheduledQuery(ctx context.Context, sq *ScheduledQuery, opts ...OptionalArg) (*ScheduledQuery, error)
	SaveScheduledQuery(ctx context.Context, sq *ScheduledQuery) (*ScheduledQuery, error)
	DeleteScheduledQuery(ctx context.Context, id uint) error
	ScheduledQuery(ctx context.Context, id uint) (*ScheduledQuery, error)
	CleanupExpiredHosts(ctx context.Context) ([]uint, error)
	// ScheduledQueryIDsByName loads the IDs associated with the given pack and
	// query names. It returns a slice of IDs in the same order as
	// packAndSchedQueryNames, with the ID set to 0 if the corresponding
	// scheduled query did not exist.
	ScheduledQueryIDsByName(ctx context.Context, batchSize int, packAndSchedQueryNames ...[2]string) ([]uint, error)

	///////////////////////////////////////////////////////////////////////////////
	// TeamStore

	// NewTeam creates a new Team object in the store.
	NewTeam(ctx context.Context, team *Team) (*Team, error)
	// SaveTeam saves any changes to the team.
	SaveTeam(ctx context.Context, team *Team) (*Team, error)
	// Team retrieves the Team by ID.
	Team(ctx context.Context, tid uint) (*Team, error)
	// Team deletes the Team by ID.
	DeleteTeam(ctx context.Context, tid uint) error
	// TeamByName retrieves the Team by Name.
	TeamByName(ctx context.Context, name string) (*Team, error)
	// ListTeams lists teams with the ordering and filters in the provided options.
	ListTeams(ctx context.Context, filter TeamFilter, opt ListOptions) ([]*Team, error)
	// TeamsSummary lists id, name and description for all teams.
	TeamsSummary(ctx context.Context) ([]*TeamSummary, error)
	// SearchTeams searches teams using the provided query and ommitting the provided existing selection.
	SearchTeams(ctx context.Context, filter TeamFilter, matchQuery string, omit ...uint) ([]*Team, error)
	// TeamEnrollSecrets lists the enroll secrets for the team.
	TeamEnrollSecrets(ctx context.Context, teamID uint) ([]*EnrollSecret, error)
	// DeleteIntegrationsFromTeams deletes integrations used by teams, as they
	// are being deleted from the global configuration.
	DeleteIntegrationsFromTeams(ctx context.Context, deletedIntgs Integrations) error

	///////////////////////////////////////////////////////////////////////////////
	// SoftwareStore

	// ListSoftwareForVulnDetection returns all software for the given hostID with only the fields
	// used for vulnerability detection populated (id, name, version, cpe_id, cpe)
	ListSoftwareForVulnDetection(ctx context.Context, hostID uint) ([]Software, error)
	ListSoftwareVulnerabilitiesByHostIDsSource(ctx context.Context, hostIDs []uint, source VulnerabilitySource) (map[uint][]SoftwareVulnerability, error)
	LoadHostSoftware(ctx context.Context, host *Host, includeCVEScores bool) error

	AllSoftwareIterator(ctx context.Context, query SoftwareIterQueryOptions) (SoftwareIterator, error)
	// UpsertSoftwareCPEs either inserts new 'software_cpe' entries, or if a now with the same CPE
	// already exists, performs an update operation. Returns the number of rows affected.
	UpsertSoftwareCPEs(ctx context.Context, cpes []SoftwareCPE) (int64, error)
	// DeleteSoftwareCPEs removes entries from 'software_cpe' by matching the software_id in the
	// provided cpes. Returns the number of rows affected.
	DeleteSoftwareCPEs(ctx context.Context, cpes []SoftwareCPE) (int64, error)
	ListSoftwareCPEs(ctx context.Context) ([]SoftwareCPE, error)
	// InsertSoftwareVulnerability will either insert a new vulnerability in the datastore (in which
	// case it will return true) or if a matching record already exists it will update its
	// updated_at timestamp (in which case it will return false).
	InsertSoftwareVulnerability(ctx context.Context, vuln SoftwareVulnerability, source VulnerabilitySource) (bool, error)
	SoftwareByID(ctx context.Context, id uint, includeCVEScores bool) (*Software, error)
	// ListSoftwareByHostIDShort lists software by host ID, but does not include CPEs or vulnerabilites.
	// It is meant to be used when only minimal software fields are required eg when updating host software.
	ListSoftwareByHostIDShort(ctx context.Context, hostID uint) ([]Software, error)
	// SyncHostsSoftware calculates the number of hosts having each
	// software installed and stores that information in the software_host_counts
	// table.
	//
	// After aggregation, it cleans up unused software (e.g. software installed
	// on removed hosts, software uninstalled on hosts, etc.)
	SyncHostsSoftware(ctx context.Context, updatedAt time.Time) error
	HostsBySoftwareIDs(ctx context.Context, softwareIDs []uint) ([]*HostShort, error)
	HostsByCVE(ctx context.Context, cve string) ([]*HostShort, error)
	InsertCVEMeta(ctx context.Context, cveMeta []CVEMeta) error
	ListCVEs(ctx context.Context, maxAge time.Duration) ([]CVEMeta, error)

	///////////////////////////////////////////////////////////////////////////////
	// OperatingSystemsStore

	// ListOperationsSystems returns all operating systems (id, name, version)
	ListOperatingSystems(ctx context.Context) ([]OperatingSystem, error)
	// UpdateHostOperatingSystem updates the `host_operating_system` table
	// for the given host ID with the ID of the operating system associated
	// with the given name, version, arch, and kernel version in the
	// `operating_systems` table.
	//
	// If the `operating_systems` table does not already include a record
	// associated with the given name, version, arch, and kernel version,
	// a new record is also created.
	UpdateHostOperatingSystem(ctx context.Context, hostID uint, hostOS OperatingSystem) error
	// CleanupHostOperatingSystems removes records from the host_operating_system table that are
	// associated with any non-existent host (e.g., expired hosts) and removes records from the
	// operating_systems table that no longer associated with any host (e.g., all hosts have
	// upgraded from a prior version).
	CleanupHostOperatingSystems(ctx context.Context) error

	UpdateHostTablesOnMDMUnenroll(ctx context.Context, uuid string) error

	///////////////////////////////////////////////////////////////////////////////
	// ActivitiesStore

	NewActivity(ctx context.Context, user *User, activity ActivityDetails) error
	ListActivities(ctx context.Context, opt ListActivitiesOptions) ([]*Activity, *PaginationMetadata, error)
	MarkActivitiesAsStreamed(ctx context.Context, activityIDs []uint) error

	///////////////////////////////////////////////////////////////////////////////
	// StatisticsStore

	ShouldSendStatistics(ctx context.Context, frequency time.Duration, config config.FleetConfig) (StatisticsPayload, bool, error)
	RecordStatisticsSent(ctx context.Context) error
	// CleanupStatistics executes cleanup tasks to be performed upon successful transmission of
	// statistics.
	CleanupStatistics(ctx context.Context) error

	///////////////////////////////////////////////////////////////////////////////
	// GlobalPoliciesStore

	// ApplyPolicySpecs applies a list of policies (likely from a yaml file) to the datastore. Existing policies are updated,
	// and new policies are created.
	ApplyPolicySpecs(ctx context.Context, authorID uint, specs []*PolicySpec) error

	NewGlobalPolicy(ctx context.Context, authorID *uint, args PolicyPayload) (*Policy, error)
	Policy(ctx context.Context, id uint) (*Policy, error)
	// SavePolicy updates some fields of the given policy on the datastore.
	//
	// It is also used to update team policies.
	SavePolicy(ctx context.Context, p *Policy) error

	ListGlobalPolicies(ctx context.Context) ([]*Policy, error)
	PoliciesByID(ctx context.Context, ids []uint) (map[uint]*Policy, error)
	DeleteGlobalPolicies(ctx context.Context, ids []uint) ([]uint, error)

	PolicyQueriesForHost(ctx context.Context, host *Host) (map[string]string, error)

	// Methods used for async processing of host policy query results.
	AsyncBatchInsertPolicyMembership(ctx context.Context, batch []PolicyMembershipResult) error
	AsyncBatchUpdatePolicyTimestamp(ctx context.Context, ids []uint, ts time.Time) error

	// MigrateTables creates and migrates the table schemas
	MigrateTables(ctx context.Context) error
	// MigrateData populates built-in data
	MigrateData(ctx context.Context) error
	// MigrationStatus returns nil if migrations are complete, and an error if migrations need to be run.
	MigrationStatus(ctx context.Context) (*MigrationStatus, error)

	ListSoftware(ctx context.Context, opt SoftwareListOptions) ([]Software, error)
	CountSoftware(ctx context.Context, opt SoftwareListOptions) (int, error)
	// DeleteVulnerabilities deletes the given list of vulnerabilities identified by CPE+CVE.
	DeleteSoftwareVulnerabilities(ctx context.Context, vulnerabilities []SoftwareVulnerability) error
	// DeleteOutOfDateVulnerabilities deletes 'software_cve' entries from the provided source where
	// the updated_at timestamp is older than the provided duration
	DeleteOutOfDateVulnerabilities(ctx context.Context, source VulnerabilitySource, duration time.Duration) error

	///////////////////////////////////////////////////////////////////////////////
	// Team Policies

	NewTeamPolicy(ctx context.Context, teamID uint, authorID *uint, args PolicyPayload) (*Policy, error)
	ListTeamPolicies(ctx context.Context, teamID uint) (teamPolicies, inheritedPolicies []*Policy, err error)
	DeleteTeamPolicies(ctx context.Context, teamID uint, ids []uint) ([]uint, error)
	TeamPolicy(ctx context.Context, teamID uint, policyID uint) (*Policy, error)

	CleanupPolicyMembership(ctx context.Context, now time.Time) error
	// IncrementPolicyViolationDays increments the aggregate count of policy violation days. One
	// policy violation day is added for each policy that a host is failing as of the time the count
	// is incremented. The count only increments once per 24-hour interval. If the interval has not
	// elapsed, IncrementPolicyViolationDays returns nil without incrementing the count.
	IncrementPolicyViolationDays(ctx context.Context) error
	// InitializePolicyViolationDays sets the aggregated count of policy violation days to zero. If
	// a record of the count already exists, its `created_at` timestamp is updated to the current timestamp.
	InitializePolicyViolationDays(ctx context.Context) error

	///////////////////////////////////////////////////////////////////////////////
	// Locking

	// Lock tries to get an atomic lock on an instance named with `name`
	// and an `owner` identified by a random string per instance.
	// Subsequently locking the same resource name for the same owner
	// renews the lock expiration.
	// It returns true, nil if it managed to obtain a lock on the instance.
	// false and potentially an error otherwise.
	// This must not be blocking.
	Lock(ctx context.Context, name string, owner string, expiration time.Duration) (bool, error)
	// Unlock tries to unlock the lock by that `name` for the specified
	// `owner`. Unlocking when not holding the lock shouldn't error
	Unlock(ctx context.Context, name string, owner string) error
	// DBLocks returns the current database transaction lock waits information.
	DBLocks(ctx context.Context) ([]*DBLock, error)

	///////////////////////////////////////////////////////////////////////////////
	// Cron Stats

	// GetLatestCronStats returns a slice of no more than two cron stats records, where index 0 (if
	// present) is the most recently created scheduled run, and index 1 (if present) represents a
	// triggered run that is currently pending.
	GetLatestCronStats(ctx context.Context, name string) ([]CronStats, error)
	// InsertCronStats inserts cron stats for the named cron schedule.
	InsertCronStats(ctx context.Context, statsType CronStatsType, name string, instance string, status CronStatsStatus) (int, error)
	// UpdateCronStats updates the status of the identified cron stats record.
	UpdateCronStats(ctx context.Context, id int, status CronStatsStatus) error
	// UpdateAllCronStatsForInstance updates all records for the identified instance with the
	// specified statuses
	UpdateAllCronStatsForInstance(ctx context.Context, instance string, fromStatus CronStatsStatus, toStatus CronStatsStatus) error
	// CleanupCronStats cleans up expired cron stats.
	CleanupCronStats(ctx context.Context) error

	///////////////////////////////////////////////////////////////////////////////
	// Aggregated Stats

	UpdateScheduledQueryAggregatedStats(ctx context.Context) error
	UpdateQueryAggregatedStats(ctx context.Context) error

	///////////////////////////////////////////////////////////////////////////////
	// Following are the set of APIs used by osquery hosts:
	// TODO(lucas): Move them to a separate datastore or abstraction, to avoid
	// future developers trying to use user-datastore APIs on the host requests.
	// The user-datastore APIs (all the above) are generally more expensive and
	// load data that is not necessary for osquery hosts.
	///////////////////////////////////////////////////////////////////////////////

	// LoadHostByNodeKey loads the whole host identified by the node key.
	// If the node key is invalid it returns a NotFoundError.
	LoadHostByNodeKey(ctx context.Context, nodeKey string) (*Host, error)

	// LoadHostByOrbitNodeKey loads the whole host identified by the node key.
	// If the node key is invalid it returns a NotFoundError.
	LoadHostByOrbitNodeKey(ctx context.Context, nodeKey string) (*Host, error)

	// HostLite will load the primary data of the host with the given id.
	// We define "primary data" as all host information except the
	// details (like cpu, memory, gigs_disk_space_available, etc.).
	//
	// If the host doesn't exist, a NotFoundError is returned.
	HostLite(ctx context.Context, hostID uint) (*Host, error)

	// UpdateHostOsqueryIntervals updates the osquery intervals of a host.
	UpdateHostOsqueryIntervals(ctx context.Context, hostID uint, intervals HostOsqueryIntervals) error

	// TeamAgentOptions loads the agents options of a team.
	TeamAgentOptions(ctx context.Context, teamID uint) (*json.RawMessage, error)

	// TeamFeatures loads the features enabled for a team.
	TeamFeatures(ctx context.Context, teamID uint) (*Features, error)

	// TeamMDMConfig loads the MDM config for a team.
	TeamMDMConfig(ctx context.Context, teamID uint) (*TeamMDM, error)

	// SaveHostPackStats stores (and updates) the pack's scheduled queries stats of a host.
	SaveHostPackStats(ctx context.Context, hostID uint, stats []PackStats) error
	// AsyncBatchSaveHostsScheduledQueryStats efficiently saves a batch of hosts'
	// pack stats of scheduled queries. It is the async and batch version of
	// SaveHostPackStats. It returns the number of INSERT-ON DUPLICATE UPDATE
	// statements that were executed (for reporting purpose) or an error.
	AsyncBatchSaveHostsScheduledQueryStats(ctx context.Context, stats map[uint][]ScheduledQueryStats, batchSize int) (int, error)

	// UpdateHostSoftware updates the software list of a host.
	// The update consists of deleting existing entries that are not in the given `software`
	// slice, updating existing entries and inserting new entries.
	UpdateHostSoftware(ctx context.Context, hostID uint, software []Software) error

	// UpdateHost updates a host.
	UpdateHost(ctx context.Context, host *Host) error

	// ListScheduledQueriesInPack lists all the scheduled queries of a pack.
	ListScheduledQueriesInPack(ctx context.Context, packID uint) (ScheduledQueryList, error)

	// UpdateHostRefetchRequested updates a host's refetch requested field.
	UpdateHostRefetchRequested(ctx context.Context, hostID uint, value bool) error

	// FlippingPoliciesForHost fetches the policies with incoming results and returns:
	//	- a list of "new" failing policies; "new" here means those that fail on their first
	//	run, and those that were passing on the previous run and are failing on the incoming execution.
	//	- a list of "new" passing policies; "new" here means those that failed on a previous
	//	run and are passing now.
	//
	// "Failure" here means the policy query executed successfully but didn't return any rows,
	// so policies that did not execute (incomingResults with nil bool) are ignored.
	FlippingPoliciesForHost(ctx context.Context, hostID uint, incomingResults map[uint]*bool) (newFailing []uint, newPassing []uint, err error)

	// RecordPolicyQueryExecutions records the execution results of the policies for the given host.
	RecordPolicyQueryExecutions(ctx context.Context, host *Host, results map[uint]*bool, updated time.Time, deferredSaveHost bool) error

	// RecordLabelQueryExecutions saves the results of label queries. The results map is a map of label id -> whether or
	// not the label matches. The time parameter is the timestamp to save with the query execution.
	RecordLabelQueryExecutions(ctx context.Context, host *Host, results map[uint]*bool, t time.Time, deferredSaveHost bool) error

	// SaveHostUsers updates the user list of a host.
	// The update consists of deleting existing entries that are not in the given `users`
	// slice, updating existing entries and inserting new entries.
	SaveHostUsers(ctx context.Context, hostID uint, users []HostUser) error

	// SaveHostAdditional updates the additional queries results of a host.
	SaveHostAdditional(ctx context.Context, hostID uint, additional *json.RawMessage) error

	SetOrUpdateMunkiInfo(ctx context.Context, hostID uint, version string, errors, warnings []string) error
	SetOrUpdateMDMData(ctx context.Context, hostID uint, isServer, enrolled bool, serverURL string, installedFromDep bool, name string) error
	SetOrUpdateHostDisksSpace(ctx context.Context, hostID uint, gigsAvailable, percentAvailable float64) error
	SetOrUpdateHostDisksEncryption(ctx context.Context, hostID uint, encrypted bool) error
	// SetOrUpdateHostDiskEncryptionKey sets the base64, encrypted key for
	// a host
	SetOrUpdateHostDiskEncryptionKey(ctx context.Context, hostID uint, encryptedBase64Key string) error
	// GetUnverifiedDiskEncryptionKeys returns all the encryption keys that
	// are collected but their decryptable status is not known yet (ie:
	// we're able to decrypt the key using a private key in the server)
	GetUnverifiedDiskEncryptionKeys(ctx context.Context) ([]HostDiskEncryptionKey, error)
	// SetHostDiskEncryptionKeyStatus sets the encryptable status for the set
	// of encription keys provided
	SetHostsDiskEncryptionKeyStatus(ctx context.Context, hostIDs []uint, encryptable bool, threshold time.Time) error
	// GetHostDiskEncryptionKey returns the encryption key information for a given host
	GetHostDiskEncryptionKey(ctx context.Context, hostID uint) (*HostDiskEncryptionKey, error)

	SetDiskEncryptionResetStatus(ctx context.Context, hostID uint, status bool) error
	// SetOrUpdateHostOrbitInfo inserts of updates the orbit info for a host
	SetOrUpdateHostOrbitInfo(ctx context.Context, hostID uint, version string) error

	ReplaceHostDeviceMapping(ctx context.Context, id uint, mappings []*HostDeviceMapping) error

	// ReplaceHostBatteries creates or updates the battery mappings of a host.
	ReplaceHostBatteries(ctx context.Context, id uint, mappings []*HostBattery) error

	// VerifyEnrollSecret checks that the provided secret matches an active enroll secret. If it is successfully
	// matched, that secret is returned. Otherwise, an error is returned.
	VerifyEnrollSecret(ctx context.Context, secret string) (*EnrollSecret, error)

	// EnrollHost will enroll a new host with the given identifier, setting the node key, and team. Implementations of
	// this method should respect the provided host enrollment cooldown, by returning an error if the host has enrolled
	// within the cooldown period.
	EnrollHost(ctx context.Context, isMDMEnabled bool, osqueryHostId, hardwareUUID, hardwareSerial, nodeKey string, teamID *uint, cooldown time.Duration) (*Host, error)

	// EnrollOrbit will enroll a new orbit instance.
	//	- If an entry for the host exists (osquery enrolled first) then it will update the host's orbit node key and team.
	//	- If an entry for the host doesn't exist (osquery enrolls later) then it will create a new entry in the hosts table.
	EnrollOrbit(ctx context.Context, isMDMEnabled bool, hostInfo OrbitHostInfo, orbitNodeKey string, teamID *uint) (*Host, error)

	SerialUpdateHost(ctx context.Context, host *Host) error

	///////////////////////////////////////////////////////////////////////////////
	// JobStore

	// NewJob inserts a new job into the jobs table (queue).
	NewJob(ctx context.Context, job *Job) (*Job, error)

	// GetQueuedJobs gets queued jobs from the jobs table (queue).
	GetQueuedJobs(ctx context.Context, maxNumJobs int) ([]*Job, error)

	// UpdateJobs updates an existing job. Call this after processing a job.
	UpdateJob(ctx context.Context, id uint, job *Job) (*Job, error)

	///////////////////////////////////////////////////////////////////////////////
	// Debug

	InnoDBStatus(ctx context.Context) (string, error)
	ProcessList(ctx context.Context) ([]MySQLProcess, error)

	// WindowsUpdates Store
	ListWindowsUpdatesByHostID(ctx context.Context, hostID uint) ([]WindowsUpdate, error)
	InsertWindowsUpdates(ctx context.Context, hostID uint, updates []WindowsUpdate) error

	///////////////////////////////////////////////////////////////////////////////
	// OperatingSystemVulnerabilities Store
	ListOSVulnerabilities(ctx context.Context, hostID []uint) ([]OSVulnerability, error)
	InsertOSVulnerabilities(ctx context.Context, vulnerabilities []OSVulnerability, source VulnerabilitySource) (int64, error)
	DeleteOSVulnerabilities(ctx context.Context, vulnerabilities []OSVulnerability) error

	///////////////////////////////////////////////////////////////////////////////
	// Apple MDM

	// NewMDMAppleConfigProfile creates and returns a new configuration profile.
	NewMDMAppleConfigProfile(ctx context.Context, p MDMAppleConfigProfile) (*MDMAppleConfigProfile, error)

	// BulkUpsertMDMAppleConfigProfiles inserts or updates a configuration
	// profiles in bulk with the current payload.
	//
	// Be careful when using this for user actions, you generally want to
	// use NewMDMAppleConfigProfile/DeleteMDMAppleConfigProfile or the
	// batch insert/delete counterparts. With the current product vision,
	// this is mainly aimed to internal usage within the Fleet server.
	BulkUpsertMDMAppleConfigProfiles(ctx context.Context, payload []*MDMAppleConfigProfile) error

	// GetMDMAppleConfigProfile returns the mdm config profile corresponding to the specified
	// profile id.
	GetMDMAppleConfigProfile(ctx context.Context, profileID uint) (*MDMAppleConfigProfile, error)

	// ListMDMAppleConfigProfiles lists mdm config profiles associated with the specified team id.
	// For global config profiles, specify nil as the team id.
	ListMDMAppleConfigProfiles(ctx context.Context, teamID *uint) ([]*MDMAppleConfigProfile, error)

	// DeleteMDMAppleConfigProfile deletes the mdm config profile corresponding
	// to the specified profile id.
	DeleteMDMAppleConfigProfile(ctx context.Context, profileID uint) error

	// DeleteMDMAppleConfigProfileByTeamAndIdentifier deletes a configuration
	// profile using the unique key defined by `team_id` and `identifier`
	DeleteMDMAppleConfigProfileByTeamAndIdentifier(ctx context.Context, teamID *uint, profileIdentifier string) error

	// GetHostMDMProfiles returns the MDM profile information for the specified host UUID.
	GetHostMDMProfiles(ctx context.Context, hostUUID string) ([]HostMDMAppleProfile, error)

	CleanupDiskEncryptionKeysOnTeamChange(ctx context.Context, hostIDs []uint, newTeamID *uint) error

	// NewMDMAppleEnrollmentProfile creates and returns new enrollment profile.
	// Such enrollment profiles allow devices to enroll to Fleet MDM.
	NewMDMAppleEnrollmentProfile(ctx context.Context, enrollmentPayload MDMAppleEnrollmentProfilePayload) (*MDMAppleEnrollmentProfile, error)

	// GetMDMAppleEnrollmentProfileByToken loads the enrollment profile from its secret token.
	// TODO(mna): this may have to be removed if we don't end up supporting
	// manual enrollment via a token (currently we only support it via Fleet
	// Desktop, in the My Device page). See #8701.
	GetMDMAppleEnrollmentProfileByToken(ctx context.Context, token string) (*MDMAppleEnrollmentProfile, error)

	// ListMDMAppleEnrollmentProfiles returns the list of all the enrollment profiles.
	ListMDMAppleEnrollmentProfiles(ctx context.Context) ([]*MDMAppleEnrollmentProfile, error)

	// GetMDMAppleCommandResults returns the execution results of a command identified by a CommandUUID.
	GetMDMAppleCommandResults(ctx context.Context, commandUUID string) ([]*MDMAppleCommandResult, error)

	// ListMDMAppleCommands returns a list of MDM Apple commands that have been
	// executed, based on the provided options.
	ListMDMAppleCommands(ctx context.Context, tmFilter TeamFilter, listOpts *MDMAppleCommandListOptions) ([]*MDMAppleCommand, error)

	// NewMDMAppleInstaller creates and stores an Apple installer to Fleet.
	NewMDMAppleInstaller(ctx context.Context, name string, size int64, manifest string, installer []byte, urlToken string) (*MDMAppleInstaller, error)

	// MDMAppleInstaller returns the installer with its contents included (MDMAppleInstaller.Installer) from its token.
	MDMAppleInstaller(ctx context.Context, token string) (*MDMAppleInstaller, error)

	// MDMAppleInstallerDetailsByID returns the installer details of an installer, all fields except its content,
	// (MDMAppleInstaller.Installer is nil).
	MDMAppleInstallerDetailsByID(ctx context.Context, id uint) (*MDMAppleInstaller, error)

	// DeleteMDMAppleInstaller deletes an installer.
	DeleteMDMAppleInstaller(ctx context.Context, id uint) error

	// MDMAppleInstallerDetailsByToken loads the installer details, all fields except its content,
	// (MDMAppleInstaller.Installer is nil) from its secret token.
	MDMAppleInstallerDetailsByToken(ctx context.Context, token string) (*MDMAppleInstaller, error)

	// ListMDMAppleInstallers list all the uploaded installers.
	ListMDMAppleInstallers(ctx context.Context) ([]MDMAppleInstaller, error)

	// BatchSetMDMAppleProfiles sets the MDM Apple profiles for the given team or
	// no team.
	BatchSetMDMAppleProfiles(ctx context.Context, tmID *uint, profiles []*MDMAppleConfigProfile) error

	// MDMAppleListDevices lists all the MDM enrolled devices.
	MDMAppleListDevices(ctx context.Context) ([]MDMAppleDevice, error)

	// IngestMDMAppleDevicesFromDEPSync creates new Fleet host records for MDM-enrolled devices that are
	// not already enrolled in Fleet.
	IngestMDMAppleDevicesFromDEPSync(ctx context.Context, devices []godep.Device) (int64, error)

	// IngestMDMAppleDeviceFromCheckin creates a new Fleet host record for an MDM-enrolled device that is
	// not already enrolled in Fleet.
	IngestMDMAppleDeviceFromCheckin(ctx context.Context, mdmHost MDMAppleHostDetails) error

	// GetNanoMDMEnrollment returns the nano enrollment information for the device id.
	GetNanoMDMEnrollment(ctx context.Context, id string) (*NanoEnrollment, error)

	// IncreasePolicyAutomationIteration marks the policy to fire automation again.
	IncreasePolicyAutomationIteration(ctx context.Context, policyID uint) error

	// OutdatedAutomationBatch returns a batch of hosts that had a failing policy.
	OutdatedAutomationBatch(ctx context.Context) ([]PolicyFailure, error)

	// ListMDMAppleProfilesToInstall returns all the profiles that should
	// be installed based on diffing the ideal state vs the state we have
	// registered in `host_mdm_apple_profiles`
	ListMDMAppleProfilesToInstall(ctx context.Context) ([]*MDMAppleProfilePayload, error)

	// ListMDMAppleProfilesToRemove returns all the profiles that should
	// be removed based on diffing the ideal state vs the state we have
	// registered in `host_mdm_apple_profiles`
	ListMDMAppleProfilesToRemove(ctx context.Context) ([]*MDMAppleProfilePayload, error)

	// BulkUpsertMDMAppleHostProfiles bulk-adds/updates records to track the
	// status of a profile in a host.
	BulkUpsertMDMAppleHostProfiles(ctx context.Context, payload []*MDMAppleBulkUpsertHostProfilePayload) error

	// BulkSetPendingMDMAppleHostProfiles sets the status of profiles to install
	// or to remove for each affected host to pending for the provided criteria,
	// which may be either a list of hostIDs, teamIDs, profileIDs or hostUUIDs
	// (only one of those ID types can be provided).
	BulkSetPendingMDMAppleHostProfiles(ctx context.Context, hostIDs, teamIDs, profileIDs []uint, hostUUIDs []string) error

	// GetMDMAppleProfilesContents retrieves the XML contents of the
	// profiles requested.
	GetMDMAppleProfilesContents(ctx context.Context, profileIDs []uint) (map[uint]mobileconfig.Mobileconfig, error)

	// UpdateOrDeleteHostMDMAppleProfile updates information about a single
	// profile status. It deletes the row if the profile operation is "remove"
	// and the status is "verifying" (i.e. successfully removed).
	UpdateOrDeleteHostMDMAppleProfile(ctx context.Context, profile *HostMDMAppleProfile) error

	// GetMDMAppleCommandRequest type returns the request type for the given command
	GetMDMAppleCommandRequestType(ctx context.Context, commandUUID string) (string, error)

	// GetMDMAppleHostsProfilesSummary summarizes the current state of MDM configuration profiles on
	// each host in the specified team (or, if no team is specified, each host that is not assigned
	// to any team).
	GetMDMAppleHostsProfilesSummary(ctx context.Context, teamID *uint) (*MDMAppleConfigProfilesSummary, error)

	// InsertMDMIdPAccount inserts a new MDM IdP account
	InsertMDMIdPAccount(ctx context.Context, account *MDMIdPAccount) error

	// GetMDMAppleFileVaultSummary summarizes the current state of Apple disk encryption profiles on
	// each macOS host in the specified team (or, if no team is specified, each host that is not assigned
	// to any team).
	GetMDMAppleFileVaultSummary(ctx context.Context, teamID *uint) (*MDMAppleFileVaultSummary, error)

	// InsertMDMAppleBootstrapPackage insterts a new bootstrap package in the database
	InsertMDMAppleBootstrapPackage(ctx context.Context, bp *MDMAppleBootstrapPackage) error
	// DeleteMDMAppleBootstrapPackage deletes the bootstrap package for the given team id
	DeleteMDMAppleBootstrapPackage(ctx context.Context, teamID uint) error
	// GetMDMAppleBootstrapPackageMeta returns metadata about the bootstrap package for a team
	GetMDMAppleBootstrapPackageMeta(ctx context.Context, teamID uint) (*MDMAppleBootstrapPackage, error)
	// GetMDMAppleBootstrapPackageBytes returns the bytes of a bootstrap package with the given token
	GetMDMAppleBootstrapPackageBytes(ctx context.Context, token string) (*MDMAppleBootstrapPackage, error)
	// GetMDMAppleBootstrapPackageSummary returns an aggregated summary of
	// the status of the bootstrap package for hosts in a team.
	GetMDMAppleBootstrapPackageSummary(ctx context.Context, teamID uint) (*MDMAppleBootstrapPackageSummary, error)

	// RecordHostBootstrapPackage records a command used to install a
	// bootstrap package in a host.
	RecordHostBootstrapPackage(ctx context.Context, commandUUID string, hostUUID string) error

	// GetHostMDMMacOSSetup returns the MDM macOS setup information for the specified host id.
	GetHostMDMMacOSSetup(ctx context.Context, hostID uint) (*HostMDMMacOSSetup, error)

<<<<<<< HEAD
	// MDMAppleGetEULAMetadata returns metadata information about the EULA
	// filed stored in the database.
	MDMAppleGetEULAMetadata(ctx context.Context) (*MDMAppleEULA, error)
	// MDMAppleGetEULABytes returns the bytes of the EULA file stored in
	// the database. A token is required since this file is publicly
	// accessible by anyone with the token.
	MDMAppleGetEULABytes(ctx context.Context, token string) (*MDMAppleEULA, error)
	// MDMAppleInsertEULA inserts a new EULA in the database
	MDMAppleInsertEULA(ctx context.Context, eula *MDMAppleEULA) error
	// MDMAppleDeleteEULA deletes the EULA file from the database
	MDMAppleDeleteEULA(ctx context.Context, token string) error
=======
	// Create or update the MDM Apple Setup Assistant for a team or no team.
	SetOrUpdateMDMAppleSetupAssistant(ctx context.Context, asst *MDMAppleSetupAssistant) (*MDMAppleSetupAssistant, error)
	// Get the MDM Apple Setup Assistant for the provided team or no team.
	GetMDMAppleSetupAssistant(ctx context.Context, teamID *uint) (*MDMAppleSetupAssistant, error)
	// Delete the MDM Apple Setup Assistant for the provided team or no team.
	DeleteMDMAppleSetupAssistant(ctx context.Context, teamID *uint) error
>>>>>>> 582e85c8
}

const (
	// Default batch size to use for ScheduledQueryIDsByName.
	DefaultScheduledQueryIDsByNameBatchSize = 1000
	// Default batch size for loading IDs of or inserting new munki issues.
	DefaultMunkiIssuesBatchSize = 100
)

type PolicyFailure struct {
	PolicyID uint
	Host     PolicySetHost
}

type MySQLProcess struct {
	Id      int     `json:"id" db:"Id"`
	User    string  `json:"user" db:"User"`
	Host    string  `json:"host" db:"Host"`
	DB      *string `json:"db" db:"db"`
	Command string  `json:"command" db:"Command"`
	Time    int     `json:"time" db:"Time"`
	State   *string `json:"state" db:"State"`
	Info    *string `json:"info" db:"Info"`
}

// HostOsqueryIntervals holds an osquery host's osquery interval configurations.
type HostOsqueryIntervals struct {
	DistributedInterval uint `json:"distributed_interval" db:"distributed_interval"`
	ConfigTLSRefresh    uint `json:"config_tls_refresh" db:"config_tls_refresh"`
	LoggerTLSPeriod     uint `json:"logger_tls_period" db:"logger_tls_period"`
}

type MigrationStatus struct {
	// StatusCode holds the code for the migration status.
	//
	// If StatusCode is NoMigrationsCompleted or AllMigrationsCompleted
	// then all other fields are empty.
	//
	// If StatusCode is SomeMigrationsCompleted, then missing migrations
	// are available in MissingTable and MissingData.
	//
	// If StatusCode is UnknownMigrations, then unknown migrations
	// are available in UnknownTable and UnknownData.
	StatusCode MigrationStatusCode `json:"status_code"`
	// MissingTable holds the missing table migrations.
	MissingTable []int64 `json:"missing_table"`
	// MissingTable holds the missing data migrations.
	MissingData []int64 `json:"missing_data"`
	// UnknownTable holds unknown applied table migrations.
	UnknownTable []int64 `json:"unknown_table"`
	// UnknownTable holds unknown applied data migrations.
	UnknownData []int64 `json:"unknown_data"`
}

type MigrationStatusCode int

const (
	// NoMigrationsCompleted indicates the database has no migrations installed.
	NoMigrationsCompleted MigrationStatusCode = iota
	// SomeMigrationsCompleted indicates some (not all) migrations are missing.
	SomeMigrationsCompleted
	// AllMigrationsCompleted means all migrations have been installed successfully.
	AllMigrationsCompleted
	// UnknownMigrations means some unidentified migrations were detected on the database.
	UnknownMigrations
)

// TODO: we have a similar but different interface in the service package,
// service.NotFoundErr - at the very least, the IsNotFound method should be the
// same in both (the other is currently NotFound), and ideally we'd just have
// one of those interfaces.

// NotFoundError is returned when the datastore resource cannot be found.
type NotFoundError interface {
	error
	IsNotFound() bool
}

func IsNotFound(err error) bool {
	var nfe NotFoundError
	if errors.As(err, &nfe) {
		return nfe.IsNotFound()
	}
	return false
}

// AlreadyExistsError is returned when creating a datastore resource that already exists.
type AlreadyExistsError interface {
	error
	IsExists() bool
}

// ForeignKeyError is returned when the operation fails due to foreign key constraints.
type ForeignKeyError interface {
	error
	IsForeignKey() bool
}

func IsForeignKey(err error) bool {
	var fke ForeignKeyError
	if errors.As(err, &fke) {
		return fke.IsForeignKey()
	}
	return false
}

type OptionalArg func() interface{}<|MERGE_RESOLUTION|>--- conflicted
+++ resolved
@@ -886,7 +886,6 @@
 	// GetHostMDMMacOSSetup returns the MDM macOS setup information for the specified host id.
 	GetHostMDMMacOSSetup(ctx context.Context, hostID uint) (*HostMDMMacOSSetup, error)
 
-<<<<<<< HEAD
 	// MDMAppleGetEULAMetadata returns metadata information about the EULA
 	// filed stored in the database.
 	MDMAppleGetEULAMetadata(ctx context.Context) (*MDMAppleEULA, error)
@@ -898,14 +897,13 @@
 	MDMAppleInsertEULA(ctx context.Context, eula *MDMAppleEULA) error
 	// MDMAppleDeleteEULA deletes the EULA file from the database
 	MDMAppleDeleteEULA(ctx context.Context, token string) error
-=======
+
 	// Create or update the MDM Apple Setup Assistant for a team or no team.
 	SetOrUpdateMDMAppleSetupAssistant(ctx context.Context, asst *MDMAppleSetupAssistant) (*MDMAppleSetupAssistant, error)
 	// Get the MDM Apple Setup Assistant for the provided team or no team.
 	GetMDMAppleSetupAssistant(ctx context.Context, teamID *uint) (*MDMAppleSetupAssistant, error)
 	// Delete the MDM Apple Setup Assistant for the provided team or no team.
 	DeleteMDMAppleSetupAssistant(ctx context.Context, teamID *uint) error
->>>>>>> 582e85c8
 }
 
 const (
