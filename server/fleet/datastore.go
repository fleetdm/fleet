--- conflicted
+++ resolved
@@ -642,19 +642,12 @@
 	// GetUnverifiedDiskEncryptionKeys returns all the encryption keys that
 	// are collected but their decryptable status is not known yet (ie:
 	// we're able to decrypt the key using a private key in the server)
-<<<<<<< HEAD
 	GetUnverifiedDiskEncryptionKeys(ctx context.Context) ([]HostDiskEncryptionKey, error)
 	// SetHostDiskEncryptionKeyStatus sets the encryptable status for the set
 	// of encription keys provided
-	SetHostDiskEncryptionKeyStatus(ctx context.Context, hostIDs []uint, encryptable bool) error
+	SetHostsDiskEncryptionKeyStatus(ctx context.Context, hostIDs []uint, encryptable bool, threshold time.Time) error
 	// GetHostDiskEncryptionKey returns the encryption key information for a given host
 	GetHostDiskEncryptionKey(ctx context.Context, hostID uint) (*HostDiskEncryptionKey, error)
-=======
-	GetUnverifiedDiskEncryptionKeys(ctx context.Context) ([]DiskEncryptionKey, error)
-	// SetHostsDiskEncryptionKeyStatus sets the encryptable status for the set
-	// of encription keys provided
-	SetHostsDiskEncryptionKeyStatus(ctx context.Context, hostIDs []uint, encryptable bool, threshold time.Time) error
->>>>>>> c248968b
 	// SetOrUpdateHostOrbitInfo inserts of updates the orbit info for a host
 	SetOrUpdateHostOrbitInfo(ctx context.Context, hostID uint, version string) error
 
