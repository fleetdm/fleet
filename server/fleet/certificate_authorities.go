--- conflicted
+++ resolved
@@ -1,10 +1,7 @@
 package fleet
 
 import (
-<<<<<<< HEAD
-=======
 	"context"
->>>>>>> 8601fcd7
 	"slices"
 	"time"
 )
@@ -148,62 +145,4 @@
 	return s.Name == other.Name &&
 		s.URL == other.URL &&
 		(s.Challenge == "" || s.Challenge == MaskedPassword || s.Challenge == other.Challenge)
-}
-
-func (c *CertificateAuthority) AuthzType() string {
-	return "certificate_authority"
-}
-
-type DigiCertCertAuthority struct {
-	Name                          string   `json:"name"`
-	URL                           string   `json:"url"`
-	APIToken                      string   `json:"api_token"`
-	ProfileID                     string   `json:"profile_id"`
-	CertificateCommonName         string   `json:"certificate_common_name"`
-	CertificateUserPrincipalNames []string `json:"certificate_user_principal_names"`
-	CertificateSeatID             string   `json:"certificate_seat_id"`
-}
-
-func (d *DigiCertCertAuthority) Equals(other *DigiCertCertAuthority) bool {
-	return d.Name == other.Name &&
-		d.URL == other.URL &&
-		(d.APIToken == "" || d.APIToken == MaskedPassword || d.APIToken == other.APIToken) &&
-		d.ProfileID == other.ProfileID &&
-		d.CertificateCommonName == other.CertificateCommonName &&
-		slices.Equal(d.CertificateUserPrincipalNames, other.CertificateUserPrincipalNames) &&
-		d.CertificateSeatID == other.CertificateSeatID
-}
-
-func (d *DigiCertCertAuthority) NeedToVerify(other *DigiCertCertAuthority) bool {
-	return d.Name != other.Name ||
-		d.URL != other.URL ||
-		!(d.APIToken == "" || d.APIToken == MaskedPassword || d.APIToken == other.APIToken) ||
-		d.ProfileID != other.ProfileID
-}
-
-// NDESSCEPProxyCertAuthority configures SCEP proxy for NDES SCEP server. Premium feature.
-type NDESSCEPProxyCertAuthority struct {
-	URL      string `json:"url"`
-	AdminURL string `json:"admin_url"`
-	Username string `json:"username"`
-	Password string `json:"password"` // not stored here -- encrypted in DB
-}
-
-type CustomSCEPProxyCertAuthority struct {
-	Name      string `json:"name"`
-	URL       string `json:"url"`
-	Challenge string `json:"challenge"`
-}
-
-func (s *CustomSCEPProxyCertAuthority) Equals(other *CustomSCEPProxyCertAuthority) bool {
-	return s.Name == other.Name &&
-		s.URL == other.URL &&
-		(s.Challenge == "" || s.Challenge == MaskedPassword || s.Challenge == other.Challenge)
-}
-
-type HydrantCertAuthority struct {
-	Name         string `json:"name"`
-	URL          string `json:"url"`
-	ClientID     string `json:"client_id"`
-	ClientSecret string `json:"client_secret"`
 }