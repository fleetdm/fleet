package fleet

import (
	"context"
	"encoding/json"
	"errors"
	"fmt"
	"strings"
	"time"
)

type HostStatus string

const (
	// StatusOnline host is active.
	StatusOnline = HostStatus("online")
	// StatusOffline no communication with host for OfflineDuration.
	StatusOffline = HostStatus("offline")
	// StatusMIA no communication with host for MIADuration.
	StatusMIA = HostStatus("mia")
	// StatusNew means the host has enrolled in the interval defined by
	// NewDuration. It is independent of offline and online.
	StatusNew = HostStatus("new")
	// StatusMissing means the host is missing for 30 days. It is identical
	// with StatusMIA, but StatusMIA is deprecated.
	StatusMissing = HostStatus("missing")

	// NewDuration if a host has been created within this time period it's
	// considered new.
	NewDuration = 24 * time.Hour

	// MIADuration if a host hasn't been in communication for this period it
	// is considered MIA.
	MIADuration = 30 * 24 * time.Hour

	// OnlineIntervalBuffer is the additional time in seconds to add to the
	// online interval to avoid flapping of hosts that check in a bit later
	// than their expected checkin interval.
	OnlineIntervalBuffer = 60
)

// MDMEnrollStatus defines the possible MDM enrollment statuses.
type MDMEnrollStatus string

const (
	MDMEnrollStatusManual     = MDMEnrollStatus("manual")
	MDMEnrollStatusAutomatic  = MDMEnrollStatus("automatic")
	MDMEnrollStatusPending    = MDMEnrollStatus("pending")
	MDMEnrollStatusUnenrolled = MDMEnrollStatus("unenrolled")
	MDMEnrollStatusEnrolled   = MDMEnrollStatus("enrolled") // combination of "manual" and "automatic"
)

// MacOSSettingsStatus defines the possible statuses of the host's macOS settings, which is derived from the
// status of MDM configuration profiles applied to the host.
type MacOSSettingsStatus string

const (
	MacOSSettingsStatusLatest  = MacOSSettingsStatus("latest")
	MacOSSettingsStatusPending = MacOSSettingsStatus("pending")
	MacOSSettingsStatusFailing = MacOSSettingsStatus("failing")
)

func (s MacOSSettingsStatus) IsValid() bool {
	switch s {
	case MacOSSettingsStatusFailing, MacOSSettingsStatusPending, MacOSSettingsStatusLatest:
		return true
	default:
		return false
	}
}

type MacOSDiskEncryptionStatus string

const (
	MacOSDiskEncryptionStatusApplied             = MacOSDiskEncryptionStatus("applied")
	MacOSDiskEncryptionStatusActionRequired      = MacOSDiskEncryptionStatus("action_required")
	MacOSDiskEncryptionStatusEnforcing           = MacOSDiskEncryptionStatus("enforcing")
	MacOSDiskEncryptionStatusFailed              = MacOSDiskEncryptionStatus("failed")
	MacOSDiskEncryptionStatusRemovingEnforcement = MacOSDiskEncryptionStatus("removing_enforcement")
)

func (s MacOSDiskEncryptionStatus) IsValid() bool {
	switch s {
	case
		MacOSDiskEncryptionStatusApplied,
		MacOSDiskEncryptionStatusActionRequired,
		MacOSDiskEncryptionStatusEnforcing,
		MacOSDiskEncryptionStatusFailed,
		MacOSDiskEncryptionStatusRemovingEnforcement:
		return true
	default:
		return false
	}
}

// MDMBootstrapPackageStatus defines the possible statuses of the host's MDM bootstrap package,
// which is derived from the status of the MDM command to install the bootstrap package.
<<<<<<< HEAD
type MDMBootstrapPackageStatus string

// TODO(Sarah): Should add a map of MDMBootstrapPackageStatus to the possible device responses i.e.
// what gets recorded by nano) for the MDM command?
// See https://developer.apple.com/documentation/devicemanagement/installenterpriseapplicationresponse

const (
	MDMBootstrapPackageInstalled = MDMBootstrapPackageStatus("installed")
	MDMBootstrapPackagePending   = MDMBootstrapPackageStatus("pending")
	MDMBootstrapPackageFailed    = MDMBootstrapPackageStatus("failed")
=======
//
// See https://developer.apple.com/documentation/devicemanagement/installenterpriseapplicationresponse
type MDMBootstrapPackageStatus string

const (
	// MDMBootstrapPackageInstalled means the bootstrap package has been installed on the host. It
	// corresponds to InstallEnterpriseApplicationResponse.Status "Acknowledged".
	MDMBootstrapPackageInstalled = MDMBootstrapPackageStatus("installed")
	// MDMBootstrapPackageFailed means the bootstrap package failed to install on the host. It
	// corresponds to InstallEnterpriseApplicationResponse.Status "Error".
	MDMBootstrapPackageFailed = MDMBootstrapPackageStatus("failed")
	// MDMBootstrapPackagePending means the bootstrap package is pending installation on the host.
	// It applies if no InstallEnterpriseApplicationResponse has been received or if the response is
	// anything other than InstallEnterpriseApplicationResponse.Status "Acknowledged" or "Error".
	MDMBootstrapPackagePending = MDMBootstrapPackageStatus("pending")
>>>>>>> 443d2471
)

func (s MDMBootstrapPackageStatus) IsValid() bool {
	switch s {
	case MDMBootstrapPackageInstalled, MDMBootstrapPackagePending, MDMBootstrapPackageFailed:
		return true
	default:
		return false
	}
}

// NOTE: any changes to the hosts filters is likely to impact at least the following
// endpoints, due to how they share the same implementation at the Datastore level:
//
// - GET /hosts (list hosts)
// - GET /hosts/count (count hosts, which calls svc.CountHosts or svc.CountHostsInLabel)
// - GET /labels/{id}/hosts (list hosts in label)
// - GET /hosts/report
// - POST /hosts/delete (calls svc.hostIDsFromFilters)
// - POST /hosts/transfer/filter (calls svc.hostIDsFromFilters)
//
// Make sure the docs are updated accordingly and all endpoints behave as expected.
type HostListOptions struct {
	ListOptions

	// DeviceMapping joins device user email mapping for each host if available
	DeviceMapping bool

	// AdditionalFilters selects which host additional fields should be
	// populated.
	AdditionalFilters []string
	// StatusFilter selects the online status of the hosts.
	StatusFilter HostStatus
	// TeamFilter selects the hosts for specified team
	TeamFilter *uint

	PolicyIDFilter       *uint
	PolicyResponseFilter *bool

	SoftwareIDFilter *uint

	OSIDFilter      *uint
	OSNameFilter    *string
	OSVersionFilter *string

	DisableFailingPolicies bool

	// MacOSSettingsFilter filters the hosts by the status of MDM configuration profiles
	// applied to the hosts.
	MacOSSettingsFilter MacOSSettingsStatus

	// MacOSSettingsDiskEncryptionFilter filters the hosts by the status of the disk encryption
	// MDM profile.
	MacOSSettingsDiskEncryptionFilter MacOSDiskEncryptionStatus

	// MDMBootstrapPackageFilter filters the hosts by the status of the MDM bootstrap package.
	MDMBootstrapPackageFilter *MDMBootstrapPackageStatus

	// MDMIDFilter filters the hosts by MDM ID.
	MDMIDFilter *uint
	// MDMNameFilter filters the hosts by MDM solution name (e.g. one of the
	// fleet.WellKnownMDM... constants).
	MDMNameFilter *string
	// MDMEnrollmentStatusFilter filters the host by their MDM enrollment status.
	MDMEnrollmentStatusFilter MDMEnrollStatus
	// MunkiIssueIDFilter filters the hosts by munki issue ID.
	MunkiIssueIDFilter *uint

	// LowDiskSpaceFilter filters the hosts by low disk space (defined as a host
	// with less than N gigs of disk space available). Note that this is a Fleet
	// Premium feature, Fleet Free ignores the setting (it forces it to nil to
	// disable it).
	LowDiskSpaceFilter *int
}

// TODO(Sarah): Are we missing any filters here? Should all MDM filters be included?
func (h HostListOptions) Empty() bool {
	return h.ListOptions.Empty() &&
		h.DeviceMapping == false &&
		len(h.AdditionalFilters) == 0 &&
		h.StatusFilter == "" &&
		h.TeamFilter == nil &&
		h.PolicyIDFilter == nil &&
		h.PolicyResponseFilter == nil &&
		h.SoftwareIDFilter == nil &&
		h.OSIDFilter == nil &&
		h.OSNameFilter == nil &&
		h.OSVersionFilter == nil &&
		h.DisableFailingPolicies == false &&
		h.MacOSSettingsFilter == "" &&
		h.MacOSSettingsDiskEncryptionFilter == "" &&
		h.MDMBootstrapPackageFilter == nil &&
		h.MDMIDFilter == nil &&
		h.MDMNameFilter == nil &&
		h.MDMEnrollmentStatusFilter == "" &&
		h.MunkiIssueIDFilter == nil &&
		h.LowDiskSpaceFilter == nil
}

type HostUser struct {
	Uid       uint   `json:"uid" db:"uid"`
	Username  string `json:"username" db:"username"`
	Type      string `json:"type" db:"user_type"`
	GroupName string `json:"groupname" db:"groupname"`
	Shell     string `json:"shell" db:"shell"`
}

type Host struct {
	UpdateCreateTimestamps
	HostSoftware
	ID uint `json:"id" csv:"id"`
	// OsqueryHostID is the key used in the request context that is
	// used to retrieve host information.  It is sent from osquery and may currently be
	// a GUID or a Host Name, but in either case, it MUST be unique
	OsqueryHostID    *string   `json:"-" db:"osquery_host_id" csv:"-"`
	DetailUpdatedAt  time.Time `json:"detail_updated_at" db:"detail_updated_at" csv:"detail_updated_at"` // Time that the host details were last updated
	LabelUpdatedAt   time.Time `json:"label_updated_at" db:"label_updated_at" csv:"label_updated_at"`    // Time that the host labels were last updated
	PolicyUpdatedAt  time.Time `json:"policy_updated_at" db:"policy_updated_at" csv:"policy_updated_at"` // Time that the host policies were last updated
	LastEnrolledAt   time.Time `json:"last_enrolled_at" db:"last_enrolled_at" csv:"last_enrolled_at"`    // Time that the host last enrolled
	SeenTime         time.Time `json:"seen_time" db:"seen_time" csv:"seen_time"`                         // Time that the host was last "seen"
	RefetchRequested bool      `json:"refetch_requested" db:"refetch_requested" csv:"refetch_requested"`
	NodeKey          *string   `json:"-" db:"node_key" csv:"-"`
	OrbitNodeKey     *string   `json:"-" db:"orbit_node_key" csv:"-"`
	Hostname         string    `json:"hostname" db:"hostname" csv:"hostname"` // there is a fulltext index on this field
	UUID             string    `json:"uuid" db:"uuid" csv:"uuid"`             // there is a fulltext index on this field
	// Platform is the host's platform as defined by osquery's os_version.platform.
	Platform       string        `json:"platform" csv:"platform"`
	OsqueryVersion string        `json:"osquery_version" db:"osquery_version" csv:"osquery_version"`
	OSVersion      string        `json:"os_version" db:"os_version" csv:"os_version"`
	Build          string        `json:"build" csv:"build"`
	PlatformLike   string        `json:"platform_like" db:"platform_like" csv:"platform_like"`
	CodeName       string        `json:"code_name" db:"code_name" csv:"code_name"`
	Uptime         time.Duration `json:"uptime" csv:"uptime"`
	Memory         int64         `json:"memory" sql:"type:bigint" db:"memory" csv:"memory"`
	// system_info fields
	CPUType          string `json:"cpu_type" db:"cpu_type" csv:"cpu_type"`
	CPUSubtype       string `json:"cpu_subtype" db:"cpu_subtype" csv:"cpu_subtype"`
	CPUBrand         string `json:"cpu_brand" db:"cpu_brand" csv:"cpu_brand"`
	CPUPhysicalCores int    `json:"cpu_physical_cores" db:"cpu_physical_cores" csv:"cpu_physical_cores"`
	CPULogicalCores  int    `json:"cpu_logical_cores" db:"cpu_logical_cores" csv:"cpu_logical_cores"`
	HardwareVendor   string `json:"hardware_vendor" db:"hardware_vendor" csv:"hardware_vendor"`
	HardwareModel    string `json:"hardware_model" db:"hardware_model" csv:"hardware_model"`
	HardwareVersion  string `json:"hardware_version" db:"hardware_version" csv:"hardware_version"`
	HardwareSerial   string `json:"hardware_serial" db:"hardware_serial" csv:"hardware_serial"`
	ComputerName     string `json:"computer_name" db:"computer_name" csv:"computer_name"`
	// PrimaryNetworkInterfaceID if present indicates to primary network for the host, the details of which
	// can be found in the NetworkInterfaces element with the same ip_address.
	PrimaryNetworkInterfaceID *uint               `json:"primary_ip_id,omitempty" db:"primary_ip_id" csv:"primary_ip_id"`
	NetworkInterfaces         []*NetworkInterface `json:"-" db:"-" csv:"-"`
	PublicIP                  string              `json:"public_ip" db:"public_ip" csv:"public_ip"`
	PrimaryIP                 string              `json:"primary_ip" db:"primary_ip" csv:"primary_ip"`
	PrimaryMac                string              `json:"primary_mac" db:"primary_mac" csv:"primary_mac"`
	DistributedInterval       uint                `json:"distributed_interval" db:"distributed_interval" csv:"distributed_interval"`
	ConfigTLSRefresh          uint                `json:"config_tls_refresh" db:"config_tls_refresh" csv:"config_tls_refresh"`
	LoggerTLSPeriod           uint                `json:"logger_tls_period" db:"logger_tls_period" csv:"logger_tls_period"`
	TeamID                    *uint               `json:"team_id" db:"team_id" csv:"team_id"`

	// Loaded via JOIN in DB
	PackStats []PackStats `json:"pack_stats" csv:"-"`
	// TeamName is the name of the team, loaded by JOIN to the teams table.
	TeamName *string `json:"team_name" db:"team_name" csv:"team_name"`
	// Additional is the additional information from the host
	// additional_queries. This should be stored in a separate DB table.
	Additional *json.RawMessage `json:"additional,omitempty" db:"additional" csv:"-"`

	// Users currently in the host
	Users []HostUser `json:"users,omitempty" csv:"-"`

	GigsDiskSpaceAvailable    float64 `json:"gigs_disk_space_available" db:"gigs_disk_space_available" csv:"gigs_disk_space_available"`
	PercentDiskSpaceAvailable float64 `json:"percent_disk_space_available" db:"percent_disk_space_available" csv:"percent_disk_space_available"`

	// DiskEncryptionEnabled is only returned by GET /host/{id} and so is not
	// exportable as CSV (which is the result of List Hosts endpoint). It is
	// a *bool because for Linux we set it to NULL and omit it from the JSON
	// response if the host does not have disk encryption enabled. It is also
	// omitted if we don't have encryption information yet.
	DiskEncryptionEnabled *bool `json:"disk_encryption_enabled,omitempty" db:"disk_encryption_enabled" csv:"-"`

	// DiskEncryptionResetRequested is only fetched when loading a host by
	// orbit_node_key, and so it's not used in the UI.
	DiskEncryptionResetRequested *bool `json:"disk_encryption_reset_requested,omitempty" db:"disk_encryption_reset_requested" csv:"-"`

	HostIssues `json:"issues,omitempty" csv:"-"`

	// DeviceMapping is in fact included in the CSV export, but it is not directly
	// encoded from this column, it is processed before marshaling, hence why the
	// struct tag here has csv:"-".
	DeviceMapping *json.RawMessage `json:"device_mapping,omitempty" db:"device_mapping" csv:"-"`

	MDM MDMHostData `json:"mdm" db:"mdm_host_data" csv:"-"`

	// MDMInfo stores the MDM information about the host. Note that as for many
	// other host fields, it is not filled in by all host-returning datastore
	// methods.
	MDMInfo *HostMDM `json:"-" csv:"-"`
}

type MDMHostData struct {
	// For CSV columns, since the CSV is flattened, we keep the "mdm." prefix
	// along with the column name.

	// EnrollmentStatus is a string representation of state derived from
	// booleans stored in the host_mdm table, loaded by JOIN in datastore
	EnrollmentStatus *string `json:"enrollment_status" db:"-" csv:"mdm.enrollment_status"`
	// ServerURL is the server_url stored in the host_mdm table, loaded by
	// JOIN in datastore
	ServerURL *string `json:"server_url" db:"-" csv:"mdm.server_url"`
	// Name is the name of the MDM solution for the host.
	Name string `json:"name" db:"name" csv:"-"`

	// EncryptionKeyAvailable indicates if Fleet was able to retrieve and
	// decode an encryption key for the host.
	EncryptionKeyAvailable bool `json:"encryption_key_available" db:"-" csv:"-"`

	// this is set to nil if the key exists but decryptable is NULL in the db, 1
	// if decryptable, 0 if non-decryptable and -1 if no disk encryption key row
	// exists for this host. Used internally to determine the disk_encryption
	// status and action_required fields. See MDMHostData.Scan as for where this
	// gets filled.
	rawDecryptable *int

	// Profiles is a list of HostMDMProfiles for the host. Note that as for many
	// other host fields, it is not filled in by all host-returning datastore methods.
	//
	// It is a pointer to a slice so that when set, it gets marhsaled even
	// if the slice is empty, but when unset, it doesn't get marshaled
	// (e.g. we don't return that information for the List Hosts endpoint).
	Profiles *[]HostMDMAppleProfile `json:"profiles,omitempty" db:"profiles" csv:"-"`

	// MacOSSettings indicates macOS-specific MDM settings for the host, such
	// as disk encryption status and whether any user action is required to
	// complete the disk encryption process.
	//
	// It is not filled in by all host-returning datastore methods.
	MacOSSettings *MDMHostMacOSSettings `json:"macos_settings,omitempty" db:"-" csv:"-"`

	// MacOSSetup indicates macOS-specific MDM setup for the host, such
	// as the status of the bootstrap package.
	//
	// It is not filled in by all host-returning datastore methods.
	MacOSSetup *HostMDMMacOSSetup `json:"macos_setup,omitempty" db:"-" csv:"-"`
}

type DiskEncryptionState string

const (
	DiskEncryptionApplied             DiskEncryptionState = "applied"
	DiskEncryptionActionRequired      DiskEncryptionState = "action_required"
	DiskEncryptionEnforcing           DiskEncryptionState = "enforcing"
	DiskEncryptionFailed              DiskEncryptionState = "failed"
	DiskEncryptionRemovingEnforcement DiskEncryptionState = "removing_enforcement"
)

func (s DiskEncryptionState) addrOf() *DiskEncryptionState {
	return &s
}

type ActionRequiredState string

const (
	ActionRequiredLogOut    ActionRequiredState = "log_out"
	ActionRequiredRotateKey ActionRequiredState = "rotate_key"
)

func (s ActionRequiredState) addrOf() *ActionRequiredState {
	return &s
}

type MDMHostMacOSSettings struct {
	DiskEncryption *DiskEncryptionState `json:"disk_encryption" csv:"-"`
	ActionRequired *ActionRequiredState `json:"action_required" csv:"-"`
}

type HostMDMMacOSSetup struct {
	BootstrapPackageStatus MDMBootstrapPackageStatus `db:"bootstrap_package_status" json:"bootstrap_package_status" csv:"-"`
<<<<<<< HEAD
	Detail                 string                    `db:"detail" json:"detail" csv:"-"`
=======
	Result                 []byte                    `db:"result" json:"-" csv:"-"`
	Detail                 string                    `db:"-" json:"detail" csv:"-"`
>>>>>>> 443d2471
}

// DetermineDiskEncryptionStatus determines the disk encryption status for the
// host based on the file-vault profile in its list of profiles and whether its
// disk encryption key is available and decryptable. The file-vault profile
// identifier is received as argument to avoid a circular dependency.
func (d *MDMHostData) DetermineDiskEncryptionStatus(profiles []HostMDMAppleProfile, fileVaultIdentifier string) {
	var settings MDMHostMacOSSettings

	var fvprof *HostMDMAppleProfile
	for _, p := range profiles {
		p := p
		if p.Identifier == fileVaultIdentifier {
			fvprof = &p
			break
		}
	}
	if fvprof != nil {
		switch fvprof.OperationType {
		case MDMAppleOperationTypeInstall:
			switch {
			case fvprof.Status != nil && *fvprof.Status == MDMAppleDeliveryApplied:
				if d.rawDecryptable != nil && *d.rawDecryptable == 1 {
					//  if a FileVault profile has been successfully installed on the host
					//  AND we have fetched and are able to decrypt the key
					settings.DiskEncryption = DiskEncryptionApplied.addrOf()
				} else if d.rawDecryptable != nil {
					// if a FileVault profile has been successfully installed on the host
					// but either we didn't get an encryption key or we're not able to
					// decrypt the key we've got
					settings.DiskEncryption = DiskEncryptionActionRequired.addrOf()
					if *d.rawDecryptable == 0 {
						settings.ActionRequired = ActionRequiredRotateKey.addrOf()
					} else {
						settings.ActionRequired = ActionRequiredLogOut.addrOf()
					}
				} else {
					// if [a FileVault profile is pending to be installed or] the
					// matching row in host_disk_encryption_keys has a field decryptable
					// = NULL
					settings.DiskEncryption = DiskEncryptionEnforcing.addrOf()
				}

			case fvprof.Status != nil && *fvprof.Status == MDMAppleDeliveryFailed:
				// if a FileVault profile failed to be installed [or removed]
				settings.DiskEncryption = DiskEncryptionFailed.addrOf()

			default:
				// if a FileVault profile is pending to be installed [or the matching
				// row in host_disk_encryption_keys has a field decryptable = NULL]
				settings.DiskEncryption = DiskEncryptionEnforcing.addrOf()
			}

		case MDMAppleOperationTypeRemove:
			switch {
			case fvprof.Status != nil && *fvprof.Status == MDMAppleDeliveryApplied:
				// successfully removed, same as if	no filevault profile was found

			case fvprof.Status != nil && *fvprof.Status == MDMAppleDeliveryFailed:
				// if a FileVault profile failed to be [installed or] removed
				settings.DiskEncryption = DiskEncryptionFailed.addrOf()

			default:
				// if a FileVault profile is pending to be removed
				settings.DiskEncryption = DiskEncryptionRemovingEnforcement.addrOf()
			}
		}
	}
	d.MacOSSettings = &settings
}

func (d *MDMHostData) ProfileStatusFromDiskEncryptionState(currStatus *MDMAppleDeliveryStatus) *MDMAppleDeliveryStatus {
	if d.MacOSSettings == nil || d.MacOSSettings.DiskEncryption == nil {
		return currStatus
	}
	switch *d.MacOSSettings.DiskEncryption {
	case DiskEncryptionActionRequired, DiskEncryptionEnforcing, DiskEncryptionRemovingEnforcement:
		return &MDMAppleDeliveryPending
	case DiskEncryptionFailed:
		return &MDMAppleDeliveryFailed
	case DiskEncryptionApplied:
		return &MDMAppleDeliveryApplied
	default:
		return currStatus
	}
}

// Only exposed for Datastore tests, to be able to assert the rawDecryptable
// unexported field.
func (d *MDMHostData) TestGetRawDecryptable() *int {
	return d.rawDecryptable
}

// Scan implements the Scanner interface for sqlx, to support unmarshaling a
// JSON object from the database into a MDMHostData struct.
func (d *MDMHostData) Scan(v interface{}) error {
	var dst struct {
		MDMHostData
		RawDecryptable *int `json:"raw_decryptable"`
	}
	switch v := v.(type) {
	case []byte:
		if err := json.Unmarshal(v, &dst); err != nil {
			return err
		}
		*d = dst.MDMHostData
		d.rawDecryptable = dst.RawDecryptable
		return nil

	default:
		return fmt.Errorf("unsupported type: %T", v)
	}
}

// IsOsqueryEnrolled returns true if the host is enrolled via osquery.
func (h *Host) IsOsqueryEnrolled() bool {
	return h.OsqueryHostID != nil && *h.OsqueryHostID != ""
}

// DisplayName returns ComputerName if it isn't empty. Otherwise, it returns Hostname if it isn't
// empty. If Hostname is empty and both HardwareSerial and HardwareModel are not empty, it returns a
// composite string with HardwareModel and HardwareSerial. If all else fails, it returns an empty
// string.
func (h *Host) DisplayName() string {
	switch {
	case h.ComputerName != "":
		return h.ComputerName
	case h.Hostname != "":
		return h.Hostname
	case h.HardwareModel != "" && h.HardwareSerial != "":
		return fmt.Sprintf("%s (%s)", h.HardwareModel, h.HardwareSerial)
	default:
		return ""
	}
}

type HostIssues struct {
	TotalIssuesCount     int `json:"total_issues_count" db:"total_issues_count" csv:"issues"` // when exporting in CSV, we want that value as the "issues" column
	FailingPoliciesCount int `json:"failing_policies_count" db:"failing_policies_count" csv:"-"`
}

func (h Host) AuthzType() string {
	return "host"
}

// HostDetail provides the full host metadata along with associated labels and
// packs. It also includes policies, batteries, and MDM profiles, as applicable.
type HostDetail struct {
	Host
	// Labels is the list of labels the host is a member of.
	Labels []*Label `json:"labels"`
	// Packs is the list of packs the host is a member of.
	Packs []*Pack `json:"packs"`
	// Policies is the list of policies and whether it passes for the host
	Policies *[]*HostPolicy `json:"policies,omitempty"`
	// Batteries is the list of batteries for the host. It is a pointer to a
	// slice so that when set, it gets marhsaled even if the slice is empty,
	// but when unset, it doesn't get marshaled (e.g. we don't return that
	// information for the List Hosts endpoint).
	Batteries *[]*HostBattery `json:"batteries,omitempty"`
}

const (
	HostKind = "host"
)

// HostSummary is a structure which represents a data summary about the total
// set of hosts in the database. This structure is returned by the HostService
// method GetHostSummary
type HostSummary struct {
	TeamID             *uint                  `json:"team_id,omitempty" db:"-"`
	TotalsHostsCount   uint                   `json:"totals_hosts_count" db:"total"`
	OnlineCount        uint                   `json:"online_count" db:"online"`
	OfflineCount       uint                   `json:"offline_count" db:"offline"`
	MIACount           uint                   `json:"mia_count" db:"mia"`
	Missing30DaysCount uint                   `json:"missing_30_days_count" db:"missing_30_days_count"`
	NewCount           uint                   `json:"new_count" db:"new"`
	AllLinuxCount      uint                   `json:"all_linux_count" db:"-"`
	LowDiskSpaceCount  *uint                  `json:"low_disk_space_count,omitempty" db:"low_disk_space"`
	BuiltinLabels      []*LabelSummary        `json:"builtin_labels" db:"-"`
	Platforms          []*HostSummaryPlatform `json:"platforms" db:"-"`
}

// HostSummaryPlatform represents the hosts statistics for a given platform,
// as returned inside the HostSummary struct by the GetHostSummary service.
type HostSummaryPlatform struct {
	Platform   string `json:"platform" db:"platform"`
	HostsCount uint   `json:"hosts_count" db:"total"`
}

// Status calculates the online status of the host
func (h *Host) Status(now time.Time) HostStatus {
	// The logic in this function should remain synchronized with
	// GenerateHostStatusStatistics and CountHostsInTargets
	// NOTE: As of Fleet 4.15 StatusMIA is deprecated and will be removed in Fleet 5.0

	onlineInterval := h.ConfigTLSRefresh
	if h.DistributedInterval < h.ConfigTLSRefresh {
		onlineInterval = h.DistributedInterval
	}

	// Add a small buffer to prevent flapping
	onlineInterval += OnlineIntervalBuffer

	switch {
	case h.SeenTime.Add(time.Duration(onlineInterval) * time.Second).Before(now):
		return StatusOffline
	default:
		return StatusOnline
	}
}

func (h *Host) IsNew(now time.Time) bool {
	withDuration := h.CreatedAt.Add(NewDuration)
	if withDuration.After(now) ||
		withDuration.Equal(now) {
		return true
	}
	return false
}

// FleetPlatform returns the host's generic platform as supported by Fleet.
func (h *Host) FleetPlatform() string {
	return PlatformFromHost(h.Platform)
}

// HostLinuxOSs are the possible linux values for Host.Platform.
var HostLinuxOSs = []string{
	"linux", "ubuntu", "debian", "rhel", "centos", "sles", "kali", "gentoo", "amzn", "pop", "arch", "linuxmint", "void", "nixos", "endeavouros", "manjaro", "opensuse-leap", "opensuse-tumbleweed",
}

func IsLinux(hostPlatform string) bool {
	for _, linuxPlatform := range HostLinuxOSs {
		if linuxPlatform == hostPlatform {
			return true
		}
	}
	return false
}

func IsUnixLike(hostPlatform string) bool {
	unixLikeOSs := append(HostLinuxOSs, "darwin")
	for _, p := range unixLikeOSs {
		if p == hostPlatform {
			return true
		}
	}
	return false
}

// PlatformFromHost converts the given host platform into
// the generic platforms known by osquery
// https://osquery.readthedocs.io/en/stable/deployment/configuration/
// and supported by Fleet.
//
// Returns empty string if hostPlatform is unknnown.
func PlatformFromHost(hostPlatform string) string {
	switch {
	case IsLinux(hostPlatform):
		return "linux"
	case hostPlatform == "darwin", hostPlatform == "windows",
		// Some customers have custom agents that support ChromeOS
		// TODO remove this once that customer migrates to Fleetd for Chrome
		hostPlatform == "CrOS",
		// Fleet now supports Chrome via fleetd
		hostPlatform == "chrome":
		return hostPlatform
	default:
		return ""
	}
}

// ExpandPlatform returns the list of platforms corresponding to the (possibly
// generic) platform provided. For example, "linux" expands to all the platform
// identifiers considered to be linux, while "debian" returns only "debian",
// "windows" => "windows", etc.
func ExpandPlatform(platform string) []string {
	switch platform {
	case "linux":
		// return a copy to make sure the caller cannot modify the slice
		linuxOSs := make([]string, len(HostLinuxOSs))
		copy(linuxOSs, HostLinuxOSs)
		return linuxOSs
	default:
		return []string{platform}
	}
}

// HostDeviceMapping represents a mapping of a user email address to a host,
// as reported by the specified source (e.g. Google Chrome Profiles).
type HostDeviceMapping struct {
	ID     uint   `json:"-" db:"id"`
	HostID uint   `json:"-" db:"host_id"`
	Email  string `json:"email" db:"email"`
	Source string `json:"source" db:"source"`
}

type HostMunkiInfo struct {
	Version string `json:"version"`
}

// HostMDM represents a host_mdm row, with information about the MDM solution
// used by a host. Note that it uses a different JSON representation than its
// struct - it implements a custom JSON marshaler.
type HostMDM struct {
	HostID           uint   `db:"host_id" json:"-" csv:"-"`
	Enrolled         bool   `db:"enrolled" json:"-" csv:"-"`
	ServerURL        string `db:"server_url" json:"-" csv:"-"`
	InstalledFromDep bool   `db:"installed_from_dep" json:"-" csv:"-"`
	IsServer         bool   `db:"is_server" json:"-" csv:"-"`
	MDMID            *uint  `db:"mdm_id" json:"-" csv:"-"`
	Name             string `db:"name" json:"-" csv:"-"`
}

// IsPendingDEPFleetEnrollment returns true if the host's MDM information
// indicates that it is in pending state for Fleet MDM DEP (automatic)
// enrollment.
func (h *HostMDM) IsPendingDEPFleetEnrollment() bool {
	if h == nil {
		return false
	}
	return (!h.IsServer) && (!h.Enrolled) && h.InstalledFromDep &&
		h.Name == WellKnownMDMFleet
}

// HostMunkiIssue represents a single munki issue for a host.
type HostMunkiIssue struct {
	MunkiIssueID       uint      `db:"munki_issue_id" json:"id"`
	Name               string    `db:"name" json:"name"`
	IssueType          string    `db:"issue_type" json:"type"`
	HostIssueCreatedAt time.Time `db:"created_at" json:"created_at"`
}

// List of well-known MDM solution names. Those correspond to names stored in
// the mobile_device_management_solutions table.
const (
	UnknownMDMName        = ""
	WellKnownMDMKandji    = "Kandji"
	WellKnownMDMJamf      = "Jamf"
	WellKnownMDMVMWare    = "VMware Workspace ONE"
	WellKnownMDMIntune    = "Intune"
	WellKnownMDMSimpleMDM = "SimpleMDM"
	WellKnownMDMFleet     = "Fleet"
)

var mdmNameFromServerURLChecks = map[string]string{
	"kandji":    WellKnownMDMKandji,
	"jamf":      WellKnownMDMJamf,
	"airwatch":  WellKnownMDMVMWare,
	"microsoft": WellKnownMDMIntune,
	"simplemdm": WellKnownMDMSimpleMDM,
	"fleetdm":   WellKnownMDMFleet,
}

// MDMNameFromServerURL returns the MDM solution name corresponding to the
// given server URL. If no match is found, it returns the unknown MDM name.
func MDMNameFromServerURL(serverURL string) string {
	serverURL = strings.ToLower(serverURL)

	for check, name := range mdmNameFromServerURLChecks {
		if strings.Contains(serverURL, check) {
			return name
		}
	}
	return UnknownMDMName
}

func (h *HostMDM) EnrollmentStatus() string {
	switch {
	case h.Enrolled && !h.InstalledFromDep:
		return "On (manual)"
	case h.Enrolled && h.InstalledFromDep:
		return "On (automatic)"
	case !h.Enrolled && h.InstalledFromDep:
		return "Pending"
	default:
		return "Off"
	}
}

func (h *HostMDM) MarshalJSON() ([]byte, error) {
	if h == nil {
		return []byte("null"), nil
	}
	if h.IsServer {
		return []byte("null"), nil
	}
	var jsonMDM struct {
		EnrollmentStatus string `json:"enrollment_status"`
		ServerURL        string `json:"server_url"`
		Name             string `json:"name,omitempty"`
		ID               *uint  `json:"id,omitempty"`
	}

	jsonMDM.ServerURL = h.ServerURL
	jsonMDM.EnrollmentStatus = h.EnrollmentStatus()
	jsonMDM.Name = h.Name
	jsonMDM.ID = h.MDMID
	return json.Marshal(jsonMDM)
}

func (h *HostMDM) UnmarshalJSON(b []byte) error {
	// fail attempts to unmarshal in this struct, to prevent using e.g.
	// getMacadminsDataResponse in tests, as it can't unmarshal in a meaningful
	// way.
	return errors.New("JSON unmarshaling is not supported for HostMDM")
}

// HostBattery represents a host's battery, as reported by the osquery battery
// table.
type HostBattery struct {
	HostID       uint   `json:"-" db:"host_id"`
	SerialNumber string `json:"-" db:"serial_number"`
	CycleCount   int    `json:"cycle_count" db:"cycle_count"`
	Health       string `json:"health" db:"health"`
}

type MacadminsData struct {
	Munki       *HostMunkiInfo    `json:"munki"`
	MDM         *HostMDM          `json:"mobile_device_management"`
	MunkiIssues []*HostMunkiIssue `json:"munki_issues"`
}

type AggregatedMunkiVersion struct {
	HostMunkiInfo
	HostsCount int `json:"hosts_count" db:"hosts_count"`
}

// MunkiIssue represents a single munki issue, as returned by the list hosts
// endpoint when a muniki issue ID is provided as filter.
type MunkiIssue struct {
	ID        uint   `json:"id" db:"id"`
	Name      string `json:"name" db:"name"`
	IssueType string `json:"type" db:"issue_type"`
}

type AggregatedMunkiIssue struct {
	MunkiIssue
	HostsCount int `json:"hosts_count" db:"hosts_count"`
}

type AggregatedMDMStatus struct {
	EnrolledManualHostsCount    int `json:"enrolled_manual_hosts_count" db:"enrolled_manual_hosts_count"`
	EnrolledAutomatedHostsCount int `json:"enrolled_automated_hosts_count" db:"enrolled_automated_hosts_count"`
	PendingHostsCount           int `json:"pending_hosts_count" db:"pending_hosts_count"`
	UnenrolledHostsCount        int `json:"unenrolled_hosts_count" db:"unenrolled_hosts_count"`
	HostsCount                  int `json:"hosts_count" db:"hosts_count"`
}

// AggregatedMDMData contains aggregated data from mdm installations.
type AggregatedMDMData struct {
	CountsUpdatedAt time.Time                `json:"counts_updated_at"`
	MDMStatus       AggregatedMDMStatus      `json:"mobile_device_management_enrollment_status"`
	MDMSolutions    []AggregatedMDMSolutions `json:"mobile_device_management_solution"`
}

// MDMSolution represents a single MDM solution, as returned by the list hosts
// endpoint when an MDM Solution ID is provided as filter.
type MDMSolution struct {
	ID        uint   `json:"id" db:"id"`
	Name      string `json:"name" db:"name"`
	ServerURL string `json:"server_url" db:"server_url"`
}

type AggregatedMDMSolutions struct {
	MDMSolution
	HostsCount int `json:"hosts_count" db:"hosts_count"`
}

type AggregatedMacadminsData struct {
	CountsUpdatedAt time.Time                `json:"counts_updated_at"`
	MunkiVersions   []AggregatedMunkiVersion `json:"munki_versions"`
	MunkiIssues     []AggregatedMunkiIssue   `json:"munki_issues"`
	MDMStatus       AggregatedMDMStatus      `json:"mobile_device_management_enrollment_status"`
	MDMSolutions    []AggregatedMDMSolutions `json:"mobile_device_management_solution"`
}

// HostShort is a minimal host representation returned when querying hosts.
type HostShort struct {
	ID          uint   `json:"id" db:"id"`
	Hostname    string `json:"hostname" db:"hostname"`
	DisplayName string `json:"display_name" db:"display_name"`
}

type OSVersions struct {
	CountsUpdatedAt time.Time   `json:"counts_updated_at"`
	OSVersions      []OSVersion `json:"os_versions"`
}

type OSVersion struct {
	// HostsCount is the number of hosts that have reported the operating system.
	HostsCount int `json:"hosts_count"`
	// Name is the name and alphanumeric version of the operating system. e.g., "Microsoft Windows 11 Enterprise",
	// "Ubuntu", or "macOS". NOTE: In Fleet 5.0, this field will no longer include the alphanumeric version.
	Name string `json:"name"`
	// NameOnly is the name of the operating system, e.g., "Microsoft Windows 11 Enterprise",
	// "Ubuntu", or "macOS". NOTE: In Fleet 5.0, this field be removed.
	NameOnly string `json:"name_only"`
	// Version is the alphanumeric version of the operating system, e.g., "21H2", "20.4.0", or "12.5".
	Version string `json:"version"`
	// Platform is the platform of the operating system, e.g., "windows", "ubuntu", or "darwin".
	Platform string `json:"platform"`
	// ID is the unique id of the operating system.
	ID uint `json:"os_id,omitempty"`
}

type HostDetailOptions struct {
	IncludeCVEScores bool
	IncludePolicies  bool
}

// EnrollHostLimiter defines the methods to support enforcement of enrolled
// hosts limit, as defined by the user's license.
type EnrollHostLimiter interface {
	CanEnrollNewHost(ctx context.Context) (ok bool, err error)
	SyncEnrolledHostIDs(ctx context.Context) error
}

type HostMDMCheckinInfo struct {
	HardwareSerial   string `json:"hardware_serial" db:"hardware_serial"`
	InstalledFromDEP bool   `json:"installed_from_dep" db:"installed_from_dep"`
	DisplayName      string `json:"display_name" db:"display_name"`
	TeamID           uint   `json:"team_id" db:"team_id"`
}

type HostDiskEncryptionKey struct {
	HostID          uint      `json:"-" db:"host_id"`
	Base64Encrypted string    `json:"-" db:"base64_encrypted"`
	Decryptable     *bool     `json:"-" db:"decryptable"`
	UpdatedAt       time.Time `json:"updated_at" db:"updated_at"`
	DecryptedValue  string    `json:"key" db:"-"`
}<|MERGE_RESOLUTION|>--- conflicted
+++ resolved
@@ -95,18 +95,6 @@
 
 // MDMBootstrapPackageStatus defines the possible statuses of the host's MDM bootstrap package,
 // which is derived from the status of the MDM command to install the bootstrap package.
-<<<<<<< HEAD
-type MDMBootstrapPackageStatus string
-
-// TODO(Sarah): Should add a map of MDMBootstrapPackageStatus to the possible device responses i.e.
-// what gets recorded by nano) for the MDM command?
-// See https://developer.apple.com/documentation/devicemanagement/installenterpriseapplicationresponse
-
-const (
-	MDMBootstrapPackageInstalled = MDMBootstrapPackageStatus("installed")
-	MDMBootstrapPackagePending   = MDMBootstrapPackageStatus("pending")
-	MDMBootstrapPackageFailed    = MDMBootstrapPackageStatus("failed")
-=======
 //
 // See https://developer.apple.com/documentation/devicemanagement/installenterpriseapplicationresponse
 type MDMBootstrapPackageStatus string
@@ -122,7 +110,6 @@
 	// It applies if no InstallEnterpriseApplicationResponse has been received or if the response is
 	// anything other than InstallEnterpriseApplicationResponse.Status "Acknowledged" or "Error".
 	MDMBootstrapPackagePending = MDMBootstrapPackageStatus("pending")
->>>>>>> 443d2471
 )
 
 func (s MDMBootstrapPackageStatus) IsValid() bool {
@@ -398,12 +385,8 @@
 
 type HostMDMMacOSSetup struct {
 	BootstrapPackageStatus MDMBootstrapPackageStatus `db:"bootstrap_package_status" json:"bootstrap_package_status" csv:"-"`
-<<<<<<< HEAD
-	Detail                 string                    `db:"detail" json:"detail" csv:"-"`
-=======
 	Result                 []byte                    `db:"result" json:"-" csv:"-"`
 	Detail                 string                    `db:"-" json:"detail" csv:"-"`
->>>>>>> 443d2471
 }
 
 // DetermineDiskEncryptionStatus determines the disk encryption status for the
