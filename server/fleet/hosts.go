package fleet

import (
	"bufio"
	"context"
	"database/sql"
	"encoding/json"
	"errors"
	"fmt"
	"regexp"
	"strings"
	"time"
	"unicode/utf8"
)

type HostStatus string

const (
	// StatusOnline host is active.
	StatusOnline = HostStatus("online")
	// StatusOffline no communication with host for OfflineDuration.
	StatusOffline = HostStatus("offline")
	// StatusMIA no communication with host for MIADuration.
	StatusMIA = HostStatus("mia")
	// StatusNew means the host has enrolled in the interval defined by
	// NewDuration. It is independent of offline and online.
	StatusNew = HostStatus("new")
	// StatusMissing means the host is missing for 30 days. It is identical
	// with StatusMIA, but StatusMIA is deprecated.
	StatusMissing = HostStatus("missing")

	// NewDuration if a host has been created within this time period it's
	// considered new.
	NewDuration = 24 * time.Hour

	// MIADuration if a host hasn't been in communication for this period it
	// is considered MIA.
	MIADuration = 30 * 24 * time.Hour

	// OnlineIntervalBuffer is the additional time in seconds to add to the
	// online interval to avoid flapping of hosts that check in a bit later
	// than their expected checkin interval.
	OnlineIntervalBuffer = 60
)

// MDMEnrollStatus defines the possible MDM enrollment statuses.
type MDMEnrollStatus string

const (
	MDMEnrollStatusManual     = MDMEnrollStatus("manual")
	MDMEnrollStatusAutomatic  = MDMEnrollStatus("automatic")
	MDMEnrollStatusPending    = MDMEnrollStatus("pending")
	MDMEnrollStatusUnenrolled = MDMEnrollStatus("unenrolled")
	MDMEnrollStatusEnrolled   = MDMEnrollStatus("enrolled") // combination of "manual" and "automatic"
)

// MacOSSettingsStatus defines the possible statuses of the host's macOS settings, which is derived from the
// status of MDM configuration profiles applied to the host.
type MacOSSettingsStatus string

const (
	MacOSSettingsVerified  MacOSSettingsStatus = "verified"
	MacOSSettingsVerifying MacOSSettingsStatus = "verifying"
	MacOSSettingsPending   MacOSSettingsStatus = "pending"
	MacOSSettingsFailed    MacOSSettingsStatus = "failed"
)

func (s MacOSSettingsStatus) IsValid() bool {
	switch s {
	case MacOSSettingsFailed, MacOSSettingsPending, MacOSSettingsVerifying, MacOSSettingsVerified:
		return true
	default:
		return false
	}
}

// MDMBootstrapPackageStatus defines the possible statuses of the host's MDM bootstrap package,
// which is derived from the status of the MDM command to install the bootstrap package.
//
// See https://developer.apple.com/documentation/devicemanagement/installenterpriseapplicationresponse
type MDMBootstrapPackageStatus string

const (
	// MDMBootstrapPackageInstalled means the bootstrap package has been installed on the host. It
	// corresponds to InstallEnterpriseApplicationResponse.Status "Acknowledged".
	MDMBootstrapPackageInstalled = MDMBootstrapPackageStatus("installed")
	// MDMBootstrapPackageFailed means the bootstrap package failed to install on the host. It
	// corresponds to InstallEnterpriseApplicationResponse.Status "Error".
	MDMBootstrapPackageFailed = MDMBootstrapPackageStatus("failed")
	// MDMBootstrapPackagePending means the bootstrap package is pending installation on the host.
	// It applies if no InstallEnterpriseApplicationResponse has been received or if the response is
	// anything other than InstallEnterpriseApplicationResponse.Status "Acknowledged" or "Error".
	MDMBootstrapPackagePending = MDMBootstrapPackageStatus("pending")
)

func (s MDMBootstrapPackageStatus) IsValid() bool {
	switch s {
	case MDMBootstrapPackageInstalled, MDMBootstrapPackagePending, MDMBootstrapPackageFailed:
		return true
	default:
		return false
	}
}

// NOTE: any changes to the hosts filters is likely to impact at least the following
// endpoints, due to how they share the same implementation at the Datastore level:
//
// - GET /hosts (list hosts)
// - GET /hosts/count (count hosts, which calls svc.CountHosts or svc.CountHostsInLabel)
// - GET /labels/{id}/hosts (list hosts in label)
// - GET /hosts/report
// - POST /hosts/delete (calls svc.hostIDsFromFilters)
// - POST /hosts/transfer/filter (calls svc.hostIDsFromFilters)
//
// Make sure the docs are updated accordingly and all endpoints behave as expected.
type HostListOptions struct {
	ListOptions

	// DeviceMapping joins device user email mapping for each host if available
	DeviceMapping bool

	// AdditionalFilters selects which host additional fields should be
	// populated.
	AdditionalFilters []string
	// StatusFilter selects the online status of the hosts.
	StatusFilter HostStatus
	// TeamFilter selects the hosts for specified team
	TeamFilter *uint

	PolicyIDFilter       *uint
	PolicyResponseFilter *bool

	SoftwareIDFilter *uint

	OSIDFilter      *uint
	OSNameFilter    *string
	OSVersionFilter *string

	DisableFailingPolicies bool

	// MacOSSettingsFilter filters the hosts by the status of MDM configuration profiles
	// applied to the hosts.
	MacOSSettingsFilter MacOSSettingsStatus

	// MacOSSettingsDiskEncryptionFilter filters the hosts by the status of the disk encryption
	// MDM profile.
	MacOSSettingsDiskEncryptionFilter DiskEncryptionStatus

	// MDMBootstrapPackageFilter filters the hosts by the status of the MDM bootstrap package.
	MDMBootstrapPackageFilter *MDMBootstrapPackageStatus

	// MDMIDFilter filters the hosts by MDM ID.
	MDMIDFilter *uint
	// MDMNameFilter filters the hosts by MDM solution name (e.g. one of the
	// fleet.WellKnownMDM... constants).
	MDMNameFilter *string
	// MDMEnrollmentStatusFilter filters the host by their MDM enrollment status.
	MDMEnrollmentStatusFilter MDMEnrollStatus
	// MunkiIssueIDFilter filters the hosts by munki issue ID.
	MunkiIssueIDFilter *uint

	// LowDiskSpaceFilter filters the hosts by low disk space (defined as a host
	// with less than N gigs of disk space available). Note that this is a Fleet
	// Premium feature, Fleet Free ignores the setting (it forces it to nil to
	// disable it).
	LowDiskSpaceFilter *int
}

// TODO(Sarah): Are we missing any filters here? Should all MDM filters be included?
func (h HostListOptions) Empty() bool {
	return h.ListOptions.Empty() &&
		h.DeviceMapping == false &&
		len(h.AdditionalFilters) == 0 &&
		h.StatusFilter == "" &&
		h.TeamFilter == nil &&
		h.PolicyIDFilter == nil &&
		h.PolicyResponseFilter == nil &&
		h.SoftwareIDFilter == nil &&
		h.OSIDFilter == nil &&
		h.OSNameFilter == nil &&
		h.OSVersionFilter == nil &&
		h.DisableFailingPolicies == false &&
		h.MacOSSettingsFilter == "" &&
		h.MacOSSettingsDiskEncryptionFilter == "" &&
		h.MDMBootstrapPackageFilter == nil &&
		h.MDMIDFilter == nil &&
		h.MDMNameFilter == nil &&
		h.MDMEnrollmentStatusFilter == "" &&
		h.MunkiIssueIDFilter == nil &&
		h.LowDiskSpaceFilter == nil
}

type HostUser struct {
	Uid       uint   `json:"uid" db:"uid"`
	Username  string `json:"username" db:"username"`
	Type      string `json:"type" db:"user_type"`
	GroupName string `json:"groupname" db:"groupname"`
	Shell     string `json:"shell" db:"shell"`
}

type Host struct {
	UpdateCreateTimestamps
	HostSoftware
	ID uint `json:"id" csv:"id"`
	// OsqueryHostID is the key used in the request context that is
	// used to retrieve host information.  It is sent from osquery and may currently be
	// a GUID or a Host Name, but in either case, it MUST be unique
	OsqueryHostID    *string   `json:"-" db:"osquery_host_id" csv:"-"`
	DetailUpdatedAt  time.Time `json:"detail_updated_at" db:"detail_updated_at" csv:"detail_updated_at"` // Time that the host details were last updated
	LabelUpdatedAt   time.Time `json:"label_updated_at" db:"label_updated_at" csv:"label_updated_at"`    // Time that the host labels were last updated
	PolicyUpdatedAt  time.Time `json:"policy_updated_at" db:"policy_updated_at" csv:"policy_updated_at"` // Time that the host policies were last updated
	LastEnrolledAt   time.Time `json:"last_enrolled_at" db:"last_enrolled_at" csv:"last_enrolled_at"`    // Time that the host last enrolled
	SeenTime         time.Time `json:"seen_time" db:"seen_time" csv:"seen_time"`                         // Time that the host was last "seen"
	RefetchRequested bool      `json:"refetch_requested" db:"refetch_requested" csv:"refetch_requested"`
	NodeKey          *string   `json:"-" db:"node_key" csv:"-"`
	OrbitNodeKey     *string   `json:"-" db:"orbit_node_key" csv:"-"`
	Hostname         string    `json:"hostname" db:"hostname" csv:"hostname"` // there is a fulltext index on this field
	UUID             string    `json:"uuid" db:"uuid" csv:"uuid"`             // there is a fulltext index on this field
	// Platform is the host's platform as defined by osquery's os_version.platform.
	Platform       string        `json:"platform" csv:"platform"`
	OsqueryVersion string        `json:"osquery_version" db:"osquery_version" csv:"osquery_version"`
	OSVersion      string        `json:"os_version" db:"os_version" csv:"os_version"`
	Build          string        `json:"build" csv:"build"`
	PlatformLike   string        `json:"platform_like" db:"platform_like" csv:"platform_like"`
	CodeName       string        `json:"code_name" db:"code_name" csv:"code_name"`
	Uptime         time.Duration `json:"uptime" csv:"uptime"`
	Memory         int64         `json:"memory" sql:"type:bigint" db:"memory" csv:"memory"`
	// system_info fields
	CPUType          string `json:"cpu_type" db:"cpu_type" csv:"cpu_type"`
	CPUSubtype       string `json:"cpu_subtype" db:"cpu_subtype" csv:"cpu_subtype"`
	CPUBrand         string `json:"cpu_brand" db:"cpu_brand" csv:"cpu_brand"`
	CPUPhysicalCores int    `json:"cpu_physical_cores" db:"cpu_physical_cores" csv:"cpu_physical_cores"`
	CPULogicalCores  int    `json:"cpu_logical_cores" db:"cpu_logical_cores" csv:"cpu_logical_cores"`
	HardwareVendor   string `json:"hardware_vendor" db:"hardware_vendor" csv:"hardware_vendor"`
	HardwareModel    string `json:"hardware_model" db:"hardware_model" csv:"hardware_model"`
	HardwareVersion  string `json:"hardware_version" db:"hardware_version" csv:"hardware_version"`
	HardwareSerial   string `json:"hardware_serial" db:"hardware_serial" csv:"hardware_serial"`
	ComputerName     string `json:"computer_name" db:"computer_name" csv:"computer_name"`
	// PrimaryNetworkInterfaceID if present indicates to primary network for the host, the details of which
	// can be found in the NetworkInterfaces element with the same ip_address.
	PrimaryNetworkInterfaceID *uint               `json:"primary_ip_id,omitempty" db:"primary_ip_id" csv:"primary_ip_id"`
	NetworkInterfaces         []*NetworkInterface `json:"-" db:"-" csv:"-"`
	PublicIP                  string              `json:"public_ip" db:"public_ip" csv:"public_ip"`
	PrimaryIP                 string              `json:"primary_ip" db:"primary_ip" csv:"primary_ip"`
	PrimaryMac                string              `json:"primary_mac" db:"primary_mac" csv:"primary_mac"`
	DistributedInterval       uint                `json:"distributed_interval" db:"distributed_interval" csv:"distributed_interval"`
	ConfigTLSRefresh          uint                `json:"config_tls_refresh" db:"config_tls_refresh" csv:"config_tls_refresh"`
	LoggerTLSPeriod           uint                `json:"logger_tls_period" db:"logger_tls_period" csv:"logger_tls_period"`
	TeamID                    *uint               `json:"team_id" db:"team_id" csv:"team_id"`

	// Loaded via JOIN in DB
	PackStats []PackStats `json:"pack_stats" csv:"-"`
	// TeamName is the name of the team, loaded by JOIN to the teams table.
	TeamName *string `json:"team_name" db:"team_name" csv:"team_name"`
	// Additional is the additional information from the host
	// additional_queries. This should be stored in a separate DB table.
	Additional *json.RawMessage `json:"additional,omitempty" db:"additional" csv:"-"`

	// Users currently in the host
	Users []HostUser `json:"users,omitempty" csv:"-"`

	GigsDiskSpaceAvailable    float64 `json:"gigs_disk_space_available" db:"gigs_disk_space_available" csv:"gigs_disk_space_available"`
	PercentDiskSpaceAvailable float64 `json:"percent_disk_space_available" db:"percent_disk_space_available" csv:"percent_disk_space_available"`

	// DiskEncryptionEnabled is only returned by GET /host/{id} and so is not
	// exportable as CSV (which is the result of List Hosts endpoint). It is
	// a *bool because for Linux we set it to NULL and omit it from the JSON
	// response if the host does not have disk encryption enabled. It is also
	// omitted if we don't have encryption information yet.
	DiskEncryptionEnabled *bool `json:"disk_encryption_enabled,omitempty" db:"disk_encryption_enabled" csv:"-"`

	// DiskEncryptionResetRequested is only fetched when loading a host by
	// orbit_node_key, and so it's not used in the UI.
	DiskEncryptionResetRequested *bool `json:"disk_encryption_reset_requested,omitempty" db:"disk_encryption_reset_requested" csv:"-"`

	HostIssues `json:"issues,omitempty" csv:"-"`

	// DeviceMapping is in fact included in the CSV export, but it is not directly
	// encoded from this column, it is processed before marshaling, hence why the
	// struct tag here has csv:"-".
	DeviceMapping *json.RawMessage `json:"device_mapping,omitempty" db:"device_mapping" csv:"-"`

	MDM MDMHostData `json:"mdm" db:"mdm_host_data" csv:"-"`

	// MDMInfo stores the MDM information about the host. Note that as for many
	// other host fields, it is not filled in by all host-returning datastore
	// methods.
	MDMInfo *HostMDM `json:"-" csv:"-"`

	// RefetchCriticalQueriesUntil can be set to a timestamp up to which the
	// "critical" queries will be constantly reported to the host that checks in
	// to be re-executed until a condition is met (or the timestamp expires). The
	// notion of "critical query" is voluntarily loosely defined so that future
	// requirements may use this mechanism. The difference with RefetchRequested
	// is that the latter is a one-time request, while this one is a persistent
	// until the timestamp expires. The initial use-case is to check for a host
	// to be unenrolled from its old MDM solution, in the "migrate to Fleet MDM"
	// workflow.
	//
	// In the future, if we want to use it for more than one use-case, we could
	// add a "reason" field with well-known labels so we know what condition(s)
	// are expected to clear the timestamp. For now there's a single use-case
	// so we don't need this.
	RefetchCriticalQueriesUntil *time.Time `json:"refetch_critical_queries_until" db:"refetch_critical_queries_until" csv:"-"`

	// DEPAssignedToFleet is set to true if the host is assigned to Fleet in Apple Business Manager.
	// It is a *bool becase we want it to be returned from only a subset of endpoints related to
	// Orbit and Fleet Desktop. Otherwise, it will be set to NULL so it is omitted from JSON
	// responses.
	//
	// The boolean is based on information ingested from the Apple DEP API that is stored in the
	// host_dep_assignments table.
	DEPAssignedToFleet *bool `json:"dep_assigned_to_fleet,omitempty" db:"dep_assigned_to_fleet" csv:"-"`
}

type MDMHostData struct {
	// For CSV columns, since the CSV is flattened, we keep the "mdm." prefix
	// along with the column name.

	// EnrollmentStatus is a string representation of state derived from
	// booleans stored in the host_mdm table, loaded by JOIN in datastore
	EnrollmentStatus *string `json:"enrollment_status" db:"-" csv:"mdm.enrollment_status"`
	// ServerURL is the server_url stored in the host_mdm table, loaded by
	// JOIN in datastore
	ServerURL *string `json:"server_url" db:"-" csv:"mdm.server_url"`
	// Name is the name of the MDM solution for the host.
	Name string `json:"name" db:"name" csv:"-"`

	// EncryptionKeyAvailable indicates if Fleet was able to retrieve and
	// decode an encryption key for the host.
	EncryptionKeyAvailable bool `json:"encryption_key_available" db:"-" csv:"-"`

	// this is set to nil if the key exists but decryptable is NULL in the db, 1
	// if decryptable, 0 if non-decryptable and -1 if no disk encryption key row
	// exists for this host. Used internally to determine the disk_encryption
	// status and action_required fields. See MDMHostData.Scan as for where this
	// gets filled.
	rawDecryptable *int

	// Profiles is a list of HostMDMProfiles for the host. Note that as for many
	// other host fields, it is not filled in by all host-returning datastore methods.
	//
	// It is a pointer to a slice so that when set, it gets marhsaled even
	// if the slice is empty, but when unset, it doesn't get marshaled
	// (e.g. we don't return that information for the List Hosts endpoint).
	Profiles *[]HostMDMAppleProfile `json:"profiles,omitempty" db:"profiles" csv:"-"`

	// MacOSSettings indicates macOS-specific MDM settings for the host, such
	// as disk encryption status and whether any user action is required to
	// complete the disk encryption process.
	//
	// It is not filled in by all host-returning datastore methods.
	MacOSSettings *MDMHostMacOSSettings `json:"macos_settings,omitempty" db:"-" csv:"-"`

	// MacOSSetup indicates macOS-specific MDM setup for the host, such
	// as the status of the bootstrap package.
	//
	// It is not filled in by all host-returning datastore methods.
	MacOSSetup *HostMDMMacOSSetup `json:"macos_setup,omitempty" db:"-" csv:"-"`
}

type DiskEncryptionStatus string

const (
	DiskEncryptionVerified            DiskEncryptionStatus = "verified"
	DiskEncryptionVerifying           DiskEncryptionStatus = "verifying"
	DiskEncryptionActionRequired      DiskEncryptionStatus = "action_required"
	DiskEncryptionEnforcing           DiskEncryptionStatus = "enforcing"
	DiskEncryptionFailed              DiskEncryptionStatus = "failed"
	DiskEncryptionRemovingEnforcement DiskEncryptionStatus = "removing_enforcement"
)

func (s DiskEncryptionStatus) addrOf() *DiskEncryptionStatus {
	return &s
}

func (s DiskEncryptionStatus) IsValid() bool {
	switch s {
	case
		DiskEncryptionVerifying,
		DiskEncryptionVerified,
		DiskEncryptionActionRequired,
		DiskEncryptionEnforcing,
		DiskEncryptionFailed,
		DiskEncryptionRemovingEnforcement:
		return true
	default:
		return false
	}
}

type ActionRequiredState string

const (
	ActionRequiredLogOut    ActionRequiredState = "log_out"
	ActionRequiredRotateKey ActionRequiredState = "rotate_key"
)

func (s ActionRequiredState) addrOf() *ActionRequiredState {
	return &s
}

type MDMHostMacOSSettings struct {
	DiskEncryption *DiskEncryptionStatus `json:"disk_encryption" csv:"-"`
	ActionRequired *ActionRequiredState  `json:"action_required" csv:"-"`
}

type HostMDMMacOSSetup struct {
	BootstrapPackageStatus MDMBootstrapPackageStatus `db:"bootstrap_package_status" json:"bootstrap_package_status" csv:"-"`
	Result                 []byte                    `db:"result" json:"-" csv:"-"`
	Detail                 string                    `db:"-" json:"detail" csv:"-"`
	BootstrapPackageName   string                    `db:"bootstrap_package_name" json:"bootstrap_package_name" csv:"-"`
}

// DetermineDiskEncryptionStatus determines the disk encryption status for the
// host based on the file-vault profile in its list of profiles and whether its
// disk encryption key is available and decryptable. The file-vault profile
// identifier is received as argument to avoid a circular dependency.
func (d *MDMHostData) DetermineDiskEncryptionStatus(profiles []HostMDMAppleProfile, fileVaultIdentifier string) {
	var settings MDMHostMacOSSettings

	var fvprof *HostMDMAppleProfile
	for _, p := range profiles {
		p := p
		if p.Identifier == fileVaultIdentifier {
			fvprof = &p
			break
		}
	}
	if fvprof != nil {
		switch fvprof.OperationType {
		case MDMAppleOperationTypeInstall:
			switch {
			case fvprof.Status != nil && (*fvprof.Status == MDMAppleDeliveryVerifying || *fvprof.Status == MDMAppleDeliveryVerified):
				if d.rawDecryptable != nil && *d.rawDecryptable == 1 {
					//  if a FileVault profile has been successfully installed on the host
					//  AND we have fetched and are able to decrypt the key
					switch {
					case *fvprof.Status == MDMAppleDeliveryVerifying:
						settings.DiskEncryption = DiskEncryptionVerifying.addrOf()
					case *fvprof.Status == MDMAppleDeliveryVerified:
						settings.DiskEncryption = DiskEncryptionVerified.addrOf()
					}
				} else if d.rawDecryptable != nil {
					// if a FileVault profile has been successfully installed on the host
					// but either we didn't get an encryption key or we're not able to
					// decrypt the key we've got
					settings.DiskEncryption = DiskEncryptionActionRequired.addrOf()
					if *d.rawDecryptable == 0 {
						settings.ActionRequired = ActionRequiredRotateKey.addrOf()
					} else {
						settings.ActionRequired = ActionRequiredLogOut.addrOf()
					}
				} else {
					// if [a FileVault profile is pending to be installed or] the
					// matching row in host_disk_encryption_keys has a field decryptable
					// = NULL
					settings.DiskEncryption = DiskEncryptionEnforcing.addrOf()
				}

			case fvprof.Status != nil && *fvprof.Status == MDMAppleDeliveryFailed:
				// if a FileVault profile failed to be installed [or removed]
				settings.DiskEncryption = DiskEncryptionFailed.addrOf()

			default:
				// if a FileVault profile is pending to be installed [or the matching
				// row in host_disk_encryption_keys has a field decryptable = NULL]
				settings.DiskEncryption = DiskEncryptionEnforcing.addrOf()
			}

		case MDMAppleOperationTypeRemove:
			switch {
			case fvprof.Status != nil && *fvprof.Status == MDMAppleDeliveryVerifying:
				// successfully removed, same as if	no filevault profile was found

			case fvprof.Status != nil && *fvprof.Status == MDMAppleDeliveryFailed:
				// if a FileVault profile failed to be [installed or] removed
				settings.DiskEncryption = DiskEncryptionFailed.addrOf()

			default:
				// if a FileVault profile is pending to be removed
				settings.DiskEncryption = DiskEncryptionRemovingEnforcement.addrOf()
			}
		}
	}
	d.MacOSSettings = &settings
}

func (d *MDMHostData) ProfileStatusFromDiskEncryptionState(currStatus *MDMAppleDeliveryStatus) *MDMAppleDeliveryStatus {
	if d.MacOSSettings == nil || d.MacOSSettings.DiskEncryption == nil {
		return currStatus
	}
	switch *d.MacOSSettings.DiskEncryption {
	case DiskEncryptionActionRequired, DiskEncryptionEnforcing, DiskEncryptionRemovingEnforcement:
		return &MDMAppleDeliveryPending
	case DiskEncryptionFailed:
		return &MDMAppleDeliveryFailed
	case DiskEncryptionVerifying:
		return &MDMAppleDeliveryVerifying
	case DiskEncryptionVerified:
		return &MDMAppleDeliveryVerified
	default:
		return currStatus
	}
}

// Only exposed for Datastore tests, to be able to assert the rawDecryptable
// unexported field.
func (d *MDMHostData) TestGetRawDecryptable() *int {
	return d.rawDecryptable
}

// Scan implements the Scanner interface for sqlx, to support unmarshaling a
// JSON object from the database into a MDMHostData struct.
func (d *MDMHostData) Scan(v interface{}) error {
	var dst struct {
		MDMHostData
		RawDecryptable *int `json:"raw_decryptable"`
	}
	switch v := v.(type) {
	case []byte:
		if err := json.Unmarshal(v, &dst); err != nil {
			return err
		}
		*d = dst.MDMHostData
		d.rawDecryptable = dst.RawDecryptable
		return nil

	default:
		return fmt.Errorf("unsupported type: %T", v)
	}
}

// IsOsqueryEnrolled returns true if the host is enrolled via osquery.
func (h *Host) IsOsqueryEnrolled() bool {
	return h.OsqueryHostID != nil && *h.OsqueryHostID != ""
}

// IsDEPAssignedToFleet returns true if the host was assigned to the Fleet
// server in ABM.
func (h *Host) IsDEPAssignedToFleet() bool {
	return h.DEPAssignedToFleet != nil && *h.DEPAssignedToFleet
}

// IsEligibleForDEPMigration returns true if the host fulfills all requirements
// for DEP migration from a third-party provider into Fleet.
func (h *Host) IsEligibleForDEPMigration() bool {
	return h.IsOsqueryEnrolled() &&
		h.IsDEPAssignedToFleet() &&
		h.MDMInfo.IsEnrolledInThirdPartyMDM()
}

// NeedsDEPEnrollment returns true if the host should be DEP enrolled into
// fleet but it's currently unenrolled.
func (h *Host) NeedsDEPEnrollment() bool {
	return h.MDMInfo != nil && !h.MDMInfo.IsDEPFleetEnrolled() &&
		!h.MDMInfo.IsManualFleetEnrolled() &&
		!h.MDMInfo.IsEnrolledInThirdPartyMDM() &&
		h.IsDEPAssignedToFleet()
}

// IsEligibleForWindowsMDMEnrollment returns true if the host can be enrolled
// in Fleet's Windows MDM (if it was enabled).
func (h *Host) IsEligibleForWindowsMDMEnrollment() bool {
	return h.FleetPlatform() == "windows" &&
		h.IsOsqueryEnrolled() &&
		!h.MDMInfo.IsEnrolledInThirdPartyMDM() &&
		!h.MDMInfo.IsFleetEnrolled() &&
		(h.MDMInfo == nil || !h.MDMInfo.IsServer)
}

// IsEligibleForWindowsMDMUnenrollment returns true if the host must be
// unenrolled from Fleet's Windows MDM (if it MDM was disabled).
func (h *Host) IsEligibleForWindowsMDMUnenrollment() bool {
	return h.FleetPlatform() == "windows" &&
		h.IsOsqueryEnrolled() &&
		h.MDMInfo.IsFleetEnrolled() &&
		(h.MDMInfo == nil || !h.MDMInfo.IsServer)
}

// DisplayName returns ComputerName if it isn't empty. Otherwise, it returns Hostname if it isn't
// empty. If Hostname is empty and both HardwareSerial and HardwareModel are not empty, it returns a
// composite string with HardwareModel and HardwareSerial. If all else fails, it returns an empty
// string.
func (h *Host) DisplayName() string {
	switch {
	case h.ComputerName != "":
		return h.ComputerName
	case h.Hostname != "":
		return h.Hostname
	case h.HardwareModel != "" && h.HardwareSerial != "":
		return fmt.Sprintf("%s (%s)", h.HardwareModel, h.HardwareSerial)
	default:
		return ""
	}
}

type HostIssues struct {
	TotalIssuesCount     int `json:"total_issues_count" db:"total_issues_count" csv:"issues"` // when exporting in CSV, we want that value as the "issues" column
	FailingPoliciesCount int `json:"failing_policies_count" db:"failing_policies_count" csv:"-"`
}

func (h Host) AuthzType() string {
	return "host"
}

// HostDetail provides the full host metadata along with associated labels and
// packs. It also includes policies, batteries, and MDM profiles, as applicable.
type HostDetail struct {
	Host
	// Labels is the list of labels the host is a member of.
	Labels []*Label `json:"labels"`
	// Packs is the list of packs the host is a member of.
	Packs []*Pack `json:"packs"`
	// Policies is the list of policies and whether it passes for the host
	Policies *[]*HostPolicy `json:"policies,omitempty"`
	// Batteries is the list of batteries for the host. It is a pointer to a
	// slice so that when set, it gets marhsaled even if the slice is empty,
	// but when unset, it doesn't get marshaled (e.g. we don't return that
	// information for the List Hosts endpoint).
	Batteries *[]*HostBattery `json:"batteries,omitempty"`
}

const (
	HostKind = "host"
)

// HostSummary is a structure which represents a data summary about the total
// set of hosts in the database. This structure is returned by the HostService
// method GetHostSummary
type HostSummary struct {
	TeamID             *uint                  `json:"team_id,omitempty" db:"-"`
	TotalsHostsCount   uint                   `json:"totals_hosts_count" db:"total"`
	OnlineCount        uint                   `json:"online_count" db:"online"`
	OfflineCount       uint                   `json:"offline_count" db:"offline"`
	MIACount           uint                   `json:"mia_count" db:"mia"`
	Missing30DaysCount uint                   `json:"missing_30_days_count" db:"missing_30_days_count"`
	NewCount           uint                   `json:"new_count" db:"new"`
	AllLinuxCount      uint                   `json:"all_linux_count" db:"-"`
	LowDiskSpaceCount  *uint                  `json:"low_disk_space_count,omitempty" db:"low_disk_space"`
	BuiltinLabels      []*LabelSummary        `json:"builtin_labels" db:"-"`
	Platforms          []*HostSummaryPlatform `json:"platforms" db:"-"`
}

// HostSummaryPlatform represents the hosts statistics for a given platform,
// as returned inside the HostSummary struct by the GetHostSummary service.
type HostSummaryPlatform struct {
	Platform   string `json:"platform" db:"platform"`
	HostsCount uint   `json:"hosts_count" db:"total"`
}

// Status calculates the online status of the host
func (h *Host) Status(now time.Time) HostStatus {
	// The logic in this function should remain synchronized with
	// GenerateHostStatusStatistics and CountHostsInTargets
	// NOTE: As of Fleet 4.15 StatusMIA is deprecated and will be removed in Fleet 5.0

	onlineInterval := h.ConfigTLSRefresh
	if h.DistributedInterval < h.ConfigTLSRefresh {
		onlineInterval = h.DistributedInterval
	}

	// Add a small buffer to prevent flapping
	onlineInterval += OnlineIntervalBuffer

	switch {
	case h.SeenTime.Add(time.Duration(onlineInterval) * time.Second).Before(now):
		return StatusOffline
	default:
		return StatusOnline
	}
}

func (h *Host) IsNew(now time.Time) bool {
	withDuration := h.CreatedAt.Add(NewDuration)
	if withDuration.After(now) ||
		withDuration.Equal(now) {
		return true
	}
	return false
}

// FleetPlatform returns the host's generic platform as supported by Fleet.
func (h *Host) FleetPlatform() string {
	return PlatformFromHost(h.Platform)
}

// HostLinuxOSs are the possible linux values for Host.Platform.
var HostLinuxOSs = []string{
	"linux", "ubuntu", "debian", "rhel", "centos", "sles", "kali", "gentoo", "amzn", "pop", "arch", "linuxmint", "void", "nixos", "endeavouros", "manjaro", "opensuse-leap", "opensuse-tumbleweed",
}

func IsLinux(hostPlatform string) bool {
	for _, linuxPlatform := range HostLinuxOSs {
		if linuxPlatform == hostPlatform {
			return true
		}
	}
	return false
}

func IsUnixLike(hostPlatform string) bool {
	unixLikeOSs := append(HostLinuxOSs, "darwin")
	for _, p := range unixLikeOSs {
		if p == hostPlatform {
			return true
		}
	}
	return false
}

// PlatformFromHost converts the given host platform into
// the generic platforms known by osquery
// https://osquery.readthedocs.io/en/stable/deployment/configuration/
// and supported by Fleet.
//
// Returns empty string if hostPlatform is unknnown.
func PlatformFromHost(hostPlatform string) string {
	switch {
	case IsLinux(hostPlatform):
		return "linux"
	case hostPlatform == "darwin", hostPlatform == "windows",
		// Some customers have custom agents that support ChromeOS
		// TODO remove this once that customer migrates to Fleetd for Chrome
		hostPlatform == "CrOS",
		// Fleet now supports Chrome via fleetd
		hostPlatform == "chrome":
		return hostPlatform
	default:
		return ""
	}
}

// ExpandPlatform returns the list of platforms corresponding to the (possibly
// generic) platform provided. For example, "linux" expands to all the platform
// identifiers considered to be linux, while "debian" returns only "debian",
// "windows" => "windows", etc.
func ExpandPlatform(platform string) []string {
	switch platform {
	case "linux":
		// return a copy to make sure the caller cannot modify the slice
		linuxOSs := make([]string, len(HostLinuxOSs))
		copy(linuxOSs, HostLinuxOSs)
		return linuxOSs
	default:
		return []string{platform}
	}
}

// HostDeviceMapping represents a mapping of a user email address to a host,
// as reported by the specified source (e.g. Google Chrome Profiles).
type HostDeviceMapping struct {
	ID     uint   `json:"-" db:"id"`
	HostID uint   `json:"-" db:"host_id"`
	Email  string `json:"email" db:"email"`
	Source string `json:"source" db:"source"`
}

type HostMunkiInfo struct {
	Version string `json:"version"`
}

// HostMDM represents a host_mdm row, with information about the MDM solution
// used by a host. Note that it uses a different JSON representation than its
// struct - it implements a custom JSON marshaler.
type HostMDM struct {
	HostID           uint   `db:"host_id" json:"-" csv:"-"`
	Enrolled         bool   `db:"enrolled" json:"-" csv:"-"`
	ServerURL        string `db:"server_url" json:"-" csv:"-"`
	InstalledFromDep bool   `db:"installed_from_dep" json:"-" csv:"-"`
	IsServer         bool   `db:"is_server" json:"-" csv:"-"`
	MDMID            *uint  `db:"mdm_id" json:"-" csv:"-"`
	Name             string `db:"name" json:"-" csv:"-"`
}

// IsPendingDEPFleetEnrollment returns true if the host's MDM information
// indicates that it is in pending state for Fleet MDM DEP (automatic)
// enrollment.
func (h *HostMDM) IsPendingDEPFleetEnrollment() bool {
	if h == nil {
		return false
	}
	return (!h.IsServer) && (!h.Enrolled) && h.InstalledFromDep &&
		h.Name == WellKnownMDMFleet
}

// IsEnrolledInThirdPartyMDM returns true if and only if the host's MDM
// information indicates that the device is currently enrolled into a
// third-party MDM (an MDM that's not Fleet)
func (h *HostMDM) IsEnrolledInThirdPartyMDM() bool {
	if h == nil {
		return false
	}
	return h.Enrolled && h.Name != WellKnownMDMFleet
}

// IsDEPCapable returns true if and only if the host's MDM information
// indicates that the device is capable of doing DEP/AEP enrollments.
func (h *HostMDM) IsDEPCapable() bool {
	if h == nil {
		return false
	}
	// TODO: InstalledFromDep doesn't necessarily mean DEP capable, we need
	// to improve our internal state. See the differences at
	// https://fleetdm.com/tables/mdm
	return !h.IsServer && h.InstalledFromDep
}

// IsDEPFleetEnrolled returns true if the host's MDM information indicates that
// it is in enrolled state for Fleet MDM DEP (automatic) enrollment.
func (h *HostMDM) IsDEPFleetEnrolled() bool {
	if h == nil {
		return false
	}
	return (!h.IsServer) && (h.Enrolled) && h.InstalledFromDep &&
		h.Name == WellKnownMDMFleet
}

// IsManualFleetEnrolled returns true if the host's MDM information indicates that
// it is in enrolled state for Fleet MDM manual enrollment.
func (h *HostMDM) IsManualFleetEnrolled() bool {
	if h == nil {
		return false
	}
	return (!h.IsServer) && (h.Enrolled) && !h.InstalledFromDep &&
		h.Name == WellKnownMDMFleet
}

// IsFleetEnrolled returns true if the host's MDM information indicates that
// it is in enrolled state for Fleet MDM, regardless of automatic or manual
// enrollment method.
func (h *HostMDM) IsFleetEnrolled() bool {
	return h.IsDEPFleetEnrolled() || h.IsManualFleetEnrolled()
}

// HostMunkiIssue represents a single munki issue for a host.
type HostMunkiIssue struct {
	MunkiIssueID       uint      `db:"munki_issue_id" json:"id"`
	Name               string    `db:"name" json:"name"`
	IssueType          string    `db:"issue_type" json:"type"`
	HostIssueCreatedAt time.Time `db:"created_at" json:"created_at"`
}

// List of well-known MDM solution names. Those correspond to names stored in
// the mobile_device_management_solutions table.
const (
	UnknownMDMName        = ""
	WellKnownMDMKandji    = "Kandji"
	WellKnownMDMJamf      = "Jamf"
	WellKnownMDMJumpCloud = "JumpCloud"
	WellKnownMDMVMWare    = "VMware Workspace ONE"
	WellKnownMDMIntune    = "Intune"
	WellKnownMDMSimpleMDM = "SimpleMDM"
	WellKnownMDMFleet     = "Fleet"
)

var mdmNameFromServerURLChecks = map[string]string{
	"kandji":    WellKnownMDMKandji,
	"jamf":      WellKnownMDMJamf,
	"jumpcloud": WellKnownMDMJumpCloud,
	"airwatch":  WellKnownMDMVMWare,
	"microsoft": WellKnownMDMIntune,
	"simplemdm": WellKnownMDMSimpleMDM,
	"fleetdm":   WellKnownMDMFleet,
}

// MDMNameFromServerURL returns the MDM solution name corresponding to the
// given server URL. If no match is found, it returns the unknown MDM name.
func MDMNameFromServerURL(serverURL string) string {
	serverURL = strings.ToLower(serverURL)

	for check, name := range mdmNameFromServerURLChecks {
		if strings.Contains(serverURL, check) {
			return name
		}
	}
	return UnknownMDMName
}

func (h *HostMDM) EnrollmentStatus() string {
	switch {
	case h.Enrolled && !h.InstalledFromDep:
		return "On (manual)"
	case h.Enrolled && h.InstalledFromDep:
		return "On (automatic)"
	case !h.Enrolled && h.InstalledFromDep:
		return "Pending"
	default:
		return "Off"
	}
}

func (h *HostMDM) MarshalJSON() ([]byte, error) {
	if h == nil {
		return []byte("null"), nil
	}
	if h.IsServer {
		return []byte("null"), nil
	}
	var jsonMDM struct {
		EnrollmentStatus string `json:"enrollment_status"`
		ServerURL        string `json:"server_url"`
		Name             string `json:"name,omitempty"`
		ID               *uint  `json:"id,omitempty"`
	}

	jsonMDM.ServerURL = h.ServerURL
	jsonMDM.EnrollmentStatus = h.EnrollmentStatus()
	jsonMDM.Name = h.Name
	jsonMDM.ID = h.MDMID
	return json.Marshal(jsonMDM)
}

func (h *HostMDM) UnmarshalJSON(b []byte) error {
	// fail attempts to unmarshal in this struct, to prevent using e.g.
	// getMacadminsDataResponse in tests, as it can't unmarshal in a meaningful
	// way.
	return errors.New("JSON unmarshaling is not supported for HostMDM")
}

// HostBattery represents a host's battery, as reported by the osquery battery
// table.
type HostBattery struct {
	HostID       uint   `json:"-" db:"host_id"`
	SerialNumber string `json:"-" db:"serial_number"`
	CycleCount   int    `json:"cycle_count" db:"cycle_count"`
	Health       string `json:"health" db:"health"`
}

type MacadminsData struct {
	Munki       *HostMunkiInfo    `json:"munki"`
	MDM         *HostMDM          `json:"mobile_device_management"`
	MunkiIssues []*HostMunkiIssue `json:"munki_issues"`
}

type AggregatedMunkiVersion struct {
	HostMunkiInfo
	HostsCount int `json:"hosts_count" db:"hosts_count"`
}

// MunkiIssue represents a single munki issue, as returned by the list hosts
// endpoint when a muniki issue ID is provided as filter.
type MunkiIssue struct {
	ID        uint   `json:"id" db:"id"`
	Name      string `json:"name" db:"name"`
	IssueType string `json:"type" db:"issue_type"`
}

type AggregatedMunkiIssue struct {
	MunkiIssue
	HostsCount int `json:"hosts_count" db:"hosts_count"`
}

type AggregatedMDMStatus struct {
	EnrolledManualHostsCount    int `json:"enrolled_manual_hosts_count" db:"enrolled_manual_hosts_count"`
	EnrolledAutomatedHostsCount int `json:"enrolled_automated_hosts_count" db:"enrolled_automated_hosts_count"`
	PendingHostsCount           int `json:"pending_hosts_count" db:"pending_hosts_count"`
	UnenrolledHostsCount        int `json:"unenrolled_hosts_count" db:"unenrolled_hosts_count"`
	HostsCount                  int `json:"hosts_count" db:"hosts_count"`
}

// AggregatedMDMData contains aggregated data from mdm installations.
type AggregatedMDMData struct {
	CountsUpdatedAt time.Time                `json:"counts_updated_at"`
	MDMStatus       AggregatedMDMStatus      `json:"mobile_device_management_enrollment_status"`
	MDMSolutions    []AggregatedMDMSolutions `json:"mobile_device_management_solution"`
}

// MDMSolution represents a single MDM solution, as returned by the list hosts
// endpoint when an MDM Solution ID is provided as filter.
type MDMSolution struct {
	ID        uint   `json:"id" db:"id"`
	Name      string `json:"name" db:"name"`
	ServerURL string `json:"server_url" db:"server_url"`
}

type AggregatedMDMSolutions struct {
	MDMSolution
	HostsCount int `json:"hosts_count" db:"hosts_count"`
}

type AggregatedMacadminsData struct {
	CountsUpdatedAt time.Time                `json:"counts_updated_at"`
	MunkiVersions   []AggregatedMunkiVersion `json:"munki_versions"`
	MunkiIssues     []AggregatedMunkiIssue   `json:"munki_issues"`
	MDMStatus       AggregatedMDMStatus      `json:"mobile_device_management_enrollment_status"`
	MDMSolutions    []AggregatedMDMSolutions `json:"mobile_device_management_solution"`
}

// HostVulnerabilitySummary type used with webhooks and third-party vulnerability automations.
// Contains all pertinent host info plus the installed paths of all affected software.
type HostVulnerabilitySummary struct {
	// ID Is the ID of the host
	ID uint `json:"id" db:"id"`
	// Hostname the host's hostname
	Hostname string `json:"hostname" db:"hostname"`
	// DisplayName either the 'computer_name' or the 'host_name' (whatever is not empty)
	DisplayName string `json:"display_name" db:"display_name"`
	// SoftwareInstalledPaths paths of vulnerable software installed on the host.
	SoftwareInstalledPaths []string `json:"software_installed_paths,omitempty" db:"software_installed_paths"`
}

func (hvs *HostVulnerabilitySummary) AddSoftwareInstalledPath(p string) {
	if p != "" {
		hvs.SoftwareInstalledPaths = append(hvs.SoftwareInstalledPaths, p)
	}
}

type OSVersions struct {
	CountsUpdatedAt time.Time   `json:"counts_updated_at"`
	OSVersions      []OSVersion `json:"os_versions"`
}

type OSVersion struct {
	// HostsCount is the number of hosts that have reported the operating system.
	HostsCount int `json:"hosts_count"`
	// Name is the name and alphanumeric version of the operating system. e.g., "Microsoft Windows 11 Enterprise",
	// "Ubuntu", or "macOS". NOTE: In Fleet 5.0, this field will no longer include the alphanumeric version.
	Name string `json:"name"`
	// NameOnly is the name of the operating system, e.g., "Microsoft Windows 11 Enterprise",
	// "Ubuntu", or "macOS". NOTE: In Fleet 5.0, this field be removed.
	NameOnly string `json:"name_only"`
	// Version is the alphanumeric version of the operating system, e.g., "21H2", "20.4.0", or "12.5".
	Version string `json:"version"`
	// Platform is the platform of the operating system, e.g., "windows", "ubuntu", or "darwin".
	Platform string `json:"platform"`
	// ID is the unique id of the operating system.
	ID uint `json:"os_id,omitempty"`
}

type HostDetailOptions struct {
	IncludeCVEScores bool
	IncludePolicies  bool
}

// EnrollHostLimiter defines the methods to support enforcement of enrolled
// hosts limit, as defined by the user's license.
type EnrollHostLimiter interface {
	CanEnrollNewHost(ctx context.Context) (ok bool, err error)
	SyncEnrolledHostIDs(ctx context.Context) error
}

type HostMDMCheckinInfo struct {
	HardwareSerial   string `json:"hardware_serial" db:"hardware_serial"`
	InstalledFromDEP bool   `json:"installed_from_dep" db:"installed_from_dep"`
	DisplayName      string `json:"display_name" db:"display_name"`
	TeamID           uint   `json:"team_id" db:"team_id"`
}

type HostDiskEncryptionKey struct {
	HostID          uint      `json:"-" db:"host_id"`
	Base64Encrypted string    `json:"-" db:"base64_encrypted"`
	Decryptable     *bool     `json:"-" db:"decryptable"`
	UpdatedAt       time.Time `json:"updated_at" db:"updated_at"`
	DecryptedValue  string    `json:"key" db:"-"`
}

// HostSoftwareInstalledPath represents where in the file system a software on a host was installed
type HostSoftwareInstalledPath struct {
	// ID row id
	ID uint `db:"id"`
	// HostID is the id of the host where the software in question is installed
	HostID uint `db:"host_id"`
	// SoftwareID is the id of the software
	SoftwareID uint `db:"software_id"`
	// InstalledPath is the file system path where the software is installed
	InstalledPath string `db:"installed_path"`
}

// HostMacOSProfile represents a macOS profile installed on a host as reported by the macos_profiles
// table of the macadmins oquery extension
type HostMacOSProfile struct {
	// DisplayName is the display name of the profile.
	DisplayName string `json:"display_name" db:"display_name"`
	// Identifier is the identifier of the profile.
	Identifier string `json:"identifier" db:"identifier"`
	// InstallDate is the date the profile was installed on the host as reported by the host's clock.
	InstallDate time.Time `json:"install_date" db:"install_date"`
}

type HostScriptRequestPayload struct {
	HostID         uint   `json:"host_id"`
	ScriptContents string `json:"script_contents"`
}

type HostScriptResultPayload struct {
	HostID      uint   `json:"host_id"`
	ExecutionID string `json:"execution_id"`
	Output      string `json:"output"`
	Runtime     int    `json:"runtime"`
	ExitCode    int    `json:"exit_code"`
}

// HostScriptResult represents a script result that was requested to execute on
// a specific host. If no result was received yet for a script, the ExitCode
// field is null and the output is empty.
type HostScriptResult struct {
	// ID is the unique row identifier of the host script result.
	ID uint `json:"-" db:"id"`
	// HostID is the host on which the script was executed.
	HostID uint `json:"host_id" db:"host_id"`
	// ExecutionID is a unique identifier for a single execution of the script.
	ExecutionID string `json:"execution_id" db:"execution_id"`
	// ScriptContents is the content of the script to execute.
	ScriptContents string `json:"script_contents" db:"script_contents"`
	// Output is the combined stdout/stderr output of the script. It is empty
	// if no result was received yet.
	Output string `json:"output" db:"output"`
	// Runtime is the running time of the script in seconds, rounded.
	Runtime int `json:"runtime" db:"runtime"`
	// ExitCode is null if script execution result was never received from the
	// host. It is -1 if it was received but the script did not terminate
	// normally (same as how Go handles this: https://pkg.go.dev/os#ProcessState.ExitCode)
	ExitCode sql.NullInt64 `json:"exit_code" db:"exit_code"`
	// CreatedAt is the creation timestamp of the script execution request. It is
	// not returned as part of the payloads, but is used to determine if the script
	// is too old to still expect a response from the host.
	CreatedAt time.Time `json:"-" db:"created_at"`

	// TeamID is only used for authorization, it must be set to the team id of
	// the host when checking authorization and is otherwise not set.
	TeamID *uint `json:"team_id" db:"-"`

	// Message is the UserMessage associated with a response from an execution.
	// It may be set by the endpoint and included in the resulting JSON but it is
	// not otherwise part of the host_script_results table.
	Message string `json:"message" db:"-"`

	// Hostname can be set by the endpoint as extra information to make available
	// when generating the UserMessage associated with a response from an
	// execution. It is otherwise not part of the host_script_results table and
	// not returned as part of the resulting JSON.
	Hostname string `json:"-" db:"-"`
}

func (hsr HostScriptResult) AuthzType() string {
	return "host_script_result"
}

// UserMessage returns the user-friendly message to associate with the current
// state of the HostScriptResult. This is returned as part of the API endpoints
// for running a script synchronously (so that fleetctl can display it) and to
// get the script results for an execution ID (e.g. when looking at the details
// screen of a script execution activity in the website).
func (hsr HostScriptResult) UserMessage(hostTimeout bool) string {
	switch {
	case hostTimeout:
<<<<<<< HEAD
		return "Fleet hasn't heard from the host in over 1 minute. Fleet doesn't know if the script ran because the host went offline."
	case !hostTimeout && time.Since(hsr.CreatedAt) > time.Minute:
		return "Fleet hasn't heard from the host in over 1 minute. Fleet doesn't know if the script ran because the host went offline."
=======
		return RunScriptHostTimeoutErrMsg
	case !hostTimeout && time.Since(hsr.CreatedAt) > time.Minute:
		return RunScriptHostTimeoutErrMsg
>>>>>>> b44ac97c
	case hsr.ExitCode.Int64 == -1:
		return "Timeout. Fleet stopped the script after 30 seconds to protect host performance."
	case hsr.ExitCode.Int64 == -2:
		return "Scripts are disabled for this host. To run scripts, deploy a Fleet installer with scripts enabled."
	case !hsr.ExitCode.Valid:
		return "Script is running. To see if the script finished, close this modal and open it again."
	}
	return ""
}

const MaxScriptRuneLen = 10000

func ValidateHostScriptContents(s string) error {
	// anchored, so that it matches to the end of the line
	scriptHashbangValidation := regexp.MustCompile(`^#!\s*/bin/sh\s*$`)

	if s == "" {
		return errors.New("Script contents must not be empty.")
	}

	// look for the script length in bytes first, as rune counting a huge string
	// can be expensive.
	if len(s) > utf8.UTFMax*MaxScriptRuneLen {
		return errors.New("Script is too large. It’s limited to 10,000 characters (approximately 125 lines).")
	}

	// now that we know that the script is at most 4*maxScriptRuneLen bytes long,
	// we can safely count the runes for a precise check.
	if utf8.RuneCountInString(s) > MaxScriptRuneLen {
		return errors.New("Script is too large. It’s limited to 10,000 characters (approximately 125 lines).")
	}

	// script must be a "text file", but that's not so simple to validate, so we
	// assume that if it is valid utf8 encoding, it is a text file (binary files
	// will often have invalid utf8 byte sequences).
	if !utf8.ValidString(s) {
		return errors.New("Wrong data format. Only plain text allowed.")
	}

	if strings.HasPrefix(s, "#!") {
		// read the first line in a portable way
		s := bufio.NewScanner(strings.NewReader(s))
		// if a hashbang is present, it can only be `/bin/sh` for now
		if s.Scan() && !scriptHashbangValidation.MatchString(s.Text()) {
			return errors.New(`Interpreter not supported. Bash scripts must run in "#!/bin/sh”.`)
		}
	}

	return nil
}<|MERGE_RESOLUTION|>--- conflicted
+++ resolved
@@ -1145,15 +1145,9 @@
 func (hsr HostScriptResult) UserMessage(hostTimeout bool) string {
 	switch {
 	case hostTimeout:
-<<<<<<< HEAD
-		return "Fleet hasn't heard from the host in over 1 minute. Fleet doesn't know if the script ran because the host went offline."
-	case !hostTimeout && time.Since(hsr.CreatedAt) > time.Minute:
-		return "Fleet hasn't heard from the host in over 1 minute. Fleet doesn't know if the script ran because the host went offline."
-=======
 		return RunScriptHostTimeoutErrMsg
 	case !hostTimeout && time.Since(hsr.CreatedAt) > time.Minute:
 		return RunScriptHostTimeoutErrMsg
->>>>>>> b44ac97c
 	case hsr.ExitCode.Int64 == -1:
 		return "Timeout. Fleet stopped the script after 30 seconds to protect host performance."
 	case hsr.ExitCode.Int64 == -2:
