--- conflicted
+++ resolved
@@ -1142,14 +1142,6 @@
 // get the script results for an execution ID (e.g. when looking at the details
 // screen of a script execution activity in the website).
 func (hsr HostScriptResult) UserMessage(hostTimeout bool) string {
-<<<<<<< HEAD
-	switch {
-	case hostTimeout:
-		return RunScriptHostTimeoutErrMsg
-	case !hostTimeout && time.Since(hsr.CreatedAt) > time.Minute:
-		return RunScriptHostTimeoutErrMsg
-	case hsr.ExitCode.Int64 == -1:
-=======
 	if hostTimeout {
 		return RunScriptHostTimeoutErrMsg
 	}
@@ -1163,7 +1155,6 @@
 
 	switch *hsr.ExitCode {
 	case -1:
->>>>>>> 37fb4b0d
 		return "Timeout. Fleet stopped the script after 30 seconds to protect host performance."
 	case -2:
 		return "Scripts are disabled for this host. To run scripts, deploy a Fleet installer with scripts enabled."
@@ -1197,39 +1188,6 @@
 	if utf8.RuneCountInString(s) > MaxScriptRuneLen {
 		return errors.New("Script is too large. It’s limited to 10,000 characters (approximately 125 lines).")
 	}
-<<<<<<< HEAD
-	return ""
-}
-
-// HostTimeout returns true if the current time minus the waitForResultTime
-// is after the host script result created at time.
-func (hsr HostScriptResult) HostTimeout(waitForResultTime time.Duration) bool {
-	return time.Now().Add(-waitForResultTime).After(hsr.CreatedAt)
-}
-
-const MaxScriptRuneLen = 10000
-
-func ValidateHostScriptContents(s string) error {
-	// anchored, so that it matches to the end of the line
-	scriptHashbangValidation := regexp.MustCompile(`^#!\s*/bin/sh\s*$`)
-
-	if s == "" {
-		return errors.New("Script contents must not be empty.")
-	}
-
-	// look for the script length in bytes first, as rune counting a huge string
-	// can be expensive.
-	if len(s) > utf8.UTFMax*MaxScriptRuneLen {
-		return errors.New("Script is too large. It’s limited to 10,000 characters (approximately 125 lines).")
-	}
-
-	// now that we know that the script is at most 4*maxScriptRuneLen bytes long,
-	// we can safely count the runes for a precise check.
-	if utf8.RuneCountInString(s) > MaxScriptRuneLen {
-		return errors.New("Script is too large. It’s limited to 10,000 characters (approximately 125 lines).")
-	}
-=======
->>>>>>> 37fb4b0d
 
 	// script must be a "text file", but that's not so simple to validate, so we
 	// assume that if it is valid utf8 encoding, it is a text file (binary files
@@ -1248,20 +1206,17 @@
 	}
 
 	return nil
-<<<<<<< HEAD
 }
 
 type ScriptResult struct {
-	ScriptContents string        `json:"script_contents"`
-	ExitCode       sql.NullInt64 `json:"exit_code"`
-	Output         string        `json:"output"`
-	Message        string        `json:"message"`
-	HostName       string        `json:"host_name"`
-	HostTimeout    bool          `json:"host_timeout"`
+	ScriptContents string `json:"script_contents"`
+	ExitCode       *int64 `json:"exit_code"`
+	Output         string `json:"output"`
+	Message        string `json:"message"`
+	HostName       string `json:"host_name"`
+	HostTimeout    bool   `json:"host_timeout"`
 
 	HostID      uint   `json:"host_id"`
 	ExecutionID string `json:"execution_id"`
 	Runtime     int    `json:"runtime"`
-=======
->>>>>>> 37fb4b0d
 }