--- conflicted
+++ resolved
@@ -703,7 +703,6 @@
 		h.Name == WellKnownMDMFleet
 }
 
-<<<<<<< HEAD
 // IsEnrolledInThirdPartyMDM returns true if and only if the host's MDM
 // information indicates that the device is currently enrolled into a
 // third-party MDM (an MDM that's not Fleet)
@@ -724,7 +723,8 @@
 	// to improve our internal state. See the differences at
 	// https://fleetdm.com/tables/mdm
 	return !h.IsServer && h.InstalledFromDep
-=======
+}
+
 // IsDEPFleetEnrolled returns true if the host's MDM information indicates that
 // it is in enrolled state for Fleet MDM DEP (automatic) enrollment.
 func (h *HostMDM) IsDEPFleetEnrolled() bool {
@@ -733,7 +733,6 @@
 	}
 	return (!h.IsServer) && (h.Enrolled) && h.InstalledFromDep &&
 		h.Name == WellKnownMDMFleet
->>>>>>> 85cfd0d2
 }
 
 // HostMunkiIssue represents a single munki issue for a host.
