package fleet

import (
	"context"
	"encoding/json"
	"errors"
	"fmt"
	"strings"
	"time"

	"github.com/Masterminds/semver/v3"
	"github.com/fleetdm/fleet/v4/server/mdm/android"
	"github.com/fleetdm/fleet/v4/server/ptr"
)

type HostStatus string

const (
	// StatusOnline host is active.
	StatusOnline = HostStatus("online")
	// StatusOffline no communication with host for OfflineDuration.
	StatusOffline = HostStatus("offline")
	// StatusMIA no communication with host for MIADuration.
	StatusMIA = HostStatus("mia")
	// StatusNew means the host has enrolled in the interval defined by
	// NewDuration. It is independent of offline and online.
	StatusNew = HostStatus("new")
	// StatusMissing means the host is missing for 30 days. It is identical
	// with StatusMIA, but StatusMIA is deprecated.
	StatusMissing = HostStatus("missing")

	// NewDuration if a host has been created within this time period it's
	// considered new.
	NewDuration = 24 * time.Hour

	// MIADuration if a host hasn't been in communication for this period it
	// is considered MIA.
	MIADuration = 30 * 24 * time.Hour

	// OnlineIntervalBuffer is the additional time in seconds to add to the
	// online interval to avoid flapping of hosts that check in a bit later
	// than their expected checkin interval.
	OnlineIntervalBuffer = 60

	// HostIdentiferNotFound is the error message returned when a search for a host by its
	// identifier (hostname, UUID, or serial number) does not return any results.
	HostIdentiferNotFound = "Host doesn't exist. Make sure you provide a valid hostname, UUID, or serial number. Learn more about host identifiers: https://fleetdm.com/learn-more-about/host-identifiers"
)

func (s HostStatus) IsValid() bool {
	switch s {
	case StatusOnline, StatusOffline, StatusNew, StatusMissing, StatusMIA:
		return true
	default:
		return false
	}
}

// MDMEnrollStatus defines the possible MDM enrollment statuses.
type MDMEnrollStatus string

const (
	MDMEnrollStatusManual     = MDMEnrollStatus("manual")
	MDMEnrollStatusAutomatic  = MDMEnrollStatus("automatic")
	MDMEnrollStatusPending    = MDMEnrollStatus("pending")
	MDMEnrollStatusUnenrolled = MDMEnrollStatus("unenrolled")
	MDMEnrollStatusEnrolled   = MDMEnrollStatus("enrolled") // combination of "manual" and "automatic"
)

// OSSettingsStatus defines the possible statuses of the host's OS settings, which is derived from the
// status of MDM configuration profiles and non-profile settings applied the host.
type OSSettingsStatus string

const (
	OSSettingsVerified  OSSettingsStatus = "verified"
	OSSettingsVerifying OSSettingsStatus = "verifying"
	OSSettingsPending   OSSettingsStatus = "pending"
	OSSettingsFailed    OSSettingsStatus = "failed"
)

func (s OSSettingsStatus) IsValid() bool {
	switch s {
	case OSSettingsFailed, OSSettingsPending, OSSettingsVerifying, OSSettingsVerified:
		return true
	default:
		return false
	}
}

// MDMBootstrapPackageStatus defines the possible statuses of the host's MDM bootstrap package,
// which is derived from the status of the MDM command to install the bootstrap package.
//
// See https://developer.apple.com/documentation/devicemanagement/installenterpriseapplicationresponse
type MDMBootstrapPackageStatus string

const (
	// MDMBootstrapPackageInstalled means the bootstrap package has been installed on the host. It
	// corresponds to InstallEnterpriseApplicationResponse.Status "Acknowledged".
	MDMBootstrapPackageInstalled = MDMBootstrapPackageStatus("installed")
	// MDMBootstrapPackageFailed means the bootstrap package failed to install on the host. It
	// corresponds to InstallEnterpriseApplicationResponse.Status "Error".
	MDMBootstrapPackageFailed = MDMBootstrapPackageStatus("failed")
	// MDMBootstrapPackagePending means the bootstrap package is pending installation on the host.
	// It applies if no InstallEnterpriseApplicationResponse has been received or if the response is
	// anything other than InstallEnterpriseApplicationResponse.Status "Acknowledged" or "Error".
	MDMBootstrapPackagePending = MDMBootstrapPackageStatus("pending")
)

func (s MDMBootstrapPackageStatus) IsValid() bool {
	switch s {
	case MDMBootstrapPackageInstalled, MDMBootstrapPackagePending, MDMBootstrapPackageFailed:
		return true
	default:
		return false
	}
}

// NOTE: any changes to the hosts filters is likely to impact at least the following
// endpoints, due to how they share the same implementation at the Datastore level:
//
// - GET /hosts (list hosts)
// - GET /hosts/count (count hosts, which calls svc.CountHosts or svc.CountHostsInLabel)
// - GET /labels/{id}/hosts (list hosts in label)
// - GET /hosts/report
// - POST /hosts/delete (calls svc.hostIDsFromFilters)
// - POST /hosts/transfer/filter (calls svc.hostIDsFromFilters)
//
// Make sure the docs are updated accordingly and all endpoints behave as expected.
type HostListOptions struct {
	ListOptions

	// DeviceMapping joins device user email mapping for each host if available
	DeviceMapping bool

	// AdditionalFilters selects which host additional fields should be
	// populated.
	AdditionalFilters []string
	// StatusFilter selects the online status of the hosts.
	StatusFilter HostStatus
	// TeamFilter selects the hosts for specified team
	TeamFilter *uint

	PolicyIDFilter       *uint
	PolicyResponseFilter *bool

	// Deprecated: SoftwareIDFilter is deprecated as of Fleet 4.42. It is
	// maintained for backwards compatibility. Use SoftwareVersionIDFilter
	// instead.
	SoftwareIDFilter *uint
	// SoftwareVersionIDFilter filters the hosts by the software version ID that
	// they use. This identifies a specific version of a "software title".
	SoftwareVersionIDFilter *uint
	// SoftwareTitleIDFilter filers the hosts by the software title ID that they
	// use. This identifies a "software title" independent of the specific
	// version.
	SoftwareTitleIDFilter *uint
	// SoftwareStatusFilter filters the hosts by the status of the software installer, if any,
	// managed by Fleet. If specified, the SoftwareTitleIDFilter must also be specified.
	SoftwareStatusFilter *SoftwareInstallerStatus

	OSIDFilter        *uint
	OSNameFilter      *string
	OSVersionFilter   *string
	OSVersionIDFilter *uint

	DisableIssues bool

	// MacOSSettingsFilter filters the hosts by the status of MDM configuration profiles
	// applied to the hosts.
	MacOSSettingsFilter OSSettingsStatus

	// MacOSSettingsDiskEncryptionFilter filters the hosts by the status of the disk encryption
	// MDM profile.
	MacOSSettingsDiskEncryptionFilter DiskEncryptionStatus

	// OSSettingsFilter filters the hosts by the status of MDM configuration profiles and
	// non-profile settings applied to the hosts.
	OSSettingsFilter OSSettingsStatus
	// OSSettingsDiskEncryptionFilter filters the hosts by the status of the disk encryption
	// OS setting.
	OSSettingsDiskEncryptionFilter DiskEncryptionStatus

	// MDMBootstrapPackageFilter filters the hosts by the status of the MDM bootstrap package.
	MDMBootstrapPackageFilter *MDMBootstrapPackageStatus

	// MDMIDFilter filters the hosts by MDM ID.
	MDMIDFilter *uint
	// MDMNameFilter filters the hosts by MDM solution name (e.g. one of the
	// fleet.WellKnownMDM... constants).
	MDMNameFilter *string
	// MDMEnrollmentStatusFilter filters the host by their MDM enrollment status.
	MDMEnrollmentStatusFilter MDMEnrollStatus
	// MunkiIssueIDFilter filters the hosts by munki issue ID.
	MunkiIssueIDFilter *uint

	// LowDiskSpaceFilter filters the hosts by low disk space (defined as a host
	// with less than N gigs of disk space available). Note that this is a Fleet
	// Premium feature, Fleet Free ignores the setting (it forces it to nil to
	// disable it).
	LowDiskSpaceFilter *int

	// PopulateSoftware adds the `Software` field to all Hosts returned.
	PopulateSoftware bool

	// PopulateSoftwareVulnerabilityDetails adds description, fix version, etc. fields to software vulnerabilities
	// (this is a Premium feature that gets forced to false on Fleet Free)
	PopulateSoftwareVulnerabilityDetails bool

	// PopulatePolicies adds the `Policies` array field to all Hosts returned.
	PopulatePolicies bool

	// PopulateUsers adds the `Users` array field to all Hosts returned
	PopulateUsers bool

	// PopulateLabels adds the `Labels` array field to all host responses returned
	PopulateLabels bool

	// VulnerabilityFilter filters the hosts by the presence of a vulnerability (CVE)
	VulnerabilityFilter *string

	// ConnectedToFleetFilter filters hosts that have an active MDM
	// connection with this Fleet instance.
	ConnectedToFleetFilter *bool

	// ProfileUUID is the UUID of the MDM configuration profile and filters hosts by that profile.
	ProfileUUIDFilter *string
	// ProfileStatus is the status of the MDM configuration profile and filters hosts by that status.
	ProfileStatusFilter *OSSettingsStatus
	// BatchScriptExecutionStatusFilter filters hosts by the status of a batch script execution.
	BatchScriptExecutionStatusFilter BatchScriptExecutionStatus
	// BatchScriptExecutionIDFilter filters hosts by the ID of a batch script execution.
	BatchScriptExecutionIDFilter *string
}

// TODO(Sarah): Are we missing any filters here? Should all MDM filters be included?
func (h HostListOptions) Empty() bool {
	return h.ListOptions.Empty() &&
		!h.DeviceMapping &&
		len(h.AdditionalFilters) == 0 &&
		h.StatusFilter == "" &&
		h.TeamFilter == nil &&
		h.PolicyIDFilter == nil &&
		h.PolicyResponseFilter == nil &&
		h.SoftwareIDFilter == nil &&
		h.SoftwareVersionIDFilter == nil &&
		h.SoftwareTitleIDFilter == nil &&
		h.SoftwareStatusFilter == nil &&
		h.OSIDFilter == nil &&
		h.OSNameFilter == nil &&
		h.OSVersionFilter == nil &&
		!h.DisableIssues &&
		h.MacOSSettingsFilter == "" &&
		h.MacOSSettingsDiskEncryptionFilter == "" &&
		h.MDMBootstrapPackageFilter == nil &&
		h.MDMIDFilter == nil &&
		h.MDMNameFilter == nil &&
		h.MDMEnrollmentStatusFilter == "" &&
		h.MunkiIssueIDFilter == nil &&
		h.LowDiskSpaceFilter == nil &&
		h.OSSettingsFilter == "" &&
		h.OSSettingsDiskEncryptionFilter == "" &&
		h.ProfileUUIDFilter == nil &&
		h.ProfileStatusFilter == nil
}

type HostUser struct {
	Uid       uint   `json:"uid" db:"uid"`
	Username  string `json:"username" db:"username"`
	Type      string `json:"type" db:"user_type"`
	GroupName string `json:"groupname" db:"groupname"`
	Shell     string `json:"shell" db:"shell"`
}

type Host struct {
	UpdateCreateTimestamps
	HostSoftware
	ID uint `json:"id" csv:"id"`
	// OsqueryHostID is the key used in the request context that is
	// used to retrieve host information.  It is sent from osquery and may currently be
	// a GUID or a Host Name, but in either case, it MUST be unique
	OsqueryHostID    *string   `json:"-" db:"osquery_host_id" csv:"-"`
	DetailUpdatedAt  time.Time `json:"detail_updated_at" db:"detail_updated_at" csv:"detail_updated_at"` // Time that the host details were last updated
	LabelUpdatedAt   time.Time `json:"label_updated_at" db:"label_updated_at" csv:"label_updated_at"`    // Time that the host labels were last updated
	PolicyUpdatedAt  time.Time `json:"policy_updated_at" db:"policy_updated_at" csv:"policy_updated_at"` // Time that the host policies were last updated
	LastEnrolledAt   time.Time `json:"last_enrolled_at" db:"last_enrolled_at" csv:"last_enrolled_at"`    // Time that the host last enrolled
	SeenTime         time.Time `json:"seen_time" db:"seen_time" csv:"seen_time"`                         // Time that the host was last "seen"
	RefetchRequested bool      `json:"refetch_requested" db:"refetch_requested" csv:"refetch_requested"`
	NodeKey          *string   `json:"-" db:"node_key" csv:"-"`
	OrbitNodeKey     *string   `json:"-" db:"orbit_node_key" csv:"-"`
	Hostname         string    `json:"hostname" db:"hostname" csv:"hostname"` // there is a fulltext index on this field
	UUID             string    `json:"uuid" db:"uuid" csv:"uuid"`             // there is a fulltext index on this field
	// Platform is the host's platform as defined by osquery's os_version.platform.
	Platform       string        `json:"platform" csv:"platform"`
	OsqueryVersion string        `json:"osquery_version" db:"osquery_version" csv:"osquery_version"`
	OrbitVersion   *string       `json:"orbit_version" db:"orbit_version" csv:"orbit_version"`
	DesktopVersion *string       `json:"fleet_desktop_version" db:"fleet_desktop_version" csv:"fleet_desktop_version"`
	ScriptsEnabled *bool         `json:"scripts_enabled" db:"scripts_enabled" csv:"scripts_enabled"`
	OSVersion      string        `json:"os_version" db:"os_version" csv:"os_version"`
	Build          string        `json:"build" csv:"build"`
	PlatformLike   string        `json:"platform_like" db:"platform_like" csv:"platform_like"`
	CodeName       string        `json:"code_name" db:"code_name" csv:"code_name"`
	Uptime         time.Duration `json:"uptime" csv:"uptime"`
	Memory         int64         `json:"memory" sql:"type:bigint" db:"memory" csv:"memory"`
	// system_info fields
	CPUType          string `json:"cpu_type" db:"cpu_type" csv:"cpu_type"`
	CPUSubtype       string `json:"cpu_subtype" db:"cpu_subtype" csv:"cpu_subtype"`
	CPUBrand         string `json:"cpu_brand" db:"cpu_brand" csv:"cpu_brand"`
	CPUPhysicalCores int    `json:"cpu_physical_cores" db:"cpu_physical_cores" csv:"cpu_physical_cores"`
	CPULogicalCores  int    `json:"cpu_logical_cores" db:"cpu_logical_cores" csv:"cpu_logical_cores"`
	HardwareVendor   string `json:"hardware_vendor" db:"hardware_vendor" csv:"hardware_vendor"`
	HardwareModel    string `json:"hardware_model" db:"hardware_model" csv:"hardware_model"`
	HardwareVersion  string `json:"hardware_version" db:"hardware_version" csv:"hardware_version"`
	HardwareSerial   string `json:"hardware_serial" db:"hardware_serial" csv:"hardware_serial"`
	ComputerName     string `json:"computer_name" db:"computer_name" csv:"computer_name"`
	// PrimaryNetworkInterfaceID if present indicates to primary network for the host, the details of which
	// can be found in the NetworkInterfaces element with the same ip_address.
	PrimaryNetworkInterfaceID *uint               `json:"primary_ip_id,omitempty" db:"primary_ip_id" csv:"primary_ip_id"`
	NetworkInterfaces         []*NetworkInterface `json:"-" db:"-" csv:"-"`
	PublicIP                  string              `json:"public_ip" db:"public_ip" csv:"public_ip"`
	PrimaryIP                 string              `json:"primary_ip" db:"primary_ip" csv:"primary_ip"`
	PrimaryMac                string              `json:"primary_mac" db:"primary_mac" csv:"primary_mac"`
	DistributedInterval       uint                `json:"distributed_interval" db:"distributed_interval" csv:"distributed_interval"`
	ConfigTLSRefresh          uint                `json:"config_tls_refresh" db:"config_tls_refresh" csv:"config_tls_refresh"`
	LoggerTLSPeriod           uint                `json:"logger_tls_period" db:"logger_tls_period" csv:"logger_tls_period"`
	TeamID                    *uint               `json:"team_id" db:"team_id" csv:"team_id"`

	// Loaded via JOIN in DB
	PackStats []PackStats `json:"pack_stats" csv:"-"`
	// TeamName is the name of the team, loaded by JOIN to the teams table.
	TeamName *string `json:"team_name" db:"team_name" csv:"team_name"`
	// Additional is the additional information from the host
	// additional_queries. This should be stored in a separate DB table.
	Additional *json.RawMessage `json:"additional,omitempty" db:"additional" csv:"-"`

	// Users currently in the host
	Users []HostUser `json:"users,omitempty" csv:"-"`

	GigsDiskSpaceAvailable    float64 `json:"gigs_disk_space_available" db:"gigs_disk_space_available" csv:"gigs_disk_space_available"`
	PercentDiskSpaceAvailable float64 `json:"percent_disk_space_available" db:"percent_disk_space_available" csv:"percent_disk_space_available"`
	GigsTotalDiskSpace        float64 `json:"gigs_total_disk_space" db:"gigs_total_disk_space" csv:"gigs_total_disk_space"`

	// DiskEncryptionEnabled is only returned by GET /host/{id} and so is not
	// exportable as CSV (which is the result of List Hosts endpoint). It is
	// a *bool because for some Linux we set it to NULL and omit it from the JSON
	// response if the host does not have disk encryption enabled. It is also
	// omitted if we don't have encryption information yet.
	DiskEncryptionEnabled *bool `json:"disk_encryption_enabled,omitempty" db:"disk_encryption_enabled" csv:"-"`

	HostIssues `json:"issues,omitempty" csv:"-"`

	// DeviceMapping is in fact included in the CSV export, but it is not directly
	// encoded from this column, it is processed before marshaling, hence why the
	// struct tag here has csv:"-".
	DeviceMapping *json.RawMessage `json:"device_mapping,omitempty" db:"device_mapping" csv:"-"`

	MDM MDMHostData `json:"mdm" db:"mdm_host_data" csv:"-"`

	// RefetchCriticalQueriesUntil can be set to a timestamp up to which the
	// "critical" queries will be constantly reported to the host that checks in
	// to be re-executed until a condition is met (or the timestamp expires). The
	// notion of "critical query" is voluntarily loosely defined so that future
	// requirements may use this mechanism. The difference with RefetchRequested
	// is that the latter is a one-time request, while this one is a persistent
	// until the timestamp expires. The initial use-case is to check for a host
	// to be unenrolled from its old MDM solution, in the "migrate to Fleet MDM"
	// workflow (both Apple and Windows).
	//
	// In the future, if we want to use it for more than one use-case, we could
	// add a "reason" field with well-known labels so we know what condition(s)
	// are expected to clear the timestamp. For now there's a single use-case
	// so we don't need this.
	RefetchCriticalQueriesUntil *time.Time `json:"refetch_critical_queries_until" db:"refetch_critical_queries_until" csv:"-"`

	// DEPAssignedToFleet is set to true if the host is assigned to Fleet in Apple Business Manager.
	// It is a *bool becase we want it to be returned from only a subset of endpoints related to
	// Orbit and Fleet Desktop. Otherwise, it will be set to NULL so it is omitted from JSON
	// responses.
	//
	// The boolean is based on information ingested from the Apple DEP API that is stored in the
	// host_dep_assignments table.
	DEPAssignedToFleet *bool `json:"dep_assigned_to_fleet,omitempty" db:"dep_assigned_to_fleet" csv:"-"`

	// LastRestartedAt is a UNIX timestamp that indicates when the Host was last restarted.
	LastRestartedAt time.Time `json:"last_restarted_at" db:"last_restarted_at" csv:"last_restarted_at"`

	// Policies is the list of policies and whether it passes for the host
	Policies *[]*HostPolicy `json:"policies,omitempty" csv:"-"`
}

type HostForeignVitalGroup struct {
	Name  string
	Query string
}

type HostVitalType int

const (
<<<<<<< HEAD
	HostVitalTypeDomestic HostVitalType = iota // Domestic vitals are those that are stored in the host table
	HostVitalTypeForeign                       // Foreign vitals are those that are stored in a separate table and joined to the host table
	HostVitalTypeCustom                        // Custom vitals are those that are stored in the host_additional table as a JSON blob
=======
	HostVitalTypeDomestic   HostVitalType = iota // Domestic vitals are those that are stored in the host table
	HostVitalTypeForeign                         // Foreign vitals are those that are stored in a separate table and joined to the host table
	HostVitalTypeAdditional                      // Additional vitals are those that are stored in the host_additional table as a JSON blob
>>>>>>> af2de5bc
)

type HostVital struct {
	Name              string // Display name of the vital
	VitalType         HostVitalType
	DataType          string  // Data type of the vital, e.g. "string", "int", "bool"
	ForeignVitalGroup *string // For foreign vitals, the group they belong to
	Path              string  // Path to the vital in the SQL query, for use in generating the WHERE clause
}

var hostForeignVitalGroups = map[string]HostForeignVitalGroup{
	"idp": {
		Name:  "Identity Provider",
		Query: `RIGHT JOIN host_scim_user ON (hosts.id = host_scim_user.host_id) JOIN scim_users ON (host_scim_user.scim_user_id = scim_users.id) JOIN scim_user_group ON (host_scim_user.scim_user_id = scim_user_group.scim_user_id) JOIN scim_groups ON (scim_user_group.group_id = scim_groups.id)`,
	},
}

var hostVitals = map[string]HostVital{
	"end_user_idp_group": {
		Name:      "IDP Group",
		VitalType: HostVitalTypeForeign,
		// A user can be in multiple groups, but we use a join table to specify them,
		// so we can represent "group" as a string rather than an array and use AND/OR
		// criteria to filter hosts by group membership.
		DataType:          "string",
		ForeignVitalGroup: ptr.String("idp"),
		Path:              "scim_groups.display_name",
	},
	"end_user_idp_department": {
		Name:              "IDP Department",
		VitalType:         HostVitalTypeForeign,
		DataType:          "string",
		ForeignVitalGroup: ptr.String("idp"),
		Path:              "scim_users.department",
	},
}

type AndroidHost struct {
	*Host
	*android.Device
}

func (ah *AndroidHost) SetNodeKey(enterpriseSpecificID string) {
	if ah.Host == nil || ah.Device == nil {
		return
	}
	ah.Device.EnterpriseSpecificID = ptr.String(enterpriseSpecificID)
	// We use node_key as a unique identifier for the host table row.
	// Since this key is used by other hosts, we use a prefix to avoid conflicts.
	hostNodeKey := "android/" + enterpriseSpecificID
	ah.Host.NodeKey = &hostNodeKey
}

func (ah *AndroidHost) IsValid() bool {
	return !(ah == nil || ah.Host == nil || ah.Device == nil ||
		ah.Host.NodeKey == nil || ah.Device.EnterpriseSpecificID == nil ||
		*ah.Host.NodeKey != "android/"+*ah.Device.EnterpriseSpecificID)
}

// HostOrbitInfo maps to the host_orbit_info table in the database, which maps to the orbit_info agent table.
type HostOrbitInfo struct {
	Version        string  `json:"version" db:"version"`
	DesktopVersion *string `json:"desktop_version" db:"desktop_version"`
	ScriptsEnabled *bool   `json:"scripts_enabled" db:"scripts_enabled"`
}

// HostHealth contains a subset of Host data that indicates how healthy a Host is. For fields with
// the same name, see the comments/docs for the Host field above.
type HostHealth struct {
	UpdatedAt                    time.Time                      `json:"updated_at,omitempty" db:"updated_at"`
	OsVersion                    string                         `json:"os_version,omitempty" db:"os_version"`
	DiskEncryptionEnabled        *bool                          `json:"disk_encryption_enabled,omitempty" db:"disk_encryption_enabled"`
	FailingPoliciesCount         int                            `json:"failing_policies_count"`
	FailingCriticalPoliciesCount *int                           `json:"failing_critical_policies_count,omitempty"` // Fleet Premium Only
	VulnerableSoftware           []HostHealthVulnerableSoftware `json:"vulnerable_software,omitempty"`
	FailingPolicies              []*HostHealthFailingPolicy     `json:"failing_policies,omitempty"`
	Platform                     string                         `json:"-" db:"platform"`                // Needed to fetch failing policies. Not returned in HTTP responses.
	TeamID                       *uint                          `json:"team_id,omitempty" db:"team_id"` // Needed to verify that user can access this host's health data. Not returned in HTTP responses.
}

type HostHealthVulnerableSoftware struct {
	ID      uint   `json:"id"`
	Name    string `json:"name"`
	Version string `json:"version"`
}

type HostHealthFailingPolicy struct {
	ID         uint    `json:"id"`
	Name       string  `json:"name"`
	Critical   *bool   `json:"critical,omitempty"` // Fleet Premium Only
	Resolution *string `json:"resolution"`
}

func (hh HostHealth) AuthzType() string {
	return "host_health"
}

type MDMHostData struct {
	// For CSV columns, since the CSV is flattened, we keep the "mdm." prefix
	// along with the column name.

	// EnrollmentStatus is a string representation of state derived from
	// booleans stored in the host_mdm table, loaded by JOIN in datastore
	EnrollmentStatus *string `json:"enrollment_status" db:"-" csv:"mdm.enrollment_status"`
	// DEPProfileError is a boolean representing whether Fleet received a "FAILED" response when
	// attempting to assign a DEP profile for the host.
	// See https://developer.apple.com/documentation/devicemanagement/assignprofileresponse
	//
	// It is not filled in by all host-returning datastore methods.
	DEPProfileError bool `json:"dep_profile_error" db:"dep_profile_error" csv:"mdm.dep_profile_error"`
	// ServerURL is the server_url stored in the host_mdm table, loaded by
	// JOIN in datastore
	ServerURL *string `json:"server_url" db:"-" csv:"mdm.server_url"`
	// Name is the name of the MDM solution for the host.
	Name string `json:"name" db:"name" csv:"-"`

	// EncryptionKeyAvailable indicates if Fleet was able to retrieve and
	// decode an encryption key for the host.
	EncryptionKeyAvailable bool `json:"encryption_key_available" db:"-" csv:"-"`

	// this is set to nil if the key exists but decryptable is NULL in the db, 1
	// if decryptable, 0 if non-decryptable and -1 if no disk encryption key row
	// exists for this host. Used internally to determine the disk_encryption
	// status and action_required fields. See MDMHostData.Scan as for where this
	// gets filled.
	rawDecryptable *int

	// OSSettings contains information related to operating systems settings that are managed for
	// MDM-enrolled hosts and/or Linux hosts with disk encryption enabled, which don't require MDM.
	//
	// Note: Additional information for macOS hosts is currently stored in MacOSSettings.
	OSSettings *HostMDMOSSettings `json:"os_settings,omitempty" db:"-" csv:"-"`

	// Profiles is a list of HostMDMProfiles for the host. Note that as for many
	// other host fields, it is not filled in by all host-returning datastore methods.
	//
	// It is a pointer to a slice so that when set, it gets marhsaled even
	// if the slice is empty, but when unset, it doesn't get marshaled
	// (e.g. we don't return that information for the List Hosts endpoint).
	Profiles *[]HostMDMProfile `json:"profiles,omitempty" db:"profiles" csv:"-"`

	// MacOSSettings indicates macOS-specific MDM settings for the host, such
	// as disk encryption status and whether any user action is required to
	// complete the disk encryption process.
	//
	// It is not filled in by all host-returning datastore methods.
	MacOSSettings *MDMHostMacOSSettings `json:"macos_settings,omitempty" db:"-" csv:"-"`

	// MacOSSetup indicates macOS-specific MDM setup for the host, such
	// as the status of the bootstrap package.
	//
	// It is not filled in by all host-returning datastore methods.
	MacOSSetup *HostMDMMacOSSetup `json:"macos_setup,omitempty" db:"-" csv:"-"`

	// The DeviceStatus and PendingAction fields are not stored in the database
	// directly, they are read from the GetHostLockWipeStatus datastore method
	// and determined from those results. They are not filled by all
	// host-returning methods.
	DeviceStatus  *string `json:"device_status,omitempty" db:"-" csv:"-"`
	PendingAction *string `json:"pending_action,omitempty" db:"-" csv:"-"`

	// ConnectedToFleet indicates if the host has an active MDM connection
	// with this Fleet instance. This boolean is not filled by all
	// host-returning methods.
	ConnectedToFleet *bool `json:"connected_to_fleet" csv:"-" db:"connected_to_fleet"`
}

type HostMDMOSSettings struct {
	DiskEncryption HostMDMDiskEncryption `json:"disk_encryption" db:"-" csv:"-"`
}

type HostMDMDiskEncryption struct {
	Status *DiskEncryptionStatus `json:"status" db:"-" csv:"-"`
	Detail string                `json:"detail" db:"-" csv:"-"`
}

type DiskEncryptionStatus string

const (
	DiskEncryptionVerified            DiskEncryptionStatus = "verified"
	DiskEncryptionVerifying           DiskEncryptionStatus = "verifying"
	DiskEncryptionActionRequired      DiskEncryptionStatus = "action_required"
	DiskEncryptionEnforcing           DiskEncryptionStatus = "enforcing"
	DiskEncryptionFailed              DiskEncryptionStatus = "failed"
	DiskEncryptionRemovingEnforcement DiskEncryptionStatus = "removing_enforcement"
)

func (s DiskEncryptionStatus) addrOf() *DiskEncryptionStatus {
	return &s
}

func (s DiskEncryptionStatus) IsValid() bool {
	switch s {
	case
		DiskEncryptionVerifying,
		DiskEncryptionVerified,
		DiskEncryptionActionRequired,
		DiskEncryptionEnforcing,
		DiskEncryptionFailed,
		DiskEncryptionRemovingEnforcement:
		return true
	default:
		return false
	}
}

type BatchScriptExecutionStatus string

const (
	BatchScriptExecutionRan       BatchScriptExecutionStatus = "ran"
	BatchScriptExecutionPending   BatchScriptExecutionStatus = "pending"
	BatchScriptExecutionErrored   BatchScriptExecutionStatus = "errored"
	BatchScriptExecutionCancelled BatchScriptExecutionStatus = "cancelled"
)

func (s BatchScriptExecutionStatus) IsValid() bool {
	switch s {
	case
		BatchScriptExecutionRan,
		BatchScriptExecutionPending,
		BatchScriptExecutionErrored,
		BatchScriptExecutionCancelled:
		return true
	default:
		return false
	}
}

type ActionRequiredState string

const (
	ActionRequiredLogOut    ActionRequiredState = "log_out"
	ActionRequiredRotateKey ActionRequiredState = "rotate_key"
)

func (s ActionRequiredState) addrOf() *ActionRequiredState {
	return &s
}

type MDMHostMacOSSettings struct {
	DiskEncryption *DiskEncryptionStatus `json:"disk_encryption" csv:"-"`
	ActionRequired *ActionRequiredState  `json:"action_required" csv:"-"`
}

type HostMDMMacOSSetup struct {
	BootstrapPackageStatus MDMBootstrapPackageStatus `db:"bootstrap_package_status" json:"bootstrap_package_status" csv:"-"`
	Result                 []byte                    `db:"result" json:"-" csv:"-"`
	Detail                 string                    `db:"-" json:"detail" csv:"-"`
	BootstrapPackageName   string                    `db:"bootstrap_package_name" json:"bootstrap_package_name" csv:"-"`
}

// PopulateOSSettingsAndMacOSSettings populates the OSSettings and MacOSSettings
// on the MDMHostData struct. It determines the disk encryption status for the
// host based on the file-vault profile in its list of profiles and whether its
// disk encryption key is available and decryptable. The file-vault profile
// identifier is received as an argument to avoid a circular dependency.
//
// NOTE: This overwrites both OSSettings and MacOSSettings on the MDMHostData struct. Any existing
// data in those fields will be lost.
func (d *MDMHostData) PopulateOSSettingsAndMacOSSettings(profiles []HostMDMAppleProfile, fileVaultIdentifier string) {
	var settings MDMHostMacOSSettings

	var fvprof *HostMDMAppleProfile
	for _, p := range profiles {
		p := p
		if p.Identifier == fileVaultIdentifier {
			fvprof = &p
			break
		}
	}
	if fvprof != nil {
		switch fvprof.OperationType {
		case MDMOperationTypeInstall:
			switch {
			case fvprof.Status != nil && (*fvprof.Status == MDMDeliveryVerifying || *fvprof.Status == MDMDeliveryVerified):
				if d.rawDecryptable != nil && *d.rawDecryptable == 1 { //nolint:gocritic // ignore ifElseChain
					//  if a FileVault profile has been successfully installed on the host
					//  AND we have fetched and are able to decrypt the key
					switch *fvprof.Status {
					case MDMDeliveryVerifying:
						settings.DiskEncryption = DiskEncryptionVerifying.addrOf()
					case MDMDeliveryVerified:
						settings.DiskEncryption = DiskEncryptionVerified.addrOf()
					}
				} else if d.rawDecryptable != nil {
					// if a FileVault profile has been successfully installed on the host
					// but either we didn't get an encryption key or we're not able to
					// decrypt the key we've got
					settings.DiskEncryption = DiskEncryptionActionRequired.addrOf()
					settings.ActionRequired = ActionRequiredRotateKey.addrOf()
				} else {
					// if [a FileVault profile is pending to be installed or] the
					// matching row in host_disk_encryption_keys has a field decryptable
					// = NULL
					switch *fvprof.Status {
					case MDMDeliveryVerifying, MDMDeliveryVerified:
						settings.DiskEncryption = DiskEncryptionVerifying.addrOf()
					case MDMDeliveryPending:
						settings.DiskEncryption = DiskEncryptionEnforcing.addrOf()
					}
				}

			case fvprof.Status != nil && *fvprof.Status == MDMDeliveryFailed:
				// if a FileVault profile failed to be installed [or removed]
				settings.DiskEncryption = DiskEncryptionFailed.addrOf()

			default:
				// if a FileVault profile is pending to be installed [or the matching
				// row in host_disk_encryption_keys has a field decryptable = NULL]
				settings.DiskEncryption = DiskEncryptionEnforcing.addrOf()
			}

		case MDMOperationTypeRemove:
			switch {
			case fvprof.Status != nil && *fvprof.Status == MDMDeliveryVerifying:
				// successfully removed, same as if	no filevault profile was found

			case fvprof.Status != nil && *fvprof.Status == MDMDeliveryFailed:
				// if a FileVault profile failed to be [installed or] removed
				settings.DiskEncryption = DiskEncryptionFailed.addrOf()

			default:
				// if a FileVault profile is pending to be removed
				settings.DiskEncryption = DiskEncryptionRemovingEnforcement.addrOf()
			}
		}
	}
	d.MacOSSettings = &settings

	var hde HostMDMDiskEncryption
	if settings.DiskEncryption != nil {
		hde.Status = settings.DiskEncryption
	}
	if fvprof != nil {
		hde.Detail = fvprof.Detail
	}
	d.OSSettings = &HostMDMOSSettings{DiskEncryption: hde}
}

func (d *MDMHostData) ProfileStatusFromDiskEncryptionState(currStatus *MDMDeliveryStatus) *MDMDeliveryStatus {
	if d.MacOSSettings == nil || d.MacOSSettings.DiskEncryption == nil {
		return currStatus
	}
	switch *d.MacOSSettings.DiskEncryption {
	case DiskEncryptionActionRequired, DiskEncryptionEnforcing, DiskEncryptionRemovingEnforcement:
		return &MDMDeliveryPending
	case DiskEncryptionFailed:
		return &MDMDeliveryFailed
	case DiskEncryptionVerifying:
		return &MDMDeliveryVerifying
	case DiskEncryptionVerified:
		return &MDMDeliveryVerified
	default:
		return currStatus
	}
}

// Only exposed for Datastore tests, to be able to assert the rawDecryptable
// unexported field.
func (d *MDMHostData) TestGetRawDecryptable() *int {
	return d.rawDecryptable
}

// Scan implements the Scanner interface for sqlx, to support unmarshaling a
// JSON object from the database into a MDMHostData struct.
func (d *MDMHostData) Scan(v interface{}) error {
	var dst struct {
		MDMHostData
		RawDecryptable *int `json:"raw_decryptable"`
	}
	switch v := v.(type) {
	case []byte:
		if err := json.Unmarshal(v, &dst); err != nil {
			return err
		}
		*d = dst.MDMHostData
		d.rawDecryptable = dst.RawDecryptable
		return nil

	default:
		return fmt.Errorf("unsupported type: %T", v)
	}
}

// IsOsqueryEnrolled returns true if the host is enrolled via osquery.
func (h *Host) IsOsqueryEnrolled() bool {
	return h.OsqueryHostID != nil && *h.OsqueryHostID != ""
}

// IsDEPAssignedToFleet returns true if the host was assigned to the Fleet
// server in ABM.
func (h *Host) IsDEPAssignedToFleet() bool {
	return h.DEPAssignedToFleet != nil && *h.DEPAssignedToFleet
}

// IsLUKSSupported returns true if the host's platform is Linux and running
// one of the supported OS versions.
func (h *Host) IsLUKSSupported() bool {
	return h.Platform == "ubuntu" || strings.Contains(h.OSVersion, "Fedora") // fedora h.Platform reports as "rhel"
}

// IsEligibleForWindowsMDMUnenrollment returns true if the host must be
// unenrolled from Fleet's Windows MDM (if it MDM was disabled).
func (h *Host) IsEligibleForWindowsMDMUnenrollment(isConnectedToFleetMDM bool) bool {
	return h.FleetPlatform() == "windows" &&
		h.IsOsqueryEnrolled() &&
		isConnectedToFleetMDM
}

// HostDisplayName returns ComputerName if it isn't empty. Otherwise, it returns Hostname if it isn't
// empty. If Hostname is empty and both HardwareSerial and HardwareModel are not empty, it returns a
// composite string with HardwareModel and HardwareSerial. If all else fails, it returns an empty
// string.
func HostDisplayName(computerName string, hostname string, hardwareModel string, hardwareSerial string) string {
	switch {
	case computerName != "":
		return computerName
	case hostname != "":
		return hostname
	case hardwareModel != "" && hardwareSerial != "":
		return fmt.Sprintf("%s (%s)", hardwareModel, hardwareSerial)
	default:
		return ""
	}
}

func (h *Host) DisplayName() string {
	return HostDisplayName(h.ComputerName, h.Hostname, h.HardwareModel, h.HardwareSerial)
}

type HostIssues struct {
	FailingPoliciesCount         uint64  `json:"failing_policies_count" db:"failing_policies_count" csv:"-"`
	CriticalVulnerabilitiesCount *uint64 `json:"critical_vulnerabilities_count,omitempty" db:"critical_vulnerabilities_count" csv:"-"` // We set it to nil if the license is not premium
	TotalIssuesCount             uint64  `json:"total_issues_count" db:"total_issues_count" csv:"issues"`                              // when exporting in CSV, we want that value as the "issues" column
}

func (h Host) AuthzType() string {
	return "host"
}

// HostDetail provides the full host metadata along with associated labels and
// packs. It also includes policies, batteries, maintenance window, and MDM profiles, as applicable.
type HostDetail struct {
	Host
	// Labels is the list of labels the host is a member of.
	Labels []*Label `json:"labels"`
	// Packs is the list of packs the host is a member of.
	Packs []*Pack `json:"packs"`
	// Batteries is the list of batteries for the host. It is a pointer to a
	// slice so that when set, it gets marhsaled even if the slice is empty,
	// but when unset, it doesn't get marshaled (e.g. we don't return that
	// information for the List Hosts endpoint).
	Batteries *[]*HostBattery `json:"batteries,omitempty"`

	// MaintenanceWindow contains the host user's calendar IANA timezone and the start time of the next scheduled maintenance window.
	MaintenanceWindow *HostMaintenanceWindow `json:"maintenance_window,omitempty"`
	EndUsers          []HostEndUser          `json:"end_users,omitempty"`

	LastMDMEnrolledAt  *time.Time `json:"last_mdm_enrolled_at"`
	LastMDMCheckedInAt *time.Time `json:"last_mdm_checked_in_at"`
}

type HostEndUser struct {
	IdpID            string              `json:"idp_id,omitempty"`
	IdpUserName      string              `json:"idp_username,omitempty"`
	IdpFullName      string              `json:"idp_full_name,omitempty"`
	IdpGroups        []string            `json:"idp_groups,omitempty"`
	Department       string              `json:"idp_department,omitempty"`
	IdpInfoUpdatedAt *time.Time          `json:"idp_info_updated_at"`
	OtherEmails      []HostDeviceMapping `json:"other_emails,omitempty"`
}

type HostMaintenanceWindow struct {
	//  StartsAt is the start time of the future maintenance window, retrieved from calendar_events,
	//  represented as a time.Time in the host's associated google calendar user's timezone, which is represented as a time.Location
	StartsAt time.Time `json:"starts_at" db:"start_time"`
	// TimeZone is the IANA timezone of the user's google calendar, retrieved from calendar_events
	TimeZone *string `json:"timezone" db:"timezone"`
}

const (
	HostKind = "host"
)

// HostSummary is a structure which represents a data summary about the total
// set of hosts in the database. This structure is returned by the HostService
// method GetHostSummary
type HostSummary struct {
	TeamID             *uint                  `json:"team_id,omitempty" db:"-"`
	TotalsHostsCount   uint                   `json:"totals_hosts_count" db:"total"`
	OnlineCount        uint                   `json:"online_count" db:"online"`
	OfflineCount       uint                   `json:"offline_count" db:"offline"`
	MIACount           uint                   `json:"mia_count" db:"mia"`
	Missing30DaysCount uint                   `json:"missing_30_days_count" db:"missing_30_days_count"`
	NewCount           uint                   `json:"new_count" db:"new"`
	AllLinuxCount      uint                   `json:"all_linux_count" db:"-"`
	LowDiskSpaceCount  *uint                  `json:"low_disk_space_count,omitempty" db:"low_disk_space"`
	BuiltinLabels      []*LabelSummary        `json:"builtin_labels" db:"-"`
	Platforms          []*HostSummaryPlatform `json:"platforms" db:"-"`
}

// HostSummaryPlatform represents the hosts statistics for a given platform,
// as returned inside the HostSummary struct by the GetHostSummary service.
type HostSummaryPlatform struct {
	Platform   string `json:"platform" db:"platform"`
	HostsCount uint   `json:"hosts_count" db:"total"`
}

// Status calculates the online status of the host
func (h *Host) Status(now time.Time) HostStatus {
	// The logic in this function should remain synchronized with
	// GenerateHostStatusStatistics and CountHostsInTargets
	// NOTE: As of Fleet 4.15 StatusMIA is deprecated and will be removed in Fleet 5.0

	onlineInterval := h.ConfigTLSRefresh
	if h.DistributedInterval < h.ConfigTLSRefresh {
		onlineInterval = h.DistributedInterval
	}

	// Add a small buffer to prevent flapping
	onlineInterval += OnlineIntervalBuffer

	switch {
	case h.SeenTime.Add(time.Duration(onlineInterval) * time.Second).Before(now): //nolint:gosec // dismiss G115
		return StatusOffline
	default:
		return StatusOnline
	}
}

func (h *Host) IsNew(now time.Time) bool {
	withDuration := h.CreatedAt.Add(NewDuration)
	if withDuration.After(now) ||
		withDuration.Equal(now) {
		return true
	}
	return false
}

// FleetPlatform returns the host's generic platform as supported by Fleet.
func (h *Host) FleetPlatform() string {
	return PlatformFromHost(h.Platform)
}

// SupportsOsquery returns whether the device runs osquery.
func (h *Host) SupportsOsquery() bool {
	return PlatformSupportsOsquery(h.Platform)
}

// PlatformSupportsOsquery returns whether osquery is supported on this platform.
func PlatformSupportsOsquery(platform string) bool {
	return platform != "ios" && platform != "ipados" && platform != "android"
}

// HostLinuxOSs are the possible linux values for Host.Platform.
var HostLinuxOSs = []string{
	"linux", "ubuntu", "debian", "rhel", "centos", "sles", "kali", "gentoo", "amzn", "pop", "arch", "linuxmint", "void", "nixos", "endeavouros", "manjaro", "opensuse-leap", "opensuse-tumbleweed", "tuxedo", "neon",
}

func IsLinux(hostPlatform string) bool {
	for _, linuxPlatform := range HostLinuxOSs {
		if linuxPlatform == hostPlatform {
			return true
		}
	}
	return false
}

func IsUnixLike(hostPlatform string) bool {
	unixLikeOSs := HostLinuxOSs
	unixLikeOSs = append(unixLikeOSs, "darwin")
	for _, p := range unixLikeOSs {
		if p == hostPlatform {
			return true
		}
	}
	return false
}

// PlatformFromHost converts the given host platform into
// the generic platforms known by osquery
// https://osquery.readthedocs.io/en/stable/deployment/configuration/
// and supported by Fleet.
//
// Returns empty string if hostPlatform is unknnown.
func PlatformFromHost(hostPlatform string) string {
	switch {
	case IsLinux(hostPlatform):
		return "linux"
	case hostPlatform == "darwin", hostPlatform == "windows",
		// Some customers have custom agents that support ChromeOS
		// TODO remove this once that customer migrates to Fleetd for Chrome
		hostPlatform == "CrOS",
		// Fleet now supports Chrome via fleetd
		hostPlatform == "chrome",
		hostPlatform == "ios",
		hostPlatform == "ipados",
		hostPlatform == "android":
		return hostPlatform
	default:
		return ""
	}
}

// ExpandPlatform returns the list of platforms corresponding to the (possibly
// generic) platform provided. For example, "linux" expands to all the platform
// identifiers considered to be linux, while "debian" returns only "debian",
// "windows" => "windows", etc.
func ExpandPlatform(platform string) []string {
	switch platform {
	case "linux":
		// return a copy to make sure the caller cannot modify the slice
		linuxOSs := make([]string, len(HostLinuxOSs))
		copy(linuxOSs, HostLinuxOSs)
		return linuxOSs
	default:
		return []string{platform}
	}
}

// List of valid sources for HostDeviceMapping (host_emails table in the
// database).
const (
	DeviceMappingGoogleChromeProfiles = "google_chrome_profiles"
	DeviceMappingMDMIdpAccounts       = "mdm_idp_accounts"
	DeviceMappingCustomInstaller      = "custom_installer" // set by fleetd via device-authenticated API
	DeviceMappingCustomOverride       = "custom_override"  // set by user via user-authenticated API

	DeviceMappingCustomPrefix      = "custom_" // if host_emails.source starts with this, replace with DeviceMappingCustomReplacement
	DeviceMappingCustomReplacement = "custom"  // replaces a source that starts with CustomPrefix - in the UI, we want to display those as only "custom"
)

// HostDeviceMapping represents a mapping of a user email address to a host,
// as reported by the specified source (e.g. Google Chrome Profiles).
type HostDeviceMapping struct {
	ID     uint   `json:"-" db:"id"`
	HostID uint   `json:"-" db:"host_id"`
	Email  string `json:"email" db:"email"`
	Source string `json:"source" db:"source"`
}

type HostMunkiInfo struct {
	Version string `json:"version"`
}

// HostMDM represents a host_mdm row, with information about the MDM solution
// used by a host. Note that it uses a different JSON representation than its
// struct - it implements a custom JSON marshaler.
type HostMDM struct {
	HostID                 uint    `db:"host_id" json:"-" csv:"-"`
	Enrolled               bool    `db:"enrolled" json:"-" csv:"-"`
	ServerURL              string  `db:"server_url" json:"-" csv:"-"`
	InstalledFromDep       bool    `db:"installed_from_dep" json:"-" csv:"-"`
	IsServer               bool    `db:"is_server" json:"-" csv:"-"`
	MDMID                  *uint   `db:"mdm_id" json:"-" csv:"-"`
	Name                   string  `db:"name" json:"-" csv:"-"`
	DEPProfileAssignStatus *string `db:"dep_profile_assign_status" json:"-" csv:"-"`
}

// HasJSONProfileAssigned returns true if Fleet has assigned an ADE/DEP JSON
// profile to the host, and it'll be enrolled into Fleet the next time the host
// performs automatic enrollment.
func (h *HostMDM) HasJSONProfileAssigned() bool {
	// TODO: get rid of h != nil with a better solution once we stablish
	// the pattern for dealing with a nil HostMDM
	return h != nil &&
		h.DEPProfileAssignStatus != nil &&
		*h.DEPProfileAssignStatus == string(DEPAssignProfileResponseSuccess)
}

// HostMunkiIssue represents a single munki issue for a host.
type HostMunkiIssue struct {
	MunkiIssueID       uint      `db:"munki_issue_id" json:"id"`
	Name               string    `db:"name" json:"name"`
	IssueType          string    `db:"issue_type" json:"type"`
	HostIssueCreatedAt time.Time `db:"created_at" json:"created_at"`
}

// List of well-known MDM solution names. Those correspond to names stored in
// the mobile_device_management_solutions table.
const (
	UnknownMDMName        = ""
	WellKnownMDMKandji    = "Kandji"
	WellKnownMDMJamf      = "Jamf"
	WellKnownMDMJumpCloud = "JumpCloud"
	WellKnownMDMVMWare    = "VMware Workspace ONE"
	WellKnownMDMIntune    = "Intune"
	WellKnownMDMSimpleMDM = "SimpleMDM"
	WellKnownMDMFleet     = "Fleet"
)

var mdmNameFromServerURLChecks = map[string]string{
	"kandji":    WellKnownMDMKandji,
	"jamf":      WellKnownMDMJamf,
	"jumpcloud": WellKnownMDMJumpCloud,
	"airwatch":  WellKnownMDMVMWare,
	"awmdm":     WellKnownMDMVMWare,
	"microsoft": WellKnownMDMIntune,
	"simplemdm": WellKnownMDMSimpleMDM,
	"fleetdm":   WellKnownMDMFleet,
}

// MDMNameFromServerURL returns the MDM solution name corresponding to the
// given server URL. If no match is found, it returns the unknown MDM name.
func MDMNameFromServerURL(serverURL string) string {
	serverURL = strings.ToLower(serverURL)

	for check, name := range mdmNameFromServerURLChecks {
		if strings.Contains(serverURL, check) {
			return name
		}
	}
	return UnknownMDMName
}

func (h *HostMDM) EnrollmentStatus() string {
	switch {
	case h.Enrolled && !h.InstalledFromDep:
		return "On (manual)"
	case h.Enrolled && h.InstalledFromDep:
		return "On (automatic)"
	case !h.Enrolled && h.InstalledFromDep:
		return "Pending"
	default:
		return "Off"
	}
}

func (h *HostMDM) MarshalJSON() ([]byte, error) {
	if h == nil {
		return []byte("null"), nil
	}
	if h.IsServer {
		return []byte("null"), nil
	}
	var jsonMDM struct {
		EnrollmentStatus string `json:"enrollment_status"`
		ServerURL        string `json:"server_url"`
		Name             string `json:"name,omitempty"`
		ID               *uint  `json:"id,omitempty"`
	}

	jsonMDM.ServerURL = h.ServerURL
	jsonMDM.EnrollmentStatus = h.EnrollmentStatus()
	jsonMDM.Name = h.Name
	jsonMDM.ID = h.MDMID
	return json.Marshal(jsonMDM)
}

func (h *HostMDM) UnmarshalJSON(b []byte) error {
	// fail attempts to unmarshal in this struct, to prevent using e.g.
	// getMacadminsDataResponse in tests, as it can't unmarshal in a meaningful
	// way.
	return errors.New("JSON unmarshaling is not supported for HostMDM")
}

// HostBattery represents a host's battery, as reported by the osquery battery
// table.
type HostBattery struct {
	ID           uint   `json:"-" db:"id"`
	HostID       uint   `json:"-" db:"host_id"`
	SerialNumber string `json:"-" db:"serial_number"`
	CycleCount   int    `json:"cycle_count" db:"cycle_count"`
	Health       string `json:"health" db:"health"`
}

type MacadminsData struct {
	Munki       *HostMunkiInfo    `json:"munki"`
	MDM         *HostMDM          `json:"mobile_device_management"`
	MunkiIssues []*HostMunkiIssue `json:"munki_issues"`
}

type AggregatedMunkiVersion struct {
	HostMunkiInfo
	HostsCount int `json:"hosts_count" db:"hosts_count"`
}

// MunkiIssue represents a single munki issue, as returned by the list hosts
// endpoint when a muniki issue ID is provided as filter.
type MunkiIssue struct {
	ID        uint   `json:"id" db:"id"`
	Name      string `json:"name" db:"name"`
	IssueType string `json:"type" db:"issue_type"`
}

type AggregatedMunkiIssue struct {
	MunkiIssue
	HostsCount int `json:"hosts_count" db:"hosts_count"`
}

type AggregatedMDMStatus struct {
	EnrolledManualHostsCount    int `json:"enrolled_manual_hosts_count" db:"enrolled_manual_hosts_count"`
	EnrolledAutomatedHostsCount int `json:"enrolled_automated_hosts_count" db:"enrolled_automated_hosts_count"`
	PendingHostsCount           int `json:"pending_hosts_count" db:"pending_hosts_count"`
	UnenrolledHostsCount        int `json:"unenrolled_hosts_count" db:"unenrolled_hosts_count"`
	HostsCount                  int `json:"hosts_count" db:"hosts_count"`
}

// AggregatedMDMData contains aggregated data from mdm installations.
type AggregatedMDMData struct {
	CountsUpdatedAt time.Time                `json:"counts_updated_at"`
	MDMStatus       AggregatedMDMStatus      `json:"mobile_device_management_enrollment_status"`
	MDMSolutions    []AggregatedMDMSolutions `json:"mobile_device_management_solution"`
}

// MDMSolution represents a single MDM solution, as returned by the list hosts
// endpoint when an MDM Solution ID is provided as filter.
type MDMSolution struct {
	ID        uint   `json:"id" db:"id"`
	Name      string `json:"name" db:"name"`
	ServerURL string `json:"server_url" db:"server_url"`
}

type AggregatedMDMSolutions struct {
	MDMSolution
	HostsCount int `json:"hosts_count" db:"hosts_count"`
}

type AggregatedMacadminsData struct {
	CountsUpdatedAt time.Time                `json:"counts_updated_at"`
	MunkiVersions   []AggregatedMunkiVersion `json:"munki_versions"`
	MunkiIssues     []AggregatedMunkiIssue   `json:"munki_issues"`
	MDMStatus       AggregatedMDMStatus      `json:"mobile_device_management_enrollment_status"`
	MDMSolutions    []AggregatedMDMSolutions `json:"mobile_device_management_solution"`
}

// HostVulnerabilitySummary type used with webhooks and third-party vulnerability automations.
// Contains all pertinent host info plus the installed paths of all affected software.
type HostVulnerabilitySummary struct {
	// ID Is the ID of the host
	ID uint `json:"id" db:"id"`
	// Hostname the host's hostname
	Hostname string `json:"hostname" db:"hostname"`
	// DisplayName either the 'computer_name' or the 'host_name' (whatever is not empty)
	DisplayName string `json:"display_name" db:"display_name"`
	// SoftwareInstalledPaths paths of vulnerable software installed on the host.
	SoftwareInstalledPaths []string `json:"software_installed_paths,omitempty" db:"software_installed_paths"`
}

func (hvs *HostVulnerabilitySummary) AddSoftwareInstalledPath(p string) {
	if p != "" {
		hvs.SoftwareInstalledPaths = append(hvs.SoftwareInstalledPaths, p)
	}
}

type OSVersions struct {
	CountsUpdatedAt time.Time   `json:"counts_updated_at"`
	OSVersions      []OSVersion `json:"os_versions"`
}

type VulnerableOS struct {
	OSVersion
	ResolvedInVersion *string `json:"resolved_in_version"`
}

type OSVersion struct {
	// ID is the unique id of the operating system.
	ID uint `json:"id,omitempty"`
	// OSVersionID is a uniqe NameOnly/Version combination for the operating system.
	OSVersionID uint `json:"os_version_id"`
	// HostsCount is the number of hosts that have reported the operating system.
	HostsCount int `json:"hosts_count"`
	// Name is the name and alphanumeric version of the operating system. e.g., "Microsoft Windows 11 Enterprise",
	// "Ubuntu", or "macOS". NOTE: In Fleet 5.0, this field will no longer include the alphanumeric version.
	Name string `json:"name"`
	// NameOnly is the name of the operating system, e.g., "Microsoft Windows 11 Enterprise",
	// "Ubuntu", or "macOS". NOTE: In Fleet 5.0, this field be removed.
	NameOnly string `json:"name_only"`
	// Version is the alphanumeric version of the operating system, e.g., "21H2", "20.4.0", or "12.5".
	Version string `json:"version"`
	// Platform is the platform of the operating system, e.g., "windows", "ubuntu", or "darwin".
	Platform string `json:"platform"`
	// GeneratedCPE is the Common Platform Enumeration (CPE) name for the operating system.
	// It is currently only generated for Operating Systems scanned for vulnerabilities
	// in NVD (macOS only)
	GeneratedCPEs []string `json:"generated_cpes,omitempty"`
	// Vulnerabilities are the vulnerabilities associated with the operating system.
	Vulnerabilities Vulnerabilities `json:"vulnerabilities"`
}

type HostDetailOptions struct {
	IncludeCVEScores                    bool
	IncludeCriticalVulnerabilitiesCount bool
	IncludePolicies                     bool
	ExcludeSoftware                     bool
}

// EnrollHostLimiter defines the methods to support enforcement of enrolled
// hosts limit, as defined by the user's license.
type EnrollHostLimiter interface {
	CanEnrollNewHost(ctx context.Context) (ok bool, err error)
	SyncEnrolledHostIDs(ctx context.Context) error
}

type HostMDMCheckinInfo struct {
	HardwareSerial     string `json:"hardware_serial" db:"hardware_serial"`
	InstalledFromDEP   bool   `json:"installed_from_dep" db:"installed_from_dep"`
	DisplayName        string `json:"display_name" db:"display_name"`
	TeamID             uint   `json:"team_id" db:"team_id"`
	DEPAssignedToFleet bool   `json:"dep_assigned_to_fleet" db:"dep_assigned_to_fleet"`
	OsqueryEnrolled    bool   `json:"osquery_enrolled" db:"osquery_enrolled"`

	SCEPRenewalInProgress bool   `json:"-" db:"scep_renewal_in_progress"`
	Platform              string `json:"-" db:"platform"`
}

type HostDiskEncryptionKey struct {
	HostID              uint      `json:"-" db:"host_id"`
	Base64Encrypted     string    `json:"-" db:"base64_encrypted"`
	Base64EncryptedSalt string    `json:"-" db:"base64_encrypted_salt"`
	KeySlot             *uint     `json:"-" db:"key_slot"`
	Decryptable         *bool     `json:"-" db:"decryptable"`
	UpdatedAt           time.Time `json:"updated_at" db:"updated_at"`
	DecryptedValue      string    `json:"key" db:"-"`
	ClientError         string    `json:"-" db:"client_error"`
}

// HostSoftwareInstalledPath represents where in the file system a software on a host was installed
type HostSoftwareInstalledPath struct {
	// ID row id
	ID uint `db:"id"`
	// HostID is the id of the host where the software in question is installed
	HostID uint `db:"host_id"`
	// SoftwareID is the id of the software
	SoftwareID uint `db:"software_id"`
	// InstalledPath is the file system path where the software is installed
	InstalledPath string `db:"installed_path"`
	// TeamIdentifier (not to be confused with Fleet's team IDs) is the Apple's "Team ID" (aka "Developer ID"
	// or "Signing ID") of signed applications, see https://developer.apple.com/help/account/manage-your-team/locate-your-team-id.
	TeamIdentifier string `db:"team_identifier"`
	// A SHA256 hash of the executable file of the software.
	ExecutableSHA256 *string `db:"executable_sha256"`
}

// HostMacOSProfile represents a macOS profile installed on a host as reported by the macos_profiles
// table of the macadmins oquery extension
type HostMacOSProfile struct {
	// DisplayName is the display name of the profile.
	DisplayName string `json:"display_name" db:"display_name"`
	// Identifier is the identifier of the profile.
	Identifier string `json:"identifier" db:"identifier"`
	// InstallDate is the date the profile was installed on the host as reported by the host's clock.
	InstallDate time.Time `json:"install_date" db:"install_date"`
}

// HostLite contains a subset of Host fields.
type HostLite struct {
	ID                  uint      `db:"id"`
	TeamID              *uint     `db:"team_id"`
	Hostname            string    `db:"hostname"`
	OsqueryHostID       string    `db:"osquery_host_id"`
	NodeKey             string    `db:"node_key"`
	UUID                string    `db:"uuid"`
	HardwareSerial      string    `db:"hardware_serial"`
	SeenTime            time.Time `db:"seen_time"`
	DistributedInterval uint      `db:"distributed_interval"`
	ConfigTLSRefresh    uint      `db:"config_tls_refresh"`
}

// IsEligibleForDEPMigration returns true if the host fulfills all requirements
// for DEP migration from a third-party provider into Fleet.
func IsEligibleForDEPMigration(host *Host, mdmInfo *HostMDM, isConnectedToFleetMDM bool) bool {
	return mdmInfo != nil &&
		host.IsOsqueryEnrolled() &&
		host.IsDEPAssignedToFleet() &&
		mdmInfo.HasJSONProfileAssigned() &&
		mdmInfo.Enrolled &&
		// as a special case for migration with user interaction, we
		// also check the information stored in host_mdm, and assume
		// the host needs migration if it's not Fleet
		//
		// this is because we can't always rely on nano setting
		// `nano_enrollment.active = 1` since sometimes Fleet won't get
		// the checkout message from the host.
		(!isConnectedToFleetMDM || mdmInfo.Name != WellKnownMDMFleet)
}

var macOSADEMigrationOnlyLastVersion = semver.MustParse("14")

// IsEligibleForManualMigration returns true if the host is manually enrolled into a 3rd party MDM
// and is able to migrate to Fleet.
func IsEligibleForManualMigration(host *Host, mdmInfo *HostMDM, isConnectedToFleetMDM bool) (bool, error) {
	goodVersion, err := IsMacOSMajorVersionOK(host)
	if err != nil {
		return false, fmt.Errorf("checking macOS version for manual migration eligibility: %w", err)
	}

	return goodVersion &&
		host.IsOsqueryEnrolled() &&
		!host.IsDEPAssignedToFleet() &&
		mdmInfo != nil &&
		!mdmInfo.InstalledFromDep &&
		!mdmInfo.HasJSONProfileAssigned() &&
		mdmInfo.Enrolled &&
		(!isConnectedToFleetMDM || mdmInfo.Name != WellKnownMDMFleet), nil
}

func IsMacOSMajorVersionOK(host *Host) (bool, error) {
	if host == nil {
		return false, nil
	}

	parts := strings.Split(host.OSVersion, " ")

	if len(parts) < 2 || parts[0] != "macOS" {
		return false, nil
	}

	version, err := VersionToSemverVersion(parts[1])
	if err != nil {
		return false, fmt.Errorf("parsing macOS version \"%s\": %w", parts[1], err)
	}

	if version.GreaterThan(macOSADEMigrationOnlyLastVersion) {
		return true, nil
	}

	return false, nil
}<|MERGE_RESOLUTION|>--- conflicted
+++ resolved
@@ -395,15 +395,9 @@
 type HostVitalType int
 
 const (
-<<<<<<< HEAD
-	HostVitalTypeDomestic HostVitalType = iota // Domestic vitals are those that are stored in the host table
-	HostVitalTypeForeign                       // Foreign vitals are those that are stored in a separate table and joined to the host table
-	HostVitalTypeCustom                        // Custom vitals are those that are stored in the host_additional table as a JSON blob
-=======
 	HostVitalTypeDomestic   HostVitalType = iota // Domestic vitals are those that are stored in the host table
 	HostVitalTypeForeign                         // Foreign vitals are those that are stored in a separate table and joined to the host table
 	HostVitalTypeAdditional                      // Additional vitals are those that are stored in the host_additional table as a JSON blob
->>>>>>> af2de5bc
 )
 
 type HostVital struct {
