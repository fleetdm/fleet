package fleet

import (
	"context"
	"encoding/json"
	"errors"
	"fmt"
	"slices"
	"strings"
	"time"

	"github.com/Masterminds/semver/v3"
	"github.com/fleetdm/fleet/v4/server/mdm/android"
	"github.com/fleetdm/fleet/v4/server/ptr"
)

type HostStatus string

const (
	// StatusOnline host is active.
	StatusOnline = HostStatus("online")
	// StatusOffline no communication with host for OfflineDuration.
	StatusOffline = HostStatus("offline")
	// StatusMIA no communication with host for MIADuration.
	StatusMIA = HostStatus("mia")
	// StatusNew means the host has enrolled in the interval defined by
	// NewDuration. It is independent of offline and online.
	StatusNew = HostStatus("new")
	// StatusMissing means the host is missing for 30 days. It is identical
	// with StatusMIA, but StatusMIA is deprecated.
	StatusMissing = HostStatus("missing")

	// NewDuration if a host has been created within this time period it's
	// considered new.
	NewDuration = 24 * time.Hour

	// MIADuration if a host hasn't been in communication for this period it
	// is considered MIA.
	MIADuration = 30 * 24 * time.Hour

	// OnlineIntervalBuffer is the additional time in seconds to add to the
	// online interval to avoid flapping of hosts that check in a bit later
	// than their expected checkin interval.
	OnlineIntervalBuffer = 60

	// HostIdentiferNotFound is the error message returned when a search for a host by its
	// identifier (hostname, UUID, or serial number) does not return any results.
	HostIdentiferNotFound = "Host doesn't exist. Make sure you provide a valid hostname, UUID, or serial number. Learn more about host identifiers: https://fleetdm.com/learn-more-about/host-identifiers"
)

func (s HostStatus) IsValid() bool {
	switch s {
	case StatusOnline, StatusOffline, StatusNew, StatusMissing, StatusMIA:
		return true
	default:
		return false
	}
}

// MDMEnrollStatus defines the possible MDM enrollment statuses.
type MDMEnrollStatus string

const (
	MDMEnrollStatusManual     = MDMEnrollStatus("manual")
	MDMEnrollStatusAutomatic  = MDMEnrollStatus("automatic")
	MDMEnrollStatusPending    = MDMEnrollStatus("pending")
	MDMEnrollStatusUnenrolled = MDMEnrollStatus("unenrolled")
	MDMEnrollStatusEnrolled   = MDMEnrollStatus("enrolled") // combination of "manual", "automatic" and "personal"
	MDMEnrollStatusPersonal   = MDMEnrollStatus("personal")
)

// OSSettingsStatus defines the possible statuses of the host's OS settings, which is derived from the
// status of MDM configuration profiles and non-profile settings applied the host.
type OSSettingsStatus string

const (
	OSSettingsVerified  OSSettingsStatus = "verified"
	OSSettingsVerifying OSSettingsStatus = "verifying"
	OSSettingsPending   OSSettingsStatus = "pending"
	OSSettingsFailed    OSSettingsStatus = "failed"
)

func (s OSSettingsStatus) IsValid() bool {
	switch s {
	case OSSettingsFailed, OSSettingsPending, OSSettingsVerifying, OSSettingsVerified:
		return true
	default:
		return false
	}
}

// MDMBootstrapPackageStatus defines the possible statuses of the host's MDM bootstrap package,
// which is derived from the status of the MDM command to install the bootstrap package.
//
// See https://developer.apple.com/documentation/devicemanagement/installenterpriseapplicationresponse
type MDMBootstrapPackageStatus string

const (
	// MDMBootstrapPackageInstalled means the bootstrap package has been installed on the host. It
	// corresponds to InstallEnterpriseApplicationResponse.Status "Acknowledged".
	MDMBootstrapPackageInstalled = MDMBootstrapPackageStatus("installed")
	// MDMBootstrapPackageFailed means the bootstrap package failed to install on the host. It
	// corresponds to InstallEnterpriseApplicationResponse.Status "Error".
	MDMBootstrapPackageFailed = MDMBootstrapPackageStatus("failed")
	// MDMBootstrapPackagePending means the bootstrap package is pending installation on the host.
	// It applies if no InstallEnterpriseApplicationResponse has been received or if the response is
	// anything other than InstallEnterpriseApplicationResponse.Status "Acknowledged" or "Error".
	MDMBootstrapPackagePending = MDMBootstrapPackageStatus("pending")
)

func (s MDMBootstrapPackageStatus) IsValid() bool {
	switch s {
	case MDMBootstrapPackageInstalled, MDMBootstrapPackagePending, MDMBootstrapPackageFailed:
		return true
	default:
		return false
	}
}

// NOTE: any changes to the hosts filters is likely to impact at least the following
// endpoints, due to how they share the same implementation at the Datastore level:
//
// - GET /hosts (list hosts)
// - GET /hosts/count (count hosts, which calls svc.CountHosts or svc.CountHostsInLabel)
// - GET /labels/{id}/hosts (list hosts in label)
// - GET /hosts/report
// - POST /hosts/delete (calls svc.hostIDsFromFilters)
// - POST /hosts/transfer/filter (calls svc.hostIDsFromFilters)
//
// Make sure the docs are updated accordingly and all endpoints behave as expected.
type HostListOptions struct {
	ListOptions

	// DeviceMapping joins device user email mapping for each host if available
	DeviceMapping bool

	// AdditionalFilters selects which host additional fields should be
	// populated.
	AdditionalFilters []string
	// StatusFilter selects the online status of the hosts.
	StatusFilter HostStatus
	// TeamFilter selects the hosts for specified team
	TeamFilter *uint

	PolicyIDFilter       *uint
	PolicyResponseFilter *bool

	// Deprecated: SoftwareIDFilter is deprecated as of Fleet 4.42. It is
	// maintained for backwards compatibility. Use SoftwareVersionIDFilter
	// instead.
	SoftwareIDFilter *uint
	// SoftwareVersionIDFilter filters the hosts by the software version ID that
	// they use. This identifies a specific version of a "software title".
	SoftwareVersionIDFilter *uint
	// SoftwareTitleIDFilter filers the hosts by the software title ID that they
	// use. This identifies a "software title" independent of the specific
	// version.
	SoftwareTitleIDFilter *uint
	// SoftwareStatusFilter filters the hosts by the status of the software installer, if any,
	// managed by Fleet. If specified, the SoftwareTitleIDFilter must also be specified.
	SoftwareStatusFilter *SoftwareInstallerStatus

	OSIDFilter        *uint
	OSNameFilter      *string
	OSVersionFilter   *string
	OSVersionIDFilter *uint

	DisableIssues bool

	// MacOSSettingsFilter filters the hosts by the status of MDM configuration profiles
	// applied to the hosts.
	MacOSSettingsFilter OSSettingsStatus

	// MacOSSettingsDiskEncryptionFilter filters the hosts by the status of the disk encryption
	// MDM profile.
	MacOSSettingsDiskEncryptionFilter DiskEncryptionStatus

	// OSSettingsFilter filters the hosts by the status of MDM configuration profiles and
	// non-profile settings applied to the hosts.
	OSSettingsFilter OSSettingsStatus
	// OSSettingsDiskEncryptionFilter filters the hosts by the status of the disk encryption
	// OS setting.
	OSSettingsDiskEncryptionFilter DiskEncryptionStatus

	// MDMBootstrapPackageFilter filters the hosts by the status of the MDM bootstrap package.
	MDMBootstrapPackageFilter *MDMBootstrapPackageStatus

	// MDMIDFilter filters the hosts by MDM ID.
	MDMIDFilter *uint
	// MDMNameFilter filters the hosts by MDM solution name (e.g. one of the
	// fleet.WellKnownMDM... constants).
	MDMNameFilter *string
	// MDMEnrollmentStatusFilter filters the host by their MDM enrollment status.
	MDMEnrollmentStatusFilter MDMEnrollStatus
	// MunkiIssueIDFilter filters the hosts by munki issue ID.
	MunkiIssueIDFilter *uint

	// LowDiskSpaceFilter filters the hosts by low disk space (defined as a host
	// with less than N gigs of disk space available). Note that this is a Fleet
	// Premium feature, Fleet Free ignores the setting (it forces it to nil to
	// disable it).
	LowDiskSpaceFilter *int

	// PopulateSoftware adds the `Software` field to all Hosts returned.
	PopulateSoftware bool

	// PopulateSoftwareVulnerabilityDetails adds description, fix version, etc. fields to software vulnerabilities
	// (this is a Premium feature that gets forced to false on Fleet Free)
	PopulateSoftwareVulnerabilityDetails bool

	// PopulatePolicies adds the `Policies` array field to all Hosts returned.
	PopulatePolicies bool

	// PopulateUsers adds the `Users` array field to all Hosts returned
	PopulateUsers bool

	// PopulateLabels adds the `Labels` array field to all host responses returned
	PopulateLabels bool

	// VulnerabilityFilter filters the hosts by the presence of a vulnerability (CVE)
	VulnerabilityFilter *string

	// ConnectedToFleetFilter filters hosts that have an active MDM
	// connection with this Fleet instance.
	ConnectedToFleetFilter *bool

	// ProfileUUID is the UUID of the MDM configuration profile and filters hosts by that profile.
	ProfileUUIDFilter *string
	// ProfileStatus is the status of the MDM configuration profile and filters hosts by that status.
	ProfileStatusFilter *OSSettingsStatus
	// BatchScriptExecutionStatusFilter filters hosts by the status of a batch script execution.
	BatchScriptExecutionStatusFilter BatchScriptExecutionStatus
	// BatchScriptExecutionIDFilter filters hosts by the ID of a batch script execution.
	BatchScriptExecutionIDFilter *string
}

// TODO(Sarah): Are we missing any filters here? Should all MDM filters be included?
func (h HostListOptions) Empty() bool {
	return h.ListOptions.Empty() &&
		!h.DeviceMapping &&
		len(h.AdditionalFilters) == 0 &&
		h.StatusFilter == "" &&
		h.TeamFilter == nil &&
		h.PolicyIDFilter == nil &&
		h.PolicyResponseFilter == nil &&
		h.SoftwareIDFilter == nil &&
		h.SoftwareVersionIDFilter == nil &&
		h.SoftwareTitleIDFilter == nil &&
		h.SoftwareStatusFilter == nil &&
		h.OSIDFilter == nil &&
		h.OSNameFilter == nil &&
		h.OSVersionFilter == nil &&
		!h.DisableIssues &&
		h.MacOSSettingsFilter == "" &&
		h.MacOSSettingsDiskEncryptionFilter == "" &&
		h.MDMBootstrapPackageFilter == nil &&
		h.MDMIDFilter == nil &&
		h.MDMNameFilter == nil &&
		h.MDMEnrollmentStatusFilter == "" &&
		h.MunkiIssueIDFilter == nil &&
		h.LowDiskSpaceFilter == nil &&
		h.OSSettingsFilter == "" &&
		h.OSSettingsDiskEncryptionFilter == "" &&
		h.ProfileUUIDFilter == nil &&
		h.ProfileStatusFilter == nil
}

type HostUser struct {
	Uid       uint   `json:"uid" db:"uid"`
	Username  string `json:"username" db:"username"`
	Type      string `json:"type" db:"user_type"`
	GroupName string `json:"groupname" db:"groupname"`
	Shell     string `json:"shell" db:"shell"`
}

type Host struct {
	UpdateCreateTimestamps
	HostSoftware
	ID uint `json:"id" csv:"id"`
	// OsqueryHostID is the key used in the request context that is
	// used to retrieve host information.  It is sent from osquery and may currently be
	// a GUID or a Host Name, but in either case, it MUST be unique
	OsqueryHostID    *string   `json:"-" db:"osquery_host_id" csv:"-"`
	DetailUpdatedAt  time.Time `json:"detail_updated_at" db:"detail_updated_at" csv:"detail_updated_at"` // Time that the host details were last updated
	LabelUpdatedAt   time.Time `json:"label_updated_at" db:"label_updated_at" csv:"label_updated_at"`    // Time that the host labels were last updated
	PolicyUpdatedAt  time.Time `json:"policy_updated_at" db:"policy_updated_at" csv:"policy_updated_at"` // Time that the host policies were last updated
	LastEnrolledAt   time.Time `json:"last_enrolled_at" db:"last_enrolled_at" csv:"last_enrolled_at"`    // Time that the host last enrolled
	SeenTime         time.Time `json:"seen_time" db:"seen_time" csv:"seen_time"`                         // Time that the host was last "seen"
	RefetchRequested bool      `json:"refetch_requested" db:"refetch_requested" csv:"refetch_requested"`
	NodeKey          *string   `json:"-" db:"node_key" csv:"-"`
	OrbitNodeKey     *string   `json:"-" db:"orbit_node_key" csv:"-"`
	Hostname         string    `json:"hostname" db:"hostname" csv:"hostname"` // there is a fulltext index on this field
	UUID             string    `json:"uuid" db:"uuid" csv:"uuid"`             // there is a fulltext index on this field
	// Platform is the host's platform as defined by osquery's os_version.platform.
	Platform       string        `json:"platform" csv:"platform"`
	OsqueryVersion string        `json:"osquery_version" db:"osquery_version" csv:"osquery_version"`
	OrbitVersion   *string       `json:"orbit_version" db:"orbit_version" csv:"orbit_version"`
	DesktopVersion *string       `json:"fleet_desktop_version" db:"fleet_desktop_version" csv:"fleet_desktop_version"`
	ScriptsEnabled *bool         `json:"scripts_enabled" db:"scripts_enabled" csv:"scripts_enabled"`
	OSVersion      string        `json:"os_version" db:"os_version" csv:"os_version"`
	Build          string        `json:"build" csv:"build"`
	PlatformLike   string        `json:"platform_like" db:"platform_like" csv:"platform_like"`
	CodeName       string        `json:"code_name" db:"code_name" csv:"code_name"`
	Uptime         time.Duration `json:"uptime" csv:"uptime"`
	Memory         int64         `json:"memory" sql:"type:bigint" db:"memory" csv:"memory"`
	// system_info fields
	CPUType          string `json:"cpu_type" db:"cpu_type" csv:"cpu_type"`
	CPUSubtype       string `json:"cpu_subtype" db:"cpu_subtype" csv:"cpu_subtype"`
	CPUBrand         string `json:"cpu_brand" db:"cpu_brand" csv:"cpu_brand"`
	CPUPhysicalCores int    `json:"cpu_physical_cores" db:"cpu_physical_cores" csv:"cpu_physical_cores"`
	CPULogicalCores  int    `json:"cpu_logical_cores" db:"cpu_logical_cores" csv:"cpu_logical_cores"`
	HardwareVendor   string `json:"hardware_vendor" db:"hardware_vendor" csv:"hardware_vendor"`
	HardwareModel    string `json:"hardware_model" db:"hardware_model" csv:"hardware_model"`
	HardwareVersion  string `json:"hardware_version" db:"hardware_version" csv:"hardware_version"`
	HardwareSerial   string `json:"hardware_serial" db:"hardware_serial" csv:"hardware_serial"`
	ComputerName     string `json:"computer_name" db:"computer_name" csv:"computer_name"`
	// PrimaryNetworkInterfaceID if present indicates to primary network for the host, the details of which
	// can be found in the NetworkInterfaces element with the same ip_address.
	PrimaryNetworkInterfaceID *uint               `json:"primary_ip_id,omitempty" db:"primary_ip_id" csv:"primary_ip_id"`
	NetworkInterfaces         []*NetworkInterface `json:"-" db:"-" csv:"-"`
	PublicIP                  string              `json:"public_ip" db:"public_ip" csv:"public_ip"`
	PrimaryIP                 string              `json:"primary_ip" db:"primary_ip" csv:"primary_ip"`
	PrimaryMac                string              `json:"primary_mac" db:"primary_mac" csv:"primary_mac"`
	DistributedInterval       uint                `json:"distributed_interval" db:"distributed_interval" csv:"distributed_interval"`
	ConfigTLSRefresh          uint                `json:"config_tls_refresh" db:"config_tls_refresh" csv:"config_tls_refresh"`
	LoggerTLSPeriod           uint                `json:"logger_tls_period" db:"logger_tls_period" csv:"logger_tls_period"`
	TeamID                    *uint               `json:"team_id" db:"team_id" csv:"team_id"`

	// Loaded via JOIN in DB
	PackStats []PackStats `json:"pack_stats" csv:"-"`
	// TeamName is the name of the team, loaded by JOIN to the teams table.
	TeamName *string `json:"team_name" db:"team_name" csv:"team_name"`
	// Additional is the additional information from the host
	// additional_queries. This should be stored in a separate DB table.
	Additional *json.RawMessage `json:"additional,omitempty" db:"additional" csv:"-"`

	// Users currently in the host
	Users []HostUser `json:"users,omitempty" csv:"-"`

	GigsDiskSpaceAvailable    float64 `json:"gigs_disk_space_available" db:"gigs_disk_space_available" csv:"gigs_disk_space_available"`
	PercentDiskSpaceAvailable float64 `json:"percent_disk_space_available" db:"percent_disk_space_available" csv:"percent_disk_space_available"`
	// GigsTotalDiskSpace and GigsAllDiskSpace as defined by `server > service > osquery_utils >
	// queries.go > hostDetailQueries.disk_space_unix`
	GigsTotalDiskSpace float64  `json:"gigs_total_disk_space" db:"gigs_total_disk_space" csv:"gigs_total_disk_space"`
	GigsAllDiskSpace   *float64 `json:"gigs_all_disk_space" db:"gigs_all_disk_space" csv:"gigs_all_disk_space"`

	// DiskEncryptionEnabled is only returned by GET /host/{id} and so is not
	// exportable as CSV (which is the result of List Hosts endpoint). It is
	// a *bool because for some Linux we set it to NULL and omit it from the JSON
	// response if the host does not have disk encryption enabled. It is also
	// omitted if we don't have encryption information yet.
	DiskEncryptionEnabled *bool `json:"disk_encryption_enabled,omitempty" db:"disk_encryption_enabled" csv:"-"`

	// DiskEncryptionKeyEscrowed is set to signal that a FileVault disk encryption key was escrowed.
	// We need this because the escrow process for macOS is driven by detail queries
	// (see 'mdm_disk_encryption_key_file_darwin' and 'mdm_disk_encryption_key_file_lines_darwin' queries) and
	// we want to be able to record an activity whenever a disk encryption key is escrowed (which is handled at the
	// service layer).
	DiskEncryptionKeyEscrowed bool `json:"-" db:"-" csv:"-"`

	HostIssues `json:"issues,omitempty" csv:"-"`

	// DeviceMapping is in fact included in the CSV export, but it is not directly
	// encoded from this column, it is processed before marshaling, hence why the
	// struct tag here has csv:"-".
	DeviceMapping *json.RawMessage `json:"device_mapping,omitempty" db:"device_mapping" csv:"-"`

	MDM MDMHostData `json:"mdm" db:"mdm_host_data" csv:"-"`

	// RefetchCriticalQueriesUntil can be set to a timestamp up to which the
	// "critical" queries will be constantly reported to the host that checks in
	// to be re-executed until a condition is met (or the timestamp expires). The
	// notion of "critical query" is voluntarily loosely defined so that future
	// requirements may use this mechanism. The difference with RefetchRequested
	// is that the latter is a one-time request, while this one is a persistent
	// until the timestamp expires. The initial use-case is to check for a host
	// to be unenrolled from its old MDM solution, in the "migrate to Fleet MDM"
	// workflow (both Apple and Windows).
	//
	// In the future, if we want to use it for more than one use-case, we could
	// add a "reason" field with well-known labels so we know what condition(s)
	// are expected to clear the timestamp. For now there's a single use-case
	// so we don't need this.
	RefetchCriticalQueriesUntil *time.Time `json:"refetch_critical_queries_until" db:"refetch_critical_queries_until" csv:"-"`

	// DEPAssignedToFleet is set to true if the host is assigned to Fleet in Apple Business Manager.
	// It is a *bool becase we want it to be returned from only a subset of endpoints related to
	// Orbit and Fleet Desktop. Otherwise, it will be set to NULL so it is omitted from JSON
	// responses.
	//
	// The boolean is based on information ingested from the Apple DEP API that is stored in the
	// host_dep_assignments table.
	DEPAssignedToFleet *bool `json:"dep_assigned_to_fleet,omitempty" db:"dep_assigned_to_fleet" csv:"-"`

	// LastRestartedAt is a UNIX timestamp that indicates when the Host was last restarted.
	LastRestartedAt time.Time `json:"last_restarted_at" db:"last_restarted_at" csv:"last_restarted_at"`

	// Policies is the list of policies and whether it passes for the host
	Policies *[]*HostPolicy `json:"policies,omitempty" csv:"-"`

	// nil -> field isn't loaded
	// true -> at least one non-revoked cert exists
	// false -> we know there is no cert
	HasHostIdentityCert *bool `json:"-" db:"has_host_identity_cert" csv:"-"`
}

type HostForeignVitalGroup struct {
	Name  string
	Query string
}

type HostVitalType int

const (
	HostVitalTypeDomestic   HostVitalType = iota // Domestic vitals are those that are stored in the host table
	HostVitalTypeForeign                         // Foreign vitals are those that are stored in a separate table and joined to the host table
	HostVitalTypeAdditional                      // Additional vitals are those that are stored in the host_additional table as a JSON blob
)

type HostVital struct {
	Name              string // Display name of the vital
	VitalType         HostVitalType
	DataType          string  // Data type of the vital, e.g. "string", "int", "bool"
	ForeignVitalGroup *string // For foreign vitals, the group they belong to
	Path              string  // Path to the vital in the SQL query, for use in generating the WHERE clause
}

var hostForeignVitalGroups = map[string]HostForeignVitalGroup{
	"idp": {
		Name:  "Identity Provider",
		Query: `RIGHT JOIN host_scim_user ON (hosts.id = host_scim_user.host_id) JOIN scim_users ON (host_scim_user.scim_user_id = scim_users.id) LEFT JOIN scim_user_group ON (host_scim_user.scim_user_id = scim_user_group.scim_user_id) LEFT JOIN scim_groups ON (scim_user_group.group_id = scim_groups.id)`,
	},
}

var hostVitals = map[string]HostVital{
	"end_user_idp_group": {
		Name:      "IDP Group",
		VitalType: HostVitalTypeForeign,
		// A user can be in multiple groups, but we use a join table to specify them,
		// so we can represent "group" as a string rather than an array and use AND/OR
		// criteria to filter hosts by group membership.
		DataType:          "string",
		ForeignVitalGroup: ptr.String("idp"),
		Path:              "scim_groups.display_name",
	},
	"end_user_idp_department": {
		Name:              "IDP Department",
		VitalType:         HostVitalTypeForeign,
		DataType:          "string",
		ForeignVitalGroup: ptr.String("idp"),
		Path:              "scim_users.department",
	},
}

type AndroidHost struct {
	*Host
	*android.Device
}

func (ah *AndroidHost) SetNodeKey(enterpriseSpecificID string) {
	if ah.Host == nil || ah.Device == nil {
		return
	}
	ah.Device.EnterpriseSpecificID = ptr.String(enterpriseSpecificID)
	// We use node_key as a unique identifier for the host table row.
	// Since this key is used by other hosts, we use a prefix to avoid conflicts.
	hostNodeKey := "android/" + enterpriseSpecificID
	ah.Host.NodeKey = &hostNodeKey
}

func (ah *AndroidHost) IsValid() bool {
	return !(ah == nil || ah.Host == nil || ah.Device == nil ||
		ah.Host.NodeKey == nil || ah.Device.EnterpriseSpecificID == nil ||
		*ah.Host.NodeKey != "android/"+*ah.Device.EnterpriseSpecificID)
}

// HostOrbitInfo maps to the host_orbit_info table in the database, which maps to the orbit_info agent table.
type HostOrbitInfo struct {
	Version        string  `json:"version" db:"version"`
	DesktopVersion *string `json:"desktop_version" db:"desktop_version"`
	ScriptsEnabled *bool   `json:"scripts_enabled" db:"scripts_enabled"`
}

// HostHealth contains a subset of Host data that indicates how healthy a Host is. For fields with
// the same name, see the comments/docs for the Host field above.
type HostHealth struct {
	UpdatedAt                    time.Time                      `json:"updated_at,omitempty" db:"updated_at"`
	OsVersion                    string                         `json:"os_version,omitempty" db:"os_version"`
	DiskEncryptionEnabled        *bool                          `json:"disk_encryption_enabled,omitempty" db:"disk_encryption_enabled"`
	FailingPoliciesCount         int                            `json:"failing_policies_count"`
	FailingCriticalPoliciesCount *int                           `json:"failing_critical_policies_count,omitempty"` // Fleet Premium Only
	VulnerableSoftware           []HostHealthVulnerableSoftware `json:"vulnerable_software,omitempty"`
	FailingPolicies              []*HostHealthFailingPolicy     `json:"failing_policies,omitempty"`
	Platform                     string                         `json:"-" db:"platform"`                // Needed to fetch failing policies. Not returned in HTTP responses.
	TeamID                       *uint                          `json:"team_id,omitempty" db:"team_id"` // Needed to verify that user can access this host's health data. Not returned in HTTP responses.
}

type HostHealthVulnerableSoftware struct {
	ID      uint   `json:"id"`
	Name    string `json:"name"`
	Version string `json:"version"`
}

type HostHealthFailingPolicy struct {
	ID         uint    `json:"id"`
	Name       string  `json:"name"`
	Critical   *bool   `json:"critical,omitempty"` // Fleet Premium Only
	Resolution *string `json:"resolution"`
}

func (hh HostHealth) AuthzType() string {
	return "host_health"
}

type MDMHostData struct {
	// For CSV columns, since the CSV is flattened, we keep the "mdm." prefix
	// along with the column name.

	// EnrollmentStatus is a string representation of state derived from
	// booleans stored in the host_mdm table, loaded by JOIN in datastore
	EnrollmentStatus *string `json:"enrollment_status" db:"-" csv:"mdm.enrollment_status"`
	// DEPProfileError is a boolean representing whether Fleet received a "FAILED" response when
	// attempting to assign a DEP profile for the host.
	// See https://developer.apple.com/documentation/devicemanagement/assignprofileresponse
	//
	// It is not filled in by all host-returning datastore methods.
	DEPProfileError bool `json:"dep_profile_error" db:"dep_profile_error" csv:"mdm.dep_profile_error"`
	// ServerURL is the server_url stored in the host_mdm table, loaded by
	// JOIN in datastore
	ServerURL *string `json:"server_url" db:"-" csv:"mdm.server_url"`
	// Name is the name of the MDM solution for the host.
	Name string `json:"name" db:"name" csv:"-"`

	// EncryptionKeyAvailable indicates if Fleet was able to retrieve and
	// decode an encryption key for the host.
	EncryptionKeyAvailable bool `json:"encryption_key_available" db:"-" csv:"-"`
	// EncryptionKeyArchived indicates if an archived encryption key exists for the host.
	// It is not filled in by all host-returning methods (currently only populated if
	// svc.getHostDetails is called).
	EncryptionKeyArchived *bool `json:"encryption_key_archived,omitempty" db:"encryption_key_archived" csv:"-"`

	// this is set to nil if the key exists but decryptable is NULL in the db, 1
	// if decryptable, 0 if non-decryptable and -1 if no disk encryption key row
	// exists for this host. Used internally to determine the disk_encryption
	// status and action_required fields. See MDMHostData.Scan as for where this
	// gets filled.
	rawDecryptable *int

	// OSSettings contains information related to operating systems settings that are managed for
	// MDM-enrolled hosts and/or Linux hosts with disk encryption enabled, which don't require MDM.
	//
	// Note: Additional information for macOS hosts is currently stored in MacOSSettings.
	OSSettings *HostMDMOSSettings `json:"os_settings,omitempty" db:"-" csv:"-"`

	// Profiles is a list of HostMDMProfiles for the host. Note that as for many
	// other host fields, it is not filled in by all host-returning datastore methods.
	//
	// It is a pointer to a slice so that when set, it gets marhsaled even
	// if the slice is empty, but when unset, it doesn't get marshaled
	// (e.g. we don't return that information for the List Hosts endpoint).
	Profiles *[]HostMDMProfile `json:"profiles,omitempty" db:"profiles" csv:"-"`

	// MacOSSettings indicates macOS-specific MDM settings for the host, such
	// as disk encryption status and whether any user action is required to
	// complete the disk encryption process.
	//
	// It is not filled in by all host-returning datastore methods.
	MacOSSettings *MDMHostMacOSSettings `json:"macos_settings,omitempty" db:"-" csv:"-"`

	// MacOSSetup indicates macOS-specific MDM setup for the host, such
	// as the status of the bootstrap package.
	//
	// It is not filled in by all host-returning datastore methods.
	MacOSSetup *HostMDMMacOSSetup `json:"macos_setup,omitempty" db:"-" csv:"-"`

	// The DeviceStatus and PendingAction fields are not stored in the database
	// directly, they are read from the GetHostLockWipeStatus datastore method
	// and determined from those results. They are not filled by all
	// host-returning methods.
	DeviceStatus  *string `json:"device_status,omitempty" db:"-" csv:"-"`
	PendingAction *string `json:"pending_action,omitempty" db:"-" csv:"-"`

	// ConnectedToFleet indicates if the host has an active MDM connection
	// with this Fleet instance. This boolean is not filled by all
	// host-returning methods.
	ConnectedToFleet *bool `json:"connected_to_fleet" csv:"-" db:"connected_to_fleet"`
}

type HostMDMOSSettings struct {
	DiskEncryption HostMDMDiskEncryption `json:"disk_encryption" db:"-" csv:"-"`
}

type HostMDMDiskEncryption struct {
	Status *DiskEncryptionStatus `json:"status" db:"-" csv:"-"`
	Detail string                `json:"detail" db:"-" csv:"-"`
}

type DiskEncryptionStatus string

const (
	DiskEncryptionVerified            DiskEncryptionStatus = "verified"
	DiskEncryptionVerifying           DiskEncryptionStatus = "verifying"
	DiskEncryptionActionRequired      DiskEncryptionStatus = "action_required"
	DiskEncryptionEnforcing           DiskEncryptionStatus = "enforcing"
	DiskEncryptionFailed              DiskEncryptionStatus = "failed"
	DiskEncryptionRemovingEnforcement DiskEncryptionStatus = "removing_enforcement"
)

func (s DiskEncryptionStatus) addrOf() *DiskEncryptionStatus {
	return &s
}

func (s DiskEncryptionStatus) IsValid() bool {
	switch s {
	case
		DiskEncryptionVerifying,
		DiskEncryptionVerified,
		DiskEncryptionActionRequired,
		DiskEncryptionEnforcing,
		DiskEncryptionFailed,
		DiskEncryptionRemovingEnforcement:
		return true
	default:
		return false
	}
}

type BatchScriptExecutionStatus string

const (
	BatchScriptExecutionRan          BatchScriptExecutionStatus = "ran"
	BatchScriptExecutionPending      BatchScriptExecutionStatus = "pending"
	BatchScriptExecutionErrored      BatchScriptExecutionStatus = "errored"
	BatchScriptExecutionCanceled     BatchScriptExecutionStatus = "canceled"
	BatchScriptExecutionIncompatible BatchScriptExecutionStatus = "incompatible"
)

func (s BatchScriptExecutionStatus) IsValid() bool {
	switch s {
	case
		BatchScriptExecutionRan,
		BatchScriptExecutionPending,
		BatchScriptExecutionErrored,
		BatchScriptExecutionIncompatible,
		BatchScriptExecutionCanceled:
		return true
	default:
		return false
	}
}

type ActionRequiredState string

const (
	ActionRequiredLogOut    ActionRequiredState = "log_out"
	ActionRequiredRotateKey ActionRequiredState = "rotate_key"
)

func (s ActionRequiredState) addrOf() *ActionRequiredState {
	return &s
}

type MDMHostMacOSSettings struct {
	DiskEncryption *DiskEncryptionStatus `json:"disk_encryption" csv:"-"`
	ActionRequired *ActionRequiredState  `json:"action_required" csv:"-"`
}

type HostMDMMacOSSetup struct {
	BootstrapPackageStatus MDMBootstrapPackageStatus `db:"bootstrap_package_status" json:"bootstrap_package_status" csv:"-"`
	Result                 []byte                    `db:"result" json:"-" csv:"-"`
	Detail                 string                    `db:"-" json:"detail" csv:"-"`
	BootstrapPackageName   string                    `db:"bootstrap_package_name" json:"bootstrap_package_name" csv:"-"`
}

// PopulateOSSettingsAndMacOSSettings populates the OSSettings and MacOSSettings
// on the MDMHostData struct. It determines the disk encryption status for the
// host based on the file-vault profile in its list of profiles and whether its
// disk encryption key is available and decryptable. The file-vault profile
// identifier is received as an argument to avoid a circular dependency.
//
// NOTE: This overwrites both OSSettings and MacOSSettings on the MDMHostData struct. Any existing
// data in those fields will be lost.
func (d *MDMHostData) PopulateOSSettingsAndMacOSSettings(profiles []HostMDMAppleProfile, fileVaultIdentifier string) {
	var settings MDMHostMacOSSettings

	var fvprof *HostMDMAppleProfile
	for _, p := range profiles {
		p := p
		if p.Identifier == fileVaultIdentifier {
			fvprof = &p
			break
		}
	}
	if fvprof != nil {
		switch fvprof.OperationType {
		case MDMOperationTypeInstall:
			switch {
			case fvprof.Status != nil && (*fvprof.Status == MDMDeliveryVerifying || *fvprof.Status == MDMDeliveryVerified):
				if d.rawDecryptable != nil && *d.rawDecryptable == 1 { //nolint:gocritic // ignore ifElseChain
					//  if a FileVault profile has been successfully installed on the host
					//  AND we have fetched and are able to decrypt the key
					switch *fvprof.Status {
					case MDMDeliveryVerifying:
						settings.DiskEncryption = DiskEncryptionVerifying.addrOf()
					case MDMDeliveryVerified:
						settings.DiskEncryption = DiskEncryptionVerified.addrOf()
					}
				} else if d.rawDecryptable != nil {
					// if a FileVault profile has been successfully installed on the host
					// but either we didn't get an encryption key or we're not able to
					// decrypt the key we've got
					settings.DiskEncryption = DiskEncryptionActionRequired.addrOf()
					settings.ActionRequired = ActionRequiredRotateKey.addrOf()
				} else {
					// if [a FileVault profile is pending to be installed or] the
					// matching row in host_disk_encryption_keys has a field decryptable
					// = NULL
					switch *fvprof.Status {
					case MDMDeliveryVerifying, MDMDeliveryVerified:
						settings.DiskEncryption = DiskEncryptionVerifying.addrOf()
					case MDMDeliveryPending:
						settings.DiskEncryption = DiskEncryptionEnforcing.addrOf()
					}
				}

			case fvprof.Status != nil && *fvprof.Status == MDMDeliveryFailed:
				// if a FileVault profile failed to be installed [or removed]
				settings.DiskEncryption = DiskEncryptionFailed.addrOf()

			default:
				// if a FileVault profile is pending to be installed [or the matching
				// row in host_disk_encryption_keys has a field decryptable = NULL]
				settings.DiskEncryption = DiskEncryptionEnforcing.addrOf()
			}

		case MDMOperationTypeRemove:
			switch {
			case fvprof.Status != nil && *fvprof.Status == MDMDeliveryVerifying:
				// successfully removed, same as if	no filevault profile was found

			case fvprof.Status != nil && *fvprof.Status == MDMDeliveryFailed:
				// if a FileVault profile failed to be [installed or] removed
				settings.DiskEncryption = DiskEncryptionFailed.addrOf()

			default:
				// if a FileVault profile is pending to be removed
				settings.DiskEncryption = DiskEncryptionRemovingEnforcement.addrOf()
			}
		}
	}
	d.MacOSSettings = &settings

	var hde HostMDMDiskEncryption
	if settings.DiskEncryption != nil {
		hde.Status = settings.DiskEncryption
	}
	if fvprof != nil {
		hde.Detail = fvprof.Detail
	}
	d.OSSettings = &HostMDMOSSettings{DiskEncryption: hde}
}

func (d *MDMHostData) ProfileStatusFromDiskEncryptionState(currStatus *MDMDeliveryStatus) *MDMDeliveryStatus {
	if d.MacOSSettings == nil || d.MacOSSettings.DiskEncryption == nil {
		return currStatus
	}
	switch *d.MacOSSettings.DiskEncryption {
	case DiskEncryptionActionRequired, DiskEncryptionEnforcing, DiskEncryptionRemovingEnforcement:
		return &MDMDeliveryPending
	case DiskEncryptionFailed:
		return &MDMDeliveryFailed
	case DiskEncryptionVerifying:
		return &MDMDeliveryVerifying
	case DiskEncryptionVerified:
		return &MDMDeliveryVerified
	default:
		return currStatus
	}
}

// Only exposed for Datastore tests, to be able to assert the rawDecryptable
// unexported field.
func (d *MDMHostData) TestGetRawDecryptable() *int {
	return d.rawDecryptable
}

// Scan implements the Scanner interface for sqlx, to support unmarshaling a
// JSON object from the database into a MDMHostData struct.
func (d *MDMHostData) Scan(v interface{}) error {
	var dst struct {
		MDMHostData
		RawDecryptable *int `json:"raw_decryptable"`
	}
	switch v := v.(type) {
	case []byte:
		if err := json.Unmarshal(v, &dst); err != nil {
			return err
		}
		*d = dst.MDMHostData
		d.rawDecryptable = dst.RawDecryptable
		return nil

	default:
		return fmt.Errorf("unsupported type: %T", v)
	}
}

// IsOsqueryEnrolled returns true if the host is enrolled via osquery.
func (h *Host) IsOsqueryEnrolled() bool {
	return h.OsqueryHostID != nil && *h.OsqueryHostID != ""
}

// IsDEPAssignedToFleet returns true if the host was assigned to the Fleet
// server in ABM.
func (h *Host) IsDEPAssignedToFleet() bool {
	return h.DEPAssignedToFleet != nil && *h.DEPAssignedToFleet
}

// IsLUKSSupported returns true if the host's platform is Linux and running
// one of the supported OS versions.
func (h *Host) IsLUKSSupported() bool {
	return h.Platform == "ubuntu" ||
		strings.Contains(h.OSVersion, "Fedora") || // fedora h.Platform reports as "rhel"
		h.Platform == "arch" || h.Platform == "archarm" || h.Platform == "manjaro" || h.Platform == "manjaro-arm"
}

// IsEligibleForWindowsMDMUnenrollment returns true if the host must be
// unenrolled from Fleet's Windows MDM (if it MDM was disabled).
func (h *Host) IsEligibleForWindowsMDMUnenrollment(isConnectedToFleetMDM bool) bool {
	return h.FleetPlatform() == "windows" &&
		h.IsOsqueryEnrolled() &&
		isConnectedToFleetMDM
}

// HostDisplayName returns ComputerName if it isn't empty. Otherwise, it returns Hostname if it isn't
// empty. If Hostname is empty and both HardwareSerial and HardwareModel are not empty, it returns a
// composite string with HardwareModel and HardwareSerial. If all else fails, it returns an empty
// string.
func HostDisplayName(computerName string, hostname string, hardwareModel string, hardwareSerial string) string {
	switch {
	case computerName != "":
		return computerName
	case hostname != "":
		return hostname
	case hardwareModel != "" && hardwareSerial != "":
		return fmt.Sprintf("%s (%s)", hardwareModel, hardwareSerial)
	default:
		return ""
	}
}

func (h *Host) DisplayName() string {
	return HostDisplayName(h.ComputerName, h.Hostname, h.HardwareModel, h.HardwareSerial)
}

type HostIssues struct {
	FailingPoliciesCount         uint64  `json:"failing_policies_count" db:"failing_policies_count" csv:"-"`
	CriticalVulnerabilitiesCount *uint64 `json:"critical_vulnerabilities_count,omitempty" db:"critical_vulnerabilities_count" csv:"-"` // We set it to nil if the license is not premium
	TotalIssuesCount             uint64  `json:"total_issues_count" db:"total_issues_count" csv:"issues"`                              // when exporting in CSV, we want that value as the "issues" column
}

func (h Host) AuthzType() string {
	return "host"
}

// HostDetail provides the full host metadata along with associated labels and
// packs. It also includes policies, batteries, maintenance window, and MDM profiles, as applicable.
type HostDetail struct {
	Host
	// Labels is the list of labels the host is a member of.
	Labels []*Label `json:"labels"`
	// Packs is the list of packs the host is a member of.
	Packs []*Pack `json:"packs"`
	// Batteries is the list of batteries for the host. It is a pointer to a
	// slice so that when set, it gets marhsaled even if the slice is empty,
	// but when unset, it doesn't get marshaled (e.g. we don't return that
	// information for the List Hosts endpoint).
	Batteries *[]*HostBattery `json:"batteries,omitempty"`

	// MaintenanceWindow contains the host user's calendar IANA timezone and the start time of the next scheduled maintenance window.
	MaintenanceWindow *HostMaintenanceWindow `json:"maintenance_window,omitempty"`
	EndUsers          []HostEndUser          `json:"end_users,omitempty"`

	LastMDMEnrolledAt  *time.Time `json:"last_mdm_enrolled_at"`
	LastMDMCheckedInAt *time.Time `json:"last_mdm_checked_in_at"`
}

type HostEndUser struct {
	IdpID            string              `json:"idp_id,omitempty"`
	IdpUserName      string              `json:"idp_username,omitempty"`
	IdpFullName      string              `json:"idp_full_name,omitempty"`
	IdpGroups        []string            `json:"idp_groups,omitempty"`
	Department       string              `json:"idp_department,omitempty"`
	IdpInfoUpdatedAt *time.Time          `json:"idp_info_updated_at"`
	OtherEmails      []HostDeviceMapping `json:"other_emails,omitempty"`
}

type HostMaintenanceWindow struct {
	//  StartsAt is the start time of the future maintenance window, retrieved from calendar_events,
	//  represented as a time.Time in the host's associated google calendar user's timezone, which is represented as a time.Location
	StartsAt time.Time `json:"starts_at" db:"start_time"`
	// TimeZone is the IANA timezone of the user's google calendar, retrieved from calendar_events
	TimeZone *string `json:"timezone" db:"timezone"`
}

const (
	HostKind = "host"
)

// HostSummary is a structure which represents a data summary about the total
// set of hosts in the database. This structure is returned by the HostService
// method GetHostSummary
type HostSummary struct {
	TeamID             *uint                  `json:"team_id,omitempty" db:"-"`
	TotalsHostsCount   uint                   `json:"totals_hosts_count" db:"total"`
	OnlineCount        uint                   `json:"online_count" db:"online"`
	OfflineCount       uint                   `json:"offline_count" db:"offline"`
	MIACount           uint                   `json:"mia_count" db:"mia"`
	Missing30DaysCount uint                   `json:"missing_30_days_count" db:"missing_30_days_count"`
	NewCount           uint                   `json:"new_count" db:"new"`
	AllLinuxCount      uint                   `json:"all_linux_count" db:"-"`
	LowDiskSpaceCount  *uint                  `json:"low_disk_space_count,omitempty" db:"low_disk_space"`
	BuiltinLabels      []*LabelSummary        `json:"builtin_labels" db:"-"`
	Platforms          []*HostSummaryPlatform `json:"platforms" db:"-"`
}

// HostSummaryPlatform represents the hosts statistics for a given platform,
// as returned inside the HostSummary struct by the GetHostSummary service.
type HostSummaryPlatform struct {
	Platform   string `json:"platform" db:"platform"`
	HostsCount uint   `json:"hosts_count" db:"total"`
}

// Status calculates the online status of the host
func (h *Host) Status(now time.Time) HostStatus {
	// The logic in this function should remain synchronized with
	// GenerateHostStatusStatistics and CountHostsInTargets
	// NOTE: As of Fleet 4.15 StatusMIA is deprecated and will be removed in Fleet 5.0

	onlineInterval := h.ConfigTLSRefresh
	if h.DistributedInterval < h.ConfigTLSRefresh {
		onlineInterval = h.DistributedInterval
	}

	// Add a small buffer to prevent flapping
	onlineInterval += OnlineIntervalBuffer

	switch {
	case h.SeenTime.Add(time.Duration(onlineInterval) * time.Second).Before(now): //nolint:gosec // dismiss G115
		return StatusOffline
	default:
		return StatusOnline
	}
}

func (h *Host) IsNew(now time.Time) bool {
	withDuration := h.CreatedAt.Add(NewDuration)
	if withDuration.After(now) ||
		withDuration.Equal(now) {
		return true
	}
	return false
}

// FleetPlatform returns the host's generic platform as supported by Fleet.
func (h *Host) FleetPlatform() string {
	return PlatformFromHost(h.Platform)
}

func (h *Host) PlatformSupportsRpmPackages() bool {
	_, ok := HostRpmPackageOSs[h.Platform]
	return ok
}

func (h *Host) PlatformSupportsDebPackages() bool {
	_, ok := HostDebPackageOSs[h.Platform]
	return ok
}

// SupportsOsquery returns whether the device runs osquery.
func (h *Host) SupportsOsquery() bool {
	return PlatformSupportsOsquery(h.Platform)
}

// PlatformSupportsOsquery returns whether osquery is supported on this platform.
func PlatformSupportsOsquery(platform string) bool {
	return platform != "ios" && platform != "ipados" && platform != "android"
}

// HostLinuxOSs are the possible linux values for Host.Platform.
// IMPORTANT: When updating this, also make sure to update HOST_LINUX_PLATFORMS in frontend code.
var HostLinuxOSs = []string{
	"linux",
	"ubuntu",
	"debian",
	"rhel",
	"centos",
	"sles",
	"kali",
	"gentoo",
	"amzn",
	"pop",
	"arch",
	"linuxmint",
	"void",
	"nixos",
	"endeavouros",
	"manjaro",
	"manjaro-arm",
	"opensuse-leap",
	"opensuse-tumbleweed",
	"tuxedo",
	"neon",
	"archarm",
}

// HostNeitherDebNorRpmPackageOSs are the list of known Linux platforms that support neither DEB nor RPM packages
var HostNeitherDebNorRpmPackageOSs = map[string]struct{}{
	"arch":        {},
	"archarm":     {},
	"gentoo":      {},
	"void":        {},
	"nixos":       {},
	"endeavouros": {},
	"manjaro":     {},
	"manjaro-arm": {},
}

// HostDebPackageOSs are the list of known Linux platforms that support DEB packages
var HostDebPackageOSs = map[string]struct{}{
	"linux":     {}, // let DEBs through if we're looking at a generic Linux host
	"ubuntu":    {},
	"debian":    {},
	"kali":      {},
	"pop":       {},
	"linuxmint": {},
	"tuxedo":    {},
	"neon":      {},
}

// HostRpmPackageOSs are the list of known Linux platforms that support RPM packages
var HostRpmPackageOSs = map[string]struct{}{
	"linux":               {}, // let RPMs through if we're looking at a generic Linux host
	"rhel":                {},
	"centos":              {},
	"sles":                {},
	"amzn":                {},
	"opensuse-leap":       {},
	"opensuse-tumbleweed": {},
}

func IsLinux(hostPlatform string) bool {
	return slices.Contains(HostLinuxOSs, hostPlatform)
}

func IsApplePlatform(hostPlatform string) bool {
	return hostPlatform == "darwin" || hostPlatform == "ios" || hostPlatform == "ipados"
}

func IsUnixLike(hostPlatform string) bool {
	unixLikeOSs := HostLinuxOSs
	unixLikeOSs = append(unixLikeOSs, "darwin")
	return slices.Contains(unixLikeOSs, hostPlatform)
}

// PlatformFromHost converts the given host platform into
// the generic platforms known by osquery
// https://osquery.readthedocs.io/en/stable/deployment/configuration/
// and supported by Fleet.
//
// Returns empty string if hostPlatform is unknnown.
func PlatformFromHost(hostPlatform string) string {
	switch {
	case IsLinux(hostPlatform):
		return "linux"
	case hostPlatform == "darwin", hostPlatform == "windows",
		// Some customers have custom agents that support ChromeOS
		// TODO remove this once that customer migrates to Fleetd for Chrome
		hostPlatform == "CrOS",
		// Fleet now supports Chrome via fleetd
		hostPlatform == "chrome",
		hostPlatform == "ios",
		hostPlatform == "ipados",
		hostPlatform == "android":
		return hostPlatform
	default:
		return ""
	}
}

// ExpandPlatform returns the list of platforms corresponding to the (possibly
// generic) platform provided. For example, "linux" expands to all the platform
// identifiers considered to be linux, while "debian" returns only "debian",
// "windows" => "windows", etc.
func ExpandPlatform(platform string) []string {
	switch platform {
	case "linux":
		// return a copy to make sure the caller cannot modify the slice
		linuxOSs := make([]string, len(HostLinuxOSs))
		copy(linuxOSs, HostLinuxOSs)
		return linuxOSs
	default:
		return []string{platform}
	}
}

// List of valid sources for HostDeviceMapping (host_emails table in the
// database).
const (
	DeviceMappingGoogleChromeProfiles = "google_chrome_profiles"
	DeviceMappingMDMIdpAccounts       = "mdm_idp_accounts"
	DeviceMappingIDP                  = "idp"              // set by user via PUT /hosts/{id}/device_mapping with source=idp
	DeviceMappingCustomInstaller      = "custom_installer" // set by fleetd via device-authenticated API
	DeviceMappingCustomOverride       = "custom_override"  // set by user via user-authenticated API

	DeviceMappingCustomPrefix      = "custom_" // if host_emails.source starts with this, replace with DeviceMappingCustomReplacement
	DeviceMappingCustomReplacement = "custom"  // replaces a source that starts with CustomPrefix - in the UI, we want to display those as only "custom"
)

// HostDeviceMapping represents a mapping of a user email address to a host,
// as reported by the specified source (e.g. Google Chrome Profiles).
type HostDeviceMapping struct {
	ID     uint   `json:"-" db:"id"`
	HostID uint   `json:"-" db:"host_id"`
	Email  string `json:"email" db:"email"`
	Source string `json:"source" db:"source"`
}

type HostMunkiInfo struct {
	Version string `json:"version"`
}

// HostMDM represents a host_mdm row, with information about the MDM solution
// used by a host. Note that it uses a different JSON representation than its
// struct - it implements a custom JSON marshaler.
type HostMDM struct {
	HostID                 uint    `db:"host_id" json:"-" csv:"-"`
	Enrolled               bool    `db:"enrolled" json:"-" csv:"-"`
	ServerURL              string  `db:"server_url" json:"-" csv:"-"`
	InstalledFromDep       bool    `db:"installed_from_dep" json:"-" csv:"-"`
	IsServer               bool    `db:"is_server" json:"-" csv:"-"`
	IsPersonalEnrollment   bool    `db:"is_personal_enrollment" json:"-" csv:"-"`
	MDMID                  *uint   `db:"mdm_id" json:"-" csv:"-"`
	Name                   string  `db:"name" json:"-" csv:"-"`
	DEPProfileAssignStatus *string `db:"dep_profile_assign_status" json:"-" csv:"-"`
}

// HasJSONProfileAssigned returns true if Fleet has assigned an ADE/DEP JSON
// profile to the host, and it'll be enrolled into Fleet the next time the host
// performs automatic enrollment.
func (h *HostMDM) HasJSONProfileAssigned() bool {
	// TODO: get rid of h != nil with a better solution once we stablish
	// the pattern for dealing with a nil HostMDM
	return h != nil &&
		h.DEPProfileAssignStatus != nil &&
		*h.DEPProfileAssignStatus == string(DEPAssignProfileResponseSuccess)
}

// HostMunkiIssue represents a single munki issue for a host.
type HostMunkiIssue struct {
	MunkiIssueID       uint      `db:"munki_issue_id" json:"id"`
	Name               string    `db:"name" json:"name"`
	IssueType          string    `db:"issue_type" json:"type"`
	HostIssueCreatedAt time.Time `db:"created_at" json:"created_at"`
}

// List of well-known MDM solution names. Those correspond to names stored in
// the mobile_device_management_solutions table.
const (
	UnknownMDMName        = ""
	WellKnownMDMKandji    = "Kandji"
	WellKnownMDMJamf      = "Jamf"
	WellKnownMDMJumpCloud = "JumpCloud"
	WellKnownMDMVMWare    = "VMware Workspace ONE"
	WellKnownMDMIntune    = "Intune"
	WellKnownMDMSimpleMDM = "SimpleMDM"
	WellKnownMDMFleet     = "Fleet"
)

var mdmNameFromServerURLChecks = map[string]string{
	"kandji":    WellKnownMDMKandji,
	"jamf":      WellKnownMDMJamf,
	"jumpcloud": WellKnownMDMJumpCloud,
	"airwatch":  WellKnownMDMVMWare,
	"awmdm":     WellKnownMDMVMWare,
	"microsoft": WellKnownMDMIntune,
	"simplemdm": WellKnownMDMSimpleMDM,
	"fleetdm":   WellKnownMDMFleet,
}

// MDMNameFromServerURL returns the MDM solution name corresponding to the
// given server URL. If no match is found, it returns the unknown MDM name.
func MDMNameFromServerURL(serverURL string) string {
	serverURL = strings.ToLower(serverURL)

	for check, name := range mdmNameFromServerURLChecks {
		if strings.Contains(serverURL, check) {
			return name
		}
	}
	return UnknownMDMName
}

func (h *HostMDM) EnrollmentStatus() string {
	switch {
	case h.Enrolled && !h.InstalledFromDep && h.IsPersonalEnrollment:
		return "On (personal)"
	case h.Enrolled && !h.InstalledFromDep && !h.IsPersonalEnrollment:
		return "On (manual)"
	case h.Enrolled && h.InstalledFromDep:
		return "On (automatic)"
	case !h.Enrolled && h.InstalledFromDep:
		return "Pending"
	default:
		return "Off"
	}
}

func (h *HostMDM) MarshalJSON() ([]byte, error) {
	if h == nil {
		return []byte("null"), nil
	}
	if h.IsServer {
		return []byte("null"), nil
	}
	var jsonMDM struct {
		EnrollmentStatus string `json:"enrollment_status"`
		ServerURL        string `json:"server_url"`
		Name             string `json:"name,omitempty"`
		ID               *uint  `json:"id,omitempty"`
	}

	jsonMDM.ServerURL = h.ServerURL
	jsonMDM.EnrollmentStatus = h.EnrollmentStatus()
	jsonMDM.Name = h.Name
	jsonMDM.ID = h.MDMID
	return json.Marshal(jsonMDM)
}

func (h *HostMDM) UnmarshalJSON(b []byte) error {
	// fail attempts to unmarshal in this struct, to prevent using e.g.
	// getMacadminsDataResponse in tests, as it can't unmarshal in a meaningful
	// way.
	return errors.New("JSON unmarshaling is not supported for HostMDM")
}

// HostBattery represents a host's battery, as reported by the osquery battery
// table.
type HostBattery struct {
	ID           uint   `json:"-" db:"id"`
	HostID       uint   `json:"-" db:"host_id"`
	SerialNumber string `json:"-" db:"serial_number"`
	CycleCount   int    `json:"cycle_count" db:"cycle_count"`
	Health       string `json:"health" db:"health"`
}

type MacadminsData struct {
	Munki       *HostMunkiInfo    `json:"munki"`
	MDM         *HostMDM          `json:"mobile_device_management"`
	MunkiIssues []*HostMunkiIssue `json:"munki_issues"`
}

type AggregatedMunkiVersion struct {
	HostMunkiInfo
	HostsCount int `json:"hosts_count" db:"hosts_count"`
}

// MunkiIssue represents a single munki issue, as returned by the list hosts
// endpoint when a muniki issue ID is provided as filter.
type MunkiIssue struct {
	ID        uint   `json:"id" db:"id"`
	Name      string `json:"name" db:"name"`
	IssueType string `json:"type" db:"issue_type"`
}

type AggregatedMunkiIssue struct {
	MunkiIssue
	HostsCount int `json:"hosts_count" db:"hosts_count"`
}

type AggregatedMDMStatus struct {
	EnrolledManualHostsCount    int `json:"enrolled_manual_hosts_count" db:"enrolled_manual_hosts_count"`
	EnrolledAutomatedHostsCount int `json:"enrolled_automated_hosts_count" db:"enrolled_automated_hosts_count"`
	EnrolledPersonalHostsCount  int `json:"enrolled_personal_hosts_count" db:"enrolled_personal_hosts_count"`
	PendingHostsCount           int `json:"pending_hosts_count" db:"pending_hosts_count"`
	UnenrolledHostsCount        int `json:"unenrolled_hosts_count" db:"unenrolled_hosts_count"`
	HostsCount                  int `json:"hosts_count" db:"hosts_count"`
}

// AggregatedMDMData contains aggregated data from mdm installations.
type AggregatedMDMData struct {
	CountsUpdatedAt time.Time                `json:"counts_updated_at"`
	MDMStatus       AggregatedMDMStatus      `json:"mobile_device_management_enrollment_status"`
	MDMSolutions    []AggregatedMDMSolutions `json:"mobile_device_management_solution"`
}

// MDMSolution represents a single MDM solution, as returned by the list hosts
// endpoint when an MDM Solution ID is provided as filter.
type MDMSolution struct {
	ID        uint   `json:"id" db:"id"`
	Name      string `json:"name" db:"name"`
	ServerURL string `json:"server_url" db:"server_url"`
}

type AggregatedMDMSolutions struct {
	MDMSolution
	HostsCount int `json:"hosts_count" db:"hosts_count"`
}

type AggregatedMacadminsData struct {
	CountsUpdatedAt time.Time                `json:"counts_updated_at"`
	MunkiVersions   []AggregatedMunkiVersion `json:"munki_versions"`
	MunkiIssues     []AggregatedMunkiIssue   `json:"munki_issues"`
	MDMStatus       AggregatedMDMStatus      `json:"mobile_device_management_enrollment_status"`
	MDMSolutions    []AggregatedMDMSolutions `json:"mobile_device_management_solution"`
}

// HostVulnerabilitySummary type used with webhooks and third-party vulnerability automations.
// Contains all pertinent host info plus the installed paths of all affected software.
type HostVulnerabilitySummary struct {
	// ID Is the ID of the host
	ID uint `json:"id" db:"id"`
	// Hostname the host's hostname
	Hostname string `json:"hostname" db:"hostname"`
	// DisplayName either the 'computer_name' or the 'host_name' (whatever is not empty)
	DisplayName string `json:"display_name" db:"display_name"`
	// SoftwareInstalledPaths paths of vulnerable software installed on the host.
	SoftwareInstalledPaths []string `json:"software_installed_paths,omitempty" db:"software_installed_paths"`
}

func (hvs *HostVulnerabilitySummary) AddSoftwareInstalledPath(p string) {
	if p != "" {
		hvs.SoftwareInstalledPaths = append(hvs.SoftwareInstalledPaths, p)
	}
}

type OSVersions struct {
	CountsUpdatedAt time.Time   `json:"counts_updated_at"`
	OSVersions      []OSVersion `json:"os_versions"`
}

type VulnerableOS struct {
	OSVersion
	ResolvedInVersion *string `json:"resolved_in_version"`
}

// Kernel represents a Linux kernel found on a host.
type Kernel struct {
	ID              uint     `json:"id"`
	Version         string   `json:"version"`
	Vulnerabilities []string `json:"vulnerabilities"`
	HostsCount      uint     `json:"hosts_count"`
}

type OSVersion struct {
	// ID is the unique id of the operating system.
	ID uint `json:"id,omitempty"`
	// OSVersionID is a unique NameOnly/Version combination for the operating system.
	OSVersionID uint `json:"os_version_id"`
	// HostsCount is the number of hosts that have reported the operating system.
	HostsCount int `json:"hosts_count"`
	// Name is the name and alphanumeric version of the operating system. e.g., "Microsoft Windows 11 Enterprise",
	// "Ubuntu", or "macOS". NOTE: In Fleet 5.0, this field will no longer include the alphanumeric version.
	Name string `json:"name"`
	// NameOnly is the name of the operating system, e.g., "Microsoft Windows 11 Enterprise",
	// "Ubuntu", or "macOS". NOTE: In Fleet 5.0, this field be removed.
	NameOnly string `json:"name_only"`
	// Version is the alphanumeric version of the operating system, e.g., "21H2", "20.4.0", or "12.5".
	Version string `json:"version"`
	// Platform is the platform of the operating system, e.g., "windows", "ubuntu", or "darwin".
	Platform string `json:"platform"`
	// GeneratedCPE is the Common Platform Enumeration (CPE) name for the operating system.
	// It is currently only generated for Operating Systems scanned for vulnerabilities
	// in NVD (macOS only)
	GeneratedCPEs []string `json:"generated_cpes,omitempty"`
	// Vulnerabilities are the vulnerabilities associated with the operating system.
	// For Linux-based operating systems, these are vulnerabilities associated with the Linux kernel.
	Vulnerabilities Vulnerabilities `json:"vulnerabilities"`
	// Kernels is a list of Linux kernels found on this operating system.
	// This list is only populated for Linux-based operating systems.
	// Vulnerabilities are pulled based on the software entries for the kernels.
	// Kernels are associated based on enrolled hosts with the selected OS version.
	Kernels []*Kernel `json:"kernels"`
}

type HostDetailOptions struct {
	IncludeCVEScores                    bool
	IncludeCriticalVulnerabilitiesCount bool
	IncludePolicies                     bool
	ExcludeSoftware                     bool
}

// EnrollHostLimiter defines the methods to support enforcement of enrolled
// hosts limit, as defined by the user's license.
type EnrollHostLimiter interface {
	CanEnrollNewHost(ctx context.Context) (ok bool, err error)
	SyncEnrolledHostIDs(ctx context.Context) error
}

type HostMDMCheckinInfo struct {
	HostID             uint   `json:"-" db:"host_id"`
	HardwareSerial     string `json:"hardware_serial" db:"hardware_serial"`
	InstalledFromDEP   bool   `json:"installed_from_dep" db:"installed_from_dep"`
	DisplayName        string `json:"display_name" db:"display_name"`
	TeamID             uint   `json:"team_id" db:"team_id"`
	DEPAssignedToFleet bool   `json:"dep_assigned_to_fleet" db:"dep_assigned_to_fleet"`
	OsqueryEnrolled    bool   `json:"osquery_enrolled" db:"osquery_enrolled"`

	SCEPRenewalInProgress bool   `json:"-" db:"scep_renewal_in_progress"`
	MigrationInProgress   bool   `json:"-" db:"migration_in_progress"`
	Platform              string `json:"-" db:"platform"`
}

type HostDiskEncryptionKey struct {
	HostID              uint      `json:"-" db:"host_id"`
	Base64Encrypted     string    `json:"-" db:"base64_encrypted"`
	Base64EncryptedSalt string    `json:"-" db:"base64_encrypted_salt"`
	KeySlot             *uint     `json:"-" db:"key_slot"`
	Decryptable         *bool     `json:"-" db:"decryptable"`
	UpdatedAt           time.Time `json:"updated_at" db:"updated_at"`
	DecryptedValue      string    `json:"key" db:"-"`
	ClientError         string    `json:"-" db:"client_error"`
}

type HostArchivedDiskEncryptionKey struct {
	HostID              uint      `json:"-" db:"host_id"`
	Base64Encrypted     string    `json:"-" db:"base64_encrypted"`
	Base64EncryptedSalt string    `json:"-" db:"base64_encrypted_salt"`
	KeySlot             *uint     `json:"-" db:"key_slot"`
	CreatedAt           time.Time `json:"created_at" db:"created_at"`
}

// HostSoftwareInstalledPath represents where in the file system a software on a host was installed
type HostSoftwareInstalledPath struct {
	// ID row id
	ID uint `db:"id"`
	// HostID is the id of the host where the software in question is installed
	HostID uint `db:"host_id"`
	// SoftwareID is the id of the software
	SoftwareID uint `db:"software_id"`
	// InstalledPath is the file system path where the software is installed
	InstalledPath string `db:"installed_path"`
	// TeamIdentifier (not to be confused with Fleet's team IDs) is the Apple's "Team ID" (aka "Developer ID"
	// or "Signing ID") of signed applications, see https://developer.apple.com/help/account/manage-your-team/locate-your-team-id.
	TeamIdentifier string `db:"team_identifier"`
	// A SHA256 hash of the executable file of the software.
	ExecutableSHA256 *string `db:"executable_sha256"`
}

// HostMacOSProfile represents a macOS profile installed on a host as reported by the macos_profiles
// table of the macadmins oquery extension
type HostMacOSProfile struct {
	// DisplayName is the display name of the profile.
	DisplayName string `json:"display_name" db:"display_name"`
	// Identifier is the identifier of the profile.
	Identifier string `json:"identifier" db:"identifier"`
	// InstallDate is the date the profile was installed on the host as reported by the host's clock.
	InstallDate time.Time `json:"install_date" db:"install_date"`
}

// HostLite contains a subset of Host fields.
type HostLite struct {
	ID                  uint      `db:"id"`
	TeamID              *uint     `db:"team_id"`
	Hostname            string    `db:"hostname"`
	OsqueryHostID       *string   `db:"osquery_host_id"`
	NodeKey             string    `db:"node_key"`
	UUID                string    `db:"uuid"`
	HardwareSerial      string    `db:"hardware_serial"`
	SeenTime            time.Time `db:"seen_time"`
	DistributedInterval uint      `db:"distributed_interval"`
	ConfigTLSRefresh    uint      `db:"config_tls_refresh"`
}

// IsEligibleForDEPMigration returns true if the host fulfills all requirements
// for DEP migration from a third-party provider into Fleet.
func IsEligibleForDEPMigration(host *Host, mdmInfo *HostMDM, isConnectedToFleetMDM bool) bool {
	return mdmInfo != nil &&
		host.IsOsqueryEnrolled() &&
		host.IsDEPAssignedToFleet() &&
		mdmInfo.HasJSONProfileAssigned() &&
		mdmInfo.Enrolled &&
		// as a special case for migration with user interaction, we
		// also check the information stored in host_mdm, and assume
		// the host needs migration if it's not Fleet
		//
		// this is because we can't always rely on nano setting
		// `nano_enrollment.active = 1` since sometimes Fleet won't get
		// the checkout message from the host.
		(!isConnectedToFleetMDM || mdmInfo.Name != WellKnownMDMFleet)
}

var macOSADEMigrationOnlyLastVersion = semver.MustParse("14")

// IsEligibleForManualMigration returns true if the host is manually enrolled into a 3rd party MDM
// and is able to migrate to Fleet.
func IsEligibleForManualMigration(host *Host, mdmInfo *HostMDM, isConnectedToFleetMDM bool) (bool, error) {
	goodVersion, err := IsMacOSMajorVersionOK(host)
	if err != nil {
		return false, fmt.Errorf("checking macOS version for manual migration eligibility: %w", err)
	}

	return goodVersion &&
		host.IsOsqueryEnrolled() &&
		!host.IsDEPAssignedToFleet() &&
		mdmInfo != nil &&
		!mdmInfo.InstalledFromDep &&
		!mdmInfo.HasJSONProfileAssigned() &&
		mdmInfo.Enrolled &&
		(!isConnectedToFleetMDM || mdmInfo.Name != WellKnownMDMFleet), nil
}

func IsMacOSMajorVersionOK(host *Host) (bool, error) {
	if host == nil {
		return false, nil
	}

	parts := strings.Split(host.OSVersion, " ")

	if len(parts) < 2 || parts[0] != "macOS" {
		return false, nil
	}

	version, err := VersionToSemverVersion(parts[1])
	if err != nil {
		return false, fmt.Errorf("parsing macOS version \"%s\": %w", parts[1], err)
	}

	if version.GreaterThan(macOSADEMigrationOnlyLastVersion) {
		return true, nil
	}

	return false, nil
}

// AddHostsToTeamParams contains the parameters to use when calling AddHostsToTeam.
type AddHostsToTeamParams struct {
	TeamID  *uint
	HostIDs []uint
	// A large number of hosts could be changing teams at once,
	// so we need to batch this operation to prevent excessive locks
	BatchSize uint
}

// NewAddHostsToTeamParams creates a new AddHostsToTeamParams instance, setting the BatchSize to a
// sensible default.
func NewAddHostsToTeamParams(teamID *uint, hostIDs []uint) *AddHostsToTeamParams {
	return &AddHostsToTeamParams{
		TeamID:    teamID,
		HostIDs:   hostIDs,
		BatchSize: 10_000,
	}
}

// WithBatchSize overrides the default BatchSize with the provided value.
func (params *AddHostsToTeamParams) WithBatchSize(batchSize uint) *AddHostsToTeamParams {
	params.BatchSize = batchSize
	return params
}

<<<<<<< HEAD
// DeletedHostDetails contains details about a host that has been deleted.
type DeletedHostDetails struct {
	ID               uint
	DisplayName      string
	Serial           string
	HostExpiryWindow int
=======
func GetEndUsers(ctx context.Context, ds Datastore, hostID uint) ([]HostEndUser, error) {
	scimUser, err := ds.ScimUserByHostID(ctx, hostID)
	if err != nil && !IsNotFound(err) {
		return nil, fmt.Errorf("get scim user by host id: %w", err)
	}

	var endUsers []HostEndUser
	if scimUser != nil {
		endUser := HostEndUser{
			IdpUserName:      scimUser.UserName,
			IdpFullName:      scimUser.DisplayName(),
			IdpInfoUpdatedAt: ptr.Time(scimUser.UpdatedAt),
		}

		if scimUser.ExternalID != nil {
			endUser.IdpID = *scimUser.ExternalID
		}
		for _, group := range scimUser.Groups {
			endUser.IdpGroups = append(endUser.IdpGroups, group.DisplayName)
		}
		if scimUser.Department != nil {
			endUser.Department = *scimUser.Department
		}
		endUsers = append(endUsers, endUser)
	}

	deviceMapping, err := ds.ListHostDeviceMapping(ctx, hostID)
	if err != nil {
		return nil, fmt.Errorf("get host device mapping: %w", err)
	}

	if len(deviceMapping) > 0 {
		endUser := HostEndUser{}
		for _, email := range deviceMapping {
			switch {
			case (email.Source == DeviceMappingMDMIdpAccounts || email.Source == DeviceMappingIDP) && len(endUsers) == 0:
				// If SCIM data is missing, we still populate IdpUserName if present.
				// For DeviceMappingIDP source, this is the user-provided IDP username.
				// Note: Username and email is the same thing here until we split them with https://github.com/fleetdm/fleet/issues/27952
				endUser.IdpUserName = email.Email
			case email.Source != DeviceMappingMDMIdpAccounts && email.Source != DeviceMappingIDP:
				// Only add to OtherEmails if it's not an IDP source
				endUser.OtherEmails = append(endUser.OtherEmails, *email)
			}
		}
		if len(endUsers) > 0 {
			endUsers[0].OtherEmails = endUser.OtherEmails
		} else {
			endUsers = append(endUsers, endUser)
		}
	}

	return endUsers, nil
>>>>>>> d7f4348d
}<|MERGE_RESOLUTION|>--- conflicted
+++ resolved
@@ -1558,14 +1558,6 @@
 	return params
 }
 
-<<<<<<< HEAD
-// DeletedHostDetails contains details about a host that has been deleted.
-type DeletedHostDetails struct {
-	ID               uint
-	DisplayName      string
-	Serial           string
-	HostExpiryWindow int
-=======
 func GetEndUsers(ctx context.Context, ds Datastore, hostID uint) ([]HostEndUser, error) {
 	scimUser, err := ds.ScimUserByHostID(ctx, hostID)
 	if err != nil && !IsNotFound(err) {
@@ -1619,5 +1611,12 @@
 	}
 
 	return endUsers, nil
->>>>>>> d7f4348d
+}
+
+// DeletedHostDetails contains details about a host that has been deleted.
+type DeletedHostDetails struct {
+	ID               uint
+	DisplayName      string
+	Serial           string
+	HostExpiryWindow int
 }