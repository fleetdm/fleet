--- conflicted
+++ resolved
@@ -247,7 +247,6 @@
 	}
 }
 
-<<<<<<< HEAD
 // HostDeviceMapping represents a mapping of a user email address to a host,
 // as reported by the specified source (e.g. Gogle Chrome Profiles).
 type HostDeviceMapping struct {
@@ -255,7 +254,8 @@
 	HostID uint   `json:"host_id" db:"host_id"`
 	Email  string `json:"email" db:"email"`
 	Source string `json:"source" db:"source"`
-=======
+}
+
 type HostMunkiInfo struct {
 	Version string `json:"version"`
 }
@@ -268,5 +268,4 @@
 type MacadminsData struct {
 	Munki HostMunkiInfo `json:"munki"`
 	MDM   HostMDM       `json:"mobile_device_management"`
->>>>>>> fe67b048
 }