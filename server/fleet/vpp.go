--- conflicted
+++ resolved
@@ -46,14 +46,10 @@
 	// automatically created when a VPP app is added to Fleet. This field should be set after VPP
 	// app creation if AddAutoInstallPolicy is true.
 	AddedAutomaticInstallPolicy *Policy `json:"-"`
-<<<<<<< HEAD
-	DisplayName                 string  `json:"-"`
 	// Configuration is a json file used to customize Android app
 	// behavior/settings. Relevant to Android only.
 	Configuration []byte `json:"configuration"`
-=======
-	DisplayName                 string  `json:"display_name"`
->>>>>>> 6fd6db27
+	DisplayName   string `json:"display_name"`
 }
 
 // VPPApp represents a VPP (Volume Purchase Program) application,
@@ -152,4 +148,5 @@
 	LabelsExcludeAny []string
 	Categories       []string
 	Configuration    []byte
+	DisplayName      string
 }