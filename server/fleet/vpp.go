package fleet

import (
	"encoding/json"
	"fmt"
	"time"
)

type VPPAppID struct {
	// AdamID is a unique identifier assigned to each app in
	// the App Store, this value is managed by Apple.
	AdamID   string                    `db:"adam_id" json:"app_store_id"`
	Platform InstallableDevicePlatform `db:"platform" json:"platform"`
}

// VPPAppTeam contains extra metadata injected by fleet
type VPPAppTeam struct {
	VPPAppID

	AppTeamID   uint `db:"id" json:"-"`
	SelfService bool `db:"self_service" json:"self_service"`

	// InstallDuringSetup is either the stored value of that flag for the VPP app
	// or the value to set to that VPP app when batch-setting it. When used to
	// set the value, if nil it will keep the currently saved value (or default
	// to false), while if not nil, it will update the flag's value in the DB.
	InstallDuringSetup *bool `db:"install_during_setup" json:"-"`
	// LabelsIncludeAny are the names of labels associated with this app. If a host has any of
	// these labels, the app is in scope for that host. If this field is set, LabelsExcludeAny
	// cannot be set.
	LabelsIncludeAny []string `json:"labels_include_any"`
	// LabelsExcludeAny are the names of labels associated with this app. If a host has any of
	// these labels, the app is out of scope for that host. If this field is set, LabelsIncludeAny
	// cannot be set.
	LabelsExcludeAny []string `json:"labels_exclude_any"`
	// ValidatedLabels are the labels (either include or exclude any) that have been validated by
	// Fleet as being valid labels. This field is only used internally.
	ValidatedLabels *LabelIdentsWithScope `json:"-"`
	// AddAutoInstallPolicy indicates whether or not we should create an auto-install policy for
	// this VPP app on VPP app add to Fleet.
	AddAutoInstallPolicy bool `json:"-"`
	// AddedAt is when the VPP app was added to the team
	AddedAt     time.Time `db:"added_at" json:"created_at"`
	Categories  []string  `json:"categories"`
	CategoryIDs []uint    `json:"-"`
	// AddedAutomaticInstallPolicy is the auto-install policy that can be
	// automatically created when a VPP app is added to Fleet. This field should be set after VPP
	// app creation if AddAutoInstallPolicy is true.
	AddedAutomaticInstallPolicy *Policy `json:"-"`
<<<<<<< HEAD
	// Configuration is a json file used to customize Android app
	// behavior/settings. Relevant to Android only.
	Configuration json.RawMessage `json:"configuration"`
	DisplayName   string          `json:"display_name"`
=======
	DisplayName                 *string `json:"display_name"`
>>>>>>> b5286a30
}

// VPPApp represents a VPP (Volume Purchase Program) application,
// this is used by Apple MDM to manage applications via Apple
// Business Manager.
type VPPApp struct {
	VPPAppTeam
	// BundleIdentifier is the unique bundle identifier of the
	// Application.
	BundleIdentifier string `db:"bundle_identifier" json:"bundle_identifier"`
	// IconURL is the URL of this App icon
	IconURL string `db:"icon_url" json:"icon_url"`
	// Name is the user-facing name of this app.
	Name string `db:"name" json:"name"`
	// LatestVersion is the latest version of this app.
	LatestVersion string `db:"latest_version" json:"latest_version"`
	// TeamID is used for authorization, it must be json serialized to be available
	// to the rego script. We don't set it outside authorization anyway, so it
	// won't render otherwise.
	TeamID  *uint `db:"-" json:"team_id,omitempty"`
	TitleID uint  `db:"title_id" json:"-"`

	CreatedAt time.Time `db:"created_at" json:"-"`
	UpdatedAt time.Time `db:"updated_at" json:"-"`
}

// AuthzType implements authz.AuthzTyper.
func (v *VPPApp) AuthzType() string {
	return "installable_entity"
}

// VPPAppStoreApp contains the field required by the get software title
// endpoint to represent an App Store app (VPP app).
type VPPAppStoreApp struct {
	VPPAppID
	Name          string               `db:"name" json:"name"`
	LatestVersion string               `db:"latest_version" json:"latest_version"`
	IconURL       *string              `db:"icon_url" json:"-"`
	Status        *VPPAppStatusSummary `db:"-" json:"status"`
	SelfService   bool                 `db:"self_service" json:"self_service"`
	// only filled by GetVPPAppMetadataByTeamAndTitleID
	VPPAppsTeamsID uint `db:"vpp_apps_teams_id" json:"-"`
	// AutomaticInstallPolicies is the list of policies that trigger automatic
	// installation of this software.
	AutomaticInstallPolicies []AutomaticInstallPolicy `json:"automatic_install_policies" db:"-"`
	// LabelsIncludeAny is the list of "include any" labels for this app store app (if not nil).
	LabelsIncludeAny []SoftwareScopeLabel `json:"labels_include_any" db:"labels_include_any"`
	// LabelsExcludeAny is the list of "exclude any" labels for this app store app (if not nil).
	LabelsExcludeAny []SoftwareScopeLabel `json:"labels_exclude_any" db:"labels_exclude_any"`
	// BundleIdentifier is the bundle identifier for this app.
	BundleIdentifier string `json:"-" db:"bundle_identifier"`
	// AddedAt is when the VPP app was added to the team
	AddedAt time.Time `db:"added_at" json:"created_at"`
	// Categories is the list of categories to which this software belongs: e.g. "Productivity",
	// "Browsers", etc.
	Categories    []string        `json:"categories"`
	Configuration json.RawMessage `json:"configuration"`
	DisplayName   string          `json:"display_name"`
}

// VPPAppStatusSummary represents aggregated status metrics for a VPP app.
type VPPAppStatusSummary struct {
	// Installed is the number of hosts that have the VPP app installed.
	Installed uint `json:"installed" db:"installed"`
	// Pending is the number of hosts that have the VPP app pending installation.
	Pending uint `json:"pending" db:"pending"`
	// Failed is the number of hosts that have the VPP app installation failed.
	Failed uint `json:"failed" db:"failed"`
}

type ErrVPPTokenTeamConstraint struct {
	Name string
	ID   *uint
}

func (e ErrVPPTokenTeamConstraint) Error() string {
	return fmt.Sprintf("Error: %q team already has a VPP token. Each team can only have one VPP token.", e.Name)
}

// HostVPPSoftwareInstall represents a VPP software install attempt on a host.
type HostVPPSoftwareInstall struct {
	InstallCommandUUID   string     `db:"command_uuid"`
	InstallCommandAckAt  *time.Time `db:"ack_at"`
	HostID               uint       `db:"host_id"`
	InstallCommandStatus string     `db:"install_command_status"`
	BundleIdentifier     string     `db:"bundle_identifier"`
}

const (
	DefaultVPPInstallVerifyTimeout = 10 * time.Minute
	DefaultVPPVerifyRequestDelay   = 5 * time.Second
)

type VPPAppUpdate struct {
	SelfService      bool
	LabelsIncludeAny []string
	LabelsExcludeAny []string
	Categories       []string
	Configuration    json.RawMessage
	DisplayName      string
}<|MERGE_RESOLUTION|>--- conflicted
+++ resolved
@@ -47,14 +47,10 @@
 	// automatically created when a VPP app is added to Fleet. This field should be set after VPP
 	// app creation if AddAutoInstallPolicy is true.
 	AddedAutomaticInstallPolicy *Policy `json:"-"`
-<<<<<<< HEAD
 	// Configuration is a json file used to customize Android app
 	// behavior/settings. Relevant to Android only.
 	Configuration json.RawMessage `json:"configuration"`
-	DisplayName   string          `json:"display_name"`
-=======
-	DisplayName                 *string `json:"display_name"`
->>>>>>> b5286a30
+	DisplayName   *string         `json:"display_name"`
 }
 
 // VPPApp represents a VPP (Volume Purchase Program) application,
@@ -154,5 +150,5 @@
 	LabelsExcludeAny []string
 	Categories       []string
 	Configuration    json.RawMessage
-	DisplayName      string
+	DisplayName      *string
 }