package fleet

import (
	"fmt"
	"time"
)

type VPPAppID struct {
	// AdamID is a unique identifier assigned to each app in
	// the App Store, this value is managed by Apple.
	AdamID   string              `db:"adam_id" json:"app_store_id"`
	Platform AppleDevicePlatform `db:"platform" json:"platform"`
}

// VPPAppTeam contains extra metadata injected by fleet
type VPPAppTeam struct {
	VPPAppID

	AppTeamID   uint `db:"id" json:"-"`
	SelfService bool `db:"self_service" json:"self_service"`

	// InstallDuringSetup is either the stored value of that flag for the VPP app
	// or the value to set to that VPP app when batch-setting it. When used to
	// set the value, if nil it will keep the currently saved value (or default
	// to false), while if not nil, it will update the flag's value in the DB.
	InstallDuringSetup *bool `db:"install_during_setup" json:"-"`
	// LabelsIncludeAny are the names of labels associated with this app. If a host has any of
	// these labels, the app is in scope for that host. If this field is set, LabelsExcludeAny
	// cannot be set.
	LabelsIncludeAny []string `json:"labels_include_any"`
	// LabelsExcludeAny are the names of labels associated with this app. If a host has any of
	// these labels, the app is out of scope for that host. If this field is set, LabelsIncludeAny
	// cannot be set.
	LabelsExcludeAny []string `json:"labels_exclude_any"`
	// ValidatedLabels are the labels (either include or exclude any) that have been validated by
	// Fleet as being valid labels. This field is only used internally.
	ValidatedLabels *LabelIdentsWithScope `json:"-"`
<<<<<<< HEAD

	// AddAutoInstallPolicy
	AddAutoInstallPolicy bool `json:"-"`
=======
	// AddedAt is when the VPP app was added to the team
	AddedAt time.Time `db:"added_at" json:"created_at"`
>>>>>>> f6f540b7
}

// VPPApp represents a VPP (Volume Purchase Program) application,
// this is used by Apple MDM to manage applications via Apple
// Business Manager.
type VPPApp struct {
	VPPAppTeam
	// BundleIdentifier is the unique bundle identifier of the
	// Application.
	BundleIdentifier string `db:"bundle_identifier" json:"bundle_identifier"`
	// IconURL is the URL of this App icon
	IconURL string `db:"icon_url" json:"icon_url"`
	// Name is the user-facing name of this app.
	Name string `db:"name" json:"name"`
	// LatestVersion is the latest version of this app.
	LatestVersion string `db:"latest_version" json:"latest_version"`
	// TeamID is used for authorization, it must be json serialized to be available
	// to the rego script. We don't set it outside authorization anyway, so it
	// won't render otherwise.
	TeamID  *uint `db:"-" json:"team_id,omitempty"`
	TitleID uint  `db:"title_id" json:"-"`

	CreatedAt time.Time `db:"created_at" json:"-"`
	UpdatedAt time.Time `db:"updated_at" json:"-"`
}

// AuthzType implements authz.AuthzTyper.
func (v *VPPApp) AuthzType() string {
	return "installable_entity"
}

// VPPAppStoreApp contains the field required by the get software title
// endpoint to represent an App Store app (VPP app).
type VPPAppStoreApp struct {
	VPPAppID
	Name          string               `db:"name" json:"name"`
	LatestVersion string               `db:"latest_version" json:"latest_version"`
	IconURL       *string              `db:"icon_url" json:"icon_url"`
	Status        *VPPAppStatusSummary `db:"-" json:"status"`
	SelfService   bool                 `db:"self_service" json:"self_service"`
	// only filled by GetVPPAppMetadataByTeamAndTitleID
	VPPAppsTeamsID uint `db:"vpp_apps_teams_id" json:"-"`
	// AutomaticInstallPolicies is the list of policies that trigger automatic
	// installation of this software.
	AutomaticInstallPolicies []AutomaticInstallPolicy `json:"automatic_install_policies" db:"-"`
	// LabelsIncludeAny is the list of "include any" labels for this app store app (if not nil).
	LabelsIncludeAny []SoftwareScopeLabel `json:"labels_include_any" db:"labels_include_any"`
	// LabelsExcludeAny is the list of "exclude any" labels for this app store app (if not nil).
	LabelsExcludeAny []SoftwareScopeLabel `json:"labels_exclude_any" db:"labels_exclude_any"`
	// BundleIdentifier is the bundle identifier for this app.
	BundleIdentifier string `json:"-" db:"bundle_identifier"`
	// AddedAt is when the VPP app was added to the team
	AddedAt time.Time `db:"added_at" json:"created_at"`
}

// VPPAppStatusSummary represents aggregated status metrics for a VPP app.
type VPPAppStatusSummary struct {
	// Installed is the number of hosts that have the VPP app installed.
	Installed uint `json:"installed" db:"installed"`
	// Pending is the number of hosts that have the VPP app pending installation.
	Pending uint `json:"pending" db:"pending"`
	// Failed is the number of hosts that have the VPP app installation failed.
	Failed uint `json:"failed" db:"failed"`
}

type ErrVPPTokenTeamConstraint struct {
	Name string
	ID   *uint
}

func (e ErrVPPTokenTeamConstraint) Error() string {
	return fmt.Sprintf("Error: %q team already has a VPP token. Each team can only have one VPP token.", e.Name)
}<|MERGE_RESOLUTION|>--- conflicted
+++ resolved
@@ -35,14 +35,10 @@
 	// ValidatedLabels are the labels (either include or exclude any) that have been validated by
 	// Fleet as being valid labels. This field is only used internally.
 	ValidatedLabels *LabelIdentsWithScope `json:"-"`
-<<<<<<< HEAD
-
 	// AddAutoInstallPolicy
 	AddAutoInstallPolicy bool `json:"-"`
-=======
 	// AddedAt is when the VPP app was added to the team
 	AddedAt time.Time `db:"added_at" json:"created_at"`
->>>>>>> f6f540b7
 }
 
 // VPPApp represents a VPP (Volume Purchase Program) application,
@@ -94,8 +90,6 @@
 	LabelsExcludeAny []SoftwareScopeLabel `json:"labels_exclude_any" db:"labels_exclude_any"`
 	// BundleIdentifier is the bundle identifier for this app.
 	BundleIdentifier string `json:"-" db:"bundle_identifier"`
-	// AddedAt is when the VPP app was added to the team
-	AddedAt time.Time `db:"added_at" json:"created_at"`
 }
 
 // VPPAppStatusSummary represents aggregated status metrics for a VPP app.
