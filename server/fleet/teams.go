--- conflicted
+++ resolved
@@ -266,11 +266,8 @@
 	// is not changed, for compatibility with the old fleetctl apply format
 	InstallDuringSetup optjson.Bool          `json:"setup_experience"`
 	Icon               TeamSpecSoftwareAsset `json:"icon"`
-<<<<<<< HEAD
 	Platform           string                `json:"platform"`
-=======
 	DisplayName        string                `json:"display_name,omitempty"`
->>>>>>> 591282d5
 }
 
 func (spec TeamSpecAppStoreApp) ResolvePaths(baseDir string) TeamSpecAppStoreApp {
