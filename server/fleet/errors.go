package fleet

import (
	"encoding/json"
	"errors"
	"fmt"
	"net/http"
	"reflect"
	"regexp"
	"strings"
	"time"

	"github.com/google/uuid"
	"github.com/rs/zerolog"
)

var (
	ErrNoContext             = errors.New("context key not set")
	ErrPasswordResetRequired = &passwordResetRequiredError{}
	ErrMissingLicense        = &licenseError{}
	ErrMDMNotConfigured      = &MDMNotConfiguredError{}

	MDMNotConfiguredMessage        = "MDM features aren't turned on in Fleet. For more information about setting up MDM, please visit https://fleetdm.com/docs/using-fleet"
	WindowsMDMNotConfiguredMessage = "Windows MDM isn't turned on. Visit https://fleetdm.com/docs/using-fleet to learn how to turn on MDM."
	AppleMDMNotConfiguredMessage   = "macOS MDM isn't turned on. Visit https://fleetdm.com/docs/using-fleet to learn how to turn on MDM."
)

// ErrWithStatusCode is an interface for errors that should set a specific HTTP
// status code.
type ErrWithStatusCode interface {
	error
	StatusCode() int
}

// ErrWithInternal is an interface for errors that include extra "internal"
// information that should be logged in server logs but not sent to clients.
type ErrWithInternal interface {
	error
	// Internal returns the error string that must only be logged internally,
	// not returned to the client.
	Internal() string
}

// ErrWithLogFields is an interface for errors that include additional logging
// fields that should be logged in server logs but not sent to clients.
type ErrWithLogFields interface {
	error
	// LogFields returns the additional log fields to add, which should come in
	// key, value pairs (as used in go-kit log).
	LogFields() []interface{}
}

// ErrWithRetryAfter is an interface for errors that should set a specific HTTP
// Header Retry-After value (see
// https://developer.mozilla.org/en-US/docs/Web/HTTP/Headers/Retry-After)
type ErrWithRetryAfter interface {
	error
	// RetryAfter returns the number of seconds to wait before retry.
	RetryAfter() int
}

type invalidArgWithStatusError struct {
	InvalidArgumentError
	code int
}

func (e invalidArgWithStatusError) Status() int {
	if e.code == 0 {
		// 422 is the default code for invalid args
		return http.StatusUnprocessableEntity
	}
	return e.code
}

// ErrorUUIDer is the interface for errors that contain a UUID.
type ErrorUUIDer interface {
	// UUID returns the error's UUID.
	UUID() string
}

// ErrorWithUUID can be embedded to error types to implement ErrorUUIDer.
type ErrorWithUUID struct {
	uuid string
}

var _ ErrorUUIDer = (*ErrorWithUUID)(nil)

// UUID implements the ErrorUUIDer interface.
func (e *ErrorWithUUID) UUID() string {
	if e.uuid == "" {
		uuid, err := uuid.NewRandom()
		if err != nil {
			panic(err)
		}
		e.uuid = uuid.String()
	}
	return e.uuid
}

// InvalidArgumentError is the error returned when invalid data is presented to
// a service method.
type InvalidArgumentError struct {
	Errors []InvalidArgument

	ErrorWithUUID
}

// InvalidArgument is the details about a single invalid argument.
type InvalidArgument struct {
	name   string
	reason string
}

// NewInvalidArgumentError returns a InvalidArgumentError with at least
// one error.
func NewInvalidArgumentError(name, reason string) *InvalidArgumentError {
	var invalid InvalidArgumentError
	invalid.Append(name, reason)
	return &invalid
}

func (e *InvalidArgumentError) Append(name, reason string) {
	e.Errors = append(e.Errors, InvalidArgument{
		name:   name,
		reason: reason,
	})
}

func (e *InvalidArgumentError) Appendf(name, reasonFmt string, args ...interface{}) {
	e.Append(name, fmt.Sprintf(reasonFmt, args...))
}

// WithStatus returns an error that combines the InvalidArgumentError
// with a custom status code.
func (e InvalidArgumentError) WithStatus(code int) error {
	return invalidArgWithStatusError{e, code}
}

func (e *InvalidArgumentError) HasErrors() bool {
	return len(e.Errors) != 0
}

// Error implements the error interface.
func (e InvalidArgumentError) Error() string {
	switch len(e.Errors) {
	case 0:
		return "validation failed"
	case 1:
		return fmt.Sprintf("validation failed: %s %s", e.Errors[0].name, e.Errors[0].reason)
	default:
		return fmt.Sprintf("validation failed: %s %s and %d other errors", e.Errors[0].name, e.Errors[0].reason,
			len(e.Errors))
	}
}

func (e InvalidArgumentError) Invalid() []map[string]string {
	var invalid []map[string]string
	for _, i := range e.Errors {
		invalid = append(invalid, map[string]string{"name": i.name, "reason": i.reason})
	}
	return invalid
}

// BadRequestError is an error type that generates a 400 status code.
type BadRequestError struct {
	Message     string
	InternalErr error

	ErrorWithUUID
}

// Error returns the error message.
func (e *BadRequestError) Error() string {
	return e.Message
}

// This implements the interface required by the server/service package logic
// to determine the status code to return to the client.
func (e *BadRequestError) BadRequestError() []map[string]string {
	return nil
}

func (e BadRequestError) Internal() string {
	if e.InternalErr == nil {
		return ""
	}
	return e.InternalErr.Error()
}

type AuthFailedError struct {
	// internal is the reason that should only be logged internally
	internal string

	ErrorWithUUID
}

func NewAuthFailedError(internal string) *AuthFailedError {
	return &AuthFailedError{internal: internal}
}

func (e AuthFailedError) Error() string {
	return "Authentication failed"
}

func (e AuthFailedError) Internal() string {
	return e.internal
}

func (e AuthFailedError) StatusCode() int {
	return http.StatusUnauthorized
}

type AuthRequiredError struct {
	// internal is the reason that should only be logged internally
	internal string

	ErrorWithUUID
}

func NewAuthRequiredError(internal string) *AuthRequiredError {
	return &AuthRequiredError{internal: internal}
}

func (e AuthRequiredError) Error() string {
	return "Authentication required"
}

func (e AuthRequiredError) Internal() string {
	return e.internal
}

func (e AuthRequiredError) StatusCode() int {
	return http.StatusUnauthorized
}

type AuthHeaderRequiredError struct {
	// internal is the reason that should only be logged internally
	internal string

	ErrorWithUUID
}

func NewAuthHeaderRequiredError(internal string) *AuthHeaderRequiredError {
	return &AuthHeaderRequiredError{
		internal: internal,
	}
}

func (e AuthHeaderRequiredError) Error() string {
	return "Authorization header required"
}

func (e AuthHeaderRequiredError) Internal() string {
	return e.internal
}

func (e AuthHeaderRequiredError) StatusCode() int {
	return http.StatusUnauthorized
}

// PermissionError, set when user is authenticated, but not allowed to perform action
type PermissionError struct {
	message string

	ErrorWithUUID
}

func NewPermissionError(message string) *PermissionError {
	return &PermissionError{message: message}
}

func (e PermissionError) Error() string {
	return e.message
}

func (e PermissionError) PermissionError() []map[string]string {
	var forbidden []map[string]string
	return forbidden
}

// licenseError is returned when the application is not properly licensed.
type licenseError struct {
	ErrorWithUUID
}

func (e licenseError) Error() string {
	return "Requires Fleet Premium license"
}

func (e licenseError) StatusCode() int {
	return http.StatusPaymentRequired
}

type passwordResetRequiredError struct {
	ErrorWithUUID
}

func (e passwordResetRequiredError) Error() string {
	return "password reset required"
}

func (e passwordResetRequiredError) StatusCode() int {
	return http.StatusUnauthorized
}

// MDMNotConfiguredError is used when an MDM endpoint or resource is accessed
// without having MDM correctly configured.
type MDMNotConfiguredError struct{}

// Status implements the kithttp.StatusCoder interface so we can customize the
// HTTP status code of the response returning this error.
func (e *MDMNotConfiguredError) StatusCode() int {
	return http.StatusBadRequest
}

func (e *MDMNotConfiguredError) Error() string {
	return MDMNotConfiguredMessage
}

// GatewayError is an error type that generates a 502 or 504 status code.
type GatewayError struct {
	Message string
	err     error
	code    int

	ErrorWithUUID
}

// NewBadGatewayError returns a GatewayError with the message and
// error specified and that returns a 502 status code.
func NewBadGatewayError(message string, err error) *GatewayError {
	return &GatewayError{
		Message: message,
		err:     err,
		code:    http.StatusBadGateway,
	}
}

// NewGatewayTimeoutError returns a GatewayError with the message and
// error specified and that returns a 504 status code.
func NewGatewayTimeoutError(message string, err error) *GatewayError {
	return &GatewayError{
		Message: message,
		err:     err,
		code:    http.StatusGatewayTimeout,
	}
}

// StatusCode implements the kithttp.StatusCoder interface so we can customize the
// HTTP status code of the response returning this error.
func (e *GatewayError) StatusCode() int {
	return e.code
}

// Error returns the error message.
func (e *GatewayError) Error() string {
	msg := e.Message
	if e.err != nil {
		msg += ": " + e.err.Error()
	}
	return msg
}

// Error is a user facing error (API user). It's meant to be used for errors that are
// related to fleet logic specifically. Other errors, such as mysql errors, shouldn't
// be translated to this.
type Error struct {
	Code    int    `json:"code,omitempty"`
	Message string `json:"message,omitempty"`

	ErrorWithUUID
}

const (
	// ErrNoRoleNeeded is the error number for valid role needed
	ErrNoRoleNeeded = 1
	// ErrNoOneAdminNeeded is the error number when all admins are about to be removed
	ErrNoOneAdminNeeded = 2
	// ErrNoUnknownTranslate is returned when an item type in the translate payload is unknown
	ErrNoUnknownTranslate = 3
	// ErrAPIOnlyRole is returned when a selected role for a user is for API only users.
	ErrAPIOnlyRole = 4
)

// NewError returns a fleet error with the code and message specified
func NewError(code int, message string) error {
	return &Error{
		Code:    code,
		Message: message,
	}
}

// NewErrorf returns a fleet error with the code, and message formatted
// based on the format string and args specified
func NewErrorf(code int, format string, args ...interface{}) error {
	return &Error{
		Code:    code,
		Message: fmt.Sprintf(format, args...),
	}
}

func (ge *Error) Error() string {
	return ge.Message
}

// UserMessageError is an error that adds the UserMessage interface
// implementation.
type UserMessageError struct {
	error
	statusCode int

	ErrorWithUUID
}

// NewUserMessageError creates a UserMessageError that will translate the
// error message of err to a user-friendly form. If statusCode is > 0, it
// will be used as the HTTP status code for the error, otherwise it defaults
// to http.StatusUnprocessableEntity (422).
func NewUserMessageError(err error, statusCode int) *UserMessageError {
	if err == nil {
		return nil
	}
	return &UserMessageError{
		error:      err,
		statusCode: statusCode,
	}
}

var rxJSONUnknownField = regexp.MustCompile(`^json: unknown field "(.+)"$`)

// IsJSONUnknownFieldError returns true if err is a JSON unknown field error.
// There is no exported type or value for this error, so we have to match the
// error message.
func IsJSONUnknownFieldError(err error) bool {
	return rxJSONUnknownField.MatchString(err.Error())
}

// UserMessage implements the user-friendly translation of the error if its
// root cause is one of the supported types, otherwise it returns the error
// message.
func (e UserMessageError) UserMessage() string {
	cause := Cause(e.error)
	switch cause := cause.(type) {
	case *json.UnmarshalTypeError:
		var sb strings.Builder
		curType := cause.Type
		for curType.Kind() == reflect.Slice || curType.Kind() == reflect.Array {
			sb.WriteString("array of ")
			curType = curType.Elem()
		}
		sb.WriteString(curType.Name())
		if curType != cause.Type {
			// it was an array
			sb.WriteString("s")
		}

		return fmt.Sprintf("invalid value type at '%s': expected %s but got %s", cause.Field, sb.String(), cause.Value)

	default:
		// there's no specific error type for the strict json mode
		// (DisallowUnknownFields), so resort to message-matching.
		if matches := rxJSONUnknownField.FindStringSubmatch(cause.Error()); matches != nil {
			return fmt.Sprintf("unsupported key provided: %q", matches[1])
		}
		return e.Error()
	}
}

// StatusCode implements the kithttp.StatusCoder interface to return the status
// code to use in HTTP API responses.
func (e UserMessageError) StatusCode() int {
	if e.statusCode > 0 {
		return e.statusCode
	}
	return http.StatusUnprocessableEntity
}

// Cause returns the root error in err's chain.
func Cause(err error) error {
	for {
		uerr := errors.Unwrap(err)
		if uerr == nil {
			return err
		}
		err = uerr
	}
}

// FleetdError is an error that can be reported by any of the fleetd
// components.
type FleetdError struct {
	ErrorSource         string         `json:"error_source"`
	ErrorSourceVersion  string         `json:"error_source_version"`
	ErrorTimestamp      time.Time      `json:"error_timestamp"`
	ErrorMessage        string         `json:"error_message"`
	ErrorAdditionalInfo map[string]any `json:"error_additional_info"`
}

// Error implements the error interface
func (fe FleetdError) Error() string {
	return fe.ErrorMessage
}

// MarshalZerologObject implements `zerolog.LogObjectMarshaler` so all details
// about the error can be logged by the components that use zerolog (Orbit,
// Fleet Desktop)
func (fe FleetdError) MarshalZerologObject(e *zerolog.Event) {
	e.Str("error_source", fe.ErrorSource)
	e.Str("error_source_version", fe.ErrorSourceVersion)
	e.Time("error_timestamp", fe.ErrorTimestamp)
	e.Str("error_message", fe.ErrorMessage)
	e.Interface("error_additional_info", fe.ErrorAdditionalInfo)
}

// ToMap returns a map representation of the error
func (fe FleetdError) ToMap() map[string]any {
	return map[string]any{
		"error_source":          fe.ErrorSource,
		"error_source_version":  fe.ErrorSourceVersion,
		"error_timestamp":       fe.ErrorTimestamp,
		"error_message":         fe.ErrorMessage,
		"error_additional_info": fe.ErrorAdditionalInfo,
	}
}

// OrbitError is used for orbit endpoints, to return an error message along
// with a failed request's response.
type OrbitError struct {
	Message string
}

// Error implements the error interface for the OrbitError.
func (e OrbitError) Error() string {
	return e.Message
}

// Message that may surfaced by the server or the fleetctl client in connection with the RunHostScript service.
const (
	RunScriptInvalidTypeErrMsg             = "File type not supported. Only .sh (Bash) and .ps1 (PowerShell) file types are allowed."
	RunScriptHostOfflineErrMsg             = "Script can’t run on offline host."
	RunScriptHostNotFoundErrMsg            = "Host doesn’t exist. Make sure you provide a valid hostname, UUID, osquery host ID, or node key."
	RunScriptForbiddenErrMsg               = "You don’t have the right permissions in Fleet to run the script."
<<<<<<< HEAD
	RunScriptAlreadyRunningErrMsg          = "A script is already running on this host. Please wait about 1 minute to let it finish."
	RunScriptHostTimeoutErrMsg             = "Fleet hasn’t heard from the host in over 1 minute. Fleet doesn’t know if the script ran because the host went offline."
	RunScriptDisabledErrMsg                = "Scripts are disabled for this host. To run scripts, deploy a Fleet installer with scripts enabled."
  RunScriptScriptsDisabledGloballyErrMsg = "Running scripts is disabled in organization settings."
=======
	RunScriptAlreadyRunningErrMsg          = "A script is already running on this host. Please wait about 5 minutes to let it finish."
	RunScriptHostTimeoutErrMsg             = "Fleet hasn’t heard from the host in over 5 minutes. Fleet doesn’t know if the script ran because the host went offline."
	RunScriptScriptsDisabledGloballyErrMsg = "Running scripts is disabled in organization settings."
>>>>>>> 3f302a79
	RunScriptScriptTimeoutErrMsg           = "Timeout. Fleet stopped the script after 5 minutes to protect host performance."
)

// ConflictError is used to indicate a conflict, such as a UUID conflict in the DB.
type ConflictError struct {
	Message string
}

// Error implements the error interface for the ConflictError.
func (e ConflictError) Error() string {
	return e.Message
}

// StatusCode implements the kithttp.StatusCoder interface.
func (e ConflictError) StatusCode() int {
	return http.StatusConflict
}<|MERGE_RESOLUTION|>--- conflicted
+++ resolved
@@ -540,16 +540,10 @@
 	RunScriptHostOfflineErrMsg             = "Script can’t run on offline host."
 	RunScriptHostNotFoundErrMsg            = "Host doesn’t exist. Make sure you provide a valid hostname, UUID, osquery host ID, or node key."
 	RunScriptForbiddenErrMsg               = "You don’t have the right permissions in Fleet to run the script."
-<<<<<<< HEAD
-	RunScriptAlreadyRunningErrMsg          = "A script is already running on this host. Please wait about 1 minute to let it finish."
-	RunScriptHostTimeoutErrMsg             = "Fleet hasn’t heard from the host in over 1 minute. Fleet doesn’t know if the script ran because the host went offline."
-	RunScriptDisabledErrMsg                = "Scripts are disabled for this host. To run scripts, deploy a Fleet installer with scripts enabled."
-  RunScriptScriptsDisabledGloballyErrMsg = "Running scripts is disabled in organization settings."
-=======
 	RunScriptAlreadyRunningErrMsg          = "A script is already running on this host. Please wait about 5 minutes to let it finish."
 	RunScriptHostTimeoutErrMsg             = "Fleet hasn’t heard from the host in over 5 minutes. Fleet doesn’t know if the script ran because the host went offline."
 	RunScriptScriptsDisabledGloballyErrMsg = "Running scripts is disabled in organization settings."
->>>>>>> 3f302a79
+  RunScriptDisabledErrMsg                = "Scripts are disabled for this host. To run scripts, deploy a Fleet installer with scripts enabled."
 	RunScriptScriptTimeoutErrMsg           = "Timeout. Fleet stopped the script after 5 minutes to protect host performance."
 )
 
