--- conflicted
+++ resolved
@@ -536,25 +536,15 @@
 
 // Message that may surfaced by the server or the fleetctl client in connection with the RunHostScript service.
 const (
-<<<<<<< HEAD
-	RunScriptInvalidTypeErrMsg    = "File type not supported. Only .sh (Bash) and .ps1 (PowerShell) file types are allowed."
-	RunScriptHostOfflineErrMsg    = "Script can’t run on offline host."
-	RunScriptHostNotFoundErrMsg   = "Host doesn’t exist. Make sure you provide a valid hostname, UUID, osquery host ID, or node key."
-	RunScriptForbiddenErrMsg      = "You don’t have the right permissions in Fleet to run the script."
-	RunScriptAlreadyRunningErrMsg = "A script is already running on this host. Please wait about 5 minutes to let it finish."
-	RunScriptHostTimeoutErrMsg    = "Fleet hasn’t heard from the host in over 5 minutes. Fleet doesn’t know if the script ran because the host went offline."
-	RunScriptScriptTimeoutErrMsg  = "Timeout. Fleet stopped the script after 5 minutes to protect host performance."
-	RunScriptDisabledErrMsg       = "Scripts are disabled for this host. To run scripts, deploy a Fleet installer with scripts enabled."
-=======
 	RunScriptInvalidTypeErrMsg             = "File type not supported. Only .sh (Bash) and .ps1 (PowerShell) file types are allowed."
 	RunScriptHostOfflineErrMsg             = "Script can’t run on offline host."
 	RunScriptHostNotFoundErrMsg            = "Host doesn’t exist. Make sure you provide a valid hostname, UUID, osquery host ID, or node key."
 	RunScriptForbiddenErrMsg               = "You don’t have the right permissions in Fleet to run the script."
 	RunScriptAlreadyRunningErrMsg          = "A script is already running on this host. Please wait about 1 minute to let it finish."
 	RunScriptHostTimeoutErrMsg             = "Fleet hasn’t heard from the host in over 1 minute. Fleet doesn’t know if the script ran because the host went offline."
-	RunScriptScriptsDisabledGloballyErrMsg = "Running scripts is disabled in organization settings."
+	RunScriptDisabledErrMsg                = "Scripts are disabled for this host. To run scripts, deploy a Fleet installer with scripts enabled."
+  RunScriptScriptsDisabledGloballyErrMsg = "Running scripts is disabled in organization settings."
 	RunScriptScriptTimeoutErrMsg           = "Timeout. Fleet stopped the script after 5 minutes to protect host performance."
->>>>>>> 01afa82e
 )
 
 // ConflictError is used to indicate a conflict, such as a UUID conflict in the DB.
