--- conflicted
+++ resolved
@@ -482,7 +482,6 @@
 	}
 }
 
-<<<<<<< HEAD
 // FleetdError is an error that can be reported by any of the fleetd
 // components.
 type FleetdError struct {
@@ -518,8 +517,8 @@
 		"error_message":         fe.ErrorMessage,
 		"error_additional_info": fe.ErrorAdditionalInfo,
 	}
-
-=======
+}
+
 // OrbitError is used for orbit endpoints, to return an error message along
 // with a failed request's response.
 type OrbitError struct {
@@ -529,5 +528,4 @@
 // Error implements the error interface for the OrbitError.
 func (e OrbitError) Error() string {
 	return e.Message
->>>>>>> d5c7e7eb
 }