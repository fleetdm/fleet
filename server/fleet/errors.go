package fleet

import (
	"encoding/json"
	"errors"
	"fmt"
	"net/http"
	"reflect"
	"regexp"
	"strings"
	"time"

	"github.com/google/uuid"
	"github.com/rs/zerolog"
)

var (
	ErrNoContext               = errors.New("context key not set")
	ErrPasswordResetRequired   = &passwordResetRequiredError{}
	ErrMissingLicense          = &licenseError{}
	ErrMDMNotConfigured        = &MDMNotConfiguredError{}
	ErrWindowsMDMNotConfigured = &WindowsMDMNotConfiguredError{}
	ErrAndroidMDMNotConfigured = &AndroidMDMNotConfiguredError{}
	ErrNotConfigured           = &NotConfiguredError{}

<<<<<<< HEAD
	MDMNotConfiguredMessage               = "MDM features aren't turned on in Fleet. For more information about setting up MDM, please visit https://fleetdm.com/docs/using-fleet"
	WindowsMDMNotConfiguredMessage        = "Windows MDM isn't turned on. For more information about setting up MDM, please visit https://fleetdm.com/learn-more-about/windows-mdm"
	AndroidMDMNotConfiguredMessage        = "Android MDM isn't turned on. For more information about setting up MDM, please visit https://fleetdm.com/learn-more-about/how-to-connect-android-enterprise"
	AppleMDMNotConfiguredMessage          = "macOS MDM isn't turned on. Visit https://fleetdm.com/docs/using-fleet to learn how to turn on MDM."
	AppleABMDefaultTeamDeprecatedMessage  = "mdm.apple_bm_default_team has been deprecated. Please use the new mdm.apple_business_manager key documented here: https://fleetdm.com/learn-more-about/apple-business-manager-gitops"
	CantTurnOffMDMForWindowsHostsMessage  = "Can't turn off MDM for Windows hosts."
	CantTurnOffMDMForPersonalHostsMessage = "Couldn't turn off MDM. This command isn't available for personal hosts."
	CantWipePersonalHostsMessage          = "Couldn't wipe. This command isn't available for personal hosts."
	CantLockPersonalHostsMessage          = "Couldn't lock. This command isn't available for personal hosts."
=======
	MDMNotConfiguredMessage                      = "MDM features aren't turned on in Fleet. For more information about setting up MDM, please visit https://fleetdm.com/docs/using-fleet"
	WindowsMDMNotConfiguredMessage               = "Windows MDM isn't turned on. For more information about setting up MDM, please visit https://fleetdm.com/learn-more-about/windows-mdm"
	AppleMDMNotConfiguredMessage                 = "macOS MDM isn't turned on. Visit https://fleetdm.com/docs/using-fleet to learn how to turn on MDM."
	AppleABMDefaultTeamDeprecatedMessage         = "mdm.apple_bm_default_team has been deprecated. Please use the new mdm.apple_business_manager key documented here: https://fleetdm.com/learn-more-about/apple-business-manager-gitops"
	CantTurnOffMDMForWindowsHostsMessage         = "Can't turn off MDM for Windows hosts."
	CantTurnOffMDMForPersonalHostsMessage        = "Couldn't turn off MDM. This command isn't available for personal hosts."
	CantWipePersonalHostsMessage                 = "Couldn't wipe. This command isn't available for personal hosts."
	CantLockPersonalHostsMessage                 = "Couldn't lock. This command isn't available for personal hosts."
	CantDisableDiskEncryptionIfPINRequiredErrMsg = "Couldn't disable disk encryption, you need to disable the BitLocker PIN requirement first."
	CantEnablePINRequiredIfDiskEncryptionEnabled = "Couldn't enable BitLocker PIN requirement, you must enable disk encryption first."
>>>>>>> d88e6600
)

// ErrWithStatusCode is an interface for errors that should set a specific HTTP
// status code.
type ErrWithStatusCode interface {
	error
	StatusCode() int
}

// ErrWithInternal is an interface for errors that include extra "internal"
// information that should be logged in server logs but not sent to clients.
type ErrWithInternal interface {
	error
	// Internal returns the error string that must only be logged internally,
	// not returned to the client.
	Internal() string
}

// ErrWithLogFields is an interface for errors that include additional logging
// fields that should be logged in server logs but not sent to clients.
type ErrWithLogFields interface {
	error
	// LogFields returns the additional log fields to add, which should come in
	// key, value pairs (as used in go-kit log).
	LogFields() []interface{}
}

// ErrWithRetryAfter is an interface for errors that should set a specific HTTP
// Header Retry-After value (see
// https://developer.mozilla.org/en-US/docs/Web/HTTP/Headers/Retry-After)
type ErrWithRetryAfter interface {
	error
	// RetryAfter returns the number of seconds to wait before retry.
	RetryAfter() int
}

// ErrWithIsClientError is an interface for errors that explicitly specify
// whether they are client errors or not. By default, errors are treated as
// server errors.
type ErrWithIsClientError interface {
	error
	IsClientError() bool
}

type invalidArgWithStatusError struct {
	InvalidArgumentError
	code int
}

func (e invalidArgWithStatusError) Status() int {
	if e.code == 0 {
		// 422 is the default code for invalid args
		return http.StatusUnprocessableEntity
	}
	return e.code
}

// ErrorUUIDer is the interface for errors that contain a UUID.
type ErrorUUIDer interface {
	// UUID returns the error's UUID.
	UUID() string
}

// ErrorWithUUID can be embedded to error types to implement ErrorUUIDer.
type ErrorWithUUID struct {
	uuid string
}

var _ ErrorUUIDer = (*ErrorWithUUID)(nil)

// UUID implements the ErrorUUIDer interface.
func (e *ErrorWithUUID) UUID() string {
	if e.uuid == "" {
		uuid, err := uuid.NewRandom()
		if err != nil {
			panic(err)
		}
		e.uuid = uuid.String()
	}
	return e.uuid
}

// InvalidArgumentError is the error returned when invalid data is presented to
// a service method. It is a client error.
type InvalidArgumentError struct {
	Errors []InvalidArgument

	ErrorWithUUID
}

// InvalidArgument is the details about a single invalid argument.
type InvalidArgument struct {
	name   string
	reason string
}

// NewInvalidArgumentError returns a InvalidArgumentError with at least
// one error.
func NewInvalidArgumentError(name, reason string) *InvalidArgumentError {
	var invalid InvalidArgumentError
	invalid.Append(name, reason)
	return &invalid
}

func (e InvalidArgumentError) IsClientError() bool {
	return true
}

func (e *InvalidArgumentError) Append(name, reason string) {
	e.Errors = append(e.Errors, InvalidArgument{
		name:   name,
		reason: reason,
	})
}

func (e *InvalidArgumentError) Appendf(name, reasonFmt string, args ...interface{}) {
	e.Append(name, fmt.Sprintf(reasonFmt, args...))
}

// WithStatus returns an error that combines the InvalidArgumentError
// with a custom status code.
func (e InvalidArgumentError) WithStatus(code int) error {
	return invalidArgWithStatusError{e, code}
}

func (e *InvalidArgumentError) HasErrors() bool {
	return len(e.Errors) != 0
}

// Error implements the error interface.
func (e InvalidArgumentError) Error() string {
	switch len(e.Errors) {
	case 0:
		return "validation failed"
	case 1:
		return fmt.Sprintf("validation failed: %s %s", e.Errors[0].name, e.Errors[0].reason)
	default:
		return fmt.Sprintf("validation failed: %s %s and %d other errors", e.Errors[0].name, e.Errors[0].reason,
			len(e.Errors))
	}
}

func (e InvalidArgumentError) Invalid() []map[string]string {
	var invalid []map[string]string
	for _, i := range e.Errors {
		invalid = append(invalid, map[string]string{"name": i.name, "reason": i.reason})
	}
	return invalid
}

// BadRequestError is an error type that generates a 400 status code.
type BadRequestError struct {
	Message     string
	InternalErr error

	ErrorWithUUID
}

// Error returns the error message.
func (e *BadRequestError) Error() string {
	return e.Message
}

// This implements the interface required by the server/service package logic
// to determine the status code to return to the client.
func (e *BadRequestError) BadRequestError() []map[string]string {
	return nil
}

func (e BadRequestError) Internal() string {
	if e.InternalErr == nil {
		return ""
	}
	return e.InternalErr.Error()
}

type AuthFailedError struct {
	// internal is the reason that should only be logged internally
	internal string

	ErrorWithUUID
}

func NewAuthFailedError(internal string) *AuthFailedError {
	return &AuthFailedError{internal: internal}
}

func (e AuthFailedError) Error() string {
	return "Authentication failed"
}

func (e AuthFailedError) Internal() string {
	return e.internal
}

func (e AuthFailedError) StatusCode() int {
	return http.StatusUnauthorized
}

type AuthRequiredError struct {
	// internal is the reason that should only be logged internally
	internal string

	ErrorWithUUID
}

func NewAuthRequiredError(internal string) *AuthRequiredError {
	return &AuthRequiredError{internal: internal}
}

func (e AuthRequiredError) Error() string {
	return "Authentication required"
}

func (e AuthRequiredError) Internal() string {
	return e.internal
}

func (e AuthRequiredError) StatusCode() int {
	return http.StatusUnauthorized
}

type AuthHeaderRequiredError struct {
	// internal is the reason that should only be logged internally
	internal string

	ErrorWithUUID
}

func NewAuthHeaderRequiredError(internal string) *AuthHeaderRequiredError {
	return &AuthHeaderRequiredError{
		internal: internal,
	}
}

func (e AuthHeaderRequiredError) Error() string {
	return "Authorization header required"
}

func (e AuthHeaderRequiredError) Internal() string {
	return e.internal
}

func (e AuthHeaderRequiredError) StatusCode() int {
	return http.StatusUnauthorized
}

// PermissionError, set when user is authenticated, but not allowed to perform action
type PermissionError struct {
	message string

	ErrorWithUUID
}

func NewPermissionError(message string) *PermissionError {
	return &PermissionError{message: message}
}

func (e PermissionError) Error() string {
	return e.message
}

func (e PermissionError) PermissionError() []map[string]string {
	var forbidden []map[string]string
	return forbidden
}

// OTAForbiddenError is a special kind of forbidden error that intentionally
// exposes information about the error so it can be shown in iPad/iPhone native
// dialogs during OTA enrollment.
//
// I couldn't find any documentation but the way it works is:
//
// - if the response has a status code 403
// - and the body has a `message` field
//
// the content of `message` will be displayed to the end user.
type OTAForbiddenError struct {
	ErrorWithUUID
	InternalErr error
}

func (e OTAForbiddenError) Error() string {
	return "Couldn't install the profile. Invalid enroll secret. Please contact your IT admin."
}

func (e OTAForbiddenError) StatusCode() int {
	return http.StatusForbidden
}

func (e OTAForbiddenError) Internal() string {
	if e.InternalErr == nil {
		return ""
	}
	return e.InternalErr.Error()
}

// licenseError is returned when the application is not properly licensed.
type licenseError struct {
	ErrorWithUUID
}

func (e licenseError) Error() string {
	return "Requires Fleet Premium license"
}

func (e licenseError) StatusCode() int {
	return http.StatusPaymentRequired
}

type passwordResetRequiredError struct {
	ErrorWithUUID
}

func (e passwordResetRequiredError) Error() string {
	return "password reset required"
}

func (e passwordResetRequiredError) StatusCode() int {
	return http.StatusUnauthorized
}

// MDMNotConfiguredError is used when an MDM endpoint or resource is accessed
// without having MDM correctly configured.
type MDMNotConfiguredError struct{}

// Status implements the kithttp.StatusCoder interface so we can customize the
// HTTP status code of the response returning this error.
func (e *MDMNotConfiguredError) StatusCode() int {
	return http.StatusBadRequest
}

func (e *MDMNotConfiguredError) Error() string {
	return MDMNotConfiguredMessage
}

// WindowsMDMNotConfiguredError is used when an MDM endpoint or resource is accessed
// without having Windows MDM correctly configured.
type WindowsMDMNotConfiguredError struct{}

// Status implements the kithttp.StatusCoder interface so we can customize the
// HTTP status code of the response returning this error.
func (e *WindowsMDMNotConfiguredError) StatusCode() int {
	return http.StatusBadRequest
}

func (e *WindowsMDMNotConfiguredError) Error() string {
	return WindowsMDMNotConfiguredMessage
}

// AndroidMDMNotConfiguredError is used when an MDM endpoint or resource is accessed
// without having Android MDM correctly configured.
type AndroidMDMNotConfiguredError struct{}

// Status implements the kithttp.StatusCoder interface so we can customize the
// HTTP status code of the response returning this error.
func (e *AndroidMDMNotConfiguredError) StatusCode() int {
	return http.StatusBadRequest
}

func (e *AndroidMDMNotConfiguredError) Error() string {
	return AndroidMDMNotConfiguredMessage
}

// NotConfiguredError is a generic "not configured" error that can be used
// when expected configuration is missing.
type NotConfiguredError struct{}

func (e *NotConfiguredError) Error() string {
	return "not configured"
}

// GatewayError is an error type that generates a 502 or 504 status code.
type GatewayError struct {
	Message string
	err     error
	code    int

	ErrorWithUUID
}

// NewBadGatewayError returns a GatewayError with the message and
// error specified and that returns a 502 status code.
func NewBadGatewayError(message string, err error) *GatewayError {
	return &GatewayError{
		Message: message,
		err:     err,
		code:    http.StatusBadGateway,
	}
}

// NewGatewayTimeoutError returns a GatewayError with the message and
// error specified and that returns a 504 status code.
func NewGatewayTimeoutError(message string, err error) *GatewayError {
	return &GatewayError{
		Message: message,
		err:     err,
		code:    http.StatusGatewayTimeout,
	}
}

// StatusCode implements the kithttp.StatusCoder interface so we can customize the
// HTTP status code of the response returning this error.
func (e *GatewayError) StatusCode() int {
	return e.code
}

// Error returns the error message.
func (e *GatewayError) Error() string {
	msg := e.Message
	if e.err != nil {
		msg += ": " + e.err.Error()
	}
	return msg
}

// Error is a user facing error (API user). It's meant to be used for errors that are
// related to fleet logic specifically. Other errors, such as mysql errors, shouldn't
// be translated to this.
type Error struct {
	Code    int    `json:"code,omitempty"`
	Message string `json:"message,omitempty"`

	ErrorWithUUID
}

const (
	// ErrNoRoleNeeded is the error number for valid role needed
	ErrNoRoleNeeded = 1
	// ErrNoOneAdminNeeded is the error number when all admins are about to be removed
	ErrNoOneAdminNeeded = 2
	// ErrNoUnknownTranslate is returned when an item type in the translate payload is unknown
	ErrNoUnknownTranslate = 3
	// ErrAPIOnlyRole is returned when a selected role for a user is for API only users.
	ErrAPIOnlyRole = 4
)

// NewError returns a fleet error with the code and message specified
func NewError(code int, message string) error {
	return &Error{
		Code:    code,
		Message: message,
	}
}

// NewErrorf returns a fleet error with the code, and message formatted
// based on the format string and args specified
func NewErrorf(code int, format string, args ...interface{}) error {
	return &Error{
		Code:    code,
		Message: fmt.Sprintf(format, args...),
	}
}

func (ge *Error) Error() string {
	return ge.Message
}

// UserMessageError is an error that adds the UserMessage interface
// implementation.
type UserMessageError struct {
	error
	statusCode int

	ErrorWithUUID
}

// NewUserMessageError creates a UserMessageError that will translate the
// error message of err to a user-friendly form. If statusCode is > 0, it
// will be used as the HTTP status code for the error, otherwise it defaults
// to http.StatusUnprocessableEntity (422).
func NewUserMessageError(err error, statusCode int) *UserMessageError {
	if err == nil {
		return nil
	}
	return &UserMessageError{
		error:      err,
		statusCode: statusCode,
	}
}

var rxJSONUnknownField = regexp.MustCompile(`^json: unknown field "(.+)"$`)

// IsJSONUnknownFieldError returns true if err is a JSON unknown field error.
// There is no exported type or value for this error, so we have to match the
// error message.
func IsJSONUnknownFieldError(err error) bool {
	return rxJSONUnknownField.MatchString(err.Error())
}

func GetJSONUnknownField(err error) *string {
	errCause := Cause(err)
	if IsJSONUnknownFieldError(errCause) {
		substr := rxJSONUnknownField.FindStringSubmatch(errCause.Error())
		return &substr[1]
	}
	return nil
}

// UserMessage implements the user-friendly translation of the error if its
// root cause is one of the supported types, otherwise it returns the error
// message.
func (e UserMessageError) UserMessage() string {
	cause := Cause(e.error)
	switch cause := cause.(type) {
	case *json.UnmarshalTypeError:
		var sb strings.Builder
		curType := cause.Type
		for curType.Kind() == reflect.Slice || curType.Kind() == reflect.Array {
			sb.WriteString("array of ")
			curType = curType.Elem()
		}
		sb.WriteString(curType.Name())
		if curType != cause.Type {
			// it was an array
			sb.WriteString("s")
		}

		return fmt.Sprintf("invalid value type at '%s': expected %s but got %s", cause.Field, sb.String(), cause.Value)

	default:
		// there's no specific error type for the strict json mode
		// (DisallowUnknownFields), so resort to message-matching.
		if matches := rxJSONUnknownField.FindStringSubmatch(cause.Error()); matches != nil {
			return fmt.Sprintf("unsupported key provided: %q", matches[1])
		}
		return e.Error()
	}
}

// StatusCode implements the kithttp.StatusCoder interface to return the status
// code to use in HTTP API responses.
func (e UserMessageError) StatusCode() int {
	if e.statusCode > 0 {
		return e.statusCode
	}
	return http.StatusUnprocessableEntity
}

// Cause returns the root error in err's chain.
func Cause(err error) error {
	for {
		uerr := errors.Unwrap(err)
		if uerr == nil {
			return err
		}
		err = uerr
	}
}

// FleetdError is an error that can be reported by any of the fleetd
// components.
type FleetdError struct {
	ErrorSource         string         `json:"error_source"`
	ErrorSourceVersion  string         `json:"error_source_version"`
	ErrorTimestamp      time.Time      `json:"error_timestamp"`
	ErrorMessage        string         `json:"error_message"`
	ErrorAdditionalInfo map[string]any `json:"error_additional_info"`
	// Vital errors are always reported to Fleet server.
	Vital bool `json:"vital"`
}

// Error implements the error interface
func (fe FleetdError) Error() string {
	return fe.ErrorMessage
}

// MarshalZerologObject implements `zerolog.LogObjectMarshaler` so all details
// about the error can be logged by the components that use zerolog (Orbit,
// Fleet Desktop)
func (fe FleetdError) MarshalZerologObject(e *zerolog.Event) {
	e.Bool("vital", fe.Vital)
	e.Str("error_source", fe.ErrorSource)
	e.Str("error_source_version", fe.ErrorSourceVersion)
	e.Time("error_timestamp", fe.ErrorTimestamp)
	e.Str("error_message", fe.ErrorMessage)
	e.Interface("error_additional_info", fe.ErrorAdditionalInfo)
}

// ToMap returns a map representation of the error
func (fe FleetdError) ToMap() map[string]any {
	return map[string]any{
		"vital":                 fe.Vital,
		"error_source":          fe.ErrorSource,
		"error_source_version":  fe.ErrorSourceVersion,
		"error_timestamp":       fe.ErrorTimestamp,
		"error_message":         fe.ErrorMessage,
		"error_additional_info": fe.ErrorAdditionalInfo,
	}
}

// OrbitError is used for orbit endpoints, to return an error message along
// with a failed request's response.
type OrbitError struct {
	Message string
}

// Error implements the error interface for the OrbitError.
func (e OrbitError) Error() string {
	return e.Message
}

// Message that may surfaced by the server or the fleetctl client.
const (
	// Hosts, general
	HostNotFoundErrMsg           = "Host doesn't exist. Make sure you provide a valid hostname, UUID, or serial number. Learn more about host identifiers: https://fleetdm.com/learn-more-about/host-identifiers"
	NoHostsTargetedErrMsg        = "No hosts targeted. Make sure you provide a valid hostname, UUID, or serial number. Learn more about host identifiers: https://fleetdm.com/learn-more-about/host-identifiers"
	TargetedHostsDontExistErrMsg = "One or more targeted hosts don't exist. Make sure you provide a valid hostname, UUID, or serial number. Learn more about host identifiers: https://fleetdm.com/learn-more-about/host-identifiers"

	// Scripts
	RunScriptInvalidTypeErrMsg             = "File type not supported. Only .sh (Bash) and .ps1 (PowerShell) file types are allowed."
	RunScriptHostOfflineErrMsg             = "Script can't run on offline host."
	RunScriptForbiddenErrMsg               = "You don't have the right permissions in Fleet to run the script."
	RunScriptAlreadyRunningErrMsg          = "A script is already running on this host. Please wait about 5 minutes to let it finish."
	RunScriptHostTimeoutErrMsg             = "Fleet didn't hear back from the host in under 5 minutes (timeout for live scripts). Fleet doesn't know if the script ran because it didn't receive the result. Go to Fleet and check Host details > Activities to see script results."
	RunScriptScriptsDisabledGloballyErrMsg = "Running scripts is disabled in organization settings."
	RunScriptDisabledErrMsg                = "Scripts are disabled for this host. To run scripts, deploy the fleetd agent with scripts enabled."
	RunScriptsOrbitDisabledErrMsg          = "Couldn't run script. To run a script, deploy the fleetd agent with --enable-scripts."
	RunScriptAsyncScriptEnqueuedMsg        = "Script is running or will run when the host comes online."
	RunScripSavedMaxLenErrMsg              = "Script is too large. It's limited to 500,000 characters (approximately 10,000 lines)."
	RunScripUnsavedMaxLenErrMsg            = "Script is too large. It's limited to 10,000 characters (approximately 125 lines)."
	RunScriptGatewayTimeoutErrMsg          = "Gateway timeout. Fleet didn't hear back from the host and doesn't know if the script ran. Please make sure your load balancer timeout isn't shorter than the Fleet server timeout."

	// End user authentication
	EndUserAuthDEPWebURLConfiguredErrMsg = `End user authentication can't be configured when the configured automatic enrollment (DEP) profile specifies a configuration_web_url.` // #nosec G101

	// Labels
	InvalidLabelSpecifiedErrMsg = "Invalid label name(s):"

	// Config
	InvalidServerURLMsg = `Fleet server URL must use “https” or “http”.`

	// macOS setup experience
	BootstrapPkgNotDistributionErrMsg = "Couldn’t add. Bootstrap package must be a distribution package. Learn more at: https://fleetdm.com/learn-more-about/macos-distribution-packages"

	// NDES/SCEP validation
	MultipleSCEPPayloadsErrMsg          = "Add only one SCEP payload."
	SCEPVariablesNotInSCEPPayloadErrMsg = "Variables prefixed with \"$FLEET_VAR_SCEP_\", \"$FLEET_VAR_CUSTOM_SCEP_\" and \"$FLEET_VAR_NDES_SCEP\" must only be in the SCEP payload."
)

// Error message variables
var (
	NDESSCEPVariablesMissingErrMsg         = fmt.Sprintf("SCEP profile for NDES certificate authority requires: $FLEET_VAR_%s, $FLEET_VAR_%s, and $FLEET_VAR_%s variables.", FleetVarNDESSCEPChallenge, FleetVarNDESSCEPProxyURL, FleetVarSCEPRenewalID)
	SCEPRenewalIDWithoutURLChallengeErrMsg = "Variable \"$FLEET_VAR_" + string(FleetVarSCEPRenewalID) + "\" can't be used if variables for SCEP URL and Challenge are not specified."
)

// ConflictError is used to indicate a conflict, such as a UUID conflict in the DB.
type ConflictError struct {
	Message string
}

// Error implements the error interface for the ConflictError.
func (e ConflictError) Error() string {
	return e.Message
}

// StatusCode implements the kithttp.StatusCoder interface.
func (e ConflictError) StatusCode() int {
	return http.StatusConflict
}

// Errorer interface is implemented by response structs to encode business logic errors
type Errorer interface {
	Error() error
}<|MERGE_RESOLUTION|>--- conflicted
+++ resolved
@@ -23,19 +23,9 @@
 	ErrAndroidMDMNotConfigured = &AndroidMDMNotConfiguredError{}
 	ErrNotConfigured           = &NotConfiguredError{}
 
-<<<<<<< HEAD
-	MDMNotConfiguredMessage               = "MDM features aren't turned on in Fleet. For more information about setting up MDM, please visit https://fleetdm.com/docs/using-fleet"
-	WindowsMDMNotConfiguredMessage        = "Windows MDM isn't turned on. For more information about setting up MDM, please visit https://fleetdm.com/learn-more-about/windows-mdm"
-	AndroidMDMNotConfiguredMessage        = "Android MDM isn't turned on. For more information about setting up MDM, please visit https://fleetdm.com/learn-more-about/how-to-connect-android-enterprise"
-	AppleMDMNotConfiguredMessage          = "macOS MDM isn't turned on. Visit https://fleetdm.com/docs/using-fleet to learn how to turn on MDM."
-	AppleABMDefaultTeamDeprecatedMessage  = "mdm.apple_bm_default_team has been deprecated. Please use the new mdm.apple_business_manager key documented here: https://fleetdm.com/learn-more-about/apple-business-manager-gitops"
-	CantTurnOffMDMForWindowsHostsMessage  = "Can't turn off MDM for Windows hosts."
-	CantTurnOffMDMForPersonalHostsMessage = "Couldn't turn off MDM. This command isn't available for personal hosts."
-	CantWipePersonalHostsMessage          = "Couldn't wipe. This command isn't available for personal hosts."
-	CantLockPersonalHostsMessage          = "Couldn't lock. This command isn't available for personal hosts."
-=======
 	MDMNotConfiguredMessage                      = "MDM features aren't turned on in Fleet. For more information about setting up MDM, please visit https://fleetdm.com/docs/using-fleet"
 	WindowsMDMNotConfiguredMessage               = "Windows MDM isn't turned on. For more information about setting up MDM, please visit https://fleetdm.com/learn-more-about/windows-mdm"
+	AndroidMDMNotConfiguredMessage               = "Android MDM isn't turned on. For more information about setting up MDM, please visit https://fleetdm.com/learn-more-about/how-to-connect-android-enterprise"
 	AppleMDMNotConfiguredMessage                 = "macOS MDM isn't turned on. Visit https://fleetdm.com/docs/using-fleet to learn how to turn on MDM."
 	AppleABMDefaultTeamDeprecatedMessage         = "mdm.apple_bm_default_team has been deprecated. Please use the new mdm.apple_business_manager key documented here: https://fleetdm.com/learn-more-about/apple-business-manager-gitops"
 	CantTurnOffMDMForWindowsHostsMessage         = "Can't turn off MDM for Windows hosts."
@@ -44,7 +34,6 @@
 	CantLockPersonalHostsMessage                 = "Couldn't lock. This command isn't available for personal hosts."
 	CantDisableDiskEncryptionIfPINRequiredErrMsg = "Couldn't disable disk encryption, you need to disable the BitLocker PIN requirement first."
 	CantEnablePINRequiredIfDiskEncryptionEnabled = "Couldn't enable BitLocker PIN requirement, you must enable disk encryption first."
->>>>>>> d88e6600
 )
 
 // ErrWithStatusCode is an interface for errors that should set a specific HTTP
