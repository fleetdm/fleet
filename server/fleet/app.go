package fleet

import (
	"encoding/json"
	"time"

	"github.com/fleetdm/fleet/v4/server/config"
)

<<<<<<< HEAD
=======
// AppConfigStore contains method for saving and retrieving
// application configuration
type AppConfigStore interface {
	NewAppConfig(info *AppConfig) (*AppConfig, error)
	AppConfig() (*AppConfig, error)
	SaveAppConfig(info *AppConfig) error

	// VerifyEnrollSecret checks that the provided secret matches an active
	// enroll secret. If it is successfully matched, that secret is returned.
	// Otherwise an error is returned.
	VerifyEnrollSecret(secret string) (*EnrollSecret, error)
	// GetEnrollSecrets gets the enroll secrets for a team (or global if teamID is nil).
	GetEnrollSecrets(teamID *uint) ([]*EnrollSecret, error)
	// ApplyEnrollSecrets replaces the current enroll secrets for a team with the provided secrets.
	ApplyEnrollSecrets(teamID *uint, secrets []*EnrollSecret) error
}

// AppConfigService provides methods for configuring
// the Fleet application
type AppConfigService interface {
	NewAppConfig(ctx context.Context, p AppConfig) (info *AppConfig, err error)
	AppConfig(ctx context.Context) (info *AppConfig, err error)
	ModifyAppConfig(ctx context.Context, p []byte) (info *AppConfig, err error)

	// ApplyEnrollSecretSpec adds and updates the enroll secrets specified in
	// the spec.
	ApplyEnrollSecretSpec(ctx context.Context, spec *EnrollSecretSpec) error
	// GetEnrollSecretSpec gets the spec for the current enroll secrets.
	GetEnrollSecretSpec(ctx context.Context) (*EnrollSecretSpec, error)

	// CertificateChain returns the PEM encoded certificate chain for osqueryd TLS termination.
	// For cases where the connection is self-signed, the server will attempt to
	// connect using the InsecureSkipVerify option in tls.Config.
	CertificateChain(ctx context.Context) (cert []byte, err error)

	// SetupRequired returns whether the app config setup needs to be performed
	// (only when first initializing a Fleet server).
	SetupRequired(ctx context.Context) (bool, error)

	// Version returns version and build information.
	Version(ctx context.Context) (*version.Info, error)

	// License returns the licensing information.
	License(ctx context.Context) (*LicenseInfo, error)

	// LoggingConfig parses config.FleetConfig instance and returns a Logging.
	LoggingConfig(ctx context.Context) (*Logging, error)

	// UpdateIntervalConfig returns the duration for different update intervals configured in osquery
	UpdateIntervalConfig(ctx context.Context) (*UpdateIntervalConfig, error)
}

>>>>>>> a8642493
// SMTP settings names returned from API, these map to SMTPAuthType and
// SMTPAuthMethod
const (
	AuthMethodNameCramMD5        = "authmethod_cram_md5"
	AuthMethodNameLogin          = "authmethod_login"
	AuthMethodNamePlain          = "authmethod_plain"
	AuthTypeNameUserNamePassword = "authtype_username_password"
	AuthTypeNameNone             = "authtype_none"
)

func (c AppConfig) AuthzType() string {
	return "app_config"
}

const (
	AppConfigKind = "config"
)

// ModifyAppConfigRequest contains application configuration information
// sent from front end and used to change app config elements.
type ModifyAppConfigRequest struct {
	// TestSMTP is this is set to true, the SMTP configuration will be tested
	// with the results of the test returned to caller. No config changes
	// will be applied.
	TestSMTP  bool      `json:"test_smtp"`
	AppConfig AppConfig `json:"app_config"`
}

// SSOSettings wire format for SSO settings
type SSOSettings struct {
	// EntityID is a uri that identifies this service provider
	EntityID string `json:"entity_id"`
	// IssuerURI is the uri that identifies the identity provider
	IssuerURI string `json:"issuer_uri"`
	// IDPImageURL is a link to a logo or other image that is used for UX
	IDPImageURL string `json:"idp_image_url"`
	// Metadata contains IDP metadata XML
	Metadata string `json:"metadata"`
	// MetadataURL is a URL provided by the IDP which can be used to download
	// metadata
	MetadataURL string `json:"metadata_url"`
	// IDPName is a human friendly name for the IDP
	IDPName string `json:"idp_name"`
	// EnableSSO flag to determine whether or not to enable SSO
	EnableSSO bool `json:"enable_sso"`
	// EnableSSOIdPLogin flag to determine whether or not to allow IdP-initiated
	// login.
	EnableSSOIdPLogin bool `json:"enable_sso_idp_login"`
}

// SMTPSettings is part of the AppConfig which defines the wire representation
// of the app config endpoints
type SMTPSettings struct {
	// SMTPEnabled indicates whether the user has selected that SMTP is
	// enabled in the UI.
	SMTPEnabled bool `json:"enable_smtp"`
	// SMTPConfigured is a flag that indicates if smtp has been successfully
	// tested with the settings provided by an admin user.
	SMTPConfigured bool `json:"configured"`
	// SMTPSenderAddress is the email address that will appear in emails sent
	// from Fleet
	SMTPSenderAddress string `json:"sender_address"`
	// SMTPServer is the host name of the SMTP server Fleet will use to send mail
	SMTPServer string `json:"server"`
	// SMTPPort port SMTP server will use
	SMTPPort uint `json:"port"`
	// SMTPAuthenticationType type of authentication for SMTP
	SMTPAuthenticationType string `json:"authentication_type"`
	// SMTPUserName must be provided if SMTPAuthenticationType is UserNamePassword
	SMTPUserName string `json:"user_name"`
	// SMTPPassword must be provided if SMTPAuthenticationType is UserNamePassword
	SMTPPassword string `json:"password"`
	// SMTPEnableSSLTLS whether to use SSL/TLS for SMTP
	SMTPEnableTLS bool `json:"enable_ssl_tls"`
	// SMTPAuthenticationMethod authentication method smtp server will use
	SMTPAuthenticationMethod string `json:"authentication_method"`

	// SMTPDomain optional domain for SMTP
	SMTPDomain string `json:"domain"`
	// SMTPVerifySSLCerts defaults to true but can be turned off if self signed
	// SSL certs are used by the SMTP server
	SMTPVerifySSLCerts bool `json:"verify_ssl_certs"`
	// SMTPEnableStartTLS detects of TLS is enabled on mail server and starts to use it (default true)
	SMTPEnableStartTLS bool `json:"enable_start_tls"`
}

// VulnerabilitySettings is part of the AppConfig which defines how fleet will behave
// while scanning for vulnerabilities in the host software
type VulnerabilitySettings struct {
	// DatabasesPath is the directory where fleet will store the different databases
	DatabasesPath string `json:"databases_path"`
}

// AppConfig
type AppConfig struct {
	OrgInfo            OrgInfo            `json:"org_info"`
	ServerSettings     ServerSettings     `json:"server_settings"`
	SMTPSettings       SMTPSettings       `json:"smtp_settings"`
	HostExpirySettings HostExpirySettings `json:"host_expiry_settings"`
	HostSettings       HostSettings       `json:"host_settings"`
	AgentOptions       *json.RawMessage   `json:"agent_options,omitempty"`
	// SMTPTest is a flag that if set will cause the server to test email configuration
	SMTPTest bool `json:"smtp_test,omitempty"`
	// SSOSettings is single sign on settings
	SSOSettings SSOSettings `json:"sso_settings"`

	// VulnerabilitySettings defines how fleet will behave while scanning for vulnerabilities in the host software
	VulnerabilitySettings VulnerabilitySettings `json:"vulnerability_settings"`
}

func (c *AppConfig) ApplyDefaultsForNewInstalls() {
	c.ServerSettings.EnableAnalytics = true
	c.HostSettings.EnableHostUsers = true
	c.SMTPSettings.SMTPPort = 587
	c.SMTPSettings.SMTPEnableStartTLS = true
	c.SMTPSettings.SMTPAuthenticationType = AuthTypeNameUserNamePassword
	c.SMTPSettings.SMTPAuthenticationMethod = AuthMethodNamePlain
	c.SMTPSettings.SMTPVerifySSLCerts = true
	c.SMTPSettings.SMTPEnableTLS = true
}

// OrgInfo contains general info about the organization using Fleet.
type OrgInfo struct {
	OrgName    string `json:"org_name"`
	OrgLogoURL string `json:"org_logo_url"`
}

// ServerSettings contains general settings about the Fleet application.
type ServerSettings struct {
	ServerURL         string `json:"server_url"`
	LiveQueryDisabled bool   `json:"live_query_disabled"`
	EnableAnalytics   bool   `json:"enable_analytics"`
}

// HostExpirySettings contains settings pertaining to automatic host expiry.
type HostExpirySettings struct {
	HostExpiryEnabled bool `json:"host_expiry_enabled"`
	HostExpiryWindow  int  `json:"host_expiry_window"`
}

type HostSettings struct {
	EnableHostUsers         bool             `json:"enable_host_users"`
	EnableSoftwareInventory bool             `json:"enable_software_inventory"`
	AdditionalQueries       *json.RawMessage `json:"additional_queries,omitempty"`
}

type OrderDirection int

const (
	OrderAscending OrderDirection = iota
	OrderDescending

	// PerPageUnlimited is the value to pass to PerPage when we want
	// "unlimited". If we ever find this limit to be too low, congratulations on
	// incredible growth of the product!
	PerPageUnlimited uint = 9999999
)

// ListOptions defines options related to paging and ordering to be used when
// listing objects
type ListOptions struct {
	// Which page to return (must be positive integer)
	Page uint
	// How many results per page (must be positive integer, 0 indicates
	// unlimited)
	PerPage uint
	// Key to use for ordering
	OrderKey string
	// Direction of ordering
	OrderDirection OrderDirection
	// MatchQuery is the query string to match against columns of the entity
	// (varies depending on entity, eg. hostname, IP address for hosts).
	// Handling for this parameter must be implemented separately for each type.
	MatchQuery string
}

// EnrollSecret contains information about an enroll secret, name, and active
// status. Enroll secrets are used for osquery authentication.
type EnrollSecret struct {
	// Secret is the actual secret key.
	Secret string `json:"secret" db:"secret"`
	// CreatedAt is the time this enroll secret was first added.
	CreatedAt time.Time `json:"created_at" db:"created_at"`
	// TeamID is the ID for the associated team. If no ID is set, then this is a
	// global enroll secret.
	TeamID *uint `json:"team_id,omitempty" db:"team_id"`
}

func (e *EnrollSecret) AuthzType() string {
	return "enroll_secret"
}

const (
	EnrollSecretKind          = "enroll_secret"
	EnrollSecretDefaultLength = 24
)

// EnrollSecretSpec is the fleetctl spec type for enroll secrets.
type EnrollSecretSpec struct {
	// Secrets is the list of enroll secrets.
	Secrets []*EnrollSecret `json:"secrets"`
}

const (
	// TierBasic is Fleet Basic aka the paid license.
	TierBasic = "basic"
	// TierCore is Fleet Core aka the free license.
	TierCore = "core"
)

// LicenseInfo contains information about the Fleet license.
type LicenseInfo struct {
	// Tier is the license tier (currently "core" or "basic")
	Tier string `json:"tier"`
	// Organization is the name of the licensed organization.
	Organization string `json:"organization,omitempty"`
	// DeviceCount is the number of licensed devices.
	DeviceCount int `json:"device_count,omitempty"`
	// Expiration is when the license expires.
	Expiration time.Time `json:"expiration,omitempty"`
	// Note is any additional terms of license
	Note string `json:"note,omitempty"`
}

type Logging struct {
	Debug  bool          `json:"debug"`
	Json   bool          `json:"json"`
	Result LoggingPlugin `json:"result"`
	Status LoggingPlugin `json:"status"`
}

type UpdateIntervalConfig struct {
	OSQueryDetail time.Duration `json:"osquery_detail"`
}

type LoggingPlugin struct {
	Plugin string      `json:"plugin"`
	Config interface{} `json:"config"`
}

type FilesystemConfig struct {
	config.FilesystemConfig
}

type PubSubConfig struct {
	config.PubSubConfig
}

// FirehoseConfig shadows config.FirehoseConfig only exposing a subset of fields
type FirehoseConfig struct {
	Region       string `json:"region"`
	StatusStream string `json:"status_stream"`
	ResultStream string `json:"result_stream"`
}

// KinesisConfig shadows config.KinesisConfig only exposing a subset of fields
type KinesisConfig struct {
	Region       string `json:"region"`
	StatusStream string `json:"status_stream"`
	ResultStream string `json:"result_stream"`
}

// LambdaConfig shadows config.LambdaConfig only exposing a subset of fields
type LambdaConfig struct {
	Region         string `json:"region"`
	StatusFunction string `json:"status_function"`
	ResultFunction string `json:"result_function"`
}<|MERGE_RESOLUTION|>--- conflicted
+++ resolved
@@ -7,61 +7,6 @@
 	"github.com/fleetdm/fleet/v4/server/config"
 )
 
-<<<<<<< HEAD
-=======
-// AppConfigStore contains method for saving and retrieving
-// application configuration
-type AppConfigStore interface {
-	NewAppConfig(info *AppConfig) (*AppConfig, error)
-	AppConfig() (*AppConfig, error)
-	SaveAppConfig(info *AppConfig) error
-
-	// VerifyEnrollSecret checks that the provided secret matches an active
-	// enroll secret. If it is successfully matched, that secret is returned.
-	// Otherwise an error is returned.
-	VerifyEnrollSecret(secret string) (*EnrollSecret, error)
-	// GetEnrollSecrets gets the enroll secrets for a team (or global if teamID is nil).
-	GetEnrollSecrets(teamID *uint) ([]*EnrollSecret, error)
-	// ApplyEnrollSecrets replaces the current enroll secrets for a team with the provided secrets.
-	ApplyEnrollSecrets(teamID *uint, secrets []*EnrollSecret) error
-}
-
-// AppConfigService provides methods for configuring
-// the Fleet application
-type AppConfigService interface {
-	NewAppConfig(ctx context.Context, p AppConfig) (info *AppConfig, err error)
-	AppConfig(ctx context.Context) (info *AppConfig, err error)
-	ModifyAppConfig(ctx context.Context, p []byte) (info *AppConfig, err error)
-
-	// ApplyEnrollSecretSpec adds and updates the enroll secrets specified in
-	// the spec.
-	ApplyEnrollSecretSpec(ctx context.Context, spec *EnrollSecretSpec) error
-	// GetEnrollSecretSpec gets the spec for the current enroll secrets.
-	GetEnrollSecretSpec(ctx context.Context) (*EnrollSecretSpec, error)
-
-	// CertificateChain returns the PEM encoded certificate chain for osqueryd TLS termination.
-	// For cases where the connection is self-signed, the server will attempt to
-	// connect using the InsecureSkipVerify option in tls.Config.
-	CertificateChain(ctx context.Context) (cert []byte, err error)
-
-	// SetupRequired returns whether the app config setup needs to be performed
-	// (only when first initializing a Fleet server).
-	SetupRequired(ctx context.Context) (bool, error)
-
-	// Version returns version and build information.
-	Version(ctx context.Context) (*version.Info, error)
-
-	// License returns the licensing information.
-	License(ctx context.Context) (*LicenseInfo, error)
-
-	// LoggingConfig parses config.FleetConfig instance and returns a Logging.
-	LoggingConfig(ctx context.Context) (*Logging, error)
-
-	// UpdateIntervalConfig returns the duration for different update intervals configured in osquery
-	UpdateIntervalConfig(ctx context.Context) (*UpdateIntervalConfig, error)
-}
-
->>>>>>> a8642493
 // SMTP settings names returned from API, these map to SMTPAuthType and
 // SMTPAuthMethod
 const (
