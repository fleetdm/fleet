package fleet

import (
	"bytes"
	"encoding/json"
	"errors"
	"fmt"
	"io"
	"net/url"
	"sort"
	"time"

	"github.com/fleetdm/fleet/v4/server/config"
)

// SMTP settings names returned from API, these map to SMTPAuthType and
// SMTPAuthMethod
const (
	AuthMethodNameCramMD5        = "authmethod_cram_md5"
	AuthMethodNameLogin          = "authmethod_login"
	AuthMethodNamePlain          = "authmethod_plain"
	AuthTypeNameUserNamePassword = "authtype_username_password"
	AuthTypeNameNone             = "authtype_none"
)

func (c AppConfig) AuthzType() string {
	return "app_config"
}

const (
	AppConfigKind  = "config"
	MaskedPassword = "********"
)

// SSOSettings wire format for SSO settings
type SSOSettings struct {
	// EntityID is a uri that identifies this service provider
	EntityID string `json:"entity_id"`
	// IssuerURI is the uri that identifies the identity provider
	IssuerURI string `json:"issuer_uri"`
	// IDPImageURL is a link to a logo or other image that is used for UX
	IDPImageURL string `json:"idp_image_url"`
	// Metadata contains IDP metadata XML
	Metadata string `json:"metadata"`
	// MetadataURL is a URL provided by the IDP which can be used to download
	// metadata
	MetadataURL string `json:"metadata_url"`
	// IDPName is a human friendly name for the IDP
	IDPName string `json:"idp_name"`
	// EnableSSO flag to determine whether or not to enable SSO
	EnableSSO bool `json:"enable_sso"`
	// EnableSSOIdPLogin flag to determine whether or not to allow IdP-initiated
	// login.
	EnableSSOIdPLogin bool `json:"enable_sso_idp_login"`
	// EnableJITProvisioning allows user accounts to be created the first time
	// users try to log in
	EnableJITProvisioning bool `json:"enable_jit_provisioning"`
}

// SMTPSettings is part of the AppConfig which defines the wire representation
// of the app config endpoints
type SMTPSettings struct {
	// SMTPEnabled indicates whether the user has selected that SMTP is
	// enabled in the UI.
	SMTPEnabled bool `json:"enable_smtp"`
	// SMTPConfigured is a flag that indicates if smtp has been successfully
	// tested with the settings provided by an admin user.
	SMTPConfigured bool `json:"configured"`
	// SMTPSenderAddress is the email address that will appear in emails sent
	// from Fleet
	SMTPSenderAddress string `json:"sender_address"`
	// SMTPServer is the host name of the SMTP server Fleet will use to send mail
	SMTPServer string `json:"server"`
	// SMTPPort port SMTP server will use
	SMTPPort uint `json:"port"`
	// SMTPAuthenticationType type of authentication for SMTP
	SMTPAuthenticationType string `json:"authentication_type"`
	// SMTPUserName must be provided if SMTPAuthenticationType is UserNamePassword
	SMTPUserName string `json:"user_name"`
	// SMTPPassword must be provided if SMTPAuthenticationType is UserNamePassword
	SMTPPassword string `json:"password"`
	// SMTPEnableSSLTLS whether to use SSL/TLS for SMTP
	SMTPEnableTLS bool `json:"enable_ssl_tls"`
	// SMTPAuthenticationMethod authentication method smtp server will use
	SMTPAuthenticationMethod string `json:"authentication_method"`

	// SMTPDomain optional domain for SMTP
	SMTPDomain string `json:"domain"`
	// SMTPVerifySSLCerts defaults to true but can be turned off if self signed
	// SSL certs are used by the SMTP server
	SMTPVerifySSLCerts bool `json:"verify_ssl_certs"`
	// SMTPEnableStartTLS detects of TLS is enabled on mail server and starts to use it (default true)
	SMTPEnableStartTLS bool `json:"enable_start_tls"`
}

// VulnerabilitySettings is part of the AppConfig which defines how fleet will behave
// while scanning for vulnerabilities in the host software
type VulnerabilitySettings struct {
	// DatabasesPath is the directory where fleet will store the different databases
	DatabasesPath string `json:"databases_path"`
}

// MDM is part of AppConfig and defines the mdm settings.
type MDM struct {
	AppleBMDefaultTeam string `json:"apple_bm_default_team"`

	/////////////////////////////////////////////////////////////////
	// WARNING: If you add to this struct make sure it's taken into
	// account in the AppConfig Clone implementation!
	/////////////////////////////////////////////////////////////////
}

// AppConfig holds server configuration that can be changed via the API.
//
// Note: management of deprecated fields is done on JSON-marshalling and uses
// the legacyConfig struct to list them.
type AppConfig struct {
	OrgInfo            OrgInfo            `json:"org_info"`
	ServerSettings     ServerSettings     `json:"server_settings"`
	SMTPSettings       SMTPSettings       `json:"smtp_settings"`
	HostExpirySettings HostExpirySettings `json:"host_expiry_settings"`
	// Features allows to globally enable or disable features
	Features     Features         `json:"features"`
	AgentOptions *json.RawMessage `json:"agent_options,omitempty"`
	// SMTPTest is a flag that if set will cause the server to test email configuration
	SMTPTest bool `json:"smtp_test,omitempty"`
	// SSOSettings is single sign on settings
	SSOSettings SSOSettings `json:"sso_settings"`
	// FleetDesktop holds settings for Fleet Desktop that can be changed via the API.
	FleetDesktop FleetDesktopSettings `json:"fleet_desktop"`

	// VulnerabilitySettings defines how fleet will behave while scanning for vulnerabilities in the host software
	VulnerabilitySettings VulnerabilitySettings `json:"vulnerability_settings"`

	WebhookSettings WebhookSettings `json:"webhook_settings"`
	Integrations    Integrations    `json:"integrations"`

<<<<<<< HEAD
	// MDM settings holds settings that apply to the Mobile Device Management
	// feature.
	MDM MDMSettings `json:"mdm"`
=======
	MDM MDM `json:"mdm"`
>>>>>>> 08aafe82

	// when true, strictDecoding causes the UnmarshalJSON method to return an
	// error if there are unknown fields in the raw JSON.
	strictDecoding bool
	// this field is set to the list of legacy settings keys during UnmarshalJSON
	// if any legacy settings were set in the raw JSON.
	didUnmarshalLegacySettings []string

	/////////////////////////////////////////////////////////////////
	// WARNING: If you add to this struct make sure it's taken into
	// account in the AppConfig Clone implementation!
	/////////////////////////////////////////////////////////////////
}

// legacyConfig holds settings that have been replaced, superceded or
// deprecated by other AppConfig settings.
type legacyConfig struct {
	HostSettings *Features `json:"host_settings"`
}

// Clone implements cloner.
func (c *AppConfig) Clone() (interface{}, error) {
	return c.Copy(), nil
}

// Copy returns a copy of the AppConfig.
func (c *AppConfig) Copy() *AppConfig {
	if c == nil {
		return nil
	}

	var clone AppConfig
	clone = *c

	// OrgInfo: nothing needs cloning
	// FleetDesktopSettings: nothing needs cloning

	if c.ServerSettings.DebugHostIDs != nil {
		clone.ServerSettings.DebugHostIDs = make([]uint, len(c.ServerSettings.DebugHostIDs))
		copy(clone.ServerSettings.DebugHostIDs, c.ServerSettings.DebugHostIDs)
	}

	// SMTPSettings: nothing needs cloning
	// HostExpirySettings: nothing needs cloning

	if c.Features.AdditionalQueries != nil {
		aq := make(json.RawMessage, len(*c.Features.AdditionalQueries))
		copy(aq, *c.Features.AdditionalQueries)
		c.Features.AdditionalQueries = &aq
	}
	if c.AgentOptions != nil {
		ao := make(json.RawMessage, len(*c.AgentOptions))
		copy(ao, *c.AgentOptions)
		clone.AgentOptions = &ao
	}

	// SSOSettings: nothing needs cloning
	// FleetDesktop: nothing needs cloning
	// VulnerabilitySettings: nothing needs cloning

	if c.WebhookSettings.FailingPoliciesWebhook.PolicyIDs != nil {
		clone.WebhookSettings.FailingPoliciesWebhook.PolicyIDs = make([]uint, len(c.WebhookSettings.FailingPoliciesWebhook.PolicyIDs))
		copy(clone.WebhookSettings.FailingPoliciesWebhook.PolicyIDs, c.WebhookSettings.FailingPoliciesWebhook.PolicyIDs)
	}
	if c.Integrations.Jira != nil {
		clone.Integrations.Jira = make([]*JiraIntegration, len(c.Integrations.Jira))
		for i, j := range c.Integrations.Jira {
			jira := *j
			clone.Integrations.Jira[i] = &jira
		}
	}
	if c.Integrations.Zendesk != nil {
		clone.Integrations.Zendesk = make([]*ZendeskIntegration, len(c.Integrations.Zendesk))
		for i, z := range c.Integrations.Zendesk {
			zd := *z
			clone.Integrations.Zendesk[i] = &zd
		}
	}

<<<<<<< HEAD
	// MDMSettings: nothing needs cloning

	return &clone, nil
=======
	return &clone
>>>>>>> 08aafe82
}

// EnrichedAppConfig contains the AppConfig along with additional fleet
// instance configuration settings as returned by the
// "GET /api/latest/fleet/config" API endpoint (and fleetctl get config).
type EnrichedAppConfig struct {
	AppConfig
	enrichedAppConfigFields
}

// enrichedAppConfigFields are grouped separately to aid with JSON unmarshaling
type enrichedAppConfigFields struct {
	UpdateInterval  *UpdateIntervalConfig  `json:"update_interval,omitempty"`
	Vulnerabilities *VulnerabilitiesConfig `json:"vulnerabilities,omitempty"`
	License         *LicenseInfo           `json:"license,omitempty"`
	Logging         *Logging               `json:"logging,omitempty"`
}

// UnmarshalJSON implements the json.Unmarshaler interface to make sure we serialize
// both AppConfig and enrichedAppConfigFields properly:
//
// - If this function is not defined, AppConfig.UnmarshalJSON gets promoted and
// will be called instead.
// - If we try to unmarshal everything in one go, AppConfig.UnmarshalJSON doesn't get
// called.
func (e *EnrichedAppConfig) UnmarshalJSON(data []byte) error {
	if err := json.Unmarshal(data, &e.AppConfig); err != nil {
		return err
	}
	if err := json.Unmarshal(data, &e.enrichedAppConfigFields); err != nil {
		return err
	}
	return nil
}

type Duration struct {
	time.Duration
}

func (d Duration) MarshalJSON() ([]byte, error) {
	return json.Marshal(d.String())
}

func (d Duration) ValueOr(t time.Duration) time.Duration {
	if d.Duration == 0 {
		return t
	}
	return d.Duration
}

func (d *Duration) UnmarshalJSON(b []byte) error {
	var v interface{}
	if err := json.Unmarshal(b, &v); err != nil {
		return err
	}
	switch value := v.(type) {
	case float64:
		d.Duration = time.Duration(value)
		return nil
	case string:
		var err error
		d.Duration, err = time.ParseDuration(value)
		if err != nil {
			return err
		}
		return nil
	default:
		return fmt.Errorf("invalid duration type: %T", value)
	}
}

type MDMSettings struct {
	// AppleBMTermsExpired is set to true if an Apple Business Manager request
	// failed due to Apple's terms and conditions having changed and need the
	// user to explicitly accept them. It cannot be set manually via the
	// PATCH /config API, it is only set automatically, internally, by detecting
	// the 403 Forbidden error with body T_C_NOT_SIGNED returned by the Apple BM
	// API.
	AppleBMTermsExpired bool `json:"apple_bm_terms_expired"`
}

type WebhookSettings struct {
	HostStatusWebhook      HostStatusWebhookSettings      `json:"host_status_webhook"`
	FailingPoliciesWebhook FailingPoliciesWebhookSettings `json:"failing_policies_webhook"`
	VulnerabilitiesWebhook VulnerabilitiesWebhookSettings `json:"vulnerabilities_webhook"`
	// Interval is the interval for running the webhooks.
	//
	// This value currently configures both the host status and failing policies webhooks.
	Interval Duration `json:"interval"`
}

type HostStatusWebhookSettings struct {
	Enable         bool    `json:"enable_host_status_webhook"`
	DestinationURL string  `json:"destination_url"`
	HostPercentage float64 `json:"host_percentage"`
	DaysCount      int     `json:"days_count"`
}

// FailingPoliciesWebhookSettings holds the settings for failing policy webhooks.
type FailingPoliciesWebhookSettings struct {
	// Enable indicates whether the webhook for failing policies is enabled.
	Enable bool `json:"enable_failing_policies_webhook"`
	// DestinationURL is the webhook's URL.
	DestinationURL string `json:"destination_url"`
	// PolicyIDs is a list of policy IDs for which the webhook will be configured.
	PolicyIDs []uint `json:"policy_ids"`
	// HostBatchSize allows sending multiple requests in batches of hosts for each policy.
	// A value of 0 means no batching.
	HostBatchSize int `json:"host_batch_size"`
}

// VulnerabilitiesWebhookSettings holds the settings for vulnerabilities webhooks.
type VulnerabilitiesWebhookSettings struct {
	// Enable indicates whether the webhook for vulnerabilities is enabled.
	Enable bool `json:"enable_vulnerabilities_webhook"`
	// DestinationURL is the webhook's URL.
	DestinationURL string `json:"destination_url"`
	// HostBatchSize allows sending multiple requests in batches of hosts for each vulnerable software found.
	// A value of 0 means no batching.
	HostBatchSize int `json:"host_batch_size"`
}

func (c *AppConfig) ApplyDefaultsForNewInstalls() {
	c.ServerSettings.EnableAnalytics = true

	c.SMTPSettings.SMTPPort = 587
	c.SMTPSettings.SMTPEnableStartTLS = true
	c.SMTPSettings.SMTPAuthenticationType = AuthTypeNameUserNamePassword
	c.SMTPSettings.SMTPAuthenticationMethod = AuthMethodNamePlain
	c.SMTPSettings.SMTPVerifySSLCerts = true
	c.SMTPSettings.SMTPEnableTLS = true

	agentOptions := json.RawMessage(`{"config": {"options": {"pack_delimiter": "/", "logger_tls_period": 10, "distributed_plugin": "tls", "disable_distributed": false, "logger_tls_endpoint": "/api/osquery/log", "distributed_interval": 10, "distributed_tls_max_attempts": 3}, "decorators": {"load": ["SELECT uuid AS host_uuid FROM system_info;", "SELECT hostname AS hostname FROM system_info;"]}}, "overrides": {}}`)
	c.AgentOptions = &agentOptions

	c.Features.ApplyDefaultsForNewInstalls()

	c.ApplyDefaults()
}

func (c *AppConfig) ApplyDefaults() {
	c.Features.ApplyDefaults()
	c.WebhookSettings.Interval.Duration = 24 * time.Hour
}

// EnableStrictDecoding enables strict decoding of the AppConfig struct.
func (c *AppConfig) EnableStrictDecoding() { c.strictDecoding = true }

// DidUnmarshalLegacySettings returns the list of legacy settings keys that
// were set in the JSON used to unmarshal this AppConfig.
func (c *AppConfig) DidUnmarshalLegacySettings() []string { return c.didUnmarshalLegacySettings }

// UnmarshalJSON implements the json.Unmarshaler interface.
func (c *AppConfig) UnmarshalJSON(b []byte) error {
	// Define a new type, this is to prevent infinite recursion when
	// unmarshalling the AppConfig struct.
	type cfgStructUnmarshal AppConfig
	compatConfig := struct {
		*legacyConfig
		*cfgStructUnmarshal
	}{
		&legacyConfig{},
		(*cfgStructUnmarshal)(c),
	}

	c.didUnmarshalLegacySettings = nil
	decoder := json.NewDecoder(bytes.NewReader(b))
	if c.strictDecoding {
		decoder.DisallowUnknownFields()
	}
	if err := decoder.Decode(&compatConfig); err != nil {
		return err
	}
	if _, err := decoder.Token(); err != io.EOF {
		return errors.New("unexpected extra tokens found in config")
	}

	// Define and assign legacy settings to new fields.
	// This has the drawback of legacy fields taking precedence over new fields
	// if both are defined.
	if compatConfig.legacyConfig.HostSettings != nil {
		c.didUnmarshalLegacySettings = append(c.didUnmarshalLegacySettings, "host_settings")
		c.Features = *compatConfig.legacyConfig.HostSettings
	}
	sort.Strings(c.didUnmarshalLegacySettings)

	return nil
}

// OrgInfo contains general info about the organization using Fleet.
type OrgInfo struct {
	OrgName    string `json:"org_name"`
	OrgLogoURL string `json:"org_logo_url"`
}

// ServerSettings contains general settings about the Fleet application.
type ServerSettings struct {
	ServerURL         string `json:"server_url"`
	LiveQueryDisabled bool   `json:"live_query_disabled"`
	EnableAnalytics   bool   `json:"enable_analytics"`
	DebugHostIDs      []uint `json:"debug_host_ids,omitempty"`
	DeferredSaveHost  bool   `json:"deferred_save_host"`
}

// HostExpirySettings contains settings pertaining to automatic host expiry.
type HostExpirySettings struct {
	HostExpiryEnabled bool `json:"host_expiry_enabled"`
	HostExpiryWindow  int  `json:"host_expiry_window"`
}

type Features struct {
	EnableHostUsers         bool             `json:"enable_host_users"`
	EnableSoftwareInventory bool             `json:"enable_software_inventory"`
	AdditionalQueries       *json.RawMessage `json:"additional_queries,omitempty"`
}

func (f *Features) ApplyDefaultsForNewInstalls() {
	// Software inventory is enabled only for new installs as
	// we didn't want to enable software inventory from one version to the
	// next in already running fleets
	f.EnableSoftwareInventory = true
	f.ApplyDefaults()
}

func (f *Features) ApplyDefaults() {
	f.EnableHostUsers = true
}

// FleetDesktopSettings contains settings used to configure Fleet Desktop.
type FleetDesktopSettings struct {
	// TransparencyURL is the URL used for the “Transparency” link in the Fleet Desktop menu.
	TransparencyURL string `json:"transparency_url"`
}

// DefaultTransparencyURL is the default URL used for the “Transparency” link in the Fleet Desktop menu.
const DefaultTransparencyURL = "https://fleetdm.com/transparency"

type OrderDirection int

const (
	OrderAscending OrderDirection = iota
	OrderDescending

	// PerPageUnlimited is the value to pass to PerPage when we want
	// "unlimited". If we ever find this limit to be too low, congratulations on
	// incredible growth of the product!
	PerPageUnlimited uint = 9999999
)

// ListOptions defines options related to paging and ordering to be used when
// listing objects
type ListOptions struct {
	// Which page to return (must be positive integer)
	Page uint `query:"page,optional"`
	// How many results per page (must be positive integer, 0 indicates
	// unlimited)
	PerPage uint `query:"per_page,optional"`
	// Key to use for ordering. Can be a comma separated set of items, eg: host_count,id
	OrderKey string `query:"order_key,optional"`
	// Direction of ordering
	OrderDirection OrderDirection `query:"order_direction,optional"`
	// MatchQuery is the query string to match against columns of the entity
	// (varies depending on entity, eg. hostname, IP address for hosts).
	// Handling for this parameter must be implemented separately for each type.
	MatchQuery string `query:"query,optional"`

	// After denotes the row to start from. This is meant to be used in conjunction with OrderKey
	// If OrderKey is "id", it'll assume After is a number and will try to convert it.
	After string `query:"after,optional"`
}

func (l ListOptions) Empty() bool {
	return l == ListOptions{}
}

type ListQueryOptions struct {
	ListOptions

	OnlyObserverCanRun bool
}

type ListActivitiesOptions struct {
	ListOptions

	Streamed *bool
}

// ApplySpecOptions are the options available when applying a YAML or JSON spec.
type ApplySpecOptions struct {
	// Force indicates that any validation error in the incoming payload should
	// be ignored and the spec should be applied anyway.
	Force bool
	// DryRun indicates that the spec should not be applied, but the validation
	// errors should be returned.
	DryRun bool
}

// RawQuery returns the ApplySpecOptions url-encoded for use in an URL's
// query string parameters. It only sets the parameters that are not the
// default values.
func (o *ApplySpecOptions) RawQuery() string {
	if o == nil {
		return ""
	}

	query := make(url.Values)
	if o.Force {
		query.Set("force", "true")
	}
	if o.DryRun {
		query.Set("dry_run", "true")
	}
	return query.Encode()
}

// EnrollSecret contains information about an enroll secret, name, and active
// status. Enroll secrets are used for osquery authentication.
type EnrollSecret struct {
	// Secret is the actual secret key.
	Secret string `json:"secret" db:"secret"`
	// CreatedAt is the time this enroll secret was first added.
	CreatedAt time.Time `json:"created_at" db:"created_at"`
	// TeamID is the ID for the associated team. If no ID is set, then this is a
	// global enroll secret.
	TeamID *uint `json:"team_id,omitempty" db:"team_id"`
}

func (e *EnrollSecret) AuthzType() string {
	return "enroll_secret"
}

const (
	EnrollSecretKind          = "enroll_secret"
	EnrollSecretDefaultLength = 24
	// Maximum number of enroll secrets that can be set per team, or globally.
	// Make sure to change the documentation in docs/Contributing/API-for-Contributors.md
	// if you change that value (look for the string `secrets`).
	MaxEnrollSecretsCount = 50
)

// EnrollSecretSpec is the fleetctl spec type for enroll secrets.
type EnrollSecretSpec struct {
	// Secrets is the list of enroll secrets.
	Secrets []*EnrollSecret `json:"secrets"`
}

const (
	// tierBasic is for backward compatibility with previous tier names
	tierBasic = "basic"

	// TierPremium is Fleet Premium aka the paid license.
	TierPremium = "premium"
	// TierFree is Fleet Free aka the free license.
	TierFree = "free"
)

// LicenseInfo contains information about the Fleet license.
type LicenseInfo struct {
	// Tier is the license tier (currently "free" or "premium")
	Tier string `json:"tier"`
	// Organization is the name of the licensed organization.
	Organization string `json:"organization,omitempty"`
	// DeviceCount is the number of licensed devices.
	DeviceCount int `json:"device_count,omitempty"`
	// Expiration is when the license expires.
	Expiration time.Time `json:"expiration,omitempty"`
	// Note is any additional terms of license
	Note string `json:"note,omitempty"`
}

func (l *LicenseInfo) IsPremium() bool {
	return l.Tier == TierPremium || l.Tier == tierBasic
}

func (l *LicenseInfo) IsExpired() bool {
	return l.Expiration.Before(time.Now())
}

const (
	HeaderLicenseKey          = "X-Fleet-License"
	HeaderLicenseValueExpired = "Expired"
)

type Logging struct {
	Debug  bool          `json:"debug"`
	Json   bool          `json:"json"`
	Result LoggingPlugin `json:"result"`
	Status LoggingPlugin `json:"status"`
	Audit  LoggingPlugin `json:"audit"`
}

type UpdateIntervalConfig struct {
	OSQueryDetail time.Duration `json:"osquery_detail"`
	OSQueryPolicy time.Duration `json:"osquery_policy"`
}

// VulnerabilitiesConfig contains the vulnerabilities configuration of the
// fleet instance (as configured for the cli, either via flags, env vars or the
// config file), not to be confused with VulnerabilitySettings which is the
// configuration in AppConfig.
type VulnerabilitiesConfig struct {
	DatabasesPath               string        `json:"databases_path"`
	Periodicity                 time.Duration `json:"periodicity"`
	CPEDatabaseURL              string        `json:"cpe_database_url"`
	CPETranslationsURL          string        `json:"cpe_translations_url"`
	CVEFeedPrefixURL            string        `json:"cve_feed_prefix_url"`
	CurrentInstanceChecks       string        `json:"current_instance_checks"`
	DisableDataSync             bool          `json:"disable_data_sync"`
	RecentVulnerabilityMaxAge   time.Duration `json:"recent_vulnerability_max_age"`
	DisableWinOSVulnerabilities bool          `json:"disable_win_os_vulnerabilities"`
}

type LoggingPlugin struct {
	Plugin string      `json:"plugin"`
	Config interface{} `json:"config"`
}

type FilesystemConfig struct {
	config.FilesystemConfig
}

type PubSubConfig struct {
	config.PubSubConfig
}

// FirehoseConfig shadows config.FirehoseConfig only exposing a subset of fields
type FirehoseConfig struct {
	Region       string `json:"region"`
	StatusStream string `json:"status_stream"`
	ResultStream string `json:"result_stream"`
	AuditStream  string `json:"audit_stream"`
}

// KinesisConfig shadows config.KinesisConfig only exposing a subset of fields
type KinesisConfig struct {
	Region       string `json:"region"`
	StatusStream string `json:"status_stream"`
	ResultStream string `json:"result_stream"`
	AuditStream  string `json:"audit_stream"`
}

// LambdaConfig shadows config.LambdaConfig only exposing a subset of fields
type LambdaConfig struct {
	Region         string `json:"region"`
	StatusFunction string `json:"status_function"`
	ResultFunction string `json:"result_function"`
	AuditFunction  string `json:"audit_function"`
}

// KafkaRESTConfig shadows config.KafkaRESTConfig
type KafkaRESTConfig struct {
	StatusTopic string `json:"status_topic"`
	ResultTopic string `json:"result_topic"`
	AuditTopic  string `json:"audit_topic"`
	ProxyHost   string `json:"proxyhost"`
}<|MERGE_RESOLUTION|>--- conflicted
+++ resolved
@@ -102,7 +102,8 @@
 
 // MDM is part of AppConfig and defines the mdm settings.
 type MDM struct {
-	AppleBMDefaultTeam string `json:"apple_bm_default_team"`
+	AppleBMDefaultTeam  string `json:"apple_bm_default_team"`
+	AppleBMTermsExpired bool   `json:"apple_bm_terms_expired"`
 
 	/////////////////////////////////////////////////////////////////
 	// WARNING: If you add to this struct make sure it's taken into
@@ -135,13 +136,7 @@
 	WebhookSettings WebhookSettings `json:"webhook_settings"`
 	Integrations    Integrations    `json:"integrations"`
 
-<<<<<<< HEAD
-	// MDM settings holds settings that apply to the Mobile Device Management
-	// feature.
-	MDM MDMSettings `json:"mdm"`
-=======
 	MDM MDM `json:"mdm"`
->>>>>>> 08aafe82
 
 	// when true, strictDecoding causes the UnmarshalJSON method to return an
 	// error if there are unknown fields in the raw JSON.
@@ -221,13 +216,7 @@
 		}
 	}
 
-<<<<<<< HEAD
-	// MDMSettings: nothing needs cloning
-
-	return &clone, nil
-=======
 	return &clone
->>>>>>> 08aafe82
 }
 
 // EnrichedAppConfig contains the AppConfig along with additional fleet
