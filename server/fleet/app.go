--- conflicted
+++ resolved
@@ -5,11 +5,7 @@
 	"time"
 
 	"github.com/fleetdm/fleet/v4/server/config"
-<<<<<<< HEAD
-	"github.com/kolide/kit/version"
 	"github.com/pkg/errors"
-=======
->>>>>>> 5fb5995b
 )
 
 // SMTP settings names returned from API, these map to SMTPAuthType and
