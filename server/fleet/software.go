package fleet

import (
	"crypto/md5" //nolint:gosec // This hash is used as a DB optimization for software row lookup, not security
	"encoding/json"
	"errors"
	"fmt"
	"strconv"
	"strings"
	"time"
	"unicode/utf8"

	"github.com/fleetdm/fleet/v4/server/ptr"
)

const (
	SoftwareVendorMaxLengthFmt = "%.111s..."
	SoftwareFieldSeparator     = "\u0000"

	//
	// The following length values must be kept in sync with the DB column definitions.
	//

	SoftwareNameMaxLength             = 255
	SoftwareVersionMaxLength          = 255
	SoftwareSourceMaxLength           = 64
	SoftwareBundleIdentifierMaxLength = 255
	SoftwareExtensionIDMaxLength      = 255
	SoftwareExtensionForMaxLength     = 255

	SoftwareReleaseMaxLength = 64
	SoftwareVendorMaxLength  = 114
	SoftwareArchMaxLength    = 16

	// SoftwareTeamIdentifierMaxLength is the max length for Apple's Team ID,
	// see https://developer.apple.com/help/account/manage-your-team/locate-your-team-id
	SoftwareTeamIdentifierMaxLength = 10

<<<<<<< HEAD
	// UpgradeCode is a GUID, only uses hexadecimal digits, hyphens, curly braces, all ASCII, so 1char
	// == 1rune –> 38chars
	UpgradeCodeExpectedLength = 38
=======
	SoftwareTitleDisplayNameMaxLength = 255
>>>>>>> 8dca5fe5
)

type Vulnerabilities []CVE

// Software is a named and versioned piece of software installed on a device.
type Software struct {
	ID uint `json:"id" db:"id"`
	// Name is the reported name.
	Name string `json:"name" db:"name"`
	// Version is reported version.
	Version string `json:"version" db:"version"`
	// BundleIdentifier is the CFBundleIdentifier label from the info properties
	BundleIdentifier string `json:"bundle_identifier,omitempty" db:"bundle_identifier"`
	// Source is the source of the data (osquery table name).
	Source string `json:"source" db:"source"`
	// ExtensionID is the browser extension id (from osquery chrome_extensions and firefox_addons)
	ExtensionID string `json:"extension_id,omitempty" db:"extension_id"`
	// ExtensionFor is the host software that this software is an extension for
	ExtensionFor string `json:"extension_for" db:"extension_for"`
	// Browser is the browser type this extension is for (deprecated, use extension_for instead)
	Browser string `json:"browser"`

	// Release is the version of the OS this software was released on
	// (e.g. "30.el7" for a CentOS package).
	Release string `json:"release,omitempty" db:"release"`
	// Vendor is the supplier of the software (e.g. "CentOS").
	Vendor string `json:"vendor,omitempty" db:"vendor"`

	// TODO: Remove this as part of the clean up of https://github.com/fleetdm/fleet/pull/7297
	// DO NOT USE THIS, use 'Vendor' instead. We had to 'recreate' the vendor column because we
	// needed to make it wider - the old column was left and renamed to 'vendor_old'
	VendorOld string `json:"-" db:"vendor_old"`

	// Arch is the architecture of the software (e.g. "x86_64").
	Arch string `json:"arch,omitempty" db:"arch"`

	// GenerateCPE is the CPE23 string that corresponds to the current software
	GenerateCPE string `json:"generated_cpe" db:"generated_cpe"`

	// Vulnerabilities lists all found vulnerablities
	Vulnerabilities Vulnerabilities `json:"vulnerabilities"`
	// HostsCount indicates the number of hosts with that software, filled only
	// if explicitly requested.
	HostsCount int `json:"hosts_count,omitempty" db:"hosts_count"`
	// CountsUpdatedAt is the timestamp when the hosts count was last updated
	// for that software, filled only if hosts count is requested.
	CountsUpdatedAt time.Time `json:"-" db:"counts_updated_at"`
	// LastOpenedAt is the timestamp when that software was last opened on the
	// corresponding host. Only filled when the software list is requested for
	// a specific host (host_id is provided).
	LastOpenedAt *time.Time `json:"last_opened_at,omitempty" db:"last_opened_at"`

	// TitleID is the ID of the associated software title, representing a unique combination of name
	// and source.
	TitleID *uint `json:"-" db:"title_id"`
	// NameSource indicates whether the name for this Software was changed during the migration to
	// Fleet 4.67.0
	NameSource string `json:"-" db:"name_source"`
	// Checksum is the unique checksum generated for this Software.
	Checksum string `json:"-" db:"checksum"`
	// TODO: should we create a separate type? Feels like this field shouldn't be here since it's
	// just used for VPP install verification.
	Installed bool `json:"-"`
	// IsKernel indicates if this software is a Linux kernel.
	IsKernel bool `json:"-"`
	// ApplicationID is the unique identifier for Android software. Equivalent to the BundleIdentifier on Apple software.
	ApplicationID *string `json:"application_id,omitempty" db:"application_id"`
	// UpgradeCode is a GUID representing a related set of Windows software products. See https://learn.microsoft.com/en-us/windows/win32/msi/upgradecode
	UpgradeCode *string `json:"upgrade_code,omitempty" db:"upgrade_code"`

	DisplayName string `json:"display_name"`
}

func (Software) AuthzType() string {
	return "software"
}

// populateBrowserField populates the browser field for backwards compatibility
// see https://github.com/fleetdm/fleet/pull/31760/files
func (s *Software) populateBrowserField() {
	// Only populate browser field for browser extension sources
	switch s.Source {
	case "chrome_extensions", "firefox_addons", "ie_extensions", "safari_extensions":
		s.Browser = s.ExtensionFor
	default:
		s.Browser = ""
	}
}

// MarshalJSON populates the browser field for backwards compatibility then calls the typical
// MarshalJSON implementation
func (s *Software) MarshalJSON() ([]byte, error) {
	s.populateBrowserField()
	type Alias Software
	return json.Marshal((*Alias)(s))
}

// ToUniqueStr creates a unique string representation of the software
func (s Software) ToUniqueStr() string {
	ss := []string{s.Name, s.Version, s.Source, s.BundleIdentifier}
	// Release, Vendor and Arch fields were added on a migration,
	// thus we only include them in the string if at least one of them is defined.
	if s.Release != "" || s.Vendor != "" || s.Arch != "" {
		ss = append(ss, s.Release, s.Vendor, s.Arch)
	}
	// ExtensionID and ExtensionFor were added in a single migration, so they are only included if they exist.
	// This way a blank ExtensionID/ExtensionFor matches the pre-migration unique string.
	if s.ExtensionID != "" || s.ExtensionFor != "" {
		ss = append(ss, s.ExtensionID, s.ExtensionFor)
	}
	if s.ApplicationID != nil && *s.ApplicationID != "" {
		ss = append(ss, *s.ApplicationID)
	}
	// if identical software comes in with a newly non-empty or changed upgrade code, it will be
	// considered Software unique from its nil/empty ugprade coded predecessor
	if s.UpgradeCode != nil && *s.UpgradeCode != "" {
		ss = append(ss, *s.UpgradeCode)
	}
	return strings.Join(ss, SoftwareFieldSeparator)
}

// computeRawChecksum computes the checksum for a software entry
// The calculation must match the one in softwareChecksumComputedColumn
func (s Software) ComputeRawChecksum() ([]byte, error) {
	h := md5.New() //nolint:gosec // This hash is used as a DB optimization for software row lookup, not security
	cols := []string{s.Version, s.Source, s.BundleIdentifier, s.Release, s.Arch, s.Vendor, s.ExtensionFor, s.ExtensionID, s.Name}

	if s.ApplicationID != nil && *s.ApplicationID != "" {
		cols = append(cols, *s.ApplicationID)
	}

	// though possible for a Windows software to have the empty string upgrade code, would provide no
	// additional signal of uniqueness, so omit
	if s.UpgradeCode != nil && *s.UpgradeCode != "" {
		cols = append(cols, *s.UpgradeCode)
	}

	_, err := fmt.Fprint(h, strings.Join(cols, "\x00"))
	if err != nil {
		return nil, err
	}
	return h.Sum(nil), nil
}

type VulnerableSoftware struct {
	ID                uint    `json:"id" db:"id"`
	Name              string  `json:"name" db:"name"`
	Version           string  `json:"version" db:"version"`
	Source            string  `json:"source" db:"source"`
	ExtensionFor      string  `json:"extension_for" db:"extension_for"`
	GenerateCPE       string  `json:"generated_cpe" db:"generated_cpe"`
	HostsCount        int     `json:"hosts_count,omitempty" db:"hosts_count"`
	ResolvedInVersion *string `json:"resolved_in_version" db:"resolved_in_version"`
}

type VulnSoftwareFilter struct {
	HostID *uint
	Name   string // LIKE filter
	Source string // exact match
}

type SliceString []string

func (c *SliceString) Scan(v interface{}) error {
	if tv, ok := v.([]byte); ok {
		return json.Unmarshal(tv, &c)
	}
	return errors.New("unsupported type")
}

// SoftwareVersion is an abstraction over the `software` table to support the
// software titles APIs
type SoftwareVersion struct {
	ID uint `db:"id" json:"id"`
	// Version is the version string we grab for this specific software.
	Version string `db:"version" json:"version"`
	// Vulnerabilities is the list of CVE names for vulnerabilities found for this version.
	Vulnerabilities *SliceString `db:"vulnerabilities" json:"vulnerabilities"`
	// HostsCount is the number of hosts that use this software version.
	HostsCount *uint `db:"hosts_count" json:"hosts_count,omitempty"`

	// TitleID is used only as an auxiliary field and it's not part of the
	// JSON response.
	TitleID uint `db:"title_id" json:"-"`
}

// SoftwareTitle represents a title backed by the `software_titles` table.
type SoftwareTitle struct {
	ID uint `json:"id" db:"id"`
	// Name is the name reported by osquery.
	Name string `json:"name" db:"name"`
	// IconUrl is the URL for the software's icon, whether from VPP or via an uploaded override
	IconUrl *string `json:"icon_url" db:"icon_url"`
	// Source is the source reported by osquery.
	Source string `json:"source" db:"source"`
	// ExtensionFor is the host software that this software is an extension for
	ExtensionFor string `json:"extension_for" db:"extension_for"`
	// Browser is the browser type this extension is for (deprecated, use extension_for instead)
	Browser string `json:"browser"`
	// HostsCount is the number of hosts that use this software title.
	HostsCount uint `json:"hosts_count" db:"hosts_count"`
	// VesionsCount is the number of versions that have the same title.
	VersionsCount uint `json:"versions_count" db:"versions_count"`
	// Versions countains information about the versions that use this title.
	Versions []SoftwareVersion `json:"versions" db:"-"`
	// CountsUpdatedAt is the timestamp when the hosts count
	// was last updated for that software title
	CountsUpdatedAt *time.Time `json:"counts_updated_at" db:"counts_updated_at"`
	// SoftwareInstallersCount is 0 or 1, indicating if the software title has an
	// installer. This is an internal field for an optimization so that the extra
	// queries to fetch installer information is done only if necessary.
	SoftwareInstallersCount int `json:"-" db:"software_installers_count"`
	// VPPAppsCount is 0 or 1, indicating if the software title has a VPP app.
	// This is an internal field for an optimization so that the extra queries to
	// fetch app information is done only if necessary.
	VPPAppsCount int `json:"-" db:"vpp_apps_count"`
	// InHouseAppsCount is 0 or 1, indicating if the software title has
	// an in house app (.ipa) installer
	InHouseAppCount int `json:"-" db:"in_house_apps_count"`
	// SoftwarePackage is the software installer information for this title.
	SoftwarePackage *SoftwareInstaller `json:"software_package" db:"-"`
	// AppStoreApp is the VPP app information for this title.
	AppStoreApp *VPPAppStoreApp `json:"app_store_app" db:"-"`
	// BundleIdentifier is used by Apple installers to uniquely identify
	// the software installed. It's surfaced in software_titles to match
	// with existing software entries.
	BundleIdentifier *string `json:"bundle_identifier,omitempty" db:"bundle_identifier"`
	// IsKernel indicates if the software title is a Linux kernel.
	IsKernel bool `json:"-" db:"is_kernel"`
	// ApplicationID is the unique identifier for Android software. Equivalent to the BundleIdentifier on Apple software.
	ApplicationID *string `json:"application_id,omitempty" db:"application_id"`
	// UpgradeCode is a GUID representing a related set of Windows software products. See
	// https://learn.microsoft.com/en-us/windows/win32/msi/upgradecode
	UpgradeCode *string `json:"upgrade_code,omitempty" db:"upgrade_code"`
	// DisplayName is an end-user friendly name.
	DisplayName string `json:"display_name" db:"display_name"`
}

// populateBrowserField populates the browser field for backwards compatibility
// see https://github.com/fleetdm/fleet/pull/31760/files
func (st *SoftwareTitle) populateBrowserField() {
	// Only populate browser field for browser extension sources
	switch st.Source {
	case "chrome_extensions", "firefox_addons", "ie_extensions", "safari_extensions":
		st.Browser = st.ExtensionFor
	default:
		st.Browser = ""
	}
}

// MarshalJSON populates the browser field for backwards compatibility then calls the typical
// MarshalJSON implementation
func (st *SoftwareTitle) MarshalJSON() ([]byte, error) {
	st.populateBrowserField()
	type Alias SoftwareTitle
	return json.Marshal((*Alias)(st))
}

// populateBrowserField populates the browser field for backwards compatibility
// see https://github.com/fleetdm/fleet/pull/31760/files
func (st *SoftwareTitleListResult) populateBrowserField() {
	// Only populate browser field for browser extension sources
	switch st.Source {
	case "chrome_extensions", "firefox_addons", "ie_extensions", "safari_extensions":
		st.Browser = st.ExtensionFor
	default:
		st.Browser = ""
	}
}

// MarshalJSON populates the browser field for backwards compatibility then calls the typical
// MarshalJSON implementation
func (st *SoftwareTitleListResult) MarshalJSON() ([]byte, error) {
	st.populateBrowserField()
	type Alias SoftwareTitleListResult
	return json.Marshal((*Alias)(st))
}

// This type is essentially the same as the above SoftwareTitle type. The only difference is that
// SoftwarePackage is a string pointer here. This type is for use when listing out SoftwareTitles;
// the above type is used when fetching them individually.
type SoftwareTitleListResult struct {
	ID uint `json:"id" db:"id"`
	// Name is the name reported by osquery.
	Name string `json:"name" db:"name"`
	// IconUrl is the URL for the software's icon, whether from VPP or via an uploaded override
	IconUrl *string `json:"icon_url" db:"-"`
	// Source is the source reported by osquery.
	Source string `json:"source" db:"source"`
	// ExtensionFor is the host software that this software is an extension for
	ExtensionFor string `json:"extension_for" db:"extension_for"`
	// Browser is the browser type this extension is for (deprecated, use extension_for instead)
	Browser string `json:"browser"`
	// HostsCount is the number of hosts that use this software title.
	HostsCount uint `json:"hosts_count" db:"hosts_count"`
	// VesionsCount is the number of versions that have the same title.
	VersionsCount uint `json:"versions_count" db:"versions_count"`
	// Versions countains information about the versions that use this title.
	Versions []SoftwareVersion `json:"versions" db:"-"`
	// CountsUpdatedAt is the timestamp when the hosts count
	// was last updated for that software title
	CountsUpdatedAt *time.Time `json:"-" db:"counts_updated_at"`

	// SoftwarePackage provides software installer package information, it is
	// only present if a software installer is available for the software title.
	SoftwarePackage *SoftwarePackageOrApp `json:"software_package"`

	// AppStoreApp provides VPP app information, it is only present if a VPP app
	// is available for the software title.
	AppStoreApp *SoftwarePackageOrApp `json:"app_store_app"`
	// BundleIdentifier is used by Apple installers to uniquely identify
	// the software installed. It's surfaced in software_titles to match
	// with existing software entries.
	BundleIdentifier *string `json:"bundle_identifier,omitempty" db:"bundle_identifier"`
	HashSHA256       *string `json:"hash_sha256,omitempty" db:"package_storage_id"`
	// ApplicationID is the unique identifier for Android software. Equivalent to the BundleIdentifier on Apple software.
	ApplicationID *string `json:"application_id,omitempty" db:"application_id"`
	// UpgradeCode is a GUID representing a related set of Windows software products. See
	// https://learn.microsoft.com/en-us/windows/win32/msi/upgradecode
	UpgradeCode *string `json:"upgrade_code,omitempty" db:"upgrade_code"`
	DisplayName string  `json:"display_name" db:"display_name"`
}

type SoftwareTitleListOptions struct {
	// ListOptions cannot be embedded in order to unmarshall with validation.
	ListOptions ListOptions `url:"list_options"`

	TeamID              *uint   `query:"team_id,optional"`
	VulnerableOnly      bool    `query:"vulnerable,optional"`
	AvailableForInstall bool    `query:"available_for_install,optional"`
	SelfServiceOnly     bool    `query:"self_service,optional"`
	KnownExploit        bool    `query:"exploit,optional"`
	MinimumCVSS         float64 `query:"min_cvss_score,optional"`
	MaximumCVSS         float64 `query:"max_cvss_score,optional"`
	PackagesOnly        bool    `query:"packages_only,optional"`
	Platform            string  `query:"platform,optional"`
}

type HostSoftwareTitleListOptions struct {
	// ListOptions cannot be embedded in order to unmarshal with validation.
	ListOptions ListOptions `url:"list_options"`

	// SelfServiceOnly limits the returned software titles to those that are
	// available to install by the end user via the self-service. Implies
	// AvailableForInstall.
	SelfServiceOnly bool `query:"self_service,optional"`

	IncludeAvailableForInstall bool `query:"include_available_for_install,optional"`
	// IncludeAvailableForInstall was exposed as a query string parameter
	// In order not to introduce a breaking change we have to mark this parameter as optional.
	// However, instead of using *bool and modifying a lot of downstream code and tests
	// Use this indicator
	IncludeAvailableForInstallExplicitlySet bool

	// OnlyAvailableForInstall is set via a query argument that limits the
	// returned software titles to only those that are available for install on
	// the host.
	OnlyAvailableForInstall bool `query:"available_for_install,optional"`

	VulnerableOnly bool    `query:"vulnerable,optional"`
	KnownExploit   bool    `query:"exploit,optional"`
	MinimumCVSS    float64 `query:"min_cvss_score,optional"`
	MaximumCVSS    float64 `query:"max_cvss_score,optional"`

	// Non-MDM-enabled hosts cannot install VPP apps
	IsMDMEnrolled bool
}

// AuthzSoftwareInventory is used for access controls on software inventory.
type AuthzSoftwareInventory struct {
	// TeamID is the ID of the team. A value of nil means global scope.
	TeamID *uint `json:"team_id"`
}

// AuthzType implements authz.AuthzTyper.
func (s *AuthzSoftwareInventory) AuthzType() string {
	return "software_inventory"
}

type HostSoftwareEntry struct {
	// Software details
	Software
	// Where this software was installed on the host, value is derived from the
	// host_software_installed_paths table.
	InstalledPaths           []string                   `json:"installed_paths"`
	PathSignatureInformation []PathSignatureInformation `json:"signature_information"`
}

// MarshalJSON implements custom JSON marshaling for HostSoftwareEntry to ensure
// all fields (both from embedded Software and the additional fields) are marshaled
func (hse *HostSoftwareEntry) MarshalJSON() ([]byte, error) {
	hse.populateBrowserField()
	type Alias Software
	return json.Marshal(&struct {
		*Alias
		InstalledPaths           []string                   `json:"installed_paths"`
		PathSignatureInformation []PathSignatureInformation `json:"signature_information"`
	}{
		Alias:                    (*Alias)(&hse.Software),
		InstalledPaths:           hse.InstalledPaths,
		PathSignatureInformation: hse.PathSignatureInformation,
	})
}

type PathSignatureInformation struct {
	InstalledPath  string  `json:"installed_path"`
	TeamIdentifier string  `json:"team_identifier"`
	HashSha256     *string `json:"hash_sha256"`
}

// HostSoftware is the set of software installed on a specific host
type HostSoftware struct {
	// Software is the software information.
	Software []HostSoftwareEntry `json:"software" csv:"-"`

	// SoftwareUpdatedAt is the time that the host software was last updated
	SoftwareUpdatedAt time.Time `json:"software_updated_at" db:"software_updated_at" csv:"software_updated_at"`
}

type SoftwareIterator interface {
	Next() bool
	Value() (*Software, error)
	Err() error
	Close() error
}

type SoftwareListOptions struct {
	// ListOptions cannot be embedded in order to unmarshall with validation.
	ListOptions ListOptions `url:"list_options"`

	// HostID filters software to the specified host if not nil.
	HostID                      *uint
	TeamID                      *uint `query:"team_id,optional"`
	VulnerableOnly              bool  `query:"vulnerable,optional"`
	WithoutVulnerabilityDetails bool  `query:"without_vulnerability_details,optional"`
	IncludeCVEScores            bool
	KnownExploit                bool    `query:"exploit,optional"`
	MinimumCVSS                 float64 `query:"min_cvss_score,optional"`
	MaximumCVSS                 float64 `query:"max_cvss_score,optional"`

	// WithHostCounts indicates that the list of software should include the
	// counts of hosts per software, and include only those software that have
	// a count of hosts > 0.
	WithHostCounts bool
}

type SoftwareIterQueryOptions struct {
	ExcludedSources []string // what sources to exclude
	IncludedSources []string // what sources to include
	NameMatch       string   // mysql regex to filter software by name
	NameExclude     string   // mysql regex to filter software by name
}

// IsValid checks that either ExcludedSources or IncludedSources is specified but not both
func (siqo SoftwareIterQueryOptions) IsValid() bool {
	return !(len(siqo.IncludedSources) != 0 && len(siqo.ExcludedSources) != 0)
}

// UpdateHostSoftwareDBResult stores the 'result' of calling 'ds.UpdateHostSoftware' for a host,
// contains the software installed on the host pre-mutations all the mutations performed: what was
// inserted and what was deleted.
type UpdateHostSoftwareDBResult struct {
	// What software was installed on the host before performing any mutations
	WasCurrInstalled []Software
	// What software was deleted
	Deleted []Software
	// What software was inserted
	Inserted []Software
}

// CurrInstalled returns all software that should be currently installed on the host by looking at
// was currently installed, removing anything that was deleted and adding anything that was inserted
func (uhsdbr *UpdateHostSoftwareDBResult) CurrInstalled() []Software {
	var r []Software

	if uhsdbr == nil {
		return r
	}

	deleteMap := map[uint]struct{}{}
	for _, d := range uhsdbr.Deleted {
		deleteMap[d.ID] = struct{}{}
	}

	for _, c := range uhsdbr.WasCurrInstalled {
		if _, ok := deleteMap[c.ID]; !ok {
			r = append(r, c)
		}
	}

	r = append(r, uhsdbr.Inserted...)

	return r
}

// ParseSoftwareLastOpenedAtRowValue attempts to parse the last_opened_at
// software column value. If the value is empty or if the parsed value is
// less or equal than 0 it returns (time.Time{}, nil). We do this because
// some macOS apps return "-1.0" when the app was never opened and we hardcode
// to 0 for some tables that don't have such info.
func ParseSoftwareLastOpenedAtRowValue(value string) (time.Time, error) {
	if value == "" {
		return time.Time{}, nil
	}
	lastOpenedEpoch, err := strconv.ParseFloat(value, 64)
	if err != nil {
		return time.Time{}, err
	}
	if lastOpenedEpoch <= 0 {
		return time.Time{}, nil
	}
	return time.Unix(int64(lastOpenedEpoch), 0).UTC(), nil
}

// SoftwareFromOsqueryRow creates a fleet.Software from the values reported by osquery.
// Arguments name and source must be defined, all other fields are optional.
// This method doesn't fail if lastOpenedAt is empty or cannot be parsed.
//
// All fields are trimmed to fit on Fleet's database.
// The vendor field is currently trimmed by removing the extra characters and adding `...` at the end.
func SoftwareFromOsqueryRow(
	name, version, source, vendor, installedPath, release, arch,
	bundleIdentifier, extensionId, extensionFor, lastOpenedAt, upgradeCode string,
) (*Software, error) {
	if name == "" {
		return nil, errors.New("host reported software with empty name")
	}
	if source == "" {
		return nil, errors.New("host reported software with empty source")
	}

	// We don't fail if only the last_opened_at cannot be parsed.
	lastOpenedAtTime, _ := ParseSoftwareLastOpenedAtRowValue(lastOpenedAt)

	// Check whether the vendor is longer than the max allowed width and if so, truncate it.
	if utf8.RuneCountInString(vendor) >= SoftwareVendorMaxLength {
		vendor = fmt.Sprintf(SoftwareVendorMaxLengthFmt, vendor)
	}

	truncateString := func(str string, length int) string {
		runes := []rune(str)
		if len(runes) > length {
			return string(runes[:length])
		}
		return str
	}

	truncatedSource := truncateString(source, SoftwareSourceMaxLength)

	var upgradeCodeForFleetSW *string
	// 3 options:
	// - nil for sources other than "programs"
	// - "" if "programs" source and no code returned, or
	// - length-validated code for "programs" source and non-empty value returned
	if truncatedSource == "programs" {
		if upgradeCode != "" && len(upgradeCode) != UpgradeCodeExpectedLength {
			return nil, errors.New("host reported invalid upgrade code - unexpected length")
		}
		upgradeCodeForFleetSW = ptr.String(upgradeCode)

	}

	software := Software{
		Name:             truncateString(name, SoftwareNameMaxLength),
		Version:          truncateString(version, SoftwareVersionMaxLength),
		Source:           truncatedSource,
		BundleIdentifier: truncateString(bundleIdentifier, SoftwareBundleIdentifierMaxLength),
		ExtensionID:      truncateString(extensionId, SoftwareExtensionIDMaxLength),
		ExtensionFor:     truncateString(extensionFor, SoftwareExtensionForMaxLength),

		Release:     truncateString(release, SoftwareReleaseMaxLength),
		Vendor:      vendor,
		Arch:        truncateString(arch, SoftwareArchMaxLength),
		UpgradeCode: upgradeCodeForFleetSW,
	}
	if !lastOpenedAtTime.IsZero() {
		software.LastOpenedAt = &lastOpenedAtTime
	}

	return &software, nil
}

type VPPBatchPayload struct {
	AppStoreID         string   `json:"app_store_id"`
	SelfService        bool     `json:"self_service"`
	InstallDuringSetup *bool    `json:"install_during_setup"` // keep saved value if nil, otherwise set as indicated
	LabelsExcludeAny   []string `json:"labels_exclude_any"`
	LabelsIncludeAny   []string `json:"labels_include_any"`
	// Categories is the list of names of software categories associated with this VPP app.
	Categories []string `json:"categories"`
	IconPath   string   `json:"-"`
	IconHash   string   `json:"-"`
}

type VPPBatchPayloadWithPlatform struct {
	AppStoreID         string              `json:"app_store_id"`
	SelfService        bool                `json:"self_service"`
	Platform           AppleDevicePlatform `json:"platform"`
	InstallDuringSetup *bool               `json:"install_during_setup"` // keep saved value if nil, otherwise set as indicated
	LabelsExcludeAny   []string            `json:"labels_exclude_any"`
	LabelsIncludeAny   []string            `json:"labels_include_any"`
	// Categories is the list of names of software categories associated with this VPP app.
	Categories []string `json:"categories"`
	// CategoryIDs is the list of IDs of software categories associated with this VPP app.
	CategoryIDs []uint `json:"-"`
}

type SoftwareCategory struct {
	ID   uint   `db:"id"`
	Name string `db:"name"`
}<|MERGE_RESOLUTION|>--- conflicted
+++ resolved
@@ -36,13 +36,11 @@
 	// see https://developer.apple.com/help/account/manage-your-team/locate-your-team-id
 	SoftwareTeamIdentifierMaxLength = 10
 
-<<<<<<< HEAD
+	SoftwareTitleDisplayNameMaxLength = 255
+
 	// UpgradeCode is a GUID, only uses hexadecimal digits, hyphens, curly braces, all ASCII, so 1char
 	// == 1rune –> 38chars
 	UpgradeCodeExpectedLength = 38
-=======
-	SoftwareTitleDisplayNameMaxLength = 255
->>>>>>> 8dca5fe5
 )
 
 type Vulnerabilities []CVE
