package fleet

import (
	"crypto/md5" //nolint:gosec // This hash is used as a DB optimization for software row lookup, not security
	"encoding/json"
	"errors"
	"fmt"
	"strconv"
	"strings"
	"time"
	"unicode/utf8"

	"github.com/fleetdm/fleet/v4/server/ptr"
)

const (
	SoftwareVendorMaxLengthFmt = "%.111s..."
	SoftwareFieldSeparator     = "\u0000"

	//
	// The following length values must be kept in sync with the DB column definitions.
	//

	SoftwareNameMaxLength             = 255
	SoftwareVersionMaxLength          = 255
	SoftwareSourceMaxLength           = 64
	SoftwareBundleIdentifierMaxLength = 255
	SoftwareExtensionIDMaxLength      = 255
	SoftwareExtensionForMaxLength     = 255

	SoftwareReleaseMaxLength = 64
	SoftwareVendorMaxLength  = 114
	SoftwareArchMaxLength    = 16

	// SoftwareTeamIdentifierMaxLength is the max length for Apple's Team ID,
	// see https://developer.apple.com/help/account/manage-your-team/locate-your-team-id
	SoftwareTeamIdentifierMaxLength = 10

	SoftwareTitleDisplayNameMaxLength = 255

	// UpgradeCode is a GUID, only uses hexadecimal digits, hyphens, curly braces, all ASCII, so 1char
	// == 1rune –> 38chars
	UpgradeCodeExpectedLength = 38
)

type Vulnerabilities []CVE

// Software is a named and versioned piece of software installed on a device.
type Software struct {
	ID uint `json:"id" db:"id"`
	// Name is the reported name.
	Name string `json:"name" db:"name"`
	// Version is reported version.
	Version string `json:"version" db:"version"`
	// BundleIdentifier is the CFBundleIdentifier label from the info properties
	BundleIdentifier string `json:"bundle_identifier,omitempty" db:"bundle_identifier"`
	// Source is the source of the data (osquery table name).
	Source string `json:"source" db:"source"`
	// ExtensionID is the browser extension id (from osquery chrome_extensions and firefox_addons)
	ExtensionID string `json:"extension_id,omitempty" db:"extension_id"`
	// ExtensionFor is the host software that this software is an extension for
	ExtensionFor string `json:"extension_for" db:"extension_for"`
	// Browser is the browser type this extension is for (deprecated, use extension_for instead)
	Browser string `json:"browser"`

	// Release is the version of the OS this software was released on
	// (e.g. "30.el7" for a CentOS package).
	Release string `json:"release,omitempty" db:"release"`
	// Vendor is the supplier of the software (e.g. "CentOS").
	Vendor string `json:"vendor,omitempty" db:"vendor"`

	// TODO: Remove this as part of the clean up of https://github.com/fleetdm/fleet/pull/7297
	// DO NOT USE THIS, use 'Vendor' instead. We had to 'recreate' the vendor column because we
	// needed to make it wider - the old column was left and renamed to 'vendor_old'
	VendorOld string `json:"-" db:"vendor_old"`

	// Arch is the architecture of the software (e.g. "x86_64").
	Arch string `json:"arch,omitempty" db:"arch"`

	// GenerateCPE is the CPE23 string that corresponds to the current software
	GenerateCPE string `json:"generated_cpe" db:"generated_cpe"`

	// Vulnerabilities lists all found vulnerablities
	Vulnerabilities Vulnerabilities `json:"vulnerabilities"`
	// HostsCount indicates the number of hosts with that software, filled only
	// if explicitly requested.
	HostsCount int `json:"hosts_count,omitempty" db:"hosts_count"`
	// CountsUpdatedAt is the timestamp when the hosts count was last updated
	// for that software, filled only if hosts count is requested.
	CountsUpdatedAt time.Time `json:"-" db:"counts_updated_at"`
	// LastOpenedAt is the timestamp when that software was last opened on the
	// corresponding host. Only filled when the software list is requested for
	// a specific host (host_id is provided).
	LastOpenedAt *time.Time `json:"last_opened_at,omitempty" db:"last_opened_at"`

	// TitleID is the ID of the associated software title, representing a unique combination of name
	// and source.
	TitleID *uint `json:"-" db:"title_id"`
	// NameSource indicates whether the name for this Software was changed during the migration to
	// Fleet 4.67.0
	NameSource string `json:"-" db:"name_source"`
	// Checksum is the unique checksum generated for this Software.
	Checksum string `json:"-" db:"checksum"`
	// TODO: should we create a separate type? Feels like this field shouldn't be here since it's
	// just used for VPP install verification.
	Installed bool `json:"-"`
	// IsKernel indicates if this software is a Linux kernel.
	IsKernel bool `json:"-"`
	// ApplicationID is the unique identifier for Android software. Equivalent to the BundleIdentifier on Apple software.
	ApplicationID *string `json:"application_id,omitempty" db:"application_id"`
	// UpgradeCode is a GUID representing a related set of Windows software products. See https://learn.microsoft.com/en-us/windows/win32/msi/upgradecode
	UpgradeCode *string `json:"upgrade_code,omitempty" db:"upgrade_code"`

	DisplayName string `json:"display_name"`
}

func (Software) AuthzType() string {
	return "software"
}

// populateBrowserField populates the browser field for backwards compatibility
// see https://github.com/fleetdm/fleet/pull/31760/files
func (s *Software) populateBrowserField() {
	// Only populate browser field for browser extension sources
	switch s.Source {
	case "chrome_extensions", "firefox_addons", "ie_extensions", "safari_extensions":
		s.Browser = s.ExtensionFor
	default:
		s.Browser = ""
	}
}

// MarshalJSON populates the browser field for backwards compatibility then calls the typical
// MarshalJSON implementation
func (s *Software) MarshalJSON() ([]byte, error) {
	s.populateBrowserField()
	type Alias Software
	return json.Marshal((*Alias)(s))
}

// ToUniqueStr creates a unique string representation of the software
func (s Software) ToUniqueStr() string {
	ss := []string{s.Name, s.Version, s.Source, s.BundleIdentifier}
	// Release, Vendor and Arch fields were added on a migration,
	// thus we only include them in the string if at least one of them is defined.
	if s.Release != "" || s.Vendor != "" || s.Arch != "" {
		ss = append(ss, s.Release, s.Vendor, s.Arch)
	}
	// ExtensionID and ExtensionFor were added in a single migration, so they are only included if they exist.
	// This way a blank ExtensionID/ExtensionFor matches the pre-migration unique string.
	if s.ExtensionID != "" || s.ExtensionFor != "" {
		ss = append(ss, s.ExtensionID, s.ExtensionFor)
	}
	if s.ApplicationID != nil && *s.ApplicationID != "" {
		ss = append(ss, *s.ApplicationID)
	}
	// if identical software comes in with a newly non-empty or changed upgrade code, it will be
	// considered Software unique from its nil/empty ugprade coded predecessor
	if s.UpgradeCode != nil && *s.UpgradeCode != "" {
		ss = append(ss, *s.UpgradeCode)
	}
	return strings.Join(ss, SoftwareFieldSeparator)
}

// computeRawChecksum computes the checksum for a software entry
// The calculation must match the one in softwareChecksumComputedColumn
func (s Software) ComputeRawChecksum() ([]byte, error) {
	h := md5.New() //nolint:gosec // This hash is used as a DB optimization for software row lookup, not security
	cols := []string{s.Version, s.Source, s.BundleIdentifier, s.Release, s.Arch, s.Vendor, s.ExtensionFor, s.ExtensionID, s.Name}

	if s.ApplicationID != nil && *s.ApplicationID != "" {
		cols = append(cols, *s.ApplicationID)
	}

	// though possible for a Windows software to have the empty string upgrade code, would provide no
	// additional signal of uniqueness, so omit
	if s.UpgradeCode != nil && *s.UpgradeCode != "" {
		cols = append(cols, *s.UpgradeCode)
	}

	_, err := fmt.Fprint(h, strings.Join(cols, "\x00"))
	if err != nil {
		return nil, err
	}
	return h.Sum(nil), nil
}

type VulnerableSoftware struct {
	ID                uint    `json:"id" db:"id"`
	Name              string  `json:"name" db:"name"`
	Version           string  `json:"version" db:"version"`
	Source            string  `json:"source" db:"source"`
	ExtensionFor      string  `json:"extension_for" db:"extension_for"`
	GenerateCPE       string  `json:"generated_cpe" db:"generated_cpe"`
	HostsCount        int     `json:"hosts_count,omitempty" db:"hosts_count"`
	ResolvedInVersion *string `json:"resolved_in_version" db:"resolved_in_version"`
}

type VulnSoftwareFilter struct {
	HostID *uint
	Name   string // LIKE filter
	Source string // exact match
}

type SliceString []string

func (c *SliceString) Scan(v interface{}) error {
	if tv, ok := v.([]byte); ok {
		return json.Unmarshal(tv, &c)
	}
	return errors.New("unsupported type")
}

// SoftwareVersion is an abstraction over the `software` table to support the
// software titles APIs
type SoftwareVersion struct {
	ID uint `db:"id" json:"id"`
	// Version is the version string we grab for this specific software.
	Version string `db:"version" json:"version"`
	// Vulnerabilities is the list of CVE names for vulnerabilities found for this version.
	Vulnerabilities *SliceString `db:"vulnerabilities" json:"vulnerabilities"`
	// HostsCount is the number of hosts that use this software version.
	HostsCount *uint `db:"hosts_count" json:"hosts_count,omitempty"`

	// TitleID is used only as an auxiliary field and it's not part of the
	// JSON response.
	TitleID uint `db:"title_id" json:"-"`
}

// SoftwareTitle represents a title backed by the `software_titles` table.
type SoftwareTitle struct {
	ID uint `json:"id" db:"id"`
	// Name is the name reported by osquery.
	Name string `json:"name" db:"name"`
	// IconUrl is the URL for the software's icon, whether from VPP or via an uploaded override
	IconUrl *string `json:"icon_url" db:"icon_url"`
	// Source is the source reported by osquery.
	Source string `json:"source" db:"source"`
	// ExtensionFor is the host software that this software is an extension for
	ExtensionFor string `json:"extension_for" db:"extension_for"`
	// Browser is the browser type this extension is for (deprecated, use extension_for instead)
	Browser string `json:"browser"`
	// HostsCount is the number of hosts that use this software title.
	HostsCount uint `json:"hosts_count" db:"hosts_count"`
	// VesionsCount is the number of versions that have the same title.
	VersionsCount uint `json:"versions_count" db:"versions_count"`
	// Versions countains information about the versions that use this title.
	Versions []SoftwareVersion `json:"versions" db:"-"`
	// CountsUpdatedAt is the timestamp when the hosts count
	// was last updated for that software title
	CountsUpdatedAt *time.Time `json:"counts_updated_at" db:"counts_updated_at"`
	// SoftwareInstallersCount is 0 or 1, indicating if the software title has an
	// installer. This is an internal field for an optimization so that the extra
	// queries to fetch installer information is done only if necessary.
	SoftwareInstallersCount int `json:"-" db:"software_installers_count"`
	// VPPAppsCount is 0 or 1, indicating if the software title has a VPP app.
	// This is an internal field for an optimization so that the extra queries to
	// fetch app information is done only if necessary.
	VPPAppsCount int `json:"-" db:"vpp_apps_count"`
	// InHouseAppsCount is 0 or 1, indicating if the software title has
	// an in house app (.ipa) installer
	InHouseAppCount int `json:"-" db:"in_house_apps_count"`
	// SoftwarePackage is the software installer information for this title.
	SoftwarePackage *SoftwareInstaller `json:"software_package" db:"-"`
	// AppStoreApp is the VPP app information for this title.
	AppStoreApp *VPPAppStoreApp `json:"app_store_app" db:"-"`
	// BundleIdentifier is used by Apple installers to uniquely identify
	// the software installed. It's surfaced in software_titles to match
	// with existing software entries.
	BundleIdentifier *string `json:"bundle_identifier,omitempty" db:"bundle_identifier"`
	// IsKernel indicates if the software title is a Linux kernel.
	IsKernel bool `json:"-" db:"is_kernel"`
	// ApplicationID is the unique identifier for Android software. Equivalent to the BundleIdentifier on Apple software.
	ApplicationID *string `json:"application_id,omitempty" db:"application_id"`
	// UpgradeCode is a GUID representing a related set of Windows software products. See
	// https://learn.microsoft.com/en-us/windows/win32/msi/upgradecode
	UpgradeCode *string `json:"upgrade_code,omitempty" db:"upgrade_code"`
	// DisplayName is an end-user friendly name.
	DisplayName string `json:"display_name" db:"display_name"`
}

// populateBrowserField populates the browser field for backwards compatibility
// see https://github.com/fleetdm/fleet/pull/31760/files
func (st *SoftwareTitle) populateBrowserField() {
	// Only populate browser field for browser extension sources
	switch st.Source {
	case "chrome_extensions", "firefox_addons", "ie_extensions", "safari_extensions":
		st.Browser = st.ExtensionFor
	default:
		st.Browser = ""
	}
}

// MarshalJSON populates the browser field for backwards compatibility then calls the typical
// MarshalJSON implementation
func (st *SoftwareTitle) MarshalJSON() ([]byte, error) {
	st.populateBrowserField()
	type Alias SoftwareTitle
	return json.Marshal((*Alias)(st))
}

// populateBrowserField populates the browser field for backwards compatibility
// see https://github.com/fleetdm/fleet/pull/31760/files
func (st *SoftwareTitleListResult) populateBrowserField() {
	// Only populate browser field for browser extension sources
	switch st.Source {
	case "chrome_extensions", "firefox_addons", "ie_extensions", "safari_extensions":
		st.Browser = st.ExtensionFor
	default:
		st.Browser = ""
	}
}

// MarshalJSON populates the browser field for backwards compatibility then calls the typical
// MarshalJSON implementation
func (st *SoftwareTitleListResult) MarshalJSON() ([]byte, error) {
	st.populateBrowserField()
	type Alias SoftwareTitleListResult
	return json.Marshal((*Alias)(st))
}

// This type is essentially the same as the above SoftwareTitle type. The only difference is that
// SoftwarePackage is a string pointer here. This type is for use when listing out SoftwareTitles;
// the above type is used when fetching them individually.
type SoftwareTitleListResult struct {
	ID uint `json:"id" db:"id"`
	// Name is the name reported by osquery.
	Name string `json:"name" db:"name"`
	// IconUrl is the URL for the software's icon, whether from VPP or via an uploaded override
	IconUrl *string `json:"icon_url" db:"-"`
	// Source is the source reported by osquery.
	Source string `json:"source" db:"source"`
	// ExtensionFor is the host software that this software is an extension for
	ExtensionFor string `json:"extension_for" db:"extension_for"`
	// Browser is the browser type this extension is for (deprecated, use extension_for instead)
	Browser string `json:"browser"`
	// HostsCount is the number of hosts that use this software title.
	HostsCount uint `json:"hosts_count" db:"hosts_count"`
	// VesionsCount is the number of versions that have the same title.
	VersionsCount uint `json:"versions_count" db:"versions_count"`
	// Versions countains information about the versions that use this title.
	Versions []SoftwareVersion `json:"versions" db:"-"`
	// CountsUpdatedAt is the timestamp when the hosts count
	// was last updated for that software title
	CountsUpdatedAt *time.Time `json:"-" db:"counts_updated_at"`

	// SoftwarePackage provides software installer package information, it is
	// only present if a software installer is available for the software title.
	SoftwarePackage *SoftwarePackageOrApp `json:"software_package"`

	// AppStoreApp provides VPP app information, it is only present if a VPP app
	// is available for the software title.
	AppStoreApp *SoftwarePackageOrApp `json:"app_store_app"`
	// BundleIdentifier is used by Apple installers to uniquely identify
	// the software installed. It's surfaced in software_titles to match
	// with existing software entries.
	BundleIdentifier *string `json:"bundle_identifier,omitempty" db:"bundle_identifier"`
	HashSHA256       *string `json:"hash_sha256,omitempty" db:"package_storage_id"`
	// ApplicationID is the unique identifier for Android software. Equivalent to the BundleIdentifier on Apple software.
	ApplicationID *string `json:"application_id,omitempty" db:"application_id"`
	// UpgradeCode is a GUID representing a related set of Windows software products. See
	// https://learn.microsoft.com/en-us/windows/win32/msi/upgradecode
	UpgradeCode *string `json:"upgrade_code,omitempty" db:"upgrade_code"`
	DisplayName string  `json:"display_name" db:"display_name"`
}

type SoftwareTitleListOptions struct {
	// ListOptions cannot be embedded in order to unmarshall with validation.
	ListOptions ListOptions `url:"list_options"`

	TeamID              *uint   `query:"team_id,optional"`
	VulnerableOnly      bool    `query:"vulnerable,optional"`
	AvailableForInstall bool    `query:"available_for_install,optional"`
	SelfServiceOnly     bool    `query:"self_service,optional"`
	KnownExploit        bool    `query:"exploit,optional"`
	MinimumCVSS         float64 `query:"min_cvss_score,optional"`
	MaximumCVSS         float64 `query:"max_cvss_score,optional"`
	PackagesOnly        bool    `query:"packages_only,optional"`
	Platform            string  `query:"platform,optional"`

	// ForSetupExperience is an internal flag set when listing software via the
	// setup experience endpoint, so that it filters out any software available
	// for install that is not supported for setup experience. It cannot be set
	// via the query parameters.
	ForSetupExperience bool
}

type HostSoftwareTitleListOptions struct {
	// ListOptions cannot be embedded in order to unmarshal with validation.
	ListOptions ListOptions `url:"list_options"`

	// SelfServiceOnly limits the returned software titles to those that are
	// available to install by the end user via the self-service. Implies
	// AvailableForInstall.
	SelfServiceOnly bool `query:"self_service,optional"`

	IncludeAvailableForInstall bool `query:"include_available_for_install,optional"`
	// IncludeAvailableForInstall was exposed as a query string parameter
	// In order not to introduce a breaking change we have to mark this parameter as optional.
	// However, instead of using *bool and modifying a lot of downstream code and tests
	// Use this indicator
	IncludeAvailableForInstallExplicitlySet bool

	// OnlyAvailableForInstall is set via a query argument that limits the
	// returned software titles to only those that are available for install on
	// the host.
	OnlyAvailableForInstall bool `query:"available_for_install,optional"`

	VulnerableOnly bool    `query:"vulnerable,optional"`
	KnownExploit   bool    `query:"exploit,optional"`
	MinimumCVSS    float64 `query:"min_cvss_score,optional"`
	MaximumCVSS    float64 `query:"max_cvss_score,optional"`

	// Non-MDM-enabled hosts cannot install VPP apps
	IsMDMEnrolled bool
}

// AuthzSoftwareInventory is used for access controls on software inventory.
type AuthzSoftwareInventory struct {
	// TeamID is the ID of the team. A value of nil means global scope.
	TeamID *uint `json:"team_id"`
}

// AuthzType implements authz.AuthzTyper.
func (s *AuthzSoftwareInventory) AuthzType() string {
	return "software_inventory"
}

type HostSoftwareEntry struct {
	// Software details
	Software
	// Where this software was installed on the host, value is derived from the
	// host_software_installed_paths table.
	InstalledPaths           []string                   `json:"installed_paths"`
	PathSignatureInformation []PathSignatureInformation `json:"signature_information"`
}

// MarshalJSON implements custom JSON marshaling for HostSoftwareEntry to ensure
// all fields (both from embedded Software and the additional fields) are marshaled
func (hse *HostSoftwareEntry) MarshalJSON() ([]byte, error) {
	hse.populateBrowserField()
	type Alias Software
	return json.Marshal(&struct {
		*Alias
		InstalledPaths           []string                   `json:"installed_paths"`
		PathSignatureInformation []PathSignatureInformation `json:"signature_information"`
	}{
		Alias:                    (*Alias)(&hse.Software),
		InstalledPaths:           hse.InstalledPaths,
		PathSignatureInformation: hse.PathSignatureInformation,
	})
}

type PathSignatureInformation struct {
	InstalledPath  string  `json:"installed_path"`
	TeamIdentifier string  `json:"team_identifier"`
	HashSha256     *string `json:"hash_sha256"`
}

// HostSoftware is the set of software installed on a specific host
type HostSoftware struct {
	// Software is the software information.
	Software []HostSoftwareEntry `json:"software" csv:"-"`

	// SoftwareUpdatedAt is the time that the host software was last updated
	SoftwareUpdatedAt time.Time `json:"software_updated_at" db:"software_updated_at" csv:"software_updated_at"`
}

type SoftwareIterator interface {
	Next() bool
	Value() (*Software, error)
	Err() error
	Close() error
}

type SoftwareListOptions struct {
	// ListOptions cannot be embedded in order to unmarshall with validation.
	ListOptions ListOptions `url:"list_options"`

	// HostID filters software to the specified host if not nil.
	HostID                      *uint
	TeamID                      *uint `query:"team_id,optional"`
	VulnerableOnly              bool  `query:"vulnerable,optional"`
	WithoutVulnerabilityDetails bool  `query:"without_vulnerability_details,optional"`
	IncludeCVEScores            bool
	KnownExploit                bool    `query:"exploit,optional"`
	MinimumCVSS                 float64 `query:"min_cvss_score,optional"`
	MaximumCVSS                 float64 `query:"max_cvss_score,optional"`

	// WithHostCounts indicates that the list of software should include the
	// counts of hosts per software, and include only those software that have
	// a count of hosts > 0.
	WithHostCounts bool
}

type SoftwareIterQueryOptions struct {
	ExcludedSources []string // what sources to exclude
	IncludedSources []string // what sources to include
	NameMatch       string   // mysql regex to filter software by name
	NameExclude     string   // mysql regex to filter software by name
}

// IsValid checks that either ExcludedSources or IncludedSources is specified but not both
func (siqo SoftwareIterQueryOptions) IsValid() bool {
	return !(len(siqo.IncludedSources) != 0 && len(siqo.ExcludedSources) != 0)
}

// UpdateHostSoftwareDBResult stores the 'result' of calling 'ds.UpdateHostSoftware' for a host,
// contains the software installed on the host pre-mutations all the mutations performed: what was
// inserted and what was deleted.
type UpdateHostSoftwareDBResult struct {
	// What software was installed on the host before performing any mutations
	WasCurrInstalled []Software
	// What software was deleted
	Deleted []Software
	// What software was inserted
	Inserted []Software
}

// CurrInstalled returns all software that should be currently installed on the host by looking at
// was currently installed, removing anything that was deleted and adding anything that was inserted
func (uhsdbr *UpdateHostSoftwareDBResult) CurrInstalled() []Software {
	var r []Software

	if uhsdbr == nil {
		return r
	}

	deleteMap := map[uint]struct{}{}
	for _, d := range uhsdbr.Deleted {
		deleteMap[d.ID] = struct{}{}
	}

	for _, c := range uhsdbr.WasCurrInstalled {
		if _, ok := deleteMap[c.ID]; !ok {
			r = append(r, c)
		}
	}

	r = append(r, uhsdbr.Inserted...)

	return r
}

// ParseSoftwareLastOpenedAtRowValue attempts to parse the last_opened_at
// software column value. If the value is empty or if the parsed value is
// less or equal than 0 it returns (time.Time{}, nil). We do this because
// some macOS apps return "-1.0" when the app was never opened and we hardcode
// to 0 for some tables that don't have such info.
func ParseSoftwareLastOpenedAtRowValue(value string) (time.Time, error) {
	if value == "" {
		return time.Time{}, nil
	}
	lastOpenedEpoch, err := strconv.ParseFloat(value, 64)
	if err != nil {
		return time.Time{}, err
	}
	if lastOpenedEpoch <= 0 {
		return time.Time{}, nil
	}
	return time.Unix(int64(lastOpenedEpoch), 0).UTC(), nil
}

// SoftwareFromOsqueryRow creates a fleet.Software from the values reported by osquery.
// Arguments name and source must be defined, all other fields are optional.
// This method doesn't fail if lastOpenedAt is empty or cannot be parsed.
//
// All fields are trimmed to fit on Fleet's database.
// The vendor field is currently trimmed by removing the extra characters and adding `...` at the end.
func SoftwareFromOsqueryRow(
	name, version, source, vendor, installedPath, release, arch,
	bundleIdentifier, extensionId, extensionFor, lastOpenedAt, upgradeCode string,
) (*Software, error) {
	if name == "" {
		return nil, errors.New("host reported software with empty name")
	}
	if source == "" {
		return nil, errors.New("host reported software with empty source")
	}

	// We don't fail if only the last_opened_at cannot be parsed.
	lastOpenedAtTime, _ := ParseSoftwareLastOpenedAtRowValue(lastOpenedAt)

	// Check whether the vendor is longer than the max allowed width and if so, truncate it.
	if utf8.RuneCountInString(vendor) >= SoftwareVendorMaxLength {
		vendor = fmt.Sprintf(SoftwareVendorMaxLengthFmt, vendor)
	}

	truncateString := func(str string, length int) string {
		runes := []rune(str)
		if len(runes) > length {
			return string(runes[:length])
		}
		return str
	}

	truncatedSource := truncateString(source, SoftwareSourceMaxLength)

	var upgradeCodeForFleetSW *string
	// 3 options:
	// - nil for sources other than "programs"
	// - "" if "programs" source and no code returned, or
	// - length-validated code for "programs" source and non-empty value returned
	if truncatedSource == "programs" {
		if upgradeCode != "" && len(upgradeCode) != UpgradeCodeExpectedLength {
			return nil, errors.New("host reported invalid upgrade code - unexpected length")
		}
		upgradeCodeForFleetSW = ptr.String(upgradeCode)

	}

	software := Software{
		Name:             truncateString(name, SoftwareNameMaxLength),
		Version:          truncateString(version, SoftwareVersionMaxLength),
		Source:           truncatedSource,
		BundleIdentifier: truncateString(bundleIdentifier, SoftwareBundleIdentifierMaxLength),
		ExtensionID:      truncateString(extensionId, SoftwareExtensionIDMaxLength),
		ExtensionFor:     truncateString(extensionFor, SoftwareExtensionForMaxLength),

		Release:     truncateString(release, SoftwareReleaseMaxLength),
		Vendor:      vendor,
		Arch:        truncateString(arch, SoftwareArchMaxLength),
		UpgradeCode: upgradeCodeForFleetSW,
	}
	if !lastOpenedAtTime.IsZero() {
		software.LastOpenedAt = &lastOpenedAtTime
	}

	return &software, nil
}

type VPPBatchPayload struct {
	AppStoreID         string   `json:"app_store_id"`
	SelfService        bool     `json:"self_service"`
	InstallDuringSetup *bool    `json:"install_during_setup"` // keep saved value if nil, otherwise set as indicated
	LabelsExcludeAny   []string `json:"labels_exclude_any"`
	LabelsIncludeAny   []string `json:"labels_include_any"`
	// Categories is the list of names of software categories associated with this VPP app.
<<<<<<< HEAD
	Categories []string                  `json:"categories"`
	IconPath   string                    `json:"-"`
	IconHash   string                    `json:"-"`
	Platform   InstallableDevicePlatform `json:"platform"`
=======
	Categories  []string `json:"categories"`
	DisplayName string   `json:"display_name"`
	IconPath    string   `json:"-"`
	IconHash    string   `json:"-"`
>>>>>>> 591282d5
}

type VPPBatchPayloadWithPlatform struct {
	AppStoreID         string                    `json:"app_store_id"`
	SelfService        bool                      `json:"self_service"`
	Platform           InstallableDevicePlatform `json:"platform"`
	InstallDuringSetup *bool                     `json:"install_during_setup"` // keep saved value if nil, otherwise set as indicated
	LabelsExcludeAny   []string                  `json:"labels_exclude_any"`
	LabelsIncludeAny   []string                  `json:"labels_include_any"`
	// Categories is the list of names of software categories associated with this VPP app.
	Categories []string `json:"categories"`
	// CategoryIDs is the list of IDs of software categories associated with this VPP app.
	CategoryIDs []uint `json:"-"`
	DisplayName string `json:"display_name"`
}

type SoftwareCategory struct {
	ID   uint   `db:"id"`
	Name string `db:"name"`
}<|MERGE_RESOLUTION|>--- conflicted
+++ resolved
@@ -636,17 +636,11 @@
 	LabelsExcludeAny   []string `json:"labels_exclude_any"`
 	LabelsIncludeAny   []string `json:"labels_include_any"`
 	// Categories is the list of names of software categories associated with this VPP app.
-<<<<<<< HEAD
-	Categories []string                  `json:"categories"`
-	IconPath   string                    `json:"-"`
-	IconHash   string                    `json:"-"`
-	Platform   InstallableDevicePlatform `json:"platform"`
-=======
-	Categories  []string `json:"categories"`
-	DisplayName string   `json:"display_name"`
-	IconPath    string   `json:"-"`
-	IconHash    string   `json:"-"`
->>>>>>> 591282d5
+	Categories  []string                  `json:"categories"`
+	DisplayName string                    `json:"display_name"`
+	IconPath    string                    `json:"-"`
+	IconHash    string                    `json:"-"`
+	Platform    InstallableDevicePlatform `json:"platform"`
 }
 
 type VPPBatchPayloadWithPlatform struct {
