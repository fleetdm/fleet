--- conflicted
+++ resolved
@@ -195,9 +195,6 @@
 	TeamID              *uint `query:"team_id,optional"`
 	VulnerableOnly      bool  `query:"vulnerable,optional"`
 	AvailableForInstall bool  `query:"available_for_install,optional"`
-<<<<<<< HEAD
-	SelfService         bool  `query:"self_service,optional"`
-=======
 	SelfServiceOnly     bool  `query:"self_service,optional"`
 }
 
@@ -214,7 +211,6 @@
 	// service layer to indicate to the datastore if software available for
 	// install (but not currently installed on the host) should be returned.
 	IncludeAvailableForInstall bool
->>>>>>> 16c4e0c4
 }
 
 // AuthzSoftwareInventory is used for access controls on software inventory.
