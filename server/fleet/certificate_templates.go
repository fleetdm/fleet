package fleet

type CertificateRequestSpec struct {
	Name                   string `json:"name"`
	Team                   string `json:"team,omitempty"`
	CertificateAuthorityId uint   `json:"certificate_authority_id"`
	SubjectName            string `json:"subject_name"`
}

type CertificateTemplate struct {
	Name                   string
	TeamID                 uint
	CertificateAuthorityID uint
	SubjectName            string
}

func (c *CertificateTemplate) AuthzType() string {
	return "certificate_template"
}

type CertificateTemplateResponseSummary struct {
	ID                       uint   `json:"id" db:"id"`
	Name                     string `json:"name" db:"name"`
	SubjectName              string `json:"subject_name" db:"subject_name"`
	CertificateAuthorityId   uint   `json:"certificate_authority_id" db:"certificate_authority_id"`
	CertificateAuthorityName string `json:"certificate_authority_name" db:"certificate_authority_name"`
	CreatedAt                string `json:"created_at" db:"created_at"`
}

// CertificateTemplateResponse contains certificate template details without host-specific data.
// Used when fetching a template by ID for admin/API purposes.
type CertificateTemplateResponse struct {
	CertificateTemplateResponseSummary
<<<<<<< HEAD
	SubjectName              string `json:"subject_name" db:"subject_name"`
	CertificateAuthorityType string `json:"certificate_authority_type" db:"certificate_authority_type"`
	TeamID                   uint   `json:"-" db:"team_id"`
=======
	CertificateAuthorityType string             `json:"certificate_authority_type" db:"certificate_authority_type"`
	Status                   *MDMDeliveryStatus `json:"status" db:"status"`
	SCEPChallenge            *string            `json:"scep_challenge" db:"scep_challenge"`
	FleetChallenge           *string            `json:"fleet_challenge" db:"fleet_challenge"`
	SCEPChallengeEncrypted   []byte             `json:"-" db:"scep_challenge_encrypted"`
	TeamID                   uint               `json:"-" db:"team_id"`
>>>>>>> aa3cae53
}

// CertificateTemplateResponseForHost contains certificate template details with host-specific data.
// Used when a host (fleetd/Android agent) requests its certificate.
type CertificateTemplateResponseForHost struct {
	CertificateTemplateResponse
	Status                 CertificateTemplateStatus `json:"status" db:"status"`
	SCEPChallenge          *string                   `json:"scep_challenge" db:"scep_challenge"`
	FleetChallenge         *string                   `json:"fleet_challenge" db:"fleet_challenge"`
	SCEPChallengeEncrypted []byte                    `json:"-" db:"scep_challenge_encrypted"`
}

type CertificateTemplateStatus string

var (
	CertificateTemplatePending    CertificateTemplateStatus = "pending"
	CertificateTemplateDelivering CertificateTemplateStatus = "delivering"
	CertificateTemplateDelivered  CertificateTemplateStatus = "delivered"
	CertificateTemplateFailed     CertificateTemplateStatus = "failed"
	CertificateTemplateVerified   CertificateTemplateStatus = "verified"
)

// CertificateTemplateStatusToMDMDeliveryStatus converts a CertificateTemplateStatus to MDMDeliveryStatus.
// This is used when converting HostCertificateTemplate to HostMDMProfile for the GetHost endpoint.
func CertificateTemplateStatusToMDMDeliveryStatus(s CertificateTemplateStatus) MDMDeliveryStatus {
	switch s {
	case CertificateTemplateVerified:
		return MDMDeliveryVerified
	case CertificateTemplateFailed:
		return MDMDeliveryFailed
	default:
		// All in-progress states (pending, delivering, delivered) map to MDMDeliveryPending
		return MDMDeliveryPending
	}
}<|MERGE_RESOLUTION|>--- conflicted
+++ resolved
@@ -31,18 +31,8 @@
 // Used when fetching a template by ID for admin/API purposes.
 type CertificateTemplateResponse struct {
 	CertificateTemplateResponseSummary
-<<<<<<< HEAD
-	SubjectName              string `json:"subject_name" db:"subject_name"`
 	CertificateAuthorityType string `json:"certificate_authority_type" db:"certificate_authority_type"`
 	TeamID                   uint   `json:"-" db:"team_id"`
-=======
-	CertificateAuthorityType string             `json:"certificate_authority_type" db:"certificate_authority_type"`
-	Status                   *MDMDeliveryStatus `json:"status" db:"status"`
-	SCEPChallenge            *string            `json:"scep_challenge" db:"scep_challenge"`
-	FleetChallenge           *string            `json:"fleet_challenge" db:"fleet_challenge"`
-	SCEPChallengeEncrypted   []byte             `json:"-" db:"scep_challenge_encrypted"`
-	TeamID                   uint               `json:"-" db:"team_id"`
->>>>>>> aa3cae53
 }
 
 // CertificateTemplateResponseForHost contains certificate template details with host-specific data.
