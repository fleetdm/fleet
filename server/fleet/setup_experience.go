--- conflicted
+++ resolved
@@ -187,16 +187,6 @@
 
 // IsSetupExperienceSupported returns whether "Setup experience" is supported for the host's platform.
 func IsSetupExperienceSupported(hostPlatform string) bool {
-<<<<<<< HEAD
-	// TODO: confirm we aren't supporting any other Apple platforms
-	return hostPlatform == "darwin"
-}
-
-// SetupExperienceInitPayload is the payload returned when the orbit client manually initiates
-// setup experience for non-darwin platforms
-type SetupExperienceInitPayload struct {
-	Enabled bool `json:"enabled"`
-=======
 	return hostPlatform == "darwin" || IsLinux(hostPlatform)
 }
 
@@ -225,5 +215,10 @@
 		return "", errors.New("missing osquery_host_id")
 	}
 	return *host.OsqueryHostID, nil
->>>>>>> 29475ab5
+}
+
+// SetupExperienceInitPayload is the payload returned when the orbit client manually initiates
+// setup experience for non-darwin platforms
+type SetupExperienceInitPayload struct {
+	Enabled bool `json:"enabled"`
 }