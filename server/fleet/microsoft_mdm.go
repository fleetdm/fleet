--- conflicted
+++ resolved
@@ -910,27 +910,6 @@
 
 // Protocol Command
 type SyncMLCmd struct {
-<<<<<<< HEAD
-	XMLName xml.Name  `xml:",omitempty"`
-	CmdID   string    `xml:"CmdID"`
-	MsgRef  *string   `xml:"MsgRef,omitempty"`
-	CmdRef  *string   `xml:"CmdRef,omitempty"`
-	Cmd     *string   `xml:"Cmd,omitempty"`
-	Data    *string   `xml:"Data,omitempty"`
-	Items   []CmdItem `xml:"Item,omitempty"`
-}
-
-// IsPremium returns true if the command is available for Fleet premium only.
-func (cmd SyncMLCmd) IsPremium() bool {
-	for _, item := range cmd.Items {
-		// TODO(mna): is it correct to check that in Target, or is it Source? Not
-		// super clear from the MSMDM examples/docs.
-		if item.Target != nil && strings.Contains(*item.Target, "RemoteWipe") {
-			return true
-		}
-	}
-	return false
-=======
 	XMLName      xml.Name  `xml:",omitempty"`
 	CmdID        string    `xml:"CmdID"`
 	MsgRef       *string   `xml:"MsgRef,omitempty"`
@@ -940,7 +919,18 @@
 	Items        []CmdItem `xml:"Item,omitempty"`
 	UUID         string    `xml:"-"`
 	SystemOrigin bool      `xml:"-"`
->>>>>>> 0b0efbc9
+}
+
+// IsPremium returns true if the command is available for Fleet premium only.
+func (cmd SyncMLCmd) IsPremium() bool {
+	for _, item := range cmd.Items {
+		// TODO(mna): is it correct to check that in Target, or is it Source? Not
+		// super clear from the MSMDM examples/docs.
+		if item.Target != nil && strings.Contains(*item.Target, "RemoteWipe") {
+			return true
+		}
+	}
+	return false
 }
 
 type CmdItem struct {
@@ -1243,11 +1233,7 @@
 
 // IsValid checks for required fields in the SyncML command
 func (cmd *SyncMLCmd) IsValid() bool {
-<<<<<<< HEAD
 	if len(cmd.Items) == 0 && cmd.Data == nil {
-=======
-	if ((cmd.Items == nil) || (len(cmd.Items) == 0)) && cmd.Data == nil {
->>>>>>> 0b0efbc9
 		return false
 	}
 
