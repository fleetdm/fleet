package fleet

import (
	"bytes"
	"database/sql"
	"encoding/json"
	"errors"
	"fmt"
	"reflect"
	"strings"
	"sync"
	"time"

	"github.com/fleetdm/fleet/v4/server/mdm"
	"google.golang.org/api/androidmanagement/v1"
)

// MDMAndroidConfigProfile represents an Android MDM profile in Fleet. This does not map
// directly to a specific policy in the Android API, rather the policy applied is the
// result of combining all applicable profiles.
type MDMAndroidConfigProfile struct {
	// ProfileUUID is the unique identifier of the configuration profile in
	// Fleet. For Android profiles, it is the letter "g" followed by a uuid.
	ProfileUUID      string                      `db:"profile_uuid" json:"profile_uuid"`
	TeamID           *uint                       `db:"team_id" json:"team_id"`
	Name             string                      `db:"name" json:"name"`
	RawJSON          []byte                      `db:"raw_json" json:"-"`
	AutoIncrement    int64                       `db:"auto_increment" json:"auto_increment"`
	LabelsIncludeAll []ConfigurationProfileLabel `db:"-" json:"labels_include_all,omitempty"`
	LabelsIncludeAny []ConfigurationProfileLabel `db:"-" json:"labels_include_any,omitempty"`
	LabelsExcludeAny []ConfigurationProfileLabel `db:"-" json:"labels_exclude_any,omitempty"`
	CreatedAt        time.Time                   `db:"created_at" json:"created_at"`
	UploadedAt       time.Time                   `db:"uploaded_at" json:"updated_at"` // Difference in DB field name vs JSON is conscious decision to match other platforms
}

// AndroidForbiddenJSONKeys are keys that may not be included in user-provided Android configuration profiles and
// associated error messages when they are included
var AndroidForbiddenJSONKeys = map[string]string{
	"statusReportingSettings":       `Android configuration profile can't include "statusReportingSettings" setting. To get host vitals, use Get host endpoint: https://fleetdm.com/docs/rest-api/rest-api#get-host`,
	"applications":                  `Android configuration profile can't include "applications" setting. Software management is coming soon.`,
	"appFunctions":                  `Android configuration profile can't include "appFunctions" setting. Software management is coming soon.`,
	"playStoreMode":                 `Android configuration profile can't include "playStoreMode" setting. Software management is coming soon.`,
	"installAppsDisabled":           `Android configuration profile can't include "installAppsDisabled" setting. Software management is coming soon.`,
	"uninstallAppsDisabled":         `Android configuration profile can't include "uninstallAppsDisabled" setting. Software management is coming soon.`,
	"blockApplicationsEnabled":      `Android configuration profile can't include "blockApplicationsEnabled" setting. Software management is coming soon.`,
	"appAutoUpdatePolicy":           `Android configuration profile can't include "appAutoUpdatePolicy" setting. Software management is coming soon.`,
	"kioskCustomLauncherEnabled":    `Android configuration profile can't include "kioskCustomLauncherEnabled" setting. Currently, only personal hosts are supported.`,
	"kioskCustomization":            `Android configuration profile can't include "kioskCustomization" setting. Currently, only personal hosts are supported.`,
	"persistentPreferredActivities": `Android configuration profile can't include "persistentPreferredActivities" setting. Currently, only personal hosts are supported.`,
	"setupActions":                  `Android configuration profile can't include "setupActions" setting. Currently, setup experience customization isn't supported.`,
	"encryptionPolicy":              `Android configuration profile can't include "encryptionPolicy" setting. Currently, disk encryption isn't supported.`,
}

// AndroidPremiumOnlyJSONKeys are keys that may not be included in user-provided Android
// configuration profiles for non-Premium licenses and associated error messages when they are included
var AndroidPremiumOnlyJSONKeys = map[string]string{
	"systemUpdate": `Android OS updates ("systemUpdate") is Fleet Premium only.`,
}

func (m *MDMAndroidConfigProfile) ValidateUserProvided(isPremium bool) error {
	if len(bytes.TrimSpace(m.RawJSON)) == 0 {
		return errors.New("The file should include valid JSON.")
	}
	fleetNames := mdm.FleetReservedProfileNames()
	if _, ok := fleetNames[m.Name]; ok {
		return fmt.Errorf("Profile name %q is not allowed.", m.Name)
	}
	type jsonObj map[string]interface{}
	var profileKeyMap jsonObj
	err := json.Unmarshal(m.RawJSON, &profileKeyMap)
	if err != nil {
		// TODO invalid profile err
		return err
	}
	if len(profileKeyMap) == 0 {
		return errors.New("JSON profile is empty")
	}
	for key := range profileKeyMap {
		if errMsg, ok := AndroidForbiddenJSONKeys[key]; ok {
			return errors.New(errMsg)
		}

		if !isPremium {
			if errMsg, ok := AndroidPremiumOnlyJSONKeys[key]; ok {
				return errors.New(errMsg)
			}
		}

		if !IsAndroidPolicyFieldValid(key) {
			return fmt.Errorf("Invalid JSON payload. Unknown key %q", key)
		}
	}

	return nil
}

// MDMAndroidPolicyRequest represents a request made to the Android Management
// API (AMAPI) to patch the policy or the device (as made by
// androidsvc.ReconcileProfiles).
type MDMAndroidPolicyRequest struct {
	RequestUUID          string           `db:"request_uuid"`
	RequestName          string           `db:"request_name"`
	PolicyID             string           `db:"policy_id"`
	Payload              []byte           `db:"payload"`
	StatusCode           int              `db:"status_code"`
	ErrorDetails         sql.Null[string] `db:"error_details"`
	AppliedPolicyVersion sql.Null[int64]  `db:"applied_policy_version"`
	PolicyVersion        sql.Null[int64]  `db:"policy_version"`
}

type MDMAndroidProfilePayload struct {
	HostUUID                string             `db:"host_uuid"`
	Status                  *MDMDeliveryStatus `db:"status"`
	OperationType           MDMOperationType   `db:"operation_type"`
	Detail                  string             `db:"detail"`
	ProfileUUID             string             `db:"profile_uuid"`
	ProfileName             string             `db:"profile_name"`
	PolicyRequestUUID       *string            `db:"policy_request_uuid"`
	DeviceRequestUUID       *string            `db:"device_request_uuid"`
	RequestFailCount        int                `db:"request_fail_count"`
	IncludedInPolicyVersion *int               `db:"included_in_policy_version"`
}

// HostMDMAndroidProfile represents the status of an MDM profile for a Android host.
type HostMDMAndroidProfile struct {
	HostUUID      string             `db:"host_uuid" json:"host_uuid"`
	ProfileUUID   string             `db:"profile_uuid" json:"profile_uuid"`
	Name          string             `db:"name" json:"name"`
	Status        *MDMDeliveryStatus `db:"status" json:"status"`
	OperationType MDMOperationType   `db:"operation_type" json:"operation_type"`
	Detail        string             `db:"detail" json:"detail"`
}

func (p HostMDMAndroidProfile) ToHostMDMProfile() HostMDMProfile {
	return HostMDMProfile{
		HostUUID:      p.HostUUID,
		ProfileUUID:   p.ProfileUUID,
		Name:          p.Name,
		Identifier:    "",
		Status:        p.Status,
		OperationType: p.OperationType,
		Detail:        p.Detail,
		Platform:      "android",
	}
}

type AndroidPolicyRequestPayload struct {
	Policy   *androidmanagement.Policy           `json:"policy"`
	Metadata AndroidPolicyRequestPayloadMetadata `json:"metadata"`
}

type AndroidPolicyRequestPayloadMetadata struct {
	SettingsOrigin map[string]string `json:"settings_origin"` // Map of policy setting name, to profile uuid.
}

// AndroidAppConfiguration represents an Android app configuration stored in Fleet.
// It contains the managedConfiguration and workProfileWidgets settings for an Android app.
type AndroidAppConfiguration struct {
	ID             uint            `db:"id" json:"id"`
	AdamID         string          `db:"adam_id" json:"adam_id"`
<<<<<<< HEAD
	Platform       string          `db:"platform" json:"platform"`
=======
>>>>>>> c792bf62
	TeamID         *uint           `db:"team_id" json:"team_id,omitempty"`
	GlobalOrTeamID uint            `db:"global_or_team_id" json:"global_or_team_id"`
	Configuration  json.RawMessage `db:"configuration" json:"configuration"`
	CreatedAt      time.Time       `db:"created_at" json:"created_at"`
	UpdatedAt      time.Time       `db:"updated_at" json:"updated_at"`
}

var (
	policyFieldsCache map[string]bool
	policyFieldsOnce  sync.Once
)

// Initialize the cache once, lazily, with only JSON tag names.
// Since we take in the JSON value.
func initPolicyFieldsCache() {
	policyFieldsCache = make(map[string]bool)
	policyType := reflect.TypeOf(androidmanagement.Policy{})

	for i := 0; i < policyType.NumField(); i++ {
		field := policyType.Field(i)

		// Add JSON tag name if it exists
		jsonTag := field.Tag.Get("json")
		if jsonTag != "" {
			tagName := strings.Split(jsonTag, ",")[0]
			if tagName != "" && tagName != "-" {
				policyFieldsCache[tagName] = true
			}
		}
	}
}

// Fast lookup using cached field names
func IsAndroidPolicyFieldValid(fieldName string) bool {
	policyFieldsOnce.Do(initPolicyFieldsCache)
	return policyFieldsCache[fieldName]
}

// ValidateAndroidAppConfiguration validates Android app configuration JSON.
// Configuration must be valid JSON with only "managedConfiguration" and/or
// "workProfileWidgets" as top-level keys. Empty configuration is not allowed.
func ValidateAndroidAppConfiguration(config json.RawMessage) error {
	if len(config) == 0 {
		return &BadRequestError{
			Message: "Couldn't update configuration. Invalid JSON.",
		}
	}

	type androidAppConfig struct {
		ManagedConfiguration json.RawMessage `json:"managedConfiguration"`
		WorkProfileWidgets   json.RawMessage `json:"workProfileWidgets"`
	}

	var cfg androidAppConfig
	if err := JSONStrictDecode(bytes.NewReader(config), &cfg); err != nil {
		if strings.Contains(err.Error(), "unknown field") {
			return &BadRequestError{
				Message: `Couldn't update configuration. Only "managedConfiguration" and "workProfileWidgets" are supported as top-level keys.`,
			}
		}
		return &BadRequestError{
			Message: "Couldn't update configuration. Invalid JSON.",
		}
	}

	return nil
}<|MERGE_RESOLUTION|>--- conflicted
+++ resolved
@@ -158,10 +158,6 @@
 type AndroidAppConfiguration struct {
 	ID             uint            `db:"id" json:"id"`
 	AdamID         string          `db:"adam_id" json:"adam_id"`
-<<<<<<< HEAD
-	Platform       string          `db:"platform" json:"platform"`
-=======
->>>>>>> c792bf62
 	TeamID         *uint           `db:"team_id" json:"team_id,omitempty"`
 	GlobalOrTeamID uint            `db:"global_or_team_id" json:"global_or_team_id"`
 	Configuration  json.RawMessage `db:"configuration" json:"configuration"`
