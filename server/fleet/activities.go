package fleet

import (
	"context"
	"encoding/json"
	"time"
)

//go:generate go run gen_activity_doc.go "../../docs/Contributing/reference/audit-logs.md"

type ContextKey string

// ActivityWebhookContextKey is the context key to indicate that the activity webhook has been processed before saving the activity.
const ActivityWebhookContextKey = ContextKey("ActivityWebhook")

type Activity struct {
	CreateTimestamp

	// ID is the activity id in the activities table, it is omitted for upcoming
	// activities as those are "virtual activities" generated from entries in
	// queues (e.g. pending host_script_results).
	ID uint `json:"id,omitempty" db:"id"`

	// UUID is the activity UUID for the upcoming activities, as identified in
	// the relevant queue (e.g. pending host_script_results). It is omitted for
	// past activities as those are "real activities" with an activity id.
	UUID string `json:"uuid,omitempty" db:"uuid"`

	ActorFullName  *string          `json:"actor_full_name,omitempty" db:"name"`
	ActorID        *uint            `json:"actor_id,omitempty" db:"user_id"`
	ActorGravatar  *string          `json:"actor_gravatar,omitempty" db:"gravatar_url"`
	ActorEmail     *string          `json:"actor_email,omitempty" db:"user_email"`
	ActorAPIOnly   *bool            `json:"actor_api_only,omitempty" db:"api_only"`
	Type           string           `json:"type" db:"activity_type"`
	Details        *json.RawMessage `json:"details" db:"details"`
	Streamed       *bool            `json:"-" db:"streamed"`
	FleetInitiated bool             `json:"fleet_initiated" db:"fleet_initiated"`
}

// AuthzType implement AuthzTyper to be able to verify access to activities
func (*Activity) AuthzType() string {
	return "activity"
}

// UpcomingActivity is the augmented activity type used to return the list of
// upcoming (pending) activities for a host.
type UpcomingActivity struct {
	Activity

	// this struct used to have an additional field for upcoming activities, but
	// it has since been removed. Keeping the distinct struct as a useful type
	// indication that the value is an upcoming, not past, activity.
}

// WellKnownActionType defines the special actions that an upcoming activity
// may correspond to, such as Lock, Wipe, etc.
type WellKnownActionType int

// List of well-known action types.
const (
	WellKnownActionNone WellKnownActionType = iota
	WellKnownActionLock
	WellKnownActionUnlock
	WellKnownActionWipe
)

// UpcomingActivityMeta is the metadata related to a host's upcoming
// activity.
type UpcomingActivityMeta struct {
	// ExecutionID is the unique identifier of the activity.
	ExecutionID string `db:"execution_id"`
	// ActivatedAt is the timestamp when the activity was "activated" (made ready
	// to process by the host). Nil if not activated yet (still waiting for
	// previous activities to complete).
	ActivatedAt *time.Time `db:"activated_at"`
	// UpcomingActivityType is the string value of the "activity_type" enum
	// column of the upcoming_activities table.
	UpcomingActivityType string `db:"activity_type"`
	// WellKnownAction is the special action that this activity corresponds to,
	// if any (default is WellKnownActionNone).
	WellKnownAction WellKnownActionType `db:"well_known_action"`
}

// ActivityDetailsList is used to generate documentation.
var ActivityDetailsList = []ActivityDetails{
	ActivityTypeCreatedPack{},
	ActivityTypeEditedPack{},
	ActivityTypeDeletedPack{},
	ActivityTypeAppliedSpecPack{},

	ActivityTypeCreatedPolicy{},
	ActivityTypeEditedPolicy{},
	ActivityTypeDeletedPolicy{},
	ActivityTypeAppliedSpecPolicy{},
	ActivityTypeCreatedSavedQuery{},
	ActivityTypeEditedSavedQuery{},
	ActivityTypeDeletedSavedQuery{},
	ActivityTypeDeletedMultipleSavedQuery{},
	ActivityTypeAppliedSpecSavedQuery{},

	ActivityTypeCreatedTeam{},
	ActivityTypeDeletedTeam{},
	ActivityTypeAppliedSpecTeam{},
	ActivityTypeTransferredHostsToTeam{},

	ActivityTypeEditedAgentOptions{},

	ActivityTypeLiveQuery{},

	ActivityTypeUserAddedBySSO{},

	ActivityTypeUserLoggedIn{},
	ActivityTypeUserFailedLogin{},

	ActivityTypeCreatedUser{},
	ActivityTypeDeletedUser{},
	ActivityTypeChangedUserGlobalRole{},
	ActivityTypeDeletedUserGlobalRole{},
	ActivityTypeChangedUserTeamRole{},
	ActivityTypeDeletedUserTeamRole{},

	ActivityTypeFleetEnrolled{},
	ActivityTypeMDMEnrolled{},
	ActivityTypeMDMUnenrolled{},

	ActivityTypeEditedMacOSMinVersion{},
	ActivityTypeEditedIOSMinVersion{},
	ActivityTypeEditedIPadOSMinVersion{},
	ActivityTypeEditedWindowsUpdates{},

	ActivityTypeReadHostDiskEncryptionKey{},

	ActivityTypeCreatedMacosProfile{},
	ActivityTypeDeletedMacosProfile{},
	ActivityTypeEditedMacosProfile{},

	ActivityTypeChangedMacosSetupAssistant{},
	ActivityTypeDeletedMacosSetupAssistant{},

	ActivityTypeEnabledMacosDiskEncryption{},
	ActivityTypeDisabledMacosDiskEncryption{},

	ActivityTypeEnabledGitOpsMode{},
	ActivityTypeDisabledGitOpsMode{},

	ActivityTypeAddedBootstrapPackage{},
	ActivityTypeDeletedBootstrapPackage{},

	ActivityTypeEnabledMacosSetupEndUserAuth{},
	ActivityTypeDisabledMacosSetupEndUserAuth{},

	ActivityTypeEnabledWindowsMDM{},
	ActivityTypeDisabledWindowsMDM{},
	ActivityTypeEnabledAndroidMDM{},
	ActivityTypeDisabledAndroidMDM{},
	ActivityTypeEnabledWindowsMDMMigration{},
	ActivityTypeDisabledWindowsMDMMigration{},

	ActivityTypeRanScript{},
	ActivityTypeAddedScript{},
	ActivityTypeDeletedScript{},
	ActivityTypeEditedScript{},  // via GitOps
	ActivityTypeUpdatedScript{}, // via individual script update endpoint

	ActivityTypeCreatedWindowsProfile{},
	ActivityTypeDeletedWindowsProfile{},
	ActivityTypeEditedWindowsProfile{},

	ActivityTypeLockedHost{},
	ActivityTypeUnlockedHost{},
	ActivityTypeWipedHost{},

	ActivityTypeCreatedDeclarationProfile{},
	ActivityTypeDeletedDeclarationProfile{},
	ActivityTypeEditedDeclarationProfile{},

	ActivityTypeCreatedAndroidProfile{},
	ActivityTypeDeletedAndroidProfile{},
	ActivityTypeEditedAndroidProfile{},

	ActivityTypeResentConfigurationProfile{},
	ActivityTypeResentConfigurationProfileBatch{},

	ActivityTypeInstalledSoftware{},
	ActivityTypeUninstalledSoftware{},
	ActivityTypeAddedSoftware{},
	ActivityTypeEditedSoftware{},
	ActivityTypeDeletedSoftware{},
	ActivityEnabledVPP{},
	ActivityDisabledVPP{},
	ActivityAddedAppStoreApp{},
	ActivityDeletedAppStoreApp{},
	ActivityInstalledAppStoreApp{},
	ActivityEditedAppStoreApp{},

	ActivityAddedNDESSCEPProxy{},
	ActivityDeletedNDESSCEPProxy{},
	ActivityEditedNDESSCEPProxy{},
	ActivityAddedCustomSCEPProxy{},
	ActivityDeletedCustomSCEPProxy{},
	ActivityEditedCustomSCEPProxy{},
	ActivityAddedDigiCert{},
	ActivityDeletedDigiCert{},
	ActivityEditedDigiCert{},
	ActivityAddedHydrant{},
	ActivityDeletedHydrant{},
	ActivityEditedHydrant{},

	ActivityTypeEnabledActivityAutomations{},
	ActivityTypeEditedActivityAutomations{},
	ActivityTypeDisabledActivityAutomations{},

	ActivityTypeCanceledRunScript{},
	ActivityTypeCanceledInstallSoftware{},
	ActivityTypeCanceledUninstallSoftware{},
	ActivityTypeCanceledInstallAppStoreApp{},

	ActivityTypeRanScriptBatch{},
	ActivityTypeBatchScriptScheduled{},
	ActivityTypeBatchScriptCanceled{},

	ActivityTypeAddedConditionalAccessIntegrationMicrosoft{},
	ActivityTypeDeletedConditionalAccessIntegrationMicrosoft{},
	ActivityTypeEnabledConditionalAccessAutomations{},
	ActivityTypeDisabledConditionalAccessAutomations{},

	ActivityTypeEscrowedDiskEncryptionKey{},

	ActivityCreatedCustomVariable{},
	ActivityDeletedCustomVariable{},

	ActivityEditedSetupExperienceSoftware{},
}

type ActivityDetails interface {
	// ActivityName is the name/type of the activity.
	ActivityName() string
	// Documentation is used by "go generate" to generate markdown docs.
	Documentation() (activity string, details string, detailsExample string)
}

// ActivityHosts is the optional additional interface that can be implemented
// by activities that are related to hosts.
type ActivityHosts interface {
	ActivityDetails
	HostIDs() []uint
}

// AutomatableActivity is the optional additional interface that can be implemented
// by activities that are sometimes the result of automation ("Fleet did X"), starting with
// install/script run policy automations
type AutomatableActivity interface {
	ActivityDetails
	WasFromAutomation() bool
}

// ActivityHostOnly is the optional additional interface that can be implemented by activities that
// we want to exclude from the global activity feed, and only show on the Hosts details page
type ActivityHostOnly interface {
	ActivityDetails
	HostOnly() bool
}

type ActivityTypeEnabledActivityAutomations struct {
	WebhookUrl string `json:"webhook_url"`
}

func (a ActivityTypeEnabledActivityAutomations) ActivityName() string {
	return "enabled_activity_automations"
}

func (a ActivityTypeEnabledActivityAutomations) Documentation() (activity string, details string, detailsExample string) {
	return `Generated when activity automations are enabled`,
		`This activity contains the following field:
- "webhook_url": the URL to broadcast activities to.`, `{
	"webhook_url": "https://example.com/notify"
}`
}

type ActivityTypeEditedActivityAutomations struct {
	WebhookUrl string `json:"webhook_url"`
}

func (a ActivityTypeEditedActivityAutomations) ActivityName() string {
	return "edited_activity_automations"
}

func (a ActivityTypeEditedActivityAutomations) Documentation() (activity string, details string, detailsExample string) {
	return `Generated when activity automations are edited while enabled`,
		`This activity contains the following field:
- "webhook_url": the URL to broadcast activities to, post-edit.`, `{
	"webhook_url": "https://example.com/notify"
}`
}

type ActivityTypeDisabledActivityAutomations struct{}

func (a ActivityTypeDisabledActivityAutomations) ActivityName() string {
	return "disabled_activity_automations"
}

func (a ActivityTypeDisabledActivityAutomations) Documentation() (activity string, details string, detailsExample string) {
	return `Generated when activity automations are disabled`,
		`This activity does not contain any detail fields.`, ""
}

type ActivityTypeCreatedPack struct {
	ID   uint   `json:"pack_id"`
	Name string `json:"pack_name"`
}

func (a ActivityTypeCreatedPack) ActivityName() string {
	return "created_pack"
}

func (a ActivityTypeCreatedPack) Documentation() (activity string, details string, detailsExample string) {
	return `Generated when creating scheduled query packs.`,
		`This activity contains the following fields:
- "pack_id": the id of the created pack.
- "pack_name": the name of the created pack.`, `{
	"pack_id": 123,
	"pack_name": "foo"
}`
}

type ActivityTypeEditedPack struct {
	ID   uint   `json:"pack_id"`
	Name string `json:"pack_name"`
}

func (a ActivityTypeEditedPack) ActivityName() string {
	return "edited_pack"
}

func (a ActivityTypeEditedPack) Documentation() (activity string, details string, detailsExample string) {
	return `Generated when editing scheduled query packs.`,
		`This activity contains the following fields:
- "pack_id": the id of the edited pack.
- "pack_name": the name of the edited pack.`, `{
	"pack_id": 123,
	"pack_name": "foo"
}`
}

type ActivityTypeDeletedPack struct {
	Name string `json:"pack_name"`
}

func (a ActivityTypeDeletedPack) ActivityName() string {
	return "deleted_pack"
}

func (a ActivityTypeDeletedPack) Documentation() (activity string, details string, detailsExample string) {
	return `Generated when deleting scheduled query packs.`,
		`This activity contains the following fields:
- "pack_name": the name of the created pack.`, `{
	"pack_name": "foo"
}`
}

type ActivityTypeAppliedSpecPack struct{}

func (a ActivityTypeAppliedSpecPack) ActivityName() string {
	return "applied_spec_pack"
}

func (a ActivityTypeAppliedSpecPack) Documentation() (activity string, details string, detailsExample string) {
	return `Generated when applying a scheduled query pack spec.`,
		`This activity does not contain any detail fields.`, ""
}

type ActivityTypeCreatedPolicy struct {
	ID       uint    `json:"policy_id"`
	Name     string  `json:"policy_name"`
	TeamID   *int64  `json:"team_id,omitempty"`
	TeamName *string `json:"team_name,omitempty"`
}

func (a ActivityTypeCreatedPolicy) ActivityName() string {
	return "created_policy"
}

func (a ActivityTypeCreatedPolicy) Documentation() (activity string, details string, detailsExample string) {
	return `Generated when creating policies.`,
		`This activity contains the following fields:
- "policy_id": the ID of the created policy.
- "policy_name": the name of the created policy.
- "team_id": the ID of the team the policy belongs to. Use -1 for global policies, 0 for "No Team" policies.
- "team_name": the name of the team the policy belongs to. null for global policies and "No Team" policies.`, `{
	"policy_id": 123,
	"policy_name": "foo",
	"team_id": 1,
	"team_name": "Workstations"
}`
}

type ActivityTypeEditedPolicy struct {
	ID       uint    `json:"policy_id"`
	Name     string  `json:"policy_name"`
	TeamID   *int64  `json:"team_id,omitempty"`
	TeamName *string `json:"team_name,omitempty"`
}

func (a ActivityTypeEditedPolicy) ActivityName() string {
	return "edited_policy"
}

func (a ActivityTypeEditedPolicy) Documentation() (activity string, details string, detailsExample string) {
	return `Generated when editing policies.`,
		`This activity contains the following fields:
- "policy_id": the ID of the edited policy.
- "policy_name": the name of the edited policy.
- "team_id": the ID of the team the policy belongs to. Use -1 for global policies, 0 for "No Team" policies.
- "team_name": the name of the team the policy belongs to. null for global policies and "No Team" policies.`, `{
	"policy_id": 123,
	"policy_name": "foo",
	"team_id": 1,
	"team_name": "Workstations"
}`
}

type ActivityTypeDeletedPolicy struct {
	ID       uint    `json:"policy_id"`
	Name     string  `json:"policy_name"`
	TeamID   *int64  `json:"team_id,omitempty"`
	TeamName *string `json:"team_name,omitempty"`
}

func (a ActivityTypeDeletedPolicy) ActivityName() string {
	return "deleted_policy"
}

func (a ActivityTypeDeletedPolicy) Documentation() (activity string, details string, detailsExample string) {
	return `Generated when deleting policies.`,
		`This activity contains the following fields:
- "policy_id": the ID of the deleted policy.
- "policy_name": the name of the deleted policy.
- "team_id": the ID of the team the policy belonged to. Use -1 for global policies, 0 for "No Team" policies.
- "team_name": the name of the team the policy belonged to. null for global policies and "No Team" policies.`, `{
	"policy_id": 123,
	"policy_name": "foo",
	"team_id": 1,
	"team_name": "Workstations"
}`
}

type ActivityTypeAppliedSpecPolicy struct {
	Policies []*PolicySpec `json:"policies"`
}

func (a ActivityTypeAppliedSpecPolicy) ActivityName() string {
	return "applied_spec_policy"
}

func (a ActivityTypeAppliedSpecPolicy) Documentation() (activity string, details string, detailsExample string) {
	return `Generated when applying policy specs.`,
		`This activity contains a field "policies" where each item is a policy spec with the following fields:
- "name": Name of the applied policy.
- "query": SQL query of the policy.
- "description": Description of the policy.
- "critical": Marks the policy as high impact.
- "resolution": Describes how to solve a failing policy.
- "team": Name of the team this policy belongs to.
- "platform": Comma-separated string to indicate the target platforms.
`, `{
	"policies": [
		{
			"name":"Gatekeeper enabled (macOS)",
			"query":"SELECT 1 FROM gatekeeper WHERE assessments_enabled = 1;",
			"critical":false,
			"platform":"darwin",
			"resolution":"To enable Gatekeeper, on the failing device [...]",
			"description":"Checks to make sure that the Gatekeeper feature is [...]"
		},
		{
			"name":"Full disk encryption enabled (Windows)",
			"query":"SELECT 1 FROM bitlocker_info WHERE drive_letter='C:' AND protection_status=1;",
			"critical":false,
			"platform":"windows",
			"resolution":"To get additional information, run the following osquery [...]",
			"description":"Checks to make sure that full disk encryption is enabled on Windows devices."
		}
	]
}`
}

type ActivityTypeCreatedSavedQuery struct {
	ID       uint    `json:"query_id"`
	Name     string  `json:"query_name"`
	TeamID   int64   `json:"team_id"`
	TeamName *string `json:"team_name,omitempty"`
}

func (a ActivityTypeCreatedSavedQuery) ActivityName() string {
	return "created_saved_query"
}

func (a ActivityTypeCreatedSavedQuery) Documentation() (activity string, details string, detailsExample string) {
	return `Generated when creating a new query.`,
		`This activity contains the following fields:
- "query_id": the ID of the created query.
- "query_name": the name of the created query.
- "team_id": the ID of the team the query belongs to.
- "team_name": the name of the team the query belongs to.`, `{
	"query_id": 123,
	"query_name": "foo",
	"team_id": 1,
	"team_name": "Workstations"
}`
}

type ActivityTypeEditedSavedQuery struct {
	ID       uint    `json:"query_id"`
	Name     string  `json:"query_name"`
	TeamID   int64   `json:"team_id"`
	TeamName *string `json:"team_name,omitempty"`
}

func (a ActivityTypeEditedSavedQuery) ActivityName() string {
	return "edited_saved_query"
}

func (a ActivityTypeEditedSavedQuery) Documentation() (activity string, details string, detailsExample string) {
	return `Generated when editing a saved query.`,
		`This activity contains the following fields:
- "query_id": the ID of the query being edited.
- "query_name": the name of the query being edited.
- "team_id": the ID of the team the query belongs to.
- "team_name": the name of the team the query belongs to.`, `{
	"query_id": 123,
	"query_name": "foo",
	"team_id": 1,
	"team_name": "Workstations"
}`
}

type ActivityTypeDeletedSavedQuery struct {
	Name     string  `json:"query_name"`
	TeamID   int64   `json:"team_id"`
	TeamName *string `json:"team_name,omitempty"`
}

func (a ActivityTypeDeletedSavedQuery) ActivityName() string {
	return "deleted_saved_query"
}

func (a ActivityTypeDeletedSavedQuery) Documentation() (activity string, details string, detailsExample string) {
	return `Generated when deleting a saved query.`,
		`This activity contains the following fields:
- "query_name": the name of the query being deleted.
- "team_id": the ID of the team the query belongs to.
- "team_name": the name of the team the query belongs to.`, `{
	"query_name": "foo",
	"team_id": 1,
	"team_name": "Workstations"
}`
}

type ActivityTypeDeletedMultipleSavedQuery struct {
	IDs      []uint  `json:"query_ids"`
	Teamid   int64   `json:"team_id"`
	TeamName *string `json:"team_name,omitempty"`
}

func (a ActivityTypeDeletedMultipleSavedQuery) ActivityName() string {
	return "deleted_multiple_saved_query"
}

func (a ActivityTypeDeletedMultipleSavedQuery) Documentation() (activity string, details string, detailsExample string) {
	return `Generated when deleting multiple saved queries.`,
		`This activity contains the following fields:
- "query_ids": list of IDs of the deleted saved queries.
- "team_id": the ID of the team the queries belonged to. -1 for global queries, null for no team.
- "team_name": the name of the team the queries belonged to. null for global or no team queries.`,
		`{
	"query_ids": [1, 42, 100],
	"team_id": 123,
	"team_name": "Workstations"
}`
}

type ActivityTypeAppliedSpecSavedQuery struct {
	Specs []*QuerySpec `json:"specs"`
}

func (a ActivityTypeAppliedSpecSavedQuery) ActivityName() string {
	return "applied_spec_saved_query"
}

func (a ActivityTypeAppliedSpecSavedQuery) Documentation() (activity string, details string, detailsExample string) {
	return `Generated when applying a query spec.`,
		`This activity contains a field "specs" where each item is a query spec with the following fields:
- "name": Name of the query.
- "description": Description of the query.
- "query": SQL query.`, `{
	"specs": [
		{
			"name":"Get OpenSSL versions",
			"query":"SELECT name AS name, version AS version, 'deb_packages' AS source FROM [...]",
			"description":"Retrieves the OpenSSL version."
		}
	]
}`
}

type ActivityTypeCreatedTeam struct {
	ID   uint   `json:"team_id"`
	Name string `json:"team_name"`
}

func (a ActivityTypeCreatedTeam) ActivityName() string {
	return "created_team"
}

func (a ActivityTypeCreatedTeam) Documentation() (activity string, details string, detailsExample string) {
	return `Generated when creating teams.`,
		`This activity contains the following fields:
- "team_id": unique ID of the created team.
- "team_name": the name of the created team.`, `{
	"team_id": 123,
	"team_name": "Workstations"
}`
}

type ActivityTypeDeletedTeam struct {
	ID   uint   `json:"team_id"`
	Name string `json:"team_name"`
}

func (a ActivityTypeDeletedTeam) ActivityName() string {
	return "deleted_team"
}

func (a ActivityTypeDeletedTeam) Documentation() (activity string, details string, detailsExample string) {
	return `Generated when deleting teams.`,
		`This activity contains the following fields:
- "team_id": unique ID of the deleted team.
- "team_name": the name of the deleted team.`, `{
	"team_id": 123,
	"team_name": "Workstations"
}`
}

type TeamActivityDetail struct {
	ID   uint   `json:"id"`
	Name string `json:"name"`
}

type ActivityTypeAppliedSpecTeam struct {
	Teams []TeamActivityDetail `json:"teams"`
}

func (a ActivityTypeAppliedSpecTeam) ActivityName() string {
	return "applied_spec_team"
}

func (a ActivityTypeAppliedSpecTeam) Documentation() (activity string, details string, detailsExample string) {
	return `Generated when applying team specs.`,
		`This activity contains a field "teams" where each item contains the team details with the following fields:
- "id": Unique ID of the team.
- "name": Name of the team.`, `{
	"teams": [
		{
			"id": 123,
			"name": "foo"
		}
	]
}`
}

type ActivityTypeTransferredHostsToTeam struct {
	TeamID           *uint    `json:"team_id"`
	TeamName         *string  `json:"team_name"`
	HostIDs          []uint   `json:"host_ids"`
	HostDisplayNames []string `json:"host_display_names"`
}

func (a ActivityTypeTransferredHostsToTeam) ActivityName() string {
	return "transferred_hosts"
}

func (a ActivityTypeTransferredHostsToTeam) Documentation() (activity, details, detailsExample string) {
	return `Generated when a user transfers a host (or multiple hosts) to a team (or no team).`,
		`This activity contains the following fields:
- "team_id": The ID of the team that the hosts were transferred to, ` + "`null`" + ` if transferred to no team.
- "team_name": The name of the team that the hosts were transferred to, ` + "`null`" + ` if transferred to no team.
- "host_ids": The list of identifiers of the hosts that were transferred.
- "host_display_names": The list of display names of the hosts that were transferred (in the same order as the "host_ids").`, `{
  "team_id": 123,
  "team_name": "Workstations",
  "host_ids": [1, 2, 3],
  "host_display_names": ["alice-macbook-air", "bob-macbook-pro", "linux-server"]
}`
}

type ActivityTypeEditedAgentOptions struct {
	Global   bool    `json:"global"`
	TeamID   *uint   `json:"team_id"`
	TeamName *string `json:"team_name"`
}

func (a ActivityTypeEditedAgentOptions) ActivityName() string {
	return "edited_agent_options"
}

func (a ActivityTypeEditedAgentOptions) Documentation() (activity string, details string, detailsExample string) {
	return `Generated when agent options are edited (either globally or for a team).`,
		`This activity contains the following fields:
- "global": "true" if the user updated the global agent options, "false" if the agent options of a team were updated.
- "team_id": unique ID of the team for which the agent options were updated (` + "`null`" + ` if global is true).
- "team_name": the name of the team for which the agent options were updated (` + "`null`" + ` if global is true).`, `{
	"team_id": 123,
	"team_name": "Workstations",
	"global": false
}`
}

type ActivityTypeLiveQuery struct {
	TargetsCount uint             `json:"targets_count"`
	QuerySQL     string           `json:"query_sql"`
	QueryName    *string          `json:"query_name,omitempty"`
	Stats        *AggregatedStats `json:"stats,omitempty"`
}

func (a ActivityTypeLiveQuery) ActivityName() string {
	return "live_query"
}

func (a ActivityTypeLiveQuery) Documentation() (activity string, details string, detailsExample string) {
	return `Generated when running live queries.`,
		`This activity contains the following fields:
- "targets_count": Number of hosts where the live query was targeted to run.
- "query_sql": The SQL query to run on hosts.
- "query_name": Name of the query (this field is not set if this was not a saved query).`, `{
	"targets_count": 5000,
	"query_sql": "SELECT * from osquery_info;",
	"query_name": "foo"
}`
}

type ActivityTypeUserAddedBySSO struct{}

func (a ActivityTypeUserAddedBySSO) ActivityName() string {
	return "user_added_by_sso"
}

func (a ActivityTypeUserAddedBySSO) Documentation() (activity string, details string, detailsExample string) {
	return `Generated when new users are added via SSO JIT provisioning`,
		`This activity does not contain any detail fields.`, ""
}

type ActivityTypeUserLoggedIn struct {
	PublicIP string `json:"public_ip"`
}

func (a ActivityTypeUserLoggedIn) ActivityName() string {
	return "user_logged_in"
}

func (a ActivityTypeUserLoggedIn) Documentation() (activity string, details string, detailsExample string) {
	return `Generated when users successfully log in to Fleet.`,
		`This activity contains the following fields:
- "public_ip": Public IP of the login request.`, `{
	"public_ip": "168.226.215.82"
}`
}

type ActivityTypeUserFailedLogin struct {
	Email    string `json:"email"`
	PublicIP string `json:"public_ip"`
}

func (a ActivityTypeUserFailedLogin) ActivityName() string {
	return "user_failed_login"
}

func (a ActivityTypeUserFailedLogin) Documentation() (activity string, details string, detailsExample string) {
	return `Generated when users try to log in to Fleet and fail.`,
		`This activity contains the following fields:
- "email": The email used in the login request.
- "public_ip": Public IP of the login request.`, `{
	"email": "foo@example.com",
	"public_ip": "168.226.215.82"
}`
}

type ActivityTypeCreatedUser struct {
	UserID    uint   `json:"user_id"`
	UserName  string `json:"user_name"`
	UserEmail string `json:"user_email"`
}

func (a ActivityTypeCreatedUser) ActivityName() string {
	return "created_user"
}

func (a ActivityTypeCreatedUser) Documentation() (activity string, details string, detailsExample string) {
	return `Generated when a user is created.`,
		`This activity contains the following fields:
- "user_id": Unique ID of the created user in Fleet.
- "user_name": Name of the created user.
- "user_email": E-mail of the created user.`, `{
	"user_id": 42,
	"user_name": "Foo",
	"user_email": "foo@example.com"
}`
}

type ActivityTypeDeletedUser struct {
	UserID    uint   `json:"user_id"`
	UserName  string `json:"user_name"`
	UserEmail string `json:"user_email"`
}

func (a ActivityTypeDeletedUser) ActivityName() string {
	return "deleted_user"
}

func (a ActivityTypeDeletedUser) Documentation() (activity string, details string, detailsExample string) {
	return `Generated when a user is deleted.`,
		`This activity contains the following fields:
- "user_id": Unique ID of the deleted user in Fleet.
- "user_name": Name of the deleted user.
- "user_email": E-mail of the deleted user.`, `{
	"user_id": 42,
	"user_name": "Foo",
	"user_email": "foo@example.com"
}`
}

type ActivityTypeChangedUserGlobalRole struct {
	UserID    uint   `json:"user_id"`
	UserName  string `json:"user_name"`
	UserEmail string `json:"user_email"`
	Role      string `json:"role"`
}

func (a ActivityTypeChangedUserGlobalRole) ActivityName() string {
	return "changed_user_global_role"
}

func (a ActivityTypeChangedUserGlobalRole) Documentation() (activity string, details string, detailsExample string) {
	return `Generated when user global roles are changed.`,
		`This activity contains the following fields:
- "user_id": Unique ID of the edited user in Fleet.
- "user_name": Name of the edited user.
- "user_email": E-mail of the edited user.
- "role": New global role of the edited user.`, `{
	"user_id": 42,
	"user_name": "Foo",
	"user_email": "foo@example.com",
	"role": "Observer"
}`
}

type ActivityTypeDeletedUserGlobalRole struct {
	UserID    uint   `json:"user_id"`
	UserName  string `json:"user_name"`
	UserEmail string `json:"user_email"`
	OldRole   string `json:"role"`
}

func (a ActivityTypeDeletedUserGlobalRole) ActivityName() string {
	return "deleted_user_global_role"
}

func (a ActivityTypeDeletedUserGlobalRole) Documentation() (activity string, details string, detailsExample string) {
	return `Generated when user global roles are deleted.`,
		`This activity contains the following fields:
- "user_id": Unique ID of the edited user in Fleet.
- "user_name": Name of the edited user.
- "user_email": E-mail of the edited user.
- "role": Deleted global role of the edited user.`, `{
	"user_id": 43,
	"user_name": "Foo",
	"user_email": "foo@example.com",
	"role": "Maintainer"
}`
}

type ActivityTypeChangedUserTeamRole struct {
	UserID    uint   `json:"user_id"`
	UserName  string `json:"user_name"`
	UserEmail string `json:"user_email"`
	Role      string `json:"role"`
	TeamID    uint   `json:"team_id"`
	TeamName  string `json:"team_name"`
}

func (a ActivityTypeChangedUserTeamRole) ActivityName() string {
	return "changed_user_team_role"
}

func (a ActivityTypeChangedUserTeamRole) Documentation() (activity string, details string, detailsExample string) {
	return `Generated when user team roles are changed.`,
		`This activity contains the following fields:
- "user_id": Unique ID of the edited user in Fleet.
- "user_name": Name of the edited user.
- "user_email": E-mail of the edited user.
- "role": Team role set to the edited user.
- "team_id": Unique ID of the team of the changed role.
- "team_name": Name of the team of the changed role.`, `{
	"user_id": 43,
	"user_name": "Foo",
	"user_email": "foo@example.com",
	"role": "Maintainer",
	"team_id": 5,
	"team_name": "Bar"
}`
}

type ActivityTypeDeletedUserTeamRole struct {
	UserID    uint   `json:"user_id"`
	UserName  string `json:"user_name"`
	UserEmail string `json:"user_email"`
	Role      string `json:"role"`
	TeamID    uint   `json:"team_id"`
	TeamName  string `json:"team_name"`
}

func (a ActivityTypeDeletedUserTeamRole) ActivityName() string {
	return "deleted_user_team_role"
}

func (a ActivityTypeDeletedUserTeamRole) Documentation() (activity string, details string, detailsExample string) {
	return `Generated when user team roles are deleted.`,
		`This activity contains the following fields:
- "user_id": Unique ID of the edited user in Fleet.
- "user_name": Name of the edited user.
- "user_email": E-mail of the edited user.
- "role": Team role deleted from the edited user.
- "team_id": Unique ID of the team of the deleted role.
- "team_name": Name of the team of the deleted role.`, `{
	"user_id": 44,
	"user_name": "Foo",
	"user_email": "foo@example.com",
	"role": "Observer",
	"team_id": 2,
	"team_name": "Zoo"
}`
}

type ActivityTypeFleetEnrolled struct {
	HostID          uint   `json:"host_id"`
	HostSerial      string `json:"host_serial"`
	HostDisplayName string `json:"host_display_name"`
}

func (a ActivityTypeFleetEnrolled) ActivityName() string {
	return "fleet_enrolled"
}

func (a ActivityTypeFleetEnrolled) Documentation() (activity string, details string, detailsExample string) {
	return `Generated when a host is enrolled to Fleet (Fleet's agent fleetd is installed).`,
		`This activity contains the following fields:
- "host_id": ID of the host.
- "host_serial": Serial number of the host.
- "host_display_name": Display name of the host.`, `{
	"host_id": "123",
	"host_serial": "B04FL3ALPT21",
	"host_display_name": "WIN-DESKTOP-JGS78KJ7C"
}`
}

type ActivityTypeMDMEnrolled struct {
	HostSerial       *string `json:"host_serial"`
	HostDisplayName  string  `json:"host_display_name"`
	InstalledFromDEP bool    `json:"installed_from_dep"`
	MDMPlatform      string  `json:"mdm_platform"`
	// EnrollmentID is the unique identifier for the MDM BYOD enrollments. It is nil for other enrollments.
	EnrollmentID *string `json:"enrollment_id"`
}

func (a ActivityTypeMDMEnrolled) ActivityName() string {
	return "mdm_enrolled"
}

func (a ActivityTypeMDMEnrolled) Documentation() (activity string, details string, detailsExample string) {
	return `Generated when a host is enrolled in Fleet's MDM.`,
		`This activity contains the following fields:
- "host_serial": Serial number of the host (Apple enrollments only, always empty for Microsoft).
- "host_display_name": Display name of the host.
- "installed_from_dep": Whether the host was enrolled via DEP (Apple enrollments only, always false for Microsoft).
- "mdm_platform": Used to distinguish between Apple and Microsoft enrollments. Can be "apple", "microsoft" or not present. If missing, this value is treated as "apple" for backwards compatibility.
- "enrollment_id": The unique identifier for MDM BYOD enrollments; null for other enrollments.`, `{
  "host_serial": "C08VQ2AXHT96",
  "host_display_name": "MacBookPro16,1 (C08VQ2AXHT96)",
  "installed_from_dep": true,
  "mdm_platform": "apple"
  "enrollment_id": null
}`
}

// TODO(BMAA): Should we add enrollment_id for BYOD unenrollments?
type ActivityTypeMDMUnenrolled struct {
	HostSerial       string `json:"host_serial"`
	HostDisplayName  string `json:"host_display_name"`
	InstalledFromDEP bool   `json:"installed_from_dep"`
}

func (a ActivityTypeMDMUnenrolled) ActivityName() string {
	return "mdm_unenrolled"
}

func (a ActivityTypeMDMUnenrolled) Documentation() (activity string, details string, detailsExample string) {
	return `Generated when a host is unenrolled from Fleet's MDM.`,
		`This activity contains the following fields:
- "host_serial": Serial number of the host.
- "host_display_name": Display name of the host.
- "installed_from_dep": Whether the host was enrolled via DEP.`, `{
  "host_serial": "C08VQ2AXHT96",
  "host_display_name": "MacBookPro16,1 (C08VQ2AXHT96)",
  "installed_from_dep": true
}`
}

type ActivityTypeEditedMacOSMinVersion struct {
	TeamID         *uint   `json:"team_id"`
	TeamName       *string `json:"team_name"`
	MinimumVersion string  `json:"minimum_version"`
	Deadline       string  `json:"deadline"`
}

func (a ActivityTypeEditedMacOSMinVersion) ActivityName() string {
	return "edited_macos_min_version"
}

func (a ActivityTypeEditedMacOSMinVersion) Documentation() (activity string, details string, detailsExample string) {
	return `Generated when the minimum required macOS version or deadline is modified.`,
		`This activity contains the following fields:
- "team_id": The ID of the team that the minimum macOS version applies to, ` + "`null`" + ` if it applies to devices that are not in a team.
- "team_name": The name of the team that the minimum macOS version applies to, ` + "`null`" + ` if it applies to devices that are not in a team.
- "minimum_version": The minimum macOS version required, empty if the requirement was removed.
- "deadline": The deadline by which the minimum version requirement must be applied, empty if the requirement was removed.`, `{
  "team_id": 3,
  "team_name": "Workstations",
  "minimum_version": "13.0.1",
  "deadline": "2023-06-01"
}`
}

type ActivityTypeEditedWindowsUpdates struct {
	TeamID          *uint   `json:"team_id"`
	TeamName        *string `json:"team_name"`
	DeadlineDays    *int    `json:"deadline_days"`
	GracePeriodDays *int    `json:"grace_period_days"`
}

func (a ActivityTypeEditedWindowsUpdates) ActivityName() string {
	return "edited_windows_updates"
}

func (a ActivityTypeEditedWindowsUpdates) Documentation() (activity string, details string, detailsExample string) {
	return `Generated when the Windows OS updates deadline or grace period is modified.`,
		`This activity contains the following fields:
- "team_id": The ID of the team that the Windows OS updates settings applies to, ` + "`null`" + ` if it applies to devices that are not in a team.
- "team_name": The name of the team that the Windows OS updates settings applies to, ` + "`null`" + ` if it applies to devices that are not in a team.
- "deadline_days": The number of days before updates are installed, ` + "`null`" + ` if the requirement was removed.
- "grace_period_days": The number of days after the deadline before the host is forced to restart, ` + "`null`" + ` if the requirement was removed.`, `{
  "team_id": 3,
  "team_name": "Workstations",
  "deadline_days": 5,
  "grace_period_days": 2
}`
}

type ActivityTypeEditedIOSMinVersion struct {
	TeamID         *uint   `json:"team_id"`
	TeamName       *string `json:"team_name"`
	MinimumVersion string  `json:"minimum_version"`
	Deadline       string  `json:"deadline"`
}

func (a ActivityTypeEditedIOSMinVersion) ActivityName() string {
	return "edited_ios_min_version"
}

func (a ActivityTypeEditedIOSMinVersion) Documentation() (activity string, details string, detailsExample string) {
	return `Generated when the minimum required iOS version or deadline is modified.`,
		`This activity contains the following fields:
- "team_id": The ID of the team that the minimum iOS version applies to, ` + "`null`" + ` if it applies to devices that are not in a team.
- "team_name": The name of the team that the minimum iOS version applies to, ` + "`null`" + ` if it applies to devices that are not in a team.
- "minimum_version": The minimum iOS version required, empty if the requirement was removed.
- "deadline": The deadline by which the minimum version requirement must be applied, empty if the requirement was removed.`, `{
  "team_id": 3,
  "team_name": "iPhones",
  "minimum_version": "17.5.1",
  "deadline": "2023-06-01"
}`
}

type ActivityTypeEditedIPadOSMinVersion struct {
	TeamID         *uint   `json:"team_id"`
	TeamName       *string `json:"team_name"`
	MinimumVersion string  `json:"minimum_version"`
	Deadline       string  `json:"deadline"`
}

func (a ActivityTypeEditedIPadOSMinVersion) ActivityName() string {
	return "edited_ipados_min_version"
}

func (a ActivityTypeEditedIPadOSMinVersion) Documentation() (activity string, details string, detailsExample string) {
	return `Generated when the minimum required iPadOS version or deadline is modified.`,
		`This activity contains the following fields:
- "team_id": The ID of the team that the minimum iPadOS version applies to, ` + "`null`" + ` if it applies to devices that are not in a team.
- "team_name": The name of the team that the minimum iPadOS version applies to, ` + "`null`" + ` if it applies to devices that are not in a team.
- "minimum_version": The minimum iPadOS version required, empty if the requirement was removed.
- "deadline": The deadline by which the minimum version requirement must be applied, empty if the requirement was removed.`, `{
  "team_id": 3,
  "team_name": "iPads",
  "minimum_version": "17.5.1",
  "deadline": "2023-06-01"
}`
}

type ActivityTypeReadHostDiskEncryptionKey struct {
	HostID          uint   `json:"host_id"`
	HostDisplayName string `json:"host_display_name"`
}

func (a ActivityTypeReadHostDiskEncryptionKey) ActivityName() string {
	return "read_host_disk_encryption_key"
}

func (a ActivityTypeReadHostDiskEncryptionKey) HostIDs() []uint {
	return []uint{a.HostID}
}

func (a ActivityTypeReadHostDiskEncryptionKey) Documentation() (activity string, details string, detailsExample string) {
	return `Generated when a user reads the disk encryption key for a host.`,
		`This activity contains the following fields:
- "host_id": ID of the host.
- "host_display_name": Display name of the host.`, `{
  "host_id": 1,
  "host_display_name": "Anna's MacBook Pro"
}`
}

type ActivityTypeCreatedMacosProfile struct {
	ProfileName       string  `json:"profile_name"`
	ProfileIdentifier string  `json:"profile_identifier"`
	TeamID            *uint   `json:"team_id"`
	TeamName          *string `json:"team_name"`
}

func (a ActivityTypeCreatedMacosProfile) ActivityName() string {
	return "created_macos_profile"
}

func (a ActivityTypeCreatedMacosProfile) Documentation() (activity, details, detailsExample string) {
	return `Generated when a user adds a new macOS profile to a team (or no team).`,
		`This activity contains the following fields:
- "profile_name": Name of the profile.
- "profile_identifier": Identifier of the profile.
- "team_id": The ID of the team that the profile applies to, ` + "`null`" + ` if it applies to devices that are not in a team.
- "team_name": The name of the team that the profile applies to, ` + "`null`" + ` if it applies to devices that are not in a team.`, `{
  "profile_name": "Custom settings 1",
  "profile_identifier": "com.my.profile",
  "team_id": 123,
  "team_name": "Workstations"
}`
}

type ActivityTypeDeletedMacosProfile struct {
	ProfileName       string  `json:"profile_name"`
	ProfileIdentifier string  `json:"profile_identifier"`
	TeamID            *uint   `json:"team_id"`
	TeamName          *string `json:"team_name"`
}

func (a ActivityTypeDeletedMacosProfile) ActivityName() string {
	return "deleted_macos_profile"
}

func (a ActivityTypeDeletedMacosProfile) Documentation() (activity, details, detailsExample string) {
	return `Generated when a user deletes a macOS profile from a team (or no team).`,
		`This activity contains the following fields:
- "profile_name": Name of the deleted profile.
- "profile_identifier": Identifier of deleted the profile.
- "team_id": The ID of the team that the profile applied to, ` + "`null`" + ` if it applied to devices that are not in a team.
- "team_name": The name of the team that the profile applied to, ` + "`null`" + ` if it applied to devices that are not in a team.`, `{
  "profile_name": "Custom settings 1",
  "profile_identifier": "com.my.profile",
  "team_id": 123,
  "team_name": "Workstations"
}`
}

type ActivityTypeEditedMacosProfile struct {
	TeamID   *uint   `json:"team_id"`
	TeamName *string `json:"team_name"`
}

func (a ActivityTypeEditedMacosProfile) ActivityName() string {
	return "edited_macos_profile"
}

func (a ActivityTypeEditedMacosProfile) Documentation() (activity, details, detailsExample string) {
	return `Generated when a user edits the macOS profiles of a team (or no team) via the fleetctl CLI.`,
		`This activity contains the following fields:
- "team_id": The ID of the team that the profiles apply to, ` + "`null`" + ` if they apply to devices that are not in a team.
- "team_name": The name of the team that the profiles apply to, ` + "`null`" + ` if they apply to devices that are not in a team.`, `{
  "team_id": 123,
  "team_name": "Workstations"
}`
}

type ActivityTypeChangedMacosSetupAssistant struct {
	Name     string  `json:"name"`
	TeamID   *uint   `json:"team_id"`
	TeamName *string `json:"team_name"`
}

func (a ActivityTypeChangedMacosSetupAssistant) ActivityName() string {
	return "changed_macos_setup_assistant"
}

func (a ActivityTypeChangedMacosSetupAssistant) Documentation() (activity, details, detailsExample string) {
	return `Generated when a user sets the macOS setup assistant for a team (or no team).`,
		`This activity contains the following fields:
- "name": Name of the macOS setup assistant file.
- "team_id": The ID of the team that the setup assistant applies to, ` + "`null`" + ` if it applies to devices that are not in a team.
- "team_name": The name of the team that the setup assistant applies to, ` + "`null`" + ` if it applies to devices that are not in a team.`, `{
  "name": "dep_profile.json",
  "team_id": 123,
  "team_name": "Workstations"
}`
}

type ActivityTypeDeletedMacosSetupAssistant struct {
	Name     string  `json:"name"`
	TeamID   *uint   `json:"team_id"`
	TeamName *string `json:"team_name"`
}

func (a ActivityTypeDeletedMacosSetupAssistant) ActivityName() string {
	return "deleted_macos_setup_assistant"
}

func (a ActivityTypeDeletedMacosSetupAssistant) Documentation() (activity, details, detailsExample string) {
	return `Generated when a user deletes the macOS setup assistant for a team (or no team).`,
		`This activity contains the following fields:
- "name": Name of the deleted macOS setup assistant file.
- "team_id": The ID of the team that the setup assistant applied to, ` + "`null`" + ` if it applied to devices that are not in a team.
- "team_name": The name of the team that the setup assistant applied to, ` + "`null`" + ` if it applied to devices that are not in a team.`, `{
  "name": "dep_profile.json",
  "team_id": 123,
  "team_name": "Workstations"
}`
}

type ActivityTypeEnabledMacosDiskEncryption struct {
	TeamID   *uint   `json:"team_id"`
	TeamName *string `json:"team_name"`
}

func (a ActivityTypeEnabledMacosDiskEncryption) ActivityName() string {
	return "enabled_macos_disk_encryption"
}

func (a ActivityTypeEnabledMacosDiskEncryption) Documentation() (activity, details, detailsExample string) {
	return `Generated when a user turns on macOS disk encryption for a team (or no team).`,
		`This activity contains the following fields:
- "team_id": The ID of the team that disk encryption applies to, ` + "`null`" + ` if it applies to devices that are not in a team.
- "team_name": The name of the team that disk encryption applies to, ` + "`null`" + ` if it applies to devices that are not in a team.`, `{
  "team_id": 123,
  "team_name": "Workstations"
}`
}

type ActivityTypeDisabledMacosDiskEncryption struct {
	TeamID   *uint   `json:"team_id"`
	TeamName *string `json:"team_name"`
}

func (a ActivityTypeDisabledMacosDiskEncryption) ActivityName() string {
	return "disabled_macos_disk_encryption"
}

func (a ActivityTypeDisabledMacosDiskEncryption) Documentation() (activity, details, detailsExample string) {
	return `Generated when a user turns off macOS disk encryption for a team (or no team).`,
		`This activity contains the following fields:
- "team_id": The ID of the team that disk encryption applies to, ` + "`null`" + ` if it applies to devices that are not in a team.
- "team_name": The name of the team that disk encryption applies to, ` + "`null`" + ` if it applies to devices that are not in a team.`, `{
  "team_id": 123,
  "team_name": "Workstations"
}`
}

type ActivityTypeEnabledGitOpsMode struct{}

func (a ActivityTypeEnabledGitOpsMode) ActivityName() string {
	return "enabled_gitops_mode"
}

func (a ActivityTypeEnabledGitOpsMode) Documentation() (activity, details, detailsExample string) {
	return `Generated when a user enables GitOps mode.`, `This activity does not contain any detail fields.`, ``
}

type ActivityTypeDisabledGitOpsMode struct{}

func (a ActivityTypeDisabledGitOpsMode) ActivityName() string {
	return "disabled_gitops_mode"
}

func (a ActivityTypeDisabledGitOpsMode) Documentation() (activity, details, detailsExample string) {
	return `Generated when a user disables GitOps mode.`, `This activity does not contain any detail fields.`, ``
}

type ActivityTypeAddedBootstrapPackage struct {
	BootstrapPackageName string  `json:"bootstrap_package_name"`
	TeamID               *uint   `json:"team_id"`
	TeamName             *string `json:"team_name"`
}

func (a ActivityTypeAddedBootstrapPackage) ActivityName() string {
	return "added_bootstrap_package"
}

func (a ActivityTypeAddedBootstrapPackage) Documentation() (activity, details, detailsExample string) {
	return `Generated when a user adds a new bootstrap package to a team (or no team).`,
		`This activity contains the following fields:
- "package_name": Name of the package.
- "team_id": The ID of the team that the package applies to, ` + "`null`" + ` if it applies to devices that are not in a team.
- "team_name": The name of the team that the package applies to, ` + "`null`" + ` if it applies to devices that are not in a team.`, `{
  "bootstrap_package_name": "bootstrap-package.pkg",
  "team_id": 123,
  "team_name": "Workstations"
}`
}

type ActivityTypeDeletedBootstrapPackage struct {
	BootstrapPackageName string  `json:"bootstrap_package_name"`
	TeamID               *uint   `json:"team_id"`
	TeamName             *string `json:"team_name"`
}

func (a ActivityTypeDeletedBootstrapPackage) ActivityName() string {
	return "deleted_bootstrap_package"
}

func (a ActivityTypeDeletedBootstrapPackage) Documentation() (activity, details, detailsExample string) {
	return `Generated when a user deletes a bootstrap package from a team (or no team).`,
		`This activity contains the following fields:
- "package_name": Name of the package.
- "team_id": The ID of the team that the package applies to, ` + "`null`" + ` if it applies to devices that are not in a team.
- "team_name": The name of the team that the package applies to, ` + "`null`" + ` if it applies to devices that are not in a team.`, `{
  "package_name": "bootstrap-package.pkg",
  "team_id": 123,
  "team_name": "Workstations"
}`
}

type ActivityTypeEnabledMacosSetupEndUserAuth struct {
	TeamID   *uint   `json:"team_id"`
	TeamName *string `json:"team_name"`
}

func (a ActivityTypeEnabledMacosSetupEndUserAuth) ActivityName() string {
	return "enabled_macos_setup_end_user_auth"
}

func (a ActivityTypeEnabledMacosSetupEndUserAuth) Documentation() (activity, details, detailsExample string) {
	return `Generated when a user turns on end user authentication for macOS hosts that automatically enroll to a team (or no team).`,
		`This activity contains the following fields:
- "team_id": The ID of the team that end user authentication applies to, ` + "`null`" + ` if it applies to devices that are not in a team.
- "team_name": The name of the team that end user authentication applies to, ` + "`null`" + ` if it applies to devices that are not in a team.`, `{
  "team_id": 123,
  "team_name": "Workstations"
}`
}

type ActivityTypeDisabledMacosSetupEndUserAuth struct {
	TeamID   *uint   `json:"team_id"`
	TeamName *string `json:"team_name"`
}

func (a ActivityTypeDisabledMacosSetupEndUserAuth) ActivityName() string {
	return "disabled_macos_setup_end_user_auth"
}

func (a ActivityTypeDisabledMacosSetupEndUserAuth) Documentation() (activity, details, detailsExample string) {
	return `Generated when a user turns off end user authentication for macOS hosts that automatically enroll to a team (or no team).`,
		`This activity contains the following fields:
- "team_id": The ID of the team that end user authentication applies to, ` + "`null`" + ` if it applies to devices that are not in a team.
- "team_name": The name of the team that end user authentication applies to, ` + "`null`" + ` if it applies to devices that are not in a team.`, `{
  "team_id": 123,
  "team_name": "Workstations"
}`
}

type ActivityTypeEnabledWindowsMDM struct{}

func (a ActivityTypeEnabledWindowsMDM) ActivityName() string {
	return "enabled_windows_mdm"
}

func (a ActivityTypeEnabledWindowsMDM) Documentation() (activity, details, detailsExample string) {
	return `Generated when a user turns on MDM features for all Windows hosts (servers excluded).`,
		`This activity does not contain any detail fields.`, ``
}

type ActivityTypeDisabledWindowsMDM struct{}

func (a ActivityTypeDisabledWindowsMDM) ActivityName() string {
	return "disabled_windows_mdm"
}

func (a ActivityTypeDisabledWindowsMDM) Documentation() (activity, details, detailsExample string) {
	return `Generated when a user turns off MDM features for all Windows hosts.`,
		`This activity does not contain any detail fields.`, ``
}

type ActivityTypeEnabledWindowsMDMMigration struct{}

func (a ActivityTypeEnabledWindowsMDMMigration) ActivityName() string {
	return "enabled_windows_mdm_migration"
}

func (a ActivityTypeEnabledWindowsMDMMigration) Documentation() (activity, details, detailsExample string) {
	return `Generated when a user enables automatic MDM migration for Windows hosts, if Windows MDM is turned on.`,
		`This activity does not contain any detail fields.`, ``
}

type ActivityTypeDisabledWindowsMDMMigration struct{}

func (a ActivityTypeDisabledWindowsMDMMigration) ActivityName() string {
	return "disabled_windows_mdm_migration"
}

func (a ActivityTypeDisabledWindowsMDMMigration) Documentation() (activity, details, detailsExample string) {
	return `Generated when a user disables automatic MDM migration for Windows hosts, if Windows MDM is turned on.`,
		`This activity does not contain any detail fields.`, ``
}

type ActivityTypeRanScript struct {
	HostID              uint    `json:"host_id"`
	HostDisplayName     string  `json:"host_display_name"`
	ScriptExecutionID   string  `json:"script_execution_id"`
	BatchExecutionID    *string `json:"batch_execution_id"`
	ScriptName          string  `json:"script_name"`
	Async               bool    `json:"async"`
	PolicyID            *uint   `json:"policy_id"`
	PolicyName          *string `json:"policy_name"`
	FromSetupExperience bool    `json:"-"`
}

func (a ActivityTypeRanScript) ActivityName() string {
	return "ran_script"
}

func (a ActivityTypeRanScript) HostIDs() []uint {
	return []uint{a.HostID}
}

func (a ActivityTypeRanScript) HostOnly() bool {
	return a.BatchExecutionID != nil
}

func (a ActivityTypeRanScript) WasFromAutomation() bool {
	return a.PolicyID != nil || a.FromSetupExperience
}

func (a ActivityTypeRanScript) Documentation() (activity, details, detailsExample string) {
	return `Generated when a script is sent to be run for a host.`,
		`This activity contains the following fields:
- "host_id": ID of the host.
- "host_display_name": Display name of the host.
- "script_execution_id": Execution ID of the script run.
- "batch_execution_id": Batch execution ID of the script run.
- "script_name": Name of the script (empty if it was an anonymous script).
- "async": Whether the script was executed asynchronously.
- "policy_id": ID of the policy whose failure triggered the script run. Null if no associated policy.
- "policy_name": Name of the policy whose failure triggered the script run. Null if no associated policy.`, `{
  "host_id": 1,
  "host_display_name": "Anna's MacBook Pro",
  "script_name": "set-timezones.sh",
  "script_execution_id": "d6cffa75-b5b5-41ef-9230-15073c8a88cf",
  "batch_execution_id": "3274d95a-c140-4b17-b185-fb33c93b84e3",
  "async": false,
  "policy_id": 123,
  "policy_name": "Ensure photon torpedoes are primed"
}`
}

type ActivityTypeAddedScript struct {
	ScriptName string  `json:"script_name"`
	TeamID     *uint   `json:"team_id"`
	TeamName   *string `json:"team_name"`
}

func (a ActivityTypeAddedScript) ActivityName() string {
	return "added_script"
}

func (a ActivityTypeAddedScript) Documentation() (activity, details, detailsExample string) {
	return `Generated when a script is added to a team (or no team).`,
		`This activity contains the following fields:
- "script_name": Name of the script.
- "team_id": The ID of the team that the script applies to, ` + "`null`" + ` if it applies to devices that are not in a team.
- "team_name": The name of the team that the script applies to, ` + "`null`" + ` if it applies to devices that are not in a team.`, `{
  "script_name": "set-timezones.sh",
  "team_id": 123,
  "team_name": "Workstations"
}`
}

type ActivityTypeUpdatedScript struct {
	ScriptName string  `json:"script_name"`
	TeamID     *uint   `json:"team_id"`
	TeamName   *string `json:"team_name"`
}

func (a ActivityTypeUpdatedScript) ActivityName() string {
	return "updated_script"
}

func (a ActivityTypeUpdatedScript) Documentation() (activity, details, detailsExample string) {
	return `Generated when a script is updated.`,
		`This activity contains the following fields:
- "script_name": Name of the script.
- "team_id": The ID of the team that the script applies to, ` + "`null`" + ` if it applies to devices that are not in a team.
- "team_name": The name of the team that the script applies to, ` + "`null`" + ` if it applies to devices that are not in a team.`, `{
  "script_name": "set-timezones.sh",
  "team_id": 123,
  "team_name": "Workstations"
}`
}

type ActivityTypeDeletedScript struct {
	ScriptName string  `json:"script_name"`
	TeamID     *uint   `json:"team_id"`
	TeamName   *string `json:"team_name"`
}

func (a ActivityTypeDeletedScript) ActivityName() string {
	return "deleted_script"
}

func (a ActivityTypeDeletedScript) Documentation() (activity, details, detailsExample string) {
	return `Generated when a script is deleted from a team (or no team).`,
		`This activity contains the following fields:
- "script_name": Name of the script.
- "team_id": The ID of the team that the script applies to, ` + "`null`" + ` if it applies to devices that are not in a team.
- "team_name": The name of the team that the script applies to, ` + "`null`" + ` if it applies to devices that are not in a team.`, `{
  "script_name": "set-timezones.sh",
  "team_id": 123,
  "team_name": "Workstations"
}`
}

type ActivityTypeEditedScript struct {
	TeamID   *uint   `json:"team_id"`
	TeamName *string `json:"team_name"`
}

func (a ActivityTypeEditedScript) ActivityName() string {
	return "edited_script"
}

func (a ActivityTypeEditedScript) Documentation() (activity, details, detailsExample string) {
	return `Generated when a user edits the scripts of a team (or no team) via the fleetctl CLI.`,
		`This activity contains the following fields:
- "team_id": The ID of the team that the scripts apply to, ` + "`null`" + ` if they apply to devices that are not in a team.
- "team_name": The name of the team that the scripts apply to, ` + "`null`" + ` if they apply to devices that are not in a team.`, `{
  "team_id": 123,
  "team_name": "Workstations"
}`
}

type ActivityTypeCreatedWindowsProfile struct {
	ProfileName string  `json:"profile_name"`
	TeamID      *uint   `json:"team_id"`
	TeamName    *string `json:"team_name"`
}

func (a ActivityTypeCreatedWindowsProfile) ActivityName() string {
	return "created_windows_profile"
}

func (a ActivityTypeCreatedWindowsProfile) Documentation() (activity, details, detailsExample string) {
	return `Generated when a user adds a new Windows profile to a team (or no team).`,
		`This activity contains the following fields:
- "profile_name": Name of the profile.
- "team_id": The ID of the team that the profile applies to, ` + "`null`" + ` if it applies to devices that are not in a team.
- "team_name": The name of the team that the profile applies to, ` + "`null`" + ` if it applies to devices that are not in a team.`, `{
  "profile_name": "Custom settings 1",
  "team_id": 123,
  "team_name": "Workstations"
}`
}

type ActivityTypeDeletedWindowsProfile struct {
	ProfileName string  `json:"profile_name"`
	TeamID      *uint   `json:"team_id"`
	TeamName    *string `json:"team_name"`
}

func (a ActivityTypeDeletedWindowsProfile) ActivityName() string {
	return "deleted_windows_profile"
}

func (a ActivityTypeDeletedWindowsProfile) Documentation() (activity, details, detailsExample string) {
	return `Generated when a user deletes a Windows profile from a team (or no team).`,
		`This activity contains the following fields:
- "profile_name": Name of the deleted profile.
- "team_id": The ID of the team that the profile applied to, ` + "`null`" + ` if it applied to devices that are not in a team.
- "team_name": The name of the team that the profile applied to, ` + "`null`" + ` if it applied to devices that are not in a team.`, `{
  "profile_name": "Custom settings 1",
  "team_id": 123,
  "team_name": "Workstations"
}`
}

type ActivityTypeEditedWindowsProfile struct {
	TeamID   *uint   `json:"team_id"`
	TeamName *string `json:"team_name"`
}

func (a ActivityTypeEditedWindowsProfile) ActivityName() string {
	return "edited_windows_profile"
}

func (a ActivityTypeEditedWindowsProfile) Documentation() (activity, details, detailsExample string) {
	return `Generated when a user edits the Windows profiles of a team (or no team) via the fleetctl CLI.`,
		`This activity contains the following fields:
- "team_id": The ID of the team that the profiles apply to, ` + "`null`" + ` if they apply to devices that are not in a team.
- "team_name": The name of the team that the profiles apply to, ` + "`null`" + ` if they apply to devices that are not in a team.`, `{
  "team_id": 123,
  "team_name": "Workstations"
}`
}

type ActivityTypeLockedHost struct {
	HostID          uint   `json:"host_id"`
	HostDisplayName string `json:"host_display_name"`
	ViewPIN         bool   `json:"view_pin"`
}

func (a ActivityTypeLockedHost) ActivityName() string {
	return "locked_host"
}

func (a ActivityTypeLockedHost) HostIDs() []uint {
	return []uint{a.HostID}
}

func (a ActivityTypeLockedHost) Documentation() (activity, details, detailsExample string) {
	return `Generated when a user sends a request to lock a host.`,
		`This activity contains the following fields:
- "host_id": ID of the host.
- "host_display_name": Display name of the host.
- "view_pin": Whether lock PIN was viewed (for Apple devices).`, `{
  "host_id": 1,
  "host_display_name": "Anna's MacBook Pro",
  "view_pin": true
}`
}

type ActivityTypeUnlockedHost struct {
	HostID          uint   `json:"host_id"`
	HostDisplayName string `json:"host_display_name"`
	HostPlatform    string `json:"host_platform"`
}

func (a ActivityTypeUnlockedHost) ActivityName() string {
	return "unlocked_host"
}

func (a ActivityTypeUnlockedHost) HostIDs() []uint {
	return []uint{a.HostID}
}

func (a ActivityTypeUnlockedHost) Documentation() (activity, details, detailsExample string) {
	return `Generated when a user sends a request to unlock a host.`,
		`This activity contains the following fields:
- "host_id": ID of the host.
- "host_display_name": Display name of the host.
- "host_platform": Platform of the host.`, `{
  "host_id": 1,
  "host_display_name": "Anna's MacBook Pro",
  "host_platform": "darwin"
}`
}

type ActivityTypeWipedHost struct {
	HostID          uint   `json:"host_id"`
	HostDisplayName string `json:"host_display_name"`
}

func (a ActivityTypeWipedHost) ActivityName() string {
	return "wiped_host"
}

func (a ActivityTypeWipedHost) HostIDs() []uint {
	return []uint{a.HostID}
}

func (a ActivityTypeWipedHost) Documentation() (activity, details, detailsExample string) {
	return `Generated when a user sends a request to wipe a host.`,
		`This activity contains the following fields:
- "host_id": ID of the host.
- "host_display_name": Display name of the host.`, `{
  "host_id": 1,
  "host_display_name": "Anna's MacBook Pro"
}`
}

type ActivityTypeCreatedDeclarationProfile struct {
	ProfileName string  `json:"profile_name"`
	Identifier  string  `json:"identifier"`
	TeamID      *uint   `json:"team_id"`
	TeamName    *string `json:"team_name"`
}

func (a ActivityTypeCreatedDeclarationProfile) ActivityName() string {
	return "created_declaration_profile"
}

func (a ActivityTypeCreatedDeclarationProfile) Documentation() (activity string, details string, detailsExample string) {
	return `Generated when a user adds a new macOS declaration to a team (or no team).`,
		`This activity contains the following fields:
- "profile_name": Name of the declaration.
- "identifier": Identifier of the declaration.
- "team_id": The ID of the team that the declaration applies to, ` + "`null`" + ` if it applies to devices that are not in a team.
- "team_name": The name of the team that the declaration applies to, ` + "`null`" + ` if it applies to devices that are not in a team.`, `{
  "profile_name": "Passcode requirements",
  "profile_identifier": "com.my.declaration",
  "team_id": 123,
  "team_name": "Workstations"
}`
}

type ActivityTypeDeletedDeclarationProfile struct {
	ProfileName string  `json:"profile_name"`
	Identifier  string  `json:"identifier"`
	TeamID      *uint   `json:"team_id"`
	TeamName    *string `json:"team_name"`
}

func (a ActivityTypeDeletedDeclarationProfile) ActivityName() string {
	return "deleted_declaration_profile"
}

func (a ActivityTypeDeletedDeclarationProfile) Documentation() (activity string, details string, detailsExample string) {
	return `Generated when a user removes a macOS declaration from a team (or no team).`,
		`This activity contains the following fields:
- "profile_name": Name of the declaration.
- "identifier": Identifier of the declaration.
- "team_id": The ID of the team that the declaration applies to, ` + "`null`" + ` if it applies to devices that are not in a team.
- "team_name": The name of the team that the declaration applies to, ` + "`null`" + ` if it applies to devices that are not in a team.`, `{
  "profile_name": "Passcode requirements",
  "profile_identifier": "com.my.declaration",
  "team_id": 123,
  "team_name": "Workstations"
}`
}

type ActivityTypeEditedDeclarationProfile struct {
	TeamID   *uint   `json:"team_id"`
	TeamName *string `json:"team_name"`
}

func (a ActivityTypeEditedDeclarationProfile) ActivityName() string {
	return "edited_declaration_profile"
}

func (a ActivityTypeEditedDeclarationProfile) Documentation() (activity string, details string, detailsExample string) {
	return `Generated when a user edits the macOS declarations of a team (or no team) via the fleetctl CLI.`,
		`This activity contains the following fields:
- "team_id": The ID of the team that the declarations apply to, ` + "`null`" + ` if they apply to devices that are not in a team.
- "team_name": The name of the team that the declarations apply to, ` + "`null`" + ` if they apply to devices that are not in a team.`, `{
  "team_id": 123,
  "team_name": "Workstations"
}`
}

type ActivityTypeResentConfigurationProfile struct {
	HostID          *uint   `json:"host_id"`
	HostDisplayName *string `json:"host_display_name"`
	ProfileName     string  `json:"profile_name"`
}

func (a ActivityTypeResentConfigurationProfile) ActivityName() string {
	return "resent_configuration_profile"
}

func (a ActivityTypeResentConfigurationProfile) Documentation() (activity string, details string, detailsExample string) {
	return `Generated when a user resends a configuration profile to a host.`,
		`This activity contains the following fields:
- "host_id": The ID of the host.
- "host_display_name": The display name of the host.
- "profile_name": The name of the configuration profile.`, `{
  "host_id": 1,
  "host_display_name": "Anna's MacBook Pro",
  "profile_name": "Passcode requirements"
}`
}

type ActivityTypeResentConfigurationProfileBatch struct {
	ProfileName string `json:"profile_name"`
	HostCount   int64  `json:"host_count"`
}

func (a ActivityTypeResentConfigurationProfileBatch) ActivityName() string {
	return "resent_configuration_profile_batch"
}

func (a ActivityTypeResentConfigurationProfileBatch) Documentation() (activity string, details string, detailsExample string) {
	return `Generated when a user resends a configuration profile to a batch of hosts.`,
		`This activity contains the following fields:
- "profile_name": The name of the configuration profile.
- "host_count": Number of hosts in the batch.`, `{
  "profile_name": "Passcode requirements",
  "host_count": 3
}`
}

type ActivityTypeInstalledSoftware struct {
	HostID              uint    `json:"host_id"`
	HostDisplayName     string  `json:"host_display_name"`
	SoftwareTitle       string  `json:"software_title"`
	SoftwarePackage     string  `json:"software_package"`
	SelfService         bool    `json:"self_service"`
	InstallUUID         string  `json:"install_uuid"`
	Status              string  `json:"status"`
	PolicyID            *uint   `json:"policy_id"`
	PolicyName          *string `json:"policy_name"`
	FromSetupExperience bool    `json:"-"`
}

func (a ActivityTypeInstalledSoftware) ActivityName() string {
	return "installed_software"
}

func (a ActivityTypeInstalledSoftware) HostIDs() []uint {
	return []uint{a.HostID}
}

func (a ActivityTypeInstalledSoftware) WasFromAutomation() bool {
	return a.PolicyID != nil || a.FromSetupExperience
}

func (a ActivityTypeInstalledSoftware) Documentation() (activity, details, detailsExample string) {
	return `Generated when a Fleet-maintained app or custom package is installed on a host.`,
		`This activity contains the following fields:
- "host_id": ID of the host.
- "host_display_name": Display name of the host.
- "install_uuid": ID of the software installation.
- "self_service": Whether the installation was initiated by the end user.
- "software_title": Name of the software.
- "software_package": Filename of the installer.
- "status": Status of the software installation.
- "policy_id": ID of the policy whose failure triggered the installation. Null if no associated policy.
- "policy_name": Name of the policy whose failure triggered installation. Null if no associated policy.
`, `{
  "host_id": 1,
  "host_display_name": "Anna's MacBook Pro",
  "software_title": "Falcon.app",
  "software_package": "FalconSensor-6.44.pkg",
  "self_service": true,
  "install_uuid": "d6cffa75-b5b5-41ef-9230-15073c8a88cf",
  "status": "pending",
  "policy_id": 1337,
  "policy_name": "Ensure 1Password is installed and up to date"
}`
}

type ActivityTypeUninstalledSoftware struct {
	HostID          uint   `json:"host_id"`
	HostDisplayName string `json:"host_display_name"`
	SoftwareTitle   string `json:"software_title"`
	ExecutionID     string `json:"script_execution_id"`
	SelfService     bool   `json:"self_service"`
	Status          string `json:"status"`
}

func (a ActivityTypeUninstalledSoftware) ActivityName() string {
	return "uninstalled_software"
}

func (a ActivityTypeUninstalledSoftware) HostIDs() []uint {
	return []uint{a.HostID}
}

func (a ActivityTypeUninstalledSoftware) Documentation() (activity, details, detailsExample string) {
	return `Generated when a Fleet-maintained app or custom package is uninstalled on a host.`,
		`This activity contains the following fields:
- "host_id": ID of the host.
- "host_display_name": Display name of the host.
- "software_title": Name of the software.
- "script_execution_id": ID of the software uninstall script.
- "self_service": Whether the uninstallation was initiated by the end user from the My device UI.
- "status": Status of the software uninstallation.`, `{
  "host_id": 1,
  "host_display_name": "Anna's MacBook Pro",
  "software_title": "Falcon.app",
  "script_execution_id": "ece8d99d-4313-446a-9af2-e152cd1bad1e",
  "self_service": false,
  "status": "uninstalled"
}`
}

type ActivitySoftwareLabel struct {
	Name string `json:"name"`
	ID   uint   `json:"id"`
}

type ActivityTypeAddedSoftware struct {
	SoftwareTitle    string                  `json:"software_title"`
	SoftwarePackage  string                  `json:"software_package"`
	TeamName         *string                 `json:"team_name"`
	TeamID           *uint                   `json:"team_id"`
	SelfService      bool                    `json:"self_service"`
	SoftwareTitleID  uint                    `json:"software_title_id"`
	LabelsIncludeAny []ActivitySoftwareLabel `json:"labels_include_any,omitempty"`
	LabelsExcludeAny []ActivitySoftwareLabel `json:"labels_exclude_any,omitempty"`
}

func (a ActivityTypeAddedSoftware) ActivityName() string {
	return "added_software"
}

func (a ActivityTypeAddedSoftware) Documentation() (string, string, string) {
	return `Generated when a Fleet-maintained app or custom package is added to Fleet.`, `This activity contains the following fields:
- "software_title": Name of the software.
- "software_package": Filename of the installer.
- "team_name": Name of the team to which this software was added.` + " `null` " + `if it was added to no team." +
- "team_id": The ID of the team to which this software was added.` + " `null` " + `if it was added to no team.
- "self_service": Whether the software is available for installation by the end user.
- "software_title_id": ID of the added software title.
- "labels_include_any": Target hosts that have any label in the array.
- "labels_exclude_any": Target hosts that don't have any label in the array.`, `{
  "software_title": "Falcon.app",
  "software_package": "FalconSensor-6.44.pkg",
  "team_name": "Workstations",
  "team_id": 123,
  "self_service": true,
  "software_title_id": 2234,
  "labels_include_any": [
    {
      "name": "Engineering",
      "id": 12
    },
    {
      "name": "Product",
      "id": 17
    }
  ]
}`
}

type ActivityTypeEditedSoftware struct {
	SoftwareTitle    string                  `json:"software_title"`
	SoftwarePackage  *string                 `json:"software_package"`
	TeamName         *string                 `json:"team_name"`
	TeamID           *uint                   `json:"team_id"`
	SelfService      bool                    `json:"self_service"`
	SoftwareIconURL  *string                 `json:"software_icon_url"`
	LabelsIncludeAny []ActivitySoftwareLabel `json:"labels_include_any,omitempty"`
	LabelsExcludeAny []ActivitySoftwareLabel `json:"labels_exclude_any,omitempty"`
	SoftwareTitleID  uint                    `json:"software_title_id"`
}

func (a ActivityTypeEditedSoftware) ActivityName() string {
	return "edited_software"
}

func (a ActivityTypeEditedSoftware) Documentation() (string, string, string) {
	return `Generated when a Fleet-maintained app or custom package is edited in Fleet.`, `This activity contains the following fields:
- "software_title": Name of the software.
- "software_package": Filename of the installer as of this update (including if unchanged).
- "team_name": Name of the team on which this software was updated.` + " `null` " + `if it was updated on no team.
- "team_id": The ID of the team on which this software was updated.` + " `null` " + `if it was updated on no team.
- "self_service": Whether the software is available for installation by the end user.
- "software_title_id": ID of the added software title.
- "labels_include_any": Target hosts that have any label in the array.
- "labels_exclude_any": Target hosts that don't have any label in the array.`, `{
  "software_title": "Falcon.app",
  "software_package": "FalconSensor-6.44.pkg",
  "team_name": "Workstations",
  "team_id": 123,
  "self_service": true,
  "software_title_id": 2234,
  "software_icon_url": "/api/latest/fleet/software/titles/2234/icon?team_id=123",
  "labels_include_any": [
    {
      "name": "Engineering",
      "id": 12
    },
    {
      "name": "Product",
      "id": 17
    }
  ]
}`
}

type ActivityTypeDeletedSoftware struct {
	SoftwareTitle    string                  `json:"software_title"`
	SoftwarePackage  string                  `json:"software_package"`
	TeamName         *string                 `json:"team_name"`
	TeamID           *uint                   `json:"team_id"`
	SelfService      bool                    `json:"self_service"`
	SoftwareIconURL  *string                 `json:"software_icon_url"`
	LabelsIncludeAny []ActivitySoftwareLabel `json:"labels_include_any,omitempty"`
	LabelsExcludeAny []ActivitySoftwareLabel `json:"labels_exclude_any,omitempty"`
}

func (a ActivityTypeDeletedSoftware) ActivityName() string {
	return "deleted_software"
}

func (a ActivityTypeDeletedSoftware) Documentation() (string, string, string) {
	return `Generated when a Fleet maintained app or custom package is deleted from Fleet.`, `This activity contains the following fields:
- "software_title": Name of the software.
- "software_package": Filename of the installer.
- "team_name": Name of the team to which this software was added.` + " `null` " + `if it was added to no team.
- "team_id": The ID of the team to which this software was added.` + " `null` " + `if it was added to no team.
- "self_service": Whether the software was available for installation by the end user.
- "labels_include_any": Target hosts that have any label in the array.
- "labels_exclude_any": Target hosts that don't have any label in the array.`, `{
  "software_title": "Falcon.app",
  "software_package": "FalconSensor-6.44.pkg",
  "team_name": "Workstations",
  "team_id": 123,
  "self_service": true,
  "software_icon_url": "",
  "labels_include_any": [
    {
      "name": "Engineering",
      "id": 12
    },
    {
      "name": "Product",
      "id": 17
    }
  ]
}`
}

// LogRoleChangeActivities logs activities for each role change, globally and one for each change in teams.
func LogRoleChangeActivities(
	ctx context.Context, svc Service, adminUser *User, oldGlobalRole *string, oldTeamRoles []UserTeam, user *User,
) error {
	if user.GlobalRole != nil && (oldGlobalRole == nil || *oldGlobalRole != *user.GlobalRole) {
		if err := svc.NewActivity(
			ctx,
			adminUser,
			ActivityTypeChangedUserGlobalRole{
				UserID:    user.ID,
				UserName:  user.Name,
				UserEmail: user.Email,
				Role:      *user.GlobalRole,
			},
		); err != nil {
			return err
		}
	}
	if user.GlobalRole == nil && oldGlobalRole != nil {
		if err := svc.NewActivity(
			ctx,
			adminUser,
			ActivityTypeDeletedUserGlobalRole{
				UserID:    user.ID,
				UserName:  user.Name,
				UserEmail: user.Email,
				OldRole:   *oldGlobalRole,
			},
		); err != nil {
			return err
		}
	}
	oldTeamsLookup := make(map[uint]UserTeam, len(oldTeamRoles))
	for _, t := range oldTeamRoles {
		oldTeamsLookup[t.ID] = t
	}

	newTeamsLookup := make(map[uint]struct{}, len(user.Teams))
	for _, t := range user.Teams {
		newTeamsLookup[t.ID] = struct{}{}
		o, ok := oldTeamsLookup[t.ID]
		if ok && o.Role == t.Role {
			continue
		}
		if err := svc.NewActivity(
			ctx,
			adminUser,
			ActivityTypeChangedUserTeamRole{
				UserID:    user.ID,
				UserName:  user.Name,
				UserEmail: user.Email,
				Role:      t.Role,
				TeamID:    t.ID,
				TeamName:  t.Name,
			},
		); err != nil {
			return err
		}
	}
	for _, o := range oldTeamRoles {
		if _, ok := newTeamsLookup[o.ID]; ok {
			continue
		}
		if err := svc.NewActivity(
			ctx,
			adminUser,
			ActivityTypeDeletedUserTeamRole{
				UserID:    user.ID,
				UserName:  user.Name,
				UserEmail: user.Email,
				Role:      o.Role,
				TeamID:    o.ID,
				TeamName:  o.Name,
			},
		); err != nil {
			return err
		}
	}
	return nil
}

type ActivityEnabledVPP struct {
	Location string `json:"location"`
}

func (a ActivityEnabledVPP) ActivityName() string {
	return "enabled_vpp"
}

func (a ActivityEnabledVPP) Documentation() (activity string, details string, detailsExample string) {
	return "Generated when VPP features are enabled in Fleet.", `This activity contains the following fields:
- "location": Location associated with the VPP content token for the enabled VPP features.`, `{
  "location": "Acme Inc."
}`
}

type ActivityDisabledVPP struct {
	Location string `json:"location"`
}

func (a ActivityDisabledVPP) ActivityName() string {
	return "disabled_vpp"
}

func (a ActivityDisabledVPP) Documentation() (activity string, details string, detailsExample string) {
	return "Generated when VPP features are disabled in Fleet.", `This activity contains the following fields:
- "location": Location associated with the VPP content token for the disabled VPP features.`, `{
  "location": "Acme Inc."
}`
}

type ActivityAddedAppStoreApp struct {
	SoftwareTitle    string                  `json:"software_title"`
	SoftwareTitleId  uint                    `json:"software_title_id"`
	AppStoreID       string                  `json:"app_store_id"`
	TeamName         *string                 `json:"team_name"`
	TeamID           *uint                   `json:"team_id"`
	Platform         AppleDevicePlatform     `json:"platform"`
	SelfService      bool                    `json:"self_service"`
	LabelsIncludeAny []ActivitySoftwareLabel `json:"labels_include_any,omitempty"`
	LabelsExcludeAny []ActivitySoftwareLabel `json:"labels_exclude_any,omitempty"`
}

func (a ActivityAddedAppStoreApp) ActivityName() string {
	return "added_app_store_app"
}

func (a ActivityAddedAppStoreApp) Documentation() (activity string, details string, detailsExample string) {
	return "Generated when an App Store app is added to Fleet.", `This activity contains the following fields:
- "software_title": Name of the App Store app.
- "software_title_id": ID of the added software title.
- "app_store_id": ID of the app on the Apple App Store.
- "platform": Platform of the app (` + "`darwin`, `ios`, or `ipados`" + `).
- "self_service": App installation can be initiated by device owner.
- "team_name": Name of the team to which this App Store app was added, or ` + "`null`" + ` if it was added to no team.
- "team_id": ID of the team to which this App Store app was added, or ` + "`null`" + `if it was added to no team.
- "labels_include_any": Target hosts that have any label in the array.
- "labels_exclude_any": Target hosts that don't have any label in the array.`, `{
  "software_title": "Logic Pro",
  "software_title_id": 123,
  "app_store_id": "1234567",
  "platform": "darwin",
  "self_service": false,
  "team_name": "Workstations",
  "team_id": 1,
  "labels_include_any": [
    {
      "name": "Engineering",
      "id": 12
    },
    {
      "name": "Product",
      "id": 17
    }
  ]
}`
}

type ActivityDeletedAppStoreApp struct {
	SoftwareTitle    string                  `json:"software_title"`
	AppStoreID       string                  `json:"app_store_id"`
	TeamName         *string                 `json:"team_name"`
	TeamID           *uint                   `json:"team_id"`
	Platform         AppleDevicePlatform     `json:"platform"`
	SoftwareIconURL  *string                 `json:"software_icon_url"`
	LabelsIncludeAny []ActivitySoftwareLabel `json:"labels_include_any,omitempty"`
	LabelsExcludeAny []ActivitySoftwareLabel `json:"labels_exclude_any,omitempty"`
}

func (a ActivityDeletedAppStoreApp) ActivityName() string {
	return "deleted_app_store_app"
}

func (a ActivityDeletedAppStoreApp) Documentation() (activity string, details string, detailsExample string) {
	return "Generated when an App Store app is deleted from Fleet.", `This activity contains the following fields:
- "software_title": Name of the App Store app.
- "app_store_id": ID of the app on the Apple App Store.
- "platform": Platform of the app (` + "`darwin`, `ios`, or `ipados`" + `).
- "team_name": Name of the team from which this App Store app was deleted, or ` + "`null`" + ` if it was deleted from no team.
- "team_id": ID of the team from which this App Store app was deleted, or ` + "`null`" + `if it was deleted from no team.
- "labels_include_any": Target hosts that have any label in the array.
- "labels_exclude_any": Target hosts that don't have any label in the array`, `{
  "software_title": "Logic Pro",
  "app_store_id": "1234567",
  "platform": "darwin",
  "team_name": "Workstations",
  "team_id": 1,
  "software_icon_url": "",
  "labels_include_any": [
    {
      "name": "Engineering",
      "id": 12
    },
    {
      "name": "Product",
      "id": 17
    }
  ]
}`
}

type ActivityInstalledAppStoreApp struct {
	HostID              uint    `json:"host_id"`
	HostDisplayName     string  `json:"host_display_name"`
	SoftwareTitle       string  `json:"software_title"`
	AppStoreID          string  `json:"app_store_id"`
	CommandUUID         string  `json:"command_uuid"`
	Status              string  `json:"status,omitempty"`
	SelfService         bool    `json:"self_service"`
	PolicyID            *uint   `json:"policy_id"`
	PolicyName          *string `json:"policy_name"`
	FromSetupExperience bool    `json:"-"`
}

func (a ActivityInstalledAppStoreApp) HostIDs() []uint {
	return []uint{a.HostID}
}

func (a ActivityInstalledAppStoreApp) ActivityName() string {
	return "installed_app_store_app"
}

func (a ActivityInstalledAppStoreApp) WasFromAutomation() bool {
	return a.PolicyID != nil || a.FromSetupExperience
}

func (a ActivityInstalledAppStoreApp) Documentation() (string, string, string) {
	return "Generated when an App Store app is installed on a device.", `This activity contains the following fields:
- "host_id": ID of the host on which the app was installed.
- "self_service": App installation was initiated by device owner.
- "host_display_name": Display name of the host.
- "software_title": Name of the App Store app.
- "app_store_id": ID of the app on the Apple App Store.
- "status": Status of the App Store app installation.
- "command_uuid": UUID of the MDM command used to install the app.
- "policy_id": ID of the policy whose failure triggered the install. Null if no associated policy.
- "policy_name": Name of the policy whose failure triggered the install. Null if no associated policy.`, `{
  "host_id": 42,
  "self_service": true,
  "host_display_name": "Anna's MacBook Pro",
  "software_title": "Logic Pro",
  "app_store_id": "1234567",
  "command_uuid": "98765432-1234-1234-1234-1234567890ab",
  "policy_id": 123,
  "policy_name": "[Install Software] Logic Pro"
}`
}

type ActivityEditedAppStoreApp struct {
	SoftwareTitle    string                  `json:"software_title"`
	SoftwareTitleID  uint                    `json:"software_title_id"`
	AppStoreID       string                  `json:"app_store_id"`
	TeamName         *string                 `json:"team_name"`
	TeamID           *uint                   `json:"team_id"`
	Platform         AppleDevicePlatform     `json:"platform"`
	SelfService      bool                    `json:"self_service"`
	SoftwareIconURL  *string                 `json:"software_icon_url"`
	LabelsIncludeAny []ActivitySoftwareLabel `json:"labels_include_any,omitempty"`
	LabelsExcludeAny []ActivitySoftwareLabel `json:"labels_exclude_any,omitempty"`
}

func (a ActivityEditedAppStoreApp) ActivityName() string {
	return "edited_app_store_app"
}

func (a ActivityEditedAppStoreApp) Documentation() (activity string, details string, detailsExample string) {
	return "Generated when an App Store app is updated in Fleet.", `This activity contains the following fields:
- "software_title": Name of the App Store app.
- "software_title_id": ID of the updated app's software title.
- "app_store_id": ID of the app on the Apple App Store.
- "platform": Platform of the app (` + "`darwin`, `ios`, or `ipados`" + `).
- "self_service": App installation can be initiated by device owner.
- "team_name": Name of the team on which this App Store app was updated, or ` + "`null`" + ` if it was updated on no team.
- "team_id": ID of the team on which this App Store app was updated, or ` + "`null`" + `if it was updated on no team.
- "labels_include_any": Target hosts that have any label in the array.
- "labels_exclude_any": Target hosts that don't have any label in the array.`, `{
  "software_title": "Logic Pro",
  "software_title_id": 123,
  "app_store_id": "1234567",
  "platform": "darwin",
  "self_service": true,
  "team_name": "Workstations",
  "team_id": 1,
  "software_icon_url": "/api/latest/fleet/software/titles/123/icon?team_id=1",
  "labels_include_any": [
    {
      "name": "Engineering",
      "id": 12
    },
    {
      "name": "Product",
      "id": 17
    }
  ]
}`
}

type ActivityAddedNDESSCEPProxy struct{}

func (a ActivityAddedNDESSCEPProxy) ActivityName() string {
	return "added_ndes_scep_proxy"
}

func (a ActivityAddedNDESSCEPProxy) Documentation() (activity string, details string, detailsExample string) {
	return "Generated when NDES SCEP proxy is configured in Fleet.", `This activity does not contain any detail fields.`, ``
}

type ActivityDeletedNDESSCEPProxy struct{}

func (a ActivityDeletedNDESSCEPProxy) ActivityName() string {
	return "deleted_ndes_scep_proxy"
}

func (a ActivityDeletedNDESSCEPProxy) Documentation() (activity string, details string, detailsExample string) {
	return "Generated when NDES SCEP proxy configuration is deleted in Fleet.", `This activity does not contain any detail fields.`, ``
}

type ActivityEditedNDESSCEPProxy struct{}

func (a ActivityEditedNDESSCEPProxy) ActivityName() string {
	return "edited_ndes_scep_proxy"
}

func (a ActivityEditedNDESSCEPProxy) Documentation() (activity string, details string, detailsExample string) {
	return "Generated when NDES SCEP proxy configuration is edited in Fleet.", `This activity does not contain any detail fields.`, ``
}

type ActivityAddedCustomSCEPProxy struct {
	Name string `json:"name"`
}

func (a ActivityAddedCustomSCEPProxy) ActivityName() string {
	return "added_custom_scep_proxy"
}

func (a ActivityAddedCustomSCEPProxy) Documentation() (activity string, details string, detailsExample string) {
	return "Generated when SCEP certificate authority configuration is added in Fleet.", `This activity contains the following fields:
- "name": Name of the certificate authority.`, `{
  "name": "SCEP_WIFI"
}`
}

type ActivityDeletedCustomSCEPProxy struct {
	Name string `json:"name"`
}

func (a ActivityDeletedCustomSCEPProxy) ActivityName() string {
	return "deleted_custom_scep_proxy"
}

func (a ActivityDeletedCustomSCEPProxy) Documentation() (activity string, details string, detailsExample string) {
	return "Generated when SCEP certificate authority configuration is deleted in Fleet.", `This activity contains the following fields:
- "name": Name of the certificate authority.`, `{
  "name": "SCEP_WIFI"
}`
}

type ActivityEditedCustomSCEPProxy struct {
	Name string `json:"name"`
}

func (a ActivityEditedCustomSCEPProxy) ActivityName() string {
	return "edited_custom_scep_proxy"
}

func (a ActivityEditedCustomSCEPProxy) Documentation() (activity string, details string, detailsExample string) {
	return "Generated when SCEP certificate authority configuration is edited in Fleet.", `This activity contains the following fields:
- "name": Name of the certificate authority.`, `{
  "name": "SCEP_WIFI"
}`
}

type ActivityAddedDigiCert struct {
	Name string `json:"name"`
}

func (a ActivityAddedDigiCert) ActivityName() string {
	return "added_digicert"
}

func (a ActivityAddedDigiCert) Documentation() (activity string, details string, detailsExample string) {
	return "Generated when DigiCert certificate authority configuration is added in Fleet.", `This activity contains the following fields:
- "name": Name of the certificate authority.`, `{
  "name": "DIGICERT_WIFI"
}`
}

type ActivityDeletedDigiCert struct {
	Name string `json:"name"`
}

func (a ActivityDeletedDigiCert) ActivityName() string {
	return "deleted_digicert"
}

func (a ActivityDeletedDigiCert) Documentation() (activity string, details string, detailsExample string) {
	return "Generated when DigiCert certificate authority configuration is deleted in Fleet.", `This activity contains the following fields:
- "name": Name of the certificate authority.`, `{
  "name": "DIGICERT_WIFI"
}`
}

type ActivityEditedDigiCert struct {
	Name string `json:"name"`
}

func (a ActivityEditedDigiCert) ActivityName() string {
	return "edited_digicert"
}

func (a ActivityEditedDigiCert) Documentation() (activity string, details string, detailsExample string) {
	return "Generated when DigiCert certificate authority configuration is edited in Fleet.", `This activity contains the following fields:
- "name": Name of the certificate authority.`, `{
  "name": "DIGICERT_WIFI"
}`
}

type ActivityAddedHydrant struct {
	Name string `json:"name"`
}

func (a ActivityAddedHydrant) ActivityName() string {
	return "added_hydrant"
}

func (a ActivityAddedHydrant) Documentation() (activity string, details string, detailsExample string) {
	return "Generated when Hydrant certificate authority configuration is added in Fleet.", `This activity contains the following fields:
- "name": Name of the certificate authority.`, `{
  "name": "HYDRANT_WIFI"
}`
}

type ActivityDeletedHydrant struct {
	Name string `json:"name"`
}

func (a ActivityDeletedHydrant) ActivityName() string {
	return "deleted_hydrant"
}

func (a ActivityDeletedHydrant) Documentation() (activity string, details string, detailsExample string) {
	return "Generated when Hydrant certificate authority configuration is deleted in Fleet.", `This activity contains the following fields:
- "name": Name of the certificate authority.`, `{
  "name": "HYDRANT_WIFI"
}`
}

type ActivityEditedHydrant struct {
	Name string `json:"name"`
}

func (a ActivityEditedHydrant) ActivityName() string {
	return "edited_hydrant"
}

func (a ActivityEditedHydrant) Documentation() (activity string, details string, detailsExample string) {
	return "Generated when Hydrant certificate authority configuration is edited in Fleet.", `This activity contains the following fields:
- "name": Name of the certificate authority.`, `{
  "name": "HYDRANT_WIFI"
}`
}

type ActivityTypeEnabledAndroidMDM struct{}

func (a ActivityTypeEnabledAndroidMDM) ActivityName() string { return "enabled_android_mdm" }
func (a ActivityTypeEnabledAndroidMDM) Documentation() (activity string, details string, detailsExample string) {
	return "Generated when a user turns on MDM features for all Android hosts.", `This activity does not contain any detail fields.`, ``
}

type ActivityTypeDisabledAndroidMDM struct{}

func (a ActivityTypeDisabledAndroidMDM) ActivityName() string { return "disabled_android_mdm" }
func (a ActivityTypeDisabledAndroidMDM) Documentation() (activity string, details string, detailsExample string) {
	return "Generated when a user turns off MDM features for all Android hosts.", `This activity does not contain any detail fields.`, ``
}

type ActivityTypeCanceledRunScript struct {
	HostID          uint   `json:"host_id"`
	HostDisplayName string `json:"host_display_name"`
	ScriptName      string `json:"script_name"`
}

func (a ActivityTypeCanceledRunScript) ActivityName() string {
	return "canceled_run_script"
}

func (a ActivityTypeCanceledRunScript) HostIDs() []uint {
	return []uint{a.HostID}
}

func (a ActivityTypeCanceledRunScript) Documentation() (activity, details, detailsExample string) {
	return "Generated when upcoming activity `ran_script` is canceled.",
		`This activity contains the following fields:
- "host_id": ID of the host.
- "host_display_name": Display name of the host.
- "script_name": Name of the script (empty if it was an anonymous script).`, `{
  "host_id": 1,
  "host_display_name": "Anna's MacBook Pro",
  "script_name": "set-timezones.sh"
}`
}

type ActivityTypeCanceledInstallSoftware struct {
	HostID          uint   `json:"host_id"`
	HostDisplayName string `json:"host_display_name"`
	SoftwareTitle   string `json:"software_title"`
	SoftwareTitleID uint   `json:"software_title_id"`
}

func (a ActivityTypeCanceledInstallSoftware) ActivityName() string {
	return "canceled_install_software"
}

func (a ActivityTypeCanceledInstallSoftware) HostIDs() []uint {
	return []uint{a.HostID}
}

func (a ActivityTypeCanceledInstallSoftware) Documentation() (activity, details, detailsExample string) {
	return "Generated when upcoming activity `installed_software` is canceled.",
		`This activity contains the following fields:
- "host_id": ID of the host.
- "host_display_name": Display name of the host.
- "software_title": Name of the software.
- "software_title_id": ID of the software title.`, `{
  "host_id": 1,
  "host_display_name": "Anna's MacBook Pro",
  "software_title": "Adobe Acrobat.app",
  "software_title_id": 12334
}`
}

type ActivityTypeCanceledUninstallSoftware struct {
	HostID          uint   `json:"host_id"`
	HostDisplayName string `json:"host_display_name"`
	SoftwareTitle   string `json:"software_title"`
	SoftwareTitleID uint   `json:"software_title_id"`
}

func (a ActivityTypeCanceledUninstallSoftware) ActivityName() string {
	return "canceled_uninstall_software"
}

func (a ActivityTypeCanceledUninstallSoftware) HostIDs() []uint {
	return []uint{a.HostID}
}

func (a ActivityTypeCanceledUninstallSoftware) Documentation() (activity, details, detailsExample string) {
	return "Generated when upcoming activity `uninstalled_software` is canceled.",
		`This activity contains the following fields:
- "host_id": ID of the host.
- "host_display_name": Display name of the host.
- "software_title": Name of the software.
- "software_title_id": ID of the software title.`, `{
  "host_id": 1,
  "host_display_name": "Anna's MacBook Pro",
  "software_title": "Adobe Acrobat.app",
  "software_title_id": 12334
}`
}

type ActivityTypeCanceledInstallAppStoreApp struct {
	HostID          uint   `json:"host_id"`
	HostDisplayName string `json:"host_display_name"`
	SoftwareTitle   string `json:"software_title"`
	SoftwareTitleID uint   `json:"software_title_id"`
}

func (a ActivityTypeCanceledInstallAppStoreApp) HostIDs() []uint {
	return []uint{a.HostID}
}

func (a ActivityTypeCanceledInstallAppStoreApp) ActivityName() string {
	return "canceled_install_app_store_app"
}

func (a ActivityTypeCanceledInstallAppStoreApp) Documentation() (string, string, string) {
	return "Generated when upcoming activity `installed_app_store_app` is canceled.", `This activity contains the following fields:
- "host_id": ID of the host.
- "host_display_name": Display name of the host.
- "software_title": Name of the software.
- "software_title_id": ID of the software title.`, `{
  "host_id": 123,
  "host_display_name": "Anna's MacBook Pro",
  "software_title": "Adobe Acrobat.app",
  "software_title_id": 12334
}`
}

type ActivityTypeRanScriptBatch struct {
	ScriptName       string `json:"script_name"`
	BatchExecutionID string `json:"batch_execution_id"`
	HostCount        uint   `json:"host_count"`
	TeamID           *uint  `json:"team_id"`
}

func (a ActivityTypeRanScriptBatch) ActivityName() string {
	return "ran_script_batch"
}

func (a ActivityTypeRanScriptBatch) Documentation() (string, string, string) {
	return "Generated when a script is run on a batch of hosts.",
		`This activity contains the following fields:
- "script_name": Name of the script.
- "batch_execution_id": Execution ID of the batch script run.
- "host_count": Number of hosts in the batch.`, `{
  "script_name": "set-timezones.sh",
  "batch_execution_id": "d6cffa75-b5b5-41ef-9230-15073c8a88cf",
  "host_count": 12
}`
}

type ActivityTypeBatchScriptScheduled struct {
	BatchExecutionID string     `json:"batch_execution_id"`
	ScriptName       *string    `json:"script_name,omitempty"`
	HostCount        uint       `json:"host_count"`
	TeamID           *uint      `json:"team_id"`
	NotBefore        *time.Time `json:"not_before"`
}

func (a ActivityTypeBatchScriptScheduled) ActivityName() string {
	return "scheduled_script_batch"
}

func (a ActivityTypeBatchScriptScheduled) Documentation() (string, string, string) {
	return "Generated when a batch script is scheduled.",
		`This activity contains the following fields:
- "batch_execution_id": Execution ID of the batch script run.
- "script_name": Name of the script.
- "host_count": Number of hosts in the batch.
- "not_before": Time that the batch activity is scheduled to launch.`, `{
  "batch_execution_id": "d6cffa75-b5b5-41ef-9230-15073c8a88cf",
  "script_name": "set-timezones.sh",
  "host_count": 12,
  "not_before": "2025-08-06T17:49:21.810204Z"
}`
}

type ActivityTypeBatchScriptCanceled struct {
	BatchExecutionID string `json:"batch_execution_id"`
	ScriptName       string `json:"script_name"`
	HostCount        uint   `json:"host_count"`
	CanceledCount    uint   `json:"canceled_count"`
}

func (a ActivityTypeBatchScriptCanceled) ActivityName() string {
	return "canceled_script_batch"
}

func (a ActivityTypeBatchScriptCanceled) Documentation() (string, string, string) {
	return "Generated when a batch script is canceled.",
		`This activity contains the following fields:
- "batch_execution_id": Execution ID of the batch script run.
- "script_name": Name of the script.
- "host_count": Number of hosts in the batch.
- "canceled_count": Number of hosts the job was canceled for.`, `{
  "batch_execution_id": "d6cffa75-b5b5-41ef-9230-15073c8a88cf",
  "script_name": "set-timezones.sh",
  "host_count": 12,
  "canceled_count": 5
}`
}

type ActivityTypeAddedConditionalAccessIntegrationMicrosoft struct{}

func (a ActivityTypeAddedConditionalAccessIntegrationMicrosoft) ActivityName() string {
	return "added_conditional_access_integration_microsoft"
}

func (a ActivityTypeAddedConditionalAccessIntegrationMicrosoft) Documentation() (string, string, string) {
	return "Generated when Microsoft Entra is connected for conditonal access.",
		"This activity does not contain any detail fields.", ""
}

type ActivityTypeDeletedConditionalAccessIntegrationMicrosoft struct{}

func (a ActivityTypeDeletedConditionalAccessIntegrationMicrosoft) ActivityName() string {
	return "deleted_conditional_access_integration_microsoft"
}

func (a ActivityTypeDeletedConditionalAccessIntegrationMicrosoft) Documentation() (string, string, string) {
	return "Generated when Microsoft Entra is integration is disconnected.",
		"This activity does not contain any detail fields.", ""
}

type ActivityTypeEnabledConditionalAccessAutomations struct {
	TeamID   *uint  `json:"team_id"`
	TeamName string `json:"team_name"`
}

func (a ActivityTypeEnabledConditionalAccessAutomations) ActivityName() string {
	return "enabled_conditional_access_automations"
}

func (a ActivityTypeEnabledConditionalAccessAutomations) Documentation() (string, string, string) {
	return "Generated when conditional access automations are enabled for a team.",
		`This activity contains the following field:
- "team_id": The ID of the team  ("null" for "No team").
- "team_name": The name of the team (empty for "No team").`, `{
  "team_id": 5,
  "team_name": "Workstations"
}`
}

type ActivityTypeDisabledConditionalAccessAutomations struct {
	TeamID   *uint  `json:"team_id"`
	TeamName string `json:"team_name"`
}

func (a ActivityTypeDisabledConditionalAccessAutomations) ActivityName() string {
	return "disabled_conditional_access_automations"
}

func (a ActivityTypeDisabledConditionalAccessAutomations) Documentation() (string, string, string) {
	return "Generated when conditional access automations are disabled for a team.",
		`This activity contains the following field:
- "team_id": The ID of the team (` + "`null`" + ` for "No team").
- "team_name": The name of the team (empty for "No team").`, `{
  "team_id": 5,
  "team_name": "Workstations"
}`
}

type ActivityTypeEscrowedDiskEncryptionKey struct {
	HostID          uint   `json:"host_id"`
	HostDisplayName string `json:"host_display_name"`
}

func (a ActivityTypeEscrowedDiskEncryptionKey) ActivityName() string {
	return "escrowed_disk_encryption_key"
}

func (a ActivityTypeEscrowedDiskEncryptionKey) WasFromAutomation() bool {
	return true
}

func (a ActivityTypeEscrowedDiskEncryptionKey) Documentation() (activity string, details string, detailsExample string) {
	return `Generated when a disk encryption key is escrowed.`,
		`This activity contains the following fields:
- "host_id": ID of the host.
- "host_display_name": Display name of the host.`, `{
	"host_id": 123,
	"host_display_name": "PWNED-VM-123"
}`
}

type ActivityCreatedCustomVariable struct {
	CustomVariableID   uint   `json:"custom_variable_id"`
	CustomVariableName string `json:"custom_variable_name"`
}

func (a ActivityCreatedCustomVariable) ActivityName() string {
	return "created_custom_variable"
}

func (a ActivityCreatedCustomVariable) Documentation() (activity string, details string, detailsExample string) {
	return `Generated when custom variable is added.`,
		`This activity contains the following fields:
- "custom_variable_id": the id of the new custom variable.
- "custom_variable_name": the name of the new custom variable.`, `{
	"custom_variable_id": 123,
	"custom_variable_name": "SOME_API_KEY"
}`
}

type ActivityDeletedCustomVariable struct {
	CustomVariableID   uint   `json:"custom_variable_id"`
	CustomVariableName string `json:"custom_variable_name"`
}

func (a ActivityDeletedCustomVariable) ActivityName() string {
	return "deleted_custom_variable"
}

func (a ActivityDeletedCustomVariable) Documentation() (activity string, details string, detailsExample string) {
	return `Generated when custom variable is deleted.`,
		`This activity contains the following fields:
- "custom_variable_id": the id of the custom variable.
- "custom_variable_name": the name of the custom variable.`, `{
	"custom_variable_id": 123,
	"custom_variable_name": "SOME_API_KEY"
}`
}

<<<<<<< HEAD
type ActivityTypeCreatedAndroidProfile struct {
	ProfileName string  `json:"profile_name"`
	TeamID      *uint   `json:"team_id"`
	TeamName    *string `json:"team_name"`
}

func (a ActivityTypeCreatedAndroidProfile) ActivityName() string {
	return "created_android_profile"
}

func (a ActivityTypeCreatedAndroidProfile) Documentation() (activity, details, detailsExample string) {
	return `Generated when a user adds a new Android profile to a team (or no team).`,
		`This activity contains the following fields:
- "profile_name": Name of the profile.
- "team_id": The ID of the team that the profile applies to, ` + "`null`" + ` if it applies to devices that are not in a team.
- "team_name": The name of the team that the profile applies to, ` + "`null`" + ` if it applies to devices that are not in a team.`, `{
  "profile_name": "Custom settings 1",
  "team_id": 123,
  "team_name": "Workstations"
}`
}

type ActivityTypeDeletedAndroidProfile struct {
	ProfileName string  `json:"profile_name"`
	TeamID      *uint   `json:"team_id"`
	TeamName    *string `json:"team_name"`
}

func (a ActivityTypeDeletedAndroidProfile) ActivityName() string {
	return "deleted_android_profile"
}

func (a ActivityTypeDeletedAndroidProfile) Documentation() (activity, details, detailsExample string) {
	return `Generated when a user deletes an Android profile from a team (or no team).`,
		`This activity contains the following fields:
- "profile_name": Name of the deleted profile.
- "team_id": The ID of the team that the profile applied to, ` + "`null`" + ` if it applied to devices that are not in a team.
- "team_name": The name of the team that the profile applied to, ` + "`null`" + ` if it applied to devices that are not in a team.`, `{
  "profile_name": "Custom settings 1",
  "team_id": 123,
  "team_name": "Workstations"
}`
}

type ActivityTypeEditedAndroidProfile struct {
	TeamID   *uint   `json:"team_id"`
	TeamName *string `json:"team_name"`
}

func (a ActivityTypeEditedAndroidProfile) ActivityName() string {
	return "edited_android_profile"
}

func (a ActivityTypeEditedAndroidProfile) Documentation() (activity, details, detailsExample string) {
	return `Generated when a user edits the Android profiles of a team (or no team) via the fleetctl CLI.`,
		`This activity contains the following fields:
- "team_id": The ID of the team that the profiles apply to, ` + "`null`" + ` if they apply to devices that are not in a team.
- "team_name": The name of the team that the profiles apply to, ` + "`null`" + ` if they apply to devices that are not in a team.`, `{
  "team_id": 123,
  "team_name": "Workstations"
=======
type ActivityEditedSetupExperienceSoftware struct {
	Platform string `json:"platform"`
	TeamID   uint   `json:"team_id"`
	TeamName string `json:"team_name"`
}

func (a ActivityEditedSetupExperienceSoftware) ActivityName() string {
	return "edited_setup_experience_software"
}

func (a ActivityEditedSetupExperienceSoftware) Documentation() (activity string, details string, detailsExample string) {
	return `Generated when a user edits setup experience software.`,
		`This activity contains the following fields:
- "platform": the platform of the host ("linux", "darwin").
- "team_id": the ID of the team associated with the setup experience (0 for "No team").
- "team_name": the name of the team associated with the setup experience (empty for "No team").`, `{
	"platform": "darwin",
	"team_id": 1,
	"team_name": "Workstations"
>>>>>>> 280b4699
}`
}<|MERGE_RESOLUTION|>--- conflicted
+++ resolved
@@ -2823,7 +2823,28 @@
 }`
 }
 
-<<<<<<< HEAD
+type ActivityEditedSetupExperienceSoftware struct {
+	Platform string `json:"platform"`
+	TeamID   uint   `json:"team_id"`
+	TeamName string `json:"team_name"`
+}
+
+func (a ActivityEditedSetupExperienceSoftware) ActivityName() string {
+	return "edited_setup_experience_software"
+}
+
+func (a ActivityEditedSetupExperienceSoftware) Documentation() (activity string, details string, detailsExample string) {
+	return `Generated when a user edits setup experience software.`,
+		`This activity contains the following fields:
+- "platform": the platform of the host ("linux", "darwin").
+- "team_id": the ID of the team associated with the setup experience (0 for "No team").
+- "team_name": the name of the team associated with the setup experience (empty for "No team").`, `{
+	"platform": "darwin",
+	"team_id": 1,
+	"team_name": "Workstations"
+}`
+}
+
 type ActivityTypeCreatedAndroidProfile struct {
 	ProfileName string  `json:"profile_name"`
 	TeamID      *uint   `json:"team_id"`
@@ -2884,26 +2905,5 @@
 - "team_name": The name of the team that the profiles apply to, ` + "`null`" + ` if they apply to devices that are not in a team.`, `{
   "team_id": 123,
   "team_name": "Workstations"
-=======
-type ActivityEditedSetupExperienceSoftware struct {
-	Platform string `json:"platform"`
-	TeamID   uint   `json:"team_id"`
-	TeamName string `json:"team_name"`
-}
-
-func (a ActivityEditedSetupExperienceSoftware) ActivityName() string {
-	return "edited_setup_experience_software"
-}
-
-func (a ActivityEditedSetupExperienceSoftware) Documentation() (activity string, details string, detailsExample string) {
-	return `Generated when a user edits setup experience software.`,
-		`This activity contains the following fields:
-- "platform": the platform of the host ("linux", "darwin").
-- "team_id": the ID of the team associated with the setup experience (0 for "No team").
-- "team_name": the name of the team associated with the setup experience (empty for "No team").`, `{
-	"platform": "darwin",
-	"team_id": 1,
-	"team_name": "Workstations"
->>>>>>> 280b4699
 }`
 }