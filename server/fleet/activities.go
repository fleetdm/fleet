--- conflicted
+++ resolved
@@ -2403,20 +2403,6 @@
 }
 
 type ActivityEditedAppStoreApp struct {
-<<<<<<< HEAD
-	SoftwareTitle    string                    `json:"software_title"`
-	SoftwareTitleID  uint                      `json:"software_title_id"`
-	AppStoreID       string                    `json:"app_store_id"`
-	TeamName         *string                   `json:"team_name"`
-	TeamID           *uint                     `json:"team_id"`
-	Platform         InstallableDevicePlatform `json:"platform"`
-	SelfService      bool                      `json:"self_service"`
-	SoftwareIconURL  *string                   `json:"software_icon_url"`
-	LabelsIncludeAny []ActivitySoftwareLabel   `json:"labels_include_any,omitempty"`
-	LabelsExcludeAny []ActivitySoftwareLabel   `json:"labels_exclude_any,omitempty"`
-	Configuration    json.RawMessage           `json:"configuration,omitempty"`
-	DisplayName      string                    `json:"display_name"`
-=======
 	SoftwareTitle       string                    `json:"software_title"`
 	SoftwareTitleID     uint                      `json:"software_title_id"`
 	AppStoreID          string                    `json:"app_store_id"`
@@ -2428,7 +2414,7 @@
 	LabelsIncludeAny    []ActivitySoftwareLabel   `json:"labels_include_any,omitempty"`
 	LabelsExcludeAny    []ActivitySoftwareLabel   `json:"labels_exclude_any,omitempty"`
 	SoftwareDisplayName string                    `json:"software_display_name"`
->>>>>>> 915f5291
+	Configuration       json.RawMessage           `json:"configuration,omitempty"`
 }
 
 func (a ActivityEditedAppStoreApp) ActivityName() string {
