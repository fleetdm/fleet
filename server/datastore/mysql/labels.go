package mysql

import (
	"database/sql"
	"fmt"
	"sort"
	"strings"
	"time"

	"github.com/fleetdm/fleet/v4/server/fleet"
	"github.com/jmoiron/sqlx"
	"github.com/pkg/errors"
)

func (d *Datastore) ApplyLabelSpecs(specs []*fleet.LabelSpec) (err error) {
	err = d.withRetryTxx(func(tx *sqlx.Tx) error {
		sql := `
		INSERT INTO labels (
			name,
			description,
			query,
			platform,
			label_type,
			label_membership_type
		) VALUES ( ?, ?, ?, ?, ?, ?)
		ON DUPLICATE KEY UPDATE
			name = VALUES(name),
			description = VALUES(description),
			query = VALUES(query),
			platform = VALUES(platform),
			label_type = VALUES(label_type),
			label_membership_type = VALUES(label_membership_type)
	`
		stmt, err := tx.Prepare(sql)
		if err != nil {
			return errors.Wrap(err, "prepare ApplyLabelSpecs insert")
		}
		defer stmt.Close()

		for _, s := range specs {
			if s.Name == "" {
				return errors.New("label name must not be empty")
			}
			_, err := stmt.Exec(s.Name, s.Description, s.Query, s.Platform, s.LabelType, s.LabelMembershipType)
			if err != nil {
				return errors.Wrap(err, "exec ApplyLabelSpecs insert")
			}

			if s.LabelType == fleet.LabelTypeBuiltIn ||
				s.LabelMembershipType != fleet.LabelMembershipTypeManual {
				// No need to update membership
				continue
			}

			var labelID uint
			sql = `
SELECT id from labels WHERE name = ?
`
			if err := tx.Get(&labelID, sql, s.Name); err != nil {
				return errors.Wrap(err, "get label ID")
			}

			sql = `
DELETE FROM label_membership WHERE label_id = ?
`
			_, err = tx.Exec(sql, labelID)
			if err != nil {
				return errors.Wrap(err, "clear membership for ID")
			}

			if len(s.Hosts) == 0 {
				continue
			}

			// Split hostnames into batches to avoid parameter limit in MySQL.
			for _, hostnames := range batchHostnames(s.Hosts) {
				// Use ignore because duplicate hostnames could appear in
				// different batches and would result in duplicate key errors.
				sql = `
INSERT IGNORE INTO label_membership (label_id, host_id) (SELECT ?, id FROM hosts where hostname IN (?))
`
				sql, args, err := sqlx.In(sql, labelID, hostnames)
				if err != nil {
					return errors.Wrap(err, "build membership IN statement")
				}
				_, err = tx.Exec(sql, args...)
				if err != nil {
					return errors.Wrap(err, "execute membership INSERT")
				}
			}
		}

		return nil
	})

	return errors.Wrap(err, "ApplyLabelSpecs transaction")
}

func batchHostnames(hostnames []string) [][]string {
	// Split hostnames into batches so that they can all be inserted without
	// overflowing the MySQL max number of parameters (somewhere around 65,000
	// but not well documented). Algorithm from
	// https://github.com/golang/go/wiki/SliceTricks#batching-with-minimal-allocation
	const batchSize = 50000 // Large, but well under the undocumented limit
	batches := make([][]string, 0, (len(hostnames)+batchSize-1)/batchSize)

	for batchSize < len(hostnames) {
		hostnames, batches = hostnames[batchSize:], append(batches, hostnames[0:batchSize:batchSize])
	}
	batches = append(batches, hostnames)
	return batches
}

func (d *Datastore) GetLabelSpecs() ([]*fleet.LabelSpec, error) {
	var specs []*fleet.LabelSpec
	// Get basic specs
	query := "SELECT id, name, description, query, platform, label_type, label_membership_type FROM labels"
	if err := d.reader.Select(&specs, query); err != nil {
		return nil, errors.Wrap(err, "get labels")
	}

	for _, spec := range specs {
		if spec.LabelType != fleet.LabelTypeBuiltIn &&
			spec.LabelMembershipType == fleet.LabelMembershipTypeManual {
			if err := d.getLabelHostnames(spec); err != nil {
				return nil, err
			}
		}
	}

	return specs, nil
}

func (d *Datastore) GetLabelSpec(name string) (*fleet.LabelSpec, error) {
	var specs []*fleet.LabelSpec
	query := `
SELECT name, description, query, platform, label_type, label_membership_type
FROM labels
WHERE name = ?
`
	if err := d.reader.Select(&specs, query, name); err != nil {
		return nil, errors.Wrap(err, "get label")
	}
	if len(specs) == 0 {
		return nil, notFound("Label").WithName(name)
	}
	if len(specs) > 1 {
		return nil, errors.Errorf("expected 1 label row, got %d", len(specs))
	}

	spec := specs[0]
	if spec.LabelType != fleet.LabelTypeBuiltIn &&
		spec.LabelMembershipType == fleet.LabelMembershipTypeManual {
		err := d.getLabelHostnames(spec)
		if err != nil {
			return nil, err
		}
	}

	return spec, nil
}

func (d *Datastore) getLabelHostnames(label *fleet.LabelSpec) error {
	sql := `
		SELECT hostname
		FROM hosts
		WHERE id IN
		(
			SELECT host_id
			FROM label_membership
			WHERE label_id = (SELECT id FROM labels WHERE name = ?)
		)
	`
	err := d.reader.Select(&label.Hosts, sql, label.Name)
	if err != nil {
		return errors.Wrap(err, "get hostnames for label")
	}
	return nil
}

// NewLabel creates a new fleet.Label
func (d *Datastore) NewLabel(label *fleet.Label, opts ...fleet.OptionalArg) (*fleet.Label, error) {
	query := `
	INSERT INTO labels (
		name,
		description,
		query,
		platform,
		label_type,
		label_membership_type
	) VALUES ( ?, ?, ?, ?, ?, ?)
	`
	result, err := d.writer.Exec(
		query,
		label.Name,
		label.Description,
		label.Query,
		label.Platform,
		label.LabelType,
		label.LabelMembershipType,
	)
	if err != nil {
		return nil, errors.Wrap(err, "inserting label")
	}

	id, _ := result.LastInsertId()
	label.ID = uint(id)
	return label, nil

}

func (d *Datastore) SaveLabel(label *fleet.Label) (*fleet.Label, error) {
	query := `
		UPDATE labels SET
			name = ?,
			description = ?
		WHERE id = ?
	`
	_, err := d.writer.Exec(query, label.Name, label.Description, label.ID)
	if err != nil {
		return nil, errors.Wrap(err, "saving label")
	}
	return label, nil
}

// DeleteLabel deletes a fleet.Label
func (d *Datastore) DeleteLabel(name string) error {
	return d.deleteEntityByName("labels", name)
}

// Label returns a fleet.Label identified by lid if one exists.
func (d *Datastore) Label(lid uint) (*fleet.Label, error) {
	sql := `
		SELECT * FROM labels
			WHERE id = ?
	`
	label := &fleet.Label{}

	if err := d.reader.Get(label, sql, lid); err != nil {
		return nil, errors.Wrap(err, "selecting label")
	}

	return label, nil
}

// ListLabels returns all labels limited or sorted by fleet.ListOptions.
func (d *Datastore) ListLabels(filter fleet.TeamFilter, opt fleet.ListOptions) ([]*fleet.Label, error) {
	query := fmt.Sprintf(`
			SELECT *,
				(SELECT COUNT(1) FROM label_membership lm JOIN hosts h ON (lm.host_id = h.id) WHERE label_id = l.id AND %s) AS host_count
			FROM labels l
		`, d.whereFilterHostsByTeams(filter, "h"),
	)

	query = appendListOptionsToSQL(query, opt)
	labels := []*fleet.Label{}

	if err := d.reader.Select(&labels, query); err != nil {
		// it's ok if no labels exist
		if err == sql.ErrNoRows {
			return labels, nil
		}
		return nil, errors.Wrap(err, "selecting labels")
	}

	return labels, nil
}

func platformForHost(host *fleet.Host) string {
	if host.Platform != "rhel" {
		return host.Platform
	}
	if strings.Contains(strings.ToLower(host.OSVersion), "centos") {
		return "centos"
	}
	return host.Platform
}

func (d *Datastore) LabelQueriesForHost(host *fleet.Host, cutoff time.Time) (map[string]string, error) {
	var rows *sql.Rows
	var err error
	platform := platformForHost(host)
	if host.LabelUpdatedAt.Before(cutoff) {
		// Retrieve all labels (with matching platform) for this host
		sql := `
			SELECT id, query
			FROM labels
			WHERE platform = ? OR platform = ''
			AND label_membership_type = ?
`
		rows, err = d.reader.Query(sql, platform, fleet.LabelMembershipTypeDynamic)
	} else {
		// Retrieve all labels (with matching platform) iff there is a label
		// that has been created since this host last reported label query
		// executions
		sql := `
			SELECT id, query
			FROM labels
			WHERE ((SELECT max(created_at) FROM labels WHERE platform = ? OR platform = '') > ?)
			AND (platform = ? OR platform = '')
			AND label_membership_type = ?
`
		rows, err = d.reader.Query(
			sql,
			platform,
			host.LabelUpdatedAt,
			platform,
			fleet.LabelMembershipTypeDynamic,
		)
	}

	if err != nil && err != sql.ErrNoRows {
		return nil, errors.Wrap(err, "selecting label queries for host")
	}

	defer rows.Close()
	results := map[string]string{}

	for rows.Next() {
		var id, query string

		if err = rows.Scan(&id, &query); err != nil {
			return nil, errors.Wrap(err, "scanning label queries for host")
		}

		results[id] = query
	}
	if err := rows.Err(); err != nil {
		return nil, errors.Wrap(err, "iterating over returned rows")
	}

	return results, nil
}

func (d *Datastore) RecordLabelQueryExecutions(host *fleet.Host, results map[uint]*bool, updated time.Time) error {
	// Sort the results to have generated SQL queries ordered to minimize
	// deadlocks. See https://github.com/fleetdm/fleet/issues/1146.
	orderedIDs := make([]uint, 0, len(results))
	for labelID := range results {
		orderedIDs = append(orderedIDs, labelID)
	}
	sort.Slice(orderedIDs, func(i, j int) bool { return orderedIDs[i] < orderedIDs[j] })

	// Loop through results, collecting which labels we need to insert/update,
	// and which we need to delete
	vals := []interface{}{}
	bindvars := []string{}
	removes := []uint{}
	for _, labelID := range orderedIDs {
		matches := results[labelID]
		if matches != nil && *matches {
			// Add/update row
			bindvars = append(bindvars, "(?,?,?)")
			vals = append(vals, updated, labelID, host.ID)
		} else {
			// Delete row
			removes = append(removes, labelID)
		}
	}

<<<<<<< HEAD
	if len(vals) > 0 || len(removes) > 0 {
		err := d.withRetryTxx(func(tx *sqlx.Tx) error {
			// Complete inserts if necessary
			if len(vals) > 0 {
				sql := `
			INSERT INTO label_membership (updated_at, label_id, host_id) VALUES
=======
	// Complete inserts if necessary
	if len(vals) > 0 {
		sql := `
			INSERT IGNORE INTO label_membership (updated_at, label_id, host_id) VALUES
>>>>>>> 826f15d6
		`
				sql += strings.Join(bindvars, ",") +
					`
			ON DUPLICATE KEY UPDATE
			updated_at = VALUES(updated_at)
		`

				_, err := tx.Exec(sql, vals...)
				if err != nil {
					return errors.Wrapf(err, "insert label query executions (%v)", vals)
				}
			}

			// Complete deletions if necessary
			if len(removes) > 0 {
				sql := `
			DELETE FROM label_membership WHERE host_id = ? AND label_id IN (?)
		`
				query, args, err := sqlx.In(sql, host.ID, removes)
				if err != nil {
					return errors.Wrap(err, "IN for DELETE FROM label_membership")
				}
				query = tx.Rebind(query)
				_, err = tx.Exec(query, args...)
				if err != nil {
					return errors.Wrap(err, "delete label query executions")
				}
			}
			return nil
		})
		if err != nil {
			return err
		}
	}

	return nil
}

// ListLabelsForHost returns a list of fleet.Label for a given host id.
func (d *Datastore) ListLabelsForHost(hid uint) ([]*fleet.Label, error) {
	sqlStatement := `
		SELECT labels.* from labels JOIN label_membership lm
		WHERE lm.host_id = ?
		AND lm.label_id = labels.id
	`

	labels := []*fleet.Label{}
	err := d.reader.Select(&labels, sqlStatement, hid)
	if err != nil {
		return nil, errors.Wrap(err, "selecting host labels")
	}

	return labels, nil

}

// ListHostsInLabel returns a list of fleet.Host that are associated
// with fleet.Label referened by Label ID
func (d *Datastore) ListHostsInLabel(filter fleet.TeamFilter, lid uint, opt fleet.HostListOptions) ([]*fleet.Host, error) {
	sql := fmt.Sprintf(`
			SELECT h.*, (SELECT name FROM teams t WHERE t.id = h.team_id) AS team_name
			FROM label_membership lm
			JOIN hosts h
			ON lm.host_id = h.id
			WHERE lm.label_id = ? AND %s
		`, d.whereFilterHostsByTeams(filter, "h"),
	)

	params := []interface{}{lid}

	sql, params = filterHostsByStatus(sql, opt, params)
	sql, params = filterHostsByTeam(sql, opt, params)
	sql, params = searchLike(sql, params, opt.MatchQuery, hostSearchColumns...)

	sql = appendListOptionsToSQL(sql, opt.ListOptions)
	hosts := []*fleet.Host{}
	err := d.reader.Select(&hosts, sql, params...)
	if err != nil {
		return nil, errors.Wrap(err, "selecting label query executions")
	}
	return hosts, nil
}

func (d *Datastore) ListUniqueHostsInLabels(filter fleet.TeamFilter, labels []uint) ([]*fleet.Host, error) {
	if len(labels) == 0 {
		return []*fleet.Host{}, nil
	}

	sqlStatement := fmt.Sprintf(`
			SELECT DISTINCT h.*, (SELECT name FROM teams t WHERE t.id = h.team_id) AS team_name
			FROM label_membership lm
			JOIN hosts h
			ON lm.host_id = h.id
			WHERE lm.label_id IN (?) AND %s
		`, d.whereFilterHostsByTeams(filter, "h"),
	)

	query, args, err := sqlx.In(sqlStatement, labels)
	if err != nil {
		return nil, errors.Wrap(err, "building query listing unique hosts in labels")
	}

	query = d.reader.Rebind(query)
	hosts := []*fleet.Host{}
	err = d.reader.Select(&hosts, query, args...)
	if err != nil {
		return nil, errors.Wrap(err, "listing unique hosts in labels")
	}

	return hosts, nil

}

func (d *Datastore) searchLabelsWithOmits(filter fleet.TeamFilter, query string, omit ...uint) ([]*fleet.Label, error) {
	transformedQuery := transformQuery(query)

	sqlStatement := fmt.Sprintf(`
			SELECT *,
				(SELECT COUNT(1)
					FROM label_membership lm JOIN hosts h ON (lm.host_id = h.id)
					WHERE label_id = l.id AND %s
				) AS host_count
			FROM labels l
			WHERE (
				MATCH(name) AGAINST(? IN BOOLEAN MODE)
			)
			AND id NOT IN (?)
			ORDER BY label_type DESC, id ASC
		`, d.whereFilterHostsByTeams(filter, "h"),
	)

	sql, args, err := sqlx.In(sqlStatement, transformedQuery, omit)
	if err != nil {
		return nil, errors.Wrap(err, "building query for labels with omits")
	}

	sql = d.reader.Rebind(sql)

	matches := []*fleet.Label{}
	err = d.reader.Select(&matches, sql, args...)
	if err != nil {
		return nil, errors.Wrap(err, "selecting labels with omits")
	}

	matches, err = d.addAllHostsLabelToList(filter, matches, omit...)
	if err != nil {
		return nil, errors.Wrap(err, "adding all hosts label to matches")
	}

	return matches, nil
}

// When we search labels, we always want to make sure that the All Hosts label
// is included in the results set. Sometimes it already is and we don't need to
// add it, sometimes it's not so we explicitly add it.
func (d *Datastore) addAllHostsLabelToList(filter fleet.TeamFilter, labels []*fleet.Label, omit ...uint) ([]*fleet.Label, error) {
	sql := fmt.Sprintf(`
			SELECT *,
				(SELECT COUNT(1)
					FROM label_membership lm JOIN hosts h ON (lm.host_id = h.id)
					WHERE label_id = l.id AND %s
				) AS host_count
			FROM labels l
			WHERE
			  label_type=?
				AND name = 'All Hosts'
			LIMIT 1
		`, d.whereFilterHostsByTeams(filter, "h"),
	)

	var allHosts fleet.Label
	if err := d.reader.Get(&allHosts, sql, fleet.LabelTypeBuiltIn); err != nil {
		return nil, errors.Wrap(err, "get all hosts label")
	}

	for _, omission := range omit {
		if omission == allHosts.ID {
			return labels, nil
		}
	}

	for _, label := range labels {
		if label.ID == allHosts.ID {
			return labels, nil
		}
	}

	return append(labels, &allHosts), nil
}

func (d *Datastore) searchLabelsDefault(filter fleet.TeamFilter, omit ...uint) ([]*fleet.Label, error) {
	sql := fmt.Sprintf(`
			SELECT *,
				(SELECT COUNT(1)
					FROM label_membership lm JOIN hosts h ON (lm.host_id = h.id)
					WHERE label_id = l.id AND %s
				) AS host_count
			FROM labels l
			WHERE id NOT IN (?)
			GROUP BY id
			ORDER BY label_type DESC, id ASC
		`, d.whereFilterHostsByTeams(filter, "h"),
	)

	var in interface{}
	{
		// use -1 if there are no values to omit.
		// Avoids empty args error for `sqlx.In`
		in = omit
		if len(omit) == 0 {
			in = -1
		}
	}

	var labels []*fleet.Label
	sql, args, err := sqlx.In(sql, in)
	if err != nil {
		return nil, errors.Wrap(err, "searching default labels")
	}
	sql = d.reader.Rebind(sql)
	if err := d.reader.Select(&labels, sql, args...); err != nil {
		return nil, errors.Wrap(err, "searching default labels rebound")
	}

	labels, err = d.addAllHostsLabelToList(filter, labels, omit...)
	if err != nil {
		return nil, errors.Wrap(err, "getting all host label")
	}

	return labels, nil
}

// SearchLabels performs wildcard searches on fleet.Label name
func (d *Datastore) SearchLabels(filter fleet.TeamFilter, query string, omit ...uint) ([]*fleet.Label, error) {
	transformedQuery := transformQuery(query)
	if !queryMinLength(transformedQuery) {
		return d.searchLabelsDefault(filter, omit...)
	}
	if len(omit) > 0 {
		return d.searchLabelsWithOmits(filter, query, omit...)
	}

	// Ordering first by label_type ensures that built-in labels come
	// first. We will probably need to make a custom ordering function here
	// if additional label types are added. Ordering next by ID ensures
	// that the order is always consistent.
	sql := fmt.Sprintf(`
			SELECT *,
				(SELECT COUNT(1)
						FROM label_membership lm JOIN hosts h ON (lm.host_id = h.id)
						WHERE label_id = l.id AND %s
					) AS host_count
				FROM labels l
			WHERE (
				MATCH(name) AGAINST(? IN BOOLEAN MODE)
			)
			ORDER BY label_type DESC, id ASC
		`, d.whereFilterHostsByTeams(filter, "h"),
	)

	matches := []*fleet.Label{}
	if err := d.reader.Select(&matches, sql, transformedQuery); err != nil {
		return nil, errors.Wrap(err, "selecting labels for search")
	}

	matches, err := d.addAllHostsLabelToList(filter, matches, omit...)
	if err != nil {
		return nil, errors.Wrap(err, "adding all hosts label to matches")
	}

	return matches, nil
}

func (d *Datastore) LabelIDsByName(labels []string) ([]uint, error) {
	if len(labels) == 0 {
		return []uint{}, nil
	}

	sqlStatement := `
		SELECT id FROM labels
		WHERE name IN (?)
	`

	sql, args, err := sqlx.In(sqlStatement, labels)
	if err != nil {
		return nil, errors.Wrap(err, "building query to get label IDs")
	}

	var labelIDs []uint
	if err := d.reader.Select(&labelIDs, sql, args...); err != nil {
		return nil, errors.Wrap(err, "get label IDs")
	}

	return labelIDs, nil

}<|MERGE_RESOLUTION|>--- conflicted
+++ resolved
@@ -358,25 +358,18 @@
 		}
 	}
 
-<<<<<<< HEAD
 	if len(vals) > 0 || len(removes) > 0 {
 		err := d.withRetryTxx(func(tx *sqlx.Tx) error {
 			// Complete inserts if necessary
 			if len(vals) > 0 {
 				sql := `
-			INSERT INTO label_membership (updated_at, label_id, host_id) VALUES
-=======
-	// Complete inserts if necessary
-	if len(vals) > 0 {
-		sql := `
-			INSERT IGNORE INTO label_membership (updated_at, label_id, host_id) VALUES
->>>>>>> 826f15d6
-		`
+        INSERT IGNORE INTO label_membership (updated_at, label_id, host_id) VALUES
+        `
 				sql += strings.Join(bindvars, ",") +
 					`
-			ON DUPLICATE KEY UPDATE
-			updated_at = VALUES(updated_at)
-		`
+          ON DUPLICATE KEY UPDATE
+          updated_at = VALUES(updated_at)
+        `
 
 				_, err := tx.Exec(sql, vals...)
 				if err != nil {
