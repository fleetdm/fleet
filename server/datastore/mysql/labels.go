--- conflicted
+++ resolved
@@ -595,12 +595,8 @@
 	} else if opt.OSSettingsDiskEncryptionFilter.IsValid() {
 		query, params = ds.filterHostsByOSSettingsDiskEncryptionStatus(query, opt, params, enableDiskEncryption)
 	}
-<<<<<<< HEAD
+	// TODO: should search columns include display_name (requires join to host_display_names)?
 	query, params, _ = hostSearchLike(query, params, opt.MatchQuery, hostSearchColumns...)
-=======
-	// TODO: should search columns include display_name (requires join to host_display_names)?
-	query, params = searchLike(query, params, opt.MatchQuery, hostSearchColumns...)
->>>>>>> 846b3537
 
 	query, params = appendListOptionsWithCursorToSQL(query, params, &opt.ListOptions)
 	return query, params, nil
