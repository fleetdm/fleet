--- conflicted
+++ resolved
@@ -565,11 +565,7 @@
 		WHERE
 			-- team_id == NULL are global policies that apply to all hosts
 			-- team_id == 0 are policies that apply to hosts in "No team"
-<<<<<<< HEAD
-			-- team_id > 0 are policies that apply to gosts in teams
-=======
 			-- team_id > 0 are policies that apply to hosts in teams
->>>>>>> a4645056
 			(team_id IS NULL OR team_id = COALESCE(?, 0)) AND
 			(platforms = '' OR FIND_IN_SET(?, platforms))`
 	var rows []struct {
@@ -774,17 +770,10 @@
 		var args []interface{}
 		var err error
 		if teamID == nil {
-<<<<<<< HEAD
-			query, args, err = sqlx.In("SELECT name, query, platforms FROM policies WHERE team_id IS NULL AND name IN (?)", policyNames)
-		} else {
-			query, args, err = sqlx.In(
-				"SELECT name, query, platforms FROM policies WHERE team_id = ? AND name IN (?)", *teamID, policyNames,
-=======
 			query, args, err = sqlx.In("SELECT name, query, platforms, software_installer_id FROM policies WHERE team_id IS NULL AND name IN (?)", policyNames)
 		} else {
 			query, args, err = sqlx.In(
 				"SELECT name, query, platforms, software_installer_id FROM policies WHERE team_id = ? AND name IN (?)", *teamID, policyNames,
->>>>>>> a4645056
 			)
 		}
 		if err != nil {
