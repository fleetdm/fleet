--- conflicted
+++ resolved
@@ -245,11 +245,7 @@
 CREATE TABLE `host_mdm_apple_bootstrap_packages` (
   `host_uuid` varchar(127) COLLATE utf8mb4_unicode_ci NOT NULL,
   `command_uuid` varchar(127) COLLATE utf8mb4_unicode_ci NOT NULL,
-<<<<<<< HEAD
-  PRIMARY KEY (`host_uuid`,`command_uuid`),
-=======
   PRIMARY KEY (`host_uuid`),
->>>>>>> 443d2471
   KEY `command_uuid` (`command_uuid`),
   CONSTRAINT `host_mdm_apple_bootstrap_packages_ibfk_1` FOREIGN KEY (`command_uuid`) REFERENCES `nano_commands` (`command_uuid`) ON DELETE CASCADE
 ) ENGINE=InnoDB DEFAULT CHARSET=utf8mb4 COLLATE=utf8mb4_unicode_ci;
@@ -759,7 +755,7 @@
 /*!40101 SET character_set_client = @saved_cs_client */;
 SET @saved_cs_client     = @@character_set_client;
 SET character_set_client = utf8;
-/*!50001 CREATE VIEW `nano_view_queue` AS SELECT 
+/*!50001 CREATE VIEW `nano_view_queue` AS SELECT
  1 AS `id`,
  1 AS `created_at`,
  1 AS `active`,
