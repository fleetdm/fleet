--- conflicted
+++ resolved
@@ -1674,11 +1674,7 @@
   `bundle_identifier` varchar(255) COLLATE utf8mb4_unicode_ci NOT NULL DEFAULT '',
   `icon_url` varchar(255) COLLATE utf8mb4_unicode_ci NOT NULL DEFAULT '',
   `name` varchar(255) COLLATE utf8mb4_unicode_ci NOT NULL DEFAULT '',
-<<<<<<< HEAD
-  `version` varchar(255) COLLATE utf8mb4_unicode_ci NOT NULL DEFAULT '',
-=======
   `latest_version` varchar(255) COLLATE utf8mb4_unicode_ci NOT NULL DEFAULT '',
->>>>>>> aa164562
   `created_at` timestamp NOT NULL DEFAULT CURRENT_TIMESTAMP,
   `updated_at` timestamp NULL DEFAULT CURRENT_TIMESTAMP ON UPDATE CURRENT_TIMESTAMP,
   PRIMARY KEY (`adam_id`),
