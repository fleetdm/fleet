--- conflicted
+++ resolved
@@ -1,9 +1,9 @@
 /*!40101 SET @saved_cs_client     = @@character_set_client */;
-/*!40101 SET character_set_client = utf8 */;
+/*!50503 SET character_set_client = utf8mb4 */;
 CREATE TABLE `activities` (
-  `id` int(10) unsigned NOT NULL AUTO_INCREMENT,
-  `created_at` timestamp NOT NULL DEFAULT CURRENT_TIMESTAMP,
-  `user_id` int(10) unsigned DEFAULT NULL,
+  `id` int unsigned NOT NULL AUTO_INCREMENT,
+  `created_at` timestamp NULL DEFAULT CURRENT_TIMESTAMP,
+  `user_id` int unsigned DEFAULT NULL,
   `user_name` varchar(255) COLLATE utf8mb4_unicode_ci DEFAULT NULL,
   `activity_type` varchar(255) COLLATE utf8mb4_unicode_ci NOT NULL,
   `details` json DEFAULT NULL,
@@ -14,71 +14,71 @@
   KEY `activities_streamed_idx` (`streamed`),
   KEY `activities_created_at_idx` (`created_at`),
   CONSTRAINT `activities_ibfk_1` FOREIGN KEY (`user_id`) REFERENCES `users` (`id`) ON DELETE SET NULL
-) ENGINE=InnoDB DEFAULT CHARSET=utf8mb4 COLLATE=utf8mb4_unicode_ci;
-/*!40101 SET character_set_client = @saved_cs_client */;
-/*!40101 SET @saved_cs_client     = @@character_set_client */;
-/*!40101 SET character_set_client = utf8 */;
+) /*!50100 TABLESPACE `innodb_system` */ ENGINE=InnoDB DEFAULT CHARSET=utf8mb4 COLLATE=utf8mb4_unicode_ci;
+/*!40101 SET character_set_client = @saved_cs_client */;
+/*!40101 SET @saved_cs_client     = @@character_set_client */;
+/*!50503 SET character_set_client = utf8mb4 */;
 CREATE TABLE `aggregated_stats` (
-  `id` bigint(20) unsigned NOT NULL,
+  `id` bigint unsigned NOT NULL,
   `type` varchar(255) COLLATE utf8mb4_unicode_ci NOT NULL,
   `json_value` json NOT NULL,
-  `created_at` timestamp NOT NULL DEFAULT CURRENT_TIMESTAMP,
+  `created_at` timestamp NULL DEFAULT CURRENT_TIMESTAMP,
   `updated_at` timestamp NULL DEFAULT CURRENT_TIMESTAMP ON UPDATE CURRENT_TIMESTAMP,
   `global_stats` tinyint(1) NOT NULL DEFAULT '0',
   PRIMARY KEY (`id`,`type`,`global_stats`),
   KEY `idx_aggregated_stats_updated_at` (`updated_at`),
   KEY `aggregated_stats_type_idx` (`type`)
-) ENGINE=InnoDB DEFAULT CHARSET=utf8mb4 COLLATE=utf8mb4_unicode_ci;
-/*!40101 SET character_set_client = @saved_cs_client */;
-/*!40101 SET @saved_cs_client     = @@character_set_client */;
-/*!40101 SET character_set_client = utf8 */;
+) /*!50100 TABLESPACE `innodb_system` */ ENGINE=InnoDB DEFAULT CHARSET=utf8mb4 COLLATE=utf8mb4_unicode_ci;
+/*!40101 SET character_set_client = @saved_cs_client */;
+/*!40101 SET @saved_cs_client     = @@character_set_client */;
+/*!50503 SET character_set_client = utf8mb4 */;
 CREATE TABLE `app_config_json` (
-  `id` int(10) unsigned NOT NULL DEFAULT '1',
+  `id` int unsigned NOT NULL DEFAULT '1',
   `json_value` json NOT NULL,
-  `created_at` timestamp NOT NULL DEFAULT CURRENT_TIMESTAMP,
+  `created_at` timestamp NULL DEFAULT CURRENT_TIMESTAMP,
   `updated_at` timestamp NULL DEFAULT CURRENT_TIMESTAMP ON UPDATE CURRENT_TIMESTAMP,
   PRIMARY KEY (`id`),
   UNIQUE KEY `id` (`id`)
-) ENGINE=InnoDB DEFAULT CHARSET=utf8mb4 COLLATE=utf8mb4_unicode_ci;
+) /*!50100 TABLESPACE `innodb_system` */ ENGINE=InnoDB DEFAULT CHARSET=utf8mb4 COLLATE=utf8mb4_unicode_ci;
 /*!40101 SET character_set_client = @saved_cs_client */;
 INSERT INTO `app_config_json` VALUES (1,'{\"mdm\": {\"macos_setup\": {\"bootstrap_package\": null, \"macos_setup_assistant\": null, \"enable_end_user_authentication\": false}, \"macos_updates\": {\"deadline\": null, \"minimum_version\": null}, \"macos_settings\": {\"custom_settings\": null}, \"macos_migration\": {\"mode\": \"\", \"enable\": false, \"webhook_url\": \"\"}, \"windows_updates\": {\"deadline_days\": null, \"grace_period_days\": null}, \"windows_settings\": {\"custom_settings\": null}, \"apple_bm_default_team\": \"\", \"apple_bm_terms_expired\": false, \"enable_disk_encryption\": false, \"enabled_and_configured\": false, \"end_user_authentication\": {\"idp_name\": \"\", \"metadata\": \"\", \"entity_id\": \"\", \"issuer_uri\": \"\", \"metadata_url\": \"\"}, \"windows_enabled_and_configured\": false, \"apple_bm_enabled_and_configured\": false}, \"scripts\": null, \"features\": {\"enable_host_users\": true, \"enable_software_inventory\": false}, \"org_info\": {\"org_name\": \"\", \"contact_url\": \"\", \"org_logo_url\": \"\", \"org_logo_url_light_background\": \"\"}, \"integrations\": {\"jira\": null, \"zendesk\": null}, \"sso_settings\": {\"idp_name\": \"\", \"metadata\": \"\", \"entity_id\": \"\", \"enable_sso\": false, \"issuer_uri\": \"\", \"metadata_url\": \"\", \"idp_image_url\": \"\", \"enable_jit_role_sync\": false, \"enable_sso_idp_login\": false, \"enable_jit_provisioning\": false}, \"agent_options\": {\"config\": {\"options\": {\"logger_plugin\": \"tls\", \"pack_delimiter\": \"/\", \"logger_tls_period\": 10, \"distributed_plugin\": \"tls\", \"disable_distributed\": false, \"logger_tls_endpoint\": \"/api/osquery/log\", \"distributed_interval\": 10, \"distributed_tls_max_attempts\": 3}, \"decorators\": {\"load\": [\"SELECT uuid AS host_uuid FROM system_info;\", \"SELECT hostname AS hostname FROM system_info;\"]}}, \"overrides\": {}}, \"fleet_desktop\": {\"transparency_url\": \"\"}, \"smtp_settings\": {\"port\": 587, \"domain\": \"\", \"server\": \"\", \"password\": \"\", \"user_name\": \"\", \"configured\": false, \"enable_smtp\": false, \"enable_ssl_tls\": true, \"sender_address\": \"\", \"enable_start_tls\": true, \"verify_ssl_certs\": true, \"authentication_type\": \"0\", \"authentication_method\": \"0\"}, \"server_settings\": {\"server_url\": \"\", \"enable_analytics\": false, \"scripts_disabled\": false, \"deferred_save_host\": false, \"live_query_disabled\": false, \"query_reports_disabled\": false}, \"webhook_settings\": {\"interval\": \"0s\", \"host_status_webhook\": {\"days_count\": 0, \"destination_url\": \"\", \"host_percentage\": 0, \"enable_host_status_webhook\": false}, \"vulnerabilities_webhook\": {\"destination_url\": \"\", \"host_batch_size\": 0, \"enable_vulnerabilities_webhook\": false}, \"failing_policies_webhook\": {\"policy_ids\": null, \"destination_url\": \"\", \"host_batch_size\": 0, \"enable_failing_policies_webhook\": false}}, \"host_expiry_settings\": {\"host_expiry_window\": 0, \"host_expiry_enabled\": false}, \"vulnerability_settings\": {\"databases_path\": \"\"}}','2020-01-01 01:01:01','2020-01-01 01:01:01');
 /*!40101 SET @saved_cs_client     = @@character_set_client */;
-/*!40101 SET character_set_client = utf8 */;
+/*!50503 SET character_set_client = utf8mb4 */;
 CREATE TABLE `carve_blocks` (
-  `metadata_id` int(10) unsigned NOT NULL,
-  `block_id` int(11) NOT NULL,
+  `metadata_id` int unsigned NOT NULL,
+  `block_id` int NOT NULL,
   `data` longblob,
   PRIMARY KEY (`metadata_id`,`block_id`),
   CONSTRAINT `carve_blocks_ibfk_1` FOREIGN KEY (`metadata_id`) REFERENCES `carve_metadata` (`id`) ON DELETE CASCADE
-) ENGINE=InnoDB DEFAULT CHARSET=utf8mb4 COLLATE=utf8mb4_unicode_ci;
-/*!40101 SET character_set_client = @saved_cs_client */;
-/*!40101 SET @saved_cs_client     = @@character_set_client */;
-/*!40101 SET character_set_client = utf8 */;
+) /*!50100 TABLESPACE `innodb_system` */ ENGINE=InnoDB DEFAULT CHARSET=utf8mb4 COLLATE=utf8mb4_unicode_ci;
+/*!40101 SET character_set_client = @saved_cs_client */;
+/*!40101 SET @saved_cs_client     = @@character_set_client */;
+/*!50503 SET character_set_client = utf8mb4 */;
 CREATE TABLE `carve_metadata` (
-  `id` int(10) unsigned NOT NULL AUTO_INCREMENT,
-  `host_id` int(10) unsigned NOT NULL,
-  `created_at` timestamp NOT NULL DEFAULT CURRENT_TIMESTAMP,
+  `id` int unsigned NOT NULL AUTO_INCREMENT,
+  `host_id` int unsigned NOT NULL,
+  `created_at` timestamp NULL DEFAULT CURRENT_TIMESTAMP,
   `name` varchar(255) COLLATE utf8mb4_unicode_ci DEFAULT NULL,
-  `block_count` int(10) unsigned NOT NULL,
-  `block_size` int(10) unsigned NOT NULL,
-  `carve_size` bigint(20) unsigned NOT NULL,
+  `block_count` int unsigned NOT NULL,
+  `block_size` int unsigned NOT NULL,
+  `carve_size` bigint unsigned NOT NULL,
   `carve_id` varchar(64) COLLATE utf8mb4_unicode_ci NOT NULL,
   `request_id` varchar(64) COLLATE utf8mb4_unicode_ci NOT NULL,
   `session_id` varchar(255) COLLATE utf8mb4_unicode_ci NOT NULL,
-  `expired` tinyint(4) DEFAULT '0',
-  `max_block` int(11) DEFAULT '-1',
+  `expired` tinyint DEFAULT '0',
+  `max_block` int DEFAULT '-1',
   `error` text COLLATE utf8mb4_unicode_ci,
   PRIMARY KEY (`id`),
   UNIQUE KEY `idx_session_id` (`session_id`),
   UNIQUE KEY `idx_name` (`name`),
   KEY `host_id` (`host_id`),
   CONSTRAINT `carve_metadata_ibfk_1` FOREIGN KEY (`host_id`) REFERENCES `hosts` (`id`) ON DELETE CASCADE
-) ENGINE=InnoDB DEFAULT CHARSET=utf8mb4 COLLATE=utf8mb4_unicode_ci;
-/*!40101 SET character_set_client = @saved_cs_client */;
-/*!40101 SET @saved_cs_client     = @@character_set_client */;
-/*!40101 SET character_set_client = utf8 */;
+) /*!50100 TABLESPACE `innodb_system` */ ENGINE=InnoDB DEFAULT CHARSET=utf8mb4 COLLATE=utf8mb4_unicode_ci;
+/*!40101 SET character_set_client = @saved_cs_client */;
+/*!40101 SET @saved_cs_client     = @@character_set_client */;
+/*!50503 SET character_set_client = utf8mb4 */;
 CREATE TABLE `cron_stats` (
-  `id` int(10) unsigned NOT NULL AUTO_INCREMENT,
+  `id` int unsigned NOT NULL AUTO_INCREMENT,
   `name` varchar(255) COLLATE utf8mb4_unicode_ci NOT NULL,
   `instance` varchar(255) COLLATE utf8mb4_unicode_ci NOT NULL,
   `stats_type` varchar(255) COLLATE utf8mb4_unicode_ci NOT NULL,
@@ -87,70 +87,70 @@
   `updated_at` timestamp NOT NULL DEFAULT CURRENT_TIMESTAMP ON UPDATE CURRENT_TIMESTAMP,
   PRIMARY KEY (`id`),
   KEY `idx_cron_stats_name_created_at` (`name`,`created_at`)
-) ENGINE=InnoDB DEFAULT CHARSET=utf8mb4 COLLATE=utf8mb4_unicode_ci;
-/*!40101 SET character_set_client = @saved_cs_client */;
-/*!40101 SET @saved_cs_client     = @@character_set_client */;
-/*!40101 SET character_set_client = utf8 */;
+) /*!50100 TABLESPACE `innodb_system` */ ENGINE=InnoDB DEFAULT CHARSET=utf8mb4 COLLATE=utf8mb4_unicode_ci;
+/*!40101 SET character_set_client = @saved_cs_client */;
+/*!40101 SET @saved_cs_client     = @@character_set_client */;
+/*!50503 SET character_set_client = utf8mb4 */;
 CREATE TABLE `cve_meta` (
   `cve` varchar(20) COLLATE utf8mb4_unicode_ci NOT NULL,
   `cvss_score` double DEFAULT NULL,
   `epss_probability` double DEFAULT NULL,
   `cisa_known_exploit` tinyint(1) DEFAULT NULL,
   `published` timestamp NULL DEFAULT NULL,
-  `description` text COLLATE utf8mb4_unicode_ci,
+  `description` text CHARACTER SET utf8mb4 COLLATE utf8mb4_unicode_ci,
   PRIMARY KEY (`cve`)
-) ENGINE=InnoDB DEFAULT CHARSET=utf8mb4 COLLATE=utf8mb4_unicode_ci;
-/*!40101 SET character_set_client = @saved_cs_client */;
-/*!40101 SET @saved_cs_client     = @@character_set_client */;
-/*!40101 SET character_set_client = utf8 */;
+) /*!50100 TABLESPACE `innodb_system` */ ENGINE=InnoDB DEFAULT CHARSET=utf8mb4 COLLATE=utf8mb4_unicode_ci;
+/*!40101 SET character_set_client = @saved_cs_client */;
+/*!40101 SET @saved_cs_client     = @@character_set_client */;
+/*!50503 SET character_set_client = utf8mb4 */;
 CREATE TABLE `distributed_query_campaign_targets` (
-  `id` int(10) unsigned NOT NULL AUTO_INCREMENT,
-  `type` int(11) DEFAULT NULL,
-  `distributed_query_campaign_id` int(10) unsigned DEFAULT NULL,
-  `target_id` int(10) unsigned DEFAULT NULL,
+  `id` int unsigned NOT NULL AUTO_INCREMENT,
+  `type` int DEFAULT NULL,
+  `distributed_query_campaign_id` int unsigned DEFAULT NULL,
+  `target_id` int unsigned DEFAULT NULL,
   PRIMARY KEY (`id`)
-) ENGINE=InnoDB DEFAULT CHARSET=utf8mb4 COLLATE=utf8mb4_unicode_ci;
-/*!40101 SET character_set_client = @saved_cs_client */;
-/*!40101 SET @saved_cs_client     = @@character_set_client */;
-/*!40101 SET character_set_client = utf8 */;
+) /*!50100 TABLESPACE `innodb_system` */ ENGINE=InnoDB DEFAULT CHARSET=utf8mb4 COLLATE=utf8mb4_unicode_ci;
+/*!40101 SET character_set_client = @saved_cs_client */;
+/*!40101 SET @saved_cs_client     = @@character_set_client */;
+/*!50503 SET character_set_client = utf8mb4 */;
 CREATE TABLE `distributed_query_campaigns` (
-  `id` int(10) unsigned NOT NULL AUTO_INCREMENT,
-  `created_at` timestamp NOT NULL DEFAULT CURRENT_TIMESTAMP,
-  `updated_at` timestamp NULL DEFAULT CURRENT_TIMESTAMP ON UPDATE CURRENT_TIMESTAMP,
-  `query_id` int(10) unsigned DEFAULT NULL,
-  `status` int(11) DEFAULT NULL,
-  `user_id` int(10) unsigned DEFAULT NULL,
+  `id` int unsigned NOT NULL AUTO_INCREMENT,
+  `created_at` timestamp NULL DEFAULT CURRENT_TIMESTAMP,
+  `updated_at` timestamp NULL DEFAULT CURRENT_TIMESTAMP ON UPDATE CURRENT_TIMESTAMP,
+  `query_id` int unsigned DEFAULT NULL,
+  `status` int DEFAULT NULL,
+  `user_id` int unsigned DEFAULT NULL,
   PRIMARY KEY (`id`)
-) ENGINE=InnoDB DEFAULT CHARSET=utf8mb4 COLLATE=utf8mb4_unicode_ci;
-/*!40101 SET character_set_client = @saved_cs_client */;
-/*!40101 SET @saved_cs_client     = @@character_set_client */;
-/*!40101 SET character_set_client = utf8 */;
+) /*!50100 TABLESPACE `innodb_system` */ ENGINE=InnoDB DEFAULT CHARSET=utf8mb4 COLLATE=utf8mb4_unicode_ci;
+/*!40101 SET character_set_client = @saved_cs_client */;
+/*!40101 SET @saved_cs_client     = @@character_set_client */;
+/*!50503 SET character_set_client = utf8mb4 */;
 CREATE TABLE `email_changes` (
-  `id` int(10) unsigned NOT NULL AUTO_INCREMENT,
-  `user_id` int(10) unsigned NOT NULL,
+  `id` int unsigned NOT NULL AUTO_INCREMENT,
+  `user_id` int unsigned NOT NULL,
   `token` varchar(128) COLLATE utf8mb4_unicode_ci NOT NULL,
   `new_email` varchar(255) COLLATE utf8mb4_unicode_ci NOT NULL,
   PRIMARY KEY (`id`),
   UNIQUE KEY `idx_unique_email_changes_token` (`token`) USING BTREE,
   KEY `fk_email_changes_users` (`user_id`),
   CONSTRAINT `fk_email_changes_users` FOREIGN KEY (`user_id`) REFERENCES `users` (`id`) ON DELETE CASCADE
-) ENGINE=InnoDB DEFAULT CHARSET=utf8mb4 COLLATE=utf8mb4_unicode_ci;
-/*!40101 SET character_set_client = @saved_cs_client */;
-/*!40101 SET @saved_cs_client     = @@character_set_client */;
-/*!40101 SET character_set_client = utf8 */;
+) /*!50100 TABLESPACE `innodb_system` */ ENGINE=InnoDB DEFAULT CHARSET=utf8mb4 COLLATE=utf8mb4_unicode_ci;
+/*!40101 SET character_set_client = @saved_cs_client */;
+/*!40101 SET @saved_cs_client     = @@character_set_client */;
+/*!50503 SET character_set_client = utf8mb4 */;
 CREATE TABLE `enroll_secrets` (
   `created_at` timestamp NOT NULL DEFAULT CURRENT_TIMESTAMP,
   `secret` varchar(255) CHARACTER SET utf8mb4 COLLATE utf8mb4_bin NOT NULL,
-  `team_id` int(10) unsigned DEFAULT NULL,
+  `team_id` int unsigned DEFAULT NULL,
   PRIMARY KEY (`secret`),
   KEY `fk_enroll_secrets_team_id` (`team_id`),
   CONSTRAINT `enroll_secrets_ibfk_1` FOREIGN KEY (`team_id`) REFERENCES `teams` (`id`) ON DELETE CASCADE ON UPDATE CASCADE
-) ENGINE=InnoDB DEFAULT CHARSET=utf8mb4 COLLATE=utf8mb4_unicode_ci;
-/*!40101 SET character_set_client = @saved_cs_client */;
-/*!40101 SET @saved_cs_client     = @@character_set_client */;
-/*!40101 SET character_set_client = utf8 */;
+) /*!50100 TABLESPACE `innodb_system` */ ENGINE=InnoDB DEFAULT CHARSET=utf8mb4 COLLATE=utf8mb4_unicode_ci;
+/*!40101 SET character_set_client = @saved_cs_client */;
+/*!40101 SET @saved_cs_client     = @@character_set_client */;
+/*!50503 SET character_set_client = utf8mb4 */;
 CREATE TABLE `eulas` (
-  `id` int(10) unsigned NOT NULL,
+  `id` int unsigned NOT NULL,
   `token` varchar(36) COLLATE utf8mb4_unicode_ci DEFAULT NULL,
   `name` varchar(255) COLLATE utf8mb4_unicode_ci DEFAULT NULL,
   `bytes` longblob,
@@ -159,80 +159,80 @@
 ) ENGINE=InnoDB DEFAULT CHARSET=utf8mb4 COLLATE=utf8mb4_unicode_ci;
 /*!40101 SET character_set_client = @saved_cs_client */;
 /*!40101 SET @saved_cs_client     = @@character_set_client */;
-/*!40101 SET character_set_client = utf8 */;
+/*!50503 SET character_set_client = utf8mb4 */;
 CREATE TABLE `host_activities` (
-  `host_id` int(10) unsigned NOT NULL,
-  `activity_id` int(10) unsigned NOT NULL,
+  `host_id` int unsigned NOT NULL,
+  `activity_id` int unsigned NOT NULL,
   PRIMARY KEY (`host_id`,`activity_id`),
   KEY `fk_host_activities_activity_id` (`activity_id`),
   CONSTRAINT `host_activities_ibfk_1` FOREIGN KEY (`activity_id`) REFERENCES `activities` (`id`) ON DELETE CASCADE
 ) ENGINE=InnoDB DEFAULT CHARSET=utf8mb4 COLLATE=utf8mb4_unicode_ci;
 /*!40101 SET character_set_client = @saved_cs_client */;
 /*!40101 SET @saved_cs_client     = @@character_set_client */;
-/*!40101 SET character_set_client = utf8 */;
+/*!50503 SET character_set_client = utf8mb4 */;
 CREATE TABLE `host_additional` (
-  `host_id` int(10) unsigned NOT NULL,
+  `host_id` int unsigned NOT NULL,
   `additional` json DEFAULT NULL,
   PRIMARY KEY (`host_id`)
-) ENGINE=InnoDB DEFAULT CHARSET=utf8mb4 COLLATE=utf8mb4_unicode_ci;
-/*!40101 SET character_set_client = @saved_cs_client */;
-/*!40101 SET @saved_cs_client     = @@character_set_client */;
-/*!40101 SET character_set_client = utf8 */;
+) /*!50100 TABLESPACE `innodb_system` */ ENGINE=InnoDB DEFAULT CHARSET=utf8mb4 COLLATE=utf8mb4_unicode_ci;
+/*!40101 SET character_set_client = @saved_cs_client */;
+/*!40101 SET @saved_cs_client     = @@character_set_client */;
+/*!50503 SET character_set_client = utf8mb4 */;
 CREATE TABLE `host_batteries` (
-  `id` int(10) unsigned NOT NULL AUTO_INCREMENT,
-  `host_id` int(10) unsigned NOT NULL,
+  `id` int unsigned NOT NULL AUTO_INCREMENT,
+  `host_id` int unsigned NOT NULL,
   `serial_number` varchar(255) COLLATE utf8mb4_unicode_ci NOT NULL,
-  `cycle_count` int(10) NOT NULL,
+  `cycle_count` int NOT NULL,
   `health` varchar(40) COLLATE utf8mb4_unicode_ci NOT NULL,
   `created_at` timestamp NOT NULL DEFAULT CURRENT_TIMESTAMP,
   `updated_at` timestamp NULL DEFAULT CURRENT_TIMESTAMP ON UPDATE CURRENT_TIMESTAMP,
   PRIMARY KEY (`id`),
   UNIQUE KEY `idx_host_batteries_host_id_serial_number` (`host_id`,`serial_number`)
-) ENGINE=InnoDB DEFAULT CHARSET=utf8mb4 COLLATE=utf8mb4_unicode_ci;
-/*!40101 SET character_set_client = @saved_cs_client */;
-/*!40101 SET @saved_cs_client     = @@character_set_client */;
-/*!40101 SET character_set_client = utf8 */;
+) /*!50100 TABLESPACE `innodb_system` */ ENGINE=InnoDB DEFAULT CHARSET=utf8mb4 COLLATE=utf8mb4_unicode_ci;
+/*!40101 SET character_set_client = @saved_cs_client */;
+/*!40101 SET @saved_cs_client     = @@character_set_client */;
+/*!50503 SET character_set_client = utf8mb4 */;
 CREATE TABLE `host_dep_assignments` (
-  `host_id` int(10) unsigned NOT NULL,
+  `host_id` int unsigned NOT NULL,
   `added_at` timestamp NOT NULL DEFAULT CURRENT_TIMESTAMP,
   `deleted_at` timestamp NULL DEFAULT NULL,
-  `profile_uuid` varchar(37) COLLATE utf8mb4_unicode_ci DEFAULT NULL,
-  `assign_profile_response` varchar(15) COLLATE utf8mb4_unicode_ci DEFAULT NULL,
+  `profile_uuid` varchar(37) CHARACTER SET utf8mb4 COLLATE utf8mb4_unicode_ci DEFAULT NULL,
+  `assign_profile_response` varchar(15) CHARACTER SET utf8mb4 COLLATE utf8mb4_unicode_ci DEFAULT NULL,
   `response_updated_at` timestamp NULL DEFAULT NULL,
-  `retry_job_id` int(10) unsigned NOT NULL DEFAULT '0',
+  `retry_job_id` int unsigned NOT NULL DEFAULT '0',
   PRIMARY KEY (`host_id`),
   KEY `idx_hdep_response` (`assign_profile_response`,`response_updated_at`)
-) ENGINE=InnoDB DEFAULT CHARSET=utf8mb4 COLLATE=utf8mb4_unicode_ci;
-/*!40101 SET character_set_client = @saved_cs_client */;
-/*!40101 SET @saved_cs_client     = @@character_set_client */;
-/*!40101 SET character_set_client = utf8 */;
+) /*!50100 TABLESPACE `innodb_system` */ ENGINE=InnoDB DEFAULT CHARSET=utf8mb4 COLLATE=utf8mb4_unicode_ci;
+/*!40101 SET character_set_client = @saved_cs_client */;
+/*!40101 SET @saved_cs_client     = @@character_set_client */;
+/*!50503 SET character_set_client = utf8mb4 */;
 CREATE TABLE `host_device_auth` (
-  `host_id` int(10) unsigned NOT NULL,
+  `host_id` int unsigned NOT NULL,
   `token` varchar(255) COLLATE utf8mb4_unicode_ci NOT NULL,
   `created_at` timestamp NOT NULL DEFAULT CURRENT_TIMESTAMP,
   `updated_at` timestamp NOT NULL DEFAULT CURRENT_TIMESTAMP ON UPDATE CURRENT_TIMESTAMP,
   PRIMARY KEY (`host_id`),
   UNIQUE KEY `idx_host_device_auth_token` (`token`)
-) ENGINE=InnoDB DEFAULT CHARSET=utf8mb4 COLLATE=utf8mb4_unicode_ci;
-/*!40101 SET character_set_client = @saved_cs_client */;
-/*!40101 SET @saved_cs_client     = @@character_set_client */;
-/*!40101 SET character_set_client = utf8 */;
+) /*!50100 TABLESPACE `innodb_system` */ ENGINE=InnoDB DEFAULT CHARSET=utf8mb4 COLLATE=utf8mb4_unicode_ci;
+/*!40101 SET character_set_client = @saved_cs_client */;
+/*!40101 SET @saved_cs_client     = @@character_set_client */;
+/*!50503 SET character_set_client = utf8mb4 */;
 CREATE TABLE `host_disk_encryption_keys` (
-  `host_id` int(10) unsigned NOT NULL,
+  `host_id` int unsigned NOT NULL,
   `base64_encrypted` text COLLATE utf8mb4_unicode_ci NOT NULL,
   `decryptable` tinyint(1) DEFAULT NULL,
   `created_at` timestamp NOT NULL DEFAULT CURRENT_TIMESTAMP,
   `updated_at` timestamp NULL DEFAULT CURRENT_TIMESTAMP ON UPDATE CURRENT_TIMESTAMP,
   `reset_requested` tinyint(1) NOT NULL DEFAULT '0',
-  `client_error` varchar(255) COLLATE utf8mb4_unicode_ci NOT NULL DEFAULT '',
+  `client_error` varchar(255) CHARACTER SET utf8mb4 COLLATE utf8mb4_unicode_ci NOT NULL DEFAULT '',
   PRIMARY KEY (`host_id`),
   KEY `idx_host_disk_encryption_keys_decryptable` (`decryptable`)
-) ENGINE=InnoDB DEFAULT CHARSET=utf8mb4 COLLATE=utf8mb4_unicode_ci;
-/*!40101 SET character_set_client = @saved_cs_client */;
-/*!40101 SET @saved_cs_client     = @@character_set_client */;
-/*!40101 SET character_set_client = utf8 */;
+) /*!50100 TABLESPACE `innodb_system` */ ENGINE=InnoDB DEFAULT CHARSET=utf8mb4 COLLATE=utf8mb4_unicode_ci;
+/*!40101 SET character_set_client = @saved_cs_client */;
+/*!40101 SET @saved_cs_client     = @@character_set_client */;
+/*!50503 SET character_set_client = utf8mb4 */;
 CREATE TABLE `host_disks` (
-  `host_id` int(10) unsigned NOT NULL,
+  `host_id` int unsigned NOT NULL,
   `gigs_disk_space_available` decimal(10,2) NOT NULL DEFAULT '0.00',
   `percent_disk_space_available` decimal(10,2) NOT NULL DEFAULT '0.00',
   `created_at` timestamp NOT NULL DEFAULT CURRENT_TIMESTAMP,
@@ -241,22 +241,22 @@
   `gigs_total_disk_space` decimal(10,2) NOT NULL DEFAULT '0.00',
   PRIMARY KEY (`host_id`),
   KEY `idx_host_disks_gigs_disk_space_available` (`gigs_disk_space_available`)
-) ENGINE=InnoDB DEFAULT CHARSET=utf8mb4 COLLATE=utf8mb4_unicode_ci;
-/*!40101 SET character_set_client = @saved_cs_client */;
-/*!40101 SET @saved_cs_client     = @@character_set_client */;
-/*!40101 SET character_set_client = utf8 */;
+) /*!50100 TABLESPACE `innodb_system` */ ENGINE=InnoDB DEFAULT CHARSET=utf8mb4 COLLATE=utf8mb4_unicode_ci;
+/*!40101 SET character_set_client = @saved_cs_client */;
+/*!40101 SET @saved_cs_client     = @@character_set_client */;
+/*!50503 SET character_set_client = utf8mb4 */;
 CREATE TABLE `host_display_names` (
-  `host_id` int(10) unsigned NOT NULL,
+  `host_id` int unsigned NOT NULL,
   `display_name` varchar(255) COLLATE utf8mb4_unicode_ci NOT NULL,
   PRIMARY KEY (`host_id`),
   KEY `display_name` (`display_name`)
-) ENGINE=InnoDB DEFAULT CHARSET=utf8mb4 COLLATE=utf8mb4_unicode_ci;
-/*!40101 SET character_set_client = @saved_cs_client */;
-/*!40101 SET @saved_cs_client     = @@character_set_client */;
-/*!40101 SET character_set_client = utf8 */;
+) /*!50100 TABLESPACE `innodb_system` */ ENGINE=InnoDB DEFAULT CHARSET=utf8mb4 COLLATE=utf8mb4_unicode_ci;
+/*!40101 SET character_set_client = @saved_cs_client */;
+/*!40101 SET @saved_cs_client     = @@character_set_client */;
+/*!50503 SET character_set_client = utf8mb4 */;
 CREATE TABLE `host_emails` (
-  `id` int(10) unsigned NOT NULL AUTO_INCREMENT,
-  `host_id` int(10) unsigned NOT NULL,
+  `id` int unsigned NOT NULL AUTO_INCREMENT,
+  `host_id` int unsigned NOT NULL,
   `email` varchar(255) COLLATE utf8mb4_unicode_ci NOT NULL,
   `source` varchar(255) COLLATE utf8mb4_unicode_ci NOT NULL,
   `created_at` timestamp NOT NULL DEFAULT CURRENT_TIMESTAMP,
@@ -264,37 +264,37 @@
   PRIMARY KEY (`id`),
   KEY `idx_host_emails_host_id_email` (`host_id`,`email`),
   KEY `idx_host_emails_email` (`email`)
-) ENGINE=InnoDB DEFAULT CHARSET=utf8mb4 COLLATE=utf8mb4_unicode_ci;
-/*!40101 SET character_set_client = @saved_cs_client */;
-/*!40101 SET @saved_cs_client     = @@character_set_client */;
-/*!40101 SET character_set_client = utf8 */;
+) /*!50100 TABLESPACE `innodb_system` */ ENGINE=InnoDB DEFAULT CHARSET=utf8mb4 COLLATE=utf8mb4_unicode_ci;
+/*!40101 SET character_set_client = @saved_cs_client */;
+/*!40101 SET @saved_cs_client     = @@character_set_client */;
+/*!50503 SET character_set_client = utf8mb4 */;
 CREATE TABLE `host_mdm` (
-  `host_id` int(10) unsigned NOT NULL,
+  `host_id` int unsigned NOT NULL,
   `enrolled` tinyint(1) NOT NULL DEFAULT '0',
   `server_url` varchar(255) COLLATE utf8mb4_unicode_ci NOT NULL DEFAULT '',
   `installed_from_dep` tinyint(1) NOT NULL DEFAULT '0',
-  `mdm_id` int(10) unsigned DEFAULT NULL,
+  `mdm_id` int unsigned DEFAULT NULL,
   `is_server` tinyint(1) DEFAULT NULL,
-  `fleet_enroll_ref` varchar(36) COLLATE utf8mb4_unicode_ci NOT NULL DEFAULT '',
+  `fleet_enroll_ref` varchar(36) CHARACTER SET utf8mb4 COLLATE utf8mb4_unicode_ci NOT NULL DEFAULT '',
   PRIMARY KEY (`host_id`),
   KEY `host_mdm_mdm_id_idx` (`mdm_id`),
   KEY `host_mdm_enrolled_installed_from_dep_idx` (`enrolled`,`installed_from_dep`)
-) ENGINE=InnoDB DEFAULT CHARSET=utf8mb4 COLLATE=utf8mb4_unicode_ci;
-/*!40101 SET character_set_client = @saved_cs_client */;
-/*!40101 SET @saved_cs_client     = @@character_set_client */;
-/*!40101 SET character_set_client = utf8 */;
+) /*!50100 TABLESPACE `innodb_system` */ ENGINE=InnoDB DEFAULT CHARSET=utf8mb4 COLLATE=utf8mb4_unicode_ci;
+/*!40101 SET character_set_client = @saved_cs_client */;
+/*!40101 SET @saved_cs_client     = @@character_set_client */;
+/*!50503 SET character_set_client = utf8mb4 */;
 CREATE TABLE `host_mdm_actions` (
-  `host_id` int(10) unsigned NOT NULL,
+  `host_id` int unsigned NOT NULL,
   `lock_ref` varchar(36) COLLATE utf8mb4_unicode_ci DEFAULT NULL,
   `wipe_ref` varchar(36) COLLATE utf8mb4_unicode_ci DEFAULT NULL,
   `unlock_pin` varchar(6) COLLATE utf8mb4_unicode_ci DEFAULT NULL,
   `unlock_ref` varchar(36) COLLATE utf8mb4_unicode_ci DEFAULT NULL,
-  `fleet_platform` varchar(255) COLLATE utf8mb4_unicode_ci NOT NULL DEFAULT '',
+  `fleet_platform` varchar(255) CHARACTER SET utf8mb4 COLLATE utf8mb4_unicode_ci NOT NULL DEFAULT '',
   PRIMARY KEY (`host_id`)
-) ENGINE=InnoDB DEFAULT CHARSET=utf8mb4 COLLATE=utf8mb4_unicode_ci;
-/*!40101 SET character_set_client = @saved_cs_client */;
-/*!40101 SET @saved_cs_client     = @@character_set_client */;
-/*!40101 SET character_set_client = utf8 */;
+) /*!50100 TABLESPACE `innodb_system` */ ENGINE=InnoDB DEFAULT CHARSET=utf8mb4 COLLATE=utf8mb4_unicode_ci;
+/*!40101 SET character_set_client = @saved_cs_client */;
+/*!40101 SET @saved_cs_client     = @@character_set_client */;
+/*!50503 SET character_set_client = utf8mb4 */;
 CREATE TABLE `host_mdm_apple_bootstrap_packages` (
   `host_uuid` varchar(127) COLLATE utf8mb4_unicode_ci NOT NULL,
   `command_uuid` varchar(127) COLLATE utf8mb4_unicode_ci NOT NULL,
@@ -304,7 +304,7 @@
 ) ENGINE=InnoDB DEFAULT CHARSET=utf8mb4 COLLATE=utf8mb4_unicode_ci;
 /*!40101 SET character_set_client = @saved_cs_client */;
 /*!40101 SET @saved_cs_client     = @@character_set_client */;
-/*!40101 SET character_set_client = utf8 */;
+/*!50503 SET character_set_client = utf8mb4 */;
 CREATE TABLE `host_mdm_apple_profiles` (
   `profile_identifier` varchar(255) COLLATE utf8mb4_unicode_ci NOT NULL,
   `host_uuid` varchar(255) COLLATE utf8mb4_unicode_ci NOT NULL,
@@ -314,17 +314,17 @@
   `command_uuid` varchar(127) COLLATE utf8mb4_unicode_ci NOT NULL,
   `profile_name` varchar(255) COLLATE utf8mb4_unicode_ci NOT NULL DEFAULT '',
   `checksum` binary(16) NOT NULL,
-  `retries` tinyint(3) unsigned NOT NULL DEFAULT '0',
-  `profile_uuid` varchar(37) COLLATE utf8mb4_unicode_ci NOT NULL DEFAULT '',
+  `retries` tinyint unsigned NOT NULL DEFAULT '0',
+  `profile_uuid` varchar(37) CHARACTER SET utf8mb4 COLLATE utf8mb4_unicode_ci NOT NULL DEFAULT '',
   PRIMARY KEY (`host_uuid`,`profile_uuid`),
   KEY `status` (`status`),
   KEY `operation_type` (`operation_type`),
   CONSTRAINT `host_mdm_apple_profiles_ibfk_1` FOREIGN KEY (`status`) REFERENCES `mdm_delivery_status` (`status`) ON UPDATE CASCADE,
   CONSTRAINT `host_mdm_apple_profiles_ibfk_2` FOREIGN KEY (`operation_type`) REFERENCES `mdm_operation_types` (`operation_type`) ON UPDATE CASCADE
-) ENGINE=InnoDB DEFAULT CHARSET=utf8mb4 COLLATE=utf8mb4_unicode_ci;
-/*!40101 SET character_set_client = @saved_cs_client */;
-/*!40101 SET @saved_cs_client     = @@character_set_client */;
-/*!40101 SET character_set_client = utf8 */;
+) /*!50100 TABLESPACE `innodb_system` */ ENGINE=InnoDB DEFAULT CHARSET=utf8mb4 COLLATE=utf8mb4_unicode_ci;
+/*!40101 SET character_set_client = @saved_cs_client */;
+/*!40101 SET @saved_cs_client     = @@character_set_client */;
+/*!50503 SET character_set_client = utf8mb4 */;
 CREATE TABLE `host_mdm_windows_profiles` (
   `host_uuid` varchar(255) COLLATE utf8mb4_unicode_ci NOT NULL,
   `status` varchar(20) COLLATE utf8mb4_unicode_ci DEFAULT NULL,
@@ -332,68 +332,68 @@
   `detail` text COLLATE utf8mb4_unicode_ci,
   `command_uuid` varchar(127) COLLATE utf8mb4_unicode_ci NOT NULL,
   `profile_name` varchar(255) COLLATE utf8mb4_unicode_ci NOT NULL DEFAULT '',
-  `retries` tinyint(3) unsigned NOT NULL DEFAULT '0',
-  `profile_uuid` varchar(37) COLLATE utf8mb4_unicode_ci NOT NULL DEFAULT '',
+  `retries` tinyint unsigned NOT NULL DEFAULT '0',
+  `profile_uuid` varchar(37) CHARACTER SET utf8mb4 COLLATE utf8mb4_unicode_ci NOT NULL DEFAULT '',
   PRIMARY KEY (`host_uuid`,`profile_uuid`),
   KEY `status` (`status`),
   KEY `operation_type` (`operation_type`),
   CONSTRAINT `host_mdm_windows_profiles_ibfk_1` FOREIGN KEY (`status`) REFERENCES `mdm_delivery_status` (`status`) ON UPDATE CASCADE,
   CONSTRAINT `host_mdm_windows_profiles_ibfk_2` FOREIGN KEY (`operation_type`) REFERENCES `mdm_operation_types` (`operation_type`) ON UPDATE CASCADE
-) ENGINE=InnoDB DEFAULT CHARSET=utf8mb4 COLLATE=utf8mb4_unicode_ci;
-/*!40101 SET character_set_client = @saved_cs_client */;
-/*!40101 SET @saved_cs_client     = @@character_set_client */;
-/*!40101 SET character_set_client = utf8 */;
+) /*!50100 TABLESPACE `innodb_system` */ ENGINE=InnoDB DEFAULT CHARSET=utf8mb4 COLLATE=utf8mb4_unicode_ci;
+/*!40101 SET character_set_client = @saved_cs_client */;
+/*!40101 SET @saved_cs_client     = @@character_set_client */;
+/*!50503 SET character_set_client = utf8mb4 */;
 CREATE TABLE `host_munki_info` (
-  `host_id` int(10) unsigned NOT NULL,
+  `host_id` int unsigned NOT NULL,
   `version` varchar(255) COLLATE utf8mb4_unicode_ci NOT NULL DEFAULT '',
   `deleted_at` timestamp NULL DEFAULT NULL,
   PRIMARY KEY (`host_id`)
-) ENGINE=InnoDB DEFAULT CHARSET=utf8mb4 COLLATE=utf8mb4_unicode_ci;
-/*!40101 SET character_set_client = @saved_cs_client */;
-/*!40101 SET @saved_cs_client     = @@character_set_client */;
-/*!40101 SET character_set_client = utf8 */;
+) /*!50100 TABLESPACE `innodb_system` */ ENGINE=InnoDB DEFAULT CHARSET=utf8mb4 COLLATE=utf8mb4_unicode_ci;
+/*!40101 SET character_set_client = @saved_cs_client */;
+/*!40101 SET @saved_cs_client     = @@character_set_client */;
+/*!50503 SET character_set_client = utf8mb4 */;
 CREATE TABLE `host_munki_issues` (
-  `host_id` int(10) unsigned NOT NULL,
-  `munki_issue_id` int(10) unsigned NOT NULL,
+  `host_id` int unsigned NOT NULL,
+  `munki_issue_id` int unsigned NOT NULL,
   `created_at` timestamp NOT NULL DEFAULT CURRENT_TIMESTAMP,
   PRIMARY KEY (`host_id`,`munki_issue_id`)
-) ENGINE=InnoDB DEFAULT CHARSET=utf8mb4 COLLATE=utf8mb4_unicode_ci;
-/*!40101 SET character_set_client = @saved_cs_client */;
-/*!40101 SET @saved_cs_client     = @@character_set_client */;
-/*!40101 SET character_set_client = utf8 */;
+) /*!50100 TABLESPACE `innodb_system` */ ENGINE=InnoDB DEFAULT CHARSET=utf8mb4 COLLATE=utf8mb4_unicode_ci;
+/*!40101 SET character_set_client = @saved_cs_client */;
+/*!40101 SET @saved_cs_client     = @@character_set_client */;
+/*!50503 SET character_set_client = utf8mb4 */;
 CREATE TABLE `host_operating_system` (
-  `host_id` int(10) unsigned NOT NULL,
-  `os_id` int(10) unsigned NOT NULL,
+  `host_id` int unsigned NOT NULL,
+  `os_id` int unsigned NOT NULL,
   PRIMARY KEY (`host_id`),
   KEY `idx_host_operating_system_id` (`os_id`),
   CONSTRAINT `host_operating_system_ibfk_1` FOREIGN KEY (`os_id`) REFERENCES `operating_systems` (`id`) ON DELETE CASCADE
-) ENGINE=InnoDB DEFAULT CHARSET=utf8mb4 COLLATE=utf8mb4_unicode_ci;
-/*!40101 SET character_set_client = @saved_cs_client */;
-/*!40101 SET @saved_cs_client     = @@character_set_client */;
-/*!40101 SET character_set_client = utf8 */;
+) /*!50100 TABLESPACE `innodb_system` */ ENGINE=InnoDB DEFAULT CHARSET=utf8mb4 COLLATE=utf8mb4_unicode_ci;
+/*!40101 SET character_set_client = @saved_cs_client */;
+/*!40101 SET @saved_cs_client     = @@character_set_client */;
+/*!50503 SET character_set_client = utf8mb4 */;
 CREATE TABLE `host_orbit_info` (
-  `host_id` int(10) unsigned NOT NULL,
+  `host_id` int unsigned NOT NULL,
   `version` varchar(50) COLLATE utf8mb4_unicode_ci NOT NULL,
   PRIMARY KEY (`host_id`),
   KEY `idx_host_orbit_info_version` (`version`)
-) ENGINE=InnoDB DEFAULT CHARSET=utf8mb4 COLLATE=utf8mb4_unicode_ci;
-/*!40101 SET character_set_client = @saved_cs_client */;
-/*!40101 SET @saved_cs_client     = @@character_set_client */;
-/*!40101 SET character_set_client = utf8 */;
+) /*!50100 TABLESPACE `innodb_system` */ ENGINE=InnoDB DEFAULT CHARSET=utf8mb4 COLLATE=utf8mb4_unicode_ci;
+/*!40101 SET character_set_client = @saved_cs_client */;
+/*!40101 SET @saved_cs_client     = @@character_set_client */;
+/*!50503 SET character_set_client = utf8mb4 */;
 CREATE TABLE `host_script_results` (
-  `id` int(10) unsigned NOT NULL AUTO_INCREMENT,
-  `host_id` int(10) unsigned NOT NULL,
+  `id` int unsigned NOT NULL AUTO_INCREMENT,
+  `host_id` int unsigned NOT NULL,
   `execution_id` varchar(255) COLLATE utf8mb4_unicode_ci NOT NULL,
   `script_contents` text COLLATE utf8mb4_unicode_ci NOT NULL,
   `output` text COLLATE utf8mb4_unicode_ci NOT NULL,
-  `runtime` int(10) unsigned NOT NULL DEFAULT '0',
-  `exit_code` int(10) DEFAULT NULL,
+  `runtime` int unsigned NOT NULL DEFAULT '0',
+  `exit_code` int DEFAULT NULL,
   `created_at` timestamp NOT NULL DEFAULT CURRENT_TIMESTAMP,
   `updated_at` timestamp NOT NULL DEFAULT CURRENT_TIMESTAMP ON UPDATE CURRENT_TIMESTAMP,
-  `script_id` int(10) unsigned DEFAULT NULL,
-  `user_id` int(10) unsigned DEFAULT NULL,
+  `script_id` int unsigned DEFAULT NULL,
+  `user_id` int unsigned DEFAULT NULL,
   `sync_request` tinyint(1) NOT NULL DEFAULT '0',
-  `script_content_id` int(10) unsigned DEFAULT NULL,
+  `script_content_id` int unsigned DEFAULT NULL,
   PRIMARY KEY (`id`),
   UNIQUE KEY `idx_host_script_results_execution_id` (`execution_id`),
   KEY `idx_host_script_results_host_exit_created` (`host_id`,`exit_code`,`created_at`),
@@ -404,102 +404,102 @@
   CONSTRAINT `fk_host_script_results_script_id` FOREIGN KEY (`script_id`) REFERENCES `scripts` (`id`) ON DELETE SET NULL,
   CONSTRAINT `fk_host_script_results_user_id` FOREIGN KEY (`user_id`) REFERENCES `users` (`id`) ON DELETE SET NULL,
   CONSTRAINT `host_script_results_ibfk_1` FOREIGN KEY (`script_content_id`) REFERENCES `script_contents` (`id`) ON DELETE CASCADE
-) ENGINE=InnoDB DEFAULT CHARSET=utf8mb4 COLLATE=utf8mb4_unicode_ci;
-/*!40101 SET character_set_client = @saved_cs_client */;
-/*!40101 SET @saved_cs_client     = @@character_set_client */;
-/*!40101 SET character_set_client = utf8 */;
+) /*!50100 TABLESPACE `innodb_system` */ ENGINE=InnoDB DEFAULT CHARSET=utf8mb4 COLLATE=utf8mb4_unicode_ci;
+/*!40101 SET character_set_client = @saved_cs_client */;
+/*!40101 SET @saved_cs_client     = @@character_set_client */;
+/*!50503 SET character_set_client = utf8mb4 */;
 CREATE TABLE `host_seen_times` (
-  `host_id` int(10) unsigned NOT NULL,
+  `host_id` int unsigned NOT NULL,
   `seen_time` timestamp NULL DEFAULT NULL,
   PRIMARY KEY (`host_id`),
   KEY `idx_host_seen_times_seen_time` (`seen_time`)
-) ENGINE=InnoDB DEFAULT CHARSET=utf8mb4 COLLATE=utf8mb4_unicode_ci;
-/*!40101 SET character_set_client = @saved_cs_client */;
-/*!40101 SET @saved_cs_client     = @@character_set_client */;
-/*!40101 SET character_set_client = utf8 */;
+) /*!50100 TABLESPACE `innodb_system` */ ENGINE=InnoDB DEFAULT CHARSET=utf8mb4 COLLATE=utf8mb4_unicode_ci;
+/*!40101 SET character_set_client = @saved_cs_client */;
+/*!40101 SET @saved_cs_client     = @@character_set_client */;
+/*!50503 SET character_set_client = utf8mb4 */;
 CREATE TABLE `host_software` (
-  `host_id` int(10) unsigned NOT NULL,
-  `software_id` bigint(20) unsigned NOT NULL,
+  `host_id` int unsigned NOT NULL,
+  `software_id` bigint unsigned NOT NULL,
   `last_opened_at` timestamp NULL DEFAULT NULL,
   PRIMARY KEY (`host_id`,`software_id`),
   KEY `host_software_software_fk` (`software_id`)
-) ENGINE=InnoDB DEFAULT CHARSET=utf8mb4 COLLATE=utf8mb4_unicode_ci;
-/*!40101 SET character_set_client = @saved_cs_client */;
-/*!40101 SET @saved_cs_client     = @@character_set_client */;
-/*!40101 SET character_set_client = utf8 */;
+) /*!50100 TABLESPACE `innodb_system` */ ENGINE=InnoDB DEFAULT CHARSET=utf8mb4 COLLATE=utf8mb4_unicode_ci;
+/*!40101 SET character_set_client = @saved_cs_client */;
+/*!40101 SET @saved_cs_client     = @@character_set_client */;
+/*!50503 SET character_set_client = utf8mb4 */;
 CREATE TABLE `host_software_installed_paths` (
-  `id` bigint(20) unsigned NOT NULL AUTO_INCREMENT,
-  `host_id` int(10) unsigned NOT NULL,
-  `software_id` bigint(20) unsigned NOT NULL,
+  `id` bigint unsigned NOT NULL AUTO_INCREMENT,
+  `host_id` int unsigned NOT NULL,
+  `software_id` bigint unsigned NOT NULL,
   `installed_path` text COLLATE utf8mb4_unicode_ci NOT NULL,
   PRIMARY KEY (`id`),
   KEY `host_id_software_id_idx` (`host_id`,`software_id`)
 ) ENGINE=InnoDB DEFAULT CHARSET=utf8mb4 COLLATE=utf8mb4_unicode_ci;
 /*!40101 SET character_set_client = @saved_cs_client */;
 /*!40101 SET @saved_cs_client     = @@character_set_client */;
-/*!40101 SET character_set_client = utf8 */;
+/*!50503 SET character_set_client = utf8mb4 */;
 CREATE TABLE `host_updates` (
-  `host_id` int(10) unsigned NOT NULL,
+  `host_id` int unsigned NOT NULL,
   `software_updated_at` timestamp NULL DEFAULT NULL,
   PRIMARY KEY (`host_id`)
-) ENGINE=InnoDB DEFAULT CHARSET=utf8mb4 COLLATE=utf8mb4_unicode_ci;
-/*!40101 SET character_set_client = @saved_cs_client */;
-/*!40101 SET @saved_cs_client     = @@character_set_client */;
-/*!40101 SET character_set_client = utf8 */;
+) /*!50100 TABLESPACE `innodb_system` */ ENGINE=InnoDB DEFAULT CHARSET=utf8mb4 COLLATE=utf8mb4_unicode_ci;
+/*!40101 SET character_set_client = @saved_cs_client */;
+/*!40101 SET @saved_cs_client     = @@character_set_client */;
+/*!50503 SET character_set_client = utf8mb4 */;
 CREATE TABLE `host_users` (
-  `host_id` int(10) unsigned NOT NULL,
-  `uid` int(10) unsigned NOT NULL,
+  `host_id` int unsigned NOT NULL,
+  `uid` int unsigned NOT NULL,
   `username` varchar(255) COLLATE utf8mb4_unicode_ci NOT NULL,
   `groupname` varchar(255) COLLATE utf8mb4_unicode_ci DEFAULT NULL,
-  `created_at` timestamp NOT NULL DEFAULT CURRENT_TIMESTAMP,
+  `created_at` timestamp NULL DEFAULT CURRENT_TIMESTAMP,
   `removed_at` timestamp NULL DEFAULT NULL,
   `user_type` varchar(255) COLLATE utf8mb4_unicode_ci DEFAULT NULL,
   `shell` varchar(255) COLLATE utf8mb4_unicode_ci DEFAULT '',
   PRIMARY KEY (`host_id`,`uid`,`username`),
   UNIQUE KEY `idx_uid_username` (`host_id`,`uid`,`username`)
-) ENGINE=InnoDB DEFAULT CHARSET=utf8mb4 COLLATE=utf8mb4_unicode_ci;
-/*!40101 SET character_set_client = @saved_cs_client */;
-/*!40101 SET @saved_cs_client     = @@character_set_client */;
-/*!40101 SET character_set_client = utf8 */;
+) /*!50100 TABLESPACE `innodb_system` */ ENGINE=InnoDB DEFAULT CHARSET=utf8mb4 COLLATE=utf8mb4_unicode_ci;
+/*!40101 SET character_set_client = @saved_cs_client */;
+/*!40101 SET @saved_cs_client     = @@character_set_client */;
+/*!50503 SET character_set_client = utf8mb4 */;
 CREATE TABLE `hosts` (
-  `id` int(10) unsigned NOT NULL AUTO_INCREMENT,
-  `osquery_host_id` varchar(255) COLLATE utf8mb4_unicode_ci DEFAULT NULL,
-  `created_at` timestamp NOT NULL DEFAULT CURRENT_TIMESTAMP,
+  `id` int unsigned NOT NULL AUTO_INCREMENT,
+  `osquery_host_id` varchar(255) CHARACTER SET utf8mb4 COLLATE utf8mb4_unicode_ci DEFAULT NULL,
+  `created_at` timestamp NULL DEFAULT CURRENT_TIMESTAMP,
   `updated_at` timestamp NULL DEFAULT CURRENT_TIMESTAMP ON UPDATE CURRENT_TIMESTAMP,
   `detail_updated_at` timestamp NULL DEFAULT NULL,
   `node_key` varchar(255) CHARACTER SET utf8mb4 COLLATE utf8mb4_bin DEFAULT NULL,
-  `hostname` varchar(255) COLLATE utf8mb4_unicode_ci NOT NULL DEFAULT '',
-  `uuid` varchar(255) COLLATE utf8mb4_unicode_ci NOT NULL DEFAULT '',
-  `platform` varchar(255) COLLATE utf8mb4_unicode_ci NOT NULL DEFAULT '',
-  `osquery_version` varchar(255) COLLATE utf8mb4_unicode_ci NOT NULL DEFAULT '',
-  `os_version` varchar(255) COLLATE utf8mb4_unicode_ci NOT NULL DEFAULT '',
-  `build` varchar(255) COLLATE utf8mb4_unicode_ci NOT NULL DEFAULT '',
-  `platform_like` varchar(255) COLLATE utf8mb4_unicode_ci NOT NULL DEFAULT '',
-  `code_name` varchar(255) COLLATE utf8mb4_unicode_ci NOT NULL DEFAULT '',
-  `uptime` bigint(20) NOT NULL DEFAULT '0',
-  `memory` bigint(20) NOT NULL DEFAULT '0',
-  `cpu_type` varchar(255) COLLATE utf8mb4_unicode_ci NOT NULL DEFAULT '',
-  `cpu_subtype` varchar(255) COLLATE utf8mb4_unicode_ci NOT NULL DEFAULT '',
-  `cpu_brand` varchar(255) COLLATE utf8mb4_unicode_ci NOT NULL DEFAULT '',
-  `cpu_physical_cores` int(11) NOT NULL DEFAULT '0',
-  `cpu_logical_cores` int(11) NOT NULL DEFAULT '0',
-  `hardware_vendor` varchar(255) COLLATE utf8mb4_unicode_ci NOT NULL DEFAULT '',
-  `hardware_model` varchar(255) COLLATE utf8mb4_unicode_ci NOT NULL DEFAULT '',
-  `hardware_version` varchar(255) COLLATE utf8mb4_unicode_ci NOT NULL DEFAULT '',
-  `hardware_serial` varchar(255) COLLATE utf8mb4_unicode_ci NOT NULL DEFAULT '',
-  `computer_name` varchar(255) COLLATE utf8mb4_unicode_ci NOT NULL DEFAULT '',
-  `primary_ip_id` int(10) unsigned DEFAULT NULL,
-  `distributed_interval` int(11) DEFAULT '0',
-  `logger_tls_period` int(11) DEFAULT '0',
-  `config_tls_refresh` int(11) DEFAULT '0',
-  `primary_ip` varchar(45) COLLATE utf8mb4_unicode_ci NOT NULL DEFAULT '',
-  `primary_mac` varchar(17) COLLATE utf8mb4_unicode_ci NOT NULL DEFAULT '',
+  `hostname` varchar(255) CHARACTER SET utf8mb4 COLLATE utf8mb4_unicode_ci NOT NULL DEFAULT '',
+  `uuid` varchar(255) CHARACTER SET utf8mb4 COLLATE utf8mb4_unicode_ci NOT NULL DEFAULT '',
+  `platform` varchar(255) CHARACTER SET utf8mb4 COLLATE utf8mb4_unicode_ci NOT NULL DEFAULT '',
+  `osquery_version` varchar(255) CHARACTER SET utf8mb4 COLLATE utf8mb4_unicode_ci NOT NULL DEFAULT '',
+  `os_version` varchar(255) CHARACTER SET utf8mb4 COLLATE utf8mb4_unicode_ci NOT NULL DEFAULT '',
+  `build` varchar(255) CHARACTER SET utf8mb4 COLLATE utf8mb4_unicode_ci NOT NULL DEFAULT '',
+  `platform_like` varchar(255) CHARACTER SET utf8mb4 COLLATE utf8mb4_unicode_ci NOT NULL DEFAULT '',
+  `code_name` varchar(255) CHARACTER SET utf8mb4 COLLATE utf8mb4_unicode_ci NOT NULL DEFAULT '',
+  `uptime` bigint NOT NULL DEFAULT '0',
+  `memory` bigint NOT NULL DEFAULT '0',
+  `cpu_type` varchar(255) CHARACTER SET utf8mb4 COLLATE utf8mb4_unicode_ci NOT NULL DEFAULT '',
+  `cpu_subtype` varchar(255) CHARACTER SET utf8mb4 COLLATE utf8mb4_unicode_ci NOT NULL DEFAULT '',
+  `cpu_brand` varchar(255) CHARACTER SET utf8mb4 COLLATE utf8mb4_unicode_ci NOT NULL DEFAULT '',
+  `cpu_physical_cores` int NOT NULL DEFAULT '0',
+  `cpu_logical_cores` int NOT NULL DEFAULT '0',
+  `hardware_vendor` varchar(255) CHARACTER SET utf8mb4 COLLATE utf8mb4_unicode_ci NOT NULL DEFAULT '',
+  `hardware_model` varchar(255) CHARACTER SET utf8mb4 COLLATE utf8mb4_unicode_ci NOT NULL DEFAULT '',
+  `hardware_version` varchar(255) CHARACTER SET utf8mb4 COLLATE utf8mb4_unicode_ci NOT NULL DEFAULT '',
+  `hardware_serial` varchar(255) CHARACTER SET utf8mb4 COLLATE utf8mb4_unicode_ci NOT NULL DEFAULT '',
+  `computer_name` varchar(255) CHARACTER SET utf8mb4 COLLATE utf8mb4_unicode_ci NOT NULL DEFAULT '',
+  `primary_ip_id` int unsigned DEFAULT NULL,
+  `distributed_interval` int DEFAULT '0',
+  `logger_tls_period` int DEFAULT '0',
+  `config_tls_refresh` int DEFAULT '0',
+  `primary_ip` varchar(45) CHARACTER SET utf8mb4 COLLATE utf8mb4_unicode_ci NOT NULL DEFAULT '',
+  `primary_mac` varchar(17) CHARACTER SET utf8mb4 COLLATE utf8mb4_unicode_ci NOT NULL DEFAULT '',
   `label_updated_at` timestamp NOT NULL DEFAULT '2000-01-01 00:00:00',
   `last_enrolled_at` timestamp NOT NULL DEFAULT CURRENT_TIMESTAMP,
   `refetch_requested` tinyint(1) NOT NULL DEFAULT '0',
-  `team_id` int(10) unsigned DEFAULT NULL,
+  `team_id` int unsigned DEFAULT NULL,
   `policy_updated_at` timestamp NOT NULL DEFAULT '2000-01-01 00:00:00',
-  `public_ip` varchar(45) COLLATE utf8mb4_unicode_ci NOT NULL DEFAULT '',
+  `public_ip` varchar(45) CHARACTER SET utf8mb4 COLLATE utf8mb4_unicode_ci NOT NULL DEFAULT '',
   `orbit_node_key` varchar(255) CHARACTER SET utf8mb4 COLLATE utf8mb4_bin DEFAULT NULL,
   `refetch_critical_queries_until` timestamp NULL DEFAULT NULL,
   PRIMARY KEY (`id`),
@@ -512,27 +512,27 @@
   FULLTEXT KEY `host_ip_mac_search` (`primary_ip`,`primary_mac`),
   FULLTEXT KEY `hosts_search` (`hostname`,`uuid`,`computer_name`),
   CONSTRAINT `hosts_ibfk_1` FOREIGN KEY (`team_id`) REFERENCES `teams` (`id`) ON DELETE SET NULL
-) ENGINE=InnoDB DEFAULT CHARSET=utf8mb4 COLLATE=utf8mb4_unicode_ci;
-/*!40101 SET character_set_client = @saved_cs_client */;
-/*!40101 SET @saved_cs_client     = @@character_set_client */;
-/*!40101 SET character_set_client = utf8 */;
+) /*!50100 TABLESPACE `innodb_system` */ ENGINE=InnoDB DEFAULT CHARSET=utf8mb4 COLLATE=utf8mb4_unicode_ci;
+/*!40101 SET character_set_client = @saved_cs_client */;
+/*!40101 SET @saved_cs_client     = @@character_set_client */;
+/*!50503 SET character_set_client = utf8mb4 */;
 CREATE TABLE `invite_teams` (
-  `invite_id` int(10) unsigned NOT NULL,
-  `team_id` int(10) unsigned NOT NULL,
+  `invite_id` int unsigned NOT NULL,
+  `team_id` int unsigned NOT NULL,
   `role` varchar(64) COLLATE utf8mb4_unicode_ci NOT NULL,
   PRIMARY KEY (`invite_id`,`team_id`),
   KEY `fk_team_id` (`team_id`),
   CONSTRAINT `invite_teams_ibfk_1` FOREIGN KEY (`invite_id`) REFERENCES `invites` (`id`) ON DELETE CASCADE ON UPDATE CASCADE,
   CONSTRAINT `invite_teams_ibfk_2` FOREIGN KEY (`team_id`) REFERENCES `teams` (`id`) ON DELETE CASCADE ON UPDATE CASCADE
-) ENGINE=InnoDB DEFAULT CHARSET=utf8mb4 COLLATE=utf8mb4_unicode_ci;
-/*!40101 SET character_set_client = @saved_cs_client */;
-/*!40101 SET @saved_cs_client     = @@character_set_client */;
-/*!40101 SET character_set_client = utf8 */;
+) /*!50100 TABLESPACE `innodb_system` */ ENGINE=InnoDB DEFAULT CHARSET=utf8mb4 COLLATE=utf8mb4_unicode_ci;
+/*!40101 SET character_set_client = @saved_cs_client */;
+/*!40101 SET @saved_cs_client     = @@character_set_client */;
+/*!50503 SET character_set_client = utf8mb4 */;
 CREATE TABLE `invites` (
-  `id` int(10) unsigned NOT NULL AUTO_INCREMENT,
-  `created_at` timestamp NOT NULL DEFAULT CURRENT_TIMESTAMP,
-  `updated_at` timestamp NULL DEFAULT CURRENT_TIMESTAMP ON UPDATE CURRENT_TIMESTAMP,
-  `invited_by` int(10) unsigned NOT NULL,
+  `id` int unsigned NOT NULL AUTO_INCREMENT,
+  `created_at` timestamp NULL DEFAULT CURRENT_TIMESTAMP,
+  `updated_at` timestamp NULL DEFAULT CURRENT_TIMESTAMP ON UPDATE CURRENT_TIMESTAMP,
+  `invited_by` int unsigned NOT NULL,
   `email` varchar(255) COLLATE utf8mb4_unicode_ci NOT NULL,
   `name` varchar(255) COLLATE utf8mb4_unicode_ci DEFAULT NULL,
   `position` varchar(255) COLLATE utf8mb4_unicode_ci DEFAULT NULL,
@@ -542,66 +542,66 @@
   PRIMARY KEY (`id`),
   UNIQUE KEY `idx_invite_unique_email` (`email`),
   UNIQUE KEY `idx_invite_unique_key` (`token`)
-) ENGINE=InnoDB DEFAULT CHARSET=utf8mb4 COLLATE=utf8mb4_unicode_ci;
-/*!40101 SET character_set_client = @saved_cs_client */;
-/*!40101 SET @saved_cs_client     = @@character_set_client */;
-/*!40101 SET character_set_client = utf8 */;
+) /*!50100 TABLESPACE `innodb_system` */ ENGINE=InnoDB DEFAULT CHARSET=utf8mb4 COLLATE=utf8mb4_unicode_ci;
+/*!40101 SET character_set_client = @saved_cs_client */;
+/*!40101 SET @saved_cs_client     = @@character_set_client */;
+/*!50503 SET character_set_client = utf8mb4 */;
 CREATE TABLE `jobs` (
-  `id` int(10) unsigned NOT NULL AUTO_INCREMENT,
+  `id` int unsigned NOT NULL AUTO_INCREMENT,
   `created_at` timestamp NOT NULL DEFAULT CURRENT_TIMESTAMP,
   `updated_at` timestamp NOT NULL DEFAULT CURRENT_TIMESTAMP ON UPDATE CURRENT_TIMESTAMP,
   `name` varchar(255) COLLATE utf8mb4_unicode_ci NOT NULL,
   `args` json DEFAULT NULL,
   `state` varchar(255) COLLATE utf8mb4_unicode_ci NOT NULL,
-  `retries` int(11) NOT NULL DEFAULT '0',
+  `retries` int NOT NULL DEFAULT '0',
   `error` text COLLATE utf8mb4_unicode_ci,
   `not_before` timestamp NOT NULL DEFAULT CURRENT_TIMESTAMP,
   PRIMARY KEY (`id`)
-) ENGINE=InnoDB DEFAULT CHARSET=utf8mb4 COLLATE=utf8mb4_unicode_ci;
-/*!40101 SET character_set_client = @saved_cs_client */;
-/*!40101 SET @saved_cs_client     = @@character_set_client */;
-/*!40101 SET character_set_client = utf8 */;
+) /*!50100 TABLESPACE `innodb_system` */ ENGINE=InnoDB DEFAULT CHARSET=utf8mb4 COLLATE=utf8mb4_unicode_ci;
+/*!40101 SET character_set_client = @saved_cs_client */;
+/*!40101 SET @saved_cs_client     = @@character_set_client */;
+/*!50503 SET character_set_client = utf8mb4 */;
 CREATE TABLE `label_membership` (
-  `created_at` timestamp NOT NULL DEFAULT CURRENT_TIMESTAMP,
-  `updated_at` timestamp NULL DEFAULT CURRENT_TIMESTAMP ON UPDATE CURRENT_TIMESTAMP,
-  `label_id` int(10) unsigned NOT NULL,
-  `host_id` int(10) unsigned NOT NULL,
+  `created_at` timestamp NULL DEFAULT CURRENT_TIMESTAMP,
+  `updated_at` timestamp NULL DEFAULT CURRENT_TIMESTAMP ON UPDATE CURRENT_TIMESTAMP,
+  `label_id` int unsigned NOT NULL,
+  `host_id` int unsigned NOT NULL,
   PRIMARY KEY (`host_id`,`label_id`),
   KEY `idx_lm_label_id` (`label_id`)
-) ENGINE=InnoDB DEFAULT CHARSET=utf8mb4 COLLATE=utf8mb4_unicode_ci;
-/*!40101 SET character_set_client = @saved_cs_client */;
-/*!40101 SET @saved_cs_client     = @@character_set_client */;
-/*!40101 SET character_set_client = utf8 */;
+) /*!50100 TABLESPACE `innodb_system` */ ENGINE=InnoDB DEFAULT CHARSET=utf8mb4 COLLATE=utf8mb4_unicode_ci;
+/*!40101 SET character_set_client = @saved_cs_client */;
+/*!40101 SET @saved_cs_client     = @@character_set_client */;
+/*!50503 SET character_set_client = utf8mb4 */;
 CREATE TABLE `labels` (
-  `id` int(10) unsigned NOT NULL AUTO_INCREMENT,
-  `created_at` timestamp NOT NULL DEFAULT CURRENT_TIMESTAMP,
+  `id` int unsigned NOT NULL AUTO_INCREMENT,
+  `created_at` timestamp NULL DEFAULT CURRENT_TIMESTAMP,
   `updated_at` timestamp NULL DEFAULT CURRENT_TIMESTAMP ON UPDATE CURRENT_TIMESTAMP,
   `name` varchar(255) COLLATE utf8mb4_unicode_ci NOT NULL,
   `description` varchar(255) COLLATE utf8mb4_unicode_ci DEFAULT NULL,
   `query` mediumtext COLLATE utf8mb4_unicode_ci NOT NULL,
   `platform` varchar(255) COLLATE utf8mb4_unicode_ci DEFAULT NULL,
-  `label_type` int(10) unsigned NOT NULL DEFAULT '1',
-  `label_membership_type` int(10) unsigned NOT NULL DEFAULT '0',
+  `label_type` int unsigned NOT NULL DEFAULT '1',
+  `label_membership_type` int unsigned NOT NULL DEFAULT '0',
   PRIMARY KEY (`id`),
   UNIQUE KEY `idx_label_unique_name` (`name`),
   FULLTEXT KEY `labels_search` (`name`)
-) ENGINE=InnoDB DEFAULT CHARSET=utf8mb4 COLLATE=utf8mb4_unicode_ci;
-/*!40101 SET character_set_client = @saved_cs_client */;
-/*!40101 SET @saved_cs_client     = @@character_set_client */;
-/*!40101 SET character_set_client = utf8 */;
+) /*!50100 TABLESPACE `innodb_system` */ ENGINE=InnoDB DEFAULT CHARSET=utf8mb4 COLLATE=utf8mb4_unicode_ci;
+/*!40101 SET character_set_client = @saved_cs_client */;
+/*!40101 SET @saved_cs_client     = @@character_set_client */;
+/*!50503 SET character_set_client = utf8mb4 */;
 CREATE TABLE `locks` (
-  `id` int(10) unsigned NOT NULL AUTO_INCREMENT,
+  `id` int unsigned NOT NULL AUTO_INCREMENT,
   `name` varchar(255) COLLATE utf8mb4_unicode_ci DEFAULT NULL,
   `owner` varchar(255) COLLATE utf8mb4_unicode_ci DEFAULT NULL,
-  `expires_at` timestamp NOT NULL DEFAULT CURRENT_TIMESTAMP,
+  `expires_at` timestamp NULL DEFAULT CURRENT_TIMESTAMP,
   PRIMARY KEY (`id`),
   UNIQUE KEY `idx_name` (`name`)
-) ENGINE=InnoDB AUTO_INCREMENT=2 DEFAULT CHARSET=utf8mb4 COLLATE=utf8mb4_unicode_ci;
-/*!40101 SET character_set_client = @saved_cs_client */;
-/*!40101 SET @saved_cs_client     = @@character_set_client */;
-/*!40101 SET character_set_client = utf8 */;
+) /*!50100 TABLESPACE `innodb_system` */ ENGINE=InnoDB AUTO_INCREMENT=2 DEFAULT CHARSET=utf8mb4 COLLATE=utf8mb4_unicode_ci;
+/*!40101 SET character_set_client = @saved_cs_client */;
+/*!40101 SET @saved_cs_client     = @@character_set_client */;
+/*!50503 SET character_set_client = utf8mb4 */;
 CREATE TABLE `mdm_apple_bootstrap_packages` (
-  `team_id` int(10) unsigned NOT NULL,
+  `team_id` int unsigned NOT NULL,
   `name` varchar(255) COLLATE utf8mb4_unicode_ci DEFAULT NULL,
   `sha256` binary(32) NOT NULL,
   `bytes` longblob,
@@ -610,21 +610,21 @@
   `updated_at` datetime NOT NULL DEFAULT CURRENT_TIMESTAMP ON UPDATE CURRENT_TIMESTAMP,
   PRIMARY KEY (`team_id`),
   UNIQUE KEY `idx_token` (`token`)
-) ENGINE=InnoDB DEFAULT CHARSET=utf8mb4 COLLATE=utf8mb4_unicode_ci;
-/*!40101 SET character_set_client = @saved_cs_client */;
-/*!40101 SET @saved_cs_client     = @@character_set_client */;
-/*!40101 SET character_set_client = utf8 */;
+) /*!50100 TABLESPACE `innodb_system` */ ENGINE=InnoDB DEFAULT CHARSET=utf8mb4 COLLATE=utf8mb4_unicode_ci;
+/*!40101 SET character_set_client = @saved_cs_client */;
+/*!40101 SET @saved_cs_client     = @@character_set_client */;
+/*!50503 SET character_set_client = utf8mb4 */;
 CREATE TABLE `mdm_apple_configuration_profiles` (
-  `profile_id` int(10) unsigned NOT NULL AUTO_INCREMENT,
-  `team_id` int(10) unsigned NOT NULL DEFAULT '0',
+  `profile_id` int unsigned NOT NULL AUTO_INCREMENT,
+  `team_id` int unsigned NOT NULL DEFAULT '0',
   `identifier` varchar(255) COLLATE utf8mb4_unicode_ci NOT NULL,
   `name` varchar(255) COLLATE utf8mb4_unicode_ci NOT NULL,
   `mobileconfig` blob NOT NULL,
   `created_at` timestamp NOT NULL DEFAULT CURRENT_TIMESTAMP,
   `uploaded_at` timestamp NULL DEFAULT NULL,
   `checksum` binary(16) NOT NULL,
-  `profile_uuid` varchar(37) COLLATE utf8mb4_unicode_ci NOT NULL DEFAULT '',
-  `user_id` int(10) unsigned DEFAULT NULL,
+  `profile_uuid` varchar(37) CHARACTER SET utf8mb4 COLLATE utf8mb4_unicode_ci NOT NULL DEFAULT '',
+  `user_id` int unsigned DEFAULT NULL,
   `fleet_owned` tinyint(1) DEFAULT NULL,
   PRIMARY KEY (`profile_uuid`),
   UNIQUE KEY `idx_mdm_apple_config_prof_team_identifier` (`team_id`,`identifier`),
@@ -632,16 +632,16 @@
   UNIQUE KEY `idx_mdm_apple_config_prof_id` (`profile_id`),
   KEY `fk_mdm_apple_configuration_profiles_users` (`user_id`),
   CONSTRAINT `fk_mdm_apple_configuration_profiles_users` FOREIGN KEY (`user_id`) REFERENCES `users` (`id`) ON DELETE SET NULL
-) ENGINE=InnoDB DEFAULT CHARSET=utf8mb4 COLLATE=utf8mb4_unicode_ci;
-/*!40101 SET character_set_client = @saved_cs_client */;
-/*!40101 SET @saved_cs_client     = @@character_set_client */;
-/*!40101 SET character_set_client = utf8 */;
+) /*!50100 TABLESPACE `innodb_system` */ ENGINE=InnoDB DEFAULT CHARSET=utf8mb4 COLLATE=utf8mb4_unicode_ci;
+/*!40101 SET character_set_client = @saved_cs_client */;
+/*!40101 SET @saved_cs_client     = @@character_set_client */;
+/*!50503 SET character_set_client = utf8mb4 */;
 CREATE TABLE `mdm_apple_default_setup_assistants` (
-  `id` int(10) unsigned NOT NULL AUTO_INCREMENT,
-  `team_id` int(10) unsigned DEFAULT NULL,
-  `global_or_team_id` int(10) unsigned NOT NULL DEFAULT '0',
+  `id` int unsigned NOT NULL AUTO_INCREMENT,
+  `team_id` int unsigned DEFAULT NULL,
+  `global_or_team_id` int unsigned NOT NULL DEFAULT '0',
   `profile_uuid` varchar(255) COLLATE utf8mb4_unicode_ci NOT NULL DEFAULT '',
-  `created_at` timestamp NOT NULL DEFAULT CURRENT_TIMESTAMP,
+  `created_at` timestamp NULL DEFAULT CURRENT_TIMESTAMP,
   `updated_at` timestamp NULL DEFAULT CURRENT_TIMESTAMP ON UPDATE CURRENT_TIMESTAMP,
   PRIMARY KEY (`id`),
   UNIQUE KEY `idx_mdm_default_setup_assistant_global_or_team_id` (`global_or_team_id`),
@@ -650,56 +650,56 @@
 ) ENGINE=InnoDB DEFAULT CHARSET=utf8mb4 COLLATE=utf8mb4_unicode_ci;
 /*!40101 SET character_set_client = @saved_cs_client */;
 /*!40101 SET @saved_cs_client     = @@character_set_client */;
-/*!40101 SET character_set_client = utf8 */;
+/*!50503 SET character_set_client = utf8mb4 */;
 CREATE TABLE `mdm_apple_enrollment_profiles` (
-  `id` int(10) unsigned NOT NULL AUTO_INCREMENT,
+  `id` int unsigned NOT NULL AUTO_INCREMENT,
   `token` varchar(36) COLLATE utf8mb4_unicode_ci DEFAULT NULL,
   `type` varchar(10) COLLATE utf8mb4_unicode_ci NOT NULL DEFAULT 'automatic',
   `dep_profile` json DEFAULT NULL,
-  `created_at` timestamp NOT NULL DEFAULT CURRENT_TIMESTAMP,
+  `created_at` timestamp NULL DEFAULT CURRENT_TIMESTAMP,
   `updated_at` timestamp NULL DEFAULT CURRENT_TIMESTAMP ON UPDATE CURRENT_TIMESTAMP,
   PRIMARY KEY (`id`),
   UNIQUE KEY `idx_type` (`type`),
   UNIQUE KEY `idx_token` (`token`)
-) ENGINE=InnoDB DEFAULT CHARSET=utf8mb4 COLLATE=utf8mb4_unicode_ci;
-/*!40101 SET character_set_client = @saved_cs_client */;
-/*!40101 SET @saved_cs_client     = @@character_set_client */;
-/*!40101 SET character_set_client = utf8 */;
+) /*!50100 TABLESPACE `innodb_system` */ ENGINE=InnoDB DEFAULT CHARSET=utf8mb4 COLLATE=utf8mb4_unicode_ci;
+/*!40101 SET character_set_client = @saved_cs_client */;
+/*!40101 SET @saved_cs_client     = @@character_set_client */;
+/*!50503 SET character_set_client = utf8mb4 */;
 CREATE TABLE `mdm_apple_installers` (
-  `id` int(10) unsigned NOT NULL AUTO_INCREMENT,
+  `id` int unsigned NOT NULL AUTO_INCREMENT,
   `name` varchar(255) COLLATE utf8mb4_unicode_ci NOT NULL DEFAULT '',
-  `size` bigint(20) NOT NULL,
+  `size` bigint NOT NULL,
   `manifest` text COLLATE utf8mb4_unicode_ci NOT NULL,
   `installer` longblob,
   `url_token` varchar(36) COLLATE utf8mb4_unicode_ci DEFAULT NULL,
   PRIMARY KEY (`id`)
-) ENGINE=InnoDB DEFAULT CHARSET=utf8mb4 COLLATE=utf8mb4_unicode_ci;
-/*!40101 SET character_set_client = @saved_cs_client */;
-/*!40101 SET @saved_cs_client     = @@character_set_client */;
-/*!40101 SET character_set_client = utf8 */;
+) /*!50100 TABLESPACE `innodb_system` */ ENGINE=InnoDB DEFAULT CHARSET=utf8mb4 COLLATE=utf8mb4_unicode_ci;
+/*!40101 SET character_set_client = @saved_cs_client */;
+/*!40101 SET @saved_cs_client     = @@character_set_client */;
+/*!50503 SET character_set_client = utf8mb4 */;
 CREATE TABLE `mdm_apple_setup_assistants` (
-  `id` int(10) unsigned NOT NULL AUTO_INCREMENT,
-  `team_id` int(10) unsigned DEFAULT NULL,
-  `global_or_team_id` int(10) unsigned NOT NULL DEFAULT '0',
+  `id` int unsigned NOT NULL AUTO_INCREMENT,
+  `team_id` int unsigned DEFAULT NULL,
+  `global_or_team_id` int unsigned NOT NULL DEFAULT '0',
   `name` text COLLATE utf8mb4_unicode_ci NOT NULL,
   `profile` json NOT NULL,
-  `created_at` timestamp NOT NULL DEFAULT CURRENT_TIMESTAMP,
+  `created_at` timestamp NULL DEFAULT CURRENT_TIMESTAMP,
   `updated_at` timestamp NULL DEFAULT CURRENT_TIMESTAMP ON UPDATE CURRENT_TIMESTAMP,
   `profile_uuid` varchar(255) COLLATE utf8mb4_unicode_ci NOT NULL DEFAULT '',
   PRIMARY KEY (`id`),
   UNIQUE KEY `idx_mdm_setup_assistant_global_or_team_id` (`global_or_team_id`),
   KEY `fk_mdm_setup_assistant_team_id` (`team_id`),
   CONSTRAINT `mdm_apple_setup_assistants_ibfk_1` FOREIGN KEY (`team_id`) REFERENCES `teams` (`id`) ON DELETE CASCADE ON UPDATE CASCADE
-) ENGINE=InnoDB DEFAULT CHARSET=utf8mb4 COLLATE=utf8mb4_unicode_ci;
-/*!40101 SET character_set_client = @saved_cs_client */;
-/*!40101 SET @saved_cs_client     = @@character_set_client */;
-/*!40101 SET character_set_client = utf8 */;
+) /*!50100 TABLESPACE `innodb_system` */ ENGINE=InnoDB DEFAULT CHARSET=utf8mb4 COLLATE=utf8mb4_unicode_ci;
+/*!40101 SET character_set_client = @saved_cs_client */;
+/*!40101 SET @saved_cs_client     = @@character_set_client */;
+/*!50503 SET character_set_client = utf8mb4 */;
 CREATE TABLE `mdm_configuration_profile_labels` (
-  `id` int(10) unsigned NOT NULL AUTO_INCREMENT,
+  `id` int unsigned NOT NULL AUTO_INCREMENT,
   `apple_profile_uuid` varchar(37) COLLATE utf8mb4_unicode_ci DEFAULT NULL,
   `windows_profile_uuid` varchar(37) COLLATE utf8mb4_unicode_ci DEFAULT NULL,
   `label_name` varchar(255) COLLATE utf8mb4_unicode_ci NOT NULL,
-  `label_id` int(10) unsigned DEFAULT NULL,
+  `label_id` int unsigned DEFAULT NULL,
   `created_at` timestamp NOT NULL DEFAULT CURRENT_TIMESTAMP,
   `updated_at` timestamp NOT NULL DEFAULT CURRENT_TIMESTAMP ON UPDATE CURRENT_TIMESTAMP,
   PRIMARY KEY (`id`),
@@ -708,59 +708,60 @@
   KEY `label_id` (`label_id`),
   CONSTRAINT `mdm_configuration_profile_labels_ibfk_1` FOREIGN KEY (`apple_profile_uuid`) REFERENCES `mdm_apple_configuration_profiles` (`profile_uuid`) ON DELETE CASCADE,
   CONSTRAINT `mdm_configuration_profile_labels_ibfk_2` FOREIGN KEY (`windows_profile_uuid`) REFERENCES `mdm_windows_configuration_profiles` (`profile_uuid`) ON DELETE CASCADE,
-  CONSTRAINT `mdm_configuration_profile_labels_ibfk_3` FOREIGN KEY (`label_id`) REFERENCES `labels` (`id`) ON DELETE SET NULL
+  CONSTRAINT `mdm_configuration_profile_labels_ibfk_3` FOREIGN KEY (`label_id`) REFERENCES `labels` (`id`) ON DELETE SET NULL,
+  CONSTRAINT `ck_mdm_configuration_profile_labels_apple_or_windows` CHECK (((`apple_profile_uuid` is null) <> (`windows_profile_uuid` is null)))
 ) ENGINE=InnoDB DEFAULT CHARSET=utf8mb4 COLLATE=utf8mb4_unicode_ci;
 /*!40101 SET character_set_client = @saved_cs_client */;
 /*!40101 SET @saved_cs_client     = @@character_set_client */;
-/*!40101 SET character_set_client = utf8 */;
+/*!50503 SET character_set_client = utf8mb4 */;
 CREATE TABLE `mdm_delivery_status` (
   `status` varchar(20) COLLATE utf8mb4_unicode_ci NOT NULL,
   PRIMARY KEY (`status`)
-) ENGINE=InnoDB DEFAULT CHARSET=utf8mb4 COLLATE=utf8mb4_unicode_ci;
+) /*!50100 TABLESPACE `innodb_system` */ ENGINE=InnoDB DEFAULT CHARSET=utf8mb4 COLLATE=utf8mb4_unicode_ci;
 /*!40101 SET character_set_client = @saved_cs_client */;
 INSERT INTO `mdm_delivery_status` VALUES ('failed'),('pending'),('verified'),('verifying');
 /*!40101 SET @saved_cs_client     = @@character_set_client */;
-/*!40101 SET character_set_client = utf8 */;
+/*!50503 SET character_set_client = utf8mb4 */;
 CREATE TABLE `mdm_idp_accounts` (
   `uuid` varchar(255) COLLATE utf8mb4_unicode_ci NOT NULL,
   `username` varchar(255) COLLATE utf8mb4_unicode_ci NOT NULL,
   `fullname` varchar(256) COLLATE utf8mb4_unicode_ci NOT NULL DEFAULT '',
-  `email` varchar(255) COLLATE utf8mb4_unicode_ci NOT NULL DEFAULT '',
+  `email` varchar(255) CHARACTER SET utf8mb4 COLLATE utf8mb4_unicode_ci NOT NULL DEFAULT '',
   `created_at` timestamp NOT NULL DEFAULT CURRENT_TIMESTAMP,
   `updated_at` timestamp NOT NULL DEFAULT CURRENT_TIMESTAMP ON UPDATE CURRENT_TIMESTAMP,
   PRIMARY KEY (`uuid`),
   UNIQUE KEY `unique_idp_email` (`email`)
-) ENGINE=InnoDB DEFAULT CHARSET=utf8mb4 COLLATE=utf8mb4_unicode_ci;
-/*!40101 SET character_set_client = @saved_cs_client */;
-/*!40101 SET @saved_cs_client     = @@character_set_client */;
-/*!40101 SET character_set_client = utf8 */;
+) /*!50100 TABLESPACE `innodb_system` */ ENGINE=InnoDB DEFAULT CHARSET=utf8mb4 COLLATE=utf8mb4_unicode_ci;
+/*!40101 SET character_set_client = @saved_cs_client */;
+/*!40101 SET @saved_cs_client     = @@character_set_client */;
+/*!50503 SET character_set_client = utf8mb4 */;
 CREATE TABLE `mdm_operation_types` (
   `operation_type` varchar(20) COLLATE utf8mb4_unicode_ci NOT NULL,
   PRIMARY KEY (`operation_type`)
-) ENGINE=InnoDB DEFAULT CHARSET=utf8mb4 COLLATE=utf8mb4_unicode_ci;
+) /*!50100 TABLESPACE `innodb_system` */ ENGINE=InnoDB DEFAULT CHARSET=utf8mb4 COLLATE=utf8mb4_unicode_ci;
 /*!40101 SET character_set_client = @saved_cs_client */;
 INSERT INTO `mdm_operation_types` VALUES ('install'),('remove');
 /*!40101 SET @saved_cs_client     = @@character_set_client */;
-/*!40101 SET character_set_client = utf8 */;
+/*!50503 SET character_set_client = utf8mb4 */;
 CREATE TABLE `mdm_windows_configuration_profiles` (
-  `team_id` int(10) unsigned NOT NULL DEFAULT '0',
+  `team_id` int unsigned NOT NULL DEFAULT '0',
   `name` varchar(255) COLLATE utf8mb4_unicode_ci NOT NULL,
   `syncml` mediumblob NOT NULL,
   `created_at` timestamp NOT NULL DEFAULT CURRENT_TIMESTAMP,
   `uploaded_at` timestamp NULL DEFAULT NULL,
-  `profile_uuid` varchar(37) COLLATE utf8mb4_unicode_ci NOT NULL DEFAULT '',
-  `user_id` int(10) unsigned DEFAULT NULL,
+  `profile_uuid` varchar(37) CHARACTER SET utf8mb4 COLLATE utf8mb4_unicode_ci NOT NULL DEFAULT '',
+  `user_id` int unsigned DEFAULT NULL,
   `fleet_owned` tinyint(1) DEFAULT NULL,
   PRIMARY KEY (`profile_uuid`),
   UNIQUE KEY `idx_mdm_windows_configuration_profiles_team_id_name` (`team_id`,`name`),
   KEY `fk_mdm_windows_configuration_profiles_users` (`user_id`),
   CONSTRAINT `fk_mdm_windows_configuration_profiles_users` FOREIGN KEY (`user_id`) REFERENCES `users` (`id`) ON DELETE SET NULL
-) ENGINE=InnoDB DEFAULT CHARSET=utf8mb4 COLLATE=utf8mb4_unicode_ci;
-/*!40101 SET character_set_client = @saved_cs_client */;
-/*!40101 SET @saved_cs_client     = @@character_set_client */;
-/*!40101 SET character_set_client = utf8 */;
+) /*!50100 TABLESPACE `innodb_system` */ ENGINE=InnoDB DEFAULT CHARSET=utf8mb4 COLLATE=utf8mb4_unicode_ci;
+/*!40101 SET character_set_client = @saved_cs_client */;
+/*!40101 SET @saved_cs_client     = @@character_set_client */;
+/*!50503 SET character_set_client = utf8mb4 */;
 CREATE TABLE `mdm_windows_enrollments` (
-  `id` int(10) unsigned NOT NULL AUTO_INCREMENT,
+  `id` int unsigned NOT NULL AUTO_INCREMENT,
   `mdm_device_id` varchar(255) COLLATE utf8mb4_unicode_ci NOT NULL,
   `mdm_hardware_id` varchar(255) COLLATE utf8mb4_unicode_ci NOT NULL,
   `device_state` varchar(255) COLLATE utf8mb4_unicode_ci NOT NULL,
@@ -773,100 +774,103 @@
   `not_in_oobe` tinyint(1) NOT NULL DEFAULT '0',
   `created_at` timestamp NOT NULL DEFAULT CURRENT_TIMESTAMP,
   `updated_at` timestamp NOT NULL DEFAULT CURRENT_TIMESTAMP ON UPDATE CURRENT_TIMESTAMP,
-  `host_uuid` varchar(255) COLLATE utf8mb4_unicode_ci NOT NULL DEFAULT '',
+  `host_uuid` varchar(255) CHARACTER SET utf8mb4 COLLATE utf8mb4_unicode_ci NOT NULL DEFAULT '',
   PRIMARY KEY (`id`),
   UNIQUE KEY `idx_type` (`mdm_hardware_id`),
   KEY `idx_mdm_windows_enrollments_mdm_device_id` (`mdm_device_id`)
-) ENGINE=InnoDB DEFAULT CHARSET=utf8mb4 COLLATE=utf8mb4_unicode_ci;
-/*!40101 SET character_set_client = @saved_cs_client */;
-/*!40101 SET @saved_cs_client     = @@character_set_client */;
-/*!40101 SET character_set_client = utf8 */;
+) /*!50100 TABLESPACE `innodb_system` */ ENGINE=InnoDB DEFAULT CHARSET=utf8mb4 COLLATE=utf8mb4_unicode_ci;
+/*!40101 SET character_set_client = @saved_cs_client */;
+/*!40101 SET @saved_cs_client     = @@character_set_client */;
+/*!50503 SET character_set_client = utf8mb4 */;
 CREATE TABLE `migration_status_tables` (
-  `id` bigint(20) unsigned NOT NULL AUTO_INCREMENT,
-  `version_id` bigint(20) NOT NULL,
+  `id` bigint unsigned NOT NULL AUTO_INCREMENT,
+  `version_id` bigint NOT NULL,
   `is_applied` tinyint(1) NOT NULL,
   `tstamp` timestamp NULL DEFAULT CURRENT_TIMESTAMP,
   PRIMARY KEY (`id`),
   UNIQUE KEY `id` (`id`)
-) ENGINE=InnoDB AUTO_INCREMENT=256 DEFAULT CHARSET=utf8mb4 COLLATE=utf8mb4_unicode_ci;
-/*!40101 SET character_set_client = @saved_cs_client */;
-<<<<<<< HEAD
-INSERT INTO `migration_status_tables` VALUES (1,0,1,'2020-01-01 01:01:01'),(2,20161118193812,1,'2020-01-01 01:01:01'),(3,20161118211713,1,'2020-01-01 01:01:01'),(4,20161118212436,1,'2020-01-01 01:01:01'),(5,20161118212515,1,'2020-01-01 01:01:01'),(6,20161118212528,1,'2020-01-01 01:01:01'),(7,20161118212538,1,'2020-01-01 01:01:01'),(8,20161118212549,1,'2020-01-01 01:01:01'),(9,20161118212557,1,'2020-01-01 01:01:01'),(10,20161118212604,1,'2020-01-01 01:01:01'),(11,20161118212613,1,'2020-01-01 01:01:01'),(12,20161118212621,1,'2020-01-01 01:01:01'),(13,20161118212630,1,'2020-01-01 01:01:01'),(14,20161118212641,1,'2020-01-01 01:01:01'),(15,20161118212649,1,'2020-01-01 01:01:01'),(16,20161118212656,1,'2020-01-01 01:01:01'),(17,20161118212758,1,'2020-01-01 01:01:01'),(18,20161128234849,1,'2020-01-01 01:01:01'),(19,20161230162221,1,'2020-01-01 01:01:01'),(20,20170104113816,1,'2020-01-01 01:01:01'),(21,20170105151732,1,'2020-01-01 01:01:01'),(22,20170108191242,1,'2020-01-01 01:01:01'),(23,20170109094020,1,'2020-01-01 01:01:01'),(24,20170109130438,1,'2020-01-01 01:01:01'),(25,20170110202752,1,'2020-01-01 01:01:01'),(26,20170111133013,1,'2020-01-01 01:01:01'),(27,20170117025759,1,'2020-01-01 01:01:01'),(28,20170118191001,1,'2020-01-01 01:01:01'),(29,20170119234632,1,'2020-01-01 01:01:01'),(30,20170124230432,1,'2020-01-01 01:01:01'),(31,20170127014618,1,'2020-01-01 01:01:01'),(32,20170131232841,1,'2020-01-01 01:01:01'),(33,20170223094154,1,'2020-01-01 01:01:01'),(34,20170306075207,1,'2020-01-01 01:01:01'),(35,20170309100733,1,'2020-01-01 01:01:01'),(36,20170331111922,1,'2020-01-01 01:01:01'),(37,20170502143928,1,'2020-01-01 01:01:01'),(38,20170504130602,1,'2020-01-01 01:01:01'),(39,20170509132100,1,'2020-01-01 01:01:01'),(40,20170519105647,1,'2020-01-01 01:01:01'),(41,20170519105648,1,'2020-01-01 01:01:01'),(42,20170831234300,1,'2020-01-01 01:01:01'),(43,20170831234301,1,'2020-01-01 01:01:01'),(44,20170831234303,1,'2020-01-01 01:01:01'),(45,20171116163618,1,'2020-01-01 01:01:01'),(46,20171219164727,1,'2020-01-01 01:01:01'),(47,20180620164811,1,'2020-01-01 01:01:01'),(48,20180620175054,1,'2020-01-01 01:01:01'),(49,20180620175055,1,'2020-01-01 01:01:01'),(50,20191010101639,1,'2020-01-01 01:01:01'),(51,20191010155147,1,'2020-01-01 01:01:01'),(52,20191220130734,1,'2020-01-01 01:01:01'),(53,20200311140000,1,'2020-01-01 01:01:01'),(54,20200405120000,1,'2020-01-01 01:01:01'),(55,20200407120000,1,'2020-01-01 01:01:01'),(56,20200420120000,1,'2020-01-01 01:01:01'),(57,20200504120000,1,'2020-01-01 01:01:01'),(58,20200512120000,1,'2020-01-01 01:01:01'),(59,20200707120000,1,'2020-01-01 01:01:01'),(60,20201011162341,1,'2020-01-01 01:01:01'),(61,20201021104586,1,'2020-01-01 01:01:01'),(62,20201102112520,1,'2020-01-01 01:01:01'),(63,20201208121729,1,'2020-01-01 01:01:01'),(64,20201215091637,1,'2020-01-01 01:01:01'),(65,20210119174155,1,'2020-01-01 01:01:01'),(66,20210326182902,1,'2020-01-01 01:01:01'),(67,20210421112652,1,'2020-01-01 01:01:01'),(68,20210506095025,1,'2020-01-01 01:01:01'),(69,20210513115729,1,'2020-01-01 01:01:01'),(70,20210526113559,1,'2020-01-01 01:01:01'),(71,20210601000001,1,'2020-01-01 01:01:01'),(72,20210601000002,1,'2020-01-01 01:01:01'),(73,20210601000003,1,'2020-01-01 01:01:01'),(74,20210601000004,1,'2020-01-01 01:01:01'),(75,20210601000005,1,'2020-01-01 01:01:01'),(76,20210601000006,1,'2020-01-01 01:01:01'),(77,20210601000007,1,'2020-01-01 01:01:01'),(78,20210601000008,1,'2020-01-01 01:01:01'),(79,20210606151329,1,'2020-01-01 01:01:01'),(80,20210616163757,1,'2020-01-01 01:01:01'),(81,20210617174723,1,'2020-01-01 01:01:01'),(82,20210622160235,1,'2020-01-01 01:01:01'),(83,20210623100031,1,'2020-01-01 01:01:01'),(84,20210623133615,1,'2020-01-01 01:01:01'),(85,20210708143152,1,'2020-01-01 01:01:01'),(86,20210709124443,1,'2020-01-01 01:01:01'),(87,20210712155608,1,'2020-01-01 01:01:01'),(88,20210714102108,1,'2020-01-01 01:01:01'),(89,20210719153709,1,'2020-01-01 01:01:01'),(90,20210721171531,1,'2020-01-01 01:01:01'),(91,20210723135713,1,'2020-01-01 01:01:01'),(92,20210802135933,1,'2020-01-01 01:01:01'),(93,20210806112844,1,'2020-01-01 01:01:01'),(94,20210810095603,1,'2020-01-01 01:01:01'),(95,20210811150223,1,'2020-01-01 01:01:01'),(96,20210818151827,1,'2020-01-01 01:01:01'),(97,20210818151828,1,'2020-01-01 01:01:01'),(98,20210818182258,1,'2020-01-01 01:01:01'),(99,20210819131107,1,'2020-01-01 01:01:01'),(100,20210819143446,1,'2020-01-01 01:01:01'),(101,20210903132338,1,'2020-01-01 01:01:01'),(102,20210915144307,1,'2020-01-01 01:01:01'),(103,20210920155130,1,'2020-01-01 01:01:01'),(104,20210927143115,1,'2020-01-01 01:01:01'),(105,20210927143116,1,'2020-01-01 01:01:01'),(106,20211013133706,1,'2020-01-01 01:01:01'),(107,20211013133707,1,'2020-01-01 01:01:01'),(108,20211102135149,1,'2020-01-01 01:01:01'),(109,20211109121546,1,'2020-01-01 01:01:01'),(110,20211110163320,1,'2020-01-01 01:01:01'),(111,20211116184029,1,'2020-01-01 01:01:01'),(112,20211116184030,1,'2020-01-01 01:01:01'),(113,20211202092042,1,'2020-01-01 01:01:01'),(114,20211202181033,1,'2020-01-01 01:01:01'),(115,20211207161856,1,'2020-01-01 01:01:01'),(116,20211216131203,1,'2020-01-01 01:01:01'),(117,20211221110132,1,'2020-01-01 01:01:01'),(118,20220107155700,1,'2020-01-01 01:01:01'),(119,20220125105650,1,'2020-01-01 01:01:01'),(120,20220201084510,1,'2020-01-01 01:01:01'),(121,20220208144830,1,'2020-01-01 01:01:01'),(122,20220208144831,1,'2020-01-01 01:01:01'),(123,20220215152203,1,'2020-01-01 01:01:01'),(124,20220223113157,1,'2020-01-01 01:01:01'),(125,20220307104655,1,'2020-01-01 01:01:01'),(126,20220309133956,1,'2020-01-01 01:01:01'),(127,20220316155700,1,'2020-01-01 01:01:01'),(128,20220323152301,1,'2020-01-01 01:01:01'),(129,20220330100659,1,'2020-01-01 01:01:01'),(130,20220404091216,1,'2020-01-01 01:01:01'),(131,20220419140750,1,'2020-01-01 01:01:01'),(132,20220428140039,1,'2020-01-01 01:01:01'),(133,20220503134048,1,'2020-01-01 01:01:01'),(134,20220524102918,1,'2020-01-01 01:01:01'),(135,20220526123327,1,'2020-01-01 01:01:01'),(136,20220526123328,1,'2020-01-01 01:01:01'),(137,20220526123329,1,'2020-01-01 01:01:01'),(138,20220608113128,1,'2020-01-01 01:01:01'),(139,20220627104817,1,'2020-01-01 01:01:01'),(140,20220704101843,1,'2020-01-01 01:01:01'),(141,20220708095046,1,'2020-01-01 01:01:01'),(142,20220713091130,1,'2020-01-01 01:01:01'),(143,20220802135510,1,'2020-01-01 01:01:01'),(144,20220818101352,1,'2020-01-01 01:01:01'),(145,20220822161445,1,'2020-01-01 01:01:01'),(146,20220831100036,1,'2020-01-01 01:01:01'),(147,20220831100151,1,'2020-01-01 01:01:01'),(148,20220908181826,1,'2020-01-01 01:01:01'),(149,20220914154915,1,'2020-01-01 01:01:01'),(150,20220915165115,1,'2020-01-01 01:01:01'),(151,20220915165116,1,'2020-01-01 01:01:01'),(152,20220928100158,1,'2020-01-01 01:01:01'),(153,20221014084130,1,'2020-01-01 01:01:01'),(154,20221027085019,1,'2020-01-01 01:01:01'),(155,20221101103952,1,'2020-01-01 01:01:01'),(156,20221104144401,1,'2020-01-01 01:01:01'),(157,20221109100749,1,'2020-01-01 01:01:01'),(158,20221115104546,1,'2020-01-01 01:01:01'),(159,20221130114928,1,'2020-01-01 01:01:01'),(160,20221205112142,1,'2020-01-01 01:01:01'),(161,20221216115820,1,'2020-01-01 01:01:01'),(162,20221220195934,1,'2020-01-01 01:01:01'),(163,20221220195935,1,'2020-01-01 01:01:01'),(164,20221223174807,1,'2020-01-01 01:01:01'),(165,20221227163855,1,'2020-01-01 01:01:01'),(166,20221227163856,1,'2020-01-01 01:01:01'),(167,20230202224725,1,'2020-01-01 01:01:01'),(168,20230206163608,1,'2020-01-01 01:01:01'),(169,20230214131519,1,'2020-01-01 01:01:01'),(170,20230303135738,1,'2020-01-01 01:01:01'),(171,20230313135301,1,'2020-01-01 01:01:01'),(172,20230313141819,1,'2020-01-01 01:01:01'),(173,20230315104937,1,'2020-01-01 01:01:01'),(174,20230317173844,1,'2020-01-01 01:01:01'),(175,20230320133602,1,'2020-01-01 01:01:01'),(176,20230330100011,1,'2020-01-01 01:01:01'),(177,20230330134823,1,'2020-01-01 01:01:01'),(178,20230405232025,1,'2020-01-01 01:01:01'),(179,20230408084104,1,'2020-01-01 01:01:01'),(180,20230411102858,1,'2020-01-01 01:01:01'),(181,20230421155932,1,'2020-01-01 01:01:01'),(182,20230425082126,1,'2020-01-01 01:01:01'),(183,20230425105727,1,'2020-01-01 01:01:01'),(184,20230501154913,1,'2020-01-01 01:01:01'),(185,20230503101418,1,'2020-01-01 01:01:01'),(186,20230515144206,1,'2020-01-01 01:01:01'),(187,20230517140952,1,'2020-01-01 01:01:01'),(188,20230517152807,1,'2020-01-01 01:01:01'),(189,20230518114155,1,'2020-01-01 01:01:01'),(190,20230520153236,1,'2020-01-01 01:01:01'),(191,20230525151159,1,'2020-01-01 01:01:01'),(192,20230530122103,1,'2020-01-01 01:01:01'),(193,20230602111827,1,'2020-01-01 01:01:01'),(194,20230608103123,1,'2020-01-01 01:01:01'),(195,20230629140529,1,'2020-01-01 01:01:01'),(196,20230629140530,1,'2020-01-01 01:01:01'),(197,20230711144622,1,'2020-01-01 01:01:01'),(198,20230721135421,1,'2020-01-01 01:01:01'),(199,20230721161508,1,'2020-01-01 01:01:01'),(200,20230726115701,1,'2020-01-01 01:01:01'),(201,20230807100822,1,'2020-01-01 01:01:01'),(202,20230814150442,1,'2020-01-01 01:01:01'),(203,20230823122728,1,'2020-01-01 01:01:01'),(204,20230906152143,1,'2020-01-01 01:01:01'),(205,20230911163618,1,'2020-01-01 01:01:01'),(206,20230912101759,1,'2020-01-01 01:01:01'),(207,20230915101341,1,'2020-01-01 01:01:01'),(208,20230918132351,1,'2020-01-01 01:01:01'),(209,20231004144339,1,'2020-01-01 01:01:01'),(210,20231009094541,1,'2020-01-01 01:01:01'),(211,20231009094542,1,'2020-01-01 01:01:01'),(212,20231009094543,1,'2020-01-01 01:01:01'),(213,20231009094544,1,'2020-01-01 01:01:01'),(214,20231016091915,1,'2020-01-01 01:01:01'),(215,20231024174135,1,'2020-01-01 01:01:01'),(216,20231025120016,1,'2020-01-01 01:01:01'),(217,20231025160156,1,'2020-01-01 01:01:01'),(218,20231031165350,1,'2020-01-01 01:01:01'),(219,20231106144110,1,'2020-01-01 01:01:01'),(220,20231107130934,1,'2020-01-01 01:01:01'),(221,20231109115838,1,'2020-01-01 01:01:01'),(222,20231121054530,1,'2020-01-01 01:01:01'),(223,20231122101320,1,'2020-01-01 01:01:01'),(224,20231130132828,1,'2020-01-01 01:01:01'),(225,20231130132931,1,'2020-01-01 01:01:01'),(226,20231204155427,1,'2020-01-01 01:01:01'),(227,20231206142340,1,'2020-01-01 01:01:01'),(228,20231207102320,1,'2020-01-01 01:01:01'),(229,20231207102321,1,'2020-01-01 01:01:01'),(230,20231207133731,1,'2020-01-01 01:01:01'),(231,20231212094238,1,'2020-01-01 01:01:01'),(232,20231212095734,1,'2020-01-01 01:01:01'),(233,20231212161121,1,'2020-01-01 01:01:01'),(234,20231215122713,1,'2020-01-01 01:01:01'),(235,20231219143041,1,'2020-01-01 01:01:01'),(236,20231224070653,1,'2020-01-01 01:01:01'),(237,20240110134315,1,'2020-01-01 01:01:01'),(238,20240119091637,1,'2020-01-01 01:01:01'),(239,20240126020642,1,'2020-01-01 01:01:01'),(240,20240126020643,1,'2020-01-01 01:01:01'),(241,20240129162819,1,'2020-01-01 01:01:01'),(242,20240130115133,1,'2020-01-01 01:01:01'),(243,20240131083822,1,'2020-01-01 01:01:01'),(244,20240205095928,1,'2020-01-01 01:01:01'),(245,20240205121956,1,'2020-01-01 01:01:01'),(246,20240209110212,1,'2020-01-01 01:01:01'),(247,20240212111533,1,'2020-01-01 01:01:01'),(248,20240221112844,1,'2020-01-01 01:01:01'),(249,20240222073518,1,'2020-01-01 01:01:01'),(250,20240222135115,1,'2020-01-01 01:01:01'),(251,20240226082255,1,'2020-01-01 01:01:01'),(252,20240228082706,1,'2020-01-01 01:01:01'),(253,20240301173035,1,'2020-01-01 01:01:01'),(254,20240302111134,1,'2020-01-01 01:01:01'),(255,20240307162019,1,'2020-01-01 01:01:01');
-=======
-INSERT INTO `migration_status_tables` VALUES (1,0,1,'2020-01-01 01:01:01'),(2,20161118193812,1,'2020-01-01 01:01:01'),(3,20161118211713,1,'2020-01-01 01:01:01'),(4,20161118212436,1,'2020-01-01 01:01:01'),(5,20161118212515,1,'2020-01-01 01:01:01'),(6,20161118212528,1,'2020-01-01 01:01:01'),(7,20161118212538,1,'2020-01-01 01:01:01'),(8,20161118212549,1,'2020-01-01 01:01:01'),(9,20161118212557,1,'2020-01-01 01:01:01'),(10,20161118212604,1,'2020-01-01 01:01:01'),(11,20161118212613,1,'2020-01-01 01:01:01'),(12,20161118212621,1,'2020-01-01 01:01:01'),(13,20161118212630,1,'2020-01-01 01:01:01'),(14,20161118212641,1,'2020-01-01 01:01:01'),(15,20161118212649,1,'2020-01-01 01:01:01'),(16,20161118212656,1,'2020-01-01 01:01:01'),(17,20161118212758,1,'2020-01-01 01:01:01'),(18,20161128234849,1,'2020-01-01 01:01:01'),(19,20161230162221,1,'2020-01-01 01:01:01'),(20,20170104113816,1,'2020-01-01 01:01:01'),(21,20170105151732,1,'2020-01-01 01:01:01'),(22,20170108191242,1,'2020-01-01 01:01:01'),(23,20170109094020,1,'2020-01-01 01:01:01'),(24,20170109130438,1,'2020-01-01 01:01:01'),(25,20170110202752,1,'2020-01-01 01:01:01'),(26,20170111133013,1,'2020-01-01 01:01:01'),(27,20170117025759,1,'2020-01-01 01:01:01'),(28,20170118191001,1,'2020-01-01 01:01:01'),(29,20170119234632,1,'2020-01-01 01:01:01'),(30,20170124230432,1,'2020-01-01 01:01:01'),(31,20170127014618,1,'2020-01-01 01:01:01'),(32,20170131232841,1,'2020-01-01 01:01:01'),(33,20170223094154,1,'2020-01-01 01:01:01'),(34,20170306075207,1,'2020-01-01 01:01:01'),(35,20170309100733,1,'2020-01-01 01:01:01'),(36,20170331111922,1,'2020-01-01 01:01:01'),(37,20170502143928,1,'2020-01-01 01:01:01'),(38,20170504130602,1,'2020-01-01 01:01:01'),(39,20170509132100,1,'2020-01-01 01:01:01'),(40,20170519105647,1,'2020-01-01 01:01:01'),(41,20170519105648,1,'2020-01-01 01:01:01'),(42,20170831234300,1,'2020-01-01 01:01:01'),(43,20170831234301,1,'2020-01-01 01:01:01'),(44,20170831234303,1,'2020-01-01 01:01:01'),(45,20171116163618,1,'2020-01-01 01:01:01'),(46,20171219164727,1,'2020-01-01 01:01:01'),(47,20180620164811,1,'2020-01-01 01:01:01'),(48,20180620175054,1,'2020-01-01 01:01:01'),(49,20180620175055,1,'2020-01-01 01:01:01'),(50,20191010101639,1,'2020-01-01 01:01:01'),(51,20191010155147,1,'2020-01-01 01:01:01'),(52,20191220130734,1,'2020-01-01 01:01:01'),(53,20200311140000,1,'2020-01-01 01:01:01'),(54,20200405120000,1,'2020-01-01 01:01:01'),(55,20200407120000,1,'2020-01-01 01:01:01'),(56,20200420120000,1,'2020-01-01 01:01:01'),(57,20200504120000,1,'2020-01-01 01:01:01'),(58,20200512120000,1,'2020-01-01 01:01:01'),(59,20200707120000,1,'2020-01-01 01:01:01'),(60,20201011162341,1,'2020-01-01 01:01:01'),(61,20201021104586,1,'2020-01-01 01:01:01'),(62,20201102112520,1,'2020-01-01 01:01:01'),(63,20201208121729,1,'2020-01-01 01:01:01'),(64,20201215091637,1,'2020-01-01 01:01:01'),(65,20210119174155,1,'2020-01-01 01:01:01'),(66,20210326182902,1,'2020-01-01 01:01:01'),(67,20210421112652,1,'2020-01-01 01:01:01'),(68,20210506095025,1,'2020-01-01 01:01:01'),(69,20210513115729,1,'2020-01-01 01:01:01'),(70,20210526113559,1,'2020-01-01 01:01:01'),(71,20210601000001,1,'2020-01-01 01:01:01'),(72,20210601000002,1,'2020-01-01 01:01:01'),(73,20210601000003,1,'2020-01-01 01:01:01'),(74,20210601000004,1,'2020-01-01 01:01:01'),(75,20210601000005,1,'2020-01-01 01:01:01'),(76,20210601000006,1,'2020-01-01 01:01:01'),(77,20210601000007,1,'2020-01-01 01:01:01'),(78,20210601000008,1,'2020-01-01 01:01:01'),(79,20210606151329,1,'2020-01-01 01:01:01'),(80,20210616163757,1,'2020-01-01 01:01:01'),(81,20210617174723,1,'2020-01-01 01:01:01'),(82,20210622160235,1,'2020-01-01 01:01:01'),(83,20210623100031,1,'2020-01-01 01:01:01'),(84,20210623133615,1,'2020-01-01 01:01:01'),(85,20210708143152,1,'2020-01-01 01:01:01'),(86,20210709124443,1,'2020-01-01 01:01:01'),(87,20210712155608,1,'2020-01-01 01:01:01'),(88,20210714102108,1,'2020-01-01 01:01:01'),(89,20210719153709,1,'2020-01-01 01:01:01'),(90,20210721171531,1,'2020-01-01 01:01:01'),(91,20210723135713,1,'2020-01-01 01:01:01'),(92,20210802135933,1,'2020-01-01 01:01:01'),(93,20210806112844,1,'2020-01-01 01:01:01'),(94,20210810095603,1,'2020-01-01 01:01:01'),(95,20210811150223,1,'2020-01-01 01:01:01'),(96,20210818151827,1,'2020-01-01 01:01:01'),(97,20210818151828,1,'2020-01-01 01:01:01'),(98,20210818182258,1,'2020-01-01 01:01:01'),(99,20210819131107,1,'2020-01-01 01:01:01'),(100,20210819143446,1,'2020-01-01 01:01:01'),(101,20210903132338,1,'2020-01-01 01:01:01'),(102,20210915144307,1,'2020-01-01 01:01:01'),(103,20210920155130,1,'2020-01-01 01:01:01'),(104,20210927143115,1,'2020-01-01 01:01:01'),(105,20210927143116,1,'2020-01-01 01:01:01'),(106,20211013133706,1,'2020-01-01 01:01:01'),(107,20211013133707,1,'2020-01-01 01:01:01'),(108,20211102135149,1,'2020-01-01 01:01:01'),(109,20211109121546,1,'2020-01-01 01:01:01'),(110,20211110163320,1,'2020-01-01 01:01:01'),(111,20211116184029,1,'2020-01-01 01:01:01'),(112,20211116184030,1,'2020-01-01 01:01:01'),(113,20211202092042,1,'2020-01-01 01:01:01'),(114,20211202181033,1,'2020-01-01 01:01:01'),(115,20211207161856,1,'2020-01-01 01:01:01'),(116,20211216131203,1,'2020-01-01 01:01:01'),(117,20211221110132,1,'2020-01-01 01:01:01'),(118,20220107155700,1,'2020-01-01 01:01:01'),(119,20220125105650,1,'2020-01-01 01:01:01'),(120,20220201084510,1,'2020-01-01 01:01:01'),(121,20220208144830,1,'2020-01-01 01:01:01'),(122,20220208144831,1,'2020-01-01 01:01:01'),(123,20220215152203,1,'2020-01-01 01:01:01'),(124,20220223113157,1,'2020-01-01 01:01:01'),(125,20220307104655,1,'2020-01-01 01:01:01'),(126,20220309133956,1,'2020-01-01 01:01:01'),(127,20220316155700,1,'2020-01-01 01:01:01'),(128,20220323152301,1,'2020-01-01 01:01:01'),(129,20220330100659,1,'2020-01-01 01:01:01'),(130,20220404091216,1,'2020-01-01 01:01:01'),(131,20220419140750,1,'2020-01-01 01:01:01'),(132,20220428140039,1,'2020-01-01 01:01:01'),(133,20220503134048,1,'2020-01-01 01:01:01'),(134,20220524102918,1,'2020-01-01 01:01:01'),(135,20220526123327,1,'2020-01-01 01:01:01'),(136,20220526123328,1,'2020-01-01 01:01:01'),(137,20220526123329,1,'2020-01-01 01:01:01'),(138,20220608113128,1,'2020-01-01 01:01:01'),(139,20220627104817,1,'2020-01-01 01:01:01'),(140,20220704101843,1,'2020-01-01 01:01:01'),(141,20220708095046,1,'2020-01-01 01:01:01'),(142,20220713091130,1,'2020-01-01 01:01:01'),(143,20220802135510,1,'2020-01-01 01:01:01'),(144,20220818101352,1,'2020-01-01 01:01:01'),(145,20220822161445,1,'2020-01-01 01:01:01'),(146,20220831100036,1,'2020-01-01 01:01:01'),(147,20220831100151,1,'2020-01-01 01:01:01'),(148,20220908181826,1,'2020-01-01 01:01:01'),(149,20220914154915,1,'2020-01-01 01:01:01'),(150,20220915165115,1,'2020-01-01 01:01:01'),(151,20220915165116,1,'2020-01-01 01:01:01'),(152,20220928100158,1,'2020-01-01 01:01:01'),(153,20221014084130,1,'2020-01-01 01:01:01'),(154,20221027085019,1,'2020-01-01 01:01:01'),(155,20221101103952,1,'2020-01-01 01:01:01'),(156,20221104144401,1,'2020-01-01 01:01:01'),(157,20221109100749,1,'2020-01-01 01:01:01'),(158,20221115104546,1,'2020-01-01 01:01:01'),(159,20221130114928,1,'2020-01-01 01:01:01'),(160,20221205112142,1,'2020-01-01 01:01:01'),(161,20221216115820,1,'2020-01-01 01:01:01'),(162,20221220195934,1,'2020-01-01 01:01:01'),(163,20221220195935,1,'2020-01-01 01:01:01'),(164,20221223174807,1,'2020-01-01 01:01:01'),(165,20221227163855,1,'2020-01-01 01:01:01'),(166,20221227163856,1,'2020-01-01 01:01:01'),(167,20230202224725,1,'2020-01-01 01:01:01'),(168,20230206163608,1,'2020-01-01 01:01:01'),(169,20230214131519,1,'2020-01-01 01:01:01'),(170,20230303135738,1,'2020-01-01 01:01:01'),(171,20230313135301,1,'2020-01-01 01:01:01'),(172,20230313141819,1,'2020-01-01 01:01:01'),(173,20230315104937,1,'2020-01-01 01:01:01'),(174,20230317173844,1,'2020-01-01 01:01:01'),(175,20230320133602,1,'2020-01-01 01:01:01'),(176,20230330100011,1,'2020-01-01 01:01:01'),(177,20230330134823,1,'2020-01-01 01:01:01'),(178,20230405232025,1,'2020-01-01 01:01:01'),(179,20230408084104,1,'2020-01-01 01:01:01'),(180,20230411102858,1,'2020-01-01 01:01:01'),(181,20230421155932,1,'2020-01-01 01:01:01'),(182,20230425082126,1,'2020-01-01 01:01:01'),(183,20230425105727,1,'2020-01-01 01:01:01'),(184,20230501154913,1,'2020-01-01 01:01:01'),(185,20230503101418,1,'2020-01-01 01:01:01'),(186,20230515144206,1,'2020-01-01 01:01:01'),(187,20230517140952,1,'2020-01-01 01:01:01'),(188,20230517152807,1,'2020-01-01 01:01:01'),(189,20230518114155,1,'2020-01-01 01:01:01'),(190,20230520153236,1,'2020-01-01 01:01:01'),(191,20230525151159,1,'2020-01-01 01:01:01'),(192,20230530122103,1,'2020-01-01 01:01:01'),(193,20230602111827,1,'2020-01-01 01:01:01'),(194,20230608103123,1,'2020-01-01 01:01:01'),(195,20230629140529,1,'2020-01-01 01:01:01'),(196,20230629140530,1,'2020-01-01 01:01:01'),(197,20230711144622,1,'2020-01-01 01:01:01'),(198,20230721135421,1,'2020-01-01 01:01:01'),(199,20230721161508,1,'2020-01-01 01:01:01'),(200,20230726115701,1,'2020-01-01 01:01:01'),(201,20230807100822,1,'2020-01-01 01:01:01'),(202,20230814150442,1,'2020-01-01 01:01:01'),(203,20230823122728,1,'2020-01-01 01:01:01'),(204,20230906152143,1,'2020-01-01 01:01:01'),(205,20230911163618,1,'2020-01-01 01:01:01'),(206,20230912101759,1,'2020-01-01 01:01:01'),(207,20230915101341,1,'2020-01-01 01:01:01'),(208,20230918132351,1,'2020-01-01 01:01:01'),(209,20231004144339,1,'2020-01-01 01:01:01'),(210,20231009094541,1,'2020-01-01 01:01:01'),(211,20231009094542,1,'2020-01-01 01:01:01'),(212,20231009094543,1,'2020-01-01 01:01:01'),(213,20231009094544,1,'2020-01-01 01:01:01'),(214,20231016091915,1,'2020-01-01 01:01:01'),(215,20231024174135,1,'2020-01-01 01:01:01'),(216,20231025120016,1,'2020-01-01 01:01:01'),(217,20231025160156,1,'2020-01-01 01:01:01'),(218,20231031165350,1,'2020-01-01 01:01:01'),(219,20231106144110,1,'2020-01-01 01:01:01'),(220,20231107130934,1,'2020-01-01 01:01:01'),(221,20231109115838,1,'2020-01-01 01:01:01'),(222,20231121054530,1,'2020-01-01 01:01:01'),(223,20231122101320,1,'2020-01-01 01:01:01'),(224,20231130132828,1,'2020-01-01 01:01:01'),(225,20231130132931,1,'2020-01-01 01:01:01'),(226,20231204155427,1,'2020-01-01 01:01:01'),(227,20231206142340,1,'2020-01-01 01:01:01'),(228,20231207102320,1,'2020-01-01 01:01:01'),(229,20231207102321,1,'2020-01-01 01:01:01'),(230,20231207133731,1,'2020-01-01 01:01:01'),(231,20231212094238,1,'2020-01-01 01:01:01'),(232,20231212095734,1,'2020-01-01 01:01:01'),(233,20231212161121,1,'2020-01-01 01:01:01'),(234,20231215122713,1,'2020-01-01 01:01:01'),(235,20231219143041,1,'2020-01-01 01:01:01'),(236,20231224070653,1,'2020-01-01 01:01:01'),(237,20240110134315,1,'2020-01-01 01:01:01'),(238,20240119091637,1,'2020-01-01 01:01:01'),(239,20240126020642,1,'2020-01-01 01:01:01'),(240,20240126020643,1,'2020-01-01 01:01:01'),(241,20240129162819,1,'2020-01-01 01:01:01'),(242,20240130115133,1,'2020-01-01 01:01:01'),(243,20240131083822,1,'2020-01-01 01:01:01'),(244,20240205095928,1,'2020-01-01 01:01:01'),(245,20240205121956,1,'2020-01-01 01:01:01'),(246,20240209110212,1,'2020-01-01 01:01:01'),(247,20240212111533,1,'2020-01-01 01:01:01'),(248,20240221112844,1,'2020-01-01 01:01:01'),(249,20240222073518,1,'2020-01-01 01:01:01'),(250,20240222135115,1,'2020-01-01 01:01:01'),(251,20240226082255,1,'2020-01-01 01:01:01'),(252,20240228082706,1,'2020-01-01 01:01:01'),(253,20240301173035,1,'2020-01-01 01:01:01'),(254,20240302111134,1,'2020-01-01 01:01:01'),(255,20240312103753,1,'2020-01-01 01:01:01');
->>>>>>> a4f1e1e4
-/*!40101 SET @saved_cs_client     = @@character_set_client */;
-/*!40101 SET character_set_client = utf8 */;
+) /*!50100 TABLESPACE `innodb_system` */ ENGINE=InnoDB AUTO_INCREMENT=257 DEFAULT CHARSET=utf8mb4 COLLATE=utf8mb4_unicode_ci;
+/*!40101 SET character_set_client = @saved_cs_client */;
+INSERT INTO `migration_status_tables` VALUES (1,0,1,'2020-01-01 01:01:01'),(2,20161118193812,1,'2020-01-01 01:01:01'),(3,20161118211713,1,'2020-01-01 01:01:01'),(4,20161118212436,1,'2020-01-01 01:01:01'),(5,20161118212515,1,'2020-01-01 01:01:01'),(6,20161118212528,1,'2020-01-01 01:01:01'),(7,20161118212538,1,'2020-01-01 01:01:01'),(8,20161118212549,1,'2020-01-01 01:01:01'),(9,20161118212557,1,'2020-01-01 01:01:01'),(10,20161118212604,1,'2020-01-01 01:01:01'),(11,20161118212613,1,'2020-01-01 01:01:01'),(12,20161118212621,1,'2020-01-01 01:01:01'),(13,20161118212630,1,'2020-01-01 01:01:01'),(14,20161118212641,1,'2020-01-01 01:01:01'),(15,20161118212649,1,'2020-01-01 01:01:01'),(16,20161118212656,1,'2020-01-01 01:01:01'),(17,20161118212758,1,'2020-01-01 01:01:01'),(18,20161128234849,1,'2020-01-01 01:01:01'),(19,20161230162221,1,'2020-01-01 01:01:01'),(20,20170104113816,1,'2020-01-01 01:01:01'),(21,20170105151732,1,'2020-01-01 01:01:01'),(22,20170108191242,1,'2020-01-01 01:01:01'),(23,20170109094020,1,'2020-01-01 01:01:01'),(24,20170109130438,1,'2020-01-01 01:01:01'),(25,20170110202752,1,'2020-01-01 01:01:01'),(26,20170111133013,1,'2020-01-01 01:01:01'),(27,20170117025759,1,'2020-01-01 01:01:01'),(28,20170118191001,1,'2020-01-01 01:01:01'),(29,20170119234632,1,'2020-01-01 01:01:01'),(30,20170124230432,1,'2020-01-01 01:01:01'),(31,20170127014618,1,'2020-01-01 01:01:01'),(32,20170131232841,1,'2020-01-01 01:01:01'),(33,20170223094154,1,'2020-01-01 01:01:01'),(34,20170306075207,1,'2020-01-01 01:01:01'),(35,20170309100733,1,'2020-01-01 01:01:01'),(36,20170331111922,1,'2020-01-01 01:01:01'),(37,20170502143928,1,'2020-01-01 01:01:01'),(38,20170504130602,1,'2020-01-01 01:01:01'),(39,20170509132100,1,'2020-01-01 01:01:01'),(40,20170519105647,1,'2020-01-01 01:01:01'),(41,20170519105648,1,'2020-01-01 01:01:01'),(42,20170831234300,1,'2020-01-01 01:01:01'),(43,20170831234301,1,'2020-01-01 01:01:01'),(44,20170831234303,1,'2020-01-01 01:01:01'),(45,20171116163618,1,'2020-01-01 01:01:01'),(46,20171219164727,1,'2020-01-01 01:01:01'),(47,20180620164811,1,'2020-01-01 01:01:01'),(48,20180620175054,1,'2020-01-01 01:01:01'),(49,20180620175055,1,'2020-01-01 01:01:01'),(50,20191010101639,1,'2020-01-01 01:01:01'),(51,20191010155147,1,'2020-01-01 01:01:01'),(52,20191220130734,1,'2020-01-01 01:01:01'),(53,20200311140000,1,'2020-01-01 01:01:01'),(54,20200405120000,1,'2020-01-01 01:01:01'),(55,20200407120000,1,'2020-01-01 01:01:01'),(56,20200420120000,1,'2020-01-01 01:01:01'),(57,20200504120000,1,'2020-01-01 01:01:01'),(58,20200512120000,1,'2020-01-01 01:01:01'),(59,20200707120000,1,'2020-01-01 01:01:01'),(60,20201011162341,1,'2020-01-01 01:01:01'),(61,20201021104586,1,'2020-01-01 01:01:01'),(62,20201102112520,1,'2020-01-01 01:01:01'),(63,20201208121729,1,'2020-01-01 01:01:01'),(64,20201215091637,1,'2020-01-01 01:01:01'),(65,20210119174155,1,'2020-01-01 01:01:01'),(66,20210326182902,1,'2020-01-01 01:01:01'),(67,20210421112652,1,'2020-01-01 01:01:01'),(68,20210506095025,1,'2020-01-01 01:01:01'),(69,20210513115729,1,'2020-01-01 01:01:01'),(70,20210526113559,1,'2020-01-01 01:01:01'),(71,20210601000001,1,'2020-01-01 01:01:01'),(72,20210601000002,1,'2020-01-01 01:01:01'),(73,20210601000003,1,'2020-01-01 01:01:01'),(74,20210601000004,1,'2020-01-01 01:01:01'),(75,20210601000005,1,'2020-01-01 01:01:01'),(76,20210601000006,1,'2020-01-01 01:01:01'),(77,20210601000007,1,'2020-01-01 01:01:01'),(78,20210601000008,1,'2020-01-01 01:01:01'),(79,20210606151329,1,'2020-01-01 01:01:01'),(80,20210616163757,1,'2020-01-01 01:01:01'),(81,20210617174723,1,'2020-01-01 01:01:01'),(82,20210622160235,1,'2020-01-01 01:01:01'),(83,20210623100031,1,'2020-01-01 01:01:01'),(84,20210623133615,1,'2020-01-01 01:01:01'),(85,20210708143152,1,'2020-01-01 01:01:01'),(86,20210709124443,1,'2020-01-01 01:01:01'),(87,20210712155608,1,'2020-01-01 01:01:01'),(88,20210714102108,1,'2020-01-01 01:01:01'),(89,20210719153709,1,'2020-01-01 01:01:01'),(90,20210721171531,1,'2020-01-01 01:01:01'),(91,20210723135713,1,'2020-01-01 01:01:01'),(92,20210802135933,1,'2020-01-01 01:01:01'),(93,20210806112844,1,'2020-01-01 01:01:01'),(94,20210810095603,1,'2020-01-01 01:01:01'),(95,20210811150223,1,'2020-01-01 01:01:01'),(96,20210818151827,1,'2020-01-01 01:01:01'),(97,20210818151828,1,'2020-01-01 01:01:01'),(98,20210818182258,1,'2020-01-01 01:01:01'),(99,20210819131107,1,'2020-01-01 01:01:01'),(100,20210819143446,1,'2020-01-01 01:01:01'),(101,20210903132338,1,'2020-01-01 01:01:01'),(102,20210915144307,1,'2020-01-01 01:01:01'),(103,20210920155130,1,'2020-01-01 01:01:01'),(104,20210927143115,1,'2020-01-01 01:01:01'),(105,20210927143116,1,'2020-01-01 01:01:01'),(106,20211013133706,1,'2020-01-01 01:01:01'),(107,20211013133707,1,'2020-01-01 01:01:01'),(108,20211102135149,1,'2020-01-01 01:01:01'),(109,20211109121546,1,'2020-01-01 01:01:01'),(110,20211110163320,1,'2020-01-01 01:01:01'),(111,20211116184029,1,'2020-01-01 01:01:01'),(112,20211116184030,1,'2020-01-01 01:01:01'),(113,20211202092042,1,'2020-01-01 01:01:01'),(114,20211202181033,1,'2020-01-01 01:01:01'),(115,20211207161856,1,'2020-01-01 01:01:01'),(116,20211216131203,1,'2020-01-01 01:01:01'),(117,20211221110132,1,'2020-01-01 01:01:01'),(118,20220107155700,1,'2020-01-01 01:01:01'),(119,20220125105650,1,'2020-01-01 01:01:01'),(120,20220201084510,1,'2020-01-01 01:01:01'),(121,20220208144830,1,'2020-01-01 01:01:01'),(122,20220208144831,1,'2020-01-01 01:01:01'),(123,20220215152203,1,'2020-01-01 01:01:01'),(124,20220223113157,1,'2020-01-01 01:01:01'),(125,20220307104655,1,'2020-01-01 01:01:01'),(126,20220309133956,1,'2020-01-01 01:01:01'),(127,20220316155700,1,'2020-01-01 01:01:01'),(128,20220323152301,1,'2020-01-01 01:01:01'),(129,20220330100659,1,'2020-01-01 01:01:01'),(130,20220404091216,1,'2020-01-01 01:01:01'),(131,20220419140750,1,'2020-01-01 01:01:01'),(132,20220428140039,1,'2020-01-01 01:01:01'),(133,20220503134048,1,'2020-01-01 01:01:01'),(134,20220524102918,1,'2020-01-01 01:01:01'),(135,20220526123327,1,'2020-01-01 01:01:01'),(136,20220526123328,1,'2020-01-01 01:01:01'),(137,20220526123329,1,'2020-01-01 01:01:01'),(138,20220608113128,1,'2020-01-01 01:01:01'),(139,20220627104817,1,'2020-01-01 01:01:01'),(140,20220704101843,1,'2020-01-01 01:01:01'),(141,20220708095046,1,'2020-01-01 01:01:01'),(142,20220713091130,1,'2020-01-01 01:01:01'),(143,20220802135510,1,'2020-01-01 01:01:01'),(144,20220818101352,1,'2020-01-01 01:01:01'),(145,20220822161445,1,'2020-01-01 01:01:01'),(146,20220831100036,1,'2020-01-01 01:01:01'),(147,20220831100151,1,'2020-01-01 01:01:01'),(148,20220908181826,1,'2020-01-01 01:01:01'),(149,20220914154915,1,'2020-01-01 01:01:01'),(150,20220915165115,1,'2020-01-01 01:01:01'),(151,20220915165116,1,'2020-01-01 01:01:01'),(152,20220928100158,1,'2020-01-01 01:01:01'),(153,20221014084130,1,'2020-01-01 01:01:01'),(154,20221027085019,1,'2020-01-01 01:01:01'),(155,20221101103952,1,'2020-01-01 01:01:01'),(156,20221104144401,1,'2020-01-01 01:01:01'),(157,20221109100749,1,'2020-01-01 01:01:01'),(158,20221115104546,1,'2020-01-01 01:01:01'),(159,20221130114928,1,'2020-01-01 01:01:01'),(160,20221205112142,1,'2020-01-01 01:01:01'),(161,20221216115820,1,'2020-01-01 01:01:01'),(162,20221220195934,1,'2020-01-01 01:01:01'),(163,20221220195935,1,'2020-01-01 01:01:01'),(164,20221223174807,1,'2020-01-01 01:01:01'),(165,20221227163855,1,'2020-01-01 01:01:01'),(166,20221227163856,1,'2020-01-01 01:01:01'),(167,20230202224725,1,'2020-01-01 01:01:01'),(168,20230206163608,1,'2020-01-01 01:01:01'),(169,20230214131519,1,'2020-01-01 01:01:01'),(170,20230303135738,1,'2020-01-01 01:01:01'),(171,20230313135301,1,'2020-01-01 01:01:01'),(172,20230313141819,1,'2020-01-01 01:01:01'),(173,20230315104937,1,'2020-01-01 01:01:01'),(174,20230317173844,1,'2020-01-01 01:01:01'),(175,20230320133602,1,'2020-01-01 01:01:01'),(176,20230330100011,1,'2020-01-01 01:01:01'),(177,20230330134823,1,'2020-01-01 01:01:01'),(178,20230405232025,1,'2020-01-01 01:01:01'),(179,20230408084104,1,'2020-01-01 01:01:01'),(180,20230411102858,1,'2020-01-01 01:01:01'),(181,20230421155932,1,'2020-01-01 01:01:01'),(182,20230425082126,1,'2020-01-01 01:01:01'),(183,20230425105727,1,'2020-01-01 01:01:01'),(184,20230501154913,1,'2020-01-01 01:01:01'),(185,20230503101418,1,'2020-01-01 01:01:01'),(186,20230515144206,1,'2020-01-01 01:01:01'),(187,20230517140952,1,'2020-01-01 01:01:01'),(188,20230517152807,1,'2020-01-01 01:01:01'),(189,20230518114155,1,'2020-01-01 01:01:01'),(190,20230520153236,1,'2020-01-01 01:01:01'),(191,20230525151159,1,'2020-01-01 01:01:01'),(192,20230530122103,1,'2020-01-01 01:01:01'),(193,20230602111827,1,'2020-01-01 01:01:01'),(194,20230608103123,1,'2020-01-01 01:01:01'),(195,20230629140529,1,'2020-01-01 01:01:01'),(196,20230629140530,1,'2020-01-01 01:01:01'),(197,20230711144622,1,'2020-01-01 01:01:01'),(198,20230721135421,1,'2020-01-01 01:01:01'),(199,20230721161508,1,'2020-01-01 01:01:01'),(200,20230726115701,1,'2020-01-01 01:01:01'),(201,20230807100822,1,'2020-01-01 01:01:01'),(202,20230814150442,1,'2020-01-01 01:01:01'),(203,20230823122728,1,'2020-01-01 01:01:01'),(204,20230906152143,1,'2020-01-01 01:01:01'),(205,20230911163618,1,'2020-01-01 01:01:01'),(206,20230912101759,1,'2020-01-01 01:01:01'),(207,20230915101341,1,'2020-01-01 01:01:01'),(208,20230918132351,1,'2020-01-01 01:01:01'),(209,20231004144339,1,'2020-01-01 01:01:01'),(210,20231009094541,1,'2020-01-01 01:01:01'),(211,20231009094542,1,'2020-01-01 01:01:01'),(212,20231009094543,1,'2020-01-01 01:01:01'),(213,20231009094544,1,'2020-01-01 01:01:01'),(214,20231016091915,1,'2020-01-01 01:01:01'),(215,20231024174135,1,'2020-01-01 01:01:01'),(216,20231025120016,1,'2020-01-01 01:01:01'),(217,20231025160156,1,'2020-01-01 01:01:01'),(218,20231031165350,1,'2020-01-01 01:01:01'),(219,20231106144110,1,'2020-01-01 01:01:01'),(220,20231107130934,1,'2020-01-01 01:01:01'),(221,20231109115838,1,'2020-01-01 01:01:01'),(222,20231121054530,1,'2020-01-01 01:01:01'),(223,20231122101320,1,'2020-01-01 01:01:01'),(224,20231130132828,1,'2020-01-01 01:01:01'),(225,20231130132931,1,'2020-01-01 01:01:01'),(226,20231204155427,1,'2020-01-01 01:01:01'),(227,20231206142340,1,'2020-01-01 01:01:01'),(228,20231207102320,1,'2020-01-01 01:01:01'),(229,20231207102321,1,'2020-01-01 01:01:01'),(230,20231207133731,1,'2020-01-01 01:01:01'),(231,20231212094238,1,'2020-01-01 01:01:01'),(232,20231212095734,1,'2020-01-01 01:01:01'),(233,20231212161121,1,'2020-01-01 01:01:01'),(234,20231215122713,1,'2020-01-01 01:01:01'),(235,20231219143041,1,'2020-01-01 01:01:01'),(236,20231224070653,1,'2020-01-01 01:01:01'),(237,20240110134315,1,'2020-01-01 01:01:01'),(238,20240119091637,1,'2020-01-01 01:01:01'),(239,20240126020642,1,'2020-01-01 01:01:01'),(240,20240126020643,1,'2020-01-01 01:01:01'),(241,20240129162819,1,'2020-01-01 01:01:01'),(242,20240130115133,1,'2020-01-01 01:01:01'),(243,20240131083822,1,'2020-01-01 01:01:01'),(244,20240205095928,1,'2020-01-01 01:01:01'),(245,20240205121956,1,'2020-01-01 01:01:01'),(246,20240209110212,1,'2020-01-01 01:01:01'),(247,20240212111533,1,'2020-01-01 01:01:01'),(248,20240221112844,1,'2020-01-01 01:01:01'),(249,20240222073518,1,'2020-01-01 01:01:01'),(250,20240222135115,1,'2020-01-01 01:01:01'),(251,20240226082255,1,'2020-01-01 01:01:01'),(252,20240228082706,1,'2020-01-01 01:01:01'),(253,20240301173035,1,'2020-01-01 01:01:01'),(254,20240302111134,1,'2020-01-01 01:01:01'),(255,20240307162019,1,'2020-01-01 01:01:01'),(256,20240312103753,1,'2020-01-01 01:01:01');
+/*!40101 SET @saved_cs_client     = @@character_set_client */;
+/*!50503 SET character_set_client = utf8mb4 */;
 CREATE TABLE `mobile_device_management_solutions` (
-  `id` int(10) unsigned NOT NULL AUTO_INCREMENT,
+  `id` int unsigned NOT NULL AUTO_INCREMENT,
   `name` varchar(100) COLLATE utf8mb4_unicode_ci NOT NULL,
   `server_url` varchar(255) COLLATE utf8mb4_unicode_ci NOT NULL,
   `created_at` timestamp NOT NULL DEFAULT CURRENT_TIMESTAMP,
   `updated_at` timestamp NULL DEFAULT CURRENT_TIMESTAMP ON UPDATE CURRENT_TIMESTAMP,
   PRIMARY KEY (`id`),
   UNIQUE KEY `idx_mobile_device_management_solutions_name` (`name`,`server_url`)
-) ENGINE=InnoDB DEFAULT CHARSET=utf8mb4 COLLATE=utf8mb4_unicode_ci;
-/*!40101 SET character_set_client = @saved_cs_client */;
-/*!40101 SET @saved_cs_client     = @@character_set_client */;
-/*!40101 SET character_set_client = utf8 */;
+) /*!50100 TABLESPACE `innodb_system` */ ENGINE=InnoDB DEFAULT CHARSET=utf8mb4 COLLATE=utf8mb4_unicode_ci;
+/*!40101 SET character_set_client = @saved_cs_client */;
+/*!40101 SET @saved_cs_client     = @@character_set_client */;
+/*!50503 SET character_set_client = utf8mb4 */;
 CREATE TABLE `munki_issues` (
-  `id` int(10) unsigned NOT NULL AUTO_INCREMENT,
+  `id` int unsigned NOT NULL AUTO_INCREMENT,
   `name` varchar(255) COLLATE utf8mb4_unicode_ci NOT NULL,
   `issue_type` varchar(10) COLLATE utf8mb4_unicode_ci NOT NULL,
   `created_at` timestamp NOT NULL DEFAULT CURRENT_TIMESTAMP,
   PRIMARY KEY (`id`),
   UNIQUE KEY `idx_munki_issues_name` (`name`,`issue_type`)
-) ENGINE=InnoDB DEFAULT CHARSET=utf8mb4 COLLATE=utf8mb4_unicode_ci;
-/*!40101 SET character_set_client = @saved_cs_client */;
-/*!40101 SET @saved_cs_client     = @@character_set_client */;
-/*!40101 SET character_set_client = utf8 */;
+) /*!50100 TABLESPACE `innodb_system` */ ENGINE=InnoDB DEFAULT CHARSET=utf8mb4 COLLATE=utf8mb4_unicode_ci;
+/*!40101 SET character_set_client = @saved_cs_client */;
+/*!40101 SET @saved_cs_client     = @@character_set_client */;
+/*!50503 SET character_set_client = utf8mb4 */;
 CREATE TABLE `nano_cert_auth_associations` (
   `id` varchar(255) COLLATE utf8mb4_unicode_ci NOT NULL,
   `sha256` char(64) COLLATE utf8mb4_unicode_ci NOT NULL,
-  `created_at` timestamp NOT NULL DEFAULT CURRENT_TIMESTAMP,
-  `updated_at` timestamp NOT NULL DEFAULT CURRENT_TIMESTAMP ON UPDATE CURRENT_TIMESTAMP,
+  `created_at` timestamp NULL DEFAULT CURRENT_TIMESTAMP,
+  `updated_at` timestamp NULL DEFAULT CURRENT_TIMESTAMP ON UPDATE CURRENT_TIMESTAMP,
   `cert_not_valid_after` timestamp NULL DEFAULT NULL,
-  `renew_command_uuid` varchar(127) COLLATE utf8mb4_unicode_ci DEFAULT NULL,
+  `renew_command_uuid` varchar(127) CHARACTER SET utf8mb4 COLLATE utf8mb4_unicode_ci DEFAULT NULL,
   PRIMARY KEY (`id`,`sha256`),
   KEY `renew_command_uuid_fk` (`renew_command_uuid`),
-  CONSTRAINT `renew_command_uuid_fk` FOREIGN KEY (`renew_command_uuid`) REFERENCES `nano_commands` (`command_uuid`)
-) ENGINE=InnoDB DEFAULT CHARSET=utf8mb4 COLLATE=utf8mb4_unicode_ci;
-/*!40101 SET character_set_client = @saved_cs_client */;
-/*!40101 SET @saved_cs_client     = @@character_set_client */;
-/*!40101 SET character_set_client = utf8 */;
+  CONSTRAINT `renew_command_uuid_fk` FOREIGN KEY (`renew_command_uuid`) REFERENCES `nano_commands` (`command_uuid`),
+  CONSTRAINT `nano_cert_auth_associations_chk_1` CHECK ((`id` <> _utf8mb4'')),
+  CONSTRAINT `nano_cert_auth_associations_chk_2` CHECK ((`sha256` <> _utf8mb4''))
+) /*!50100 TABLESPACE `innodb_system` */ ENGINE=InnoDB DEFAULT CHARSET=utf8mb4 COLLATE=utf8mb4_unicode_ci;
+/*!40101 SET character_set_client = @saved_cs_client */;
+/*!40101 SET @saved_cs_client     = @@character_set_client */;
+/*!50503 SET character_set_client = utf8mb4 */;
 CREATE TABLE `nano_command_results` (
   `id` varchar(255) COLLATE utf8mb4_unicode_ci NOT NULL,
   `command_uuid` varchar(127) COLLATE utf8mb4_unicode_ci NOT NULL,
   `status` varchar(31) COLLATE utf8mb4_unicode_ci NOT NULL,
   `result` mediumtext COLLATE utf8mb4_unicode_ci NOT NULL,
   `not_now_at` timestamp NULL DEFAULT NULL,
-  `not_now_tally` int(11) NOT NULL DEFAULT '0',
-  `created_at` timestamp NOT NULL DEFAULT CURRENT_TIMESTAMP,
-  `updated_at` timestamp NOT NULL DEFAULT CURRENT_TIMESTAMP ON UPDATE CURRENT_TIMESTAMP,
+  `not_now_tally` int NOT NULL DEFAULT '0',
+  `created_at` timestamp NULL DEFAULT CURRENT_TIMESTAMP,
+  `updated_at` timestamp NULL DEFAULT CURRENT_TIMESTAMP ON UPDATE CURRENT_TIMESTAMP,
   PRIMARY KEY (`id`,`command_uuid`),
   KEY `command_uuid` (`command_uuid`),
   KEY `status` (`status`),
   CONSTRAINT `nano_command_results_ibfk_1` FOREIGN KEY (`id`) REFERENCES `nano_enrollments` (`id`) ON DELETE CASCADE ON UPDATE CASCADE,
-  CONSTRAINT `nano_command_results_ibfk_2` FOREIGN KEY (`command_uuid`) REFERENCES `nano_commands` (`command_uuid`) ON DELETE CASCADE ON UPDATE CASCADE
-) ENGINE=InnoDB DEFAULT CHARSET=utf8mb4 COLLATE=utf8mb4_unicode_ci;
-/*!40101 SET character_set_client = @saved_cs_client */;
-/*!40101 SET @saved_cs_client     = @@character_set_client */;
-/*!40101 SET character_set_client = utf8 */;
+  CONSTRAINT `nano_command_results_ibfk_2` FOREIGN KEY (`command_uuid`) REFERENCES `nano_commands` (`command_uuid`) ON DELETE CASCADE ON UPDATE CASCADE,
+  CONSTRAINT `nano_command_results_chk_1` CHECK ((`status` <> _utf8mb4'')),
+  CONSTRAINT `nano_command_results_chk_2` CHECK ((substr(`result`,1,5) = _utf8mb4'<?xml'))
+) /*!50100 TABLESPACE `innodb_system` */ ENGINE=InnoDB DEFAULT CHARSET=utf8mb4 COLLATE=utf8mb4_unicode_ci;
+/*!40101 SET character_set_client = @saved_cs_client */;
+/*!40101 SET @saved_cs_client     = @@character_set_client */;
+/*!50503 SET character_set_client = utf8mb4 */;
 CREATE TABLE `nano_commands` (
   `command_uuid` varchar(127) COLLATE utf8mb4_unicode_ci NOT NULL,
   `request_type` varchar(63) COLLATE utf8mb4_unicode_ci NOT NULL,
   `command` mediumtext COLLATE utf8mb4_unicode_ci NOT NULL,
-  `created_at` timestamp NOT NULL DEFAULT CURRENT_TIMESTAMP,
-  `updated_at` timestamp NOT NULL DEFAULT CURRENT_TIMESTAMP ON UPDATE CURRENT_TIMESTAMP,
-  `user_id` int(10) unsigned DEFAULT NULL,
+  `created_at` timestamp NULL DEFAULT CURRENT_TIMESTAMP,
+  `updated_at` timestamp NULL DEFAULT CURRENT_TIMESTAMP ON UPDATE CURRENT_TIMESTAMP,
+  `user_id` int unsigned DEFAULT NULL,
   `fleet_owned` tinyint(1) DEFAULT NULL,
   PRIMARY KEY (`command_uuid`),
   KEY `fk_nano_commands_users` (`user_id`),
-  CONSTRAINT `fk_nano_commands_users` FOREIGN KEY (`user_id`) REFERENCES `users` (`id`) ON DELETE SET NULL
-) ENGINE=InnoDB DEFAULT CHARSET=utf8mb4 COLLATE=utf8mb4_unicode_ci;
-/*!40101 SET character_set_client = @saved_cs_client */;
-/*!40101 SET @saved_cs_client     = @@character_set_client */;
-/*!40101 SET character_set_client = utf8 */;
+  CONSTRAINT `fk_nano_commands_users` FOREIGN KEY (`user_id`) REFERENCES `users` (`id`) ON DELETE SET NULL,
+  CONSTRAINT `nano_commands_chk_1` CHECK ((`command_uuid` <> _utf8mb4'')),
+  CONSTRAINT `nano_commands_chk_2` CHECK ((`request_type` <> _utf8mb4'')),
+  CONSTRAINT `nano_commands_chk_3` CHECK ((substr(`command`,1,5) = _utf8mb4'<?xml'))
+) /*!50100 TABLESPACE `innodb_system` */ ENGINE=InnoDB DEFAULT CHARSET=utf8mb4 COLLATE=utf8mb4_unicode_ci;
+/*!40101 SET character_set_client = @saved_cs_client */;
+/*!40101 SET @saved_cs_client     = @@character_set_client */;
+/*!50503 SET character_set_client = utf8mb4 */;
 CREATE TABLE `nano_dep_names` (
   `name` varchar(255) COLLATE utf8mb4_unicode_ci NOT NULL,
   `consumer_key` text COLLATE utf8mb4_unicode_ci,
@@ -881,13 +885,15 @@
   `syncer_cursor_at` timestamp NULL DEFAULT NULL,
   `assigner_profile_uuid` text COLLATE utf8mb4_unicode_ci,
   `assigner_profile_uuid_at` timestamp NULL DEFAULT NULL,
-  `created_at` timestamp NOT NULL DEFAULT CURRENT_TIMESTAMP,
-  `updated_at` timestamp NOT NULL DEFAULT CURRENT_TIMESTAMP ON UPDATE CURRENT_TIMESTAMP,
-  PRIMARY KEY (`name`)
-) ENGINE=InnoDB DEFAULT CHARSET=utf8mb4 COLLATE=utf8mb4_unicode_ci;
-/*!40101 SET character_set_client = @saved_cs_client */;
-/*!40101 SET @saved_cs_client     = @@character_set_client */;
-/*!40101 SET character_set_client = utf8 */;
+  `created_at` timestamp NULL DEFAULT CURRENT_TIMESTAMP,
+  `updated_at` timestamp NULL DEFAULT CURRENT_TIMESTAMP ON UPDATE CURRENT_TIMESTAMP,
+  PRIMARY KEY (`name`),
+  CONSTRAINT `nano_dep_names_chk_1` CHECK (((`tokenpki_cert_pem` is null) or (substr(`tokenpki_cert_pem`,1,27) = _utf8mb4'-----BEGIN CERTIFICATE-----'))),
+  CONSTRAINT `nano_dep_names_chk_2` CHECK (((`tokenpki_key_pem` is null) or (substr(`tokenpki_key_pem`,1,5) = _utf8mb4'-----')))
+) /*!50100 TABLESPACE `innodb_system` */ ENGINE=InnoDB DEFAULT CHARSET=utf8mb4 COLLATE=utf8mb4_unicode_ci;
+/*!40101 SET character_set_client = @saved_cs_client */;
+/*!40101 SET @saved_cs_client     = @@character_set_client */;
+/*!50503 SET character_set_client = utf8mb4 */;
 CREATE TABLE `nano_devices` (
   `id` varchar(255) COLLATE utf8mb4_unicode_ci NOT NULL,
   `identity_cert` text COLLATE utf8mb4_unicode_ci,
@@ -900,30 +906,36 @@
   `token_update_at` timestamp NULL DEFAULT NULL,
   `bootstrap_token_b64` text COLLATE utf8mb4_unicode_ci,
   `bootstrap_token_at` timestamp NULL DEFAULT NULL,
-  `created_at` timestamp NOT NULL DEFAULT CURRENT_TIMESTAMP,
-  `updated_at` timestamp NOT NULL DEFAULT CURRENT_TIMESTAMP ON UPDATE CURRENT_TIMESTAMP,
-  PRIMARY KEY (`id`),
-  KEY `serial_number` (`serial_number`)
-) ENGINE=InnoDB DEFAULT CHARSET=utf8mb4 COLLATE=utf8mb4_unicode_ci;
-/*!40101 SET character_set_client = @saved_cs_client */;
-/*!40101 SET @saved_cs_client     = @@character_set_client */;
-/*!40101 SET character_set_client = utf8 */;
+  `created_at` timestamp NULL DEFAULT CURRENT_TIMESTAMP,
+  `updated_at` timestamp NULL DEFAULT CURRENT_TIMESTAMP ON UPDATE CURRENT_TIMESTAMP,
+  PRIMARY KEY (`id`),
+  KEY `serial_number` (`serial_number`),
+  CONSTRAINT `nano_devices_chk_1` CHECK (((`identity_cert` is null) or (substr(`identity_cert`,1,27) = _utf8mb4'-----BEGIN CERTIFICATE-----'))),
+  CONSTRAINT `nano_devices_chk_2` CHECK (((`serial_number` is null) or (`serial_number` <> _utf8mb4''))),
+  CONSTRAINT `nano_devices_chk_3` CHECK (((`unlock_token` is null) or (length(`unlock_token`) > 0))),
+  CONSTRAINT `nano_devices_chk_4` CHECK ((`authenticate` <> _utf8mb4'')),
+  CONSTRAINT `nano_devices_chk_5` CHECK (((`token_update` is null) or (`token_update` <> _utf8mb4''))),
+  CONSTRAINT `nano_devices_chk_6` CHECK (((`bootstrap_token_b64` is null) or (`bootstrap_token_b64` <> _utf8mb4'')))
+) /*!50100 TABLESPACE `innodb_system` */ ENGINE=InnoDB DEFAULT CHARSET=utf8mb4 COLLATE=utf8mb4_unicode_ci;
+/*!40101 SET character_set_client = @saved_cs_client */;
+/*!40101 SET @saved_cs_client     = @@character_set_client */;
+/*!50503 SET character_set_client = utf8mb4 */;
 CREATE TABLE `nano_enrollment_queue` (
   `id` varchar(255) COLLATE utf8mb4_unicode_ci NOT NULL,
   `command_uuid` varchar(127) COLLATE utf8mb4_unicode_ci NOT NULL,
   `active` tinyint(1) NOT NULL DEFAULT '1',
-  `priority` tinyint(4) NOT NULL DEFAULT '0',
-  `created_at` timestamp NOT NULL DEFAULT CURRENT_TIMESTAMP,
-  `updated_at` timestamp NOT NULL DEFAULT CURRENT_TIMESTAMP ON UPDATE CURRENT_TIMESTAMP,
+  `priority` tinyint NOT NULL DEFAULT '0',
+  `created_at` timestamp NULL DEFAULT CURRENT_TIMESTAMP,
+  `updated_at` timestamp NULL DEFAULT CURRENT_TIMESTAMP ON UPDATE CURRENT_TIMESTAMP,
   PRIMARY KEY (`id`,`command_uuid`),
   KEY `command_uuid` (`command_uuid`),
-  KEY `priority` (`priority`,`created_at`),
+  KEY `priority` (`priority` DESC,`created_at`),
   CONSTRAINT `nano_enrollment_queue_ibfk_1` FOREIGN KEY (`id`) REFERENCES `nano_enrollments` (`id`) ON DELETE CASCADE ON UPDATE CASCADE,
   CONSTRAINT `nano_enrollment_queue_ibfk_2` FOREIGN KEY (`command_uuid`) REFERENCES `nano_commands` (`command_uuid`) ON DELETE CASCADE ON UPDATE CASCADE
-) ENGINE=InnoDB DEFAULT CHARSET=utf8mb4 COLLATE=utf8mb4_unicode_ci;
-/*!40101 SET character_set_client = @saved_cs_client */;
-/*!40101 SET @saved_cs_client     = @@character_set_client */;
-/*!40101 SET character_set_client = utf8 */;
+) /*!50100 TABLESPACE `innodb_system` */ ENGINE=InnoDB DEFAULT CHARSET=utf8mb4 COLLATE=utf8mb4_unicode_ci;
+/*!40101 SET character_set_client = @saved_cs_client */;
+/*!40101 SET @saved_cs_client     = @@character_set_client */;
+/*!50503 SET character_set_client = utf8mb4 */;
 CREATE TABLE `nano_enrollments` (
   `id` varchar(255) COLLATE utf8mb4_unicode_ci NOT NULL,
   `device_id` varchar(255) COLLATE utf8mb4_unicode_ci NOT NULL,
@@ -933,32 +945,40 @@
   `push_magic` varchar(127) COLLATE utf8mb4_unicode_ci NOT NULL,
   `token_hex` varchar(255) COLLATE utf8mb4_unicode_ci NOT NULL,
   `enabled` tinyint(1) NOT NULL DEFAULT '1',
-  `token_update_tally` int(11) NOT NULL DEFAULT '1',
-  `last_seen_at` timestamp NOT NULL DEFAULT CURRENT_TIMESTAMP ON UPDATE CURRENT_TIMESTAMP,
-  `created_at` timestamp NOT NULL DEFAULT CURRENT_TIMESTAMP,
-  `updated_at` timestamp NOT NULL DEFAULT CURRENT_TIMESTAMP ON UPDATE CURRENT_TIMESTAMP,
+  `token_update_tally` int NOT NULL DEFAULT '1',
+  `last_seen_at` timestamp NOT NULL,
+  `created_at` timestamp NULL DEFAULT CURRENT_TIMESTAMP,
+  `updated_at` timestamp NULL DEFAULT CURRENT_TIMESTAMP ON UPDATE CURRENT_TIMESTAMP,
   PRIMARY KEY (`id`),
   UNIQUE KEY `user_id` (`user_id`),
   KEY `device_id` (`device_id`),
   KEY `type` (`type`),
   CONSTRAINT `nano_enrollments_ibfk_1` FOREIGN KEY (`device_id`) REFERENCES `nano_devices` (`id`) ON DELETE CASCADE ON UPDATE CASCADE,
-  CONSTRAINT `nano_enrollments_ibfk_2` FOREIGN KEY (`user_id`) REFERENCES `nano_users` (`id`) ON DELETE CASCADE ON UPDATE CASCADE
-) ENGINE=InnoDB DEFAULT CHARSET=utf8mb4 COLLATE=utf8mb4_unicode_ci;
-/*!40101 SET character_set_client = @saved_cs_client */;
-/*!40101 SET @saved_cs_client     = @@character_set_client */;
-/*!40101 SET character_set_client = utf8 */;
+  CONSTRAINT `nano_enrollments_ibfk_2` FOREIGN KEY (`user_id`) REFERENCES `nano_users` (`id`) ON DELETE CASCADE ON UPDATE CASCADE,
+  CONSTRAINT `nano_enrollments_chk_1` CHECK ((`id` <> _utf8mb4'')),
+  CONSTRAINT `nano_enrollments_chk_2` CHECK ((`type` <> _utf8mb4'')),
+  CONSTRAINT `nano_enrollments_chk_3` CHECK ((`topic` <> _utf8mb4'')),
+  CONSTRAINT `nano_enrollments_chk_4` CHECK ((`push_magic` <> _utf8mb4'')),
+  CONSTRAINT `nano_enrollments_chk_5` CHECK ((`token_hex` <> _utf8mb4''))
+) /*!50100 TABLESPACE `innodb_system` */ ENGINE=InnoDB DEFAULT CHARSET=utf8mb4 COLLATE=utf8mb4_unicode_ci;
+/*!40101 SET character_set_client = @saved_cs_client */;
+/*!40101 SET @saved_cs_client     = @@character_set_client */;
+/*!50503 SET character_set_client = utf8mb4 */;
 CREATE TABLE `nano_push_certs` (
   `topic` varchar(255) COLLATE utf8mb4_unicode_ci NOT NULL,
   `cert_pem` text COLLATE utf8mb4_unicode_ci NOT NULL,
   `key_pem` text COLLATE utf8mb4_unicode_ci NOT NULL,
-  `stale_token` int(11) NOT NULL,
-  `created_at` timestamp NOT NULL DEFAULT CURRENT_TIMESTAMP,
-  `updated_at` timestamp NOT NULL DEFAULT CURRENT_TIMESTAMP ON UPDATE CURRENT_TIMESTAMP,
-  PRIMARY KEY (`topic`)
-) ENGINE=InnoDB DEFAULT CHARSET=utf8mb4 COLLATE=utf8mb4_unicode_ci;
-/*!40101 SET character_set_client = @saved_cs_client */;
-/*!40101 SET @saved_cs_client     = @@character_set_client */;
-/*!40101 SET character_set_client = utf8 */;
+  `stale_token` int NOT NULL,
+  `created_at` timestamp NULL DEFAULT CURRENT_TIMESTAMP,
+  `updated_at` timestamp NULL DEFAULT CURRENT_TIMESTAMP ON UPDATE CURRENT_TIMESTAMP,
+  PRIMARY KEY (`topic`),
+  CONSTRAINT `nano_push_certs_chk_1` CHECK ((`topic` <> _utf8mb4'')),
+  CONSTRAINT `nano_push_certs_chk_2` CHECK ((substr(`cert_pem`,1,27) = _utf8mb4'-----BEGIN CERTIFICATE-----')),
+  CONSTRAINT `nano_push_certs_chk_3` CHECK ((substr(`key_pem`,1,5) = _utf8mb4'-----'))
+) /*!50100 TABLESPACE `innodb_system` */ ENGINE=InnoDB DEFAULT CHARSET=utf8mb4 COLLATE=utf8mb4_unicode_ci;
+/*!40101 SET character_set_client = @saved_cs_client */;
+/*!40101 SET @saved_cs_client     = @@character_set_client */;
+/*!50503 SET character_set_client = utf8mb4 */;
 CREATE TABLE `nano_users` (
   `id` varchar(255) COLLATE utf8mb4_unicode_ci NOT NULL,
   `device_id` varchar(255) COLLATE utf8mb4_unicode_ci NOT NULL,
@@ -970,15 +990,20 @@
   `user_authenticate_at` timestamp NULL DEFAULT NULL,
   `user_authenticate_digest` text COLLATE utf8mb4_unicode_ci,
   `user_authenticate_digest_at` timestamp NULL DEFAULT NULL,
-  `created_at` timestamp NOT NULL DEFAULT CURRENT_TIMESTAMP,
-  `updated_at` timestamp NOT NULL DEFAULT CURRENT_TIMESTAMP ON UPDATE CURRENT_TIMESTAMP,
+  `created_at` timestamp NULL DEFAULT CURRENT_TIMESTAMP,
+  `updated_at` timestamp NULL DEFAULT CURRENT_TIMESTAMP ON UPDATE CURRENT_TIMESTAMP,
   PRIMARY KEY (`id`,`device_id`),
   KEY `device_id` (`device_id`),
-  CONSTRAINT `nano_users_ibfk_1` FOREIGN KEY (`device_id`) REFERENCES `nano_devices` (`id`) ON DELETE CASCADE ON UPDATE CASCADE
-) ENGINE=InnoDB DEFAULT CHARSET=utf8mb4 COLLATE=utf8mb4_unicode_ci;
+  CONSTRAINT `nano_users_ibfk_1` FOREIGN KEY (`device_id`) REFERENCES `nano_devices` (`id`) ON DELETE CASCADE ON UPDATE CASCADE,
+  CONSTRAINT `nano_users_chk_1` CHECK (((`user_short_name` is null) or (`user_short_name` <> _utf8mb4''))),
+  CONSTRAINT `nano_users_chk_2` CHECK (((`user_long_name` is null) or (`user_long_name` <> _utf8mb4''))),
+  CONSTRAINT `nano_users_chk_3` CHECK (((`token_update` is null) or (`token_update` <> _utf8mb4''))),
+  CONSTRAINT `nano_users_chk_4` CHECK (((`user_authenticate` is null) or (`user_authenticate` <> _utf8mb4''))),
+  CONSTRAINT `nano_users_chk_5` CHECK (((`user_authenticate_digest` is null) or (`user_authenticate_digest` <> _utf8mb4'')))
+) /*!50100 TABLESPACE `innodb_system` */ ENGINE=InnoDB DEFAULT CHARSET=utf8mb4 COLLATE=utf8mb4_unicode_ci;
 /*!40101 SET character_set_client = @saved_cs_client */;
 SET @saved_cs_client     = @@character_set_client;
-SET character_set_client = utf8;
+/*!50503 SET character_set_client = utf8mb4 */;
 /*!50001 CREATE VIEW `nano_view_queue` AS SELECT 
  1 AS `id`,
  1 AS `created_at`,
@@ -992,92 +1017,92 @@
  1 AS `result`*/;
 SET character_set_client = @saved_cs_client;
 /*!40101 SET @saved_cs_client     = @@character_set_client */;
-/*!40101 SET character_set_client = utf8 */;
+/*!50503 SET character_set_client = utf8mb4 */;
 CREATE TABLE `network_interfaces` (
-  `id` int(10) unsigned NOT NULL AUTO_INCREMENT,
-  `host_id` int(10) unsigned NOT NULL,
+  `id` int unsigned NOT NULL AUTO_INCREMENT,
+  `host_id` int unsigned NOT NULL,
   `mac` varchar(255) COLLATE utf8mb4_unicode_ci NOT NULL DEFAULT '',
   `ip_address` varchar(255) COLLATE utf8mb4_unicode_ci NOT NULL DEFAULT '',
   `broadcast` varchar(255) COLLATE utf8mb4_unicode_ci NOT NULL DEFAULT '',
-  `ibytes` bigint(20) NOT NULL DEFAULT '0',
+  `ibytes` bigint NOT NULL DEFAULT '0',
   `interface` varchar(255) COLLATE utf8mb4_unicode_ci NOT NULL DEFAULT '',
-  `ipackets` bigint(20) NOT NULL DEFAULT '0',
-  `last_change` bigint(20) NOT NULL DEFAULT '0',
+  `ipackets` bigint NOT NULL DEFAULT '0',
+  `last_change` bigint NOT NULL DEFAULT '0',
   `mask` varchar(255) COLLATE utf8mb4_unicode_ci NOT NULL DEFAULT '',
-  `metric` int(11) NOT NULL DEFAULT '0',
-  `mtu` int(11) NOT NULL DEFAULT '0',
-  `obytes` bigint(20) NOT NULL DEFAULT '0',
-  `ierrors` bigint(20) NOT NULL DEFAULT '0',
-  `oerrors` bigint(20) NOT NULL DEFAULT '0',
-  `opackets` bigint(20) NOT NULL DEFAULT '0',
+  `metric` int NOT NULL DEFAULT '0',
+  `mtu` int NOT NULL DEFAULT '0',
+  `obytes` bigint NOT NULL DEFAULT '0',
+  `ierrors` bigint NOT NULL DEFAULT '0',
+  `oerrors` bigint NOT NULL DEFAULT '0',
+  `opackets` bigint NOT NULL DEFAULT '0',
   `point_to_point` varchar(255) COLLATE utf8mb4_unicode_ci NOT NULL DEFAULT '',
-  `type` int(11) NOT NULL DEFAULT '0',
-  `created_at` timestamp NOT NULL DEFAULT CURRENT_TIMESTAMP ON UPDATE CURRENT_TIMESTAMP,
-  `updated_at` timestamp NOT NULL DEFAULT CURRENT_TIMESTAMP ON UPDATE CURRENT_TIMESTAMP,
+  `type` int NOT NULL DEFAULT '0',
+  `created_at` timestamp NULL DEFAULT CURRENT_TIMESTAMP ON UPDATE CURRENT_TIMESTAMP,
+  `updated_at` timestamp NULL DEFAULT CURRENT_TIMESTAMP ON UPDATE CURRENT_TIMESTAMP,
   PRIMARY KEY (`id`),
   UNIQUE KEY `idx_network_interfaces_unique_ip_host_intf` (`ip_address`,`host_id`,`interface`),
   KEY `idx_network_interfaces_hosts_fk` (`host_id`),
   FULLTEXT KEY `ip_address_search` (`ip_address`),
   CONSTRAINT `network_interfaces_ibfk_1` FOREIGN KEY (`host_id`) REFERENCES `hosts` (`id`) ON DELETE CASCADE
-) ENGINE=InnoDB DEFAULT CHARSET=utf8mb4 COLLATE=utf8mb4_unicode_ci;
-/*!40101 SET character_set_client = @saved_cs_client */;
-/*!40101 SET @saved_cs_client     = @@character_set_client */;
-/*!40101 SET character_set_client = utf8 */;
+) /*!50100 TABLESPACE `innodb_system` */ ENGINE=InnoDB DEFAULT CHARSET=utf8mb4 COLLATE=utf8mb4_unicode_ci;
+/*!40101 SET character_set_client = @saved_cs_client */;
+/*!40101 SET @saved_cs_client     = @@character_set_client */;
+/*!50503 SET character_set_client = utf8mb4 */;
 CREATE TABLE `operating_system_vulnerabilities` (
-  `id` int(10) unsigned NOT NULL AUTO_INCREMENT,
-  `operating_system_id` int(10) unsigned NOT NULL,
+  `id` int unsigned NOT NULL AUTO_INCREMENT,
+  `operating_system_id` int unsigned NOT NULL,
   `cve` varchar(255) COLLATE utf8mb4_unicode_ci NOT NULL,
-  `source` smallint(6) DEFAULT '0',
-  `created_at` timestamp NOT NULL DEFAULT CURRENT_TIMESTAMP,
-  `resolved_in_version` varchar(255) COLLATE utf8mb4_unicode_ci DEFAULT NULL,
+  `source` smallint DEFAULT '0',
+  `created_at` timestamp NOT NULL DEFAULT CURRENT_TIMESTAMP,
+  `resolved_in_version` varchar(255) CHARACTER SET utf8mb4 COLLATE utf8mb4_unicode_ci DEFAULT NULL,
   `updated_at` timestamp NOT NULL DEFAULT CURRENT_TIMESTAMP ON UPDATE CURRENT_TIMESTAMP,
   PRIMARY KEY (`id`),
   UNIQUE KEY `idx_os_vulnerabilities_unq_os_id_cve` (`operating_system_id`,`cve`)
-) ENGINE=InnoDB DEFAULT CHARSET=utf8mb4 COLLATE=utf8mb4_unicode_ci;
-/*!40101 SET character_set_client = @saved_cs_client */;
-/*!40101 SET @saved_cs_client     = @@character_set_client */;
-/*!40101 SET character_set_client = utf8 */;
+) /*!50100 TABLESPACE `innodb_system` */ ENGINE=InnoDB DEFAULT CHARSET=utf8mb4 COLLATE=utf8mb4_unicode_ci;
+/*!40101 SET character_set_client = @saved_cs_client */;
+/*!40101 SET @saved_cs_client     = @@character_set_client */;
+/*!50503 SET character_set_client = utf8mb4 */;
 CREATE TABLE `operating_systems` (
-  `id` int(10) unsigned NOT NULL AUTO_INCREMENT,
+  `id` int unsigned NOT NULL AUTO_INCREMENT,
   `name` varchar(255) COLLATE utf8mb4_unicode_ci NOT NULL,
   `version` varchar(150) COLLATE utf8mb4_unicode_ci NOT NULL,
   `arch` varchar(150) COLLATE utf8mb4_unicode_ci NOT NULL,
   `kernel_version` varchar(150) COLLATE utf8mb4_unicode_ci NOT NULL,
   `platform` varchar(50) COLLATE utf8mb4_unicode_ci NOT NULL,
-  `display_version` varchar(10) COLLATE utf8mb4_unicode_ci NOT NULL DEFAULT '',
-  `os_version_id` int(10) unsigned DEFAULT NULL,
+  `display_version` varchar(10) CHARACTER SET utf8mb4 COLLATE utf8mb4_unicode_ci NOT NULL DEFAULT '',
+  `os_version_id` int unsigned DEFAULT NULL,
   PRIMARY KEY (`id`),
   UNIQUE KEY `idx_unique_os` (`name`,`version`,`arch`,`kernel_version`,`platform`,`display_version`)
-) ENGINE=InnoDB DEFAULT CHARSET=utf8mb4 COLLATE=utf8mb4_unicode_ci;
-/*!40101 SET character_set_client = @saved_cs_client */;
-/*!40101 SET @saved_cs_client     = @@character_set_client */;
-/*!40101 SET character_set_client = utf8 */;
+) /*!50100 TABLESPACE `innodb_system` */ ENGINE=InnoDB DEFAULT CHARSET=utf8mb4 COLLATE=utf8mb4_unicode_ci;
+/*!40101 SET character_set_client = @saved_cs_client */;
+/*!40101 SET @saved_cs_client     = @@character_set_client */;
+/*!50503 SET character_set_client = utf8mb4 */;
 CREATE TABLE `osquery_options` (
-  `id` int(10) unsigned NOT NULL AUTO_INCREMENT,
-  `override_type` int(1) NOT NULL,
+  `id` int unsigned NOT NULL AUTO_INCREMENT,
+  `override_type` int NOT NULL,
   `override_identifier` varchar(255) COLLATE utf8mb4_unicode_ci NOT NULL DEFAULT '',
   `options` json NOT NULL,
   PRIMARY KEY (`id`)
-) ENGINE=InnoDB AUTO_INCREMENT=2 DEFAULT CHARSET=utf8mb4 COLLATE=utf8mb4_unicode_ci;
+) /*!50100 TABLESPACE `innodb_system` */ ENGINE=InnoDB AUTO_INCREMENT=2 DEFAULT CHARSET=utf8mb4 COLLATE=utf8mb4_unicode_ci;
 /*!40101 SET character_set_client = @saved_cs_client */;
 INSERT INTO `osquery_options` VALUES (1,0,'','{\"options\": {\"logger_plugin\": \"tls\", \"pack_delimiter\": \"/\", \"logger_tls_period\": 10, \"distributed_plugin\": \"tls\", \"disable_distributed\": false, \"logger_tls_endpoint\": \"/api/v1/osquery/log\", \"distributed_interval\": 10, \"distributed_tls_max_attempts\": 3}, \"decorators\": {\"load\": [\"SELECT uuid AS host_uuid FROM system_info;\", \"SELECT hostname AS hostname FROM system_info;\"]}}');
 /*!40101 SET @saved_cs_client     = @@character_set_client */;
-/*!40101 SET character_set_client = utf8 */;
+/*!50503 SET character_set_client = utf8mb4 */;
 CREATE TABLE `pack_targets` (
-  `id` int(10) unsigned NOT NULL AUTO_INCREMENT,
-  `pack_id` int(10) unsigned DEFAULT NULL,
-  `type` int(11) DEFAULT NULL,
-  `target_id` int(10) unsigned NOT NULL,
+  `id` int unsigned NOT NULL AUTO_INCREMENT,
+  `pack_id` int unsigned DEFAULT NULL,
+  `type` int DEFAULT NULL,
+  `target_id` int unsigned NOT NULL,
   PRIMARY KEY (`id`),
   UNIQUE KEY `constraint_pack_target_unique` (`pack_id`,`target_id`,`type`),
   CONSTRAINT `pack_targets_ibfk_1` FOREIGN KEY (`pack_id`) REFERENCES `packs` (`id`) ON DELETE CASCADE ON UPDATE CASCADE
-) ENGINE=InnoDB DEFAULT CHARSET=utf8mb4 COLLATE=utf8mb4_unicode_ci;
-/*!40101 SET character_set_client = @saved_cs_client */;
-/*!40101 SET @saved_cs_client     = @@character_set_client */;
-/*!40101 SET character_set_client = utf8 */;
+) /*!50100 TABLESPACE `innodb_system` */ ENGINE=InnoDB DEFAULT CHARSET=utf8mb4 COLLATE=utf8mb4_unicode_ci;
+/*!40101 SET character_set_client = @saved_cs_client */;
+/*!40101 SET @saved_cs_client     = @@character_set_client */;
+/*!50503 SET character_set_client = utf8mb4 */;
 CREATE TABLE `packs` (
-  `id` int(10) unsigned NOT NULL AUTO_INCREMENT,
-  `created_at` timestamp NOT NULL DEFAULT CURRENT_TIMESTAMP,
+  `id` int unsigned NOT NULL AUTO_INCREMENT,
+  `created_at` timestamp NULL DEFAULT CURRENT_TIMESTAMP,
   `updated_at` timestamp NULL DEFAULT CURRENT_TIMESTAMP ON UPDATE CURRENT_TIMESTAMP,
   `disabled` tinyint(1) NOT NULL DEFAULT '0',
   `name` varchar(255) COLLATE utf8mb4_unicode_ci NOT NULL,
@@ -1086,32 +1111,32 @@
   `pack_type` varchar(255) COLLATE utf8mb4_unicode_ci DEFAULT NULL,
   PRIMARY KEY (`id`),
   UNIQUE KEY `idx_pack_unique_name` (`name`)
-) ENGINE=InnoDB DEFAULT CHARSET=utf8mb4 COLLATE=utf8mb4_unicode_ci;
-/*!40101 SET character_set_client = @saved_cs_client */;
-/*!40101 SET @saved_cs_client     = @@character_set_client */;
-/*!40101 SET character_set_client = utf8 */;
+) /*!50100 TABLESPACE `innodb_system` */ ENGINE=InnoDB DEFAULT CHARSET=utf8mb4 COLLATE=utf8mb4_unicode_ci;
+/*!40101 SET character_set_client = @saved_cs_client */;
+/*!40101 SET @saved_cs_client     = @@character_set_client */;
+/*!50503 SET character_set_client = utf8mb4 */;
 CREATE TABLE `password_reset_requests` (
-  `id` int(10) unsigned NOT NULL AUTO_INCREMENT,
-  `expires_at` timestamp NOT NULL DEFAULT CURRENT_TIMESTAMP ON UPDATE CURRENT_TIMESTAMP,
-  `created_at` timestamp NOT NULL DEFAULT CURRENT_TIMESTAMP,
-  `updated_at` timestamp NULL DEFAULT CURRENT_TIMESTAMP ON UPDATE CURRENT_TIMESTAMP,
-  `user_id` int(10) unsigned NOT NULL,
+  `id` int unsigned NOT NULL AUTO_INCREMENT,
+  `expires_at` timestamp NOT NULL,
+  `created_at` timestamp NULL DEFAULT CURRENT_TIMESTAMP,
+  `updated_at` timestamp NULL DEFAULT CURRENT_TIMESTAMP ON UPDATE CURRENT_TIMESTAMP,
+  `user_id` int unsigned NOT NULL,
   `token` varchar(1024) COLLATE utf8mb4_unicode_ci NOT NULL,
   PRIMARY KEY (`id`)
-) ENGINE=InnoDB DEFAULT CHARSET=utf8mb4 COLLATE=utf8mb4_unicode_ci;
-/*!40101 SET character_set_client = @saved_cs_client */;
-/*!40101 SET @saved_cs_client     = @@character_set_client */;
-/*!40101 SET character_set_client = utf8 */;
+) /*!50100 TABLESPACE `innodb_system` */ ENGINE=InnoDB DEFAULT CHARSET=utf8mb4 COLLATE=utf8mb4_unicode_ci;
+/*!40101 SET character_set_client = @saved_cs_client */;
+/*!40101 SET @saved_cs_client     = @@character_set_client */;
+/*!50503 SET character_set_client = utf8mb4 */;
 CREATE TABLE `policies` (
-  `id` int(10) unsigned NOT NULL AUTO_INCREMENT,
-  `created_at` timestamp NOT NULL DEFAULT CURRENT_TIMESTAMP,
-  `updated_at` timestamp NULL DEFAULT CURRENT_TIMESTAMP ON UPDATE CURRENT_TIMESTAMP,
-  `team_id` int(10) unsigned DEFAULT NULL,
+  `id` int unsigned NOT NULL AUTO_INCREMENT,
+  `created_at` timestamp NULL DEFAULT CURRENT_TIMESTAMP,
+  `updated_at` timestamp NULL DEFAULT CURRENT_TIMESTAMP ON UPDATE CURRENT_TIMESTAMP,
+  `team_id` int unsigned DEFAULT NULL,
   `resolution` text COLLATE utf8mb4_unicode_ci,
   `name` varchar(255) COLLATE utf8mb4_unicode_ci NOT NULL,
   `query` mediumtext COLLATE utf8mb4_unicode_ci NOT NULL,
   `description` mediumtext COLLATE utf8mb4_unicode_ci NOT NULL,
-  `author_id` int(10) unsigned DEFAULT NULL,
+  `author_id` int unsigned DEFAULT NULL,
   `platforms` varchar(255) COLLATE utf8mb4_unicode_ci NOT NULL DEFAULT '',
   `critical` tinyint(1) NOT NULL DEFAULT '0',
   `checksum` binary(16) NOT NULL,
@@ -1121,41 +1146,41 @@
   KEY `idx_policies_team_id` (`team_id`),
   CONSTRAINT `policies_ibfk_2` FOREIGN KEY (`team_id`) REFERENCES `teams` (`id`) ON DELETE CASCADE ON UPDATE CASCADE,
   CONSTRAINT `policies_queries_ibfk_1` FOREIGN KEY (`author_id`) REFERENCES `users` (`id`) ON DELETE SET NULL
-) ENGINE=InnoDB DEFAULT CHARSET=utf8mb4 COLLATE=utf8mb4_unicode_ci;
-/*!40101 SET character_set_client = @saved_cs_client */;
-/*!40101 SET @saved_cs_client     = @@character_set_client */;
-/*!40101 SET character_set_client = utf8 */;
+) /*!50100 TABLESPACE `innodb_system` */ ENGINE=InnoDB DEFAULT CHARSET=utf8mb4 COLLATE=utf8mb4_unicode_ci;
+/*!40101 SET character_set_client = @saved_cs_client */;
+/*!40101 SET @saved_cs_client     = @@character_set_client */;
+/*!50503 SET character_set_client = utf8mb4 */;
 CREATE TABLE `policy_automation_iterations` (
-  `policy_id` int(10) unsigned NOT NULL,
-  `iteration` int(11) NOT NULL,
+  `policy_id` int unsigned NOT NULL,
+  `iteration` int NOT NULL,
   PRIMARY KEY (`policy_id`),
   CONSTRAINT `policy_automation_iterations_ibfk_1` FOREIGN KEY (`policy_id`) REFERENCES `policies` (`id`) ON DELETE CASCADE
-) ENGINE=InnoDB DEFAULT CHARSET=utf8mb4 COLLATE=utf8mb4_unicode_ci;
-/*!40101 SET character_set_client = @saved_cs_client */;
-/*!40101 SET @saved_cs_client     = @@character_set_client */;
-/*!40101 SET character_set_client = utf8 */;
+) /*!50100 TABLESPACE `innodb_system` */ ENGINE=InnoDB DEFAULT CHARSET=utf8mb4 COLLATE=utf8mb4_unicode_ci;
+/*!40101 SET character_set_client = @saved_cs_client */;
+/*!40101 SET @saved_cs_client     = @@character_set_client */;
+/*!50503 SET character_set_client = utf8mb4 */;
 CREATE TABLE `policy_membership` (
-  `policy_id` int(10) unsigned NOT NULL,
-  `host_id` int(10) unsigned NOT NULL,
+  `policy_id` int unsigned NOT NULL,
+  `host_id` int unsigned NOT NULL,
   `passes` tinyint(1) DEFAULT NULL,
   `created_at` timestamp NOT NULL DEFAULT CURRENT_TIMESTAMP,
   `updated_at` timestamp NULL DEFAULT CURRENT_TIMESTAMP ON UPDATE CURRENT_TIMESTAMP,
-  `automation_iteration` int(11) DEFAULT NULL,
+  `automation_iteration` int DEFAULT NULL,
   PRIMARY KEY (`policy_id`,`host_id`),
   KEY `idx_policy_membership_passes` (`passes`),
   KEY `idx_policy_membership_policy_id` (`policy_id`),
   KEY `idx_policy_membership_host_id_passes` (`host_id`,`passes`),
   CONSTRAINT `policy_membership_ibfk_1` FOREIGN KEY (`policy_id`) REFERENCES `policies` (`id`) ON DELETE CASCADE
-) ENGINE=InnoDB DEFAULT CHARSET=utf8mb4 COLLATE=utf8mb4_unicode_ci;
-/*!40101 SET character_set_client = @saved_cs_client */;
-/*!40101 SET @saved_cs_client     = @@character_set_client */;
-/*!40101 SET character_set_client = utf8 */;
+) /*!50100 TABLESPACE `innodb_system` */ ENGINE=InnoDB DEFAULT CHARSET=utf8mb4 COLLATE=utf8mb4_unicode_ci;
+/*!40101 SET character_set_client = @saved_cs_client */;
+/*!40101 SET @saved_cs_client     = @@character_set_client */;
+/*!50503 SET character_set_client = utf8mb4 */;
 CREATE TABLE `policy_stats` (
-  `id` int(10) unsigned NOT NULL AUTO_INCREMENT,
-  `policy_id` int(10) unsigned NOT NULL,
-  `inherited_team_id` int(10) unsigned NOT NULL DEFAULT '0',
-  `passing_host_count` mediumint(8) unsigned NOT NULL DEFAULT '0',
-  `failing_host_count` mediumint(8) unsigned NOT NULL DEFAULT '0',
+  `id` int unsigned NOT NULL AUTO_INCREMENT,
+  `policy_id` int unsigned NOT NULL,
+  `inherited_team_id` int unsigned NOT NULL DEFAULT '0',
+  `passing_host_count` mediumint unsigned NOT NULL DEFAULT '0',
+  `failing_host_count` mediumint unsigned NOT NULL DEFAULT '0',
   `created_at` timestamp NOT NULL DEFAULT CURRENT_TIMESTAMP,
   `updated_at` timestamp NOT NULL DEFAULT CURRENT_TIMESTAMP ON UPDATE CURRENT_TIMESTAMP,
   PRIMARY KEY (`id`),
@@ -1164,23 +1189,23 @@
 ) ENGINE=InnoDB DEFAULT CHARSET=utf8mb4 COLLATE=utf8mb4_unicode_ci;
 /*!40101 SET character_set_client = @saved_cs_client */;
 /*!40101 SET @saved_cs_client     = @@character_set_client */;
-/*!40101 SET character_set_client = utf8 */;
+/*!50503 SET character_set_client = utf8mb4 */;
 CREATE TABLE `queries` (
-  `id` int(10) unsigned NOT NULL AUTO_INCREMENT,
-  `created_at` timestamp NOT NULL DEFAULT CURRENT_TIMESTAMP,
+  `id` int unsigned NOT NULL AUTO_INCREMENT,
+  `created_at` timestamp NULL DEFAULT CURRENT_TIMESTAMP,
   `updated_at` timestamp NULL DEFAULT CURRENT_TIMESTAMP ON UPDATE CURRENT_TIMESTAMP,
   `saved` tinyint(1) NOT NULL DEFAULT '0',
   `name` varchar(255) COLLATE utf8mb4_unicode_ci NOT NULL,
   `description` mediumtext COLLATE utf8mb4_unicode_ci NOT NULL,
   `query` mediumtext COLLATE utf8mb4_unicode_ci NOT NULL,
-  `author_id` int(10) unsigned DEFAULT NULL,
+  `author_id` int unsigned DEFAULT NULL,
   `observer_can_run` tinyint(1) NOT NULL DEFAULT '0',
-  `team_id` int(10) unsigned DEFAULT NULL,
+  `team_id` int unsigned DEFAULT NULL,
   `team_id_char` char(10) COLLATE utf8mb4_unicode_ci NOT NULL DEFAULT '',
   `platform` varchar(255) COLLATE utf8mb4_unicode_ci NOT NULL DEFAULT '',
   `min_osquery_version` varchar(255) COLLATE utf8mb4_unicode_ci NOT NULL DEFAULT '',
-  `schedule_interval` int(10) unsigned NOT NULL DEFAULT '0',
-  `automations_enabled` tinyint(1) unsigned NOT NULL DEFAULT '0',
+  `schedule_interval` int unsigned NOT NULL DEFAULT '0',
+  `automations_enabled` tinyint unsigned NOT NULL DEFAULT '0',
   `logging_type` varchar(255) COLLATE utf8mb4_unicode_ci NOT NULL DEFAULT 'snapshot',
   `discard_data` tinyint(1) NOT NULL DEFAULT '1',
   PRIMARY KEY (`id`),
@@ -1190,59 +1215,61 @@
   KEY `idx_team_id_saved_auto_interval` (`team_id`,`saved`,`automations_enabled`,`schedule_interval`),
   CONSTRAINT `queries_ibfk_1` FOREIGN KEY (`author_id`) REFERENCES `users` (`id`) ON DELETE SET NULL,
   CONSTRAINT `queries_ibfk_2` FOREIGN KEY (`team_id`) REFERENCES `teams` (`id`) ON DELETE CASCADE
-) ENGINE=InnoDB DEFAULT CHARSET=utf8mb4 COLLATE=utf8mb4_unicode_ci;
-/*!40101 SET character_set_client = @saved_cs_client */;
-/*!40101 SET @saved_cs_client     = @@character_set_client */;
-/*!40101 SET character_set_client = utf8 */;
+) /*!50100 TABLESPACE `innodb_system` */ ENGINE=InnoDB DEFAULT CHARSET=utf8mb4 COLLATE=utf8mb4_unicode_ci;
+/*!40101 SET character_set_client = @saved_cs_client */;
+/*!40101 SET @saved_cs_client     = @@character_set_client */;
+/*!50503 SET character_set_client = utf8mb4 */;
 CREATE TABLE `query_results` (
-  `id` int(10) unsigned NOT NULL AUTO_INCREMENT,
-  `query_id` int(10) unsigned NOT NULL,
-  `host_id` int(10) unsigned NOT NULL,
+  `id` int unsigned NOT NULL AUTO_INCREMENT,
+  `query_id` int unsigned NOT NULL,
+  `host_id` int unsigned NOT NULL,
   `osquery_version` varchar(50) COLLATE utf8mb4_unicode_ci DEFAULT NULL,
-  `error` text COLLATE utf8mb4_unicode_ci,
-  `last_fetched` timestamp NOT NULL DEFAULT CURRENT_TIMESTAMP ON UPDATE CURRENT_TIMESTAMP,
+  `error` text CHARACTER SET utf8mb4 COLLATE utf8mb4_unicode_ci,
+  `last_fetched` timestamp NOT NULL,
   `data` json DEFAULT NULL,
   PRIMARY KEY (`id`),
   KEY `query_id` (`query_id`)
-) ENGINE=InnoDB DEFAULT CHARSET=utf8mb4 COLLATE=utf8mb4_unicode_ci;
-/*!40101 SET character_set_client = @saved_cs_client */;
-/*!40101 SET @saved_cs_client     = @@character_set_client */;
-/*!40101 SET character_set_client = utf8 */;
+) /*!50100 TABLESPACE `innodb_system` */ ENGINE=InnoDB DEFAULT CHARSET=utf8mb4 COLLATE=utf8mb4_unicode_ci;
+/*!40101 SET character_set_client = @saved_cs_client */;
+/*!40101 SET @saved_cs_client     = @@character_set_client */;
+/*!50503 SET character_set_client = utf8mb4 */;
 CREATE TABLE `scep_certificates` (
-  `serial` bigint(20) NOT NULL,
+  `serial` bigint NOT NULL,
   `name` varchar(1024) COLLATE utf8mb4_unicode_ci DEFAULT NULL,
   `not_valid_before` datetime NOT NULL,
   `not_valid_after` datetime NOT NULL,
   `certificate_pem` text COLLATE utf8mb4_unicode_ci NOT NULL,
   `revoked` tinyint(1) NOT NULL DEFAULT '0',
-  `created_at` timestamp NOT NULL DEFAULT CURRENT_TIMESTAMP,
-  `updated_at` timestamp NOT NULL DEFAULT CURRENT_TIMESTAMP ON UPDATE CURRENT_TIMESTAMP,
+  `created_at` timestamp NULL DEFAULT CURRENT_TIMESTAMP,
+  `updated_at` timestamp NULL DEFAULT CURRENT_TIMESTAMP ON UPDATE CURRENT_TIMESTAMP,
   PRIMARY KEY (`serial`),
-  CONSTRAINT `scep_certificates_ibfk_1` FOREIGN KEY (`serial`) REFERENCES `scep_serials` (`serial`)
-) ENGINE=InnoDB DEFAULT CHARSET=utf8mb4 COLLATE=utf8mb4_unicode_ci;
-/*!40101 SET character_set_client = @saved_cs_client */;
-/*!40101 SET @saved_cs_client     = @@character_set_client */;
-/*!40101 SET character_set_client = utf8 */;
+  CONSTRAINT `scep_certificates_ibfk_1` FOREIGN KEY (`serial`) REFERENCES `scep_serials` (`serial`),
+  CONSTRAINT `scep_certificates_chk_1` CHECK ((substr(`certificate_pem`,1,27) = _utf8mb4'-----BEGIN CERTIFICATE-----')),
+  CONSTRAINT `scep_certificates_chk_2` CHECK (((`name` is null) or (`name` <> _utf8mb4'')))
+) /*!50100 TABLESPACE `innodb_system` */ ENGINE=InnoDB DEFAULT CHARSET=utf8mb4 COLLATE=utf8mb4_unicode_ci;
+/*!40101 SET character_set_client = @saved_cs_client */;
+/*!40101 SET @saved_cs_client     = @@character_set_client */;
+/*!50503 SET character_set_client = utf8mb4 */;
 CREATE TABLE `scep_serials` (
-  `serial` bigint(20) NOT NULL AUTO_INCREMENT,
-  `created_at` timestamp NOT NULL DEFAULT CURRENT_TIMESTAMP,
+  `serial` bigint NOT NULL AUTO_INCREMENT,
+  `created_at` timestamp NULL DEFAULT CURRENT_TIMESTAMP,
   PRIMARY KEY (`serial`)
-) ENGINE=InnoDB AUTO_INCREMENT=2 DEFAULT CHARSET=utf8mb4 COLLATE=utf8mb4_unicode_ci;
-/*!40101 SET character_set_client = @saved_cs_client */;
-/*!40101 SET @saved_cs_client     = @@character_set_client */;
-/*!40101 SET character_set_client = utf8 */;
+) /*!50100 TABLESPACE `innodb_system` */ ENGINE=InnoDB AUTO_INCREMENT=2 DEFAULT CHARSET=utf8mb4 COLLATE=utf8mb4_unicode_ci;
+/*!40101 SET character_set_client = @saved_cs_client */;
+/*!40101 SET @saved_cs_client     = @@character_set_client */;
+/*!50503 SET character_set_client = utf8mb4 */;
 CREATE TABLE `scheduled_queries` (
-  `id` int(10) unsigned NOT NULL AUTO_INCREMENT,
-  `created_at` timestamp NOT NULL DEFAULT CURRENT_TIMESTAMP,
-  `updated_at` timestamp NULL DEFAULT CURRENT_TIMESTAMP ON UPDATE CURRENT_TIMESTAMP,
-  `pack_id` int(10) unsigned DEFAULT NULL,
-  `query_id` int(10) unsigned DEFAULT NULL,
-  `interval` int(10) unsigned DEFAULT NULL,
+  `id` int unsigned NOT NULL AUTO_INCREMENT,
+  `created_at` timestamp NULL DEFAULT CURRENT_TIMESTAMP,
+  `updated_at` timestamp NULL DEFAULT CURRENT_TIMESTAMP ON UPDATE CURRENT_TIMESTAMP,
+  `pack_id` int unsigned DEFAULT NULL,
+  `query_id` int unsigned DEFAULT NULL,
+  `interval` int unsigned DEFAULT NULL,
   `snapshot` tinyint(1) DEFAULT NULL,
   `removed` tinyint(1) DEFAULT NULL,
   `platform` varchar(255) COLLATE utf8mb4_unicode_ci DEFAULT '',
   `version` varchar(255) COLLATE utf8mb4_unicode_ci DEFAULT '',
-  `shard` int(10) unsigned DEFAULT NULL,
+  `shard` int unsigned DEFAULT NULL,
   `query_name` varchar(255) COLLATE utf8mb4_unicode_ci NOT NULL,
   `name` varchar(255) COLLATE utf8mb4_unicode_ci NOT NULL,
   `description` varchar(1023) COLLATE utf8mb4_unicode_ci DEFAULT '',
@@ -1255,73 +1282,73 @@
   KEY `fk_scheduled_queries_queries` (`team_id_char`,`query_name`),
   CONSTRAINT `scheduled_queries_ibfk_1` FOREIGN KEY (`team_id_char`, `query_name`) REFERENCES `queries` (`team_id_char`, `name`) ON DELETE CASCADE ON UPDATE CASCADE,
   CONSTRAINT `scheduled_queries_pack_id` FOREIGN KEY (`pack_id`) REFERENCES `packs` (`id`) ON DELETE CASCADE
-) ENGINE=InnoDB DEFAULT CHARSET=utf8mb4 COLLATE=utf8mb4_unicode_ci;
-/*!40101 SET character_set_client = @saved_cs_client */;
-/*!40101 SET @saved_cs_client     = @@character_set_client */;
-/*!40101 SET character_set_client = utf8 */;
+) /*!50100 TABLESPACE `innodb_system` */ ENGINE=InnoDB DEFAULT CHARSET=utf8mb4 COLLATE=utf8mb4_unicode_ci;
+/*!40101 SET character_set_client = @saved_cs_client */;
+/*!40101 SET @saved_cs_client     = @@character_set_client */;
+/*!50503 SET character_set_client = utf8mb4 */;
 CREATE TABLE `scheduled_query_stats` (
-  `host_id` int(10) unsigned NOT NULL,
-  `scheduled_query_id` int(10) unsigned NOT NULL,
-  `average_memory` bigint(20) unsigned NOT NULL,
+  `host_id` int unsigned NOT NULL,
+  `scheduled_query_id` int unsigned NOT NULL,
+  `average_memory` bigint unsigned NOT NULL,
   `denylisted` tinyint(1) DEFAULT NULL,
-  `executions` bigint(20) unsigned NOT NULL,
-  `schedule_interval` int(11) DEFAULT NULL,
-  `last_executed` timestamp NOT NULL DEFAULT CURRENT_TIMESTAMP ON UPDATE CURRENT_TIMESTAMP,
-  `output_size` bigint(20) unsigned NOT NULL,
-  `system_time` bigint(20) unsigned NOT NULL,
-  `user_time` bigint(20) unsigned NOT NULL,
-  `wall_time` bigint(20) unsigned NOT NULL,
-  `query_type` tinyint(4) NOT NULL DEFAULT '0',
+  `executions` bigint unsigned NOT NULL,
+  `schedule_interval` int DEFAULT NULL,
+  `last_executed` timestamp NULL DEFAULT NULL,
+  `output_size` bigint unsigned NOT NULL,
+  `system_time` bigint unsigned NOT NULL,
+  `user_time` bigint unsigned NOT NULL,
+  `wall_time` bigint unsigned NOT NULL,
+  `query_type` tinyint NOT NULL DEFAULT '0',
   PRIMARY KEY (`host_id`,`scheduled_query_id`,`query_type`),
   KEY `scheduled_query_id` (`scheduled_query_id`)
-) ENGINE=InnoDB DEFAULT CHARSET=utf8mb4 COLLATE=utf8mb4_unicode_ci;
-/*!40101 SET character_set_client = @saved_cs_client */;
-/*!40101 SET @saved_cs_client     = @@character_set_client */;
-/*!40101 SET character_set_client = utf8 */;
+) /*!50100 TABLESPACE `innodb_system` */ ENGINE=InnoDB DEFAULT CHARSET=utf8mb4 COLLATE=utf8mb4_unicode_ci;
+/*!40101 SET character_set_client = @saved_cs_client */;
+/*!40101 SET @saved_cs_client     = @@character_set_client */;
+/*!50503 SET character_set_client = utf8mb4 */;
 CREATE TABLE `script_contents` (
-  `id` int(10) unsigned NOT NULL AUTO_INCREMENT,
+  `id` int unsigned NOT NULL AUTO_INCREMENT,
   `md5_checksum` binary(16) NOT NULL,
-  `contents` mediumtext COLLATE utf8mb4_unicode_ci NOT NULL,
+  `contents` mediumtext CHARACTER SET utf8mb4 COLLATE utf8mb4_unicode_ci NOT NULL,
   `created_at` timestamp NOT NULL DEFAULT CURRENT_TIMESTAMP,
   PRIMARY KEY (`id`),
   UNIQUE KEY `idx_script_contents_md5_checksum` (`md5_checksum`)
 ) ENGINE=InnoDB DEFAULT CHARSET=utf8mb4 COLLATE=utf8mb4_unicode_ci;
 /*!40101 SET character_set_client = @saved_cs_client */;
 /*!40101 SET @saved_cs_client     = @@character_set_client */;
-/*!40101 SET character_set_client = utf8 */;
+/*!50503 SET character_set_client = utf8mb4 */;
 CREATE TABLE `scripts` (
-  `id` int(10) unsigned NOT NULL AUTO_INCREMENT,
-  `team_id` int(10) unsigned DEFAULT NULL,
-  `global_or_team_id` int(10) unsigned NOT NULL DEFAULT '0',
+  `id` int unsigned NOT NULL AUTO_INCREMENT,
+  `team_id` int unsigned DEFAULT NULL,
+  `global_or_team_id` int unsigned NOT NULL DEFAULT '0',
   `name` varchar(255) COLLATE utf8mb4_unicode_ci NOT NULL,
   `script_contents` text COLLATE utf8mb4_unicode_ci NOT NULL,
   `created_at` timestamp NOT NULL DEFAULT CURRENT_TIMESTAMP,
   `updated_at` timestamp NOT NULL DEFAULT CURRENT_TIMESTAMP ON UPDATE CURRENT_TIMESTAMP,
-  `script_content_id` int(10) unsigned DEFAULT NULL,
+  `script_content_id` int unsigned DEFAULT NULL,
   PRIMARY KEY (`id`),
   UNIQUE KEY `idx_scripts_global_or_team_id_name` (`global_or_team_id`,`name`),
   UNIQUE KEY `idx_scripts_team_name` (`team_id`,`name`),
   KEY `script_content_id` (`script_content_id`),
   CONSTRAINT `scripts_ibfk_1` FOREIGN KEY (`team_id`) REFERENCES `teams` (`id`) ON DELETE CASCADE ON UPDATE CASCADE,
   CONSTRAINT `scripts_ibfk_2` FOREIGN KEY (`script_content_id`) REFERENCES `script_contents` (`id`) ON DELETE CASCADE
-) ENGINE=InnoDB DEFAULT CHARSET=utf8mb4 COLLATE=utf8mb4_unicode_ci;
-/*!40101 SET character_set_client = @saved_cs_client */;
-/*!40101 SET @saved_cs_client     = @@character_set_client */;
-/*!40101 SET character_set_client = utf8 */;
+) /*!50100 TABLESPACE `innodb_system` */ ENGINE=InnoDB DEFAULT CHARSET=utf8mb4 COLLATE=utf8mb4_unicode_ci;
+/*!40101 SET character_set_client = @saved_cs_client */;
+/*!40101 SET @saved_cs_client     = @@character_set_client */;
+/*!50503 SET character_set_client = utf8mb4 */;
 CREATE TABLE `sessions` (
-  `id` int(10) unsigned NOT NULL AUTO_INCREMENT,
-  `created_at` timestamp NOT NULL DEFAULT CURRENT_TIMESTAMP,
+  `id` int unsigned NOT NULL AUTO_INCREMENT,
+  `created_at` timestamp NULL DEFAULT CURRENT_TIMESTAMP,
   `accessed_at` timestamp NULL DEFAULT CURRENT_TIMESTAMP ON UPDATE CURRENT_TIMESTAMP,
-  `user_id` int(10) unsigned NOT NULL,
+  `user_id` int unsigned NOT NULL,
   `key` varchar(255) COLLATE utf8mb4_unicode_ci NOT NULL,
   PRIMARY KEY (`id`),
   UNIQUE KEY `idx_session_unique_key` (`key`)
-) ENGINE=InnoDB DEFAULT CHARSET=utf8mb4 COLLATE=utf8mb4_unicode_ci;
-/*!40101 SET character_set_client = @saved_cs_client */;
-/*!40101 SET @saved_cs_client     = @@character_set_client */;
-/*!40101 SET character_set_client = utf8 */;
+) /*!50100 TABLESPACE `innodb_system` */ ENGINE=InnoDB DEFAULT CHARSET=utf8mb4 COLLATE=utf8mb4_unicode_ci;
+/*!40101 SET character_set_client = @saved_cs_client */;
+/*!40101 SET @saved_cs_client     = @@character_set_client */;
+/*!50503 SET character_set_client = utf8mb4 */;
 CREATE TABLE `software` (
-  `id` bigint(20) unsigned NOT NULL AUTO_INCREMENT,
+  `id` bigint unsigned NOT NULL AUTO_INCREMENT,
   `name` varchar(255) COLLATE utf8mb4_unicode_ci NOT NULL,
   `version` varchar(255) COLLATE utf8mb4_unicode_ci NOT NULL DEFAULT '',
   `source` varchar(64) COLLATE utf8mb4_unicode_ci NOT NULL,
@@ -1332,7 +1359,7 @@
   `vendor` varchar(114) COLLATE utf8mb4_unicode_ci NOT NULL DEFAULT '',
   `browser` varchar(255) COLLATE utf8mb4_unicode_ci NOT NULL DEFAULT '',
   `extension_id` varchar(255) COLLATE utf8mb4_unicode_ci NOT NULL DEFAULT '',
-  `title_id` int(10) unsigned DEFAULT NULL,
+  `title_id` int unsigned DEFAULT NULL,
   `checksum` binary(16) NOT NULL,
   PRIMARY KEY (`id`),
   UNIQUE KEY `idx_software_checksum` (`checksum`),
@@ -1340,67 +1367,67 @@
   KEY `software_source_vendor_idx` (`source`,`vendor_old`),
   KEY `title_id` (`title_id`),
   KEY `idx_sw_name_source_browser` (`name`,`source`,`browser`)
-) ENGINE=InnoDB DEFAULT CHARSET=utf8mb4 COLLATE=utf8mb4_unicode_ci;
-/*!40101 SET character_set_client = @saved_cs_client */;
-/*!40101 SET @saved_cs_client     = @@character_set_client */;
-/*!40101 SET character_set_client = utf8 */;
+) /*!50100 TABLESPACE `innodb_system` */ ENGINE=InnoDB DEFAULT CHARSET=utf8mb4 COLLATE=utf8mb4_unicode_ci;
+/*!40101 SET character_set_client = @saved_cs_client */;
+/*!40101 SET @saved_cs_client     = @@character_set_client */;
+/*!50503 SET character_set_client = utf8mb4 */;
 CREATE TABLE `software_cpe` (
-  `id` int(10) unsigned NOT NULL AUTO_INCREMENT,
-  `software_id` bigint(20) unsigned DEFAULT NULL,
-  `created_at` timestamp NOT NULL DEFAULT CURRENT_TIMESTAMP,
+  `id` int unsigned NOT NULL AUTO_INCREMENT,
+  `software_id` bigint unsigned DEFAULT NULL,
+  `created_at` timestamp NULL DEFAULT CURRENT_TIMESTAMP,
   `updated_at` timestamp NULL DEFAULT CURRENT_TIMESTAMP ON UPDATE CURRENT_TIMESTAMP,
   `cpe` varchar(255) COLLATE utf8mb4_unicode_ci NOT NULL,
   PRIMARY KEY (`id`),
   UNIQUE KEY `unq_software_id` (`software_id`),
   KEY `software_cpe_cpe_idx` (`cpe`),
   CONSTRAINT `software_cpe_ibfk_1` FOREIGN KEY (`software_id`) REFERENCES `software` (`id`) ON DELETE CASCADE
-) ENGINE=InnoDB DEFAULT CHARSET=utf8mb4 COLLATE=utf8mb4_unicode_ci;
-/*!40101 SET character_set_client = @saved_cs_client */;
-/*!40101 SET @saved_cs_client     = @@character_set_client */;
-/*!40101 SET character_set_client = utf8 */;
+) /*!50100 TABLESPACE `innodb_system` */ ENGINE=InnoDB DEFAULT CHARSET=utf8mb4 COLLATE=utf8mb4_unicode_ci;
+/*!40101 SET character_set_client = @saved_cs_client */;
+/*!40101 SET @saved_cs_client     = @@character_set_client */;
+/*!50503 SET character_set_client = utf8mb4 */;
 CREATE TABLE `software_cve` (
-  `id` int(10) unsigned NOT NULL AUTO_INCREMENT,
+  `id` int unsigned NOT NULL AUTO_INCREMENT,
   `cve` varchar(255) COLLATE utf8mb4_unicode_ci NOT NULL,
-  `created_at` timestamp NOT NULL DEFAULT CURRENT_TIMESTAMP,
-  `updated_at` timestamp NULL DEFAULT CURRENT_TIMESTAMP ON UPDATE CURRENT_TIMESTAMP,
-  `source` int(11) DEFAULT '0',
-  `software_id` bigint(20) unsigned DEFAULT NULL,
-  `resolved_in_version` varchar(255) COLLATE utf8mb4_unicode_ci DEFAULT NULL,
+  `created_at` timestamp NULL DEFAULT CURRENT_TIMESTAMP,
+  `updated_at` timestamp NULL DEFAULT CURRENT_TIMESTAMP ON UPDATE CURRENT_TIMESTAMP,
+  `source` int DEFAULT '0',
+  `software_id` bigint unsigned DEFAULT NULL,
+  `resolved_in_version` varchar(255) CHARACTER SET utf8mb4 COLLATE utf8mb4_unicode_ci DEFAULT NULL,
   PRIMARY KEY (`id`),
   UNIQUE KEY `unq_software_id_cve` (`software_id`,`cve`),
   KEY `software_cve_software_id` (`software_id`)
-) ENGINE=InnoDB DEFAULT CHARSET=utf8mb4 COLLATE=utf8mb4_unicode_ci;
-/*!40101 SET character_set_client = @saved_cs_client */;
-/*!40101 SET @saved_cs_client     = @@character_set_client */;
-/*!40101 SET character_set_client = utf8 */;
+) /*!50100 TABLESPACE `innodb_system` */ ENGINE=InnoDB DEFAULT CHARSET=utf8mb4 COLLATE=utf8mb4_unicode_ci;
+/*!40101 SET character_set_client = @saved_cs_client */;
+/*!40101 SET @saved_cs_client     = @@character_set_client */;
+/*!50503 SET character_set_client = utf8mb4 */;
 CREATE TABLE `software_host_counts` (
-  `software_id` bigint(20) unsigned NOT NULL,
-  `hosts_count` int(10) unsigned NOT NULL,
+  `software_id` bigint unsigned NOT NULL,
+  `hosts_count` int unsigned NOT NULL,
   `created_at` timestamp NOT NULL DEFAULT CURRENT_TIMESTAMP,
   `updated_at` timestamp NOT NULL DEFAULT CURRENT_TIMESTAMP ON UPDATE CURRENT_TIMESTAMP,
-  `team_id` int(10) unsigned NOT NULL DEFAULT '0',
+  `team_id` int unsigned NOT NULL DEFAULT '0',
   PRIMARY KEY (`software_id`,`team_id`),
   KEY `idx_software_host_counts_updated_at_software_id` (`updated_at`,`software_id`),
   KEY `idx_software_host_counts_team_id_hosts_count_software_id` (`team_id`,`hosts_count`,`software_id`)
-) ENGINE=InnoDB DEFAULT CHARSET=utf8mb4 COLLATE=utf8mb4_unicode_ci;
-/*!40101 SET character_set_client = @saved_cs_client */;
-/*!40101 SET @saved_cs_client     = @@character_set_client */;
-/*!40101 SET character_set_client = utf8 */;
+) /*!50100 TABLESPACE `innodb_system` */ ENGINE=InnoDB DEFAULT CHARSET=utf8mb4 COLLATE=utf8mb4_unicode_ci;
+/*!40101 SET character_set_client = @saved_cs_client */;
+/*!40101 SET @saved_cs_client     = @@character_set_client */;
+/*!50503 SET character_set_client = utf8mb4 */;
 CREATE TABLE `software_titles` (
-  `id` int(10) unsigned NOT NULL AUTO_INCREMENT,
+  `id` int unsigned NOT NULL AUTO_INCREMENT,
   `name` varchar(255) COLLATE utf8mb4_unicode_ci NOT NULL,
   `source` varchar(64) COLLATE utf8mb4_unicode_ci NOT NULL,
-  `browser` varchar(255) COLLATE utf8mb4_unicode_ci NOT NULL DEFAULT '',
+  `browser` varchar(255) CHARACTER SET utf8mb4 COLLATE utf8mb4_unicode_ci NOT NULL DEFAULT '',
   PRIMARY KEY (`id`),
   UNIQUE KEY `idx_sw_titles` (`name`,`source`,`browser`)
-) ENGINE=InnoDB DEFAULT CHARSET=utf8mb4 COLLATE=utf8mb4_unicode_ci;
-/*!40101 SET character_set_client = @saved_cs_client */;
-/*!40101 SET @saved_cs_client     = @@character_set_client */;
-/*!40101 SET character_set_client = utf8 */;
+) /*!50100 TABLESPACE `innodb_system` */ ENGINE=InnoDB DEFAULT CHARSET=utf8mb4 COLLATE=utf8mb4_unicode_ci;
+/*!40101 SET character_set_client = @saved_cs_client */;
+/*!40101 SET @saved_cs_client     = @@character_set_client */;
+/*!50503 SET character_set_client = utf8mb4 */;
 CREATE TABLE `software_titles_host_counts` (
-  `software_title_id` int(10) unsigned NOT NULL,
-  `hosts_count` int(10) unsigned NOT NULL,
-  `team_id` int(10) unsigned NOT NULL DEFAULT '0',
+  `software_title_id` int unsigned NOT NULL,
+  `hosts_count` int unsigned NOT NULL,
+  `team_id` int unsigned NOT NULL DEFAULT '0',
   `created_at` timestamp NOT NULL DEFAULT CURRENT_TIMESTAMP,
   `updated_at` timestamp NOT NULL DEFAULT CURRENT_TIMESTAMP ON UPDATE CURRENT_TIMESTAMP,
   PRIMARY KEY (`software_title_id`,`team_id`),
@@ -1409,45 +1436,45 @@
 ) ENGINE=InnoDB DEFAULT CHARSET=utf8mb4 COLLATE=utf8mb4_unicode_ci;
 /*!40101 SET character_set_client = @saved_cs_client */;
 /*!40101 SET @saved_cs_client     = @@character_set_client */;
-/*!40101 SET character_set_client = utf8 */;
+/*!50503 SET character_set_client = utf8mb4 */;
 CREATE TABLE `statistics` (
-  `id` int(10) unsigned NOT NULL AUTO_INCREMENT,
-  `created_at` timestamp NOT NULL DEFAULT CURRENT_TIMESTAMP,
+  `id` int unsigned NOT NULL AUTO_INCREMENT,
+  `created_at` timestamp NULL DEFAULT CURRENT_TIMESTAMP,
   `updated_at` timestamp NULL DEFAULT CURRENT_TIMESTAMP ON UPDATE CURRENT_TIMESTAMP,
   `anonymous_identifier` varchar(255) COLLATE utf8mb4_unicode_ci NOT NULL,
   PRIMARY KEY (`id`)
-) ENGINE=InnoDB DEFAULT CHARSET=utf8mb4 COLLATE=utf8mb4_unicode_ci;
-/*!40101 SET character_set_client = @saved_cs_client */;
-/*!40101 SET @saved_cs_client     = @@character_set_client */;
-/*!40101 SET character_set_client = utf8 */;
+) /*!50100 TABLESPACE `innodb_system` */ ENGINE=InnoDB DEFAULT CHARSET=utf8mb4 COLLATE=utf8mb4_unicode_ci;
+/*!40101 SET character_set_client = @saved_cs_client */;
+/*!40101 SET @saved_cs_client     = @@character_set_client */;
+/*!50503 SET character_set_client = utf8mb4 */;
 CREATE TABLE `teams` (
-  `id` int(10) unsigned NOT NULL AUTO_INCREMENT,
-  `created_at` timestamp NOT NULL DEFAULT CURRENT_TIMESTAMP,
+  `id` int unsigned NOT NULL AUTO_INCREMENT,
+  `created_at` timestamp NULL DEFAULT CURRENT_TIMESTAMP,
   `name` varchar(255) COLLATE utf8mb4_unicode_ci NOT NULL,
   `description` varchar(1023) COLLATE utf8mb4_unicode_ci NOT NULL DEFAULT '',
   `config` json DEFAULT NULL,
   `name_bin` varchar(255) CHARACTER SET utf8mb4 COLLATE utf8mb4_bin GENERATED ALWAYS AS (`name`) VIRTUAL,
   PRIMARY KEY (`id`),
   UNIQUE KEY `idx_name_bin` (`name_bin`)
-) ENGINE=InnoDB DEFAULT CHARSET=utf8mb4 COLLATE=utf8mb4_unicode_ci;
-/*!40101 SET character_set_client = @saved_cs_client */;
-/*!40101 SET @saved_cs_client     = @@character_set_client */;
-/*!40101 SET character_set_client = utf8 */;
+) /*!50100 TABLESPACE `innodb_system` */ ENGINE=InnoDB DEFAULT CHARSET=utf8mb4 COLLATE=utf8mb4_unicode_ci;
+/*!40101 SET character_set_client = @saved_cs_client */;
+/*!40101 SET @saved_cs_client     = @@character_set_client */;
+/*!50503 SET character_set_client = utf8mb4 */;
 CREATE TABLE `user_teams` (
-  `user_id` int(10) unsigned NOT NULL,
-  `team_id` int(10) unsigned NOT NULL,
+  `user_id` int unsigned NOT NULL,
+  `team_id` int unsigned NOT NULL,
   `role` varchar(64) COLLATE utf8mb4_unicode_ci NOT NULL,
   PRIMARY KEY (`user_id`,`team_id`),
   KEY `fk_user_teams_team_id` (`team_id`),
   CONSTRAINT `user_teams_ibfk_1` FOREIGN KEY (`user_id`) REFERENCES `users` (`id`) ON DELETE CASCADE ON UPDATE CASCADE,
   CONSTRAINT `user_teams_ibfk_2` FOREIGN KEY (`team_id`) REFERENCES `teams` (`id`) ON DELETE CASCADE ON UPDATE CASCADE
-) ENGINE=InnoDB DEFAULT CHARSET=utf8mb4 COLLATE=utf8mb4_unicode_ci;
-/*!40101 SET character_set_client = @saved_cs_client */;
-/*!40101 SET @saved_cs_client     = @@character_set_client */;
-/*!40101 SET character_set_client = utf8 */;
+) /*!50100 TABLESPACE `innodb_system` */ ENGINE=InnoDB DEFAULT CHARSET=utf8mb4 COLLATE=utf8mb4_unicode_ci;
+/*!40101 SET character_set_client = @saved_cs_client */;
+/*!40101 SET @saved_cs_client     = @@character_set_client */;
+/*!50503 SET character_set_client = utf8mb4 */;
 CREATE TABLE `users` (
-  `id` int(10) unsigned NOT NULL AUTO_INCREMENT,
-  `created_at` timestamp NOT NULL DEFAULT CURRENT_TIMESTAMP,
+  `id` int unsigned NOT NULL AUTO_INCREMENT,
+  `created_at` timestamp NULL DEFAULT CURRENT_TIMESTAMP,
   `updated_at` timestamp NULL DEFAULT CURRENT_TIMESTAMP ON UPDATE CURRENT_TIMESTAMP,
   `password` varbinary(255) NOT NULL,
   `salt` varchar(255) COLLATE utf8mb4_unicode_ci NOT NULL,
@@ -1456,31 +1483,31 @@
   `admin_forced_password_reset` tinyint(1) NOT NULL DEFAULT '0',
   `gravatar_url` varchar(255) COLLATE utf8mb4_unicode_ci NOT NULL DEFAULT '',
   `position` varchar(255) COLLATE utf8mb4_unicode_ci NOT NULL DEFAULT '',
-  `sso_enabled` tinyint(4) NOT NULL DEFAULT '0',
+  `sso_enabled` tinyint NOT NULL DEFAULT '0',
   `global_role` varchar(64) COLLATE utf8mb4_unicode_ci DEFAULT NULL,
   `api_only` tinyint(1) NOT NULL DEFAULT '0',
   PRIMARY KEY (`id`),
   UNIQUE KEY `idx_user_unique_email` (`email`)
-) ENGINE=InnoDB DEFAULT CHARSET=utf8mb4 COLLATE=utf8mb4_unicode_ci;
-/*!40101 SET character_set_client = @saved_cs_client */;
-/*!40101 SET @saved_cs_client     = @@character_set_client */;
-/*!40101 SET character_set_client = utf8 */;
+) /*!50100 TABLESPACE `innodb_system` */ ENGINE=InnoDB DEFAULT CHARSET=utf8mb4 COLLATE=utf8mb4_unicode_ci;
+/*!40101 SET character_set_client = @saved_cs_client */;
+/*!40101 SET @saved_cs_client     = @@character_set_client */;
+/*!50503 SET character_set_client = utf8mb4 */;
 CREATE TABLE `vulnerability_host_counts` (
   `cve` varchar(20) COLLATE utf8mb4_unicode_ci NOT NULL,
-  `team_id` int(10) unsigned NOT NULL DEFAULT '0',
-  `host_count` int(10) unsigned NOT NULL DEFAULT '0',
-  `created_at` timestamp NOT NULL DEFAULT CURRENT_TIMESTAMP,
-  `updated_at` timestamp NOT NULL DEFAULT CURRENT_TIMESTAMP ON UPDATE CURRENT_TIMESTAMP,
+  `team_id` int unsigned NOT NULL DEFAULT '0',
+  `host_count` int unsigned NOT NULL DEFAULT '0',
+  `created_at` timestamp NULL DEFAULT CURRENT_TIMESTAMP,
+  `updated_at` timestamp NULL DEFAULT CURRENT_TIMESTAMP ON UPDATE CURRENT_TIMESTAMP,
   UNIQUE KEY `cve_team_id` (`cve`,`team_id`)
 ) ENGINE=InnoDB DEFAULT CHARSET=utf8mb4 COLLATE=utf8mb4_unicode_ci;
 /*!40101 SET character_set_client = @saved_cs_client */;
 /*!40101 SET @saved_cs_client     = @@character_set_client */;
-/*!40101 SET character_set_client = utf8 */;
+/*!50503 SET character_set_client = utf8mb4 */;
 CREATE TABLE `windows_mdm_command_queue` (
-  `enrollment_id` int(10) unsigned NOT NULL,
+  `enrollment_id` int unsigned NOT NULL,
   `command_uuid` varchar(127) COLLATE utf8mb4_unicode_ci NOT NULL,
-  `created_at` timestamp NOT NULL DEFAULT CURRENT_TIMESTAMP,
-  `updated_at` timestamp NOT NULL DEFAULT CURRENT_TIMESTAMP ON UPDATE CURRENT_TIMESTAMP,
+  `created_at` timestamp NULL DEFAULT CURRENT_TIMESTAMP,
+  `updated_at` timestamp NULL DEFAULT CURRENT_TIMESTAMP ON UPDATE CURRENT_TIMESTAMP,
   PRIMARY KEY (`enrollment_id`,`command_uuid`),
   KEY `command_uuid` (`command_uuid`),
   CONSTRAINT `windows_mdm_command_queue_ibfk_1` FOREIGN KEY (`enrollment_id`) REFERENCES `mdm_windows_enrollments` (`id`) ON DELETE CASCADE ON UPDATE CASCADE,
@@ -1488,15 +1515,15 @@
 ) ENGINE=InnoDB DEFAULT CHARSET=utf8mb4 COLLATE=utf8mb4_unicode_ci;
 /*!40101 SET character_set_client = @saved_cs_client */;
 /*!40101 SET @saved_cs_client     = @@character_set_client */;
-/*!40101 SET character_set_client = utf8 */;
+/*!50503 SET character_set_client = utf8mb4 */;
 CREATE TABLE `windows_mdm_command_results` (
-  `enrollment_id` int(10) unsigned NOT NULL,
+  `enrollment_id` int unsigned NOT NULL,
   `command_uuid` varchar(127) COLLATE utf8mb4_unicode_ci NOT NULL,
   `raw_result` mediumtext COLLATE utf8mb4_unicode_ci NOT NULL,
-  `response_id` int(10) unsigned NOT NULL,
+  `response_id` int unsigned NOT NULL,
   `status_code` varchar(31) COLLATE utf8mb4_unicode_ci NOT NULL,
-  `created_at` timestamp NOT NULL DEFAULT CURRENT_TIMESTAMP,
-  `updated_at` timestamp NOT NULL DEFAULT CURRENT_TIMESTAMP ON UPDATE CURRENT_TIMESTAMP,
+  `created_at` timestamp NULL DEFAULT CURRENT_TIMESTAMP,
+  `updated_at` timestamp NULL DEFAULT CURRENT_TIMESTAMP ON UPDATE CURRENT_TIMESTAMP,
   PRIMARY KEY (`enrollment_id`,`command_uuid`),
   KEY `command_uuid` (`command_uuid`),
   KEY `response_id` (`response_id`),
@@ -1506,47 +1533,47 @@
 ) ENGINE=InnoDB DEFAULT CHARSET=utf8mb4 COLLATE=utf8mb4_unicode_ci;
 /*!40101 SET character_set_client = @saved_cs_client */;
 /*!40101 SET @saved_cs_client     = @@character_set_client */;
-/*!40101 SET character_set_client = utf8 */;
+/*!50503 SET character_set_client = utf8mb4 */;
 CREATE TABLE `windows_mdm_commands` (
   `command_uuid` varchar(127) COLLATE utf8mb4_unicode_ci NOT NULL,
   `raw_command` mediumtext COLLATE utf8mb4_unicode_ci NOT NULL,
   `target_loc_uri` varchar(255) COLLATE utf8mb4_unicode_ci NOT NULL,
-  `created_at` timestamp NOT NULL DEFAULT CURRENT_TIMESTAMP,
-  `updated_at` timestamp NOT NULL DEFAULT CURRENT_TIMESTAMP ON UPDATE CURRENT_TIMESTAMP,
-  `user_id` int(10) unsigned DEFAULT NULL,
+  `created_at` timestamp NULL DEFAULT CURRENT_TIMESTAMP,
+  `updated_at` timestamp NULL DEFAULT CURRENT_TIMESTAMP ON UPDATE CURRENT_TIMESTAMP,
+  `user_id` int unsigned DEFAULT NULL,
   `fleet_owned` tinyint(1) DEFAULT NULL,
   PRIMARY KEY (`command_uuid`),
   KEY `fk_windows_mdm_commands_users` (`user_id`),
   CONSTRAINT `fk_windows_mdm_commands_users` FOREIGN KEY (`user_id`) REFERENCES `users` (`id`) ON DELETE SET NULL
-) ENGINE=InnoDB DEFAULT CHARSET=utf8mb4 COLLATE=utf8mb4_unicode_ci;
-/*!40101 SET character_set_client = @saved_cs_client */;
-/*!40101 SET @saved_cs_client     = @@character_set_client */;
-/*!40101 SET character_set_client = utf8 */;
+) /*!50100 TABLESPACE `innodb_system` */ ENGINE=InnoDB DEFAULT CHARSET=utf8mb4 COLLATE=utf8mb4_unicode_ci;
+/*!40101 SET character_set_client = @saved_cs_client */;
+/*!40101 SET @saved_cs_client     = @@character_set_client */;
+/*!50503 SET character_set_client = utf8mb4 */;
 CREATE TABLE `windows_mdm_responses` (
-  `id` int(10) unsigned NOT NULL AUTO_INCREMENT,
-  `enrollment_id` int(10) unsigned NOT NULL,
+  `id` int unsigned NOT NULL AUTO_INCREMENT,
+  `enrollment_id` int unsigned NOT NULL,
   `raw_response` mediumtext COLLATE utf8mb4_unicode_ci NOT NULL,
-  `created_at` timestamp NOT NULL DEFAULT CURRENT_TIMESTAMP,
-  `updated_at` timestamp NOT NULL DEFAULT CURRENT_TIMESTAMP ON UPDATE CURRENT_TIMESTAMP,
+  `created_at` timestamp NULL DEFAULT CURRENT_TIMESTAMP,
+  `updated_at` timestamp NULL DEFAULT CURRENT_TIMESTAMP ON UPDATE CURRENT_TIMESTAMP,
   PRIMARY KEY (`id`),
   KEY `enrollment_id` (`enrollment_id`),
   CONSTRAINT `windows_mdm_responses_ibfk_1` FOREIGN KEY (`enrollment_id`) REFERENCES `mdm_windows_enrollments` (`id`) ON DELETE CASCADE ON UPDATE CASCADE
 ) ENGINE=InnoDB DEFAULT CHARSET=utf8mb4 COLLATE=utf8mb4_unicode_ci;
 /*!40101 SET character_set_client = @saved_cs_client */;
 /*!40101 SET @saved_cs_client     = @@character_set_client */;
-/*!40101 SET character_set_client = utf8 */;
+/*!50503 SET character_set_client = utf8mb4 */;
 CREATE TABLE `windows_updates` (
-  `id` int(10) unsigned NOT NULL AUTO_INCREMENT,
-  `host_id` int(10) unsigned NOT NULL,
-  `date_epoch` int(10) unsigned NOT NULL,
-  `kb_id` int(10) unsigned NOT NULL,
+  `id` int unsigned NOT NULL AUTO_INCREMENT,
+  `host_id` int unsigned NOT NULL,
+  `date_epoch` int unsigned NOT NULL,
+  `kb_id` int unsigned NOT NULL,
   PRIMARY KEY (`id`),
   UNIQUE KEY `idx_unique_windows_updates` (`host_id`,`kb_id`),
   KEY `idx_update_date` (`host_id`,`date_epoch`)
-) ENGINE=InnoDB DEFAULT CHARSET=utf8mb4 COLLATE=utf8mb4_unicode_ci;
-/*!40101 SET character_set_client = @saved_cs_client */;
-/*!40101 SET @saved_cs_client     = @@character_set_client */;
-/*!40101 SET character_set_client = utf8 */;
+) /*!50100 TABLESPACE `innodb_system` */ ENGINE=InnoDB DEFAULT CHARSET=utf8mb4 COLLATE=utf8mb4_unicode_ci;
+/*!40101 SET character_set_client = @saved_cs_client */;
+/*!40101 SET @saved_cs_client     = @@character_set_client */;
+/*!50503 SET character_set_client = utf8mb4 */;
 CREATE TABLE `wstep_cert_auth_associations` (
   `id` varchar(255) COLLATE utf8mb4_unicode_ci NOT NULL,
   `sha256` char(64) COLLATE utf8mb4_unicode_ci NOT NULL,
@@ -1556,9 +1583,9 @@
 ) ENGINE=InnoDB DEFAULT CHARSET=utf8mb4 COLLATE=utf8mb4_unicode_ci;
 /*!40101 SET character_set_client = @saved_cs_client */;
 /*!40101 SET @saved_cs_client     = @@character_set_client */;
-/*!40101 SET character_set_client = utf8 */;
+/*!50503 SET character_set_client = utf8mb4 */;
 CREATE TABLE `wstep_certificates` (
-  `serial` bigint(20) unsigned NOT NULL,
+  `serial` bigint unsigned NOT NULL,
   `name` varchar(1024) COLLATE utf8mb4_unicode_ci NOT NULL,
   `not_valid_before` datetime NOT NULL,
   `not_valid_after` datetime NOT NULL,
@@ -1571,12 +1598,12 @@
 ) ENGINE=InnoDB DEFAULT CHARSET=utf8mb4 COLLATE=utf8mb4_unicode_ci;
 /*!40101 SET character_set_client = @saved_cs_client */;
 /*!40101 SET @saved_cs_client     = @@character_set_client */;
-/*!40101 SET character_set_client = utf8 */;
+/*!50503 SET character_set_client = utf8mb4 */;
 CREATE TABLE `wstep_serials` (
-  `serial` bigint(20) unsigned NOT NULL AUTO_INCREMENT,
+  `serial` bigint unsigned NOT NULL AUTO_INCREMENT,
   `created_at` timestamp NOT NULL DEFAULT CURRENT_TIMESTAMP,
   PRIMARY KEY (`serial`)
-) ENGINE=InnoDB AUTO_INCREMENT=2 DEFAULT CHARSET=utf8mb4 COLLATE=utf8mb4_unicode_ci;
+) /*!50100 TABLESPACE `innodb_system` */ ENGINE=InnoDB AUTO_INCREMENT=2 DEFAULT CHARSET=utf8mb4 COLLATE=utf8mb4_unicode_ci;
 /*!40101 SET character_set_client = @saved_cs_client */;
 /*!50001 DROP VIEW IF EXISTS `nano_view_queue`*/;
 /*!50001 SET @saved_cs_client          = @@character_set_client */;
