package mysql

import (
	"context"
	"database/sql"
	"errors"
	"fmt"
	"strings"
	"time"

	"github.com/fleetdm/fleet/v4/server/contexts/ctxerr"
	"github.com/fleetdm/fleet/v4/server/fleet"
	"github.com/fleetdm/fleet/v4/server/mdm"
	"github.com/fleetdm/fleet/v4/server/mdm/apple/mobileconfig"
	microsoft_mdm "github.com/fleetdm/fleet/v4/server/mdm/microsoft"
	"github.com/go-kit/log"
	"github.com/go-kit/log/level"
	"github.com/google/go-cmp/cmp"
	"github.com/jmoiron/sqlx"
)

func (ds *Datastore) GetMDMCommandPlatform(ctx context.Context, commandUUID string) (string, error) {
	stmt := `
SELECT CASE
	WHEN EXISTS (SELECT 1 FROM nano_commands WHERE command_uuid = ?) THEN 'darwin'
	WHEN EXISTS (SELECT 1 FROM windows_mdm_commands WHERE command_uuid = ?) THEN 'windows'
	ELSE ''
END AS platform
`

	var p string
	if err := sqlx.GetContext(ctx, ds.reader(ctx), &p, stmt, commandUUID, commandUUID); err != nil {
		return "", err
	}
	if p == "" {
		return "", ctxerr.Wrap(ctx, notFound("MDMCommand").WithName(commandUUID))
	}

	return p, nil
}

func getCombinedMDMCommandsQuery(ds *Datastore, hostFilter string) (string, []interface{}) {
	appleStmt := `
SELECT
    nvq.id as host_uuid,
    nvq.command_uuid,
    COALESCE(NULLIF(nvq.status, ''), 'Pending') as status,
    COALESCE(nvq.result_updated_at, nvq.created_at) as updated_at,
    nvq.request_type as request_type,
    h.hostname,
    h.team_id
FROM
    nano_view_queue nvq
INNER JOIN
    hosts h
ON
    nvq.id = h.uuid
WHERE
   nvq.active = 1
`

	windowsStmt := `
SELECT
    mwe.host_uuid,
    wmc.command_uuid,
    COALESCE(NULLIF(wmcr.status_code, ''), 'Pending') as status,
    COALESCE(wmc.updated_at, wmc.created_at) as updated_at,
    wmc.target_loc_uri as request_type,
    h.hostname,
    h.team_id
FROM windows_mdm_commands wmc
LEFT JOIN windows_mdm_command_queue wmcq ON wmcq.command_uuid = wmc.command_uuid
LEFT JOIN windows_mdm_command_results wmcr ON wmc.command_uuid = wmcr.command_uuid
INNER JOIN mdm_windows_enrollments mwe ON wmcq.enrollment_id = mwe.id OR wmcr.enrollment_id = mwe.id
INNER JOIN hosts h ON h.uuid = mwe.host_uuid
WHERE TRUE
`

	var params []interface{}
	appleStmtWithFilter, params := ds.whereFilterHostsByIdentifier(hostFilter, appleStmt, params)
	windowsStmtWithFilter, params := ds.whereFilterHostsByIdentifier(hostFilter, windowsStmt, params)

	stmt := fmt.Sprintf(
		`SELECT * FROM ((%s) UNION ALL (%s)) as combined_commands WHERE `,
		appleStmtWithFilter, windowsStmtWithFilter,
	)

	return stmt, params
}

func (ds *Datastore) ListMDMCommands(
	ctx context.Context,
	tmFilter fleet.TeamFilter,
	listOpts *fleet.MDMCommandListOptions,
) ([]*fleet.MDMCommand, error) {
	if listOpts != nil && listOpts.Filters.HostIdentifier != "" {
		// separate codepath for more performant query by host identifier
		return ds.listMDMCommandsByHostIdentifier(ctx, tmFilter, listOpts)
	}

	jointStmt, params := getCombinedMDMCommandsQuery(ds, listOpts.Filters.HostIdentifier)
	jointStmt += ds.whereFilterHostsByTeams(tmFilter, "h")
	jointStmt, params = addRequestTypeFilter(jointStmt, &listOpts.Filters, params)
	jointStmt, params = appendListOptionsWithCursorToSQL(jointStmt, params, &listOpts.ListOptions)
	var results []*fleet.MDMCommand
	if err := sqlx.SelectContext(ctx, ds.reader(ctx), &results, jointStmt, params...); err != nil {
		return nil, ctxerr.Wrap(ctx, err, "list commands")
	}
	return results, nil
}

// listMDMCommandsByHostIdentifier retrieves MDM commands by host identifier. It is implemented as a
// distinct code path to optimize the query for use cases where a client may be polling for the
// status of commands for a specific host.
//
// TODO: Additional optimizations not implemented yet:
//   - restrict ordering by date to a new sorted index (probably `nano_enrollment_queue (id,
//     created_at DESC)` would be a good candidate)
//   - only search by hostname as a fallback if no results are found for UUID or hardware serial
func (ds *Datastore) listMDMCommandsByHostIdentifier(
	ctx context.Context,
	teamFilter fleet.TeamFilter,
	listOpts *fleet.MDMCommandListOptions,
) ([]*fleet.MDMCommand, error) {
	if listOpts == nil || listOpts.Filters.HostIdentifier == "" {
		return nil, ctxerr.Wrap(ctx, errors.New("listMDMCommandsByHostIdentifier requires non-empty listOpts.Filters.HostIdentifier"))
	}

	// First, search for host by identifier (hostname, uuid, or hardware_serial).
	//
	// NOTE: We're not using existing methods like ds.whereFilterHostsByIdentifier,
	// ds.HostIDsByIdentifier, ds.HostLiteByIdentifier because those methods are poorly
	// optimized for the indexes we currently have on the hosts table.
	// They filter with disjunctive conditions like `hostname = ? OR uuid = ?` as well as
	// `? IN(hostname, uuid)`. These existing queries aren't really suited for either composite
	// indexes or indexes on individual columns, and the optimizer ends up with executions that
	// resort full table scans or minimally filtered results (when the optimizer is using
	// indexes on team id and the like. Full-text indexes might be an option, but we've had
	// difficulties managing those for the hosts table in the past.
	//
	// So we're writing a custom query here that uses a UNION with three subqueries, each targeting
	// a specific column index: hostname, uuid, and hardware_serial.

	identifier := listOpts.Filters.HostIdentifier
	whereTeam := ds.whereFilterHostsByTeams(teamFilter, "h")
	columns := "id, uuid, hardware_serial, hostname, platform, team_id"

	// TODO: Add index for `hostname` or remove query? If removing, we'd need to update API
	// documentation? Breaking change? For now, adding a secondary team filter inside hostname part
	// of the union subquery to narrow the scope somewhat
	stmt := `
SELECT ` + columns + ` FROM (
	SELECT ` + columns + ` FROM hosts h WHERE hostname = ? AND ` + whereTeam + `
	UNION SELECT ` + columns + ` FROM hosts WHERE uuid = ?
	UNION SELECT ` + columns + ` FROM hosts WHERE hardware_serial = ? ) h
WHERE ` + whereTeam

	var dest []fleet.Host // NOTE: we're using the hosts struct for convenience, but it will not be fully populated
	args := []any{identifier, identifier, identifier}
	err := sqlx.SelectContext(ctx, ds.reader(ctx), &dest, stmt, args...)
	switch {
	case err != nil:
		return nil, ctxerr.Wrap(ctx, err, "get host by identifier for mdm")
	case len(dest) == 0:
		// TODO: should we return an empty slice or an error?
		return []*fleet.MDMCommand{}, nil
	case len(dest) > 1:
		// TODO: how should we handle this unexpected case?
		level.Debug(ds.logger).Log("msg", "list mdm commands: multiple hosts found for identifier",
			"identifier", identifier, "count", len(dest),
		)
	}

	// Next, build the query to list MDM commands. If the found host(s) are on the same platform,
	// we can optimize the query by skipping the UNION ALL and using a single query targeted to the
	// platform.

	var appleStmt, winStmt string
	var appleParams, winParams []any
	var appleUUIDs, winUUIDs []string
	byUUID := make(map[string]fleet.Host, len(dest)) // map UUID to host so that we can loop over command results to add hostname and team info and avoid joining hosts to commands in DB
	for _, h := range dest {
		if prev, ok := byUUID[h.UUID]; ok {
			// TODO: how should we handle this unexpected case?
			level.Debug(ds.logger).Log("msg", "list mdm commands: multiple hosts found for identifier",
				"keeping", fmt.Sprintf("id: %d uuid: %s serial: %s hostname: %s platform: %s team: %+v", h.ID, h.UUID, h.HardwareSerial, h.Hostname, h.Platform, h.TeamID),
				"skipping", fmt.Sprintf("id: %d uuid: %s serial: %s hostname: %s platform: %s team: %+v", prev.ID, prev.UUID, prev.HardwareSerial, prev.Hostname, prev.Platform, prev.TeamID),
			)
		}
		byUUID[h.UUID] = h
		switch fleet.MDMPlatform(h.Platform) {
		case "darwin":
			appleUUIDs = append(appleUUIDs, h.UUID)
		case "windows":
			winUUIDs = append(winUUIDs, h.UUID)
		}
	}

	if len(appleUUIDs) > 0 {
		appleParams = []any{appleUUIDs}
		appleStmt = `
SELECT
	nq.id AS host_uuid,
	nc.command_uuid,
	COALESCE(ncr.updated_at, nc.created_at) AS updated_at,
	COALESCE(NULLIF(ncr.status, ''), 'Pending') AS status,
	request_type
FROM
	nano_enrollment_queue nq
	JOIN nano_commands nc ON nq.command_uuid = nc.command_uuid
	LEFT JOIN nano_command_results ncr ON nq.id = ncr.id
		AND nc.command_uuid = ncr.command_uuid
WHERE
	nq.id IN(?) AND nq.active = 1`

		appleStmt, appleParams = addRequestTypeFilter(appleStmt, &listOpts.Filters, appleParams)
		appleStmt, appleParams, err = sqlx.In(appleStmt, appleParams...)
		if err != nil {
			return nil, ctxerr.Wrap(ctx, err, "prepare query to list MDM commands for Apple devices")
		}
	}

	if len(winUUIDs) > 0 {
		winParams = []any{winUUIDs}
		winStmt = `
SELECT
	mwe.host_uuid,
	wq.command_uuid,
	COALESCE(wcr.updated_at, wc.created_at) AS updated_at,
	COALESCE(NULLIF(wcr.status_code, ''), 'Pending') AS status,
	wc.target_loc_uri AS request_type
FROM
	windows_mdm_command_queue wq
	JOIN mdm_windows_enrollments mwe ON mwe.id = wq.enrollment_id
	JOIN windows_mdm_commands wc ON wc.command_uuid = wq.command_uuid
	LEFT JOIN windows_mdm_command_results wcr ON wcr.command_uuid = wq.command_uuid
		AND wcr.enrollment_id = wq.enrollment_id
WHERE
	mwe.host_uuid IN (?)`

		winStmt, winParams = addRequestTypeFilter(winStmt, &listOpts.Filters, winParams)
		winStmt, winParams, err = sqlx.In(winStmt, winParams...)
		if err != nil {
			return nil, ctxerr.Wrap(ctx, err, "prepare query to list MDM commands for Windows devices")
		}
	}

	var listStmt string
	var params []any
	switch {
	case len(appleUUIDs) > 0 && len(winUUIDs) > 0:
		listStmt = fmt.Sprintf(`SELECT * FROM ((%s) UNION ALL (%s)) u`,
			appleStmt, winStmt)
		params = append(params, appleParams...)
		params = append(params, winParams...)
	case len(appleUUIDs) > 0:
		listStmt = appleStmt
		params = appleParams
	case len(winUUIDs) > 0:
		listStmt = winStmt
		params = winParams
	}

	// TODO: Maybe move this to the service method? What about pagination metadata?
	if listOpts.OrderKey == "" {
		listOpts.OrderKey = "updated_at"
	}
	// // FIXME: We probably ought to modify how listOptionsFromRequest in transport.go applies the
	// // default order direction. Defaulting to ascending doesn't make sense for date fields like
	// // updated_at. List options are decoded by transport before the specific gets the request
	// // struct so there's no way apply a different default because at that point we can't tell if
	// // the direction was set by the user or not. One approach would be to have listOptionsFromRequest
	// // check if the order key is a date field (i.e. it ends with "_at") and default to descending
	// // in those cases.
	// if listOpts.OrderDirection == "" {
	// 	listOpts.OrderDirection = fleet.OrderDescending
	// }
	if listOpts.PerPage == 0 {
		listOpts.PerPage = 10
	}
	listStmt, params = appendListOptionsWithCursorToSQL(listStmt, params, &listOpts.ListOptions)

	var results []*fleet.MDMCommand
	if err := sqlx.SelectContext(ctx, ds.reader(ctx), &results, listStmt, params...); err != nil {
		return nil, ctxerr.Wrap(ctx, err, "list commands")
	}

	// Add hostname and team info to the results based on the host UUIDs.
	for i := range results {
		if host, ok := byUUID[results[i].HostUUID]; ok {
			results[i].Hostname = host.Hostname
			results[i].TeamID = host.TeamID
		}
	}

	return results, nil
}

func addRequestTypeFilter(stmt string, filter *fleet.MDMCommandFilters, params []interface{}) (string, []interface{}) {
	if filter.RequestType != "" {
		stmt += " AND request_type = ?"
		params = append(params, filter.RequestType)
	}

	return stmt, params
}

func (ds *Datastore) getMDMCommand(ctx context.Context, q sqlx.QueryerContext, cmdUUID string) (*fleet.MDMCommand, error) {
	stmt, _ := getCombinedMDMCommandsQuery(ds, "")
	stmt += "command_uuid = ?"

	var cmd fleet.MDMCommand
	if err := sqlx.GetContext(ctx, q, &cmd, stmt, cmdUUID); err != nil {
		return nil, ctxerr.Wrap(ctx, err, "get mdm command by UUID")
	}
	return &cmd, nil
}

func (ds *Datastore) BatchSetMDMProfiles(ctx context.Context, tmID *uint, macProfiles []*fleet.MDMAppleConfigProfile,
	winProfiles []*fleet.MDMWindowsConfigProfile, macDeclarations []*fleet.MDMAppleDeclaration, androidProfiles []*fleet.MDMAndroidConfigProfile, profilesVariablesByIdentifier []fleet.MDMProfileIdentifierFleetVariables,
) (updates fleet.MDMProfilesUpdates, err error) {
	err = ds.withRetryTxx(ctx, func(tx sqlx.ExtContext) error {
		var err error
		// Pass profilesVariablesByIdentifier to Windows profiles to save variable associations
		if updates.WindowsConfigProfile, err = ds.batchSetMDMWindowsProfilesDB(ctx, tx, tmID, winProfiles, profilesVariablesByIdentifier); err != nil {
			return ctxerr.Wrap(ctx, err, "batch set windows profiles")
		}

		// Apple profiles also support Fleet variables
		if updates.AppleConfigProfile, err = ds.batchSetMDMAppleProfilesDB(ctx, tx, tmID, macProfiles, profilesVariablesByIdentifier); err != nil {
			return ctxerr.Wrap(ctx, err, "batch set apple profiles")
		}

		if updates.AppleDeclaration, err = ds.batchSetMDMAppleDeclarations(ctx, tx, tmID, macDeclarations); err != nil {
			return ctxerr.Wrap(ctx, err, "batch set apple declarations")
		}

		if updates.AndroidConfigProfile, err = ds.batchSetMDMAndroidProfiles(ctx, tx, tmID, androidProfiles); err != nil {
			return ctxerr.Wrap(ctx, err, "batch set android profiles")
		}

		return nil
	})
	return updates, err
}

func (ds *Datastore) ListMDMConfigProfiles(ctx context.Context, teamID *uint, opt fleet.ListOptions) ([]*fleet.MDMConfigProfilePayload, *fleet.PaginationMetadata, error) {
	// this lists custom profiles, it explicitly filters out the fleet-reserved
	// ones (reserved identifiers for Apple profiles, reserved names for Windows).

	var profs []*fleet.MDMConfigProfilePayload

	const selectStmt = `
SELECT
	profile_uuid,
	team_id,
	name,
	scope,
	platform,
	identifier,
	checksum,
	created_at,
	uploaded_at
FROM (
	SELECT
		profile_uuid,
		team_id,
		name,
		scope,
		'darwin' as platform,
		identifier,
		checksum,
		created_at,
		uploaded_at
	FROM
		mdm_apple_configuration_profiles
	WHERE
		team_id = ? AND
		identifier NOT IN (?)

	UNION ALL

	SELECT
		profile_uuid,
		team_id,
		name,
		'' as scope,
		'windows' as platform,
		'' as identifier,
		'' as checksum,
		created_at,
		uploaded_at
	FROM
		mdm_windows_configuration_profiles
	WHERE
		team_id = ? AND
		name NOT IN (?)

	UNION ALL

	SELECT
		declaration_uuid AS profile_uuid,
		team_id,
		name,
		scope,
		'darwin' AS platform,
		identifier,
		token AS checksum,
		created_at,
		uploaded_at
	FROM mdm_apple_declarations
	WHERE team_id = ? AND
		name NOT IN (?)

		UNION ALL

	SELECT
		profile_uuid,
		team_id,
		name,
		'' AS scope,
		'android' AS platform,
		'' AS identifier,
		'' AS checksum,
		created_at,
		uploaded_at
	FROM mdm_android_configuration_profiles
	WHERE team_id = ? AND
		name NOT IN (?)
) as combined_profiles
`

	var globalOrTeamID uint
	if teamID != nil {
		globalOrTeamID = *teamID
	}

	fleetIdentsMap := mobileconfig.FleetPayloadIdentifiers()
	fleetIdentifiers := make([]string, 0, len(fleetIdentsMap))
	for k := range fleetIdentsMap {
		fleetIdentifiers = append(fleetIdentifiers, k)
	}
	fleetNamesMap := mdm.FleetReservedProfileNames()
	fleetNames := make([]string, 0, len(fleetNamesMap))
	for k := range fleetNamesMap {
		fleetNames = append(fleetNames, k)
	}

	args := []any{globalOrTeamID, fleetIdentifiers, globalOrTeamID, fleetNames, globalOrTeamID, fleetNames, globalOrTeamID, fleetNames}
	stmt, args := appendListOptionsWithCursorToSQL(selectStmt, args, &opt)

	stmt, args, err := sqlx.In(stmt, args...)
	if err != nil {
		return nil, nil, ctxerr.Wrap(ctx, err, "sqlx.In ListMDMConfigProfiles")
	}

	if err := sqlx.SelectContext(ctx, ds.reader(ctx), &profs, stmt, args...); err != nil {
		return nil, nil, ctxerr.Wrap(ctx, err, "select profiles")
	}

	var metaData *fleet.PaginationMetadata
	if opt.IncludeMetadata {
		metaData = &fleet.PaginationMetadata{HasPreviousResults: opt.Page > 0}
		if len(profs) > int(opt.PerPage) { //nolint:gosec // dismiss G115
			metaData.HasNextResults = true
			profs = profs[:len(profs)-1]
		}
	}

	// load the labels associated with those profiles
	var winProfUUIDs, macProfUUIDs, androidProfUUIDs, macDeclUUIDs []string
	for _, prof := range profs {
		switch prof.Platform {
		case "windows":
			winProfUUIDs = append(winProfUUIDs, prof.ProfileUUID)
		case "android":
			androidProfUUIDs = append(androidProfUUIDs, prof.ProfileUUID)
		default:
			if strings.HasPrefix(prof.ProfileUUID, fleet.MDMAppleDeclarationUUIDPrefix) {
				macDeclUUIDs = append(macDeclUUIDs, prof.ProfileUUID)
				continue
			}

			macProfUUIDs = append(macProfUUIDs, prof.ProfileUUID)
		}
	}
	labels, err := ds.listProfileLabelsForProfiles(ctx, winProfUUIDs, macProfUUIDs, androidProfUUIDs, macDeclUUIDs)
	if err != nil {
		return nil, nil, err
	}

	// match the labels with their profiles
	profMap := make(map[string]*fleet.MDMConfigProfilePayload, len(profs))
	for _, prof := range profs {
		profMap[prof.ProfileUUID] = prof
	}
	for _, label := range labels {
		if prof, ok := profMap[label.ProfileUUID]; ok {
			switch {
			case label.Exclude && label.RequireAll:
				// this should never happen so log it for debugging
				level.Debug(ds.logger).Log("msg", "unsupported profile label: cannot be both exclude and require all",
					"profile_uuid", label.ProfileUUID,
					"label_name", label.LabelName,
				)
			case label.Exclude && !label.RequireAll:
				prof.LabelsExcludeAny = append(prof.LabelsExcludeAny, label)
			case !label.Exclude && !label.RequireAll:
				prof.LabelsIncludeAny = append(prof.LabelsIncludeAny, label)
			default:
				// default include all
				prof.LabelsIncludeAll = append(prof.LabelsIncludeAll, label)
			}
		}
	}

	return profs, metaData, nil
}

func (ds *Datastore) listProfileLabelsForProfiles(ctx context.Context, winProfUUIDs, macProfUUIDs, androidProfUUIDs, macDeclUUIDs []string) ([]fleet.ConfigurationProfileLabel, error) {
	// load the labels associated with those profiles
	const labelsStmt = `
SELECT
	COALESCE(apple_profile_uuid, windows_profile_uuid, android_profile_uuid) as profile_uuid,
	label_name,
	COALESCE(label_id, 0) as label_id,
	IF(label_id IS NULL, 1, 0) as broken,
	exclude,
	require_all
FROM
	mdm_configuration_profile_labels mcpl
WHERE
	mcpl.apple_profile_uuid IN (?) OR
	mcpl.windows_profile_uuid IN (?) OR
	mcpl.android_profile_uuid IN (?)
UNION ALL
SELECT
	apple_declaration_uuid as profile_uuid,
	label_name,
	COALESCE(label_id, 0) as label_id,
	IF(label_id IS NULL, 1, 0) as broken,
	exclude,
	require_all
FROM
	mdm_declaration_labels mdl
WHERE
	mdl.apple_declaration_uuid IN (?)
ORDER BY
	profile_uuid, label_name
`
	// ensure there's at least one (non-matching) value in the slice so the IN
	// clause is valid
	if len(winProfUUIDs) == 0 {
		winProfUUIDs = []string{"-"}
	}
	if len(macProfUUIDs) == 0 {
		macProfUUIDs = []string{"-"}
	}
	if len(androidProfUUIDs) == 0 {
		androidProfUUIDs = []string{"-"}
	}
	if len(macDeclUUIDs) == 0 {
		macDeclUUIDs = []string{"-"}
	}

	stmt, args, err := sqlx.In(labelsStmt, macProfUUIDs, winProfUUIDs, androidProfUUIDs, macDeclUUIDs)
	if err != nil {
		return nil, ctxerr.Wrap(ctx, err, "sqlx.In to list labels for profiles")
	}

	var labels []fleet.ConfigurationProfileLabel
	if err := sqlx.SelectContext(ctx, ds.reader(ctx), &labels, stmt, args...); err != nil {
		return nil, ctxerr.Wrap(ctx, err, "select profiles labels")
	}
	return labels, nil
}

func (ds *Datastore) BulkSetPendingMDMHostProfiles(
	ctx context.Context,
	hostIDs, teamIDs []uint,
	profileUUIDs, hostUUIDs []string,
) (updates fleet.MDMProfilesUpdates, err error) {
	err = ds.withRetryTxx(ctx, func(tx sqlx.ExtContext) error {
		updates, err = ds.bulkSetPendingMDMHostProfilesDB(ctx, tx, hostIDs, teamIDs, profileUUIDs, hostUUIDs)
		return err
	})
	return updates, err
}

// Note that team ID 0 is used for profiles that apply to hosts in no team
// (i.e. pass 0 in that case as part of the teamIDs slice). Only one of the
// slice arguments can have values.
func (ds *Datastore) bulkSetPendingMDMHostProfilesDB(
	ctx context.Context,
	tx sqlx.ExtContext,
	hostIDs, teamIDs []uint,
	profileUUIDs, hostUUIDs []string,
) (updates fleet.MDMProfilesUpdates, err error) {
	var (
		countArgs     int
		macProfUUIDs  []string
		winProfUUIDs  []string
		hasAppleDecls bool
	)

	if len(hostIDs) > 0 {
		countArgs++
	}
	if len(teamIDs) > 0 {
		countArgs++
	}
	if len(profileUUIDs) > 0 {
		countArgs++

		// split into mac and win profiles
		for _, puid := range profileUUIDs {
			if strings.HasPrefix(puid, fleet.MDMAppleProfileUUIDPrefix) { //nolint:gocritic // ignore ifElseChain
				macProfUUIDs = append(macProfUUIDs, puid)
			} else if strings.HasPrefix(puid, fleet.MDMAppleDeclarationUUIDPrefix) {
				hasAppleDecls = true
			} else {
				// Note: defaulting to windows profiles without checking the prefix as
				// many tests fail otherwise and it's a whole rabbit hole that I can't
				// address at the moment.
				winProfUUIDs = append(winProfUUIDs, puid)
			}
		}
	}
	if len(hostUUIDs) > 0 {
		countArgs++
	}
	if countArgs > 1 {
		return updates, errors.New("only one of hostIDs, teamIDs, profileUUIDs or hostUUIDs can be provided")
	}
	if countArgs == 0 {
		return updates, nil
	}

	var countProfUUIDs int
	if len(macProfUUIDs) > 0 {
		countProfUUIDs++
	}
	if len(winProfUUIDs) > 0 {
		countProfUUIDs++
	}
	if hasAppleDecls {
		countProfUUIDs++
	}
	if countProfUUIDs > 1 {
		return updates, errors.New("profile uuids must be all Apple profiles, all Apple declarations, or all Windows profiles")
	}

	var (
		hosts    []fleet.Host
		args     []any
		uuidStmt string
	)

	switch {
	case len(hostUUIDs) > 0:
		// TODO: if a very large number (~65K) of uuids was provided, could
		// result in too many placeholders (not an immediate concern).
		uuidStmt = `SELECT uuid, platform FROM hosts WHERE uuid IN (?)`
		args = append(args, hostUUIDs)

	case len(hostIDs) > 0:
		// TODO: if a very large number (~65K) of uuids was provided, could
		// result in too many placeholders (not an immediate concern).
		uuidStmt = `SELECT uuid, platform FROM hosts WHERE id IN (?)`
		args = append(args, hostIDs)

	case len(teamIDs) > 0:
		// TODO: if a very large number (~65K) of team IDs was provided, could
		// result in too many placeholders (not an immediate concern).
		uuidStmt = `SELECT uuid, platform FROM hosts WHERE `
		if len(teamIDs) == 1 && teamIDs[0] == 0 {
			uuidStmt += `team_id IS NULL`
		} else {
			uuidStmt += `team_id IN (?)`
			args = append(args, teamIDs)
			for _, tmID := range teamIDs {
				if tmID == 0 {
					uuidStmt += ` OR team_id IS NULL`
					break
				}
			}
		}

	case len(macProfUUIDs) > 0:
		// TODO: if a very large number (~65K/2) of profile UUIDs was provided, could
		// result in too many placeholders (not an immediate concern).
		uuidStmt = `
SELECT DISTINCT h.uuid, h.platform
FROM hosts h
JOIN mdm_apple_configuration_profiles macp
	ON h.team_id = macp.team_id OR (h.team_id IS NULL AND macp.team_id = 0)
LEFT JOIN host_mdm_apple_profiles hmap
	ON h.uuid = hmap.host_uuid
WHERE
	macp.profile_uuid IN (?) AND (h.platform = 'darwin' OR h.platform = 'ios' OR h.platform = 'ipados')
OR
	hmap.profile_uuid IN (?) AND (h.platform = 'darwin' OR h.platform = 'ios' OR h.platform = 'ipados')`
		args = append(args, macProfUUIDs, macProfUUIDs)

	case len(winProfUUIDs) > 0:
		// TODO: if a very large number (~65K/2) of profile IDs was provided, could
		// result in too many placeholders (not an immediate concern).
		uuidStmt = `
SELECT DISTINCT h.uuid, h.platform
FROM hosts h
JOIN mdm_windows_configuration_profiles mawp
	ON h.team_id = mawp.team_id OR (h.team_id IS NULL AND mawp.team_id = 0)
LEFT JOIN host_mdm_windows_profiles hmwp
	ON h.uuid = hmwp.host_uuid
WHERE
	mawp.profile_uuid IN (?) AND h.platform = 'windows'
OR
	hmwp.profile_uuid IN (?) AND h.platform = 'windows'`
		args = append(args, winProfUUIDs, winProfUUIDs)

	}

	// TODO: this could be optimized to avoid querying for platform when
	// profileIDs or profileUUIDs are provided.
	if len(hosts) == 0 && !hasAppleDecls {
		uuidStmt, args, err := sqlx.In(uuidStmt, args...)
		if err != nil {
			return updates, ctxerr.Wrap(ctx, err, "prepare query to load host UUIDs")
		}
		if err := sqlx.SelectContext(ctx, tx, &hosts, uuidStmt, args...); err != nil {
			return updates, ctxerr.Wrap(ctx, err, "execute query to load host UUIDs")
		}
	}

	var appleHosts []string
	var winHosts []string
	for _, h := range hosts {
		switch h.Platform {
		case "darwin", "ios", "ipados":
			appleHosts = append(appleHosts, h.UUID)
		case "windows":
			winHosts = append(winHosts, h.UUID)
		default:
			level.Debug(ds.logger).Log(
				"msg", "tried to set profile status for a host with unsupported platform",
				"platform", h.Platform,
				"host_uuid", h.UUID,
			)
		}
	}

	updates.AppleConfigProfile, err = ds.bulkSetPendingMDMAppleHostProfilesDB(ctx, tx, appleHosts, profileUUIDs)
	if err != nil {
		return updates, ctxerr.Wrap(ctx, err, "bulk set pending apple host profiles")
	}

	updates.WindowsConfigProfile, err = ds.bulkSetPendingMDMWindowsHostProfilesDB(ctx, tx, winHosts, profileUUIDs)
	if err != nil {
		return updates, ctxerr.Wrap(ctx, err, "bulk set pending windows host profiles")
	}

	const defaultBatchSize = 1000
	batchSize := defaultBatchSize
	if ds.testUpsertMDMDesiredProfilesBatchSize > 0 {
		batchSize = ds.testUpsertMDMDesiredProfilesBatchSize
	}
	// TODO(roberto): this method currently sets the state of all
	// declarations for all hosts. I don't see an immediate concern
	// (and my hunch is that we could even do the same for
	// profiles) but this could be optimized to use only a provided
	// set of host uuids.
	//
	// Note(victor): Why is the status being set to nil? Shouldn't it be set to pending?
	// Or at least pending for install and nil for remove profiles. Please update this comment if you know.
	// This method is called bulkSetPendingMDMHostProfilesDB, so it is confusing that the status is NOT explicitly set to pending.
	_, updates.AppleDeclaration, err = mdmAppleBatchSetHostDeclarationStateDB(ctx, tx, batchSize, nil)
	if err != nil {
		return updates, ctxerr.Wrap(ctx, err, "bulk set pending apple declarations")
	}

	return updates, nil
}

func (ds *Datastore) UpdateHostMDMProfilesVerification(ctx context.Context, host *fleet.Host, toVerify, toFail, toRetry []string) error {
	return ds.withRetryTxx(ctx, func(tx sqlx.ExtContext) error {
		if err := setMDMProfilesVerifiedDB(ctx, tx, host, toVerify); err != nil {
			return err
		}
		if err := setMDMProfilesFailedDB(ctx, tx, host, toFail); err != nil {
			return err
		}
		if err := setMDMProfilesRetryDB(ctx, tx, host, toRetry); err != nil {
			return err
		}
		return nil
	})
}

// setMDMProfilesRetryDB sets the status of the given identifiers to retry (nil) and increments the retry count
func setMDMProfilesRetryDB(ctx context.Context, tx sqlx.ExtContext, host *fleet.Host, identifiersOrNames []string) error {
	if len(identifiersOrNames) == 0 {
		return nil
	}

	const baseStmt = `
UPDATE
	%s
SET
	status = NULL,
	detail = '',
	retries = retries + 1
WHERE
	host_uuid = ?
	AND operation_type = ?
	-- do not increment retry unnecessarily if the status is already null, no MDM command was sent
	AND status IS NOT NULL
	AND %s IN(?)`

	args := []interface{}{
		host.UUID,
		fleet.MDMOperationTypeInstall,
		identifiersOrNames,
	}

	var stmt string
	switch host.Platform {
	case "darwin", "ios", "ipados":
		stmt = fmt.Sprintf(baseStmt, "host_mdm_apple_profiles", "profile_identifier")
	case "windows":
		stmt = fmt.Sprintf(baseStmt, "host_mdm_windows_profiles", "profile_name")
	default:
		return fmt.Errorf("unsupported platform %s", host.Platform)
	}
	stmt, args, err := sqlx.In(stmt, args...)
	if err != nil {
		return ctxerr.Wrap(ctx, err, "building sql statement to set retry host profiles")
	}

	if _, err := tx.ExecContext(ctx, stmt, args...); err != nil {
		return ctxerr.Wrap(ctx, err, "setting retry host profiles")
	}
	return nil
}

// setMDMProfilesFailedDB sets the status of the given identifiers to failed if the current status
// is verifying or verified. It also sets the detail to a message indicating that the profile was
// either verifying or verified. Only profiles with the install operation type are updated.
func setMDMProfilesFailedDB(ctx context.Context, tx sqlx.ExtContext, host *fleet.Host, identifiersOrNames []string) error {
	if len(identifiersOrNames) == 0 {
		return nil
	}

	const baseStmt = `
UPDATE
	%s
SET
	detail = if(status = ?, ?, ?),
	status = ?
WHERE
	host_uuid = ?
	AND status IN(?)
	AND operation_type = ?
	AND %s IN(?)`

	var stmt string
	switch host.Platform {
	case "darwin", "ios", "ipados":
		stmt = fmt.Sprintf(baseStmt, "host_mdm_apple_profiles", "profile_identifier")
	case "windows":
		stmt = fmt.Sprintf(baseStmt, "host_mdm_windows_profiles", "profile_name")
	default:
		return fmt.Errorf("unsupported platform %s", host.Platform)
	}

	args := []interface{}{
		fleet.MDMDeliveryVerifying,
		fleet.HostMDMProfileDetailFailedWasVerifying,
		fleet.HostMDMProfileDetailFailedWasVerified,
		fleet.MDMDeliveryFailed,
		host.UUID,
		[]interface{}{
			fleet.MDMDeliveryVerifying,
			fleet.MDMDeliveryVerified,
		},
		fleet.MDMOperationTypeInstall,
		identifiersOrNames,
	}
	stmt, args, err := sqlx.In(stmt, args...)
	if err != nil {
		return ctxerr.Wrap(ctx, err, "building sql statement to set failed host profiles")
	}

	if _, err := tx.ExecContext(ctx, stmt, args...); err != nil {
		return ctxerr.Wrap(ctx, err, "setting failed host profiles")
	}
	return nil
}

// setMDMProfilesVerifiedDB sets the status of the given identifiers to verified if the current
// status is verifying. Only profiles with the install operation type are updated.
func setMDMProfilesVerifiedDB(ctx context.Context, tx sqlx.ExtContext, host *fleet.Host, identifiersOrNames []string) error {
	if len(identifiersOrNames) == 0 {
		return nil
	}

	const baseStmt = `
UPDATE
	%s
SET
	detail = '',
	status = ?
WHERE
	host_uuid = ?
	AND status IN(?)
	AND operation_type = ?
	AND %s IN(?)`

	var stmt string
	switch host.Platform {
	case "darwin", "ios", "ipados":
		stmt = fmt.Sprintf(baseStmt, "host_mdm_apple_profiles", "profile_identifier")
	case "windows":
		stmt = fmt.Sprintf(baseStmt, "host_mdm_windows_profiles", "profile_name")
	default:
		return fmt.Errorf("unsupported platform %s", host.Platform)
	}

	args := []interface{}{
		fleet.MDMDeliveryVerified,
		host.UUID,
		[]interface{}{
			fleet.MDMDeliveryPending,
			fleet.MDMDeliveryVerifying,
			fleet.MDMDeliveryFailed,
		},
		fleet.MDMOperationTypeInstall,
		identifiersOrNames,
	}
	stmt, args, err := sqlx.In(stmt, args...)
	if err != nil {
		return ctxerr.Wrap(ctx, err, "building sql statement to set verified host macOS profiles")
	}

	if _, err := tx.ExecContext(ctx, stmt, args...); err != nil {
		return ctxerr.Wrap(ctx, err, "setting verified host profiles")
	}
	return nil
}

func (ds *Datastore) GetHostMDMProfilesExpectedForVerification(ctx context.Context, host *fleet.Host) (map[string]*fleet.ExpectedMDMProfile, error) {
	var teamID uint
	if host.TeamID != nil {
		teamID = *host.TeamID
	}

	switch host.Platform {
	case "darwin", "ios", "ipados":
		return ds.getHostMDMAppleProfilesExpectedForVerification(ctx, teamID, host)
	case "windows":
		return ds.getHostMDMWindowsProfilesExpectedForVerification(ctx, teamID, host.ID)
	default:
		return nil, fmt.Errorf("unsupported platform: %s", host.Platform)
	}
}

func (ds *Datastore) getHostMDMWindowsProfilesExpectedForVerification(ctx context.Context, teamID, hostID uint) (map[string]*fleet.ExpectedMDMProfile, error) {
	stmt := `
-- profiles without labels
SELECT
    mwcp.profile_uuid AS profile_uuid,
	name,
	syncml AS raw_profile,
	min(mwcp.uploaded_at) AS earliest_install_date,
	0 AS count_profile_labels,
	0 AS count_non_broken_labels,
	0 AS count_host_labels
FROM
	mdm_windows_configuration_profiles mwcp
WHERE
	mwcp.team_id = ? AND
	NOT EXISTS (
		SELECT
			1
		FROM
			mdm_configuration_profile_labels mcpl
		WHERE
			mcpl.windows_profile_uuid = mwcp.profile_uuid
	)
GROUP BY profile_uuid, name, syncml

UNION

-- label-based profiles where the host is a member of all the labels (include-all).
-- by design, "include" labels cannot match if they are broken (the host cannot be
-- a member of a deleted label).
SELECT
	mwcp.profile_uuid AS profile_uuid,
	name,
	syncml AS raw_profile,
	min(mwcp.uploaded_at) AS earliest_install_date,
	COUNT(*) AS count_profile_labels,
	COUNT(mcpl.label_id) as count_non_broken_labels,
	COUNT(lm.label_id) AS count_host_labels
FROM
	mdm_windows_configuration_profiles mwcp
	JOIN mdm_configuration_profile_labels mcpl
		ON mcpl.windows_profile_uuid = mwcp.profile_uuid AND mcpl.exclude = 0 AND mcpl.require_all = 1
	LEFT OUTER JOIN label_membership lm
		ON lm.label_id = mcpl.label_id AND lm.host_id = ?
WHERE
	mwcp.team_id = ?
GROUP BY
	profile_uuid, name, syncml
HAVING
	count_profile_labels > 0 AND
	count_host_labels = count_profile_labels

UNION

-- label-based entities where the host is NOT a member of any of the labels (exclude-any).
-- explicitly ignore profiles with broken excluded labels so that they are never applied.
SELECT
	mwcp.profile_uuid AS profile_uuid,
	name,
	syncml AS raw_profile,
	min(mwcp.uploaded_at) AS earliest_install_date,
	COUNT(*) AS count_profile_labels,
	COUNT(mcpl.label_id) as count_non_broken_labels,
	COUNT(lm.label_id) AS count_host_labels
FROM
	mdm_windows_configuration_profiles mwcp
	JOIN mdm_configuration_profile_labels mcpl
		ON mcpl.windows_profile_uuid = mwcp.profile_uuid AND mcpl.exclude = 1
	LEFT OUTER JOIN label_membership lm
		ON lm.label_id = mcpl.label_id AND lm.host_id = ?
WHERE
	mwcp.team_id = ?
GROUP BY
	profile_uuid, name, syncml
HAVING
	-- considers only the profiles with labels, without any broken label, and with the host not in any label
	count_profile_labels > 0 AND
	count_profile_labels = count_non_broken_labels AND
	count_host_labels = 0

UNION

-- label-based profiles where the host is a member of at least one of the labels (include-any)
SELECT
	mwcp.profile_uuid AS profile_uuid,
	name,
	syncml AS raw_profile,
	min(mwcp.uploaded_at) AS earliest_install_date,
	COUNT(*) AS count_profile_labels,
	COUNT(mcpl.label_id) as count_non_broken_labels,
	COUNT(lm.label_id) AS count_host_labels
FROM
	mdm_windows_configuration_profiles mwcp
	JOIN mdm_configuration_profile_labels mcpl
		ON mcpl.windows_profile_uuid = mwcp.profile_uuid AND mcpl.exclude = 0 AND mcpl.require_all = 0
	LEFT OUTER JOIN label_membership lm
		ON lm.label_id = mcpl.label_id AND lm.host_id = ?
WHERE
	mwcp.team_id = ?
GROUP BY
	profile_uuid, name, syncml
HAVING
	count_profile_labels > 0 AND
	count_host_labels > 0
`
	var profiles []*fleet.ExpectedMDMProfile
	err := sqlx.SelectContext(ctx, ds.reader(ctx), &profiles, stmt, teamID, hostID, teamID, hostID, teamID, hostID, teamID)
	if err != nil {
		return nil, ctxerr.Wrap(ctx, err, "running query for windows profiles")
	}

	byName := make(map[string]*fleet.ExpectedMDMProfile, len(profiles))
	for _, r := range profiles {
		byName[r.Name] = r
	}

	return byName, nil
}

func (ds *Datastore) getHostMDMAppleProfilesExpectedForVerification(ctx context.Context, teamID uint, host *fleet.Host) (map[string]*fleet.ExpectedMDMProfile, error) {
	// TODO This will need to be updated to support scopes
	stmt := `
-- profiles without labels
SELECT
	macp.profile_uuid AS profile_uuid,
	macp.identifier AS identifier,
	0 AS count_profile_labels,
	0 AS count_non_broken_labels,
	0 AS count_host_labels,
	earliest_install_date
FROM
	mdm_apple_configuration_profiles macp
	JOIN (
		SELECT
			checksum,
			min(uploaded_at) AS earliest_install_date
		FROM
			mdm_apple_configuration_profiles
		GROUP BY checksum
	) cs ON macp.checksum = cs.checksum
WHERE
	macp.team_id = ? AND
	NOT EXISTS (
		SELECT
			1
		FROM
			mdm_configuration_profile_labels mcpl
		WHERE
			mcpl.apple_profile_uuid = macp.profile_uuid
	)

UNION

-- label-based profiles where the host is a member of all the labels (include-all)
-- by design, "include" labels cannot match if they are broken (the host cannot be
-- a member of a deleted label).
SELECT
	macp.profile_uuid AS profile_uuid,
	macp.identifier AS identifier,
	COUNT(*) AS count_profile_labels,
	COUNT(mcpl.label_id) AS count_non_broken_labels,
	COUNT(lm.label_id) AS count_host_labels,
	min(earliest_install_date) AS earliest_install_date
FROM
	mdm_apple_configuration_profiles macp
	JOIN (
		SELECT
			checksum,
			min(uploaded_at) AS earliest_install_date
		FROM
			mdm_apple_configuration_profiles
		GROUP BY checksum
	) cs ON macp.checksum = cs.checksum
	JOIN mdm_configuration_profile_labels mcpl
		ON mcpl.apple_profile_uuid = macp.profile_uuid AND mcpl.exclude = 0 AND mcpl.require_all = 1
	LEFT OUTER JOIN label_membership lm
		ON lm.label_id = mcpl.label_id AND lm.host_id = ?
WHERE
	macp.team_id = ?
GROUP BY
	profile_uuid, identifier
HAVING
	count_profile_labels > 0 AND
	count_host_labels = count_profile_labels

UNION

-- label-based entities where the host is NOT a member of any of the labels (exclude-any).
-- explicitly ignore profiles with broken excluded labels so that they are never applied.
SELECT
	macp.profile_uuid AS profile_uuid,
	macp.identifier AS identifier,
	COUNT(*) AS count_profile_labels,
	COUNT(mcpl.label_id) AS count_non_broken_labels,
	COUNT(lm.label_id) AS count_host_labels,
	min(earliest_install_date) AS earliest_install_date
FROM
	mdm_apple_configuration_profiles macp
	JOIN (
		SELECT
			checksum,
			min(uploaded_at) AS earliest_install_date
		FROM
			mdm_apple_configuration_profiles
		GROUP BY checksum
	) cs ON macp.checksum = cs.checksum
	JOIN mdm_configuration_profile_labels mcpl
		ON mcpl.apple_profile_uuid = macp.profile_uuid AND mcpl.exclude = 1
	LEFT OUTER JOIN label_membership lm
		ON lm.label_id = mcpl.label_id AND lm.host_id = ?
WHERE
	macp.team_id = ?
GROUP BY
	profile_uuid, identifier
HAVING
	-- considers only the profiles with labels, without any broken label, and with the host not in any label
	count_profile_labels > 0 AND
	count_profile_labels = count_non_broken_labels AND
	count_host_labels = 0

UNION

-- label-based profiles where the host is a member of at least one of the labels (include-any)
SELECT
	macp.profile_uuid AS profile_uuid,
	macp.identifier AS identifier,
	COUNT(*) AS count_profile_labels,
	COUNT(mcpl.label_id) AS count_non_broken_labels,
	COUNT(lm.label_id) AS count_host_labels,
	min(earliest_install_date) AS earliest_install_date
FROM
	mdm_apple_configuration_profiles macp
	JOIN (
		SELECT
			checksum,
			min(uploaded_at) AS earliest_install_date
		FROM
			mdm_apple_configuration_profiles
		GROUP BY checksum
	) cs ON macp.checksum = cs.checksum
	JOIN mdm_configuration_profile_labels mcpl
		ON mcpl.apple_profile_uuid = macp.profile_uuid AND mcpl.exclude = 0 AND mcpl.require_all = 0
	LEFT OUTER JOIN label_membership lm
		ON lm.label_id = mcpl.label_id AND lm.host_id = ?
WHERE
	macp.team_id = ?
GROUP BY
	profile_uuid, identifier
HAVING
	count_profile_labels > 0 AND
	count_host_labels > 0
`

	var rows []*fleet.ExpectedMDMProfile
	if err := sqlx.SelectContext(ctx, ds.reader(ctx), &rows, stmt, teamID, host.ID, teamID, host.ID, teamID, host.ID, teamID); err != nil {
		return nil, ctxerr.Wrap(ctx, err, fmt.Sprintf("getting expected profiles for host in team %d", teamID))
	}

	// Fetch variables_updated_at for host profiles that have it set and override
	// earliest_install_date if it's older than variables_updated_at.
	variableUpdateTimes := []struct {
		ProfileUUID        string    `db:"profile_uuid"`
		VariablesUpdatedAt time.Time `db:"variables_updated_at"`
	}{}
	variableUpdateTimesStmt := `
	SELECT profile_uuid, variables_updated_at AS variables_updated_at
	FROM host_mdm_apple_profiles
	WHERE host_uuid = ? AND variables_updated_at IS NOT NULL
	`

	if err := sqlx.SelectContext(ctx, ds.reader(ctx), &variableUpdateTimes, variableUpdateTimesStmt, host.UUID); err != nil {
		return nil, ctxerr.Wrap(ctx, err, fmt.Sprintf("getting expected profiles for host in team %d", teamID))
	}
	variableUpdateTimesByProfileUUID := make(map[string]time.Time, len(variableUpdateTimes))
	for _, r := range variableUpdateTimes {
		variableUpdateTimesByProfileUUID[r.ProfileUUID] = r.VariablesUpdatedAt
	}

	expectedProfilesByIdentifier := make(map[string]*fleet.ExpectedMDMProfile, len(rows))
	for _, r := range rows {
		if variableUpdateTime, ok := variableUpdateTimesByProfileUUID[r.ProfileUUID]; ok && variableUpdateTime.After(r.EarliestInstallDate) {
			r.EarliestInstallDate = variableUpdateTime
		}
		expectedProfilesByIdentifier[r.Identifier] = r
	}

	return expectedProfilesByIdentifier, nil
}

func (ds *Datastore) GetHostMDMProfilesRetryCounts(ctx context.Context, host *fleet.Host) ([]fleet.HostMDMProfileRetryCount, error) {
	const darwinStmt = `
SELECT
	profile_identifier,
	retries
FROM
	host_mdm_apple_profiles hmap
WHERE
	hmap.host_uuid = ?`

	const windowsStmt = `
SELECT
	profile_name,
	retries
FROM
	host_mdm_windows_profiles hmwp
WHERE
	hmwp.host_uuid = ?`

	var stmt string
	switch host.Platform {
	case "darwin", "ios", "ipados":
		stmt = darwinStmt
	case "windows":
		stmt = windowsStmt
	default:
		return nil, fmt.Errorf("unsupported platform %s", host.Platform)
	}

	var dest []fleet.HostMDMProfileRetryCount
	if err := sqlx.SelectContext(ctx, ds.reader(ctx), &dest, stmt, host.UUID); err != nil {
		return nil, ctxerr.Wrap(ctx, err, fmt.Sprintf("getting retry counts for host %s", host.UUID))
	}

	return dest, nil
}

func (ds *Datastore) GetHostMDMProfileRetryCountByCommandUUID(ctx context.Context, host *fleet.Host, cmdUUID string) (fleet.HostMDMProfileRetryCount, error) {
	const darwinStmt = `
SELECT
	profile_identifier, retries
FROM
	host_mdm_apple_profiles hmap
WHERE
	hmap.host_uuid = ?
	AND hmap.command_uuid = ?`

	const windowsStmt = `
SELECT
	profile_uuid, retries
FROM
	host_mdm_windows_profiles hmwp
WHERE
	hmwp.host_uuid = ?
	AND hmwp.command_uuid = ?`

	var stmt string
	switch host.Platform {
	case "darwin", "ios", "ipados":
		stmt = darwinStmt
	case "windows":
		stmt = windowsStmt
	default:
		return fleet.HostMDMProfileRetryCount{}, fmt.Errorf("unsupported platform %s", host.Platform)
	}

	var dest fleet.HostMDMProfileRetryCount
	if err := sqlx.GetContext(ctx, ds.reader(ctx), &dest, stmt, host.UUID, cmdUUID); err != nil {
		if err == sql.ErrNoRows {
			return dest, notFound("HostMDMCommand").WithMessage(fmt.Sprintf("command uuid %s not found for host uuid %s", cmdUUID, host.UUID))
		}
		return dest, ctxerr.Wrap(ctx, err, fmt.Sprintf("getting retry count for host %s command uuid %s", host.UUID, cmdUUID))
	}

	return dest, nil
}

func batchSetProfileLabelAssociationsDB(
	ctx context.Context,
	tx sqlx.ExtContext,
	profileLabels []fleet.ConfigurationProfileLabel,
	profileUUIDsWithoutLabels []string,
	platform string,
) (updatedDB bool, err error) {
	if len(profileLabels)+len(profileUUIDsWithoutLabels) == 0 {
		return false, nil
	}

	var platformPrefix string
	switch platform {
	case "darwin":
		// map "darwin" to "apple" to be consistent with other
		// "platform-agnostic" datastore methods. We initially used "darwin"
		// because that's what hosts use (as the data is reported by osquery)
		// and sometimes we want to dynamically select a table based on host
		// data.
		platformPrefix = "apple"
	case "windows":
		platformPrefix = "windows"
	case "android":
		platformPrefix = "android"
	default:
		return false, fmt.Errorf("unsupported platform %s", platform)
	}

	// delete any profile+label tuple that is NOT in the list of provided tuples
	// but are associated with the provided profiles (so we don't delete
	// unrelated profile+label tuples)
	deleteStmt := `
	  DELETE FROM mdm_configuration_profile_labels
	  WHERE (%s_profile_uuid, label_id) NOT IN (%s) AND
	  %s_profile_uuid IN (?)
	`

	// used when only profileUUIDsWithoutLabels is provided, there are no
	// labels to keep, delete all labels for profiles in this list.
	deleteNoLabelStmt := `
	  DELETE FROM mdm_configuration_profile_labels
	  WHERE %s_profile_uuid IN (?)
	`

	upsertStmt := `
	  INSERT INTO mdm_configuration_profile_labels
              (%s_profile_uuid, label_id, label_name, exclude, require_all)
          VALUES
              %s
          ON DUPLICATE KEY UPDATE
              label_id = VALUES(label_id),
              exclude = VALUES(exclude),
			  require_all = VALUES(require_all)
	`

	selectStmt := `
		SELECT %s_profile_uuid as profile_uuid, label_id, label_name, exclude, require_all FROM mdm_configuration_profile_labels
		WHERE (%s_profile_uuid, label_name) IN (%s)
	`

	if len(profileLabels) == 0 {
		deleteNoLabelStmt = fmt.Sprintf(deleteNoLabelStmt, platformPrefix)
		deleteNoLabelStmt, args, err := sqlx.In(deleteNoLabelStmt, profileUUIDsWithoutLabels)
		if err != nil {
			return false, ctxerr.Wrap(ctx, err, "sqlx.In delete labels for profiles without labels")
		}

		var result sql.Result
		if result, err = tx.ExecContext(ctx, deleteNoLabelStmt, args...); err != nil {
			return false, ctxerr.Wrap(ctx, err, "deleting labels for profiles without labels")
		}
		if result != nil {
			rows, _ := result.RowsAffected()
			updatedDB = rows > 0
		}
		return updatedDB, nil
	}

	var (
		insertBuilder         strings.Builder
		selectOrDeleteBuilder strings.Builder
		selectParams          []any
		insertParams          []any
		deleteParams          []any

		setProfileUUIDs = make(map[string]struct{})
	)

	labelsToInsert := make(map[string]*fleet.ConfigurationProfileLabel, len(profileLabels))
	for i, pl := range profileLabels {
		labelsToInsert[fmt.Sprintf("%s\n%s", pl.ProfileUUID, pl.LabelName)] = &profileLabels[i]
		if i > 0 {
			insertBuilder.WriteString(",")
			selectOrDeleteBuilder.WriteString(",")
		}
		insertBuilder.WriteString("(?, ?, ?, ?, ?)")
		selectOrDeleteBuilder.WriteString("(?, ?)")
		selectParams = append(selectParams, pl.ProfileUUID, pl.LabelName)
		insertParams = append(insertParams, pl.ProfileUUID, pl.LabelID, pl.LabelName, pl.Exclude, pl.RequireAll)
		deleteParams = append(deleteParams, pl.ProfileUUID, pl.LabelID)

		setProfileUUIDs[pl.ProfileUUID] = struct{}{}
	}

	// Determine if we need to update the database
	var existingProfileLabels []fleet.ConfigurationProfileLabel
	err = sqlx.SelectContext(ctx, tx, &existingProfileLabels,
		fmt.Sprintf(selectStmt, platformPrefix, platformPrefix, selectOrDeleteBuilder.String()), selectParams...)
	if err != nil {
		return false, ctxerr.Wrap(ctx, err, "selecting existing profile labels")
	}

	updateNeeded := false
	if len(existingProfileLabels) == len(labelsToInsert) {
		for _, existing := range existingProfileLabels {
			toInsert, ok := labelsToInsert[fmt.Sprintf("%s\n%s", existing.ProfileUUID, existing.LabelName)]
			// The fleet.ConfigurationProfileLabel struct has no pointers, so we can use standard cmp.Equal
			if !ok || !cmp.Equal(existing, *toInsert) {
				updateNeeded = true
				break
			}
		}
	} else {
		updateNeeded = true
	}

	if updateNeeded {
		_, err := tx.ExecContext(ctx, fmt.Sprintf(upsertStmt, platformPrefix, insertBuilder.String()), insertParams...)
		if err != nil {
			if isChildForeignKeyError(err) {
				// one of the provided labels doesn't exist
				return false, foreignKey("mdm_configuration_profile_labels", fmt.Sprintf("(profile, label)=(%v)", insertParams))
			}

			return false, ctxerr.Wrap(ctx, err, "setting label associations for profile")
		}
		updatedDB = true
	}

	deleteStmt = fmt.Sprintf(deleteStmt, platformPrefix, selectOrDeleteBuilder.String(), platformPrefix)

	profUUIDs := make([]string, 0, len(setProfileUUIDs)+len(profileUUIDsWithoutLabels))
	for k := range setProfileUUIDs {
		profUUIDs = append(profUUIDs, k)
	}
	profUUIDs = append(profUUIDs, profileUUIDsWithoutLabels...)
	deleteArgs := deleteParams
	deleteArgs = append(deleteArgs, profUUIDs)

	deleteStmt, args, err := sqlx.In(deleteStmt, deleteArgs...)
	if err != nil {
		return false, ctxerr.Wrap(ctx, err, "sqlx.In delete labels for profiles")
	}
	var result sql.Result
	if result, err = tx.ExecContext(ctx, deleteStmt, args...); err != nil {
		return false, ctxerr.Wrap(ctx, err, "deleting labels for profiles")
	}
	if result != nil {
		rows, _ := result.RowsAffected()
		updatedDB = updatedDB || rows > 0
	}

	return updatedDB, nil
}

func (ds *Datastore) MDMGetEULAMetadata(ctx context.Context) (*fleet.MDMEULA, error) {
	// Currently, there can only be one EULA in the database, and we're
	// hardcoding it's id to be 1 in order to enforce this restriction.
	stmt := "SELECT name, created_at, token, sha256 FROM eulas WHERE id = 1"
	var eula fleet.MDMEULA
	if err := sqlx.GetContext(ctx, ds.reader(ctx), &eula, stmt); err != nil {
		if err == sql.ErrNoRows {
			return nil, ctxerr.Wrap(ctx, notFound("MDMEULA"))
		}
		return nil, ctxerr.Wrap(ctx, err, "get EULA metadata")
	}
	return &eula, nil
}

func (ds *Datastore) MDMGetEULABytes(ctx context.Context, token string) (*fleet.MDMEULA, error) {
	stmt := "SELECT name, bytes FROM eulas WHERE token = ?"
	var eula fleet.MDMEULA
	if err := sqlx.GetContext(ctx, ds.reader(ctx), &eula, stmt, token); err != nil {
		if err == sql.ErrNoRows {
			return nil, ctxerr.Wrap(ctx, notFound("MDMEULA"))
		}
		return nil, ctxerr.Wrap(ctx, err, "get EULA bytes")
	}
	return &eula, nil
}

func (ds *Datastore) MDMInsertEULA(ctx context.Context, eula *fleet.MDMEULA) error {
	// We're intentionally hardcoding the id to be 1 because we only want to
	// allow one EULA.
	stmt := `
          INSERT INTO eulas (id, name, bytes, token, sha256)
	  VALUES (1, ?, ?, ?, ?)
	`

	_, err := ds.writer(ctx).ExecContext(ctx, stmt, eula.Name, eula.Bytes, eula.Token, eula.Sha256)
	if err != nil {
		if IsDuplicate(err) {
			return ctxerr.Wrap(ctx, alreadyExists("MDMEULA", eula.Token))
		}
		return ctxerr.Wrap(ctx, err, "create EULA")
	}

	return nil
}

func (ds *Datastore) MDMDeleteEULA(ctx context.Context, token string) error {
	stmt := "DELETE FROM eulas WHERE token = ?"
	res, err := ds.writer(ctx).ExecContext(ctx, stmt, token)
	if err != nil {
		return ctxerr.Wrap(ctx, err, "delete EULA")
	}

	deleted, _ := res.RowsAffected()
	if deleted != 1 {
		return ctxerr.Wrap(ctx, notFound("MDMEULA"))
	}
	return nil
}

func (ds *Datastore) GetHostCertAssociationsToExpire(ctx context.Context, expiryDays, limit int) ([]fleet.SCEPIdentityAssociation, error) {
	// TODO(roberto): this is not good because we don't have any indexes on
	// h.uuid, due to time constraints, I'm assuming that this
	// function is called with a relatively low amount of shas
	//
	// Note that we use GROUP BY because we can't guarantee unique entries
	// based on uuid in the hosts table.
	stmt, args, err := sqlx.In(`
SELECT
    h.uuid AS host_uuid,
    ncaa.sha256 AS sha256,
    COALESCE(MAX(hm.fleet_enroll_ref), '') AS enroll_reference,
    ne.enrolled_from_migration,
    ne.type
FROM (
    -- grab only the latest certificate associated with this device
    SELECT
        n1.id,
	n1.sha256,
	n1.cert_not_valid_after,
	n1.renew_command_uuid
    FROM
        nano_cert_auth_associations n1
    WHERE
        n1.sha256 = (
            SELECT
                n2.sha256
            FROM
                nano_cert_auth_associations n2
            WHERE
                n1.id = n2.id
            ORDER BY
                n2.created_at DESC,
                n2.sha256 ASC
            LIMIT 1
        )
) ncaa
JOIN
    hosts h ON h.uuid = ncaa.id
LEFT JOIN
    host_mdm hm ON hm.host_id = h.id
LEFT JOIN
    nano_enrollments ne ON ne.id = ncaa.id
WHERE
    ncaa.cert_not_valid_after BETWEEN '0000-00-00' AND DATE_ADD(CURDATE(), INTERVAL ? DAY)
    AND ncaa.renew_command_uuid IS NULL
    AND ne.enabled = 1
GROUP BY
    host_uuid, ncaa.sha256, ncaa.cert_not_valid_after
ORDER BY
    cert_not_valid_after ASC
LIMIT ?`, expiryDays, limit)
	if err != nil {
		return nil, ctxerr.Wrap(ctx, err, "building sqlx.In query")
	}

	var uuids []fleet.SCEPIdentityAssociation
	if err := sqlx.SelectContext(ctx, ds.reader(ctx), &uuids, stmt, args...); err != nil {
		if err == sql.ErrNoRows {
			return nil, nil
		}
		return nil, ctxerr.Wrap(ctx, err, "get identity certs close to expiry")
	}
	return uuids, nil
}

func (ds *Datastore) SetCommandForPendingSCEPRenewal(ctx context.Context, assocs []fleet.SCEPIdentityAssociation, cmdUUID string) error {
	if len(assocs) == 0 {
		return nil
	}

	var sb strings.Builder
	args := make([]any, len(assocs)*3)
	for i, assoc := range assocs {
		sb.WriteString("(?, ?, ?),")
		args[i*3] = assoc.HostUUID
		args[i*3+1] = assoc.SHA256
		args[i*3+2] = cmdUUID
	}

	stmt := fmt.Sprintf(`
		INSERT INTO nano_cert_auth_associations (id, sha256, renew_command_uuid) VALUES %s
		ON DUPLICATE KEY UPDATE
			renew_command_uuid = VALUES(renew_command_uuid)
	`, strings.TrimSuffix(sb.String(), ","))

	return ds.withRetryTxx(ctx, func(tx sqlx.ExtContext) error {
		res, err := tx.ExecContext(ctx, stmt, args...)
		if err != nil {
			return fmt.Errorf("failed to update cert associations: %w", err)
		}

		// NOTE: we can't use insertOnDuplicateDidInsert because the
		// LastInsertId check only works tables that have an
		// auto-incrementing primary key. See notes in that function
		// and insertOnDuplicateDidUpdate to understand the mechanism.
		affected, _ := res.RowsAffected()
		if affected == 1 {
			return errors.New("this function can only be used to update existing associations")
		}

		return nil
	})
}

func (ds *Datastore) CleanSCEPRenewRefs(ctx context.Context, hostUUID string) error {
	stmt := `
	UPDATE nano_cert_auth_associations
	SET renew_command_uuid = NULL
	WHERE id = ?`

	res, err := ds.writer(ctx).ExecContext(ctx, stmt, hostUUID)
	if err != nil {
		return ctxerr.Wrap(ctx, err, "cleaning SCEP renew references")
	}

	if rows, _ := res.RowsAffected(); rows == 0 {
		return ctxerr.Errorf(ctx, "nano association for host.uuid %s doesn't exist", hostUUID)
	}

	return nil
}

func (ds *Datastore) GetHostMDMProfileInstallStatus(ctx context.Context, hostUUID string, profUUID string) (fleet.MDMDeliveryStatus, error) {
	table, column, err := getTableAndColumnNameForHostMDMProfileUUID(profUUID)
	if err != nil {
		return "", ctxerr.Wrap(ctx, err, "getting table and column")
	}

	selectStmt := fmt.Sprintf(`
SELECT
	COALESCE(status, ?) as status
	FROM
	%s
WHERE
	operation_type = ?
	AND host_uuid = ?
	AND %s = ?
`, table, column)

	var status fleet.MDMDeliveryStatus
	if err := sqlx.GetContext(ctx, ds.writer(ctx), &status, selectStmt, fleet.MDMDeliveryPending, fleet.MDMOperationTypeInstall, hostUUID, profUUID); err != nil {
		if err == sql.ErrNoRows {
			return "", notFound("HostMDMProfile").WithMessage("unable to match profile to host")
		}
		return "", ctxerr.Wrap(ctx, err, "get MDM profile status")
	}
	return status, nil
}

func (ds *Datastore) ResendHostMDMProfile(ctx context.Context, hostUUID string, profUUID string) error {
	table, column, err := getTableAndColumnNameForHostMDMProfileUUID(profUUID)
	if err != nil {
		return ctxerr.Wrap(ctx, err, "getting table and column")
	}

	// update the status to NULL to trigger resending on the next cron run
	updateStmt := fmt.Sprintf(`UPDATE %s SET status = NULL WHERE host_uuid = ? AND %s = ?`, table, column)

	return ds.withRetryTxx(ctx, func(tx sqlx.ExtContext) error {
		res, err := tx.ExecContext(ctx, updateStmt, hostUUID, profUUID)
		if err != nil {
			return ctxerr.Wrap(ctx, err, "resending host MDM profile")
		}
		if rows, _ := res.RowsAffected(); rows == 0 {
			// this should never happen, log for debugging
			level.Debug(ds.logger).Log("msg", "resend profile status not updated", "host_uuid", hostUUID, "profile_uuid", profUUID)
		}

		return nil
	})
}

func getTableAndColumnNameForHostMDMProfileUUID(profUUID string) (table, column string, err error) {
	switch {
	case strings.HasPrefix(profUUID, fleet.MDMAppleDeclarationUUIDPrefix):
		return "host_mdm_apple_declarations", "declaration_uuid", nil
	case strings.HasPrefix(profUUID, fleet.MDMAppleProfileUUIDPrefix):
		return "host_mdm_apple_profiles", "profile_uuid", nil
	case strings.HasPrefix(profUUID, fleet.MDMWindowsProfileUUIDPrefix):
		return "host_mdm_windows_profiles", "profile_uuid", nil
	case strings.HasPrefix(profUUID, fleet.MDMAndroidProfileUUIDPrefix):
		return "host_mdm_android_profiles", "profile_uuid", nil
	default:
		return "", "", fmt.Errorf("invalid profile UUID prefix %s", profUUID)
	}
}

func (ds *Datastore) AreHostsConnectedToFleetMDM(ctx context.Context, hosts []*fleet.Host) (map[string]bool, error) {
	var (
		appleUUIDs []any
		winUUIDs   []any
	)

	res := make(map[string]bool, len(hosts))
	for _, h := range hosts {
		switch h.Platform {
		case "darwin", "ipados", "ios":
			appleUUIDs = append(appleUUIDs, h.UUID)
		case "windows":
			winUUIDs = append(winUUIDs, h.UUID)
		}
		res[h.UUID] = false
	}

	setConnectedUUIDs := func(stmt string, uuids []any, mp map[string]bool) error {
		var res []string

		if len(uuids) > 0 {
			stmt, args, err := sqlx.In(stmt, uuids)
			if err != nil {
				return ctxerr.Wrap(ctx, err, "building sqlx.In statement")
			}
			err = sqlx.SelectContext(ctx, ds.reader(ctx), &res, stmt, args...)
			if err != nil {
				return ctxerr.Wrap(ctx, err, "retrieving hosts connected to fleet")
			}
		}

		for _, uuid := range res {
			mp[uuid] = true
		}

		return nil
	}

	// NOTE: if you change any of the conditions in this query, please
	// update the `hostMDMSelect` constant too, which has a
	// `connected_to_fleet` condition, any relevant filters, and the
	// query used in isAppleHostConnectedToFleetMDM.
	const appleStmt = `
	  SELECT ne.id
	  FROM nano_enrollments ne
	    JOIN hosts h ON h.uuid = ne.id
	    JOIN host_mdm hm ON hm.host_id = h.id
	  WHERE ne.id IN (?)
	    AND ne.enabled = 1
	    AND ne.type IN ('Device', 'User Enrollment (Device)')
	    AND hm.enrolled = 1
	`
	if err := setConnectedUUIDs(appleStmt, appleUUIDs, res); err != nil {
		return nil, err
	}

	// NOTE: if you change any of the conditions in this query, please
	// update the `hostMDMSelect` constant too, which has a
	// `connected_to_fleet` condition, and any relevant filters, and the
	// query used in isWindowsHostConnectedToFleetMDM.
	const winStmt = `
	  SELECT mwe.host_uuid
	  FROM mdm_windows_enrollments mwe
	    JOIN hosts h ON h.uuid = mwe.host_uuid
	    JOIN host_mdm hm ON hm.host_id = h.id
	  WHERE mwe.host_uuid IN (?)
	    AND mwe.device_state = '` + microsoft_mdm.MDMDeviceStateEnrolled + `'
	    AND hm.enrolled = 1
	`
	if err := setConnectedUUIDs(winStmt, winUUIDs, res); err != nil {
		return nil, err
	}

	return res, nil
}

func (ds *Datastore) IsHostConnectedToFleetMDM(ctx context.Context, host *fleet.Host) (bool, error) {
	if host.Platform == "windows" {
		return isWindowsHostConnectedToFleetMDM(ctx, ds.reader(ctx), host)
	} else if host.Platform == "darwin" || host.Platform == "ipados" || host.Platform == "ios" {
		return isAppleHostConnectedToFleetMDM(ctx, ds.reader(ctx), host)
	}

	return false, nil
}

func batchSetProfileVariableAssociationsDB(
	ctx context.Context,
	tx sqlx.ExtContext,
	profileVariablesByUUID []fleet.MDMProfileUUIDFleetVariables,
	platform string,
) (didUpdate bool, err error) {
	if len(profileVariablesByUUID) == 0 {
		return false, nil
	}

	var platformPrefix string
	switch platform {
	case "darwin":
		platformPrefix = "apple"
	case "windows":
		platformPrefix = "windows"
	case "android":
		return false, nil // Early return here, to avoid failing but still utilizing the shared batchSet method.
	default:
		return false, fmt.Errorf("unsupported platform %s", platform)
	}

	// collect the profile uuids to clear
	profileUUIDsToDelete := make([]string, 0, len(profileVariablesByUUID))
	// small optimization - if there are no variables to insert, we can stop here
	var varsToSet bool
	for _, profVars := range profileVariablesByUUID {
		profileUUIDsToDelete = append(profileUUIDsToDelete, profVars.ProfileUUID)
		if len(profVars.FleetVariables) > 0 {
			varsToSet = true
		}
	}

	// delete variables associated with those profiles
	clearVarsForProfilesStmt := fmt.Sprintf(`DELETE FROM mdm_configuration_profile_variables WHERE %s_profile_uuid IN (?)`, platformPrefix)
	clearVarsForProfilesStmt, args, err := sqlx.In(clearVarsForProfilesStmt, profileUUIDsToDelete)
	if err != nil {
		return false, ctxerr.Wrap(ctx, err, "sqlx.In delete variables for profiles")
	}
	var res sql.Result
	if res, err = tx.ExecContext(ctx, clearVarsForProfilesStmt, args...); err != nil {
		return false, ctxerr.Wrap(ctx, err, "deleting variables for profiles")
	}
	rowsDeleted, err := res.RowsAffected()
	if err != nil {
		return false, ctxerr.Wrap(ctx, err, "rows affected for deleting variables for profiles")
	}

	if !varsToSet {
		return rowsDeleted > 0, nil
	}

	// load fleet variables to map them to their IDs
	type varDef struct {
		ID       uint   `db:"id"`
		Name     string `db:"name"`
		IsPrefix bool   `db:"is_prefix"`
	}

	var varDefs []varDef
	const varsStmt = `SELECT id, name, is_prefix FROM fleet_variables`
	if err := sqlx.SelectContext(ctx, tx, &varDefs, varsStmt); err != nil {
		return false, fmt.Errorf("failed to load fleet variables: %w", err)
	}

	// map the variables to their IDs (this looks terrible with the nested fors
	// but those are all very small "n" - single-digit vars by profile and same
	// in varDefs, so this is more efficient than building lookup maps).
	type profVarTuple struct {
		ProfileUUID string
		VarID       uint
	}
	profVars := make([]profVarTuple, 0, len(profileVariablesByUUID))
	for _, pv := range profileVariablesByUUID {
		for _, v := range pv.FleetVariables {
			// variables received here do not have the FLEET_VAR_ prefix, but variables
			// in the fleet_variables table do.
			varWithPrefix := "FLEET_VAR_" + string(v)
			for _, def := range varDefs {
				if !def.IsPrefix && def.Name == varWithPrefix {
					profVars = append(profVars, profVarTuple{pv.ProfileUUID, def.ID})
					break
				}
				if def.IsPrefix && strings.HasPrefix(varWithPrefix, def.Name) {
					profVars = append(profVars, profVarTuple{pv.ProfileUUID, def.ID})
					break
				}
			}
		}
	}

	const batchSize = 1000 // number of parameters is this times number of placeholders
	generateValueArgs := func(p profVarTuple) (string, []any) {
		valuePart := "(?, ?),"
		args := []any{p.ProfileUUID, p.VarID}
		return valuePart, args
	}

	executeUpsertBatch := func(valuePart string, args []any) error {
		stmt := fmt.Sprintf(`
			INSERT INTO mdm_configuration_profile_variables (
				%s_profile_uuid,
				fleet_variable_id
			)
			VALUES %s
			ON DUPLICATE KEY UPDATE
				fleet_variable_id = VALUES(fleet_variable_id)
		`, platformPrefix, strings.TrimSuffix(valuePart, ","))

		_, err := tx.ExecContext(ctx, stmt, args...)
		return err
	}

	err = batchProcessDB(profVars, batchSize, generateValueArgs, executeUpsertBatch)
	if err != nil {
		return false, ctxerr.Wrap(ctx, err, "upserting profile variables")
	}
	return true, nil
}

func (ds *Datastore) BatchResendMDMProfileToHosts(ctx context.Context, profileUUID string, filters fleet.BatchResendMDMProfileFilters) (int64, error) {
	table, column, err := getTableAndColumnNameForHostMDMProfileUUID(profileUUID)
	if err != nil {
		return 0, ctxerr.Wrap(ctx, err, "getting table and column")
	}

	// update the status to NULL to trigger resending on the next cron run
	updateStmt := fmt.Sprintf(`UPDATE %s SET status = NULL WHERE %s = ? AND status = ?`, table, column)

	var count int64
	err = ds.withRetryTxx(ctx, func(tx sqlx.ExtContext) error {
		res, err := tx.ExecContext(ctx, updateStmt, profileUUID, filters.ProfileStatus)
		if err != nil {
			return ctxerr.Wrap(ctx, err, "resending MDM profile on hosts")
		}
		count, _ = res.RowsAffected()
		return nil
	})
	return count, err
}

func (ds *Datastore) GetMDMConfigProfileStatus(ctx context.Context, profileUUID string) (fleet.MDMConfigProfileStatus, error) {
	switch {
	case strings.HasPrefix(profileUUID, fleet.MDMAppleProfileUUIDPrefix):
		return ds.getAppleMDMConfigProfileStatus(ctx, profileUUID)
	case strings.HasPrefix(profileUUID, fleet.MDMAppleDeclarationUUIDPrefix):
		return ds.getAppleMDMDeclarationStatus(ctx, profileUUID)
	case strings.HasPrefix(profileUUID, fleet.MDMWindowsProfileUUIDPrefix):
		return ds.getWindowsMDMConfigProfileStatus(ctx, profileUUID)
	case strings.HasPrefix(profileUUID, fleet.MDMAndroidProfileUUIDPrefix):
		return ds.getAndroidMDMConfigProfileStatus(ctx, profileUUID)
	default:
		return fleet.MDMConfigProfileStatus{}, ctxerr.Wrap(ctx, notFound("ConfigurationProfile").WithName(profileUUID))
	}
}

func (ds *Datastore) getAndroidMDMConfigProfileStatus(ctx context.Context, profileUUID string) (fleet.MDMConfigProfileStatus, error) {
	var counts fleet.MDMConfigProfileStatus

	stmt := `
SELECT
	CASE
		WHEN hmap.status = :status_failed THEN
			'failed'
		WHEN COALESCE(hmap.status, :status_pending) = :status_pending THEN
			'pending'
		WHEN hmap.status = :status_verifying THEN
			'verifying'
		WHEN hmap.status = :status_verified THEN
			'verified'
		ELSE
			''
	END AS final_status,
	SUM(1) AS count
FROM
	hosts h
	JOIN host_mdm hmdm ON h.id = hmdm.host_id
	JOIN android_devices ad ON h.id=ad.host_id
	JOIN host_mdm_android_profiles hmap ON hmap.host_uuid = h.uuid
WHERE
	h.platform = 'android' AND
	hmdm.enrolled = 1 AND
	hmap.profile_uuid = :profile_uuid
GROUP BY
	final_status`

	stmt, args, err := sqlx.Named(stmt, map[string]any{
		"status_failed":    fleet.MDMDeliveryFailed,
		"status_pending":   fleet.MDMDeliveryPending,
		"status_verifying": fleet.MDMDeliveryVerifying,
		"status_verified":  fleet.MDMDeliveryVerified,
		"profile_uuid":     profileUUID,
	})
	if err != nil {
		return counts, ctxerr.Wrap(ctx, err, "prepare arguments with sqlx.Named")
	}

	var rows []statusCounts
	err = sqlx.SelectContext(ctx, ds.reader(ctx), &rows, stmt, args...)
	if err != nil {
		return counts, err
	}

	for _, row := range rows {
		switch row.Status {
		case string(fleet.MDMDeliveryFailed):
			counts.Failed = row.Count
		case string(fleet.MDMDeliveryPending):
			counts.Pending += row.Count
		case string(fleet.MDMDeliveryVerifying):
			counts.Verifying = row.Count
		case string(fleet.MDMDeliveryVerified):
			counts.Verified = row.Count
		case "":
			level.Debug(ds.logger).Log("msg", fmt.Sprintf("counted %d android hosts for profile %s with mdm turned on but no profiles", row.Count, profileUUID))
		default:
			return counts, ctxerr.New(ctx, fmt.Sprintf("unexpected mdm android status count: status=%s, count=%d", row.Status, row.Count))
		}
	}
	return counts, nil
}

func (ds *Datastore) getWindowsMDMConfigProfileStatus(ctx context.Context, profileUUID string) (fleet.MDMConfigProfileStatus, error) {
	var counts fleet.MDMConfigProfileStatus

	stmt := `
SELECT
	CASE
		WHEN hmwp.status = :status_failed THEN
			'failed'
		WHEN COALESCE(hmwp.status, :status_pending) = :status_pending THEN
			'pending'
		WHEN hmwp.status = :status_verifying THEN
			'verifying'
		WHEN hmwp.status = :status_verified THEN
			'verified'
		ELSE
			''
	END AS final_status,
	SUM(1) AS count
FROM
	hosts h
	JOIN host_mdm hmdm ON h.id = hmdm.host_id
	JOIN mdm_windows_enrollments mwe ON h.uuid = mwe.host_uuid
	JOIN host_mdm_windows_profiles hmwp ON hmwp.host_uuid = h.uuid
WHERE
	mwe.device_state = :device_state_enrolled AND
	h.platform = 'windows' AND
	hmdm.is_server = 0 AND
	hmdm.enrolled = 1 AND
	hmwp.profile_uuid = :profile_uuid
GROUP BY
	final_status`

	stmt, args, err := sqlx.Named(stmt, map[string]any{
		"status_failed":         fleet.MDMDeliveryFailed,
		"status_pending":        fleet.MDMDeliveryPending,
		"status_verifying":      fleet.MDMDeliveryVerifying,
		"status_verified":       fleet.MDMDeliveryVerified,
		"device_state_enrolled": microsoft_mdm.MDMDeviceStateEnrolled,
		"profile_uuid":          profileUUID,
	})
	if err != nil {
		return counts, ctxerr.Wrap(ctx, err, "prepare arguments with sqlx.Named")
	}

	var rows []statusCounts
	err = sqlx.SelectContext(ctx, ds.reader(ctx), &rows, stmt, args...)
	if err != nil {
		return counts, err
	}

	// Note that hosts with "BitLocker action required" are counted as pending.
	for _, row := range rows {
		switch row.Status {
		case "failed":
			counts.Failed = row.Count
		case "pending":
			counts.Pending += row.Count
		case "verifying":
			counts.Verifying = row.Count
		case "verified":
			counts.Verified = row.Count
		case "":
			level.Debug(ds.logger).Log("msg", fmt.Sprintf("counted %d windows hosts for profile %s with mdm turned on but no profiles", row.Count, profileUUID))
		default:
			return counts, ctxerr.New(ctx, fmt.Sprintf("unexpected mdm windows status count: status=%s, count=%d", row.Status, row.Count))
		}
	}
	return counts, nil
}

func (ds *Datastore) getAppleMDMConfigProfileStatus(ctx context.Context, profileUUID string) (fleet.MDMConfigProfileStatus, error) {
	var counts fleet.MDMConfigProfileStatus

	// NOTE: the case computation of the status must follow the same logic as in
	// sqlJoinMDMAppleProfilesStatus (for non-file-vault, since this is for
	// custom settings).
	stmt := `
SELECT
	COUNT(id) AS count,
	CASE
		WHEN hmap.status = :status_failed THEN
			'failed'
		WHEN COALESCE(hmap.status, :status_pending) = :status_pending THEN
			'pending'
		WHEN hmap.status = :status_verifying THEN
			'verifying'
		WHEN hmap.status = :status_verified THEN
			'verified'
	END AS final_status
FROM
	hosts h
	JOIN host_mdm_apple_profiles hmap ON h.uuid = hmap.host_uuid
WHERE
	platform IN ('darwin', 'ios', 'ipados') AND
	hmap.profile_uuid = :profile_uuid AND
	( hmap.status NOT IN (:status_verified, :status_verifying) OR hmap.operation_type = :operation_install )
GROUP BY
	final_status HAVING final_status IS NOT NULL`

	stmt, args, err := sqlx.Named(stmt, map[string]any{
		"status_failed":     fleet.MDMDeliveryFailed,
		"status_pending":    fleet.MDMDeliveryPending,
		"status_verifying":  fleet.MDMDeliveryVerifying,
		"status_verified":   fleet.MDMDeliveryVerified,
		"operation_install": fleet.MDMOperationTypeInstall,
		"profile_uuid":      profileUUID,
	})
	if err != nil {
		return counts, ctxerr.Wrap(ctx, err, "prepare arguments with sqlx.Named")
	}

	var dest []struct {
		Count  uint   `db:"count"`
		Status string `db:"final_status"`
	}

	if err := sqlx.SelectContext(ctx, ds.reader(ctx), &dest, stmt, args...); err != nil {
		return counts, err
	}

	byStatus := make(map[string]uint)
	for _, s := range dest {
		if _, ok := byStatus[s.Status]; ok {
			return counts, fmt.Errorf("duplicate status %s", s.Status)
		}
		byStatus[s.Status] = s.Count
	}

	for s, c := range byStatus {
		switch fleet.MDMDeliveryStatus(s) {
		case fleet.MDMDeliveryFailed:
			counts.Failed = c
		case fleet.MDMDeliveryPending:
			counts.Pending = c
		case fleet.MDMDeliveryVerifying:
			counts.Verifying = c
		case fleet.MDMDeliveryVerified:
			counts.Verified = c
		default:
			return counts, fmt.Errorf("unknown status %s", s)
		}
	}

	return counts, nil
}

func (ds *Datastore) getAppleMDMDeclarationStatus(ctx context.Context, declUUID string) (fleet.MDMConfigProfileStatus, error) {
	var counts fleet.MDMConfigProfileStatus

	// NOTE: the case computation of the status must follow the same logic as in
	// sqlJoinMDMAppleDeclarationsStatus.
	stmt := `
SELECT
	COUNT(id) AS count,
	CASE
		WHEN hmad.status = :status_failed THEN
			'failed'
		WHEN COALESCE(hmad.status, :status_pending) = :status_pending THEN
			'pending'
		WHEN hmad.status = :status_verifying THEN
			'verifying'
		WHEN hmad.status = :status_verified THEN
			'verified'
	END AS final_status
FROM
	hosts h
	JOIN host_mdm_apple_declarations hmad ON h.uuid = hmad.host_uuid
WHERE
	h.platform IN ('darwin', 'ios', 'ipados') AND
	( hmad.status NOT IN (:status_verified, :status_verifying) OR hmad.operation_type = :operation_install ) AND
	hmad.declaration_uuid = :declaration_uuid
GROUP BY
	final_status HAVING final_status IS NOT NULL`

	stmt, args, err := sqlx.Named(stmt, map[string]any{
		"status_failed":     fleet.MDMDeliveryFailed,
		"status_pending":    fleet.MDMDeliveryPending,
		"status_verifying":  fleet.MDMDeliveryVerifying,
		"status_verified":   fleet.MDMDeliveryVerified,
		"operation_install": fleet.MDMOperationTypeInstall,
		"declaration_uuid":  declUUID,
	})
	if err != nil {
		return counts, ctxerr.Wrap(ctx, err, "prepare arguments with sqlx.Named")
	}

	var dest []struct {
		Count  uint   `db:"count"`
		Status string `db:"final_status"`
	}

	if err := sqlx.SelectContext(ctx, ds.reader(ctx), &dest, stmt, args...); err != nil {
		return counts, err
	}

	byStatus := make(map[string]uint)
	for _, s := range dest {
		if _, ok := byStatus[s.Status]; ok {
			return counts, fmt.Errorf("duplicate status %s", s.Status)
		}
		byStatus[s.Status] = s.Count
	}

	for s, c := range byStatus {
		switch fleet.MDMDeliveryStatus(s) {
		case fleet.MDMDeliveryFailed:
			counts.Failed = c
		case fleet.MDMDeliveryPending:
			counts.Pending = c
		case fleet.MDMDeliveryVerifying:
			counts.Verifying = c
		case fleet.MDMDeliveryVerified:
			counts.Verified = c
		default:
			return counts, fmt.Errorf("unknown status %s", s)
		}
	}

	return counts, nil
}

func (ds *Datastore) IsHostPendingVPPInstallVerification(ctx context.Context, hostUUID string) (bool, error) {
	stmt := `
SELECT EXISTS (
	SELECT 1
    FROM host_mdm_commands hmc
    JOIN hosts h ON hmc.host_id = h.id
    WHERE
		h.uuid = ? AND
		hmc.command_type = ?
) AS exists_flag
`
	var exists bool
	if err := sqlx.GetContext(ctx, ds.reader(ctx), &exists, stmt, hostUUID, fleet.VerifySoftwareInstallVPPPrefix); err != nil {
		return false, ctxerr.Wrap(ctx, err, "check for acknowledged mdm command by host")
	}
	return exists, nil
}

<<<<<<< HEAD
type batchSetAssociationCurrentProfile struct {
	ProfileUUID string `db:"profile_uuid"`
	Name        string `db:"name"`
}

type BatchSetAssociationIncomingProfile struct {
	Name             string // Identifier or name depending on Platform.
	ProfileUUID      string
	LabelsIncludeAll []fleet.ConfigurationProfileLabel
	LabelsIncludeAny []fleet.ConfigurationProfileLabel
	LabelsExcludeAny []fleet.ConfigurationProfileLabel
}

// batchSetAssociations handles setting label and variable associations for all types of platform profiles.
func (ds *Datastore) batchSetLabelAndVariableAssociations(ctx context.Context, tx sqlx.ExtContext, platform string, teamID *uint, incomingProfiles []*BatchSetAssociationIncomingProfile, profilesVariablesByIdentifier []fleet.MDMProfileIdentifierFleetVariables) (updatedLabels bool, err error) {
	if len(incomingProfiles) == 0 {
		return false, nil // Do nothing on empty incoming profiles.
	}

	var currentProfilesQuery string

	// Set platform specific variables here to use later.
	switch platform {
	case "darwin":
		currentProfilesQuery = `SELECT profile_uuid, identifier as name FROM mdm_apple_configuration_profiles WHERE team_id = ? AND identifier IN (?)`
	case "windows":
		currentProfilesQuery = `SELECT profile_uuid, name FROM mdm_windows_configuration_profiles WHERE team_id = ? AND name IN (?)`
	case "android":
		currentProfilesQuery = `SELECT profile_uuid, name FROM mdm_android_configuration_profiles WHERE team_id = ? AND name IN (?)`
	default:
		return false, ctxerr.Errorf(ctx, "unsupported platform %q", platform)
	}

	var profTeamID uint
	if teamID != nil {
		profTeamID = *teamID
	}

	var incomingNames []string
	incomingProfilesMap := make(map[string]*BatchSetAssociationIncomingProfile)
	for _, p := range incomingProfiles {
		incomingNames = append(incomingNames, p.Name)
		incomingProfilesMap[p.Name] = p
	}
	stmt, args, err := sqlx.In(currentProfilesQuery, profTeamID, incomingNames)
	if err != nil {
		return false, ctxerr.Wrap(ctx, err, "prepare current profiles query")
	}

	// A list of all new and updated profiles
	var currentProfiles []*batchSetAssociationCurrentProfile
	if err := sqlx.SelectContext(ctx, tx, &currentProfiles, stmt, args...); err != nil {
		return false, ctxerr.Wrap(ctx, err, "select current profiles")
	}

	incomingLabels := []fleet.ConfigurationProfileLabel{}
	var profsWithoutLabels []string

	for _, currentProfile := range currentProfiles {
		incomingProf, ok := incomingProfilesMap[currentProfile.Name]
		if !ok {
			return false, ctxerr.Errorf(ctx, "profile %q is in the database but was not incoming", currentProfile.Name)
		}

		var profHasLabel bool
		for _, label := range incomingProf.LabelsIncludeAll {
			label.ProfileUUID = currentProfile.ProfileUUID
			label.Exclude = false
			label.RequireAll = true
			incomingLabels = append(incomingLabels, label)
			profHasLabel = true
		}
		for _, label := range incomingProf.LabelsIncludeAny {
			label.ProfileUUID = currentProfile.ProfileUUID
			label.Exclude = false
			label.RequireAll = false
			incomingLabels = append(incomingLabels, label)
			profHasLabel = true
		}
		for _, label := range incomingProf.LabelsExcludeAny {
			label.ProfileUUID = currentProfile.ProfileUUID
			label.Exclude = true
			label.RequireAll = false
			incomingLabels = append(incomingLabels, label)
			profHasLabel = true
		}
		if !profHasLabel {
			profsWithoutLabels = append(profsWithoutLabels, currentProfile.ProfileUUID)
		}
	}

	var didUpdateLabels bool
	if didUpdateLabels, err = batchSetProfileLabelAssociationsDB(ctx, tx, incomingLabels, profsWithoutLabels,
		platform); err != nil {
		return false, ctxerr.Wrap(ctx, err, fmt.Sprintf("inserting %s profile label associations", platform))
	}

	// save fleet variables associated with Windows profiles (both new and updated)
	// Note: currentProfiles contains all incoming profiles (new AND updated), not just new ones
	// Process ALL profiles to ensure stale variable associations are cleared for profiles that no longer have variables
	profileVariablesByName := make(map[string][]fleet.FleetVarName, len(profilesVariablesByIdentifier))
	for _, pv := range profilesVariablesByIdentifier {
		profileVariablesByName[pv.Identifier] = pv.FleetVariables
	}

	// collect ALL profile UUIDs, including those without variables (to clear stale associations)
	var profilesVarsToUpsert []fleet.MDMProfileUUIDFleetVariables
	for _, p := range currentProfiles {
		vars := profileVariablesByName[p.Name] // defaults to nil/empty slice if not found
		// Include every profile, even those without variables, so the helper can clear old associations
		profilesVarsToUpsert = append(profilesVarsToUpsert, fleet.MDMProfileUUIDFleetVariables{
			ProfileUUID:    p.ProfileUUID,
			FleetVariables: vars, // may be empty/nil, which will clear associations
		})
	}

	if len(profilesVarsToUpsert) > 0 {
		var didUpdateVariableAssociations bool
		if didUpdateVariableAssociations, err = batchSetProfileVariableAssociationsDB(ctx, tx, profilesVarsToUpsert, platform); err != nil {
			return false, ctxerr.Wrap(ctx, err, fmt.Sprintf("inserting %s profile variable associations", platform))
		}

		return didUpdateVariableAssociations, nil
	}

	return didUpdateLabels, nil
=======
func reconcileHostEmailsFromMdmIdpAccountsDB(ctx context.Context, tx sqlx.ExtContext, logger log.Logger, hostID uint) (*fleet.MDMIdPAccount, error) {
	idp, err := getMDMIdPAccountByHostID(ctx, tx, logger, hostID)
	if err != nil {
		return nil, ctxerr.Wrap(ctx, err, "get host mdm idp account email")
	}

	var hostEmails []fleet.HostDeviceMapping
	selectStmt := `SELECT id, host_id, email, source FROM host_emails WHERE host_id = ? AND source = ?`
	if err := sqlx.SelectContext(ctx, tx, &hostEmails, selectStmt, hostID, fleet.DeviceMappingMDMIdpAccounts); err != nil {
		return nil, ctxerr.Wrap(ctx, err, "get host_emails")
	}

	// TODO: discuss email vs. username with Victor
	var idpEmail, idpAccountUUID string
	if idp != nil {
		idpEmail = idp.Email
		idpAccountUUID = idp.UUID
	}

	// if we don't have idp info, we can just delete any prior host mdm idp account emails
	if idpEmail == "" {
		if len(hostEmails) == 0 {
			// nothing to do
			level.Info(logger).Log("msg", "reconcile host emails: no mdm idp account and no host emails", "host_id", hostID, "account_uuid", idpAccountUUID)
			return nil, nil
		}
		// delete any prior host mdm idp account emails
		delStmt := "DELETE FROM host_emails WHERE host_id = ? AND source = ?"
		if _, err := tx.ExecContext(ctx, delStmt, hostID, fleet.DeviceMappingMDMIdpAccounts); err != nil {
			return nil, ctxerr.Wrap(ctx, err, "delete host_emails")
		}
		return idp, nil
	}

	// analyze existing host emails to see if we have a match; we also want to handle potential
	// duplicates because we don't have good constraints on the host_emails table
	hits, misses := []fleet.HostDeviceMapping{}, []fleet.HostDeviceMapping{}
	for _, he := range hostEmails {
		if he.Email == idp.Email {
			hits = append(hits, he)
		} else {
			misses = append(misses, he)
		}
	}

	maxCapacity := len(misses)
	if len(hits) > 1 {
		maxCapacity += len(hits) - 1
	}
	idsToDelete := make([]uint, 0, maxCapacity)
	if len(misses) > 0 {
		// log the emails we'll be deleting
		msg := "reconcile host emails: deleting emails"
		for _, m := range misses {
			idsToDelete = append(idsToDelete, m.ID)
			msg += fmt.Sprintf(" %s", m.Email)
		}
		level.Info(logger).Log("msg", msg, "host_id", hostID)
	}

	var idToUpdate uint
	if len(hits) > 0 {
		// if we have more than one hit, we'll just update the first one
		idToUpdate = hits[0].ID
	}
	if len(hits) > 1 {
		// this should not happen, but if it does we want to know about it
		level.Info(logger).Log("msg", "reconcile host emails: found duplicate mdm idp account host email", "host_id", hostID, "email", idp.Email, "account_uuid", idp.UUID)
		for _, h := range hits[1:] {
			idsToDelete = append(idsToDelete, h.ID) // we'll delete all but the first
		}
	}

	if len(idsToDelete) > 0 {
		// perform the delete
		stmt, args, err := sqlx.In("DELETE FROM host_emails WHERE id IN (?)", idsToDelete)
		if err != nil {
			return nil, ctxerr.Wrap(ctx, err, "prepare delete host_emails arguments")
		}
		if _, err := tx.ExecContext(ctx, stmt, args...); err != nil {
			return nil, ctxerr.Wrap(ctx, err, "delete host_emails")
		}
	}

	if idToUpdate != 0 {
		// perform the update
		level.Info(logger).Log("msg", "reconcile host emails: update host mdm idp account email", "host_id", hostID, "email", idpEmail)
		updateStmt := "UPDATE host_emails SET email = ? WHERE id = ?"
		if _, err := tx.ExecContext(ctx, updateStmt, idpEmail, idToUpdate); err != nil {
			return nil, ctxerr.Wrap(ctx, err, "update host_emails")
		}
		return idp, nil
	}

	// insert new email
	level.Info(logger).Log("msg", "reconcile host emails: insert host mdm idp account email", "host_id", hostID, "email", idpEmail, "account_uuid", idp.UUID)
	insStmt := "INSERT INTO host_emails (email, host_id, source) VALUES (?, ?, ?)"
	if _, err := tx.ExecContext(ctx, insStmt, idpEmail, hostID, fleet.DeviceMappingMDMIdpAccounts); err != nil {
		return nil, ctxerr.Wrap(ctx, err, "insert host_emails")
	}

	return idp, nil
}

func getMDMIdPAccountByHostID(ctx context.Context, q sqlx.QueryerContext, logger log.Logger, hostID uint) (*fleet.MDMIdPAccount, error) {
	stmt := `SELECT account_uuid FROM host_mdm_idp_accounts WHERE host_uuid = (SELECT uuid FROM hosts WHERE id = ?)`
	var dest []string
	if err := sqlx.SelectContext(ctx, q, &dest, stmt, hostID); err != nil {
		return nil, ctxerr.Wrap(ctx, err, "select host_mdm_idp_accounts")
	}

	var acctUUID string
	switch {
	case len(dest) == 0:
		// TODO: consider falling back to the legacy enroll ref
		level.Info(logger).Log("msg", "get host mdm idp accounts: no account found", "host_id", hostID)
	default:
		if len(dest) > 1 {
			// this should not happen, but if it does we want to know about it
			level.Info(logger).Log("msg", "get host mdm idp accounts: found multiple accounts", "host_id", hostID, "acct_uuids", fmt.Sprintf("%+v", dest))
		}
		acctUUID = dest[0]
	}

	if acctUUID == "" {
		return nil, nil
	}

	var idp fleet.MDMIdPAccount
	stmt = `SELECT uuid, username, fullname, email FROM mdm_idp_accounts WHERE uuid = ?`
	if err := sqlx.GetContext(ctx, q, &idp, stmt, acctUUID); err != nil {
		if err == sql.ErrNoRows {
			return nil, nil // TODO: maybe return a not found error?
		}
		return nil, ctxerr.Wrap(ctx, err, "get host mdm idp account")
	}

	return &idp, nil
>>>>>>> 2ec464e5
}<|MERGE_RESOLUTION|>--- conflicted
+++ resolved
@@ -2288,7 +2288,6 @@
 	return exists, nil
 }
 
-<<<<<<< HEAD
 type batchSetAssociationCurrentProfile struct {
 	ProfileUUID string `db:"profile_uuid"`
 	Name        string `db:"name"`
@@ -2415,7 +2414,8 @@
 	}
 
 	return didUpdateLabels, nil
-=======
+}
+
 func reconcileHostEmailsFromMdmIdpAccountsDB(ctx context.Context, tx sqlx.ExtContext, logger log.Logger, hostID uint) (*fleet.MDMIdPAccount, error) {
 	idp, err := getMDMIdPAccountByHostID(ctx, tx, logger, hostID)
 	if err != nil {
@@ -2554,5 +2554,4 @@
 	}
 
 	return &idp, nil
->>>>>>> 2ec464e5
 }