--- conflicted
+++ resolved
@@ -2,11 +2,8 @@
 
 import (
 	"context"
-<<<<<<< HEAD
 	"database/sql"
-=======
 	"encoding/json"
->>>>>>> d4243d0a
 	"fmt"
 	"strings"
 
