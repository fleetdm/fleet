package mysql

import (
	"context"
	"errors"
	"fmt"
	"strings"

	"github.com/fleetdm/fleet/v4/server/contexts/ctxerr"
	"github.com/fleetdm/fleet/v4/server/fleet"
	"github.com/fleetdm/fleet/v4/server/ptr"
	"github.com/jmoiron/sqlx"
)

func (ds *Datastore) GetCertificateTemplateById(ctx context.Context, id uint) (*fleet.CertificateTemplateResponseFull, error) {
	var template fleet.CertificateTemplateResponseFull
	if err := sqlx.GetContext(ctx, ds.reader(ctx), &template, `
		SELECT
			certificate_templates.id,
			certificate_templates.name,
			certificate_templates.team_id,
			certificate_templates.subject_name,
			certificate_templates.created_at,
			certificate_authorities.id AS certificate_authority_id,
			certificate_authorities.name AS certificate_authority_name,
			certificate_authorities.type AS certificate_authority_type,
			certificate_authorities.challenge_encrypted AS scep_challenge_encrypted,
			host_certificate_templates.status AS status,
			host_certificate_templates.fleet_challenge AS fleet_challenge
		FROM certificate_templates
		INNER JOIN certificate_authorities ON certificate_templates.certificate_authority_id = certificate_authorities.id
		LEFT JOIN host_certificate_templates
			ON host_certificate_templates.certificate_template_id = certificate_templates.id
		WHERE certificate_templates.id = ?
	`, id); err != nil {
		return nil, ctxerr.Wrap(ctx, err, "getting certificate_template by id")
	}

	if template.Status != nil && *template.Status == fleet.MDMDeliveryPending {
		if template.SCEPChallengeEncrypted != nil {
			decryptedChallenge, err := decrypt(template.SCEPChallengeEncrypted, ds.serverPrivateKey)
			if err != nil {
				return nil, ctxerr.Wrap(ctx, err, "decrypting scep challenge")
			}
			template.SCEPChallenge = ptr.String(string(decryptedChallenge))
		}
	} else {
		// Ensure challenges are nil if not in pending status
		template.SCEPChallenge = nil
		template.FleetChallenge = nil
	}

	return &template, nil
}

func (ds *Datastore) GetCertificateTemplatesByTeamID(ctx context.Context, teamID uint, page, perPage int) ([]*fleet.CertificateTemplateResponseSummary, *fleet.PaginationMetadata, error) {
	var templates []*fleet.CertificateTemplateResponseSummary

	if perPage <= 0 {
		perPage = 20
	}

	if err := sqlx.SelectContext(ctx, ds.reader(ctx), &templates, `
		SELECT
			certificate_templates.id,
			certificate_templates.name,
			certificate_templates.certificate_authority_id,
			certificate_authorities.name AS certificate_authority_name,
			certificate_templates.created_at
		FROM certificate_templates
		INNER JOIN certificate_authorities ON certificate_templates.certificate_authority_id = certificate_authorities.id
		WHERE team_id = ?
		ORDER BY certificate_templates.id ASC
		LIMIT ? OFFSET ?
	`, teamID, perPage+1, perPage*page,
	); err != nil {
		return nil, nil, ctxerr.Wrap(ctx, err, "getting certificate_templates by team_id")
	}

	paginationMetaData := &fleet.PaginationMetadata{
		HasPreviousResults: page > 0,
	}
	if len(templates) > perPage {
		templates = templates[:perPage]
		paginationMetaData.HasNextResults = true
	}

	return templates, paginationMetaData, nil
}

func (ds *Datastore) CreateCertificateTemplate(ctx context.Context, certificateTemplate *fleet.CertificateTemplate) (*fleet.CertificateTemplateResponseFull, error) {
	result, err := ds.writer(ctx).ExecContext(ctx, `
		INSERT INTO certificate_templates (
			name,
			team_id,
			certificate_authority_id,
			subject_name
		) VALUES (?, ?, ?, ?)
	`, certificateTemplate.Name, certificateTemplate.TeamID, certificateTemplate.CertificateAuthorityID, certificateTemplate.SubjectName)
	if err != nil {
		return nil, ctxerr.Wrap(ctx, err, "inserting certificate_template")
	}

	id, err := result.LastInsertId()
	if err != nil {
		return nil, ctxerr.Wrap(ctx, err, "getting last insert id for certificate_template")
	}

	return &fleet.CertificateTemplateResponseFull{
		CertificateTemplateResponseSummary: fleet.CertificateTemplateResponseSummary{
			ID:                     uint(id), //nolint:gosec
			Name:                   certificateTemplate.Name,
			CertificateAuthorityId: certificateTemplate.CertificateAuthorityID,
		},
		SubjectName: certificateTemplate.SubjectName,
		TeamID:      certificateTemplate.TeamID,
	}, nil
}

func (ds *Datastore) DeleteCertificateTemplate(ctx context.Context, id uint) error {
	result, err := ds.writer(ctx).ExecContext(ctx, `
		DELETE FROM certificate_templates
		WHERE id = ?
	`, id)
	if err != nil {
		return ctxerr.Wrap(ctx, err, "deleting certificate_template")
	}

	rowsAffected, err := result.RowsAffected()
	if err != nil {
		return ctxerr.Wrap(ctx, err, "getting rows affected for certificate_template")
	}
	if rowsAffected == 0 {
		return notFound("CertificateTemplate").WithID(id)
	}

	return nil
}

func (ds *Datastore) BatchUpsertCertificateTemplates(ctx context.Context, certificateTemplates []*fleet.CertificateTemplate) error {
	if len(certificateTemplates) == 0 {
		return nil
	}

	const argsCountInsertCertificate = 4

	const sqlInsertCertificate = `
		INSERT INTO certificate_templates (
			name,
			team_id,
			certificate_authority_id,
			subject_name
		) VALUES %s
		ON DUPLICATE KEY UPDATE
			name = VALUES(name),
			team_id = VALUES(team_id),
			certificate_authority_id = VALUES(certificate_authority_id),
			subject_name = VALUES(subject_name)
	`

	var placeholders strings.Builder
	args := make([]interface{}, 0, len(certificateTemplates)*argsCountInsertCertificate)

	for _, cert := range certificateTemplates {
		args = append(args, cert.Name, cert.TeamID, cert.CertificateAuthorityID, cert.SubjectName)
		placeholders.WriteString("(?,?,?,?),")
	}

	stmt := fmt.Sprintf(sqlInsertCertificate, strings.TrimSuffix(placeholders.String(), ","))

	if _, err := ds.writer(ctx).ExecContext(ctx, stmt, args...); err != nil {
		return ctxerr.Wrap(ctx, err, "upserting certificate_templates")
	}

	return nil
}

func (ds *Datastore) BatchDeleteCertificateTemplates(ctx context.Context, certificateTemplateIDs []uint) error {
	if len(certificateTemplateIDs) == 0 {
		return nil
	}

	const sqlDeleteCertificateTemplates = `
		DELETE FROM certificate_templates
		WHERE id IN (%s)
	`
	var placeholders strings.Builder
	args := make([]interface{}, 0, len(certificateTemplateIDs))

	for _, id := range certificateTemplateIDs {
		args = append(args, id)
		placeholders.WriteString("?,")
	}

	stmt := fmt.Sprintf(sqlDeleteCertificateTemplates, strings.TrimSuffix(placeholders.String(), ","))

	if _, err := ds.writer(ctx).ExecContext(ctx, stmt, args...); err != nil {
		return ctxerr.Wrap(ctx, err, "deleting certificate_templates")
	}

	return nil
}

<<<<<<< HEAD
=======
func (ds *Datastore) UpdateCertificateStatus(
	ctx context.Context,
	hostUUID string,
	certificateTemplateID uint,
	status fleet.MDMDeliveryStatus,
	detail *string,
) error {
	// Validate the status.
	if !status.IsValid() {
		return ctxerr.Wrap(ctx, fmt.Errorf("Invalid status '%s'", string(status)))
	}

	// Attempt to update the certificate status for the given host and template.
	result, err := ds.writer(ctx).ExecContext(ctx, `
    UPDATE host_certificate_templates
    SET status = ?, detail = ?
    WHERE host_uuid = ? AND certificate_template_id = ?
`, status, detail, hostUUID, certificateTemplateID)
	if err != nil {
		return err
	}

	rowsAffected, err := result.RowsAffected()
	if err != nil {
		return err
	}

	if rowsAffected == 0 {
		return ctxerr.Wrap(ctx, notFound("Label").WithMessage(fmt.Sprintf("No certificate found for host UUID '%s' and template ID '%d'", hostUUID, certificateTemplateID)))
	}

	return nil
}

>>>>>>> ec71fb81
func (ds *Datastore) GetHostCertificateTemplates(ctx context.Context, hostUUID string) ([]fleet.HostCertificateTemplate, error) {
	if hostUUID == "" {
		return nil, errors.New("hostUUID cannot be empty")
	}

	stmt := `
SELECT 
	ct.name, 
	hct.status,
	hct.detail
FROM host_certificate_templates hct
	INNER JOIN certificate_templates ct ON ct.id = hct.certificate_template_id 
WHERE hct.host_uuid = ?`

	var hTemplates []fleet.HostCertificateTemplate
	if err := sqlx.SelectContext(ctx, ds.reader(ctx), &hTemplates, stmt, hostUUID); err != nil {
		return nil, err
	}
	return hTemplates, nil
}

func (ds *Datastore) GetMDMProfileSummaryFromHostCertificateTemplates(ctx context.Context, teamID *uint) (*fleet.MDMProfilesSummary, error) {
	var stmt string
	var args []interface{}

	if teamID != nil && *teamID > 0 {
		stmt = `
SELECT
	hct.status AS status,
	COUNT(DISTINCT hct.host_uuid) AS n
FROM host_certificate_templates hct
INNER JOIN certificate_templates ct ON hct.certificate_template_id = ct.id
WHERE ct.team_id = ?
GROUP BY hct.status`
		args = append(args, *teamID)
	} else {
		stmt = `
SELECT
	hct.status AS status,
	COUNT(DISTINCT hct.host_uuid) AS n
FROM host_certificate_templates hct
GROUP BY hct.status`
	}

	var dest []struct {
		Count  uint   `db:"n"`
		Status string `db:"status"`
	}

	if err := sqlx.SelectContext(ctx, ds.reader(ctx), &dest, stmt, args...); err != nil {
		return nil, err
	}

	byStatus := make(map[string]uint)
	for _, s := range dest {
		if _, ok := byStatus[s.Status]; ok {
			return nil, fmt.Errorf("duplicate status %s found", s.Status)
		}
		byStatus[s.Status] = s.Count
	}

	var res fleet.MDMProfilesSummary
	for s, c := range byStatus {
		switch fleet.MDMDeliveryStatus(s) {
		case fleet.MDMDeliveryFailed:
			res.Failed = c
		case fleet.MDMDeliveryPending:
			res.Pending = c
		case fleet.MDMDeliveryVerifying:
			res.Verifying = c
		case fleet.MDMDeliveryVerified:
			res.Verified = c
		default:
			return nil, fmt.Errorf("unknown status %s", s)
		}
	}

	return &res, nil
}<|MERGE_RESOLUTION|>--- conflicted
+++ resolved
@@ -201,43 +201,6 @@
 	return nil
 }
 
-<<<<<<< HEAD
-=======
-func (ds *Datastore) UpdateCertificateStatus(
-	ctx context.Context,
-	hostUUID string,
-	certificateTemplateID uint,
-	status fleet.MDMDeliveryStatus,
-	detail *string,
-) error {
-	// Validate the status.
-	if !status.IsValid() {
-		return ctxerr.Wrap(ctx, fmt.Errorf("Invalid status '%s'", string(status)))
-	}
-
-	// Attempt to update the certificate status for the given host and template.
-	result, err := ds.writer(ctx).ExecContext(ctx, `
-    UPDATE host_certificate_templates
-    SET status = ?, detail = ?
-    WHERE host_uuid = ? AND certificate_template_id = ?
-`, status, detail, hostUUID, certificateTemplateID)
-	if err != nil {
-		return err
-	}
-
-	rowsAffected, err := result.RowsAffected()
-	if err != nil {
-		return err
-	}
-
-	if rowsAffected == 0 {
-		return ctxerr.Wrap(ctx, notFound("Label").WithMessage(fmt.Sprintf("No certificate found for host UUID '%s' and template ID '%d'", hostUUID, certificateTemplateID)))
-	}
-
-	return nil
-}
-
->>>>>>> ec71fb81
 func (ds *Datastore) GetHostCertificateTemplates(ctx context.Context, hostUUID string) ([]fleet.HostCertificateTemplate, error) {
 	if hostUUID == "" {
 		return nil, errors.New("hostUUID cannot be empty")
