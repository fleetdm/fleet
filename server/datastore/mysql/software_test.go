package mysql

import (
	"context"
	"fmt"
	"math/rand"
	"sort"
	"strings"
	"testing"
	"time"

	"github.com/fleetdm/fleet/v4/server/fleet"
	"github.com/fleetdm/fleet/v4/server/ptr"
	"github.com/fleetdm/fleet/v4/server/test"
	"github.com/fleetdm/fleet/v4/server/vulnerabilities/oval"
	"github.com/stretchr/testify/assert"
	"github.com/stretchr/testify/require"
	"golang.org/x/exp/slices"
)

func TestSoftware(t *testing.T) {
	ds := CreateMySQLDS(t)

	cases := []struct {
		name string
		fn   func(t *testing.T, ds *Datastore)
	}{
		{"SaveHost", testSoftwareSaveHost},
		{"CPE", testSoftwareCPE},
		{"HostDuplicates", testSoftwareHostDuplicates},
		{"LoadVulnerabilities", testSoftwareLoadVulnerabilities},
		{"ListSoftwareCPEs", testListSoftwareCPEs},
		{"NothingChanged", testSoftwareNothingChanged},
		{"LoadSupportsTonsOfCVEs", testSoftwareLoadSupportsTonsOfCVEs},
		{"List", testSoftwareList},
		{"SyncHostsSoftware", testSoftwareSyncHostsSoftware},
		{"DeleteSoftwareVulnerabilities", testDeleteSoftwareVulnerabilities},
		{"HostsByCVE", testHostsByCVE},
		{"HostsBySoftwareIDs", testHostsBySoftwareIDs},
		{"UpdateHostSoftware", testUpdateHostSoftware},
		{"ListSoftwareByHostIDShort", testListSoftwareByHostIDShort},
		{"ListSoftwareVulnerabilitiesByHostIDsSource", testListSoftwareVulnerabilitiesByHostIDsSource},
		{"InsertSoftwareVulnerability", testInsertSoftwareVulnerability},
		{"ListCVEs", testListCVEs},
		{"ListSoftwareForVulnDetection", testListSoftwareForVulnDetection},
<<<<<<< HEAD
		{"SoftwareByID", testSoftwareByID},
		{"AllSoftwareIterator", testAllSoftwareIterator},
		{"UpsertSoftwareCPEs", testUpsertSoftwareCPEs},
		{"DeleteOutOfDateVulnerabilities", testDeleteOutOfDateVulnerabilities},
		{"DeleteSoftwareCPEs", testDeleteSoftwareCPEs},
=======
		{"SoftwareByIDNoDuplicatedVulns", testSoftwareByIDNoDuplicatedVulns},
		{"SoftwareByIDIncludesCVEPublishedDate", testSoftwareByIDIncludesCVEPublishedDate},
>>>>>>> d6dab185
	}
	for _, c := range cases {
		t.Run(c.name, func(t *testing.T) {
			defer TruncateTables(t, ds)
			c.fn(t, ds)
		})
	}
}

func testSoftwareSaveHost(t *testing.T, ds *Datastore) {
	host1 := test.NewHost(t, ds, "host1", "", "host1key", "host1uuid", time.Now())
	host2 := test.NewHost(t, ds, "host2", "", "host2key", "host2uuid", time.Now())

	software1 := []fleet.Software{
		{Name: "foo", Version: "0.0.1", Source: "chrome_extensions"},
		{Name: "foo", Version: "0.0.3", Source: "chrome_extensions"},
	}
	software2 := []fleet.Software{
		{Name: "foo", Version: "0.0.2", Source: "chrome_extensions"},
		{Name: "foo", Version: "0.0.3", Source: "chrome_extensions"},
		{Name: "bar", Version: "0.0.3", Source: "deb_packages", BundleIdentifier: "com.some.identifier"},
		{Name: "zoo", Version: "0.0.5", Source: "deb_packages", BundleIdentifier: ""},
	}

	require.NoError(t, ds.UpdateHostSoftware(context.Background(), host1.ID, software1))
	require.NoError(t, ds.UpdateHostSoftware(context.Background(), host2.ID, software2))

	require.NoError(t, ds.LoadHostSoftware(context.Background(), host1, false))
	test.ElementsMatchSkipIDAndHostCount(t, software1, host1.HostSoftware.Software)

	soft1ByID, err := ds.SoftwareByID(context.Background(), host1.HostSoftware.Software[0].ID, false)
	require.NoError(t, err)
	require.NotNil(t, soft1ByID)
	assert.Equal(t, host1.HostSoftware.Software[0], *soft1ByID)

	require.NoError(t, ds.LoadHostSoftware(context.Background(), host2, false))
	test.ElementsMatchSkipIDAndHostCount(t, software2, host2.HostSoftware.Software)

	software1 = []fleet.Software{
		{Name: "foo", Version: "0.0.1", Source: "chrome_extensions"},
		{Name: "foo", Version: "0.0.3", Source: "chrome_extensions"},
		{Name: "towel", Version: "42.0.0", Source: "apps"},
	}
	software2 = []fleet.Software{}

	require.NoError(t, ds.UpdateHostSoftware(context.Background(), host1.ID, software1))
	require.NoError(t, ds.UpdateHostSoftware(context.Background(), host2.ID, software2))

	require.NoError(t, ds.LoadHostSoftware(context.Background(), host1, false))
	test.ElementsMatchSkipIDAndHostCount(t, software1, host1.HostSoftware.Software)

	require.NoError(t, ds.LoadHostSoftware(context.Background(), host2, false))
	test.ElementsMatchSkipIDAndHostCount(t, software2, host2.HostSoftware.Software)

	software1 = []fleet.Software{
		{Name: "foo", Version: "0.0.3", Source: "chrome_extensions"},
		{Name: "towel", Version: "42.0.0", Source: "apps"},
	}

	require.NoError(t, ds.UpdateHostSoftware(context.Background(), host1.ID, software1))

	require.NoError(t, ds.LoadHostSoftware(context.Background(), host1, false))
	test.ElementsMatchSkipIDAndHostCount(t, software1, host1.HostSoftware.Software)

	software2 = []fleet.Software{
		{Name: "foo", Version: "0.0.2", Source: "chrome_extensions"},
		{Name: "foo", Version: "0.0.3", Source: "chrome_extensions"},
		{Name: "bar", Version: "0.0.3", Source: "deb_packages", BundleIdentifier: "com.some.identifier"},
		{Name: "zoo", Version: "0.0.5", Source: "deb_packages", BundleIdentifier: "com.zoo"}, // "empty" -> "non-empty"
	}
	require.NoError(t, ds.UpdateHostSoftware(context.Background(), host2.ID, software2))
	require.NoError(t, ds.LoadHostSoftware(context.Background(), host2, false))
	test.ElementsMatchSkipIDAndHostCount(t, software2, host2.HostSoftware.Software)

	software2 = []fleet.Software{
		{Name: "foo", Version: "0.0.2", Source: "chrome_extensions"},
		{Name: "foo", Version: "0.0.3", Source: "chrome_extensions"},
		{Name: "bar", Version: "0.0.3", Source: "deb_packages", BundleIdentifier: "com.some.other"}, // "non-empty" -> "non-empty"
		{Name: "zoo", Version: "0.0.5", Source: "deb_packages", BundleIdentifier: ""},               // non-empty -> empty
	}
	require.NoError(t, ds.UpdateHostSoftware(context.Background(), host2.ID, software2))
	require.NoError(t, ds.LoadHostSoftware(context.Background(), host2, false))
	test.ElementsMatchSkipIDAndHostCount(t, software2, host2.HostSoftware.Software)
}

func testSoftwareCPE(t *testing.T, ds *Datastore) {
	host1 := test.NewHost(t, ds, "host1", "", "host1key", "host1uuid", time.Now())

	software1 := []fleet.Software{
		{Name: "foo", Version: "0.0.1", Source: "chrome_extensions"},
		{Name: "foo", Version: "0.0.3", Source: "chrome_extensions"},
	}

	software2 := []fleet.Software{
		{Name: "bar", Version: "0.0.3", Source: "deb_packages", BundleIdentifier: "com.some.other"}, // "non-empty" -> "non-empty"
		{Name: "zoo", Version: "0.0.5", Source: "rpm_packages", BundleIdentifier: ""},               // non-empty -> empty
	}

	err := ds.UpdateHostSoftware(context.Background(), host1.ID, software1)
	require.NoError(t, err)

	err = ds.UpdateHostSoftware(context.Background(), host1.ID, software2)
	require.NoError(t, err)

	q := fleet.SoftwareIterQueryOptions{ExcludedSources: oval.SupportedSoftwareSources}
	iterator, err := ds.AllSoftwareIterator(context.Background(), q)
	require.NoError(t, err)
	defer iterator.Close()

	loops := 0
	for iterator.Next() {
		software, err := iterator.Value()
		require.NoError(t, err)
		require.NoError(t, iterator.Err())

		require.NotEmpty(t, software.ID)
		require.NotEmpty(t, software.Name)
		require.NotEmpty(t, software.Version)
		require.NotEmpty(t, software.Source)

		require.NotEqual(t, software.Name, "bar")
		require.NotEqual(t, software.Name, "zoo")

		if loops > 2 {
			t.Error("Looping through more software than we have")
		}
		loops++
	}
	assert.Equal(t, len(software1), loops)
	require.NoError(t, iterator.Close())
}

func testSoftwareHostDuplicates(t *testing.T, ds *Datastore) {
	host1 := test.NewHost(t, ds, "host1", "", "host1key", "host1uuid", time.Now())

	longName := strings.Repeat("a", 260)

	incoming := make(map[string]fleet.Software)
	sw := fleet.Software{
		Name:    longName + "b",
		Version: "0.0.1",
		Source:  "chrome_extension",
	}
	soft2Key := softwareToUniqueString(sw)
	incoming[soft2Key] = sw

	tx, err := ds.writer.Beginx()
	require.NoError(t, err)
	require.NoError(t, insertNewInstalledHostSoftwareDB(context.Background(), tx, host1.ID, make(map[string]fleet.Software), incoming))
	require.NoError(t, tx.Commit())

	incoming = make(map[string]fleet.Software)
	sw = fleet.Software{
		Name:    longName + "c",
		Version: "0.0.1",
		Source:  "chrome_extension",
	}
	soft3Key := softwareToUniqueString(sw)
	incoming[soft3Key] = sw

	tx, err = ds.writer.Beginx()
	require.NoError(t, err)
	require.NoError(t, insertNewInstalledHostSoftwareDB(context.Background(), tx, host1.ID, make(map[string]fleet.Software), incoming))
	require.NoError(t, tx.Commit())
}

func testSoftwareLoadVulnerabilities(t *testing.T, ds *Datastore) {
	host := test.NewHost(t, ds, "host1", "", "host1key", "host1uuid", time.Now())

	software := []fleet.Software{
		{Name: "foo", Version: "0.0.1", Source: "chrome_extensions"},
		{Name: "bar", Version: "0.0.3", Source: "apps"},
		{Name: "blah", Version: "1.0", Source: "apps"},
	}
	require.NoError(t, ds.UpdateHostSoftware(context.Background(), host.ID, software))
	require.NoError(t, ds.LoadHostSoftware(context.Background(), host, false))

	cpes := []fleet.SoftwareCPE{
		{SoftwareID: host.Software[0].ID, CPE: "somecpe"},
		{SoftwareID: host.Software[1].ID, CPE: "someothercpewithoutvulns"},
	}
	_, err := ds.UpsertSoftwareCPEs(context.Background(), cpes)
	require.NoError(t, err)
	require.NoError(t, ds.LoadHostSoftware(context.Background(), host, false))

	vulns := []fleet.SoftwareVulnerability{
		{SoftwareID: host.Software[0].ID, CVE: "CVE-2022-0001"},
		{SoftwareID: host.Software[0].ID, CVE: "CVE-2022-0002"},
	}
	for _, v := range vulns {
		_, err = ds.InsertSoftwareVulnerability(context.Background(), v, fleet.NVDSource)
		require.NoError(t, err)
	}
	require.NoError(t, ds.LoadHostSoftware(context.Background(), host, false))

	softByID, err := ds.SoftwareByID(context.Background(), host.HostSoftware.Software[0].ID, false)
	require.NoError(t, err)
	require.NotNil(t, softByID)
	require.Len(t, softByID.Vulnerabilities, 2)

	assert.Equal(t, "somecpe", host.Software[0].GenerateCPE)
	require.Len(t, host.Software[0].Vulnerabilities, 2)
	assert.Equal(t, "CVE-2022-0001", host.Software[0].Vulnerabilities[0].CVE)
	assert.Equal(t,
		"https://nvd.nist.gov/vuln/detail/CVE-2022-0001", host.Software[0].Vulnerabilities[0].DetailsLink)
	assert.Equal(t, "CVE-2022-0002", host.Software[0].Vulnerabilities[1].CVE)
	assert.Equal(t,
		"https://nvd.nist.gov/vuln/detail/CVE-2022-0002", host.Software[0].Vulnerabilities[1].DetailsLink)

	assert.Equal(t, "someothercpewithoutvulns", host.Software[1].GenerateCPE)
	require.Len(t, host.Software[1].Vulnerabilities, 0)
}

func testListSoftwareCPEs(t *testing.T, ds *Datastore) {
	ctx := context.Background()

	debian := test.NewHost(t, ds, "host3", "", "host3key", "host3uuid", time.Now())
	debian.Platform = "debian"
	require.NoError(t, ds.UpdateHost(ctx, debian))

	ubuntu := test.NewHost(t, ds, "host4", "", "host4key", "host4uuid", time.Now())
	ubuntu.Platform = "ubuntu"
	require.NoError(t, ds.UpdateHost(ctx, ubuntu))

	software := []fleet.Software{
		{Name: "foo", Version: "0.0.1", Source: "chrome_extensions"},
		{Name: "bar", Version: "0.0.3", Source: "apps"},
		{Name: "biz", Version: "0.0.1", Source: "deb_packages"},
		{Name: "baz", Version: "0.0.3", Source: "deb_packages"},
	}
	require.NoError(t, ds.UpdateHostSoftware(ctx, debian.ID, software[:2]))
	require.NoError(t, ds.LoadHostSoftware(ctx, debian, false))

	require.NoError(t, ds.UpdateHostSoftware(ctx, ubuntu.ID, software[2:]))
	require.NoError(t, ds.LoadHostSoftware(ctx, ubuntu, false))

	cpes := []fleet.SoftwareCPE{
		{SoftwareID: debian.Software[0].ID, CPE: "cpe1"},
		{SoftwareID: debian.Software[1].ID, CPE: "cpe2"},
		{SoftwareID: ubuntu.Software[0].ID, CPE: "cpe3"},
		{SoftwareID: ubuntu.Software[1].ID, CPE: "cpe4"},
	}
	_, err := ds.UpsertSoftwareCPEs(ctx, cpes)
	require.NoError(t, err)

	cpes, err = ds.ListSoftwareCPEs(ctx)
	expected := []string{
		"cpe1", "cpe2", "cpe3", "cpe4",
	}
	var actual []string
	for _, v := range cpes {
		actual = append(actual, v.CPE)
	}
	require.NoError(t, err)
	assert.ElementsMatch(t, actual, expected)
}

func testSoftwareNothingChanged(t *testing.T, ds *Datastore) {
	cases := []struct {
		desc     string
		current  []fleet.Software
		incoming []fleet.Software
		want     bool
	}{
		{"both nil", nil, nil, true},
		{"different len", nil, []fleet.Software{{}}, false},

		{
			"identical",
			[]fleet.Software{{Name: "A", Version: "1.0", Source: "ASD"}},
			[]fleet.Software{{Name: "A", Version: "1.0", Source: "ASD"}},
			true,
		},
		{
			"different version",
			[]fleet.Software{{Name: "A", Version: "1.1", Source: "ASD"}},
			[]fleet.Software{{Name: "A", Version: "1.0", Source: "ASD"}},
			false,
		},
		{
			"new software",
			[]fleet.Software{{Name: "A", Version: "1.0", Source: "ASD"}},
			[]fleet.Software{{Name: "A", Version: "1.0", Source: "ASD"}, {Name: "B", Version: "1.0", Source: "ASD"}},
			false,
		},
		{
			"removed software",
			[]fleet.Software{{Name: "A", Version: "1.0", Source: "ASD"}, {Name: "B", Version: "1.0", Source: "ASD"}},
			[]fleet.Software{{Name: "A", Version: "1.0", Source: "ASD"}},
			false,
		},
		{
			"identical with similar last open",
			[]fleet.Software{{Name: "A", Version: "1.0", Source: "ASD", LastOpenedAt: ptr.Time(time.Now())}},
			[]fleet.Software{{Name: "A", Version: "1.0", Source: "ASD", LastOpenedAt: ptr.Time(time.Now())}},
			true,
		},
		{
			"identical with no new last open",
			[]fleet.Software{{Name: "A", Version: "1.0", Source: "ASD", LastOpenedAt: ptr.Time(time.Now())}},
			[]fleet.Software{{Name: "A", Version: "1.0", Source: "ASD"}},
			true,
		},
		{
			"identical but added last open",
			[]fleet.Software{{Name: "A", Version: "1.0", Source: "ASD"}},
			[]fleet.Software{{Name: "A", Version: "1.0", Source: "ASD", LastOpenedAt: ptr.Time(time.Now())}},
			false,
		},
		{
			"identical but significantly changed last open",
			[]fleet.Software{{Name: "A", Version: "1.0", Source: "ASD", LastOpenedAt: ptr.Time(time.Now().Add(-365 * 24 * time.Hour))}},
			[]fleet.Software{{Name: "A", Version: "1.0", Source: "ASD", LastOpenedAt: ptr.Time(time.Now())}},
			false,
		},
		{
			"identical but insignificantly changed last open",
			[]fleet.Software{{Name: "A", Version: "1.0", Source: "ASD", LastOpenedAt: ptr.Time(time.Now().Add(-time.Second))}},
			[]fleet.Software{{Name: "A", Version: "1.0", Source: "ASD", LastOpenedAt: ptr.Time(time.Now())}},
			true,
		},
	}
	for _, c := range cases {
		t.Run(c.desc, func(t *testing.T) {
			got := nothingChanged(c.current, c.incoming, defaultMinLastOpenedAtDiff)
			if c.want {
				require.True(t, got)
			} else {
				require.False(t, got)
			}
		})
	}
}

func generateCVEMeta(n int) fleet.CVEMeta {
	CVEID := fmt.Sprintf("CVE-2022-%05d", n)
	cvssScore := ptr.Float64(rand.Float64() * 10)
	epssProbability := ptr.Float64(rand.Float64())
	cisaKnownExploit := ptr.Bool(rand.Intn(2) == 1)
	return fleet.CVEMeta{
		CVE:              CVEID,
		CVSSScore:        cvssScore,
		EPSSProbability:  epssProbability,
		CISAKnownExploit: cisaKnownExploit,
	}
}

func testSoftwareLoadSupportsTonsOfCVEs(t *testing.T, ds *Datastore) {
	host := test.NewHost(t, ds, "host1", "", "host1key", "host1uuid", time.Now())

	software := []fleet.Software{
		{Name: "foo", Version: "0.0.1", Source: "chrome_extensions"},
		{Name: "bar", Version: "0.0.3", Source: "apps"},
		{Name: "blah", Version: "1.0", Source: "apps"},
	}
	require.NoError(t, ds.UpdateHostSoftware(context.Background(), host.ID, software))
	require.NoError(t, ds.LoadHostSoftware(context.Background(), host, false))

	sort.Slice(host.Software, func(i, j int) bool { return host.Software[i].Name < host.Software[j].Name })

	cpes := []fleet.SoftwareCPE{
		{SoftwareID: host.Software[1].ID, CPE: "someothercpewithoutvulns"},
		{SoftwareID: host.Software[0].ID, CPE: "somecpe"},
	}
	_, err := ds.UpsertSoftwareCPEs(context.Background(), cpes)
	require.NoError(t, err)

	var cveMeta []fleet.CVEMeta
	for i := 0; i < 1000; i++ {
		cveMeta = append(cveMeta, generateCVEMeta(i))
	}

	err = ds.InsertCVEMeta(context.Background(), cveMeta)
	require.NoError(t, err)

	values := strings.TrimSuffix(strings.Repeat("(?, ?), ", len(cveMeta)), ", ")
	query := `INSERT INTO software_cve (software_id, cve) VALUES ` + values
	var args []interface{}
	for _, cve := range cveMeta {
		args = append(args, host.Software[0].ID, cve.CVE)
	}
	_, err = ds.writer.ExecContext(context.Background(), query, args...)
	require.NoError(t, err)

	require.NoError(t, ds.LoadHostSoftware(context.Background(), host, false))

	for _, software := range host.Software {
		switch software.Name {
		case "bar":
			assert.Equal(t, "somecpe", software.GenerateCPE)
			require.Len(t, software.Vulnerabilities, 1000)
			assert.True(t, strings.HasPrefix(software.Vulnerabilities[0].CVE, "CVE-"))
			assert.Equal(t,
				"https://nvd.nist.gov/vuln/detail/"+software.Vulnerabilities[0].CVE,
				software.Vulnerabilities[0].DetailsLink,
			)
		case "blah":
			assert.Len(t, software.Vulnerabilities, 0)
			assert.Equal(t, "someothercpewithoutvulns", software.GenerateCPE)
		case "foo":
			assert.Len(t, software.Vulnerabilities, 0)
		}
	}
}

func testSoftwareList(t *testing.T, ds *Datastore) {
	host1 := test.NewHost(t, ds, "host1", "", "host1key", "host1uuid", time.Now())
	host2 := test.NewHost(t, ds, "host2", "", "host2key", "host2uuid", time.Now())
	host3 := test.NewHost(t, ds, "host3", "", "host3key", "host3uuid", time.Now())

	software1 := []fleet.Software{
		{Name: "foo", Version: "0.0.1", Source: "chrome_extensions"},
		{Name: "foo", Version: "0.0.3", Source: "chrome_extensions"},
	}
	software2 := []fleet.Software{
		{Name: "foo", Version: "v0.0.2", Source: "chrome_extensions"},
		{Name: "foo", Version: "0.0.3", Source: "chrome_extensions"},
		{Name: "bar", Version: "0.0.3", Source: "deb_packages"},
	}
	software3 := []fleet.Software{
		{Name: "baz", Version: "0.0.1", Source: "deb_packages"},
	}

	require.NoError(t, ds.UpdateHostSoftware(context.Background(), host1.ID, software1))
	require.NoError(t, ds.UpdateHostSoftware(context.Background(), host2.ID, software2))
	require.NoError(t, ds.UpdateHostSoftware(context.Background(), host3.ID, software3))

	require.NoError(t, ds.LoadHostSoftware(context.Background(), host1, false))
	require.NoError(t, ds.LoadHostSoftware(context.Background(), host2, false))
	require.NoError(t, ds.LoadHostSoftware(context.Background(), host3, false))
	sort.Slice(host1.Software, func(i, j int) bool {
		return host1.Software[i].Name+host1.Software[i].Version < host1.Software[j].Name+host1.Software[j].Version
	})

	cpes := []fleet.SoftwareCPE{
		{SoftwareID: host1.Software[0].ID, CPE: "somecpe"},
		{SoftwareID: host1.Software[1].ID, CPE: "someothercpewithoutvulns"},
		{SoftwareID: host3.Software[0].ID, CPE: "somecpe2"},
	}
	_, err := ds.UpsertSoftwareCPEs(context.Background(), cpes)
	require.NoError(t, err)

	require.NoError(t, ds.LoadHostSoftware(context.Background(), host1, false))
	require.NoError(t, ds.LoadHostSoftware(context.Background(), host2, false))
	require.NoError(t, ds.LoadHostSoftware(context.Background(), host3, false))
	sort.Slice(host1.Software, func(i, j int) bool {
		return host1.Software[i].Name+host1.Software[i].Version < host1.Software[j].Name+host1.Software[j].Version
	})

	vulns := []fleet.SoftwareVulnerability{
		{SoftwareID: host1.Software[0].ID, CVE: "CVE-2022-0001"},
		{SoftwareID: host1.Software[0].ID, CVE: "CVE-2022-0002"},
		{SoftwareID: host3.Software[0].ID, CVE: "CVE-2022-0003"},
	}

	for _, v := range vulns {
		_, err = ds.InsertSoftwareVulnerability(context.Background(), v, fleet.NVDSource)
		require.NoError(t, err)
	}

	now := time.Now().UTC().Truncate(time.Second)
	cveMeta := []fleet.CVEMeta{
		{
			CVE:              "CVE-2022-0001",
			CVSSScore:        ptr.Float64(2.0),
			EPSSProbability:  ptr.Float64(0.01),
			CISAKnownExploit: ptr.Bool(false),
			Published:        ptr.Time(now.Add(-2 * time.Hour)),
		},
		{
			CVE:              "CVE-2022-0002",
			CVSSScore:        ptr.Float64(1.0),
			EPSSProbability:  ptr.Float64(0.99),
			CISAKnownExploit: ptr.Bool(false),
			Published:        ptr.Time(now),
		},
		{
			CVE:              "CVE-2022-0003",
			CVSSScore:        ptr.Float64(3.0),
			EPSSProbability:  ptr.Float64(0.98),
			CISAKnownExploit: ptr.Bool(true),
			Published:        ptr.Time(now.Add(-1 * time.Hour)),
		},
	}
	err = ds.InsertCVEMeta(context.Background(), cveMeta)
	require.NoError(t, err)

	foo001 := fleet.Software{
		Name:        "foo",
		Version:     "0.0.1",
		Source:      "chrome_extensions",
		GenerateCPE: "somecpe",
		Vulnerabilities: fleet.Vulnerabilities{
			{
				CVE:              "CVE-2022-0001",
				DetailsLink:      "https://nvd.nist.gov/vuln/detail/CVE-2022-0001",
				CVSSScore:        ptr.Float64Ptr(2.0),
				EPSSProbability:  ptr.Float64Ptr(0.01),
				CISAKnownExploit: ptr.BoolPtr(false),
				CVEPublished:     ptr.TimePtr(now.Add(-2 * time.Hour)),
			},
			{
				CVE:              "CVE-2022-0002",
				DetailsLink:      "https://nvd.nist.gov/vuln/detail/CVE-2022-0002",
				CVSSScore:        ptr.Float64Ptr(1.0),
				EPSSProbability:  ptr.Float64Ptr(0.99),
				CISAKnownExploit: ptr.BoolPtr(false),
				CVEPublished:     ptr.TimePtr(now),
			},
		},
	}
	foo002 := fleet.Software{Name: "foo", Version: "v0.0.2", Source: "chrome_extensions"}
	foo003 := fleet.Software{Name: "foo", Version: "0.0.3", Source: "chrome_extensions", GenerateCPE: "someothercpewithoutvulns"}
	bar003 := fleet.Software{Name: "bar", Version: "0.0.3", Source: "deb_packages"}
	baz001 := fleet.Software{
		Name:        "baz",
		Version:     "0.0.1",
		Source:      "deb_packages",
		GenerateCPE: "somecpe2",
		Vulnerabilities: fleet.Vulnerabilities{
			{
				CVE:              "CVE-2022-0003",
				DetailsLink:      "https://nvd.nist.gov/vuln/detail/CVE-2022-0003",
				CVSSScore:        ptr.Float64Ptr(3.0),
				EPSSProbability:  ptr.Float64Ptr(0.98),
				CISAKnownExploit: ptr.BoolPtr(true),
				CVEPublished:     ptr.TimePtr(now.Add(-1 * time.Hour)),
			},
		},
	}

	require.NoError(t, ds.SyncHostsSoftware(context.Background(), time.Now()))

	t.Run("lists everything", func(t *testing.T) {
		opts := fleet.SoftwareListOptions{
			ListOptions: fleet.ListOptions{
				OrderKey: "name,version",
			},
			IncludeCVEScores: true,
		}
		software := listSoftwareCheckCount(t, ds, 5, 5, opts, false)
		expected := []fleet.Software{bar003, baz001, foo001, foo002, foo003}
		test.ElementsMatchSkipID(t, software, expected)
	})

	t.Run("paginates", func(t *testing.T) {
		opts := fleet.SoftwareListOptions{
			ListOptions: fleet.ListOptions{
				Page:     1,
				PerPage:  1,
				OrderKey: "version",
			},
			IncludeCVEScores: true,
		}
		software := listSoftwareCheckCount(t, ds, 1, 5, opts, true)
		require.Len(t, software, 1)
		var expected []fleet.Software
		// Both foo001 and baz001 have the same version, thus we check which one the database picked
		// for the second page.
		if software[0].Name == "foo" {
			expected = []fleet.Software{foo001}
		} else {
			expected = []fleet.Software{baz001}
		}
		test.ElementsMatchSkipID(t, software, expected)
	})

	t.Run("filters by team", func(t *testing.T) {
		team1, err := ds.NewTeam(context.Background(), &fleet.Team{Name: "team1"})
		require.NoError(t, err)
		require.NoError(t, ds.AddHostsToTeam(context.Background(), &team1.ID, []uint{host1.ID}))

		require.NoError(t, ds.SyncHostsSoftware(context.Background(), time.Now()))

		opts := fleet.SoftwareListOptions{
			ListOptions: fleet.ListOptions{
				OrderKey: "version",
			},
			TeamID:           &team1.ID,
			IncludeCVEScores: true,
		}
		software := listSoftwareCheckCount(t, ds, 2, 2, opts, true)
		expected := []fleet.Software{foo001, foo003}
		test.ElementsMatchSkipID(t, software, expected)
	})

	t.Run("filters by team and paginates", func(t *testing.T) {
		team1, err := ds.NewTeam(context.Background(), &fleet.Team{Name: "team1-" + t.Name()})
		require.NoError(t, err)
		require.NoError(t, ds.AddHostsToTeam(context.Background(), &team1.ID, []uint{host1.ID}))

		require.NoError(t, ds.SyncHostsSoftware(context.Background(), time.Now()))

		opts := fleet.SoftwareListOptions{
			ListOptions: fleet.ListOptions{
				PerPage:  1,
				Page:     1,
				OrderKey: "id",
			},
			TeamID: &team1.ID,
		}
		software := listSoftwareCheckCount(t, ds, 1, 2, opts, true)
		expected := []fleet.Software{foo003}
		test.ElementsMatchSkipID(t, software, expected)
	})

	t.Run("filters vulnerable software", func(t *testing.T) {
		opts := fleet.SoftwareListOptions{
			ListOptions: fleet.ListOptions{
				OrderKey: "name",
			},
			VulnerableOnly:   true,
			IncludeCVEScores: true,
		}
		software := listSoftwareCheckCount(t, ds, 2, 2, opts, true)
		expected := []fleet.Software{foo001, baz001}
		test.ElementsMatchSkipID(t, software, expected)
	})

	t.Run("filters by CVE", func(t *testing.T) {
		opts := fleet.SoftwareListOptions{
			ListOptions: fleet.ListOptions{
				MatchQuery: "CVE-2022-0001",
			},
			IncludeCVEScores: true,
		}
		software := listSoftwareCheckCount(t, ds, 1, 1, opts, true)
		expected := []fleet.Software{foo001}
		test.ElementsMatchSkipID(t, software, expected)

		opts.MatchQuery = "CVE-2022-0002"
		software = listSoftwareCheckCount(t, ds, 1, 1, opts, true)
		expected = []fleet.Software{foo001}
		test.ElementsMatchSkipID(t, software, expected)

		// partial CVE
		opts.MatchQuery = "0002"
		software = listSoftwareCheckCount(t, ds, 1, 1, opts, true)
		expected = []fleet.Software{foo001}
		test.ElementsMatchSkipID(t, software, expected)

		// unknown CVE
		opts.MatchQuery = "CVE-2022-0000"
		listSoftwareCheckCount(t, ds, 0, 0, opts, true)
	})

	t.Run("filters by query", func(t *testing.T) {
		// query by name (case insensitive)
		opts := fleet.SoftwareListOptions{
			ListOptions: fleet.ListOptions{
				MatchQuery: "baR",
			},
		}
		software := listSoftwareCheckCount(t, ds, 1, 1, opts, true)
		expected := []fleet.Software{bar003}
		test.ElementsMatchSkipID(t, software, expected)

		// query by version
		opts.MatchQuery = "0.0.3"
		software = listSoftwareCheckCount(t, ds, 2, 2, opts, true)
		expected = []fleet.Software{foo003, bar003}
		test.ElementsMatchSkipID(t, software, expected)

		// query by version (case insensitive)
		opts.MatchQuery = "V0.0.2"
		software = listSoftwareCheckCount(t, ds, 1, 1, opts, true)
		expected = []fleet.Software{foo002}
		test.ElementsMatchSkipID(t, software, expected)
	})

	t.Run("order by name and id", func(t *testing.T) {
		opts := fleet.SoftwareListOptions{
			ListOptions: fleet.ListOptions{
				OrderKey:       "name,id",
				OrderDirection: fleet.OrderAscending,
			},
		}
		software := listSoftwareCheckCount(t, ds, 5, 5, opts, false)
		assert.Equal(t, bar003.Name, software[0].Name)
		assert.Equal(t, bar003.Version, software[0].Version)

		assert.Equal(t, baz001.Name, software[1].Name)
		assert.Equal(t, baz001.Version, software[1].Version)

		// foo's ordered by id, descending
		assert.Greater(t, software[3].ID, software[2].ID)
		assert.Greater(t, software[4].ID, software[3].ID)
	})

	t.Run("order by hosts_count", func(t *testing.T) {
		software := listSoftwareCheckCount(t, ds, 5, 5, fleet.SoftwareListOptions{ListOptions: fleet.ListOptions{OrderKey: "hosts_count", OrderDirection: fleet.OrderDescending}, WithHostCounts: true}, false)
		// ordered by counts descending, so foo003 is first
		assert.Equal(t, foo003.Name, software[0].Name)
		assert.Equal(t, 2, software[0].HostsCount)
	})

	t.Run("order by epss_probability", func(t *testing.T) {
		opts := fleet.SoftwareListOptions{
			ListOptions: fleet.ListOptions{
				OrderKey:       "epss_probability",
				OrderDirection: fleet.OrderDescending,
			},
			IncludeCVEScores: true,
		}

		software := listSoftwareCheckCount(t, ds, 5, 5, opts, false)
		assert.Equal(t, foo001.Name, software[0].Name)
		assert.Equal(t, foo001.Version, software[0].Version)
	})

	t.Run("order by cvss_score", func(t *testing.T) {
		opts := fleet.SoftwareListOptions{
			ListOptions: fleet.ListOptions{
				OrderKey:       "cvss_score",
				OrderDirection: fleet.OrderDescending,
			},
			IncludeCVEScores: true,
		}

		software := listSoftwareCheckCount(t, ds, 5, 5, opts, false)
		assert.Equal(t, baz001.Name, software[0].Name)
		assert.Equal(t, baz001.Version, software[0].Version)
	})

	t.Run("order by cisa_known_exploit", func(t *testing.T) {
		opts := fleet.SoftwareListOptions{
			ListOptions: fleet.ListOptions{
				OrderKey:       "cisa_known_exploit",
				OrderDirection: fleet.OrderDescending,
			},
			IncludeCVEScores: true,
		}

		software := listSoftwareCheckCount(t, ds, 5, 5, opts, false)
		assert.Equal(t, baz001.Name, software[0].Name)
		assert.Equal(t, baz001.Version, software[0].Version)
	})

	t.Run("order by cve_published", func(t *testing.T) {
		opts := fleet.SoftwareListOptions{
			ListOptions: fleet.ListOptions{
				OrderKey:       "cve_published",
				OrderDirection: fleet.OrderDescending,
			},
			IncludeCVEScores: true,
		}

		software := listSoftwareCheckCount(t, ds, 5, 5, opts, false)
		assert.Equal(t, foo001.Name, software[0].Name)
		assert.Equal(t, foo001.Version, software[0].Version)
	})

	t.Run("nil cve scores if IncludeCVEScores is false", func(t *testing.T) {
		opts := fleet.SoftwareListOptions{
			ListOptions: fleet.ListOptions{
				OrderKey:       "name,version",
				OrderDirection: fleet.OrderDescending,
			},
			IncludeCVEScores: false,
		}

		software := listSoftwareCheckCount(t, ds, 5, 5, opts, false)
		for _, s := range software {
			for _, vuln := range s.Vulnerabilities {
				assert.Nil(t, vuln.CVSSScore)
				assert.Nil(t, vuln.EPSSProbability)
				assert.Nil(t, vuln.CISAKnownExploit)
			}
		}
	})
}

func listSoftwareCheckCount(t *testing.T, ds *Datastore, expectedListCount int, expectedFullCount int, opts fleet.SoftwareListOptions, returnSorted bool) []fleet.Software {
	software, err := ds.ListSoftware(context.Background(), opts)
	require.NoError(t, err)
	require.Len(t, software, expectedListCount)
	count, err := ds.CountSoftware(context.Background(), opts)
	require.NoError(t, err)
	require.Equal(t, expectedFullCount, count)
	for _, s := range software {
		sort.Slice(s.Vulnerabilities, func(i, j int) bool {
			return s.Vulnerabilities[i].CVE < s.Vulnerabilities[j].CVE
		})
	}

	if returnSorted {
		sort.Slice(software, func(i, j int) bool {
			return software[i].Name+software[i].Version < software[j].Name+software[j].Version
		})
	}
	return software
}

func testSoftwareSyncHostsSoftware(t *testing.T, ds *Datastore) {
	ctx := context.Background()

	cmpNameVersionCount := func(want, got []fleet.Software) {
		cmp := make([]fleet.Software, len(got))
		for i, sw := range got {
			cmp[i] = fleet.Software{Name: sw.Name, Version: sw.Version, HostsCount: sw.HostsCount}
		}
		require.ElementsMatch(t, want, cmp)
	}

	// this check ensures that the total number of rows in software_host_counts
	// matches the expected value.  we can't rely on ds.CountSoftware alone, as
	// that method (rightfully) ignores orphaned software counts.
	checkTableTotalCount := func(want int) {
		var tableCount int
		err := ds.writer.Get(&tableCount, "SELECT COUNT(*) FROM software_host_counts")
		require.NoError(t, err)
		require.Equal(t, want, tableCount)
	}

	host1 := test.NewHost(t, ds, "host1", "", "host1key", "host1uuid", time.Now())
	host2 := test.NewHost(t, ds, "host2", "", "host2key", "host2uuid", time.Now())

	software1 := []fleet.Software{
		{Name: "foo", Version: "0.0.1", Source: "chrome_extensions"},
		{Name: "foo", Version: "0.0.3", Source: "chrome_extensions"},
	}
	software2 := []fleet.Software{
		{Name: "foo", Version: "v0.0.2", Source: "chrome_extensions"},
		{Name: "foo", Version: "0.0.3", Source: "chrome_extensions"},
		{Name: "bar", Version: "0.0.3", Source: "deb_packages"},
	}

	require.NoError(t, ds.UpdateHostSoftware(ctx, host1.ID, software1))
	require.NoError(t, ds.UpdateHostSoftware(ctx, host2.ID, software2))

	require.NoError(t, ds.SyncHostsSoftware(ctx, time.Now()))

	globalOpts := fleet.SoftwareListOptions{WithHostCounts: true, ListOptions: fleet.ListOptions{OrderKey: "hosts_count", OrderDirection: fleet.OrderDescending}}
	globalCounts := listSoftwareCheckCount(t, ds, 4, 4, globalOpts, false)

	want := []fleet.Software{
		{Name: "foo", Version: "0.0.3", HostsCount: 2},
		{Name: "foo", Version: "0.0.1", HostsCount: 1},
		{Name: "foo", Version: "v0.0.2", HostsCount: 1},
		{Name: "bar", Version: "0.0.3", HostsCount: 1},
	}
	cmpNameVersionCount(want, globalCounts)
	checkTableTotalCount(4)

	// update host2, remove "bar" software
	software2 = []fleet.Software{
		{Name: "foo", Version: "v0.0.2", Source: "chrome_extensions"},
		{Name: "foo", Version: "0.0.3", Source: "chrome_extensions"},
	}
	require.NoError(t, ds.UpdateHostSoftware(ctx, host2.ID, software2))
	require.NoError(t, ds.SyncHostsSoftware(ctx, time.Now()))

	globalCounts = listSoftwareCheckCount(t, ds, 3, 3, globalOpts, false)
	want = []fleet.Software{
		{Name: "foo", Version: "0.0.3", HostsCount: 2},
		{Name: "foo", Version: "0.0.1", HostsCount: 1},
		{Name: "foo", Version: "v0.0.2", HostsCount: 1},
	}
	cmpNameVersionCount(want, globalCounts)
	checkTableTotalCount(3)

	// create a software entry without any host and any counts
	_, err := ds.writer.ExecContext(ctx, `INSERT INTO software (name, version, source) VALUES ('baz', '0.0.1', 'testing')`)
	require.NoError(t, err)

	// listing does not return the new software entry
	allSw := listSoftwareCheckCount(t, ds, 3, 3, fleet.SoftwareListOptions{}, false)
	want = []fleet.Software{
		{Name: "foo", Version: "0.0.3", HostsCount: 0},
		{Name: "foo", Version: "0.0.1", HostsCount: 0},
		{Name: "foo", Version: "v0.0.2", HostsCount: 0},
	}
	cmpNameVersionCount(want, allSw)

	// create 2 teams and assign a new host to each
	team1, err := ds.NewTeam(ctx, &fleet.Team{Name: "team1"})
	require.NoError(t, err)
	team2, err := ds.NewTeam(ctx, &fleet.Team{Name: "team2"})
	require.NoError(t, err)
	host3 := test.NewHost(t, ds, "host3", "", "host3key", "host3uuid", time.Now())
	require.NoError(t, ds.AddHostsToTeam(ctx, &team1.ID, []uint{host3.ID}))
	host4 := test.NewHost(t, ds, "host4", "", "host4key", "host4uuid", time.Now())
	require.NoError(t, ds.AddHostsToTeam(ctx, &team2.ID, []uint{host4.ID}))

	// assign existing host1 to team1 too, so we have a team with multiple hosts
	require.NoError(t, ds.AddHostsToTeam(context.Background(), &team1.ID, []uint{host1.ID}))
	// use some software for host3 and host4
	software3 := []fleet.Software{
		{Name: "foo", Version: "0.0.3", Source: "chrome_extensions"},
	}
	software4 := []fleet.Software{
		{Name: "foo", Version: "0.0.3", Source: "chrome_extensions"},
		{Name: "bar", Version: "0.0.3", Source: "deb_packages"},
	}
	require.NoError(t, ds.UpdateHostSoftware(ctx, host3.ID, software3))
	require.NoError(t, ds.UpdateHostSoftware(ctx, host4.ID, software4))

	// at this point, there's no counts per team, only global counts
	globalCounts = listSoftwareCheckCount(t, ds, 3, 3, globalOpts, false)
	want = []fleet.Software{
		{Name: "foo", Version: "0.0.3", HostsCount: 2},
		{Name: "foo", Version: "0.0.1", HostsCount: 1},
		{Name: "foo", Version: "v0.0.2", HostsCount: 1},
	}
	cmpNameVersionCount(want, globalCounts)
	checkTableTotalCount(3)

	team1Opts := fleet.SoftwareListOptions{WithHostCounts: true, TeamID: ptr.Uint(team1.ID), ListOptions: fleet.ListOptions{OrderKey: "hosts_count", OrderDirection: fleet.OrderDescending}}
	team1Counts := listSoftwareCheckCount(t, ds, 0, 0, team1Opts, false)
	want = []fleet.Software{}
	cmpNameVersionCount(want, team1Counts)
	checkTableTotalCount(3)

	// after a call to Calculate, the global counts are updated and the team counts appear
	require.NoError(t, ds.SyncHostsSoftware(ctx, time.Now()))

	globalCounts = listSoftwareCheckCount(t, ds, 4, 4, globalOpts, false)
	want = []fleet.Software{
		{Name: "foo", Version: "0.0.3", HostsCount: 4},
		{Name: "foo", Version: "0.0.1", HostsCount: 1},
		{Name: "foo", Version: "v0.0.2", HostsCount: 1},
		{Name: "bar", Version: "0.0.3", HostsCount: 1},
	}
	cmpNameVersionCount(want, globalCounts)

	team1Counts = listSoftwareCheckCount(t, ds, 2, 2, team1Opts, false)
	want = []fleet.Software{
		{Name: "foo", Version: "0.0.3", HostsCount: 2},
		{Name: "foo", Version: "0.0.1", HostsCount: 1},
	}
	cmpNameVersionCount(want, team1Counts)

	// composite pk (software_id, team_id), so we expect more rows
	checkTableTotalCount(8)

	team2Opts := fleet.SoftwareListOptions{WithHostCounts: true, TeamID: ptr.Uint(team2.ID), ListOptions: fleet.ListOptions{OrderKey: "hosts_count", OrderDirection: fleet.OrderDescending}}
	team2Counts := listSoftwareCheckCount(t, ds, 2, 2, team2Opts, false)
	want = []fleet.Software{
		{Name: "foo", Version: "0.0.3", HostsCount: 1},
		{Name: "bar", Version: "0.0.3", HostsCount: 1},
	}
	cmpNameVersionCount(want, team2Counts)

	// update host4 (team2), remove "bar" software
	software4 = []fleet.Software{
		{Name: "foo", Version: "0.0.3", Source: "chrome_extensions"},
	}
	require.NoError(t, ds.UpdateHostSoftware(ctx, host4.ID, software4))
	require.NoError(t, ds.SyncHostsSoftware(ctx, time.Now()))

	globalCounts = listSoftwareCheckCount(t, ds, 3, 3, globalOpts, false)
	want = []fleet.Software{
		{Name: "foo", Version: "0.0.3", HostsCount: 4},
		{Name: "foo", Version: "0.0.1", HostsCount: 1},
		{Name: "foo", Version: "v0.0.2", HostsCount: 1},
	}
	cmpNameVersionCount(want, globalCounts)

	team1Counts = listSoftwareCheckCount(t, ds, 2, 2, team1Opts, false)
	want = []fleet.Software{
		{Name: "foo", Version: "0.0.3", HostsCount: 2},
		{Name: "foo", Version: "0.0.1", HostsCount: 1},
	}
	cmpNameVersionCount(want, team1Counts)

	team2Counts = listSoftwareCheckCount(t, ds, 1, 1, team2Opts, false)
	want = []fleet.Software{
		{Name: "foo", Version: "0.0.3", HostsCount: 1},
	}
	cmpNameVersionCount(want, team2Counts)

	checkTableTotalCount(6)

	// update host4 (team2), remove all software and delete team
	software4 = []fleet.Software{}
	require.NoError(t, ds.UpdateHostSoftware(ctx, host4.ID, software4))
	require.NoError(t, ds.DeleteTeam(ctx, team2.ID))

	// this call will remove team2 from the software host counts table
	require.NoError(t, ds.SyncHostsSoftware(ctx, time.Now()))

	globalCounts = listSoftwareCheckCount(t, ds, 3, 3, globalOpts, false)
	want = []fleet.Software{
		{Name: "foo", Version: "0.0.3", HostsCount: 3},
		{Name: "foo", Version: "0.0.1", HostsCount: 1},
		{Name: "foo", Version: "v0.0.2", HostsCount: 1},
	}
	cmpNameVersionCount(want, globalCounts)

	team1Counts = listSoftwareCheckCount(t, ds, 2, 2, team1Opts, false)
	want = []fleet.Software{
		{Name: "foo", Version: "0.0.3", HostsCount: 2},
		{Name: "foo", Version: "0.0.1", HostsCount: 1},
	}
	cmpNameVersionCount(want, team1Counts)

	listSoftwareCheckCount(t, ds, 0, 0, team2Opts, false)
	checkTableTotalCount(5)
}

func insertVulnSoftwareForTest(t *testing.T, ds *Datastore) {
	host1 := test.NewHost(t, ds, "host1", "", "host1key", "host1uuid", time.Now(), test.WithComputerName("computer1"))
	host2 := test.NewHost(t, ds, "host2", "", "host2key", "host2uuid", time.Now())

	software1 := []fleet.Software{
		{
			Name:        "foo.rpm",
			Version:     "0.0.1",
			Source:      "rpm_packages",
			GenerateCPE: "cpe_foo_rpm",
		},
		{
			Name:        "foo.chrome",
			Version:     "0.0.3",
			Source:      "chrome_extensions",
			GenerateCPE: "cpe_foo_chrome_3",
		},
	}
	software2 := []fleet.Software{
		{
			Name:        "foo.chrome",
			Version:     "0.0.2",
			Source:      "chrome_extensions",
			GenerateCPE: "cpe_foo_chrome_2",
		},
		{
			Name:        "foo.chrome",
			Version:     "0.0.3",
			Source:      "chrome_extensions",
			GenerateCPE: "cpe_foo_chrome_3",
			Vulnerabilities: fleet.Vulnerabilities{
				{
					CVE:         "CVE-2022-0001",
					DetailsLink: "https://nvd.nist.gov/vuln/detail/CVE-2022-0001",
				},
			},
		},
		{
			Name:        "bar.rpm",
			Version:     "0.0.3",
			Source:      "rpm_packages",
			GenerateCPE: "cpe_bar_rpm",
			Vulnerabilities: fleet.Vulnerabilities{
				{
					CVE:         "CVE-2022-0002",
					DetailsLink: "https://nvd.nist.gov/vuln/detail/CVE-2022-0002",
				},
				{
					CVE:         "CVE-2022-0003",
					DetailsLink: "https://nvd.nist.gov/vuln/detail/CVE-333-444-555",
				},
			},
		},
	}

	require.NoError(t, ds.UpdateHostSoftware(context.Background(), host1.ID, software1))
	require.NoError(t, ds.UpdateHostSoftware(context.Background(), host2.ID, software2))

	require.NoError(t, ds.LoadHostSoftware(context.Background(), host1, false))
	require.NoError(t, ds.LoadHostSoftware(context.Background(), host2, false))
	sort.Slice(host1.Software, func(i, j int) bool {
		return host1.Software[i].Name+host1.Software[i].Version < host1.Software[j].Name+host1.Software[j].Version
	})
	sort.Slice(host2.Software, func(i, j int) bool {
		return host2.Software[i].Name+host2.Software[i].Version < host2.Software[j].Name+host2.Software[j].Version
	})

	cpes := []fleet.SoftwareCPE{
		{SoftwareID: host1.Software[0].ID, CPE: "cpe_foo_chrome_3"},
		{SoftwareID: host1.Software[1].ID, CPE: "cpe_foo_rpm"},
		{SoftwareID: host2.Software[0].ID, CPE: "cpe_bar_rpm"},
		{SoftwareID: host2.Software[1].ID, CPE: "cpe_foo_chrome_2"},
		{SoftwareID: host2.Software[2].ID, CPE: "cpe_foo_chrome_3"},
	}
	_, err := ds.UpsertSoftwareCPEs(context.Background(), cpes)
	require.NoError(t, err)

	require.NoError(t, ds.LoadHostSoftware(context.Background(), host1, false))
	require.NoError(t, ds.LoadHostSoftware(context.Background(), host2, false))
	sort.Slice(host1.Software, func(i, j int) bool {
		return host1.Software[i].Name+host1.Software[i].Version < host1.Software[j].Name+host1.Software[j].Version
	})
	sort.Slice(host2.Software, func(i, j int) bool {
		return host2.Software[i].Name+host2.Software[i].Version < host2.Software[j].Name+host2.Software[j].Version
	})

	chrome3 := host2.Software[2]
	inserted, err := ds.InsertSoftwareVulnerability(context.Background(), fleet.SoftwareVulnerability{
		SoftwareID: chrome3.ID,
		CVE:        "CVE-2022-0001",
	}, fleet.NVDSource)

	require.NoError(t, err)
	require.True(t, inserted)

	barRpm := host2.Software[0]
	vulns := []fleet.SoftwareVulnerability{
		{
			SoftwareID: barRpm.ID,
			CVE:        "CVE-2022-0002",
		},
		{
			SoftwareID: barRpm.ID,
			CVE:        "CVE-2022-0003",
		},
	}

	for _, v := range vulns {
		inserted, err := ds.InsertSoftwareVulnerability(context.Background(), v, fleet.NVDSource)
		require.NoError(t, err)
		require.True(t, inserted)
	}

	require.NoError(t, ds.SyncHostsSoftware(context.Background(), time.Now()))
}

func testDeleteSoftwareVulnerabilities(t *testing.T, ds *Datastore) {
	ctx := context.Background()

	err := ds.DeleteSoftwareVulnerabilities(ctx, nil)
	require.NoError(t, err)

	insertVulnSoftwareForTest(t, ds)

	err = ds.DeleteSoftwareVulnerabilities(ctx, []fleet.SoftwareVulnerability{
		{
			SoftwareID: 999, // unknown software
			CVE:        "CVE-2022-0003",
		},
	})
	require.NoError(t, err)

	host2, err := ds.HostByIdentifier(ctx, "host2")
	require.NoError(t, err)

	err = ds.LoadHostSoftware(ctx, host2, false)
	require.NoError(t, err)
	sort.Slice(host2.Software, func(i, j int) bool {
		return host2.Software[i].Name+host2.Software[i].Version < host2.Software[j].Name+host2.Software[j].Version
	})

	barRPM := host2.Software[0]
	require.Len(t, barRPM.Vulnerabilities, 2)

	err = ds.DeleteSoftwareVulnerabilities(ctx, []fleet.SoftwareVulnerability{
		{
			SoftwareID: barRPM.ID,
			CVE:        "CVE-0000-0000", // unknown CVE
		},
	})
	require.NoError(t, err)

	err = ds.DeleteSoftwareVulnerabilities(ctx, []fleet.SoftwareVulnerability{
		{
			SoftwareID: barRPM.ID,
			CVE:        "CVE-2022-0003",
		},
	})
	require.NoError(t, err)

	err = ds.LoadHostSoftware(ctx, host2, false)
	require.NoError(t, err)
	sort.Slice(host2.Software, func(i, j int) bool {
		return host2.Software[i].Name+host2.Software[i].Version < host2.Software[j].Name+host2.Software[j].Version
	})

	barRPM = host2.Software[0]
	require.Len(t, barRPM.Vulnerabilities, 1)

	err = ds.DeleteSoftwareVulnerabilities(ctx, []fleet.SoftwareVulnerability{
		{
			SoftwareID: barRPM.ID,
			CVE:        "CVE-2022-0002",
		},
	})
	require.NoError(t, err)

	err = ds.LoadHostSoftware(ctx, host2, false)
	require.NoError(t, err)
	sort.Slice(host2.Software, func(i, j int) bool {
		return host2.Software[i].Name+host2.Software[i].Version < host2.Software[j].Name+host2.Software[j].Version
	})

	barRPM = host2.Software[0]
	require.Empty(t, barRPM.Vulnerabilities)
}

func testHostsByCVE(t *testing.T, ds *Datastore) {
	ctx := context.Background()

	hosts, err := ds.HostsByCVE(ctx, "CVE-0000-0000")
	require.NoError(t, err)
	require.Len(t, hosts, 0)

	insertVulnSoftwareForTest(t, ds)

	// CVE of foo chrome 0.0.3, both hosts have it
	hosts, err = ds.HostsByCVE(ctx, "CVE-2022-0001")
	require.NoError(t, err)
	require.Len(t, hosts, 2)
	require.ElementsMatch(t, hosts, []*fleet.HostShort{
		{
			ID:          1,
			Hostname:    "host1",
			DisplayName: "computer1",
		}, {
			ID:          2,
			Hostname:    "host2",
			DisplayName: "host2",
		},
	})

	// CVE of bar.rpm 0.0.3, only host 2 has it
	hosts, err = ds.HostsByCVE(ctx, "CVE-2022-0002")
	require.NoError(t, err)
	require.Len(t, hosts, 1)
	require.Equal(t, hosts[0].Hostname, "host2")
}

func testHostsBySoftwareIDs(t *testing.T, ds *Datastore) {
	ctx := context.Background()

	hosts, err := ds.HostsBySoftwareIDs(ctx, []uint{0})
	require.NoError(t, err)
	require.Len(t, hosts, 0)

	insertVulnSoftwareForTest(t, ds)

	allSoftware, err := ds.ListSoftware(ctx, fleet.SoftwareListOptions{})
	require.NoError(t, err)

	var chrome3 fleet.Software
	var barRpm fleet.Software

	for _, s := range allSoftware {
		if s.GenerateCPE == "cpe_foo_chrome_3" {
			chrome3 = s
		}

		if s.GenerateCPE == "cpe_bar_rpm" {
			barRpm = s
		}
	}

	require.NotZero(t, chrome3.ID)
	require.NotZero(t, barRpm.ID)

	hosts, err = ds.HostsBySoftwareIDs(ctx, []uint{chrome3.ID})
	require.NoError(t, err)
	require.Len(t, hosts, 2)
	require.ElementsMatch(t, hosts, []*fleet.HostShort{
		{
			ID:          1,
			Hostname:    "host1",
			DisplayName: "computer1",
		}, {
			ID:          2,
			Hostname:    "host2",
			DisplayName: "host2",
		},
	})

	hosts, err = ds.HostsBySoftwareIDs(ctx, []uint{barRpm.ID})
	require.NoError(t, err)
	require.Len(t, hosts, 1)
	require.Equal(t, hosts[0].Hostname, "host2")

	// Duplicates should not be returned if cpes are found on the same host ie host2 should only appear once
	hosts, err = ds.HostsBySoftwareIDs(ctx, []uint{chrome3.ID, barRpm.ID})
	require.NoError(t, err)
	require.Len(t, hosts, 2)
	require.Equal(t, hosts[0].Hostname, "host1")
	require.Equal(t, hosts[1].Hostname, "host2")
}

func testUpdateHostSoftware(t *testing.T, ds *Datastore) {
	ctx := context.Background()

	now := time.Now()
	lastYear := now.Add(-365 * 24 * time.Hour)

	// sort software slice by last opened at timestamp
	genSortFn := func(sl []fleet.Software) func(l, r int) bool {
		return func(l, r int) bool {
			lsw, rsw := sl[l], sl[r]
			lts, rts := lsw.LastOpenedAt, rsw.LastOpenedAt
			switch {
			case lts == nil && rts == nil:
				return true
			case lts == nil && rts != nil:
				return true
			case lts != nil && rts == nil:
				return false
			default:
				return (*lts).Before(*rts) || ((*lts).Equal(*rts) && lsw.Name < rsw.Name)
			}
		}
	}

	host := test.NewHost(t, ds, "host", "", "hostkey", "hostuuid", time.Now())

	type tup struct {
		name string
		ts   time.Time
	}
	validateSoftware := func(expect ...tup) {
		err := ds.LoadHostSoftware(ctx, host, false)
		require.NoError(t, err)

		require.Len(t, host.Software, len(expect))
		sort.Slice(host.Software, genSortFn(host.Software))

		for i, sw := range host.Software {
			want := expect[i]
			require.Equal(t, want.name, sw.Name)

			if want.ts.IsZero() {
				require.Nil(t, sw.LastOpenedAt)
			} else {
				require.WithinDuration(t, want.ts, *sw.LastOpenedAt, time.Second)
			}
		}
	}

	// set the initial software list
	sw := []fleet.Software{
		{Name: "foo", Version: "0.0.1", Source: "test", GenerateCPE: "cpe_foo"},
		{Name: "bar", Version: "0.0.2", Source: "test", GenerateCPE: "cpe_bar", LastOpenedAt: &lastYear},
		{Name: "baz", Version: "0.0.3", Source: "test", GenerateCPE: "cpe_baz", LastOpenedAt: &now},
	}
	err := ds.UpdateHostSoftware(ctx, host.ID, sw)
	require.NoError(t, err)
	validateSoftware(tup{name: "foo"}, tup{"bar", lastYear}, tup{"baz", now})

	// make changes: remove foo, add qux, no new timestamp on bar, small ts change on baz
	nowish := now.Add(3 * time.Second)
	sw = []fleet.Software{
		{Name: "bar", Version: "0.0.2", Source: "test", GenerateCPE: "cpe_bar"},
		{Name: "baz", Version: "0.0.3", Source: "test", GenerateCPE: "cpe_baz", LastOpenedAt: &nowish},
		{Name: "qux", Version: "0.0.4", Source: "test", GenerateCPE: "cpe_qux"},
	}
	err = ds.UpdateHostSoftware(ctx, host.ID, sw)
	require.NoError(t, err)
	validateSoftware(tup{name: "qux"}, tup{"bar", lastYear}, tup{"baz", now}) // baz hasn't been updated to nowish, too small diff

	// more changes: bar receives a date further in the past, baz and qux to future
	lastLastYear := lastYear.Add(-365 * 24 * time.Hour)
	future := now.Add(3 * 24 * time.Hour)
	sw = []fleet.Software{
		{Name: "bar", Version: "0.0.2", Source: "test", GenerateCPE: "cpe_bar", LastOpenedAt: &lastLastYear},
		{Name: "baz", Version: "0.0.3", Source: "test", GenerateCPE: "cpe_baz", LastOpenedAt: &future},
		{Name: "qux", Version: "0.0.4", Source: "test", GenerateCPE: "cpe_qux", LastOpenedAt: &future},
	}
	err = ds.UpdateHostSoftware(ctx, host.ID, sw)
	require.NoError(t, err)
	validateSoftware(tup{"bar", lastYear}, tup{"baz", future}, tup{"qux", future})
}

func testListSoftwareByHostIDShort(t *testing.T, ds *Datastore) {
	host1 := test.NewHost(t, ds, "host1", "", "host1key", "host1uuid", time.Now())
	host2 := test.NewHost(t, ds, "host2", "", "host2key", "host2uuid", time.Now())

	software1 := []fleet.Software{
		{Name: "foo", Version: "0.0.1", Source: "chrome_extensions"},
		{Name: "foo", Version: "0.0.3", Source: "chrome_extensions"},
	}
	software2 := []fleet.Software{
		{Name: "foo", Version: "v0.0.2", Source: "chrome_extensions"},
		{Name: "foo", Version: "0.0.3", Source: "chrome_extensions"},
		{Name: "bar", Version: "0.0.3", Source: "deb_packages"},
	}

	require.NoError(t, ds.UpdateHostSoftware(context.Background(), host1.ID, software1))
	require.NoError(t, ds.UpdateHostSoftware(context.Background(), host2.ID, software2))
	require.NoError(t, ds.LoadHostSoftware(context.Background(), host1, false))
	require.NoError(t, ds.LoadHostSoftware(context.Background(), host2, false))

	software, err := ds.ListSoftwareByHostIDShort(context.Background(), host1.ID)
	require.NoError(t, err)
	test.ElementsMatchSkipID(t, software1, software)

	software, err = ds.ListSoftwareByHostIDShort(context.Background(), host2.ID)
	require.NoError(t, err)
	test.ElementsMatchSkipID(t, software2, software)

	// bad host id returns no software
	badHostID := uint(3)
	software, err = ds.ListSoftwareByHostIDShort(context.Background(), badHostID)
	require.NoError(t, err)
	require.Len(t, software, 0)
}

func testListSoftwareVulnerabilitiesByHostIDsSource(t *testing.T, ds *Datastore) {
	ctx := context.Background()

	host := test.NewHost(t, ds, "host1", "", "host1key", "host1uuid", time.Now())
	software := []fleet.Software{
		{Name: "foo", Version: "0.0.1", Source: "chrome_extensions"},
		{Name: "bar", Version: "0.0.3", Source: "apps"},
		{Name: "blah", Version: "1.0", Source: "apps"},
	}
	require.NoError(t, ds.UpdateHostSoftware(ctx, host.ID, software))
	require.NoError(t, ds.LoadHostSoftware(ctx, host, false))

	cpes := []fleet.SoftwareCPE{
		{SoftwareID: host.Software[0].ID, CPE: "foo_cpe"},
		{SoftwareID: host.Software[1].ID, CPE: "bar_cpe"},
		{SoftwareID: host.Software[2].ID, CPE: "blah_cpe"},
	}
	_, err := ds.UpsertSoftwareCPEs(ctx, cpes)
	require.NoError(t, err)

	require.NoError(t, ds.LoadHostSoftware(ctx, host, false))

	cveMap := map[int]string{
		0: "cve-123",
		1: "cve-456",
	}

	for i, s := range host.Software {
		cve, ok := cveMap[i]
		if ok {
			inserted, err := ds.InsertSoftwareVulnerability(ctx, fleet.SoftwareVulnerability{
				SoftwareID: s.ID,
				CVE:        cve,
			}, fleet.NVDSource)
			require.NoError(t, err)
			require.True(t, inserted)
		}

	}
	result, err := ds.ListSoftwareVulnerabilitiesByHostIDsSource(ctx, []uint{host.ID}, fleet.NVDSource)
	require.NoError(t, err)

	var actualCVEs []string
	for _, r := range result[host.ID] {
		actualCVEs = append(actualCVEs, r.CVE)
	}

	expectedCVEs := []string{"cve-123", "cve-456"}
	require.ElementsMatch(t, expectedCVEs, actualCVEs)

	for _, r := range result[host.ID] {
		require.NotEqual(t, r.SoftwareID, 0)
	}
}

func testInsertSoftwareVulnerability(t *testing.T, ds *Datastore) {
	ctx := context.Background()

	t.Run("no vulnerabilities to insert", func(t *testing.T) {
		inserted, err := ds.InsertSoftwareVulnerability(ctx, fleet.SoftwareVulnerability{}, fleet.UbuntuOVALSource)
		require.NoError(t, err)
		require.False(t, inserted)
	})

	t.Run("duplicated vulnerabilities", func(t *testing.T) {
		host := test.NewHost(t, ds, "host1", "", "host1key", "host1uuid", time.Now())
		software := fleet.Software{
			Name: "foo", Version: "0.0.1", Source: "chrome_extensions",
		}

		require.NoError(t, ds.UpdateHostSoftware(ctx, host.ID, []fleet.Software{software}))
		require.NoError(t, ds.LoadHostSoftware(ctx, host, false))
		cpes := []fleet.SoftwareCPE{
			{SoftwareID: host.Software[0].ID, CPE: "foo_cpe_1"},
		}
		_, err := ds.UpsertSoftwareCPEs(ctx, cpes)
		require.NoError(t, err)

		inserted, err := ds.InsertSoftwareVulnerability(ctx, fleet.SoftwareVulnerability{
			SoftwareID: host.Software[0].ID, CVE: "cve-1",
		}, fleet.UbuntuOVALSource)
		require.NoError(t, err)
		require.True(t, inserted)

		inserted, err = ds.InsertSoftwareVulnerability(ctx, fleet.SoftwareVulnerability{
			SoftwareID: host.Software[0].ID, CVE: "cve-1",
		}, fleet.UbuntuOVALSource)
		require.NoError(t, err)
		require.False(t, inserted)

		storedVulns, err := ds.ListSoftwareVulnerabilitiesByHostIDsSource(ctx, []uint{host.ID}, fleet.UbuntuOVALSource)
		require.NoError(t, err)

		occurrence := make(map[string]int)
		for _, v := range storedVulns[host.ID] {
			occurrence[v.CVE] = occurrence[v.CVE] + 1
		}
		require.Equal(t, 1, occurrence["cve-1"])
	})

	t.Run("a vulnerability already exists", func(t *testing.T) {
		host := test.NewHost(t, ds, "host2", "", "host2key", "host2uuid", time.Now())
		software := fleet.Software{
			Name: "foo", Version: "0.0.1", Source: "chrome_extensions",
		}

		require.NoError(t, ds.UpdateHostSoftware(ctx, host.ID, []fleet.Software{software}))
		require.NoError(t, ds.LoadHostSoftware(ctx, host, false))
		cpes := []fleet.SoftwareCPE{
			{SoftwareID: host.Software[0].ID, CPE: "foo_cpe_2"},
		}
		_, err := ds.UpsertSoftwareCPEs(ctx, cpes)
		require.NoError(t, err)

		var vulns []fleet.SoftwareVulnerability
		for _, s := range host.Software {
			vulns = append(vulns, fleet.SoftwareVulnerability{
				SoftwareID: s.ID,
				CVE:        "cve-2",
			})
		}

		inserted, err := ds.InsertSoftwareVulnerability(ctx, vulns[0], fleet.UbuntuOVALSource)
		require.NoError(t, err)
		require.True(t, inserted)

		inserted, err = ds.InsertSoftwareVulnerability(ctx, vulns[0], fleet.UbuntuOVALSource)
		require.NoError(t, err)
		require.False(t, inserted)

		storedVulns, err := ds.ListSoftwareVulnerabilitiesByHostIDsSource(ctx, []uint{host.ID}, fleet.UbuntuOVALSource)
		require.NoError(t, err)

		occurrence := make(map[string]int)
		for _, v := range storedVulns[host.ID] {
			occurrence[v.CVE] = occurrence[v.CVE] + 1
		}
		require.Equal(t, 1, occurrence["cve-1"])
		require.Equal(t, 1, occurrence["cve-2"])
	})
}

func testListCVEs(t *testing.T, ds *Datastore) {
	ctx := context.Background()

	now := time.Now().UTC()
	threeDaysAgo := now.Add(-3 * 24 * time.Hour)
	twoWeeksAgo := now.Add(-14 * 24 * time.Hour)
	twoMonthsAgo := now.Add(-60 * 24 * time.Hour)

	testCases := []fleet.CVEMeta{
		{CVE: "cve-1", Published: &threeDaysAgo},
		{CVE: "cve-2", Published: &twoWeeksAgo},
		{CVE: "cve-3", Published: &twoMonthsAgo},
		{CVE: "cve-4"},
	}

	err := ds.InsertCVEMeta(ctx, testCases)
	require.NoError(t, err)

	result, err := ds.ListCVEs(ctx, 30*24*time.Hour)
	require.NoError(t, err)

	expected := []string{"cve-1", "cve-2"}
	var actual []string
	for _, r := range result {
		actual = append(actual, r.CVE)
	}

	require.ElementsMatch(t, expected, actual)
}

func testListSoftwareForVulnDetection(t *testing.T, ds *Datastore) {
	t.Run("returns software without CPE entries", func(t *testing.T) {
		ctx := context.Background()

		host := test.NewHost(t, ds, "host3", "", "host3key", "host3uuid", time.Now())
		host.Platform = "debian"
		require.NoError(t, ds.UpdateHost(ctx, host))

		software := []fleet.Software{
			{Name: "foo", Version: "0.0.1", Source: "chrome_extensions"},
			{Name: "bar", Version: "0.0.3", Source: "apps"},
			{Name: "biz", Version: "0.0.1", Source: "deb_packages"},
			{Name: "baz", Version: "0.0.3", Source: "deb_packages"},
		}
		require.NoError(t, ds.UpdateHostSoftware(ctx, host.ID, software))
		require.NoError(t, ds.LoadHostSoftware(ctx, host, false))
		_, err := ds.UpsertSoftwareCPEs(ctx, []fleet.SoftwareCPE{{SoftwareID: host.Software[0].ID, CPE: "cpe1"}})
		require.NoError(t, err)
		// Load software again so that CPE data is included.
		require.NoError(t, ds.LoadHostSoftware(ctx, host, false))

		result, err := ds.ListSoftwareForVulnDetection(ctx, host.ID)
		require.NoError(t, err)

		sort.Slice(host.Software, func(i, j int) bool { return host.Software[i].ID < host.Software[j].ID })
		sort.Slice(result, func(i, j int) bool { return result[i].ID < result[j].ID })

		require.Equal(t, len(host.Software), len(result))

		for i := range host.Software {
			require.Equal(t, host.Software[i].ID, result[i].ID)
			require.Equal(t, host.Software[i].Name, result[i].Name)
			require.Equal(t, host.Software[i].Version, result[i].Version)
			require.Equal(t, host.Software[i].Release, result[i].Release)
			require.Equal(t, host.Software[i].Arch, result[i].Arch)
			require.Equal(t, host.Software[i].GenerateCPE, result[i].GenerateCPE)
		}
	})
}

func testSoftwareByIDNoDuplicatedVulns(t *testing.T, ds *Datastore) {
	t.Run("software installed in multiple hosts does not have duplicated vulnerabilities", func(t *testing.T) {
		ctx := context.Background()
		hostA := test.NewHost(t, ds, "hostA", "", "hostAkey", "hostAuuid", time.Now())
		hostA.Platform = "ubuntu"
		require.NoError(t, ds.UpdateHost(ctx, hostA))

		hostB := test.NewHost(t, ds, "hostB", "", "hostBkey", "hostBuuid", time.Now())
		hostB.Platform = "ubuntu"
		require.NoError(t, ds.UpdateHost(ctx, hostB))

		software := []fleet.Software{
			{Name: "foo_123", Version: "0.0.1", Source: "chrome_extensions"},
			{Name: "bar_123", Version: "0.0.3", Source: "apps"},
			{Name: "biz_123", Version: "0.0.1", Source: "deb_packages"},
			{Name: "baz_123", Version: "0.0.3", Source: "deb_packages"},
		}

		require.NoError(t, ds.UpdateHostSoftware(ctx, hostA.ID, software))
		require.NoError(t, ds.UpdateHostSoftware(ctx, hostB.ID, software))

		require.NoError(t, ds.LoadHostSoftware(ctx, hostA, false))
		require.NoError(t, ds.LoadHostSoftware(ctx, hostB, false))

		// Add one vulnerability to each software
		var vulns []fleet.SoftwareVulnerability
		for i, s := range hostA.Software {
			inserted, err := ds.InsertSoftwareVulnerability(ctx, fleet.SoftwareVulnerability{
				SoftwareID: s.ID,
				CVE:        fmt.Sprintf("cve-%d", i),
			}, fleet.UbuntuOVALSource)
			require.NoError(t, err)
			require.True(t, inserted)
			vulns = append(vulns)
		}

		for _, s := range hostA.Software {
			result, err := ds.SoftwareByID(ctx, s.ID, true)
			require.NoError(t, err)
			require.Len(t, result.Vulnerabilities, 1)
		}
	})
}

<<<<<<< HEAD
func testAllSoftwareIterator(t *testing.T, ds *Datastore) {
	host := test.NewHost(t, ds, "host1", "", "host1key", "host1uuid", time.Now())

	software := []fleet.Software{
		{Name: "foo", Version: "0.0.1", Source: "chrome_extensions"},
		{Name: "foo", Version: "0.0.3", Source: "chrome_extensions"},
		{Name: "foo", Version: "v0.0.2", Source: "apps"},
		{Name: "foo", Version: "0.0.3", Source: "apps"},
		{Name: "bar", Version: "0.0.3", Source: "deb_packages"},
	}
	require.NoError(t, ds.UpdateHostSoftware(context.Background(), host.ID, software))
	require.NoError(t, ds.LoadHostSoftware(context.Background(), host, false))

	foo_ce_v1 := slices.IndexFunc(host.Software, func(c fleet.Software) bool {
		return c.Name == "foo" && c.Version == "0.0.1" && c.Source == "chrome_extensions"
	})
	foo_app_v2 := slices.IndexFunc(host.Software, func(c fleet.Software) bool { return c.Name == "foo" && c.Version == "v0.0.2" && c.Source == "apps" })
	bar_v3 := slices.IndexFunc(host.Software, func(c fleet.Software) bool {
		return c.Name == "bar" && c.Version == "0.0.3" && c.Source == "deb_packages"
	})

	cpes := []fleet.SoftwareCPE{
		{SoftwareID: host.Software[foo_ce_v1].ID, CPE: "cpe:foo_ce_v1"},
		{SoftwareID: host.Software[foo_app_v2].ID, CPE: "cpe:foo_app_v2"},
		{SoftwareID: host.Software[bar_v3].ID, CPE: "cpe:bar_v3"},
	}
	_, err := ds.UpsertSoftwareCPEs(context.Background(), cpes)
	require.NoError(t, err)

	testCases := []struct {
		q        fleet.SoftwareIterQueryOptions
		expected []fleet.Software
	}{
		{
			expected: []fleet.Software{
				{Name: "foo", Version: "v0.0.2", Source: "apps", GenerateCPE: "cpe:foo_app_v2"},
				{Name: "foo", Version: "0.0.3", Source: "apps"},
			},
			q: fleet.SoftwareIterQueryOptions{IncludedSources: []string{"apps"}},
		},
		{
			expected: []fleet.Software{
				{Name: "foo", Version: "0.0.1", Source: "chrome_extensions", GenerateCPE: "cpe:foo_ce_v1"},
				{Name: "foo", Version: "0.0.3", Source: "chrome_extensions"},
				{Name: "bar", Version: "0.0.3", Source: "deb_packages", GenerateCPE: "cpe:bar_v3"},
			},
			q: fleet.SoftwareIterQueryOptions{ExcludedSources: []string{"apps"}},
		},
		{
			expected: []fleet.Software{
				{Name: "foo", Version: "v0.0.2", Source: "apps", GenerateCPE: "cpe:foo_app_v2"},
				{Name: "foo", Version: "0.0.3", Source: "apps"},
			},
			q: fleet.SoftwareIterQueryOptions{ExcludedSources: []string{"deb_packages"}, IncludedSources: []string{"apps"}},
		},
		{
			expected: []fleet.Software{
				{Name: "foo", Version: "0.0.1", Source: "chrome_extensions", GenerateCPE: "cpe:foo_ce_v1"},
				{Name: "foo", Version: "v0.0.2", Source: "apps", GenerateCPE: "cpe:foo_app_v2"},
				{Name: "foo", Version: "0.0.3", Source: "apps"},
				{Name: "foo", Version: "0.0.3", Source: "chrome_extensions"},
				{Name: "bar", Version: "0.0.3", Source: "deb_packages", GenerateCPE: "cpe:bar_v3"},
			},
			q: fleet.SoftwareIterQueryOptions{},
		},
	}

	for _, tC := range testCases {
		var actual []fleet.Software

		iter, err := ds.AllSoftwareIterator(context.Background(), tC.q)
		require.NoError(t, err)
		for iter.Next() {
			software, err := iter.Value()
			require.NoError(t, err)
			actual = append(actual, *software)
		}
		iter.Close()
		test.ElementsMatchSkipID(t, tC.expected, actual)
	}
}

func testUpsertSoftwareCPEs(t *testing.T, ds *Datastore) {
	ctx := context.Background()
	host := test.NewHost(t, ds, "host1", "", "host1key", "host1uuid", time.Now())

	software := []fleet.Software{
		{Name: "foo", Version: "0.0.1", Source: "chrome_extensions"},
	}
	require.NoError(t, ds.UpdateHostSoftware(ctx, host.ID, software))
	require.NoError(t, ds.LoadHostSoftware(ctx, host, false))

	cpes := []fleet.SoftwareCPE{
		{SoftwareID: host.Software[0].ID, CPE: "cpe:foo_ce_v1"},
		{SoftwareID: host.Software[0].ID, CPE: "cpe:foo_ce_v2"},
	}
	_, err := ds.UpsertSoftwareCPEs(ctx, cpes)
	require.NoError(t, err)

	cpes, err = ds.ListSoftwareCPEs(ctx)
	require.NoError(t, err)
	require.Equal(t, len(cpes), 1)
	require.Equal(t, cpes[0].CPE, "cpe:foo_ce_v2")

	cpes = []fleet.SoftwareCPE{
		{SoftwareID: host.Software[0].ID, CPE: "cpe:foo_ce_v3"},
	}
	_, err = ds.UpsertSoftwareCPEs(ctx, cpes)
	require.NoError(t, err)

	cpes = []fleet.SoftwareCPE{
		{SoftwareID: host.Software[0].ID, CPE: "cpe:foo_ce_v4"},
	}
	_, err = ds.UpsertSoftwareCPEs(ctx, cpes)
	require.NoError(t, err)

	cpes, err = ds.ListSoftwareCPEs(ctx)
	require.NoError(t, err)
	require.Equal(t, len(cpes), 1)
	require.Equal(t, cpes[0].CPE, "cpe:foo_ce_v4")
}

func testDeleteOutOfDateVulnerabilities(t *testing.T, ds *Datastore) {
	ctx := context.Background()
	host := test.NewHost(t, ds, "host1", "", "host1key", "host1uuid", time.Now())

	software := []fleet.Software{
		{Name: "foo", Version: "0.0.1", Source: "chrome_extensions"},
	}
	require.NoError(t, ds.UpdateHostSoftware(ctx, host.ID, software))
	require.NoError(t, ds.LoadHostSoftware(ctx, host, false))

	vulns := []fleet.SoftwareVulnerability{
		{
			SoftwareID: host.Software[0].ID,
			CVE:        "CVE-2023-001",
		},
		{
			SoftwareID: host.Software[0].ID,
			CVE:        "CVE-2023-002",
		},
	}

	inserted, err := ds.InsertSoftwareVulnerability(ctx, vulns[0], fleet.NVDSource)
	require.NoError(t, err)
	require.True(t, inserted)

	inserted, err = ds.InsertSoftwareVulnerability(ctx, vulns[1], fleet.NVDSource)
	require.NoError(t, err)
	require.True(t, inserted)

	_, err = ds.writer.ExecContext(ctx, "UPDATE software_cve SET updated_at = '2020-10-10 12:00:00'")
	require.NoError(t, err)

	// This should update the 'updated_at' timestamp.
	inserted, err = ds.InsertSoftwareVulnerability(ctx, vulns[0], fleet.NVDSource)
	require.NoError(t, err)
	require.False(t, inserted)

	err = ds.DeleteOutOfDateVulnerabilities(ctx, fleet.NVDSource, 2*time.Hour)
	require.NoError(t, err)

	storedSoftware, err := ds.SoftwareByID(ctx, host.Software[0].ID, false)
	require.NoError(t, err)
	require.Equal(t, 1, len(storedSoftware.Vulnerabilities))
	require.Equal(t, "CVE-2023-001", storedSoftware.Vulnerabilities[0].CVE)
}

func testDeleteSoftwareCPEs(t *testing.T, ds *Datastore) {
	ctx := context.Background()
	host := test.NewHost(t, ds, "host1", "", "host1key", "host1uuid", time.Now())

	software := []fleet.Software{
		{Name: "foo", Version: "0.0.1", Source: "chrome_extensions"},
		{Name: "bar", Version: "0.0.1", Source: "chrome_extensions"},
	}
	require.NoError(t, ds.UpdateHostSoftware(ctx, host.ID, software))
	require.NoError(t, ds.LoadHostSoftware(ctx, host, false))

	cpes := []fleet.SoftwareCPE{
		{
			SoftwareID: host.Software[0].ID,
			CPE:        "CPE-001",
		},
		{
			SoftwareID: host.Software[1].ID,
			CPE:        "CPE-002",
		},
	}
	_, err := ds.UpsertSoftwareCPEs(ctx, cpes)
	require.NoError(t, err)

	t.Run("nothing to delete", func(t *testing.T) {
		affected, err := ds.DeleteSoftwareCPEs(ctx, nil)
		require.NoError(t, err)
		require.Zero(t, affected)
	})

	t.Run("with invalid software id", func(t *testing.T) {
		toDelete := []fleet.SoftwareCPE{cpes[0], {
			SoftwareID: host.Software[1].ID + 1234,
			CPE:        "CPE-002",
		}}

		affected, err := ds.DeleteSoftwareCPEs(ctx, toDelete)
		require.NoError(t, err)
		require.Equal(t, int64(1), affected)

		storedCPEs, err := ds.ListSoftwareCPEs(ctx)
		require.NoError(t, err)
		test.ElementsMatchSkipID(t, cpes[1:], storedCPEs)

		storedSoftware, err := ds.SoftwareByID(ctx, cpes[0].SoftwareID, false)
		require.NoError(t, err)
		require.Empty(t, storedSoftware.GenerateCPE)
=======
func testSoftwareByIDIncludesCVEPublishedDate(t *testing.T, ds *Datastore) {
	t.Run("software.vulnerabilities includes the published date", func(t *testing.T) {
		ctx := context.Background()
		host := test.NewHost(t, ds, "hostA", "", "hostAkey", "hostAuuid", time.Now())
		now := time.Now().UTC().Truncate(time.Second)

		testCases := []struct {
			name             string
			hasVuln          bool
			hasMeta          bool
			hasPublishedDate bool
		}{
			{"foo_123", true, true, true},
			{"bar_123", true, true, false},
			{"foo_456", true, false, false},
			{"bar_456", false, true, true},
			{"foo_789", false, true, false},
			{"bar_789", false, false, false},
		}

		// Add software
		var software []fleet.Software
		for _, t := range testCases {
			software = append(software, fleet.Software{
				Name:    t.name,
				Version: "0.0.1",
				Source:  "apps",
			})
		}
		require.NoError(t, ds.UpdateHostSoftware(ctx, host.ID, software))
		require.NoError(t, ds.LoadHostSoftware(ctx, host, false))

		// Add vulnerabilities and CVEMeta
		var vulns []fleet.SoftwareVulnerability
		var meta []fleet.CVEMeta
		for _, tC := range testCases {
			idx := -1
			for i, s := range host.Software {
				if s.Name == tC.name {
					idx = i
					break
				}
			}
			require.NotEqual(t, -1, idx, "software not found")

			if tC.hasVuln {
				vulns = append(vulns, fleet.SoftwareVulnerability{
					SoftwareID: host.Software[idx].ID,
					CVE:        fmt.Sprintf("cve-%s", tC.name),
				})
			}

			if tC.hasMeta {
				var published *time.Time
				if tC.hasPublishedDate {
					published = &now
				}

				meta = append(meta, fleet.CVEMeta{
					CVE:              fmt.Sprintf("cve-%s", tC.name),
					CVSSScore:        ptr.Float64(5.4),
					EPSSProbability:  ptr.Float64(0.5),
					CISAKnownExploit: ptr.Bool(true),
					Published:        published,
				})
			}
		}
		n, err := ds.InsertSoftwareVulnerabilities(ctx, vulns, fleet.UbuntuOVALSource)
		require.NoError(t, err)
		require.Equal(t, 3, int(n))
		require.NoError(t, ds.InsertCVEMeta(ctx, meta))

		for _, tC := range testCases {
			idx := -1
			for i, s := range host.Software {
				if s.Name == tC.name {
					idx = i
					break
				}
			}
			require.NotEqual(t, -1, idx, "software not found")

			// Test that scores are not included if includeCVEScores = false
			withoutScores, err := ds.SoftwareByID(ctx, host.Software[idx].ID, false)
			require.NoError(t, err)
			if tC.hasVuln {
				require.Len(t, withoutScores.Vulnerabilities, 1)
				require.Equal(t, fmt.Sprintf("cve-%s", tC.name), withoutScores.Vulnerabilities[0].CVE)

				require.Nil(t, withoutScores.Vulnerabilities[0].CVSSScore)
				require.Nil(t, withoutScores.Vulnerabilities[0].EPSSProbability)
				require.Nil(t, withoutScores.Vulnerabilities[0].CISAKnownExploit)
			} else {
				require.Empty(t, withoutScores.Vulnerabilities)
			}

			withScores, err := ds.SoftwareByID(ctx, host.Software[idx].ID, true)
			require.NoError(t, err)
			if tC.hasVuln {
				require.Len(t, withScores.Vulnerabilities, 1)
				require.Equal(t, fmt.Sprintf("cve-%s", tC.name), withoutScores.Vulnerabilities[0].CVE)

				if tC.hasMeta {
					require.NotNil(t, withScores.Vulnerabilities[0].CVSSScore)
					require.NotNil(t, *withScores.Vulnerabilities[0].CVSSScore)
					require.Equal(t, **withScores.Vulnerabilities[0].CVSSScore, 5.4)

					require.NotNil(t, withScores.Vulnerabilities[0].EPSSProbability)
					require.NotNil(t, *withScores.Vulnerabilities[0].EPSSProbability)
					require.Equal(t, **withScores.Vulnerabilities[0].EPSSProbability, 0.5)

					require.NotNil(t, withScores.Vulnerabilities[0].CISAKnownExploit)
					require.NotNil(t, *withScores.Vulnerabilities[0].CISAKnownExploit)
					require.Equal(t, **withScores.Vulnerabilities[0].CISAKnownExploit, true)

					if tC.hasPublishedDate {
						require.NotNil(t, withScores.Vulnerabilities[0].CVEPublished)
						require.NotNil(t, *withScores.Vulnerabilities[0].CVEPublished)
						require.Equal(t, (**withScores.Vulnerabilities[0].CVEPublished), now)
					}
				}
			} else {
				require.Empty(t, withoutScores.Vulnerabilities)
			}
		}
>>>>>>> d6dab185
	})
}<|MERGE_RESOLUTION|>--- conflicted
+++ resolved
@@ -43,16 +43,12 @@
 		{"InsertSoftwareVulnerability", testInsertSoftwareVulnerability},
 		{"ListCVEs", testListCVEs},
 		{"ListSoftwareForVulnDetection", testListSoftwareForVulnDetection},
-<<<<<<< HEAD
-		{"SoftwareByID", testSoftwareByID},
 		{"AllSoftwareIterator", testAllSoftwareIterator},
 		{"UpsertSoftwareCPEs", testUpsertSoftwareCPEs},
 		{"DeleteOutOfDateVulnerabilities", testDeleteOutOfDateVulnerabilities},
 		{"DeleteSoftwareCPEs", testDeleteSoftwareCPEs},
-=======
 		{"SoftwareByIDNoDuplicatedVulns", testSoftwareByIDNoDuplicatedVulns},
 		{"SoftwareByIDIncludesCVEPublishedDate", testSoftwareByIDIncludesCVEPublishedDate},
->>>>>>> d6dab185
 	}
 	for _, c := range cases {
 		t.Run(c.name, func(t *testing.T) {
@@ -1701,223 +1697,6 @@
 	})
 }
 
-<<<<<<< HEAD
-func testAllSoftwareIterator(t *testing.T, ds *Datastore) {
-	host := test.NewHost(t, ds, "host1", "", "host1key", "host1uuid", time.Now())
-
-	software := []fleet.Software{
-		{Name: "foo", Version: "0.0.1", Source: "chrome_extensions"},
-		{Name: "foo", Version: "0.0.3", Source: "chrome_extensions"},
-		{Name: "foo", Version: "v0.0.2", Source: "apps"},
-		{Name: "foo", Version: "0.0.3", Source: "apps"},
-		{Name: "bar", Version: "0.0.3", Source: "deb_packages"},
-	}
-	require.NoError(t, ds.UpdateHostSoftware(context.Background(), host.ID, software))
-	require.NoError(t, ds.LoadHostSoftware(context.Background(), host, false))
-
-	foo_ce_v1 := slices.IndexFunc(host.Software, func(c fleet.Software) bool {
-		return c.Name == "foo" && c.Version == "0.0.1" && c.Source == "chrome_extensions"
-	})
-	foo_app_v2 := slices.IndexFunc(host.Software, func(c fleet.Software) bool { return c.Name == "foo" && c.Version == "v0.0.2" && c.Source == "apps" })
-	bar_v3 := slices.IndexFunc(host.Software, func(c fleet.Software) bool {
-		return c.Name == "bar" && c.Version == "0.0.3" && c.Source == "deb_packages"
-	})
-
-	cpes := []fleet.SoftwareCPE{
-		{SoftwareID: host.Software[foo_ce_v1].ID, CPE: "cpe:foo_ce_v1"},
-		{SoftwareID: host.Software[foo_app_v2].ID, CPE: "cpe:foo_app_v2"},
-		{SoftwareID: host.Software[bar_v3].ID, CPE: "cpe:bar_v3"},
-	}
-	_, err := ds.UpsertSoftwareCPEs(context.Background(), cpes)
-	require.NoError(t, err)
-
-	testCases := []struct {
-		q        fleet.SoftwareIterQueryOptions
-		expected []fleet.Software
-	}{
-		{
-			expected: []fleet.Software{
-				{Name: "foo", Version: "v0.0.2", Source: "apps", GenerateCPE: "cpe:foo_app_v2"},
-				{Name: "foo", Version: "0.0.3", Source: "apps"},
-			},
-			q: fleet.SoftwareIterQueryOptions{IncludedSources: []string{"apps"}},
-		},
-		{
-			expected: []fleet.Software{
-				{Name: "foo", Version: "0.0.1", Source: "chrome_extensions", GenerateCPE: "cpe:foo_ce_v1"},
-				{Name: "foo", Version: "0.0.3", Source: "chrome_extensions"},
-				{Name: "bar", Version: "0.0.3", Source: "deb_packages", GenerateCPE: "cpe:bar_v3"},
-			},
-			q: fleet.SoftwareIterQueryOptions{ExcludedSources: []string{"apps"}},
-		},
-		{
-			expected: []fleet.Software{
-				{Name: "foo", Version: "v0.0.2", Source: "apps", GenerateCPE: "cpe:foo_app_v2"},
-				{Name: "foo", Version: "0.0.3", Source: "apps"},
-			},
-			q: fleet.SoftwareIterQueryOptions{ExcludedSources: []string{"deb_packages"}, IncludedSources: []string{"apps"}},
-		},
-		{
-			expected: []fleet.Software{
-				{Name: "foo", Version: "0.0.1", Source: "chrome_extensions", GenerateCPE: "cpe:foo_ce_v1"},
-				{Name: "foo", Version: "v0.0.2", Source: "apps", GenerateCPE: "cpe:foo_app_v2"},
-				{Name: "foo", Version: "0.0.3", Source: "apps"},
-				{Name: "foo", Version: "0.0.3", Source: "chrome_extensions"},
-				{Name: "bar", Version: "0.0.3", Source: "deb_packages", GenerateCPE: "cpe:bar_v3"},
-			},
-			q: fleet.SoftwareIterQueryOptions{},
-		},
-	}
-
-	for _, tC := range testCases {
-		var actual []fleet.Software
-
-		iter, err := ds.AllSoftwareIterator(context.Background(), tC.q)
-		require.NoError(t, err)
-		for iter.Next() {
-			software, err := iter.Value()
-			require.NoError(t, err)
-			actual = append(actual, *software)
-		}
-		iter.Close()
-		test.ElementsMatchSkipID(t, tC.expected, actual)
-	}
-}
-
-func testUpsertSoftwareCPEs(t *testing.T, ds *Datastore) {
-	ctx := context.Background()
-	host := test.NewHost(t, ds, "host1", "", "host1key", "host1uuid", time.Now())
-
-	software := []fleet.Software{
-		{Name: "foo", Version: "0.0.1", Source: "chrome_extensions"},
-	}
-	require.NoError(t, ds.UpdateHostSoftware(ctx, host.ID, software))
-	require.NoError(t, ds.LoadHostSoftware(ctx, host, false))
-
-	cpes := []fleet.SoftwareCPE{
-		{SoftwareID: host.Software[0].ID, CPE: "cpe:foo_ce_v1"},
-		{SoftwareID: host.Software[0].ID, CPE: "cpe:foo_ce_v2"},
-	}
-	_, err := ds.UpsertSoftwareCPEs(ctx, cpes)
-	require.NoError(t, err)
-
-	cpes, err = ds.ListSoftwareCPEs(ctx)
-	require.NoError(t, err)
-	require.Equal(t, len(cpes), 1)
-	require.Equal(t, cpes[0].CPE, "cpe:foo_ce_v2")
-
-	cpes = []fleet.SoftwareCPE{
-		{SoftwareID: host.Software[0].ID, CPE: "cpe:foo_ce_v3"},
-	}
-	_, err = ds.UpsertSoftwareCPEs(ctx, cpes)
-	require.NoError(t, err)
-
-	cpes = []fleet.SoftwareCPE{
-		{SoftwareID: host.Software[0].ID, CPE: "cpe:foo_ce_v4"},
-	}
-	_, err = ds.UpsertSoftwareCPEs(ctx, cpes)
-	require.NoError(t, err)
-
-	cpes, err = ds.ListSoftwareCPEs(ctx)
-	require.NoError(t, err)
-	require.Equal(t, len(cpes), 1)
-	require.Equal(t, cpes[0].CPE, "cpe:foo_ce_v4")
-}
-
-func testDeleteOutOfDateVulnerabilities(t *testing.T, ds *Datastore) {
-	ctx := context.Background()
-	host := test.NewHost(t, ds, "host1", "", "host1key", "host1uuid", time.Now())
-
-	software := []fleet.Software{
-		{Name: "foo", Version: "0.0.1", Source: "chrome_extensions"},
-	}
-	require.NoError(t, ds.UpdateHostSoftware(ctx, host.ID, software))
-	require.NoError(t, ds.LoadHostSoftware(ctx, host, false))
-
-	vulns := []fleet.SoftwareVulnerability{
-		{
-			SoftwareID: host.Software[0].ID,
-			CVE:        "CVE-2023-001",
-		},
-		{
-			SoftwareID: host.Software[0].ID,
-			CVE:        "CVE-2023-002",
-		},
-	}
-
-	inserted, err := ds.InsertSoftwareVulnerability(ctx, vulns[0], fleet.NVDSource)
-	require.NoError(t, err)
-	require.True(t, inserted)
-
-	inserted, err = ds.InsertSoftwareVulnerability(ctx, vulns[1], fleet.NVDSource)
-	require.NoError(t, err)
-	require.True(t, inserted)
-
-	_, err = ds.writer.ExecContext(ctx, "UPDATE software_cve SET updated_at = '2020-10-10 12:00:00'")
-	require.NoError(t, err)
-
-	// This should update the 'updated_at' timestamp.
-	inserted, err = ds.InsertSoftwareVulnerability(ctx, vulns[0], fleet.NVDSource)
-	require.NoError(t, err)
-	require.False(t, inserted)
-
-	err = ds.DeleteOutOfDateVulnerabilities(ctx, fleet.NVDSource, 2*time.Hour)
-	require.NoError(t, err)
-
-	storedSoftware, err := ds.SoftwareByID(ctx, host.Software[0].ID, false)
-	require.NoError(t, err)
-	require.Equal(t, 1, len(storedSoftware.Vulnerabilities))
-	require.Equal(t, "CVE-2023-001", storedSoftware.Vulnerabilities[0].CVE)
-}
-
-func testDeleteSoftwareCPEs(t *testing.T, ds *Datastore) {
-	ctx := context.Background()
-	host := test.NewHost(t, ds, "host1", "", "host1key", "host1uuid", time.Now())
-
-	software := []fleet.Software{
-		{Name: "foo", Version: "0.0.1", Source: "chrome_extensions"},
-		{Name: "bar", Version: "0.0.1", Source: "chrome_extensions"},
-	}
-	require.NoError(t, ds.UpdateHostSoftware(ctx, host.ID, software))
-	require.NoError(t, ds.LoadHostSoftware(ctx, host, false))
-
-	cpes := []fleet.SoftwareCPE{
-		{
-			SoftwareID: host.Software[0].ID,
-			CPE:        "CPE-001",
-		},
-		{
-			SoftwareID: host.Software[1].ID,
-			CPE:        "CPE-002",
-		},
-	}
-	_, err := ds.UpsertSoftwareCPEs(ctx, cpes)
-	require.NoError(t, err)
-
-	t.Run("nothing to delete", func(t *testing.T) {
-		affected, err := ds.DeleteSoftwareCPEs(ctx, nil)
-		require.NoError(t, err)
-		require.Zero(t, affected)
-	})
-
-	t.Run("with invalid software id", func(t *testing.T) {
-		toDelete := []fleet.SoftwareCPE{cpes[0], {
-			SoftwareID: host.Software[1].ID + 1234,
-			CPE:        "CPE-002",
-		}}
-
-		affected, err := ds.DeleteSoftwareCPEs(ctx, toDelete)
-		require.NoError(t, err)
-		require.Equal(t, int64(1), affected)
-
-		storedCPEs, err := ds.ListSoftwareCPEs(ctx)
-		require.NoError(t, err)
-		test.ElementsMatchSkipID(t, cpes[1:], storedCPEs)
-
-		storedSoftware, err := ds.SoftwareByID(ctx, cpes[0].SoftwareID, false)
-		require.NoError(t, err)
-		require.Empty(t, storedSoftware.GenerateCPE)
-=======
 func testSoftwareByIDIncludesCVEPublishedDate(t *testing.T, ds *Datastore) {
 	t.Run("software.vulnerabilities includes the published date", func(t *testing.T) {
 		ctx := context.Background()
@@ -1951,7 +1730,6 @@
 		require.NoError(t, ds.LoadHostSoftware(ctx, host, false))
 
 		// Add vulnerabilities and CVEMeta
-		var vulns []fleet.SoftwareVulnerability
 		var meta []fleet.CVEMeta
 		for _, tC := range testCases {
 			idx := -1
@@ -1964,10 +1742,12 @@
 			require.NotEqual(t, -1, idx, "software not found")
 
 			if tC.hasVuln {
-				vulns = append(vulns, fleet.SoftwareVulnerability{
+				inserted, err := ds.InsertSoftwareVulnerability(ctx, fleet.SoftwareVulnerability{
 					SoftwareID: host.Software[idx].ID,
 					CVE:        fmt.Sprintf("cve-%s", tC.name),
-				})
+				}, fleet.UbuntuOVALSource)
+				require.NoError(t, err)
+				require.True(t, inserted)
 			}
 
 			if tC.hasMeta {
@@ -1985,9 +1765,6 @@
 				})
 			}
 		}
-		n, err := ds.InsertSoftwareVulnerabilities(ctx, vulns, fleet.UbuntuOVALSource)
-		require.NoError(t, err)
-		require.Equal(t, 3, int(n))
 		require.NoError(t, ds.InsertCVEMeta(ctx, meta))
 
 		for _, tC := range testCases {
@@ -2043,6 +1820,223 @@
 				require.Empty(t, withoutScores.Vulnerabilities)
 			}
 		}
->>>>>>> d6dab185
+	})
+}
+
+func testAllSoftwareIterator(t *testing.T, ds *Datastore) {
+	host := test.NewHost(t, ds, "host1", "", "host1key", "host1uuid", time.Now())
+
+	software := []fleet.Software{
+		{Name: "foo", Version: "0.0.1", Source: "chrome_extensions"},
+		{Name: "foo", Version: "0.0.3", Source: "chrome_extensions"},
+		{Name: "foo", Version: "v0.0.2", Source: "apps"},
+		{Name: "foo", Version: "0.0.3", Source: "apps"},
+		{Name: "bar", Version: "0.0.3", Source: "deb_packages"},
+	}
+	require.NoError(t, ds.UpdateHostSoftware(context.Background(), host.ID, software))
+	require.NoError(t, ds.LoadHostSoftware(context.Background(), host, false))
+
+	foo_ce_v1 := slices.IndexFunc(host.Software, func(c fleet.Software) bool {
+		return c.Name == "foo" && c.Version == "0.0.1" && c.Source == "chrome_extensions"
+	})
+	foo_app_v2 := slices.IndexFunc(host.Software, func(c fleet.Software) bool { return c.Name == "foo" && c.Version == "v0.0.2" && c.Source == "apps" })
+	bar_v3 := slices.IndexFunc(host.Software, func(c fleet.Software) bool {
+		return c.Name == "bar" && c.Version == "0.0.3" && c.Source == "deb_packages"
+	})
+
+	cpes := []fleet.SoftwareCPE{
+		{SoftwareID: host.Software[foo_ce_v1].ID, CPE: "cpe:foo_ce_v1"},
+		{SoftwareID: host.Software[foo_app_v2].ID, CPE: "cpe:foo_app_v2"},
+		{SoftwareID: host.Software[bar_v3].ID, CPE: "cpe:bar_v3"},
+	}
+	_, err := ds.UpsertSoftwareCPEs(context.Background(), cpes)
+	require.NoError(t, err)
+
+	testCases := []struct {
+		q        fleet.SoftwareIterQueryOptions
+		expected []fleet.Software
+	}{
+		{
+			expected: []fleet.Software{
+				{Name: "foo", Version: "v0.0.2", Source: "apps", GenerateCPE: "cpe:foo_app_v2"},
+				{Name: "foo", Version: "0.0.3", Source: "apps"},
+			},
+			q: fleet.SoftwareIterQueryOptions{IncludedSources: []string{"apps"}},
+		},
+		{
+			expected: []fleet.Software{
+				{Name: "foo", Version: "0.0.1", Source: "chrome_extensions", GenerateCPE: "cpe:foo_ce_v1"},
+				{Name: "foo", Version: "0.0.3", Source: "chrome_extensions"},
+				{Name: "bar", Version: "0.0.3", Source: "deb_packages", GenerateCPE: "cpe:bar_v3"},
+			},
+			q: fleet.SoftwareIterQueryOptions{ExcludedSources: []string{"apps"}},
+		},
+		{
+			expected: []fleet.Software{
+				{Name: "foo", Version: "v0.0.2", Source: "apps", GenerateCPE: "cpe:foo_app_v2"},
+				{Name: "foo", Version: "0.0.3", Source: "apps"},
+			},
+			q: fleet.SoftwareIterQueryOptions{ExcludedSources: []string{"deb_packages"}, IncludedSources: []string{"apps"}},
+		},
+		{
+			expected: []fleet.Software{
+				{Name: "foo", Version: "0.0.1", Source: "chrome_extensions", GenerateCPE: "cpe:foo_ce_v1"},
+				{Name: "foo", Version: "v0.0.2", Source: "apps", GenerateCPE: "cpe:foo_app_v2"},
+				{Name: "foo", Version: "0.0.3", Source: "apps"},
+				{Name: "foo", Version: "0.0.3", Source: "chrome_extensions"},
+				{Name: "bar", Version: "0.0.3", Source: "deb_packages", GenerateCPE: "cpe:bar_v3"},
+			},
+			q: fleet.SoftwareIterQueryOptions{},
+		},
+	}
+
+	for _, tC := range testCases {
+		var actual []fleet.Software
+
+		iter, err := ds.AllSoftwareIterator(context.Background(), tC.q)
+		require.NoError(t, err)
+		for iter.Next() {
+			software, err := iter.Value()
+			require.NoError(t, err)
+			actual = append(actual, *software)
+		}
+		iter.Close()
+		test.ElementsMatchSkipID(t, tC.expected, actual)
+	}
+}
+
+func testUpsertSoftwareCPEs(t *testing.T, ds *Datastore) {
+	ctx := context.Background()
+	host := test.NewHost(t, ds, "host1", "", "host1key", "host1uuid", time.Now())
+
+	software := []fleet.Software{
+		{Name: "foo", Version: "0.0.1", Source: "chrome_extensions"},
+	}
+	require.NoError(t, ds.UpdateHostSoftware(ctx, host.ID, software))
+	require.NoError(t, ds.LoadHostSoftware(ctx, host, false))
+
+	cpes := []fleet.SoftwareCPE{
+		{SoftwareID: host.Software[0].ID, CPE: "cpe:foo_ce_v1"},
+		{SoftwareID: host.Software[0].ID, CPE: "cpe:foo_ce_v2"},
+	}
+	_, err := ds.UpsertSoftwareCPEs(ctx, cpes)
+	require.NoError(t, err)
+
+	cpes, err = ds.ListSoftwareCPEs(ctx)
+	require.NoError(t, err)
+	require.Equal(t, len(cpes), 1)
+	require.Equal(t, cpes[0].CPE, "cpe:foo_ce_v2")
+
+	cpes = []fleet.SoftwareCPE{
+		{SoftwareID: host.Software[0].ID, CPE: "cpe:foo_ce_v3"},
+	}
+	_, err = ds.UpsertSoftwareCPEs(ctx, cpes)
+	require.NoError(t, err)
+
+	cpes = []fleet.SoftwareCPE{
+		{SoftwareID: host.Software[0].ID, CPE: "cpe:foo_ce_v4"},
+	}
+	_, err = ds.UpsertSoftwareCPEs(ctx, cpes)
+	require.NoError(t, err)
+
+	cpes, err = ds.ListSoftwareCPEs(ctx)
+	require.NoError(t, err)
+	require.Equal(t, len(cpes), 1)
+	require.Equal(t, cpes[0].CPE, "cpe:foo_ce_v4")
+}
+
+func testDeleteOutOfDateVulnerabilities(t *testing.T, ds *Datastore) {
+	ctx := context.Background()
+	host := test.NewHost(t, ds, "host1", "", "host1key", "host1uuid", time.Now())
+
+	software := []fleet.Software{
+		{Name: "foo", Version: "0.0.1", Source: "chrome_extensions"},
+	}
+	require.NoError(t, ds.UpdateHostSoftware(ctx, host.ID, software))
+	require.NoError(t, ds.LoadHostSoftware(ctx, host, false))
+
+	vulns := []fleet.SoftwareVulnerability{
+		{
+			SoftwareID: host.Software[0].ID,
+			CVE:        "CVE-2023-001",
+		},
+		{
+			SoftwareID: host.Software[0].ID,
+			CVE:        "CVE-2023-002",
+		},
+	}
+
+	inserted, err := ds.InsertSoftwareVulnerability(ctx, vulns[0], fleet.NVDSource)
+	require.NoError(t, err)
+	require.True(t, inserted)
+
+	inserted, err = ds.InsertSoftwareVulnerability(ctx, vulns[1], fleet.NVDSource)
+	require.NoError(t, err)
+	require.True(t, inserted)
+
+	_, err = ds.writer.ExecContext(ctx, "UPDATE software_cve SET updated_at = '2020-10-10 12:00:00'")
+	require.NoError(t, err)
+
+	// This should update the 'updated_at' timestamp.
+	inserted, err = ds.InsertSoftwareVulnerability(ctx, vulns[0], fleet.NVDSource)
+	require.NoError(t, err)
+	require.False(t, inserted)
+
+	err = ds.DeleteOutOfDateVulnerabilities(ctx, fleet.NVDSource, 2*time.Hour)
+	require.NoError(t, err)
+
+	storedSoftware, err := ds.SoftwareByID(ctx, host.Software[0].ID, false)
+	require.NoError(t, err)
+	require.Equal(t, 1, len(storedSoftware.Vulnerabilities))
+	require.Equal(t, "CVE-2023-001", storedSoftware.Vulnerabilities[0].CVE)
+}
+
+func testDeleteSoftwareCPEs(t *testing.T, ds *Datastore) {
+	ctx := context.Background()
+	host := test.NewHost(t, ds, "host1", "", "host1key", "host1uuid", time.Now())
+
+	software := []fleet.Software{
+		{Name: "foo", Version: "0.0.1", Source: "chrome_extensions"},
+		{Name: "bar", Version: "0.0.1", Source: "chrome_extensions"},
+	}
+	require.NoError(t, ds.UpdateHostSoftware(ctx, host.ID, software))
+	require.NoError(t, ds.LoadHostSoftware(ctx, host, false))
+
+	cpes := []fleet.SoftwareCPE{
+		{
+			SoftwareID: host.Software[0].ID,
+			CPE:        "CPE-001",
+		},
+		{
+			SoftwareID: host.Software[1].ID,
+			CPE:        "CPE-002",
+		},
+	}
+	_, err := ds.UpsertSoftwareCPEs(ctx, cpes)
+	require.NoError(t, err)
+
+	t.Run("nothing to delete", func(t *testing.T) {
+		affected, err := ds.DeleteSoftwareCPEs(ctx, nil)
+		require.NoError(t, err)
+		require.Zero(t, affected)
+	})
+
+	t.Run("with invalid software id", func(t *testing.T) {
+		toDelete := []fleet.SoftwareCPE{cpes[0], {
+			SoftwareID: host.Software[1].ID + 1234,
+			CPE:        "CPE-002",
+		}}
+
+		affected, err := ds.DeleteSoftwareCPEs(ctx, toDelete)
+		require.NoError(t, err)
+		require.Equal(t, int64(1), affected)
+
+		storedCPEs, err := ds.ListSoftwareCPEs(ctx)
+		require.NoError(t, err)
+		test.ElementsMatchSkipID(t, cpes[1:], storedCPEs)
+
+		storedSoftware, err := ds.SoftwareByID(ctx, cpes[0].SoftwareID, false)
+		require.NoError(t, err)
+		require.Empty(t, storedSoftware.GenerateCPE)
 	})
 }