--- conflicted
+++ resolved
@@ -1751,21 +1751,11 @@
 			want := expect[i]
 			require.Equal(t, want.name, sw.Name)
 
-<<<<<<< HEAD
-			var titleID uint
-			require.NoError(
-				t, ds.writer(ctx).GetContext(
-					ctx, &titleID,
-					`SELECT s.title_id FROM software s INNER JOIN software_titles st USING (name, source, extension_for) WHERE st.id = ?`,
-					sw.ID,
-				),
-=======
 			var titleID *uint
 			err := ds.writer(ctx).GetContext(
 				ctx, &titleID,
 				`SELECT s.title_id FROM software s WHERE s.id = ?`,
 				sw.ID,
->>>>>>> 179aacee
 			)
 			require.NoError(t, err)
 			require.NotNil(t, titleID, "Software should have a title_id")
@@ -9065,7 +9055,6 @@
 		"SELECT COUNT(*) FROM software WHERE name LIKE 'idempotent-test-%'")
 	require.NoError(t, err)
 	require.Equal(t, 10, count)
-
 }
 
 // testUpdateHostBundleIDRenameOnlyNoNewSoftware tests if a host reports ONLY renamed software
