package mysql

import (
	"context"
	"fmt"
	"math/rand"
	"sort"
	"strings"
	"testing"
	"time"

	"github.com/fleetdm/fleet/v4/server/fleet"
	"github.com/fleetdm/fleet/v4/server/ptr"
	"github.com/fleetdm/fleet/v4/server/test"
	"github.com/stretchr/testify/assert"
	"github.com/stretchr/testify/require"
)

func TestSoftware(t *testing.T) {
	ds := CreateMySQLDS(t)

	cases := []struct {
		name string
		fn   func(t *testing.T, ds *Datastore)
	}{
		{"SaveHost", testSoftwareSaveHost},
		{"CPE", testSoftwareCPE},
		{"HostDuplicates", testSoftwareHostDuplicates},
		{"LoadVulnerabilities", testSoftwareLoadVulnerabilities},
		{"ListSoftwareCPEs", testListSoftwareCPEs},
		{"NothingChanged", testSoftwareNothingChanged},
		{"LoadSupportsTonsOfCVEs", testSoftwareLoadSupportsTonsOfCVEs},
		{"List", testSoftwareList},
<<<<<<< HEAD
		{"CalculateHostsPerSoftware", testSoftwareCalculateHostsPerSoftware},
=======
		{"SyncHostsSoftware", testSoftwareSyncHostsSoftware},
>>>>>>> 9d01ba33
		{"DeleteVulnerabilitiesByCPECVE", testDeleteVulnerabilitiesByCPECVE},
		{"HostsByCVE", testHostsByCVE},
		{"HostsBySoftwareIDs", testHostsBySoftwareIDs},
		{"UpdateHostSoftware", testUpdateHostSoftware},
		{"ListSoftwareByHostIDShort", testListSoftwareByHostIDShort},
		{"ListSoftwareVulnerabilities", testListSoftwareVulnerabilities},
		{"InsertVulnerabilities", testInsertVulnerabilities},
		{"ListCVEs", testListCVEs},
	}
	for _, c := range cases {
		t.Run(c.name, func(t *testing.T) {
			defer TruncateTables(t, ds)
			c.fn(t, ds)
		})
	}
}

func testSoftwareSaveHost(t *testing.T, ds *Datastore) {
	host1 := test.NewHost(t, ds, "host1", "", "host1key", "host1uuid", time.Now())
	host2 := test.NewHost(t, ds, "host2", "", "host2key", "host2uuid", time.Now())

	software1 := []fleet.Software{
		{Name: "foo", Version: "0.0.1", Source: "chrome_extensions"},
		{Name: "foo", Version: "0.0.3", Source: "chrome_extensions"},
	}
	software2 := []fleet.Software{
		{Name: "foo", Version: "0.0.2", Source: "chrome_extensions"},
		{Name: "foo", Version: "0.0.3", Source: "chrome_extensions"},
		{Name: "bar", Version: "0.0.3", Source: "deb_packages", BundleIdentifier: "com.some.identifier"},
		{Name: "zoo", Version: "0.0.5", Source: "deb_packages", BundleIdentifier: ""},
	}

	require.NoError(t, ds.UpdateHostSoftware(context.Background(), host1.ID, software1))
	require.NoError(t, ds.UpdateHostSoftware(context.Background(), host2.ID, software2))

	require.NoError(t, ds.LoadHostSoftware(context.Background(), host1, false))
	test.ElementsMatchSkipIDAndHostCount(t, software1, host1.HostSoftware.Software)

	soft1ByID, err := ds.SoftwareByID(context.Background(), host1.HostSoftware.Software[0].ID, false)
	require.NoError(t, err)
	require.NotNil(t, soft1ByID)
	assert.Equal(t, host1.HostSoftware.Software[0], *soft1ByID)

	require.NoError(t, ds.LoadHostSoftware(context.Background(), host2, false))
	test.ElementsMatchSkipIDAndHostCount(t, software2, host2.HostSoftware.Software)

	software1 = []fleet.Software{
		{Name: "foo", Version: "0.0.1", Source: "chrome_extensions"},
		{Name: "foo", Version: "0.0.3", Source: "chrome_extensions"},
		{Name: "towel", Version: "42.0.0", Source: "apps"},
	}
	software2 = []fleet.Software{}

	require.NoError(t, ds.UpdateHostSoftware(context.Background(), host1.ID, software1))
	require.NoError(t, ds.UpdateHostSoftware(context.Background(), host2.ID, software2))

	require.NoError(t, ds.LoadHostSoftware(context.Background(), host1, false))
	test.ElementsMatchSkipIDAndHostCount(t, software1, host1.HostSoftware.Software)

	require.NoError(t, ds.LoadHostSoftware(context.Background(), host2, false))
	test.ElementsMatchSkipIDAndHostCount(t, software2, host2.HostSoftware.Software)

	software1 = []fleet.Software{
		{Name: "foo", Version: "0.0.3", Source: "chrome_extensions"},
		{Name: "towel", Version: "42.0.0", Source: "apps"},
	}

	require.NoError(t, ds.UpdateHostSoftware(context.Background(), host1.ID, software1))

	require.NoError(t, ds.LoadHostSoftware(context.Background(), host1, false))
	test.ElementsMatchSkipIDAndHostCount(t, software1, host1.HostSoftware.Software)

	software2 = []fleet.Software{
		{Name: "foo", Version: "0.0.2", Source: "chrome_extensions"},
		{Name: "foo", Version: "0.0.3", Source: "chrome_extensions"},
		{Name: "bar", Version: "0.0.3", Source: "deb_packages", BundleIdentifier: "com.some.identifier"},
		{Name: "zoo", Version: "0.0.5", Source: "deb_packages", BundleIdentifier: "com.zoo"}, // "empty" -> "non-empty"
	}
	require.NoError(t, ds.UpdateHostSoftware(context.Background(), host2.ID, software2))
	require.NoError(t, ds.LoadHostSoftware(context.Background(), host2, false))
	test.ElementsMatchSkipIDAndHostCount(t, software2, host2.HostSoftware.Software)

	software2 = []fleet.Software{
		{Name: "foo", Version: "0.0.2", Source: "chrome_extensions"},
		{Name: "foo", Version: "0.0.3", Source: "chrome_extensions"},
		{Name: "bar", Version: "0.0.3", Source: "deb_packages", BundleIdentifier: "com.some.other"}, // "non-empty" -> "non-empty"
		{Name: "zoo", Version: "0.0.5", Source: "deb_packages", BundleIdentifier: ""},               // non-empty -> empty
	}
	require.NoError(t, ds.UpdateHostSoftware(context.Background(), host2.ID, software2))
	require.NoError(t, ds.LoadHostSoftware(context.Background(), host2, false))
	test.ElementsMatchSkipIDAndHostCount(t, software2, host2.HostSoftware.Software)
}

func testSoftwareCPE(t *testing.T, ds *Datastore) {
	host1 := test.NewHost(t, ds, "host1", "", "host1key", "host1uuid", time.Now())

	software1 := []fleet.Software{
		{Name: "foo", Version: "0.0.1", Source: "chrome_extensions"},
		{Name: "foo", Version: "0.0.3", Source: "chrome_extensions"},
	}

	err := ds.UpdateHostSoftware(context.Background(), host1.ID, software1)
	require.NoError(t, err)

	iterator, err := ds.AllSoftwareWithoutCPEIterator(context.Background())
	defer iterator.Close()
	require.NoError(t, err)

	loops := 0
	id := uint(0)
	for iterator.Next() {
		software, err := iterator.Value()
		require.NoError(t, err)
		require.NoError(t, iterator.Err())

		require.NotEmpty(t, software.ID)
		id = software.ID

		require.NotEmpty(t, software.Name)
		require.NotEmpty(t, software.Version)
		require.NotEmpty(t, software.Source)

		if loops > 2 {
			t.Error("Looping through more software than we have")
		}
		loops++
	}
	assert.Equal(t, len(software1), loops)
	require.NoError(t, iterator.Close())

	err = ds.AddCPEForSoftware(context.Background(), fleet.Software{ID: id}, "some:cpe")
	require.NoError(t, err)

	iterator, err = ds.AllSoftwareWithoutCPEIterator(context.Background())
	defer iterator.Close()
	require.NoError(t, err)

	loops = 0
	for iterator.Next() {
		software, err := iterator.Value()
		require.NoError(t, err)
		require.NoError(t, iterator.Err())

		require.NotEmpty(t, software.ID)
		require.NotEqual(t, id, software.ID)

		require.NotEmpty(t, software.Name)
		require.NotEmpty(t, software.Version)
		require.NotEmpty(t, software.Source)

		if loops > 1 {
			t.Error("Looping through more software than we have")
		}
		loops++
	}
	assert.Equal(t, len(software1)-1, loops)
	require.NoError(t, iterator.Close())
}

func testSoftwareHostDuplicates(t *testing.T, ds *Datastore) {
	host1 := test.NewHost(t, ds, "host1", "", "host1key", "host1uuid", time.Now())

	longName := strings.Repeat("a", 260)

	incoming := make(map[string]fleet.Software)
	sw := fleet.Software{
		Name:    longName + "b",
		Version: "0.0.1",
		Source:  "chrome_extension",
	}
	soft2Key := softwareToUniqueString(sw)
	incoming[soft2Key] = sw

	tx, err := ds.writer.Beginx()
	require.NoError(t, err)
	require.NoError(t, insertNewInstalledHostSoftwareDB(context.Background(), tx, host1.ID, make(map[string]fleet.Software), incoming))
	require.NoError(t, tx.Commit())

	incoming = make(map[string]fleet.Software)
	sw = fleet.Software{
		Name:    longName + "c",
		Version: "0.0.1",
		Source:  "chrome_extension",
	}
	soft3Key := softwareToUniqueString(sw)
	incoming[soft3Key] = sw

	tx, err = ds.writer.Beginx()
	require.NoError(t, err)
	require.NoError(t, insertNewInstalledHostSoftwareDB(context.Background(), tx, host1.ID, make(map[string]fleet.Software), incoming))
	require.NoError(t, tx.Commit())
}

func testSoftwareLoadVulnerabilities(t *testing.T, ds *Datastore) {
	host := test.NewHost(t, ds, "host1", "", "host1key", "host1uuid", time.Now())

	software := []fleet.Software{
		{Name: "foo", Version: "0.0.1", Source: "chrome_extensions"},
		{Name: "bar", Version: "0.0.3", Source: "apps"},
		{Name: "blah", Version: "1.0", Source: "apps"},
	}
	require.NoError(t, ds.UpdateHostSoftware(context.Background(), host.ID, software))
	require.NoError(t, ds.LoadHostSoftware(context.Background(), host, false))

	require.NoError(t, ds.AddCPEForSoftware(context.Background(), host.Software[0], "somecpe"))
	require.NoError(t, ds.AddCPEForSoftware(context.Background(), host.Software[1], "someothercpewithoutvulns"))
	require.NoError(t, ds.LoadHostSoftware(context.Background(), host, false))

	vulns := []fleet.SoftwareVulnerability{
		{SoftwareID: host.Software[0].ID, CPEID: host.Software[0].GeneratedCPEID, CVE: "CVE-2022-0001"},
		{SoftwareID: host.Software[0].ID, CPEID: host.Software[0].GeneratedCPEID, CVE: "CVE-2022-0002"},
	}
	_, err := ds.InsertVulnerabilities(context.Background(), vulns, fleet.NVDSource)
	require.NoError(t, err)

	require.NoError(t, ds.LoadHostSoftware(context.Background(), host, false))

	softByID, err := ds.SoftwareByID(context.Background(), host.HostSoftware.Software[0].ID, false)
	require.NoError(t, err)
	require.NotNil(t, softByID)
	require.Len(t, softByID.Vulnerabilities, 2)

	require.NotZero(t, host.Software[0].GeneratedCPEID)
	assert.Equal(t, "somecpe", host.Software[0].GenerateCPE)
	require.Len(t, host.Software[0].Vulnerabilities, 2)
	assert.Equal(t, "CVE-2022-0001", host.Software[0].Vulnerabilities[0].CVE)
	assert.Equal(t,
		"https://nvd.nist.gov/vuln/detail/CVE-2022-0001", host.Software[0].Vulnerabilities[0].DetailsLink)
	assert.Equal(t, "CVE-2022-0002", host.Software[0].Vulnerabilities[1].CVE)
	assert.Equal(t,
		"https://nvd.nist.gov/vuln/detail/CVE-2022-0002", host.Software[0].Vulnerabilities[1].DetailsLink)

	require.NotZero(t, host.Software[1].GeneratedCPEID)
	assert.Equal(t, "someothercpewithoutvulns", host.Software[1].GenerateCPE)
	require.Len(t, host.Software[1].Vulnerabilities, 0)
}

func testListSoftwareCPEs(t *testing.T, ds *Datastore) {
	ctx := context.Background()

	debian := test.NewHost(t, ds, "host3", "", "host3key", "host3uuid", time.Now())
	debian.Platform = "debian"
	ds.UpdateHost(ctx, debian)

	ubuntu := test.NewHost(t, ds, "host4", "", "host4key", "host4uuid", time.Now())
	ubuntu.Platform = "ubuntu"
	ds.UpdateHost(ctx, ubuntu)

	software := []fleet.Software{
		{Name: "foo", Version: "0.0.1", Source: "chrome_extensions"},
		{Name: "bar", Version: "0.0.3", Source: "apps"},
		{Name: "biz", Version: "0.0.1", Source: "deb_packages"},
		{Name: "baz", Version: "0.0.3", Source: "deb_packages"},
	}
	require.NoError(t, ds.UpdateHostSoftware(ctx, debian.ID, software[:2]))
	require.NoError(t, ds.LoadHostSoftware(ctx, debian, false))

	require.NoError(t, ds.UpdateHostSoftware(ctx, ubuntu.ID, software[2:]))
	require.NoError(t, ds.LoadHostSoftware(ctx, ubuntu, false))

	require.NoError(t, ds.AddCPEForSoftware(ctx, debian.Software[0], "cpe1"))
	require.NoError(t, ds.AddCPEForSoftware(ctx, debian.Software[1], "cpe2"))

	require.NoError(t, ds.AddCPEForSoftware(ctx, ubuntu.Software[0], "cpe3"))
	require.NoError(t, ds.AddCPEForSoftware(ctx, ubuntu.Software[1], "cpe4"))

	t.Run("without excludedPlatforms", func(t *testing.T) {
		cpes, err := ds.ListSoftwareCPEs(ctx, nil)
		expected := []string{
			"cpe1", "cpe2", "cpe3", "cpe4",
		}
		var actual []string
		for _, v := range cpes {
			actual = append(actual, v.CPE)
		}
		require.NoError(t, err)
		assert.ElementsMatch(t, actual, expected)
	})

	t.Run("with excludedPlatforms", func(t *testing.T) {
		cpes, err := ds.ListSoftwareCPEs(ctx, []string{"ubuntu"})
		expected := []string{
			"cpe1", "cpe2",
		}
		var actual []string
		for _, v := range cpes {
			actual = append(actual, v.CPE)
		}
		require.NoError(t, err)
		assert.ElementsMatch(t, actual, expected)
	})
}

func testSoftwareNothingChanged(t *testing.T, ds *Datastore) {
	cases := []struct {
		desc     string
		current  []fleet.Software
		incoming []fleet.Software
		want     bool
	}{
		{"both nil", nil, nil, true},
		{"different len", nil, []fleet.Software{{}}, false},

		{
			"identical",
			[]fleet.Software{{Name: "A", Version: "1.0", Source: "ASD"}},
			[]fleet.Software{{Name: "A", Version: "1.0", Source: "ASD"}},
			true,
		},
		{
			"different version",
			[]fleet.Software{{Name: "A", Version: "1.1", Source: "ASD"}},
			[]fleet.Software{{Name: "A", Version: "1.0", Source: "ASD"}},
			false,
		},
		{
			"new software",
			[]fleet.Software{{Name: "A", Version: "1.0", Source: "ASD"}},
			[]fleet.Software{{Name: "A", Version: "1.0", Source: "ASD"}, {Name: "B", Version: "1.0", Source: "ASD"}},
			false,
		},
		{
			"removed software",
			[]fleet.Software{{Name: "A", Version: "1.0", Source: "ASD"}, {Name: "B", Version: "1.0", Source: "ASD"}},
			[]fleet.Software{{Name: "A", Version: "1.0", Source: "ASD"}},
			false,
		},
		{
			"identical with similar last open",
			[]fleet.Software{{Name: "A", Version: "1.0", Source: "ASD", LastOpenedAt: ptr.Time(time.Now())}},
			[]fleet.Software{{Name: "A", Version: "1.0", Source: "ASD", LastOpenedAt: ptr.Time(time.Now())}},
			true,
		},
		{
			"identical with no new last open",
			[]fleet.Software{{Name: "A", Version: "1.0", Source: "ASD", LastOpenedAt: ptr.Time(time.Now())}},
			[]fleet.Software{{Name: "A", Version: "1.0", Source: "ASD"}},
			true,
		},
		{
			"identical but added last open",
			[]fleet.Software{{Name: "A", Version: "1.0", Source: "ASD"}},
			[]fleet.Software{{Name: "A", Version: "1.0", Source: "ASD", LastOpenedAt: ptr.Time(time.Now())}},
			false,
		},
		{
			"identical but significantly changed last open",
			[]fleet.Software{{Name: "A", Version: "1.0", Source: "ASD", LastOpenedAt: ptr.Time(time.Now().Add(-365 * 24 * time.Hour))}},
			[]fleet.Software{{Name: "A", Version: "1.0", Source: "ASD", LastOpenedAt: ptr.Time(time.Now())}},
			false,
		},
		{
			"identical but insignificantly changed last open",
			[]fleet.Software{{Name: "A", Version: "1.0", Source: "ASD", LastOpenedAt: ptr.Time(time.Now().Add(-time.Second))}},
			[]fleet.Software{{Name: "A", Version: "1.0", Source: "ASD", LastOpenedAt: ptr.Time(time.Now())}},
			true,
		},
	}
	for _, c := range cases {
		t.Run(c.desc, func(t *testing.T) {
			got := nothingChanged(c.current, c.incoming, defaultMinLastOpenedAtDiff)
			if c.want {
				require.True(t, got)
			} else {
				require.False(t, got)
			}
		})
	}
}

func generateCVEMeta(n int) fleet.CVEMeta {
	CVEID := fmt.Sprintf("CVE-2022-%05d", n)
	cvssScore := ptr.Float64(rand.Float64() * 10)
	epssProbability := ptr.Float64(rand.Float64())
	cisaKnownExploit := ptr.Bool(rand.Intn(2) == 1)
	return fleet.CVEMeta{
		CVE:              CVEID,
		CVSSScore:        cvssScore,
		EPSSProbability:  epssProbability,
		CISAKnownExploit: cisaKnownExploit,
	}
}

func testSoftwareLoadSupportsTonsOfCVEs(t *testing.T, ds *Datastore) {
	host := test.NewHost(t, ds, "host1", "", "host1key", "host1uuid", time.Now())

	software := []fleet.Software{
		{Name: "foo", Version: "0.0.1", Source: "chrome_extensions"},
		{Name: "bar", Version: "0.0.3", Source: "apps"},
		{Name: "blah", Version: "1.0", Source: "apps"},
	}
	require.NoError(t, ds.UpdateHostSoftware(context.Background(), host.ID, software))
	require.NoError(t, ds.LoadHostSoftware(context.Background(), host, false))

	sort.Slice(host.Software, func(i, j int) bool { return host.Software[i].Name < host.Software[j].Name })

	require.NoError(t, ds.AddCPEForSoftware(context.Background(), host.Software[1], "someothercpewithoutvulns"))

	somecpeID, err := addCPEForSoftwareDB(context.Background(), ds.writer, host.Software[0], "somecpe")
	require.NoError(t, err)

	var cveMeta []fleet.CVEMeta
	for i := 0; i < 1000; i++ {
		cveMeta = append(cveMeta, generateCVEMeta(i))
	}

	err = ds.InsertCVEMeta(context.Background(), cveMeta)
	require.NoError(t, err)

	values := strings.TrimSuffix(strings.Repeat("(?, ?), ", len(cveMeta)), ", ")
	query := `INSERT INTO software_cve (cpe_id, cve) VALUES ` + values
	var args []interface{}
	for _, cve := range cveMeta {
		args = append(args, somecpeID, cve.CVE)
	}
	_, err = ds.writer.ExecContext(context.Background(), query, args...)
	require.NoError(t, err)

	require.NoError(t, ds.LoadHostSoftware(context.Background(), host, false))

	for _, software := range host.Software {
		switch software.Name {
		case "bar":
			assert.Equal(t, "somecpe", software.GenerateCPE)
			require.Len(t, software.Vulnerabilities, 1000)
			assert.True(t, strings.HasPrefix(software.Vulnerabilities[0].CVE, "CVE-"))
			assert.Equal(t,
				"https://nvd.nist.gov/vuln/detail/"+software.Vulnerabilities[0].CVE,
				software.Vulnerabilities[0].DetailsLink,
			)
		case "blah":
			assert.Len(t, software.Vulnerabilities, 0)
			assert.Equal(t, "someothercpewithoutvulns", software.GenerateCPE)
		case "foo":
			assert.Len(t, software.Vulnerabilities, 0)
		}
	}
}

func testSoftwareList(t *testing.T, ds *Datastore) {
	host1 := test.NewHost(t, ds, "host1", "", "host1key", "host1uuid", time.Now())
	host2 := test.NewHost(t, ds, "host2", "", "host2key", "host2uuid", time.Now())
	host3 := test.NewHost(t, ds, "host3", "", "host3key", "host3uuid", time.Now())

	software1 := []fleet.Software{
		{Name: "foo", Version: "0.0.1", Source: "chrome_extensions"},
		{Name: "foo", Version: "0.0.3", Source: "chrome_extensions"},
	}
	software2 := []fleet.Software{
		{Name: "foo", Version: "v0.0.2", Source: "chrome_extensions"},
		{Name: "foo", Version: "0.0.3", Source: "chrome_extensions"},
		{Name: "bar", Version: "0.0.3", Source: "deb_packages"},
	}
	software3 := []fleet.Software{
		{Name: "baz", Version: "0.0.1", Source: "deb_packages"},
	}

	require.NoError(t, ds.UpdateHostSoftware(context.Background(), host1.ID, software1))
	require.NoError(t, ds.UpdateHostSoftware(context.Background(), host2.ID, software2))
	require.NoError(t, ds.UpdateHostSoftware(context.Background(), host3.ID, software3))

	require.NoError(t, ds.LoadHostSoftware(context.Background(), host1, false))
	require.NoError(t, ds.LoadHostSoftware(context.Background(), host2, false))
	require.NoError(t, ds.LoadHostSoftware(context.Background(), host3, false))
	sort.Slice(host1.Software, func(i, j int) bool {
		return host1.Software[i].Name+host1.Software[i].Version < host1.Software[j].Name+host1.Software[j].Version
	})

	require.NoError(t, ds.AddCPEForSoftware(context.Background(), host1.Software[0], "somecpe"))
	require.NoError(t, ds.AddCPEForSoftware(context.Background(), host1.Software[1], "someothercpewithoutvulns"))
	require.NoError(t, ds.AddCPEForSoftware(context.Background(), host3.Software[0], "somecpe2"))

	require.NoError(t, ds.LoadHostSoftware(context.Background(), host1, false))
	require.NoError(t, ds.LoadHostSoftware(context.Background(), host2, false))
	require.NoError(t, ds.LoadHostSoftware(context.Background(), host3, false))
	sort.Slice(host1.Software, func(i, j int) bool {
		return host1.Software[i].Name+host1.Software[i].Version < host1.Software[j].Name+host1.Software[j].Version
	})

	vulns := []fleet.SoftwareVulnerability{
		{SoftwareID: host1.Software[0].ID, CPEID: host1.Software[0].GeneratedCPEID, CVE: "CVE-2022-0001"},
		{SoftwareID: host1.Software[0].ID, CPEID: host1.Software[0].GeneratedCPEID, CVE: "CVE-2022-0002"},
		{SoftwareID: host3.Software[0].ID, CPEID: host3.Software[0].GeneratedCPEID, CVE: "CVE-2022-0003"},
	}

	_, err := ds.InsertVulnerabilities(context.Background(), vulns, fleet.NVDSource)
	require.NoError(t, err)

	cveMeta := []fleet.CVEMeta{
		{
			CVE:              "CVE-2022-0001",
			CVSSScore:        ptr.Float64(2.0),
			EPSSProbability:  ptr.Float64(0.01),
			CISAKnownExploit: ptr.Bool(false),
		},
		{
			CVE:              "CVE-2022-0002",
			CVSSScore:        ptr.Float64(1.0),
			EPSSProbability:  ptr.Float64(0.99),
			CISAKnownExploit: ptr.Bool(false),
		},
		{
			CVE:              "CVE-2022-0003",
			CVSSScore:        ptr.Float64(3.0),
			EPSSProbability:  ptr.Float64(0.98),
			CISAKnownExploit: ptr.Bool(true),
		},
	}
	err = ds.InsertCVEMeta(context.Background(), cveMeta)
	require.NoError(t, err)

	foo001 := fleet.Software{
		Name:        "foo",
		Version:     "0.0.1",
		Source:      "chrome_extensions",
		GenerateCPE: "somecpe",
		Vulnerabilities: fleet.Vulnerabilities{
			{
				CVE:              "CVE-2022-0001",
				DetailsLink:      "https://nvd.nist.gov/vuln/detail/CVE-2022-0001",
				CVSSScore:        ptr.Float64Ptr(2.0),
				EPSSProbability:  ptr.Float64Ptr(0.01),
				CISAKnownExploit: ptr.BoolPtr(false),
			},
			{
				CVE:              "CVE-2022-0002",
				DetailsLink:      "https://nvd.nist.gov/vuln/detail/CVE-2022-0002",
				CVSSScore:        ptr.Float64Ptr(1.0),
				EPSSProbability:  ptr.Float64Ptr(0.99),
				CISAKnownExploit: ptr.BoolPtr(false),
			},
		},
	}
	foo002 := fleet.Software{Name: "foo", Version: "v0.0.2", Source: "chrome_extensions"}
	foo003 := fleet.Software{Name: "foo", Version: "0.0.3", Source: "chrome_extensions", GenerateCPE: "someothercpewithoutvulns"}
	bar003 := fleet.Software{Name: "bar", Version: "0.0.3", Source: "deb_packages"}
	baz001 := fleet.Software{
		Name:        "baz",
		Version:     "0.0.1",
		Source:      "deb_packages",
		GenerateCPE: "somecpe2",
		Vulnerabilities: fleet.Vulnerabilities{
			{
				CVE:              "CVE-2022-0003",
				DetailsLink:      "https://nvd.nist.gov/vuln/detail/CVE-2022-0003",
				CVSSScore:        ptr.Float64Ptr(3.0),
				EPSSProbability:  ptr.Float64Ptr(0.98),
				CISAKnownExploit: ptr.BoolPtr(true),
			},
		},
	}

	t.Run("lists everything", func(t *testing.T) {
		opts := fleet.SoftwareListOptions{
			ListOptions: fleet.ListOptions{
				OrderKey: "name,version",
			},
			IncludeCVEScores: true,
		}
		software := listSoftwareCheckCount(t, ds, 5, 5, opts, false)
		expected := []fleet.Software{bar003, baz001, foo001, foo002, foo003}
		test.ElementsMatchSkipID(t, software, expected)
	})

	t.Run("paginates", func(t *testing.T) {
		opts := fleet.SoftwareListOptions{
			ListOptions: fleet.ListOptions{
				Page:     1,
				PerPage:  1,
				OrderKey: "version",
			},
			IncludeCVEScores: true,
		}
		software := listSoftwareCheckCount(t, ds, 1, 5, opts, true)
		require.Len(t, software, 1)
		var expected []fleet.Software
		// Both foo001 and baz001 have the same version, thus we check which one the database picked
		// for the second page.
		if software[0].Name == "foo" {
			expected = []fleet.Software{foo001}
		} else {
			expected = []fleet.Software{baz001}
		}
		test.ElementsMatchSkipID(t, software, expected)
	})

	t.Run("filters by team", func(t *testing.T) {
		team1, err := ds.NewTeam(context.Background(), &fleet.Team{Name: "team1"})
		require.NoError(t, err)
		require.NoError(t, ds.AddHostsToTeam(context.Background(), &team1.ID, []uint{host1.ID}))

		opts := fleet.SoftwareListOptions{
			ListOptions: fleet.ListOptions{
				OrderKey: "version",
			},
			TeamID:           &team1.ID,
			IncludeCVEScores: true,
		}
		software := listSoftwareCheckCount(t, ds, 2, 2, opts, true)
		expected := []fleet.Software{foo001, foo003}
		test.ElementsMatchSkipID(t, software, expected)
	})

	t.Run("filters by team and paginates", func(t *testing.T) {
		team1, err := ds.NewTeam(context.Background(), &fleet.Team{Name: "team1-" + t.Name()})
		require.NoError(t, err)
		require.NoError(t, ds.AddHostsToTeam(context.Background(), &team1.ID, []uint{host1.ID}))

		opts := fleet.SoftwareListOptions{
			ListOptions: fleet.ListOptions{
				PerPage:  1,
				Page:     1,
				OrderKey: "id",
			},
			TeamID: &team1.ID,
		}
		software := listSoftwareCheckCount(t, ds, 1, 2, opts, true)
		expected := []fleet.Software{foo003}
		test.ElementsMatchSkipID(t, software, expected)
	})

	t.Run("filters vulnerable software", func(t *testing.T) {
		opts := fleet.SoftwareListOptions{
			ListOptions: fleet.ListOptions{
				OrderKey: "name",
			},
			VulnerableOnly:   true,
			IncludeCVEScores: true,
		}
		software := listSoftwareCheckCount(t, ds, 2, 2, opts, true)
		expected := []fleet.Software{foo001, baz001}
		test.ElementsMatchSkipID(t, software, expected)
	})

	t.Run("filters by CVE", func(t *testing.T) {
		opts := fleet.SoftwareListOptions{
			ListOptions: fleet.ListOptions{
				MatchQuery: "CVE-2022-0001",
			},
			IncludeCVEScores: true,
		}
		software := listSoftwareCheckCount(t, ds, 1, 1, opts, true)
		expected := []fleet.Software{foo001}
		test.ElementsMatchSkipID(t, software, expected)

		opts.MatchQuery = "CVE-2022-0002"
		software = listSoftwareCheckCount(t, ds, 1, 1, opts, true)
		expected = []fleet.Software{foo001}
		test.ElementsMatchSkipID(t, software, expected)

		// partial CVE
		opts.MatchQuery = "0002"
		software = listSoftwareCheckCount(t, ds, 1, 1, opts, true)
		expected = []fleet.Software{foo001}
		test.ElementsMatchSkipID(t, software, expected)

		// unknown CVE
		opts.MatchQuery = "CVE-2022-0000"
		listSoftwareCheckCount(t, ds, 0, 0, opts, true)
	})

	t.Run("filters by query", func(t *testing.T) {
		// query by name (case insensitive)
		opts := fleet.SoftwareListOptions{
			ListOptions: fleet.ListOptions{
				MatchQuery: "baR",
			},
		}
		software := listSoftwareCheckCount(t, ds, 1, 1, opts, true)
		expected := []fleet.Software{bar003}
		test.ElementsMatchSkipID(t, software, expected)

		// query by version
		opts.MatchQuery = "0.0.3"
		software = listSoftwareCheckCount(t, ds, 2, 2, opts, true)
		expected = []fleet.Software{foo003, bar003}
		test.ElementsMatchSkipID(t, software, expected)

		// query by version (case insensitive)
		opts.MatchQuery = "V0.0.2"
		software = listSoftwareCheckCount(t, ds, 1, 1, opts, true)
		expected = []fleet.Software{foo002}
		test.ElementsMatchSkipID(t, software, expected)
	})

	t.Run("order by name and id", func(t *testing.T) {
		opts := fleet.SoftwareListOptions{
			ListOptions: fleet.ListOptions{
				OrderKey:       "name,id",
				OrderDirection: fleet.OrderAscending,
			},
		}
		software := listSoftwareCheckCount(t, ds, 5, 5, opts, false)
		assert.Equal(t, bar003.Name, software[0].Name)
		assert.Equal(t, bar003.Version, software[0].Version)

		assert.Equal(t, baz001.Name, software[1].Name)
		assert.Equal(t, baz001.Version, software[1].Version)

		// foo's ordered by id, descending
		assert.Greater(t, software[3].ID, software[2].ID)
		assert.Greater(t, software[4].ID, software[3].ID)
	})

	t.Run("order by hosts_count", func(t *testing.T) {
		defer TruncateTables(t, ds, "software_host_counts")
		listSoftwareCheckCount(t, ds, 0, 0, fleet.SoftwareListOptions{WithHostCounts: true}, false)

		// create the counts for those software and re-run
		require.NoError(t, ds.SyncHostsSoftware(context.Background(), time.Now()))
		software := listSoftwareCheckCount(t, ds, 5, 5, fleet.SoftwareListOptions{ListOptions: fleet.ListOptions{OrderKey: "hosts_count", OrderDirection: fleet.OrderDescending}, WithHostCounts: true}, false)
		// ordered by counts descending, so foo003 is first
		assert.Equal(t, foo003.Name, software[0].Name)
		assert.Equal(t, 2, software[0].HostsCount)
	})

	t.Run("order by epss_probability", func(t *testing.T) {
		opts := fleet.SoftwareListOptions{
			ListOptions: fleet.ListOptions{
				OrderKey:       "epss_probability",
				OrderDirection: fleet.OrderDescending,
			},
			IncludeCVEScores: true,
		}

		software := listSoftwareCheckCount(t, ds, 5, 5, opts, false)
		assert.Equal(t, foo001.Name, software[0].Name)
		assert.Equal(t, foo001.Version, software[0].Version)
	})

	t.Run("order by cvss_score", func(t *testing.T) {
		opts := fleet.SoftwareListOptions{
			ListOptions: fleet.ListOptions{
				OrderKey:       "cvss_score",
				OrderDirection: fleet.OrderDescending,
			},
			IncludeCVEScores: true,
		}

		software := listSoftwareCheckCount(t, ds, 5, 5, opts, false)
		assert.Equal(t, baz001.Name, software[0].Name)
		assert.Equal(t, baz001.Version, software[0].Version)
	})

	t.Run("order by cisa_known_exploit", func(t *testing.T) {
		opts := fleet.SoftwareListOptions{
			ListOptions: fleet.ListOptions{
				OrderKey:       "cisa_known_exploit",
				OrderDirection: fleet.OrderDescending,
			},
			IncludeCVEScores: true,
		}

		software := listSoftwareCheckCount(t, ds, 5, 5, opts, false)
		assert.Equal(t, baz001.Name, software[0].Name)
		assert.Equal(t, baz001.Version, software[0].Version)
	})

	t.Run("nil cve scores if IncludeCVEScores is false", func(t *testing.T) {
		opts := fleet.SoftwareListOptions{
			ListOptions: fleet.ListOptions{
				OrderKey:       "name,version",
				OrderDirection: fleet.OrderDescending,
			},
			IncludeCVEScores: false,
		}

		software := listSoftwareCheckCount(t, ds, 5, 5, opts, false)
		for _, s := range software {
			for _, vuln := range s.Vulnerabilities {
				assert.Nil(t, vuln.CVSSScore)
				assert.Nil(t, vuln.EPSSProbability)
				assert.Nil(t, vuln.CISAKnownExploit)
			}
		}
	})
}

func listSoftwareCheckCount(t *testing.T, ds *Datastore, expectedListCount int, expectedFullCount int, opts fleet.SoftwareListOptions, returnSorted bool) []fleet.Software {
	software, err := ds.ListSoftware(context.Background(), opts)
	require.NoError(t, err)
	require.Len(t, software, expectedListCount)
	count, err := ds.CountSoftware(context.Background(), opts)
	require.NoError(t, err)
	require.Equal(t, expectedFullCount, count)
	for _, s := range software {
		sort.Slice(s.Vulnerabilities, func(i, j int) bool {
			return s.Vulnerabilities[i].CVE < s.Vulnerabilities[j].CVE
		})
	}

	if returnSorted {
		sort.Slice(software, func(i, j int) bool {
			return software[i].Name+software[i].Version < software[j].Name+software[j].Version
		})
	}
	return software
}

func testSoftwareSyncHostsSoftware(t *testing.T, ds *Datastore) {
	ctx := context.Background()

	cmpNameVersionCount := func(want, got []fleet.Software) {
		cmp := make([]fleet.Software, len(got))
		for i, sw := range got {
			cmp[i] = fleet.Software{Name: sw.Name, Version: sw.Version, HostsCount: sw.HostsCount}
		}
		require.ElementsMatch(t, want, cmp)
	}

	// this check ensures that the total number of rows in software_host_counts
	// matches the expected value.  we can't rely on ds.CountSoftware alone, as
	// that method (rightfully) ignores orphaned software counts.
	checkTableTotalCount := func(want int) {
		var tableCount int
		err := ds.writer.Get(&tableCount, "SELECT COUNT(*) FROM software_host_counts")
		require.NoError(t, err)
		require.Equal(t, want, tableCount)
	}

	host1 := test.NewHost(t, ds, "host1", "", "host1key", "host1uuid", time.Now())
	host2 := test.NewHost(t, ds, "host2", "", "host2key", "host2uuid", time.Now())

	software1 := []fleet.Software{
		{Name: "foo", Version: "0.0.1", Source: "chrome_extensions"},
		{Name: "foo", Version: "0.0.3", Source: "chrome_extensions"},
	}
	software2 := []fleet.Software{
		{Name: "foo", Version: "v0.0.2", Source: "chrome_extensions"},
		{Name: "foo", Version: "0.0.3", Source: "chrome_extensions"},
		{Name: "bar", Version: "0.0.3", Source: "deb_packages"},
	}

	require.NoError(t, ds.UpdateHostSoftware(ctx, host1.ID, software1))
	require.NoError(t, ds.UpdateHostSoftware(ctx, host2.ID, software2))

	err := ds.SyncHostsSoftware(ctx, time.Now())
	require.NoError(t, err)

	globalOpts := fleet.SoftwareListOptions{WithHostCounts: true, ListOptions: fleet.ListOptions{OrderKey: "hosts_count", OrderDirection: fleet.OrderDescending}}
	globalCounts := listSoftwareCheckCount(t, ds, 4, 4, globalOpts, false)

	want := []fleet.Software{
		{Name: "foo", Version: "0.0.3", HostsCount: 2},
		{Name: "foo", Version: "0.0.1", HostsCount: 1},
		{Name: "foo", Version: "v0.0.2", HostsCount: 1},
		{Name: "bar", Version: "0.0.3", HostsCount: 1},
	}
	cmpNameVersionCount(want, globalCounts)
	checkTableTotalCount(4)

	// update host2, remove "bar" software
	software2 = []fleet.Software{
		{Name: "foo", Version: "v0.0.2", Source: "chrome_extensions"},
		{Name: "foo", Version: "0.0.3", Source: "chrome_extensions"},
	}
	require.NoError(t, ds.UpdateHostSoftware(ctx, host2.ID, software2))

	err = ds.SyncHostsSoftware(ctx, time.Now())
	require.NoError(t, err)

	globalCounts = listSoftwareCheckCount(t, ds, 3, 3, globalOpts, false)
	want = []fleet.Software{
		{Name: "foo", Version: "0.0.3", HostsCount: 2},
		{Name: "foo", Version: "0.0.1", HostsCount: 1},
		{Name: "foo", Version: "v0.0.2", HostsCount: 1},
	}
	cmpNameVersionCount(want, globalCounts)
	checkTableTotalCount(3)

	// create a software entry without any host and any counts
	_, err = ds.writer.ExecContext(ctx, `INSERT INTO software (name, version, source) VALUES ('baz', '0.0.1', 'testing')`)
	require.NoError(t, err)

	// listing does not return the new software entry
	allSw := listSoftwareCheckCount(t, ds, 3, 3, fleet.SoftwareListOptions{}, false)
	want = []fleet.Software{
		{Name: "foo", Version: "0.0.3", HostsCount: 0},
		{Name: "foo", Version: "0.0.1", HostsCount: 0},
		{Name: "foo", Version: "v0.0.2", HostsCount: 0},
	}
	cmpNameVersionCount(want, allSw)

	// create 2 teams and assign a new host to each
	team1, err := ds.NewTeam(ctx, &fleet.Team{Name: "team1"})
	require.NoError(t, err)
	team2, err := ds.NewTeam(ctx, &fleet.Team{Name: "team2"})
	require.NoError(t, err)
	host3 := test.NewHost(t, ds, "host3", "", "host3key", "host3uuid", time.Now())
	require.NoError(t, ds.AddHostsToTeam(ctx, &team1.ID, []uint{host3.ID}))
	host4 := test.NewHost(t, ds, "host4", "", "host4key", "host4uuid", time.Now())
	require.NoError(t, ds.AddHostsToTeam(ctx, &team2.ID, []uint{host4.ID}))

	// assign existing host1 to team1 too, so we have a team with multiple hosts
	require.NoError(t, ds.AddHostsToTeam(context.Background(), &team1.ID, []uint{host1.ID}))
	// use some software for host3 and host4
	software3 := []fleet.Software{
		{Name: "foo", Version: "0.0.3", Source: "chrome_extensions"},
	}
	software4 := []fleet.Software{
		{Name: "foo", Version: "0.0.3", Source: "chrome_extensions"},
		{Name: "bar", Version: "0.0.3", Source: "deb_packages"},
	}
	require.NoError(t, ds.UpdateHostSoftware(ctx, host3.ID, software3))
	require.NoError(t, ds.UpdateHostSoftware(ctx, host4.ID, software4))

	// at this point, there's no counts per team, only global counts
	globalCounts = listSoftwareCheckCount(t, ds, 3, 3, globalOpts, false)
	want = []fleet.Software{
		{Name: "foo", Version: "0.0.3", HostsCount: 2},
		{Name: "foo", Version: "0.0.1", HostsCount: 1},
		{Name: "foo", Version: "v0.0.2", HostsCount: 1},
	}
	cmpNameVersionCount(want, globalCounts)
	checkTableTotalCount(3)

	team1Opts := fleet.SoftwareListOptions{WithHostCounts: true, TeamID: ptr.Uint(team1.ID), ListOptions: fleet.ListOptions{OrderKey: "hosts_count", OrderDirection: fleet.OrderDescending}}
	team1Counts := listSoftwareCheckCount(t, ds, 0, 0, team1Opts, false)
	want = []fleet.Software{}
	cmpNameVersionCount(want, team1Counts)
	checkTableTotalCount(3)

	// after a call to Calculate, the global counts are updated and the team counts appear
	err = ds.SyncHostsSoftware(ctx, time.Now())
	require.NoError(t, err)

	globalCounts = listSoftwareCheckCount(t, ds, 4, 4, globalOpts, false)
	want = []fleet.Software{
		{Name: "foo", Version: "0.0.3", HostsCount: 4},
		{Name: "foo", Version: "0.0.1", HostsCount: 1},
		{Name: "foo", Version: "v0.0.2", HostsCount: 1},
		{Name: "bar", Version: "0.0.3", HostsCount: 1},
	}
	cmpNameVersionCount(want, globalCounts)

	team1Counts = listSoftwareCheckCount(t, ds, 2, 2, team1Opts, false)
	want = []fleet.Software{
		{Name: "foo", Version: "0.0.3", HostsCount: 2},
		{Name: "foo", Version: "0.0.1", HostsCount: 1},
	}
	cmpNameVersionCount(want, team1Counts)

	// composite pk (software_id, team_id), so we expect more rows
	checkTableTotalCount(8)

	team2Opts := fleet.SoftwareListOptions{WithHostCounts: true, TeamID: ptr.Uint(team2.ID), ListOptions: fleet.ListOptions{OrderKey: "hosts_count", OrderDirection: fleet.OrderDescending}}
	team2Counts := listSoftwareCheckCount(t, ds, 2, 2, team2Opts, false)
	want = []fleet.Software{
		{Name: "foo", Version: "0.0.3", HostsCount: 1},
		{Name: "bar", Version: "0.0.3", HostsCount: 1},
	}
	cmpNameVersionCount(want, team2Counts)

	// update host4 (team2), remove "bar" software
	software4 = []fleet.Software{
		{Name: "foo", Version: "0.0.3", Source: "chrome_extensions"},
	}
	require.NoError(t, ds.UpdateHostSoftware(ctx, host4.ID, software4))

	err = ds.SyncHostsSoftware(ctx, time.Now())
	require.NoError(t, err)

	globalCounts = listSoftwareCheckCount(t, ds, 3, 3, globalOpts, false)
	want = []fleet.Software{
		{Name: "foo", Version: "0.0.3", HostsCount: 4},
		{Name: "foo", Version: "0.0.1", HostsCount: 1},
		{Name: "foo", Version: "v0.0.2", HostsCount: 1},
	}
	cmpNameVersionCount(want, globalCounts)

	team1Counts = listSoftwareCheckCount(t, ds, 2, 2, team1Opts, false)
	want = []fleet.Software{
		{Name: "foo", Version: "0.0.3", HostsCount: 2},
		{Name: "foo", Version: "0.0.1", HostsCount: 1},
	}
	cmpNameVersionCount(want, team1Counts)

	team2Counts = listSoftwareCheckCount(t, ds, 1, 1, team2Opts, false)
	want = []fleet.Software{
		{Name: "foo", Version: "0.0.3", HostsCount: 1},
	}
	cmpNameVersionCount(want, team2Counts)

	checkTableTotalCount(6)

	// update host4 (team2), remove all software and delete team
	software4 = []fleet.Software{}
	require.NoError(t, ds.UpdateHostSoftware(ctx, host4.ID, software4))
	require.NoError(t, ds.DeleteTeam(ctx, team2.ID))

	// this call will remove team2 from the software host counts table
	err = ds.SyncHostsSoftware(ctx, time.Now())
	require.NoError(t, err)

	globalCounts = listSoftwareCheckCount(t, ds, 3, 3, globalOpts, false)
	want = []fleet.Software{
		{Name: "foo", Version: "0.0.3", HostsCount: 3},
		{Name: "foo", Version: "0.0.1", HostsCount: 1},
		{Name: "foo", Version: "v0.0.2", HostsCount: 1},
	}
	cmpNameVersionCount(want, globalCounts)

	team1Counts = listSoftwareCheckCount(t, ds, 2, 2, team1Opts, false)
	want = []fleet.Software{
		{Name: "foo", Version: "0.0.3", HostsCount: 2},
		{Name: "foo", Version: "0.0.1", HostsCount: 1},
	}
	cmpNameVersionCount(want, team1Counts)

	listSoftwareCheckCount(t, ds, 0, 0, team2Opts, false)
	checkTableTotalCount(5)
}

func insertVulnSoftwareForTest(t *testing.T, ds *Datastore) {
	host1 := test.NewHost(t, ds, "host1", "", "host1key", "host1uuid", time.Now())
	host2 := test.NewHost(t, ds, "host2", "", "host2key", "host2uuid", time.Now())

	software1 := []fleet.Software{
		{
			Name:        "foo.rpm",
			Version:     "0.0.1",
			Source:      "rpm_packages",
			GenerateCPE: "cpe_foo_rpm",
		},
		{
			Name:        "foo.chrome",
			Version:     "0.0.3",
			Source:      "chrome_extensions",
			GenerateCPE: "cpe_foo_chrome",
		},
	}
	software2 := []fleet.Software{
		{
			Name:        "foo.chrome",
			Version:     "v0.0.2",
			Source:      "chrome_extensions",
			GenerateCPE: "cpe_foo_chrome2",
		},
		{
			Name:        "foo.chrome",
			Version:     "0.0.3",
			Source:      "chrome_extensions",
			GenerateCPE: "cpe_foo_chrome_3",
			Vulnerabilities: fleet.Vulnerabilities{
				{
					CVE:         "CVE-2022-0001",
					DetailsLink: "https://nvd.nist.gov/vuln/detail/CVE-2022-0001",
				},
			},
		},
		{
			Name:        "bar.rpm",
			Version:     "0.0.3",
			Source:      "rpm_packages",
			GenerateCPE: "cpe_bar_rpm",
			Vulnerabilities: fleet.Vulnerabilities{
				{
					CVE:         "CVE-2022-0002",
					DetailsLink: "https://nvd.nist.gov/vuln/detail/CVE-2022-0002",
				},
				{
					CVE:         "CVE-2022-0003",
					DetailsLink: "https://nvd.nist.gov/vuln/detail/CVE-333-444-555",
				},
			},
		},
	}

	require.NoError(t, ds.UpdateHostSoftware(context.Background(), host1.ID, software1))
	require.NoError(t, ds.UpdateHostSoftware(context.Background(), host2.ID, software2))

	require.NoError(t, ds.LoadHostSoftware(context.Background(), host1, false))
	require.NoError(t, ds.LoadHostSoftware(context.Background(), host2, false))
	sort.Slice(host1.Software, func(i, j int) bool {
		return host1.Software[i].Name+host1.Software[i].Version < host1.Software[j].Name+host1.Software[j].Version
	})
	sort.Slice(host2.Software, func(i, j int) bool {
		return host2.Software[i].Name+host2.Software[i].Version < host2.Software[j].Name+host2.Software[j].Version
	})

	require.NoError(t, ds.AddCPEForSoftware(context.Background(), host1.Software[0], "cpe_foo_chrome"))
	require.NoError(t, ds.AddCPEForSoftware(context.Background(), host1.Software[1], "cpe_foo_rpm"))

	require.NoError(t, ds.AddCPEForSoftware(context.Background(), host2.Software[0], "cpe_bar_rpm"))
	require.NoError(t, ds.AddCPEForSoftware(context.Background(), host2.Software[1], "cpe_foo_chrome_3"))
	require.NoError(t, ds.AddCPEForSoftware(context.Background(), host2.Software[2], "cpe_foo_chrome_2"))

	require.NoError(t, ds.LoadHostSoftware(context.Background(), host1, false))
	require.NoError(t, ds.LoadHostSoftware(context.Background(), host2, false))
	sort.Slice(host1.Software, func(i, j int) bool {
		return host1.Software[i].Name+host1.Software[i].Version < host1.Software[j].Name+host1.Software[j].Version
	})
	sort.Slice(host2.Software, func(i, j int) bool {
		return host2.Software[i].Name+host2.Software[i].Version < host2.Software[j].Name+host2.Software[j].Version
	})

	chrome3 := host2.Software[1]
	n, err := ds.InsertVulnerabilities(context.Background(), []fleet.SoftwareVulnerability{
		{
			SoftwareID: chrome3.ID,
			CPEID:      chrome3.GeneratedCPEID,
			CVE:        "CVE-2022-0001",
		},
	}, fleet.NVDSource)

	require.NoError(t, err)
	require.Equal(t, 1, int(n))

	barRpm := host2.Software[0]
	n, err = ds.InsertVulnerabilities(context.Background(),
		[]fleet.SoftwareVulnerability{
			{
				SoftwareID: barRpm.ID,
				CPEID:      barRpm.GeneratedCPEID,
				CVE:        "CVE-2022-0002",
			},
			{
				SoftwareID: barRpm.ID,
				CPEID:      barRpm.GeneratedCPEID,
				CVE:        "CVE-2022-0003",
			},
		}, fleet.NVDSource)

	require.NoError(t, err)
	require.Equal(t, 2, int(n))
}

func testDeleteVulnerabilitiesByCPECVE(t *testing.T, ds *Datastore) {
	ctx := context.Background()

	err := ds.DeleteSoftwareVulnerabilities(ctx, nil)
	require.NoError(t, err)

	insertVulnSoftwareForTest(t, ds)

	err = ds.DeleteSoftwareVulnerabilities(ctx, []fleet.SoftwareVulnerability{
		{
			CPEID: 999, // unknown CPE
			CVE:   "CVE-2022-0003",
		},
	})
	require.NoError(t, err)

	host2, err := ds.HostByIdentifier(ctx, "host2")
<<<<<<< HEAD
	require.NoError(t, err)

	err = ds.LoadHostSoftware(ctx, host2, false)
=======
>>>>>>> 9d01ba33
	require.NoError(t, err)
	sort.Slice(host2.Software, func(i, j int) bool {
		return host2.Software[i].Name+host2.Software[i].Version < host2.Software[j].Name+host2.Software[j].Version
	})

<<<<<<< HEAD
=======
	err = ds.LoadHostSoftware(ctx, host2, false)
	require.NoError(t, err)
	sort.Slice(host2.Software, func(i, j int) bool {
		return host2.Software[i].Name+host2.Software[i].Version < host2.Software[j].Name+host2.Software[j].Version
	})

>>>>>>> 9d01ba33
	barRPM := host2.Software[0]
	require.Len(t, barRPM.Vulnerabilities, 2)

	err = ds.DeleteSoftwareVulnerabilities(ctx, []fleet.SoftwareVulnerability{
		{
			CPEID: barRPM.GeneratedCPEID,
			CVE:   "CVE-0000-0000", // unknown CVE
		},
	})
	require.NoError(t, err)

	err = ds.DeleteSoftwareVulnerabilities(ctx, []fleet.SoftwareVulnerability{
		{
			CPEID: barRPM.GeneratedCPEID,
			CVE:   "CVE-2022-0003",
		},
	})
	require.NoError(t, err)

	err = ds.LoadHostSoftware(ctx, host2, false)
	require.NoError(t, err)
	sort.Slice(host2.Software, func(i, j int) bool {
		return host2.Software[i].Name+host2.Software[i].Version < host2.Software[j].Name+host2.Software[j].Version
	})

	barRPM = host2.Software[0]
	require.Len(t, barRPM.Vulnerabilities, 1)

	err = ds.DeleteSoftwareVulnerabilities(ctx, []fleet.SoftwareVulnerability{
		{
			CPEID: barRPM.GeneratedCPEID,
			CVE:   "CVE-2022-0002",
		},
	})
	require.NoError(t, err)

	err = ds.LoadHostSoftware(ctx, host2, false)
	require.NoError(t, err)
	sort.Slice(host2.Software, func(i, j int) bool {
		return host2.Software[i].Name+host2.Software[i].Version < host2.Software[j].Name+host2.Software[j].Version
	})

	barRPM = host2.Software[0]
	require.Empty(t, barRPM.Vulnerabilities)
}

func testHostsByCVE(t *testing.T, ds *Datastore) {
	ctx := context.Background()

	hosts, err := ds.HostsByCVE(ctx, "CVE-0000-0000")
	require.NoError(t, err)
	require.Len(t, hosts, 0)

	insertVulnSoftwareForTest(t, ds)

	// CVE of foo chrome 0.0.3, both hosts have it
	hosts, err = ds.HostsByCVE(ctx, "CVE-2022-0001")
	require.NoError(t, err)
	require.Len(t, hosts, 2)

	// CVE of bar.rpm 0.0.3, only host 2 has it
	hosts, err = ds.HostsByCVE(ctx, "CVE-2022-0002")
	require.NoError(t, err)
	require.Len(t, hosts, 1)
	require.Equal(t, hosts[0].Hostname, "host2")
}

func testHostsBySoftwareIDs(t *testing.T, ds *Datastore) {
	ctx := context.Background()

	hosts, err := ds.HostsBySoftwareIDs(ctx, []uint{0})
	require.NoError(t, err)
	require.Len(t, hosts, 0)

	insertVulnSoftwareForTest(t, ds)

	allSoftware, err := ds.ListSoftware(ctx, fleet.SoftwareListOptions{})
	require.NoError(t, err)

	var chrome3 fleet.Software
	var barRpm fleet.Software

	for _, s := range allSoftware {
		if s.GenerateCPE == "cpe_foo_chrome_3" {
			chrome3 = s
		}

		if s.GenerateCPE == "cpe_bar_rpm" {
			barRpm = s
		}
	}

	hosts, err = ds.HostsBySoftwareIDs(ctx, []uint{chrome3.ID})
	require.NoError(t, err)
	require.Len(t, hosts, 2)
	require.Equal(t, hosts[0].Hostname, "host1")
	require.Equal(t, hosts[1].Hostname, "host2")

	hosts, err = ds.HostsBySoftwareIDs(ctx, []uint{barRpm.ID})
	require.NoError(t, err)
	require.Len(t, hosts, 1)
	require.Equal(t, hosts[0].Hostname, "host2")

	// Duplicates should not be returned if cpes are found on the same host ie host2 should only appear once
	hosts, err = ds.HostsBySoftwareIDs(ctx, []uint{chrome3.ID, barRpm.ID})
	require.NoError(t, err)
	require.Len(t, hosts, 2)
	require.Equal(t, hosts[0].Hostname, "host1")
	require.Equal(t, hosts[1].Hostname, "host2")
}

func testUpdateHostSoftware(t *testing.T, ds *Datastore) {
	ctx := context.Background()

	now := time.Now()
	lastYear := now.Add(-365 * 24 * time.Hour)

	// sort software slice by last opened at timestamp
	genSortFn := func(sl []fleet.Software) func(l, r int) bool {
		return func(l, r int) bool {
			lsw, rsw := sl[l], sl[r]
			lts, rts := lsw.LastOpenedAt, rsw.LastOpenedAt
			switch {
			case lts == nil && rts == nil:
				return true
			case lts == nil && rts != nil:
				return true
			case lts != nil && rts == nil:
				return false
			default:
				return (*lts).Before(*rts) || ((*lts).Equal(*rts) && lsw.Name < rsw.Name)
			}
		}
	}

	host := test.NewHost(t, ds, "host", "", "hostkey", "hostuuid", time.Now())

	type tup struct {
		name string
		ts   time.Time
	}
	validateSoftware := func(expect ...tup) {
		err := ds.LoadHostSoftware(ctx, host, false)
		require.NoError(t, err)

		require.Len(t, host.Software, len(expect))
		sort.Slice(host.Software, genSortFn(host.Software))

		for i, sw := range host.Software {
			want := expect[i]
			require.Equal(t, want.name, sw.Name)

			if want.ts.IsZero() {
				require.Nil(t, sw.LastOpenedAt)
			} else {
				require.WithinDuration(t, want.ts, *sw.LastOpenedAt, time.Second)
			}
		}
	}

	// set the initial software list
	sw := []fleet.Software{
		{Name: "foo", Version: "0.0.1", Source: "test", GenerateCPE: "cpe_foo"},
		{Name: "bar", Version: "0.0.2", Source: "test", GenerateCPE: "cpe_bar", LastOpenedAt: &lastYear},
		{Name: "baz", Version: "0.0.3", Source: "test", GenerateCPE: "cpe_baz", LastOpenedAt: &now},
	}
	err := ds.UpdateHostSoftware(ctx, host.ID, sw)
	require.NoError(t, err)
	validateSoftware(tup{name: "foo"}, tup{"bar", lastYear}, tup{"baz", now})

	// make changes: remove foo, add qux, no new timestamp on bar, small ts change on baz
	nowish := now.Add(3 * time.Second)
	sw = []fleet.Software{
		{Name: "bar", Version: "0.0.2", Source: "test", GenerateCPE: "cpe_bar"},
		{Name: "baz", Version: "0.0.3", Source: "test", GenerateCPE: "cpe_baz", LastOpenedAt: &nowish},
		{Name: "qux", Version: "0.0.4", Source: "test", GenerateCPE: "cpe_qux"},
	}
	err = ds.UpdateHostSoftware(ctx, host.ID, sw)
	require.NoError(t, err)
	validateSoftware(tup{name: "qux"}, tup{"bar", lastYear}, tup{"baz", now}) // baz hasn't been updated to nowish, too small diff

	// more changes: bar receives a date further in the past, baz and qux to future
	lastLastYear := lastYear.Add(-365 * 24 * time.Hour)
	future := now.Add(3 * 24 * time.Hour)
	sw = []fleet.Software{
		{Name: "bar", Version: "0.0.2", Source: "test", GenerateCPE: "cpe_bar", LastOpenedAt: &lastLastYear},
		{Name: "baz", Version: "0.0.3", Source: "test", GenerateCPE: "cpe_baz", LastOpenedAt: &future},
		{Name: "qux", Version: "0.0.4", Source: "test", GenerateCPE: "cpe_qux", LastOpenedAt: &future},
	}
	err = ds.UpdateHostSoftware(ctx, host.ID, sw)
	require.NoError(t, err)
	validateSoftware(tup{"bar", lastYear}, tup{"baz", future}, tup{"qux", future})
}

func testListSoftwareByHostIDShort(t *testing.T, ds *Datastore) {
	host1 := test.NewHost(t, ds, "host1", "", "host1key", "host1uuid", time.Now())
	host2 := test.NewHost(t, ds, "host2", "", "host2key", "host2uuid", time.Now())

	software1 := []fleet.Software{
		{Name: "foo", Version: "0.0.1", Source: "chrome_extensions"},
		{Name: "foo", Version: "0.0.3", Source: "chrome_extensions"},
	}
	software2 := []fleet.Software{
		{Name: "foo", Version: "v0.0.2", Source: "chrome_extensions"},
		{Name: "foo", Version: "0.0.3", Source: "chrome_extensions"},
		{Name: "bar", Version: "0.0.3", Source: "deb_packages"},
	}

	require.NoError(t, ds.UpdateHostSoftware(context.Background(), host1.ID, software1))
	require.NoError(t, ds.UpdateHostSoftware(context.Background(), host2.ID, software2))
	require.NoError(t, ds.LoadHostSoftware(context.Background(), host1, false))
	require.NoError(t, ds.LoadHostSoftware(context.Background(), host2, false))

	software, err := ds.ListSoftwareByHostIDShort(context.Background(), host1.ID)
	require.NoError(t, err)
	test.ElementsMatchSkipID(t, software1, software)

	software, err = ds.ListSoftwareByHostIDShort(context.Background(), host2.ID)
	require.NoError(t, err)
	test.ElementsMatchSkipID(t, software2, software)

	// bad host id returns no software
	badHostID := uint(3)
	software, err = ds.ListSoftwareByHostIDShort(context.Background(), badHostID)
	require.NoError(t, err)
	require.Len(t, software, 0)
}

func testListSoftwareVulnerabilities(t *testing.T, ds *Datastore) {
	ctx := context.Background()

	host := test.NewHost(t, ds, "host1", "", "host1key", "host1uuid", time.Now())
	software := []fleet.Software{
		{Name: "foo", Version: "0.0.1", Source: "chrome_extensions"},
		{Name: "bar", Version: "0.0.3", Source: "apps"},
		{Name: "blah", Version: "1.0", Source: "apps"},
	}
	require.NoError(t, ds.UpdateHostSoftware(ctx, host.ID, software))
	require.NoError(t, ds.LoadHostSoftware(ctx, host, false))

	require.NoError(t, ds.AddCPEForSoftware(ctx, host.Software[0], "foo_cpe"))
	require.NoError(t, ds.AddCPEForSoftware(ctx, host.Software[1], "bar_cpe"))
	require.NoError(t, ds.AddCPEForSoftware(ctx, host.Software[2], "blah_cpe"))
	require.NoError(t, ds.LoadHostSoftware(ctx, host, false))

	cveMap := map[int]string{
		0: "cve-123",
		1: "cve-456",
	}

	var vulns []fleet.SoftwareVulnerability
	for i, s := range host.Software {
		cve, ok := cveMap[i]
		if ok {
			vulns = append(vulns, fleet.SoftwareVulnerability{
				SoftwareID: s.ID,
				CPEID:      s.GeneratedCPEID,
				CVE:        cve,
			})
		}

	}
	n, err := ds.InsertVulnerabilities(ctx, vulns, fleet.NVDSource)
	require.NoError(t, err)
	require.Equal(t, int(n), 2)

	expectedCVEs := []string{"cve-123", "cve-456"}

	actualCVEs := make([]string, 0)
	result, err := ds.ListSoftwareVulnerabilities(ctx, []uint{host.ID})
	for _, r := range result[host.ID] {
		actualCVEs = append(actualCVEs, r.CVE)
	}

	require.NoError(t, err)
	require.ElementsMatch(t, expectedCVEs, actualCVEs)

	for _, r := range result[host.ID] {
		require.NotEqual(t, r.SoftwareID, 0)
		require.NotEqual(t, r.CPEID, 0)
	}
}

func testInsertVulnerabilities(t *testing.T, ds *Datastore) {
	ctx := context.Background()

	t.Run("no vulnerabilities to insert", func(t *testing.T) {
		r, err := ds.InsertVulnerabilities(ctx, nil, fleet.OVALSource)
		require.Zero(t, r)
		require.NoError(t, err)
	})

	t.Run("duplicated vulnerabilities", func(t *testing.T) {
		host := test.NewHost(t, ds, "host1", "", "host1key", "host1uuid", time.Now())
		software := fleet.Software{
			Name: "foo", Version: "0.0.1", Source: "chrome_extensions",
		}

		require.NoError(t, ds.UpdateHostSoftware(ctx, host.ID, []fleet.Software{software}))
		require.NoError(t, ds.LoadHostSoftware(ctx, host, false))
		require.NoError(t, ds.AddCPEForSoftware(ctx, host.Software[0], "foo_cpe_1"))

		var vulns []fleet.SoftwareVulnerability
		for _, s := range host.Software {
			vulns = append(vulns, fleet.SoftwareVulnerability{
				SoftwareID: s.ID, CPEID: 1, CVE: "cve-1",
			})
			vulns = append(vulns, fleet.SoftwareVulnerability{
				SoftwareID: s.ID, CPEID: 1, CVE: "cve-1",
			})
		}

		n, err := ds.InsertVulnerabilities(ctx, vulns, fleet.OVALSource)
		require.NoError(t, err)
		require.Equal(t, 1, int(n))

		storedVulns, err := ds.ListSoftwareVulnerabilities(ctx, []uint{host.ID})
		require.NoError(t, err)

		occurrence := make(map[string]int)
		for _, v := range storedVulns[host.ID] {
			occurrence[v.CVE] = occurrence[v.CVE] + 1
		}
		require.Equal(t, 1, occurrence["cve-1"])
	})

	t.Run("a vulnerability already exists", func(t *testing.T) {
		host := test.NewHost(t, ds, "host2", "", "host2key", "host2uuid", time.Now())
		software := fleet.Software{
			Name: "foo", Version: "0.0.1", Source: "chrome_extensions",
		}

		require.NoError(t, ds.UpdateHostSoftware(ctx, host.ID, []fleet.Software{software}))
		require.NoError(t, ds.LoadHostSoftware(ctx, host, false))
		require.NoError(t, ds.AddCPEForSoftware(ctx, host.Software[0], "foo_cpe_2"))

		var vulns []fleet.SoftwareVulnerability
		for _, s := range host.Software {
			vulns = append(vulns, fleet.SoftwareVulnerability{
				SoftwareID: s.ID,
				CPEID:      s.GeneratedCPEID,
				CVE:        "cve-2",
			})
		}

		n, err := ds.InsertVulnerabilities(ctx, vulns, fleet.OVALSource)
		require.NoError(t, err)
		require.Equal(t, 1, int(n))

		n, err = ds.InsertVulnerabilities(ctx, vulns, fleet.OVALSource)
		require.NoError(t, err)
		require.Equal(t, 0, int(n))

		storedVulns, err := ds.ListSoftwareVulnerabilities(ctx, []uint{host.ID})
		require.NoError(t, err)

		occurrence := make(map[string]int)
		for _, v := range storedVulns[host.ID] {
			occurrence[v.CVE] = occurrence[v.CVE] + 1
		}
		require.Equal(t, 1, occurrence["cve-1"])
		require.Equal(t, 1, occurrence["cve-2"])
	})
}

func testListCVEs(t *testing.T, ds *Datastore) {
	ctx := context.Background()

	now := time.Now().UTC()
	threeDaysAgo := now.Add(-3 * 24 * time.Hour)
	twoWeeksAgo := now.Add(-14 * 24 * time.Hour)
	twoMonthsAgo := now.Add(-60 * 24 * time.Hour)

	testCases := []fleet.CVEMeta{
		{CVE: "cve-1", Published: &threeDaysAgo},
		{CVE: "cve-2", Published: &twoWeeksAgo},
		{CVE: "cve-3", Published: &twoMonthsAgo},
		{CVE: "cve-4"},
	}

	err := ds.InsertCVEMeta(ctx, testCases)
	require.NoError(t, err)

	result, err := ds.ListCVEs(ctx, 30*24*time.Hour)
	require.NoError(t, err)

	expected := []string{"cve-1", "cve-2"}
	var actual []string
	for _, r := range result {
		actual = append(actual, r.CVE)
	}

	require.ElementsMatch(t, expected, actual)
}<|MERGE_RESOLUTION|>--- conflicted
+++ resolved
@@ -31,11 +31,7 @@
 		{"NothingChanged", testSoftwareNothingChanged},
 		{"LoadSupportsTonsOfCVEs", testSoftwareLoadSupportsTonsOfCVEs},
 		{"List", testSoftwareList},
-<<<<<<< HEAD
-		{"CalculateHostsPerSoftware", testSoftwareCalculateHostsPerSoftware},
-=======
 		{"SyncHostsSoftware", testSoftwareSyncHostsSoftware},
->>>>>>> 9d01ba33
 		{"DeleteVulnerabilitiesByCPECVE", testDeleteVulnerabilitiesByCPECVE},
 		{"HostsByCVE", testHostsByCVE},
 		{"HostsBySoftwareIDs", testHostsBySoftwareIDs},
@@ -1180,26 +1176,14 @@
 	require.NoError(t, err)
 
 	host2, err := ds.HostByIdentifier(ctx, "host2")
-<<<<<<< HEAD
 	require.NoError(t, err)
 
 	err = ds.LoadHostSoftware(ctx, host2, false)
-=======
->>>>>>> 9d01ba33
 	require.NoError(t, err)
 	sort.Slice(host2.Software, func(i, j int) bool {
 		return host2.Software[i].Name+host2.Software[i].Version < host2.Software[j].Name+host2.Software[j].Version
 	})
 
-<<<<<<< HEAD
-=======
-	err = ds.LoadHostSoftware(ctx, host2, false)
-	require.NoError(t, err)
-	sort.Slice(host2.Software, func(i, j int) bool {
-		return host2.Software[i].Name+host2.Software[i].Version < host2.Software[j].Name+host2.Software[j].Version
-	})
-
->>>>>>> 9d01ba33
 	barRPM := host2.Software[0]
 	require.Len(t, barRPM.Vulnerabilities, 2)
 
