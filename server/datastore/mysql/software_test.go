package mysql

import (
	"fmt"
	"math/rand"
	"sort"
	"strings"
	"testing"
	"time"

	"github.com/fleetdm/fleet/v4/server/fleet"
	"github.com/fleetdm/fleet/v4/server/test"
	"github.com/stretchr/testify/assert"
	"github.com/stretchr/testify/require"
)

func TestSaveHostSoftware(t *testing.T) {
	ds := CreateMySQLDS(t)
	defer ds.Close()

	host1 := test.NewHost(t, ds, "host1", "", "host1key", "host1uuid", time.Now())
	host2 := test.NewHost(t, ds, "host2", "", "host2key", "host2uuid", time.Now())

	soft1 := fleet.HostSoftware{
		Modified: true,
		Software: []fleet.Software{
			{Name: "foo", Version: "0.0.1", Source: "chrome_extensions"},
			{Name: "foo", Version: "0.0.3", Source: "chrome_extensions"},
		},
	}
	host1.HostSoftware = soft1
	soft2 := fleet.HostSoftware{
		Modified: true,
		Software: []fleet.Software{
			{Name: "foo", Version: "0.0.2", Source: "chrome_extensions"},
			{Name: "foo", Version: "0.0.3", Source: "chrome_extensions"},
			{Name: "bar", Version: "0.0.3", Source: "deb_packages"},
		},
	}
	host2.HostSoftware = soft2

	err := ds.SaveHostSoftware(host1)
	require.NoError(t, err)
	err = ds.SaveHostSoftware(host2)
	require.NoError(t, err)

	err = ds.LoadHostSoftware(host1)
	require.NoError(t, err)
	assert.False(t, host1.HostSoftware.Modified)
	test.ElementsMatchSkipID(t, soft1.Software, host1.HostSoftware.Software)

	err = ds.LoadHostSoftware(host2)
	require.NoError(t, err)
	assert.False(t, host2.HostSoftware.Modified)
	test.ElementsMatchSkipID(t, soft2.Software, host2.HostSoftware.Software)

	soft1 = fleet.HostSoftware{
		Modified: true,
		Software: []fleet.Software{
			{Name: "foo", Version: "0.0.1", Source: "chrome_extensions"},
			{Name: "foo", Version: "0.0.3", Source: "chrome_extensions"},
			{Name: "towel", Version: "42.0.0", Source: "apps"},
		},
	}
	host1.HostSoftware = soft1
	soft2 = fleet.HostSoftware{
		Modified: true,
		Software: []fleet.Software{},
	}
	host2.HostSoftware = soft2

	err = ds.SaveHostSoftware(host1)
	require.NoError(t, err)
	err = ds.SaveHostSoftware(host2)
	require.NoError(t, err)

	err = ds.LoadHostSoftware(host1)
	require.NoError(t, err)
	assert.False(t, host1.HostSoftware.Modified)
	test.ElementsMatchSkipID(t, soft1.Software, host1.HostSoftware.Software)

	err = ds.LoadHostSoftware(host2)
	require.NoError(t, err)
	assert.False(t, host2.HostSoftware.Modified)
	test.ElementsMatchSkipID(t, soft2.Software, host2.HostSoftware.Software)

	soft1 = fleet.HostSoftware{
		Modified: true,
		Software: []fleet.Software{
			{Name: "foo", Version: "0.0.3", Source: "chrome_extensions"},
			{Name: "towel", Version: "42.0.0", Source: "apps"},
		},
	}
	host1.HostSoftware = soft1

	err = ds.SaveHostSoftware(host1)
	require.NoError(t, err)

	err = ds.LoadHostSoftware(host1)
	require.NoError(t, err)
	assert.False(t, host1.HostSoftware.Modified)
	test.ElementsMatchSkipID(t, soft1.Software, host1.HostSoftware.Software)
}

func TestSoftwareCPE(t *testing.T) {
	ds := CreateMySQLDS(t)
	defer ds.Close()

	host1 := test.NewHost(t, ds, "host1", "", "host1key", "host1uuid", time.Now())

	soft1 := fleet.HostSoftware{
		Modified: true,
		Software: []fleet.Software{
			{Name: "foo", Version: "0.0.1", Source: "chrome_extensions"},
			{Name: "foo", Version: "0.0.3", Source: "chrome_extensions"},
		},
	}
	host1.HostSoftware = soft1

	err := ds.SaveHostSoftware(host1)
	require.NoError(t, err)

	iterator, err := ds.AllSoftwareWithoutCPEIterator()
	defer iterator.Close()
	require.NoError(t, err)

	loops := 0
	id := uint(0)
	for iterator.Next() {
		software, err := iterator.Value()
		require.NoError(t, err)
		require.NoError(t, iterator.Err())

		require.NotEmpty(t, software.ID)
		id = software.ID

		require.NotEmpty(t, software.Name)
		require.NotEmpty(t, software.Version)
		require.NotEmpty(t, software.Source)

		if loops > 2 {
			t.Error("Looping through more software than we have")
		}
		loops++
	}
	assert.Equal(t, len(host1.Software), loops)
	require.NoError(t, iterator.Close())

	err = ds.AddCPEForSoftware(fleet.Software{ID: id}, "some:cpe")
	require.NoError(t, err)

	iterator, err = ds.AllSoftwareWithoutCPEIterator()
	defer iterator.Close()
	require.NoError(t, err)

	loops = 0
	for iterator.Next() {
		software, err := iterator.Value()
		require.NoError(t, err)
		require.NoError(t, iterator.Err())

		require.NotEmpty(t, software.ID)
		require.NotEqual(t, id, software.ID)

		require.NotEmpty(t, software.Name)
		require.NotEmpty(t, software.Version)
		require.NotEmpty(t, software.Source)

		if loops > 1 {
			t.Error("Looping through more software than we have")
		}
		loops++
	}
	assert.Equal(t, len(host1.Software)-1, loops)
	require.NoError(t, iterator.Close())
}

func TestInsertCVEs(t *testing.T) {
	ds := CreateMySQLDS(t)
	defer ds.Close()

	host := test.NewHost(t, ds, "host1", "", "host1key", "host1uuid", time.Now())

	soft := fleet.HostSoftware{
		Modified: true,
		Software: []fleet.Software{
			{Name: "foo", Version: "0.0.1", Source: "chrome_extensions"},
			{Name: "foo", Version: "0.0.3", Source: "chrome_extensions"},
		},
	}
	host.HostSoftware = soft
	require.NoError(t, ds.SaveHostSoftware(host))
	require.NoError(t, ds.LoadHostSoftware(host))

	require.NoError(t, ds.AddCPEForSoftware(host.Software[0], "somecpe"))
	require.NoError(t, ds.InsertCVEForCPE("cve-123-123-132", []string{"somecpe"}))
}

func TestHostSoftwareDuplicates(t *testing.T) {
	ds := CreateMySQLDS(t)
	defer ds.Close()

	host1 := test.NewHost(t, ds, "host1", "", "host1key", "host1uuid", time.Now())

	longName := strings.Repeat("a", 260)

	incoming := make(map[string]bool)
	soft2Key := softwareToUniqueString(fleet.Software{
		Name:    longName + "b",
		Version: "0.0.1",
		Source:  "chrome_extension",
	})
	incoming[soft2Key] = true

	tx, err := ds.writer.Beginx()
	require.NoError(t, err)
	require.NoError(t, ds.insertNewInstalledHostSoftware(tx, host1.ID, make(map[string]uint), incoming))
	require.NoError(t, tx.Commit())

	incoming = make(map[string]bool)
	soft3Key := softwareToUniqueString(fleet.Software{
		Name:    longName + "c",
		Version: "0.0.1",
		Source:  "chrome_extension",
	})
	incoming[soft3Key] = true

	tx, err = ds.writer.Beginx()
	require.NoError(t, err)
	require.NoError(t, ds.insertNewInstalledHostSoftware(tx, host1.ID, make(map[string]uint), incoming))
	require.NoError(t, tx.Commit())
}

func TestLoadSoftwareVulnerabilities(t *testing.T) {
	ds := CreateMySQLDS(t)
	defer ds.Close()

	host := test.NewHost(t, ds, "host1", "", "host1key", "host1uuid", time.Now())

	soft := fleet.HostSoftware{
		Modified: true,
		Software: []fleet.Software{
			{Name: "foo", Version: "0.0.1", Source: "chrome_extensions"},
			{Name: "bar", Version: "0.0.3", Source: "apps"},
			{Name: "blah", Version: "1.0", Source: "apps"},
		},
	}
	host.HostSoftware = soft
	require.NoError(t, ds.SaveHostSoftware(host))
	require.NoError(t, ds.LoadHostSoftware(host))

	require.NoError(t, ds.AddCPEForSoftware(host.Software[0], "somecpe"))
	require.NoError(t, ds.AddCPEForSoftware(host.Software[1], "someothercpewithoutvulns"))
	require.NoError(t, ds.InsertCVEForCPE("cve-123-123-132", []string{"somecpe"}))
	require.NoError(t, ds.InsertCVEForCPE("cve-321-321-321", []string{"somecpe"}))

	require.NoError(t, ds.LoadHostSoftware(host))

	assert.Equal(t, "somecpe", host.Software[0].GenerateCPE)
	require.Len(t, host.Software[0].Vulnerabilities, 2)
	assert.Equal(t, "cve-123-123-132", host.Software[0].Vulnerabilities[0].CVE)
	assert.Equal(t,
		"https://nvd.nist.gov/vuln/detail/cve-123-123-132", host.Software[0].Vulnerabilities[0].DetailsLink)
	assert.Equal(t, "cve-321-321-321", host.Software[0].Vulnerabilities[1].CVE)
	assert.Equal(t,
		"https://nvd.nist.gov/vuln/detail/cve-321-321-321", host.Software[0].Vulnerabilities[1].DetailsLink)

	assert.Equal(t, "someothercpewithoutvulns", host.Software[1].GenerateCPE)
	require.Len(t, host.Software[1].Vulnerabilities, 0)
}

func TestAllCPEs(t *testing.T) {
	ds := CreateMySQLDS(t)
	defer ds.Close()

	host := test.NewHost(t, ds, "host1", "", "host1key", "host1uuid", time.Now())

	soft := fleet.HostSoftware{
		Modified: true,
		Software: []fleet.Software{
			{Name: "foo", Version: "0.0.1", Source: "chrome_extensions"},
			{Name: "bar", Version: "0.0.3", Source: "apps"},
			{Name: "blah", Version: "1.0", Source: "apps"},
		},
	}
	host.HostSoftware = soft
	require.NoError(t, ds.SaveHostSoftware(host))
	require.NoError(t, ds.LoadHostSoftware(host))

	require.NoError(t, ds.AddCPEForSoftware(host.Software[0], "somecpe"))
	require.NoError(t, ds.AddCPEForSoftware(host.Software[1], "someothercpewithoutvulns"))

	cpes, err := ds.AllCPEs()
	require.NoError(t, err)
	assert.ElementsMatch(t, cpes, []string{"somecpe", "someothercpewithoutvulns"})
}

<<<<<<< HEAD
func TestNothingChanged(t *testing.T) {
	assert.False(t, nothingChanged(nil, []fleet.Software{{}}))
	assert.True(t, nothingChanged(nil, nil))
	assert.True(t, nothingChanged(
		[]fleet.Software{{Name: "A", Version: "1.0", Source: "ASD"}},
		[]fleet.Software{{Name: "A", Version: "1.0", Source: "ASD"}},
	))
	assert.False(t, nothingChanged(
		[]fleet.Software{{Name: "A", Version: "1.1", Source: "ASD"}},
		[]fleet.Software{{Name: "A", Version: "1.0", Source: "ASD"}},
	))
	assert.False(t, nothingChanged(
		[]fleet.Software{{Name: "A", Version: "1.0", Source: "ASD"}},
		[]fleet.Software{{Name: "A", Version: "1.0", Source: "ASD"}, {Name: "B", Version: "1.0", Source: "ASD"}},
	))
=======
func TestLoadSupportsTonsOfCVEs(t *testing.T) {
	ds := CreateMySQLDS(t)
	defer ds.Close()

	host := test.NewHost(t, ds, "host1", "", "host1key", "host1uuid", time.Now())

	//_, err := ds.db.Exec("SET GLOBAL group_concat_max_len = 4194304")
	//require.NoError(t, err)
	soft := fleet.HostSoftware{
		Modified: true,
		Software: []fleet.Software{
			{Name: "foo", Version: "0.0.1", Source: "chrome_extensions"},
			{Name: "bar", Version: "0.0.3", Source: "apps"},
			{Name: "blah", Version: "1.0", Source: "apps"},
		},
	}
	host.HostSoftware = soft
	require.NoError(t, ds.SaveHostSoftware(host))
	require.NoError(t, ds.LoadHostSoftware(host))

	sort.Slice(host.Software, func(i, j int) bool { return host.Software[i].Name < host.Software[j].Name })
	require.NoError(t, ds.AddCPEForSoftware(host.Software[0], "somecpe"))
	require.NoError(t, ds.AddCPEForSoftware(host.Software[1], "someothercpewithoutvulns"))
	for i := 0; i < 1000; i++ {
		part1 := rand.Intn(1000)
		part2 := rand.Intn(1000)
		part3 := rand.Intn(1000)
		cve := fmt.Sprintf("cve-%d-%d-%d", part1, part2, part3)
		require.NoError(t, ds.InsertCVEForCPE(cve, []string{"somecpe"}))
	}

	require.NoError(t, ds.LoadHostSoftware(host))

	for _, software := range host.Software {
		switch software.Name {
		case "bar":
			assert.Equal(t, "somecpe", software.GenerateCPE)
			require.Len(t, software.Vulnerabilities, 1000)
			assert.True(t, strings.HasPrefix(software.Vulnerabilities[0].CVE, "cve-"))
			assert.Equal(t,
				"https://nvd.nist.gov/vuln/detail/"+software.Vulnerabilities[0].CVE,
				software.Vulnerabilities[0].DetailsLink,
			)
		case "blah":
			assert.Len(t, software.Vulnerabilities, 0)
			assert.Equal(t, "someothercpewithoutvulns", software.GenerateCPE)
		case "foo":
			assert.Len(t, software.Vulnerabilities, 0)
		}
	}
>>>>>>> 99e9e846
}<|MERGE_RESOLUTION|>--- conflicted
+++ resolved
@@ -295,7 +295,6 @@
 	assert.ElementsMatch(t, cpes, []string{"somecpe", "someothercpewithoutvulns"})
 }
 
-<<<<<<< HEAD
 func TestNothingChanged(t *testing.T) {
 	assert.False(t, nothingChanged(nil, []fleet.Software{{}}))
 	assert.True(t, nothingChanged(nil, nil))
@@ -311,7 +310,8 @@
 		[]fleet.Software{{Name: "A", Version: "1.0", Source: "ASD"}},
 		[]fleet.Software{{Name: "A", Version: "1.0", Source: "ASD"}, {Name: "B", Version: "1.0", Source: "ASD"}},
 	))
-=======
+}
+
 func TestLoadSupportsTonsOfCVEs(t *testing.T) {
 	ds := CreateMySQLDS(t)
 	defer ds.Close()
@@ -362,5 +362,4 @@
 			assert.Len(t, software.Vulnerabilities, 0)
 		}
 	}
->>>>>>> 99e9e846
 }