--- conflicted
+++ resolved
@@ -2072,66 +2072,6 @@
 		hostProfileStatus{profAll.ProfileUUID, fleet.MDMDeliveryVerifying})
 }
 
-<<<<<<< HEAD
-func testScimUsersExist(t *testing.T, ds *Datastore) {
-	// Create test users
-	users := createTestScimUsers(t, ds)
-	userIDs := make([]uint, len(users))
-	for i, user := range users {
-		userIDs[i] = user.ID
-	}
-
-	// Test 1: Empty slice should return true
-	exist, err := ds.ScimUsersExist(t.Context(), []uint{})
-	require.NoError(t, err)
-	assert.True(t, exist, "Empty slice should return true")
-
-	// Test 2: All existing users should return true
-	exist, err = ds.ScimUsersExist(t.Context(), userIDs)
-	require.NoError(t, err)
-	assert.True(t, exist, "All existing users should return true")
-
-	// Test 3: Mix of existing and non-existing users should return false
-	nonExistentIDs := append(userIDs, 99999)
-	exist, err = ds.ScimUsersExist(t.Context(), nonExistentIDs)
-	require.NoError(t, err)
-	assert.False(t, exist, "Mix of existing and non-existing users should return false")
-
-	// Test 4: Only non-existing users should return false
-	exist, err = ds.ScimUsersExist(t.Context(), []uint{99999, 100000})
-	require.NoError(t, err)
-	assert.False(t, exist, "Only non-existing users should return false")
-
-	// Test 5: Test with a large number of IDs to verify batching works
-	// First, create a large number of test users
-	largeUserIDs := make([]uint, 0, 25000)
-	largeUserIDs = append(largeUserIDs, userIDs...) // Add existing users
-
-	// Add some non-existent IDs to test batching with mixed results
-	for i := 0; i < 24990; i++ {
-		largeUserIDs = append(largeUserIDs, uint(1000000+i))
-	}
-
-	exist, err = ds.ScimUsersExist(t.Context(), largeUserIDs)
-	require.NoError(t, err)
-	assert.False(t, exist, "Large batch with non-existing users should return false")
-
-	// Test 6: Test with a large number of existing IDs
-	// This is a bit tricky to test thoroughly without creating thousands of users,
-	// so we'll just verify the function handles a large slice without errors
-	largeExistingIDs := make([]uint, 0, 25000)
-	for i := 0; i < 25000; i++ {
-		if i < len(userIDs) {
-			largeExistingIDs = append(largeExistingIDs, userIDs[i%len(userIDs)])
-		} else {
-			largeExistingIDs = append(largeExistingIDs, userIDs[i%len(userIDs)])
-		}
-	}
-
-	exist, err = ds.ScimUsersExist(t.Context(), largeExistingIDs)
-	require.NoError(t, err)
-	assert.True(t, exist, "Large batch with only existing users should return true")
-=======
 // for https://github.com/fleetdm/fleet/issues/28820
 func testTriggerResendIdPProfilesOnTeam(t *testing.T, ds *Datastore) {
 	ctx := t.Context()
@@ -2226,5 +2166,64 @@
 			profile.Identifier, hostUUID, status, operation, uuid.NewString(), profile.Name, profile.Mobileconfig, profile.ProfileUUID)
 		return err
 	})
->>>>>>> 55bacd83
+}
+
+func testScimUsersExist(t *testing.T, ds *Datastore) {
+	// Create test users
+	users := createTestScimUsers(t, ds)
+	userIDs := make([]uint, len(users))
+	for i, user := range users {
+		userIDs[i] = user.ID
+	}
+
+	// Test 1: Empty slice should return true
+	exist, err := ds.ScimUsersExist(t.Context(), []uint{})
+	require.NoError(t, err)
+	assert.True(t, exist, "Empty slice should return true")
+
+	// Test 2: All existing users should return true
+	exist, err = ds.ScimUsersExist(t.Context(), userIDs)
+	require.NoError(t, err)
+	assert.True(t, exist, "All existing users should return true")
+
+	// Test 3: Mix of existing and non-existing users should return false
+	nonExistentIDs := append(userIDs, 99999)
+	exist, err = ds.ScimUsersExist(t.Context(), nonExistentIDs)
+	require.NoError(t, err)
+	assert.False(t, exist, "Mix of existing and non-existing users should return false")
+
+	// Test 4: Only non-existing users should return false
+	exist, err = ds.ScimUsersExist(t.Context(), []uint{99999, 100000})
+	require.NoError(t, err)
+	assert.False(t, exist, "Only non-existing users should return false")
+
+	// Test 5: Test with a large number of IDs to verify batching works
+	// First, create a large number of test users
+	largeUserIDs := make([]uint, 0, 25000)
+	largeUserIDs = append(largeUserIDs, userIDs...) // Add existing users
+
+	// Add some non-existent IDs to test batching with mixed results
+	for i := 0; i < 24990; i++ {
+		largeUserIDs = append(largeUserIDs, uint(1000000+i))
+	}
+
+	exist, err = ds.ScimUsersExist(t.Context(), largeUserIDs)
+	require.NoError(t, err)
+	assert.False(t, exist, "Large batch with non-existing users should return false")
+
+	// Test 6: Test with a large number of existing IDs
+	// This is a bit tricky to test thoroughly without creating thousands of users,
+	// so we'll just verify the function handles a large slice without errors
+	largeExistingIDs := make([]uint, 0, 25000)
+	for i := 0; i < 25000; i++ {
+		if i < len(userIDs) {
+			largeExistingIDs = append(largeExistingIDs, userIDs[i%len(userIDs)])
+		} else {
+			largeExistingIDs = append(largeExistingIDs, userIDs[i%len(userIDs)])
+		}
+	}
+
+	exist, err = ds.ScimUsersExist(t.Context(), largeExistingIDs)
+	require.NoError(t, err)
+	assert.True(t, exist, "Large batch with only existing users should return true")
 }