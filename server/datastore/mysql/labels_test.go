--- conflicted
+++ resolved
@@ -2099,22 +2099,13 @@
 
 	filter := fleet.TeamFilter{User: test.UserAdmin}
 
-<<<<<<< HEAD
-	_, err = ds.UpdateLabelMembershipByHostCriteria(ctx, label)
-	require.NoError(t, err)
-=======
 	updatedLabel, err := ds.UpdateLabelMembershipByHostCriteria(ctx, label)
 	require.NoError(t, err)
 	require.Equal(t, 2, updatedLabel.HostCount)
->>>>>>> af2de5bc
 
 	// Check that the label has the correct hosts
 	hostsInLabel, err := ds.ListHostsInLabel(ctx, filter, label.ID, fleet.HostListOptions{})
 	require.NoError(t, err)
-<<<<<<< HEAD
-	require.Len(t, hostsInLabel, 2) // host1, host2, and host4 should be in the label
-	require.ElementsMatch(t, []uint{hosts[0].ID, hosts[2].ID}, []uint{hostsInLabel[0].ID, hostsInLabel[1].ID})
-=======
 	require.Len(t, hostsInLabel, 2) // Only hosts 1 and 3 should match the criteria (user1)
 	require.ElementsMatch(t, []uint{hosts[0].ID, hosts[2].ID}, []uint{hostsInLabel[0].ID, hostsInLabel[1].ID})
 
@@ -2145,5 +2136,4 @@
 	require.NoError(t, err)
 	require.Len(t, hostsInLabel, 3) // Only hosts 2, 3 and 4 should match the criteria (user1)
 	require.ElementsMatch(t, []uint{hosts[1].ID, hosts[2].ID, hosts[3].ID}, []uint{hostsInLabel[0].ID, hostsInLabel[1].ID, hostsInLabel[2].ID})
->>>>>>> af2de5bc
 }