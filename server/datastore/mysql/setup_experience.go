--- conflicted
+++ resolved
@@ -11,7 +11,6 @@
 	"github.com/jmoiron/sqlx"
 )
 
-<<<<<<< HEAD
 func (ds *Datastore) EnqueueSetupExperienceItems(ctx context.Context, hostUUID string, teamID uint) (bool, error) {
 	stmtClearSetupStatus := `
 DELETE FROM setup_experience_status_results
@@ -114,7 +113,8 @@
 	}
 
 	return totalInsertions > 0, nil
-=======
+}
+
 func (ds *Datastore) SetSetupExperienceSoftwareTitles(ctx context.Context, teamID uint, titleIDs []uint) error {
 	titleIDQuestionMarks := strings.Join(slices.Repeat([]string{"?"}, len(titleIDs)), ",")
 
@@ -281,7 +281,6 @@
 
 func questionMarks(number int) string {
 	return strings.Join(slices.Repeat([]string{"?"}, number), ",")
->>>>>>> ab1b66e5
 }
 
 func (ds *Datastore) ListSetupExperienceResultsByHostUUID(ctx context.Context, hostUUID string) ([]*fleet.SetupExperienceStatusResult, error) {
