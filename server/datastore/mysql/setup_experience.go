--- conflicted
+++ resolved
@@ -2,125 +2,16 @@
 
 import (
 	"context"
-<<<<<<< HEAD
 	"database/sql"
-	"fmt"
-=======
 	"fmt"
 	"slices"
 	"strings"
->>>>>>> ab1b66e5
 
 	"github.com/fleetdm/fleet/v4/server/contexts/ctxerr"
 	"github.com/fleetdm/fleet/v4/server/fleet"
 	"github.com/jmoiron/sqlx"
 )
 
-<<<<<<< HEAD
-func (ds *Datastore) GetSetupExperienceScript(ctx context.Context, teamID *uint) (*fleet.Script, error) {
-	query := `
-SELECT
-  id,
-  team_id,
-  name,
-  script_content_id,
-  created_at,
-  updated_at
-FROM
-  setup_experience_scripts
-WHERE
-  global_or_team_id = ?
-`
-	var globalOrTeamID uint
-	if teamID != nil {
-		globalOrTeamID = *teamID
-	}
-
-	var script fleet.Script
-	if err := sqlx.GetContext(ctx, ds.reader(ctx), &script, query, globalOrTeamID); err != nil {
-		if err == sql.ErrNoRows {
-			return nil, ctxerr.Wrap(ctx, notFound("SetupExperienceScript"), "get setup experience script")
-		}
-		return nil, ctxerr.Wrap(ctx, err, "get setup experience script")
-	}
-
-	return &script, nil
-}
-
-func (ds *Datastore) SetSetupExperienceScript(ctx context.Context, script *fleet.Script) error {
-	// var res sql.Result
-	err := ds.withRetryTxx(ctx, func(tx sqlx.ExtContext) error {
-		var err error
-
-		// first insert script contents
-		scRes, err := insertScriptContents(ctx, tx, script.ScriptContents)
-		if err != nil {
-			return err
-		}
-		id, _ := scRes.LastInsertId()
-
-		// then create the script entity
-		_, err = insertSetupExperienceScript(ctx, tx, script, uint(id))
-		return err
-	})
-
-	// // TODO: Do we want to return the script here?
-	// if err != nil {
-	// 	return err
-	// }
-	// id, _ := res.LastInsertId()
-
-	// return ds.getScriptDB(ctx, ds.writer(ctx), uint(id))
-
-	return err
-}
-
-func insertSetupExperienceScript(ctx context.Context, tx sqlx.ExtContext, script *fleet.Script, scriptContentsID uint) (sql.Result, error) {
-	const insertStmt = `
-INSERT INTO
-  setup_experience_scripts (
-    team_id, global_or_team_id, name, script_content_id
-  )
-VALUES
-  (?, ?, ?, ?)
-`
-	var globalOrTeamID uint
-	if script.TeamID != nil {
-		globalOrTeamID = *script.TeamID
-	}
-	res, err := tx.ExecContext(ctx, insertStmt,
-		script.TeamID, globalOrTeamID, script.Name, scriptContentsID)
-	if err != nil {
-
-		if IsDuplicate(err) {
-			// already exists for this team/no team
-			err = &existsError{ResourceType: "SetupExperienceScript", TeamID: &globalOrTeamID}
-		} else if isChildForeignKeyError(err) {
-			// team does not exist
-			err = foreignKey("setup_experience_scripts", fmt.Sprintf("team_id=%v", script.TeamID))
-		}
-		return nil, ctxerr.Wrap(ctx, err, "insert setup experience script")
-	}
-
-	return res, nil
-}
-
-func (ds *Datastore) DeleteSetupExperienceScript(ctx context.Context, teamID *uint) error {
-	var globalOrTeamID uint
-	if teamID != nil {
-		globalOrTeamID = *teamID
-	}
-
-	_, err := ds.writer(ctx).ExecContext(ctx, `DELETE FROM setup_experience_scripts WHERE global_or_team_id = ?`, globalOrTeamID)
-	if err != nil {
-		return ctxerr.Wrap(ctx, err, "delete setup experience script")
-	}
-
-	// NOTE: CleanupUnusedScriptContents is responsible for removing any orphaned script_contents
-	// for setup experience scripts.
-
-	return nil
-=======
 func (ds *Datastore) SetSetupExperienceSoftwareTitles(ctx context.Context, teamID uint, titleIDs []uint) error {
 	titleIDQuestionMarks := strings.Join(slices.Repeat([]string{"?"}, len(titleIDs)), ",")
 
@@ -270,7 +161,6 @@
 		IncludeObserver: true,
 		TeamID:          &teamID,
 	})
-
 	if err != nil {
 		return nil, 0, nil, ctxerr.Wrap(ctx, err, "calling list software titles")
 	}
@@ -287,24 +177,11 @@
 
 func questionMarks(number int) string {
 	return strings.Join(slices.Repeat([]string{"?"}, number), ",")
->>>>>>> ab1b66e5
 }
 
 func (ds *Datastore) ListSetupExperienceResultsByHostUUID(ctx context.Context, hostUUID string) ([]*fleet.SetupExperienceStatusResult, error) {
 	const stmt = `
 SELECT
-<<<<<<< HEAD
-	sesr.id, 
-	sesr.host_uuid, 
-	sesr.name, 
-	sesr.status, 
-	sesr.software_installer_id, 
-	sesr.host_software_installs_id, 
-	sesr.vpp_app_team_id, 
-	sesr.nano_command_uuid, 
-	sesr.setup_experience_script_id, 
-	sesr.script_execution_id, 
-=======
 	sesr.id,
 	sesr.host_uuid,
 	sesr.name,
@@ -315,7 +192,6 @@
 	sesr.nano_command_uuid,
 	sesr.setup_experience_script_id,
 	sesr.script_execution_id,
->>>>>>> ab1b66e5
 	sesr.error,
 	COALESCE(si.title_id, COALESCE(va.title_id, NULL)) AS software_title_id
 FROM setup_experience_status_results sesr
@@ -329,4 +205,109 @@
 		return nil, ctxerr.Wrap(ctx, err, "select setup experience status results by host uuid")
 	}
 	return results, nil
+}
+
+func (ds *Datastore) GetSetupExperienceScript(ctx context.Context, teamID *uint) (*fleet.Script, error) {
+	query := `
+SELECT
+  id,
+  team_id,
+  name,
+  script_content_id,
+  created_at,
+  updated_at
+FROM
+  setup_experience_scripts
+WHERE
+  global_or_team_id = ?
+`
+	var globalOrTeamID uint
+	if teamID != nil {
+		globalOrTeamID = *teamID
+	}
+
+	var script fleet.Script
+	if err := sqlx.GetContext(ctx, ds.reader(ctx), &script, query, globalOrTeamID); err != nil {
+		if err == sql.ErrNoRows {
+			return nil, ctxerr.Wrap(ctx, notFound("SetupExperienceScript"), "get setup experience script")
+		}
+		return nil, ctxerr.Wrap(ctx, err, "get setup experience script")
+	}
+
+	return &script, nil
+}
+
+func (ds *Datastore) SetSetupExperienceScript(ctx context.Context, script *fleet.Script) error {
+	// var res sql.Result
+	err := ds.withRetryTxx(ctx, func(tx sqlx.ExtContext) error {
+		var err error
+
+		// first insert script contents
+		scRes, err := insertScriptContents(ctx, tx, script.ScriptContents)
+		if err != nil {
+			return err
+		}
+		id, _ := scRes.LastInsertId()
+
+		// then create the script entity
+		_, err = insertSetupExperienceScript(ctx, tx, script, uint(id))
+		return err
+	})
+
+	// // TODO: Do we want to return the script here?
+	// if err != nil {
+	// 	return err
+	// }
+	// id, _ := res.LastInsertId()
+
+	// return ds.getScriptDB(ctx, ds.writer(ctx), uint(id))
+
+	return err
+}
+
+func insertSetupExperienceScript(ctx context.Context, tx sqlx.ExtContext, script *fleet.Script, scriptContentsID uint) (sql.Result, error) {
+	const insertStmt = `
+INSERT INTO
+  setup_experience_scripts (
+    team_id, global_or_team_id, name, script_content_id
+  )
+VALUES
+  (?, ?, ?, ?)
+`
+	var globalOrTeamID uint
+	if script.TeamID != nil {
+		globalOrTeamID = *script.TeamID
+	}
+	res, err := tx.ExecContext(ctx, insertStmt,
+		script.TeamID, globalOrTeamID, script.Name, scriptContentsID)
+	if err != nil {
+
+		if IsDuplicate(err) {
+			// already exists for this team/no team
+			err = &existsError{ResourceType: "SetupExperienceScript", TeamID: &globalOrTeamID}
+		} else if isChildForeignKeyError(err) {
+			// team does not exist
+			err = foreignKey("setup_experience_scripts", fmt.Sprintf("team_id=%v", script.TeamID))
+		}
+		return nil, ctxerr.Wrap(ctx, err, "insert setup experience script")
+	}
+
+	return res, nil
+}
+
+func (ds *Datastore) DeleteSetupExperienceScript(ctx context.Context, teamID *uint) error {
+	var globalOrTeamID uint
+	if teamID != nil {
+		globalOrTeamID = *teamID
+	}
+
+	_, err := ds.writer(ctx).ExecContext(ctx, `DELETE FROM setup_experience_scripts WHERE global_or_team_id = ?`, globalOrTeamID)
+	if err != nil {
+		return ctxerr.Wrap(ctx, err, "delete setup experience script")
+	}
+
+	// NOTE: CleanupUnusedScriptContents is responsible for removing any orphaned script_contents
+	// for setup experience scripts.
+
+	return nil
 }