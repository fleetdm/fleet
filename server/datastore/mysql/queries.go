--- conflicted
+++ resolved
@@ -296,16 +296,8 @@
 		q.AutomationsEnabled,
 		q.Logging,
 		q.DiscardData,
-<<<<<<< HEAD
-		q.ID)
-	if err != nil {
-		return ctxerr.Wrap(ctx, err, "updating query")
-	}
-	rows, err := result.RowsAffected()
-=======
 		q.ID,
 	)
->>>>>>> 5c868c9d
 	if err != nil {
 		return ctxerr.Wrap(ctx, err, "exec SaveQuery update")
 	}
