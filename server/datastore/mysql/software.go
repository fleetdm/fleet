package mysql

import (
	"context"
	"database/sql"
	"errors"
	"fmt"
	"slices"
	"sort"
	"strings"
	"time"

	"github.com/doug-martin/goqu/v9"
	_ "github.com/doug-martin/goqu/v9/dialect/mysql"
	"github.com/fleetdm/fleet/v4/server/contexts/ctxerr"
	"github.com/fleetdm/fleet/v4/server/fleet"
	"github.com/go-kit/kit/log/level"
	"github.com/jmoiron/sqlx"
)

func softwareSliceToMap(softwares []fleet.Software) map[string]fleet.Software {
	result := make(map[string]fleet.Software)
	for _, s := range softwares {
		result[s.ToUniqueStr()] = s
	}
	return result
}

func (ds *Datastore) UpdateHostSoftware(ctx context.Context, hostID uint, software []fleet.Software) (*fleet.UpdateHostSoftwareDBResult, error) {
	var result *fleet.UpdateHostSoftwareDBResult
	err := ds.withRetryTxx(ctx, func(tx sqlx.ExtContext) error {
		r, err := applyChangesForNewSoftwareDB(ctx, tx, hostID, software, ds.minLastOpenedAtDiff)
		result = r
		return err
	})
	if err != nil {
		return result, err
	}

	// We perform the following cleanup on a separate transaction to avoid deadlocks.
	//
	// Cleanup the software table when no more hosts have the deleted host_software
	// table entries. Otherwise the software will be listed by ds.ListSoftware but
	// ds.SoftwareByID, ds.CountHosts and ds.ListHosts will return a *notFoundError
	// error for such software.
	if len(result.Deleted) > 0 {
		deletesHostSoftwareIDs := make([]uint, 0, len(result.Deleted))
		for _, software := range result.Deleted {
			deletesHostSoftwareIDs = append(deletesHostSoftwareIDs, software.ID)
		}
		slices.Sort(deletesHostSoftwareIDs)
		if err := ds.withRetryTxx(ctx, func(tx sqlx.ExtContext) error {
			stmt := `DELETE FROM software WHERE id IN (?) AND NOT EXISTS (
				SELECT 1 FROM host_software hsw WHERE hsw.software_id = software.id
			)`
			stmt, args, err := sqlx.In(stmt, deletesHostSoftwareIDs)
			if err != nil {
				return ctxerr.Wrap(ctx, err, "build delete software query")
			}
			if _, err := tx.ExecContext(ctx, stmt, args...); err != nil {
				return ctxerr.Wrap(ctx, err, "delete software")
			}
			return nil
		}); err != nil {
			return result, err
		}
	}

	return result, err
}

func (ds *Datastore) UpdateHostSoftwareInstalledPaths(
	ctx context.Context,
	hostID uint,
	reported map[string]struct{},
	mutationResults *fleet.UpdateHostSoftwareDBResult,
) error {
	currS := mutationResults.CurrInstalled()

	hsip, err := ds.getHostSoftwareInstalledPaths(ctx, hostID)
	if err != nil {
		return err
	}

	toI, toD, err := hostSoftwareInstalledPathsDelta(hostID, reported, hsip, currS)
	if err != nil {
		return err
	}

	if len(toI) == 0 && len(toD) == 0 {
		// Nothing to do ...
		return nil
	}

	return ds.withRetryTxx(ctx, func(tx sqlx.ExtContext) error {
		if err := deleteHostSoftwareInstalledPaths(ctx, tx, toD); err != nil {
			return err
		}

		if err := insertHostSoftwareInstalledPaths(ctx, tx, toI); err != nil {
			return err
		}

		return nil
	})
}

// getHostSoftwareInstalledPaths returns all HostSoftwareInstalledPath for the given hostID.
func (ds *Datastore) getHostSoftwareInstalledPaths(
	ctx context.Context,
	hostID uint,
) (
	[]fleet.HostSoftwareInstalledPath,
	error,
) {
	stmt := `
		SELECT t.id, t.host_id, t.software_id, t.installed_path
		FROM host_software_installed_paths t
		WHERE t.host_id = ?
	`

	var result []fleet.HostSoftwareInstalledPath
	if err := sqlx.SelectContext(ctx, ds.reader(ctx), &result, stmt, hostID); err != nil {
		return nil, err
	}

	return result, nil
}

// hostSoftwareInstalledPathsDelta returns what should be inserted and deleted to keep the
// 'host_software_installed_paths' table in-sync with the osquery reported query results.
// 'reported' is a set of 'installed_path-software.UniqueStr' strings, built from the osquery
// results.
// 'stored' contains all 'host_software_installed_paths' rows for the given host.
// 'hostSoftware' contains the current software installed on the host.
func hostSoftwareInstalledPathsDelta(
	hostID uint,
	reported map[string]struct{},
	stored []fleet.HostSoftwareInstalledPath,
	hostSoftware []fleet.Software,
) (
	toInsert []fleet.HostSoftwareInstalledPath,
	toDelete []uint,
	err error,
) {
	if len(reported) != 0 && len(hostSoftware) == 0 {
		// Error condition, something reported implies that the host has some software
		err = fmt.Errorf("software installed paths for host %d were reported but host contains no software", hostID)
		return
	}

	sIDLookup := map[uint]fleet.Software{}
	for _, s := range hostSoftware {
		sIDLookup[s.ID] = s
	}

	sUnqStrLook := map[string]fleet.Software{}
	for _, s := range hostSoftware {
		sUnqStrLook[s.ToUniqueStr()] = s
	}

	iSPathLookup := make(map[string]fleet.HostSoftwareInstalledPath)
	for _, r := range stored {
		s, ok := sIDLookup[r.SoftwareID]
		// Software currently not found on the host, should be deleted ...
		if !ok {
			toDelete = append(toDelete, r.ID)
			continue
		}

		key := fmt.Sprintf("%s%s%s", r.InstalledPath, fleet.SoftwareFieldSeparator, s.ToUniqueStr())
		iSPathLookup[key] = r

		// Anything stored but not reported should be deleted
		if _, ok := reported[key]; !ok {
			toDelete = append(toDelete, r.ID)
		}
	}

	for key := range reported {
		parts := strings.SplitN(key, fleet.SoftwareFieldSeparator, 2)
		iSPath, unqStr := parts[0], parts[1]

		// Shouldn't be possible ... everything 'reported' should be in the the software table
		// because this executes after 'ds.UpdateHostSoftware'
		s, ok := sUnqStrLook[unqStr]
		if !ok {
			err = fmt.Errorf("reported installed path for %s does not belong to any stored software entry", unqStr)
			return
		}

		if _, ok := iSPathLookup[key]; ok {
			// Nothing to do
			continue
		}

		toInsert = append(toInsert, fleet.HostSoftwareInstalledPath{
			HostID:        hostID,
			SoftwareID:    s.ID,
			InstalledPath: iSPath,
		})
	}

	return
}

func deleteHostSoftwareInstalledPaths(
	ctx context.Context,
	tx sqlx.ExtContext,
	toDelete []uint,
) error {
	if len(toDelete) == 0 {
		return nil
	}

	stmt := `DELETE FROM host_software_installed_paths WHERE id IN (?)`
	stmt, args, err := sqlx.In(stmt, toDelete)
	if err != nil {
		return ctxerr.Wrap(ctx, err, "building delete statement for delete host_software_installed_paths")
	}
	if _, err := tx.ExecContext(ctx, stmt, args...); err != nil {
		return ctxerr.Wrap(ctx, err, "executing delete statement for delete host_software_installed_paths")
	}

	return nil
}

func insertHostSoftwareInstalledPaths(
	ctx context.Context,
	tx sqlx.ExtContext,
	toInsert []fleet.HostSoftwareInstalledPath,
) error {
	if len(toInsert) == 0 {
		return nil
	}

	stmt := "INSERT INTO host_software_installed_paths (host_id, software_id, installed_path) VALUES %s"
	batchSize := 500

	for i := 0; i < len(toInsert); i += batchSize {
		end := i + batchSize
		if end > len(toInsert) {
			end = len(toInsert)
		}
		batch := toInsert[i:end]

		var args []interface{}
		for _, v := range batch {
			args = append(args, v.HostID, v.SoftwareID, v.InstalledPath)
		}

		placeHolders := strings.TrimSuffix(strings.Repeat("(?, ?, ?), ", len(batch)), ", ")
		stmt := fmt.Sprintf(stmt, placeHolders)

		_, err := tx.ExecContext(ctx, stmt, args...)
		if err != nil {
			return ctxerr.Wrap(ctx, err, "inserting rows into host_software_installed_paths")
		}
	}

	return nil
}

func nothingChanged(current, incoming []fleet.Software, minLastOpenedAtDiff time.Duration) bool {
	if len(current) != len(incoming) {
		return false
	}

	currentMap := make(map[string]fleet.Software)
	for _, s := range current {
		currentMap[s.ToUniqueStr()] = s
	}
	for _, s := range incoming {
		cur, ok := currentMap[s.ToUniqueStr()]
		if !ok {
			return false
		}

		// if the incoming software has a last opened at timestamp and it differs
		// significantly from the current timestamp (or there is no current
		// timestamp), then consider that something changed.
		if s.LastOpenedAt != nil {
			if cur.LastOpenedAt == nil {
				return false
			}

			oldLast := *cur.LastOpenedAt
			newLast := *s.LastOpenedAt
			if newLast.Sub(oldLast) >= minLastOpenedAtDiff {
				return false
			}
		}
	}

	return true
}

func (ds *Datastore) ListSoftwareByHostIDShort(ctx context.Context, hostID uint) ([]fleet.Software, error) {
	return listSoftwareByHostIDShort(ctx, ds.reader(ctx), hostID)
}

func listSoftwareByHostIDShort(
	ctx context.Context,
	db sqlx.QueryerContext,
	hostID uint,
) ([]fleet.Software, error) {
	q := `
SELECT
    s.id,
    s.name,
    s.version,
    s.source,
    s.browser,
    s.bundle_identifier,
    s.release,
    s.vendor,
    s.arch,
    s.extension_id,
    hs.last_opened_at
FROM
    software s
    JOIN host_software hs ON hs.software_id = s.id
WHERE
    hs.host_id = ?
`
	var softwares []fleet.Software
	err := sqlx.SelectContext(ctx, db, &softwares, q, hostID)
	if err != nil {
		return nil, err
	}

	return softwares, nil
}

// applyChangesForNewSoftwareDB returns the current host software and the applied mutations: what
// was inserted and what was deleted
func applyChangesForNewSoftwareDB(
	ctx context.Context,
	tx sqlx.ExtContext,
	hostID uint,
	software []fleet.Software,
	minLastOpenedAtDiff time.Duration,
) (*fleet.UpdateHostSoftwareDBResult, error) {
	r := &fleet.UpdateHostSoftwareDBResult{}

	currentSoftware, err := listSoftwareByHostIDShort(ctx, tx, hostID)
	if err != nil {
		return nil, ctxerr.Wrap(ctx, err, "loading current software for host")
	}
	r.WasCurrInstalled = currentSoftware

	if nothingChanged(currentSoftware, software, minLastOpenedAtDiff) {
		return r, nil
	}

	current := softwareSliceToMap(currentSoftware)
	incoming := softwareSliceToMap(software)

	deleted, err := deleteUninstalledHostSoftwareDB(ctx, tx, hostID, current, incoming)
	if err != nil {
		return nil, err
	}
	r.Deleted = deleted

	inserted, err := insertNewInstalledHostSoftwareDB(ctx, tx, hostID, current, incoming)
	if err != nil {
		return nil, err
	}
	r.Inserted = inserted

	if err = updateModifiedHostSoftwareDB(ctx, tx, hostID, current, incoming, minLastOpenedAtDiff); err != nil {
		return nil, err
	}

	if err = updateSoftwareUpdatedAt(ctx, tx, hostID); err != nil {
		return nil, err
	}

	return r, nil
}

// delete host_software that is in current map, but not in incoming map.
// returns the deleted software on the host
func deleteUninstalledHostSoftwareDB(
	ctx context.Context,
	tx sqlx.ExecerContext,
	hostID uint,
	currentMap map[string]fleet.Software,
	incomingMap map[string]fleet.Software,
) ([]fleet.Software, error) {
	var deletesHostSoftwareIDs []uint
	var deletedSoftware []fleet.Software

	for currentKey, curSw := range currentMap {
		if _, ok := incomingMap[currentKey]; !ok {
			deletedSoftware = append(deletedSoftware, curSw)
			deletesHostSoftwareIDs = append(deletesHostSoftwareIDs, curSw.ID)
		}
	}
	if len(deletesHostSoftwareIDs) == 0 {
		return nil, nil
	}

	stmt := `DELETE FROM host_software WHERE host_id = ? AND software_id IN (?);`
	stmt, args, err := sqlx.In(stmt, hostID, deletesHostSoftwareIDs)
	if err != nil {
		return nil, ctxerr.Wrap(ctx, err, "build delete host software query")
	}
	if _, err := tx.ExecContext(ctx, stmt, args...); err != nil {
		return nil, ctxerr.Wrap(ctx, err, "delete host software")
	}

	return deletedSoftware, nil
}

func getOrGenerateSoftwareIdDB(ctx context.Context, tx sqlx.ExtContext, s fleet.Software) (uint, error) {
	getExistingID := func() (int64, error) {
		var existingID int64
		if err := sqlx.GetContext(ctx, tx, &existingID,
			"SELECT id FROM software "+
				"WHERE name = ? AND version = ? AND source = ? AND `release` = ? AND "+
				"vendor = ? AND arch = ? AND bundle_identifier = ? AND extension_id = ? AND browser = ? LIMIT 1",
			s.Name, s.Version, s.Source, s.Release, s.Vendor, s.Arch, s.BundleIdentifier, s.ExtensionID, s.Browser,
		); err != nil {
			return 0, err
		}
		return existingID, nil
	}

	switch id, err := getExistingID(); {
	case err == nil:
		return uint(id), nil
	case errors.Is(err, sql.ErrNoRows):
		// OK
	default:
		return 0, ctxerr.Wrap(ctx, err, "get software")
	}

	_, err := tx.ExecContext(ctx,
		fmt.Sprintf("INSERT INTO software "+
			"(name, version, source, `release`, vendor, arch, bundle_identifier, extension_id, browser, checksum) "+
			"VALUES (?, ?, ?, ?, ?, ?, ?, ?, ?, %s)", softwareChecksumComputedColumn("")),
		s.Name, s.Version, s.Source, s.Release, s.Vendor, s.Arch, s.BundleIdentifier, s.ExtensionID, s.Browser,
	)
	if err != nil {
		if !isDuplicate(err) {
			return 0, ctxerr.Wrap(ctx, err, "insert software")
		}
		// if the error is a duplicate software entry, there was a race and another
		// process inserted that software, so continue and try to get its id as it
		// now exists.
	}

	// LastInsertId sometimes returns 0 as it's dependent on connections and how mysql is
	// configured.
	switch id, err := getExistingID(); {
	case err == nil:
		return uint(id), nil
	case errors.Is(err, sql.ErrNoRows):
		return 0, doRetryErr
	default:
		return 0, ctxerr.Wrap(ctx, err, "get software")
	}
}

func softwareChecksumComputedColumn(tableAlias string) string {
	if tableAlias != "" && !strings.HasSuffix(tableAlias, ".") {
		tableAlias += "."
	}

	// concatenate with separator \x00
	return fmt.Sprintf(` UNHEX(
		MD5(
			CONCAT_WS(CHAR(0),
				%sname,
				%[1]sversion,
				%[1]ssource,
				COALESCE(%[1]sbundle_identifier, ''),
				`+"%[1]s`release`"+`,
				%[1]sarch,
				%[1]svendor,
				%[1]sbrowser,
				%[1]sextension_id
			)
		)
	) `, tableAlias)
}

// insert host_software that is in incoming map, but not in current map.
// returns the inserted software on the host
func insertNewInstalledHostSoftwareDB(
	ctx context.Context,
	tx sqlx.ExtContext,
	hostID uint,
	currentMap map[string]fleet.Software,
	incomingMap map[string]fleet.Software,
) ([]fleet.Software, error) {
	var insertsHostSoftware []interface{}
	var insertedSoftware []fleet.Software

	type softwareWithUniqueName struct {
		uniqueName string
		software   fleet.Software
	}
	incomingOrdered := make([]softwareWithUniqueName, 0, len(incomingMap))
	for uniqueName, software := range incomingMap {
		incomingOrdered = append(incomingOrdered, softwareWithUniqueName{
			uniqueName: uniqueName,
			software:   software,
		})
	}
	sort.Slice(incomingOrdered, func(i, j int) bool {
		return incomingOrdered[i].uniqueName < incomingOrdered[j].uniqueName
	})

	for _, s := range incomingOrdered {
		if _, ok := currentMap[s.uniqueName]; !ok {
			id, err := getOrGenerateSoftwareIdDB(ctx, tx, s.software)
			if err != nil {
				return nil, err
			}
			insertsHostSoftware = append(insertsHostSoftware, hostID, id, s.software.LastOpenedAt)

			s.software.ID = id
			insertedSoftware = append(insertedSoftware, s.software)
		}
	}

	if len(insertsHostSoftware) > 0 {
		values := strings.TrimSuffix(strings.Repeat("(?,?,?),", len(insertsHostSoftware)/3), ",")
		sql := fmt.Sprintf(`INSERT IGNORE INTO host_software (host_id, software_id, last_opened_at) VALUES %s`, values)
		if _, err := tx.ExecContext(ctx, sql, insertsHostSoftware...); err != nil {
			return nil, ctxerr.Wrap(ctx, err, "insert host software")
		}
	}

	return insertedSoftware, nil
}

// update host_software when incoming software has a significantly more recent
// last opened timestamp (or didn't have on in currentMap). Note that it only
// processes software that is in both current and incoming maps, as the case
// where it is only in incoming is already handled by
// insertNewInstalledHostSoftwareDB.
func updateModifiedHostSoftwareDB(
	ctx context.Context,
	tx sqlx.ExtContext,
	hostID uint,
	currentMap map[string]fleet.Software,
	incomingMap map[string]fleet.Software,
	minLastOpenedAtDiff time.Duration,
) error {
	const stmt = `UPDATE host_software SET last_opened_at = ? WHERE host_id = ? AND software_id = ?`

	var keysToUpdate []string
	for key, newSw := range incomingMap {
		curSw, ok := currentMap[key]
		if !ok || newSw.LastOpenedAt == nil {
			// software must also exist in current map, and new software must have a
			// last opened at timestamp (otherwise we don't overwrite the old one)
			continue
		}

		if curSw.LastOpenedAt == nil || (*newSw.LastOpenedAt).Sub(*curSw.LastOpenedAt) >= minLastOpenedAtDiff {
			keysToUpdate = append(keysToUpdate, key)
		}
	}
	sort.Strings(keysToUpdate)

	for _, key := range keysToUpdate {
		curSw, newSw := currentMap[key], incomingMap[key]
		if _, err := tx.ExecContext(ctx, stmt, newSw.LastOpenedAt, hostID, curSw.ID); err != nil {
			return ctxerr.Wrap(ctx, err, "update host software")
		}
	}

	return nil
}

func updateSoftwareUpdatedAt(
	ctx context.Context,
	tx sqlx.ExtContext,
	hostID uint,
) error {
	const stmt = `INSERT INTO host_updates(host_id, software_updated_at) VALUES (?, CURRENT_TIMESTAMP) ON DUPLICATE KEY UPDATE software_updated_at=VALUES(software_updated_at)`

	if _, err := tx.ExecContext(ctx, stmt, hostID); err != nil {
		return ctxerr.Wrap(ctx, err, "update host updates")
	}

	return nil
}

var dialect = goqu.Dialect("mysql")

// listSoftwareDB returns software installed on hosts. Use opts for pagination, filtering, and controlling
// fields populated in the returned software.
func listSoftwareDB(
	ctx context.Context,
	q sqlx.QueryerContext,
	opts fleet.SoftwareListOptions,
) ([]fleet.Software, error) {
	sql, args, err := selectSoftwareSQL(opts)
	if err != nil {
		return nil, ctxerr.Wrap(ctx, err, "sql build")
	}

	var results []softwareCVE
	if err := sqlx.SelectContext(ctx, q, &results, sql, args...); err != nil {
		return nil, ctxerr.Wrap(ctx, err, "select host software")
	}

	var softwares []fleet.Software
	ids := make(map[uint]int) // map of ids to index into softwares
	for _, result := range results {
		result := result // create a copy because we need to take the address to fields below

		idx, ok := ids[result.ID]
		if !ok {
			idx = len(softwares)
			softwares = append(softwares, result.Software)
			ids[result.ID] = idx
		}

		// handle null cve from left join
		if result.CVE != nil {
			cveID := *result.CVE
			cve := fleet.CVE{
				CVE:         cveID,
				DetailsLink: fmt.Sprintf("https://nvd.nist.gov/vuln/detail/%s", cveID),
			}
			if opts.IncludeCVEScores {
				cve.CVSSScore = &result.CVSSScore
				cve.EPSSProbability = &result.EPSSProbability
				cve.CISAKnownExploit = &result.CISAKnownExploit
				cve.CVEPublished = &result.CVEPublished
				cve.Description = &result.Description
				cve.ResolvedInVersion = &result.ResolvedInVersion
			}
			softwares[idx].Vulnerabilities = append(softwares[idx].Vulnerabilities, cve)
		}
	}

	return softwares, nil
}

// softwareCVE is used for left joins with cve
//
//

type softwareCVE struct {
	fleet.Software

	// CVE is the CVE identifier pulled from the NVD json (e.g. CVE-2019-1234)
	CVE *string `db:"cve"`

	// CVSSScore is the CVSS score pulled from the NVD json (premium only)
	CVSSScore *float64 `db:"cvss_score"`

	// EPSSProbability is the EPSS probability pulled from FIRST (premium only)
	EPSSProbability *float64 `db:"epss_probability"`

	// CISAKnownExploit is the CISAKnownExploit pulled from CISA (premium only)
	CISAKnownExploit *bool `db:"cisa_known_exploit"`

	// CVEPublished is the CVE published date pulled from the NVD json (premium only)
	CVEPublished *time.Time `db:"cve_published"`

	// Description is the CVE description field pulled from the NVD json
	Description *string `db:"description"`

	// ResolvedInVersion is the version of software where the CVE is no longer applicable.
	// This is pulled from the versionEndExcluding field in the NVD json
	ResolvedInVersion *string `db:"resolved_in_version"`
}

func selectSoftwareSQL(opts fleet.SoftwareListOptions) (string, []interface{}, error) {
	ds := dialect.
		From(goqu.I("software").As("s")).
		Select(
			"s.id",
			"s.name",
			"s.version",
			"s.source",
			"s.bundle_identifier",
			"s.extension_id",
			"s.browser",
			"s.release",
			"s.vendor",
			"s.arch",
			goqu.I("scp.cpe").As("generated_cpe"),
		).
		// Include this in the sub-query in case we want to sort by 'generated_cpe'
		LeftJoin(
			goqu.I("software_cpe").As("scp"),
			goqu.On(
				goqu.I("s.id").Eq(goqu.I("scp.software_id")),
			),
		)

	if opts.HostID != nil {
		ds = ds.
			Join(
				goqu.I("host_software").As("hs"),
				goqu.On(
					goqu.I("hs.software_id").Eq(goqu.I("s.id")),
					goqu.I("hs.host_id").Eq(opts.HostID),
				),
			).
			SelectAppend("hs.last_opened_at")
		if opts.TeamID != nil {
			ds = ds.
				Join(
					goqu.I("hosts").As("h"),
					goqu.On(
						goqu.I("hs.host_id").Eq(goqu.I("h.id")),
						goqu.I("h.team_id").Eq(opts.TeamID),
					),
				)
		}

	} else {
		// When loading software from all hosts, filter out software that is not associated with any
		// hosts.
		ds = ds.
			Join(
				goqu.I("software_host_counts").As("shc"),
				goqu.On(
					goqu.I("s.id").Eq(goqu.I("shc.software_id")),
					goqu.I("shc.hosts_count").Gt(0),
				),
			).
			GroupByAppend(
				"shc.hosts_count",
				"shc.updated_at",
			)

		if opts.TeamID != nil {
			ds = ds.Where(goqu.I("shc.team_id").Eq(opts.TeamID))
		} else {
			ds = ds.Where(goqu.I("shc.team_id").Eq(0))
		}
	}

	if opts.VulnerableOnly {
		ds = ds.
			Join(
				goqu.I("software_cve").As("scv"),
				goqu.On(goqu.I("s.id").Eq(goqu.I("scv.software_id"))),
			)
	} else {
		ds = ds.
			LeftJoin(
				goqu.I("software_cve").As("scv"),
				goqu.On(goqu.I("s.id").Eq(goqu.I("scv.software_id"))),
			)
	}

	if opts.IncludeCVEScores {
		ds = ds.
			LeftJoin(
				goqu.I("cve_meta").As("c"),
				goqu.On(goqu.I("c.cve").Eq(goqu.I("scv.cve"))),
			).
			SelectAppend(
				goqu.MAX("c.cvss_score").As("cvss_score"),                     // for ordering
				goqu.MAX("c.epss_probability").As("epss_probability"),         // for ordering
				goqu.MAX("c.cisa_known_exploit").As("cisa_known_exploit"),     // for ordering
				goqu.MAX("c.published").As("cve_published"),                   // for ordering
				goqu.MAX("c.description").As("description"),                   // for ordering
				goqu.MAX("scv.resolved_in_version").As("resolved_in_version"), // for ordering
			)
	}

	if match := opts.ListOptions.MatchQuery; match != "" {
		match = likePattern(match)
		ds = ds.Where(
			goqu.Or(
				goqu.I("s.name").ILike(match),
				goqu.I("s.version").ILike(match),
				goqu.I("scv.cve").ILike(match),
			),
		)
	}

	if opts.WithHostCounts {
		ds = ds.
			SelectAppend(
				goqu.I("shc.hosts_count"),
				goqu.I("shc.updated_at").As("counts_updated_at"),
			)
	}

	ds = ds.GroupBy(
		"s.id",
		"s.name",
		"s.version",
		"s.source",
		"s.bundle_identifier",
		"s.extension_id",
		"s.browser",
		"s.release",
		"s.vendor",
		"s.arch",
		"generated_cpe",
	)

	// Pagination is a bit more complex here due to the join with software_cve table and aggregated columns from cve_meta table.
	// Apply order by again after joining on sub query
	ds = appendListOptionsToSelect(ds, opts.ListOptions)

	// join on software_cve and cve_meta after apply pagination using the sub-query above
	ds = dialect.From(ds.As("s")).
		Select(
			"s.id",
			"s.name",
			"s.version",
			"s.source",
			"s.bundle_identifier",
			"s.extension_id",
			"s.browser",
			"s.release",
			"s.vendor",
			"s.arch",
			goqu.COALESCE(goqu.I("s.generated_cpe"), "").As("generated_cpe"),
			"scv.cve",
		).
		LeftJoin(
			goqu.I("software_cve").As("scv"),
			goqu.On(goqu.I("scv.software_id").Eq(goqu.I("s.id"))),
		).
		LeftJoin(
			goqu.I("cve_meta").As("c"),
			goqu.On(goqu.I("c.cve").Eq(goqu.I("scv.cve"))),
		)

	// select optional columns
	if opts.IncludeCVEScores {
		ds = ds.SelectAppend(
			"c.cvss_score",
			"c.epss_probability",
			"c.cisa_known_exploit",
			"c.description",
			goqu.I("c.published").As("cve_published"),
			"scv.resolved_in_version",
		)
	}

	if opts.HostID != nil {
		ds = ds.SelectAppend(
			goqu.I("s.last_opened_at"),
		)
	}

	if opts.WithHostCounts {
		ds = ds.SelectAppend(
			goqu.I("s.hosts_count"),
			goqu.I("s.counts_updated_at"),
		)
	}

	ds = appendOrderByToSelect(ds, opts.ListOptions)

	return ds.ToSQL()
}

func countSoftwareDB(
	ctx context.Context,
	q sqlx.QueryerContext,
	opts fleet.SoftwareListOptions,
) (int, error) {
	opts.ListOptions = fleet.ListOptions{
		MatchQuery: opts.ListOptions.MatchQuery,
	}

	sql, args, err := selectSoftwareSQL(opts)
	if err != nil {
		return 0, ctxerr.Wrap(ctx, err, "sql build")
	}

	sql = `SELECT COUNT(DISTINCT s.id) FROM (` + sql + `) AS s`

	var count int
	if err := sqlx.GetContext(ctx, q, &count, sql, args...); err != nil {
		return 0, ctxerr.Wrap(ctx, err, "count host software")
	}

	return count, nil
}

func (ds *Datastore) LoadHostSoftware(ctx context.Context, host *fleet.Host, includeCVEScores bool) error {
	opts := fleet.SoftwareListOptions{
		HostID:           &host.ID,
		IncludeCVEScores: includeCVEScores,
	}
	software, err := listSoftwareDB(ctx, ds.reader(ctx), opts)
	if err != nil {
		return err
	}

	installedPaths, err := ds.getHostSoftwareInstalledPaths(
		ctx,
		host.ID,
	)
	if err != nil {
		return err
	}

	lookup := make(map[uint][]string)
	for _, ip := range installedPaths {
		lookup[ip.SoftwareID] = append(lookup[ip.SoftwareID], ip.InstalledPath)
	}

	host.Software = make([]fleet.HostSoftwareEntry, 0, len(software))
	for _, s := range software {
		host.Software = append(host.Software, fleet.HostSoftwareEntry{
			Software:       s,
			InstalledPaths: lookup[s.ID],
		})
	}
	return nil
}

type softwareIterator struct {
	rows *sqlx.Rows
}

func (si *softwareIterator) Value() (*fleet.Software, error) {
	dest := fleet.Software{}
	err := si.rows.StructScan(&dest)
	if err != nil {
		return nil, err
	}
	return &dest, nil
}

func (si *softwareIterator) Err() error {
	return si.rows.Err()
}

func (si *softwareIterator) Close() error {
	return si.rows.Close()
}

func (si *softwareIterator) Next() bool {
	return si.rows.Next()
}

// AllSoftwareIterator Returns an iterator for the 'software' table, filtering out
// software entries based on the 'query' param. The rows.Close call is done by the caller once
// iteration using the returned fleet.SoftwareIterator is done.
func (ds *Datastore) AllSoftwareIterator(
	ctx context.Context,
	query fleet.SoftwareIterQueryOptions,
) (fleet.SoftwareIterator, error) {
	if !query.IsValid() {
		return nil, fmt.Errorf("invalid query params %+v", query)
	}

	var err error
	var args []interface{}

	stmt := `SELECT
		s.id, s.name, s.version, s.source, s.bundle_identifier, s.release, s.arch, s.vendor, s.browser, s.extension_id, s.title_id ,
		COALESCE(sc.cpe, '') AS generated_cpe
	FROM software s
	LEFT JOIN software_cpe sc ON (s.id=sc.software_id)`

	var conditionals []string
	arg := map[string]interface{}{}

	if len(query.ExcludedSources) != 0 {
		conditionals = append(conditionals, "s.source NOT IN (:excluded_sources)")
		arg["excluded_sources"] = query.ExcludedSources
	}

	if len(query.IncludedSources) != 0 {
		conditionals = append(conditionals, "s.source IN (:included_sources)")
		arg["included_sources"] = query.IncludedSources
	}

	if len(conditionals) != 0 {
		cond := strings.Join(conditionals, " AND ")
		stmt, args, err = sqlx.Named(stmt+" WHERE "+cond, arg)
		if err != nil {
			return nil, ctxerr.Wrap(ctx, err, "error binding named arguments on software iterator")
		}
		stmt, args, err = sqlx.In(stmt, args...)
		if err != nil {
			return nil, ctxerr.Wrap(ctx, err, "error building 'In' query part on software iterator")
		}
	}

	rows, err := ds.reader(ctx).QueryxContext(ctx, stmt, args...) //nolint:sqlclosecheck
	if err != nil {
		return nil, ctxerr.Wrap(ctx, err, "load host software")
	}
	return &softwareIterator{rows: rows}, nil
}

func (ds *Datastore) UpsertSoftwareCPEs(ctx context.Context, cpes []fleet.SoftwareCPE) (int64, error) {
	var args []interface{}

	if len(cpes) == 0 {
		return 0, nil
	}

	values := strings.TrimSuffix(strings.Repeat("(?,?),", len(cpes)), ",")
	sql := fmt.Sprintf(
		`INSERT INTO software_cpe (software_id, cpe) VALUES %s ON DUPLICATE KEY UPDATE cpe = VALUES(cpe)`,
		values,
	)

	for _, cpe := range cpes {
		args = append(args, cpe.SoftwareID, cpe.CPE)
	}
	res, err := ds.writer(ctx).ExecContext(ctx, sql, args...)
	if err != nil {
		return 0, ctxerr.Wrap(ctx, err, "insert software cpes")
	}
	count, _ := res.RowsAffected()

	return count, nil
}

func (ds *Datastore) DeleteSoftwareCPEs(ctx context.Context, cpes []fleet.SoftwareCPE) (int64, error) {
	if len(cpes) == 0 {
		return 0, nil
	}

	stmt := `DELETE FROM software_cpe WHERE (software_id) IN (?)`

	softwareIDs := make([]uint, 0, len(cpes))
	for _, cpe := range cpes {
		softwareIDs = append(softwareIDs, cpe.SoftwareID)
	}

	query, args, err := sqlx.In(stmt, softwareIDs)
	if err != nil {
		return 0, ctxerr.Wrap(ctx, err, "error building 'In' query part when deleting software CPEs")
	}

	res, err := ds.writer(ctx).ExecContext(ctx, query, args...)
	if err != nil {
		return 0, ctxerr.Wrapf(ctx, err, "deleting cpes software")
	}

	count, _ := res.RowsAffected()

	return count, nil
}

func (ds *Datastore) ListSoftwareCPEs(ctx context.Context) ([]fleet.SoftwareCPE, error) {
	var result []fleet.SoftwareCPE

	var err error
	var args []interface{}

	stmt := `SELECT id, software_id, cpe FROM software_cpe`
	err = sqlx.SelectContext(ctx, ds.reader(ctx), &result, stmt, args...)
	if err != nil {
		return nil, ctxerr.Wrap(ctx, err, "loads cpes")
	}
	return result, nil
}

func (ds *Datastore) ListSoftware(ctx context.Context, opt fleet.SoftwareListOptions) ([]fleet.Software, *fleet.PaginationMetadata, error) {
	software, err := listSoftwareDB(ctx, ds.reader(ctx), opt)
	if err != nil {
		return nil, nil, err
	}

	perPage := opt.ListOptions.PerPage
	var metaData *fleet.PaginationMetadata
	if opt.ListOptions.IncludeMetadata {
		if perPage <= 0 {
			perPage = defaultSelectLimit
		}
		metaData = &fleet.PaginationMetadata{HasPreviousResults: opt.ListOptions.Page > 0}
		if len(software) > int(perPage) {
			metaData.HasNextResults = true
			software = software[:len(software)-1]
		}
	}

	return software, metaData, nil
}

func (ds *Datastore) CountSoftware(ctx context.Context, opt fleet.SoftwareListOptions) (int, error) {
	return countSoftwareDB(ctx, ds.reader(ctx), opt)
}

// DeleteSoftwareVulnerabilities deletes the given list of software vulnerabilities
func (ds *Datastore) DeleteSoftwareVulnerabilities(ctx context.Context, vulnerabilities []fleet.SoftwareVulnerability) error {
	if len(vulnerabilities) == 0 {
		return nil
	}

	sql := fmt.Sprintf(
		`DELETE FROM software_cve WHERE (software_id, cve) IN (%s)`,
		strings.TrimSuffix(strings.Repeat("(?,?),", len(vulnerabilities)), ","),
	)
	var args []interface{}
	for _, vulnerability := range vulnerabilities {
		args = append(args, vulnerability.SoftwareID, vulnerability.CVE)
	}
	if _, err := ds.writer(ctx).ExecContext(ctx, sql, args...); err != nil {
		return ctxerr.Wrapf(ctx, err, "deleting vulnerable software")
	}
	return nil
}

func (ds *Datastore) DeleteOutOfDateVulnerabilities(ctx context.Context, source fleet.VulnerabilitySource, duration time.Duration) error {
	sql := `DELETE FROM software_cve WHERE source = ? AND updated_at < ?`

	var args []interface{}
	cutPoint := time.Now().UTC().Add(-1 * duration)
	args = append(args, source, cutPoint)

	if _, err := ds.writer(ctx).ExecContext(ctx, sql, args...); err != nil {
		return ctxerr.Wrap(ctx, err, "deleting out of date vulnerabilities")
	}
	return nil
}

func (ds *Datastore) SoftwareByID(ctx context.Context, id uint, teamID *uint, includeCVEScores bool, tmFilter *fleet.TeamFilter) (*fleet.Software, error) {
	q := dialect.From(goqu.I("software").As("s")).
		Select(
			"s.id",
			"s.name",
			"s.version",
			"s.source",
			"s.browser",
			"s.bundle_identifier",
			"s.release",
			"s.vendor",
			"s.arch",
			"s.extension_id",
			"scv.cve",
			goqu.COALESCE(goqu.I("scp.cpe"), "").As("generated_cpe"),
		).
		LeftJoin(
			goqu.I("software_cpe").As("scp"),
			goqu.On(
				goqu.I("s.id").Eq(goqu.I("scp.software_id")),
			),
		).
		LeftJoin(
			goqu.I("software_cve").As("scv"),
			goqu.On(goqu.I("s.id").Eq(goqu.I("scv.software_id"))),
		)

	if tmFilter != nil {
		q = q.LeftJoin(
			goqu.I("software_host_counts").As("shc"),
			goqu.On(goqu.I("s.id").Eq(goqu.I("shc.software_id"))),
		)
	}

	if includeCVEScores {
		q = q.
			LeftJoin(
				goqu.I("cve_meta").As("c"),
				goqu.On(goqu.I("c.cve").Eq(goqu.I("scv.cve"))),
			).
			SelectAppend(
				"c.cvss_score",
				"c.epss_probability",
				"c.cisa_known_exploit",
				"c.description",
				goqu.I("c.published").As("cve_published"),
				"scv.resolved_in_version",
			)
	}

	q = q.Where(goqu.I("s.id").Eq(id))
	// filter software that is not associated with any hosts
	if teamID == nil {
		q = q.Where(goqu.L("EXISTS (SELECT 1 FROM host_software WHERE software_id = ? LIMIT 1)", id))
	} else {
		// if teamID filter is used, host counts need to be up-to-date
		q = q.Where(
			goqu.L(
				"EXISTS (SELECT 1 FROM software_host_counts WHERE software_id = ? AND team_id = ? AND hosts_count > 0)", id, *teamID,
			),
		)
	}

	// filter by teams
	if tmFilter != nil {
		q = q.Where(goqu.L(ds.whereFilterGlobalOrTeamIDByTeams(*tmFilter, "shc")))
	}

	sql, args, err := q.ToSQL()
	if err != nil {
		return nil, err
	}

	var results []softwareCVE
	err = sqlx.SelectContext(ctx, ds.reader(ctx), &results, sql, args...)
	if err != nil {
		return nil, ctxerr.Wrap(ctx, err, "get software")
	}

	if len(results) == 0 {
		return nil, ctxerr.Wrap(ctx, notFound("Software").WithID(id))
	}

	var software fleet.Software
	for i, result := range results {
		result := result // create a copy because we need to take the address to fields below

		if i == 0 {
			software = result.Software
		}

		if result.CVE != nil {
			cveID := *result.CVE
			cve := fleet.CVE{
				CVE:         cveID,
				DetailsLink: fmt.Sprintf("https://nvd.nist.gov/vuln/detail/%s", cveID),
			}
			if includeCVEScores {
				cve.CVSSScore = &result.CVSSScore
				cve.EPSSProbability = &result.EPSSProbability
				cve.CISAKnownExploit = &result.CISAKnownExploit
				cve.CVEPublished = &result.CVEPublished
				cve.ResolvedInVersion = &result.ResolvedInVersion
			}
			software.Vulnerabilities = append(software.Vulnerabilities, cve)
		}
	}

	return &software, nil
}

// SyncHostsSoftware calculates the number of hosts having each
// software installed and stores that information in the software_host_counts
// table.
//
// After aggregation, it cleans up unused software (e.g. software installed
// on removed hosts, software uninstalled on hosts, etc.)
func (ds *Datastore) SyncHostsSoftware(ctx context.Context, updatedAt time.Time) error {
	const (
		resetStmt = `
      UPDATE software_host_counts
      SET hosts_count = 0, updated_at = ?`

		// team_id is added to the select list to have the same structure as
		// the teamCountsStmt, making it easier to use a common implementation
		globalCountsStmt = `
      SELECT count(*), 0 as team_id, software_id
      FROM host_software
      WHERE software_id > 0
      GROUP BY software_id`

		teamCountsStmt = `
      SELECT count(*), h.team_id, hs.software_id
      FROM host_software hs
      INNER JOIN hosts h
      ON hs.host_id = h.id
      WHERE h.team_id IS NOT NULL AND hs.software_id > 0
      GROUP BY hs.software_id, h.team_id`

		insertStmt = `
      INSERT INTO software_host_counts
        (software_id, hosts_count, team_id, updated_at)
      VALUES
        %s
      ON DUPLICATE KEY UPDATE
        hosts_count = VALUES(hosts_count),
        updated_at = VALUES(updated_at)`

		valuesPart = `(?, ?, ?, ?),`

		cleanupSoftwareStmt = `
      DELETE s
      FROM software s
      LEFT JOIN software_host_counts shc
      ON s.id = shc.software_id
      WHERE
        shc.software_id IS NULL OR
        (shc.team_id = 0 AND shc.hosts_count = 0)`

		cleanupOrphanedStmt = `
		  DELETE shc
		  FROM
		    software_host_counts shc
		    LEFT JOIN software s ON s.id = shc.software_id
		  WHERE
		    s.id IS NULL
		`

		cleanupTeamStmt = `
      DELETE shc
      FROM software_host_counts shc
      LEFT JOIN teams t
      ON t.id = shc.team_id
      WHERE
        shc.team_id > 0 AND
        t.id IS NULL`
	)

	// first, reset all counts to 0
	if _, err := ds.writer(ctx).ExecContext(ctx, resetStmt, updatedAt); err != nil {
		return ctxerr.Wrap(ctx, err, "reset all software_host_counts to 0")
	}

	// next get a cursor for the global and team counts for each software
	stmtLabel := []string{"global", "team"}
	for i, countStmt := range []string{globalCountsStmt, teamCountsStmt} {
		rows, err := ds.reader(ctx).QueryContext(ctx, countStmt)
		if err != nil {
			return ctxerr.Wrapf(ctx, err, "read %s counts from host_software", stmtLabel[i])
		}
		defer rows.Close()

		// use a loop to iterate to prevent loading all in one go in memory, as it
		// could get pretty big at >100K hosts with 1000+ software each. Use a write
		// batch to prevent making too many single-row inserts.
		const batchSize = 100
		var batchCount int
		args := make([]interface{}, 0, batchSize*4)
		for rows.Next() {
			var (
				count  int
				teamID uint
				sid    uint
			)

			if err := rows.Scan(&count, &teamID, &sid); err != nil {
				return ctxerr.Wrapf(ctx, err, "scan %s row into variables", stmtLabel[i])
			}

			args = append(args, sid, count, teamID, updatedAt)
			batchCount++

			if batchCount == batchSize {
				values := strings.TrimSuffix(strings.Repeat(valuesPart, batchCount), ",")
				if _, err := ds.writer(ctx).ExecContext(ctx, fmt.Sprintf(insertStmt, values), args...); err != nil {
					return ctxerr.Wrapf(ctx, err, "insert %s batch into software_host_counts", stmtLabel[i])
				}

				args = args[:0]
				batchCount = 0
			}
		}
		if batchCount > 0 {
			values := strings.TrimSuffix(strings.Repeat(valuesPart, batchCount), ",")
			if _, err := ds.writer(ctx).ExecContext(ctx, fmt.Sprintf(insertStmt, values), args...); err != nil {
				return ctxerr.Wrapf(ctx, err, "insert last %s batch into software_host_counts", stmtLabel[i])
			}
		}
		if err := rows.Err(); err != nil {
			return ctxerr.Wrapf(ctx, err, "iterate over %s host_software counts", stmtLabel[i])
		}
		rows.Close()
	}

	// remove any unused software (global counts = 0)
	if _, err := ds.writer(ctx).ExecContext(ctx, cleanupSoftwareStmt); err != nil {
		return ctxerr.Wrap(ctx, err, "delete unused software")
	}

	// remove any software count row for software that don't exist anymore
	if _, err := ds.writer(ctx).ExecContext(ctx, cleanupOrphanedStmt); err != nil {
		return ctxerr.Wrap(ctx, err, "delete software_host_counts for non-existing software")
	}

	// remove any software count row for teams that don't exist anymore
	if _, err := ds.writer(ctx).ExecContext(ctx, cleanupTeamStmt); err != nil {
		return ctxerr.Wrap(ctx, err, "delete software_host_counts for non-existing teams")
	}
	return nil
}

func (ds *Datastore) ReconcileSoftwareTitles(ctx context.Context) error {
	// TODO: consider if we should batch writes to software or software_titles table

	// ensure all software titles are in the software_titles table
	upsertTitlesStmt := `
INSERT INTO software_titles (name, source, browser)
SELECT DISTINCT
	name,
	source,
	browser
FROM
	software s
WHERE
	NOT EXISTS (SELECT 1 FROM software_titles st WHERE (s.name, s.source, s.browser) = (st.name, st.source, st.browser))
ON DUPLICATE KEY UPDATE software_titles.id = software_titles.id`
	// TODO: consider the impact of on duplicate key update vs. risk of insert ignore
	// or performing a select first to see if the title exists and only inserting
	// new titles

	res, err := ds.writer(ctx).ExecContext(ctx, upsertTitlesStmt)
	if err != nil {
		return ctxerr.Wrap(ctx, err, "upsert software titles")
	}
	n, _ := res.RowsAffected()
	level.Debug(ds.logger).Log("msg", "upsert software titles", "rows_affected", n)

	// update title ids for software table entries
	updateSoftwareStmt := `
UPDATE
	software s,
	software_titles st
SET
	s.title_id = st.id
WHERE
	(s.name, s.source, s.browser) = (st.name, st.source, st.browser)
	AND (s.title_id IS NULL OR s.title_id != st.id)`

	res, err = ds.writer(ctx).ExecContext(ctx, updateSoftwareStmt)
	if err != nil {
		return ctxerr.Wrap(ctx, err, "update software title_id")
	}
	n, _ = res.RowsAffected()
	level.Debug(ds.logger).Log("msg", "update software title_id", "rows_affected", n)

	// clean up orphaned software titles
	cleanupStmt := `
DELETE st FROM software_titles st
	LEFT JOIN software s ON s.title_id = st.id
	WHERE s.title_id IS NULL AND NOT EXISTS (SELECT 1 FROM software_installers si WHERE si.title_id = st.id)`

	res, err = ds.writer(ctx).ExecContext(ctx, cleanupStmt)
	if err != nil {
		return ctxerr.Wrap(ctx, err, "cleanup orphaned software titles")
	}
	n, _ = res.RowsAffected()
	level.Debug(ds.logger).Log("msg", "cleanup orphaned software titles", "rows_affected", n)

	return nil
}

func (ds *Datastore) HostVulnSummariesBySoftwareIDs(ctx context.Context, softwareIDs []uint) ([]fleet.HostVulnerabilitySummary, error) {
	stmt := `
		SELECT DISTINCT
			h.id,
			h.hostname,
			if(h.computer_name = '', h.hostname, h.computer_name) display_name,
			COALESCE(hsip.installed_path, '') AS software_installed_path
		FROM hosts h
				INNER JOIN host_software hs ON h.id = hs.host_id AND hs.software_id IN (?)
				LEFT JOIN host_software_installed_paths hsip ON hs.host_id = hsip.host_id AND hs.software_id = hsip.software_id
		ORDER BY h.id`

	stmt, args, err := sqlx.In(stmt, softwareIDs)
	if err != nil {
		return nil, ctxerr.Wrap(ctx, err, "building query args")
	}

	var qR []struct {
		HostID      uint   `db:"id"`
		HostName    string `db:"hostname"`
		DisplayName string `db:"display_name"`
		SPath       string `db:"software_installed_path"`
	}
	if err := sqlx.SelectContext(ctx, ds.reader(ctx), &qR, stmt, args...); err != nil {
		return nil, ctxerr.Wrap(ctx, err, "selecting hosts by softwareIDs")
	}

	var result []fleet.HostVulnerabilitySummary
	lookup := make(map[uint]int)

	for _, r := range qR {
		i, ok := lookup[r.HostID]

		if ok {
			result[i].AddSoftwareInstalledPath(r.SPath)
			continue
		}

		mapped := fleet.HostVulnerabilitySummary{
			ID:          r.HostID,
			Hostname:    r.HostName,
			DisplayName: r.DisplayName,
		}
		mapped.AddSoftwareInstalledPath(r.SPath)
		result = append(result, mapped)

		lookup[r.HostID] = len(result) - 1
	}

	return result, nil
}

// ** DEPRECATED **
func (ds *Datastore) HostsByCVE(ctx context.Context, cve string) ([]fleet.HostVulnerabilitySummary, error) {
	stmt := `
		SELECT DISTINCT
				(h.id),
				h.hostname,
				if(h.computer_name = '', h.hostname, h.computer_name) display_name,
				COALESCE(hsip.installed_path, '') AS software_installed_path
		FROM hosts h
			INNER JOIN host_software hs ON h.id = hs.host_id
			INNER JOIN software_cve scv ON scv.software_id = hs.software_id
			LEFT JOIN host_software_installed_paths hsip ON hs.host_id = hsip.host_id AND hs.software_id = hsip.software_id
		WHERE scv.cve = ?
		ORDER BY h.id`

	var qR []struct {
		HostID      uint   `db:"id"`
		HostName    string `db:"hostname"`
		DisplayName string `db:"display_name"`
		SPath       string `db:"software_installed_path"`
	}
	if err := sqlx.SelectContext(ctx, ds.reader(ctx), &qR, stmt, cve); err != nil {
		return nil, ctxerr.Wrap(ctx, err, "selecting hosts by softwareIDs")
	}

	var result []fleet.HostVulnerabilitySummary
	lookup := make(map[uint]int)

	for _, r := range qR {
		i, ok := lookup[r.HostID]

		if ok {
			result[i].AddSoftwareInstalledPath(r.SPath)
			continue
		}

		mapped := fleet.HostVulnerabilitySummary{
			ID:          r.HostID,
			Hostname:    r.HostName,
			DisplayName: r.DisplayName,
		}
		mapped.AddSoftwareInstalledPath(r.SPath)
		result = append(result, mapped)

		lookup[r.HostID] = len(result) - 1
	}

	return result, nil
}

func (ds *Datastore) InsertCVEMeta(ctx context.Context, cveMeta []fleet.CVEMeta) error {
	query := `
INSERT INTO cve_meta (cve, cvss_score, epss_probability, cisa_known_exploit, published, description)
VALUES %s
ON DUPLICATE KEY UPDATE
    cvss_score = VALUES(cvss_score),
    epss_probability = VALUES(epss_probability),
    cisa_known_exploit = VALUES(cisa_known_exploit),
    published = VALUES(published),
    description = VALUES(description)
`

	batchSize := 500
	for i := 0; i < len(cveMeta); i += batchSize {
		end := i + batchSize
		if end > len(cveMeta) {
			end = len(cveMeta)
		}

		batch := cveMeta[i:end]

		valuesFrag := strings.TrimSuffix(strings.Repeat("(?, ?, ?, ?, ?, ?), ", len(batch)), ", ")
		var args []interface{}
		for _, meta := range batch {
			args = append(args, meta.CVE, meta.CVSSScore, meta.EPSSProbability, meta.CISAKnownExploit, meta.Published, meta.Description)
		}

		query := fmt.Sprintf(query, valuesFrag)

		_, err := ds.writer(ctx).ExecContext(ctx, query, args...)
		if err != nil {
			return ctxerr.Wrap(ctx, err, "insert cve scores")
		}
	}

	return nil
}

func (ds *Datastore) InsertSoftwareVulnerability(
	ctx context.Context,
	vuln fleet.SoftwareVulnerability,
	source fleet.VulnerabilitySource,
) (bool, error) {
	if vuln.CVE == "" {
		return false, nil
	}

	var args []interface{}

	stmt := `
		INSERT INTO software_cve (cve, source, software_id, resolved_in_version)
		VALUES (?,?,?,?)
		ON DUPLICATE KEY UPDATE
			source = VALUES(source),
			resolved_in_version = VALUES(resolved_in_version),
			updated_at=?
	`
	args = append(args, vuln.CVE, source, vuln.SoftwareID, vuln.ResolvedInVersion, time.Now().UTC())

	res, err := ds.writer(ctx).ExecContext(ctx, stmt, args...)
	if err != nil {
		return false, ctxerr.Wrap(ctx, err, "insert software vulnerability")
	}

	return insertOnDuplicateDidInsert(res), nil
}

func (ds *Datastore) ListSoftwareVulnerabilitiesByHostIDsSource(
	ctx context.Context,
	hostIDs []uint,
	source fleet.VulnerabilitySource,
) (map[uint][]fleet.SoftwareVulnerability, error) {
	result := make(map[uint][]fleet.SoftwareVulnerability)

	type softwareVulnerabilityWithHostId struct {
		fleet.SoftwareVulnerability
		HostID uint `db:"host_id"`
	}
	var queryR []softwareVulnerabilityWithHostId

	stmt := dialect.
		From(goqu.T("software_cve").As("sc")).
		Join(
			goqu.T("host_software").As("hs"),
			goqu.On(goqu.Ex{
				"sc.software_id": goqu.I("hs.software_id"),
			}),
		).
		Select(
			goqu.I("hs.host_id"),
			goqu.I("sc.software_id"),
			goqu.I("sc.cve"),
			goqu.I("sc.resolved_in_version"),
		).
		Where(
			goqu.I("hs.host_id").In(hostIDs),
			goqu.I("sc.source").Eq(source),
		)

	sql, args, err := stmt.ToSQL()
	if err != nil {
		return nil, ctxerr.Wrap(ctx, err, "error generating SQL statement")
	}

	if err := sqlx.SelectContext(ctx, ds.reader(ctx), &queryR, sql, args...); err != nil {
		return nil, ctxerr.Wrap(ctx, err, "error executing SQL statement")
	}

	for _, r := range queryR {
		result[r.HostID] = append(result[r.HostID], r.SoftwareVulnerability)
	}

	return result, nil
}

func (ds *Datastore) ListSoftwareForVulnDetection(
	ctx context.Context,
	hostID uint,
) ([]fleet.Software, error) {
	var result []fleet.Software

	stmt := dialect.
		From(goqu.T("software").As("s")).
		LeftJoin(
			goqu.T("software_cpe").As("cpe"),
			goqu.On(goqu.Ex{
				"s.id": goqu.I("cpe.software_id"),
			}),
		).
		Join(
			goqu.T("host_software").As("hs"),
			goqu.On(goqu.Ex{
				"s.id": goqu.I("hs.software_id"),
			}),
		).
		Select(
			goqu.I("s.id"),
			goqu.I("s.name"),
			goqu.I("s.version"),
			goqu.I("s.release"),
			goqu.I("s.arch"),
			goqu.COALESCE(goqu.I("cpe.cpe"), "").As("generated_cpe"),
		).
		Where(goqu.C("host_id").Eq(hostID))

	sql, args, err := stmt.ToSQL()
	if err != nil {
		return nil, ctxerr.Wrap(ctx, err, "error generating SQL statement")
	}

	if err := sqlx.SelectContext(ctx, ds.reader(ctx), &result, sql, args...); err != nil {
		return nil, ctxerr.Wrap(ctx, err, "error executing SQL statement")
	}

	return result, nil
}

// ListCVEs returns all cve_meta rows published after 'maxAge'
func (ds *Datastore) ListCVEs(ctx context.Context, maxAge time.Duration) ([]fleet.CVEMeta, error) {
	var result []fleet.CVEMeta

	maxAgeDate := time.Now().Add(-1 * maxAge)
	stmt := dialect.From(goqu.T("cve_meta")).
		Select(
			goqu.C("cve"),
			goqu.C("cvss_score"),
			goqu.C("epss_probability"),
			goqu.C("cisa_known_exploit"),
			goqu.C("published"),
			goqu.C("description"),
		).
		Where(goqu.C("published").Gte(maxAgeDate))

	sql, args, err := stmt.ToSQL()
	if err != nil {
		return nil, ctxerr.Wrap(ctx, err, "error generating SQL statement")
	}

	if err := sqlx.SelectContext(ctx, ds.reader(ctx), &result, sql, args...); err != nil {
		return nil, ctxerr.Wrap(ctx, err, "error executing SQL statement")
	}

	return result, nil
}

// colAlias is the name to be assigned to the computed status column, pass
// empty to have the value only, no column alias set.
func softwareInstallerHostStatusNamedQuery(colAlias string) string {
	if colAlias != "" {
		colAlias = " AS " + colAlias
	}
	return fmt.Sprintf(`
			CASE
				WHEN hsi.post_install_script_exit_code IS NOT NULL AND
					hsi.post_install_script_exit_code = 0 THEN :software_status_installed

				WHEN hsi.post_install_script_exit_code IS NOT NULL AND
					hsi.post_install_script_exit_code != 0 THEN :software_status_failed

				WHEN hsi.install_script_exit_code IS NOT NULL AND
					hsi.install_script_exit_code = 0 THEN :software_status_installed

				WHEN hsi.install_script_exit_code IS NOT NULL AND
					hsi.install_script_exit_code != 0 THEN :software_status_failed

				WHEN hsi.pre_install_query_output IS NOT NULL AND
					hsi.pre_install_query_output = '' THEN :software_status_failed

				WHEN hsi.host_id IS NOT NULL THEN :software_status_pending

				ELSE NULL -- not installed from Fleet installer
			END %s `, colAlias)
}

func (ds *Datastore) ListHostSoftware(ctx context.Context, hostID uint, includeAvailableForInstall bool, opts fleet.ListOptions) ([]*fleet.HostSoftwareWithInstaller, *fleet.PaginationMetadata, error) {
	// `status` computed column assumes that all results (pre, install and post)
	// are stored at once, so that if there is an exit code for the install
	// script and none for the post-install, it is because there is no
	// post-install.
	stmtInstalled := fmt.Sprintf(`
		SELECT
			st.id,
			st.name,
			st.source,
			si.filename as package_available_for_install,
			hsi.created_at as last_install_installed_at,
			hsi.execution_id as last_install_install_uuid,
			%s,
			si.id AS installer_id -- NULL if no Fleet installer
		FROM
			software_titles st
		LEFT OUTER JOIN
			software_installers si ON st.id = si.title_id
		LEFT OUTER JOIN
			host_software_installs hsi ON si.id = hsi.software_installer_id AND hsi.host_id = :host_id
		WHERE
			-- use the latest install only
			( hsi.id IS NULL OR hsi.id = (
				SELECT hsi2.id
				FROM host_software_installs hsi2
				WHERE hsi2.host_id = hsi.host_id AND hsi2.software_installer_id = hsi.software_installer_id
				ORDER BY hsi2.created_at DESC
				LIMIT 1 ) ) AND
			-- software is installed on host
			( EXISTS (
				SELECT 1
				FROM
					host_software hs
				INNER JOIN
					software s ON hs.software_id = s.id
				WHERE
					hs.host_id = :host_id AND
					s.title_id = st.id
			) OR
			-- or software install has been attempted on host
			hsi.host_id IS NOT NULL )
`, softwareInstallerHostStatusNamedQuery("status"))

	const stmtAvailable = `
		SELECT
			st.id,
			st.name,
			st.source,
			si.filename as package_available_for_install,
			NULL as last_install_installed_at,
			NULL as last_install_install_uuid,
			NULL as status,
			si.id as installer_id
		FROM
			software_titles st
		INNER JOIN
			software_installers si ON st.id = si.title_id
		WHERE
			-- software is not installed on host, but is available in host's team
			NOT EXISTS (
				SELECT 1
				FROM
					host_software hs
				INNER JOIN
					software s ON hs.software_id = s.id
				WHERE
					hs.host_id = :host_id AND
					s.title_id = st.id
			) AND
			-- sofware install has not been attempted on host
			NOT EXISTS (
				SELECT 1
				FROM
					host_software_installs hsi
				WHERE
					hsi.host_id = :host_id AND
					hsi.software_installer_id = si.id
			) AND
			si.global_or_team_id = (SELECT COALESCE(h.team_id, 0) FROM hosts h WHERE h.id = :host_id)
`

	const selectColNames = `
	SELECT
		id,
		name,
		source,
		package_available_for_install,
		last_install_installed_at,
		last_install_install_uuid,
<<<<<<< HEAD
		status,
		CASE
			WHEN status = :software_status_failed THEN 4
			WHEN status = :software_status_pending THEN 3
			WHEN status = :software_status_installed THEN 2
			WHEN installer_id IS NOT NULL THEN 1 -- installer exists, not installed
			ELSE 0 -- no installer exists
		END AS status_sort
=======
		status
>>>>>>> 7bb726ba
`

	stmt := stmtInstalled
	if includeAvailableForInstall {
		stmt += ` UNION ` + stmtAvailable
	}

	stmt = selectColNames + ` FROM ( ` + stmt + ` ) AS tbl `
	// must resolve the named bindings here, before adding the searchLike which
	// uses standard placeholders.
	stmt, args, err := sqlx.Named(stmt, map[string]any{
		"host_id":                   hostID,
		"software_status_failed":    fleet.SoftwareInstallerFailed,
		"software_status_pending":   fleet.SoftwareInstallerPending,
		"software_status_installed": fleet.SoftwareInstallerInstalled,
	})
	if err != nil {
		return nil, nil, ctxerr.Wrap(ctx, err, "build named query for list host software")
	}

	if opts.MatchQuery != "" {
		stmt += " WHERE TRUE " // searchLike adds a "AND <condition>"
		stmt, args = searchLike(stmt, args, opts.MatchQuery, "name")
	}

	stmt, _ = appendListOptionsToSQL(stmt, &opts)

	type hostSoftware struct {
		fleet.HostSoftwareWithInstaller
		LastInstallInstalledAt *time.Time    `db:"last_install_installed_at"`
		LastInstallInstallUUID *string       `db:"last_install_install_uuid"`
		StatusSort             sql.NullInt32 `db:"status_sort"`
	}
	var hostSoftwareList []*hostSoftware
	if err := sqlx.SelectContext(ctx, ds.reader(ctx), &hostSoftwareList, stmt, args...); err != nil {
		return nil, nil, ctxerr.Wrap(ctx, err, "list host software")
	}

	// collect the title ids to get the versions, vulnerabilities and installed
	// paths for each software in the list.
	titleIDs := make([]uint, 0, len(hostSoftwareList))
	byTitleID := make(map[uint]*hostSoftware, len(hostSoftwareList))
	for _, hs := range hostSoftwareList {
		// promote the last install info to the proper destination fields
		if hs.LastInstallInstallUUID != nil && *hs.LastInstallInstallUUID != "" {
			hs.LastInstall = &fleet.HostSoftwareInstall{
				InstallUUID: *hs.LastInstallInstallUUID,
			}
			if hs.LastInstallInstalledAt != nil {
				hs.LastInstall.InstalledAt = *hs.LastInstallInstalledAt
			}
		}
		titleIDs = append(titleIDs, hs.ID)
		byTitleID[hs.ID] = hs
	}

	if len(titleIDs) > 0 {
		// get the software versions installed on that host
		const versionStmt = `
		SELECT
			st.id as software_title_id,
			s.id as software_id,
			s.version,
			hs.last_opened_at
		FROM
			software s
		INNER JOIN
			software_titles st ON s.title_id = st.id
		INNER JOIN
			host_software hs ON s.id = hs.software_id AND hs.host_id = ?
		WHERE
			st.id IN (?)
`
		var installedVersions []*fleet.HostSoftwareInstalledVersion
		stmt, args, err := sqlx.In(versionStmt, hostID, titleIDs)
		if err != nil {
			return nil, nil, ctxerr.Wrap(ctx, err, "building query args to list versions")
		}
		if err := sqlx.SelectContext(ctx, ds.reader(ctx), &installedVersions, stmt, args...); err != nil {
			return nil, nil, ctxerr.Wrap(ctx, err, "list software versions")
		}

		// store the installed versions with the proper software entry and collect
		// the software ids.
		softwareIDs := make([]uint, 0, len(installedVersions))
		bySoftwareID := make(map[uint]*fleet.HostSoftwareInstalledVersion, len(hostSoftwareList))
		for _, ver := range installedVersions {
			hs := byTitleID[ver.SoftwareTitleID]
			hs.InstalledVersions = append(hs.InstalledVersions, ver)
			softwareIDs = append(softwareIDs, ver.SoftwareID)
			bySoftwareID[ver.SoftwareID] = ver
		}

		if len(softwareIDs) > 0 {
			const cveStmt = `
			SELECT
				sc.software_id,
				sc.cve
			FROM
				software_cve sc
			WHERE
				sc.software_id IN (?)
			ORDER BY
				software_id, cve
	`
			type softwareCVE struct {
				SoftwareID uint   `db:"software_id"`
				CVE        string `db:"cve"`
			}
			var softwareCVEs []softwareCVE
			stmt, args, err = sqlx.In(cveStmt, softwareIDs)
			if err != nil {
				return nil, nil, ctxerr.Wrap(ctx, err, "building query args to list cves")
			}
			if err := sqlx.SelectContext(ctx, ds.reader(ctx), &softwareCVEs, stmt, args...); err != nil {
				return nil, nil, ctxerr.Wrap(ctx, err, "list software cves")
			}

			// store the CVEs with the proper software entry
			for _, cve := range softwareCVEs {
				ver := bySoftwareID[cve.SoftwareID]
				ver.Vulnerabilities = append(ver.Vulnerabilities, cve.CVE)
			}

			const pathsStmt = `
			SELECT
				hsip.software_id,
				hsip.installed_path
			FROM
				host_software_installed_paths hsip
			WHERE
				hsip.host_id = ? AND
				hsip.software_id IN (?)
			ORDER BY
				software_id, installed_path
	`
			type installedPath struct {
				SoftwareID    uint   `db:"software_id"`
				InstalledPath string `db:"installed_path"`
			}
			var installedPaths []installedPath
			stmt, args, err = sqlx.In(pathsStmt, hostID, softwareIDs)
			if err != nil {
				return nil, nil, ctxerr.Wrap(ctx, err, "building query args to list installed paths")
			}
			if err := sqlx.SelectContext(ctx, ds.reader(ctx), &installedPaths, stmt, args...); err != nil {
				return nil, nil, ctxerr.Wrap(ctx, err, "list software installed paths")
			}

			// store the installed paths with the proper software entry
			for _, path := range installedPaths {
				ver := bySoftwareID[path.SoftwareID]
				ver.InstalledPaths = append(ver.InstalledPaths, path.InstalledPath)
			}
		}
	}

	perPage := opts.PerPage
	var metaData *fleet.PaginationMetadata
	if opts.IncludeMetadata {
		if perPage <= 0 {
			perPage = defaultSelectLimit
		}
		metaData = &fleet.PaginationMetadata{HasPreviousResults: opts.Page > 0}
		if len(hostSoftwareList) > int(perPage) {
			metaData.HasNextResults = true
			hostSoftwareList = hostSoftwareList[:len(hostSoftwareList)-1]
		}
	}

	software := make([]*fleet.HostSoftwareWithInstaller, 0, len(hostSoftwareList))
	for _, hs := range hostSoftwareList {
		hs := hs
		software = append(software, &hs.HostSoftwareWithInstaller)
	}
	return software, metaData, nil
}

func (ds *Datastore) SetHostSoftwareInstallResult(ctx context.Context, result *fleet.HostSoftwareInstallResultPayload) error {
	const stmt = `
		UPDATE
			host_software_installs
		SET
			pre_install_query_output = ?,
			install_script_exit_code = ?,
			install_script_output = ?,
			post_install_script_exit_code = ?,
			post_install_script_output = ?
		WHERE
			execution_id = ? AND
			host_id = ?
`
	res, err := ds.writer(ctx).ExecContext(ctx, stmt,
		result.PreInstallConditionOutput,
		result.InstallScriptExitCode,
		result.InstallScriptOutput,
		result.PostInstallScriptExitCode,
		result.PostInstallScriptOutput,
		result.InstallUUID,
		result.HostID,
	)
	if err != nil {
		return ctxerr.Wrap(ctx, err, "update host software installation result")
	}
	if n, _ := res.RowsAffected(); n == 0 {
		return ctxerr.Wrap(ctx, notFound("HostSoftwareInstall").WithName(result.InstallUUID), "host software installation not found")
	}
	return nil
}<|MERGE_RESOLUTION|>--- conflicted
+++ resolved
@@ -1840,18 +1840,7 @@
 		package_available_for_install,
 		last_install_installed_at,
 		last_install_install_uuid,
-<<<<<<< HEAD
-		status,
-		CASE
-			WHEN status = :software_status_failed THEN 4
-			WHEN status = :software_status_pending THEN 3
-			WHEN status = :software_status_installed THEN 2
-			WHEN installer_id IS NOT NULL THEN 1 -- installer exists, not installed
-			ELSE 0 -- no installer exists
-		END AS status_sort
-=======
 		status
->>>>>>> 7bb726ba
 `
 
 	stmt := stmtInstalled
