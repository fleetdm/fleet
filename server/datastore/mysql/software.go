package mysql

import (
	"context"
	"database/sql"
	"encoding/hex"
	"errors"
	"fmt"
	"regexp"
	"sort"
	"strconv"
	"strings"
	"time"

	"github.com/doug-martin/goqu/v9"
	_ "github.com/doug-martin/goqu/v9/dialect/mysql"
	"github.com/fleetdm/fleet/v4/server/contexts/ctxerr"
	"github.com/fleetdm/fleet/v4/server/datastore/mysql/common_mysql"
	"github.com/fleetdm/fleet/v4/server/fleet"
	"github.com/fleetdm/fleet/v4/server/ptr"
	"github.com/go-kit/log"
	"github.com/go-kit/log/level"
	"github.com/google/uuid"
	"github.com/jmoiron/sqlx"
	"go.opentelemetry.io/otel"
	"go.opentelemetry.io/otel/attribute"
	"go.opentelemetry.io/otel/trace"
)

type softwareSummary struct {
	ID               uint    `db:"id"`
	Checksum         string  `db:"checksum"`
	Name             string  `db:"name"`
	TitleID          *uint   `db:"title_id"`
	BundleIdentifier *string `db:"bundle_identifier"`
	UpgradeCode      *string `db:"upgrade_code"`
	Source           string  `db:"source"`
}

// tracer is an OTEL tracer. It has no-op behavior when OTEL is not enabled.
// If provider is set later (with otel.SetTracerProvider), the tracer will start using the new provider.
var tracer = otel.Tracer("github.com/fleetdm/fleet/v4/server/datastore/mysql")

// Since DB may have millions of software items, we need to batch the aggregation counts to avoid long SQL query times.
// This is a variable so it can be adjusted during unit testing.
var countHostSoftwareBatchSize = uint64(100000)

// trailingNonWordChars matches trailing anything not a letter, digit, or underscore
var trailingNonWordChars = regexp.MustCompile(`\W+$`)

// Since a host may have a lot of software items, we need to batch the inserts.
// The maximum number of software items we can insert at one time is governed by max_allowed_packet, which already be set to a high value for MDM bootstrap packages,
// and by the maximum number of placeholders in a prepared statement, which is 65,536. These are already fairly large limits.
// This is a variable, so it can be adjusted during unit testing.
var softwareInsertBatchSize = 1000

// softwareInventoryInsertBatchSize is used for pre-inserting software inventory entries
// outside the main software ingestion transaction. Smaller batches reduce lock contention.
var softwareInventoryInsertBatchSize = 100

func softwareSliceToMap(softwareItems []fleet.Software) map[string]fleet.Software {
	result := make(map[string]fleet.Software, len(softwareItems))
	for _, s := range softwareItems {
		result[s.ToUniqueStr()] = s
	}
	return result
}

func (ds *Datastore) UpdateHostSoftware(ctx context.Context, hostID uint, software []fleet.Software) (*fleet.UpdateHostSoftwareDBResult, error) {
	// OTEL instrumentation. It has no-op behavior when OTEL is not enabled.
	ctx, span := tracer.Start(ctx, "mysql.UpdateHostSoftware",
		trace.WithSpanKind(trace.SpanKindInternal),
		trace.WithAttributes(
			attribute.Int("host_id", int(hostID)), //nolint:gosec
			attribute.Int("software_count", len(software)),
		))
	defer span.End()

	return ds.applyChangesForNewSoftwareDB(ctx, hostID, software)
}

func (ds *Datastore) UpdateHostSoftwareInstalledPaths(
	ctx context.Context,
	hostID uint,
	reported map[string]struct{},
	mutationResults *fleet.UpdateHostSoftwareDBResult,
) error {
	currS := mutationResults.CurrInstalled()

	hsip, err := ds.getHostSoftwareInstalledPaths(ctx, hostID)
	if err != nil {
		return err
	}

	toI, toD, err := hostSoftwareInstalledPathsDelta(hostID, reported, hsip, currS, ds.logger)
	if err != nil {
		return err
	}

	if len(toI) == 0 && len(toD) == 0 {
		// Nothing to do ...
		return nil
	}

	return ds.withRetryTxx(ctx, func(tx sqlx.ExtContext) error {
		if err := deleteHostSoftwareInstalledPaths(ctx, tx, toD); err != nil {
			return err
		}

		if err := insertHostSoftwareInstalledPaths(ctx, tx, toI); err != nil {
			return err
		}

		return nil
	})
}

// getHostSoftwareInstalledPaths returns all HostSoftwareInstalledPath for the given hostID.
func (ds *Datastore) getHostSoftwareInstalledPaths(
	ctx context.Context,
	hostID uint,
) (
	[]fleet.HostSoftwareInstalledPath,
	error,
) {
	stmt := `
		SELECT t.id, t.host_id, t.software_id, t.installed_path, t.team_identifier, t.executable_sha256
		FROM host_software_installed_paths t
		WHERE t.host_id = ?
	`

	var result []fleet.HostSoftwareInstalledPath
	if err := sqlx.SelectContext(ctx, ds.reader(ctx), &result, stmt, hostID); err != nil {
		return nil, err
	}

	return result, nil
}

// hostSoftwareInstalledPathsDelta returns what should be inserted and deleted to keep the
// 'host_software_installed_paths' table in-sync with the osquery reported query results.
// 'reported' is a set of 'installed_path-software.UniqueStr' strings, built from the osquery
// results.
// 'stored' contains all 'host_software_installed_paths' rows for the given host.
// 'hostSoftware' contains the current software installed on the host.
func hostSoftwareInstalledPathsDelta(
	hostID uint,
	reported map[string]struct{},
	stored []fleet.HostSoftwareInstalledPath,
	hostSoftware []fleet.Software,
	logger log.Logger,
) (
	toInsert []fleet.HostSoftwareInstalledPath,
	toDelete []uint,
	err error,
) {
	if len(reported) != 0 && len(hostSoftware) == 0 {
		// Error condition, something reported implies that the host has some software
		err = fmt.Errorf("software installed paths for host %d were reported but host contains no software", hostID)
		return
	}

	sIDLookup := map[uint]fleet.Software{}
	for _, s := range hostSoftware {
		sIDLookup[s.ID] = s
	}

	sUnqStrLook := map[string]fleet.Software{}
	for _, s := range hostSoftware {
		sUnqStrLook[s.ToUniqueStr()] = s
	}

	iSPathLookup := make(map[string]fleet.HostSoftwareInstalledPath)
	for _, r := range stored {
		s, ok := sIDLookup[r.SoftwareID]
		// Software currently not found on the host, should be deleted ...
		if !ok {
			toDelete = append(toDelete, r.ID)
			continue
		}
		var sha256 string
		if r.ExecutableSHA256 != nil {
			sha256 = *r.ExecutableSHA256
		}
		key := fmt.Sprintf(
			"%s%s%s%s%s%s%s",
			r.InstalledPath, fleet.SoftwareFieldSeparator, r.TeamIdentifier, fleet.SoftwareFieldSeparator, sha256, fleet.SoftwareFieldSeparator, s.ToUniqueStr(),
		)
		iSPathLookup[key] = r

		// Anything stored but not reported should be deleted
		if _, ok := reported[key]; !ok {
			toDelete = append(toDelete, r.ID)
		}
	}

	for key := range reported {
		parts := strings.SplitN(key, fleet.SoftwareFieldSeparator, 4)
		installedPath, teamIdentifier, cdHash, unqStr := parts[0], parts[1], parts[2], parts[3]

		// Shouldn't be a common occurence ... everything 'reported' should be in the the software table
		// because this executes after 'ds.UpdateHostSoftware'
		s, ok := sUnqStrLook[unqStr]
		if !ok {
			level.Debug(logger).Log("msg", "skipping installed path for software not found", "host_id", hostID, "unq_str", unqStr)
			continue
		}

		if _, ok := iSPathLookup[key]; ok {
			// Nothing to do
			continue
		}

		var executableSHA256 *string
		if cdHash != "" {
			executableSHA256 = ptr.String(cdHash)
		}

		toInsert = append(toInsert, fleet.HostSoftwareInstalledPath{
			HostID:           hostID,
			SoftwareID:       s.ID,
			InstalledPath:    installedPath,
			TeamIdentifier:   teamIdentifier,
			ExecutableSHA256: executableSHA256,
		})
	}

	return
}

func deleteHostSoftwareInstalledPaths(
	ctx context.Context,
	tx sqlx.ExtContext,
	toDelete []uint,
) error {
	if len(toDelete) == 0 {
		return nil
	}

	stmt := `DELETE FROM host_software_installed_paths WHERE id IN (?)`
	stmt, args, err := sqlx.In(stmt, toDelete)
	if err != nil {
		return ctxerr.Wrap(ctx, err, "building delete statement for delete host_software_installed_paths")
	}
	if _, err := tx.ExecContext(ctx, stmt, args...); err != nil {
		return ctxerr.Wrap(ctx, err, "executing delete statement for delete host_software_installed_paths")
	}

	return nil
}

func insertHostSoftwareInstalledPaths(
	ctx context.Context,
	tx sqlx.ExtContext,
	toInsert []fleet.HostSoftwareInstalledPath,
) error {
	if len(toInsert) == 0 {
		return nil
	}

	stmt := "INSERT INTO host_software_installed_paths (host_id, software_id, installed_path, team_identifier, executable_sha256) VALUES %s"
	batchSize := 500

	for i := 0; i < len(toInsert); i += batchSize {
		end := i + batchSize
		if end > len(toInsert) {
			end = len(toInsert)
		}
		batch := toInsert[i:end]

		var args []interface{}
		for _, v := range batch {
			args = append(args, v.HostID, v.SoftwareID, v.InstalledPath, v.TeamIdentifier, v.ExecutableSHA256)
		}

		placeHolders := strings.TrimSuffix(strings.Repeat("(?, ?, ?, ?, ?), ", len(batch)), ", ")
		stmt := fmt.Sprintf(stmt, placeHolders)

		_, err := tx.ExecContext(ctx, stmt, args...)
		if err != nil {
			return ctxerr.Wrap(ctx, err, "inserting rows into host_software_installed_paths")
		}
	}

	return nil
}

func nothingChanged(current, incoming []fleet.Software, minLastOpenedAtDiff time.Duration) (
	map[string]fleet.Software, map[string]fleet.Software, bool,
) {
	// Process incoming software to ensure there are no duplicates, since the same software can be installed at multiple paths.
	incomingMap := make(map[string]fleet.Software, len(current)) // setting len(current) as the length since that should be the common case
	for _, s := range incoming {
		uniqueStr := s.ToUniqueStr()
		if duplicate, ok := incomingMap[uniqueStr]; ok {
			// Check the last opened at timestamp and keep the latest.
			if s.LastOpenedAt == nil ||
				(duplicate.LastOpenedAt != nil && !s.LastOpenedAt.After(*duplicate.LastOpenedAt)) {
				continue // keep the duplicate
			}
		}
		incomingMap[uniqueStr] = s
	}
	currentMap := softwareSliceToMap(current)
	if len(currentMap) != len(incomingMap) {
		return currentMap, incomingMap, false
	}

	for _, s := range incomingMap {
		cur, ok := currentMap[s.ToUniqueStr()]
		if !ok {
			return currentMap, incomingMap, false
		}

		// if the incoming software has a last opened at timestamp and it differs
		// significantly from the current timestamp (or there is no current
		// timestamp), then consider that something changed.
		if s.LastOpenedAt != nil {
			if cur.LastOpenedAt == nil {
				return currentMap, incomingMap, false
			}

			oldLast := *cur.LastOpenedAt
			newLast := *s.LastOpenedAt
			if newLast.Sub(oldLast) >= minLastOpenedAtDiff {
				return currentMap, incomingMap, false
			}
		}
	}

	return currentMap, incomingMap, true
}

func (ds *Datastore) ListSoftwareByHostIDShort(ctx context.Context, hostID uint) ([]fleet.Software, error) {
	return listSoftwareByHostIDShort(ctx, ds.reader(ctx), hostID)
}

func listSoftwareByHostIDShort(
	ctx context.Context,
	db sqlx.QueryerContext,
	hostID uint,
) ([]fleet.Software, error) {
	q := `
SELECT
    s.id,
    s.name,
    s.version,
    s.source,
    s.extension_for,
    s.bundle_identifier,
    s.release,
    s.vendor,
    s.arch,
    s.extension_id,
		s.upgrade_code,
    hs.last_opened_at
FROM
    software s
    JOIN host_software hs ON hs.software_id = s.id
WHERE
    hs.host_id = ?
`
	var softwares []fleet.Software
	err := sqlx.SelectContext(ctx, db, &softwares, q, hostID)
	if err != nil {
		return nil, err
	}

	return softwares, nil
}

// filterSoftwareWithEmptyNames removes software entries with empty names in-place.
// This is a well-known Go idiom: https://go.dev/wiki/SliceTricks#filter-in-place
func filterSoftwareWithEmptyNames(software []fleet.Software) []fleet.Software {
	n := 0
	for _, sw := range software {
		if sw.Name != "" {
			software[n] = sw
			n++
		}
	}
	return software[:n]
}

// applyChangesForNewSoftwareDB returns the current host software and the applied mutations: what
// was inserted and what was deleted
func (ds *Datastore) applyChangesForNewSoftwareDB(
	ctx context.Context,
	hostID uint,
	incomingSoftware []fleet.Software,
) (*fleet.UpdateHostSoftwareDBResult, error) {
	r := &fleet.UpdateHostSoftwareDBResult{}

	// We want to make sure we have valid data before proceeding. We've seen Windows programs with empty names.
	incomingSoftware = filterSoftwareWithEmptyNames(incomingSoftware)

	// This code executes once an hour for each host, so we should optimize for MySQL writer DB performance.
	// We use a reader DB to avoid accessing the writer. If nothing has changed, we avoid all access to the writer.
	// It is possible that the software list is out of sync between the reader and the writer. This is unlikely because
	// it is updated once an hour under normal circumstances. If this does occur, the software list will be updated
	// once again in an hour.
	currentSoftware, err := listSoftwareByHostIDShort(ctx, ds.reader(ctx), hostID)
	if err != nil {
		return nil, ctxerr.Wrap(ctx, err, "loading current software for host")
	}
	r.WasCurrInstalled = currentSoftware

	current, incoming, noChanges := nothingChanged(currentSoftware, incomingSoftware, ds.minLastOpenedAtDiff)
	if noChanges {
		return r, nil
	}

	existingSoftwareSummaries, incomingSoftwareByChecksum, incomingChecksumsToExistingTitles, err := ds.getExistingSoftware(ctx, current, incoming)
	if err != nil {
		return r, err
	}

	// PHASE 1: Pre-insert software inventory data outside the main transaction
	// This reduces lock contention by breaking up large INSERT IGNORE operations
	// into smaller, faster transactions that release locks quickly.
	// These operations are idempotent due to INSERT IGNORE.
	if len(incomingSoftwareByChecksum) > 0 {
		// Pre-insert software and titles in small batches
		err = ds.preInsertSoftwareInventory(ctx, existingSoftwareSummaries, incomingSoftwareByChecksum, incomingChecksumsToExistingTitles)
		if err != nil {
			return nil, ctxerr.Wrap(ctx, err, "pre-insert software inventory")
		}
	}

	// PHASE 2: Main transaction for host-specific operations
	err = ds.withTx(
		ctx, func(tx sqlx.ExtContext) error {
			deleted, err := deleteUninstalledHostSoftwareDB(ctx, tx, hostID, current, incoming)
			if err != nil {
				return err
			}
			r.Deleted = deleted

			// Link the pre-inserted software to this host
			// Software inventory entries were already created in Phase 1
			inserted, err := ds.linkSoftwareToHost(ctx, tx, hostID, incomingSoftwareByChecksum)
			if err != nil {
				return err
			}
			r.Inserted = inserted

			if err = checkForDeletedInstalledSoftware(ctx, tx, deleted, r.Inserted, hostID); err != nil {
				return err
			}

			if err = updateModifiedHostSoftwareDB(ctx, tx, hostID, current, incoming, ds.minLastOpenedAtDiff, ds.logger); err != nil {
				return err
			}

			if err = updateSoftwareUpdatedAt(ctx, tx, hostID); err != nil {
				return err
			}
			return nil
		},
	)
	if err != nil {
		return nil, err
	}
	return r, err
}

func checkForDeletedInstalledSoftware(ctx context.Context, tx sqlx.ExtContext, deleted []fleet.Software, inserted []fleet.Software,
	hostID uint,
) error {
	// Between deleted and inserted software, check which software titles were deleted.
	// If software titles were deleted, get the software titles of the installed software.
	// See if deleted titles match installed software titles.
	// If so, mark the installed software as removed.
	var deletedTitles map[string]struct{}
	if len(deleted) > 0 {
		deletedTitles = make(map[string]struct{}, len(deleted))
		for _, d := range deleted {
			// We don't support installing browser plugins as of 2024/08/22
			if d.ExtensionFor == "" {
				deletedTitles[UniqueSoftwareTitleStr(BundleIdentifierOrName(d.BundleIdentifier, d.Name), d.Source)] = struct{}{}
			}
		}
		for _, i := range inserted {
			// We don't support installing browser plugins as of 2024/08/22
			if i.ExtensionFor == "" {
				key := UniqueSoftwareTitleStr(BundleIdentifierOrName(i.BundleIdentifier, i.Name), i.Source)
				delete(deletedTitles, key)
			}
		}
	}
	if len(deletedTitles) > 0 {
		installedTitles, err := getInstalledByFleetSoftwareTitles(ctx, tx, hostID)
		if err != nil {
			return err
		}
		type deletedValue struct {
			vpp bool
		}
		deletedTitleIDs := make(map[uint]deletedValue, 0)
		for _, title := range installedTitles {
			bundleIdentifier := ""
			if title.BundleIdentifier != nil {
				bundleIdentifier = *title.BundleIdentifier
			}
			key := UniqueSoftwareTitleStr(BundleIdentifierOrName(bundleIdentifier, title.Name), title.Source)
			if _, ok := deletedTitles[key]; ok {
				deletedTitleIDs[title.ID] = deletedValue{vpp: title.VPPAppsCount > 0}
			}
		}
		if len(deletedTitleIDs) > 0 {
			IDs := make([]uint, 0, len(deletedTitleIDs))
			vppIDs := make([]uint, 0, len(deletedTitleIDs))
			for id, value := range deletedTitleIDs {
				if value.vpp {
					vppIDs = append(vppIDs, id)
				} else {
					IDs = append(IDs, id)
				}
			}
			if len(IDs) > 0 {
				if err = markHostSoftwareInstallsRemoved(ctx, tx, hostID, IDs); err != nil {
					return err
				}
			}
			if len(vppIDs) > 0 {
				if err = markHostVPPSoftwareInstallsRemoved(ctx, tx, hostID, vppIDs); err != nil {
					return err
				}
			}
		}
	}
	return nil
}

func (ds *Datastore) getExistingSoftware(
	ctx context.Context, current map[string]fleet.Software, incoming map[string]fleet.Software,
) (
	currentSoftwareSummaries []softwareSummary,
	newChecksumsToSoftware map[string]fleet.Software,
	incomingChecksumsToTitles map[string]fleet.SoftwareTitle,
	err error,
) {
	// TODO - the `incoming` argument here should already contain a map of checksum:Software, put
	// together by the `nothingChanged` function upstream. Is this redundant?
	// Compute checksums for all incoming software, which we will use for faster retrieval, since checksum is a unique index
	newChecksumsToSoftware = make(map[string]fleet.Software, len(current))
	// TODO - below set seems to be the same as above map but without Software values for each key.
	// Are both necessary, or can we just use the map everywhere?
	setOfNewSWChecksums := make(map[string]struct{})
	for uniqueName, s := range incoming {
		_, ok := current[uniqueName]
		if !ok {
			// -> incoming SW is new
			checksum, err := s.ComputeRawChecksum()
			if err != nil {
				return nil, nil, nil, err
			}
			newChecksumsToSoftware[string(checksum)] = s
			setOfNewSWChecksums[string(checksum)] = struct{}{}
		}
	}

	if len(newChecksumsToSoftware) > 0 {
		sliceOfNewSWChecksums := make([]string, 0, len(newChecksumsToSoftware))
		for checksum := range newChecksumsToSoftware {
			sliceOfNewSWChecksums = append(sliceOfNewSWChecksums, checksum)
		}
		// We use the replica DB for retrieval to minimize the traffic to the writer DB.
		// It is OK if the software is not found in the replica DB, because we will then attempt to insert it in the writer DB.
		currentSoftwareSummaries, err = getExistingSoftwareSummariesByChecksums(ctx, ds.reader(ctx), sliceOfNewSWChecksums)
		if err != nil {
			return nil, nil, nil, err
		}

		for _, currentSoftwareSummary := range currentSoftwareSummaries {
			_, ok := newChecksumsToSoftware[currentSoftwareSummary.Checksum]
			if !ok {
				// This should never happen. If it does, we have a bug.
				return nil, nil, nil, ctxerr.New(
					ctx, fmt.Sprintf("current software: software not found for checksum %s", hex.EncodeToString([]byte(currentSoftwareSummary.Checksum))),
				)
			}
			delete(setOfNewSWChecksums, currentSoftwareSummary.Checksum)
		}
	}

	if len(setOfNewSWChecksums) == 0 {
		return currentSoftwareSummaries, newChecksumsToSoftware, incomingChecksumsToTitles, nil
	}

	// There's new software, so we try to get the titles already stored in `software_titles` for them.
	incomingChecksumsToTitles, _, err = ds.getIncomingSoftwareChecksumsToExistingTitles(ctx, setOfNewSWChecksums, newChecksumsToSoftware)
	if err != nil {
		return nil, nil, nil, ctxerr.Wrap(ctx, err, "get incoming software checksums to existing titles")
	}

	return currentSoftwareSummaries, newChecksumsToSoftware, incomingChecksumsToTitles, nil
}

// getIncomingSoftwareChecksumsToExistingTitles loads the existing titles for the new incoming software.
// It returns a map of software checksums to existing software titles.
//
// To make best use of separate indexes, it runs two queries to get the existing titles from the DB:
//   - One query for software with bundle_identifier.
//   - One query for software without bundle_identifier.
//
// TODO - consider index and appropriate query here for Windows software `upgrade_code`s, similar to
// bundle identifier, if needed for optimization
func (ds *Datastore) getIncomingSoftwareChecksumsToExistingTitles(
	ctx context.Context,
	newSoftwareChecksums map[string]struct{},
	incomingChecksumToSoftware map[string]fleet.Software,
) (map[string]fleet.SoftwareTitle, map[string]fleet.Software, error) {
	var (
		incomingChecksumsToTitles   = make(map[string]fleet.SoftwareTitle, len(newSoftwareChecksums))
		argsWithoutBundleIdentifier []any
		argsWithBundleIdentifier    []any
		uniqueTitleStrToChecksums   = make(map[string][]string)
	)
	bundleIDsToIncomingNames := make(map[string]string)
	for checksum := range newSoftwareChecksums {
		sw := incomingChecksumToSoftware[checksum]
		if sw.BundleIdentifier != "" {
			bundleIDsToIncomingNames[sw.BundleIdentifier] = sw.Name
			argsWithBundleIdentifier = append(argsWithBundleIdentifier, sw.BundleIdentifier)
		} else {
			// TODO - consider `upgrade_code` here and below if needed for additional specificity
			argsWithoutBundleIdentifier = append(argsWithoutBundleIdentifier, sw.Name, sw.Source, sw.ExtensionFor)
		}
		// Map software title identifier to software checksums so that we can map checksums to actual titles later.
		// Note: Multiple checksums can map to the same title (e.g., when names are truncated). This should not normally happen.
		titleStr := UniqueSoftwareTitleStr(
			BundleIdentifierOrName(sw.BundleIdentifier, sw.Name), sw.Source, sw.ExtensionFor,
		)
		existingChecksums := uniqueTitleStrToChecksums[titleStr]
		if len(existingChecksums) > 0 {
			// Log when multiple checksums map to the same title.
			existingChecksumsHex := make([]string, len(existingChecksums))
			for i, cs := range existingChecksums {
				existingChecksumsHex[i] = fmt.Sprintf("%x", cs)
			}
			level.Debug(ds.logger).Log(
				"msg", "multiple checksums mapping to same title",
				"title_str", titleStr,
				"new_checksum", fmt.Sprintf("%x", checksum),
				"existing_checksums", fmt.Sprintf("%v", existingChecksumsHex),
				"software_name", sw.Name,
				"software_version", sw.Version,
			)
		}
		uniqueTitleStrToChecksums[titleStr] = append(uniqueTitleStrToChecksums[titleStr], checksum)
	}

	// Get titles for software without bundle_identifier.
	if len(argsWithoutBundleIdentifier) > 0 {
		// Build IN clause with composite values for better performance
		// Each triplet of args represents (name, source, extension_for)
		numItems := len(argsWithoutBundleIdentifier) / 3
		valuePlaceholders := make([]string, 0, numItems)
		for i := 0; i < numItems; i++ {
			valuePlaceholders = append(valuePlaceholders, "(?, ?, ?)")
		}

		stmt := fmt.Sprintf(
			"SELECT id, name, source, extension_for FROM software_titles WHERE (name, source, extension_for) IN (%s)",
			strings.Join(valuePlaceholders, ", "),
		)
		var existingSoftwareTitlesForNewSoftwareWithoutBundleIdentifier []fleet.SoftwareTitle
		if err := sqlx.SelectContext(ctx,
			ds.reader(ctx),
			&existingSoftwareTitlesForNewSoftwareWithoutBundleIdentifier,
			stmt,
			argsWithoutBundleIdentifier...,
		); err != nil {
			return nil, nil, ctxerr.Wrap(ctx, err, "get existing titles without bundle identifier")
		}
		for _, title := range existingSoftwareTitlesForNewSoftwareWithoutBundleIdentifier {
			checksums, ok := uniqueTitleStrToChecksums[UniqueSoftwareTitleStr(title.Name, title.Source, title.ExtensionFor)]
			if ok {
				// Map all checksums that correspond to this title
				for _, checksum := range checksums {
					incomingChecksumsToTitles[checksum] = title
				}
			}
		}
	}

	// Get titles for software with bundle_identifier
	existingBundleIDsToUpdate := make(map[string]fleet.Software)
	if len(argsWithBundleIdentifier) > 0 {
		// no-op code change
		// TODO(jacob) - this var name is shadowing the one in the outer scope. Is this successfully
		// adding titles-by-checksum for software with bundle ids?
		incomingChecksumsToTitles = make(map[string]fleet.SoftwareTitle, len(newSoftwareChecksums))
		stmtBundleIdentifier := `SELECT id, name, source, extension_for, bundle_identifier FROM software_titles WHERE bundle_identifier IN (?)`
		stmtBundleIdentifier, argsWithBundleIdentifier, err := sqlx.In(stmtBundleIdentifier, argsWithBundleIdentifier)
		if err != nil {
			return nil, nil, ctxerr.Wrap(ctx, err, "build query to get existing titles with bundle_identifier")
		}
		var existingSoftwareTitlesForNewSoftwareWithBundleIdentifier []fleet.SoftwareTitle
		if err := sqlx.SelectContext(ctx, ds.reader(ctx), &existingSoftwareTitlesForNewSoftwareWithBundleIdentifier, stmtBundleIdentifier, argsWithBundleIdentifier...); err != nil {
			return nil, nil, ctxerr.Wrap(ctx, err, "get existing titles with bundle_identifier")
		}
		// Map software titles to software checksums.
		for _, title := range existingSoftwareTitlesForNewSoftwareWithBundleIdentifier {
			uniqueStrWithoutName := UniqueSoftwareTitleStr(*title.BundleIdentifier, title.Source, title.ExtensionFor)
			checksums, withoutName := uniqueTitleStrToChecksums[uniqueStrWithoutName]

			if withoutName {
				// Map all checksums that correspond to this title
				for _, checksum := range checksums {
					incomingChecksumsToTitles[checksum] = title
				}
			}
		}
	}

	return incomingChecksumsToTitles, existingBundleIDsToUpdate, nil
}

// BundleIdentifierOrName returns the bundle identifier if it is not empty, otherwise name
func BundleIdentifierOrName(bundleIdentifier, name string) string {
	if bundleIdentifier != "" {
		return bundleIdentifier
	}
	return name
}

// UniqueSoftwareTitleStr creates a unique string representation of the software title
func UniqueSoftwareTitleStr(values ...string) string {
	return strings.Join(values, fleet.SoftwareFieldSeparator)
}

// delete host_software that is in current map, but not in incoming map.
// returns the deleted software on the host
func deleteUninstalledHostSoftwareDB(
	ctx context.Context,
	tx sqlx.ExecerContext,
	hostID uint,
	currentMap map[string]fleet.Software,
	incomingMap map[string]fleet.Software,
) ([]fleet.Software, error) {
	var deletesHostSoftwareIDs []uint
	var deletedSoftware []fleet.Software

	for currentKey, curSw := range currentMap {
		if _, ok := incomingMap[currentKey]; !ok {
			deletedSoftware = append(deletedSoftware, curSw)
			deletesHostSoftwareIDs = append(deletesHostSoftwareIDs, curSw.ID)
		}
	}
	if len(deletesHostSoftwareIDs) == 0 {
		return nil, nil
	}

	stmt := `DELETE FROM host_software WHERE host_id = ? AND software_id IN (?);`
	stmt, args, err := sqlx.In(stmt, hostID, deletesHostSoftwareIDs)
	if err != nil {
		return nil, ctxerr.Wrap(ctx, err, "build delete host software query")
	}
	if _, err := tx.ExecContext(ctx, stmt, args...); err != nil {
		return nil, ctxerr.Wrap(ctx, err, "delete host software")
	}

	return deletedSoftware, nil
}

// longestCommonPrefix finds the longest common prefix among a slice of strings.
// Returns empty string if there's no common prefix.
func longestCommonPrefix(strs []string) string {
	if len(strs) == 0 {
		return ""
	}
	if len(strs) == 1 {
		return strs[0]
	}

	firstLen := len(strs[0])
	i := 0
	for {
		if i >= firstLen {
			return strs[0]
		}

		c := strs[0][i]
		for _, s := range strs[1:] {
			if i >= len(s) || s[i] != c {
				return strs[0][:i]
			}
		}
		i++
	}
}

// preInsertSoftwareInventory pre-inserts software and software_titles outside the main transaction
// to reduce lock contention. These operations are idempotent due to INSERT IGNORE.
func (ds *Datastore) preInsertSoftwareInventory(
	ctx context.Context,
	existingSoftwareSummaries []softwareSummary,
	incomingSoftwareByChecksum map[string]fleet.Software,
	incomingChecksumsToExistingTitles map[string]fleet.SoftwareTitle,
) error {
	type titleKey struct {
		name         string
		source       string
		extensionFor string
		bundleID     string
		isKernel     bool
	}

	// Collect all software that needs to be inserted
	needsInsert := make(map[string]fleet.Software)
	bundleGroups := make(map[titleKey][]string)
	keys := make([]string, 0, len(incomingSoftwareByChecksum))

	existingSet := make(map[string]struct{}, len(existingSoftwareSummaries))
	for _, es := range existingSoftwareSummaries {
		existingSet[es.Checksum] = struct{}{}
	}

	for checksum, sw := range incomingSoftwareByChecksum {
		if _, ok := existingSet[checksum]; !ok {
			needsInsert[checksum] = sw
			keys = append(keys, checksum)

			if sw.BundleIdentifier != "" {
				key := titleKey{
					bundleID:     sw.BundleIdentifier,
					source:       sw.Source,
					extensionFor: sw.ExtensionFor,
				}
				bundleGroups[key] = append(bundleGroups[key], sw.Name)
			}
		}
	}

	if len(needsInsert) == 0 {
		return nil
	}

	bestTitleNames := make(map[titleKey]string)
	for key, names := range bundleGroups {
		if len(names) > 1 {
			// Pick the best represenative name for the group of names
			commonPrefix := longestCommonPrefix(names)
			commonPrefix = trailingNonWordChars.ReplaceAllString(commonPrefix, "")
			if len(commonPrefix) > 0 {
				bestTitleNames[key] = commonPrefix
			} else {
				// Fall back to shortest name
				shortest := names[0]
				for _, name := range names[1:] {
					if len(name) < len(shortest) {
						shortest = name
					}
				}
				bestTitleNames[key] = shortest
			}
		} else if len(names) == 1 {
			// Single title or no bundle_identifier
			bestTitleNames[key] = names[0]
		}
	}

	// Process in smaller batches to reduce lock time
	err := common_mysql.BatchProcessSimple(keys, softwareInventoryInsertBatchSize, func(batchKeys []string) error {
		batchSoftware := make(map[string]fleet.Software, len(batchKeys))
		for _, key := range batchKeys {
			batchSoftware[key] = needsInsert[key]
		}

		// Each batch in its own transaction
		return ds.withRetryTxx(ctx, func(tx sqlx.ExtContext) error {
			// First insert any needed software titles
			newTitlesNeeded := make(map[string]fleet.SoftwareTitle)
			for checksum, sw := range batchSoftware {
				if _, ok := incomingChecksumsToExistingTitles[checksum]; !ok {
					titleName := sw.Name
					if sw.BundleIdentifier != "" {
						key := titleKey{
							bundleID:     sw.BundleIdentifier,
							source:       sw.Source,
							extensionFor: sw.ExtensionFor,
						}
						if computedName, exists := bestTitleNames[key]; exists {
							titleName = computedName
						}
					}

					st := fleet.SoftwareTitle{
						Name:         titleName,
						Source:       sw.Source,
						ExtensionFor: sw.ExtensionFor,
						IsKernel:     sw.IsKernel,
					}
					if sw.BundleIdentifier != "" {
						st.BundleIdentifier = ptr.String(sw.BundleIdentifier)
					}
					if sw.ApplicationID != nil && *sw.ApplicationID != "" {
						st.ApplicationID = sw.ApplicationID
					}
					if sw.UpgradeCode != nil {
						// intentionally write both empty and non-empty strings as upgrade codes
						st.UpgradeCode = sw.UpgradeCode
					}
					newTitlesNeeded[checksum] = st
				}
			}

			// Map to store title IDs for all titles (both existing and new)
			titleIDsByChecksum := make(map[string]uint, len(incomingChecksumsToExistingTitles))

			// First, add existing titles to the map
			for checksum, title := range incomingChecksumsToExistingTitles {
				titleIDsByChecksum[checksum] = title.ID
			}
			// TODO: somewhere around here: if new SW title has diff upgrade_code from existing, log as an error and
			// do NOT insert the new title

			if len(newTitlesNeeded) > 0 {
				uniqueTitlesToInsert := make(map[titleKey]fleet.SoftwareTitle)
				for _, title := range newTitlesNeeded {
					bundleID := ""
					if title.BundleIdentifier != nil {
						bundleID = *title.BundleIdentifier
					}
					key := titleKey{
						name:         title.Name,
						source:       title.Source,
						extensionFor: title.ExtensionFor,
						bundleID:     bundleID,
						isKernel:     title.IsKernel,
					}

					if _, exists := uniqueTitlesToInsert[key]; !exists {
						uniqueTitlesToInsert[key] = title
					}
				}

				// Insert software titles
				const numberOfArgsPerSoftwareTitles = 7
				titlesValues := strings.TrimSuffix(strings.Repeat("(?,?,?,?,?,?,?),", len(uniqueTitlesToInsert)), ",")
				titlesStmt := fmt.Sprintf("INSERT IGNORE INTO software_titles (name, source, extension_for, bundle_identifier, is_kernel, application_id, upgrade_code) VALUES %s", titlesValues)
				titlesArgs := make([]any, 0, len(uniqueTitlesToInsert)*numberOfArgsPerSoftwareTitles)

				for _, title := range uniqueTitlesToInsert {
					titlesArgs = append(titlesArgs, title.Name, title.Source, title.ExtensionFor, title.BundleIdentifier, title.IsKernel, title.ApplicationID, title.UpgradeCode)
				}

				if _, err := tx.ExecContext(ctx, titlesStmt, titlesArgs...); err != nil {
					return ctxerr.Wrap(ctx, err, "pre-insert software_titles")
				}

				// TODO(jacob) - incorporate UpgradeCode here?
				// Retrieve the IDs for the titles we just inserted (or that already existed)
				var titlesData []struct {
					ID               uint    `db:"id"`
					Name             string  `db:"name"`
					Source           string  `db:"source"`
					ExtensionFor     string  `db:"extension_for"`
					BundleIdentifier *string `db:"bundle_identifier"`
				}

				titlePlaceholders := strings.TrimSuffix(strings.Repeat("(?,?,?,?),", len(uniqueTitlesToInsert)), ",")
				queryArgs := make([]interface{}, 0, len(uniqueTitlesToInsert)*4)
				for tk := range uniqueTitlesToInsert {
					title := uniqueTitlesToInsert[tk]
					bundleID := ""
					if title.BundleIdentifier != nil {
						bundleID = *title.BundleIdentifier
					}

					firstArg := title.Name
					if bundleID != "" {
						firstArg = bundleID
					}
					queryArgs = append(queryArgs, firstArg, title.Source, title.ExtensionFor, bundleID)
				}

				queryTitles := fmt.Sprintf(`SELECT id, name, source, extension_for, bundle_identifier
					FROM software_titles
					WHERE (COALESCE(bundle_identifier, name), source, extension_for, COALESCE(bundle_identifier, '')) IN (%s)`, titlePlaceholders)

				if err := sqlx.SelectContext(ctx, tx, &titlesData, queryTitles, queryArgs...); err != nil {
					return ctxerr.Wrap(ctx, err, "select software titles")
				}

				// Map the titles back to their checksums
				for _, td := range titlesData {
					var bundleID string
					if td.BundleIdentifier != nil {
						bundleID = *td.BundleIdentifier
					}
					for checksum, title := range newTitlesNeeded {
						var titleBundleID string
						if title.BundleIdentifier != nil {
							titleBundleID = *title.BundleIdentifier
						}
						// For apps with bundle_identifier, match by bundle_identifier (since we may have picked a different name)
						// For others, match by name
						nameMatches := td.Name == title.Name
						if bundleID != "" && titleBundleID != "" {
							// Both have bundle_identifier - match by bundle_identifier instead of name
							nameMatches = true
						}
						if nameMatches && td.Source == title.Source && td.ExtensionFor == title.ExtensionFor && bundleID == titleBundleID {
							titleIDsByChecksum[checksum] = td.ID
							// Don't break here - multiple checksums can map to the same title
							// (e.g., when software has same truncated name but different versions (very rare))
						}
					}
				}
			}

			// Insert software entries
			const numberOfArgsPerSoftware = 13
			values := strings.TrimSuffix(
				strings.Repeat("(?,?,?,?,?,?,?,?,?,?,?,?,?),", len(batchKeys)), ",",
			)
			stmt := fmt.Sprintf(
				`INSERT IGNORE INTO software (
					name,
					version,
					source,
					`+"`release`"+`,
					vendor,
					arch,
					bundle_identifier,
					extension_id,
					extension_for,
					title_id,
					checksum,
					application_id,
					upgrade_code
				) VALUES %s`,
				values,
			)

			args := make([]any, 0, len(batchKeys)*numberOfArgsPerSoftware)
			var missingSoftwareTitles []string
			for _, checksum := range batchKeys {
				sw := batchSoftware[checksum]
				var titleID *uint
				// Get the title ID from our combined map
				if id, ok := titleIDsByChecksum[checksum]; ok {
					titleID = &id
				} else {
					// Track software missing title IDs for debugging
					missingSoftwareTitles = append(missingSoftwareTitles,
						fmt.Sprintf("%s %s %s", sw.Name, sw.Version, sw.Source))
				}
				args = append(
					args, sw.Name, sw.Version, sw.Source, sw.Release, sw.Vendor, sw.Arch,
					sw.BundleIdentifier, sw.ExtensionID, sw.ExtensionFor, titleID, checksum, sw.ApplicationID, sw.UpgradeCode,
				)
			}

			// Log an error if we have software without title IDs
			// This shouldn't happen in normal operation. And this code is here to catch bugs.
			if len(missingSoftwareTitles) > 0 && ds.logger != nil {
				exampleCount := 3
				if len(missingSoftwareTitles) < exampleCount {
					exampleCount = len(missingSoftwareTitles)
				}
				level.Error(ds.logger).Log(
					"msg", "inserting software without title_id",
					"count", len(missingSoftwareTitles),
					"examples", strings.Join(missingSoftwareTitles[:exampleCount], "; "),
				)
			}

			if _, err := tx.ExecContext(ctx, stmt, args...); err != nil {
				return ctxerr.Wrap(ctx, err, "pre-insert software")
			}

			return nil
		})
	})

	return err
}

// linkSoftwareToHost links pre-inserted software to a host.
// This assumes software inventory entries already exist.
func (ds *Datastore) linkSoftwareToHost(
	ctx context.Context,
	tx sqlx.ExtContext,
	hostID uint,
	softwareChecksums map[string]fleet.Software,
) ([]fleet.Software, error) {
	var insertsHostSoftware []interface{}
	var insertedSoftware []fleet.Software

	// Build map of all checksums we need to link
	allChecksums := make([]string, 0, len(softwareChecksums))
	for checksum := range softwareChecksums {
		allChecksums = append(allChecksums, checksum)
	}

	// Get all software IDs (they should exist from pre-insertion).
	// This ensures that we're not creating orphaned references (where software was deleted between pre-insertion and now).
	// This DB call could be removed to squeeze our a little more performance at the risk of orphaned references.
	allSoftwareSummaries, err := getExistingSoftwareSummariesByChecksums(ctx, tx, allChecksums)
	if err != nil {
		return nil, err
	}

	// Build ID map
	softwareSummaryByChecksum := make(map[string]softwareSummary)
	for _, s := range allSoftwareSummaries {
		softwareSummaryByChecksum[s.Checksum] = s
	}

	// Link software to host
	for checksum, sw := range softwareChecksums {
		if existing, ok := softwareSummaryByChecksum[checksum]; ok {
			sw.ID = existing.ID
			insertsHostSoftware = append(insertsHostSoftware, hostID, sw.ID, sw.LastOpenedAt)
			insertedSoftware = append(insertedSoftware, sw)
		} else {
			// Log missing software but continue
			level.Warn(ds.logger).Log(
				"msg", "software not found after pre-insertion",
				"checksum", fmt.Sprintf("%x", checksum),
				"name", sw.Name,
				"version", sw.Version,
			)
		}
	}

	// Insert host_software links
	// INSERT IGNORE handles duplicate key errors for idempotency.
	if len(insertsHostSoftware) > 0 {
		values := strings.TrimSuffix(strings.Repeat("(?,?,?),", len(insertsHostSoftware)/3), ",")
		stmt := fmt.Sprintf(`INSERT IGNORE INTO host_software (host_id, software_id, last_opened_at) VALUES %s`, values)
		if _, err := tx.ExecContext(ctx, stmt, insertsHostSoftware...); err != nil {
			return nil, ctxerr.Wrap(ctx, err, "insert host software")
		}
	}

	return insertedSoftware, nil
}

func getExistingSoftwareSummariesByChecksums(ctx context.Context, tx sqlx.QueryerContext, checksums []string) ([]softwareSummary, error) {
	if len(checksums) == 0 {
		return []softwareSummary{}, nil
	}

	stmt, args, err := sqlx.In("SELECT name, id, checksum, title_id, bundle_identifier, source, upgrade_code FROM software WHERE checksum IN (?)", checksums)
	if err != nil {
		return nil, ctxerr.Wrap(ctx, err, "build select software summaries query")
	}
	var existingSoftwareSummaries []softwareSummary
	if err = sqlx.SelectContext(ctx, tx, &existingSoftwareSummaries, stmt, args...); err != nil {
		return nil, ctxerr.Wrap(ctx, err, "get existing software summaries")
	}
	return existingSoftwareSummaries, nil
}

// update host_software when incoming software has a significantly more recent
// last opened timestamp (or didn't have on in currentMap). Note that it only
// processes software that is in both current and incoming maps, as the case
// where it is only in incoming is already handled by
// insertNewInstalledHostSoftwareDB.
func updateModifiedHostSoftwareDB(
	ctx context.Context,
	tx sqlx.ExtContext,
	hostID uint,
	currentMap map[string]fleet.Software,
	incomingMap map[string]fleet.Software,
	minLastOpenedAtDiff time.Duration,
	logger log.Logger,
) error {
	var keysToUpdate []string
	for key, newSw := range incomingMap {
		curSw, ok := currentMap[key]
		// software must exist in current map for us to update it.
		if !ok {
			continue
		}
		// if the new software has no last opened timestamp, log if the current one did
		// (but only for non-apps sources, as apps sources are managed by osquery)
		if newSw.LastOpenedAt == nil {
			if curSw.LastOpenedAt != nil && newSw.Source != "apps" {
				level.Info(logger).Log(
					"msg", "software last_opened_at changed to nil",
					"host_id", hostID,
					"software_id", curSw.ID,
					"software_name", newSw.Name,
					"source", newSw.Source,
				)
			}
			continue
		}
		// update if the new software has been opened more recently.
		if curSw.LastOpenedAt == nil || newSw.LastOpenedAt.Sub(*curSw.LastOpenedAt) >= minLastOpenedAtDiff {
			keysToUpdate = append(keysToUpdate, key)
		}
	}
	sort.Strings(keysToUpdate)

	for i := 0; i < len(keysToUpdate); i += softwareInsertBatchSize {
		start := i
		end := i + softwareInsertBatchSize
		if end > len(keysToUpdate) {
			end = len(keysToUpdate)
		}
		totalToProcess := end - start

		const numberOfArgsPerSoftware = 3 // number of ? in each UPDATE
		// Using UNION ALL (instead of UNION) because it is faster since it does not check for duplicates.
		values := strings.TrimSuffix(
			strings.Repeat(" SELECT ? as host_id, ? as software_id, ? as last_opened_at UNION ALL", totalToProcess), "UNION ALL",
		)
		stmt := fmt.Sprintf(
			`UPDATE host_software hs JOIN (%s) a ON hs.host_id = a.host_id AND hs.software_id = a.software_id SET hs.last_opened_at = a.last_opened_at`,
			values,
		)

		args := make([]interface{}, 0, totalToProcess*numberOfArgsPerSoftware)
		for j := start; j < end; j++ {
			key := keysToUpdate[j]
			curSw, newSw := currentMap[key], incomingMap[key]
			args = append(args, hostID, curSw.ID, newSw.LastOpenedAt)
		}
		if _, err := tx.ExecContext(ctx, stmt, args...); err != nil {
			return ctxerr.Wrap(ctx, err, "update host software")
		}
	}

	return nil
}

func updateSoftwareUpdatedAt(
	ctx context.Context,
	tx sqlx.ExtContext,
	hostID uint,
) error {
	const stmt = `INSERT INTO host_updates(host_id, software_updated_at) VALUES (?, CURRENT_TIMESTAMP) ON DUPLICATE KEY UPDATE software_updated_at=VALUES(software_updated_at)`

	if _, err := tx.ExecContext(ctx, stmt, hostID); err != nil {
		return ctxerr.Wrap(ctx, err, "update host updates")
	}

	return nil
}

var dialect = goqu.Dialect("mysql")

// listSoftwareDB returns software installed on hosts. Use opts for pagination, filtering, and controlling
// fields populated in the returned software.
// Used on software/versions not software/titles
func listSoftwareDB(
	ctx context.Context,
	q sqlx.QueryerContext,
	opts fleet.SoftwareListOptions,
) ([]fleet.Software, error) {
	sql, args, err := selectSoftwareSQL(opts)
	if err != nil {
		return nil, ctxerr.Wrap(ctx, err, "sql build")
	}

	var results []softwareCVE
	if err := sqlx.SelectContext(ctx, q, &results, sql, args...); err != nil {
		return nil, ctxerr.Wrap(ctx, err, "select host software")
	}

	var softwares []fleet.Software
	ids := make(map[uint]int) // map of ids to index into softwares
	for _, result := range results {
		result := result // create a copy because we need to take the address to fields below

		idx, ok := ids[result.ID]
		if !ok {
			idx = len(softwares)
			softwares = append(softwares, result.Software)
			ids[result.ID] = idx
		}

		// handle null cve from left join
		if result.CVE != nil {
			cveID := *result.CVE
			cve := fleet.CVE{
				CVE:         cveID,
				DetailsLink: fmt.Sprintf("https://nvd.nist.gov/vuln/detail/%s", cveID),
				CreatedAt:   *result.CreatedAt,
			}
			if opts.IncludeCVEScores && !opts.WithoutVulnerabilityDetails {
				cve.CVSSScore = &result.CVSSScore
				cve.EPSSProbability = &result.EPSSProbability
				cve.CISAKnownExploit = &result.CISAKnownExploit
				cve.CVEPublished = &result.CVEPublished
				cve.Description = &result.Description
				cve.ResolvedInVersion = &result.ResolvedInVersion
			}
			softwares[idx].Vulnerabilities = append(softwares[idx].Vulnerabilities, cve)
		}

	}

	return softwares, nil
}

// softwareCVE is used for left joins with cve
//
//

type softwareCVE struct {
	fleet.Software

	// CVE is the CVE identifier pulled from the NVD json (e.g. CVE-2019-1234)
	CVE *string `db:"cve"`

	// CVSSScore is the CVSS score pulled from the NVD json (premium only)
	CVSSScore *float64 `db:"cvss_score"`

	// EPSSProbability is the EPSS probability pulled from FIRST (premium only)
	EPSSProbability *float64 `db:"epss_probability"`

	// CISAKnownExploit is the CISAKnownExploit pulled from CISA (premium only)
	CISAKnownExploit *bool `db:"cisa_known_exploit"`

	// CVEPublished is the CVE published date pulled from the NVD json (premium only)
	CVEPublished *time.Time `db:"cve_published"`

	// Description is the CVE description field pulled from the NVD json
	Description *string `db:"description"`

	// ResolvedInVersion is the version of software where the CVE is no longer applicable.
	// This is pulled from the versionEndExcluding field in the NVD json
	ResolvedInVersion *string `db:"resolved_in_version"`

	// CreatedAt is the time the software vulnerability was created
	CreatedAt *time.Time `db:"created_at"`
}

func selectSoftwareSQL(opts fleet.SoftwareListOptions) (string, []interface{}, error) {
	ds := dialect.
		From(goqu.I("software").As("s")).
		Select(
			"s.id",
			"s.name",
			"s.version",
			"s.source",
			"s.bundle_identifier",
			"s.extension_id",
			"s.extension_for",
			"s.release",
			"s.vendor",
			"s.arch",
			"s.application_id",
<<<<<<< HEAD
			"s.upgrade_code",
=======
			"s.title_id",
>>>>>>> 50e7947b
			goqu.I("scp.cpe").As("generated_cpe"),
		).
		// Include this in the sub-query in case we want to sort by 'generated_cpe'
		LeftJoin(
			goqu.I("software_cpe").As("scp"),
			goqu.On(
				goqu.I("s.id").Eq(goqu.I("scp.software_id")),
			),
		)

	if opts.HostID != nil {
		ds = ds.
			Join(
				goqu.I("host_software").As("hs"),
				goqu.On(
					goqu.I("hs.software_id").Eq(goqu.I("s.id")),
					goqu.I("hs.host_id").Eq(opts.HostID),
				),
			).
			SelectAppend("hs.last_opened_at")
		if opts.TeamID != nil {
			ds = ds.
				Join(
					goqu.I("hosts").As("h"),
					goqu.On(
						goqu.I("hs.host_id").Eq(goqu.I("h.id")),
						goqu.I("h.team_id").Eq(opts.TeamID),
					),
				)
		}

	} else {
		// When loading software from all hosts, filter out software that is not associated with any
		// hosts.
		ds = ds.
			Join(
				goqu.I("software_host_counts").As("shc"),
				goqu.On(
					goqu.I("s.id").Eq(goqu.I("shc.software_id")),
					goqu.I("shc.hosts_count").Gt(0),
				),
			).
			GroupByAppend(
				"shc.hosts_count",
				"shc.updated_at",
				"shc.global_stats",
				"shc.team_id",
			)

		if opts.TeamID == nil { //nolint:gocritic // ignore ifElseChain
			ds = ds.Where(
				goqu.And(
					goqu.I("shc.team_id").Eq(0),
					goqu.I("shc.global_stats").Eq(1),
				),
			)
		} else if *opts.TeamID == 0 {
			ds = ds.Where(
				goqu.And(
					goqu.I("shc.team_id").Eq(0),
					goqu.I("shc.global_stats").Eq(0),
				),
			)
		} else {
			ds = ds.Where(
				goqu.And(
					goqu.I("shc.team_id").Eq(*opts.TeamID),
					goqu.I("shc.global_stats").Eq(0),
				),
			)
		}
	}

	if opts.VulnerableOnly {
		ds = ds.
			Join(
				goqu.I("software_cve").As("scv"),
				goqu.On(goqu.I("s.id").Eq(goqu.I("scv.software_id"))),
			)
	} else if !opts.WithoutVulnerabilityDetails || opts.IncludeCVEScores || opts.ListOptions.MatchQuery != "" {
		// LEFT JOIN software_cve if:
		// 1. We need CVE details in the list (!WithoutVulnerabilityDetails), OR
		// 2. We need CVE scores for ordering/filtering (IncludeCVEScores), OR
		// 3. We have a search query (MatchQuery) that might be searching for CVEs
		//
		// When WithoutVulnerabilityDetails=true AND IncludeCVEScores=false AND MatchQuery is empty,
		// we can skip this join entirely in the subquery. The outer query will fetch CVEs only for
		// the paginated results, which is much more efficient.
		ds = ds.
			LeftJoin(
				goqu.I("software_cve").As("scv"),
				goqu.On(goqu.I("s.id").Eq(goqu.I("scv.software_id"))),
			)
	}

	if opts.IncludeCVEScores {

		baseJoinConditions := goqu.Ex{
			"c.cve": goqu.I("scv.cve"),
		}

		if opts.KnownExploit || opts.MinimumCVSS > 0 || opts.MaximumCVSS > 0 {

			if opts.KnownExploit {
				baseJoinConditions["c.cisa_known_exploit"] = true
			}

			if opts.MinimumCVSS > 0 {
				baseJoinConditions["c.cvss_score"] = goqu.Op{"gte": opts.MinimumCVSS}
			}

			if opts.MaximumCVSS > 0 {
				baseJoinConditions["c.cvss_score"] = goqu.Op{"lte": opts.MaximumCVSS}
			}

			ds = ds.InnerJoin(
				goqu.I("cve_meta").As("c"),
				goqu.On(baseJoinConditions),
			)

		} else {
			ds = ds.
				LeftJoin(
					goqu.I("cve_meta").As("c"),
					goqu.On(baseJoinConditions),
				)
		}

		ds = ds.SelectAppend(
			goqu.MAX("c.cvss_score").As("cvss_score"),                     // for ordering
			goqu.MAX("c.epss_probability").As("epss_probability"),         // for ordering
			goqu.MAX("c.cisa_known_exploit").As("cisa_known_exploit"),     // for ordering
			goqu.MAX("c.published").As("cve_published"),                   // for ordering
			goqu.MAX("c.description").As("description"),                   // for ordering
			goqu.MAX("scv.resolved_in_version").As("resolved_in_version"), // for ordering
		)
	}

	if match := opts.ListOptions.MatchQuery; match != "" {
		match = likePattern(match)
		ds = ds.Where(
			goqu.Or(
				goqu.I("s.name").ILike(match),
				goqu.I("s.version").ILike(match),
				goqu.I("scv.cve").ILike(match),
			),
		)
	}

	if opts.WithHostCounts {
		ds = ds.
			SelectAppend(
				goqu.I("shc.hosts_count"),
				goqu.I("shc.updated_at").As("counts_updated_at"),
			)
	}

	ds = ds.GroupBy(
		"s.id",
		"s.name",
		"s.version",
		"s.source",
		"s.bundle_identifier",
		"s.extension_id",
		"s.extension_for",
		// TODO ? - "s.upgrade_code",
		"s.release",
		"s.vendor",
		"s.arch",
		"generated_cpe",
	)

	// Pagination is a bit more complex here due to the join with software_cve table and aggregated columns from cve_meta table.
	// Apply order by again after joining on sub query
	ds = appendListOptionsToSelect(ds, opts.ListOptions)

	// join on software_cve and cve_meta after apply pagination using the sub-query above
	ds = dialect.From(ds.As("s")).
		Select(
			"s.id",
			"s.name",
			"s.version",
			"s.source",
			"s.bundle_identifier",
			"s.extension_id",
			"s.extension_for",
			"s.release",
			"s.vendor",
			"s.arch",
			"s.application_id",
<<<<<<< HEAD
			"s.upgrade_code",
=======
			"s.title_id",
>>>>>>> 50e7947b
			goqu.COALESCE(goqu.I("s.generated_cpe"), "").As("generated_cpe"),
			"scv.cve",
			"scv.created_at",
		).
		LeftJoin(
			goqu.I("software_cve").As("scv"),
			goqu.On(goqu.I("scv.software_id").Eq(goqu.I("s.id"))),
		).
		LeftJoin(
			goqu.I("cve_meta").As("c"),
			goqu.On(goqu.I("c.cve").Eq(goqu.I("scv.cve"))),
		)

	// select optional columns
	if opts.IncludeCVEScores {
		ds = ds.SelectAppend(
			"c.cvss_score",
			"c.epss_probability",
			"c.cisa_known_exploit",
			"c.description",
			goqu.I("c.published").As("cve_published"),
			"scv.resolved_in_version",
		)
	}

	if opts.HostID != nil {
		ds = ds.SelectAppend(
			goqu.I("s.last_opened_at"),
		)
	}

	if opts.WithHostCounts {
		ds = ds.SelectAppend(
			goqu.I("s.hosts_count"),
			goqu.I("s.counts_updated_at"),
		)
	}

	ds = appendOrderByToSelect(ds, opts.ListOptions)

	return ds.ToSQL()
}

func countSoftwareDB(
	ctx context.Context,
	q sqlx.QueryerContext,
	opts fleet.SoftwareListOptions,
) (int, error) {
	opts.ListOptions = fleet.ListOptions{
		MatchQuery: opts.ListOptions.MatchQuery,
	}

	sql, args, err := selectSoftwareSQL(opts)
	if err != nil {
		return 0, ctxerr.Wrap(ctx, err, "sql build")
	}

	sql = `SELECT COUNT(DISTINCT s.id) FROM (` + sql + `) AS s`

	var count int
	if err := sqlx.GetContext(ctx, q, &count, sql, args...); err != nil {
		return 0, ctxerr.Wrap(ctx, err, "count host software")
	}

	return count, nil
}

func (ds *Datastore) LoadHostSoftware(ctx context.Context, host *fleet.Host, includeCVEScores bool) error {
	opts := fleet.SoftwareListOptions{
		HostID:           &host.ID,
		IncludeCVEScores: includeCVEScores,
	}
	software, err := listSoftwareDB(ctx, ds.reader(ctx), opts)
	if err != nil {
		return err
	}

	installedPaths, err := ds.getHostSoftwareInstalledPaths(
		ctx,
		host.ID,
	)
	if err != nil {
		return err
	}

	installedPathsList := make(map[uint][]string)
	pathSignatureInformation := make(map[uint][]fleet.PathSignatureInformation)
	for _, ip := range installedPaths {
		installedPathsList[ip.SoftwareID] = append(installedPathsList[ip.SoftwareID], ip.InstalledPath)
		pathSignatureInformation[ip.SoftwareID] = append(pathSignatureInformation[ip.SoftwareID], fleet.PathSignatureInformation{
			InstalledPath:  ip.InstalledPath,
			TeamIdentifier: ip.TeamIdentifier,
			HashSha256:     ip.ExecutableSHA256,
		})
	}

	host.Software = make([]fleet.HostSoftwareEntry, 0, len(software))
	for _, s := range software {
		host.Software = append(host.Software, fleet.HostSoftwareEntry{
			Software:                 s,
			InstalledPaths:           installedPathsList[s.ID],
			PathSignatureInformation: pathSignatureInformation[s.ID],
		})
	}
	return nil
}

type softwareIterator struct {
	rows *sqlx.Rows
}

func (si *softwareIterator) Value() (*fleet.Software, error) {
	dest := fleet.Software{}
	err := si.rows.StructScan(&dest)
	if err != nil {
		return nil, err
	}
	return &dest, nil
}

func (si *softwareIterator) Err() error {
	return si.rows.Err()
}

func (si *softwareIterator) Close() error {
	return si.rows.Close()
}

func (si *softwareIterator) Next() bool {
	return si.rows.Next()
}

// AllSoftwareIterator Returns an iterator for the 'software' table, filtering out
// software entries based on the 'query' param. The rows.Close call is done by the caller once
// iteration using the returned fleet.SoftwareIterator is done.
func (ds *Datastore) AllSoftwareIterator(
	ctx context.Context,
	query fleet.SoftwareIterQueryOptions,
) (fleet.SoftwareIterator, error) {
	if !query.IsValid() {
		return nil, fmt.Errorf("invalid query params %+v", query)
	}

	var err error
	var args []interface{}

	//  TODO(jacob): add s.upgrade_code?
	stmt := `SELECT
		s.id, s.name, s.version, s.source, s.bundle_identifier, s.release, s.arch, s.vendor, s.extension_for, s.extension_id, s.title_id,
		COALESCE(sc.cpe, '') AS generated_cpe
		FROM software s
	LEFT JOIN software_cpe sc ON (s.id=sc.software_id)`

	var conditionals []string

	if len(query.ExcludedSources) != 0 {
		conditionals = append(conditionals, "s.source NOT IN (?)")
		args = append(args, query.ExcludedSources)
	}

	if len(query.IncludedSources) != 0 {
		conditionals = append(conditionals, "s.source IN (?)")
		args = append(args, query.IncludedSources)
	}

	if query.NameMatch != "" {
		conditionals = append(conditionals, "s.name REGEXP ?")
		args = append(args, query.NameMatch)
	}

	if query.NameExclude != "" {
		conditionals = append(conditionals, "s.name NOT REGEXP ?")
		args = append(args, query.NameExclude)
	}

	if len(conditionals) != 0 {
		stmt += " WHERE " + strings.Join(conditionals, " AND ")
	}

	stmt, args, err = sqlx.In(stmt, args...)
	if err != nil {
		return nil, fmt.Errorf("error building 'In' query part on software iterator: %w", err)
	}

	rows, err := ds.reader(ctx).QueryxContext(ctx, stmt, args...) //nolint:sqlclosecheck
	if err != nil {
		return nil, fmt.Errorf("executing all software iterator %w", err)
	}
	return &softwareIterator{rows: rows}, nil
}

func (ds *Datastore) UpsertSoftwareCPEs(ctx context.Context, cpes []fleet.SoftwareCPE) (int64, error) {
	var args []interface{}

	if len(cpes) == 0 {
		return 0, nil
	}

	values := strings.TrimSuffix(strings.Repeat("(?,?),", len(cpes)), ",")
	sql := fmt.Sprintf(
		`INSERT INTO software_cpe (software_id, cpe) VALUES %s ON DUPLICATE KEY UPDATE cpe = VALUES(cpe)`,
		values,
	)

	for _, cpe := range cpes {
		args = append(args, cpe.SoftwareID, cpe.CPE)
	}
	res, err := ds.writer(ctx).ExecContext(ctx, sql, args...)
	if err != nil {
		return 0, ctxerr.Wrap(ctx, err, "insert software cpes")
	}
	count, _ := res.RowsAffected()

	return count, nil
}

func (ds *Datastore) DeleteSoftwareCPEs(ctx context.Context, cpes []fleet.SoftwareCPE) (int64, error) {
	if len(cpes) == 0 {
		return 0, nil
	}

	stmt := `DELETE FROM software_cpe WHERE (software_id) IN (?)`

	softwareIDs := make([]uint, 0, len(cpes))
	for _, cpe := range cpes {
		softwareIDs = append(softwareIDs, cpe.SoftwareID)
	}

	query, args, err := sqlx.In(stmt, softwareIDs)
	if err != nil {
		return 0, ctxerr.Wrap(ctx, err, "error building 'In' query part when deleting software CPEs")
	}

	res, err := ds.writer(ctx).ExecContext(ctx, query, args...)
	if err != nil {
		return 0, ctxerr.Wrapf(ctx, err, "deleting cpes software")
	}

	count, _ := res.RowsAffected()

	return count, nil
}

func (ds *Datastore) ListSoftwareCPEs(ctx context.Context) ([]fleet.SoftwareCPE, error) {
	var result []fleet.SoftwareCPE

	var err error
	var args []interface{}

	stmt := `SELECT id, software_id, cpe FROM software_cpe`
	err = sqlx.SelectContext(ctx, ds.reader(ctx), &result, stmt, args...)
	if err != nil {
		return nil, ctxerr.Wrap(ctx, err, "loads cpes")
	}
	return result, nil
}

func (ds *Datastore) ListSoftware(ctx context.Context, opt fleet.SoftwareListOptions) ([]fleet.Software, *fleet.PaginationMetadata, error) {
	if !opt.VulnerableOnly && (opt.MinimumCVSS > 0 || opt.MaximumCVSS > 0 || opt.KnownExploit) {
		return nil, nil, fleet.NewInvalidArgumentError(
			"query", "min_cvss_score, max_cvss_score, and exploit can only be provided with vulnerable=true",
		)
	}

	software, err := listSoftwareDB(ctx, ds.reader(ctx), opt)
	if err != nil {
		return nil, nil, err
	}

	var titleIDs []uint
	for _, s := range software {
		if s.TitleID != nil {
			titleIDs = append(titleIDs, *s.TitleID)
		}
	}

	var tmID uint
	if opt.TeamID != nil {
		tmID = *opt.TeamID
	}
	displayNames, err := ds.getDisplayNamesByTeamAndTitleIds(ctx, tmID, titleIDs)
	if err != nil && !fleet.IsNotFound(err) {
		return nil, nil, ctxerr.Wrap(ctx, err, "get software display names by team and title IDs")
	}

	for i, s := range software {
		if s.TitleID != nil {
			if displayName, ok := displayNames[*s.TitleID]; ok {
				software[i].DisplayName = displayName
			}
		}
	}

	perPage := opt.ListOptions.PerPage
	var metaData *fleet.PaginationMetadata
	if opt.ListOptions.IncludeMetadata {
		if perPage <= 0 {
			perPage = defaultSelectLimit
		}
		metaData = &fleet.PaginationMetadata{HasPreviousResults: opt.ListOptions.Page > 0}
		if len(software) > int(perPage) { //nolint:gosec // dismiss G115
			metaData.HasNextResults = true
			software = software[:len(software)-1]
		}
	}

	return software, metaData, nil
}

func (ds *Datastore) CountSoftware(ctx context.Context, opt fleet.SoftwareListOptions) (int, error) {
	return countSoftwareDB(ctx, ds.reader(ctx), opt)
}

// DeleteSoftwareVulnerabilities deletes the given list of software vulnerabilities
func (ds *Datastore) DeleteSoftwareVulnerabilities(ctx context.Context, vulnerabilities []fleet.SoftwareVulnerability) error {
	if len(vulnerabilities) == 0 {
		return nil
	}

	sql := fmt.Sprintf(
		`DELETE FROM software_cve WHERE (software_id, cve) IN (%s)`,
		strings.TrimSuffix(strings.Repeat("(?,?),", len(vulnerabilities)), ","),
	)
	var args []interface{}
	for _, vulnerability := range vulnerabilities {
		args = append(args, vulnerability.SoftwareID, vulnerability.CVE)
	}
	if _, err := ds.writer(ctx).ExecContext(ctx, sql, args...); err != nil {
		return ctxerr.Wrapf(ctx, err, "deleting vulnerable software")
	}
	return nil
}

func (ds *Datastore) DeleteOutOfDateVulnerabilities(ctx context.Context, source fleet.VulnerabilitySource, olderThan time.Time) error {
	if _, err := ds.writer(ctx).ExecContext(
		ctx,
		`DELETE FROM software_cve WHERE source = ? AND updated_at < ?`,
		source, olderThan,
	); err != nil {
		return ctxerr.Wrap(ctx, err, "deleting out of date vulnerabilities")
	}
	return nil
}

func (ds *Datastore) SoftwareByID(ctx context.Context, id uint, teamID *uint, includeCVEScores bool, tmFilter *fleet.TeamFilter) (*fleet.Software, error) {
	q := dialect.From(goqu.I("software").As("s")).
		Select(
			"s.id",
			"s.name",
			"s.version",
			"s.source",
			"s.extension_for",
			"s.bundle_identifier",
			"s.release",
			"s.vendor",
			"s.arch",
			"s.extension_id",
<<<<<<< HEAD
			"s.upgrade_code",
=======
			"s.title_id",
>>>>>>> 50e7947b
			"scv.cve",
			"scv.created_at",
			goqu.COALESCE(goqu.I("scp.cpe"), "").As("generated_cpe"),
		).
		LeftJoin(
			goqu.I("software_cpe").As("scp"),
			goqu.On(
				goqu.I("s.id").Eq(goqu.I("scp.software_id")),
			),
		).
		LeftJoin(
			goqu.I("software_cve").As("scv"),
			goqu.On(goqu.I("s.id").Eq(goqu.I("scv.software_id"))),
		)

	// join only on software_id as we'll need counts for all teams
	// to filter down to the team's the user has access to
	if tmFilter != nil {
		q = q.LeftJoin(
			goqu.I("software_host_counts").As("shc"),
			goqu.On(goqu.I("s.id").Eq(goqu.I("shc.software_id"))),
		)
	}

	if includeCVEScores {
		q = q.
			LeftJoin(
				goqu.I("cve_meta").As("c"),
				goqu.On(goqu.I("c.cve").Eq(goqu.I("scv.cve"))),
			).
			SelectAppend(
				"c.cvss_score",
				"c.epss_probability",
				"c.cisa_known_exploit",
				"c.description",
				goqu.I("c.published").As("cve_published"),
				"scv.resolved_in_version",
			)
	}

	q = q.Where(goqu.I("s.id").Eq(id))
	// If teamID is not specified, we still return the software even if it is not associated with any hosts.
	// Software is cleaned up by a cron job, so it is possible to have software in software_hosts_counts that has been deleted from a host.
	if teamID != nil {
		// If teamID filter is used, host counts need to be up-to-date.
		// This should generally be the case, since unused software is cleared when host counts are updated.
		// However, it is possible that the software was deleted from all hosts after the last host count update.
		q = q.Where(
			goqu.L(
				"EXISTS (SELECT 1 FROM software_host_counts WHERE software_id = ? AND team_id = ? AND hosts_count > 0 AND global_stats = 0)", id, *teamID,
			),
		)
	}

	// filter by teams
	if tmFilter != nil {
		q = q.Where(goqu.L(ds.whereFilterGlobalOrTeamIDByTeams(*tmFilter, "shc")))
	}

	sql, args, err := q.ToSQL()
	if err != nil {
		return nil, err
	}

	var results []softwareCVE
	err = sqlx.SelectContext(ctx, ds.reader(ctx), &results, sql, args...)
	if err != nil {
		return nil, ctxerr.Wrap(ctx, err, "get software")
	}

	if len(results) == 0 {
		return nil, ctxerr.Wrap(ctx, notFound("Software").WithID(id))
	}

	var software fleet.Software
	for i, result := range results {
		result := result // create a copy because we need to take the address to fields below

		if i == 0 {
			software = result.Software
		}

		var tmID uint
		if teamID != nil {
			tmID = *teamID
		}

		if software.TitleID != nil {
			displayName, err := ds.getSoftwareTitleDisplayName(ctx, tmID, *software.TitleID)
			if err != nil && !fleet.IsNotFound(err) {
				return nil, ctxerr.Wrap(ctx, err, "getting display name for software")
			}
			software.DisplayName = displayName
		}

		if result.CVE != nil {
			cveID := *result.CVE
			cve := fleet.CVE{
				CVE:         cveID,
				DetailsLink: fmt.Sprintf("https://nvd.nist.gov/vuln/detail/%s", cveID),
				CreatedAt:   *result.CreatedAt,
			}
			if includeCVEScores {
				cve.CVSSScore = &result.CVSSScore
				cve.EPSSProbability = &result.EPSSProbability
				cve.CISAKnownExploit = &result.CISAKnownExploit
				cve.CVEPublished = &result.CVEPublished
				cve.ResolvedInVersion = &result.ResolvedInVersion
			}
			software.Vulnerabilities = append(software.Vulnerabilities, cve)
		}
	}

	return &software, nil
}

// SyncHostsSoftware calculates the number of hosts having each
// software installed and stores that information in the software_host_counts
// table.
//
// After aggregation, it cleans up unused software (e.g. software installed
// on removed hosts, software uninstalled on hosts, etc.)
func (ds *Datastore) SyncHostsSoftware(ctx context.Context, updatedAt time.Time) error {
	const (
		resetStmt = `
      UPDATE software_host_counts
      SET hosts_count = 0, updated_at = ?`

		// team_id is added to the select list to have the same structure as
		// the teamCountsStmt, making it easier to use a common implementation
		globalCountsStmt = `
      SELECT count(*), 0 as team_id, software_id, 1 as global_stats
      FROM host_software
      WHERE software_id > ? AND software_id <= ?
      GROUP BY software_id`

		teamCountsStmt = `
      SELECT count(*), h.team_id, hs.software_id, 0 as global_stats
      FROM host_software hs
      INNER JOIN hosts h
      ON hs.host_id = h.id
      WHERE h.team_id IS NOT NULL AND hs.software_id > ? AND hs.software_id <= ?
      GROUP BY hs.software_id, h.team_id`

		noTeamCountsStmt = `
      SELECT count(*), 0 as team_id, software_id, 0 as global_stats
      FROM host_software hs
      INNER JOIN hosts h
      ON hs.host_id = h.id
      WHERE h.team_id IS NULL AND hs.software_id > ? AND hs.software_id <= ?
      GROUP BY hs.software_id`

		insertStmt = `
      INSERT INTO software_host_counts
        (software_id, hosts_count, team_id, global_stats, updated_at)
      VALUES
        %s
      ON DUPLICATE KEY UPDATE
        hosts_count = VALUES(hosts_count),
        updated_at = VALUES(updated_at)`

		valuesPart = `(?, ?, ?, ?, ?),`

		// We must ensure that software is not in host_software table before deleting it.
		// This prevents a race condition where a host just added the software, but it is not part of software_host_counts yet.
		// When a host adds software, software table and host_software table are updated in the same transaction.
		cleanupSoftwareStmt = `
      DELETE s
      FROM software s
      LEFT JOIN software_host_counts shc
      ON s.id = shc.software_id
      WHERE
        (shc.software_id IS NULL OR
        (shc.team_id = 0 AND shc.hosts_count = 0)) AND
		NOT EXISTS (SELECT 1 FROM host_software hsw WHERE hsw.software_id = s.id)
	  `

		cleanupOrphanedStmt = `
		  DELETE shc
		  FROM
		    software_host_counts shc
		    LEFT JOIN software s ON s.id = shc.software_id
		  WHERE
		    s.id IS NULL
		`

		cleanupTeamStmt = `
      DELETE shc
      FROM software_host_counts shc
      LEFT JOIN teams t
      ON t.id = shc.team_id
      WHERE
        shc.team_id > 0 AND
        t.id IS NULL`
	)

	// first, reset all counts to 0
	if _, err := ds.writer(ctx).ExecContext(ctx, resetStmt, updatedAt); err != nil {
		return ctxerr.Wrap(ctx, err, "reset all software_host_counts to 0")
	}

	db := ds.reader(ctx)

	// Figure out how many software items we need to count.
	type minMaxIDs struct {
		Min uint64 `db:"min"`
		Max uint64 `db:"max"`
	}
	minMax := minMaxIDs{}
	err := sqlx.GetContext(
		ctx, db, &minMax, "SELECT COALESCE(MIN(software_id),1) as min, COALESCE(MAX(software_id),0) as max FROM host_software",
	)
	if err != nil {
		return ctxerr.Wrap(ctx, err, "get min/max software_id")
	}
	if minMax.Min == 0 {
		minMax.Min = 1
		level.Warn(ds.logger).Log("msg", "software_id 0 found in host_software table; performing counts without those entries")
	}

	for minSoftwareID, maxSoftwareID := minMax.Min-1, minMax.Min-1+countHostSoftwareBatchSize; minSoftwareID < minMax.Max; minSoftwareID, maxSoftwareID = maxSoftwareID, maxSoftwareID+countHostSoftwareBatchSize {

		// next get a cursor for the global and team counts for each software
		stmtLabel := []string{"global", "team", "noteam"}
		for i, countStmt := range []string{globalCountsStmt, teamCountsStmt, noTeamCountsStmt} {
			rows, err := db.QueryContext(ctx, countStmt, minSoftwareID, maxSoftwareID)
			if err != nil {
				return ctxerr.Wrapf(ctx, err, "read %s counts from host_software", stmtLabel[i])
			}
			defer rows.Close()

			// use a loop to iterate to prevent loading all in one go in memory, as it
			// could get pretty big at >100K hosts with 1000+ software each. Use a write
			// batch to prevent making too many single-row inserts.
			const batchSize = 100
			var batchCount int
			args := make([]interface{}, 0, batchSize*4)
			for rows.Next() {
				var (
					count        int
					teamID       uint
					sid          uint
					global_stats bool
				)

				if err := rows.Scan(&count, &teamID, &sid, &global_stats); err != nil {
					return ctxerr.Wrapf(ctx, err, "scan %s row into variables", stmtLabel[i])
				}

				args = append(args, sid, count, teamID, global_stats, updatedAt)
				batchCount++

				if batchCount == batchSize {
					values := strings.TrimSuffix(strings.Repeat(valuesPart, batchCount), ",")
					if _, err := ds.writer(ctx).ExecContext(ctx, fmt.Sprintf(insertStmt, values), args...); err != nil {
						return ctxerr.Wrapf(ctx, err, "insert %s batch into software_host_counts", stmtLabel[i])
					}

					args = args[:0]
					batchCount = 0
				}
			}
			if batchCount > 0 {
				values := strings.TrimSuffix(strings.Repeat(valuesPart, batchCount), ",")
				if _, err := ds.writer(ctx).ExecContext(ctx, fmt.Sprintf(insertStmt, values), args...); err != nil {
					return ctxerr.Wrapf(ctx, err, "insert last %s batch into software_host_counts", stmtLabel[i])
				}
			}
			if err := rows.Err(); err != nil {
				return ctxerr.Wrapf(ctx, err, "iterate over %s host_software counts", stmtLabel[i])
			}
			rows.Close()
		}

	}

	// remove any unused software (global counts = 0)
	if _, err := ds.writer(ctx).ExecContext(ctx, cleanupSoftwareStmt); err != nil {
		return ctxerr.Wrap(ctx, err, "delete unused software")
	}

	// remove any software count row for software that don't exist anymore
	if _, err := ds.writer(ctx).ExecContext(ctx, cleanupOrphanedStmt); err != nil {
		return ctxerr.Wrap(ctx, err, "delete software_host_counts for non-existing software")
	}

	// remove any software count row for teams that don't exist anymore
	if _, err := ds.writer(ctx).ExecContext(ctx, cleanupTeamStmt); err != nil {
		return ctxerr.Wrap(ctx, err, "delete software_host_counts for non-existing teams")
	}
	return nil
}

func (ds *Datastore) CleanupSoftwareTitles(ctx context.Context) error {
	var n int64
	defer func(start time.Time) {
		level.Debug(ds.logger).Log(
			"msg", "cleanup orphaned software titles",
			"rows_affected", n,
			"took", time.Since(start),
		)
	}(time.Now())

	const deleteOrphanedSoftwareTitlesStmt = `
	DELETE st FROM software_titles st
	LEFT JOIN software s ON st.id = s.title_id
	LEFT JOIN software_installers si ON st.id = si.title_id
	LEFT JOIN in_house_apps iha ON st.id = iha.title_id
	LEFT JOIN vpp_apps vap ON st.id = vap.title_id
	WHERE s.title_id IS NULL AND si.title_id IS NULL AND iha.title_id IS NULL AND vap.title_id IS NULL`

	res, err := ds.writer(ctx).ExecContext(ctx, deleteOrphanedSoftwareTitlesStmt)
	if err != nil {
		return ctxerr.Wrap(ctx, err, "executing delete of software titles")
	}
	ra, _ := res.RowsAffected()
	n += ra

	return nil
}

func (ds *Datastore) HostVulnSummariesBySoftwareIDs(ctx context.Context, softwareIDs []uint) ([]fleet.HostVulnerabilitySummary, error) {
	stmt := `
		SELECT DISTINCT
			h.id,
			h.hostname,
			if(h.computer_name = '', h.hostname, h.computer_name) display_name,
			COALESCE(hsip.installed_path, '') AS software_installed_path
		FROM hosts h
				INNER JOIN host_software hs ON h.id = hs.host_id AND hs.software_id IN (?)
				LEFT JOIN host_software_installed_paths hsip ON hs.host_id = hsip.host_id AND hs.software_id = hsip.software_id
		ORDER BY h.id`

	stmt, args, err := sqlx.In(stmt, softwareIDs)
	if err != nil {
		return nil, ctxerr.Wrap(ctx, err, "building query args")
	}

	var qR []struct {
		HostID      uint   `db:"id"`
		HostName    string `db:"hostname"`
		DisplayName string `db:"display_name"`
		SPath       string `db:"software_installed_path"`
	}
	if err := sqlx.SelectContext(ctx, ds.reader(ctx), &qR, stmt, args...); err != nil {
		return nil, ctxerr.Wrap(ctx, err, "selecting hosts by softwareIDs")
	}

	var result []fleet.HostVulnerabilitySummary
	lookup := make(map[uint]int)

	for _, r := range qR {
		i, ok := lookup[r.HostID]

		if ok {
			result[i].AddSoftwareInstalledPath(r.SPath)
			continue
		}

		mapped := fleet.HostVulnerabilitySummary{
			ID:          r.HostID,
			Hostname:    r.HostName,
			DisplayName: r.DisplayName,
		}
		mapped.AddSoftwareInstalledPath(r.SPath)
		result = append(result, mapped)

		lookup[r.HostID] = len(result) - 1
	}

	return result, nil
}

// Deprecated: ** DEPRECATED **
func (ds *Datastore) HostsByCVE(ctx context.Context, cve string) ([]fleet.HostVulnerabilitySummary, error) {
	stmt := `
		SELECT DISTINCT
				(h.id),
				h.hostname,
				if(h.computer_name = '', h.hostname, h.computer_name) display_name,
				COALESCE(hsip.installed_path, '') AS software_installed_path
		FROM hosts h
			INNER JOIN host_software hs ON h.id = hs.host_id
			INNER JOIN software_cve scv ON scv.software_id = hs.software_id
			LEFT JOIN host_software_installed_paths hsip ON hs.host_id = hsip.host_id AND hs.software_id = hsip.software_id
		WHERE scv.cve = ?
		ORDER BY h.id`

	var qR []struct {
		HostID      uint   `db:"id"`
		HostName    string `db:"hostname"`
		DisplayName string `db:"display_name"`
		SPath       string `db:"software_installed_path"`
	}
	if err := sqlx.SelectContext(ctx, ds.reader(ctx), &qR, stmt, cve); err != nil {
		return nil, ctxerr.Wrap(ctx, err, "selecting hosts by softwareIDs")
	}

	var result []fleet.HostVulnerabilitySummary
	lookup := make(map[uint]int)

	for _, r := range qR {
		i, ok := lookup[r.HostID]

		if ok {
			result[i].AddSoftwareInstalledPath(r.SPath)
			continue
		}

		mapped := fleet.HostVulnerabilitySummary{
			ID:          r.HostID,
			Hostname:    r.HostName,
			DisplayName: r.DisplayName,
		}
		mapped.AddSoftwareInstalledPath(r.SPath)
		result = append(result, mapped)

		lookup[r.HostID] = len(result) - 1
	}

	return result, nil
}

func (ds *Datastore) InsertCVEMeta(ctx context.Context, cveMeta []fleet.CVEMeta) error {
	query := `
INSERT INTO cve_meta (cve, cvss_score, epss_probability, cisa_known_exploit, published, description)
VALUES %s
ON DUPLICATE KEY UPDATE
    cvss_score = VALUES(cvss_score),
    epss_probability = VALUES(epss_probability),
    cisa_known_exploit = VALUES(cisa_known_exploit),
    published = VALUES(published),
    description = VALUES(description)
`

	batchSize := 500
	for i := 0; i < len(cveMeta); i += batchSize {
		end := i + batchSize
		if end > len(cveMeta) {
			end = len(cveMeta)
		}

		batch := cveMeta[i:end]

		valuesFrag := strings.TrimSuffix(strings.Repeat("(?, ?, ?, ?, ?, ?), ", len(batch)), ", ")
		var args []interface{}
		for _, meta := range batch {
			args = append(args, meta.CVE, meta.CVSSScore, meta.EPSSProbability, meta.CISAKnownExploit, meta.Published, meta.Description)
		}

		query := fmt.Sprintf(query, valuesFrag)

		_, err := ds.writer(ctx).ExecContext(ctx, query, args...)
		if err != nil {
			return ctxerr.Wrap(ctx, err, "insert cve scores")
		}
	}

	return nil
}

func (ds *Datastore) InsertSoftwareVulnerability(
	ctx context.Context,
	vuln fleet.SoftwareVulnerability,
	source fleet.VulnerabilitySource,
) (bool, error) {
	if vuln.CVE == "" {
		return false, nil
	}

	var args []interface{}

	stmt := `
		INSERT INTO software_cve (cve, source, software_id, resolved_in_version)
		VALUES (?,?,?,?)
		ON DUPLICATE KEY UPDATE
			source = VALUES(source),
			resolved_in_version = VALUES(resolved_in_version),
			updated_at=?
	`
	args = append(args, vuln.CVE, source, vuln.SoftwareID, vuln.ResolvedInVersion, time.Now().UTC())

	res, err := ds.writer(ctx).ExecContext(ctx, stmt, args...)
	if err != nil {
		return false, ctxerr.Wrap(ctx, err, "insert software vulnerability")
	}

	return insertOnDuplicateDidInsertOrUpdate(res), nil
}

func (ds *Datastore) ListSoftwareVulnerabilitiesByHostIDsSource(
	ctx context.Context,
	hostIDs []uint,
	source fleet.VulnerabilitySource,
) (map[uint][]fleet.SoftwareVulnerability, error) {
	result := make(map[uint][]fleet.SoftwareVulnerability)

	type softwareVulnerabilityWithHostId struct {
		fleet.SoftwareVulnerability
		HostID uint `db:"host_id"`
	}
	var queryR []softwareVulnerabilityWithHostId

	stmt := dialect.
		From(goqu.T("software_cve").As("sc")).
		Join(
			goqu.T("host_software").As("hs"),
			goqu.On(goqu.Ex{
				"sc.software_id": goqu.I("hs.software_id"),
			}),
		).
		Select(
			goqu.I("hs.host_id"),
			goqu.I("sc.software_id"),
			goqu.I("sc.cve"),
			goqu.I("sc.resolved_in_version"),
		).
		Where(
			goqu.I("hs.host_id").In(hostIDs),
			goqu.I("sc.source").Eq(source),
		)

	sql, args, err := stmt.ToSQL()
	if err != nil {
		return nil, ctxerr.Wrap(ctx, err, "error generating SQL statement")
	}

	if err := sqlx.SelectContext(ctx, ds.reader(ctx), &queryR, sql, args...); err != nil {
		return nil, ctxerr.Wrap(ctx, err, "error executing SQL statement")
	}

	for _, r := range queryR {
		result[r.HostID] = append(result[r.HostID], r.SoftwareVulnerability)
	}

	return result, nil
}

func (ds *Datastore) ListSoftwareForVulnDetection(
	ctx context.Context,
	filters fleet.VulnSoftwareFilter,
) ([]fleet.Software, error) {
	var result []fleet.Software
	var sqlstmt string
	var args []interface{}

	baseSQL := `
		SELECT
			s.id,
			s.name,
			s.version,
			s.release,
			s.arch,
			COALESCE(cpe.cpe, '') AS generated_cpe
		FROM
			software s
		LEFT JOIN
			software_cpe cpe ON s.id = cpe.software_id
	`

	if filters.HostID != nil {
		baseSQL += "JOIN host_software hs ON s.id = hs.software_id "
	}

	conditions := []string{}

	if filters.HostID != nil {
		conditions = append(conditions, "hs.host_id = ?")
		args = append(args, *filters.HostID)
	}

	if filters.Name != "" {
		conditions = append(conditions, "s.name LIKE ?")
		args = append(args, "%"+filters.Name+"%")
	}

	if filters.Source != "" {
		conditions = append(conditions, "s.source = ?")
		args = append(args, filters.Source)
	}

	if len(conditions) > 0 {
		sqlstmt = baseSQL + "WHERE " + strings.Join(conditions, " AND ")
	} else {
		sqlstmt = baseSQL
	}

	if err := sqlx.SelectContext(ctx, ds.reader(ctx), &result, sqlstmt, args...); err != nil {
		return nil, ctxerr.Wrap(ctx, err, "error executing SQL statement")
	}

	return result, nil
}

// ListCVEs returns all cve_meta rows published after 'maxAge'
func (ds *Datastore) ListCVEs(ctx context.Context, maxAge time.Duration) ([]fleet.CVEMeta, error) {
	var result []fleet.CVEMeta

	maxAgeDate := time.Now().Add(-1 * maxAge)
	stmt := dialect.From(goqu.T("cve_meta")).
		Select(
			goqu.C("cve"),
			goqu.C("cvss_score"),
			goqu.C("epss_probability"),
			goqu.C("cisa_known_exploit"),
			goqu.C("published"),
			goqu.C("description"),
		).
		Where(goqu.C("published").Gte(maxAgeDate))

	sql, args, err := stmt.ToSQL()
	if err != nil {
		return nil, ctxerr.Wrap(ctx, err, "error generating SQL statement")
	}

	if err := sqlx.SelectContext(ctx, ds.reader(ctx), &result, sql, args...); err != nil {
		return nil, ctxerr.Wrap(ctx, err, "error executing SQL statement")
	}

	return result, nil
}

// TODO(jacob) SoftwareUpgradeCode ? SoftwareUpgradeCodeList ?
type hostSoftware struct {
	fleet.HostSoftwareWithInstaller

	LastInstallInstalledAt         *time.Time `db:"last_install_installed_at"`
	LastInstallInstallUUID         *string    `db:"last_install_install_uuid"`
	LastUninstallUninstalledAt     *time.Time `db:"last_uninstall_uninstalled_at"`
	LastUninstallScriptExecutionID *string    `db:"last_uninstall_script_execution_id"`

	ExitCode             *int       `db:"exit_code"`
	LastOpenedAt         *time.Time `db:"last_opened_at"`
	BundleIdentifier     *string    `db:"bundle_identifier"`
	Version              *string    `db:"version"`
	SoftwareID           *uint      `db:"software_id"`
	SoftwareSource       *string    `db:"software_source"`
	SoftwareExtensionFor *string    `db:"software_extension_for"`
	InstallerID          *uint      `db:"installer_id"`
	PackageSelfService   *bool      `db:"package_self_service"`
	PackageName          *string    `db:"package_name"`
	PackagePlatform      *string    `db:"package_platform"`
	PackageVersion       *string    `db:"package_version"`
	VPPAppSelfService    *bool      `db:"vpp_app_self_service"`
	VPPAppAdamID         *string    `db:"vpp_app_adam_id"`
	VPPAppVersion        *string    `db:"vpp_app_version"`
	VPPAppPlatform       *string    `db:"vpp_app_platform"`
	VPPAppIconURL        *string    `db:"vpp_app_icon_url"`
	InHouseAppID         *uint      `db:"in_house_app_id"`
	InHouseAppName       *string    `db:"in_house_app_name"`
	InHouseAppPlatform   *string    `db:"in_house_app_platform"`
	InHouseAppVersion    *string    `db:"in_house_app_version"`

	VulnerabilitiesList      *string `db:"vulnerabilities_list"`
	SoftwareIDList           *string `db:"software_id_list"`
	SoftwareSourceList       *string `db:"software_source_list"`
	SoftwareExtensionForList *string `db:"software_extension_for_list"`
	VersionList              *string `db:"version_list"`
	BundleIdentifierList     *string `db:"bundle_identifier_list"`
	SoftwareUpgradeCodeList  *string `db:"software_upgrade_code_list"`
	VPPAppSelfServiceList    *string `db:"vpp_app_self_service_list"`
	VPPAppAdamIDList         *string `db:"vpp_app_adam_id_list"`
	VPPAppVersionList        *string `db:"vpp_app_version_list"`
	VPPAppPlatformList       *string `db:"vpp_app_platform_list"`
	VPPAppIconUrlList        *string `db:"vpp_app_icon_url_list"`
	InHouseAppIDList         *string `db:"in_house_app_id_list"`
	InHouseAppNameList       *string `db:"in_house_app_name_list"`
	InHouseAppPlatformList   *string `db:"in_house_app_platform_list"`
	InHouseAppVersionList    *string `db:"in_house_app_version_list"`
}

func hostInstalledSoftware(ds *Datastore, ctx context.Context, hostID uint) ([]*hostSoftware, error) {
	// TODO(jacob)?: software_titles.upgrade_code AS upgrade_code,
	installedSoftwareStmt := `
		SELECT
			software_titles.id AS id,
			host_software.software_id AS software_id,
			host_software.last_opened_at,
			software.source AS software_source,
			software.extension_for AS software_extension_for,
			software.version AS version,
			software.bundle_identifier AS bundle_identifier
		FROM
			host_software
		INNER JOIN
			software ON host_software.software_id = software.id
		INNER JOIN
			software_titles ON software.title_id = software_titles.id
		WHERE
			host_software.host_id = ?
	`

	var hostInstalledSoftware []*hostSoftware
	err := sqlx.SelectContext(ctx, ds.reader(ctx), &hostInstalledSoftware, installedSoftwareStmt, hostID)
	if err != nil {
		return nil, err
	}

	return hostInstalledSoftware, nil
}

func hostSoftwareInstalls(ds *Datastore, ctx context.Context, hostID uint) ([]*hostSoftware, error) {
	softwareInstallsStmt := `
        WITH upcoming_software_install AS (
            SELECT
                ua.execution_id AS last_install_install_uuid,
                ua.created_at AS last_install_installed_at,
                siua.software_installer_id AS installer_id,
                'pending_install' AS status
            FROM
                upcoming_activities ua
            INNER JOIN
                software_install_upcoming_activities siua ON ua.id = siua.upcoming_activity_id
            LEFT JOIN (
                upcoming_activities ua2
                INNER JOIN software_install_upcoming_activities siua2 ON ua2.id = siua2.upcoming_activity_id
            ) ON ua.host_id = ua2.host_id AND
                siua.software_installer_id = siua2.software_installer_id AND
                ua.activity_type = ua2.activity_type AND
                (ua2.priority < ua.priority OR ua2.created_at > ua.created_at)
            WHERE
                ua.host_id = ? AND
                ua.activity_type = 'software_install' AND
                ua2.id IS NULL
        ),
        last_software_install AS (
            SELECT
                hsi.execution_id AS last_install_install_uuid,
                hsi.updated_at AS last_install_installed_at,
                hsi.software_installer_id AS installer_id,
                hsi.status AS status
            FROM
                host_software_installs hsi
            LEFT JOIN
                host_software_installs hsi2 ON hsi.host_id = hsi2.host_id AND
                    hsi.software_installer_id = hsi2.software_installer_id AND
                    hsi.uninstall = hsi2.uninstall AND
                    hsi2.removed = 0 AND
					hsi2.canceled = 0 AND
                    hsi2.host_deleted_at IS NULL AND
                    (hsi.created_at < hsi2.created_at OR (hsi.created_at = hsi2.created_at AND hsi.id < hsi2.id))
            WHERE
                hsi.host_id = ? AND
                hsi.removed = 0 AND
				hsi.canceled = 0 AND
                hsi.uninstall = 0 AND
                hsi.host_deleted_at IS NULL AND
                hsi2.id IS NULL AND
                NOT EXISTS (
                    SELECT 1
                    FROM
                        upcoming_activities ua
                    INNER JOIN
                        software_install_upcoming_activities siua ON ua.id = siua.upcoming_activity_id
                    WHERE
                        ua.host_id = hsi.host_id AND
                        siua.software_installer_id = hsi.software_installer_id AND
                        ua.activity_type = 'software_install'
                )
        )
        SELECT
			software_installers.id AS installer_id,
			software_installers.self_service AS package_self_service,
			software_titles.id AS id,
			lsia.*
		FROM
			(SELECT * FROM upcoming_software_install UNION SELECT * FROM last_software_install) AS lsia
		INNER JOIN
			software_installers ON lsia.installer_id = software_installers.id
		INNER JOIN
			software_titles ON software_installers.title_id = software_titles.id
    `
	var softwareInstalls []*hostSoftware
	err := sqlx.SelectContext(ctx, ds.reader(ctx), &softwareInstalls, softwareInstallsStmt, hostID, hostID)
	if err != nil {
		return nil, err
	}

	return softwareInstalls, nil
}

func hostSoftwareUninstalls(ds *Datastore, ctx context.Context, hostID uint) ([]*hostSoftware, error) {
	softwareUninstallsStmt := `
        WITH upcoming_software_uninstall AS (
            SELECT
                ua.execution_id AS last_uninstall_script_execution_id,
                ua.created_at AS last_uninstall_uninstalled_at,
                siua.software_installer_id AS installer_id,
                'pending_uninstall' AS status
            FROM
                upcoming_activities ua
            INNER JOIN
                software_install_upcoming_activities siua ON ua.id = siua.upcoming_activity_id
            LEFT JOIN (
                upcoming_activities ua2
                INNER JOIN software_install_upcoming_activities siua2 ON ua2.id = siua2.upcoming_activity_id
            ) ON ua.host_id = ua2.host_id AND
                siua.software_installer_id = siua2.software_installer_id AND
                ua.activity_type = ua2.activity_type AND
                (ua2.priority < ua.priority OR ua2.created_at > ua.created_at)
            WHERE
                ua.host_id = ? AND
                ua.activity_type = 'software_uninstall' AND
                ua2.id IS NULL
        ),
        last_software_uninstall AS (
            SELECT
                hsi.execution_id AS last_uninstall_script_execution_id,
                hsi.updated_at AS last_uninstall_uninstalled_at,
                hsi.software_installer_id AS installer_id,
                hsi.status AS status
            FROM
                host_software_installs hsi
            LEFT JOIN
                host_software_installs hsi2 ON hsi.host_id = hsi2.host_id AND
                    hsi.software_installer_id = hsi2.software_installer_id AND
                    hsi.uninstall = hsi2.uninstall AND
                    hsi2.removed = 0 AND
					hsi2.canceled = 0 AND
                    hsi2.host_deleted_at IS NULL AND
                    (hsi.created_at < hsi2.created_at OR (hsi.created_at = hsi2.created_at AND hsi.id < hsi2.id))
            WHERE
                hsi.host_id = ? AND
                hsi.removed = 0 AND
                hsi.uninstall = 1 AND
				hsi.canceled = 0 AND
                hsi.host_deleted_at IS NULL AND
                hsi2.id IS NULL AND
                NOT EXISTS (
                    SELECT 1
                    FROM
                        upcoming_activities ua
                    INNER JOIN
                        software_install_upcoming_activities siua ON ua.id = siua.upcoming_activity_id
                    WHERE
                        ua.host_id = hsi.host_id AND
                        siua.software_installer_id = hsi.software_installer_id AND
                        ua.activity_type = 'software_uninstall'
                )
        )
        SELECT
			software_installers.id AS installer_id,
			software_titles.id AS id,
			host_script_results.exit_code AS exit_code,
			lsua.*
		FROM
            (SELECT * FROM upcoming_software_uninstall UNION SELECT * FROM last_software_uninstall) AS lsua
		INNER JOIN
			software_installers ON lsua.installer_id = software_installers.id
		INNER JOIN
			software_titles ON software_installers.title_id = software_titles.id
		LEFT OUTER JOIN
			host_script_results ON host_script_results.host_id = ? AND host_script_results.execution_id = lsua.last_uninstall_script_execution_id
    `
	var softwareUninstalls []*hostSoftware
	err := sqlx.SelectContext(ctx, ds.reader(ctx), &softwareUninstalls, softwareUninstallsStmt, hostID, hostID, hostID)
	if err != nil {
		return nil, err
	}

	return softwareUninstalls, nil
}

func filterSoftwareInstallersByLabel(
	ds *Datastore,
	ctx context.Context,
	host *fleet.Host,
	bySoftwareTitleID map[uint]*hostSoftware,
) (map[uint]*hostSoftware, error) {
	if len(bySoftwareTitleID) == 0 {
		return bySoftwareTitleID, nil
	}

	filteredbySoftwareTitleID := make(map[uint]*hostSoftware, len(bySoftwareTitleID))
	softwareInstallersIDsToCheck := make([]uint, 0, len(bySoftwareTitleID))

	for _, st := range bySoftwareTitleID {
		if st.InstallerID != nil {
			softwareInstallersIDsToCheck = append(softwareInstallersIDsToCheck, *st.InstallerID)
		}
	}

	if len(softwareInstallersIDsToCheck) > 0 {
		labelSqlFilter := `
			WITH no_labels AS (
				SELECT
					software_installers.id AS installer_id,
					0 AS count_installer_labels,
					0 AS count_host_labels,
					0 AS count_host_updated_after_labels
				FROM
					software_installers
				WHERE NOT EXISTS (
					SELECT 1
					FROM software_installer_labels
					WHERE software_installer_labels.software_installer_id = software_installers.id
				)
			),
			include_any AS (
				SELECT
					software_installers.id AS installer_id,
					COUNT(*) AS count_installer_labels,
					COUNT(label_membership.label_id) AS count_host_labels,
					0 AS count_host_updated_after_labels
				FROM
					software_installers
				INNER JOIN software_installer_labels
					ON software_installer_labels.software_installer_id = software_installers.id AND software_installer_labels.exclude = 0
				LEFT JOIN label_membership
					ON label_membership.label_id = software_installer_labels.label_id
					AND label_membership.host_id = :host_id
				GROUP BY
					software_installers.id
				HAVING
					COUNT(*) > 0 AND COUNT(label_membership.label_id) > 0
			),
			exclude_any AS (
				SELECT
					software_installers.id AS installer_id,
					COUNT(software_installer_labels.label_id) AS count_installer_labels,
					COUNT(label_membership.label_id) AS count_host_labels,
					SUM(
						CASE
							WHEN labels.created_at IS NOT NULL AND (
								labels.label_membership_type = 1 OR
								(labels.label_membership_type = 0 AND :host_label_updated_at >= labels.created_at)
							) THEN 1
							ELSE 0
						END
					) AS count_host_updated_after_labels
				FROM
					software_installers
				INNER JOIN software_installer_labels
					ON software_installer_labels.software_installer_id = software_installers.id AND software_installer_labels.exclude = 1
				INNER JOIN labels
					ON labels.id = software_installer_labels.label_id
				LEFT JOIN label_membership
					ON label_membership.label_id = software_installer_labels.label_id
					AND label_membership.host_id = :host_id
				GROUP BY
					software_installers.id
				HAVING
					COUNT(*) > 0
					AND COUNT(*) = SUM(
						CASE
							WHEN labels.created_at IS NOT NULL AND (
								labels.label_membership_type = 1 OR
								(labels.label_membership_type = 0 AND :host_label_updated_at >= labels.created_at)
							) THEN 1
							ELSE 0
						END
					)
					AND COUNT(label_membership.label_id) = 0
			)
			SELECT
				software_installers.id AS id,
				software_installers.title_id AS title_id
			FROM
				software_installers
			LEFT JOIN no_labels
				ON no_labels.installer_id = software_installers.id
			LEFT JOIN include_any
				ON include_any.installer_id = software_installers.id
			LEFT JOIN exclude_any
				ON exclude_any.installer_id = software_installers.id
			WHERE
				software_installers.id IN (:software_installer_ids)
				AND (
					no_labels.installer_id IS NOT NULL
					OR include_any.installer_id IS NOT NULL
					OR exclude_any.installer_id IS NOT NULL
				)
		`
		labelSqlFilter, args, err := sqlx.Named(labelSqlFilter, map[string]any{
			"host_id":                host.ID,
			"host_label_updated_at":  host.LabelUpdatedAt,
			"software_installer_ids": softwareInstallersIDsToCheck,
		})
		if err != nil {
			return nil, ctxerr.Wrap(ctx, err, "filterSoftwareInstallersByLabel building named query args")
		}

		labelSqlFilter, args, err = sqlx.In(labelSqlFilter, args...)
		if err != nil {
			return nil, ctxerr.Wrap(ctx, err, "filterSoftwareInstallersByLabel building in query args")
		}

		labelSqlFilter = ds.reader(ctx).Rebind(labelSqlFilter)

		var validSoftwareInstallers []struct {
			Id      uint `db:"id"`
			TitleId uint `db:"title_id"`
		}
		err = sqlx.SelectContext(ctx, ds.reader(ctx), &validSoftwareInstallers, labelSqlFilter, args...)
		if err != nil {
			return nil, ctxerr.Wrap(ctx, err, "filterSoftwareInstallersByLabel executing query")
		}

		// go through the returned list of validSoftwareInstaller and add all the titles that meet the label criteria to be returned
		for _, validSoftwareInstaller := range validSoftwareInstallers {
			filteredbySoftwareTitleID[validSoftwareInstaller.TitleId] = bySoftwareTitleID[validSoftwareInstaller.TitleId]
		}
	}

	return filteredbySoftwareTitleID, nil
}

func filterVPPAppsByLabel(
	ds *Datastore,
	ctx context.Context,
	host *fleet.Host,
	byVppAppID map[string]*hostSoftware,
	hostVPPInstalledTitles map[uint]*hostSoftware,
) (map[string]*hostSoftware, map[string]*hostSoftware, error) {
	filteredbyVppAppID := make(map[string]*hostSoftware, len(byVppAppID))
	otherVppAppsInInventory := make(map[string]*hostSoftware, len(hostVPPInstalledTitles))
	// This is the list of VPP apps that are installed on the host by fleet or the user
	// that we want to check are in scope or not
	vppAppIDsToCheck := make([]string, 0, len(byVppAppID))

	for _, st := range byVppAppID {
		vppAppIDsToCheck = append(vppAppIDsToCheck, *st.VPPAppAdamID)
	}
	for _, st := range hostVPPInstalledTitles {
		if st.VPPAppAdamID != nil {
			vppAppIDsToCheck = append(vppAppIDsToCheck, *st.VPPAppAdamID)
		}
	}

	if len(vppAppIDsToCheck) > 0 {
		var globalOrTeamID uint
		if host.TeamID != nil {
			globalOrTeamID = *host.TeamID
		}

		labelSqlFilter := `
			WITH no_labels AS (
				SELECT
					vpp_apps_teams.id AS team_id,
					0 AS count_installer_labels,
					0 AS count_host_labels,
					0 as count_host_updated_after_labels
				FROM
					vpp_apps_teams
				WHERE NOT EXISTS (
					SELECT 1
					FROM vpp_app_team_labels
					WHERE vpp_app_team_labels.vpp_app_team_id = vpp_apps_teams.id
				)
			),
			include_any AS (
				SELECT
					vpp_apps_teams.id AS team_id,
					COUNT(vpp_app_team_labels.label_id) AS count_installer_labels,
					COUNT(label_membership.label_id) AS count_host_labels,
					0 as count_host_updated_after_labels
				FROM
					vpp_apps_teams
				INNER JOIN vpp_app_team_labels
					ON vpp_app_team_labels.vpp_app_team_id = vpp_apps_teams.id AND vpp_app_team_labels.exclude = 0
				LEFT JOIN label_membership
					ON label_membership.label_id = vpp_app_team_labels.label_id
					AND label_membership.host_id = :host_id
				GROUP BY
					vpp_apps_teams.id
				HAVING
					count_installer_labels > 0 AND count_host_labels > 0
			),
			exclude_any AS (
				SELECT
					vpp_apps_teams.id AS team_id,
					COUNT(vpp_app_team_labels.label_id) AS count_installer_labels,
					COUNT(label_membership.label_id) AS count_host_labels,
					SUM(
						CASE
							WHEN labels.created_at IS NOT NULL AND labels.label_membership_type = 0 AND :host_label_updated_at >= labels.created_at THEN 1
							WHEN labels.created_at IS NOT NULL AND labels.label_membership_type = 1 THEN 1
							ELSE 0
						END
					) AS count_host_updated_after_labels
				FROM
					vpp_apps_teams
				INNER JOIN vpp_app_team_labels
					ON vpp_app_team_labels.vpp_app_team_id = vpp_apps_teams.id AND vpp_app_team_labels.exclude = 1
				INNER JOIN labels
					ON labels.id = vpp_app_team_labels.label_id
				LEFT OUTER JOIN label_membership
					ON label_membership.label_id = vpp_app_team_labels.label_id AND label_membership.host_id = :host_id
				GROUP BY
					vpp_apps_teams.id
				HAVING
					count_installer_labels > 0
					AND count_installer_labels = count_host_updated_after_labels
					AND count_host_labels = 0
			)
			SELECT
				vpp_apps.adam_id AS adam_id,
				vpp_apps.title_id AS title_id
			FROM
				vpp_apps
			INNER JOIN
				vpp_apps_teams ON vpp_apps.adam_id = vpp_apps_teams.adam_id AND vpp_apps.platform = vpp_apps_teams.platform AND vpp_apps_teams.global_or_team_id = :global_or_team_id
			LEFT JOIN no_labels
				ON no_labels.team_id = vpp_apps_teams.id
			LEFT JOIN include_any
				ON include_any.team_id = vpp_apps_teams.id
			LEFT JOIN exclude_any
				ON exclude_any.team_id = vpp_apps_teams.id
			WHERE
				vpp_apps.adam_id IN (:vpp_app_adam_ids)
				AND (
					no_labels.team_id IS NOT NULL
					OR include_any.team_id IS NOT NULL
					OR exclude_any.team_id IS NOT NULL
				)
		`

		labelSqlFilter, args, err := sqlx.Named(labelSqlFilter, map[string]any{
			"host_id":               host.ID,
			"host_label_updated_at": host.LabelUpdatedAt,
			"vpp_app_adam_ids":      vppAppIDsToCheck,
			"global_or_team_id":     globalOrTeamID,
		})
		if err != nil {
			return nil, nil, ctxerr.Wrap(ctx, err, "filterVppAppsByLabel building named query args")
		}

		labelSqlFilter, args, err = sqlx.In(labelSqlFilter, args...)
		if err != nil {
			return nil, nil, ctxerr.Wrap(ctx, err, "filterVppAppsByLabel building in query args")
		}

		var validVppApps []struct {
			AdamId  string `db:"adam_id"`
			TitleId uint   `db:"title_id"`
		}
		err = sqlx.SelectContext(ctx, ds.reader(ctx), &validVppApps, labelSqlFilter, args...)
		if err != nil {
			return nil, nil, ctxerr.Wrap(ctx, err, "filterVppAppsByLabel executing query")
		}

		// differentiate between VPP apps that were installed by Fleet (show install details +
		// ability to reinstall in self-service) vs. VPP apps that Fleet knows about but either
		// weren't installed by Fleet or were installed by Fleet but are no longer in scope
		// (treat as in inventory and not re-installable in self-service)
		for _, validAppApp := range validVppApps {
			if _, ok := byVppAppID[validAppApp.AdamId]; ok {
				filteredbyVppAppID[validAppApp.AdamId] = byVppAppID[validAppApp.AdamId]
			} else if svpp, ok := hostVPPInstalledTitles[validAppApp.TitleId]; ok {
				otherVppAppsInInventory[validAppApp.AdamId] = svpp
			}
		}
	}

	return filteredbyVppAppID, otherVppAppsInInventory, nil
}

func filterInHouseAppsByLabel(
	ds *Datastore,
	ctx context.Context,
	host *fleet.Host,
	byInHouseID map[uint]*hostSoftware,
	hostInHouseInstalledTitles map[uint]*hostSoftware,
) (map[uint]*hostSoftware, map[uint]*hostSoftware, error) {
	filteredByInHouseID := make(map[uint]*hostSoftware, len(byInHouseID))
	otherInHouseAppsInInventory := make(map[uint]*hostSoftware, len(hostInHouseInstalledTitles))

	// This is the list of in-house apps that are installed on the host by fleet or the user
	// that we want to check are in scope or not
	inHouseIDsToCheck := make([]uint, 0, len(byInHouseID))

	for _, st := range byInHouseID {
		inHouseIDsToCheck = append(inHouseIDsToCheck, *st.InHouseAppID)
	}
	for _, st := range hostInHouseInstalledTitles {
		if st.InHouseAppID != nil {
			inHouseIDsToCheck = append(inHouseIDsToCheck, *st.InHouseAppID)
		}
	}

	if len(inHouseIDsToCheck) == 0 {
		return filteredByInHouseID, otherInHouseAppsInInventory, nil
	}

	var globalOrTeamID uint
	if host.TeamID != nil {
		globalOrTeamID = *host.TeamID
	}

	labelSQLFilter := `
			WITH no_labels AS (
				SELECT
					iha.id AS in_house_app_id,
					0 AS count_installer_labels,
					0 AS count_host_labels,
					0 as count_host_updated_after_labels
				FROM
					in_house_apps iha
				WHERE NOT EXISTS (
					SELECT 1
					FROM in_house_app_labels ihl
					WHERE ihl.in_house_app_id = iha.id
				)
			),
			include_any AS (
				SELECT
					iha.id AS in_house_app_id,
					COUNT(ihl.label_id) AS count_installer_labels,
					COUNT(lm.label_id) AS count_host_labels,
					0 as count_host_updated_after_labels
				FROM
					in_house_apps iha
				INNER JOIN in_house_app_labels ihl ON
					ihl.in_house_app_id = iha.id AND ihl.exclude = 0
				LEFT JOIN label_membership lm ON
					lm.label_id = ihl.label_id AND lm.host_id = :host_id
				GROUP BY
					iha.id
				HAVING
					count_installer_labels > 0 AND count_host_labels > 0
			),
			exclude_any AS (
				SELECT
					iha.id AS in_house_app_id,
					COUNT(ihl.label_id) AS count_installer_labels,
					COUNT(lm.label_id) AS count_host_labels,
					SUM(
						CASE
							WHEN lbl.created_at IS NOT NULL AND lbl.label_membership_type = 0 AND :host_label_updated_at >= lbl.created_at THEN 1
							WHEN lbl.created_at IS NOT NULL AND lbl.label_membership_type = 1 THEN 1
							ELSE 0
						END
					) AS count_host_updated_after_labels
				FROM
					in_house_apps iha
				INNER JOIN in_house_app_labels ihl ON
					ihl.in_house_app_id = iha.id AND ihl.exclude = 1
				INNER JOIN labels lbl ON
					lbl.id = ihl.label_id
				LEFT OUTER JOIN label_membership lm ON
					lm.label_id = ihl.label_id AND lm.host_id = :host_id
				GROUP BY
					iha.id
				HAVING
					count_installer_labels > 0 AND
					count_installer_labels = count_host_updated_after_labels AND
					count_host_labels = 0
			)
			SELECT
				iha.id AS in_house_id,
				iha.title_id AS title_id
			FROM
				in_house_apps iha
			LEFT JOIN no_labels
				ON no_labels.in_house_app_id = iha.id
			LEFT JOIN include_any
				ON include_any.in_house_app_id = iha.id
			LEFT JOIN exclude_any
				ON exclude_any.in_house_app_id = iha.id
			WHERE
				iha.global_or_team_id = :global_or_team_id AND
				iha.id IN (:in_house_ids) AND (
					no_labels.in_house_app_id IS NOT NULL OR
					include_any.in_house_app_id IS NOT NULL OR
					exclude_any.in_house_app_id IS NOT NULL
				)
		`

	labelSQLFilter, args, err := sqlx.Named(labelSQLFilter, map[string]any{
		"host_id":               host.ID,
		"host_label_updated_at": host.LabelUpdatedAt,
		"in_house_ids":          inHouseIDsToCheck,
		"global_or_team_id":     globalOrTeamID,
	})
	if err != nil {
		return nil, nil, ctxerr.Wrap(ctx, err, "filterInHouseAppsByLabel building named query args")
	}

	labelSQLFilter, args, err = sqlx.In(labelSQLFilter, args...)
	if err != nil {
		return nil, nil, ctxerr.Wrap(ctx, err, "filterInHouseAppsByLabel building in query args")
	}

	var validInHouseApps []struct {
		InHouseID uint `db:"in_house_id"`
		TitleID   uint `db:"title_id"`
	}
	err = sqlx.SelectContext(ctx, ds.reader(ctx), &validInHouseApps, labelSQLFilter, args...)
	if err != nil {
		return nil, nil, ctxerr.Wrap(ctx, err, "filterInHouseAppsByLabel executing query")
	}

	// differentiate between in-house apps that were installed by Fleet (show install details +
	// ability to reinstall in self-service) vs. in-house apps that Fleet knows about but either
	// weren't installed by Fleet or were installed by Fleet but are no longer in scope
	// (treat as in inventory and not re-installable in self-service)
	for _, validApp := range validInHouseApps {
		if _, ok := byInHouseID[validApp.InHouseID]; ok {
			filteredByInHouseID[validApp.InHouseID] = byInHouseID[validApp.InHouseID]
		} else if installed, ok := hostInHouseInstalledTitles[validApp.TitleID]; ok {
			otherInHouseAppsInInventory[validApp.InHouseID] = installed
		}
	}

	return filteredByInHouseID, otherInHouseAppsInInventory, nil
}

func hostVPPInstalls(ds *Datastore, ctx context.Context, hostID uint, globalOrTeamID uint, selfServiceOnly bool, isMDMEnrolled bool) ([]*hostSoftware, error) {
	var selfServiceFilter string
	if selfServiceOnly {
		if isMDMEnrolled {
			selfServiceFilter = "(vat.self_service = 1) AND "
		} else {
			selfServiceFilter = "FALSE AND "
		}
	}
	vppInstallsStmt := fmt.Sprintf(`
        (   -- upcoming_vpp_install
            SELECT
				vpp_apps.title_id AS id,
                ua.execution_id AS last_install_install_uuid,
                ua.created_at AS last_install_installed_at,
                vaua.adam_id AS vpp_app_adam_id,
				vat.self_service AS vpp_app_self_service,
                'pending_install' AS status
            FROM
                upcoming_activities ua
            INNER JOIN
                vpp_app_upcoming_activities vaua ON ua.id = vaua.upcoming_activity_id
            LEFT JOIN (
                upcoming_activities ua2
                INNER JOIN vpp_app_upcoming_activities vaua2 ON ua2.id = vaua2.upcoming_activity_id
            ) ON ua.host_id = ua2.host_id AND
                vaua.adam_id = vaua2.adam_id AND
                vaua.platform = vaua2.platform AND
                ua.activity_type = ua2.activity_type AND
                (ua2.priority < ua.priority OR ua2.created_at > ua.created_at)
			LEFT JOIN
				vpp_apps_teams vat ON vaua.adam_id = vat.adam_id AND vaua.platform = vat.platform AND vat.global_or_team_id = :global_or_team_id
			INNER JOIN
				vpp_apps ON vaua.adam_id = vpp_apps.adam_id AND vaua.platform = vpp_apps.platform
			WHERE
				-- selfServiceFilter
				%s
                ua.host_id = :host_id AND
                ua.activity_type = 'vpp_app_install' AND
                ua2.id IS NULL
        ) UNION (
		 	-- last_vpp_install
            SELECT
				vpp_apps.title_id AS id,
                hvsi.command_uuid AS last_install_install_uuid,
                hvsi.created_at AS last_install_installed_at,
                hvsi.adam_id AS vpp_app_adam_id,
				vat.self_service AS vpp_app_self_service,
				-- vppAppHostStatusNamedQuery(hvsi, ncr, status)
                %s
            FROM
                host_vpp_software_installs hvsi
            LEFT JOIN
                nano_command_results ncr ON ncr.command_uuid = hvsi.command_uuid
            LEFT JOIN
                host_vpp_software_installs hvsi2 ON hvsi.host_id = hvsi2.host_id AND
                    hvsi.adam_id = hvsi2.adam_id AND
                    hvsi.platform = hvsi2.platform AND
                    hvsi2.removed = 0 AND
					hvsi2.canceled = 0 AND
                    (hvsi.created_at < hvsi2.created_at OR (hvsi.created_at = hvsi2.created_at AND hvsi.id < hvsi2.id))
			INNER JOIN
				vpp_apps_teams vat ON hvsi.adam_id = vat.adam_id AND hvsi.platform = vat.platform AND vat.global_or_team_id = :global_or_team_id
            INNER JOIN
				vpp_apps ON hvsi.adam_id = vpp_apps.adam_id AND hvsi.platform = vpp_apps.platform
			WHERE
				-- selfServiceFilter
				%s
                hvsi.host_id = :host_id AND
                hvsi.removed = 0 AND
				hvsi.canceled = 0 AND
                hvsi2.id IS NULL AND
                NOT EXISTS (
                    SELECT 1
                    FROM
                        upcoming_activities ua
                    INNER JOIN
                        vpp_app_upcoming_activities vaua ON ua.id = vaua.upcoming_activity_id
                    WHERE
                        ua.host_id = hvsi.host_id AND
                        vaua.adam_id = hvsi.adam_id AND
                        vaua.platform = hvsi.platform AND
                        ua.activity_type = 'vpp_app_install'
                )
        )
    `, selfServiceFilter, vppAppHostStatusNamedQuery("hvsi", "ncr", "status"), selfServiceFilter)
	vppInstallsStmt, args, err := sqlx.Named(vppInstallsStmt, map[string]any{
		"host_id":                   hostID,
		"global_or_team_id":         globalOrTeamID,
		"software_status_installed": fleet.SoftwareInstalled,
		"mdm_status_acknowledged":   fleet.MDMAppleStatusAcknowledged,
		"mdm_status_error":          fleet.MDMAppleStatusError,
		"mdm_status_format_error":   fleet.MDMAppleStatusCommandFormatError,
		"software_status_failed":    fleet.SoftwareInstallFailed,
		"software_status_pending":   fleet.SoftwareInstallPending,
	})
	if err != nil {
		return nil, ctxerr.Wrap(ctx, err, "build named query for host vpp installs")
	}
	var vppInstalls []*hostSoftware
	err = sqlx.SelectContext(ctx, ds.reader(ctx), &vppInstalls, vppInstallsStmt, args...)
	if err != nil {
		return nil, err
	}

	return vppInstalls, nil
}

func hostInHouseInstalls(ds *Datastore, ctx context.Context, hostID uint, globalOrTeamID uint, selfServiceOnly bool, isMDMEnrolled bool) ([]*hostSoftware, error) {
	installsStmt := fmt.Sprintf(`
(   -- upcoming_in_house_install
	SELECT
		iha.title_id AS id,
		ua.execution_id AS last_install_install_uuid,
		ua.created_at AS last_install_installed_at,
		ihua.in_house_app_id AS in_house_app_id,
		iha.filename AS in_house_app_name,
		iha.platform AS in_house_app_platform,
		iha.version AS in_house_app_version,
		'pending_install' AS status
	FROM
		upcoming_activities ua
	INNER JOIN
		in_house_app_upcoming_activities ihua ON ua.id = ihua.upcoming_activity_id
	LEFT JOIN (
		upcoming_activities ua2
		INNER JOIN in_house_app_upcoming_activities ihua2 ON ua2.id = ihua2.upcoming_activity_id
	) ON ua.host_id = ua2.host_id AND
			ihua.in_house_app_id = ihua2.in_house_app_id AND
			ua.activity_type = ua2.activity_type AND
			(ua2.priority < ua.priority OR ua2.created_at > ua.created_at)
	INNER JOIN
		in_house_apps iha ON ihua.in_house_app_id = iha.id
	WHERE
		ua.host_id = :host_id AND
		ua.activity_type = 'in_house_app_install' AND
		iha.global_or_team_id = :global_or_team_id AND
		ua2.id IS NULL
) UNION (
	-- last_in_house_install
	SELECT
		iha.title_id AS id,
		hihsi.command_uuid AS last_install_install_uuid,
		hihsi.created_at AS last_install_installed_at,
		hihsi.in_house_app_id AS in_house_app_id,
		iha.filename AS in_house_app_name,
		iha.platform AS in_house_app_platform,
		iha.version AS in_house_app_version,
		-- inHouseAppHostStatusNamedQuery(hvsi, ncr, status)
		%s
	FROM
		host_in_house_software_installs hihsi
	LEFT JOIN
		nano_command_results ncr ON ncr.command_uuid = hihsi.command_uuid
	LEFT JOIN
		host_in_house_software_installs hihsi2 ON hihsi.host_id = hihsi2.host_id AND
			hihsi.in_house_app_id = hihsi2.in_house_app_id AND
			hihsi2.removed = 0 AND
			hihsi2.canceled = 0 AND
			(hihsi.created_at < hihsi2.created_at OR (hihsi.created_at = hihsi2.created_at AND hihsi.id < hihsi2.id))
	INNER JOIN
		in_house_apps iha ON hihsi.in_house_app_id = iha.id
	WHERE
		hihsi.host_id = :host_id AND
		hihsi.removed = 0 AND
		hihsi.canceled = 0 AND
		hihsi2.id IS NULL AND
		iha.global_or_team_id = :global_or_team_id AND
		NOT EXISTS (
			SELECT 1
			FROM
				upcoming_activities ua
			INNER JOIN
				in_house_app_upcoming_activities ihua ON ua.id = ihua.upcoming_activity_id
			WHERE
				ua.host_id = hihsi.host_id AND
				ihua.in_house_app_id = hihsi.in_house_app_id AND
				ua.activity_type = 'in_house_app_install'
		)
)
`, inHouseAppHostStatusNamedQuery("hihsi", "ncr", "status"))

	installsStmt, args, err := sqlx.Named(installsStmt, map[string]any{
		"host_id":                   hostID,
		"global_or_team_id":         globalOrTeamID,
		"software_status_installed": fleet.SoftwareInstalled,
		"mdm_status_acknowledged":   fleet.MDMAppleStatusAcknowledged,
		"mdm_status_error":          fleet.MDMAppleStatusError,
		"mdm_status_format_error":   fleet.MDMAppleStatusCommandFormatError,
		"software_status_failed":    fleet.SoftwareInstallFailed,
		"software_status_pending":   fleet.SoftwareInstallPending,
	})
	if err != nil {
		return nil, ctxerr.Wrap(ctx, err, "build named query for host in-house installs")
	}
	var installs []*hostSoftware
	err = sqlx.SelectContext(ctx, ds.reader(ctx), &installs, installsStmt, args...)
	if err != nil {
		return nil, err
	}

	return installs, nil
}

func pushVersion(softwareIDStr string, softwareTitleRecord *hostSoftware, hostInstalledSoftware hostSoftware) {
	seperator := ","
	if softwareTitleRecord.SoftwareIDList == nil {
		softwareTitleRecord.SoftwareIDList = ptr.String("")
		softwareTitleRecord.SoftwareSourceList = ptr.String("")
		softwareTitleRecord.SoftwareExtensionForList = ptr.String("")
		softwareTitleRecord.VersionList = ptr.String("")
		softwareTitleRecord.BundleIdentifierList = ptr.String("")
		seperator = ""
	}
	softwareIDList := strings.Split(*softwareTitleRecord.SoftwareIDList, ",")
	found := false
	for _, id := range softwareIDList {
		if id == softwareIDStr {
			found = true
			break
		}
	}
	if !found {
		*softwareTitleRecord.SoftwareIDList += seperator + softwareIDStr
		if hostInstalledSoftware.SoftwareSource != nil {
			*softwareTitleRecord.SoftwareSourceList += seperator + *hostInstalledSoftware.SoftwareSource
		}
		if hostInstalledSoftware.SoftwareExtensionFor != nil {
			*softwareTitleRecord.SoftwareExtensionForList += seperator + *hostInstalledSoftware.SoftwareExtensionFor
		}
		*softwareTitleRecord.VersionList += seperator + *hostInstalledSoftware.Version
		*softwareTitleRecord.BundleIdentifierList += seperator + *hostInstalledSoftware.BundleIdentifier
	}
}

func hostInstalledVpps(ds *Datastore, ctx context.Context, hostID uint) ([]*hostSoftware, error) {
	vppInstalledStmt := `
		SELECT
			vpp_apps.title_id AS id,
			hvsi.command_uuid AS last_install_install_uuid,
			hvsi.created_at AS last_install_installed_at,
			vpp_apps.adam_id AS vpp_app_adam_id,
			vpp_apps.latest_version AS vpp_app_version,
			vpp_apps.platform as vpp_app_platform,
			NULLIF(vpp_apps.icon_url, '') as vpp_app_icon_url,
			vpp_apps_teams.self_service AS vpp_app_self_service,
			'installed' AS status
		FROM
			host_vpp_software_installs hvsi
		INNER JOIN
			vpp_apps ON hvsi.adam_id = vpp_apps.adam_id AND hvsi.platform = vpp_apps.platform
		INNER JOIN
			vpp_apps_teams ON vpp_apps.adam_id = vpp_apps_teams.adam_id AND vpp_apps.platform = vpp_apps_teams.platform
		WHERE
			hvsi.host_id = ?
	`
	var vppInstalled []*hostSoftware
	err := sqlx.SelectContext(ctx, ds.reader(ctx), &vppInstalled, vppInstalledStmt, hostID)
	if err != nil {
		return nil, err
	}

	return vppInstalled, nil
}

func hostInstalledInHouses(ds *Datastore, ctx context.Context, hostID uint) ([]*hostSoftware, error) {
	installedStmt := `
		SELECT
			iha.title_id AS id,
			hihsi.command_uuid AS last_install_install_uuid,
			hihsi.created_at AS last_install_installed_at,
			iha.id AS in_house_app_id,
			iha.filename AS in_house_app_name,
			iha.version AS in_house_app_version,
			iha.platform as in_house_app_platform,
			'installed' AS status
		FROM
			host_in_house_software_installs hihsi
		INNER JOIN
			in_house_apps iha ON hihsi.in_house_app_id = iha.id
		WHERE
			hihsi.host_id = ?
	`
	var installed []*hostSoftware
	err := sqlx.SelectContext(ctx, ds.reader(ctx), &installed, installedStmt, hostID)
	if err != nil {
		return nil, err
	}

	return installed, nil
}

// hydrated is the base record from the db
// it contains most of the information we need to return back, however,
// we need to copy over the install/uninstall data from the softwareTitle we fetched
// from hostSoftwareInstalls and hostSoftwareUninstalls
func hydrateHostSoftwareRecordFromDb(hydrated *hostSoftware, softwareTitle *hostSoftware) {
	var version,
		platform string
	if hydrated.PackageVersion != nil {
		version = *hydrated.PackageVersion
	}
	if hydrated.PackagePlatform != nil {
		platform = *hydrated.PackagePlatform
	}
	hydrated.SoftwarePackage = &fleet.SoftwarePackageOrApp{
		Name:        *hydrated.PackageName,
		Version:     version,
		Platform:    platform,
		SelfService: hydrated.PackageSelfService,
	}

	// promote the last install info to the proper destination fields
	if softwareTitle.LastInstallInstallUUID != nil && *softwareTitle.LastInstallInstallUUID != "" {
		hydrated.SoftwarePackage.LastInstall = &fleet.HostSoftwareInstall{
			InstallUUID: *softwareTitle.LastInstallInstallUUID,
		}
		if softwareTitle.LastInstallInstalledAt != nil {
			hydrated.SoftwarePackage.LastInstall.InstalledAt = *softwareTitle.LastInstallInstalledAt
		}
	}

	// promote the last uninstall info to the proper destination fields
	if softwareTitle.LastUninstallScriptExecutionID != nil && *softwareTitle.LastUninstallScriptExecutionID != "" {
		hydrated.SoftwarePackage.LastUninstall = &fleet.HostSoftwareUninstall{
			ExecutionID: *softwareTitle.LastUninstallScriptExecutionID,
		}
		if softwareTitle.LastUninstallUninstalledAt != nil {
			hydrated.SoftwarePackage.LastUninstall.UninstalledAt = *softwareTitle.LastUninstallUninstalledAt
		}
	}
}

// softwareTitleRecord is the base record, we will be modifying it
func promoteSoftwareTitleVPPApp(softwareTitleRecord *hostSoftware) {
	var version,
		platform string
	if softwareTitleRecord.VPPAppVersion != nil {
		version = *softwareTitleRecord.VPPAppVersion
	}
	if softwareTitleRecord.VPPAppPlatform != nil {
		platform = *softwareTitleRecord.VPPAppPlatform
	}
	softwareTitleRecord.AppStoreApp = &fleet.SoftwarePackageOrApp{
		AppStoreID:  *softwareTitleRecord.VPPAppAdamID,
		Version:     version,
		Platform:    platform,
		SelfService: softwareTitleRecord.VPPAppSelfService,
	}
	softwareTitleRecord.IconUrl = softwareTitleRecord.VPPAppIconURL

	// promote the last install info to the proper destination fields
	if softwareTitleRecord.LastInstallInstallUUID != nil && *softwareTitleRecord.LastInstallInstallUUID != "" {
		softwareTitleRecord.AppStoreApp.LastInstall = &fleet.HostSoftwareInstall{
			CommandUUID: *softwareTitleRecord.LastInstallInstallUUID,
		}
		if softwareTitleRecord.LastInstallInstalledAt != nil {
			softwareTitleRecord.AppStoreApp.LastInstall.InstalledAt = *softwareTitleRecord.LastInstallInstalledAt
		}
	}
}

// softwareTitleRecord is the base record, we will be modifying it
func promoteSoftwareTitleInHouseApp(softwareTitleRecord *hostSoftware) {
	var version, platform string
	if softwareTitleRecord.InHouseAppVersion != nil {
		version = *softwareTitleRecord.InHouseAppVersion
	}
	if softwareTitleRecord.InHouseAppPlatform != nil {
		platform = *softwareTitleRecord.InHouseAppPlatform
	}
	softwareTitleRecord.SoftwarePackage = &fleet.SoftwarePackageOrApp{
		Name:        *softwareTitleRecord.InHouseAppName,
		Version:     version,
		Platform:    platform,
		SelfService: ptr.Bool(false), // unsupported for in-house apps currently
	}

	// promote the last install info to the proper destination fields
	if softwareTitleRecord.LastInstallInstallUUID != nil && *softwareTitleRecord.LastInstallInstallUUID != "" {
		softwareTitleRecord.SoftwarePackage.LastInstall = &fleet.HostSoftwareInstall{
			CommandUUID: *softwareTitleRecord.LastInstallInstallUUID,
		}
		if softwareTitleRecord.LastInstallInstalledAt != nil {
			softwareTitleRecord.SoftwarePackage.LastInstall.InstalledAt = *softwareTitleRecord.LastInstallInstalledAt
		}
	}
}

func (ds *Datastore) ListHostSoftware(ctx context.Context, host *fleet.Host, opts fleet.HostSoftwareTitleListOptions) ([]*fleet.HostSoftwareWithInstaller, *fleet.PaginationMetadata, error) {
	if !opts.VulnerableOnly && (opts.MinimumCVSS > 0 || opts.MaximumCVSS > 0 || opts.KnownExploit) {
		return nil, nil, fleet.NewInvalidArgumentError(
			"query", "min_cvss_score, max_cvss_score, and exploit can only be provided with vulnerable=true",
		)
	}

	var globalOrTeamID uint
	if host.TeamID != nil {
		globalOrTeamID = *host.TeamID
	}

	// By default, installer platform takes care of omitting incompatible packages, but for Linux platforms the installer
	// type is a bit too broad, so we filter further here. Note that we do *not* enforce this on installations, in case
	// an admin knows that e.g. alien is installed and wants to push a package anyway. We also don't check software
	// inventory for deb/rpm to match that way; this differs from the logic we use for auto-install queries for rpm/deb
	// packages.
	incompatibleExtensions := []string{"noop"}
	if fleet.IsLinux(host.Platform) {
		if !host.PlatformSupportsDebPackages() {
			incompatibleExtensions = append(incompatibleExtensions, "deb")
		}
		if !host.PlatformSupportsRpmPackages() {
			incompatibleExtensions = append(incompatibleExtensions, "rpm")
		}
	}

	namedArgs := map[string]any{
		"host_id":                 host.ID,
		"host_platform":           host.FleetPlatform(),
		"incompatible_extensions": incompatibleExtensions,
		"global_or_team_id":       globalOrTeamID,
		"is_mdm_enrolled":         opts.IsMDMEnrolled,
		"host_label_updated_at":   host.LabelUpdatedAt,
		"avail":                   opts.OnlyAvailableForInstall,
		"self_service":            opts.SelfServiceOnly,
		"min_cvss":                opts.MinimumCVSS,
		"max_cvss":                opts.MaximumCVSS,
		"vpp_apps_platforms":      fleet.VPPAppsPlatforms,
		"known_exploit":           1,
	}
	var hasCVEMetaFilters bool
	if opts.KnownExploit || opts.MinimumCVSS > 0 || opts.MaximumCVSS > 0 {
		hasCVEMetaFilters = true
	}

	bySoftwareTitleID := make(map[uint]*hostSoftware)
	bySoftwareID := make(map[uint]*hostSoftware)

	var err error
	var hostSoftwareInstallsList []*hostSoftware
	if opts.OnlyAvailableForInstall || opts.IncludeAvailableForInstall {
		hostSoftwareInstallsList, err = hostSoftwareInstalls(ds, ctx, host.ID)
		if err != nil {
			return nil, nil, err
		}
		for _, s := range hostSoftwareInstallsList {
			if _, ok := bySoftwareTitleID[s.ID]; !ok {
				bySoftwareTitleID[s.ID] = s
			} else {
				bySoftwareTitleID[s.ID].LastInstallInstalledAt = s.LastInstallInstalledAt
				bySoftwareTitleID[s.ID].LastInstallInstallUUID = s.LastInstallInstallUUID
			}
		}
	}

	hostSoftwareUninstalls, err := hostSoftwareUninstalls(ds, ctx, host.ID)
	uninstallQuarantineSet := make(map[uint]*hostSoftware)
	if err != nil {
		return nil, nil, err
	}
	for _, s := range hostSoftwareUninstalls {
		if _, ok := bySoftwareTitleID[s.ID]; !ok {
			if opts.OnlyAvailableForInstall || opts.IncludeAvailableForInstall {
				bySoftwareTitleID[s.ID] = s
			} else {
				uninstallQuarantineSet[s.ID] = s
			}
		} else if bySoftwareTitleID[s.ID].LastInstallInstalledAt == nil ||
			(s.LastUninstallUninstalledAt != nil && s.LastUninstallUninstalledAt.After(*bySoftwareTitleID[s.ID].LastInstallInstalledAt)) {

			// if the uninstall is more recent than the install, we should update the status
			bySoftwareTitleID[s.ID].Status = s.Status
			bySoftwareTitleID[s.ID].LastUninstallUninstalledAt = s.LastUninstallUninstalledAt
			bySoftwareTitleID[s.ID].LastUninstallScriptExecutionID = s.LastUninstallScriptExecutionID
			bySoftwareTitleID[s.ID].ExitCode = s.ExitCode

			if !opts.OnlyAvailableForInstall && !opts.IncludeAvailableForInstall {
				uninstallQuarantineSet[s.ID] = bySoftwareTitleID[s.ID]
				delete(bySoftwareTitleID, s.ID)
			}
		}
	}

	hostInstalledSoftware, err := hostInstalledSoftware(ds, ctx, host.ID)
	if err != nil {
		return nil, nil, err
	}
	hostInstalledSoftwareTitleSet := make(map[uint]struct{})
	hostInstalledSoftwareSet := make(map[uint]*hostSoftware)
	for _, pointerToSoftware := range hostInstalledSoftware {
		s := *pointerToSoftware
		if pointerToSoftware.LastOpenedAt != nil {
			timeCopy := *pointerToSoftware.LastOpenedAt
			s.LastOpenedAt = &timeCopy
		}

		if unInstalled, ok := uninstallQuarantineSet[s.ID]; ok {
			// We have an uninstall record according to host_software_installs,
			// however, osquery says the software is installed.
			// Put it back into the set of returned software
			bySoftwareTitleID[s.ID] = unInstalled
		}

		if _, ok := bySoftwareTitleID[s.ID]; !ok {
			sCopy := s
			bySoftwareTitleID[s.ID] = &sCopy
		} else if (bySoftwareTitleID[s.ID].LastOpenedAt == nil) ||
			(s.LastOpenedAt != nil && bySoftwareTitleID[s.ID].LastOpenedAt != nil &&
				s.LastOpenedAt.After(*bySoftwareTitleID[s.ID].LastOpenedAt)) {
			existing := bySoftwareTitleID[s.ID]
			existing.LastOpenedAt = s.LastOpenedAt
		}

		hostInstalledSoftwareTitleSet[s.ID] = struct{}{}
		if s.SoftwareID != nil {
			bySoftwareID[*s.SoftwareID] = pointerToSoftware
			hostInstalledSoftwareSet[*s.SoftwareID] = pointerToSoftware
		}
	}

	hostVPPInstalls, err := hostVPPInstalls(ds, ctx, host.ID, globalOrTeamID, opts.SelfServiceOnly, opts.IsMDMEnrolled)
	if err != nil {
		return nil, nil, err
	}
	byVPPAdamID := make(map[string]*hostSoftware)
	for _, s := range hostVPPInstalls {
		if s.VPPAppAdamID != nil {
			// If a VPP app is already installed on the host, we don't need to double count it
			// until we merge the two fetch queries later on in this method.
			// Until then if the host_software record is not a software installer, we delete it and keep the vpp app
			if _, exists := hostInstalledSoftwareTitleSet[s.ID]; exists {
				installedTitle := bySoftwareTitleID[s.ID]
				if installedTitle != nil && installedTitle.InstallerID == nil {
					// not a software installer, so copy over
					// the installed title information
					s.LastOpenedAt = installedTitle.LastOpenedAt
					s.SoftwareID = installedTitle.SoftwareID
					s.SoftwareSource = installedTitle.SoftwareSource
					s.SoftwareExtensionFor = installedTitle.SoftwareExtensionFor
					s.Version = installedTitle.Version
					s.BundleIdentifier = installedTitle.BundleIdentifier
					if !opts.VulnerableOnly && !hasCVEMetaFilters {
						// When we are filtering by vulnerable only
						// we want to treat the installed vpp app as a regular software title
						delete(bySoftwareTitleID, s.ID)
					}
					byVPPAdamID[*s.VPPAppAdamID] = s
				} else {
					continue
				}
			} else if opts.OnlyAvailableForInstall || opts.IncludeAvailableForInstall {
				byVPPAdamID[*s.VPPAppAdamID] = s
			}
		}
	}

	hostInHouseInstalls, err := hostInHouseInstalls(ds, ctx, host.ID, globalOrTeamID, opts.SelfServiceOnly, opts.IsMDMEnrolled)
	if err != nil {
		return nil, nil, err
	}
	byInHouseID := make(map[uint]*hostSoftware)
	for _, s := range hostInHouseInstalls {
		// If an in-house app is already installed on the host, we don't need to
		// double count it (what does that mean? copied from the VPP comment,
		// please clarify if you know) until we merge the two fetch queries later
		// on in this method. Until then if the host_software record is not a
		// software installer nor VPP app, we delete it and keep the in-house app.
		if _, exists := hostInstalledSoftwareTitleSet[s.ID]; exists {
			installedTitle := bySoftwareTitleID[s.ID]

			if installedTitle != nil && installedTitle.InstallerID == nil {
				// not a software installer, so copy over
				// the installed title information
				s.LastOpenedAt = installedTitle.LastOpenedAt
				s.SoftwareID = installedTitle.SoftwareID
				s.SoftwareSource = installedTitle.SoftwareSource
				s.SoftwareExtensionFor = installedTitle.SoftwareExtensionFor
				s.Version = installedTitle.Version
				s.BundleIdentifier = installedTitle.BundleIdentifier
				if !opts.VulnerableOnly && !hasCVEMetaFilters {
					// When we are filtering by vulnerable only
					// we want to treat the installed in-house app as a regular software title
					delete(bySoftwareTitleID, s.ID)
				}
				byInHouseID[*s.InHouseAppID] = s
			} else {
				continue
			}
		} else if opts.OnlyAvailableForInstall || opts.IncludeAvailableForInstall {
			byInHouseID[*s.InHouseAppID] = s
		}
	}

	hostInstalledVppsApps, err := hostInstalledVpps(ds, ctx, host.ID)
	if err != nil {
		return nil, nil, err
	}
	installedVppsByAdamID := make(map[string]*hostSoftware)
	for _, s := range hostInstalledVppsApps {
		if s.VPPAppAdamID != nil {
			installedVppsByAdamID[*s.VPPAppAdamID] = s
		}
	}

	hostVPPInstalledTitles := make(map[uint]*hostSoftware)
	for _, s := range installedVppsByAdamID {
		if _, ok := hostInstalledSoftwareTitleSet[s.ID]; ok {
			// we copied over all the installed title information
			// from bySoftwareTitleID, but deleted the record from the map
			// when going through hostVPPInstalls. Copy over the
			// data from the byVPPAdamID to hostVPPInstalledTitles
			// so we can later push to InstalledVersions
			installedTitle := byVPPAdamID[*s.VPPAppAdamID]
			if installedTitle == nil {
				// This can happen when mdm_enrolled is false
				// because in hostVPPInstalls we filter those out
				installedTitle = bySoftwareTitleID[s.ID]
			}
			if installedTitle == nil {
				// We somehow have a vpp app in host_vpp_software_installs,
				// however osquery didn't pick it up in inventory
				continue
			}
			s.SoftwareID = installedTitle.SoftwareID
			s.SoftwareSource = installedTitle.SoftwareSource
			s.SoftwareExtensionFor = installedTitle.SoftwareExtensionFor
			s.Version = installedTitle.Version
			s.BundleIdentifier = installedTitle.BundleIdentifier
		}
		if s.VPPAppAdamID != nil {
			// Override the status; if there's a pending re-install, we should show that status.
			if hs, ok := byVPPAdamID[*s.VPPAppAdamID]; ok {
				s.Status = hs.Status
			}
		}
		hostVPPInstalledTitles[s.ID] = s
	}

	hostInstalledInHouseApps, err := hostInstalledInHouses(ds, ctx, host.ID)
	if err != nil {
		return nil, nil, err
	}
	installedInHouseByID := make(map[uint]*hostSoftware)
	for _, s := range hostInstalledInHouseApps {
		if s.InHouseAppID != nil {
			installedInHouseByID[*s.InHouseAppID] = s
		}
	}

	hostInHouseInstalledTitles := make(map[uint]*hostSoftware)
	for _, s := range installedInHouseByID {
		if _, ok := hostInstalledSoftwareTitleSet[s.ID]; ok {
			// we copied over all the installed title information
			// from bySoftwareTitleID, but deleted the record from the map
			// when going through hostInHouseInstalls. Copy over the
			// data from the byInHouseID to hostInHouseInstalledTitles
			// so we can later push to InstalledVersions
			installedTitle := byInHouseID[*s.InHouseAppID]
			if installedTitle == nil {
				// This can happen when mdm_enrolled is false
				// because in hostInHouseInstalls we filter those out
				installedTitle = bySoftwareTitleID[s.ID]
			}
			if installedTitle == nil {
				// We somehow have an in-house app in host_in_house_software_installs,
				// however osquery didn't pick it up in inventory
				continue
			}
			s.SoftwareID = installedTitle.SoftwareID
			s.SoftwareSource = installedTitle.SoftwareSource
			s.SoftwareExtensionFor = installedTitle.SoftwareExtensionFor
			s.Version = installedTitle.Version
			s.BundleIdentifier = installedTitle.BundleIdentifier
		}
		if s.InHouseAppID != nil {
			// Override the status; if there's a pending re-install, we should show that status.
			if hs, ok := byInHouseID[*s.InHouseAppID]; ok {
				s.Status = hs.Status
			}
		}
		hostInHouseInstalledTitles[s.ID] = s
	}

	var stmtAvailable string

	if opts.OnlyAvailableForInstall || opts.IncludeAvailableForInstall {
		namedArgs["host_compatible_platforms"] = host.FleetPlatform()

		var availableSoftwareTitles []*hostSoftware

		if !opts.VulnerableOnly {
			stmtAvailable = `
				SELECT
				st.id,
				st.name,
				st.source,
				st.extension_for,
				st.upgrade_code,
				si.id as installer_id,
				si.self_service as package_self_service,
				si.filename as package_name,
				si.version as package_version,
				si.platform as package_platform,
				vat.self_service as vpp_app_self_service,
				vat.adam_id as vpp_app_adam_id,
				vap.latest_version as vpp_app_version,
				vap.platform as vpp_app_platform,
				NULLIF(vap.icon_url, '') as vpp_app_icon_url,
				iha.id as in_house_app_id,
				iha.filename as in_house_app_name,
				iha.version as in_house_app_version,
				iha.platform as in_house_app_platform,
				NULL as last_install_installed_at,
				NULL as last_install_install_uuid,
				NULL as last_uninstall_uninstalled_at,
				NULL as last_uninstall_script_execution_id,
				NULL as status
			FROM
				software_titles st
			LEFT OUTER JOIN
				-- filter out software that is not available for install on the host's platform
				software_installers si ON st.id = si.title_id AND si.platform = :host_compatible_platforms AND si.extension NOT IN (:incompatible_extensions) AND si.global_or_team_id = :global_or_team_id
			LEFT OUTER JOIN
				-- include VPP apps only if the host is on a supported platform
				vpp_apps vap ON st.id = vap.title_id AND :host_platform IN (:vpp_apps_platforms)
			LEFT OUTER JOIN
				vpp_apps_teams vat ON vap.adam_id = vat.adam_id AND vap.platform = vat.platform AND vat.global_or_team_id = :global_or_team_id
			LEFT OUTER JOIN
				in_house_apps iha ON iha.title_id = st.id AND iha.platform = :host_compatible_platforms AND iha.global_or_team_id = :global_or_team_id
			WHERE
				-- software is not installed on host (but is available in host's team)
				NOT EXISTS (
					SELECT 1
					FROM
						host_software hs
					INNER JOIN
						software s ON hs.software_id = s.id
					WHERE
						hs.host_id = :host_id AND
						s.title_id = st.id
				) AND
				-- sofware install has not been attempted on host
				NOT EXISTS (
					SELECT 1
					FROM
						host_software_installs hsi
					WHERE
						hsi.host_id = :host_id AND
						hsi.software_installer_id = si.id AND
						hsi.removed = 0 AND
						hsi.canceled = 0
				) AND
				-- sofware install/uninstall is not upcoming on host
				NOT EXISTS (
					SELECT 1
					FROM
						upcoming_activities ua
						INNER JOIN
							software_install_upcoming_activities siua ON siua.upcoming_activity_id = ua.id
					WHERE
						ua.host_id = :host_id AND
						ua.activity_type IN ('software_install', 'software_uninstall') AND
						siua.software_installer_id = si.id
				) AND
				-- VPP install has not been attempted on host
				NOT EXISTS (
					SELECT 1
					FROM
						host_vpp_software_installs hvsi
					WHERE
						hvsi.host_id = :host_id AND
						hvsi.adam_id = vat.adam_id AND
						hvsi.removed = 0 AND
						hvsi.canceled = 0
				) AND
				-- VPP install is not upcoming on host
				NOT EXISTS (
					SELECT 1
					FROM
						upcoming_activities ua
						INNER JOIN
							vpp_app_upcoming_activities vaua ON vaua.upcoming_activity_id = ua.id
					WHERE
						ua.host_id = :host_id AND
						ua.activity_type = 'vpp_app_install' AND
						vaua.adam_id = vat.adam_id
				) AND
				-- in-house install has not been attempted on host
				NOT EXISTS (
					SELECT 1
					FROM
						host_in_house_software_installs hihsi
					WHERE
						hihsi.host_id = :host_id AND
						hihsi.in_house_app_id = iha.id AND
						hihsi.removed = 0 AND
						hihsi.canceled = 0
				) AND
				-- in-house install is not upcoming on host
				NOT EXISTS (
					SELECT 1
					FROM
						upcoming_activities ua
						INNER JOIN
							in_house_app_upcoming_activities ihua ON ihua.upcoming_activity_id = ua.id
					WHERE
						ua.host_id = :host_id AND
						ua.activity_type = 'in_house_app_install' AND
						ihua.in_house_app_id = iha.id
				) AND
				-- either the software installer or the vpp app or the in-house app exists for the host's team
				( si.id IS NOT NULL OR vat.platform = :host_platform OR iha.id IS NOT NULL ) AND
				-- label membership check
				(
					-- do the label membership check for software installers and VPP apps and in-house apps
						EXISTS (

						SELECT 1 FROM (

							-- no labels
							SELECT 0 AS count_installer_labels, 0 AS count_host_labels, 0 as count_host_updated_after_labels
							WHERE
								NOT EXISTS (SELECT 1 FROM software_installer_labels sil WHERE sil.software_installer_id = si.id) AND
								NOT EXISTS (SELECT 1 FROM vpp_app_team_labels vatl WHERE vatl.vpp_app_team_id = vat.id) AND
								NOT EXISTS (SELECT 1 FROM in_house_app_labels ihl WHERE ihl.in_house_app_id = iha.id)

							UNION

							-- include any for software installers
							SELECT
								COUNT(*) AS count_installer_labels,
								COUNT(lm.label_id) AS count_host_labels,
								0 as count_host_updated_after_labels
							FROM
								software_installer_labels sil
								LEFT OUTER JOIN label_membership lm ON lm.label_id = sil.label_id
								AND lm.host_id = :host_id
							WHERE
								sil.software_installer_id = si.id
								AND sil.exclude = 0
							HAVING
								count_installer_labels > 0 AND count_host_labels > 0

							UNION

							-- exclude any for software installers, ignore software that depends on labels created
							-- _after_ the label_updated_at timestamp of the host (because
							-- we don't have results for that label yet, the host may or may
							-- not be a member).
							SELECT
								COUNT(*) AS count_installer_labels,
								COUNT(lm.label_id) AS count_host_labels,
								SUM(CASE WHEN lbl.created_at IS NOT NULL AND :host_label_updated_at >= lbl.created_at THEN 1 ELSE 0 END) as count_host_updated_after_labels
							FROM
								software_installer_labels sil
								LEFT OUTER JOIN labels lbl
									ON lbl.id = sil.label_id
								LEFT OUTER JOIN label_membership lm
									ON lm.label_id = sil.label_id AND lm.host_id = :host_id
							WHERE
								sil.software_installer_id = si.id
								AND sil.exclude = 1
							HAVING
								count_installer_labels > 0 AND count_installer_labels = count_host_updated_after_labels AND count_host_labels = 0

							UNION

							-- include any for VPP apps
							SELECT
								COUNT(*) AS count_installer_labels,
								COUNT(lm.label_id) AS count_host_labels,
								0 as count_host_updated_after_labels
							FROM
								vpp_app_team_labels vatl
								LEFT OUTER JOIN label_membership lm ON lm.label_id = vatl.label_id
								AND lm.host_id = :host_id
							WHERE
								vatl.vpp_app_team_id = vat.id
								AND vatl.exclude = 0
							HAVING
								count_installer_labels > 0 AND count_host_labels > 0

							UNION

							-- exclude any for VPP apps
							SELECT
								COUNT(*) AS count_installer_labels,
								COUNT(lm.label_id) AS count_host_labels,
								SUM(CASE
								WHEN lbl.created_at IS NOT NULL AND lbl.label_membership_type = 0 AND :host_label_updated_at >= lbl.created_at THEN 1
								WHEN lbl.created_at IS NOT NULL AND lbl.label_membership_type = 1 THEN 1
								ELSE 0 END) as count_host_updated_after_labels
							FROM
								vpp_app_team_labels vatl
								LEFT OUTER JOIN labels lbl
									ON lbl.id = vatl.label_id
								LEFT OUTER JOIN label_membership lm
									ON lm.label_id = vatl.label_id AND lm.host_id = :host_id
							WHERE
								vatl.vpp_app_team_id = vat.id
								AND vatl.exclude = 1
							HAVING
								count_installer_labels > 0 AND count_installer_labels = count_host_updated_after_labels AND count_host_labels = 0

							UNION

							-- include any for in-house apps
							SELECT
								COUNT(*) AS count_installer_labels,
								COUNT(lm.label_id) AS count_host_labels,
								0 as count_host_updated_after_labels
							FROM
								in_house_app_labels ihl
								LEFT OUTER JOIN label_membership lm ON lm.label_id = ihl.label_id AND lm.host_id = :host_id
							WHERE
								ihl.in_house_app_id = iha.id
								AND ihl.exclude = 0
							HAVING
								count_installer_labels > 0 AND count_host_labels > 0

							UNION

							-- exclude any for in-house apps
							SELECT
								COUNT(*) AS count_installer_labels,
								COUNT(lm.label_id) AS count_host_labels,
								SUM(CASE
								WHEN lbl.created_at IS NOT NULL AND lbl.label_membership_type = 0 AND :host_label_updated_at >= lbl.created_at THEN 1
								WHEN lbl.created_at IS NOT NULL AND lbl.label_membership_type = 1 THEN 1
								ELSE 0 END) as count_host_updated_after_labels
							FROM
								in_house_app_labels ihl
								LEFT OUTER JOIN labels lbl ON lbl.id = ihl.label_id
								LEFT OUTER JOIN label_membership lm ON lm.label_id = ihl.label_id AND lm.host_id = :host_id
							WHERE
								ihl.in_house_app_id = iha.id AND
								ihl.exclude = 1
							HAVING
								count_installer_labels > 0 AND count_installer_labels = count_host_updated_after_labels AND count_host_labels = 0
							) t
						)
				)
			`
			if opts.SelfServiceOnly {
				stmtAvailable += "\nAND ( si.self_service = 1 OR ( vat.self_service = 1 AND :is_mdm_enrolled ) )"
			}

			if !opts.IsMDMEnrolled {
				// both VPP apps and in-house apps require MDM
				stmtAvailable += "\nAND vat.id IS NULL AND iha.id IS NULL"
			}

			stmtAvailable, args, err := sqlx.Named(stmtAvailable, namedArgs)
			if err != nil {
				return nil, nil, err
			}
			stmtAvailable, args, err = sqlx.In(stmtAvailable, args...)
			if err != nil {
				return nil, nil, err
			}

			err = sqlx.SelectContext(ctx, ds.reader(ctx), &availableSoftwareTitles, stmtAvailable, args...)
			if err != nil {
				return nil, nil, err
			}
		}

		// These slices are meant to keep track of software that is available for install.
		// When we are filtering by `OnlyAvailableForInstall`, we will replace the existing
		// software title records held in bySoftwareTitleID, byVPPAdamID and byInHouseID.
		// If we are just using the `IncludeAvailableForInstall` options, we will simply
		// add these addtional software titles to bySoftwareTitleID, byVPPAdamID and byInHouseID.
		tmpBySoftwareTitleID := make(map[uint]*hostSoftware, len(availableSoftwareTitles))
		tmpByVPPAdamID := make(map[string]*hostSoftware, len(byVPPAdamID))
		tmpByInHouseID := make(map[uint]*hostSoftware, len(byInHouseID))
		if opts.OnlyAvailableForInstall {
			// drop in anything that has been installed or uninstalled as it can be installed again regardless of status
			for _, s := range hostSoftwareUninstalls {
				tmpBySoftwareTitleID[s.ID] = s
			}
			if !opts.VulnerableOnly {
				for _, s := range hostSoftwareInstallsList {
					tmpBySoftwareTitleID[s.ID] = s
				}
				for _, s := range hostVPPInstalls {
					tmpByVPPAdamID[*s.VPPAppAdamID] = s
				}
				for _, s := range hostInHouseInstalls {
					tmpByInHouseID[*s.InHouseAppID] = s
				}
			}
		}
		// NOTE: label conditions are applied in a subsequent step
		// software installed on the host not by fleet and there exists a software installer that matches this software
		// so that makes it available for install
		installedInstallersSql := `
			SELECT
				software.title_id,
				software_installers.id AS installer_id,
				software_installers.self_service AS package_self_service
			FROM
				host_software
			INNER JOIN
				software ON host_software.software_id = software.id
			INNER JOIN
				software_installers ON software.title_id = software_installers.title_id
				  AND software_installers.platform = ?
				  AND software_installers.global_or_team_id = ?
			WHERE host_software.host_id = ?
			`
		type InstalledSoftwareTitle struct {
			TitleID     uint `db:"title_id"`
			InstallerID uint `db:"installer_id"`
			SelfService bool `db:"package_self_service"`
		}
		var installedSoftwareTitleIDs []InstalledSoftwareTitle
		err = sqlx.SelectContext(ctx, ds.reader(ctx), &installedSoftwareTitleIDs, installedInstallersSql, namedArgs["host_compatible_platforms"], globalOrTeamID, host.ID)
		if err != nil {
			return nil, nil, err
		}
		for _, s := range installedSoftwareTitleIDs {
			if software := bySoftwareTitleID[s.TitleID]; software != nil {
				software.InstallerID = &s.InstallerID
				software.PackageSelfService = &s.SelfService
				tmpBySoftwareTitleID[s.TitleID] = software
			}
		}
		if !opts.SelfServiceOnly || (opts.SelfServiceOnly && opts.IsMDMEnrolled) {
			// NOTE: label conditions are applied in a subsequent step
			// software installed on the host not by fleet and there exists a vpp app that matches this software
			// so that makes it available for install
			installedVPPAppsSql := `
				SELECT
					vpp_apps.title_id AS id,
					vpp_apps.adam_id AS vpp_app_adam_id,
					vpp_apps.latest_version AS vpp_app_version,
					vpp_apps.platform as vpp_app_platform,
					NULLIF(vpp_apps.icon_url, '') as vpp_app_icon_url,
					vpp_apps_teams.self_service AS vpp_app_self_service
				FROM
					host_software
				INNER JOIN
					software ON host_software.software_id = software.id
				INNER JOIN
					vpp_apps ON software.title_id = vpp_apps.title_id AND :host_platform IN (:vpp_apps_platforms)
				INNER JOIN
					vpp_apps_teams ON vpp_apps.adam_id = vpp_apps_teams.adam_id AND vpp_apps.platform = vpp_apps_teams.platform AND vpp_apps_teams.global_or_team_id = :global_or_team_id
				WHERE
					host_software.host_id = :host_id
				`
			installedVPPAppsSql, args, err := sqlx.Named(installedVPPAppsSql, namedArgs)
			if err != nil {
				return nil, nil, err
			}
			installedVPPAppsSql, args, err = sqlx.In(installedVPPAppsSql, args...)
			if err != nil {
				return nil, nil, err
			}
			var installedVPPAppIDs []*hostSoftware
			err = sqlx.SelectContext(ctx, ds.reader(ctx), &installedVPPAppIDs, installedVPPAppsSql, args...)
			if err != nil {
				return nil, nil, err
			}
			for _, s := range installedVPPAppIDs {
				if s.VPPAppAdamID != nil {
					if tmpByVPPAdamID[*s.VPPAppAdamID] == nil {
						// inventoried by osquery, but not installed by fleet
						tmpByVPPAdamID[*s.VPPAppAdamID] = s
					} else {
						// inventoried by osquery, but installed by fleet
						// We want to preserve the install information from host_vpp_software_installs
						// so don't overwrite the existing record
						tmpByVPPAdamID[*s.VPPAppAdamID].VPPAppVersion = s.VPPAppVersion
						tmpByVPPAdamID[*s.VPPAppAdamID].VPPAppPlatform = s.VPPAppPlatform
						tmpByVPPAdamID[*s.VPPAppAdamID].VPPAppIconURL = s.VPPAppIconURL
					}
				}
				if VPPAppByFleet, ok := hostVPPInstalledTitles[s.ID]; ok {
					// Vpp app installed by fleet, so we need to copy over the status,
					// because all fleet installed apps show an installed status if available
					tmpByVPPAdamID[*s.VPPAppAdamID].Status = VPPAppByFleet.Status
				}
				// If a VPP app is installed on the host, but not by fleet
				// it will be present in bySoftwareTitleID, because osquery returned it as inventory.
				// We need to remove it from bySoftwareTitleID and add it to byVPPAdamID
				if inventoriedSoftware, ok := bySoftwareTitleID[s.ID]; ok {
					inventoriedSoftware.VPPAppAdamID = s.VPPAppAdamID
					inventoriedSoftware.VPPAppVersion = s.VPPAppVersion
					inventoriedSoftware.VPPAppPlatform = s.VPPAppPlatform
					inventoriedSoftware.VPPAppIconURL = s.VPPAppIconURL
					inventoriedSoftware.VPPAppSelfService = s.VPPAppSelfService
					if !opts.VulnerableOnly && !hasCVEMetaFilters {
						// When we are filtering by vulnerable only
						// we want to treat the installed vpp app as a regular software title
						delete(bySoftwareTitleID, s.ID)
						byVPPAdamID[*s.VPPAppAdamID] = inventoriedSoftware
					}
					hostVPPInstalledTitles[s.ID] = inventoriedSoftware
				}
			}

			// NOTE: label conditions are applied in a subsequent step
			// software installed on the host not by fleet and there exists an
			// in-house app that matches this software so that makes it available for
			// install
			installedInHouseAppsSql := `
				SELECT
					iha.title_id AS id,
					iha.id AS in_house_app_id,
					iha.filename AS in_house_app_name,
					iha.version AS in_house_app_version,
					iha.platform as in_house_app_platform
				FROM
					host_software
				INNER JOIN
					software ON host_software.software_id = software.id
				INNER JOIN
					in_house_apps iha ON software.title_id = iha.title_id AND iha.global_or_team_id = :global_or_team_id  AND iha.platform = :host_compatible_platforms
				WHERE
					host_software.host_id = :host_id
				`
			installedInHouseAppsSql, args, err = sqlx.Named(installedInHouseAppsSql, namedArgs)
			if err != nil {
				return nil, nil, err
			}
			installedInHouseAppsSql, args, err = sqlx.In(installedInHouseAppsSql, args...)
			if err != nil {
				return nil, nil, err
			}
			var installedInHouseAppIDs []*hostSoftware
			err = sqlx.SelectContext(ctx, ds.reader(ctx), &installedInHouseAppIDs, installedInHouseAppsSql, args...)
			if err != nil {
				return nil, nil, err
			}
			for _, s := range installedInHouseAppIDs {
				if s.InHouseAppID != nil {
					if tmpByInHouseID[*s.InHouseAppID] == nil {
						// inventoried, but not installed by fleet
						tmpByInHouseID[*s.InHouseAppID] = s
					} else {
						// inventoried, but installed by fleet
						// We want to preserve the install information from host_in_house_software_installs
						// so don't overwrite the existing record
						tmpByInHouseID[*s.InHouseAppID].InHouseAppVersion = s.InHouseAppVersion
						tmpByInHouseID[*s.InHouseAppID].InHouseAppPlatform = s.InHouseAppPlatform
						tmpByInHouseID[*s.InHouseAppID].InHouseAppName = s.InHouseAppName
					}
				}
				if inHouseAppByFleet, ok := hostInHouseInstalledTitles[s.ID]; ok {
					// In-house app installed by fleet, so we need to copy over the status,
					// because all fleet installed apps show an installed status if available
					tmpByInHouseID[*s.InHouseAppID].Status = inHouseAppByFleet.Status
				}
				// If an in-house app is installed on the host, but not by fleet
				// it will be present in bySoftwareTitleID, because osquery returned it as inventory.
				// We need to remove it from bySoftwareTitleID and add it to byInHouseID
				if inventoriedSoftware, ok := bySoftwareTitleID[s.ID]; ok {
					inventoriedSoftware.InHouseAppID = s.InHouseAppID
					inventoriedSoftware.InHouseAppVersion = s.InHouseAppVersion
					inventoriedSoftware.InHouseAppPlatform = s.InHouseAppPlatform
					inventoriedSoftware.InHouseAppName = s.InHouseAppName
					if !opts.VulnerableOnly && !hasCVEMetaFilters {
						// When we are filtering by vulnerable only
						// we want to treat the installed in-house app as a regular software title
						delete(bySoftwareTitleID, s.ID)
						byInHouseID[*s.InHouseAppID] = inventoriedSoftware
					}
					hostInHouseInstalledTitles[s.ID] = inventoriedSoftware
				}
			}
		}

		for _, s := range availableSoftwareTitles {
			switch {
			case s.VPPAppAdamID != nil:
				// VPP app
				existingVPP, found := byVPPAdamID[*s.VPPAppAdamID]
				if opts.OnlyAvailableForInstall {
					if !found {
						tmpByVPPAdamID[*s.VPPAppAdamID] = s
					} else {
						tmpByVPPAdamID[*s.VPPAppAdamID] = existingVPP
					}
				} else {
					// We have an existing vpp record in an installed or pending state, do not overwrite with the
					// one that's available for install. We would lose specifics about the installed version
					if !found {
						byVPPAdamID[*s.VPPAppAdamID] = s
					}
				}

			case s.InHouseAppID != nil:
				// In-house app
				existing, found := byInHouseID[*s.InHouseAppID]
				if opts.OnlyAvailableForInstall {
					if !found {
						tmpByInHouseID[*s.InHouseAppID] = s
					} else {
						tmpByInHouseID[*s.InHouseAppID] = existing
					}
				} else {
					// We have an existing in-house record in an installed or pending state, do not overwrite with the
					// one that's available for install. We would lose specifics about the installed version
					if !found {
						byInHouseID[*s.InHouseAppID] = s
					}
				}

			default:
				existingSoftware, found := bySoftwareTitleID[s.ID]
				if opts.OnlyAvailableForInstall {
					if !found {
						tmpBySoftwareTitleID[s.ID] = s
					} else {
						tmpBySoftwareTitleID[s.ID] = existingSoftware
					}
				} else {
					// We have an existing software record in an installed or pending state, do not overwrite with the
					// one that's available for install. We would lose specifics about the previous record
					if !found {
						bySoftwareTitleID[s.ID] = s
					}
				}
			}
		}
		// Clear out all the previous software titles as we are only filtering for available software
		if opts.OnlyAvailableForInstall {
			bySoftwareTitleID = tmpBySoftwareTitleID
			byVPPAdamID = tmpByVPPAdamID
			byInHouseID = tmpByInHouseID
		}
	}

	// filter out software installers due to label scoping
	filteredBySoftwareTitleID, err := filterSoftwareInstallersByLabel(
		ds,
		ctx,
		host,
		bySoftwareTitleID,
	)
	if err != nil {
		return nil, nil, err
	}

	// filter out VPP apps due to label scoping
	filteredByVPPAdamID, otherVppAppsInInventory, err := filterVPPAppsByLabel(
		ds,
		ctx,
		host,
		byVPPAdamID,
		hostVPPInstalledTitles,
	)
	if err != nil {
		return nil, nil, err
	}

	// filter out in-house apps due to label scoping
	filteredByInHouseID, otherInHouseAppsInInventory, err := filterInHouseAppsByLabel(
		ds,
		ctx,
		host,
		byInHouseID,
		hostInHouseInstalledTitles,
	)
	if err != nil {
		return nil, nil, err
	}

	// We ignored the VPP apps that were installed on the host while filtering in filterSoftwareInstallersByLabel
	// so we need to add them back in if they are allowed by filterVppAppsByLabel
	for _, value := range otherVppAppsInInventory {
		if st, ok := bySoftwareTitleID[value.ID]; ok {
			filteredBySoftwareTitleID[value.ID] = st
		}
	}

	// We ignored the in-house apps that were installed on the host while filtering in filterSoftwareInstallersByLabel
	// so we need to add them back in if they are allowed by filterInHouseAppsByLabel
	for _, value := range otherInHouseAppsInInventory {
		if st, ok := bySoftwareTitleID[value.ID]; ok {
			filteredBySoftwareTitleID[value.ID] = st
		}
	}

	if opts.OnlyAvailableForInstall {
		bySoftwareTitleID = filteredBySoftwareTitleID
		byVPPAdamID = filteredByVPPAdamID
		byInHouseID = filteredByInHouseID
	}
	// self service impacts inventory, when a software title is excluded because of a filter,
	// it should be excluded from the inventory as well, because we cannot "reinstall" it on the self service page
	if opts.SelfServiceOnly {
		for _, software := range bySoftwareTitleID {
			if software.PackageSelfService != nil && *software.PackageSelfService {
				if filteredBySoftwareTitleID[software.ID] == nil {
					// remove the software title from bySoftwareTitleID
					delete(bySoftwareTitleID, software.ID)
				}
			}
		}
		for vppAppAdamID, software := range byVPPAdamID {
			if software.VPPAppSelfService != nil && *software.VPPAppSelfService {
				if filteredByVPPAdamID[vppAppAdamID] == nil {
					// remove the software title from byVPPAdamID
					delete(byVPPAdamID, vppAppAdamID)
				}
			}
		}
		// NOTE: does not apply to in-house apps for now, as self-service is not supported yet
		// for inHouseID, software := range byInHouseID {
		// 	if software.InHouseAppSelfService != nil && *software.InHouseAppSelfService {
		// 		if filteredByInHouseID[inHouseID] == nil {
		// 			// remove the software title from byInHouseID
		// 			delete(byInHouseID, inHouseID)
		// 		}
		// 	}
		// }
	}

	// since these host installed vpp apps/in-house apps are already added in bySoftwareTitleID,
	// we need to avoid adding them to byVPPAdamID/byInHouseID
	// but we need to store them in filteredBy{VPPAdamID,InHouseID} so they are able to be
	// promoted when returning the software title
	for key, value := range otherVppAppsInInventory {
		if _, ok := filteredByVPPAdamID[key]; !ok {
			filteredByVPPAdamID[key] = value
		}
	}
	for key, value := range otherInHouseAppsInInventory {
		if _, ok := filteredByInHouseID[key]; !ok {
			filteredByInHouseID[key] = value
		}
	}

	var softwareTitleIDs []uint
	for softwareTitleID := range bySoftwareTitleID {
		softwareTitleIDs = append(softwareTitleIDs, softwareTitleID)
	}

	var softwareIDs []uint
	for softwareID := range bySoftwareID {
		softwareIDs = append(softwareIDs, softwareID)
	}

	var vppAdamIDs []string
	var vppTitleIDs []uint
	for key, v := range byVPPAdamID {
		vppAdamIDs = append(vppAdamIDs, key)
		vppTitleIDs = append(vppTitleIDs, v.ID)
	}

	var inHouseIDs []uint
	var inHouseTitleIDs []uint
	for key, v := range byInHouseID {
		inHouseIDs = append(inHouseIDs, key)
		inHouseTitleIDs = append(inHouseTitleIDs, v.ID)
	}

	var titleCount uint
	var hostSoftwareList []*hostSoftware
	if len(softwareTitleIDs) > 0 || len(vppAdamIDs) > 0 || len(inHouseIDs) > 0 {
		var (
			args                   []interface{}
			stmt                   string
			softwareTitleStatement string
			vppAdamStatment        string
		)

		matchClause := ""
		matchArgs := []interface{}{}
		if opts.ListOptions.MatchQuery != "" {
			matchClause, matchArgs = searchLike(matchClause, matchArgs, opts.ListOptions.MatchQuery, "software_titles.name")
		}

		// NOTE: no self-service support for in-house apps yet
		var softwareOnlySelfServiceClause string
		var vppOnlySelfServiceClause string
		if opts.SelfServiceOnly {
			softwareOnlySelfServiceClause = ` AND software_installers.self_service = 1 `
			if opts.IsMDMEnrolled {
				vppOnlySelfServiceClause = ` AND vpp_apps_teams.self_service = 1 `
			}
		}

		var cveMetaFilter string
		var cveMatchClause string
		var cveNamedArgs []interface{}
		var cveMatchArgs []interface{}
		if opts.KnownExploit {
			cveMetaFilter += "\nAND cve_meta.cisa_known_exploit = :known_exploit"
		}
		if opts.MinimumCVSS > 0 {
			cveMetaFilter += "\nAND cve_meta.cvss_score >= :min_cvss"
		}
		if opts.MaximumCVSS > 0 {
			cveMetaFilter += "\nAND cve_meta.cvss_score <= :max_cvss"
		}
		if hasCVEMetaFilters {
			cveMetaFilter, cveNamedArgs, err = sqlx.Named(cveMetaFilter, namedArgs)
			if err != nil {
				return nil, nil, ctxerr.Wrap(ctx, err, "build named query for cve meta filters")
			}
		}
		if opts.ListOptions.MatchQuery != "" {
			cveMatchClause, cveMatchArgs = searchLike(cveMatchClause, cveMatchArgs, opts.ListOptions.MatchQuery, "software_cve.cve")
		}

		var softwareVulnerableJoin string
		if len(softwareTitleIDs) > 0 {
			if opts.VulnerableOnly || opts.ListOptions.MatchQuery != "" {
				softwareVulnerableJoin += " AND ( "
				if !opts.VulnerableOnly && opts.ListOptions.MatchQuery != "" {
					softwareVulnerableJoin += `
					    -- Software without vulnerabilities
						(
							NOT EXISTS (
								SELECT 1
								FROM
									software_cve
								WHERE
									software_cve.software_id = software.id
							) ` + matchClause + `
					    ) OR
					`
				}

				softwareVulnerableJoin += `
				-- Software with vulnerabilities
				EXISTS (
					SELECT 1
					FROM
						software_cve
				`
				cveMetaJoin := "\n INNER JOIN cve_meta ON software_cve.cve = cve_meta.cve"

				// Only join CVE table if there are filters
				if hasCVEMetaFilters {
					softwareVulnerableJoin += cveMetaJoin
				}
				softwareVulnerableJoin += `
					WHERE
						software_cve.software_id = software.id
				`
				softwareVulnerableJoin += cveMetaFilter
				softwareVulnerableJoin += "\n" + strings.ReplaceAll(cveMatchClause, "AND", "AND (")
				softwareVulnerableJoin += strings.ReplaceAll(matchClause, "AND", "OR") + ")"
				softwareVulnerableJoin += "\n)"
				if !opts.VulnerableOnly || opts.ListOptions.MatchQuery != "" {
					softwareVulnerableJoin += ")"
				}
			}

			installedSoftwareJoinsCondition := ""
			if len(softwareIDs) > 0 {
				installedSoftwareJoinsCondition = `AND software.id IN (?)`
			}

			softwareTitleStatement = `
			-- SELECT for software
			%s
			FROM
				software_titles
			LEFT JOIN
				software_installers ON software_titles.id = software_installers.title_id
				AND software_installers.global_or_team_id = :global_or_team_id
			LEFT JOIN
				software ON software_titles.id = software.title_id ` + installedSoftwareJoinsCondition + `
			WHERE
				software_titles.id IN (?)
			%s
			` + softwareOnlySelfServiceClause + `
			-- GROUP by for software
			%s
			`

			var softwareTitleArgs []interface{}
			if len(softwareIDs) > 0 {
				softwareTitleStatement, softwareTitleArgs, err = sqlx.In(softwareTitleStatement, softwareIDs, softwareTitleIDs)
			} else {
				softwareTitleStatement, softwareTitleArgs, err = sqlx.In(softwareTitleStatement, softwareTitleIDs)
			}
			if err != nil {
				return nil, nil, ctxerr.Wrap(ctx, err, "expand IN query for software titles")
			}
			softwareTitleStatement, softwareTitleArgsNamedArgs, err := sqlx.Named(softwareTitleStatement, namedArgs)
			if err != nil {
				return nil, nil, ctxerr.Wrap(ctx, err, "build named query for software titles")
			}
			args = append(args, softwareTitleArgsNamedArgs...)
			args = append(args, softwareTitleArgs...)
			if len(cveNamedArgs) > 0 {
				args = append(args, cveNamedArgs...)
			}
			if len(cveMatchArgs) > 0 {
				args = append(args, cveMatchArgs...)
			}
			if len(matchArgs) > 0 {
				args = append(args, matchArgs...)
				// Have to conditionally add the additional match for software without vulnerabilities
				if !opts.VulnerableOnly && opts.ListOptions.MatchQuery != "" {
					args = append(args, matchArgs...)
				}
			}
			stmt += softwareTitleStatement
		}

		if !opts.VulnerableOnly && len(vppAdamIDs) > 0 {
			if len(softwareTitleIDs) > 0 {
				vppAdamStatment = ` UNION `
			}

			vppAdamStatment += `
			-- SELECT for vpp apps
			%s
			FROM
				software_titles
			INNER JOIN
				vpp_apps ON software_titles.id = vpp_apps.title_id AND vpp_apps.platform = :host_platform
			INNER JOIN
				vpp_apps_teams ON vpp_apps.adam_id = vpp_apps_teams.adam_id AND vpp_apps.platform = vpp_apps_teams.platform AND vpp_apps_teams.global_or_team_id = :global_or_team_id
			WHERE
				vpp_apps.adam_id IN (?)
				AND true
			` + vppOnlySelfServiceClause + `
			-- GROUP BY for vpp apps
			%s
			`

			vppAdamStatement, vppAdamArgs, err := sqlx.In(vppAdamStatment, vppAdamIDs)
			if err != nil {
				return nil, nil, ctxerr.Wrap(ctx, err, "expand IN query for vpp titles")
			}
			vppAdamStatement, vppAdamArgsNamedArgs, err := sqlx.Named(vppAdamStatement, namedArgs)
			if err != nil {
				return nil, nil, ctxerr.Wrap(ctx, err, "build named query for vpp titles")
			}
			vppAdamStatement = strings.ReplaceAll(vppAdamStatement, "AND true", matchClause)
			args = append(args, vppAdamArgsNamedArgs...)
			args = append(args, vppAdamArgs...)
			if len(matchArgs) > 0 {
				args = append(args, matchArgs...)
			}
			stmt += vppAdamStatement
		}

		if !opts.VulnerableOnly && len(inHouseIDs) > 0 {
			var inHouseStmt string
			if len(softwareTitleIDs) > 0 || len(vppAdamIDs) > 0 {
				inHouseStmt = ` UNION `
			}

			inHouseStmt += `
			-- SELECT for in-house apps
			%s
			FROM
				software_titles
			INNER JOIN in_house_apps ON
				software_titles.id = in_house_apps.title_id AND in_house_apps.platform = :host_platform AND in_house_apps.global_or_team_id = :global_or_team_id
			WHERE
				in_house_apps.id IN (?)
				AND true
			-- GROUP BY for in-house apps
			%s
			`

			inHouseStmt, inHouseArgs, err := sqlx.In(inHouseStmt, inHouseIDs)
			if err != nil {
				return nil, nil, ctxerr.Wrap(ctx, err, "expand IN query for in-house titles")
			}
			inHouseStmt, inHouseArgsNamedArgs, err := sqlx.Named(inHouseStmt, namedArgs)
			if err != nil {
				return nil, nil, ctxerr.Wrap(ctx, err, "build named query for in-house titles")
			}
			inHouseStmt = strings.ReplaceAll(inHouseStmt, "AND true", matchClause)
			args = append(args, inHouseArgsNamedArgs...)
			args = append(args, inHouseArgs...)
			if len(matchArgs) > 0 {
				args = append(args, matchArgs...)
			}
			stmt += inHouseStmt
		}

		var countStmt string
		var sprintfArgs []any
		// we do not scan vulnerabilities on vpp/in-house software available for install
		includeSoftwareTitles := len(softwareTitleIDs) > 0
		includeVPP := !opts.VulnerableOnly && len(vppAdamIDs) > 0
		includeInHouse := !opts.VulnerableOnly && len(inHouseIDs) > 0
		if includeSoftwareTitles {
			sprintfArgs = append(sprintfArgs, `SELECT software_titles.id`, softwareVulnerableJoin, `GROUP BY software_titles.id`)
		}
		if includeVPP {
			sprintfArgs = append(sprintfArgs, `SELECT software_titles.id`, `GROUP BY software_titles.id`)
		}
		if includeInHouse {
			sprintfArgs = append(sprintfArgs, `SELECT software_titles.id`, `GROUP BY software_titles.id`)
		}
		if len(sprintfArgs) == 0 {
			return []*fleet.HostSoftwareWithInstaller{}, &fleet.PaginationMetadata{}, nil
		}
		countStmt = fmt.Sprintf(stmt, sprintfArgs...)

		if err := sqlx.GetContext(
			ctx,
			ds.reader(ctx),
			&titleCount,
			fmt.Sprintf("SELECT COUNT(id) FROM (%s) AS combined_results", countStmt),
			args...,
		); err != nil {
			return nil, nil, ctxerr.Wrap(ctx, err, "get host software count")
		}

		var replacements []any
		if len(softwareTitleIDs) > 0 {
			replacements = append(replacements,
				// For software installers
				`
				SELECT
					software_titles.id,
					software_titles.name,
					software_titles.source AS source,
					software_titles.extension_for AS extension_for,
					software_titles.upgrade_code AS upgrade_code, -- should be empty or non-empty string for "programs" sourced software, null otherwise
					software_installers.id AS installer_id,
					software_installers.self_service AS package_self_service,
					software_installers.filename AS package_name,
					software_installers.version AS package_version,
					software_installers.platform as package_platform,
					GROUP_CONCAT(software.id) AS software_id_list,
					GROUP_CONCAT(software.source) AS software_source_list,
					GROUP_CONCAT(software.extension_for) AS software_extension_for_list,
					GROUP_CONCAT(software.upgrade_code) AS software_upgrade_code_list,
					GROUP_CONCAT(software.version) AS version_list,
					GROUP_CONCAT(software.bundle_identifier) AS bundle_identifier_list,
					NULL AS vpp_app_adam_id_list,
					NULL AS vpp_app_version_list,
					NULL AS vpp_app_platform_list,
					NULL AS vpp_app_icon_url_list,
					NULL AS vpp_app_self_service_list,
					NULL AS in_house_app_id_list,
					NULL AS in_house_app_name_list,
					NULL AS in_house_app_version_list,
					NULL as in_house_app_platform_list
			`, softwareVulnerableJoin, `
				GROUP BY
					software_titles.id,
					software_titles.name,
					software_titles.source,
					software_titles.extension_for,
					software_titles.upgrade_code,
					software_installers.id,
					software_installers.self_service,
					software_installers.filename,
					software_installers.version,
					software_installers.platform
			`)
		}
		if includeVPP {
			replacements = append(replacements,
				// For vpp apps
				`
				SELECT
					software_titles.id,
					software_titles.name,
					software_titles.source AS source,
					software_titles.extension_for AS extension_for,
					software_titles.upgrade_code AS upgrade_code, -- should always be null for vpp (mac) apps
					NULL AS installer_id,
					NULL AS package_self_service,
					NULL AS package_name,
					NULL AS package_version,
					NULL as package_platform,
					NULL AS software_id_list,
					NULL AS software_source_list,
					NULL AS software_extension_for_list,
					NULL AS software_upgrade_code_list,
					NULL AS version_list,
					NULL AS bundle_identifier_list,
					GROUP_CONCAT(vpp_apps.adam_id) AS vpp_app_adam_id_list,
					GROUP_CONCAT(vpp_apps.latest_version) AS vpp_app_version_list,
					GROUP_CONCAT(vpp_apps.platform) as vpp_app_platform_list,
					GROUP_CONCAT(vpp_apps.icon_url) AS vpp_app_icon_url_list,
					GROUP_CONCAT(vpp_apps_teams.self_service) AS vpp_app_self_service_list,
					NULL AS in_house_app_id_list,
					NULL AS in_house_app_name_list,
					NULL AS in_house_app_version_list,
					NULL as in_house_app_platform_list
			`, `
				GROUP BY
					software_titles.id,
					software_titles.name,
					software_titles.source,
					software_titles.extension_for,
					software_titles.upgrade_code
			`)
		}

		if includeInHouse {
			replacements = append(replacements,
				// For in-house apps
				`
				SELECT
					software_titles.id,
					software_titles.name,
					software_titles.source AS source,
					software_titles.extension_for AS extension_for,
					software_titles.upgrade_code AS upgrade_code,
					NULL AS installer_id,
					NULL AS package_self_service,
					NULL AS package_name,
					NULL AS package_version,
					NULL as package_platform,
					NULL AS software_id_list,
					NULL AS software_source_list,
					NULL AS software_extension_for_list,
					NULL AS software_upgrade_code_list,
					NULL AS version_list,
					NULL AS bundle_identifier_list,
					NULL AS vpp_app_adam_id_list,
					NULL AS vpp_app_version_list,
					NULL as vpp_app_platform_list,
					NULL AS vpp_app_icon_url_list,
					NULL AS vpp_app_self_service_list,
					GROUP_CONCAT(in_house_apps.id) AS in_house_app_id_list,
					GROUP_CONCAT(in_house_apps.filename) AS in_house_app_name_list,
					GROUP_CONCAT(in_house_apps.version) AS in_house_app_version_list,
					GROUP_CONCAT(in_house_apps.platform) as in_house_app_platform_list
			`, `
				GROUP BY
					software_titles.id,
					software_titles.name,
					software_titles.source,
					software_titles.extension_for,
					software_titles.upgrade_code
			`)
		}
		stmt = fmt.Sprintf(stmt, replacements...)
		stmt = fmt.Sprintf("SELECT * FROM (%s) AS combined_results", stmt)
		stmt, _ = appendListOptionsToSQL(stmt, &opts.ListOptions)

		if err := sqlx.SelectContext(ctx, ds.reader(ctx), &hostSoftwareList, stmt, args...); err != nil {
			return nil, nil, ctxerr.Wrap(ctx, err, "list host software")
		}

		// collect install paths by software.id
		installedPaths, err := ds.getHostSoftwareInstalledPaths(ctx, host.ID)
		if err != nil {
			return nil, nil, ctxerr.Wrap(ctx, err, "Could not get software installed paths")
		}
		installedPathBySoftwareId := make(map[uint][]string)
		pathSignatureInformation := make(map[uint][]fleet.PathSignatureInformation)
		for _, ip := range installedPaths {
			installedPathBySoftwareId[ip.SoftwareID] = append(installedPathBySoftwareId[ip.SoftwareID], ip.InstalledPath)
			pathSignatureInformation[ip.SoftwareID] = append(pathSignatureInformation[ip.SoftwareID], fleet.PathSignatureInformation{
				InstalledPath:  ip.InstalledPath,
				TeamIdentifier: ip.TeamIdentifier,
				HashSha256:     ip.ExecutableSHA256,
			})
		}

		// extract into vulnerabilitiesBySoftwareID
		type softwareCVE struct {
			SoftwareID uint   `db:"software_id"`
			CVE        string `db:"cve"`
		}
		var softwareCVEs []softwareCVE

		if len(softwareIDs) > 0 {
			cveStmt := `
				SELECT
					software_id,
					cve
				FROM
					software_cve
				WHERE
					software_id IN (?)
				ORDER BY
					software_id, cve
			`
			cveStmt, args, err = sqlx.In(cveStmt, softwareIDs)
			if err != nil {
				return nil, nil, ctxerr.Wrap(ctx, err, "building query args to list cves")
			}
			if err := sqlx.SelectContext(ctx, ds.reader(ctx), &softwareCVEs, cveStmt, args...); err != nil {
				return nil, nil, ctxerr.Wrap(ctx, err, "list software cves")
			}
		}

		// group by softwareID
		vulnerabilitiesBySoftwareID := make(map[uint][]string)
		for _, cve := range softwareCVEs {
			vulnerabilitiesBySoftwareID[cve.SoftwareID] = append(vulnerabilitiesBySoftwareID[cve.SoftwareID], cve.CVE)
		}

		// Grab the automatic install policies, if any exist.
		teamID := uint(0) // "No team" host
		if host.TeamID != nil {
			teamID = *host.TeamID // Team host
		}
		// NOTE: in-house apps do not support automatic install policies at the moment
		policies, err := ds.getPoliciesBySoftwareTitleIDs(ctx, append(vppTitleIDs, softwareTitleIDs...), teamID)
		if err != nil {
			return nil, nil, ctxerr.Wrap(ctx, err, "batch getting policies by software title IDs")
		}

		policiesBySoftwareTitleId := make(map[uint][]fleet.AutomaticInstallPolicy, len(policies))
		for _, p := range policies {
			policiesBySoftwareTitleId[p.TitleID] = append(policiesBySoftwareTitleId[p.TitleID], p)
		}

		iconsBySoftwareTitleID, err := ds.GetSoftwareIconsByTeamAndTitleIds(ctx, teamID, append(append(vppTitleIDs, inHouseTitleIDs...), softwareTitleIDs...))
		if err != nil {
			return nil, nil, ctxerr.Wrap(ctx, err, "get software icons by team and title IDs")
		}

		indexOfSoftwareTitle := make(map[uint]uint)
		deduplicatedList := make([]*hostSoftware, 0, len(hostSoftwareList))
		for _, softwareTitleRecord := range hostSoftwareList {
			softwareTitle := bySoftwareTitleID[softwareTitleRecord.ID]
			inventoriedVPPApp := hostVPPInstalledTitles[softwareTitleRecord.ID]
			inventoriedInHouseApp := hostInHouseInstalledTitles[softwareTitleRecord.ID]

			if softwareTitle != nil && softwareTitle.SoftwareID != nil {
				// if we have a software id, that means that this record has been installed on the host,
				// we should double check the hostInstalledSoftwareSet,
				// but we want to make sure that software id is present on the InstalledVersions list to be processed
				if s, ok := hostInstalledSoftwareSet[*softwareTitle.SoftwareID]; ok {
					softwareIDStr := strconv.FormatUint(uint64(*softwareTitle.SoftwareID), 10)
					pushVersion(softwareIDStr, softwareTitleRecord, *s)
				}
			}
			if inventoriedVPPApp != nil && inventoriedVPPApp.SoftwareID != nil {
				// Vpp app installed on the host, we need to push this into the installed versions list as well
				if s, ok := hostInstalledSoftwareSet[*inventoriedVPPApp.SoftwareID]; ok {
					softwareIDStr := strconv.FormatUint(uint64(*inventoriedVPPApp.SoftwareID), 10)
					pushVersion(softwareIDStr, softwareTitleRecord, *s)
				}
			}
			if inventoriedInHouseApp != nil && inventoriedInHouseApp.SoftwareID != nil {
				// in-house app installed on the host, we need to push this into the installed versions list as well
				if s, ok := hostInstalledSoftwareSet[*inventoriedInHouseApp.SoftwareID]; ok {
					softwareIDStr := strconv.FormatUint(uint64(*inventoriedInHouseApp.SoftwareID), 10)
					pushVersion(softwareIDStr, softwareTitleRecord, *s)
				}
			}

			if softwareTitleRecord.SoftwareIDList != nil {
				softwareIDList := strings.Split(*softwareTitleRecord.SoftwareIDList, ",")
				softwareSourceList := strings.Split(*softwareTitleRecord.SoftwareSourceList, ",")
				softwareVersionList := strings.Split(*softwareTitleRecord.VersionList, ",")
				softwareBundleIdentifierList := strings.Split(*softwareTitleRecord.BundleIdentifierList, ",")

				for index, softwareIdStr := range softwareIDList {
					version := &fleet.HostSoftwareInstalledVersion{}

					if softwareId, err := strconv.ParseUint(softwareIdStr, 10, 32); err == nil {

						softwareId := uint(softwareId)
						if software, ok := bySoftwareID[softwareId]; ok {
							version.Version = softwareVersionList[index]
							version.BundleIdentifier = softwareBundleIdentifierList[index]
							version.Source = softwareSourceList[index]
							version.LastOpenedAt = software.LastOpenedAt
							version.SoftwareID = softwareId
							version.SoftwareTitleID = softwareTitleRecord.ID

							version.InstalledPaths = installedPathBySoftwareId[softwareId]
							version.Vulnerabilities = vulnerabilitiesBySoftwareID[softwareId]

							if version.Source == "apps" {
								version.SignatureInformation = pathSignatureInformation[softwareId]
							}

							if storedIndex, ok := indexOfSoftwareTitle[softwareTitleRecord.ID]; ok {
								deduplicatedList[storedIndex].InstalledVersions = append(deduplicatedList[storedIndex].InstalledVersions, version)
							} else {
								softwareTitleRecord.InstalledVersions = append(softwareTitleRecord.InstalledVersions, version)
							}
						}
					}
				}
			}

			if softwareTitleRecord.VPPAppAdamIDList != nil {
				vppAppAdamIDList := strings.Split(*softwareTitleRecord.VPPAppAdamIDList, ",")
				vppAppSelfServiceList := strings.Split(*softwareTitleRecord.VPPAppSelfServiceList, ",")
				vppAppVersionList := strings.Split(*softwareTitleRecord.VPPAppVersionList, ",")
				vppAppPlatformList := strings.Split(*softwareTitleRecord.VPPAppPlatformList, ",")
				vppAppIconURLList := strings.Split(*softwareTitleRecord.VPPAppIconUrlList, ",")

				if storedIndex, ok := indexOfSoftwareTitle[softwareTitleRecord.ID]; ok {
					softwareTitleRecord = deduplicatedList[storedIndex]
				}

				for index, vppAppAdamIdStr := range vppAppAdamIDList {
					if vppAppAdamIdStr != "" {
						softwareTitle = byVPPAdamID[vppAppAdamIdStr]
						softwareTitleRecord.VPPAppAdamID = &vppAppAdamIdStr
					}

					vppAppSelfService := vppAppSelfServiceList[index]
					if vppAppSelfService != "" {
						if vppAppSelfService == "1" {
							softwareTitleRecord.VPPAppSelfService = ptr.Bool(true)
						} else {
							softwareTitleRecord.VPPAppSelfService = ptr.Bool(false)
						}
					}

					vppAppVersion := vppAppVersionList[index]
					if vppAppVersion != "" {
						softwareTitleRecord.VPPAppVersion = &vppAppVersion
					}

					vppAppPlatform := vppAppPlatformList[index]
					if vppAppPlatform != "" {
						softwareTitleRecord.VPPAppPlatform = &vppAppPlatform
					}
					VPPAppIconURL := vppAppIconURLList[index]
					if VPPAppIconURL != "" {
						softwareTitleRecord.VPPAppIconURL = &VPPAppIconURL
					}
				}
			}

			if softwareTitleRecord.InHouseAppIDList != nil {
				inHouseAppIDList := strings.Split(*softwareTitleRecord.InHouseAppIDList, ",")
				inHouseAppVersionList := strings.Split(*softwareTitleRecord.InHouseAppVersionList, ",")
				inHouseAppPlatformList := strings.Split(*softwareTitleRecord.InHouseAppPlatformList, ",")
				inHouseAppNameList := strings.Split(*softwareTitleRecord.InHouseAppNameList, ",")

				if storedIndex, ok := indexOfSoftwareTitle[softwareTitleRecord.ID]; ok {
					softwareTitleRecord = deduplicatedList[storedIndex]
				}

				for index, inHouseAppIDStr := range inHouseAppIDList {
					inHouseID64, err := strconv.ParseUint(inHouseAppIDStr, 10, 32)
					if err != nil {
						continue
					}

					inHouseID := uint(inHouseID64)

					softwareTitle = byInHouseID[inHouseID]
					softwareTitleRecord.InHouseAppID = &inHouseID

					inHouseAppVersion := inHouseAppVersionList[index]
					if inHouseAppVersion != "" {
						softwareTitleRecord.InHouseAppVersion = &inHouseAppVersion
					}

					inHouseAppPlatform := inHouseAppPlatformList[index]
					if inHouseAppPlatform != "" {
						softwareTitleRecord.InHouseAppPlatform = &inHouseAppPlatform
					}
					inHouseAppName := inHouseAppNameList[index]
					if inHouseAppName != "" {
						softwareTitleRecord.InHouseAppName = &inHouseAppName
					}
				}
			}

			if storedIndex, ok := indexOfSoftwareTitle[softwareTitleRecord.ID]; ok {
				softwareTitleRecord = deduplicatedList[storedIndex]
			}

			// Merge the data of `software title` into `softwareTitleRecord`
			// We should try to move as much of these attributes into the `stmt` query
			if softwareTitle != nil {
				softwareTitleRecord.Status = softwareTitle.Status
				softwareTitleRecord.LastInstallInstallUUID = softwareTitle.LastInstallInstallUUID
				softwareTitleRecord.LastInstallInstalledAt = softwareTitle.LastInstallInstalledAt
				softwareTitleRecord.LastUninstallScriptExecutionID = softwareTitle.LastUninstallScriptExecutionID
				softwareTitleRecord.LastUninstallUninstalledAt = softwareTitle.LastUninstallUninstalledAt
				if softwareTitle.PackageSelfService != nil {
					softwareTitleRecord.PackageSelfService = softwareTitle.PackageSelfService
				}
			}

			// promote the package name and version to the proper destination fields
			if softwareTitleRecord.PackageName != nil {
				if _, ok := filteredBySoftwareTitleID[softwareTitleRecord.ID]; ok {
					hydrateHostSoftwareRecordFromDb(softwareTitleRecord, softwareTitle)
				}
			}

			// This happens when there is a software installed on the host but it is also a vpp record, so we want
			// to grab the vpp data from the installed vpp record and merge it onto the software record
			if installedVppRecord, ok := hostVPPInstalledTitles[softwareTitleRecord.ID]; ok {
				softwareTitleRecord.VPPAppAdamID = installedVppRecord.VPPAppAdamID
				softwareTitleRecord.VPPAppVersion = installedVppRecord.VPPAppVersion
				softwareTitleRecord.VPPAppPlatform = installedVppRecord.VPPAppPlatform
				softwareTitleRecord.VPPAppIconURL = installedVppRecord.VPPAppIconURL
				softwareTitleRecord.VPPAppSelfService = installedVppRecord.VPPAppSelfService
			}
			// promote the VPP app id and version to the proper destination fields
			if softwareTitleRecord.VPPAppAdamID != nil {
				if _, ok := filteredByVPPAdamID[*softwareTitleRecord.VPPAppAdamID]; ok {
					promoteSoftwareTitleVPPApp(softwareTitleRecord)
				}
			}

			// This happens when there is a software installed on the host but it is
			// also an in-house record, so we want to grab the in-house data from the
			// installed record and merge it onto the software record
			if installedInHouseRecord, ok := hostInHouseInstalledTitles[softwareTitleRecord.ID]; ok {
				softwareTitleRecord.InHouseAppID = installedInHouseRecord.InHouseAppID
				softwareTitleRecord.InHouseAppName = installedInHouseRecord.InHouseAppName
				softwareTitleRecord.InHouseAppVersion = installedInHouseRecord.InHouseAppVersion
				softwareTitleRecord.InHouseAppPlatform = installedInHouseRecord.InHouseAppPlatform
			}
			// promote the in-house app id and version to the proper destination fields
			if softwareTitleRecord.InHouseAppID != nil {
				if _, ok := filteredByInHouseID[*softwareTitleRecord.InHouseAppID]; ok {
					promoteSoftwareTitleInHouseApp(softwareTitleRecord)
				}
			}

			// NOTE: in-house apps do not support automatic install policies at the moment
			if policies, ok := policiesBySoftwareTitleId[softwareTitleRecord.ID]; ok {
				switch {
				case softwareTitleRecord.AppStoreApp != nil:
					softwareTitleRecord.AppStoreApp.AutomaticInstallPolicies = policies
				case softwareTitleRecord.SoftwarePackage != nil:
					softwareTitleRecord.SoftwarePackage.AutomaticInstallPolicies = policies
				default:
					level.Warn(ds.logger).Log(
						"team_id", teamID,
						"host_id", host.ID,
						"software_title_id", softwareTitleRecord.ID,
						"msg", "software title record should have an associated VPP application or software package",
					)
				}
			}

			if icon, ok := iconsBySoftwareTitleID[softwareTitleRecord.ID]; ok {
				softwareTitleRecord.IconUrl = ptr.String(icon.IconUrl())
			}

			if _, ok := indexOfSoftwareTitle[softwareTitleRecord.ID]; !ok {
				indexOfSoftwareTitle[softwareTitleRecord.ID] = uint(len(deduplicatedList))
				deduplicatedList = append(deduplicatedList, softwareTitleRecord)
			}
		}

		hostSoftwareList = deduplicatedList
	}

	perPage := opts.ListOptions.PerPage
	var metaData *fleet.PaginationMetadata
	if opts.ListOptions.IncludeMetadata {
		if perPage <= 0 {
			perPage = defaultSelectLimit
		}
		metaData = &fleet.PaginationMetadata{
			HasPreviousResults: opts.ListOptions.Page > 0,
			TotalResults:       titleCount,
		}
		if len(hostSoftwareList) > int(perPage) { //nolint:gosec // dismiss G115
			metaData.HasNextResults = true
			hostSoftwareList = hostSoftwareList[:len(hostSoftwareList)-1]
		}
	}

	software := make([]*fleet.HostSoftwareWithInstaller, 0, len(hostSoftwareList))
	for _, hs := range hostSoftwareList {
		software = append(software, &hs.HostSoftwareWithInstaller)
	}

	return software, metaData, nil
}

func (ds *Datastore) SetHostSoftwareInstallResult(ctx context.Context, result *fleet.HostSoftwareInstallResultPayload) (wasCanceled bool, err error) {
	const stmt = `
		UPDATE
			host_software_installs
		SET
			pre_install_query_output = ?,
			install_script_exit_code = ?,
			install_script_output = ?,
			post_install_script_exit_code = ?,
			post_install_script_output = ?
		WHERE
			execution_id = ? AND
			host_id = ?
`

	truncateOutput := func(output *string) *string {
		if output != nil {
			output = ptr.String(truncateScriptResult(*output))
		}
		return output
	}

	err = ds.withRetryTxx(ctx, func(tx sqlx.ExtContext) error {
		res, err := tx.ExecContext(ctx, stmt,
			truncateOutput(result.PreInstallConditionOutput),
			result.InstallScriptExitCode,
			truncateOutput(result.InstallScriptOutput),
			result.PostInstallScriptExitCode,
			truncateOutput(result.PostInstallScriptOutput),
			result.InstallUUID,
			result.HostID,
		)
		if err != nil {
			return ctxerr.Wrap(ctx, err, "update host software installation result")
		}
		if n, _ := res.RowsAffected(); n == 0 {
			return ctxerr.Wrap(ctx, notFound("HostSoftwareInstall").WithName(result.InstallUUID), "host software installation not found")
		}

		if result.Status() != fleet.SoftwareInstallPending {
			if _, err := ds.activateNextUpcomingActivity(ctx, tx, result.HostID, result.InstallUUID); err != nil {
				return ctxerr.Wrap(ctx, err, "activate next activity")
			}
		}

		// load whether or not the result was for a canceled activity
		err = sqlx.GetContext(ctx, tx, &wasCanceled, `SELECT canceled FROM host_software_installs WHERE execution_id = ?`, result.InstallUUID)
		if err != nil && !errors.Is(err, sql.ErrNoRows) {
			return err
		}
		return nil
	})
	return wasCanceled, err
}

func (ds *Datastore) CreateIntermediateInstallFailureRecord(ctx context.Context, result *fleet.HostSoftwareInstallResultPayload) (string, *fleet.HostSoftwareInstallerResult, bool, error) {
	// Get the original installation details first, including software title and package info
	const getDetailsStmt = `
		SELECT
			hsi.software_installer_id,
			hsi.user_id,
			hsi.policy_id,
			hsi.self_service,
			hsi.created_at,
			si.filename AS software_package,
			st.name AS software_title
		FROM host_software_installs hsi
		INNER JOIN software_installers si ON si.id = hsi.software_installer_id
		INNER JOIN software_titles st ON st.id = si.title_id
		WHERE hsi.execution_id = ? AND hsi.host_id = ?
	`

	var details struct {
		SoftwareInstallerID uint      `db:"software_installer_id"`
		UserID              *uint     `db:"user_id"`
		PolicyID            *uint     `db:"policy_id"`
		SelfService         bool      `db:"self_service"`
		CreatedAt           time.Time `db:"created_at"`
		SoftwarePackage     string    `db:"software_package"`
		SoftwareTitle       string    `db:"software_title"`
	}

	if err := sqlx.GetContext(ctx, ds.reader(ctx), &details, getDetailsStmt, result.InstallUUID, result.HostID); err != nil {
		return "", nil, false, ctxerr.Wrap(ctx, err, "get original install details")
	}

	// Generate a deterministic execution ID for the failed attempt record
	// Use UUID v5 with the original InstallUUID and RetriesRemaining to ensure idempotency
	// Use a custom UUID namespace since our use case doesn't fit one of the standard UUID namespaces.
	namespace := uuid.MustParse("a87db2d7-a372-4d2f-9bd2-afdcd9775ca8")
	failedExecID := uuid.NewSHA1(namespace, []byte(fmt.Sprintf("%s-%d", result.InstallUUID, result.RetriesRemaining))).String()

	// Create or update a record with the failure details
	// Use INSERT ... ON DUPLICATE KEY UPDATE to make this idempotent
	const insertStmt = `
		INSERT INTO host_software_installs (
			execution_id,
			host_id,
			software_installer_id,
			user_id,
			policy_id,
			self_service,
			created_at,
			install_script_exit_code,
			install_script_output,
			pre_install_query_output,
			post_install_script_exit_code,
			post_install_script_output
		) VALUES (?, ?, ?, ?, ?, ?, ?, ?, ?, ?, ?, ?)
		ON DUPLICATE KEY UPDATE
			install_script_exit_code = VALUES(install_script_exit_code),
			install_script_output = VALUES(install_script_output),
			pre_install_query_output = VALUES(pre_install_query_output),
			post_install_script_exit_code = VALUES(post_install_script_exit_code),
			post_install_script_output = VALUES(post_install_script_output),
			updated_at = CURRENT_TIMESTAMP(6)
	`

	truncateOutput := func(output *string) *string {
		if output != nil {
			output = ptr.String(truncateScriptResult(*output))
		}
		return output
	}

	var isNewRecord bool
	err := ds.withRetryTxx(ctx, func(tx sqlx.ExtContext) error {
		res, err := tx.ExecContext(ctx, insertStmt,
			failedExecID,
			result.HostID,
			details.SoftwareInstallerID,
			details.UserID,
			details.PolicyID,
			details.SelfService,
			details.CreatedAt,
			result.InstallScriptExitCode,
			truncateOutput(result.InstallScriptOutput),
			truncateOutput(result.PreInstallConditionOutput),
			result.PostInstallScriptExitCode,
			truncateOutput(result.PostInstallScriptOutput),
		)
		if err != nil {
			return err
		}
		// Check if this was an insert (1 row affected) or update (2 rows affected in MySQL ON DUPLICATE KEY UPDATE)
		rowsAffected, _ := res.RowsAffected()
		// MySQL returns 1 for insert, 2 for update with ON DUPLICATE KEY UPDATE (if values changed)
		// 0 if update didn't change anything
		isNewRecord = rowsAffected == 1
		return nil
	})
	if err != nil {
		return "", nil, false, ctxerr.Wrap(ctx, err, "create intermediate failure record")
	}

	// Return the install result details
	installResult := &fleet.HostSoftwareInstallerResult{
		HostID:          result.HostID,
		InstallUUID:     failedExecID,
		SoftwareTitle:   details.SoftwareTitle,
		SoftwarePackage: details.SoftwarePackage,
		UserID:          details.UserID,
		PolicyID:        details.PolicyID,
		SelfService:     details.SelfService,
	}

	return failedExecID, installResult, isNewRecord, nil
}

func getInstalledByFleetSoftwareTitles(ctx context.Context, qc sqlx.QueryerContext, hostID uint) ([]fleet.SoftwareTitle, error) {
	// We are overloading vpp_apps_count to indicate whether installed title is a VPP app or not.
	const stmt = `
SELECT
	st.id,
	st.name,
	st.source,
	st.extension_for,
	st.upgrade_code,
	st.bundle_identifier,
	0 as vpp_apps_count
FROM software_titles st
INNER JOIN software_installers si ON si.title_id = st.id
INNER JOIN host_software_installs hsi ON hsi.host_id = :host_id AND hsi.software_installer_id = si.id
WHERE hsi.removed = 0 AND hsi.canceled = 0 AND hsi.status = :software_status_installed

UNION

SELECT
	st.id,
	st.name,
	st.source,
	st.extension_for,
	st.upgrade_code,
	st.bundle_identifier,
	1 as vpp_apps_count
FROM software_titles st
INNER JOIN vpp_apps vap ON vap.title_id = st.id
INNER JOIN host_vpp_software_installs hvsi ON hvsi.host_id = :host_id AND hvsi.adam_id = vap.adam_id AND hvsi.platform = vap.platform
INNER JOIN nano_command_results ncr ON ncr.command_uuid = hvsi.command_uuid
WHERE hvsi.removed = 0 AND hvsi.canceled = 0 AND ncr.status = :mdm_status_acknowledged
`
	selectStmt, args, err := sqlx.Named(stmt, map[string]interface{}{
		"host_id":                   hostID,
		"software_status_installed": fleet.SoftwareInstalled,
		"mdm_status_acknowledged":   fleet.MDMAppleStatusAcknowledged,
	})
	if err != nil {
		return nil, ctxerr.Wrap(ctx, err, "build query to get installed software titles")
	}

	var titles []fleet.SoftwareTitle
	if err := sqlx.SelectContext(ctx, qc, &titles, selectStmt, args...); err != nil {
		return nil, ctxerr.Wrap(ctx, err, "get installed software titles")
	}
	return titles, nil
}

func markHostSoftwareInstallsRemoved(ctx context.Context, ex sqlx.ExtContext, hostID uint, titleIDs []uint) error {
	const stmt = `
UPDATE host_software_installs hsi
INNER JOIN software_installers si ON hsi.software_installer_id = si.id
INNER JOIN software_titles st ON si.title_id = st.id
SET hsi.removed = 1
WHERE hsi.host_id = ? AND st.id IN (?)
`
	stmtExpanded, args, err := sqlx.In(stmt, hostID, titleIDs)
	if err != nil {
		return ctxerr.Wrap(ctx, err, "build query args to mark host software install removed")
	}
	if _, err := ex.ExecContext(ctx, stmtExpanded, args...); err != nil {
		return ctxerr.Wrap(ctx, err, "mark host software install removed")
	}
	return nil
}

func markHostVPPSoftwareInstallsRemoved(ctx context.Context, ex sqlx.ExtContext, hostID uint, titleIDs []uint) error {
	const stmt = `
UPDATE host_vpp_software_installs hvsi
INNER JOIN vpp_apps vap ON hvsi.adam_id = vap.adam_id AND hvsi.platform = vap.platform
INNER JOIN software_titles st ON vap.title_id = st.id
SET hvsi.removed = 1
WHERE hvsi.host_id = ? AND st.id IN (?)
`
	stmtExpanded, args, err := sqlx.In(stmt, hostID, titleIDs)
	if err != nil {
		return ctxerr.Wrap(ctx, err, "build query args to mark host vpp software install removed")
	}
	if _, err := ex.ExecContext(ctx, stmtExpanded, args...); err != nil {
		return ctxerr.Wrap(ctx, err, "mark host vpp software install removed")
	}
	return nil
}

func (ds *Datastore) NewSoftwareCategory(ctx context.Context, name string) (*fleet.SoftwareCategory, error) {
	stmt := `INSERT INTO software_categories (name) VALUES (?)`
	res, err := ds.writer(ctx).ExecContext(ctx, stmt, name)
	if err != nil {
		return nil, ctxerr.Wrap(ctx, err, "new software category")
	}

	r, _ := res.LastInsertId()
	id := uint(r) //nolint:gosec // dismiss G115
	return &fleet.SoftwareCategory{Name: name, ID: id}, nil
}

func (ds *Datastore) GetSoftwareCategoryIDs(ctx context.Context, names []string) ([]uint, error) {
	if len(names) == 0 {
		return []uint{}, nil
	}

	stmt := `SELECT id FROM software_categories WHERE name IN (?)`
	stmt, args, err := sqlx.In(stmt, names)
	if err != nil {
		return nil, ctxerr.Wrap(ctx, err, "sqlx.In for get software category ids")
	}

	var ids []uint
	if err := sqlx.SelectContext(ctx, ds.reader(ctx), &ids, stmt, args...); err != nil {
		if !errors.Is(err, sql.ErrNoRows) {
			return nil, ctxerr.Wrap(ctx, err, "get software category ids")
		}
	}

	return ids, nil
}

func (ds *Datastore) GetCategoriesForSoftwareTitles(ctx context.Context, softwareTitleIDs []uint, teamID *uint) (map[uint][]string, error) {
	if len(softwareTitleIDs) == 0 {
		return map[uint][]string{}, nil
	}

	stmt := `
SELECT
	st.id AS title_id,
	sc.name AS software_category_name
FROM
	software_installers si
	JOIN software_titles st ON st.id = si.title_id
	JOIN software_installer_software_categories sisc ON sisc.software_installer_id = si.id
	JOIN software_categories sc ON sc.id = sisc.software_category_id
WHERE
	st.id IN (?) AND si.global_or_team_id = ?

UNION

SELECT
	st.id AS title_id,
	sc.name AS software_category_name
FROM
	vpp_apps va
	JOIN vpp_apps_teams vat ON va.adam_id = vat.adam_id AND va.platform = vat.platform
	JOIN software_titles st ON st.id = va.title_id
	JOIN vpp_app_team_software_categories vatsc ON vatsc.vpp_app_team_id = vat.id
	JOIN software_categories sc ON vatsc.software_category_id = sc.id
WHERE
	st.id IN (?) AND vat.global_or_team_id = ?;
`

	var tmID uint
	if teamID != nil {
		tmID = *teamID
	}

	stmt, args, err := sqlx.In(stmt, softwareTitleIDs, tmID, softwareTitleIDs, tmID)
	if err != nil {
		return nil, ctxerr.Wrap(ctx, err, "sqlx.In for get categories for software installers")
	}
	var categories []struct {
		TitleID      uint   `db:"title_id"`
		CategoryName string `db:"software_category_name"`
	}
	if err := sqlx.SelectContext(ctx, ds.reader(ctx), &categories, stmt, args...); err != nil {
		return nil, ctxerr.Wrap(ctx, err, "get categories for software installers")
	}

	ret := make(map[uint][]string, len(categories))
	for _, c := range categories {
		ret[c.TitleID] = append(ret[c.TitleID], c.CategoryName)
	}

	return ret, nil
}<|MERGE_RESOLUTION|>--- conflicted
+++ resolved
@@ -1349,11 +1349,8 @@
 			"s.vendor",
 			"s.arch",
 			"s.application_id",
-<<<<<<< HEAD
+			"s.title_id",
 			"s.upgrade_code",
-=======
-			"s.title_id",
->>>>>>> 50e7947b
 			goqu.I("scp.cpe").As("generated_cpe"),
 		).
 		// Include this in the sub-query in case we want to sort by 'generated_cpe'
@@ -1544,11 +1541,6 @@
 			"s.vendor",
 			"s.arch",
 			"s.application_id",
-<<<<<<< HEAD
-			"s.upgrade_code",
-=======
-			"s.title_id",
->>>>>>> 50e7947b
 			goqu.COALESCE(goqu.I("s.generated_cpe"), "").As("generated_cpe"),
 			"scv.cve",
 			"scv.created_at",
@@ -1906,11 +1898,6 @@
 			"s.vendor",
 			"s.arch",
 			"s.extension_id",
-<<<<<<< HEAD
-			"s.upgrade_code",
-=======
-			"s.title_id",
->>>>>>> 50e7947b
 			"scv.cve",
 			"scv.created_at",
 			goqu.COALESCE(goqu.I("scp.cpe"), "").As("generated_cpe"),
