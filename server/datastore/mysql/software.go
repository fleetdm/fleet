package mysql

import (
	"context"
	"crypto/md5" //nolint:gosec // This hash is used as a DB optimization for software row lookup, not security
	"encoding/hex"
	"fmt"
	"sort"
	"strings"
	"time"

	"github.com/doug-martin/goqu/v9"
	_ "github.com/doug-martin/goqu/v9/dialect/mysql"
	"github.com/fleetdm/fleet/v4/server/contexts/ctxerr"
	"github.com/fleetdm/fleet/v4/server/fleet"
	"github.com/fleetdm/fleet/v4/server/ptr"
	"github.com/go-kit/log/level"
	"github.com/google/uuid"
	"github.com/jmoiron/sqlx"
)

type softwareIDChecksum struct {
	ID       uint   `db:"id"`
	Checksum string `db:"checksum"`
}

// Since DB may have millions of software items, we need to batch the aggregation counts to avoid long SQL query times.
// This is a variable so it can be adjusted during unit testing.
var countHostSoftwareBatchSize = uint64(100000)

// Since a host may have a lot of software items, we need to batch the inserts.
// The maximum number of software items we can insert at one time is governed by max_allowed_packet, which already be set to a high value for MDM bootstrap packages,
// and by the maximum number of placeholders in a prepared statement, which is 65,536. These are already fairly large limits.
// This is a variable, so it can be adjusted during unit testing.
var softwareInsertBatchSize = 1000

func softwareSliceToMap(softwareItems []fleet.Software) map[string]fleet.Software {
	result := make(map[string]fleet.Software, len(softwareItems))
	for _, s := range softwareItems {
		result[s.ToUniqueStr()] = s
	}
	return result
}

func (ds *Datastore) UpdateHostSoftware(ctx context.Context, hostID uint, software []fleet.Software) (*fleet.UpdateHostSoftwareDBResult, error) {
	return ds.applyChangesForNewSoftwareDB(ctx, hostID, software)
}

func (ds *Datastore) UpdateHostSoftwareInstalledPaths(
	ctx context.Context,
	hostID uint,
	reported map[string]struct{},
	mutationResults *fleet.UpdateHostSoftwareDBResult,
) error {
	currS := mutationResults.CurrInstalled()

	hsip, err := ds.getHostSoftwareInstalledPaths(ctx, hostID)
	if err != nil {
		return err
	}

	toI, toD, err := hostSoftwareInstalledPathsDelta(hostID, reported, hsip, currS)
	if err != nil {
		return err
	}

	if len(toI) == 0 && len(toD) == 0 {
		// Nothing to do ...
		return nil
	}

	return ds.withRetryTxx(ctx, func(tx sqlx.ExtContext) error {
		if err := deleteHostSoftwareInstalledPaths(ctx, tx, toD); err != nil {
			return err
		}

		if err := insertHostSoftwareInstalledPaths(ctx, tx, toI); err != nil {
			return err
		}

		return nil
	})
}

// getHostSoftwareInstalledPaths returns all HostSoftwareInstalledPath for the given hostID.
func (ds *Datastore) getHostSoftwareInstalledPaths(
	ctx context.Context,
	hostID uint,
) (
	[]fleet.HostSoftwareInstalledPath,
	error,
) {
	stmt := `
		SELECT t.id, t.host_id, t.software_id, t.installed_path, t.team_identifier
		FROM host_software_installed_paths t
		WHERE t.host_id = ?
	`

	var result []fleet.HostSoftwareInstalledPath
	if err := sqlx.SelectContext(ctx, ds.reader(ctx), &result, stmt, hostID); err != nil {
		return nil, err
	}

	return result, nil
}

// hostSoftwareInstalledPathsDelta returns what should be inserted and deleted to keep the
// 'host_software_installed_paths' table in-sync with the osquery reported query results.
// 'reported' is a set of 'installed_path-software.UniqueStr' strings, built from the osquery
// results.
// 'stored' contains all 'host_software_installed_paths' rows for the given host.
// 'hostSoftware' contains the current software installed on the host.
func hostSoftwareInstalledPathsDelta(
	hostID uint,
	reported map[string]struct{},
	stored []fleet.HostSoftwareInstalledPath,
	hostSoftware []fleet.Software,
) (
	toInsert []fleet.HostSoftwareInstalledPath,
	toDelete []uint,
	err error,
) {
	if len(reported) != 0 && len(hostSoftware) == 0 {
		// Error condition, something reported implies that the host has some software
		err = fmt.Errorf("software installed paths for host %d were reported but host contains no software", hostID)
		return
	}

	sIDLookup := map[uint]fleet.Software{}
	for _, s := range hostSoftware {
		sIDLookup[s.ID] = s
	}

	sUnqStrLook := map[string]fleet.Software{}
	for _, s := range hostSoftware {
		sUnqStrLook[s.ToUniqueStr()] = s
	}

	iSPathLookup := make(map[string]fleet.HostSoftwareInstalledPath)
	for _, r := range stored {
		s, ok := sIDLookup[r.SoftwareID]
		// Software currently not found on the host, should be deleted ...
		if !ok {
			toDelete = append(toDelete, r.ID)
			continue
		}

		key := fmt.Sprintf(
			"%s%s%s%s%s",
			r.InstalledPath, fleet.SoftwareFieldSeparator, r.TeamIdentifier, fleet.SoftwareFieldSeparator, s.ToUniqueStr(),
		)
		iSPathLookup[key] = r

		// Anything stored but not reported should be deleted
		if _, ok := reported[key]; !ok {
			toDelete = append(toDelete, r.ID)
		}
	}

	for key := range reported {
		parts := strings.SplitN(key, fleet.SoftwareFieldSeparator, 3)
		installedPath, teamIdentifier, unqStr := parts[0], parts[1], parts[2]

		// Shouldn't be possible ... everything 'reported' should be in the the software table
		// because this executes after 'ds.UpdateHostSoftware'
		s, ok := sUnqStrLook[unqStr]
		if !ok {
			err = fmt.Errorf("reported installed path for %s does not belong to any stored software entry", unqStr)
			return
		}

		if _, ok := iSPathLookup[key]; ok {
			// Nothing to do
			continue
		}

		toInsert = append(toInsert, fleet.HostSoftwareInstalledPath{
			HostID:         hostID,
			SoftwareID:     s.ID,
			InstalledPath:  installedPath,
			TeamIdentifier: teamIdentifier,
		})
	}

	return
}

func deleteHostSoftwareInstalledPaths(
	ctx context.Context,
	tx sqlx.ExtContext,
	toDelete []uint,
) error {
	if len(toDelete) == 0 {
		return nil
	}

	stmt := `DELETE FROM host_software_installed_paths WHERE id IN (?)`
	stmt, args, err := sqlx.In(stmt, toDelete)
	if err != nil {
		return ctxerr.Wrap(ctx, err, "building delete statement for delete host_software_installed_paths")
	}
	if _, err := tx.ExecContext(ctx, stmt, args...); err != nil {
		return ctxerr.Wrap(ctx, err, "executing delete statement for delete host_software_installed_paths")
	}

	return nil
}

func insertHostSoftwareInstalledPaths(
	ctx context.Context,
	tx sqlx.ExtContext,
	toInsert []fleet.HostSoftwareInstalledPath,
) error {
	if len(toInsert) == 0 {
		return nil
	}

	stmt := "INSERT INTO host_software_installed_paths (host_id, software_id, installed_path, team_identifier) VALUES %s"
	batchSize := 500

	for i := 0; i < len(toInsert); i += batchSize {
		end := i + batchSize
		if end > len(toInsert) {
			end = len(toInsert)
		}
		batch := toInsert[i:end]

		var args []interface{}
		for _, v := range batch {
			args = append(args, v.HostID, v.SoftwareID, v.InstalledPath, v.TeamIdentifier)
		}

		placeHolders := strings.TrimSuffix(strings.Repeat("(?, ?, ?, ?), ", len(batch)), ", ")
		stmt := fmt.Sprintf(stmt, placeHolders)

		_, err := tx.ExecContext(ctx, stmt, args...)
		if err != nil {
			return ctxerr.Wrap(ctx, err, "inserting rows into host_software_installed_paths")
		}
	}

	return nil
}

func nothingChanged(current, incoming []fleet.Software, minLastOpenedAtDiff time.Duration) (
	map[string]fleet.Software, map[string]fleet.Software, bool,
) {
	// Process incoming software to ensure there are no duplicates, since the same software can be installed at multiple paths.
	incomingMap := make(map[string]fleet.Software, len(current)) // setting len(current) as the length since that should be the common case
	for _, s := range incoming {
		uniqueStr := s.ToUniqueStr()
		if duplicate, ok := incomingMap[uniqueStr]; ok {
			// Check the last opened at timestamp and keep the latest.
			if s.LastOpenedAt == nil ||
				(duplicate.LastOpenedAt != nil && !s.LastOpenedAt.After(*duplicate.LastOpenedAt)) {
				continue // keep the duplicate
			}
		}
		incomingMap[uniqueStr] = s
	}
	currentMap := softwareSliceToMap(current)
	if len(currentMap) != len(incomingMap) {
		return currentMap, incomingMap, false
	}

	for _, s := range incomingMap {
		cur, ok := currentMap[s.ToUniqueStr()]
		if !ok {
			return currentMap, incomingMap, false
		}

		// if the incoming software has a last opened at timestamp and it differs
		// significantly from the current timestamp (or there is no current
		// timestamp), then consider that something changed.
		if s.LastOpenedAt != nil {
			if cur.LastOpenedAt == nil {
				return currentMap, incomingMap, false
			}

			oldLast := *cur.LastOpenedAt
			newLast := *s.LastOpenedAt
			if newLast.Sub(oldLast) >= minLastOpenedAtDiff {
				return currentMap, incomingMap, false
			}
		}
	}

	return currentMap, incomingMap, true
}

func (ds *Datastore) ListSoftwareByHostIDShort(ctx context.Context, hostID uint) ([]fleet.Software, error) {
	return listSoftwareByHostIDShort(ctx, ds.reader(ctx), hostID)
}

func listSoftwareByHostIDShort(
	ctx context.Context,
	db sqlx.QueryerContext,
	hostID uint,
) ([]fleet.Software, error) {
	q := `
SELECT
    s.id,
    s.name,
    s.version,
    s.source,
    s.browser,
    s.bundle_identifier,
    s.release,
    s.vendor,
    s.arch,
    s.extension_id,
    hs.last_opened_at
FROM
    software s
    JOIN host_software hs ON hs.software_id = s.id
WHERE
    hs.host_id = ?
`
	var softwares []fleet.Software
	err := sqlx.SelectContext(ctx, db, &softwares, q, hostID)
	if err != nil {
		return nil, err
	}

	return softwares, nil
}

// applyChangesForNewSoftwareDB returns the current host software and the applied mutations: what
// was inserted and what was deleted
func (ds *Datastore) applyChangesForNewSoftwareDB(
	ctx context.Context,
	hostID uint,
	software []fleet.Software,
) (*fleet.UpdateHostSoftwareDBResult, error) {
	r := &fleet.UpdateHostSoftwareDBResult{}

	// This code executes once an hour for each host, so we should optimize for MySQL master (writer) DB performance.
	// We use a slave (reader) DB to avoid accessing the master. If nothing has changed, we avoid all access to the master.
	// It is possible that the software list is out of sync between the slave and the master. This is unlikely because
	// it is updated once an hour under normal circumstances. If this does occur, the software list will be updated
	// once again in an hour.
	currentSoftware, err := listSoftwareByHostIDShort(ctx, ds.reader(ctx), hostID)
	if err != nil {
		return nil, ctxerr.Wrap(ctx, err, "loading current software for host")
	}
	r.WasCurrInstalled = currentSoftware

	current, incoming, notChanged := nothingChanged(currentSoftware, software, ds.minLastOpenedAtDiff)
	if notChanged {
		return r, nil
	}

	existingSoftware, incomingByChecksum, existingTitlesForNewSoftware, err := ds.getExistingSoftware(ctx, current, incoming)
	if err != nil {
		return r, err
	}

	err = ds.withRetryTxx(
		ctx, func(tx sqlx.ExtContext) error {
			deleted, err := deleteUninstalledHostSoftwareDB(ctx, tx, hostID, current, incoming)
			if err != nil {
				return err
			}
			r.Deleted = deleted

			// Copy incomingByChecksum because ds.insertNewInstalledHostSoftwareDB is modifying it and we
			// are runnning inside ds.withRetryTxx.
			incomingByChecksumCopy := make(map[string]fleet.Software, len(incomingByChecksum))
			for key, value := range incomingByChecksum {
				incomingByChecksumCopy[key] = value
			}

			inserted, err := ds.insertNewInstalledHostSoftwareDB(
				ctx, tx, hostID, existingSoftware, incomingByChecksumCopy, existingTitlesForNewSoftware,
			)
			if err != nil {
				return err
			}
			r.Inserted = inserted

			if err = checkForDeletedInstalledSoftware(ctx, tx, deleted, inserted, hostID); err != nil {
				return err
			}

			if err = updateModifiedHostSoftwareDB(ctx, tx, hostID, current, incoming, ds.minLastOpenedAtDiff); err != nil {
				return err
			}

			if err = updateSoftwareUpdatedAt(ctx, tx, hostID); err != nil {
				return err
			}
			return nil
		},
	)
	if err != nil {
		return nil, err
	}
	return r, err
}

func checkForDeletedInstalledSoftware(ctx context.Context, tx sqlx.ExtContext, deleted []fleet.Software, inserted []fleet.Software,
	hostID uint,
) error {
	// Between deleted and inserted software, check which software titles were deleted.
	// If software titles were deleted, get the software titles of the installed software.
	// See if deleted titles match installed software titles.
	// If so, mark the installed software as removed.
	var deletedTitles map[string]struct{}
	if len(deleted) > 0 {
		deletedTitles = make(map[string]struct{}, len(deleted))
		for _, d := range deleted {
			// We don't support installing browser plugins as of 2024/08/22
			if d.Browser == "" {
				deletedTitles[UniqueSoftwareTitleStr(BundleIdentifierOrName(d.BundleIdentifier, d.Name), d.Source)] = struct{}{}
			}
		}
		for _, i := range inserted {
			// We don't support installing browser plugins as of 2024/08/22
			if i.Browser == "" {
				key := UniqueSoftwareTitleStr(i.Name, i.Source, i.BundleIdentifier)
				delete(deletedTitles, key)
			}
		}
	}
	if len(deletedTitles) > 0 {
		installedTitles, err := getInstalledByFleetSoftwareTitles(ctx, tx, hostID)
		if err != nil {
			return err
		}
		type deletedValue struct {
			vpp bool
		}
		deletedTitleIDs := make(map[uint]deletedValue, 0)
		for _, title := range installedTitles {
			bundleIdentifier := ""
			if title.BundleIdentifier != nil {
				bundleIdentifier = *title.BundleIdentifier
			}
			key := UniqueSoftwareTitleStr(BundleIdentifierOrName(bundleIdentifier, title.Name), title.Source)
			if _, ok := deletedTitles[key]; ok {
				deletedTitleIDs[title.ID] = deletedValue{vpp: title.VPPAppsCount > 0}
			}
		}
		if len(deletedTitleIDs) > 0 {
			IDs := make([]uint, 0, len(deletedTitleIDs))
			vppIDs := make([]uint, 0, len(deletedTitleIDs))
			for id, value := range deletedTitleIDs {
				if value.vpp {
					vppIDs = append(vppIDs, id)
				} else {
					IDs = append(IDs, id)
				}
			}
			if len(IDs) > 0 {
				if err = markHostSoftwareInstallsRemoved(ctx, tx, hostID, IDs); err != nil {
					return err
				}
			}
			if len(vppIDs) > 0 {
				if err = markHostVPPSoftwareInstallsRemoved(ctx, tx, hostID, vppIDs); err != nil {
					return err
				}
			}
		}
	}
	return nil
}

func (ds *Datastore) getExistingSoftware(
	ctx context.Context, current map[string]fleet.Software, incoming map[string]fleet.Software,
) (
	currentSoftware []softwareIDChecksum, incomingChecksumToSoftware map[string]fleet.Software,
	incomingChecksumToTitle map[string]fleet.SoftwareTitle, err error,
) {
	// Compute checksums for all incoming software, which we will use for faster retrieval, since checksum is a unique index
	incomingChecksumToSoftware = make(map[string]fleet.Software, len(current))
	newSoftware := make(map[string]struct{})
	for uniqueName, s := range incoming {
		if _, ok := current[uniqueName]; !ok {
			checksum, err := computeRawChecksum(s)
			if err != nil {
				return nil, nil, nil, err
			}
			incomingChecksumToSoftware[string(checksum)] = s
			newSoftware[string(checksum)] = struct{}{}
		}
	}

	if len(incomingChecksumToSoftware) > 0 {
		keys := make([]string, 0, len(incomingChecksumToSoftware))
		for checksum := range incomingChecksumToSoftware {
			keys = append(keys, checksum)
		}
		// We use the replica DB for retrieval to minimize the traffic to the master DB.
		// It is OK if the software is not found in the replica DB, because we will then attempt to insert it in the master DB.
		currentSoftware, err = getSoftwareIDsByChecksums(ctx, ds.reader(ctx), keys)
		if err != nil {
			return nil, nil, nil, err
		}
		for _, s := range currentSoftware {
			_, ok := incomingChecksumToSoftware[s.Checksum]
			if !ok {
				// This should never happen. If it does, we have a bug.
				return nil, nil, nil, ctxerr.New(
					ctx, fmt.Sprintf("current software: software not found for checksum %s", hex.EncodeToString([]byte(s.Checksum))),
				)
			}
			delete(newSoftware, s.Checksum)
		}
	}

	if len(newSoftware) == 0 {
		return currentSoftware, incomingChecksumToSoftware, incomingChecksumToTitle, nil
	}

	// There's new software, so we try to get the titles already stored in `software_titles` for them.
	incomingChecksumToTitle, err = ds.getIncomingSoftwareChecksumsToExistingTitles(ctx, newSoftware, incomingChecksumToSoftware)
	if err != nil {
		return nil, nil, nil, ctxerr.Wrap(ctx, err, "get incoming software checksums to existing titles")
	}

	return currentSoftware, incomingChecksumToSoftware, incomingChecksumToTitle, nil
}

// getIncomingSoftwareChecksumsToExistingTitles loads the existing titles for the new incoming software.
// It returns a map of software checksums to existing software titles.
//
// To make best use of separate indexes, it runs two queries to get the existing titles from the DB:
//   - One query for software with bundle_identifier.
//   - One query for software without bundle_identifier.
func (ds *Datastore) getIncomingSoftwareChecksumsToExistingTitles(
	ctx context.Context,
	newSoftwareChecksums map[string]struct{},
	incomingChecksumToSoftware map[string]fleet.Software,
) (map[string]fleet.SoftwareTitle, error) {
	var (
		incomingChecksumToTitle     = make(map[string]fleet.SoftwareTitle, len(newSoftwareChecksums))
		argsWithoutBundleIdentifier []interface{}
		argsWithBundleIdentifier    []interface{}
		uniqueTitleStrToChecksum    = make(map[string]string)
	)
	for checksum := range newSoftwareChecksums {
		sw := incomingChecksumToSoftware[checksum]
		if sw.BundleIdentifier != "" {
			argsWithBundleIdentifier = append(argsWithBundleIdentifier, sw.BundleIdentifier)
		} else {
			argsWithoutBundleIdentifier = append(argsWithoutBundleIdentifier, sw.Name, sw.Source, sw.Browser)
		}
		// Map software title identifier to software checksums so that we can map checksums to actual titles later.
		uniqueTitleStrToChecksum[UniqueSoftwareTitleStr(
			BundleIdentifierOrName(sw.BundleIdentifier, sw.Name), sw.Source, sw.Browser,
		)] = checksum
	}

	// Get titles for software without bundle_identifier.
	if len(argsWithoutBundleIdentifier) > 0 {
		whereClause := strings.TrimSuffix(
			strings.Repeat(`
			  (
			    (name = ? AND source = ? AND browser = ?)
			  ) OR`, len(argsWithoutBundleIdentifier)/3), " OR",
		)
		stmt := fmt.Sprintf(
			"SELECT id, name, source, browser FROM software_titles WHERE %s",
			whereClause,
		)
		var existingSoftwareTitlesForNewSoftwareWithoutBundleIdentifier []fleet.SoftwareTitle
		if err := sqlx.SelectContext(ctx,
			ds.reader(ctx),
			&existingSoftwareTitlesForNewSoftwareWithoutBundleIdentifier,
			stmt,
			argsWithoutBundleIdentifier...,
		); err != nil {
			return nil, ctxerr.Wrap(ctx, err, "get existing titles without bundle identifier")
		}
		for _, title := range existingSoftwareTitlesForNewSoftwareWithoutBundleIdentifier {
			checksum, ok := uniqueTitleStrToChecksum[UniqueSoftwareTitleStr(title.Name, title.Source, title.Browser)]
			if ok {
				incomingChecksumToTitle[checksum] = title
			}
		}
	}

	// Get titles for software with bundle_identifier
	if len(argsWithBundleIdentifier) > 0 {
		incomingChecksumToTitle = make(map[string]fleet.SoftwareTitle, len(newSoftwareChecksums))
		stmtBundleIdentifier := `SELECT id, name, source, browser, bundle_identifier FROM software_titles WHERE bundle_identifier IN (?)`
		stmtBundleIdentifier, argsWithBundleIdentifier, err := sqlx.In(stmtBundleIdentifier, argsWithBundleIdentifier)
		if err != nil {
			return nil, ctxerr.Wrap(ctx, err, "build query to existing titles with bundle_identifier")
		}
		var existingSoftwareTitlesForNewSoftwareWithBundleIdentifier []fleet.SoftwareTitle
		if err := sqlx.SelectContext(ctx, ds.reader(ctx), &existingSoftwareTitlesForNewSoftwareWithBundleIdentifier, stmtBundleIdentifier, argsWithBundleIdentifier...); err != nil {
			return nil, ctxerr.Wrap(ctx, err, "get existing titles with bundle_identifier")
		}
		// Map software titles to software checksums.
		for _, title := range existingSoftwareTitlesForNewSoftwareWithBundleIdentifier {
			checksum, ok := uniqueTitleStrToChecksum[UniqueSoftwareTitleStr(*title.BundleIdentifier, title.Source, title.Browser)]
			if ok {
				incomingChecksumToTitle[checksum] = title
			}
		}
	}

	return incomingChecksumToTitle, nil
}

// BundleIdentifierOrName returns the bundle identifier if it is not empty, otherwise name
func BundleIdentifierOrName(bundleIdentifier, name string) string {
	if bundleIdentifier != "" {
		return bundleIdentifier
	}
	return name
}

// UniqueSoftwareTitleStr creates a unique string representation of the software title
func UniqueSoftwareTitleStr(values ...string) string {
	return strings.Join(values, fleet.SoftwareFieldSeparator)
}

// delete host_software that is in current map, but not in incoming map.
// returns the deleted software on the host
func deleteUninstalledHostSoftwareDB(
	ctx context.Context,
	tx sqlx.ExecerContext,
	hostID uint,
	currentMap map[string]fleet.Software,
	incomingMap map[string]fleet.Software,
) ([]fleet.Software, error) {
	var deletesHostSoftwareIDs []uint
	var deletedSoftware []fleet.Software

	for currentKey, curSw := range currentMap {
		if _, ok := incomingMap[currentKey]; !ok {
			deletedSoftware = append(deletedSoftware, curSw)
			deletesHostSoftwareIDs = append(deletesHostSoftwareIDs, curSw.ID)
		}
	}
	if len(deletesHostSoftwareIDs) == 0 {
		return nil, nil
	}

	stmt := `DELETE FROM host_software WHERE host_id = ? AND software_id IN (?);`
	stmt, args, err := sqlx.In(stmt, hostID, deletesHostSoftwareIDs)
	if err != nil {
		return nil, ctxerr.Wrap(ctx, err, "build delete host software query")
	}
	if _, err := tx.ExecContext(ctx, stmt, args...); err != nil {
		return nil, ctxerr.Wrap(ctx, err, "delete host software")
	}

	return deletedSoftware, nil
}

// computeRawChecksum computes the checksum for a software entry
// The calculation must match the one in softwareChecksumComputedColumn
func computeRawChecksum(sw fleet.Software) ([]byte, error) {
	h := md5.New() //nolint:gosec // This hash is used as a DB optimization for software row lookup, not security
	cols := []string{sw.Name, sw.Version, sw.Source, sw.BundleIdentifier, sw.Release, sw.Arch, sw.Vendor, sw.Browser, sw.ExtensionID}
	_, err := fmt.Fprint(h, strings.Join(cols, "\x00"))
	if err != nil {
		return nil, err
	}
	return h.Sum(nil), nil
}

// insertNewInstalledHostSoftwareDB inserts host_software that is in softwareChecksums map,
// but not in existingSoftware. It also inserts any new software titles that are needed.
//
// It returns the inserted software on the host.
func (ds *Datastore) insertNewInstalledHostSoftwareDB(
	ctx context.Context,
	tx sqlx.ExtContext,
	hostID uint,
	existingSoftware []softwareIDChecksum,
	softwareChecksums map[string]fleet.Software,
	existingTitlesForNewSoftware map[string]fleet.SoftwareTitle,
) ([]fleet.Software, error) {
	var insertsHostSoftware []interface{}
	var insertedSoftware []fleet.Software

	// First, we remove incoming software that already exists in the software table.
	if len(softwareChecksums) > 0 {
		for _, s := range existingSoftware {
			software, ok := softwareChecksums[s.Checksum]
			if !ok {
				return nil, ctxerr.New(ctx, fmt.Sprintf("existing software: software not found for checksum %q", hex.EncodeToString([]byte(s.Checksum))))
			}
			software.ID = s.ID
			insertsHostSoftware = append(insertsHostSoftware, hostID, software.ID, software.LastOpenedAt)
			insertedSoftware = append(insertedSoftware, software)
			delete(softwareChecksums, s.Checksum)
		}
	}

	// For software items that don't already exist in the software table, we insert them.
	if len(softwareChecksums) > 0 {
		keys := make([]string, 0, len(softwareChecksums))
		for checksum := range softwareChecksums {
			keys = append(keys, checksum)
		}
		for i := 0; i < len(keys); i += softwareInsertBatchSize {
			start := i
			end := i + softwareInsertBatchSize
			if end > len(keys) {
				end = len(keys)
			}
			totalToProcess := end - start

			// Insert into software
			const numberOfArgsPerSoftware = 11 // number of ? in each VALUES clause
			values := strings.TrimSuffix(
				strings.Repeat("(?,?,?,?,?,?,?,?,?,?,?),", totalToProcess), ",",
			)
			// INSERT IGNORE is used to avoid duplicate key errors, which may occur since our previous read came from the replica.
			stmt := fmt.Sprintf(
				`INSERT IGNORE INTO software (
					name,
					version,
					source,
					`+"`release`"+`,
					vendor,
					arch,
					bundle_identifier,
					extension_id,
					browser,
					title_id,
					checksum
				) VALUES %s`,
				values,
			)
			args := make([]interface{}, 0, totalToProcess*numberOfArgsPerSoftware)
			newTitlesNeeded := make(map[string]fleet.SoftwareTitle)
			for j := start; j < end; j++ {
				checksum := keys[j]
				sw := softwareChecksums[checksum]
				var titleID *uint
				title, ok := existingTitlesForNewSoftware[checksum]
				if ok {
					titleID = &title.ID
				} else if _, ok := newTitlesNeeded[checksum]; !ok {
					st := fleet.SoftwareTitle{
						Name:    sw.Name,
						Source:  sw.Source,
						Browser: sw.Browser,
					}

					if sw.BundleIdentifier != "" {
						st.BundleIdentifier = ptr.String(sw.BundleIdentifier)
					}

					newTitlesNeeded[checksum] = st
				}
				args = append(
					args, sw.Name, sw.Version, sw.Source, sw.Release, sw.Vendor, sw.Arch, sw.BundleIdentifier, sw.ExtensionID, sw.Browser,
					titleID, checksum,
				)
			}
			if _, err := tx.ExecContext(ctx, stmt, args...); err != nil {
				return nil, ctxerr.Wrap(ctx, err, "insert software")
			}

			// Insert into software_titles
			totalTitlesToProcess := len(newTitlesNeeded)
			if totalTitlesToProcess > 0 {
				const numberOfArgsPerSoftwareTitles = 4 // number of ? in each VALUES clause
				titlesValues := strings.TrimSuffix(strings.Repeat("(?,?,?,?),", totalTitlesToProcess), ",")
				// INSERT IGNORE is used to avoid duplicate key errors, which may occur since our previous read came from the replica.
				titlesStmt := fmt.Sprintf("INSERT IGNORE INTO software_titles (name, source, browser, bundle_identifier) VALUES %s", titlesValues)
				titlesArgs := make([]interface{}, 0, totalTitlesToProcess*numberOfArgsPerSoftwareTitles)
				titleChecksums := make([]string, 0, totalTitlesToProcess)
				for checksum, title := range newTitlesNeeded {
					titlesArgs = append(titlesArgs, title.Name, title.Source, title.Browser, title.BundleIdentifier)
					titleChecksums = append(titleChecksums, checksum)
				}
				if _, err := tx.ExecContext(ctx, titlesStmt, titlesArgs...); err != nil {
					return nil, ctxerr.Wrap(ctx, err, "insert software_titles")
				}

				updateSoftwareWithoutIdentifierStmt := `
				    UPDATE software s
				    JOIN software_titles st
				    ON COALESCE(s.bundle_identifier, '') = '' AND s.name = st.name AND s.source = st.source AND s.browser = st.browser
				    SET s.title_id = st.id
				    WHERE (s.title_id IS NULL OR s.title_id != st.id)
				    AND COALESCE(s.bundle_identifier, '') = ''
				    AND s.checksum IN (?)
				    `
				updateSoftwareWithoutIdentifierStmt, updateArgs, err := sqlx.In(updateSoftwareWithoutIdentifierStmt, titleChecksums)
				if err != nil {
					return nil, ctxerr.Wrap(ctx, err, "build update software title_id without identifier")
				}
				if _, err = tx.ExecContext(ctx, updateSoftwareWithoutIdentifierStmt, updateArgs...); err != nil {
					return nil, ctxerr.Wrap(ctx, err, "update software title_id without identifier")
				}

				// update new title ids for new software table entries
				updateSoftwareStmt := `
				      UPDATE software s
				      JOIN software_titles st
				      ON s.bundle_identifier = st.bundle_identifier AND
				          IF(s.source IN ('apps', 'ios_apps', 'ipados_apps'), s.source = st.source, 1)
				      SET s.title_id = st.id
				      WHERE s.title_id IS NULL
				      OR s.title_id != st.id
				      AND s.checksum IN (?)`
				updateSoftwareStmt, updateArgs, err = sqlx.In(updateSoftwareStmt, titleChecksums)
				if err != nil {
					return nil, ctxerr.Wrap(ctx, err, "build update software title_id with identifier")
				}
				if _, err = tx.ExecContext(ctx, updateSoftwareStmt, updateArgs...); err != nil {
					return nil, ctxerr.Wrap(ctx, err, "update software title_id with identifier")
				}
			}
		}

		// Here, we use the transaction (tx) for retrieval because we must retrieve the software IDs that we just inserted.
		updatedExistingSoftware, err := getSoftwareIDsByChecksums(ctx, tx, keys)
		if err != nil {
			return nil, err
		}
		for _, s := range updatedExistingSoftware {
			software, ok := softwareChecksums[s.Checksum]
			if !ok {
				return nil, ctxerr.New(ctx, fmt.Sprintf("updated existing software: software not found for checksum %s", hex.EncodeToString([]byte(s.Checksum))))
			}
			software.ID = s.ID
			insertsHostSoftware = append(insertsHostSoftware, hostID, software.ID, software.LastOpenedAt)
			insertedSoftware = append(insertedSoftware, software)
			delete(softwareChecksums, s.Checksum)
		}
	}

	if len(softwareChecksums) > 0 {
		// We log and continue. We should almost never see this error. If we see it regularly, we need to investigate.
		level.Error(ds.logger).Log(
			"msg", "could not find or create software items. This error may be caused by master and replica DBs out of sync.", "host_id",
			hostID, "number", len(softwareChecksums),
		)
		for checksum, software := range softwareChecksums {
			uuidString := ""
			checksumAsUUID, err := uuid.FromBytes([]byte(checksum))
			if err == nil {
				// We ignore error
				uuidString = checksumAsUUID.String()
			}
			level.Debug(ds.logger).Log(
				"msg", "software item not found or created", "name", software.Name, "version", software.Version, "source", software.Source,
				"bundle_identifier", software.BundleIdentifier, "checksum", uuidString,
			)
		}
	}

	if len(insertsHostSoftware) > 0 {
		values := strings.TrimSuffix(strings.Repeat("(?,?,?),", len(insertsHostSoftware)/3), ",")
		sql := fmt.Sprintf(`INSERT IGNORE INTO host_software (host_id, software_id, last_opened_at) VALUES %s`, values)
		if _, err := tx.ExecContext(ctx, sql, insertsHostSoftware...); err != nil {
			return nil, ctxerr.Wrap(ctx, err, "insert host software")
		}
	}

	return insertedSoftware, nil
}

func getSoftwareIDsByChecksums(ctx context.Context, tx sqlx.QueryerContext, checksums []string) ([]softwareIDChecksum, error) {
	// get existing software ids for checksums
	stmt, args, err := sqlx.In("SELECT id, checksum FROM software WHERE checksum IN (?)", checksums)
	if err != nil {
		return nil, ctxerr.Wrap(ctx, err, "build select software query")
	}
	var existingSoftware []softwareIDChecksum
	if err = sqlx.SelectContext(ctx, tx, &existingSoftware, stmt, args...); err != nil {
		return nil, ctxerr.Wrap(ctx, err, "get existing software")
	}
	return existingSoftware, nil
}

// update host_software when incoming software has a significantly more recent
// last opened timestamp (or didn't have on in currentMap). Note that it only
// processes software that is in both current and incoming maps, as the case
// where it is only in incoming is already handled by
// insertNewInstalledHostSoftwareDB.
func updateModifiedHostSoftwareDB(
	ctx context.Context,
	tx sqlx.ExtContext,
	hostID uint,
	currentMap map[string]fleet.Software,
	incomingMap map[string]fleet.Software,
	minLastOpenedAtDiff time.Duration,
) error {
	var keysToUpdate []string
	for key, newSw := range incomingMap {
		curSw, ok := currentMap[key]
		if !ok || newSw.LastOpenedAt == nil {
			// software must also exist in current map, and new software must have a
			// last opened at timestamp (otherwise we don't overwrite the old one)
			continue
		}

		if curSw.LastOpenedAt == nil || newSw.LastOpenedAt.Sub(*curSw.LastOpenedAt) >= minLastOpenedAtDiff {
			keysToUpdate = append(keysToUpdate, key)
		}
	}
	sort.Strings(keysToUpdate)

	for i := 0; i < len(keysToUpdate); i += softwareInsertBatchSize {
		start := i
		end := i + softwareInsertBatchSize
		if end > len(keysToUpdate) {
			end = len(keysToUpdate)
		}
		totalToProcess := end - start

		const numberOfArgsPerSoftware = 3 // number of ? in each UPDATE
		// Using UNION ALL (instead of UNION) because it is faster since it does not check for duplicates.
		values := strings.TrimSuffix(
			strings.Repeat(" SELECT ? as host_id, ? as software_id, ? as last_opened_at UNION ALL", totalToProcess), "UNION ALL",
		)
		stmt := fmt.Sprintf(
			`UPDATE host_software hs JOIN (%s) a ON hs.host_id = a.host_id AND hs.software_id = a.software_id SET hs.last_opened_at = a.last_opened_at`,
			values,
		)

		args := make([]interface{}, 0, totalToProcess*numberOfArgsPerSoftware)
		for j := start; j < end; j++ {
			key := keysToUpdate[j]
			curSw, newSw := currentMap[key], incomingMap[key]
			args = append(args, hostID, curSw.ID, newSw.LastOpenedAt)
		}
		if _, err := tx.ExecContext(ctx, stmt, args...); err != nil {
			return ctxerr.Wrap(ctx, err, "update host software")
		}
	}

	return nil
}

func updateSoftwareUpdatedAt(
	ctx context.Context,
	tx sqlx.ExtContext,
	hostID uint,
) error {
	const stmt = `INSERT INTO host_updates(host_id, software_updated_at) VALUES (?, CURRENT_TIMESTAMP) ON DUPLICATE KEY UPDATE software_updated_at=VALUES(software_updated_at)`

	if _, err := tx.ExecContext(ctx, stmt, hostID); err != nil {
		return ctxerr.Wrap(ctx, err, "update host updates")
	}

	return nil
}

var dialect = goqu.Dialect("mysql")

// listSoftwareDB returns software installed on hosts. Use opts for pagination, filtering, and controlling
// fields populated in the returned software.
// Used on software/versions not software/titles
func listSoftwareDB(
	ctx context.Context,
	q sqlx.QueryerContext,
	opts fleet.SoftwareListOptions,
) ([]fleet.Software, error) {
	sql, args, err := selectSoftwareSQL(opts)
	if err != nil {
		return nil, ctxerr.Wrap(ctx, err, "sql build")
	}

	var results []softwareCVE
	if err := sqlx.SelectContext(ctx, q, &results, sql, args...); err != nil {
		return nil, ctxerr.Wrap(ctx, err, "select host software")
	}

	var softwares []fleet.Software
	ids := make(map[uint]int) // map of ids to index into softwares
	for _, result := range results {
		result := result // create a copy because we need to take the address to fields below

		idx, ok := ids[result.ID]
		if !ok {
			idx = len(softwares)
			softwares = append(softwares, result.Software)
			ids[result.ID] = idx
		}

		// handle null cve from left join
		if result.CVE != nil {
			cveID := *result.CVE
			cve := fleet.CVE{
				CVE:         cveID,
				DetailsLink: fmt.Sprintf("https://nvd.nist.gov/vuln/detail/%s", cveID),
				CreatedAt:   *result.CreatedAt,
			}
			if opts.IncludeCVEScores && !opts.WithoutVulnerabilityDetails {
				cve.CVSSScore = &result.CVSSScore
				cve.EPSSProbability = &result.EPSSProbability
				cve.CISAKnownExploit = &result.CISAKnownExploit
				cve.CVEPublished = &result.CVEPublished
				cve.Description = &result.Description
				cve.ResolvedInVersion = &result.ResolvedInVersion
			}
			softwares[idx].Vulnerabilities = append(softwares[idx].Vulnerabilities, cve)
		}
	}

	return softwares, nil
}

// softwareCVE is used for left joins with cve
//
//

type softwareCVE struct {
	fleet.Software

	// CVE is the CVE identifier pulled from the NVD json (e.g. CVE-2019-1234)
	CVE *string `db:"cve"`

	// CVSSScore is the CVSS score pulled from the NVD json (premium only)
	CVSSScore *float64 `db:"cvss_score"`

	// EPSSProbability is the EPSS probability pulled from FIRST (premium only)
	EPSSProbability *float64 `db:"epss_probability"`

	// CISAKnownExploit is the CISAKnownExploit pulled from CISA (premium only)
	CISAKnownExploit *bool `db:"cisa_known_exploit"`

	// CVEPublished is the CVE published date pulled from the NVD json (premium only)
	CVEPublished *time.Time `db:"cve_published"`

	// Description is the CVE description field pulled from the NVD json
	Description *string `db:"description"`

	// ResolvedInVersion is the version of software where the CVE is no longer applicable.
	// This is pulled from the versionEndExcluding field in the NVD json
	ResolvedInVersion *string `db:"resolved_in_version"`

	// CreatedAt is the time the software vulnerability was created
	CreatedAt *time.Time `db:"created_at"`
}

func selectSoftwareSQL(opts fleet.SoftwareListOptions) (string, []interface{}, error) {
	ds := dialect.
		From(goqu.I("software").As("s")).
		Select(
			"s.id",
			"s.name",
			"s.version",
			"s.source",
			"s.bundle_identifier",
			"s.extension_id",
			"s.browser",
			"s.release",
			"s.vendor",
			"s.arch",
			goqu.I("scp.cpe").As("generated_cpe"),
		).
		// Include this in the sub-query in case we want to sort by 'generated_cpe'
		LeftJoin(
			goqu.I("software_cpe").As("scp"),
			goqu.On(
				goqu.I("s.id").Eq(goqu.I("scp.software_id")),
			),
		)

	if opts.HostID != nil {
		ds = ds.
			Join(
				goqu.I("host_software").As("hs"),
				goqu.On(
					goqu.I("hs.software_id").Eq(goqu.I("s.id")),
					goqu.I("hs.host_id").Eq(opts.HostID),
				),
			).
			SelectAppend("hs.last_opened_at")
		if opts.TeamID != nil {
			ds = ds.
				Join(
					goqu.I("hosts").As("h"),
					goqu.On(
						goqu.I("hs.host_id").Eq(goqu.I("h.id")),
						goqu.I("h.team_id").Eq(opts.TeamID),
					),
				)
		}

	} else {
		// When loading software from all hosts, filter out software that is not associated with any
		// hosts.
		ds = ds.
			Join(
				goqu.I("software_host_counts").As("shc"),
				goqu.On(
					goqu.I("s.id").Eq(goqu.I("shc.software_id")),
					goqu.I("shc.hosts_count").Gt(0),
				),
			).
			GroupByAppend(
				"shc.hosts_count",
				"shc.updated_at",
				"shc.global_stats",
				"shc.team_id",
			)

		if opts.TeamID == nil { //nolint:gocritic // ignore ifElseChain
			ds = ds.Where(
				goqu.And(
					goqu.I("shc.team_id").Eq(0),
					goqu.I("shc.global_stats").Eq(1),
				),
			)
		} else if *opts.TeamID == 0 {
			ds = ds.Where(
				goqu.And(
					goqu.I("shc.team_id").Eq(0),
					goqu.I("shc.global_stats").Eq(0),
				),
			)
		} else {
			ds = ds.Where(
				goqu.And(
					goqu.I("shc.team_id").Eq(*opts.TeamID),
					goqu.I("shc.global_stats").Eq(0),
				),
			)
		}
	}

	if opts.VulnerableOnly {
		ds = ds.
			Join(
				goqu.I("software_cve").As("scv"),
				goqu.On(goqu.I("s.id").Eq(goqu.I("scv.software_id"))),
			)
	} else {
		ds = ds.
			LeftJoin(
				goqu.I("software_cve").As("scv"),
				goqu.On(goqu.I("s.id").Eq(goqu.I("scv.software_id"))),
			)
	}

	if opts.IncludeCVEScores {

		baseJoinConditions := goqu.Ex{
			"c.cve": goqu.I("scv.cve"),
		}

		if opts.KnownExploit || opts.MinimumCVSS > 0 || opts.MaximumCVSS > 0 {

			if opts.KnownExploit {
				baseJoinConditions["c.cisa_known_exploit"] = true
			}

			if opts.MinimumCVSS > 0 {
				baseJoinConditions["c.cvss_score"] = goqu.Op{"gte": opts.MinimumCVSS}
			}

			if opts.MaximumCVSS > 0 {
				baseJoinConditions["c.cvss_score"] = goqu.Op{"lte": opts.MaximumCVSS}
			}

			ds = ds.InnerJoin(
				goqu.I("cve_meta").As("c"),
				goqu.On(baseJoinConditions),
			)

		} else {
			ds = ds.
				LeftJoin(
					goqu.I("cve_meta").As("c"),
					goqu.On(baseJoinConditions),
				)
		}

		ds = ds.SelectAppend(
			goqu.MAX("c.cvss_score").As("cvss_score"),                     // for ordering
			goqu.MAX("c.epss_probability").As("epss_probability"),         // for ordering
			goqu.MAX("c.cisa_known_exploit").As("cisa_known_exploit"),     // for ordering
			goqu.MAX("c.published").As("cve_published"),                   // for ordering
			goqu.MAX("c.description").As("description"),                   // for ordering
			goqu.MAX("scv.resolved_in_version").As("resolved_in_version"), // for ordering
		)
	}

	if match := opts.ListOptions.MatchQuery; match != "" {
		match = likePattern(match)
		ds = ds.Where(
			goqu.Or(
				goqu.I("s.name").ILike(match),
				goqu.I("s.version").ILike(match),
				goqu.I("scv.cve").ILike(match),
			),
		)
	}

	if opts.WithHostCounts {
		ds = ds.
			SelectAppend(
				goqu.I("shc.hosts_count"),
				goqu.I("shc.updated_at").As("counts_updated_at"),
			)
	}

	ds = ds.GroupBy(
		"s.id",
		"s.name",
		"s.version",
		"s.source",
		"s.bundle_identifier",
		"s.extension_id",
		"s.browser",
		"s.release",
		"s.vendor",
		"s.arch",
		"generated_cpe",
	)

	// Pagination is a bit more complex here due to the join with software_cve table and aggregated columns from cve_meta table.
	// Apply order by again after joining on sub query
	ds = appendListOptionsToSelect(ds, opts.ListOptions)

	// join on software_cve and cve_meta after apply pagination using the sub-query above
	ds = dialect.From(ds.As("s")).
		Select(
			"s.id",
			"s.name",
			"s.version",
			"s.source",
			"s.bundle_identifier",
			"s.extension_id",
			"s.browser",
			"s.release",
			"s.vendor",
			"s.arch",
			goqu.COALESCE(goqu.I("s.generated_cpe"), "").As("generated_cpe"),
			"scv.cve",
			"scv.created_at",
		).
		LeftJoin(
			goqu.I("software_cve").As("scv"),
			goqu.On(goqu.I("scv.software_id").Eq(goqu.I("s.id"))),
		).
		LeftJoin(
			goqu.I("cve_meta").As("c"),
			goqu.On(goqu.I("c.cve").Eq(goqu.I("scv.cve"))),
		)

	// select optional columns
	if opts.IncludeCVEScores {
		ds = ds.SelectAppend(
			"c.cvss_score",
			"c.epss_probability",
			"c.cisa_known_exploit",
			"c.description",
			goqu.I("c.published").As("cve_published"),
			"scv.resolved_in_version",
		)
	}

	if opts.HostID != nil {
		ds = ds.SelectAppend(
			goqu.I("s.last_opened_at"),
		)
	}

	if opts.WithHostCounts {
		ds = ds.SelectAppend(
			goqu.I("s.hosts_count"),
			goqu.I("s.counts_updated_at"),
		)
	}

	ds = appendOrderByToSelect(ds, opts.ListOptions)

	return ds.ToSQL()
}

func countSoftwareDB(
	ctx context.Context,
	q sqlx.QueryerContext,
	opts fleet.SoftwareListOptions,
) (int, error) {
	opts.ListOptions = fleet.ListOptions{
		MatchQuery: opts.ListOptions.MatchQuery,
	}

	sql, args, err := selectSoftwareSQL(opts)
	if err != nil {
		return 0, ctxerr.Wrap(ctx, err, "sql build")
	}

	sql = `SELECT COUNT(DISTINCT s.id) FROM (` + sql + `) AS s`

	var count int
	if err := sqlx.GetContext(ctx, q, &count, sql, args...); err != nil {
		return 0, ctxerr.Wrap(ctx, err, "count host software")
	}

	return count, nil
}

func (ds *Datastore) LoadHostSoftware(ctx context.Context, host *fleet.Host, includeCVEScores bool) error {
	opts := fleet.SoftwareListOptions{
		HostID:           &host.ID,
		IncludeCVEScores: includeCVEScores,
	}
	software, err := listSoftwareDB(ctx, ds.reader(ctx), opts)
	if err != nil {
		return err
	}

	installedPaths, err := ds.getHostSoftwareInstalledPaths(
		ctx,
		host.ID,
	)
	if err != nil {
		return err
	}

	installedPathsList := make(map[uint][]string)
	pathSignatureInformation := make(map[uint][]fleet.PathSignatureInformation)
	for _, ip := range installedPaths {
		installedPathsList[ip.SoftwareID] = append(installedPathsList[ip.SoftwareID], ip.InstalledPath)
		pathSignatureInformation[ip.SoftwareID] = append(pathSignatureInformation[ip.SoftwareID], fleet.PathSignatureInformation{
			InstalledPath:  ip.InstalledPath,
			TeamIdentifier: ip.TeamIdentifier,
		})
	}

	host.Software = make([]fleet.HostSoftwareEntry, 0, len(software))
	for _, s := range software {
		host.Software = append(host.Software, fleet.HostSoftwareEntry{
			Software:                 s,
			InstalledPaths:           installedPathsList[s.ID],
			PathSignatureInformation: pathSignatureInformation[s.ID],
		})
	}
	return nil
}

type softwareIterator struct {
	rows *sqlx.Rows
}

func (si *softwareIterator) Value() (*fleet.Software, error) {
	dest := fleet.Software{}
	err := si.rows.StructScan(&dest)
	if err != nil {
		return nil, err
	}
	return &dest, nil
}

func (si *softwareIterator) Err() error {
	return si.rows.Err()
}

func (si *softwareIterator) Close() error {
	return si.rows.Close()
}

func (si *softwareIterator) Next() bool {
	return si.rows.Next()
}

// AllSoftwareIterator Returns an iterator for the 'software' table, filtering out
// software entries based on the 'query' param. The rows.Close call is done by the caller once
// iteration using the returned fleet.SoftwareIterator is done.
func (ds *Datastore) AllSoftwareIterator(
	ctx context.Context,
	query fleet.SoftwareIterQueryOptions,
) (fleet.SoftwareIterator, error) {
	if !query.IsValid() {
		return nil, fmt.Errorf("invalid query params %+v", query)
	}

	var err error
	var args []interface{}

	stmt := `SELECT
		s.id, s.name, s.version, s.source, s.bundle_identifier, s.release, s.arch, s.vendor, s.browser, s.extension_id, s.title_id,
		COALESCE(sc.cpe, '') AS generated_cpe
	FROM software s
	LEFT JOIN software_cpe sc ON (s.id=sc.software_id)`

	var conditionals []string

	if len(query.ExcludedSources) != 0 {
		conditionals = append(conditionals, "s.source NOT IN (?)")
		args = append(args, query.ExcludedSources)
	}

	if len(query.IncludedSources) != 0 {
		conditionals = append(conditionals, "s.source IN (?)")
		args = append(args, query.IncludedSources)
	}

	if query.NameMatch != "" {
		conditionals = append(conditionals, "s.name REGEXP ?")
		args = append(args, query.NameMatch)
	}

	if query.NameExclude != "" {
		conditionals = append(conditionals, "s.name NOT REGEXP ?")
		args = append(args, query.NameExclude)
	}

	if len(conditionals) != 0 {
		stmt += " WHERE " + strings.Join(conditionals, " AND ")
	}

	stmt, args, err = sqlx.In(stmt, args...)
	if err != nil {
		return nil, fmt.Errorf("error building 'In' query part on software iterator: %w", err)
	}

	rows, err := ds.reader(ctx).QueryxContext(ctx, stmt, args...) //nolint:sqlclosecheck
	if err != nil {
		return nil, fmt.Errorf("executing all software iterator %w", err)
	}
	return &softwareIterator{rows: rows}, nil
}

func (ds *Datastore) UpsertSoftwareCPEs(ctx context.Context, cpes []fleet.SoftwareCPE) (int64, error) {
	var args []interface{}

	if len(cpes) == 0 {
		return 0, nil
	}

	values := strings.TrimSuffix(strings.Repeat("(?,?),", len(cpes)), ",")
	sql := fmt.Sprintf(
		`INSERT INTO software_cpe (software_id, cpe) VALUES %s ON DUPLICATE KEY UPDATE cpe = VALUES(cpe)`,
		values,
	)

	for _, cpe := range cpes {
		args = append(args, cpe.SoftwareID, cpe.CPE)
	}
	res, err := ds.writer(ctx).ExecContext(ctx, sql, args...)
	if err != nil {
		return 0, ctxerr.Wrap(ctx, err, "insert software cpes")
	}
	count, _ := res.RowsAffected()

	return count, nil
}

func (ds *Datastore) DeleteSoftwareCPEs(ctx context.Context, cpes []fleet.SoftwareCPE) (int64, error) {
	if len(cpes) == 0 {
		return 0, nil
	}

	stmt := `DELETE FROM software_cpe WHERE (software_id) IN (?)`

	softwareIDs := make([]uint, 0, len(cpes))
	for _, cpe := range cpes {
		softwareIDs = append(softwareIDs, cpe.SoftwareID)
	}

	query, args, err := sqlx.In(stmt, softwareIDs)
	if err != nil {
		return 0, ctxerr.Wrap(ctx, err, "error building 'In' query part when deleting software CPEs")
	}

	res, err := ds.writer(ctx).ExecContext(ctx, query, args...)
	if err != nil {
		return 0, ctxerr.Wrapf(ctx, err, "deleting cpes software")
	}

	count, _ := res.RowsAffected()

	return count, nil
}

func (ds *Datastore) ListSoftwareCPEs(ctx context.Context) ([]fleet.SoftwareCPE, error) {
	var result []fleet.SoftwareCPE

	var err error
	var args []interface{}

	stmt := `SELECT id, software_id, cpe FROM software_cpe`
	err = sqlx.SelectContext(ctx, ds.reader(ctx), &result, stmt, args...)
	if err != nil {
		return nil, ctxerr.Wrap(ctx, err, "loads cpes")
	}
	return result, nil
}

func (ds *Datastore) ListSoftware(ctx context.Context, opt fleet.SoftwareListOptions) ([]fleet.Software, *fleet.PaginationMetadata, error) {
	if !opt.VulnerableOnly && (opt.MinimumCVSS > 0 || opt.MaximumCVSS > 0 || opt.KnownExploit) {
		return nil, nil, fleet.NewInvalidArgumentError(
			"query", "min_cvss_score, max_cvss_score, and exploit can only be provided with vulnerable=true",
		)
	}

	software, err := listSoftwareDB(ctx, ds.reader(ctx), opt)
	if err != nil {
		return nil, nil, err
	}

	perPage := opt.ListOptions.PerPage
	var metaData *fleet.PaginationMetadata
	if opt.ListOptions.IncludeMetadata {
		if perPage <= 0 {
			perPage = defaultSelectLimit
		}
		metaData = &fleet.PaginationMetadata{HasPreviousResults: opt.ListOptions.Page > 0}
		if len(software) > int(perPage) { //nolint:gosec // dismiss G115
			metaData.HasNextResults = true
			software = software[:len(software)-1]
		}
	}

	return software, metaData, nil
}

func (ds *Datastore) CountSoftware(ctx context.Context, opt fleet.SoftwareListOptions) (int, error) {
	return countSoftwareDB(ctx, ds.reader(ctx), opt)
}

// DeleteSoftwareVulnerabilities deletes the given list of software vulnerabilities
func (ds *Datastore) DeleteSoftwareVulnerabilities(ctx context.Context, vulnerabilities []fleet.SoftwareVulnerability) error {
	if len(vulnerabilities) == 0 {
		return nil
	}

	sql := fmt.Sprintf(
		`DELETE FROM software_cve WHERE (software_id, cve) IN (%s)`,
		strings.TrimSuffix(strings.Repeat("(?,?),", len(vulnerabilities)), ","),
	)
	var args []interface{}
	for _, vulnerability := range vulnerabilities {
		args = append(args, vulnerability.SoftwareID, vulnerability.CVE)
	}
	if _, err := ds.writer(ctx).ExecContext(ctx, sql, args...); err != nil {
		return ctxerr.Wrapf(ctx, err, "deleting vulnerable software")
	}
	return nil
}

func (ds *Datastore) DeleteOutOfDateVulnerabilities(ctx context.Context, source fleet.VulnerabilitySource, duration time.Duration) error {
	sql := `DELETE FROM software_cve WHERE source = ? AND updated_at < ?`

	var args []interface{}
	cutPoint := time.Now().UTC().Add(-1 * duration)
	args = append(args, source, cutPoint)

	if _, err := ds.writer(ctx).ExecContext(ctx, sql, args...); err != nil {
		return ctxerr.Wrap(ctx, err, "deleting out of date vulnerabilities")
	}
	return nil
}

func (ds *Datastore) SoftwareByID(ctx context.Context, id uint, teamID *uint, includeCVEScores bool, tmFilter *fleet.TeamFilter) (*fleet.Software, error) {
	q := dialect.From(goqu.I("software").As("s")).
		Select(
			"s.id",
			"s.name",
			"s.version",
			"s.source",
			"s.browser",
			"s.bundle_identifier",
			"s.release",
			"s.vendor",
			"s.arch",
			"s.extension_id",
			"scv.cve",
			"scv.created_at",
			goqu.COALESCE(goqu.I("scp.cpe"), "").As("generated_cpe"),
		).
		LeftJoin(
			goqu.I("software_cpe").As("scp"),
			goqu.On(
				goqu.I("s.id").Eq(goqu.I("scp.software_id")),
			),
		).
		LeftJoin(
			goqu.I("software_cve").As("scv"),
			goqu.On(goqu.I("s.id").Eq(goqu.I("scv.software_id"))),
		)

	// join only on software_id as we'll need counts for all teams
	// to filter down to the team's the user has access to
	if tmFilter != nil {
		q = q.LeftJoin(
			goqu.I("software_host_counts").As("shc"),
			goqu.On(goqu.I("s.id").Eq(goqu.I("shc.software_id"))),
		)
	}

	if includeCVEScores {
		q = q.
			LeftJoin(
				goqu.I("cve_meta").As("c"),
				goqu.On(goqu.I("c.cve").Eq(goqu.I("scv.cve"))),
			).
			SelectAppend(
				"c.cvss_score",
				"c.epss_probability",
				"c.cisa_known_exploit",
				"c.description",
				goqu.I("c.published").As("cve_published"),
				"scv.resolved_in_version",
			)
	}

	q = q.Where(goqu.I("s.id").Eq(id))
	// If teamID is not specified, we still return the software even if it is not associated with any hosts.
	// Software is cleaned up by a cron job, so it is possible to have software in software_hosts_counts that has been deleted from a host.
	if teamID != nil {
		// If teamID filter is used, host counts need to be up-to-date.
		// This should generally be the case, since unused software is cleared when host counts are updated.
		// However, it is possible that the software was deleted from all hosts after the last host count update.
		q = q.Where(
			goqu.L(
				"EXISTS (SELECT 1 FROM software_host_counts WHERE software_id = ? AND team_id = ? AND hosts_count > 0 AND global_stats = 0)", id, *teamID,
			),
		)
	}

	// filter by teams
	if tmFilter != nil {
		q = q.Where(goqu.L(ds.whereFilterGlobalOrTeamIDByTeams(*tmFilter, "shc")))
	}

	sql, args, err := q.ToSQL()
	if err != nil {
		return nil, err
	}

	var results []softwareCVE
	err = sqlx.SelectContext(ctx, ds.reader(ctx), &results, sql, args...)
	if err != nil {
		return nil, ctxerr.Wrap(ctx, err, "get software")
	}

	if len(results) == 0 {
		return nil, ctxerr.Wrap(ctx, notFound("Software").WithID(id))
	}

	var software fleet.Software
	for i, result := range results {
		result := result // create a copy because we need to take the address to fields below

		if i == 0 {
			software = result.Software
		}

		if result.CVE != nil {
			cveID := *result.CVE
			cve := fleet.CVE{
				CVE:         cveID,
				DetailsLink: fmt.Sprintf("https://nvd.nist.gov/vuln/detail/%s", cveID),
				CreatedAt:   *result.CreatedAt,
			}
			if includeCVEScores {
				cve.CVSSScore = &result.CVSSScore
				cve.EPSSProbability = &result.EPSSProbability
				cve.CISAKnownExploit = &result.CISAKnownExploit
				cve.CVEPublished = &result.CVEPublished
				cve.ResolvedInVersion = &result.ResolvedInVersion
			}
			software.Vulnerabilities = append(software.Vulnerabilities, cve)
		}
	}

	return &software, nil
}

// SyncHostsSoftware calculates the number of hosts having each
// software installed and stores that information in the software_host_counts
// table.
//
// After aggregation, it cleans up unused software (e.g. software installed
// on removed hosts, software uninstalled on hosts, etc.)
func (ds *Datastore) SyncHostsSoftware(ctx context.Context, updatedAt time.Time) error {
	const (
		resetStmt = `
      UPDATE software_host_counts
      SET hosts_count = 0, updated_at = ?`

		// team_id is added to the select list to have the same structure as
		// the teamCountsStmt, making it easier to use a common implementation
		globalCountsStmt = `
      SELECT count(*), 0 as team_id, software_id, 1 as global_stats
      FROM host_software
      WHERE software_id > ? AND software_id <= ?
      GROUP BY software_id`

		teamCountsStmt = `
      SELECT count(*), h.team_id, hs.software_id, 0 as global_stats
      FROM host_software hs
      INNER JOIN hosts h
      ON hs.host_id = h.id
      WHERE h.team_id IS NOT NULL AND hs.software_id > ? AND hs.software_id <= ?
      GROUP BY hs.software_id, h.team_id`

		noTeamCountsStmt = `
      SELECT count(*), 0 as team_id, software_id, 0 as global_stats
      FROM host_software hs
      INNER JOIN hosts h
      ON hs.host_id = h.id
      WHERE h.team_id IS NULL AND hs.software_id > ? AND hs.software_id <= ?
      GROUP BY hs.software_id`

		insertStmt = `
      INSERT INTO software_host_counts
        (software_id, hosts_count, team_id, global_stats, updated_at)
      VALUES
        %s
      ON DUPLICATE KEY UPDATE
        hosts_count = VALUES(hosts_count),
        updated_at = VALUES(updated_at)`

		valuesPart = `(?, ?, ?, ?, ?),`

		// We must ensure that software is not in host_software table before deleting it.
		// This prevents a race condition where a host just added the software, but it is not part of software_host_counts yet.
		// When a host adds software, software table and host_software table are updated in the same transaction.
		cleanupSoftwareStmt = `
      DELETE s
      FROM software s
      LEFT JOIN software_host_counts shc
      ON s.id = shc.software_id
      WHERE
        (shc.software_id IS NULL OR
        (shc.team_id = 0 AND shc.hosts_count = 0)) AND
		NOT EXISTS (SELECT 1 FROM host_software hsw WHERE hsw.software_id = s.id)
	  `

		cleanupOrphanedStmt = `
		  DELETE shc
		  FROM
		    software_host_counts shc
		    LEFT JOIN software s ON s.id = shc.software_id
		  WHERE
		    s.id IS NULL
		`

		cleanupTeamStmt = `
      DELETE shc
      FROM software_host_counts shc
      LEFT JOIN teams t
      ON t.id = shc.team_id
      WHERE
        shc.team_id > 0 AND
        t.id IS NULL`
	)

	// first, reset all counts to 0
	if _, err := ds.writer(ctx).ExecContext(ctx, resetStmt, updatedAt); err != nil {
		return ctxerr.Wrap(ctx, err, "reset all software_host_counts to 0")
	}

	db := ds.reader(ctx)

	// Figure out how many software items we need to count.
	type minMaxIDs struct {
		Min uint64 `db:"min"`
		Max uint64 `db:"max"`
	}
	minMax := minMaxIDs{}
	err := sqlx.GetContext(
		ctx, db, &minMax, "SELECT COALESCE(MIN(software_id),1) as min, COALESCE(MAX(software_id),0) as max FROM host_software",
	)
	if err != nil {
		return ctxerr.Wrap(ctx, err, "get min/max software_id")
	}

	for minSoftwareID, maxSoftwareID := minMax.Min-1, minMax.Min-1+countHostSoftwareBatchSize; minSoftwareID < minMax.Max; minSoftwareID, maxSoftwareID = maxSoftwareID, maxSoftwareID+countHostSoftwareBatchSize {

		// next get a cursor for the global and team counts for each software
		stmtLabel := []string{"global", "team", "noteam"}
		for i, countStmt := range []string{globalCountsStmt, teamCountsStmt, noTeamCountsStmt} {
			rows, err := db.QueryContext(ctx, countStmt, minSoftwareID, maxSoftwareID)
			if err != nil {
				return ctxerr.Wrapf(ctx, err, "read %s counts from host_software", stmtLabel[i])
			}
			defer rows.Close()

			// use a loop to iterate to prevent loading all in one go in memory, as it
			// could get pretty big at >100K hosts with 1000+ software each. Use a write
			// batch to prevent making too many single-row inserts.
			const batchSize = 100
			var batchCount int
			args := make([]interface{}, 0, batchSize*4)
			for rows.Next() {
				var (
					count        int
					teamID       uint
					sid          uint
					global_stats bool
				)

				if err := rows.Scan(&count, &teamID, &sid, &global_stats); err != nil {
					return ctxerr.Wrapf(ctx, err, "scan %s row into variables", stmtLabel[i])
				}

				args = append(args, sid, count, teamID, global_stats, updatedAt)
				batchCount++

				if batchCount == batchSize {
					values := strings.TrimSuffix(strings.Repeat(valuesPart, batchCount), ",")
					if _, err := ds.writer(ctx).ExecContext(ctx, fmt.Sprintf(insertStmt, values), args...); err != nil {
						return ctxerr.Wrapf(ctx, err, "insert %s batch into software_host_counts", stmtLabel[i])
					}

					args = args[:0]
					batchCount = 0
				}
			}
			if batchCount > 0 {
				values := strings.TrimSuffix(strings.Repeat(valuesPart, batchCount), ",")
				if _, err := ds.writer(ctx).ExecContext(ctx, fmt.Sprintf(insertStmt, values), args...); err != nil {
					return ctxerr.Wrapf(ctx, err, "insert last %s batch into software_host_counts", stmtLabel[i])
				}
			}
			if err := rows.Err(); err != nil {
				return ctxerr.Wrapf(ctx, err, "iterate over %s host_software counts", stmtLabel[i])
			}
			rows.Close()
		}

	}

	// remove any unused software (global counts = 0)
	if _, err := ds.writer(ctx).ExecContext(ctx, cleanupSoftwareStmt); err != nil {
		return ctxerr.Wrap(ctx, err, "delete unused software")
	}

	// remove any software count row for software that don't exist anymore
	if _, err := ds.writer(ctx).ExecContext(ctx, cleanupOrphanedStmt); err != nil {
		return ctxerr.Wrap(ctx, err, "delete software_host_counts for non-existing software")
	}

	// remove any software count row for teams that don't exist anymore
	if _, err := ds.writer(ctx).ExecContext(ctx, cleanupTeamStmt); err != nil {
		return ctxerr.Wrap(ctx, err, "delete software_host_counts for non-existing teams")
	}
	return nil
}

func (ds *Datastore) ReconcileSoftwareTitles(ctx context.Context) error {
	// TODO: consider if we should batch writes to software or software_titles table

	return ds.withRetryTxx(ctx, func(tx sqlx.ExtContext) error {
		// ensure all software titles are in the software_titles table
		upsertTitlesStmt := `
INSERT INTO software_titles (name, source, browser, bundle_identifier)
SELECT
    name,
    source,
    browser,
    bundle_identifier
FROM (
    SELECT DISTINCT
        name,
        source,
        browser,
        bundle_identifier
    FROM
        software s
    WHERE
        NOT EXISTS (
            SELECT 1 FROM software_titles st
            WHERE s.bundle_identifier = st.bundle_identifier AND
				IF(s.source IN ('apps', 'ios_apps', 'ipados_apps'), s.source = st.source, 1)
        )
        AND COALESCE(bundle_identifier, '') != ''

    UNION ALL

    SELECT DISTINCT
        name,
        source,
        browser,
        NULL as bundle_identifier
    FROM
        software s
    WHERE
        NOT EXISTS (
            SELECT 1 FROM software_titles st
            WHERE (s.name, s.source, s.browser) = (st.name, st.source, st.browser)
        )
        AND COALESCE(s.bundle_identifier, '') = ''
) as combined_results
ON DUPLICATE KEY UPDATE
    software_titles.name = software_titles.name,
    software_titles.source = software_titles.source,
    software_titles.browser = software_titles.browser,
    software_titles.bundle_identifier = software_titles.bundle_identifier
`
		res, err := tx.ExecContext(ctx, upsertTitlesStmt)
		if err != nil {
			return ctxerr.Wrap(ctx, err, "upsert software titles")
		}
		n, _ := res.RowsAffected()
		level.Debug(ds.logger).Log("msg", "upsert software titles", "rows_affected", n)

		// update title ids for software table entries
		updateSoftwareWithoutIdentifierStmt := `
UPDATE software s
JOIN software_titles st
ON COALESCE(s.bundle_identifier, '') = '' AND s.name = st.name AND s.source = st.source AND s.browser = st.browser
SET s.title_id = st.id
WHERE (s.title_id IS NULL OR s.title_id != st.id)
AND COALESCE(s.bundle_identifier, '') = '';
`

		res, err = tx.ExecContext(ctx, updateSoftwareWithoutIdentifierStmt)
		if err != nil {
			return ctxerr.Wrap(ctx, err, "update software title_id without bundle identifier")
		}
		n, _ = res.RowsAffected()
		level.Debug(ds.logger).Log("msg", "update software title_id without bundle identifier", "rows_affected", n)

		updateSoftwareWithIdentifierStmt := `
UPDATE software s
JOIN software_titles st
ON s.bundle_identifier = st.bundle_identifier AND
    IF(s.source IN ('apps', 'ios_apps', 'ipados_apps'), s.source = st.source, 1)
SET s.title_id = st.id
WHERE s.title_id IS NULL
OR s.title_id != st.id;
`

		res, err = tx.ExecContext(ctx, updateSoftwareWithIdentifierStmt)
		if err != nil {
			return ctxerr.Wrap(ctx, err, "update software title_id with bundle identifier")
		}
		n, _ = res.RowsAffected()
		level.Debug(ds.logger).Log("msg", "update software title_id with bundle identifier", "rows_affected", n)

		// clean up orphaned software titles
		cleanupStmt := `
DELETE st FROM software_titles st
	LEFT JOIN software s ON s.title_id = st.id
	WHERE s.title_id IS NULL AND
		NOT EXISTS (SELECT 1 FROM software_installers si WHERE si.title_id = st.id) AND
		NOT EXISTS (SELECT 1 FROM vpp_apps vap WHERE vap.title_id = st.id)`

		res, err = tx.ExecContext(ctx, cleanupStmt)
		if err != nil {
			return ctxerr.Wrap(ctx, err, "cleanup orphaned software titles")
		}
		n, _ = res.RowsAffected()
		level.Debug(ds.logger).Log("msg", "cleanup orphaned software titles", "rows_affected", n)

		return nil
	})
}

func (ds *Datastore) HostVulnSummariesBySoftwareIDs(ctx context.Context, softwareIDs []uint) ([]fleet.HostVulnerabilitySummary, error) {
	stmt := `
		SELECT DISTINCT
			h.id,
			h.hostname,
			if(h.computer_name = '', h.hostname, h.computer_name) display_name,
			COALESCE(hsip.installed_path, '') AS software_installed_path
		FROM hosts h
				INNER JOIN host_software hs ON h.id = hs.host_id AND hs.software_id IN (?)
				LEFT JOIN host_software_installed_paths hsip ON hs.host_id = hsip.host_id AND hs.software_id = hsip.software_id
		ORDER BY h.id`

	stmt, args, err := sqlx.In(stmt, softwareIDs)
	if err != nil {
		return nil, ctxerr.Wrap(ctx, err, "building query args")
	}

	var qR []struct {
		HostID      uint   `db:"id"`
		HostName    string `db:"hostname"`
		DisplayName string `db:"display_name"`
		SPath       string `db:"software_installed_path"`
	}
	if err := sqlx.SelectContext(ctx, ds.reader(ctx), &qR, stmt, args...); err != nil {
		return nil, ctxerr.Wrap(ctx, err, "selecting hosts by softwareIDs")
	}

	var result []fleet.HostVulnerabilitySummary
	lookup := make(map[uint]int)

	for _, r := range qR {
		i, ok := lookup[r.HostID]

		if ok {
			result[i].AddSoftwareInstalledPath(r.SPath)
			continue
		}

		mapped := fleet.HostVulnerabilitySummary{
			ID:          r.HostID,
			Hostname:    r.HostName,
			DisplayName: r.DisplayName,
		}
		mapped.AddSoftwareInstalledPath(r.SPath)
		result = append(result, mapped)

		lookup[r.HostID] = len(result) - 1
	}

	return result, nil
}

// ** DEPRECATED **
func (ds *Datastore) HostsByCVE(ctx context.Context, cve string) ([]fleet.HostVulnerabilitySummary, error) {
	stmt := `
		SELECT DISTINCT
				(h.id),
				h.hostname,
				if(h.computer_name = '', h.hostname, h.computer_name) display_name,
				COALESCE(hsip.installed_path, '') AS software_installed_path
		FROM hosts h
			INNER JOIN host_software hs ON h.id = hs.host_id
			INNER JOIN software_cve scv ON scv.software_id = hs.software_id
			LEFT JOIN host_software_installed_paths hsip ON hs.host_id = hsip.host_id AND hs.software_id = hsip.software_id
		WHERE scv.cve = ?
		ORDER BY h.id`

	var qR []struct {
		HostID      uint   `db:"id"`
		HostName    string `db:"hostname"`
		DisplayName string `db:"display_name"`
		SPath       string `db:"software_installed_path"`
	}
	if err := sqlx.SelectContext(ctx, ds.reader(ctx), &qR, stmt, cve); err != nil {
		return nil, ctxerr.Wrap(ctx, err, "selecting hosts by softwareIDs")
	}

	var result []fleet.HostVulnerabilitySummary
	lookup := make(map[uint]int)

	for _, r := range qR {
		i, ok := lookup[r.HostID]

		if ok {
			result[i].AddSoftwareInstalledPath(r.SPath)
			continue
		}

		mapped := fleet.HostVulnerabilitySummary{
			ID:          r.HostID,
			Hostname:    r.HostName,
			DisplayName: r.DisplayName,
		}
		mapped.AddSoftwareInstalledPath(r.SPath)
		result = append(result, mapped)

		lookup[r.HostID] = len(result) - 1
	}

	return result, nil
}

func (ds *Datastore) InsertCVEMeta(ctx context.Context, cveMeta []fleet.CVEMeta) error {
	query := `
INSERT INTO cve_meta (cve, cvss_score, epss_probability, cisa_known_exploit, published, description)
VALUES %s
ON DUPLICATE KEY UPDATE
    cvss_score = VALUES(cvss_score),
    epss_probability = VALUES(epss_probability),
    cisa_known_exploit = VALUES(cisa_known_exploit),
    published = VALUES(published),
    description = VALUES(description)
`

	batchSize := 500
	for i := 0; i < len(cveMeta); i += batchSize {
		end := i + batchSize
		if end > len(cveMeta) {
			end = len(cveMeta)
		}

		batch := cveMeta[i:end]

		valuesFrag := strings.TrimSuffix(strings.Repeat("(?, ?, ?, ?, ?, ?), ", len(batch)), ", ")
		var args []interface{}
		for _, meta := range batch {
			args = append(args, meta.CVE, meta.CVSSScore, meta.EPSSProbability, meta.CISAKnownExploit, meta.Published, meta.Description)
		}

		query := fmt.Sprintf(query, valuesFrag)

		_, err := ds.writer(ctx).ExecContext(ctx, query, args...)
		if err != nil {
			return ctxerr.Wrap(ctx, err, "insert cve scores")
		}
	}

	return nil
}

func (ds *Datastore) InsertSoftwareVulnerability(
	ctx context.Context,
	vuln fleet.SoftwareVulnerability,
	source fleet.VulnerabilitySource,
) (bool, error) {
	if vuln.CVE == "" {
		return false, nil
	}

	var args []interface{}

	stmt := `
		INSERT INTO software_cve (cve, source, software_id, resolved_in_version)
		VALUES (?,?,?,?)
		ON DUPLICATE KEY UPDATE
			source = VALUES(source),
			resolved_in_version = VALUES(resolved_in_version),
			updated_at=?
	`
	args = append(args, vuln.CVE, source, vuln.SoftwareID, vuln.ResolvedInVersion, time.Now().UTC())

	res, err := ds.writer(ctx).ExecContext(ctx, stmt, args...)
	if err != nil {
		return false, ctxerr.Wrap(ctx, err, "insert software vulnerability")
	}

	return insertOnDuplicateDidInsertOrUpdate(res), nil
}

func (ds *Datastore) ListSoftwareVulnerabilitiesByHostIDsSource(
	ctx context.Context,
	hostIDs []uint,
	source fleet.VulnerabilitySource,
) (map[uint][]fleet.SoftwareVulnerability, error) {
	result := make(map[uint][]fleet.SoftwareVulnerability)

	type softwareVulnerabilityWithHostId struct {
		fleet.SoftwareVulnerability
		HostID uint `db:"host_id"`
	}
	var queryR []softwareVulnerabilityWithHostId

	stmt := dialect.
		From(goqu.T("software_cve").As("sc")).
		Join(
			goqu.T("host_software").As("hs"),
			goqu.On(goqu.Ex{
				"sc.software_id": goqu.I("hs.software_id"),
			}),
		).
		Select(
			goqu.I("hs.host_id"),
			goqu.I("sc.software_id"),
			goqu.I("sc.cve"),
			goqu.I("sc.resolved_in_version"),
		).
		Where(
			goqu.I("hs.host_id").In(hostIDs),
			goqu.I("sc.source").Eq(source),
		)

	sql, args, err := stmt.ToSQL()
	if err != nil {
		return nil, ctxerr.Wrap(ctx, err, "error generating SQL statement")
	}

	if err := sqlx.SelectContext(ctx, ds.reader(ctx), &queryR, sql, args...); err != nil {
		return nil, ctxerr.Wrap(ctx, err, "error executing SQL statement")
	}

	for _, r := range queryR {
		result[r.HostID] = append(result[r.HostID], r.SoftwareVulnerability)
	}

	return result, nil
}

func (ds *Datastore) ListSoftwareForVulnDetection(
	ctx context.Context,
	filters fleet.VulnSoftwareFilter,
) ([]fleet.Software, error) {
	var result []fleet.Software
	var sqlstmt string
	var args []interface{}

	baseSQL := `
		SELECT
			s.id,
			s.name,
			s.version,
			s.release,
			s.arch,
			COALESCE(cpe.cpe, '') AS generated_cpe
		FROM
			software s
		LEFT JOIN
			software_cpe cpe ON s.id = cpe.software_id
	`

	if filters.HostID != nil {
		baseSQL += "JOIN host_software hs ON s.id = hs.software_id "
	}

	conditions := []string{}

	if filters.HostID != nil {
		conditions = append(conditions, "hs.host_id = ?")
		args = append(args, *filters.HostID)
	}

	if filters.Name != "" {
		conditions = append(conditions, "s.name LIKE ?")
		args = append(args, "%"+filters.Name+"%")
	}

	if filters.Source != "" {
		conditions = append(conditions, "s.source = ?")
		args = append(args, filters.Source)
	}

	if len(conditions) > 0 {
		sqlstmt = baseSQL + "WHERE " + strings.Join(conditions, " AND ")
	} else {
		sqlstmt = baseSQL
	}

	if err := sqlx.SelectContext(ctx, ds.reader(ctx), &result, sqlstmt, args...); err != nil {
		return nil, ctxerr.Wrap(ctx, err, "error executing SQL statement")
	}

	return result, nil
}

// ListCVEs returns all cve_meta rows published after 'maxAge'
func (ds *Datastore) ListCVEs(ctx context.Context, maxAge time.Duration) ([]fleet.CVEMeta, error) {
	var result []fleet.CVEMeta

	maxAgeDate := time.Now().Add(-1 * maxAge)
	stmt := dialect.From(goqu.T("cve_meta")).
		Select(
			goqu.C("cve"),
			goqu.C("cvss_score"),
			goqu.C("epss_probability"),
			goqu.C("cisa_known_exploit"),
			goqu.C("published"),
			goqu.C("description"),
		).
		Where(goqu.C("published").Gte(maxAgeDate))

	sql, args, err := stmt.ToSQL()
	if err != nil {
		return nil, ctxerr.Wrap(ctx, err, "error generating SQL statement")
	}

	if err := sqlx.SelectContext(ctx, ds.reader(ctx), &result, sql, args...); err != nil {
		return nil, ctxerr.Wrap(ctx, err, "error executing SQL statement")
	}

	return result, nil
}

func (ds *Datastore) ListHostSoftware(ctx context.Context, host *fleet.Host, opts fleet.HostSoftwareTitleListOptions) ([]*fleet.HostSoftwareWithInstaller, *fleet.PaginationMetadata, error) {
	if !opts.VulnerableOnly && (opts.MinimumCVSS > 0 || opts.MaximumCVSS > 0 || opts.KnownExploit) {
		return nil, nil, fleet.NewInvalidArgumentError(
			"query", "min_cvss_score, max_cvss_score, and exploit can only be provided with vulnerable=true",
		)
	}

	var onlySelfServiceClause string
	if opts.SelfServiceOnly {
		onlySelfServiceClause = ` AND ( si.self_service = 1 OR ( vat.self_service = 1 AND :is_mdm_enrolled ) ) `
	}

	var excludeVPPAppsClause string
	if !opts.IsMDMEnrolled {
		excludeVPPAppsClause = ` AND vat.id IS NULL `
	}

<<<<<<< HEAD
	var vulnerableLastSoftwareInstallJoins,
		vulnerableLastSoftwareUninstallJoins,
		vulnerableLastVppInstall,
		onlyVulnerableJoin,
		vulnerabilityFiltersClause,
		cveMetaJoin string
	var cveArgs []any
=======
	var onlyVulnerableJoin string
	var cveMetaJoin string
	var vulnerabilityFiltersClause string
	var hasCVEFilters bool

>>>>>>> 822fe3dd
	if opts.VulnerableOnly {
		// we don't currently do any vulnerability scanning on upcoming software/vpp installs/uninstalls
		// so we don't need to join to software_cve for
		// upcoming_software_install, upcoming_software_uninstall, upcoming_vpp_install
		vulnerableLastSoftwareInstallJoins = `
	INNER JOIN software_installers ON software_installers.id = hsi.software_installer_id
    INNER JOIN software_titles ON software_titles.id = software_installers.title_id
    INNER JOIN software ON software.title_id = software_titles.id
    INNER JOIN software_cve ON software_cve.software_id = software.id
		`
		vulnerableLastSoftwareUninstallJoins = `
	INNER JOIN software_installers ON software_installers.id = hsi.software_installer_id
    INNER JOIN software_titles ON software_titles.id = software_installers.title_id
    INNER JOIN software ON software.title_id = software_titles.id
    INNER JOIN software_cve ON software_cve.software_id = software.id
		`
		vulnerableLastVppInstall = `
    INNER JOIN vpp_apps va ON va.adam_id = hvsi.adam_id
               AND va.platform = hvsi.platform
    INNER JOIN software_titles ON software_titles.id = va.title_id
    INNER JOIN software ON software.title_id = software_titles.id
    INNER JOIN software_cve ON software_cve.software_id = software.id
		`
		onlyVulnerableJoin = `
INNER JOIN software_cve ON software_cve.software_id = s.id
		`
<<<<<<< HEAD
		cveMetaJoin = "INNER JOIN cve_meta ON software_cve.cve = cve_meta.cve"

		if opts.KnownExploit {
			vulnerabilityFiltersClause += " AND cve_meta.cisa_known_exploit = 1"
			cveArgs = append(cveArgs, "exploit")
		}
		if opts.MinimumCVSS > 0 {
			vulnerabilityFiltersClause += " AND cve_meta.cvss_score >= :min_cvss"
			cveArgs = append(cveArgs, "min_cvss")
		}
		if opts.MaximumCVSS > 0 {
			vulnerabilityFiltersClause += " AND cve_meta.cvss_score <= :max_cvss"
			cveArgs = append(cveArgs, "max_cvss")
		}

		// Only join CVE table if there are filters
		if len(cveArgs) > 0 {
			onlyVulnerableJoin += cveMetaJoin
			vulnerableLastSoftwareInstallJoins += cveMetaJoin
			vulnerableLastSoftwareUninstallJoins += cveMetaJoin
			vulnerableLastVppInstall += cveMetaJoin
=======
		cveMetaJoin = "INNER JOIN cve_meta cm ON scve.cve = cm.cve"

		if opts.KnownExploit {
			vulnerabilityFiltersClause += " AND cm.cisa_known_exploit = 1"
			hasCVEFilters = true
		}
		if opts.MinimumCVSS > 0 {
			vulnerabilityFiltersClause += " AND cm.cvss_score >= :min_cvss"
			hasCVEFilters = true
		}
		if opts.MaximumCVSS > 0 {
			vulnerabilityFiltersClause += " AND cm.cvss_score <= :max_cvss"
			hasCVEFilters = true
		}

		// Only join CVE table if there are filters
		if hasCVEFilters {
			onlyVulnerableJoin += cveMetaJoin
>>>>>>> 822fe3dd
		}
	}

	softwareIsInstalledOnHostClause := fmt.Sprintf(`
			EXISTS (
				SELECT 1
				FROM
					host_software hs
				INNER JOIN
					software s ON hs.software_id = s.id
					%s -- onlyVulnerableJoin (includes software_cve and potentially cve_meta)
				WHERE
					hs.host_id = :host_id AND
					s.title_id = st.id
					%s
			) OR `, onlyVulnerableJoin, vulnerabilityFiltersClause)

	status := fmt.Sprintf(`COALESCE(%s, %s)`, `
	CASE
		WHEN lsia.created_at IS NULL AND lsua.created_at IS NULL THEN NULL
		WHEN lsia.created_at IS NULL THEN lsua.status
		WHEN lsua.created_at IS NULL THEN lsia.status
		WHEN lsia.created_at > lsua.created_at THEN lsia.status
		ELSE lsua.status
	END
	`, "lvia.status")

	if opts.OnlyAvailableForInstall {
		// Get software that has a package/VPP installer but was not installed with Fleet
		softwareIsInstalledOnHostClause = fmt.Sprintf(` %s IS NULL AND (si.id IS NOT NULL OR vat.adam_id IS NOT NULL) AND %s`, status,
			softwareIsInstalledOnHostClause)
	}

	// this statement lists only the software that is reported as installed on
	// the host or has been attempted to be installed on the host.
	// Latest row is found using a groupwise maximum with left join,
	// more efficient than MAX/GROUP BY: https://stackoverflow.com/a/23285814
	stmtInstalled := fmt.Sprintf(`
-- select most recent upcoming software install
WITH upcoming_software_install AS (
	SELECT
		ua.execution_id,
		ua.host_id,
		ua.created_at,
		siua.software_installer_id,
		'pending_install' as status
	FROM
		upcoming_activities ua
		INNER JOIN software_install_upcoming_activities siua ON ua.id = siua.upcoming_activity_id
		LEFT JOIN (
			upcoming_activities ua2
			INNER JOIN software_install_upcoming_activities siua2
				ON ua2.id = siua2.upcoming_activity_id
		) ON ua.host_id = ua2.host_id AND
			siua.software_installer_id = siua2.software_installer_id AND
			ua.activity_type = ua2.activity_type AND
			(ua2.priority < ua.priority OR ua2.created_at > ua.created_at)
	WHERE
		ua.host_id = :host_id AND
		ua.activity_type = 'software_install' AND
		ua2.id IS NULL
),
upcoming_software_uninstall AS (
	SELECT
		ua.execution_id,
		ua.host_id,
		ua.created_at,
		siua.software_installer_id,
		'pending_uninstall' as status
	FROM
		upcoming_activities ua
		INNER JOIN software_install_upcoming_activities siua ON ua.id = siua.upcoming_activity_id
		LEFT JOIN (
			upcoming_activities ua2
			INNER JOIN software_install_upcoming_activities siua2
				ON ua2.id = siua2.upcoming_activity_id
		) ON ua.host_id = ua2.host_id AND
			siua.software_installer_id = siua2.software_installer_id AND
			ua.activity_type = ua2.activity_type AND
			(ua2.priority < ua.priority OR ua2.created_at > ua.created_at)
	WHERE
		ua.host_id = :host_id AND
		ua.activity_type = 'software_uninstall' AND
		ua2.id IS NULL
),
last_software_install AS (
	SELECT
		hsi.execution_id,
		hsi.host_id,
		hsi.created_at,
		hsi.software_installer_id,
		hsi.status
	FROM
		host_software_installs hsi
		%s
		LEFT JOIN host_software_installs hsi2
			ON hsi.host_id = hsi2.host_id AND
				 hsi.software_installer_id = hsi2.software_installer_id AND
				 hsi.uninstall = hsi2.uninstall AND
				 hsi2.removed = 0 AND
				 hsi2.host_deleted_at IS NULL AND
				 (hsi.created_at < hsi2.created_at OR (hsi.created_at = hsi2.created_at AND hsi.id < hsi2.id))
	WHERE
		hsi.host_id = :host_id AND
		hsi.removed = 0 AND
		hsi.uninstall = 0 AND
		hsi.host_deleted_at IS NULL AND
		hsi2.id IS NULL AND
		NOT EXISTS (
			SELECT 1
			FROM
				upcoming_activities ua
				INNER JOIN software_install_upcoming_activities siua ON ua.id = siua.upcoming_activity_id
			WHERE
				ua.host_id = hsi.host_id AND
				siua.software_installer_id = hsi.software_installer_id AND
				ua.activity_type = 'software_install'
		)
		%s
),
last_software_uninstall AS (
	SELECT
		hsi.execution_id,
		hsi.host_id,
		hsi.created_at,
		hsi.software_installer_id,
		hsi.status
	FROM
		host_software_installs hsi
		%s
		LEFT JOIN host_software_installs hsi2
			ON hsi.host_id = hsi2.host_id AND
				 hsi.software_installer_id = hsi2.software_installer_id AND
				 hsi.uninstall = hsi2.uninstall AND
				 hsi2.removed = 0 AND
				 hsi2.host_deleted_at IS NULL AND
				 (hsi.created_at < hsi2.created_at OR (hsi.created_at = hsi2.created_at AND hsi.id < hsi2.id))
	WHERE
		hsi.host_id = :host_id AND
		hsi.removed = 0 AND
		hsi.uninstall = 1 AND
		hsi.host_deleted_at IS NULL AND
		hsi2.id IS NULL AND
		NOT EXISTS (
			SELECT 1
			FROM
				upcoming_activities ua
				INNER JOIN software_install_upcoming_activities siua ON ua.id = siua.upcoming_activity_id
			WHERE
				ua.host_id = hsi.host_id AND
				siua.software_installer_id = hsi.software_installer_id AND
				ua.activity_type = 'software_uninstall'
		)
		%s
),
upcoming_vpp_install AS (
	SELECT
		ua.execution_id,
		ua.host_id,
		ua.created_at,
		vaua.adam_id,
		vaua.platform,
		'pending_install' as status
	FROM
		upcoming_activities ua
		INNER JOIN vpp_app_upcoming_activities vaua ON ua.id = vaua.upcoming_activity_id
		LEFT JOIN (
			upcoming_activities ua2
			INNER JOIN vpp_app_upcoming_activities vaua2
				ON ua2.id = vaua2.upcoming_activity_id
		) ON ua.host_id = ua2.host_id AND
			vaua.adam_id = vaua2.adam_id AND
			vaua.platform = vaua2.platform AND
			ua.activity_type = ua2.activity_type AND
			(ua2.priority < ua.priority OR ua2.created_at > ua.created_at)
	WHERE
		ua.host_id = :host_id AND
		ua.activity_type = 'vpp_app_install' AND
		ua2.id IS NULL
),
last_vpp_install AS (
	SELECT
		hvsi.command_uuid as execution_id,
		hvsi.host_id,
		hvsi.created_at,
		hvsi.adam_id,
		hvsi.platform,
		%s
	FROM
		host_vpp_software_installs hvsi
		%s
		LEFT JOIN nano_command_results ncr
			ON ncr.command_uuid = hvsi.command_uuid
		LEFT JOIN host_vpp_software_installs hvsi2
			ON hvsi.host_id = hvsi2.host_id AND
				 hvsi.adam_id = hvsi2.adam_id AND
				 hvsi.platform = hvsi2.platform AND
				 hvsi2.removed = 0 AND
				 (hvsi.created_at < hvsi2.created_at OR (hvsi.created_at = hvsi2.created_at AND hvsi.id < hvsi2.id))
	WHERE
		hvsi.host_id = :host_id AND
		hvsi.removed = 0 AND
		hvsi2.id IS NULL AND
		NOT EXISTS (
			SELECT 1
			FROM
				upcoming_activities ua
				INNER JOIN vpp_app_upcoming_activities vaua ON ua.id = vaua.upcoming_activity_id
			WHERE
				ua.host_id = hvsi.host_id AND
				vaua.adam_id = hvsi.adam_id AND
				vaua.platform = hvsi.platform AND
				ua.activity_type = 'vpp_app_install'
		)
		%s
)
		SELECT
			st.id,
			st.name,
			st.source,
			si.self_service as package_self_service,
			si.filename as package_name,
			si.version as package_version,
			vat.self_service as vpp_app_self_service,
			vat.adam_id as vpp_app_adam_id,
			vap.latest_version as vpp_app_version,
			NULLIF(vap.icon_url, '') as vpp_app_icon_url,
			COALESCE(lsia.created_at, lvia.created_at) as last_install_installed_at,
			COALESCE(lsia.execution_id, lvia.execution_id) as last_install_install_uuid,
			lsua.created_at as last_uninstall_uninstalled_at,
			lsua.execution_id as last_uninstall_script_execution_id,
			-- get either the software installer status or the vpp app status
			%s as status
		FROM
			software_titles st
		LEFT OUTER JOIN
			software_installers si ON st.id = si.title_id AND si.global_or_team_id = :global_or_team_id
		LEFT OUTER JOIN -- get the latest install
			( SELECT * FROM upcoming_software_install UNION SELECT * FROM last_software_install ) AS lsia -- latest_software_install_attempt
				ON si.id = lsia.software_installer_id
		LEFT OUTER JOIN -- get the latest uninstall
			( SELECT * FROM upcoming_software_uninstall UNION SELECT * FROM last_software_uninstall ) AS lsua -- latest_software_uninstall_attempt
				ON si.id = lsua.software_installer_id
		LEFT OUTER JOIN
			vpp_apps vap ON st.id = vap.title_id AND vap.platform = :host_platform
		LEFT OUTER JOIN
			vpp_apps_teams vat ON vap.adam_id = vat.adam_id AND vap.platform = vat.platform AND vat.global_or_team_id = :global_or_team_id
		LEFT OUTER JOIN -- get the latest vpp install
			( SELECT * FROM upcoming_vpp_install UNION SELECT * FROM last_vpp_install ) AS lvia -- latest_vpp_install_attempt
				ON vat.adam_id = lvia.adam_id
		LEFT OUTER JOIN
			host_script_results hsr ON hsr.host_id = :host_id AND hsr.execution_id = lsua.execution_id
		WHERE
			-- software is installed on host or software un/install has been attempted
			-- on host (via installer or VPP app). If only available for install is
			-- requested, then the software installed on host clause is empty.
			( %s lsia.host_id IS NOT NULL OR lsua.host_id IS NOT NULL OR lvia.host_id IS NOT NULL )
			AND
		    -- label membership check
			(
			CASE WHEN ((si.ID IS NOT NULL AND lsua.created_at > lsia.created_at AND hsr.exit_code = 0) OR (:avail OR :self_service)) THEN (
			 	-- do the label membership check for software installers and VPP apps
					EXISTS (

					SELECT 1 FROM (

						-- no labels
						SELECT 0 AS count_installer_labels, 0 AS count_host_labels, 0 as count_host_updated_after_labels
						WHERE NOT EXISTS (
							SELECT 1 FROM software_installer_labels sil WHERE sil.software_installer_id = si.id
						) AND NOT EXISTS (SELECT 1 FROM vpp_app_team_labels vatl WHERE vatl.vpp_app_team_id = vat.id)

						UNION

						-- include any
						SELECT
							COUNT(*) AS count_installer_labels,
							COUNT(lm.label_id) AS count_host_labels,
							0 as count_host_updated_after_labels
						FROM
							software_installer_labels sil
							LEFT OUTER JOIN label_membership lm ON lm.label_id = sil.label_id
							AND lm.host_id = :host_id
						WHERE
							sil.software_installer_id = si.id
							AND sil.exclude = 0
						HAVING
							count_installer_labels > 0 AND count_host_labels > 0

						UNION

						-- exclude any, ignore software that depends on labels created
						-- _after_ the label_updated_at timestamp of the host (because
						-- we don't have results for that label yet, the host may or may
						-- not be a member).
						SELECT
							COUNT(*) AS count_installer_labels,
							COUNT(lm.label_id) AS count_host_labels,
							SUM(CASE WHEN lbl.created_at IS NOT NULL AND :host_label_updated_at >= lbl.created_at THEN 1 ELSE 0 END) as count_host_updated_after_labels
						FROM
							software_installer_labels sil
							LEFT OUTER JOIN labels lbl
								ON lbl.id = sil.label_id
							LEFT OUTER JOIN label_membership lm
								ON lm.label_id = sil.label_id AND lm.host_id = :host_id
						WHERE
							sil.software_installer_id = si.id
							AND sil.exclude = 1
						HAVING
							count_installer_labels > 0 AND count_installer_labels = count_host_updated_after_labels AND count_host_labels = 0

						UNION

						-- vpp include any
						SELECT
							COUNT(*) AS count_installer_labels,
							COUNT(lm.label_id) AS count_host_labels,
							0 as count_host_updated_after_labels
						FROM
							vpp_app_team_labels vatl
							LEFT OUTER JOIN label_membership lm ON lm.label_id = vatl.label_id
							AND lm.host_id = :host_id
						WHERE
							vatl.vpp_app_team_id = vat.id
							AND vatl.exclude = 0
						HAVING
							count_installer_labels > 0 AND count_host_labels > 0

						UNION

						-- vpp exclude any
						SELECT
							COUNT(*) AS count_installer_labels,
							COUNT(lm.label_id) AS count_host_labels,
							SUM(CASE
							WHEN lbl.created_at IS NOT NULL AND lbl.label_membership_type = 0 AND :host_label_updated_at >= lbl.created_at THEN 1
							WHEN lbl.created_at IS NOT NULL AND lbl.label_membership_type = 1 THEN 1
							ELSE 0 END) as count_host_updated_after_labels
						FROM
							vpp_app_team_labels vatl
							LEFT OUTER JOIN labels lbl
								ON lbl.id = vatl.label_id
							LEFT OUTER JOIN label_membership lm
								ON lm.label_id = vatl.label_id AND lm.host_id = :host_id
						WHERE
							vatl.vpp_app_team_id = vat.id
							AND vatl.exclude = 1
						HAVING
							count_installer_labels > 0 AND count_installer_labels = count_host_updated_after_labels AND count_host_labels = 0

						) t
				)) ELSE true END
			)

			%s
`,
		vulnerableLastSoftwareInstallJoins,
		vulnerabilityFiltersClause,
		vulnerableLastSoftwareUninstallJoins,
		vulnerabilityFiltersClause,
		vppAppHostStatusNamedQuery("hvsi", "ncr", "status"),
		vulnerableLastVppInstall,
		vulnerabilityFiltersClause,
		status,
		softwareIsInstalledOnHostClause,
		onlySelfServiceClause,
	)

	// this statement lists only the software that has never been installed nor
	// attempted to be installed on the host, but that is available to be
	// installed on the host's platform.
	// Cannot scan available software for vulnerabilities
	stmtAvailable := fmt.Sprintf(`
		SELECT
			st.id,
			st.name,
			st.source,
			si.self_service as package_self_service,
			si.filename as package_name,
			si.version as package_version,
			vat.self_service as vpp_app_self_service,
			vat.adam_id as vpp_app_adam_id,
			vap.latest_version as vpp_app_version,
			NULLIF(vap.icon_url, '') as vpp_app_icon_url,
			NULL as last_install_installed_at,
			NULL as last_install_install_uuid,
			NULL as last_uninstall_uninstalled_at,
			NULL as last_uninstall_script_execution_id,
			NULL as status
		FROM
			software_titles st
		LEFT OUTER JOIN
			-- filter out software that is not available for install on the host's platform
			software_installers si ON st.id = si.title_id AND si.platform IN (:host_compatible_platforms) AND si.global_or_team_id = :global_or_team_id
		LEFT OUTER JOIN
			-- include VPP apps only if the host is on a supported platform
			vpp_apps vap ON st.id = vap.title_id AND :host_platform IN (:vpp_apps_platforms)
		LEFT OUTER JOIN
			vpp_apps_teams vat ON vap.adam_id = vat.adam_id AND vap.platform = vat.platform AND vat.global_or_team_id = :global_or_team_id
		WHERE
			-- software is not installed on host (but is available in host's team)
			NOT EXISTS (
				SELECT 1
				FROM
					host_software hs
				INNER JOIN
					software s ON hs.software_id = s.id
				WHERE
					hs.host_id = :host_id AND
					s.title_id = st.id
			) AND
			-- sofware install has not been attempted on host
			NOT EXISTS (
				SELECT 1
				FROM
					host_software_installs hsi
				WHERE
					hsi.host_id = :host_id AND
					hsi.software_installer_id = si.id AND
					hsi.removed = 0
			) AND
			-- sofware install/uninstall is not upcoming on host
			NOT EXISTS (
				SELECT 1
				FROM
					upcoming_activities ua
					INNER JOIN
						software_install_upcoming_activities siua ON siua.upcoming_activity_id = ua.id
				WHERE
					ua.host_id = :host_id AND
					ua.activity_type IN ('software_install', 'software_uninstall') AND
					siua.software_installer_id = si.id
			) AND
			-- VPP install has not been attempted on host
			NOT EXISTS (
				SELECT 1
				FROM
					host_vpp_software_installs hvsi
				WHERE
					hvsi.host_id = :host_id AND
					hvsi.adam_id = vat.adam_id AND
					hvsi.removed = 0
			) AND
			-- VPP install is not upcoming on host
			NOT EXISTS (
				SELECT 1
				FROM
					upcoming_activities ua
					INNER JOIN
						vpp_app_upcoming_activities vaua ON vaua.upcoming_activity_id = ua.id
				WHERE
					ua.host_id = :host_id AND
					ua.activity_type = 'vpp_app_install' AND
					vaua.adam_id = vat.adam_id
			) AND
			-- either the software installer or the vpp app exists for the host's team
			( si.id IS NOT NULL OR vat.platform = :host_platform ) AND
			-- label membership check
			(
			 	-- do the label membership check for software installers and VPP apps
					EXISTS (

					SELECT 1 FROM (

						-- no labels
						SELECT 0 AS count_installer_labels, 0 AS count_host_labels, 0 as count_host_updated_after_labels
						WHERE NOT EXISTS (
							SELECT 1 FROM software_installer_labels sil WHERE sil.software_installer_id = si.id
						) AND NOT EXISTS (SELECT 1 FROM vpp_app_team_labels vatl WHERE vatl.vpp_app_team_id = vat.id)

						UNION

						-- include any
						SELECT
							COUNT(*) AS count_installer_labels,
							COUNT(lm.label_id) AS count_host_labels,
							0 as count_host_updated_after_labels
						FROM
							software_installer_labels sil
							LEFT OUTER JOIN label_membership lm ON lm.label_id = sil.label_id
							AND lm.host_id = :host_id
						WHERE
							sil.software_installer_id = si.id
							AND sil.exclude = 0
						HAVING
							count_installer_labels > 0 AND count_host_labels > 0

						UNION

						-- exclude any, ignore software that depends on labels created
						-- _after_ the label_updated_at timestamp of the host (because
						-- we don't have results for that label yet, the host may or may
						-- not be a member).
						SELECT
							COUNT(*) AS count_installer_labels,
							COUNT(lm.label_id) AS count_host_labels,
							SUM(CASE WHEN lbl.created_at IS NOT NULL AND :host_label_updated_at >= lbl.created_at THEN 1 ELSE 0 END) as count_host_updated_after_labels
						FROM
							software_installer_labels sil
							LEFT OUTER JOIN labels lbl
								ON lbl.id = sil.label_id
							LEFT OUTER JOIN label_membership lm
								ON lm.label_id = sil.label_id AND lm.host_id = :host_id
						WHERE
							sil.software_installer_id = si.id
							AND sil.exclude = 1
						HAVING
							count_installer_labels > 0 AND count_installer_labels = count_host_updated_after_labels AND count_host_labels = 0

						UNION

						-- vpp include any
						SELECT
							COUNT(*) AS count_installer_labels,
							COUNT(lm.label_id) AS count_host_labels,
							0 as count_host_updated_after_labels
						FROM
							vpp_app_team_labels vatl
							LEFT OUTER JOIN label_membership lm ON lm.label_id = vatl.label_id
							AND lm.host_id = :host_id
						WHERE
							vatl.vpp_app_team_id = vat.id
							AND vatl.exclude = 0
						HAVING
							count_installer_labels > 0 AND count_host_labels > 0

						UNION

						-- vpp exclude any
						SELECT
							COUNT(*) AS count_installer_labels,
							COUNT(lm.label_id) AS count_host_labels,
							SUM(CASE
							WHEN lbl.created_at IS NOT NULL AND lbl.label_membership_type = 0 AND :host_label_updated_at >= lbl.created_at THEN 1
							WHEN lbl.created_at IS NOT NULL AND lbl.label_membership_type = 1 THEN 1
							ELSE 0 END) as count_host_updated_after_labels
						FROM
							vpp_app_team_labels vatl
							LEFT OUTER JOIN labels lbl
								ON lbl.id = vatl.label_id
							LEFT OUTER JOIN label_membership lm
								ON lm.label_id = vatl.label_id AND lm.host_id = :host_id
						WHERE
							vatl.vpp_app_team_id = vat.id
							AND vatl.exclude = 1
						HAVING
							count_installer_labels > 0 AND count_installer_labels = count_host_updated_after_labels AND count_host_labels = 0
						) t
					)
			)
			%s %s
`, onlySelfServiceClause, excludeVPPAppsClause)

	// this is the top-level SELECT of fields from the UNION of the sub-selects
	// (stmtAvailable and stmtInstalled).
	const selectColNames = `
	SELECT
		id,
		name,
		source,
		package_self_service,
		package_name,
		package_version,
		vpp_app_self_service,
		vpp_app_adam_id,
		vpp_app_version,
		vpp_app_icon_url,
		last_install_installed_at,
		last_install_install_uuid,
		last_uninstall_uninstalled_at,
		last_uninstall_script_execution_id,
		status
`

	var globalOrTeamID uint
	if host.TeamID != nil {
		globalOrTeamID = *host.TeamID
	}
	namedArgs := map[string]any{
		"host_id":                   host.ID,
		"host_platform":             host.FleetPlatform(),
		"software_status_failed":    fleet.SoftwareInstallFailed,
		"software_status_pending":   fleet.SoftwareInstallPending,
		"software_status_installed": fleet.SoftwareInstalled,
		"mdm_status_acknowledged":   fleet.MDMAppleStatusAcknowledged,
		"mdm_status_error":          fleet.MDMAppleStatusError,
		"mdm_status_format_error":   fleet.MDMAppleStatusCommandFormatError,
		"global_or_team_id":         globalOrTeamID,
		"is_mdm_enrolled":           opts.IsMDMEnrolled,
		"host_label_updated_at":     host.LabelUpdatedAt,
		"avail":                     opts.OnlyAvailableForInstall,
		"self_service":              opts.SelfServiceOnly,
		"min_cvss":                  opts.MinimumCVSS,
		"max_cvss":                  opts.MaximumCVSS,
	}

	stmt := stmtInstalled
	// We currently don't scan only available software for vulnerabilities
	if (opts.OnlyAvailableForInstall && !opts.VulnerableOnly) || (opts.IncludeAvailableForInstall && !opts.VulnerableOnly) {
		namedArgs["vpp_apps_platforms"] = fleet.VPPAppsPlatforms
		if fleet.IsLinux(host.Platform) {
			namedArgs["host_compatible_platforms"] = fleet.HostLinuxOSs
		} else {
			namedArgs["host_compatible_platforms"] = []string{host.FleetPlatform()}
		}
		stmt += ` UNION ` + stmtAvailable
	}

	// must resolve the named bindings here, before adding the searchLike which
	// uses standard placeholders.
	stmt, args, err := sqlx.Named(stmt, namedArgs)
	if err != nil {
		return nil, nil, ctxerr.Wrap(ctx, err, "build named query for list host software")
	}
	stmt, args, err = sqlx.In(stmt, args...)
	if err != nil {
		return nil, nil, ctxerr.Wrap(ctx, err, "expand IN query for list host software")
	}

	stmt = selectColNames + ` FROM ( ` + stmt + ` ) AS tbl `

	if opts.ListOptions.MatchQuery != "" {
		stmt += " WHERE TRUE " // searchLike adds a "AND <condition>"
		stmt, args = searchLike(stmt, args, opts.ListOptions.MatchQuery, "name")
	}

	// build the count statement before adding pagination constraints
	countStmt := fmt.Sprintf(`SELECT COUNT(DISTINCT s.id) FROM (%s) AS s`, stmt)
	stmt, _ = appendListOptionsToSQL(stmt, &opts.ListOptions)

	// perform a second query to grab the titleCount
	var titleCount uint
	if err := sqlx.GetContext(ctx, ds.reader(ctx), &titleCount, countStmt, args...); err != nil {
		return nil, nil, ctxerr.Wrap(ctx, err, "get host software count")
	}

	type hostSoftware struct {
		fleet.HostSoftwareWithInstaller
		LastInstallInstalledAt         *time.Time `db:"last_install_installed_at"`
		LastInstallInstallUUID         *string    `db:"last_install_install_uuid"`
		LastUninstallUninstalledAt     *time.Time `db:"last_uninstall_uninstalled_at"`
		LastUninstallScriptExecutionID *string    `db:"last_uninstall_script_execution_id"`
		PackageSelfService             *bool      `db:"package_self_service"`
		PackageName                    *string    `db:"package_name"`
		PackageVersion                 *string    `db:"package_version"`
		VPPAppSelfService              *bool      `db:"vpp_app_self_service"`
		VPPAppAdamID                   *string    `db:"vpp_app_adam_id"`
		VPPAppVersion                  *string    `db:"vpp_app_version"`
		VPPAppIconURL                  *string    `db:"vpp_app_icon_url"`
	}
	var hostSoftwareList []*hostSoftware
	if err := sqlx.SelectContext(ctx, ds.reader(ctx), &hostSoftwareList, stmt, args...); err != nil {
		return nil, nil, ctxerr.Wrap(ctx, err, "list host software")
	}

	// collect the title ids to get the versions, vulnerabilities and installed
	// paths for each software in the list.
	titleIDs := make([]uint, 0, len(hostSoftwareList))
	byTitleID := make(map[uint]*hostSoftware, len(hostSoftwareList))
	for _, hs := range hostSoftwareList {

		// promote the package name and version to the proper destination fields
		if hs.PackageName != nil {
			var version string
			if hs.PackageVersion != nil {
				version = *hs.PackageVersion
			}
			hs.SoftwarePackage = &fleet.SoftwarePackageOrApp{
				Name:        *hs.PackageName,
				Version:     version,
				SelfService: hs.PackageSelfService,
			}

			// promote the last install info to the proper destination fields
			if hs.LastInstallInstallUUID != nil && *hs.LastInstallInstallUUID != "" {
				hs.SoftwarePackage.LastInstall = &fleet.HostSoftwareInstall{
					InstallUUID: *hs.LastInstallInstallUUID,
				}
				if hs.LastInstallInstalledAt != nil {
					hs.SoftwarePackage.LastInstall.InstalledAt = *hs.LastInstallInstalledAt
				}
			}

			// promote the last uninstall info to the proper destination fields
			if hs.LastUninstallScriptExecutionID != nil && *hs.LastUninstallScriptExecutionID != "" {
				hs.SoftwarePackage.LastUninstall = &fleet.HostSoftwareUninstall{
					ExecutionID: *hs.LastUninstallScriptExecutionID,
				}
				if hs.LastUninstallUninstalledAt != nil {
					hs.SoftwarePackage.LastUninstall.UninstalledAt = *hs.LastUninstallUninstalledAt
				}
			}
		}

		// promote the VPP app id and version to the proper destination fields
		if hs.VPPAppAdamID != nil {
			var version string
			if hs.VPPAppVersion != nil {
				version = *hs.VPPAppVersion
			}
			hs.AppStoreApp = &fleet.SoftwarePackageOrApp{
				AppStoreID:  *hs.VPPAppAdamID,
				Version:     version,
				SelfService: hs.VPPAppSelfService,
				IconURL:     hs.VPPAppIconURL,
			}

			// promote the last install info to the proper destination fields
			if hs.LastInstallInstallUUID != nil && *hs.LastInstallInstallUUID != "" {
				hs.AppStoreApp.LastInstall = &fleet.HostSoftwareInstall{
					CommandUUID: *hs.LastInstallInstallUUID,
				}
				if hs.LastInstallInstalledAt != nil {
					hs.AppStoreApp.LastInstall.InstalledAt = *hs.LastInstallInstalledAt
				}
			}
		}

		titleIDs = append(titleIDs, hs.ID)
		byTitleID[hs.ID] = hs
	}

	if len(titleIDs) > 0 {
		// get the software versions installed on that host
		const versionStmt = `
		SELECT
			st.id as software_title_id,
			s.id as software_id,
			s.version,
			s.bundle_identifier,
			s.source,
			hs.last_opened_at
		FROM
			software s
		INNER JOIN
			software_titles st ON s.title_id = st.id
		INNER JOIN
			host_software hs ON s.id = hs.software_id AND hs.host_id = ?
		WHERE
			st.id IN (?)
`
		var installedVersions []*fleet.HostSoftwareInstalledVersion
		stmt, args, err := sqlx.In(versionStmt, host.ID, titleIDs)
		if err != nil {
			return nil, nil, ctxerr.Wrap(ctx, err, "building query args to list versions")
		}
		if err := sqlx.SelectContext(ctx, ds.reader(ctx), &installedVersions, stmt, args...); err != nil {
			return nil, nil, ctxerr.Wrap(ctx, err, "list software versions")
		}

		// store the installed versions with the proper software entry and collect
		// the software ids.
		softwareIDs := make([]uint, 0, len(installedVersions))
		bySoftwareID := make(map[uint]*fleet.HostSoftwareInstalledVersion, len(hostSoftwareList))
		for _, ver := range installedVersions {
			hs := byTitleID[ver.SoftwareTitleID]
			hs.InstalledVersions = append(hs.InstalledVersions, ver)
			softwareIDs = append(softwareIDs, ver.SoftwareID)
			bySoftwareID[ver.SoftwareID] = ver
		}

		if len(softwareIDs) > 0 {
			const cveStmt = `
			SELECT
				sc.software_id,
				sc.cve
			FROM
				software_cve sc
			WHERE
				sc.software_id IN (?)
			ORDER BY
				software_id, cve
	`
			type softwareCVE struct {
				SoftwareID uint   `db:"software_id"`
				CVE        string `db:"cve"`
			}
			var softwareCVEs []softwareCVE
			stmt, args, err = sqlx.In(cveStmt, softwareIDs)
			if err != nil {
				return nil, nil, ctxerr.Wrap(ctx, err, "building query args to list cves")
			}
			if err := sqlx.SelectContext(ctx, ds.reader(ctx), &softwareCVEs, stmt, args...); err != nil {
				return nil, nil, ctxerr.Wrap(ctx, err, "list software cves")
			}

			// store the CVEs with the proper software entry
			for _, cve := range softwareCVEs {
				ver := bySoftwareID[cve.SoftwareID]
				ver.Vulnerabilities = append(ver.Vulnerabilities, cve.CVE)
			}

			const pathsStmt = `
			SELECT
				hsip.software_id,
				hsip.installed_path,
				hsip.team_identifier
			FROM
				host_software_installed_paths hsip
			WHERE
				hsip.host_id = ? AND
				hsip.software_id IN (?)
			ORDER BY
				software_id, installed_path
	`
			type installedPath struct {
				SoftwareID     uint   `db:"software_id"`
				InstalledPath  string `db:"installed_path"`
				TeamIdentifier string `db:"team_identifier"`
			}
			var installedPaths []installedPath
			stmt, args, err = sqlx.In(pathsStmt, host.ID, softwareIDs)
			if err != nil {
				return nil, nil, ctxerr.Wrap(ctx, err, "building query args to list installed paths")
			}
			if err := sqlx.SelectContext(ctx, ds.reader(ctx), &installedPaths, stmt, args...); err != nil {
				return nil, nil, ctxerr.Wrap(ctx, err, "list software installed paths")
			}

			// store the installed paths with the proper software entry
			for _, path := range installedPaths {
				ver := bySoftwareID[path.SoftwareID]
				ver.InstalledPaths = append(ver.InstalledPaths, path.InstalledPath)
				if ver.Source == "apps" {
					ver.SignatureInformation = append(ver.SignatureInformation, fleet.PathSignatureInformation{
						InstalledPath:  path.InstalledPath,
						TeamIdentifier: path.TeamIdentifier,
					})
				}
			}
		}
	}

	perPage := opts.ListOptions.PerPage
	var metaData *fleet.PaginationMetadata
	if opts.ListOptions.IncludeMetadata {
		if perPage <= 0 {
			perPage = defaultSelectLimit
		}
		metaData = &fleet.PaginationMetadata{
			HasPreviousResults: opts.ListOptions.Page > 0,
			TotalResults:       titleCount,
		}
		if len(hostSoftwareList) > int(perPage) { //nolint:gosec // dismiss G115
			metaData.HasNextResults = true
			hostSoftwareList = hostSoftwareList[:len(hostSoftwareList)-1]
		}
	}

	software := make([]*fleet.HostSoftwareWithInstaller, 0, len(hostSoftwareList))
	for _, hs := range hostSoftwareList {
		hs := hs
		software = append(software, &hs.HostSoftwareWithInstaller)
	}
	return software, metaData, nil
}

func (ds *Datastore) SetHostSoftwareInstallResult(ctx context.Context, result *fleet.HostSoftwareInstallResultPayload) error {
	const stmt = `
		UPDATE
			host_software_installs
		SET
			pre_install_query_output = ?,
			install_script_exit_code = ?,
			install_script_output = ?,
			post_install_script_exit_code = ?,
			post_install_script_output = ?
		WHERE
			execution_id = ? AND
			host_id = ?
`

	truncateOutput := func(output *string) *string {
		if output != nil {
			output = ptr.String(truncateScriptResult(*output))
		}
		return output
	}

	err := ds.withRetryTxx(ctx, func(tx sqlx.ExtContext) error {
		res, err := tx.ExecContext(ctx, stmt,
			truncateOutput(result.PreInstallConditionOutput),
			result.InstallScriptExitCode,
			truncateOutput(result.InstallScriptOutput),
			result.PostInstallScriptExitCode,
			truncateOutput(result.PostInstallScriptOutput),
			result.InstallUUID,
			result.HostID,
		)
		if err != nil {
			return ctxerr.Wrap(ctx, err, "update host software installation result")
		}
		if n, _ := res.RowsAffected(); n == 0 {
			return ctxerr.Wrap(ctx, notFound("HostSoftwareInstall").WithName(result.InstallUUID), "host software installation not found")
		}

		if result.Status() != fleet.SoftwareInstallPending {
			if _, err := ds.activateNextUpcomingActivity(ctx, tx, result.HostID, result.InstallUUID); err != nil {
				return ctxerr.Wrap(ctx, err, "activate next activity")
			}
		}
		return nil
	})
	return err
}

func getInstalledByFleetSoftwareTitles(ctx context.Context, qc sqlx.QueryerContext, hostID uint) ([]fleet.SoftwareTitle, error) {
	// We are overloading vpp_apps_count to indicate whether installed title is a VPP app or not.
	const stmt = `
SELECT
	st.id,
	st.name,
	st.source,
	st.browser,
	st.bundle_identifier,
	0 as vpp_apps_count
FROM software_titles st
INNER JOIN software_installers si ON si.title_id = st.id
INNER JOIN host_software_installs hsi ON hsi.host_id = :host_id AND hsi.software_installer_id = si.id
WHERE hsi.removed = 0 AND hsi.status = :software_status_installed

UNION

SELECT
	st.id,
	st.name,
	st.source,
	st.browser,
	st.bundle_identifier,
	1 as vpp_apps_count
FROM software_titles st
INNER JOIN vpp_apps vap ON vap.title_id = st.id
INNER JOIN host_vpp_software_installs hvsi ON hvsi.host_id = :host_id AND hvsi.adam_id = vap.adam_id AND hvsi.platform = vap.platform
INNER JOIN nano_command_results ncr ON ncr.command_uuid = hvsi.command_uuid
WHERE hvsi.removed = 0 AND ncr.status = :mdm_status_acknowledged
`
	selectStmt, args, err := sqlx.Named(stmt, map[string]interface{}{
		"host_id":                   hostID,
		"software_status_installed": fleet.SoftwareInstalled,
		"mdm_status_acknowledged":   fleet.MDMAppleStatusAcknowledged,
	})
	if err != nil {
		return nil, ctxerr.Wrap(ctx, err, "build query to get installed software titles")
	}

	var titles []fleet.SoftwareTitle
	if err := sqlx.SelectContext(ctx, qc, &titles, selectStmt, args...); err != nil {
		return nil, ctxerr.Wrap(ctx, err, "get installed software titles")
	}
	return titles, nil
}

func markHostSoftwareInstallsRemoved(ctx context.Context, ex sqlx.ExtContext, hostID uint, titleIDs []uint) error {
	const stmt = `
UPDATE host_software_installs hsi
INNER JOIN software_installers si ON hsi.software_installer_id = si.id
INNER JOIN software_titles st ON si.title_id = st.id
SET hsi.removed = 1
WHERE hsi.host_id = ? AND st.id IN (?)
`
	stmtExpanded, args, err := sqlx.In(stmt, hostID, titleIDs)
	if err != nil {
		return ctxerr.Wrap(ctx, err, "build query args to mark host software install removed")
	}
	if _, err := ex.ExecContext(ctx, stmtExpanded, args...); err != nil {
		return ctxerr.Wrap(ctx, err, "mark host software install removed")
	}
	return nil
}

func markHostVPPSoftwareInstallsRemoved(ctx context.Context, ex sqlx.ExtContext, hostID uint, titleIDs []uint) error {
	const stmt = `
UPDATE host_vpp_software_installs hvsi
INNER JOIN vpp_apps vap ON hvsi.adam_id = vap.adam_id AND hvsi.platform = vap.platform
INNER JOIN software_titles st ON vap.title_id = st.id
SET hvsi.removed = 1
WHERE hvsi.host_id = ? AND st.id IN (?)
`
	stmtExpanded, args, err := sqlx.In(stmt, hostID, titleIDs)
	if err != nil {
		return ctxerr.Wrap(ctx, err, "build query args to mark host vpp software install removed")
	}
	if _, err := ex.ExecContext(ctx, stmtExpanded, args...); err != nil {
		return ctxerr.Wrap(ctx, err, "mark host vpp software install removed")
	}
	return nil
}<|MERGE_RESOLUTION|>--- conflicted
+++ resolved
@@ -2268,21 +2268,14 @@
 		excludeVPPAppsClause = ` AND vat.id IS NULL `
 	}
 
-<<<<<<< HEAD
 	var vulnerableLastSoftwareInstallJoins,
 		vulnerableLastSoftwareUninstallJoins,
 		vulnerableLastVppInstall,
 		onlyVulnerableJoin,
 		vulnerabilityFiltersClause,
 		cveMetaJoin string
-	var cveArgs []any
-=======
-	var onlyVulnerableJoin string
-	var cveMetaJoin string
-	var vulnerabilityFiltersClause string
 	var hasCVEFilters bool
 
->>>>>>> 822fe3dd
 	if opts.VulnerableOnly {
 		// we don't currently do any vulnerability scanning on upcoming software/vpp installs/uninstalls
 		// so we don't need to join to software_cve for
@@ -2309,48 +2302,27 @@
 		onlyVulnerableJoin = `
 INNER JOIN software_cve ON software_cve.software_id = s.id
 		`
-<<<<<<< HEAD
 		cveMetaJoin = "INNER JOIN cve_meta ON software_cve.cve = cve_meta.cve"
 
 		if opts.KnownExploit {
 			vulnerabilityFiltersClause += " AND cve_meta.cisa_known_exploit = 1"
-			cveArgs = append(cveArgs, "exploit")
+			hasCVEFilters = true
 		}
 		if opts.MinimumCVSS > 0 {
 			vulnerabilityFiltersClause += " AND cve_meta.cvss_score >= :min_cvss"
-			cveArgs = append(cveArgs, "min_cvss")
+			hasCVEFilters = true
 		}
 		if opts.MaximumCVSS > 0 {
 			vulnerabilityFiltersClause += " AND cve_meta.cvss_score <= :max_cvss"
-			cveArgs = append(cveArgs, "max_cvss")
+			hasCVEFilters = true
 		}
 
 		// Only join CVE table if there are filters
-		if len(cveArgs) > 0 {
+		if hasCVEFilters {
 			onlyVulnerableJoin += cveMetaJoin
 			vulnerableLastSoftwareInstallJoins += cveMetaJoin
 			vulnerableLastSoftwareUninstallJoins += cveMetaJoin
 			vulnerableLastVppInstall += cveMetaJoin
-=======
-		cveMetaJoin = "INNER JOIN cve_meta cm ON scve.cve = cm.cve"
-
-		if opts.KnownExploit {
-			vulnerabilityFiltersClause += " AND cm.cisa_known_exploit = 1"
-			hasCVEFilters = true
-		}
-		if opts.MinimumCVSS > 0 {
-			vulnerabilityFiltersClause += " AND cm.cvss_score >= :min_cvss"
-			hasCVEFilters = true
-		}
-		if opts.MaximumCVSS > 0 {
-			vulnerabilityFiltersClause += " AND cm.cvss_score <= :max_cvss"
-			hasCVEFilters = true
-		}
-
-		// Only join CVE table if there are filters
-		if hasCVEFilters {
-			onlyVulnerableJoin += cveMetaJoin
->>>>>>> 822fe3dd
 		}
 	}
 
