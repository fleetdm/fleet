--- conflicted
+++ resolved
@@ -457,7 +457,6 @@
 		// hosts.
 		ds = ds.
 			Join(
-<<<<<<< HEAD
 				goqu.I("software_host_counts").As("shc"),
 				goqu.On(
 					goqu.I("s.id").Eq(goqu.I("shc.software_id")),
@@ -479,8 +478,6 @@
 	if opts.VulnerableOnly {
 		ds = ds.
 			Join(
-=======
->>>>>>> 966bfbf8
 				goqu.I("software_cve").As("scv"),
 				goqu.On(goqu.I("s.id").Eq(goqu.I("scv.software_id"))),
 			)
