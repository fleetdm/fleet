--- conflicted
+++ resolved
@@ -392,14 +392,6 @@
 	return softwares, nil
 }
 
-<<<<<<< HEAD
-func selectSoftwareSQL(hostID *uint, opts fleet.SoftwareListOptions) (string, []interface{}, error) {
-	ds := dialect.From(goqu.I("software").As("s")).Select(
-		"s.*",
-		goqu.COALESCE(goqu.I("scp.cpe"), "").As("generated_cpe"),
-		goqu.COALESCE(goqu.I("scp.id"), 0).As("generated_cpe_id"),
-	)
-=======
 // softwareCVE is used for left joins with cve
 type softwareCVE struct {
 	fleet.Software
@@ -408,7 +400,6 @@
 	EPSSProbability  *float64 `db:"epss_probability"`
 	CISAKnownExploit *bool    `db:"cisa_known_exploit"`
 }
->>>>>>> 2f53bac1
 
 func selectSoftwareSQL(opts fleet.SoftwareListOptions) (string, []interface{}, error) {
 	ds := dialect.
@@ -453,18 +444,6 @@
 			Where(goqu.I("h.team_id").Eq(opts.TeamID))
 	}
 
-<<<<<<< HEAD
-	ds = ds.GroupBy(
-		goqu.I("s.id"),
-		goqu.I("s.name"),
-		goqu.I("s.version"),
-		goqu.I("s.source"),
-		goqu.I("generated_cpe"),
-		goqu.I("generated_cpe_id"),
-	)
-
-=======
->>>>>>> 2f53bac1
 	if opts.VulnerableOnly {
 		ds = ds.
 			Join(
@@ -619,13 +598,9 @@
 	return count, nil
 }
 
-<<<<<<< HEAD
 func (ds *Datastore) LoadHostSoftware(ctx context.Context, host *fleet.Host, opts fleet.SoftwareListOptions) error {
-	software, err := listSoftwareDB(ctx, ds.reader, &host.ID, opts)
-=======
-func (ds *Datastore) LoadHostSoftware(ctx context.Context, host *fleet.Host) error {
-	software, err := listSoftwareDB(ctx, ds.reader, fleet.SoftwareListOptions{HostID: &host.ID})
->>>>>>> 2f53bac1
+	opts.HostID = &host.ID
+	software, err := listSoftwareDB(ctx, ds.reader, opts)
 	if err != nil {
 		return err
 	}
@@ -1072,7 +1047,41 @@
 	return hosts, nil
 }
 
-<<<<<<< HEAD
+func (ds *Datastore) InsertCVEScores(ctx context.Context, cveScores []fleet.CVEScore) error {
+	query := `
+INSERT INTO cve_scores (cve, cvss_score, epss_probability, cisa_known_exploit)
+VALUES %s
+ON DUPLICATE KEY UPDATE
+    cvss_score = VALUES(cvss_score),
+    epss_probability = VALUES(epss_probability),
+    cisa_known_exploit = VALUES(cisa_known_exploit)
+`
+
+	batchSize := 500
+	for i := 0; i < len(cveScores); i += batchSize {
+		end := i + batchSize
+		if end > len(cveScores) {
+			end = len(cveScores)
+		}
+
+		batch := cveScores[i:end]
+
+		valuesFrag := strings.TrimSuffix(strings.Repeat("(?, ?, ?, ?), ", len(batch)), ", ")
+		var args []interface{}
+		for _, score := range batch {
+			args = append(args, score.CVE, score.CVSSScore, score.EPSSProbability, score.CISAKnownExploit)
+		}
+
+		query := fmt.Sprintf(query, valuesFrag)
+
+		_, err := ds.writer.ExecContext(ctx, query, args...)
+		if err != nil {
+			return ctxerr.Wrap(ctx, err, "insert cve scores")
+		}
+	}
+
+	return nil
+}
 func (ds *Datastore) InsertVulnerabilities(
 	ctx context.Context,
 	vulns []fleet.SoftwareVulnerability,
@@ -1137,40 +1146,4 @@
 	}
 
 	return result, nil
-=======
-func (ds *Datastore) InsertCVEScores(ctx context.Context, cveScores []fleet.CVEScore) error {
-	query := `
-INSERT INTO cve_scores (cve, cvss_score, epss_probability, cisa_known_exploit)
-VALUES %s
-ON DUPLICATE KEY UPDATE
-    cvss_score = VALUES(cvss_score),
-    epss_probability = VALUES(epss_probability),
-    cisa_known_exploit = VALUES(cisa_known_exploit)
-`
-
-	batchSize := 500
-	for i := 0; i < len(cveScores); i += batchSize {
-		end := i + batchSize
-		if end > len(cveScores) {
-			end = len(cveScores)
-		}
-
-		batch := cveScores[i:end]
-
-		valuesFrag := strings.TrimSuffix(strings.Repeat("(?, ?, ?, ?), ", len(batch)), ", ")
-		var args []interface{}
-		for _, score := range batch {
-			args = append(args, score.CVE, score.CVSSScore, score.EPSSProbability, score.CISAKnownExploit)
-		}
-
-		query := fmt.Sprintf(query, valuesFrag)
-
-		_, err := ds.writer.ExecContext(ctx, query, args...)
-		if err != nil {
-			return ctxerr.Wrap(ctx, err, "insert cve scores")
-		}
-	}
-
-	return nil
->>>>>>> 2f53bac1
 }