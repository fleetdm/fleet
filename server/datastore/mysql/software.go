package mysql

import (
	"context"
	"database/sql"
	"encoding/hex"
	"errors"
	"fmt"
	"regexp"
	"sort"
	"strconv"
	"strings"
	"time"

	"github.com/doug-martin/goqu/v9"
	_ "github.com/doug-martin/goqu/v9/dialect/mysql"
	"github.com/fleetdm/fleet/v4/server/contexts/ctxerr"
	"github.com/fleetdm/fleet/v4/server/datastore/mysql/common_mysql"
	"github.com/fleetdm/fleet/v4/server/fleet"
	"github.com/fleetdm/fleet/v4/server/ptr"
	"github.com/go-kit/log"
	"github.com/go-kit/log/level"
	"github.com/google/uuid"
	"github.com/jmoiron/sqlx"
	"go.opentelemetry.io/otel"
	"go.opentelemetry.io/otel/attribute"
	"go.opentelemetry.io/otel/trace"
)

type softwareSummary struct {
	ID               uint    `db:"id"`
	Checksum         string  `db:"checksum"`
	Name             string  `db:"name"`
	TitleID          *uint   `db:"title_id"`
	BundleIdentifier *string `db:"bundle_identifier"`
	UpgradeCode      *string `db:"upgrade_code"`
	Source           string  `db:"source"`
}

// tracer is an OTEL tracer. It has no-op behavior when OTEL is not enabled.
// If provider is set later (with otel.SetTracerProvider), the tracer will start using the new provider.
var tracer = otel.Tracer("github.com/fleetdm/fleet/v4/server/datastore/mysql")

// Since DB may have millions of software items, we need to batch the aggregation counts to avoid long SQL query times.
// This is a variable so it can be adjusted during unit testing.
var countHostSoftwareBatchSize = uint64(100000)

// trailingNonWordChars matches trailing anything not a letter, digit, or underscore
var trailingNonWordChars = regexp.MustCompile(`\W+$`)

// Since a host may have a lot of software items, we need to batch the inserts.
// The maximum number of software items we can insert at one time is governed by max_allowed_packet, which already be set to a high value for MDM bootstrap packages,
// and by the maximum number of placeholders in a prepared statement, which is 65,536. These are already fairly large limits.
// This is a variable, so it can be adjusted during unit testing.
var softwareInsertBatchSize = 1000

// softwareInventoryInsertBatchSize is used for pre-inserting software inventory entries
// outside the main software ingestion transaction. Smaller batches reduce lock contention.
var softwareInventoryInsertBatchSize = 100

func softwareSliceToMap(softwareItems []fleet.Software) map[string]fleet.Software {
	result := make(map[string]fleet.Software, len(softwareItems))
	for _, s := range softwareItems {
		result[s.ToUniqueStr()] = s
	}
	return result
}

func (ds *Datastore) UpdateHostSoftware(ctx context.Context, hostID uint, software []fleet.Software) (*fleet.UpdateHostSoftwareDBResult, error) {
	// OTEL instrumentation. It has no-op behavior when OTEL is not enabled.
	ctx, span := tracer.Start(ctx, "mysql.UpdateHostSoftware",
		trace.WithSpanKind(trace.SpanKindInternal),
		trace.WithAttributes(
			attribute.Int("host_id", int(hostID)), //nolint:gosec
			attribute.Int("software_count", len(software)),
		))
	defer span.End()

	return ds.applyChangesForNewSoftwareDB(ctx, hostID, software)
}

func (ds *Datastore) UpdateHostSoftwareInstalledPaths(
	ctx context.Context,
	hostID uint,
	reported map[string]struct{},
	mutationResults *fleet.UpdateHostSoftwareDBResult,
) error {
	currS := mutationResults.CurrInstalled()

	hsip, err := ds.getHostSoftwareInstalledPaths(ctx, hostID)
	if err != nil {
		return err
	}

	toI, toD, err := hostSoftwareInstalledPathsDelta(hostID, reported, hsip, currS, ds.logger)
	if err != nil {
		return err
	}

	if len(toI) == 0 && len(toD) == 0 {
		// Nothing to do ...
		return nil
	}

	return ds.withRetryTxx(ctx, func(tx sqlx.ExtContext) error {
		if err := deleteHostSoftwareInstalledPaths(ctx, tx, toD); err != nil {
			return err
		}

		if err := insertHostSoftwareInstalledPaths(ctx, tx, toI); err != nil {
			return err
		}

		return nil
	})
}

// getHostSoftwareInstalledPaths returns all HostSoftwareInstalledPath for the given hostID.
func (ds *Datastore) getHostSoftwareInstalledPaths(
	ctx context.Context,
	hostID uint,
) (
	[]fleet.HostSoftwareInstalledPath,
	error,
) {
	stmt := `
		SELECT t.id, t.host_id, t.software_id, t.installed_path, t.team_identifier, t.executable_sha256
		FROM host_software_installed_paths t
		WHERE t.host_id = ?
	`

	var result []fleet.HostSoftwareInstalledPath
	if err := sqlx.SelectContext(ctx, ds.reader(ctx), &result, stmt, hostID); err != nil {
		return nil, err
	}

	return result, nil
}

// hostSoftwareInstalledPathsDelta returns what should be inserted and deleted to keep the
// 'host_software_installed_paths' table in-sync with the osquery reported query results.
// 'reported' is a set of 'installed_path-software.UniqueStr' strings, built from the osquery
// results.
// 'stored' contains all 'host_software_installed_paths' rows for the given host.
// 'hostSoftware' contains the current software installed on the host.
func hostSoftwareInstalledPathsDelta(
	hostID uint,
	reported map[string]struct{},
	stored []fleet.HostSoftwareInstalledPath,
	hostSoftware []fleet.Software,
	logger log.Logger,
) (
	toInsert []fleet.HostSoftwareInstalledPath,
	toDelete []uint,
	err error,
) {
	if len(reported) != 0 && len(hostSoftware) == 0 {
		// Error condition, something reported implies that the host has some software
		err = fmt.Errorf("software installed paths for host %d were reported but host contains no software", hostID)
		return
	}

	sIDLookup := map[uint]fleet.Software{}
	for _, s := range hostSoftware {
		sIDLookup[s.ID] = s
	}

	sUnqStrLook := map[string]fleet.Software{}
	for _, s := range hostSoftware {
		sUnqStrLook[s.ToUniqueStr()] = s
	}

	iSPathLookup := make(map[string]fleet.HostSoftwareInstalledPath)
	for _, r := range stored {
		s, ok := sIDLookup[r.SoftwareID]
		// Software currently not found on the host, should be deleted ...
		if !ok {
			toDelete = append(toDelete, r.ID)
			continue
		}
		var sha256 string
		if r.ExecutableSHA256 != nil {
			sha256 = *r.ExecutableSHA256
		}
		key := fmt.Sprintf(
			"%s%s%s%s%s%s%s",
			r.InstalledPath, fleet.SoftwareFieldSeparator, r.TeamIdentifier, fleet.SoftwareFieldSeparator, sha256, fleet.SoftwareFieldSeparator, s.ToUniqueStr(),
		)
		iSPathLookup[key] = r

		// Anything stored but not reported should be deleted
		if _, ok := reported[key]; !ok {
			toDelete = append(toDelete, r.ID)
		}
	}

	for key := range reported {
		parts := strings.SplitN(key, fleet.SoftwareFieldSeparator, 4)
		installedPath, teamIdentifier, cdHash, unqStr := parts[0], parts[1], parts[2], parts[3]

		// Shouldn't be a common occurence ... everything 'reported' should be in the the software table
		// because this executes after 'ds.UpdateHostSoftware'
		s, ok := sUnqStrLook[unqStr]
		if !ok {
			level.Debug(logger).Log("msg", "skipping installed path for software not found", "host_id", hostID, "unq_str", unqStr)
			continue
		}

		if _, ok := iSPathLookup[key]; ok {
			// Nothing to do
			continue
		}

		var executableSHA256 *string
		if cdHash != "" {
			executableSHA256 = ptr.String(cdHash)
		}

		toInsert = append(toInsert, fleet.HostSoftwareInstalledPath{
			HostID:           hostID,
			SoftwareID:       s.ID,
			InstalledPath:    installedPath,
			TeamIdentifier:   teamIdentifier,
			ExecutableSHA256: executableSHA256,
		})
	}

	return
}

func deleteHostSoftwareInstalledPaths(
	ctx context.Context,
	tx sqlx.ExtContext,
	toDelete []uint,
) error {
	if len(toDelete) == 0 {
		return nil
	}

	stmt := `DELETE FROM host_software_installed_paths WHERE id IN (?)`
	stmt, args, err := sqlx.In(stmt, toDelete)
	if err != nil {
		return ctxerr.Wrap(ctx, err, "building delete statement for delete host_software_installed_paths")
	}
	if _, err := tx.ExecContext(ctx, stmt, args...); err != nil {
		return ctxerr.Wrap(ctx, err, "executing delete statement for delete host_software_installed_paths")
	}

	return nil
}

func insertHostSoftwareInstalledPaths(
	ctx context.Context,
	tx sqlx.ExtContext,
	toInsert []fleet.HostSoftwareInstalledPath,
) error {
	if len(toInsert) == 0 {
		return nil
	}

	stmt := "INSERT INTO host_software_installed_paths (host_id, software_id, installed_path, team_identifier, executable_sha256) VALUES %s"
	batchSize := 500

	for i := 0; i < len(toInsert); i += batchSize {
		end := i + batchSize
		if end > len(toInsert) {
			end = len(toInsert)
		}
		batch := toInsert[i:end]

		var args []interface{}
		for _, v := range batch {
			args = append(args, v.HostID, v.SoftwareID, v.InstalledPath, v.TeamIdentifier, v.ExecutableSHA256)
		}

		placeHolders := strings.TrimSuffix(strings.Repeat("(?, ?, ?, ?, ?), ", len(batch)), ", ")
		stmt := fmt.Sprintf(stmt, placeHolders)

		_, err := tx.ExecContext(ctx, stmt, args...)
		if err != nil {
			return ctxerr.Wrap(ctx, err, "inserting rows into host_software_installed_paths")
		}
	}

	return nil
}

func nothingChanged(current, incoming []fleet.Software, minLastOpenedAtDiff time.Duration) (
	map[string]fleet.Software, map[string]fleet.Software, bool,
) {
	// Process incoming software to ensure there are no duplicates, since the same software can be installed at multiple paths.
	incomingMap := make(map[string]fleet.Software, len(current)) // setting len(current) as the length since that should be the common case
	for _, s := range incoming {
		uniqueStr := s.ToUniqueStr()
		if duplicate, ok := incomingMap[uniqueStr]; ok {
			// Check the last opened at timestamp and keep the latest.
			if s.LastOpenedAt == nil ||
				(duplicate.LastOpenedAt != nil && !s.LastOpenedAt.After(*duplicate.LastOpenedAt)) {
				continue // keep the duplicate
			}
		}
		incomingMap[uniqueStr] = s
	}
	currentMap := softwareSliceToMap(current)
	if len(currentMap) != len(incomingMap) {
		return currentMap, incomingMap, false
	}

	for _, s := range incomingMap {
		cur, ok := currentMap[s.ToUniqueStr()]
		if !ok {
			return currentMap, incomingMap, false
		}

		// if the incoming software has a last opened at timestamp and it differs
		// significantly from the current timestamp (or there is no current
		// timestamp), then consider that something changed.
		if s.LastOpenedAt != nil {
			if cur.LastOpenedAt == nil {
				return currentMap, incomingMap, false
			}

			oldLast := *cur.LastOpenedAt
			newLast := *s.LastOpenedAt
			if newLast.Sub(oldLast) >= minLastOpenedAtDiff {
				return currentMap, incomingMap, false
			}
		}
	}

	return currentMap, incomingMap, true
}

func (ds *Datastore) ListSoftwareByHostIDShort(ctx context.Context, hostID uint) ([]fleet.Software, error) {
	return listSoftwareByHostIDShort(ctx, ds.reader(ctx), hostID)
}

func listSoftwareByHostIDShort(
	ctx context.Context,
	db sqlx.QueryerContext,
	hostID uint,
) ([]fleet.Software, error) {
	q := `
SELECT
    s.id,
    s.name,
    s.version,
    s.source,
    s.extension_for,
    s.bundle_identifier,
    s.release,
    s.vendor,
    s.arch,
    s.extension_id,
    s.upgrade_code,
    hs.last_opened_at
FROM
    software s
    JOIN host_software hs ON hs.software_id = s.id
WHERE
    hs.host_id = ?
`
	var softwares []fleet.Software
	err := sqlx.SelectContext(ctx, db, &softwares, q, hostID)
	if err != nil {
		return nil, err
	}

	return softwares, nil
}

// filterSoftwareWithEmptyNames removes software entries with empty names in-place.
// This is a well-known Go idiom: https://go.dev/wiki/SliceTricks#filter-in-place
func filterSoftwareWithEmptyNames(software []fleet.Software) []fleet.Software {
	n := 0
	for _, sw := range software {
		if sw.Name != "" {
			software[n] = sw
			n++
		}
	}
	return software[:n]
}

// applyChangesForNewSoftwareDB returns the current host software and the applied mutations: what
// was inserted and what was deleted
func (ds *Datastore) applyChangesForNewSoftwareDB(
	ctx context.Context,
	hostID uint,
	incomingSoftware []fleet.Software,
) (*fleet.UpdateHostSoftwareDBResult, error) {
	r := &fleet.UpdateHostSoftwareDBResult{}

	// We want to make sure we have valid data before proceeding. We've seen Windows programs with empty names.
	incomingSoftware = filterSoftwareWithEmptyNames(incomingSoftware)

	// This code executes once an hour for each host, so we should optimize for MySQL writer DB performance.
	// We use a reader DB to avoid accessing the writer. If nothing has changed, we avoid all access to the writer.
	// It is possible that the software list is out of sync between the reader and the writer. This is unlikely because
	// it is updated once an hour under normal circumstances. If this does occur, the software list will be updated
	// once again in an hour.
	currentSoftware, err := listSoftwareByHostIDShort(ctx, ds.reader(ctx), hostID)
	if err != nil {
		return nil, ctxerr.Wrap(ctx, err, "loading current software for host")
	}
	r.WasCurrInstalled = currentSoftware

	current, incoming, noChanges := nothingChanged(currentSoftware, incomingSoftware, ds.minLastOpenedAtDiff)
	if noChanges {
		return r, nil
	}

	existingSoftwareSummaries, incomingSoftwareByChecksum, incomingChecksumsToExistingTitles, err := ds.getExistingSoftware(ctx, current, incoming)
	if err != nil {
		return r, err
	}

	// PHASE 1: Pre-insert software inventory data outside the main transaction
	// This reduces lock contention by breaking up large INSERT IGNORE operations
	// into smaller, faster transactions that release locks quickly.
	// These operations are idempotent due to INSERT IGNORE.
	if len(incomingSoftwareByChecksum) > 0 {
		// Pre-insert software and titles in small batches
		err = ds.preInsertSoftwareInventory(ctx, existingSoftwareSummaries, incomingSoftwareByChecksum, incomingChecksumsToExistingTitles)
		if err != nil {
			return nil, ctxerr.Wrap(ctx, err, "pre-insert software inventory")
		}
	}

	// PHASE 2: Main transaction for host-specific operations
	err = ds.withTx(
		ctx, func(tx sqlx.ExtContext) error {
			deleted, err := deleteUninstalledHostSoftwareDB(ctx, tx, hostID, current, incoming)
			if err != nil {
				return err
			}
			r.Deleted = deleted

			// Link the pre-inserted software to this host
			// Software inventory entries were already created in Phase 1
			inserted, err := ds.linkSoftwareToHost(ctx, tx, hostID, incomingSoftwareByChecksum)
			if err != nil {
				return err
			}
			r.Inserted = inserted

			if err = checkForDeletedInstalledSoftware(ctx, tx, deleted, r.Inserted, hostID); err != nil {
				return err
			}

			if err = updateModifiedHostSoftwareDB(ctx, tx, hostID, current, incoming, ds.minLastOpenedAtDiff, ds.logger); err != nil {
				return err
			}

			if err = updateSoftwareUpdatedAt(ctx, tx, hostID); err != nil {
				return err
			}
			return nil
		},
	)
	if err != nil {
		return nil, err
	}
	return r, err
}

func checkForDeletedInstalledSoftware(ctx context.Context, tx sqlx.ExtContext, deleted []fleet.Software, inserted []fleet.Software,
	hostID uint,
) error {
	// Between deleted and inserted software, check which software titles were deleted.
	// If software titles were deleted, get the software titles of the installed software.
	// See if deleted titles match installed software titles.
	// If so, mark the installed software as removed.
	var deletedTitles map[string]struct{}
	if len(deleted) > 0 {
		deletedTitles = make(map[string]struct{}, len(deleted))
		for _, d := range deleted {
			// We don't support installing browser plugins as of 2024/08/22
			if d.ExtensionFor == "" {
				deletedTitles[UniqueSoftwareTitleStr(BundleIdentifierOrName(d.BundleIdentifier, d.Name), d.Source)] = struct{}{}
			}
		}
		for _, i := range inserted {
			// We don't support installing browser plugins as of 2024/08/22
			if i.ExtensionFor == "" {
				key := UniqueSoftwareTitleStr(BundleIdentifierOrName(i.BundleIdentifier, i.Name), i.Source)
				delete(deletedTitles, key)
			}
		}
	}
	if len(deletedTitles) > 0 {
		installedTitles, err := getInstalledByFleetSoftwareTitles(ctx, tx, hostID)
		if err != nil {
			return err
		}
		type deletedValue struct {
			vpp bool
		}
		deletedTitleIDs := make(map[uint]deletedValue, 0)
		for _, title := range installedTitles {
			bundleIdentifier := ""
			if title.BundleIdentifier != nil {
				bundleIdentifier = *title.BundleIdentifier
			}
			key := UniqueSoftwareTitleStr(BundleIdentifierOrName(bundleIdentifier, title.Name), title.Source)
			if _, ok := deletedTitles[key]; ok {
				deletedTitleIDs[title.ID] = deletedValue{vpp: title.VPPAppsCount > 0}
			}
		}
		if len(deletedTitleIDs) > 0 {
			IDs := make([]uint, 0, len(deletedTitleIDs))
			vppIDs := make([]uint, 0, len(deletedTitleIDs))
			for id, value := range deletedTitleIDs {
				if value.vpp {
					vppIDs = append(vppIDs, id)
				} else {
					IDs = append(IDs, id)
				}
			}
			if len(IDs) > 0 {
				if err = markHostSoftwareInstallsRemoved(ctx, tx, hostID, IDs); err != nil {
					return err
				}
			}
			if len(vppIDs) > 0 {
				if err = markHostVPPSoftwareInstallsRemoved(ctx, tx, hostID, vppIDs); err != nil {
					return err
				}
			}
		}
	}
	return nil
}

func (ds *Datastore) getExistingSoftware(
	ctx context.Context, current map[string]fleet.Software, incoming map[string]fleet.Software,
) (
	currentSoftwareSummaries []softwareSummary,
	newChecksumsToSoftware map[string]fleet.Software,
	incomingChecksumsToTitles map[string]fleet.SoftwareTitle,
	err error,
) {
	// TODO(jacob) - the `incoming` argument here should already contain a map of checksum:Software, put
	// together by the `nothingChanged` function upstream. Is this redundant?
	// Compute checksums for all incoming software, which we will use for faster retrieval, since checksum is a unique index
	newChecksumsToSoftware = make(map[string]fleet.Software, len(current))
	// TODO(jacob) - below set seems to be the same as above map but without Software values for each key.
	// Are both necessary, or can we just use the map everywhere?
	setOfNewSWChecksums := make(map[string]struct{})
	for uniqueName, s := range incoming {
		_, ok := current[uniqueName]
		if !ok {
			// -> incoming SW is new
			checksum, err := s.ComputeRawChecksum()
			if err != nil {
				return nil, nil, nil, err
			}
			newChecksumsToSoftware[string(checksum)] = s
			setOfNewSWChecksums[string(checksum)] = struct{}{}
		}
	}

	if len(newChecksumsToSoftware) > 0 {
		sliceOfNewSWChecksums := make([]string, 0, len(newChecksumsToSoftware))
		for checksum := range newChecksumsToSoftware {
			sliceOfNewSWChecksums = append(sliceOfNewSWChecksums, checksum)
		}
		// We use the replica DB for retrieval to minimize the traffic to the writer DB.
		// It is OK if the software is not found in the replica DB, because we will then attempt to insert it in the writer DB.
		currentSoftwareSummaries, err = getExistingSoftwareSummariesByChecksums(ctx, ds.reader(ctx), sliceOfNewSWChecksums)
		if err != nil {
			return nil, nil, nil, err
		}

		for _, currentSoftwareSummary := range currentSoftwareSummaries {
			_, ok := newChecksumsToSoftware[currentSoftwareSummary.Checksum]
			if !ok {
				// This should never happen. If it does, we have a bug.
				return nil, nil, nil, ctxerr.New(
					ctx, fmt.Sprintf("current software: software not found for checksum %s", hex.EncodeToString([]byte(currentSoftwareSummary.Checksum))),
				)
			}
			delete(setOfNewSWChecksums, currentSoftwareSummary.Checksum)
		}
	}

	if len(setOfNewSWChecksums) == 0 {
		return currentSoftwareSummaries, newChecksumsToSoftware, incomingChecksumsToTitles, nil
	}

	// There's new software, so we try to get the titles already stored in `software_titles` for them.
	incomingChecksumsToTitles, _, err = ds.getIncomingSoftwareChecksumsToExistingTitles(ctx, setOfNewSWChecksums, newChecksumsToSoftware)
	if err != nil {
		return nil, nil, nil, ctxerr.Wrap(ctx, err, "get incoming software checksums to existing titles")
	}

	return currentSoftwareSummaries, newChecksumsToSoftware, incomingChecksumsToTitles, nil
}

// getIncomingSoftwareChecksumsToExistingTitles loads the existing titles for the new incoming software.
// It returns a map of software checksums to existing software titles.
//
// To make best use of separate indexes, it runs two queries to get the existing titles from the DB:
//   - One query for software with bundle_identifier.
//   - One query for software without bundle_identifier.
//
// TODO(jacob) - consider index and appropriate query here for Windows software `upgrade_code`s, similar to
// bundle identifier, if needed for optimization
func (ds *Datastore) getIncomingSoftwareChecksumsToExistingTitles(
	ctx context.Context,
	newSoftwareChecksums map[string]struct{},
	incomingChecksumToSoftware map[string]fleet.Software,
) (map[string]fleet.SoftwareTitle, map[string]fleet.Software, error) {
	var (
		incomingChecksumsToTitles   = make(map[string]fleet.SoftwareTitle, len(newSoftwareChecksums))
		argsWithoutBundleIdentifier []any
		argsWithBundleIdentifier    []any
		uniqueTitleStrToChecksums   = make(map[string][]string)
	)
	bundleIDsToIncomingNames := make(map[string]string)
	for checksum := range newSoftwareChecksums {
		sw := incomingChecksumToSoftware[checksum]
		if sw.BundleIdentifier != "" {
			bundleIDsToIncomingNames[sw.BundleIdentifier] = sw.Name
			argsWithBundleIdentifier = append(argsWithBundleIdentifier, sw.BundleIdentifier)
		} else {
			// TODO(jacob) - consider `upgrade_code` here and below if needed for additional specificity
			argsWithoutBundleIdentifier = append(argsWithoutBundleIdentifier, sw.Name, sw.Source, sw.ExtensionFor)
		}
		// Map software title identifier to software checksums so that we can map checksums to actual titles later.
		// Note: Multiple checksums can map to the same title (e.g., when names are truncated). This should not normally happen.
		titleStr := UniqueSoftwareTitleStr(
			BundleIdentifierOrName(sw.BundleIdentifier, sw.Name), sw.Source, sw.ExtensionFor,
		)
		existingChecksums := uniqueTitleStrToChecksums[titleStr]
		if len(existingChecksums) > 0 {
			// Log when multiple checksums map to the same title.
			existingChecksumsHex := make([]string, len(existingChecksums))
			for i, cs := range existingChecksums {
				existingChecksumsHex[i] = fmt.Sprintf("%x", cs)
			}
			level.Debug(ds.logger).Log(
				"msg", "multiple checksums mapping to same title",
				"title_str", titleStr,
				"new_checksum", fmt.Sprintf("%x", checksum),
				"existing_checksums", fmt.Sprintf("%v", existingChecksumsHex),
				"software_name", sw.Name,
				"software_version", sw.Version,
			)
		}
		uniqueTitleStrToChecksums[titleStr] = append(uniqueTitleStrToChecksums[titleStr], checksum)
	}

	// Get titles for software without bundle_identifier.
	if len(argsWithoutBundleIdentifier) > 0 {
		// Build IN clause with composite values for better performance
		// Each triplet of args represents (name, source, extension_for)
		numItems := len(argsWithoutBundleIdentifier) / 3
		valuePlaceholders := make([]string, 0, numItems)
		for i := 0; i < numItems; i++ {
			valuePlaceholders = append(valuePlaceholders, "(?, ?, ?)")
		}

		stmt := fmt.Sprintf(
			"SELECT id, name, source, extension_for FROM software_titles WHERE (name, source, extension_for) IN (%s)",
			strings.Join(valuePlaceholders, ", "),
		)
		var existingSoftwareTitlesForNewSoftwareWithoutBundleIdentifier []fleet.SoftwareTitle
		if err := sqlx.SelectContext(ctx,
			ds.reader(ctx),
			&existingSoftwareTitlesForNewSoftwareWithoutBundleIdentifier,
			stmt,
			argsWithoutBundleIdentifier...,
		); err != nil {
			return nil, nil, ctxerr.Wrap(ctx, err, "get existing titles without bundle identifier")
		}
		for _, title := range existingSoftwareTitlesForNewSoftwareWithoutBundleIdentifier {
			checksums, ok := uniqueTitleStrToChecksums[UniqueSoftwareTitleStr(title.Name, title.Source, title.ExtensionFor)]
			if ok {
				// Map all checksums that correspond to this title
				for _, checksum := range checksums {
					incomingChecksumsToTitles[checksum] = title
				}
			}
		}
	}

	// Get titles for software with bundle_identifier
	existingBundleIDsToUpdate := make(map[string]fleet.Software)
	if len(argsWithBundleIdentifier) > 0 {
		// no-op code change
		// TODO(jacob) - this var name is shadowing the one in the outer scope. Is this successfully
		// adding titles-by-checksum for software with bundle ids?
		incomingChecksumsToTitles = make(map[string]fleet.SoftwareTitle, len(newSoftwareChecksums))
		stmtBundleIdentifier := `SELECT id, name, source, extension_for, bundle_identifier FROM software_titles WHERE bundle_identifier IN (?)`
		stmtBundleIdentifier, argsWithBundleIdentifier, err := sqlx.In(stmtBundleIdentifier, argsWithBundleIdentifier)
		if err != nil {
			return nil, nil, ctxerr.Wrap(ctx, err, "build query to get existing titles with bundle_identifier")
		}
		var existingSoftwareTitlesForNewSoftwareWithBundleIdentifier []fleet.SoftwareTitle
		if err := sqlx.SelectContext(ctx, ds.reader(ctx), &existingSoftwareTitlesForNewSoftwareWithBundleIdentifier, stmtBundleIdentifier, argsWithBundleIdentifier...); err != nil {
			return nil, nil, ctxerr.Wrap(ctx, err, "get existing titles with bundle_identifier")
		}
		// Map software titles to software checksums.
		for _, title := range existingSoftwareTitlesForNewSoftwareWithBundleIdentifier {
			uniqueStrWithoutName := UniqueSoftwareTitleStr(*title.BundleIdentifier, title.Source, title.ExtensionFor)
			checksums, withoutName := uniqueTitleStrToChecksums[uniqueStrWithoutName]

			if withoutName {
				// Map all checksums that correspond to this title
				for _, checksum := range checksums {
					incomingChecksumsToTitles[checksum] = title
				}
			}
		}
	}

	return incomingChecksumsToTitles, existingBundleIDsToUpdate, nil
}

// BundleIdentifierOrName returns the bundle identifier if it is not empty, otherwise name
func BundleIdentifierOrName(bundleIdentifier, name string) string {
	if bundleIdentifier != "" {
		return bundleIdentifier
	}
	return name
}

// UniqueSoftwareTitleStr creates a unique string representation of the software title
func UniqueSoftwareTitleStr(values ...string) string {
	return strings.Join(values, fleet.SoftwareFieldSeparator)
}

// delete host_software that is in current map, but not in incoming map.
// returns the deleted software on the host
func deleteUninstalledHostSoftwareDB(
	ctx context.Context,
	tx sqlx.ExecerContext,
	hostID uint,
	currentMap map[string]fleet.Software,
	incomingMap map[string]fleet.Software,
) ([]fleet.Software, error) {
	var deletesHostSoftwareIDs []uint
	var deletedSoftware []fleet.Software

	for currentKey, curSw := range currentMap {
		if _, ok := incomingMap[currentKey]; !ok {
			deletedSoftware = append(deletedSoftware, curSw)
			deletesHostSoftwareIDs = append(deletesHostSoftwareIDs, curSw.ID)
		}
	}
	if len(deletesHostSoftwareIDs) == 0 {
		return nil, nil
	}

	stmt := `DELETE FROM host_software WHERE host_id = ? AND software_id IN (?);`
	stmt, args, err := sqlx.In(stmt, hostID, deletesHostSoftwareIDs)
	if err != nil {
		return nil, ctxerr.Wrap(ctx, err, "build delete host software query")
	}
	if _, err := tx.ExecContext(ctx, stmt, args...); err != nil {
		return nil, ctxerr.Wrap(ctx, err, "delete host software")
	}

	return deletedSoftware, nil
}

// longestCommonPrefix finds the longest common prefix among a slice of strings.
// Returns empty string if there's no common prefix.
func longestCommonPrefix(strs []string) string {
	if len(strs) == 0 {
		return ""
	}
	if len(strs) == 1 {
		return strs[0]
	}

	firstLen := len(strs[0])
	i := 0
	for {
		if i >= firstLen {
			return strs[0]
		}

		c := strs[0][i]
		for _, s := range strs[1:] {
			if i >= len(s) || s[i] != c {
				return strs[0][:i]
			}
		}
		i++
	}
}

// preInsertSoftwareInventory pre-inserts software and software_titles outside the main transaction
// to reduce lock contention. These operations are idempotent due to INSERT IGNORE.
func (ds *Datastore) preInsertSoftwareInventory(
	ctx context.Context,
	existingSoftwareSummaries []softwareSummary,
	incomingSoftwareByChecksum map[string]fleet.Software,
	incomingChecksumsToExistingTitles map[string]fleet.SoftwareTitle,
) error {
	type titleKey struct {
		name         string
		source       string
		extensionFor string
		bundleID     string
		isKernel     bool
	}

	// Collect all software that needs to be inserted
	needsInsert := make(map[string]fleet.Software)
	bundleGroups := make(map[titleKey][]string)
	keys := make([]string, 0, len(incomingSoftwareByChecksum))

	existingSet := make(map[string]struct{}, len(existingSoftwareSummaries))
	for _, es := range existingSoftwareSummaries {
		existingSet[es.Checksum] = struct{}{}
	}

	for checksum, sw := range incomingSoftwareByChecksum {
		if _, ok := existingSet[checksum]; !ok {
			needsInsert[checksum] = sw
			keys = append(keys, checksum)

			if sw.BundleIdentifier != "" {
				key := titleKey{
					bundleID:     sw.BundleIdentifier,
					source:       sw.Source,
					extensionFor: sw.ExtensionFor,
				}
				bundleGroups[key] = append(bundleGroups[key], sw.Name)
			}
		}
	}

	if len(needsInsert) == 0 {
		return nil
	}

	bestTitleNames := make(map[titleKey]string)
	for key, names := range bundleGroups {
		if len(names) > 1 {
			// Pick the best represenative name for the group of names
			commonPrefix := longestCommonPrefix(names)
			commonPrefix = trailingNonWordChars.ReplaceAllString(commonPrefix, "")
			if len(commonPrefix) > 0 {
				bestTitleNames[key] = commonPrefix
			} else {
				// Fall back to shortest name
				shortest := names[0]
				for _, name := range names[1:] {
					if len(name) < len(shortest) {
						shortest = name
					}
				}
				bestTitleNames[key] = shortest
			}
		} else if len(names) == 1 {
			// Single title or no bundle_identifier
			bestTitleNames[key] = names[0]
		}
	}

	// Process in smaller batches to reduce lock time
	err := common_mysql.BatchProcessSimple(keys, softwareInventoryInsertBatchSize, func(batchKeys []string) error {
		batchSoftware := make(map[string]fleet.Software, len(batchKeys))
		for _, key := range batchKeys {
			batchSoftware[key] = needsInsert[key]
		}

		// Each batch in its own transaction
		return ds.withRetryTxx(ctx, func(tx sqlx.ExtContext) error {
			// First insert any needed software titles
			newTitlesNeeded := make(map[string]fleet.SoftwareTitle)
			for checksum, sw := range batchSoftware {
				if _, ok := incomingChecksumsToExistingTitles[checksum]; !ok {
					titleName := sw.Name
					if sw.BundleIdentifier != "" {
						key := titleKey{
							bundleID:     sw.BundleIdentifier,
							source:       sw.Source,
							extensionFor: sw.ExtensionFor,
						}
						if computedName, exists := bestTitleNames[key]; exists {
							titleName = computedName
						}
					}

					st := fleet.SoftwareTitle{
						Name:         titleName,
						Source:       sw.Source,
						ExtensionFor: sw.ExtensionFor,
						IsKernel:     sw.IsKernel,
					}
					if sw.BundleIdentifier != "" {
						st.BundleIdentifier = ptr.String(sw.BundleIdentifier)
					}
					if sw.ApplicationID != nil && *sw.ApplicationID != "" {
						st.ApplicationID = sw.ApplicationID
					}
					if sw.UpgradeCode != nil {
						// intentionally write both empty and non-empty strings as upgrade codes
						st.UpgradeCode = sw.UpgradeCode
					}
					newTitlesNeeded[checksum] = st
				}
			}

			// Map to store title IDs for all titles (both existing and new)
			titleIDsByChecksum := make(map[string]uint, len(incomingChecksumsToExistingTitles))

			// First, add existing titles to the map
			for checksum, title := range incomingChecksumsToExistingTitles {
				titleIDsByChecksum[checksum] = title.ID
			}
			// TODO: somewhere around here: if new SW title has diff upgrade_code from existing, log as an error and
			// do NOT insert the new title

			if len(newTitlesNeeded) > 0 {
				uniqueTitlesToInsert := make(map[titleKey]fleet.SoftwareTitle)
				for _, title := range newTitlesNeeded {
					bundleID := ""
					if title.BundleIdentifier != nil {
						bundleID = *title.BundleIdentifier
					}
					key := titleKey{
						name:         title.Name,
						source:       title.Source,
						extensionFor: title.ExtensionFor,
						bundleID:     bundleID,
						isKernel:     title.IsKernel,
					}

					if _, exists := uniqueTitlesToInsert[key]; !exists {
						uniqueTitlesToInsert[key] = title
					}
				}

				// Insert software titles
				const numberOfArgsPerSoftwareTitles = 7
				titlesValues := strings.TrimSuffix(strings.Repeat("(?,?,?,?,?,?,?),", len(uniqueTitlesToInsert)), ",")
				titlesStmt := fmt.Sprintf("INSERT IGNORE INTO software_titles (name, source, extension_for, bundle_identifier, is_kernel, application_id, upgrade_code) VALUES %s", titlesValues)
				titlesArgs := make([]any, 0, len(uniqueTitlesToInsert)*numberOfArgsPerSoftwareTitles)

				for _, title := range uniqueTitlesToInsert {
					titlesArgs = append(titlesArgs, title.Name, title.Source, title.ExtensionFor, title.BundleIdentifier, title.IsKernel, title.ApplicationID, title.UpgradeCode)
				}

				if _, err := tx.ExecContext(ctx, titlesStmt, titlesArgs...); err != nil {
					return ctxerr.Wrap(ctx, err, "pre-insert software_titles")
				}

				// TODO(jacob) - incorporate UpgradeCode here?
				// Retrieve the IDs for the titles we just inserted (or that already existed)
				var titlesData []struct {
					ID               uint    `db:"id"`
					Name             string  `db:"name"`
					Source           string  `db:"source"`
					ExtensionFor     string  `db:"extension_for"`
					BundleIdentifier *string `db:"bundle_identifier"`
				}

				titlePlaceholders := strings.TrimSuffix(strings.Repeat("(?,?,?,?),", len(uniqueTitlesToInsert)), ",")
				queryArgs := make([]interface{}, 0, len(uniqueTitlesToInsert)*4)
				for tk := range uniqueTitlesToInsert {
					title := uniqueTitlesToInsert[tk]
					bundleID := ""
					if title.BundleIdentifier != nil {
						bundleID = *title.BundleIdentifier
					}

					firstArg := title.Name
					if bundleID != "" {
						firstArg = bundleID
					}
					queryArgs = append(queryArgs, firstArg, title.Source, title.ExtensionFor, bundleID)
				}

				queryTitles := fmt.Sprintf(`SELECT id, name, source, extension_for, bundle_identifier
					FROM software_titles
					WHERE (COALESCE(bundle_identifier, name), source, extension_for, COALESCE(bundle_identifier, '')) IN (%s)`, titlePlaceholders)

				if err := sqlx.SelectContext(ctx, tx, &titlesData, queryTitles, queryArgs...); err != nil {
					return ctxerr.Wrap(ctx, err, "select software titles")
				}

				// Map the titles back to their checksums
				for _, td := range titlesData {
					var bundleID string
					if td.BundleIdentifier != nil {
						bundleID = *td.BundleIdentifier
					}
					for checksum, title := range newTitlesNeeded {
						var titleBundleID string
						if title.BundleIdentifier != nil {
							titleBundleID = *title.BundleIdentifier
						}
						// For apps with bundle_identifier, match by bundle_identifier (since we may have picked a different name)
						// For others, match by name
						nameMatches := td.Name == title.Name
						if bundleID != "" && titleBundleID != "" {
							// Both have bundle_identifier - match by bundle_identifier instead of name
							nameMatches = true
						}
						if nameMatches && td.Source == title.Source && td.ExtensionFor == title.ExtensionFor && bundleID == titleBundleID {
							titleIDsByChecksum[checksum] = td.ID
							// Don't break here - multiple checksums can map to the same title
							// (e.g., when software has same truncated name but different versions (very rare))
						}
					}
				}
			}

			// Insert software entries
			const numberOfArgsPerSoftware = 13
			values := strings.TrimSuffix(
				strings.Repeat("(?,?,?,?,?,?,?,?,?,?,?,?,?),", len(batchKeys)), ",",
			)
			stmt := fmt.Sprintf(
				`INSERT IGNORE INTO software (
					name,
					version,
					source,
					`+"`release`"+`,
					vendor,
					arch,
					bundle_identifier,
					extension_id,
					extension_for,
					title_id,
					checksum,
					application_id,
					upgrade_code
				) VALUES %s`,
				values,
			)

			args := make([]any, 0, len(batchKeys)*numberOfArgsPerSoftware)
			var missingSoftwareTitles []string
			for _, checksum := range batchKeys {
				sw := batchSoftware[checksum]
				var titleID *uint
				// Get the title ID from our combined map
				if id, ok := titleIDsByChecksum[checksum]; ok {
					titleID = &id
				} else {
					// Track software missing title IDs for debugging
					missingSoftwareTitles = append(missingSoftwareTitles,
						fmt.Sprintf("%s %s %s", sw.Name, sw.Version, sw.Source))
				}
				args = append(
					args, sw.Name, sw.Version, sw.Source, sw.Release, sw.Vendor, sw.Arch,
					sw.BundleIdentifier, sw.ExtensionID, sw.ExtensionFor, titleID, checksum, sw.ApplicationID, sw.UpgradeCode,
				)
			}

			// Log an error if we have software without title IDs
			// This shouldn't happen in normal operation. And this code is here to catch bugs.
			if len(missingSoftwareTitles) > 0 && ds.logger != nil {
				exampleCount := 3
				if len(missingSoftwareTitles) < exampleCount {
					exampleCount = len(missingSoftwareTitles)
				}
				level.Error(ds.logger).Log(
					"msg", "inserting software without title_id",
					"count", len(missingSoftwareTitles),
					"examples", strings.Join(missingSoftwareTitles[:exampleCount], "; "),
				)
			}

			if _, err := tx.ExecContext(ctx, stmt, args...); err != nil {
				return ctxerr.Wrap(ctx, err, "pre-insert software")
			}

			return nil
		})
	})

	return err
}

// linkSoftwareToHost links pre-inserted software to a host.
// This assumes software inventory entries already exist.
func (ds *Datastore) linkSoftwareToHost(
	ctx context.Context,
	tx sqlx.ExtContext,
	hostID uint,
	softwareChecksums map[string]fleet.Software,
) ([]fleet.Software, error) {
	var insertsHostSoftware []interface{}
	var insertedSoftware []fleet.Software

	// Build map of all checksums we need to link
	allChecksums := make([]string, 0, len(softwareChecksums))
	for checksum := range softwareChecksums {
		allChecksums = append(allChecksums, checksum)
	}

	// Get all software IDs (they should exist from pre-insertion).
	// This ensures that we're not creating orphaned references (where software was deleted between pre-insertion and now).
	// This DB call could be removed to squeeze our a little more performance at the risk of orphaned references.
	allSoftwareSummaries, err := getExistingSoftwareSummariesByChecksums(ctx, tx, allChecksums)
	if err != nil {
		return nil, err
	}

	// Build ID map
	softwareSummaryByChecksum := make(map[string]softwareSummary)
	for _, s := range allSoftwareSummaries {
		softwareSummaryByChecksum[s.Checksum] = s
	}

	// Link software to host
	for checksum, sw := range softwareChecksums {
		if existing, ok := softwareSummaryByChecksum[checksum]; ok {
			sw.ID = existing.ID
			insertsHostSoftware = append(insertsHostSoftware, hostID, sw.ID, sw.LastOpenedAt)
			insertedSoftware = append(insertedSoftware, sw)
		} else {
			// Log missing software but continue
			level.Warn(ds.logger).Log(
				"msg", "software not found after pre-insertion",
				"checksum", fmt.Sprintf("%x", checksum),
				"name", sw.Name,
				"version", sw.Version,
			)
		}
	}

	// Insert host_software links
	// INSERT IGNORE handles duplicate key errors for idempotency.
	if len(insertsHostSoftware) > 0 {
		values := strings.TrimSuffix(strings.Repeat("(?,?,?),", len(insertsHostSoftware)/3), ",")
		stmt := fmt.Sprintf(`INSERT IGNORE INTO host_software (host_id, software_id, last_opened_at) VALUES %s`, values)
		if _, err := tx.ExecContext(ctx, stmt, insertsHostSoftware...); err != nil {
			return nil, ctxerr.Wrap(ctx, err, "insert host software")
		}
	}

	return insertedSoftware, nil
}

func getExistingSoftwareSummariesByChecksums(ctx context.Context, tx sqlx.QueryerContext, checksums []string) ([]softwareSummary, error) {
	if len(checksums) == 0 {
		return []softwareSummary{}, nil
	}

	stmt, args, err := sqlx.In("SELECT name, id, checksum, title_id, bundle_identifier, source, upgrade_code FROM software WHERE checksum IN (?)", checksums)
	if err != nil {
		return nil, ctxerr.Wrap(ctx, err, "build select software summaries query")
	}
	var existingSoftwareSummaries []softwareSummary
	if err = sqlx.SelectContext(ctx, tx, &existingSoftwareSummaries, stmt, args...); err != nil {
		return nil, ctxerr.Wrap(ctx, err, "get existing software summaries")
	}
	return existingSoftwareSummaries, nil
}

// update host_software when incoming software has a significantly more recent
// last opened timestamp (or didn't have on in currentMap). Note that it only
// processes software that is in both current and incoming maps, as the case
// where it is only in incoming is already handled by
// insertNewInstalledHostSoftwareDB.
func updateModifiedHostSoftwareDB(
	ctx context.Context,
	tx sqlx.ExtContext,
	hostID uint,
	currentMap map[string]fleet.Software,
	incomingMap map[string]fleet.Software,
	minLastOpenedAtDiff time.Duration,
	logger log.Logger,
) error {
	var keysToUpdate []string
	for key, newSw := range incomingMap {
		curSw, ok := currentMap[key]
		// software must exist in current map for us to update it.
		if !ok {
			continue
		}
		// if the new software has no last opened timestamp, log if the current one did
		// (but only for non-apps sources, as apps sources are managed by osquery)
		if newSw.LastOpenedAt == nil {
			if curSw.LastOpenedAt != nil && newSw.Source != "apps" {
				level.Info(logger).Log(
					"msg", "software last_opened_at changed to nil",
					"host_id", hostID,
					"software_id", curSw.ID,
					"software_name", newSw.Name,
					"source", newSw.Source,
				)
			}
			continue
		}
		// update if the new software has been opened more recently.
		if curSw.LastOpenedAt == nil || newSw.LastOpenedAt.Sub(*curSw.LastOpenedAt) >= minLastOpenedAtDiff {
			keysToUpdate = append(keysToUpdate, key)
		}
	}
	sort.Strings(keysToUpdate)

	for i := 0; i < len(keysToUpdate); i += softwareInsertBatchSize {
		start := i
		end := i + softwareInsertBatchSize
		if end > len(keysToUpdate) {
			end = len(keysToUpdate)
		}
		totalToProcess := end - start

		const numberOfArgsPerSoftware = 3 // number of ? in each UPDATE
		// Using UNION ALL (instead of UNION) because it is faster since it does not check for duplicates.
		values := strings.TrimSuffix(
			strings.Repeat(" SELECT ? as host_id, ? as software_id, ? as last_opened_at UNION ALL", totalToProcess), "UNION ALL",
		)
		stmt := fmt.Sprintf(
			`UPDATE host_software hs JOIN (%s) a ON hs.host_id = a.host_id AND hs.software_id = a.software_id SET hs.last_opened_at = a.last_opened_at`,
			values,
		)

		args := make([]interface{}, 0, totalToProcess*numberOfArgsPerSoftware)
		for j := start; j < end; j++ {
			key := keysToUpdate[j]
			curSw, newSw := currentMap[key], incomingMap[key]
			args = append(args, hostID, curSw.ID, newSw.LastOpenedAt)
		}
		if _, err := tx.ExecContext(ctx, stmt, args...); err != nil {
			return ctxerr.Wrap(ctx, err, "update host software")
		}
	}

	return nil
}

func updateSoftwareUpdatedAt(
	ctx context.Context,
	tx sqlx.ExtContext,
	hostID uint,
) error {
	const stmt = `INSERT INTO host_updates(host_id, software_updated_at) VALUES (?, CURRENT_TIMESTAMP) ON DUPLICATE KEY UPDATE software_updated_at=VALUES(software_updated_at)`

	if _, err := tx.ExecContext(ctx, stmt, hostID); err != nil {
		return ctxerr.Wrap(ctx, err, "update host updates")
	}

	return nil
}

var dialect = goqu.Dialect("mysql")

// listSoftwareDB returns software installed on hosts. Use opts for pagination, filtering, and controlling
// fields populated in the returned software.
// Used on software/versions not software/titles
func listSoftwareDB(
	ctx context.Context,
	q sqlx.QueryerContext,
	opts fleet.SoftwareListOptions,
) ([]fleet.Software, error) {
	sql, args, err := selectSoftwareSQL(opts)
	if err != nil {
		return nil, ctxerr.Wrap(ctx, err, "sql build")
	}

	var results []softwareCVE
	if err := sqlx.SelectContext(ctx, q, &results, sql, args...); err != nil {
		return nil, ctxerr.Wrap(ctx, err, "select host software")
	}

	var softwares []fleet.Software
	ids := make(map[uint]int) // map of ids to index into softwares
	for _, result := range results {
		result := result // create a copy because we need to take the address to fields below

		idx, ok := ids[result.ID]
		if !ok {
			idx = len(softwares)
			softwares = append(softwares, result.Software)
			ids[result.ID] = idx
		}

		// handle null cve from left join
		if result.CVE != nil {
			cveID := *result.CVE
			cve := fleet.CVE{
				CVE:         cveID,
				DetailsLink: fmt.Sprintf("https://nvd.nist.gov/vuln/detail/%s", cveID),
				CreatedAt:   *result.CreatedAt,
			}
			if opts.IncludeCVEScores && !opts.WithoutVulnerabilityDetails {
				cve.CVSSScore = &result.CVSSScore
				cve.EPSSProbability = &result.EPSSProbability
				cve.CISAKnownExploit = &result.CISAKnownExploit
				cve.CVEPublished = &result.CVEPublished
				cve.Description = &result.Description
				cve.ResolvedInVersion = &result.ResolvedInVersion
			}
			softwares[idx].Vulnerabilities = append(softwares[idx].Vulnerabilities, cve)
		}

	}

	return softwares, nil
}

// softwareCVE is used for left joins with cve
//
//

type softwareCVE struct {
	fleet.Software

	// CVE is the CVE identifier pulled from the NVD json (e.g. CVE-2019-1234)
	CVE *string `db:"cve"`

	// CVSSScore is the CVSS score pulled from the NVD json (premium only)
	CVSSScore *float64 `db:"cvss_score"`

	// EPSSProbability is the EPSS probability pulled from FIRST (premium only)
	EPSSProbability *float64 `db:"epss_probability"`

	// CISAKnownExploit is the CISAKnownExploit pulled from CISA (premium only)
	CISAKnownExploit *bool `db:"cisa_known_exploit"`

	// CVEPublished is the CVE published date pulled from the NVD json (premium only)
	CVEPublished *time.Time `db:"cve_published"`

	// Description is the CVE description field pulled from the NVD json
	Description *string `db:"description"`

	// ResolvedInVersion is the version of software where the CVE is no longer applicable.
	// This is pulled from the versionEndExcluding field in the NVD json
	ResolvedInVersion *string `db:"resolved_in_version"`

	// CreatedAt is the time the software vulnerability was created
	CreatedAt *time.Time `db:"created_at"`
}

func selectSoftwareSQL(opts fleet.SoftwareListOptions) (string, []interface{}, error) {
	ds := dialect.
		From(goqu.I("software").As("s")).
		Select(
			"s.id",
			"s.name",
			"s.version",
			"s.source",
			"s.bundle_identifier",
			"s.extension_id",
			"s.extension_for",
			"s.release",
			"s.vendor",
			"s.arch",
			"s.application_id",
			"s.title_id",
			"s.upgrade_code",
			goqu.I("scp.cpe").As("generated_cpe"),
		).
		// Include this in the sub-query in case we want to sort by 'generated_cpe'
		LeftJoin(
			goqu.I("software_cpe").As("scp"),
			goqu.On(
				goqu.I("s.id").Eq(goqu.I("scp.software_id")),
			),
		)

	if opts.HostID != nil {
		ds = ds.
			Join(
				goqu.I("host_software").As("hs"),
				goqu.On(
					goqu.I("hs.software_id").Eq(goqu.I("s.id")),
					goqu.I("hs.host_id").Eq(opts.HostID),
				),
			).
			SelectAppend("hs.last_opened_at")
		if opts.TeamID != nil {
			ds = ds.
				Join(
					goqu.I("hosts").As("h"),
					goqu.On(
						goqu.I("hs.host_id").Eq(goqu.I("h.id")),
						goqu.I("h.team_id").Eq(opts.TeamID),
					),
				)
		}

	} else {
		// When loading software from all hosts, filter out software that is not associated with any
		// hosts.
		ds = ds.
			Join(
				goqu.I("software_host_counts").As("shc"),
				goqu.On(
					goqu.I("s.id").Eq(goqu.I("shc.software_id")),
					goqu.I("shc.hosts_count").Gt(0),
				),
			).
			GroupByAppend(
				"shc.hosts_count",
				"shc.updated_at",
				"shc.global_stats",
				"shc.team_id",
			)

		if opts.TeamID == nil { //nolint:gocritic // ignore ifElseChain
			ds = ds.Where(
				goqu.And(
					goqu.I("shc.team_id").Eq(0),
					goqu.I("shc.global_stats").Eq(1),
				),
			)
		} else if *opts.TeamID == 0 {
			ds = ds.Where(
				goqu.And(
					goqu.I("shc.team_id").Eq(0),
					goqu.I("shc.global_stats").Eq(0),
				),
			)
		} else {
			ds = ds.Where(
				goqu.And(
					goqu.I("shc.team_id").Eq(*opts.TeamID),
					goqu.I("shc.global_stats").Eq(0),
				),
			)
		}
	}

	if opts.VulnerableOnly {
		ds = ds.
			Join(
				goqu.I("software_cve").As("scv"),
				goqu.On(goqu.I("s.id").Eq(goqu.I("scv.software_id"))),
			)
	} else if !opts.WithoutVulnerabilityDetails || opts.IncludeCVEScores || opts.ListOptions.MatchQuery != "" {
		// LEFT JOIN software_cve if:
		// 1. We need CVE details in the list (!WithoutVulnerabilityDetails), OR
		// 2. We need CVE scores for ordering/filtering (IncludeCVEScores), OR
		// 3. We have a search query (MatchQuery) that might be searching for CVEs
		//
		// When WithoutVulnerabilityDetails=true AND IncludeCVEScores=false AND MatchQuery is empty,
		// we can skip this join entirely in the subquery. The outer query will fetch CVEs only for
		// the paginated results, which is much more efficient.
		ds = ds.
			LeftJoin(
				goqu.I("software_cve").As("scv"),
				goqu.On(goqu.I("s.id").Eq(goqu.I("scv.software_id"))),
			)
	}

	if opts.IncludeCVEScores {

		baseJoinConditions := goqu.Ex{
			"c.cve": goqu.I("scv.cve"),
		}

		if opts.KnownExploit || opts.MinimumCVSS > 0 || opts.MaximumCVSS > 0 {

			if opts.KnownExploit {
				baseJoinConditions["c.cisa_known_exploit"] = true
			}

			if opts.MinimumCVSS > 0 {
				baseJoinConditions["c.cvss_score"] = goqu.Op{"gte": opts.MinimumCVSS}
			}

			if opts.MaximumCVSS > 0 {
				baseJoinConditions["c.cvss_score"] = goqu.Op{"lte": opts.MaximumCVSS}
			}

			ds = ds.InnerJoin(
				goqu.I("cve_meta").As("c"),
				goqu.On(baseJoinConditions),
			)

		} else {
			ds = ds.
				LeftJoin(
					goqu.I("cve_meta").As("c"),
					goqu.On(baseJoinConditions),
				)
		}

		ds = ds.SelectAppend(
			goqu.MAX("c.cvss_score").As("cvss_score"),                     // for ordering
			goqu.MAX("c.epss_probability").As("epss_probability"),         // for ordering
			goqu.MAX("c.cisa_known_exploit").As("cisa_known_exploit"),     // for ordering
			goqu.MAX("c.published").As("cve_published"),                   // for ordering
			goqu.MAX("c.description").As("description"),                   // for ordering
			goqu.MAX("scv.resolved_in_version").As("resolved_in_version"), // for ordering
		)
	}

	if match := opts.ListOptions.MatchQuery; match != "" {
		match = likePattern(match)
		ds = ds.Where(
			goqu.Or(
				goqu.I("s.name").ILike(match),
				goqu.I("s.version").ILike(match),
				goqu.I("scv.cve").ILike(match),
			),
		)
	}

	if opts.WithHostCounts {
		ds = ds.
			SelectAppend(
				goqu.I("shc.hosts_count"),
				goqu.I("shc.updated_at").As("counts_updated_at"),
			)
	}

	ds = ds.GroupBy(
		"s.id",
		"s.name",
		"s.version",
		"s.source",
		"s.bundle_identifier",
		"s.extension_id",
		"s.extension_for",
		"s.release",
		"s.vendor",
		"s.arch",
		"generated_cpe",
	)

	// Pagination is a bit more complex here due to the join with software_cve table and aggregated columns from cve_meta table.
	// Apply order by again after joining on sub query
	ds = appendListOptionsToSelect(ds, opts.ListOptions)

	// join on software_cve and cve_meta after apply pagination using the sub-query above
	ds = dialect.From(ds.As("s")).
		Select(
			"s.id",
			"s.name",
			"s.version",
			"s.source",
			"s.bundle_identifier",
			"s.extension_id",
			"s.extension_for",
			"s.release",
			"s.vendor",
			"s.arch",
			"s.application_id",
			"s.title_id",
			"s.upgrade_code",
			goqu.COALESCE(goqu.I("s.generated_cpe"), "").As("generated_cpe"),
			"scv.cve",
			"scv.created_at",
		).
		LeftJoin(
			goqu.I("software_cve").As("scv"),
			goqu.On(goqu.I("scv.software_id").Eq(goqu.I("s.id"))),
		).
		LeftJoin(
			goqu.I("cve_meta").As("c"),
			goqu.On(goqu.I("c.cve").Eq(goqu.I("scv.cve"))),
		)

	// select optional columns
	if opts.IncludeCVEScores {
		ds = ds.SelectAppend(
			"c.cvss_score",
			"c.epss_probability",
			"c.cisa_known_exploit",
			"c.description",
			goqu.I("c.published").As("cve_published"),
			"scv.resolved_in_version",
		)
	}

	if opts.HostID != nil {
		ds = ds.SelectAppend(
			goqu.I("s.last_opened_at"),
		)
	}

	if opts.WithHostCounts {
		ds = ds.SelectAppend(
			goqu.I("s.hosts_count"),
			goqu.I("s.counts_updated_at"),
		)
	}

	ds = appendOrderByToSelect(ds, opts.ListOptions)

	return ds.ToSQL()
}

func countSoftwareDB(
	ctx context.Context,
	q sqlx.QueryerContext,
	opts fleet.SoftwareListOptions,
) (int, error) {
	opts.ListOptions = fleet.ListOptions{
		MatchQuery: opts.ListOptions.MatchQuery,
	}

	sql, args, err := selectSoftwareSQL(opts)
	if err != nil {
		return 0, ctxerr.Wrap(ctx, err, "sql build")
	}

	sql = `SELECT COUNT(DISTINCT s.id) FROM (` + sql + `) AS s`

	var count int
	if err := sqlx.GetContext(ctx, q, &count, sql, args...); err != nil {
		return 0, ctxerr.Wrap(ctx, err, "count host software")
	}

	return count, nil
}

func (ds *Datastore) LoadHostSoftware(ctx context.Context, host *fleet.Host, includeCVEScores bool) error {
	opts := fleet.SoftwareListOptions{
		HostID:           &host.ID,
		IncludeCVEScores: includeCVEScores,
	}
	software, err := listSoftwareDB(ctx, ds.reader(ctx), opts)
	if err != nil {
		return err
	}

	installedPaths, err := ds.getHostSoftwareInstalledPaths(
		ctx,
		host.ID,
	)
	if err != nil {
		return err
	}

	installedPathsList := make(map[uint][]string)
	pathSignatureInformation := make(map[uint][]fleet.PathSignatureInformation)
	for _, ip := range installedPaths {
		installedPathsList[ip.SoftwareID] = append(installedPathsList[ip.SoftwareID], ip.InstalledPath)
		pathSignatureInformation[ip.SoftwareID] = append(pathSignatureInformation[ip.SoftwareID], fleet.PathSignatureInformation{
			InstalledPath:  ip.InstalledPath,
			TeamIdentifier: ip.TeamIdentifier,
			HashSha256:     ip.ExecutableSHA256,
		})
	}

	host.Software = make([]fleet.HostSoftwareEntry, 0, len(software))
	for _, s := range software {
		host.Software = append(host.Software, fleet.HostSoftwareEntry{
			Software:                 s,
			InstalledPaths:           installedPathsList[s.ID],
			PathSignatureInformation: pathSignatureInformation[s.ID],
		})
	}
	return nil
}

type softwareIterator struct {
	rows *sqlx.Rows
}

func (si *softwareIterator) Value() (*fleet.Software, error) {
	dest := fleet.Software{}
	err := si.rows.StructScan(&dest)
	if err != nil {
		return nil, err
	}
	return &dest, nil
}

func (si *softwareIterator) Err() error {
	return si.rows.Err()
}

func (si *softwareIterator) Close() error {
	return si.rows.Close()
}

func (si *softwareIterator) Next() bool {
	return si.rows.Next()
}

// AllSoftwareIterator Returns an iterator for the 'software' table, filtering out
// software entries based on the 'query' param. The rows.Close call is done by the caller once
// iteration using the returned fleet.SoftwareIterator is done.
func (ds *Datastore) AllSoftwareIterator(
	ctx context.Context,
	query fleet.SoftwareIterQueryOptions,
) (fleet.SoftwareIterator, error) {
	if !query.IsValid() {
		return nil, fmt.Errorf("invalid query params %+v", query)
	}

	var err error
	var args []interface{}

	stmt := `SELECT
		s.id, s.name, s.version, s.source, s.bundle_identifier, s.release, s.arch, s.vendor, s.extension_for, s.extension_id, s.title_id,
		COALESCE(sc.cpe, '') AS generated_cpe
		FROM software s
	LEFT JOIN software_cpe sc ON (s.id=sc.software_id)`

	var conditionals []string

	if len(query.ExcludedSources) != 0 {
		conditionals = append(conditionals, "s.source NOT IN (?)")
		args = append(args, query.ExcludedSources)
	}

	if len(query.IncludedSources) != 0 {
		conditionals = append(conditionals, "s.source IN (?)")
		args = append(args, query.IncludedSources)
	}

	if query.NameMatch != "" {
		conditionals = append(conditionals, "s.name REGEXP ?")
		args = append(args, query.NameMatch)
	}

	if query.NameExclude != "" {
		conditionals = append(conditionals, "s.name NOT REGEXP ?")
		args = append(args, query.NameExclude)
	}

	if len(conditionals) != 0 {
		stmt += " WHERE " + strings.Join(conditionals, " AND ")
	}

	stmt, args, err = sqlx.In(stmt, args...)
	if err != nil {
		return nil, fmt.Errorf("error building 'In' query part on software iterator: %w", err)
	}

	rows, err := ds.reader(ctx).QueryxContext(ctx, stmt, args...) //nolint:sqlclosecheck
	if err != nil {
		return nil, fmt.Errorf("executing all software iterator %w", err)
	}
	return &softwareIterator{rows: rows}, nil
}

func (ds *Datastore) UpsertSoftwareCPEs(ctx context.Context, cpes []fleet.SoftwareCPE) (int64, error) {
	var args []interface{}

	if len(cpes) == 0 {
		return 0, nil
	}

	values := strings.TrimSuffix(strings.Repeat("(?,?),", len(cpes)), ",")
	sql := fmt.Sprintf(
		`INSERT INTO software_cpe (software_id, cpe) VALUES %s ON DUPLICATE KEY UPDATE cpe = VALUES(cpe)`,
		values,
	)

	for _, cpe := range cpes {
		args = append(args, cpe.SoftwareID, cpe.CPE)
	}
	res, err := ds.writer(ctx).ExecContext(ctx, sql, args...)
	if err != nil {
		return 0, ctxerr.Wrap(ctx, err, "insert software cpes")
	}
	count, _ := res.RowsAffected()

	return count, nil
}

func (ds *Datastore) DeleteSoftwareCPEs(ctx context.Context, cpes []fleet.SoftwareCPE) (int64, error) {
	if len(cpes) == 0 {
		return 0, nil
	}

	stmt := `DELETE FROM software_cpe WHERE (software_id) IN (?)`

	softwareIDs := make([]uint, 0, len(cpes))
	for _, cpe := range cpes {
		softwareIDs = append(softwareIDs, cpe.SoftwareID)
	}

	query, args, err := sqlx.In(stmt, softwareIDs)
	if err != nil {
		return 0, ctxerr.Wrap(ctx, err, "error building 'In' query part when deleting software CPEs")
	}

	res, err := ds.writer(ctx).ExecContext(ctx, query, args...)
	if err != nil {
		return 0, ctxerr.Wrapf(ctx, err, "deleting cpes software")
	}

	count, _ := res.RowsAffected()

	return count, nil
}

func (ds *Datastore) ListSoftwareCPEs(ctx context.Context) ([]fleet.SoftwareCPE, error) {
	var result []fleet.SoftwareCPE

	var err error
	var args []interface{}

	stmt := `SELECT id, software_id, cpe FROM software_cpe`
	err = sqlx.SelectContext(ctx, ds.reader(ctx), &result, stmt, args...)
	if err != nil {
		return nil, ctxerr.Wrap(ctx, err, "loads cpes")
	}
	return result, nil
}

func (ds *Datastore) ListSoftware(ctx context.Context, opt fleet.SoftwareListOptions) ([]fleet.Software, *fleet.PaginationMetadata, error) {
	if !opt.VulnerableOnly && (opt.MinimumCVSS > 0 || opt.MaximumCVSS > 0 || opt.KnownExploit) {
		return nil, nil, fleet.NewInvalidArgumentError(
			"query", "min_cvss_score, max_cvss_score, and exploit can only be provided with vulnerable=true",
		)
	}

	software, err := listSoftwareDB(ctx, ds.reader(ctx), opt)
	if err != nil {
		return nil, nil, err
	}

	var titleIDs []uint
	for _, s := range software {
		if s.TitleID != nil {
			titleIDs = append(titleIDs, *s.TitleID)
		}
	}

	var tmID uint
	if opt.TeamID != nil {
		tmID = *opt.TeamID
	}
	displayNames, err := ds.getDisplayNamesByTeamAndTitleIds(ctx, tmID, titleIDs)
	if err != nil && !fleet.IsNotFound(err) {
		return nil, nil, ctxerr.Wrap(ctx, err, "get software display names by team and title IDs")
	}

	for i, s := range software {
		if s.TitleID != nil {
			if displayName, ok := displayNames[*s.TitleID]; ok {
				software[i].DisplayName = displayName
			}
		}
	}

	perPage := opt.ListOptions.PerPage
	var metaData *fleet.PaginationMetadata
	if opt.ListOptions.IncludeMetadata {
		if perPage <= 0 {
			perPage = defaultSelectLimit
		}
		metaData = &fleet.PaginationMetadata{HasPreviousResults: opt.ListOptions.Page > 0}
		if len(software) > int(perPage) { //nolint:gosec // dismiss G115
			metaData.HasNextResults = true
			software = software[:len(software)-1]
		}
	}

	return software, metaData, nil
}

func (ds *Datastore) CountSoftware(ctx context.Context, opt fleet.SoftwareListOptions) (int, error) {
	return countSoftwareDB(ctx, ds.reader(ctx), opt)
}

// DeleteSoftwareVulnerabilities deletes the given list of software vulnerabilities
func (ds *Datastore) DeleteSoftwareVulnerabilities(ctx context.Context, vulnerabilities []fleet.SoftwareVulnerability) error {
	if len(vulnerabilities) == 0 {
		return nil
	}

	sql := fmt.Sprintf(
		`DELETE FROM software_cve WHERE (software_id, cve) IN (%s)`,
		strings.TrimSuffix(strings.Repeat("(?,?),", len(vulnerabilities)), ","),
	)
	var args []interface{}
	for _, vulnerability := range vulnerabilities {
		args = append(args, vulnerability.SoftwareID, vulnerability.CVE)
	}
	if _, err := ds.writer(ctx).ExecContext(ctx, sql, args...); err != nil {
		return ctxerr.Wrapf(ctx, err, "deleting vulnerable software")
	}
	return nil
}

func (ds *Datastore) DeleteOutOfDateVulnerabilities(ctx context.Context, source fleet.VulnerabilitySource, olderThan time.Time) error {
	if _, err := ds.writer(ctx).ExecContext(
		ctx,
		`DELETE FROM software_cve WHERE source = ? AND updated_at < ?`,
		source, olderThan,
	); err != nil {
		return ctxerr.Wrap(ctx, err, "deleting out of date vulnerabilities")
	}
	return nil
}

func (ds *Datastore) SoftwareByID(ctx context.Context, id uint, teamID *uint, includeCVEScores bool, tmFilter *fleet.TeamFilter) (*fleet.Software, error) {
	q := dialect.From(goqu.I("software").As("s")).
		Select(
			"s.id",
			"s.name",
			"s.version",
			"s.source",
			"s.extension_for",
			"s.bundle_identifier",
			"s.upgrade_code",
			"s.release",
			"s.vendor",
			"s.arch",
			"s.extension_id",
			"s.title_id",
			"scv.cve",
			"scv.created_at",
			goqu.COALESCE(goqu.I("scp.cpe"), "").As("generated_cpe"),
		).
		LeftJoin(
			goqu.I("software_cpe").As("scp"),
			goqu.On(
				goqu.I("s.id").Eq(goqu.I("scp.software_id")),
			),
		).
		LeftJoin(
			goqu.I("software_cve").As("scv"),
			goqu.On(goqu.I("s.id").Eq(goqu.I("scv.software_id"))),
		)

	// join only on software_id as we'll need counts for all teams
	// to filter down to the team's the user has access to
	if tmFilter != nil {
		q = q.LeftJoin(
			goqu.I("software_host_counts").As("shc"),
			goqu.On(goqu.I("s.id").Eq(goqu.I("shc.software_id"))),
		)
	}

	if includeCVEScores {
		q = q.
			LeftJoin(
				goqu.I("cve_meta").As("c"),
				goqu.On(goqu.I("c.cve").Eq(goqu.I("scv.cve"))),
			).
			SelectAppend(
				"c.cvss_score",
				"c.epss_probability",
				"c.cisa_known_exploit",
				"c.description",
				goqu.I("c.published").As("cve_published"),
				"scv.resolved_in_version",
			)
	}

	q = q.Where(goqu.I("s.id").Eq(id))
	// If teamID is not specified, we still return the software even if it is not associated with any hosts.
	// Software is cleaned up by a cron job, so it is possible to have software in software_hosts_counts that has been deleted from a host.
	if teamID != nil {
		// If teamID filter is used, host counts need to be up-to-date.
		// This should generally be the case, since unused software is cleared when host counts are updated.
		// However, it is possible that the software was deleted from all hosts after the last host count update.
		q = q.Where(
			goqu.L(
				"EXISTS (SELECT 1 FROM software_host_counts WHERE software_id = ? AND team_id = ? AND hosts_count > 0 AND global_stats = 0)", id, *teamID,
			),
		)
	}

	// filter by teams
	if tmFilter != nil {
		q = q.Where(goqu.L(ds.whereFilterGlobalOrTeamIDByTeams(*tmFilter, "shc")))
	}

	sql, args, err := q.ToSQL()
	if err != nil {
		return nil, err
	}

	var results []softwareCVE
	err = sqlx.SelectContext(ctx, ds.reader(ctx), &results, sql, args...)
	if err != nil {
		return nil, ctxerr.Wrap(ctx, err, "get software")
	}

	if len(results) == 0 {
		return nil, ctxerr.Wrap(ctx, notFound("Software").WithID(id))
	}

	var software fleet.Software
	for i, result := range results {
		result := result // create a copy because we need to take the address to fields below

		if i == 0 {
			software = result.Software
		}

		var tmID uint
		if teamID != nil {
			tmID = *teamID
		}

		if software.TitleID != nil {
			displayName, err := ds.getSoftwareTitleDisplayName(ctx, tmID, *software.TitleID)
			if err != nil && !fleet.IsNotFound(err) {
				return nil, ctxerr.Wrap(ctx, err, "getting display name for software")
			}
			software.DisplayName = displayName
		}

		if result.CVE != nil {
			cveID := *result.CVE
			cve := fleet.CVE{
				CVE:         cveID,
				DetailsLink: fmt.Sprintf("https://nvd.nist.gov/vuln/detail/%s", cveID),
				CreatedAt:   *result.CreatedAt,
			}
			if includeCVEScores {
				cve.CVSSScore = &result.CVSSScore
				cve.EPSSProbability = &result.EPSSProbability
				cve.CISAKnownExploit = &result.CISAKnownExploit
				cve.CVEPublished = &result.CVEPublished
				cve.ResolvedInVersion = &result.ResolvedInVersion
			}
			software.Vulnerabilities = append(software.Vulnerabilities, cve)
		}
	}

	return &software, nil
}

// SyncHostsSoftware calculates the number of hosts having each
// software installed and stores that information in the software_host_counts
// table.
//
// After aggregation, it cleans up unused software (e.g. software installed
// on removed hosts, software uninstalled on hosts, etc.)
func (ds *Datastore) SyncHostsSoftware(ctx context.Context, updatedAt time.Time) error {
	const (
		resetStmt = `
      UPDATE software_host_counts
      SET hosts_count = 0, updated_at = ?`

		// team_id is added to the select list to have the same structure as
		// the teamCountsStmt, making it easier to use a common implementation
		globalCountsStmt = `
      SELECT count(*), 0 as team_id, software_id, 1 as global_stats
      FROM host_software
      WHERE software_id > ? AND software_id <= ?
      GROUP BY software_id`

		teamCountsStmt = `
      SELECT count(*), h.team_id, hs.software_id, 0 as global_stats
      FROM host_software hs
      INNER JOIN hosts h
      ON hs.host_id = h.id
      WHERE h.team_id IS NOT NULL AND hs.software_id > ? AND hs.software_id <= ?
      GROUP BY hs.software_id, h.team_id`

		noTeamCountsStmt = `
      SELECT count(*), 0 as team_id, software_id, 0 as global_stats
      FROM host_software hs
      INNER JOIN hosts h
      ON hs.host_id = h.id
      WHERE h.team_id IS NULL AND hs.software_id > ? AND hs.software_id <= ?
      GROUP BY hs.software_id`

		insertStmt = `
      INSERT INTO software_host_counts
        (software_id, hosts_count, team_id, global_stats, updated_at)
      VALUES
        %s
      ON DUPLICATE KEY UPDATE
        hosts_count = VALUES(hosts_count),
        updated_at = VALUES(updated_at)`

		valuesPart = `(?, ?, ?, ?, ?),`

		// We must ensure that software is not in host_software table before deleting it.
		// This prevents a race condition where a host just added the software, but it is not part of software_host_counts yet.
		// When a host adds software, software table and host_software table are updated in the same transaction.
		cleanupSoftwareStmt = `
      DELETE s
      FROM software s
      LEFT JOIN software_host_counts shc
      ON s.id = shc.software_id
      WHERE
        (shc.software_id IS NULL OR
        (shc.team_id = 0 AND shc.hosts_count = 0)) AND
		NOT EXISTS (SELECT 1 FROM host_software hsw WHERE hsw.software_id = s.id)
	  `

		cleanupOrphanedStmt = `
		  DELETE shc
		  FROM
		    software_host_counts shc
		    LEFT JOIN software s ON s.id = shc.software_id
		  WHERE
		    s.id IS NULL
		`

		cleanupTeamStmt = `
      DELETE shc
      FROM software_host_counts shc
      LEFT JOIN teams t
      ON t.id = shc.team_id
      WHERE
        shc.team_id > 0 AND
        t.id IS NULL`
	)

	// first, reset all counts to 0
	if _, err := ds.writer(ctx).ExecContext(ctx, resetStmt, updatedAt); err != nil {
		return ctxerr.Wrap(ctx, err, "reset all software_host_counts to 0")
	}

	db := ds.reader(ctx)

	// Figure out how many software items we need to count.
	type minMaxIDs struct {
		Min uint64 `db:"min"`
		Max uint64 `db:"max"`
	}
	minMax := minMaxIDs{}
	err := sqlx.GetContext(
		ctx, db, &minMax, "SELECT COALESCE(MIN(software_id),1) as min, COALESCE(MAX(software_id),0) as max FROM host_software",
	)
	if err != nil {
		return ctxerr.Wrap(ctx, err, "get min/max software_id")
	}
	if minMax.Min == 0 {
		minMax.Min = 1
		level.Warn(ds.logger).Log("msg", "software_id 0 found in host_software table; performing counts without those entries")
	}

	for minSoftwareID, maxSoftwareID := minMax.Min-1, minMax.Min-1+countHostSoftwareBatchSize; minSoftwareID < minMax.Max; minSoftwareID, maxSoftwareID = maxSoftwareID, maxSoftwareID+countHostSoftwareBatchSize {

		// next get a cursor for the global and team counts for each software
		stmtLabel := []string{"global", "team", "noteam"}
		for i, countStmt := range []string{globalCountsStmt, teamCountsStmt, noTeamCountsStmt} {
			rows, err := db.QueryContext(ctx, countStmt, minSoftwareID, maxSoftwareID)
			if err != nil {
				return ctxerr.Wrapf(ctx, err, "read %s counts from host_software", stmtLabel[i])
			}
			defer rows.Close()

			// use a loop to iterate to prevent loading all in one go in memory, as it
			// could get pretty big at >100K hosts with 1000+ software each. Use a write
			// batch to prevent making too many single-row inserts.
			const batchSize = 100
			var batchCount int
			args := make([]interface{}, 0, batchSize*4)
			for rows.Next() {
				var (
					count        int
					teamID       uint
					sid          uint
					global_stats bool
				)

				if err := rows.Scan(&count, &teamID, &sid, &global_stats); err != nil {
					return ctxerr.Wrapf(ctx, err, "scan %s row into variables", stmtLabel[i])
				}

				args = append(args, sid, count, teamID, global_stats, updatedAt)
				batchCount++

				if batchCount == batchSize {
					values := strings.TrimSuffix(strings.Repeat(valuesPart, batchCount), ",")
					if _, err := ds.writer(ctx).ExecContext(ctx, fmt.Sprintf(insertStmt, values), args...); err != nil {
						return ctxerr.Wrapf(ctx, err, "insert %s batch into software_host_counts", stmtLabel[i])
					}

					args = args[:0]
					batchCount = 0
				}
			}
			if batchCount > 0 {
				values := strings.TrimSuffix(strings.Repeat(valuesPart, batchCount), ",")
				if _, err := ds.writer(ctx).ExecContext(ctx, fmt.Sprintf(insertStmt, values), args...); err != nil {
					return ctxerr.Wrapf(ctx, err, "insert last %s batch into software_host_counts", stmtLabel[i])
				}
			}
			if err := rows.Err(); err != nil {
				return ctxerr.Wrapf(ctx, err, "iterate over %s host_software counts", stmtLabel[i])
			}
			rows.Close()
		}

	}

	// remove any unused software (global counts = 0)
	if _, err := ds.writer(ctx).ExecContext(ctx, cleanupSoftwareStmt); err != nil {
		return ctxerr.Wrap(ctx, err, "delete unused software")
	}

	// remove any software count row for software that don't exist anymore
	if _, err := ds.writer(ctx).ExecContext(ctx, cleanupOrphanedStmt); err != nil {
		return ctxerr.Wrap(ctx, err, "delete software_host_counts for non-existing software")
	}

	// remove any software count row for teams that don't exist anymore
	if _, err := ds.writer(ctx).ExecContext(ctx, cleanupTeamStmt); err != nil {
		return ctxerr.Wrap(ctx, err, "delete software_host_counts for non-existing teams")
	}
	return nil
}

func (ds *Datastore) CleanupSoftwareTitles(ctx context.Context) error {
	var n int64
	defer func(start time.Time) {
		level.Debug(ds.logger).Log(
			"msg", "cleanup orphaned software titles",
			"rows_affected", n,
			"took", time.Since(start),
		)
	}(time.Now())

	const deleteOrphanedSoftwareTitlesStmt = `
	DELETE st FROM software_titles st
	LEFT JOIN software s ON st.id = s.title_id
	LEFT JOIN software_installers si ON st.id = si.title_id
	LEFT JOIN in_house_apps iha ON st.id = iha.title_id
	LEFT JOIN vpp_apps vap ON st.id = vap.title_id
	WHERE s.title_id IS NULL AND si.title_id IS NULL AND iha.title_id IS NULL AND vap.title_id IS NULL`

	res, err := ds.writer(ctx).ExecContext(ctx, deleteOrphanedSoftwareTitlesStmt)
	if err != nil {
		return ctxerr.Wrap(ctx, err, "executing delete of software titles")
	}
	ra, _ := res.RowsAffected()
	n += ra

	return nil
}

func (ds *Datastore) HostVulnSummariesBySoftwareIDs(ctx context.Context, softwareIDs []uint) ([]fleet.HostVulnerabilitySummary, error) {
	stmt := `
		SELECT DISTINCT
			h.id,
			h.hostname,
			if(h.computer_name = '', h.hostname, h.computer_name) display_name,
			COALESCE(hsip.installed_path, '') AS software_installed_path
		FROM hosts h
				INNER JOIN host_software hs ON h.id = hs.host_id AND hs.software_id IN (?)
				LEFT JOIN host_software_installed_paths hsip ON hs.host_id = hsip.host_id AND hs.software_id = hsip.software_id
		ORDER BY h.id`

	stmt, args, err := sqlx.In(stmt, softwareIDs)
	if err != nil {
		return nil, ctxerr.Wrap(ctx, err, "building query args")
	}

	var qR []struct {
		HostID      uint   `db:"id"`
		HostName    string `db:"hostname"`
		DisplayName string `db:"display_name"`
		SPath       string `db:"software_installed_path"`
	}
	if err := sqlx.SelectContext(ctx, ds.reader(ctx), &qR, stmt, args...); err != nil {
		return nil, ctxerr.Wrap(ctx, err, "selecting hosts by softwareIDs")
	}

	var result []fleet.HostVulnerabilitySummary
	lookup := make(map[uint]int)

	for _, r := range qR {
		i, ok := lookup[r.HostID]

		if ok {
			result[i].AddSoftwareInstalledPath(r.SPath)
			continue
		}

		mapped := fleet.HostVulnerabilitySummary{
			ID:          r.HostID,
			Hostname:    r.HostName,
			DisplayName: r.DisplayName,
		}
		mapped.AddSoftwareInstalledPath(r.SPath)
		result = append(result, mapped)

		lookup[r.HostID] = len(result) - 1
	}

	return result, nil
}

// Deprecated: ** DEPRECATED **
func (ds *Datastore) HostsByCVE(ctx context.Context, cve string) ([]fleet.HostVulnerabilitySummary, error) {
	stmt := `
		SELECT DISTINCT
				(h.id),
				h.hostname,
				if(h.computer_name = '', h.hostname, h.computer_name) display_name,
				COALESCE(hsip.installed_path, '') AS software_installed_path
		FROM hosts h
			INNER JOIN host_software hs ON h.id = hs.host_id
			INNER JOIN software_cve scv ON scv.software_id = hs.software_id
			LEFT JOIN host_software_installed_paths hsip ON hs.host_id = hsip.host_id AND hs.software_id = hsip.software_id
		WHERE scv.cve = ?
		ORDER BY h.id`

	var qR []struct {
		HostID      uint   `db:"id"`
		HostName    string `db:"hostname"`
		DisplayName string `db:"display_name"`
		SPath       string `db:"software_installed_path"`
	}
	if err := sqlx.SelectContext(ctx, ds.reader(ctx), &qR, stmt, cve); err != nil {
		return nil, ctxerr.Wrap(ctx, err, "selecting hosts by softwareIDs")
	}

	var result []fleet.HostVulnerabilitySummary
	lookup := make(map[uint]int)

	for _, r := range qR {
		i, ok := lookup[r.HostID]

		if ok {
			result[i].AddSoftwareInstalledPath(r.SPath)
			continue
		}

		mapped := fleet.HostVulnerabilitySummary{
			ID:          r.HostID,
			Hostname:    r.HostName,
			DisplayName: r.DisplayName,
		}
		mapped.AddSoftwareInstalledPath(r.SPath)
		result = append(result, mapped)

		lookup[r.HostID] = len(result) - 1
	}

	return result, nil
}

func (ds *Datastore) InsertCVEMeta(ctx context.Context, cveMeta []fleet.CVEMeta) error {
	query := `
INSERT INTO cve_meta (cve, cvss_score, epss_probability, cisa_known_exploit, published, description)
VALUES %s
ON DUPLICATE KEY UPDATE
    cvss_score = VALUES(cvss_score),
    epss_probability = VALUES(epss_probability),
    cisa_known_exploit = VALUES(cisa_known_exploit),
    published = VALUES(published),
    description = VALUES(description)
`

	batchSize := 500
	for i := 0; i < len(cveMeta); i += batchSize {
		end := i + batchSize
		if end > len(cveMeta) {
			end = len(cveMeta)
		}

		batch := cveMeta[i:end]

		valuesFrag := strings.TrimSuffix(strings.Repeat("(?, ?, ?, ?, ?, ?), ", len(batch)), ", ")
		var args []interface{}
		for _, meta := range batch {
			args = append(args, meta.CVE, meta.CVSSScore, meta.EPSSProbability, meta.CISAKnownExploit, meta.Published, meta.Description)
		}

		query := fmt.Sprintf(query, valuesFrag)

		_, err := ds.writer(ctx).ExecContext(ctx, query, args...)
		if err != nil {
			return ctxerr.Wrap(ctx, err, "insert cve scores")
		}
	}

	return nil
}

func (ds *Datastore) InsertSoftwareVulnerability(
	ctx context.Context,
	vuln fleet.SoftwareVulnerability,
	source fleet.VulnerabilitySource,
) (bool, error) {
	if vuln.CVE == "" {
		return false, nil
	}

	var args []interface{}

	stmt := `
		INSERT INTO software_cve (cve, source, software_id, resolved_in_version)
		VALUES (?,?,?,?)
		ON DUPLICATE KEY UPDATE
			source = VALUES(source),
			resolved_in_version = VALUES(resolved_in_version),
			updated_at=?
	`
	args = append(args, vuln.CVE, source, vuln.SoftwareID, vuln.ResolvedInVersion, time.Now().UTC())

	res, err := ds.writer(ctx).ExecContext(ctx, stmt, args...)
	if err != nil {
		return false, ctxerr.Wrap(ctx, err, "insert software vulnerability")
	}

	return insertOnDuplicateDidInsertOrUpdate(res), nil
}

func (ds *Datastore) ListSoftwareVulnerabilitiesByHostIDsSource(
	ctx context.Context,
	hostIDs []uint,
	source fleet.VulnerabilitySource,
) (map[uint][]fleet.SoftwareVulnerability, error) {
	result := make(map[uint][]fleet.SoftwareVulnerability)

	type softwareVulnerabilityWithHostId struct {
		fleet.SoftwareVulnerability
		HostID uint `db:"host_id"`
	}
	var queryR []softwareVulnerabilityWithHostId

	stmt := dialect.
		From(goqu.T("software_cve").As("sc")).
		Join(
			goqu.T("host_software").As("hs"),
			goqu.On(goqu.Ex{
				"sc.software_id": goqu.I("hs.software_id"),
			}),
		).
		Select(
			goqu.I("hs.host_id"),
			goqu.I("sc.software_id"),
			goqu.I("sc.cve"),
			goqu.I("sc.resolved_in_version"),
		).
		Where(
			goqu.I("hs.host_id").In(hostIDs),
			goqu.I("sc.source").Eq(source),
		)

	sql, args, err := stmt.ToSQL()
	if err != nil {
		return nil, ctxerr.Wrap(ctx, err, "error generating SQL statement")
	}

	if err := sqlx.SelectContext(ctx, ds.reader(ctx), &queryR, sql, args...); err != nil {
		return nil, ctxerr.Wrap(ctx, err, "error executing SQL statement")
	}

	for _, r := range queryR {
		result[r.HostID] = append(result[r.HostID], r.SoftwareVulnerability)
	}

	return result, nil
}

func (ds *Datastore) ListSoftwareForVulnDetection(
	ctx context.Context,
	filters fleet.VulnSoftwareFilter,
) ([]fleet.Software, error) {
	var result []fleet.Software
	var sqlstmt string
	var args []interface{}

	baseSQL := `
		SELECT
			s.id,
			s.name,
			s.version,
			s.release,
			s.arch,
			COALESCE(cpe.cpe, '') AS generated_cpe
		FROM
			software s
		LEFT JOIN
			software_cpe cpe ON s.id = cpe.software_id
	`

	if filters.HostID != nil {
		baseSQL += "JOIN host_software hs ON s.id = hs.software_id "
	}

	conditions := []string{}

	if filters.HostID != nil {
		conditions = append(conditions, "hs.host_id = ?")
		args = append(args, *filters.HostID)
	}

	if filters.Name != "" {
		conditions = append(conditions, "s.name LIKE ?")
		args = append(args, "%"+filters.Name+"%")
	}

	if filters.Source != "" {
		conditions = append(conditions, "s.source = ?")
		args = append(args, filters.Source)
	}

	if len(conditions) > 0 {
		sqlstmt = baseSQL + "WHERE " + strings.Join(conditions, " AND ")
	} else {
		sqlstmt = baseSQL
	}

	if err := sqlx.SelectContext(ctx, ds.reader(ctx), &result, sqlstmt, args...); err != nil {
		return nil, ctxerr.Wrap(ctx, err, "error executing SQL statement")
	}

	return result, nil
}

// ListCVEs returns all cve_meta rows published after 'maxAge'
func (ds *Datastore) ListCVEs(ctx context.Context, maxAge time.Duration) ([]fleet.CVEMeta, error) {
	var result []fleet.CVEMeta

	maxAgeDate := time.Now().Add(-1 * maxAge)
	stmt := dialect.From(goqu.T("cve_meta")).
		Select(
			goqu.C("cve"),
			goqu.C("cvss_score"),
			goqu.C("epss_probability"),
			goqu.C("cisa_known_exploit"),
			goqu.C("published"),
			goqu.C("description"),
		).
		Where(goqu.C("published").Gte(maxAgeDate))

	sql, args, err := stmt.ToSQL()
	if err != nil {
		return nil, ctxerr.Wrap(ctx, err, "error generating SQL statement")
	}

	if err := sqlx.SelectContext(ctx, ds.reader(ctx), &result, sql, args...); err != nil {
		return nil, ctxerr.Wrap(ctx, err, "error executing SQL statement")
	}

	return result, nil
}

// TODO(jacob) SoftwareUpgradeCode ? SoftwareUpgradeCodeList ?
type hostSoftware struct {
	fleet.HostSoftwareWithInstaller

	LastInstallInstalledAt         *time.Time `db:"last_install_installed_at"`
	LastInstallInstallUUID         *string    `db:"last_install_install_uuid"`
	LastUninstallUninstalledAt     *time.Time `db:"last_uninstall_uninstalled_at"`
	LastUninstallScriptExecutionID *string    `db:"last_uninstall_script_execution_id"`

<<<<<<< HEAD
	ExitCode             *int       `db:"exit_code"`
	LastOpenedAt         *time.Time `db:"last_opened_at"`
	BundleIdentifier     *string    `db:"bundle_identifier"`
	Version              *string    `db:"version"`
	SoftwareID           *uint      `db:"software_id"`
	SoftwareSource       *string    `db:"software_source"`
	SoftwareExtensionFor *string    `db:"software_extension_for"`
	InstallerID          *uint      `db:"installer_id"`
	PackageSelfService   *bool      `db:"package_self_service"`
	PackageName          *string    `db:"package_name"`
	PackagePlatform      *string    `db:"package_platform"`
	PackageVersion       *string    `db:"package_version"`
	VPPAppSelfService    *bool      `db:"vpp_app_self_service"`
	VPPAppAdamID         *string    `db:"vpp_app_adam_id"`
	VPPAppVersion        *string    `db:"vpp_app_version"`
	VPPAppPlatform       *string    `db:"vpp_app_platform"`
	VPPAppIconURL        *string    `db:"vpp_app_icon_url"`
	InHouseAppID         *uint      `db:"in_house_app_id"`
	InHouseAppName       *string    `db:"in_house_app_name"`
	InHouseAppPlatform   *string    `db:"in_house_app_platform"`
	InHouseAppVersion    *string    `db:"in_house_app_version"`

	VulnerabilitiesList      *string `db:"vulnerabilities_list"`
	SoftwareIDList           *string `db:"software_id_list"`
	SoftwareSourceList       *string `db:"software_source_list"`
	SoftwareExtensionForList *string `db:"software_extension_for_list"`
	VersionList              *string `db:"version_list"`
	BundleIdentifierList     *string `db:"bundle_identifier_list"`
	SoftwareUpgradeCodeList  *string `db:"software_upgrade_code_list"`
	VPPAppSelfServiceList    *string `db:"vpp_app_self_service_list"`
	VPPAppAdamIDList         *string `db:"vpp_app_adam_id_list"`
	VPPAppVersionList        *string `db:"vpp_app_version_list"`
	VPPAppPlatformList       *string `db:"vpp_app_platform_list"`
	VPPAppIconUrlList        *string `db:"vpp_app_icon_url_list"`
	InHouseAppIDList         *string `db:"in_house_app_id_list"`
	InHouseAppNameList       *string `db:"in_house_app_name_list"`
	InHouseAppPlatformList   *string `db:"in_house_app_platform_list"`
	InHouseAppVersionList    *string `db:"in_house_app_version_list"`
=======
	ExitCode              *int       `db:"exit_code"`
	LastOpenedAt          *time.Time `db:"last_opened_at"`
	BundleIdentifier      *string    `db:"bundle_identifier"`
	Version               *string    `db:"version"`
	SoftwareID            *uint      `db:"software_id"`
	SoftwareSource        *string    `db:"software_source"`
	SoftwareExtensionFor  *string    `db:"software_extension_for"`
	InstallerID           *uint      `db:"installer_id"`
	PackageSelfService    *bool      `db:"package_self_service"`
	PackageName           *string    `db:"package_name"`
	PackagePlatform       *string    `db:"package_platform"`
	PackageVersion        *string    `db:"package_version"`
	VPPAppSelfService     *bool      `db:"vpp_app_self_service"`
	VPPAppAdamID          *string    `db:"vpp_app_adam_id"`
	VPPAppVersion         *string    `db:"vpp_app_version"`
	VPPAppPlatform        *string    `db:"vpp_app_platform"`
	VPPAppIconURL         *string    `db:"vpp_app_icon_url"`
	InHouseAppID          *uint      `db:"in_house_app_id"`
	InHouseAppName        *string    `db:"in_house_app_name"`
	InHouseAppPlatform    *string    `db:"in_house_app_platform"`
	InHouseAppVersion     *string    `db:"in_house_app_version"`
	InHouseAppSelfService *bool      `db:"in_house_app_self_service"`

	VulnerabilitiesList       *string `db:"vulnerabilities_list"`
	SoftwareIDList            *string `db:"software_id_list"`
	SoftwareSourceList        *string `db:"software_source_list"`
	SoftwareExtensionForList  *string `db:"software_extension_for_list"`
	VersionList               *string `db:"version_list"`
	BundleIdentifierList      *string `db:"bundle_identifier_list"`
	VPPAppSelfServiceList     *string `db:"vpp_app_self_service_list"`
	VPPAppAdamIDList          *string `db:"vpp_app_adam_id_list"`
	VPPAppVersionList         *string `db:"vpp_app_version_list"`
	VPPAppPlatformList        *string `db:"vpp_app_platform_list"`
	VPPAppIconUrlList         *string `db:"vpp_app_icon_url_list"`
	InHouseAppIDList          *string `db:"in_house_app_id_list"`
	InHouseAppNameList        *string `db:"in_house_app_name_list"`
	InHouseAppPlatformList    *string `db:"in_house_app_platform_list"`
	InHouseAppVersionList     *string `db:"in_house_app_version_list"`
	InHouseAppSelfServiceList *string `db:"in_house_app_self_service_list"`
>>>>>>> 715d963f
}

func hostInstalledSoftware(ds *Datastore, ctx context.Context, hostID uint) ([]*hostSoftware, error) {
	// TODO(jacob)?: software_titles.upgrade_code AS upgrade_code,
	installedSoftwareStmt := `
		SELECT
			software_titles.id AS id,
			host_software.software_id AS software_id,
			host_software.last_opened_at,
			software.source AS software_source,
			software.extension_for AS software_extension_for,
			software.version AS version,
			software.bundle_identifier AS bundle_identifier
		FROM
			host_software
		INNER JOIN
			software ON host_software.software_id = software.id
		INNER JOIN
			software_titles ON software.title_id = software_titles.id
		WHERE
			host_software.host_id = ?
	`

	var hostInstalledSoftware []*hostSoftware
	err := sqlx.SelectContext(ctx, ds.reader(ctx), &hostInstalledSoftware, installedSoftwareStmt, hostID)
	if err != nil {
		return nil, err
	}

	return hostInstalledSoftware, nil
}

func hostSoftwareInstalls(ds *Datastore, ctx context.Context, hostID uint) ([]*hostSoftware, error) {
	softwareInstallsStmt := `
        WITH upcoming_software_install AS (
            SELECT
                ua.execution_id AS last_install_install_uuid,
                ua.created_at AS last_install_installed_at,
                siua.software_installer_id AS installer_id,
                'pending_install' AS status
            FROM
                upcoming_activities ua
            INNER JOIN
                software_install_upcoming_activities siua ON ua.id = siua.upcoming_activity_id
            LEFT JOIN (
                upcoming_activities ua2
                INNER JOIN software_install_upcoming_activities siua2 ON ua2.id = siua2.upcoming_activity_id
            ) ON ua.host_id = ua2.host_id AND
                siua.software_installer_id = siua2.software_installer_id AND
                ua.activity_type = ua2.activity_type AND
                (ua2.priority < ua.priority OR ua2.created_at > ua.created_at)
            WHERE
                ua.host_id = ? AND
                ua.activity_type = 'software_install' AND
                ua2.id IS NULL
        ),
        last_software_install AS (
            SELECT
                hsi.execution_id AS last_install_install_uuid,
                hsi.updated_at AS last_install_installed_at,
                hsi.software_installer_id AS installer_id,
                hsi.status AS status
            FROM
                host_software_installs hsi
            LEFT JOIN
                host_software_installs hsi2 ON hsi.host_id = hsi2.host_id AND
                    hsi.software_installer_id = hsi2.software_installer_id AND
                    hsi.uninstall = hsi2.uninstall AND
                    hsi2.removed = 0 AND
					hsi2.canceled = 0 AND
                    hsi2.host_deleted_at IS NULL AND
                    (hsi.created_at < hsi2.created_at OR (hsi.created_at = hsi2.created_at AND hsi.id < hsi2.id))
            WHERE
                hsi.host_id = ? AND
                hsi.removed = 0 AND
				hsi.canceled = 0 AND
                hsi.uninstall = 0 AND
                hsi.host_deleted_at IS NULL AND
                hsi2.id IS NULL AND
                NOT EXISTS (
                    SELECT 1
                    FROM
                        upcoming_activities ua
                    INNER JOIN
                        software_install_upcoming_activities siua ON ua.id = siua.upcoming_activity_id
                    WHERE
                        ua.host_id = hsi.host_id AND
                        siua.software_installer_id = hsi.software_installer_id AND
                        ua.activity_type = 'software_install'
                )
        )
        SELECT
			software_installers.id AS installer_id,
			software_installers.self_service AS package_self_service,
			software_titles.id AS id,
			lsia.*
		FROM
			(SELECT * FROM upcoming_software_install UNION SELECT * FROM last_software_install) AS lsia
		INNER JOIN
			software_installers ON lsia.installer_id = software_installers.id
		INNER JOIN
			software_titles ON software_installers.title_id = software_titles.id
    `
	var softwareInstalls []*hostSoftware
	err := sqlx.SelectContext(ctx, ds.reader(ctx), &softwareInstalls, softwareInstallsStmt, hostID, hostID)
	if err != nil {
		return nil, err
	}

	return softwareInstalls, nil
}

func hostSoftwareUninstalls(ds *Datastore, ctx context.Context, hostID uint) ([]*hostSoftware, error) {
	softwareUninstallsStmt := `
        WITH upcoming_software_uninstall AS (
            SELECT
                ua.execution_id AS last_uninstall_script_execution_id,
                ua.created_at AS last_uninstall_uninstalled_at,
                siua.software_installer_id AS installer_id,
                'pending_uninstall' AS status
            FROM
                upcoming_activities ua
            INNER JOIN
                software_install_upcoming_activities siua ON ua.id = siua.upcoming_activity_id
            LEFT JOIN (
                upcoming_activities ua2
                INNER JOIN software_install_upcoming_activities siua2 ON ua2.id = siua2.upcoming_activity_id
            ) ON ua.host_id = ua2.host_id AND
                siua.software_installer_id = siua2.software_installer_id AND
                ua.activity_type = ua2.activity_type AND
                (ua2.priority < ua.priority OR ua2.created_at > ua.created_at)
            WHERE
                ua.host_id = ? AND
                ua.activity_type = 'software_uninstall' AND
                ua2.id IS NULL
        ),
        last_software_uninstall AS (
            SELECT
                hsi.execution_id AS last_uninstall_script_execution_id,
                hsi.updated_at AS last_uninstall_uninstalled_at,
                hsi.software_installer_id AS installer_id,
                hsi.status AS status
            FROM
                host_software_installs hsi
            LEFT JOIN
                host_software_installs hsi2 ON hsi.host_id = hsi2.host_id AND
                    hsi.software_installer_id = hsi2.software_installer_id AND
                    hsi.uninstall = hsi2.uninstall AND
                    hsi2.removed = 0 AND
					hsi2.canceled = 0 AND
                    hsi2.host_deleted_at IS NULL AND
                    (hsi.created_at < hsi2.created_at OR (hsi.created_at = hsi2.created_at AND hsi.id < hsi2.id))
            WHERE
                hsi.host_id = ? AND
                hsi.removed = 0 AND
                hsi.uninstall = 1 AND
				hsi.canceled = 0 AND
                hsi.host_deleted_at IS NULL AND
                hsi2.id IS NULL AND
                NOT EXISTS (
                    SELECT 1
                    FROM
                        upcoming_activities ua
                    INNER JOIN
                        software_install_upcoming_activities siua ON ua.id = siua.upcoming_activity_id
                    WHERE
                        ua.host_id = hsi.host_id AND
                        siua.software_installer_id = hsi.software_installer_id AND
                        ua.activity_type = 'software_uninstall'
                )
        )
        SELECT
			software_installers.id AS installer_id,
			software_titles.id AS id,
			host_script_results.exit_code AS exit_code,
			lsua.*
		FROM
            (SELECT * FROM upcoming_software_uninstall UNION SELECT * FROM last_software_uninstall) AS lsua
		INNER JOIN
			software_installers ON lsua.installer_id = software_installers.id
		INNER JOIN
			software_titles ON software_installers.title_id = software_titles.id
		LEFT OUTER JOIN
			host_script_results ON host_script_results.host_id = ? AND host_script_results.execution_id = lsua.last_uninstall_script_execution_id
    `
	var softwareUninstalls []*hostSoftware
	err := sqlx.SelectContext(ctx, ds.reader(ctx), &softwareUninstalls, softwareUninstallsStmt, hostID, hostID, hostID)
	if err != nil {
		return nil, err
	}

	return softwareUninstalls, nil
}

func filterSoftwareInstallersByLabel(
	ds *Datastore,
	ctx context.Context,
	host *fleet.Host,
	bySoftwareTitleID map[uint]*hostSoftware,
) (map[uint]*hostSoftware, error) {
	if len(bySoftwareTitleID) == 0 {
		return bySoftwareTitleID, nil
	}

	filteredbySoftwareTitleID := make(map[uint]*hostSoftware, len(bySoftwareTitleID))
	softwareInstallersIDsToCheck := make([]uint, 0, len(bySoftwareTitleID))

	for _, st := range bySoftwareTitleID {
		if st.InstallerID != nil {
			softwareInstallersIDsToCheck = append(softwareInstallersIDsToCheck, *st.InstallerID)
		}
	}

	if len(softwareInstallersIDsToCheck) > 0 {
		labelSqlFilter := `
			WITH no_labels AS (
				SELECT
					software_installers.id AS installer_id,
					0 AS count_installer_labels,
					0 AS count_host_labels,
					0 AS count_host_updated_after_labels
				FROM
					software_installers
				WHERE NOT EXISTS (
					SELECT 1
					FROM software_installer_labels
					WHERE software_installer_labels.software_installer_id = software_installers.id
				)
			),
			include_any AS (
				SELECT
					software_installers.id AS installer_id,
					COUNT(*) AS count_installer_labels,
					COUNT(label_membership.label_id) AS count_host_labels,
					0 AS count_host_updated_after_labels
				FROM
					software_installers
				INNER JOIN software_installer_labels
					ON software_installer_labels.software_installer_id = software_installers.id AND software_installer_labels.exclude = 0
				LEFT JOIN label_membership
					ON label_membership.label_id = software_installer_labels.label_id
					AND label_membership.host_id = :host_id
				GROUP BY
					software_installers.id
				HAVING
					COUNT(*) > 0 AND COUNT(label_membership.label_id) > 0
			),
			exclude_any AS (
				SELECT
					software_installers.id AS installer_id,
					COUNT(software_installer_labels.label_id) AS count_installer_labels,
					COUNT(label_membership.label_id) AS count_host_labels,
					SUM(
						CASE
							WHEN labels.created_at IS NOT NULL AND (
								labels.label_membership_type = 1 OR
								(labels.label_membership_type = 0 AND :host_label_updated_at >= labels.created_at)
							) THEN 1
							ELSE 0
						END
					) AS count_host_updated_after_labels
				FROM
					software_installers
				INNER JOIN software_installer_labels
					ON software_installer_labels.software_installer_id = software_installers.id AND software_installer_labels.exclude = 1
				INNER JOIN labels
					ON labels.id = software_installer_labels.label_id
				LEFT JOIN label_membership
					ON label_membership.label_id = software_installer_labels.label_id
					AND label_membership.host_id = :host_id
				GROUP BY
					software_installers.id
				HAVING
					COUNT(*) > 0
					AND COUNT(*) = SUM(
						CASE
							WHEN labels.created_at IS NOT NULL AND (
								labels.label_membership_type = 1 OR
								(labels.label_membership_type = 0 AND :host_label_updated_at >= labels.created_at)
							) THEN 1
							ELSE 0
						END
					)
					AND COUNT(label_membership.label_id) = 0
			)
			SELECT
				software_installers.id AS id,
				software_installers.title_id AS title_id
			FROM
				software_installers
			LEFT JOIN no_labels
				ON no_labels.installer_id = software_installers.id
			LEFT JOIN include_any
				ON include_any.installer_id = software_installers.id
			LEFT JOIN exclude_any
				ON exclude_any.installer_id = software_installers.id
			WHERE
				software_installers.id IN (:software_installer_ids)
				AND (
					no_labels.installer_id IS NOT NULL
					OR include_any.installer_id IS NOT NULL
					OR exclude_any.installer_id IS NOT NULL
				)
		`
		labelSqlFilter, args, err := sqlx.Named(labelSqlFilter, map[string]any{
			"host_id":                host.ID,
			"host_label_updated_at":  host.LabelUpdatedAt,
			"software_installer_ids": softwareInstallersIDsToCheck,
		})
		if err != nil {
			return nil, ctxerr.Wrap(ctx, err, "filterSoftwareInstallersByLabel building named query args")
		}

		labelSqlFilter, args, err = sqlx.In(labelSqlFilter, args...)
		if err != nil {
			return nil, ctxerr.Wrap(ctx, err, "filterSoftwareInstallersByLabel building in query args")
		}

		labelSqlFilter = ds.reader(ctx).Rebind(labelSqlFilter)

		var validSoftwareInstallers []struct {
			Id      uint `db:"id"`
			TitleId uint `db:"title_id"`
		}
		err = sqlx.SelectContext(ctx, ds.reader(ctx), &validSoftwareInstallers, labelSqlFilter, args...)
		if err != nil {
			return nil, ctxerr.Wrap(ctx, err, "filterSoftwareInstallersByLabel executing query")
		}

		// go through the returned list of validSoftwareInstaller and add all the titles that meet the label criteria to be returned
		for _, validSoftwareInstaller := range validSoftwareInstallers {
			filteredbySoftwareTitleID[validSoftwareInstaller.TitleId] = bySoftwareTitleID[validSoftwareInstaller.TitleId]
		}
	}

	return filteredbySoftwareTitleID, nil
}

func filterVPPAppsByLabel(
	ds *Datastore,
	ctx context.Context,
	host *fleet.Host,
	byVppAppID map[string]*hostSoftware,
	hostVPPInstalledTitles map[uint]*hostSoftware,
) (map[string]*hostSoftware, map[string]*hostSoftware, error) {
	filteredbyVppAppID := make(map[string]*hostSoftware, len(byVppAppID))
	otherVppAppsInInventory := make(map[string]*hostSoftware, len(hostVPPInstalledTitles))
	// This is the list of VPP apps that are installed on the host by fleet or the user
	// that we want to check are in scope or not
	vppAppIDsToCheck := make([]string, 0, len(byVppAppID))

	for _, st := range byVppAppID {
		vppAppIDsToCheck = append(vppAppIDsToCheck, *st.VPPAppAdamID)
	}
	for _, st := range hostVPPInstalledTitles {
		if st.VPPAppAdamID != nil {
			vppAppIDsToCheck = append(vppAppIDsToCheck, *st.VPPAppAdamID)
		}
	}

	if len(vppAppIDsToCheck) > 0 {
		var globalOrTeamID uint
		if host.TeamID != nil {
			globalOrTeamID = *host.TeamID
		}

		labelSqlFilter := `
			WITH no_labels AS (
				SELECT
					vpp_apps_teams.id AS team_id,
					0 AS count_installer_labels,
					0 AS count_host_labels,
					0 as count_host_updated_after_labels
				FROM
					vpp_apps_teams
				WHERE NOT EXISTS (
					SELECT 1
					FROM vpp_app_team_labels
					WHERE vpp_app_team_labels.vpp_app_team_id = vpp_apps_teams.id
				)
			),
			include_any AS (
				SELECT
					vpp_apps_teams.id AS team_id,
					COUNT(vpp_app_team_labels.label_id) AS count_installer_labels,
					COUNT(label_membership.label_id) AS count_host_labels,
					0 as count_host_updated_after_labels
				FROM
					vpp_apps_teams
				INNER JOIN vpp_app_team_labels
					ON vpp_app_team_labels.vpp_app_team_id = vpp_apps_teams.id AND vpp_app_team_labels.exclude = 0
				LEFT JOIN label_membership
					ON label_membership.label_id = vpp_app_team_labels.label_id
					AND label_membership.host_id = :host_id
				GROUP BY
					vpp_apps_teams.id
				HAVING
					count_installer_labels > 0 AND count_host_labels > 0
			),
			exclude_any AS (
				SELECT
					vpp_apps_teams.id AS team_id,
					COUNT(vpp_app_team_labels.label_id) AS count_installer_labels,
					COUNT(label_membership.label_id) AS count_host_labels,
					SUM(
						CASE
							WHEN labels.created_at IS NOT NULL AND labels.label_membership_type = 0 AND :host_label_updated_at >= labels.created_at THEN 1
							WHEN labels.created_at IS NOT NULL AND labels.label_membership_type = 1 THEN 1
							ELSE 0
						END
					) AS count_host_updated_after_labels
				FROM
					vpp_apps_teams
				INNER JOIN vpp_app_team_labels
					ON vpp_app_team_labels.vpp_app_team_id = vpp_apps_teams.id AND vpp_app_team_labels.exclude = 1
				INNER JOIN labels
					ON labels.id = vpp_app_team_labels.label_id
				LEFT OUTER JOIN label_membership
					ON label_membership.label_id = vpp_app_team_labels.label_id AND label_membership.host_id = :host_id
				GROUP BY
					vpp_apps_teams.id
				HAVING
					count_installer_labels > 0
					AND count_installer_labels = count_host_updated_after_labels
					AND count_host_labels = 0
			)
			SELECT
				vpp_apps.adam_id AS adam_id,
				vpp_apps.title_id AS title_id
			FROM
				vpp_apps
			INNER JOIN
				vpp_apps_teams ON vpp_apps.adam_id = vpp_apps_teams.adam_id AND vpp_apps.platform = vpp_apps_teams.platform AND vpp_apps_teams.global_or_team_id = :global_or_team_id
			LEFT JOIN no_labels
				ON no_labels.team_id = vpp_apps_teams.id
			LEFT JOIN include_any
				ON include_any.team_id = vpp_apps_teams.id
			LEFT JOIN exclude_any
				ON exclude_any.team_id = vpp_apps_teams.id
			WHERE
				vpp_apps.adam_id IN (:vpp_app_adam_ids)
				AND (
					no_labels.team_id IS NOT NULL
					OR include_any.team_id IS NOT NULL
					OR exclude_any.team_id IS NOT NULL
				)
		`

		labelSqlFilter, args, err := sqlx.Named(labelSqlFilter, map[string]any{
			"host_id":               host.ID,
			"host_label_updated_at": host.LabelUpdatedAt,
			"vpp_app_adam_ids":      vppAppIDsToCheck,
			"global_or_team_id":     globalOrTeamID,
		})
		if err != nil {
			return nil, nil, ctxerr.Wrap(ctx, err, "filterVppAppsByLabel building named query args")
		}

		labelSqlFilter, args, err = sqlx.In(labelSqlFilter, args...)
		if err != nil {
			return nil, nil, ctxerr.Wrap(ctx, err, "filterVppAppsByLabel building in query args")
		}

		var validVppApps []struct {
			AdamId  string `db:"adam_id"`
			TitleId uint   `db:"title_id"`
		}
		err = sqlx.SelectContext(ctx, ds.reader(ctx), &validVppApps, labelSqlFilter, args...)
		if err != nil {
			return nil, nil, ctxerr.Wrap(ctx, err, "filterVppAppsByLabel executing query")
		}

		// differentiate between VPP apps that were installed by Fleet (show install details +
		// ability to reinstall in self-service) vs. VPP apps that Fleet knows about but either
		// weren't installed by Fleet or were installed by Fleet but are no longer in scope
		// (treat as in inventory and not re-installable in self-service)
		for _, validAppApp := range validVppApps {
			if _, ok := byVppAppID[validAppApp.AdamId]; ok {
				filteredbyVppAppID[validAppApp.AdamId] = byVppAppID[validAppApp.AdamId]
			} else if svpp, ok := hostVPPInstalledTitles[validAppApp.TitleId]; ok {
				otherVppAppsInInventory[validAppApp.AdamId] = svpp
			}
		}
	}

	return filteredbyVppAppID, otherVppAppsInInventory, nil
}

func filterInHouseAppsByLabel(
	ds *Datastore,
	ctx context.Context,
	host *fleet.Host,
	byInHouseID map[uint]*hostSoftware,
	hostInHouseInstalledTitles map[uint]*hostSoftware,
) (map[uint]*hostSoftware, map[uint]*hostSoftware, error) {
	filteredByInHouseID := make(map[uint]*hostSoftware, len(byInHouseID))
	otherInHouseAppsInInventory := make(map[uint]*hostSoftware, len(hostInHouseInstalledTitles))

	// This is the list of in-house apps that are installed on the host by fleet or the user
	// that we want to check are in scope or not
	inHouseIDsToCheck := make([]uint, 0, len(byInHouseID))

	for _, st := range byInHouseID {
		inHouseIDsToCheck = append(inHouseIDsToCheck, *st.InHouseAppID)
	}
	for _, st := range hostInHouseInstalledTitles {
		if st.InHouseAppID != nil {
			inHouseIDsToCheck = append(inHouseIDsToCheck, *st.InHouseAppID)
		}
	}

	if len(inHouseIDsToCheck) == 0 {
		return filteredByInHouseID, otherInHouseAppsInInventory, nil
	}

	var globalOrTeamID uint
	if host.TeamID != nil {
		globalOrTeamID = *host.TeamID
	}

	labelSQLFilter := `
			WITH no_labels AS (
				SELECT
					iha.id AS in_house_app_id,
					0 AS count_installer_labels,
					0 AS count_host_labels,
					0 as count_host_updated_after_labels
				FROM
					in_house_apps iha
				WHERE NOT EXISTS (
					SELECT 1
					FROM in_house_app_labels ihl
					WHERE ihl.in_house_app_id = iha.id
				)
			),
			include_any AS (
				SELECT
					iha.id AS in_house_app_id,
					COUNT(ihl.label_id) AS count_installer_labels,
					COUNT(lm.label_id) AS count_host_labels,
					0 as count_host_updated_after_labels
				FROM
					in_house_apps iha
				INNER JOIN in_house_app_labels ihl ON
					ihl.in_house_app_id = iha.id AND ihl.exclude = 0
				LEFT JOIN label_membership lm ON
					lm.label_id = ihl.label_id AND lm.host_id = :host_id
				GROUP BY
					iha.id
				HAVING
					count_installer_labels > 0 AND count_host_labels > 0
			),
			exclude_any AS (
				SELECT
					iha.id AS in_house_app_id,
					COUNT(ihl.label_id) AS count_installer_labels,
					COUNT(lm.label_id) AS count_host_labels,
					SUM(
						CASE
							WHEN lbl.created_at IS NOT NULL AND lbl.label_membership_type = 0 AND :host_label_updated_at >= lbl.created_at THEN 1
							WHEN lbl.created_at IS NOT NULL AND lbl.label_membership_type = 1 THEN 1
							ELSE 0
						END
					) AS count_host_updated_after_labels
				FROM
					in_house_apps iha
				INNER JOIN in_house_app_labels ihl ON
					ihl.in_house_app_id = iha.id AND ihl.exclude = 1
				INNER JOIN labels lbl ON
					lbl.id = ihl.label_id
				LEFT OUTER JOIN label_membership lm ON
					lm.label_id = ihl.label_id AND lm.host_id = :host_id
				GROUP BY
					iha.id
				HAVING
					count_installer_labels > 0 AND
					count_installer_labels = count_host_updated_after_labels AND
					count_host_labels = 0
			)
			SELECT
				iha.id AS in_house_id,
				iha.title_id AS title_id
			FROM
				in_house_apps iha
			LEFT JOIN no_labels
				ON no_labels.in_house_app_id = iha.id
			LEFT JOIN include_any
				ON include_any.in_house_app_id = iha.id
			LEFT JOIN exclude_any
				ON exclude_any.in_house_app_id = iha.id
			WHERE
				iha.global_or_team_id = :global_or_team_id AND
				iha.id IN (:in_house_ids) AND (
					no_labels.in_house_app_id IS NOT NULL OR
					include_any.in_house_app_id IS NOT NULL OR
					exclude_any.in_house_app_id IS NOT NULL
				)
		`

	labelSQLFilter, args, err := sqlx.Named(labelSQLFilter, map[string]any{
		"host_id":               host.ID,
		"host_label_updated_at": host.LabelUpdatedAt,
		"in_house_ids":          inHouseIDsToCheck,
		"global_or_team_id":     globalOrTeamID,
	})
	if err != nil {
		return nil, nil, ctxerr.Wrap(ctx, err, "filterInHouseAppsByLabel building named query args")
	}

	labelSQLFilter, args, err = sqlx.In(labelSQLFilter, args...)
	if err != nil {
		return nil, nil, ctxerr.Wrap(ctx, err, "filterInHouseAppsByLabel building in query args")
	}

	var validInHouseApps []struct {
		InHouseID uint `db:"in_house_id"`
		TitleID   uint `db:"title_id"`
	}
	err = sqlx.SelectContext(ctx, ds.reader(ctx), &validInHouseApps, labelSQLFilter, args...)
	if err != nil {
		return nil, nil, ctxerr.Wrap(ctx, err, "filterInHouseAppsByLabel executing query")
	}

	// differentiate between in-house apps that were installed by Fleet (show install details +
	// ability to reinstall in self-service) vs. in-house apps that Fleet knows about but either
	// weren't installed by Fleet or were installed by Fleet but are no longer in scope
	// (treat as in inventory and not re-installable in self-service)
	for _, validApp := range validInHouseApps {
		if _, ok := byInHouseID[validApp.InHouseID]; ok {
			filteredByInHouseID[validApp.InHouseID] = byInHouseID[validApp.InHouseID]
		} else if installed, ok := hostInHouseInstalledTitles[validApp.TitleID]; ok {
			otherInHouseAppsInInventory[validApp.InHouseID] = installed
		}
	}

	return filteredByInHouseID, otherInHouseAppsInInventory, nil
}

func hostVPPInstalls(ds *Datastore, ctx context.Context, hostID uint, globalOrTeamID uint, selfServiceOnly bool, isMDMEnrolled bool) ([]*hostSoftware, error) {
	var selfServiceFilter string
	if selfServiceOnly {
		if isMDMEnrolled {
			selfServiceFilter = "(vat.self_service = 1) AND "
		} else {
			selfServiceFilter = "FALSE AND "
		}
	}
	vppInstallsStmt := fmt.Sprintf(`
        (   -- upcoming_vpp_install
            SELECT
				vpp_apps.title_id AS id,
                ua.execution_id AS last_install_install_uuid,
                ua.created_at AS last_install_installed_at,
                vaua.adam_id AS vpp_app_adam_id,
				vat.self_service AS vpp_app_self_service,
                'pending_install' AS status
            FROM
                upcoming_activities ua
            INNER JOIN
                vpp_app_upcoming_activities vaua ON ua.id = vaua.upcoming_activity_id
            LEFT JOIN (
                upcoming_activities ua2
                INNER JOIN vpp_app_upcoming_activities vaua2 ON ua2.id = vaua2.upcoming_activity_id
            ) ON ua.host_id = ua2.host_id AND
                vaua.adam_id = vaua2.adam_id AND
                vaua.platform = vaua2.platform AND
                ua.activity_type = ua2.activity_type AND
                (ua2.priority < ua.priority OR ua2.created_at > ua.created_at)
			LEFT JOIN
				vpp_apps_teams vat ON vaua.adam_id = vat.adam_id AND vaua.platform = vat.platform AND vat.global_or_team_id = :global_or_team_id
			INNER JOIN
				vpp_apps ON vaua.adam_id = vpp_apps.adam_id AND vaua.platform = vpp_apps.platform
			WHERE
				-- selfServiceFilter
				%s
                ua.host_id = :host_id AND
                ua.activity_type = 'vpp_app_install' AND
                ua2.id IS NULL
        ) UNION (
		 	-- last_vpp_install
            SELECT
				vpp_apps.title_id AS id,
                hvsi.command_uuid AS last_install_install_uuid,
                hvsi.created_at AS last_install_installed_at,
                hvsi.adam_id AS vpp_app_adam_id,
				vat.self_service AS vpp_app_self_service,
				-- vppAppHostStatusNamedQuery(hvsi, ncr, status)
                %s
            FROM
                host_vpp_software_installs hvsi
            LEFT JOIN
                nano_command_results ncr ON ncr.command_uuid = hvsi.command_uuid
            LEFT JOIN
                host_vpp_software_installs hvsi2 ON hvsi.host_id = hvsi2.host_id AND
                    hvsi.adam_id = hvsi2.adam_id AND
                    hvsi.platform = hvsi2.platform AND
                    hvsi2.removed = 0 AND
					hvsi2.canceled = 0 AND
                    (hvsi.created_at < hvsi2.created_at OR (hvsi.created_at = hvsi2.created_at AND hvsi.id < hvsi2.id))
			INNER JOIN
				vpp_apps_teams vat ON hvsi.adam_id = vat.adam_id AND hvsi.platform = vat.platform AND vat.global_or_team_id = :global_or_team_id
            INNER JOIN
				vpp_apps ON hvsi.adam_id = vpp_apps.adam_id AND hvsi.platform = vpp_apps.platform
			WHERE
				-- selfServiceFilter
				%s
                hvsi.host_id = :host_id AND
                hvsi.removed = 0 AND
				hvsi.canceled = 0 AND
                hvsi2.id IS NULL AND
                NOT EXISTS (
                    SELECT 1
                    FROM
                        upcoming_activities ua
                    INNER JOIN
                        vpp_app_upcoming_activities vaua ON ua.id = vaua.upcoming_activity_id
                    WHERE
                        ua.host_id = hvsi.host_id AND
                        vaua.adam_id = hvsi.adam_id AND
                        vaua.platform = hvsi.platform AND
                        ua.activity_type = 'vpp_app_install'
                )
        )
    `, selfServiceFilter, vppAppHostStatusNamedQuery("hvsi", "ncr", "status"), selfServiceFilter)
	vppInstallsStmt, args, err := sqlx.Named(vppInstallsStmt, map[string]any{
		"host_id":                   hostID,
		"global_or_team_id":         globalOrTeamID,
		"software_status_installed": fleet.SoftwareInstalled,
		"mdm_status_acknowledged":   fleet.MDMAppleStatusAcknowledged,
		"mdm_status_error":          fleet.MDMAppleStatusError,
		"mdm_status_format_error":   fleet.MDMAppleStatusCommandFormatError,
		"software_status_failed":    fleet.SoftwareInstallFailed,
		"software_status_pending":   fleet.SoftwareInstallPending,
	})
	if err != nil {
		return nil, ctxerr.Wrap(ctx, err, "build named query for host vpp installs")
	}
	var vppInstalls []*hostSoftware
	err = sqlx.SelectContext(ctx, ds.reader(ctx), &vppInstalls, vppInstallsStmt, args...)
	if err != nil {
		return nil, err
	}

	return vppInstalls, nil
}

func hostInHouseInstalls(ds *Datastore, ctx context.Context, hostID uint, globalOrTeamID uint, selfServiceOnly bool, isMDMEnrolled bool) ([]*hostSoftware, error) {
	var selfServiceFilter string
	if selfServiceOnly {
		if isMDMEnrolled {
			selfServiceFilter = "(iha.self_service = 1) AND "
		} else {
			selfServiceFilter = "FALSE AND "
		}
	}

	installsStmt := fmt.Sprintf(`
(   -- upcoming_in_house_install
	SELECT
		iha.title_id AS id,
		ua.execution_id AS last_install_install_uuid,
		ua.created_at AS last_install_installed_at,
		ihua.in_house_app_id AS in_house_app_id,
		iha.filename AS in_house_app_name,
		iha.platform AS in_house_app_platform,
		iha.version AS in_house_app_version,
		iha.self_service AS in_house_app_self_service,
		'pending_install' AS status
	FROM
		upcoming_activities ua
	INNER JOIN
		in_house_app_upcoming_activities ihua ON ua.id = ihua.upcoming_activity_id
	LEFT JOIN (
		upcoming_activities ua2
		INNER JOIN in_house_app_upcoming_activities ihua2 ON ua2.id = ihua2.upcoming_activity_id
	) ON ua.host_id = ua2.host_id AND
			ihua.in_house_app_id = ihua2.in_house_app_id AND
			ua.activity_type = ua2.activity_type AND
			(ua2.priority < ua.priority OR ua2.created_at > ua.created_at)
	INNER JOIN
		in_house_apps iha ON ihua.in_house_app_id = iha.id
	WHERE
		-- selfServiceFilter
		%s
		ua.host_id = :host_id AND
		ua.activity_type = 'in_house_app_install' AND
		iha.global_or_team_id = :global_or_team_id AND
		ua2.id IS NULL
) UNION (
	-- last_in_house_install
	SELECT
		iha.title_id AS id,
		hihsi.command_uuid AS last_install_install_uuid,
		hihsi.created_at AS last_install_installed_at,
		hihsi.in_house_app_id AS in_house_app_id,
		iha.filename AS in_house_app_name,
		iha.platform AS in_house_app_platform,
		iha.version AS in_house_app_version,
		iha.self_service AS in_house_app_self_service,
		-- inHouseAppHostStatusNamedQuery(hvsi, ncr, status)
		%s
	FROM
		host_in_house_software_installs hihsi
	LEFT JOIN
		nano_command_results ncr ON ncr.command_uuid = hihsi.command_uuid
	LEFT JOIN
		host_in_house_software_installs hihsi2 ON hihsi.host_id = hihsi2.host_id AND
			hihsi.in_house_app_id = hihsi2.in_house_app_id AND
			hihsi2.removed = 0 AND
			hihsi2.canceled = 0 AND
			(hihsi.created_at < hihsi2.created_at OR (hihsi.created_at = hihsi2.created_at AND hihsi.id < hihsi2.id))
	INNER JOIN
		in_house_apps iha ON hihsi.in_house_app_id = iha.id
	WHERE
		-- selfServiceFilter
		%s
		hihsi.host_id = :host_id AND
		hihsi.removed = 0 AND
		hihsi.canceled = 0 AND
		hihsi2.id IS NULL AND
		iha.global_or_team_id = :global_or_team_id AND
		NOT EXISTS (
			SELECT 1
			FROM
				upcoming_activities ua
			INNER JOIN
				in_house_app_upcoming_activities ihua ON ua.id = ihua.upcoming_activity_id
			WHERE
				ua.host_id = hihsi.host_id AND
				ihua.in_house_app_id = hihsi.in_house_app_id AND
				ua.activity_type = 'in_house_app_install'
		)
)
`, selfServiceFilter, inHouseAppHostStatusNamedQuery("hihsi", "ncr", "status"), selfServiceFilter)

	installsStmt, args, err := sqlx.Named(installsStmt, map[string]any{
		"host_id":                   hostID,
		"global_or_team_id":         globalOrTeamID,
		"software_status_installed": fleet.SoftwareInstalled,
		"mdm_status_acknowledged":   fleet.MDMAppleStatusAcknowledged,
		"mdm_status_error":          fleet.MDMAppleStatusError,
		"mdm_status_format_error":   fleet.MDMAppleStatusCommandFormatError,
		"software_status_failed":    fleet.SoftwareInstallFailed,
		"software_status_pending":   fleet.SoftwareInstallPending,
	})
	if err != nil {
		return nil, ctxerr.Wrap(ctx, err, "build named query for host in-house installs")
	}
	var installs []*hostSoftware
	err = sqlx.SelectContext(ctx, ds.reader(ctx), &installs, installsStmt, args...)
	if err != nil {
		return nil, err
	}

	return installs, nil
}

func pushVersion(softwareIDStr string, softwareTitleRecord *hostSoftware, hostInstalledSoftware hostSoftware) {
	seperator := ","
	if softwareTitleRecord.SoftwareIDList == nil {
		softwareTitleRecord.SoftwareIDList = ptr.String("")
		softwareTitleRecord.SoftwareSourceList = ptr.String("")
		softwareTitleRecord.SoftwareExtensionForList = ptr.String("")
		softwareTitleRecord.VersionList = ptr.String("")
		softwareTitleRecord.BundleIdentifierList = ptr.String("")
		seperator = ""
	}
	softwareIDList := strings.Split(*softwareTitleRecord.SoftwareIDList, ",")
	found := false
	for _, id := range softwareIDList {
		if id == softwareIDStr {
			found = true
			break
		}
	}
	if !found {
		*softwareTitleRecord.SoftwareIDList += seperator + softwareIDStr
		if hostInstalledSoftware.SoftwareSource != nil {
			*softwareTitleRecord.SoftwareSourceList += seperator + *hostInstalledSoftware.SoftwareSource
		}
		if hostInstalledSoftware.SoftwareExtensionFor != nil {
			*softwareTitleRecord.SoftwareExtensionForList += seperator + *hostInstalledSoftware.SoftwareExtensionFor
		}
		*softwareTitleRecord.VersionList += seperator + *hostInstalledSoftware.Version
		*softwareTitleRecord.BundleIdentifierList += seperator + *hostInstalledSoftware.BundleIdentifier
	}
}

func hostInstalledVpps(ds *Datastore, ctx context.Context, hostID uint) ([]*hostSoftware, error) {
	vppInstalledStmt := `
		SELECT
			vpp_apps.title_id AS id,
			hvsi.command_uuid AS last_install_install_uuid,
			hvsi.created_at AS last_install_installed_at,
			vpp_apps.adam_id AS vpp_app_adam_id,
			vpp_apps.latest_version AS vpp_app_version,
			vpp_apps.platform as vpp_app_platform,
			NULLIF(vpp_apps.icon_url, '') as vpp_app_icon_url,
			vpp_apps_teams.self_service AS vpp_app_self_service,
			'installed' AS status
		FROM
			host_vpp_software_installs hvsi
		INNER JOIN
			vpp_apps ON hvsi.adam_id = vpp_apps.adam_id AND hvsi.platform = vpp_apps.platform
		INNER JOIN
			vpp_apps_teams ON vpp_apps.adam_id = vpp_apps_teams.adam_id AND vpp_apps.platform = vpp_apps_teams.platform
		WHERE
			hvsi.host_id = ?
	`
	var vppInstalled []*hostSoftware
	err := sqlx.SelectContext(ctx, ds.reader(ctx), &vppInstalled, vppInstalledStmt, hostID)
	if err != nil {
		return nil, err
	}

	return vppInstalled, nil
}

func hostInstalledInHouses(ds *Datastore, ctx context.Context, hostID uint) ([]*hostSoftware, error) {
	installedStmt := `
		SELECT
			iha.title_id AS id,
			hihsi.command_uuid AS last_install_install_uuid,
			hihsi.created_at AS last_install_installed_at,
			iha.id AS in_house_app_id,
			iha.filename AS in_house_app_name,
			iha.version AS in_house_app_version,
			iha.platform as in_house_app_platform,
			iha.self_service AS in_house_app_self_service,
			'installed' AS status
		FROM
			host_in_house_software_installs hihsi
		INNER JOIN
			in_house_apps iha ON hihsi.in_house_app_id = iha.id
		WHERE
			hihsi.host_id = ?
	`
	var installed []*hostSoftware
	err := sqlx.SelectContext(ctx, ds.reader(ctx), &installed, installedStmt, hostID)
	if err != nil {
		return nil, err
	}

	return installed, nil
}

// hydrated is the base record from the db
// it contains most of the information we need to return back, however,
// we need to copy over the install/uninstall data from the softwareTitle we fetched
// from hostSoftwareInstalls and hostSoftwareUninstalls
func hydrateHostSoftwareRecordFromDb(hydrated *hostSoftware, softwareTitle *hostSoftware) {
	var version,
		platform string
	if hydrated.PackageVersion != nil {
		version = *hydrated.PackageVersion
	}
	if hydrated.PackagePlatform != nil {
		platform = *hydrated.PackagePlatform
	}
	hydrated.SoftwarePackage = &fleet.SoftwarePackageOrApp{
		Name:        *hydrated.PackageName,
		Version:     version,
		Platform:    platform,
		SelfService: hydrated.PackageSelfService,
	}

	// promote the last install info to the proper destination fields
	if softwareTitle.LastInstallInstallUUID != nil && *softwareTitle.LastInstallInstallUUID != "" {
		hydrated.SoftwarePackage.LastInstall = &fleet.HostSoftwareInstall{
			InstallUUID: *softwareTitle.LastInstallInstallUUID,
		}
		if softwareTitle.LastInstallInstalledAt != nil {
			hydrated.SoftwarePackage.LastInstall.InstalledAt = *softwareTitle.LastInstallInstalledAt
		}
	}

	// promote the last uninstall info to the proper destination fields
	if softwareTitle.LastUninstallScriptExecutionID != nil && *softwareTitle.LastUninstallScriptExecutionID != "" {
		hydrated.SoftwarePackage.LastUninstall = &fleet.HostSoftwareUninstall{
			ExecutionID: *softwareTitle.LastUninstallScriptExecutionID,
		}
		if softwareTitle.LastUninstallUninstalledAt != nil {
			hydrated.SoftwarePackage.LastUninstall.UninstalledAt = *softwareTitle.LastUninstallUninstalledAt
		}
	}
}

// softwareTitleRecord is the base record, we will be modifying it
func promoteSoftwareTitleVPPApp(softwareTitleRecord *hostSoftware) {
	var version,
		platform string
	if softwareTitleRecord.VPPAppVersion != nil {
		version = *softwareTitleRecord.VPPAppVersion
	}
	if softwareTitleRecord.VPPAppPlatform != nil {
		platform = *softwareTitleRecord.VPPAppPlatform
	}
	softwareTitleRecord.AppStoreApp = &fleet.SoftwarePackageOrApp{
		AppStoreID:  *softwareTitleRecord.VPPAppAdamID,
		Version:     version,
		Platform:    platform,
		SelfService: softwareTitleRecord.VPPAppSelfService,
	}
	softwareTitleRecord.IconUrl = softwareTitleRecord.VPPAppIconURL

	// promote the last install info to the proper destination fields
	if softwareTitleRecord.LastInstallInstallUUID != nil && *softwareTitleRecord.LastInstallInstallUUID != "" {
		softwareTitleRecord.AppStoreApp.LastInstall = &fleet.HostSoftwareInstall{
			CommandUUID: *softwareTitleRecord.LastInstallInstallUUID,
		}
		if softwareTitleRecord.LastInstallInstalledAt != nil {
			softwareTitleRecord.AppStoreApp.LastInstall.InstalledAt = *softwareTitleRecord.LastInstallInstalledAt
		}
	}
}

// softwareTitleRecord is the base record, we will be modifying it
func promoteSoftwareTitleInHouseApp(softwareTitleRecord *hostSoftware) {
	var version, platform string
	if softwareTitleRecord.InHouseAppVersion != nil {
		version = *softwareTitleRecord.InHouseAppVersion
	}
	if softwareTitleRecord.InHouseAppPlatform != nil {
		platform = *softwareTitleRecord.InHouseAppPlatform
	}
	softwareTitleRecord.SoftwarePackage = &fleet.SoftwarePackageOrApp{
		Name:        *softwareTitleRecord.InHouseAppName,
		Version:     version,
		Platform:    platform,
		SelfService: softwareTitleRecord.InHouseAppSelfService,
	}

	// promote the last install info to the proper destination fields
	if softwareTitleRecord.LastInstallInstallUUID != nil && *softwareTitleRecord.LastInstallInstallUUID != "" {
		softwareTitleRecord.SoftwarePackage.LastInstall = &fleet.HostSoftwareInstall{
			CommandUUID: *softwareTitleRecord.LastInstallInstallUUID,
		}
		if softwareTitleRecord.LastInstallInstalledAt != nil {
			softwareTitleRecord.SoftwarePackage.LastInstall.InstalledAt = *softwareTitleRecord.LastInstallInstalledAt
		}
	}
}

func (ds *Datastore) ListHostSoftware(ctx context.Context, host *fleet.Host, opts fleet.HostSoftwareTitleListOptions) ([]*fleet.HostSoftwareWithInstaller, *fleet.PaginationMetadata, error) {
	if !opts.VulnerableOnly && (opts.MinimumCVSS > 0 || opts.MaximumCVSS > 0 || opts.KnownExploit) {
		return nil, nil, fleet.NewInvalidArgumentError(
			"query", "min_cvss_score, max_cvss_score, and exploit can only be provided with vulnerable=true",
		)
	}

	var globalOrTeamID uint
	if host.TeamID != nil {
		globalOrTeamID = *host.TeamID
	}

	// By default, installer platform takes care of omitting incompatible packages, but for Linux platforms the installer
	// type is a bit too broad, so we filter further here. Note that we do *not* enforce this on installations, in case
	// an admin knows that e.g. alien is installed and wants to push a package anyway. We also don't check software
	// inventory for deb/rpm to match that way; this differs from the logic we use for auto-install queries for rpm/deb
	// packages.
	incompatibleExtensions := []string{"noop"}
	if fleet.IsLinux(host.Platform) {
		if !host.PlatformSupportsDebPackages() {
			incompatibleExtensions = append(incompatibleExtensions, "deb")
		}
		if !host.PlatformSupportsRpmPackages() {
			incompatibleExtensions = append(incompatibleExtensions, "rpm")
		}
	}

	namedArgs := map[string]any{
		"host_id":                 host.ID,
		"host_platform":           host.FleetPlatform(),
		"incompatible_extensions": incompatibleExtensions,
		"global_or_team_id":       globalOrTeamID,
		"is_mdm_enrolled":         opts.IsMDMEnrolled,
		"host_label_updated_at":   host.LabelUpdatedAt,
		"avail":                   opts.OnlyAvailableForInstall,
		"self_service":            opts.SelfServiceOnly,
		"min_cvss":                opts.MinimumCVSS,
		"max_cvss":                opts.MaximumCVSS,
		"vpp_apps_platforms":      fleet.VPPAppsPlatforms,
		"known_exploit":           1,
	}
	var hasCVEMetaFilters bool
	if opts.KnownExploit || opts.MinimumCVSS > 0 || opts.MaximumCVSS > 0 {
		hasCVEMetaFilters = true
	}

	bySoftwareTitleID := make(map[uint]*hostSoftware)
	bySoftwareID := make(map[uint]*hostSoftware)

	var err error
	var hostSoftwareInstallsList []*hostSoftware
	if opts.OnlyAvailableForInstall || opts.IncludeAvailableForInstall {
		hostSoftwareInstallsList, err = hostSoftwareInstalls(ds, ctx, host.ID)
		if err != nil {
			return nil, nil, err
		}
		for _, s := range hostSoftwareInstallsList {
			if _, ok := bySoftwareTitleID[s.ID]; !ok {
				bySoftwareTitleID[s.ID] = s
			} else {
				bySoftwareTitleID[s.ID].LastInstallInstalledAt = s.LastInstallInstalledAt
				bySoftwareTitleID[s.ID].LastInstallInstallUUID = s.LastInstallInstallUUID
			}
		}
	}

	hostSoftwareUninstalls, err := hostSoftwareUninstalls(ds, ctx, host.ID)
	uninstallQuarantineSet := make(map[uint]*hostSoftware)
	if err != nil {
		return nil, nil, err
	}
	for _, s := range hostSoftwareUninstalls {
		if _, ok := bySoftwareTitleID[s.ID]; !ok {
			if opts.OnlyAvailableForInstall || opts.IncludeAvailableForInstall {
				bySoftwareTitleID[s.ID] = s
			} else {
				uninstallQuarantineSet[s.ID] = s
			}
		} else if bySoftwareTitleID[s.ID].LastInstallInstalledAt == nil ||
			(s.LastUninstallUninstalledAt != nil && s.LastUninstallUninstalledAt.After(*bySoftwareTitleID[s.ID].LastInstallInstalledAt)) {

			// if the uninstall is more recent than the install, we should update the status
			bySoftwareTitleID[s.ID].Status = s.Status
			bySoftwareTitleID[s.ID].LastUninstallUninstalledAt = s.LastUninstallUninstalledAt
			bySoftwareTitleID[s.ID].LastUninstallScriptExecutionID = s.LastUninstallScriptExecutionID
			bySoftwareTitleID[s.ID].ExitCode = s.ExitCode

			if !opts.OnlyAvailableForInstall && !opts.IncludeAvailableForInstall {
				uninstallQuarantineSet[s.ID] = bySoftwareTitleID[s.ID]
				delete(bySoftwareTitleID, s.ID)
			}
		}
	}

	hostInstalledSoftware, err := hostInstalledSoftware(ds, ctx, host.ID)
	if err != nil {
		return nil, nil, err
	}
	hostInstalledSoftwareTitleSet := make(map[uint]struct{})
	hostInstalledSoftwareSet := make(map[uint]*hostSoftware)
	for _, pointerToSoftware := range hostInstalledSoftware {
		s := *pointerToSoftware
		if pointerToSoftware.LastOpenedAt != nil {
			timeCopy := *pointerToSoftware.LastOpenedAt
			s.LastOpenedAt = &timeCopy
		}

		if unInstalled, ok := uninstallQuarantineSet[s.ID]; ok {
			// We have an uninstall record according to host_software_installs,
			// however, osquery says the software is installed.
			// Put it back into the set of returned software
			bySoftwareTitleID[s.ID] = unInstalled
		}

		if _, ok := bySoftwareTitleID[s.ID]; !ok {
			sCopy := s
			bySoftwareTitleID[s.ID] = &sCopy
		} else if (bySoftwareTitleID[s.ID].LastOpenedAt == nil) ||
			(s.LastOpenedAt != nil && bySoftwareTitleID[s.ID].LastOpenedAt != nil &&
				s.LastOpenedAt.After(*bySoftwareTitleID[s.ID].LastOpenedAt)) {
			existing := bySoftwareTitleID[s.ID]
			existing.LastOpenedAt = s.LastOpenedAt
		}

		hostInstalledSoftwareTitleSet[s.ID] = struct{}{}
		if s.SoftwareID != nil {
			bySoftwareID[*s.SoftwareID] = pointerToSoftware
			hostInstalledSoftwareSet[*s.SoftwareID] = pointerToSoftware
		}
	}

	hostVPPInstalls, err := hostVPPInstalls(ds, ctx, host.ID, globalOrTeamID, opts.SelfServiceOnly, opts.IsMDMEnrolled)
	if err != nil {
		return nil, nil, err
	}
	byVPPAdamID := make(map[string]*hostSoftware)
	for _, s := range hostVPPInstalls {
		if s.VPPAppAdamID != nil {
			// If a VPP app is already installed on the host, we don't need to double count it
			// until we merge the two fetch queries later on in this method.
			// Until then if the host_software record is not a software installer, we delete it and keep the vpp app
			if _, exists := hostInstalledSoftwareTitleSet[s.ID]; exists {
				installedTitle := bySoftwareTitleID[s.ID]
				if installedTitle != nil && installedTitle.InstallerID == nil {
					// not a software installer, so copy over
					// the installed title information
					s.LastOpenedAt = installedTitle.LastOpenedAt
					s.SoftwareID = installedTitle.SoftwareID
					s.SoftwareSource = installedTitle.SoftwareSource
					s.SoftwareExtensionFor = installedTitle.SoftwareExtensionFor
					s.Version = installedTitle.Version
					s.BundleIdentifier = installedTitle.BundleIdentifier
					if !opts.VulnerableOnly && !hasCVEMetaFilters {
						// When we are filtering by vulnerable only
						// we want to treat the installed vpp app as a regular software title
						delete(bySoftwareTitleID, s.ID)
					}
					byVPPAdamID[*s.VPPAppAdamID] = s
				} else {
					continue
				}
			} else if opts.OnlyAvailableForInstall || opts.IncludeAvailableForInstall {
				byVPPAdamID[*s.VPPAppAdamID] = s
			}
		}
	}

	hostInHouseInstalls, err := hostInHouseInstalls(ds, ctx, host.ID, globalOrTeamID, opts.SelfServiceOnly, opts.IsMDMEnrolled)
	if err != nil {
		return nil, nil, err
	}
	byInHouseID := make(map[uint]*hostSoftware)
	for _, s := range hostInHouseInstalls {
		// If an in-house app is already installed on the host, we don't need to
		// double count it (what does that mean? copied from the VPP comment,
		// please clarify if you know) until we merge the two fetch queries later
		// on in this method. Until then if the host_software record is not a
		// software installer nor VPP app, we delete it and keep the in-house app.
		if _, exists := hostInstalledSoftwareTitleSet[s.ID]; exists {
			installedTitle := bySoftwareTitleID[s.ID]

			if installedTitle != nil && installedTitle.InstallerID == nil {
				// not a software installer, so copy over
				// the installed title information
				s.LastOpenedAt = installedTitle.LastOpenedAt
				s.SoftwareID = installedTitle.SoftwareID
				s.SoftwareSource = installedTitle.SoftwareSource
				s.SoftwareExtensionFor = installedTitle.SoftwareExtensionFor
				s.Version = installedTitle.Version
				s.BundleIdentifier = installedTitle.BundleIdentifier
				if !opts.VulnerableOnly && !hasCVEMetaFilters {
					// When we are filtering by vulnerable only
					// we want to treat the installed in-house app as a regular software title
					delete(bySoftwareTitleID, s.ID)
				}
				byInHouseID[*s.InHouseAppID] = s
			} else {
				continue
			}
		} else if opts.OnlyAvailableForInstall || opts.IncludeAvailableForInstall {
			byInHouseID[*s.InHouseAppID] = s
		}
	}

	hostInstalledVppsApps, err := hostInstalledVpps(ds, ctx, host.ID)
	if err != nil {
		return nil, nil, err
	}
	installedVppsByAdamID := make(map[string]*hostSoftware)
	for _, s := range hostInstalledVppsApps {
		if s.VPPAppAdamID != nil {
			installedVppsByAdamID[*s.VPPAppAdamID] = s
		}
	}

	hostVPPInstalledTitles := make(map[uint]*hostSoftware)
	for _, s := range installedVppsByAdamID {
		if _, ok := hostInstalledSoftwareTitleSet[s.ID]; ok {
			// we copied over all the installed title information
			// from bySoftwareTitleID, but deleted the record from the map
			// when going through hostVPPInstalls. Copy over the
			// data from the byVPPAdamID to hostVPPInstalledTitles
			// so we can later push to InstalledVersions
			installedTitle := byVPPAdamID[*s.VPPAppAdamID]
			if installedTitle == nil {
				// This can happen when mdm_enrolled is false
				// because in hostVPPInstalls we filter those out
				installedTitle = bySoftwareTitleID[s.ID]
			}
			if installedTitle == nil {
				// We somehow have a vpp app in host_vpp_software_installs,
				// however osquery didn't pick it up in inventory
				continue
			}
			s.SoftwareID = installedTitle.SoftwareID
			s.SoftwareSource = installedTitle.SoftwareSource
			s.SoftwareExtensionFor = installedTitle.SoftwareExtensionFor
			s.Version = installedTitle.Version
			s.BundleIdentifier = installedTitle.BundleIdentifier
		}
		if s.VPPAppAdamID != nil {
			// Override the status; if there's a pending re-install, we should show that status.
			if hs, ok := byVPPAdamID[*s.VPPAppAdamID]; ok {
				s.Status = hs.Status
			}
		}
		hostVPPInstalledTitles[s.ID] = s
	}

	hostInstalledInHouseApps, err := hostInstalledInHouses(ds, ctx, host.ID)
	if err != nil {
		return nil, nil, err
	}
	installedInHouseByID := make(map[uint]*hostSoftware)
	for _, s := range hostInstalledInHouseApps {
		if s.InHouseAppID != nil {
			installedInHouseByID[*s.InHouseAppID] = s
		}
	}

	hostInHouseInstalledTitles := make(map[uint]*hostSoftware)
	for _, s := range installedInHouseByID {
		if _, ok := hostInstalledSoftwareTitleSet[s.ID]; ok {
			// we copied over all the installed title information
			// from bySoftwareTitleID, but deleted the record from the map
			// when going through hostInHouseInstalls. Copy over the
			// data from the byInHouseID to hostInHouseInstalledTitles
			// so we can later push to InstalledVersions
			installedTitle := byInHouseID[*s.InHouseAppID]
			if installedTitle == nil {
				// This can happen when mdm_enrolled is false
				// because in hostInHouseInstalls we filter those out
				installedTitle = bySoftwareTitleID[s.ID]
			}
			if installedTitle == nil {
				// We somehow have an in-house app in host_in_house_software_installs,
				// however osquery didn't pick it up in inventory
				continue
			}
			s.SoftwareID = installedTitle.SoftwareID
			s.SoftwareSource = installedTitle.SoftwareSource
			s.SoftwareExtensionFor = installedTitle.SoftwareExtensionFor
			s.Version = installedTitle.Version
			s.BundleIdentifier = installedTitle.BundleIdentifier
		}
		if s.InHouseAppID != nil {
			// Override the status; if there's a pending re-install, we should show that status.
			if hs, ok := byInHouseID[*s.InHouseAppID]; ok {
				s.Status = hs.Status
			}
		}
		hostInHouseInstalledTitles[s.ID] = s
	}

	var stmtAvailable string

	if opts.OnlyAvailableForInstall || opts.IncludeAvailableForInstall {
		namedArgs["host_compatible_platforms"] = host.FleetPlatform()

		var availableSoftwareTitles []*hostSoftware

		if !opts.VulnerableOnly {
			stmtAvailable = `
				SELECT
				st.id,
				st.name,
				st.source,
				st.extension_for,
				st.upgrade_code,
				si.id as installer_id,
				si.self_service as package_self_service,
				si.filename as package_name,
				si.version as package_version,
				si.platform as package_platform,
				vat.self_service as vpp_app_self_service,
				vat.adam_id as vpp_app_adam_id,
				vap.latest_version as vpp_app_version,
				vap.platform as vpp_app_platform,
				NULLIF(vap.icon_url, '') as vpp_app_icon_url,
				iha.id as in_house_app_id,
				iha.filename as in_house_app_name,
				iha.version as in_house_app_version,
				iha.platform as in_house_app_platform,
				iha.self_service as in_house_app_self_service,
				NULL as last_install_installed_at,
				NULL as last_install_install_uuid,
				NULL as last_uninstall_uninstalled_at,
				NULL as last_uninstall_script_execution_id,
				NULL as status
			FROM
				software_titles st
			LEFT OUTER JOIN
				-- filter out software that is not available for install on the host's platform
				software_installers si ON st.id = si.title_id AND si.platform = :host_compatible_platforms AND si.extension NOT IN (:incompatible_extensions) AND si.global_or_team_id = :global_or_team_id
			LEFT OUTER JOIN
				-- include VPP apps only if the host is on a supported platform
				vpp_apps vap ON st.id = vap.title_id AND :host_platform IN (:vpp_apps_platforms)
			LEFT OUTER JOIN
				vpp_apps_teams vat ON vap.adam_id = vat.adam_id AND vap.platform = vat.platform AND vat.global_or_team_id = :global_or_team_id
			LEFT OUTER JOIN
				in_house_apps iha ON iha.title_id = st.id AND iha.platform = :host_compatible_platforms AND iha.global_or_team_id = :global_or_team_id
			WHERE
				-- software is not installed on host (but is available in host's team)
				NOT EXISTS (
					SELECT 1
					FROM
						host_software hs
					INNER JOIN
						software s ON hs.software_id = s.id
					WHERE
						hs.host_id = :host_id AND
						s.title_id = st.id
				) AND
				-- sofware install has not been attempted on host
				NOT EXISTS (
					SELECT 1
					FROM
						host_software_installs hsi
					WHERE
						hsi.host_id = :host_id AND
						hsi.software_installer_id = si.id AND
						hsi.removed = 0 AND
						hsi.canceled = 0
				) AND
				-- sofware install/uninstall is not upcoming on host
				NOT EXISTS (
					SELECT 1
					FROM
						upcoming_activities ua
						INNER JOIN
							software_install_upcoming_activities siua ON siua.upcoming_activity_id = ua.id
					WHERE
						ua.host_id = :host_id AND
						ua.activity_type IN ('software_install', 'software_uninstall') AND
						siua.software_installer_id = si.id
				) AND
				-- VPP install has not been attempted on host
				NOT EXISTS (
					SELECT 1
					FROM
						host_vpp_software_installs hvsi
					WHERE
						hvsi.host_id = :host_id AND
						hvsi.adam_id = vat.adam_id AND
						hvsi.removed = 0 AND
						hvsi.canceled = 0
				) AND
				-- VPP install is not upcoming on host
				NOT EXISTS (
					SELECT 1
					FROM
						upcoming_activities ua
						INNER JOIN
							vpp_app_upcoming_activities vaua ON vaua.upcoming_activity_id = ua.id
					WHERE
						ua.host_id = :host_id AND
						ua.activity_type = 'vpp_app_install' AND
						vaua.adam_id = vat.adam_id
				) AND
				-- in-house install has not been attempted on host
				NOT EXISTS (
					SELECT 1
					FROM
						host_in_house_software_installs hihsi
					WHERE
						hihsi.host_id = :host_id AND
						hihsi.in_house_app_id = iha.id AND
						hihsi.removed = 0 AND
						hihsi.canceled = 0
				) AND
				-- in-house install is not upcoming on host
				NOT EXISTS (
					SELECT 1
					FROM
						upcoming_activities ua
						INNER JOIN
							in_house_app_upcoming_activities ihua ON ihua.upcoming_activity_id = ua.id
					WHERE
						ua.host_id = :host_id AND
						ua.activity_type = 'in_house_app_install' AND
						ihua.in_house_app_id = iha.id
				) AND
				-- either the software installer or the vpp app or the in-house app exists for the host's team
				( si.id IS NOT NULL OR vat.platform = :host_platform OR iha.id IS NOT NULL ) AND
				-- label membership check
				(
					-- do the label membership check for software installers and VPP apps and in-house apps
						EXISTS (

						SELECT 1 FROM (

							-- no labels
							SELECT 0 AS count_installer_labels, 0 AS count_host_labels, 0 as count_host_updated_after_labels
							WHERE
								NOT EXISTS (SELECT 1 FROM software_installer_labels sil WHERE sil.software_installer_id = si.id) AND
								NOT EXISTS (SELECT 1 FROM vpp_app_team_labels vatl WHERE vatl.vpp_app_team_id = vat.id) AND
								NOT EXISTS (SELECT 1 FROM in_house_app_labels ihl WHERE ihl.in_house_app_id = iha.id)

							UNION

							-- include any for software installers
							SELECT
								COUNT(*) AS count_installer_labels,
								COUNT(lm.label_id) AS count_host_labels,
								0 as count_host_updated_after_labels
							FROM
								software_installer_labels sil
								LEFT OUTER JOIN label_membership lm ON lm.label_id = sil.label_id
								AND lm.host_id = :host_id
							WHERE
								sil.software_installer_id = si.id
								AND sil.exclude = 0
							HAVING
								count_installer_labels > 0 AND count_host_labels > 0

							UNION

							-- exclude any for software installers, ignore software that depends on labels created
							-- _after_ the label_updated_at timestamp of the host (because
							-- we don't have results for that label yet, the host may or may
							-- not be a member).
							SELECT
								COUNT(*) AS count_installer_labels,
								COUNT(lm.label_id) AS count_host_labels,
								SUM(CASE WHEN lbl.created_at IS NOT NULL AND :host_label_updated_at >= lbl.created_at THEN 1 ELSE 0 END) as count_host_updated_after_labels
							FROM
								software_installer_labels sil
								LEFT OUTER JOIN labels lbl
									ON lbl.id = sil.label_id
								LEFT OUTER JOIN label_membership lm
									ON lm.label_id = sil.label_id AND lm.host_id = :host_id
							WHERE
								sil.software_installer_id = si.id
								AND sil.exclude = 1
							HAVING
								count_installer_labels > 0 AND count_installer_labels = count_host_updated_after_labels AND count_host_labels = 0

							UNION

							-- include any for VPP apps
							SELECT
								COUNT(*) AS count_installer_labels,
								COUNT(lm.label_id) AS count_host_labels,
								0 as count_host_updated_after_labels
							FROM
								vpp_app_team_labels vatl
								LEFT OUTER JOIN label_membership lm ON lm.label_id = vatl.label_id
								AND lm.host_id = :host_id
							WHERE
								vatl.vpp_app_team_id = vat.id
								AND vatl.exclude = 0
							HAVING
								count_installer_labels > 0 AND count_host_labels > 0

							UNION

							-- exclude any for VPP apps
							SELECT
								COUNT(*) AS count_installer_labels,
								COUNT(lm.label_id) AS count_host_labels,
								SUM(CASE
								WHEN lbl.created_at IS NOT NULL AND lbl.label_membership_type = 0 AND :host_label_updated_at >= lbl.created_at THEN 1
								WHEN lbl.created_at IS NOT NULL AND lbl.label_membership_type = 1 THEN 1
								ELSE 0 END) as count_host_updated_after_labels
							FROM
								vpp_app_team_labels vatl
								LEFT OUTER JOIN labels lbl
									ON lbl.id = vatl.label_id
								LEFT OUTER JOIN label_membership lm
									ON lm.label_id = vatl.label_id AND lm.host_id = :host_id
							WHERE
								vatl.vpp_app_team_id = vat.id
								AND vatl.exclude = 1
							HAVING
								count_installer_labels > 0 AND count_installer_labels = count_host_updated_after_labels AND count_host_labels = 0

							UNION

							-- include any for in-house apps
							SELECT
								COUNT(*) AS count_installer_labels,
								COUNT(lm.label_id) AS count_host_labels,
								0 as count_host_updated_after_labels
							FROM
								in_house_app_labels ihl
								LEFT OUTER JOIN label_membership lm ON lm.label_id = ihl.label_id AND lm.host_id = :host_id
							WHERE
								ihl.in_house_app_id = iha.id
								AND ihl.exclude = 0
							HAVING
								count_installer_labels > 0 AND count_host_labels > 0

							UNION

							-- exclude any for in-house apps
							SELECT
								COUNT(*) AS count_installer_labels,
								COUNT(lm.label_id) AS count_host_labels,
								SUM(CASE
								WHEN lbl.created_at IS NOT NULL AND lbl.label_membership_type = 0 AND :host_label_updated_at >= lbl.created_at THEN 1
								WHEN lbl.created_at IS NOT NULL AND lbl.label_membership_type = 1 THEN 1
								ELSE 0 END) as count_host_updated_after_labels
							FROM
								in_house_app_labels ihl
								LEFT OUTER JOIN labels lbl ON lbl.id = ihl.label_id
								LEFT OUTER JOIN label_membership lm ON lm.label_id = ihl.label_id AND lm.host_id = :host_id
							WHERE
								ihl.in_house_app_id = iha.id AND
								ihl.exclude = 1
							HAVING
								count_installer_labels > 0 AND count_installer_labels = count_host_updated_after_labels AND count_host_labels = 0
							) t
						)
				)
			`
			if opts.SelfServiceOnly {
				stmtAvailable += "\nAND ( si.self_service = 1 OR ( vat.self_service = 1 AND :is_mdm_enrolled ) OR ( iha.self_service = 1 AND :is_mdm_enrolled ) )"
			}

			if !opts.IsMDMEnrolled {
				// both VPP apps and in-house apps require MDM
				stmtAvailable += "\nAND vat.id IS NULL AND iha.id IS NULL"
			}

			stmtAvailable, args, err := sqlx.Named(stmtAvailable, namedArgs)
			if err != nil {
				return nil, nil, err
			}
			stmtAvailable, args, err = sqlx.In(stmtAvailable, args...)
			if err != nil {
				return nil, nil, err
			}

			err = sqlx.SelectContext(ctx, ds.reader(ctx), &availableSoftwareTitles, stmtAvailable, args...)
			if err != nil {
				return nil, nil, err
			}
		}

		// These slices are meant to keep track of software that is available for install.
		// When we are filtering by `OnlyAvailableForInstall`, we will replace the existing
		// software title records held in bySoftwareTitleID, byVPPAdamID and byInHouseID.
		// If we are just using the `IncludeAvailableForInstall` options, we will simply
		// add these addtional software titles to bySoftwareTitleID, byVPPAdamID and byInHouseID.
		tmpBySoftwareTitleID := make(map[uint]*hostSoftware, len(availableSoftwareTitles))
		tmpByVPPAdamID := make(map[string]*hostSoftware, len(byVPPAdamID))
		tmpByInHouseID := make(map[uint]*hostSoftware, len(byInHouseID))
		if opts.OnlyAvailableForInstall {
			// drop in anything that has been installed or uninstalled as it can be installed again regardless of status
			for _, s := range hostSoftwareUninstalls {
				tmpBySoftwareTitleID[s.ID] = s
			}
			if !opts.VulnerableOnly {
				for _, s := range hostSoftwareInstallsList {
					tmpBySoftwareTitleID[s.ID] = s
				}
				for _, s := range hostVPPInstalls {
					tmpByVPPAdamID[*s.VPPAppAdamID] = s
				}
				for _, s := range hostInHouseInstalls {
					tmpByInHouseID[*s.InHouseAppID] = s
				}
			}
		}
		// NOTE: label conditions are applied in a subsequent step
		// software installed on the host not by fleet and there exists a software installer that matches this software
		// so that makes it available for install
		installedInstallersSql := `
			SELECT
				software.title_id,
				software_installers.id AS installer_id,
				software_installers.self_service AS package_self_service
			FROM
				host_software
			INNER JOIN
				software ON host_software.software_id = software.id
			INNER JOIN
				software_installers ON software.title_id = software_installers.title_id
				  AND software_installers.platform = ?
				  AND software_installers.global_or_team_id = ?
			WHERE host_software.host_id = ?
			`
		type InstalledSoftwareTitle struct {
			TitleID     uint `db:"title_id"`
			InstallerID uint `db:"installer_id"`
			SelfService bool `db:"package_self_service"`
		}
		var installedSoftwareTitleIDs []InstalledSoftwareTitle
		err = sqlx.SelectContext(ctx, ds.reader(ctx), &installedSoftwareTitleIDs, installedInstallersSql, namedArgs["host_compatible_platforms"], globalOrTeamID, host.ID)
		if err != nil {
			return nil, nil, err
		}
		for _, s := range installedSoftwareTitleIDs {
			if software := bySoftwareTitleID[s.TitleID]; software != nil {
				software.InstallerID = &s.InstallerID
				software.PackageSelfService = &s.SelfService
				tmpBySoftwareTitleID[s.TitleID] = software
			}
		}
		if !opts.SelfServiceOnly || (opts.SelfServiceOnly && opts.IsMDMEnrolled) {
			// NOTE: label conditions are applied in a subsequent step
			// software installed on the host not by fleet and there exists a vpp app that matches this software
			// so that makes it available for install
			installedVPPAppsSql := `
				SELECT
					vpp_apps.title_id AS id,
					vpp_apps.adam_id AS vpp_app_adam_id,
					vpp_apps.latest_version AS vpp_app_version,
					vpp_apps.platform as vpp_app_platform,
					NULLIF(vpp_apps.icon_url, '') as vpp_app_icon_url,
					vpp_apps_teams.self_service AS vpp_app_self_service
				FROM
					host_software
				INNER JOIN
					software ON host_software.software_id = software.id
				INNER JOIN
					vpp_apps ON software.title_id = vpp_apps.title_id AND :host_platform IN (:vpp_apps_platforms)
				INNER JOIN
					vpp_apps_teams ON vpp_apps.adam_id = vpp_apps_teams.adam_id AND vpp_apps.platform = vpp_apps_teams.platform AND vpp_apps_teams.global_or_team_id = :global_or_team_id
				WHERE
					host_software.host_id = :host_id
				`
			installedVPPAppsSql, args, err := sqlx.Named(installedVPPAppsSql, namedArgs)
			if err != nil {
				return nil, nil, err
			}
			installedVPPAppsSql, args, err = sqlx.In(installedVPPAppsSql, args...)
			if err != nil {
				return nil, nil, err
			}
			var installedVPPAppIDs []*hostSoftware
			err = sqlx.SelectContext(ctx, ds.reader(ctx), &installedVPPAppIDs, installedVPPAppsSql, args...)
			if err != nil {
				return nil, nil, err
			}
			for _, s := range installedVPPAppIDs {
				if s.VPPAppAdamID != nil {
					if tmpByVPPAdamID[*s.VPPAppAdamID] == nil {
						// inventoried by osquery, but not installed by fleet
						tmpByVPPAdamID[*s.VPPAppAdamID] = s
					} else {
						// inventoried by osquery, but installed by fleet
						// We want to preserve the install information from host_vpp_software_installs
						// so don't overwrite the existing record
						tmpByVPPAdamID[*s.VPPAppAdamID].VPPAppVersion = s.VPPAppVersion
						tmpByVPPAdamID[*s.VPPAppAdamID].VPPAppPlatform = s.VPPAppPlatform
						tmpByVPPAdamID[*s.VPPAppAdamID].VPPAppIconURL = s.VPPAppIconURL
					}
				}
				if VPPAppByFleet, ok := hostVPPInstalledTitles[s.ID]; ok {
					// Vpp app installed by fleet, so we need to copy over the status,
					// because all fleet installed apps show an installed status if available
					tmpByVPPAdamID[*s.VPPAppAdamID].Status = VPPAppByFleet.Status
				}
				// If a VPP app is installed on the host, but not by fleet
				// it will be present in bySoftwareTitleID, because osquery returned it as inventory.
				// We need to remove it from bySoftwareTitleID and add it to byVPPAdamID
				if inventoriedSoftware, ok := bySoftwareTitleID[s.ID]; ok {
					inventoriedSoftware.VPPAppAdamID = s.VPPAppAdamID
					inventoriedSoftware.VPPAppVersion = s.VPPAppVersion
					inventoriedSoftware.VPPAppPlatform = s.VPPAppPlatform
					inventoriedSoftware.VPPAppIconURL = s.VPPAppIconURL
					inventoriedSoftware.VPPAppSelfService = s.VPPAppSelfService
					if !opts.VulnerableOnly && !hasCVEMetaFilters {
						// When we are filtering by vulnerable only
						// we want to treat the installed vpp app as a regular software title
						delete(bySoftwareTitleID, s.ID)
						byVPPAdamID[*s.VPPAppAdamID] = inventoriedSoftware
					}
					hostVPPInstalledTitles[s.ID] = inventoriedSoftware
				}
			}

			// NOTE: label conditions are applied in a subsequent step
			// software installed on the host not by fleet and there exists an
			// in-house app that matches this software so that makes it available for
			// install
			installedInHouseAppsSql := `
				SELECT
					iha.title_id AS id,
					iha.id AS in_house_app_id,
					iha.filename AS in_house_app_name,
					iha.version AS in_house_app_version,
					iha.platform as in_house_app_platform,
					iha.self_service AS in_house_app_self_service
				FROM
					host_software
				INNER JOIN
					software ON host_software.software_id = software.id
				INNER JOIN
					in_house_apps iha ON software.title_id = iha.title_id AND iha.global_or_team_id = :global_or_team_id  AND iha.platform = :host_compatible_platforms
				WHERE
					host_software.host_id = :host_id
				`
			installedInHouseAppsSql, args, err = sqlx.Named(installedInHouseAppsSql, namedArgs)
			if err != nil {
				return nil, nil, err
			}
			installedInHouseAppsSql, args, err = sqlx.In(installedInHouseAppsSql, args...)
			if err != nil {
				return nil, nil, err
			}
			var installedInHouseAppIDs []*hostSoftware
			err = sqlx.SelectContext(ctx, ds.reader(ctx), &installedInHouseAppIDs, installedInHouseAppsSql, args...)
			if err != nil {
				return nil, nil, err
			}
			for _, s := range installedInHouseAppIDs {
				if s.InHouseAppID != nil {
					if tmpByInHouseID[*s.InHouseAppID] == nil {
						// inventoried, but not installed by fleet
						tmpByInHouseID[*s.InHouseAppID] = s
					} else {
						// inventoried, but installed by fleet
						// We want to preserve the install information from host_in_house_software_installs
						// so don't overwrite the existing record
						tmpByInHouseID[*s.InHouseAppID].InHouseAppVersion = s.InHouseAppVersion
						tmpByInHouseID[*s.InHouseAppID].InHouseAppPlatform = s.InHouseAppPlatform
						tmpByInHouseID[*s.InHouseAppID].InHouseAppName = s.InHouseAppName
					}
				}
				if inHouseAppByFleet, ok := hostInHouseInstalledTitles[s.ID]; ok {
					// In-house app installed by fleet, so we need to copy over the status,
					// because all fleet installed apps show an installed status if available
					tmpByInHouseID[*s.InHouseAppID].Status = inHouseAppByFleet.Status
				}
				// If an in-house app is installed on the host, but not by fleet
				// it will be present in bySoftwareTitleID, because osquery returned it as inventory.
				// We need to remove it from bySoftwareTitleID and add it to byInHouseID
				if inventoriedSoftware, ok := bySoftwareTitleID[s.ID]; ok {
					inventoriedSoftware.InHouseAppID = s.InHouseAppID
					inventoriedSoftware.InHouseAppVersion = s.InHouseAppVersion
					inventoriedSoftware.InHouseAppPlatform = s.InHouseAppPlatform
					inventoriedSoftware.InHouseAppName = s.InHouseAppName
					inventoriedSoftware.InHouseAppSelfService = s.InHouseAppSelfService
					if !opts.VulnerableOnly && !hasCVEMetaFilters {
						// When we are filtering by vulnerable only
						// we want to treat the installed in-house app as a regular software title
						delete(bySoftwareTitleID, s.ID)
						byInHouseID[*s.InHouseAppID] = inventoriedSoftware
					}
					hostInHouseInstalledTitles[s.ID] = inventoriedSoftware
				}
			}
		}

		for _, s := range availableSoftwareTitles {
			switch {
			case s.VPPAppAdamID != nil:
				// VPP app
				existingVPP, found := byVPPAdamID[*s.VPPAppAdamID]
				if opts.OnlyAvailableForInstall {
					if !found {
						tmpByVPPAdamID[*s.VPPAppAdamID] = s
					} else {
						tmpByVPPAdamID[*s.VPPAppAdamID] = existingVPP
					}
				} else {
					// We have an existing vpp record in an installed or pending state, do not overwrite with the
					// one that's available for install. We would lose specifics about the installed version
					if !found {
						byVPPAdamID[*s.VPPAppAdamID] = s
					}
				}

			case s.InHouseAppID != nil:
				// In-house app
				existing, found := byInHouseID[*s.InHouseAppID]
				if opts.OnlyAvailableForInstall {
					if !found {
						tmpByInHouseID[*s.InHouseAppID] = s
					} else {
						tmpByInHouseID[*s.InHouseAppID] = existing
					}
				} else {
					// We have an existing in-house record in an installed or pending state, do not overwrite with the
					// one that's available for install. We would lose specifics about the installed version
					if !found {
						byInHouseID[*s.InHouseAppID] = s
					}
				}

			default:
				existingSoftware, found := bySoftwareTitleID[s.ID]
				if opts.OnlyAvailableForInstall {
					if !found {
						tmpBySoftwareTitleID[s.ID] = s
					} else {
						tmpBySoftwareTitleID[s.ID] = existingSoftware
					}
				} else {
					// We have an existing software record in an installed or pending state, do not overwrite with the
					// one that's available for install. We would lose specifics about the previous record
					if !found {
						bySoftwareTitleID[s.ID] = s
					}
				}
			}
		}
		// Clear out all the previous software titles as we are only filtering for available software
		if opts.OnlyAvailableForInstall {
			bySoftwareTitleID = tmpBySoftwareTitleID
			byVPPAdamID = tmpByVPPAdamID
			byInHouseID = tmpByInHouseID
		}
	}

	// filter out software installers due to label scoping
	filteredBySoftwareTitleID, err := filterSoftwareInstallersByLabel(
		ds,
		ctx,
		host,
		bySoftwareTitleID,
	)
	if err != nil {
		return nil, nil, err
	}

	// filter out VPP apps due to label scoping
	filteredByVPPAdamID, otherVppAppsInInventory, err := filterVPPAppsByLabel(
		ds,
		ctx,
		host,
		byVPPAdamID,
		hostVPPInstalledTitles,
	)
	if err != nil {
		return nil, nil, err
	}

	// filter out in-house apps due to label scoping
	filteredByInHouseID, otherInHouseAppsInInventory, err := filterInHouseAppsByLabel(
		ds,
		ctx,
		host,
		byInHouseID,
		hostInHouseInstalledTitles,
	)
	if err != nil {
		return nil, nil, err
	}

	// We ignored the VPP apps that were installed on the host while filtering in filterSoftwareInstallersByLabel
	// so we need to add them back in if they are allowed by filterVppAppsByLabel
	for _, value := range otherVppAppsInInventory {
		if st, ok := bySoftwareTitleID[value.ID]; ok {
			filteredBySoftwareTitleID[value.ID] = st
		}
	}

	// We ignored the in-house apps that were installed on the host while filtering in filterSoftwareInstallersByLabel
	// so we need to add them back in if they are allowed by filterInHouseAppsByLabel
	for _, value := range otherInHouseAppsInInventory {
		if st, ok := bySoftwareTitleID[value.ID]; ok {
			filteredBySoftwareTitleID[value.ID] = st
		}
	}

	if opts.OnlyAvailableForInstall {
		bySoftwareTitleID = filteredBySoftwareTitleID
		byVPPAdamID = filteredByVPPAdamID
		byInHouseID = filteredByInHouseID
	}
	// self service impacts inventory, when a software title is excluded because of a filter,
	// it should be excluded from the inventory as well, because we cannot "reinstall" it on the self service page
	if opts.SelfServiceOnly {
		for _, software := range bySoftwareTitleID {
			if software.PackageSelfService != nil && *software.PackageSelfService {
				if filteredBySoftwareTitleID[software.ID] == nil {
					// remove the software title from bySoftwareTitleID
					delete(bySoftwareTitleID, software.ID)
				}
			}
		}
		for vppAppAdamID, software := range byVPPAdamID {
			if software.VPPAppSelfService != nil && *software.VPPAppSelfService {
				if filteredByVPPAdamID[vppAppAdamID] == nil {
					// remove the software title from byVPPAdamID
					delete(byVPPAdamID, vppAppAdamID)
				}
			}
		}
		for inHouseID, software := range byInHouseID {
			if software.InHouseAppSelfService != nil && *software.InHouseAppSelfService {
				if filteredByInHouseID[inHouseID] == nil {
					// remove the software title from byInHouseID
					delete(byInHouseID, inHouseID)
				}
			}
		}
	}

	// since these host installed vpp apps/in-house apps are already added in bySoftwareTitleID,
	// we need to avoid adding them to byVPPAdamID/byInHouseID
	// but we need to store them in filteredBy{VPPAdamID,InHouseID} so they are able to be
	// promoted when returning the software title
	for key, value := range otherVppAppsInInventory {
		if _, ok := filteredByVPPAdamID[key]; !ok {
			filteredByVPPAdamID[key] = value
		}
	}
	for key, value := range otherInHouseAppsInInventory {
		if _, ok := filteredByInHouseID[key]; !ok {
			filteredByInHouseID[key] = value
		}
	}

	var softwareTitleIDs []uint
	for softwareTitleID := range bySoftwareTitleID {
		softwareTitleIDs = append(softwareTitleIDs, softwareTitleID)
	}

	var softwareIDs []uint
	for softwareID := range bySoftwareID {
		softwareIDs = append(softwareIDs, softwareID)
	}

	var vppAdamIDs []string
	var vppTitleIDs []uint
	for key, v := range byVPPAdamID {
		vppAdamIDs = append(vppAdamIDs, key)
		vppTitleIDs = append(vppTitleIDs, v.ID)
	}

	var inHouseIDs []uint
	var inHouseTitleIDs []uint
	for key, v := range byInHouseID {
		inHouseIDs = append(inHouseIDs, key)
		inHouseTitleIDs = append(inHouseTitleIDs, v.ID)
	}

	var titleCount uint
	var hostSoftwareList []*hostSoftware
	if len(softwareTitleIDs) > 0 || len(vppAdamIDs) > 0 || len(inHouseIDs) > 0 {
		var (
			args                   []interface{}
			stmt                   string
			softwareTitleStatement string
			vppAdamStatment        string
		)

		matchClause := ""
		matchArgs := []interface{}{}
		if opts.ListOptions.MatchQuery != "" {
			matchClause, matchArgs = searchLike(matchClause, matchArgs, opts.ListOptions.MatchQuery, "software_titles.name")
		}

		var (
			softwareOnlySelfServiceClause string
			vppOnlySelfServiceClause      string
			inHouseOnlySelfServiceClause  string
		)
		if opts.SelfServiceOnly {
			softwareOnlySelfServiceClause = ` AND software_installers.self_service = 1 `
			if opts.IsMDMEnrolled {
				vppOnlySelfServiceClause = ` AND vpp_apps_teams.self_service = 1 `
				inHouseOnlySelfServiceClause = ` AND in_house_apps.self_service = 1 `
			}
		}

		var cveMetaFilter string
		var cveMatchClause string
		var cveNamedArgs []interface{}
		var cveMatchArgs []interface{}
		if opts.KnownExploit {
			cveMetaFilter += "\nAND cve_meta.cisa_known_exploit = :known_exploit"
		}
		if opts.MinimumCVSS > 0 {
			cveMetaFilter += "\nAND cve_meta.cvss_score >= :min_cvss"
		}
		if opts.MaximumCVSS > 0 {
			cveMetaFilter += "\nAND cve_meta.cvss_score <= :max_cvss"
		}
		if hasCVEMetaFilters {
			cveMetaFilter, cveNamedArgs, err = sqlx.Named(cveMetaFilter, namedArgs)
			if err != nil {
				return nil, nil, ctxerr.Wrap(ctx, err, "build named query for cve meta filters")
			}
		}
		if opts.ListOptions.MatchQuery != "" {
			cveMatchClause, cveMatchArgs = searchLike(cveMatchClause, cveMatchArgs, opts.ListOptions.MatchQuery, "software_cve.cve")
		}

		var softwareVulnerableJoin string
		if len(softwareTitleIDs) > 0 {
			if opts.VulnerableOnly || opts.ListOptions.MatchQuery != "" {
				softwareVulnerableJoin += " AND ( "
				if !opts.VulnerableOnly && opts.ListOptions.MatchQuery != "" {
					softwareVulnerableJoin += `
					    -- Software without vulnerabilities
						(
							NOT EXISTS (
								SELECT 1
								FROM
									software_cve
								WHERE
									software_cve.software_id = software.id
							) ` + matchClause + `
					    ) OR
					`
				}

				softwareVulnerableJoin += `
				-- Software with vulnerabilities
				EXISTS (
					SELECT 1
					FROM
						software_cve
				`
				cveMetaJoin := "\n INNER JOIN cve_meta ON software_cve.cve = cve_meta.cve"

				// Only join CVE table if there are filters
				if hasCVEMetaFilters {
					softwareVulnerableJoin += cveMetaJoin
				}
				softwareVulnerableJoin += `
					WHERE
						software_cve.software_id = software.id
				`
				softwareVulnerableJoin += cveMetaFilter
				softwareVulnerableJoin += "\n" + strings.ReplaceAll(cveMatchClause, "AND", "AND (")
				softwareVulnerableJoin += strings.ReplaceAll(matchClause, "AND", "OR") + ")"
				softwareVulnerableJoin += "\n)"
				if !opts.VulnerableOnly || opts.ListOptions.MatchQuery != "" {
					softwareVulnerableJoin += ")"
				}
			}

			installedSoftwareJoinsCondition := ""
			if len(softwareIDs) > 0 {
				installedSoftwareJoinsCondition = `AND software.id IN (?)`
			}

			softwareTitleStatement = `
			-- SELECT for software
			%s
			FROM
				software_titles
			LEFT JOIN
				software_installers ON software_titles.id = software_installers.title_id
				AND software_installers.global_or_team_id = :global_or_team_id
			LEFT JOIN
				software ON software_titles.id = software.title_id ` + installedSoftwareJoinsCondition + `
			WHERE
				software_titles.id IN (?)
			%s
			` + softwareOnlySelfServiceClause + `
			-- GROUP by for software
			%s
			`

			var softwareTitleArgs []interface{}
			if len(softwareIDs) > 0 {
				softwareTitleStatement, softwareTitleArgs, err = sqlx.In(softwareTitleStatement, softwareIDs, softwareTitleIDs)
			} else {
				softwareTitleStatement, softwareTitleArgs, err = sqlx.In(softwareTitleStatement, softwareTitleIDs)
			}
			if err != nil {
				return nil, nil, ctxerr.Wrap(ctx, err, "expand IN query for software titles")
			}
			softwareTitleStatement, softwareTitleArgsNamedArgs, err := sqlx.Named(softwareTitleStatement, namedArgs)
			if err != nil {
				return nil, nil, ctxerr.Wrap(ctx, err, "build named query for software titles")
			}
			args = append(args, softwareTitleArgsNamedArgs...)
			args = append(args, softwareTitleArgs...)
			if len(cveNamedArgs) > 0 {
				args = append(args, cveNamedArgs...)
			}
			if len(cveMatchArgs) > 0 {
				args = append(args, cveMatchArgs...)
			}
			if len(matchArgs) > 0 {
				args = append(args, matchArgs...)
				// Have to conditionally add the additional match for software without vulnerabilities
				if !opts.VulnerableOnly && opts.ListOptions.MatchQuery != "" {
					args = append(args, matchArgs...)
				}
			}
			stmt += softwareTitleStatement
		}

		if !opts.VulnerableOnly && len(vppAdamIDs) > 0 {
			if len(softwareTitleIDs) > 0 {
				vppAdamStatment = ` UNION `
			}

			vppAdamStatment += `
			-- SELECT for vpp apps
			%s
			FROM
				software_titles
			INNER JOIN
				vpp_apps ON software_titles.id = vpp_apps.title_id AND vpp_apps.platform = :host_platform
			INNER JOIN
				vpp_apps_teams ON vpp_apps.adam_id = vpp_apps_teams.adam_id AND vpp_apps.platform = vpp_apps_teams.platform AND vpp_apps_teams.global_or_team_id = :global_or_team_id
			WHERE
				vpp_apps.adam_id IN (?)
				AND true
			` + vppOnlySelfServiceClause + `
			-- GROUP BY for vpp apps
			%s
			`

			vppAdamStatement, vppAdamArgs, err := sqlx.In(vppAdamStatment, vppAdamIDs)
			if err != nil {
				return nil, nil, ctxerr.Wrap(ctx, err, "expand IN query for vpp titles")
			}
			vppAdamStatement, vppAdamArgsNamedArgs, err := sqlx.Named(vppAdamStatement, namedArgs)
			if err != nil {
				return nil, nil, ctxerr.Wrap(ctx, err, "build named query for vpp titles")
			}
			vppAdamStatement = strings.ReplaceAll(vppAdamStatement, "AND true", matchClause)
			args = append(args, vppAdamArgsNamedArgs...)
			args = append(args, vppAdamArgs...)
			if len(matchArgs) > 0 {
				args = append(args, matchArgs...)
			}
			stmt += vppAdamStatement
		}

		if !opts.VulnerableOnly && len(inHouseIDs) > 0 {
			var inHouseStmt string
			if len(softwareTitleIDs) > 0 || len(vppAdamIDs) > 0 {
				inHouseStmt = ` UNION `
			}

			inHouseStmt += `
			-- SELECT for in-house apps
			%s
			FROM
				software_titles
			INNER JOIN in_house_apps ON
				software_titles.id = in_house_apps.title_id AND in_house_apps.platform = :host_platform AND in_house_apps.global_or_team_id = :global_or_team_id
			WHERE
				in_house_apps.id IN (?)
				AND true
			` + inHouseOnlySelfServiceClause + `
			-- GROUP BY for in-house apps
			%s
			`

			inHouseStmt, inHouseArgs, err := sqlx.In(inHouseStmt, inHouseIDs)
			if err != nil {
				return nil, nil, ctxerr.Wrap(ctx, err, "expand IN query for in-house titles")
			}
			inHouseStmt, inHouseArgsNamedArgs, err := sqlx.Named(inHouseStmt, namedArgs)
			if err != nil {
				return nil, nil, ctxerr.Wrap(ctx, err, "build named query for in-house titles")
			}
			inHouseStmt = strings.ReplaceAll(inHouseStmt, "AND true", matchClause)
			args = append(args, inHouseArgsNamedArgs...)
			args = append(args, inHouseArgs...)
			if len(matchArgs) > 0 {
				args = append(args, matchArgs...)
			}
			stmt += inHouseStmt
		}

		var countStmt string
		var sprintfArgs []any
		// we do not scan vulnerabilities on vpp/in-house software available for install
		includeSoftwareTitles := len(softwareTitleIDs) > 0
		includeVPP := !opts.VulnerableOnly && len(vppAdamIDs) > 0
		includeInHouse := !opts.VulnerableOnly && len(inHouseIDs) > 0
		if includeSoftwareTitles {
			sprintfArgs = append(sprintfArgs, `SELECT software_titles.id`, softwareVulnerableJoin, `GROUP BY software_titles.id`)
		}
		if includeVPP {
			sprintfArgs = append(sprintfArgs, `SELECT software_titles.id`, `GROUP BY software_titles.id`)
		}
		if includeInHouse {
			sprintfArgs = append(sprintfArgs, `SELECT software_titles.id`, `GROUP BY software_titles.id`)
		}
		if len(sprintfArgs) == 0 {
			return []*fleet.HostSoftwareWithInstaller{}, &fleet.PaginationMetadata{}, nil
		}
		countStmt = fmt.Sprintf(stmt, sprintfArgs...)

		if err := sqlx.GetContext(
			ctx,
			ds.reader(ctx),
			&titleCount,
			fmt.Sprintf("SELECT COUNT(id) FROM (%s) AS combined_results", countStmt),
			args...,
		); err != nil {
			return nil, nil, ctxerr.Wrap(ctx, err, "get host software count")
		}

		var replacements []any
		if len(softwareTitleIDs) > 0 {
			replacements = append(replacements,
				// For software installers
				`
				SELECT
					software_titles.id,
					software_titles.name,
					software_titles.source AS source,
					software_titles.extension_for AS extension_for,
					software_titles.upgrade_code AS upgrade_code, -- should be empty or non-empty string for "programs" sourced software, null otherwise
					software_installers.id AS installer_id,
					software_installers.self_service AS package_self_service,
					software_installers.filename AS package_name,
					software_installers.version AS package_version,
					software_installers.platform as package_platform,
					GROUP_CONCAT(software.id) AS software_id_list,
					GROUP_CONCAT(software.source) AS software_source_list,
					GROUP_CONCAT(software.extension_for) AS software_extension_for_list,
					GROUP_CONCAT(software.upgrade_code) AS software_upgrade_code_list,
					GROUP_CONCAT(software.version) AS version_list,
					GROUP_CONCAT(software.bundle_identifier) AS bundle_identifier_list,
					NULL AS vpp_app_adam_id_list,
					NULL AS vpp_app_version_list,
					NULL AS vpp_app_platform_list,
					NULL AS vpp_app_icon_url_list,
					NULL AS vpp_app_self_service_list,
					NULL AS in_house_app_id_list,
					NULL AS in_house_app_name_list,
					NULL AS in_house_app_version_list,
					NULL as in_house_app_platform_list,
					NULL as in_house_app_self_service_list
			`, softwareVulnerableJoin, `
				GROUP BY
					software_titles.id,
					software_titles.name,
					software_titles.source,
					software_titles.extension_for,
					software_titles.upgrade_code,
					software_installers.id,
					software_installers.self_service,
					software_installers.filename,
					software_installers.version,
					software_installers.platform
			`)
		}
		if includeVPP {
			replacements = append(replacements,
				// For vpp apps
				`
				SELECT
					software_titles.id,
					software_titles.name,
					software_titles.source AS source,
					software_titles.extension_for AS extension_for,
					software_titles.upgrade_code AS upgrade_code, -- should always be null for vpp (mac) apps
					NULL AS installer_id,
					NULL AS package_self_service,
					NULL AS package_name,
					NULL AS package_version,
					NULL as package_platform,
					NULL AS software_id_list,
					NULL AS software_source_list,
					NULL AS software_extension_for_list,
					NULL AS software_upgrade_code_list,
					NULL AS version_list,
					NULL AS bundle_identifier_list,
					GROUP_CONCAT(vpp_apps.adam_id) AS vpp_app_adam_id_list,
					GROUP_CONCAT(vpp_apps.latest_version) AS vpp_app_version_list,
					GROUP_CONCAT(vpp_apps.platform) as vpp_app_platform_list,
					GROUP_CONCAT(vpp_apps.icon_url) AS vpp_app_icon_url_list,
					GROUP_CONCAT(vpp_apps_teams.self_service) AS vpp_app_self_service_list,
					NULL AS in_house_app_id_list,
					NULL AS in_house_app_name_list,
					NULL AS in_house_app_version_list,
					NULL as in_house_app_platform_list,
					NULL as in_house_app_self_service_list
			`, `
				GROUP BY
					software_titles.id,
					software_titles.name,
					software_titles.source,
					software_titles.extension_for,
					software_titles.upgrade_code
			`)
		}

		if includeInHouse {
			replacements = append(replacements,
				// For in-house apps
				`
				SELECT
					software_titles.id,
					software_titles.name,
					software_titles.source AS source,
					software_titles.extension_for AS extension_for,
					software_titles.upgrade_code AS upgrade_code,
					NULL AS installer_id,
					NULL AS package_self_service,
					NULL AS package_name,
					NULL AS package_version,
					NULL as package_platform,
					NULL AS software_id_list,
					NULL AS software_source_list,
					NULL AS software_extension_for_list,
					NULL AS software_upgrade_code_list,
					NULL AS version_list,
					NULL AS bundle_identifier_list,
					NULL AS vpp_app_adam_id_list,
					NULL AS vpp_app_version_list,
					NULL as vpp_app_platform_list,
					NULL AS vpp_app_icon_url_list,
					NULL AS vpp_app_self_service_list,
					GROUP_CONCAT(in_house_apps.id) AS in_house_app_id_list,
					GROUP_CONCAT(in_house_apps.filename) AS in_house_app_name_list,
					GROUP_CONCAT(in_house_apps.version) AS in_house_app_version_list,
					GROUP_CONCAT(in_house_apps.platform) as in_house_app_platform_list,
					GROUP_CONCAT(in_house_apps.self_service) as in_house_app_self_service_list
			`, `
				GROUP BY
					software_titles.id,
					software_titles.name,
					software_titles.source,
					software_titles.extension_for,
					software_titles.upgrade_code
			`)
		}
		stmt = fmt.Sprintf(stmt, replacements...)
		stmt = fmt.Sprintf("SELECT * FROM (%s) AS combined_results", stmt)
		stmt, _ = appendListOptionsToSQL(stmt, &opts.ListOptions)

		if err := sqlx.SelectContext(ctx, ds.reader(ctx), &hostSoftwareList, stmt, args...); err != nil {
			return nil, nil, ctxerr.Wrap(ctx, err, "list host software")
		}

		// collect install paths by software.id
		installedPaths, err := ds.getHostSoftwareInstalledPaths(ctx, host.ID)
		if err != nil {
			return nil, nil, ctxerr.Wrap(ctx, err, "Could not get software installed paths")
		}
		installedPathBySoftwareId := make(map[uint][]string)
		pathSignatureInformation := make(map[uint][]fleet.PathSignatureInformation)
		for _, ip := range installedPaths {
			installedPathBySoftwareId[ip.SoftwareID] = append(installedPathBySoftwareId[ip.SoftwareID], ip.InstalledPath)
			pathSignatureInformation[ip.SoftwareID] = append(pathSignatureInformation[ip.SoftwareID], fleet.PathSignatureInformation{
				InstalledPath:  ip.InstalledPath,
				TeamIdentifier: ip.TeamIdentifier,
				HashSha256:     ip.ExecutableSHA256,
			})
		}

		// extract into vulnerabilitiesBySoftwareID
		type softwareCVE struct {
			SoftwareID uint   `db:"software_id"`
			CVE        string `db:"cve"`
		}
		var softwareCVEs []softwareCVE

		if len(softwareIDs) > 0 {
			cveStmt := `
				SELECT
					software_id,
					cve
				FROM
					software_cve
				WHERE
					software_id IN (?)
				ORDER BY
					software_id, cve
			`
			cveStmt, args, err = sqlx.In(cveStmt, softwareIDs)
			if err != nil {
				return nil, nil, ctxerr.Wrap(ctx, err, "building query args to list cves")
			}
			if err := sqlx.SelectContext(ctx, ds.reader(ctx), &softwareCVEs, cveStmt, args...); err != nil {
				return nil, nil, ctxerr.Wrap(ctx, err, "list software cves")
			}
		}

		// group by softwareID
		vulnerabilitiesBySoftwareID := make(map[uint][]string)
		for _, cve := range softwareCVEs {
			vulnerabilitiesBySoftwareID[cve.SoftwareID] = append(vulnerabilitiesBySoftwareID[cve.SoftwareID], cve.CVE)
		}

		// Grab the automatic install policies, if any exist.
		teamID := uint(0) // "No team" host
		if host.TeamID != nil {
			teamID = *host.TeamID // Team host
		}
		// NOTE: in-house apps do not support automatic install policies at the moment
		policies, err := ds.getPoliciesBySoftwareTitleIDs(ctx, append(vppTitleIDs, softwareTitleIDs...), teamID)
		if err != nil {
			return nil, nil, ctxerr.Wrap(ctx, err, "batch getting policies by software title IDs")
		}

		policiesBySoftwareTitleId := make(map[uint][]fleet.AutomaticInstallPolicy, len(policies))
		for _, p := range policies {
			policiesBySoftwareTitleId[p.TitleID] = append(policiesBySoftwareTitleId[p.TitleID], p)
		}

		iconsBySoftwareTitleID, err := ds.GetSoftwareIconsByTeamAndTitleIds(ctx, teamID, append(append(vppTitleIDs, inHouseTitleIDs...), softwareTitleIDs...))
		if err != nil {
			return nil, nil, ctxerr.Wrap(ctx, err, "get software icons by team and title IDs")
		}

		displayNames, err := ds.getDisplayNamesByTeamAndTitleIds(ctx, teamID, softwareTitleIDs)
		if err != nil {
			return nil, nil, ctxerr.Wrap(ctx, err, "get software display names by team and title IDs")
		}

		indexOfSoftwareTitle := make(map[uint]uint)
		deduplicatedList := make([]*hostSoftware, 0, len(hostSoftwareList))
		for _, softwareTitleRecord := range hostSoftwareList {
			softwareTitle := bySoftwareTitleID[softwareTitleRecord.ID]
			inventoriedVPPApp := hostVPPInstalledTitles[softwareTitleRecord.ID]
			inventoriedInHouseApp := hostInHouseInstalledTitles[softwareTitleRecord.ID]

			if softwareTitle != nil && softwareTitle.SoftwareID != nil {
				// if we have a software id, that means that this record has been installed on the host,
				// we should double check the hostInstalledSoftwareSet,
				// but we want to make sure that software id is present on the InstalledVersions list to be processed
				if s, ok := hostInstalledSoftwareSet[*softwareTitle.SoftwareID]; ok {
					softwareIDStr := strconv.FormatUint(uint64(*softwareTitle.SoftwareID), 10)
					pushVersion(softwareIDStr, softwareTitleRecord, *s)
				}
			}
			if inventoriedVPPApp != nil && inventoriedVPPApp.SoftwareID != nil {
				// Vpp app installed on the host, we need to push this into the installed versions list as well
				if s, ok := hostInstalledSoftwareSet[*inventoriedVPPApp.SoftwareID]; ok {
					softwareIDStr := strconv.FormatUint(uint64(*inventoriedVPPApp.SoftwareID), 10)
					pushVersion(softwareIDStr, softwareTitleRecord, *s)
				}
			}
			if inventoriedInHouseApp != nil && inventoriedInHouseApp.SoftwareID != nil {
				// in-house app installed on the host, we need to push this into the installed versions list as well
				if s, ok := hostInstalledSoftwareSet[*inventoriedInHouseApp.SoftwareID]; ok {
					softwareIDStr := strconv.FormatUint(uint64(*inventoriedInHouseApp.SoftwareID), 10)
					pushVersion(softwareIDStr, softwareTitleRecord, *s)
				}
			}

			if softwareTitleRecord.SoftwareIDList != nil {
				softwareIDList := strings.Split(*softwareTitleRecord.SoftwareIDList, ",")
				softwareSourceList := strings.Split(*softwareTitleRecord.SoftwareSourceList, ",")
				softwareVersionList := strings.Split(*softwareTitleRecord.VersionList, ",")
				softwareBundleIdentifierList := strings.Split(*softwareTitleRecord.BundleIdentifierList, ",")

				for index, softwareIdStr := range softwareIDList {
					version := &fleet.HostSoftwareInstalledVersion{}

					if softwareId, err := strconv.ParseUint(softwareIdStr, 10, 32); err == nil {

						softwareId := uint(softwareId)
						if software, ok := bySoftwareID[softwareId]; ok {
							version.Version = softwareVersionList[index]
							version.BundleIdentifier = softwareBundleIdentifierList[index]
							version.Source = softwareSourceList[index]
							version.LastOpenedAt = software.LastOpenedAt
							version.SoftwareID = softwareId
							version.SoftwareTitleID = softwareTitleRecord.ID

							version.InstalledPaths = installedPathBySoftwareId[softwareId]
							version.Vulnerabilities = vulnerabilitiesBySoftwareID[softwareId]

							if version.Source == "apps" {
								version.SignatureInformation = pathSignatureInformation[softwareId]
							}

							if storedIndex, ok := indexOfSoftwareTitle[softwareTitleRecord.ID]; ok {
								deduplicatedList[storedIndex].InstalledVersions = append(deduplicatedList[storedIndex].InstalledVersions, version)
							} else {
								softwareTitleRecord.InstalledVersions = append(softwareTitleRecord.InstalledVersions, version)
							}
						}
					}
				}
			}

			if softwareTitleRecord.VPPAppAdamIDList != nil {
				vppAppAdamIDList := strings.Split(*softwareTitleRecord.VPPAppAdamIDList, ",")
				vppAppSelfServiceList := strings.Split(*softwareTitleRecord.VPPAppSelfServiceList, ",")
				vppAppVersionList := strings.Split(*softwareTitleRecord.VPPAppVersionList, ",")
				vppAppPlatformList := strings.Split(*softwareTitleRecord.VPPAppPlatformList, ",")
				vppAppIconURLList := strings.Split(*softwareTitleRecord.VPPAppIconUrlList, ",")

				if storedIndex, ok := indexOfSoftwareTitle[softwareTitleRecord.ID]; ok {
					softwareTitleRecord = deduplicatedList[storedIndex]
				}

				for index, vppAppAdamIdStr := range vppAppAdamIDList {
					if vppAppAdamIdStr != "" {
						softwareTitle = byVPPAdamID[vppAppAdamIdStr]
						softwareTitleRecord.VPPAppAdamID = &vppAppAdamIdStr
					}

					vppAppSelfService := vppAppSelfServiceList[index]
					if vppAppSelfService != "" {
						if vppAppSelfService == "1" {
							softwareTitleRecord.VPPAppSelfService = ptr.Bool(true)
						} else {
							softwareTitleRecord.VPPAppSelfService = ptr.Bool(false)
						}
					}

					vppAppVersion := vppAppVersionList[index]
					if vppAppVersion != "" {
						softwareTitleRecord.VPPAppVersion = &vppAppVersion
					}

					vppAppPlatform := vppAppPlatformList[index]
					if vppAppPlatform != "" {
						softwareTitleRecord.VPPAppPlatform = &vppAppPlatform
					}
					VPPAppIconURL := vppAppIconURLList[index]
					if VPPAppIconURL != "" {
						softwareTitleRecord.VPPAppIconURL = &VPPAppIconURL
					}
				}
			}

			if softwareTitleRecord.InHouseAppIDList != nil {
				inHouseAppIDList := strings.Split(*softwareTitleRecord.InHouseAppIDList, ",")
				inHouseAppVersionList := strings.Split(*softwareTitleRecord.InHouseAppVersionList, ",")
				inHouseAppPlatformList := strings.Split(*softwareTitleRecord.InHouseAppPlatformList, ",")
				inHouseAppNameList := strings.Split(*softwareTitleRecord.InHouseAppNameList, ",")
				inHouseAppSelfServiceList := strings.Split(*softwareTitleRecord.InHouseAppSelfServiceList, ",")

				if storedIndex, ok := indexOfSoftwareTitle[softwareTitleRecord.ID]; ok {
					softwareTitleRecord = deduplicatedList[storedIndex]
				}

				for index, inHouseAppIDStr := range inHouseAppIDList {
					inHouseID64, err := strconv.ParseUint(inHouseAppIDStr, 10, 32)
					if err != nil {
						continue
					}

					inHouseID := uint(inHouseID64)

					softwareTitle = byInHouseID[inHouseID]
					softwareTitleRecord.InHouseAppID = &inHouseID

					inHouseAppVersion := inHouseAppVersionList[index]
					if inHouseAppVersion != "" {
						softwareTitleRecord.InHouseAppVersion = &inHouseAppVersion
					}

					inHouseAppPlatform := inHouseAppPlatformList[index]
					if inHouseAppPlatform != "" {
						softwareTitleRecord.InHouseAppPlatform = &inHouseAppPlatform
					}
					inHouseAppName := inHouseAppNameList[index]
					if inHouseAppName != "" {
						softwareTitleRecord.InHouseAppName = &inHouseAppName
					}
					inHouseAppSelfService := inHouseAppSelfServiceList[index]
					if inHouseAppSelfService != "" {
						if inHouseAppSelfService == "1" {
							softwareTitleRecord.InHouseAppSelfService = ptr.Bool(true)
						} else {
							softwareTitleRecord.InHouseAppSelfService = ptr.Bool(false)
						}
					}
				}
			}

			if storedIndex, ok := indexOfSoftwareTitle[softwareTitleRecord.ID]; ok {
				softwareTitleRecord = deduplicatedList[storedIndex]
			}

			// Merge the data of `software title` into `softwareTitleRecord`
			// We should try to move as much of these attributes into the `stmt` query
			if softwareTitle != nil {
				softwareTitleRecord.Status = softwareTitle.Status
				softwareTitleRecord.LastInstallInstallUUID = softwareTitle.LastInstallInstallUUID
				softwareTitleRecord.LastInstallInstalledAt = softwareTitle.LastInstallInstalledAt
				softwareTitleRecord.LastUninstallScriptExecutionID = softwareTitle.LastUninstallScriptExecutionID
				softwareTitleRecord.LastUninstallUninstalledAt = softwareTitle.LastUninstallUninstalledAt
				if softwareTitle.PackageSelfService != nil {
					softwareTitleRecord.PackageSelfService = softwareTitle.PackageSelfService
				}
			}

			// promote the package name and version to the proper destination fields
			if softwareTitleRecord.PackageName != nil {
				if _, ok := filteredBySoftwareTitleID[softwareTitleRecord.ID]; ok {
					hydrateHostSoftwareRecordFromDb(softwareTitleRecord, softwareTitle)
				}
			}

			// This happens when there is a software installed on the host but it is also a vpp record, so we want
			// to grab the vpp data from the installed vpp record and merge it onto the software record
			if installedVppRecord, ok := hostVPPInstalledTitles[softwareTitleRecord.ID]; ok {
				softwareTitleRecord.VPPAppAdamID = installedVppRecord.VPPAppAdamID
				softwareTitleRecord.VPPAppVersion = installedVppRecord.VPPAppVersion
				softwareTitleRecord.VPPAppPlatform = installedVppRecord.VPPAppPlatform
				softwareTitleRecord.VPPAppIconURL = installedVppRecord.VPPAppIconURL
				softwareTitleRecord.VPPAppSelfService = installedVppRecord.VPPAppSelfService
			}
			// promote the VPP app id and version to the proper destination fields
			if softwareTitleRecord.VPPAppAdamID != nil {
				if _, ok := filteredByVPPAdamID[*softwareTitleRecord.VPPAppAdamID]; ok {
					promoteSoftwareTitleVPPApp(softwareTitleRecord)
				}
			}

			// This happens when there is a software installed on the host but it is
			// also an in-house record, so we want to grab the in-house data from the
			// installed record and merge it onto the software record
			if installedInHouseRecord, ok := hostInHouseInstalledTitles[softwareTitleRecord.ID]; ok {
				softwareTitleRecord.InHouseAppID = installedInHouseRecord.InHouseAppID
				softwareTitleRecord.InHouseAppName = installedInHouseRecord.InHouseAppName
				softwareTitleRecord.InHouseAppVersion = installedInHouseRecord.InHouseAppVersion
				softwareTitleRecord.InHouseAppPlatform = installedInHouseRecord.InHouseAppPlatform
				softwareTitleRecord.InHouseAppSelfService = installedInHouseRecord.InHouseAppSelfService
			}
			// promote the in-house app id and version to the proper destination fields
			if softwareTitleRecord.InHouseAppID != nil {
				if _, ok := filteredByInHouseID[*softwareTitleRecord.InHouseAppID]; ok {
					promoteSoftwareTitleInHouseApp(softwareTitleRecord)
				}
			}

			// NOTE: in-house apps do not support automatic install policies at the moment
			if policies, ok := policiesBySoftwareTitleId[softwareTitleRecord.ID]; ok {
				switch {
				case softwareTitleRecord.AppStoreApp != nil:
					softwareTitleRecord.AppStoreApp.AutomaticInstallPolicies = policies
				case softwareTitleRecord.SoftwarePackage != nil:
					softwareTitleRecord.SoftwarePackage.AutomaticInstallPolicies = policies
				default:
					level.Warn(ds.logger).Log(
						"team_id", teamID,
						"host_id", host.ID,
						"software_title_id", softwareTitleRecord.ID,
						"msg", "software title record should have an associated VPP application or software package",
					)
				}
			}

			if icon, ok := iconsBySoftwareTitleID[softwareTitleRecord.ID]; ok {
				softwareTitleRecord.IconUrl = ptr.String(icon.IconUrl())
			}

			if displayName, ok := displayNames[softwareTitleRecord.ID]; ok {
				softwareTitleRecord.DisplayName = displayName
			}

			if _, ok := indexOfSoftwareTitle[softwareTitleRecord.ID]; !ok {
				indexOfSoftwareTitle[softwareTitleRecord.ID] = uint(len(deduplicatedList))
				deduplicatedList = append(deduplicatedList, softwareTitleRecord)
			}
		}

		hostSoftwareList = deduplicatedList
	}

	perPage := opts.ListOptions.PerPage
	var metaData *fleet.PaginationMetadata
	if opts.ListOptions.IncludeMetadata {
		if perPage <= 0 {
			perPage = defaultSelectLimit
		}
		metaData = &fleet.PaginationMetadata{
			HasPreviousResults: opts.ListOptions.Page > 0,
			TotalResults:       titleCount,
		}
		if len(hostSoftwareList) > int(perPage) { //nolint:gosec // dismiss G115
			metaData.HasNextResults = true
			hostSoftwareList = hostSoftwareList[:len(hostSoftwareList)-1]
		}
	}

	software := make([]*fleet.HostSoftwareWithInstaller, 0, len(hostSoftwareList))
	for _, hs := range hostSoftwareList {
		software = append(software, &hs.HostSoftwareWithInstaller)
	}

	return software, metaData, nil
}

func (ds *Datastore) SetHostSoftwareInstallResult(ctx context.Context, result *fleet.HostSoftwareInstallResultPayload) (wasCanceled bool, err error) {
	const stmt = `
		UPDATE
			host_software_installs
		SET
			pre_install_query_output = ?,
			install_script_exit_code = ?,
			install_script_output = ?,
			post_install_script_exit_code = ?,
			post_install_script_output = ?
		WHERE
			execution_id = ? AND
			host_id = ?
`

	truncateOutput := func(output *string) *string {
		if output != nil {
			output = ptr.String(truncateScriptResult(*output))
		}
		return output
	}

	err = ds.withRetryTxx(ctx, func(tx sqlx.ExtContext) error {
		res, err := tx.ExecContext(ctx, stmt,
			truncateOutput(result.PreInstallConditionOutput),
			result.InstallScriptExitCode,
			truncateOutput(result.InstallScriptOutput),
			result.PostInstallScriptExitCode,
			truncateOutput(result.PostInstallScriptOutput),
			result.InstallUUID,
			result.HostID,
		)
		if err != nil {
			return ctxerr.Wrap(ctx, err, "update host software installation result")
		}
		if n, _ := res.RowsAffected(); n == 0 {
			return ctxerr.Wrap(ctx, notFound("HostSoftwareInstall").WithName(result.InstallUUID), "host software installation not found")
		}

		if result.Status() != fleet.SoftwareInstallPending {
			if _, err := ds.activateNextUpcomingActivity(ctx, tx, result.HostID, result.InstallUUID); err != nil {
				return ctxerr.Wrap(ctx, err, "activate next activity")
			}
		}

		// load whether or not the result was for a canceled activity
		err = sqlx.GetContext(ctx, tx, &wasCanceled, `SELECT canceled FROM host_software_installs WHERE execution_id = ?`, result.InstallUUID)
		if err != nil && !errors.Is(err, sql.ErrNoRows) {
			return err
		}
		return nil
	})
	return wasCanceled, err
}

func (ds *Datastore) CreateIntermediateInstallFailureRecord(ctx context.Context, result *fleet.HostSoftwareInstallResultPayload) (string, error) {
	// Get the original installation details first, including software title and package info
	const getDetailsStmt = `
		SELECT
			hsi.software_installer_id,
			hsi.user_id,
			hsi.policy_id,
			hsi.self_service,
			hsi.created_at,
			si.title_id AS software_title_id,
			si.filename AS software_package,
			st.name AS software_title
		FROM host_software_installs hsi
		INNER JOIN software_installers si ON si.id = hsi.software_installer_id
		INNER JOIN software_titles st ON st.id = si.title_id
		WHERE hsi.execution_id = ? AND hsi.host_id = ?
	`

	var details struct {
		SoftwareInstallerID uint      `db:"software_installer_id"`
		UserID              *uint     `db:"user_id"`
		PolicyID            *uint     `db:"policy_id"`
		SelfService         bool      `db:"self_service"`
		CreatedAt           time.Time `db:"created_at"`
		SoftwareTitleID     *uint     `db:"software_title_id"`
		SoftwarePackage     string    `db:"software_package"`
		SoftwareTitle       string    `db:"software_title"`
	}

	if err := sqlx.GetContext(ctx, ds.reader(ctx), &details, getDetailsStmt, result.InstallUUID, result.HostID); err != nil {
		return "", ctxerr.Wrap(ctx, err, "get original install details")
	}

	// Generate a deterministic execution ID for the failed attempt record
	// Use UUID v5 with the original InstallUUID and RetriesRemaining to ensure idempotency
	// Use a custom UUID namespace since our use case doesn't fit one of the standard UUID namespaces.
	namespace := uuid.MustParse("a87db2d7-a372-4d2f-9bd2-afdcd9775ca8")
	failedExecID := uuid.NewSHA1(namespace, []byte(fmt.Sprintf("%s-%d", result.InstallUUID, result.RetriesRemaining))).String()

	// Create or update a record with the failure details
	// Use INSERT ... ON DUPLICATE KEY UPDATE to make this idempotent
	const insertStmt = `
		INSERT INTO host_software_installs (
			execution_id,
			host_id,
			software_installer_id,
			user_id,
			policy_id,
			self_service,
			created_at,
			software_title_id,
			software_title_name,
			installer_filename,
			install_script_exit_code,
			install_script_output,
			pre_install_query_output,
			post_install_script_exit_code,
			post_install_script_output
		) VALUES (?, ?, ?, ?, ?, ?, ?, ?, ?, ?, ?, ?, ?, ?, ?)
		ON DUPLICATE KEY UPDATE
			install_script_exit_code = VALUES(install_script_exit_code),
			install_script_output = VALUES(install_script_output),
			pre_install_query_output = VALUES(pre_install_query_output),
			post_install_script_exit_code = VALUES(post_install_script_exit_code),
			post_install_script_output = VALUES(post_install_script_output),
			updated_at = CURRENT_TIMESTAMP(6)
	`

	truncateOutput := func(output *string) *string {
		if output != nil {
			output = ptr.String(truncateScriptResult(*output))
		}
		return output
	}

	err := ds.withRetryTxx(ctx, func(tx sqlx.ExtContext) error {
		_, err := tx.ExecContext(ctx, insertStmt,
			failedExecID,
			result.HostID,
			details.SoftwareInstallerID,
			details.UserID,
			details.PolicyID,
			details.SelfService,
			details.CreatedAt,
			details.SoftwareTitleID,
			details.SoftwareTitle,
			details.SoftwarePackage,
			result.InstallScriptExitCode,
			truncateOutput(result.InstallScriptOutput),
			truncateOutput(result.PreInstallConditionOutput),
			result.PostInstallScriptExitCode,
			truncateOutput(result.PostInstallScriptOutput),
		)
		if err != nil {
			return err
		}
		return nil
	})
	if err != nil {
		return "", ctxerr.Wrap(ctx, err, "create intermediate failure record")
	}

	return failedExecID, nil
}

func getInstalledByFleetSoftwareTitles(ctx context.Context, qc sqlx.QueryerContext, hostID uint) ([]fleet.SoftwareTitle, error) {
	// We are overloading vpp_apps_count to indicate whether installed title is a VPP app or not.
	const stmt = `
SELECT
	st.id,
	st.name,
	st.source,
	st.extension_for,
	st.upgrade_code,
	st.bundle_identifier,
	0 as vpp_apps_count
FROM software_titles st
INNER JOIN software_installers si ON si.title_id = st.id
INNER JOIN host_software_installs hsi ON hsi.host_id = :host_id AND hsi.software_installer_id = si.id
WHERE hsi.removed = 0 AND hsi.canceled = 0 AND hsi.status = :software_status_installed

UNION

SELECT
	st.id,
	st.name,
	st.source,
	st.extension_for,
	st.upgrade_code,
	st.bundle_identifier,
	1 as vpp_apps_count
FROM software_titles st
INNER JOIN vpp_apps vap ON vap.title_id = st.id
INNER JOIN host_vpp_software_installs hvsi ON hvsi.host_id = :host_id AND hvsi.adam_id = vap.adam_id AND hvsi.platform = vap.platform
INNER JOIN nano_command_results ncr ON ncr.command_uuid = hvsi.command_uuid
WHERE hvsi.removed = 0 AND hvsi.canceled = 0 AND ncr.status = :mdm_status_acknowledged
`
	selectStmt, args, err := sqlx.Named(stmt, map[string]interface{}{
		"host_id":                   hostID,
		"software_status_installed": fleet.SoftwareInstalled,
		"mdm_status_acknowledged":   fleet.MDMAppleStatusAcknowledged,
	})
	if err != nil {
		return nil, ctxerr.Wrap(ctx, err, "build query to get installed software titles")
	}

	var titles []fleet.SoftwareTitle
	if err := sqlx.SelectContext(ctx, qc, &titles, selectStmt, args...); err != nil {
		return nil, ctxerr.Wrap(ctx, err, "get installed software titles")
	}
	return titles, nil
}

func markHostSoftwareInstallsRemoved(ctx context.Context, ex sqlx.ExtContext, hostID uint, titleIDs []uint) error {
	const stmt = `
UPDATE host_software_installs hsi
INNER JOIN software_installers si ON hsi.software_installer_id = si.id
INNER JOIN software_titles st ON si.title_id = st.id
SET hsi.removed = 1
WHERE hsi.host_id = ? AND st.id IN (?)
`
	stmtExpanded, args, err := sqlx.In(stmt, hostID, titleIDs)
	if err != nil {
		return ctxerr.Wrap(ctx, err, "build query args to mark host software install removed")
	}
	if _, err := ex.ExecContext(ctx, stmtExpanded, args...); err != nil {
		return ctxerr.Wrap(ctx, err, "mark host software install removed")
	}
	return nil
}

func markHostVPPSoftwareInstallsRemoved(ctx context.Context, ex sqlx.ExtContext, hostID uint, titleIDs []uint) error {
	const stmt = `
UPDATE host_vpp_software_installs hvsi
INNER JOIN vpp_apps vap ON hvsi.adam_id = vap.adam_id AND hvsi.platform = vap.platform
INNER JOIN software_titles st ON vap.title_id = st.id
SET hvsi.removed = 1
WHERE hvsi.host_id = ? AND st.id IN (?)
`
	stmtExpanded, args, err := sqlx.In(stmt, hostID, titleIDs)
	if err != nil {
		return ctxerr.Wrap(ctx, err, "build query args to mark host vpp software install removed")
	}
	if _, err := ex.ExecContext(ctx, stmtExpanded, args...); err != nil {
		return ctxerr.Wrap(ctx, err, "mark host vpp software install removed")
	}
	return nil
}

func (ds *Datastore) NewSoftwareCategory(ctx context.Context, name string) (*fleet.SoftwareCategory, error) {
	stmt := `INSERT INTO software_categories (name) VALUES (?)`
	res, err := ds.writer(ctx).ExecContext(ctx, stmt, name)
	if err != nil {
		return nil, ctxerr.Wrap(ctx, err, "new software category")
	}

	r, _ := res.LastInsertId()
	id := uint(r) //nolint:gosec // dismiss G115
	return &fleet.SoftwareCategory{Name: name, ID: id}, nil
}

func (ds *Datastore) GetSoftwareCategoryIDs(ctx context.Context, names []string) ([]uint, error) {
	if len(names) == 0 {
		return []uint{}, nil
	}

	stmt := `SELECT id FROM software_categories WHERE name IN (?)`
	stmt, args, err := sqlx.In(stmt, names)
	if err != nil {
		return nil, ctxerr.Wrap(ctx, err, "sqlx.In for get software category ids")
	}

	var ids []uint
	if err := sqlx.SelectContext(ctx, ds.reader(ctx), &ids, stmt, args...); err != nil {
		if !errors.Is(err, sql.ErrNoRows) {
			return nil, ctxerr.Wrap(ctx, err, "get software category ids")
		}
	}

	return ids, nil
}

func (ds *Datastore) GetCategoriesForSoftwareTitles(ctx context.Context, softwareTitleIDs []uint, teamID *uint) (map[uint][]string, error) {
	if len(softwareTitleIDs) == 0 {
		return map[uint][]string{}, nil
	}

	stmt := `
SELECT
	st.id AS title_id,
	sc.name AS software_category_name
FROM
	software_installers si
	JOIN software_titles st ON st.id = si.title_id
	JOIN software_installer_software_categories sisc ON sisc.software_installer_id = si.id
	JOIN software_categories sc ON sc.id = sisc.software_category_id
WHERE
	st.id IN (?) AND si.global_or_team_id = ?

UNION

SELECT
	st.id AS title_id,
	sc.name AS software_category_name
FROM
	vpp_apps va
	JOIN vpp_apps_teams vat ON va.adam_id = vat.adam_id AND va.platform = vat.platform
	JOIN software_titles st ON st.id = va.title_id
	JOIN vpp_app_team_software_categories vatsc ON vatsc.vpp_app_team_id = vat.id
	JOIN software_categories sc ON vatsc.software_category_id = sc.id
WHERE
	st.id IN (?) AND vat.global_or_team_id = ?;
`

	var tmID uint
	if teamID != nil {
		tmID = *teamID
	}

	stmt, args, err := sqlx.In(stmt, softwareTitleIDs, tmID, softwareTitleIDs, tmID)
	if err != nil {
		return nil, ctxerr.Wrap(ctx, err, "sqlx.In for get categories for software installers")
	}
	var categories []struct {
		TitleID      uint   `db:"title_id"`
		CategoryName string `db:"software_category_name"`
	}
	if err := sqlx.SelectContext(ctx, ds.reader(ctx), &categories, stmt, args...); err != nil {
		return nil, ctxerr.Wrap(ctx, err, "get categories for software installers")
	}

	ret := make(map[uint][]string, len(categories))
	for _, c := range categories {
		ret[c.TitleID] = append(ret[c.TitleID], c.CategoryName)
	}

	return ret, nil
}<|MERGE_RESOLUTION|>--- conflicted
+++ resolved
@@ -2531,46 +2531,6 @@
 	LastUninstallUninstalledAt     *time.Time `db:"last_uninstall_uninstalled_at"`
 	LastUninstallScriptExecutionID *string    `db:"last_uninstall_script_execution_id"`
 
-<<<<<<< HEAD
-	ExitCode             *int       `db:"exit_code"`
-	LastOpenedAt         *time.Time `db:"last_opened_at"`
-	BundleIdentifier     *string    `db:"bundle_identifier"`
-	Version              *string    `db:"version"`
-	SoftwareID           *uint      `db:"software_id"`
-	SoftwareSource       *string    `db:"software_source"`
-	SoftwareExtensionFor *string    `db:"software_extension_for"`
-	InstallerID          *uint      `db:"installer_id"`
-	PackageSelfService   *bool      `db:"package_self_service"`
-	PackageName          *string    `db:"package_name"`
-	PackagePlatform      *string    `db:"package_platform"`
-	PackageVersion       *string    `db:"package_version"`
-	VPPAppSelfService    *bool      `db:"vpp_app_self_service"`
-	VPPAppAdamID         *string    `db:"vpp_app_adam_id"`
-	VPPAppVersion        *string    `db:"vpp_app_version"`
-	VPPAppPlatform       *string    `db:"vpp_app_platform"`
-	VPPAppIconURL        *string    `db:"vpp_app_icon_url"`
-	InHouseAppID         *uint      `db:"in_house_app_id"`
-	InHouseAppName       *string    `db:"in_house_app_name"`
-	InHouseAppPlatform   *string    `db:"in_house_app_platform"`
-	InHouseAppVersion    *string    `db:"in_house_app_version"`
-
-	VulnerabilitiesList      *string `db:"vulnerabilities_list"`
-	SoftwareIDList           *string `db:"software_id_list"`
-	SoftwareSourceList       *string `db:"software_source_list"`
-	SoftwareExtensionForList *string `db:"software_extension_for_list"`
-	VersionList              *string `db:"version_list"`
-	BundleIdentifierList     *string `db:"bundle_identifier_list"`
-	SoftwareUpgradeCodeList  *string `db:"software_upgrade_code_list"`
-	VPPAppSelfServiceList    *string `db:"vpp_app_self_service_list"`
-	VPPAppAdamIDList         *string `db:"vpp_app_adam_id_list"`
-	VPPAppVersionList        *string `db:"vpp_app_version_list"`
-	VPPAppPlatformList       *string `db:"vpp_app_platform_list"`
-	VPPAppIconUrlList        *string `db:"vpp_app_icon_url_list"`
-	InHouseAppIDList         *string `db:"in_house_app_id_list"`
-	InHouseAppNameList       *string `db:"in_house_app_name_list"`
-	InHouseAppPlatformList   *string `db:"in_house_app_platform_list"`
-	InHouseAppVersionList    *string `db:"in_house_app_version_list"`
-=======
 	ExitCode              *int       `db:"exit_code"`
 	LastOpenedAt          *time.Time `db:"last_opened_at"`
 	BundleIdentifier      *string    `db:"bundle_identifier"`
@@ -2610,7 +2570,7 @@
 	InHouseAppPlatformList    *string `db:"in_house_app_platform_list"`
 	InHouseAppVersionList     *string `db:"in_house_app_version_list"`
 	InHouseAppSelfServiceList *string `db:"in_house_app_self_service_list"`
->>>>>>> 715d963f
+	SoftwareUpgradeCodeList   *string `db:"software_upgrade_code_list"`
 }
 
 func hostInstalledSoftware(ds *Datastore, ctx context.Context, hostID uint) ([]*hostSoftware, error) {
