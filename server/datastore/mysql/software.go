package mysql

import (
	"context"
	"database/sql"
	"errors"
	"fmt"
	"sort"
	"strings"
	"time"

	"github.com/doug-martin/goqu/v9"
	_ "github.com/doug-martin/goqu/v9/dialect/mysql"
	"github.com/fleetdm/fleet/v4/server/contexts/ctxerr"
	"github.com/fleetdm/fleet/v4/server/fleet"
	"github.com/jmoiron/sqlx"
)

const (
	maxSoftwareNameLen             = 255
	maxSoftwareVersionLen          = 255
	maxSoftwareSourceLen           = 64
	maxSoftwareBundleIdentifierLen = 255

	maxSoftwareReleaseLen = 64
	maxSoftwareVendorLen  = 32
	maxSoftwareArchLen    = 16
)

func truncateString(str string, length int) string {
	if len(str) > length {
		return str[:length]
	}
	return str
}

func softwareToUniqueString(s fleet.Software) string {
	ss := []string{s.Name, s.Version, s.Source, s.BundleIdentifier}
	// Release, Vendor and Arch fields were added on a migration,
	// thus we only include them in the string if at least one of them is defined.
	if s.Release != "" || s.Vendor != "" || s.Arch != "" {
		ss = append(ss, s.Release, s.Vendor, s.Arch)
	}
	return strings.Join(ss, "\u0000")
}

func uniqueStringToSoftware(s string) fleet.Software {
	parts := strings.Split(s, "\u0000")

	// Release, Vendor and Arch fields were added on a migration,
	// If one of them is defined, then they are included in the string.
	var release, vendor, arch string
	if len(parts) > 4 {
		release = truncateString(parts[4], maxSoftwareReleaseLen)
		vendor = truncateString(parts[5], maxSoftwareVendorLen)
		arch = truncateString(parts[6], maxSoftwareArchLen)
	}

	return fleet.Software{
		Name:             truncateString(parts[0], maxSoftwareNameLen),
		Version:          truncateString(parts[1], maxSoftwareVersionLen),
		Source:           truncateString(parts[2], maxSoftwareSourceLen),
		BundleIdentifier: truncateString(parts[3], maxSoftwareBundleIdentifierLen),

		Release: release,
		Vendor:  vendor,
		Arch:    arch,
	}
}

func softwareSliceToMap(softwares []fleet.Software) map[string]fleet.Software {
	result := make(map[string]fleet.Software)
	for _, s := range softwares {
		result[softwareToUniqueString(s)] = s
	}
	return result
}

// UpdateHostSoftware updates the software list of a host.
// The update consists of deleting existing entries that are not in the given `software`
// slice, updating existing entries and inserting new entries.
func (ds *Datastore) UpdateHostSoftware(ctx context.Context, hostID uint, software []fleet.Software) error {
	return ds.withRetryTxx(ctx, func(tx sqlx.ExtContext) error {
		return applyChangesForNewSoftwareDB(ctx, tx, hostID, software, ds.minLastOpenedAtDiff)
	})
}

<<<<<<< HEAD
func saveHostSoftwareDB(ctx context.Context, tx sqlx.ExtContext, host *fleet.Host, minLastOpenedAtDiff time.Duration) error {
	if err := applyChangesForNewSoftwareDB(ctx, tx, host.ID, host.Software, minLastOpenedAtDiff); err != nil {
		return err
	}

	host.HostSoftware.Modified = false
	return nil
}

func nothingChanged(current, incoming []fleet.Software, minLastOpenedAtDiff time.Duration) bool {
=======
func nothingChanged(current []fleet.Software, incoming []fleet.Software) bool {
>>>>>>> b04c4eea
	if len(current) != len(incoming) {
		return false
	}

	currentMap := make(map[string]fleet.Software)
	for _, s := range current {
		currentMap[softwareToUniqueString(s)] = s
	}
	for _, s := range incoming {
		cur, ok := currentMap[softwareToUniqueString(s)]
		if !ok {
			return false
		}

		// if the incoming software has a last opened at timestamp and it differs
		// significantly from the current timestamp (or there is no current
		// timestamp), then consider that something changed.
		if s.LastOpenedAt != nil {
			if cur.LastOpenedAt == nil {
				return false
			}

			oldLast := *cur.LastOpenedAt
			newLast := *s.LastOpenedAt
			if newLast.Sub(oldLast) >= minLastOpenedAtDiff {
				return false
			}
		}
	}

	return true
}

func applyChangesForNewSoftwareDB(
	ctx context.Context,
	tx sqlx.ExtContext,
	hostID uint,
	software []fleet.Software,
	minLastOpenedAtDiff time.Duration,
) error {
	storedCurrentSoftware, err := listSoftwareDB(ctx, tx, &hostID, fleet.SoftwareListOptions{SkipLoadingCVEs: true})
	if err != nil {
		return ctxerr.Wrap(ctx, err, "loading current software for host")
	}

	if nothingChanged(storedCurrentSoftware, software, minLastOpenedAtDiff) {
		return nil
	}

	current := softwareSliceToMap(storedCurrentSoftware)
	incoming := softwareSliceToMap(software)

	if err = deleteUninstalledHostSoftwareDB(ctx, tx, hostID, current, incoming); err != nil {
		return err
	}

	if err = insertNewInstalledHostSoftwareDB(ctx, tx, hostID, current, incoming); err != nil {
		return err
	}

	if err = updateModifiedHostSoftwareDB(ctx, tx, hostID, current, incoming, minLastOpenedAtDiff); err != nil {
		return err
	}

	return nil
}

// delete host_software that is in current map, but not in incoming map.
func deleteUninstalledHostSoftwareDB(
	ctx context.Context,
	tx sqlx.ExecerContext,
	hostID uint,
	currentMap map[string]fleet.Software,
	incomingMap map[string]fleet.Software,
) error {
	var deletesHostSoftware []interface{}
	deletesHostSoftware = append(deletesHostSoftware, hostID)

	for currentKey, curSw := range currentMap {
		if _, ok := incomingMap[currentKey]; !ok {
			deletesHostSoftware = append(deletesHostSoftware, curSw.ID)
		}
	}
	if len(deletesHostSoftware) <= 1 {
		return nil
	}
	sql := fmt.Sprintf(
		`DELETE FROM host_software WHERE host_id = ? AND software_id IN (%s)`,
		strings.TrimSuffix(strings.Repeat("?,", len(deletesHostSoftware)-1), ","),
	)
	if _, err := tx.ExecContext(ctx, sql, deletesHostSoftware...); err != nil {
		return ctxerr.Wrap(ctx, err, "delete host software")
	}

	return nil
}

func getOrGenerateSoftwareIdDB(ctx context.Context, tx sqlx.ExtContext, s fleet.Software) (uint, error) {
	getExistingID := func() (int64, error) {
		var existingID int64
		if err := sqlx.GetContext(ctx, tx, &existingID,
			"SELECT id FROM software "+
				"WHERE name = ? AND version = ? AND source = ? AND `release` = ? AND "+
				"vendor = ? AND arch = ? AND bundle_identifier = ? LIMIT 1",
			s.Name, s.Version, s.Source, s.Release, s.Vendor, s.Arch, s.BundleIdentifier,
		); err != nil {
			return 0, err
		}
		return existingID, nil
	}

	switch id, err := getExistingID(); {
	case err == nil:
		return uint(id), nil
	case errors.Is(err, sql.ErrNoRows):
		// OK
	default:
		return 0, ctxerr.Wrap(ctx, err, "get software")
	}

	_, err := tx.ExecContext(ctx,
		"INSERT INTO software "+
			"(name, version, source, `release`, vendor, arch, bundle_identifier) "+
			"VALUES (?, ?, ?, ?, ?, ?, ?) "+
			"ON DUPLICATE KEY UPDATE bundle_identifier=VALUES(bundle_identifier)",
		s.Name, s.Version, s.Source, s.Release, s.Vendor, s.Arch, s.BundleIdentifier,
	)
	if err != nil {
		return 0, ctxerr.Wrap(ctx, err, "insert software")
	}

	// LastInsertId sometimes returns 0 as it's dependent on connections and how mysql is
	// configured.
	switch id, err := getExistingID(); {
	case err == nil:
		return uint(id), nil
	case errors.Is(err, sql.ErrNoRows):
		return 0, doRetryErr
	default:
		return 0, ctxerr.Wrap(ctx, err, "get software")
	}
}

// insert host_software that is in incoming map, but not in current map.
func insertNewInstalledHostSoftwareDB(
	ctx context.Context,
	tx sqlx.ExtContext,
	hostID uint,
	currentMap map[string]fleet.Software,
	incomingMap map[string]fleet.Software,
) error {
	var insertsHostSoftware []interface{}

	incomingOrdered := make([]string, 0, len(incomingMap))
	for s := range incomingMap {
		incomingOrdered = append(incomingOrdered, s)
	}
	sort.Strings(incomingOrdered)

	for _, s := range incomingOrdered {
		if _, ok := currentMap[s]; !ok {
			id, err := getOrGenerateSoftwareIdDB(ctx, tx, uniqueStringToSoftware(s))
			if err != nil {
				return err
			}
			sw := incomingMap[s]
			insertsHostSoftware = append(insertsHostSoftware, hostID, id, sw.LastOpenedAt)
		}
	}

	if len(insertsHostSoftware) > 0 {
		values := strings.TrimSuffix(strings.Repeat("(?,?,?),", len(insertsHostSoftware)/3), ",")
		sql := fmt.Sprintf(`INSERT IGNORE INTO host_software (host_id, software_id, last_opened_at) VALUES %s`, values)
		if _, err := tx.ExecContext(ctx, sql, insertsHostSoftware...); err != nil {
			return ctxerr.Wrap(ctx, err, "insert host software")
		}
	}

	return nil
}

// update host_software when incoming software has a significantly more recent
// last opened timestamp (or didn't have on in currentMap). Note that it only
// processes software that is in both current and incoming maps, as the case
// where it is only in incoming is already handled by
// insertNewInstalledHostSoftwareDB.
func updateModifiedHostSoftwareDB(
	ctx context.Context,
	tx sqlx.ExtContext,
	hostID uint,
	currentMap map[string]fleet.Software,
	incomingMap map[string]fleet.Software,
	minLastOpenedAtDiff time.Duration,
) error {
	const stmt = `UPDATE host_software SET last_opened_at = ? WHERE host_id = ? AND software_id = ?`

	var keysToUpdate []string
	for key, newSw := range incomingMap {
		curSw, ok := currentMap[key]
		if !ok || newSw.LastOpenedAt == nil {
			// software must also exist in current map, and new software must have a
			// last opened at timestamp (otherwise we don't overwrite the old one)
			continue
		}

		if curSw.LastOpenedAt == nil || (*newSw.LastOpenedAt).Sub(*curSw.LastOpenedAt) >= minLastOpenedAtDiff {
			keysToUpdate = append(keysToUpdate, key)
		}
	}
	sort.Strings(keysToUpdate)

	for _, key := range keysToUpdate {
		curSw, newSw := currentMap[key], incomingMap[key]
		if _, err := tx.ExecContext(ctx, stmt, newSw.LastOpenedAt, hostID, curSw.ID); err != nil {
			return ctxerr.Wrap(ctx, err, "update host software")
		}
	}

	return nil
}

var dialect = goqu.Dialect("mysql")

// listSoftwareDB returns all the software installed in the given hostID and list options.
// If hostID is nil, then the method will look into the installed software of all hosts.
func listSoftwareDB(
	ctx context.Context, q sqlx.QueryerContext, hostID *uint, opts fleet.SoftwareListOptions,
) ([]fleet.Software, error) {
	sql, args, err := selectSoftwareSQL(hostID, opts)
	if err != nil {
		return nil, ctxerr.Wrap(ctx, err, "sql build")
	}

	var result []fleet.Software
	if err := sqlx.SelectContext(ctx, q, &result, sql, args...); err != nil {
		return nil, ctxerr.Wrap(ctx, err, "select host software")
	}

	if opts.SkipLoadingCVEs {
		return result, nil
	}

	cvesBySoftware, err := loadCVEsBySoftware(ctx, q, hostID, opts)
	if err != nil {
		return nil, ctxerr.Wrap(ctx, err, "load CVEs by software")
	}
	for i := range result {
		result[i].Vulnerabilities = cvesBySoftware[result[i].ID]
	}
	return result, nil
}

func selectSoftwareSQL(hostID *uint, opts fleet.SoftwareListOptions) (string, []interface{}, error) {
	ds := dialect.From(goqu.I("software").As("s")).Select(
		"s.*",
		goqu.COALESCE(goqu.I("scp.cpe"), "").As("generated_cpe"),
	)

	if hostID != nil || opts.TeamID != nil {
		ds = ds.Join(
			goqu.I("host_software").As("hs"),
			goqu.On(
				goqu.I("hs.software_id").Eq(goqu.I("s.id")),
			),
		)
		if hostID != nil {
			ds = ds.SelectAppend("hs.last_opened_at")
		}
	}

	if hostID != nil {
		ds = ds.Where(goqu.I("hs.host_id").Eq(hostID))
	}

	if opts.TeamID != nil {
		ds = ds.Join(
			goqu.I("hosts").As("h"),
			goqu.On(
				goqu.I("hs.host_id").Eq(goqu.I("h.id")),
			),
		).Where(goqu.I("h.team_id").Eq(opts.TeamID))
	}

	ds = ds.GroupBy(
		goqu.I("s.id"),
		goqu.I("s.name"),
		goqu.I("s.version"),
		goqu.I("s.source"),
		goqu.I("generated_cpe"),
	)

	if opts.VulnerableOnly {
		ds = ds.Join(
			goqu.I("software_cpe").As("scp"),
			goqu.On(
				goqu.I("s.id").Eq(goqu.I("scp.software_id")),
			),
		).Join(
			goqu.I("software_cve").As("scv"),
			goqu.On(goqu.I("scp.id").Eq(goqu.I("scv.cpe_id"))),
		)
	} else {
		ds = ds.LeftJoin(
			goqu.I("software_cpe").As("scp"),
			goqu.On(
				goqu.I("s.id").Eq(goqu.I("scp.software_id")),
			),
		)
		if opts.MatchQuery != "" {
			ds = ds.LeftJoin(
				goqu.I("software_cve").As("scv"),
				goqu.On(goqu.I("scp.id").Eq(goqu.I("scv.cpe_id"))),
			)
		}
	}

	if match := opts.MatchQuery; match != "" {
		match = likePattern(match)
		ds = ds.Where(
			goqu.Or(
				goqu.I("s.name").ILike(match),
				goqu.I("s.version").ILike(match),
				goqu.I("scv.cve").ILike(match),
			),
		)
	}

	if opts.WithHostCounts {
		ds = ds.Join(
			goqu.I("software_host_counts").As("shc"),
			goqu.On(goqu.I("s.id").Eq(goqu.I("shc.software_id"))),
		).
			Where(goqu.I("shc.hosts_count").Gt(0)).
			SelectAppend(
				goqu.I("shc.hosts_count"),
				goqu.I("shc.updated_at").As("counts_updated_at"),
			)

		if opts.TeamID != nil {
			ds = ds.Where(goqu.I("shc.team_id").Eq(opts.TeamID))
		} else {
			ds = ds.Where(goqu.I("shc.team_id").Eq(0))
		}
	}
	ds = appendListOptionsToSelect(ds, opts.ListOptions)

	return ds.ToSQL()
}

func countSoftwareDB(
	ctx context.Context, q sqlx.QueryerContext, hostID *uint, opts fleet.SoftwareListOptions,
) (int, error) {
	opts.ListOptions = fleet.ListOptions{
		MatchQuery: opts.ListOptions.MatchQuery,
	}
	sql, args, err := selectSoftwareSQL(hostID, opts)
	if err != nil {
		return 0, ctxerr.Wrap(ctx, err, "sql build")
	}

	var result int
	if err := sqlx.GetContext(ctx, q, &result, "select count(*) as count from ("+sql+") s", args...); err != nil {
		return 0, ctxerr.Wrap(ctx, err, "count host software")
	}
	return result, nil
}

// loadCVEsbySoftware loads all the CVEs on software installed on the given hostID and list options.
// If hostID is nil, then the method will look into the installed software of all hosts.
func loadCVEsBySoftware(
	ctx context.Context, q sqlx.QueryerContext, hostID *uint, opt fleet.SoftwareListOptions,
) (map[uint]fleet.VulnerabilitiesSlice, error) {
	ds := dialect.From(goqu.I("host_software").As("hs")).SelectDistinct(
		goqu.I("hs.software_id"),
		goqu.I("scv.cve"),
	).Join(
		goqu.I("hosts").As("h"),
		goqu.On(
			goqu.I("hs.host_id").Eq(goqu.I("h.id")),
		),
	).Join(
		goqu.I("software_cpe").As("scp"),
		goqu.On(
			goqu.I("hs.software_id").Eq(goqu.I("scp.software_id")),
		),
	).Join(
		goqu.I("software_cve").As("scv"),
		goqu.On(
			goqu.I("scp.id").Eq(goqu.I("scv.cpe_id")),
		),
	)

	if hostID != nil {
		ds = ds.Where(goqu.I("hs.host_id").Eq(hostID))
	}
	if opt.TeamID != nil {
		ds = ds.Where(goqu.I("h.team_id").Eq(opt.TeamID))
	}

	sql, args, err := ds.ToSQL()
	if err != nil {
		return nil, ctxerr.Wrap(ctx, err, "sql2 build")
	}

	rows, err := q.QueryxContext(ctx, sql, args...)
	if err != nil {
		return nil, ctxerr.Wrap(ctx, err, "load host software")
	}
	defer rows.Close()

	cvesBySoftware := make(map[uint]fleet.VulnerabilitiesSlice)
	for rows.Next() {
		var id uint
		var cve string
		if err := rows.Scan(&id, &cve); err != nil {
			return nil, ctxerr.Wrap(ctx, err, "scanning cve")
		}
		cvesBySoftware[id] = append(cvesBySoftware[id], fleet.SoftwareCVE{
			CVE:         cve,
			DetailsLink: fmt.Sprintf("https://nvd.nist.gov/vuln/detail/%s", cve),
		})
	}
	if err := rows.Err(); err != nil {
		return nil, ctxerr.Wrap(ctx, err, "error iterating through cve rows")
	}
	return cvesBySoftware, nil
}

func (ds *Datastore) LoadHostSoftware(ctx context.Context, host *fleet.Host) error {
	software, err := listSoftwareDB(ctx, ds.reader, &host.ID, fleet.SoftwareListOptions{})
	if err != nil {
		return err
	}
	host.Software = software
	return nil
}

type softwareIterator struct {
	rows *sqlx.Rows
}

func (si *softwareIterator) Value() (*fleet.Software, error) {
	dest := fleet.Software{}
	err := si.rows.StructScan(&dest)
	if err != nil {
		return nil, err
	}
	return &dest, nil
}

func (si *softwareIterator) Err() error {
	return si.rows.Err()
}

func (si *softwareIterator) Close() error {
	return si.rows.Close()
}

func (si *softwareIterator) Next() bool {
	return si.rows.Next()
}

func (ds *Datastore) AllSoftwareWithoutCPEIterator(ctx context.Context) (fleet.SoftwareIterator, error) {
	sql := `SELECT s.* FROM software s LEFT JOIN software_cpe sc on (s.id=sc.software_id) WHERE sc.id is null`
	// The rows.Close call is done by the caller once iteration using the
	// returned fleet.SoftwareIterator is done.
	rows, err := ds.reader.QueryxContext(ctx, sql) //nolint:sqlclosecheck
	if err != nil {
		return nil, ctxerr.Wrap(ctx, err, "load host software")
	}
	return &softwareIterator{rows: rows}, nil
}

func (ds *Datastore) AddCPEForSoftware(ctx context.Context, software fleet.Software, cpe string) error {
	_, err := addCPEForSoftwareDB(ctx, ds.writer, software, cpe)
	return err
}

func addCPEForSoftwareDB(ctx context.Context, exec sqlx.ExecerContext, software fleet.Software, cpe string) (uint, error) {
	sql := `INSERT INTO software_cpe (software_id, cpe) VALUES (?, ?)`
	res, err := exec.ExecContext(ctx, sql, software.ID, cpe)
	if err != nil {
		return 0, ctxerr.Wrap(ctx, err, "insert software cpe")
	}
	id, _ := res.LastInsertId() // cannot fail with the mysql driver
	return uint(id), nil
}

func (ds *Datastore) AllCPEs(ctx context.Context) ([]string, error) {
	sql := `SELECT cpe FROM software_cpe`
	var cpes []string
	err := sqlx.SelectContext(ctx, ds.reader, &cpes, sql)
	if err != nil {
		return nil, ctxerr.Wrap(ctx, err, "loads cpes")
	}
	return cpes, nil
}

// InsertCVEForCPE inserts the cve into software_cve, linking it to all the
// provided cpes. It returns the number of new rows inserted or an error. If
// the CVE already existed for all CPEs, it would return 0, nil.
func (ds *Datastore) InsertCVEForCPE(ctx context.Context, cve string, cpes []string) (int64, error) {
	var totalCount int64
	for _, cpe := range cpes {
		var ids []uint
		err := sqlx.Select(ds.writer, &ids, `SELECT id FROM software_cpe WHERE cpe=?`, cpe)
		if err != nil {
			return 0, err
		}

		values := strings.TrimSuffix(strings.Repeat("(?,?),", len(ids)), ",")
		sql := fmt.Sprintf(`INSERT IGNORE INTO software_cve (cpe_id, cve) VALUES %s`, values)

		var args []interface{}
		for _, id := range ids {
			args = append(args, id, cve)
		}
		res, err := ds.writer.ExecContext(ctx, sql, args...)
		if err != nil {
			return 0, ctxerr.Wrap(ctx, err, "insert software cve")
		}
		count, _ := res.RowsAffected()
		totalCount += count
	}

	return totalCount, nil
}

func (ds *Datastore) ListSoftware(ctx context.Context, opt fleet.SoftwareListOptions) ([]fleet.Software, error) {
	return listSoftwareDB(ctx, ds.reader, nil, opt)
}

func (ds *Datastore) CountSoftware(ctx context.Context, opt fleet.SoftwareListOptions) (int, error) {
	return countSoftwareDB(ctx, ds.reader, nil, opt)
}

// ListVulnerableSoftwareBySource lists all the vulnerable software that matches the given source.
func (ds *Datastore) ListVulnerableSoftwareBySource(ctx context.Context, source string) ([]fleet.SoftwareWithCPE, error) {
	var softwareCVEs []struct {
		fleet.Software
		CPE  uint   `db:"cpe_id"`
		CVEs string `db:"cves"`
	}
	if err := sqlx.SelectContext(ctx, ds.reader, &softwareCVEs, `
		SELECT s.*, scv.cpe_id, GROUP_CONCAT(scv.cve SEPARATOR ',') as cves
		FROM software s
		JOIN software_cpe scp ON (s.id=scp.software_id)
		JOIN software_cve scv ON (scp.id=scv.cpe_id)
		WHERE s.source = ?
		GROUP BY scv.cpe_id
	`, source); err != nil {
		return nil, ctxerr.Wrapf(ctx, err, "listing vulnerable software by source")
	}
	software := make([]fleet.SoftwareWithCPE, 0, len(softwareCVEs))
	for _, sc := range softwareCVEs {
		for _, cve := range strings.Split(sc.CVEs, ",") {
			sc.Software.Vulnerabilities = append(sc.Software.Vulnerabilities, fleet.SoftwareCVE{
				CVE:         cve,
				DetailsLink: fmt.Sprintf("https://nvd.nist.gov/vuln/detail/%s", cve),
			})
		}
		software = append(software, fleet.SoftwareWithCPE{
			Software: sc.Software,
			CPEID:    sc.CPE,
		})
	}
	return software, nil
}

// DeleteVulnerabilitiesByCPECVE deletes the given list of vulnerabilities identified by CPE+CVE.
func (ds *Datastore) DeleteVulnerabilitiesByCPECVE(ctx context.Context, vulnerabilities []fleet.SoftwareVulnerability) error {
	if len(vulnerabilities) == 0 {
		return nil
	}

	sql := fmt.Sprintf(
		`DELETE FROM software_cve WHERE (cpe_id, cve) IN (%s)`,
		strings.TrimSuffix(strings.Repeat("(?,?),", len(vulnerabilities)), ","),
	)
	var args []interface{}
	for _, vulnerability := range vulnerabilities {
		args = append(args, vulnerability.CPEID, vulnerability.CVE)
	}
	if _, err := ds.writer.ExecContext(ctx, sql, args...); err != nil {
		return ctxerr.Wrapf(ctx, err, "deleting vulnerable software")
	}
	return nil
}

func (ds *Datastore) SoftwareByID(ctx context.Context, id uint) (*fleet.Software, error) {
	software := fleet.Software{}
	err := sqlx.GetContext(ctx, ds.reader, &software, `SELECT * FROM software WHERE id=?`, id)
	if err != nil {
		return nil, ctxerr.Wrap(ctx, err, "software by id")
	}

	query := `
		SELECT DISTINCT scv.cve
		FROM software s
		JOIN software_cpe scp ON (s.id=scp.software_id)
		JOIN software_cve scv ON (scp.id=scv.cpe_id)
		WHERE s.id=?
	`

	rows, err := ds.reader.QueryxContext(ctx, query, id)
	if err != nil {
		return nil, ctxerr.Wrap(ctx, err, "load software cves")
	}
	defer rows.Close()

	for rows.Next() {
		var cve string
		if err := rows.Scan(&cve); err != nil {
			return nil, ctxerr.Wrap(ctx, err, "scanning cve")
		}

		software.Vulnerabilities = append(software.Vulnerabilities, fleet.SoftwareCVE{
			CVE:         cve,
			DetailsLink: fmt.Sprintf("https://nvd.nist.gov/vuln/detail/%s", cve),
		})
	}
	if err := rows.Err(); err != nil {
		return nil, ctxerr.Wrap(ctx, err, "error iterating through cve rows")
	}

	return &software, nil
}

// CalculateHostsPerSoftware calculates the number of hosts having each
// software installed and stores that information in the software_host_counts
// table.
//
// After aggregation, it cleans up unused software (e.g. software installed
// on removed hosts, software uninstalled on hosts, etc.)
func (ds *Datastore) CalculateHostsPerSoftware(ctx context.Context, updatedAt time.Time) error {
	const (
		resetStmt = `
      UPDATE software_host_counts
      SET hosts_count = 0, updated_at = ?`

		// team_id is added to the select list to have the same structure as
		// the teamCountsStmt, making it easier to use a common implementation
		globalCountsStmt = `
      SELECT count(*), 0 as team_id, software_id
      FROM host_software
      WHERE software_id > 0
      GROUP BY software_id`

		teamCountsStmt = `
      SELECT count(*), h.team_id, hs.software_id
      FROM host_software hs
      INNER JOIN hosts h
      ON hs.host_id = h.id
      WHERE h.team_id IS NOT NULL AND hs.software_id > 0
      GROUP BY hs.software_id, h.team_id`

		insertStmt = `
      INSERT INTO software_host_counts
        (software_id, hosts_count, team_id, updated_at)
      VALUES
        %s
      ON DUPLICATE KEY UPDATE
        hosts_count = VALUES(hosts_count),
        updated_at = VALUES(updated_at)`

		valuesPart = `(?, ?, ?, ?),`

		cleanupSoftwareStmt = `
      DELETE s
      FROM software s
      LEFT JOIN software_host_counts shc
      ON s.id = shc.software_id
      WHERE
        shc.software_id IS NULL OR
        (shc.team_id = 0 AND shc.hosts_count = 0)`

		cleanupTeamStmt = `
      DELETE shc
      FROM software_host_counts shc
      LEFT JOIN teams t
      ON t.id = shc.team_id
      WHERE
        shc.team_id > 0 AND
        t.id IS NULL`
	)

	// first, reset all counts to 0
	if _, err := ds.writer.ExecContext(ctx, resetStmt, updatedAt); err != nil {
		return ctxerr.Wrap(ctx, err, "reset all software_host_counts to 0")
	}

	// next get a cursor for the global and team counts for each software
	stmtLabel := []string{"global", "team"}
	for i, countStmt := range []string{globalCountsStmt, teamCountsStmt} {
		rows, err := ds.reader.QueryContext(ctx, countStmt)
		if err != nil {
			return ctxerr.Wrapf(ctx, err, "read %s counts from host_software", stmtLabel[i])
		}
		defer rows.Close()

		// use a loop to iterate to prevent loading all in one go in memory, as it
		// could get pretty big at >100K hosts with 1000+ software each. Use a write
		// batch to prevent making too many single-row inserts.
		const batchSize = 100
		var batchCount int
		args := make([]interface{}, 0, batchSize*4)
		for rows.Next() {
			var (
				count  int
				teamID uint
				sid    uint
			)

			if err := rows.Scan(&count, &teamID, &sid); err != nil {
				return ctxerr.Wrapf(ctx, err, "scan %s row into variables", stmtLabel[i])
			}

			args = append(args, sid, count, teamID, updatedAt)
			batchCount++

			if batchCount == batchSize {
				values := strings.TrimSuffix(strings.Repeat(valuesPart, batchCount), ",")
				if _, err := ds.writer.ExecContext(ctx, fmt.Sprintf(insertStmt, values), args...); err != nil {
					return ctxerr.Wrapf(ctx, err, "insert %s batch into software_host_counts", stmtLabel[i])
				}

				args = args[:0]
				batchCount = 0
			}
		}
		if batchCount > 0 {
			values := strings.TrimSuffix(strings.Repeat(valuesPart, batchCount), ",")
			if _, err := ds.writer.ExecContext(ctx, fmt.Sprintf(insertStmt, values), args...); err != nil {
				return ctxerr.Wrapf(ctx, err, "insert last %s batch into software_host_counts", stmtLabel[i])
			}
		}
		if err := rows.Err(); err != nil {
			return ctxerr.Wrapf(ctx, err, "iterate over %s host_software counts", stmtLabel[i])
		}
		rows.Close()
	}

	// remove any unused software (global counts = 0)
	if _, err := ds.writer.ExecContext(ctx, cleanupSoftwareStmt); err != nil {
		return ctxerr.Wrap(ctx, err, "delete unused software")
	}

	// remove any software count row for teams that don't exist anymore
	if _, err := ds.writer.ExecContext(ctx, cleanupTeamStmt); err != nil {
		return ctxerr.Wrap(ctx, err, "delete software_host_counts for non-existing teams")
	}
	return nil
}

// HostsByCPEs returns a list of all hosts that have the software corresponding
// to at least one of the CPEs installed. It returns a minimal represention of
// matching hosts.
func (ds *Datastore) HostsByCPEs(ctx context.Context, cpes []string) ([]*fleet.HostShort, error) {
	queryStmt := `
    SELECT
      h.id,
      h.hostname
    FROM
      hosts h
    INNER JOIN
      host_software hs
    ON
      h.id = hs.host_id
    INNER JOIN
      software_cpe scp
    ON
      hs.software_id = scp.software_id
    WHERE
      scp.cpe IN (?)
    ORDER BY
      h.id`

	stmt, args, err := sqlx.In(queryStmt, cpes)
	if err != nil {
		return nil, ctxerr.Wrap(ctx, err, "building query args")
	}
	var hosts []*fleet.HostShort
	if err := sqlx.SelectContext(ctx, ds.reader, &hosts, stmt, args...); err != nil {
		return nil, ctxerr.Wrap(ctx, err, "select hosts by cpes")
	}
	return hosts, nil
}

func (ds *Datastore) HostsByCVE(ctx context.Context, cve string) ([]*fleet.HostShort, error) {
	query := `
SELECT
    DISTINCT(h.id), h.hostname
FROM
    hosts h
    JOIN host_software hs ON h.id = hs.host_id
    JOIN software_cpe scp ON scp.software_id = hs.software_id
    JOIN software_cve scv ON scv.cpe_id = scp.id
WHERE
    scv.cve = ?
ORDER BY
    h.id
`

	var hosts []*fleet.HostShort
	if err := sqlx.SelectContext(ctx, ds.reader, &hosts, query, cve); err != nil {
		return nil, ctxerr.Wrap(ctx, err, "select hosts by cves")
	}
	return hosts, nil
}<|MERGE_RESOLUTION|>--- conflicted
+++ resolved
@@ -85,20 +85,7 @@
 	})
 }
 
-<<<<<<< HEAD
-func saveHostSoftwareDB(ctx context.Context, tx sqlx.ExtContext, host *fleet.Host, minLastOpenedAtDiff time.Duration) error {
-	if err := applyChangesForNewSoftwareDB(ctx, tx, host.ID, host.Software, minLastOpenedAtDiff); err != nil {
-		return err
-	}
-
-	host.HostSoftware.Modified = false
-	return nil
-}
-
 func nothingChanged(current, incoming []fleet.Software, minLastOpenedAtDiff time.Duration) bool {
-=======
-func nothingChanged(current []fleet.Software, incoming []fleet.Software) bool {
->>>>>>> b04c4eea
 	if len(current) != len(incoming) {
 		return false
 	}
