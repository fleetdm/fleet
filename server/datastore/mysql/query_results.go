--- conflicted
+++ resolved
@@ -101,22 +101,6 @@
 	return nil
 }
 
-<<<<<<< HEAD
-// TODO(lucas): If we just use this for testing then we can remove it and use ExecAdhocSQL.
-func (ds *Datastore) QueryResultRowsForHost(ctx context.Context, queryID, hostID uint) ([]*fleet.ScheduledQueryResultRow, error) {
-	selectStmt := `
-		SELECT query_id, host_id, last_fetched, data FROM query_results
-			WHERE query_id = ? AND host_id = ?
-		`
-	results := []*fleet.ScheduledQueryResultRow{}
-	err := sqlx.SelectContext(ctx, ds.reader(ctx), &results, selectStmt, queryID, hostID)
-	if err != nil {
-		return nil, ctxerr.Wrap(ctx, err, "selecting query result rows for host")
-	}
-
-	return results, nil
-}
-
 // TODO(lucas): Any chance we can store hostname in the query_results table?
 // (to avoid having to left join hosts).
 func (ds *Datastore) QueryResultRows(ctx context.Context, queryID uint) ([]*fleet.ScheduledQueryResultRow, error) {
@@ -135,20 +119,6 @@
 	return results, nil
 }
 
-func (ds *Datastore) DeleteQueryResultsForHost(ctx context.Context, hostID, queryID uint) error {
-	deleteStmt := `
-		DELETE FROM query_results WHERE host_id = ? AND query_id = ?
-		`
-	_, err := ds.writer(ctx).ExecContext(ctx, deleteStmt, hostID, queryID)
-	if err != nil {
-		return ctxerr.Wrap(ctx, err, "deleting query results for host")
-	}
-
-	return nil
-}
-
-=======
->>>>>>> 06720071
 func (ds *Datastore) ResultCountForQuery(ctx context.Context, queryID uint) (int, error) {
 	var count int
 	err := sqlx.GetContext(ctx, ds.reader(ctx), &count, `select count(*) from query_results where query_id = ?`, queryID)
