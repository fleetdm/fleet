--- conflicted
+++ resolved
@@ -896,7 +896,6 @@
 		fleet.TeamFilter{User: &fleet.User{GlobalRole: ptr.String(fleet.RoleAdmin)}},
 	)
 	require.NoError(t, err)
-<<<<<<< HEAD
 	require.EqualValues(t, 4, counts)
 	require.Len(t, titles, 4)
 
@@ -944,9 +943,6 @@
 			adamID, teamID, globalOrTeamID)
 		return err
 	})
-=======
-	require.EqualValues(t, 2, counts)
-	require.Len(t, titles, 2)
 }
 
 func testUploadedSoftwareExists(t *testing.T, ds *Datastore) {
@@ -986,5 +982,4 @@
 	exists, err = ds.UploadedSoftwareExists(ctx, "com.foo.installer2", &tm.ID)
 	require.NoError(t, err)
 	require.True(t, exists)
->>>>>>> aa164562
 }