package mysql

import (
	"context"
	"database/sql"
	"encoding/json"
	"errors"
	"fmt"
	"strings"

	"github.com/fleetdm/fleet/v4/server/contexts/ctxerr"
	"github.com/fleetdm/fleet/v4/server/datastore/mysql/common_mysql"
	"github.com/fleetdm/fleet/v4/server/fleet"
	"github.com/fleetdm/fleet/v4/server/mdm/android"
	"github.com/go-kit/log/level"
	"github.com/google/uuid"
	"github.com/jmoiron/sqlx"
)

func (ds *Datastore) NewAndroidHost(ctx context.Context, host *fleet.AndroidHost) (*fleet.AndroidHost, error) {
	if !host.IsValid() {
		return nil, ctxerr.New(ctx, "valid Android host is required")
	}
	ds.setTimesToNonZero(host)

	appCfg, err := ds.AppConfig(ctx)
	if err != nil {
		return nil, ctxerr.Wrap(ctx, err, "new Android host get app config")
	}

	err = ds.withRetryTxx(ctx, func(tx sqlx.ExtContext) error {
		// We use node_key as a unique identifier for the host table row. It matches: android/{enterpriseSpecificID}.
		stmt := `
		INSERT INTO hosts (
			node_key,
			hostname,
			computer_name,
			platform,
			os_version,
			build,
			memory,
			team_id,
			hardware_serial,
			cpu_type,
			hardware_model,
			hardware_vendor,
			detail_updated_at,
			label_updated_at,
			uuid
		) VALUES (
			:node_key,
			:hostname,
			:computer_name,
			:platform,
			:os_version,
			:build,
			:memory,
			:team_id,
			:hardware_serial,
			:cpu_type,
			:hardware_model,
			:hardware_vendor,
			:detail_updated_at,
			:label_updated_at,
			:uuid
		) ON DUPLICATE KEY UPDATE
			hostname = VALUES(hostname),
			computer_name = VALUES(computer_name),
			platform = VALUES(platform),
			os_version = VALUES(os_version),
			build = VALUES(build),
			memory = VALUES(memory),
			team_id = VALUES(team_id),
			hardware_serial = VALUES(hardware_serial),
			cpu_type = VALUES(cpu_type),
			hardware_model = VALUES(hardware_model),
			hardware_vendor = VALUES(hardware_vendor),
			detail_updated_at = VALUES(detail_updated_at),
			label_updated_at = VALUES(label_updated_at),
			uuid = VALUES(uuid)
		`
		result, err := sqlx.NamedExecContext(ctx, tx, stmt, map[string]interface{}{
			"node_key":          host.NodeKey,
			"hostname":          host.Hostname,
			"computer_name":     host.ComputerName,
			"platform":          host.Platform,
			"os_version":        host.OSVersion,
			"build":             host.Build,
			"memory":            host.Memory,
			"team_id":           host.TeamID,
			"hardware_serial":   host.HardwareSerial,
			"cpu_type":          host.CPUType,
			"hardware_model":    host.HardwareModel,
			"hardware_vendor":   host.HardwareVendor,
			"detail_updated_at": host.DetailUpdatedAt,
			"label_updated_at":  host.LabelUpdatedAt,
			"uuid":              host.UUID,
		})
		if err != nil {
			return ctxerr.Wrap(ctx, err, "new Android host")
		}
		id, _ := result.LastInsertId()
		if id == 0 {
			// This was an UPDATE, not an INSERT, so we need to get the host ID
			var hostID uint
			err := sqlx.GetContext(ctx, tx, &hostID, `SELECT id FROM hosts WHERE node_key = ?`, host.NodeKey)
			if err != nil {
				return ctxerr.Wrap(ctx, err, "get host ID after update")
			}
			host.Host.ID = hostID
		} else {
			host.Host.ID = uint(id) // nolint:gosec
		}
		host.Device.HostID = host.Host.ID

		err = upsertHostDisplayNames(ctx, tx, *host.Host)
		if err != nil {
			return ctxerr.Wrap(ctx, err, "new Android host display name")
		}
		err = ds.insertAndroidHostLabelMembershipTx(ctx, tx, host.Host.ID)
		if err != nil {
			return ctxerr.Wrap(ctx, err, "new Android host label membership")
		}

		// create entry in host_mdm as enrolled (manually), because currently all
		// android hosts are necessarily MDM-enrolled when created.
		if err := upsertAndroidHostMDMInfoDB(ctx, tx, appCfg.ServerSettings.ServerURL, false, true, host.Host.ID); err != nil {
			return ctxerr.Wrap(ctx, err, "new Android host MDM info")
		}

		host.Device, err = ds.CreateDeviceTx(ctx, tx, host.Device)
		if err != nil {
			return ctxerr.Wrap(ctx, err, "creating new Android device")
		}

		// insert storage data into host_disks table for API consumption
		// Check != 0 to allow -1 sentinel value for "not supported" to be stored
		if host.Host.GigsTotalDiskSpace != 0 || host.Host.GigsDiskSpaceAvailable != 0 {
			err = ds.SetOrUpdateHostDisksSpace(ctx, host.Host.ID,
				host.Host.GigsDiskSpaceAvailable,
				host.Host.PercentDiskSpaceAvailable,
				host.Host.GigsTotalDiskSpace,
				nil)
			if err != nil {
				return ctxerr.Wrap(ctx, err, "setting Android host disk space")
			}
		}

		return nil
	})
	return host, err
}

// setTimesToNonZero to avoid issues with MySQL.
func (ds *Datastore) setTimesToNonZero(host *fleet.AndroidHost) {
	if host.DetailUpdatedAt.IsZero() {
		host.DetailUpdatedAt = common_mysql.GetDefaultNonZeroTime()
	}
	if host.LabelUpdatedAt.IsZero() {
		host.LabelUpdatedAt = common_mysql.GetDefaultNonZeroTime()
	}
	if host.PolicyUpdatedAt.IsZero() {
		host.PolicyUpdatedAt = common_mysql.GetDefaultNonZeroTime()
	}
}

func (ds *Datastore) UpdateAndroidHost(ctx context.Context, host *fleet.AndroidHost, fromEnroll bool) error {
	if !host.IsValid() {
		return ctxerr.New(ctx, "valid Android host is required")
	}
	ds.setTimesToNonZero(host)

	appCfg, err := ds.AppConfig(ctx)
	if err != nil {
		return ctxerr.Wrap(ctx, err, "update Android host get app config")
	}

	err = ds.withRetryTxx(ctx, func(tx sqlx.ExtContext) error {
		stmt := `
		UPDATE hosts SET
			team_id = :team_id,
			detail_updated_at = :detail_updated_at,
			label_updated_at = :label_updated_at,
			hostname = :hostname,
			computer_name = :computer_name,
			platform = :platform,
			os_version = :os_version,
			build = :build,
			memory = :memory,
			hardware_serial = :hardware_serial,
			cpu_type = :cpu_type,
			hardware_model = :hardware_model,
			hardware_vendor = :hardware_vendor,
			uuid = :uuid
		WHERE id = :id
		`
		_, err := sqlx.NamedExecContext(ctx, tx, stmt, map[string]interface{}{
			"id":                host.Host.ID,
			"team_id":           host.TeamID,
			"detail_updated_at": host.DetailUpdatedAt,
			"label_updated_at":  host.LabelUpdatedAt,
			"hostname":          host.Hostname,
			"computer_name":     host.ComputerName,
			"platform":          host.Platform,
			"os_version":        host.OSVersion,
			"build":             host.Build,
			"memory":            host.Memory,
			"hardware_serial":   host.HardwareSerial,
			"cpu_type":          host.CPUType,
			"hardware_model":    host.HardwareModel,
			"hardware_vendor":   host.HardwareVendor,
			"uuid":              host.UUID,
		})
		if err != nil {
			return ctxerr.Wrap(ctx, err, "update Android host")
		}

		if fromEnroll {
			// update host_mdm to set enrolled back to true
			if err := upsertAndroidHostMDMInfoDB(ctx, tx, appCfg.ServerSettings.ServerURL, false, true, host.Host.ID); err != nil {
				return ctxerr.Wrap(ctx, err, "update Android host MDM info")
			}
		}

		err = ds.UpdateDeviceTx(ctx, tx, host.Device)
		if err != nil {
			return ctxerr.Wrap(ctx, err, "update Android device")
		}

		// update storage data in host_disks table for API consumption
		// Check != 0 to allow -1 sentinel value for "not supported" to be stored
		if host.Host.GigsTotalDiskSpace != 0 || host.Host.GigsDiskSpaceAvailable != 0 {
			err = ds.SetOrUpdateHostDisksSpace(ctx, host.Host.ID,
				host.Host.GigsDiskSpaceAvailable,
				host.Host.PercentDiskSpaceAvailable,
				host.Host.GigsTotalDiskSpace,
				nil)
			if err != nil {
				return ctxerr.Wrap(ctx, err, "updating Android host disk space")
			}
		}

		return nil
	})
	return err
}

func (ds *Datastore) AndroidHostLite(ctx context.Context, enterpriseSpecificID string) (*fleet.AndroidHost, error) {
	type liteHost struct {
		TeamID *uint  `db:"team_id"`
		UUID   string `db:"uuid"`
		*android.Device
	}
	stmt := `SELECT
		h.team_id,
		h.uuid,
		ad.id,
		ad.host_id,
		ad.device_id,
		ad.enterprise_specific_id,
		ad.last_policy_sync_time,
		ad.applied_policy_id,
		ad.applied_policy_version
		FROM android_devices ad
		JOIN hosts h ON ad.host_id = h.id
		WHERE ad.enterprise_specific_id = ?`
	var host liteHost
	err := sqlx.GetContext(ctx, ds.reader(ctx), &host, stmt, enterpriseSpecificID)
	switch {
	case errors.Is(err, sql.ErrNoRows):
		return nil, common_mysql.NotFound("Android device").WithName(enterpriseSpecificID)
	case err != nil:
		return nil, ctxerr.Wrap(ctx, err, "getting device by enterprise specific ID")
	}
	result := &fleet.AndroidHost{
		Host: &fleet.Host{
			ID:     host.Device.HostID,
			TeamID: host.TeamID,
			UUID:   host.UUID,
		},
		Device: host.Device,
	}
	result.SetNodeKey(enterpriseSpecificID)
	return result, nil
}

func (ds *Datastore) AndroidHostLiteByHostUUID(ctx context.Context, hostUUID string) (*fleet.AndroidHost, error) {
	type liteHost struct {
		TeamID *uint `db:"team_id"`
		*android.Device
	}
	stmt := `SELECT
		h.team_id,
		ad.id,
		ad.host_id,
		ad.device_id,
		ad.enterprise_specific_id,
		ad.last_policy_sync_time,
		ad.applied_policy_id,
		ad.applied_policy_version
	FROM android_devices ad
		JOIN hosts h ON ad.host_id = h.id
	WHERE h.uuid = ?`
	var host liteHost
	switch err := sqlx.GetContext(ctx, ds.reader(ctx), &host, stmt, hostUUID); {
	case errors.Is(err, sql.ErrNoRows):
		return nil, common_mysql.NotFound("Android device").WithName(hostUUID)
	case err != nil:
		return nil, ctxerr.Wrap(ctx, err, "getting android device by host UUID")
	}
	result := &fleet.AndroidHost{
		Host: &fleet.Host{
			ID:     host.Device.HostID,
			UUID:   hostUUID,
			TeamID: host.TeamID,
		},
		Device: host.Device,
	}
	if host.Device.EnterpriseSpecificID != nil {
		result.SetNodeKey(*host.Device.EnterpriseSpecificID)
	}
	return result, nil
}

func (ds *Datastore) insertAndroidHostLabelMembershipTx(ctx context.Context, tx sqlx.ExtContext, hostID uint) error {
	// Insert the host in the builtin label memberships, adding them to the "All
	// Hosts" and "Android" labels.
	var labels []struct {
		ID   uint   `db:"id"`
		Name string `db:"name"`
	}
	err := sqlx.SelectContext(ctx, tx, &labels, `SELECT id, name FROM labels WHERE label_type = 1 AND (name = ? OR name = ?)`,
		fleet.BuiltinLabelNameAllHosts, fleet.BuiltinLabelNameAndroid)
	switch {
	case err != nil:
		return ctxerr.Wrap(ctx, err, "get builtin labels")
	case len(labels) != 2:
		// Builtin labels can get deleted so it is important that we check that
		// they still exist before we continue.
		// Note that this is the same behavior as for the iOS/iPadOS host labels.
		level.Error(ds.logger).Log("err", fmt.Sprintf("expected 2 builtin labels but got %d", len(labels)))
		return nil
	}

	// We cannot assume IDs on labels, thus we look by name.
	var allHostsLabelID, androidLabelID uint
	for _, label := range labels {
		switch label.Name {
		case fleet.BuiltinLabelNameAllHosts:
			allHostsLabelID = label.ID
		case fleet.BuiltinLabelNameAndroid:
			androidLabelID = label.ID
		}
	}

	_, err = tx.ExecContext(ctx, `
		INSERT INTO label_membership (host_id, label_id) VALUES (?, ?), (?, ?)
		ON DUPLICATE KEY UPDATE host_id = host_id`,
		hostID, allHostsLabelID, hostID, androidLabelID)
	if err != nil {
		return ctxerr.Wrap(ctx, err, "set label membership")
	}
	return nil
}

// BulkSetAndroidHostsUnenrolled sets all android hosts to unenrolled (for when
// Android MDM is turned off for all Fleet).
func (ds *Datastore) BulkSetAndroidHostsUnenrolled(ctx context.Context) error {
	_, err := ds.writer(ctx).ExecContext(ctx, `
UPDATE host_mdm
	SET server_url = '', mdm_id = NULL, enrolled = 0
	WHERE host_id IN (
		SELECT id FROM hosts WHERE platform = 'android'
	)`)
	if err != nil {
		return ctxerr.Wrap(ctx, err, "set host_mdm to unenrolled for android hosts in bulk")
	}
	// Delete all Android custom OS settings for unenrolled hosts.
	// We do this in one query using a JOIN to avoid doing it one host at a time.
	_, err = ds.writer(ctx).ExecContext(ctx, `DELETE FROM host_mdm_android_profiles`)
	if err != nil {
		return ctxerr.Wrap(ctx, err, "delete Android custom OS settings for unenrolled hosts in bulk")
	}
	return nil
}

// SetAndroidHostUnenrolled sets a single android host to unenrolled in host_mdm and OS settings records
// associated with it. If the host is not enrolled, it does nothing and returns false.
func (ds *Datastore) SetAndroidHostUnenrolled(ctx context.Context, hostID uint) (bool, error) {
	var rows int64
	err := ds.withTx(ctx, func(tx sqlx.ExtContext) error {
		result, err := tx.ExecContext(ctx, `
UPDATE host_mdm
	SET server_url = '', mdm_id = NULL, enrolled = 0
	WHERE host_id = ? AND enrolled = 1`, hostID)
		if err != nil {
			return ctxerr.Wrap(ctx, err, "set host_mdm to unenrolled for android host")
		}
		rows, err = result.RowsAffected()
		if err != nil {
			return ctxerr.Wrap(ctx, err, "get rows affected for set host_mdm unenrolled for android host")
		}
		if rows > 0 {
			var uuid string
			err = sqlx.GetContext(ctx, tx, &uuid, `SELECT uuid FROM hosts WHERE id = ?`, hostID)
			if err != nil {
				return ctxerr.Wrap(ctx, err, "get host uuid")
			}
			err = ds.deleteMDMOSCustomSettingsForHost(ctx, tx, uuid, "android")
			return ctxerr.Wrap(ctx, err, "delete Android custom OS settings for unenrolled host")
		}
		return nil
	})
	if err != nil {
		return false, err
	}
	return rows > 0, nil
}

func upsertAndroidHostMDMInfoDB(ctx context.Context, tx sqlx.ExtContext, serverURL string, fromDEP, enrolled bool, hostIDs ...uint) error {
	if len(hostIDs) == 0 {
		return nil
	}

	result, err := tx.ExecContext(ctx, `
		INSERT INTO mobile_device_management_solutions (name, server_url) VALUES (?, ?)
		ON DUPLICATE KEY UPDATE server_url = VALUES(server_url)`,
		fleet.WellKnownMDMFleet, serverURL)
	if err != nil {
		return ctxerr.Wrap(ctx, err, "upsert mdm solution")
	}

	var mdmID int64
	if insertOnDuplicateDidInsertOrUpdate(result) {
		mdmID, _ = result.LastInsertId()
	} else {
		stmt := `SELECT id FROM mobile_device_management_solutions WHERE name = ? AND server_url = ?`
		if err := sqlx.GetContext(ctx, tx, &mdmID, stmt, fleet.WellKnownMDMFleet, serverURL); err != nil {
			return ctxerr.Wrap(ctx, err, "query mdm solution id")
		}
	}

	// Query host UUIDs to determine personal enrollment status
	// For Android, a non-empty UUID (enterprise_specific_id) indicates a BYOD/personal device
	type hostInfo struct {
		ID   uint   `db:"id"`
		UUID string `db:"uuid"`
	}
	var hosts []hostInfo
	query, args, err := sqlx.In(`SELECT id, uuid FROM hosts WHERE id IN (?)`, hostIDs)
	if err != nil {
		return ctxerr.Wrap(ctx, err, "build host query")
	}
	if err := sqlx.SelectContext(ctx, tx, &hosts, query, args...); err != nil {
		return ctxerr.Wrap(ctx, err, "query host UUIDs")
	}

	// Build map of host ID to personal enrollment status
	hostPersonalEnrollment := make(map[uint]bool)
	for _, h := range hosts {
		// Android BYOD devices have a non-empty UUID (enterprise_specific_id)
		hostPersonalEnrollment[h.ID] = h.UUID != ""
	}

	args = []interface{}{}
	parts := []string{}
	for _, id := range hostIDs {
		isPersonalEnrollment := hostPersonalEnrollment[id]
		args = append(args, enrolled, serverURL, fromDEP, mdmID, false, isPersonalEnrollment, id)
		parts = append(parts, "(?, ?, ?, ?, ?, ?, ?)")
	}

	_, err = tx.ExecContext(ctx, fmt.Sprintf(`
		INSERT INTO host_mdm (enrolled, server_url, installed_from_dep, mdm_id, is_server, is_personal_enrollment, host_id) VALUES %s
		ON DUPLICATE KEY UPDATE enrolled = VALUES(enrolled), server_url = VALUES(server_url), mdm_id = VALUES(mdm_id), is_personal_enrollment = VALUES(is_personal_enrollment)`, strings.Join(parts, ",")), args...)

	return ctxerr.Wrap(ctx, err, "upsert host mdm info")
}

func (ds *Datastore) NewMDMAndroidConfigProfile(ctx context.Context, cp fleet.MDMAndroidConfigProfile) (*fleet.MDMAndroidConfigProfile, error) {
	profileUUID := fleet.MDMAndroidProfileUUIDPrefix + uuid.New().String()
	insertProfileStmt := `
INSERT INTO
    mdm_android_configuration_profiles (profile_uuid, team_id, name, raw_json, uploaded_at)
(SELECT ?, ?, ?, ?, CURRENT_TIMESTAMP() FROM DUAL WHERE
	NOT EXISTS (
		SELECT 1 FROM mdm_apple_configuration_profiles WHERE name = ? AND team_id = ?
	) AND NOT EXISTS (
		SELECT 1 FROM mdm_apple_declarations WHERE name = ? AND team_id = ?
	) AND NOT EXISTS (
		SELECT 1 FROM mdm_windows_configuration_profiles WHERE name = ? AND team_id = ?
	)
)`

	var teamID uint
	if cp.TeamID != nil {
		teamID = *cp.TeamID
	}

	err := ds.withTx(ctx, func(tx sqlx.ExtContext) error {
		res, err := tx.ExecContext(ctx, insertProfileStmt, profileUUID, teamID, cp.Name, cp.RawJSON, cp.Name, teamID, cp.Name, teamID, cp.Name, teamID)
		if err != nil {
			switch {
			case IsDuplicate(err):
				return &existsError{
					ResourceType: "MDMAndroidConfigProfile.Name",
					Identifier:   cp.Name,
					TeamID:       cp.TeamID,
				}
			default:
				return ctxerr.Wrap(ctx, err, "creating new android mdm config profile")
			}
		}

		aff, _ := res.RowsAffected()
		if aff == 0 {
			return &existsError{
				ResourceType: "MDMAndroidConfigProfile.Name",
				Identifier:   cp.Name,
				TeamID:       cp.TeamID,
			}
		}

		labels := make([]fleet.ConfigurationProfileLabel, 0, len(cp.LabelsIncludeAll)+len(cp.LabelsIncludeAny)+len(cp.LabelsExcludeAny))
		for i := range cp.LabelsIncludeAll {
			cp.LabelsIncludeAll[i].ProfileUUID = profileUUID
			cp.LabelsIncludeAll[i].RequireAll = true
			cp.LabelsIncludeAll[i].Exclude = false
			labels = append(labels, cp.LabelsIncludeAll[i])
		}
		for i := range cp.LabelsIncludeAny {
			cp.LabelsIncludeAny[i].ProfileUUID = profileUUID
			cp.LabelsIncludeAny[i].RequireAll = false
			cp.LabelsIncludeAny[i].Exclude = false
			labels = append(labels, cp.LabelsIncludeAny[i])
		}
		for i := range cp.LabelsExcludeAny {
			cp.LabelsExcludeAny[i].ProfileUUID = profileUUID
			cp.LabelsExcludeAny[i].RequireAll = false
			cp.LabelsExcludeAny[i].Exclude = true
			labels = append(labels, cp.LabelsExcludeAny[i])
		}
		var profsWithoutLabel []string
		if len(labels) == 0 {
			profsWithoutLabel = append(profsWithoutLabel, profileUUID)
		}
		if _, err := batchSetProfileLabelAssociationsDB(ctx, tx, labels, profsWithoutLabel, "android"); err != nil {
			return ctxerr.Wrap(ctx, err, "inserting android profile label associations")
		}

		return nil
	})
	if err != nil {
		return nil, err
	}

	return &fleet.MDMAndroidConfigProfile{
		ProfileUUID: profileUUID,
		Name:        cp.Name,
		RawJSON:     cp.RawJSON,
		TeamID:      cp.TeamID,
	}, nil
}

func (ds *Datastore) GetMDMAndroidConfigProfile(ctx context.Context, profileUUID string) (*fleet.MDMAndroidConfigProfile, error) {
	stmt := `SELECT profile_uuid, team_id, name, raw_json, auto_increment, created_at, uploaded_at FROM mdm_android_configuration_profiles WHERE profile_uuid = ?`
	var profile fleet.MDMAndroidConfigProfile
	err := sqlx.GetContext(ctx, ds.reader(ctx), &profile, stmt, profileUUID)
	if err != nil {
		if err == sql.ErrNoRows {
			return nil, notFound("MDMAndroidConfigProfile").WithName(profileUUID)
		}
		return nil, ctxerr.Wrap(ctx, err, "getting android mdm config profile")
	}
	labels, err := ds.listProfileLabelsForProfiles(ctx, nil, nil, []string{profile.ProfileUUID}, nil)
	if err != nil {
		return nil, err
	}
	for _, lbl := range labels {
		switch {
		case lbl.Exclude && lbl.RequireAll:
			// this should never happen so log it for debugging
			level.Warn(ds.logger).Log("msg", "unsupported profile label: cannot be both exclude and require all. Label will be ignored.",
				"profile_uuid", lbl.ProfileUUID,
				"label_name", lbl.LabelName,
			)
		case lbl.Exclude && !lbl.RequireAll:
			profile.LabelsExcludeAny = append(profile.LabelsExcludeAny, lbl)
		case !lbl.Exclude && !lbl.RequireAll:
			profile.LabelsIncludeAny = append(profile.LabelsIncludeAny, lbl)
		default:
			// default include all
			profile.LabelsIncludeAll = append(profile.LabelsIncludeAll, lbl)
		}
	}
	return &profile, nil
}

func (ds *Datastore) DeleteMDMAndroidConfigProfile(ctx context.Context, profileUUID string) error {
	return ds.withTx(ctx, func(tx sqlx.ExtContext) error {
		stmt := `DELETE FROM mdm_android_configuration_profiles WHERE profile_uuid = ?`
		res, err := tx.ExecContext(ctx, stmt, profileUUID)
		if err != nil {
			return ctxerr.Wrap(ctx, err, "deleting android mdm config profile")
		}

		deleted, _ := res.RowsAffected()
		if deleted != 1 {
			return ctxerr.Wrap(ctx, notFound("MDMAndroidConfigProfile").WithName(profileUUID))
		}

		if err := cancelAndroidHostInstallsForDeletedMDMProfiles(ctx, tx, []string{profileUUID}); err != nil {
			return err
		}
		return nil
	})
}

func (ds *Datastore) GetMDMAndroidProfilesSummary(ctx context.Context, teamID *uint) (*fleet.MDMProfilesSummary, error) {
	stmt := `
SELECT
	COUNT(id) AS count,
	%s AS status
FROM
	hosts h
	INNER JOIN host_mdm hmdm ON h.id=hmdm.host_id
	%s
WHERE
	platform = 'android' AND
	hmdm.enrolled = 1 AND
	 %s
GROUP BY
	status HAVING status IS NOT NULL`

	teamFilter := "team_id IS NULL"
	if teamID != nil && *teamID > 0 {
		teamFilter = fmt.Sprintf("team_id = %d", *teamID)
	}

	stmt = fmt.Sprintf(stmt, sqlCaseMDMAndroidStatus(), sqlJoinMDMAndroidProfilesStatus(), teamFilter)

	var dest []struct {
		Count  uint   `db:"count"`
		Status string `db:"status"`
	}

	if err := sqlx.SelectContext(ctx, ds.reader(ctx), &dest, stmt); err != nil {
		return nil, err
	}

	byStatus := make(map[string]uint)
	for _, s := range dest {
		if _, ok := byStatus[s.Status]; ok {
			return nil, fmt.Errorf("duplicate status %s from android profiles summary", s.Status)
		}
		byStatus[s.Status] = s.Count
	}

	var res fleet.MDMProfilesSummary
	for s, c := range byStatus {
		switch fleet.MDMDeliveryStatus(s) {
		case fleet.MDMDeliveryFailed:
			res.Failed = c
		case fleet.MDMDeliveryPending:
			res.Pending = c
		case fleet.MDMDeliveryVerifying:
			res.Verifying = c
		case fleet.MDMDeliveryVerified:
			res.Verified = c
		default:
			return nil, fmt.Errorf("unknown status %s", s)
		}
	}

	return &res, nil
}

// sqlJoinMDMAndroidProfilesStatus returns a SQL snippet that can be used to join a table derived from
// host_mdm_android_profiles (grouped by host_uuid and status) and the hosts table. For each host_uuid,
// it derives a boolean value for each status category. The value will be 1 if the host has any
// profile in the given status category. The snippet assumes the hosts table to be aliased as 'h'.
func sqlJoinMDMAndroidProfilesStatus() string {
	// NOTE: To make this snippet reusable, we're not using sqlx.Named here because it would
	// complicate usage in other queries (e.g., list hosts).
	var (
		failed    = fmt.Sprintf("'%s'", string(fleet.MDMDeliveryFailed))
		pending   = fmt.Sprintf("'%s'", string(fleet.MDMDeliveryPending))
		verifying = fmt.Sprintf("'%s'", string(fleet.MDMDeliveryVerifying))
		verified  = fmt.Sprintf("'%s'", string(fleet.MDMDeliveryVerified))
		install   = fmt.Sprintf("'%s'", string(fleet.MDMOperationTypeInstall))
	)
	return `
	LEFT JOIN (
		-- profile statuses grouped by host uuid, boolean value will be 1 if host has any profile with the given status
		SELECT
			host_uuid,
			MAX( IF(status IS NULL OR status = ` + pending + `, 1, 0)) AS android_prof_pending,
			MAX( IF(status = ` + failed + `, 1, 0)) AS android_prof_failed,
			MAX( IF(status = ` + verifying + ` AND operation_type = ` + install + `, 1, 0)) AS android_prof_verifying,
			MAX( IF(status = ` + verified + ` AND operation_type = ` + install + `, 1, 0)) AS android_prof_verified
		FROM
			host_mdm_android_profiles
		GROUP BY
			host_uuid) hmgp ON h.uuid = hmgp.host_uuid
`
}

// sqlCaseMDMAndroidStatus returns a SQL snippet that can be used to determine the status of an Android host
// based on the status of its profiles. It should be used in conjunction with sqlJoinMDMAndroidProfilesStatus
// It assumes the hosts table to be aliased as 'h'
func sqlCaseMDMAndroidStatus() string {
	// NOTE: To make this snippet reusable, we're not using sqlx.Named here because it would
	// complicate usage in other queries (e.g., list hosts).
	var (
		failed    = fmt.Sprintf("'%s'", string(fleet.MDMDeliveryFailed))
		pending   = fmt.Sprintf("'%s'", string(fleet.MDMDeliveryPending))
		verifying = fmt.Sprintf("'%s'", string(fleet.MDMDeliveryVerifying))
		verified  = fmt.Sprintf("'%s'", string(fleet.MDMDeliveryVerified))
	)
	return `
	CASE WHEN (android_prof_failed) THEN
		` + failed + `
	WHEN (android_prof_pending) THEN
		` + pending + `
	WHEN (android_prof_verifying) THEN
		` + verifying + `
	WHEN (android_prof_verified) THEN
		` + verified + `
	END
`
}

func (ds *Datastore) NewAndroidPolicyRequest(ctx context.Context, req *fleet.MDMAndroidPolicyRequest) error {
	const stmt = `
	INSERT INTO android_policy_requests
		(request_uuid, request_name, policy_id, payload, status_code, error_details, applied_policy_version, policy_version)
	VALUES
		(?, ?, ?, ?, ?, ?, ?, ?)
`
	if req.RequestUUID == "" {
		req.RequestUUID = uuid.NewString()
	}

	_, err := ds.writer(ctx).ExecContext(ctx, stmt,
		req.RequestUUID,
		req.RequestName,
		req.PolicyID,
		req.Payload,
		req.StatusCode,
		req.ErrorDetails,
		req.AppliedPolicyVersion,
		req.PolicyVersion,
	)
	return ctxerr.Wrap(ctx, err, "inserting android policy request")
}

func (ds *Datastore) GetAndroidPolicyRequestByUUID(ctx context.Context, requestUUID string) (*fleet.MDMAndroidPolicyRequest, error) {
	const stmt = `
		SELECT
			request_uuid,
			request_name,
			policy_id,
			payload,
			status_code,
			error_details,
			applied_policy_version,
			policy_version
		FROM
			android_policy_requests
		WHERE
			request_uuid = ?
	`

	req := fleet.MDMAndroidPolicyRequest{}
	err := sqlx.GetContext(ctx, ds.reader(ctx), &req, stmt, requestUUID)
	if err != nil {
		if errors.Is(err, sql.ErrNoRows) {
			return nil, common_mysql.NotFound("AndroidPolicyRequest").WithName(requestUUID)
		}
		return nil, ctxerr.Wrap(ctx, err, "getting android policy request")
	}

	return &req, nil
}

const androidApplicableProfilesQuery = `
	-- non label-based profiles
	SELECT
		macp.profile_uuid,
		macp.name,
		h.uuid as host_uuid,
		h.id as host_id,
		0 as count_profile_labels,
		0 as count_non_broken_labels,
		0 as count_host_labels,
		0 as count_host_updated_after_labels
	FROM
		mdm_android_configuration_profiles macp
			JOIN hosts h
				ON h.team_id = macp.team_id OR (h.team_id IS NULL AND macp.team_id = 0)
			JOIN android_devices ad
				ON ad.host_id = h.id
	WHERE
		h.platform = 'android' AND
		NOT EXISTS (
			SELECT 1
			FROM mdm_configuration_profile_labels mcpl
			WHERE mcpl.android_profile_uuid = macp.profile_uuid
		) AND
		( %s )

	UNION

	-- label-based profiles where the host is a member of all the labels (include-all).
	-- by design, "include" labels cannot match if they are broken (the host cannot be
	-- a member of a deleted label).
	SELECT
		macp.profile_uuid,
		macp.name,
		h.uuid as host_uuid,
		h.id as host_id,
		COUNT(*) as count_profile_labels,
		COUNT(mcpl.label_id) as count_non_broken_labels,
		COUNT(lm.label_id) as count_host_labels,
		0 as count_host_updated_after_labels
	FROM
		mdm_android_configuration_profiles macp
			JOIN hosts h
				ON h.team_id = macp.team_id OR (h.team_id IS NULL AND macp.team_id = 0)
			JOIN android_devices ad
				ON ad.host_id = h.id
			JOIN mdm_configuration_profile_labels mcpl
				ON mcpl.android_profile_uuid = macp.profile_uuid AND mcpl.exclude = 0 AND mcpl.require_all = 1
			LEFT OUTER JOIN label_membership lm
				ON lm.label_id = mcpl.label_id AND lm.host_id = h.id
	WHERE
		h.platform = 'android' AND
		( %s )
	GROUP BY
		macp.profile_uuid, macp.name, h.uuid, h.id
	HAVING
		count_profile_labels > 0 AND count_host_labels = count_profile_labels

	UNION

	-- label-based entities where the host is NOT a member of any of the labels (exclude-any).
	-- explicitly ignore profiles with broken excluded labels so that they are never applied,
	-- and ignore profiles that depend on labels created _after_ the label_updated_at timestamp
	-- of the host (because we don't have results for that label yet, the host may or may not be
	-- a member).
	SELECT
		macp.profile_uuid,
		macp.name,
		h.uuid as host_uuid,
		h.id as host_id,
		COUNT(*) as count_profile_labels,
		COUNT(mcpl.label_id) as count_non_broken_labels,
		COUNT(lm.label_id) as count_host_labels,
		-- this helps avoid the case where the host is not a member of a label
		-- just because it hasn't reported results for that label yet. But we
		-- only need consider this for dynamic labels - manual(type=1) can be
		-- considered at any time
		SUM(
			CASE WHEN lbl.label_membership_type <> 1 AND lbl.created_at IS NOT NULL AND h.label_updated_at >= lbl.created_at THEN 1
			WHEN lbl.label_membership_type = 1 AND lbl.created_at IS NOT NULL THEN 1
		ELSE 0 END) as count_host_updated_after_labels
	FROM
		mdm_android_configuration_profiles macp
			JOIN hosts h
				ON h.team_id = macp.team_id OR (h.team_id IS NULL AND macp.team_id = 0)
			JOIN android_devices ad
				ON ad.host_id = h.id
			JOIN mdm_configuration_profile_labels mcpl
				ON mcpl.android_profile_uuid = macp.profile_uuid AND mcpl.exclude = 1 AND mcpl.require_all = 0
			LEFT OUTER JOIN labels lbl
				ON lbl.id = mcpl.label_id
			LEFT OUTER JOIN label_membership lm
				ON lm.label_id = mcpl.label_id AND lm.host_id = h.id
	WHERE
		h.platform = 'android' AND
		( %s )
	GROUP BY
		macp.profile_uuid, macp.name, h.uuid, h.id
	HAVING
		-- considers only the profiles with labels, without any broken label, with results reported after all labels were
		-- created and with the host not in any label
		count_profile_labels > 0 AND count_profile_labels = count_non_broken_labels AND
		count_profile_labels = count_host_updated_after_labels AND count_host_labels = 0

	UNION

	-- label-based profiles where the host is a member of any of the labels (include-any).
	-- by design, "include" labels cannot match if they are broken (the host cannot be
	-- a member of a deleted label).
	SELECT
		macp.profile_uuid,
		macp.name,
		h.uuid as host_uuid,
		h.id as host_id,
		COUNT(*) as count_profile_labels,
		COUNT(mcpl.label_id) as count_non_broken_labels,
		COUNT(lm.label_id) as count_host_labels,
		0 as count_host_updated_after_labels
	FROM
		mdm_android_configuration_profiles macp
			JOIN hosts h
				ON h.team_id = macp.team_id OR (h.team_id IS NULL AND macp.team_id = 0)
			JOIN android_devices ad
				ON ad.host_id = h.id
			JOIN mdm_configuration_profile_labels mcpl
				ON mcpl.android_profile_uuid = macp.profile_uuid AND mcpl.exclude = 0 AND mcpl.require_all = 0
			LEFT OUTER JOIN label_membership lm
				ON lm.label_id = mcpl.label_id AND lm.host_id = h.id
	WHERE
		h.platform = 'android' AND
		( %s )
	GROUP BY
		macp.profile_uuid, macp.name, h.uuid, h.id
	HAVING
		count_profile_labels > 0 AND count_host_labels >= 1
`

// ListMDMAndroidProfilesToSend is the android platform equivalent to
// ListMDMAppleProfilesToInstall/Remove and
// ListMDMWindowsProfilesToInstall/Remove. It plays a similar role but is quite
// different in implementation since Android profiles are fundamentally
// different from those platforms - the "configuration profiles" are just
// fragments of the full (and unique per host) "Android policy" to apply to a
// host, so as soon as there is a change to the set of profiles to apply to a
// host, the full list of applicable profiles are needed to generate the
// resulting policy.
//
// That is, profiles are not applied individually, but as a merged set. For
// that reason, there is no "to install" and "to remove", as removing a profile
// is just not including it in the merged set of profiles to apply.
//
// So with that in mind, what this method does is return the full set of
// applicable profiles for each host that has a change in that set of
// applicable profiles, so that it needs to be sent again, along with the list
// of of previously-applied profiles that need to be removed (which is just
// "not merging them" in the Android policy, but until this policy is fully
// applied on the host we need to mark those profiles as pending removal).
//
// See https://github.com/fleetdm/fleet/issues/32032#issuecomment-3229548389
// for more details on the rationale of that approach.
func (ds *Datastore) ListMDMAndroidProfilesToSend(ctx context.Context) ([]*fleet.MDMAndroidProfilePayload, []*fleet.MDMAndroidProfilePayload, error) {
	var toApplyProfiles, toRemoveProfiles []*fleet.MDMAndroidProfilePayload
	err := ds.withTx(ctx, func(tx sqlx.ExtContext) error {
		hostsWithChangesStmt := fmt.Sprintf(`
	WITH ds AS ( %s )

	SELECT
		DISTINCT ds.host_uuid
	FROM ds
		INNER JOIN android_devices ad
			ON ad.host_id = ds.host_id
		INNER JOIN host_mdm hmdm
			ON ad.host_id=hmdm.host_id
		LEFT OUTER JOIN host_mdm_android_profiles hmap
			ON hmap.host_uuid = ds.host_uuid AND hmap.profile_uuid = ds.profile_uuid
	WHERE
	  -- host is enrolled
	    hmdm.enrolled = 1 AND
		(
		-- at least one profile is missing from host_mdm_android_profiles
			hmap.host_uuid IS NULL OR
			-- profile was never sent or was updated after sent
			-- TODO(ap): need to make sure we set it to NULL when profile is updated
			( hmap.included_in_policy_version IS NULL AND COALESCE(hmap.status, '') <> ? ) OR
			hmap.status IS NULL OR
			-- profile was sent in older policy version than currently applied
			(hmap.included_in_policy_version IS NOT NULL AND ad.applied_policy_id = ds.host_uuid AND
				hmap.included_in_policy_version < COALESCE(ad.applied_policy_version, 0))
		)

	UNION

	SELECT
		DISTINCT hmap.host_uuid
	FROM host_mdm_android_profiles hmap
		INNER JOIN hosts h
			ON h.uuid = hmap.host_uuid
		INNER JOIN android_devices ad
			ON ad.host_id = h.id
		INNER JOIN host_mdm hmdm
			ON hmdm.host_id = h.id
		LEFT OUTER JOIN ds
			ON hmap.host_uuid = ds.host_uuid AND hmap.profile_uuid = ds.profile_uuid
	WHERE
	  -- at least one profile was removed from the set of applicable profiles
	    hmdm.enrolled = 1 AND
		ds.host_uuid IS NULL AND
		-- and it is not in pending remove status (in which case it was processed)
		( hmap.operation_type != ? OR COALESCE(hmap.status, '') <> ? )
`, fmt.Sprintf(androidApplicableProfilesQuery, "TRUE", "TRUE", "TRUE", "TRUE"))

		// NOTE: we explicitly don't "ignore" profiles to remove based on broken labels,
		// because of how Android profiles are applied vs other platforms (ignoring
		// a broken profile would effectively remove it anyway, and including it so
		// we don't remove it could cause errors applying the rest of the policy if
		// the setting is invalid, which is worse and contrary to the "broken profiles
		// are ignored" general behavior).
		//
		// So unlike for Apple/Windows, for Android we effectively remove broken
		// profiles from the host.
		//
		// see https://github.com/fleetdm/fleet/issues/25557#issuecomment-3246496873

		var hostUUIDs []string
		if err := sqlx.SelectContext(ctx, tx, &hostUUIDs, hostsWithChangesStmt,
			fleet.MDMDeliveryFailed, fleet.MDMOperationTypeRemove, fleet.MDMDeliveryPending); err != nil {
			return ctxerr.Wrap(ctx, err, "list android hosts with profile changes")
		}

		if len(hostUUIDs) == 0 {
			return nil
		}

		// retrieve all the applicable profiles for those hosts
		listToInstallProfilesStmt := fmt.Sprintf(`
	SELECT
		ds.profile_uuid,
		ds.name as profile_name,
		ds.host_uuid,
		COALESCE(hmap.request_fail_count, 0) as request_fail_count
	FROM ( %s ) ds
		LEFT OUTER JOIN host_mdm_android_profiles hmap
			ON hmap.host_uuid = ds.host_uuid AND hmap.profile_uuid = ds.profile_uuid
`, fmt.Sprintf(androidApplicableProfilesQuery, "h.uuid IN (?)", "h.uuid IN (?)", "h.uuid IN (?)", "h.uuid IN (?)"))

		query, args, err := sqlx.In(listToInstallProfilesStmt, hostUUIDs, hostUUIDs, hostUUIDs, hostUUIDs)
		if err != nil {
			return ctxerr.Wrap(ctx, err, "building list android host applicable profiles query")
		}
		if err := sqlx.SelectContext(ctx, tx, &toApplyProfiles, query, args...); err != nil {
			return ctxerr.Wrap(ctx, err, "list android host applicable profiles")
		}

		listToRemoveProfilesStmt := fmt.Sprintf(`
	SELECT
		hmap.profile_uuid,
		hmap.profile_name,
		hmap.host_uuid,
		hmap.request_fail_count
	FROM ( %s ) ds
		RIGHT OUTER JOIN host_mdm_android_profiles hmap
			ON hmap.host_uuid = ds.host_uuid AND hmap.profile_uuid = ds.profile_uuid
	WHERE
		hmap.host_uuid IN (?) AND
		ds.host_uuid IS NULL
`, fmt.Sprintf(androidApplicableProfilesQuery, "h.uuid IN (?)", "h.uuid IN (?)", "h.uuid IN (?)", "h.uuid IN (?)"))

		query, args, err = sqlx.In(listToRemoveProfilesStmt, hostUUIDs, hostUUIDs, hostUUIDs, hostUUIDs, hostUUIDs)
		if err != nil {
			return ctxerr.Wrap(ctx, err, "building list android host to remove profiles query")
		}
		if err := sqlx.SelectContext(ctx, tx, &toRemoveProfiles, query, args...); err != nil {
			return ctxerr.Wrap(ctx, err, "list android host to remove profiles")
		}

		return nil
	})
	return toApplyProfiles, toRemoveProfiles, err
}

func (ds *Datastore) GetMDMAndroidProfilesContents(ctx context.Context, uuids []string) (map[string]json.RawMessage, error) {
	if len(uuids) == 0 {
		return nil, nil
	}

	stmt := `
		SELECT profile_uuid, raw_json
		FROM mdm_android_configuration_profiles
		WHERE profile_uuid IN (?)
	`
	query, args, err := sqlx.In(stmt, uuids)
	if err != nil {
		return nil, ctxerr.Wrap(ctx, err, "building get android profiles contents query")
	}

	rows, err := ds.reader(ctx).QueryxContext(ctx, query, args...)
	if err != nil {
		return nil, ctxerr.Wrap(ctx, err, "querying android profiles contents")
	}
	defer rows.Close()

	results := make(map[string]json.RawMessage, len(uuids))
	for rows.Next() {
		var (
			uid     string
			rawJSON json.RawMessage
		)
		if err := rows.Scan(&uid, &rawJSON); err != nil {
			return nil, ctxerr.Wrap(ctx, err, "scanning android profile content")
		}
		results[uid] = rawJSON
	}

	if err := rows.Err(); err != nil {
		return nil, ctxerr.Wrap(ctx, err, "iterating android profiles contents")
	}
	return results, nil
}

func (ds *Datastore) BulkUpsertMDMAndroidHostProfiles(ctx context.Context, payload []*fleet.MDMAndroidProfilePayload) error {
	if len(payload) == 0 {
		return nil
	}

	executeUpsertBatch := func(valuePart string, args []any) error {
		stmt := fmt.Sprintf(`
			INSERT INTO host_mdm_android_profiles (
				host_uuid,
				status,
				operation_type,
				detail,
				profile_uuid,
				profile_name,
				policy_request_uuid,
				device_request_uuid,
				request_fail_count,
				included_in_policy_version
			)
			VALUES %s
			ON DUPLICATE KEY UPDATE
				status = VALUES(status),
				operation_type = VALUES(operation_type),
				detail = VALUES(detail),
				profile_name = VALUES(profile_name),
				policy_request_uuid = VALUES(policy_request_uuid),
				device_request_uuid = VALUES(device_request_uuid),
				request_fail_count = VALUES(request_fail_count),
				included_in_policy_version = VALUES(included_in_policy_version)
`, strings.TrimSuffix(valuePart, ","),
		)

		// Taken from BulkUpsertMDMAppleHostProfiles: We need to run with retry
		// due to deadlocks. The INSERT/ON DUPLICATE KEY UPDATE pattern is prone
		// to deadlocks when multiple threads are modifying nearby rows. That's
		// because this statement uses gap locks. When two transactions acquire
		// the same gap lock, they may deadlock. Two simultaneous transactions
		// may happen when cron job runs and the user is updating via the UI at
		// the same time.
		err := ds.withRetryTxx(ctx, func(tx sqlx.ExtContext) error {
			_, err := tx.ExecContext(ctx, stmt, args...)
			return err
		})
		return err
	}

	generateValueArgs := func(p *fleet.MDMAndroidProfilePayload) (string, []any) {
		valuePart := "(?, ?, ?, ?, ?, ?, ?, ?, ?, ?),"
		args := []any{
			p.HostUUID, p.Status, p.OperationType,
			p.Detail, p.ProfileUUID, p.ProfileName,
			p.PolicyRequestUUID, p.DeviceRequestUUID, p.RequestFailCount,
			p.IncludedInPolicyVersion,
		}
		return valuePart, args
	}

	const defaultBatchSize = 1000 // number of parameters is this times number of placeholders
	batchSize := defaultBatchSize
	if ds.testUpsertMDMDesiredProfilesBatchSize > 0 {
		batchSize = ds.testUpsertMDMDesiredProfilesBatchSize
	}

	if err := batchProcessDB(payload, batchSize, generateValueArgs, executeUpsertBatch); err != nil {
		return err
	}

	return nil
}

func (ds *Datastore) GetHostMDMAndroidProfiles(ctx context.Context, hostUUID string) ([]fleet.HostMDMAndroidProfile, error) {
	// TODO(AP): confirm whether we should be hiding any profile names for Android like we do
	// for other platforms
	stmt := fmt.Sprintf(`
SELECT
	profile_uuid,
	profile_name AS name,
	-- internally, a NULL status implies that the cron needs to pick up
	-- this profile, for the user that difference doesn't exist, the
	-- profile is effectively pending. This is consistent with all our
	-- aggregation functions.
	COALESCE(status, '%s') AS status,
	COALESCE(operation_type, '') AS operation_type,
	COALESCE(detail, '') AS detail
FROM
	host_mdm_android_profiles
WHERE
host_uuid = ? AND NOT (operation_type = '%s' AND COALESCE(status, '%s') IN('%s', '%s'))`,
		fleet.MDMDeliveryPending,
		fleet.MDMOperationTypeRemove,
		fleet.MDMDeliveryPending,
		fleet.MDMDeliveryVerifying,
		fleet.MDMDeliveryVerified,
	)
	args := []interface{}{hostUUID}

	var profiles []fleet.HostMDMAndroidProfile
	if err := sqlx.SelectContext(ctx, ds.reader(ctx), &profiles, stmt, args...); err != nil {
		return nil, err
	}
	return profiles, nil
}

func (ds *Datastore) ListHostMDMAndroidProfilesPendingInstallWithVersion(ctx context.Context, hostUUID string, policyVersion int64) ([]*fleet.MDMAndroidProfilePayload, error) {
	const stmt = `
		SELECT profile_uuid, host_uuid, status, operation_type, detail, profile_name, policy_request_uuid, device_request_uuid, request_fail_count, included_in_policy_version
		FROM host_mdm_android_profiles
		WHERE host_uuid = ? AND included_in_policy_version <= ? AND status = ? AND operation_type = ?
	`

	var profiles []*fleet.MDMAndroidProfilePayload
	err := sqlx.SelectContext(ctx, ds.reader(ctx), &profiles, stmt, hostUUID, policyVersion, fleet.MDMDeliveryPending, fleet.MDMOperationTypeInstall)
	if err != nil {
		return nil, ctxerr.Wrap(ctx, err, "listing host MDM Android profiles pending install")
	}

	return profiles, nil
}

func (ds *Datastore) BulkDeleteMDMAndroidHostProfiles(ctx context.Context, hostUUID string, policyVersionId int64) error {
	stmt := `
		DELETE FROM host_mdm_android_profiles
		WHERE host_uuid = ? AND included_in_policy_version <= ? AND operation_type = ? AND status IN (?)
	`

	stmt, args, err := sqlx.In(stmt, hostUUID, policyVersionId, fleet.MDMOperationTypeRemove, []fleet.MDMDeliveryStatus{fleet.MDMDeliveryPending, fleet.MDMDeliveryFailed})
	if err != nil {
		return ctxerr.Wrap(ctx, err, "building query to delete host MDM Android profiles")
	}

	_, err = ds.writer(ctx).ExecContext(ctx, stmt, args...)
	if err != nil {
		return ctxerr.Wrap(ctx, err, "deleting host MDM Android profiles")
	}
	return nil
}

func (ds *Datastore) deleteAllAndroidProfiles(ctx context.Context, tx sqlx.ExtContext, tmID *uint) (int, error) {
	var teamID uint
	if tmID != nil {
		teamID = *tmID
	}
	res, err := tx.ExecContext(ctx, `DELETE FROM mdm_android_configuration_profiles WHERE team_id = ?`, teamID)
	if err != nil {
		return 0, ctxerr.Wrap(ctx, err, "deleting all android profiles for team")
	}
	rows, err := res.RowsAffected()
	if err != nil {
		return 0, ctxerr.Wrap(ctx, err, "getting rows affected when deleting all android profiles for team")
	}
	return int(rows), nil
}

func (ds *Datastore) batchSetMDMAndroidProfiles(
	ctx context.Context,
	tx sqlx.ExtContext,
	tmID *uint,
	profiles []*fleet.MDMAndroidConfigProfile,
) (updatedDB bool, err error) {
	if len(profiles) == 0 {
		rowsAffected, err := ds.deleteAllAndroidProfiles(ctx, tx, tmID)
		if err != nil {
			return false, err
		}

		return rowsAffected > 0, nil
	}

	// Select and delete profiles that are not incoming so we can cancel the install.
	const loadToBeDeletedProfilesNotInList = `
SELECT
  profile_uuid
FROM
  mdm_android_configuration_profiles
WHERE
  team_id = ? AND
  name NOT IN (?)
`

	// use a profile team id of 0 if no-team
	var profileTeamID uint
	if tmID != nil {
		profileTeamID = *tmID
	}

	// Create list of names from profiles
	incomingNames := make([]string, len(profiles))
	incomingUUIDS := make([]string, len(profiles))
	for i, p := range profiles {
		incomingNames[i] = p.Name
		incomingUUIDS[i] = p.ProfileUUID
	}

	var (
		stmt                string
		args                []interface{}
		deletedProfileUUIDs []string
	)
	stmt, args, err = sqlx.In(loadToBeDeletedProfilesNotInList, profileTeamID, incomingNames)
	if err != nil {
		return false, ctxerr.Wrap(ctx, err, "build query to load profiles to be deleted")
	}
	if err := sqlx.SelectContext(ctx, tx, &deletedProfileUUIDs, stmt, args...); err != nil {
		return false, ctxerr.Wrap(ctx, err, "load profiles to be deleted")
	}

	// Delete profiles that are not incoming
	const deleteProfilesNotInList = `
DELETE FROM
  mdm_android_configuration_profiles
WHERE
  profile_uuid IN (?)
`
	if len(deletedProfileUUIDs) > 0 {
		var result sql.Result
		stmt, args, err = sqlx.In(deleteProfilesNotInList, deletedProfileUUIDs)
		if err != nil {
			return false, ctxerr.Wrap(ctx, err, "build query to delete profiles")
		}
		if result, err = tx.ExecContext(ctx, stmt, args...); err != nil {
			return false, ctxerr.Wrap(ctx, err, "delete profiles")
		}

		if result != nil {
			rows, _ := result.RowsAffected()
			updatedDB = rows > 0
		}

		if err := cancelAndroidHostInstallsForDeletedMDMProfiles(ctx, tx, deletedProfileUUIDs); err != nil {
			return false, ctxerr.Wrap(ctx, err, "cancel android host installs for deleted profiles")
		}
	}

	// Insert or update incoming profiles
	const insertNewOrEditedProfile = `
	INSERT INTO mdm_android_configuration_profiles (
		profile_uuid,
		team_id,
		name,
		raw_json,
		uploaded_at
	) VALUES (CONCAT('` + fleet.MDMAndroidProfileUUIDPrefix + `', CONVERT(uuid() USING utf8mb4)), ?, ?, ?, CURRENT_TIMESTAMP(6))
	ON DUPLICATE KEY UPDATE
		raw_json = VALUES(raw_json),
		name = VALUES(name),
		uploaded_at = IF(raw_json = VALUES(raw_json) AND name = VALUES(name), uploaded_at, CURRENT_TIMESTAMP(6))
`
	for _, p := range profiles {
		var res sql.Result
		if res, err = tx.ExecContext(ctx, insertNewOrEditedProfile, profileTeamID, p.Name, p.RawJSON); err != nil {
			return false, ctxerr.Wrap(ctx, err, "insert or update profile")
		}

		if insertOnDuplicateDidInsertOrUpdate(res) {
			updatedDB = true
		}
	}

	const updateIncludedInPolicyVersionStmt = `
	UPDATE
		host_mdm_android_profiles
	SET
		included_in_policy_version = NULL,
		detail = NULL,
		policy_request_uuid = NULL,
		device_request_uuid = NULL,
		status = NULL,
		request_fail_count = 0
	WHERE
		profile_uuid IN (SELECT profile_uuid FROM mdm_android_configuration_profiles WHERE name IN (?))
	`
	stmt, args, err = sqlx.In(updateIncludedInPolicyVersionStmt, incomingNames)
	if err != nil {
		return false, ctxerr.Wrap(ctx, err, "build query to update included in policy version")
	}
	if _, err := tx.ExecContext(ctx, stmt, args...); err != nil {
		return false, ctxerr.Wrap(ctx, err, "update included in policy version")
	}

	var mappedIncomingProfiles []*BatchSetAssociationIncomingProfile
	for _, p := range profiles {
		mappedIncomingProfiles = append(mappedIncomingProfiles, &BatchSetAssociationIncomingProfile{
			Name:             p.Name,
			ProfileUUID:      p.ProfileUUID,
			LabelsIncludeAll: p.LabelsIncludeAll,
			LabelsIncludeAny: p.LabelsIncludeAny,
			LabelsExcludeAny: p.LabelsExcludeAny,
		})
	}

	didUpdateLabels, err := ds.batchSetLabelAndVariableAssociations(ctx, tx, "android", tmID, mappedIncomingProfiles, nil)
	if err != nil {
		return false, ctxerr.Wrap(ctx, err, "setting labels and variable associations")
	}

	return updatedDB || didUpdateLabels, nil
}

func cancelAndroidHostInstallsForDeletedMDMProfiles(ctx context.Context, tx sqlx.ExtContext, profileUUIDs []string) error {
	// For Android profiles, we can safely delete the rows where STATUS is null and operation is install.
	// For any other profiles, we update the operating to remove and set the STATUS to null
	// to let it be picked up by the reconciler.

	if len(profileUUIDs) == 0 {
		return nil
	}

	const delStmt = `
	DELETE FROM
		host_mdm_android_profiles
	WHERE
		profile_uuid IN (?) AND
		status IS NULL AND
		operation_type = ?`

	stmt, args, err := sqlx.In(delStmt, profileUUIDs, fleet.MDMOperationTypeInstall)
	if err != nil {
		return ctxerr.Wrap(ctx, err, "build query to cancel android host installs for deleted profiles")
	}

	if _, err := tx.ExecContext(ctx, stmt, args...); err != nil {
		return ctxerr.Wrap(ctx, err, "cancel android host installs for deleted profiles")
	}

	const updateStmt = `
	UPDATE
		host_mdm_android_profiles
	SET
		status = NULL,
		operation_type = ?
	WHERE
		profile_uuid IN (?) AND
		status IS NOT NULL AND
		operation_type = ?`

	stmt, args, err = sqlx.In(updateStmt, fleet.MDMOperationTypeRemove, profileUUIDs, fleet.MDMOperationTypeInstall)
	if err != nil {
		return ctxerr.Wrap(ctx, err, "build query to update android host installs for deleted profiles")
	}

	if _, err := tx.ExecContext(ctx, stmt, args...); err != nil {
		return ctxerr.Wrap(ctx, err, "update android host installs for deleted profiles")
	}

	return nil
}

// For android we set the status to NIL
func (ds *Datastore) bulkSetPendingMDMAndroidHostProfilesDB(
	ctx context.Context,
	hostUUIDs []string,
) (updatedDB bool, err error) {
	if len(hostUUIDs) == 0 {
		return false, nil
	}

	profilesToInstall, profilesToRemove, err := ds.ListMDMAndroidProfilesToSend(ctx)
	if err != nil {
		return false, ctxerr.Wrap(ctx, err, "list android profiles to send")
	}

	if len(profilesToInstall) == 0 && len(profilesToRemove) == 0 {
		return false, nil
	}

	var profilesToUpsert []*fleet.MDMAndroidProfilePayload
	for setIndex, profiles := range [][]*fleet.MDMAndroidProfilePayload{profilesToInstall, profilesToRemove} {
		operationType := fleet.MDMOperationTypeInstall
		if setIndex == 1 {
			operationType = fleet.MDMOperationTypeRemove
		}

		for _, p := range profiles {
			profilesToUpsert = append(profilesToUpsert, &fleet.MDMAndroidProfilePayload{
				ProfileUUID:             p.ProfileUUID,
				ProfileName:             p.ProfileName,
				HostUUID:                p.HostUUID,
				OperationType:           operationType,
				Status:                  nil,
				Detail:                  "",
				PolicyRequestUUID:       nil,
				DeviceRequestUUID:       nil,
				RequestFailCount:        0,
				IncludedInPolicyVersion: nil,
			})
		}
	}

	err = ds.BulkUpsertMDMAndroidHostProfiles(ctx, profilesToUpsert)
	if err != nil {
		return false, ctxerr.Wrap(ctx, err, "bulk upsert android host profiles")
	}

	return true, nil
}

// ListAndroidEnrolledDevicesForReconcile returns Android devices currently marked as enrolled in Fleet.
func (ds *Datastore) ListAndroidEnrolledDevicesForReconcile(ctx context.Context) ([]*android.Device, error) {
	var devices []*android.Device
	stmt := `SELECT
		ad.id,
		ad.host_id,
		ad.device_id,
		ad.enterprise_specific_id,
		ad.last_policy_sync_time,
		ad.applied_policy_id,
		ad.applied_policy_version
	FROM android_devices ad
	JOIN host_mdm hm ON hm.host_id = ad.host_id AND hm.enrolled = 1
	JOIN hosts h ON h.id = ad.host_id AND h.platform = 'android'`
	if err := sqlx.SelectContext(ctx, ds.reader(ctx), &devices, stmt); err != nil {
		return nil, ctxerr.Wrap(ctx, err, "list enrolled android devices for reconcile")
	}
	return devices, nil
}

func isAndroidHostConnectedToFleetMDM(ctx context.Context, q sqlx.QueryerContext, h *fleet.Host) (bool, error) {
	var isEnrolled bool

	err := sqlx.GetContext(ctx, q, &isEnrolled, `
		SELECT 1 FROM host_mdm
			WHERE host_id = ? AND enrolled = 1
	`, h.ID)
	if err != nil {
		return false, ctxerr.Wrap(ctx, err, "check android host mdm enrolled")
	}

	return isEnrolled, nil
}

// GetAndroidAppConfiguration retrieves the configuration for an Android app
// identified by adam_id and global_or_team_id.
func (ds *Datastore) GetAndroidAppConfiguration(ctx context.Context, adamID string, globalOrTeamID uint) (*fleet.AndroidAppConfiguration, error) {
	stmt := `
		SELECT
			id,
<<<<<<< HEAD
			adam_id,
=======
			application_id,
>>>>>>> 89a149dc
			team_id,
			global_or_team_id,
			configuration,
			created_at,
			updated_at
		FROM android_app_configurations
<<<<<<< HEAD
		WHERE adam_id = ? AND global_or_team_id = ?
=======
		WHERE application_id = ? AND global_or_team_id = ?
>>>>>>> 89a149dc
	`

	var config fleet.AndroidAppConfiguration
	err := sqlx.GetContext(ctx, ds.reader(ctx), &config, stmt, adamID, globalOrTeamID)
	if err != nil {
		if err == sql.ErrNoRows {
			return nil, ctxerr.Wrap(ctx, notFound("AndroidAppConfiguration"))
		}
		return nil, ctxerr.Wrap(ctx, err, "get android app configuration")
	}

	return &config, nil
}

// InsertAndroidAppConfiguration creates a new Android app configuration entry.
func (ds *Datastore) InsertAndroidAppConfiguration(ctx context.Context, config *fleet.AndroidAppConfiguration) error {
	stmt := `
		INSERT INTO android_app_configurations
<<<<<<< HEAD
		(adam_id, team_id, global_or_team_id, configuration)
		VALUES (?, ?, ?, ?)
	`

	_, err := ds.writer(ctx).ExecContext(ctx, stmt, config.AdamID, config.TeamID, config.GlobalOrTeamID, config.Configuration)
=======
		(application_id, team_id, global_or_team_id, configuration)
		VALUES (?, ?, ?, ?)
	`

	_, err := ds.writer(ctx).ExecContext(ctx, stmt, config.ApplicationID, config.TeamID, config.GlobalOrTeamID, config.Configuration)
>>>>>>> 89a149dc
	if err != nil {
		return ctxerr.Wrap(ctx, err, "insert android app configuration")
	}

	return nil
}

// UpdateAndroidAppConfiguration updates an existing Android app configuration.
func (ds *Datastore) UpdateAndroidAppConfiguration(ctx context.Context, config *fleet.AndroidAppConfiguration) error {
	stmt := `
		UPDATE android_app_configurations
		SET configuration = ?, updated_at = CURRENT_TIMESTAMP(6)
<<<<<<< HEAD
		WHERE adam_id = ? AND global_or_team_id = ?
	`

	result, err := ds.writer(ctx).ExecContext(ctx, stmt, config.Configuration, config.AdamID, config.GlobalOrTeamID)
=======
		WHERE application_id = ? AND global_or_team_id = ?
	`

	result, err := ds.writer(ctx).ExecContext(ctx, stmt, config.Configuration, config.ApplicationID, config.GlobalOrTeamID)
>>>>>>> 89a149dc
	if err != nil {
		return ctxerr.Wrap(ctx, err, "update android app configuration")
	}

	rows, err := result.RowsAffected()
	if err != nil {
		return ctxerr.Wrap(ctx, err, "update android app configuration rows affected")
	}

	if rows == 0 {
		return ctxerr.Wrap(ctx, notFound("AndroidAppConfiguration"))
	}

	return nil
}

// DeleteAndroidAppConfiguration removes an Android app configuration.
<<<<<<< HEAD
func (ds *Datastore) DeleteAndroidAppConfiguration(ctx context.Context, adamID string, globalOrTeamID uint) error {
	stmt := `
		DELETE FROM android_app_configurations
		WHERE adam_id = ? AND global_or_team_id = ?
	`

	result, err := ds.writer(ctx).ExecContext(ctx, stmt, adamID, globalOrTeamID)
=======
func (ds *Datastore) DeleteAndroidAppConfiguration(ctx context.Context, appID string, globalOrTeamID uint) error {
	stmt := `
		DELETE FROM android_app_configurations
		WHERE application_id = ? AND global_or_team_id = ?
	`

	result, err := ds.writer(ctx).ExecContext(ctx, stmt, appID, globalOrTeamID)
>>>>>>> 89a149dc
	if err != nil {
		return ctxerr.Wrap(ctx, err, "delete android app configuration")
	}

	rows, err := result.RowsAffected()
	if err != nil {
		return ctxerr.Wrap(ctx, err, "delete android app configuration rows affected")
	}

	if rows == 0 {
		return ctxerr.Wrap(ctx, notFound("AndroidAppConfiguration"))
	}

	return nil
<<<<<<< HEAD
}

// updateAndroidAppConfigurationTx inserts or updates an app configuration using a transaction
func (ds *Datastore) updateAndroidAppConfigurationTx(ctx context.Context, tx sqlx.ExtContext, teamID *uint, adamID string, config json.RawMessage) error {
	err := fleet.ValidateAndroidAppConfiguration(config)
	if err != nil {
		return ctxerr.Wrap(ctx, err, "validating android app configuration")
	}

	var tid *uint
	var globalOrTeamID uint
	if teamID != nil {
		globalOrTeamID = *teamID

		if *teamID > 0 {
			tid = teamID
		}
	}

	stmt := `
		INSERT INTO 
			android_app_configurations (adam_id, team_id, global_or_team_id, configuration)
		VALUES (?, ?, ?, ?) 
		ON DUPLICATE KEY UPDATE 
			configuration = VALUES(configuration)
	`

	_, err = tx.ExecContext(ctx, stmt, adamID, tid, globalOrTeamID, config)
	if err != nil {
		return ctxerr.Wrap(ctx, err, "updateAndroidAppConfiguration")
	}
	return nil
=======
>>>>>>> 89a149dc
}<|MERGE_RESOLUTION|>--- conflicted
+++ resolved
@@ -1538,22 +1538,14 @@
 	stmt := `
 		SELECT
 			id,
-<<<<<<< HEAD
-			adam_id,
-=======
 			application_id,
->>>>>>> 89a149dc
 			team_id,
 			global_or_team_id,
 			configuration,
 			created_at,
 			updated_at
 		FROM android_app_configurations
-<<<<<<< HEAD
-		WHERE adam_id = ? AND global_or_team_id = ?
-=======
 		WHERE application_id = ? AND global_or_team_id = ?
->>>>>>> 89a149dc
 	`
 
 	var config fleet.AndroidAppConfiguration
@@ -1572,19 +1564,11 @@
 func (ds *Datastore) InsertAndroidAppConfiguration(ctx context.Context, config *fleet.AndroidAppConfiguration) error {
 	stmt := `
 		INSERT INTO android_app_configurations
-<<<<<<< HEAD
-		(adam_id, team_id, global_or_team_id, configuration)
-		VALUES (?, ?, ?, ?)
-	`
-
-	_, err := ds.writer(ctx).ExecContext(ctx, stmt, config.AdamID, config.TeamID, config.GlobalOrTeamID, config.Configuration)
-=======
 		(application_id, team_id, global_or_team_id, configuration)
 		VALUES (?, ?, ?, ?)
 	`
 
 	_, err := ds.writer(ctx).ExecContext(ctx, stmt, config.ApplicationID, config.TeamID, config.GlobalOrTeamID, config.Configuration)
->>>>>>> 89a149dc
 	if err != nil {
 		return ctxerr.Wrap(ctx, err, "insert android app configuration")
 	}
@@ -1597,17 +1581,10 @@
 	stmt := `
 		UPDATE android_app_configurations
 		SET configuration = ?, updated_at = CURRENT_TIMESTAMP(6)
-<<<<<<< HEAD
-		WHERE adam_id = ? AND global_or_team_id = ?
-	`
-
-	result, err := ds.writer(ctx).ExecContext(ctx, stmt, config.Configuration, config.AdamID, config.GlobalOrTeamID)
-=======
 		WHERE application_id = ? AND global_or_team_id = ?
 	`
 
 	result, err := ds.writer(ctx).ExecContext(ctx, stmt, config.Configuration, config.ApplicationID, config.GlobalOrTeamID)
->>>>>>> 89a149dc
 	if err != nil {
 		return ctxerr.Wrap(ctx, err, "update android app configuration")
 	}
@@ -1625,15 +1602,6 @@
 }
 
 // DeleteAndroidAppConfiguration removes an Android app configuration.
-<<<<<<< HEAD
-func (ds *Datastore) DeleteAndroidAppConfiguration(ctx context.Context, adamID string, globalOrTeamID uint) error {
-	stmt := `
-		DELETE FROM android_app_configurations
-		WHERE adam_id = ? AND global_or_team_id = ?
-	`
-
-	result, err := ds.writer(ctx).ExecContext(ctx, stmt, adamID, globalOrTeamID)
-=======
 func (ds *Datastore) DeleteAndroidAppConfiguration(ctx context.Context, appID string, globalOrTeamID uint) error {
 	stmt := `
 		DELETE FROM android_app_configurations
@@ -1641,7 +1609,6 @@
 	`
 
 	result, err := ds.writer(ctx).ExecContext(ctx, stmt, appID, globalOrTeamID)
->>>>>>> 89a149dc
 	if err != nil {
 		return ctxerr.Wrap(ctx, err, "delete android app configuration")
 	}
@@ -1656,7 +1623,6 @@
 	}
 
 	return nil
-<<<<<<< HEAD
 }
 
 // updateAndroidAppConfigurationTx inserts or updates an app configuration using a transaction
@@ -1689,6 +1655,4 @@
 		return ctxerr.Wrap(ctx, err, "updateAndroidAppConfiguration")
 	}
 	return nil
-=======
->>>>>>> 89a149dc
 }