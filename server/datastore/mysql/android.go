--- conflicted
+++ resolved
@@ -662,7 +662,6 @@
 	return ctxerr.Wrap(ctx, err, "inserting android policy request")
 }
 
-<<<<<<< HEAD
 const androidApplicableProfilesQuery = `
 	-- non label-based profiles
 	SELECT
@@ -1033,7 +1032,8 @@
 	}
 
 	return nil
-=======
+}
+
 func (ds *Datastore) GetHostMDMAndroidProfiles(ctx context.Context, hostUUID string) ([]fleet.HostMDMAndroidProfile, error) {
 	// TODO(AP): confirm whether we should be hiding any profile names for Android like we do
 	// for other platforms
@@ -1065,5 +1065,4 @@
 		return nil, err
 	}
 	return profiles, nil
->>>>>>> 83c18c38
 }