--- conflicted
+++ resolved
@@ -1539,10 +1539,6 @@
 		SELECT
 			id,
 			adam_id,
-<<<<<<< HEAD
-			platform,
-=======
->>>>>>> c792bf62
 			team_id,
 			global_or_team_id,
 			configuration,
@@ -1562,8 +1558,6 @@
 	}
 
 	return &config, nil
-<<<<<<< HEAD
-=======
 }
 
 // InsertAndroidAppConfiguration creates a new Android app configuration entry.
@@ -1629,5 +1623,4 @@
 	}
 
 	return nil
->>>>>>> c792bf62
 }