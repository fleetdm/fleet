--- conflicted
+++ resolved
@@ -1102,7 +1102,6 @@
 	return profiles, nil
 }
 
-<<<<<<< HEAD
 func (ds *Datastore) ListHostMDMAndroidProfilesPendingInstallWithVersion(ctx context.Context, hostUUID string, policyVersion int64) ([]*fleet.MDMAndroidProfilePayload, error) {
 	const stmt = `
 		SELECT profile_uuid, host_uuid, status, operation_type, detail, profile_name, policy_request_uuid, device_request_uuid, request_fail_count, included_in_policy_version
@@ -1129,7 +1128,8 @@
 		return ctxerr.Wrap(ctx, err, "deleting host MDM Android profiles")
 	}
 	return nil
-=======
+}
+
 func (ds *Datastore) deleteAllAndroidProfiles(ctx context.Context, tx sqlx.ExtContext, tmID *uint) (int, error) {
 	var teamID uint
 	if tmID != nil {
@@ -1265,5 +1265,4 @@
 	}
 
 	return updatedDB || didUpdateLabels, nil
->>>>>>> ae220f95
 }