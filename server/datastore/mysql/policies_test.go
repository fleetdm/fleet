--- conflicted
+++ resolved
@@ -1081,13 +1081,8 @@
 	require.NoError(t, ds.RecordPolicyQueryExecutions(ctx, host2, map[uint]*bool{team1Policy.ID: ptr.Bool(false), globalPolicy.ID: ptr.Bool(true)}, time.Now(), false))
 	require.NoError(t, ds.RecordPolicyQueryExecutions(ctx, host2, map[uint]*bool{team1Policy.ID: ptr.Bool(true), globalPolicy.ID: ptr.Bool(true)}, time.Now(), false))
 
-<<<<<<< HEAD
 	checkPassingCount := func(tm1, tm1Inherited, tm2Inherited, global uint) {
 		policies, inherited, err := ds.ListTeamPolicies(ctx, team1.ID)
-=======
-	checkPassingCount := func(expectedCount, expectedGlobalCount uint) {
-		policies, err := ds.ListTeamPolicies(context.Background(), team1.ID)
->>>>>>> 6e91039d
 		require.NoError(t, err)
 		require.Len(t, policies, 1)
 		assert.Equal(t, tm1, policies[0].PassingHostCount)
@@ -1096,14 +1091,9 @@
 
 		policies, inherited, err = ds.ListTeamPolicies(ctx, team2.ID)
 		require.NoError(t, err)
-<<<<<<< HEAD
-		require.Len(t, policies, 0)
+		require.Len(t, policies, 0) // team 2 has no policies of its own
 		require.Len(t, inherited, 1)
 		assert.Equal(t, tm2Inherited, inherited[0].PassingHostCount)
-=======
-		require.Len(t, policies, 1)
-		assert.Equal(t, expectedGlobalCount, policies[0].PassingHostCount)
->>>>>>> 6e91039d
 
 		policies, err = ds.ListGlobalPolicies(ctx)
 		require.NoError(t, err)
@@ -1111,7 +1101,6 @@
 		assert.Equal(t, global, policies[0].PassingHostCount)
 	}
 
-<<<<<<< HEAD
 	// both hosts belong to team1 and pass the team and the global policy
 	checkPassingCount(2, 2, 0, 2)
 
@@ -1120,49 +1109,25 @@
 	// host2 passes tm1 and the global (so team1's inherited too), host1 passes the team2's inherited and the global
 	checkPassingCount(1, 1, 1, 2)
 
-	// team policies are not removed when a host is enrolled in the same team
+	// all host policies are removed when a host is enrolled in the same team
 	_, err = ds.EnrollHost(ctx, "2", "2", &team1.ID, 0)
 	require.NoError(t, err)
-	checkPassingCount(1, 1, 1, 2)
-=======
-	checkPassingCount(2, 2)
-
-	// team policies are removed when AddHostsToTeam is called
-	require.NoError(t, ds.AddHostsToTeam(context.Background(), ptr.Uint(team2.ID), []uint{host1.ID}))
-	checkPassingCount(1, 2)
-
-	// all host policies are removed when a host is enrolled in the same team
-	_, err = ds.EnrollHost(context.Background(), "2", "2", &team1.ID, 0)
-	require.NoError(t, err)
-	checkPassingCount(0, 1)
->>>>>>> 6e91039d
+	checkPassingCount(0, 0, 1, 1)
 
 	// team policies are removed if the host is enrolled in a different team
 	_, err = ds.EnrollHost(ctx, "2", "2", &team2.ID, 0)
 	require.NoError(t, err)
-<<<<<<< HEAD
 	// both hosts are now in team2
-	checkPassingCount(0, 0, 2, 2)
+	checkPassingCount(0, 0, 1, 1)
 
 	// team policies are removed if the host is re-enrolled without a team
 	require.NoError(t, ds.RecordPolicyQueryExecutions(ctx, host2, map[uint]*bool{team1Policy.ID: ptr.Bool(true), globalPolicy.ID: ptr.Bool(true)}, time.Now(), false))
 	checkPassingCount(1, 0, 2, 2)
+
+	// all host policies are removed when a host is re-enrolled
 	_, err = ds.EnrollHost(ctx, "2", "2", nil, 0)
 	require.NoError(t, err)
-	// host2 is not part of team2 anymore
-	checkPassingCount(0, 0, 1, 2)
-=======
-	checkPassingCount(0, 1)
-
-	// team policies are removed if the host is re-enrolled without a team
-	require.NoError(t, ds.RecordPolicyQueryExecutions(context.Background(), host2, map[uint]*bool{teamPolicy.ID: ptr.Bool(true), globalPolicy.ID: ptr.Bool(true)}, time.Now(), false))
-	checkPassingCount(1, 2)
-
-	// all host policies are removed when a host is re-enrolled
-	_, err = ds.EnrollHost(context.Background(), "2", "2", nil, 0)
-	require.NoError(t, err)
-	checkPassingCount(0, 1)
->>>>>>> 6e91039d
+	checkPassingCount(0, 0, 1, 1)
 }
 
 func testApplyPolicySpec(t *testing.T, ds *Datastore) {
