package mysql

import (
	"bytes"
	"context"
	"crypto/md5" //nolint:gosec // (only used for tests)
	"encoding/hex"
	"errors"
	"fmt"
	"sort"
	"strconv"
	"strings"
	"testing"
	"time"

	"github.com/fleetdm/fleet/v4/server"
	"github.com/fleetdm/fleet/v4/server/contexts/ctxerr"
	"github.com/fleetdm/fleet/v4/server/fleet"
	"github.com/fleetdm/fleet/v4/server/ptr"
	"github.com/fleetdm/fleet/v4/server/test"
	"github.com/google/uuid"
	"github.com/jmoiron/sqlx"
	"github.com/stretchr/testify/assert"
	"github.com/stretchr/testify/require"
)

func TestPolicies(t *testing.T) {
	ds := CreateMySQLDS(t)

	cases := []struct {
		name string
		fn   func(t *testing.T, ds *Datastore)
	}{
		{"NewGlobalPolicyLegacy", testPoliciesNewGlobalPolicyLegacy},
		{"NewGlobalPolicyProprietary", testPoliciesNewGlobalPolicyProprietary},
		{"MembershipViewDeferred", func(t *testing.T, ds *Datastore) { testPoliciesMembershipView(true, t, ds) }},
		{"MembershipViewNotDeferred", func(t *testing.T, ds *Datastore) { testPoliciesMembershipView(false, t, ds) }},
		{"TeamPolicyLegacy", testTeamPolicyLegacy},
		{"TeamPolicyProprietary", testTeamPolicyProprietary},
		{"ListMergedTeamPolicies", testListMergedTeamPolicies},
		{"PolicyQueriesForHost", testPolicyQueriesForHost},
		{"PolicyQueriesForHostPlatforms", testPolicyQueriesForHostPlatforms},
		{"PoliciesByID", testPoliciesByID},
		{"TeamPolicyTransfer", testTeamPolicyTransfer},
		{"ApplyPolicySpec", testApplyPolicySpec},
		{"ApplyPolicySpecWithQueryPlatformChanges", testApplyPolicySpecWithQueryPlatformChanges},
		{"Save", testPoliciesSave},
		{"DelUser", testPoliciesDelUser},
		{"FlippingPoliciesForHost", testFlippingPoliciesForHost},
		{"PlatformUpdate", testPolicyPlatformUpdate},
		{"CleanupPolicyMembership", testPolicyCleanupPolicyMembership},
		{"DeleteAllPolicyMemberships", testDeleteAllPolicyMemberships},
		{"PolicyViolationDays", testPolicyViolationDays},
		{"IncreasePolicyAutomationIteration", testIncreasePolicyAutomationIteration},
		{"OutdatedAutomationBatch", testOutdatedAutomationBatch},
		{"TestListGlobalPoliciesCanPaginate", testListGlobalPoliciesCanPaginate},
		{"TestListTeamPoliciesCanPaginate", testListTeamPoliciesCanPaginate},
		{"TestCountPolicies", testCountPolicies},
		{"TestUpdatePolicyHostCounts", testUpdatePolicyHostCounts},
		{"TestCachedPolicyCountDeletesOnPolicyChange", testCachedPolicyCountDeletesOnPolicyChange},
		{"TestPoliciesListOptions", testPoliciesListOptions},
		{"TestPoliciesNameUnicode", testPoliciesNameUnicode},
		{"TestPoliciesNameEmoji", testPoliciesNameEmoji},
		{"TestPoliciesNameSort", testPoliciesNameSort},
		{"TestGetCalendarPolicies", testGetCalendarPolicies},
		{"GetTeamHostsPolicyMemberships", testGetTeamHostsPolicyMemberships},
		{"TestPoliciesNewGlobalPolicyWithInstaller", testNewGlobalPolicyWithInstaller},
		{"TestPoliciesTeamPoliciesWithInstaller", testTeamPoliciesWithInstaller},
		{"ApplyPolicySpecWithInstallers", testApplyPolicySpecWithInstallers},
		{"TeamPoliciesNoTeam", testTeamPoliciesNoTeam},
	}
	for _, c := range cases {
		t.Run(c.name, func(t *testing.T) {
			defer TruncateTables(t, ds)
			c.fn(t, ds)
		})
	}
}

func testPoliciesNewGlobalPolicyLegacy(t *testing.T, ds *Datastore) {
	user1 := test.NewUser(t, ds, "Alice", "alice@example.com", true)
	q, err := ds.NewQuery(context.Background(), &fleet.Query{
		Name:        "query1",
		Description: "query1 desc",
		Query:       "select 1;",
		Saved:       true,
		Logging:     fleet.LoggingSnapshot,
	})
	require.NoError(t, err)
	p, err := ds.NewGlobalPolicy(context.Background(), &user1.ID, fleet.PolicyPayload{
		QueryID: &q.ID,
	})
	require.NoError(t, err)

	assert.Equal(t, "query1", p.Name)
	assert.Equal(t, "query1 desc", p.Description)
	assert.Equal(t, "select 1;", p.Query)
	require.NotNil(t, p.AuthorID)
	assert.Equal(t, user1.ID, *p.AuthorID)

	q2, err := ds.NewQuery(context.Background(), &fleet.Query{
		Name:        "query2",
		Description: "query2 desc",
		Query:       "select 42;",
		Saved:       true,
		Logging:     fleet.LoggingSnapshot,
	})
	require.NoError(t, err)
	_, err = ds.NewGlobalPolicy(context.Background(), &user1.ID, fleet.PolicyPayload{
		QueryID: &q2.ID,
	})
	require.NoError(t, err)

	policies, err := ds.ListGlobalPolicies(context.Background(), fleet.ListOptions{})
	require.NoError(t, err)
	require.Len(t, policies, 2)
	assert.Equal(t, q.Name, policies[0].Name)
	assert.Equal(t, q.Query, policies[0].Query)
	assert.Equal(t, q.Description, policies[0].Description)
	assert.Equal(t, q2.Name, policies[1].Name)
	assert.Equal(t, q2.Query, policies[1].Query)
	assert.Equal(t, q2.Description, policies[1].Description)
	require.NotNil(t, policies[1].AuthorID)
	assert.Equal(t, user1.ID, *policies[1].AuthorID)

	// The original query can be removed as the policy owns it's own query.
	require.NoError(t, ds.DeleteQuery(context.Background(), nil, q.Name))

	_, err = ds.DeleteGlobalPolicies(context.Background(), []uint{policies[0].ID, policies[1].ID})
	require.NoError(t, err)

	policies, err = ds.ListGlobalPolicies(context.Background(), fleet.ListOptions{})
	require.NoError(t, err)
	require.Len(t, policies, 0)
}

func testPoliciesNewGlobalPolicyProprietary(t *testing.T, ds *Datastore) {
	user1 := test.NewUser(t, ds, "Alice", "alice@example.com", true)
	ctx := context.Background()
	p, err := ds.NewGlobalPolicy(ctx, &user1.ID, fleet.PolicyPayload{
		Name:        "query1",
		Query:       "select 1;",
		Description: "query1 desc",
		Resolution:  "query1 resolution",
	})
	require.NoError(t, err)

	assert.Equal(t, "query1", p.Name)
	assert.Equal(t, "query1 desc", p.Description)
	assert.Equal(t, "select 1;", p.Query)
	require.NotNil(t, p.Resolution)
	assert.Equal(t, "query1 resolution", *p.Resolution)
	require.NotNil(t, p.AuthorID)
	assert.Equal(t, user1.ID, *p.AuthorID)

	_, err = ds.NewGlobalPolicy(ctx, &user1.ID, fleet.PolicyPayload{
		Name:        "query2",
		Query:       "select 2;",
		Description: "query2 desc",
		Resolution:  "query2 resolution",
	})
	require.NoError(t, err)

	policies, err := ds.ListGlobalPolicies(ctx, fleet.ListOptions{})
	require.NoError(t, err)
	require.Len(t, policies, 2)
	assert.Equal(t, "query1", policies[0].Name)
	assert.Equal(t, "select 1;", policies[0].Query)
	assert.Equal(t, "query1 desc", policies[0].Description)
	require.NotNil(t, policies[0].Resolution)
	assert.Equal(t, "query1 resolution", *policies[0].Resolution)
	require.NotNil(t, policies[0].AuthorID)
	assert.Equal(t, user1.ID, *policies[0].AuthorID)
	assert.Equal(t, "query2", policies[1].Name)
	assert.Equal(t, "select 2;", policies[1].Query)
	assert.Equal(t, "query2 desc", policies[1].Description)
	require.NotNil(t, policies[1].Resolution)
	assert.Equal(t, "query2 resolution", *policies[1].Resolution)
	require.NotNil(t, policies[1].AuthorID)
	assert.Equal(t, user1.ID, *policies[1].AuthorID)

	// Can't create a global policy with an existing name.
	p3, err := ds.NewGlobalPolicy(ctx, &user1.ID, fleet.PolicyPayload{
		Name:        "query1",
		Query:       "select 3;",
		Description: "query1 other description",
		Resolution:  "query1 other resolution",
	})
	require.Error(t, err)
	var isExist interface {
		IsExists() bool
	}
	require.True(t, errors.As(err, &isExist) && isExist.IsExists())
	require.Nil(t, p3)

	_, err = ds.DeleteGlobalPolicies(ctx, []uint{policies[0].ID, policies[1].ID})
	require.NoError(t, err)

	policies, err = ds.ListGlobalPolicies(ctx, fleet.ListOptions{})
	require.NoError(t, err)
	require.Len(t, policies, 0)

	// Now the name is available and we can create the global policy.
	p3, err = ds.NewGlobalPolicy(ctx, &user1.ID, fleet.PolicyPayload{
		Name:        "query1",
		Query:       "select 3;",
		Description: "query1 other description",
		Resolution:  "query1 other resolution",
	})
	require.NoError(t, err)
	assert.Equal(t, "query1", p3.Name)
	assert.Equal(t, "select 3;", p3.Query)
	assert.Equal(t, "query1 other description", p3.Description)
	require.NotNil(t, p3.Resolution)
	assert.Equal(t, "query1 other resolution", *p3.Resolution)
	require.NotNil(t, p3.AuthorID)
	assert.Equal(t, user1.ID, *p3.AuthorID)
}

func testPoliciesListOptions(t *testing.T, ds *Datastore) {
	user1 := test.NewUser(t, ds, "Alice", "alice@example.com", true)
	ctx := context.Background()

	_, err := ds.NewGlobalPolicy(ctx, &user1.ID, fleet.PolicyPayload{
		Name:        "apple",
		Query:       "select 1;",
		Description: "query1 desc",
		Resolution:  "query1 resolution",
	})
	require.NoError(t, err)

	_, err = ds.NewGlobalPolicy(ctx, &user1.ID, fleet.PolicyPayload{
		Name:        "banana",
		Query:       "select 1;",
		Description: "query2 desc",
		Resolution:  "query2 resolution",
	})
	require.NoError(t, err)

	_, err = ds.NewGlobalPolicy(ctx, &user1.ID, fleet.PolicyPayload{
		Name:        "cherry",
		Query:       "select 1;",
		Description: "query3 desc",
		Resolution:  "query3 resolution",
	})
	require.NoError(t, err)

	_, err = ds.NewGlobalPolicy(ctx, &user1.ID, fleet.PolicyPayload{
		Name:        "apple pie",
		Query:       "select 1;",
		Description: "query4 desc",
		Resolution:  "query4 resolution",
	})
	require.NoError(t, err)

	_, err = ds.NewGlobalPolicy(ctx, &user1.ID, fleet.PolicyPayload{
		Name:        "rotten apple",
		Query:       "select 1;",
		Description: "query5 desc",
		Resolution:  "query5 resolution",
	})
	require.NoError(t, err)

	policies, err := ds.ListGlobalPolicies(ctx, fleet.ListOptions{MatchQuery: "apple", OrderKey: "name", OrderDirection: fleet.OrderAscending})
	require.NoError(t, err)
	require.Len(t, policies, 3)
	assert.Equal(t, "apple", policies[0].Name)
	assert.Equal(t, "apple pie", policies[1].Name)
	assert.Equal(t, "rotten apple", policies[2].Name)
}

func testPoliciesMembershipView(deferred bool, t *testing.T, ds *Datastore) {
	ctx := context.Background()

	user1 := test.NewUser(t, ds, "Alice", "alice@example.com", true)
	host1, err := ds.NewHost(ctx, &fleet.Host{
		OsqueryHostID:   ptr.String("1234"),
		DetailUpdatedAt: time.Now(),
		LabelUpdatedAt:  time.Now(),
		PolicyUpdatedAt: time.Now(),
		SeenTime:        time.Now(),
		NodeKey:         ptr.String("1"),
		UUID:            "1",
		Hostname:        "foo.local",
	})
	require.NoError(t, err)

	host2, err := ds.NewHost(ctx, &fleet.Host{
		OsqueryHostID:   ptr.String("5679"),
		DetailUpdatedAt: time.Now(),
		LabelUpdatedAt:  time.Now(),
		PolicyUpdatedAt: time.Now(),
		SeenTime:        time.Now(),
		NodeKey:         ptr.String("2"),
		UUID:            "2",
		Hostname:        "bar.local",
	})
	require.NoError(t, err)

	q, err := ds.NewQuery(ctx, &fleet.Query{
		Name:        "query1",
		Description: "query1 desc",
		Query:       "select 1;",
		Saved:       true,
		Logging:     fleet.LoggingSnapshot,
	})
	require.NoError(t, err)
	p, err := ds.NewGlobalPolicy(ctx, &user1.ID, fleet.PolicyPayload{
		QueryID: &q.ID,
	})
	require.NoError(t, err)

	assert.Equal(t, "query1", p.Name)
	assert.Equal(t, "select 1;", p.Query)
	assert.Equal(t, "query1 desc", p.Description)
	require.NotNil(t, p.AuthorID)
	assert.Equal(t, user1.ID, *p.AuthorID)

	q2, err := ds.NewQuery(ctx, &fleet.Query{
		Name:        "query2",
		Description: "query2 desc",
		Query:       "select 42;",
		Saved:       true,
		Logging:     fleet.LoggingSnapshot,
	})
	require.NoError(t, err)
	p2, err := ds.NewGlobalPolicy(ctx, &user1.ID, fleet.PolicyPayload{
		QueryID: &q2.ID,
	})
	require.NoError(t, err)

	assert.Equal(t, "query2", p2.Name)
	assert.Equal(t, "select 42;", p2.Query)
	assert.Equal(t, "query2 desc", p2.Description)
	require.NotNil(t, p2.AuthorID)
	assert.Equal(t, user1.ID, *p2.AuthorID)

	require.NoError(t, ds.RecordPolicyQueryExecutions(ctx, host1, map[uint]*bool{p.ID: ptr.Bool(true)}, time.Now(), deferred))
	require.NoError(t, ds.RecordPolicyQueryExecutions(ctx, host1, map[uint]*bool{p.ID: ptr.Bool(true)}, time.Now(), deferred))

	require.NoError(t, ds.RecordPolicyQueryExecutions(ctx, host2, map[uint]*bool{p.ID: nil}, time.Now(), deferred))
	require.NoError(t, ds.RecordPolicyQueryExecutions(ctx, host2, map[uint]*bool{p.ID: ptr.Bool(false)}, time.Now(), deferred))
	require.NoError(t, ds.RecordPolicyQueryExecutions(ctx, host2, map[uint]*bool{p.ID: ptr.Bool(true)}, time.Now(), deferred))

	require.NoError(t, ds.RecordPolicyQueryExecutions(ctx, host2, map[uint]*bool{p2.ID: nil}, time.Now(), deferred))

	require.NoError(t, ds.UpdateHostPolicyCounts(ctx))

	policies, err := ds.ListGlobalPolicies(ctx, fleet.ListOptions{})
	require.NoError(t, err)
	require.Len(t, policies, 2)

	assert.Equal(t, p.ID, policies[0].ID)
	assert.Equal(t, uint(2), policies[0].PassingHostCount)
	assert.Equal(t, uint(0), policies[0].FailingHostCount)

	assert.Equal(t, p2.ID, policies[1].ID)
	assert.Equal(t, uint(0), policies[1].PassingHostCount)
	assert.Equal(t, uint(0), policies[1].FailingHostCount)

	require.NoError(t, ds.RecordPolicyQueryExecutions(ctx, host1, map[uint]*bool{p.ID: ptr.Bool(false)}, time.Now(), deferred))
	require.NoError(t, ds.RecordPolicyQueryExecutions(ctx, host2, map[uint]*bool{p2.ID: ptr.Bool(false)}, time.Now(), deferred))

	require.NoError(t, ds.UpdateHostPolicyCounts(ctx))

	policies, err = ds.ListGlobalPolicies(ctx, fleet.ListOptions{})
	require.NoError(t, err)
	require.Len(t, policies, 2)

	assert.Equal(t, p.ID, policies[0].ID)
	assert.Equal(t, uint(1), policies[0].PassingHostCount)
	assert.Equal(t, uint(1), policies[0].FailingHostCount)

	assert.Equal(t, p2.ID, policies[1].ID)
	assert.Equal(t, uint(0), policies[1].PassingHostCount)
	assert.Equal(t, uint(1), policies[1].FailingHostCount)

	policy, err := ds.Policy(ctx, policies[0].ID)
	require.NoError(t, err)
	assert.Equal(t, policies[0], policy)

	queries, err := ds.PolicyQueriesForHost(ctx, host1)
	require.NoError(t, err)
	require.Len(t, queries, 2)
	assert.Equal(t, q.Query, queries[fmt.Sprint(q.ID)])
	assert.Equal(t, q2.Query, queries[fmt.Sprint(q2.ID)])

	// create a couple teams and team-specific policies
	team1, err := ds.NewTeam(ctx, &fleet.Team{Name: "team1"})
	require.NoError(t, err)
	team2, err := ds.NewTeam(ctx, &fleet.Team{Name: "team2"})
	require.NoError(t, err)

	t1pol, err := ds.NewTeamPolicy(ctx, team1.ID, &user1.ID, fleet.PolicyPayload{
		Name:  "team1pol",
		Query: "SELECT 1",
	})
	require.NoError(t, err)
	t2pol, err := ds.NewTeamPolicy(ctx, team2.ID, &user1.ID, fleet.PolicyPayload{
		Name:  "team2pol",
		Query: "SELECT 2",
	})
	require.NoError(t, err)
	t2pol2, err := ds.NewTeamPolicy(ctx, team2.ID, &user1.ID, fleet.PolicyPayload{
		Name:  "team2pol2",
		Query: "SELECT 3",
	})
	require.NoError(t, err)

	// create hosts in each team
	host3, err := ds.EnrollHost(ctx, false, "3", "", "", "3", &team1.ID, 0)
	require.NoError(t, err)
	host4, err := ds.EnrollHost(ctx, false, "4", "", "", "4", &team2.ID, 0)
	require.NoError(t, err)
	host5, err := ds.EnrollHost(ctx, false, "5", "", "", "5", &team2.ID, 0)
	require.NoError(t, err)

	// create some policy results
	require.NoError(t, ds.RecordPolicyQueryExecutions(ctx, host3, map[uint]*bool{t1pol.ID: ptr.Bool(true), p.ID: ptr.Bool(true), p2.ID: ptr.Bool(false)}, time.Now(), deferred))
	require.NoError(t, ds.RecordPolicyQueryExecutions(ctx, host4, map[uint]*bool{t2pol.ID: ptr.Bool(false), t2pol2.ID: ptr.Bool(true), p.ID: ptr.Bool(false)}, time.Now(), deferred))
	require.NoError(t, ds.RecordPolicyQueryExecutions(ctx, host5, map[uint]*bool{t2pol.ID: ptr.Bool(true), t2pol2.ID: ptr.Bool(true), p2.ID: ptr.Bool(true)}, time.Now(), deferred))

	require.NoError(t, ds.UpdateHostPolicyCounts(ctx))

	t1Pols, t1Inherited, err := ds.ListTeamPolicies(ctx, team1.ID, fleet.ListOptions{}, fleet.ListOptions{})
	require.NoError(t, err)
	require.Len(t, t1Pols, 1)
	assert.Equal(t, uint(1), t1Pols[0].PassingHostCount)
	assert.Equal(t, uint(0), t1Pols[0].FailingHostCount)

	require.Len(t, t1Inherited, 2)
	require.Equal(t, p.ID, t1Inherited[0].ID)
	assert.Equal(t, uint(1), t1Inherited[0].PassingHostCount)
	assert.Equal(t, uint(0), t1Inherited[0].FailingHostCount)
	require.Equal(t, p2.ID, t1Inherited[1].ID)
	assert.Equal(t, uint(0), t1Inherited[1].PassingHostCount)
	assert.Equal(t, uint(1), t1Inherited[1].FailingHostCount)

	t2Pols, t2Inherited, err := ds.ListTeamPolicies(ctx, team2.ID, fleet.ListOptions{}, fleet.ListOptions{})
	require.NoError(t, err)
	require.Len(t, t2Pols, 2)
	require.Equal(t, t2pol.ID, t2Pols[0].ID)
	assert.Equal(t, uint(1), t2Pols[0].PassingHostCount)
	assert.Equal(t, uint(1), t2Pols[0].FailingHostCount)
	require.Equal(t, t2pol2.ID, t2Pols[1].ID)
	assert.Equal(t, uint(2), t2Pols[1].PassingHostCount)
	assert.Equal(t, uint(0), t2Pols[1].FailingHostCount)

	require.Len(t, t2Inherited, 2)
	require.Equal(t, p.ID, t2Inherited[0].ID)
	assert.Equal(t, uint(0), t2Inherited[0].PassingHostCount)
	assert.Equal(t, uint(1), t2Inherited[0].FailingHostCount)
	require.Equal(t, p2.ID, t2Inherited[1].ID)
	assert.Equal(t, uint(1), t2Inherited[1].PassingHostCount)
	assert.Equal(t, uint(0), t2Inherited[1].FailingHostCount)
}

func testTeamPolicyLegacy(t *testing.T, ds *Datastore) {
	ctx := context.Background()

	user1 := test.NewUser(t, ds, "Alice", "alice@example.com", true)
	team1, err := ds.NewTeam(ctx, &fleet.Team{Name: "team1"})
	require.NoError(t, err)

	q, err := ds.NewQuery(ctx, &fleet.Query{
		Name:        "query1",
		Description: "query1 desc",
		Query:       "select 1;",
		Saved:       true,
		Logging:     fleet.LoggingSnapshot,
	})
	require.NoError(t, err)

	team2, err := ds.NewTeam(ctx, &fleet.Team{Name: "team2"})
	require.NoError(t, err)

	q2, err := ds.NewQuery(ctx, &fleet.Query{
		Name:        "query2",
		Description: "query2 desc",
		Query:       "select 1;",
		Saved:       true,
		Logging:     fleet.LoggingSnapshot,
	})
	require.NoError(t, err)

	prevPolicies, err := ds.ListGlobalPolicies(ctx, fleet.ListOptions{})
	require.NoError(t, err)
	require.Len(t, prevPolicies, 0)

	_, err = ds.NewTeamPolicy(ctx, 99999999, &user1.ID, fleet.PolicyPayload{
		QueryID: &q.ID,
	})
	require.Error(t, err)

	p, err := ds.NewTeamPolicy(ctx, team1.ID, &user1.ID, fleet.PolicyPayload{
		QueryID:    &q.ID,
		Resolution: "some resolution",
	})
	require.NoError(t, err)

	assert.Equal(t, "query1", p.Name)
	assert.Equal(t, "select 1;", p.Query)
	assert.Equal(t, "query1 desc", p.Description)
	require.NotNil(t, p.AuthorID)
	assert.Equal(t, user1.ID, *p.AuthorID)

	require.NotNil(t, p.Resolution)
	assert.Equal(t, "some resolution", *p.Resolution)

	gpol, err := ds.NewGlobalPolicy(ctx, &user1.ID, fleet.PolicyPayload{
		Name:  "global_1",
		Query: "SELECT 1",
	})
	require.NoError(t, err)

	globalPolicies, err := ds.ListGlobalPolicies(ctx, fleet.ListOptions{})
	require.NoError(t, err)
	require.Len(t, globalPolicies, 1)

	p2, err := ds.NewTeamPolicy(ctx, team2.ID, &user1.ID, fleet.PolicyPayload{
		QueryID: &q2.ID,
	})
	require.NoError(t, err)

	assert.Equal(t, "query2", p2.Name)
	assert.Equal(t, "select 1;", p2.Query)
	assert.Equal(t, "query2 desc", p2.Description)
	require.NotNil(t, p2.AuthorID)
	assert.Equal(t, user1.ID, *p2.AuthorID)

	teamPolicies, inherited1, err := ds.ListTeamPolicies(ctx, team1.ID, fleet.ListOptions{}, fleet.ListOptions{})
	require.NoError(t, err)
	require.Len(t, teamPolicies, 1)
	assert.Equal(t, q.Name, teamPolicies[0].Name)
	assert.Equal(t, q.Query, teamPolicies[0].Query)
	assert.Equal(t, q.Description, teamPolicies[0].Description)
	require.NotNil(t, teamPolicies[0].AuthorID)
	require.Equal(t, user1.ID, *teamPolicies[0].AuthorID)

	require.Len(t, inherited1, 1)
	require.Equal(t, gpol, inherited1[0])

	team2Policies, inherited2, err := ds.ListTeamPolicies(ctx, team2.ID, fleet.ListOptions{}, fleet.ListOptions{})
	require.NoError(t, err)
	require.Len(t, team2Policies, 1)
	assert.Equal(t, q2.Name, team2Policies[0].Name)
	assert.Equal(t, q2.Query, team2Policies[0].Query)
	assert.Equal(t, q2.Description, team2Policies[0].Description)
	require.NotNil(t, team2Policies[0].AuthorID)
	require.Equal(t, user1.ID, *team2Policies[0].AuthorID)

	require.Len(t, inherited2, 1)
	require.Equal(t, gpol, inherited2[0])

	_, err = ds.DeleteTeamPolicies(ctx, team1.ID, []uint{teamPolicies[0].ID})
	require.NoError(t, err)

	teamPolicies, inherited1, err = ds.ListTeamPolicies(ctx, team1.ID, fleet.ListOptions{}, fleet.ListOptions{})
	require.NoError(t, err)
	require.Len(t, teamPolicies, 0)
	require.Len(t, inherited1, 1)
}

func testTeamPolicyProprietary(t *testing.T, ds *Datastore) {
	user1 := test.NewUser(t, ds, "Alice", "alice@example.com", true)
	team1, err := ds.NewTeam(context.Background(), &fleet.Team{Name: "team1"})
	require.NoError(t, err)
	team2, err := ds.NewTeam(context.Background(), &fleet.Team{Name: "team2"})
	require.NoError(t, err)

	ctx := context.Background()
	gpol, err := ds.NewGlobalPolicy(ctx, &user1.ID, fleet.PolicyPayload{
		Name:        "existing-query-global-1",
		Query:       "select 1;",
		Description: "query1 desc",
		Resolution:  "query1 resolution",
	})
	require.NoError(t, err)

	prevPolicies, err := ds.ListGlobalPolicies(ctx, fleet.ListOptions{})
	require.NoError(t, err)
	require.Len(t, prevPolicies, 1)

	// team does not exist
	_, err = ds.NewTeamPolicy(ctx, 99999999, &user1.ID, fleet.PolicyPayload{
		Name:        "query1",
		Query:       "select 1;",
		Description: "query1 desc",
		Resolution:  "query1 resolution",
	})
	require.Error(t, err)

	p, err := ds.NewTeamPolicy(ctx, team1.ID, &user1.ID, fleet.PolicyPayload{
		Name:                  "query1",
		Query:                 "select 1;",
		Description:           "query1 desc",
		Resolution:            "query1 resolution",
		CalendarEventsEnabled: true,
	})
	require.NoError(t, err)

	// Can't create a team policy with same team id and name.
	_, err = ds.NewTeamPolicy(ctx, team1.ID, &user1.ID, fleet.PolicyPayload{
		Name:  "query1",
		Query: "select 1;",
	})
	require.Error(t, err)
	var isExist interface {
		IsExists() bool
	}
	require.True(t, errors.As(err, &isExist) && isExist.IsExists(), err)

	// Can't create a global policy with an existing global name.
	_, err = ds.NewGlobalPolicy(ctx, &user1.ID, fleet.PolicyPayload{
		Name:  "existing-query-global-1",
		Query: "select 1;",
	})
	require.Error(t, err)
	require.True(t, errors.As(err, &isExist) && isExist.IsExists(), err)

	assert.Equal(t, "query1", p.Name)
	assert.Equal(t, "select 1;", p.Query)
	assert.Equal(t, "query1 desc", p.Description)
	require.NotNil(t, p.Resolution)
	assert.Equal(t, "query1 resolution", *p.Resolution)
	require.NotNil(t, p.AuthorID)
	assert.Equal(t, user1.ID, *p.AuthorID)
	assert.True(t, p.CalendarEventsEnabled)

	globalPolicies, err := ds.ListGlobalPolicies(ctx, fleet.ListOptions{})
	require.NoError(t, err)
	require.Len(t, globalPolicies, len(prevPolicies))

	p2, err := ds.NewTeamPolicy(ctx, team2.ID, &user1.ID, fleet.PolicyPayload{
		Name:        "query2",
		Query:       "select 2;",
		Description: "query2 desc",
		Resolution:  "query2 resolution",
	})
	require.NoError(t, err)

	assert.Equal(t, "query2", p2.Name)
	assert.Equal(t, "select 2;", p2.Query)
	assert.Equal(t, "query2 desc", p2.Description)
	require.NotNil(t, p2.Resolution)
	assert.Equal(t, "query2 resolution", *p2.Resolution)
	require.NotNil(t, p2.AuthorID)
	assert.Equal(t, user1.ID, *p2.AuthorID)

	teamPolicies, inherited1, err := ds.ListTeamPolicies(ctx, team1.ID, fleet.ListOptions{}, fleet.ListOptions{})
	require.NoError(t, err)
	require.Len(t, teamPolicies, 1)
	assert.Equal(t, "query1", teamPolicies[0].Name)
	assert.Equal(t, "select 1;", teamPolicies[0].Query)
	assert.Equal(t, "query1 desc", teamPolicies[0].Description)
	require.NotNil(t, teamPolicies[0].Resolution)
	assert.Equal(t, "query1 resolution", *teamPolicies[0].Resolution)
	require.NotNil(t, teamPolicies[0].AuthorID)
	require.Equal(t, user1.ID, *teamPolicies[0].AuthorID)

	require.Len(t, inherited1, 1)
	require.Equal(t, gpol, inherited1[0])

	team2Policies, inherited2, err := ds.ListTeamPolicies(ctx, team2.ID, fleet.ListOptions{}, fleet.ListOptions{})
	require.NoError(t, err)
	require.Len(t, team2Policies, 1)
	assert.Equal(t, "query2", team2Policies[0].Name)
	assert.Equal(t, "select 2;", team2Policies[0].Query)
	assert.Equal(t, "query2 desc", team2Policies[0].Description)
	require.NotNil(t, team2Policies[0].Resolution)
	assert.Equal(t, "query2 resolution", *team2Policies[0].Resolution)
	require.NotNil(t, team2Policies[0].AuthorID)
	require.Equal(t, user1.ID, *team2Policies[0].AuthorID)

	require.Len(t, inherited2, 1)
	require.Equal(t, gpol, inherited2[0])

	// Can't create a policy with the same name on the same team.
	p3, err := ds.NewTeamPolicy(ctx, team1.ID, &user1.ID, fleet.PolicyPayload{
		Name:        "query1",
		Query:       "select 2;",
		Description: "query2 other description",
		Resolution:  "query2 other resolution",
	})
	require.Error(t, err)
	require.Nil(t, p3)

	_, err = ds.DeleteTeamPolicies(ctx, team1.ID, []uint{teamPolicies[0].ID})
	require.NoError(t, err)

	teamPolicies, inherited1, err = ds.ListTeamPolicies(ctx, team1.ID, fleet.ListOptions{}, fleet.ListOptions{})
	require.NoError(t, err)
	require.Len(t, teamPolicies, 0)
	require.Len(t, inherited1, 1)
	require.Equal(t, gpol, inherited1[0])

	// Now the name is available and we can create the policy in the team.
	_, err = ds.NewTeamPolicy(ctx, team1.ID, &user1.ID, fleet.PolicyPayload{
		Name:        "query1",
		Query:       "select 2;",
		Description: "query2 other description",
		Resolution:  "query2 other resolution",
	})
	require.NoError(t, err)

	teamPolicies, _, err = ds.ListTeamPolicies(ctx, team1.ID, fleet.ListOptions{}, fleet.ListOptions{})
	require.NoError(t, err)
	require.Len(t, teamPolicies, 1)
	assert.Equal(t, "query1", teamPolicies[0].Name)
	assert.Equal(t, "select 2;", teamPolicies[0].Query)
	assert.Equal(t, "query2 other description", teamPolicies[0].Description)
	require.NotNil(t, teamPolicies[0].Resolution)
	assert.Equal(t, "query2 other resolution", *teamPolicies[0].Resolution)
	require.NotNil(t, team2Policies[0].AuthorID)
	require.Equal(t, user1.ID, *team2Policies[0].AuthorID)
}

func testListMergedTeamPolicies(t *testing.T, ds *Datastore) {
	ctx := context.Background()
	gpol, err := ds.NewGlobalPolicy(ctx, nil, fleet.PolicyPayload{
		Name:        "query1 global",
		Query:       "select 1;",
		Description: "query1 desc",
		Resolution:  "query1 resolution",
	})
	require.NoError(t, err)

	team1, err := ds.NewTeam(ctx, &fleet.Team{Name: "team1"})
	require.NoError(t, err)

	team1policy, err := ds.NewTeamPolicy(ctx, team1.ID, nil, fleet.PolicyPayload{
		Name:        "query2 team1",
		Query:       "select 1;",
		Description: "query1 desc",
		Resolution:  "query1 resolution",
	})
	require.NoError(t, err)

	team2, err := ds.NewTeam(ctx, &fleet.Team{Name: "team2"})
	require.NoError(t, err)

	team2policy, err := ds.NewTeamPolicy(ctx, team2.ID, nil, fleet.PolicyPayload{
		Name:        "query3 team2",
		Query:       "select 2;",
		Description: "query2 desc",
		Resolution:  "query2 resolution",
	})
	require.NoError(t, err)

	// Test list options affect both global and team policies
	merged, err := ds.ListMergedTeamPolicies(ctx, team1.ID, fleet.ListOptions{
		OrderKey:       "name",
		OrderDirection: fleet.OrderDescending,
	})
	require.NoError(t, err)

	require.Len(t, merged, 2)
	assert.Equal(t, team1policy.ID, merged[0].ID)
	assert.Equal(t, gpol.ID, merged[1].ID)

	// Test filter
	merged, err = ds.ListMergedTeamPolicies(ctx, team1.ID, fleet.ListOptions{
		MatchQuery: "query1",
	})
	require.NoError(t, err)
	require.Len(t, merged, 1)
	assert.Equal(t, gpol.ID, merged[0].ID)

	merged, err = ds.ListMergedTeamPolicies(ctx, team1.ID, fleet.ListOptions{
		MatchQuery: "query2",
	})
	require.NoError(t, err)
	require.Len(t, merged, 1)
	assert.Equal(t, team1policy.ID, merged[0].ID)

	// Test HostPolicyCounts

	// Global Host
	host, err := ds.NewHost(context.Background(), &fleet.Host{OsqueryHostID: ptr.String(fmt.Sprint("host1")), NodeKey: ptr.String(fmt.Sprint("host1", 1)), TeamID: nil})
	require.NoError(t, err)

	err = ds.RecordPolicyQueryExecutions(ctx, host, map[uint]*bool{gpol.ID: ptr.Bool(true)}, time.Now(), false)
	require.NoError(t, err)

	err = ds.UpdateHostPolicyCounts(context.Background())
	require.NoError(t, err)

	// team 1 shows no host counts
	merged, err = ds.ListMergedTeamPolicies(ctx, team1.ID, fleet.ListOptions{
		OrderKey: "name",
	})
	require.NoError(t, err)
	require.Len(t, merged, 2)
	assert.Equal(t, gpol.ID, merged[0].ID)
	assert.Equal(t, uint(0), merged[0].PassingHostCount)
	assert.Equal(t, uint(0), merged[0].FailingHostCount)
	assert.Equal(t, team1policy.ID, merged[1].ID)
	assert.Equal(t, uint(0), merged[1].PassingHostCount)
	assert.Equal(t, uint(0), merged[1].FailingHostCount)

	// move host to team1
	err = ds.AddHostsToTeam(ctx, &team1.ID, []uint{host.ID})
	require.NoError(t, err)

	err = ds.RecordPolicyQueryExecutions(ctx, host, map[uint]*bool{team1policy.ID: ptr.Bool(true)}, time.Now(), false)
	require.NoError(t, err)

	err = ds.UpdateHostPolicyCounts(context.Background())
	require.NoError(t, err)

	// team 1 shows host counts
	merged, err = ds.ListMergedTeamPolicies(ctx, team1.ID, fleet.ListOptions{
		OrderKey: "name",
	})
	require.NoError(t, err)
	require.Len(t, merged, 2)
	assert.Equal(t, gpol.ID, merged[0].ID)
	assert.Equal(t, uint(1), merged[0].PassingHostCount)
	assert.Equal(t, uint(0), merged[0].FailingHostCount)
	assert.Equal(t, team1policy.ID, merged[1].ID)
	assert.Equal(t, uint(1), merged[1].PassingHostCount)
	assert.Equal(t, uint(0), merged[1].FailingHostCount)

	// team2 shows no host counts
	merged, err = ds.ListMergedTeamPolicies(ctx, team2.ID, fleet.ListOptions{
		OrderKey: "name",
	})
	require.NoError(t, err)
	require.Len(t, merged, 2)
	assert.Equal(t, gpol.ID, merged[0].ID)
	assert.Equal(t, uint(0), merged[0].PassingHostCount)
	assert.Equal(t, uint(0), merged[0].FailingHostCount)
	assert.Equal(t, team2policy.ID, merged[1].ID)
	assert.Equal(t, uint(0), merged[1].PassingHostCount)
	assert.Equal(t, uint(0), merged[1].FailingHostCount)
}

func newTestHostWithPlatform(t *testing.T, ds *Datastore, hostname, platform string, teamID *uint) *fleet.Host {
	nodeKey, err := server.GenerateRandomText(32)
	require.NoError(t, err)
	host, err := ds.NewHost(context.Background(), &fleet.Host{
		OsqueryHostID:   ptr.String(uuid.NewString()),
		DetailUpdatedAt: time.Now(),
		LabelUpdatedAt:  time.Now(),
		PolicyUpdatedAt: time.Now(),
		SeenTime:        time.Now(),
		NodeKey:         &nodeKey,
		UUID:            uuid.NewString(),
		Hostname:        hostname,
		Platform:        platform,
	})
	require.NoError(t, err)
	if teamID != nil {
		err := ds.AddHostsToTeam(context.Background(), teamID, []uint{host.ID})
		require.NoError(t, err)
		host, err = ds.Host(context.Background(), host.ID)
		require.NoError(t, err)
	}
	return host
}

func newTestPolicy(t *testing.T, ds *Datastore, user *fleet.User, name, platforms string, teamID *uint) *fleet.Policy {
	query := fmt.Sprintf("select %s;", name)
	if teamID == nil {
		gp, err := ds.NewGlobalPolicy(context.Background(), &user.ID, fleet.PolicyPayload{
			Name:     name,
			Query:    query,
			Platform: platforms,
		})
		require.NoError(t, err)
		return gp
	}
	tp, err := ds.NewTeamPolicy(context.Background(), *teamID, &user.ID, fleet.PolicyPayload{
		Name:     name,
		Query:    query,
		Platform: platforms,
	})
	require.NoError(t, err)
	return tp
}

type expectedPolicyResults struct {
	policyQueries map[string]string
	hostPolicies  []*fleet.HostPolicy
}

func expectedPolicyQueries(policies ...*fleet.Policy) expectedPolicyResults {
	queries := make(map[string]string)
	for _, policy := range policies {
		queries[strconv.Itoa(int(policy.ID))] = policy.Query
	}
	hostPolicies := make([]*fleet.HostPolicy, len(policies))
	for i := range policies {
		hostPolicies[i] = &fleet.HostPolicy{
			PolicyData: policies[i].PolicyData,
		}
	}
	return expectedPolicyResults{
		policyQueries: queries,
		hostPolicies:  hostPolicies,
	}
}

func testPolicyQueriesForHostPlatforms(t *testing.T, ds *Datastore) {
	user1 := test.NewUser(t, ds, "Alice", "alice@example.com", true)

	team1, err := ds.NewTeam(context.Background(), &fleet.Team{Name: "team1"})
	require.NoError(t, err)
	team2, err := ds.NewTeam(context.Background(), &fleet.Team{Name: "team2"})
	require.NoError(t, err)

	// Global hosts:
	var global *uint
	host1GlobalUbuntu := newTestHostWithPlatform(t, ds, "host1_global_ubuntu", "ubuntu", global)
	host2GlobalDarwin := newTestHostWithPlatform(t, ds, "host2_global_darwin", "darwin", global)
	host3GlobalWindows := newTestHostWithPlatform(t, ds, "host3_global_windows", "windows", global)
	host4GlobalEmpty := newTestHostWithPlatform(t, ds, "host4_global_empty_platform", "", global)

	// team1 hosts:
	host1t1Rhel := newTestHostWithPlatform(t, ds, "host1_team1_ubuntu", "rhel", &team1.ID)
	host2t1Darwin := newTestHostWithPlatform(t, ds, "host2_team1_darwin", "darwin", &team1.ID)
	host3t1Windows := newTestHostWithPlatform(t, ds, "host3_team1_windows", "windows", &team1.ID)
	host4t1Empty := newTestHostWithPlatform(t, ds, "host4_team1_empty_platform", "", &team1.ID)

	// team2 hosts
	host1t2Debian := newTestHostWithPlatform(t, ds, "host1_team2_ubuntu", "debian", &team2.ID)
	host2t2Darwin := newTestHostWithPlatform(t, ds, "host2_team2_darwin", "darwin", &team2.ID)
	host3t2Windows := newTestHostWithPlatform(t, ds, "host3_team2_windows", "windows", &team2.ID)
	host4t2Empty := newTestHostWithPlatform(t, ds, "host4_team2_empty_platform", "", &team2.ID)

	// Global policies:
	policy1GlobalLinuxDarwin := newTestPolicy(t, ds, user1, "policy1_global_linux_darwin", "linux,darwin", global)
	policy2GlobalWindows := newTestPolicy(t, ds, user1, "policy2_global_windows", "windows", global)
	policy3GlobalAll := newTestPolicy(t, ds, user1, "policy3_global_all", "", global)

	// Team1 policies:
	policy1t1Darwin := newTestPolicy(t, ds, user1, "policy1_team1_darwin", "darwin", &team1.ID)
	policy2t1Windows := newTestPolicy(t, ds, user1, "policy2_team1_windows", "windows", &team1.ID)
	policy3t1All := newTestPolicy(t, ds, user1, "policy3_team1_all", "", &team1.ID)

	// Team2 policies:
	policy1t2LinuxDarwin := newTestPolicy(t, ds, user1, "policy1_team2_linux_darwin", "linux,darwin", &team2.ID)
	policy2t2Windows := newTestPolicy(t, ds, user1, "policy2_team2_windows", "windows", &team2.ID)
	policy3t2All1 := newTestPolicy(t, ds, user1, "policy3_team2_all1", "linux,darwin,windows", &team2.ID)
	policy4t2All2 := newTestPolicy(t, ds, user1, "policy4_team2_all2", "", &team2.ID)

	for _, tc := range []struct {
		host             *fleet.Host
		expectedPolicies expectedPolicyResults
	}{
		{
			host: host1GlobalUbuntu,
			expectedPolicies: expectedPolicyQueries(
				policy1GlobalLinuxDarwin,
				policy3GlobalAll,
			),
		},
		{
			host: host2GlobalDarwin,
			expectedPolicies: expectedPolicyQueries(
				policy1GlobalLinuxDarwin,
				policy3GlobalAll,
			),
		},
		{
			host: host3GlobalWindows,
			expectedPolicies: expectedPolicyQueries(
				policy2GlobalWindows,
				policy3GlobalAll,
			),
		},
		{
			host: host4GlobalEmpty,
			expectedPolicies: expectedPolicyQueries(
				policy3GlobalAll,
			),
		},
		{
			host: host1t1Rhel,
			expectedPolicies: expectedPolicyQueries(
				policy1GlobalLinuxDarwin,
				policy3GlobalAll,

				policy3t1All,
			),
		},
		{
			host: host2t1Darwin,
			expectedPolicies: expectedPolicyQueries(
				policy1GlobalLinuxDarwin,
				policy3GlobalAll,

				policy3t1All,
				policy1t1Darwin,
			),
		},
		{
			host: host3t1Windows,
			expectedPolicies: expectedPolicyQueries(
				policy2GlobalWindows,
				policy3GlobalAll,

				policy3t1All,
				policy2t1Windows,
			),
		},
		{
			host: host4t1Empty,
			expectedPolicies: expectedPolicyQueries(
				policy3GlobalAll,

				policy3t1All,
			),
		},
		{
			host: host1t2Debian,
			expectedPolicies: expectedPolicyQueries(
				policy1GlobalLinuxDarwin,
				policy3GlobalAll,

				policy1t2LinuxDarwin,
				policy3t2All1,
				policy4t2All2,
			),
		},
		{
			host: host2t2Darwin,
			expectedPolicies: expectedPolicyQueries(
				policy1GlobalLinuxDarwin,
				policy3GlobalAll,

				policy1t2LinuxDarwin,
				policy3t2All1,
				policy4t2All2,
			),
		},
		{
			host: host3t2Windows,
			expectedPolicies: expectedPolicyQueries(
				policy2GlobalWindows,
				policy3GlobalAll,

				policy2t2Windows,
				policy3t2All1,
				policy4t2All2,
			),
		},
		{
			host: host4t2Empty,
			expectedPolicies: expectedPolicyQueries(
				policy3GlobalAll,

				policy4t2All2,
			),
		},
	} {
		t.Run(tc.host.Hostname, func(t *testing.T) {
			// PolicyQueriesForHost is the endpoint used by osquery agents when they check in.
			queries, err := ds.PolicyQueriesForHost(context.Background(), tc.host)
			require.NoError(t, err)
			require.Equal(t, tc.expectedPolicies.policyQueries, queries)
			// ListPoliciesForHost is the endpoint used by fleet UI/API clients.
			hostPolicies, err := ds.ListPoliciesForHost(context.Background(), tc.host)
			require.NoError(t, err)
			sort.Slice(hostPolicies, func(i, j int) bool {
				return hostPolicies[i].ID < hostPolicies[j].ID
			})
			sort.Slice(tc.expectedPolicies.hostPolicies, func(i, j int) bool {
				return tc.expectedPolicies.hostPolicies[i].ID < tc.expectedPolicies.hostPolicies[j].ID
			})
			require.Equal(t, tc.expectedPolicies.hostPolicies, hostPolicies)
		})
	}
}

func testPolicyQueriesForHost(t *testing.T, ds *Datastore) {
	user1 := test.NewUser(t, ds, "Alice", "alice@example.com", true)
	team1, err := ds.NewTeam(context.Background(), &fleet.Team{Name: "team1"})
	require.NoError(t, err)

	host1, err := ds.NewHost(context.Background(), &fleet.Host{
		OsqueryHostID:   ptr.String("1234"),
		DetailUpdatedAt: time.Now(),
		LabelUpdatedAt:  time.Now(),
		PolicyUpdatedAt: time.Now(),
		SeenTime:        time.Now(),
		NodeKey:         ptr.String("1"),
		UUID:            "1",
		Hostname:        "foo.local",
	})
	require.NoError(t, err)

	require.NoError(t, ds.AddHostsToTeam(context.Background(), &team1.ID, []uint{host1.ID}))
	host1, err = ds.Host(context.Background(), host1.ID)
	require.NoError(t, err)

	host2, err := ds.NewHost(context.Background(), &fleet.Host{
		OsqueryHostID:   ptr.String("5679"),
		DetailUpdatedAt: time.Now(),
		LabelUpdatedAt:  time.Now(),
		PolicyUpdatedAt: time.Now(),
		SeenTime:        time.Now(),
		NodeKey:         ptr.String("2"),
		UUID:            "2",
		Hostname:        "bar.local",
	})
	require.NoError(t, err)

	q, err := ds.NewQuery(context.Background(), &fleet.Query{
		Name:        "query1",
		Description: "query1 desc",
		Query:       "select 1;",
		Saved:       true,
		Logging:     fleet.LoggingSnapshot,
	})
	require.NoError(t, err)
	gp, err := ds.NewGlobalPolicy(context.Background(), &user1.ID, fleet.PolicyPayload{
		QueryID:    &q.ID,
		Resolution: "some gp resolution",
	})
	require.NoError(t, err)

	q2, err := ds.NewQuery(context.Background(), &fleet.Query{
		Name:        "query2",
		Description: "query2 desc",
		Query:       "select 42;",
		Saved:       true,
		Logging:     fleet.LoggingSnapshot,
	})
	require.NoError(t, err)
	tp, err := ds.NewTeamPolicy(context.Background(), team1.ID, &user1.ID, fleet.PolicyPayload{
		QueryID:    &q2.ID,
		Resolution: "some other gp resolution",
	})
	require.NoError(t, err)

	queries, err := ds.PolicyQueriesForHost(context.Background(), host1)
	require.NoError(t, err)
	require.Len(t, queries, 2)
	assert.Equal(t, q.Query, queries[fmt.Sprint(q.ID)])
	assert.Equal(t, q2.Query, queries[fmt.Sprint(q2.ID)])

	queries, err = ds.PolicyQueriesForHost(context.Background(), host2)
	require.NoError(t, err)
	require.Len(t, queries, 1)
	assert.Equal(t, q.Query, queries[fmt.Sprint(q.ID)])

	// Team policy ran with failing result.
	require.NoError(t, ds.RecordPolicyQueryExecutions(context.Background(), host1, map[uint]*bool{tp.ID: ptr.Bool(false), gp.ID: nil}, time.Now(), false))

	policies, err := ds.ListPoliciesForHost(context.Background(), host1)
	require.NoError(t, err)
	require.Len(t, policies, 2)

	checkGlobaPolicy := func(policy *fleet.HostPolicy) {
		assert.Equal(t, "query1", policy.Name)
		assert.Equal(t, "select 1;", policy.Query)
		assert.Equal(t, "query1 desc", policy.Description)
		require.NotNil(t, policy.AuthorID)
		assert.Equal(t, user1.ID, *policy.AuthorID)
		assert.Equal(t, "Alice", policy.AuthorName)
		assert.Equal(t, "alice@example.com", policy.AuthorEmail)
		assert.NotNil(t, policy.Resolution)
		assert.Equal(t, "some gp resolution", *policy.Resolution)
	}

	// Failing policy is listed first.
	assert.Equal(t, "fail", policies[0].Response)
	assert.Equal(t, "query2", policies[0].Name)
	assert.Equal(t, "select 42;", policies[0].Query)
	assert.Equal(t, "query2 desc", policies[0].Description)
	require.NotNil(t, policies[0].AuthorID)
	assert.Equal(t, user1.ID, *policies[0].AuthorID)
	assert.Equal(t, "Alice", policies[0].AuthorName)
	assert.Equal(t, "alice@example.com", policies[0].AuthorEmail)
	assert.NotNil(t, policies[0].Resolution)
	assert.Equal(t, "some other gp resolution", *policies[0].Resolution)

	checkGlobaPolicy(policies[1])
	assert.Equal(t, "", policies[1].Response)

	policies, err = ds.ListPoliciesForHost(context.Background(), host2)
	require.NoError(t, err)
	require.Len(t, policies, 1)

	checkGlobaPolicy(policies[0])
	assert.Equal(t, "", policies[0].Response)

	// Global policy ran with passing result.
	require.NoError(t, ds.RecordPolicyQueryExecutions(context.Background(), host2, map[uint]*bool{gp.ID: ptr.Bool(true)}, time.Now(), false))

	policies, err = ds.ListPoliciesForHost(context.Background(), host2)
	require.NoError(t, err)
	require.Len(t, policies, 1)

	checkGlobaPolicy(policies[0])

	assert.Equal(t, "pass", policies[0].Response)

	// Manually insert a global policy with null resolution.
	res, err := ds.writer(context.Background()).ExecContext(
		context.Background(),
		fmt.Sprintf(`INSERT INTO policies (name, query, description, checksum) VALUES (?, ?, ?, %s)`, policiesChecksumComputedColumn()),
		q.Name+"2", q.Query, q.Description+"2",
	)
	require.NoError(t, err)
	id, err := res.LastInsertId()
	require.NoError(t, err)
	require.NoError(t, ds.RecordPolicyQueryExecutions(context.Background(), host2, map[uint]*bool{uint(id): nil}, time.Now(), false))

	policies, err = ds.ListPoliciesForHost(context.Background(), host2)
	require.NoError(t, err)
	require.Len(t, policies, 2)

	// Global policy with null resolution is listed first, followed by passing policy.
	assert.Equal(t, "query1 desc2", policies[0].Description)
	assert.NotNil(t, policies[0].Resolution)
	assert.Empty(t, *policies[0].Resolution)

	assert.NotNil(t, policies[1].Resolution)
	assert.Equal(t, "some gp resolution", *policies[1].Resolution)
}

func testPoliciesByID(t *testing.T, ds *Datastore) {
	user1 := test.NewUser(t, ds, "Alice", "alice@example.com", true)
	policy1 := newTestPolicy(t, ds, user1, "policy1", "darwin", nil)
	team1, err := ds.NewTeam(context.Background(), &fleet.Team{Name: "team1"})
	require.NoError(t, err)
	policy2 := newTestPolicy(t, ds, user1, "policy2", "darwin", &team1.ID)
	host1 := newTestHostWithPlatform(t, ds, "host1", "darwin", nil)

	// Associate an installer to policy2
	installerID, err := ds.MatchOrCreateSoftwareInstaller(context.Background(), &fleet.UploadSoftwareInstallerPayload{
		InstallScript:     "hello",
		PreInstallQuery:   "SELECT 1",
		PostInstallScript: "world",
		InstallerFile:     bytes.NewReader([]byte("hello")),
		StorageID:         "storage1",
		Filename:          "file1",
		Title:             "file1",
		Version:           "1.0",
		Source:            "apps",
		UserID:            user1.ID,
	})
	require.NoError(t, err)
	policy2.SoftwareInstallerID = ptr.Uint(installerID)
	err = ds.SavePolicy(context.Background(), policy2, false, false)
	require.NoError(t, err)

	require.NoError(t, ds.RecordPolicyQueryExecutions(context.Background(), host1, map[uint]*bool{policy1.ID: ptr.Bool(true)}, time.Now(), false))
	require.NoError(t, ds.UpdateHostPolicyCounts(context.Background()))

	policiesByID, err := ds.PoliciesByID(context.Background(), []uint{1, 2})
	require.NoError(t, err)
	assert.Equal(t, len(policiesByID), 2)
	assert.Equal(t, policiesByID[1].ID, policy1.ID)
	assert.Equal(t, policiesByID[1].Name, policy1.Name)
	assert.Nil(t, policiesByID[1].SoftwareInstallerID)
	assert.Equal(t, uint(1), policiesByID[1].PassingHostCount)
	assert.Equal(t, policiesByID[2].ID, uint(2))
	assert.Equal(t, policiesByID[2].Name, "policy2")
	assert.NotNil(t, policiesByID[2].SoftwareInstallerID)
	assert.Equal(t, uint(1), *policiesByID[2].SoftwareInstallerID)

	_, err = ds.PoliciesByID(context.Background(), []uint{1, 2, 3})
	require.Error(t, err)
	var nfe fleet.NotFoundError
	require.ErrorAs(t, err, &nfe)
}

func testTeamPolicyTransfer(t *testing.T, ds *Datastore) {
	ctx := context.Background()
	user1 := test.NewUser(t, ds, "Alice", "alice@example.com", true)
	team1, err := ds.NewTeam(ctx, &fleet.Team{Name: t.Name() + "team1"})
	require.NoError(t, err)

	team2, err := ds.NewTeam(ctx, &fleet.Team{Name: t.Name() + "team2"})
	require.NoError(t, err)

	host1, err := ds.NewHost(ctx, &fleet.Host{
		OsqueryHostID:   ptr.String("1234"),
		DetailUpdatedAt: time.Now(),
		LabelUpdatedAt:  time.Now(),
		PolicyUpdatedAt: time.Now(),
		SeenTime:        time.Now(),
		NodeKey:         ptr.String("1"),
		UUID:            "1",
		Hostname:        "foo.local",
	})
	require.NoError(t, err)
	host2, err := ds.EnrollHost(ctx, false, "2", "", "", "2", &team1.ID, 0)
	require.NoError(t, err)

	require.NoError(t, ds.AddHostsToTeam(ctx, &team1.ID, []uint{host1.ID}))
	host1, err = ds.Host(ctx, host1.ID)
	require.NoError(t, err)

	tq, err := ds.NewQuery(ctx, &fleet.Query{
		Name:        "query1",
		Description: "query1 desc",
		Query:       "select 1;",
		Saved:       true,
		Logging:     fleet.LoggingSnapshot,
	})
	require.NoError(t, err)
	team1Policy, err := ds.NewTeamPolicy(ctx, team1.ID, &user1.ID, fleet.PolicyPayload{
		QueryID: &tq.ID,
	})
	require.NoError(t, err)

	gq, err := ds.NewQuery(ctx, &fleet.Query{
		Name:        "query2",
		Description: "query2 desc",
		Query:       "select 2;",
		Saved:       true,
		Logging:     fleet.LoggingSnapshot,
	})
	require.NoError(t, err)
	globalPolicy, err := ds.NewGlobalPolicy(ctx, &user1.ID, fleet.PolicyPayload{
		QueryID: &gq.ID,
	})
	require.NoError(t, err)

	require.NoError(t, ds.RecordPolicyQueryExecutions(ctx, host1, map[uint]*bool{team1Policy.ID: ptr.Bool(false), globalPolicy.ID: ptr.Bool(true)}, time.Now(), false))
	require.NoError(t, ds.RecordPolicyQueryExecutions(ctx, host1, map[uint]*bool{team1Policy.ID: ptr.Bool(true), globalPolicy.ID: ptr.Bool(true)}, time.Now(), false))
	require.NoError(t, ds.RecordPolicyQueryExecutions(ctx, host2, map[uint]*bool{team1Policy.ID: ptr.Bool(false), globalPolicy.ID: ptr.Bool(true)}, time.Now(), false))
	require.NoError(t, ds.RecordPolicyQueryExecutions(ctx, host2, map[uint]*bool{team1Policy.ID: ptr.Bool(true), globalPolicy.ID: ptr.Bool(true)}, time.Now(), false))

	require.NoError(t, ds.UpdateHostPolicyCounts(ctx))

	checkPassingCount := func(tm1, tm1Inherited, tm2Inherited, global uint) {
		t.Helper()
		require.NoError(t, ds.UpdateHostPolicyCounts(ctx))
		policies, inherited, err := ds.ListTeamPolicies(ctx, team1.ID, fleet.ListOptions{}, fleet.ListOptions{})
		require.NoError(t, err)
		require.Len(t, policies, 1)
		assert.Equal(t, tm1, policies[0].PassingHostCount)
		require.Len(t, inherited, 1)
		assert.Equal(t, tm1Inherited, inherited[0].PassingHostCount)

		policies, inherited, err = ds.ListTeamPolicies(ctx, team2.ID, fleet.ListOptions{}, fleet.ListOptions{})
		require.NoError(t, err)
		require.Len(t, policies, 0) // team 2 has no policies of its own
		require.Len(t, inherited, 1)
		assert.Equal(t, tm2Inherited, inherited[0].PassingHostCount)

		policies, err = ds.ListGlobalPolicies(ctx, fleet.ListOptions{})
		require.NoError(t, err)
		require.Len(t, policies, 1)
		assert.Equal(t, global, policies[0].PassingHostCount)
	}

	// both hosts belong to team1 and pass the team and the global policy
	checkPassingCount(2, 2, 0, 2)

	// team policies are removed when AddHostsToTeam is called
	require.NoError(t, ds.AddHostsToTeam(ctx, ptr.Uint(team2.ID), []uint{host1.ID}))
	// host2 passes tm1 and the global (so team1's inherited too), host1 passes the team2's inherited and the global
	checkPassingCount(1, 1, 1, 2)

	// all host policies are removed when a host is enrolled in the same team
	_, err = ds.EnrollHost(ctx, false, "2", "", "", "2", &team1.ID, 0)
	require.NoError(t, err)
	checkPassingCount(0, 0, 1, 1)

	// team policies are removed if the host is enrolled in a different team
	_, err = ds.EnrollHost(ctx, false, "2", "", "", "2", &team2.ID, 0)
	require.NoError(t, err)
	// both hosts are now in team2
	checkPassingCount(0, 0, 1, 1)

	// team policies are removed if the host is re-enrolled without a team
	require.NoError(t, ds.RecordPolicyQueryExecutions(ctx, host2, map[uint]*bool{team1Policy.ID: ptr.Bool(true), globalPolicy.ID: ptr.Bool(true)}, time.Now(), false))
	checkPassingCount(1, 0, 2, 2)

	// all host policies are removed when a host is re-enrolled
	_, err = ds.EnrollHost(ctx, false, "2", "", "", "2", nil, 0)
	require.NoError(t, err)
	checkPassingCount(0, 0, 1, 1)
}

func testApplyPolicySpec(t *testing.T, ds *Datastore) {
	user1 := test.NewUser(t, ds, "User1", "user1@example.com", true)
	ctx := context.Background()
	team1, err := ds.NewTeam(ctx, &fleet.Team{Name: "team1"})
	require.NoError(t, err)

	unicode, _ := strconv.Unquote(`"\uAC00"`)         // 가
	unicodeEq, _ := strconv.Unquote(`"\u1100\u1161"`) // ᄀ + ᅡ

	require.NoError(t, ds.ApplyPolicySpecs(ctx, user1.ID, []*fleet.PolicySpec{
		{
			Name:        "query1" + unicodeEq,
			Query:       "select 1;",
			Description: "query1 desc",
			Resolution:  "some resolution",
			Team:        "",
			Platform:    "",
		},
		{
			Name:                  "query2",
			Query:                 "select 2;",
			Description:           "query2 desc",
			Resolution:            "some other resolution",
			Team:                  "team1",
			Platform:              "darwin",
			CalendarEventsEnabled: true,
		},
		{
			Name:        "query3",
			Query:       "select 3;",
			Description: "query3 desc",
			Resolution:  "some other good resolution",
			Team:        "team1",
			Platform:    "windows,linux",
		},
		{
			Name:        "query4",
			Query:       "select 4;",
			Description: "query4 desc",
			Resolution:  "some other good resolution 2",
			Team:        "No team",
			Platform:    "",
		},
	}))

	policies, err := ds.ListGlobalPolicies(ctx, fleet.ListOptions{})
	require.NoError(t, err)
	require.Len(t, policies, 1)
	assert.Equal(t, "query1"+unicode, policies[0].Name)
	assert.Equal(t, "select 1;", policies[0].Query)
	assert.Equal(t, "query1 desc", policies[0].Description)
	require.NotNil(t, policies[0].AuthorID)
	assert.Equal(t, user1.ID, *policies[0].AuthorID)
	require.NotNil(t, policies[0].Resolution)
	assert.Equal(t, "some resolution", *policies[0].Resolution)
	assert.Equal(t, "", policies[0].Platform)

	teamPolicies, _, err := ds.ListTeamPolicies(ctx, team1.ID, fleet.ListOptions{}, fleet.ListOptions{})
	require.NoError(t, err)
	require.Len(t, teamPolicies, 2)
	assert.Equal(t, "query2", teamPolicies[0].Name)
	assert.Equal(t, "select 2;", teamPolicies[0].Query)
	assert.Equal(t, "query2 desc", teamPolicies[0].Description)
	require.NotNil(t, teamPolicies[0].AuthorID)
	assert.Equal(t, user1.ID, *teamPolicies[0].AuthorID)
	require.NotNil(t, teamPolicies[0].Resolution)
	assert.Equal(t, "some other resolution", *teamPolicies[0].Resolution)
	assert.Equal(t, "darwin", teamPolicies[0].Platform)
	assert.True(t, teamPolicies[0].CalendarEventsEnabled)

	assert.Equal(t, "query3", teamPolicies[1].Name)
	assert.Equal(t, "select 3;", teamPolicies[1].Query)
	assert.Equal(t, "query3 desc", teamPolicies[1].Description)
	require.NotNil(t, teamPolicies[1].AuthorID)
	assert.Equal(t, user1.ID, *teamPolicies[1].AuthorID)
	require.NotNil(t, teamPolicies[1].Resolution)
	assert.Equal(t, "some other good resolution", *teamPolicies[1].Resolution)
	assert.Equal(t, "windows,linux", teamPolicies[1].Platform)
	assert.False(t, teamPolicies[1].CalendarEventsEnabled)

	noTeamPolicies, _, err := ds.ListTeamPolicies(ctx, fleet.PolicyNoTeamID, fleet.ListOptions{}, fleet.ListOptions{})
	require.NoError(t, err)
	require.Len(t, noTeamPolicies, 1)
	assert.Equal(t, "query4", noTeamPolicies[0].Name)
	assert.Equal(t, "select 4;", noTeamPolicies[0].Query)
	assert.Equal(t, "query4 desc", noTeamPolicies[0].Description)
	require.NotNil(t, noTeamPolicies[0].AuthorID)
	assert.Equal(t, user1.ID, *noTeamPolicies[0].AuthorID)
	require.NotNil(t, noTeamPolicies[0].Resolution)
	assert.Equal(t, "some other good resolution 2", *noTeamPolicies[0].Resolution)
	assert.Equal(t, "", noTeamPolicies[0].Platform)
	assert.False(t, noTeamPolicies[0].CalendarEventsEnabled)
	assert.NotNil(t, noTeamPolicies[0].TeamID)
	assert.Zero(t, *noTeamPolicies[0].TeamID)

	// Make sure apply is idempotent
	require.NoError(t, ds.ApplyPolicySpecs(ctx, user1.ID, []*fleet.PolicySpec{
		{
			Name:        "query1" + unicode,
			Query:       "select 1;",
			Description: "query1 desc",
			Resolution:  "some resolution",
			Team:        "",
			Platform:    "",
		},
		{
			Name:                  "query2",
			Query:                 "select 2;",
			Description:           "query2 desc",
			Resolution:            "some other resolution",
			Team:                  "team1",
			Platform:              "darwin",
			CalendarEventsEnabled: true,
		},
		{
			Name:        "query3",
			Query:       "select 3;",
			Description: "query3 desc",
			Resolution:  "some other good resolution",
			Team:        "team1",
			Platform:    "windows,linux",
		},
		{
			Name:        "query4",
			Query:       "select 4;",
			Description: "query4 desc",
			Resolution:  "some other good resolution 2",
			Team:        "No team",
			Platform:    "",
		},
	}))

	policies, err = ds.ListGlobalPolicies(ctx, fleet.ListOptions{})
	require.NoError(t, err)
	require.Len(t, policies, 1)
	teamPolicies, _, err = ds.ListTeamPolicies(ctx, team1.ID, fleet.ListOptions{}, fleet.ListOptions{})
	require.NoError(t, err)
	require.Len(t, teamPolicies, 2)
	noTeamPolicies, _, err = ds.ListTeamPolicies(ctx, fleet.PolicyNoTeamID, fleet.ListOptions{}, fleet.ListOptions{})
	require.NoError(t, err)
	require.Len(t, noTeamPolicies, 1)

	// Test policy updating.
	require.NoError(t, ds.ApplyPolicySpecs(ctx, user1.ID, []*fleet.PolicySpec{
		{
			Name:        "query1" + unicodeEq,
			Query:       "select 1 from updated;",
			Description: "query1 desc updated",
			Resolution:  "some resolution updated",
			Team:        "", // No error, team did not change
			Platform:    "",
		},
		{
			Name:                  "query2",
			Query:                 "select 2 from updated;",
			Description:           "query2 desc updated",
			Resolution:            "some other resolution updated",
			Team:                  "team1", // No error, team did not change
			Platform:              "windows",
			CalendarEventsEnabled: false,
		},
	}))
	policies, err = ds.ListGlobalPolicies(ctx, fleet.ListOptions{})
	require.NoError(t, err)
	require.Len(t, policies, 1)

	assert.Equal(t, "query1"+unicode, policies[0].Name)
	assert.Equal(t, "select 1 from updated;", policies[0].Query)
	assert.Equal(t, "query1 desc updated", policies[0].Description)
	require.NotNil(t, policies[0].AuthorID)
	assert.Equal(t, user1.ID, *policies[0].AuthorID)
	require.NotNil(t, policies[0].Resolution)
	assert.Equal(t, "some resolution updated", *policies[0].Resolution)
	assert.Equal(t, "", policies[0].Platform)
	assert.False(t, policies[0].CalendarEventsEnabled)

	teamPolicies, _, err = ds.ListTeamPolicies(ctx, team1.ID, fleet.ListOptions{}, fleet.ListOptions{})
	require.NoError(t, err)
	require.Len(t, teamPolicies, 2)

	assert.Equal(t, "query2", teamPolicies[0].Name)
	assert.Equal(t, "select 2 from updated;", teamPolicies[0].Query)
	assert.Equal(t, "query2 desc updated", teamPolicies[0].Description)
	require.NotNil(t, teamPolicies[0].AuthorID)
	assert.Equal(t, user1.ID, *teamPolicies[0].AuthorID)
	assert.Equal(t, team1.ID, *teamPolicies[0].TeamID)
	require.NotNil(t, teamPolicies[0].Resolution)
	assert.Equal(t, "some other resolution updated", *teamPolicies[0].Resolution)
	assert.Equal(t, "windows", teamPolicies[0].Platform)

	// Creating the same policy for a different team is allowed.
	require.NoError(
		t, ds.ApplyPolicySpecs(
			ctx, user1.ID, []*fleet.PolicySpec{
				{
					Name:        "query1" + unicode,
					Query:       "select 1 from updated again;",
					Description: "query1 desc updated again",
					Resolution:  "some resolution updated again",
					Team:        "team1",
					Platform:    "",
				},
			}))
}

func updatePolicyFailureCountsForHosts(ctx context.Context, ds *Datastore, hosts []*fleet.Host) ([]*fleet.Host, error) {
	if len(hosts) == 0 {
		return hosts, nil
	}

	// Get policy failure counts for each host
	hostIDs := make([]uint, 0, len(hosts))

	for _, host := range hosts {
		hostIDs = append(hostIDs, host.ID)
	}

	query, args, err := sqlx.In(
		`
		SELECT
			pm.host_id,
			COUNT(*) AS failing_policy_count
		FROM
			policy_membership pm
		WHERE
			pm.passes = 0 AND
			pm.host_id IN (?)
		GROUP BY
			pm.host_id
	`, hostIDs,
	)
	if err != nil {
		return nil, ctxerr.Wrap(ctx, err, "build policy failure count query")
	}

	var policyFailureCounts []struct {
		HostID             uint   `db:"host_id"`
		FailingPolicyCount uint64 `db:"failing_policy_count"`
	}

	if err := sqlx.SelectContext(ctx, ds.reader(ctx), &policyFailureCounts, query, args...); err != nil {
		return nil, ctxerr.Wrap(ctx, err, "get policy failure counts for hosts")
	}

	// Map policy failure counts to hosts
	hostIDToPolicyFailureCounts := make(map[uint]uint64)
	for _, policyFailureCount := range policyFailureCounts {
		hostIDToPolicyFailureCounts[policyFailureCount.HostID] = policyFailureCount.FailingPolicyCount
	}

	for _, host := range hosts {
		host.TotalIssuesCount = hostIDToPolicyFailureCounts[host.ID]
		host.FailingPoliciesCount = hostIDToPolicyFailureCounts[host.ID]
	}

	return hosts, nil
}

func testApplyPolicySpecWithQueryPlatformChanges(t *testing.T, ds *Datastore) {
	ctx := context.Background()
	unicode, _ := strconv.Unquote(`"\uAC00"`)         // 가
	unicodeEq, _ := strconv.Unquote(`"\u1100\u1161"`) // ᄀ + ᅡ

	user1 := test.NewUser(t, ds, "User1", "user1@example.com", true)
	team1, err := ds.NewTeam(ctx, &fleet.Team{Name: "team1" + unicode})
	require.NoError(t, err)

	globalNames := []string{"global query1" + unicode, "global query2" + unicode, "global query3" + unicode}
	teamNames := []string{"team query1", "team query2", "team query3"}
	require.NoError(
		t, ds.ApplyPolicySpecs(
			ctx, user1.ID, []*fleet.PolicySpec{
				{
					Name:     globalNames[0],
					Query:    "select 1;",
					Team:     "",
					Platform: "",
				},
				{
					Name:     globalNames[1],
					Query:    "select 2;",
					Team:     "",
					Platform: "darwin",
				},
				{
					Name:     globalNames[2],
					Query:    "select 3;",
					Team:     "",
					Platform: "darwin,linux",
				},
				{
					Name:     teamNames[0],
					Query:    "select 1;",
					Team:     "team1" + unicode,
					Platform: "",
				},
				{
					Name:     teamNames[1],
					Query:    "select 2;",
					Team:     "team1" + unicode,
					Platform: "darwin",
				},
				{
					Name:     teamNames[2],
					Query:    "select 3;",
					Team:     "team1" + unicodeEq,
					Platform: "darwin,linux",
				},
			},
		),
	)

	// create hosts with different platforms, for that team
	const hostWin, hostMac, hostDeb, hostLin = 0, 1, 2, 3
	platforms := []string{"windows", "darwin", "debian", "linux"}
	teamHosts := make([]*fleet.Host, len(platforms))
	for i, pl := range platforms {
		id := fmt.Sprintf("%s-%d", strings.ReplaceAll(t.Name(), "/", "_"), i)
		h, err := ds.NewHost(
			ctx, &fleet.Host{
				OsqueryHostID:   &id,
				DetailUpdatedAt: time.Now(),
				LabelUpdatedAt:  time.Now(),
				PolicyUpdatedAt: time.Now(),
				SeenTime:        time.Now(),
				NodeKey:         &id,
				UUID:            id,
				Hostname:        id,
				Platform:        pl,
				TeamID:          ptr.Uint(team1.ID),
			},
		)
		require.NoError(t, err)
		teamHosts[i] = h
	}

	// create hosts with different platforms, without team
	globalHosts := make([]*fleet.Host, len(platforms))
	for i, pl := range platforms {
		id := fmt.Sprintf("g%s-%d", strings.ReplaceAll(t.Name(), "/", "_"), i)
		h, err := ds.NewHost(
			ctx, &fleet.Host{
				OsqueryHostID:   &id,
				DetailUpdatedAt: time.Now(),
				LabelUpdatedAt:  time.Now(),
				PolicyUpdatedAt: time.Now(),
				SeenTime:        time.Now(),
				NodeKey:         &id,
				UUID:            id,
				Hostname:        id,
				Platform:        pl,
			},
		)
		require.NoError(t, err)
		globalHosts[i] = h
	}

	// load the global policies
	gPolicies, err := ds.ListGlobalPolicies(ctx, fleet.ListOptions{})
	require.NoError(t, err)
	require.Len(t, gPolicies, 3)
	// load the team policies
	tPolicies, _, err := ds.ListTeamPolicies(ctx, team1.ID, fleet.ListOptions{}, fleet.ListOptions{})
	require.NoError(t, err)
	require.Len(t, tPolicies, 3)

	// index the policies by name for easier access in the rest of the test
	polsByName := make(map[string]*fleet.Policy, len(gPolicies)+len(tPolicies))
	globalPolsByName := make(map[string]*fleet.Policy, len(gPolicies))
	for _, pol := range tPolicies {
		polsByName[pol.Name] = pol
	}
	for _, pol := range gPolicies {
		globalPolsByName[pol.Name] = pol
		polsByName[pol.Name] = pol
	}

	// record some results for each policy
	// Note: we are adding results to hosts that shouldn't have results, based on their platform.
	for _, h := range teamHosts {
		res := make(map[uint]*bool, len(polsByName))
		for _, pol := range polsByName {
			res[pol.ID] = ptr.Bool(false)
		}
		err = ds.RecordPolicyQueryExecutions(ctx, h, res, time.Now(), false)
		require.NoError(t, err)
	}
	for _, h := range globalHosts {
		res := make(map[uint]*bool, len(globalPolsByName))
		for _, pol := range globalPolsByName {
			res[pol.ID] = ptr.Bool(false)
		}
		err = ds.RecordPolicyQueryExecutions(ctx, h, res, time.Now(), false)
		require.NoError(t, err)
	}
	err = ds.UpdateHostPolicyCounts(ctx)
	require.NoError(t, err)

	// Update host failure counts and ensure they are correct
	teamHosts, err = updatePolicyFailureCountsForHosts(ctx, ds, teamHosts)
	require.NoError(t, err)
	assert.Equal(t, uint64(6), teamHosts[hostWin].FailingPoliciesCount)
	assert.Equal(t, uint64(6), teamHosts[hostMac].FailingPoliciesCount)
	assert.Equal(t, uint64(6), teamHosts[hostDeb].FailingPoliciesCount)
	assert.Equal(t, uint64(6), teamHosts[hostLin].FailingPoliciesCount)
	globalHosts, err = updatePolicyFailureCountsForHosts(ctx, ds, globalHosts)
	require.NoError(t, err)
	assert.Equal(t, uint64(3), globalHosts[hostWin].FailingPoliciesCount)
	assert.Equal(t, uint64(3), globalHosts[hostMac].FailingPoliciesCount)
	assert.Equal(t, uint64(3), globalHosts[hostDeb].FailingPoliciesCount)
	assert.Equal(t, uint64(3), globalHosts[hostLin].FailingPoliciesCount)

	// Ensure policy passing and failing counts are correct
	gPolicies, err = ds.ListGlobalPolicies(ctx, fleet.ListOptions{})
	require.NoError(t, err)
	require.Len(t, gPolicies, 3)
	tPolicies, _, err = ds.ListTeamPolicies(ctx, team1.ID, fleet.ListOptions{}, fleet.ListOptions{})
	require.NoError(t, err)
	require.Len(t, tPolicies, 3)

	for _, pol := range gPolicies {
		polsByName[pol.Name] = pol
	}
	for _, pol := range tPolicies {
		polsByName[pol.Name] = pol
	}
	assert.Equal(t, uint(8), polsByName[globalNames[0]].FailingHostCount)
	assert.Equal(t, uint(8), polsByName[globalNames[1]].FailingHostCount)
	assert.Equal(t, uint(8), polsByName[globalNames[2]].FailingHostCount)
	assert.Equal(t, uint(4), polsByName[teamNames[0]].FailingHostCount)
	assert.Equal(t, uint(4), polsByName[teamNames[1]].FailingHostCount)
	assert.Equal(t, uint(4), polsByName[teamNames[2]].FailingHostCount)

	// Update policies
	require.NoError(
		t, ds.ApplyPolicySpecs(
			ctx, user1.ID, []*fleet.PolicySpec{
				{
					Name:        globalNames[0],
					Query:       "select 1;",
					Team:        "",
					Platform:    "",
					Description: "updated", // update description
				},
				{
					Name:     globalNames[1],
					Query:    "select 2 updated;", // update query
					Team:     "",
					Platform: "darwin",
				},
				{
					Name:     globalNames[2],
					Query:    "select 3;",
					Team:     "",
					Platform: "darwin", // update platform
				},
				{
					Name:     "new global query",
					Query:    "select 4;",
					Team:     "",
					Platform: "",
				},
				{
					Name:     teamNames[0],
					Query:    "select 1;",
					Team:     "team1" + unicode,
					Platform: "linux", // update platform
				},
				{
					Name:                  teamNames[1],
					Query:                 "select 2;",
					Team:                  "team1" + unicode,
					Platform:              "darwin",
					CalendarEventsEnabled: true, // update calendar events
				},
				{
					Name:     teamNames[2],
					Query:    "select 3 updated;", // update query
					Team:     "team1" + unicodeEq,
					Platform: "darwin,linux",
				},
				{
					Name:     "new team query",
					Query:    "select 4;",
					Team:     "team1" + unicode,
					Platform: "",
				},
			},
		),
	)

	// Update host failure counts and ensure they are correct
	teamHosts, err = updatePolicyFailureCountsForHosts(ctx, ds, teamHosts)
	require.NoError(t, err)
	assert.Equal(t, uint64(1), teamHosts[hostWin].FailingPoliciesCount) // kept result from globalNames[0]
	assert.Equal(t, uint64(3), teamHosts[hostMac].FailingPoliciesCount)
	assert.Equal(t, uint64(2), teamHosts[hostDeb].FailingPoliciesCount)
	assert.Equal(t, uint64(2), teamHosts[hostLin].FailingPoliciesCount)
	globalHosts, err = updatePolicyFailureCountsForHosts(ctx, ds, globalHosts)
	require.NoError(t, err)
	assert.Equal(t, uint64(1), globalHosts[hostWin].FailingPoliciesCount)
	assert.Equal(t, uint64(2), globalHosts[hostMac].FailingPoliciesCount)
	assert.Equal(t, uint64(1), globalHosts[hostDeb].FailingPoliciesCount)
	assert.Equal(t, uint64(1), globalHosts[hostLin].FailingPoliciesCount)

	// Ensure policy passing and failing counts are correct
	gPolicies, err = ds.ListGlobalPolicies(ctx, fleet.ListOptions{})
	require.NoError(t, err)
	require.Len(t, gPolicies, 4)
	tPolicies, _, err = ds.ListTeamPolicies(ctx, team1.ID, fleet.ListOptions{}, fleet.ListOptions{})
	require.NoError(t, err)
	require.Len(t, tPolicies, 4)

	for _, pol := range gPolicies {
		polsByName[pol.Name] = pol
	}
	for _, pol := range tPolicies {
		polsByName[pol.Name] = pol
	}
	assert.Equal(t, uint(8), polsByName[globalNames[0]].FailingHostCount)
	assert.Equal(t, uint(0), polsByName[globalNames[1]].FailingHostCount) // updated query
	assert.Equal(t, uint(0), polsByName[globalNames[2]].FailingHostCount) // updated platform
	assert.Equal(t, uint(0), polsByName[teamNames[0]].FailingHostCount)   // updated platform
	assert.Equal(t, uint(4), polsByName[teamNames[1]].FailingHostCount)
	assert.Equal(t, uint(0), polsByName[teamNames[2]].FailingHostCount) // updated query

	err = ds.UpdateHostPolicyCounts(ctx)
	require.NoError(t, err)
	gPolicies, err = ds.ListGlobalPolicies(ctx, fleet.ListOptions{})
	require.NoError(t, err)
	require.Len(t, gPolicies, 4)
	tPolicies, _, err = ds.ListTeamPolicies(ctx, team1.ID, fleet.ListOptions{}, fleet.ListOptions{})
	require.NoError(t, err)
	require.Len(t, tPolicies, 4)

	for _, pol := range gPolicies {
		polsByName[pol.Name] = pol
	}
	for _, pol := range tPolicies {
		polsByName[pol.Name] = pol
	}
	assert.Equal(t, uint(8), polsByName[globalNames[0]].FailingHostCount) // platform is "" -- no change
	assert.Equal(t, uint(0), polsByName[globalNames[1]].FailingHostCount) // updated query
	assert.Equal(t, uint(2), polsByName[globalNames[2]].FailingHostCount) // updated platform
	assert.Equal(t, uint(2), polsByName[teamNames[0]].FailingHostCount)   // updated platform
	assert.Equal(t, uint(1), polsByName[teamNames[1]].FailingHostCount)   // platform is "darwin" -- no change
	assert.Equal(t, uint(0), polsByName[teamNames[2]].FailingHostCount)   // updated query
}

func testPoliciesSave(t *testing.T, ds *Datastore) {
	user1 := test.NewUser(t, ds, "User1", "user1@example.com", true)
	ctx := context.Background()
	team1, err := ds.NewTeam(ctx, &fleet.Team{Name: "team1"})
	require.NoError(t, err)

	err = ds.SavePolicy(ctx, &fleet.Policy{
		PolicyData: fleet.PolicyData{
			ID:    99999999,
			Name:  "non-existent query",
			Query: "select 1;",
		},
	}, false, false,
	)
	require.Error(t, err)
	var nfe *notFoundError
	require.True(t, errors.As(err, &nfe))

	payload := fleet.PolicyPayload{
		Name:        "global query",
		Query:       "select 1;",
		Description: "global query desc",
		Resolution:  "global query resolution",
	}
	gp, err := ds.NewGlobalPolicy(ctx, &user1.ID, payload)
	require.NoError(t, err)
	require.Equal(t, gp.Name, payload.Name)
	require.Equal(t, gp.Query, payload.Query)
	require.Equal(t, gp.Description, payload.Description)
	require.Equal(t, *gp.Resolution, payload.Resolution)
	require.Equal(t, gp.Critical, payload.Critical)
	computeChecksum := func(policy fleet.Policy) string {
		h := md5.New() //nolint:gosec // (only used for tests)
		// Compute the same way as DB does.
		teamStr := ""
		if policy.TeamID != nil {
			teamStr = fmt.Sprint(*policy.TeamID)
		}
		cols := []string{teamStr, policy.Name}
		_, _ = fmt.Fprint(h, strings.Join(cols, "\x00"))
		checksum := h.Sum(nil)
		return hex.EncodeToString(checksum)
	}

	var globalChecksum []uint8
	err = ds.writer(context.Background()).Get(&globalChecksum, `SELECT checksum FROM policies WHERE id = ?`, gp.ID)
	require.NoError(t, err)
	assert.Equal(t, computeChecksum(*gp), hex.EncodeToString(globalChecksum))

	payload = fleet.PolicyPayload{
		Name:                  "team1 query",
		Query:                 "select 2;",
		Description:           "team1 query desc",
		Resolution:            "team1 query resolution",
		Critical:              true,
		CalendarEventsEnabled: true,
	}
	tp1, err := ds.NewTeamPolicy(ctx, team1.ID, &user1.ID, payload)
	require.NoError(t, err)
	require.Equal(t, tp1.Name, payload.Name)
	require.Equal(t, tp1.Query, payload.Query)
	require.Equal(t, tp1.Description, payload.Description)
	require.Equal(t, *tp1.Resolution, payload.Resolution)
	require.Equal(t, tp1.Critical, payload.Critical)
	assert.Equal(t, tp1.CalendarEventsEnabled, payload.CalendarEventsEnabled)
	var teamChecksum []uint8
	err = ds.writer(context.Background()).Get(&teamChecksum, `SELECT checksum FROM policies WHERE id = ?`, tp1.ID)
	require.NoError(t, err)
	assert.Equal(t, computeChecksum(*tp1), hex.EncodeToString(teamChecksum))

	// Change name only of a global query.
	gp2 := *gp
	gp2.Name = "global query updated"
	gp2.Critical = true
	err = ds.SavePolicy(ctx, &gp2, false, false)
	require.NoError(t, err)
	gp, err = ds.Policy(ctx, gp.ID)
	require.NoError(t, err)
	gp2.UpdateCreateTimestamps = gp.UpdateCreateTimestamps
	require.Equal(t, &gp2, gp)
	var globalChecksum2 []uint8
	err = ds.writer(context.Background()).Get(&globalChecksum2, `SELECT checksum FROM policies WHERE id = ?`, gp.ID)
	require.NoError(t, err)
	assert.NotEqual(t, globalChecksum, globalChecksum2, "Checksum should be different since policy name changed")
	assert.Equal(t, computeChecksum(*gp), hex.EncodeToString(globalChecksum2))

	// Change name, query, description and resolution of a team policy.
	tp2 := *tp1
	tp2.Name = "team1 query updated"
	tp2.Query = "select 12;"
	tp2.Description = "team1 query desc updated"
	tp2.Resolution = ptr.String("team1 query resolution updated")
	tp2.Critical = false
	tp2.CalendarEventsEnabled = false
	err = ds.SavePolicy(ctx, &tp2, true, true)
	require.NoError(t, err)
	tp1, err = ds.Policy(ctx, tp1.ID)
	tp2.UpdateCreateTimestamps = tp1.UpdateCreateTimestamps
	require.NoError(t, err)
	require.Equal(t, tp1, &tp2)
	var teamChecksum2 []uint8
	err = ds.writer(context.Background()).Get(&teamChecksum2, `SELECT checksum FROM policies WHERE id = ?`, tp1.ID)
	require.NoError(t, err)
	assert.NotEqual(t, teamChecksum, teamChecksum2, "Checksum should be different since policy name changed")
	assert.Equal(t, computeChecksum(*tp1), hex.EncodeToString(teamChecksum2))

	loadMembershipStmt, args, err := sqlx.In(`SELECT policy_id, host_id FROM policy_membership WHERE policy_id = ?`, tp2.ID)
	require.NoError(t, err)

	type polHostIDs struct {
		PolicyID uint `db:"policy_id"`
		HostID   uint `db:"host_id"`
	}
	var rows []polHostIDs
	err = ds.writer(context.Background()).SelectContext(context.Background(), &rows, loadMembershipStmt, args...)
	require.NoError(t, err)
	require.Len(t, rows, 0)
}

func testCachedPolicyCountDeletesOnPolicyChange(t *testing.T, ds *Datastore) {
	ctx := context.Background()
	user1 := test.NewUser(t, ds, "Alice", "alice@example.com", true)
	team1, err := ds.NewTeam(ctx, &fleet.Team{Name: t.Name() + "team1"})
	require.NoError(t, err)

	teamHost, err := ds.NewHost(ctx, &fleet.Host{
		OsqueryHostID:   ptr.String("test-1"),
		DetailUpdatedAt: time.Now(),
		LabelUpdatedAt:  time.Now(),
		PolicyUpdatedAt: time.Now(),
		SeenTime:        time.Now(),
		NodeKey:         ptr.String("test-1"),
		UUID:            "test-1",
		Hostname:        "foo.local",
		Platform:        "windows",
	})
	require.NoError(t, err)
	require.NoError(t, ds.AddHostsToTeam(ctx, &team1.ID, []uint{teamHost.ID}))

	globalHost, err := ds.NewHost(ctx, &fleet.Host{
		OsqueryHostID:   ptr.String("test-2"),
		DetailUpdatedAt: time.Now(),
		LabelUpdatedAt:  time.Now(),
		PolicyUpdatedAt: time.Now(),
		SeenTime:        time.Now(),
		NodeKey:         ptr.String("test-2"),
		UUID:            "test-2",
		Hostname:        "foo.local",
		Platform:        "windows",
	})
	require.NoError(t, err)

	globalPolicy, err := ds.NewGlobalPolicy(ctx, &user1.ID, fleet.PolicyPayload{
		Name:        "global query",
		Query:       "select 1;",
		Description: "global query desc",
		Resolution:  "global query resolution",
	})
	require.NoError(t, err)

	teamPolicy, err := ds.NewTeamPolicy(ctx, team1.ID, &user1.ID, fleet.PolicyPayload{
		Name:        "team query",
		Query:       "select 1;",
		Description: "team query desc",
		Resolution:  "team query resolution",
	})
	require.NoError(t, err)

	// teamHost and globalHost fail all policies
	require.NoError(
		t, ds.RecordPolicyQueryExecutions(
			ctx, teamHost, map[uint]*bool{globalPolicy.ID: ptr.Bool(false), globalPolicy.ID: ptr.Bool(false)}, time.Now(), false,
		),
	)
	require.NoError(
		t, ds.RecordPolicyQueryExecutions(
			ctx, teamHost, map[uint]*bool{teamPolicy.ID: ptr.Bool(false), teamPolicy.ID: ptr.Bool(false)}, time.Now(), false,
		),
	)
	require.NoError(
		t, ds.RecordPolicyQueryExecutions(
			ctx, globalHost, map[uint]*bool{globalPolicy.ID: ptr.Bool(false), globalPolicy.ID: ptr.Bool(false)}, time.Now(), false,
		),
	)

	err = ds.UpdateHostPolicyCounts(ctx)
	require.NoError(t, err)

	globalPolicy, err = ds.Policy(ctx, globalPolicy.ID)
	require.NoError(t, err)
	assert.Equal(t, uint(2), globalPolicy.FailingHostCount)
	teamPolicies, inheritedPolicies, err := ds.ListTeamPolicies(ctx, team1.ID, fleet.ListOptions{}, fleet.ListOptions{})
	require.NoError(t, err)
	require.Len(t, teamPolicies, 1)
	require.Len(t, inheritedPolicies, 1)
	assert.Equal(t, uint(1), teamPolicies[0].FailingHostCount)
	assert.Equal(t, uint(1), inheritedPolicies[0].FailingHostCount)

	var count uint64
	require.NoError(t, ds.writer(ctx).Get(&count, "select COUNT(*) from host_issues WHERE total_issues_count > 0"))
	assert.Equal(t, uint64(2), count)
	require.NoError(t, ds.writer(ctx).Get(&count, "select COUNT(*) from host_issues WHERE total_issues_count = 2"))
	assert.Equal(t, uint64(1), count)

	// Update the global policy sql to trigger a cache invalidation
	err = ds.SavePolicy(ctx, globalPolicy, true, true)
	require.NoError(t, err)

	globalPolicy, err = ds.Policy(ctx, globalPolicy.ID)
	require.NoError(t, err)
	assert.Equal(t, uint(0), globalPolicy.FailingHostCount)
	teamPolicies, inheritedPolicies, err = ds.ListTeamPolicies(ctx, team1.ID, fleet.ListOptions{}, fleet.ListOptions{})
	require.NoError(t, err)
	require.Len(t, teamPolicies, 1)
	require.Len(t, inheritedPolicies, 1)
	assert.Equal(t, uint(1), teamPolicies[0].FailingHostCount)
	assert.Equal(t, uint(0), inheritedPolicies[0].FailingHostCount)
	// Only the team host now has issues
	require.NoError(t, ds.writer(ctx).Get(&count, "select COUNT(*) from host_issues WHERE total_issues_count > 0"))
	assert.Equal(t, uint64(1), count)
	require.NoError(
		t, ds.writer(ctx).Get(&count, "select COUNT(*) from host_issues WHERE total_issues_count = 1 AND host_id = ?", teamHost.ID),
	)
	assert.Equal(t, uint64(1), count)

	// Update the team policy platform to trigger a cache invalidation
	err = ds.SavePolicy(ctx, teamPolicy, false, true)
	require.NoError(t, err)

	teamPolicies, inheritedPolicies, err = ds.ListTeamPolicies(ctx, team1.ID, fleet.ListOptions{}, fleet.ListOptions{})
	require.NoError(t, err)
	require.Len(t, teamPolicies, 1)
	require.Len(t, inheritedPolicies, 1)
	assert.Equal(t, uint(0), teamPolicies[0].FailingHostCount)
	assert.Equal(t, uint(0), inheritedPolicies[0].FailingHostCount)
}

func testPoliciesDelUser(t *testing.T, ds *Datastore) {
	user1 := test.NewUser(t, ds, "User1", "user1@example.com", true)
	user2 := test.NewUser(t, ds, "User2", "user2@example.com", true)
	ctx := context.Background()
	team1, err := ds.NewTeam(ctx, &fleet.Team{Name: "team1"})
	require.NoError(t, err)

	gp, err := ds.NewGlobalPolicy(ctx, &user1.ID, fleet.PolicyPayload{
		Name:        "global query",
		Query:       "select 1;",
		Description: "global query desc",
		Resolution:  "global query resolution",
	})
	require.NoError(t, err)
	tp, err := ds.NewTeamPolicy(ctx, team1.ID, &user2.ID, fleet.PolicyPayload{
		Name:        "team1 query",
		Query:       "select 2;",
		Description: "team1 query desc",
		Resolution:  "team1 query resolution",
	})
	require.NoError(t, err)

	err = ds.DeleteUser(ctx, user1.ID)
	require.NoError(t, err)
	err = ds.DeleteUser(ctx, user2.ID)
	require.NoError(t, err)

	tp, err = ds.Policy(ctx, tp.ID)
	require.NoError(t, err)
	assert.Nil(t, tp.AuthorID)
	assert.Equal(t, "<deleted>", tp.AuthorName)
	assert.Empty(t, tp.AuthorEmail)

	gp, err = ds.Policy(ctx, gp.ID)
	require.NoError(t, err)
	assert.Nil(t, gp.AuthorID)
	assert.Equal(t, "<deleted>", gp.AuthorName)
	assert.Empty(t, gp.AuthorEmail)
}

func testFlippingPoliciesForHost(t *testing.T, ds *Datastore) {
	user1 := test.NewUser(t, ds, "Alice", "alice@example.com", true)
	ctx := context.Background()
	host1, err := ds.NewHost(ctx, &fleet.Host{
		OsqueryHostID:   ptr.String("test-1"),
		DetailUpdatedAt: time.Now(),
		LabelUpdatedAt:  time.Now(),
		PolicyUpdatedAt: time.Now(),
		SeenTime:        time.Now(),
		NodeKey:         ptr.String("test-1"),
		UUID:            "test-1",
		Hostname:        "foo.local",
		Platform:        "windows",
	})
	require.NoError(t, err)
	team1, err := ds.NewTeam(ctx, &fleet.Team{Name: "team1"})
	require.NoError(t, err)
	p1, err := ds.NewGlobalPolicy(ctx, &user1.ID, fleet.PolicyPayload{
		Name:  "policy1",
		Query: "select 41;",
	})
	require.NoError(t, err)
	p2, err := ds.NewTeamPolicy(ctx, team1.ID, &user1.ID, fleet.PolicyPayload{
		Name:  "policy2",
		Query: "select 42;",
	})
	require.NoError(t, err)
	// Create some unused policy.
	_, err = ds.NewGlobalPolicy(ctx, &user1.ID, fleet.PolicyPayload{
		Name:  "policy3",
		Query: "select 43;",
	})
	require.NoError(t, err)
	pfailed, err := ds.NewTeamPolicy(ctx, team1.ID, &user1.ID, fleet.PolicyPayload{
		Name:  "policy_failed",
		Query: "select * from unexistent_table;",
	})
	require.NoError(t, err)
	p4, err := ds.NewTeamPolicy(ctx, team1.ID, &user1.ID, fleet.PolicyPayload{
		Name:  "policy_failed_to_run_then_pass",
		Query: "select 42;",
	})
	require.NoError(t, err)
	p5, err := ds.NewTeamPolicy(ctx, team1.ID, &user1.ID, fleet.PolicyPayload{
		Name:  "policy_failed_to_run_then_fail",
		Query: "select 42;",
	})
	require.NoError(t, err)

	// Unknown policies will be considered their first execution.
	newFailing, newPassing, err := ds.FlippingPoliciesForHost(ctx, host1.ID, map[uint]*bool{
		99997: nil, // considered as didn't run.
		99998: ptr.Bool(false),
		99999: ptr.Bool(true),
	})
	require.NoError(t, err)
	sort.Slice(newFailing, func(i, j int) bool {
		return newFailing[i] < newFailing[j]
	})
	require.Equal(t, []uint{99998}, newFailing)
	require.Empty(t, newPassing) // because this would be the first run.

	// Unknown host.
	newFailing, newPassing, err = ds.FlippingPoliciesForHost(ctx, 99999, map[uint]*bool{
		p1.ID: ptr.Bool(false),
	})
	require.NoError(t, err)
	require.Equal(t, []uint{p1.ID}, newFailing)
	require.Empty(t, newPassing)

	// Empty incoming results.
	newFailing, newPassing, err = ds.FlippingPoliciesForHost(ctx, host1.ID, map[uint]*bool{})
	require.NoError(t, err)
	require.Empty(t, newFailing)
	require.Empty(t, newPassing)

	// incoming policy 1 with first new failing result: => no
	// incoming policy 2 with first new passing result: => yes
	incoming := map[uint]*bool{
		p1.ID: ptr.Bool(false),
		p2.ID: ptr.Bool(true),
	}
	newFailing, newPassing, err = ds.FlippingPoliciesForHost(ctx, host1.ID, incoming)
	require.NoError(t, err)
	require.Equal(t, []uint{p1.ID}, newFailing)
	require.Empty(t, newPassing) // because this would be the first run.

	// Record the above executions.
	err = ds.RecordPolicyQueryExecutions(ctx, host1, incoming, time.Now(), false)
	require.NoError(t, err)

	// incoming policy 1 with passing result: no => yes
	// incoming policy 2 with failing result: yes => no
	incoming = map[uint]*bool{
		p1.ID: ptr.Bool(true),
		p2.ID: ptr.Bool(false),
	}
	newFailing, newPassing, err = ds.FlippingPoliciesForHost(ctx, host1.ID, incoming)
	require.NoError(t, err)
	require.Equal(t, []uint{p2.ID}, newFailing)
	require.Equal(t, []uint{p1.ID}, newPassing)

	// Record the above executions.
	err = ds.RecordPolicyQueryExecutions(ctx, host1, incoming, time.Now(), false)
	require.NoError(t, err)

	// incoming policy 1 with passing result: yes => yes
	// incoming policy 2 with failing result: no => no
	incoming = map[uint]*bool{
		p1.ID: ptr.Bool(true),
		p2.ID: ptr.Bool(false),
	}
	newFailing, newPassing, err = ds.FlippingPoliciesForHost(ctx, host1.ID, incoming)
	require.NoError(t, err)
	require.Empty(t, newFailing)
	require.Empty(t, newPassing)

	// Record the above executions.
	err = ds.RecordPolicyQueryExecutions(ctx, host1, incoming, time.Now(), false)
	require.NoError(t, err)

	// incoming policy 1 failed to execute: yes => no
	// incoming policy 2 failed to execute: no => no
	incoming = map[uint]*bool{
		p1.ID: ptr.Bool(false),
		p2.ID: ptr.Bool(false),
	}
	newFailing, newPassing, err = ds.FlippingPoliciesForHost(ctx, host1.ID, incoming)
	require.NoError(t, err)
	require.Equal(t, []uint{p1.ID}, newFailing)
	require.Empty(t, newPassing)

	// incoming pfailed failed to execute: ---
	incoming = map[uint]*bool{
		pfailed.ID: nil,
	}
	newFailing, newPassing, err = ds.FlippingPoliciesForHost(ctx, host1.ID, incoming)
	require.NoError(t, err)
	require.Empty(t, newFailing)
	require.Empty(t, newPassing)

	// Record the above executions.
	err = ds.RecordPolicyQueryExecutions(ctx, host1, incoming, time.Now(), false)
	require.NoError(t, err)

	// incoming pfailed again failed to execute: --- -> ---
	newFailing, newPassing, err = ds.FlippingPoliciesForHost(ctx, host1.ID, incoming)
	require.NoError(t, err)
	require.Empty(t, newFailing)
	require.Empty(t, newPassing)

	// incoming policy 4 failed to run: => ---
	// incoming policy 5 failed to run: => ---
	incoming = map[uint]*bool{
		p4.ID: nil,
		p5.ID: nil,
	}
	newFailing, newPassing, err = ds.FlippingPoliciesForHost(ctx, host1.ID, incoming)
	require.NoError(t, err)
	require.Empty(t, newFailing)
	require.Empty(t, newPassing)

	// Record the above executions.
	err = ds.RecordPolicyQueryExecutions(ctx, host1, incoming, time.Now(), false)
	require.NoError(t, err)

	// incoming policy 4 with first new failing result: --- => no
	// incoming policy 5 with first new passing result: --- => yes
	incoming = map[uint]*bool{
		p4.ID: ptr.Bool(false),
		p5.ID: ptr.Bool(true),
	}
	newFailing, newPassing, err = ds.FlippingPoliciesForHost(ctx, host1.ID, incoming)
	require.NoError(t, err)
	require.Equal(t, []uint{p4.ID}, newFailing)
	require.Empty(t, newPassing) // because this would be the first run.

	// incoming policy 4 now fails to execute: no => ---
	// incoming policy 5 now fails to execute: yes => ---
	incoming = map[uint]*bool{
		p4.ID: nil,
		p5.ID: nil,
	}
	newFailing, newPassing, err = ds.FlippingPoliciesForHost(ctx, host1.ID, incoming)
	require.NoError(t, err)
	require.Empty(t, newFailing)
	require.Empty(t, newPassing)
}

func testPolicyPlatformUpdate(t *testing.T, ds *Datastore) {
	ctx := context.Background()
	user := test.NewUser(t, ds, "Alice", "alice@example.com", true)
	tm, err := ds.NewTeam(ctx, &fleet.Team{Name: t.Name()})
	require.NoError(t, err)

	const hostWin, hostMac, hostDeb, hostLin = 0, 1, 2, 3
	platforms := []string{"windows", "darwin", "debian", "linux"}

	// create hosts with different platforms, for that team
	teamHosts := make([]*fleet.Host, len(platforms))
	for i, pl := range platforms {
		id := fmt.Sprintf("%s-%d", strings.ReplaceAll(t.Name(), "/", "_"), i)
		h, err := ds.NewHost(ctx, &fleet.Host{
			OsqueryHostID:   &id,
			DetailUpdatedAt: time.Now(),
			LabelUpdatedAt:  time.Now(),
			PolicyUpdatedAt: time.Now(),
			SeenTime:        time.Now(),
			NodeKey:         &id,
			UUID:            id,
			Hostname:        id,
			Platform:        pl,
			TeamID:          ptr.Uint(tm.ID),
		})
		require.NoError(t, err)
		teamHosts[i] = h
	}

	// create hosts with different platforms, without team
	globalHosts := make([]*fleet.Host, len(platforms))
	for i, pl := range platforms {
		id := fmt.Sprintf("g%s-%d", strings.ReplaceAll(t.Name(), "/", "_"), i)
		h, err := ds.NewHost(ctx, &fleet.Host{
			OsqueryHostID:   &id,
			DetailUpdatedAt: time.Now(),
			LabelUpdatedAt:  time.Now(),
			PolicyUpdatedAt: time.Now(),
			SeenTime:        time.Now(),
			NodeKey:         &id,
			UUID:            id,
			Hostname:        id,
			Platform:        pl,
		})
		require.NoError(t, err)
		globalHosts[i] = h
	}

	// new global policy for any platform
	_, err = ds.NewGlobalPolicy(ctx, ptr.Uint(user.ID), fleet.PolicyPayload{Name: "g1", Query: "select 1", Platform: ""})
	require.NoError(t, err)
	// new team policy for any platform
	_, err = ds.NewTeamPolicy(ctx, tm.ID, ptr.Uint(user.ID), fleet.PolicyPayload{Name: "t1", Query: "select 1", Platform: ""})
	require.NoError(t, err)

	// new global and team policies for Linux, via apply spec
	err = ds.ApplyPolicySpecs(ctx, user.ID, []*fleet.PolicySpec{
		{Name: "g2", Query: "select 2", Platform: "linux"},
		{Name: "t2", Query: "select 2", Team: tm.Name, Platform: "linux"},
	})
	require.NoError(t, err)

	// load the global policies
	gpols, err := ds.ListGlobalPolicies(ctx, fleet.ListOptions{})
	require.NoError(t, err)
	require.Len(t, gpols, 2)
	// load the team policies
	tpols, _, err := ds.ListTeamPolicies(ctx, tm.ID, fleet.ListOptions{}, fleet.ListOptions{})
	require.NoError(t, err)
	require.Len(t, tpols, 2)

	// index the policies by name for easier access in the rest of the test
	polsByName := make(map[string]*fleet.Policy, len(gpols)+len(tpols))
	for _, tpol := range tpols {
		polsByName[tpol.Name] = tpol
	}
	for _, gpol := range gpols {
		polsByName[gpol.Name] = gpol
	}

	// updating without change works fine
	err = ds.SavePolicy(ctx, polsByName["g1"], false, false)
	require.NoError(t, err)
	err = ds.SavePolicy(ctx, polsByName["t2"], false, false)
	require.NoError(t, err)
	// apply specs that result in an update (without change) works fine
	err = ds.ApplyPolicySpecs(ctx, user.ID, []*fleet.PolicySpec{
		{Name: polsByName["g2"].Name, Query: polsByName["g2"].Query, Platform: polsByName["g2"].Platform},
		{Name: polsByName["t1"].Name, Query: polsByName["t1"].Query, Team: tm.Name, Platform: polsByName["t1"].Platform},
	})
	require.NoError(t, err)

	pol, err := ds.Policy(ctx, polsByName["g2"].ID)
	require.NoError(t, err)
	require.Equal(t, polsByName["g2"], pol)
	pol, err = ds.Policy(ctx, polsByName["t1"].ID)
	require.NoError(t, err)
	require.Equal(t, polsByName["t1"], pol)

	// record some results for each policy
	for i, h := range teamHosts {
		res := map[uint]*bool{
			polsByName["t1"].ID: ptr.Bool(true),
		}
		if i == hostDeb || i == hostLin {
			// also record a result for linux policy
			res[polsByName["t2"].ID] = ptr.Bool(true)
		}
		err = ds.RecordPolicyQueryExecutions(ctx, h, res, time.Now(), false)
		require.NoError(t, err)
	}
	for i, h := range globalHosts {
		res := map[uint]*bool{
			polsByName["g1"].ID: ptr.Bool(true),
		}
		if i == hostDeb || i == hostLin {
			// also record a result for linux policy
			res[polsByName["g2"].ID] = ptr.Bool(true)
		}
		err = ds.RecordPolicyQueryExecutions(ctx, h, res, time.Now(), false)
		require.NoError(t, err)
	}

	wantHostsByPol := map[string][]uint{
		"g1": {globalHosts[hostWin].ID, globalHosts[hostMac].ID, globalHosts[hostDeb].ID, globalHosts[hostLin].ID},
		"g2": {globalHosts[hostDeb].ID, globalHosts[hostLin].ID},
		"t1": {teamHosts[hostWin].ID, teamHosts[hostMac].ID, teamHosts[hostDeb].ID, teamHosts[hostLin].ID},
		"t2": {teamHosts[hostDeb].ID, teamHosts[hostLin].ID},
	}
	assertPolicyMembership(t, ds, polsByName, wantHostsByPol)

	// update global policy g1 from any => linux
	g1 := polsByName["g1"]
	g1.Platform = "linux"
	polsByName["g1"] = g1
	err = ds.SavePolicy(ctx, g1, false, false)
	require.NoError(t, err)
	wantHostsByPol["g1"] = []uint{globalHosts[hostDeb].ID, globalHosts[hostLin].ID}
	assertPolicyMembership(t, ds, polsByName, wantHostsByPol)

	// update team policy t1 from any => windows, darwin
	t1 := polsByName["t1"]
	t1.Platform = "windows,darwin"
	polsByName["t1"] = t1
	err = ds.SavePolicy(ctx, t1, false, false)
	require.NoError(t, err)
	wantHostsByPol["t1"] = []uint{teamHosts[hostWin].ID, teamHosts[hostMac].ID}
	assertPolicyMembership(t, ds, polsByName, wantHostsByPol)

	// update g2 from linux => any, t2 from linux => debian, via ApplySpecs
	t2, g2 := polsByName["t2"], polsByName["g2"]
	g2.Platform = ""
	t2.Platform = "debian"
	polsByName["t2"], polsByName["g2"] = t2, g2
	err = ds.ApplyPolicySpecs(ctx, user.ID, []*fleet.PolicySpec{
		{Name: g2.Name, Query: g2.Query, Platform: g2.Platform},
		{Name: t2.Name, Query: t2.Query, Team: tm.Name, Platform: t2.Platform},
	})
	require.NoError(t, err)
	// nothing should've changed for g2 (platform changed to any, so nothing to cleanup),
	// while t2 should now only accept debian
	wantHostsByPol["t2"] = []uint{teamHosts[hostDeb].ID}
	assertPolicyMembership(t, ds, polsByName, wantHostsByPol)
}

func assertPolicyMembership(t *testing.T, ds *Datastore, polsByName map[string]*fleet.Policy, wantPolNameToHostIDs map[string][]uint) {
	policyIDs := make([]uint, 0, len(polsByName))
	for _, pol := range polsByName {
		policyIDs = append(policyIDs, pol.ID)
	}
	loadMembershipStmt, args, err := sqlx.In(`SELECT policy_id, host_id FROM policy_membership WHERE policy_id IN (?)`, policyIDs)
	require.NoError(t, err)

	type polHostIDs struct {
		PolicyID uint `db:"policy_id"`
		HostID   uint `db:"host_id"`
	}
	var rows []polHostIDs
	err = ds.writer(context.Background()).SelectContext(context.Background(), &rows, loadMembershipStmt, args...)
	require.NoError(t, err)

	// index the host IDs by policy ID
	hostIDsByPolID := make(map[uint][]uint, len(policyIDs))
	for _, row := range rows {
		hostIDsByPolID[row.PolicyID] = append(hostIDsByPolID[row.PolicyID], row.HostID)
	}

	// assert that they match the expected list of hosts by policy
	for polNm, hostIDs := range wantPolNameToHostIDs {
		pol, ok := polsByName[polNm]
		if !ok {
			require.Len(t, hostIDs, 0)
			continue
		}
		got := hostIDsByPolID[pol.ID]
		require.ElementsMatch(t, hostIDs, got)
	}
}

func testPolicyViolationDays(t *testing.T, ds *Datastore) {
	ctx := context.Background()
	then := time.Now().Add(-48 * time.Hour)

	setStatsTimestampDB := func(updatedAt time.Time) error {
		_, err := ds.writer(ctx).ExecContext(ctx, `
			UPDATE aggregated_stats SET created_at = ?, updated_at = ? WHERE id = ? AND global_stats = ? AND type = ?
		`, then, updatedAt, 0, true, aggregatedStatsTypePolicyViolationsDays)
		return err
	}

	user := test.NewUser(t, ds, "Bob", "bob@example.com", true)

	hosts := make([]*fleet.Host, 3)
	for i, name := range []string{"h1", "h2", "h3"} {
		id := fmt.Sprintf("%s-%d", strings.ReplaceAll(t.Name(), "/", "_"), i)
		h, err := ds.NewHost(ctx, &fleet.Host{
			OsqueryHostID:   &id,
			DetailUpdatedAt: then,
			LabelUpdatedAt:  then,
			PolicyUpdatedAt: then,
			SeenTime:        then,
			NodeKey:         &id,
			UUID:            id,
			Hostname:        name,
		})
		require.NoError(t, err)
		hosts[i] = h
	}

	createPolStmt := fmt.Sprintf(
		`INSERT INTO policies (name, query, description, author_id, platforms, created_at, updated_at, checksum) VALUES (?, ?, '', ?, ?, ?, ?, %s)`,
		policiesChecksumComputedColumn(),
	)
	res, err := ds.writer(ctx).ExecContext(ctx, createPolStmt, "test_pol", "select 1", user.ID, "", then, then)
	require.NoError(t, err)
	id, _ := res.LastInsertId()
	pol, err := ds.Policy(ctx, uint(id))
	require.NoError(t, err)

	require.NoError(t, ds.InitializePolicyViolationDays(ctx)) // sets starting violation count to zero

	// initialize policy statuses: 1 failling, 2 passing
	require.NoError(t, ds.RecordPolicyQueryExecutions(context.Background(), hosts[0], map[uint]*bool{pol.ID: ptr.Bool(false)}, then, false))
	require.NoError(t, ds.RecordPolicyQueryExecutions(context.Background(), hosts[1], map[uint]*bool{pol.ID: ptr.Bool(true)}, then, false))
	require.NoError(t, ds.RecordPolicyQueryExecutions(context.Background(), hosts[2], map[uint]*bool{pol.ID: ptr.Bool(true)}, then, false))

	// setup db for test: starting counts zero, more than 24h since last updated, one outstanding violation
	require.NoError(t, setStatsTimestampDB(time.Now().Add(-25*time.Hour)))
	require.NoError(t, ds.IncrementPolicyViolationDays(ctx))
	actual, possible, err := amountPolicyViolationDaysDB(ctx, ds.reader(ctx))
	require.NoError(t, err)
	// actual should increment from 0 -> 1 (+1 outstanding violation)
	require.Equal(t, 1, actual)
	// possible should increment from 0 -> 3 (3 total hosts * 1 policy)
	require.Equal(t, 3, possible)
	// reset violation counts to zero for next test
	require.NoError(t, ds.InitializePolicyViolationDays(ctx))

	// setup for test: starting counts zero, less than 24h since last updated, one outstanding violation
	require.NoError(t, setStatsTimestampDB(time.Now().Add(-1*time.Hour)))
	require.NoError(t, ds.IncrementPolicyViolationDays(ctx))
	actual, possible, err = amountPolicyViolationDaysDB(ctx, ds.reader(ctx))
	require.NoError(t, err)
	// count should not increment from zero
	require.Equal(t, 0, actual)
	// possible should not increment from zero
	require.Equal(t, 0, possible)
	// leave counts at zero for next test

	// setup for test: starting count zero, more than 24h since last updated, add second outstanding violation
	require.NoError(t, ds.RecordPolicyQueryExecutions(ctx, hosts[1], map[uint]*bool{pol.ID: ptr.Bool(false)}, time.Now(), false))
	require.NoError(t, setStatsTimestampDB(time.Now().Add(-25*time.Hour)))
	require.NoError(t, ds.IncrementPolicyViolationDays(ctx))
	actual, possible, err = amountPolicyViolationDaysDB(ctx, ds.reader(ctx))
	require.NoError(t, err)
	// actual should increment from 0 -> 2 (+2 outstanding violations)
	require.Equal(t, 2, actual) // leave count at two for next test
	// possible should increment from 0 -> 3 (3 total hosts * 1 policy)
	require.Equal(t, 3, possible)
	// leave counts at 2 actual and 3 possible for next test

	// setup for test: starting counts at 2 actual and 3 possible, more than 24h since last updated, resolve one outstaning violation
	require.NoError(t, ds.RecordPolicyQueryExecutions(ctx, hosts[1], map[uint]*bool{pol.ID: ptr.Bool(true)}, time.Now(), false))
	require.NoError(t, setStatsTimestampDB(time.Now().Add(-25*time.Hour)))
	require.NoError(t, ds.IncrementPolicyViolationDays(ctx))
	actual, possible, err = amountPolicyViolationDaysDB(ctx, ds.reader(ctx))
	require.NoError(t, err)
	// actual should increment from 2 -> 3 (+1 outstanding violation)
	require.Equal(t, 3, actual)
	// possible should increment from 3 -> 6 (3 total hosts * 1 policy)
	require.Equal(t, 6, possible)
	// leave counts at 3 actual and 6 possible

	// attempt again immediately after last update, counts should not increment
	require.NoError(t, ds.IncrementPolicyViolationDays(ctx))
	actual, possible, err = amountPolicyViolationDaysDB(ctx, ds.reader(ctx))
	require.NoError(t, err)
	require.Equal(t, 3, actual)
	require.Equal(t, 6, possible)
}

func testPolicyCleanupPolicyMembership(t *testing.T, ds *Datastore) {
	ctx := context.Background()
	user := test.NewUser(t, ds, "Bob", "bob@example.com", true)

	// create hosts with different platforms
	hostWin, hostMac, hostDeb, hostLin := 0, 1, 2, 3
	platforms := []string{"windows", "darwin", "debian", "linux"}
	hosts := make([]*fleet.Host, len(platforms))
	for i, pl := range platforms {
		id := fmt.Sprintf("%s-%d", strings.ReplaceAll(t.Name(), "/", "_"), i)
		h, err := ds.NewHost(ctx, &fleet.Host{
			OsqueryHostID:   &id,
			DetailUpdatedAt: time.Now(),
			LabelUpdatedAt:  time.Now(),
			PolicyUpdatedAt: time.Now(),
			SeenTime:        time.Now(),
			NodeKey:         &id,
			UUID:            id,
			Hostname:        id,
			Platform:        pl,
		})
		require.NoError(t, err)
		hosts[i] = h
	}

	// create some policies, using direct insert statements to control the timestamps
	createPolStmt := fmt.Sprintf(
		`INSERT INTO policies (name, query, description, author_id, platforms, created_at, updated_at, checksum)
                    VALUES (?, ?, '', ?, ?, ?, ?, %s)`, policiesChecksumComputedColumn(),
	)

	jan2020 := time.Date(2020, 1, 1, 0, 0, 0, 0, time.UTC)
	feb2020 := time.Date(2020, 2, 1, 0, 0, 0, 0, time.UTC)
	mar2020 := time.Date(2020, 3, 1, 0, 0, 0, 0, time.UTC)
	apr2020 := time.Date(2020, 4, 1, 0, 0, 0, 0, time.UTC)
	may2020 := time.Date(2020, 5, 1, 0, 0, 0, 0, time.UTC)
	pols := make([]*fleet.Policy, 3)
	for i, dt := range []time.Time{jan2020, feb2020, mar2020} {
		res, err := ds.writer(ctx).ExecContext(ctx, createPolStmt, "p"+strconv.Itoa(i+1), "select 1", user.ID, "", dt, dt)
		require.NoError(t, err)
		id, _ := res.LastInsertId()
		pol, err := ds.Policy(ctx, uint(id))
		require.NoError(t, err)
		pols[i] = pol
	}
	// index the policies by name for easier access in the rest of the test
	polsByName := make(map[string]*fleet.Policy, len(pols))
	for _, pol := range pols {
		polsByName[pol.Name] = pol
	}

	wantHostsByPol := map[string][]uint{
		"p1": {},
		"p2": {},
		"p3": {},
	}
	// no recently updated policies
	err := ds.CleanupPolicyMembership(ctx, time.Now())
	require.NoError(t, err)
	assertPolicyMembership(t, ds, polsByName, wantHostsByPol)
	var count uint64
	require.NoError(t, ds.writer(ctx).Get(&count, "select COUNT(*) from host_issues"))
	assert.Zero(t, count)

	// record results for each policy, all hosts, even if invalid for the policy
	for _, h := range hosts {
		res := map[uint]*bool{
			polsByName["p1"].ID: ptr.Bool(false), // This failing policy will increment the host_issues count.
			polsByName["p2"].ID: ptr.Bool(true),
			polsByName["p3"].ID: ptr.Bool(true),
		}
		err = ds.RecordPolicyQueryExecutions(ctx, h, res, time.Now(), false)
		require.NoError(t, err)
	}
	require.NoError(t, ds.writer(ctx).Get(&count, "select COUNT(*) from host_issues WHERE total_issues_count > 0"))
	assert.Equal(t, uint64(len(hosts)), count)

	// no recently updated policies, so no host gets cleaned up
	wantHostsByPol = map[string][]uint{
		"p1": {hosts[hostWin].ID, hosts[hostMac].ID, hosts[hostDeb].ID, hosts[hostLin].ID},
		"p2": {hosts[hostWin].ID, hosts[hostMac].ID, hosts[hostDeb].ID, hosts[hostLin].ID},
		"p3": {hosts[hostWin].ID, hosts[hostMac].ID, hosts[hostDeb].ID, hosts[hostLin].ID},
	}
	err = ds.CleanupPolicyMembership(ctx, time.Now())
	require.NoError(t, err)
	assertPolicyMembership(t, ds, polsByName, wantHostsByPol)

	// update policy p1, but do not change the platform (still any)
	pols[0].Description = "updated"
	updatePolicyWithTimestamp(t, ds, pols[0], feb2020)
	err = ds.CleanupPolicyMembership(ctx, time.Now())
	require.NoError(t, err)
	assertPolicyMembership(t, ds, polsByName, wantHostsByPol)

	// update policy p1 to "windows", but cleanup with a timestamp of apr2020, so
	// not "recently updated", no changes
	pols[0].Platform = "windows"
	updatePolicyWithTimestamp(t, ds, pols[0], mar2020)
	err = ds.CleanupPolicyMembership(ctx, apr2020)
	require.NoError(t, err)
	assertPolicyMembership(t, ds, polsByName, wantHostsByPol)

	// now cleanup with a timestamp of mar2020+1h, so "recently updated", only windows
	// hosts are kept
	err = ds.CleanupPolicyMembership(ctx, mar2020.Add(time.Hour))
	require.NoError(t, err)
	wantHostsByPol["p1"] = []uint{hosts[hostWin].ID}
	assertPolicyMembership(t, ds, polsByName, wantHostsByPol)
	require.NoError(t, ds.writer(ctx).Get(&count, "select COUNT(*) from host_issues WHERE total_issues_count > 0"))
	assert.Equal(t, uint64(1), count, "only the Windows host should have issues")

	// update policy p2 to "linux,darwin", but cleanup with a timestamp of just over 24h, so
	// not "recently updated", no changes
	pols[1].Platform = "linux,darwin"
	updatePolicyWithTimestamp(t, ds, pols[1], mar2020)
	err = ds.CleanupPolicyMembership(ctx, mar2020.Add(25*time.Hour))
	require.NoError(t, err)
	assertPolicyMembership(t, ds, polsByName, wantHostsByPol)

	// now cleanup with a timestamp of just under 24h, so it is "recently updated"
	err = ds.CleanupPolicyMembership(ctx, mar2020.Add(23*time.Hour))
	require.NoError(t, err)
	wantHostsByPol["p2"] = []uint{hosts[hostMac].ID, hosts[hostDeb].ID, hosts[hostLin].ID}
	assertPolicyMembership(t, ds, polsByName, wantHostsByPol)

	// update policy p2 to just "linux", p3 to "debian", both get cleaned up (using apr2020
	// because p3 was created with mar2020, so it will not be detected as updated if we use
	// that same timestamp for the update).
	pols[1].Platform = "linux"
	updatePolicyWithTimestamp(t, ds, pols[1], apr2020)
	pols[2].Platform = "debian"
	updatePolicyWithTimestamp(t, ds, pols[2], apr2020)
	err = ds.CleanupPolicyMembership(ctx, apr2020.Add(time.Hour))
	require.NoError(t, err)
	wantHostsByPol["p2"] = []uint{hosts[hostDeb].ID, hosts[hostLin].ID}
	wantHostsByPol["p3"] = []uint{hosts[hostDeb].ID}
	assertPolicyMembership(t, ds, polsByName, wantHostsByPol)

	// cleaning up again 1h later doesn't change anything
	err = ds.CleanupPolicyMembership(ctx, apr2020.Add(2*time.Hour))
	require.NoError(t, err)
	assertPolicyMembership(t, ds, polsByName, wantHostsByPol)

	// update policy p1 to allow any, doesn't clean up anything
	pols[0].Platform = ""
	updatePolicyWithTimestamp(t, ds, pols[0], may2020)
	err = ds.CleanupPolicyMembership(ctx, may2020.Add(time.Hour))
	require.NoError(t, err)
	assertPolicyMembership(t, ds, polsByName, wantHostsByPol)
}

func updatePolicyWithTimestamp(t *testing.T, ds *Datastore, p *fleet.Policy, ts time.Time) {
	sqlStmt := `
		UPDATE policies
			SET name = ?, query = ?, description = ?, resolution = ?, platforms = ?, updated_at = ?
			WHERE id = ?`
	_, err := ds.writer(context.Background()).ExecContext(
		context.Background(), sqlStmt, p.Name, p.Query, p.Description, p.Resolution, p.Platform, ts, p.ID,
	)
	require.NoError(t, err)
}

func testDeleteAllPolicyMemberships(t *testing.T, ds *Datastore) {
	user1 := test.NewUser(t, ds, "Alan", "alan@example.com", true)
	ctx := context.Background()
	globalPolicy, err := ds.NewGlobalPolicy(ctx, &user1.ID, fleet.PolicyPayload{
		Name:        "query1",
		Query:       "select 1;",
		Description: "query1 desc",
		Resolution:  "query1 resolution",
	})
	require.NoError(t, err)

	host, err := ds.NewHost(ctx, &fleet.Host{
		OsqueryHostID:   ptr.String("567898"),
		DetailUpdatedAt: time.Now(),
		LabelUpdatedAt:  time.Now(),
		PolicyUpdatedAt: time.Now(),
		SeenTime:        time.Now(),
		NodeKey:         ptr.String("4"),
		UUID:            "4",
		Hostname:        "bar.local",
	})
	require.NoError(t, err)

	err = ds.RecordPolicyQueryExecutions(
		ctx,
		host,
		map[uint]*bool{globalPolicy.ID: ptr.Bool(false)},
		time.Now(),
		false,
	)
	require.NoError(t, err)

	hostPolicies, err := ds.ListPoliciesForHost(ctx, host)
	require.NoError(t, err)
	require.Len(t, hostPolicies, 1)

	var count int
	err = ds.writer(ctx).Get(&count, "select COUNT(*) from policy_membership")
	require.NoError(t, err)
	require.Equal(t, 1, count)

	require.NoError(t, ds.writer(ctx).Get(&count, "select COUNT(*) from host_issues WHERE total_issues_count > 0"))
	assert.Equal(t, 1, count)

	err = deleteAllPolicyMemberships(ctx, ds.writer(ctx), []uint{host.ID})
	require.NoError(t, err)

	err = ds.writer(ctx).Get(&count, "select COUNT(*) from policy_membership")
	require.NoError(t, err)
	require.Equal(t, 0, count)

	require.NoError(t, ds.writer(ctx).Get(&count, "select COUNT(*) from host_issues WHERE total_issues_count > 0"))
	assert.Zero(t, count)
}

func testIncreasePolicyAutomationIteration(t *testing.T, ds *Datastore) {
	ctx := context.Background()
	pol1, err := ds.NewGlobalPolicy(ctx, nil, fleet.PolicyPayload{Name: "policy1"})
	require.NoError(t, err)
	pol2, err := ds.NewGlobalPolicy(ctx, nil, fleet.PolicyPayload{Name: "policy2"})
	require.NoError(t, err)
	require.NoError(t, ds.IncreasePolicyAutomationIteration(ctx, pol1.ID))
	require.NoError(t, ds.IncreasePolicyAutomationIteration(ctx, pol2.ID))
	require.NoError(t, ds.IncreasePolicyAutomationIteration(ctx, pol2.ID))
	require.NoError(t, ds.IncreasePolicyAutomationIteration(ctx, pol2.ID))
	type at []struct {
		PolicyID  uint `db:"policy_id"`
		Iteration int  `db:"iteration"`
	}
	var automations at
	err = ds.writer(ctx).Select(&automations, `SELECT policy_id, iteration FROM policy_automation_iterations;`)
	require.NoError(t, err)
	require.ElementsMatch(t, automations, at{
		{pol1.ID, 1},
		{pol2.ID, 3},
	})
}

func testOutdatedAutomationBatch(t *testing.T, ds *Datastore) {
	ctx := context.Background()

	h1, err := ds.NewHost(ctx, &fleet.Host{OsqueryHostID: ptr.String("host1"), NodeKey: ptr.String("host1")})
	require.NoError(t, err)
	h2, err := ds.NewHost(ctx, &fleet.Host{OsqueryHostID: ptr.String("host2"), NodeKey: ptr.String("host2")})
	require.NoError(t, err)

	pol1, err := ds.NewGlobalPolicy(ctx, nil, fleet.PolicyPayload{Name: "policy1"})
	require.NoError(t, err)
	pol2, err := ds.NewGlobalPolicy(ctx, nil, fleet.PolicyPayload{Name: "policy2"})
	require.NoError(t, err)

	err = ds.RecordPolicyQueryExecutions(ctx, h1, map[uint]*bool{pol1.ID: ptr.Bool(false), pol2.ID: ptr.Bool(true)}, time.Now(), false)
	require.NoError(t, err)
	err = ds.RecordPolicyQueryExecutions(ctx, h2, map[uint]*bool{pol1.ID: ptr.Bool(false), pol2.ID: ptr.Bool(false)}, time.Now(), false)
	require.NoError(t, err)

	batch, err := ds.OutdatedAutomationBatch(ctx)
	require.NoError(t, err)
	require.ElementsMatch(t, batch, []fleet.PolicyFailure{})

	require.NoError(t, ds.IncreasePolicyAutomationIteration(ctx, pol1.ID))
	batch, err = ds.OutdatedAutomationBatch(ctx)
	require.NoError(t, err)
	require.ElementsMatch(t, batch, []fleet.PolicyFailure{
		{
			PolicyID: pol1.ID,
			Host: fleet.PolicySetHost{
				ID: h1.ID,
			},
		},
		{
			PolicyID: pol1.ID,
			Host: fleet.PolicySetHost{
				ID: h2.ID,
			},
		},
	})

	batch, err = ds.OutdatedAutomationBatch(ctx)
	require.NoError(t, err)
	require.ElementsMatch(t, batch, []fleet.PolicyFailure{})

	require.NoError(t, ds.IncreasePolicyAutomationIteration(ctx, pol1.ID))
	require.NoError(t, ds.IncreasePolicyAutomationIteration(ctx, pol2.ID))
	batch, err = ds.OutdatedAutomationBatch(ctx)
	require.NoError(t, err)
	require.ElementsMatch(t, batch, []fleet.PolicyFailure{
		{
			PolicyID: pol1.ID,
			Host: fleet.PolicySetHost{
				ID: h1.ID,
			},
		}, {
			PolicyID: pol1.ID,
			Host: fleet.PolicySetHost{
				ID: h2.ID,
			},
		}, {
			PolicyID: pol2.ID,
			Host: fleet.PolicySetHost{
				ID: h2.ID,
			},
		},
	})

	batch, err = ds.OutdatedAutomationBatch(ctx)
	require.NoError(t, err)
	require.ElementsMatch(t, batch, []fleet.PolicyFailure{})
}

func testListGlobalPoliciesCanPaginate(t *testing.T, ds *Datastore) {
	// create 30 policies
	for i := 0; i < 30; i++ {
		_, err := ds.NewGlobalPolicy(context.Background(), nil, fleet.PolicyPayload{Name: fmt.Sprintf("global policy %d", i)})
		require.NoError(t, err)
	}

	// create 30 team policies
	tm, err := ds.NewTeam(context.Background(), &fleet.Team{Name: "team1"})
	require.NoError(t, err)
	for i := 0; i < 30; i++ {
		_, err := ds.NewTeamPolicy(context.Background(), tm.ID, nil, fleet.PolicyPayload{Name: fmt.Sprintf("team policy %d", i)})
		require.NoError(t, err)
	}

	// Page 0 contains 20 policies
	policies, err := ds.ListGlobalPolicies(context.Background(), fleet.ListOptions{
		Page:    0,
		PerPage: 20,
	})

	assert.Equal(t, "global policy 0", policies[0].Name)
	assert.Len(t, policies, 20)
	require.NoError(t, err)

	// Page 1 contains 10 policies
	policies, err = ds.ListGlobalPolicies(context.Background(), fleet.ListOptions{
		Page:    1,
		PerPage: 20,
	})

	assert.Equal(t, "global policy 20", policies[0].Name)
	assert.Len(t, policies, 10)
	require.NoError(t, err)

	// No list options returns all policies
	policies, err = ds.ListGlobalPolicies(context.Background(), fleet.ListOptions{})
	assert.Len(t, policies, 30)
	require.NoError(t, err)
}

func testListTeamPoliciesCanPaginate(t *testing.T, ds *Datastore) {
	tm, err := ds.NewTeam(context.Background(), &fleet.Team{Name: "team1"})
	require.NoError(t, err)

	// create 30 team policies
	for i := 0; i < 30; i++ {
		_, err := ds.NewTeamPolicy(context.Background(), tm.ID, nil, fleet.PolicyPayload{Name: fmt.Sprintf("team policy %d", i)})
		require.NoError(t, err)
	}

	// create 30 global policies
	for i := 0; i < 30; i++ {
		_, err := ds.NewGlobalPolicy(context.Background(), nil, fleet.PolicyPayload{Name: fmt.Sprintf("global policy %d", i)})
		require.NoError(t, err)
	}

	// Page 0 contains 20 policies
	policies, _, err := ds.ListTeamPolicies(context.Background(), tm.ID, fleet.ListOptions{
		Page:    0,
		PerPage: 20,
	}, fleet.ListOptions{})

	assert.Equal(t, "team policy 0", policies[0].Name)
	assert.Len(t, policies, 20)
	require.NoError(t, err)

	// Page 1 contains 10 policies
	policies, _, err = ds.ListTeamPolicies(context.Background(), tm.ID, fleet.ListOptions{
		Page:    1,
		PerPage: 20,
	}, fleet.ListOptions{})

	assert.Equal(t, "team policy 20", policies[0].Name)
	assert.Len(t, policies, 10)
	require.NoError(t, err)

	// No list options returns all policies
	policies, _, err = ds.ListTeamPolicies(context.Background(), 1, fleet.ListOptions{}, fleet.ListOptions{})
	assert.Len(t, policies, 30)
	require.NoError(t, err)
}

func testCountPolicies(t *testing.T, ds *Datastore) {
	ctx := context.Background()

	tm, err := ds.NewTeam(ctx, &fleet.Team{Name: "team1"})
	require.NoError(t, err)

	// no policies
	globalCount, err := ds.CountPolicies(ctx, nil, "")
	require.NoError(t, err)
	assert.Equal(t, 0, globalCount)

	teamCount, err := ds.CountPolicies(ctx, &tm.ID, "")
	require.NoError(t, err)
	assert.Equal(t, 0, teamCount)

	mergedCount, err := ds.CountMergedTeamPolicies(ctx, tm.ID, "")
	require.NoError(t, err)
	assert.Equal(t, 0, mergedCount)

	// 10 global policies
	for i := 0; i < 10; i++ {
		_, err := ds.NewGlobalPolicy(ctx, nil, fleet.PolicyPayload{Name: fmt.Sprintf("global policy %d", i)})
		require.NoError(t, err)
	}

	globalCount, err = ds.CountPolicies(ctx, nil, "")
	require.NoError(t, err)
	assert.Equal(t, 10, globalCount)

	teamCount, err = ds.CountPolicies(ctx, &tm.ID, "")
	require.NoError(t, err)
	assert.Equal(t, 0, teamCount)

	mergedCount, err = ds.CountMergedTeamPolicies(ctx, tm.ID, "")
	require.NoError(t, err)
	assert.Equal(t, 10, mergedCount)

	// add 5 team policies
	for i := 0; i < 5; i++ {
		_, err := ds.NewTeamPolicy(ctx, tm.ID, nil, fleet.PolicyPayload{Name: fmt.Sprintf("team policy %d", i)})
		require.NoError(t, err)
	}

	teamCount, err = ds.CountPolicies(ctx, &tm.ID, "")
	require.NoError(t, err)
	assert.Equal(t, 5, teamCount)

	globalCount, err = ds.CountPolicies(ctx, nil, "")
	require.NoError(t, err)
	assert.Equal(t, 10, globalCount)

	mergedCount, err = ds.CountMergedTeamPolicies(ctx, tm.ID, "")
	require.NoError(t, err)
	assert.Equal(t, 15, mergedCount)

	// test filter
	globalCount, err = ds.CountPolicies(ctx, nil, "global policy 1")
	require.NoError(t, err)
	assert.Equal(t, 1, globalCount)

	teamCount, err = ds.CountPolicies(ctx, &tm.ID, "team policy 1")
	require.NoError(t, err)
	assert.Equal(t, 1, teamCount)

	mergedCount, err = ds.CountMergedTeamPolicies(ctx, tm.ID, "policy 1")
	require.NoError(t, err)
	assert.Equal(t, 2, mergedCount)
}

func testUpdatePolicyHostCounts(t *testing.T, ds *Datastore) {
	// new policy
	policy, err := ds.NewGlobalPolicy(context.Background(), nil, fleet.PolicyPayload{Name: "global policy 1"})
	require.NoError(t, err)

	// create 4 global hosts
	var globalHosts []*fleet.Host
	for i := 100; i < 104; i++ {
		h, err := ds.NewHost(
			context.Background(),
			&fleet.Host{OsqueryHostID: ptr.String(fmt.Sprintf("host%d", i)), NodeKey: ptr.String(fmt.Sprintf("host%d", i)), TeamID: nil},
		)
		require.NoError(t, err)
		globalHosts = append(globalHosts, h)
	}

	// add policy responses to global hosts
	for _, h := range globalHosts {
		res := map[uint]*bool{
			policy.ID: ptr.Bool(true),
		}
		err = ds.RecordPolicyQueryExecutions(context.Background(), h, res, time.Now(), false)
		require.NoError(t, err)
	}

	// check policy host counts before update
	policy, err = ds.Policy(context.Background(), policy.ID)
	require.NoError(t, err)
	require.Equal(t, uint(0), policy.FailingHostCount)
	require.Equal(t, uint(0), policy.PassingHostCount)
	assert.Nil(t, policy.HostCountUpdatedAt)

	// update policy host counts
	now := time.Now().Truncate(time.Second)
	later := now.Add(10 * time.Second)
	err = ds.UpdateHostPolicyCounts(context.Background())
	require.NoError(t, err)

	// check policy host counts
	policy, err = ds.Policy(context.Background(), policy.ID)
	require.NoError(t, err)
	require.Equal(t, uint(0), policy.FailingHostCount)
	require.Equal(t, uint(4), policy.PassingHostCount)
	require.NotNil(t, policy.HostCountUpdatedAt)
	assert.True(
		t, policy.HostCountUpdatedAt.Compare(now) >= 0, fmt.Sprintf("reference:%v HostCountUpdatedAt:%v", now, *policy.HostCountUpdatedAt),
	)
	assert.True(
		t, policy.HostCountUpdatedAt.Compare(later) < 0, fmt.Sprintf("later:%v HostCountUpdatedAt:%v", later, *policy.HostCountUpdatedAt),
	)

	team, err := ds.NewTeam(context.Background(), &fleet.Team{Name: "team1"})
	require.NoError(t, err)

	// create 4 team hosts
	var teamHosts []*fleet.Host
	for i := 0; i < 4; i++ {
		h, err := ds.NewHost(context.Background(), &fleet.Host{OsqueryHostID: ptr.String(fmt.Sprintf("host%d", i)), NodeKey: ptr.String(fmt.Sprintf("host%d", i)), TeamID: &team.ID})
		require.NoError(t, err)
		teamHosts = append(teamHosts, h)
	}

	// add policy responses to team hosts
	for _, h := range teamHosts {
		var result *bool
		switch h.ID % 5 {
		case 0, 1: // 2 fails
			result = ptr.Bool(false)
		case 2: // 1 pass
			result = ptr.Bool(true)
		default:
			// remain null
		}

		res := map[uint]*bool{
			policy.ID: result,
		}
		err = ds.RecordPolicyQueryExecutions(context.Background(), h, res, time.Now(), false)
		require.NoError(t, err)
	}

	// update policy host counts
	now = time.Now().Truncate(time.Second)
	later = now.Add(10 * time.Second)
	err = ds.UpdateHostPolicyCounts(context.Background())
	require.NoError(t, err)

	// check policy host counts
	policy, err = ds.Policy(context.Background(), policy.ID)
	require.NoError(t, err)
	require.Equal(t, uint(2), policy.FailingHostCount)
	require.Equal(t, uint(5), policy.PassingHostCount)
	require.NotNil(t, policy.HostCountUpdatedAt)
	assert.True(
		t, policy.HostCountUpdatedAt.Compare(now) >= 0, fmt.Sprintf("reference:%v HostCountUpdatedAt:%v", now, *policy.HostCountUpdatedAt),
	)
	assert.True(
		t, policy.HostCountUpdatedAt.Compare(later) < 0, fmt.Sprintf("later:%v HostCountUpdatedAt:%v", later, *policy.HostCountUpdatedAt),
	)

	// new global policy
	policy2, err := ds.NewGlobalPolicy(context.Background(), nil, fleet.PolicyPayload{Name: "global policy 2"})
	require.NoError(t, err)

	// new team
	team2, err := ds.NewTeam(context.Background(), &fleet.Team{Name: "team2"})
	require.NoError(t, err)

	// create 4 team2 hosts
	for i := 4; i < 8; i++ {
		h, err := ds.NewHost(
			context.Background(), &fleet.Host{
				OsqueryHostID: ptr.String(fmt.Sprintf("host%d", i)), NodeKey: ptr.String(fmt.Sprintf("host%d", i)), TeamID: &team2.ID,
			},
		)
		require.NoError(t, err)
		teamHosts = append(teamHosts, h)
	}

	// Update policy results for all hosts.
	// All fail policy 1, all pass policy 2
	for _, h := range globalHosts {
		res := map[uint]*bool{
			policy.ID:  ptr.Bool(false),
			policy2.ID: ptr.Bool(true),
		}
		err = ds.RecordPolicyQueryExecutions(context.Background(), h, res, time.Now(), false)
		require.NoError(t, err)
	}
	for _, h := range teamHosts {
		res := map[uint]*bool{
			policy.ID:  ptr.Bool(false),
			policy2.ID: ptr.Bool(true),
		}
		err = ds.RecordPolicyQueryExecutions(context.Background(), h, res, time.Now(), false)
		require.NoError(t, err)
	}

	// update policy host counts
	now = time.Now().Truncate(time.Second)
	later = now.Add(10 * time.Second)
	err = ds.UpdateHostPolicyCounts(context.Background())
	require.NoError(t, err)

	// check policy 1 host counts
	policy, err = ds.Policy(context.Background(), policy.ID)
	require.NoError(t, err)
	require.Equal(t, uint(12), policy.FailingHostCount)
	require.Equal(t, uint(0), policy.PassingHostCount)
	require.NotNil(t, policy.HostCountUpdatedAt)
	assert.True(
		t, policy.HostCountUpdatedAt.Compare(now) >= 0, fmt.Sprintf("reference:%v HostCountUpdatedAt:%v", now, *policy.HostCountUpdatedAt),
	)
	assert.True(
		t, policy.HostCountUpdatedAt.Compare(later) < 0, fmt.Sprintf("later:%v HostCountUpdatedAt:%v", later, *policy.HostCountUpdatedAt),
	)

	// check policy 2 host counts
	policy2, err = ds.Policy(context.Background(), policy2.ID)
	require.NoError(t, err)
	require.Equal(t, uint(0), policy2.FailingHostCount)
	require.Equal(t, uint(12), policy2.PassingHostCount)
	require.NotNil(t, policy2.HostCountUpdatedAt)
	assert.True(
		t, policy2.HostCountUpdatedAt.Compare(now) >= 0,
		fmt.Sprintf("reference:%v HostCountUpdatedAt:%v", now, *policy2.HostCountUpdatedAt),
	)
	assert.True(
		t, policy2.HostCountUpdatedAt.Compare(later) < 0, fmt.Sprintf("later:%v HostCountUpdatedAt:%v", later, *policy2.HostCountUpdatedAt),
	)
}

func testPoliciesNameUnicode(t *testing.T, ds *Datastore) {
	var equivalentNames []string
	item, _ := strconv.Unquote(`"\uAC00"`) // 가
	equivalentNames = append(equivalentNames, item)
	item, _ = strconv.Unquote(`"\u1100\u1161"`) // ᄀ + ᅡ
	equivalentNames = append(equivalentNames, item)

	// Save policy
	policy, err := ds.NewGlobalPolicy(context.Background(), nil, fleet.PolicyPayload{Name: equivalentNames[0]})
	require.NoError(t, err)
	assert.Equal(t, equivalentNames[0], policy.Name)

	// Try to create policy with equivalent name
	_, err = ds.NewGlobalPolicy(context.Background(), nil, fleet.PolicyPayload{Name: equivalentNames[1]})
	var existsErr *existsError
	assert.ErrorAs(t, err, &existsErr)

	// Try to update a different policy with equivalent name -- not allowed
	policyEmoji, err := ds.NewGlobalPolicy(context.Background(), nil, fleet.PolicyPayload{Name: "💻"})
	require.NoError(t, err)
	err = ds.SavePolicy(
		context.Background(), &fleet.Policy{PolicyData: fleet.PolicyData{ID: policyEmoji.ID, Name: equivalentNames[1]}}, false, false,
	)
	assert.True(t, IsDuplicate(err), err)

	// Try to find policy with equivalent name
	policies, err := ds.ListGlobalPolicies(context.Background(), fleet.ListOptions{MatchQuery: equivalentNames[1]})
	assert.NoError(t, err)
	require.Len(t, policies, 1)
	assert.Equal(t, equivalentNames[0], policies[0].Name)

	// Test team methods
	team, err := ds.NewTeam(context.Background(), &fleet.Team{Name: "team1"})
	require.NoError(t, err)

	// Create team policy
	teamPolicy, err := ds.NewTeamPolicy(context.Background(), team.ID, nil, fleet.PolicyPayload{Name: equivalentNames[0]})
	require.NoError(t, err)
	assert.Equal(t, equivalentNames[0], teamPolicy.Name)

	// Try to create another team policy with equivalent name -- not allowed
	_, err = ds.NewTeamPolicy(context.Background(), team.ID, nil, fleet.PolicyPayload{Name: equivalentNames[1]})
	assert.ErrorAs(t, err, &existsErr)

	// ListTeamPolicies, including inherited policy
	teamPolicies, inheritedPolicies, err := ds.ListTeamPolicies(
		context.Background(), team.ID, fleet.ListOptions{MatchQuery: equivalentNames[1]}, fleet.ListOptions{MatchQuery: equivalentNames[1]},
	)
	assert.NoError(t, err)
	require.Len(t, teamPolicies, 1)
	assert.Equal(t, equivalentNames[0], teamPolicies[0].Name)
	require.Len(t, inheritedPolicies, 1)
	assert.Equal(t, equivalentNames[0], inheritedPolicies[0].Name)

	// CountPolicies
	count, err := ds.CountPolicies(context.Background(), &team.ID, equivalentNames[1])
	assert.NoError(t, err)
	assert.Equal(t, 1, count)
	count, err = ds.CountPolicies(context.Background(), nil, equivalentNames[1])
	assert.NoError(t, err)
	assert.Equal(t, 1, count)
}

func testPoliciesNameEmoji(t *testing.T, ds *Datastore) {
	// Try to save policies with emojis
	emoji0 := "🔥"
	_, err := ds.NewGlobalPolicy(context.Background(), nil, fleet.PolicyPayload{Name: emoji0})
	require.NoError(t, err)
	emoji1 := "💻"
	policyEmoji, err := ds.NewGlobalPolicy(context.Background(), nil, fleet.PolicyPayload{Name: emoji1})
	require.NoError(t, err)
	assert.Equal(t, emoji1, policyEmoji.Name)

	// Try to find policy with emoji0
	policies, err := ds.ListGlobalPolicies(context.Background(), fleet.ListOptions{MatchQuery: emoji0})
	assert.NoError(t, err)
	require.Len(t, policies, 1)
	assert.Equal(t, emoji0, policies[0].Name)

	// Try to find policy with emoji1
	policies, err = ds.ListGlobalPolicies(context.Background(), fleet.ListOptions{MatchQuery: emoji1})
	assert.NoError(t, err)
	require.Len(t, policies, 1)
	assert.Equal(t, emoji1, policies[0].Name)
}

// Ensure case-insensitive sort order for policy names
func testPoliciesNameSort(t *testing.T, ds *Datastore) {
	var policies [3]*fleet.Policy
	var err error
	// Save policy
	policies[1], err = ds.NewGlobalPolicy(context.Background(), nil, fleet.PolicyPayload{Name: "В"})
	require.NoError(t, err)
	policies[2], err = ds.NewGlobalPolicy(context.Background(), nil, fleet.PolicyPayload{Name: "о"})
	require.NoError(t, err)
	policies[0], err = ds.NewGlobalPolicy(context.Background(), nil, fleet.PolicyPayload{Name: "а"})
	require.NoError(t, err)

	policiesResult, err := ds.ListGlobalPolicies(context.Background(), fleet.ListOptions{OrderKey: "name"})
	assert.NoError(t, err)
	require.Len(t, policies, 3)
	for i, policy := range policies {
		assert.Equal(t, policy.Name, policiesResult[i].Name)
	}
}

func testGetCalendarPolicies(t *testing.T, ds *Datastore) {
	ctx := context.Background()

	// Test with non-existent team.
	_, err := ds.GetCalendarPolicies(ctx, 999)
	require.NoError(t, err)

	team, err := ds.NewTeam(ctx, &fleet.Team{
		Name: "Foobar",
	})
	require.NoError(t, err)

	// Test when the team has no policies.
	_, err = ds.GetCalendarPolicies(ctx, team.ID)
	require.NoError(t, err)

	// Create a global query to test that only team policies are returned.
	_, err = ds.NewGlobalPolicy(ctx, nil, fleet.PolicyPayload{
		Name:  "Global Policy",
		Query: "SELECT * FROM time;",
	})
	require.NoError(t, err)

	_, err = ds.NewTeamPolicy(ctx, team.ID, nil, fleet.PolicyPayload{
		Name:                  "Team Policy 1",
		Query:                 "SELECT * FROM system_info;",
		CalendarEventsEnabled: false,
	})
	require.NoError(t, err)

	// Test when the team has policies, but none is configured for calendar.
	_, err = ds.GetCalendarPolicies(ctx, team.ID)
	require.NoError(t, err)

	teamPolicy2, err := ds.NewTeamPolicy(ctx, team.ID, nil, fleet.PolicyPayload{
		Name:                  "Team Policy 2",
		Query:                 "SELECT * FROM osquery_info;",
		CalendarEventsEnabled: true,
	})
	require.NoError(t, err)
	teamPolicy3, err := ds.NewTeamPolicy(ctx, team.ID, nil, fleet.PolicyPayload{
		Name:                  "Team Policy 3",
		Query:                 "SELECT * FROM os_version;",
		CalendarEventsEnabled: true,
	})
	require.NoError(t, err)

	calendarPolicies, err := ds.GetCalendarPolicies(ctx, team.ID)
	require.NoError(t, err)
	require.Len(t, calendarPolicies, 2)
	require.Equal(t, calendarPolicies[0].ID, teamPolicy2.ID)
	require.Equal(t, calendarPolicies[1].ID, teamPolicy3.ID)
}

func testGetTeamHostsPolicyMemberships(t *testing.T, ds *Datastore) {
	ctx := context.Background()

	//
	// Test setup:
	//
	// 	team1:
	//		team1Policy1 (calendar), team1Policy2
	//		host1, host5, host6
	//
	// 	team2:
	//		team2Policy1 (calendar), team2Policy2 (calendar)
	//		host2, host3
	//
	//	global:
	//		Global Policy 1
	//		host4
	//
	//

	team1, err := ds.NewTeam(ctx, &fleet.Team{Name: "team1"})
	require.NoError(t, err)
	team2, err := ds.NewTeam(ctx, &fleet.Team{Name: "team2"})
	require.NoError(t, err)

	team1Policy1, err := ds.NewTeamPolicy(ctx, team1.ID, nil, fleet.PolicyPayload{
		Name:                  "Team 1 Policy 1",
		Query:                 "SELECT * FROM osquery_info;",
		CalendarEventsEnabled: true,
	})
	require.NoError(t, err)
	team1Policy2, err := ds.NewTeamPolicy(ctx, team1.ID, nil, fleet.PolicyPayload{
		Name:                  "Team 1 Policy 2",
		Query:                 "SELECT * FROM system_info;",
		CalendarEventsEnabled: false,
	})
	require.NoError(t, err)
	team2Policy1, err := ds.NewTeamPolicy(ctx, team2.ID, nil, fleet.PolicyPayload{
		Name:                  "Team 2 Policy 1",
		Query:                 "SELECT * FROM os_version;",
		CalendarEventsEnabled: true,
	})
	require.NoError(t, err)
	team2Policy2, err := ds.NewTeamPolicy(ctx, team2.ID, nil, fleet.PolicyPayload{
		Name:                  "Team 2 Policy 2",
		Query:                 "SELECT * FROM processes;",
		CalendarEventsEnabled: true,
	})
	require.NoError(t, err)
	_, err = ds.NewGlobalPolicy(ctx, nil, fleet.PolicyPayload{
		Name:  "Global Policy 1",
		Query: "SELECT * FROM foobar;",
	})
	require.NoError(t, err)

	// Empty teams.
	hostsTeam1, err := ds.GetTeamHostsPolicyMemberships(ctx, "example.com", team1.ID, []uint{team1Policy1.ID, team1Policy2.ID}, nil)
	require.NoError(t, err)
	require.Empty(t, hostsTeam1)

	host1, err := ds.NewHost(ctx, &fleet.Host{
		OsqueryHostID:  ptr.String("host1"),
		NodeKey:        ptr.String("host1"),
		HardwareSerial: "serial1",
		ComputerName:   "display_name1",
		TeamID:         &team1.ID,
	})
	require.NoError(t, err)
	host2, err := ds.NewHost(ctx, &fleet.Host{
		OsqueryHostID:  ptr.String("host2"),
		NodeKey:        ptr.String("host2"),
		HardwareSerial: "serial2",
		ComputerName:   "display_name2",
		TeamID:         &team2.ID,
	})
	require.NoError(t, err)
	host3, err := ds.NewHost(ctx, &fleet.Host{
		OsqueryHostID:  ptr.String("host3"),
		NodeKey:        ptr.String("host3"),
		HardwareSerial: "serial3",
		ComputerName:   "display_name3",
		TeamID:         &team2.ID,
	})
	require.NoError(t, err)
	host4, err := ds.NewHost(ctx, &fleet.Host{
		OsqueryHostID:  ptr.String("host4"),
		NodeKey:        ptr.String("host4"),
		HardwareSerial: "serial4",
		ComputerName:   "display_name4",
	})
	require.NoError(t, err)
	host5, err := ds.NewHost(ctx, &fleet.Host{
		OsqueryHostID:  ptr.String("host5"),
		NodeKey:        ptr.String("host5"),
		HardwareSerial: "serial5",
		ComputerName:   "display_name5",
		TeamID:         &team1.ID,
	})
	require.NoError(t, err)
	host6, err := ds.NewHost(ctx, &fleet.Host{
		OsqueryHostID:  ptr.String("host6"),
		NodeKey:        ptr.String("host6"),
		HardwareSerial: "serial6",
		ComputerName:   "display_name6",
		TeamID:         &team1.ID,
	})
	require.NoError(t, err)

	// Some domain that doesn't exist on any of the hosts
	hostsTeam1, err = ds.GetTeamHostsPolicyMemberships(ctx, "not-exists.com", team1.ID, []uint{team1Policy1.ID, team1Policy2.ID}, nil)
	require.NoError(t, err)
	require.Empty(t, hostsTeam1)

	// No policy results yet (and no calendar events).
	hostsTeam1, err = ds.GetTeamHostsPolicyMemberships(ctx, "example.com", team1.ID, []uint{team1Policy1.ID, team1Policy2.ID}, nil)
	require.NoError(t, err)
	require.Empty(t, hostsTeam1)

	//
	// Email setup
	//
	// 	host1 has foo@example.com, zoo@example.com
	//	host2 has foo@example.com, foo@other.com
	//	host3 has zoo@example.com
	//	host4 has foo@example.com
	//	host5 has foo@other.com
	//	host6 has bar@example.com
	//

	err = ds.ReplaceHostDeviceMapping(ctx, host1.ID, []*fleet.HostDeviceMapping{
		{HostID: host1.ID, Email: "foo@example.com", Source: "google_chrome_profiles"},
	}, "google_chrome_profiles")
	require.NoError(t, err)
	err = ds.ReplaceHostDeviceMapping(ctx, host1.ID, []*fleet.HostDeviceMapping{
		{HostID: host1.ID, Email: "zoo@example.com", Source: "custom"},
	}, "custom")
	require.NoError(t, err)
	err = ds.ReplaceHostDeviceMapping(ctx, host2.ID, []*fleet.HostDeviceMapping{
		{HostID: host2.ID, Email: "foo@example.com", Source: "custom"},
	}, "custom")
	require.NoError(t, err)
	err = ds.ReplaceHostDeviceMapping(ctx, host2.ID, []*fleet.HostDeviceMapping{
		{HostID: host2.ID, Email: "foo@other.com", Source: "google_chrome_profiles"},
	}, "google_chrome_profiles")
	require.NoError(t, err)
	err = ds.ReplaceHostDeviceMapping(ctx, host3.ID, []*fleet.HostDeviceMapping{
		{HostID: host3.ID, Email: "zoo@example.com", Source: "google_chrome_profiles"},
	}, "google_chrome_profiles")
	require.NoError(t, err)
	err = ds.ReplaceHostDeviceMapping(ctx, host4.ID, []*fleet.HostDeviceMapping{
		{HostID: host4.ID, Email: "foo@example.com", Source: "google_chrome_profiles"},
	}, "google_chrome_profiles")
	require.NoError(t, err)
	err = ds.ReplaceHostDeviceMapping(ctx, host5.ID, []*fleet.HostDeviceMapping{
		{HostID: host5.ID, Email: "foo@other.com", Source: "google_chrome_profiles"},
	}, "google_chrome_profiles")
	require.NoError(t, err)
	err = ds.ReplaceHostDeviceMapping(ctx, host6.ID, []*fleet.HostDeviceMapping{
		{HostID: host6.ID, Email: "bar@example.com", Source: "google_chrome_profiles"},
	}, "google_chrome_profiles")
	require.NoError(t, err)

	//
	// Results setup
	//
	//	host1 (team1) is passing team1Policy1 (calendar) and failing team1Policy2.
	//	host2 (team2) is failing team2Policy1 (calendar) and passing team2Policy2 (calendar).
	//	host3 (team2) is passing all policies.
	//	host5 (team1) is failing all policies.
	//	host6 (team1) has not returned results.
	//

	err = ds.RecordPolicyQueryExecutions(ctx, host1, map[uint]*bool{
		team1Policy1.ID: ptr.Bool(true),
		team1Policy2.ID: ptr.Bool(false),
	}, time.Now(), false)
	require.NoError(t, err)

	err = ds.RecordPolicyQueryExecutions(ctx, host2, map[uint]*bool{
		team2Policy1.ID: ptr.Bool(false),
		team2Policy2.ID: ptr.Bool(true),
	}, time.Now(), false)
	require.NoError(t, err)

	err = ds.RecordPolicyQueryExecutions(ctx, host3, map[uint]*bool{
		team2Policy1.ID: ptr.Bool(true),
		team2Policy2.ID: ptr.Bool(true),
	}, time.Now(), false)
	require.NoError(t, err)

	err = ds.RecordPolicyQueryExecutions(ctx, host5, map[uint]*bool{
		team1Policy1.ID: ptr.Bool(false),
		team1Policy2.ID: ptr.Bool(false),
	}, time.Now(), false)
	require.NoError(t, err)

	team1Policies, err := ds.GetCalendarPolicies(ctx, team1.ID)
	require.NoError(t, err)
	require.Len(t, team1Policies, 1)
	team2Policies, err := ds.GetCalendarPolicies(ctx, team2.ID)
	require.NoError(t, err)
	require.Len(t, team2Policies, 2)

	// Only returns the failing host, because the passing hosts do not have a calendar event.
	hostsTeam1, err = ds.GetTeamHostsPolicyMemberships(ctx, "example.com", team1.ID, []uint{team1Policies[0].ID}, nil)
	require.NoError(t, err)
	sort.Slice(hostsTeam1, func(i, j int) bool {
		return hostsTeam1[i].HostID < hostsTeam1[j].HostID
	})
	require.Len(t, hostsTeam1, 1)
	require.Equal(t, host5.ID, hostsTeam1[0].HostID)
	require.Empty(t, hostsTeam1[0].Email)
	require.False(t, hostsTeam1[0].Passing)
	require.Equal(t, "serial5", hostsTeam1[0].HostHardwareSerial)
	require.Equal(t, "display_name5", hostsTeam1[0].HostDisplayName)

	//
	// Create a calendar event on host1 and host6.
	//
	tZ := "America/Argentina/Buenos_Aires"
	now := time.Now()
	eventUUID1 := uuid.New().String()
	_, err = ds.CreateOrUpdateCalendarEvent(ctx, eventUUID1, "foo@example.com", now, now.Add(30*time.Minute), []byte(`{"foo": "bar"}`), &tZ,
		host1.ID, fleet.CalendarWebhookStatusPending)
	require.NoError(t, err)
	eventUUID2 := uuid.New().String()
	_, err = ds.CreateOrUpdateCalendarEvent(ctx, eventUUID2, "bar@example.com", now, now.Add(30*time.Minute), []byte(`{"foo": "bar"}`), &tZ,
		host6.ID, fleet.CalendarWebhookStatusPending)
	require.NoError(t, err)

	hostsTeam1, err = ds.GetTeamHostsPolicyMemberships(ctx, "example.com", team1.ID, []uint{team1Policies[0].ID}, nil)
	require.NoError(t, err)
	sort.Slice(hostsTeam1, func(i, j int) bool {
		return hostsTeam1[i].HostID < hostsTeam1[j].HostID
	})
	require.Len(t, hostsTeam1, 3)
	require.Equal(t, host1.ID, hostsTeam1[0].HostID)
	require.Equal(t, "foo@example.com", hostsTeam1[0].Email)
	require.True(t, hostsTeam1[0].Passing)
	require.Equal(t, "serial1", hostsTeam1[0].HostHardwareSerial)
	require.Equal(t, "display_name1", hostsTeam1[0].HostDisplayName)
	require.Equal(t, host5.ID, hostsTeam1[1].HostID)
	require.Empty(t, hostsTeam1[1].Email)
	require.False(t, hostsTeam1[1].Passing)
	require.Equal(t, "serial5", hostsTeam1[1].HostHardwareSerial)
	require.Equal(t, "display_name5", hostsTeam1[1].HostDisplayName)
	require.Equal(t, host6.ID, hostsTeam1[2].HostID)
	require.Equal(t, "bar@example.com", hostsTeam1[2].Email)
	require.True(t, hostsTeam1[2].Passing)
	require.Equal(t, "serial6", hostsTeam1[2].HostHardwareSerial)
	require.Equal(t, "display_name6", hostsTeam1[2].HostDisplayName)

	//
	// Move host 4 to team1 and have it fail all team1 policies.
	//

	err = ds.AddHostsToTeam(ctx, &team1.ID, []uint{host4.ID})
	require.NoError(t, err)
	err = ds.RecordPolicyQueryExecutions(ctx, host4, map[uint]*bool{
		team1Policy1.ID: ptr.Bool(false),
		team1Policy2.ID: ptr.Bool(false),
	}, time.Now(), false)
	require.NoError(t, err)

	hostsTeam1, err = ds.GetTeamHostsPolicyMemberships(ctx, "example.com", team1.ID, []uint{team1Policies[0].ID}, nil)
	require.NoError(t, err)
	require.Len(t, hostsTeam1, 4)
	sort.Slice(hostsTeam1, func(i, j int) bool {
		return hostsTeam1[i].HostID < hostsTeam1[j].HostID
	})
	require.Equal(t, host1.ID, hostsTeam1[0].HostID)
	require.Equal(t, "foo@example.com", hostsTeam1[0].Email)
	require.True(t, hostsTeam1[0].Passing)
	require.Equal(t, "serial1", hostsTeam1[0].HostHardwareSerial)
	require.Equal(t, "display_name1", hostsTeam1[0].HostDisplayName)
	require.Equal(t, host4.ID, hostsTeam1[1].HostID)
	require.Equal(t, "foo@example.com", hostsTeam1[1].Email)
	require.False(t, hostsTeam1[1].Passing)
	require.Equal(t, "serial4", hostsTeam1[1].HostHardwareSerial)
	require.Equal(t, "display_name4", hostsTeam1[1].HostDisplayName)
	require.Equal(t, host5.ID, hostsTeam1[2].HostID)
	require.Empty(t, hostsTeam1[2].Email)
	require.False(t, hostsTeam1[2].Passing)
	require.Equal(t, "serial5", hostsTeam1[2].HostHardwareSerial)
	require.Equal(t, "display_name5", hostsTeam1[2].HostDisplayName)
	require.Equal(t, host6.ID, hostsTeam1[3].HostID)
	require.Equal(t, "bar@example.com", hostsTeam1[3].Email)
	require.True(t, hostsTeam1[3].Passing)
	require.Equal(t, "serial6", hostsTeam1[3].HostHardwareSerial)
	require.Equal(t, "display_name6", hostsTeam1[3].HostDisplayName)

	//
	// host3 doesn't have a calendar event so it's not returned by GetTeamHostsPolicyMemberships.
	//

	hostsTeam2, err := ds.GetTeamHostsPolicyMemberships(ctx, "example.com", team2.ID, []uint{team2Policies[0].ID, team2Policies[1].ID}, nil)
	require.NoError(t, err)
	require.Len(t, hostsTeam2, 1)
	require.Equal(t, host2.ID, hostsTeam2[0].HostID)
	require.Equal(t, "foo@example.com", hostsTeam2[0].Email)
	require.False(t, hostsTeam2[0].Passing)
	require.Equal(t, "serial2", hostsTeam2[0].HostHardwareSerial)
	require.Equal(t, "display_name2", hostsTeam2[0].HostDisplayName)

	//
	// Create a calendar event on host2 and host3.
	//
	now = time.Now()
	_, err = ds.CreateOrUpdateCalendarEvent(ctx, eventUUID1, "foo@example.com", now, now.Add(30*time.Minute), []byte(`{"foo": "bar"}`), &tZ,
		host2.ID, fleet.CalendarWebhookStatusPending)
	require.NoError(t, err)
	eventUUID3 := uuid.New().String()
	calendarEventHost3, err := ds.CreateOrUpdateCalendarEvent(ctx, eventUUID3, "zoo@example.com", now, now.Add(30*time.Minute),
		[]byte(`{"foo": "bar"}`), &tZ, host3.ID, fleet.CalendarWebhookStatusPending)
	require.NoError(t, err)

	//
	// Now it should return host3 because it's passing and has a calendar event.
	//

	hostsTeam2, err = ds.GetTeamHostsPolicyMemberships(ctx, "example.com", team2.ID, []uint{team2Policies[0].ID, team2Policies[1].ID}, nil)
	require.NoError(t, err)
	require.Len(t, hostsTeam2, 2)
	sort.Slice(hostsTeam2, func(i, j int) bool {
		return hostsTeam2[i].HostID < hostsTeam1[j].HostID
	})
	require.Equal(t, host2.ID, hostsTeam2[0].HostID)
	require.Equal(t, "foo@example.com", hostsTeam2[0].Email)
	require.False(t, hostsTeam2[0].Passing)
	require.Equal(t, "serial2", hostsTeam2[0].HostHardwareSerial)
	require.Equal(t, "display_name2", hostsTeam2[0].HostDisplayName)
	require.Equal(t, host3.ID, hostsTeam2[1].HostID)
	require.Equal(t, "zoo@example.com", hostsTeam2[1].Email)
	require.True(t, hostsTeam2[1].Passing)
	require.Equal(t, "serial3", hostsTeam2[1].HostHardwareSerial)
	require.Equal(t, "display_name3", hostsTeam2[1].HostDisplayName)

	//
	// Make host2 policy results invalid (NULL).
	//

	err = ds.RecordPolicyQueryExecutions(
		ctx, host2, map[uint]*bool{
			team2Policy1.ID: nil,
			team2Policy2.ID: nil,
		}, time.Now(), false,
	)
	require.NoError(t, err)

	hostsTeam2, err = ds.GetTeamHostsPolicyMemberships(ctx, "example.com", team2.ID, []uint{team2Policies[0].ID, team2Policies[1].ID}, nil)
	require.NoError(t, err)
	require.Len(t, hostsTeam2, 2)
	sort.Slice(
		hostsTeam2, func(i, j int) bool {
			return hostsTeam2[i].HostID < hostsTeam1[j].HostID
		},
	)
	require.Equal(t, host2.ID, hostsTeam2[0].HostID)
	require.Equal(t, "foo@example.com", hostsTeam2[0].Email)
	require.True(t, hostsTeam2[0].Passing)
	require.Equal(t, "serial2", hostsTeam2[0].HostHardwareSerial)
	require.Equal(t, "display_name2", hostsTeam2[0].HostDisplayName)
	require.Equal(t, host3.ID, hostsTeam2[1].HostID)
	require.Equal(t, "zoo@example.com", hostsTeam2[1].Email)
	require.True(t, hostsTeam2[1].Passing)
	require.Equal(t, "serial3", hostsTeam2[1].HostHardwareSerial)
	require.Equal(t, "display_name3", hostsTeam2[1].HostDisplayName)

	//
	// Make host2 pass all policies.
	//

	err = ds.RecordPolicyQueryExecutions(ctx, host2, map[uint]*bool{
		team2Policy1.ID: ptr.Bool(true),
		team2Policy2.ID: ptr.Bool(true),
	}, time.Now(), false)
	require.NoError(t, err)

	hostsTeam2, err = ds.GetTeamHostsPolicyMemberships(ctx, "example.com", team2.ID, []uint{team2Policies[0].ID, team2Policies[1].ID}, nil)
	require.NoError(t, err)
	require.Len(t, hostsTeam2, 2)
	sort.Slice(hostsTeam2, func(i, j int) bool {
		return hostsTeam2[i].HostID < hostsTeam1[j].HostID
	})
	require.Equal(t, host2.ID, hostsTeam2[0].HostID)
	require.Equal(t, "foo@example.com", hostsTeam2[0].Email)
	require.True(t, hostsTeam2[0].Passing)
	require.Equal(t, "serial2", hostsTeam2[0].HostHardwareSerial)
	require.Equal(t, "display_name2", hostsTeam2[0].HostDisplayName)
	require.Equal(t, host3.ID, hostsTeam2[1].HostID)
	require.Equal(t, "zoo@example.com", hostsTeam2[1].Email)
	require.True(t, hostsTeam2[1].Passing)
	require.Equal(t, "serial3", hostsTeam2[1].HostHardwareSerial)
	require.Equal(t, "display_name3", hostsTeam2[1].HostDisplayName)

	// Retrieve the data only for host2.
	hostsTeam2, err = ds.GetTeamHostsPolicyMemberships(ctx, "example.com", team2.ID, []uint{team2Policies[0].ID, team2Policies[1].ID},
		&host2.ID)
	require.NoError(t, err)
	require.Len(t, hostsTeam2, 1)
	require.Equal(t, host2.ID, hostsTeam2[0].HostID)
	require.Equal(t, "foo@example.com", hostsTeam2[0].Email)
	require.True(t, hostsTeam2[0].Passing)
	require.Equal(t, "serial2", hostsTeam2[0].HostHardwareSerial)
	require.Equal(t, "display_name2", hostsTeam2[0].HostDisplayName)

	//
	// Delete host3 calendar event
	//

	err = ds.DeleteCalendarEvent(ctx, calendarEventHost3.ID)
	require.NoError(t, err)

	hostsTeam2, err = ds.GetTeamHostsPolicyMemberships(ctx, "example.com", team2.ID, []uint{team2Policies[0].ID, team2Policies[1].ID}, nil)
	require.NoError(t, err)
	require.Len(t, hostsTeam2, 1)
	require.Equal(t, host2.ID, hostsTeam2[0].HostID)
	require.Equal(t, "foo@example.com", hostsTeam2[0].Email)
	require.True(t, hostsTeam2[0].Passing)
	require.Equal(t, "serial2", hostsTeam2[0].HostHardwareSerial)
	require.Equal(t, "display_name2", hostsTeam2[0].HostDisplayName)

	//
	// Edit team2Policy1 platform (which removes all its policy_membership entries).
	//

	team2Policy1.Platform = "darwin"
	err = ds.SavePolicy(ctx, team1Policy1, false, true)
	require.NoError(t, err)
	team1Policy1.Platform = "darwin"
	err = ds.SavePolicy(ctx, team2Policy1, false, true)
	require.NoError(t, err)

	//
	// We should still get host2 as passing because it has an associated calendar event.
	//

	hostsTeam2, err = ds.GetTeamHostsPolicyMemberships(ctx, "example.com", team2.ID, []uint{team2Policies[0].ID, team2Policies[1].ID}, nil)
	require.NoError(t, err)
	require.Len(t, hostsTeam2, 1)
	require.Equal(t, host2.ID, hostsTeam2[0].HostID)
	require.Equal(t, "foo@example.com", hostsTeam2[0].Email)
	require.True(t, hostsTeam2[0].Passing)
	require.Equal(t, "serial2", hostsTeam2[0].HostHardwareSerial)
	require.Equal(t, "display_name2", hostsTeam2[0].HostDisplayName)
}

func testNewGlobalPolicyWithInstaller(t *testing.T, ds *Datastore) {
	user1 := test.NewUser(t, ds, "Alice", "alice@example.com", true)
	_, err := ds.NewGlobalPolicy(context.Background(), &user1.ID, fleet.PolicyPayload{
		Query:               "SELECT 1;",
		SoftwareInstallerID: ptr.Uint(1),
	})
	require.Error(t, err)
	require.ErrorIs(t, err, errSoftwareTitleIDOnGlobalPolicy)
}

func testTeamPoliciesWithInstaller(t *testing.T, ds *Datastore) {
	ctx := context.Background()

	user1 := test.NewUser(t, ds, "Alice", "alice@example.com", true)
	team1, err := ds.NewTeam(ctx, &fleet.Team{Name: "team1"})
	require.NoError(t, err)
	team2, err := ds.NewTeam(ctx, &fleet.Team{Name: "team2"}) // team2 has no policies
	require.NoError(t, err)

	// Policy p1 has no associated installer.
	p1, err := ds.NewTeamPolicy(ctx, team1.ID, &user1.ID, fleet.PolicyPayload{
		Name:                "p1",
		Query:               "SELECT 1;",
		SoftwareInstallerID: nil,
	})
	require.NoError(t, err)
	// Create and associate an installer to p2.
	installerID, err := ds.MatchOrCreateSoftwareInstaller(context.Background(), &fleet.UploadSoftwareInstallerPayload{
		InstallScript:     "hello",
		PreInstallQuery:   "SELECT 1",
		PostInstallScript: "world",
		InstallerFile:     bytes.NewReader([]byte("hello")),
		StorageID:         "storage1",
		Filename:          "file1",
		Title:             "file1",
		Version:           "1.0",
		Source:            "apps",
		UserID:            user1.ID,
	})
	require.NoError(t, err)
	require.Nil(t, p1.SoftwareInstallerID)
	p2, err := ds.NewTeamPolicy(ctx, team1.ID, &user1.ID, fleet.PolicyPayload{
		Name:                "p2",
		Query:               "SELECT 1;",
		SoftwareInstallerID: ptr.Uint(installerID),
	})
	require.NoError(t, err)
	require.NotNil(t, p2.SoftwareInstallerID)
	require.Equal(t, installerID, *p2.SoftwareInstallerID)
	// Create p3 as global policy.
	_, err = ds.NewGlobalPolicy(ctx, &user1.ID, fleet.PolicyPayload{
		Name:  "p3",
		Query: "SELECT 1;",
	})
	require.NoError(t, err)

	p2, err = ds.Policy(ctx, p2.ID)
	require.NoError(t, err)
	require.NotNil(t, p2.SoftwareInstallerID)
	require.Equal(t, installerID, *p2.SoftwareInstallerID)

	// Policy p4 in "No team" with associated installer.
	p4, err := ds.NewTeamPolicy(ctx, fleet.PolicyNoTeamID, &user1.ID, fleet.PolicyPayload{
		Name:                "p4",
		Query:               "SELECT 4;",
		SoftwareInstallerID: ptr.Uint(installerID),
	})
	require.NoError(t, err)
	policiesWithInstallers, err := ds.GetPoliciesWithAssociatedInstaller(ctx, fleet.PolicyNoTeamID, []uint{p4.ID})
	require.NoError(t, err)
	require.Len(t, policiesWithInstallers, 1)
	require.Equal(t, p4.ID, policiesWithInstallers[0].ID)

	policiesWithInstallers, err = ds.GetPoliciesWithAssociatedInstaller(ctx, team1.ID, []uint{})
	require.NoError(t, err)
	require.Empty(t, policiesWithInstallers)

	// p1 has no associated installers.
	policiesWithInstallers, err = ds.GetPoliciesWithAssociatedInstaller(ctx, team1.ID, []uint{p1.ID})
	require.NoError(t, err)
	require.Empty(t, policiesWithInstallers)

	policiesWithInstallers, err = ds.GetPoliciesWithAssociatedInstaller(ctx, team1.ID, []uint{p2.ID})
	require.NoError(t, err)
	require.Len(t, policiesWithInstallers, 1)
	require.Equal(t, p2.ID, policiesWithInstallers[0].ID)
	require.Equal(t, installerID, policiesWithInstallers[0].InstallerID)

	// p2 has associated installer but belongs to team1.
	policiesWithInstallers, err = ds.GetPoliciesWithAssociatedInstaller(ctx, team2.ID, []uint{p2.ID})
	require.NoError(t, err)
	require.Empty(t, policiesWithInstallers)

	p1.SoftwareInstallerID = ptr.Uint(installerID)
	err = ds.SavePolicy(ctx, p1, false, false)
	require.NoError(t, err)

	p2, err = ds.Policy(ctx, p2.ID)
	require.NoError(t, err)
	require.NotNil(t, p2.SoftwareInstallerID)
	require.Equal(t, installerID, *p2.SoftwareInstallerID)

	policiesWithInstallers, err = ds.GetPoliciesWithAssociatedInstaller(ctx, team1.ID, []uint{p1.ID, p2.ID})
	require.NoError(t, err)
	require.Len(t, policiesWithInstallers, 2)
	require.Equal(t, p1.ID, policiesWithInstallers[0].ID)
	require.Equal(t, installerID, policiesWithInstallers[0].InstallerID)
	require.Equal(t, p2.ID, policiesWithInstallers[1].ID)
	require.Equal(t, installerID, policiesWithInstallers[1].InstallerID)

	policiesWithInstallers, err = ds.GetPoliciesWithAssociatedInstaller(ctx, team2.ID, []uint{p1.ID, p2.ID})
	require.NoError(t, err)
	require.Empty(t, policiesWithInstallers)
}

func testApplyPolicySpecWithInstallers(t *testing.T, ds *Datastore) {
	ctx := context.Background()

	user1 := test.NewUser(t, ds, "User1", "user1@example.com", true)
	team1, err := ds.NewTeam(ctx, &fleet.Team{Name: "team1"})
	require.NoError(t, err)
	team2, err := ds.NewTeam(ctx, &fleet.Team{Name: "team2"})
	require.NoError(t, err)
<<<<<<< HEAD
=======
	newHost := func(name string, teamID *uint, platform string) *fleet.Host {
		h, err := ds.NewHost(ctx, &fleet.Host{
			OsqueryHostID:   ptr.String(uuid.New().String()),
			DetailUpdatedAt: time.Now(),
			LabelUpdatedAt:  time.Now(),
			PolicyUpdatedAt: time.Now(),
			SeenTime:        time.Now(),
			NodeKey:         ptr.String(uuid.New().String()),
			UUID:            uuid.New().String(),
			Hostname:        name,
			TeamID:          teamID,
			Platform:        platform,
		})
		require.NoError(t, err)
		return h
	}

	host1Team1 := newHost("host1Team1", &team1.ID, "darwin")
>>>>>>> a4645056

	installer1ID, err := ds.MatchOrCreateSoftwareInstaller(ctx, &fleet.UploadSoftwareInstallerPayload{
		InstallScript:     "hello",
		PreInstallQuery:   "SELECT 1;",
		PostInstallScript: "world1",
		InstallerFile:     bytes.NewReader([]byte("hello1")),
		StorageID:         "storage1",
		Filename:          "file1",
		Title:             "file1",
		Version:           "1.0",
		Source:            "apps",
		UserID:            user1.ID,
		TeamID:            &team1.ID,
	})
	require.NoError(t, err)
	installer1, err := ds.GetSoftwareInstallerMetadataByID(ctx, installer1ID)
	require.NoError(t, err)
	require.NotNil(t, installer1.TitleID)
	installer2ID, err := ds.MatchOrCreateSoftwareInstaller(ctx, &fleet.UploadSoftwareInstallerPayload{
		InstallScript:     "hello2",
		PreInstallQuery:   "SELECT 2;",
		PostInstallScript: "world2",
		InstallerFile:     bytes.NewReader([]byte("hello2")),
		StorageID:         "storage2",
		Filename:          "file2",
		Title:             "file2",
		Version:           "1.0",
		Source:            "deb_packages",
		UserID:            user1.ID,
		TeamID:            &team2.ID,
	})
	require.NoError(t, err)
	installer2, err := ds.GetSoftwareInstallerMetadataByID(ctx, installer2ID)
	require.NoError(t, err)
	require.NotNil(t, installer2.TitleID)
	installer3ID, err := ds.MatchOrCreateSoftwareInstaller(ctx, &fleet.UploadSoftwareInstallerPayload{
		InstallScript:     "hello3",
		PreInstallQuery:   "SELECT 3;",
		PostInstallScript: "world3",
		InstallerFile:     bytes.NewReader([]byte("hello3")),
		StorageID:         "storage3",
		Filename:          "file3",
		Title:             "file3",
		Version:           "1.0",
		Source:            "rpm_packages",
		UserID:            user1.ID,
		TeamID:            nil,
	})
	require.NoError(t, err)
	installer3, err := ds.GetSoftwareInstallerMetadataByID(ctx, installer3ID)
	require.NoError(t, err)
	require.NotNil(t, installer3.TitleID)
<<<<<<< HEAD
=======
	// Another installer on team1 to test changing installers.
	installer5ID, err := ds.MatchOrCreateSoftwareInstaller(ctx, &fleet.UploadSoftwareInstallerPayload{
		InstallScript:     "hello5",
		PreInstallQuery:   "SELECT 5;",
		PostInstallScript: "world5",
		InstallerFile:     bytes.NewReader([]byte("hello5")),
		StorageID:         "storage5",
		Filename:          "file5",
		Title:             "file5",
		Version:           "1.0",
		Source:            "programs",
		UserID:            user1.ID,
		TeamID:            &team1.ID,
	})
	require.NoError(t, err)
	installer5, err := ds.GetSoftwareInstallerMetadataByID(ctx, installer5ID)
	require.NoError(t, err)
	require.NotNil(t, installer5.TitleID)
>>>>>>> a4645056

	// Installers cannot be assigned to global policies.
	err = ds.ApplyPolicySpecs(ctx, user1.ID, []*fleet.PolicySpec{
		{
			Name:            "Global policy",
			Query:           "SELECT 1;",
			Description:     "Description",
			Resolution:      "Resolution",
			Team:            "",
			Platform:        "darwin",
			SoftwareTitleID: installer1.TitleID,
		},
	})
	require.Error(t, err)
	require.ErrorIs(t, err, errSoftwareTitleIDOnGlobalPolicy)

	// Apply two team policies associated to two installers and a "No team" policy associated to an installer.
	err = ds.ApplyPolicySpecs(ctx, user1.ID, []*fleet.PolicySpec{
		{
			Name:            "Team policy 1",
			Query:           "SELECT 1;",
			Description:     "Description 1",
			Resolution:      "Resolution 1",
			Team:            "team1",
			Platform:        "darwin",
			SoftwareTitleID: installer1.TitleID,
		},
		{
			Name:            "Team policy 2",
			Query:           "SELECT 2;",
			Description:     "Description 2",
			Resolution:      "Resolution 2",
			Team:            "team2",
			Platform:        "linux",
			SoftwareTitleID: installer2.TitleID,
		},
		{
			Name:            "No team policy 3",
			Query:           "SELECT 3;",
			Description:     "Description 3",
			Resolution:      "Resolution 3",
			Team:            "No team",
			Platform:        "linux",
			SoftwareTitleID: installer3.TitleID,
		},
	})
	require.NoError(t, err)
	team1Policies, _, err := ds.ListTeamPolicies(ctx, team1.ID, fleet.ListOptions{}, fleet.ListOptions{})
	require.NoError(t, err)
	require.Len(t, team1Policies, 1)
	require.NotNil(t, team1Policies[0].SoftwareInstallerID)
	policy1Team1 := team1Policies[0]
	require.Equal(t, installer1.InstallerID, *team1Policies[0].SoftwareInstallerID)
	team2Policies, _, err := ds.ListTeamPolicies(ctx, team2.ID, fleet.ListOptions{}, fleet.ListOptions{})
	require.NoError(t, err)
	require.Len(t, team2Policies, 1)
	require.NotNil(t, team2Policies[0].SoftwareInstallerID)
	require.Equal(t, installer2.InstallerID, *team2Policies[0].SoftwareInstallerID)
	noTeamPolicies, _, err := ds.ListTeamPolicies(ctx, fleet.PolicyNoTeamID, fleet.ListOptions{}, fleet.ListOptions{})
	require.NoError(t, err)
	require.Len(t, noTeamPolicies, 1)
	require.NotNil(t, noTeamPolicies[0].SoftwareInstallerID)
	require.Equal(t, installer3.InstallerID, *noTeamPolicies[0].SoftwareInstallerID)
<<<<<<< HEAD
=======

	// Record policy execution on policy1Team1.
	err = ds.RecordPolicyQueryExecutions(ctx, host1Team1, map[uint]*bool{
		policy1Team1.ID: ptr.Bool(false),
	}, time.Now(), false)
	require.NoError(t, err)
	err = ds.UpdateHostPolicyCounts(ctx)
	require.NoError(t, err)
>>>>>>> a4645056

	// Unset software installer from "Team policy 1".
	err = ds.ApplyPolicySpecs(ctx, user1.ID, []*fleet.PolicySpec{
		{
			Name:            "Team policy 1",
			Query:           "SELECT 1;",
			Description:     "Description 1",
			Resolution:      "Resolution 1",
			Team:            "team1",
			Platform:        "darwin",
			SoftwareTitleID: nil,
		},
	})
	require.NoError(t, err)
	team1Policies, _, err = ds.ListTeamPolicies(ctx, team1.ID, fleet.ListOptions{}, fleet.ListOptions{})
	require.NoError(t, err)
	require.Len(t, team1Policies, 1)
	require.Nil(t, team1Policies[0].SoftwareInstallerID)
	// Should not clear results because we've cleared not changed/set-new installer.
	require.Equal(t, uint(1), team1Policies[0].FailingHostCount)

	// Set "Team policy 1" to a software installer on team2.
	err = ds.ApplyPolicySpecs(ctx, user1.ID, []*fleet.PolicySpec{
		{
			Name:            "Team policy 1",
			Query:           "SELECT 1;",
			Description:     "Description 1",
			Resolution:      "Resolution 1",
			Team:            "team1",
			Platform:        "darwin",
			SoftwareTitleID: installer2.TitleID,
		},
	})
	require.Error(t, err)
	var notFoundErr *notFoundError
	require.ErrorAs(t, err, &notFoundErr)

	// Set "No team policy 3" to a software installer on team2.
	err = ds.ApplyPolicySpecs(ctx, user1.ID, []*fleet.PolicySpec{
		{
			Name:            "No team policy 3",
			Query:           "SELECT 3;",
			Description:     "Description 3",
			Resolution:      "Resolution 3",
			Team:            "No team",
			Platform:        "darwin",
			SoftwareTitleID: installer2.TitleID,
		},
	})
	require.Error(t, err)
	require.ErrorAs(t, err, &notFoundErr)

	// Set "Team policy 1" to a software title that doesn't exist.
	err = ds.ApplyPolicySpecs(ctx, user1.ID, []*fleet.PolicySpec{
		{
			Name:            "Team policy 1",
			Query:           "SELECT 1;",
			Description:     "Description 1",
			Resolution:      "Resolution 1",
			Team:            "team1",
			Platform:        "darwin",
			SoftwareTitleID: ptr.Uint(999_999),
		},
	})
	require.Error(t, err)
	require.ErrorAs(t, err, &notFoundErr)

	// Set "No team policy 3" to a software title that doesn't exist.
	err = ds.ApplyPolicySpecs(ctx, user1.ID, []*fleet.PolicySpec{
		{
			Name:            "No team policy 3",
			Query:           "SELECT 3;",
			Description:     "Description 3",
			Resolution:      "Resolution 3",
			Team:            "No team",
			Platform:        "darwin",
			SoftwareTitleID: ptr.Uint(999_999),
		},
	})
	require.Error(t, err)
	require.ErrorAs(t, err, &notFoundErr)

	// Unset software installer from "Team policy 2" using 0.
	err = ds.ApplyPolicySpecs(ctx, user1.ID, []*fleet.PolicySpec{
		{
			Name:            "Team policy 2",
			Query:           "SELECT 2;",
			Description:     "Description 2",
			Resolution:      "Resolution 2",
			Team:            "team2",
			Platform:        "linux",
			SoftwareTitleID: ptr.Uint(0),
		},
	})
	require.NoError(t, err)
	team2Policies, _, err = ds.ListTeamPolicies(ctx, team2.ID, fleet.ListOptions{}, fleet.ListOptions{})
	require.NoError(t, err)
	require.Len(t, team2Policies, 1)
	require.Nil(t, team2Policies[0].SoftwareInstallerID)

	// Apply team policies associated to two installers (again, with two installers with the same title).
	installer4ID, err := ds.MatchOrCreateSoftwareInstaller(ctx, &fleet.UploadSoftwareInstallerPayload{
		InstallScript:     "hello3",
		PreInstallQuery:   "SELECT 3;",
		PostInstallScript: "world3",
		InstallerFile:     bytes.NewReader([]byte("hello3")),
		StorageID:         "storage3",
		Filename:          "file1",
		Title:             "file1", // same title as installer1.
		Version:           "1.0",
		Source:            "apps",
		UserID:            user1.ID,
		TeamID:            &team2.ID,
	})
	require.NoError(t, err)
	installer4, err := ds.GetSoftwareInstallerMetadataByID(ctx, installer4ID)
	require.NoError(t, err)
	require.NotNil(t, installer2.TitleID)
	err = ds.ApplyPolicySpecs(ctx, user1.ID, []*fleet.PolicySpec{
		{
			Name:            "Team policy 1",
			Query:           "SELECT 1;",
			Description:     "Description 1",
			Resolution:      "Resolution 1",
			Team:            "team1",
			Platform:        "darwin",
			SoftwareTitleID: installer1.TitleID,
		},
		{
			Name:            "Team policy 2",
			Query:           "SELECT 2;",
			Description:     "Description 2",
			Resolution:      "Resolution 2",
			Team:            "team2",
			Platform:        "linux",
			SoftwareTitleID: installer4.TitleID,
		},
	})
	require.NoError(t, err)
	team1Policies, _, err = ds.ListTeamPolicies(ctx, team1.ID, fleet.ListOptions{}, fleet.ListOptions{})
	require.NoError(t, err)
	require.Len(t, team1Policies, 1)
	require.NotNil(t, team1Policies[0].SoftwareInstallerID)
	require.Equal(t, installer1.InstallerID, *team1Policies[0].SoftwareInstallerID)
	// Should clear results because we've are setting an installer.
	require.Equal(t, uint(0), team1Policies[0].FailingHostCount)
	countBiggerThanZero := true
	ExecAdhocSQL(t, ds, func(q sqlx.ExtContext) error {
		return sqlx.GetContext(ctx, q,
			&countBiggerThanZero,
			`SELECT COUNT(*) > 0 FROM policy_membership WHERE policy_id = ?`,
			team1Policies[0].ID,
		)
	})
	require.False(t, countBiggerThanZero)
	team2Policies, _, err = ds.ListTeamPolicies(ctx, team2.ID, fleet.ListOptions{}, fleet.ListOptions{})
	require.NoError(t, err)
	require.Len(t, team2Policies, 1)
	require.NotNil(t, team2Policies[0].SoftwareInstallerID)
	require.Equal(t, installer4.InstallerID, *team2Policies[0].SoftwareInstallerID)
<<<<<<< HEAD
=======

	// Record policy execution on policy1Team1 to test that setting the same installer won't clear results.
	err = ds.RecordPolicyQueryExecutions(ctx, host1Team1, map[uint]*bool{
		policy1Team1.ID: ptr.Bool(false),
	}, time.Now(), false)
	require.NoError(t, err)
	err = ds.UpdateHostPolicyCounts(ctx)
	require.NoError(t, err)
	err = ds.ApplyPolicySpecs(ctx, user1.ID, []*fleet.PolicySpec{
		{
			Name:            "Team policy 1",
			Query:           "SELECT 1;",
			Description:     "Description 1",
			Resolution:      "Resolution 1",
			Team:            "team1",
			Platform:        "darwin",
			SoftwareTitleID: installer1.TitleID,
		},
	})
	require.NoError(t, err)
	team1Policies, _, err = ds.ListTeamPolicies(ctx, team1.ID, fleet.ListOptions{}, fleet.ListOptions{})
	require.NoError(t, err)
	require.Len(t, team1Policies, 1)
	require.Equal(t, uint(1), team1Policies[0].FailingHostCount)
	countBiggerThanZero = false
	ExecAdhocSQL(t, ds, func(q sqlx.ExtContext) error {
		return sqlx.GetContext(ctx, q,
			&countBiggerThanZero,
			`SELECT COUNT(*) > 0 FROM policy_membership WHERE policy_id = ?`,
			team1Policies[0].ID,
		)
	})
	require.True(t, countBiggerThanZero)

	// Now change the installer, should clear results.
	err = ds.ApplyPolicySpecs(ctx, user1.ID, []*fleet.PolicySpec{
		{
			Name:            "Team policy 1",
			Query:           "SELECT 1;",
			Description:     "Description 1",
			Resolution:      "Resolution 1",
			Team:            "team1",
			Platform:        "darwin",
			SoftwareTitleID: installer5.TitleID,
		},
	})
	require.NoError(t, err)
	team1Policies, _, err = ds.ListTeamPolicies(ctx, team1.ID, fleet.ListOptions{}, fleet.ListOptions{})
	require.NoError(t, err)
	require.Len(t, team1Policies, 1)
	require.Equal(t, uint(0), team1Policies[0].FailingHostCount)
	countBiggerThanZero = true
	ExecAdhocSQL(t, ds, func(q sqlx.ExtContext) error {
		return sqlx.GetContext(ctx, q,
			&countBiggerThanZero,
			`SELECT COUNT(*) > 0 FROM policy_membership WHERE policy_id = ?`,
			team1Policies[0].ID,
		)
	})
	require.False(t, countBiggerThanZero)
>>>>>>> a4645056
}

func testTeamPoliciesNoTeam(t *testing.T, ds *Datastore) {
	ctx := context.Background()

	user1 := test.NewUser(t, ds, "Alice", "alice@example.com", true)
	team1, err := ds.NewTeam(ctx, &fleet.Team{Name: "team1"})
	require.NoError(t, err)
	team2, err := ds.NewTeam(ctx, &fleet.Team{Name: "team2"})
	require.NoError(t, err)

	newHost := func(name string, teamID *uint, platform string) *fleet.Host {
		h, err := ds.NewHost(ctx, &fleet.Host{
			OsqueryHostID:   ptr.String(uuid.New().String()),
			DetailUpdatedAt: time.Now(),
			LabelUpdatedAt:  time.Now(),
			PolicyUpdatedAt: time.Now(),
			SeenTime:        time.Now(),
			NodeKey:         ptr.String(uuid.New().String()),
			UUID:            uuid.New().String(),
			Hostname:        name,
			TeamID:          teamID,
			Platform:        platform,
		})
		require.NoError(t, err)
		return h
	}

	host0NoTeam := newHost("host0NoTeam", nil, "darwin")
	host1Team1 := newHost("host1Team1", &team1.ID, "darwin")
	host2Team1 := newHost("host2Team1", &team1.ID, "linux")
	host3Team2 := newHost("host1Team1", &team2.ID, "windows")
	host5NoTeam := newHost("host5NoTeam", nil, "windows")

	policy0NoTeam, err := ds.NewTeamPolicy(ctx, fleet.PolicyNoTeamID, &user1.ID, fleet.PolicyPayload{
		Name:  "policy0NoTeam",
		Query: "SELECT 0;",
	})
	require.NoError(t, err)
	require.NotNil(t, policy0NoTeam.TeamID)
	require.Equal(t, fleet.PolicyNoTeamID, *policy0NoTeam.TeamID)
	tp, err := ds.TeamPolicy(ctx, fleet.PolicyNoTeamID, policy0NoTeam.ID)
	require.NoError(t, err)
	require.Equal(t, tp, policy0NoTeam)

	policy1Team1, err := ds.NewTeamPolicy(ctx, team1.ID, &user1.ID, fleet.PolicyPayload{
		Name:  "policy1Team1",
		Query: "SELECT 1;",
	})
	require.NoError(t, err)
	policy2Team2, err := ds.NewTeamPolicy(ctx, team2.ID, &user1.ID, fleet.PolicyPayload{
		Name:  "policy2Team2",
		Query: "SELECT 2;",
	})
	require.NoError(t, err)
	policy3NoTeam, err := ds.NewTeamPolicy(ctx, fleet.PolicyNoTeamID, &user1.ID, fleet.PolicyPayload{
		Name:  "policy3NoTeam",
		Query: "SELECT 3;",
	})
	require.NoError(t, err)
	policy4Team2, err := ds.NewTeamPolicy(ctx, team2.ID, &user1.ID, fleet.PolicyPayload{
		Name:  "policy4Team2",
		Query: "SELECT 4;",
	})
	require.NoError(t, err)

	globalPolicy1, err := ds.NewGlobalPolicy(ctx, &user1.ID, fleet.PolicyPayload{
		Name:  "globalPolicy1",
		Query: "SELECT gp1;",
	})
	require.NoError(t, err)
	globalPolicy2, err := ds.NewGlobalPolicy(ctx, &user1.ID, fleet.PolicyPayload{
		Name:  "globalPolicy2",
		Query: "SELECT gp2;",
	})
	require.NoError(t, err)

	// Results for host0NoTeam
	err = ds.RecordPolicyQueryExecutions(ctx, host0NoTeam, map[uint]*bool{
		globalPolicy1.ID: ptr.Bool(false),
		globalPolicy2.ID: ptr.Bool(false),
		policy0NoTeam.ID: ptr.Bool(true),
		policy3NoTeam.ID: ptr.Bool(false),
	}, time.Now(), false)
	require.NoError(t, err)

	// Results for host1Team1
	err = ds.RecordPolicyQueryExecutions(ctx, host1Team1, map[uint]*bool{
		globalPolicy1.ID: ptr.Bool(true),
		globalPolicy2.ID: nil, // failed to execute, e.g. typo on SQL.
		policy1Team1.ID:  ptr.Bool(true),
	}, time.Now(), false)
	require.NoError(t, err)

	// Results for host2Team1
	err = ds.RecordPolicyQueryExecutions(ctx, host2Team1, map[uint]*bool{
		globalPolicy1.ID: ptr.Bool(false),
		globalPolicy2.ID: ptr.Bool(true),
		policy1Team1.ID:  ptr.Bool(false),
	}, time.Now(), false)
	require.NoError(t, err)

	// Results for host3Team2
	err = ds.RecordPolicyQueryExecutions(ctx, host3Team2, map[uint]*bool{
		globalPolicy1.ID: ptr.Bool(true),
		policy2Team2.ID:  ptr.Bool(true),
		policy4Team2.ID:  ptr.Bool(false),
	}, time.Now(), false)
	require.NoError(t, err)

	// Results for host5NoTeam
	err = ds.RecordPolicyQueryExecutions(ctx, host5NoTeam, map[uint]*bool{
		globalPolicy1.ID: ptr.Bool(true),
		globalPolicy2.ID: ptr.Bool(false),
		policy0NoTeam.ID: ptr.Bool(false),
		policy3NoTeam.ID: ptr.Bool(false),
	}, time.Now(), false)
	require.NoError(t, err)

	err = ds.UpdateHostPolicyCounts(ctx)
	require.NoError(t, err)

	// Tests on global domain.
	globalPolicies, err := ds.ListGlobalPolicies(ctx, fleet.ListOptions{})
	require.NoError(t, err)
	require.Len(t, globalPolicies, 2)
	require.Equal(t, globalPolicy1.ID, globalPolicies[0].ID)
	require.Equal(t, uint(2), globalPolicies[0].FailingHostCount)
	require.Equal(t, uint(3), globalPolicies[0].PassingHostCount)
	require.Equal(t, globalPolicy2.ID, globalPolicies[1].ID)
	require.Equal(t, uint(2), globalPolicies[1].FailingHostCount)
	require.Equal(t, uint(1), globalPolicies[1].PassingHostCount)
	ids := make([]uint, 0, len(globalPolicies))
	for _, globalPolicy := range globalPolicies {
		p, err := ds.Policy(ctx, globalPolicy.ID)
		require.NoError(t, err)
		require.Equal(t, p, globalPolicy)
		ids = append(ids, globalPolicy.ID)
	}
	c, err := ds.CountPolicies(ctx, nil, "")
	require.NoError(t, err)
	require.Equal(t, 2, c)
	globalPoliciesByID, err := ds.PoliciesByID(ctx, ids)
	require.NoError(t, err)
	require.Len(t, globalPoliciesByID, 2)
	require.Equal(t, globalPoliciesByID[globalPolicies[0].ID], globalPolicies[0])
	require.Equal(t, globalPoliciesByID[globalPolicies[1].ID], globalPolicies[1])

	// Tests on team1 domain.
	teamPolicies, inheritedPolicies, err := ds.ListTeamPolicies(ctx, team1.ID, fleet.ListOptions{}, fleet.ListOptions{})
	require.NoError(t, err)
	require.Len(t, teamPolicies, 1)
	require.Equal(t, policy1Team1.ID, teamPolicies[0].ID)
	require.Equal(t, uint(1), teamPolicies[0].FailingHostCount)
	require.Equal(t, uint(1), teamPolicies[0].PassingHostCount)
	require.Len(t, inheritedPolicies, 2)
	require.Equal(t, globalPolicy1.ID, inheritedPolicies[0].ID)
	require.Equal(t, uint(1), inheritedPolicies[0].FailingHostCount)
	require.Equal(t, uint(1), inheritedPolicies[0].PassingHostCount)
	require.Equal(t, globalPolicy2.ID, inheritedPolicies[1].ID)
	require.Equal(t, uint(0), inheritedPolicies[1].FailingHostCount)
	require.Equal(t, uint(1), inheritedPolicies[1].PassingHostCount)
	ids = make([]uint, 0, len(teamPolicies))
	for _, teamPolicy := range teamPolicies {
		p, err := ds.Policy(ctx, teamPolicy.ID)
		require.NoError(t, err)
		require.Equal(t, p, teamPolicy)
		ids = append(ids, teamPolicy.ID)
	}
	teamPoliciesByID, err := ds.PoliciesByID(ctx, ids)
	require.NoError(t, err)
	require.Len(t, teamPoliciesByID, 1)
	require.Equal(t, teamPoliciesByID[teamPolicies[0].ID], teamPolicies[0])
	c, err = ds.CountMergedTeamPolicies(ctx, team1.ID, "")
	require.NoError(t, err)
	require.Equal(t, 3, c)
	c, err = ds.CountPolicies(ctx, &team1.ID, "")
	require.NoError(t, err)
	require.Equal(t, 1, c)
	mergedTeamPolicies, err := ds.ListMergedTeamPolicies(ctx, team1.ID, fleet.ListOptions{})
	require.NoError(t, err)
	require.Len(t, mergedTeamPolicies, 3)
	require.Equal(t, policy1Team1.ID, mergedTeamPolicies[0].ID)
	require.Equal(t, uint(1), mergedTeamPolicies[0].FailingHostCount)
	require.Equal(t, uint(1), mergedTeamPolicies[0].PassingHostCount)
	require.Equal(t, globalPolicy1.ID, mergedTeamPolicies[1].ID)
	require.Equal(t, uint(1), mergedTeamPolicies[1].FailingHostCount)
	require.Equal(t, uint(1), mergedTeamPolicies[1].PassingHostCount)
	require.Equal(t, globalPolicy2.ID, mergedTeamPolicies[2].ID)
	require.Equal(t, uint(0), mergedTeamPolicies[2].FailingHostCount)
	require.Equal(t, uint(1), mergedTeamPolicies[2].PassingHostCount)

	// Tests on team2 domain.
	teamPolicies, inheritedPolicies, err = ds.ListTeamPolicies(ctx, team2.ID, fleet.ListOptions{}, fleet.ListOptions{})
	require.NoError(t, err)
	require.Len(t, teamPolicies, 2)
	require.Equal(t, policy2Team2.ID, teamPolicies[0].ID)
	require.Equal(t, uint(0), teamPolicies[0].FailingHostCount)
	require.Equal(t, uint(1), teamPolicies[0].PassingHostCount)
	require.Equal(t, policy4Team2.ID, teamPolicies[1].ID)
	require.Equal(t, uint(1), teamPolicies[1].FailingHostCount)
	require.Equal(t, uint(0), teamPolicies[1].PassingHostCount)
	require.Len(t, inheritedPolicies, 2)
	require.Equal(t, globalPolicy1.ID, inheritedPolicies[0].ID)
	require.Equal(t, uint(0), inheritedPolicies[0].FailingHostCount)
	require.Equal(t, uint(1), inheritedPolicies[0].PassingHostCount)
	require.Equal(t, globalPolicy2.ID, inheritedPolicies[1].ID)
	require.Equal(t, uint(0), inheritedPolicies[1].FailingHostCount)
	require.Equal(t, uint(0), inheritedPolicies[1].PassingHostCount)
	ids = make([]uint, 0, len(teamPolicies))
	for _, teamPolicy := range teamPolicies {
		p, err := ds.Policy(ctx, teamPolicy.ID)
		require.NoError(t, err)
		require.Equal(t, p, teamPolicy)
		ids = append(ids, teamPolicy.ID)
	}
	teamPoliciesByID, err = ds.PoliciesByID(ctx, ids)
	require.NoError(t, err)
	require.Len(t, teamPoliciesByID, 2)
	require.Equal(t, teamPoliciesByID[teamPolicies[0].ID], teamPolicies[0])
	require.Equal(t, teamPoliciesByID[teamPolicies[1].ID], teamPolicies[1])
	c, err = ds.CountMergedTeamPolicies(ctx, team2.ID, "")
	require.NoError(t, err)
	require.Equal(t, 4, c)
	c, err = ds.CountPolicies(ctx, &team2.ID, "")
	require.NoError(t, err)
	require.Equal(t, 2, c)
	mergedTeamPolicies, err = ds.ListMergedTeamPolicies(ctx, team2.ID, fleet.ListOptions{})
	require.NoError(t, err)
	require.Len(t, mergedTeamPolicies, 4)
	require.Equal(t, policy2Team2.ID, mergedTeamPolicies[0].ID)
	require.Equal(t, uint(0), mergedTeamPolicies[0].FailingHostCount)
	require.Equal(t, uint(1), mergedTeamPolicies[0].PassingHostCount)
	require.Equal(t, policy4Team2.ID, mergedTeamPolicies[1].ID)
	require.Equal(t, uint(1), mergedTeamPolicies[1].FailingHostCount)
	require.Equal(t, uint(0), mergedTeamPolicies[1].PassingHostCount)
	require.Equal(t, globalPolicy1.ID, mergedTeamPolicies[2].ID)
	require.Equal(t, uint(0), mergedTeamPolicies[2].FailingHostCount)
	require.Equal(t, uint(1), mergedTeamPolicies[2].PassingHostCount)
	require.Equal(t, globalPolicy2.ID, mergedTeamPolicies[3].ID)
	require.Equal(t, uint(0), mergedTeamPolicies[3].FailingHostCount)
	require.Equal(t, uint(0), mergedTeamPolicies[3].PassingHostCount)

	// Tests on "No team" domain.
	teamPolicies, inheritedPolicies, err = ds.ListTeamPolicies(ctx, fleet.PolicyNoTeamID, fleet.ListOptions{}, fleet.ListOptions{})
	require.NoError(t, err)
	require.Len(t, teamPolicies, 2)
	require.Equal(t, policy0NoTeam.ID, teamPolicies[0].ID)
	require.Equal(t, uint(1), teamPolicies[0].FailingHostCount)
	require.Equal(t, uint(1), teamPolicies[0].PassingHostCount)
	require.Equal(t, policy3NoTeam.ID, teamPolicies[1].ID)
	require.Equal(t, uint(2), teamPolicies[1].FailingHostCount)
	require.Equal(t, uint(0), teamPolicies[1].PassingHostCount)
	require.Len(t, inheritedPolicies, 2)
	require.Equal(t, globalPolicy1.ID, inheritedPolicies[0].ID)
	require.Equal(t, uint(1), inheritedPolicies[0].FailingHostCount)
	require.Equal(t, uint(1), inheritedPolicies[0].PassingHostCount)
	require.Equal(t, globalPolicy2.ID, inheritedPolicies[1].ID)
	require.Equal(t, uint(2), inheritedPolicies[1].FailingHostCount)
	require.Equal(t, uint(0), inheritedPolicies[1].PassingHostCount)
	ids = make([]uint, 0, len(teamPolicies))
	for _, teamPolicy := range teamPolicies {
		p, err := ds.Policy(ctx, teamPolicy.ID)
		require.NoError(t, err)
		require.Equal(t, p, teamPolicy)
		ids = append(ids, teamPolicy.ID)
	}
	teamPoliciesByID, err = ds.PoliciesByID(ctx, ids)
	require.NoError(t, err)
	require.Len(t, teamPoliciesByID, 2)
	require.Equal(t, teamPoliciesByID[teamPolicies[0].ID], teamPolicies[0])
	require.Equal(t, teamPoliciesByID[teamPolicies[1].ID], teamPolicies[1])
	c, err = ds.CountMergedTeamPolicies(ctx, fleet.PolicyNoTeamID, "")
	require.NoError(t, err)
	require.Equal(t, 4, c)
	c, err = ds.CountPolicies(ctx, ptr.Uint(fleet.PolicyNoTeamID), "")
	require.NoError(t, err)
	require.Equal(t, 2, c)
	mergedTeamPolicies, err = ds.ListMergedTeamPolicies(ctx, fleet.PolicyNoTeamID, fleet.ListOptions{})
	require.NoError(t, err)
	require.Len(t, mergedTeamPolicies, 4)
	require.Equal(t, policy0NoTeam.ID, mergedTeamPolicies[0].ID)
	require.Equal(t, uint(1), mergedTeamPolicies[0].FailingHostCount)
	require.Equal(t, uint(1), mergedTeamPolicies[0].PassingHostCount)
	require.Equal(t, policy3NoTeam.ID, mergedTeamPolicies[1].ID)
	require.Equal(t, uint(2), mergedTeamPolicies[1].FailingHostCount)
	require.Equal(t, uint(0), mergedTeamPolicies[1].PassingHostCount)
	require.Equal(t, globalPolicy1.ID, mergedTeamPolicies[2].ID)
	require.Equal(t, uint(1), mergedTeamPolicies[2].FailingHostCount)
	require.Equal(t, uint(1), mergedTeamPolicies[2].PassingHostCount)
	require.Equal(t, globalPolicy2.ID, mergedTeamPolicies[3].ID)
	require.Equal(t, uint(2), mergedTeamPolicies[3].FailingHostCount)
	require.Equal(t, uint(0), mergedTeamPolicies[3].PassingHostCount)

	// Test ListPoliciesForHost and PolicyQueriesForHost for host0NoTeam.
	host0Policies, err := ds.ListPoliciesForHost(ctx, host0NoTeam)
	require.NoError(t, err)
	require.Len(t, host0Policies, 4)
	require.Equal(t, globalPolicy1.ID, host0Policies[0].ID)
	require.Equal(t, "fail", host0Policies[0].Response)
	require.Equal(t, globalPolicy2.ID, host0Policies[1].ID)
	require.Equal(t, "fail", host0Policies[1].Response)
	require.Equal(t, policy3NoTeam.ID, host0Policies[2].ID)
	require.Equal(t, "fail", host0Policies[2].Response)
	require.Equal(t, policy0NoTeam.ID, host0Policies[3].ID)
	require.Equal(t, "pass", host0Policies[3].Response)
	host0PolicyQueries, err := ds.PolicyQueriesForHost(ctx, host0NoTeam)
	require.NoError(t, err)
	require.Len(t, host0PolicyQueries, 4)
	require.Equal(t, "SELECT gp1;", host0PolicyQueries[strconv.FormatUint(uint64(globalPolicy1.ID), 10)])
	require.Equal(t, "SELECT gp2;", host0PolicyQueries[strconv.FormatUint(uint64(globalPolicy2.ID), 10)])
	require.Equal(t, "SELECT 0;", host0PolicyQueries[strconv.FormatUint(uint64(policy0NoTeam.ID), 10)])
	require.Equal(t, "SELECT 3;", host0PolicyQueries[strconv.FormatUint(uint64(policy3NoTeam.ID), 10)])

	// Test ListPoliciesForHost and PolicyQueriesForHost for host1Team1.
	host1Policies, err := ds.ListPoliciesForHost(ctx, host1Team1)
	require.NoError(t, err)
	require.Len(t, host1Policies, 3)
	require.Equal(t, globalPolicy2.ID, host1Policies[0].ID)
	require.Equal(t, "", host1Policies[0].Response)
	require.Equal(t, globalPolicy1.ID, host1Policies[1].ID)
	require.Equal(t, "pass", host1Policies[1].Response)
	require.Equal(t, policy1Team1.ID, host1Policies[2].ID)
	require.Equal(t, "pass", host1Policies[2].Response)
	host1PolicyQueries, err := ds.PolicyQueriesForHost(ctx, host1Team1)
	require.NoError(t, err)
	require.Len(t, host1PolicyQueries, 3)
	require.Equal(t, "SELECT gp1;", host1PolicyQueries[strconv.FormatUint(uint64(globalPolicy1.ID), 10)])
	require.Equal(t, "SELECT gp2;", host1PolicyQueries[strconv.FormatUint(uint64(globalPolicy2.ID), 10)])
	require.Equal(t, "SELECT 1;", host1PolicyQueries[strconv.FormatUint(uint64(policy1Team1.ID), 10)])

	// Test ListPoliciesForHost and PolicyQueriesForHost for host2Team1.
	host2Policies, err := ds.ListPoliciesForHost(ctx, host2Team1)
	require.NoError(t, err)
	require.Len(t, host2Policies, 3)
	require.Equal(t, globalPolicy1.ID, host2Policies[0].ID)
	require.Equal(t, "fail", host2Policies[0].Response)
	require.Equal(t, policy1Team1.ID, host2Policies[1].ID)
	require.Equal(t, "fail", host2Policies[1].Response)
	require.Equal(t, globalPolicy2.ID, host2Policies[2].ID)
	require.Equal(t, "pass", host2Policies[2].Response)
	host2PolicyQueries, err := ds.PolicyQueriesForHost(ctx, host2Team1)
	require.NoError(t, err)
	require.Len(t, host2PolicyQueries, 3)
	require.Equal(t, "SELECT gp1;", host2PolicyQueries[strconv.FormatUint(uint64(globalPolicy1.ID), 10)])
	require.Equal(t, "SELECT gp2;", host2PolicyQueries[strconv.FormatUint(uint64(globalPolicy2.ID), 10)])
	require.Equal(t, "SELECT 1;", host2PolicyQueries[strconv.FormatUint(uint64(policy1Team1.ID), 10)])

	// Test ListPoliciesForHost and PolicyQueriesForHost for host3Team2.
	host3Policies, err := ds.ListPoliciesForHost(ctx, host3Team2)
	require.NoError(t, err)
	require.Len(t, host3Policies, 4)
	require.Equal(t, policy4Team2.ID, host3Policies[0].ID)
	require.Equal(t, "fail", host3Policies[0].Response)
	require.Equal(t, globalPolicy2.ID, host3Policies[1].ID)
	require.Equal(t, "", host3Policies[1].Response)
	require.Equal(t, globalPolicy1.ID, host3Policies[2].ID)
	require.Equal(t, "pass", host3Policies[2].Response)
	require.Equal(t, policy2Team2.ID, host3Policies[3].ID)
	require.Equal(t, "pass", host3Policies[3].Response)
	host3PolicyQueries, err := ds.PolicyQueriesForHost(ctx, host3Team2)
	require.NoError(t, err)
	require.Len(t, host3PolicyQueries, 4)
	require.Equal(t, "SELECT gp1;", host3PolicyQueries[strconv.FormatUint(uint64(globalPolicy1.ID), 10)])
	require.Equal(t, "SELECT gp2;", host3PolicyQueries[strconv.FormatUint(uint64(globalPolicy2.ID), 10)])
	require.Equal(t, "SELECT 2;", host3PolicyQueries[strconv.FormatUint(uint64(policy2Team2.ID), 10)])
	require.Equal(t, "SELECT 4;", host3PolicyQueries[strconv.FormatUint(uint64(policy4Team2.ID), 10)])

	// Test ListPoliciesForHost and PolicyQueriesForHost for host5NoTeam.
	host5Policies, err := ds.ListPoliciesForHost(ctx, host5NoTeam)
	require.NoError(t, err)
	require.Len(t, host5Policies, 4)
	require.Equal(t, globalPolicy2.ID, host5Policies[0].ID)
	require.Equal(t, "fail", host5Policies[0].Response)
	require.Equal(t, policy0NoTeam.ID, host5Policies[1].ID)
	require.Equal(t, "fail", host5Policies[1].Response)
	require.Equal(t, policy3NoTeam.ID, host5Policies[2].ID)
	require.Equal(t, "fail", host5Policies[2].Response)
	require.Equal(t, globalPolicy1.ID, host5Policies[3].ID)
	require.Equal(t, "pass", host5Policies[3].Response)
	host5PolicyQueries, err := ds.PolicyQueriesForHost(ctx, host5NoTeam)
	require.NoError(t, err)
	require.Len(t, host5PolicyQueries, 4)
	require.Equal(t, "SELECT gp1;", host5PolicyQueries[strconv.FormatUint(uint64(globalPolicy1.ID), 10)])
	require.Equal(t, "SELECT gp2;", host5PolicyQueries[strconv.FormatUint(uint64(globalPolicy2.ID), 10)])
	require.Equal(t, "SELECT 0;", host5PolicyQueries[strconv.FormatUint(uint64(policy0NoTeam.ID), 10)])
	require.Equal(t, "SELECT 3;", host5PolicyQueries[strconv.FormatUint(uint64(policy3NoTeam.ID), 10)])
}<|MERGE_RESOLUTION|>--- conflicted
+++ resolved
@@ -4061,8 +4061,6 @@
 	require.NoError(t, err)
 	team2, err := ds.NewTeam(ctx, &fleet.Team{Name: "team2"})
 	require.NoError(t, err)
-<<<<<<< HEAD
-=======
 	newHost := func(name string, teamID *uint, platform string) *fleet.Host {
 		h, err := ds.NewHost(ctx, &fleet.Host{
 			OsqueryHostID:   ptr.String(uuid.New().String()),
@@ -4081,7 +4079,6 @@
 	}
 
 	host1Team1 := newHost("host1Team1", &team1.ID, "darwin")
->>>>>>> a4645056
 
 	installer1ID, err := ds.MatchOrCreateSoftwareInstaller(ctx, &fleet.UploadSoftwareInstallerPayload{
 		InstallScript:     "hello",
@@ -4134,8 +4131,6 @@
 	installer3, err := ds.GetSoftwareInstallerMetadataByID(ctx, installer3ID)
 	require.NoError(t, err)
 	require.NotNil(t, installer3.TitleID)
-<<<<<<< HEAD
-=======
 	// Another installer on team1 to test changing installers.
 	installer5ID, err := ds.MatchOrCreateSoftwareInstaller(ctx, &fleet.UploadSoftwareInstallerPayload{
 		InstallScript:     "hello5",
@@ -4154,7 +4149,6 @@
 	installer5, err := ds.GetSoftwareInstallerMetadataByID(ctx, installer5ID)
 	require.NoError(t, err)
 	require.NotNil(t, installer5.TitleID)
->>>>>>> a4645056
 
 	// Installers cannot be assigned to global policies.
 	err = ds.ApplyPolicySpecs(ctx, user1.ID, []*fleet.PolicySpec{
@@ -4218,8 +4212,6 @@
 	require.Len(t, noTeamPolicies, 1)
 	require.NotNil(t, noTeamPolicies[0].SoftwareInstallerID)
 	require.Equal(t, installer3.InstallerID, *noTeamPolicies[0].SoftwareInstallerID)
-<<<<<<< HEAD
-=======
 
 	// Record policy execution on policy1Team1.
 	err = ds.RecordPolicyQueryExecutions(ctx, host1Team1, map[uint]*bool{
@@ -4228,7 +4220,6 @@
 	require.NoError(t, err)
 	err = ds.UpdateHostPolicyCounts(ctx)
 	require.NoError(t, err)
->>>>>>> a4645056
 
 	// Unset software installer from "Team policy 1".
 	err = ds.ApplyPolicySpecs(ctx, user1.ID, []*fleet.PolicySpec{
@@ -4389,8 +4380,6 @@
 	require.Len(t, team2Policies, 1)
 	require.NotNil(t, team2Policies[0].SoftwareInstallerID)
 	require.Equal(t, installer4.InstallerID, *team2Policies[0].SoftwareInstallerID)
-<<<<<<< HEAD
-=======
 
 	// Record policy execution on policy1Team1 to test that setting the same installer won't clear results.
 	err = ds.RecordPolicyQueryExecutions(ctx, host1Team1, map[uint]*bool{
@@ -4451,7 +4440,6 @@
 		)
 	})
 	require.False(t, countBiggerThanZero)
->>>>>>> a4645056
 }
 
 func testTeamPoliciesNoTeam(t *testing.T, ds *Datastore) {
