package mysql

import (
	"context"
	"crypto/rand"
	"crypto/rsa"
	"crypto/x509"
	"crypto/x509/pkix"
	"database/sql"
	"encoding/asn1"
	"encoding/base64"
	"encoding/json"
	"encoding/pem"
	"fmt"
	"io"
	"math/big"
	"os"
	"os/exec"
	"path"
	"runtime"
	"strconv"
	"strings"
	"sync"
	"testing"
	"text/tabwriter"
	"time"

	"github.com/WatchBeam/clock"
	"github.com/fleetdm/fleet/v4/server/config"
	"github.com/fleetdm/fleet/v4/server/contexts/ctxerr"
	"github.com/fleetdm/fleet/v4/server/fleet"
	nanodep_client "github.com/fleetdm/fleet/v4/server/mdm/nanodep/client"
	"github.com/go-kit/log"
	"github.com/google/uuid"
	"github.com/jmoiron/sqlx"
	"github.com/stretchr/testify/require"
	"go.mozilla.org/pkcs7"
)

const (
	testUsername              = "root"
	testPassword              = "toor"
	testAddress               = "localhost:3307"
	testReplicaDatabaseSuffix = "_replica"
	testReplicaAddress        = "localhost:3310"
)

func connectMySQL(t testing.TB, testName string, opts *DatastoreTestOptions) *Datastore {
	cfg := config.MysqlConfig{
		Username: testUsername,
		Password: testPassword,
		Database: testName,
		Address:  testAddress,
	}

	// Create datastore client
	var replicaOpt DBOption
	if opts.DummyReplica {
		replicaConf := cfg
		replicaConf.Database += testReplicaDatabaseSuffix
		replicaOpt = Replica(&replicaConf)
	}

	// For use with WithFleetConfig. Note that since we're setting up the DB in a different way
	// than in production, we have to reset the MinSoftwareLastOpenedAtDiff field to its default so
	// it's not overwritten here.
	tc := config.TestConfig()
	tc.Osquery.MinSoftwareLastOpenedAtDiff = defaultMinLastOpenedAtDiff

	// set SQL mode to ANSI, as it's a special mode equivalent to:
	// REAL_AS_FLOAT, PIPES_AS_CONCAT, ANSI_QUOTES, IGNORE_SPACE, and
	// ONLY_FULL_GROUP_BY
	//
	// Per the docs:
	// > This mode changes syntax and behavior to conform more closely to
	// standard SQL.
	//
	// https://dev.mysql.com/doc/refman/8.0/en/sql-mode.html#sqlmode_ansi
	ds, err := New(cfg, clock.NewMockClock(), Logger(log.NewNopLogger()), LimitAttempts(1), replicaOpt, SQLMode("ANSI"), WithFleetConfig(&tc))
	require.Nil(t, err)

	if opts.DummyReplica {
		setupDummyReplica(t, testName, ds, opts)
	}
	if opts.RealReplica {
		replicaOpts := &dbOptions{
			minLastOpenedAtDiff: defaultMinLastOpenedAtDiff,
			maxAttempts:         1,
			logger:              log.NewNopLogger(),
			sqlMode:             "ANSI",
		}
		setupRealReplica(t, testName, ds, replicaOpts)
	}

	return ds
}

func setupDummyReplica(t testing.TB, testName string, ds *Datastore, opts *DatastoreTestOptions) {
	t.Helper()

	// create the context that will cancel the replication goroutine on test exit
	var cancel func()
	ctx := context.Background()
	if tt, ok := t.(*testing.T); ok {
		if dl, ok := tt.Deadline(); ok {
			ctx, cancel = context.WithDeadline(ctx, dl)
		} else {
			ctx, cancel = context.WithCancel(ctx)
		}
	}
	t.Cleanup(cancel)

	// start the replication goroutine that runs when signalled through a
	// channel, the replication runs in lock-step - the test is in control of
	// when the replication happens, by calling opts.RunReplication(), and when
	// that call returns, the replication is guaranteed to be done. This supports
	// simulating all kinds of replica lag.
	ch := make(chan chan struct{})
	go func() {
		// if it exits because of a panic/failed replication, cancel the context
		// immediately so that RunReplication is unblocked too.
		defer cancel()

		primary := ds.primary
		replica := ds.replica.(*sqlx.DB)
		replicaDB := testName + testReplicaDatabaseSuffix
		last := time.Now().Add(-time.Minute)

		// drop all foreign keys in the replica, as that causes issues even with
		// FOREIGN_KEY_CHECKS=0
		var fks []struct {
			TableName      string `db:"TABLE_NAME"`
			ConstraintName string `db:"CONSTRAINT_NAME"`
		}
		err := primary.SelectContext(ctx, &fks, `
          SELECT
            TABLE_NAME, CONSTRAINT_NAME
          FROM
            INFORMATION_SCHEMA.KEY_COLUMN_USAGE
          WHERE
            TABLE_SCHEMA = ? AND
            REFERENCED_TABLE_NAME IS NOT NULL`, testName)
		require.NoError(t, err)
		for _, fk := range fks {
			stmt := fmt.Sprintf(`ALTER TABLE %s.%s DROP FOREIGN KEY %s`, replicaDB, fk.TableName, fk.ConstraintName)
			_, err := replica.ExecContext(ctx, stmt)
			// If the FK was already removed do nothing
			if err != nil && strings.Contains(err.Error(), "check that column/key exists") {
				continue
			}

			require.NoError(t, err)
		}

		for {
			select {
			case out := <-ch:
				// identify tables with changes since the last call
				var tables []string
				err := primary.SelectContext(ctx, &tables, `
          SELECT
            table_name
          FROM
            information_schema.tables
          WHERE
            table_schema = ? AND
            table_type = 'BASE TABLE' AND
            update_time >= ?`, testName, last)
				require.NoError(t, err)

				err = primary.GetContext(ctx, &last, `
          SELECT
            MAX(update_time)
          FROM
            information_schema.tables
          WHERE
            table_schema = ? AND
            table_type = 'BASE TABLE'`, testName)
				require.NoError(t, err)

				// replicate by dropping the existing table and re-creating it from
				// the primary.
				for _, tbl := range tables {
					stmt := fmt.Sprintf(`DROP TABLE IF EXISTS %s.%s`, replicaDB, tbl)
					t.Log(stmt)
					_, err = replica.ExecContext(ctx, stmt)
					require.NoError(t, err)
					stmt = fmt.Sprintf(`CREATE TABLE %s.%s LIKE %s.%s`, replicaDB, tbl, testName, tbl)
					t.Log(stmt)
					_, err = replica.ExecContext(ctx, stmt)
					require.NoError(t, err)
					stmt = fmt.Sprintf(`INSERT INTO %s.%s SELECT * FROM %s.%s`, replicaDB, tbl, testName, tbl)
					t.Log(stmt)
					_, err = replica.ExecContext(ctx, stmt)
					require.NoError(t, err)
				}

				out <- struct{}{}
				t.Logf("replication step executed, next will consider updates since %s", last)

			case <-ctx.Done():
				return
			}
		}
	}()

	// set RunReplication to a function that triggers the replication and waits
	// for it to complete.
	opts.RunReplication = func() {
		done := make(chan struct{})
		ch <- done
		select {
		case <-done:
		case <-ctx.Done():
		}
	}
}

// we need to keep track of the databases that need replication in order to
// configure the replica to only track those, otherwise the replica worker
// might fail/stop trying to execute statements on databases that don't exist.
//
// this happens because we create a database and import our test dump on the
// leader each time `connectMySQL` is called, but we only do the same on the
// replica when it's enabled via options.
var (
	mu                   sync.Mutex
	databasesToReplicate string
)

func setupRealReplica(t testing.TB, testName string, ds *Datastore, options *dbOptions) {
	t.Helper()
	const replicaUser = "replicator"
	const replicaPassword = "rotacilper"

	t.Cleanup(
		func() {
			// Stop replica
			if out, err := exec.Command(
				"docker", "compose", "exec", "-T", "mysql_replica_test",
				// Command run inside container
				"mysql",
				"-u"+testUsername, "-p"+testPassword,
				"-e",
				"STOP REPLICA; RESET REPLICA ALL;",
			).CombinedOutput(); err != nil {
				t.Log(err)
				t.Log(string(out))
			}
		},
	)

	ctx := context.Background()

	// Create replication user
	_, err := ds.primary.ExecContext(ctx, fmt.Sprintf("DROP USER IF EXISTS '%s'", replicaUser))
	require.NoError(t, err)
	_, err = ds.primary.ExecContext(ctx, fmt.Sprintf("CREATE USER '%s'@'%%' IDENTIFIED BY '%s'", replicaUser, replicaPassword))
	require.NoError(t, err)
	_, err = ds.primary.ExecContext(ctx, fmt.Sprintf("GRANT REPLICATION SLAVE ON *.* TO '%s'@'%%'", replicaUser))
	require.NoError(t, err)
	_, err = ds.primary.ExecContext(ctx, "FLUSH PRIVILEGES")
	require.NoError(t, err)

	var version string
	err = ds.primary.GetContext(ctx, &version, "SELECT VERSION()")
	require.NoError(t, err)

	// Retrieve master binary log coordinates
	ms, err := ds.MasterStatus(ctx, version)
	require.NoError(t, err)

	mu.Lock()
	databasesToReplicate = strings.TrimPrefix(databasesToReplicate+fmt.Sprintf(", `%s`", testName), ",")
	mu.Unlock()

	setSourceStmt := fmt.Sprintf(`
			CHANGE REPLICATION SOURCE TO
				GET_SOURCE_PUBLIC_KEY=1,
				SOURCE_HOST='mysql_test',
				SOURCE_USER='%s',
				SOURCE_PASSWORD='%s',
				SOURCE_LOG_FILE='%s',
				SOURCE_LOG_POS=%d
		`, replicaUser, replicaPassword, ms.File, ms.Position)
	if strings.HasPrefix(version, "8.0") {
		setSourceStmt = fmt.Sprintf(`
			CHANGE MASTER TO
				GET_MASTER_PUBLIC_KEY=1,
				MASTER_HOST='mysql_test',
				MASTER_USER='%s',
				MASTER_PASSWORD='%s',
				MASTER_LOG_FILE='%s',
				MASTER_LOG_POS=%d
		`, replicaUser, replicaPassword, ms.File, ms.Position)
	}

	// Configure replica and start replication
	if out, err := exec.Command(
		"docker", "compose", "exec", "-T", "mysql_replica_test",
		// Command run inside container
		"mysql",
		"-u"+testUsername, "-p"+testPassword,
		"-e",
		fmt.Sprintf(
			`
			STOP REPLICA;
			RESET REPLICA ALL;
			CHANGE REPLICATION FILTER REPLICATE_DO_DB = ( %s );
			%s;
			START REPLICA;
			`, databasesToReplicate, setSourceStmt,
		),
	).CombinedOutput(); err != nil {
		t.Error(err)
		t.Error(string(out))
		t.FailNow()
	}

	// Connect to the replica
	replicaConfig := config.MysqlConfig{
		Username: testUsername,
		Password: testPassword,
		Database: testName,
		Address:  testReplicaAddress,
	}
	require.NoError(t, checkConfig(&replicaConfig))
	replica, err := newDB(&replicaConfig, options)
	require.NoError(t, err)
	ds.replica = replica
	ds.readReplicaConfig = &replicaConfig
}

// initializeDatabase loads the dumped schema into a newly created database in
// MySQL. This is much faster than running the full set of migrations on each
// test.
func initializeDatabase(t testing.TB, testName string, opts *DatastoreTestOptions) *Datastore {
	_, filename, _, _ := runtime.Caller(0)
	base := path.Dir(filename)
	schema, err := os.ReadFile(path.Join(base, "schema.sql"))
	if err != nil {
		t.Error(err)
		t.FailNow()
	}

	// execute the schema for the test db, and once more for the replica db if
	// that option is set.
	dbs := []string{testName}
	if opts.DummyReplica {
		dbs = append(dbs, testName+testReplicaDatabaseSuffix)
	}
	for _, dbName := range dbs {
		// Load schema from dumpfile
		sqlCommands := fmt.Sprintf(
			"DROP DATABASE IF EXISTS %s; CREATE DATABASE %s; USE %s; SET FOREIGN_KEY_CHECKS=0; %s;",
			dbName, dbName, dbName, schema,
		)

		cmd := exec.Command(
			"docker", "compose", "exec", "-T", "mysql_test",
			// Command run inside container
			"mysql",
			"-u"+testUsername, "-p"+testPassword,
		)
		cmd.Stdin = strings.NewReader(sqlCommands)
		out, err := cmd.CombinedOutput()
		if err != nil {
			t.Error(err)
			t.Error(string(out))
			t.FailNow()
		}
	}
	if opts.RealReplica {
		// Load schema from dumpfile
		sqlCommands := fmt.Sprintf(
			"DROP DATABASE IF EXISTS %s; CREATE DATABASE %s; USE %s; SET FOREIGN_KEY_CHECKS=0; %s;",
			testName, testName, testName, schema,
		)

		cmd := exec.Command(
			"docker", "compose", "exec", "-T", "mysql_replica_test",
			// Command run inside container
			"mysql",
			"-u"+testUsername, "-p"+testPassword,
		)
		cmd.Stdin = strings.NewReader(sqlCommands)
		out, err := cmd.CombinedOutput()
		if err != nil {
			t.Error(err)
			t.Error(string(out))
			t.FailNow()
		}
	}

	return connectMySQL(t, testName, opts)
}

// DatastoreTestOptions configures how the test datastore is created
// by CreateMySQLDSWithOptions.
type DatastoreTestOptions struct {
	// DummyReplica indicates that a read replica test database should be created.
	DummyReplica bool

	// RunReplication is the function to call to execute the replication of all
	// missing changes from the primary to the replica. The function is created
	// and set automatically by CreateMySQLDSWithOptions. The test is in full
	// control of when the replication is executed. Only applies to DummyReplica.
	RunReplication func()

	// RealReplica indicates that the replica should be a real DB replica, with a dedicated connection.
	RealReplica bool
}

func createMySQLDSWithOptions(t testing.TB, opts *DatastoreTestOptions) *Datastore {
	if _, ok := os.LookupEnv("MYSQL_TEST"); !ok {
		t.Skip("MySQL tests are disabled")
	}

	if opts == nil {
		// so it is never nil in internal helper functions
		opts = new(DatastoreTestOptions)
	}

	if tt, ok := t.(*testing.T); ok && !opts.RealReplica {
		tt.Parallel()
	}

	if opts.RealReplica {
		if _, ok := os.LookupEnv("MYSQL_REPLICA_TEST"); !ok {
			t.Skip("MySQL replica tests are disabled. Set env var MYSQL_REPLICA_TEST=1 to enable.")
		}
	}

	pc, _, _, ok := runtime.Caller(2)
	details := runtime.FuncForPC(pc)
	if !ok || details == nil {
		t.FailNow()
	}

	cleanName := strings.ReplaceAll(
		strings.TrimPrefix(details.Name(), "github.com/fleetdm/fleet/v4/"), "/", "_",
	)
	cleanName = strings.ReplaceAll(cleanName, ".", "_")
	if len(cleanName) > 60 {
		// the later parts are more unique than the start, with the package names,
		// so trim from the start.
		cleanName = cleanName[len(cleanName)-60:]
	}
	ds := initializeDatabase(t, cleanName, opts)
	t.Cleanup(func() { ds.Close() })
	return ds
}

func CreateMySQLDSWithReplica(t *testing.T, opts *DatastoreTestOptions) *Datastore {
	if opts == nil {
		opts = new(DatastoreTestOptions)
	}
	opts.RealReplica = true
	const numberOfAttempts = 10
	var ds *Datastore
	for attempt := 0; attempt < numberOfAttempts; {
		attempt++
		ds = createMySQLDSWithOptions(t, opts)
		status, err := ds.ReplicaStatus(context.Background())
		require.NoError(t, err)
		if status["Replica_SQL_Running"] != "Yes" {
			t.Logf("create replica attempt: %d replica status: %+v", attempt, status)
			if lastErr, ok := status["Last_Error"]; ok && lastErr != "" {
				t.Logf("replica not running after attempt %d; Last_Error: %s", attempt, lastErr)
			}
			continue
		}
		break
	}
	require.NotNil(t, ds)
	return ds
}

func CreateMySQLDSWithOptions(t *testing.T, opts *DatastoreTestOptions) *Datastore {
	return createMySQLDSWithOptions(t, opts)
}

func CreateMySQLDS(t testing.TB) *Datastore {
	return createMySQLDSWithOptions(t, nil)
}

func CreateNamedMySQLDS(t *testing.T, name string) *Datastore {
	if _, ok := os.LookupEnv("MYSQL_TEST"); !ok {
		t.Skip("MySQL tests are disabled")
	}

	ds := initializeDatabase(t, name, new(DatastoreTestOptions))
	t.Cleanup(func() { ds.Close() })
	return ds
}

func ExecAdhocSQL(tb testing.TB, ds *Datastore, fn func(q sqlx.ExtContext) error) {
	err := fn(ds.primary)
	require.NoError(tb, err)
}

func ExecAdhocSQLWithError(ds *Datastore, fn func(q sqlx.ExtContext) error) error {
	return fn(ds.primary)
}

// EncryptWithPrivateKey encrypts data with the server private key associated
// with the Datastore.
func EncryptWithPrivateKey(tb testing.TB, ds *Datastore, data []byte) ([]byte, error) {
	return encrypt(data, ds.serverPrivateKey)
}

// TruncateTables truncates the specified tables, in order, using ds.writer.
// Note that the order is typically not important because FK checks are
// disabled while truncating. If no table is provided, all tables (except
// those that are seeded by the SQL schema file) are truncated.
func TruncateTables(t testing.TB, ds *Datastore, tables ...string) {
	// By setting DISABLE_TRUNCATE_TABLES a developer can troubleshoot tests
	// by inspecting mysql tables.
	if os.Getenv("DISABLE_TRUNCATE_TABLES") != "" {
		return
	}

	// those tables are seeded with the schema.sql and as such must not
	// be truncated - a more precise approach must be used for those, e.g.
	// delete where id > max before test, or something like that.
	nonEmptyTables := map[string]bool{
		"app_config_json":                  true,
		"migration_status_tables":          true,
		"osquery_options":                  true,
		"mdm_delivery_status":              true,
		"mdm_operation_types":              true,
		"mdm_apple_declaration_categories": true,
	}
	ctx := context.Background()

	require.NoError(t, ds.withTx(ctx, func(tx sqlx.ExtContext) error {
		var skipSeeded bool

		if len(tables) == 0 {
			skipSeeded = true
			sql := `
      SELECT
        table_name
      FROM
        information_schema.tables
      WHERE
        table_schema = database() AND
        table_type = 'BASE TABLE'
    `
			if err := sqlx.SelectContext(ctx, tx, &tables, sql); err != nil {
				return err
			}
		}

		if _, err := tx.ExecContext(ctx, `SET FOREIGN_KEY_CHECKS=0`); err != nil {
			return err
		}
		for _, tbl := range tables {
			if nonEmptyTables[tbl] {
				if skipSeeded {
					continue
				}
				return fmt.Errorf("cannot truncate table %s, it contains seed data from schema.sql", tbl)
			}
			if _, err := tx.ExecContext(ctx, "TRUNCATE TABLE "+tbl); err != nil {
				return err
			}
		}
		if _, err := tx.ExecContext(ctx, `SET FOREIGN_KEY_CHECKS=1`); err != nil {
			return err
		}
		return nil
	}))
}

// this is meant to be used for debugging/testing that statement uses an efficient
// plan (e.g. makes use of an index, avoids full scans, etc.) using the data already
// created for tests. Calls to this function should be temporary and removed when
// done investigating the plan, so it is expected that this function will be detected
// as unused.
func explainSQLStatement(w io.Writer, db sqlx.QueryerContext, stmt string, args ...interface{}) { //nolint:deadcode,unused
	var rows []struct {
		ID           int             `db:"id"`
		SelectType   string          `db:"select_type"`
		Table        sql.NullString  `db:"table"`
		Partitions   sql.NullString  `db:"partitions"`
		Type         sql.NullString  `db:"type"`
		PossibleKeys sql.NullString  `db:"possible_keys"`
		Key          sql.NullString  `db:"key"`
		KeyLen       sql.NullInt64   `db:"key_len"`
		Ref          sql.NullString  `db:"ref"`
		Rows         sql.NullInt64   `db:"rows"`
		Filtered     sql.NullFloat64 `db:"filtered"`
		Extra        sql.NullString  `db:"Extra"`
	}
	if err := sqlx.SelectContext(context.Background(), db, &rows, "EXPLAIN "+stmt, args...); err != nil {
		panic(err)
	}
	fmt.Fprint(w, "\n\n", strings.Repeat("-", 60), "\n", stmt, "\n", strings.Repeat("-", 60), "\n")
	tw := tabwriter.NewWriter(w, 0, 1, 1, ' ', tabwriter.Debug)

	fmt.Fprintln(tw, "id\tselect_type\ttable\tpartitions\ttype\tpossible_keys\tkey\tkey_len\tref\trows\tfiltered\textra")
	for _, row := range rows {
		fmt.Fprintf(tw, "%d\t%s\t%s\t%s\t%s\t%s\t%s\t%d\t%s\t%d\t%f\t%s\n", row.ID, row.SelectType, row.Table.String, row.Partitions.String,
			row.Type.String, row.PossibleKeys.String, row.Key.String, row.KeyLen.Int64, row.Ref.String, row.Rows.Int64, row.Filtered.Float64, row.Extra.String)
	}
	if err := tw.Flush(); err != nil {
		panic(err)
	}
}

func DumpTable(t *testing.T, q sqlx.QueryerContext, tableName string) { //nolint: unused
	rows, err := q.QueryContext(context.Background(), fmt.Sprintf(`SELECT * FROM %s`, tableName))
	require.NoError(t, err)
	defer rows.Close()

	t.Logf(">> dumping table %s:", tableName)

	var anyDst []any
	var strDst []sql.NullString
	var sb strings.Builder
	for rows.Next() {
		if anyDst == nil {
			cols, err := rows.Columns()
			require.NoError(t, err)
			anyDst = make([]any, len(cols))
			strDst = make([]sql.NullString, len(cols))
			for i := 0; i < len(cols); i++ {
				anyDst[i] = &strDst[i]
			}
			t.Logf("%v", cols)
		}
		require.NoError(t, rows.Scan(anyDst...))

		sb.Reset()
		for _, v := range strDst {
			if v.Valid {
				sb.WriteString(v.String)
			} else {
				sb.WriteString("NULL")
			}
			sb.WriteString("\t")
		}
		t.Logf("%s", sb.String())
	}
	require.NoError(t, rows.Err())
	t.Logf("<< dumping table %s completed", tableName)
}

func generateDummyWindowsProfile(uuid string) []byte {
	return []byte(fmt.Sprintf(`<Replace><Target><LocUri>./Device/Foo/%s</LocUri></Target></Replace>`, uuid))
}

// TODO(roberto): update when we have datastore functions and API methods for this
func InsertWindowsProfileForTest(t *testing.T, ds *Datastore, teamID uint) string {
	profUUID := "w" + uuid.NewString()
	prof := generateDummyWindowsProfile(profUUID)
	ExecAdhocSQL(t, ds, func(q sqlx.ExtContext) error {
		stmt := `INSERT INTO mdm_windows_configuration_profiles (profile_uuid, team_id, name, syncml, uploaded_at) VALUES (?, ?, ?, ?, CURRENT_TIMESTAMP);`
		_, err := q.ExecContext(context.Background(), stmt, profUUID, teamID, fmt.Sprintf("name-%s", profUUID), prof)
		return err
	})
	return profUUID
}

// GetAggregatedStats retrieves aggregated stats for the given query
func GetAggregatedStats(ctx context.Context, ds *Datastore, aggregate fleet.AggregatedStatsType, id uint) (fleet.AggregatedStats, error) {
	result := fleet.AggregatedStats{}
	stmt := `
	SELECT
		   JSON_EXTRACT(json_value, '$.user_time_p50') as user_time_p50,
		   JSON_EXTRACT(json_value, '$.user_time_p95') as user_time_p95,
		   JSON_EXTRACT(json_value, '$.system_time_p50') as system_time_p50,
		   JSON_EXTRACT(json_value, '$.system_time_p95') as system_time_p95,
		   JSON_EXTRACT(json_value, '$.total_executions') as total_executions
	FROM aggregated_stats WHERE id=? AND type=?
	`
	err := sqlx.GetContext(ctx, ds.reader(ctx), &result, stmt, id, aggregate)
	return result, err
}

// SetOrderedCreatedAtTimestamps enforces an ordered sequence of created_at
// timestamps in a database table. This can be useful in tests instead of
// adding time.Sleep calls to just force specific ordered timestamps for the
// test entries of interest, and it doesn't slow down the unit test.
//
// The first timestamp will be after afterTime, and each provided key will have
// a timestamp incremented by 1s.
func SetOrderedCreatedAtTimestamps(t testing.TB, ds *Datastore, afterTime time.Time, table, keyCol string, keys ...any) time.Time {
	now := afterTime
	for i := 0; i < len(keys); i++ {
		now = afterTime.Add(time.Second)
		ExecAdhocSQL(t, ds, func(q sqlx.ExtContext) error {
			_, err := q.ExecContext(context.Background(),
				fmt.Sprintf(`UPDATE %s SET created_at=? WHERE %s=?`, table, keyCol), now, keys[i])
			return err
		})
	}
	return now
}

<<<<<<< HEAD
// CreateAndSetABMToken creates a new ABM token (using an existing ABM key/cert) and stores it in the DB.
func CreateAndSetABMToken(t testing.TB, ds *Datastore, orgName string) *fleet.ABMToken {
	assets, err := ds.GetAllMDMConfigAssetsByName(context.Background(), []fleet.MDMAssetName{
		fleet.MDMAssetABMKey,
		fleet.MDMAssetABMCert,
	})
	require.NoError(t, err)

	certPEM := assets[fleet.MDMAssetABMCert].Value

	testBMToken := &nanodep_client.OAuth1Tokens{
		ConsumerKey:       "test_consumer",
		ConsumerSecret:    "test_secret",
		AccessToken:       "test_access_token",
		AccessSecret:      "test_access_secret",
		AccessTokenExpiry: time.Date(2999, 1, 1, 0, 0, 0, 0, time.UTC),
	}

	rawToken, err := json.Marshal(testBMToken)
	require.NoError(t, err)

	smimeToken := fmt.Sprintf(
		"Content-Type: text/plain;charset=UTF-8\r\n"+
			"Content-Transfer-Encoding: 7bit\r\n"+
			"\r\n%s", rawToken,
	)

	block, _ := pem.Decode(certPEM)
	require.NotNil(t, block)
	require.Equal(t, "CERTIFICATE", block.Type)
	cert, err := x509.ParseCertificate(block.Bytes)
	require.NoError(t, err)

	encryptedToken, err := pkcs7.Encrypt([]byte(smimeToken), []*x509.Certificate{cert})
	require.NoError(t, err)

	tokenBytes := fmt.Sprintf(
		"Content-Type: application/pkcs7-mime; name=\"smime.p7m\"; smime-type=enveloped-data\r\n"+
			"Content-Transfer-Encoding: base64\r\n"+
			"Content-Disposition: attachment; filename=\"smime.p7m\"\r\n"+
			"Content-Description: S/MIME Encrypted Message\r\n"+
			"\r\n%s", base64.StdEncoding.EncodeToString(encryptedToken))

	tok, err := ds.InsertABMToken(context.Background(), &fleet.ABMToken{EncryptedToken: []byte(tokenBytes), OrganizationName: orgName})
	require.NoError(t, err)
	return tok
}

func SetTestABMAssets(t testing.TB, ds *Datastore, orgName string) {
=======
func SetTestABMAssets(t testing.TB, ds *Datastore) []byte {
>>>>>>> bf5533ac
	apnsCert, apnsKey, err := GenerateTestCertBytes()
	require.NoError(t, err)

	certPEM, keyPEM, tokenBytes, err := GenerateTestABMAssets(t)
	require.NoError(t, err)
	assets := []fleet.MDMConfigAsset{
		{Name: fleet.MDMAssetABMCert, Value: certPEM},
		{Name: fleet.MDMAssetABMKey, Value: keyPEM},
<<<<<<< HEAD
=======
		{Name: fleet.MDMAssetABMTokenDeprecated, Value: tokenBytes}, // TODO: should not be stored here, once tests have been updated
>>>>>>> bf5533ac
		{Name: fleet.MDMAssetAPNSCert, Value: apnsCert},
		{Name: fleet.MDMAssetAPNSKey, Value: apnsKey},
		{Name: fleet.MDMAssetCACert, Value: certPEM},
		{Name: fleet.MDMAssetCAKey, Value: keyPEM},
	}

	err = ds.InsertMDMConfigAssets(context.Background(), assets)
	require.NoError(t, err)

	_, err = ds.InsertABMToken(context.Background(), &fleet.ABMToken{EncryptedToken: tokenBytes, OrganizationName: orgName})
	require.NoError(t, err)

	appCfg, err := ds.AppConfig(context.Background())
	require.NoError(t, err)
	appCfg.MDM.EnabledAndConfigured = true
	appCfg.MDM.AppleBMEnabledAndConfigured = true
	err = ds.SaveAppConfig(context.Background(), appCfg)
	require.NoError(t, err)

	return tokenBytes
}

func GenerateTestABMAssets(t testing.TB) ([]byte, []byte, []byte, error) {
	certPEM, keyPEM, err := GenerateTestCertBytes()
	require.NoError(t, err)

	testBMToken := &nanodep_client.OAuth1Tokens{
		ConsumerKey:       "test_consumer",
		ConsumerSecret:    "test_secret",
		AccessToken:       "test_access_token",
		AccessSecret:      "test_access_secret",
		AccessTokenExpiry: time.Date(2999, 1, 1, 0, 0, 0, 0, time.UTC),
	}

	rawToken, err := json.Marshal(testBMToken)
	require.NoError(t, err)

	smimeToken := fmt.Sprintf(
		"Content-Type: text/plain;charset=UTF-8\r\n"+
			"Content-Transfer-Encoding: 7bit\r\n"+
			"\r\n%s", rawToken,
	)

	block, _ := pem.Decode(certPEM)
	require.NotNil(t, block)
	require.Equal(t, "CERTIFICATE", block.Type)
	cert, err := x509.ParseCertificate(block.Bytes)
	require.NoError(t, err)

	encryptedToken, err := pkcs7.Encrypt([]byte(smimeToken), []*x509.Certificate{cert})
	require.NoError(t, err)

	tokenBytes := fmt.Sprintf(
		"Content-Type: application/pkcs7-mime; name=\"smime.p7m\"; smime-type=enveloped-data\r\n"+
			"Content-Transfer-Encoding: base64\r\n"+
			"Content-Disposition: attachment; filename=\"smime.p7m\"\r\n"+
			"Content-Description: S/MIME Encrypted Message\r\n"+
			"\r\n%s", base64.StdEncoding.EncodeToString(encryptedToken))

	return certPEM, keyPEM, []byte(tokenBytes), nil
}

// TODO: move to mdmcrypto?
func GenerateTestCertBytes() ([]byte, []byte, error) {
	priv, err := rsa.GenerateKey(rand.Reader, 2048)
	if err != nil {
		return nil, nil, err
	}

	template := x509.Certificate{
		SerialNumber: big.NewInt(1),
		Subject: pkix.Name{
			Organization: []string{"Test Org"},
			ExtraNames: []pkix.AttributeTypeAndValue{
				{
					Type:  asn1.ObjectIdentifier{0, 9, 2342, 19200300, 100, 1, 1},
					Value: "com.apple.mgmt.Example",
				},
			},
		},
		NotBefore:             time.Now(),
		NotAfter:              time.Now().Add(365 * 24 * time.Hour),
		KeyUsage:              x509.KeyUsageKeyEncipherment | x509.KeyUsageDigitalSignature,
		ExtKeyUsage:           []x509.ExtKeyUsage{x509.ExtKeyUsageServerAuth},
		BasicConstraintsValid: true,
	}

	certBytes, err := x509.CreateCertificate(rand.Reader, &template, &template, &priv.PublicKey, priv)
	if err != nil {
		return nil, nil, err
	}

	certPEM := pem.EncodeToMemory(&pem.Block{Type: "CERTIFICATE", Bytes: certBytes})
	keyPEM := pem.EncodeToMemory(&pem.Block{Type: "RSA PRIVATE KEY", Bytes: x509.MarshalPKCS1PrivateKey(priv)})

	return certPEM, keyPEM, nil
}

// MasterStatus is a struct that holds the file and position of the master, retrieved by SHOW MASTER STATUS
type MasterStatus struct {
	File     string
	Position uint64
}

func (ds *Datastore) MasterStatus(ctx context.Context, mysqlVersion string) (MasterStatus, error) {
	stmt := "SHOW BINARY LOG STATUS"
	if strings.HasPrefix(mysqlVersion, "8.0") {
		stmt = "SHOW MASTER STATUS"
	}

	rows, err := ds.writer(ctx).Query(stmt)
	if err != nil {
		return MasterStatus{}, ctxerr.Wrap(ctx, err, stmt)
	}
	defer rows.Close()

	// Since we don't control the column names, and we want to be future compatible,
	// we only scan for the columns we care about.
	ms := MasterStatus{}
	// Get the column names from the query
	columns, err := rows.Columns()
	if err != nil {
		return ms, ctxerr.Wrap(ctx, err, "get columns")
	}
	numberOfColumns := len(columns)
	for rows.Next() {
		cols := make([]interface{}, numberOfColumns)
		for i := range cols {
			cols[i] = new(string)
		}
		err := rows.Scan(cols...)
		if err != nil {
			return ms, ctxerr.Wrap(ctx, err, "scan row")
		}
		for i, col := range cols {
			switch columns[i] {
			case "File":
				ms.File = *col.(*string)
			case "Position":
				ms.Position, err = strconv.ParseUint(*col.(*string), 10, 64)
				if err != nil {
					return ms, ctxerr.Wrap(ctx, err, "parse Position")
				}

			}
		}
	}
	if err := rows.Err(); err != nil {
		return ms, ctxerr.Wrap(ctx, err, "rows error")
	}
	if ms.File == "" || ms.Position == 0 {
		return ms, ctxerr.New(ctx, "missing required fields in master status")
	}
	return ms, nil
}

func (ds *Datastore) ReplicaStatus(ctx context.Context) (map[string]interface{}, error) {
	rows, err := ds.reader(ctx).QueryContext(ctx, "SHOW REPLICA STATUS")
	if err != nil {
		return nil, ctxerr.Wrap(ctx, err, "show replica status")
	}
	defer rows.Close()

	// Get the column names from the query
	columns, err := rows.Columns()
	if err != nil {
		return nil, ctxerr.Wrap(ctx, err, "get columns")
	}
	numberOfColumns := len(columns)
	result := make(map[string]interface{}, numberOfColumns)
	for rows.Next() {
		cols := make([]interface{}, numberOfColumns)
		for i := range cols {
			cols[i] = &sql.NullString{}
		}
		err = rows.Scan(cols...)
		if err != nil {
			return result, ctxerr.Wrap(ctx, err, "scan row")
		}
		for i, col := range cols {
			colValue := col.(*sql.NullString)
			if colValue.Valid {
				result[columns[i]] = colValue.String
			} else {
				result[columns[i]] = nil
			}
		}
	}
	if err := rows.Err(); err != nil {
		return result, ctxerr.Wrap(ctx, err, "rows error")
	}
	return result, nil
}<|MERGE_RESOLUTION|>--- conflicted
+++ resolved
@@ -699,7 +699,6 @@
 	return now
 }
 
-<<<<<<< HEAD
 // CreateAndSetABMToken creates a new ABM token (using an existing ABM key/cert) and stores it in the DB.
 func CreateAndSetABMToken(t testing.TB, ds *Datastore, orgName string) *fleet.ABMToken {
 	assets, err := ds.GetAllMDMConfigAssetsByName(context.Background(), []fleet.MDMAssetName{
@@ -748,10 +747,7 @@
 	return tok
 }
 
-func SetTestABMAssets(t testing.TB, ds *Datastore, orgName string) {
-=======
-func SetTestABMAssets(t testing.TB, ds *Datastore) []byte {
->>>>>>> bf5533ac
+func SetTestABMAssets(t testing.TB, ds *Datastore, orgName string) *fleet.ABMToken {
 	apnsCert, apnsKey, err := GenerateTestCertBytes()
 	require.NoError(t, err)
 
@@ -760,10 +756,6 @@
 	assets := []fleet.MDMConfigAsset{
 		{Name: fleet.MDMAssetABMCert, Value: certPEM},
 		{Name: fleet.MDMAssetABMKey, Value: keyPEM},
-<<<<<<< HEAD
-=======
-		{Name: fleet.MDMAssetABMTokenDeprecated, Value: tokenBytes}, // TODO: should not be stored here, once tests have been updated
->>>>>>> bf5533ac
 		{Name: fleet.MDMAssetAPNSCert, Value: apnsCert},
 		{Name: fleet.MDMAssetAPNSKey, Value: apnsKey},
 		{Name: fleet.MDMAssetCACert, Value: certPEM},
@@ -773,7 +765,7 @@
 	err = ds.InsertMDMConfigAssets(context.Background(), assets)
 	require.NoError(t, err)
 
-	_, err = ds.InsertABMToken(context.Background(), &fleet.ABMToken{EncryptedToken: tokenBytes, OrganizationName: orgName})
+	tok, err := ds.InsertABMToken(context.Background(), &fleet.ABMToken{EncryptedToken: tokenBytes, OrganizationName: orgName})
 	require.NoError(t, err)
 
 	appCfg, err := ds.AppConfig(context.Background())
@@ -783,7 +775,7 @@
 	err = ds.SaveAppConfig(context.Background(), appCfg)
 	require.NoError(t, err)
 
-	return tokenBytes
+	return tok
 }
 
 func GenerateTestABMAssets(t testing.TB) ([]byte, []byte, []byte, error) {
