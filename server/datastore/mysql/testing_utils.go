package mysql

import (
	"context"
	"fmt"
	"io/ioutil"
	"os"
	"os/exec"
	"path"
	"runtime"
	"strings"
	"testing"
	"time"

	"github.com/WatchBeam/clock"
	"github.com/fleetdm/fleet/v4/server/config"
	"github.com/go-kit/kit/log"
	"github.com/jmoiron/sqlx"
	"github.com/stretchr/testify/require"
)

const (
	testUsername              = "root"
	testPassword              = "toor"
	testAddress               = "localhost:3307"
	testReplicaDatabaseSuffix = "_replica"
)

func connectMySQL(t *testing.T, testName string, opts *DatastoreTestOptions) *Datastore {
	config := config.MysqlConfig{
		Username: testUsername,
		Password: testPassword,
		Database: testName,
		Address:  testAddress,
	}

	// Create datastore client
	var replicaOpt DBOption
	if opts.Replica {
		replicaConf := config
		replicaConf.Database += testReplicaDatabaseSuffix
		replicaOpt = Replica(&replicaConf)
	}
	ds, err := New(config, clock.NewMockClock(), Logger(log.NewNopLogger()), LimitAttempts(1), replicaOpt)
	require.Nil(t, err)

	if opts.Replica {
		setupReadReplica(t, testName, ds, opts)
	}

	return ds
}

func setupReadReplica(t *testing.T, testName string, ds *Datastore, opts *DatastoreTestOptions) {
	// create the context that will cancel the replication goroutine on test exit
	var cancel func()
	ctx := context.Background()
	if dl, ok := t.Deadline(); ok {
		ctx, cancel = context.WithDeadline(ctx, dl)
	} else {
		ctx, cancel = context.WithCancel(ctx)
	}
	t.Cleanup(cancel)

	// start the replication goroutine that runs when signalled through a
	// channel, the replication runs in lock-step - the test is in control of
	// when the replication happens, by calling opts.RunReplication(), and when
	// that call returns, the replication is guaranteed to be done. This supports
	// simulating all kinds of replica lag.
	ch := make(chan chan struct{})
	go func() {
		// if it exits because of a panic/failed replication, cancel the context
		// immediately so that RunReplication is unblocked too.
		defer cancel()

		primary := ds.writer
		replica := ds.reader.(*sqlx.DB)
		replicaDB := testName + testReplicaDatabaseSuffix
		last := time.Now().Add(-time.Minute)

		// drop all foreign keys in the replica, as that causes issues even with
		// FOREIGN_KEY_CHECKS=0
		var fks []struct {
			TableName      string `db:"table_name"`
			ConstraintName string `db:"constraint_name"`
		}
		err := primary.SelectContext(ctx, &fks, `
          SELECT
            table_name, constraint_name
          FROM
            information_schema.key_column_usage
          WHERE
            table_schema = ? AND
            referenced_table_name IS NOT NULL`, testName)
		require.NoError(t, err)
		for _, fk := range fks {
			stmt := fmt.Sprintf(`ALTER TABLE %s.%s DROP FOREIGN KEY %s`, replicaDB, fk.TableName, fk.ConstraintName)
			_, err := replica.ExecContext(ctx, stmt)
			require.NoError(t, err)
		}

		for {
			select {
			case out := <-ch:
				// identify tables with changes since the last call
				var tables []string
				err := primary.SelectContext(ctx, &tables, `
          SELECT
            table_name
          FROM
            information_schema.tables
          WHERE
            table_schema = ? AND
            table_type = 'BASE TABLE' AND
            update_time >= ?`, testName, last)
				require.NoError(t, err)

				err = primary.GetContext(ctx, &last, `
          SELECT
            MAX(update_time)
          FROM
            information_schema.tables
          WHERE
            table_schema = ? AND
            table_type = 'BASE TABLE'`, testName)
				require.NoError(t, err)

				// replicate by dropping the existing table and re-creating it from
				// the primary.
				for _, tbl := range tables {
					stmt := fmt.Sprintf(`DROP TABLE IF EXISTS %s.%s`, replicaDB, tbl)
					t.Log(stmt)
					_, err = replica.ExecContext(ctx, stmt)
					require.NoError(t, err)
					stmt = fmt.Sprintf(`CREATE TABLE %s.%s SELECT * FROM %s.%s`, replicaDB, tbl, testName, tbl)
					t.Log(stmt)
					_, err = replica.ExecContext(ctx, stmt)
					require.NoError(t, err)
				}

				out <- struct{}{}
				t.Logf("replication step executed, next will consider updates since %s", last)

			case <-ctx.Done():
				return
			}
		}
	}()

	// set RunReplication to a function that triggers the replication and waits
	// for it to complete.
	opts.RunReplication = func() {
		done := make(chan struct{})
		ch <- done
		select {
		case <-done:
		case <-ctx.Done():
		}
	}
}

// initializeDatabase loads the dumped schema into a newly created database in
// MySQL. This is much faster than running the full set of migrations on each
// test.
func initializeDatabase(t *testing.T, testName string, opts *DatastoreTestOptions) *Datastore {
	_, filename, _, _ := runtime.Caller(0)
	base := path.Dir(filename)
	schema, err := ioutil.ReadFile(path.Join(base, "schema.sql"))
	if err != nil {
		t.Error(err)
		t.FailNow()
	}

	// execute the schema for the test db, and once more for the replica db if
	// that option is set.
	dbs := []string{testName}
	if opts.Replica {
		dbs = append(dbs, testName+testReplicaDatabaseSuffix)
	}
	for _, dbName := range dbs {
		// Load schema from dumpfile
		if out, err := exec.Command(
			"docker-compose", "exec", "-T", "mysql_test",
			// Command run inside container
			"mysql",
			"-u"+testUsername, "-p"+testPassword,
			"-e",
			fmt.Sprintf(
				"DROP DATABASE IF EXISTS %s; CREATE DATABASE %s; USE %s; SET FOREIGN_KEY_CHECKS=0; %s;",
				dbName, dbName, dbName, schema,
			),
		).CombinedOutput(); err != nil {
			t.Error(err)
			t.Error(string(out))
			t.FailNow()
		}
	}
	return connectMySQL(t, testName, opts)
}

// DatastoreTestOptions configures how the test datastore is created
// by CreateMySQLDSWithOptions.
type DatastoreTestOptions struct {
	// Replica indicates that a read replica test database should be created.
	Replica bool

	// RunReplication is the function to call to execute the replication of all
	// missing changes from the primary to the replica. The function is created
	// and set automatically by CreateMySQLDSWithOptions. The test is in full
	// control of when the replication is executed.
	RunReplication func()
}

func createMySQLDSWithOptions(t *testing.T, opts *DatastoreTestOptions) *Datastore {
	if _, ok := os.LookupEnv("MYSQL_TEST"); !ok {
		t.Skip("MySQL tests are disabled")
	}

	t.Parallel()

	if opts == nil {
		// so it is never nil in internal helper functions
		opts = new(DatastoreTestOptions)
	}

	pc, _, _, ok := runtime.Caller(2)
	details := runtime.FuncForPC(pc)
	if !ok || details == nil {
		t.FailNow()
	}

	cleanName := strings.ReplaceAll(
		strings.TrimPrefix(details.Name(), "github.com/fleetdm/fleet/v4/"), "/", "_",
	)
	cleanName = strings.ReplaceAll(cleanName, ".", "_")
<<<<<<< HEAD
	return initializeDatabase(t, cleanName)
}

func CreateNamedMySQLDS(t *testing.T, name string) *Datastore {
	if _, ok := os.LookupEnv("MYSQL_TEST"); !ok {
		t.Skip("MySQL tests are disabled")
	}

	t.Parallel()
	return initializeDatabase(t, name)
=======
	return initializeDatabase(t, cleanName, opts)
}

func CreateMySQLDSWithOptions(t *testing.T, opts *DatastoreTestOptions) *Datastore {
	return createMySQLDSWithOptions(t, opts)
}

func CreateMySQLDS(t *testing.T) *Datastore {
	return createMySQLDSWithOptions(t, nil)
>>>>>>> e968a26b
}<|MERGE_RESOLUTION|>--- conflicted
+++ resolved
@@ -233,8 +233,15 @@
 		strings.TrimPrefix(details.Name(), "github.com/fleetdm/fleet/v4/"), "/", "_",
 	)
 	cleanName = strings.ReplaceAll(cleanName, ".", "_")
-<<<<<<< HEAD
-	return initializeDatabase(t, cleanName)
+	return initializeDatabase(t, cleanName, opts)
+}
+
+func CreateMySQLDSWithOptions(t *testing.T, opts *DatastoreTestOptions) *Datastore {
+	return createMySQLDSWithOptions(t, opts)
+}
+
+func CreateMySQLDS(t *testing.T) *Datastore {
+	return createMySQLDSWithOptions(t, nil)
 }
 
 func CreateNamedMySQLDS(t *testing.T, name string) *Datastore {
@@ -244,15 +251,4 @@
 
 	t.Parallel()
 	return initializeDatabase(t, name)
-=======
-	return initializeDatabase(t, cleanName, opts)
-}
-
-func CreateMySQLDSWithOptions(t *testing.T, opts *DatastoreTestOptions) *Datastore {
-	return createMySQLDSWithOptions(t, opts)
-}
-
-func CreateMySQLDS(t *testing.T) *Datastore {
-	return createMySQLDSWithOptions(t, nil)
->>>>>>> e968a26b
 }