package mysql

import (
	"context"
	"crypto/md5" //nolint:gosec
	"database/sql"
	"encoding/hex"
	"errors"
	"fmt"
	"strings"
	"time"
	"unicode/utf8"

	"github.com/fleetdm/fleet/v4/pkg/scripts"
	"github.com/fleetdm/fleet/v4/server/contexts/ctxerr"
	"github.com/fleetdm/fleet/v4/server/fleet"
	"github.com/google/uuid"
	"github.com/jmoiron/sqlx"
)

func (ds *Datastore) NewHostScriptExecutionRequest(ctx context.Context, request *fleet.HostScriptRequestPayload) (*fleet.HostScriptResult, error) {
	var res *fleet.HostScriptResult
	return res, ds.withRetryTxx(ctx, func(tx sqlx.ExtContext) error {
		var err error
		if request.ScriptContentID == 0 {
			// then we are doing a sync execution, so create the contents first
			scRes, err := insertScriptContents(ctx, request.ScriptContents, tx)
			if err != nil {
				return err
			}

			id, _ := scRes.LastInsertId()
			request.ScriptContentID = uint(id)
		}
		res, err = newHostScriptExecutionRequest(ctx, request, tx)
		return err
	})
}

func newHostScriptExecutionRequest(ctx context.Context, request *fleet.HostScriptRequestPayload, tx sqlx.ExtContext) (*fleet.HostScriptResult, error) {
	const (
		insStmt = `INSERT INTO host_script_results (host_id, execution_id, script_content_id, output, script_id, user_id, sync_request) VALUES (?, ?, ?, '', ?, ?, ?)`
		getStmt = `SELECT hsr.id, hsr.host_id, hsr.execution_id, hsr.created_at, hsr.script_id, hsr.user_id, hsr.sync_request, sc.contents as script_contents FROM host_script_results hsr JOIN script_contents sc WHERE sc.id = hsr.script_content_id AND hsr.id = ?`
	)

	execID := uuid.New().String()
	result, err := tx.ExecContext(ctx, insStmt,
		request.HostID,
		execID,
		request.ScriptContentID,
		request.ScriptID,
		request.UserID,
		request.SyncRequest,
	)
	if err != nil {
		return nil, ctxerr.Wrap(ctx, err, "new host script execution request")
	}

	var script fleet.HostScriptResult
	id, _ := result.LastInsertId()
	err = sqlx.GetContext(ctx, tx, &script, getStmt, id)
	if err != nil {
		return nil, ctxerr.Wrap(ctx, err, "getting the created host script result to return")
	}

	return &script, nil
}

func truncateScriptResult(output string) string {
	const maxOutputRuneLen = 10000
	if len(output) > utf8.UTFMax*maxOutputRuneLen {
		// truncate the bytes as we know the output is too long, no point
		// converting more bytes than needed to runes.
		output = output[len(output)-(utf8.UTFMax*maxOutputRuneLen):]
	}
	if utf8.RuneCountInString(output) > maxOutputRuneLen {
		outputRunes := []rune(output)
		output = string(outputRunes[len(outputRunes)-maxOutputRuneLen:])
	}
	return output
}

func (ds *Datastore) SetHostScriptExecutionResult(ctx context.Context, result *fleet.HostScriptResultPayload) (*fleet.HostScriptResult, error) {
	const resultExistsStmt = `
	SELECT
		1
	FROM
		host_script_results
	WHERE
	 	host_id = ? AND
		execution_id = ? AND
		exit_code IS NOT NULL
`

	const updStmt = `
  UPDATE host_script_results SET
    output = ?,
    runtime = ?,
    exit_code = ?
  WHERE
    host_id = ? AND
    execution_id = ?`

	const hostMDMActionsStmt = `
  SELECT
    CASE
      WHEN lock_ref = ? THEN 'lock_ref'
      WHEN unlock_ref = ? THEN 'unlock_ref'
      WHEN wipe_ref = ? THEN 'wipe_ref'
      ELSE ''
    END AS ref_col
  FROM
    host_mdm_actions
  WHERE
    host_id = ?
`

	output := truncateScriptResult(result.Output)

	var hsr *fleet.HostScriptResult
	err := ds.withRetryTxx(ctx, func(tx sqlx.ExtContext) error {
		var resultExists bool
		err := sqlx.GetContext(ctx, tx, &resultExists, resultExistsStmt, result.HostID, result.ExecutionID)
		if err != nil && !errors.Is(err, sql.ErrNoRows) {
			return ctxerr.Wrap(ctx, err, "check if host script result exists")
		}
		if resultExists {
			// succeed but leave hsr nil
			return nil
		}

		res, err := tx.ExecContext(ctx, updStmt,
			output,
			result.Runtime,
			// Windows error codes are signed 32-bit integers, but are
			// returned as unsigned integers by the windows API. The
			// software that receives them is responsible for casting
			// it to a 32-bit signed integer.
			// See /orbit/pkg/scripts/exec_windows.go
			int32(result.ExitCode),
			result.HostID,
			result.ExecutionID,
		)
		if err != nil {
			return ctxerr.Wrap(ctx, err, "update host script result")
		}

		if n, _ := res.RowsAffected(); n > 0 {
			// it did update, so return the updated result
			hsr, err = ds.getHostScriptExecutionResultDB(ctx, tx, result.ExecutionID)
			if err != nil {
				return ctxerr.Wrap(ctx, err, "load updated host script result")
			}

			// look up if that script was a lock/unlock/wipe script for that host,
			// and if so update the host_mdm_actions table accordingly.
			var refCol string
			err = sqlx.GetContext(ctx, tx, &refCol, hostMDMActionsStmt, result.ExecutionID, result.ExecutionID, result.ExecutionID, result.HostID)
			if err != nil && !errors.Is(err, sql.ErrNoRows) { // ignore ErrNoRows, refCol will be empty
				return ctxerr.Wrap(ctx, err, "lookup host script corresponding mdm action")
			}
			if refCol != "" {
				err = updateHostLockWipeStatusFromResult(ctx, tx, result.HostID, refCol, result.ExitCode == 0)
				if err != nil {
					return ctxerr.Wrap(ctx, err, "update host mdm action based on script result")
				}
			}
		}
		return nil
	})
	if err != nil {
		return nil, err
	}
	return hsr, nil
}

func (ds *Datastore) ListPendingHostScriptExecutions(ctx context.Context, hostID uint) ([]*fleet.HostScriptResult, error) {
	const listStmt = `
  SELECT
    id,
    host_id,
    execution_id,
    script_id
  FROM
    host_script_results
  WHERE
    host_id = ? AND
    exit_code IS NULL
    -- async requests + sync requests created within the given interval
    AND (
      sync_request = 0
      OR created_at >= DATE_SUB(NOW(), INTERVAL ? SECOND)
    )
  ORDER BY
    created_at ASC`

	var results []*fleet.HostScriptResult
	seconds := int(scripts.MaxServerWaitTime.Seconds())
	if err := sqlx.SelectContext(ctx, ds.reader(ctx), &results, listStmt, hostID, seconds); err != nil {
		return nil, ctxerr.Wrap(ctx, err, "list pending host script executions")
	}
	return results, nil
}

func (ds *Datastore) IsExecutionPendingForHost(ctx context.Context, hostID uint, scriptID uint) ([]*uint, error) {
	const getStmt = `
		SELECT
		  1
		FROM
		  host_script_results
		WHERE
		  host_id = ? AND
		  script_id = ? AND
		  exit_code IS NULL
	`

	var results []*uint
	if err := sqlx.SelectContext(ctx, ds.reader(ctx), &results, getStmt, hostID, scriptID); err != nil {
		return nil, ctxerr.Wrap(ctx, err, "is execution pending for host")
	}
	return results, nil
}

func (ds *Datastore) GetHostScriptExecutionResult(ctx context.Context, execID string) (*fleet.HostScriptResult, error) {
	return ds.getHostScriptExecutionResultDB(ctx, ds.reader(ctx), execID)
}

func (ds *Datastore) getHostScriptExecutionResultDB(ctx context.Context, q sqlx.QueryerContext, execID string) (*fleet.HostScriptResult, error) {
	const getStmt = `
  SELECT
    hsr.id,
    hsr.host_id,
    hsr.execution_id,
    sc.contents as script_contents,
    hsr.script_id,
    hsr.output,
    hsr.runtime,
    hsr.exit_code,
    hsr.created_at,
    hsr.user_id,
    hsr.sync_request,
    hsr.host_deleted_at
  FROM
    host_script_results hsr
  JOIN
	script_contents sc
  WHERE
    hsr.execution_id = ?
  AND
	hsr.script_content_id = sc.id
`

	var result fleet.HostScriptResult
	if err := sqlx.GetContext(ctx, q, &result, getStmt, execID); err != nil {
		if err == sql.ErrNoRows {
			return nil, ctxerr.Wrap(ctx, notFound("HostScriptResult").WithName(execID))
		}
		return nil, ctxerr.Wrap(ctx, err, "get host script result")
	}
	return &result, nil
}

func (ds *Datastore) NewScript(ctx context.Context, script *fleet.Script) (*fleet.Script, error) {
	var res sql.Result
	err := ds.withRetryTxx(ctx, func(tx sqlx.ExtContext) error {
		var err error

		// first insert script contents
		scRes, err := insertScriptContents(ctx, script.ScriptContents, tx)
		if err != nil {
			return err
		}
		id, _ := scRes.LastInsertId()

		// then create the script entity
		res, err = insertScript(ctx, script, uint(id), tx)
		return err
	})
	if err != nil {
		return nil, err
	}
	id, _ := res.LastInsertId()
	return ds.getScriptDB(ctx, ds.writer(ctx), uint(id))
}

func insertScript(ctx context.Context, script *fleet.Script, scriptContentsID uint, tx sqlx.ExtContext) (sql.Result, error) {
	const insertStmt = `
INSERT INTO
  scripts (
    team_id, global_or_team_id, name, script_content_id
  )
VALUES
  (?, ?, ?, ?)
`
	var globalOrTeamID uint
	if script.TeamID != nil {
		globalOrTeamID = *script.TeamID
	}
	res, err := tx.ExecContext(ctx, insertStmt,
		script.TeamID, globalOrTeamID, script.Name, scriptContentsID)
	if err != nil {
		if IsDuplicate(err) {
			// name already exists for this team/global
			err = alreadyExists("Script", script.Name)
		} else if isChildForeignKeyError(err) {
			// team does not exist
			err = foreignKey("scripts", fmt.Sprintf("team_id=%v", script.TeamID))
		}
		return nil, ctxerr.Wrap(ctx, err, "insert script")
	}
	return res, nil
}

func insertScriptContents(ctx context.Context, contents string, tx sqlx.ExtContext) (sql.Result, error) {
	const insertStmt = `
INSERT INTO
  script_contents (
	  md5_checksum, contents
  )
VALUES (UNHEX(?),?)
ON DUPLICATE KEY UPDATE
  id=LAST_INSERT_ID(id)
	`

	md5Checksum := md5ChecksumScriptContent(contents)
	res, err := tx.ExecContext(ctx, insertStmt, md5Checksum, contents)
	if err != nil {
		return nil, ctxerr.Wrap(ctx, err, "insert script contents")
	}

	return res, nil
}

func md5ChecksumScriptContent(s string) string {
	return md5ChecksumBytes([]byte(s))
}

func md5ChecksumBytes(b []byte) string {
	rawChecksum := md5.Sum(b) //nolint:gosec
	return strings.ToUpper(hex.EncodeToString(rawChecksum[:]))
}

func (ds *Datastore) Script(ctx context.Context, id uint) (*fleet.Script, error) {
	return ds.getScriptDB(ctx, ds.reader(ctx), id)
}

func (ds *Datastore) getScriptDB(ctx context.Context, q sqlx.QueryerContext, id uint) (*fleet.Script, error) {
	const getStmt = `
SELECT
  id,
  team_id,
  name,
  created_at,
  updated_at,
  script_content_id
FROM
  scripts
WHERE
  id = ?
`
	var script fleet.Script
	if err := sqlx.GetContext(ctx, q, &script, getStmt, id); err != nil {
		if err == sql.ErrNoRows {
			return nil, notFound("Script").WithID(id)
		}
		return nil, ctxerr.Wrap(ctx, err, "get script")
	}
	return &script, nil
}

func (ds *Datastore) GetScriptContents(ctx context.Context, id uint) ([]byte, error) {
	const getStmt = `
SELECT
  sc.contents
FROM
  script_contents sc
  JOIN scripts s
WHERE
  s.script_content_id = sc.id
  AND s.id = ?;
`
	var contents []byte
	if err := sqlx.GetContext(ctx, ds.reader(ctx), &contents, getStmt, id); err != nil {
		if err == sql.ErrNoRows {
			return nil, notFound("Script").WithID(id)
		}
		return nil, ctxerr.Wrap(ctx, err, "get script contents")
	}
	return contents, nil
}

func (ds *Datastore) DeleteScript(ctx context.Context, id uint) error {
	_, err := ds.writer(ctx).ExecContext(ctx, `DELETE FROM scripts WHERE id = ?`, id)
	if err != nil {
		return ctxerr.Wrap(ctx, err, "delete script")
	}
	return nil
}

func (ds *Datastore) ListScripts(ctx context.Context, teamID *uint, opt fleet.ListOptions) ([]*fleet.Script, *fleet.PaginationMetadata, error) {
	var scripts []*fleet.Script

	const selectStmt = `
SELECT
  s.id,
  s.team_id,
  s.name,
  s.created_at,
  s.updated_at
FROM
  scripts s
WHERE
  s.global_or_team_id = ?
`
	var globalOrTeamID uint
	if teamID != nil {
		globalOrTeamID = *teamID
	}

	args := []any{globalOrTeamID}
	stmt, args := appendListOptionsWithCursorToSQL(selectStmt, args, &opt)

	if err := sqlx.SelectContext(ctx, ds.reader(ctx), &scripts, stmt, args...); err != nil {
		return nil, nil, ctxerr.Wrap(ctx, err, "select scripts")
	}

	var metaData *fleet.PaginationMetadata
	if opt.IncludeMetadata {
		metaData = &fleet.PaginationMetadata{HasPreviousResults: opt.Page > 0}
		if len(scripts) > int(opt.PerPage) {
			metaData.HasNextResults = true
			scripts = scripts[:len(scripts)-1]
		}
	}
	return scripts, metaData, nil
}

func (ds *Datastore) GetScriptIDByName(ctx context.Context, name string, teamID *uint) (uint, error) {
	const selectStmt = `
SELECT
  id
FROM
  scripts
WHERE
  global_or_team_id = ?
  AND name = ?
`
	var globalOrTeamID uint
	if teamID != nil {
		globalOrTeamID = *teamID
	}

	var id uint
	if err := sqlx.GetContext(ctx, ds.reader(ctx), &id, selectStmt, globalOrTeamID, name); err != nil {
		if err == sql.ErrNoRows {
			return 0, notFound("Script").WithName(name)
		}
		return 0, ctxerr.Wrap(ctx, err, "get script by name")
	}
	return id, nil
}

func (ds *Datastore) GetHostScriptDetails(ctx context.Context, hostID uint, teamID *uint, opt fleet.ListOptions, hostPlatform string) ([]*fleet.HostScriptDetail, *fleet.PaginationMetadata, error) {
	var globalOrTeamID uint
	if teamID != nil {
		globalOrTeamID = *teamID
	}

	var extension string
	switch {
	case hostPlatform == "windows":
		// filter by .ps1 extension
		extension = `%.ps1`
	case fleet.IsUnixLike(hostPlatform):
		// filter by .sh extension
		extension = `%.sh`
	default:
		// no extension filter
	}

	type row struct {
		ScriptID    uint       `db:"script_id"`
		Name        string     `db:"name"`
		HSRID       *uint      `db:"hsr_id"`
		ExecutionID *string    `db:"execution_id"`
		ExecutedAt  *time.Time `db:"executed_at"`
		ExitCode    *int64     `db:"exit_code"`
	}

	sql := `
SELECT
	s.id AS script_id,
	s.name,
	hsr.id AS hsr_id,
	hsr.created_at AS executed_at,
	hsr.execution_id,
	hsr.exit_code
FROM
	scripts s
	LEFT JOIN (
		SELECT
			id,
			host_id,
			script_id,
			execution_id,
			created_at,
			exit_code
		FROM
			host_script_results r
		WHERE
			host_id = ?
			AND NOT EXISTS (
				SELECT
					1
				FROM
					host_script_results
				WHERE
					host_id = ?
					AND id != r.id
					AND script_id = r.script_id
					AND(created_at > r.created_at
						OR(created_at = r.created_at
							AND id > r.id)))) hsr
	ON s.id = hsr.script_id
WHERE
	(hsr.host_id IS NULL OR hsr.host_id = ?)
	AND s.global_or_team_id = ?
	`

	args := []any{hostID, hostID, hostID, globalOrTeamID}
	if len(extension) > 0 {
		args = append(args, extension)
		sql += `
		AND s.name LIKE ?
		`
	}
	stmt, args := appendListOptionsWithCursorToSQL(sql, args, &opt)

	var rows []*row
	if err := sqlx.SelectContext(ctx, ds.reader(ctx), &rows, stmt, args...); err != nil {
		return nil, nil, ctxerr.Wrap(ctx, err, "get host script details")
	}

	var metaData *fleet.PaginationMetadata
	if opt.IncludeMetadata {
		metaData = &fleet.PaginationMetadata{HasPreviousResults: opt.Page > 0}
		if len(rows) > int(opt.PerPage) {
			metaData.HasNextResults = true
			rows = rows[:len(rows)-1]
		}
	}

	results := make([]*fleet.HostScriptDetail, 0, len(rows))
	for _, r := range rows {
		results = append(results, fleet.NewHostScriptDetail(hostID, r.ScriptID, r.Name, r.ExecutionID, r.ExecutedAt, r.ExitCode, r.HSRID))
	}

	return results, metaData, nil
}

func (ds *Datastore) BatchSetScripts(ctx context.Context, tmID *uint, scripts []*fleet.Script) error {
	const loadExistingScripts = `
SELECT
  name
FROM
  scripts
WHERE
  global_or_team_id = ? AND
  name IN (?)
`
	const deleteAllScriptsInTeam = `
DELETE FROM
  scripts
WHERE
  global_or_team_id = ?
`

	const deleteScriptsNotInList = `
DELETE FROM
  scripts
WHERE
  global_or_team_id = ? AND
  name NOT IN (?)
`

	const insertNewOrEditedScript = `
INSERT INTO
  scripts (
    team_id, global_or_team_id, name, script_content_id
  )
VALUES
  (?, ?, ?, ?)
ON DUPLICATE KEY UPDATE
  script_content_id = VALUES(script_content_id)
`

	// use a team id of 0 if no-team
	var globalOrTeamID uint
	if tmID != nil {
		globalOrTeamID = *tmID
	}

	// build a list of names for the incoming scripts, will keep the
	// existing ones if there's a match and no change
	incomingNames := make([]string, len(scripts))
	// at the same time, index the incoming scripts keyed by name for ease
	// of processing
	incomingScripts := make(map[string]*fleet.Script, len(scripts))
	for i, p := range scripts {
		incomingNames[i] = p.Name
		incomingScripts[p.Name] = p
	}

	return ds.withRetryTxx(ctx, func(tx sqlx.ExtContext) error {
		var existingScripts []*fleet.Script

		if len(incomingNames) > 0 {
			// load existing scripts that match the incoming scripts by names
			stmt, args, err := sqlx.In(loadExistingScripts, globalOrTeamID, incomingNames)
			if err != nil {
				return ctxerr.Wrap(ctx, err, "build query to load existing scripts")
			}
			if err := sqlx.SelectContext(ctx, tx, &existingScripts, stmt, args...); err != nil {
				return ctxerr.Wrap(ctx, err, "load existing scripts")
			}
		}

		// figure out if we need to delete any scripts
		keepNames := make([]string, 0, len(incomingNames))
		for _, p := range existingScripts {
			if newS := incomingScripts[p.Name]; newS != nil {
				keepNames = append(keepNames, p.Name)
			}
		}

		var (
			stmt string
			args []any
			err  error
		)
		if len(keepNames) > 0 {
			// delete the obsolete scripts
			stmt, args, err = sqlx.In(deleteScriptsNotInList, globalOrTeamID, keepNames)
			if err != nil {
				return ctxerr.Wrap(ctx, err, "build statement to delete obsolete scripts")
			}
		} else {
			stmt = deleteAllScriptsInTeam
			args = []any{globalOrTeamID}
		}
		if _, err := tx.ExecContext(ctx, stmt, args...); err != nil {
			return ctxerr.Wrap(ctx, err, "delete obsolete scripts")
		}

		// insert the new scripts and the ones that have changed
		for _, s := range incomingScripts {
			scRes, err := insertScriptContents(ctx, s.ScriptContents, tx)
			if err != nil {
				return ctxerr.Wrapf(ctx, err, "inserting script contents for script with name %q", s.Name)
			}
			id, _ := scRes.LastInsertId()
			if _, err := tx.ExecContext(ctx, insertNewOrEditedScript, tmID, globalOrTeamID, s.Name, uint(id)); err != nil {
				return ctxerr.Wrapf(ctx, err, "insert new/edited script with name %q", s.Name)
			}
		}
		return nil
	})
}

func (ds *Datastore) GetHostLockWipeStatus(ctx context.Context, host *fleet.Host) (*fleet.HostLockWipeStatus, error) {
	const stmt = `
		SELECT
			lock_ref,
			wipe_ref,
			unlock_ref,
			unlock_pin,
			fleet_platform
		FROM
			host_mdm_actions
		WHERE
			host_id = ?
`

	var mdmActions struct {
		LockRef       *string `db:"lock_ref"`
		WipeRef       *string `db:"wipe_ref"`
		UnlockRef     *string `db:"unlock_ref"`
		UnlockPIN     *string `db:"unlock_pin"`
		FleetPlatform string  `db:"fleet_platform"`
	}
	fleetPlatform := host.FleetPlatform()
	status := &fleet.HostLockWipeStatus{
		HostFleetPlatform: fleetPlatform,
	}

	if err := sqlx.GetContext(ctx, ds.reader(ctx), &mdmActions, stmt, host.ID); err != nil {
		if err == sql.ErrNoRows {
			// do not return a Not Found error, return the zero-value status, which
			// will report the correct states.
			return status, nil
		}
		return nil, ctxerr.Wrap(ctx, err, "get host lock/wipe status")
	}

	// if we have a fleet platform stored in host_mdm_actions, use it instead of
	// the host.FleetPlatform() because the platform can be overwritten with an
	// unknown OS name when a Wipe gets executed.
	if mdmActions.FleetPlatform != "" {
		fleetPlatform = mdmActions.FleetPlatform
		status.HostFleetPlatform = fleetPlatform
	}

	switch fleetPlatform {
	case "darwin", "ios", "ipados":
		if mdmActions.UnlockPIN != nil {
			status.UnlockPIN = *mdmActions.UnlockPIN
		}
		if mdmActions.UnlockRef != nil {
			var err error
			status.UnlockRequestedAt, err = time.Parse(time.DateTime, *mdmActions.UnlockRef)
			if err != nil {
				// if the format is unexpected but there's something in UnlockRef, just
				// replace it with the current timestamp, it should still indicate that
				// an unlock was requested (e.g. in case someone plays with the data
				// directly in the DB and messes up the format).
				status.UnlockRequestedAt = time.Now().UTC()
			}
		}

		if mdmActions.LockRef != nil {
			// the lock reference is an MDM command
			cmd, cmdRes, err := ds.getHostMDMAppleCommand(ctx, *mdmActions.LockRef, host.UUID)
			if err != nil {
				return nil, ctxerr.Wrap(ctx, err, "get lock reference")
			}
			status.LockMDMCommand = cmd
			status.LockMDMCommandResult = cmdRes
		}

		if mdmActions.WipeRef != nil {
			// the wipe reference is an MDM command
			cmd, cmdRes, err := ds.getHostMDMAppleCommand(ctx, *mdmActions.WipeRef, host.UUID)
			if err != nil {
				return nil, ctxerr.Wrap(ctx, err, "get wipe reference")
			}
			status.WipeMDMCommand = cmd
			status.WipeMDMCommandResult = cmdRes
		}

	case "windows", "linux":
		// lock and unlock references are scripts
		if mdmActions.LockRef != nil {
			hsr, err := ds.getHostScriptExecutionResultDB(ctx, ds.reader(ctx), *mdmActions.LockRef)
			if err != nil {
				return nil, ctxerr.Wrap(ctx, err, "get lock reference script result")
			}
			status.LockScript = hsr
		}

		if mdmActions.UnlockRef != nil {
			hsr, err := ds.getHostScriptExecutionResultDB(ctx, ds.reader(ctx), *mdmActions.UnlockRef)
			if err != nil {
				return nil, ctxerr.Wrap(ctx, err, "get unlock reference script result")
			}
			status.UnlockScript = hsr
		}

		// wipe is an MDM command on Windows, a script on Linux
		if mdmActions.WipeRef != nil {
			if fleetPlatform == "windows" {
				cmd, cmdRes, err := ds.getHostMDMWindowsCommand(ctx, *mdmActions.WipeRef, host.UUID)
				if err != nil {
					return nil, ctxerr.Wrap(ctx, err, "get wipe reference")
				}
				status.WipeMDMCommand = cmd
				status.WipeMDMCommandResult = cmdRes
			} else {
				hsr, err := ds.getHostScriptExecutionResultDB(ctx, ds.reader(ctx), *mdmActions.WipeRef)
				if err != nil {
					return nil, ctxerr.Wrap(ctx, err, "get wipe reference script result")
				}
				status.WipeScript = hsr
			}
		}
	}

	return status, nil
}

func (ds *Datastore) getHostMDMWindowsCommand(ctx context.Context, cmdUUID, hostUUID string) (*fleet.MDMCommand, *fleet.MDMCommandResult, error) {
	cmd, err := ds.getMDMCommand(ctx, ds.reader(ctx), cmdUUID)
	if err != nil {
		return nil, nil, ctxerr.Wrap(ctx, err, "get Windows MDM command")
	}

	// get the MDM command result, which may be not found (indicating the command
	// is pending). Note that it doesn't return ErrNoRows if not found, it
	// returns success and an empty cmdRes slice.
	cmdResults, err := ds.GetMDMWindowsCommandResults(ctx, cmdUUID)
	if err != nil {
		return nil, nil, ctxerr.Wrap(ctx, err, "get Windows MDM command result")
	}

	// each item in the slice returned by GetMDMWindowsCommandResults is
	// potentially a result for a different host, we need to find the one for
	// that specific host.
	var cmdRes *fleet.MDMCommandResult
	for _, r := range cmdResults {
		if r.HostUUID != hostUUID {
			continue
		}
		// all statuses for Windows indicate end of processing of the command
		// (there is no equivalent of "NotNow" or "Idle" as for Apple).
		cmdRes = r
		break
	}
	return cmd, cmdRes, nil
}

func (ds *Datastore) getHostMDMAppleCommand(ctx context.Context, cmdUUID, hostUUID string) (*fleet.MDMCommand, *fleet.MDMCommandResult, error) {
	cmd, err := ds.getMDMCommand(ctx, ds.reader(ctx), cmdUUID)
	if err != nil {
		return nil, nil, ctxerr.Wrap(ctx, err, "get Apple MDM command")
	}

	// get the MDM command result, which may be not found (indicating the command
	// is pending). Note that it doesn't return ErrNoRows if not found, it
	// returns success and an empty cmdRes slice.
	cmdResults, err := ds.GetMDMAppleCommandResults(ctx, cmdUUID)
	if err != nil {
		return nil, nil, ctxerr.Wrap(ctx, err, "get Apple MDM command result")
	}

	// each item in the slice returned by GetMDMAppleCommandResults is
	// potentially a result for a different host, we need to find the one for
	// that specific host.
	var cmdRes *fleet.MDMCommandResult
	for _, r := range cmdResults {
		if r.HostUUID != hostUUID {
			continue
		}
		if r.Status == fleet.MDMAppleStatusAcknowledged || r.Status == fleet.MDMAppleStatusError || r.Status == fleet.MDMAppleStatusCommandFormatError {
			cmdRes = r
			break
		}
	}
	return cmd, cmdRes, nil
}

// LockHostViaScript will create the script execution request and update
// host_mdm_actions in a single transaction.
func (ds *Datastore) LockHostViaScript(ctx context.Context, request *fleet.HostScriptRequestPayload, hostFleetPlatform string) error {
	var res *fleet.HostScriptResult
	return ds.withRetryTxx(ctx, func(tx sqlx.ExtContext) error {
		var err error

		scRes, err := insertScriptContents(ctx, request.ScriptContents, tx)
		if err != nil {
			return err
		}

		id, _ := scRes.LastInsertId()
		request.ScriptContentID = uint(id)

		res, err = newHostScriptExecutionRequest(ctx, request, tx)
		if err != nil {
			return ctxerr.Wrap(ctx, err, "lock host via script create execution")
		}

		// on duplicate we don't clear any other existing state because at this
		// point in time, this is just a request to lock the host that is recorded,
		// it is pending execution. The host's state should be updated to "locked"
		// only when the script execution is successfully completed, and then any
		// unlock or wipe references should be cleared.
		const stmt = `
	INSERT INTO host_mdm_actions
	(
		host_id,
		lock_ref,
		fleet_platform
	)
	VALUES (?,?,?)
	ON DUPLICATE KEY UPDATE
		lock_ref = VALUES(lock_ref)
	`

		_, err = tx.ExecContext(ctx, stmt,
			request.HostID,
			res.ExecutionID,
			hostFleetPlatform,
		)
		if err != nil {
			return ctxerr.Wrap(ctx, err, "lock host via script update mdm actions")
		}

		return nil
	})
}

// UnlockHostViaScript will create the script execution request and update
// host_mdm_actions in a single transaction.
func (ds *Datastore) UnlockHostViaScript(ctx context.Context, request *fleet.HostScriptRequestPayload, hostFleetPlatform string) error {
	var res *fleet.HostScriptResult
	return ds.withRetryTxx(ctx, func(tx sqlx.ExtContext) error {
		var err error

		scRes, err := insertScriptContents(ctx, request.ScriptContents, tx)
		if err != nil {
			return err
		}

		id, _ := scRes.LastInsertId()
		request.ScriptContentID = uint(id)

		res, err = newHostScriptExecutionRequest(ctx, request, tx)
		if err != nil {
			return ctxerr.Wrap(ctx, err, "unlock host via script create execution")
		}

		// on duplicate we don't clear any other existing state because at this
		// point in time, this is just a request to unlock the host that is
		// recorded, it is pending execution. The host's state should be updated to
		// "unlocked" only when the script execution is successfully completed, and
		// then any lock or wipe references should be cleared.
		const stmt = `
	INSERT INTO host_mdm_actions
	(
		host_id,
		unlock_ref,
		fleet_platform
	)
	VALUES (?,?,?)
	ON DUPLICATE KEY UPDATE
		unlock_ref = VALUES(unlock_ref),
		unlock_pin = NULL
	`

		_, err = tx.ExecContext(ctx, stmt,
			request.HostID,
			res.ExecutionID,
			hostFleetPlatform,
		)
		if err != nil {
			return ctxerr.Wrap(ctx, err, "unlock host via script update mdm actions")
		}

		return err
	})
}

// WipeHostViaScript creates the script execution request and updates the
// host_mdm_actions table in a single transaction.
func (ds *Datastore) WipeHostViaScript(ctx context.Context, request *fleet.HostScriptRequestPayload, hostFleetPlatform string) error {
	var res *fleet.HostScriptResult
	return ds.withRetryTxx(ctx, func(tx sqlx.ExtContext) error {
		var err error

		scRes, err := insertScriptContents(ctx, request.ScriptContents, tx)
		if err != nil {
			return err
		}

		id, _ := scRes.LastInsertId()
		request.ScriptContentID = uint(id)

		res, err = newHostScriptExecutionRequest(ctx, request, tx)
		if err != nil {
			return ctxerr.Wrap(ctx, err, "wipe host via script create execution")
		}

		// on duplicate we don't clear any other existing state because at this
		// point in time, this is just a request to wipe the host that is recorded,
		// it is pending execution, so if it was locked, it is still locked (so the
		// lock_ref info must still be there).
		const stmt = `
	INSERT INTO host_mdm_actions
	(
		host_id,
		wipe_ref,
		fleet_platform
	)
	VALUES (?,?,?)
	ON DUPLICATE KEY UPDATE
		wipe_ref = VALUES(wipe_ref)
	`

		_, err = tx.ExecContext(ctx, stmt,
			request.HostID,
			res.ExecutionID,
			hostFleetPlatform,
		)
		if err != nil {
			return ctxerr.Wrap(ctx, err, "wipe host via script update mdm actions")
		}

		return err
	})
}

func (ds *Datastore) UnlockHostManually(ctx context.Context, hostID uint, hostFleetPlatform string, ts time.Time) error {
	const stmt = `
	INSERT INTO host_mdm_actions
	(
		host_id,
		unlock_ref,
		fleet_platform
	)
	VALUES (?, ?, ?)
	ON DUPLICATE KEY UPDATE
		-- do not overwrite if a value is already set
		unlock_ref = IF(unlock_ref IS NULL, VALUES(unlock_ref), unlock_ref)
	`
	// for macOS, the unlock_ref is just the timestamp at which the user first
	// requested to unlock the host. This then indicates in the host's status
	// that it's pending an unlock (which requires manual intervention by
	// entering a PIN on the device). The /unlock endpoint can be called multiple
	// times, so we record the timestamp of the first time it was requested and
	// from then on, the host is marked as "pending unlock" until the device is
	// actually unlocked with the PIN. The actual unlocking happens when the
	// device sends an Idle MDM request.
	unlockRef := ts.Format(time.DateTime)
	_, err := ds.writer(ctx).ExecContext(ctx, stmt, hostID, unlockRef, hostFleetPlatform)
	return ctxerr.Wrap(ctx, err, "record manual unlock host request")
}

func buildHostLockWipeStatusUpdateStmt(refCol string, succeeded bool, joinPart string) string {
	var alias string

	stmt := `UPDATE host_mdm_actions `
	if joinPart != "" {
		stmt += `hma ` + joinPart
		alias = "hma."
	}
	stmt += ` SET `

	if succeeded {
		switch refCol {
		case "lock_ref":
			// Note that this must not clear the unlock_pin, because recording the
			// lock request does generate the PIN and store it there to be used by an
			// eventual unlock.
			stmt += fmt.Sprintf("%sunlock_ref = NULL, %[1]swipe_ref = NULL", alias)
		case "unlock_ref":
			// a successful unlock clears itself as well as the lock ref, because
			// unlock is the default state so we don't need to keep its unlock_ref
			// around once it's confirmed.
			stmt += fmt.Sprintf("%slock_ref = NULL, %[1]sunlock_ref = NULL, %[1]sunlock_pin = NULL, %[1]swipe_ref = NULL", alias)
		case "wipe_ref":
			stmt += fmt.Sprintf("%slock_ref = NULL, %[1]sunlock_ref = NULL, %[1]sunlock_pin = NULL", alias)
		}
	} else {
		// if the action failed, then we clear the reference to that action itself so
		// the host stays in the previous state (it doesn't transition to the new
		// state).
		stmt += fmt.Sprintf("%s"+refCol+" = NULL", alias)
	}
	return stmt
}

func (ds *Datastore) UpdateHostLockWipeStatusFromAppleMDMResult(ctx context.Context, hostUUID, cmdUUID, requestType string, succeeded bool) error {
	// a bit of MDM protocol leaking in the mysql layer, but it's either that or
	// the other way around (MDM protocol would translate to database column)
	var refCol string
	switch requestType {
	case "EraseDevice":
		refCol = "wipe_ref"
	case "DeviceLock":
		refCol = "lock_ref"
	default:
		return nil
	}
	return updateHostLockWipeStatusFromResultAndHostUUID(ctx, ds.writer(ctx), hostUUID, refCol, cmdUUID, succeeded)
}

func updateHostLockWipeStatusFromResultAndHostUUID(ctx context.Context, tx sqlx.ExtContext, hostUUID, refCol, cmdUUID string, succeeded bool) error {
	stmt := buildHostLockWipeStatusUpdateStmt(refCol, succeeded, `JOIN hosts h ON hma.host_id = h.id`)
	stmt += ` WHERE h.uuid = ? AND hma.` + refCol + ` = ?`
	_, err := tx.ExecContext(ctx, stmt, hostUUID, cmdUUID)
	return ctxerr.Wrap(ctx, err, "update host lock/wipe status from result via host uuid")
}

func updateHostLockWipeStatusFromResult(ctx context.Context, tx sqlx.ExtContext, hostID uint, refCol string, succeeded bool) error {
	stmt := buildHostLockWipeStatusUpdateStmt(refCol, succeeded, "")
	stmt += ` WHERE host_id = ?`
	_, err := tx.ExecContext(ctx, stmt, hostID)
	return ctxerr.Wrap(ctx, err, "update host lock/wipe status from result")
}

func (ds *Datastore) CleanupUnusedScriptContents(ctx context.Context) error {
	deleteStmt := `
DELETE FROM
  script_contents
WHERE
  NOT EXISTS (
    SELECT 1 FROM host_script_results WHERE script_content_id = script_contents.id)
  AND NOT EXISTS (
    SELECT 1 FROM scripts WHERE script_content_id = script_contents.id)
  AND NOT EXISTS (
    SELECT 1 FROM software_installers si
<<<<<<< HEAD
    WHERE install_script_content_id IN (si.install_script_content_id, si.post_install_script_content_id)
=======
    WHERE script_contents.id IN (si.install_script_content_id, si.post_install_script_content_id)
>>>>>>> 30e4b252
  )
		`
	_, err := ds.writer(ctx).ExecContext(ctx, deleteStmt)
	if err != nil {
		return ctxerr.Wrap(ctx, err, "cleaning up unused script contents")
	}
	return nil
}

func (ds *Datastore) getOrGenerateScriptContentsID(ctx context.Context, contents string) (uint, error) {
	csum := md5ChecksumScriptContent(contents)
	scriptContentsID, err := ds.optimisticGetOrInsert(ctx,
		&parameterizedStmt{
			Statement: `SELECT id FROM script_contents WHERE md5_checksum = UNHEX(?)`,
			Args:      []interface{}{csum},
		},
		&parameterizedStmt{
			Statement: `INSERT INTO script_contents (md5_checksum, contents) VALUES (UNHEX(?), ?)`,
			Args:      []interface{}{csum, contents},
		},
	)
	if err != nil {
		return 0, err
	}
	return scriptContentsID, nil
}<|MERGE_RESOLUTION|>--- conflicted
+++ resolved
@@ -1097,11 +1097,7 @@
     SELECT 1 FROM scripts WHERE script_content_id = script_contents.id)
   AND NOT EXISTS (
     SELECT 1 FROM software_installers si
-<<<<<<< HEAD
-    WHERE install_script_content_id IN (si.install_script_content_id, si.post_install_script_content_id)
-=======
     WHERE script_contents.id IN (si.install_script_content_id, si.post_install_script_content_id)
->>>>>>> 30e4b252
   )
 		`
 	_, err := ds.writer(ctx).ExecContext(ctx, deleteStmt)
