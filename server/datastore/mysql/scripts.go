--- conflicted
+++ resolved
@@ -1910,10 +1910,6 @@
 	return batchExecID, nil
 }
 
-<<<<<<< HEAD
-// Deprecated; will be removed in favor of ListBatchScriptExecutions when the batch script details page is ready.
-func (ds *Datastore) BatchExecuteSummary(ctx context.Context, executionID string) (*fleet.BatchActivity, error) {
-=======
 func (ds *Datastore) BatchScheduleScript(ctx context.Context, userID *uint, scriptID uint, hostIDs []uint, notBefore time.Time) (string, error) {
 	batchExecID := uuid.New().String()
 
@@ -2020,8 +2016,8 @@
 	return results, nil
 }
 
-func (ds *Datastore) BatchExecuteSummary(ctx context.Context, executionID string) (*fleet.BatchExecutionSummary, error) {
->>>>>>> df5e42a5
+// Deprecated; will be removed in favor of ListBatchScriptExecutions when the batch script details page is ready.
+func (ds *Datastore) BatchExecuteSummary(ctx context.Context, executionID string) (*fleet.BatchActivity, error) {
 	stmtExecutions := `
 SELECT
 	COUNT(*) as num_targeted,
