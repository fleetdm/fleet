package mysql

import (
	"context"
	"crypto/md5" //nolint:gosec
	"database/sql"
	"encoding/hex"
	"errors"
	"fmt"
	"strings"
	"time"
	"unicode/utf8"

	constants "github.com/fleetdm/fleet/v4/pkg/scripts"
	"github.com/fleetdm/fleet/v4/server/contexts/ctxerr"
	"github.com/fleetdm/fleet/v4/server/fleet"
	"github.com/fleetdm/fleet/v4/server/ptr"
	"github.com/go-kit/log/level"
	"github.com/google/uuid"
	"github.com/jmoiron/sqlx"
)

func (ds *Datastore) NewHostScriptExecutionRequest(ctx context.Context, request *fleet.HostScriptRequestPayload) (*fleet.HostScriptResult, error) {
	var res *fleet.HostScriptResult
	return res, ds.withRetryTxx(ctx, func(tx sqlx.ExtContext) error {
		var err error
		if request.ScriptContentID == 0 {
			// then we are doing a sync execution, so create the contents first
			scRes, err := insertScriptContents(ctx, tx, request.ScriptContents)
			if err != nil {
				return err
			}

			id, _ := scRes.LastInsertId()
			request.ScriptContentID = uint(id) //nolint:gosec // dismiss G115
		}
		res, err = ds.newHostScriptExecutionRequest(ctx, tx, request, false)
		return err
	})
}

func (ds *Datastore) newHostScriptExecutionRequest(ctx context.Context, tx sqlx.ExtContext, request *fleet.HostScriptRequestPayload, isInternal bool) (*fleet.HostScriptResult, error) {
	const (
		getStmt = `
SELECT
	ua.id, ua.host_id, ua.execution_id, ua.created_at, sua.script_id, sua.policy_id, ua.user_id,
	payload->'$.sync_request' AS sync_request,
	sc.contents as script_contents, sua.setup_experience_script_id
FROM
	upcoming_activities ua
	INNER JOIN script_upcoming_activities sua
		ON ua.id = sua.upcoming_activity_id
	INNER JOIN script_contents sc
		ON sua.script_content_id = sc.id
WHERE
	ua.id = ?
`
	)

	_, activityID, err := ds.insertNewHostScriptExecution(ctx, tx, request, isInternal)
	if err != nil {
		return nil, ctxerr.Wrap(ctx, err, "inserting new script execution request")
	}

	var script fleet.HostScriptResult
	err = sqlx.GetContext(ctx, tx, &script, getStmt, activityID)
	if err != nil {
		return nil, ctxerr.Wrap(ctx, err, "getting the created host script activity to return")
	}

	return &script, nil
}

func (ds *Datastore) insertNewHostScriptExecution(ctx context.Context, tx sqlx.ExtContext, request *fleet.HostScriptRequestPayload, isInternal bool) (string, int64, error) {
	const (
		insUAStmt = `
INSERT INTO upcoming_activities
	(host_id, priority, user_id, fleet_initiated, activity_type, execution_id, payload)
VALUES
	(?, ?, ?, ?, 'script', ?,
		JSON_OBJECT(
			'sync_request', ?,
			'is_internal', ?,
			'user', (SELECT JSON_OBJECT('name', name, 'email', email, 'gravatar_url', gravatar_url) FROM users WHERE id = ?)
		)
	)`

		insSUAStmt = `
INSERT INTO script_upcoming_activities
	(upcoming_activity_id, script_id, script_content_id, policy_id, setup_experience_script_id)
VALUES
	(?, ?, ?, ?, ?)
`
	)

	execID := uuid.New().String()
	result, err := tx.ExecContext(ctx, insUAStmt,
		request.HostID,
		request.Priority(),
		request.UserID,
		request.PolicyID != nil, // fleet-initiated if request is via a policy failure
		execID,
		request.SyncRequest,
		isInternal,
		request.UserID,
	)
	if err != nil {
		return "", 0, ctxerr.Wrap(ctx, err, "new script upcoming activity")
	}

	activityID, _ := result.LastInsertId()
	_, err = tx.ExecContext(ctx, insSUAStmt,
		activityID,
		request.ScriptID,
		request.ScriptContentID,
		request.PolicyID,
		request.SetupExperienceScriptID,
	)
	if err != nil {
		return "", 0, ctxerr.Wrap(ctx, err, "new join script upcoming activity")
	}

	if _, err := ds.activateNextUpcomingActivity(ctx, tx, request.HostID, ""); err != nil {
		return "", 0, ctxerr.Wrap(ctx, err, "activate next activity")
	}

	return execID, activityID, nil
}

func truncateScriptResult(output string) string {
	const maxOutputRuneLen = 10000
	if len(output) > utf8.UTFMax*maxOutputRuneLen {
		// truncate the bytes as we know the output is too long, no point
		// converting more bytes than needed to runes.
		output = output[len(output)-(utf8.UTFMax*maxOutputRuneLen):]
	}
	if utf8.RuneCountInString(output) > maxOutputRuneLen {
		outputRunes := []rune(output)
		output = string(outputRunes[len(outputRunes)-maxOutputRuneLen:])
	}
	return output
}

func (ds *Datastore) SetHostScriptExecutionResult(ctx context.Context, result *fleet.HostScriptResultPayload) (*fleet.HostScriptResult,
	string, error,
) {
	const resultExistsStmt = `
	SELECT
		1
	FROM
		host_script_results
	WHERE
	 	host_id = ? AND
		execution_id = ? AND
		exit_code IS NOT NULL
`

	const updStmt = `
  UPDATE host_script_results SET
    output = ?,
    runtime = ?,
    exit_code = ?,
    timeout = ?
  WHERE
    host_id = ? AND
    execution_id = ?`

	const hostMDMActionsStmt = `
  SELECT 'uninstall' AS action
  FROM
	host_software_installs
  WHERE
	execution_id = :execution_id AND host_id = :host_id
  UNION -- host_mdm_actions query (and thus row in union) must be last to avoid #25144
  SELECT
    CASE
      WHEN lock_ref = :execution_id THEN 'lock_ref'
      WHEN unlock_ref = :execution_id THEN 'unlock_ref'
      WHEN wipe_ref = :execution_id THEN 'wipe_ref'
      ELSE ''
    END AS action
  FROM
    host_mdm_actions
  WHERE
    host_id = :host_id
`

	output := truncateScriptResult(result.Output)

	var hsr *fleet.HostScriptResult
	var action string
	err := ds.withRetryTxx(ctx, func(tx sqlx.ExtContext) error {
		var resultExists bool
		err := sqlx.GetContext(ctx, tx, &resultExists, resultExistsStmt, result.HostID, result.ExecutionID)
		if err != nil && !errors.Is(err, sql.ErrNoRows) {
			return ctxerr.Wrap(ctx, err, "check if host script result exists")
		}
		if resultExists {
			level.Debug(ds.logger).Log("msg", "duplicate script execution result sent, will be ignored (original result is preserved)",
				"host_id", result.HostID,
				"execution_id", result.ExecutionID,
			)

			// still do the activate next activity to ensure progress as there was
			// an unexpected flow if we get here.
			if _, err := ds.activateNextUpcomingActivity(ctx, tx, result.HostID, result.ExecutionID); err != nil {
				return ctxerr.Wrap(ctx, err, "activate next activity")
			}

			// succeed but leave hsr nil
			return nil
		}

		res, err := tx.ExecContext(ctx, updStmt,
			output,
			result.Runtime,
			// Windows error codes are signed 32-bit integers, but are
			// returned as unsigned integers by the windows API. The
			// software that receives them is responsible for casting
			// it to a 32-bit signed integer.
			// See /orbit/pkg/scripts/exec_windows.go
			int32(result.ExitCode), //nolint:gosec // dismiss G115
			result.Timeout,
			result.HostID,
			result.ExecutionID,
		)
		if err != nil {
			return ctxerr.Wrap(ctx, err, "update host script result")
		}

		if n, _ := res.RowsAffected(); n > 0 {
			// it did update, so return the updated result
			hsr, err = ds.getHostScriptExecutionResultDB(ctx, tx, result.ExecutionID, scriptExecutionSearchOpts{IncludeCanceled: true})
			if err != nil {
				return ctxerr.Wrap(ctx, err, "load updated host script result")
			}

			// look up if that script was a lock/unlock/wipe/uninstall script for that host,
			// and if so update the host_mdm_actions table accordingly.
			namedArgs := map[string]any{
				"host_id":      result.HostID,
				"execution_id": result.ExecutionID,
			}
			stmt, args, err := sqlx.Named(hostMDMActionsStmt, namedArgs)
			if err != nil {
				return ctxerr.Wrap(ctx, err, "build named query for host mdm actions")
			}
			err = sqlx.GetContext(ctx, tx, &action, stmt, args...)
			if err != nil && !errors.Is(err, sql.ErrNoRows) { // ignore ErrNoRows, refCol will be empty
				return ctxerr.Wrap(ctx, err, "lookup host script corresponding mdm action")
			}

			switch action {
			case "":
				// do nothing
			case "uninstall":
				err = ds.updateUninstallStatusFromResult(ctx, tx, result.HostID, result.ExecutionID, result.ExitCode)
				if err != nil {
					return ctxerr.Wrap(ctx, err, "update host uninstall action based on script result")
				}
			default: // lock/unlock/wipe
				err = updateHostLockWipeStatusFromResult(ctx, tx, result.HostID, action, result.ExitCode == 0)
				if err != nil {
					return ctxerr.Wrap(ctx, err, "update host mdm action based on script result")
				}
			}
		}

		if _, err := ds.activateNextUpcomingActivity(ctx, tx, result.HostID, result.ExecutionID); err != nil {
			return ctxerr.Wrap(ctx, err, "activate next activity")
		}

		return nil
	})
	if err != nil {
		return nil, "", err
	}
	return hsr, action, nil
}

func (ds *Datastore) ListPendingHostScriptExecutions(ctx context.Context, hostID uint, onlyShowInternal bool) ([]*fleet.HostScriptResult, error) {
	return ds.listUpcomingHostScriptExecutions(ctx, hostID, onlyShowInternal, false)
}

func (ds *Datastore) ListReadyToExecuteScriptsForHost(ctx context.Context, hostID uint, onlyShowInternal bool) ([]*fleet.HostScriptResult, error) {
	return ds.listUpcomingHostScriptExecutions(ctx, hostID, onlyShowInternal, true)
}

func (ds *Datastore) listUpcomingHostScriptExecutions(ctx context.Context, hostID uint, onlyShowInternal, onlyReadyToExecute bool) ([]*fleet.HostScriptResult, error) {
	extraWhere := ""
	if onlyShowInternal {
		// software_uninstalls are implicitly internal
		extraWhere = " AND COALESCE(ua.payload->'$.is_internal', 1) = 1"
	}
	if onlyReadyToExecute {
		extraWhere += " AND ua.activated_at IS NOT NULL"
	}
	// this selects software uninstalls too as they run as scripts
	listStmt := fmt.Sprintf(`
  SELECT
    id,
    host_id,
    execution_id,
    script_id,
		created_at
	FROM (
		SELECT
			ua.id,
			ua.host_id,
			ua.execution_id,
			sua.script_id,
			ua.priority,
			ua.created_at,
			IF(ua.activated_at IS NULL, 0, 1) AS topmost
		FROM
			upcoming_activities ua
			-- left join because software_uninstall has no script join
			LEFT JOIN script_upcoming_activities sua
				ON ua.id = sua.upcoming_activity_id
		WHERE
			ua.host_id = ? AND
			ua.activity_type IN ('script', 'software_uninstall')
			%s
		ORDER BY topmost DESC, priority DESC, created_at ASC) t`, extraWhere)

	var results []*fleet.HostScriptResult
	if err := sqlx.SelectContext(ctx, ds.reader(ctx), &results, listStmt, hostID); err != nil {
		return nil, ctxerr.Wrap(ctx, err, "list pending host script executions")
	}
	return results, nil
}

func (ds *Datastore) IsExecutionPendingForHost(ctx context.Context, hostID uint, scriptID uint) (bool, error) {
	const getStmt = `
		SELECT
			1
		FROM
			upcoming_activities ua
			INNER JOIN script_upcoming_activities sua
				ON ua.id = sua.upcoming_activity_id
		WHERE
			ua.host_id = ? AND
			ua.activity_type = 'script' AND
			sua.script_id = ?
	`

	var results []*uint
	if err := sqlx.SelectContext(ctx, ds.reader(ctx), &results, getStmt, hostID, scriptID); err != nil {
		return false, ctxerr.Wrap(ctx, err, "is execution pending for host")
	}
	return len(results) > 0, nil
}

type scriptExecutionSearchOpts struct {
	IncludeCanceled bool
	UninstallHostID uint
}

func (ds *Datastore) GetHostScriptExecutionResult(ctx context.Context, execID string) (*fleet.HostScriptResult, error) {
	return ds.getHostScriptExecutionResultDB(ctx, ds.reader(ctx), execID, scriptExecutionSearchOpts{})
}

func (ds *Datastore) GetSelfServiceUninstallScriptExecutionResult(ctx context.Context, execID string, hostID uint) (*fleet.HostScriptResult, error) {
	return ds.getHostScriptExecutionResultDB(ctx, ds.reader(ctx), execID, scriptExecutionSearchOpts{UninstallHostID: hostID})
}

func (ds *Datastore) getHostScriptExecutionResultDB(ctx context.Context, q sqlx.QueryerContext, execID string, opts scriptExecutionSearchOpts) (*fleet.HostScriptResult, error) {
	var activeParams []any

	canceledCondition := ""
	if !opts.IncludeCanceled {
		canceledCondition = " AND hsr.canceled = 0"
	}

	uninstallCondition := ""
	if opts.UninstallHostID > 0 {
		uninstallCondition = `JOIN host_software_installs hsi ON hsi.execution_id = hsr.execution_id
			AND hsi.uninstall = TRUE AND hsr.host_id = ?`
		activeParams = append(activeParams, opts.UninstallHostID)
	}

	activeParams = append(activeParams, execID)

	getActiveStmt := fmt.Sprintf(`
	SELECT
		hsr.id,
		hsr.host_id,
		hsr.execution_id,
		sc.contents as script_contents,
		hsr.script_id,
		hsr.policy_id,
		hsr.output,
		hsr.runtime,
		hsr.exit_code,
		hsr.timeout,
		hsr.created_at,
		hsr.user_id,
		hsr.sync_request,
		hsr.host_deleted_at,
		hsr.setup_experience_script_id,
		hsr.canceled
  FROM
		host_script_results hsr
	JOIN
		script_contents sc
	%s
	WHERE
		hsr.execution_id = ? AND
		hsr.script_content_id = sc.id
		%s
`, uninstallCondition, canceledCondition)

	// We don't include upcoming uninstall script executions in results (different activity type, and they're blank anyway)
	const getUpcomingStmt = `
	SELECT
		0 as id,
		ua.host_id,
		ua.execution_id,
		sc.contents as script_contents,
		sua.script_id,
		sua.policy_id,
		'' as output,
		0 as runtime,
		NULL as exit_code,
		NULL as timeout,
		ua.created_at,
		ua.user_id,
		COALESCE(ua.payload->'$.sync_request', 0) as sync_request,
		NULL as host_deleted_at,
		sua.setup_experience_script_id,
		0 as canceled
  FROM
		upcoming_activities ua
		INNER JOIN script_upcoming_activities sua
			ON ua.id = sua.upcoming_activity_id
		INNER JOIN
			script_contents sc
			ON sua.script_content_id = sc.id
	WHERE
		ua.execution_id = ? AND
		ua.activity_type = 'script'
`

	var result fleet.HostScriptResult
	if err := sqlx.GetContext(ctx, q, &result, getActiveStmt, activeParams...); err != nil {
		if errors.Is(err, sql.ErrNoRows) {
			// try with upcoming activities
			err = sqlx.GetContext(ctx, q, &result, getUpcomingStmt, execID)
			if errors.Is(err, sql.ErrNoRows) {
				return nil, ctxerr.Wrap(ctx, notFound("HostScriptResult").WithName(execID))
			}
		}
		if err != nil {
			return nil, ctxerr.Wrap(ctx, err, "get host script result")
		}
	}
	return &result, nil
}

func (ds *Datastore) NewScript(ctx context.Context, script *fleet.Script) (*fleet.Script, error) {
	var res sql.Result
	err := ds.withRetryTxx(ctx, func(tx sqlx.ExtContext) error {
		var err error

		// first insert script contents
		scRes, err := insertScriptContents(ctx, tx, script.ScriptContents)
		if err != nil {
			return err
		}
		id, _ := scRes.LastInsertId()

		// then create the script entity
		res, err = insertScript(ctx, tx, script, uint(id)) //nolint:gosec // dismiss G115
		return err
	})
	if err != nil {
		return nil, err
	}
	id, _ := res.LastInsertId()
	return ds.getScriptDB(ctx, ds.writer(ctx), uint(id)) //nolint:gosec // dismiss G115
}

func (ds *Datastore) UpdateScriptContents(ctx context.Context, scriptID uint, scriptContents string) (*fleet.Script, error) {
	const stmt = `
UPDATE script_contents
INNER JOIN
  scripts ON scripts.script_content_id = script_contents.id
SET
  contents = ?,
  md5_checksum = UNHEX(?)
WHERE
  scripts.id = ?
`
	md5Checksum := md5ChecksumScriptContent(scriptContents)

	if err := ds.withRetryTxx(ctx, func(tx sqlx.ExtContext) error {
		_, err := tx.ExecContext(ctx, stmt, scriptContents, md5Checksum, scriptID)
		if err != nil {
			return ctxerr.Wrap(ctx, err, "updating script_contents")
		}

		if _, err := tx.ExecContext(ctx, "UPDATE scripts SET updated_at = NOW() WHERE id = ?", scriptID); err != nil {
			return ctxerr.Wrap(ctx, err, "updating script updated_at time")
		}

		if err := ds.cancelUpcomingScriptActivities(ctx, tx, scriptID); err != nil {
			return ctxerr.Wrap(ctx, err, "deleting upcoming script executions")
		}

		return nil
	}); err != nil {
		return nil, ctxerr.Wrap(ctx, err, "updating script contents")
	}

	return ds.Script(ctx, scriptID)
}

func (ds *Datastore) cancelUpcomingScriptActivities(ctx context.Context, db sqlx.ExtContext, scriptID uint) error {
	const stmt = `
SELECT
	ua.execution_id,
	ua.host_id
FROM
	script_upcoming_activities sua
INNER JOIN
	upcoming_activities ua ON ua.id = sua.upcoming_activity_id
WHERE
	sua.script_id = ?
`

	var upcomingExecutions []struct {
		ExecutionID string `db:"execution_id"`
		HostID      uint   `db:"host_id"`
	}

	if err := sqlx.SelectContext(ctx, db, &upcomingExecutions, stmt, scriptID); err != nil {
		return ctxerr.Wrap(ctx, err, "selecting upcoming script executions")
	}

	for _, upcomingExecution := range upcomingExecutions {
		if _, err := ds.cancelHostUpcomingActivity(ctx, db, upcomingExecution.HostID, upcomingExecution.ExecutionID); err != nil {
			return ctxerr.Wrap(ctx, err, "canceling upcoming activity")
		}
	}

	return nil
}

func insertScript(ctx context.Context, tx sqlx.ExtContext, script *fleet.Script, scriptContentsID uint) (sql.Result, error) {
	const insertStmt = `
INSERT INTO
  scripts (
    team_id, global_or_team_id, name, script_content_id
  )
VALUES
  (?, ?, ?, ?)
`
	var globalOrTeamID uint
	if script.TeamID != nil {
		globalOrTeamID = *script.TeamID
	}
	res, err := tx.ExecContext(ctx, insertStmt,
		script.TeamID, globalOrTeamID, script.Name, scriptContentsID)
	if err != nil {
		if IsDuplicate(err) {
			// name already exists for this team/global
			err = alreadyExists("Script", script.Name)
		} else if isChildForeignKeyError(err) {
			// team does not exist
			err = foreignKey("scripts", fmt.Sprintf("team_id=%v", script.TeamID))
		}
		return nil, ctxerr.Wrap(ctx, err, "insert script")
	}
	return res, nil
}

func insertScriptContents(ctx context.Context, tx sqlx.ExtContext, contents string) (sql.Result, error) {
	const insertStmt = `
INSERT INTO
  script_contents (
	  md5_checksum, contents
  )
VALUES (UNHEX(?),?)
ON DUPLICATE KEY UPDATE
  id=LAST_INSERT_ID(id)
	`

	md5Checksum := md5ChecksumScriptContent(contents)
	res, err := tx.ExecContext(ctx, insertStmt, md5Checksum, contents)
	if err != nil {
		return nil, ctxerr.Wrap(ctx, err, "insert script contents")
	}

	return res, nil
}

func md5ChecksumScriptContent(s string) string {
	return md5ChecksumBytes([]byte(s))
}

func md5ChecksumBytes(b []byte) string {
	rawChecksum := md5.Sum(b) //nolint:gosec
	return strings.ToUpper(hex.EncodeToString(rawChecksum[:]))
}

func (ds *Datastore) Script(ctx context.Context, id uint) (*fleet.Script, error) {
	return ds.getScriptDB(ctx, ds.reader(ctx), id)
}

func (ds *Datastore) getScriptDB(ctx context.Context, q sqlx.QueryerContext, id uint) (*fleet.Script, error) {
	const getStmt = `
SELECT
  id,
  team_id,
  name,
  created_at,
  updated_at,
  script_content_id
FROM
  scripts
WHERE
  id = ?
`
	var script fleet.Script
	if err := sqlx.GetContext(ctx, q, &script, getStmt, id); err != nil {
		if err == sql.ErrNoRows {
			return nil, notFound("Script").WithID(id)
		}
		return nil, ctxerr.Wrap(ctx, err, "get script")
	}
	return &script, nil
}

func (ds *Datastore) GetScriptContents(ctx context.Context, id uint) ([]byte, error) {
	const getStmt = `
SELECT
  sc.contents
FROM
  script_contents sc
  JOIN scripts s
WHERE
  s.script_content_id = sc.id
  AND s.id = ?;
`
	var contents []byte
	if err := sqlx.GetContext(ctx, ds.reader(ctx), &contents, getStmt, id); err != nil {
		if err == sql.ErrNoRows {
			return nil, notFound("Script").WithID(id)
		}
		return nil, ctxerr.Wrap(ctx, err, "get script contents")
	}
	return contents, nil
}

func (ds *Datastore) GetAnyScriptContents(ctx context.Context, id uint) ([]byte, error) {
	const getStmt = `
SELECT
  sc.contents
FROM
  script_contents sc
WHERE
  sc.id = ?
`
	var contents []byte
	if err := sqlx.GetContext(ctx, ds.reader(ctx), &contents, getStmt, id); err != nil {
		if errors.Is(err, sql.ErrNoRows) {
			return nil, notFound("Script").WithID(id)
		}
		return nil, ctxerr.Wrap(ctx, err, "get any script contents")
	}
	return contents, nil
}

var errDeleteScriptWithAssociatedPolicy = &fleet.ConflictError{Message: "Couldn't delete. Policy automation uses this script. Please remove this script from associated policy automations and try again."}

func (ds *Datastore) DeleteScript(ctx context.Context, id uint) error {
	var activateAffectedHosts []uint

	err := ds.withTx(ctx, func(tx sqlx.ExtContext) error {
		_, err := tx.ExecContext(ctx, `DELETE FROM host_script_results WHERE script_id = ?
       		  AND exit_code IS NULL AND (sync_request = 0 OR created_at >= NOW() - INTERVAL ? SECOND)`,
			id, int(constants.MaxServerWaitTime.Seconds()),
		)
		if err != nil {
			return ctxerr.Wrapf(ctx, err, "cancel pending script executions")
		}

		// load hosts that will have their upcoming_activities deleted, if that
		// activity is "activated", as that means we will have to call
		// activateNextUpcomingActivity for those hosts.
		loadAffectedHostsStmt := `
			SELECT
				DISTINCT host_id
			FROM
				upcoming_activities ua
				INNER JOIN script_upcoming_activities sua
					ON ua.id = sua.upcoming_activity_id
			WHERE sua.script_id = ? AND
				ua.activity_type = 'script' AND
				ua.activated_at IS NOT NULL AND
				(ua.payload->'$.sync_request' = 0 OR
					ua.created_at >= NOW() - INTERVAL ? SECOND)`
		var affectedHosts []uint
		if err := sqlx.SelectContext(ctx, tx, &affectedHosts, loadAffectedHostsStmt,
			id, int(constants.MaxServerWaitTime.Seconds())); err != nil {
			return ctxerr.Wrapf(ctx, err, "load affected hosts")
		}
		activateAffectedHosts = affectedHosts

		_, err = tx.ExecContext(ctx, `DELETE FROM upcoming_activities
			USING upcoming_activities
				INNER JOIN script_upcoming_activities sua
					ON upcoming_activities.id = sua.upcoming_activity_id
			WHERE sua.script_id = ? AND
				upcoming_activities.activity_type = 'script' AND
				(upcoming_activities.payload->'$.sync_request' = 0 OR
					upcoming_activities.created_at >= NOW() - INTERVAL ? SECOND)
			`,
			id, int(constants.MaxServerWaitTime.Seconds()),
		)
		if err != nil {
			return ctxerr.Wrapf(ctx, err, "cancel upcoming pending script executions")
		}

		_, err = tx.ExecContext(ctx, `DELETE FROM scripts WHERE id = ?`, id)
		if err != nil {
			if isMySQLForeignKey(err) {
				// Check if the script is referenced by a policy automation.
				var count int
				if err := sqlx.GetContext(ctx, tx, &count, `SELECT COUNT(*) FROM policies WHERE script_id = ?`, id); err != nil {
					return ctxerr.Wrapf(ctx, err, "getting reference from policies")
				}
				if count > 0 {
					return ctxerr.Wrap(ctx, errDeleteScriptWithAssociatedPolicy, "delete script")
				}
			}
			return ctxerr.Wrap(ctx, err, "delete script")
		}

		return nil
	})
	if err != nil {
		return err
	}

	// we call this outside of the transaction to avoid a
	// long-running/deadlock-prone transaction, as many hosts could be affected.
	return ds.activateNextUpcomingActivityForBatchOfHosts(ctx, activateAffectedHosts)
}

// deletePendingHostScriptExecutionsForPolicy should be called when a policy is deleted to remove any pending script executions
func (ds *Datastore) deletePendingHostScriptExecutionsForPolicy(ctx context.Context, teamID *uint, policyID uint) error {
	var globalOrTeamID uint
	if teamID != nil {
		globalOrTeamID = *teamID
	}

	deletePendingFunc := func(stmt string, args ...any) error {
		_, err := ds.writer(ctx).ExecContext(ctx, stmt, args...)
		return ctxerr.Wrap(ctx, err, "delete pending host script executions for policy")
	}

	deleteHSRStmt := `
		DELETE FROM
			host_script_results
		WHERE
			policy_id = ? AND
			script_id IN (
				SELECT id FROM scripts WHERE scripts.global_or_team_id = ?
			) AND
			exit_code IS NULL
	`

	if err := deletePendingFunc(deleteHSRStmt, policyID, globalOrTeamID); err != nil {
		return err
	}

	loadAffectedHostsStmt := `
		SELECT
			DISTINCT host_id
		FROM
			upcoming_activities ua
			INNER JOIN script_upcoming_activities sua
				ON ua.id = sua.upcoming_activity_id
		WHERE
			ua.activity_type = 'script' AND
			ua.activated_at IS NOT NULL AND
			sua.policy_id = ? AND
			sua.script_id IN (
				SELECT id FROM scripts WHERE scripts.global_or_team_id = ?
			)`
	var affectedHosts []uint
	if err := sqlx.SelectContext(ctx, ds.reader(ctx), &affectedHosts,
		loadAffectedHostsStmt, policyID, globalOrTeamID); err != nil {
		return err
	}

	deleteUAStmt := `
		DELETE FROM
			upcoming_activities
		USING
			upcoming_activities
			INNER JOIN script_upcoming_activities sua
				ON upcoming_activities.id = sua.upcoming_activity_id
		WHERE
			upcoming_activities.activity_type = 'script' AND
			sua.policy_id = ? AND
			sua.script_id IN (
				SELECT id FROM scripts WHERE scripts.global_or_team_id = ?
			)
`
	if err := deletePendingFunc(deleteUAStmt, policyID, globalOrTeamID); err != nil {
		return err
	}

	return ds.activateNextUpcomingActivityForBatchOfHosts(ctx, affectedHosts)
}

func (ds *Datastore) ListScripts(ctx context.Context, teamID *uint, opt fleet.ListOptions) ([]*fleet.Script, *fleet.PaginationMetadata, error) {
	var scripts []*fleet.Script

	const selectStmt = `
SELECT
  s.id,
  s.team_id,
  s.name,
  s.created_at,
  s.updated_at
FROM
  scripts s
WHERE
  s.global_or_team_id = ?
`
	var globalOrTeamID uint
	if teamID != nil {
		globalOrTeamID = *teamID
	}

	args := []any{globalOrTeamID}
	stmt, args := appendListOptionsWithCursorToSQL(selectStmt, args, &opt)

	if err := sqlx.SelectContext(ctx, ds.reader(ctx), &scripts, stmt, args...); err != nil {
		return nil, nil, ctxerr.Wrap(ctx, err, "select scripts")
	}

	var metaData *fleet.PaginationMetadata
	if opt.IncludeMetadata {
		metaData = &fleet.PaginationMetadata{HasPreviousResults: opt.Page > 0}
		if len(scripts) > int(opt.PerPage) { //nolint:gosec // dismiss G115
			metaData.HasNextResults = true
			scripts = scripts[:len(scripts)-1]
		}
	}
	return scripts, metaData, nil
}

func (ds *Datastore) GetScriptIDByName(ctx context.Context, name string, teamID *uint) (uint, error) {
	const selectStmt = `
SELECT
  id
FROM
  scripts
WHERE
  global_or_team_id = ?
  AND name = ?
`
	var globalOrTeamID uint
	if teamID != nil {
		globalOrTeamID = *teamID
	}

	var id uint
	if err := sqlx.GetContext(ctx, ds.reader(ctx), &id, selectStmt, globalOrTeamID, name); err != nil {
		if err == sql.ErrNoRows {
			return 0, notFound("Script").WithName(name)
		}
		return 0, ctxerr.Wrap(ctx, err, "get script by name")
	}
	return id, nil
}

func (ds *Datastore) GetHostScriptDetails(ctx context.Context, hostID uint, teamID *uint, opt fleet.ListOptions, hostPlatform string) ([]*fleet.HostScriptDetail, *fleet.PaginationMetadata, error) {
	var globalOrTeamID uint
	if teamID != nil {
		globalOrTeamID = *teamID
	}

	var extension string
	switch {
	case hostPlatform == "windows":
		// filter by .ps1 extension
		extension = `%.ps1`
	case fleet.IsUnixLike(hostPlatform):
		// filter by .sh extension
		extension = `%.sh`
	default:
		// no extension filter
	}

	type row struct {
		ScriptID    uint       `db:"script_id"`
		Name        string     `db:"name"`
		HSRID       *uint      `db:"hsr_id"`
		ExecutionID *string    `db:"execution_id"`
		ExecutedAt  *time.Time `db:"executed_at"`
		ExitCode    *int64     `db:"exit_code"`
	}

	sql := `
SELECT
	s.id AS script_id,
	s.name,
	hsr.id AS hsr_id,
	hsr.created_at AS executed_at,
	hsr.execution_id,
	hsr.exit_code
FROM
	scripts s
	LEFT JOIN (
		-- latest is in host_script_results only if none in upcoming_activities
		SELECT
			r.id,
			r.host_id,
			r.script_id,
			r.execution_id,
			r.created_at,
			r.exit_code
		FROM
			host_script_results r
			LEFT OUTER JOIN host_script_results r2
				ON r.host_id = r2.host_id AND
					r.script_id = r2.script_id AND
					r2.canceled = 0 AND
					(r2.created_at > r.created_at OR (r.created_at = r2.created_at AND r2.id > r.id))
		WHERE
			r.host_id = ? AND
			r.canceled = 0 AND
			r2.id IS NULL AND -- no other row at a later time
			NOT EXISTS (
				SELECT 1
				FROM upcoming_activities ua
				INNER JOIN script_upcoming_activities sua
					ON ua.id = sua.upcoming_activity_id
				WHERE
					ua.host_id = r.host_id AND
					ua.activity_type = 'script' AND
					sua.script_id = r.script_id
			)

	UNION

	-- latest is in upcoming_activities
	SELECT
		NULL as id,
		ua.host_id,
		sua.script_id,
		ua.execution_id,
		ua.created_at,
		NULL as exit_code
	FROM
		upcoming_activities ua
		INNER JOIN script_upcoming_activities sua
			ON ua.id = sua.upcoming_activity_id
	WHERE
		ua.host_id = ? AND
		ua.activity_type = 'script' AND
		NOT EXISTS (
			-- no later entry in upcoming activities, not sure how
			-- or if it can be done with the LEFT OUTER JOIN approach
			-- because it involves 2 tables.
			SELECT
				1
			FROM
				upcoming_activities ua2
				INNER JOIN script_upcoming_activities sua2
					ON ua2.id = sua2.upcoming_activity_id
			WHERE
				ua.host_id = ua2.host_id AND
				ua2.activity_type = 'script' AND
				sua.script_id = sua2.script_id AND
				(ua2.created_at > ua.created_at OR (ua.created_at = ua2.created_at AND ua2.id > ua.id))
			)
	) hsr
	ON s.id = hsr.script_id
WHERE
	(hsr.host_id IS NULL OR hsr.host_id = ?)
	AND s.global_or_team_id = ?
`

	args := []any{hostID, hostID, hostID, globalOrTeamID}
	if len(extension) > 0 {
		args = append(args, extension)
		sql += `
		AND s.name LIKE ?
		`
	}
	stmt, args := appendListOptionsWithCursorToSQL(sql, args, &opt)

	var rows []*row
	if err := sqlx.SelectContext(ctx, ds.reader(ctx), &rows, stmt, args...); err != nil {
		return nil, nil, ctxerr.Wrap(ctx, err, "get host script details")
	}

	var metaData *fleet.PaginationMetadata
	if opt.IncludeMetadata {
		metaData = &fleet.PaginationMetadata{HasPreviousResults: opt.Page > 0}
		if len(rows) > int(opt.PerPage) { //nolint:gosec // dismiss G115
			metaData.HasNextResults = true
			rows = rows[:len(rows)-1]
		}
	}

	results := make([]*fleet.HostScriptDetail, 0, len(rows))
	for _, r := range rows {
		results = append(results, fleet.NewHostScriptDetail(hostID, r.ScriptID, r.Name, r.ExecutionID, r.ExecutedAt, r.ExitCode, r.HSRID))
	}

	return results, metaData, nil
}

func (ds *Datastore) BatchSetScripts(ctx context.Context, tmID *uint, scripts []*fleet.Script) ([]fleet.ScriptResponse, error) {
	const loadExistingScripts = `
SELECT
  name
FROM
  scripts
WHERE
  global_or_team_id = ? AND
  name IN (?)
`
	const deleteAllScriptsInTeam = `
DELETE FROM
  scripts
WHERE
  global_or_team_id = ?
`
	const unsetAllScriptsFromPolicies = `UPDATE policies SET script_id = NULL WHERE team_id = ?`

	const clearAllPendingExecutionsHSR = `DELETE FROM host_script_results WHERE
		exit_code IS NULL AND (sync_request = 0 OR created_at >= NOW() - INTERVAL ? SECOND)
		AND script_id IN (SELECT id FROM scripts WHERE global_or_team_id = ?)`

	const loadAffectedHostsAllPendingExecutionsUA = `
		SELECT
			DISTINCT host_id
		FROM
			upcoming_activities ua
			INNER JOIN script_upcoming_activities sua
				ON ua.id = sua.upcoming_activity_id
		WHERE
			ua.activity_type = 'script'
			AND ua.activated_at IS NOT NULL
			AND (ua.payload->'$.sync_request' = 0 OR ua.created_at >= NOW() - INTERVAL ? SECOND)
			AND sua.script_id IN (SELECT id FROM scripts WHERE global_or_team_id = ?)`

	const clearAllPendingExecutionsUA = `DELETE FROM upcoming_activities
		USING
			upcoming_activities
			INNER JOIN script_upcoming_activities sua
				ON upcoming_activities.id = sua.upcoming_activity_id
		WHERE
			upcoming_activities.activity_type = 'script'
			AND (upcoming_activities.payload->'$.sync_request' = 0 OR upcoming_activities.created_at >= NOW() - INTERVAL ? SECOND)
			AND sua.script_id IN (SELECT id FROM scripts WHERE global_or_team_id = ?)`

	const unsetScriptsNotInListFromPolicies = `
UPDATE policies SET script_id = NULL
WHERE script_id IN (SELECT id FROM scripts WHERE global_or_team_id = ? AND name NOT IN (?))
`

	const deleteScriptsNotInList = `
DELETE FROM
  scripts
WHERE
  global_or_team_id = ? AND
  name NOT IN (?)
`

	const clearPendingExecutionsNotInListHSR = `DELETE FROM host_script_results WHERE
		exit_code IS NULL AND (sync_request = 0 OR created_at >= NOW() - INTERVAL ? SECOND)
		AND script_id IN (SELECT id FROM scripts WHERE global_or_team_id = ? AND name NOT IN (?))`

	const loadAffectedHostsPendingExecutionsNotInListUA = `
		SELECT
			DISTINCT host_id
		FROM
			upcoming_activities ua
			INNER JOIN script_upcoming_activities sua
				ON ua.id = sua.upcoming_activity_id
		WHERE
			ua.activity_type = 'script'
			AND ua.activated_at IS NOT NULL
			AND (ua.payload->'$.sync_request' = 0 OR ua.created_at >= NOW() - INTERVAL ? SECOND)
			AND sua.script_id IN (SELECT id FROM scripts WHERE global_or_team_id = ? AND name NOT IN (?))`

	const clearPendingExecutionsNotInListUA = `DELETE FROM upcoming_activities
		USING
			upcoming_activities
			INNER JOIN script_upcoming_activities sua
				ON upcoming_activities.id = sua.upcoming_activity_id
		WHERE
			upcoming_activities.activity_type = 'script'
			AND (upcoming_activities.payload->'$.sync_request' = 0 OR upcoming_activities.created_at >= NOW() - INTERVAL ? SECOND)
			AND sua.script_id IN (SELECT id FROM scripts WHERE global_or_team_id = ? AND name NOT IN (?))`

	const insertNewOrEditedScript = `
INSERT INTO
  scripts (
    team_id, global_or_team_id, name, script_content_id
  )
VALUES
  (?, ?, ?, ?)
ON DUPLICATE KEY UPDATE
  script_content_id = VALUES(script_content_id), id=LAST_INSERT_ID(id)
`

	const clearPendingExecutionsWithObsoleteScriptHSR = `DELETE FROM host_script_results WHERE
		exit_code IS NULL AND (sync_request = 0 OR created_at >= NOW() - INTERVAL ? SECOND)
		AND script_id = ? AND script_content_id != ?`

	const loadAffectedHostsPendingExecutionsWithObsoleteScriptUA = `
		SELECT
			DISTINCT host_id
		FROM
			upcoming_activities ua
			INNER JOIN script_upcoming_activities sua
				ON ua.id = sua.upcoming_activity_id
		WHERE
			ua.activity_type = 'script'
			AND ua.activated_at IS NOT NULL
			AND (ua.payload->'$.sync_request' = 0 OR ua.created_at >= NOW() - INTERVAL ? SECOND)
			AND sua.script_id = ? AND sua.script_content_id != ?`

	const clearPendingExecutionsWithObsoleteScriptUA = `DELETE FROM upcoming_activities
		USING
			upcoming_activities
			INNER JOIN script_upcoming_activities sua
				ON upcoming_activities.id = sua.upcoming_activity_id
		WHERE
			upcoming_activities.activity_type = 'script'
			AND (upcoming_activities.payload->'$.sync_request' = 0 OR upcoming_activities.created_at >= NOW() - INTERVAL ? SECOND)
			AND sua.script_id = ? AND sua.script_content_id != ?`

	const loadInsertedScripts = `SELECT id, team_id, name FROM scripts WHERE global_or_team_id = ?`

	// use a team id of 0 if no-team
	var globalOrTeamID uint
	if tmID != nil {
		globalOrTeamID = *tmID
	}

	// build a list of names for the incoming scripts, will keep the
	// existing ones if there's a match and no change
	incomingNames := make([]string, len(scripts))
	// at the same time, index the incoming scripts keyed by name for ease
	// of processing
	incomingScripts := make(map[string]*fleet.Script, len(scripts))
	for i, p := range scripts {
		incomingNames[i] = p.Name
		incomingScripts[p.Name] = p
	}

	var insertedScripts []fleet.ScriptResponse
	var activateAffectedHosts []uint

	if err := ds.withRetryTxx(ctx, func(tx sqlx.ExtContext) error {
		var existingScripts []*fleet.Script

		if len(incomingNames) > 0 {
			// load existing scripts that match the incoming scripts by names
			stmt, args, err := sqlx.In(loadExistingScripts, globalOrTeamID, incomingNames)
			if err != nil {
				return ctxerr.Wrap(ctx, err, "build query to load existing scripts")
			}
			if err := sqlx.SelectContext(ctx, tx, &existingScripts, stmt, args...); err != nil {
				return ctxerr.Wrap(ctx, err, "load existing scripts")
			}
		}

		// figure out if we need to delete any scripts
		keepNames := make([]string, 0, len(incomingNames))
		for _, p := range existingScripts {
			if newS := incomingScripts[p.Name]; newS != nil {
				keepNames = append(keepNames, p.Name)
			}
		}

		var (
			scriptsStmt     string
			scriptsArgs     []any
			policiesStmt    string
			policiesArgs    []any
			executionsStmt  string
			executionsArgs  []any
			extraExecStmt   string
			extraExecArgs   []any
			err             error
			affectedHostIDs []uint
		)
		if len(keepNames) > 0 {
			// delete the obsolete scripts
			scriptsStmt, scriptsArgs, err = sqlx.In(deleteScriptsNotInList, globalOrTeamID, keepNames)
			if err != nil {
				return ctxerr.Wrap(ctx, err, "build statement to delete obsolete scripts")
			}

			policiesStmt, policiesArgs, err = sqlx.In(unsetScriptsNotInListFromPolicies, globalOrTeamID, keepNames)
			if err != nil {
				return ctxerr.Wrap(ctx, err, "build statement to unset obsolete scripts from policies")
			}

			executionsStmt, executionsArgs, err = sqlx.In(clearPendingExecutionsNotInListHSR, int(constants.MaxServerWaitTime.Seconds()), globalOrTeamID, keepNames)
			if err != nil {
				return ctxerr.Wrap(ctx, err, "build statement to clear pending script executions from obsolete scripts")
			}

			loadAffectedStmt, args, err := sqlx.In(loadAffectedHostsPendingExecutionsNotInListUA,
				int(constants.MaxServerWaitTime.Seconds()), globalOrTeamID, keepNames)
			if err != nil {
				return ctxerr.Wrap(ctx, err, "build query to load affected hosts for upcoming script executions")
			}
			if err := sqlx.SelectContext(ctx, tx, &affectedHostIDs, loadAffectedStmt, args...); err != nil {
				return ctxerr.Wrap(ctx, err, "load affected hosts for upcoming script executions")
			}

			extraExecStmt, extraExecArgs, err = sqlx.In(clearPendingExecutionsNotInListUA, int(constants.MaxServerWaitTime.Seconds()), globalOrTeamID, keepNames)
			if err != nil {
				return ctxerr.Wrap(ctx, err, "build statement to clear upcoming pending script executions from obsolete scripts")
			}
		} else {
			scriptsStmt = deleteAllScriptsInTeam
			scriptsArgs = []any{globalOrTeamID}

			policiesStmt = unsetAllScriptsFromPolicies
			policiesArgs = []any{globalOrTeamID}

			executionsStmt = clearAllPendingExecutionsHSR
			executionsArgs = []any{int(constants.MaxServerWaitTime.Seconds()), globalOrTeamID}

			if err := sqlx.SelectContext(ctx, tx, &affectedHostIDs,
				loadAffectedHostsAllPendingExecutionsUA, int(constants.MaxServerWaitTime.Seconds()), globalOrTeamID); err != nil {
				return ctxerr.Wrap(ctx, err, "load affected hosts for upcoming script executions")
			}

			extraExecStmt = clearAllPendingExecutionsUA
			extraExecArgs = []any{int(constants.MaxServerWaitTime.Seconds()), globalOrTeamID}
		}
		if _, err := tx.ExecContext(ctx, policiesStmt, policiesArgs...); err != nil {
			return ctxerr.Wrap(ctx, err, "unset obsolete scripts from policies")
		}
		if _, err := tx.ExecContext(ctx, executionsStmt, executionsArgs...); err != nil {
			return ctxerr.Wrap(ctx, err, "clear obsolete script pending executions")
		}
		if _, err := tx.ExecContext(ctx, extraExecStmt, extraExecArgs...); err != nil {
			return ctxerr.Wrap(ctx, err, "clear obsolete upcoming script pending executions")
		}
		if _, err := tx.ExecContext(ctx, scriptsStmt, scriptsArgs...); err != nil {
			return ctxerr.Wrap(ctx, err, "delete obsolete scripts")
		}
		activateAffectedHosts = affectedHostIDs

		// insert the new scripts and the ones that have changed
		for _, s := range incomingScripts {
			scRes, err := insertScriptContents(ctx, tx, s.ScriptContents)
			if err != nil {
				return ctxerr.Wrapf(ctx, err, "inserting script contents for script with name %q", s.Name)
			}
			contentID, _ := scRes.LastInsertId()
			insertRes, err := tx.ExecContext(ctx, insertNewOrEditedScript, tmID, globalOrTeamID, s.Name, uint(contentID)) //nolint:gosec // dismiss G115
			if err != nil {
				return ctxerr.Wrapf(ctx, err, "insert new/edited script with name %q", s.Name)
			}
			scriptID, _ := insertRes.LastInsertId()

			if _, err := tx.ExecContext(ctx, clearPendingExecutionsWithObsoleteScriptHSR, int(constants.MaxServerWaitTime.Seconds()), scriptID, contentID); err != nil {
				return ctxerr.Wrapf(ctx, err, "clear obsolete pending script executions with name %q", s.Name)
			}

			var affectedHosts []uint
			if err := sqlx.SelectContext(ctx, tx, &affectedHosts, loadAffectedHostsPendingExecutionsWithObsoleteScriptUA,
				int(constants.MaxServerWaitTime.Seconds()), scriptID, contentID); err != nil {
				return ctxerr.Wrapf(ctx, err, "load affected hosts for upcoming script executions with name %q", s.Name)
			}
			activateAffectedHosts = append(activateAffectedHosts, affectedHosts...)

			if _, err = tx.ExecContext(ctx, clearPendingExecutionsWithObsoleteScriptUA, int(constants.MaxServerWaitTime.Seconds()), scriptID, contentID); err != nil {
				return ctxerr.Wrapf(ctx, err, "clear obsolete upcoming pending script executions with name %q", s.Name)
			}
		}

		if err := sqlx.SelectContext(ctx, tx, &insertedScripts, loadInsertedScripts, globalOrTeamID); err != nil {
			return ctxerr.Wrap(ctx, err, "load inserted scripts")
		}

		return nil
	}); err != nil {
		return nil, err
	}

	if err := ds.activateNextUpcomingActivityForBatchOfHosts(ctx, activateAffectedHosts); err != nil {
		return nil, ctxerr.Wrap(ctx, err, "activate next upcoming activity for batch of hosts")
	}

	return insertedScripts, nil
}

func (ds *Datastore) GetHostLockWipeStatus(ctx context.Context, host *fleet.Host) (*fleet.HostLockWipeStatus, error) {
	const stmt = `
		SELECT
			lock_ref,
			wipe_ref,
			unlock_ref,
			unlock_pin,
			fleet_platform
		FROM
			host_mdm_actions
		WHERE
			host_id = ?
`

	var mdmActions struct {
		LockRef       *string `db:"lock_ref"`
		WipeRef       *string `db:"wipe_ref"`
		UnlockRef     *string `db:"unlock_ref"`
		UnlockPIN     *string `db:"unlock_pin"`
		FleetPlatform string  `db:"fleet_platform"`
	}
	fleetPlatform := host.FleetPlatform()
	status := &fleet.HostLockWipeStatus{
		HostFleetPlatform: fleetPlatform,
	}

	if err := sqlx.GetContext(ctx, ds.reader(ctx), &mdmActions, stmt, host.ID); err != nil {
		if err == sql.ErrNoRows {
			// do not return a Not Found error, return the zero-value status, which
			// will report the correct states.
			return status, nil
		}
		return nil, ctxerr.Wrap(ctx, err, "get host lock/wipe status")
	}

	// if we have a fleet platform stored in host_mdm_actions, use it instead of
	// the host.FleetPlatform() because the platform can be overwritten with an
	// unknown OS name when a Wipe gets executed.
	if mdmActions.FleetPlatform != "" {
		fleetPlatform = mdmActions.FleetPlatform
		status.HostFleetPlatform = fleetPlatform
	}

	switch fleetPlatform {
	case "darwin", "ios", "ipados":
		if mdmActions.UnlockPIN != nil {
			status.UnlockPIN = *mdmActions.UnlockPIN
		}
		if mdmActions.UnlockRef != nil {
			var err error
			status.UnlockRequestedAt, err = time.Parse(time.DateTime, *mdmActions.UnlockRef)
			if err != nil {
				// if the format is unexpected but there's something in UnlockRef, just
				// replace it with the current timestamp, it should still indicate that
				// an unlock was requested (e.g. in case someone plays with the data
				// directly in the DB and messes up the format).
				status.UnlockRequestedAt = time.Now().UTC()
			}
		}

		if mdmActions.LockRef != nil {
			// the lock reference is an MDM command
			cmd, cmdRes, err := ds.getHostMDMAppleCommand(ctx, *mdmActions.LockRef, host.UUID)
			if err != nil {
				return nil, ctxerr.Wrap(ctx, err, "get lock reference")
			}
			status.LockMDMCommand = cmd
			status.LockMDMCommandResult = cmdRes
		}

		if mdmActions.WipeRef != nil {
			// the wipe reference is an MDM command
			cmd, cmdRes, err := ds.getHostMDMAppleCommand(ctx, *mdmActions.WipeRef, host.UUID)
			if err != nil {
				return nil, ctxerr.Wrap(ctx, err, "get wipe reference")
			}
			status.WipeMDMCommand = cmd
			status.WipeMDMCommandResult = cmdRes
		}

	case "windows", "linux":
		// lock and unlock references are scripts
		if mdmActions.LockRef != nil {
			hsr, err := ds.getHostScriptExecutionResultDB(ctx, ds.reader(ctx), *mdmActions.LockRef, scriptExecutionSearchOpts{IncludeCanceled: true})
			if err != nil {
				return nil, ctxerr.Wrap(ctx, err, "get lock reference script result")
			}
			status.LockScript = hsr
		}

		if mdmActions.UnlockRef != nil {
			hsr, err := ds.getHostScriptExecutionResultDB(ctx, ds.reader(ctx), *mdmActions.UnlockRef, scriptExecutionSearchOpts{IncludeCanceled: true})
			if err != nil {
				return nil, ctxerr.Wrap(ctx, err, "get unlock reference script result")
			}
			status.UnlockScript = hsr
		}

		// wipe is an MDM command on Windows, a script on Linux
		if mdmActions.WipeRef != nil {
			if fleetPlatform == "windows" {
				cmd, cmdRes, err := ds.getHostMDMWindowsCommand(ctx, *mdmActions.WipeRef, host.UUID)
				if err != nil {
					return nil, ctxerr.Wrap(ctx, err, "get wipe reference")
				}
				status.WipeMDMCommand = cmd
				status.WipeMDMCommandResult = cmdRes
			} else {
				hsr, err := ds.getHostScriptExecutionResultDB(ctx, ds.reader(ctx), *mdmActions.WipeRef, scriptExecutionSearchOpts{IncludeCanceled: true})
				if err != nil {
					return nil, ctxerr.Wrap(ctx, err, "get wipe reference script result")
				}
				status.WipeScript = hsr
			}
		}
	}

	return status, nil
}

func (ds *Datastore) getHostMDMWindowsCommand(ctx context.Context, cmdUUID, hostUUID string) (*fleet.MDMCommand, *fleet.MDMCommandResult, error) {
	cmd, err := ds.getMDMCommand(ctx, ds.reader(ctx), cmdUUID)
	if err != nil {
		return nil, nil, ctxerr.Wrap(ctx, err, "get Windows MDM command")
	}

	// get the MDM command result, which may be not found (indicating the command
	// is pending). Note that it doesn't return ErrNoRows if not found, it
	// returns success and an empty cmdRes slice.
	cmdResults, err := ds.GetMDMWindowsCommandResults(ctx, cmdUUID)
	if err != nil {
		return nil, nil, ctxerr.Wrap(ctx, err, "get Windows MDM command result")
	}

	// each item in the slice returned by GetMDMWindowsCommandResults is
	// potentially a result for a different host, we need to find the one for
	// that specific host.
	var cmdRes *fleet.MDMCommandResult
	for _, r := range cmdResults {
		if r.HostUUID != hostUUID {
			continue
		}
		// all statuses for Windows indicate end of processing of the command
		// (there is no equivalent of "NotNow" or "Idle" as for Apple).
		cmdRes = r
		break
	}
	return cmd, cmdRes, nil
}

func (ds *Datastore) getHostMDMAppleCommand(ctx context.Context, cmdUUID, hostUUID string) (*fleet.MDMCommand, *fleet.MDMCommandResult, error) {
	cmd, err := ds.getMDMCommand(ctx, ds.reader(ctx), cmdUUID)
	if err != nil {
		return nil, nil, ctxerr.Wrap(ctx, err, "get Apple MDM command")
	}

	// get the MDM command result, which may be not found (indicating the command
	// is pending). Note that it doesn't return ErrNoRows if not found, it
	// returns success and an empty cmdRes slice.
	cmdResults, err := ds.GetMDMAppleCommandResults(ctx, cmdUUID)
	if err != nil {
		return nil, nil, ctxerr.Wrap(ctx, err, "get Apple MDM command result")
	}

	// each item in the slice returned by GetMDMAppleCommandResults is
	// potentially a result for a different host, we need to find the one for
	// that specific host.
	var cmdRes *fleet.MDMCommandResult
	for _, r := range cmdResults {
		if r.HostUUID != hostUUID {
			continue
		}
		if r.Status == fleet.MDMAppleStatusAcknowledged || r.Status == fleet.MDMAppleStatusError || r.Status == fleet.MDMAppleStatusCommandFormatError {
			cmdRes = r
			break
		}
	}
	return cmd, cmdRes, nil
}

// LockHostViaScript will create the script execution request and update
// host_mdm_actions in a single transaction.
func (ds *Datastore) LockHostViaScript(ctx context.Context, request *fleet.HostScriptRequestPayload, hostFleetPlatform string) error {
	var res *fleet.HostScriptResult
	return ds.withRetryTxx(ctx, func(tx sqlx.ExtContext) error {
		var err error

		scRes, err := insertScriptContents(ctx, tx, request.ScriptContents)
		if err != nil {
			return err
		}

		id, _ := scRes.LastInsertId()
		request.ScriptContentID = uint(id) //nolint:gosec // dismiss G115

		res, err = ds.newHostScriptExecutionRequest(ctx, tx, request, true)
		if err != nil {
			return ctxerr.Wrap(ctx, err, "lock host via script create execution")
		}

		// on duplicate we don't clear any other existing state because at this
		// point in time, this is just a request to lock the host that is recorded,
		// it is pending execution. The host's state should be updated to "locked"
		// only when the script execution is successfully completed, and then any
		// unlock or wipe references should be cleared.
		const stmt = `
	INSERT INTO host_mdm_actions
	(
		host_id,
		lock_ref,
		fleet_platform
	)
	VALUES (?,?,?)
	ON DUPLICATE KEY UPDATE
		lock_ref = VALUES(lock_ref)
	`

		_, err = tx.ExecContext(ctx, stmt,
			request.HostID,
			res.ExecutionID,
			hostFleetPlatform,
		)
		if err != nil {
			return ctxerr.Wrap(ctx, err, "lock host via script update mdm actions")
		}

		return nil
	})
}

// UnlockHostViaScript will create the script execution request and update
// host_mdm_actions in a single transaction.
func (ds *Datastore) UnlockHostViaScript(ctx context.Context, request *fleet.HostScriptRequestPayload, hostFleetPlatform string) error {
	var res *fleet.HostScriptResult
	return ds.withRetryTxx(ctx, func(tx sqlx.ExtContext) error {
		var err error

		scRes, err := insertScriptContents(ctx, tx, request.ScriptContents)
		if err != nil {
			return err
		}

		id, _ := scRes.LastInsertId()
		request.ScriptContentID = uint(id) //nolint:gosec // dismiss G115

		res, err = ds.newHostScriptExecutionRequest(ctx, tx, request, true)
		if err != nil {
			return ctxerr.Wrap(ctx, err, "unlock host via script create execution")
		}

		// on duplicate we don't clear any other existing state because at this
		// point in time, this is just a request to unlock the host that is
		// recorded, it is pending execution. The host's state should be updated to
		// "unlocked" only when the script execution is successfully completed, and
		// then any lock or wipe references should be cleared.
		const stmt = `
	INSERT INTO host_mdm_actions
	(
		host_id,
		unlock_ref,
		fleet_platform
	)
	VALUES (?,?,?)
	ON DUPLICATE KEY UPDATE
		unlock_ref = VALUES(unlock_ref),
		unlock_pin = NULL
	`

		_, err = tx.ExecContext(ctx, stmt,
			request.HostID,
			res.ExecutionID,
			hostFleetPlatform,
		)
		if err != nil {
			return ctxerr.Wrap(ctx, err, "unlock host via script update mdm actions")
		}

		return err
	})
}

// WipeHostViaScript creates the script execution request and updates the
// host_mdm_actions table in a single transaction.
func (ds *Datastore) WipeHostViaScript(ctx context.Context, request *fleet.HostScriptRequestPayload, hostFleetPlatform string) error {
	var res *fleet.HostScriptResult
	return ds.withRetryTxx(ctx, func(tx sqlx.ExtContext) error {
		var err error

		scRes, err := insertScriptContents(ctx, tx, request.ScriptContents)
		if err != nil {
			return err
		}

		id, _ := scRes.LastInsertId()
		request.ScriptContentID = uint(id) //nolint:gosec // dismiss G115

		res, err = ds.newHostScriptExecutionRequest(ctx, tx, request, true)
		if err != nil {
			return ctxerr.Wrap(ctx, err, "wipe host via script create execution")
		}

		// on duplicate we don't clear any other existing state because at this
		// point in time, this is just a request to wipe the host that is recorded,
		// it is pending execution, so if it was locked, it is still locked (so the
		// lock_ref info must still be there).
		const stmt = `
	INSERT INTO host_mdm_actions
	(
		host_id,
		wipe_ref,
		fleet_platform
	)
	VALUES (?,?,?)
	ON DUPLICATE KEY UPDATE
		wipe_ref = VALUES(wipe_ref)
	`

		_, err = tx.ExecContext(ctx, stmt,
			request.HostID,
			res.ExecutionID,
			hostFleetPlatform,
		)
		if err != nil {
			return ctxerr.Wrap(ctx, err, "wipe host via script update mdm actions")
		}

		return err
	})
}

func (ds *Datastore) UnlockHostManually(ctx context.Context, hostID uint, hostFleetPlatform string, ts time.Time) error {
	const stmt = `
	INSERT INTO host_mdm_actions
	(
		host_id,
		unlock_ref,
		fleet_platform
	)
	VALUES (?, ?, ?)
	ON DUPLICATE KEY UPDATE
		-- do not overwrite if a value is already set
		unlock_ref = IF(unlock_ref IS NULL, VALUES(unlock_ref), unlock_ref)
	`
	// for macOS, the unlock_ref is just the timestamp at which the user first
	// requested to unlock the host. This then indicates in the host's status
	// that it's pending an unlock (which requires manual intervention by
	// entering a PIN on the device). The /unlock endpoint can be called multiple
	// times, so we record the timestamp of the first time it was requested and
	// from then on, the host is marked as "pending unlock" until the device is
	// actually unlocked with the PIN. The actual unlocking happens when the
	// device sends an Idle MDM request.
	unlockRef := ts.Format(time.DateTime)
	_, err := ds.writer(ctx).ExecContext(ctx, stmt, hostID, unlockRef, hostFleetPlatform)
	return ctxerr.Wrap(ctx, err, "record manual unlock host request")
}

func buildHostLockWipeStatusUpdateStmt(refCol string, succeeded bool, joinPart string, setUnlockRef bool) string {
	var alias string

	stmt := `UPDATE host_mdm_actions `
	if joinPart != "" {
		stmt += `hma ` + joinPart
		alias = "hma."
	}
	stmt += ` SET `

	if succeeded {
		switch refCol {
		case "lock_ref":
			// Note that this must not clear the unlock_pin, because recording the
			// lock request does generate the PIN and store it there to be used by an
			// eventual unlock.
			if !setUnlockRef {
				stmt += fmt.Sprintf("%sunlock_ref = NULL, %[1]swipe_ref = NULL", alias)
			} else {
				// Currently only used for Apple MDM devices.
				// We set the unlock_ref to current time since the device can be unlocked any time after the lock.
				// Apple MDM does not have a concept of unlock pending.
				stmt += fmt.Sprintf("%sunlock_ref = '%s', %[1]swipe_ref = NULL", alias, time.Now().Format(time.DateTime))
			}
		case "unlock_ref":
			// a successful unlock clears itself as well as the lock ref, because
			// unlock is the default state so we don't need to keep its unlock_ref
			// around once it's confirmed.
			stmt += fmt.Sprintf("%slock_ref = NULL, %[1]sunlock_ref = NULL, %[1]sunlock_pin = NULL, %[1]swipe_ref = NULL", alias)
		case "wipe_ref":
			stmt += fmt.Sprintf("%slock_ref = NULL, %[1]sunlock_ref = NULL, %[1]sunlock_pin = NULL", alias)
		}
	} else {
		// if the action failed, then we clear the reference to that action itself so
		// the host stays in the previous state (it doesn't transition to the new
		// state).
		stmt += fmt.Sprintf("%s"+refCol+" = NULL", alias)
	}
	return stmt
}

func (ds *Datastore) UpdateHostLockWipeStatusFromAppleMDMResult(ctx context.Context, hostUUID, cmdUUID, requestType string, succeeded bool) error {
	// a bit of MDM protocol leaking in the mysql layer, but it's either that or
	// the other way around (MDM protocol would translate to database column)
	var refCol string
	var setUnlockRef bool
	switch requestType {
	case "EraseDevice":
		refCol = "wipe_ref"
	case "DeviceLock":
		refCol = "lock_ref"
		setUnlockRef = true
	default:
		return nil
	}
	return updateHostLockWipeStatusFromResultAndHostUUID(ctx, ds.writer(ctx), hostUUID, refCol, cmdUUID, succeeded, setUnlockRef)
}

func updateHostLockWipeStatusFromResultAndHostUUID(
	ctx context.Context, tx sqlx.ExtContext, hostUUID, refCol, cmdUUID string, succeeded bool, setUnlockRef bool,
) error {
	stmt := buildHostLockWipeStatusUpdateStmt(refCol, succeeded, `JOIN hosts h ON hma.host_id = h.id`, setUnlockRef)
	stmt += ` WHERE h.uuid = ? AND hma.` + refCol + ` = ?`
	_, err := tx.ExecContext(ctx, stmt, hostUUID, cmdUUID)
	return ctxerr.Wrap(ctx, err, "update host lock/wipe status from result via host uuid")
}

func updateHostLockWipeStatusFromResult(ctx context.Context, tx sqlx.ExtContext, hostID uint, refCol string, succeeded bool) error {
	stmt := buildHostLockWipeStatusUpdateStmt(refCol, succeeded, "", false)
	stmt += ` WHERE host_id = ?`
	_, err := tx.ExecContext(ctx, stmt, hostID)
	return ctxerr.Wrap(ctx, err, "update host lock/wipe status from result")
}

func (ds *Datastore) updateUninstallStatusFromResult(ctx context.Context, tx sqlx.ExtContext, hostID uint, executionID string, exitCode int) error {
	stmt := `
	UPDATE host_software_installs SET uninstall_script_exit_code = ? WHERE execution_id = ? AND host_id = ?
	`
	if _, err := tx.ExecContext(ctx, stmt, exitCode, executionID, hostID); err != nil {
		return ctxerr.Wrap(ctx, err, "update uninstall status from result")
	}
	// NOTE: no need to call activateNextUpcomingActivity here as this function
	// is called from SetHostScriptExecutionResult which will call it before
	// completing.
	return nil
}

func (ds *Datastore) CleanupUnusedScriptContents(ctx context.Context) error {
	deleteStmt := `
DELETE FROM
  script_contents
WHERE
  NOT EXISTS (
    SELECT 1 FROM host_script_results WHERE script_content_id = script_contents.id)
  AND NOT EXISTS (
    SELECT 1 FROM scripts WHERE script_content_id = script_contents.id)
  AND NOT EXISTS (
    SELECT 1 FROM software_installers si
    WHERE script_contents.id IN (si.install_script_content_id, si.post_install_script_content_id, si.uninstall_script_content_id)
  )
  AND NOT EXISTS (
    SELECT 1 FROM setup_experience_scripts WHERE script_content_id = script_contents.id
	)
  AND NOT EXISTS (
    SELECT 1 FROM script_upcoming_activities WHERE script_content_id = script_contents.id
	)
`
	_, err := ds.writer(ctx).ExecContext(ctx, deleteStmt)
	if err != nil {
		return ctxerr.Wrap(ctx, err, "cleaning up unused script contents")
	}
	return nil
}

func (ds *Datastore) getOrGenerateScriptContentsID(ctx context.Context, contents string) (uint, error) {
	csum := md5ChecksumScriptContent(contents)
	scriptContentsID, err := ds.optimisticGetOrInsert(ctx,
		&parameterizedStmt{
			Statement: `SELECT id FROM script_contents WHERE md5_checksum = UNHEX(?)`,
			Args:      []interface{}{csum},
		},
		&parameterizedStmt{
			Statement: `INSERT INTO script_contents (md5_checksum, contents) VALUES (UNHEX(?), ?)`,
			Args:      []interface{}{csum, contents},
		},
	)
	if err != nil {
		return 0, err
	}
	return scriptContentsID, nil
}

func (ds *Datastore) BatchExecuteScript(ctx context.Context, userID *uint, scriptID uint, hostIDs []uint) (string, error) {
	script, err := ds.Script(ctx, scriptID)
	if err != nil {
		return "", fleet.NewInvalidArgumentError("script_id", err.Error())
	}

	// We need full host info to check if hosts are able to run scripts, see svc.RunHostScript
	fullHosts := make([]*fleet.Host, 0, len(hostIDs))

	// Check that all hosts exist before attempting to process them
	for _, hostID := range hostIDs {
		host, err := ds.Host(ctx, hostID)
		if err != nil {
			return "", fmt.Errorf("unable to load host information for %d: %w", hostID, err)
		}

		// All hosts must be on the same team as the script
		sameTeamNoTeam := host.TeamID == nil && script.TeamID == nil
		sameTeamNumber := host.TeamID != nil && script.TeamID != nil && *host.TeamID == *script.TeamID
		sameTeam := sameTeamNoTeam || sameTeamNumber
		if !sameTeam {
			return "", ctxerr.Errorf(ctx, "all hosts must be on the same team as the script")
		}

		fullHosts = append(fullHosts, host)
	}

	executions := make([]fleet.BatchExecutionHost, 0, len(fullHosts))

	batchExecID := ""

	if err := ds.withRetryTxx(ctx, func(tx sqlx.ExtContext) error {
		for _, host := range fullHosts {
			// Non-orbit-enrolled host (iOS, android)
			noNodeKey := host.OrbitNodeKey == nil || *host.OrbitNodeKey == ""
			// Scripts disabled on host
			scriptsDisabled := host.ScriptsEnabled != nil && !*host.ScriptsEnabled

			if noNodeKey || scriptsDisabled {
				executions = append(executions, fleet.BatchExecutionHost{
					HostID: host.ID,
					Error:  &fleet.BatchExecuteIncompatibleFleetd,
				})
				continue
			}

			if !fleet.ValidateScriptPlatform(script.Name, host.Platform) {
				executions = append(executions, fleet.BatchExecutionHost{
					HostID: host.ID,
					Error:  &fleet.BatchExecuteIncompatiblePlatform,
				})
				continue
			}

			executionID, _, err := ds.insertNewHostScriptExecution(ctx, tx, &fleet.HostScriptRequestPayload{
				HostID:          host.ID,
				UserID:          userID,
				ScriptID:        &script.ID,
				ScriptContentID: script.ScriptContentID,
			}, false)
			if err != nil {
				return ctxerr.Wrap(ctx, err, "queueing script for bulk execution")
			}

			executions = append(executions, fleet.BatchExecutionHost{
				HostID:      host.ID,
				ExecutionID: &executionID,
			})
		}

		batchExecID = uuid.New().String()
		_, err := tx.ExecContext(
			ctx,
			"INSERT INTO batch_activities (execution_id, script_id, status, activity_type) VALUES (?, ?, ?, ?)",
			batchExecID,
			script.ID,
			fleet.BatchExecutionStarted,
			fleet.BatchExecutionActivityScript,
		)
		if err != nil {
			return ctxerr.Wrap(ctx, err, "failed to insert new batch execution")
		}

		args := make([]map[string]any, 0, len(executions))
		for _, execHost := range executions {
			args = append(args, map[string]any{
				"batch_id":          batchExecID,
				"host_id":           execHost.HostID,
				"host_execution_id": execHost.ExecutionID,
				"error":             execHost.Error,
			})
		}

		insertStmt := `
INSERT INTO batch_activity_host_results (
	batch_execution_id,
	host_id,
	host_execution_id,
	error
) VALUES (
	:batch_id,
	:host_id,
	:host_execution_id,
	:error
)`

		if _, err := sqlx.NamedExecContext(ctx, tx, insertStmt, args); err != nil {
			return ctxerr.Wrap(ctx, err, "associating script executions with batch job")
		}

		return nil
	}); err != nil {
		return "", fmt.Errorf("creating bulk execution order: %w", err)
	}

	return batchExecID, nil
}

func (ds *Datastore) BatchScheduleScript(ctx context.Context, userID *uint, scriptID uint, hostIDs []uint, notBefore time.Time) (string, error) {
	batchExecID := uuid.New().String()

	const batchActivitiesStmt = `INSERT INTO batch_activities (execution_id, job_id, script_id, user_id, status, activity_type, num_targeted) VALUES (?, ?, ?, ?, ?, ?, ?)`
	const batchHostsStmt = `INSERT INTO batch_activity_host_results (batch_execution_id, host_id) VALUES (:exec_id, :host_id)`

	if err := ds.withTx(ctx, func(tx sqlx.ExtContext) error {
		job, err := ds.NewJob(ctx, &fleet.Job{
			Name:      fleet.BatchActivityJobName,
			State:     fleet.JobStateQueued,
			NotBefore: notBefore.UTC(),
		})
		if err != nil {
			return ctxerr.Wrap(ctx, err, "creating new job")
		}

		_, err = tx.ExecContext(
			ctx,
			batchActivitiesStmt,
			batchExecID,
			job.ID,
			scriptID,
			userID,
			fleet.BatchExecutionScheduled,
			fleet.BatchExecutionActivityScript,
			len(hostIDs),
		)
		if err != nil {
			return ctxerr.Wrap(ctx, err, "inserting new batch activity")
		}

		args := make([]map[string]any, 0, len(hostIDs))

		for _, hostID := range hostIDs {
			args = append(args, map[string]any{
				"exec_id": batchExecID,
				"host_id": hostID,
			})
		}

		if _, err := sqlx.NamedExecContext(ctx, tx, batchHostsStmt, args); err != nil {
			return ctxerr.Wrap(ctx, err, "inserting batch host results")
		}

		return nil
	}); err != nil {
		return "", ctxerr.Wrap(ctx, err, "creating scheduled script execution")
	}

	return batchExecID, nil
}

func (ds *Datastore) GetBatchActivity(ctx context.Context, executionID string) (*fleet.BatchActivity, error) {
	const stmt = `
		SELECT
			id,
			script_id,
			execution_id,
			user_id,
			job_id,
			status,
			activity_type,
			num_targeted,
			num_pending,
			num_ran,
			num_errored,
			num_incompatible,
			num_canceled,
			created_at,
			updated_at,
			finished_at,
			canceled
		FROM
			batch_activities
		WHERE
			execution_id = ?`

	batchActivity := &fleet.BatchActivity{}
	if err := sqlx.GetContext(ctx, ds.reader(ctx), batchActivity, stmt, executionID); err != nil {
		return nil, ctxerr.Wrap(ctx, err, "selecting batch activity")
	}

	return batchActivity, nil
}

func (ds *Datastore) GetBatchActivityHostResults(ctx context.Context, executionID string) ([]*fleet.BatchActivityHostResult, error) {
	const stmt = `
		SELECT
			id,
			batch_execution_id,
			host_id,
			host_execution_id,
			error
			FROM
			batch_activity_host_results
		WHERE
			batch_execution_id = ?`

	results := []*fleet.BatchActivityHostResult{}
	if err := sqlx.SelectContext(ctx, ds.reader(ctx), &results, stmt, executionID); err != nil {
		return nil, ctxerr.Wrap(ctx, err, "selecting batch activity host results")
	}

	return results, nil
}

// Deprecated; will be removed in favor of ListBatchScriptExecutions when the batch script details page is ready.
func (ds *Datastore) BatchExecuteSummary(ctx context.Context, executionID string) (*fleet.BatchActivity, error) {
	stmtExecutions := `
SELECT
	COUNT(*) as num_targeted,
	COUNT(bsehr.error) as num_did_not_run,
	COUNT(CASE WHEN hsr.exit_code = 0 THEN 1 END) as num_succeeded,
	COUNT(CASE WHEN hsr.exit_code > 0 THEN 1 END) as num_failed,
	COUNT(CASE WHEN hsr.canceled = 1 AND hsr.exit_code IS NULL THEN 1 END) as num_cancelled
FROM
	batch_activity_host_results bsehr
LEFT JOIN
	host_script_results hsr
		ON bsehr.host_execution_id = hsr.execution_id
WHERE
	bsehr.batch_execution_id = ?`

	stmtScriptDetails := `
SELECT
	script_id,
	s.name as script_name,
	s.team_id as team_id,
	bse.created_at as created_at
FROM
	batch_activities bse
JOIN
	scripts s
	ON bse.script_id = s.id
WHERE
	bse.execution_id = ?`

	var summary fleet.BatchActivity
	var temp_summary struct {
		NumTargeted  uint `db:"num_targeted"`
		NumDidNotRun uint `db:"num_did_not_run"`
		NumSucceeded uint `db:"num_succeeded"`
		NumFailed    uint `db:"num_failed"`
		NumCancelled uint `db:"num_cancelled"`
	}
	// Fill out the execution details
	if err := sqlx.GetContext(ctx, ds.reader(ctx), &temp_summary, stmtExecutions, executionID); err != nil {
		return nil, ctxerr.Wrap(ctx, err, "selecting execution information for bulk execution summary")
	}

	summary.NumTargeted = &temp_summary.NumTargeted
	// NumRan is the number of hosts that actually ran the script successfully.
	summary.NumRan = &temp_summary.NumSucceeded
	// NumErrored is the number of hosts that errored out, which includes
	// both failed and did not run.
	summary.NumErrored = ptr.Uint(temp_summary.NumFailed + temp_summary.NumDidNotRun)
	// NumFailed is the number of hosts that were canceled before execution.
	summary.NumCanceled = &temp_summary.NumCancelled
	// NumPending is the number of hosts that are pending execution.
	summary.NumPending = ptr.Uint(temp_summary.NumTargeted - (temp_summary.NumSucceeded + temp_summary.NumFailed + temp_summary.NumDidNotRun + temp_summary.NumCancelled))

	// Fill out the script details
	if err := sqlx.GetContext(ctx, ds.reader(ctx), &summary, stmtScriptDetails, executionID); err != nil {
		return nil, ctxerr.Wrap(ctx, err, "selecting script information for bulk execution summary")
	}

	if summary.TeamID == nil {
		summary.TeamID = ptr.Uint(0)
	}

	return &summary, nil
}

func (ds *Datastore) ListBatchScriptExecutions(ctx context.Context, filter fleet.BatchExecutionStatusFilter) ([]fleet.BatchActivity, error) {
	stmtExecutions := `
SELECT *
FROM (
  -- If batch is finished, get the cached host result counts
  SELECT
    COALESCE(ba.num_targeted, 0)          AS num_targeted,
    COALESCE(ba.num_incompatible, 0)      AS num_incompatible,
    COALESCE(ba.num_ran, 0)               AS num_ran,
    COALESCE(ba.num_errored, 0)           AS num_errored,
    COALESCE(ba.num_canceled, 0)          AS num_canceled,
    COALESCE(ba.num_pending, 0)           AS num_pending,
    ba.execution_id,
    ba.script_id,
    ba.status,
    ba.canceled,
    ba.finished_at,
	ba.started_at,
    s.name                                 AS script_name,
    s.global_or_team_id                    AS team_id,
    ba.created_at                          AS created_at,
    j.not_before                           AS not_before,
    ba.id                                  AS id
  FROM batch_activities ba
  JOIN scripts s ON ba.script_id = s.id
  LEFT JOIN jobs j ON j.id = ba.job_id
  WHERE ( %s ) AND ba.status = 'finished'

  UNION ALL

  -- If batch is not finished, calculate the host result counts live.
  SELECT
    COUNT(*)                                AS num_targeted,
    COUNT(bahr.error)                       AS num_incompatible,
    COUNT(IF(hsr.exit_code = 0, 1, NULL))   AS num_ran,
    COUNT(IF(hsr.exit_code > 0, 1, NULL))   AS num_errored,
    COUNT(IF(hsr.canceled = 1 AND hsr.exit_code IS NULL, 1, NULL)) AS num_canceled,
    (
      COUNT(*) 
      - COUNT(bahr.error)
      - COUNT(IF(hsr.exit_code = 0, 1, NULL))
      - COUNT(IF(hsr.exit_code > 0, 1, NULL))
      - COUNT(IF(hsr.canceled = 1 AND hsr.exit_code IS NULL, 1, NULL))
    )                                       AS num_pending,
    ba.execution_id,
    ba.script_id,
    ba.status,
    ba.canceled,
    ba.finished_at,
	ba.started_at,
    s.name                                  AS script_name,
    s.global_or_team_id                     AS team_id,
    ba.created_at                           AS created_at,
    j.not_before                            AS not_before,
    ba.id                                   AS id
  FROM batch_activity_host_results bahr
  LEFT JOIN host_script_results hsr
         ON bahr.host_execution_id = hsr.execution_id
  JOIN batch_activities ba
         ON ba.execution_id = bahr.batch_execution_id
  JOIN scripts s
         ON ba.script_id = s.id
  LEFT JOIN jobs j
         ON j.id = ba.job_id
  WHERE ( %s ) AND ba.status <> 'finished'
  GROUP BY ba.id
) AS u
ORDER BY
  u.not_before ASC, u.created_at DESC, u.id DESC
LIMIT %d OFFSET %d
	`
	limit := 10
	offset := 0
	args := []any{}
	whereClauses := make([]string, 0, 2)
	// If an execution ID is provided, use it to filter the results.
	if filter.ExecutionID != nil && *filter.ExecutionID != "" {
		whereClauses = append(whereClauses, "ba.execution_id = ?")
		args = append(args, *filter.ExecutionID)
	} else {
		// Otherwise filter by status and/or team ID.
		if filter.Status != nil && *filter.Status != "" {
			whereClauses = append(whereClauses, "ba.status = ?")
			args = append(args, *filter.Status)
		}
		if filter.TeamID != nil {
			whereClauses = append(whereClauses, "s.global_or_team_id = ?")
			args = append(args, *filter.TeamID)
		}
	}

	// Double up the args to use them in both WHERE clauses.
	args = append(args, args...)

	// Use pagination parameters if provided.
	if filter.Limit != nil {
		limit = int(*filter.Limit) //nolint:gosec // dismiss G115
	}
	if filter.Offset != nil {
		offset = int(*filter.Offset) //nolint:gosec // dismiss G115
	}
	where := strings.Join(whereClauses, " AND ")
	stmtExecutions = fmt.Sprintf(stmtExecutions, where, where, limit, offset)

	var summary []fleet.BatchActivity
	if err := sqlx.SelectContext(ctx, ds.reader(ctx), &summary, stmtExecutions, args...); err != nil {
		return nil, ctxerr.Wrap(ctx, err, "selecting execution information for bulk execution summary")
	}

	return summary, nil
}

func (ds *Datastore) CountBatchScriptExecutions(ctx context.Context, filter fleet.BatchExecutionStatusFilter) (int64, error) {
	stmtExecutions := `
SELECT
	COUNT(*)
FROM	
	batch_activities ba
JOIN 
	scripts s
	ON ba.script_id = s.id
WHERE
	%s
	`
	args := []any{}
	whereClauses := make([]string, 0, 2)
	if filter.Status != nil && *filter.Status != "" {
		whereClauses = append(whereClauses, "ba.status = ?")
		args = append(args, *filter.Status)
	}
	if filter.TeamID != nil {
		whereClauses = append(whereClauses, "s.global_or_team_id = ?")
		args = append(args, *filter.TeamID)
	}
	where := strings.Join(whereClauses, " AND ")
	stmtExecutions = fmt.Sprintf(stmtExecutions, where)

	var count int64
	if err := sqlx.GetContext(ctx, ds.reader(ctx), &count, stmtExecutions, args...); err != nil {
		return 0, ctxerr.Wrap(ctx, err, "selecting execution information for bulk execution summary")
	}

	return count, nil
<<<<<<< HEAD
}

func (ds *Datastore) MarkActivitiesAsCompleted(ctx context.Context) error {
	if err := ds.withTx(ctx, func(tx sqlx.ExtContext) error {
		const stmt = `
UPDATE batch_activities AS ba
JOIN (
  SELECT
    ba2.id AS batch_id,
    COUNT(*)                                                   AS num_targeted,
    COUNT(bahr.error)                                          AS num_incompatible,
    COUNT(IF(hsr.exit_code = 0, 1, NULL))                      AS num_ran,
    COUNT(IF(hsr.exit_code > 0, 1, NULL))                      AS num_errored,
    COUNT(IF(hsr.canceled = 1 AND hsr.exit_code IS NULL, 1, NULL)) AS num_canceled
  FROM batch_activity_host_results AS bahr
  LEFT JOIN host_script_results AS hsr
         ON bahr.host_execution_id = hsr.execution_id
  JOIN batch_activities AS ba2
         ON ba2.execution_id = bahr.batch_execution_id
  WHERE ba2.status = 'started'
  GROUP BY ba2.id
  HAVING (num_incompatible + num_ran + num_errored + num_canceled) >= num_targeted
) AS agg
  ON agg.batch_id = ba.id
SET
  ba.status         = 'finished',
  ba.finished_at    = NOW(),
  ba.num_targeted   = agg.num_targeted,
  ba.num_incompatible = agg.num_incompatible,
  ba.num_ran        = agg.num_ran,
  ba.num_errored    = agg.num_errored,
  ba.num_canceled   = agg.num_canceled,
  ba.num_pending    = 0
WHERE ba.status = 'started';
`
		// TODO -- use `RETURNING` to return the IDs of the updated activities?
		_, err := tx.ExecContext(ctx, stmt)
		return err
	}); err != nil {
		return ctxerr.Wrap(ctx, err, "marking activities as completed")
	}
	return nil
=======
>>>>>>> 8e417fe1
}<|MERGE_RESOLUTION|>--- conflicted
+++ resolved
@@ -2226,12 +2226,10 @@
 	}
 
 	return count, nil
-<<<<<<< HEAD
-}
-
-func (ds *Datastore) MarkActivitiesAsCompleted(ctx context.Context) error {
-	if err := ds.withTx(ctx, func(tx sqlx.ExtContext) error {
-		const stmt = `
+}
+
+func (ds *Datastore) markActivitiesAsCompleted(ctx context.Context, tx sqlx.ExtContext) error {
+	const stmt = `
 UPDATE batch_activities AS ba
 JOIN (
   SELECT
@@ -2262,13 +2260,14 @@
   ba.num_pending    = 0
 WHERE ba.status = 'started';
 `
-		// TODO -- use `RETURNING` to return the IDs of the updated activities?
-		_, err := tx.ExecContext(ctx, stmt)
-		return err
-	}); err != nil {
+	// TODO -- use `RETURNING` to return the IDs of the updated activities?
+	_, err := tx.ExecContext(ctx, stmt)
+	if err != nil {
 		return ctxerr.Wrap(ctx, err, "marking activities as completed")
 	}
 	return nil
-=======
->>>>>>> 8e417fe1
+}
+
+func (ds *Datastore) MarkActivitiesAsCompleted(ctx context.Context) error {
+	return ds.markActivitiesAsCompleted(ctx, ds.writer(ctx))
 }