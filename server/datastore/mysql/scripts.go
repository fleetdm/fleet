--- conflicted
+++ resolved
@@ -1211,15 +1211,13 @@
     WHERE script_contents.id IN (si.install_script_content_id, si.post_install_script_content_id, si.uninstall_script_content_id)
   )
   AND NOT EXISTS (
-<<<<<<< HEAD
-    SELECT 1 FROM setup_experience_scripts WHERE script_content_id = script_contents.id)
-`
-=======
     SELECT 1 FROM fleet_library_apps fla
 			WHERE script_contents.id IN (fla.install_script_content_id, fla.uninstall_script_content_id)
   )
-		`
->>>>>>> 671acfb0
+  AND NOT EXISTS (
+    SELECT 1 FROM setup_experience_scripts WHERE script_content_id = script_contents.id
+	)
+`
 	_, err := ds.writer(ctx).ExecContext(ctx, deleteStmt)
 	if err != nil {
 		return ctxerr.Wrap(ctx, err, "cleaning up unused script contents")
