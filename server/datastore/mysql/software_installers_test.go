package mysql

import (
	"context"
	"database/sql"
	"testing"
	"time"

	"github.com/fleetdm/fleet/v4/server/contexts/ctxerr"
	"github.com/fleetdm/fleet/v4/server/fleet"
	"github.com/fleetdm/fleet/v4/server/ptr"
	"github.com/fleetdm/fleet/v4/server/test"
	"github.com/google/uuid"
	"github.com/jmoiron/sqlx"
	"github.com/stretchr/testify/require"
)

func TestSoftwareInstallers(t *testing.T) {
	ds := CreateMySQLDS(t)

	cases := []struct {
		name string
		fn   func(t *testing.T, ds *Datastore)
	}{
		{"SoftwareInstallRequests", testSoftwareInstallRequests},
		{"SoftwareInstallerDetails", testListSoftwareInstallerDetails},
		{"GetSoftwareInstallResults", testGetSoftwareInstallResult},
	}

	for _, c := range cases {
		t.Run(c.name, func(t *testing.T) {
			defer TruncateTables(t, ds)
			c.fn(t, ds)
		})
	}
}

func testListSoftwareInstallerDetails(t *testing.T, ds *Datastore) {
	ctx := context.Background()

	host1 := test.NewHost(t, ds, "host1", "1", "host1key", "host1uuid", time.Now())
	host2 := test.NewHost(t, ds, "host2", "2", "host2key", "host2uuid", time.Now())

	script1, err := insertScriptContents(ctx, "hello", ds.writer(ctx))
	require.NoError(t, err)
	script1Id, err := script1.LastInsertId()
	require.NoError(t, err)

	script2, err := insertScriptContents(ctx, "world", ds.writer(ctx))
	require.NoError(t, err)
	script2Id, err := script2.LastInsertId()
	require.NoError(t, err)

	installer1, err := insertSoftwareInstaller(ctx, ds.writer(ctx), "file1", "1.0", "SELECT 1", "storage1", script1Id, script2Id)
	require.NoError(t, err)
	installer1Id, err := installer1.LastInsertId()
	require.NoError(t, err)

	installer2, err := insertSoftwareInstaller(ctx, ds.writer(ctx), "file2", "2.0", "SELECT 2", "storage2", script2Id, script1Id)
	require.NoError(t, err)
	installer2Id, err := installer2.LastInsertId()
	require.NoError(t, err)

	hostInstall1, err := insertHostSoftwareInstalls(ctx, ds.writer(ctx), host1.ID, "exec1", uint(installer1Id))
	require.NoError(t, err)
	_ = hostInstall1

	hostInstall2, err := insertHostSoftwareInstalls(ctx, ds.writer(ctx), host1.ID, "exec2", uint(installer2Id))
	require.NoError(t, err)
	_ = hostInstall2

	hostInstall3, err := insertHostSoftwareInstalls(ctx, ds.writer(ctx), host2.ID, "exec3", uint(installer1Id))
	require.NoError(t, err)
	_ = hostInstall3

	hostInstall4, err := insertHostSoftwareInstalls(ctx, ds.writer(ctx), host2.ID, "exec4", uint(installer2Id))
	require.NoError(t, err)
	hostInstall4Id, err := hostInstall4.LastInsertId()
	require.NoError(t, err)

	_ = ds.writer(ctx).MustExec("UPDATE host_software_installs SET install_script_exit_code = 0 WHERE id = ?", hostInstall4Id)

	hostInstall5, err := insertHostSoftwareInstalls(ctx, ds.writer(ctx), host2.ID, "exec5", uint(installer2Id))
	require.NoError(t, err)
	hostInstall5Id, err := hostInstall5.LastInsertId()
	require.NoError(t, err)

	_ = ds.writer(ctx).MustExec("UPDATE host_software_installs SET pre_install_query_output = 'output' WHERE id = ?", hostInstall5Id)

	installDetailsList1, err := ds.ListPendingSoftwareInstalls(ctx, host1.ID)
	require.NoError(t, err)
	require.Equal(t, 2, len(installDetailsList1))

	installDetailsList2, err := ds.ListPendingSoftwareInstalls(ctx, host2.ID)
	require.NoError(t, err)
	require.Equal(t, 1, len(installDetailsList2))

	require.Contains(t, installDetailsList1, "exec1")
	require.Contains(t, installDetailsList1, "exec2")

	require.Contains(t, installDetailsList2, "exec3")

	exec1, err := ds.GetSoftwareInstallDetails(ctx, "exec1")
	require.NoError(t, err)

	require.Equal(t, host1.ID, exec1.HostID)
	require.Equal(t, "exec1", exec1.ExecutionID)
	require.Equal(t, "hello", exec1.InstallScript)
	require.Equal(t, "world", exec1.PostInstallScript)
	require.Equal(t, uint(installer1Id), exec1.InstallerID)
	require.Equal(t, "SELECT 1", exec1.PreInstallCondition)
}

func insertHostSoftwareInstalls(
	ctx context.Context,
	tx sqlx.ExtContext,
	hostId uint,
	executionId string,
	softwareInstallerId uint,
) (sql.Result, error) {
	stmt := `
  INSERT INTO host_software_installs (
    host_id,
    execution_id,
    software_installer_id
  ) VALUES (?, ?, ?)
`
	res, err := tx.ExecContext(ctx, stmt, hostId, executionId, softwareInstallerId)
	if err != nil {
		return nil, ctxerr.Wrap(ctx, err, "inserting host software install")
	}

	return res, nil
}

func insertSoftwareInstaller(
	ctx context.Context,
	tx sqlx.ExtContext,
	filename,
	version,
	preinstallQuery,
	storageId string,
	installScriptId,
	postInstallScriptId int64,
) (sql.Result, error) {
	stmt := `
  INSERT INTO software_installers (
    filename,
    version,
    pre_install_query,
    install_script_content_id,
    post_install_script_content_id,
    storage_id
  )
  VALUES (?, ?, ?, ?, ?, ?)
`
	res, err := tx.ExecContext(ctx,
		stmt,
		filename,
		version,
		preinstallQuery,
		installScriptId,
		postInstallScriptId,
		storageId,
	)

	if err != nil {
		return nil, ctxerr.Wrap(ctx, err, "inserting software installer")
	}

	return res, nil
}

func testSoftwareInstallRequests(t *testing.T, ds *Datastore) {
	ctx := context.Background()

	// create a team
	team, err := ds.NewTeam(ctx, &fleet.Team{Name: "team 2"})
	require.NoError(t, err)

	cases := map[string]*uint{
		"no team": nil,
		"team":    &team.ID,
	}

	for tc, teamID := range cases {
		t.Run(tc, func(t *testing.T) {
			// non-existent installer
			si, err := ds.GetSoftwareInstallerForTitle(ctx, 1, teamID)
			var nfe fleet.NotFoundError
			require.ErrorAs(t, err, &nfe)
			require.Nil(t, si)

			installerID, err := ds.MatchOrCreateSoftwareInstaller(ctx, &fleet.UploadSoftwareInstallerPayload{
				Title:         "foo",
				Source:        "bar",
				InstallScript: "echo",
				TeamID:        teamID,
				Filename:      "foo.pkg",
			})
			require.NoError(t, err)
<<<<<<< HEAD
			installerMeta, err := ds.GetSoftwareInstallerMetadata(ctx, installerID, false)
=======

			installerMeta, err := ds.GetSoftwareInstallerMetadata(ctx, installerID)
>>>>>>> e5283ef2
			require.NoError(t, err)

			si, err = ds.GetSoftwareInstallerForTitle(ctx, installerMeta.TitleID, teamID)
			require.NoError(t, err)
			require.NotNil(t, si)
			require.Equal(t, "foo.pkg", si.Name)

			// non-existent host
			err = ds.InsertSoftwareInstallRequest(ctx, 12, si.InstallerID)
			require.ErrorAs(t, err, &nfe)

			// successful insert
			host, err := ds.NewHost(ctx, &fleet.Host{
				Hostname:      "macos-test" + tc,
				OsqueryHostID: ptr.String("osquery-macos" + tc),
				NodeKey:       ptr.String("node-key-macos" + tc),
				UUID:          uuid.NewString(),
				Platform:      "darwin",
				TeamID:        teamID,
			})
			require.NoError(t, err)
			err = ds.InsertSoftwareInstallRequest(ctx, host.ID, si.InstallerID)
			require.NoError(t, err)
		})
	}
}

func testGetSoftwareInstallResult(t *testing.T, ds *Datastore) {
	ctx := context.Background()

	team, err := ds.NewTeam(ctx, &fleet.Team{Name: "team 2"})
	require.NoError(t, err)
	teamID := team.ID

	for _, tc := range []struct {
		name                    string
		uuid                    string
		expectedStatus          fleet.SoftwareInstallerStatus
		postInstallScriptEC     *uint
		preInstallQueryOutput   *string
		installScriptEC         *uint
		postInstallScriptOutput *string
		installScriptOutput     *string
	}{
		{
			name:                    "pending install",
			uuid:                    "pending",
			expectedStatus:          fleet.SoftwareInstallerPending,
			postInstallScriptOutput: ptr.String("post install output"),
			installScriptOutput:     ptr.String("install output"),
		},
		{
			name:                    "failing install post install script",
			uuid:                    "fail_post_install_script",
			expectedStatus:          fleet.SoftwareInstallerFailed,
			postInstallScriptEC:     ptr.Uint(1),
			postInstallScriptOutput: ptr.String("post install output"),
			installScriptOutput:     ptr.String("install output"),
		},
		{
			name:                    "failing install install script",
			uuid:                    "fail_install_script",
			expectedStatus:          fleet.SoftwareInstallerFailed,
			installScriptEC:         ptr.Uint(1),
			postInstallScriptOutput: ptr.String("post install output"),
			installScriptOutput:     ptr.String("install output"),
		},
		{
			name:                    "failing install pre install query",
			uuid:                    "fail_pre_install_query",
			expectedStatus:          fleet.SoftwareInstallerFailed,
			preInstallQueryOutput:   ptr.String(""),
			postInstallScriptOutput: ptr.String("post install output"),
			installScriptOutput:     ptr.String("install output"),
		},
	} {
		t.Run(tc.name, func(t *testing.T) {
			// create a host and software installer
			swFilename := "file_" + tc.name + ".pkg"
			installerID, err := ds.MatchOrCreateSoftwareInstaller(ctx, &fleet.UploadSoftwareInstallerPayload{
				Title:         "foo" + tc.name,
				Source:        "bar" + tc.name,
				InstallScript: "echo " + tc.name,
				TeamID:        &teamID,
				Filename:      swFilename,
			})
			require.NoError(t, err)
			host, err := ds.NewHost(ctx, &fleet.Host{
				Hostname:      "macos-test-" + tc.name,
				ComputerName:  "macos-test-" + tc.name,
				OsqueryHostID: ptr.String("osquery-macos-" + tc.name),
				NodeKey:       ptr.String("node-key-macos-" + tc.name),
				UUID:          uuid.NewString(),
				Platform:      "darwin",
				TeamID:        &teamID,
			})
			require.NoError(t, err)

			// Need to insert manually so we have access to the UUID (it's generated in the DS method)
			query := `INSERT INTO host_software_installs (execution_id, host_id, software_installer_id, post_install_script_exit_code, install_script_exit_code, pre_install_query_output, install_script_output, post_install_script_output) VALUES (?,?,?,?,?,?,?,?)`
			_, err = ds.writer(ctx).ExecContext(ctx, query, tc.uuid, host.ID, installerID, tc.postInstallScriptEC, tc.installScriptEC, tc.preInstallQueryOutput, tc.installScriptOutput, tc.postInstallScriptOutput)
			require.NoError(t, err)

			res, err := ds.GetSoftwareInstallResults(ctx, tc.uuid)
			require.NoError(t, err)

			require.Equal(t, tc.uuid, res.InstallUUID)
			require.Equal(t, tc.expectedStatus, res.Status)
			require.Equal(t, swFilename, res.SoftwarePackage)
			require.Equal(t, host.ID, res.HostID)
			require.Equal(t, host.DisplayName(), res.HostDisplayName)
			expectedPreInstallQueryOutput := ""
			if tc.preInstallQueryOutput != nil {
				expectedPreInstallQueryOutput = *tc.preInstallQueryOutput
			}
			require.Equal(t, expectedPreInstallQueryOutput, res.PreInstallQueryOutput)

			expectedPostInstallScriptOutput := ""
			if tc.postInstallScriptOutput != nil {
				expectedPostInstallScriptOutput = *tc.postInstallScriptOutput
			}
			require.Equal(t, expectedPostInstallScriptOutput, res.PostInstallScriptOutput)
			expectedInstallScriptOutput := ""
			if tc.installScriptOutput != nil {
				expectedInstallScriptOutput = *tc.installScriptOutput
			}
			require.Equal(t, expectedInstallScriptOutput, res.Output)
		})
	}
}<|MERGE_RESOLUTION|>--- conflicted
+++ resolved
@@ -163,7 +163,6 @@
 		postInstallScriptId,
 		storageId,
 	)
-
 	if err != nil {
 		return nil, ctxerr.Wrap(ctx, err, "inserting software installer")
 	}
@@ -199,12 +198,7 @@
 				Filename:      "foo.pkg",
 			})
 			require.NoError(t, err)
-<<<<<<< HEAD
 			installerMeta, err := ds.GetSoftwareInstallerMetadata(ctx, installerID, false)
-=======
-
-			installerMeta, err := ds.GetSoftwareInstallerMetadata(ctx, installerID)
->>>>>>> e5283ef2
 			require.NoError(t, err)
 
 			si, err = ds.GetSoftwareInstallerForTitle(ctx, installerMeta.TitleID, teamID)
