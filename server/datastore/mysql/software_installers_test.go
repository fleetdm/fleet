--- conflicted
+++ resolved
@@ -1007,7 +1007,6 @@
 		{Name: ins1, Source: "apps", Browser: ""},
 	})
 
-<<<<<<< HEAD
 	instDetails1, err := ds.GetSoftwareInstallerMetadataByTeamAndTitleID(ctx, &team.ID, *softwareInstallers[0].TitleID, false)
 	require.NoError(t, err)
 
@@ -1103,7 +1102,7 @@
 	summary, err = ds.GetSummaryHostSoftwareInstalls(ctx, instDetails0.InstallerID)
 	require.NoError(t, err)
 	require.Equal(t, fleet.SoftwareInstallerStatusSummary{FailedInstall: 1, PendingInstall: 1}, *summary)
-=======
+
 	// Add software installer with same name different bundle id
 	err = ds.BatchSetSoftwareInstallers(ctx, &team.ID, []*fleet.UploadSoftwareInstallerPayload{{
 		InstallScript:    "install",
@@ -1151,7 +1150,6 @@
 	assertSoftware([]fleet.SoftwareTitle{
 		{Name: "ins0-different", Source: "apps", Browser: "", BundleIdentifier: ptr.String("com.example.ins0")},
 	})
->>>>>>> f352dfdb
 
 	// remove everything
 	err = ds.BatchSetSoftwareInstallers(ctx, &team.ID, []*fleet.UploadSoftwareInstallerPayload{})
