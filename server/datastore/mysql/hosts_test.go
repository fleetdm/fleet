package mysql

import (
	"context"
	"database/sql"
	"encoding/json"
	"errors"
	"fmt"
	"math/rand"
	"regexp"
	"sort"
	"strconv"
	"strings"
	"sync"
	"sync/atomic"
	"testing"
	"time"

	"github.com/WatchBeam/clock"
	"github.com/fleetdm/fleet/v4/server"
	"github.com/fleetdm/fleet/v4/server/config"
	"github.com/fleetdm/fleet/v4/server/fleet"
	"github.com/fleetdm/fleet/v4/server/ptr"
	"github.com/fleetdm/fleet/v4/server/test"
	"github.com/jmoiron/sqlx"
	"github.com/stretchr/testify/assert"
	"github.com/stretchr/testify/require"
)

var expLastExec = func() time.Time {
	t, _ := time.Parse(time.RFC3339, pastDate)
	return t
}()

var enrollTests = []struct {
	uuid, hostname, platform, nodeKey string
}{
	0: {
		uuid:     "6D14C88F-8ECF-48D5-9197-777647BF6B26",
		hostname: "web.fleet.co",
		platform: "linux",
		nodeKey:  "key0",
	},
	1: {
		uuid:     "B998C0EB-38CE-43B1-A743-FBD7A5C9513B",
		hostname: "mail.fleet.co",
		platform: "linux",
		nodeKey:  "key1",
	},
	2: {
		uuid:     "008F0688-5311-4C59-86EE-00C2D6FC3EC2",
		hostname: "home.fleet.co",
		platform: "darwin",
		nodeKey:  "key2",
	},
	3: {
		uuid:     "uuid123",
		hostname: "fakehostname",
		platform: "darwin",
		nodeKey:  "key3",
	},
}

func TestHosts(t *testing.T) {
	ds := CreateMySQLDS(t)

	cases := []struct {
		name string
		fn   func(t *testing.T, ds *Datastore)
	}{
		{"Save", testHostsUpdate},
		{"DeleteWithSoftware", testHostsDeleteWithSoftware},
		{"SaveHostPackStatsDB", testSaveHostPackStatsDB},
		{"SavePackStatsOverwrites", testHostsSavePackStatsOverwrites},
		{"WithTeamPackStats", testHostsWithTeamPackStats},
		{"Delete", testHostsDelete},
		{"ListFilterAdditional", testHostsListFilterAdditional},
		{"ListStatus", testHostsListStatus},
		{"ListQuery", testHostsListQuery},
		{"ListMDM", testHostsListMDM},
		{"ListMunkiIssueID", testHostsListMunkiIssueID},
		{"Enroll", testHostsEnroll},
		{"LoadHostByNodeKey", testHostsLoadHostByNodeKey},
		{"LoadHostByNodeKeyCaseSensitive", testHostsLoadHostByNodeKeyCaseSensitive},
		{"Search", testHostsSearch},
		{"SearchLimit", testHostsSearchLimit},
		{"GenerateStatusStatistics", testHostsGenerateStatusStatistics},
		{"MarkSeen", testHostsMarkSeen},
		{"MarkSeenMany", testHostsMarkSeenMany},
		{"CleanupIncoming", testHostsCleanupIncoming},
		{"IDsByName", testHostsIDsByName},
		{"Additional", testHostsAdditional},
		{"ByIdentifier", testHostsByIdentifier},
		{"AddToTeam", testHostsAddToTeam},
		{"SaveUsers", testHostsSaveUsers},
		{"SaveHostUsers", testHostsSaveHostUsers},
		{"SaveUsersWithoutUid", testHostsSaveUsersWithoutUid},
		{"TotalAndUnseenSince", testHostsTotalAndUnseenSince},
		{"ListByPolicy", testHostsListByPolicy},
		{"SaveTonsOfUsers", testHostsUpdateTonsOfUsers},
		{"SavePackStatsConcurrent", testHostsSavePackStatsConcurrent},
		{"LoadHostByNodeKeyLoadsDisk", testLoadHostByNodeKeyLoadsDisk},
		{"LoadHostByNodeKeyUsesStmt", testLoadHostByNodeKeyUsesStmt},
		{"HostsListBySoftware", testHostsListBySoftware},
		{"HostsListByOperatingSystemID", testHostsListByOperatingSystemID},
		{"HostsListByOSNameAndVersion", testHostsListByOSNameAndVersion},
		{"HostsListFailingPolicies", printReadsInTest(testHostsListFailingPolicies)},
		{"HostsExpiration", testHostsExpiration},
		{"HostsAllPackStats", testHostsAllPackStats},
		{"HostsPackStatsMultipleHosts", testHostsPackStatsMultipleHosts},
		{"HostsPackStatsForPlatform", testHostsPackStatsForPlatform},
		{"HostsReadsLessRows", testHostsReadsLessRows},
		{"HostsNoSeenTime", testHostsNoSeenTime},
		{"HostDeviceMapping", testHostDeviceMapping},
		{"ReplaceHostDeviceMapping", testHostsReplaceHostDeviceMapping},
		{"HostMDMAndMunki", testHostMDMAndMunki},
		{"AggregatedHostMDMAndMunki", testAggregatedHostMDMAndMunki},
		{"MunkiIssuesBatchSize", testMunkiIssuesBatchSize},
		{"HostLite", testHostsLite},
		{"UpdateOsqueryIntervals", testUpdateOsqueryIntervals},
		{"UpdateRefetchRequested", testUpdateRefetchRequested},
		{"LoadHostByDeviceAuthToken", testHostsLoadHostByDeviceAuthToken},
		{"SetOrUpdateDeviceAuthToken", testHostsSetOrUpdateDeviceAuthToken},
		{"OSVersions", testOSVersions},
		{"DeleteHosts", testHostsDeleteHosts},
		{"HostIDsByOSVersion", testHostIDsByOSVersion},
		{"ReplaceHostBatteries", testHostsReplaceHostBatteries},
		{"CountHostsNotResponding", testCountHostsNotResponding},
		{"FailingPoliciesCount", testFailingPoliciesCount},
		{"SetOrUpdateHostDisksSpace", testHostsSetOrUpdateHostDisksSpace},
<<<<<<< HEAD
		{"HostIDsByOSID", testHostIDsByOSID},
=======
		{"TestHostDisplayName", testHostDisplayName},
>>>>>>> ca379e74
	}
	for _, c := range cases {
		t.Run(c.name, func(t *testing.T) {
			defer TruncateTables(t, ds)

			c.fn(t, ds)
		})
	}
}

func testHostsUpdate(t *testing.T, ds *Datastore) {
	testUpdateHost(t, ds, ds.UpdateHost)
	testUpdateHost(t, ds, ds.SerialUpdateHost)
}

func testUpdateHost(t *testing.T, ds *Datastore, updateHostFunc func(context.Context, *fleet.Host) error) {
	policyUpdatedAt := time.Now().UTC().Truncate(time.Second)
	host, err := ds.NewHost(context.Background(), &fleet.Host{
		DetailUpdatedAt: time.Now(),
		LabelUpdatedAt:  time.Now(),
		PolicyUpdatedAt: policyUpdatedAt,
		SeenTime:        time.Now(),
		NodeKey:         "1",
		UUID:            "1",
		Hostname:        "foo.local",
		PrimaryIP:       "192.168.1.1",
		PrimaryMac:      "30-65-EC-6F-C4-58",
	})
	require.NoError(t, err)
	require.NotNil(t, host)

	host.Hostname = "bar.local"
	err = updateHostFunc(context.Background(), host)
	require.NoError(t, err)

	host, err = ds.Host(context.Background(), host.ID)
	require.NoError(t, err)

	assert.Equal(t, "bar.local", host.Hostname)
	assert.Equal(t, "192.168.1.1", host.PrimaryIP)
	assert.Equal(t, "30-65-EC-6F-C4-58", host.PrimaryMac)
	assert.Equal(t, policyUpdatedAt.UTC(), host.PolicyUpdatedAt)

	additionalJSON := json.RawMessage(`{"foobar": "bim"}`)
	err = ds.SaveHostAdditional(context.Background(), host.ID, &additionalJSON)
	require.NoError(t, err)

	host, err = ds.Host(context.Background(), host.ID)
	require.NoError(t, err)
	require.NotNil(t, host)
	require.NotNil(t, host.Additional)
	assert.Equal(t, additionalJSON, *host.Additional)

	err = updateHostFunc(context.Background(), host)
	require.NoError(t, err)

	host, err = ds.Host(context.Background(), host.ID)
	require.NoError(t, err)
	require.NotNil(t, host)

	p, err := ds.NewPack(context.Background(), &fleet.Pack{
		Name:    t.Name(),
		HostIDs: []uint{host.ID},
	})
	require.NoError(t, err)

	err = ds.DeleteHost(context.Background(), host.ID)
	require.NoError(t, err)

	newP, err := ds.Pack(context.Background(), p.ID)
	require.NoError(t, err)
	require.Empty(t, newP.Hosts)

	host, err = ds.Host(context.Background(), host.ID)
	assert.NotNil(t, err)
	assert.Nil(t, host)

	err = ds.DeletePack(context.Background(), newP.Name)
	require.NoError(t, err)
}

func testHostsDeleteWithSoftware(t *testing.T, ds *Datastore) {
	host, err := ds.NewHost(context.Background(), &fleet.Host{
		DetailUpdatedAt: time.Now(),
		LabelUpdatedAt:  time.Now(),
		PolicyUpdatedAt: time.Now(),
		SeenTime:        time.Now(),
		NodeKey:         "1",
		UUID:            "1",
		Hostname:        "foo.local",
		PrimaryIP:       "192.168.1.1",
		PrimaryMac:      "30-65-EC-6F-C4-58",
	})
	require.NoError(t, err)
	require.NotNil(t, host)

	software := []fleet.Software{
		{Name: "foo", Version: "0.0.1", Source: "chrome_extensions"},
		{Name: "foo", Version: "0.0.3", Source: "chrome_extensions"},
	}
	err = ds.UpdateHostSoftware(context.Background(), host.ID, software)
	require.NoError(t, err)

	err = ds.DeleteHost(context.Background(), host.ID)
	require.NoError(t, err)

	host, err = ds.Host(context.Background(), host.ID)
	assert.NotNil(t, err)
	assert.Nil(t, host)
}

func testSaveHostPackStatsDB(t *testing.T, ds *Datastore) {
	host, err := ds.NewHost(context.Background(), &fleet.Host{
		DetailUpdatedAt: time.Now(),
		LabelUpdatedAt:  time.Now(),
		PolicyUpdatedAt: time.Now(),
		SeenTime:        time.Now(),
		NodeKey:         "1",
		UUID:            "1",
		Hostname:        "foo.local",
		PrimaryIP:       "192.168.1.1",
		PrimaryMac:      "30-65-EC-6F-C4-58",
		Platform:        "darwin",
	})
	require.NoError(t, err)
	require.NotNil(t, host)

	// Pack and query must exist for stats to save successfully
	pack1, err := ds.NewPack(context.Background(), &fleet.Pack{
		Name:    "test1",
		HostIDs: []uint{host.ID},
	})
	require.NoError(t, err)
	query1 := test.NewQuery(t, ds, "time", "select * from time", 0, true)
	squery1 := test.NewScheduledQuery(t, ds, pack1.ID, query1.ID, 30, true, true, "time-scheduled")
	stats1 := []fleet.ScheduledQueryStats{
		{
			ScheduledQueryName: squery1.Name,
			ScheduledQueryID:   squery1.ID,
			QueryName:          query1.Name,
			PackName:           pack1.Name,
			PackID:             pack1.ID,
			AverageMemory:      8000,
			Denylisted:         false,
			Executions:         164,
			Interval:           30,
			LastExecuted:       time.Unix(1620325191, 0).UTC(),
			OutputSize:         1337,
			SystemTime:         150,
			UserTime:           180,
			WallTime:           0,
		},
	}

	pack2, err := ds.NewPack(context.Background(), &fleet.Pack{
		Name:    "test2",
		HostIDs: []uint{host.ID},
	})
	require.NoError(t, err)
	squery2 := test.NewScheduledQuery(t, ds, pack2.ID, query1.ID, 30, true, true, "time-scheduled")
	query2 := test.NewQuery(t, ds, "processes", "select * from processes", 0, true)
	squery3 := test.NewScheduledQuery(t, ds, pack2.ID, query2.ID, 30, true, true, "processes")
	stats2 := []fleet.ScheduledQueryStats{
		{
			ScheduledQueryName: squery2.Name,
			ScheduledQueryID:   squery2.ID,
			QueryName:          query1.Name,
			PackName:           pack2.Name,
			PackID:             pack2.ID,
			AverageMemory:      431,
			Denylisted:         true,
			Executions:         1,
			Interval:           30,
			LastExecuted:       time.Unix(980943843, 0).UTC(),
			OutputSize:         134,
			SystemTime:         1656,
			UserTime:           18453,
			WallTime:           10,
		},
		{
			ScheduledQueryName: squery3.Name,
			ScheduledQueryID:   squery3.ID,
			QueryName:          query2.Name,
			PackName:           pack2.Name,
			PackID:             pack2.ID,
			AverageMemory:      8000,
			Denylisted:         false,
			Executions:         164,
			Interval:           30,
			LastExecuted:       time.Unix(1620325191, 0).UTC(),
			OutputSize:         1337,
			SystemTime:         150,
			UserTime:           180,
			WallTime:           0,
		},
	}

	packStats := []fleet.PackStats{
		{
			PackName: "test1",
			// Append an additional entry to be sure that receiving stats for a
			// now-deleted query doesn't break saving. This extra entry should
			// not be returned on loading the host.
			QueryStats: append(stats1, fleet.ScheduledQueryStats{PackName: "foo", ScheduledQueryName: "bar"}),
		},
		{
			PackName:   "test2",
			QueryStats: stats2,
		},
	}

	err = ds.SaveHostPackStats(context.Background(), host.ID, packStats)
	require.NoError(t, err)

	host, err = ds.Host(context.Background(), host.ID)
	require.NoError(t, err)

	require.Len(t, host.PackStats, 2)
	sort.Slice(host.PackStats, func(i, j int) bool {
		return host.PackStats[i].PackName < host.PackStats[j].PackName
	})
	assert.Equal(t, host.PackStats[0].PackName, "test1")
	assert.ElementsMatch(t, host.PackStats[0].QueryStats, stats1)
	assert.Equal(t, host.PackStats[1].PackName, "test2")
	assert.ElementsMatch(t, host.PackStats[1].QueryStats, stats2)
}

func testHostsSavePackStatsOverwrites(t *testing.T, ds *Datastore) {
	host, err := ds.NewHost(context.Background(), &fleet.Host{
		DetailUpdatedAt: time.Now(),
		LabelUpdatedAt:  time.Now(),
		PolicyUpdatedAt: time.Now(),
		SeenTime:        time.Now(),
		NodeKey:         "1",
		UUID:            "1",
		Hostname:        "foo.local",
		PrimaryIP:       "192.168.1.1",
		PrimaryMac:      "30-65-EC-6F-C4-58",
		Platform:        "darwin",
	})
	require.NoError(t, err)
	require.NotNil(t, host)

	// Pack and query must exist for stats to save successfully
	pack1, err := ds.NewPack(context.Background(), &fleet.Pack{
		Name:    "test1",
		HostIDs: []uint{host.ID},
	})
	require.NoError(t, err)
	query1 := test.NewQuery(t, ds, "time", "select * from time", 0, true)
	squery1 := test.NewScheduledQuery(t, ds, pack1.ID, query1.ID, 30, true, true, "time-scheduled")
	pack2, err := ds.NewPack(context.Background(), &fleet.Pack{
		Name:    "test2",
		HostIDs: []uint{host.ID},
	})
	require.NoError(t, err)
	squery2 := test.NewScheduledQuery(t, ds, pack2.ID, query1.ID, 30, true, true, "time-scheduled")
	query2 := test.NewQuery(t, ds, "processes", "select * from processes", 0, true)

	execTime1 := time.Unix(1620325191, 0).UTC()

	packStats := []fleet.PackStats{
		{
			PackName: "test1",
			QueryStats: []fleet.ScheduledQueryStats{
				{
					ScheduledQueryName: squery1.Name,
					ScheduledQueryID:   squery1.ID,
					QueryName:          query1.Name,
					PackName:           pack1.Name,
					PackID:             pack1.ID,
					AverageMemory:      8000,
					Denylisted:         false,
					Executions:         164,
					Interval:           30,
					LastExecuted:       execTime1,
					OutputSize:         1337,
					SystemTime:         150,
					UserTime:           180,
					WallTime:           0,
				},
			},
		},
		{
			PackName: "test2",
			QueryStats: []fleet.ScheduledQueryStats{
				{
					ScheduledQueryName: squery2.Name,
					ScheduledQueryID:   squery2.ID,
					QueryName:          query2.Name,
					PackName:           pack2.Name,
					PackID:             pack2.ID,
					AverageMemory:      431,
					Denylisted:         true,
					Executions:         1,
					Interval:           30,
					LastExecuted:       execTime1,
					OutputSize:         134,
					SystemTime:         1656,
					UserTime:           18453,
					WallTime:           10,
				},
			},
		},
	}

	err = ds.SaveHostPackStats(context.Background(), host.ID, packStats)
	require.NoError(t, err)

	host, err = ds.Host(context.Background(), host.ID)
	require.NoError(t, err)

	sort.Slice(host.PackStats, func(i, j int) bool {
		return host.PackStats[i].PackName < host.PackStats[j].PackName
	})

	require.Len(t, host.PackStats, 2)
	assert.Equal(t, host.PackStats[0].PackName, "test1")
	assert.Equal(t, execTime1, host.PackStats[0].QueryStats[0].LastExecuted)

	execTime2 := execTime1.Add(24 * time.Hour)

	packStats = []fleet.PackStats{
		{
			PackName: "test1",
			QueryStats: []fleet.ScheduledQueryStats{
				{
					ScheduledQueryName: squery1.Name,
					ScheduledQueryID:   squery1.ID,
					QueryName:          query1.Name,
					PackName:           pack1.Name,
					PackID:             pack1.ID,
					AverageMemory:      8000,
					Denylisted:         false,
					Executions:         164,
					Interval:           30,
					LastExecuted:       execTime2,
					OutputSize:         1337,
					SystemTime:         150,
					UserTime:           180,
					WallTime:           0,
				},
			},
		},
		{
			PackName: "test2",
			QueryStats: []fleet.ScheduledQueryStats{
				{
					ScheduledQueryName: squery2.Name,
					ScheduledQueryID:   squery2.ID,
					QueryName:          query2.Name,
					PackName:           pack2.Name,
					PackID:             pack2.ID,
					AverageMemory:      431,
					Denylisted:         true,
					Executions:         1,
					Interval:           30,
					LastExecuted:       execTime1,
					OutputSize:         134,
					SystemTime:         1656,
					UserTime:           18453,
					WallTime:           10,
				},
			},
		},
	}
	err = ds.SaveHostPackStats(context.Background(), host.ID, packStats)
	require.NoError(t, err)

	gotHost, err := ds.Host(context.Background(), host.ID)
	require.NoError(t, err)

	sort.Slice(gotHost.PackStats, func(i, j int) bool {
		return gotHost.PackStats[i].PackName < gotHost.PackStats[j].PackName
	})

	require.Len(t, gotHost.PackStats, 2)
	assert.Equal(t, gotHost.PackStats[0].PackName, "test1")
	assert.Equal(t, execTime2, gotHost.PackStats[0].QueryStats[0].LastExecuted)
}

func testHostsWithTeamPackStats(t *testing.T, ds *Datastore) {
	host, err := ds.NewHost(context.Background(), &fleet.Host{
		DetailUpdatedAt: time.Now(),
		LabelUpdatedAt:  time.Now(),
		PolicyUpdatedAt: time.Now(),
		SeenTime:        time.Now(),
		NodeKey:         "1",
		UUID:            "1",
		Hostname:        "foo.local",
		PrimaryIP:       "192.168.1.1",
		PrimaryMac:      "30-65-EC-6F-C4-58",
		Platform:        "darwin",
	})
	require.NoError(t, err)
	require.NotNil(t, host)

	team, err := ds.NewTeam(context.Background(), &fleet.Team{
		Name: "team1",
	})
	require.NoError(t, err)
	require.NoError(t, ds.AddHostsToTeam(context.Background(), &team.ID, []uint{host.ID}))
	tp, err := ds.EnsureTeamPack(context.Background(), team.ID)
	require.NoError(t, err)
	tpQuery := test.NewQuery(t, ds, "tp-time", "select * from time", 0, true)
	tpSquery := test.NewScheduledQuery(t, ds, tp.ID, tpQuery.ID, 30, true, true, "time-scheduled")

	// Create a new pack and target to the host.
	// Pack and query must exist for stats to save successfully
	pack1, err := ds.NewPack(context.Background(), &fleet.Pack{
		Name:    "test1",
		HostIDs: []uint{host.ID},
	})
	require.NoError(t, err)
	query1 := test.NewQuery(t, ds, "time", "select * from time", 0, true)
	squery1 := test.NewScheduledQuery(t, ds, pack1.ID, query1.ID, 30, true, true, "time-scheduled")
	stats1 := []fleet.ScheduledQueryStats{
		{
			ScheduledQueryName: squery1.Name,
			ScheduledQueryID:   squery1.ID,
			QueryName:          query1.Name,
			PackName:           pack1.Name,
			PackID:             pack1.ID,
			AverageMemory:      8000,
			Denylisted:         false,
			Executions:         164,
			Interval:           30,
			LastExecuted:       time.Unix(1620325191, 0).UTC(),
			OutputSize:         1337,
			SystemTime:         150,
			UserTime:           180,
			WallTime:           0,
		},
	}
	stats2 := []fleet.ScheduledQueryStats{
		{
			ScheduledQueryName: tpSquery.Name,
			ScheduledQueryID:   tpSquery.ID,
			QueryName:          tpQuery.Name,
			PackName:           tp.Name,
			PackID:             tp.ID,
			AverageMemory:      8000,
			Denylisted:         false,
			Executions:         164,
			Interval:           30,
			LastExecuted:       time.Unix(1620325191, 0).UTC(),
			OutputSize:         1337,
			SystemTime:         150,
			UserTime:           180,
			WallTime:           0,
		},
	}

	packStats := []fleet.PackStats{
		{PackID: pack1.ID, PackName: pack1.Name, QueryStats: stats1},
		{PackID: tp.ID, PackName: teamScheduleName(team), QueryStats: stats2},
	}
	err = ds.SaveHostPackStats(context.Background(), host.ID, packStats)
	require.NoError(t, err)

	host, err = ds.Host(context.Background(), host.ID)
	require.NoError(t, err)

	require.Len(t, host.PackStats, 2)
	sort.Sort(packStatsSlice(host.PackStats))

	assert.Equal(t, host.PackStats[0].PackName, teamScheduleName(team))
	assert.ElementsMatch(t, host.PackStats[0].QueryStats, stats2)

	assert.Equal(t, host.PackStats[1].PackName, pack1.Name)
	assert.ElementsMatch(t, host.PackStats[1].QueryStats, stats1)
}

type packStatsSlice []fleet.PackStats

func (p packStatsSlice) Len() int {
	return len(p)
}

func (p packStatsSlice) Less(i, j int) bool {
	return p[i].PackID < p[j].PackID
}

func (p packStatsSlice) Swap(i, j int) {
	p[i], p[j] = p[j], p[i]
}

func testHostsDelete(t *testing.T, ds *Datastore) {
	host, err := ds.NewHost(context.Background(), &fleet.Host{
		DetailUpdatedAt: time.Now(),
		LabelUpdatedAt:  time.Now(),
		PolicyUpdatedAt: time.Now(),
		SeenTime:        time.Now(),
		NodeKey:         "1",
		UUID:            "1",
		Hostname:        "foo.local",
	})
	require.NoError(t, err)
	require.NotNil(t, host)

	err = ds.DeleteHost(context.Background(), host.ID)
	require.NoError(t, err)

	host, err = ds.Host(context.Background(), host.ID)
	assert.NotNil(t, err)
}

func listHostsCheckCount(t *testing.T, ds *Datastore, filter fleet.TeamFilter, opt fleet.HostListOptions, expectedCount int) []*fleet.Host {
	hosts, err := ds.ListHosts(context.Background(), filter, opt)
	require.NoError(t, err)
	count, err := ds.CountHosts(context.Background(), filter, opt)
	require.NoError(t, err)
	require.Equal(t, expectedCount, count)
	return hosts
}

func testHostsListFilterAdditional(t *testing.T, ds *Datastore) {
	h, err := ds.NewHost(context.Background(), &fleet.Host{
		DetailUpdatedAt: time.Now(),
		LabelUpdatedAt:  time.Now(),
		PolicyUpdatedAt: time.Now(),
		SeenTime:        time.Now(),
		OsqueryHostID:   "foobar",
		NodeKey:         "nodekey",
		UUID:            "uuid",
		Hostname:        "foobar.local",
	})
	require.NoError(t, err)

	filter := fleet.TeamFilter{User: test.UserAdmin}

	// Add additional
	additional := json.RawMessage(`{"field1": "v1", "field2": "v2"}`)
	err = ds.SaveHostAdditional(context.Background(), h.ID, &additional)
	require.NoError(t, err)

	hosts := listHostsCheckCount(t, ds, filter, fleet.HostListOptions{}, 1)
	assert.Nil(t, hosts[0].Additional)

	hosts = listHostsCheckCount(t, ds, filter, fleet.HostListOptions{AdditionalFilters: []string{"field1", "field2"}}, 1)
	require.Nil(t, err)
	assert.Equal(t, &additional, hosts[0].Additional)

	hosts = listHostsCheckCount(t, ds, filter, fleet.HostListOptions{AdditionalFilters: []string{"*"}}, 1)
	require.Nil(t, err)
	assert.Equal(t, &additional, hosts[0].Additional)

	additional = json.RawMessage(`{"field1": "v1", "missing": null}`)
	hosts = listHostsCheckCount(t, ds, filter, fleet.HostListOptions{AdditionalFilters: []string{"field1", "missing"}}, 1)
	assert.Equal(t, &additional, hosts[0].Additional)
}

func testHostsListStatus(t *testing.T, ds *Datastore) {
	for i := 0; i < 10; i++ {
		_, err := ds.NewHost(context.Background(), &fleet.Host{
			DetailUpdatedAt: time.Now(),
			LabelUpdatedAt:  time.Now(),
			PolicyUpdatedAt: time.Now(),
			SeenTime:        time.Now().Add(-time.Duration(i) * time.Minute * 2),
			OsqueryHostID:   strconv.Itoa(i),
			NodeKey:         fmt.Sprintf("%d", i),
			UUID:            fmt.Sprintf("%d", i),
			Hostname:        fmt.Sprintf("foo.local%d", i),
		})
		require.NoError(t, err)
	}

	filter := fleet.TeamFilter{User: test.UserAdmin}

	hosts := listHostsCheckCount(t, ds, filter, fleet.HostListOptions{StatusFilter: "online"}, 1)
	assert.Equal(t, 1, len(hosts))

	hosts = listHostsCheckCount(t, ds, filter, fleet.HostListOptions{StatusFilter: "offline"}, 9)
	assert.Equal(t, 9, len(hosts))

	hosts = listHostsCheckCount(t, ds, filter, fleet.HostListOptions{StatusFilter: "mia"}, 0)
	assert.Equal(t, 0, len(hosts))

	hosts = listHostsCheckCount(t, ds, filter, fleet.HostListOptions{StatusFilter: "missing"}, 0)
	assert.Equal(t, 0, len(hosts))

	hosts = listHostsCheckCount(t, ds, filter, fleet.HostListOptions{StatusFilter: "new"}, 10)
	assert.Equal(t, 10, len(hosts))

	hosts = listHostsCheckCount(t, ds, filter, fleet.HostListOptions{StatusFilter: "new", ListOptions: fleet.ListOptions{OrderKey: "h.id", After: fmt.Sprint(hosts[2].ID)}}, 7)
	assert.Equal(t, 7, len(hosts))
}

func testHostsListQuery(t *testing.T, ds *Datastore) {
	hosts := []*fleet.Host{}
	for i := 0; i < 10; i++ {
		hostname := fmt.Sprintf("hostname%%00%d", i)
		if i == 5 {
			hostname += "ba@b.ca"
		}
		host, err := ds.NewHost(context.Background(), &fleet.Host{
			DetailUpdatedAt: time.Now(),
			LabelUpdatedAt:  time.Now(),
			PolicyUpdatedAt: time.Now(),
			SeenTime:        time.Now(),
			OsqueryHostID:   strconv.Itoa(i),
			NodeKey:         fmt.Sprintf("%d", i),
			UUID:            fmt.Sprintf("uuid_00%d", i),
			Hostname:        hostname,
			HardwareSerial:  fmt.Sprintf("serial00%d", i),
		})
		require.NoError(t, err)
		host.PrimaryIP = fmt.Sprintf("192.168.1.%d", i)
		err = ds.UpdateHost(context.Background(), host)
		require.NoError(t, err)
		hosts = append(hosts, host)
	}

	// add some device mapping for some hosts
	require.NoError(t, ds.ReplaceHostDeviceMapping(context.Background(), hosts[0].ID, []*fleet.HostDeviceMapping{
		{HostID: hosts[0].ID, Email: "a@b.c", Source: "src1"},
		{HostID: hosts[0].ID, Email: "b@b.c", Source: "src1"},
	}))
	require.NoError(t, ds.ReplaceHostDeviceMapping(context.Background(), hosts[1].ID, []*fleet.HostDeviceMapping{
		{HostID: hosts[1].ID, Email: "c@b.c", Source: "src1"},
	}))
	require.NoError(t, ds.ReplaceHostDeviceMapping(context.Background(), hosts[2].ID, []*fleet.HostDeviceMapping{
		{HostID: hosts[2].ID, Email: "dbca@b.cba", Source: "src1"},
	}))

	// add some disks space info for some hosts
	require.NoError(t, ds.SetOrUpdateHostDisksSpace(context.Background(), hosts[0].ID, 1.0, 2.0))
	require.NoError(t, ds.SetOrUpdateHostDisksSpace(context.Background(), hosts[1].ID, 3.0, 4.0))
	require.NoError(t, ds.SetOrUpdateHostDisksSpace(context.Background(), hosts[2].ID, 5.0, 6.0))

	filter := fleet.TeamFilter{User: test.UserAdmin}

	team1, err := ds.NewTeam(context.Background(), &fleet.Team{Name: "team1"})
	require.NoError(t, err)
	team2, err := ds.NewTeam(context.Background(), &fleet.Team{Name: "team2"})
	require.NoError(t, err)

	for _, host := range hosts {
		require.NoError(t, ds.AddHostsToTeam(context.Background(), &team1.ID, []uint{host.ID}))
	}

	gotHosts := listHostsCheckCount(t, ds, filter, fleet.HostListOptions{}, len(hosts))
	assert.Equal(t, len(hosts), len(gotHosts))

	gotHosts = listHostsCheckCount(t, ds, filter, fleet.HostListOptions{TeamFilter: &team1.ID}, len(hosts))
	assert.Equal(t, len(hosts), len(gotHosts))

	gotHosts = listHostsCheckCount(t, ds, filter, fleet.HostListOptions{TeamFilter: &team2.ID}, 0)
	assert.Equal(t, 0, len(gotHosts))

	gotHosts = listHostsCheckCount(t, ds, filter, fleet.HostListOptions{TeamFilter: nil}, len(hosts))
	assert.Equal(t, len(hosts), len(gotHosts))

	gotHosts = listHostsCheckCount(t, ds, filter, fleet.HostListOptions{LowDiskSpaceFilter: ptr.Int(32)}, 3)
	assert.Equal(t, 3, len(gotHosts))

	gotHosts = listHostsCheckCount(t, ds, filter, fleet.HostListOptions{LowDiskSpaceFilter: ptr.Int(5)}, 2) // less than 5GB, only 2 hosts
	assert.Equal(t, 2, len(gotHosts))

	gotHosts = listHostsCheckCount(t, ds, filter, fleet.HostListOptions{TeamFilter: &team1.ID, LowDiskSpaceFilter: ptr.Int(5)}, 2)
	assert.Equal(t, 2, len(gotHosts))

	gotHosts = listHostsCheckCount(t, ds, filter, fleet.HostListOptions{TeamFilter: &team2.ID, LowDiskSpaceFilter: ptr.Int(5)}, 0)
	assert.Equal(t, 0, len(gotHosts))

	gotHosts = listHostsCheckCount(t, ds, filter, fleet.HostListOptions{ListOptions: fleet.ListOptions{MatchQuery: "00"}}, 10)
	assert.Equal(t, 10, len(gotHosts))

	gotHosts = listHostsCheckCount(t, ds, filter, fleet.HostListOptions{ListOptions: fleet.ListOptions{MatchQuery: "000"}}, 1)
	assert.Equal(t, 1, len(gotHosts))

	gotHosts = listHostsCheckCount(t, ds, filter, fleet.HostListOptions{ListOptions: fleet.ListOptions{MatchQuery: "192.168."}}, 10)
	assert.Equal(t, 10, len(gotHosts))

	gotHosts = listHostsCheckCount(t, ds, filter, fleet.HostListOptions{ListOptions: fleet.ListOptions{MatchQuery: "192.168.1.1"}}, 1)
	assert.Equal(t, 1, len(gotHosts))

	gotHosts = listHostsCheckCount(t, ds, filter, fleet.HostListOptions{ListOptions: fleet.ListOptions{MatchQuery: "hostname%00"}}, 10)
	assert.Equal(t, 10, len(gotHosts))
	for _, h := range gotHosts {
		switch h.ID {
		case hosts[0].ID:
			assert.Equal(t, h.GigsDiskSpaceAvailable, 1.0)
			assert.Equal(t, h.PercentDiskSpaceAvailable, 2.0)
		case hosts[1].ID:
			assert.Equal(t, h.GigsDiskSpaceAvailable, 3.0)
			assert.Equal(t, h.PercentDiskSpaceAvailable, 4.0)
		case hosts[2].ID:
			assert.Equal(t, h.GigsDiskSpaceAvailable, 5.0)
			assert.Equal(t, h.PercentDiskSpaceAvailable, 6.0)
		}
	}

	gotHosts = listHostsCheckCount(t, ds, filter, fleet.HostListOptions{ListOptions: fleet.ListOptions{MatchQuery: "hostname%003"}}, 1)
	assert.Equal(t, 1, len(gotHosts))

	gotHosts = listHostsCheckCount(t, ds, filter, fleet.HostListOptions{ListOptions: fleet.ListOptions{MatchQuery: "uuid_"}}, 10)
	assert.Equal(t, 10, len(gotHosts))

	gotHosts = listHostsCheckCount(t, ds, filter, fleet.HostListOptions{ListOptions: fleet.ListOptions{MatchQuery: "uuid_006"}}, 1)
	assert.Equal(t, 1, len(gotHosts))

	gotHosts = listHostsCheckCount(t, ds, filter, fleet.HostListOptions{ListOptions: fleet.ListOptions{MatchQuery: "serial"}}, 10)
	assert.Equal(t, 10, len(gotHosts))

	gotHosts = listHostsCheckCount(t, ds, filter, fleet.HostListOptions{ListOptions: fleet.ListOptions{MatchQuery: "serial009"}}, 1)
	assert.Equal(t, 1, len(gotHosts))

	gotHosts = listHostsCheckCount(t, ds, filter, fleet.HostListOptions{ListOptions: fleet.ListOptions{MatchQuery: "a@b.c"}}, 3)
	require.Equal(t, 3, len(gotHosts))
	gotIDs := []uint{gotHosts[0].ID, gotHosts[1].ID, gotHosts[2].ID}
	wantIDs := []uint{hosts[0].ID, hosts[2].ID, hosts[5].ID}
	require.ElementsMatch(t, wantIDs, gotIDs)

	// device mapping not included because missing optional param
	require.Nil(t, gotHosts[0].DeviceMapping)
	require.Nil(t, gotHosts[1].DeviceMapping)
	require.Nil(t, gotHosts[2].DeviceMapping)

	// add optional param to include host device mapping
	gotHosts = listHostsCheckCount(t, ds, filter, fleet.HostListOptions{ListOptions: fleet.ListOptions{MatchQuery: "a@b.c"}, DeviceMapping: true}, 3)
	require.NotNil(t, gotHosts[0].DeviceMapping)
	require.NotNil(t, gotHosts[1].DeviceMapping)
	require.NotNil(t, gotHosts[2].DeviceMapping) // json "null" rather than nil

	var dm []*fleet.HostDeviceMapping

	err = json.Unmarshal(*gotHosts[0].DeviceMapping, &dm)
	require.NoError(t, err)
	require.Len(t, dm, 2)

	err = json.Unmarshal(*gotHosts[1].DeviceMapping, &dm)
	require.NoError(t, err)
	require.Len(t, dm, 1)

	err = json.Unmarshal(*gotHosts[2].DeviceMapping, &dm)
	require.NoError(t, err)
	require.Nil(t, dm)
}

func testHostsListMDM(t *testing.T, ds *Datastore) {
	ctx := context.Background()

	var hostIDs []uint
	for i := 0; i < 10; i++ {
		h, err := ds.NewHost(ctx, &fleet.Host{
			DetailUpdatedAt: time.Now(),
			LabelUpdatedAt:  time.Now(),
			PolicyUpdatedAt: time.Now(),
			SeenTime:        time.Now().Add(-time.Duration(i) * time.Minute * 2),
			OsqueryHostID:   strconv.Itoa(i),
			NodeKey:         fmt.Sprintf("%d", i),
			UUID:            fmt.Sprintf("%d", i),
			Hostname:        fmt.Sprintf("foo.local%d", i),
		})
		require.NoError(t, err)
		hostIDs = append(hostIDs, h.ID)
	}

	const simpleMDM, kandji, unknown = "https://simplemdm.com", "https://kandji.io", "https://url.com"
	err := ds.SetOrUpdateMDMData(ctx, hostIDs[0], true, simpleMDM, true) // enrollment: automatic
	require.NoError(t, err)
	err = ds.SetOrUpdateMDMData(ctx, hostIDs[1], true, kandji, true) // enrollment: automatic
	require.NoError(t, err)
	err = ds.SetOrUpdateMDMData(ctx, hostIDs[2], true, unknown, false) // enrollment: manual
	require.NoError(t, err)
	err = ds.SetOrUpdateMDMData(ctx, hostIDs[3], false, simpleMDM, false) // enrollment: unenrolled
	require.NoError(t, err)

	var simpleMDMID uint
	ExecAdhocSQL(t, ds, func(q sqlx.ExtContext) error {
		return sqlx.GetContext(ctx, q, &simpleMDMID, `SELECT id FROM mobile_device_management_solutions WHERE name = ? AND server_url = ?`, fleet.WellKnownMDMSimpleMDM, simpleMDM)
	})
	var kandjiID uint
	ExecAdhocSQL(t, ds, func(q sqlx.ExtContext) error {
		return sqlx.GetContext(ctx, q, &kandjiID, `SELECT id FROM mobile_device_management_solutions WHERE name = ? AND server_url = ?`, fleet.WellKnownMDMKandji, kandji)
	})

	filter := fleet.TeamFilter{User: test.UserAdmin}

	hosts := listHostsCheckCount(t, ds, filter, fleet.HostListOptions{MDMIDFilter: &simpleMDMID}, 2)
	assert.Equal(t, 2, len(hosts))

	hosts = listHostsCheckCount(t, ds, filter, fleet.HostListOptions{MDMIDFilter: &kandjiID}, 1)
	assert.Equal(t, 1, len(hosts))

	hosts = listHostsCheckCount(t, ds, filter, fleet.HostListOptions{MDMEnrollmentStatusFilter: fleet.MDMEnrollStatusAutomatic}, 2)
	assert.Equal(t, 2, len(hosts))

	hosts = listHostsCheckCount(t, ds, filter, fleet.HostListOptions{MDMEnrollmentStatusFilter: fleet.MDMEnrollStatusManual}, 1)
	assert.Equal(t, 1, len(hosts))

	hosts = listHostsCheckCount(t, ds, filter, fleet.HostListOptions{MDMEnrollmentStatusFilter: fleet.MDMEnrollStatusUnenrolled}, 1)
	assert.Equal(t, 1, len(hosts))

	hosts = listHostsCheckCount(t, ds, filter, fleet.HostListOptions{MDMEnrollmentStatusFilter: fleet.MDMEnrollStatusAutomatic, MDMIDFilter: &kandjiID}, 1)
	assert.Equal(t, 1, len(hosts))
}

func testHostsListMunkiIssueID(t *testing.T, ds *Datastore) {
	ctx := context.Background()

	var hostIDs []uint
	for i := 0; i < 3; i++ {
		h, err := ds.NewHost(ctx, &fleet.Host{
			DetailUpdatedAt: time.Now(),
			LabelUpdatedAt:  time.Now(),
			PolicyUpdatedAt: time.Now(),
			SeenTime:        time.Now().Add(-time.Duration(i) * time.Minute * 2),
			OsqueryHostID:   strconv.Itoa(i),
			NodeKey:         fmt.Sprintf("%d", i),
			UUID:            fmt.Sprintf("%d", i),
			Hostname:        fmt.Sprintf("foo.local%d", i),
		})
		require.NoError(t, err)
		hostIDs = append(hostIDs, h.ID)
	}

	err := ds.SetOrUpdateMunkiInfo(ctx, hostIDs[0], "1.0.0", []string{"a", "b"}, []string{"c"})
	require.NoError(t, err)
	err = ds.SetOrUpdateMunkiInfo(ctx, hostIDs[1], "1.0.0", []string{"a"}, []string{"c"})
	require.NoError(t, err)
	err = ds.SetOrUpdateMunkiInfo(ctx, hostIDs[2], "1.0.0", []string{"a", "b"}, nil)
	require.NoError(t, err)
	err = ds.SetOrUpdateMunkiInfo(ctx, hostIDs[2], "1.0.0", []string{"a", "b"}, nil)
	require.NoError(t, err)

	var munkiIDs []uint
	ExecAdhocSQL(t, ds, func(q sqlx.ExtContext) error {
		return sqlx.SelectContext(ctx, q, &munkiIDs, `SELECT id FROM munki_issues WHERE name IN ('a', 'b', 'c') ORDER BY name`)
	})

	filter := fleet.TeamFilter{User: test.UserAdmin}

	hosts := listHostsCheckCount(t, ds, filter, fleet.HostListOptions{MunkiIssueIDFilter: &munkiIDs[0]}, 3) // "a" error, all 3 hosts
	assert.Len(t, hosts, 3)

	hosts = listHostsCheckCount(t, ds, filter, fleet.HostListOptions{MunkiIssueIDFilter: &munkiIDs[1]}, 2) // "b" error, 2 hosts
	assert.Len(t, hosts, 2)

	hosts = listHostsCheckCount(t, ds, filter, fleet.HostListOptions{MunkiIssueIDFilter: &munkiIDs[2]}, 2) // "c" warning, 2 hosts
	assert.Len(t, hosts, 2)

	nonExisting := uint(123)
	hosts = listHostsCheckCount(t, ds, filter, fleet.HostListOptions{MunkiIssueIDFilter: &nonExisting}, 0)
	assert.Len(t, hosts, 0)

	// insert issue names at the limit of what is allowed
	err = ds.SetOrUpdateMunkiInfo(ctx, hostIDs[0], "1.0.0", []string{strings.Repeat("Z", maxMunkiIssueNameLen)}, []string{strings.Repeat("💞", maxMunkiIssueNameLen)})
	require.NoError(t, err)

	issues, err := ds.GetHostMunkiIssues(ctx, hostIDs[0])
	require.NoError(t, err)
	require.Len(t, issues, 2)
	names := []string{issues[0].Name, issues[1].Name}
	require.ElementsMatch(t, []string{strings.Repeat("Z", maxMunkiIssueNameLen), strings.Repeat("💞", maxMunkiIssueNameLen)}, names)

	// test the truncation of overly long issue names, ascii and multi-byte utf8
	// Note that some unicode characters may not be supported properly by mysql
	// (e.g. 🐈 did fail even with truncation), but there's not much we can do
	// about it.
	err = ds.SetOrUpdateMunkiInfo(ctx, hostIDs[0], "1.0.0", []string{strings.Repeat("A", maxMunkiIssueNameLen+1)}, []string{strings.Repeat("☺", maxMunkiIssueNameLen+1)})
	require.NoError(t, err)

	issues, err = ds.GetHostMunkiIssues(ctx, hostIDs[0])
	require.NoError(t, err)
	require.Len(t, issues, 2)
	names = []string{issues[0].Name, issues[1].Name}
	require.ElementsMatch(t, []string{strings.Repeat("A", maxMunkiIssueNameLen), strings.Repeat("☺", maxMunkiIssueNameLen)}, names)
}

func testHostsEnroll(t *testing.T, ds *Datastore) {
	test.AddAllHostsLabel(t, ds)

	team, err := ds.NewTeam(context.Background(), &fleet.Team{Name: "team1"})
	require.NoError(t, err)

	filter := fleet.TeamFilter{User: test.UserAdmin}
	hosts, err := ds.ListHosts(context.Background(), filter, fleet.HostListOptions{})
	require.NoError(t, err)
	for _, host := range hosts {
		assert.Zero(t, host.LastEnrolledAt)
	}

	for _, tt := range enrollTests {
		h, err := ds.EnrollHost(context.Background(), tt.uuid, tt.nodeKey, &team.ID, 0)
		require.NoError(t, err)
		assert.NotZero(t, h.LastEnrolledAt)

		assert.Equal(t, tt.uuid, h.OsqueryHostID)
		assert.Equal(t, tt.nodeKey, h.NodeKey)

		// This host should be allowed to re-enroll immediately if cooldown is disabled
		_, err = ds.EnrollHost(context.Background(), tt.uuid, tt.nodeKey+"new", nil, 0)
		require.NoError(t, err)
		assert.NotZero(t, h.LastEnrolledAt)

		// This host should not be allowed to re-enroll immediately if cooldown is enabled
		_, err = ds.EnrollHost(context.Background(), tt.uuid, tt.nodeKey+"new", nil, 10*time.Second)
		require.Error(t, err)
		assert.NotZero(t, h.LastEnrolledAt)
	}

	hosts, err = ds.ListHosts(context.Background(), filter, fleet.HostListOptions{})

	require.NoError(t, err)
	for _, host := range hosts {
		assert.NotZero(t, host.LastEnrolledAt)
	}
}

func testHostsLoadHostByNodeKey(t *testing.T, ds *Datastore) {
	test.AddAllHostsLabel(t, ds)
	for _, tt := range enrollTests {
		h, err := ds.EnrollHost(context.Background(), tt.uuid, tt.nodeKey, nil, 0)
		require.NoError(t, err)

		returned, err := ds.LoadHostByNodeKey(context.Background(), h.NodeKey)
		require.NoError(t, err)
		assert.Equal(t, h, returned)
	}

	_, err := ds.LoadHostByNodeKey(context.Background(), "7B1A9DC9-B042-489F-8D5A-EEC2412C95AA")
	assert.Error(t, err)

	_, err = ds.LoadHostByNodeKey(context.Background(), "")
	assert.Error(t, err)
}

func testHostsLoadHostByNodeKeyCaseSensitive(t *testing.T, ds *Datastore) {
	test.AddAllHostsLabel(t, ds)
	for _, tt := range enrollTests {
		h, err := ds.EnrollHost(context.Background(), tt.uuid, tt.nodeKey, nil, 0)
		require.NoError(t, err)

		_, err = ds.LoadHostByNodeKey(context.Background(), strings.ToUpper(h.NodeKey))
		require.Error(t, err, "node key authentication should be case sensitive")
	}
}

func testHostsSearch(t *testing.T, ds *Datastore) {
	h1, err := ds.NewHost(context.Background(), &fleet.Host{
		OsqueryHostID:   "1234",
		DetailUpdatedAt: time.Now(),
		LabelUpdatedAt:  time.Now(),
		PolicyUpdatedAt: time.Now(),
		SeenTime:        time.Now(),
		NodeKey:         "1",
		UUID:            "1",
		Hostname:        "fo.local",
	})
	require.NoError(t, err)

	h2, err := ds.NewHost(context.Background(), &fleet.Host{
		OsqueryHostID:   "5679",
		DetailUpdatedAt: time.Now(),
		LabelUpdatedAt:  time.Now(),
		PolicyUpdatedAt: time.Now(),
		SeenTime:        time.Now(),
		NodeKey:         "2",
		UUID:            "2",
		Hostname:        "bar.local",
	})
	require.NoError(t, err)

	h3, err := ds.NewHost(context.Background(), &fleet.Host{
		OsqueryHostID:   "99999",
		DetailUpdatedAt: time.Now(),
		LabelUpdatedAt:  time.Now(),
		PolicyUpdatedAt: time.Now(),
		SeenTime:        time.Now(),
		NodeKey:         "3",
		UUID:            "abc-def-ghi",
		Hostname:        "foo-bar.local",
	})
	require.NoError(t, err)

	team1, err := ds.NewTeam(context.Background(), &fleet.Team{Name: "team1"})
	require.NoError(t, err)
	team2, err := ds.NewTeam(context.Background(), &fleet.Team{Name: "team2"})
	require.NoError(t, err)

	require.NoError(t, ds.AddHostsToTeam(context.Background(), &team1.ID, []uint{h1.ID}))
	h1.TeamID = &team1.ID
	require.NoError(t, ds.AddHostsToTeam(context.Background(), &team2.ID, []uint{h2.ID}))
	h2.TeamID = &team2.ID

	userAdmin := &fleet.User{GlobalRole: ptr.String(fleet.RoleAdmin)}
	filter := fleet.TeamFilter{User: userAdmin}

	// We once threw errors when the search query was empty. Verify that we
	// don't error.
	_, err = ds.SearchHosts(context.Background(), filter, "")
	require.NoError(t, err)

	hosts, err := ds.SearchHosts(context.Background(), filter, "fo")
	require.NoError(t, err)
	assert.Len(t, hosts, 2)

	hosts, err = ds.SearchHosts(context.Background(), filter, "fo.")
	require.NoError(t, err)
	assert.Len(t, hosts, 1)

	host, err := ds.SearchHosts(context.Background(), filter, "fo", h3.ID)
	require.NoError(t, err)
	require.Len(t, host, 1)
	assert.Equal(t, "fo.local", host[0].Hostname)

	host, err = ds.SearchHosts(context.Background(), filter, "fo", h3.ID, h2.ID)
	require.NoError(t, err)
	require.Len(t, host, 1)
	assert.Equal(t, "fo.local", host[0].Hostname)

	host, err = ds.SearchHosts(context.Background(), filter, "abc")
	require.NoError(t, err)
	require.Len(t, host, 1)
	assert.Equal(t, "abc-def-ghi", host[0].UUID)

	none, err := ds.SearchHosts(context.Background(), filter, "xxx")
	require.NoError(t, err)
	assert.Len(t, none, 0)

	// check to make sure search on ip address works
	h2.PrimaryIP = "99.100.101.103"
	err = ds.UpdateHost(context.Background(), h2)
	require.NoError(t, err)

	hits, err := ds.SearchHosts(context.Background(), filter, "99.100.101")
	require.NoError(t, err)
	require.Equal(t, 1, len(hits))

	hits, err = ds.SearchHosts(context.Background(), filter, "99.100.111")
	require.NoError(t, err)
	assert.Equal(t, 0, len(hits))

	h3.PrimaryIP = "99.100.101.104"
	err = ds.UpdateHost(context.Background(), h3)
	require.NoError(t, err)
	hits, err = ds.SearchHosts(context.Background(), filter, "99.100.101")
	require.NoError(t, err)
	assert.Equal(t, 2, len(hits))
	hits, err = ds.SearchHosts(context.Background(), filter, "99.100.101", h3.ID)
	require.NoError(t, err)
	assert.Equal(t, 1, len(hits))

	hits, err = ds.SearchHosts(context.Background(), filter, "f")
	require.NoError(t, err)
	assert.Equal(t, 2, len(hits))

	hits, err = ds.SearchHosts(context.Background(), filter, "f", h3.ID)
	require.NoError(t, err)
	assert.Equal(t, 1, len(hits))

	hits, err = ds.SearchHosts(context.Background(), filter, "fx")
	require.NoError(t, err)
	assert.Equal(t, 0, len(hits))

	hits, err = ds.SearchHosts(context.Background(), filter, "x")
	require.NoError(t, err)
	assert.Equal(t, 0, len(hits))

	hits, err = ds.SearchHosts(context.Background(), filter, "x", h3.ID)
	require.NoError(t, err)
	assert.Equal(t, 0, len(hits))

	userObs := &fleet.User{GlobalRole: ptr.String(fleet.RoleObserver)}
	filter = fleet.TeamFilter{User: userObs}

	// observer not included
	hosts, err = ds.SearchHosts(context.Background(), filter, "local")
	require.NoError(t, err)
	assert.Len(t, hosts, 0)

	// observer included
	filter.IncludeObserver = true
	hosts, err = ds.SearchHosts(context.Background(), filter, "local")
	require.NoError(t, err)
	assert.Len(t, hosts, 3)

	userTeam1 := &fleet.User{Teams: []fleet.UserTeam{{Team: *team1, Role: fleet.RoleAdmin}}}
	filter = fleet.TeamFilter{User: userTeam1}

	hosts, err = ds.SearchHosts(context.Background(), filter, "local")
	require.NoError(t, err)
	require.Len(t, hosts, 1)
	assert.Equal(t, hosts[0].ID, h1.ID)

	userTeam2 := &fleet.User{Teams: []fleet.UserTeam{{Team: *team2, Role: fleet.RoleObserver}}}
	filter = fleet.TeamFilter{User: userTeam2}

	// observer not included
	hosts, err = ds.SearchHosts(context.Background(), filter, "local")
	require.NoError(t, err)
	assert.Len(t, hosts, 0)

	// observer included
	filter.IncludeObserver = true
	hosts, err = ds.SearchHosts(context.Background(), filter, "local")
	require.NoError(t, err)
	require.Len(t, hosts, 1)
	assert.Equal(t, hosts[0].ID, h2.ID)

	// specific team id
	filter.TeamID = &team2.ID
	hosts, err = ds.SearchHosts(context.Background(), filter, "local")
	require.NoError(t, err)
	require.Len(t, hosts, 1)
	assert.Equal(t, hosts[0].ID, h2.ID)

	// sorted by ids desc
	filter = fleet.TeamFilter{User: userObs, IncludeObserver: true}
	hits, err = ds.SearchHosts(context.Background(), filter, "")
	require.NoError(t, err)
	assert.Len(t, hits, 3)
	assert.Equal(t, []uint{h3.ID, h2.ID, h1.ID}, []uint{hits[0].ID, hits[1].ID, hits[2].ID})
}

func testHostsSearchLimit(t *testing.T, ds *Datastore) {
	filter := fleet.TeamFilter{User: test.UserAdmin}

	for i := 0; i < 15; i++ {
		_, err := ds.NewHost(context.Background(), &fleet.Host{
			DetailUpdatedAt: time.Now(),
			LabelUpdatedAt:  time.Now(),
			PolicyUpdatedAt: time.Now(),
			SeenTime:        time.Now(),
			OsqueryHostID:   fmt.Sprintf("host%d", i),
			NodeKey:         fmt.Sprintf("%d", i),
			UUID:            fmt.Sprintf("%d", i),
			Hostname:        fmt.Sprintf("foo.%d.local", i),
		})
		require.NoError(t, err)
	}

	hosts, err := ds.SearchHosts(context.Background(), filter, "foo")
	require.NoError(t, err)
	assert.Len(t, hosts, 10)
}

func testHostsGenerateStatusStatistics(t *testing.T, ds *Datastore) {
	filter := fleet.TeamFilter{User: test.UserAdmin}
	mockClock := clock.NewMockClock()

	summary, err := ds.GenerateHostStatusStatistics(context.Background(), filter, mockClock.Now(), nil, nil)
	require.NoError(t, err)
	assert.Nil(t, summary.TeamID)
	assert.Equal(t, uint(0), summary.TotalsHostsCount)
	assert.Equal(t, uint(0), summary.OnlineCount)
	assert.Equal(t, uint(0), summary.OfflineCount)
	assert.Equal(t, uint(0), summary.MIACount)
	assert.Equal(t, uint(0), summary.NewCount)
	assert.Nil(t, summary.LowDiskSpaceCount)

	// Online
	h, err := ds.NewHost(context.Background(), &fleet.Host{
		ID:              1,
		OsqueryHostID:   "1",
		NodeKey:         "1",
		DetailUpdatedAt: mockClock.Now().Add(-30 * time.Second),
		LabelUpdatedAt:  mockClock.Now().Add(-30 * time.Second),
		PolicyUpdatedAt: mockClock.Now().Add(-30 * time.Second),
		SeenTime:        mockClock.Now().Add(-30 * time.Second),
		Platform:        "debian",
	})
	require.NoError(t, err)
	h.DistributedInterval = 15
	h.ConfigTLSRefresh = 30
	err = ds.UpdateHost(context.Background(), h)
	require.NoError(t, err)
	require.NoError(t, ds.SetOrUpdateHostDisksSpace(context.Background(), h.ID, 5, 5))

	// Online
	h, err = ds.NewHost(context.Background(), &fleet.Host{
		ID:              2,
		OsqueryHostID:   "2",
		NodeKey:         "2",
		DetailUpdatedAt: mockClock.Now().Add(-1 * time.Minute),
		LabelUpdatedAt:  mockClock.Now().Add(-1 * time.Minute),
		PolicyUpdatedAt: mockClock.Now().Add(-1 * time.Minute),
		SeenTime:        mockClock.Now().Add(-1 * time.Minute),
		Platform:        "windows",
	})
	require.NoError(t, err)
	h.DistributedInterval = 60
	h.ConfigTLSRefresh = 3600
	err = ds.UpdateHost(context.Background(), h)
	require.NoError(t, err)
	require.NoError(t, ds.SetOrUpdateHostDisksSpace(context.Background(), h.ID, 50, 50))

	// Offline
	h, err = ds.NewHost(context.Background(), &fleet.Host{
		ID:              3,
		OsqueryHostID:   "3",
		NodeKey:         "3",
		DetailUpdatedAt: mockClock.Now().Add(-1 * time.Hour),
		LabelUpdatedAt:  mockClock.Now().Add(-1 * time.Hour),
		PolicyUpdatedAt: mockClock.Now().Add(-1 * time.Hour),
		SeenTime:        mockClock.Now().Add(-1 * time.Hour),
		Platform:        "darwin",
	})
	require.NoError(t, err)
	h.DistributedInterval = 300
	h.ConfigTLSRefresh = 300
	err = ds.UpdateHost(context.Background(), h)
	require.NoError(t, err)

	// MIA
	h, err = ds.NewHost(context.Background(), &fleet.Host{
		ID:              4,
		OsqueryHostID:   "4",
		NodeKey:         "4",
		DetailUpdatedAt: mockClock.Now().Add(-35 * (24 * time.Hour)),
		LabelUpdatedAt:  mockClock.Now().Add(-35 * (24 * time.Hour)),
		PolicyUpdatedAt: mockClock.Now().Add(-35 * (24 * time.Hour)),
		SeenTime:        mockClock.Now().Add(-35 * (24 * time.Hour)),
		Platform:        "rhel",
	})
	require.NoError(t, err)

	team1, err := ds.NewTeam(context.Background(), &fleet.Team{Name: "team1"})
	require.NoError(t, err)
	require.NoError(t, ds.AddHostsToTeam(context.Background(), &team1.ID, []uint{h.ID}))

	wantPlatforms := []*fleet.HostSummaryPlatform{
		{Platform: "debian", HostsCount: 1},
		{Platform: "rhel", HostsCount: 1},
		{Platform: "windows", HostsCount: 1},
		{Platform: "darwin", HostsCount: 1},
	}

	summary, err = ds.GenerateHostStatusStatistics(context.Background(), filter, mockClock.Now(), nil, nil)
	require.NoError(t, err)
	assert.Equal(t, uint(4), summary.TotalsHostsCount)
	assert.Equal(t, uint(2), summary.OnlineCount)
	assert.Equal(t, uint(2), summary.OfflineCount)
	assert.Equal(t, uint(1), summary.MIACount)
	assert.Equal(t, uint(1), summary.Missing30DaysCount)
	assert.Equal(t, uint(4), summary.NewCount)
	assert.Nil(t, summary.LowDiskSpaceCount)
	assert.ElementsMatch(t, summary.Platforms, wantPlatforms)

	summary, err = ds.GenerateHostStatusStatistics(context.Background(), filter, mockClock.Now().Add(1*time.Hour), nil, ptr.Int(10))
	require.NoError(t, err)
	assert.Equal(t, uint(4), summary.TotalsHostsCount)
	assert.Equal(t, uint(0), summary.OnlineCount)
	assert.Equal(t, uint(4), summary.OfflineCount) // offline count includes mia hosts as of Fleet 4.15
	assert.Equal(t, uint(1), summary.MIACount)
	assert.Equal(t, uint(1), summary.Missing30DaysCount)
	assert.Equal(t, uint(4), summary.NewCount)
	require.NotNil(t, summary.LowDiskSpaceCount)
	assert.Equal(t, uint(1), *summary.LowDiskSpaceCount)
	assert.ElementsMatch(t, summary.Platforms, wantPlatforms)

	summary, err = ds.GenerateHostStatusStatistics(context.Background(), filter, mockClock.Now().Add(11*24*time.Hour), nil, nil)
	require.NoError(t, err)
	assert.Equal(t, uint(1), summary.MIACount)
	assert.Equal(t, uint(1), summary.Missing30DaysCount)

	userObs := &fleet.User{GlobalRole: ptr.String(fleet.RoleObserver)}
	filter = fleet.TeamFilter{User: userObs}

	summary, err = ds.GenerateHostStatusStatistics(context.Background(), filter, mockClock.Now().Add(1*time.Hour), nil, nil)
	require.NoError(t, err)
	assert.Equal(t, uint(0), summary.TotalsHostsCount)

	filter.IncludeObserver = true
	summary, err = ds.GenerateHostStatusStatistics(context.Background(), filter, mockClock.Now().Add(1*time.Hour), nil, nil)
	require.NoError(t, err)
	assert.Equal(t, uint(4), summary.TotalsHostsCount)

	userTeam1 := &fleet.User{Teams: []fleet.UserTeam{{Team: *team1, Role: fleet.RoleAdmin}}}
	filter = fleet.TeamFilter{User: userTeam1}
	summary, err = ds.GenerateHostStatusStatistics(context.Background(), filter, mockClock.Now().Add(1*time.Hour), nil, nil)
	require.NoError(t, err)
	assert.Equal(t, uint(1), summary.TotalsHostsCount)
	assert.Equal(t, uint(1), summary.MIACount)

	summary, err = ds.GenerateHostStatusStatistics(context.Background(), fleet.TeamFilter{User: test.UserAdmin}, mockClock.Now(), ptr.String("linux"), nil)
	require.NoError(t, err)
	assert.Equal(t, uint(2), summary.TotalsHostsCount)

	summary, err = ds.GenerateHostStatusStatistics(context.Background(), filter, mockClock.Now(), ptr.String("linux"), nil)
	require.NoError(t, err)
	assert.Equal(t, uint(1), summary.TotalsHostsCount)

	summary, err = ds.GenerateHostStatusStatistics(context.Background(), fleet.TeamFilter{User: test.UserAdmin}, mockClock.Now(), ptr.String("darwin"), nil)
	require.NoError(t, err)
	assert.Equal(t, uint(1), summary.TotalsHostsCount)

	summary, err = ds.GenerateHostStatusStatistics(context.Background(), fleet.TeamFilter{User: test.UserAdmin}, mockClock.Now(), ptr.String("windows"), ptr.Int(60))
	require.NoError(t, err)
	assert.Equal(t, uint(1), summary.TotalsHostsCount)
	require.NotNil(t, summary.LowDiskSpaceCount)
	assert.Equal(t, uint(1), *summary.LowDiskSpaceCount)
}

func testHostsMarkSeen(t *testing.T, ds *Datastore) {
	mockClock := clock.NewMockClock()

	anHourAgo := mockClock.Now().Add(-1 * time.Hour).UTC()
	aDayAgo := mockClock.Now().Add(-24 * time.Hour).UTC()

	h1, err := ds.NewHost(context.Background(), &fleet.Host{
		ID:              1,
		OsqueryHostID:   "1",
		UUID:            "1",
		NodeKey:         "1",
		DetailUpdatedAt: aDayAgo,
		LabelUpdatedAt:  aDayAgo,
		PolicyUpdatedAt: aDayAgo,
		SeenTime:        aDayAgo,
	})
	require.NoError(t, err)

	{
		h1Verify, err := ds.Host(context.Background(), 1)
		require.NoError(t, err)
		require.NotNil(t, h1Verify)
		assert.WithinDuration(t, aDayAgo, h1Verify.SeenTime, time.Second)
	}

	err = ds.MarkHostsSeen(context.Background(), []uint{h1.ID}, anHourAgo)
	require.NoError(t, err)

	{
		h1Verify, err := ds.Host(context.Background(), 1)
		require.NoError(t, err)
		require.NotNil(t, h1Verify)
		assert.WithinDuration(t, anHourAgo, h1Verify.SeenTime, time.Second)
	}
}

func testHostsMarkSeenMany(t *testing.T, ds *Datastore) {
	mockClock := clock.NewMockClock()

	aSecondAgo := mockClock.Now().Add(-1 * time.Second).UTC()
	anHourAgo := mockClock.Now().Add(-1 * time.Hour).UTC()
	aDayAgo := mockClock.Now().Add(-24 * time.Hour).UTC()

	h1, err := ds.NewHost(context.Background(), &fleet.Host{
		ID:              1,
		OsqueryHostID:   "1",
		UUID:            "1",
		NodeKey:         "1",
		DetailUpdatedAt: aDayAgo,
		LabelUpdatedAt:  aDayAgo,
		PolicyUpdatedAt: aDayAgo,
		SeenTime:        aDayAgo,
	})
	require.NoError(t, err)

	h2, err := ds.NewHost(context.Background(), &fleet.Host{
		ID:              2,
		OsqueryHostID:   "2",
		UUID:            "2",
		NodeKey:         "2",
		DetailUpdatedAt: aDayAgo,
		LabelUpdatedAt:  aDayAgo,
		PolicyUpdatedAt: aDayAgo,
		SeenTime:        aDayAgo,
	})
	require.NoError(t, err)

	err = ds.MarkHostsSeen(context.Background(), []uint{h1.ID}, anHourAgo)
	require.NoError(t, err)

	{
		h1Verify, err := ds.Host(context.Background(), h1.ID)
		require.NoError(t, err)
		require.NotNil(t, h1Verify)
		assert.WithinDuration(t, anHourAgo, h1Verify.SeenTime, time.Second)

		h2Verify, err := ds.Host(context.Background(), h2.ID)
		require.NoError(t, err)
		require.NotNil(t, h2Verify)
		assert.WithinDuration(t, aDayAgo, h2Verify.SeenTime, time.Second)
	}

	err = ds.MarkHostsSeen(context.Background(), []uint{h1.ID, h2.ID}, aSecondAgo)
	require.NoError(t, err)

	{
		h1Verify, err := ds.Host(context.Background(), h1.ID)
		require.NoError(t, err)
		require.NotNil(t, h1Verify)
		assert.WithinDuration(t, aSecondAgo, h1Verify.SeenTime, time.Second)

		h2Verify, err := ds.Host(context.Background(), h2.ID)
		require.NoError(t, err)
		require.NotNil(t, h2Verify)
		assert.WithinDuration(t, aSecondAgo, h2Verify.SeenTime, time.Second)
	}
}

func testHostsCleanupIncoming(t *testing.T, ds *Datastore) {
	mockClock := clock.NewMockClock()

	h1, err := ds.NewHost(context.Background(), &fleet.Host{
		ID:              1,
		OsqueryHostID:   "1",
		UUID:            "1",
		NodeKey:         "1",
		DetailUpdatedAt: mockClock.Now(),
		LabelUpdatedAt:  mockClock.Now(),
		PolicyUpdatedAt: mockClock.Now(),
		SeenTime:        mockClock.Now(),
	})
	require.NoError(t, err)

	h2, err := ds.NewHost(context.Background(), &fleet.Host{
		ID:              2,
		OsqueryHostID:   "2",
		UUID:            "2",
		NodeKey:         "2",
		Hostname:        "foobar",
		OsqueryVersion:  "3.2.3",
		DetailUpdatedAt: mockClock.Now(),
		LabelUpdatedAt:  mockClock.Now(),
		PolicyUpdatedAt: mockClock.Now(),
		SeenTime:        mockClock.Now(),
	})
	require.NoError(t, err)

	_, err = ds.CleanupIncomingHosts(context.Background(), mockClock.Now().UTC())
	require.NoError(t, err)

	// Both hosts should still exist because they are new
	_, err = ds.Host(context.Background(), h1.ID)
	require.NoError(t, err)
	_, err = ds.Host(context.Background(), h2.ID)
	require.NoError(t, err)

	deleted, err := ds.CleanupIncomingHosts(context.Background(), mockClock.Now().Add(6*time.Minute).UTC())
	require.NoError(t, err)
	require.Equal(t, []uint{h1.ID}, deleted)

	// Now only the host with details should exist
	_, err = ds.Host(context.Background(), h1.ID)
	assert.NotNil(t, err)
	_, err = ds.Host(context.Background(), h2.ID)
	require.NoError(t, err)
}

func testHostsIDsByName(t *testing.T, ds *Datastore) {
	hosts := make([]*fleet.Host, 10)
	for i := range hosts {
		h, err := ds.NewHost(context.Background(), &fleet.Host{
			DetailUpdatedAt: time.Now(),
			LabelUpdatedAt:  time.Now(),
			PolicyUpdatedAt: time.Now(),
			SeenTime:        time.Now(),
			OsqueryHostID:   fmt.Sprintf("host%d", i),
			NodeKey:         fmt.Sprintf("%d", i),
			UUID:            fmt.Sprintf("%d", i),
			Hostname:        fmt.Sprintf("foo.%d.local", i),
		})
		require.NoError(t, err)
		hosts[i] = h
	}

	team1, err := ds.NewTeam(context.Background(), &fleet.Team{Name: "team1"})
	require.NoError(t, err)
	require.NoError(t, ds.AddHostsToTeam(context.Background(), &team1.ID, []uint{hosts[0].ID}))

	filter := fleet.TeamFilter{User: test.UserAdmin}
	hostsByName, err := ds.HostIDsByName(context.Background(), filter, []string{"foo.2.local", "foo.1.local", "foo.5.local"})
	require.NoError(t, err)
	sort.Slice(hostsByName, func(i, j int) bool { return hostsByName[i] < hostsByName[j] })
	assert.Equal(t, hostsByName, []uint{2, 3, 6})

	userObs := &fleet.User{GlobalRole: ptr.String(fleet.RoleObserver)}
	filter = fleet.TeamFilter{User: userObs}

	hostsByName, err = ds.HostIDsByName(context.Background(), filter, []string{"foo.2.local", "foo.1.local", "foo.5.local"})
	require.NoError(t, err)
	assert.Len(t, hostsByName, 0)

	filter.IncludeObserver = true
	hostsByName, err = ds.HostIDsByName(context.Background(), filter, []string{"foo.2.local", "foo.1.local", "foo.5.local"})
	require.NoError(t, err)
	assert.Len(t, hostsByName, 3)

	userTeam1 := &fleet.User{Teams: []fleet.UserTeam{{Team: *team1, Role: fleet.RoleAdmin}}}
	filter = fleet.TeamFilter{User: userTeam1}

	hostsByName, err = ds.HostIDsByName(context.Background(), filter, []string{"foo.2.local", "foo.1.local", "foo.5.local"})
	require.NoError(t, err)
	assert.Len(t, hostsByName, 0)

	hostsByName, err = ds.HostIDsByName(context.Background(), filter, []string{"foo.0.local", "foo.1.local", "foo.5.local"})
	require.NoError(t, err)
	require.Len(t, hostsByName, 1)
	assert.Equal(t, hostsByName[0], hosts[0].ID)
}

func testLoadHostByNodeKeyLoadsDisk(t *testing.T, ds *Datastore) {
	h, err := ds.NewHost(context.Background(), &fleet.Host{
		DetailUpdatedAt: time.Now(),
		LabelUpdatedAt:  time.Now(),
		PolicyUpdatedAt: time.Now(),
		SeenTime:        time.Now(),
		OsqueryHostID:   "foobar",
		NodeKey:         "nodekey",
		UUID:            "uuid",
		Hostname:        "foobar.local",
	})
	require.NoError(t, err)

	err = ds.UpdateHost(context.Background(), h)
	require.NoError(t, err)
	err = ds.SetOrUpdateHostDisksSpace(context.Background(), h.ID, 1.24, 42.0)
	require.NoError(t, err)

	h, err = ds.LoadHostByNodeKey(context.Background(), "nodekey")
	require.NoError(t, err)
	assert.Equal(t, 1.24, h.GigsDiskSpaceAvailable)
	assert.Equal(t, 42.0, h.PercentDiskSpaceAvailable)
}

func testLoadHostByNodeKeyUsesStmt(t *testing.T, ds *Datastore) {
	_, err := ds.NewHost(context.Background(), &fleet.Host{
		DetailUpdatedAt: time.Now(),
		LabelUpdatedAt:  time.Now(),
		PolicyUpdatedAt: time.Now(),
		SeenTime:        time.Now(),
		OsqueryHostID:   "foobar",
		NodeKey:         "nodekey",
		UUID:            "uuid",
		Hostname:        "foobar.local",
	})
	require.NoError(t, err)
	_, err = ds.NewHost(context.Background(), &fleet.Host{
		DetailUpdatedAt: time.Now(),
		LabelUpdatedAt:  time.Now(),
		PolicyUpdatedAt: time.Now(),
		SeenTime:        time.Now(),
		OsqueryHostID:   "foobar2",
		NodeKey:         "nodekey2",
		UUID:            "uuid2",
		Hostname:        "foobar2.local",
	})
	require.NoError(t, err)

	err = ds.closeStmts()
	require.NoError(t, err)

	ds.stmtCacheMu.Lock()
	require.Len(t, ds.stmtCache, 0)
	ds.stmtCacheMu.Unlock()

	h, err := ds.LoadHostByNodeKey(context.Background(), "nodekey")
	require.NoError(t, err)
	require.Equal(t, "foobar.local", h.Hostname)

	ds.stmtCacheMu.Lock()
	require.Len(t, ds.stmtCache, 1)
	ds.stmtCacheMu.Unlock()

	h, err = ds.LoadHostByNodeKey(context.Background(), "nodekey")
	require.NoError(t, err)
	require.Equal(t, "foobar.local", h.Hostname)

	ds.stmtCacheMu.Lock()
	require.Len(t, ds.stmtCache, 1)
	ds.stmtCacheMu.Unlock()

	h, err = ds.LoadHostByNodeKey(context.Background(), "nodekey2")
	require.NoError(t, err)
	require.Equal(t, "foobar2.local", h.Hostname)
}

func testHostsAdditional(t *testing.T, ds *Datastore) {
	h, err := ds.NewHost(context.Background(), &fleet.Host{
		DetailUpdatedAt: time.Now(),
		LabelUpdatedAt:  time.Now(),
		PolicyUpdatedAt: time.Now(),
		SeenTime:        time.Now(),
		OsqueryHostID:   "foobar",
		NodeKey:         "nodekey",
		UUID:            "uuid",
		Hostname:        "foobar.local",
	})
	require.NoError(t, err)

	h, err = ds.HostLite(context.Background(), h.ID)
	require.NoError(t, err)
	assert.Equal(t, "foobar.local", h.Hostname)
	assert.Nil(t, h.Additional)

	// Additional not yet set
	h, err = ds.Host(context.Background(), h.ID)
	require.NoError(t, err)
	assert.Nil(t, h.Additional)

	// Add additional
	additional := json.RawMessage(`{"additional": "result"}`)
	ds.SaveHostAdditional(context.Background(), h.ID, &additional)

	// Additional should not be loaded for HostLite
	h, err = ds.HostLite(context.Background(), h.ID)
	require.NoError(t, err)
	assert.Equal(t, "foobar.local", h.Hostname)
	assert.Nil(t, h.Additional)

	h, err = ds.Host(context.Background(), h.ID)
	require.NoError(t, err)
	assert.Equal(t, &additional, h.Additional)

	// Update besides additional. Additional should be unchanged.
	h, err = ds.HostLite(context.Background(), h.ID)
	require.NoError(t, err)
	h.Hostname = "baz.local"
	err = ds.UpdateHost(context.Background(), h)
	require.NoError(t, err)

	h, err = ds.HostLite(context.Background(), h.ID)
	require.NoError(t, err)
	assert.Equal(t, "baz.local", h.Hostname)
	assert.Nil(t, h.Additional)

	h, err = ds.Host(context.Background(), h.ID)
	require.NoError(t, err)
	assert.Equal(t, &additional, h.Additional)

	// Update additional
	additional = json.RawMessage(`{"other": "additional"}`)
	ds.SaveHostAdditional(context.Background(), h.ID, &additional)
	require.NoError(t, err)

	h, err = ds.HostLite(context.Background(), h.ID)
	require.NoError(t, err)
	assert.Equal(t, "baz.local", h.Hostname)
	assert.Nil(t, h.Additional)

	h, err = ds.Host(context.Background(), h.ID)
	require.NoError(t, err)
	assert.Equal(t, &additional, h.Additional)
}

func testHostsByIdentifier(t *testing.T, ds *Datastore) {
	now := time.Now().UTC().Truncate(time.Second)
	for i := 1; i <= 10; i++ {
		_, err := ds.NewHost(context.Background(), &fleet.Host{
			DetailUpdatedAt: now,
			LabelUpdatedAt:  now,
			PolicyUpdatedAt: now,
			SeenTime:        now,
			OsqueryHostID:   fmt.Sprintf("osquery_host_id_%d", i),
			NodeKey:         fmt.Sprintf("node_key_%d", i),
			UUID:            fmt.Sprintf("uuid_%d", i),
			Hostname:        fmt.Sprintf("hostname_%d", i),
		})
		require.NoError(t, err)
	}

	var (
		h   *fleet.Host
		err error
	)
	h, err = ds.HostByIdentifier(context.Background(), "uuid_1")
	require.NoError(t, err)
	assert.Equal(t, uint(1), h.ID)
	assert.Equal(t, now.UTC(), h.SeenTime)

	h, err = ds.HostByIdentifier(context.Background(), "osquery_host_id_2")
	require.NoError(t, err)
	assert.Equal(t, uint(2), h.ID)
	assert.Equal(t, now.UTC(), h.SeenTime)

	h, err = ds.HostByIdentifier(context.Background(), "node_key_4")
	require.NoError(t, err)
	assert.Equal(t, uint(4), h.ID)
	assert.Equal(t, now.UTC(), h.SeenTime)

	h, err = ds.HostByIdentifier(context.Background(), "hostname_7")
	require.NoError(t, err)
	assert.Equal(t, uint(7), h.ID)
	assert.Equal(t, now.UTC(), h.SeenTime)

	h, err = ds.HostByIdentifier(context.Background(), "foobar")
	require.Error(t, err)
	require.Nil(t, h)
}

func testHostsAddToTeam(t *testing.T, ds *Datastore) {
	team1, err := ds.NewTeam(context.Background(), &fleet.Team{Name: "team1"})
	require.NoError(t, err)
	team2, err := ds.NewTeam(context.Background(), &fleet.Team{Name: "team2"})
	require.NoError(t, err)

	for i := 0; i < 10; i++ {
		test.NewHost(t, ds, fmt.Sprint(i), "", "key"+fmt.Sprint(i), "uuid"+fmt.Sprint(i), time.Now())
	}

	for i := 1; i <= 10; i++ {
		host, err := ds.Host(context.Background(), uint(i))
		require.NoError(t, err)
		assert.Nil(t, host.TeamID)
	}

	require.NoError(t, ds.AddHostsToTeam(context.Background(), &team1.ID, []uint{1, 2, 3}))
	require.NoError(t, ds.AddHostsToTeam(context.Background(), &team2.ID, []uint{3, 4, 5}))

	for i := 1; i <= 10; i++ {
		host, err := ds.Host(context.Background(), uint(i))
		require.NoError(t, err)
		var expectedID *uint
		switch {
		case i <= 2:
			expectedID = &team1.ID
		case i <= 5:
			expectedID = &team2.ID
		}
		assert.Equal(t, expectedID, host.TeamID)
	}

	require.NoError(t, ds.AddHostsToTeam(context.Background(), nil, []uint{1, 2, 3, 4}))
	require.NoError(t, ds.AddHostsToTeam(context.Background(), &team1.ID, []uint{5, 6, 7, 8, 9, 10}))

	for i := 1; i <= 10; i++ {
		host, err := ds.Host(context.Background(), uint(i))
		require.NoError(t, err)
		var expectedID *uint
		switch {
		case i >= 5:
			expectedID = &team1.ID
		}
		assert.Equal(t, expectedID, host.TeamID)
	}
}

func testHostsSaveUsers(t *testing.T, ds *Datastore) {
	host, err := ds.NewHost(context.Background(), &fleet.Host{
		DetailUpdatedAt: time.Now(),
		LabelUpdatedAt:  time.Now(),
		PolicyUpdatedAt: time.Now(),
		SeenTime:        time.Now(),
		NodeKey:         "1",
		UUID:            "1",
		Hostname:        "foo.local",
		PrimaryIP:       "192.168.1.1",
		PrimaryMac:      "30-65-EC-6F-C4-58",
	})
	require.NoError(t, err)
	require.NotNil(t, host)

	err = ds.UpdateHost(context.Background(), host)
	require.NoError(t, err)

	host, err = ds.Host(context.Background(), host.ID)
	require.NoError(t, err)
	assert.Len(t, host.Users, 0)

	u1 := fleet.HostUser{
		Uid:       42,
		Username:  "user",
		Type:      "aaa",
		GroupName: "group",
		Shell:     "shell",
	}
	u2 := fleet.HostUser{
		Uid:       43,
		Username:  "user2",
		Type:      "aaa",
		GroupName: "group",
		Shell:     "shell",
	}
	hostUsers := []fleet.HostUser{u1, u2}
	err = ds.SaveHostUsers(context.Background(), host.ID, hostUsers)
	require.NoError(t, err)

	host, err = ds.Host(context.Background(), host.ID)
	require.NoError(t, err)
	require.Len(t, host.Users, 2)
	test.ElementsMatchSkipID(t, host.Users, []fleet.HostUser{u1, u2})

	// remove u1 user
	hostUsers = []fleet.HostUser{u2}
	err = ds.SaveHostUsers(context.Background(), host.ID, hostUsers)
	require.NoError(t, err)

	host, err = ds.Host(context.Background(), host.ID)
	require.NoError(t, err)
	require.Len(t, host.Users, 1)
	assert.Equal(t, host.Users[0].Uid, u2.Uid)

	// readd u1 but with a different shell
	u1.Shell = "/some/new/shell"
	hostUsers = []fleet.HostUser{u1, u2}
	err = ds.SaveHostUsers(context.Background(), host.ID, hostUsers)
	require.NoError(t, err)

	host, err = ds.Host(context.Background(), host.ID)
	require.NoError(t, err)
	require.Len(t, host.Users, 2)
	test.ElementsMatchSkipID(t, host.Users, []fleet.HostUser{u1, u2})
}

func testHostsSaveUsersWithoutUid(t *testing.T, ds *Datastore) {
	host, err := ds.NewHost(context.Background(), &fleet.Host{
		DetailUpdatedAt: time.Now(),
		LabelUpdatedAt:  time.Now(),
		PolicyUpdatedAt: time.Now(),
		SeenTime:        time.Now(),
		NodeKey:         "1",
		UUID:            "1",
		Hostname:        "foo.local",
		PrimaryIP:       "192.168.1.1",
		PrimaryMac:      "30-65-EC-6F-C4-58",
	})
	require.NoError(t, err)
	require.NotNil(t, host)

	err = ds.UpdateHost(context.Background(), host)
	require.NoError(t, err)

	host, err = ds.Host(context.Background(), host.ID)
	require.NoError(t, err)
	assert.Len(t, host.Users, 0)

	u1 := fleet.HostUser{
		Username:  "user",
		Type:      "aaa",
		GroupName: "group",
		Shell:     "shell",
	}
	u2 := fleet.HostUser{
		Username:  "user2",
		Type:      "aaa",
		GroupName: "group",
		Shell:     "shell",
	}
	hostUsers := []fleet.HostUser{u1, u2}

	err = ds.SaveHostUsers(context.Background(), host.ID, hostUsers)
	require.NoError(t, err)

	host, err = ds.Host(context.Background(), host.ID)
	require.NoError(t, err)
	require.Len(t, host.Users, 2)
	test.ElementsMatchSkipID(t, host.Users, []fleet.HostUser{u1, u2})

	// remove u1 user
	hostUsers = []fleet.HostUser{u2}
	err = ds.SaveHostUsers(context.Background(), host.ID, hostUsers)
	require.NoError(t, err)

	host, err = ds.Host(context.Background(), host.ID)
	require.NoError(t, err)
	require.Len(t, host.Users, 1)
	assert.Equal(t, host.Users[0].Uid, u2.Uid)
}

func addHostSeenLast(t *testing.T, ds fleet.Datastore, i, days int) {
	host, err := ds.NewHost(context.Background(), &fleet.Host{
		DetailUpdatedAt: time.Now(),
		LabelUpdatedAt:  time.Now(),
		PolicyUpdatedAt: time.Now(),
		SeenTime:        time.Now().Add(-1 * time.Duration(days) * 24 * time.Hour),
		OsqueryHostID:   fmt.Sprintf("%d", i),
		NodeKey:         fmt.Sprintf("%d", i),
		UUID:            fmt.Sprintf("%d", i),
		Hostname:        fmt.Sprintf("foo.local%d", i),
		PrimaryIP:       fmt.Sprintf("192.168.1.%d", i),
		PrimaryMac:      fmt.Sprintf("30-65-EC-6F-C4-5%d", i),
	})
	require.NoError(t, err)
	require.NotNil(t, host)
}

func testHostsTotalAndUnseenSince(t *testing.T, ds *Datastore) {
	addHostSeenLast(t, ds, 1, 0)

	total, unseen, err := ds.TotalAndUnseenHostsSince(context.Background(), 1)
	require.NoError(t, err)
	assert.Equal(t, 1, total)
	assert.Equal(t, 0, unseen)

	addHostSeenLast(t, ds, 2, 2)
	addHostSeenLast(t, ds, 3, 4)

	total, unseen, err = ds.TotalAndUnseenHostsSince(context.Background(), 1)
	require.NoError(t, err)
	assert.Equal(t, 3, total)
	assert.Equal(t, 2, unseen)

	// host not counted as unseen if less than a full 24 hours has passed
	_, err = ds.writer.ExecContext(context.Background(), `UPDATE host_seen_times SET seen_time = ? WHERE host_id = 2`, time.Now().Add(-1*time.Duration(1)*86399*time.Second))
	require.NoError(t, err)

	total, unseen, err = ds.TotalAndUnseenHostsSince(context.Background(), 1)
	require.NoError(t, err)
	assert.Equal(t, 3, total)
	assert.Equal(t, 1, unseen)

	// host counted as unseen if more than 24 hours has passed
	_, err = ds.writer.ExecContext(context.Background(), `UPDATE host_seen_times SET seen_time = ? WHERE host_id = 2`, time.Now().Add(-1*time.Duration(1)*86401*time.Second))
	require.NoError(t, err)

	total, unseen, err = ds.TotalAndUnseenHostsSince(context.Background(), 1)
	require.NoError(t, err)
	assert.Equal(t, 3, total)
	assert.Equal(t, 2, unseen)
}

func testHostsListByPolicy(t *testing.T, ds *Datastore) {
	user1 := test.NewUser(t, ds, "Alice", "alice@example.com", true)
	for i := 0; i < 10; i++ {
		_, err := ds.NewHost(context.Background(), &fleet.Host{
			DetailUpdatedAt: time.Now(),
			LabelUpdatedAt:  time.Now(),
			PolicyUpdatedAt: time.Now(),
			SeenTime:        time.Now().Add(-time.Duration(i) * time.Minute),
			OsqueryHostID:   strconv.Itoa(i),
			NodeKey:         fmt.Sprintf("%d", i),
			UUID:            fmt.Sprintf("%d", i),
			Hostname:        fmt.Sprintf("foo.local%d", i),
		})
		require.NoError(t, err)
	}

	filter := fleet.TeamFilter{User: test.UserAdmin}

	q := test.NewQuery(t, ds, "query1", "select 1", 0, true)
	p, err := ds.NewGlobalPolicy(context.Background(), &user1.ID, fleet.PolicyPayload{
		QueryID: &q.ID,
	})
	require.NoError(t, err)

	// When policy response is null, we list all hosts that haven't reported at all for the policy, or errored out
	hosts := listHostsCheckCount(t, ds, filter, fleet.HostListOptions{PolicyIDFilter: &p.ID}, 10)
	require.Len(t, hosts, 10)

	h1 := hosts[0]
	h2 := hosts[1]

	hosts = listHostsCheckCount(t, ds, filter, fleet.HostListOptions{PolicyIDFilter: &p.ID, PolicyResponseFilter: ptr.Bool(true)}, 0)
	require.Len(t, hosts, 0)

	hosts = listHostsCheckCount(t, ds, filter, fleet.HostListOptions{PolicyIDFilter: &p.ID, PolicyResponseFilter: ptr.Bool(false)}, 0)
	require.Len(t, hosts, 0)

	// Make one host pass the policy and another not pass
	require.NoError(t, ds.RecordPolicyQueryExecutions(context.Background(), h1, map[uint]*bool{1: ptr.Bool(true)}, time.Now(), false))
	require.NoError(t, ds.RecordPolicyQueryExecutions(context.Background(), h2, map[uint]*bool{1: ptr.Bool(false)}, time.Now(), false))

	hosts = listHostsCheckCount(t, ds, filter, fleet.HostListOptions{PolicyIDFilter: &p.ID, PolicyResponseFilter: ptr.Bool(true)}, 1)
	require.Len(t, hosts, 1)
	assert.Equal(t, h1.ID, hosts[0].ID)

	hosts = listHostsCheckCount(t, ds, filter, fleet.HostListOptions{PolicyIDFilter: &p.ID, PolicyResponseFilter: ptr.Bool(false)}, 1)
	require.Len(t, hosts, 1)
	assert.Equal(t, h2.ID, hosts[0].ID)

	hosts = listHostsCheckCount(t, ds, filter, fleet.HostListOptions{PolicyIDFilter: &p.ID}, 8)
	require.Len(t, hosts, 8)
}

func testHostsListBySoftware(t *testing.T, ds *Datastore) {
	for i := 0; i < 10; i++ {
		_, err := ds.NewHost(context.Background(), &fleet.Host{
			DetailUpdatedAt: time.Now(),
			LabelUpdatedAt:  time.Now(),
			PolicyUpdatedAt: time.Now(),
			SeenTime:        time.Now().Add(-time.Duration(i) * time.Minute),
			OsqueryHostID:   strconv.Itoa(i),
			NodeKey:         fmt.Sprintf("%d", i),
			UUID:            fmt.Sprintf("%d", i),
			Hostname:        fmt.Sprintf("foo.local%d", i),
		})
		require.NoError(t, err)
	}

	filter := fleet.TeamFilter{User: test.UserAdmin}

	hosts := listHostsCheckCount(t, ds, filter, fleet.HostListOptions{}, 10)

	software := []fleet.Software{
		{Name: "foo", Version: "0.0.2", Source: "chrome_extensions"},
		{Name: "foo", Version: "0.0.3", Source: "chrome_extensions"},
		{Name: "bar", Version: "0.0.3", Source: "deb_packages", BundleIdentifier: "com.some.identifier"},
	}
	host1 := hosts[0]
	host2 := hosts[1]
	require.NoError(t, ds.UpdateHostSoftware(context.Background(), host1.ID, software))
	require.NoError(t, ds.UpdateHostSoftware(context.Background(), host2.ID, software))

	require.NoError(t, ds.LoadHostSoftware(context.Background(), host1, false))
	require.NoError(t, ds.LoadHostSoftware(context.Background(), host2, false))

	hosts = listHostsCheckCount(t, ds, filter, fleet.HostListOptions{SoftwareIDFilter: &host1.Software[0].ID}, 2)
	require.Len(t, hosts, 2)
}

func testHostsListByOperatingSystemID(t *testing.T, ds *Datastore) {
	// seed hosts
	hostsByID := make(map[uint]fleet.Host)
	for i := 0; i < 9; i++ {
		h, err := ds.NewHost(context.Background(), &fleet.Host{
			DetailUpdatedAt: time.Now(),
			LabelUpdatedAt:  time.Now(),
			PolicyUpdatedAt: time.Now(),
			SeenTime:        time.Now().Add(-time.Duration(i) * time.Minute),
			OsqueryHostID:   strconv.Itoa(i),
			NodeKey:         fmt.Sprintf("%d", i),
			UUID:            fmt.Sprintf("%d", i),
			Hostname:        fmt.Sprintf("foo.local%d", i),
		})
		require.NoError(t, err)
		hostsByID[h.ID] = *h
	}

	// seed operating systems
	seeds := []fleet.OperatingSystem{
		{Name: "CentOS", Version: "8.0.0", Platform: "rhel", KernelVersion: "5.10.76-linuxkit"},
		{Name: "Ubuntu", Version: "20.4.0 LTS", Platform: "ubuntu", KernelVersion: "5.10.76-linuxkit"},
		{Name: "Ubuntu", Version: "20.5.0 LTS", Platform: "ubuntu", KernelVersion: "5.10.76-linuxkit"},
	}
	var hostIDsCentOS []uint
	var hostsIDsUbuntu20_4 []uint
	var hostsIDsUbuntu20_5 []uint
	for _, h := range hostsByID {
		r := h.ID % 3
		err := ds.UpdateHostOperatingSystem(context.Background(), h.ID, seeds[r])
		require.NoError(t, err)
		switch r {
		case 0:
			hostIDsCentOS = append(hostIDsCentOS, h.ID)
		case 1:
			hostsIDsUbuntu20_4 = append(hostsIDsUbuntu20_4, h.ID)
		case 2:
			hostsIDsUbuntu20_5 = append(hostsIDsUbuntu20_5, h.ID)
		}
	}

	storedOSs, err := ds.ListOperatingSystems(context.Background())
	require.NoError(t, err)
	require.Len(t, storedOSs, 3)
	storedOSByNameVers := make(map[string]fleet.OperatingSystem)
	for _, os := range storedOSs {
		storedOSByNameVers[fmt.Sprintf("%s %s", os.Name, os.Version)] = os
	}

	// filter by id of Ubuntu 20.4.0
	hosts := listHostsCheckCount(t, ds, fleet.TeamFilter{User: test.UserAdmin}, fleet.HostListOptions{OSIDFilter: ptr.Uint(storedOSByNameVers["Ubuntu 20.4.0 LTS"].ID)}, 3)
	for _, h := range hosts {
		require.Contains(t, hostsIDsUbuntu20_4, h.ID)
	}

	// filter by id of Ubuntu 20.5.0
	hosts = listHostsCheckCount(t, ds, fleet.TeamFilter{User: test.UserAdmin}, fleet.HostListOptions{OSIDFilter: ptr.Uint(storedOSByNameVers["Ubuntu 20.5.0 LTS"].ID)}, 3)
	for _, h := range hosts {
		require.Contains(t, hostsIDsUbuntu20_5, h.ID)
	}

	// filter by id of CentOS 8.0.0
	hosts = listHostsCheckCount(t, ds, fleet.TeamFilter{User: test.UserAdmin}, fleet.HostListOptions{OSIDFilter: ptr.Uint(storedOSByNameVers["CentOS 8.0.0"].ID)}, 3)
	for _, h := range hosts {
		require.Contains(t, hostIDsCentOS, h.ID)
	}
}

func testHostsListByOSNameAndVersion(t *testing.T, ds *Datastore) {
	// seed hosts
	hostsByID := make(map[uint]fleet.Host)
	for i := 0; i < 9; i++ {
		h, err := ds.NewHost(context.Background(), &fleet.Host{
			DetailUpdatedAt: time.Now(),
			LabelUpdatedAt:  time.Now(),
			PolicyUpdatedAt: time.Now(),
			SeenTime:        time.Now().Add(-time.Duration(i) * time.Minute),
			OsqueryHostID:   strconv.Itoa(i),
			NodeKey:         fmt.Sprintf("%d", i),
			UUID:            fmt.Sprintf("%d", i),
			Hostname:        fmt.Sprintf("foo.local%d", i),
		})
		require.NoError(t, err)
		hostsByID[h.ID] = *h
	}

	// seed operating systems
	seeds := []fleet.OperatingSystem{
		{Name: "macOS", Version: "12.5.1", Arch: "x86_64", Platform: "darwin", KernelVersion: "21.4.0"},
		{Name: "macOS", Version: "12.5.1", Arch: "arm64", Platform: "darwin", KernelVersion: "21.4.0"},
		{Name: "macOS", Version: "12.5.2", Arch: "x86_64", Platform: "darwin", KernelVersion: "21.4.0"},
	}
	var hostIDs_12_5_1_X86 []uint
	var hostIDs_12_5_1_ARM []uint
	var hostIDs_12_5_2_X86 []uint
	for _, h := range hostsByID {
		r := h.ID % 3
		err := ds.UpdateHostOperatingSystem(context.Background(), h.ID, seeds[r])
		require.NoError(t, err)
		switch r {
		case 0:
			hostIDs_12_5_1_X86 = append(hostIDs_12_5_1_X86, h.ID)
		case 1:
			hostIDs_12_5_1_ARM = append(hostIDs_12_5_1_ARM, h.ID)
		case 2:
			hostIDs_12_5_2_X86 = append(hostIDs_12_5_2_X86, h.ID)
		}
	}

	storedOSs, err := ds.ListOperatingSystems(context.Background())
	require.NoError(t, err)
	require.Len(t, storedOSs, 3)
	storedOSByNameVersArch := make(map[string]fleet.OperatingSystem)
	for _, os := range storedOSs {
		storedOSByNameVersArch[fmt.Sprintf("%s %s %s", os.Name, os.Version, os.Arch)] = os
	}

	// filter by id of macOS 12.5.1 (x86_64)
	hosts := listHostsCheckCount(t, ds, fleet.TeamFilter{User: test.UserAdmin}, fleet.HostListOptions{OSIDFilter: ptr.Uint(storedOSByNameVersArch["macOS 12.5.1 x86_64"].ID)}, 3)
	for _, h := range hosts {
		require.Contains(t, hostIDs_12_5_1_X86, h.ID)
	}

	// filter by id of macOS 12.5.1 (arm64)
	hosts = listHostsCheckCount(t, ds, fleet.TeamFilter{User: test.UserAdmin}, fleet.HostListOptions{OSIDFilter: ptr.Uint(storedOSByNameVersArch["macOS 12.5.1 arm64"].ID)}, 3)
	for _, h := range hosts {
		require.Contains(t, hostIDs_12_5_1_ARM, h.ID)
	}

	// filter by name and version of macOS 12.5.1 includes both x86_64 and arm64 architectures
	hosts = listHostsCheckCount(t, ds, fleet.TeamFilter{User: test.UserAdmin}, fleet.HostListOptions{OSNameFilter: ptr.String("macOS"), OSVersionFilter: ptr.String("12.5.1")}, 6)
	var testHostIDs []uint
	testHostIDs = append(testHostIDs, hostIDs_12_5_1_X86...)
	testHostIDs = append(testHostIDs, hostIDs_12_5_1_ARM...)
	for _, h := range hosts {
		require.Contains(t, testHostIDs, h.ID)
	}

	// filter by id of macOS 12.5.2 (x86_64)
	hosts = listHostsCheckCount(t, ds, fleet.TeamFilter{User: test.UserAdmin}, fleet.HostListOptions{OSIDFilter: ptr.Uint(storedOSByNameVersArch["macOS 12.5.2 x86_64"].ID)}, 3)
	for _, h := range hosts {
		require.Contains(t, hostIDs_12_5_2_X86, h.ID)
	}

	// filter by name and version of macOS 12.5.2
	hosts = listHostsCheckCount(t, ds, fleet.TeamFilter{User: test.UserAdmin}, fleet.HostListOptions{OSNameFilter: ptr.String("macOS"), OSVersionFilter: ptr.String("12.5.2")}, 3)
	for _, h := range hosts {
		require.Contains(t, hostIDs_12_5_2_X86, h.ID)
	}
}

func testHostsListFailingPolicies(t *testing.T, ds *Datastore) {
	user1 := test.NewUser(t, ds, "Alice", "alice@example.com", true)
	for i := 0; i < 10; i++ {
		_, err := ds.NewHost(context.Background(), &fleet.Host{
			DetailUpdatedAt: time.Now(),
			LabelUpdatedAt:  time.Now(),
			PolicyUpdatedAt: time.Now(),
			SeenTime:        time.Now().Add(-time.Duration(i) * time.Minute),
			OsqueryHostID:   strconv.Itoa(i),
			NodeKey:         fmt.Sprintf("%d", i),
			UUID:            fmt.Sprintf("%d", i),
			Hostname:        fmt.Sprintf("foo.local%d", i),
		})
		require.NoError(t, err)
	}

	filter := fleet.TeamFilter{User: test.UserAdmin}

	q := test.NewQuery(t, ds, "query1", "select 1", 0, true)
	q2 := test.NewQuery(t, ds, "query2", "select 1", 0, true)
	p, err := ds.NewGlobalPolicy(context.Background(), &user1.ID, fleet.PolicyPayload{
		QueryID: &q.ID,
	})
	require.NoError(t, err)
	p2, err := ds.NewGlobalPolicy(context.Background(), &user1.ID, fleet.PolicyPayload{
		QueryID: &q2.ID,
	})
	require.NoError(t, err)

	hosts := listHostsCheckCount(t, ds, filter, fleet.HostListOptions{}, 10)
	require.Len(t, hosts, 10)

	h1 := hosts[0]
	h2 := hosts[1]

	assert.Zero(t, h1.HostIssues.FailingPoliciesCount)
	assert.Zero(t, h1.HostIssues.TotalIssuesCount)
	assert.Zero(t, h2.HostIssues.FailingPoliciesCount)
	assert.Zero(t, h2.HostIssues.TotalIssuesCount)

	require.NoError(t, ds.RecordPolicyQueryExecutions(context.Background(), h1, map[uint]*bool{p.ID: ptr.Bool(true)}, time.Now(), false))

	require.NoError(t, ds.RecordPolicyQueryExecutions(context.Background(), h2, map[uint]*bool{p.ID: ptr.Bool(false), p2.ID: ptr.Bool(false)}, time.Now(), false))
	checkHostIssues(t, ds, hosts, filter, h2.ID, 2)

	require.NoError(t, ds.RecordPolicyQueryExecutions(context.Background(), h2, map[uint]*bool{p.ID: ptr.Bool(true), p2.ID: ptr.Bool(false)}, time.Now(), false))
	checkHostIssues(t, ds, hosts, filter, h2.ID, 1)

	require.NoError(t, ds.RecordPolicyQueryExecutions(context.Background(), h2, map[uint]*bool{p.ID: ptr.Bool(true), p2.ID: ptr.Bool(true)}, time.Now(), false))
	checkHostIssues(t, ds, hosts, filter, h2.ID, 0)

	require.NoError(t, ds.RecordPolicyQueryExecutions(context.Background(), h1, map[uint]*bool{p.ID: ptr.Bool(false)}, time.Now(), false))
	checkHostIssues(t, ds, hosts, filter, h1.ID, 1)

	checkHostIssuesWithOpts(t, ds, hosts, filter, h1.ID, fleet.HostListOptions{DisableFailingPolicies: true}, 0)
}

// This doesn't work when running the whole test suite, but helps inspect individual tests
func printReadsInTest(test func(t *testing.T, ds *Datastore)) func(t *testing.T, ds *Datastore) {
	return func(t *testing.T, ds *Datastore) {
		prevRead := getReads(t, ds)
		test(t, ds)
		newRead := getReads(t, ds)
		t.Log("Rows read in test:", newRead-prevRead)
	}
}

func getReads(t *testing.T, ds *Datastore) int {
	rows, err := ds.writer.Query("show engine innodb status")
	require.NoError(t, err)
	defer rows.Close()
	r := 0
	for rows.Next() {
		type_, name, status := "", "", ""
		require.NoError(t, rows.Scan(&type_, &name, &status))
		assert.Equal(t, type_, "InnoDB")
		m := regexp.MustCompile(`Number of rows inserted \d+, updated \d+, deleted \d+, read \d+`)
		rowsStr := m.FindString(status)
		nums := regexp.MustCompile(`\d+`)
		parts := nums.FindAllString(rowsStr, -1)
		require.Len(t, parts, 4)
		read, err := strconv.Atoi(parts[len(parts)-1])
		require.NoError(t, err)
		r = read
		break
	}
	require.NoError(t, rows.Err())
	return r
}

func testHostsReadsLessRows(t *testing.T, ds *Datastore) {
	t.Skip("flaky: https://github.com/fleetdm/fleet/issues/4270")

	user1 := test.NewUser(t, ds, "alice", "alice-123@example.com", true)
	var hosts []*fleet.Host
	for i := 0; i < 10; i++ {
		h, err := ds.NewHost(context.Background(), &fleet.Host{
			DetailUpdatedAt: time.Now(),
			LabelUpdatedAt:  time.Now(),
			PolicyUpdatedAt: time.Now(),
			SeenTime:        time.Now().Add(-time.Duration(i) * time.Minute),
			OsqueryHostID:   strconv.Itoa(i),
			NodeKey:         fmt.Sprintf("%d", i),
			UUID:            fmt.Sprintf("%d", i),
			Hostname:        fmt.Sprintf("foo.local%d", i),
		})
		require.NoError(t, err)
		hosts = append(hosts, h)
	}
	h1 := hosts[0]
	h2 := hosts[1]

	q := test.NewQuery(t, ds, "query1", "select 1", 0, true)
	p, err := ds.NewGlobalPolicy(context.Background(), &user1.ID, fleet.PolicyPayload{
		QueryID: &q.ID,
	})
	require.NoError(t, err)

	require.NoError(t, ds.RecordPolicyQueryExecutions(context.Background(), h1, map[uint]*bool{p.ID: ptr.Bool(true)}, time.Now(), false))
	require.NoError(t, ds.RecordPolicyQueryExecutions(context.Background(), h2, map[uint]*bool{p.ID: ptr.Bool(false)}, time.Now(), false))

	prevRead := getReads(t, ds)
	h1WithExtras, err := ds.Host(context.Background(), h1.ID)
	require.NoError(t, err)
	newRead := getReads(t, ds)
	withExtraRowReads := newRead - prevRead

	prevRead = getReads(t, ds)
	h1WithoutExtras, err := ds.Host(context.Background(), h1.ID)
	require.NoError(t, err)
	newRead = getReads(t, ds)
	withoutExtraRowReads := newRead - prevRead

	t.Log("withExtraRowReads", withExtraRowReads)
	t.Log("withoutExtraRowReads", withoutExtraRowReads)
	assert.Less(t, withoutExtraRowReads, withExtraRowReads)

	assert.Equal(t, h1WithExtras.ID, h1WithoutExtras.ID)
	assert.Equal(t, h1WithExtras.OsqueryHostID, h1WithoutExtras.OsqueryHostID)
	assert.Equal(t, h1WithExtras.NodeKey, h1WithoutExtras.NodeKey)
	assert.Equal(t, h1WithExtras.UUID, h1WithoutExtras.UUID)
	assert.Equal(t, h1WithExtras.Hostname, h1WithoutExtras.Hostname)
}

func checkHostIssues(t *testing.T, ds *Datastore, hosts []*fleet.Host, filter fleet.TeamFilter, hid uint, expected int) {
	checkHostIssuesWithOpts(t, ds, hosts, filter, hid, fleet.HostListOptions{}, expected)
}

func checkHostIssuesWithOpts(t *testing.T, ds *Datastore, hosts []*fleet.Host, filter fleet.TeamFilter, hid uint, opts fleet.HostListOptions, expected int) {
	hosts = listHostsCheckCount(t, ds, filter, opts, 10)
	foundH2 := false
	var foundHost *fleet.Host
	for _, host := range hosts {
		if host.ID == hid {
			foundH2 = true
			foundHost = host
			break
		}
	}
	require.True(t, foundH2)
	assert.Equal(t, expected, foundHost.HostIssues.FailingPoliciesCount)
	assert.Equal(t, expected, foundHost.HostIssues.TotalIssuesCount)

	if opts.DisableFailingPolicies {
		return
	}

	hostById, err := ds.Host(context.Background(), hid)
	require.NoError(t, err)
	assert.Equal(t, expected, hostById.HostIssues.FailingPoliciesCount)
	assert.Equal(t, expected, hostById.HostIssues.TotalIssuesCount)
}

func testHostsUpdateTonsOfUsers(t *testing.T, ds *Datastore) {
	host1, err := ds.NewHost(context.Background(), &fleet.Host{
		DetailUpdatedAt: time.Now(),
		LabelUpdatedAt:  time.Now(),
		PolicyUpdatedAt: time.Now(),
		SeenTime:        time.Now(),
		NodeKey:         "1",
		UUID:            "1",
		Hostname:        "foo.local",
		PrimaryIP:       "192.168.1.1",
		PrimaryMac:      "30-65-EC-6F-C4-58",
		OsqueryHostID:   "1",
	})
	require.NoError(t, err)
	require.NotNil(t, host1)

	host2, err := ds.NewHost(context.Background(), &fleet.Host{
		DetailUpdatedAt: time.Now(),
		LabelUpdatedAt:  time.Now(),
		PolicyUpdatedAt: time.Now(),
		SeenTime:        time.Now(),
		NodeKey:         "2",
		UUID:            "2",
		Hostname:        "foo2.local",
		PrimaryIP:       "192.168.1.2",
		PrimaryMac:      "30-65-EC-6F-C4-58",
		OsqueryHostID:   "2",
	})
	require.NoError(t, err)
	require.NotNil(t, host2)

	ctx, cancelFunc := context.WithCancel(context.Background())
	defer cancelFunc()

	errCh := make(chan error)
	var count1 int32
	var count2 int32

	var wg sync.WaitGroup
	wg.Add(2)

	go func() {
		defer wg.Done()

		for {
			host1, err := ds.Host(context.Background(), host1.ID)
			if err != nil {
				errCh <- err
				return
			}

			u1 := fleet.HostUser{
				Uid:       42,
				Username:  "user",
				Type:      "aaa",
				GroupName: "group",
				Shell:     "shell",
			}
			u2 := fleet.HostUser{
				Uid:       43,
				Username:  "user2",
				Type:      "aaa",
				GroupName: "group",
				Shell:     "shell",
			}
			host1Users := []fleet.HostUser{u1, u2}
			host1.SeenTime = time.Now()
			host1Software := []fleet.Software{
				{Name: "foo", Version: "0.0.1", Source: "chrome_extensions"},
				{Name: "foo", Version: "0.0.3", Source: "chrome_extensions"},
			}
			host1Additional := json.RawMessage(`{"some":"thing"}`)

			if err = ds.UpdateHost(context.Background(), host1); err != nil {
				errCh <- err
				return
			}
			if err = ds.SaveHostUsers(context.Background(), host1.ID, host1Users); err != nil {
				errCh <- err
				return
			}
			if err = ds.UpdateHostSoftware(context.Background(), host1.ID, host1Software); err != nil {
				errCh <- err
				return
			}
			if err = ds.SaveHostAdditional(context.Background(), host1.ID, &host1Additional); err != nil {
				errCh <- err
				return
			}

			if atomic.AddInt32(&count1, 1) >= 100 {
				return
			}

			select {
			case <-ctx.Done():
				return
			default:
			}
		}
	}()

	go func() {
		defer wg.Done()

		for {
			host2, err := ds.Host(context.Background(), host2.ID)
			if err != nil {
				errCh <- err
				return
			}

			u1 := fleet.HostUser{
				Uid:       99,
				Username:  "user",
				Type:      "aaa",
				GroupName: "group",
				Shell:     "shell",
			}
			u2 := fleet.HostUser{
				Uid:       98,
				Username:  "user2",
				Type:      "aaa",
				GroupName: "group",
				Shell:     "shell",
			}
			host2Users := []fleet.HostUser{u1, u2}
			host2.SeenTime = time.Now()
			host2Software := []fleet.Software{
				{Name: "foo", Version: "0.0.1", Source: "chrome_extensions"},
				{Name: "foo4", Version: "0.0.3", Source: "chrome_extensions"},
			}
			host2Additional := json.RawMessage(`{"some":"thing"}`)

			if err = ds.UpdateHost(context.Background(), host2); err != nil {
				errCh <- err
				return
			}
			if err = ds.SaveHostUsers(context.Background(), host2.ID, host2Users); err != nil {
				errCh <- err
				return
			}
			if err = ds.UpdateHostSoftware(context.Background(), host2.ID, host2Software); err != nil {
				errCh <- err
				return
			}
			if err = ds.SaveHostAdditional(context.Background(), host2.ID, &host2Additional); err != nil {
				errCh <- err
				return
			}

			if atomic.AddInt32(&count2, 1) >= 100 {
				return
			}

			select {
			case <-ctx.Done():
				return
			default:
			}
		}
	}()

	ticker := time.NewTicker(30 * time.Second)
	go func() {
		wg.Wait()
		cancelFunc()
	}()

	select {
	case err := <-errCh:
		cancelFunc()
		require.NoError(t, err)
	case <-ctx.Done():
	case <-ticker.C:
		require.Fail(t, "timed out")
	}
	t.Log("Count1", atomic.LoadInt32(&count1))
	t.Log("Count2", atomic.LoadInt32(&count2))
}

func testHostsSavePackStatsConcurrent(t *testing.T, ds *Datastore) {
	host1, err := ds.NewHost(context.Background(), &fleet.Host{
		DetailUpdatedAt: time.Now(),
		LabelUpdatedAt:  time.Now(),
		PolicyUpdatedAt: time.Now(),
		SeenTime:        time.Now(),
		NodeKey:         "1",
		UUID:            "1",
		Hostname:        "foo.local",
		PrimaryIP:       "192.168.1.1",
		PrimaryMac:      "30-65-EC-6F-C4-58",
		OsqueryHostID:   "1",
	})
	require.NoError(t, err)
	require.NotNil(t, host1)

	host2, err := ds.NewHost(context.Background(), &fleet.Host{
		DetailUpdatedAt: time.Now(),
		LabelUpdatedAt:  time.Now(),
		PolicyUpdatedAt: time.Now(),
		SeenTime:        time.Now(),
		NodeKey:         "2",
		UUID:            "2",
		Hostname:        "foo.local2",
		PrimaryIP:       "192.168.1.2",
		PrimaryMac:      "30-65-EC-6F-C4-58",
		OsqueryHostID:   "2",
	})
	require.NoError(t, err)
	require.NotNil(t, host2)

	pack1 := test.NewPack(t, ds, "test1")
	query1 := test.NewQuery(t, ds, "time", "select * from time", 0, true)
	squery1 := test.NewScheduledQuery(t, ds, pack1.ID, query1.ID, 30, true, true, "time-scheduled")

	pack2 := test.NewPack(t, ds, "test2")
	query2 := test.NewQuery(t, ds, "time2", "select * from time", 0, true)
	squery2 := test.NewScheduledQuery(t, ds, pack2.ID, query2.ID, 30, true, true, "time-scheduled")

	ctx, cancelFunc := context.WithCancel(context.Background())
	defer cancelFunc()

	saveHostRandomStats := func(host *fleet.Host) error {
		packStats := []fleet.PackStats{
			{
				PackName: pack1.Name,
				QueryStats: []fleet.ScheduledQueryStats{
					{
						ScheduledQueryName: squery1.Name,
						ScheduledQueryID:   squery1.ID,
						QueryName:          query1.Name,
						PackName:           pack1.Name,
						PackID:             pack1.ID,
						AverageMemory:      8000,
						Denylisted:         false,
						Executions:         rand.Intn(1000),
						Interval:           30,
						LastExecuted:       time.Now().UTC(),
						OutputSize:         1337,
						SystemTime:         150,
						UserTime:           180,
						WallTime:           0,
					},
				},
			},
			{
				PackName: pack2.Name,
				QueryStats: []fleet.ScheduledQueryStats{
					{
						ScheduledQueryName: squery2.Name,
						ScheduledQueryID:   squery2.ID,
						QueryName:          query2.Name,
						PackName:           pack2.Name,
						PackID:             pack2.ID,
						AverageMemory:      8000,
						Denylisted:         false,
						Executions:         rand.Intn(1000),
						Interval:           30,
						LastExecuted:       time.Now().UTC(),
						OutputSize:         1337,
						SystemTime:         150,
						UserTime:           180,
						WallTime:           0,
					},
				},
			},
		}
		return ds.SaveHostPackStats(context.Background(), host.ID, packStats)
	}

	errCh := make(chan error)
	var counter int32
	const total = int32(100)

	var wg sync.WaitGroup

	loopAndSaveHost := func(host *fleet.Host) {
		defer wg.Done()

		for {
			err := saveHostRandomStats(host)
			if err != nil {
				errCh <- err
				return
			}
			atomic.AddInt32(&counter, 1)
			select {
			case <-ctx.Done():
				return
			default:
				if atomic.LoadInt32(&counter) > total {
					cancelFunc()
					return
				}
			}
		}
	}

	wg.Add(3)
	go loopAndSaveHost(host1)
	go loopAndSaveHost(host2)

	go func() {
		defer wg.Done()

		for {
			specs := []*fleet.PackSpec{
				{
					Name: "test1",
					Queries: []fleet.PackSpecQuery{
						{
							QueryName: "time",
							Interval:  uint(rand.Intn(1000)),
						},
						{
							QueryName: "time2",
							Interval:  uint(rand.Intn(1000)),
						},
					},
				},
				{
					Name: "test2",
					Queries: []fleet.PackSpecQuery{
						{
							QueryName: "time",
							Interval:  uint(rand.Intn(1000)),
						},
						{
							QueryName: "time2",
							Interval:  uint(rand.Intn(1000)),
						},
					},
				},
			}
			err := ds.ApplyPackSpecs(context.Background(), specs)
			if err != nil {
				errCh <- err
				return
			}

			select {
			case <-ctx.Done():
				return
			default:
			}
		}
	}()

	ticker := time.NewTicker(10 * time.Second)
	select {
	case err := <-errCh:
		cancelFunc()
		require.NoError(t, err)
	case <-ctx.Done():
		wg.Wait()
	case <-ticker.C:
		require.Fail(t, "timed out")
	}
}

func testHostsExpiration(t *testing.T, ds *Datastore) {
	hostExpiryWindow := 70

	ac, err := ds.AppConfig(context.Background())
	require.NoError(t, err)

	ac.HostExpirySettings.HostExpiryWindow = hostExpiryWindow

	err = ds.SaveAppConfig(context.Background(), ac)
	require.NoError(t, err)

	for i := 0; i < 10; i++ {
		seenTime := time.Now()
		if i >= 5 {
			seenTime = seenTime.Add(time.Duration(-1*(hostExpiryWindow+1)*24) * time.Hour)
		}
		_, err := ds.NewHost(context.Background(), &fleet.Host{
			DetailUpdatedAt: time.Now(),
			LabelUpdatedAt:  time.Now(),
			PolicyUpdatedAt: time.Now(),
			SeenTime:        seenTime,
			OsqueryHostID:   strconv.Itoa(i),
			NodeKey:         fmt.Sprintf("%d", i),
			UUID:            fmt.Sprintf("%d", i),
			Hostname:        fmt.Sprintf("foo.local%d", i),
		})
		require.NoError(t, err)
	}

	filter := fleet.TeamFilter{User: test.UserAdmin}

	hosts := listHostsCheckCount(t, ds, filter, fleet.HostListOptions{}, 10)
	require.Len(t, hosts, 10)

	_, err = ds.CleanupExpiredHosts(context.Background())
	require.NoError(t, err)

	// host expiration is still disabled
	hosts = listHostsCheckCount(t, ds, filter, fleet.HostListOptions{}, 10)
	require.Len(t, hosts, 10)

	// once enabled, it works
	ac.HostExpirySettings.HostExpiryEnabled = true
	err = ds.SaveAppConfig(context.Background(), ac)
	require.NoError(t, err)

	deleted, err := ds.CleanupExpiredHosts(context.Background())
	require.NoError(t, err)
	require.Len(t, deleted, 5)

	hosts = listHostsCheckCount(t, ds, filter, fleet.HostListOptions{}, 5)
	require.Len(t, hosts, 5)

	// And it doesn't remove more than it should
	deleted, err = ds.CleanupExpiredHosts(context.Background())
	require.NoError(t, err)
	require.Len(t, deleted, 0)

	hosts = listHostsCheckCount(t, ds, filter, fleet.HostListOptions{}, 5)
	require.Len(t, hosts, 5)
}

func testHostsAllPackStats(t *testing.T, ds *Datastore) {
	host, err := ds.NewHost(context.Background(), &fleet.Host{
		DetailUpdatedAt: time.Now(),
		LabelUpdatedAt:  time.Now(),
		PolicyUpdatedAt: time.Now(),
		SeenTime:        time.Now(),
		NodeKey:         "1",
		UUID:            "1",
		Hostname:        "foo.local",
		PrimaryIP:       "192.168.1.1",
		PrimaryMac:      "30-65-EC-6F-C4-58",
		Platform:        "darwin",
	})
	require.NoError(t, err)
	require.NotNil(t, host)

	// Create global pack (and one scheduled query in it).
	test.AddAllHostsLabel(t, ds) // the global pack needs the "All Hosts" label.
	labels, err := ds.ListLabels(context.Background(), fleet.TeamFilter{}, fleet.ListOptions{})
	require.NoError(t, err)
	require.Len(t, labels, 1)
	globalPack, err := ds.EnsureGlobalPack(context.Background())
	require.NoError(t, err)
	globalQuery := test.NewQuery(t, ds, "global-time", "select * from time", 0, true)
	globalSQuery := test.NewScheduledQuery(t, ds, globalPack.ID, globalQuery.ID, 30, true, true, "time-scheduled-global")
	err = ds.AsyncBatchInsertLabelMembership(context.Background(), [][2]uint{{labels[0].ID, host.ID}})
	require.NoError(t, err)

	// Create a team and its pack (and one scheduled query in it).
	team, err := ds.NewTeam(context.Background(), &fleet.Team{
		Name: "team1",
	})
	require.NoError(t, err)
	require.NoError(t, ds.AddHostsToTeam(context.Background(), &team.ID, []uint{host.ID}))
	teamPack, err := ds.EnsureTeamPack(context.Background(), team.ID)
	require.NoError(t, err)
	teamQuery := test.NewQuery(t, ds, "team-time", "select * from time", 0, true)
	teamSQuery := test.NewScheduledQuery(t, ds, teamPack.ID, teamQuery.ID, 31, true, true, "time-scheduled-team")

	// Create a "user created" pack (and one scheduled query in it).
	userPack, err := ds.NewPack(context.Background(), &fleet.Pack{
		Name:    "test1",
		HostIDs: []uint{host.ID},
	})
	require.NoError(t, err)
	userQuery := test.NewQuery(t, ds, "user-time", "select * from time", 0, true)
	userSQuery := test.NewScheduledQuery(t, ds, userPack.ID, userQuery.ID, 30, true, true, "time-scheduled-user")

	// Even if the scheduled queries didn't run, we get their pack stats (with zero values).
	host, err = ds.Host(context.Background(), host.ID)
	require.NoError(t, err)
	packStats := host.PackStats
	require.Len(t, packStats, 3)
	sort.Sort(packStatsSlice(packStats))
	for _, tc := range []struct {
		expectedPack   *fleet.Pack
		expectedQuery  *fleet.Query
		expectedSQuery *fleet.ScheduledQuery
		packStats      fleet.PackStats
	}{
		{
			expectedPack:   globalPack,
			expectedQuery:  globalQuery,
			expectedSQuery: globalSQuery,
			packStats:      packStats[0],
		},
		{
			expectedPack:   teamPack,
			expectedQuery:  teamQuery,
			expectedSQuery: teamSQuery,
			packStats:      packStats[1],
		},
		{
			expectedPack:   userPack,
			expectedQuery:  userQuery,
			expectedSQuery: userSQuery,
			packStats:      packStats[2],
		},
	} {
		require.Equal(t, tc.expectedPack.ID, tc.packStats.PackID)
		require.Equal(t, tc.expectedPack.Name, tc.packStats.PackName)
		require.Len(t, tc.packStats.QueryStats, 1)
		require.False(t, tc.packStats.QueryStats[0].Denylisted)
		require.Empty(t, tc.packStats.QueryStats[0].Description) // because test.NewQuery doesn't set a description.
		require.NotZero(t, tc.packStats.QueryStats[0].Interval)
		require.Equal(t, tc.packStats.PackID, tc.packStats.QueryStats[0].PackID)
		require.Equal(t, tc.packStats.PackName, tc.packStats.QueryStats[0].PackName)
		require.Equal(t, tc.expectedQuery.Name, tc.packStats.QueryStats[0].QueryName)
		require.Equal(t, tc.expectedSQuery.ID, tc.packStats.QueryStats[0].ScheduledQueryID)
		require.Equal(t, tc.expectedSQuery.Name, tc.packStats.QueryStats[0].ScheduledQueryName)

		require.Zero(t, tc.packStats.QueryStats[0].AverageMemory)
		require.Zero(t, tc.packStats.QueryStats[0].Executions)
		require.Equal(t, expLastExec, tc.packStats.QueryStats[0].LastExecuted)
		require.Zero(t, tc.packStats.QueryStats[0].OutputSize)
		require.Zero(t, tc.packStats.QueryStats[0].SystemTime)
		require.Zero(t, tc.packStats.QueryStats[0].UserTime)
		require.Zero(t, tc.packStats.QueryStats[0].WallTime)
	}

	globalPackSQueryStats := []fleet.ScheduledQueryStats{{
		ScheduledQueryName: globalSQuery.Name,
		ScheduledQueryID:   globalSQuery.ID,
		QueryName:          globalQuery.Name,
		PackName:           globalPack.Name,
		PackID:             globalPack.ID,
		AverageMemory:      8000,
		Denylisted:         false,
		Executions:         164,
		Interval:           30,
		LastExecuted:       time.Unix(1620325191, 0).UTC(),
		OutputSize:         1337,
		SystemTime:         150,
		UserTime:           180,
		WallTime:           0,
	}}
	teamPackSQueryStats := []fleet.ScheduledQueryStats{{
		ScheduledQueryName: teamSQuery.Name,
		ScheduledQueryID:   teamSQuery.ID,
		QueryName:          teamQuery.Name,
		PackName:           teamPack.Name,
		PackID:             teamPack.ID,
		AverageMemory:      8001,
		Denylisted:         true,
		Executions:         165,
		Interval:           31,
		LastExecuted:       time.Unix(1620325190, 0).UTC(),
		OutputSize:         1338,
		SystemTime:         151,
		UserTime:           181,
		WallTime:           1,
	}}
	userPackSQueryStats := []fleet.ScheduledQueryStats{{
		ScheduledQueryName: userSQuery.Name,
		ScheduledQueryID:   userSQuery.ID,
		QueryName:          userQuery.Name,
		PackName:           userPack.Name,
		PackID:             userPack.ID,
		AverageMemory:      0,
		Denylisted:         false,
		Executions:         0,
		Interval:           30,
		LastExecuted:       expLastExec,
		OutputSize:         0,
		SystemTime:         0,
		UserTime:           0,
		WallTime:           0,
	}}
	// Reload the host and set the scheduled queries stats.
	host, err = ds.Host(context.Background(), host.ID)
	require.NoError(t, err)
	hostPackStats := []fleet.PackStats{
		{PackID: globalPack.ID, PackName: globalPack.Name, QueryStats: globalPackSQueryStats},
		{PackID: teamPack.ID, PackName: teamPack.Name, QueryStats: teamPackSQueryStats},
	}
	err = ds.SaveHostPackStats(context.Background(), host.ID, hostPackStats)
	require.NoError(t, err)

	host, err = ds.Host(context.Background(), host.ID)
	require.NoError(t, err)
	packStats = host.PackStats
	require.Len(t, packStats, 3)
	sort.Sort(packStatsSlice(packStats))

	require.ElementsMatch(t, packStats[0].QueryStats, globalPackSQueryStats)
	require.ElementsMatch(t, packStats[1].QueryStats, teamPackSQueryStats)
	require.ElementsMatch(t, packStats[2].QueryStats, userPackSQueryStats)
}

// See #2965.
func testHostsPackStatsMultipleHosts(t *testing.T, ds *Datastore) {
	osqueryHostID1, _ := server.GenerateRandomText(10)
	host1, err := ds.NewHost(context.Background(), &fleet.Host{
		DetailUpdatedAt: time.Now(),
		LabelUpdatedAt:  time.Now(),
		PolicyUpdatedAt: time.Now(),
		SeenTime:        time.Now(),
		NodeKey:         "1",
		UUID:            "1",
		Hostname:        "foo.local",
		PrimaryIP:       "192.168.1.1",
		PrimaryMac:      "30-65-EC-6F-C4-58",
		Platform:        "darwin",
		OsqueryHostID:   osqueryHostID1,
	})
	require.NoError(t, err)
	require.NotNil(t, host1)
	osqueryHostID2, _ := server.GenerateRandomText(10)
	host2, err := ds.NewHost(context.Background(), &fleet.Host{
		DetailUpdatedAt: time.Now(),
		LabelUpdatedAt:  time.Now(),
		PolicyUpdatedAt: time.Now(),
		SeenTime:        time.Now(),
		NodeKey:         "2",
		UUID:            "2",
		Hostname:        "bar.local",
		PrimaryIP:       "192.168.1.2",
		PrimaryMac:      "30-65-EC-6F-C4-59",
		Platform:        "darwin",
		OsqueryHostID:   osqueryHostID2,
	})
	require.NoError(t, err)
	require.NotNil(t, host2)

	// Create global pack (and one scheduled query in it).
	test.AddAllHostsLabel(t, ds) // the global pack needs the "All Hosts" label.
	labels, err := ds.ListLabels(context.Background(), fleet.TeamFilter{}, fleet.ListOptions{})
	require.NoError(t, err)
	require.Len(t, labels, 1)
	globalPack, err := ds.EnsureGlobalPack(context.Background())
	require.NoError(t, err)
	globalQuery := test.NewQuery(t, ds, "global-time", "select * from time", 0, true)
	globalSQuery := test.NewScheduledQuery(t, ds, globalPack.ID, globalQuery.ID, 30, true, true, "time-scheduled-global")
	err = ds.AsyncBatchInsertLabelMembership(context.Background(), [][2]uint{
		{labels[0].ID, host1.ID},
		{labels[0].ID, host2.ID},
	})
	require.NoError(t, err)

	globalStatsHost1 := []fleet.ScheduledQueryStats{{
		ScheduledQueryName: globalSQuery.Name,
		ScheduledQueryID:   globalSQuery.ID,
		QueryName:          globalQuery.Name,
		PackName:           globalPack.Name,
		PackID:             globalPack.ID,
		AverageMemory:      8000,
		Denylisted:         false,
		Executions:         164,
		Interval:           30,
		LastExecuted:       time.Unix(1620325191, 0).UTC(),
		OutputSize:         1337,
		SystemTime:         150,
		UserTime:           180,
		WallTime:           0,
	}}
	globalStatsHost2 := []fleet.ScheduledQueryStats{{
		ScheduledQueryName: globalSQuery.Name,
		ScheduledQueryID:   globalSQuery.ID,
		QueryName:          globalQuery.Name,
		PackName:           globalPack.Name,
		PackID:             globalPack.ID,
		AverageMemory:      9000,
		Denylisted:         false,
		Executions:         165,
		Interval:           30,
		LastExecuted:       time.Unix(1620325192, 0).UTC(),
		OutputSize:         1338,
		SystemTime:         151,
		UserTime:           181,
		WallTime:           1,
	}}

	// Reload the hosts and set the scheduled queries stats.
	for _, tc := range []struct {
		hostID      uint
		globalStats []fleet.ScheduledQueryStats
	}{
		{
			hostID:      host1.ID,
			globalStats: globalStatsHost1,
		},
		{
			hostID:      host2.ID,
			globalStats: globalStatsHost2,
		},
	} {
		host, err := ds.Host(context.Background(), tc.hostID)
		require.NoError(t, err)
		hostPackStats := []fleet.PackStats{
			{PackID: globalPack.ID, PackName: globalPack.Name, QueryStats: tc.globalStats},
		}
		err = ds.SaveHostPackStats(context.Background(), host.ID, hostPackStats)
		require.NoError(t, err)
	}

	// Both hosts should see just one stats entry on the one pack.
	for _, tc := range []struct {
		host          *fleet.Host
		expectedStats []fleet.ScheduledQueryStats
	}{
		{
			host:          host1,
			expectedStats: globalStatsHost1,
		},
		{
			host:          host2,
			expectedStats: globalStatsHost2,
		},
	} {
		host, err := ds.Host(context.Background(), tc.host.ID)
		require.NoError(t, err)
		packStats := host.PackStats
		require.Len(t, packStats, 1)
		require.Len(t, packStats[0].QueryStats, 1)
		require.ElementsMatch(t, packStats[0].QueryStats, tc.expectedStats)
	}
}

// See #2964.
func testHostsPackStatsForPlatform(t *testing.T, ds *Datastore) {
	osqueryHostID1, _ := server.GenerateRandomText(10)
	host1, err := ds.NewHost(context.Background(), &fleet.Host{
		DetailUpdatedAt: time.Now(),
		LabelUpdatedAt:  time.Now(),
		PolicyUpdatedAt: time.Now(),
		SeenTime:        time.Now(),
		NodeKey:         "1",
		UUID:            "1",
		Hostname:        "foo.local",
		PrimaryIP:       "192.168.1.1",
		PrimaryMac:      "30-65-EC-6F-C4-58",
		Platform:        "darwin",
		OsqueryHostID:   osqueryHostID1,
	})
	require.NoError(t, err)
	require.NotNil(t, host1)
	osqueryHostID2, _ := server.GenerateRandomText(10)
	host2, err := ds.NewHost(context.Background(), &fleet.Host{
		DetailUpdatedAt: time.Now(),
		LabelUpdatedAt:  time.Now(),
		PolicyUpdatedAt: time.Now(),
		SeenTime:        time.Now(),
		NodeKey:         "2",
		UUID:            "2",
		Hostname:        "foo.local.2",
		PrimaryIP:       "192.168.1.2",
		PrimaryMac:      "30-65-EC-6F-C4-59",
		Platform:        "rhel",
		OsqueryHostID:   osqueryHostID2,
	})
	require.NoError(t, err)
	require.NotNil(t, host2)

	// Create global pack (and one scheduled query in it).
	test.AddAllHostsLabel(t, ds) // the global pack needs the "All Hosts" label.
	labels, err := ds.ListLabels(context.Background(), fleet.TeamFilter{}, fleet.ListOptions{})
	require.NoError(t, err)
	require.Len(t, labels, 1)
	globalPack, err := ds.EnsureGlobalPack(context.Background())
	require.NoError(t, err)
	globalQuery := test.NewQuery(t, ds, "global-time", "select * from time", 0, true)
	globalSQuery1, err := ds.NewScheduledQuery(context.Background(), &fleet.ScheduledQuery{
		Name:     "Scheduled Query For Linux only",
		PackID:   globalPack.ID,
		QueryID:  globalQuery.ID,
		Interval: 30,
		Snapshot: ptr.Bool(true),
		Removed:  ptr.Bool(true),
		Platform: ptr.String("linux"),
	})
	require.NoError(t, err)
	require.NotZero(t, globalSQuery1.ID)
	globalSQuery2, err := ds.NewScheduledQuery(context.Background(), &fleet.ScheduledQuery{
		Name:     "Scheduled Query For Darwin only",
		PackID:   globalPack.ID,
		QueryID:  globalQuery.ID,
		Interval: 30,
		Snapshot: ptr.Bool(true),
		Removed:  ptr.Bool(true),
		Platform: ptr.String("darwin"),
	})
	require.NoError(t, err)
	require.NotZero(t, globalSQuery2.ID)
	globalSQuery3, err := ds.NewScheduledQuery(context.Background(), &fleet.ScheduledQuery{
		Name:     "Scheduled Query For Darwin and Linux",
		PackID:   globalPack.ID,
		QueryID:  globalQuery.ID,
		Interval: 30,
		Snapshot: ptr.Bool(true),
		Removed:  ptr.Bool(true),
		Platform: ptr.String("darwin,linux"),
	})
	require.NoError(t, err)
	require.NotZero(t, globalSQuery3.ID)
	globalSQuery4, err := ds.NewScheduledQuery(context.Background(), &fleet.ScheduledQuery{
		Name:     "Scheduled Query For All Platforms",
		PackID:   globalPack.ID,
		QueryID:  globalQuery.ID,
		Interval: 30,
		Snapshot: ptr.Bool(true),
		Removed:  ptr.Bool(true),
		Platform: ptr.String(""),
	})
	require.NoError(t, err)
	require.NotZero(t, globalSQuery4.ID)
	globalSQuery5, err := ds.NewScheduledQuery(context.Background(), &fleet.ScheduledQuery{
		Name:     "Scheduled Query For All Platforms v2",
		PackID:   globalPack.ID,
		QueryID:  globalQuery.ID,
		Interval: 30,
		Snapshot: ptr.Bool(true),
		Removed:  ptr.Bool(true),
		Platform: nil,
	})
	require.NoError(t, err)
	require.NotZero(t, globalSQuery5.ID)

	err = ds.AsyncBatchInsertLabelMembership(context.Background(), [][2]uint{
		{labels[0].ID, host1.ID},
		{labels[0].ID, host2.ID},
	})
	require.NoError(t, err)

	globalStats := []fleet.ScheduledQueryStats{
		{
			ScheduledQueryName: globalSQuery2.Name,
			ScheduledQueryID:   globalSQuery2.ID,
			QueryName:          globalQuery.Name,
			PackName:           globalPack.Name,
			PackID:             globalPack.ID,
			AverageMemory:      8001,
			Denylisted:         false,
			Executions:         165,
			Interval:           30,
			LastExecuted:       time.Unix(1620325192, 0).UTC(),
			OutputSize:         1338,
			SystemTime:         151,
			UserTime:           181,
			WallTime:           1,
		},
		{
			ScheduledQueryName: globalSQuery3.Name,
			ScheduledQueryID:   globalSQuery3.ID,
			QueryName:          globalQuery.Name,
			PackName:           globalPack.Name,
			PackID:             globalPack.ID,
			AverageMemory:      8002,
			Denylisted:         false,
			Executions:         166,
			Interval:           30,
			LastExecuted:       time.Unix(1620325193, 0).UTC(),
			OutputSize:         1339,
			SystemTime:         152,
			UserTime:           182,
			WallTime:           2,
		},
		{
			ScheduledQueryName: globalSQuery4.Name,
			ScheduledQueryID:   globalSQuery4.ID,
			QueryName:          globalQuery.Name,
			PackName:           globalPack.Name,
			PackID:             globalPack.ID,
			AverageMemory:      8003,
			Denylisted:         false,
			Executions:         167,
			Interval:           30,
			LastExecuted:       time.Unix(1620325194, 0).UTC(),
			OutputSize:         1340,
			SystemTime:         153,
			UserTime:           183,
			WallTime:           3,
		},
		{
			ScheduledQueryName: globalSQuery5.Name,
			ScheduledQueryID:   globalSQuery5.ID,
			QueryName:          globalQuery.Name,
			PackName:           globalPack.Name,
			PackID:             globalPack.ID,
			AverageMemory:      8003,
			Denylisted:         false,
			Executions:         167,
			Interval:           30,
			LastExecuted:       time.Unix(1620325194, 0).UTC(),
			OutputSize:         1340,
			SystemTime:         153,
			UserTime:           183,
			WallTime:           3,
		},
	}

	// Reload the host and set the scheduled queries stats for the scheduled queries that apply.
	// Plus we set schedule query stats for a query that does not apply (globalSQuery1)
	// (This could happen if the target platform of a schedule query is changed after creation.)
	stats := make([]fleet.ScheduledQueryStats, len(globalStats))
	for i := range globalStats {
		stats[i] = globalStats[i]
	}
	stats = append(stats, fleet.ScheduledQueryStats{
		ScheduledQueryName: globalSQuery1.Name,
		ScheduledQueryID:   globalSQuery1.ID,
		QueryName:          globalQuery.Name,
		PackName:           globalPack.Name,
		PackID:             globalPack.ID,
		AverageMemory:      8003,
		Denylisted:         false,
		Executions:         167,
		Interval:           30,
		LastExecuted:       time.Unix(1620325194, 0).UTC(),
		OutputSize:         1340,
		SystemTime:         153,
		UserTime:           183,
		WallTime:           3,
	})
	host, err := ds.Host(context.Background(), host1.ID)
	require.NoError(t, err)
	hostPackStats := []fleet.PackStats{
		{PackID: globalPack.ID, PackName: globalPack.Name, QueryStats: stats},
	}
	err = ds.SaveHostPackStats(context.Background(), host.ID, hostPackStats)
	require.NoError(t, err)

	// host should only return scheduled query stats only for the scheduled queries
	// scheduled to run on "darwin".
	host, err = ds.Host(context.Background(), host.ID)
	require.NoError(t, err)
	packStats := host.PackStats
	require.Len(t, packStats, 1)
	require.Len(t, packStats[0].QueryStats, 4)
	sort.Slice(packStats[0].QueryStats, func(i, j int) bool {
		return packStats[0].QueryStats[i].ScheduledQueryID < packStats[0].QueryStats[j].ScheduledQueryID
	})
	sort.Slice(globalStats, func(i, j int) bool {
		return globalStats[i].ScheduledQueryID < globalStats[j].ScheduledQueryID
	})
	require.ElementsMatch(t, packStats[0].QueryStats, globalStats)

	// host2 should only return scheduled query stats only for the scheduled queries
	// scheduled to run on "linux"
	host2, err = ds.Host(context.Background(), host2.ID)
	require.NoError(t, err)
	packStats2 := host2.PackStats
	require.Len(t, packStats2, 1)
	require.Len(t, packStats2[0].QueryStats, 4)
	zeroStats := []fleet.ScheduledQueryStats{
		{
			ScheduledQueryName: globalSQuery1.Name,
			ScheduledQueryID:   globalSQuery1.ID,
			QueryName:          globalQuery.Name,
			PackName:           globalPack.Name,
			PackID:             globalPack.ID,
			AverageMemory:      0,
			Denylisted:         false,
			Executions:         0,
			Interval:           30,
			LastExecuted:       expLastExec,
			OutputSize:         0,
			SystemTime:         0,
			UserTime:           0,
			WallTime:           0,
		},
		{
			ScheduledQueryName: globalSQuery3.Name,
			ScheduledQueryID:   globalSQuery3.ID,
			QueryName:          globalQuery.Name,
			PackName:           globalPack.Name,
			PackID:             globalPack.ID,
			AverageMemory:      0,
			Denylisted:         false,
			Executions:         0,
			Interval:           30,
			LastExecuted:       expLastExec,
			OutputSize:         0,
			SystemTime:         0,
			UserTime:           0,
			WallTime:           0,
		},
		{
			ScheduledQueryName: globalSQuery4.Name,
			ScheduledQueryID:   globalSQuery4.ID,
			QueryName:          globalQuery.Name,
			PackName:           globalPack.Name,
			PackID:             globalPack.ID,
			AverageMemory:      0,
			Denylisted:         false,
			Executions:         0,
			Interval:           30,
			LastExecuted:       expLastExec,
			OutputSize:         0,
			SystemTime:         0,
			UserTime:           0,
			WallTime:           0,
		},
		{
			ScheduledQueryName: globalSQuery5.Name,
			ScheduledQueryID:   globalSQuery5.ID,
			QueryName:          globalQuery.Name,
			PackName:           globalPack.Name,
			PackID:             globalPack.ID,
			AverageMemory:      0,
			Denylisted:         false,
			Executions:         0,
			Interval:           30,
			LastExecuted:       expLastExec,
			OutputSize:         0,
			SystemTime:         0,
			UserTime:           0,
			WallTime:           0,
		},
	}
	require.ElementsMatch(t, packStats2[0].QueryStats, zeroStats)
}

// testHostsNoSeenTime tests all changes around the seen_time issue #3095.
func testHostsNoSeenTime(t *testing.T, ds *Datastore) {
	h1, err := ds.NewHost(context.Background(), &fleet.Host{
		ID:              1,
		OsqueryHostID:   "1",
		NodeKey:         "1",
		Platform:        "linux",
		Hostname:        "host1",
		DetailUpdatedAt: time.Now(),
		LabelUpdatedAt:  time.Now(),
		PolicyUpdatedAt: time.Now(),
		SeenTime:        time.Now(),
	})
	require.NoError(t, err)

	removeHostSeenTimes := func(hostID uint) {
		result, err := ds.writer.Exec("DELETE FROM host_seen_times WHERE host_id = ?", hostID)
		require.NoError(t, err)
		rowsAffected, err := result.RowsAffected()
		require.NoError(t, err)
		require.EqualValues(t, 1, rowsAffected)
	}
	removeHostSeenTimes(h1.ID)

	h1, err = ds.Host(context.Background(), h1.ID)
	require.NoError(t, err)
	require.Equal(t, h1.CreatedAt, h1.SeenTime)

	teamFilter := fleet.TeamFilter{User: test.UserAdmin}
	hosts, err := ds.ListHosts(context.Background(), teamFilter, fleet.HostListOptions{})
	require.NoError(t, err)
	hostsLen := len(hosts)
	require.Equal(t, hostsLen, 1)
	var foundHost *fleet.Host
	for _, host := range hosts {
		if host.ID == h1.ID {
			foundHost = host
			break
		}
	}
	require.NotNil(t, foundHost)
	require.Equal(t, foundHost.CreatedAt, foundHost.SeenTime)
	hostCount, err := ds.CountHosts(context.Background(), teamFilter, fleet.HostListOptions{})
	require.NoError(t, err)
	require.Equal(t, hostsLen, hostCount)

	labelID := uint(1)
	l1 := &fleet.LabelSpec{
		ID:    labelID,
		Name:  "label foo",
		Query: "query1",
	}
	err = ds.ApplyLabelSpecs(context.Background(), []*fleet.LabelSpec{l1})
	require.NoError(t, err)
	err = ds.RecordLabelQueryExecutions(context.Background(), h1, map[uint]*bool{l1.ID: ptr.Bool(true)}, time.Now(), false)
	require.NoError(t, err)
	listHostsInLabelCheckCount(t, ds, fleet.TeamFilter{
		User: test.UserAdmin,
	}, labelID, fleet.HostListOptions{}, 1)

	mockClock := clock.NewMockClock()
	summary, err := ds.GenerateHostStatusStatistics(context.Background(), teamFilter, mockClock.Now(), nil, nil)
	assert.NoError(t, err)
	assert.Nil(t, summary.TeamID)
	assert.Equal(t, uint(1), summary.TotalsHostsCount)
	assert.Equal(t, uint(1), summary.OnlineCount)
	assert.Equal(t, uint(0), summary.OfflineCount)
	assert.Equal(t, uint(0), summary.MIACount)
	assert.Equal(t, uint(1), summary.NewCount)

	var count []int
	err = ds.writer.Select(&count, "SELECT COUNT(*) FROM host_seen_times")
	require.NoError(t, err)
	require.Len(t, count, 1)
	require.Zero(t, count[0])

	// Enroll existing host.
	_, err = ds.EnrollHost(context.Background(), "1", "1", nil, 0)
	require.NoError(t, err)

	var seenTime1 []time.Time
	err = ds.writer.Select(&seenTime1, "SELECT seen_time FROM host_seen_times WHERE host_id = ?", h1.ID)
	require.NoError(t, err)
	require.Len(t, seenTime1, 1)
	require.NotZero(t, seenTime1[0])

	time.Sleep(1 * time.Second)

	// Enroll again to trigger an update of host_seen_times.
	_, err = ds.EnrollHost(context.Background(), "1", "1", nil, 0)
	require.NoError(t, err)

	var seenTime2 []time.Time
	err = ds.writer.Select(&seenTime2, "SELECT seen_time FROM host_seen_times WHERE host_id = ?", h1.ID)
	require.NoError(t, err)
	require.Len(t, seenTime2, 1)
	require.NotZero(t, seenTime2[0])

	require.True(t, seenTime2[0].After(seenTime1[0]), "%s vs. %s", seenTime1[0], seenTime2[0])

	removeHostSeenTimes(h1.ID)

	h2, err := ds.NewHost(context.Background(), &fleet.Host{
		ID:              2,
		OsqueryHostID:   "2",
		NodeKey:         "2",
		Platform:        "windows",
		Hostname:        "host2",
		DetailUpdatedAt: time.Now(),
		LabelUpdatedAt:  time.Now(),
		PolicyUpdatedAt: time.Now(),
		SeenTime:        time.Now(),
	})
	require.NoError(t, err)

	t1 := time.Now().UTC()
	// h1 has no host_seen_times entry, h2 does.
	err = ds.MarkHostsSeen(context.Background(), []uint{h1.ID, h2.ID}, t1)
	require.NoError(t, err)

	// Reload hosts.
	h1, err = ds.Host(context.Background(), h1.ID)
	require.NoError(t, err)
	h2, err = ds.Host(context.Background(), h2.ID)
	require.NoError(t, err)

	// Equal doesn't work, it looks like a time.Time scanned from
	// the database is different from the original in some fields
	// (wall and ext).
	require.WithinDuration(t, t1, h1.SeenTime, time.Second)
	require.WithinDuration(t, t1, h2.SeenTime, time.Second)

	removeHostSeenTimes(h1.ID)

	foundHosts, err := ds.SearchHosts(context.Background(), teamFilter, "")
	require.NoError(t, err)
	require.Len(t, foundHosts, 2)
	// SearchHosts orders by seen time.
	require.Equal(t, h2.ID, foundHosts[0].ID)
	require.WithinDuration(t, t1, foundHosts[0].SeenTime, time.Second)
	require.Equal(t, h1.ID, foundHosts[1].ID)
	require.Equal(t, foundHosts[1].SeenTime, foundHosts[1].CreatedAt)

	total, unseen, err := ds.TotalAndUnseenHostsSince(context.Background(), 1)
	require.NoError(t, err)
	require.Equal(t, total, 2)
	require.Equal(t, unseen, 0)

	h3, err := ds.NewHost(context.Background(), &fleet.Host{
		ID:              3,
		OsqueryHostID:   "3",
		NodeKey:         "3",
		Platform:        "darwin",
		Hostname:        "host3",
		DetailUpdatedAt: time.Now(),
		LabelUpdatedAt:  time.Now(),
		PolicyUpdatedAt: time.Now(),
		SeenTime:        time.Now(),
	})
	require.NoError(t, err)

	removeHostSeenTimes(h3.ID)

	_, err = ds.CleanupExpiredHosts(context.Background())
	require.NoError(t, err)

	hosts, err = ds.ListHosts(context.Background(), teamFilter, fleet.HostListOptions{})
	require.NoError(t, err)
	require.Len(t, hosts, 3)

	err = ds.RecordLabelQueryExecutions(context.Background(), h2, map[uint]*bool{l1.ID: ptr.Bool(true)}, time.Now(), false)
	require.NoError(t, err)
	err = ds.RecordLabelQueryExecutions(context.Background(), h3, map[uint]*bool{l1.ID: ptr.Bool(true)}, time.Now(), false)
	require.NoError(t, err)
	metrics, err := ds.CountHostsInTargets(context.Background(), teamFilter, fleet.HostTargets{
		LabelIDs: []uint{l1.ID},
	}, mockClock.Now())
	require.NoError(t, err)
	assert.Equal(t, uint(3), metrics.TotalHosts)
	assert.Equal(t, uint(0), metrics.OfflineHosts)
	assert.Equal(t, uint(3), metrics.OnlineHosts)
	assert.Equal(t, uint(0), metrics.MissingInActionHosts)
}

func testHostDeviceMapping(t *testing.T, ds *Datastore) {
	ctx := context.Background()
	h, err := ds.NewHost(ctx, &fleet.Host{
		ID:              1,
		OsqueryHostID:   "1",
		NodeKey:         "1",
		Platform:        "linux",
		Hostname:        "host1",
		DetailUpdatedAt: time.Now(),
		LabelUpdatedAt:  time.Now(),
		PolicyUpdatedAt: time.Now(),
		SeenTime:        time.Now(),
	})
	require.NoError(t, err)

	// add device mapping for host
	ds.writer.ExecContext(ctx, `INSERT INTO host_emails (host_id, email, source) VALUES (?, ?, ?)`,
		h.ID, "a@b.c", "src1")
	ds.writer.ExecContext(ctx, `INSERT INTO host_emails (host_id, email, source) VALUES (?, ?, ?)`,
		h.ID, "b@b.c", "src1")
	ds.writer.ExecContext(ctx, `INSERT INTO host_emails (host_id, email, source) VALUES (?, ?, ?)`,
		h.ID, "a@b.c", "src2")

	// non-existent host should have empty device mapping
	dms, err := ds.ListHostDeviceMapping(ctx, h.ID+1)
	require.NoError(t, err)
	require.Len(t, dms, 0)

	dms, err = ds.ListHostDeviceMapping(ctx, h.ID)
	require.NoError(t, err)
	assertHostDeviceMapping(t, dms, []*fleet.HostDeviceMapping{
		{Email: "a@b.c", Source: "src1"},
		{Email: "a@b.c", Source: "src2"},
		{Email: "b@b.c", Source: "src1"},
	})

	// device mapping is not included in basic method for host by id
	host, err := ds.Host(ctx, h.ID)
	require.NoError(t, err)
	require.Nil(t, host.DeviceMapping)

	// create additional hosts to test device mapping of multiple hosts in ListHosts results
	h2, err := ds.NewHost(ctx, &fleet.Host{
		ID:              2,
		OsqueryHostID:   "2",
		NodeKey:         "2",
		Platform:        "linux",
		Hostname:        "host2",
		DetailUpdatedAt: time.Now(),
		LabelUpdatedAt:  time.Now(),
		PolicyUpdatedAt: time.Now(),
		SeenTime:        time.Now(),
	})
	require.NoError(t, err)

	// add device mapping for second host
	ds.writer.ExecContext(ctx, `INSERT INTO host_emails (host_id, email, source) VALUES (?, ?, ?)`,
		h2.ID, "a@b.c", "src2")

	// create third host with no device mapping
	_, err = ds.NewHost(ctx, &fleet.Host{
		ID:              3,
		OsqueryHostID:   "3",
		NodeKey:         "3",
		Platform:        "linux",
		Hostname:        "host3",
		DetailUpdatedAt: time.Now(),
		LabelUpdatedAt:  time.Now(),
		PolicyUpdatedAt: time.Now(),
		SeenTime:        time.Now(),
	})
	require.NoError(t, err)

	// device mapping not included in list hosts unless optional param is set to true
	hosts := listHostsCheckCount(t, ds, fleet.TeamFilter{User: test.UserAdmin}, fleet.HostListOptions{}, 3)
	require.Nil(t, hosts[0].DeviceMapping)
	require.Nil(t, hosts[1].DeviceMapping)
	require.Nil(t, hosts[2].DeviceMapping)

	hosts = listHostsCheckCount(t, ds, fleet.TeamFilter{User: test.UserAdmin}, fleet.HostListOptions{DeviceMapping: true}, 3)

	hostsByID := make(map[uint]*fleet.Host)
	for _, hst := range hosts {
		hostsByID[hst.ID] = hst
	}

	var dm []*fleet.HostDeviceMapping

	// device mapping for host 1
	require.NotNil(t, hostsByID[1].DeviceMapping)
	err = json.Unmarshal(*hostsByID[1].DeviceMapping, &dm)
	require.NoError(t, err)
	var emails []string
	var sources []string
	for _, e := range dm {
		emails = append(emails, e.Email)
		sources = append(sources, e.Source)
	}
	assert.ElementsMatch(t, []string{"a@b.c", "b@b.c", "a@b.c"}, emails)
	assert.ElementsMatch(t, []string{"src1", "src1", "src2"}, sources)

	// device mapping for host 2
	require.NotNil(t, *hostsByID[2].DeviceMapping)
	err = json.Unmarshal(*hostsByID[2].DeviceMapping, &dm)
	require.NoError(t, err)
	assert.Len(t, dm, 1)
	assert.Equal(t, "a@b.c", dm[0].Email)
	assert.Equal(t, "src2", dm[0].Source)

	// no device mapping for host 3
	require.NotNil(t, hostsByID[3].DeviceMapping) // json "null" rather than nil
	err = json.Unmarshal(*hostsByID[3].DeviceMapping, &dm)
	require.NoError(t, err)
	assert.Nil(t, dm)
}

func testHostsReplaceHostDeviceMapping(t *testing.T, ds *Datastore) {
	ctx := context.Background()
	h, err := ds.NewHost(ctx, &fleet.Host{
		ID:              1,
		OsqueryHostID:   "1",
		NodeKey:         "1",
		Platform:        "linux",
		Hostname:        "host1",
		DetailUpdatedAt: time.Now(),
		LabelUpdatedAt:  time.Now(),
		PolicyUpdatedAt: time.Now(),
		SeenTime:        time.Now(),
	})
	require.NoError(t, err)

	err = ds.ReplaceHostDeviceMapping(ctx, h.ID, nil)
	require.NoError(t, err)

	dms, err := ds.ListHostDeviceMapping(ctx, h.ID)
	require.NoError(t, err)
	require.Len(t, dms, 0)

	err = ds.ReplaceHostDeviceMapping(ctx, h.ID, []*fleet.HostDeviceMapping{
		{HostID: h.ID, Email: "a@b.c", Source: "src1"},
		{HostID: h.ID + 1, Email: "a@b.c", Source: "src1"},
	})
	require.Error(t, err)
	require.Contains(t, err.Error(), fmt.Sprintf("found %d", h.ID+1))

	err = ds.ReplaceHostDeviceMapping(ctx, h.ID, []*fleet.HostDeviceMapping{
		{HostID: h.ID, Email: "a@b.c", Source: "src1"},
		{HostID: h.ID, Email: "b@b.c", Source: "src1"},
		{HostID: h.ID, Email: "c@b.c", Source: "src2"},
	})
	require.NoError(t, err)

	dms, err = ds.ListHostDeviceMapping(ctx, h.ID)
	require.NoError(t, err)
	assertHostDeviceMapping(t, dms, []*fleet.HostDeviceMapping{
		{Email: "a@b.c", Source: "src1"},
		{Email: "b@b.c", Source: "src1"},
		{Email: "c@b.c", Source: "src2"},
	})

	err = ds.ReplaceHostDeviceMapping(ctx, h.ID, []*fleet.HostDeviceMapping{
		{HostID: h.ID, Email: "a@b.c", Source: "src1"},
		{HostID: h.ID, Email: "d@b.c", Source: "src2"},
	})
	require.NoError(t, err)

	dms, err = ds.ListHostDeviceMapping(ctx, h.ID)
	require.NoError(t, err)
	assertHostDeviceMapping(t, dms, []*fleet.HostDeviceMapping{
		{Email: "a@b.c", Source: "src1"},
		{Email: "d@b.c", Source: "src2"},
	})

	// delete only
	err = ds.ReplaceHostDeviceMapping(ctx, h.ID, nil)
	require.NoError(t, err)

	dms, err = ds.ListHostDeviceMapping(ctx, h.ID)
	require.NoError(t, err)
	assertHostDeviceMapping(t, dms, nil)
}

func assertHostDeviceMapping(t *testing.T, got, want []*fleet.HostDeviceMapping) {
	t.Helper()

	// only the email and source are validated
	require.Len(t, got, len(want))

	for i, g := range got {
		w := want[i]
		g.ID, g.HostID = 0, 0
		assert.Equal(t, w, g, "index %d", i)
	}
}

func testHostMDMAndMunki(t *testing.T, ds *Datastore) {
	_, err := ds.GetHostMunkiVersion(context.Background(), 123)
	require.True(t, fleet.IsNotFound(err))

	require.NoError(t, ds.SetOrUpdateMunkiInfo(context.Background(), 123, "1.2.3", nil, nil))
	require.NoError(t, ds.SetOrUpdateMunkiInfo(context.Background(), 999, "9.0", nil, nil))
	require.NoError(t, ds.SetOrUpdateMunkiInfo(context.Background(), 123, "1.3.0", []string{"a", "b"}, []string{"c"}))

	version, err := ds.GetHostMunkiVersion(context.Background(), 123)
	require.NoError(t, err)
	require.Equal(t, "1.3.0", version)

	issues, err := ds.GetHostMunkiIssues(context.Background(), 123)
	require.NoError(t, err)
	require.Len(t, issues, 3)

	var aMunkiIssueID uint
	for _, iss := range issues {
		assert.NotZero(t, iss.MunkiIssueID)
		if iss.Name == "a" {
			aMunkiIssueID = iss.MunkiIssueID
		}
		assert.False(t, iss.HostIssueCreatedAt.IsZero())
	}

	// get a Munki Issue
	miss, err := ds.GetMunkiIssue(context.Background(), aMunkiIssueID)
	require.NoError(t, err)
	require.Equal(t, "a", miss.Name)

	// get an invalid munki issue
	_, err = ds.GetMunkiIssue(context.Background(), aMunkiIssueID+1000)
	require.Error(t, err)
	require.ErrorIs(t, err, sql.ErrNoRows)

	// ignore IDs and timestamps in slice comparison
	issues[0].MunkiIssueID, issues[0].HostIssueCreatedAt = 0, time.Time{}
	issues[1].MunkiIssueID, issues[1].HostIssueCreatedAt = 0, time.Time{}
	issues[2].MunkiIssueID, issues[2].HostIssueCreatedAt = 0, time.Time{}
	assert.ElementsMatch(t, []*fleet.HostMunkiIssue{
		{Name: "a", IssueType: "error"},
		{Name: "b", IssueType: "error"},
		{Name: "c", IssueType: "warning"},
	}, issues)

	version, err = ds.GetHostMunkiVersion(context.Background(), 999)
	require.NoError(t, err)
	require.Equal(t, "9.0", version)

	issues, err = ds.GetHostMunkiIssues(context.Background(), 999)
	require.NoError(t, err)
	require.Len(t, issues, 0)

	// simulate uninstall
	require.NoError(t, ds.SetOrUpdateMunkiInfo(context.Background(), 123, "", nil, nil))

	_, err = ds.GetHostMunkiVersion(context.Background(), 123)
	require.True(t, fleet.IsNotFound(err))
	issues, err = ds.GetHostMunkiIssues(context.Background(), 123)
	require.NoError(t, err)
	require.Len(t, issues, 0)

	_, err = ds.GetHostMDM(context.Background(), 432)
	require.True(t, fleet.IsNotFound(err), err)

	require.NoError(t, ds.SetOrUpdateMDMData(context.Background(), 432, true, "url", false))

	hmdm, err := ds.GetHostMDM(context.Background(), 432)
	require.NoError(t, err)
	assert.True(t, hmdm.Enrolled)
	assert.Equal(t, "url", hmdm.ServerURL)
	assert.False(t, hmdm.InstalledFromDep)
	require.NotNil(t, hmdm.MDMID)
	assert.NotZero(t, *hmdm.MDMID)
	urlMDMID := *hmdm.MDMID
	assert.Equal(t, fleet.UnknownMDMName, hmdm.Name)

	require.NoError(t, ds.SetOrUpdateMDMData(context.Background(), 455, true, "https://kandji.io", true)) // kandji mdm name
	require.NoError(t, ds.SetOrUpdateMDMData(context.Background(), 432, false, "url3", true))

	hmdm, err = ds.GetHostMDM(context.Background(), 432)
	require.NoError(t, err)
	assert.False(t, hmdm.Enrolled)
	assert.Equal(t, "url3", hmdm.ServerURL)
	assert.True(t, hmdm.InstalledFromDep)
	require.NotNil(t, hmdm.MDMID)
	assert.NotZero(t, *hmdm.MDMID)
	assert.NotEqual(t, urlMDMID, *hmdm.MDMID)
	assert.Equal(t, fleet.UnknownMDMName, hmdm.Name)

	hmdm, err = ds.GetHostMDM(context.Background(), 455)
	require.NoError(t, err)
	assert.True(t, hmdm.Enrolled)
	assert.Equal(t, "https://kandji.io", hmdm.ServerURL)
	assert.True(t, hmdm.InstalledFromDep)
	require.NotNil(t, hmdm.MDMID)
	assert.NotZero(t, *hmdm.MDMID)
	kandjiID1 := *hmdm.MDMID
	assert.Equal(t, fleet.WellKnownMDMKandji, hmdm.Name)

	// get mdm solution
	mdmSol, err := ds.GetMDMSolution(context.Background(), kandjiID1)
	require.NoError(t, err)
	require.Equal(t, "https://kandji.io", mdmSol.ServerURL)
	require.Equal(t, fleet.WellKnownMDMKandji, mdmSol.Name)

	// get unknown mdm solution
	_, err = ds.GetMDMSolution(context.Background(), kandjiID1+1000)
	require.Error(t, err)
	require.ErrorIs(t, err, sql.ErrNoRows)

	// switch to simplemdm in an update
	require.NoError(t, ds.SetOrUpdateMDMData(context.Background(), 455, true, "https://simplemdm.com", false)) // now simplemdm name

	hmdm, err = ds.GetHostMDM(context.Background(), 455)
	require.NoError(t, err)
	assert.True(t, hmdm.Enrolled)
	assert.Equal(t, "https://simplemdm.com", hmdm.ServerURL)
	assert.False(t, hmdm.InstalledFromDep)
	require.NotNil(t, hmdm.MDMID)
	assert.NotZero(t, *hmdm.MDMID)
	assert.Equal(t, fleet.WellKnownMDMSimpleMDM, hmdm.Name)

	// switch back to "url"
	require.NoError(t, ds.SetOrUpdateMDMData(context.Background(), 455, false, "url", false))

	hmdm, err = ds.GetHostMDM(context.Background(), 455)
	require.NoError(t, err)
	assert.False(t, hmdm.Enrolled)
	assert.Equal(t, "url", hmdm.ServerURL)
	assert.False(t, hmdm.InstalledFromDep)
	require.NotNil(t, hmdm.MDMID)
	assert.Equal(t, urlMDMID, *hmdm.MDMID) // id is the same as created previously for that url
	assert.Equal(t, fleet.UnknownMDMName, hmdm.Name)

	// switch to a different Kandji server URL, will have a different MDM ID as
	// even though this is another Kandji, the URL is different.
	require.NoError(t, ds.SetOrUpdateMDMData(context.Background(), 455, true, "https://kandji.io/2", false))

	hmdm, err = ds.GetHostMDM(context.Background(), 455)
	require.NoError(t, err)
	assert.True(t, hmdm.Enrolled)
	assert.Equal(t, "https://kandji.io/2", hmdm.ServerURL)
	assert.False(t, hmdm.InstalledFromDep)
	require.NotNil(t, hmdm.MDMID)
	assert.NotZero(t, *hmdm.MDMID)
	assert.NotEqual(t, kandjiID1, *hmdm.MDMID)
	assert.Equal(t, fleet.WellKnownMDMKandji, hmdm.Name)
}

func testMunkiIssuesBatchSize(t *testing.T, ds *Datastore) {
	ctx := context.Background()

	allIDs := make(map[string]uint)
	storeIDs := func(msgToID map[[2]string]uint) {
		for k, v := range msgToID {
			assert.NotZero(t, v)
			allIDs[k[0]] = v
		}
	}

	cases := []struct {
		errors   []string
		warnings []string
	}{
		{nil, nil},

		{[]string{"a"}, nil},
		{[]string{"b", "c"}, nil},
		{[]string{"d", "e", "f"}, nil},
		{[]string{"g", "h", "i", "j"}, nil},
		{[]string{"k", "l", "m", "n", "o"}, nil},

		{nil, []string{"A"}},
		{nil, []string{"B", "C"}},
		{nil, []string{"D", "E", "F"}},
		{nil, []string{"G", "H", "I", "J"}},
		{nil, []string{"K", "L", "M", "N", "O"}},

		{[]string{"a", "p", "q"}, []string{"A", "B", "P"}},
	}
	for _, c := range cases {
		t.Run(strings.Join(c.errors, ",")+","+strings.Join(c.warnings, ","), func(t *testing.T) {
			msgToID, err := ds.getOrInsertMunkiIssues(ctx, c.errors, c.warnings, 2)
			require.NoError(t, err)
			require.Len(t, msgToID, len(c.errors)+len(c.warnings))
			storeIDs(msgToID)
		})
	}

	// try those errors/warning with some hosts
	require.NoError(t, ds.SetOrUpdateMunkiInfo(context.Background(), 123, "1.2.3", []string{"a", "b"}, []string{"C"}))
	issues, err := ds.GetHostMunkiIssues(ctx, 123)
	require.NoError(t, err)
	require.Len(t, issues, 3)
	for _, iss := range issues {
		assert.Equal(t, allIDs[iss.Name], iss.MunkiIssueID)
	}

	require.NoError(t, ds.SetOrUpdateMunkiInfo(context.Background(), 123, "1.2.3", []string{"c", "z"}, []string{"D", "E", "Z"}))
	issues, err = ds.GetHostMunkiIssues(ctx, 123)
	require.NoError(t, err)
	require.Len(t, issues, 5)
	for _, iss := range issues {
		if iss.Name == "z" || iss.Name == "Z" {
			// z/Z do not exist in allIDs, by checking not equal it ensures it is not 0
			assert.NotEqual(t, allIDs[iss.Name], iss.MunkiIssueID)
		} else {
			assert.Equal(t, allIDs[iss.Name], iss.MunkiIssueID)
		}
	}
}

func testAggregatedHostMDMAndMunki(t *testing.T, ds *Datastore) {
	// Make sure things work before data is generated
	versions, updatedAt, err := ds.AggregatedMunkiVersion(context.Background(), nil)
	require.NoError(t, err)
	require.Len(t, versions, 0)
	require.Zero(t, updatedAt)
	issues, updatedAt, err := ds.AggregatedMunkiIssues(context.Background(), nil)
	require.NoError(t, err)
	require.Len(t, issues, 0)
	require.Zero(t, updatedAt)
	status, updatedAt, err := ds.AggregatedMDMStatus(context.Background(), nil)
	require.NoError(t, err)
	require.Empty(t, status)
	require.Zero(t, updatedAt)
	solutions, updatedAt, err := ds.AggregatedMDMSolutions(context.Background(), nil)
	require.NoError(t, err)
	require.Len(t, solutions, 0)
	require.Zero(t, updatedAt)

	// Make sure generation works when there's no mdm or munki data
	require.NoError(t, ds.GenerateAggregatedMunkiAndMDM(context.Background()))

	// And after generating without any data, it all looks reasonable
	versions, updatedAt, err = ds.AggregatedMunkiVersion(context.Background(), nil)
	firstUpdatedAt := updatedAt

	require.NoError(t, err)
	require.Len(t, versions, 0)
	require.NotZero(t, updatedAt)
	issues, updatedAt, err = ds.AggregatedMunkiIssues(context.Background(), nil)
	require.NoError(t, err)
	require.Empty(t, issues)
	require.NotZero(t, updatedAt)
	status, updatedAt, err = ds.AggregatedMDMStatus(context.Background(), nil)
	require.NoError(t, err)
	require.Empty(t, status)
	require.NotZero(t, updatedAt)
	solutions, updatedAt, err = ds.AggregatedMDMSolutions(context.Background(), nil)
	require.NoError(t, err)
	require.Len(t, solutions, 0)
	require.NotZero(t, updatedAt)

	// So now we try with data
	require.NoError(t, ds.SetOrUpdateMunkiInfo(context.Background(), 123, "1.2.3", []string{"a", "b"}, []string{"c"}))
	require.NoError(t, ds.SetOrUpdateMunkiInfo(context.Background(), 999, "9.0", []string{"a"}, nil))
	require.NoError(t, ds.SetOrUpdateMunkiInfo(context.Background(), 342, "1.2.3", nil, []string{"c"}))

	require.NoError(t, ds.GenerateAggregatedMunkiAndMDM(context.Background()))

	versions, _, err = ds.AggregatedMunkiVersion(context.Background(), nil)
	require.NoError(t, err)
	require.Len(t, versions, 2)
	assert.ElementsMatch(t, versions, []fleet.AggregatedMunkiVersion{
		{
			HostMunkiInfo: fleet.HostMunkiInfo{Version: "1.2.3"},
			HostsCount:    2,
		},
		{
			HostMunkiInfo: fleet.HostMunkiInfo{Version: "9.0"},
			HostsCount:    1,
		},
	})

	issues, _, err = ds.AggregatedMunkiIssues(context.Background(), nil)
	require.NoError(t, err)
	require.Len(t, issues, 3)
	// ignore the ids
	issues[0].ID = 0
	issues[1].ID = 0
	issues[2].ID = 0
	assert.ElementsMatch(t, issues, []fleet.AggregatedMunkiIssue{
		{
			MunkiIssue: fleet.MunkiIssue{
				Name:      "a",
				IssueType: "error",
			},
			HostsCount: 2,
		},
		{
			MunkiIssue: fleet.MunkiIssue{
				Name:      "b",
				IssueType: "error",
			},
			HostsCount: 1,
		},
		{
			MunkiIssue: fleet.MunkiIssue{
				Name:      "c",
				IssueType: "warning",
			},
			HostsCount: 2,
		},
	})

	require.NoError(t, ds.SetOrUpdateMDMData(context.Background(), 432, true, "url", false))
	require.NoError(t, ds.SetOrUpdateMDMData(context.Background(), 123, true, "url", false))
	require.NoError(t, ds.SetOrUpdateMDMData(context.Background(), 124, true, "url", false))
	require.NoError(t, ds.SetOrUpdateMDMData(context.Background(), 455, true, "https://simplemdm.com", true))
	require.NoError(t, ds.SetOrUpdateMDMData(context.Background(), 999, false, "https://kandji.io", true))
	require.NoError(t, ds.SetOrUpdateMDMData(context.Background(), 875, false, "https://kandji.io", true))

	require.NoError(t, ds.GenerateAggregatedMunkiAndMDM(context.Background()))

	status, _, err = ds.AggregatedMDMStatus(context.Background(), nil)
	require.NoError(t, err)
	assert.Equal(t, 6, status.HostsCount)
	assert.Equal(t, 2, status.UnenrolledHostsCount)
	assert.Equal(t, 3, status.EnrolledManualHostsCount)
	assert.Equal(t, 1, status.EnrolledAutomatedHostsCount)

	solutions, _, err = ds.AggregatedMDMSolutions(context.Background(), nil)
	require.NoError(t, err)
	require.Len(t, solutions, 3) // 3 different urls
	for _, sol := range solutions {
		switch sol.ServerURL {
		case "url":
			assert.Equal(t, 3, sol.HostsCount)
			assert.Equal(t, fleet.UnknownMDMName, sol.Name)
		case "https://simplemdm.com":
			assert.Equal(t, 1, sol.HostsCount)
			assert.Equal(t, fleet.WellKnownMDMSimpleMDM, sol.Name)
		case "https://kandji.io":
			assert.Equal(t, 2, sol.HostsCount)
			assert.Equal(t, fleet.WellKnownMDMKandji, sol.Name)
		default:
			require.Fail(t, "unknown MDM solutions URL: %s", sol.ServerURL)
		}
	}

	// Team filters
	team1, err := ds.NewTeam(context.Background(), &fleet.Team{
		Name:        "team1" + t.Name(),
		Description: "desc team1",
	})
	require.NoError(t, err)
	team2, err := ds.NewTeam(context.Background(), &fleet.Team{
		Name:        "team2" + t.Name(),
		Description: "desc team2",
	})
	require.NoError(t, err)

	h1 := test.NewHost(t, ds, "h1"+t.Name(), "192.168.1.10", "1", "1", time.Now())
	h2 := test.NewHost(t, ds, "h2"+t.Name(), "192.168.1.11", "2", "2", time.Now())
	h3 := test.NewHost(t, ds, "h3"+t.Name(), "192.168.1.11", "3", "3", time.Now())

	require.NoError(t, ds.AddHostsToTeam(context.Background(), &team1.ID, []uint{h1.ID}))
	require.NoError(t, ds.AddHostsToTeam(context.Background(), &team2.ID, []uint{h2.ID}))
	require.NoError(t, ds.AddHostsToTeam(context.Background(), &team1.ID, []uint{h3.ID}))

	require.NoError(t, ds.SetOrUpdateMDMData(context.Background(), h1.ID, true, "https://simplemdm.com", false))
	require.NoError(t, ds.SetOrUpdateMDMData(context.Background(), h2.ID, true, "url", false))
	require.NoError(t, ds.SetOrUpdateMunkiInfo(context.Background(), h1.ID, "1.2.3", []string{"d"}, nil))
	require.NoError(t, ds.SetOrUpdateMunkiInfo(context.Background(), h2.ID, "1.2.3", []string{"d"}, []string{"e"}))

	// h3 adds the version but then removes it
	require.NoError(t, ds.SetOrUpdateMunkiInfo(context.Background(), h3.ID, "1.2.3", []string{"f"}, nil))
	require.NoError(t, ds.SetOrUpdateMunkiInfo(context.Background(), h3.ID, "", []string{"d"}, []string{"f"}))

	// Make the updated_at different enough
	time.Sleep(1 * time.Second)
	require.NoError(t, ds.GenerateAggregatedMunkiAndMDM(context.Background()))

	versions, updatedAt, err = ds.AggregatedMunkiVersion(context.Background(), &team1.ID)
	require.NoError(t, err)
	require.Len(t, versions, 1)
	assert.ElementsMatch(t, versions, []fleet.AggregatedMunkiVersion{
		{
			HostMunkiInfo: fleet.HostMunkiInfo{Version: "1.2.3"},
			HostsCount:    1,
		},
	})
	require.True(t, updatedAt.After(firstUpdatedAt))

	issues, updatedAt, err = ds.AggregatedMunkiIssues(context.Background(), &team1.ID)
	require.NoError(t, err)
	require.Len(t, issues, 2)
	// ignore IDs
	issues[0].ID = 0
	issues[1].ID = 0
	assert.ElementsMatch(t, issues, []fleet.AggregatedMunkiIssue{
		{
			MunkiIssue: fleet.MunkiIssue{
				Name:      "d",
				IssueType: "error",
			},
			HostsCount: 2,
		},
		{
			MunkiIssue: fleet.MunkiIssue{
				Name:      "f",
				IssueType: "warning",
			},
			HostsCount: 1,
		},
	})
	require.True(t, updatedAt.After(firstUpdatedAt))

	status, _, err = ds.AggregatedMDMStatus(context.Background(), &team1.ID)
	require.NoError(t, err)
	assert.Equal(t, 1, status.HostsCount)
	assert.Equal(t, 0, status.UnenrolledHostsCount)
	assert.Equal(t, 1, status.EnrolledManualHostsCount)
	assert.Equal(t, 0, status.EnrolledAutomatedHostsCount)

	solutions, updatedAt, err = ds.AggregatedMDMSolutions(context.Background(), &team1.ID)
	require.True(t, updatedAt.After(firstUpdatedAt))
	require.NoError(t, err)
	require.Len(t, solutions, 1)
	assert.Equal(t, "https://simplemdm.com", solutions[0].ServerURL)
	assert.Equal(t, fleet.WellKnownMDMSimpleMDM, solutions[0].Name)
	assert.Equal(t, 1, solutions[0].HostsCount)
}

func testHostsLite(t *testing.T, ds *Datastore) {
	_, err := ds.HostLite(context.Background(), 1)
	require.Error(t, err)
	var nfe fleet.NotFoundError
	require.True(t, errors.As(err, &nfe))

	now := time.Now()
	h, err := ds.NewHost(context.Background(), &fleet.Host{
		ID:                  1,
		OsqueryHostID:       "foobar",
		NodeKey:             "nodekey",
		Hostname:            "foobar.local",
		UUID:                "uuid",
		Platform:            "darwin",
		DistributedInterval: 60,
		LoggerTLSPeriod:     50,
		ConfigTLSRefresh:    40,
		DetailUpdatedAt:     now,
		LabelUpdatedAt:      now,
		LastEnrolledAt:      now,
		PolicyUpdatedAt:     now,
		RefetchRequested:    true,

		SeenTime: now,

		CPUType: "cpuType",
	})
	require.NoError(t, err)

	h, err = ds.HostLite(context.Background(), h.ID)
	require.NoError(t, err)
	// HostLite does not load host details.
	require.Empty(t, h.CPUType)
	// HostLite does not load host seen time.
	require.Empty(t, h.SeenTime)

	require.Equal(t, uint(1), h.ID)
	require.NotEmpty(t, h.CreatedAt)
	require.NotEmpty(t, h.UpdatedAt)
	require.Equal(t, "foobar", h.OsqueryHostID)
	require.Equal(t, "nodekey", h.NodeKey)
	require.Equal(t, "foobar.local", h.Hostname)
	require.Equal(t, "uuid", h.UUID)
	require.Equal(t, "darwin", h.Platform)
	require.Nil(t, h.TeamID)
	require.Equal(t, uint(60), h.DistributedInterval)
	require.Equal(t, uint(50), h.LoggerTLSPeriod)
	require.Equal(t, uint(40), h.ConfigTLSRefresh)
	require.WithinDuration(t, now.UTC(), h.DetailUpdatedAt, 1*time.Second)
	require.WithinDuration(t, now.UTC(), h.LabelUpdatedAt, 1*time.Second)
	require.WithinDuration(t, now.UTC(), h.PolicyUpdatedAt, 1*time.Second)
	require.WithinDuration(t, now.UTC(), h.LastEnrolledAt, 1*time.Second)
	require.True(t, h.RefetchRequested)
}

func testUpdateOsqueryIntervals(t *testing.T, ds *Datastore) {
	now := time.Now()
	h, err := ds.NewHost(context.Background(), &fleet.Host{
		ID:                  1,
		OsqueryHostID:       "foobar",
		NodeKey:             "nodekey",
		Hostname:            "foobar.local",
		UUID:                "uuid",
		Platform:            "darwin",
		DistributedInterval: 60,
		LoggerTLSPeriod:     50,
		ConfigTLSRefresh:    40,
		DetailUpdatedAt:     now,
		LabelUpdatedAt:      now,
		LastEnrolledAt:      now,
		PolicyUpdatedAt:     now,
		RefetchRequested:    true,
		SeenTime:            now,
	})
	require.NoError(t, err)

	err = ds.UpdateHostOsqueryIntervals(context.Background(), h.ID, fleet.HostOsqueryIntervals{
		DistributedInterval: 120,
		LoggerTLSPeriod:     110,
		ConfigTLSRefresh:    100,
	})
	require.NoError(t, err)

	h, err = ds.HostLite(context.Background(), h.ID)
	require.NoError(t, err)
	require.Equal(t, uint(120), h.DistributedInterval)
	require.Equal(t, uint(110), h.LoggerTLSPeriod)
	require.Equal(t, uint(100), h.ConfigTLSRefresh)
}

func testUpdateRefetchRequested(t *testing.T, ds *Datastore) {
	now := time.Now()
	h, err := ds.NewHost(context.Background(), &fleet.Host{
		ID:                  1,
		OsqueryHostID:       "foobar",
		NodeKey:             "nodekey",
		Hostname:            "foobar.local",
		UUID:                "uuid",
		Platform:            "darwin",
		DistributedInterval: 60,
		LoggerTLSPeriod:     50,
		ConfigTLSRefresh:    40,
		DetailUpdatedAt:     now,
		LabelUpdatedAt:      now,
		LastEnrolledAt:      now,
		PolicyUpdatedAt:     now,
		RefetchRequested:    false,
		SeenTime:            now,
	})
	require.NoError(t, err)

	err = ds.UpdateHostRefetchRequested(context.Background(), h.ID, true)
	require.NoError(t, err)

	h, err = ds.HostLite(context.Background(), h.ID)
	require.NoError(t, err)
	require.True(t, h.RefetchRequested)

	err = ds.UpdateHostRefetchRequested(context.Background(), h.ID, false)
	require.NoError(t, err)

	h, err = ds.HostLite(context.Background(), h.ID)
	require.NoError(t, err)
	require.False(t, h.RefetchRequested)
}

func testHostsSaveHostUsers(t *testing.T, ds *Datastore) {
	host, err := ds.NewHost(context.Background(), &fleet.Host{
		DetailUpdatedAt: time.Now(),
		LabelUpdatedAt:  time.Now(),
		PolicyUpdatedAt: time.Now(),
		SeenTime:        time.Now(),
		NodeKey:         "1",
		UUID:            "1",
		Hostname:        "foo.local",
		PrimaryIP:       "192.168.1.1",
		PrimaryMac:      "30-65-EC-6F-C4-58",
	})
	require.NoError(t, err)
	require.NotNil(t, host)

	users := []fleet.HostUser{
		{
			Uid:       42,
			Username:  "user",
			Type:      "aaa",
			GroupName: "group",
			Shell:     "shell",
		},
		{
			Uid:       43,
			Username:  "user2",
			Type:      "aaa",
			GroupName: "group",
			Shell:     "shell",
		},
	}

	err = ds.SaveHostUsers(context.Background(), host.ID, users)
	require.NoError(t, err)

	host, err = ds.Host(context.Background(), host.ID)
	require.NoError(t, err)
	require.Len(t, host.Users, 2)
	test.ElementsMatchSkipID(t, users, host.Users)
}

func testHostsLoadHostByDeviceAuthToken(t *testing.T, ds *Datastore) {
	host, err := ds.NewHost(context.Background(), &fleet.Host{
		DetailUpdatedAt: time.Now(),
		LabelUpdatedAt:  time.Now(),
		PolicyUpdatedAt: time.Now(),
		SeenTime:        time.Now(),
		NodeKey:         "1",
		UUID:            "1",
		Hostname:        "foo.local",
		PrimaryIP:       "192.168.1.1",
		PrimaryMac:      "30-65-EC-6F-C4-58",
	})
	require.NoError(t, err)

	validToken := "abcd"
	err = ds.SetOrUpdateDeviceAuthToken(context.Background(), host.ID, validToken)
	require.NoError(t, err)

	_, err = ds.LoadHostByDeviceAuthToken(context.Background(), "nosuchtoken")
	require.Error(t, err)
	assert.ErrorIs(t, err, sql.ErrNoRows)

	h, err := ds.LoadHostByDeviceAuthToken(context.Background(), validToken)
	require.NoError(t, err)
	require.Equal(t, host.ID, h.ID)
}

func testHostsSetOrUpdateDeviceAuthToken(t *testing.T, ds *Datastore) {
	host, err := ds.NewHost(context.Background(), &fleet.Host{
		DetailUpdatedAt: time.Now(),
		LabelUpdatedAt:  time.Now(),
		PolicyUpdatedAt: time.Now(),
		SeenTime:        time.Now(),
		NodeKey:         "1",
		UUID:            "1",
		OsqueryHostID:   "1",
		Hostname:        "foo.local",
		PrimaryIP:       "192.168.1.1",
		PrimaryMac:      "30-65-EC-6F-C4-58",
	})
	require.NoError(t, err)
	host2, err := ds.NewHost(context.Background(), &fleet.Host{
		DetailUpdatedAt: time.Now(),
		LabelUpdatedAt:  time.Now(),
		PolicyUpdatedAt: time.Now(),
		SeenTime:        time.Now(),
		NodeKey:         "2",
		UUID:            "2",
		OsqueryHostID:   "2",
		Hostname:        "foo.local2",
		PrimaryIP:       "192.168.1.2",
		PrimaryMac:      "30-65-EC-6F-C4-59",
	})
	require.NoError(t, err)

	token1 := "token1"
	err = ds.SetOrUpdateDeviceAuthToken(context.Background(), host.ID, token1)
	require.NoError(t, err)

	token2 := "token2"
	err = ds.SetOrUpdateDeviceAuthToken(context.Background(), host2.ID, token2)
	require.NoError(t, err)

	h, err := ds.LoadHostByDeviceAuthToken(context.Background(), token1)
	require.NoError(t, err)
	require.Equal(t, host.ID, h.ID)

	h, err = ds.LoadHostByDeviceAuthToken(context.Background(), token2)
	require.NoError(t, err)
	require.Equal(t, host2.ID, h.ID)

	token2Updated := "token2_updated"
	err = ds.SetOrUpdateDeviceAuthToken(context.Background(), host2.ID, token2Updated)
	require.NoError(t, err)

	h, err = ds.LoadHostByDeviceAuthToken(context.Background(), token1)
	require.NoError(t, err)
	require.Equal(t, host.ID, h.ID)

	h, err = ds.LoadHostByDeviceAuthToken(context.Background(), token2Updated)
	require.NoError(t, err)
	require.Equal(t, host2.ID, h.ID)

	_, err = ds.LoadHostByDeviceAuthToken(context.Background(), token2)
	require.Error(t, err)
	assert.ErrorIs(t, err, sql.ErrNoRows)
}

func testOSVersions(t *testing.T, ds *Datastore) {
	// empty tables
	err := ds.UpdateOSVersions(context.Background())
	require.NoError(t, err)

	team1, err := ds.NewTeam(context.Background(), &fleet.Team{
		Name: "team1",
	})
	require.NoError(t, err)

	team2, err := ds.NewTeam(context.Background(), &fleet.Team{
		Name: "team2",
	})
	require.NoError(t, err)

	team3, err := ds.NewTeam(context.Background(), &fleet.Team{
		Name: "team3",
	})
	require.NoError(t, err)

	// create some hosts for testing
	hosts := []*fleet.Host{
		{
			Platform:  "darwin",
			OSVersion: "macOS 12.1.0",
		},
		{
			Platform:  "darwin",
			OSVersion: "macOS 12.2.1",
			TeamID:    &team1.ID,
		},
		{
			Platform:  "darwin",
			OSVersion: "macOS 12.2.1",
			TeamID:    &team1.ID,
		},
		{
			Platform:  "darwin",
			OSVersion: "macOS 12.2.1",
			TeamID:    &team2.ID,
		},
		{
			Platform:  "darwin",
			OSVersion: "macOS 12.3.0",
			TeamID:    &team2.ID,
		},
		{
			Platform:  "darwin",
			OSVersion: "macOS 12.3.0",
			TeamID:    &team2.ID,
		},
		{
			Platform:  "darwin",
			OSVersion: "macOS 12.3.0",
			TeamID:    &team2.ID,
		},
		{
			Platform:  "rhel",
			OSVersion: "CentOS 8.0.0",
		},
		{
			Platform:  "ubuntu",
			OSVersion: "Ubuntu 20.4.0",
			TeamID:    &team1.ID,
		},
		{
			Platform:  "ubuntu",
			OSVersion: "Ubuntu 20.4.0",
			TeamID:    &team1.ID,
		},
	}

	hostsByID := make(map[uint]*fleet.Host)

	for i, host := range hosts {
		host.DetailUpdatedAt = time.Now()
		host.LabelUpdatedAt = time.Now()
		host.PolicyUpdatedAt = time.Now()
		host.SeenTime = time.Now()
		host.OsqueryHostID = strconv.Itoa(i)
		host.NodeKey = strconv.Itoa(i)
		host.UUID = strconv.Itoa(i)
		host.Hostname = fmt.Sprintf("%d.localdomain", i)

		h, err := ds.NewHost(context.Background(), host)
		require.NoError(t, err)
		hostsByID[h.ID] = h
	}

	ctx := context.Background()

	// add host operating system records
	for _, h := range hostsByID {
		nv := strings.Split(h.OSVersion, " ")
		err := ds.UpdateHostOperatingSystem(ctx, h.ID, fleet.OperatingSystem{Name: nv[0], Version: nv[1], Platform: h.Platform, Arch: "x86_64"})
		require.NoError(t, err)
	}
	osList, err := ds.ListOperatingSystems(ctx)
	require.NoError(t, err)
	require.Len(t, osList, 5)
	osByNameVers := make(map[string]fleet.OperatingSystem)
	for _, os := range osList {
		osByNameVers[fmt.Sprintf("%s %s", os.Name, os.Version)] = os
	}

	err = ds.UpdateOSVersions(ctx)
	require.NoError(t, err)

	// all hosts
	osVersions, err := ds.OSVersions(ctx, nil, nil, nil, nil)
	require.NoError(t, err)

	require.True(t, time.Now().After(osVersions.CountsUpdatedAt))
	expected := []fleet.OSVersion{
		{HostsCount: 1, Name: "CentOS 8.0.0", NameOnly: "CentOS", Version: "8.0.0", Platform: "rhel"},
		{HostsCount: 2, Name: "Ubuntu 20.4.0", NameOnly: "Ubuntu", Version: "20.4.0", Platform: "ubuntu"},
		{HostsCount: 1, Name: "macOS 12.1.0", NameOnly: "macOS", Version: "12.1.0", Platform: "darwin"},
		{HostsCount: 3, Name: "macOS 12.2.1", NameOnly: "macOS", Version: "12.2.1", Platform: "darwin"},
		{HostsCount: 3, Name: "macOS 12.3.0", NameOnly: "macOS", Version: "12.3.0", Platform: "darwin"},
	}
	require.Equal(t, expected, osVersions.OSVersions)

	// filter by platform
	platform := "darwin"
	osVersions, err = ds.OSVersions(ctx, nil, &platform, nil, nil)
	require.NoError(t, err)

	expected = []fleet.OSVersion{
		{HostsCount: 1, Name: "macOS 12.1.0", NameOnly: "macOS", Version: "12.1.0", Platform: "darwin"},
		{HostsCount: 3, Name: "macOS 12.2.1", NameOnly: "macOS", Version: "12.2.1", Platform: "darwin"},
		{HostsCount: 3, Name: "macOS 12.3.0", NameOnly: "macOS", Version: "12.3.0", Platform: "darwin"},
	}
	require.Equal(t, expected, osVersions.OSVersions)

	// filter by operating system name and version
	osVersions, err = ds.OSVersions(ctx, nil, nil, ptr.String("Ubuntu"), ptr.String("20.4.0"))
	require.NoError(t, err)

	expected = []fleet.OSVersion{
		{HostsCount: 2, Name: "Ubuntu 20.4.0", NameOnly: "Ubuntu", Version: "20.4.0", Platform: "ubuntu"},
	}
	require.Equal(t, expected, osVersions.OSVersions)

	// team 1
	osVersions, err = ds.OSVersions(ctx, &team1.ID, nil, nil, nil)
	require.NoError(t, err)

	expected = []fleet.OSVersion{
		{HostsCount: 2, Name: "Ubuntu 20.4.0", NameOnly: "Ubuntu", Version: "20.4.0", Platform: "ubuntu"},
		{HostsCount: 2, Name: "macOS 12.2.1", NameOnly: "macOS", Version: "12.2.1", Platform: "darwin"},
	}
	require.Equal(t, expected, osVersions.OSVersions)

	// team 2
	osVersions, err = ds.OSVersions(ctx, &team2.ID, nil, nil, nil)
	require.NoError(t, err)

	expected = []fleet.OSVersion{
		{HostsCount: 1, Name: "macOS 12.2.1", NameOnly: "macOS", Version: "12.2.1", Platform: "darwin"},
		{HostsCount: 3, Name: "macOS 12.3.0", NameOnly: "macOS", Version: "12.3.0", Platform: "darwin"},
	}
	require.Equal(t, expected, osVersions.OSVersions)

	// team 3 (no hosts assigned to team)
	osVersions, err = ds.OSVersions(ctx, &team3.ID, nil, nil, nil)
	require.NoError(t, err)
	expected = []fleet.OSVersion{}
	require.Equal(t, expected, osVersions.OSVersions)

	// non-existent team
	osVersions, err = ds.OSVersions(ctx, ptr.Uint(404), nil, nil, nil)
	require.Error(t, err)

	// new host with arm64
	h, err := ds.NewHost(context.Background(), &fleet.Host{
		DetailUpdatedAt: time.Now(),
		LabelUpdatedAt:  time.Now(),
		PolicyUpdatedAt: time.Now(),
		SeenTime:        time.Now(),
		OsqueryHostID:   "666",
		NodeKey:         "666",
		UUID:            "666",
		Hostname:        fmt.Sprintf("%s.localdomain", "666"),
	})
	require.NoError(t, err)
	hostsByID[h.ID] = h

	err = ds.UpdateHostOperatingSystem(ctx, h.ID, fleet.OperatingSystem{
		Name:     "macOS",
		Version:  "12.2.1",
		Platform: "darwin",
		Arch:     "arm64",
	})
	require.NoError(t, err)

	// different architecture is considered a unique operating system
	newOSList, err := ds.ListOperatingSystems(ctx)
	require.NoError(t, err)
	require.Len(t, newOSList, len(osList)+1)

	// but aggregate stats should group architectures together
	err = ds.UpdateOSVersions(ctx)
	require.NoError(t, err)

	osVersions, err = ds.OSVersions(ctx, nil, nil, nil, nil)
	require.NoError(t, err)
	expected = []fleet.OSVersion{
		{HostsCount: 1, Name: "CentOS 8.0.0", NameOnly: "CentOS", Version: "8.0.0", Platform: "rhel"},
		{HostsCount: 2, Name: "Ubuntu 20.4.0", NameOnly: "Ubuntu", Version: "20.4.0", Platform: "ubuntu"},
		{HostsCount: 1, Name: "macOS 12.1.0", NameOnly: "macOS", Version: "12.1.0", Platform: "darwin"},
		{HostsCount: 4, Name: "macOS 12.2.1", NameOnly: "macOS", Version: "12.2.1", Platform: "darwin"}, // includes new arm64 host
		{HostsCount: 3, Name: "macOS 12.3.0", NameOnly: "macOS", Version: "12.3.0", Platform: "darwin"},
	}
	require.Equal(t, expected, osVersions.OSVersions)
}

func testHostsDeleteHosts(t *testing.T, ds *Datastore) {
	// Updates hosts and host_seen_times.
	host, err := ds.NewHost(context.Background(), &fleet.Host{
		DetailUpdatedAt: time.Now(),
		LabelUpdatedAt:  time.Now(),
		PolicyUpdatedAt: time.Now(),
		SeenTime:        time.Now(),
		NodeKey:         "1",
		UUID:            "1",
		Hostname:        "foo.local",
	})
	require.NoError(t, err)
	require.NotNil(t, host)
	// Updates host_software.
	software := []fleet.Software{
		{Name: "foo", Version: "0.0.1", Source: "chrome_extensions"},
		{Name: "bar", Version: "1.0.0", Source: "deb_packages"},
	}
	err = ds.UpdateHostSoftware(context.Background(), host.ID, software)
	require.NoError(t, err)
	// Updates host_users.
	users := []fleet.HostUser{
		{
			Uid:       42,
			Username:  "user1",
			Type:      "aaa",
			GroupName: "group",
			Shell:     "shell",
		},
		{
			Uid:       43,
			Username:  "user2",
			Type:      "bbb",
			GroupName: "group2",
			Shell:     "bash",
		},
	}
	err = ds.SaveHostUsers(context.Background(), host.ID, users)
	require.NoError(t, err)
	// Updates host_emails.
	err = ds.ReplaceHostDeviceMapping(context.Background(), host.ID, []*fleet.HostDeviceMapping{
		{HostID: host.ID, Email: "a@b.c", Source: "src"},
	})
	require.NoError(t, err)

	// Updates host_additional.
	additional := json.RawMessage(`{"additional": "result"}`)
	err = ds.SaveHostAdditional(context.Background(), host.ID, &additional)
	require.NoError(t, err)

	// Updates scheduled_query_stats.
	pack, err := ds.NewPack(context.Background(), &fleet.Pack{
		Name:    "test1",
		HostIDs: []uint{host.ID},
	})
	require.NoError(t, err)
	query := test.NewQuery(t, ds, "time", "select * from time", 0, true)
	squery := test.NewScheduledQuery(t, ds, pack.ID, query.ID, 30, true, true, "time-scheduled")
	stats := []fleet.ScheduledQueryStats{
		{
			ScheduledQueryName: squery.Name,
			ScheduledQueryID:   squery.ID,
			QueryName:          query.Name,
			PackName:           pack.Name,
			PackID:             pack.ID,
			AverageMemory:      8000,
			Denylisted:         false,
			Executions:         164,
			Interval:           30,
			LastExecuted:       time.Unix(1620325191, 0).UTC(),
			OutputSize:         1337,
			SystemTime:         150,
			UserTime:           180,
			WallTime:           0,
		},
	}
	hostPackStats := []fleet.PackStats{
		{
			PackName:   "test1",
			QueryStats: stats,
		},
	}
	err = ds.SaveHostPackStats(context.Background(), host.ID, hostPackStats)
	require.NoError(t, err)

	// Updates label_membership.
	labelID := uint(1)
	label := &fleet.LabelSpec{
		ID:    labelID,
		Name:  "label foo",
		Query: "select * from time;",
	}
	err = ds.ApplyLabelSpecs(context.Background(), []*fleet.LabelSpec{label})
	require.NoError(t, err)
	err = ds.RecordLabelQueryExecutions(context.Background(), host, map[uint]*bool{label.ID: ptr.Bool(true)}, time.Now(), false)
	require.NoError(t, err)
	// Update policy_membership.
	user1 := test.NewUser(t, ds, "Alice", "alice@example.com", true)
	policy, err := ds.NewGlobalPolicy(context.Background(), &user1.ID, fleet.PolicyPayload{
		Name:  "policy foo",
		Query: "select * from time",
	})
	require.NoError(t, err)
	require.NoError(t, ds.RecordPolicyQueryExecutions(context.Background(), host, map[uint]*bool{policy.ID: ptr.Bool(true)}, time.Now(), false))
	// Update host_mdm.
	err = ds.SetOrUpdateMDMData(context.Background(), host.ID, false, "", false)
	require.NoError(t, err)
	// Update host_munki_info.
	err = ds.SetOrUpdateMunkiInfo(context.Background(), host.ID, "42", []string{"a"}, []string{"b"})
	require.NoError(t, err)
	// Update device_auth_token.
	err = ds.SetOrUpdateDeviceAuthToken(context.Background(), host.ID, "foo")
	require.NoError(t, err)
	// Update host_batteries
	err = ds.ReplaceHostBatteries(context.Background(), host.ID, []*fleet.HostBattery{{HostID: host.ID, SerialNumber: "a"}})
	require.NoError(t, err)
	// Update host_operating_system
	err = ds.UpdateHostOperatingSystem(context.Background(), host.ID, fleet.OperatingSystem{Name: "foo", Version: "bar"})
	require.NoError(t, err)
	// Insert a windows update for the host
	stmt := `INSERT INTO windows_updates (host_id, date_epoch, kb_id) VALUES (?, ?, ?)`
	_, err = ds.writer.Exec(stmt, host.ID, 1, 123)
	require.NoError(t, err)
	// set host' disk space
	err = ds.SetOrUpdateHostDisksSpace(context.Background(), host.ID, 12, 25)
	require.NoError(t, err)

	// Operating system vulnerabilities
	_, err = ds.writer.Exec(
		`INSERT INTO operating_system_vulnerabilities(host_id,operating_system_id,cve) VALUES (?,?,?)`,
		host.ID, 1, "cve-1",
	)
	require.NoError(t, err)

	// Check there's an entry for the host in all the associated tables.
	for _, hostRef := range hostRefs {
		var ok bool
		err = ds.writer.Get(&ok, fmt.Sprintf("SELECT 1 FROM %s WHERE host_id = ?", hostRef), host.ID)
		require.NoError(t, err)
		require.True(t, ok, "table: %s", hostRef)
	}

	err = ds.DeleteHosts(context.Background(), []uint{host.ID})
	require.NoError(t, err)

	// Check that all the associated tables were cleaned up.
	for _, hostRef := range hostRefs {
		var ok bool
		err = ds.writer.Get(&ok, fmt.Sprintf("SELECT 1 FROM %s WHERE host_id = ?", hostRef), host.ID)
		require.True(t, err == nil || errors.Is(err, sql.ErrNoRows), "table: %s", hostRef)
		require.False(t, ok, "table: %s", hostRef)
	}
}

func testHostIDsByOSVersion(t *testing.T, ds *Datastore) {
	ctx := context.Background()
	hosts := make([]*fleet.Host, 10)
	getPlatform := func(i int) string {
		if i < 5 {
			return "ubuntu"
		}
		return "centos"
	}
	for i := range hosts {
		h, err := ds.NewHost(context.Background(), &fleet.Host{
			DetailUpdatedAt: time.Now(),
			LabelUpdatedAt:  time.Now(),
			PolicyUpdatedAt: time.Now(),
			SeenTime:        time.Now(),
			OsqueryHostID:   fmt.Sprintf("host%d", i),
			NodeKey:         fmt.Sprintf("%d", i),
			UUID:            fmt.Sprintf("%d", i),
			Hostname:        fmt.Sprintf("foo.%d.local", i),
			Platform:        getPlatform(i),
			OSVersion:       fmt.Sprintf("20.4.%d", i),
		})
		require.NoError(t, err)
		hosts[i] = h
	}

	t.Run("no match", func(t *testing.T) {
		osVersion := fleet.OSVersion{Platform: "ubuntu", Name: "sdfasw"}
		none, err := ds.HostIDsByOSVersion(ctx, osVersion, 0, 1)
		require.NoError(t, err)
		require.Len(t, none, 0)
	})

	t.Run("filtering by os version", func(t *testing.T) {
		osVersion := fleet.OSVersion{Platform: "ubuntu", Name: "20.4.0"}
		result, err := ds.HostIDsByOSVersion(ctx, osVersion, 0, 1)
		require.NoError(t, err)
		require.Len(t, result, 1)
		for _, id := range result {
			r, err := ds.Host(ctx, id)
			require.NoError(t, err)
			require.Equal(t, r.Platform, "ubuntu")
			require.Equal(t, r.OSVersion, "20.4.0")
		}
	})
}

func testHostsReplaceHostBatteries(t *testing.T, ds *Datastore) {
	ctx := context.Background()
	h1, err := ds.NewHost(ctx, &fleet.Host{
		ID:              1,
		OsqueryHostID:   "1",
		NodeKey:         "1",
		Platform:        "linux",
		Hostname:        "host1",
		DetailUpdatedAt: time.Now(),
		LabelUpdatedAt:  time.Now(),
		PolicyUpdatedAt: time.Now(),
		SeenTime:        time.Now(),
	})
	require.NoError(t, err)
	h2, err := ds.NewHost(ctx, &fleet.Host{
		ID:              2,
		OsqueryHostID:   "2",
		NodeKey:         "2",
		Platform:        "linux",
		Hostname:        "host2",
		DetailUpdatedAt: time.Now(),
		LabelUpdatedAt:  time.Now(),
		PolicyUpdatedAt: time.Now(),
		SeenTime:        time.Now(),
	})
	require.NoError(t, err)

	err = ds.ReplaceHostBatteries(ctx, h1.ID, nil)
	require.NoError(t, err)

	bat1, err := ds.ListHostBatteries(ctx, h1.ID)
	require.NoError(t, err)
	require.Len(t, bat1, 0)

	h1Bat := []*fleet.HostBattery{
		{HostID: h1.ID, SerialNumber: "a", CycleCount: 1, Health: "Good"},
		{HostID: h1.ID, SerialNumber: "b", CycleCount: 2, Health: "Check Battery"},
	}
	err = ds.ReplaceHostBatteries(ctx, h1.ID, h1Bat)
	require.NoError(t, err)

	bat1, err = ds.ListHostBatteries(ctx, h1.ID)
	require.NoError(t, err)
	require.ElementsMatch(t, h1Bat, bat1)

	bat2, err := ds.ListHostBatteries(ctx, h2.ID)
	require.NoError(t, err)
	require.Len(t, bat2, 0)

	// update "a", remove "b", add "c"
	h1Bat = []*fleet.HostBattery{
		{HostID: h1.ID, SerialNumber: "a", CycleCount: 2, Health: "Good"},
		{HostID: h1.ID, SerialNumber: "c", CycleCount: 3, Health: "Bad"},
	}

	err = ds.ReplaceHostBatteries(ctx, h1.ID, h1Bat)
	require.NoError(t, err)

	bat1, err = ds.ListHostBatteries(ctx, h1.ID)
	require.NoError(t, err)
	require.ElementsMatch(t, h1Bat, bat1)

	// add "d" to h2
	h2Bat := []*fleet.HostBattery{
		{HostID: h2.ID, SerialNumber: "d", CycleCount: 1, Health: "Good"},
	}

	err = ds.ReplaceHostBatteries(ctx, h2.ID, h2Bat)
	require.NoError(t, err)

	bat2, err = ds.ListHostBatteries(ctx, h2.ID)
	require.NoError(t, err)
	require.ElementsMatch(t, h2Bat, bat2)

	// remove all from h1
	h1Bat = []*fleet.HostBattery{}

	err = ds.ReplaceHostBatteries(ctx, h1.ID, h1Bat)
	require.NoError(t, err)

	bat1, err = ds.ListHostBatteries(ctx, h1.ID)
	require.NoError(t, err)
	require.Len(t, bat1, 0)

	// h2 unchanged
	bat2, err = ds.ListHostBatteries(ctx, h2.ID)
	require.NoError(t, err)
	require.ElementsMatch(t, h2Bat, bat2)
}

func testCountHostsNotResponding(t *testing.T, ds *Datastore) {
	ctx := context.Background()
	config := config.FleetConfig{Osquery: config.OsqueryConfig{DetailUpdateInterval: 1 * time.Hour}}

	// responsive
	_, err := ds.NewHost(ctx, &fleet.Host{
		OsqueryHostID:       "1",
		NodeKey:             "1",
		Platform:            "linux",
		Hostname:            "host1",
		DistributedInterval: 10,
		DetailUpdatedAt:     time.Now().Add(-1 * time.Hour),
		LabelUpdatedAt:      time.Now(),
		PolicyUpdatedAt:     time.Now(),
		SeenTime:            time.Now(),
	})
	require.NoError(t, err)

	count, err := countHostsNotRespondingDB(ctx, ds.writer, ds.logger, config)
	require.NoError(t, err)
	require.Equal(t, 0, count)

	// not responsive
	_, err = ds.NewHost(ctx, &fleet.Host{
		ID:                  2,
		OsqueryHostID:       "2",
		NodeKey:             "2",
		Platform:            "linux",
		Hostname:            "host2",
		DistributedInterval: 10,
		DetailUpdatedAt:     time.Now().Add(-3 * time.Hour),
		LabelUpdatedAt:      time.Now().Add(-3 * time.Hour),
		PolicyUpdatedAt:     time.Now().Add(-3 * time.Hour),
		SeenTime:            time.Now(),
	})
	require.NoError(t, err)

	count, err = countHostsNotRespondingDB(ctx, ds.writer, ds.logger, config)
	require.NoError(t, err)
	require.Equal(t, 1, count) // count increased by 1

	// responsive
	_, err = ds.NewHost(ctx, &fleet.Host{
		OsqueryHostID:       "3",
		NodeKey:             "3",
		Platform:            "linux",
		Hostname:            "host3",
		DistributedInterval: 10,
		DetailUpdatedAt:     time.Now().Add(-49 * time.Hour),
		LabelUpdatedAt:      time.Now().Add(-48 * time.Hour),
		PolicyUpdatedAt:     time.Now().Add(-48 * time.Hour),
		SeenTime:            time.Now().Add(-48 * time.Hour),
	})
	require.NoError(t, err)

	count, err = countHostsNotRespondingDB(ctx, ds.writer, ds.logger, config)
	require.NoError(t, err)
	require.Equal(t, 1, count) // count unchanged

	// not responsive
	_, err = ds.NewHost(ctx, &fleet.Host{
		OsqueryHostID:       "4",
		NodeKey:             "4",
		Platform:            "linux",
		Hostname:            "host4",
		DistributedInterval: 10,
		DetailUpdatedAt:     time.Now().Add(-51 * time.Hour),
		LabelUpdatedAt:      time.Now().Add(-48 * time.Hour),
		PolicyUpdatedAt:     time.Now().Add(-48 * time.Hour),
		SeenTime:            time.Now().Add(-48 * time.Hour),
	})
	require.NoError(t, err)

	count, err = countHostsNotRespondingDB(ctx, ds.writer, ds.logger, config)
	require.NoError(t, err)
	require.Equal(t, 2, count) // count increased by 1

	// was responsive but hasn't been seen in past 7 days so it is not counted
	_, err = ds.NewHost(ctx, &fleet.Host{
		OsqueryHostID:       "5",
		NodeKey:             "5",
		Platform:            "linux",
		Hostname:            "host5",
		DistributedInterval: 10,
		DetailUpdatedAt:     time.Now().Add(-8 * 24 * time.Hour).Add(-1 * time.Hour),
		LabelUpdatedAt:      time.Now().Add(-8 * 24 * time.Hour),
		PolicyUpdatedAt:     time.Now().Add(-8 * 24 * time.Hour),
		SeenTime:            time.Now().Add(-8 * 24 * time.Hour),
	})
	require.NoError(t, err)

	count, err = countHostsNotRespondingDB(ctx, ds.writer, ds.logger, config)
	require.NoError(t, err)
	require.Equal(t, 2, count) // count unchanged

	// distributed interval (1h1m) is greater than osquery detail interval (1h)
	// so measurement period for non-responsiveness is 2h2m
	_, err = ds.NewHost(ctx, &fleet.Host{
		OsqueryHostID:       "6",
		NodeKey:             "6",
		Platform:            "linux",
		Hostname:            "host6",
		DistributedInterval: uint((1*time.Hour + 1*time.Minute).Seconds()),        // 1h1m
		DetailUpdatedAt:     time.Now().Add(-2 * time.Hour).Add(-1 * time.Minute), // 2h1m
		LabelUpdatedAt:      time.Now().Add(-2 * time.Hour).Add(-1 * time.Minute),
		PolicyUpdatedAt:     time.Now().Add(-2 * time.Hour).Add(-1 * time.Minute),
		SeenTime:            time.Now(),
	})
	require.NoError(t, err)

	count, err = countHostsNotRespondingDB(ctx, ds.writer, ds.logger, config)
	require.NoError(t, err)
	require.Equal(t, 2, count) // count unchanged
}

func testFailingPoliciesCount(t *testing.T, ds *Datastore) {
	ctx := context.Background()

	var hosts []*fleet.Host
	for i := 0; i < 10; i++ {
		h := test.NewHost(t, ds, fmt.Sprintf("foo.local.%d", i), "1.1.1.1",
			fmt.Sprintf("%d", i), fmt.Sprintf("%d", i), time.Now())
		hosts = append(hosts, h)
	}

	t.Run("no policies", func(t *testing.T) {
		for _, h := range hosts {
			actual, err := ds.FailingPoliciesCount(ctx, h)
			require.NoError(t, err)
			require.Equal(t, actual, uint(0))
		}
	})

	t.Run("with policies and memberships", func(t *testing.T) {
		u := test.NewUser(t, ds, "Bob", "bob@example.com", true)

		var policies []*fleet.Policy
		for i := 0; i < 10; i++ {
			q := test.NewQuery(t, ds, fmt.Sprintf("query%d", i), "select 1", 0, true)
			p, err := ds.NewGlobalPolicy(ctx, &u.ID, fleet.PolicyPayload{QueryID: &q.ID})
			require.NoError(t, err)
			policies = append(policies, p)
		}

		testCases := []struct {
			host     *fleet.Host
			policyEx map[uint]*bool
			expected uint
		}{
			{
				host: hosts[0],
				policyEx: map[uint]*bool{
					policies[0].ID: ptr.Bool(true),
					policies[1].ID: ptr.Bool(true),
					policies[2].ID: ptr.Bool(false),
					policies[3].ID: ptr.Bool(true),
					policies[4].ID: nil,
					policies[5].ID: nil,
				},
				expected: 1,
			},
			{
				host: hosts[1],
				policyEx: map[uint]*bool{
					policies[0].ID: ptr.Bool(true),
					policies[1].ID: ptr.Bool(true),
					policies[2].ID: ptr.Bool(true),
					policies[3].ID: ptr.Bool(true),
					policies[4].ID: ptr.Bool(true),
					policies[5].ID: ptr.Bool(true),
					policies[6].ID: ptr.Bool(true),
					policies[7].ID: ptr.Bool(true),
					policies[8].ID: ptr.Bool(true),
					policies[9].ID: ptr.Bool(true),
				},
				expected: 0,
			},
			{
				host: hosts[2],
				policyEx: map[uint]*bool{
					policies[0].ID: ptr.Bool(true),
					policies[1].ID: ptr.Bool(true),
					policies[2].ID: ptr.Bool(true),
					policies[3].ID: ptr.Bool(true),
					policies[4].ID: ptr.Bool(true),
					policies[5].ID: ptr.Bool(false),
					policies[6].ID: ptr.Bool(false),
					policies[7].ID: ptr.Bool(false),
					policies[8].ID: ptr.Bool(false),
					policies[9].ID: ptr.Bool(false),
				},
				expected: 5,
			},
			{
				host:     hosts[3],
				policyEx: map[uint]*bool{},
				expected: 0,
			},
		}

		for _, tc := range testCases {
			if len(tc.policyEx) != 0 {
				require.NoError(t, ds.RecordPolicyQueryExecutions(ctx, tc.host, tc.policyEx, time.Now(), false))
			}
			actual, err := ds.FailingPoliciesCount(ctx, tc.host)
			require.NoError(t, err)
			require.Equal(t, tc.expected, actual)
		}
	})
}

func testHostsSetOrUpdateHostDisksSpace(t *testing.T, ds *Datastore) {
	host, err := ds.NewHost(context.Background(), &fleet.Host{
		DetailUpdatedAt: time.Now(),
		LabelUpdatedAt:  time.Now(),
		PolicyUpdatedAt: time.Now(),
		SeenTime:        time.Now(),
		NodeKey:         "1",
		UUID:            "1",
		OsqueryHostID:   "1",
		Hostname:        "foo.local",
		PrimaryIP:       "192.168.1.1",
		PrimaryMac:      "30-65-EC-6F-C4-58",
	})
	require.NoError(t, err)
	host2, err := ds.NewHost(context.Background(), &fleet.Host{
		DetailUpdatedAt: time.Now(),
		LabelUpdatedAt:  time.Now(),
		PolicyUpdatedAt: time.Now(),
		SeenTime:        time.Now(),
		NodeKey:         "2",
		UUID:            "2",
		OsqueryHostID:   "2",
		Hostname:        "foo.local2",
		PrimaryIP:       "192.168.1.2",
		PrimaryMac:      "30-65-EC-6F-C4-59",
	})
	require.NoError(t, err)

	// set a device host token for host 1, to test loading disk space by device token
	token1 := "token1"
	err = ds.SetOrUpdateDeviceAuthToken(context.Background(), host.ID, token1)
	require.NoError(t, err)

	err = ds.SetOrUpdateHostDisksSpace(context.Background(), host.ID, 1, 2)
	require.NoError(t, err)

	err = ds.SetOrUpdateHostDisksSpace(context.Background(), host2.ID, 3, 4)
	require.NoError(t, err)

	h, err := ds.Host(context.Background(), host.ID)
	require.NoError(t, err)
	require.Equal(t, 1.0, h.GigsDiskSpaceAvailable)
	require.Equal(t, 2.0, h.PercentDiskSpaceAvailable)

	h, err = ds.LoadHostByNodeKey(context.Background(), host2.NodeKey)
	require.NoError(t, err)
	require.Equal(t, 3.0, h.GigsDiskSpaceAvailable)
	require.Equal(t, 4.0, h.PercentDiskSpaceAvailable)

	err = ds.SetOrUpdateHostDisksSpace(context.Background(), host.ID, 5, 6)
	require.NoError(t, err)

	h, err = ds.LoadHostByDeviceAuthToken(context.Background(), token1)
	require.NoError(t, err)
	require.Equal(t, 5.0, h.GigsDiskSpaceAvailable)
	require.Equal(t, 6.0, h.PercentDiskSpaceAvailable)
}

<<<<<<< HEAD
func testHostIDsByOSID(t *testing.T, ds *Datastore) {
	ctx := context.Background()

	t.Run("no OS", func(t *testing.T) {
		actual, err := ds.HostIDsByOSID(ctx, 1, 0, 100)
		require.NoError(t, err)
		require.Empty(t, actual)
	})

	t.Run("returns empty if no more pages", func(t *testing.T) {
		for i := 1; i <= 510; i++ {
			os := fleet.OperatingSystem{
				Name:          "Microsoft Windows 11 Enterprise Evaluation II",
				Version:       "21H2",
				Arch:          "64-bit",
				KernelVersion: "10.0.22000.795",
				Platform:      "windows",
			}

			require.NoError(t, ds.UpdateHostOperatingSystem(ctx, uint(i+100), os))
		}

		storedOS, err := ds.ListOperatingSystems(ctx)
		require.NoError(t, err)
		for _, sOS := range storedOS {
			if sOS.Name == "Microsoft Windows 11 Enterprise Evaluation II" {

				actual, err := ds.HostIDsByOSID(ctx, sOS.ID, 0, 500)
				require.NoError(t, err)
				require.Len(t, actual, 500)

				actual, err = ds.HostIDsByOSID(ctx, sOS.ID, 500, 500)
				require.NoError(t, err)
				require.Len(t, actual, 10)

				actual, err = ds.HostIDsByOSID(ctx, sOS.ID, 510, 500)
				require.NoError(t, err)
				require.Empty(t, actual)
				break
			}
		}
	})

	t.Run("returns matching entries", func(t *testing.T) {
		os := []fleet.OperatingSystem{
			{
				Name:          "Microsoft Windows 11 Enterprise Evaluation",
				Version:       "21H2",
				Arch:          "64-bit",
				KernelVersion: "10.0.22000.795",
				Platform:      "windows",
			},
			{
				Name:          "macOS",
				Version:       "12.3.1",
				Arch:          "x86_64",
				KernelVersion: "21.4.0",
				Platform:      "darwin",
			},
		}

		require.NoError(t, ds.UpdateHostOperatingSystem(ctx, 1, os[0]))
		require.NoError(t, ds.UpdateHostOperatingSystem(ctx, 2, os[1]))

		storedOS, err := ds.ListOperatingSystems(ctx)
		require.NoError(t, err)

		for _, sOS := range storedOS {
			actual, err := ds.HostIDsByOSID(ctx, sOS.ID, 0, 100)
			require.NoError(t, err)
			if sOS.Name == "Microsoft Windows 11 Enterprise Evaluation" {
				require.Equal(t, []uint{1}, actual)
			}

			if sOS.Name == "macOS" {
				require.Equal(t, []uint{2}, actual)
			}
		}
	})
=======
// testHostDisplayName tests listing a host sorted by display name.
func testHostDisplayName(t *testing.T, ds *Datastore) {
	ctx := context.Background()
	_, err := ds.NewHost(ctx, &fleet.Host{ID: 1, OsqueryHostID: "1", Hostname: "0001", NodeKey: "1"})
	require.NoError(t, err)
	_, err = ds.NewHost(ctx, &fleet.Host{ID: 2, OsqueryHostID: "2", Hostname: "0002", ComputerName: "0004", NodeKey: "2"})
	require.NoError(t, err)
	_, err = ds.NewHost(ctx, &fleet.Host{ID: 3, OsqueryHostID: "3", Hostname: "0003", NodeKey: "3"})
	require.NoError(t, err)
	hosts, err := ds.ListHosts(ctx, fleet.TeamFilter{User: test.UserAdmin}, fleet.HostListOptions{
		ListOptions: fleet.ListOptions{
			OrderKey: "display_name",
		},
	})
	require.NoError(t, err)
	expect := []string{"0001", "0003", "0004"}
	require.Len(t, hosts, len(expect))
	for i, h := range hosts {
		assert.Equal(t, expect[i], h.DisplayName())
	}
>>>>>>> ca379e74
}<|MERGE_RESOLUTION|>--- conflicted
+++ resolved
@@ -128,11 +128,8 @@
 		{"CountHostsNotResponding", testCountHostsNotResponding},
 		{"FailingPoliciesCount", testFailingPoliciesCount},
 		{"SetOrUpdateHostDisksSpace", testHostsSetOrUpdateHostDisksSpace},
-<<<<<<< HEAD
 		{"HostIDsByOSID", testHostIDsByOSID},
-=======
 		{"TestHostDisplayName", testHostDisplayName},
->>>>>>> ca379e74
 	}
 	for _, c := range cases {
 		t.Run(c.name, func(t *testing.T) {
@@ -5302,7 +5299,28 @@
 	require.Equal(t, 6.0, h.PercentDiskSpaceAvailable)
 }
 
-<<<<<<< HEAD
+// testHostDisplayName tests listing a host sorted by display name.
+func testHostDisplayName(t *testing.T, ds *Datastore) {
+	ctx := context.Background()
+	_, err := ds.NewHost(ctx, &fleet.Host{ID: 1, OsqueryHostID: "1", Hostname: "0001", NodeKey: "1"})
+	require.NoError(t, err)
+	_, err = ds.NewHost(ctx, &fleet.Host{ID: 2, OsqueryHostID: "2", Hostname: "0002", ComputerName: "0004", NodeKey: "2"})
+	require.NoError(t, err)
+	_, err = ds.NewHost(ctx, &fleet.Host{ID: 3, OsqueryHostID: "3", Hostname: "0003", NodeKey: "3"})
+	require.NoError(t, err)
+	hosts, err := ds.ListHosts(ctx, fleet.TeamFilter{User: test.UserAdmin}, fleet.HostListOptions{
+		ListOptions: fleet.ListOptions{
+			OrderKey: "display_name",
+		},
+	})
+	require.NoError(t, err)
+	expect := []string{"0001", "0003", "0004"}
+	require.Len(t, hosts, len(expect))
+	for i, h := range hosts {
+		assert.Equal(t, expect[i], h.DisplayName())
+	}
+}
+
 func testHostIDsByOSID(t *testing.T, ds *Datastore) {
 	ctx := context.Background()
 
@@ -5382,26 +5400,4 @@
 			}
 		}
 	})
-=======
-// testHostDisplayName tests listing a host sorted by display name.
-func testHostDisplayName(t *testing.T, ds *Datastore) {
-	ctx := context.Background()
-	_, err := ds.NewHost(ctx, &fleet.Host{ID: 1, OsqueryHostID: "1", Hostname: "0001", NodeKey: "1"})
-	require.NoError(t, err)
-	_, err = ds.NewHost(ctx, &fleet.Host{ID: 2, OsqueryHostID: "2", Hostname: "0002", ComputerName: "0004", NodeKey: "2"})
-	require.NoError(t, err)
-	_, err = ds.NewHost(ctx, &fleet.Host{ID: 3, OsqueryHostID: "3", Hostname: "0003", NodeKey: "3"})
-	require.NoError(t, err)
-	hosts, err := ds.ListHosts(ctx, fleet.TeamFilter{User: test.UserAdmin}, fleet.HostListOptions{
-		ListOptions: fleet.ListOptions{
-			OrderKey: "display_name",
-		},
-	})
-	require.NoError(t, err)
-	expect := []string{"0001", "0003", "0004"}
-	require.Len(t, hosts, len(expect))
-	for i, h := range hosts {
-		assert.Equal(t, expect[i], h.DisplayName())
-	}
->>>>>>> ca379e74
 }