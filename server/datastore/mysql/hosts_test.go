package mysql

import (
	"context"
	"encoding/json"
	"fmt"
	"math/rand"
	"regexp"
	"sort"
	"strconv"
	"strings"
	"sync"
	"sync/atomic"
	"testing"
	"time"

	"github.com/WatchBeam/clock"
	"github.com/fleetdm/fleet/v4/server"
	"github.com/fleetdm/fleet/v4/server/fleet"
	"github.com/fleetdm/fleet/v4/server/ptr"
	"github.com/fleetdm/fleet/v4/server/test"
	"github.com/stretchr/testify/assert"
	"github.com/stretchr/testify/require"
)

var expLastExec = func() time.Time {
	t, _ := time.Parse(time.RFC3339, pastDate)
	return t
}()

var enrollTests = []struct {
	uuid, hostname, platform, nodeKey string
}{
	0: {
		uuid:     "6D14C88F-8ECF-48D5-9197-777647BF6B26",
		hostname: "web.fleet.co",
		platform: "linux",
		nodeKey:  "key0",
	},
	1: {
		uuid:     "B998C0EB-38CE-43B1-A743-FBD7A5C9513B",
		hostname: "mail.fleet.co",
		platform: "linux",
		nodeKey:  "key1",
	},
	2: {
		uuid:     "008F0688-5311-4C59-86EE-00C2D6FC3EC2",
		hostname: "home.fleet.co",
		platform: "darwin",
		nodeKey:  "key2",
	},
	3: {
		uuid:     "uuid123",
		hostname: "fakehostname",
		platform: "darwin",
		nodeKey:  "key3",
	},
}

func TestHosts(t *testing.T) {
	ds := CreateMySQLDS(t)

	cases := []struct {
		name string
		fn   func(t *testing.T, ds *Datastore)
	}{
		{"Save", testHostsSave},
		{"DeleteWithSoftware", testHostsDeleteWithSoftware},
		{"SavePackStats", testHostsSavePackStats},
		{"SavePackStatsOverwrites", testHostsSavePackStatsOverwrites},
		{"WithTeamPackStats", testHostsWithTeamPackStats},
		{"Delete", testHostsDelete},
		{"ListFilterAdditional", testHostsListFilterAdditional},
		{"ListStatus", testHostsListStatus},
		{"ListQuery", testHostsListQuery},
		{"Enroll", testHostsEnroll},
		{"Authenticate", testHostsAuthenticate},
		{"AuthenticateCaseSensitive", testHostsAuthenticateCaseSensitive},
		{"Search", testHostsSearch},
		{"SearchLimit", testHostsSearchLimit},
		{"GenerateStatusStatistics", testHostsGenerateStatusStatistics},
		{"MarkSeen", testHostsMarkSeen},
		{"MarkSeenMany", testHostsMarkSeenMany},
		{"CleanupIncoming", testHostsCleanupIncoming},
		{"IDsByName", testHostsIDsByName},
		{"Additional", testHostsAdditional},
		{"ByIdentifier", testHostsByIdentifier},
		{"AddToTeam", testHostsAddToTeam},
		{"SaveUsers", testHostsSaveUsers},
		{"SaveUsersWithoutUid", testHostsSaveUsersWithoutUid},
		{"TotalAndUnseenSince", testHostsTotalAndUnseenSince},
		{"ListByPolicy", testHostsListByPolicy},
		{"SaveTonsOfUsers", testHostsSaveTonsOfUsers},
		{"SavePackStatsConcurrent", testHostsSavePackStatsConcurrent},
		{"AuthenticateHostLoadsDisk", testAuthenticateHostLoadsDisk},
		{"HostsListBySoftware", testHostsListBySoftware},
		{"HostsListFailingPolicies", printReadsInTest(testHostsListFailingPolicies)},
		{"HostsExpiration", testHostsExpiration},
		{"HostsAllPackStats", testHostsAllPackStats},
		{"HostsPackStatsMultipleHosts", testHostsPackStatsMultipleHosts},
		{"HostsPackStatsForPlatform", testHostsPackStatsForPlatform},
		{"HostsReadsLessRows", testHostsReadsLessRows},
		{"HostsNoSeenTime", testHostsNoSeenTime},
<<<<<<< HEAD
		{"ListHostDeviceMapping", testHostsListHostDeviceMapping},
		{"ReplaceHostDeviceMapping", testHostsReplaceHostDeviceMapping},
=======
		{"HostMDMAndMunki", testHostMDMAndMunki},
>>>>>>> fe67b048
	}
	for _, c := range cases {
		t.Run(c.name, func(t *testing.T) {
			defer TruncateTables(t, ds)

			c.fn(t, ds)
		})
	}
}

func testHostsSave(t *testing.T, ds *Datastore) {
	testSaveHost(t, ds, ds.SaveHost)
	testSaveHost(t, ds, ds.SerialSaveHost)
}

func testSaveHost(t *testing.T, ds *Datastore, saveHostFunc func(context.Context, *fleet.Host) error) {
	policyUpdatedAt := time.Now().UTC().Truncate(time.Second)
	host, err := ds.NewHost(context.Background(), &fleet.Host{
		DetailUpdatedAt: time.Now(),
		LabelUpdatedAt:  time.Now(),
		PolicyUpdatedAt: policyUpdatedAt,
		SeenTime:        time.Now(),
		NodeKey:         "1",
		UUID:            "1",
		Hostname:        "foo.local",
		PrimaryIP:       "192.168.1.1",
		PrimaryMac:      "30-65-EC-6F-C4-58",
	})
	require.NoError(t, err)
	require.NotNil(t, host)

	host.Hostname = "bar.local"
	err = saveHostFunc(context.Background(), host)
	require.NoError(t, err)

	host, err = ds.Host(context.Background(), host.ID, false)
	require.NoError(t, err)
	assert.Equal(t, "bar.local", host.Hostname)
	assert.Equal(t, "192.168.1.1", host.PrimaryIP)
	assert.Equal(t, "30-65-EC-6F-C4-58", host.PrimaryMac)
	assert.Equal(t, policyUpdatedAt.UTC(), host.PolicyUpdatedAt)

	additionalJSON := json.RawMessage(`{"foobar": "bim"}`)
	host.Additional = &additionalJSON

	require.NoError(t, saveHostFunc(context.Background(), host))
	require.NoError(t, saveHostAdditionalDB(context.Background(), ds.writer, host))

	host, err = ds.Host(context.Background(), host.ID, false)
	require.NoError(t, err)
	require.NotNil(t, host)
	require.NotNil(t, host.Additional)
	assert.Equal(t, additionalJSON, *host.Additional)

	err = saveHostFunc(context.Background(), host)
	require.NoError(t, err)

	host, err = ds.Host(context.Background(), host.ID, false)
	require.NoError(t, err)
	require.NotNil(t, host)

	err = ds.DeleteHost(context.Background(), host.ID)
	assert.Nil(t, err)

	host, err = ds.Host(context.Background(), host.ID, false)
	assert.NotNil(t, err)
	assert.Nil(t, host)
}

func testHostsDeleteWithSoftware(t *testing.T, ds *Datastore) {
	host, err := ds.NewHost(context.Background(), &fleet.Host{
		DetailUpdatedAt: time.Now(),
		LabelUpdatedAt:  time.Now(),
		PolicyUpdatedAt: time.Now(),
		SeenTime:        time.Now(),
		NodeKey:         "1",
		UUID:            "1",
		Hostname:        "foo.local",
		PrimaryIP:       "192.168.1.1",
		PrimaryMac:      "30-65-EC-6F-C4-58",
	})
	require.NoError(t, err)
	require.NotNil(t, host)

	soft := fleet.HostSoftware{
		Modified: true,
		Software: []fleet.Software{
			{Name: "foo", Version: "0.0.1", Source: "chrome_extensions"},
			{Name: "foo", Version: "0.0.3", Source: "chrome_extensions"},
		},
	}
	host.HostSoftware = soft
	err = ds.SaveHostSoftware(context.Background(), host)
	require.NoError(t, err)

	err = ds.DeleteHost(context.Background(), host.ID)
	require.NoError(t, err)

	host, err = ds.Host(context.Background(), host.ID, false)
	assert.NotNil(t, err)
	assert.Nil(t, host)
}

func testHostsSavePackStats(t *testing.T, ds *Datastore) {
	host, err := ds.NewHost(context.Background(), &fleet.Host{
		DetailUpdatedAt: time.Now(),
		LabelUpdatedAt:  time.Now(),
		PolicyUpdatedAt: time.Now(),
		SeenTime:        time.Now(),
		NodeKey:         "1",
		UUID:            "1",
		Hostname:        "foo.local",
		PrimaryIP:       "192.168.1.1",
		PrimaryMac:      "30-65-EC-6F-C4-58",
		Platform:        "darwin",
	})
	require.NoError(t, err)
	require.NotNil(t, host)

	// Pack and query must exist for stats to save successfully
	pack1, err := ds.NewPack(context.Background(), &fleet.Pack{
		Name:    "test1",
		HostIDs: []uint{host.ID},
	})
	require.NoError(t, err)
	query1 := test.NewQuery(t, ds, "time", "select * from time", 0, true)
	squery1 := test.NewScheduledQuery(t, ds, pack1.ID, query1.ID, 30, true, true, "time-scheduled")
	stats1 := []fleet.ScheduledQueryStats{
		{
			ScheduledQueryName: squery1.Name,
			ScheduledQueryID:   squery1.ID,
			QueryName:          query1.Name,
			PackName:           pack1.Name,
			PackID:             pack1.ID,
			AverageMemory:      8000,
			Denylisted:         false,
			Executions:         164,
			Interval:           30,
			LastExecuted:       time.Unix(1620325191, 0).UTC(),
			OutputSize:         1337,
			SystemTime:         150,
			UserTime:           180,
			WallTime:           0,
		},
	}

	pack2, err := ds.NewPack(context.Background(), &fleet.Pack{
		Name:    "test2",
		HostIDs: []uint{host.ID},
	})
	require.NoError(t, err)
	squery2 := test.NewScheduledQuery(t, ds, pack2.ID, query1.ID, 30, true, true, "time-scheduled")
	query2 := test.NewQuery(t, ds, "processes", "select * from processes", 0, true)
	squery3 := test.NewScheduledQuery(t, ds, pack2.ID, query2.ID, 30, true, true, "processes")
	stats2 := []fleet.ScheduledQueryStats{
		{
			ScheduledQueryName: squery2.Name,
			ScheduledQueryID:   squery2.ID,
			QueryName:          query1.Name,
			PackName:           pack2.Name,
			PackID:             pack2.ID,
			AverageMemory:      431,
			Denylisted:         true,
			Executions:         1,
			Interval:           30,
			LastExecuted:       time.Unix(980943843, 0).UTC(),
			OutputSize:         134,
			SystemTime:         1656,
			UserTime:           18453,
			WallTime:           10,
		},
		{
			ScheduledQueryName: squery3.Name,
			ScheduledQueryID:   squery3.ID,
			QueryName:          query2.Name,
			PackName:           pack2.Name,
			PackID:             pack2.ID,
			AverageMemory:      8000,
			Denylisted:         false,
			Executions:         164,
			Interval:           30,
			LastExecuted:       time.Unix(1620325191, 0).UTC(),
			OutputSize:         1337,
			SystemTime:         150,
			UserTime:           180,
			WallTime:           0,
		},
	}

	host.PackStats = []fleet.PackStats{
		{
			PackName: "test1",
			// Append an additional entry to be sure that receiving stats for a
			// now-deleted query doesn't break saving. This extra entry should
			// not be returned on loading the host.
			QueryStats: append(stats1, fleet.ScheduledQueryStats{PackName: "foo", ScheduledQueryName: "bar"}),
		},
		{
			PackName:   "test2",
			QueryStats: stats2,
		},
	}

	require.NoError(t, ds.SaveHost(context.Background(), host))

	host, err = ds.Host(context.Background(), host.ID, false)
	require.NoError(t, err)

	require.Len(t, host.PackStats, 2)
	sort.Slice(host.PackStats, func(i, j int) bool {
		return host.PackStats[i].PackName < host.PackStats[j].PackName
	})
	assert.Equal(t, host.PackStats[0].PackName, "test1")
	assert.ElementsMatch(t, host.PackStats[0].QueryStats, stats1)
	assert.Equal(t, host.PackStats[1].PackName, "test2")
	assert.ElementsMatch(t, host.PackStats[1].QueryStats, stats2)

	// Set to nil should not overwrite
	host.PackStats = nil
	require.NoError(t, ds.SaveHost(context.Background(), host))
	host, err = ds.Host(context.Background(), host.ID, false)
	require.NoError(t, err)
	require.Len(t, host.PackStats, 2)
}

func testHostsSavePackStatsOverwrites(t *testing.T, ds *Datastore) {
	host, err := ds.NewHost(context.Background(), &fleet.Host{
		DetailUpdatedAt: time.Now(),
		LabelUpdatedAt:  time.Now(),
		PolicyUpdatedAt: time.Now(),
		SeenTime:        time.Now(),
		NodeKey:         "1",
		UUID:            "1",
		Hostname:        "foo.local",
		PrimaryIP:       "192.168.1.1",
		PrimaryMac:      "30-65-EC-6F-C4-58",
		Platform:        "darwin",
	})
	require.NoError(t, err)
	require.NotNil(t, host)

	// Pack and query must exist for stats to save successfully
	pack1, err := ds.NewPack(context.Background(), &fleet.Pack{
		Name:    "test1",
		HostIDs: []uint{host.ID},
	})
	require.NoError(t, err)
	query1 := test.NewQuery(t, ds, "time", "select * from time", 0, true)
	squery1 := test.NewScheduledQuery(t, ds, pack1.ID, query1.ID, 30, true, true, "time-scheduled")
	pack2, err := ds.NewPack(context.Background(), &fleet.Pack{
		Name:    "test2",
		HostIDs: []uint{host.ID},
	})
	require.NoError(t, err)
	squery2 := test.NewScheduledQuery(t, ds, pack2.ID, query1.ID, 30, true, true, "time-scheduled")
	query2 := test.NewQuery(t, ds, "processes", "select * from processes", 0, true)

	execTime1 := time.Unix(1620325191, 0).UTC()

	host.PackStats = []fleet.PackStats{
		{
			PackName: "test1",
			QueryStats: []fleet.ScheduledQueryStats{
				{
					ScheduledQueryName: squery1.Name,
					ScheduledQueryID:   squery1.ID,
					QueryName:          query1.Name,
					PackName:           pack1.Name,
					PackID:             pack1.ID,
					AverageMemory:      8000,
					Denylisted:         false,
					Executions:         164,
					Interval:           30,
					LastExecuted:       execTime1,
					OutputSize:         1337,
					SystemTime:         150,
					UserTime:           180,
					WallTime:           0,
				},
			},
		},
		{
			PackName: "test2",
			QueryStats: []fleet.ScheduledQueryStats{
				{
					ScheduledQueryName: squery2.Name,
					ScheduledQueryID:   squery2.ID,
					QueryName:          query2.Name,
					PackName:           pack2.Name,
					PackID:             pack2.ID,
					AverageMemory:      431,
					Denylisted:         true,
					Executions:         1,
					Interval:           30,
					LastExecuted:       execTime1,
					OutputSize:         134,
					SystemTime:         1656,
					UserTime:           18453,
					WallTime:           10,
				},
			},
		},
	}

	require.NoError(t, ds.SaveHost(context.Background(), host))

	host, err = ds.Host(context.Background(), host.ID, false)
	require.NoError(t, err)

	sort.Slice(host.PackStats, func(i, j int) bool {
		return host.PackStats[i].PackName < host.PackStats[j].PackName
	})

	require.Len(t, host.PackStats, 2)
	assert.Equal(t, host.PackStats[0].PackName, "test1")
	assert.Equal(t, execTime1, host.PackStats[0].QueryStats[0].LastExecuted)

	execTime2 := execTime1.Add(24 * time.Hour)

	host.PackStats = []fleet.PackStats{
		{
			PackName: "test1",
			QueryStats: []fleet.ScheduledQueryStats{
				{
					ScheduledQueryName: squery1.Name,
					ScheduledQueryID:   squery1.ID,
					QueryName:          query1.Name,
					PackName:           pack1.Name,
					PackID:             pack1.ID,
					AverageMemory:      8000,
					Denylisted:         false,
					Executions:         164,
					Interval:           30,
					LastExecuted:       execTime2,
					OutputSize:         1337,
					SystemTime:         150,
					UserTime:           180,
					WallTime:           0,
				},
			},
		},
		{
			PackName: "test2",
			QueryStats: []fleet.ScheduledQueryStats{
				{
					ScheduledQueryName: squery2.Name,
					ScheduledQueryID:   squery2.ID,
					QueryName:          query2.Name,
					PackName:           pack2.Name,
					PackID:             pack2.ID,
					AverageMemory:      431,
					Denylisted:         true,
					Executions:         1,
					Interval:           30,
					LastExecuted:       execTime1,
					OutputSize:         134,
					SystemTime:         1656,
					UserTime:           18453,
					WallTime:           10,
				},
			},
		},
	}

	require.NoError(t, ds.SaveHost(context.Background(), host))

	gotHost, err := ds.Host(context.Background(), host.ID, false)
	require.NoError(t, err)

	sort.Slice(gotHost.PackStats, func(i, j int) bool {
		return gotHost.PackStats[i].PackName < gotHost.PackStats[j].PackName
	})

	require.Len(t, gotHost.PackStats, 2)
	assert.Equal(t, gotHost.PackStats[0].PackName, "test1")
	assert.Equal(t, execTime2, gotHost.PackStats[0].QueryStats[0].LastExecuted)
}

func testHostsWithTeamPackStats(t *testing.T, ds *Datastore) {
	host, err := ds.NewHost(context.Background(), &fleet.Host{
		DetailUpdatedAt: time.Now(),
		LabelUpdatedAt:  time.Now(),
		PolicyUpdatedAt: time.Now(),
		SeenTime:        time.Now(),
		NodeKey:         "1",
		UUID:            "1",
		Hostname:        "foo.local",
		PrimaryIP:       "192.168.1.1",
		PrimaryMac:      "30-65-EC-6F-C4-58",
		Platform:        "darwin",
	})
	require.NoError(t, err)
	require.NotNil(t, host)

	team, err := ds.NewTeam(context.Background(), &fleet.Team{
		Name: "team1",
	})
	require.NoError(t, err)
	require.NoError(t, ds.AddHostsToTeam(context.Background(), &team.ID, []uint{host.ID}))
	tp, err := ds.EnsureTeamPack(context.Background(), team.ID)
	require.NoError(t, err)
	tpQuery := test.NewQuery(t, ds, "tp-time", "select * from time", 0, true)
	tpSquery := test.NewScheduledQuery(t, ds, tp.ID, tpQuery.ID, 30, true, true, "time-scheduled")

	// Create a new pack and target to the host.
	// Pack and query must exist for stats to save successfully
	pack1, err := ds.NewPack(context.Background(), &fleet.Pack{
		Name:    "test1",
		HostIDs: []uint{host.ID},
	})
	require.NoError(t, err)
	query1 := test.NewQuery(t, ds, "time", "select * from time", 0, true)
	squery1 := test.NewScheduledQuery(t, ds, pack1.ID, query1.ID, 30, true, true, "time-scheduled")
	stats1 := []fleet.ScheduledQueryStats{
		{
			ScheduledQueryName: squery1.Name,
			ScheduledQueryID:   squery1.ID,
			QueryName:          query1.Name,
			PackName:           pack1.Name,
			PackID:             pack1.ID,
			AverageMemory:      8000,
			Denylisted:         false,
			Executions:         164,
			Interval:           30,
			LastExecuted:       time.Unix(1620325191, 0).UTC(),
			OutputSize:         1337,
			SystemTime:         150,
			UserTime:           180,
			WallTime:           0,
		},
	}
	stats2 := []fleet.ScheduledQueryStats{
		{
			ScheduledQueryName: tpSquery.Name,
			ScheduledQueryID:   tpSquery.ID,
			QueryName:          tpQuery.Name,
			PackName:           tp.Name,
			PackID:             tp.ID,
			AverageMemory:      8000,
			Denylisted:         false,
			Executions:         164,
			Interval:           30,
			LastExecuted:       time.Unix(1620325191, 0).UTC(),
			OutputSize:         1337,
			SystemTime:         150,
			UserTime:           180,
			WallTime:           0,
		},
	}

	// Reload the host and set the scheduled queries stats.
	host, err = ds.Host(context.Background(), host.ID, false)
	require.NoError(t, err)
	host.PackStats = []fleet.PackStats{
		{PackID: pack1.ID, PackName: pack1.Name, QueryStats: stats1},
		{PackID: tp.ID, PackName: teamScheduleName(team), QueryStats: stats2},
	}
	require.NoError(t, ds.SaveHost(context.Background(), host))

	host, err = ds.Host(context.Background(), host.ID, false)
	require.NoError(t, err)

	require.Len(t, host.PackStats, 2)
	sort.Sort(packStatsSlice(host.PackStats))

	assert.Equal(t, host.PackStats[0].PackName, teamScheduleName(team))
	assert.ElementsMatch(t, host.PackStats[0].QueryStats, stats2)

	assert.Equal(t, host.PackStats[1].PackName, pack1.Name)
	assert.ElementsMatch(t, host.PackStats[1].QueryStats, stats1)
}

type packStatsSlice []fleet.PackStats

func (p packStatsSlice) Len() int {
	return len(p)
}

func (p packStatsSlice) Less(i, j int) bool {
	return p[i].PackID < p[j].PackID
}

func (p packStatsSlice) Swap(i, j int) {
	p[i], p[j] = p[j], p[i]
}

func testHostsDelete(t *testing.T, ds *Datastore) {
	host, err := ds.NewHost(context.Background(), &fleet.Host{
		DetailUpdatedAt: time.Now(),
		LabelUpdatedAt:  time.Now(),
		PolicyUpdatedAt: time.Now(),
		SeenTime:        time.Now(),
		NodeKey:         "1",
		UUID:            "1",
		Hostname:        "foo.local",
	})
	require.NoError(t, err)
	require.NotNil(t, host)

	err = ds.DeleteHost(context.Background(), host.ID)
	assert.Nil(t, err)

	host, err = ds.Host(context.Background(), host.ID, false)
	assert.NotNil(t, err)
}

func listHostsCheckCount(t *testing.T, ds *Datastore, filter fleet.TeamFilter, opt fleet.HostListOptions, expectedCount int) []*fleet.Host {
	hosts, err := ds.ListHosts(context.Background(), filter, opt)
	require.NoError(t, err)
	count, err := ds.CountHosts(context.Background(), filter, opt)
	require.NoError(t, err)
	require.Equal(t, expectedCount, count)
	return hosts
}

func testHostsListFilterAdditional(t *testing.T, ds *Datastore) {
	h, err := ds.NewHost(context.Background(), &fleet.Host{
		DetailUpdatedAt: time.Now(),
		LabelUpdatedAt:  time.Now(),
		PolicyUpdatedAt: time.Now(),
		SeenTime:        time.Now(),
		OsqueryHostID:   "foobar",
		NodeKey:         "nodekey",
		UUID:            "uuid",
		Hostname:        "foobar.local",
	})
	require.NoError(t, err)

	filter := fleet.TeamFilter{User: test.UserAdmin}

	// Add additional
	additional := json.RawMessage(`{"field1": "v1", "field2": "v2"}`)
	h.Additional = &additional
	require.NoError(t, saveHostAdditionalDB(context.Background(), ds.writer, h))

	hosts := listHostsCheckCount(t, ds, filter, fleet.HostListOptions{}, 1)
	assert.Nil(t, hosts[0].Additional)

	hosts = listHostsCheckCount(t, ds, filter, fleet.HostListOptions{AdditionalFilters: []string{"field1", "field2"}}, 1)
	require.Nil(t, err)
	assert.Equal(t, &additional, hosts[0].Additional)

	hosts = listHostsCheckCount(t, ds, filter, fleet.HostListOptions{AdditionalFilters: []string{"*"}}, 1)
	require.Nil(t, err)
	assert.Equal(t, &additional, hosts[0].Additional)

	additional = json.RawMessage(`{"field1": "v1", "missing": null}`)
	hosts = listHostsCheckCount(t, ds, filter, fleet.HostListOptions{AdditionalFilters: []string{"field1", "missing"}}, 1)
	assert.Equal(t, &additional, hosts[0].Additional)
}

func testHostsListStatus(t *testing.T, ds *Datastore) {
	for i := 0; i < 10; i++ {
		_, err := ds.NewHost(context.Background(), &fleet.Host{
			DetailUpdatedAt: time.Now(),
			LabelUpdatedAt:  time.Now(),
			PolicyUpdatedAt: time.Now(),
			SeenTime:        time.Now().Add(-time.Duration(i) * time.Minute * 2),
			OsqueryHostID:   strconv.Itoa(i),
			NodeKey:         fmt.Sprintf("%d", i),
			UUID:            fmt.Sprintf("%d", i),
			Hostname:        fmt.Sprintf("foo.local%d", i),
		})
		assert.Nil(t, err)
		if err != nil {
			return
		}
	}

	filter := fleet.TeamFilter{User: test.UserAdmin}

	hosts := listHostsCheckCount(t, ds, filter, fleet.HostListOptions{StatusFilter: "online"}, 1)
	assert.Equal(t, 1, len(hosts))

	hosts = listHostsCheckCount(t, ds, filter, fleet.HostListOptions{StatusFilter: "offline"}, 9)
	assert.Equal(t, 9, len(hosts))

	hosts = listHostsCheckCount(t, ds, filter, fleet.HostListOptions{StatusFilter: "mia"}, 0)
	assert.Equal(t, 0, len(hosts))

	hosts = listHostsCheckCount(t, ds, filter, fleet.HostListOptions{StatusFilter: "new"}, 10)
	assert.Equal(t, 10, len(hosts))

	hosts = listHostsCheckCount(t, ds, filter, fleet.HostListOptions{StatusFilter: "new", ListOptions: fleet.ListOptions{OrderKey: "h.id", After: fmt.Sprint(hosts[2].ID)}}, 7)
	assert.Equal(t, 7, len(hosts))
}

func testHostsListQuery(t *testing.T, ds *Datastore) {
	hosts := []*fleet.Host{}
	for i := 0; i < 10; i++ {
		hostname := fmt.Sprintf("hostname%%00%d", i)
		if i == 5 {
			hostname += "ba@b.ca"
		}
		host, err := ds.NewHost(context.Background(), &fleet.Host{
			DetailUpdatedAt: time.Now(),
			LabelUpdatedAt:  time.Now(),
			PolicyUpdatedAt: time.Now(),
			SeenTime:        time.Now(),
			OsqueryHostID:   strconv.Itoa(i),
			NodeKey:         fmt.Sprintf("%d", i),
			UUID:            fmt.Sprintf("uuid_00%d", i),
			Hostname:        hostname,
			HardwareSerial:  fmt.Sprintf("serial00%d", i),
		})
		require.NoError(t, err)
		host.PrimaryIP = fmt.Sprintf("192.168.1.%d", i)
		require.NoError(t, ds.SaveHost(context.Background(), host))
		hosts = append(hosts, host)
	}

	// add some device mapping for some hosts
	require.NoError(t, ds.ReplaceHostDeviceMapping(context.Background(), hosts[0].ID, []*fleet.HostDeviceMapping{
		{HostID: hosts[0].ID, Email: "a@b.c", Source: "src1"},
		{HostID: hosts[0].ID, Email: "b@b.c", Source: "src1"},
	}))
	require.NoError(t, ds.ReplaceHostDeviceMapping(context.Background(), hosts[1].ID, []*fleet.HostDeviceMapping{
		{HostID: hosts[1].ID, Email: "c@b.c", Source: "src1"},
	}))
	require.NoError(t, ds.ReplaceHostDeviceMapping(context.Background(), hosts[2].ID, []*fleet.HostDeviceMapping{
		{HostID: hosts[2].ID, Email: "dbca@b.cba", Source: "src1"},
	}))

	filter := fleet.TeamFilter{User: test.UserAdmin}

	team1, err := ds.NewTeam(context.Background(), &fleet.Team{Name: "team1"})
	require.NoError(t, err)
	team2, err := ds.NewTeam(context.Background(), &fleet.Team{Name: "team2"})
	require.NoError(t, err)

	for _, host := range hosts {
		require.NoError(t, ds.AddHostsToTeam(context.Background(), &team1.ID, []uint{host.ID}))
	}

	gotHosts := listHostsCheckCount(t, ds, filter, fleet.HostListOptions{}, len(hosts))
	assert.Equal(t, len(hosts), len(gotHosts))

	gotHosts = listHostsCheckCount(t, ds, filter, fleet.HostListOptions{TeamFilter: &team1.ID}, len(hosts))
	assert.Equal(t, len(hosts), len(gotHosts))

	gotHosts = listHostsCheckCount(t, ds, filter, fleet.HostListOptions{TeamFilter: &team2.ID}, 0)
	assert.Equal(t, 0, len(gotHosts))

	gotHosts = listHostsCheckCount(t, ds, filter, fleet.HostListOptions{TeamFilter: nil}, len(hosts))
	assert.Equal(t, len(hosts), len(gotHosts))

	gotHosts = listHostsCheckCount(t, ds, filter, fleet.HostListOptions{ListOptions: fleet.ListOptions{MatchQuery: "00"}}, 10)
	assert.Equal(t, 10, len(gotHosts))

	gotHosts = listHostsCheckCount(t, ds, filter, fleet.HostListOptions{ListOptions: fleet.ListOptions{MatchQuery: "000"}}, 1)
	assert.Equal(t, 1, len(gotHosts))

	gotHosts = listHostsCheckCount(t, ds, filter, fleet.HostListOptions{ListOptions: fleet.ListOptions{MatchQuery: "192.168."}}, 10)
	assert.Equal(t, 10, len(gotHosts))

	gotHosts = listHostsCheckCount(t, ds, filter, fleet.HostListOptions{ListOptions: fleet.ListOptions{MatchQuery: "192.168.1.1"}}, 1)
	assert.Equal(t, 1, len(gotHosts))

	gotHosts = listHostsCheckCount(t, ds, filter, fleet.HostListOptions{ListOptions: fleet.ListOptions{MatchQuery: "hostname%00"}}, 10)
	assert.Equal(t, 10, len(gotHosts))

	gotHosts = listHostsCheckCount(t, ds, filter, fleet.HostListOptions{ListOptions: fleet.ListOptions{MatchQuery: "hostname%003"}}, 1)
	assert.Equal(t, 1, len(gotHosts))

	gotHosts = listHostsCheckCount(t, ds, filter, fleet.HostListOptions{ListOptions: fleet.ListOptions{MatchQuery: "uuid_"}}, 10)
	assert.Equal(t, 10, len(gotHosts))

	gotHosts = listHostsCheckCount(t, ds, filter, fleet.HostListOptions{ListOptions: fleet.ListOptions{MatchQuery: "uuid_006"}}, 1)
	assert.Equal(t, 1, len(gotHosts))

	gotHosts = listHostsCheckCount(t, ds, filter, fleet.HostListOptions{ListOptions: fleet.ListOptions{MatchQuery: "serial"}}, 10)
	assert.Equal(t, 10, len(gotHosts))

	gotHosts = listHostsCheckCount(t, ds, filter, fleet.HostListOptions{ListOptions: fleet.ListOptions{MatchQuery: "serial009"}}, 1)
	assert.Equal(t, 1, len(gotHosts))

	gotHosts = listHostsCheckCount(t, ds, filter, fleet.HostListOptions{ListOptions: fleet.ListOptions{MatchQuery: "a@b.c"}}, 3)
	require.Equal(t, 3, len(gotHosts))
	gotIDs := []uint{gotHosts[0].ID, gotHosts[1].ID, gotHosts[2].ID}
	wantIDs := []uint{hosts[0].ID, hosts[2].ID, hosts[5].ID}
	require.ElementsMatch(t, wantIDs, gotIDs)
}

func testHostsEnroll(t *testing.T, ds *Datastore) {
	test.AddAllHostsLabel(t, ds)

	team, err := ds.NewTeam(context.Background(), &fleet.Team{Name: "team1"})
	require.NoError(t, err)

	filter := fleet.TeamFilter{User: test.UserAdmin}
	hosts, err := ds.ListHosts(context.Background(), filter, fleet.HostListOptions{})
	require.NoError(t, err)
	for _, host := range hosts {
		assert.Zero(t, host.LastEnrolledAt)
	}

	for _, tt := range enrollTests {
		h, err := ds.EnrollHost(context.Background(), tt.uuid, tt.nodeKey, &team.ID, 0)
		require.NoError(t, err)

		assert.Equal(t, tt.uuid, h.OsqueryHostID)
		assert.Equal(t, tt.nodeKey, h.NodeKey)

		// This host should be allowed to re-enroll immediately if cooldown is disabled
		_, err = ds.EnrollHost(context.Background(), tt.uuid, tt.nodeKey+"new", nil, 0)
		require.NoError(t, err)

		// This host should not be allowed to re-enroll immediately if cooldown is enabled
		_, err = ds.EnrollHost(context.Background(), tt.uuid, tt.nodeKey+"new", nil, 10*time.Second)
		require.Error(t, err)
	}

	hosts, err = ds.ListHosts(context.Background(), filter, fleet.HostListOptions{})

	require.NoError(t, err)
	for _, host := range hosts {
		assert.NotZero(t, host.LastEnrolledAt)
	}
}

func testHostsAuthenticate(t *testing.T, ds *Datastore) {
	test.AddAllHostsLabel(t, ds)
	for _, tt := range enrollTests {
		h, err := ds.EnrollHost(context.Background(), tt.uuid, tt.nodeKey, nil, 0)
		require.NoError(t, err)

		returned, err := ds.AuthenticateHost(context.Background(), h.NodeKey)
		require.NoError(t, err)
		assert.Equal(t, h.NodeKey, returned.NodeKey)
	}

	_, err := ds.AuthenticateHost(context.Background(), "7B1A9DC9-B042-489F-8D5A-EEC2412C95AA")
	assert.Error(t, err)

	_, err = ds.AuthenticateHost(context.Background(), "")
	assert.Error(t, err)
}

func testHostsAuthenticateCaseSensitive(t *testing.T, ds *Datastore) {
	test.AddAllHostsLabel(t, ds)
	for _, tt := range enrollTests {
		h, err := ds.EnrollHost(context.Background(), tt.uuid, tt.nodeKey, nil, 0)
		require.NoError(t, err)

		_, err = ds.AuthenticateHost(context.Background(), strings.ToUpper(h.NodeKey))
		require.Error(t, err, "node key authentication should be case sensitive")
	}
}

func testHostsSearch(t *testing.T, ds *Datastore) {
	h1, err := ds.NewHost(context.Background(), &fleet.Host{
		OsqueryHostID:   "1234",
		DetailUpdatedAt: time.Now(),
		LabelUpdatedAt:  time.Now(),
		PolicyUpdatedAt: time.Now(),
		SeenTime:        time.Now(),
		NodeKey:         "1",
		UUID:            "1",
		Hostname:        "foo.local",
	})
	require.NoError(t, err)

	h2, err := ds.NewHost(context.Background(), &fleet.Host{
		OsqueryHostID:   "5679",
		DetailUpdatedAt: time.Now(),
		LabelUpdatedAt:  time.Now(),
		PolicyUpdatedAt: time.Now(),
		SeenTime:        time.Now(),
		NodeKey:         "2",
		UUID:            "2",
		Hostname:        "bar.local",
	})
	require.NoError(t, err)

	h3, err := ds.NewHost(context.Background(), &fleet.Host{
		OsqueryHostID:   "99999",
		DetailUpdatedAt: time.Now(),
		LabelUpdatedAt:  time.Now(),
		PolicyUpdatedAt: time.Now(),
		SeenTime:        time.Now(),
		NodeKey:         "3",
		UUID:            "abc-def-ghi",
		Hostname:        "foo-bar.local",
	})
	require.NoError(t, err)

	team1, err := ds.NewTeam(context.Background(), &fleet.Team{Name: "team1"})
	require.NoError(t, err)
	team2, err := ds.NewTeam(context.Background(), &fleet.Team{Name: "team2"})
	require.NoError(t, err)

	require.NoError(t, ds.AddHostsToTeam(context.Background(), &team1.ID, []uint{h1.ID}))
	h1.TeamID = &team1.ID
	require.NoError(t, ds.AddHostsToTeam(context.Background(), &team2.ID, []uint{h2.ID}))
	h2.TeamID = &team2.ID

	userAdmin := &fleet.User{GlobalRole: ptr.String(fleet.RoleAdmin)}
	filter := fleet.TeamFilter{User: userAdmin}

	// We once threw errors when the search query was empty. Verify that we
	// don't error.
	_, err = ds.SearchHosts(context.Background(), filter, "")
	require.NoError(t, err)

	hosts, err := ds.SearchHosts(context.Background(), filter, "foo")
	assert.Nil(t, err)
	assert.Len(t, hosts, 2)

	host, err := ds.SearchHosts(context.Background(), filter, "foo", h3.ID)
	require.NoError(t, err)
	require.Len(t, host, 1)
	assert.Equal(t, "foo.local", host[0].Hostname)

	host, err = ds.SearchHosts(context.Background(), filter, "foo", h3.ID, h2.ID)
	require.NoError(t, err)
	require.Len(t, host, 1)
	assert.Equal(t, "foo.local", host[0].Hostname)

	host, err = ds.SearchHosts(context.Background(), filter, "abc")
	require.NoError(t, err)
	require.Len(t, host, 1)
	assert.Equal(t, "abc-def-ghi", host[0].UUID)

	none, err := ds.SearchHosts(context.Background(), filter, "xxx")
	assert.Nil(t, err)
	assert.Len(t, none, 0)

	// check to make sure search on ip address works
	h2.PrimaryIP = "99.100.101.103"
	err = ds.SaveHost(context.Background(), h2)
	require.NoError(t, err)

	hits, err := ds.SearchHosts(context.Background(), filter, "99.100.101")
	require.NoError(t, err)
	require.Equal(t, 1, len(hits))

	hits, err = ds.SearchHosts(context.Background(), filter, "99.100.111")
	require.NoError(t, err)
	assert.Equal(t, 0, len(hits))

	h3.PrimaryIP = "99.100.101.104"
	err = ds.SaveHost(context.Background(), h3)
	require.NoError(t, err)
	hits, err = ds.SearchHosts(context.Background(), filter, "99.100.101")
	require.NoError(t, err)
	assert.Equal(t, 2, len(hits))
	hits, err = ds.SearchHosts(context.Background(), filter, "99.100.101", h3.ID)
	require.NoError(t, err)
	assert.Equal(t, 1, len(hits))

	hits, err = ds.SearchHosts(context.Background(), filter, "f")
	require.NoError(t, err)
	assert.Equal(t, 2, len(hits))

	hits, err = ds.SearchHosts(context.Background(), filter, "f", h3.ID)
	require.NoError(t, err)
	assert.Equal(t, 1, len(hits))

	hits, err = ds.SearchHosts(context.Background(), filter, "fx")
	require.NoError(t, err)
	assert.Equal(t, 0, len(hits))

	hits, err = ds.SearchHosts(context.Background(), filter, "x")
	require.NoError(t, err)
	assert.Equal(t, 0, len(hits))

	hits, err = ds.SearchHosts(context.Background(), filter, "x", h3.ID)
	require.NoError(t, err)
	assert.Equal(t, 0, len(hits))

	userObs := &fleet.User{GlobalRole: ptr.String(fleet.RoleObserver)}
	filter = fleet.TeamFilter{User: userObs}

	// observer not included
	hosts, err = ds.SearchHosts(context.Background(), filter, "local")
	assert.Nil(t, err)
	assert.Len(t, hosts, 0)

	// observer included
	filter.IncludeObserver = true
	hosts, err = ds.SearchHosts(context.Background(), filter, "local")
	assert.Nil(t, err)
	assert.Len(t, hosts, 3)

	userTeam1 := &fleet.User{Teams: []fleet.UserTeam{{Team: *team1, Role: fleet.RoleAdmin}}}
	filter = fleet.TeamFilter{User: userTeam1}

	hosts, err = ds.SearchHosts(context.Background(), filter, "local")
	assert.Nil(t, err)
	require.Len(t, hosts, 1)
	assert.Equal(t, hosts[0].ID, h1.ID)

	userTeam2 := &fleet.User{Teams: []fleet.UserTeam{{Team: *team2, Role: fleet.RoleObserver}}}
	filter = fleet.TeamFilter{User: userTeam2}

	// observer not included
	hosts, err = ds.SearchHosts(context.Background(), filter, "local")
	assert.Nil(t, err)
	assert.Len(t, hosts, 0)

	// observer included
	filter.IncludeObserver = true
	hosts, err = ds.SearchHosts(context.Background(), filter, "local")
	assert.Nil(t, err)
	require.Len(t, hosts, 1)
	assert.Equal(t, hosts[0].ID, h2.ID)

	// specific team id
	filter.TeamID = &team2.ID
	hosts, err = ds.SearchHosts(context.Background(), filter, "local")
	assert.Nil(t, err)
	require.Len(t, hosts, 1)
	assert.Equal(t, hosts[0].ID, h2.ID)
}

func testHostsSearchLimit(t *testing.T, ds *Datastore) {
	filter := fleet.TeamFilter{User: test.UserAdmin}

	for i := 0; i < 15; i++ {
		_, err := ds.NewHost(context.Background(), &fleet.Host{
			DetailUpdatedAt: time.Now(),
			LabelUpdatedAt:  time.Now(),
			PolicyUpdatedAt: time.Now(),
			SeenTime:        time.Now(),
			OsqueryHostID:   fmt.Sprintf("host%d", i),
			NodeKey:         fmt.Sprintf("%d", i),
			UUID:            fmt.Sprintf("%d", i),
			Hostname:        fmt.Sprintf("foo.%d.local", i),
		})
		require.NoError(t, err)
	}

	hosts, err := ds.SearchHosts(context.Background(), filter, "foo")
	require.NoError(t, err)
	assert.Len(t, hosts, 10)
}

func testHostsGenerateStatusStatistics(t *testing.T, ds *Datastore) {
	filter := fleet.TeamFilter{User: test.UserAdmin}
	mockClock := clock.NewMockClock()

	summary, err := ds.GenerateHostStatusStatistics(context.Background(), filter, mockClock.Now())
	assert.Nil(t, err)
	assert.Nil(t, summary.TeamID)
	assert.Equal(t, uint(0), summary.TotalsHostsCount)
	assert.Equal(t, uint(0), summary.OnlineCount)
	assert.Equal(t, uint(0), summary.OfflineCount)
	assert.Equal(t, uint(0), summary.MIACount)
	assert.Equal(t, uint(0), summary.NewCount)

	// Online
	h, err := ds.NewHost(context.Background(), &fleet.Host{
		ID:              1,
		OsqueryHostID:   "1",
		NodeKey:         "1",
		DetailUpdatedAt: mockClock.Now().Add(-30 * time.Second),
		LabelUpdatedAt:  mockClock.Now().Add(-30 * time.Second),
		PolicyUpdatedAt: mockClock.Now().Add(-30 * time.Second),
		SeenTime:        mockClock.Now().Add(-30 * time.Second),
		Platform:        "linux",
	})
	require.NoError(t, err)
	h.DistributedInterval = 15
	h.ConfigTLSRefresh = 30
	require.Nil(t, ds.SaveHost(context.Background(), h))

	// Online
	h, err = ds.NewHost(context.Background(), &fleet.Host{
		ID:              2,
		OsqueryHostID:   "2",
		NodeKey:         "2",
		DetailUpdatedAt: mockClock.Now().Add(-1 * time.Minute),
		LabelUpdatedAt:  mockClock.Now().Add(-1 * time.Minute),
		PolicyUpdatedAt: mockClock.Now().Add(-1 * time.Minute),
		SeenTime:        mockClock.Now().Add(-1 * time.Minute),
		Platform:        "windows",
	})
	require.NoError(t, err)
	h.DistributedInterval = 60
	h.ConfigTLSRefresh = 3600
	require.Nil(t, ds.SaveHost(context.Background(), h))

	// Offline
	h, err = ds.NewHost(context.Background(), &fleet.Host{
		ID:              3,
		OsqueryHostID:   "3",
		NodeKey:         "3",
		DetailUpdatedAt: mockClock.Now().Add(-1 * time.Hour),
		LabelUpdatedAt:  mockClock.Now().Add(-1 * time.Hour),
		PolicyUpdatedAt: mockClock.Now().Add(-1 * time.Hour),
		SeenTime:        mockClock.Now().Add(-1 * time.Hour),
		Platform:        "darwin",
	})
	require.NoError(t, err)
	h.DistributedInterval = 300
	h.ConfigTLSRefresh = 300
	require.Nil(t, ds.SaveHost(context.Background(), h))

	// MIA
	h, err = ds.NewHost(context.Background(), &fleet.Host{
		ID:              4,
		OsqueryHostID:   "4",
		NodeKey:         "4",
		DetailUpdatedAt: mockClock.Now().Add(-35 * (24 * time.Hour)),
		LabelUpdatedAt:  mockClock.Now().Add(-35 * (24 * time.Hour)),
		PolicyUpdatedAt: mockClock.Now().Add(-35 * (24 * time.Hour)),
		SeenTime:        mockClock.Now().Add(-35 * (24 * time.Hour)),
		Platform:        "linux",
	})
	require.NoError(t, err)

	team1, err := ds.NewTeam(context.Background(), &fleet.Team{Name: "team1"})
	require.NoError(t, err)
	require.NoError(t, ds.AddHostsToTeam(context.Background(), &team1.ID, []uint{h.ID}))

	wantPlatforms := []*fleet.HostSummaryPlatform{
		{Platform: "linux", HostsCount: 2},
		{Platform: "windows", HostsCount: 1},
		{Platform: "darwin", HostsCount: 1},
	}

	summary, err = ds.GenerateHostStatusStatistics(context.Background(), filter, mockClock.Now())
	assert.Nil(t, err)
	assert.Equal(t, uint(4), summary.TotalsHostsCount)
	assert.Equal(t, uint(2), summary.OnlineCount)
	assert.Equal(t, uint(1), summary.OfflineCount)
	assert.Equal(t, uint(1), summary.MIACount)
	assert.Equal(t, uint(4), summary.NewCount)
	assert.ElementsMatch(t, summary.Platforms, wantPlatforms)

	summary, err = ds.GenerateHostStatusStatistics(context.Background(), filter, mockClock.Now().Add(1*time.Hour))
	assert.Nil(t, err)
	assert.Equal(t, uint(4), summary.TotalsHostsCount)
	assert.Equal(t, uint(0), summary.OnlineCount)
	assert.Equal(t, uint(3), summary.OfflineCount)
	assert.Equal(t, uint(1), summary.MIACount)
	assert.Equal(t, uint(4), summary.NewCount)
	assert.ElementsMatch(t, summary.Platforms, wantPlatforms)

	userObs := &fleet.User{GlobalRole: ptr.String(fleet.RoleObserver)}
	filter = fleet.TeamFilter{User: userObs}

	summary, err = ds.GenerateHostStatusStatistics(context.Background(), filter, mockClock.Now().Add(1*time.Hour))
	assert.Nil(t, err)
	assert.Equal(t, uint(0), summary.TotalsHostsCount)

	filter.IncludeObserver = true
	summary, err = ds.GenerateHostStatusStatistics(context.Background(), filter, mockClock.Now().Add(1*time.Hour))
	assert.Nil(t, err)
	assert.Equal(t, uint(4), summary.TotalsHostsCount)

	userTeam1 := &fleet.User{Teams: []fleet.UserTeam{{Team: *team1, Role: fleet.RoleAdmin}}}
	filter = fleet.TeamFilter{User: userTeam1}
	summary, err = ds.GenerateHostStatusStatistics(context.Background(), filter, mockClock.Now().Add(1*time.Hour))
	assert.Nil(t, err)
	assert.Equal(t, uint(1), summary.TotalsHostsCount)
	assert.Equal(t, uint(1), summary.MIACount)
}

func testHostsMarkSeen(t *testing.T, ds *Datastore) {
	mockClock := clock.NewMockClock()

	anHourAgo := mockClock.Now().Add(-1 * time.Hour).UTC()
	aDayAgo := mockClock.Now().Add(-24 * time.Hour).UTC()

	h1, err := ds.NewHost(context.Background(), &fleet.Host{
		ID:              1,
		OsqueryHostID:   "1",
		UUID:            "1",
		NodeKey:         "1",
		DetailUpdatedAt: aDayAgo,
		LabelUpdatedAt:  aDayAgo,
		PolicyUpdatedAt: aDayAgo,
		SeenTime:        aDayAgo,
	})
	assert.Nil(t, err)

	{
		h1Verify, err := ds.Host(context.Background(), 1, false)
		assert.Nil(t, err)
		require.NotNil(t, h1Verify)
		assert.WithinDuration(t, aDayAgo, h1Verify.SeenTime, time.Second)
	}

	err = ds.MarkHostsSeen(context.Background(), []uint{h1.ID}, anHourAgo)
	assert.Nil(t, err)

	{
		h1Verify, err := ds.Host(context.Background(), 1, false)
		assert.Nil(t, err)
		require.NotNil(t, h1Verify)
		assert.WithinDuration(t, anHourAgo, h1Verify.SeenTime, time.Second)
	}
}

func testHostsMarkSeenMany(t *testing.T, ds *Datastore) {
	mockClock := clock.NewMockClock()

	aSecondAgo := mockClock.Now().Add(-1 * time.Second).UTC()
	anHourAgo := mockClock.Now().Add(-1 * time.Hour).UTC()
	aDayAgo := mockClock.Now().Add(-24 * time.Hour).UTC()

	h1, err := ds.NewHost(context.Background(), &fleet.Host{
		ID:              1,
		OsqueryHostID:   "1",
		UUID:            "1",
		NodeKey:         "1",
		DetailUpdatedAt: aDayAgo,
		LabelUpdatedAt:  aDayAgo,
		PolicyUpdatedAt: aDayAgo,
		SeenTime:        aDayAgo,
	})
	require.NoError(t, err)

	h2, err := ds.NewHost(context.Background(), &fleet.Host{
		ID:              2,
		OsqueryHostID:   "2",
		UUID:            "2",
		NodeKey:         "2",
		DetailUpdatedAt: aDayAgo,
		LabelUpdatedAt:  aDayAgo,
		PolicyUpdatedAt: aDayAgo,
		SeenTime:        aDayAgo,
	})
	require.NoError(t, err)

	err = ds.MarkHostsSeen(context.Background(), []uint{h1.ID}, anHourAgo)
	assert.Nil(t, err)

	{
		h1Verify, err := ds.Host(context.Background(), h1.ID, false)
		assert.Nil(t, err)
		require.NotNil(t, h1Verify)
		assert.WithinDuration(t, anHourAgo, h1Verify.SeenTime, time.Second)

		h2Verify, err := ds.Host(context.Background(), h2.ID, false)
		assert.Nil(t, err)
		require.NotNil(t, h2Verify)
		assert.WithinDuration(t, aDayAgo, h2Verify.SeenTime, time.Second)
	}

	err = ds.MarkHostsSeen(context.Background(), []uint{h1.ID, h2.ID}, aSecondAgo)
	assert.Nil(t, err)

	{
		h1Verify, err := ds.Host(context.Background(), h1.ID, false)
		assert.Nil(t, err)
		require.NotNil(t, h1Verify)
		assert.WithinDuration(t, aSecondAgo, h1Verify.SeenTime, time.Second)

		h2Verify, err := ds.Host(context.Background(), h2.ID, false)
		assert.Nil(t, err)
		require.NotNil(t, h2Verify)
		assert.WithinDuration(t, aSecondAgo, h2Verify.SeenTime, time.Second)
	}
}

func testHostsCleanupIncoming(t *testing.T, ds *Datastore) {
	mockClock := clock.NewMockClock()

	h1, err := ds.NewHost(context.Background(), &fleet.Host{
		ID:              1,
		OsqueryHostID:   "1",
		UUID:            "1",
		NodeKey:         "1",
		DetailUpdatedAt: mockClock.Now(),
		LabelUpdatedAt:  mockClock.Now(),
		PolicyUpdatedAt: mockClock.Now(),
		SeenTime:        mockClock.Now(),
	})
	require.NoError(t, err)

	h2, err := ds.NewHost(context.Background(), &fleet.Host{
		ID:              2,
		OsqueryHostID:   "2",
		UUID:            "2",
		NodeKey:         "2",
		Hostname:        "foobar",
		OsqueryVersion:  "3.2.3",
		DetailUpdatedAt: mockClock.Now(),
		LabelUpdatedAt:  mockClock.Now(),
		PolicyUpdatedAt: mockClock.Now(),
		SeenTime:        mockClock.Now(),
	})
	require.NoError(t, err)

	err = ds.CleanupIncomingHosts(context.Background(), mockClock.Now().UTC())
	assert.Nil(t, err)

	// Both hosts should still exist because they are new
	_, err = ds.Host(context.Background(), h1.ID, false)
	assert.Nil(t, err)
	_, err = ds.Host(context.Background(), h2.ID, false)
	assert.Nil(t, err)

	err = ds.CleanupIncomingHosts(context.Background(), mockClock.Now().Add(6*time.Minute).UTC())
	assert.Nil(t, err)

	// Now only the host with details should exist
	_, err = ds.Host(context.Background(), h1.ID, false)
	assert.NotNil(t, err)
	_, err = ds.Host(context.Background(), h2.ID, false)
	assert.Nil(t, err)
}

func testHostsIDsByName(t *testing.T, ds *Datastore) {
	hosts := make([]*fleet.Host, 10)
	for i := range hosts {
		h, err := ds.NewHost(context.Background(), &fleet.Host{
			DetailUpdatedAt: time.Now(),
			LabelUpdatedAt:  time.Now(),
			PolicyUpdatedAt: time.Now(),
			SeenTime:        time.Now(),
			OsqueryHostID:   fmt.Sprintf("host%d", i),
			NodeKey:         fmt.Sprintf("%d", i),
			UUID:            fmt.Sprintf("%d", i),
			Hostname:        fmt.Sprintf("foo.%d.local", i),
		})
		require.NoError(t, err)
		hosts[i] = h
	}

	team1, err := ds.NewTeam(context.Background(), &fleet.Team{Name: "team1"})
	require.NoError(t, err)
	require.NoError(t, ds.AddHostsToTeam(context.Background(), &team1.ID, []uint{hosts[0].ID}))

	filter := fleet.TeamFilter{User: test.UserAdmin}
	hostsByName, err := ds.HostIDsByName(context.Background(), filter, []string{"foo.2.local", "foo.1.local", "foo.5.local"})
	require.NoError(t, err)
	sort.Slice(hostsByName, func(i, j int) bool { return hostsByName[i] < hostsByName[j] })
	assert.Equal(t, hostsByName, []uint{2, 3, 6})

	userObs := &fleet.User{GlobalRole: ptr.String(fleet.RoleObserver)}
	filter = fleet.TeamFilter{User: userObs}

	hostsByName, err = ds.HostIDsByName(context.Background(), filter, []string{"foo.2.local", "foo.1.local", "foo.5.local"})
	require.NoError(t, err)
	assert.Len(t, hostsByName, 0)

	filter.IncludeObserver = true
	hostsByName, err = ds.HostIDsByName(context.Background(), filter, []string{"foo.2.local", "foo.1.local", "foo.5.local"})
	require.NoError(t, err)
	assert.Len(t, hostsByName, 3)

	userTeam1 := &fleet.User{Teams: []fleet.UserTeam{{Team: *team1, Role: fleet.RoleAdmin}}}
	filter = fleet.TeamFilter{User: userTeam1}

	hostsByName, err = ds.HostIDsByName(context.Background(), filter, []string{"foo.2.local", "foo.1.local", "foo.5.local"})
	require.NoError(t, err)
	assert.Len(t, hostsByName, 0)

	hostsByName, err = ds.HostIDsByName(context.Background(), filter, []string{"foo.0.local", "foo.1.local", "foo.5.local"})
	require.NoError(t, err)
	require.Len(t, hostsByName, 1)
	assert.Equal(t, hostsByName[0], hosts[0].ID)
}

func testAuthenticateHostLoadsDisk(t *testing.T, ds *Datastore) {
	h, err := ds.NewHost(context.Background(), &fleet.Host{
		DetailUpdatedAt: time.Now(),
		LabelUpdatedAt:  time.Now(),
		PolicyUpdatedAt: time.Now(),
		SeenTime:        time.Now(),
		OsqueryHostID:   "foobar",
		NodeKey:         "nodekey",
		UUID:            "uuid",
		Hostname:        "foobar.local",
	})
	require.NoError(t, err)

	h.GigsDiskSpaceAvailable = 1.24
	h.PercentDiskSpaceAvailable = 42.0
	require.NoError(t, ds.SaveHost(context.Background(), h))
	h, err = ds.Host(context.Background(), h.ID, false)
	require.NoError(t, err)

	h, err = ds.AuthenticateHost(context.Background(), "nodekey")
	require.NoError(t, err)
	assert.NotZero(t, h.GigsDiskSpaceAvailable)
	assert.NotZero(t, h.PercentDiskSpaceAvailable)
}

func testHostsAdditional(t *testing.T, ds *Datastore) {
	_, err := ds.NewHost(context.Background(), &fleet.Host{
		DetailUpdatedAt: time.Now(),
		LabelUpdatedAt:  time.Now(),
		PolicyUpdatedAt: time.Now(),
		SeenTime:        time.Now(),
		OsqueryHostID:   "foobar",
		NodeKey:         "nodekey",
		UUID:            "uuid",
		Hostname:        "foobar.local",
	})
	require.NoError(t, err)

	h, err := ds.AuthenticateHost(context.Background(), "nodekey")
	require.NoError(t, err)
	assert.Equal(t, "foobar.local", h.Hostname)
	assert.Nil(t, h.Additional)

	// Additional not yet set
	h, err = ds.Host(context.Background(), h.ID, false)
	require.NoError(t, err)
	assert.Nil(t, h.Additional)

	// Add additional
	additional := json.RawMessage(`{"additional": "result"}`)
	h.Additional = &additional
	require.NoError(t, saveHostAdditionalDB(context.Background(), ds.writer, h))

	// Additional should not be loaded for authenticatehost
	h, err = ds.AuthenticateHost(context.Background(), "nodekey")
	require.NoError(t, err)
	assert.Equal(t, "foobar.local", h.Hostname)
	assert.Nil(t, h.Additional)

	h, err = ds.Host(context.Background(), h.ID, false)
	require.NoError(t, err)
	assert.Equal(t, &additional, h.Additional)

	// Update besides additional. Additional should be unchanged.
	h, err = ds.AuthenticateHost(context.Background(), "nodekey")
	require.NoError(t, err)
	h.Hostname = "baz.local"
	err = ds.SaveHost(context.Background(), h)
	require.NoError(t, err)

	h, err = ds.AuthenticateHost(context.Background(), "nodekey")
	require.NoError(t, err)
	assert.Equal(t, "baz.local", h.Hostname)
	assert.Nil(t, h.Additional)

	h, err = ds.Host(context.Background(), h.ID, false)
	require.NoError(t, err)
	assert.Equal(t, &additional, h.Additional)

	// Update additional
	additional = json.RawMessage(`{"other": "additional"}`)
	h, err = ds.AuthenticateHost(context.Background(), "nodekey")
	require.NoError(t, err)
	h.Additional = &additional
	err = saveHostAdditionalDB(context.Background(), ds.writer, h)
	require.NoError(t, err)

	h, err = ds.AuthenticateHost(context.Background(), "nodekey")
	require.NoError(t, err)
	assert.Equal(t, "baz.local", h.Hostname)
	assert.Nil(t, h.Additional)

	h, err = ds.Host(context.Background(), h.ID, false)
	require.NoError(t, err)
	assert.Equal(t, &additional, h.Additional)
}

func testHostsByIdentifier(t *testing.T, ds *Datastore) {
	for i := 1; i <= 10; i++ {
		_, err := ds.NewHost(context.Background(), &fleet.Host{
			DetailUpdatedAt: time.Now(),
			LabelUpdatedAt:  time.Now(),
			PolicyUpdatedAt: time.Now(),
			SeenTime:        time.Now(),
			OsqueryHostID:   fmt.Sprintf("osquery_host_id_%d", i),
			NodeKey:         fmt.Sprintf("node_key_%d", i),
			UUID:            fmt.Sprintf("uuid_%d", i),
			Hostname:        fmt.Sprintf("hostname_%d", i),
		})
		require.NoError(t, err)
	}

	var (
		h   *fleet.Host
		err error
	)
	h, err = ds.HostByIdentifier(context.Background(), "uuid_1")
	require.NoError(t, err)
	assert.Equal(t, uint(1), h.ID)

	h, err = ds.HostByIdentifier(context.Background(), "osquery_host_id_2")
	require.NoError(t, err)
	assert.Equal(t, uint(2), h.ID)

	h, err = ds.HostByIdentifier(context.Background(), "node_key_4")
	require.NoError(t, err)
	assert.Equal(t, uint(4), h.ID)

	h, err = ds.HostByIdentifier(context.Background(), "hostname_7")
	require.NoError(t, err)
	assert.Equal(t, uint(7), h.ID)

	h, err = ds.HostByIdentifier(context.Background(), "foobar")
	require.Error(t, err)
}

func testHostsAddToTeam(t *testing.T, ds *Datastore) {
	team1, err := ds.NewTeam(context.Background(), &fleet.Team{Name: "team1"})
	require.NoError(t, err)
	team2, err := ds.NewTeam(context.Background(), &fleet.Team{Name: "team2"})
	require.NoError(t, err)

	for i := 0; i < 10; i++ {
		test.NewHost(t, ds, fmt.Sprint(i), "", "key"+fmt.Sprint(i), "uuid"+fmt.Sprint(i), time.Now())
	}

	for i := 1; i <= 10; i++ {
		host, err := ds.Host(context.Background(), uint(i), false)
		require.NoError(t, err)
		assert.Nil(t, host.TeamID)
	}

	require.NoError(t, ds.AddHostsToTeam(context.Background(), &team1.ID, []uint{1, 2, 3}))
	require.NoError(t, ds.AddHostsToTeam(context.Background(), &team2.ID, []uint{3, 4, 5}))

	for i := 1; i <= 10; i++ {
		host, err := ds.Host(context.Background(), uint(i), false)
		require.NoError(t, err)
		var expectedID *uint
		switch {
		case i <= 2:
			expectedID = &team1.ID
		case i <= 5:
			expectedID = &team2.ID
		}
		assert.Equal(t, expectedID, host.TeamID)
	}

	require.NoError(t, ds.AddHostsToTeam(context.Background(), nil, []uint{1, 2, 3, 4}))
	require.NoError(t, ds.AddHostsToTeam(context.Background(), &team1.ID, []uint{5, 6, 7, 8, 9, 10}))

	for i := 1; i <= 10; i++ {
		host, err := ds.Host(context.Background(), uint(i), false)
		require.NoError(t, err)
		var expectedID *uint
		switch {
		case i >= 5:
			expectedID = &team1.ID
		}
		assert.Equal(t, expectedID, host.TeamID)
	}
}

func testHostsSaveUsers(t *testing.T, ds *Datastore) {
	host, err := ds.NewHost(context.Background(), &fleet.Host{
		DetailUpdatedAt: time.Now(),
		LabelUpdatedAt:  time.Now(),
		PolicyUpdatedAt: time.Now(),
		SeenTime:        time.Now(),
		NodeKey:         "1",
		UUID:            "1",
		Hostname:        "foo.local",
		PrimaryIP:       "192.168.1.1",
		PrimaryMac:      "30-65-EC-6F-C4-58",
	})
	require.NoError(t, err)
	require.NotNil(t, host)

	err = ds.SaveHost(context.Background(), host)
	require.NoError(t, err)

	host, err = ds.Host(context.Background(), host.ID, false)
	require.NoError(t, err)
	assert.Len(t, host.Users, 0)

	u1 := fleet.HostUser{
		Uid:       42,
		Username:  "user",
		Type:      "aaa",
		GroupName: "group",
		Shell:     "shell",
	}
	u2 := fleet.HostUser{
		Uid:       43,
		Username:  "user2",
		Type:      "aaa",
		GroupName: "group",
		Shell:     "shell",
	}
	host.Users = []fleet.HostUser{u1, u2}
	host.Modified = true

	err = ds.SaveHost(context.Background(), host)
	require.NoError(t, err)

	host, err = ds.Host(context.Background(), host.ID, false)
	require.NoError(t, err)
	require.Len(t, host.Users, 2)
	test.ElementsMatchSkipID(t, host.Users, []fleet.HostUser{u1, u2})

	// remove u1 user
	host.Users = []fleet.HostUser{u2}
	host.Modified = true

	err = ds.SaveHost(context.Background(), host)
	require.NoError(t, err)

	host, err = ds.Host(context.Background(), host.ID, false)
	require.NoError(t, err)
	require.Len(t, host.Users, 1)
	assert.Equal(t, host.Users[0].Uid, u2.Uid)

	// readd u1 but with a different shell
	u1.Shell = "/some/new/shell"
	host.Users = []fleet.HostUser{u1, u2}
	host.Modified = true

	err = ds.SaveHost(context.Background(), host)
	require.NoError(t, err)

	host, err = ds.Host(context.Background(), host.ID, false)
	require.NoError(t, err)
	require.Len(t, host.Users, 2)
	test.ElementsMatchSkipID(t, host.Users, []fleet.HostUser{u1, u2})
}

func testHostsSaveUsersWithoutUid(t *testing.T, ds *Datastore) {
	host, err := ds.NewHost(context.Background(), &fleet.Host{
		DetailUpdatedAt: time.Now(),
		LabelUpdatedAt:  time.Now(),
		PolicyUpdatedAt: time.Now(),
		SeenTime:        time.Now(),
		NodeKey:         "1",
		UUID:            "1",
		Hostname:        "foo.local",
		PrimaryIP:       "192.168.1.1",
		PrimaryMac:      "30-65-EC-6F-C4-58",
	})
	require.NoError(t, err)
	require.NotNil(t, host)

	err = ds.SaveHost(context.Background(), host)
	require.NoError(t, err)

	host, err = ds.Host(context.Background(), host.ID, false)
	require.NoError(t, err)
	assert.Len(t, host.Users, 0)

	u1 := fleet.HostUser{
		Username:  "user",
		Type:      "aaa",
		GroupName: "group",
		Shell:     "shell",
	}
	u2 := fleet.HostUser{
		Username:  "user2",
		Type:      "aaa",
		GroupName: "group",
		Shell:     "shell",
	}
	host.Users = []fleet.HostUser{u1, u2}
	host.Modified = true

	err = ds.SaveHost(context.Background(), host)
	require.NoError(t, err)

	host, err = ds.Host(context.Background(), host.ID, false)
	require.NoError(t, err)
	require.Len(t, host.Users, 2)
	test.ElementsMatchSkipID(t, host.Users, []fleet.HostUser{u1, u2})

	// remove u1 user
	host.Users = []fleet.HostUser{u2}
	host.Modified = true

	err = ds.SaveHost(context.Background(), host)
	require.NoError(t, err)

	host, err = ds.Host(context.Background(), host.ID, false)
	require.NoError(t, err)
	require.Len(t, host.Users, 1)
	assert.Equal(t, host.Users[0].Uid, u2.Uid)
}

func addHostSeenLast(t *testing.T, ds fleet.Datastore, i, days int) {
	host, err := ds.NewHost(context.Background(), &fleet.Host{
		DetailUpdatedAt: time.Now(),
		LabelUpdatedAt:  time.Now(),
		PolicyUpdatedAt: time.Now(),
		SeenTime:        time.Now().Add(-1 * time.Duration(days) * 24 * time.Hour),
		OsqueryHostID:   fmt.Sprintf("%d", i),
		NodeKey:         fmt.Sprintf("%d", i),
		UUID:            fmt.Sprintf("%d", i),
		Hostname:        fmt.Sprintf("foo.local%d", i),
		PrimaryIP:       fmt.Sprintf("192.168.1.%d", i),
		PrimaryMac:      fmt.Sprintf("30-65-EC-6F-C4-5%d", i),
	})
	require.NoError(t, err)
	require.NotNil(t, host)
}

func testHostsTotalAndUnseenSince(t *testing.T, ds *Datastore) {
	addHostSeenLast(t, ds, 1, 0)

	total, unseen, err := ds.TotalAndUnseenHostsSince(context.Background(), 1)
	require.NoError(t, err)
	assert.Equal(t, 1, total)
	assert.Equal(t, 0, unseen)

	addHostSeenLast(t, ds, 2, 2)
	addHostSeenLast(t, ds, 3, 4)

	total, unseen, err = ds.TotalAndUnseenHostsSince(context.Background(), 1)
	require.NoError(t, err)
	assert.Equal(t, 3, total)
	assert.Equal(t, 2, unseen)
}

func testHostsListByPolicy(t *testing.T, ds *Datastore) {
	user1 := test.NewUser(t, ds, "Alice", "alice@example.com", true)
	for i := 0; i < 10; i++ {
		_, err := ds.NewHost(context.Background(), &fleet.Host{
			DetailUpdatedAt: time.Now(),
			LabelUpdatedAt:  time.Now(),
			PolicyUpdatedAt: time.Now(),
			SeenTime:        time.Now().Add(-time.Duration(i) * time.Minute),
			OsqueryHostID:   strconv.Itoa(i),
			NodeKey:         fmt.Sprintf("%d", i),
			UUID:            fmt.Sprintf("%d", i),
			Hostname:        fmt.Sprintf("foo.local%d", i),
		})
		require.NoError(t, err)
	}

	filter := fleet.TeamFilter{User: test.UserAdmin}

	q := test.NewQuery(t, ds, "query1", "select 1", 0, true)
	p, err := ds.NewGlobalPolicy(context.Background(), &user1.ID, fleet.PolicyPayload{
		QueryID: &q.ID,
	})
	require.NoError(t, err)

	// When policy response is null, we list all hosts that haven't reported at all for the policy, or errored out
	hosts := listHostsCheckCount(t, ds, filter, fleet.HostListOptions{PolicyIDFilter: &p.ID}, 10)
	require.Len(t, hosts, 10)

	h1 := hosts[0]
	h2 := hosts[1]

	hosts = listHostsCheckCount(t, ds, filter, fleet.HostListOptions{PolicyIDFilter: &p.ID, PolicyResponseFilter: ptr.Bool(true)}, 0)
	require.Len(t, hosts, 0)

	hosts = listHostsCheckCount(t, ds, filter, fleet.HostListOptions{PolicyIDFilter: &p.ID, PolicyResponseFilter: ptr.Bool(false)}, 0)
	require.Len(t, hosts, 0)

	// Make one host pass the policy and another not pass
	require.NoError(t, ds.RecordPolicyQueryExecutions(context.Background(), h1, map[uint]*bool{1: ptr.Bool(true)}, time.Now(), false))
	require.NoError(t, ds.RecordPolicyQueryExecutions(context.Background(), h2, map[uint]*bool{1: ptr.Bool(false)}, time.Now(), false))

	hosts = listHostsCheckCount(t, ds, filter, fleet.HostListOptions{PolicyIDFilter: &p.ID, PolicyResponseFilter: ptr.Bool(true)}, 1)
	require.Len(t, hosts, 1)
	assert.Equal(t, h1.ID, hosts[0].ID)

	hosts = listHostsCheckCount(t, ds, filter, fleet.HostListOptions{PolicyIDFilter: &p.ID, PolicyResponseFilter: ptr.Bool(false)}, 1)
	require.Len(t, hosts, 1)
	assert.Equal(t, h2.ID, hosts[0].ID)

	hosts = listHostsCheckCount(t, ds, filter, fleet.HostListOptions{PolicyIDFilter: &p.ID}, 8)
	require.Len(t, hosts, 8)
}

func testHostsListBySoftware(t *testing.T, ds *Datastore) {
	for i := 0; i < 10; i++ {
		_, err := ds.NewHost(context.Background(), &fleet.Host{
			DetailUpdatedAt: time.Now(),
			LabelUpdatedAt:  time.Now(),
			PolicyUpdatedAt: time.Now(),
			SeenTime:        time.Now().Add(-time.Duration(i) * time.Minute),
			OsqueryHostID:   strconv.Itoa(i),
			NodeKey:         fmt.Sprintf("%d", i),
			UUID:            fmt.Sprintf("%d", i),
			Hostname:        fmt.Sprintf("foo.local%d", i),
		})
		require.NoError(t, err)
	}

	filter := fleet.TeamFilter{User: test.UserAdmin}

	hosts := listHostsCheckCount(t, ds, filter, fleet.HostListOptions{}, 10)

	soft := fleet.HostSoftware{
		Modified: true,
		Software: []fleet.Software{
			{Name: "foo", Version: "0.0.2", Source: "chrome_extensions"},
			{Name: "foo", Version: "0.0.3", Source: "chrome_extensions"},
			{Name: "bar", Version: "0.0.3", Source: "deb_packages", BundleIdentifier: "com.some.identifier"},
		},
	}
	host1 := hosts[0]
	host2 := hosts[1]
	host1.HostSoftware = soft
	host2.HostSoftware = soft

	require.NoError(t, ds.SaveHostSoftware(context.Background(), host1))
	require.NoError(t, ds.SaveHostSoftware(context.Background(), host2))

	require.NoError(t, ds.LoadHostSoftware(context.Background(), host1))
	require.NoError(t, ds.LoadHostSoftware(context.Background(), host2))

	hosts = listHostsCheckCount(t, ds, filter, fleet.HostListOptions{SoftwareIDFilter: &host1.Software[0].ID}, 2)
	require.Len(t, hosts, 2)
}

func testHostsListFailingPolicies(t *testing.T, ds *Datastore) {
	user1 := test.NewUser(t, ds, "Alice", "alice@example.com", true)
	for i := 0; i < 10; i++ {
		_, err := ds.NewHost(context.Background(), &fleet.Host{
			DetailUpdatedAt: time.Now(),
			LabelUpdatedAt:  time.Now(),
			PolicyUpdatedAt: time.Now(),
			SeenTime:        time.Now().Add(-time.Duration(i) * time.Minute),
			OsqueryHostID:   strconv.Itoa(i),
			NodeKey:         fmt.Sprintf("%d", i),
			UUID:            fmt.Sprintf("%d", i),
			Hostname:        fmt.Sprintf("foo.local%d", i),
		})
		require.NoError(t, err)
	}

	filter := fleet.TeamFilter{User: test.UserAdmin}

	q := test.NewQuery(t, ds, "query1", "select 1", 0, true)
	q2 := test.NewQuery(t, ds, "query2", "select 1", 0, true)
	p, err := ds.NewGlobalPolicy(context.Background(), &user1.ID, fleet.PolicyPayload{
		QueryID: &q.ID,
	})
	require.NoError(t, err)
	p2, err := ds.NewGlobalPolicy(context.Background(), &user1.ID, fleet.PolicyPayload{
		QueryID: &q2.ID,
	})
	require.NoError(t, err)

	hosts := listHostsCheckCount(t, ds, filter, fleet.HostListOptions{}, 10)
	require.Len(t, hosts, 10)

	h1 := hosts[0]
	h2 := hosts[1]

	assert.Zero(t, h1.HostIssues.FailingPoliciesCount)
	assert.Zero(t, h1.HostIssues.TotalIssuesCount)
	assert.Zero(t, h2.HostIssues.FailingPoliciesCount)
	assert.Zero(t, h2.HostIssues.TotalIssuesCount)

	require.NoError(t, ds.RecordPolicyQueryExecutions(context.Background(), h1, map[uint]*bool{p.ID: ptr.Bool(true)}, time.Now(), false))

	require.NoError(t, ds.RecordPolicyQueryExecutions(context.Background(), h2, map[uint]*bool{p.ID: ptr.Bool(false), p2.ID: ptr.Bool(false)}, time.Now(), false))
	checkHostIssues(t, ds, hosts, filter, h2.ID, 2)

	require.NoError(t, ds.RecordPolicyQueryExecutions(context.Background(), h2, map[uint]*bool{p.ID: ptr.Bool(true), p2.ID: ptr.Bool(false)}, time.Now(), false))
	checkHostIssues(t, ds, hosts, filter, h2.ID, 1)

	require.NoError(t, ds.RecordPolicyQueryExecutions(context.Background(), h2, map[uint]*bool{p.ID: ptr.Bool(true), p2.ID: ptr.Bool(true)}, time.Now(), false))
	checkHostIssues(t, ds, hosts, filter, h2.ID, 0)

	require.NoError(t, ds.RecordPolicyQueryExecutions(context.Background(), h1, map[uint]*bool{p.ID: ptr.Bool(false)}, time.Now(), false))
	checkHostIssues(t, ds, hosts, filter, h1.ID, 1)

	checkHostIssuesWithOpts(t, ds, hosts, filter, h1.ID, fleet.HostListOptions{DisableFailingPolicies: true}, 0)
}

// This doesn't work when running the whole test suite, but helps inspect individual tests
func printReadsInTest(test func(t *testing.T, ds *Datastore)) func(t *testing.T, ds *Datastore) {
	return func(t *testing.T, ds *Datastore) {
		prevRead := getReads(t, ds)
		test(t, ds)
		newRead := getReads(t, ds)
		t.Log("Rows read in test:", newRead-prevRead)
	}
}

func getReads(t *testing.T, ds *Datastore) int {
	rows, err := ds.writer.Query("show engine innodb status")
	require.NoError(t, err)
	defer rows.Close()
	r := 0
	for rows.Next() {
		type_, name, status := "", "", ""
		require.NoError(t, rows.Scan(&type_, &name, &status))
		assert.Equal(t, type_, "InnoDB")
		m := regexp.MustCompile(`Number of rows inserted \d+, updated \d+, deleted \d+, read \d+`)
		rowsStr := m.FindString(status)
		nums := regexp.MustCompile(`\d+`)
		parts := nums.FindAllString(rowsStr, -1)
		require.Len(t, parts, 4)
		read, err := strconv.Atoi(parts[len(parts)-1])
		require.NoError(t, err)
		r = read
		break
	}
	require.NoError(t, rows.Err())
	return r
}

func testHostsReadsLessRows(t *testing.T, ds *Datastore) {
	user1 := test.NewUser(t, ds, "alice", "alice-123@example.com", true)
	var hosts []*fleet.Host
	for i := 0; i < 10; i++ {
		h, err := ds.NewHost(context.Background(), &fleet.Host{
			DetailUpdatedAt: time.Now(),
			LabelUpdatedAt:  time.Now(),
			PolicyUpdatedAt: time.Now(),
			SeenTime:        time.Now().Add(-time.Duration(i) * time.Minute),
			OsqueryHostID:   strconv.Itoa(i),
			NodeKey:         fmt.Sprintf("%d", i),
			UUID:            fmt.Sprintf("%d", i),
			Hostname:        fmt.Sprintf("foo.local%d", i),
		})
		require.NoError(t, err)
		hosts = append(hosts, h)
	}
	h1 := hosts[0]
	h2 := hosts[1]

	q := test.NewQuery(t, ds, "query1", "select 1", 0, true)
	p, err := ds.NewGlobalPolicy(context.Background(), &user1.ID, fleet.PolicyPayload{
		QueryID: &q.ID,
	})
	require.NoError(t, err)

	require.NoError(t, ds.RecordPolicyQueryExecutions(context.Background(), h1, map[uint]*bool{p.ID: ptr.Bool(true)}, time.Now(), false))
	require.NoError(t, ds.RecordPolicyQueryExecutions(context.Background(), h2, map[uint]*bool{p.ID: ptr.Bool(false)}, time.Now(), false))

	prevRead := getReads(t, ds)
	h1WithExtras, err := ds.Host(context.Background(), h1.ID, false)
	require.NoError(t, err)
	newRead := getReads(t, ds)
	withExtraRowReads := newRead - prevRead

	prevRead = getReads(t, ds)
	h1WithoutExtras, err := ds.Host(context.Background(), h1.ID, true)
	require.NoError(t, err)
	newRead = getReads(t, ds)
	withoutExtraRowReads := newRead - prevRead

	t.Log("withExtraRowReads", withExtraRowReads)
	t.Log("withoutExtraRowReads", withoutExtraRowReads)
	assert.Less(t, withoutExtraRowReads, withExtraRowReads)

	assert.Equal(t, h1WithExtras.ID, h1WithoutExtras.ID)
	assert.Equal(t, h1WithExtras.OsqueryHostID, h1WithoutExtras.OsqueryHostID)
	assert.Equal(t, h1WithExtras.NodeKey, h1WithoutExtras.NodeKey)
	assert.Equal(t, h1WithExtras.UUID, h1WithoutExtras.UUID)
	assert.Equal(t, h1WithExtras.Hostname, h1WithoutExtras.Hostname)
}

func checkHostIssues(t *testing.T, ds *Datastore, hosts []*fleet.Host, filter fleet.TeamFilter, hid uint, expected int) {
	checkHostIssuesWithOpts(t, ds, hosts, filter, hid, fleet.HostListOptions{}, expected)
}

func checkHostIssuesWithOpts(t *testing.T, ds *Datastore, hosts []*fleet.Host, filter fleet.TeamFilter, hid uint, opts fleet.HostListOptions, expected int) {
	hosts = listHostsCheckCount(t, ds, filter, opts, 10)
	foundH2 := false
	var foundHost *fleet.Host
	for _, host := range hosts {
		if host.ID == hid {
			foundH2 = true
			foundHost = host
			break
		}
	}
	require.True(t, foundH2)
	assert.Equal(t, expected, foundHost.HostIssues.FailingPoliciesCount)
	assert.Equal(t, expected, foundHost.HostIssues.TotalIssuesCount)

	if opts.DisableFailingPolicies {
		return
	}

	hostById, err := ds.Host(context.Background(), hid, false)
	require.NoError(t, err)
	assert.Equal(t, expected, hostById.HostIssues.FailingPoliciesCount)
	assert.Equal(t, expected, hostById.HostIssues.TotalIssuesCount)
}

func testHostsSaveTonsOfUsers(t *testing.T, ds *Datastore) {
	host1, err := ds.NewHost(context.Background(), &fleet.Host{
		DetailUpdatedAt: time.Now(),
		LabelUpdatedAt:  time.Now(),
		PolicyUpdatedAt: time.Now(),
		SeenTime:        time.Now(),
		NodeKey:         "1",
		UUID:            "1",
		Hostname:        "foo.local",
		PrimaryIP:       "192.168.1.1",
		PrimaryMac:      "30-65-EC-6F-C4-58",
		OsqueryHostID:   "1",
	})
	require.NoError(t, err)
	require.NotNil(t, host1)

	host2, err := ds.NewHost(context.Background(), &fleet.Host{
		DetailUpdatedAt: time.Now(),
		LabelUpdatedAt:  time.Now(),
		PolicyUpdatedAt: time.Now(),
		SeenTime:        time.Now(),
		NodeKey:         "2",
		UUID:            "2",
		Hostname:        "foo2.local",
		PrimaryIP:       "192.168.1.2",
		PrimaryMac:      "30-65-EC-6F-C4-58",
		OsqueryHostID:   "2",
	})
	require.NoError(t, err)
	require.NotNil(t, host2)

	ctx, cancelFunc := context.WithCancel(context.Background())
	defer cancelFunc()

	errCh := make(chan error)
	var count1 int32
	var count2 int32

	var wg sync.WaitGroup
	wg.Add(2)

	go func() {
		defer wg.Done()

		for {
			host1, err := ds.Host(context.Background(), host1.ID, false)
			if err != nil {
				errCh <- err
				return
			}

			u1 := fleet.HostUser{
				Uid:       42,
				Username:  "user",
				Type:      "aaa",
				GroupName: "group",
				Shell:     "shell",
			}
			u2 := fleet.HostUser{
				Uid:       43,
				Username:  "user2",
				Type:      "aaa",
				GroupName: "group",
				Shell:     "shell",
			}
			host1.Users = []fleet.HostUser{u1, u2}
			host1.SeenTime = time.Now()
			host1.Modified = true
			soft := fleet.HostSoftware{
				Modified: true,
				Software: []fleet.Software{
					{Name: "foo", Version: "0.0.1", Source: "chrome_extensions"},
					{Name: "foo", Version: "0.0.3", Source: "chrome_extensions"},
				},
			}
			host1.HostSoftware = soft
			additional := json.RawMessage(`{"some":"thing"}`)
			host1.Additional = &additional

			err = ds.SaveHost(context.Background(), host1)
			if err != nil {
				errCh <- err
				return
			}
			if atomic.AddInt32(&count1, 1) >= 100 {
				return
			}

			select {
			case <-ctx.Done():
				return
			default:
			}
		}
	}()

	go func() {
		defer wg.Done()

		for {
			host2, err := ds.Host(context.Background(), host2.ID, false)
			if err != nil {
				errCh <- err
				return
			}

			u1 := fleet.HostUser{
				Uid:       99,
				Username:  "user",
				Type:      "aaa",
				GroupName: "group",
				Shell:     "shell",
			}
			u2 := fleet.HostUser{
				Uid:       98,
				Username:  "user2",
				Type:      "aaa",
				GroupName: "group",
				Shell:     "shell",
			}
			host2.Users = []fleet.HostUser{u1, u2}
			host2.SeenTime = time.Now()
			host2.Modified = true
			soft := fleet.HostSoftware{
				Modified: true,
				Software: []fleet.Software{
					{Name: "foo", Version: "0.0.1", Source: "chrome_extensions"},
					{Name: "foo4", Version: "0.0.3", Source: "chrome_extensions"},
				},
			}
			host2.HostSoftware = soft
			additional := json.RawMessage(`{"some":"thing"}`)
			host2.Additional = &additional

			err = ds.SaveHost(context.Background(), host2)
			if err != nil {
				errCh <- err
				return
			}
			if atomic.AddInt32(&count2, 1) >= 100 {
				return
			}

			select {
			case <-ctx.Done():
				return
			default:
			}
		}
	}()

	ticker := time.NewTicker(10 * time.Second)
	go func() {
		wg.Wait()
		cancelFunc()
	}()

	select {
	case err := <-errCh:
		cancelFunc()
		require.NoError(t, err)
	case <-ctx.Done():
	case <-ticker.C:
		require.Fail(t, "timed out")
	}
	t.Log("Count1", atomic.LoadInt32(&count1))
	t.Log("Count2", atomic.LoadInt32(&count2))
}

func testHostsSavePackStatsConcurrent(t *testing.T, ds *Datastore) {
	host1, err := ds.NewHost(context.Background(), &fleet.Host{
		DetailUpdatedAt: time.Now(),
		LabelUpdatedAt:  time.Now(),
		PolicyUpdatedAt: time.Now(),
		SeenTime:        time.Now(),
		NodeKey:         "1",
		UUID:            "1",
		Hostname:        "foo.local",
		PrimaryIP:       "192.168.1.1",
		PrimaryMac:      "30-65-EC-6F-C4-58",
		OsqueryHostID:   "1",
	})
	require.NoError(t, err)
	require.NotNil(t, host1)

	host2, err := ds.NewHost(context.Background(), &fleet.Host{
		DetailUpdatedAt: time.Now(),
		LabelUpdatedAt:  time.Now(),
		PolicyUpdatedAt: time.Now(),
		SeenTime:        time.Now(),
		NodeKey:         "2",
		UUID:            "2",
		Hostname:        "foo.local2",
		PrimaryIP:       "192.168.1.2",
		PrimaryMac:      "30-65-EC-6F-C4-58",
		OsqueryHostID:   "2",
	})
	require.NoError(t, err)
	require.NotNil(t, host2)

	pack1 := test.NewPack(t, ds, "test1")
	query1 := test.NewQuery(t, ds, "time", "select * from time", 0, true)
	squery1 := test.NewScheduledQuery(t, ds, pack1.ID, query1.ID, 30, true, true, "time-scheduled")

	pack2 := test.NewPack(t, ds, "test2")
	query2 := test.NewQuery(t, ds, "time2", "select * from time", 0, true)
	squery2 := test.NewScheduledQuery(t, ds, pack2.ID, query2.ID, 30, true, true, "time-scheduled")

	ctx, cancelFunc := context.WithCancel(context.Background())
	defer cancelFunc()

	saveHostRandomStats := func(host *fleet.Host) error {
		host.PackStats = []fleet.PackStats{
			{
				PackName: pack1.Name,
				QueryStats: []fleet.ScheduledQueryStats{
					{
						ScheduledQueryName: squery1.Name,
						ScheduledQueryID:   squery1.ID,
						QueryName:          query1.Name,
						PackName:           pack1.Name,
						PackID:             pack1.ID,
						AverageMemory:      8000,
						Denylisted:         false,
						Executions:         rand.Intn(1000),
						Interval:           30,
						LastExecuted:       time.Now().UTC(),
						OutputSize:         1337,
						SystemTime:         150,
						UserTime:           180,
						WallTime:           0,
					},
				},
			},
			{
				PackName: pack2.Name,
				QueryStats: []fleet.ScheduledQueryStats{
					{
						ScheduledQueryName: squery2.Name,
						ScheduledQueryID:   squery2.ID,
						QueryName:          query2.Name,
						PackName:           pack2.Name,
						PackID:             pack2.ID,
						AverageMemory:      8000,
						Denylisted:         false,
						Executions:         rand.Intn(1000),
						Interval:           30,
						LastExecuted:       time.Now().UTC(),
						OutputSize:         1337,
						SystemTime:         150,
						UserTime:           180,
						WallTime:           0,
					},
				},
			},
		}
		return ds.SaveHost(context.Background(), host)
	}

	errCh := make(chan error)
	var counter int32
	const total = int32(100)

	var wg sync.WaitGroup

	loopAndSaveHost := func(host *fleet.Host) {
		defer wg.Done()

		for {
			err := saveHostRandomStats(host)
			if err != nil {
				errCh <- err
				return
			}
			atomic.AddInt32(&counter, 1)
			select {
			case <-ctx.Done():
				return
			default:
				if atomic.LoadInt32(&counter) > total {
					cancelFunc()
					return
				}
			}
		}
	}

	wg.Add(3)
	go loopAndSaveHost(host1)
	go loopAndSaveHost(host2)

	go func() {
		defer wg.Done()

		for {
			specs := []*fleet.PackSpec{
				{
					Name: "test1",
					Queries: []fleet.PackSpecQuery{
						{
							QueryName: "time",
							Interval:  uint(rand.Intn(1000)),
						},
						{
							QueryName: "time2",
							Interval:  uint(rand.Intn(1000)),
						},
					},
				},
				{
					Name: "test2",
					Queries: []fleet.PackSpecQuery{
						{
							QueryName: "time",
							Interval:  uint(rand.Intn(1000)),
						},
						{
							QueryName: "time2",
							Interval:  uint(rand.Intn(1000)),
						},
					},
				},
			}
			err := ds.ApplyPackSpecs(context.Background(), specs)
			if err != nil {
				errCh <- err
				return
			}

			select {
			case <-ctx.Done():
				return
			default:
			}
		}
	}()

	ticker := time.NewTicker(10 * time.Second)
	select {
	case err := <-errCh:
		cancelFunc()
		require.NoError(t, err)
	case <-ctx.Done():
		wg.Wait()
	case <-ticker.C:
		require.Fail(t, "timed out")
	}
}

func testHostsExpiration(t *testing.T, ds *Datastore) {
	hostExpiryWindow := 70

	ac, err := ds.AppConfig(context.Background())
	require.NoError(t, err)

	ac.HostExpirySettings.HostExpiryWindow = hostExpiryWindow

	err = ds.SaveAppConfig(context.Background(), ac)
	require.NoError(t, err)

	for i := 0; i < 10; i++ {
		seenTime := time.Now()
		if i >= 5 {
			seenTime = seenTime.Add(time.Duration(-1*(hostExpiryWindow+1)*24) * time.Hour)
		}
		_, err := ds.NewHost(context.Background(), &fleet.Host{
			DetailUpdatedAt: time.Now(),
			LabelUpdatedAt:  time.Now(),
			PolicyUpdatedAt: time.Now(),
			SeenTime:        seenTime,
			OsqueryHostID:   strconv.Itoa(i),
			NodeKey:         fmt.Sprintf("%d", i),
			UUID:            fmt.Sprintf("%d", i),
			Hostname:        fmt.Sprintf("foo.local%d", i),
		})
		require.NoError(t, err)
	}

	filter := fleet.TeamFilter{User: test.UserAdmin}

	hosts := listHostsCheckCount(t, ds, filter, fleet.HostListOptions{}, 10)
	require.Len(t, hosts, 10)

	err = ds.CleanupExpiredHosts(context.Background())
	require.NoError(t, err)

	// host expiration is still disabled
	hosts = listHostsCheckCount(t, ds, filter, fleet.HostListOptions{}, 10)
	require.Len(t, hosts, 10)

	// once enabled, it works
	ac.HostExpirySettings.HostExpiryEnabled = true
	err = ds.SaveAppConfig(context.Background(), ac)
	require.NoError(t, err)

	err = ds.CleanupExpiredHosts(context.Background())
	require.NoError(t, err)

	hosts = listHostsCheckCount(t, ds, filter, fleet.HostListOptions{}, 5)
	require.Len(t, hosts, 5)

	// And it doesn't remove more than it should
	err = ds.CleanupExpiredHosts(context.Background())
	require.NoError(t, err)

	hosts = listHostsCheckCount(t, ds, filter, fleet.HostListOptions{}, 5)
	require.Len(t, hosts, 5)
}

func testHostsAllPackStats(t *testing.T, ds *Datastore) {
	host, err := ds.NewHost(context.Background(), &fleet.Host{
		DetailUpdatedAt: time.Now(),
		LabelUpdatedAt:  time.Now(),
		PolicyUpdatedAt: time.Now(),
		SeenTime:        time.Now(),
		NodeKey:         "1",
		UUID:            "1",
		Hostname:        "foo.local",
		PrimaryIP:       "192.168.1.1",
		PrimaryMac:      "30-65-EC-6F-C4-58",
		Platform:        "darwin",
	})
	require.NoError(t, err)
	require.NotNil(t, host)

	// Create global pack (and one scheduled query in it).
	test.AddAllHostsLabel(t, ds) // the global pack needs the "All Hosts" label.
	labels, err := ds.ListLabels(context.Background(), fleet.TeamFilter{}, fleet.ListOptions{})
	require.NoError(t, err)
	require.Len(t, labels, 1)
	globalPack, err := ds.EnsureGlobalPack(context.Background())
	require.NoError(t, err)
	globalQuery := test.NewQuery(t, ds, "global-time", "select * from time", 0, true)
	globalSQuery := test.NewScheduledQuery(t, ds, globalPack.ID, globalQuery.ID, 30, true, true, "time-scheduled-global")
	err = ds.AsyncBatchInsertLabelMembership(context.Background(), [][2]uint{{labels[0].ID, host.ID}})
	require.NoError(t, err)

	// Create a team and its pack (and one scheduled query in it).
	team, err := ds.NewTeam(context.Background(), &fleet.Team{
		Name: "team1",
	})
	require.NoError(t, err)
	require.NoError(t, ds.AddHostsToTeam(context.Background(), &team.ID, []uint{host.ID}))
	teamPack, err := ds.EnsureTeamPack(context.Background(), team.ID)
	require.NoError(t, err)
	teamQuery := test.NewQuery(t, ds, "team-time", "select * from time", 0, true)
	teamSQuery := test.NewScheduledQuery(t, ds, teamPack.ID, teamQuery.ID, 31, true, true, "time-scheduled-team")

	// Create a "user created" pack (and one scheduled query in it).
	userPack, err := ds.NewPack(context.Background(), &fleet.Pack{
		Name:    "test1",
		HostIDs: []uint{host.ID},
	})
	require.NoError(t, err)
	userQuery := test.NewQuery(t, ds, "user-time", "select * from time", 0, true)
	userSQuery := test.NewScheduledQuery(t, ds, userPack.ID, userQuery.ID, 30, true, true, "time-scheduled-user")

	// Even if the scheduled queries didn't run, we get their pack stats (with zero values).
	host, err = ds.Host(context.Background(), host.ID, false)
	require.NoError(t, err)
	packStats := host.PackStats
	require.Len(t, packStats, 3)
	sort.Sort(packStatsSlice(packStats))
	for _, tc := range []struct {
		expectedPack   *fleet.Pack
		expectedQuery  *fleet.Query
		expectedSQuery *fleet.ScheduledQuery
		packStats      fleet.PackStats
	}{
		{
			expectedPack:   globalPack,
			expectedQuery:  globalQuery,
			expectedSQuery: globalSQuery,
			packStats:      packStats[0],
		},
		{
			expectedPack:   teamPack,
			expectedQuery:  teamQuery,
			expectedSQuery: teamSQuery,
			packStats:      packStats[1],
		},
		{
			expectedPack:   userPack,
			expectedQuery:  userQuery,
			expectedSQuery: userSQuery,
			packStats:      packStats[2],
		},
	} {
		require.Equal(t, tc.expectedPack.ID, tc.packStats.PackID)
		require.Equal(t, tc.expectedPack.Name, tc.packStats.PackName)
		require.Len(t, tc.packStats.QueryStats, 1)
		require.False(t, tc.packStats.QueryStats[0].Denylisted)
		require.Empty(t, tc.packStats.QueryStats[0].Description) // because test.NewQuery doesn't set a description.
		require.NotZero(t, tc.packStats.QueryStats[0].Interval)
		require.Equal(t, tc.packStats.PackID, tc.packStats.QueryStats[0].PackID)
		require.Equal(t, tc.packStats.PackName, tc.packStats.QueryStats[0].PackName)
		require.Equal(t, tc.expectedQuery.Name, tc.packStats.QueryStats[0].QueryName)
		require.Equal(t, tc.expectedSQuery.ID, tc.packStats.QueryStats[0].ScheduledQueryID)
		require.Equal(t, tc.expectedSQuery.Name, tc.packStats.QueryStats[0].ScheduledQueryName)

		require.Zero(t, tc.packStats.QueryStats[0].AverageMemory)
		require.Zero(t, tc.packStats.QueryStats[0].Executions)
		require.Equal(t, expLastExec, tc.packStats.QueryStats[0].LastExecuted)
		require.Zero(t, tc.packStats.QueryStats[0].OutputSize)
		require.Zero(t, tc.packStats.QueryStats[0].SystemTime)
		require.Zero(t, tc.packStats.QueryStats[0].UserTime)
		require.Zero(t, tc.packStats.QueryStats[0].WallTime)
	}

	globalPackSQueryStats := []fleet.ScheduledQueryStats{{
		ScheduledQueryName: globalSQuery.Name,
		ScheduledQueryID:   globalSQuery.ID,
		QueryName:          globalQuery.Name,
		PackName:           globalPack.Name,
		PackID:             globalPack.ID,
		AverageMemory:      8000,
		Denylisted:         false,
		Executions:         164,
		Interval:           30,
		LastExecuted:       time.Unix(1620325191, 0).UTC(),
		OutputSize:         1337,
		SystemTime:         150,
		UserTime:           180,
		WallTime:           0,
	}}
	teamPackSQueryStats := []fleet.ScheduledQueryStats{{
		ScheduledQueryName: teamSQuery.Name,
		ScheduledQueryID:   teamSQuery.ID,
		QueryName:          teamQuery.Name,
		PackName:           teamPack.Name,
		PackID:             teamPack.ID,
		AverageMemory:      8001,
		Denylisted:         true,
		Executions:         165,
		Interval:           31,
		LastExecuted:       time.Unix(1620325190, 0).UTC(),
		OutputSize:         1338,
		SystemTime:         151,
		UserTime:           181,
		WallTime:           1,
	}}
	userPackSQueryStats := []fleet.ScheduledQueryStats{{
		ScheduledQueryName: userSQuery.Name,
		ScheduledQueryID:   userSQuery.ID,
		QueryName:          userQuery.Name,
		PackName:           userPack.Name,
		PackID:             userPack.ID,
		AverageMemory:      0,
		Denylisted:         false,
		Executions:         0,
		Interval:           30,
		LastExecuted:       expLastExec,
		OutputSize:         0,
		SystemTime:         0,
		UserTime:           0,
		WallTime:           0,
	}}
	// Reload the host and set the scheduled queries stats.
	host, err = ds.Host(context.Background(), host.ID, false)
	require.NoError(t, err)
	host.PackStats = []fleet.PackStats{
		{PackID: globalPack.ID, PackName: globalPack.Name, QueryStats: globalPackSQueryStats},
		{PackID: teamPack.ID, PackName: teamPack.Name, QueryStats: teamPackSQueryStats},
	}
	require.NoError(t, ds.SaveHost(context.Background(), host))

	host, err = ds.Host(context.Background(), host.ID, false)
	require.NoError(t, err)
	packStats = host.PackStats
	require.Len(t, packStats, 3)
	sort.Sort(packStatsSlice(packStats))

	require.ElementsMatch(t, packStats[0].QueryStats, globalPackSQueryStats)
	require.ElementsMatch(t, packStats[1].QueryStats, teamPackSQueryStats)
	require.ElementsMatch(t, packStats[2].QueryStats, userPackSQueryStats)
}

// See #2965.
func testHostsPackStatsMultipleHosts(t *testing.T, ds *Datastore) {
	osqueryHostID1, _ := server.GenerateRandomText(10)
	host1, err := ds.NewHost(context.Background(), &fleet.Host{
		DetailUpdatedAt: time.Now(),
		LabelUpdatedAt:  time.Now(),
		PolicyUpdatedAt: time.Now(),
		SeenTime:        time.Now(),
		NodeKey:         "1",
		UUID:            "1",
		Hostname:        "foo.local",
		PrimaryIP:       "192.168.1.1",
		PrimaryMac:      "30-65-EC-6F-C4-58",
		Platform:        "darwin",
		OsqueryHostID:   osqueryHostID1,
	})
	require.NoError(t, err)
	require.NotNil(t, host1)
	osqueryHostID2, _ := server.GenerateRandomText(10)
	host2, err := ds.NewHost(context.Background(), &fleet.Host{
		DetailUpdatedAt: time.Now(),
		LabelUpdatedAt:  time.Now(),
		PolicyUpdatedAt: time.Now(),
		SeenTime:        time.Now(),
		NodeKey:         "2",
		UUID:            "2",
		Hostname:        "bar.local",
		PrimaryIP:       "192.168.1.2",
		PrimaryMac:      "30-65-EC-6F-C4-59",
		Platform:        "darwin",
		OsqueryHostID:   osqueryHostID2,
	})
	require.NoError(t, err)
	require.NotNil(t, host2)

	// Create global pack (and one scheduled query in it).
	test.AddAllHostsLabel(t, ds) // the global pack needs the "All Hosts" label.
	labels, err := ds.ListLabels(context.Background(), fleet.TeamFilter{}, fleet.ListOptions{})
	require.NoError(t, err)
	require.Len(t, labels, 1)
	globalPack, err := ds.EnsureGlobalPack(context.Background())
	require.NoError(t, err)
	globalQuery := test.NewQuery(t, ds, "global-time", "select * from time", 0, true)
	globalSQuery := test.NewScheduledQuery(t, ds, globalPack.ID, globalQuery.ID, 30, true, true, "time-scheduled-global")
	err = ds.AsyncBatchInsertLabelMembership(context.Background(), [][2]uint{
		{labels[0].ID, host1.ID},
		{labels[0].ID, host2.ID},
	})
	require.NoError(t, err)

	globalStatsHost1 := []fleet.ScheduledQueryStats{{
		ScheduledQueryName: globalSQuery.Name,
		ScheduledQueryID:   globalSQuery.ID,
		QueryName:          globalQuery.Name,
		PackName:           globalPack.Name,
		PackID:             globalPack.ID,
		AverageMemory:      8000,
		Denylisted:         false,
		Executions:         164,
		Interval:           30,
		LastExecuted:       time.Unix(1620325191, 0).UTC(),
		OutputSize:         1337,
		SystemTime:         150,
		UserTime:           180,
		WallTime:           0,
	}}
	globalStatsHost2 := []fleet.ScheduledQueryStats{{
		ScheduledQueryName: globalSQuery.Name,
		ScheduledQueryID:   globalSQuery.ID,
		QueryName:          globalQuery.Name,
		PackName:           globalPack.Name,
		PackID:             globalPack.ID,
		AverageMemory:      9000,
		Denylisted:         false,
		Executions:         165,
		Interval:           30,
		LastExecuted:       time.Unix(1620325192, 0).UTC(),
		OutputSize:         1338,
		SystemTime:         151,
		UserTime:           181,
		WallTime:           1,
	}}

	// Reload the hosts and set the scheduled queries stats.
	for _, tc := range []struct {
		hostID      uint
		globalStats []fleet.ScheduledQueryStats
	}{
		{
			hostID:      host1.ID,
			globalStats: globalStatsHost1,
		},
		{
			hostID:      host2.ID,
			globalStats: globalStatsHost2,
		},
	} {
		host, err := ds.Host(context.Background(), tc.hostID, false)
		require.NoError(t, err)
		host.PackStats = []fleet.PackStats{
			{PackID: globalPack.ID, PackName: globalPack.Name, QueryStats: tc.globalStats},
		}
		require.NoError(t, ds.SaveHost(context.Background(), host))
	}

	// Both hosts should see just one stats entry on the one pack.
	for _, tc := range []struct {
		host          *fleet.Host
		expectedStats []fleet.ScheduledQueryStats
	}{
		{
			host:          host1,
			expectedStats: globalStatsHost1,
		},
		{
			host:          host2,
			expectedStats: globalStatsHost2,
		},
	} {
		host, err := ds.Host(context.Background(), tc.host.ID, false)
		require.NoError(t, err)
		packStats := host.PackStats
		require.Len(t, packStats, 1)
		require.Len(t, packStats[0].QueryStats, 1)
		require.ElementsMatch(t, packStats[0].QueryStats, tc.expectedStats)
	}
}

// See #2964.
func testHostsPackStatsForPlatform(t *testing.T, ds *Datastore) {
	osqueryHostID1, _ := server.GenerateRandomText(10)
	host1, err := ds.NewHost(context.Background(), &fleet.Host{
		DetailUpdatedAt: time.Now(),
		LabelUpdatedAt:  time.Now(),
		PolicyUpdatedAt: time.Now(),
		SeenTime:        time.Now(),
		NodeKey:         "1",
		UUID:            "1",
		Hostname:        "foo.local",
		PrimaryIP:       "192.168.1.1",
		PrimaryMac:      "30-65-EC-6F-C4-58",
		Platform:        "darwin",
		OsqueryHostID:   osqueryHostID1,
	})
	require.NoError(t, err)
	require.NotNil(t, host1)
	osqueryHostID2, _ := server.GenerateRandomText(10)
	host2, err := ds.NewHost(context.Background(), &fleet.Host{
		DetailUpdatedAt: time.Now(),
		LabelUpdatedAt:  time.Now(),
		PolicyUpdatedAt: time.Now(),
		SeenTime:        time.Now(),
		NodeKey:         "2",
		UUID:            "2",
		Hostname:        "foo.local.2",
		PrimaryIP:       "192.168.1.2",
		PrimaryMac:      "30-65-EC-6F-C4-59",
		Platform:        "rhel",
		OsqueryHostID:   osqueryHostID2,
	})
	require.NoError(t, err)
	require.NotNil(t, host2)

	// Create global pack (and one scheduled query in it).
	test.AddAllHostsLabel(t, ds) // the global pack needs the "All Hosts" label.
	labels, err := ds.ListLabels(context.Background(), fleet.TeamFilter{}, fleet.ListOptions{})
	require.NoError(t, err)
	require.Len(t, labels, 1)
	globalPack, err := ds.EnsureGlobalPack(context.Background())
	require.NoError(t, err)
	globalQuery := test.NewQuery(t, ds, "global-time", "select * from time", 0, true)
	globalSQuery1, err := ds.NewScheduledQuery(context.Background(), &fleet.ScheduledQuery{
		Name:     "Scheduled Query For Linux only",
		PackID:   globalPack.ID,
		QueryID:  globalQuery.ID,
		Interval: 30,
		Snapshot: ptr.Bool(true),
		Removed:  ptr.Bool(true),
		Platform: ptr.String("linux"),
	})
	require.NoError(t, err)
	require.NotZero(t, globalSQuery1.ID)
	globalSQuery2, err := ds.NewScheduledQuery(context.Background(), &fleet.ScheduledQuery{
		Name:     "Scheduled Query For Darwin only",
		PackID:   globalPack.ID,
		QueryID:  globalQuery.ID,
		Interval: 30,
		Snapshot: ptr.Bool(true),
		Removed:  ptr.Bool(true),
		Platform: ptr.String("darwin"),
	})
	require.NoError(t, err)
	require.NotZero(t, globalSQuery2.ID)
	globalSQuery3, err := ds.NewScheduledQuery(context.Background(), &fleet.ScheduledQuery{
		Name:     "Scheduled Query For Darwin and Linux",
		PackID:   globalPack.ID,
		QueryID:  globalQuery.ID,
		Interval: 30,
		Snapshot: ptr.Bool(true),
		Removed:  ptr.Bool(true),
		Platform: ptr.String("darwin,linux"),
	})
	require.NoError(t, err)
	require.NotZero(t, globalSQuery3.ID)
	globalSQuery4, err := ds.NewScheduledQuery(context.Background(), &fleet.ScheduledQuery{
		Name:     "Scheduled Query For All Platforms",
		PackID:   globalPack.ID,
		QueryID:  globalQuery.ID,
		Interval: 30,
		Snapshot: ptr.Bool(true),
		Removed:  ptr.Bool(true),
		Platform: ptr.String(""),
	})
	require.NoError(t, err)
	require.NotZero(t, globalSQuery4.ID)
	globalSQuery5, err := ds.NewScheduledQuery(context.Background(), &fleet.ScheduledQuery{
		Name:     "Scheduled Query For All Platforms v2",
		PackID:   globalPack.ID,
		QueryID:  globalQuery.ID,
		Interval: 30,
		Snapshot: ptr.Bool(true),
		Removed:  ptr.Bool(true),
		Platform: nil,
	})
	require.NoError(t, err)
	require.NotZero(t, globalSQuery5.ID)

	err = ds.AsyncBatchInsertLabelMembership(context.Background(), [][2]uint{
		{labels[0].ID, host1.ID},
		{labels[0].ID, host2.ID},
	})
	require.NoError(t, err)

	globalStats := []fleet.ScheduledQueryStats{
		{
			ScheduledQueryName: globalSQuery2.Name,
			ScheduledQueryID:   globalSQuery2.ID,
			QueryName:          globalQuery.Name,
			PackName:           globalPack.Name,
			PackID:             globalPack.ID,
			AverageMemory:      8001,
			Denylisted:         false,
			Executions:         165,
			Interval:           30,
			LastExecuted:       time.Unix(1620325192, 0).UTC(),
			OutputSize:         1338,
			SystemTime:         151,
			UserTime:           181,
			WallTime:           1,
		},
		{
			ScheduledQueryName: globalSQuery3.Name,
			ScheduledQueryID:   globalSQuery3.ID,
			QueryName:          globalQuery.Name,
			PackName:           globalPack.Name,
			PackID:             globalPack.ID,
			AverageMemory:      8002,
			Denylisted:         false,
			Executions:         166,
			Interval:           30,
			LastExecuted:       time.Unix(1620325193, 0).UTC(),
			OutputSize:         1339,
			SystemTime:         152,
			UserTime:           182,
			WallTime:           2,
		},
		{
			ScheduledQueryName: globalSQuery4.Name,
			ScheduledQueryID:   globalSQuery4.ID,
			QueryName:          globalQuery.Name,
			PackName:           globalPack.Name,
			PackID:             globalPack.ID,
			AverageMemory:      8003,
			Denylisted:         false,
			Executions:         167,
			Interval:           30,
			LastExecuted:       time.Unix(1620325194, 0).UTC(),
			OutputSize:         1340,
			SystemTime:         153,
			UserTime:           183,
			WallTime:           3,
		},
		{
			ScheduledQueryName: globalSQuery5.Name,
			ScheduledQueryID:   globalSQuery5.ID,
			QueryName:          globalQuery.Name,
			PackName:           globalPack.Name,
			PackID:             globalPack.ID,
			AverageMemory:      8003,
			Denylisted:         false,
			Executions:         167,
			Interval:           30,
			LastExecuted:       time.Unix(1620325194, 0).UTC(),
			OutputSize:         1340,
			SystemTime:         153,
			UserTime:           183,
			WallTime:           3,
		},
	}

	// Reload the host and set the scheduled queries stats for the scheduled queries that apply.
	// Plus we set schedule query stats for a query that does not apply (globalSQuery1)
	// (This could happen if the target platform of a schedule query is changed after creation.)
	stats := make([]fleet.ScheduledQueryStats, len(globalStats))
	for i := range globalStats {
		stats[i] = globalStats[i]
	}
	stats = append(stats, fleet.ScheduledQueryStats{
		ScheduledQueryName: globalSQuery1.Name,
		ScheduledQueryID:   globalSQuery1.ID,
		QueryName:          globalQuery.Name,
		PackName:           globalPack.Name,
		PackID:             globalPack.ID,
		AverageMemory:      8003,
		Denylisted:         false,
		Executions:         167,
		Interval:           30,
		LastExecuted:       time.Unix(1620325194, 0).UTC(),
		OutputSize:         1340,
		SystemTime:         153,
		UserTime:           183,
		WallTime:           3,
	})
	host, err := ds.Host(context.Background(), host1.ID, false)
	require.NoError(t, err)
	host.PackStats = []fleet.PackStats{
		{PackID: globalPack.ID, PackName: globalPack.Name, QueryStats: stats},
	}
	require.NoError(t, ds.SaveHost(context.Background(), host))

	// host should only return scheduled query stats only for the scheduled queries
	// scheduled to run on "darwin".
	host, err = ds.Host(context.Background(), host.ID, false)
	require.NoError(t, err)
	packStats := host.PackStats
	require.Len(t, packStats, 1)
	require.Len(t, packStats[0].QueryStats, 4)
	sort.Slice(packStats[0].QueryStats, func(i, j int) bool {
		return packStats[0].QueryStats[i].ScheduledQueryID < packStats[0].QueryStats[j].ScheduledQueryID
	})
	sort.Slice(globalStats, func(i, j int) bool {
		return globalStats[i].ScheduledQueryID < globalStats[j].ScheduledQueryID
	})
	require.ElementsMatch(t, packStats[0].QueryStats, globalStats)

	// host2 should only return scheduled query stats only for the scheduled queries
	// scheduled to run on "linux"
	host2, err = ds.Host(context.Background(), host2.ID, false)
	require.NoError(t, err)
	packStats2 := host2.PackStats
	require.Len(t, packStats2, 1)
	require.Len(t, packStats2[0].QueryStats, 4)
	zeroStats := []fleet.ScheduledQueryStats{
		{
			ScheduledQueryName: globalSQuery1.Name,
			ScheduledQueryID:   globalSQuery1.ID,
			QueryName:          globalQuery.Name,
			PackName:           globalPack.Name,
			PackID:             globalPack.ID,
			AverageMemory:      0,
			Denylisted:         false,
			Executions:         0,
			Interval:           30,
			LastExecuted:       expLastExec,
			OutputSize:         0,
			SystemTime:         0,
			UserTime:           0,
			WallTime:           0,
		},
		{
			ScheduledQueryName: globalSQuery3.Name,
			ScheduledQueryID:   globalSQuery3.ID,
			QueryName:          globalQuery.Name,
			PackName:           globalPack.Name,
			PackID:             globalPack.ID,
			AverageMemory:      0,
			Denylisted:         false,
			Executions:         0,
			Interval:           30,
			LastExecuted:       expLastExec,
			OutputSize:         0,
			SystemTime:         0,
			UserTime:           0,
			WallTime:           0,
		},
		{
			ScheduledQueryName: globalSQuery4.Name,
			ScheduledQueryID:   globalSQuery4.ID,
			QueryName:          globalQuery.Name,
			PackName:           globalPack.Name,
			PackID:             globalPack.ID,
			AverageMemory:      0,
			Denylisted:         false,
			Executions:         0,
			Interval:           30,
			LastExecuted:       expLastExec,
			OutputSize:         0,
			SystemTime:         0,
			UserTime:           0,
			WallTime:           0,
		},
		{
			ScheduledQueryName: globalSQuery5.Name,
			ScheduledQueryID:   globalSQuery5.ID,
			QueryName:          globalQuery.Name,
			PackName:           globalPack.Name,
			PackID:             globalPack.ID,
			AverageMemory:      0,
			Denylisted:         false,
			Executions:         0,
			Interval:           30,
			LastExecuted:       expLastExec,
			OutputSize:         0,
			SystemTime:         0,
			UserTime:           0,
			WallTime:           0,
		},
	}
	require.ElementsMatch(t, packStats2[0].QueryStats, zeroStats)
}

// testHostsNoSeenTime tests all changes around the seen_time issue #3095.
func testHostsNoSeenTime(t *testing.T, ds *Datastore) {
	h1, err := ds.NewHost(context.Background(), &fleet.Host{
		ID:              1,
		OsqueryHostID:   "1",
		NodeKey:         "1",
		Platform:        "linux",
		Hostname:        "host1",
		DetailUpdatedAt: time.Now(),
		LabelUpdatedAt:  time.Now(),
		PolicyUpdatedAt: time.Now(),
		SeenTime:        time.Now(),
	})
	require.NoError(t, err)

	removeHostSeenTimes := func(hostID uint) {
		result, err := ds.writer.Exec("DELETE FROM host_seen_times WHERE host_id = ?", hostID)
		require.NoError(t, err)
		rowsAffected, err := result.RowsAffected()
		require.NoError(t, err)
		require.EqualValues(t, 1, rowsAffected)
	}
	removeHostSeenTimes(h1.ID)

	h1, err = ds.Host(context.Background(), h1.ID, true)
	require.NoError(t, err)
	require.Equal(t, h1.CreatedAt, h1.SeenTime)

	teamFilter := fleet.TeamFilter{User: test.UserAdmin}
	hosts, err := ds.ListHosts(context.Background(), teamFilter, fleet.HostListOptions{})
	require.NoError(t, err)
	hostsLen := len(hosts)
	require.Equal(t, hostsLen, 1)
	var foundHost *fleet.Host
	for _, host := range hosts {
		if host.ID == h1.ID {
			foundHost = host
			break
		}
	}
	require.NotNil(t, foundHost)
	require.Equal(t, foundHost.CreatedAt, foundHost.SeenTime)
	hostCount, err := ds.CountHosts(context.Background(), teamFilter, fleet.HostListOptions{})
	require.NoError(t, err)
	require.Equal(t, hostsLen, hostCount)

	labelID := uint(1)
	l1 := &fleet.LabelSpec{
		ID:    labelID,
		Name:  "label foo",
		Query: "query1",
	}
	err = ds.ApplyLabelSpecs(context.Background(), []*fleet.LabelSpec{l1})
	require.NoError(t, err)
	err = ds.RecordLabelQueryExecutions(context.Background(), h1, map[uint]*bool{l1.ID: ptr.Bool(true)}, time.Now(), false)
	require.NoError(t, err)
	listHostsInLabelCheckCount(t, ds, fleet.TeamFilter{
		User: test.UserAdmin,
	}, labelID, fleet.HostListOptions{}, 1)

	mockClock := clock.NewMockClock()
	summary, err := ds.GenerateHostStatusStatistics(context.Background(), teamFilter, mockClock.Now())
	assert.NoError(t, err)
	assert.Nil(t, summary.TeamID)
	assert.Equal(t, uint(1), summary.TotalsHostsCount)
	assert.Equal(t, uint(1), summary.OnlineCount)
	assert.Equal(t, uint(0), summary.OfflineCount)
	assert.Equal(t, uint(0), summary.MIACount)
	assert.Equal(t, uint(1), summary.NewCount)

	var count []int
	err = ds.writer.Select(&count, "SELECT COUNT(*) FROM host_seen_times")
	require.NoError(t, err)
	require.Len(t, count, 1)
	require.Zero(t, count[0])

	// Enroll existing host.
	_, err = ds.EnrollHost(context.Background(), "1", "1", nil, 0)
	require.NoError(t, err)

	var seenTime1 []time.Time
	err = ds.writer.Select(&seenTime1, "SELECT seen_time FROM host_seen_times WHERE host_id = ?", h1.ID)
	require.NoError(t, err)
	require.Len(t, seenTime1, 1)
	require.NotZero(t, seenTime1[0])

	time.Sleep(1 * time.Second)

	// Enroll again to trigger an update of host_seen_times.
	_, err = ds.EnrollHost(context.Background(), "1", "1", nil, 0)
	require.NoError(t, err)

	var seenTime2 []time.Time
	err = ds.writer.Select(&seenTime2, "SELECT seen_time FROM host_seen_times WHERE host_id = ?", h1.ID)
	require.NoError(t, err)
	require.Len(t, seenTime2, 1)
	require.NotZero(t, seenTime2[0])

	require.True(t, seenTime2[0].After(seenTime1[0]), "%s vs. %s", seenTime1[0], seenTime2[0])

	removeHostSeenTimes(h1.ID)

	h2, err := ds.NewHost(context.Background(), &fleet.Host{
		ID:              2,
		OsqueryHostID:   "2",
		NodeKey:         "2",
		Platform:        "windows",
		Hostname:        "host2",
		DetailUpdatedAt: time.Now(),
		LabelUpdatedAt:  time.Now(),
		PolicyUpdatedAt: time.Now(),
		SeenTime:        time.Now(),
	})
	require.NoError(t, err)

	t1 := time.Now().UTC()
	// h1 has no host_seen_times entry, h2 does.
	err = ds.MarkHostsSeen(context.Background(), []uint{h1.ID, h2.ID}, t1)
	require.NoError(t, err)

	// Reload hosts.
	h1, err = ds.Host(context.Background(), h1.ID, true)
	require.NoError(t, err)
	h2, err = ds.Host(context.Background(), h2.ID, true)
	require.NoError(t, err)

	// Equal doesn't work, it looks like a time.Time scanned from
	// the database is different from the original in some fields
	// (wall and ext).
	require.WithinDuration(t, t1, h1.SeenTime, time.Second)
	require.WithinDuration(t, t1, h2.SeenTime, time.Second)

	removeHostSeenTimes(h1.ID)

	foundHosts, err := ds.SearchHosts(context.Background(), teamFilter, "")
	require.NoError(t, err)
	require.Len(t, foundHosts, 2)
	// SearchHosts orders by seen time.
	require.Equal(t, h2.ID, foundHosts[0].ID)
	require.WithinDuration(t, t1, foundHosts[0].SeenTime, time.Second)
	require.Equal(t, h1.ID, foundHosts[1].ID)
	require.Equal(t, foundHosts[1].SeenTime, foundHosts[1].CreatedAt)

	total, unseen, err := ds.TotalAndUnseenHostsSince(context.Background(), 1)
	require.NoError(t, err)
	require.Equal(t, total, 2)
	require.Equal(t, unseen, 0)

	h3, err := ds.NewHost(context.Background(), &fleet.Host{
		ID:              3,
		OsqueryHostID:   "3",
		NodeKey:         "3",
		Platform:        "darwin",
		Hostname:        "host3",
		DetailUpdatedAt: time.Now(),
		LabelUpdatedAt:  time.Now(),
		PolicyUpdatedAt: time.Now(),
		SeenTime:        time.Now(),
	})
	require.NoError(t, err)

	removeHostSeenTimes(h3.ID)

	err = ds.CleanupExpiredHosts(context.Background())
	require.NoError(t, err)

	hosts, err = ds.ListHosts(context.Background(), teamFilter, fleet.HostListOptions{})
	require.NoError(t, err)
	require.Len(t, hosts, 3)

	err = ds.RecordLabelQueryExecutions(context.Background(), h2, map[uint]*bool{l1.ID: ptr.Bool(true)}, time.Now(), false)
	require.NoError(t, err)
	err = ds.RecordLabelQueryExecutions(context.Background(), h3, map[uint]*bool{l1.ID: ptr.Bool(true)}, time.Now(), false)
	require.NoError(t, err)
	metrics, err := ds.CountHostsInTargets(context.Background(), teamFilter, fleet.HostTargets{
		LabelIDs: []uint{l1.ID},
	}, mockClock.Now())
	require.NoError(t, err)
	assert.Equal(t, uint(3), metrics.TotalHosts)
	assert.Equal(t, uint(0), metrics.OfflineHosts)
	assert.Equal(t, uint(3), metrics.OnlineHosts)
	assert.Equal(t, uint(0), metrics.MissingInActionHosts)
}

<<<<<<< HEAD
func testHostsListHostDeviceMapping(t *testing.T, ds *Datastore) {
	ctx := context.Background()
	h, err := ds.NewHost(ctx, &fleet.Host{
		ID:              1,
		OsqueryHostID:   "1",
		NodeKey:         "1",
		Platform:        "linux",
		Hostname:        "host1",
		DetailUpdatedAt: time.Now(),
		LabelUpdatedAt:  time.Now(),
		PolicyUpdatedAt: time.Now(),
		SeenTime:        time.Now(),
	})
	require.NoError(t, err)

	ds.writer.ExecContext(ctx, `INSERT INTO host_emails (host_id, email, source) VALUES (?, ?, ?)`,
		h.ID, "a@b.c", "src1")
	ds.writer.ExecContext(ctx, `INSERT INTO host_emails (host_id, email, source) VALUES (?, ?, ?)`,
		h.ID, "b@b.c", "src1")
	ds.writer.ExecContext(ctx, `INSERT INTO host_emails (host_id, email, source) VALUES (?, ?, ?)`,
		h.ID, "a@b.c", "src2")

	dms, err := ds.ListHostDeviceMapping(ctx, h.ID+1)
	require.NoError(t, err)
	require.Len(t, dms, 0)

	dms, err = ds.ListHostDeviceMapping(ctx, h.ID)
	require.NoError(t, err)
	assertHostDeviceMapping(t, dms, []*fleet.HostDeviceMapping{
		{Email: "a@b.c", Source: "src1"},
		{Email: "a@b.c", Source: "src2"},
		{Email: "b@b.c", Source: "src1"},
	})
}

func testHostsReplaceHostDeviceMapping(t *testing.T, ds *Datastore) {
	ctx := context.Background()
	h, err := ds.NewHost(ctx, &fleet.Host{
		ID:              1,
		OsqueryHostID:   "1",
		NodeKey:         "1",
		Platform:        "linux",
		Hostname:        "host1",
		DetailUpdatedAt: time.Now(),
		LabelUpdatedAt:  time.Now(),
		PolicyUpdatedAt: time.Now(),
		SeenTime:        time.Now(),
	})
	require.NoError(t, err)

	err = ds.ReplaceHostDeviceMapping(ctx, h.ID, nil)
	require.NoError(t, err)

	dms, err := ds.ListHostDeviceMapping(ctx, h.ID)
	require.NoError(t, err)
	require.Len(t, dms, 0)

	err = ds.ReplaceHostDeviceMapping(ctx, h.ID, []*fleet.HostDeviceMapping{
		{HostID: h.ID, Email: "a@b.c", Source: "src1"},
		{HostID: h.ID + 1, Email: "a@b.c", Source: "src1"},
	})
	require.Error(t, err)
	require.Contains(t, err.Error(), fmt.Sprintf("found %d", h.ID+1))

	err = ds.ReplaceHostDeviceMapping(ctx, h.ID, []*fleet.HostDeviceMapping{
		{HostID: h.ID, Email: "a@b.c", Source: "src1"},
		{HostID: h.ID, Email: "b@b.c", Source: "src1"},
		{HostID: h.ID, Email: "c@b.c", Source: "src2"},
	})
	require.NoError(t, err)

	dms, err = ds.ListHostDeviceMapping(ctx, h.ID)
	require.NoError(t, err)
	assertHostDeviceMapping(t, dms, []*fleet.HostDeviceMapping{
		{Email: "a@b.c", Source: "src1"},
		{Email: "b@b.c", Source: "src1"},
		{Email: "c@b.c", Source: "src2"},
	})

	err = ds.ReplaceHostDeviceMapping(ctx, h.ID, []*fleet.HostDeviceMapping{
		{HostID: h.ID, Email: "a@b.c", Source: "src1"},
		{HostID: h.ID, Email: "d@b.c", Source: "src2"},
	})
	require.NoError(t, err)

	dms, err = ds.ListHostDeviceMapping(ctx, h.ID)
	require.NoError(t, err)
	assertHostDeviceMapping(t, dms, []*fleet.HostDeviceMapping{
		{Email: "a@b.c", Source: "src1"},
		{Email: "d@b.c", Source: "src2"},
	})
}

func assertHostDeviceMapping(t *testing.T, got, want []*fleet.HostDeviceMapping) {
	t.Helper()

	// only the email and source are validated
	require.Len(t, got, len(want))

	for i, g := range got {
		w := want[i]
		g.ID, g.HostID = 0, 0
		assert.Equal(t, w, g, "index %d", i)
	}
=======
func testHostMDMAndMunki(t *testing.T, ds *Datastore) {
	_, err := ds.GetMunkiVersion(context.Background(), 123)
	require.True(t, fleet.IsNotFound(err))

	require.NoError(t, ds.SetOrUpdateMunkiVersion(context.Background(), 123, "1.2.3"))
	require.NoError(t, ds.SetOrUpdateMunkiVersion(context.Background(), 999, "9.0"))
	require.NoError(t, ds.SetOrUpdateMunkiVersion(context.Background(), 123, "1.3.0"))

	version, err := ds.GetMunkiVersion(context.Background(), 123)
	require.NoError(t, err)
	require.Equal(t, "1.3.0", version)

	version, err = ds.GetMunkiVersion(context.Background(), 999)
	require.NoError(t, err)
	require.Equal(t, "9.0", version)

	_, _, _, err = ds.GetMDM(context.Background(), 432)
	require.True(t, fleet.IsNotFound(err), err)

	require.NoError(t, ds.SetOrUpdateMDMData(context.Background(), 432, true, "url", false))
	require.NoError(t, ds.SetOrUpdateMDMData(context.Background(), 455, true, "url2", true))
	require.NoError(t, ds.SetOrUpdateMDMData(context.Background(), 432, false, "url3", true))

	enrolled, serverURL, installedFromDep, err := ds.GetMDM(context.Background(), 432)
	require.NoError(t, err)
	assert.False(t, enrolled)
	assert.Equal(t, "url3", serverURL)
	assert.True(t, installedFromDep)

	enrolled, serverURL, installedFromDep, err = ds.GetMDM(context.Background(), 455)
	require.NoError(t, err)
	assert.True(t, enrolled)
	assert.Equal(t, "url2", serverURL)
	assert.True(t, installedFromDep)
>>>>>>> fe67b048
}<|MERGE_RESOLUTION|>--- conflicted
+++ resolved
@@ -101,12 +101,9 @@
 		{"HostsPackStatsForPlatform", testHostsPackStatsForPlatform},
 		{"HostsReadsLessRows", testHostsReadsLessRows},
 		{"HostsNoSeenTime", testHostsNoSeenTime},
-<<<<<<< HEAD
 		{"ListHostDeviceMapping", testHostsListHostDeviceMapping},
 		{"ReplaceHostDeviceMapping", testHostsReplaceHostDeviceMapping},
-=======
 		{"HostMDMAndMunki", testHostMDMAndMunki},
->>>>>>> fe67b048
 	}
 	for _, c := range cases {
 		t.Run(c.name, func(t *testing.T) {
@@ -3160,7 +3157,6 @@
 	assert.Equal(t, uint(0), metrics.MissingInActionHosts)
 }
 
-<<<<<<< HEAD
 func testHostsListHostDeviceMapping(t *testing.T, ds *Datastore) {
 	ctx := context.Background()
 	h, err := ds.NewHost(ctx, &fleet.Host{
@@ -3265,7 +3261,8 @@
 		g.ID, g.HostID = 0, 0
 		assert.Equal(t, w, g, "index %d", i)
 	}
-=======
+}
+
 func testHostMDMAndMunki(t *testing.T, ds *Datastore) {
 	_, err := ds.GetMunkiVersion(context.Background(), 123)
 	require.True(t, fleet.IsNotFound(err))
@@ -3300,5 +3297,4 @@
 	assert.True(t, enrolled)
 	assert.Equal(t, "url2", serverURL)
 	assert.True(t, installedFromDep)
->>>>>>> fe67b048
 }