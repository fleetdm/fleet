--- conflicted
+++ resolved
@@ -1193,7 +1193,6 @@
 	assert.Equal(t, host.Users[0].Uid, u2.Uid)
 }
 
-<<<<<<< HEAD
 func addHostSeenLast(t *testing.T, ds fleet.Datastore, i, days int) {
 	host, err := ds.NewHost(&fleet.Host{
 		DetailUpdatedAt: time.Now(),
@@ -1228,7 +1227,8 @@
 	require.NoError(t, err)
 	assert.Equal(t, 3, total)
 	assert.Equal(t, 2, unseen)
-=======
+}
+
 func TestListHostsByPolicy(t *testing.T) {
 	ds := CreateMySQLDS(t)
 	defer ds.Close()
@@ -1285,5 +1285,4 @@
 	hosts, err = ds.ListHosts(filter, fleet.HostListOptions{PolicyIDFilter: &p.ID})
 	require.NoError(t, err)
 	require.Len(t, hosts, 8)
->>>>>>> a8642493
 }