--- conflicted
+++ resolved
@@ -116,11 +116,8 @@
 		{"SetOrUpdateDeviceAuthToken", testHostsSetOrUpdateDeviceAuthToken},
 		{"OSVersions", testOSVersions},
 		{"DeleteHosts", testHostsDeleteHosts},
-<<<<<<< HEAD
 		{"HostIDsByOSVersion", testHostIDsByOSVersion},
-=======
 		{"ShouldCleanTeamPolicies", testShouldCleanTeamPolicies},
->>>>>>> e0d73182
 	}
 	for _, c := range cases {
 		t.Run(c.name, func(t *testing.T) {
@@ -1925,13 +1922,8 @@
 	require.NoError(t, ds.UpdateHostSoftware(context.Background(), host1.ID, software))
 	require.NoError(t, ds.UpdateHostSoftware(context.Background(), host2.ID, software))
 
-<<<<<<< HEAD
-	require.NoError(t, ds.LoadHostSoftware(context.Background(), host1, fleet.SoftwareListOptions{}))
-	require.NoError(t, ds.LoadHostSoftware(context.Background(), host2, fleet.SoftwareListOptions{}))
-=======
-	require.NoError(t, ds.LoadHostSoftware(context.Background(), host1, false))
-	require.NoError(t, ds.LoadHostSoftware(context.Background(), host2, false))
->>>>>>> e0d73182
+	require.NoError(t, ds.LoadHostSoftware(context.Background(), host1, fleet.SoftwareListOptions{}, false))
+	require.NoError(t, ds.LoadHostSoftware(context.Background(), host2, fleet.SoftwareListOptions{}, false))
 
 	hosts = listHostsCheckCount(t, ds, filter, fleet.HostListOptions{SoftwareIDFilter: &host1.Software[0].ID}, 2)
 	require.Len(t, hosts, 2)
@@ -4198,7 +4190,27 @@
 	}
 }
 
-<<<<<<< HEAD
+func testShouldCleanTeamPolicies(t *testing.T, ds *Datastore) {
+	var idOne uint = 1
+	var idTwo uint = 2
+
+	cases := []struct {
+		currentTeamID *uint
+		newTeamID     *uint
+		out           bool
+	}{
+		{nil, nil, false},
+		{nil, &idOne, false},
+		{&idOne, nil, true},
+		{&idOne, &idOne, false},
+		{&idOne, &idTwo, true},
+	}
+
+	for _, c := range cases {
+		require.Equal(t, shouldCleanTeamPolicies(c.currentTeamID, c.newTeamID), c.out)
+	}
+}
+
 func testHostIDsByOSVersion(t *testing.T, ds *Datastore) {
 	ctx := context.Background()
 	hosts := make([]*fleet.Host, 10)
@@ -4244,25 +4256,4 @@
 			require.Equal(t, r.OSVersion, "20.4.0")
 		}
 	})
-=======
-func testShouldCleanTeamPolicies(t *testing.T, ds *Datastore) {
-	var idOne uint = 1
-	var idTwo uint = 2
-
-	cases := []struct {
-		currentTeamID *uint
-		newTeamID     *uint
-		out           bool
-	}{
-		{nil, nil, false},
-		{nil, &idOne, false},
-		{&idOne, nil, true},
-		{&idOne, &idOne, false},
-		{&idOne, &idTwo, true},
-	}
-
-	for _, c := range cases {
-		require.Equal(t, shouldCleanTeamPolicies(c.currentTeamID, c.newTeamID), c.out)
-	}
->>>>>>> e0d73182
 }