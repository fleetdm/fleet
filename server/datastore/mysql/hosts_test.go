--- conflicted
+++ resolved
@@ -564,10 +564,7 @@
 	})
 	require.NoError(t, err)
 	require.NoError(t, ds.AddHostsToTeam(context.Background(), &team.ID, []uint{host.ID}))
-<<<<<<< HEAD
 	tpQuery := test.NewQueryWithSchedule(t, ds, &team.ID, "tp-time", "select * from time", 0, true, 30, true)
-=======
->>>>>>> b0c1dba4
 
 	// Create a new pack and target to the host.
 	// Pack and query must exist for stats to save successfully
@@ -596,7 +593,6 @@
 			WallTime:           0,
 		},
 	}
-<<<<<<< HEAD
 	stats2 := []fleet.ScheduledQueryStats{
 		{
 			ScheduledQueryName: tpQuery.Name,
@@ -619,10 +615,6 @@
 	packStats := []fleet.PackStats{
 		{PackID: pack1.ID, PackName: pack1.Name, QueryStats: stats1},
 		{PackID: 0, PackName: teamScheduleName(team), QueryStats: stats2},
-=======
-	packStats := []fleet.PackStats{
-		{PackID: pack1.ID, PackName: pack1.Name, QueryStats: stats1},
->>>>>>> b0c1dba4
 	}
 	err = ds.SaveHostPackStats(context.Background(), host.ID, packStats)
 	require.NoError(t, err)
@@ -630,11 +622,13 @@
 	host, err = ds.Host(context.Background(), host.ID)
 	require.NoError(t, err)
 
-	require.Len(t, host.PackStats, 1)
+	require.Len(t, host.PackStats, 2)
 	sort.Sort(packStatsSlice(host.PackStats))
 
-	assert.Equal(t, host.PackStats[0].PackName, pack1.Name)
-	assert.ElementsMatch(t, host.PackStats[0].QueryStats, stats1)
+	assert.Equal(t, host.PackStats[0].PackName, teamScheduleName(team))
+	assert.ElementsMatch(t, host.PackStats[0].QueryStats, stats2)
+	assert.Equal(t, host.PackStats[1].PackName, pack1.Name)
+	assert.ElementsMatch(t, host.PackStats[1].QueryStats, stats1)
 }
 
 type packStatsSlice []fleet.PackStats
