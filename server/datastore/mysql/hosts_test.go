package mysql

import (
	"context"
	"crypto/sha256"
	"database/sql"
	"encoding/json"
	"errors"
	"fmt"
	"math/rand"
	"regexp"
	"sort"
	"strconv"
	"strings"
	"sync"
	"sync/atomic"
	"testing"
	"time"

	"github.com/WatchBeam/clock"
	"github.com/fleetdm/fleet/v4/server"
	"github.com/fleetdm/fleet/v4/server/config"
	"github.com/fleetdm/fleet/v4/server/fleet"
	"github.com/fleetdm/fleet/v4/server/mdm/apple/mobileconfig"
	"github.com/fleetdm/fleet/v4/server/ptr"
	"github.com/fleetdm/fleet/v4/server/test"
	"github.com/google/uuid"
	"github.com/jmoiron/sqlx"
	"github.com/micromdm/nanodep/godep"
	"github.com/stretchr/testify/assert"
	"github.com/stretchr/testify/require"
	"golang.org/x/sync/errgroup"
)

var expLastExec = func() time.Time {
	t, _ := time.Parse(time.RFC3339, pastDate)
	return t
}()

var enrollTests = []struct {
	uuid, hostname, platform, nodeKey string
}{
	0: {
		uuid:     "6D14C88F-8ECF-48D5-9197-777647BF6B26",
		hostname: "web.fleet.co",
		platform: "linux",
		nodeKey:  "key0",
	},
	1: {
		uuid:     "B998C0EB-38CE-43B1-A743-FBD7A5C9513B",
		hostname: "mail.fleet.co",
		platform: "linux",
		nodeKey:  "key1",
	},
	2: {
		uuid:     "008F0688-5311-4C59-86EE-00C2D6FC3EC2",
		hostname: "home.fleet.co",
		platform: "darwin",
		nodeKey:  "key2",
	},
	3: {
		uuid:     "uuid123",
		hostname: "fakehostname",
		platform: "darwin",
		nodeKey:  "key3",
	},
}

func TestHosts(t *testing.T) {
	ds := CreateMySQLDS(t)

	cases := []struct {
		name string
		fn   func(t *testing.T, ds *Datastore)
	}{
		{"Save", testHostsUpdate},
		{"DeleteWithSoftware", testHostsDeleteWithSoftware},
		{"SaveHostPackStatsDB", testSaveHostPackStatsDB},
		{"SavePackStatsOverwrites", testHostsSavePackStatsOverwrites},
		{"WithTeamPackStats", testHostsWithTeamPackStats},
		{"Delete", testHostsDelete},
		{"HostListOptionsTeamFilter", testHostListOptionsTeamFilter},
		{"ListFilterAdditional", testHostsListFilterAdditional},
		{"ListStatus", testHostsListStatus},
		{"ListQuery", testHostsListQuery},
		{"ListMDM", testHostsListMDM},
		{"SelectHostMDM", testHostMDMSelect},
		{"ListMunkiIssueID", testHostsListMunkiIssueID},
		{"Enroll", testHostsEnroll},
		{"LoadHostByNodeKey", testHostsLoadHostByNodeKey},
		{"LoadHostByNodeKeyCaseSensitive", testHostsLoadHostByNodeKeyCaseSensitive},
		{"Search", testHostsSearch},
		{"SearchWildCards", testSearchHostsWildCards},
		{"SearchLimit", testHostsSearchLimit},
		{"GenerateStatusStatistics", testHostsGenerateStatusStatistics},
		{"MarkSeen", testHostsMarkSeen},
		{"MarkSeenMany", testHostsMarkSeenMany},
		{"CleanupIncoming", testHostsCleanupIncoming},
		{"IDsByName", testHostsIDsByName},
		{"Additional", testHostsAdditional},
		{"ByIdentifier", testHostsByIdentifier},
		{"AddToTeam", testHostsAddToTeam},
		{"SaveUsers", testHostsSaveUsers},
		{"SaveHostUsers", testHostsSaveHostUsers},
		{"SaveUsersWithoutUid", testHostsSaveUsersWithoutUid},
		{"TotalAndUnseenSince", testHostsTotalAndUnseenSince},
		{"ListByPolicy", testHostsListByPolicy},
		{"SaveTonsOfUsers", testHostsUpdateTonsOfUsers},
		{"SavePackStatsConcurrent", testHostsSavePackStatsConcurrent},
		{"LoadHostByNodeKeyLoadsDisk", testLoadHostByNodeKeyLoadsDisk},
		{"LoadHostByNodeKeyUsesStmt", testLoadHostByNodeKeyUsesStmt},
		{"HostsListBySoftware", testHostsListBySoftware},
		{"HostsListBySoftwareChangedAt", testHostsListBySoftwareChangedAt},
		{"HostsListByOperatingSystemID", testHostsListByOperatingSystemID},
		{"HostsListByOSNameAndVersion", testHostsListByOSNameAndVersion},
		{"HostsListByDiskEncryptionStatus", testHostsListMacOSSettingsDiskEncryptionStatus},
		{"HostsListFailingPolicies", printReadsInTest(testHostsListFailingPolicies)},
		{"HostsExpiration", testHostsExpiration},
		{"TeamHostsExpiration", testTeamHostsExpiration},
		{"HostsIncludesScheduledQueriesInPackStats", testHostsIncludesScheduledQueriesInPackStats},
		{"HostsAllPackStats", testHostsAllPackStats},
		{"HostsPackStatsMultipleHosts", testHostsPackStatsMultipleHosts},
		{"HostsPackStatsForPlatform", testHostsPackStatsForPlatform},
		{"HostsReadsLessRows", testHostsReadsLessRows},
		{"HostsNoSeenTime", testHostsNoSeenTime},
		{"HostDeviceMapping", testHostDeviceMapping},
		{"ReplaceHostDeviceMapping", testHostsReplaceHostDeviceMapping},
		{"CustomHostDeviceMapping", testHostsCustomHostDeviceMapping},
		{"HostMDMAndMunki", testHostMDMAndMunki},
		{"AggregatedHostMDMAndMunki", testAggregatedHostMDMAndMunki},
		{"MunkiIssuesBatchSize", testMunkiIssuesBatchSize},
		{"HostLite", testHostsLite},
		{"UpdateOsqueryIntervals", testUpdateOsqueryIntervals},
		{"UpdateRefetchRequested", testUpdateRefetchRequested},
		{"LoadHostByDeviceAuthToken", testHostsLoadHostByDeviceAuthToken},
		{"SetOrUpdateDeviceAuthToken", testHostsSetOrUpdateDeviceAuthToken},
		{"OSVersions", testOSVersions},
		{"DeleteHosts", testHostsDeleteHosts},
		{"HostIDsByOSVersion", testHostIDsByOSVersion},
		{"ReplaceHostBatteries", testHostsReplaceHostBatteries},
		{"ReplaceHostBatteriesDeadlock", testHostsReplaceHostBatteriesDeadlock},
		{"CountHostsNotResponding", testCountHostsNotResponding},
		{"FailingPoliciesCount", testFailingPoliciesCount},
		{"HostRecordNoPolicies", testHostsRecordNoPolicies},
		{"SetOrUpdateHostDisksSpace", testHostsSetOrUpdateHostDisksSpace},
		{"HostIDsByOSID", testHostIDsByOSID},
		{"SetOrUpdateHostDisksEncryption", testHostsSetOrUpdateHostDisksEncryption},
		{"HostOrder", testHostOrder},
		{"GetHostMDMCheckinInfo", testHostsGetHostMDMCheckinInfo},
		{"UnenrollFromMDM", testHostsUnenrollFromMDM},
		{"LoadHostByOrbitNodeKey", testHostsLoadHostByOrbitNodeKey},
		{"SetOrUpdateHostDiskEncryptionKeys", testHostsSetOrUpdateHostDisksEncryptionKey},
		{"SetHostsDiskEncryptionKeyStatus", testHostsSetDiskEncryptionKeyStatus},
		{"GetUnverifiedDiskEncryptionKeys", testHostsGetUnverifiedDiskEncryptionKeys},
		{"EnrollOrbit", testHostsEnrollOrbit},
		{"EnrollUpdatesMissingInfo", testHostsEnrollUpdatesMissingInfo},
		{"EncryptionKeyRawDecryption", testHostsEncryptionKeyRawDecryption},
		{"ListHostsLiteByUUIDs", testHostsListHostsLiteByUUIDs},
		{"GetMatchingHostSerials", testGetMatchingHostSerials},
		{"ListHostsLiteByIDs", testHostsListHostsLiteByIDs},
		{"ListHostsWithPagination", testListHostsWithPagination},
		{"LastRestarted", testLastRestarted},
		{"HostHealth", testHostHealth},
	}
	for _, c := range cases {
		t.Run(c.name, func(t *testing.T) {
			defer TruncateTables(t, ds)

			c.fn(t, ds)
		})
	}
}

func testHostsUpdate(t *testing.T, ds *Datastore) {
	testUpdateHost(t, ds, ds.UpdateHost)
	testUpdateHost(t, ds, ds.SerialUpdateHost)
}

func testUpdateHost(t *testing.T, ds *Datastore, updateHostFunc func(context.Context, *fleet.Host) error) {
	policyUpdatedAt := time.Now().UTC().Truncate(time.Second)
	host, err := ds.NewHost(context.Background(), &fleet.Host{
		DetailUpdatedAt: time.Now(),
		LabelUpdatedAt:  time.Now(),
		PolicyUpdatedAt: policyUpdatedAt,
		SeenTime:        time.Now(),
		NodeKey:         ptr.String("1"),
		UUID:            "1",
		Hostname:        "foo.local",
		PrimaryIP:       "192.168.1.1",
		PrimaryMac:      "30-65-EC-6F-C4-58",
	})
	require.NoError(t, err)
	require.NotNil(t, host)

	host.Hostname = "bar.local"
	err = updateHostFunc(context.Background(), host)
	require.NoError(t, err)

	host.RefetchCriticalQueriesUntil = ptr.Time(time.Now().UTC().Add(time.Hour))
	err = updateHostFunc(context.Background(), host)
	require.NoError(t, err)

	host, err = ds.Host(context.Background(), host.ID)
	require.NoError(t, err)

	assert.Equal(t, "bar.local", host.Hostname)
	assert.Equal(t, "192.168.1.1", host.PrimaryIP)
	assert.Equal(t, "30-65-EC-6F-C4-58", host.PrimaryMac)
	assert.Equal(t, policyUpdatedAt.UTC(), host.PolicyUpdatedAt)
	assert.NotNil(t, host.RefetchCriticalQueriesUntil)
	assert.True(t, time.Now().Before(*host.RefetchCriticalQueriesUntil))

	additionalJSON := json.RawMessage(`{"foobar": "bim"}`)
	err = ds.SaveHostAdditional(context.Background(), host.ID, &additionalJSON)
	require.NoError(t, err)

	host, err = ds.Host(context.Background(), host.ID)
	require.NoError(t, err)
	require.NotNil(t, host)
	require.NotNil(t, host.Additional)
	assert.Equal(t, additionalJSON, *host.Additional)

	err = updateHostFunc(context.Background(), host)
	require.NoError(t, err)

	host.RefetchCriticalQueriesUntil = nil
	err = updateHostFunc(context.Background(), host)
	require.NoError(t, err)

	host, err = ds.Host(context.Background(), host.ID)
	require.NoError(t, err)
	require.NotNil(t, host)
	require.Nil(t, host.RefetchCriticalQueriesUntil)

	p, err := ds.NewPack(context.Background(), &fleet.Pack{
		Name:    t.Name(),
		HostIDs: []uint{host.ID},
	})
	require.NoError(t, err)

	err = ds.DeleteHost(context.Background(), host.ID)
	require.NoError(t, err)

	newP, err := ds.Pack(context.Background(), p.ID)
	require.NoError(t, err)
	require.Empty(t, newP.Hosts)

	host, err = ds.Host(context.Background(), host.ID)
	assert.NotNil(t, err)
	assert.Nil(t, host)

	err = ds.DeletePack(context.Background(), newP.Name)
	require.NoError(t, err)
}

func testHostsDeleteWithSoftware(t *testing.T, ds *Datastore) {
	host, err := ds.NewHost(context.Background(), &fleet.Host{
		DetailUpdatedAt: time.Now(),
		LabelUpdatedAt:  time.Now(),
		PolicyUpdatedAt: time.Now(),
		SeenTime:        time.Now(),
		NodeKey:         ptr.String("1"),
		UUID:            "1",
		Hostname:        "foo.local",
		PrimaryIP:       "192.168.1.1",
		PrimaryMac:      "30-65-EC-6F-C4-58",
	})
	require.NoError(t, err)
	require.NotNil(t, host)

	software := []fleet.Software{
		{Name: "foo", Version: "0.0.1", Source: "chrome_extensions"},
		{Name: "foo", Version: "0.0.3", Source: "chrome_extensions"},
	}
	_, err = ds.UpdateHostSoftware(context.Background(), host.ID, software)
	require.NoError(t, err)

	err = ds.DeleteHost(context.Background(), host.ID)
	require.NoError(t, err)

	host, err = ds.Host(context.Background(), host.ID)
	assert.NotNil(t, err)
	assert.Nil(t, host)
}

func testSaveHostPackStatsDB(t *testing.T, ds *Datastore) {
	host, err := ds.NewHost(context.Background(), &fleet.Host{
		DetailUpdatedAt: time.Now(),
		LabelUpdatedAt:  time.Now(),
		PolicyUpdatedAt: time.Now(),
		SeenTime:        time.Now(),
		NodeKey:         ptr.String("1"),
		UUID:            "1",
		Hostname:        "foo.local",
		PrimaryIP:       "192.168.1.1",
		PrimaryMac:      "30-65-EC-6F-C4-58",
		Platform:        "darwin",
	})
	require.NoError(t, err)
	require.NotNil(t, host)

	// Pack and query must exist for stats to save successfully
	pack1, err := ds.NewPack(context.Background(), &fleet.Pack{
		Name:    "test1",
		HostIDs: []uint{host.ID},
	})
	require.NoError(t, err)
	query1 := test.NewQuery(t, ds, nil, "time", "select * from time", 0, true)
	squery1 := test.NewScheduledQuery(t, ds, pack1.ID, query1.ID, 30, true, true, "time-scheduled")
	stats1 := []fleet.ScheduledQueryStats{
		{
			PackName:           pack1.Name,
			ScheduledQueryName: squery1.Name,

			ScheduledQueryID: squery1.ID,
			QueryName:        query1.Name,
			PackID:           pack1.ID,
			AverageMemory:    8000,
			Denylisted:       false,
			Executions:       164,
			Interval:         30,
			LastExecuted:     time.Unix(1620325191, 0).UTC(),
			OutputSize:       1337,
			SystemTime:       150,
			UserTime:         180,
			WallTime:         0,
		},
	}

	pack2, err := ds.NewPack(context.Background(), &fleet.Pack{
		Name:    "test2",
		HostIDs: []uint{host.ID},
	})
	require.NoError(t, err)
	squery2 := test.NewScheduledQuery(t, ds, pack2.ID, query1.ID, 30, true, true, "time-scheduled")
	query2 := test.NewQuery(t, ds, nil, "processes", "select * from processes", 0, true)
	squery3 := test.NewScheduledQuery(t, ds, pack2.ID, query2.ID, 30, true, true, "processes")
	stats2 := []fleet.ScheduledQueryStats{
		{
			PackName:           pack2.Name,
			ScheduledQueryName: squery2.Name,

			ScheduledQueryID: squery2.ID,
			QueryName:        query1.Name,
			PackID:           pack2.ID,
			AverageMemory:    431,
			Denylisted:       true,
			Executions:       1,
			Interval:         30,
			LastExecuted:     time.Unix(980943843, 0).UTC(),
			OutputSize:       134,
			SystemTime:       1656,
			UserTime:         18453,
			WallTime:         10,
		},
		{
			ScheduledQueryName: squery3.Name,
			PackName:           pack2.Name,

			ScheduledQueryID: squery3.ID,
			QueryName:        query2.Name,
			PackID:           pack2.ID,
			AverageMemory:    8000,
			Denylisted:       false,
			Executions:       164,
			Interval:         30,
			LastExecuted:     time.Unix(1620325191, 0).UTC(),
			OutputSize:       1337,
			SystemTime:       150,
			UserTime:         180,
			WallTime:         0,
		},
	}

	packStats := []fleet.PackStats{
		{
			PackName: "test1",
			// Append an additional entry to be sure that receiving stats for a
			// now-deleted query doesn't break saving. This extra entry should
			// not be returned on loading the host.
			QueryStats: append(stats1, fleet.ScheduledQueryStats{PackName: "foo", ScheduledQueryName: "bar"}),
		},
		{
			PackName:   "test2",
			QueryStats: stats2,
		},
	}

	err = ds.SaveHostPackStats(context.Background(), host.TeamID, host.ID, packStats)
	require.NoError(t, err)

	host, err = ds.Host(context.Background(), host.ID)
	require.NoError(t, err)

	require.Len(t, host.PackStats, 2)
	sort.Slice(host.PackStats, func(i, j int) bool {
		return host.PackStats[i].PackName < host.PackStats[j].PackName
	})

	assert.Equal(t, host.PackStats[0].PackName, "test1")
	// A new behavior is introduced with the new query model. If multiple scheduled queries
	// with the same referenced query_id are executed in user packs, then only one of the results
	// is gathered in Fleet.
	assert.ElementsMatch(t, host.PackStats[0].QueryStats, []fleet.ScheduledQueryStats{
		{
			PackName:           pack1.Name,
			ScheduledQueryName: squery1.Name,

			ScheduledQueryID: squery1.ID,
			QueryName:        query1.Name,
			PackID:           pack1.ID,
			//
			// These are the values for the same query1 in the second pack (it overrides the first schedule stats).
			//
			AverageMemory: 431,
			Denylisted:    true,
			Executions:    1,
			Interval:      30,
			LastExecuted:  time.Unix(980943843, 0).UTC(),
			OutputSize:    134,
			SystemTime:    1656,
			UserTime:      18453,
			WallTime:      10,
		},
	})
	assert.Equal(t, host.PackStats[1].PackName, "test2")
	assert.ElementsMatch(t, host.PackStats[1].QueryStats, stats2)
}

// testHostsSavePackStatsOverwrites now behaves in a way that if two scheduled queries in a pack
// reference the same query_id, then their stat values are overriden.
func testHostsSavePackStatsOverwrites(t *testing.T, ds *Datastore) {
	host, err := ds.NewHost(context.Background(), &fleet.Host{
		DetailUpdatedAt: time.Now(),
		LabelUpdatedAt:  time.Now(),
		PolicyUpdatedAt: time.Now(),
		SeenTime:        time.Now(),
		NodeKey:         ptr.String("1"),
		UUID:            "1",
		Hostname:        "foo.local",
		PrimaryIP:       "192.168.1.1",
		PrimaryMac:      "30-65-EC-6F-C4-58",
		Platform:        "darwin",
	})
	require.NoError(t, err)
	require.NotNil(t, host)

	// Pack and query must exist for stats to save successfully
	pack1, err := ds.NewPack(context.Background(), &fleet.Pack{
		Name:    "test1",
		HostIDs: []uint{host.ID},
	})
	require.NoError(t, err)
	query1 := test.NewQuery(t, ds, nil, "time", "select * from time", 0, true)
	squery1 := test.NewScheduledQuery(t, ds, pack1.ID, query1.ID, 30, true, true, "time-scheduled")
	pack2, err := ds.NewPack(context.Background(), &fleet.Pack{
		Name:    "test2",
		HostIDs: []uint{host.ID},
	})
	require.NoError(t, err)
	squery2 := test.NewScheduledQuery(t, ds, pack2.ID, query1.ID, 30, true, true, "time-scheduled")
	query2 := test.NewQuery(t, ds, nil, "processes", "select * from processes", 0, true)

	execTime1 := time.Unix(1620325191, 0).UTC()

	packStats := []fleet.PackStats{
		{
			PackName: "test1",
			QueryStats: []fleet.ScheduledQueryStats{
				{
					ScheduledQueryName: squery1.Name,
					ScheduledQueryID:   squery1.ID,
					QueryName:          query1.Name,
					PackName:           pack1.Name,
					PackID:             pack1.ID,
					AverageMemory:      8000,
					Denylisted:         false,
					Executions:         164,
					Interval:           30,
					LastExecuted:       execTime1,
					OutputSize:         1337,
					SystemTime:         150,
					UserTime:           180,
					WallTime:           0,
				},
			},
		},
		{
			PackName: "test2",
			QueryStats: []fleet.ScheduledQueryStats{
				{
					ScheduledQueryName: squery2.Name,
					ScheduledQueryID:   squery2.ID,
					QueryName:          query2.Name,
					PackName:           pack2.Name,
					PackID:             pack2.ID,
					AverageMemory:      431,
					Denylisted:         true,
					Executions:         1,
					Interval:           30,
					LastExecuted:       execTime1,
					OutputSize:         134,
					SystemTime:         1656,
					UserTime:           18453,
					WallTime:           10,
				},
			},
		},
	}

	err = ds.SaveHostPackStats(context.Background(), host.TeamID, host.ID, packStats)
	require.NoError(t, err)

	host, err = ds.Host(context.Background(), host.ID)
	require.NoError(t, err)

	sort.Slice(host.PackStats, func(i, j int) bool {
		return host.PackStats[i].PackName < host.PackStats[j].PackName
	})

	require.Len(t, host.PackStats, 2)
	assert.Equal(t, host.PackStats[0].PackName, "test1")
	assert.Equal(t, execTime1, host.PackStats[0].QueryStats[0].LastExecuted)

	execTime2 := execTime1.Add(24 * time.Hour)

	packStats = []fleet.PackStats{
		{
			PackName: "test1",
			QueryStats: []fleet.ScheduledQueryStats{
				{
					ScheduledQueryName: squery1.Name,
					ScheduledQueryID:   squery1.ID,
					QueryName:          query1.Name,
					PackName:           pack1.Name,
					PackID:             pack1.ID,
					AverageMemory:      8000,
					Denylisted:         false,
					Executions:         164,
					Interval:           30,
					LastExecuted:       execTime2,
					OutputSize:         1337,
					SystemTime:         150,
					UserTime:           180,
					WallTime:           0,
				},
			},
		},
		{
			PackName: "test2",
			QueryStats: []fleet.ScheduledQueryStats{
				{
					ScheduledQueryName: squery2.Name,
					ScheduledQueryID:   squery2.ID,
					QueryName:          query2.Name,
					PackName:           pack2.Name,
					PackID:             pack2.ID,
					AverageMemory:      431,
					Denylisted:         true,
					Executions:         1,
					Interval:           30,
					LastExecuted:       execTime1,
					OutputSize:         134,
					SystemTime:         1656,
					UserTime:           18453,
					WallTime:           10,
				},
			},
		},
	}
	err = ds.SaveHostPackStats(context.Background(), host.TeamID, host.ID, packStats)
	require.NoError(t, err)

	gotHost, err := ds.Host(context.Background(), host.ID)
	require.NoError(t, err)

	sort.Slice(gotHost.PackStats, func(i, j int) bool {
		return gotHost.PackStats[i].PackName < gotHost.PackStats[j].PackName
	})

	require.Len(t, gotHost.PackStats, 2)
	assert.Equal(t, gotHost.PackStats[0].PackName, "test1")
	assert.Equal(t, execTime1, gotHost.PackStats[0].QueryStats[0].LastExecuted)
}

func testHostsWithTeamPackStats(t *testing.T, ds *Datastore) {
	host, err := ds.NewHost(context.Background(), &fleet.Host{
		DetailUpdatedAt: time.Now(),
		LabelUpdatedAt:  time.Now(),
		PolicyUpdatedAt: time.Now(),
		SeenTime:        time.Now(),
		NodeKey:         ptr.String("1"),
		UUID:            "1",
		Hostname:        "foo.local",
		PrimaryIP:       "192.168.1.1",
		PrimaryMac:      "30-65-EC-6F-C4-58",
		Platform:        "darwin",
	})
	require.NoError(t, err)
	require.NotNil(t, host)

	team, err := ds.NewTeam(context.Background(), &fleet.Team{
		Name: "team1",
	})
	require.NoError(t, err)
	require.NoError(t, ds.AddHostsToTeam(context.Background(), &team.ID, []uint{host.ID}))
	host.TeamID = &team.ID
	tpQuery := test.NewQueryWithSchedule(t, ds, &team.ID, "tp-time", "select * from time", 0, true, 30, true)

	// Create a new pack and target to the host.
	// Pack and query must exist for stats to save successfully
	pack1, err := ds.NewPack(context.Background(), &fleet.Pack{
		Name:    "test1",
		HostIDs: []uint{host.ID},
	})
	require.NoError(t, err)
	query1 := test.NewQuery(t, ds, nil, "time", "select * from time", 0, true)
	squery1 := test.NewScheduledQuery(t, ds, pack1.ID, query1.ID, 30, true, true, "time-scheduled")
	stats1 := []fleet.ScheduledQueryStats{
		{
			PackName:           pack1.Name,
			ScheduledQueryName: squery1.Name,

			QueryName:          query1.Name,
			PackID:             pack1.ID,
			DiscardData:        false,
			AutomationsEnabled: false,
			LastFetched:        nil,
			AverageMemory:      8000,
			Denylisted:         false,
			Executions:         164,
			Interval:           30,
			LastExecuted:       time.Unix(1620325191, 0).UTC(),
			OutputSize:         1337,
			SystemTime:         150,
			UserTime:           180,
			WallTime:           0,
		},
	}
	stats2 := []fleet.ScheduledQueryStats{
		{
			PackName:           fmt.Sprintf("team-%d", team.ID),
			ScheduledQueryName: tpQuery.Name,

			QueryName:          tpQuery.Name,
			PackID:             0, // pack_id will be 0 for stats of queries not in packs.
			LastFetched:        nil,
			DiscardData:        tpQuery.DiscardData,
			AutomationsEnabled: tpQuery.AutomationsEnabled,
			AverageMemory:      8000,
			Denylisted:         false,
			Executions:         164,
			Interval:           30,
			LastExecuted:       time.Unix(1620325191, 0).UTC(),
			OutputSize:         1337,
			SystemTime:         150,
			UserTime:           180,
			WallTime:           0,
		},
	}

	packStats := []fleet.PackStats{
		{PackName: pack1.Name, QueryStats: stats1},
		{PackName: fmt.Sprintf("team-%d", team.ID), QueryStats: stats2},
	}
	err = ds.SaveHostPackStats(context.Background(), host.TeamID, host.ID, packStats)
	require.NoError(t, err)

	host, err = ds.Host(context.Background(), host.ID)
	require.NoError(t, err)

	require.Len(t, host.PackStats, 2)
	sort.Sort(packStatsSlice(host.PackStats))

	assert.Equal(t, host.PackStats[0].PackName, teamScheduleName(team))
	stats2[0].PackName = "Team: team1"
	stats2[0].ScheduledQueryID = tpQuery.ID
	assert.ElementsMatch(t, host.PackStats[0].QueryStats, stats2)
	assert.Equal(t, host.PackStats[1].PackName, pack1.Name)
	stats1[0].ScheduledQueryID = squery1.ID
	assert.ElementsMatch(t, host.PackStats[1].QueryStats, stats1)
}

type packStatsSlice []fleet.PackStats

func (p packStatsSlice) Len() int {
	return len(p)
}

func (p packStatsSlice) Less(i, j int) bool {
	return p[i].PackID < p[j].PackID
}

func (p packStatsSlice) Swap(i, j int) {
	p[i], p[j] = p[j], p[i]
}

func testHostsDelete(t *testing.T, ds *Datastore) {
	host, err := ds.NewHost(context.Background(), &fleet.Host{
		DetailUpdatedAt: time.Now(),
		LabelUpdatedAt:  time.Now(),
		PolicyUpdatedAt: time.Now(),
		SeenTime:        time.Now(),
		NodeKey:         ptr.String("1"),
		UUID:            "1",
		Hostname:        "foo.local",
	})
	require.NoError(t, err)
	require.NotNil(t, host)

	err = ds.DeleteHost(context.Background(), host.ID)
	require.NoError(t, err)

	_, err = ds.Host(context.Background(), host.ID)
	assert.NotNil(t, err)
}

func listHostsCheckCount(t *testing.T, ds *Datastore, filter fleet.TeamFilter, opt fleet.HostListOptions, expectedCount int) []*fleet.Host {
	hosts, err := ds.ListHosts(context.Background(), filter, opt)
	require.NoError(t, err)
	count, err := ds.CountHosts(context.Background(), filter, opt)
	require.NoError(t, err)
	require.Equal(t, expectedCount, count)
	return hosts
}

func testHostListOptionsTeamFilter(t *testing.T, ds *Datastore) {
	var teamIDFilterNil *uint                // "All teams" option should include all hosts regardless of team assignment
	var teamIDFilterZero *uint = ptr.Uint(0) // "No team" option should include only hosts that are not assigned to any team
	teamIDFilterBad := ptr.Uint(9999)

	team1, err := ds.NewTeam(context.Background(), &fleet.Team{Name: "team1"})
	require.NoError(t, err)
	team2, err := ds.NewTeam(context.Background(), &fleet.Team{Name: "team2"})
	require.NoError(t, err)

	var hosts []*fleet.Host
	for i := 0; i < 10; i++ {
		var opts []test.NewHostOption
		switch i {
		case 5, 6:
			opts = append(opts, test.WithPlatform("windows"))
		}
		h := test.NewHost(t, ds, fmt.Sprintf("foo.local.%d", i), "1.1.1.1",
			fmt.Sprintf("%d", i), fmt.Sprintf("%d", i), time.Now(), opts...)
		hosts = append(hosts, h)
	}
	userFilter := fleet.TeamFilter{User: test.UserAdmin}

	// confirm intial state
	listHostsCheckCount(t, ds, userFilter, fleet.HostListOptions{}, len(hosts))
	listHostsCheckCount(t, ds, userFilter, fleet.HostListOptions{TeamFilter: teamIDFilterNil}, len(hosts))
	listHostsCheckCount(t, ds, userFilter, fleet.HostListOptions{TeamFilter: teamIDFilterZero}, len(hosts))
	listHostsCheckCount(t, ds, userFilter, fleet.HostListOptions{TeamFilter: &team1.ID}, 0)
	listHostsCheckCount(t, ds, userFilter, fleet.HostListOptions{TeamFilter: &team2.ID}, 0)

	// assign three hosts to team 1
	require.NoError(t, ds.AddHostsToTeam(context.Background(), &team1.ID, []uint{hosts[0].ID, hosts[1].ID, hosts[2].ID}))
	listHostsCheckCount(t, ds, userFilter, fleet.HostListOptions{}, len(hosts))
	listHostsCheckCount(t, ds, userFilter, fleet.HostListOptions{TeamFilter: teamIDFilterNil}, len(hosts))
	listHostsCheckCount(t, ds, userFilter, fleet.HostListOptions{TeamFilter: teamIDFilterZero}, len(hosts)-3)
	listHostsCheckCount(t, ds, userFilter, fleet.HostListOptions{TeamFilter: &team1.ID}, 3)
	listHostsCheckCount(t, ds, userFilter, fleet.HostListOptions{TeamFilter: &team2.ID}, 0)

	// assign four hosts to team 2
	require.NoError(t, ds.AddHostsToTeam(context.Background(), &team2.ID, []uint{hosts[3].ID, hosts[4].ID, hosts[5].ID, hosts[6].ID}))
	listHostsCheckCount(t, ds, userFilter, fleet.HostListOptions{}, len(hosts))
	listHostsCheckCount(t, ds, userFilter, fleet.HostListOptions{TeamFilter: teamIDFilterNil}, len(hosts))
	listHostsCheckCount(t, ds, userFilter, fleet.HostListOptions{TeamFilter: teamIDFilterZero}, len(hosts)-7)
	listHostsCheckCount(t, ds, userFilter, fleet.HostListOptions{TeamFilter: &team1.ID}, 3)
	listHostsCheckCount(t, ds, userFilter, fleet.HostListOptions{TeamFilter: &team2.ID}, 4)

	// test team filter in combination with macos settings filter
	profUUID := "a" + uuid.NewString()
	require.NoError(t, ds.BulkUpsertMDMAppleHostProfiles(context.Background(), []*fleet.MDMAppleBulkUpsertHostProfilePayload{
		{
			ProfileUUID:       profUUID,
			ProfileIdentifier: "identifier",
			HostUUID:          hosts[0].UUID, // hosts[0] is assgined to team 1
			CommandUUID:       "command-uuid-1",
			OperationType:     fleet.MDMOperationTypeInstall,
			Status:            &fleet.MDMDeliveryVerifying,
			Checksum:          []byte("csum"),
		},
	}))
	listHostsCheckCount(t, ds, userFilter, fleet.HostListOptions{TeamFilter: &team1.ID, MacOSSettingsFilter: fleet.OSSettingsVerifying}, 1) // hosts[0]
	listHostsCheckCount(t, ds, userFilter, fleet.HostListOptions{TeamFilter: &team2.ID, MacOSSettingsFilter: fleet.OSSettingsVerifying}, 0) // wrong team
	// macos settings filter does not support "all teams" so teamIDFilterNil acts the same as teamIDFilterZero
	listHostsCheckCount(t, ds, userFilter, fleet.HostListOptions{TeamFilter: teamIDFilterZero, MacOSSettingsFilter: fleet.OSSettingsVerifying}, 0) // no team
	listHostsCheckCount(t, ds, userFilter, fleet.HostListOptions{TeamFilter: teamIDFilterNil, MacOSSettingsFilter: fleet.OSSettingsVerifying}, 0)  // no team
	listHostsCheckCount(t, ds, userFilter, fleet.HostListOptions{MacOSSettingsFilter: fleet.OSSettingsVerifying}, 0)                               // no team

	require.NoError(t, ds.BulkUpsertMDMAppleHostProfiles(context.Background(), []*fleet.MDMAppleBulkUpsertHostProfilePayload{
		{
			ProfileUUID:       profUUID,
			ProfileIdentifier: "identifier",
			HostUUID:          hosts[9].UUID, // hosts[9] is assgined to no team
			CommandUUID:       "command-uuid-2",
			OperationType:     fleet.MDMOperationTypeInstall,
			Status:            &fleet.MDMDeliveryVerifying,
			Checksum:          []byte("csum"),
		},
	}))
	listHostsCheckCount(t, ds, userFilter, fleet.HostListOptions{TeamFilter: &team1.ID, MacOSSettingsFilter: fleet.OSSettingsVerifying}, 1) // hosts[0]
	listHostsCheckCount(t, ds, userFilter, fleet.HostListOptions{TeamFilter: &team2.ID, MacOSSettingsFilter: fleet.OSSettingsVerifying}, 0) // wrong team
	// macos settings filter does not support "all teams" so both teamIDFilterNil acts the same as teamIDFilterZero
	listHostsCheckCount(t, ds, userFilter, fleet.HostListOptions{TeamFilter: teamIDFilterZero, MacOSSettingsFilter: fleet.OSSettingsVerifying}, 1) // hosts[9]
	listHostsCheckCount(t, ds, userFilter, fleet.HostListOptions{TeamFilter: teamIDFilterNil, MacOSSettingsFilter: fleet.OSSettingsVerifying}, 1)  // hosts[9]
	listHostsCheckCount(t, ds, userFilter, fleet.HostListOptions{MacOSSettingsFilter: fleet.OSSettingsVerifying}, 1)                               // hosts[9]

	// test team filter in combination with os settings filter
	listHostsCheckCount(t, ds, userFilter, fleet.HostListOptions{TeamFilter: &team1.ID, OSSettingsFilter: fleet.OSSettingsVerifying}, 1) // hosts[0]
	listHostsCheckCount(t, ds, userFilter, fleet.HostListOptions{TeamFilter: &team2.ID, OSSettingsFilter: fleet.OSSettingsVerifying}, 0) // wrong team
	// os settings filter does not support "all teams" so teamIDFilterNil acts the same as teamIDFilterZero
	listHostsCheckCount(t, ds, userFilter, fleet.HostListOptions{TeamFilter: teamIDFilterZero, OSSettingsFilter: fleet.OSSettingsVerifying}, 1) // hosts[9]
	listHostsCheckCount(t, ds, userFilter, fleet.HostListOptions{TeamFilter: teamIDFilterNil, OSSettingsFilter: fleet.OSSettingsVerifying}, 1)  // hosts[9]
	listHostsCheckCount(t, ds, userFilter, fleet.HostListOptions{OSSettingsFilter: fleet.OSSettingsVerifying}, 1)

	// test team filter in combination with os settings disk encryptionfilter
	require.NoError(t, ds.BulkUpsertMDMAppleHostProfiles(context.Background(), []*fleet.MDMAppleBulkUpsertHostProfilePayload{
		{
			ProfileUUID:       profUUID,
			ProfileIdentifier: mobileconfig.FleetFileVaultPayloadIdentifier,
			HostUUID:          hosts[8].UUID, // hosts[8] is assgined to no team
			CommandUUID:       "command-uuid-3",
			OperationType:     fleet.MDMOperationTypeInstall,
			Status:            &fleet.MDMDeliveryPending,
			Checksum:          []byte("disk-encryption-csum"),
		},
	}))
	listHostsCheckCount(t, ds, userFilter, fleet.HostListOptions{TeamFilter: &team1.ID, OSSettingsDiskEncryptionFilter: fleet.DiskEncryptionEnforcing}, 0) // hosts[0]
	listHostsCheckCount(t, ds, userFilter, fleet.HostListOptions{TeamFilter: &team2.ID, OSSettingsDiskEncryptionFilter: fleet.DiskEncryptionEnforcing}, 0) // wrong team
	// os settings filter does not support "all teams" so teamIDFilterNil acts the same as teamIDFilterZero
	listHostsCheckCount(t, ds, userFilter, fleet.HostListOptions{TeamFilter: teamIDFilterZero, OSSettingsDiskEncryptionFilter: fleet.DiskEncryptionEnforcing}, 1) // hosts[8]
	listHostsCheckCount(t, ds, userFilter, fleet.HostListOptions{TeamFilter: teamIDFilterNil, OSSettingsDiskEncryptionFilter: fleet.DiskEncryptionEnforcing}, 1)  // hosts[8]
	listHostsCheckCount(t, ds, userFilter, fleet.HostListOptions{OSSettingsDiskEncryptionFilter: fleet.DiskEncryptionEnforcing}, 1)                               // hosts[8]

	// Bad team filter
	_, err = ds.ListHosts(context.Background(), userFilter, fleet.HostListOptions{TeamFilter: teamIDFilterBad})
	require.Error(t, err)
	require.True(t, strings.Contains(err.Error(), "team is invalid"), err)
}

func testHostsListFilterAdditional(t *testing.T, ds *Datastore) {
	h, err := ds.NewHost(context.Background(), &fleet.Host{
		DetailUpdatedAt: time.Now(),
		LabelUpdatedAt:  time.Now(),
		PolicyUpdatedAt: time.Now(),
		SeenTime:        time.Now(),
		OsqueryHostID:   ptr.String("foobar"),
		NodeKey:         ptr.String("nodekey"),
		UUID:            "uuid",
		Hostname:        "foobar.local",
	})
	require.NoError(t, err)

	filter := fleet.TeamFilter{User: test.UserAdmin}

	// Add additional
	additional := json.RawMessage(`{"field1": "v1", "field2": "v2"}`)
	err = ds.SaveHostAdditional(context.Background(), h.ID, &additional)
	require.NoError(t, err)

	hosts := listHostsCheckCount(t, ds, filter, fleet.HostListOptions{}, 1)
	assert.Nil(t, hosts[0].Additional)

	hosts = listHostsCheckCount(t, ds, filter, fleet.HostListOptions{AdditionalFilters: []string{"field1", "field2"}}, 1)
	require.Nil(t, err)
	assert.Equal(t, &additional, hosts[0].Additional)

	hosts = listHostsCheckCount(t, ds, filter, fleet.HostListOptions{AdditionalFilters: []string{"*"}}, 1)
	require.Nil(t, err)
	assert.Equal(t, &additional, hosts[0].Additional)

	additional = json.RawMessage(`{"field1": "v1", "missing": null}`)
	hosts = listHostsCheckCount(t, ds, filter, fleet.HostListOptions{AdditionalFilters: []string{"field1", "missing"}}, 1)
	assert.Equal(t, &additional, hosts[0].Additional)
}

func testHostsListStatus(t *testing.T, ds *Datastore) {
	for i := 0; i < 10; i++ {
		_, err := ds.NewHost(context.Background(), &fleet.Host{
			DetailUpdatedAt: time.Now(),
			LabelUpdatedAt:  time.Now(),
			PolicyUpdatedAt: time.Now(),
			SeenTime:        time.Now().Add(-time.Duration(i) * time.Minute * 5),
			OsqueryHostID:   ptr.String(strconv.Itoa(i)),
			NodeKey:         ptr.String(fmt.Sprintf("%d", i)),
			UUID:            fmt.Sprintf("%d", i),
			Hostname:        fmt.Sprintf("foo.local%d", i),
		})
		require.NoError(t, err)
	}

	filter := fleet.TeamFilter{User: test.UserAdmin}

	hosts := listHostsCheckCount(t, ds, filter, fleet.HostListOptions{StatusFilter: "online"}, 1)
	assert.Equal(t, 1, len(hosts))

	hosts = listHostsCheckCount(t, ds, filter, fleet.HostListOptions{StatusFilter: "offline"}, 9)
	assert.Equal(t, 9, len(hosts))

	hosts = listHostsCheckCount(t, ds, filter, fleet.HostListOptions{StatusFilter: "mia"}, 0)
	assert.Equal(t, 0, len(hosts))

	hosts = listHostsCheckCount(t, ds, filter, fleet.HostListOptions{StatusFilter: "missing"}, 0)
	assert.Equal(t, 0, len(hosts))

	hosts = listHostsCheckCount(t, ds, filter, fleet.HostListOptions{StatusFilter: "new"}, 10)
	assert.Equal(t, 10, len(hosts))

	hosts = listHostsCheckCount(t, ds, filter, fleet.HostListOptions{StatusFilter: "new", ListOptions: fleet.ListOptions{OrderKey: "h.id", After: fmt.Sprint(hosts[2].ID)}}, 7)
	assert.Equal(t, 7, len(hosts))
}

func testHostsListQuery(t *testing.T, ds *Datastore) {
	hosts := []*fleet.Host{}
	for i := 0; i < 10; i++ {
		hostname := fmt.Sprintf("hostname%%00%d", i)
		if i == 5 {
			hostname += "ba@b.ca"
		}
		host, err := ds.NewHost(context.Background(), &fleet.Host{
			DetailUpdatedAt: time.Now(),
			LabelUpdatedAt:  time.Now(),
			PolicyUpdatedAt: time.Now(),
			SeenTime:        time.Now(),
			OsqueryHostID:   ptr.String(strconv.Itoa(i)),
			NodeKey:         ptr.String(fmt.Sprintf("%d", i)),
			UUID:            fmt.Sprintf("uuid_00%d", i),
			Hostname:        hostname,
			HardwareSerial:  fmt.Sprintf("serial00%d", i),
		})
		require.NoError(t, err)
		host.PrimaryIP = fmt.Sprintf("192.168.1.%d", i)
		err = ds.UpdateHost(context.Background(), host)
		require.NoError(t, err)
		hosts = append(hosts, host)
	}

	// add some device mapping for some hosts
	require.NoError(t, ds.ReplaceHostDeviceMapping(context.Background(), hosts[0].ID, []*fleet.HostDeviceMapping{
		{HostID: hosts[0].ID, Email: "a@b.c", Source: "src1"},
		{HostID: hosts[0].ID, Email: "b@b.c", Source: "src1"},
	}, "src1"))
	require.NoError(t, ds.ReplaceHostDeviceMapping(context.Background(), hosts[1].ID, []*fleet.HostDeviceMapping{
		{HostID: hosts[1].ID, Email: "c@b.c", Source: "src1"},
	}, "src1"))
	require.NoError(t, ds.ReplaceHostDeviceMapping(context.Background(), hosts[2].ID, []*fleet.HostDeviceMapping{
		{HostID: hosts[2].ID, Email: "dbca@b.cba", Source: "src1"},
	}, "src1"))

	// add some disks space info for some hosts
	require.NoError(t, ds.SetOrUpdateHostDisksSpace(context.Background(), hosts[0].ID, 1.0, 2.0, 30.0))
	require.NoError(t, ds.SetOrUpdateHostDisksSpace(context.Background(), hosts[1].ID, 3.0, 4.0, 50.0))
	require.NoError(t, ds.SetOrUpdateHostDisksSpace(context.Background(), hosts[2].ID, 5.0, 6.0, 70.0))

	filter := fleet.TeamFilter{User: test.UserAdmin}

	var teamIDFilterNil *uint                // "All teams" filter
	var teamIDFilterZero *uint = ptr.Uint(0) // "No team" filter

	team1, err := ds.NewTeam(context.Background(), &fleet.Team{Name: "team1"})
	require.NoError(t, err)
	team2, err := ds.NewTeam(context.Background(), &fleet.Team{Name: "team2"})
	require.NoError(t, err)

	for _, host := range hosts {
		require.NoError(t, ds.AddHostsToTeam(context.Background(), &team1.ID, []uint{host.ID}))
	}

	gotHosts := listHostsCheckCount(t, ds, filter, fleet.HostListOptions{}, len(hosts))
	assert.Equal(t, len(hosts), len(gotHosts))

	gotHosts = listHostsCheckCount(t, ds, filter, fleet.HostListOptions{TeamFilter: &team1.ID}, len(hosts))
	assert.Equal(t, len(hosts), len(gotHosts))

	gotHosts = listHostsCheckCount(t, ds, filter, fleet.HostListOptions{TeamFilter: &team2.ID}, 0)
	assert.Equal(t, 0, len(gotHosts))

	gotHosts = listHostsCheckCount(t, ds, filter, fleet.HostListOptions{TeamFilter: teamIDFilterNil}, len(hosts))
	assert.Equal(t, len(hosts), len(gotHosts))

	gotHosts = listHostsCheckCount(t, ds, filter, fleet.HostListOptions{TeamFilter: teamIDFilterZero}, 0)
	assert.Equal(t, 0, len(gotHosts))

	gotHosts = listHostsCheckCount(t, ds, filter, fleet.HostListOptions{LowDiskSpaceFilter: ptr.Int(32)}, 3)
	assert.Equal(t, 3, len(gotHosts))

	gotHosts = listHostsCheckCount(t, ds, filter, fleet.HostListOptions{LowDiskSpaceFilter: ptr.Int(5)}, 2) // less than 5GB, only 2 hosts
	assert.Equal(t, 2, len(gotHosts))

	gotHosts = listHostsCheckCount(t, ds, filter, fleet.HostListOptions{TeamFilter: &team1.ID, LowDiskSpaceFilter: ptr.Int(5)}, 2)
	assert.Equal(t, 2, len(gotHosts))

	gotHosts = listHostsCheckCount(t, ds, filter, fleet.HostListOptions{TeamFilter: &team2.ID, LowDiskSpaceFilter: ptr.Int(5)}, 0)
	assert.Equal(t, 0, len(gotHosts))

	gotHosts = listHostsCheckCount(t, ds, filter, fleet.HostListOptions{ListOptions: fleet.ListOptions{MatchQuery: "00"}}, 10)
	assert.Equal(t, 10, len(gotHosts))

	gotHosts = listHostsCheckCount(t, ds, filter, fleet.HostListOptions{ListOptions: fleet.ListOptions{MatchQuery: "000"}}, 1)
	assert.Equal(t, 1, len(gotHosts))

	gotHosts = listHostsCheckCount(t, ds, filter, fleet.HostListOptions{ListOptions: fleet.ListOptions{MatchQuery: "192.168."}}, 10)
	assert.Equal(t, 10, len(gotHosts))

	gotHosts = listHostsCheckCount(t, ds, filter, fleet.HostListOptions{ListOptions: fleet.ListOptions{MatchQuery: "192.168.1.1"}}, 1)
	assert.Equal(t, 1, len(gotHosts))

	gotHosts = listHostsCheckCount(t, ds, filter, fleet.HostListOptions{ListOptions: fleet.ListOptions{MatchQuery: "hostname%00"}}, 10)
	assert.Equal(t, 10, len(gotHosts))
	for _, h := range gotHosts {
		switch h.ID {
		case hosts[0].ID:
			assert.Equal(t, h.GigsDiskSpaceAvailable, 1.0)
			assert.Equal(t, h.PercentDiskSpaceAvailable, 2.0)
		case hosts[1].ID:
			assert.Equal(t, h.GigsDiskSpaceAvailable, 3.0)
			assert.Equal(t, h.PercentDiskSpaceAvailable, 4.0)
		case hosts[2].ID:
			assert.Equal(t, h.GigsDiskSpaceAvailable, 5.0)
			assert.Equal(t, h.PercentDiskSpaceAvailable, 6.0)
		}
	}

	gotHosts = listHostsCheckCount(t, ds, filter, fleet.HostListOptions{ListOptions: fleet.ListOptions{MatchQuery: "hostname%003"}}, 1)
	assert.Equal(t, 1, len(gotHosts))

	gotHosts = listHostsCheckCount(t, ds, filter, fleet.HostListOptions{ListOptions: fleet.ListOptions{MatchQuery: "uuid_"}}, 10)
	assert.Equal(t, 10, len(gotHosts))

	gotHosts = listHostsCheckCount(t, ds, filter, fleet.HostListOptions{ListOptions: fleet.ListOptions{MatchQuery: "uuid_006"}}, 1)
	assert.Equal(t, 1, len(gotHosts))

	gotHosts = listHostsCheckCount(t, ds, filter, fleet.HostListOptions{ListOptions: fleet.ListOptions{MatchQuery: "serial"}}, 10)
	assert.Equal(t, 10, len(gotHosts))

	gotHosts = listHostsCheckCount(t, ds, filter, fleet.HostListOptions{ListOptions: fleet.ListOptions{MatchQuery: "serial009"}}, 1)
	assert.Equal(t, 1, len(gotHosts))

	gotHosts = listHostsCheckCount(t, ds, filter, fleet.HostListOptions{ListOptions: fleet.ListOptions{MatchQuery: "a@b.c"}}, 3)
	require.Equal(t, 3, len(gotHosts))
	gotIDs := []uint{gotHosts[0].ID, gotHosts[1].ID, gotHosts[2].ID}
	wantIDs := []uint{hosts[0].ID, hosts[2].ID, hosts[5].ID}
	require.ElementsMatch(t, wantIDs, gotIDs)

	// device mapping not included because missing optional param
	require.Nil(t, gotHosts[0].DeviceMapping)
	require.Nil(t, gotHosts[1].DeviceMapping)
	require.Nil(t, gotHosts[2].DeviceMapping)

	// add optional param to include host device mapping
	gotHosts = listHostsCheckCount(t, ds, filter, fleet.HostListOptions{ListOptions: fleet.ListOptions{MatchQuery: "a@b.c"}, DeviceMapping: true}, 3)
	require.NotNil(t, gotHosts[0].DeviceMapping)
	require.NotNil(t, gotHosts[1].DeviceMapping)
	require.NotNil(t, gotHosts[2].DeviceMapping) // json "null" rather than nil

	var dm []*fleet.HostDeviceMapping

	err = json.Unmarshal(*gotHosts[0].DeviceMapping, &dm)
	require.NoError(t, err)
	require.Len(t, dm, 2)

	err = json.Unmarshal(*gotHosts[1].DeviceMapping, &dm)
	require.NoError(t, err)
	require.Len(t, dm, 1)

	err = json.Unmarshal(*gotHosts[2].DeviceMapping, &dm)
	require.NoError(t, err)
	require.Nil(t, dm)
}

func testHostsUnenrollFromMDM(t *testing.T, ds *Datastore) {
	ctx := context.Background()

	h, err := ds.NewHost(ctx, &fleet.Host{
		Platform:        "darwin",
		DetailUpdatedAt: time.Now(),
		LabelUpdatedAt:  time.Now(),
		PolicyUpdatedAt: time.Now(),
		SeenTime:        time.Now(),
		OsqueryHostID:   ptr.String("foo"),
		NodeKey:         ptr.String("foo"),
		UUID:            fmt.Sprintf("foo"),
		Hostname:        "foo.local",
	})
	require.NoError(t, err)
	h2, err := ds.NewHost(ctx, &fleet.Host{
		Platform:        "darwin",
		DetailUpdatedAt: time.Now(),
		LabelUpdatedAt:  time.Now(),
		PolicyUpdatedAt: time.Now(),
		SeenTime:        time.Now(),
		OsqueryHostID:   ptr.String("foo2"),
		NodeKey:         ptr.String("foo2"),
		UUID:            fmt.Sprintf("foo2"),
		Hostname:        "foo2.local",
	})
	require.NoError(t, err)

	_, err = ds.GetHostMDM(ctx, h.ID)
	require.Error(t, err)
	require.True(t, fleet.IsNotFound(err))
	_, err = ds.GetHostMDM(ctx, h2.ID)
	require.Error(t, err)
	require.True(t, fleet.IsNotFound(err))

	// Set hosts to be enrolled to an MDM.
	const simpleMDM = "https://simplemdm.com"
	err = ds.SetOrUpdateMDMData(ctx, h.ID, false, true, simpleMDM, true, "", "")
	require.NoError(t, err)
	err = ds.SetOrUpdateMDMData(ctx, h2.ID, false, true, simpleMDM, true, "", "")
	require.NoError(t, err)

	// force is_server to NULL for host 1
	ExecAdhocSQL(t, ds, func(q sqlx.ExtContext) error {
		_, err := q.ExecContext(ctx, `UPDATE host_mdm SET is_server = NULL WHERE host_id = ?`, h.ID)
		return err
	})
	// GetHostMDM should still work and return false for is_server
	hmdm, err := ds.GetHostMDM(ctx, h.ID)
	require.NoError(t, err)
	require.Equal(t, h.ID, hmdm.HostID)
	require.False(t, hmdm.IsServer)

	for _, hi := range []*fleet.Host{h, h2} {
		hmdm, err := ds.GetHostMDM(ctx, hi.ID)
		require.NoError(t, err)
		require.Equal(t, hi.ID, hmdm.HostID)
		require.True(t, hmdm.Enrolled)
		require.True(t, hmdm.InstalledFromDep)
		require.NotNil(t, hmdm.MDMID)
		require.Equal(t, simpleMDM, hmdm.ServerURL)
	}

	err = ds.GenerateAggregatedMunkiAndMDM(ctx)
	require.NoError(t, err)

	// Check that both hosts are counted.
	solutions, _, err := ds.AggregatedMDMSolutions(ctx, nil, "darwin")
	require.NoError(t, err)
	require.Len(t, solutions, 1)
	require.Equal(t, 2, solutions[0].HostsCount)

	// Host `h` unenrolls from MDM, so MDM query returns empty server_url.
	err = ds.SetOrUpdateMDMData(ctx, h.ID, false, false, "", false, "", "")
	require.NoError(t, err)

	// host_mdm entry should still exist with empty values.
	hmdm, err = ds.GetHostMDM(ctx, h.ID)
	require.NoError(t, err)
	require.Equal(t, h.ID, hmdm.HostID)
	require.False(t, hmdm.Enrolled)
	require.False(t, hmdm.InstalledFromDep)
	require.Nil(t, hmdm.MDMID)
	require.Empty(t, hmdm.ServerURL)

	err = ds.GenerateAggregatedMunkiAndMDM(ctx)
	require.NoError(t, err)

	solutions, _, err = ds.AggregatedMDMSolutions(ctx, nil, "darwin")
	require.NoError(t, err)
	require.Len(t, solutions, 1)
	require.Equal(t, 1, solutions[0].HostsCount)

	// Host `h2` unenrolls from MDM, so MDM query returns empty server_url.
	err = ds.SetOrUpdateMDMData(ctx, h2.ID, false, false, "", false, "", "")
	require.NoError(t, err)

	// host_mdm entry should not exist anymore.
	hmdm, err = ds.GetHostMDM(ctx, h2.ID)
	require.NoError(t, err)

	// host_mdm entry should still exist with empty values.
	hmdm, err = ds.GetHostMDM(ctx, h2.ID)
	require.NoError(t, err)
	require.Equal(t, h2.ID, hmdm.HostID)
	require.False(t, hmdm.Enrolled)
	require.False(t, hmdm.InstalledFromDep)
	require.Nil(t, hmdm.MDMID)
	require.Empty(t, hmdm.ServerURL)

	err = ds.GenerateAggregatedMunkiAndMDM(ctx)
	require.NoError(t, err)

	// No solutions should be listed now (both hosts are unenrolled).
	solutions, _, err = ds.AggregatedMDMSolutions(ctx, nil, "darwin")
	require.NoError(t, err)
	require.Len(t, solutions, 0)
}

func testHostsListMDM(t *testing.T, ds *Datastore) {
	ctx := context.Background()

	var hostIDs []uint
	for i := 0; i < 10; i++ {
		h, err := ds.NewHost(ctx, &fleet.Host{
			DetailUpdatedAt: time.Now(),
			LabelUpdatedAt:  time.Now(),
			PolicyUpdatedAt: time.Now(),
			SeenTime:        time.Now().Add(-time.Duration(i) * time.Minute * 2),
			OsqueryHostID:   ptr.String(strconv.Itoa(i)),
			NodeKey:         ptr.String(fmt.Sprintf("%d", i)),
			UUID:            fmt.Sprintf("%d", i),
			Hostname:        fmt.Sprintf("foo.local%d", i),
			Platform:        "darwin",
		})
		require.NoError(t, err)
		hostIDs = append(hostIDs, h.ID)
	}

	// enrollment: pending (with Fleet mdm)
	n, tmID, err := ds.IngestMDMAppleDevicesFromDEPSync(ctx, []godep.Device{
		{SerialNumber: "532141num832", Model: "MacBook Pro", OS: "OSX", OpType: "added"},
	})
	require.NoError(t, err)
	require.Equal(t, int64(1), n)
	require.Nil(t, tmID)

	const simpleMDM, kandji, unknown = "https://simplemdm.com", "https://kandji.io", "https://url.com"
	err = ds.SetOrUpdateMDMData(ctx, hostIDs[0], false, true, simpleMDM, true, fleet.WellKnownMDMSimpleMDM, "") // enrollment: automatic
	require.NoError(t, err)
	err = ds.SetOrUpdateMDMData(ctx, hostIDs[1], false, true, kandji, true, fleet.WellKnownMDMKandji, "") // enrollment: automatic
	require.NoError(t, err)
	err = ds.SetOrUpdateMDMData(ctx, hostIDs[2], false, true, unknown, false, fleet.UnknownMDMName, "") // enrollment: manual
	require.NoError(t, err)
	err = ds.SetOrUpdateMDMData(ctx, hostIDs[3], false, false, simpleMDM, false, fleet.WellKnownMDMSimpleMDM, "") // enrollment: unenrolled
	require.NoError(t, err)

	var simpleMDMID uint
	ExecAdhocSQL(t, ds, func(q sqlx.ExtContext) error {
		return sqlx.GetContext(ctx, q, &simpleMDMID, `SELECT id FROM mobile_device_management_solutions WHERE name = ? AND server_url = ?`, fleet.WellKnownMDMSimpleMDM, simpleMDM)
	})
	var kandjiID uint
	ExecAdhocSQL(t, ds, func(q sqlx.ExtContext) error {
		return sqlx.GetContext(ctx, q, &kandjiID, `SELECT id FROM mobile_device_management_solutions WHERE name = ? AND server_url = ?`, fleet.WellKnownMDMKandji, kandji)
	})

	filter := fleet.TeamFilter{User: test.UserAdmin}

	hosts := listHostsCheckCount(t, ds, filter, fleet.HostListOptions{MDMIDFilter: &simpleMDMID}, 2)
	assert.Equal(t, 2, len(hosts))

	hosts = listHostsCheckCount(t, ds, filter, fleet.HostListOptions{MDMIDFilter: &kandjiID}, 1)
	assert.Equal(t, 1, len(hosts))

	hosts = listHostsCheckCount(t, ds, filter, fleet.HostListOptions{MDMEnrollmentStatusFilter: fleet.MDMEnrollStatusAutomatic}, 2)
	assert.Equal(t, 2, len(hosts))

	hosts = listHostsCheckCount(t, ds, filter, fleet.HostListOptions{MDMEnrollmentStatusFilter: fleet.MDMEnrollStatusManual}, 1)
	assert.Equal(t, 1, len(hosts))

	hosts = listHostsCheckCount(t, ds, filter, fleet.HostListOptions{MDMEnrollmentStatusFilter: fleet.MDMEnrollStatusUnenrolled}, 1)
	assert.Equal(t, 1, len(hosts))

	hosts = listHostsCheckCount(t, ds, filter, fleet.HostListOptions{MDMEnrollmentStatusFilter: fleet.MDMEnrollStatusEnrolled}, 3) // 2 auto, 1 manual
	assert.Equal(t, 3, len(hosts))

	hosts = listHostsCheckCount(t, ds, filter, fleet.HostListOptions{MDMEnrollmentStatusFilter: fleet.MDMEnrollStatusAutomatic, MDMIDFilter: &kandjiID}, 1)
	assert.Equal(t, 1, len(hosts))

	hosts = listHostsCheckCount(t, ds, filter, fleet.HostListOptions{MDMEnrollmentStatusFilter: fleet.MDMEnrollStatusEnrolled, MDMIDFilter: &kandjiID}, 1)
	assert.Equal(t, 1, len(hosts))

	hosts = listHostsCheckCount(t, ds, filter, fleet.HostListOptions{MDMEnrollmentStatusFilter: fleet.MDMEnrollStatusPending}, 1)
	assert.Equal(t, 1, len(hosts))

	hosts = listHostsCheckCount(t, ds, filter, fleet.HostListOptions{MDMNameFilter: ptr.String(fleet.WellKnownMDMSimpleMDM)}, 2)
	assert.Equal(t, 2, len(hosts))

	hosts = listHostsCheckCount(t, ds, filter, fleet.HostListOptions{MDMIDFilter: &simpleMDMID, MDMNameFilter: ptr.String(fleet.WellKnownMDMSimpleMDM), MDMEnrollmentStatusFilter: fleet.MDMEnrollStatusEnrolled}, 1)
	assert.Equal(t, 1, len(hosts))

	hosts = listHostsCheckCount(t, ds, filter, fleet.HostListOptions{MDMNameFilter: ptr.String(fleet.WellKnownMDMKandji)}, 1)
	assert.Equal(t, 1, len(hosts))

	hosts = listHostsCheckCount(t, ds, filter, fleet.HostListOptions{MDMNameFilter: ptr.String(fleet.WellKnownMDMFleet), MDMEnrollmentStatusFilter: fleet.MDMEnrollStatusPending}, 1)
	assert.Equal(t, 1, len(hosts))

	hosts = listHostsCheckCount(t, ds, filter, fleet.HostListOptions{MDMNameFilter: ptr.String(fleet.WellKnownMDMJamf)}, 0)
	assert.Equal(t, 0, len(hosts))

	// create a couple Windows host and ensure they are properly returned by that filter too
	for i := 10; i < 12; i++ {
		h, err := ds.NewHost(ctx, &fleet.Host{
			DetailUpdatedAt: time.Now(),
			LabelUpdatedAt:  time.Now(),
			PolicyUpdatedAt: time.Now(),
			SeenTime:        time.Now().Add(-1 * time.Minute * 2),
			OsqueryHostID:   ptr.String(strconv.Itoa(i)),
			NodeKey:         ptr.String(fmt.Sprintf("%d", i)),
			UUID:            fmt.Sprintf("%d", i),
			Hostname:        fmt.Sprintf("foo.local%d", i),
			Platform:        "windows",
		})
		require.NoError(t, err)
		hostIDs = append(hostIDs, h.ID)
	}
	err = ds.SetOrUpdateMDMData(ctx, hostIDs[10], false, true, "http://intuneexample.com", false, fleet.WellKnownMDMIntune, "") // enrolled in Intune
	require.NoError(t, err)
	err = ds.SetOrUpdateMDMData(ctx, hostIDs[11], false, true, "http://example.com", false, fleet.WellKnownMDMFleet, "") // enrolled in Fleet
	require.NoError(t, err)

	hosts = listHostsCheckCount(t, ds, filter, fleet.HostListOptions{MDMNameFilter: ptr.String(fleet.WellKnownMDMIntune)}, 1)
	assert.Equal(t, 1, len(hosts))
	assert.Equal(t, hostIDs[10], hosts[0].ID)

	hosts = listHostsCheckCount(t, ds, filter, fleet.HostListOptions{MDMNameFilter: ptr.String(fleet.WellKnownMDMFleet), MDMEnrollmentStatusFilter: fleet.MDMEnrollStatusEnrolled}, 1)
	assert.Equal(t, 1, len(hosts))
	assert.Equal(t, hostIDs[11], hosts[0].ID)

	hosts = listHostsCheckCount(t, ds, filter, fleet.HostListOptions{MDMEnrollmentStatusFilter: fleet.MDMEnrollStatusEnrolled}, 5)
	// simplemdm, kandji, unknown, intune and fleet (both are Windows)
	assert.Equal(t, 5, len(hosts))
	gotIDs := make([]uint, 0, len(hosts))
	for _, h := range hosts {
		gotIDs = append(gotIDs, h.ID)
	}
	assert.ElementsMatch(t, []uint{hostIDs[0], hostIDs[1], hostIDs[2], hostIDs[10], hostIDs[11]}, gotIDs)
}

func testHostMDMSelect(t *testing.T, ds *Datastore) {
	ctx := context.Background()
	mdmServerURL := "https://mdm.example.com"

	cases := []struct {
		host                 fleet.HostMDM
		expectedMDMStatus    *string
		expectedMDMServerURL *string
	}{
		{
			host: fleet.HostMDM{
				IsServer:         false,
				InstalledFromDep: false,
				Enrolled:         false,
			},
			expectedMDMStatus:    ptr.String("Off"),
			expectedMDMServerURL: ptr.String(mdmServerURL),
		},
		{
			host: fleet.HostMDM{
				IsServer:         false,
				InstalledFromDep: true,
				Enrolled:         false,
			},
			expectedMDMStatus:    ptr.String("Pending"),
			expectedMDMServerURL: ptr.String(mdmServerURL),
		},
		{
			host: fleet.HostMDM{
				IsServer:         false,
				InstalledFromDep: true,
				Enrolled:         true,
			},
			expectedMDMStatus:    ptr.String("On (automatic)"),
			expectedMDMServerURL: ptr.String(mdmServerURL),
		},
		{
			host: fleet.HostMDM{
				IsServer:         false,
				InstalledFromDep: false,
				Enrolled:         true,
			},
			expectedMDMStatus:    ptr.String("On (manual)"),
			expectedMDMServerURL: ptr.String(mdmServerURL),
		},
		{
			host: fleet.HostMDM{
				IsServer:         true,
				InstalledFromDep: false,
				Enrolled:         false,
			},
			expectedMDMStatus:    nil,
			expectedMDMServerURL: nil,
		},
		{
			host: fleet.HostMDM{
				IsServer:         true,
				InstalledFromDep: true,
				Enrolled:         false,
			},
			expectedMDMStatus:    nil,
			expectedMDMServerURL: nil,
		},
		{
			host: fleet.HostMDM{
				IsServer:         true,
				InstalledFromDep: true,
				Enrolled:         true,
			},
			expectedMDMStatus:    nil,
			expectedMDMServerURL: nil,
		},
		{
			host: fleet.HostMDM{
				IsServer:         true,
				InstalledFromDep: false,
				Enrolled:         true,
			},
			expectedMDMStatus:    nil,
			expectedMDMServerURL: nil,
		},
	}

	h, err := ds.NewHost(ctx, &fleet.Host{
		DetailUpdatedAt: time.Now(),
		LabelUpdatedAt:  time.Now(),
		PolicyUpdatedAt: time.Now(),
		SeenTime:        time.Now(),
		OsqueryHostID:   ptr.String("osquery-host-id"),
		NodeKey:         ptr.String("node-key"),
		UUID:            "uuid",
		Hostname:        "hostname",
	})
	require.NoError(t, err)

	for _, c := range cases {
		require.NoError(t, ds.SetOrUpdateMDMData(ctx, h.ID, c.host.IsServer, c.host.Enrolled, mdmServerURL, c.host.InstalledFromDep, "test", ""))

		hosts, err := ds.ListHosts(ctx, fleet.TeamFilter{User: test.UserAdmin}, fleet.HostListOptions{})
		require.NoError(t, err)
		require.Len(t, hosts, 1)
		require.Equal(t, h.ID, hosts[0].ID)
		require.Equal(t, c.expectedMDMStatus, hosts[0].MDM.EnrollmentStatus)
		require.Equal(t, c.expectedMDMServerURL, hosts[0].MDM.ServerURL)
		require.Equal(t, "test", hosts[0].MDM.Name)

		hosts, err = ds.SearchHosts(ctx, fleet.TeamFilter{User: test.UserAdmin}, "")
		require.NoError(t, err)
		require.Len(t, hosts, 1)
		require.Equal(t, h.ID, hosts[0].ID)
		require.Equal(t, c.expectedMDMStatus, hosts[0].MDM.EnrollmentStatus)
		require.Equal(t, c.expectedMDMServerURL, hosts[0].MDM.ServerURL)
		require.Equal(t, "test", hosts[0].MDM.Name)

		host, err := ds.Host(ctx, h.ID)
		require.NoError(t, err)
		require.Equal(t, c.expectedMDMStatus, host.MDM.EnrollmentStatus)
		require.Equal(t, c.expectedMDMServerURL, host.MDM.ServerURL)
		require.Equal(t, "test", hosts[0].MDM.Name)

		host, err = ds.HostByIdentifier(ctx, h.UUID)
		require.NoError(t, err)
		require.Equal(t, c.expectedMDMStatus, host.MDM.EnrollmentStatus)
		require.Equal(t, c.expectedMDMServerURL, host.MDM.ServerURL)
		require.Equal(t, "test", hosts[0].MDM.Name)
	}
}

func testHostsListMunkiIssueID(t *testing.T, ds *Datastore) {
	ctx := context.Background()

	var hostIDs []uint
	for i := 0; i < 3; i++ {
		h, err := ds.NewHost(ctx, &fleet.Host{
			DetailUpdatedAt: time.Now(),
			LabelUpdatedAt:  time.Now(),
			PolicyUpdatedAt: time.Now(),
			SeenTime:        time.Now().Add(-time.Duration(i) * time.Minute * 2),
			OsqueryHostID:   ptr.String(strconv.Itoa(i)),
			NodeKey:         ptr.String(fmt.Sprintf("%d", i)),
			UUID:            fmt.Sprintf("%d", i),
			Hostname:        fmt.Sprintf("foo.local%d", i),
		})
		require.NoError(t, err)
		hostIDs = append(hostIDs, h.ID)
	}

	err := ds.SetOrUpdateMunkiInfo(ctx, hostIDs[0], "1.0.0", []string{"a", "b"}, []string{"c"})
	require.NoError(t, err)
	err = ds.SetOrUpdateMunkiInfo(ctx, hostIDs[1], "1.0.0", []string{"a"}, []string{"c"})
	require.NoError(t, err)
	err = ds.SetOrUpdateMunkiInfo(ctx, hostIDs[2], "1.0.0", []string{"a", "b"}, nil)
	require.NoError(t, err)
	err = ds.SetOrUpdateMunkiInfo(ctx, hostIDs[2], "1.0.0", []string{"a", "b"}, nil)
	require.NoError(t, err)

	var munkiIDs []uint
	ExecAdhocSQL(t, ds, func(q sqlx.ExtContext) error {
		return sqlx.SelectContext(ctx, q, &munkiIDs, `SELECT id FROM munki_issues WHERE name IN ('a', 'b', 'c') ORDER BY name`)
	})

	filter := fleet.TeamFilter{User: test.UserAdmin}

	hosts := listHostsCheckCount(t, ds, filter, fleet.HostListOptions{MunkiIssueIDFilter: &munkiIDs[0]}, 3) // "a" error, all 3 hosts
	assert.Len(t, hosts, 3)

	hosts = listHostsCheckCount(t, ds, filter, fleet.HostListOptions{MunkiIssueIDFilter: &munkiIDs[1]}, 2) // "b" error, 2 hosts
	assert.Len(t, hosts, 2)

	hosts = listHostsCheckCount(t, ds, filter, fleet.HostListOptions{MunkiIssueIDFilter: &munkiIDs[2]}, 2) // "c" warning, 2 hosts
	assert.Len(t, hosts, 2)

	nonExisting := uint(123)
	hosts = listHostsCheckCount(t, ds, filter, fleet.HostListOptions{MunkiIssueIDFilter: &nonExisting}, 0)
	assert.Len(t, hosts, 0)

	// insert issue names at the limit of what is allowed
	err = ds.SetOrUpdateMunkiInfo(ctx, hostIDs[0], "1.0.0", []string{strings.Repeat("Z", maxMunkiIssueNameLen)}, []string{strings.Repeat("💞", maxMunkiIssueNameLen)})
	require.NoError(t, err)

	issues, err := ds.GetHostMunkiIssues(ctx, hostIDs[0])
	require.NoError(t, err)
	require.Len(t, issues, 2)
	names := []string{issues[0].Name, issues[1].Name}
	require.ElementsMatch(t, []string{strings.Repeat("Z", maxMunkiIssueNameLen), strings.Repeat("💞", maxMunkiIssueNameLen)}, names)

	// test the truncation of overly long issue names, ascii and multi-byte utf8
	// Note that some unicode characters may not be supported properly by mysql
	// (e.g. 🐈 did fail even with truncation), but there's not much we can do
	// about it.
	err = ds.SetOrUpdateMunkiInfo(ctx, hostIDs[0], "1.0.0", []string{strings.Repeat("A", maxMunkiIssueNameLen+1)}, []string{strings.Repeat("☺", maxMunkiIssueNameLen+1)})
	require.NoError(t, err)

	issues, err = ds.GetHostMunkiIssues(ctx, hostIDs[0])
	require.NoError(t, err)
	require.Len(t, issues, 2)
	names = []string{issues[0].Name, issues[1].Name}
	require.ElementsMatch(t, []string{strings.Repeat("A", maxMunkiIssueNameLen), strings.Repeat("☺", maxMunkiIssueNameLen)}, names)
}

func testHostsEnroll(t *testing.T, ds *Datastore) {
	test.AddAllHostsLabel(t, ds)

	team, err := ds.NewTeam(context.Background(), &fleet.Team{Name: "team1"})
	require.NoError(t, err)

	filter := fleet.TeamFilter{User: test.UserAdmin}
	hosts, err := ds.ListHosts(context.Background(), filter, fleet.HostListOptions{})
	require.NoError(t, err)
	for _, host := range hosts {
		assert.Zero(t, host.LastEnrolledAt)
	}

	for _, tt := range enrollTests {
		h, err := ds.EnrollHost(context.Background(), false, tt.uuid, "", "", tt.nodeKey, &team.ID, 0)
		require.NoError(t, err)
		assert.NotZero(t, h.LastEnrolledAt)

		assert.Equal(t, tt.uuid, *h.OsqueryHostID)
		assert.Equal(t, tt.nodeKey, *h.NodeKey)

		// This host should be allowed to re-enroll immediately if cooldown is disabled
		_, err = ds.EnrollHost(context.Background(), false, tt.uuid, "", "", tt.nodeKey+"new", nil, 0)
		require.NoError(t, err)
		assert.NotZero(t, h.LastEnrolledAt)

		// This host should not be allowed to re-enroll immediately if cooldown is enabled
		_, err = ds.EnrollHost(context.Background(), false, tt.uuid, "", "", tt.nodeKey+"new", nil, 10*time.Second)
		require.Error(t, err)
		assert.NotZero(t, h.LastEnrolledAt)
	}

	hosts, err = ds.ListHosts(context.Background(), filter, fleet.HostListOptions{})

	require.NoError(t, err)
	for _, host := range hosts {
		assert.NotZero(t, host.LastEnrolledAt)
	}
}

func testHostsLoadHostByNodeKey(t *testing.T, ds *Datastore) {
	test.AddAllHostsLabel(t, ds)
	for _, tt := range enrollTests {
		h, err := ds.EnrollHost(context.Background(), false, tt.uuid, "", "", tt.nodeKey, nil, 0)
		require.NoError(t, err)

		returned, err := ds.LoadHostByNodeKey(context.Background(), *h.NodeKey)
		require.NoError(t, err)
		assert.Equal(t, h, returned)
	}

	_, err := ds.LoadHostByNodeKey(context.Background(), "7B1A9DC9-B042-489F-8D5A-EEC2412C95AA")
	assert.Error(t, err)

	_, err = ds.LoadHostByNodeKey(context.Background(), "")
	assert.Error(t, err)
}

func testHostsLoadHostByNodeKeyCaseSensitive(t *testing.T, ds *Datastore) {
	test.AddAllHostsLabel(t, ds)
	for _, tt := range enrollTests {
		h, err := ds.EnrollHost(context.Background(), false, tt.uuid, "", "", tt.nodeKey, nil, 0)
		require.NoError(t, err)

		_, err = ds.LoadHostByNodeKey(context.Background(), strings.ToUpper(*h.NodeKey))
		require.Error(t, err, "node key authentication should be case sensitive")
	}
}

func testHostsSearch(t *testing.T, ds *Datastore) {
	h1, err := ds.NewHost(context.Background(), &fleet.Host{
		OsqueryHostID:   ptr.String("1234"),
		DetailUpdatedAt: time.Now(),
		LabelUpdatedAt:  time.Now(),
		PolicyUpdatedAt: time.Now(),
		SeenTime:        time.Now(),
		NodeKey:         ptr.String("1"),
		UUID:            "1",
		Hostname:        "fo.local",
	})
	require.NoError(t, err)

	h2, err := ds.NewHost(context.Background(), &fleet.Host{
		OsqueryHostID:   ptr.String("5679"),
		DetailUpdatedAt: time.Now(),
		LabelUpdatedAt:  time.Now(),
		PolicyUpdatedAt: time.Now(),
		SeenTime:        time.Now(),
		NodeKey:         ptr.String("2"),
		UUID:            "2",
		Hostname:        "bar.local",
	})
	require.NoError(t, err)

	h3, err := ds.NewHost(context.Background(), &fleet.Host{
		OsqueryHostID:   ptr.String("99999"),
		DetailUpdatedAt: time.Now(),
		LabelUpdatedAt:  time.Now(),
		PolicyUpdatedAt: time.Now(),
		SeenTime:        time.Now(),
		NodeKey:         ptr.String("3"),
		UUID:            "abc-def-ghi",
		Hostname:        "foo-bar.local",
	})
	require.NoError(t, err)

	team1, err := ds.NewTeam(context.Background(), &fleet.Team{Name: "team1"})
	require.NoError(t, err)
	team2, err := ds.NewTeam(context.Background(), &fleet.Team{Name: "team2"})
	require.NoError(t, err)

	require.NoError(t, ds.AddHostsToTeam(context.Background(), &team1.ID, []uint{h1.ID}))
	h1.TeamID = &team1.ID
	require.NoError(t, ds.AddHostsToTeam(context.Background(), &team2.ID, []uint{h2.ID}))
	h2.TeamID = &team2.ID

	userAdmin := &fleet.User{GlobalRole: ptr.String(fleet.RoleAdmin)}
	filter := fleet.TeamFilter{User: userAdmin}

	// We once threw errors when the search query was empty. Verify that we
	// don't error.
	_, err = ds.SearchHosts(context.Background(), filter, "")
	require.NoError(t, err)

	hosts, err := ds.SearchHosts(context.Background(), filter, "fo")
	require.NoError(t, err)
	assert.Len(t, hosts, 2)

	hosts, err = ds.SearchHosts(context.Background(), filter, "fo.")
	require.NoError(t, err)
	assert.Len(t, hosts, 1)

	host, err := ds.SearchHosts(context.Background(), filter, "fo", h3.ID)
	require.NoError(t, err)
	require.Len(t, host, 1)
	assert.Equal(t, "fo.local", host[0].Hostname)

	host, err = ds.SearchHosts(context.Background(), filter, "fo", h3.ID, h2.ID)
	require.NoError(t, err)
	require.Len(t, host, 1)
	assert.Equal(t, "fo.local", host[0].Hostname)

	host, err = ds.SearchHosts(context.Background(), filter, "abc")
	require.NoError(t, err)
	require.Len(t, host, 1)
	assert.Equal(t, "abc-def-ghi", host[0].UUID)

	none, err := ds.SearchHosts(context.Background(), filter, "xxx")
	require.NoError(t, err)
	assert.Len(t, none, 0)

	// check to make sure search on ip address works
	h2.PrimaryIP = "99.100.101.103"
	err = ds.UpdateHost(context.Background(), h2)
	require.NoError(t, err)

	hits, err := ds.SearchHosts(context.Background(), filter, "99.100.101")
	require.NoError(t, err)
	require.Equal(t, 1, len(hits))

	hits, err = ds.SearchHosts(context.Background(), filter, "99.100.111")
	require.NoError(t, err)
	assert.Equal(t, 0, len(hits))

	h3.PrimaryIP = "99.100.101.104"
	err = ds.UpdateHost(context.Background(), h3)
	require.NoError(t, err)
	hits, err = ds.SearchHosts(context.Background(), filter, "99.100.101")
	require.NoError(t, err)
	assert.Equal(t, 2, len(hits))
	hits, err = ds.SearchHosts(context.Background(), filter, "99.100.101", h3.ID)
	require.NoError(t, err)
	assert.Equal(t, 1, len(hits))

	hits, err = ds.SearchHosts(context.Background(), filter, "f")
	require.NoError(t, err)
	assert.Equal(t, 2, len(hits))

	hits, err = ds.SearchHosts(context.Background(), filter, "f", h3.ID)
	require.NoError(t, err)
	assert.Equal(t, 1, len(hits))

	hits, err = ds.SearchHosts(context.Background(), filter, "fx")
	require.NoError(t, err)
	assert.Equal(t, 0, len(hits))

	hits, err = ds.SearchHosts(context.Background(), filter, "x")
	require.NoError(t, err)
	assert.Equal(t, 0, len(hits))

	hits, err = ds.SearchHosts(context.Background(), filter, "x", h3.ID)
	require.NoError(t, err)
	assert.Equal(t, 0, len(hits))

	userObs := &fleet.User{GlobalRole: ptr.String(fleet.RoleObserver)}
	filter = fleet.TeamFilter{User: userObs}

	// observer not included
	hosts, err = ds.SearchHosts(context.Background(), filter, "local")
	require.NoError(t, err)
	assert.Len(t, hosts, 0)

	// observer included
	filter.IncludeObserver = true
	hosts, err = ds.SearchHosts(context.Background(), filter, "local")
	require.NoError(t, err)
	assert.Len(t, hosts, 3)

	userTeam1 := &fleet.User{Teams: []fleet.UserTeam{{Team: *team1, Role: fleet.RoleAdmin}}}
	filter = fleet.TeamFilter{User: userTeam1}

	hosts, err = ds.SearchHosts(context.Background(), filter, "local")
	require.NoError(t, err)
	require.Len(t, hosts, 1)
	assert.Equal(t, hosts[0].ID, h1.ID)

	userTeam2 := &fleet.User{Teams: []fleet.UserTeam{{Team: *team2, Role: fleet.RoleObserver}}}
	filter = fleet.TeamFilter{User: userTeam2}

	// observer not included
	hosts, err = ds.SearchHosts(context.Background(), filter, "local")
	require.NoError(t, err)
	assert.Len(t, hosts, 0)

	// observer included
	filter.IncludeObserver = true
	hosts, err = ds.SearchHosts(context.Background(), filter, "local")
	require.NoError(t, err)
	require.Len(t, hosts, 1)
	assert.Equal(t, hosts[0].ID, h2.ID)

	// specific team id
	filter.TeamID = &team2.ID
	hosts, err = ds.SearchHosts(context.Background(), filter, "local")
	require.NoError(t, err)
	require.Len(t, hosts, 1)
	assert.Equal(t, hosts[0].ID, h2.ID)

	// sorted by ids desc
	filter = fleet.TeamFilter{User: userObs, IncludeObserver: true}
	hits, err = ds.SearchHosts(context.Background(), filter, "")
	require.NoError(t, err)
	assert.Len(t, hits, 3)
	assert.Equal(t, []uint{h3.ID, h2.ID, h1.ID}, []uint{hits[0].ID, hits[1].ID, hits[2].ID})

	// Add email to mapping table
	_, err = ds.writer(context.Background()).ExecContext(context.Background(), `INSERT INTO host_emails (host_id, email, source) VALUES (?, ?, ?)`,
		hosts[0].ID, "a@b.c", "src1")
	require.NoError(t, err)
	// Verify search works
	hits, err = ds.SearchHosts(context.Background(), filter, "a@b.c")
	require.NoError(t, err)
	assert.Len(t, hits, 1)
}

func testSearchHostsWildCards(t *testing.T, ds *Datastore) {
	/*
		+------------------+
		|hostname          |
		+------------------+
		|Molly‘s MacbookPro|
		|Molly's MacbookPro|
		|Molly‘s MacbookPro|
		|Molly❛s MacbookPro|
		|Molly❜s MacbookPro|
		|Alex's MacbookPro |
		+------------------+

	*/
	hostnames := []string{
		"Molly‘s MacbookPro",
		"Molly's MacbookPro",
		"Molly‘s MacbookPro",
		"Molly❛s MacbookPro",
		"Molly❜s MacbookPro",
		"Alex's MacbookPro",
	}
	hostIDs := make([]uint, len(hostnames))
	for i, name := range hostnames {
		h, err := ds.NewHost(context.Background(), &fleet.Host{
			OsqueryHostID:   ptr.String(strconv.Itoa(i)),
			DetailUpdatedAt: time.Now(),
			LabelUpdatedAt:  time.Now(),
			PolicyUpdatedAt: time.Now(),
			SeenTime:        time.Now(),
			NodeKey:         ptr.String(strconv.Itoa(i)),
			UUID:            strconv.Itoa(i),
			Hostname:        name,
		})
		require.NoError(t, err)
		hostIDs[i] = h.ID
	}
	// hosts are returned in ORDER BY host.id DESC
	sort.Slice(hostIDs, func(i, j int) bool {
		return hostIDs[i] > hostIDs[j]
	})

	userAdmin := &fleet.User{GlobalRole: ptr.String(fleet.RoleAdmin)}
	filter := fleet.TeamFilter{User: userAdmin}

	type args struct {
		ctx        context.Context
		filter     fleet.TeamFilter
		matchQuery string
		omit       []uint
	}
	tests := []struct {
		name    string
		args    args
		want    []uint
		wantErr require.ErrorAssertionFunc
	}{
		{
			name: "empty match criteria should match everything",
			args: args{
				ctx:        context.Background(),
				matchQuery: "",
				filter:     filter,
				omit:       nil,
			},
			want:    hostIDs,
			wantErr: require.NoError,
		},
		{
			name: "searching for host with regular apostrophe should return just that result",
			args: args{
				ctx:        context.Background(),
				matchQuery: "Molly's",
				filter:     filter,
				omit:       nil,
			},
			want:    []uint{2}, // hosts.id autoincrement starts at 1
			wantErr: require.NoError,
		},
		{
			name: "excluding the host you are searching for should return an empty set",
			args: args{
				ctx:        context.Background(),
				matchQuery: "Molly's",
				filter:     filter,
				omit:       []uint{2},
			},
			want:    []uint{},
			wantErr: require.NoError,
		},
		{
			name: "searching for non-ascii characters should use wildcard searching",
			args: args{
				ctx:        context.Background(),
				matchQuery: "Molly‘s",
				filter:     filter,
				omit:       []uint{},
			},
			want:    []uint{5, 4, 3, 2, 1}, // all Molly_s endpoints should return
			wantErr: require.NoError,
		},
		{
			name: "searching for criteria that doesn't match anything should yield empty results",
			args: args{
				ctx:        context.Background(),
				matchQuery: "Foobar",
				filter:     filter,
				omit:       []uint{},
			},
			want:    []uint{},
			wantErr: require.NoError,
		},
		{
			name: "searching for criteria that doesn't match anything should yield empty results, omitting id that isn't in the potential result set shouldn't effect result",
			args: args{
				ctx:        context.Background(),
				matchQuery: "Foobar",
				filter:     filter,
				omit:       []uint{1},
			},
			want:    []uint{},
			wantErr: require.NoError,
		},
	}
	for _, tt := range tests {
		t.Run(tt.name, func(t *testing.T) {
			got, err := ds.SearchHosts(tt.args.ctx, tt.args.filter, tt.args.matchQuery, tt.args.omit...)
			tt.wantErr(t, err)
			resultHostIDs := make([]uint, len(got))
			for i, h := range got {
				resultHostIDs[i] = h.ID
			}
			assert.Equalf(t, tt.want, resultHostIDs, "SearchHosts(_, _, %v, %v)", tt.args.matchQuery, tt.args.omit)
		})
	}
}

func testHostsSearchLimit(t *testing.T, ds *Datastore) {
	filter := fleet.TeamFilter{User: test.UserAdmin}

	for i := 0; i < 15; i++ {
		_, err := ds.NewHost(context.Background(), &fleet.Host{
			DetailUpdatedAt: time.Now(),
			LabelUpdatedAt:  time.Now(),
			PolicyUpdatedAt: time.Now(),
			SeenTime:        time.Now(),
			OsqueryHostID:   ptr.String(fmt.Sprintf("host%d", i)),
			NodeKey:         ptr.String(fmt.Sprintf("%d", i)),
			UUID:            fmt.Sprintf("%d", i),
			Hostname:        fmt.Sprintf("foo.%d.local", i),
		})
		require.NoError(t, err)
	}

	hosts, err := ds.SearchHosts(context.Background(), filter, "foo")
	require.NoError(t, err)
	assert.Len(t, hosts, 10)
}

func testHostsGenerateStatusStatistics(t *testing.T, ds *Datastore) {
	filter := fleet.TeamFilter{User: test.UserAdmin}
	mockClock := clock.NewMockClock()

	summary, err := ds.GenerateHostStatusStatistics(context.Background(), filter, mockClock.Now(), nil, nil)
	require.NoError(t, err)
	assert.Nil(t, summary.TeamID)
	assert.Equal(t, uint(0), summary.TotalsHostsCount)
	assert.Equal(t, uint(0), summary.OnlineCount)
	assert.Equal(t, uint(0), summary.OfflineCount)
	assert.Equal(t, uint(0), summary.MIACount)
	assert.Equal(t, uint(0), summary.NewCount)
	assert.Nil(t, summary.LowDiskSpaceCount)

	// Online
	h, err := ds.NewHost(context.Background(), &fleet.Host{
		ID:              1,
		OsqueryHostID:   ptr.String("1"),
		NodeKey:         ptr.String("1"),
		DetailUpdatedAt: mockClock.Now().Add(-30 * time.Second),
		LabelUpdatedAt:  mockClock.Now().Add(-30 * time.Second),
		PolicyUpdatedAt: mockClock.Now().Add(-30 * time.Second),
		SeenTime:        mockClock.Now().Add(-30 * time.Second),
		Platform:        "debian",
	})
	require.NoError(t, err)
	h.DistributedInterval = 15
	h.ConfigTLSRefresh = 30
	err = ds.UpdateHost(context.Background(), h)
	require.NoError(t, err)
	require.NoError(t, ds.SetOrUpdateHostDisksSpace(context.Background(), h.ID, 5, 5, 100.0))

	// Online
	h, err = ds.NewHost(context.Background(), &fleet.Host{
		ID:              2,
		OsqueryHostID:   ptr.String("2"),
		NodeKey:         ptr.String("2"),
		DetailUpdatedAt: mockClock.Now().Add(-1 * time.Minute),
		LabelUpdatedAt:  mockClock.Now().Add(-1 * time.Minute),
		PolicyUpdatedAt: mockClock.Now().Add(-1 * time.Minute),
		SeenTime:        mockClock.Now().Add(-1 * time.Minute),
		Platform:        "windows",
	})
	require.NoError(t, err)
	h.DistributedInterval = 60
	h.ConfigTLSRefresh = 3600
	err = ds.UpdateHost(context.Background(), h)
	require.NoError(t, err)
	require.NoError(t, ds.SetOrUpdateHostDisksSpace(context.Background(), h.ID, 50, 50, 100.0))

	// Offline
	h, err = ds.NewHost(context.Background(), &fleet.Host{
		ID:              3,
		OsqueryHostID:   ptr.String("3"),
		NodeKey:         ptr.String("3"),
		DetailUpdatedAt: mockClock.Now().Add(-1 * time.Hour),
		LabelUpdatedAt:  mockClock.Now().Add(-1 * time.Hour),
		PolicyUpdatedAt: mockClock.Now().Add(-1 * time.Hour),
		SeenTime:        mockClock.Now().Add(-1 * time.Hour),
		Platform:        "darwin",
	})
	require.NoError(t, err)
	h.DistributedInterval = 300
	h.ConfigTLSRefresh = 300
	err = ds.UpdateHost(context.Background(), h)
	require.NoError(t, err)

	// MIA
	h, err = ds.NewHost(context.Background(), &fleet.Host{
		ID:              4,
		OsqueryHostID:   ptr.String("4"),
		NodeKey:         ptr.String("4"),
		DetailUpdatedAt: mockClock.Now().Add(-35 * (24 * time.Hour)),
		LabelUpdatedAt:  mockClock.Now().Add(-35 * (24 * time.Hour)),
		PolicyUpdatedAt: mockClock.Now().Add(-35 * (24 * time.Hour)),
		SeenTime:        mockClock.Now().Add(-35 * (24 * time.Hour)),
		Platform:        "rhel",
	})
	require.NoError(t, err)

	team1, err := ds.NewTeam(context.Background(), &fleet.Team{Name: "team1"})
	require.NoError(t, err)
	require.NoError(t, ds.AddHostsToTeam(context.Background(), &team1.ID, []uint{h.ID}))

	wantPlatforms := []*fleet.HostSummaryPlatform{
		{Platform: "debian", HostsCount: 1},
		{Platform: "rhel", HostsCount: 1},
		{Platform: "windows", HostsCount: 1},
		{Platform: "darwin", HostsCount: 1},
	}

	summary, err = ds.GenerateHostStatusStatistics(context.Background(), filter, mockClock.Now(), nil, nil)
	require.NoError(t, err)
	assert.Equal(t, uint(4), summary.TotalsHostsCount)
	assert.Equal(t, uint(2), summary.OnlineCount)
	assert.Equal(t, uint(2), summary.OfflineCount)
	assert.Equal(t, uint(1), summary.MIACount)
	assert.Equal(t, uint(1), summary.Missing30DaysCount)
	assert.Equal(t, uint(4), summary.NewCount)
	assert.Nil(t, summary.LowDiskSpaceCount)
	assert.ElementsMatch(t, summary.Platforms, wantPlatforms)

	summary, err = ds.GenerateHostStatusStatistics(context.Background(), filter, mockClock.Now().Add(1*time.Hour), nil, ptr.Int(10))
	require.NoError(t, err)
	assert.Equal(t, uint(4), summary.TotalsHostsCount)
	assert.Equal(t, uint(0), summary.OnlineCount)
	assert.Equal(t, uint(4), summary.OfflineCount) // offline count includes mia hosts as of Fleet 4.15
	assert.Equal(t, uint(1), summary.MIACount)
	assert.Equal(t, uint(1), summary.Missing30DaysCount)
	assert.Equal(t, uint(4), summary.NewCount)
	require.NotNil(t, summary.LowDiskSpaceCount)
	assert.Equal(t, uint(1), *summary.LowDiskSpaceCount)
	assert.ElementsMatch(t, summary.Platforms, wantPlatforms)

	summary, err = ds.GenerateHostStatusStatistics(context.Background(), filter, mockClock.Now().Add(11*24*time.Hour), nil, nil)
	require.NoError(t, err)
	assert.Equal(t, uint(1), summary.MIACount)
	assert.Equal(t, uint(1), summary.Missing30DaysCount)

	userObs := &fleet.User{GlobalRole: ptr.String(fleet.RoleObserver)}
	filter = fleet.TeamFilter{User: userObs}

	summary, err = ds.GenerateHostStatusStatistics(context.Background(), filter, mockClock.Now().Add(1*time.Hour), nil, nil)
	require.NoError(t, err)
	assert.Equal(t, uint(0), summary.TotalsHostsCount)

	filter.IncludeObserver = true
	summary, err = ds.GenerateHostStatusStatistics(context.Background(), filter, mockClock.Now().Add(1*time.Hour), nil, nil)
	require.NoError(t, err)
	assert.Equal(t, uint(4), summary.TotalsHostsCount)

	userTeam1 := &fleet.User{Teams: []fleet.UserTeam{{Team: *team1, Role: fleet.RoleAdmin}}}
	filter = fleet.TeamFilter{User: userTeam1}
	summary, err = ds.GenerateHostStatusStatistics(context.Background(), filter, mockClock.Now().Add(1*time.Hour), nil, nil)
	require.NoError(t, err)
	assert.Equal(t, uint(1), summary.TotalsHostsCount)
	assert.Equal(t, uint(1), summary.MIACount)

	summary, err = ds.GenerateHostStatusStatistics(context.Background(), fleet.TeamFilter{User: test.UserAdmin}, mockClock.Now(), ptr.String("linux"), nil)
	require.NoError(t, err)
	assert.Equal(t, uint(2), summary.TotalsHostsCount)

	summary, err = ds.GenerateHostStatusStatistics(context.Background(), filter, mockClock.Now(), ptr.String("linux"), nil)
	require.NoError(t, err)
	assert.Equal(t, uint(1), summary.TotalsHostsCount)

	summary, err = ds.GenerateHostStatusStatistics(context.Background(), fleet.TeamFilter{User: test.UserAdmin}, mockClock.Now(), ptr.String("darwin"), nil)
	require.NoError(t, err)
	assert.Equal(t, uint(1), summary.TotalsHostsCount)

	summary, err = ds.GenerateHostStatusStatistics(context.Background(), fleet.TeamFilter{User: test.UserAdmin}, mockClock.Now(), ptr.String("windows"), ptr.Int(60))
	require.NoError(t, err)
	assert.Equal(t, uint(1), summary.TotalsHostsCount)
	require.NotNil(t, summary.LowDiskSpaceCount)
	assert.Equal(t, uint(1), *summary.LowDiskSpaceCount)
}

func testHostsMarkSeen(t *testing.T, ds *Datastore) {
	mockClock := clock.NewMockClock()

	anHourAgo := mockClock.Now().Add(-1 * time.Hour).UTC()
	aDayAgo := mockClock.Now().Add(-24 * time.Hour).UTC()

	h1, err := ds.NewHost(context.Background(), &fleet.Host{
		ID:              1,
		OsqueryHostID:   ptr.String("1"),
		UUID:            "1",
		NodeKey:         ptr.String("1"),
		DetailUpdatedAt: aDayAgo,
		LabelUpdatedAt:  aDayAgo,
		PolicyUpdatedAt: aDayAgo,
		SeenTime:        aDayAgo,
	})
	require.NoError(t, err)

	{
		h1Verify, err := ds.Host(context.Background(), 1)
		require.NoError(t, err)
		require.NotNil(t, h1Verify)
		assert.WithinDuration(t, aDayAgo, h1Verify.SeenTime, time.Second)
	}

	err = ds.MarkHostsSeen(context.Background(), []uint{h1.ID}, anHourAgo)
	require.NoError(t, err)

	{
		h1Verify, err := ds.Host(context.Background(), 1)
		require.NoError(t, err)
		require.NotNil(t, h1Verify)
		assert.WithinDuration(t, anHourAgo, h1Verify.SeenTime, time.Second)
	}
}

func testHostsMarkSeenMany(t *testing.T, ds *Datastore) {
	mockClock := clock.NewMockClock()

	aSecondAgo := mockClock.Now().Add(-1 * time.Second).UTC()
	anHourAgo := mockClock.Now().Add(-1 * time.Hour).UTC()
	aDayAgo := mockClock.Now().Add(-24 * time.Hour).UTC()

	h1, err := ds.NewHost(context.Background(), &fleet.Host{
		ID:              1,
		OsqueryHostID:   ptr.String("1"),
		UUID:            "1",
		NodeKey:         ptr.String("1"),
		DetailUpdatedAt: aDayAgo,
		LabelUpdatedAt:  aDayAgo,
		PolicyUpdatedAt: aDayAgo,
		SeenTime:        aDayAgo,
	})
	require.NoError(t, err)

	h2, err := ds.NewHost(context.Background(), &fleet.Host{
		ID:              2,
		OsqueryHostID:   ptr.String("2"),
		UUID:            "2",
		NodeKey:         ptr.String("2"),
		DetailUpdatedAt: aDayAgo,
		LabelUpdatedAt:  aDayAgo,
		PolicyUpdatedAt: aDayAgo,
		SeenTime:        aDayAgo,
	})
	require.NoError(t, err)

	err = ds.MarkHostsSeen(context.Background(), []uint{h1.ID}, anHourAgo)
	require.NoError(t, err)

	{
		h1Verify, err := ds.Host(context.Background(), h1.ID)
		require.NoError(t, err)
		require.NotNil(t, h1Verify)
		assert.WithinDuration(t, anHourAgo, h1Verify.SeenTime, time.Second)

		h2Verify, err := ds.Host(context.Background(), h2.ID)
		require.NoError(t, err)
		require.NotNil(t, h2Verify)
		assert.WithinDuration(t, aDayAgo, h2Verify.SeenTime, time.Second)
	}

	err = ds.MarkHostsSeen(context.Background(), []uint{h1.ID, h2.ID}, aSecondAgo)
	require.NoError(t, err)

	{
		h1Verify, err := ds.Host(context.Background(), h1.ID)
		require.NoError(t, err)
		require.NotNil(t, h1Verify)
		assert.WithinDuration(t, aSecondAgo, h1Verify.SeenTime, time.Second)

		h2Verify, err := ds.Host(context.Background(), h2.ID)
		require.NoError(t, err)
		require.NotNil(t, h2Verify)
		assert.WithinDuration(t, aSecondAgo, h2Verify.SeenTime, time.Second)
	}
}

func testHostsCleanupIncoming(t *testing.T, ds *Datastore) {
	mockClock := clock.NewMockClock()

	h1, err := ds.NewHost(context.Background(), &fleet.Host{
		ID:              1,
		OsqueryHostID:   ptr.String("1"),
		UUID:            "1",
		NodeKey:         ptr.String("1"),
		DetailUpdatedAt: mockClock.Now(),
		LabelUpdatedAt:  mockClock.Now(),
		PolicyUpdatedAt: mockClock.Now(),
		SeenTime:        mockClock.Now(),
	})
	require.NoError(t, err)

	h2, err := ds.NewHost(context.Background(), &fleet.Host{
		ID:              2,
		OsqueryHostID:   ptr.String("2"),
		UUID:            "2",
		NodeKey:         ptr.String("2"),
		Hostname:        "foobar",
		OsqueryVersion:  "3.2.3",
		DetailUpdatedAt: mockClock.Now(),
		LabelUpdatedAt:  mockClock.Now(),
		PolicyUpdatedAt: mockClock.Now(),
		SeenTime:        mockClock.Now(),
	})
	require.NoError(t, err)

	_, err = ds.CleanupIncomingHosts(context.Background(), mockClock.Now().UTC())
	require.NoError(t, err)

	// Both hosts should still exist because they are new
	_, err = ds.Host(context.Background(), h1.ID)
	require.NoError(t, err)
	_, err = ds.Host(context.Background(), h2.ID)
	require.NoError(t, err)

	deleted, err := ds.CleanupIncomingHosts(context.Background(), mockClock.Now().Add(6*time.Minute).UTC())
	require.NoError(t, err)
	require.Equal(t, []uint{h1.ID}, deleted)

	// Now only the host with details should exist
	_, err = ds.Host(context.Background(), h1.ID)
	assert.NotNil(t, err)
	_, err = ds.Host(context.Background(), h2.ID)
	require.NoError(t, err)
}

func testHostsIDsByName(t *testing.T, ds *Datastore) {
	hosts := make([]*fleet.Host, 10)
	for i := range hosts {
		h, err := ds.NewHost(context.Background(), &fleet.Host{
			DetailUpdatedAt: time.Now(),
			LabelUpdatedAt:  time.Now(),
			PolicyUpdatedAt: time.Now(),
			SeenTime:        time.Now(),
			OsqueryHostID:   ptr.String(fmt.Sprintf("host%d", i)),
			NodeKey:         ptr.String(fmt.Sprintf("%d", i)),
			UUID:            fmt.Sprintf("%d", i),
			Hostname:        fmt.Sprintf("foo.%d.local", i),
		})
		require.NoError(t, err)
		hosts[i] = h
	}

	team1, err := ds.NewTeam(context.Background(), &fleet.Team{Name: "team1"})
	require.NoError(t, err)
	require.NoError(t, ds.AddHostsToTeam(context.Background(), &team1.ID, []uint{hosts[0].ID}))

	filter := fleet.TeamFilter{User: test.UserAdmin}
	hostsByName, err := ds.HostIDsByName(context.Background(), filter, []string{"foo.2.local", "foo.1.local", "foo.5.local"})
	require.NoError(t, err)
	sort.Slice(hostsByName, func(i, j int) bool { return hostsByName[i] < hostsByName[j] })
	assert.Equal(t, hostsByName, []uint{2, 3, 6})

	userObs := &fleet.User{GlobalRole: ptr.String(fleet.RoleObserver)}
	filter = fleet.TeamFilter{User: userObs}

	hostsByName, err = ds.HostIDsByName(context.Background(), filter, []string{"foo.2.local", "foo.1.local", "foo.5.local"})
	require.NoError(t, err)
	assert.Len(t, hostsByName, 0)

	filter.IncludeObserver = true
	hostsByName, err = ds.HostIDsByName(context.Background(), filter, []string{"foo.2.local", "foo.1.local", "foo.5.local"})
	require.NoError(t, err)
	assert.Len(t, hostsByName, 3)

	userTeam1 := &fleet.User{Teams: []fleet.UserTeam{{Team: *team1, Role: fleet.RoleAdmin}}}
	filter = fleet.TeamFilter{User: userTeam1}

	hostsByName, err = ds.HostIDsByName(context.Background(), filter, []string{"foo.2.local", "foo.1.local", "foo.5.local"})
	require.NoError(t, err)
	assert.Len(t, hostsByName, 0)

	hostsByName, err = ds.HostIDsByName(context.Background(), filter, []string{"foo.0.local", "foo.1.local", "foo.5.local"})
	require.NoError(t, err)
	require.Len(t, hostsByName, 1)
	assert.Equal(t, hostsByName[0], hosts[0].ID)
}

func testLoadHostByNodeKeyLoadsDisk(t *testing.T, ds *Datastore) {
	h, err := ds.NewHost(context.Background(), &fleet.Host{
		DetailUpdatedAt: time.Now(),
		LabelUpdatedAt:  time.Now(),
		PolicyUpdatedAt: time.Now(),
		SeenTime:        time.Now(),
		OsqueryHostID:   ptr.String("foobar"),
		NodeKey:         ptr.String("nodekey"),
		UUID:            "uuid",
		Hostname:        "foobar.local",
	})
	require.NoError(t, err)

	err = ds.UpdateHost(context.Background(), h)
	require.NoError(t, err)
	err = ds.SetOrUpdateHostDisksSpace(context.Background(), h.ID, 1.24, 42.0, 3.0)
	require.NoError(t, err)

	h, err = ds.LoadHostByNodeKey(context.Background(), "nodekey")
	require.NoError(t, err)
	assert.Equal(t, 1.24, h.GigsDiskSpaceAvailable)
	assert.Equal(t, 42.0, h.PercentDiskSpaceAvailable)
}

func testLoadHostByNodeKeyUsesStmt(t *testing.T, ds *Datastore) {
	_, err := ds.NewHost(context.Background(), &fleet.Host{
		DetailUpdatedAt: time.Now(),
		LabelUpdatedAt:  time.Now(),
		PolicyUpdatedAt: time.Now(),
		SeenTime:        time.Now(),
		OsqueryHostID:   ptr.String("foobar"),
		NodeKey:         ptr.String("nodekey"),
		UUID:            "uuid",
		Hostname:        "foobar.local",
	})
	require.NoError(t, err)
	_, err = ds.NewHost(context.Background(), &fleet.Host{
		DetailUpdatedAt: time.Now(),
		LabelUpdatedAt:  time.Now(),
		PolicyUpdatedAt: time.Now(),
		SeenTime:        time.Now(),
		OsqueryHostID:   ptr.String("foobar2"),
		NodeKey:         ptr.String("nodekey2"),
		UUID:            "uuid2",
		Hostname:        "foobar2.local",
	})
	require.NoError(t, err)

	err = ds.closeStmts()
	require.NoError(t, err)

	ds.stmtCacheMu.Lock()
	require.Len(t, ds.stmtCache, 0)
	ds.stmtCacheMu.Unlock()

	h, err := ds.LoadHostByNodeKey(context.Background(), "nodekey")
	require.NoError(t, err)
	require.Equal(t, "foobar.local", h.Hostname)

	ds.stmtCacheMu.Lock()
	require.Len(t, ds.stmtCache, 1)
	ds.stmtCacheMu.Unlock()

	h, err = ds.LoadHostByNodeKey(context.Background(), "nodekey")
	require.NoError(t, err)
	require.Equal(t, "foobar.local", h.Hostname)

	ds.stmtCacheMu.Lock()
	require.Len(t, ds.stmtCache, 1)
	ds.stmtCacheMu.Unlock()

	h, err = ds.LoadHostByNodeKey(context.Background(), "nodekey2")
	require.NoError(t, err)
	require.Equal(t, "foobar2.local", h.Hostname)
}

func testHostsAdditional(t *testing.T, ds *Datastore) {
	h, err := ds.NewHost(context.Background(), &fleet.Host{
		DetailUpdatedAt: time.Now(),
		LabelUpdatedAt:  time.Now(),
		PolicyUpdatedAt: time.Now(),
		SeenTime:        time.Now(),
		OsqueryHostID:   ptr.String("foobar"),
		NodeKey:         ptr.String("nodekey"),
		UUID:            "uuid",
		Hostname:        "foobar.local",
	})
	require.NoError(t, err)

	h, err = ds.HostLite(context.Background(), h.ID)
	require.NoError(t, err)
	assert.Equal(t, "foobar.local", h.Hostname)
	assert.Nil(t, h.Additional)

	// Additional not yet set
	h, err = ds.Host(context.Background(), h.ID)
	require.NoError(t, err)
	assert.Nil(t, h.Additional)

	// Add additional
	additional := json.RawMessage(`{"additional": "result"}`)
	require.NoError(t, ds.SaveHostAdditional(context.Background(), h.ID, &additional))

	// Additional should not be loaded for HostLite
	h, err = ds.HostLite(context.Background(), h.ID)
	require.NoError(t, err)
	assert.Equal(t, "foobar.local", h.Hostname)
	assert.Nil(t, h.Additional)

	h, err = ds.Host(context.Background(), h.ID)
	require.NoError(t, err)
	assert.Equal(t, &additional, h.Additional)

	// Update besides additional. Additional should be unchanged.
	h, err = ds.HostLite(context.Background(), h.ID)
	require.NoError(t, err)
	h.Hostname = "baz.local"
	err = ds.UpdateHost(context.Background(), h)
	require.NoError(t, err)

	h, err = ds.HostLite(context.Background(), h.ID)
	require.NoError(t, err)
	assert.Equal(t, "baz.local", h.Hostname)
	assert.Nil(t, h.Additional)

	h, err = ds.Host(context.Background(), h.ID)
	require.NoError(t, err)
	assert.Equal(t, &additional, h.Additional)

	// Update additional
	additional = json.RawMessage(`{"other": "additional"}`)
	require.NoError(t, ds.SaveHostAdditional(context.Background(), h.ID, &additional))
	require.NoError(t, err)

	h, err = ds.HostLite(context.Background(), h.ID)
	require.NoError(t, err)
	assert.Equal(t, "baz.local", h.Hostname)
	assert.Nil(t, h.Additional)

	h, err = ds.Host(context.Background(), h.ID)
	require.NoError(t, err)
	assert.Equal(t, &additional, h.Additional)
}

func testHostsByIdentifier(t *testing.T, ds *Datastore) {
	now := time.Now().UTC().Truncate(time.Second)
	for i := 1; i <= 10; i++ {
		_, err := ds.NewHost(context.Background(), &fleet.Host{
			DetailUpdatedAt: now,
			LabelUpdatedAt:  now,
			PolicyUpdatedAt: now,
			SeenTime:        now,
			OsqueryHostID:   ptr.String(fmt.Sprintf("osquery_host_id_%d", i)),
			NodeKey:         ptr.String(fmt.Sprintf("node_key_%d", i)),
			UUID:            fmt.Sprintf("uuid_%d", i),
			Hostname:        fmt.Sprintf("hostname_%d", i),
			HardwareSerial:  fmt.Sprintf("serial_%d", i),
		})
		require.NoError(t, err)
	}

	var (
		h   *fleet.Host
		err error
	)
	h, err = ds.HostByIdentifier(context.Background(), "uuid_1")
	require.NoError(t, err)
	assert.Equal(t, uint(1), h.ID)
	assert.Equal(t, now.UTC(), h.SeenTime)

	h, err = ds.HostByIdentifier(context.Background(), "osquery_host_id_2")
	require.NoError(t, err)
	assert.Equal(t, uint(2), h.ID)
	assert.Equal(t, now.UTC(), h.SeenTime)

	h, err = ds.HostByIdentifier(context.Background(), "node_key_4")
	require.NoError(t, err)
	assert.Equal(t, uint(4), h.ID)
	assert.Equal(t, now.UTC(), h.SeenTime)

	h, err = ds.HostByIdentifier(context.Background(), "hostname_7")
	require.NoError(t, err)
	assert.Equal(t, uint(7), h.ID)
	assert.Equal(t, now.UTC(), h.SeenTime)

	h, err = ds.HostByIdentifier(context.Background(), "serial_9")
	require.NoError(t, err)
	assert.Equal(t, uint(9), h.ID)
	assert.Equal(t, now.UTC(), h.SeenTime)

	h, err = ds.HostByIdentifier(context.Background(), "foobar")
	require.Error(t, err)
	require.Nil(t, h)
}

func testHostsAddToTeam(t *testing.T, ds *Datastore) {
	team1, err := ds.NewTeam(context.Background(), &fleet.Team{Name: "team1"})
	require.NoError(t, err)
	team2, err := ds.NewTeam(context.Background(), &fleet.Team{Name: "team2"})
	require.NoError(t, err)

	for i := 0; i < 10; i++ {
		test.NewHost(t, ds, fmt.Sprint(i), "", "key"+fmt.Sprint(i), "uuid"+fmt.Sprint(i), time.Now())
	}

	for i := 1; i <= 10; i++ {
		host, err := ds.Host(context.Background(), uint(i))
		require.NoError(t, err)
		assert.Nil(t, host.TeamID)
	}

	require.NoError(t, ds.AddHostsToTeam(context.Background(), &team1.ID, []uint{1, 2, 3}))
	require.NoError(t, ds.AddHostsToTeam(context.Background(), &team2.ID, []uint{3, 4, 5}))

	for i := 1; i <= 10; i++ {
		host, err := ds.Host(context.Background(), uint(i))
		require.NoError(t, err)
		var expectedID *uint
		switch {
		case i <= 2:
			expectedID = &team1.ID
		case i <= 5:
			expectedID = &team2.ID
		}
		assert.Equal(t, expectedID, host.TeamID)
	}

	require.NoError(t, ds.AddHostsToTeam(context.Background(), nil, []uint{1, 2, 3, 4}))
	require.NoError(t, ds.AddHostsToTeam(context.Background(), &team1.ID, []uint{5, 6, 7, 8, 9, 10}))

	for i := 1; i <= 10; i++ {
		host, err := ds.Host(context.Background(), uint(i))
		require.NoError(t, err)
		var expectedID *uint
		switch {
		case i >= 5:
			expectedID = &team1.ID
		}
		assert.Equal(t, expectedID, host.TeamID)
	}
}

func testHostsSaveUsers(t *testing.T, ds *Datastore) {
	host, err := ds.NewHost(context.Background(), &fleet.Host{
		DetailUpdatedAt: time.Now(),
		LabelUpdatedAt:  time.Now(),
		PolicyUpdatedAt: time.Now(),
		SeenTime:        time.Now(),
		NodeKey:         ptr.String("1"),
		UUID:            "1",
		Hostname:        "foo.local",
		PrimaryIP:       "192.168.1.1",
		PrimaryMac:      "30-65-EC-6F-C4-58",
	})
	require.NoError(t, err)
	require.NotNil(t, host)

	err = ds.UpdateHost(context.Background(), host)
	require.NoError(t, err)

	host, err = ds.Host(context.Background(), host.ID)
	require.NoError(t, err)
	assert.Len(t, host.Users, 0)

	u1 := fleet.HostUser{
		Uid:       42,
		Username:  "user",
		Type:      "aaa",
		GroupName: "group",
		Shell:     "shell",
	}
	u2 := fleet.HostUser{
		Uid:       43,
		Username:  "user2",
		Type:      "aaa",
		GroupName: "group",
		Shell:     "shell",
	}
	hostUsers := []fleet.HostUser{u1, u2}
	err = ds.SaveHostUsers(context.Background(), host.ID, hostUsers)
	require.NoError(t, err)

	host, err = ds.Host(context.Background(), host.ID)
	require.NoError(t, err)
	require.Len(t, host.Users, 2)
	test.ElementsMatchSkipID(t, host.Users, []fleet.HostUser{u1, u2})

	// remove u1 user
	hostUsers = []fleet.HostUser{u2}
	err = ds.SaveHostUsers(context.Background(), host.ID, hostUsers)
	require.NoError(t, err)

	host, err = ds.Host(context.Background(), host.ID)
	require.NoError(t, err)
	require.Len(t, host.Users, 1)
	assert.Equal(t, host.Users[0].Uid, u2.Uid)

	// readd u1 but with a different shell
	u1.Shell = "/some/new/shell"
	hostUsers = []fleet.HostUser{u1, u2}
	err = ds.SaveHostUsers(context.Background(), host.ID, hostUsers)
	require.NoError(t, err)

	host, err = ds.Host(context.Background(), host.ID)
	require.NoError(t, err)
	require.Len(t, host.Users, 2)
	test.ElementsMatchSkipID(t, host.Users, []fleet.HostUser{u1, u2})
}

func testHostsSaveUsersWithoutUid(t *testing.T, ds *Datastore) {
	host, err := ds.NewHost(context.Background(), &fleet.Host{
		DetailUpdatedAt: time.Now(),
		LabelUpdatedAt:  time.Now(),
		PolicyUpdatedAt: time.Now(),
		SeenTime:        time.Now(),
		NodeKey:         ptr.String("1"),
		UUID:            "1",
		Hostname:        "foo.local",
		PrimaryIP:       "192.168.1.1",
		PrimaryMac:      "30-65-EC-6F-C4-58",
	})
	require.NoError(t, err)
	require.NotNil(t, host)

	err = ds.UpdateHost(context.Background(), host)
	require.NoError(t, err)

	host, err = ds.Host(context.Background(), host.ID)
	require.NoError(t, err)
	assert.Len(t, host.Users, 0)

	u1 := fleet.HostUser{
		Username:  "user",
		Type:      "aaa",
		GroupName: "group",
		Shell:     "shell",
	}
	u2 := fleet.HostUser{
		Username:  "user2",
		Type:      "aaa",
		GroupName: "group",
		Shell:     "shell",
	}
	hostUsers := []fleet.HostUser{u1, u2}

	err = ds.SaveHostUsers(context.Background(), host.ID, hostUsers)
	require.NoError(t, err)

	host, err = ds.Host(context.Background(), host.ID)
	require.NoError(t, err)
	require.Len(t, host.Users, 2)
	test.ElementsMatchSkipID(t, host.Users, []fleet.HostUser{u1, u2})

	// remove u1 user
	hostUsers = []fleet.HostUser{u2}
	err = ds.SaveHostUsers(context.Background(), host.ID, hostUsers)
	require.NoError(t, err)

	host, err = ds.Host(context.Background(), host.ID)
	require.NoError(t, err)
	require.Len(t, host.Users, 1)
	assert.Equal(t, host.Users[0].Uid, u2.Uid)
}

func addHostSeenLast(t *testing.T, ds fleet.Datastore, i, days int) {
	host, err := ds.NewHost(context.Background(), &fleet.Host{
		DetailUpdatedAt: time.Now(),
		LabelUpdatedAt:  time.Now(),
		PolicyUpdatedAt: time.Now(),
		SeenTime:        time.Now().Add(-1 * time.Duration(days) * 24 * time.Hour),
		OsqueryHostID:   ptr.String(fmt.Sprintf("%d", i)),
		NodeKey:         ptr.String(fmt.Sprintf("%d", i)),
		UUID:            fmt.Sprintf("%d", i),
		Hostname:        fmt.Sprintf("foo.local%d", i),
		PrimaryIP:       fmt.Sprintf("192.168.1.%d", i),
		PrimaryMac:      fmt.Sprintf("30-65-EC-6F-C4-5%d", i),
	})
	require.NoError(t, err)
	require.NotNil(t, host)
}

func testHostsTotalAndUnseenSince(t *testing.T, ds *Datastore) {
	addHostSeenLast(t, ds, 1, 0)

	total, unseen, err := ds.TotalAndUnseenHostsSince(context.Background(), 1)
	require.NoError(t, err)
	assert.Equal(t, 1, total)
	assert.Equal(t, 0, unseen)

	addHostSeenLast(t, ds, 2, 2)
	addHostSeenLast(t, ds, 3, 4)

	total, unseen, err = ds.TotalAndUnseenHostsSince(context.Background(), 1)
	require.NoError(t, err)
	assert.Equal(t, 3, total)
	assert.Equal(t, 2, unseen)

	// host not counted as unseen if less than a full 24 hours has passed
	_, err = ds.writer(context.Background()).ExecContext(context.Background(), `UPDATE host_seen_times SET seen_time = ? WHERE host_id = 2`, time.Now().Add(-1*time.Duration(1)*86399*time.Second))
	require.NoError(t, err)

	total, unseen, err = ds.TotalAndUnseenHostsSince(context.Background(), 1)
	require.NoError(t, err)
	assert.Equal(t, 3, total)
	assert.Equal(t, 1, unseen)

	// host counted as unseen if more than 24 hours has passed
	_, err = ds.writer(context.Background()).ExecContext(context.Background(), `UPDATE host_seen_times SET seen_time = ? WHERE host_id = 2`, time.Now().Add(-1*time.Duration(1)*86401*time.Second))
	require.NoError(t, err)

	total, unseen, err = ds.TotalAndUnseenHostsSince(context.Background(), 1)
	require.NoError(t, err)
	assert.Equal(t, 3, total)
	assert.Equal(t, 2, unseen)
}

func testHostsListByPolicy(t *testing.T, ds *Datastore) {
	user1 := test.NewUser(t, ds, "Alice", "alice@example.com", true)
	for i := 0; i < 10; i++ {
		_, err := ds.NewHost(context.Background(), &fleet.Host{
			DetailUpdatedAt: time.Now(),
			LabelUpdatedAt:  time.Now(),
			PolicyUpdatedAt: time.Now(),
			SeenTime:        time.Now().Add(-time.Duration(i) * time.Minute),
			OsqueryHostID:   ptr.String(strconv.Itoa(i)),
			NodeKey:         ptr.String(fmt.Sprintf("%d", i)),
			UUID:            fmt.Sprintf("%d", i),
			Hostname:        fmt.Sprintf("foo.local%d", i),
		})
		require.NoError(t, err)
	}

	filter := fleet.TeamFilter{User: test.UserAdmin}

	q := test.NewQuery(t, ds, nil, "query1", "select 1", 0, true)
	p, err := ds.NewGlobalPolicy(context.Background(), &user1.ID, fleet.PolicyPayload{
		QueryID: &q.ID,
	})
	require.NoError(t, err)

	// When policy response is null, we list all hosts that haven't reported at all for the policy, or errored out
	hosts := listHostsCheckCount(t, ds, filter, fleet.HostListOptions{PolicyIDFilter: &p.ID}, 10)
	require.Len(t, hosts, 10)

	h1 := hosts[0]
	h2 := hosts[1]

	hosts = listHostsCheckCount(t, ds, filter, fleet.HostListOptions{PolicyIDFilter: &p.ID, PolicyResponseFilter: ptr.Bool(true)}, 0)
	require.Len(t, hosts, 0)

	hosts = listHostsCheckCount(t, ds, filter, fleet.HostListOptions{PolicyIDFilter: &p.ID, PolicyResponseFilter: ptr.Bool(false)}, 0)
	require.Len(t, hosts, 0)

	// Make one host pass the policy and another not pass
	require.NoError(t, ds.RecordPolicyQueryExecutions(context.Background(), h1, map[uint]*bool{1: ptr.Bool(true)}, time.Now(), false))
	require.NoError(t, ds.RecordPolicyQueryExecutions(context.Background(), h2, map[uint]*bool{1: ptr.Bool(false)}, time.Now(), false))

	hosts = listHostsCheckCount(t, ds, filter, fleet.HostListOptions{PolicyIDFilter: &p.ID, PolicyResponseFilter: ptr.Bool(true)}, 1)
	require.Len(t, hosts, 1)
	assert.Equal(t, h1.ID, hosts[0].ID)

	hosts = listHostsCheckCount(t, ds, filter, fleet.HostListOptions{PolicyIDFilter: &p.ID, PolicyResponseFilter: ptr.Bool(false)}, 1)
	require.Len(t, hosts, 1)
	assert.Equal(t, h2.ID, hosts[0].ID)

	hosts = listHostsCheckCount(t, ds, filter, fleet.HostListOptions{PolicyIDFilter: &p.ID}, 8)
	require.Len(t, hosts, 8)
}

func testHostsListBySoftware(t *testing.T, ds *Datastore) {
	for i := 0; i < 10; i++ {
		_, err := ds.NewHost(context.Background(), &fleet.Host{
			DetailUpdatedAt: time.Now(),
			LabelUpdatedAt:  time.Now(),
			PolicyUpdatedAt: time.Now(),
			SeenTime:        time.Now().Add(-time.Duration(i) * time.Minute),
			OsqueryHostID:   ptr.String(strconv.Itoa(i)),
			NodeKey:         ptr.String(fmt.Sprintf("%d", i)),
			UUID:            fmt.Sprintf("%d", i),
			Hostname:        fmt.Sprintf("foo.local%d", i),
		})
		require.NoError(t, err)
	}

	filter := fleet.TeamFilter{User: test.UserAdmin}

	hosts := listHostsCheckCount(t, ds, filter, fleet.HostListOptions{}, 10)

	software := []fleet.Software{
		{Name: "foo", Version: "0.0.2", Source: "chrome_extensions"},
		{Name: "foo", Version: "0.0.3", Source: "chrome_extensions"},
		{Name: "bar", Version: "0.0.3", Source: "deb_packages", BundleIdentifier: "com.some.identifier"},
	}
	host1 := hosts[0]
	host2 := hosts[1]
	host3 := hosts[2]
	_, err := ds.UpdateHostSoftware(context.Background(), host1.ID, software)
	require.NoError(t, err)
	_, err = ds.UpdateHostSoftware(context.Background(), host2.ID, software)
	require.NoError(t, err)
	// host 3 only has foo v0.0.3
	_, err = ds.UpdateHostSoftware(context.Background(), host3.ID, software[1:2])
	require.NoError(t, err)

	// reconcile software, will sync software titles
	err = ds.ReconcileSoftwareTitles(context.Background())
	require.NoError(t, err)

	var fooV002ID uint
	ExecAdhocSQL(t, ds, func(q sqlx.ExtContext) error {
		return sqlx.GetContext(context.Background(), q, &fooV002ID,
			"SELECT id FROM software WHERE name = ? AND source = ? AND version = ?", "foo", "chrome_extensions", "0.0.2")
	})

	var fooTitleID uint
	ExecAdhocSQL(t, ds, func(q sqlx.ExtContext) error {
		return sqlx.GetContext(context.Background(), q, &fooTitleID,
			"SELECT id FROM software_titles WHERE name = ? AND source = ?", "foo", "chrome_extensions")
	})

	require.NoError(t, ds.LoadHostSoftware(context.Background(), host1, false))
	require.NoError(t, ds.LoadHostSoftware(context.Background(), host2, false))

	// software_id is foo v0.0.2
	hosts = listHostsCheckCount(t, ds, filter, fleet.HostListOptions{SoftwareIDFilter: &fooV002ID}, 2)
	require.Len(t, hosts, 2)
	got := []uint{hosts[0].ID, hosts[1].ID}
	require.ElementsMatch(t, []uint{host1.ID, host2.ID}, got)

	// software_version_id is foo v0.0.2 (works exacty the same)
	hosts = listHostsCheckCount(t, ds, filter, fleet.HostListOptions{SoftwareVersionIDFilter: &fooV002ID}, 2)
	require.Len(t, hosts, 2)
	got = []uint{hosts[0].ID, hosts[1].ID}
	require.ElementsMatch(t, []uint{host1.ID, host2.ID}, got)

	// unknown software_id
	hosts = listHostsCheckCount(t, ds, filter, fleet.HostListOptions{SoftwareIDFilter: ptr.Uint(fooV002ID + 100)}, 0)
	require.Len(t, hosts, 0)

	// unknown software_version_id
	hosts = listHostsCheckCount(t, ds, filter, fleet.HostListOptions{SoftwareVersionIDFilter: ptr.Uint(fooV002ID + 100)}, 0)
	require.Len(t, hosts, 0)

	// software_title_id is foo (any version)
	hosts = listHostsCheckCount(t, ds, filter, fleet.HostListOptions{SoftwareTitleIDFilter: &fooTitleID}, 3)
	require.Len(t, hosts, 3)
	got = []uint{hosts[0].ID, hosts[1].ID, hosts[2].ID}
	require.ElementsMatch(t, []uint{host1.ID, host2.ID, host3.ID}, got)

	// unknown software_title_id
	hosts = listHostsCheckCount(t, ds, filter, fleet.HostListOptions{SoftwareTitleIDFilter: ptr.Uint(fooTitleID + 100)}, 0)
	require.Len(t, hosts, 0)
}

func testHostsListBySoftwareChangedAt(t *testing.T, ds *Datastore) {
	for i := 0; i < 10; i++ {
		_, err := ds.NewHost(context.Background(), &fleet.Host{
			DetailUpdatedAt: time.Now(),
			LabelUpdatedAt:  time.Now(),
			PolicyUpdatedAt: time.Now(),
			SeenTime:        time.Now().Add(-time.Duration(i) * time.Minute),
			OsqueryHostID:   ptr.String(strconv.Itoa(i)),
			NodeKey:         ptr.String(fmt.Sprintf("%d", i)),
			UUID:            fmt.Sprintf("%d", i),
			Hostname:        fmt.Sprintf("foo.local%d", i),
		})
		require.NoError(t, err)
	}

	filter := fleet.TeamFilter{User: test.UserAdmin}

	hosts := listHostsCheckCount(t, ds, filter, fleet.HostListOptions{}, 10)
	require.Equal(t, hosts[0].SoftwareUpdatedAt, hosts[0].CreatedAt)

	host, err := ds.Host(context.Background(), hosts[0].ID)
	require.NoError(t, err)
	require.Equal(t, host.SoftwareUpdatedAt, host.CreatedAt)

	host, err = ds.HostByIdentifier(context.Background(), *hosts[0].OsqueryHostID)
	require.NoError(t, err)
	require.Equal(t, host.SoftwareUpdatedAt, host.CreatedAt)

	foundHosts, err := ds.SearchHosts(context.Background(), filter, "foo.local0")
	require.NoError(t, err)
	require.Len(t, foundHosts, 1)
	require.Equal(t, foundHosts[0].SoftwareUpdatedAt, foundHosts[0].CreatedAt)

	software := []fleet.Software{
		{Name: "foo", Version: "0.0.2", Source: "chrome_extensions"},
		{Name: "foo", Version: "0.0.3", Source: "chrome_extensions"},
		{Name: "bar", Version: "0.0.3", Source: "deb_packages", BundleIdentifier: "com.some.identifier"},
	}
	host1 := hosts[2]
	host2 := hosts[7]

	// need to sleep because timestamps have a 1 second resolution, otherwise it'll be a flaky test
	time.Sleep(1 * time.Second)
	_, err = ds.UpdateHostSoftware(context.Background(), host1.ID, software)
	require.NoError(t, err)
	time.Sleep(1 * time.Second)
	_, err = ds.UpdateHostSoftware(context.Background(), host2.ID, software)
	require.NoError(t, err)

	// if we update the host again with the same software, host2 will still be the one with the latest updated at
	// because nothing changed
	_, err = ds.UpdateHostSoftware(context.Background(), host1.ID, software)
	require.NoError(t, err)

	hosts, err = ds.ListHosts(context.Background(), filter, fleet.HostListOptions{
		ListOptions: fleet.ListOptions{OrderKey: "software_updated_at", OrderDirection: fleet.OrderDescending},
	})
	require.NoError(t, err)

	require.Len(t, hosts, 10)
	require.Equal(t, host2.ID, hosts[0].ID)
	require.Equal(t, host1.ID, hosts[1].ID)

	host, err = ds.Host(context.Background(), hosts[0].ID)
	require.NoError(t, err)
	require.Greater(t, host.SoftwareUpdatedAt, host.CreatedAt)

	host, err = ds.HostByIdentifier(context.Background(), *hosts[0].OsqueryHostID)
	require.NoError(t, err)
	require.Greater(t, host.SoftwareUpdatedAt, host.CreatedAt)

	foundHosts, err = ds.SearchHosts(context.Background(), filter, "foo.local2")
	require.NoError(t, err)
	require.Len(t, foundHosts, 1)
	require.Greater(t, foundHosts[0].SoftwareUpdatedAt, foundHosts[0].CreatedAt)
}

func testHostsListByOperatingSystemID(t *testing.T, ds *Datastore) {
	// seed hosts
	hostsByID := make(map[uint]fleet.Host)
	for i := 0; i < 9; i++ {
		h, err := ds.NewHost(context.Background(), &fleet.Host{
			DetailUpdatedAt: time.Now(),
			LabelUpdatedAt:  time.Now(),
			PolicyUpdatedAt: time.Now(),
			SeenTime:        time.Now().Add(-time.Duration(i) * time.Minute),
			OsqueryHostID:   ptr.String(strconv.Itoa(i)),
			NodeKey:         ptr.String(fmt.Sprintf("%d", i)),
			UUID:            fmt.Sprintf("%d", i),
			Hostname:        fmt.Sprintf("foo.local%d", i),
		})
		require.NoError(t, err)
		hostsByID[h.ID] = *h
	}

	// seed operating systems
	seeds := []fleet.OperatingSystem{
		{Name: "CentOS", Version: "8.0.0", Platform: "rhel", KernelVersion: "5.10.76-linuxkit"},
		{Name: "Ubuntu", Version: "20.4.0 LTS", Platform: "ubuntu", KernelVersion: "5.10.76-linuxkit"},
		{Name: "Ubuntu", Version: "20.5.0 LTS", Platform: "ubuntu", KernelVersion: "5.10.76-linuxkit"},
	}
	var hostIDsCentOS []uint
	var hostsIDsUbuntu20_4 []uint
	var hostsIDsUbuntu20_5 []uint
	for _, h := range hostsByID {
		r := h.ID % 3
		err := ds.UpdateHostOperatingSystem(context.Background(), h.ID, seeds[r])
		require.NoError(t, err)
		switch r {
		case 0:
			hostIDsCentOS = append(hostIDsCentOS, h.ID)
		case 1:
			hostsIDsUbuntu20_4 = append(hostsIDsUbuntu20_4, h.ID)
		case 2:
			hostsIDsUbuntu20_5 = append(hostsIDsUbuntu20_5, h.ID)
		}
	}

	storedOSs, err := ds.ListOperatingSystems(context.Background())
	require.NoError(t, err)
	require.Len(t, storedOSs, 3)
	storedOSByNameVers := make(map[string]fleet.OperatingSystem)
	for _, os := range storedOSs {
		storedOSByNameVers[fmt.Sprintf("%s %s", os.Name, os.Version)] = os
	}

	// filter by id of Ubuntu 20.4.0
	hosts := listHostsCheckCount(t, ds, fleet.TeamFilter{User: test.UserAdmin}, fleet.HostListOptions{OSIDFilter: ptr.Uint(storedOSByNameVers["Ubuntu 20.4.0 LTS"].ID)}, 3)
	for _, h := range hosts {
		require.Contains(t, hostsIDsUbuntu20_4, h.ID)
	}

	// filter by id of Ubuntu 20.5.0
	hosts = listHostsCheckCount(t, ds, fleet.TeamFilter{User: test.UserAdmin}, fleet.HostListOptions{OSIDFilter: ptr.Uint(storedOSByNameVers["Ubuntu 20.5.0 LTS"].ID)}, 3)
	for _, h := range hosts {
		require.Contains(t, hostsIDsUbuntu20_5, h.ID)
	}

	// filter by id of CentOS 8.0.0
	hosts = listHostsCheckCount(t, ds, fleet.TeamFilter{User: test.UserAdmin}, fleet.HostListOptions{OSIDFilter: ptr.Uint(storedOSByNameVers["CentOS 8.0.0"].ID)}, 3)
	for _, h := range hosts {
		require.Contains(t, hostIDsCentOS, h.ID)
	}
}

func testHostsListByOSNameAndVersion(t *testing.T, ds *Datastore) {
	// seed hosts
	hostsByID := make(map[uint]fleet.Host)
	for i := 0; i < 9; i++ {
		h, err := ds.NewHost(context.Background(), &fleet.Host{
			DetailUpdatedAt: time.Now(),
			LabelUpdatedAt:  time.Now(),
			PolicyUpdatedAt: time.Now(),
			SeenTime:        time.Now().Add(-time.Duration(i) * time.Minute),
			OsqueryHostID:   ptr.String(strconv.Itoa(i)),
			NodeKey:         ptr.String(fmt.Sprintf("%d", i)),
			UUID:            fmt.Sprintf("%d", i),
			Hostname:        fmt.Sprintf("foo.local%d", i),
		})
		require.NoError(t, err)
		hostsByID[h.ID] = *h
	}

	// seed operating systems
	seeds := []fleet.OperatingSystem{
		{Name: "macOS", Version: "12.5.1", Arch: "x86_64", Platform: "darwin", KernelVersion: "21.4.0"},
		{Name: "macOS", Version: "12.5.1", Arch: "arm64", Platform: "darwin", KernelVersion: "21.4.0"},
		{Name: "macOS", Version: "12.5.2", Arch: "x86_64", Platform: "darwin", KernelVersion: "21.4.0"},
	}
	var hostIDs_12_5_1_X86 []uint
	var hostIDs_12_5_1_ARM []uint
	var hostIDs_12_5_2_X86 []uint
	for _, h := range hostsByID {
		r := h.ID % 3
		err := ds.UpdateHostOperatingSystem(context.Background(), h.ID, seeds[r])
		require.NoError(t, err)
		switch r {
		case 0:
			hostIDs_12_5_1_X86 = append(hostIDs_12_5_1_X86, h.ID)
		case 1:
			hostIDs_12_5_1_ARM = append(hostIDs_12_5_1_ARM, h.ID)
		case 2:
			hostIDs_12_5_2_X86 = append(hostIDs_12_5_2_X86, h.ID)
		}
	}

	storedOSs, err := ds.ListOperatingSystems(context.Background())
	require.NoError(t, err)
	require.Len(t, storedOSs, 3)
	storedOSByNameVersArch := make(map[string]fleet.OperatingSystem)
	for _, os := range storedOSs {
		storedOSByNameVersArch[fmt.Sprintf("%s %s %s", os.Name, os.Version, os.Arch)] = os
	}

	// filter by id of macOS 12.5.1 (x86_64)
	hosts := listHostsCheckCount(t, ds, fleet.TeamFilter{User: test.UserAdmin}, fleet.HostListOptions{OSIDFilter: ptr.Uint(storedOSByNameVersArch["macOS 12.5.1 x86_64"].ID)}, 3)
	for _, h := range hosts {
		require.Contains(t, hostIDs_12_5_1_X86, h.ID)
	}

	// filter by id of macOS 12.5.1 (arm64)
	hosts = listHostsCheckCount(t, ds, fleet.TeamFilter{User: test.UserAdmin}, fleet.HostListOptions{OSIDFilter: ptr.Uint(storedOSByNameVersArch["macOS 12.5.1 arm64"].ID)}, 3)
	for _, h := range hosts {
		require.Contains(t, hostIDs_12_5_1_ARM, h.ID)
	}

	// filter by name and version of macOS 12.5.1 includes both x86_64 and arm64 architectures
	hosts = listHostsCheckCount(t, ds, fleet.TeamFilter{User: test.UserAdmin}, fleet.HostListOptions{OSNameFilter: ptr.String("macOS"), OSVersionFilter: ptr.String("12.5.1")}, 6)
	var testHostIDs []uint
	testHostIDs = append(testHostIDs, hostIDs_12_5_1_X86...)
	testHostIDs = append(testHostIDs, hostIDs_12_5_1_ARM...)
	for _, h := range hosts {
		require.Contains(t, testHostIDs, h.ID)
	}

	// filter by id of macOS 12.5.2 (x86_64)
	hosts = listHostsCheckCount(t, ds, fleet.TeamFilter{User: test.UserAdmin}, fleet.HostListOptions{OSIDFilter: ptr.Uint(storedOSByNameVersArch["macOS 12.5.2 x86_64"].ID)}, 3)
	for _, h := range hosts {
		require.Contains(t, hostIDs_12_5_2_X86, h.ID)
	}

	// filter by name and version of macOS 12.5.2
	hosts = listHostsCheckCount(t, ds, fleet.TeamFilter{User: test.UserAdmin}, fleet.HostListOptions{OSNameFilter: ptr.String("macOS"), OSVersionFilter: ptr.String("12.5.2")}, 3)
	for _, h := range hosts {
		require.Contains(t, hostIDs_12_5_2_X86, h.ID)
	}
}

func testHostsListMacOSSettingsDiskEncryptionStatus(t *testing.T, ds *Datastore) {
	ctx := context.Background()

	// seed hosts
	var hosts []*fleet.Host
	for i := 0; i < 10; i++ {
		h, err := ds.NewHost(context.Background(), &fleet.Host{
			DetailUpdatedAt: time.Now(),
			LabelUpdatedAt:  time.Now(),
			PolicyUpdatedAt: time.Now(),
			SeenTime:        time.Now().Add(-time.Duration(i) * time.Minute),
			OsqueryHostID:   ptr.String(strconv.Itoa(i)),
			NodeKey:         ptr.String(fmt.Sprintf("%d", i)),
			UUID:            fmt.Sprintf("%d", i),
			Hostname:        fmt.Sprintf("foo.local%d", i),
		})
		require.NoError(t, err)
		hosts = append(hosts, h)
	}

	// set up data
	noTeamFVProfile, err := ds.NewMDMAppleConfigProfile(ctx, *generateCP("filevault-1", "com.fleetdm.fleet.mdm.filevault", 0))
	require.NoError(t, err)

	// verifying status
	upsertHostCPs([]*fleet.Host{hosts[0], hosts[1]}, []*fleet.MDMAppleConfigProfile{noTeamFVProfile}, fleet.MDMOperationTypeInstall, &fleet.MDMDeliveryVerifying, ctx, ds, t)
	oneMinuteAfterThreshold := time.Now().Add(+1 * time.Minute)
	createDiskEncryptionRecord(ctx, ds, t, hosts[0].ID, "key-1", true, oneMinuteAfterThreshold)
	createDiskEncryptionRecord(ctx, ds, t, hosts[1].ID, "key-1", true, oneMinuteAfterThreshold)

	listHostsCheckCount(t, ds, fleet.TeamFilter{User: test.UserAdmin}, fleet.HostListOptions{MacOSSettingsDiskEncryptionFilter: fleet.DiskEncryptionVerifying}, 2)
	listHostsCheckCount(t, ds, fleet.TeamFilter{User: test.UserAdmin}, fleet.HostListOptions{MacOSSettingsDiskEncryptionFilter: fleet.DiskEncryptionVerified}, 0)
	listHostsCheckCount(t, ds, fleet.TeamFilter{User: test.UserAdmin}, fleet.HostListOptions{MacOSSettingsDiskEncryptionFilter: fleet.DiskEncryptionActionRequired}, 0)
	listHostsCheckCount(t, ds, fleet.TeamFilter{User: test.UserAdmin}, fleet.HostListOptions{MacOSSettingsDiskEncryptionFilter: fleet.DiskEncryptionEnforcing}, 0)
	listHostsCheckCount(t, ds, fleet.TeamFilter{User: test.UserAdmin}, fleet.HostListOptions{MacOSSettingsDiskEncryptionFilter: fleet.DiskEncryptionFailed}, 0)
	listHostsCheckCount(t, ds, fleet.TeamFilter{User: test.UserAdmin}, fleet.HostListOptions{MacOSSettingsDiskEncryptionFilter: fleet.DiskEncryptionRemovingEnforcement}, 0)

	// action required status
	upsertHostCPs(
		[]*fleet.Host{hosts[2], hosts[3]},
		[]*fleet.MDMAppleConfigProfile{noTeamFVProfile},
		fleet.MDMOperationTypeInstall,
		&fleet.MDMDeliveryVerifying, ctx, ds, t,
	)
	err = ds.SetHostsDiskEncryptionKeyStatus(ctx, []uint{hosts[2].ID}, false, oneMinuteAfterThreshold)
	require.NoError(t, err)
	err = ds.SetHostsDiskEncryptionKeyStatus(ctx, []uint{hosts[3].ID}, false, oneMinuteAfterThreshold)
	require.NoError(t, err)

	listHostsCheckCount(t, ds, fleet.TeamFilter{User: test.UserAdmin}, fleet.HostListOptions{MacOSSettingsDiskEncryptionFilter: fleet.DiskEncryptionVerifying}, 2)
	listHostsCheckCount(t, ds, fleet.TeamFilter{User: test.UserAdmin}, fleet.HostListOptions{MacOSSettingsDiskEncryptionFilter: fleet.DiskEncryptionVerified}, 0)
	listHostsCheckCount(t, ds, fleet.TeamFilter{User: test.UserAdmin}, fleet.HostListOptions{MacOSSettingsDiskEncryptionFilter: fleet.DiskEncryptionActionRequired}, 2)
	listHostsCheckCount(t, ds, fleet.TeamFilter{User: test.UserAdmin}, fleet.HostListOptions{MacOSSettingsDiskEncryptionFilter: fleet.DiskEncryptionEnforcing}, 0)
	listHostsCheckCount(t, ds, fleet.TeamFilter{User: test.UserAdmin}, fleet.HostListOptions{MacOSSettingsDiskEncryptionFilter: fleet.DiskEncryptionFailed}, 0)
	listHostsCheckCount(t, ds, fleet.TeamFilter{User: test.UserAdmin}, fleet.HostListOptions{MacOSSettingsDiskEncryptionFilter: fleet.DiskEncryptionRemovingEnforcement}, 0)

	// enforcing status

	// host profile status is `pending`
	upsertHostCPs(
		[]*fleet.Host{hosts[4]},
		[]*fleet.MDMAppleConfigProfile{noTeamFVProfile},
		fleet.MDMOperationTypeInstall,
		&fleet.MDMDeliveryPending, ctx, ds, t,
	)

	listHostsCheckCount(t, ds, fleet.TeamFilter{User: test.UserAdmin}, fleet.HostListOptions{MacOSSettingsDiskEncryptionFilter: fleet.DiskEncryptionVerifying}, 2)
	listHostsCheckCount(t, ds, fleet.TeamFilter{User: test.UserAdmin}, fleet.HostListOptions{MacOSSettingsDiskEncryptionFilter: fleet.DiskEncryptionVerified}, 0)
	listHostsCheckCount(t, ds, fleet.TeamFilter{User: test.UserAdmin}, fleet.HostListOptions{MacOSSettingsDiskEncryptionFilter: fleet.DiskEncryptionActionRequired}, 2)
	listHostsCheckCount(t, ds, fleet.TeamFilter{User: test.UserAdmin}, fleet.HostListOptions{MacOSSettingsDiskEncryptionFilter: fleet.DiskEncryptionEnforcing}, 1)
	listHostsCheckCount(t, ds, fleet.TeamFilter{User: test.UserAdmin}, fleet.HostListOptions{MacOSSettingsDiskEncryptionFilter: fleet.DiskEncryptionFailed}, 0)
	listHostsCheckCount(t, ds, fleet.TeamFilter{User: test.UserAdmin}, fleet.HostListOptions{MacOSSettingsDiskEncryptionFilter: fleet.DiskEncryptionRemovingEnforcement}, 0)

	// host profile status does not exist
	upsertHostCPs(
		[]*fleet.Host{hosts[5]},
		[]*fleet.MDMAppleConfigProfile{noTeamFVProfile},
		fleet.MDMOperationTypeInstall,
		nil, ctx, ds, t,
	)

	listHostsCheckCount(t, ds, fleet.TeamFilter{User: test.UserAdmin}, fleet.HostListOptions{MacOSSettingsDiskEncryptionFilter: fleet.DiskEncryptionVerifying}, 2)
	listHostsCheckCount(t, ds, fleet.TeamFilter{User: test.UserAdmin}, fleet.HostListOptions{MacOSSettingsDiskEncryptionFilter: fleet.DiskEncryptionVerified}, 0)
	listHostsCheckCount(t, ds, fleet.TeamFilter{User: test.UserAdmin}, fleet.HostListOptions{MacOSSettingsDiskEncryptionFilter: fleet.DiskEncryptionActionRequired}, 2)
	listHostsCheckCount(t, ds, fleet.TeamFilter{User: test.UserAdmin}, fleet.HostListOptions{MacOSSettingsDiskEncryptionFilter: fleet.DiskEncryptionEnforcing}, 2)
	listHostsCheckCount(t, ds, fleet.TeamFilter{User: test.UserAdmin}, fleet.HostListOptions{MacOSSettingsDiskEncryptionFilter: fleet.DiskEncryptionFailed}, 0)
	listHostsCheckCount(t, ds, fleet.TeamFilter{User: test.UserAdmin}, fleet.HostListOptions{MacOSSettingsDiskEncryptionFilter: fleet.DiskEncryptionRemovingEnforcement}, 0)

	// host profile status is verifying but decryptable key field does not exist
	upsertHostCPs(
		[]*fleet.Host{hosts[6]},
		[]*fleet.MDMAppleConfigProfile{noTeamFVProfile},
		fleet.MDMOperationTypeInstall,
		&fleet.MDMDeliveryPending, ctx, ds, t,
	)
	err = ds.SetHostsDiskEncryptionKeyStatus(ctx, []uint{hosts[6].ID}, false, oneMinuteAfterThreshold)
	require.NoError(t, err)

	listHostsCheckCount(t, ds, fleet.TeamFilter{User: test.UserAdmin}, fleet.HostListOptions{MacOSSettingsDiskEncryptionFilter: fleet.DiskEncryptionVerifying}, 2)
	listHostsCheckCount(t, ds, fleet.TeamFilter{User: test.UserAdmin}, fleet.HostListOptions{MacOSSettingsDiskEncryptionFilter: fleet.DiskEncryptionVerified}, 0)
	listHostsCheckCount(t, ds, fleet.TeamFilter{User: test.UserAdmin}, fleet.HostListOptions{MacOSSettingsDiskEncryptionFilter: fleet.DiskEncryptionActionRequired}, 2)
	listHostsCheckCount(t, ds, fleet.TeamFilter{User: test.UserAdmin}, fleet.HostListOptions{MacOSSettingsDiskEncryptionFilter: fleet.DiskEncryptionEnforcing}, 3)
	listHostsCheckCount(t, ds, fleet.TeamFilter{User: test.UserAdmin}, fleet.HostListOptions{MacOSSettingsDiskEncryptionFilter: fleet.DiskEncryptionFailed}, 0)
	listHostsCheckCount(t, ds, fleet.TeamFilter{User: test.UserAdmin}, fleet.HostListOptions{MacOSSettingsDiskEncryptionFilter: fleet.DiskEncryptionRemovingEnforcement}, 0)

	// failed status
	upsertHostCPs([]*fleet.Host{hosts[7], hosts[8]}, []*fleet.MDMAppleConfigProfile{noTeamFVProfile}, fleet.MDMOperationTypeInstall, &fleet.MDMDeliveryFailed, ctx, ds, t)

	listHostsCheckCount(t, ds, fleet.TeamFilter{User: test.UserAdmin}, fleet.HostListOptions{MacOSSettingsDiskEncryptionFilter: fleet.DiskEncryptionVerifying}, 2)
	listHostsCheckCount(t, ds, fleet.TeamFilter{User: test.UserAdmin}, fleet.HostListOptions{MacOSSettingsDiskEncryptionFilter: fleet.DiskEncryptionVerified}, 0)
	listHostsCheckCount(t, ds, fleet.TeamFilter{User: test.UserAdmin}, fleet.HostListOptions{MacOSSettingsDiskEncryptionFilter: fleet.DiskEncryptionActionRequired}, 2)
	listHostsCheckCount(t, ds, fleet.TeamFilter{User: test.UserAdmin}, fleet.HostListOptions{MacOSSettingsDiskEncryptionFilter: fleet.DiskEncryptionEnforcing}, 3)
	listHostsCheckCount(t, ds, fleet.TeamFilter{User: test.UserAdmin}, fleet.HostListOptions{MacOSSettingsDiskEncryptionFilter: fleet.DiskEncryptionFailed}, 2)
	listHostsCheckCount(t, ds, fleet.TeamFilter{User: test.UserAdmin}, fleet.HostListOptions{MacOSSettingsDiskEncryptionFilter: fleet.DiskEncryptionRemovingEnforcement}, 0)

	// removing enforcement status
	upsertHostCPs([]*fleet.Host{hosts[9]}, []*fleet.MDMAppleConfigProfile{noTeamFVProfile}, fleet.MDMOperationTypeRemove, &fleet.MDMDeliveryPending, ctx, ds, t)

	listHostsCheckCount(t, ds, fleet.TeamFilter{User: test.UserAdmin}, fleet.HostListOptions{MacOSSettingsDiskEncryptionFilter: fleet.DiskEncryptionVerifying}, 2)
	listHostsCheckCount(t, ds, fleet.TeamFilter{User: test.UserAdmin}, fleet.HostListOptions{MacOSSettingsDiskEncryptionFilter: fleet.DiskEncryptionVerified}, 0)
	listHostsCheckCount(t, ds, fleet.TeamFilter{User: test.UserAdmin}, fleet.HostListOptions{MacOSSettingsDiskEncryptionFilter: fleet.DiskEncryptionActionRequired}, 2)
	listHostsCheckCount(t, ds, fleet.TeamFilter{User: test.UserAdmin}, fleet.HostListOptions{MacOSSettingsDiskEncryptionFilter: fleet.DiskEncryptionEnforcing}, 3)
	listHostsCheckCount(t, ds, fleet.TeamFilter{User: test.UserAdmin}, fleet.HostListOptions{MacOSSettingsDiskEncryptionFilter: fleet.DiskEncryptionFailed}, 2)
	listHostsCheckCount(t, ds, fleet.TeamFilter{User: test.UserAdmin}, fleet.HostListOptions{MacOSSettingsDiskEncryptionFilter: fleet.DiskEncryptionRemovingEnforcement}, 1)

	// verified status
	upsertHostCPs([]*fleet.Host{hosts[0]}, []*fleet.MDMAppleConfigProfile{noTeamFVProfile}, fleet.MDMOperationTypeInstall, &fleet.MDMDeliveryVerified, ctx, ds, t)
	listHostsCheckCount(t, ds, fleet.TeamFilter{User: test.UserAdmin}, fleet.HostListOptions{MacOSSettingsDiskEncryptionFilter: fleet.DiskEncryptionVerifying}, 1)
	listHostsCheckCount(t, ds, fleet.TeamFilter{User: test.UserAdmin}, fleet.HostListOptions{MacOSSettingsDiskEncryptionFilter: fleet.DiskEncryptionVerified}, 1)
	listHostsCheckCount(t, ds, fleet.TeamFilter{User: test.UserAdmin}, fleet.HostListOptions{MacOSSettingsDiskEncryptionFilter: fleet.DiskEncryptionActionRequired}, 2)
	listHostsCheckCount(t, ds, fleet.TeamFilter{User: test.UserAdmin}, fleet.HostListOptions{MacOSSettingsDiskEncryptionFilter: fleet.DiskEncryptionEnforcing}, 3)
	listHostsCheckCount(t, ds, fleet.TeamFilter{User: test.UserAdmin}, fleet.HostListOptions{MacOSSettingsDiskEncryptionFilter: fleet.DiskEncryptionFailed}, 2)
	listHostsCheckCount(t, ds, fleet.TeamFilter{User: test.UserAdmin}, fleet.HostListOptions{MacOSSettingsDiskEncryptionFilter: fleet.DiskEncryptionRemovingEnforcement}, 1)
}

func testHostsListFailingPolicies(t *testing.T, ds *Datastore) {
	user1 := test.NewUser(t, ds, "Alice", "alice@example.com", true)
	for i := 0; i < 10; i++ {
		_, err := ds.NewHost(context.Background(), &fleet.Host{
			DetailUpdatedAt: time.Now(),
			LabelUpdatedAt:  time.Now(),
			PolicyUpdatedAt: time.Now(),
			SeenTime:        time.Now().Add(-time.Duration(i) * time.Minute),
			OsqueryHostID:   ptr.String(strconv.Itoa(i)),
			NodeKey:         ptr.String(fmt.Sprintf("%d", i)),
			UUID:            fmt.Sprintf("%d", i),
			Hostname:        fmt.Sprintf("foo.local%d", i),
		})
		require.NoError(t, err)
	}

	filter := fleet.TeamFilter{User: test.UserAdmin}

	q := test.NewQuery(t, ds, nil, "query1", "select 1", 0, true)
	q2 := test.NewQuery(t, ds, nil, "query2", "select 1", 0, true)
	p, err := ds.NewGlobalPolicy(context.Background(), &user1.ID, fleet.PolicyPayload{
		QueryID: &q.ID,
	})
	require.NoError(t, err)
	p2, err := ds.NewGlobalPolicy(context.Background(), &user1.ID, fleet.PolicyPayload{
		QueryID: &q2.ID,
	})
	require.NoError(t, err)

	hosts := listHostsCheckCount(t, ds, filter, fleet.HostListOptions{}, 10)
	require.Len(t, hosts, 10)

	h1 := hosts[0]
	h2 := hosts[1]

	assert.Zero(t, h1.HostIssues.FailingPoliciesCount)
	assert.Zero(t, h1.HostIssues.TotalIssuesCount)
	assert.Zero(t, h2.HostIssues.FailingPoliciesCount)
	assert.Zero(t, h2.HostIssues.TotalIssuesCount)

	require.NoError(t, ds.RecordPolicyQueryExecutions(context.Background(), h1, map[uint]*bool{p.ID: ptr.Bool(true)}, time.Now(), false))

	require.NoError(t, ds.RecordPolicyQueryExecutions(context.Background(), h2, map[uint]*bool{p.ID: ptr.Bool(false), p2.ID: ptr.Bool(false)}, time.Now(), false))
	checkHostIssues(t, ds, hosts, filter, h2.ID, 2)

	require.NoError(t, ds.RecordPolicyQueryExecutions(context.Background(), h2, map[uint]*bool{p.ID: ptr.Bool(true), p2.ID: ptr.Bool(false)}, time.Now(), false))
	checkHostIssues(t, ds, hosts, filter, h2.ID, 1)

	require.NoError(t, ds.RecordPolicyQueryExecutions(context.Background(), h2, map[uint]*bool{p.ID: ptr.Bool(true), p2.ID: ptr.Bool(true)}, time.Now(), false))
	checkHostIssues(t, ds, hosts, filter, h2.ID, 0)

	require.NoError(t, ds.RecordPolicyQueryExecutions(context.Background(), h1, map[uint]*bool{p.ID: ptr.Bool(false)}, time.Now(), false))
	checkHostIssues(t, ds, hosts, filter, h1.ID, 1)

	checkHostIssuesWithOpts(t, ds, hosts, filter, h1.ID, fleet.HostListOptions{DisableFailingPolicies: true}, 0)
}

// This doesn't work when running the whole test suite, but helps inspect individual tests
func printReadsInTest(test func(t *testing.T, ds *Datastore)) func(t *testing.T, ds *Datastore) {
	return func(t *testing.T, ds *Datastore) {
		prevRead := getReads(t, ds)
		test(t, ds)
		newRead := getReads(t, ds)
		t.Log("Rows read in test:", newRead-prevRead)
	}
}

func getReads(t *testing.T, ds *Datastore) int {
	rows, err := ds.writer(context.Background()).Query("show engine innodb status")
	require.NoError(t, err)
	defer rows.Close()
	r := 0
	for rows.Next() {
		type_, name, status := "", "", ""
		require.NoError(t, rows.Scan(&type_, &name, &status))
		assert.Equal(t, type_, "InnoDB")
		m := regexp.MustCompile(`Number of rows inserted \d+, updated \d+, deleted \d+, read \d+`)
		rowsStr := m.FindString(status)
		nums := regexp.MustCompile(`\d+`)
		parts := nums.FindAllString(rowsStr, -1)
		require.Len(t, parts, 4)
		read, err := strconv.Atoi(parts[len(parts)-1])
		require.NoError(t, err)
		r = read
		break
	}
	require.NoError(t, rows.Err())
	return r
}

func testHostsReadsLessRows(t *testing.T, ds *Datastore) {
	t.Skip("flaky: https://github.com/fleetdm/fleet/issues/4270")

	user1 := test.NewUser(t, ds, "alice", "alice-123@example.com", true)
	var hosts []*fleet.Host
	for i := 0; i < 10; i++ {
		h, err := ds.NewHost(context.Background(), &fleet.Host{
			DetailUpdatedAt: time.Now(),
			LabelUpdatedAt:  time.Now(),
			PolicyUpdatedAt: time.Now(),
			SeenTime:        time.Now().Add(-time.Duration(i) * time.Minute),
			OsqueryHostID:   ptr.String(strconv.Itoa(i)),
			NodeKey:         ptr.String(fmt.Sprintf("%d", i)),
			UUID:            fmt.Sprintf("%d", i),
			Hostname:        fmt.Sprintf("foo.local%d", i),
		})
		require.NoError(t, err)
		hosts = append(hosts, h)
	}
	h1 := hosts[0]
	h2 := hosts[1]

	q := test.NewQuery(t, ds, nil, "query1", "select 1", 0, true)
	p, err := ds.NewGlobalPolicy(context.Background(), &user1.ID, fleet.PolicyPayload{
		QueryID: &q.ID,
	})
	require.NoError(t, err)

	require.NoError(t, ds.RecordPolicyQueryExecutions(context.Background(), h1, map[uint]*bool{p.ID: ptr.Bool(true)}, time.Now(), false))
	require.NoError(t, ds.RecordPolicyQueryExecutions(context.Background(), h2, map[uint]*bool{p.ID: ptr.Bool(false)}, time.Now(), false))

	prevRead := getReads(t, ds)
	h1WithExtras, err := ds.Host(context.Background(), h1.ID)
	require.NoError(t, err)
	newRead := getReads(t, ds)
	withExtraRowReads := newRead - prevRead

	prevRead = getReads(t, ds)
	h1WithoutExtras, err := ds.Host(context.Background(), h1.ID)
	require.NoError(t, err)
	newRead = getReads(t, ds)
	withoutExtraRowReads := newRead - prevRead

	t.Log("withExtraRowReads", withExtraRowReads)
	t.Log("withoutExtraRowReads", withoutExtraRowReads)
	assert.Less(t, withoutExtraRowReads, withExtraRowReads)

	assert.Equal(t, h1WithExtras.ID, h1WithoutExtras.ID)
	assert.Equal(t, h1WithExtras.OsqueryHostID, h1WithoutExtras.OsqueryHostID)
	assert.Equal(t, h1WithExtras.NodeKey, h1WithoutExtras.NodeKey)
	assert.Equal(t, h1WithExtras.UUID, h1WithoutExtras.UUID)
	assert.Equal(t, h1WithExtras.Hostname, h1WithoutExtras.Hostname)
}

func checkHostIssues(t *testing.T, ds *Datastore, hosts []*fleet.Host, filter fleet.TeamFilter, hid uint, expected int) {
	checkHostIssuesWithOpts(t, ds, hosts, filter, hid, fleet.HostListOptions{}, expected)
}

func checkHostIssuesWithOpts(t *testing.T, ds *Datastore, hosts []*fleet.Host, filter fleet.TeamFilter, hid uint, opts fleet.HostListOptions, expected int) {
	hosts = listHostsCheckCount(t, ds, filter, opts, 10)
	foundH2 := false
	var foundHost *fleet.Host
	for _, host := range hosts {
		if host.ID == hid {
			foundH2 = true
			foundHost = host
			break
		}
	}
	require.True(t, foundH2)
	assert.Equal(t, expected, foundHost.HostIssues.FailingPoliciesCount)
	assert.Equal(t, expected, foundHost.HostIssues.TotalIssuesCount)

	if opts.DisableFailingPolicies {
		return
	}

	hostById, err := ds.Host(context.Background(), hid)
	require.NoError(t, err)
	assert.Equal(t, expected, hostById.HostIssues.FailingPoliciesCount)
	assert.Equal(t, expected, hostById.HostIssues.TotalIssuesCount)
}

func testHostsUpdateTonsOfUsers(t *testing.T, ds *Datastore) {
	host1, err := ds.NewHost(context.Background(), &fleet.Host{
		DetailUpdatedAt: time.Now(),
		LabelUpdatedAt:  time.Now(),
		PolicyUpdatedAt: time.Now(),
		SeenTime:        time.Now(),
		NodeKey:         ptr.String("1"),
		UUID:            "1",
		Hostname:        "foo.local",
		PrimaryIP:       "192.168.1.1",
		PrimaryMac:      "30-65-EC-6F-C4-58",
		OsqueryHostID:   ptr.String("1"),
	})
	require.NoError(t, err)
	require.NotNil(t, host1)

	host2, err := ds.NewHost(context.Background(), &fleet.Host{
		DetailUpdatedAt: time.Now(),
		LabelUpdatedAt:  time.Now(),
		PolicyUpdatedAt: time.Now(),
		SeenTime:        time.Now(),
		NodeKey:         ptr.String("2"),
		UUID:            "2",
		Hostname:        "foo2.local",
		PrimaryIP:       "192.168.1.2",
		PrimaryMac:      "30-65-EC-6F-C4-58",
		OsqueryHostID:   ptr.String("2"),
	})
	require.NoError(t, err)
	require.NotNil(t, host2)

	ctx, cancelFunc := context.WithCancel(context.Background())
	defer cancelFunc()

	errCh := make(chan error)
	var count1 int32
	var count2 int32

	var wg sync.WaitGroup
	wg.Add(2)

	go func() {
		defer wg.Done()

		for {
			host1, err := ds.Host(context.Background(), host1.ID)
			if err != nil {
				errCh <- err
				return
			}

			u1 := fleet.HostUser{
				Uid:       42,
				Username:  "user",
				Type:      "aaa",
				GroupName: "group",
				Shell:     "shell",
			}
			u2 := fleet.HostUser{
				Uid:       43,
				Username:  "user2",
				Type:      "aaa",
				GroupName: "group",
				Shell:     "shell",
			}
			host1Users := []fleet.HostUser{u1, u2}
			host1.SeenTime = time.Now()
			host1Software := []fleet.Software{
				{Name: "foo", Version: "0.0.1", Source: "chrome_extensions"},
				{Name: "foo", Version: "0.0.3", Source: "chrome_extensions"},
			}
			host1Additional := json.RawMessage(`{"some":"thing"}`)

			if err = ds.UpdateHost(context.Background(), host1); err != nil {
				errCh <- err
				return
			}
			if err = ds.SaveHostUsers(context.Background(), host1.ID, host1Users); err != nil {
				errCh <- err
				return
			}
			if _, err = ds.UpdateHostSoftware(context.Background(), host1.ID, host1Software); err != nil {
				errCh <- err
				return
			}
			if err = ds.SaveHostAdditional(context.Background(), host1.ID, &host1Additional); err != nil {
				errCh <- err
				return
			}

			if atomic.AddInt32(&count1, 1) >= 100 {
				return
			}

			select {
			case <-ctx.Done():
				return
			default:
			}
		}
	}()

	go func() {
		defer wg.Done()

		for {
			host2, err := ds.Host(context.Background(), host2.ID)
			if err != nil {
				errCh <- err
				return
			}

			u1 := fleet.HostUser{
				Uid:       99,
				Username:  "user",
				Type:      "aaa",
				GroupName: "group",
				Shell:     "shell",
			}
			u2 := fleet.HostUser{
				Uid:       98,
				Username:  "user2",
				Type:      "aaa",
				GroupName: "group",
				Shell:     "shell",
			}
			host2Users := []fleet.HostUser{u1, u2}
			host2.SeenTime = time.Now()
			host2Software := []fleet.Software{
				{Name: "foo", Version: "0.0.1", Source: "chrome_extensions"},
				{Name: "foo4", Version: "0.0.3", Source: "chrome_extensions"},
			}
			host2Additional := json.RawMessage(`{"some":"thing"}`)

			if err = ds.UpdateHost(context.Background(), host2); err != nil {
				errCh <- err
				return
			}
			if err = ds.SaveHostUsers(context.Background(), host2.ID, host2Users); err != nil {
				errCh <- err
				return
			}
			if _, err = ds.UpdateHostSoftware(context.Background(), host2.ID, host2Software); err != nil {
				errCh <- err
				return
			}
			if err = ds.SaveHostAdditional(context.Background(), host2.ID, &host2Additional); err != nil {
				errCh <- err
				return
			}

			if atomic.AddInt32(&count2, 1) >= 100 {
				return
			}

			select {
			case <-ctx.Done():
				return
			default:
			}
		}
	}()

	ticker := time.NewTicker(30 * time.Second)
	go func() {
		wg.Wait()
		cancelFunc()
	}()

	select {
	case err := <-errCh:
		cancelFunc()
		require.NoError(t, err)
	case <-ctx.Done():
	case <-ticker.C:
		require.Fail(t, "timed out")
	}
	t.Log("Count1", atomic.LoadInt32(&count1))
	t.Log("Count2", atomic.LoadInt32(&count2))
}

func testHostsSavePackStatsConcurrent(t *testing.T, ds *Datastore) {
	host1, err := ds.NewHost(context.Background(), &fleet.Host{
		DetailUpdatedAt: time.Now(),
		LabelUpdatedAt:  time.Now(),
		PolicyUpdatedAt: time.Now(),
		SeenTime:        time.Now(),
		NodeKey:         ptr.String("1"),
		UUID:            "1",
		Hostname:        "foo.local",
		PrimaryIP:       "192.168.1.1",
		PrimaryMac:      "30-65-EC-6F-C4-58",
		OsqueryHostID:   ptr.String("1"),
	})
	require.NoError(t, err)
	require.NotNil(t, host1)

	host2, err := ds.NewHost(context.Background(), &fleet.Host{
		DetailUpdatedAt: time.Now(),
		LabelUpdatedAt:  time.Now(),
		PolicyUpdatedAt: time.Now(),
		SeenTime:        time.Now(),
		NodeKey:         ptr.String("2"),
		UUID:            "2",
		Hostname:        "foo.local2",
		PrimaryIP:       "192.168.1.2",
		PrimaryMac:      "30-65-EC-6F-C4-58",
		OsqueryHostID:   ptr.String("2"),
	})
	require.NoError(t, err)
	require.NotNil(t, host2)

	pack1 := test.NewPack(t, ds, "test1")
	query1 := test.NewQuery(t, ds, nil, "time", "select * from time", 0, true)
	squery1 := test.NewScheduledQuery(t, ds, pack1.ID, query1.ID, 30, true, true, "time-scheduled")

	pack2 := test.NewPack(t, ds, "test2")
	query2 := test.NewQuery(t, ds, nil, "time2", "select * from time", 0, true)
	squery2 := test.NewScheduledQuery(t, ds, pack2.ID, query2.ID, 30, true, true, "time-scheduled")

	ctx, cancelFunc := context.WithCancel(context.Background())
	defer cancelFunc()

	saveHostRandomStats := func(host *fleet.Host) error {
		packStats := []fleet.PackStats{
			{
				PackName: pack1.Name,
				QueryStats: []fleet.ScheduledQueryStats{
					{
						ScheduledQueryName: squery1.Name,
						ScheduledQueryID:   squery1.ID,
						QueryName:          query1.Name,
						PackName:           pack1.Name,
						PackID:             pack1.ID,
						AverageMemory:      8000,
						Denylisted:         false,
						Executions:         uint64(rand.Intn(1000)),
						Interval:           30,
						LastExecuted:       time.Now().UTC(),
						OutputSize:         1337,
						SystemTime:         150,
						UserTime:           180,
						WallTime:           0,
					},
				},
			},
			{
				PackName: pack2.Name,
				QueryStats: []fleet.ScheduledQueryStats{
					{
						ScheduledQueryName: squery2.Name,
						ScheduledQueryID:   squery2.ID,
						QueryName:          query2.Name,
						PackName:           pack2.Name,
						PackID:             pack2.ID,
						AverageMemory:      8000,
						Denylisted:         false,
						Executions:         uint64(rand.Intn(1000)),
						Interval:           30,
						LastExecuted:       time.Now().UTC(),
						OutputSize:         1337,
						SystemTime:         150,
						UserTime:           180,
						WallTime:           0,
					},
				},
			},
		}
		return ds.SaveHostPackStats(context.Background(), host.TeamID, host.ID, packStats)
	}

	errCh := make(chan error)
	var counter int32
	const total = int32(100)

	var wg sync.WaitGroup

	loopAndSaveHost := func(host *fleet.Host) {
		defer wg.Done()

		for {
			err := saveHostRandomStats(host)
			if err != nil {
				errCh <- err
				return
			}
			atomic.AddInt32(&counter, 1)
			select {
			case <-ctx.Done():
				return
			default:
				if atomic.LoadInt32(&counter) > total {
					cancelFunc()
					return
				}
			}
		}
	}

	wg.Add(3)
	go loopAndSaveHost(host1)
	go loopAndSaveHost(host2)

	go func() {
		defer wg.Done()

		for {
			specs := []*fleet.PackSpec{
				{
					Name: "test1",
					Queries: []fleet.PackSpecQuery{
						{
							QueryName: "time",
							Interval:  uint(rand.Intn(1000)),
						},
						{
							QueryName: "time2",
							Interval:  uint(rand.Intn(1000)),
						},
					},
				},
				{
					Name: "test2",
					Queries: []fleet.PackSpecQuery{
						{
							QueryName: "time",
							Interval:  uint(rand.Intn(1000)),
						},
						{
							QueryName: "time2",
							Interval:  uint(rand.Intn(1000)),
						},
					},
				},
			}
			err := ds.ApplyPackSpecs(context.Background(), specs)
			if err != nil {
				errCh <- err
				return
			}

			select {
			case <-ctx.Done():
				return
			default:
			}
		}
	}()

	ticker := time.NewTicker(10 * time.Second)
	select {
	case err := <-errCh:
		cancelFunc()
		require.NoError(t, err)
	case <-ctx.Done():
		wg.Wait()
	case <-ticker.C:
		require.Fail(t, "timed out")
	}
}

func testHostsExpiration(t *testing.T, ds *Datastore) {
	hostExpiryWindow := 70

	ac, err := ds.AppConfig(context.Background())
	require.NoError(t, err)

	ac.HostExpirySettings.HostExpiryEnabled = false
	ac.HostExpirySettings.HostExpiryWindow = hostExpiryWindow

	err = ds.SaveAppConfig(context.Background(), ac)
	require.NoError(t, err)

	for i := 0; i < 10; i++ {
		seenTime := time.Now()
		if i >= 5 {
			seenTime = seenTime.Add(time.Duration(-1*(hostExpiryWindow+1)*24) * time.Hour)
		}
		_, err := ds.NewHost(context.Background(), &fleet.Host{
			DetailUpdatedAt: time.Now(),
			LabelUpdatedAt:  time.Now(),
			PolicyUpdatedAt: time.Now(),
			SeenTime:        seenTime,
			OsqueryHostID:   ptr.String(strconv.Itoa(i)),
			NodeKey:         ptr.String(fmt.Sprintf("%d", i)),
			UUID:            fmt.Sprintf("%d", i),
			Hostname:        fmt.Sprintf("foo.local%d", i),
		})
		require.NoError(t, err)
	}

	filter := fleet.TeamFilter{User: test.UserAdmin}

	hosts := listHostsCheckCount(t, ds, filter, fleet.HostListOptions{}, 10)
	require.Len(t, hosts, 10)

	_, err = ds.CleanupExpiredHosts(context.Background())
	require.NoError(t, err)

	// host expiration is still disabled
	hosts = listHostsCheckCount(t, ds, filter, fleet.HostListOptions{}, 10)
	require.Len(t, hosts, 10)

	// once enabled, it works
	ac.HostExpirySettings.HostExpiryEnabled = true
	err = ds.SaveAppConfig(context.Background(), ac)
	require.NoError(t, err)

	deleted, err := ds.CleanupExpiredHosts(context.Background())
	require.NoError(t, err)
	require.Len(t, deleted, 5)

	hosts = listHostsCheckCount(t, ds, filter, fleet.HostListOptions{}, 5)
	require.Len(t, hosts, 5)

	// And it doesn't remove more than it should
	deleted, err = ds.CleanupExpiredHosts(context.Background())
	require.NoError(t, err)
	require.Len(t, deleted, 0)

	hosts = listHostsCheckCount(t, ds, filter, fleet.HostListOptions{}, 5)
	require.Len(t, hosts, 5)
}

func testTeamHostsExpiration(t *testing.T, ds *Datastore) {
	// Set global host expiry windows
	const hostExpiryWindow = 70
	const team1HostExpiryWindow = 30
	const team2HostExpiryWindow = 170
	ac, err := ds.AppConfig(context.Background())
	require.NoError(t, err)
	ac.HostExpirySettings.HostExpiryEnabled = false
	ac.HostExpirySettings.HostExpiryWindow = hostExpiryWindow
	err = ds.SaveAppConfig(context.Background(), ac)
	require.NoError(t, err)

	createHost := func(id int, seenTime time.Time) {
		_, err := ds.NewHost(
			context.Background(), &fleet.Host{
				DetailUpdatedAt: time.Now(),
				LabelUpdatedAt:  time.Now(),
				PolicyUpdatedAt: time.Now(),
				SeenTime:        seenTime,
				OsqueryHostID:   ptr.String(strconv.Itoa(id)),
				NodeKey:         ptr.String(fmt.Sprintf("%d", id)),
				UUID:            fmt.Sprintf("%d", id),
				Hostname:        fmt.Sprintf("foo.local%d", id),
			},
		)
		require.NoError(t, err)
	}

	// Team 1 hosts (1, 2, 3)
	seenTime := time.Now().Add(time.Duration(-1*(team1HostExpiryWindow)*24)*time.Hour - time.Hour)         // 1 hour over expiry window
	seenRecentlyTime := time.Now().Add(time.Duration(-1*(team1HostExpiryWindow)*24)*time.Hour + time.Hour) // 1 hour under expiry window
	createHost(1, seenTime)
	createHost(2, seenTime)
	createHost(3, seenRecentlyTime)
	team1, err := ds.NewTeam(context.Background(), &fleet.Team{Name: "team1"})
	require.NoError(t, err)
	require.NoError(t, ds.AddHostsToTeam(context.Background(), &team1.ID, []uint{1, 2, 3}))

	// Team 2 hosts (4, 5, 6)
	seenTime = time.Now().Add(time.Duration(-1*(team2HostExpiryWindow+1)*24) * time.Hour)
	seenRecentlyTime = time.Now().Add(time.Duration(-1*(team2HostExpiryWindow-1)*24) * time.Hour)
	createHost(4, seenRecentlyTime)
	createHost(5, time.Now())
	createHost(6, seenTime)
	team2, err := ds.NewTeam(context.Background(), &fleet.Team{Name: "team2"})
	require.NoError(t, err)
	require.NoError(t, ds.AddHostsToTeam(context.Background(), &team2.ID, []uint{4, 5, 6}))

	// Team 3 hosts (7, 8, 9)
	seenTime = time.Now().Add(time.Duration(-1*(hostExpiryWindow+1)*24) * time.Hour)
	seenRecentlyTime = time.Now().Add(time.Duration(-1*(hostExpiryWindow-1)*24) * time.Hour)
	createHost(7, time.Now())
	createHost(8, seenTime)
	createHost(9, seenTime)
	team3, err := ds.NewTeam(context.Background(), &fleet.Team{Name: "team3"})
	require.NoError(t, err)
	require.NoError(t, ds.AddHostsToTeam(context.Background(), &team3.ID, []uint{7, 8, 9}))

	// Global hosts (10, 11)
	createHost(10, seenRecentlyTime)
	createHost(11, seenTime)

	filter := fleet.TeamFilter{User: test.UserAdmin}
	_ = listHostsCheckCount(t, ds, filter, fleet.HostListOptions{}, 11)
	_, err = ds.CleanupExpiredHosts(context.Background())
	require.NoError(t, err)
	// host expiration is still disabled
	_ = listHostsCheckCount(t, ds, filter, fleet.HostListOptions{}, 11)
	var count []int
	err = ds.writer(context.Background()).Select(&count, "SELECT COUNT(*) FROM host_seen_times")
	require.NoError(t, err)
	require.Len(t, count, 1)
	assert.Equal(t, 11, count[0])

	// once enabled, it works
	ac.HostExpirySettings.HostExpiryEnabled = true
	err = ds.SaveAppConfig(context.Background(), ac)
	require.NoError(t, err)

	team1.Config.HostExpirySettings.HostExpiryEnabled = true
	team1.Config.HostExpirySettings.HostExpiryWindow = team1HostExpiryWindow
	team1, err = ds.SaveTeam(context.Background(), team1)
	assert.Equal(t, team1HostExpiryWindow, team1.Config.HostExpirySettings.HostExpiryWindow)
	require.NoError(t, err)

	team2.Config.HostExpirySettings.HostExpiryEnabled = true
	team2.Config.HostExpirySettings.HostExpiryWindow = team2HostExpiryWindow
	team2, err = ds.SaveTeam(context.Background(), team2)
	assert.Equal(t, team2HostExpiryWindow, team2.Config.HostExpirySettings.HostExpiryWindow)
	require.NoError(t, err)

	deleted, err := ds.CleanupExpiredHosts(context.Background())
	require.NoError(t, err)
	assert.Len(t, deleted, 6)
	assert.ElementsMatch(t, []uint{1, 2, 6, 8, 9, 11}, deleted)
	_ = listHostsCheckCount(t, ds, filter, fleet.HostListOptions{}, 5)
	count = nil
	err = ds.writer(context.Background()).Select(&count, "SELECT COUNT(*) FROM host_seen_times WHERE host_id IN (1, 2, 6, 8, 9, 11)")
	require.NoError(t, err)
	require.Len(t, count, 1)
	assert.Zero(t, count[0])
	count = nil
	err = ds.writer(context.Background()).Select(&count, "SELECT COUNT(*) FROM host_seen_times")
	require.NoError(t, err)
	require.Len(t, count, 1)
	assert.Equal(t, 5, count[0])

	// And it doesn't remove more than it should
	deleted, err = ds.CleanupExpiredHosts(context.Background())
	require.NoError(t, err)
	assert.Len(t, deleted, 0)

	_ = listHostsCheckCount(t, ds, filter, fleet.HostListOptions{}, 5)
}

func testHostsIncludesScheduledQueriesInPackStats(t *testing.T, ds *Datastore) {
	host, err := ds.NewHost(context.Background(), &fleet.Host{
		DetailUpdatedAt: time.Now(),
		LabelUpdatedAt:  time.Now(),
		PolicyUpdatedAt: time.Now(),
		SeenTime:        time.Now(),
		NodeKey:         ptr.String("1"),
		UUID:            "1",
		Hostname:        "foo.local",
		PrimaryIP:       "192.168.1.1",
		PrimaryMac:      "30-65-EC-6F-C4-58",
		Platform:        "darwin",
	})
	require.NoError(t, err)
	require.NotNil(t, host)

	team, err := ds.NewTeam(context.Background(), &fleet.Team{Name: "team1"})
	require.NoError(t, err)
	err = ds.AddHostsToTeam(context.Background(), &team.ID, []uint{host.ID})
	require.NoError(t, err)

	query1 := &fleet.Query{
		Name:               "Only Logged in Query Report",
		Query:              "select * from time",
		AuthorID:           nil,
		Platform:           "darwin",
		Saved:              true,
		TeamID:             nil,
		Interval:           60,
		Logging:            fleet.LoggingSnapshot,
		DiscardData:        false,
		AutomationsEnabled: false,
	}

	_, err = ds.NewQuery(context.Background(), query1)
	require.NoError(t, err)

	query2 := &fleet.Query{
		Name:               "Logged In Report and Log Destination",
		Query:              "select * from time",
		AuthorID:           nil,
		Platform:           "darwin",
		Saved:              true,
		TeamID:             nil,
		Interval:           60,
		Logging:            fleet.LoggingSnapshot,
		DiscardData:        false,
		AutomationsEnabled: true,
	}
	_, err = ds.NewQuery(context.Background(), query2)
	require.NoError(t, err)

	// This query should not be included in the pack stats
	query3 := &fleet.Query{
		Name:               "Not LoggingSnapshot",
		Query:              "select * from time",
		AuthorID:           nil,
		Platform:           "darwin",
		Saved:              true,
		TeamID:             nil,
		Interval:           60,
		Logging:            fleet.LoggingDifferential,
		DiscardData:        false,
		AutomationsEnabled: false, // automations not on
	}
	_, err = ds.NewQuery(context.Background(), query3)
	require.NoError(t, err)

	// This query should not be included in the pack stats
	query4 := &fleet.Query{
		Name:               "Query Report No Interval",
		Query:              "select * from time",
		AuthorID:           nil,
		Platform:           "darwin",
		Saved:              true,
		TeamID:             nil,
		Interval:           0,
		Logging:            fleet.LoggingSnapshot,
		DiscardData:        false,
		AutomationsEnabled: false,
	}
	_, err = ds.NewQuery(context.Background(), query4)
	require.NoError(t, err)

	// this query should not be included in the pack stats
	query5 := &fleet.Query{
		Name:               "Automations No Interval",
		Query:              "select * from time",
		AuthorID:           nil,
		Platform:           "darwin",
		Saved:              true,
		TeamID:             nil,
		Interval:           0,
		Logging:            fleet.LoggingSnapshot,
		DiscardData:        true,
		AutomationsEnabled: true,
	}
	_, err = ds.NewQuery(context.Background(), query5)
	require.NoError(t, err)

	query6 := &fleet.Query{
		Name:               "Team Query",
		Query:              "select * from time",
		AuthorID:           nil,
		Platform:           "darwin",
		Saved:              true,
		TeamID:             &team.ID,
		Interval:           60,
		Logging:            fleet.LoggingSnapshot,
		DiscardData:        false,
		AutomationsEnabled: true,
	}
	_, err = ds.NewQuery(context.Background(), query6)
	require.NoError(t, err)

	hostResult, err := ds.Host(context.Background(), host.ID)
	require.NoError(t, err)

	globalQueryStats := hostResult.PackStats[0].QueryStats
	require.NotNil(t, hostResult)
	require.Equal(t, 2, len(globalQueryStats))
	require.Equal(t, query1.Name, globalQueryStats[0].ScheduledQueryName)
	require.Equal(t, query2.Name, globalQueryStats[1].ScheduledQueryName)

	teamQueryStats := hostResult.PackStats[1].QueryStats
	require.Equal(t, query6.Name, teamQueryStats[0].ScheduledQueryName)

	// Queries with Query Results should be included in the pack stats
	// regardless of the query interval
	queryResultRow := []*fleet.ScheduledQueryResultRow{
		{
			QueryID: query4.ID, // no interval
			HostID:  host.ID,
			Data:    ptr.RawMessage(json.RawMessage(`{"foo": "bar"}`)),
		},
		{
			QueryID: query4.ID, // no interval
			HostID:  host.ID,
			Data:    ptr.RawMessage(json.RawMessage(`{"foo": "baz"}`)),
		},
	}
	err = ds.OverwriteQueryResultRows(context.Background(), queryResultRow)
	require.NoError(t, err)

	hostResult, err = ds.Host(context.Background(), host.ID)
	require.NoError(t, err)
	require.NotNil(t, hostResult)

	assertContains := func(stats []fleet.ScheduledQueryStats, name string) {
		t.Helper()
		for _, stat := range stats {
			if stat.ScheduledQueryName == name {
				return
			}
		}
		t.Errorf("expected to find %s in stats", name)
	}

	globalQueryStats = hostResult.PackStats[0].QueryStats
	require.Equal(t, 3, len(globalQueryStats))
	assertContains(globalQueryStats, query1.Name)
	assertContains(globalQueryStats, query2.Name)
	assertContains(globalQueryStats, query4.Name) // no interval, but has a query result
}

func testHostsAllPackStats(t *testing.T, ds *Datastore) {
	host, err := ds.NewHost(context.Background(), &fleet.Host{
		DetailUpdatedAt: time.Now(),
		LabelUpdatedAt:  time.Now(),
		PolicyUpdatedAt: time.Now(),
		SeenTime:        time.Now(),
		NodeKey:         ptr.String("1"),
		UUID:            "1",
		Hostname:        "foo.local",
		PrimaryIP:       "192.168.1.1",
		PrimaryMac:      "30-65-EC-6F-C4-58",
		Platform:        "darwin",
	})
	require.NoError(t, err)
	require.NotNil(t, host)

	// Create a "user created" pack (and one scheduled query in it).
	userPack, err := ds.NewPack(context.Background(), &fleet.Pack{
		Name:    "test1",
		HostIDs: []uint{host.ID},
	})
	require.NoError(t, err)
	userQuery := test.NewQuery(t, ds, nil, "user-time", "select * from time", 0, true)
	userSQuery := test.NewScheduledQuery(t, ds, userPack.ID, userQuery.ID, 30, true, true, "time-scheduled-user")

	// Even if the scheduled queries didn't run, we get their pack stats (with zero values).
	host, err = ds.Host(context.Background(), host.ID)
	require.NoError(t, err)
	packStats := host.PackStats
	require.Len(t, packStats, 1)
	sort.Sort(packStatsSlice(packStats))
	for _, tc := range []struct {
		expectedPack   *fleet.Pack
		expectedQuery  *fleet.Query
		expectedSQuery *fleet.ScheduledQuery
		packStats      fleet.PackStats
	}{
		{
			expectedPack:   userPack,
			expectedQuery:  userQuery,
			expectedSQuery: userSQuery,
			packStats:      packStats[0],
		},
	} {
		require.Equal(t, tc.expectedPack.ID, tc.packStats.PackID)
		require.Equal(t, tc.expectedPack.Name, tc.packStats.PackName)
		require.Len(t, tc.packStats.QueryStats, 1)
		require.False(t, tc.packStats.QueryStats[0].Denylisted)
		require.Empty(t, tc.packStats.QueryStats[0].Description) // because test.NewQuery doesn't set a description.
		require.NotZero(t, tc.packStats.QueryStats[0].Interval)
		require.Equal(t, tc.packStats.PackID, tc.packStats.QueryStats[0].PackID)
		require.Equal(t, tc.packStats.PackName, tc.packStats.QueryStats[0].PackName)
		require.Equal(t, tc.expectedQuery.Name, tc.packStats.QueryStats[0].QueryName)
		require.Equal(t, tc.expectedSQuery.ID, tc.packStats.QueryStats[0].ScheduledQueryID)
		require.Equal(t, tc.expectedSQuery.Name, tc.packStats.QueryStats[0].ScheduledQueryName)

		require.Zero(t, tc.packStats.QueryStats[0].AverageMemory)
		require.Zero(t, tc.packStats.QueryStats[0].Executions)
		require.Equal(t, expLastExec, tc.packStats.QueryStats[0].LastExecuted)
		require.Zero(t, tc.packStats.QueryStats[0].OutputSize)
		require.Zero(t, tc.packStats.QueryStats[0].SystemTime)
		require.Zero(t, tc.packStats.QueryStats[0].UserTime)
		require.Zero(t, tc.packStats.QueryStats[0].WallTime)
	}

	userPackSQueryStats := []fleet.ScheduledQueryStats{{
		ScheduledQueryName: userSQuery.Name,
		ScheduledQueryID:   userSQuery.ID,
		QueryName:          userQuery.Name,
		PackName:           userPack.Name,
		PackID:             userPack.ID,
		AverageMemory:      0,
		Denylisted:         false,
		Executions:         0,
		Interval:           30,
		LastExecuted:       expLastExec,
		OutputSize:         0,
		SystemTime:         0,
		UserTime:           0,
		WallTime:           0,
	}}
	// Reload the host and set the scheduled queries stats.
	host, err = ds.Host(context.Background(), host.ID)
	require.NoError(t, err)

	host, err = ds.Host(context.Background(), host.ID)
	require.NoError(t, err)
	packStats = host.PackStats
	require.Len(t, packStats, 1)
	sort.Sort(packStatsSlice(packStats))

	require.ElementsMatch(t, packStats[0].QueryStats, userPackSQueryStats)
}

// See #2965.
func testHostsPackStatsMultipleHosts(t *testing.T, ds *Datastore) {
	osqueryHostID1, _ := server.GenerateRandomText(10)
	host1, err := ds.NewHost(context.Background(), &fleet.Host{
		DetailUpdatedAt: time.Now(),
		LabelUpdatedAt:  time.Now(),
		PolicyUpdatedAt: time.Now(),
		SeenTime:        time.Now(),
		NodeKey:         ptr.String("1"),
		UUID:            "1",
		Hostname:        "foo.local",
		PrimaryIP:       "192.168.1.1",
		PrimaryMac:      "30-65-EC-6F-C4-58",
		Platform:        "darwin",
		OsqueryHostID:   &osqueryHostID1,
	})
	require.NoError(t, err)
	require.NotNil(t, host1)

	osqueryHostID2, _ := server.GenerateRandomText(10)
	host2, err := ds.NewHost(context.Background(), &fleet.Host{
		DetailUpdatedAt: time.Now(),
		LabelUpdatedAt:  time.Now(),
		PolicyUpdatedAt: time.Now(),
		SeenTime:        time.Now(),
		NodeKey:         ptr.String("2"),
		UUID:            "2",
		Hostname:        "bar.local",
		PrimaryIP:       "192.168.1.2",
		PrimaryMac:      "30-65-EC-6F-C4-59",
		Platform:        "darwin",
		OsqueryHostID:   &osqueryHostID2,
	})
	require.NoError(t, err)
	require.NotNil(t, host2)

	// Create global pack (and one scheduled query in it).
	test.AddAllHostsLabel(t, ds) // the global pack needs the "All Hosts" label.
	labels, err := ds.ListLabels(context.Background(), fleet.TeamFilter{}, fleet.ListOptions{})
	require.NoError(t, err)
	require.Len(t, labels, 1)

	userPack, err := ds.NewPack(context.Background(), &fleet.Pack{
		Name:    "test1",
		HostIDs: []uint{host1.ID, host2.ID},
	})
	require.NoError(t, err)

	userQuery := test.NewQuery(t, ds, nil, "global-time", "select * from time", 0, true)
	userSQuery := test.NewScheduledQuery(t, ds, userPack.ID, userQuery.ID, 30, true, true, "time-scheduled-global")
	err = ds.AsyncBatchInsertLabelMembership(context.Background(), [][2]uint{
		{labels[0].ID, host1.ID},
		{labels[0].ID, host2.ID},
	})
	require.NoError(t, err)

	globalStatsHost1 := []fleet.ScheduledQueryStats{{
		ScheduledQueryName: userSQuery.Name,
		ScheduledQueryID:   userSQuery.ID,
		QueryName:          userQuery.Name,
		PackName:           userPack.Name,
		PackID:             userPack.ID,
		AverageMemory:      8000,
		Denylisted:         false,
		Executions:         164,
		Interval:           30,
		LastExecuted:       time.Unix(1620325191, 0).UTC(),
		OutputSize:         1337,
		SystemTime:         150,
		UserTime:           180,
		WallTime:           0,
	}}
	globalStatsHost2 := []fleet.ScheduledQueryStats{{
		ScheduledQueryName: userSQuery.Name,
		ScheduledQueryID:   userSQuery.ID,
		QueryName:          userQuery.Name,
		PackName:           userPack.Name,
		PackID:             userPack.ID,
		AverageMemory:      9000,
		Denylisted:         false,
		Executions:         165,
		Interval:           30,
		LastExecuted:       time.Unix(1620325192, 0).UTC(),
		OutputSize:         1338,
		SystemTime:         151,
		UserTime:           181,
		WallTime:           1,
	}}

	// Reload the hosts and set the scheduled queries stats.
	for _, tc := range []struct {
		hostID      uint
		globalStats []fleet.ScheduledQueryStats
	}{
		{
			hostID:      host1.ID,
			globalStats: globalStatsHost1,
		},
		{
			hostID:      host2.ID,
			globalStats: globalStatsHost2,
		},
	} {
		host, err := ds.Host(context.Background(), tc.hostID)
		require.NoError(t, err)
		hostPackStats := []fleet.PackStats{
			{PackID: userPack.ID, PackName: userPack.Name, QueryStats: tc.globalStats},
		}
		err = ds.SaveHostPackStats(context.Background(), host.TeamID, host.ID, hostPackStats)
		require.NoError(t, err)
	}

	// Both hosts should see just one stats entry on the one pack.
	for _, tc := range []struct {
		host          *fleet.Host
		expectedStats []fleet.ScheduledQueryStats
	}{
		{
			host:          host1,
			expectedStats: globalStatsHost1,
		},
		{
			host:          host2,
			expectedStats: globalStatsHost2,
		},
	} {
		host, err := ds.Host(context.Background(), tc.host.ID)
		require.NoError(t, err)
		packStats := host.PackStats
		require.Len(t, packStats, 1)
		require.Len(t, packStats[0].QueryStats, 1)
		require.ElementsMatch(t, packStats[0].QueryStats, tc.expectedStats)
	}
}

// See #2964.
func testHostsPackStatsForPlatform(t *testing.T, ds *Datastore) {
	osqueryHostID1, _ := server.GenerateRandomText(10)
	host1, err := ds.NewHost(context.Background(), &fleet.Host{
		DetailUpdatedAt: time.Now(),
		LabelUpdatedAt:  time.Now(),
		PolicyUpdatedAt: time.Now(),
		SeenTime:        time.Now(),
		NodeKey:         ptr.String("1"),
		UUID:            "1",
		Hostname:        "foo.local",
		PrimaryIP:       "192.168.1.1",
		PrimaryMac:      "30-65-EC-6F-C4-58",
		Platform:        "darwin",
		OsqueryHostID:   &osqueryHostID1,
	})
	require.NoError(t, err)
	require.NotNil(t, host1)

	osqueryHostID2, _ := server.GenerateRandomText(10)
	host2, err := ds.NewHost(context.Background(), &fleet.Host{
		DetailUpdatedAt: time.Now(),
		LabelUpdatedAt:  time.Now(),
		PolicyUpdatedAt: time.Now(),
		SeenTime:        time.Now(),
		NodeKey:         ptr.String("2"),
		UUID:            "2",
		Hostname:        "foo.local.2",
		PrimaryIP:       "192.168.1.2",
		PrimaryMac:      "30-65-EC-6F-C4-59",
		Platform:        "rhel",
		OsqueryHostID:   &osqueryHostID2,
	})
	require.NoError(t, err)
	require.NotNil(t, host2)

	test.AddAllHostsLabel(t, ds)
	labels, err := ds.ListLabels(context.Background(), fleet.TeamFilter{}, fleet.ListOptions{})
	require.NoError(t, err)
	require.Len(t, labels, 1)

	userPack, err := ds.NewPack(context.Background(), &fleet.Pack{
		Name:    "test1",
		HostIDs: []uint{host1.ID, host2.ID},
	})
	require.NoError(t, err)
	userQuery1 := test.NewQuery(t, ds, nil, "global-time", "select * from time", 0, true)
	userQuery2 := test.NewQuery(t, ds, nil, "global-time-2", "select * from time", 0, true)
	userQuery3 := test.NewQuery(t, ds, nil, "global-time-3", "select * from time", 0, true)
	userQuery4 := test.NewQuery(t, ds, nil, "global-time-4", "select * from time", 0, true)
	userQuery5 := test.NewQuery(t, ds, nil, "global-time-5", "select * from time", 0, true)
	userSQuery1, err := ds.NewScheduledQuery(context.Background(), &fleet.ScheduledQuery{
		Name:     "Scheduled Query For Linux only",
		PackID:   userPack.ID,
		QueryID:  userQuery1.ID,
		Interval: 30,
		Snapshot: ptr.Bool(true),
		Removed:  ptr.Bool(true),
		Platform: ptr.String("linux"),
	})
	require.NoError(t, err)
	require.NotZero(t, userSQuery1.ID)

	userSQuery2, err := ds.NewScheduledQuery(context.Background(), &fleet.ScheduledQuery{
		Name:     "Scheduled Query For Darwin only",
		PackID:   userPack.ID,
		QueryID:  userQuery2.ID,
		Interval: 30,
		Snapshot: ptr.Bool(true),
		Removed:  ptr.Bool(true),
		Platform: ptr.String("darwin"),
	})
	require.NoError(t, err)
	require.NotZero(t, userSQuery2.ID)

	userSQuery3, err := ds.NewScheduledQuery(context.Background(), &fleet.ScheduledQuery{
		Name:     "Scheduled Query For Darwin and Linux",
		PackID:   userPack.ID,
		QueryID:  userQuery3.ID,
		Interval: 30,
		Snapshot: ptr.Bool(true),
		Removed:  ptr.Bool(true),
		Platform: ptr.String("darwin,linux"),
	})
	require.NoError(t, err)
	require.NotZero(t, userSQuery3.ID)

	userSQuery4, err := ds.NewScheduledQuery(context.Background(), &fleet.ScheduledQuery{
		Name:     "Scheduled Query For All Platforms",
		PackID:   userPack.ID,
		QueryID:  userQuery4.ID,
		Interval: 30,
		Snapshot: ptr.Bool(true),
		Removed:  ptr.Bool(true),
		Platform: ptr.String(""),
	})
	require.NoError(t, err)
	require.NotZero(t, userSQuery4.ID)

	userSQuery5, err := ds.NewScheduledQuery(context.Background(), &fleet.ScheduledQuery{
		Name:     "Scheduled Query For All Platforms v2",
		PackID:   userPack.ID,
		QueryID:  userQuery5.ID,
		Interval: 30,
		Snapshot: ptr.Bool(true),
		Removed:  ptr.Bool(true),
		Platform: nil,
	})
	require.NoError(t, err)
	require.NotZero(t, userSQuery5.ID)

	err = ds.AsyncBatchInsertLabelMembership(context.Background(), [][2]uint{
		{labels[0].ID, host1.ID},
		{labels[0].ID, host2.ID},
	})
	require.NoError(t, err)

	globalStats := []fleet.ScheduledQueryStats{
		{
			ScheduledQueryName: userSQuery2.Name,
			ScheduledQueryID:   userSQuery2.ID,
			QueryName:          userQuery2.Name,
			PackName:           userPack.Name,
			PackID:             userPack.ID,
			AverageMemory:      8001,
			Denylisted:         false,
			Executions:         165,
			Interval:           30,
			LastExecuted:       time.Unix(1620325192, 0).UTC(),
			OutputSize:         1338,
			SystemTime:         151,
			UserTime:           181,
			WallTime:           1,
		},
		{
			ScheduledQueryName: userSQuery3.Name,
			ScheduledQueryID:   userSQuery3.ID,
			QueryName:          userQuery3.Name,
			PackName:           userPack.Name,
			PackID:             userPack.ID,
			AverageMemory:      8002,
			Denylisted:         false,
			Executions:         166,
			Interval:           30,
			LastExecuted:       time.Unix(1620325193, 0).UTC(),
			OutputSize:         1339,
			SystemTime:         152,
			UserTime:           182,
			WallTime:           2,
		},
		{
			ScheduledQueryName: userSQuery4.Name,
			ScheduledQueryID:   userSQuery4.ID,
			QueryName:          userQuery4.Name,
			PackName:           userPack.Name,
			PackID:             userPack.ID,
			AverageMemory:      8003,
			Denylisted:         false,
			Executions:         167,
			Interval:           30,
			LastExecuted:       time.Unix(1620325194, 0).UTC(),
			OutputSize:         1340,
			SystemTime:         153,
			UserTime:           183,
			WallTime:           3,
		},
		{
			ScheduledQueryName: userSQuery5.Name,
			ScheduledQueryID:   userSQuery5.ID,
			QueryName:          userQuery5.Name,
			PackName:           userPack.Name,
			PackID:             userPack.ID,
			AverageMemory:      8003,
			Denylisted:         false,
			Executions:         167,
			Interval:           30,
			LastExecuted:       time.Unix(1620325194, 0).UTC(),
			OutputSize:         1340,
			SystemTime:         153,
			UserTime:           183,
			WallTime:           3,
		},
	}

	// Reload the host and set the scheduled queries stats for the scheduled queries that apply.
	// Plus we set schedule query stats for a query that does not apply (globalSQuery1)
	// (This could happen if the target platform of a schedule query is changed after creation.)
	stats := make([]fleet.ScheduledQueryStats, len(globalStats))
	for i := range globalStats {
		stats[i] = globalStats[i]
	}
	stats = append(stats, fleet.ScheduledQueryStats{
		ScheduledQueryName: userSQuery1.Name,
		ScheduledQueryID:   userSQuery1.ID,
		QueryName:          userQuery1.Name,
		PackName:           userPack.Name,
		PackID:             userPack.ID,
		AverageMemory:      8003,
		Denylisted:         false,
		Executions:         167,
		Interval:           30,
		LastExecuted:       time.Unix(1620325194, 0).UTC(),
		OutputSize:         1340,
		SystemTime:         153,
		UserTime:           183,
		WallTime:           3,
	})
	host, err := ds.Host(context.Background(), host1.ID)
	require.NoError(t, err)
	hostPackStats := []fleet.PackStats{
		{PackID: userPack.ID, PackName: userPack.Name, QueryStats: stats},
	}
	err = ds.SaveHostPackStats(context.Background(), host.TeamID, host.ID, hostPackStats)
	require.NoError(t, err)

	// host should only return scheduled query stats only for the scheduled queries
	// scheduled to run on "darwin".
	host, err = ds.Host(context.Background(), host.ID)
	require.NoError(t, err)
	packStats := host.PackStats
	require.Len(t, packStats, 1)
	require.Len(t, packStats[0].QueryStats, 4)
	sort.Slice(packStats[0].QueryStats, func(i, j int) bool {
		return packStats[0].QueryStats[i].ScheduledQueryID < packStats[0].QueryStats[j].ScheduledQueryID
	})
	sort.Slice(globalStats, func(i, j int) bool {
		return globalStats[i].ScheduledQueryID < globalStats[j].ScheduledQueryID
	})
	require.ElementsMatch(t, packStats[0].QueryStats, globalStats)

	// host2 should only return scheduled query stats only for the scheduled queries
	// scheduled to run on "linux"
	host2, err = ds.Host(context.Background(), host2.ID)
	require.NoError(t, err)
	packStats2 := host2.PackStats
	require.Len(t, packStats2, 1)
	require.Len(t, packStats2[0].QueryStats, 4)
	zeroStats := []fleet.ScheduledQueryStats{
		{
			ScheduledQueryName: userSQuery1.Name,
			ScheduledQueryID:   userSQuery1.ID,
			QueryName:          userQuery1.Name,
			PackName:           userPack.Name,
			PackID:             userPack.ID,
			AverageMemory:      0,
			Denylisted:         false,
			Executions:         0,
			Interval:           30,
			LastExecuted:       expLastExec,
			OutputSize:         0,
			SystemTime:         0,
			UserTime:           0,
			WallTime:           0,
		},
		{
			ScheduledQueryName: userSQuery3.Name,
			ScheduledQueryID:   userSQuery3.ID,
			QueryName:          userQuery3.Name,
			PackName:           userPack.Name,
			PackID:             userPack.ID,
			AverageMemory:      0,
			Denylisted:         false,
			Executions:         0,
			Interval:           30,
			LastExecuted:       expLastExec,
			OutputSize:         0,
			SystemTime:         0,
			UserTime:           0,
			WallTime:           0,
		},
		{
			ScheduledQueryName: userSQuery4.Name,
			ScheduledQueryID:   userSQuery4.ID,
			QueryName:          userQuery4.Name,
			PackName:           userPack.Name,
			PackID:             userPack.ID,
			AverageMemory:      0,
			Denylisted:         false,
			Executions:         0,
			Interval:           30,
			LastExecuted:       expLastExec,
			OutputSize:         0,
			SystemTime:         0,
			UserTime:           0,
			WallTime:           0,
		},
		{
			ScheduledQueryName: userSQuery5.Name,
			ScheduledQueryID:   userSQuery5.ID,
			QueryName:          userQuery5.Name,
			PackName:           userPack.Name,
			PackID:             userPack.ID,
			AverageMemory:      0,
			Denylisted:         false,
			Executions:         0,
			Interval:           30,
			LastExecuted:       expLastExec,
			OutputSize:         0,
			SystemTime:         0,
			UserTime:           0,
			WallTime:           0,
		},
	}
	require.ElementsMatch(t, packStats2[0].QueryStats, zeroStats)
}

// testHostsNoSeenTime tests all changes around the seen_time issue #3095.
func testHostsNoSeenTime(t *testing.T, ds *Datastore) {
	h1, err := ds.NewHost(context.Background(), &fleet.Host{
		ID:              1,
		OsqueryHostID:   ptr.String("1"),
		NodeKey:         ptr.String("1"),
		Platform:        "linux",
		Hostname:        "host1",
		DetailUpdatedAt: time.Now(),
		LabelUpdatedAt:  time.Now(),
		PolicyUpdatedAt: time.Now(),
		SeenTime:        time.Now(),
	})
	require.NoError(t, err)

	removeHostSeenTimes := func(hostID uint) {
		result, err := ds.writer(context.Background()).Exec("DELETE FROM host_seen_times WHERE host_id = ?", hostID)
		require.NoError(t, err)
		rowsAffected, err := result.RowsAffected()
		require.NoError(t, err)
		require.EqualValues(t, 1, rowsAffected)
	}
	removeHostSeenTimes(h1.ID)

	h1, err = ds.Host(context.Background(), h1.ID)
	require.NoError(t, err)
	require.Equal(t, h1.CreatedAt, h1.SeenTime)

	teamFilter := fleet.TeamFilter{User: test.UserAdmin}
	hosts, err := ds.ListHosts(context.Background(), teamFilter, fleet.HostListOptions{})
	require.NoError(t, err)
	hostsLen := len(hosts)
	require.Equal(t, hostsLen, 1)
	var foundHost *fleet.Host
	for _, host := range hosts {
		if host.ID == h1.ID {
			foundHost = host
			break
		}
	}
	require.NotNil(t, foundHost)
	require.Equal(t, foundHost.CreatedAt, foundHost.SeenTime)
	hostCount, err := ds.CountHosts(context.Background(), teamFilter, fleet.HostListOptions{})
	require.NoError(t, err)
	require.Equal(t, hostsLen, hostCount)

	labelID := uint(1)
	l1 := &fleet.LabelSpec{
		ID:    labelID,
		Name:  "label foo",
		Query: "query1",
	}
	err = ds.ApplyLabelSpecs(context.Background(), []*fleet.LabelSpec{l1})
	require.NoError(t, err)
	err = ds.RecordLabelQueryExecutions(context.Background(), h1, map[uint]*bool{l1.ID: ptr.Bool(true)}, time.Now(), false)
	require.NoError(t, err)
	listHostsInLabelCheckCount(t, ds, fleet.TeamFilter{
		User: test.UserAdmin,
	}, labelID, fleet.HostListOptions{}, 1)

	mockClock := clock.NewMockClock()
	summary, err := ds.GenerateHostStatusStatistics(context.Background(), teamFilter, mockClock.Now(), nil, nil)
	assert.NoError(t, err)
	assert.Nil(t, summary.TeamID)
	assert.Equal(t, uint(1), summary.TotalsHostsCount)
	assert.Equal(t, uint(1), summary.OnlineCount)
	assert.Equal(t, uint(0), summary.OfflineCount)
	assert.Equal(t, uint(0), summary.MIACount)
	assert.Equal(t, uint(1), summary.NewCount)

	var count []int
	err = ds.writer(context.Background()).Select(&count, "SELECT COUNT(*) FROM host_seen_times")
	require.NoError(t, err)
	require.Len(t, count, 1)
	require.Zero(t, count[0])

	// Enroll existing host.
	_, err = ds.EnrollHost(context.Background(), false, "1", "", "", "1", nil, 0)
	require.NoError(t, err)

	var seenTime1 []time.Time
	err = ds.writer(context.Background()).Select(&seenTime1, "SELECT seen_time FROM host_seen_times WHERE host_id = ?", h1.ID)
	require.NoError(t, err)
	require.Len(t, seenTime1, 1)
	require.NotZero(t, seenTime1[0])

	time.Sleep(1 * time.Second)

	// Enroll again to trigger an update of host_seen_times.
	_, err = ds.EnrollHost(context.Background(), false, "1", "", "", "1", nil, 0)
	require.NoError(t, err)

	var seenTime2 []time.Time
	err = ds.writer(context.Background()).Select(&seenTime2, "SELECT seen_time FROM host_seen_times WHERE host_id = ?", h1.ID)
	require.NoError(t, err)
	require.Len(t, seenTime2, 1)
	require.NotZero(t, seenTime2[0])

	require.True(t, seenTime2[0].After(seenTime1[0]), "%s vs. %s", seenTime1[0], seenTime2[0])

	removeHostSeenTimes(h1.ID)

	h2, err := ds.NewHost(context.Background(), &fleet.Host{
		ID:              2,
		OsqueryHostID:   ptr.String("2"),
		NodeKey:         ptr.String("2"),
		Platform:        "windows",
		Hostname:        "host2",
		DetailUpdatedAt: time.Now(),
		LabelUpdatedAt:  time.Now(),
		PolicyUpdatedAt: time.Now(),
		SeenTime:        time.Now(),
	})
	require.NoError(t, err)

	t1 := time.Now().UTC()
	// h1 has no host_seen_times entry, h2 does.
	err = ds.MarkHostsSeen(context.Background(), []uint{h1.ID, h2.ID}, t1)
	require.NoError(t, err)

	// Reload hosts.
	h1, err = ds.Host(context.Background(), h1.ID)
	require.NoError(t, err)
	h2, err = ds.Host(context.Background(), h2.ID)
	require.NoError(t, err)

	// Equal doesn't work, it looks like a time.Time scanned from
	// the database is different from the original in some fields
	// (wall and ext).
	require.WithinDuration(t, t1, h1.SeenTime, time.Second)
	require.WithinDuration(t, t1, h2.SeenTime, time.Second)

	removeHostSeenTimes(h1.ID)

	foundHosts, err := ds.SearchHosts(context.Background(), teamFilter, "")
	require.NoError(t, err)
	require.Len(t, foundHosts, 2)
	// SearchHosts orders by seen time.
	require.Equal(t, h2.ID, foundHosts[0].ID)
	require.WithinDuration(t, t1, foundHosts[0].SeenTime, time.Second)
	require.Equal(t, h1.ID, foundHosts[1].ID)
	require.Equal(t, foundHosts[1].SeenTime, foundHosts[1].CreatedAt)

	total, unseen, err := ds.TotalAndUnseenHostsSince(context.Background(), 1)
	require.NoError(t, err)
	require.Equal(t, total, 2)
	require.Equal(t, unseen, 0)

	h3, err := ds.NewHost(context.Background(), &fleet.Host{
		ID:              3,
		OsqueryHostID:   ptr.String("3"),
		NodeKey:         ptr.String("3"),
		Platform:        "darwin",
		Hostname:        "host3",
		DetailUpdatedAt: time.Now(),
		LabelUpdatedAt:  time.Now(),
		PolicyUpdatedAt: time.Now(),
		SeenTime:        time.Now(),
	})
	require.NoError(t, err)

	removeHostSeenTimes(h3.ID)

	_, err = ds.CleanupExpiredHosts(context.Background())
	require.NoError(t, err)

	hosts, err = ds.ListHosts(context.Background(), teamFilter, fleet.HostListOptions{})
	require.NoError(t, err)
	require.Len(t, hosts, 3)

	err = ds.RecordLabelQueryExecutions(context.Background(), h2, map[uint]*bool{l1.ID: ptr.Bool(true)}, time.Now(), false)
	require.NoError(t, err)
	err = ds.RecordLabelQueryExecutions(context.Background(), h3, map[uint]*bool{l1.ID: ptr.Bool(true)}, time.Now(), false)
	require.NoError(t, err)
	metrics, err := ds.CountHostsInTargets(context.Background(), teamFilter, fleet.HostTargets{
		LabelIDs: []uint{l1.ID},
	}, mockClock.Now())
	require.NoError(t, err)
	assert.Equal(t, uint(3), metrics.TotalHosts)
	assert.Equal(t, uint(0), metrics.OfflineHosts)
	assert.Equal(t, uint(3), metrics.OnlineHosts)
	assert.Equal(t, uint(0), metrics.MissingInActionHosts)
}

func testHostDeviceMapping(t *testing.T, ds *Datastore) {
	ctx := context.Background()
	h, err := ds.NewHost(ctx, &fleet.Host{
		ID:              1,
		OsqueryHostID:   ptr.String("1"),
		NodeKey:         ptr.String("1"),
		Platform:        "linux",
		Hostname:        "host1",
		DetailUpdatedAt: time.Now(),
		LabelUpdatedAt:  time.Now(),
		PolicyUpdatedAt: time.Now(),
		SeenTime:        time.Now(),
	})
	require.NoError(t, err)

	// add device mapping for host
	_, err = ds.writer(ctx).ExecContext(ctx, `INSERT INTO host_emails (host_id, email, source) VALUES (?, ?, ?)`,
		h.ID, "a@b.c", "src1")
	require.NoError(t, err)
	_, err = ds.writer(ctx).ExecContext(ctx, `INSERT INTO host_emails (host_id, email, source) VALUES (?, ?, ?)`,
		h.ID, "b@b.c", "src1")
	require.NoError(t, err)

	_, err = ds.writer(ctx).ExecContext(ctx, `INSERT INTO host_emails (host_id, email, source) VALUES (?, ?, ?)`,
		h.ID, "a@b.c", "src2")
	require.NoError(t, err)

	// non-existent host should have empty device mapping
	dms, err := ds.ListHostDeviceMapping(ctx, h.ID+1)
	require.NoError(t, err)
	require.Len(t, dms, 0)

	dms, err = ds.ListHostDeviceMapping(ctx, h.ID)
	require.NoError(t, err)
	assertHostDeviceMapping(t, dms, []*fleet.HostDeviceMapping{
		{Email: "a@b.c", Source: "src1"},
		{Email: "a@b.c", Source: "src2"},
		{Email: "b@b.c", Source: "src1"},
	})

	// device mapping is not included in basic method for host by id
	host, err := ds.Host(ctx, h.ID)
	require.NoError(t, err)
	require.Nil(t, host.DeviceMapping)

	// create additional hosts to test device mapping of multiple hosts in ListHosts results
	h2, err := ds.NewHost(ctx, &fleet.Host{
		ID:              2,
		OsqueryHostID:   ptr.String("2"),
		NodeKey:         ptr.String("2"),
		Platform:        "linux",
		Hostname:        "host2",
		DetailUpdatedAt: time.Now(),
		LabelUpdatedAt:  time.Now(),
		PolicyUpdatedAt: time.Now(),
		SeenTime:        time.Now(),
	})
	require.NoError(t, err)

	// add device mapping for second host
	_, err = ds.writer(ctx).ExecContext(ctx, `INSERT INTO host_emails (host_id, email, source) VALUES (?, ?, ?)`,
		h2.ID, "a@b.c", "src2")
	require.NoError(t, err)

	// create third host with no device mapping
	_, err = ds.NewHost(ctx, &fleet.Host{
		ID:              3,
		OsqueryHostID:   ptr.String("3"),
		NodeKey:         ptr.String("3"),
		Platform:        "linux",
		Hostname:        "host3",
		DetailUpdatedAt: time.Now(),
		LabelUpdatedAt:  time.Now(),
		PolicyUpdatedAt: time.Now(),
		SeenTime:        time.Now(),
	})
	require.NoError(t, err)

	// device mapping not included in list hosts unless optional param is set to true
	hosts := listHostsCheckCount(t, ds, fleet.TeamFilter{User: test.UserAdmin}, fleet.HostListOptions{}, 3)
	require.Nil(t, hosts[0].DeviceMapping)
	require.Nil(t, hosts[1].DeviceMapping)
	require.Nil(t, hosts[2].DeviceMapping)

	hosts = listHostsCheckCount(t, ds, fleet.TeamFilter{User: test.UserAdmin}, fleet.HostListOptions{DeviceMapping: true}, 3)

	hostsByID := make(map[uint]*fleet.Host)
	for _, hst := range hosts {
		hostsByID[hst.ID] = hst
	}

	var dm []*fleet.HostDeviceMapping

	// device mapping for host 1
	require.NotNil(t, hostsByID[1].DeviceMapping)
	err = json.Unmarshal(*hostsByID[1].DeviceMapping, &dm)
	require.NoError(t, err)
	var emails []string
	var sources []string
	for _, e := range dm {
		emails = append(emails, e.Email)
		sources = append(sources, e.Source)
	}
	assert.ElementsMatch(t, []string{"a@b.c", "b@b.c", "a@b.c"}, emails)
	assert.ElementsMatch(t, []string{"src1", "src1", "src2"}, sources)

	// device mapping for host 2
	require.NotNil(t, *hostsByID[2].DeviceMapping)
	err = json.Unmarshal(*hostsByID[2].DeviceMapping, &dm)
	require.NoError(t, err)
	assert.Len(t, dm, 1)
	assert.Equal(t, "a@b.c", dm[0].Email)
	assert.Equal(t, "src2", dm[0].Source)

	// no device mapping for host 3
	require.NotNil(t, hostsByID[3].DeviceMapping) // json "null" rather than nil
	err = json.Unmarshal(*hostsByID[3].DeviceMapping, &dm)
	require.NoError(t, err)
	assert.Nil(t, dm)
}

func testHostsReplaceHostDeviceMapping(t *testing.T, ds *Datastore) {
	ctx := context.Background()
	h, err := ds.NewHost(ctx, &fleet.Host{
		ID:              1,
		OsqueryHostID:   ptr.String("1"),
		NodeKey:         ptr.String("1"),
		Platform:        "linux",
		Hostname:        "host1",
		DetailUpdatedAt: time.Now(),
		LabelUpdatedAt:  time.Now(),
		PolicyUpdatedAt: time.Now(),
		SeenTime:        time.Now(),
	})
	require.NoError(t, err)

	err = ds.ReplaceHostDeviceMapping(ctx, h.ID, nil, "src1")
	require.NoError(t, err)

	dms, err := ds.ListHostDeviceMapping(ctx, h.ID)
	require.NoError(t, err)
	require.Len(t, dms, 0)

	err = ds.ReplaceHostDeviceMapping(ctx, h.ID, []*fleet.HostDeviceMapping{
		{HostID: h.ID, Email: "a@b.c", Source: "src1"},
		{HostID: h.ID + 1, Email: "a@b.c", Source: "src1"},
	}, "src1")
	require.Error(t, err)
	require.Contains(t, err.Error(), fmt.Sprintf("found %d", h.ID+1))

	err = ds.ReplaceHostDeviceMapping(ctx, h.ID, []*fleet.HostDeviceMapping{
		{HostID: h.ID, Email: "a@b.c", Source: "src1"},
		{HostID: h.ID, Email: "b@b.c", Source: "src1"},
		{HostID: h.ID, Email: "c@b.c", Source: "src2"},
	}, "src1")
	require.ErrorContains(t, err, "host device mapping are not all for the provided source")

	err = ds.ReplaceHostDeviceMapping(ctx, h.ID, []*fleet.HostDeviceMapping{
		{HostID: h.ID, Email: "c@b.c", Source: "src2"},
	}, "src2")
	require.NoError(t, err)

	err = ds.ReplaceHostDeviceMapping(ctx, h.ID, []*fleet.HostDeviceMapping{
		{HostID: h.ID, Email: "a@b.c", Source: "src1"},
		{HostID: h.ID, Email: "b@b.c", Source: "src1"},
	}, "src1")
	require.NoError(t, err)

	dms, err = ds.ListHostDeviceMapping(ctx, h.ID)
	require.NoError(t, err)
	assertHostDeviceMapping(t, dms, []*fleet.HostDeviceMapping{
		{Email: "a@b.c", Source: "src1"},
		{Email: "b@b.c", Source: "src1"},
		{Email: "c@b.c", Source: "src2"},
	})

	err = ds.ReplaceHostDeviceMapping(ctx, h.ID, []*fleet.HostDeviceMapping{
		{HostID: h.ID, Email: "a@b.c", Source: "src1"},
		{HostID: h.ID, Email: "d@b.c", Source: "src2"},
	}, "src2")
	require.ErrorContains(t, err, "host device mapping are not all for the provided source")

	// omit b@b.c from src1
	err = ds.ReplaceHostDeviceMapping(ctx, h.ID, []*fleet.HostDeviceMapping{
		{HostID: h.ID, Email: "a@b.c", Source: "src1"},
	}, "src1")
	require.NoError(t, err)

	// add d@b to src2, omit c@b.c from src2
	err = ds.ReplaceHostDeviceMapping(ctx, h.ID, []*fleet.HostDeviceMapping{
		{HostID: h.ID, Email: "d@b.c", Source: "src2"},
	}, "src2")
	require.NoError(t, err)

	dms, err = ds.ListHostDeviceMapping(ctx, h.ID)
	require.NoError(t, err)
	assertHostDeviceMapping(t, dms, []*fleet.HostDeviceMapping{
		{Email: "a@b.c", Source: "src1"},
		{Email: "d@b.c", Source: "src2"},
	})

	// delete only
	err = ds.ReplaceHostDeviceMapping(ctx, h.ID, nil, "src1")
	require.NoError(t, err)

	dms, err = ds.ListHostDeviceMapping(ctx, h.ID)
	require.NoError(t, err)
	assertHostDeviceMapping(t, dms, []*fleet.HostDeviceMapping{
		{Email: "d@b.c", Source: "src2"},
	})
}

func testHostsCustomHostDeviceMapping(t *testing.T, ds *Datastore) {
	ctx := context.Background()

	h1, err := ds.NewHost(ctx, &fleet.Host{
		OsqueryHostID:   ptr.String("1"),
		NodeKey:         ptr.String("1"),
		Platform:        "linux",
		Hostname:        "host1",
		DetailUpdatedAt: time.Now(),
		LabelUpdatedAt:  time.Now(),
		PolicyUpdatedAt: time.Now(),
		SeenTime:        time.Now(),
	})
	require.NoError(t, err)

	h2, err := ds.NewHost(ctx, &fleet.Host{
		OsqueryHostID:   ptr.String("2"),
		NodeKey:         ptr.String("2"),
		Platform:        "linux",
		Hostname:        "host2",
		DetailUpdatedAt: time.Now(),
		LabelUpdatedAt:  time.Now(),
		PolicyUpdatedAt: time.Now(),
		SeenTime:        time.Now(),
	})
	require.NoError(t, err)

	// create a custom installer email for h1
	dms, err := ds.SetOrUpdateCustomHostDeviceMapping(ctx, h1.ID, "a@b.c", fleet.DeviceMappingCustomInstaller)
	require.NoError(t, err)
	assertHostDeviceMapping(t, dms, []*fleet.HostDeviceMapping{{Email: "a@b.c", Source: fleet.DeviceMappingCustomReplacement}})

	// custom installer can be updated
	dms, err = ds.SetOrUpdateCustomHostDeviceMapping(ctx, h1.ID, "b@b.c", fleet.DeviceMappingCustomInstaller)
	require.NoError(t, err)
	assertHostDeviceMapping(t, dms, []*fleet.HostDeviceMapping{{Email: "b@b.c", Source: fleet.DeviceMappingCustomReplacement}})

	// set a custom override, custom installer is removed
	dms, err = ds.SetOrUpdateCustomHostDeviceMapping(ctx, h1.ID, "c@b.c", fleet.DeviceMappingCustomOverride)
	require.NoError(t, err)
	assertHostDeviceMapping(t, dms, []*fleet.HostDeviceMapping{{Email: "c@b.c", Source: fleet.DeviceMappingCustomReplacement}})

	// updating the custom installer is now ignored
	dms, err = ds.SetOrUpdateCustomHostDeviceMapping(ctx, h1.ID, "d@b.c", fleet.DeviceMappingCustomInstaller)
	require.NoError(t, err)
	assertHostDeviceMapping(t, dms, []*fleet.HostDeviceMapping{{Email: "c@b.c", Source: fleet.DeviceMappingCustomReplacement}})

	// updating the custom override works
	dms, err = ds.SetOrUpdateCustomHostDeviceMapping(ctx, h1.ID, "e@b.c", fleet.DeviceMappingCustomOverride)
	require.NoError(t, err)
	assertHostDeviceMapping(t, dms, []*fleet.HostDeviceMapping{{Email: "e@b.c", Source: fleet.DeviceMappingCustomReplacement}})

	// set some unrelated emails for h2
	err = ds.ReplaceHostDeviceMapping(ctx, h2.ID, []*fleet.HostDeviceMapping{
		{HostID: h2.ID, Email: "a@c.d", Source: fleet.DeviceMappingGoogleChromeProfiles},
		{HostID: h2.ID, Email: "b@c.d", Source: fleet.DeviceMappingGoogleChromeProfiles},
	}, fleet.DeviceMappingGoogleChromeProfiles)
	require.NoError(t, err)

	// create a custom override immediately, without a custom installer
	_, err = ds.SetOrUpdateCustomHostDeviceMapping(ctx, h2.ID, "c@c.d", fleet.DeviceMappingCustomOverride)
	require.NoError(t, err)

	// adding a custom installer is ignored
	dms, err = ds.SetOrUpdateCustomHostDeviceMapping(ctx, h2.ID, "d@c.d", fleet.DeviceMappingCustomInstaller)
	require.NoError(t, err)

	assertHostDeviceMapping(t, dms, []*fleet.HostDeviceMapping{
		{Email: "a@c.d", Source: fleet.DeviceMappingGoogleChromeProfiles},
		{Email: "b@c.d", Source: fleet.DeviceMappingGoogleChromeProfiles},
		{Email: "c@c.d", Source: fleet.DeviceMappingCustomReplacement},
	})

	// updating the custom override works
	dms, err = ds.SetOrUpdateCustomHostDeviceMapping(ctx, h2.ID, "e@c.d", fleet.DeviceMappingCustomOverride)
	require.NoError(t, err)

	assertHostDeviceMapping(t, dms, []*fleet.HostDeviceMapping{
		{Email: "a@c.d", Source: fleet.DeviceMappingGoogleChromeProfiles},
		{Email: "b@c.d", Source: fleet.DeviceMappingGoogleChromeProfiles},
		{Email: "e@c.d", Source: fleet.DeviceMappingCustomReplacement},
	})

	// deleting the host deletes the mappings
	err = ds.DeleteHost(ctx, h2.ID)
	require.NoError(t, err)
	dms, err = ds.ListHostDeviceMapping(ctx, h2.ID)
	require.NoError(t, err)
	require.Empty(t, dms)

	// other host was left untouched
	dms, err = ds.ListHostDeviceMapping(ctx, h1.ID)
	require.NoError(t, err)
	assertHostDeviceMapping(t, dms, []*fleet.HostDeviceMapping{{Email: "e@b.c", Source: fleet.DeviceMappingCustomReplacement}})
}

func assertHostDeviceMapping(t *testing.T, got, want []*fleet.HostDeviceMapping) {
	t.Helper()

	// only the email and source are validated
	require.Len(t, got, len(want))

	for i, g := range got {
		w := want[i]
		g.ID, g.HostID = 0, 0
		assert.Equal(t, w, g, "index %d", i)
	}
}

func testHostMDMAndMunki(t *testing.T, ds *Datastore) {
	_, err := ds.GetHostMunkiVersion(context.Background(), 123)
	require.True(t, fleet.IsNotFound(err))

	require.NoError(t, ds.SetOrUpdateMunkiInfo(context.Background(), 123, "1.2.3", nil, nil))
	require.NoError(t, ds.SetOrUpdateMunkiInfo(context.Background(), 999, "9.0", nil, nil))
	require.NoError(t, ds.SetOrUpdateMunkiInfo(context.Background(), 123, "1.3.0", []string{"a", "b"}, []string{"c"}))

	version, err := ds.GetHostMunkiVersion(context.Background(), 123)
	require.NoError(t, err)
	require.Equal(t, "1.3.0", version)

	issues, err := ds.GetHostMunkiIssues(context.Background(), 123)
	require.NoError(t, err)
	require.Len(t, issues, 3)

	var aMunkiIssueID uint
	for _, iss := range issues {
		assert.NotZero(t, iss.MunkiIssueID)
		if iss.Name == "a" {
			aMunkiIssueID = iss.MunkiIssueID
		}
		assert.False(t, iss.HostIssueCreatedAt.IsZero())
	}

	// get a Munki Issue
	miss, err := ds.GetMunkiIssue(context.Background(), aMunkiIssueID)
	require.NoError(t, err)
	require.Equal(t, "a", miss.Name)

	// get an invalid munki issue
	_, err = ds.GetMunkiIssue(context.Background(), aMunkiIssueID+1000)
	require.Error(t, err)
	require.ErrorIs(t, err, sql.ErrNoRows)

	// ignore IDs and timestamps in slice comparison
	issues[0].MunkiIssueID, issues[0].HostIssueCreatedAt = 0, time.Time{}
	issues[1].MunkiIssueID, issues[1].HostIssueCreatedAt = 0, time.Time{}
	issues[2].MunkiIssueID, issues[2].HostIssueCreatedAt = 0, time.Time{}
	assert.ElementsMatch(t, []*fleet.HostMunkiIssue{
		{Name: "a", IssueType: "error"},
		{Name: "b", IssueType: "error"},
		{Name: "c", IssueType: "warning"},
	}, issues)

	version, err = ds.GetHostMunkiVersion(context.Background(), 999)
	require.NoError(t, err)
	require.Equal(t, "9.0", version)

	issues, err = ds.GetHostMunkiIssues(context.Background(), 999)
	require.NoError(t, err)
	require.Len(t, issues, 0)

	// simulate uninstall
	require.NoError(t, ds.SetOrUpdateMunkiInfo(context.Background(), 123, "", nil, nil))

	_, err = ds.GetHostMunkiVersion(context.Background(), 123)
	require.True(t, fleet.IsNotFound(err))
	issues, err = ds.GetHostMunkiIssues(context.Background(), 123)
	require.NoError(t, err)
	require.Len(t, issues, 0)

	_, err = ds.GetHostMDM(context.Background(), 432)
	require.True(t, fleet.IsNotFound(err), err)

	require.NoError(t, ds.SetOrUpdateMDMData(context.Background(), 432, false, true, "url", false, "", ""))

	hmdm, err := ds.GetHostMDM(context.Background(), 432)
	require.NoError(t, err)
	assert.True(t, hmdm.Enrolled)
	assert.Equal(t, "url", hmdm.ServerURL)
	assert.False(t, hmdm.InstalledFromDep)
	require.NotNil(t, hmdm.MDMID)
	assert.NotZero(t, *hmdm.MDMID)
	urlMDMID := *hmdm.MDMID
	assert.Equal(t, fleet.UnknownMDMName, hmdm.Name)

	require.NoError(t, ds.SetOrUpdateMDMData(context.Background(), 455, false, true, "https://kandji.io", true, fleet.WellKnownMDMKandji, "")) // kandji mdm name
	require.NoError(t, ds.SetOrUpdateMDMData(context.Background(), 432, false, false, "url3", true, "", ""))

	hmdm, err = ds.GetHostMDM(context.Background(), 432)
	require.NoError(t, err)
	assert.False(t, hmdm.Enrolled)
	assert.Equal(t, "url3", hmdm.ServerURL)
	assert.True(t, hmdm.InstalledFromDep)
	require.NotNil(t, hmdm.MDMID)
	assert.NotZero(t, *hmdm.MDMID)
	assert.NotEqual(t, urlMDMID, *hmdm.MDMID)
	assert.Equal(t, fleet.UnknownMDMName, hmdm.Name)

	hmdm, err = ds.GetHostMDM(context.Background(), 455)
	require.NoError(t, err)
	assert.True(t, hmdm.Enrolled)
	assert.Equal(t, "https://kandji.io", hmdm.ServerURL)
	assert.True(t, hmdm.InstalledFromDep)
	require.NotNil(t, hmdm.MDMID)
	assert.NotZero(t, *hmdm.MDMID)
	kandjiID1 := *hmdm.MDMID
	assert.Equal(t, fleet.WellKnownMDMKandji, hmdm.Name)

	// get mdm solution
	mdmSol, err := ds.GetMDMSolution(context.Background(), kandjiID1)
	require.NoError(t, err)
	require.Equal(t, "https://kandji.io", mdmSol.ServerURL)
	require.Equal(t, fleet.WellKnownMDMKandji, mdmSol.Name)

	// get unknown mdm solution
	_, err = ds.GetMDMSolution(context.Background(), kandjiID1+1000)
	require.Error(t, err)
	require.ErrorIs(t, err, sql.ErrNoRows)

	// switch to simplemdm in an update
	require.NoError(t, ds.SetOrUpdateMDMData(context.Background(), 455, false, true, "https://simplemdm.com", false, fleet.WellKnownMDMSimpleMDM, "")) // now simplemdm name

	hmdm, err = ds.GetHostMDM(context.Background(), 455)
	require.NoError(t, err)
	assert.True(t, hmdm.Enrolled)
	assert.Equal(t, "https://simplemdm.com", hmdm.ServerURL)
	assert.False(t, hmdm.InstalledFromDep)
	require.NotNil(t, hmdm.MDMID)
	assert.NotZero(t, *hmdm.MDMID)
	assert.Equal(t, fleet.WellKnownMDMSimpleMDM, hmdm.Name)

	// switch back to "url"
	require.NoError(t, ds.SetOrUpdateMDMData(context.Background(), 455, false, false, "url", false, "", ""))

	hmdm, err = ds.GetHostMDM(context.Background(), 455)
	require.NoError(t, err)
	assert.False(t, hmdm.Enrolled)
	assert.Equal(t, "url", hmdm.ServerURL)
	assert.False(t, hmdm.InstalledFromDep)
	require.NotNil(t, hmdm.MDMID)
	assert.Equal(t, urlMDMID, *hmdm.MDMID) // id is the same as created previously for that url
	assert.Equal(t, fleet.UnknownMDMName, hmdm.Name)

	// switch to a different Kandji server URL, will have a different MDM ID as
	// even though this is another Kandji, the URL is different.
	require.NoError(t, ds.SetOrUpdateMDMData(context.Background(), 455, false, true, "https://kandji.io/2", false, fleet.WellKnownMDMKandji, ""))

	hmdm, err = ds.GetHostMDM(context.Background(), 455)
	require.NoError(t, err)
	assert.True(t, hmdm.Enrolled)
	assert.Equal(t, "https://kandji.io/2", hmdm.ServerURL)
	assert.False(t, hmdm.InstalledFromDep)
	require.NotNil(t, hmdm.MDMID)
	assert.NotZero(t, *hmdm.MDMID)
	assert.NotEqual(t, kandjiID1, *hmdm.MDMID)
	assert.Equal(t, fleet.WellKnownMDMKandji, hmdm.Name)
}

func testMunkiIssuesBatchSize(t *testing.T, ds *Datastore) {
	ctx := context.Background()

	allIDs := make(map[string]uint)
	storeIDs := func(msgToID map[[2]string]uint) {
		for k, v := range msgToID {
			assert.NotZero(t, v)
			allIDs[k[0]] = v
		}
	}

	cases := []struct {
		errors   []string
		warnings []string
	}{
		{nil, nil},

		{[]string{"a"}, nil},
		{[]string{"b", "c"}, nil},
		{[]string{"d", "e", "f"}, nil},
		{[]string{"g", "h", "i", "j"}, nil},
		{[]string{"k", "l", "m", "n", "o"}, nil},

		{nil, []string{"A"}},
		{nil, []string{"B", "C"}},
		{nil, []string{"D", "E", "F"}},
		{nil, []string{"G", "H", "I", "J"}},
		{nil, []string{"K", "L", "M", "N", "O"}},

		{[]string{"a", "p", "q"}, []string{"A", "B", "P"}},
	}
	for _, c := range cases {
		t.Run(strings.Join(c.errors, ",")+","+strings.Join(c.warnings, ","), func(t *testing.T) {
			msgToID, err := ds.getOrInsertMunkiIssues(ctx, c.errors, c.warnings, 2)
			require.NoError(t, err)
			require.Len(t, msgToID, len(c.errors)+len(c.warnings))
			storeIDs(msgToID)
		})
	}

	// try those errors/warning with some hosts
	require.NoError(t, ds.SetOrUpdateMunkiInfo(context.Background(), 123, "1.2.3", []string{"a", "b"}, []string{"C"}))
	issues, err := ds.GetHostMunkiIssues(ctx, 123)
	require.NoError(t, err)
	require.Len(t, issues, 3)
	for _, iss := range issues {
		assert.Equal(t, allIDs[iss.Name], iss.MunkiIssueID)
	}

	require.NoError(t, ds.SetOrUpdateMunkiInfo(context.Background(), 123, "1.2.3", []string{"c", "z"}, []string{"D", "E", "Z"}))
	issues, err = ds.GetHostMunkiIssues(ctx, 123)
	require.NoError(t, err)
	require.Len(t, issues, 5)
	for _, iss := range issues {
		if iss.Name == "z" || iss.Name == "Z" {
			// z/Z do not exist in allIDs, by checking not equal it ensures it is not 0
			assert.NotEqual(t, allIDs[iss.Name], iss.MunkiIssueID)
		} else {
			assert.Equal(t, allIDs[iss.Name], iss.MunkiIssueID)
		}
	}
}

func testAggregatedHostMDMAndMunki(t *testing.T, ds *Datastore) {
	// Make sure things work before data is generated
	versions, updatedAt, err := ds.AggregatedMunkiVersion(context.Background(), nil)
	require.NoError(t, err)
	require.Len(t, versions, 0)
	require.Zero(t, updatedAt)
	issues, updatedAt, err := ds.AggregatedMunkiIssues(context.Background(), nil)
	require.NoError(t, err)
	require.Len(t, issues, 0)
	require.Zero(t, updatedAt)
	status, updatedAt, err := ds.AggregatedMDMStatus(context.Background(), nil, "")
	require.NoError(t, err)
	require.Empty(t, status)
	require.Zero(t, updatedAt)
	solutions, updatedAt, err := ds.AggregatedMDMSolutions(context.Background(), nil, "")
	require.NoError(t, err)
	require.Len(t, solutions, 0)
	require.Zero(t, updatedAt)
	status, updatedAt, err = ds.AggregatedMDMStatus(context.Background(), nil, "windows")
	require.NoError(t, err)
	require.Empty(t, status)
	require.Zero(t, updatedAt)
	solutions, updatedAt, err = ds.AggregatedMDMSolutions(context.Background(), nil, "windows")
	require.NoError(t, err)
	require.Len(t, solutions, 0)
	require.Zero(t, updatedAt)

	// Make sure generation works when there's no mdm or munki data
	require.NoError(t, ds.GenerateAggregatedMunkiAndMDM(context.Background()))

	// And after generating without any data, it all looks reasonable
	versions, updatedAt, err = ds.AggregatedMunkiVersion(context.Background(), nil)
	firstUpdatedAt := updatedAt

	require.NoError(t, err)
	require.Len(t, versions, 0)
	require.NotZero(t, updatedAt)
	issues, updatedAt, err = ds.AggregatedMunkiIssues(context.Background(), nil)
	require.NoError(t, err)
	require.Empty(t, issues)
	require.NotZero(t, updatedAt)
	status, updatedAt, err = ds.AggregatedMDMStatus(context.Background(), nil, "")
	require.NoError(t, err)
	require.Empty(t, status)
	require.NotZero(t, updatedAt)
	solutions, updatedAt, err = ds.AggregatedMDMSolutions(context.Background(), nil, "")
	require.NoError(t, err)
	require.Len(t, solutions, 0)
	require.NotZero(t, updatedAt)
	status, updatedAt, err = ds.AggregatedMDMStatus(context.Background(), nil, "windows")
	require.NoError(t, err)
	require.Empty(t, status)
	require.NotZero(t, updatedAt)
	solutions, updatedAt, err = ds.AggregatedMDMSolutions(context.Background(), nil, "windows")
	require.NoError(t, err)
	require.Len(t, solutions, 0)
	require.NotZero(t, updatedAt)

	// So now we try with data
	require.NoError(t, ds.SetOrUpdateMunkiInfo(context.Background(), 123, "1.2.3", []string{"a", "b"}, []string{"c"}))
	require.NoError(t, ds.SetOrUpdateMunkiInfo(context.Background(), 999, "9.0", []string{"a"}, nil))
	require.NoError(t, ds.SetOrUpdateMunkiInfo(context.Background(), 342, "1.2.3", nil, []string{"c"}))

	require.NoError(t, ds.GenerateAggregatedMunkiAndMDM(context.Background()))

	versions, _, err = ds.AggregatedMunkiVersion(context.Background(), nil)
	require.NoError(t, err)
	require.Len(t, versions, 2)
	assert.ElementsMatch(t, versions, []fleet.AggregatedMunkiVersion{
		{
			HostMunkiInfo: fleet.HostMunkiInfo{Version: "1.2.3"},
			HostsCount:    2,
		},
		{
			HostMunkiInfo: fleet.HostMunkiInfo{Version: "9.0"},
			HostsCount:    1,
		},
	})

	issues, _, err = ds.AggregatedMunkiIssues(context.Background(), nil)
	require.NoError(t, err)
	require.Len(t, issues, 3)
	// ignore the ids
	issues[0].ID = 0
	issues[1].ID = 0
	issues[2].ID = 0
	assert.ElementsMatch(t, issues, []fleet.AggregatedMunkiIssue{
		{
			MunkiIssue: fleet.MunkiIssue{
				Name:      "a",
				IssueType: "error",
			},
			HostsCount: 2,
		},
		{
			MunkiIssue: fleet.MunkiIssue{
				Name:      "b",
				IssueType: "error",
			},
			HostsCount: 1,
		},
		{
			MunkiIssue: fleet.MunkiIssue{
				Name:      "c",
				IssueType: "warning",
			},
			HostsCount: 2,
		},
	})

	require.NoError(t, ds.SetOrUpdateMDMData(context.Background(), 432, false, true, "url", false, "", ""))                                           // manual enrollment
	require.NoError(t, ds.SetOrUpdateMDMData(context.Background(), 123, false, true, "url", false, "", ""))                                           // manual enrollment
	require.NoError(t, ds.SetOrUpdateMDMData(context.Background(), 124, false, true, "url", false, "", ""))                                           // manual enrollment
	require.NoError(t, ds.SetOrUpdateMDMData(context.Background(), 455, false, true, "https://simplemdm.com", true, fleet.WellKnownMDMSimpleMDM, "")) // automatic enrollment
	require.NoError(t, ds.SetOrUpdateMDMData(context.Background(), 999, false, false, "https://kandji.io", false, fleet.WellKnownMDMKandji, ""))      // unenrolled
	require.NoError(t, ds.SetOrUpdateMDMData(context.Background(), 875, false, false, "https://kandji.io", true, fleet.WellKnownMDMKandji, ""))       // pending enrollment
	require.NoError(t, ds.SetOrUpdateMDMData(context.Background(), 1337, false, false, "https://fleetdm.com", true, fleet.WellKnownMDMFleet, ""))     // pending enrollment

	require.NoError(t, ds.GenerateAggregatedMunkiAndMDM(context.Background()))

	status, _, err = ds.AggregatedMDMStatus(context.Background(), nil, "")
	require.NoError(t, err)
	assert.Equal(t, 7, status.HostsCount)
	assert.Equal(t, 1, status.UnenrolledHostsCount)
	assert.Equal(t, 2, status.PendingHostsCount)
	assert.Equal(t, 3, status.EnrolledManualHostsCount)
	assert.Equal(t, 1, status.EnrolledAutomatedHostsCount)

	solutions, _, err = ds.AggregatedMDMSolutions(context.Background(), nil, "")
	require.NoError(t, err)
	require.Len(t, solutions, 4) // 4 different urls
	for _, sol := range solutions {
		switch sol.ServerURL {
		case "url":
			assert.Equal(t, 3, sol.HostsCount)
			assert.Equal(t, fleet.UnknownMDMName, sol.Name)
		case "https://simplemdm.com":
			assert.Equal(t, 1, sol.HostsCount)
			assert.Equal(t, fleet.WellKnownMDMSimpleMDM, sol.Name)
		case "https://kandji.io":
			assert.Equal(t, 2, sol.HostsCount)
			assert.Equal(t, fleet.WellKnownMDMKandji, sol.Name)
		case "https://fleetdm.com":
			assert.Equal(t, 1, sol.HostsCount)
			assert.Equal(t, fleet.WellKnownMDMFleet, sol.Name)
		default:
			require.Fail(t, fmt.Sprintf("unknown MDM solutions URL: %s", sol.ServerURL))
		}
	}

	// Team filters
	team1, err := ds.NewTeam(context.Background(), &fleet.Team{
		Name:        "team1" + t.Name(),
		Description: "desc team1",
	})
	require.NoError(t, err)
	team2, err := ds.NewTeam(context.Background(), &fleet.Team{
		Name:        "team2" + t.Name(),
		Description: "desc team2",
	})
	require.NoError(t, err)

	h1 := test.NewHost(t, ds, "h1"+t.Name(), "192.168.1.10", "1", "1", time.Now(), test.WithPlatform("windows"))
	h2 := test.NewHost(t, ds, "h2"+t.Name(), "192.168.1.11", "2", "2", time.Now(), test.WithPlatform("darwin"))
	h3 := test.NewHost(t, ds, "h3"+t.Name(), "192.168.1.11", "3", "3", time.Now(), test.WithPlatform("darwin"))
	h4 := test.NewHost(t, ds, "h4"+t.Name(), "192.168.1.11", "4", "4", time.Now(), test.WithPlatform("windows"))

	require.NoError(t, ds.AddHostsToTeam(context.Background(), &team1.ID, []uint{h1.ID}))
	require.NoError(t, ds.AddHostsToTeam(context.Background(), &team2.ID, []uint{h2.ID}))
	require.NoError(t, ds.AddHostsToTeam(context.Background(), &team1.ID, []uint{h3.ID}))
	require.NoError(t, ds.AddHostsToTeam(context.Background(), &team1.ID, []uint{h4.ID}))

	require.NoError(t, ds.SetOrUpdateMDMData(context.Background(), h1.ID, false, true, "https://simplemdm.com", false, fleet.WellKnownMDMSimpleMDM, ""))
	require.NoError(t, ds.SetOrUpdateMDMData(context.Background(), h2.ID, false, true, "url", false, "", ""))

	// Add a server, this will be ignored in lists and aggregated data.
	require.NoError(t, ds.SetOrUpdateMDMData(context.Background(), h4.ID, true, true, "https://simplemdm.com", false, fleet.WellKnownMDMSimpleMDM, ""))

	require.NoError(t, ds.SetOrUpdateMunkiInfo(context.Background(), h1.ID, "1.2.3", []string{"d"}, nil))
	require.NoError(t, ds.SetOrUpdateMunkiInfo(context.Background(), h2.ID, "1.2.3", []string{"d"}, []string{"e"}))

	// h3 adds the version but then removes it
	require.NoError(t, ds.SetOrUpdateMunkiInfo(context.Background(), h3.ID, "1.2.3", []string{"f"}, nil))
	require.NoError(t, ds.SetOrUpdateMunkiInfo(context.Background(), h3.ID, "", []string{"d"}, []string{"f"}))

	// Make the updated_at different enough
	time.Sleep(1 * time.Second)
	require.NoError(t, ds.GenerateAggregatedMunkiAndMDM(context.Background()))

	versions, updatedAt, err = ds.AggregatedMunkiVersion(context.Background(), &team1.ID)
	require.NoError(t, err)
	require.Len(t, versions, 1)
	assert.ElementsMatch(t, versions, []fleet.AggregatedMunkiVersion{
		{
			HostMunkiInfo: fleet.HostMunkiInfo{Version: "1.2.3"},
			HostsCount:    1,
		},
	})
	require.True(t, updatedAt.After(firstUpdatedAt))

	issues, updatedAt, err = ds.AggregatedMunkiIssues(context.Background(), &team1.ID)
	require.NoError(t, err)
	require.Len(t, issues, 2)
	// ignore IDs
	issues[0].ID = 0
	issues[1].ID = 0
	assert.ElementsMatch(t, issues, []fleet.AggregatedMunkiIssue{
		{
			MunkiIssue: fleet.MunkiIssue{
				Name:      "d",
				IssueType: "error",
			},
			HostsCount: 2,
		},
		{
			MunkiIssue: fleet.MunkiIssue{
				Name:      "f",
				IssueType: "warning",
			},
			HostsCount: 1,
		},
	})
	require.True(t, updatedAt.After(firstUpdatedAt))

	status, _, err = ds.AggregatedMDMStatus(context.Background(), &team1.ID, "")
	require.NoError(t, err)
	assert.Equal(t, 1, status.HostsCount)
	assert.Equal(t, 0, status.UnenrolledHostsCount)
	assert.Equal(t, 1, status.EnrolledManualHostsCount)
	assert.Equal(t, 0, status.EnrolledAutomatedHostsCount)

	solutions, updatedAt, err = ds.AggregatedMDMSolutions(context.Background(), &team1.ID, "")
	require.True(t, updatedAt.After(firstUpdatedAt))
	require.NoError(t, err)
	require.Len(t, solutions, 1)
	assert.Equal(t, "https://simplemdm.com", solutions[0].ServerURL)
	assert.Equal(t, fleet.WellKnownMDMSimpleMDM, solutions[0].Name)
	assert.Equal(t, 1, solutions[0].HostsCount)

	status, _, err = ds.AggregatedMDMStatus(context.Background(), &team1.ID, "darwin")
	require.NoError(t, err)
	assert.Equal(t, 0, status.HostsCount)
	assert.Equal(t, 0, status.UnenrolledHostsCount)
	assert.Equal(t, 0, status.EnrolledManualHostsCount)
	assert.Equal(t, 0, status.EnrolledAutomatedHostsCount)

	solutions, updatedAt, err = ds.AggregatedMDMSolutions(context.Background(), &team1.ID, "darwin")
	require.True(t, updatedAt.After(firstUpdatedAt))
	require.NoError(t, err)
	require.Len(t, solutions, 0)

	status, _, err = ds.AggregatedMDMStatus(context.Background(), &team1.ID, "windows")
	require.NoError(t, err)
	assert.Equal(t, 1, status.HostsCount)
	assert.Equal(t, 0, status.UnenrolledHostsCount)
	assert.Equal(t, 1, status.EnrolledManualHostsCount)
	assert.Equal(t, 0, status.EnrolledAutomatedHostsCount)

	solutions, updatedAt, err = ds.AggregatedMDMSolutions(context.Background(), &team1.ID, "windows")
	require.True(t, updatedAt.After(firstUpdatedAt))
	require.NoError(t, err)
	require.Len(t, solutions, 1)
	assert.Equal(t, "https://simplemdm.com", solutions[0].ServerURL)
	assert.Equal(t, fleet.WellKnownMDMSimpleMDM, solutions[0].Name)
	assert.Equal(t, 1, solutions[0].HostsCount)
}

func testHostsLite(t *testing.T, ds *Datastore) {
	_, err := ds.HostLite(context.Background(), 1)
	require.Error(t, err)
	var nfe fleet.NotFoundError
	require.True(t, errors.As(err, &nfe))

	now := time.Now()
	h, err := ds.NewHost(context.Background(), &fleet.Host{
		ID:                  1,
		OsqueryHostID:       ptr.String("foobar"),
		NodeKey:             ptr.String("nodekey"),
		Hostname:            "foobar.local",
		UUID:                "uuid",
		Platform:            "darwin",
		DistributedInterval: 60,
		LoggerTLSPeriod:     50,
		ConfigTLSRefresh:    40,
		DetailUpdatedAt:     now,
		LabelUpdatedAt:      now,
		LastEnrolledAt:      now,
		PolicyUpdatedAt:     now,
		RefetchRequested:    true,

		SeenTime: now,

		CPUType: "cpuType",
	})
	require.NoError(t, err)

	h, err = ds.HostLite(context.Background(), h.ID)
	require.NoError(t, err)
	// HostLite does not load host details.
	require.Empty(t, h.CPUType)
	// HostLite does not load host seen time.
	require.Empty(t, h.SeenTime)

	require.Equal(t, uint(1), h.ID)
	require.NotEmpty(t, h.CreatedAt)
	require.NotEmpty(t, h.UpdatedAt)
	require.Equal(t, "foobar", *h.OsqueryHostID)
	require.Equal(t, "nodekey", *h.NodeKey)
	require.Equal(t, "foobar.local", h.Hostname)
	require.Equal(t, "uuid", h.UUID)
	require.Equal(t, "darwin", h.Platform)
	require.Nil(t, h.TeamID)
	require.Equal(t, uint(60), h.DistributedInterval)
	require.Equal(t, uint(50), h.LoggerTLSPeriod)
	require.Equal(t, uint(40), h.ConfigTLSRefresh)
	require.WithinDuration(t, now.UTC(), h.DetailUpdatedAt, 1*time.Second)
	require.WithinDuration(t, now.UTC(), h.LabelUpdatedAt, 1*time.Second)
	require.WithinDuration(t, now.UTC(), h.PolicyUpdatedAt, 1*time.Second)
	require.WithinDuration(t, now.UTC(), h.LastEnrolledAt, 1*time.Second)
	require.True(t, h.RefetchRequested)
}

func testUpdateOsqueryIntervals(t *testing.T, ds *Datastore) {
	now := time.Now()
	h, err := ds.NewHost(context.Background(), &fleet.Host{
		ID:                  1,
		OsqueryHostID:       ptr.String("foobar"),
		NodeKey:             ptr.String("nodekey"),
		Hostname:            "foobar.local",
		UUID:                "uuid",
		Platform:            "darwin",
		DistributedInterval: 60,
		LoggerTLSPeriod:     50,
		ConfigTLSRefresh:    40,
		DetailUpdatedAt:     now,
		LabelUpdatedAt:      now,
		LastEnrolledAt:      now,
		PolicyUpdatedAt:     now,
		RefetchRequested:    true,
		SeenTime:            now,
	})
	require.NoError(t, err)

	err = ds.UpdateHostOsqueryIntervals(context.Background(), h.ID, fleet.HostOsqueryIntervals{
		DistributedInterval: 120,
		LoggerTLSPeriod:     110,
		ConfigTLSRefresh:    100,
	})
	require.NoError(t, err)

	h, err = ds.HostLite(context.Background(), h.ID)
	require.NoError(t, err)
	require.Equal(t, uint(120), h.DistributedInterval)
	require.Equal(t, uint(110), h.LoggerTLSPeriod)
	require.Equal(t, uint(100), h.ConfigTLSRefresh)
}

func testUpdateRefetchRequested(t *testing.T, ds *Datastore) {
	now := time.Now()
	h, err := ds.NewHost(context.Background(), &fleet.Host{
		ID:                  1,
		OsqueryHostID:       ptr.String("foobar"),
		NodeKey:             ptr.String("nodekey"),
		Hostname:            "foobar.local",
		UUID:                "uuid",
		Platform:            "darwin",
		DistributedInterval: 60,
		LoggerTLSPeriod:     50,
		ConfigTLSRefresh:    40,
		DetailUpdatedAt:     now,
		LabelUpdatedAt:      now,
		LastEnrolledAt:      now,
		PolicyUpdatedAt:     now,
		RefetchRequested:    false,
		SeenTime:            now,
	})
	require.NoError(t, err)

	err = ds.UpdateHostRefetchRequested(context.Background(), h.ID, true)
	require.NoError(t, err)

	h, err = ds.HostLite(context.Background(), h.ID)
	require.NoError(t, err)
	require.True(t, h.RefetchRequested)

	err = ds.UpdateHostRefetchRequested(context.Background(), h.ID, false)
	require.NoError(t, err)

	h, err = ds.HostLite(context.Background(), h.ID)
	require.NoError(t, err)
	require.False(t, h.RefetchRequested)
}

func testHostsSaveHostUsers(t *testing.T, ds *Datastore) {
	host, err := ds.NewHost(context.Background(), &fleet.Host{
		DetailUpdatedAt: time.Now(),
		LabelUpdatedAt:  time.Now(),
		PolicyUpdatedAt: time.Now(),
		SeenTime:        time.Now(),
		NodeKey:         ptr.String("1"),
		UUID:            "1",
		Hostname:        "foo.local",
		PrimaryIP:       "192.168.1.1",
		PrimaryMac:      "30-65-EC-6F-C4-58",
	})
	require.NoError(t, err)
	require.NotNil(t, host)

	users := []fleet.HostUser{
		{
			Uid:       42,
			Username:  "user",
			Type:      "aaa",
			GroupName: "group",
			Shell:     "shell",
		},
		{
			Uid:       43,
			Username:  "user2",
			Type:      "aaa",
			GroupName: "group",
			Shell:     "shell",
		},
	}

	err = ds.SaveHostUsers(context.Background(), host.ID, users)
	require.NoError(t, err)

	host, err = ds.Host(context.Background(), host.ID)
	require.NoError(t, err)
	require.Len(t, host.Users, 2)
	test.ElementsMatchSkipID(t, users, host.Users)
}

func testHostsLoadHostByDeviceAuthToken(t *testing.T, ds *Datastore) {
	ctx := context.Background()
	host, err := ds.NewHost(context.Background(), &fleet.Host{
		DetailUpdatedAt: time.Now(),
		LabelUpdatedAt:  time.Now(),
		PolicyUpdatedAt: time.Now(),
		SeenTime:        time.Now(),
		NodeKey:         ptr.String("1"),
		UUID:            "1",
		Hostname:        "foo.local",
		PrimaryIP:       "192.168.1.1",
		PrimaryMac:      "30-65-EC-6F-C4-58",
	})
	require.NoError(t, err)

	validToken := "abcd"
	err = ds.SetOrUpdateDeviceAuthToken(context.Background(), host.ID, validToken)
	require.NoError(t, err)

	_, err = ds.LoadHostByDeviceAuthToken(context.Background(), "nosuchtoken", time.Hour)
	require.Error(t, err)
	assert.ErrorIs(t, err, sql.ErrNoRows)

	h, err := ds.LoadHostByDeviceAuthToken(context.Background(), validToken, time.Hour)
	require.NoError(t, err)
	require.Equal(t, host.ID, h.ID)

	time.Sleep(2 * time.Second) // make sure the token expires

	_, err = ds.LoadHostByDeviceAuthToken(context.Background(), validToken, time.Second) // 1s TTL
	require.Error(t, err)
	assert.ErrorIs(t, err, sql.ErrNoRows)

	createHostWithDeviceToken := func(tag string) *fleet.Host {
		h, err := ds.NewHost(ctx, &fleet.Host{
			Platform:        tag,
			DetailUpdatedAt: time.Now(),
			LabelUpdatedAt:  time.Now(),
			PolicyUpdatedAt: time.Now(),
			SeenTime:        time.Now(),
			OsqueryHostID:   ptr.String(tag),
			NodeKey:         ptr.String(tag),
			UUID:            tag,
			Hostname:        tag + ".local",
		})
		require.NoError(t, err)

		err = ds.SetOrUpdateDeviceAuthToken(context.Background(), h.ID, tag)
		require.NoError(t, err)

		return h
	}

	// create a host enrolled in Simple MDM
	hSimple := createHostWithDeviceToken("simple")
	err = ds.SetOrUpdateMDMData(ctx, hSimple.ID, false, true, "https://simplemdm.com", true, fleet.WellKnownMDMSimpleMDM, "")
	require.NoError(t, err)

	loadSimple, err := ds.LoadHostByDeviceAuthToken(ctx, "simple", time.Second)
	require.NoError(t, err)
	require.Equal(t, hSimple.ID, loadSimple.ID)
	require.NotNil(t, loadSimple.MDMInfo)
	require.Equal(t, hSimple.ID, loadSimple.MDMInfo.HostID)
	require.True(t, loadSimple.IsOsqueryEnrolled())
	require.False(t, loadSimple.MDMInfo.IsPendingDEPFleetEnrollment())

	// create a host that will be pending enrollment in Fleet MDM
	hFleet := createHostWithDeviceToken("fleet")
	err = ds.SetOrUpdateMDMData(ctx, hFleet.ID, false, false, "https://fleetdm.com", true, fleet.WellKnownMDMFleet, "")
	require.NoError(t, err)

	loadFleet, err := ds.LoadHostByDeviceAuthToken(ctx, "fleet", time.Second)
	require.NoError(t, err)
	require.Equal(t, hFleet.ID, loadFleet.ID)
	require.NotNil(t, loadFleet.MDMInfo)
	require.Equal(t, hFleet.ID, loadFleet.MDMInfo.HostID)
	require.True(t, loadFleet.IsOsqueryEnrolled())
	require.True(t, loadFleet.MDMInfo.IsPendingDEPFleetEnrollment())
	require.False(t, loadFleet.MDMInfo.IsServer)

	// force its is_server mdm field to NULL, should be same as false
	ExecAdhocSQL(t, ds, func(q sqlx.ExtContext) error {
		_, err := q.ExecContext(ctx, `UPDATE host_mdm SET is_server = NULL WHERE host_id = ?`, hFleet.ID)
		return err
	})
	loadFleet, err = ds.LoadHostByDeviceAuthToken(ctx, "fleet", time.Second)
	require.NoError(t, err)
	require.Equal(t, hFleet.ID, loadFleet.ID)
	require.False(t, loadFleet.MDMInfo.IsServer)
}

func testHostsSetOrUpdateDeviceAuthToken(t *testing.T, ds *Datastore) {
	host, err := ds.NewHost(context.Background(), &fleet.Host{
		DetailUpdatedAt: time.Now(),
		LabelUpdatedAt:  time.Now(),
		PolicyUpdatedAt: time.Now(),
		SeenTime:        time.Now(),
		NodeKey:         ptr.String("1"),
		UUID:            "1",
		OsqueryHostID:   ptr.String("1"),
		Hostname:        "foo.local",
		PrimaryIP:       "192.168.1.1",
		PrimaryMac:      "30-65-EC-6F-C4-58",
	})
	require.NoError(t, err)
	host2, err := ds.NewHost(context.Background(), &fleet.Host{
		DetailUpdatedAt: time.Now(),
		LabelUpdatedAt:  time.Now(),
		PolicyUpdatedAt: time.Now(),
		SeenTime:        time.Now(),
		NodeKey:         ptr.String("2"),
		UUID:            "2",
		OsqueryHostID:   ptr.String("2"),
		Hostname:        "foo.local2",
		PrimaryIP:       "192.168.1.2",
		PrimaryMac:      "30-65-EC-6F-C4-59",
	})
	require.NoError(t, err)

	loadUpdatedAt := func(hostID uint) time.Time {
		var ts time.Time
		ExecAdhocSQL(t, ds, func(q sqlx.ExtContext) error {
			return sqlx.GetContext(context.Background(), q, &ts, `SELECT updated_at FROM host_device_auth WHERE host_id = ?`, hostID)
		})
		return ts
	}

	token1 := "token1"
	err = ds.SetOrUpdateDeviceAuthToken(context.Background(), host.ID, token1)
	require.NoError(t, err)

	token2 := "token2"
	err = ds.SetOrUpdateDeviceAuthToken(context.Background(), host2.ID, token2)
	require.NoError(t, err)
	h2T1 := loadUpdatedAt(host2.ID)

	h, err := ds.LoadHostByDeviceAuthToken(context.Background(), token1, time.Hour)
	require.NoError(t, err)
	require.Equal(t, host.ID, h.ID)

	h, err = ds.LoadHostByDeviceAuthToken(context.Background(), token2, time.Hour)
	require.NoError(t, err)
	require.Equal(t, host2.ID, h.ID)

	time.Sleep(time.Second) // ensure the mysql timestamp is different

	token2Updated := "token2_updated"
	err = ds.SetOrUpdateDeviceAuthToken(context.Background(), host2.ID, token2Updated)
	require.NoError(t, err)
	h2T2 := loadUpdatedAt(host2.ID)
	require.True(t, h2T2.After(h2T1))

	h, err = ds.LoadHostByDeviceAuthToken(context.Background(), token1, time.Hour)
	require.NoError(t, err)
	require.Equal(t, host.ID, h.ID)

	h, err = ds.LoadHostByDeviceAuthToken(context.Background(), token2Updated, time.Hour)
	require.NoError(t, err)
	require.Equal(t, host2.ID, h.ID)

	_, err = ds.LoadHostByDeviceAuthToken(context.Background(), token2, time.Hour)
	require.Error(t, err)
	assert.ErrorIs(t, err, sql.ErrNoRows)

	time.Sleep(time.Second) // ensure the mysql timestamp is different

	// update with the same token, should not change the updated_at timestamp
	err = ds.SetOrUpdateDeviceAuthToken(context.Background(), host2.ID, token2Updated)
	require.NoError(t, err)
	h2T3 := loadUpdatedAt(host2.ID)
	require.True(t, h2T2.Equal(h2T3))
}

func testOSVersions(t *testing.T, ds *Datastore) {
	// empty tables
	err := ds.UpdateOSVersions(context.Background())
	require.NoError(t, err)

	team1, err := ds.NewTeam(context.Background(), &fleet.Team{
		Name: "team1",
	})
	require.NoError(t, err)

	team2, err := ds.NewTeam(context.Background(), &fleet.Team{
		Name: "team2",
	})
	require.NoError(t, err)

	team3, err := ds.NewTeam(context.Background(), &fleet.Team{
		Name: "team3",
	})
	require.NoError(t, err)

	// create some hosts for testing
	hosts := []*fleet.Host{
		{
			Platform:  "darwin",
			OSVersion: "macOS 12.1.0",
		},
		{
			Platform:  "darwin",
			OSVersion: "macOS 12.2.1",
			TeamID:    &team1.ID,
		},
		{
			Platform:  "darwin",
			OSVersion: "macOS 12.2.1",
			TeamID:    &team1.ID,
		},
		{
			Platform:  "darwin",
			OSVersion: "macOS 12.2.1",
			TeamID:    &team2.ID,
		},
		{
			Platform:  "darwin",
			OSVersion: "macOS 12.3.0",
			TeamID:    &team2.ID,
		},
		{
			Platform:  "darwin",
			OSVersion: "macOS 12.3.0",
			TeamID:    &team2.ID,
		},
		{
			Platform:  "darwin",
			OSVersion: "macOS 12.3.0",
			TeamID:    &team2.ID,
		},
		{
			Platform:  "rhel",
			OSVersion: "CentOS 8.0.0",
		},
		{
			Platform:  "ubuntu",
			OSVersion: "Ubuntu 20.4.0",
			TeamID:    &team1.ID,
		},
		{
			Platform:  "ubuntu",
			OSVersion: "Ubuntu 20.4.0",
			TeamID:    &team1.ID,
		},
	}

	hostsByID := make(map[uint]*fleet.Host)

	for i, host := range hosts {
		host.DetailUpdatedAt = time.Now()
		host.LabelUpdatedAt = time.Now()
		host.PolicyUpdatedAt = time.Now()
		host.SeenTime = time.Now()
		host.OsqueryHostID = ptr.String(strconv.Itoa(i))
		host.NodeKey = ptr.String(strconv.Itoa(i))
		host.UUID = strconv.Itoa(i)
		host.Hostname = fmt.Sprintf("%d.localdomain", i)

		h, err := ds.NewHost(context.Background(), host)
		require.NoError(t, err)
		hostsByID[h.ID] = h
	}

	ctx := context.Background()

	// add host operating system records
	for _, h := range hostsByID {
		nv := strings.Split(h.OSVersion, " ")
		err := ds.UpdateHostOperatingSystem(ctx, h.ID, fleet.OperatingSystem{Name: nv[0], Version: nv[1], Platform: h.Platform, Arch: "x86_64"})
		require.NoError(t, err)
	}
	osList, err := ds.ListOperatingSystems(ctx)
	require.NoError(t, err)
	require.Len(t, osList, 5)
	osByNameVers := make(map[string]fleet.OperatingSystem)
	for _, os := range osList {
		osByNameVers[fmt.Sprintf("%s %s", os.Name, os.Version)] = os
	}

	err = ds.UpdateOSVersions(ctx)
	require.NoError(t, err)

	// all hosts
	osVersions, err := ds.OSVersions(ctx, nil, nil, nil, nil)
	require.NoError(t, err)

	// ignore the ids
	for i := range osVersions.OSVersions {
		osVersions.OSVersions[i].ID = 0
	}

	require.True(t, time.Now().After(osVersions.CountsUpdatedAt))
	expected := []fleet.OSVersion{
		{HostsCount: 1, Name: "CentOS 8.0.0", NameOnly: "CentOS", Version: "8.0.0", Platform: "rhel"},
		{HostsCount: 2, Name: "Ubuntu 20.4.0", NameOnly: "Ubuntu", Version: "20.4.0", Platform: "ubuntu"},
		{HostsCount: 1, Name: "macOS 12.1.0", NameOnly: "macOS", Version: "12.1.0", Platform: "darwin"},
		{HostsCount: 3, Name: "macOS 12.2.1", NameOnly: "macOS", Version: "12.2.1", Platform: "darwin"},
		{HostsCount: 3, Name: "macOS 12.3.0", NameOnly: "macOS", Version: "12.3.0", Platform: "darwin"},
	}
	require.Equal(t, expected, osVersions.OSVersions)

	// filter by platform
	platform := "darwin"
	osVersions, err = ds.OSVersions(ctx, nil, &platform, nil, nil)
	require.NoError(t, err)
	// ignore the ids
	for i := range osVersions.OSVersions {
		osVersions.OSVersions[i].ID = 0
	}

	expected = []fleet.OSVersion{
		{HostsCount: 1, Name: "macOS 12.1.0", NameOnly: "macOS", Version: "12.1.0", Platform: "darwin"},
		{HostsCount: 3, Name: "macOS 12.2.1", NameOnly: "macOS", Version: "12.2.1", Platform: "darwin"},
		{HostsCount: 3, Name: "macOS 12.3.0", NameOnly: "macOS", Version: "12.3.0", Platform: "darwin"},
	}
	require.Equal(t, expected, osVersions.OSVersions)

	// filter by operating system name and version
	osVersions, err = ds.OSVersions(ctx, nil, nil, ptr.String("Ubuntu"), ptr.String("20.4.0"))
	require.NoError(t, err)
	// ignore the ids
	for i := range osVersions.OSVersions {
		osVersions.OSVersions[i].ID = 0
	}

	expected = []fleet.OSVersion{
		{HostsCount: 2, Name: "Ubuntu 20.4.0", NameOnly: "Ubuntu", Version: "20.4.0", Platform: "ubuntu"},
	}
	require.Equal(t, expected, osVersions.OSVersions)

	// team 1
	osVersions, err = ds.OSVersions(ctx, &team1.ID, nil, nil, nil)
	require.NoError(t, err)
	// ignore the ids
	for i := range osVersions.OSVersions {
		osVersions.OSVersions[i].ID = 0
	}

	expected = []fleet.OSVersion{
		{HostsCount: 2, Name: "Ubuntu 20.4.0", NameOnly: "Ubuntu", Version: "20.4.0", Platform: "ubuntu"},
		{HostsCount: 2, Name: "macOS 12.2.1", NameOnly: "macOS", Version: "12.2.1", Platform: "darwin"},
	}
	require.Equal(t, expected, osVersions.OSVersions)

	// team 2
	osVersions, err = ds.OSVersions(ctx, &team2.ID, nil, nil, nil)
	require.NoError(t, err)
	// ignore the ids
	for i := range osVersions.OSVersions {
		osVersions.OSVersions[i].ID = 0
	}

	expected = []fleet.OSVersion{
		{HostsCount: 1, Name: "macOS 12.2.1", NameOnly: "macOS", Version: "12.2.1", Platform: "darwin"},
		{HostsCount: 3, Name: "macOS 12.3.0", NameOnly: "macOS", Version: "12.3.0", Platform: "darwin"},
	}
	require.Equal(t, expected, osVersions.OSVersions)

	// team 3 (no hosts assigned to team)
	osVersions, err = ds.OSVersions(ctx, &team3.ID, nil, nil, nil)
	require.NoError(t, err)
	expected = []fleet.OSVersion{}
	require.Equal(t, expected, osVersions.OSVersions)

	// non-existent team
	_, err = ds.OSVersions(ctx, ptr.Uint(404), nil, nil, nil)
	require.Error(t, err)

	// new host with arm64
	h, err := ds.NewHost(context.Background(), &fleet.Host{
		DetailUpdatedAt: time.Now(),
		LabelUpdatedAt:  time.Now(),
		PolicyUpdatedAt: time.Now(),
		SeenTime:        time.Now(),
		OsqueryHostID:   ptr.String("666"),
		NodeKey:         ptr.String("666"),
		UUID:            "666",
		Hostname:        fmt.Sprintf("%s.localdomain", "666"),
	})
	require.NoError(t, err)
	hostsByID[h.ID] = h

	err = ds.UpdateHostOperatingSystem(ctx, h.ID, fleet.OperatingSystem{
		Name:     "macOS",
		Version:  "12.2.1",
		Platform: "darwin",
		Arch:     "arm64",
	})
	require.NoError(t, err)

	// different architecture is considered a unique operating system
	newOSList, err := ds.ListOperatingSystems(ctx)
	require.NoError(t, err)
	require.Len(t, newOSList, len(osList)+1)

	// but aggregate stats should group architectures together
	err = ds.UpdateOSVersions(ctx)
	require.NoError(t, err)

	osVersions, err = ds.OSVersions(ctx, nil, nil, nil, nil)
	require.NoError(t, err)
<<<<<<< HEAD

=======
	// ignore the ids
	for i := range osVersions.OSVersions {
		osVersions.OSVersions[i].ID = 0
	}
>>>>>>> cfdc7740
	expected = []fleet.OSVersion{
		{HostsCount: 1, Name: "CentOS 8.0.0", NameOnly: "CentOS", Version: "8.0.0", Platform: "rhel"},
		{HostsCount: 2, Name: "Ubuntu 20.4.0", NameOnly: "Ubuntu", Version: "20.4.0", Platform: "ubuntu"},
		{HostsCount: 1, Name: "macOS 12.1.0", NameOnly: "macOS", Version: "12.1.0", Platform: "darwin"},
		{HostsCount: 4, Name: "macOS 12.2.1", NameOnly: "macOS", Version: "12.2.1", Platform: "darwin"}, // includes new arm64 host
		{HostsCount: 3, Name: "macOS 12.3.0", NameOnly: "macOS", Version: "12.3.0", Platform: "darwin"},
	}
	require.Equal(t, expected, osVersions.OSVersions)
}

func testHostsDeleteHosts(t *testing.T, ds *Datastore) {
	// Updates hosts and host_seen_times.
	host, err := ds.NewHost(context.Background(), &fleet.Host{
		DetailUpdatedAt: time.Now(),
		LabelUpdatedAt:  time.Now(),
		PolicyUpdatedAt: time.Now(),
		SeenTime:        time.Now(),
		NodeKey:         ptr.String("1"),
		UUID:            "1",
		Hostname:        "foo.local",
	})
	require.NoError(t, err)
	require.NotNil(t, host)

	// enroll in Fleet MDM
	nanoEnroll(t, ds, host, false)

	// Updates host_software.
	software := []fleet.Software{
		{Name: "foo", Version: "0.0.1", Source: "chrome_extensions"},
		{Name: "bar", Version: "1.0.0", Source: "deb_packages"},
	}
	_, err = ds.UpdateHostSoftware(context.Background(), host.ID, software)
	require.NoError(t, err)
	// Updates host_users.
	users := []fleet.HostUser{
		{
			Uid:       42,
			Username:  "user1",
			Type:      "aaa",
			GroupName: "group",
			Shell:     "shell",
		},
		{
			Uid:       43,
			Username:  "user2",
			Type:      "bbb",
			GroupName: "group2",
			Shell:     "bash",
		},
	}
	err = ds.SaveHostUsers(context.Background(), host.ID, users)
	require.NoError(t, err)
	// Updates host_emails.
	err = ds.ReplaceHostDeviceMapping(context.Background(), host.ID, []*fleet.HostDeviceMapping{
		{HostID: host.ID, Email: "a@b.c", Source: "src"},
	}, "src")
	require.NoError(t, err)

	// Updates host_additional.
	additional := json.RawMessage(`{"additional": "result"}`)
	err = ds.SaveHostAdditional(context.Background(), host.ID, &additional)
	require.NoError(t, err)

	// Updates scheduled_query_stats.
	pack, err := ds.NewPack(context.Background(), &fleet.Pack{
		Name:    "test1",
		HostIDs: []uint{host.ID},
	})
	require.NoError(t, err)
	query := test.NewQuery(t, ds, nil, "time", "select * from time", 0, true)
	squery := test.NewScheduledQuery(t, ds, pack.ID, query.ID, 30, true, true, "time-scheduled")
	stats := []fleet.ScheduledQueryStats{
		{
			ScheduledQueryName: squery.Name,
			ScheduledQueryID:   squery.ID,
			QueryName:          query.Name,
			PackName:           pack.Name,
			PackID:             pack.ID,
			AverageMemory:      8000,
			Denylisted:         false,
			Executions:         164,
			Interval:           30,
			LastExecuted:       time.Unix(1620325191, 0).UTC(),
			OutputSize:         1337,
			SystemTime:         150,
			UserTime:           180,
			WallTime:           0,
		},
	}
	hostPackStats := []fleet.PackStats{
		{
			PackName:   "test1",
			QueryStats: stats,
		},
	}
	err = ds.SaveHostPackStats(context.Background(), host.TeamID, host.ID, hostPackStats)
	require.NoError(t, err)

	// Updates label_membership.
	labelID := uint(1)
	label := &fleet.LabelSpec{
		ID:    labelID,
		Name:  "label foo",
		Query: "select * from time;",
	}
	err = ds.ApplyLabelSpecs(context.Background(), []*fleet.LabelSpec{label})
	require.NoError(t, err)
	err = ds.RecordLabelQueryExecutions(context.Background(), host, map[uint]*bool{label.ID: ptr.Bool(true)}, time.Now(), false)
	require.NoError(t, err)
	// Update policy_membership.
	user1 := test.NewUser(t, ds, "Alice", "alice@example.com", true)
	policy, err := ds.NewGlobalPolicy(context.Background(), &user1.ID, fleet.PolicyPayload{
		Name:  "policy foo",
		Query: "select * from time",
	})
	require.NoError(t, err)

	// update policy_results
	_, err = ds.writer(context.Background()).Exec(`INSERT INTO query_results (host_id, query_id, last_fetched, data) VALUES (?, ?, ?, ?)`, host.ID, policy.ID, time.Now(), `{"foo": "bar"}`)
	require.NoError(t, err)

	require.NoError(t, ds.RecordPolicyQueryExecutions(context.Background(), host, map[uint]*bool{policy.ID: ptr.Bool(true)}, time.Now(), false))
	// Update host_mdm.
	err = ds.SetOrUpdateMDMData(context.Background(), host.ID, false, true, "foo.mdm.example.com", false, "", "")
	require.NoError(t, err)
	// Update host_munki_info.
	err = ds.SetOrUpdateMunkiInfo(context.Background(), host.ID, "42", []string{"a"}, []string{"b"})
	require.NoError(t, err)
	// Update device_auth_token.
	err = ds.SetOrUpdateDeviceAuthToken(context.Background(), host.ID, "foo")
	require.NoError(t, err)
	// Update host_batteries
	err = ds.ReplaceHostBatteries(context.Background(), host.ID, []*fleet.HostBattery{{HostID: host.ID, SerialNumber: "a"}})
	require.NoError(t, err)
	// Update host_operating_system
	err = ds.UpdateHostOperatingSystem(context.Background(), host.ID, fleet.OperatingSystem{Name: "foo", Version: "bar"})
	require.NoError(t, err)
	// Insert a windows update for the host
	stmt := `INSERT INTO windows_updates (host_id, date_epoch, kb_id) VALUES (?, ?, ?)`
	_, err = ds.writer(context.Background()).Exec(stmt, host.ID, 1, 123)
	require.NoError(t, err)
	// set host' disk space
	err = ds.SetOrUpdateHostDisksSpace(context.Background(), host.ID, 12, 25, 40.0)
	require.NoError(t, err)
	// set host orbit info
	err = ds.SetOrUpdateHostOrbitInfo(context.Background(), host.ID, "1.1.0")
	require.NoError(t, err)
	// set an encryption key
	err = ds.SetOrUpdateHostDiskEncryptionKey(context.Background(), host.ID, "TESTKEY", "", nil)
	require.NoError(t, err)
	// set an mdm profile
	prof, err := ds.NewMDMAppleConfigProfile(context.Background(), *configProfileForTest(t, "N1", "I1", "U1"))
	require.NoError(t, err)
	err = ds.BulkUpsertMDMAppleHostProfiles(context.Background(), []*fleet.MDMAppleBulkUpsertHostProfilePayload{
		{ProfileUUID: prof.ProfileUUID, ProfileIdentifier: prof.Identifier, ProfileName: prof.Name, HostUUID: host.UUID, OperationType: fleet.MDMOperationTypeInstall, Checksum: []byte("csum")},
	})
	require.NoError(t, err)

	_, err = ds.writer(context.Background()).Exec(`INSERT INTO host_software_installed_paths (host_id, software_id, installed_path) VALUES (?, ?, ?)`, host.ID, 1, "some_path")
	require.NoError(t, err)

	_, err = ds.writer(context.Background()).Exec(`INSERT INTO host_dep_assignments (host_id) VALUES (?)`, host.ID)
	require.NoError(t, err)

	_, err = ds.writer(context.Background()).Exec(`
          INSERT INTO nano_commands (command_uuid, request_type, command)
          VALUES ('command-uuid', 'foo', '<?xml')
	`)
	require.NoError(t, err)
	err = ds.InsertMDMAppleBootstrapPackage(context.Background(), &fleet.MDMAppleBootstrapPackage{
		TeamID: uint(0),
		Name:   t.Name(),
		Sha256: sha256.New().Sum(nil),
		Bytes:  []byte("content"),
		Token:  uuid.New().String(),
	})
	require.NoError(t, err)
	err = ds.RecordHostBootstrapPackage(context.Background(), "command-uuid", host.UUID)
	require.NoError(t, err)
	_, err = ds.NewHostScriptExecutionRequest(context.Background(), &fleet.HostScriptRequestPayload{HostID: host.ID, ScriptContents: "foo"})
	require.NoError(t, err)

	_, err = ds.writer(context.Background()).Exec(`
          INSERT INTO host_mdm_windows_profiles (host_uuid, profile_uuid, command_uuid)
          VALUES (?, uuid(), uuid())
	`, host.UUID)
	require.NoError(t, err)

	// Check there's an entry for the host in all the associated tables.
	for _, hostRef := range hostRefs {
		var ok bool
		err = ds.writer(context.Background()).Get(&ok, fmt.Sprintf("SELECT 1 FROM %s WHERE host_id = ?", hostRef), host.ID)
		require.NoError(t, err, hostRef)
		require.True(t, ok, "table: %s", hostRef)
	}
	for tbl, col := range additionalHostRefsByUUID {
		var ok bool
		err = ds.writer(context.Background()).Get(&ok, fmt.Sprintf("SELECT 1 FROM %s WHERE %s = ?", tbl, col), host.UUID)
		require.NoError(t, err, tbl)
		require.True(t, ok, "table: %s", tbl)
	}

	err = ds.DeleteHosts(context.Background(), []uint{host.ID})
	require.NoError(t, err)

	// Check that all the associated tables were cleaned up.
	for _, hostRef := range hostRefs {
		var ok bool
		err = ds.writer(context.Background()).Get(&ok, fmt.Sprintf("SELECT 1 FROM %s WHERE host_id = ?", hostRef), host.ID)
		require.True(t, err == nil || errors.Is(err, sql.ErrNoRows), "table: %s", hostRef)
		require.False(t, ok, "table: %s", hostRef)
	}
	for tbl, col := range additionalHostRefsByUUID {
		var ok bool
		err = ds.writer(context.Background()).Get(&ok, fmt.Sprintf("SELECT 1 FROM %s WHERE %s = ?", tbl, col), host.UUID)
		require.True(t, err == nil || errors.Is(err, sql.ErrNoRows), "table: %s", tbl)
		require.False(t, ok, "table: %s", tbl)
	}
}

func testHostIDsByOSVersion(t *testing.T, ds *Datastore) {
	ctx := context.Background()
	hosts := make([]*fleet.Host, 10)
	getPlatform := func(i int) string {
		if i < 5 {
			return "ubuntu"
		}
		return "centos"
	}
	for i := range hosts {
		h, err := ds.NewHost(context.Background(), &fleet.Host{
			DetailUpdatedAt: time.Now(),
			LabelUpdatedAt:  time.Now(),
			PolicyUpdatedAt: time.Now(),
			SeenTime:        time.Now(),
			OsqueryHostID:   ptr.String(fmt.Sprintf("host%d", i)),
			NodeKey:         ptr.String(fmt.Sprintf("%d", i)),
			UUID:            fmt.Sprintf("%d", i),
			Hostname:        fmt.Sprintf("foo.%d.local", i),
			Platform:        getPlatform(i),
			OSVersion:       fmt.Sprintf("20.4.%d", i),
		})
		require.NoError(t, err)
		hosts[i] = h
	}

	t.Run("no match", func(t *testing.T) {
		osVersion := fleet.OSVersion{Platform: "ubuntu", Name: "sdfasw"}
		none, err := ds.HostIDsByOSVersion(ctx, osVersion, 0, 1)
		require.NoError(t, err)
		require.Len(t, none, 0)
	})

	t.Run("filtering by os version", func(t *testing.T) {
		osVersion := fleet.OSVersion{Platform: "ubuntu", Name: "20.4.0"}
		result, err := ds.HostIDsByOSVersion(ctx, osVersion, 0, 1)
		require.NoError(t, err)
		require.Len(t, result, 1)
		for _, id := range result {
			r, err := ds.Host(ctx, id)
			require.NoError(t, err)
			require.Equal(t, r.Platform, "ubuntu")
			require.Equal(t, r.OSVersion, "20.4.0")
		}
	})
}

func testHostsReplaceHostBatteries(t *testing.T, ds *Datastore) {
	ctx := context.Background()
	h1, err := ds.NewHost(ctx, &fleet.Host{
		ID:              1,
		OsqueryHostID:   ptr.String("1"),
		NodeKey:         ptr.String("1"),
		Platform:        "linux",
		Hostname:        "host1",
		DetailUpdatedAt: time.Now(),
		LabelUpdatedAt:  time.Now(),
		PolicyUpdatedAt: time.Now(),
		SeenTime:        time.Now(),
	})
	require.NoError(t, err)
	h2, err := ds.NewHost(ctx, &fleet.Host{
		ID:              2,
		OsqueryHostID:   ptr.String("2"),
		NodeKey:         ptr.String("2"),
		Platform:        "linux",
		Hostname:        "host2",
		DetailUpdatedAt: time.Now(),
		LabelUpdatedAt:  time.Now(),
		PolicyUpdatedAt: time.Now(),
		SeenTime:        time.Now(),
	})
	require.NoError(t, err)

	err = ds.ReplaceHostBatteries(ctx, h1.ID, nil)
	require.NoError(t, err)

	bat1, err := ds.ListHostBatteries(ctx, h1.ID)
	require.NoError(t, err)
	require.Len(t, bat1, 0)

	h1Bat := []*fleet.HostBattery{
		{HostID: h1.ID, SerialNumber: "a", CycleCount: 1, Health: "Good"},
		{HostID: h1.ID, SerialNumber: "b", CycleCount: 2, Health: "Check Battery"},
	}
	err = ds.ReplaceHostBatteries(ctx, h1.ID, h1Bat)
	require.NoError(t, err)

	bat1, err = ds.ListHostBatteries(ctx, h1.ID)
	require.NoError(t, err)
	require.ElementsMatch(t, h1Bat, bat1)

	type timestamp struct {
		CreatedAt time.Time `db:"created_at"`
		UpdatedAt time.Time `db:"updated_at"`
	}
	var timestamps1 []timestamp
	ExecAdhocSQL(t, ds, func(q sqlx.ExtContext) error {
		return sqlx.SelectContext(ctx, q, &timestamps1, `SELECT created_at, updated_at FROM host_batteries WHERE host_id = ?`, h1.ID)
	})

	// Insert the same battery data again.
	err = ds.ReplaceHostBatteries(ctx, h1.ID, h1Bat)
	require.NoError(t, err)

	var timestamps2 []timestamp
	ExecAdhocSQL(t, ds, func(q sqlx.ExtContext) error {
		return sqlx.SelectContext(ctx, q, &timestamps2, `SELECT created_at, updated_at FROM host_batteries WHERE host_id = ?`, h1.ID)
	})

	// Verify that there were no inserts/updates (because reported data hasn't changed).
	require.ElementsMatch(t, timestamps1, timestamps2)

	bat1, err = ds.ListHostBatteries(ctx, h1.ID)
	require.NoError(t, err)
	require.ElementsMatch(t, h1Bat, bat1)

	bat2, err := ds.ListHostBatteries(ctx, h2.ID)
	require.NoError(t, err)
	require.Len(t, bat2, 0)

	// update "a", remove "b", add "c"
	h1Bat = []*fleet.HostBattery{
		{HostID: h1.ID, SerialNumber: "a", CycleCount: 2, Health: "Good"},
		{HostID: h1.ID, SerialNumber: "c", CycleCount: 3, Health: "Bad"},
	}

	err = ds.ReplaceHostBatteries(ctx, h1.ID, h1Bat)
	require.NoError(t, err)

	bat1, err = ds.ListHostBatteries(ctx, h1.ID)
	require.NoError(t, err)
	require.ElementsMatch(t, h1Bat, bat1)

	// add "d" to h2
	h2Bat := []*fleet.HostBattery{
		{HostID: h2.ID, SerialNumber: "d", CycleCount: 1, Health: "Good"},
	}

	err = ds.ReplaceHostBatteries(ctx, h2.ID, h2Bat)
	require.NoError(t, err)

	bat2, err = ds.ListHostBatteries(ctx, h2.ID)
	require.NoError(t, err)
	require.ElementsMatch(t, h2Bat, bat2)

	// remove all from h1
	h1Bat = []*fleet.HostBattery{}

	err = ds.ReplaceHostBatteries(ctx, h1.ID, h1Bat)
	require.NoError(t, err)

	bat1, err = ds.ListHostBatteries(ctx, h1.ID)
	require.NoError(t, err)
	require.Len(t, bat1, 0)

	// h2 unchanged
	bat2, err = ds.ListHostBatteries(ctx, h2.ID)
	require.NoError(t, err)
	require.ElementsMatch(t, h2Bat, bat2)
}

func testHostsReplaceHostBatteriesDeadlock(t *testing.T, ds *Datastore) {
	// To increase chance of deadlock increase these numbers.
	// We are keeping them low to not cause CI issues ("too many connections" errors
	// due to concurrent tests).
	const (
		hostCount    = 10
		replaceCount = 10
	)
	ctx := context.Background()
	var hosts []*fleet.Host
	for i := 1; i <= hostCount; i++ {
		h, err := ds.NewHost(ctx, &fleet.Host{
			ID:              uint(i),
			OsqueryHostID:   ptr.String(fmt.Sprintf("id-%d", i)),
			NodeKey:         ptr.String(fmt.Sprintf("key-%d", i)),
			Platform:        "linux",
			Hostname:        fmt.Sprintf("host-%d", i),
			DetailUpdatedAt: time.Now(),
			LabelUpdatedAt:  time.Now(),
			PolicyUpdatedAt: time.Now(),
			SeenTime:        time.Now(),
		})
		require.NoError(t, err)
		hosts = append(hosts, h)
	}

	var g errgroup.Group
	for _, h := range hosts {
		hostID := h.ID
		g.Go(func() error {
			for i := 0; i < replaceCount; i++ {
				if err := ds.ReplaceHostBatteries(ctx, hostID, []*fleet.HostBattery{
					{HostID: hostID, SerialNumber: fmt.Sprintf("%d-0000", hostID), CycleCount: 1, Health: "Good"},
					{HostID: hostID, SerialNumber: fmt.Sprintf("%d-0001", hostID), CycleCount: 2, Health: "Fair"},
				}); err != nil {
					return err
				}
				time.Sleep(10 * time.Millisecond)
			}
			return nil
		})
	}

	err := g.Wait()
	require.NoError(t, err)
}

func testCountHostsNotResponding(t *testing.T, ds *Datastore) {
	ctx := context.Background()
	config := config.FleetConfig{Osquery: config.OsqueryConfig{DetailUpdateInterval: 1 * time.Hour}}

	// responsive
	_, err := ds.NewHost(ctx, &fleet.Host{
		OsqueryHostID:       ptr.String("1"),
		NodeKey:             ptr.String("1"),
		Platform:            "linux",
		Hostname:            "host1",
		DistributedInterval: 10,
		DetailUpdatedAt:     time.Now().Add(-1 * time.Hour),
		LabelUpdatedAt:      time.Now(),
		PolicyUpdatedAt:     time.Now(),
		SeenTime:            time.Now(),
	})
	require.NoError(t, err)

	count, err := countHostsNotRespondingDB(ctx, ds.writer(ctx), ds.logger, config)
	require.NoError(t, err)
	require.Equal(t, 0, count)

	// not responsive
	_, err = ds.NewHost(ctx, &fleet.Host{
		ID:                  2,
		OsqueryHostID:       ptr.String("2"),
		NodeKey:             ptr.String("2"),
		Platform:            "linux",
		Hostname:            "host2",
		DistributedInterval: 10,
		DetailUpdatedAt:     time.Now().Add(-3 * time.Hour),
		LabelUpdatedAt:      time.Now().Add(-3 * time.Hour),
		PolicyUpdatedAt:     time.Now().Add(-3 * time.Hour),
		SeenTime:            time.Now(),
	})
	require.NoError(t, err)

	count, err = countHostsNotRespondingDB(ctx, ds.writer(ctx), ds.logger, config)
	require.NoError(t, err)
	require.Equal(t, 1, count) // count increased by 1

	// responsive
	_, err = ds.NewHost(ctx, &fleet.Host{
		OsqueryHostID:       ptr.String("3"),
		NodeKey:             ptr.String("3"),
		Platform:            "linux",
		Hostname:            "host3",
		DistributedInterval: 10,
		DetailUpdatedAt:     time.Now().Add(-49 * time.Hour),
		LabelUpdatedAt:      time.Now().Add(-48 * time.Hour),
		PolicyUpdatedAt:     time.Now().Add(-48 * time.Hour),
		SeenTime:            time.Now().Add(-48 * time.Hour),
	})
	require.NoError(t, err)

	count, err = countHostsNotRespondingDB(ctx, ds.writer(ctx), ds.logger, config)
	require.NoError(t, err)
	require.Equal(t, 1, count) // count unchanged

	// not responsive
	_, err = ds.NewHost(ctx, &fleet.Host{
		OsqueryHostID:       ptr.String("4"),
		NodeKey:             ptr.String("4"),
		Platform:            "linux",
		Hostname:            "host4",
		DistributedInterval: 10,
		DetailUpdatedAt:     time.Now().Add(-51 * time.Hour),
		LabelUpdatedAt:      time.Now().Add(-48 * time.Hour),
		PolicyUpdatedAt:     time.Now().Add(-48 * time.Hour),
		SeenTime:            time.Now().Add(-48 * time.Hour),
	})
	require.NoError(t, err)

	count, err = countHostsNotRespondingDB(ctx, ds.writer(ctx), ds.logger, config)
	require.NoError(t, err)
	require.Equal(t, 2, count) // count increased by 1

	// was responsive but hasn't been seen in past 7 days so it is not counted
	_, err = ds.NewHost(ctx, &fleet.Host{
		OsqueryHostID:       ptr.String("5"),
		NodeKey:             ptr.String("5"),
		Platform:            "linux",
		Hostname:            "host5",
		DistributedInterval: 10,
		DetailUpdatedAt:     time.Now().Add(-8 * 24 * time.Hour).Add(-1 * time.Hour),
		LabelUpdatedAt:      time.Now().Add(-8 * 24 * time.Hour),
		PolicyUpdatedAt:     time.Now().Add(-8 * 24 * time.Hour),
		SeenTime:            time.Now().Add(-8 * 24 * time.Hour),
	})
	require.NoError(t, err)

	count, err = countHostsNotRespondingDB(ctx, ds.writer(ctx), ds.logger, config)
	require.NoError(t, err)
	require.Equal(t, 2, count) // count unchanged

	// distributed interval (1h1m) is greater than osquery detail interval (1h)
	// so measurement period for non-responsiveness is 2h2m
	_, err = ds.NewHost(ctx, &fleet.Host{
		OsqueryHostID:       ptr.String("6"),
		NodeKey:             ptr.String("6"),
		Platform:            "linux",
		Hostname:            "host6",
		DistributedInterval: uint((1*time.Hour + 1*time.Minute).Seconds()),        // 1h1m
		DetailUpdatedAt:     time.Now().Add(-2 * time.Hour).Add(-1 * time.Minute), // 2h1m
		LabelUpdatedAt:      time.Now().Add(-2 * time.Hour).Add(-1 * time.Minute),
		PolicyUpdatedAt:     time.Now().Add(-2 * time.Hour).Add(-1 * time.Minute),
		SeenTime:            time.Now(),
	})
	require.NoError(t, err)

	count, err = countHostsNotRespondingDB(ctx, ds.writer(ctx), ds.logger, config)
	require.NoError(t, err)
	require.Equal(t, 2, count) // count unchanged
}

func testFailingPoliciesCount(t *testing.T, ds *Datastore) {
	ctx := context.Background()

	var hosts []*fleet.Host
	for i := 0; i < 10; i++ {
		h := test.NewHost(t, ds, fmt.Sprintf("foo.local.%d", i), "1.1.1.1",
			fmt.Sprintf("%d", i), fmt.Sprintf("%d", i), time.Now())
		hosts = append(hosts, h)
	}

	t.Run("no policies", func(t *testing.T) {
		for _, h := range hosts {
			actual, err := ds.FailingPoliciesCount(ctx, h)
			require.NoError(t, err)
			require.Equal(t, actual, uint(0))
		}
	})

	t.Run("with policies and memberships", func(t *testing.T) {
		u := test.NewUser(t, ds, "Bob", "bob@example.com", true)

		var policies []*fleet.Policy
		for i := 0; i < 10; i++ {
			q := test.NewQuery(t, ds, nil, fmt.Sprintf("query%d", i), "select 1", 0, true)
			p, err := ds.NewGlobalPolicy(ctx, &u.ID, fleet.PolicyPayload{QueryID: &q.ID})
			require.NoError(t, err)
			policies = append(policies, p)
		}

		testCases := []struct {
			host     *fleet.Host
			policyEx map[uint]*bool
			expected uint
		}{
			{
				host: hosts[0],
				policyEx: map[uint]*bool{
					policies[0].ID: ptr.Bool(true),
					policies[1].ID: ptr.Bool(true),
					policies[2].ID: ptr.Bool(false),
					policies[3].ID: ptr.Bool(true),
					policies[4].ID: nil,
					policies[5].ID: nil,
				},
				expected: 1,
			},
			{
				host: hosts[1],
				policyEx: map[uint]*bool{
					policies[0].ID: ptr.Bool(true),
					policies[1].ID: ptr.Bool(true),
					policies[2].ID: ptr.Bool(true),
					policies[3].ID: ptr.Bool(true),
					policies[4].ID: ptr.Bool(true),
					policies[5].ID: ptr.Bool(true),
					policies[6].ID: ptr.Bool(true),
					policies[7].ID: ptr.Bool(true),
					policies[8].ID: ptr.Bool(true),
					policies[9].ID: ptr.Bool(true),
				},
				expected: 0,
			},
			{
				host: hosts[2],
				policyEx: map[uint]*bool{
					policies[0].ID: ptr.Bool(true),
					policies[1].ID: ptr.Bool(true),
					policies[2].ID: ptr.Bool(true),
					policies[3].ID: ptr.Bool(true),
					policies[4].ID: ptr.Bool(true),
					policies[5].ID: ptr.Bool(false),
					policies[6].ID: ptr.Bool(false),
					policies[7].ID: ptr.Bool(false),
					policies[8].ID: ptr.Bool(false),
					policies[9].ID: ptr.Bool(false),
				},
				expected: 5,
			},
			{
				host:     hosts[3],
				policyEx: map[uint]*bool{},
				expected: 0,
			},
		}

		for _, tc := range testCases {
			if len(tc.policyEx) != 0 {
				require.NoError(t, ds.RecordPolicyQueryExecutions(ctx, tc.host, tc.policyEx, time.Now(), false))
			}
			actual, err := ds.FailingPoliciesCount(ctx, tc.host)
			require.NoError(t, err)
			require.Equal(t, tc.expected, actual)
		}
	})
}

func testHostsRecordNoPolicies(t *testing.T, ds *Datastore) {
	initialTime := time.Now()

	for i := 0; i < 2; i++ {
		_, err := ds.NewHost(context.Background(), &fleet.Host{
			DetailUpdatedAt: initialTime,
			LabelUpdatedAt:  initialTime,
			PolicyUpdatedAt: initialTime,
			SeenTime:        initialTime.Add(-time.Duration(i) * time.Minute),
			OsqueryHostID:   ptr.String(strconv.Itoa(i)),
			NodeKey:         ptr.String(fmt.Sprintf("%d", i)),
			UUID:            fmt.Sprintf("%d", i),
			Hostname:        fmt.Sprintf("foo.local%d", i),
		})
		require.NoError(t, err)
	}

	filter := fleet.TeamFilter{User: test.UserAdmin}

	hosts := listHostsCheckCount(t, ds, filter, fleet.HostListOptions{}, 2)
	require.Len(t, hosts, 2)

	h1 := hosts[0]
	h2 := hosts[1]

	assert.WithinDuration(t, initialTime, h1.PolicyUpdatedAt, 1*time.Second)
	assert.Zero(t, h1.HostIssues.FailingPoliciesCount)
	assert.Zero(t, h1.HostIssues.TotalIssuesCount)
	assert.WithinDuration(t, initialTime, h2.PolicyUpdatedAt, 1*time.Second)
	assert.Zero(t, h2.HostIssues.FailingPoliciesCount)
	assert.Zero(t, h2.HostIssues.TotalIssuesCount)

	policyUpdatedAt := initialTime.Add(1 * time.Hour)
	require.NoError(t, ds.RecordPolicyQueryExecutions(context.Background(), h1, nil, policyUpdatedAt, false))

	hosts = listHostsCheckCount(t, ds, filter, fleet.HostListOptions{}, 2)
	require.Len(t, hosts, 2)

	h1 = hosts[0]
	h2 = hosts[1]

	assert.WithinDuration(t, policyUpdatedAt, h1.PolicyUpdatedAt, 1*time.Second)
	assert.Zero(t, h1.HostIssues.FailingPoliciesCount)
	assert.Zero(t, h1.HostIssues.TotalIssuesCount)
	assert.WithinDuration(t, initialTime, h2.PolicyUpdatedAt, 1*time.Second)
	assert.Zero(t, h2.HostIssues.FailingPoliciesCount)
	assert.Zero(t, h2.HostIssues.TotalIssuesCount)
}

func testHostsSetOrUpdateHostDisksSpace(t *testing.T, ds *Datastore) {
	host, err := ds.NewHost(context.Background(), &fleet.Host{
		DetailUpdatedAt: time.Now(),
		LabelUpdatedAt:  time.Now(),
		PolicyUpdatedAt: time.Now(),
		SeenTime:        time.Now(),
		NodeKey:         ptr.String("1"),
		UUID:            "1",
		OsqueryHostID:   ptr.String("1"),
		Hostname:        "foo.local",
		PrimaryIP:       "192.168.1.1",
		PrimaryMac:      "30-65-EC-6F-C4-58",
	})
	require.NoError(t, err)
	host2, err := ds.NewHost(context.Background(), &fleet.Host{
		DetailUpdatedAt: time.Now(),
		LabelUpdatedAt:  time.Now(),
		PolicyUpdatedAt: time.Now(),
		SeenTime:        time.Now(),
		NodeKey:         ptr.String("2"),
		UUID:            "2",
		OsqueryHostID:   ptr.String("2"),
		Hostname:        "foo.local2",
		PrimaryIP:       "192.168.1.2",
		PrimaryMac:      "30-65-EC-6F-C4-59",
	})
	require.NoError(t, err)

	// set a device host token for host 1, to test loading disk space by device token
	token1 := "token1"
	err = ds.SetOrUpdateDeviceAuthToken(context.Background(), host.ID, token1)
	require.NoError(t, err)

	err = ds.SetOrUpdateHostDisksSpace(context.Background(), host.ID, 1, 2, 50.0)
	require.NoError(t, err)

	err = ds.SetOrUpdateHostDisksSpace(context.Background(), host2.ID, 3, 4, 90.0)
	require.NoError(t, err)

	h, err := ds.Host(context.Background(), host.ID)
	require.NoError(t, err)
	require.Equal(t, 1.0, h.GigsDiskSpaceAvailable)
	require.Equal(t, 2.0, h.PercentDiskSpaceAvailable)

	h, err = ds.LoadHostByNodeKey(context.Background(), *host2.NodeKey)
	require.NoError(t, err)
	require.Equal(t, 3.0, h.GigsDiskSpaceAvailable)
	require.Equal(t, 4.0, h.PercentDiskSpaceAvailable)

	err = ds.SetOrUpdateHostDisksSpace(context.Background(), host.ID, 5, 6, 80.0)
	require.NoError(t, err)

	h, err = ds.LoadHostByDeviceAuthToken(context.Background(), token1, time.Hour)
	require.NoError(t, err)
	require.Equal(t, 5.0, h.GigsDiskSpaceAvailable)
	require.Equal(t, 6.0, h.PercentDiskSpaceAvailable)
}

// testHostOrder tests listing a host sorted by different keys.
func testHostOrder(t *testing.T, ds *Datastore) {
	ctx := context.Background()
	_, err := ds.NewHost(ctx, &fleet.Host{ID: 1, OsqueryHostID: ptr.String("1"), Hostname: "0001", NodeKey: ptr.String("1")})
	require.NoError(t, err)
	_, err = ds.NewHost(ctx, &fleet.Host{ID: 2, OsqueryHostID: ptr.String("2"), Hostname: "0002", ComputerName: "0004", NodeKey: ptr.String("2")})
	require.NoError(t, err)
	_, err = ds.NewHost(ctx, &fleet.Host{ID: 3, OsqueryHostID: ptr.String("3"), Hostname: "0003", NodeKey: ptr.String("3")})
	require.NoError(t, err)
	chk := func(hosts []*fleet.Host, expect ...string) {
		require.Len(t, hosts, len(expect))
		for i, h := range hosts {
			assert.Equal(t, expect[i], h.DisplayName())
		}
	}
	hosts, err := ds.ListHosts(ctx, fleet.TeamFilter{User: test.UserAdmin}, fleet.HostListOptions{
		ListOptions: fleet.ListOptions{
			OrderKey: "display_name",
		},
	})
	require.NoError(t, err)
	chk(hosts, "0001", "0003", "0004")

	_, err = ds.writer(ctx).Exec(`UPDATE hosts SET created_at = DATE_ADD(created_at, INTERVAL id DAY)`)
	require.NoError(t, err)

	hosts, err = ds.ListHosts(ctx, fleet.TeamFilter{User: test.UserAdmin}, fleet.HostListOptions{
		ListOptions: fleet.ListOptions{
			OrderKey:       "created_at",
			After:          "2010-10-22T20:22:03Z",
			OrderDirection: fleet.OrderAscending,
		},
	})
	require.NoError(t, err)
	chk(hosts, "0001", "0004", "0003")

	hosts, err = ds.ListHosts(ctx, fleet.TeamFilter{User: test.UserAdmin}, fleet.HostListOptions{
		ListOptions: fleet.ListOptions{
			OrderKey:       "created_at",
			After:          "2180-10-22T20:22:03Z",
			OrderDirection: fleet.OrderDescending,
		},
	})
	require.NoError(t, err)
	chk(hosts, "0003", "0004", "0001")
}

func testHostIDsByOSID(t *testing.T, ds *Datastore) {
	ctx := context.Background()

	t.Run("no OS", func(t *testing.T) {
		actual, err := ds.HostIDsByOSID(ctx, 1, 0, 100)
		require.NoError(t, err)
		require.Empty(t, actual)
	})

	t.Run("returns empty if no more pages", func(t *testing.T) {
		for i := 1; i <= 510; i++ {
			os := fleet.OperatingSystem{
				Name:          "Microsoft Windows 11 Enterprise Evaluation II",
				Version:       "21H2",
				Arch:          "64-bit",
				KernelVersion: "10.0.22000.795",
				Platform:      "windows",
			}

			require.NoError(t, ds.UpdateHostOperatingSystem(ctx, uint(i+100), os))
		}

		storedOS, err := ds.ListOperatingSystems(ctx)
		require.NoError(t, err)
		for _, sOS := range storedOS {
			if sOS.Name == "Microsoft Windows 11 Enterprise Evaluation II" {

				actual, err := ds.HostIDsByOSID(ctx, sOS.ID, 0, 500)
				require.NoError(t, err)
				require.Len(t, actual, 500)

				actual, err = ds.HostIDsByOSID(ctx, sOS.ID, 500, 500)
				require.NoError(t, err)
				require.Len(t, actual, 10)

				actual, err = ds.HostIDsByOSID(ctx, sOS.ID, 510, 500)
				require.NoError(t, err)
				require.Empty(t, actual)
				break
			}
		}
	})

	t.Run("returns matching entries", func(t *testing.T) {
		os := []fleet.OperatingSystem{
			{
				Name:          "Microsoft Windows 11 Enterprise Evaluation",
				Version:       "21H2",
				Arch:          "64-bit",
				KernelVersion: "10.0.22000.795",
				Platform:      "windows",
			},
			{
				Name:          "macOS",
				Version:       "12.3.1",
				Arch:          "x86_64",
				KernelVersion: "21.4.0",
				Platform:      "darwin",
			},
		}

		require.NoError(t, ds.UpdateHostOperatingSystem(ctx, 1, os[0]))
		require.NoError(t, ds.UpdateHostOperatingSystem(ctx, 2, os[1]))

		storedOS, err := ds.ListOperatingSystems(ctx)
		require.NoError(t, err)

		for _, sOS := range storedOS {
			actual, err := ds.HostIDsByOSID(ctx, sOS.ID, 0, 100)
			require.NoError(t, err)
			if sOS.Name == "Microsoft Windows 11 Enterprise Evaluation" {
				require.Equal(t, []uint{1}, actual)
			}

			if sOS.Name == "macOS" {
				require.Equal(t, []uint{2}, actual)
			}
		}
	})
}

func testHostsSetOrUpdateHostDisksEncryption(t *testing.T, ds *Datastore) {
	host, err := ds.NewHost(context.Background(), &fleet.Host{
		DetailUpdatedAt: time.Now(),
		LabelUpdatedAt:  time.Now(),
		PolicyUpdatedAt: time.Now(),
		SeenTime:        time.Now(),
		NodeKey:         ptr.String("1"),
		UUID:            "1",
		OsqueryHostID:   ptr.String("1"),
		Hostname:        "foo.local",
		PrimaryIP:       "192.168.1.1",
		PrimaryMac:      "30-65-EC-6F-C4-58",
	})
	require.NoError(t, err)
	host2, err := ds.NewHost(context.Background(), &fleet.Host{
		DetailUpdatedAt: time.Now(),
		LabelUpdatedAt:  time.Now(),
		PolicyUpdatedAt: time.Now(),
		SeenTime:        time.Now(),
		NodeKey:         ptr.String("2"),
		UUID:            "2",
		OsqueryHostID:   ptr.String("2"),
		Hostname:        "foo.local2",
		PrimaryIP:       "192.168.1.2",
		PrimaryMac:      "30-65-EC-6F-C4-59",
	})
	require.NoError(t, err)

	err = ds.SetOrUpdateHostDisksEncryption(context.Background(), host.ID, true)
	require.NoError(t, err)

	err = ds.SetOrUpdateHostDisksEncryption(context.Background(), host2.ID, false)
	require.NoError(t, err)

	h, err := ds.Host(context.Background(), host.ID)
	require.NoError(t, err)
	require.True(t, *h.DiskEncryptionEnabled)

	h, err = ds.Host(context.Background(), host2.ID)
	require.NoError(t, err)
	require.False(t, *h.DiskEncryptionEnabled)

	err = ds.SetOrUpdateHostDisksEncryption(context.Background(), host2.ID, true)
	require.NoError(t, err)

	h, err = ds.Host(context.Background(), host2.ID)
	require.NoError(t, err)
	require.True(t, *h.DiskEncryptionEnabled)
}

func testHostsGetHostMDMCheckinInfo(t *testing.T, ds *Datastore) {
	ctx := context.Background()
	tm, err := ds.NewTeam(ctx, &fleet.Team{
		Name: "team1",
	})
	require.NoError(t, err)

	host, err := ds.NewHost(context.Background(), &fleet.Host{
		DetailUpdatedAt: time.Now(),
		LabelUpdatedAt:  time.Now(),
		PolicyUpdatedAt: time.Now(),
		SeenTime:        time.Now(),
		NodeKey:         ptr.String("1"),
		UUID:            "1",
		OsqueryHostID:   ptr.String("1"),
		Hostname:        "foo.local",
		PrimaryIP:       "192.168.1.1",
		PrimaryMac:      "30-65-EC-6F-C4-58",
		HardwareSerial:  "123456789",
		TeamID:          &tm.ID,
	})
	require.NoError(t, err)
	err = ds.SetOrUpdateMDMData(ctx, host.ID, false, true, "https://fleetdm.com", true, fleet.WellKnownMDMFleet, "")
	require.NoError(t, err)

	info, err := ds.GetHostMDMCheckinInfo(ctx, host.UUID)
	require.NoError(t, err)
	require.Equal(t, host.HardwareSerial, info.HardwareSerial)
	require.Equal(t, true, info.InstalledFromDEP)
	require.EqualValues(t, tm.ID, info.TeamID)
	require.False(t, info.DEPAssignedToFleet)
	require.True(t, info.OsqueryEnrolled)

	err = ds.UpsertMDMAppleHostDEPAssignments(ctx, []fleet.Host{*host})
	require.NoError(t, err)
	info, err = ds.GetHostMDMCheckinInfo(ctx, host.UUID)
	require.NoError(t, err)
	require.True(t, info.DEPAssignedToFleet)
	require.True(t, info.OsqueryEnrolled)

	err = ds.DeleteHostDEPAssignments(ctx, []string{host.HardwareSerial})
	require.NoError(t, err)
	info, err = ds.GetHostMDMCheckinInfo(ctx, host.UUID)
	require.NoError(t, err)
	require.False(t, info.DEPAssignedToFleet)
	require.True(t, info.OsqueryEnrolled)

	// host with an empty node key
	ExecAdhocSQL(t, ds, func(q sqlx.ExtContext) error {
		_, err := q.ExecContext(ctx, `UPDATE hosts SET node_key = NULL WHERE uuid = ?`, host.UUID)
		return err
	})
	info, err = ds.GetHostMDMCheckinInfo(ctx, host.UUID)
	require.NoError(t, err)
	require.False(t, info.OsqueryEnrolled)
}

func testHostsLoadHostByOrbitNodeKey(t *testing.T, ds *Datastore) {
	ctx := context.Background()

	for _, tt := range enrollTests {
		h, err := ds.EnrollHost(ctx, false, tt.uuid, tt.uuid, "", tt.nodeKey, nil, 0)
		require.NoError(t, err)

		orbitKey := uuid.New().String()
		// on orbit enrollment, the "hardware UUID" is matched with the osquery
		// host ID to identify the host being enrolled
		_, err = ds.EnrollOrbit(ctx, false, fleet.OrbitHostInfo{
			HardwareUUID:   *h.OsqueryHostID,
			HardwareSerial: h.HardwareSerial,
		}, orbitKey, nil)
		require.NoError(t, err)

		// the returned host by LoadHostByOrbitNodeKey will have the orbit key stored
		h.OrbitNodeKey = &orbitKey
		h.DiskEncryptionResetRequested = ptr.Bool(false)
		returned, err := ds.LoadHostByOrbitNodeKey(ctx, orbitKey)
		require.NoError(t, err)

		// compare only the fields we care about
		h.CreatedAt = returned.CreatedAt
		h.UpdatedAt = returned.UpdatedAt
		h.DEPAssignedToFleet = ptr.Bool(false)
		assert.Equal(t, h, returned)
	}

	// test loading an unknown orbit key
	_, err := ds.LoadHostByOrbitNodeKey(ctx, uuid.New().String())
	require.Error(t, err)
	require.True(t, fleet.IsNotFound(err))

	createOrbitHost := func(tag string) *fleet.Host {
		h, err := ds.NewHost(ctx, &fleet.Host{
			Platform:           tag,
			DetailUpdatedAt:    time.Now(),
			LabelUpdatedAt:     time.Now(),
			PolicyUpdatedAt:    time.Now(),
			SeenTime:           time.Now(),
			OsqueryHostID:      ptr.String(tag),
			NodeKey:            ptr.String(tag),
			UUID:               tag,
			Hostname:           tag + ".local",
			DEPAssignedToFleet: ptr.Bool(false),
		})
		require.NoError(t, err)

		orbitKey := uuid.New().String()
		_, err = ds.EnrollOrbit(ctx, false, fleet.OrbitHostInfo{
			HardwareUUID:   *h.OsqueryHostID,
			HardwareSerial: h.HardwareSerial,
		}, orbitKey, nil)
		require.NoError(t, err)
		h.OrbitNodeKey = &orbitKey
		return h
	}

	// create a host enrolled in Simple MDM
	hSimple := createOrbitHost("simple")
	err = ds.SetOrUpdateMDMData(ctx, hSimple.ID, false, true, "https://simplemdm.com", true, fleet.WellKnownMDMSimpleMDM, "")
	require.NoError(t, err)

	loadSimple, err := ds.LoadHostByOrbitNodeKey(ctx, *hSimple.OrbitNodeKey)
	require.NoError(t, err)
	require.Equal(t, hSimple.ID, loadSimple.ID)
	require.NotNil(t, loadSimple.MDMInfo)
	require.Equal(t, hSimple.ID, loadSimple.MDMInfo.HostID)
	require.True(t, loadSimple.IsOsqueryEnrolled())
	require.False(t, loadSimple.MDMInfo.IsPendingDEPFleetEnrollment())

	// create a host that will be pending enrollment in Fleet MDM
	hFleet := createOrbitHost("fleet")
	err = ds.SetOrUpdateMDMData(ctx, hFleet.ID, false, false, "https://fleetdm.com", true, fleet.WellKnownMDMFleet, "")
	require.NoError(t, err)

	loadFleet, err := ds.LoadHostByOrbitNodeKey(ctx, *hFleet.OrbitNodeKey)
	require.NoError(t, err)
	require.Equal(t, hFleet.ID, loadFleet.ID)
	require.NotNil(t, loadFleet.MDMInfo)
	require.Equal(t, hFleet.ID, loadFleet.MDMInfo.HostID)
	require.True(t, loadFleet.IsOsqueryEnrolled())
	require.True(t, loadFleet.MDMInfo.IsPendingDEPFleetEnrollment())
	require.False(t, loadFleet.MDMInfo.IsServer)

	// force its is_server mdm field to NULL, should be same as false
	ExecAdhocSQL(t, ds, func(q sqlx.ExtContext) error {
		_, err := q.ExecContext(ctx, `UPDATE host_mdm SET is_server = NULL WHERE host_id = ?`, hFleet.ID)
		return err
	})
	loadFleet, err = ds.LoadHostByOrbitNodeKey(ctx, *hFleet.OrbitNodeKey)
	require.NoError(t, err)
	require.Equal(t, hFleet.ID, loadFleet.ID)
	require.False(t, loadFleet.MDMInfo.IsServer)

	// fill in disk encryption information
	require.NoError(t, ds.SetOrUpdateHostDisksEncryption(context.Background(), hFleet.ID, true))
	err = ds.SetOrUpdateHostDiskEncryptionKey(ctx, hFleet.ID, "test-key", "", nil)
	require.NoError(t, err)
	err = ds.SetHostsDiskEncryptionKeyStatus(ctx, []uint{hFleet.ID}, true, time.Now())
	require.NoError(t, err)
	loadFleet, err = ds.LoadHostByOrbitNodeKey(ctx, *hFleet.OrbitNodeKey)
	require.NoError(t, err)
	require.True(t, loadFleet.MDM.EncryptionKeyAvailable)
	require.NoError(t, err)
	require.NotNil(t, loadFleet.DiskEncryptionEnabled)
	require.True(t, *loadFleet.DiskEncryptionEnabled)
}

func checkEncryptionKeyStatus(t *testing.T, ds *Datastore, hostID uint, expectedKey string, expectedDecryptable *bool) {
	got, err := ds.GetHostDiskEncryptionKey(context.Background(), hostID)
	require.NoError(t, err)
	require.Equal(t, expectedKey, got.Base64Encrypted)
	require.Equal(t, expectedDecryptable, got.Decryptable)
}

func testHostsSetOrUpdateHostDisksEncryptionKey(t *testing.T, ds *Datastore) {
	host, err := ds.NewHost(context.Background(), &fleet.Host{
		DetailUpdatedAt: time.Now(),
		LabelUpdatedAt:  time.Now(),
		PolicyUpdatedAt: time.Now(),
		SeenTime:        time.Now(),
		NodeKey:         ptr.String("1"),
		UUID:            "1",
		OsqueryHostID:   ptr.String("1"),
		Hostname:        "foo.local",
		PrimaryIP:       "192.168.1.1",
		PrimaryMac:      "30-65-EC-6F-C4-58",
	})
	require.NoError(t, err)
	host2, err := ds.NewHost(context.Background(), &fleet.Host{
		DetailUpdatedAt: time.Now(),
		LabelUpdatedAt:  time.Now(),
		PolicyUpdatedAt: time.Now(),
		SeenTime:        time.Now(),
		NodeKey:         ptr.String("2"),
		UUID:            "2",
		OsqueryHostID:   ptr.String("2"),
		Hostname:        "foo.local2",
		PrimaryIP:       "192.168.1.2",
		PrimaryMac:      "30-65-EC-6F-C4-59",
	})
	require.NoError(t, err)
	host3, err := ds.NewHost(context.Background(), &fleet.Host{
		DetailUpdatedAt: time.Now(),
		LabelUpdatedAt:  time.Now(),
		PolicyUpdatedAt: time.Now(),
		SeenTime:        time.Now(),
		NodeKey:         ptr.String("3"),
		UUID:            "3",
		OsqueryHostID:   ptr.String("3"),
		Hostname:        "foo.local3",
		PrimaryIP:       "192.168.1.3",
		PrimaryMac:      "30-65-EC-6F-C4-60",
	})
	require.NoError(t, err)

	err = ds.SetOrUpdateHostDiskEncryptionKey(context.Background(), host.ID, "AAA", "", nil)
	require.NoError(t, err)

	err = ds.SetOrUpdateHostDiskEncryptionKey(context.Background(), host2.ID, "BBB", "", nil)
	require.NoError(t, err)

	h, err := ds.Host(context.Background(), host.ID)
	require.NoError(t, err)
	checkEncryptionKeyStatus(t, ds, h.ID, "AAA", nil)

	h, err = ds.Host(context.Background(), host2.ID)
	require.NoError(t, err)
	checkEncryptionKeyStatus(t, ds, h.ID, "BBB", nil)

	err = ds.SetOrUpdateHostDiskEncryptionKey(context.Background(), host2.ID, "CCC", "", nil)
	require.NoError(t, err)

	h, err = ds.Host(context.Background(), host2.ID)
	require.NoError(t, err)
	checkEncryptionKeyStatus(t, ds, h.ID, "CCC", nil)

	// setting the encryption key to an existing value doesn't change its
	// encryption status
	err = ds.SetHostsDiskEncryptionKeyStatus(context.Background(), []uint{host.ID}, true, time.Now().Add(time.Hour))
	require.NoError(t, err)
	checkEncryptionKeyStatus(t, ds, host.ID, "AAA", ptr.Bool(true))

	// same key doesn't change encryption status
	err = ds.SetOrUpdateHostDiskEncryptionKey(context.Background(), host.ID, "AAA", "", nil)
	require.NoError(t, err)
	checkEncryptionKeyStatus(t, ds, host.ID, "AAA", ptr.Bool(true))

	// different key resets encryption status
	err = ds.SetOrUpdateHostDiskEncryptionKey(context.Background(), host.ID, "XZY", "", nil)
	require.NoError(t, err)
	checkEncryptionKeyStatus(t, ds, host.ID, "XZY", nil)

	// set the key with an initial decrypted status of true
	err = ds.SetOrUpdateHostDiskEncryptionKey(context.Background(), host3.ID, "abc", "", ptr.Bool(true))
	require.NoError(t, err)
	checkEncryptionKeyStatus(t, ds, host3.ID, "abc", ptr.Bool(true))

	// same key, provided decrypted status is ignored (stored one is kept)
	err = ds.SetOrUpdateHostDiskEncryptionKey(context.Background(), host3.ID, "abc", "", ptr.Bool(false))
	require.NoError(t, err)
	checkEncryptionKeyStatus(t, ds, host3.ID, "abc", ptr.Bool(true))

	// client error, key is removed and decrypted status is nulled
	err = ds.SetOrUpdateHostDiskEncryptionKey(context.Background(), host3.ID, "", "fail", nil)
	require.NoError(t, err)
	checkEncryptionKeyStatus(t, ds, host3.ID, "", nil)

	// new key, provided decrypted status is applied
	err = ds.SetOrUpdateHostDiskEncryptionKey(context.Background(), host3.ID, "def", "", ptr.Bool(true))
	require.NoError(t, err)
	checkEncryptionKeyStatus(t, ds, host3.ID, "def", ptr.Bool(true))

	// different key, provided decrypted status is applied
	err = ds.SetOrUpdateHostDiskEncryptionKey(context.Background(), host3.ID, "ghi", "", ptr.Bool(false))
	require.NoError(t, err)
	checkEncryptionKeyStatus(t, ds, host3.ID, "ghi", ptr.Bool(false))

	// set an empty key (backfill for issue #15068)
	err = ds.SetOrUpdateHostDiskEncryptionKey(context.Background(), host3.ID, "", "", nil)
	require.NoError(t, err)
	checkEncryptionKeyStatus(t, ds, host3.ID, "", nil)

	// setting the decryptable value works even if the key is still empty
	err = ds.SetOrUpdateHostDiskEncryptionKey(context.Background(), host3.ID, "", "", ptr.Bool(false))
	require.NoError(t, err)
	checkEncryptionKeyStatus(t, ds, host3.ID, "", ptr.Bool(false))
}

func testHostsSetDiskEncryptionKeyStatus(t *testing.T, ds *Datastore) {
	ctx := context.Background()
	host, err := ds.NewHost(context.Background(), &fleet.Host{
		DetailUpdatedAt: time.Now(),
		LabelUpdatedAt:  time.Now(),
		PolicyUpdatedAt: time.Now(),
		SeenTime:        time.Now(),
		NodeKey:         ptr.String("1"),
		UUID:            "1",
		OsqueryHostID:   ptr.String("1"),
		Hostname:        "foo.local",
		PrimaryIP:       "192.168.1.1",
		PrimaryMac:      "30-65-EC-6F-C4-58",
	})
	require.NoError(t, err)
	err = ds.SetOrUpdateHostDiskEncryptionKey(ctx, host.ID, "TESTKEY", "", nil)
	require.NoError(t, err)

	host2, err := ds.NewHost(context.Background(), &fleet.Host{
		DetailUpdatedAt: time.Now(),
		LabelUpdatedAt:  time.Now(),
		PolicyUpdatedAt: time.Now(),
		SeenTime:        time.Now(),
		NodeKey:         ptr.String("2"),
		UUID:            "2",
		OsqueryHostID:   ptr.String("2"),
		Hostname:        "foo.local",
		PrimaryIP:       "192.168.1.1",
		PrimaryMac:      "30-65-EC-6F-C4-58",
	})
	require.NoError(t, err)

	err = ds.SetOrUpdateHostDiskEncryptionKey(ctx, host2.ID, "TESTKEY", "", nil)
	require.NoError(t, err)

	threshold := time.Now().Add(time.Hour)

	// empty set
	err = ds.SetHostsDiskEncryptionKeyStatus(ctx, []uint{}, false, threshold)
	require.NoError(t, err)
	checkEncryptionKeyStatus(t, ds, host.ID, "TESTKEY", nil)
	checkEncryptionKeyStatus(t, ds, host2.ID, "TESTKEY", nil)

	// keys that changed after the provided threshold are not updated
	err = ds.SetHostsDiskEncryptionKeyStatus(ctx, []uint{host.ID, host2.ID}, true, threshold.Add(-24*time.Hour))
	require.NoError(t, err)
	checkEncryptionKeyStatus(t, ds, host.ID, "TESTKEY", nil)
	checkEncryptionKeyStatus(t, ds, host2.ID, "TESTKEY", nil)

	// single host
	err = ds.SetHostsDiskEncryptionKeyStatus(ctx, []uint{host.ID}, true, threshold)
	require.NoError(t, err)
	checkEncryptionKeyStatus(t, ds, host.ID, "TESTKEY", ptr.Bool(true))
	checkEncryptionKeyStatus(t, ds, host2.ID, "TESTKEY", nil)

	// multiple hosts
	err = ds.SetHostsDiskEncryptionKeyStatus(ctx, []uint{host.ID, host2.ID}, true, threshold)
	require.NoError(t, err)
	checkEncryptionKeyStatus(t, ds, host.ID, "TESTKEY", ptr.Bool(true))
	checkEncryptionKeyStatus(t, ds, host2.ID, "TESTKEY", ptr.Bool(true))

	err = ds.SetHostsDiskEncryptionKeyStatus(ctx, []uint{host.ID, host2.ID}, false, threshold)
	require.NoError(t, err)
	checkEncryptionKeyStatus(t, ds, host.ID, "TESTKEY", ptr.Bool(false))
	checkEncryptionKeyStatus(t, ds, host2.ID, "TESTKEY", ptr.Bool(false))
}

func testHostsGetUnverifiedDiskEncryptionKeys(t *testing.T, ds *Datastore) {
	ctx := context.Background()
	host, err := ds.NewHost(context.Background(), &fleet.Host{
		DetailUpdatedAt: time.Now(),
		LabelUpdatedAt:  time.Now(),
		PolicyUpdatedAt: time.Now(),
		SeenTime:        time.Now(),
		NodeKey:         ptr.String("1"),
		UUID:            "1",
		OsqueryHostID:   ptr.String("1"),
		Hostname:        "foo.local",
		PrimaryIP:       "192.168.1.1",
		PrimaryMac:      "30-65-EC-6F-C4-58",
	})
	require.NoError(t, err)
	host2, err := ds.NewHost(context.Background(), &fleet.Host{
		DetailUpdatedAt: time.Now(),
		LabelUpdatedAt:  time.Now(),
		PolicyUpdatedAt: time.Now(),
		SeenTime:        time.Now(),
		NodeKey:         ptr.String("2"),
		UUID:            "2",
		OsqueryHostID:   ptr.String("2"),
		Hostname:        "foo.local",
		PrimaryIP:       "192.168.1.1",
		PrimaryMac:      "30-65-EC-6F-C4-58",
	})
	require.NoError(t, err)

	err = ds.SetOrUpdateHostDiskEncryptionKey(ctx, host.ID, "TESTKEY", "", nil)
	require.NoError(t, err)
	err = ds.SetOrUpdateHostDiskEncryptionKey(ctx, host2.ID, "TESTKEY", "", nil)
	require.NoError(t, err)

	keys, err := ds.GetUnverifiedDiskEncryptionKeys(ctx)
	require.NoError(t, err)
	require.Len(t, keys, 2)
	// ensure the updated_at value is grabbed from the database
	for _, k := range keys {
		require.NotZero(t, k.UpdatedAt)
	}

	threshold := time.Now().Add(time.Hour)

	err = ds.SetHostsDiskEncryptionKeyStatus(ctx, []uint{host.ID}, false, threshold)
	require.NoError(t, err)

	keys, err = ds.GetUnverifiedDiskEncryptionKeys(ctx)
	require.NoError(t, err)
	require.Len(t, keys, 1)
	require.Equal(t, host2.ID, keys[0].HostID)

	// update key of host 1 to empty with a client error, should not be reported
	// by GetUnverifiedDiskEncryptionKeys
	err = ds.SetOrUpdateHostDiskEncryptionKey(ctx, host.ID, "", "failed", nil)
	require.NoError(t, err)

	keys, err = ds.GetUnverifiedDiskEncryptionKeys(ctx)
	require.NoError(t, err)
	require.Len(t, keys, 1)
	require.Equal(t, host2.ID, keys[0].HostID)

	err = ds.SetHostsDiskEncryptionKeyStatus(ctx, []uint{host.ID, host2.ID}, false, threshold)
	require.NoError(t, err)

	keys, err = ds.GetUnverifiedDiskEncryptionKeys(ctx)
	require.NoError(t, err)
	require.Empty(t, keys)
}

func testHostsEnrollOrbit(t *testing.T, ds *Datastore) {
	ctx := context.Background()

	createHost := func(osqueryID, serial string) *fleet.Host {
		dbZeroTime := time.Date(2000, 1, 1, 0, 0, 0, 0, time.UTC)
		var osqueryIDPtr *string
		if osqueryID != "" {
			osqueryIDPtr = &osqueryID
		}
		h, err := ds.NewHost(ctx, &fleet.Host{
			Hostname:         "foo",
			HardwareSerial:   serial,
			Platform:         "darwin",
			LastEnrolledAt:   dbZeroTime,
			DetailUpdatedAt:  dbZeroTime,
			OsqueryHostID:    osqueryIDPtr,
			RefetchRequested: true,
		})
		require.NoError(t, err)
		return h
	}

	// create and enroll a host with just an osquery ID, no serial
	hOsqueryNoSerial := createHost(uuid.New().String(), "")
	h, err := ds.EnrollOrbit(ctx, true, fleet.OrbitHostInfo{
		HardwareUUID:   *hOsqueryNoSerial.OsqueryHostID,
		HardwareSerial: hOsqueryNoSerial.HardwareSerial,
	}, uuid.New().String(), nil)
	require.NoError(t, err)
	require.Equal(t, hOsqueryNoSerial.ID, h.ID)
	require.Empty(t, h.HardwareSerial)
	// Hostname and platform values should not be overriden by the orbit enroll.
	h, err = ds.Host(ctx, h.ID)
	require.NoError(t, err)
	require.Equal(t, "foo", h.Hostname)
	require.Equal(t, "darwin", h.Platform)

	// create and enroll a host with just a serial, no osquery ID (that is, it
	// got created this way, but when enrolling in orbit it does have an osquery
	// ID)
	hSerialNoOsquery := createHost("", uuid.New().String())
	h, err = ds.EnrollOrbit(ctx, true, fleet.OrbitHostInfo{
		HardwareUUID:   uuid.New().String(),
		HardwareSerial: hSerialNoOsquery.HardwareSerial,
	}, uuid.New().String(), nil)
	require.NoError(t, err)
	require.Equal(t, hSerialNoOsquery.ID, h.ID)
	require.Empty(t, h.OsqueryHostID)

	// create and enroll a host with both
	hBoth := createHost(uuid.New().String(), uuid.New().String())
	h, err = ds.EnrollOrbit(ctx, true, fleet.OrbitHostInfo{
		HardwareUUID:   *hBoth.OsqueryHostID,
		HardwareSerial: hBoth.HardwareSerial,
	}, uuid.New().String(), nil)
	require.NoError(t, err)
	require.Equal(t, hBoth.ID, h.ID)
	require.Empty(t, h.HardwareSerial) // this is just to prove that it was loaded based on osquery_host_id, the serial was not set in the lookup

	// enroll with osquery id from hBoth and serial from hSerialNoOsquery (should
	// use the osquery match)
	h, err = ds.EnrollOrbit(ctx, true, fleet.OrbitHostInfo{
		HardwareUUID:   *hBoth.OsqueryHostID,
		HardwareSerial: hSerialNoOsquery.HardwareSerial,
	}, uuid.New().String(), nil)
	require.NoError(t, err)
	require.Equal(t, hBoth.ID, h.ID)
	require.Empty(t, h.HardwareSerial)

	// enroll with no match, will create a new one
	h, err = ds.EnrollOrbit(ctx, true, fleet.OrbitHostInfo{
		HardwareUUID:   uuid.New().String(),
		HardwareSerial: uuid.New().String(),
		Hostname:       "foo2",
		Platform:       "darwin",
	}, uuid.New().String(), nil)
	require.NoError(t, err)
	require.Greater(t, h.ID, hBoth.ID)
	// Hostname and platform values should be set by the Orbit enroll.
	h, err = ds.Host(ctx, h.ID)
	require.NoError(t, err)
	require.Equal(t, "foo2", h.Hostname)
	require.Equal(t, "darwin", h.Platform)

	// simulate a "corrupt database" where two hosts have the same serial and
	// enroll by serial should always use the same (the smaller ID)
	hDupSerial1 := createHost("", uuid.New().String())
	hDupSerial2 := createHost("", hDupSerial1.HardwareSerial)
	require.Greater(t, hDupSerial2.ID, hDupSerial1.ID)
	h, err = ds.EnrollOrbit(ctx, true, fleet.OrbitHostInfo{
		HardwareUUID:   uuid.New().String(),
		HardwareSerial: hDupSerial1.HardwareSerial,
	}, uuid.New().String(), nil)
	require.NoError(t, err)
	require.Equal(t, hDupSerial1.ID, h.ID)

	// enroll with osquery ID from hOsqueryNoSerial and the duplicate serial,
	// will always match osquery ID
	h, err = ds.EnrollOrbit(ctx, true, fleet.OrbitHostInfo{
		HardwareUUID:   *hOsqueryNoSerial.OsqueryHostID,
		HardwareSerial: hDupSerial1.HardwareSerial,
	}, uuid.New().String(), nil)
	require.NoError(t, err)
	require.Equal(t, hOsqueryNoSerial.ID, h.ID)

	// Scenario A:
	//	- Fleet with MDM disabled.
	// 	- two linux|darwin|windows hosts with the same hardware identifiers (e.g. two cloned VMs).
	//	- fleetd running with host identifier set to instance.
	//	- orbit enrolls first, then osquery
	// Expected output: The two fleetd instances should be enrolled as two hosts.
	scenarioA := func(platform string) {
		dupUUID := uuid.New().String()
		dupHWSerial := uuid.New().String()
		randomIdentifierH1 := uuid.New().String()

		h1Orbit, err := ds.EnrollOrbit(ctx, false, fleet.OrbitHostInfo{
			HardwareUUID:      dupUUID,
			HardwareSerial:    dupHWSerial,
			OsqueryIdentifier: randomIdentifierH1,
			Platform:          platform,
		}, uuid.New().String(), nil)
		require.NoError(t, err)
		h1Osquery, err := ds.EnrollHost(ctx, false, randomIdentifierH1, dupUUID, dupHWSerial, uuid.New().String(), nil, 0)
		require.NoError(t, err)
		require.Equal(t, h1Orbit.ID, h1Osquery.ID)
		randomIdentifierH2 := uuid.New().String()
		h2Orbit, err := ds.EnrollOrbit(ctx, false, fleet.OrbitHostInfo{
			HardwareUUID:      dupUUID,
			HardwareSerial:    dupHWSerial,
			OsqueryIdentifier: randomIdentifierH2,
			Platform:          platform,
		}, uuid.New().String(), nil)
		require.NoError(t, err)
		h2Osquery, err := ds.EnrollHost(ctx, false, randomIdentifierH2, dupUUID, dupHWSerial, uuid.New().String(), nil, 0)
		require.NoError(t, err)
		require.Equal(t, h2Orbit.ID, h2Osquery.ID)

		require.NotEqual(t, h1Orbit.ID, h2Orbit.ID) // the hosts are enrolled as two separate hosts
	}
	for _, platform := range []string{"ubuntu", "windows", "darwin"} {
		platform := platform
		t.Run("scenarioA_"+platform, func(t *testing.T) {
			scenarioA(platform)
		})
	}

	// Scenario B:
	//	- Fleet with MDM disabled.
	// 	- Two linux|darwin|windows hosts with the same hardware identifiers (e.g. two cloned VMs).
	//	- fleetd running with host identifier set to instance.
	//	- orbit and osquery of the two hosts enroll in mixed order.
	// Expected output: The two fleetd instances should be each its own host.
	scenarioB := func(platform string) {
		dupUUID := uuid.New().String()
		dupHWSerial := uuid.New().String()
		randomIdentifierH1 := uuid.New().String()

		// First osquery of the first host enrolls.
		h1Osquery, err := ds.EnrollHost(ctx, false, randomIdentifierH1, dupUUID, dupHWSerial, uuid.New().String(), nil, 0)
		require.NoError(t, err)
		randomIdentifierH2 := uuid.New().String()
		// Then orbit of the second host enrolls.
		h2Orbit, err := ds.EnrollOrbit(ctx, false, fleet.OrbitHostInfo{
			HardwareUUID:      dupUUID,
			HardwareSerial:    dupHWSerial,
			OsqueryIdentifier: randomIdentifierH2,
			Platform:          platform,
		}, uuid.New().String(), nil)
		require.NoError(t, err)
		// Then orbit of the first host enrolls.
		h1Orbit, err := ds.EnrollOrbit(ctx, false, fleet.OrbitHostInfo{
			HardwareUUID:      dupUUID,
			HardwareSerial:    dupHWSerial,
			OsqueryIdentifier: randomIdentifierH1,
			Platform:          platform,
		}, uuid.New().String(), nil)
		require.NoError(t, err)
		require.Equal(t, h1Orbit.ID, h1Osquery.ID)
		// Lastly osquery of the second host enrolls.
		h2Osquery, err := ds.EnrollHost(ctx, false, randomIdentifierH2, dupUUID, dupHWSerial, uuid.New().String(), nil, 0)
		require.NoError(t, err)
		require.Equal(t, h2Orbit.ID, h2Osquery.ID)

		require.NotEqual(t, h1Orbit.ID, h2Orbit.ID) // the hosts are enrolled as two separate hosts
	}
	for _, platform := range []string{"ubuntu", "windows", "darwin"} {
		platform := platform
		t.Run("scenarioB_"+platform, func(t *testing.T) {
			scenarioB(platform)
		})
	}

	// Scenario C:
	//	- Fleet with MDM enabled.
	// 	- Two linux|darwin|windows hosts with the same hardware identifiers (e.g. two cloned VMs).
	//	- fleetd running with host identifier set to instance.
	//	- orbit and osquery of the two hosts enroll in mixed order.
	//
	// For Linux and Windows this scenario behaves as expected. The two hosts are enrolled separately.
	//
	// For macOS:
	// Somewhat unexpected output of this scenario is that two hosts are enrolled as one
	// because MDM makes the effort to match by hardware serial.
	// Using fleetd's `--host-identifier=instance` with Fleet's MDM enabled is not compatible on macOS.
	scenarioC := func(platform string) {
		dupUUID := uuid.New().String()
		dupHWSerial := uuid.New().String()
		randomIdentifierH1 := uuid.New().String()
		randomIdentifierH2 := uuid.New().String()

		h1Orbit, err := ds.EnrollOrbit(ctx, true, fleet.OrbitHostInfo{
			HardwareUUID:      dupUUID,
			HardwareSerial:    dupHWSerial,
			OsqueryIdentifier: randomIdentifierH1,
			Platform:          platform,
		}, uuid.New().String(), nil)
		require.NoError(t, err)
		h1Osquery, err := ds.EnrollHost(ctx, true, randomIdentifierH1, dupUUID, dupHWSerial, uuid.New().String(), nil, 0)
		require.NoError(t, err)
		require.Equal(t, h1Orbit.ID, h1Osquery.ID)

		// Second host enrolls osquery first, then orbit.
		h2Osquery, err := ds.EnrollHost(ctx, true, randomIdentifierH2, dupUUID, dupHWSerial, uuid.New().String(), nil, 0)
		require.NoError(t, err)
		h2Orbit, err := ds.EnrollOrbit(ctx, true, fleet.OrbitHostInfo{
			HardwareUUID:      dupUUID,
			HardwareSerial:    dupHWSerial,
			OsqueryIdentifier: randomIdentifierH2,
			Platform:          platform,
		}, uuid.New().String(), nil)
		require.NoError(t, err)
		require.Equal(t, h2Orbit.ID, h2Osquery.ID)

		if platform == "darwin" {
			// This is a expected output of this scenario because MDM makes
			// the effort to match by hardware serial.
			require.Equal(t, h1Orbit.ID, h2Orbit.ID)
		} else {
			require.NotEqual(t, h1Orbit.ID, h2Orbit.ID)
		}
	}
	for _, platform := range []string{"ubuntu", "windows", "darwin"} {
		platform := platform
		t.Run("scenarioC_"+platform, func(t *testing.T) {
			scenarioC(platform)
		})
	}
}

func testHostsEnrollUpdatesMissingInfo(t *testing.T, ds *Datastore) {
	ctx := context.Background()

	// create a bare minimal host (as if created via DEP enrollment)
	// no team, osquery id, uuid.
	dbZeroTime := time.Date(2000, 1, 1, 0, 0, 0, 0, time.UTC)
	h, err := ds.NewHost(ctx, &fleet.Host{
		Hostname:         "foobar",
		HardwareSerial:   "serial",
		Platform:         "darwin",
		LastEnrolledAt:   dbZeroTime,
		DetailUpdatedAt:  dbZeroTime,
		RefetchRequested: true,
	})
	require.NoError(t, err)

	tm, err := ds.NewTeam(ctx, &fleet.Team{
		Name: "team1",
	})
	require.NoError(t, err)

	// enroll with orbit and a uuid (will match on serial)
	_, err = ds.EnrollOrbit(ctx, true, fleet.OrbitHostInfo{
		HardwareUUID:   "uuid",
		HardwareSerial: "serial",
	}, "orbit", nil)
	require.NoError(t, err)
	got, err := ds.LoadHostByOrbitNodeKey(ctx, "orbit")
	require.NoError(t, err)
	require.Equal(t, h.ID, got.ID)
	require.Equal(t, "serial", got.HardwareSerial)
	require.Equal(t, "uuid", got.UUID)
	require.NotNil(t, got.OsqueryHostID)
	require.Equal(t, "uuid", *got.OsqueryHostID)
	require.Nil(t, got.TeamID)
	require.Nil(t, got.NodeKey)
	// Verify that the orbit enroll didn't override these values set by a previous osquery enroll.
	require.Equal(t, "foobar", got.Hostname)
	require.Equal(t, "darwin", got.Platform)

	// enroll with osquery using uuid identifier, team
	_, err = ds.EnrollHost(ctx, true, "uuid", "uuid", "different-serial", "osquery", &tm.ID, 0)
	require.NoError(t, err)
	got, err = ds.LoadHostByOrbitNodeKey(ctx, "orbit")
	require.NoError(t, err)
	require.Equal(t, h.ID, got.ID)
	require.Equal(t, "serial", got.HardwareSerial) // unchanged as it was already filled
	require.Equal(t, "uuid", got.UUID)
	require.NotNil(t, got.OsqueryHostID)
	require.Equal(t, "uuid", *got.OsqueryHostID)
	require.NotNil(t, got.NodeKey)
	require.Equal(t, "osquery", *got.NodeKey)
	require.NotNil(t, got.TeamID)
	require.Equal(t, tm.ID, *got.TeamID)
	// Verify that the orbit enroll didn't override these values set by a previous osquery enroll.
	require.Equal(t, "foobar", got.Hostname)
	require.Equal(t, "darwin", got.Platform)
}

func testHostsEncryptionKeyRawDecryption(t *testing.T, ds *Datastore) {
	ctx := context.Background()
	host, err := ds.NewHost(ctx, &fleet.Host{
		DetailUpdatedAt: time.Now(),
		LabelUpdatedAt:  time.Now(),
		PolicyUpdatedAt: time.Now(),
		SeenTime:        time.Now(),
		NodeKey:         ptr.String("1"),
		UUID:            "1",
		OsqueryHostID:   ptr.String("1"),
		Hostname:        "foo.local",
		PrimaryIP:       "192.168.1.1",
		PrimaryMac:      "30-65-EC-6F-C4-58",
	})
	require.NoError(t, err)

	// no disk encryption key information
	got, err := ds.Host(ctx, host.ID)
	require.NoError(t, err)
	require.False(t, got.MDM.EncryptionKeyAvailable)
	require.NotNil(t, got.MDM.TestGetRawDecryptable())
	require.Equal(t, -1, *got.MDM.TestGetRawDecryptable())

	// create the encryption key row, but unknown decryptable
	err = ds.SetOrUpdateHostDiskEncryptionKey(ctx, host.ID, "abc", "", nil)
	require.NoError(t, err)

	got, err = ds.Host(ctx, host.ID)
	require.NoError(t, err)
	require.False(t, got.MDM.EncryptionKeyAvailable)
	require.Nil(t, got.MDM.TestGetRawDecryptable())

	// mark the key as non-decryptable
	err = ds.SetHostsDiskEncryptionKeyStatus(ctx, []uint{host.ID}, false, time.Now())
	require.NoError(t, err)

	got, err = ds.Host(ctx, host.ID)
	require.NoError(t, err)
	require.False(t, got.MDM.EncryptionKeyAvailable)
	require.NotNil(t, got.MDM.TestGetRawDecryptable())
	require.Equal(t, 0, *got.MDM.TestGetRawDecryptable())

	// mark the key as decryptable
	err = ds.SetHostsDiskEncryptionKeyStatus(ctx, []uint{host.ID}, true, time.Now())
	require.NoError(t, err)

	got, err = ds.Host(ctx, host.ID)
	require.NoError(t, err)
	require.True(t, got.MDM.EncryptionKeyAvailable)
	require.NotNil(t, got.MDM.TestGetRawDecryptable())
	require.Equal(t, 1, *got.MDM.TestGetRawDecryptable())
}

func testHostsListHostsLiteByUUIDs(t *testing.T, ds *Datastore) {
	ctx := context.Background()

	// create hosts, UUID is the `i` index
	hosts := make([]*fleet.Host, 10)
	for i := range hosts {
		h, err := ds.NewHost(ctx, &fleet.Host{
			DetailUpdatedAt: time.Now(),
			LabelUpdatedAt:  time.Now(),
			PolicyUpdatedAt: time.Now(),
			SeenTime:        time.Now(),
			OsqueryHostID:   ptr.String(fmt.Sprintf("host%d", i)),
			NodeKey:         ptr.String(fmt.Sprintf("%d", i)),
			UUID:            fmt.Sprintf("%d", i),
			Hostname:        fmt.Sprintf("foo.%d.local", i),
		})
		require.NoError(t, err)
		hosts[i] = h
	}

	// move hosts 0, 1, 2 to team 1
	team1, err := ds.NewTeam(ctx, &fleet.Team{Name: "team1"})
	require.NoError(t, err)
	require.NoError(t, ds.AddHostsToTeam(ctx, &team1.ID, []uint{hosts[0].ID, hosts[1].ID, hosts[2].ID}))

	// move hosts 3, 4, 5 to team 2
	team2, err := ds.NewTeam(ctx, &fleet.Team{Name: "team2"})
	require.NoError(t, err)
	require.NoError(t, ds.AddHostsToTeam(ctx, &team2.ID, []uint{hosts[3].ID, hosts[4].ID, hosts[5].ID}))

	// create a team 3 without any host
	team3, err := ds.NewTeam(ctx, &fleet.Team{Name: "team3"})
	require.NoError(t, err)

	tm1Admin := &fleet.User{Teams: []fleet.UserTeam{{Team: *team1, Role: fleet.RoleAdmin}}}
	tm1Maintainer := &fleet.User{Teams: []fleet.UserTeam{{Team: *team1, Role: fleet.RoleMaintainer}}}
	tm1Observer := &fleet.User{Teams: []fleet.UserTeam{{Team: *team1, Role: fleet.RoleObserver}}}
	tm2Admin := &fleet.User{Teams: []fleet.UserTeam{{Team: *team2, Role: fleet.RoleAdmin}}}
	tm2Maintainer := &fleet.User{Teams: []fleet.UserTeam{{Team: *team2, Role: fleet.RoleMaintainer}}}
	tm2Observer := &fleet.User{Teams: []fleet.UserTeam{{Team: *team2, Role: fleet.RoleObserver}}}
	tm3Admin := &fleet.User{Teams: []fleet.UserTeam{{Team: *team3, Role: fleet.RoleAdmin}}}
	tm1MaintainerTm2Observer := &fleet.User{Teams: []fleet.UserTeam{
		{Team: *team1, Role: fleet.RoleMaintainer},
		{Team: *team2, Role: fleet.RoleObserver},
	}}

	cases := []struct {
		desc    string
		filter  fleet.TeamFilter
		uuids   []string
		wantIDs []uint
	}{
		{
			"no user sees nothing",
			fleet.TeamFilter{},
			[]string{"0", "1", "2", "3", "4", "5", "6", "7", "8", "9"},
			nil,
		},
		{
			"global admin no uuid provided",
			fleet.TeamFilter{User: test.UserAdmin},
			[]string{},
			nil,
		},
		{
			"global admin sees everything",
			fleet.TeamFilter{User: test.UserAdmin},
			[]string{"0", "1", "2", "3", "4", "5", "6", "7", "8", "9"},
			[]uint{hosts[0].ID, hosts[1].ID, hosts[2].ID, hosts[3].ID, hosts[4].ID, hosts[5].ID, hosts[6].ID, hosts[7].ID, hosts[8].ID, hosts[9].ID},
		},
		{
			"global maintainer sees everything",
			fleet.TeamFilter{User: test.UserMaintainer},
			[]string{"0", "1", "2", "3", "4", "5", "6", "7", "8", "9"},
			[]uint{hosts[0].ID, hosts[1].ID, hosts[2].ID, hosts[3].ID, hosts[4].ID, hosts[5].ID, hosts[6].ID, hosts[7].ID, hosts[8].ID, hosts[9].ID},
		},
		{
			"global observer sees nothing",
			fleet.TeamFilter{User: test.UserObserver},
			[]string{"0", "1", "2", "3", "4", "5", "6", "7", "8", "9"},
			nil,
		},
		{
			"global observer sees everything with observer allowed",
			fleet.TeamFilter{User: test.UserObserver, IncludeObserver: true},
			[]string{"0", "1", "2", "3", "4", "5", "6", "7", "8", "9"},
			[]uint{hosts[0].ID, hosts[1].ID, hosts[2].ID, hosts[3].ID, hosts[4].ID, hosts[5].ID, hosts[6].ID, hosts[7].ID, hosts[8].ID, hosts[9].ID},
		},
		{
			"team 1 admin sees team 1 hosts",
			fleet.TeamFilter{User: tm1Admin},
			[]string{"0", "1", "2", "3", "4", "5", "6", "7", "8", "9"},
			[]uint{hosts[0].ID, hosts[1].ID, hosts[2].ID},
		},
		{
			"team 1 maintainer sees team 1 hosts",
			fleet.TeamFilter{User: tm1Maintainer},
			[]string{"0", "1", "2", "3", "4", "5", "6", "7", "8", "9"},
			[]uint{hosts[0].ID, hosts[1].ID, hosts[2].ID},
		},
		{
			"team 1 observer sees nothing",
			fleet.TeamFilter{User: tm1Observer},
			[]string{"0", "1", "2", "3", "4", "5", "6", "7", "8", "9"},
			nil,
		},
		{
			"team 1 observer sees team 1 hosts with observer allowed",
			fleet.TeamFilter{User: tm1Observer, IncludeObserver: true},
			[]string{"0", "1", "2", "3", "4", "5", "6", "7", "8", "9"},
			[]uint{hosts[0].ID, hosts[1].ID, hosts[2].ID},
		},
		{
			"team 2 admin sees team 2 hosts",
			fleet.TeamFilter{User: tm2Admin},
			[]string{"0", "1", "2", "3", "4", "5", "6", "7", "8", "9"},
			[]uint{hosts[3].ID, hosts[4].ID, hosts[5].ID},
		},
		{
			"team 2 maintainer sees team 2 hosts",
			fleet.TeamFilter{User: tm2Maintainer},
			[]string{"0", "1", "2", "3", "4", "5", "6", "7", "8", "9"},
			[]uint{hosts[3].ID, hosts[4].ID, hosts[5].ID},
		},
		{
			"team 2 observer sees nothing",
			fleet.TeamFilter{User: tm2Observer},
			[]string{"0", "1", "2", "3", "4", "5", "6", "7", "8", "9"},
			nil,
		},
		{
			"team 2 observer sees team 2 hosts with observer allowed",
			fleet.TeamFilter{User: tm2Observer, IncludeObserver: true},
			[]string{"0", "1", "2", "3", "4", "5", "6", "7", "8", "9"},
			[]uint{hosts[3].ID, hosts[4].ID, hosts[5].ID},
		},
		{
			"team 3 admin sees nothing even with observer",
			fleet.TeamFilter{User: tm3Admin, IncludeObserver: true},
			[]string{"0", "1", "2", "3", "4", "5", "6", "7", "8", "9"},
			nil,
		},
		{
			"filtering on a specific team ID returns only those hosts",
			fleet.TeamFilter{User: test.UserAdmin, TeamID: &team1.ID},
			[]string{"0", "1", "2", "3", "4", "5", "6", "7", "8", "9"},
			[]uint{hosts[0].ID, hosts[1].ID, hosts[2].ID},
		},
		{
			"team 1 maintainer team 2 observer sees team 1",
			fleet.TeamFilter{User: tm1MaintainerTm2Observer},
			[]string{"0", "1", "2", "3", "4", "5", "6", "7", "8", "9"},
			[]uint{hosts[0].ID, hosts[1].ID, hosts[2].ID},
		},
		{
			"team 1 maintainer team 2 observer sees team 1 and 2 with observer",
			fleet.TeamFilter{User: tm1MaintainerTm2Observer, IncludeObserver: true},
			[]string{"0", "1", "2", "3", "4", "5", "6", "7", "8", "9"},
			[]uint{hosts[0].ID, hosts[1].ID, hosts[2].ID, hosts[3].ID, hosts[4].ID, hosts[5].ID},
		},
	}
	for _, c := range cases {
		t.Run(c.desc, func(t *testing.T) {
			hosts, err := ds.ListHostsLiteByUUIDs(ctx, c.filter, c.uuids)
			require.NoError(t, err)

			gotIDs := make([]uint, len(hosts))
			for i, h := range hosts {
				gotIDs[i] = h.ID
			}
			require.ElementsMatch(t, c.wantIDs, gotIDs)
		})
	}
}

func testGetMatchingHostSerials(t *testing.T, ds *Datastore) {
	ctx := context.Background()
	serials := []string{"foo", "bar", "baz"}
	team, err := ds.NewTeam(context.Background(), &fleet.Team{
		Name: "team1",
	})
	require.NoError(t, err)
	for i, serial := range serials {
		var tmID *uint
		if serial == "bar" {
			tmID = &team.ID
		}
		_, err := ds.NewHost(ctx, &fleet.Host{
			DetailUpdatedAt: time.Now(),
			LabelUpdatedAt:  time.Now(),
			PolicyUpdatedAt: time.Now(),
			SeenTime:        time.Now(),
			NodeKey:         ptr.String(fmt.Sprint(i)),
			UUID:            fmt.Sprint(i),
			OsqueryHostID:   ptr.String(fmt.Sprint(i)),
			Hostname:        "foo.local",
			PrimaryIP:       "192.168.1.1",
			PrimaryMac:      "30-65-EC-6F-C4-58",
			HardwareSerial:  serial,
			TeamID:          tmID,
			ID:              uint(i),
		})
		require.NoError(t, err)
	}

	cases := []struct {
		name string
		in   []string
		want map[string]*fleet.Host
		err  string
	}{
		{"no serials provided", []string{}, map[string]*fleet.Host{}, ""},
		{"no matching serials", []string{"oof", "rab"}, map[string]*fleet.Host{}, ""},
		{
			"partial matches",
			[]string{"foo", "rab"},
			map[string]*fleet.Host{
				"foo": {HardwareSerial: "foo", TeamID: nil, ID: 1},
			},
			"",
		},
		{
			"all matching",
			[]string{"foo", "bar", "baz"},
			map[string]*fleet.Host{
				"foo": {HardwareSerial: "foo", TeamID: nil, ID: 1},
				"bar": {HardwareSerial: "bar", TeamID: &team.ID, ID: 2},
				"baz": {HardwareSerial: "baz", TeamID: nil, ID: 3},
			},
			"",
		},
	}

	for _, tt := range cases {
		t.Run(tt.name, func(t *testing.T) {
			got, err := ds.GetMatchingHostSerials(ctx, tt.in)
			if tt.err == "" {
				require.NoError(t, err)
			} else {
				require.ErrorContains(t, err, tt.err)
			}
			require.Equal(t, tt.want, got)
		})
	}
}

func testHostsListHostsLiteByIDs(t *testing.T, ds *Datastore) {
	ctx := context.Background()

	hosts := make([]*fleet.Host, 3)
	for i := range hosts {
		h, err := ds.NewHost(ctx, &fleet.Host{
			DetailUpdatedAt: time.Now(),
			LabelUpdatedAt:  time.Now(),
			PolicyUpdatedAt: time.Now(),
			SeenTime:        time.Now(),
			OsqueryHostID:   ptr.String(fmt.Sprintf("host%d", i)),
			NodeKey:         ptr.String(fmt.Sprintf("%d", i)),
			UUID:            fmt.Sprintf("%d", i),
			Hostname:        fmt.Sprintf("foo.%d.local", i),
		})
		require.NoError(t, err)
		hosts[i] = h
	}

	cases := []struct {
		desc    string
		ids     []uint
		wantIDs []uint
	}{
		{
			"empty list",
			nil,
			nil,
		},
		{
			"invalid ids",
			[]uint{hosts[2].ID + 1000, hosts[2].ID + 1001},
			nil,
		},
		{
			"single valid id",
			[]uint{hosts[0].ID},
			[]uint{hosts[0].ID},
		},
		{
			"multiple valid ids",
			[]uint{hosts[0].ID, hosts[1].ID, hosts[2].ID},
			[]uint{hosts[0].ID, hosts[1].ID, hosts[2].ID},
		},
		{
			"valid and invalid ids",
			[]uint{hosts[0].ID, hosts[1].ID, hosts[2].ID + 1000},
			[]uint{hosts[0].ID, hosts[1].ID},
		},
	}
	for _, c := range cases {
		t.Run(c.desc, func(t *testing.T) {
			hosts, err := ds.ListHostsLiteByIDs(ctx, c.ids)
			require.NoError(t, err)

			gotIDs := make([]uint, len(hosts))
			for i, h := range hosts {
				gotIDs[i] = h.ID
			}
			require.ElementsMatch(t, c.wantIDs, gotIDs)
		})
	}
}

func testListHostsWithPagination(t *testing.T, ds *Datastore) {
	ctx := context.Background()

	newHostFunc := func(name string) *fleet.Host {
		host, err := ds.NewHost(ctx, &fleet.Host{
			DetailUpdatedAt: time.Now(),
			LabelUpdatedAt:  time.Now(),
			PolicyUpdatedAt: time.Now(),
			SeenTime:        time.Now(),
			NodeKey:         ptr.String(name),
			UUID:            name,
			Hostname:        "foo.local." + name,
		})
		require.NoError(t, err)
		require.NotNil(t, host)
		return host
	}

	filter := fleet.TeamFilter{User: test.UserAdmin}

	hostCount := int(float64(HostFailingPoliciesCountOptimPageSizeThreshold) * 1.5)
	hosts := make([]*fleet.Host, 0, hostCount)
	for i := 0; i < hostCount; i++ {
		hosts = append(hosts, newHostFunc(fmt.Sprintf("h%d", i)))
	}

	// List all hosts with PerPage=0 which should not use the failing policies optimization.
	perPage0 := 0
	hosts0, err := ds.ListHosts(ctx, filter, fleet.HostListOptions{
		ListOptions: fleet.ListOptions{
			PerPage: uint(perPage0),
		},
	})
	require.NoError(t, err)
	require.Len(t, hosts0, hostCount)
	for i, host := range hosts0 {
		require.Equal(t, host.ID, hosts[i].ID)
	}

	// List hosts with number of hosts per page equal to the failing policies optimization threshold, to
	// (thus using the optimization).
	perPage1 := HostFailingPoliciesCountOptimPageSizeThreshold
	hosts1, err := ds.ListHosts(ctx, filter, fleet.HostListOptions{
		ListOptions: fleet.ListOptions{
			PerPage: uint(perPage1),
		},
	})
	require.NoError(t, err)
	require.Len(t, hosts1, perPage1)
	for i, host := range hosts1 {
		require.Equal(t, host.ID, hosts[i].ID)
	}

	// List hosts with number of hosts per page higher to the failing policies optimization threshold
	// (thus not using the optimization)
	perPage2 := int(float64(HostFailingPoliciesCountOptimPageSizeThreshold) * 1.2)
	hosts2, err := ds.ListHosts(ctx, filter, fleet.HostListOptions{
		ListOptions: fleet.ListOptions{
			PerPage: uint(perPage2),
		},
	})
	require.NoError(t, err)
	require.Len(t, hosts2, perPage2)
	for i, host := range hosts2 {
		require.Equal(t, host.ID, hosts[i].ID)
	}

	// Count hosts doesn't do failing policies count or pagination.
	count, err := ds.CountHosts(ctx, filter, fleet.HostListOptions{})
	require.NoError(t, err)
	require.Equal(t, hostCount, count)
}

func testLastRestarted(t *testing.T, ds *Datastore) {
	ctx := context.Background()

	// Arbitrary value
	const uptimeVal = 16691000000000
	now := time.Now()
	newHostFunc := func(name string, uptimeZero bool) (*fleet.Host, time.Time) {
		newHost := &fleet.Host{
			DetailUpdatedAt: now,
			LabelUpdatedAt:  now,
			PolicyUpdatedAt: now,
			SeenTime:        now,
			NodeKey:         ptr.String(name),
			UUID:            name,
			Hostname:        "foo.local." + name,
		}

		var expectedLastRestartedAt time.Time

		if uptimeZero {
			newHost.Uptime = 0
		} else {
			newHost.Uptime = uptimeVal
			// Rounding to nearest second because the SQL query does integer division.
			expectedLastRestartedAt = newHost.DetailUpdatedAt.Add(-newHost.Uptime).Round(time.Second).UTC()
		}

		host, err := ds.NewHost(ctx, newHost)
		require.NoError(t, err)
		require.NotNil(t, host)
		return host, expectedLastRestartedAt
	}

	hostCount := 10
	hosts := make([]*fleet.Host, 0, hostCount)
	hostsToVals := make(map[uint]time.Time, 0)
	for i := 0; i < hostCount; i++ {
		nh, expectedVal := newHostFunc(fmt.Sprintf("h%d", i), i%2 == 0)
		hosts = append(hosts, nh)
		hostsToVals[nh.ID] = expectedVal
	}

	opts := fleet.HostListOptions{}

	userFilter := fleet.TeamFilter{User: test.UserAdmin}

	returnedHosts := listHostsCheckCount(t, ds, userFilter, opts, len(hosts))

	for i, h := range returnedHosts {
		require.Equal(t, hosts[i].Uptime, h.Uptime)
		require.Equal(t, hostsToVals[h.ID], h.LastRestartedAt)
	}

	h1 := hosts[0] // has Uptime == 0
	h2 := hosts[1] // has Uptime == uptimeVal

	host, err := ds.Host(ctx, h1.ID)
	require.NoError(t, err)
	require.Equal(t, h1.ID, host.ID)
	require.Equal(t, time.Duration(0), host.Uptime)
	require.Equal(t, hostsToVals[host.ID], host.LastRestartedAt)

	host, err = ds.Host(ctx, h2.ID)
	require.NoError(t, err)
	require.Equal(t, h2.ID, host.ID)
	require.Equal(t, time.Duration(uptimeVal), host.Uptime)
	require.Equal(t, hostsToVals[host.ID], host.LastRestartedAt)
}

func testHostHealth(t *testing.T, ds *Datastore) {
	_, err := ds.GetHostHealth(context.Background(), 1)
	require.Error(t, err)
	var nfe fleet.NotFoundError
	require.True(t, errors.As(err, &nfe))

	// We'll check TeamIDs because at this level they should still be populated
	team, err := ds.NewTeam(context.Background(), &fleet.Team{
		Name: "team1",
	})
	require.NoError(t, err)

	now := time.Now()
	_, err = ds.NewHost(context.Background(), &fleet.Host{
		ID:                  1,
		OsqueryHostID:       ptr.String("foobar"),
		NodeKey:             ptr.String("nodekey"),
		Hostname:            "foobar.local",
		UUID:                "uuid",
		Platform:            "darwin",
		DistributedInterval: 60,
		LoggerTLSPeriod:     50,
		ConfigTLSRefresh:    40,
		DetailUpdatedAt:     now,
		LabelUpdatedAt:      now,
		LastEnrolledAt:      now,
		PolicyUpdatedAt:     now,
		RefetchRequested:    true,
		TeamID:              ptr.Uint(team.ID),

		SeenTime: now,

		CPUType: "cpuType",
	})
	require.NoError(t, err)
	h, err := ds.Host(context.Background(), 1)
	require.NoError(t, err)

	// set up policies
	u := test.NewUser(t, ds, "Jack", "jack@example.com", true)

	q := test.NewQuery(t, ds, nil, "passing_query", "select 1", 0, true)
	passingPolicy, err := ds.NewGlobalPolicy(context.Background(), &u.ID, fleet.PolicyPayload{QueryID: &q.ID})
	require.NoError(t, err)

	q = test.NewQuery(t, ds, nil, "failing_query", "select 1", 0, true)
	failingPolicy, err := ds.NewGlobalPolicy(context.Background(), &u.ID, fleet.PolicyPayload{QueryID: &q.ID})
	require.NoError(t, err)

	require.NoError(t, ds.RecordPolicyQueryExecutions(context.Background(), h, map[uint]*bool{passingPolicy.ID: ptr.Bool(true)}, time.Now(), false))
	require.NoError(t, ds.RecordPolicyQueryExecutions(context.Background(), h, map[uint]*bool{failingPolicy.ID: ptr.Bool(false)}, time.Now(), false))

	// set up vulnerable software
	software := []fleet.Software{
		{Name: "foo", Version: "0.0.1", Source: "chrome_extensions"},
		{Name: "bar", Version: "0.0.3", Source: "apps"},
		{Name: "baz", Version: "0.0.4", Source: "apps"},
	}
	_, err = ds.UpdateHostSoftware(context.Background(), h.ID, software)
	require.NoError(t, err)
	require.NoError(t, ds.LoadHostSoftware(context.Background(), h, false))

	soft1 := h.Software[0]
	if soft1.Name != "bar" {
		soft1 = h.Software[1]
	}

	cpes := []fleet.SoftwareCPE{{SoftwareID: soft1.ID, CPE: "somecpe"}}
	_, err = ds.UpsertSoftwareCPEs(context.Background(), cpes)
	require.NoError(t, err)

	// Reload software so that 'GeneratedCPEID is set.
	require.NoError(t, ds.LoadHostSoftware(context.Background(), h, false))
	soft1 = h.Software[0]
	if soft1.Name != "bar" {
		soft1 = h.Software[1]
	}

	inserted, err := ds.InsertSoftwareVulnerability(
		context.Background(), fleet.SoftwareVulnerability{
			SoftwareID: soft1.ID,
			CVE:        "cve-123-123-132",
		}, fleet.NVDSource,
	)
	require.NoError(t, err)
	require.True(t, inserted)

	hh, err := ds.GetHostHealth(context.Background(), h.ID)
	require.NoError(t, err)
	require.Equal(t, h.Platform, hh.Platform)
	require.Equal(t, h.DiskEncryptionEnabled, hh.DiskEncryptionEnabled)
	require.Equal(t, h.OSVersion, hh.OsVersion)
	require.Equal(t, ptr.Uint(team.ID), hh.TeamID)
	require.Equal(t, h.UpdatedAt, hh.UpdatedAt)
	require.Len(t, hh.FailingPolicies, 1)
	require.Equal(t, failingPolicy.ID, hh.FailingPolicies[0].ID)
	require.Len(t, hh.VulnerableSoftware, 1)
	require.Equal(t, soft1.ID, hh.VulnerableSoftware[0].ID)

	// Validate a host with no software or policies or team
	_, err = ds.NewHost(context.Background(), &fleet.Host{
		ID:                  2,
		OsqueryHostID:       ptr.String("empty"),
		NodeKey:             ptr.String("empty_nodekey"),
		Hostname:            "empty.local",
		UUID:                "uuid123",
		Platform:            "darwin",
		DistributedInterval: 60,
		LoggerTLSPeriod:     50,
		ConfigTLSRefresh:    40,
		DetailUpdatedAt:     now,
		LabelUpdatedAt:      now,
		LastEnrolledAt:      now,
		PolicyUpdatedAt:     now,
		RefetchRequested:    true,

		SeenTime: now,

		CPUType: "cpuType",
	})
	require.NoError(t, err)
	h, err = ds.Host(context.Background(), 2)
	require.NoError(t, err)

	hh, err = ds.GetHostHealth(context.Background(), h.ID)
	require.NoError(t, err)
	require.Equal(t, h.Platform, hh.Platform)
	require.Equal(t, h.DiskEncryptionEnabled, hh.DiskEncryptionEnabled)
	require.Equal(t, h.OSVersion, hh.OsVersion)
	require.Empty(t, hh.FailingPolicies)
	require.Empty(t, hh.VulnerableSoftware)
	require.Equal(t, h.TeamID, hh.TeamID)
}<|MERGE_RESOLUTION|>--- conflicted
+++ resolved
@@ -6171,14 +6171,7 @@
 
 	osVersions, err = ds.OSVersions(ctx, nil, nil, nil, nil)
 	require.NoError(t, err)
-<<<<<<< HEAD
-
-=======
-	// ignore the ids
-	for i := range osVersions.OSVersions {
-		osVersions.OSVersions[i].ID = 0
-	}
->>>>>>> cfdc7740
+
 	expected = []fleet.OSVersion{
 		{HostsCount: 1, Name: "CentOS 8.0.0", NameOnly: "CentOS", Version: "8.0.0", Platform: "rhel"},
 		{HostsCount: 2, Name: "Ubuntu 20.4.0", NameOnly: "Ubuntu", Version: "20.4.0", Platform: "ubuntu"},
