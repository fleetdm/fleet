package mysql

import (
	"context"
	"database/sql"
	"encoding/json"
	"errors"
	"fmt"
	"math/rand"
	"regexp"
	"sort"
	"strconv"
	"strings"
	"sync"
	"sync/atomic"
	"testing"
	"time"

	"github.com/WatchBeam/clock"
	"github.com/fleetdm/fleet/v4/server"
	"github.com/fleetdm/fleet/v4/server/config"
	"github.com/fleetdm/fleet/v4/server/fleet"
	"github.com/fleetdm/fleet/v4/server/ptr"
	"github.com/fleetdm/fleet/v4/server/test"
	"github.com/google/uuid"
	"github.com/jmoiron/sqlx"
	"github.com/micromdm/nanodep/godep"
	"github.com/stretchr/testify/assert"
	"github.com/stretchr/testify/require"
)

var expLastExec = func() time.Time {
	t, _ := time.Parse(time.RFC3339, pastDate)
	return t
}()

var enrollTests = []struct {
	uuid, hostname, platform, nodeKey string
}{
	0: {
		uuid:     "6D14C88F-8ECF-48D5-9197-777647BF6B26",
		hostname: "web.fleet.co",
		platform: "linux",
		nodeKey:  "key0",
	},
	1: {
		uuid:     "B998C0EB-38CE-43B1-A743-FBD7A5C9513B",
		hostname: "mail.fleet.co",
		platform: "linux",
		nodeKey:  "key1",
	},
	2: {
		uuid:     "008F0688-5311-4C59-86EE-00C2D6FC3EC2",
		hostname: "home.fleet.co",
		platform: "darwin",
		nodeKey:  "key2",
	},
	3: {
		uuid:     "uuid123",
		hostname: "fakehostname",
		platform: "darwin",
		nodeKey:  "key3",
	},
}

func TestHosts(t *testing.T) {
	ds := CreateMySQLDS(t)

	cases := []struct {
		name string
		fn   func(t *testing.T, ds *Datastore)
	}{
		{"Save", testHostsUpdate},
		{"DeleteWithSoftware", testHostsDeleteWithSoftware},
		{"SaveHostPackStatsDB", testSaveHostPackStatsDB},
		{"SavePackStatsOverwrites", testHostsSavePackStatsOverwrites},
		{"WithTeamPackStats", testHostsWithTeamPackStats},
		{"Delete", testHostsDelete},
		{"ListFilterAdditional", testHostsListFilterAdditional},
		{"ListStatus", testHostsListStatus},
		{"ListQuery", testHostsListQuery},
		{"ListMDM", testHostsListMDM},
		{"SelectHostMDM", testHostMDMSelect},
		{"ListMunkiIssueID", testHostsListMunkiIssueID},
		{"Enroll", testHostsEnroll},
		{"LoadHostByNodeKey", testHostsLoadHostByNodeKey},
		{"LoadHostByNodeKeyCaseSensitive", testHostsLoadHostByNodeKeyCaseSensitive},
		{"Search", testHostsSearch},
		{"SearchLimit", testHostsSearchLimit},
		{"GenerateStatusStatistics", testHostsGenerateStatusStatistics},
		{"MarkSeen", testHostsMarkSeen},
		{"MarkSeenMany", testHostsMarkSeenMany},
		{"CleanupIncoming", testHostsCleanupIncoming},
		{"IDsByName", testHostsIDsByName},
		{"Additional", testHostsAdditional},
		{"ByIdentifier", testHostsByIdentifier},
		{"AddToTeam", testHostsAddToTeam},
		{"SaveUsers", testHostsSaveUsers},
		{"SaveHostUsers", testHostsSaveHostUsers},
		{"SaveUsersWithoutUid", testHostsSaveUsersWithoutUid},
		{"TotalAndUnseenSince", testHostsTotalAndUnseenSince},
		{"ListByPolicy", testHostsListByPolicy},
		{"SaveTonsOfUsers", testHostsUpdateTonsOfUsers},
		{"SavePackStatsConcurrent", testHostsSavePackStatsConcurrent},
		{"LoadHostByNodeKeyLoadsDisk", testLoadHostByNodeKeyLoadsDisk},
		{"LoadHostByNodeKeyUsesStmt", testLoadHostByNodeKeyUsesStmt},
		{"HostsListBySoftware", testHostsListBySoftware},
		{"HostsListBySoftwareChangedAt", testHostsListBySoftwareChangedAt},
		{"HostsListByOperatingSystemID", testHostsListByOperatingSystemID},
		{"HostsListByOSNameAndVersion", testHostsListByOSNameAndVersion},
		{"HostsListFailingPolicies", printReadsInTest(testHostsListFailingPolicies)},
		{"HostsExpiration", testHostsExpiration},
		{"HostsAllPackStats", testHostsAllPackStats},
		{"HostsPackStatsMultipleHosts", testHostsPackStatsMultipleHosts},
		{"HostsPackStatsForPlatform", testHostsPackStatsForPlatform},
		{"HostsReadsLessRows", testHostsReadsLessRows},
		{"HostsNoSeenTime", testHostsNoSeenTime},
		{"HostDeviceMapping", testHostDeviceMapping},
		{"ReplaceHostDeviceMapping", testHostsReplaceHostDeviceMapping},
		{"HostMDMAndMunki", testHostMDMAndMunki},
		{"AggregatedHostMDMAndMunki", testAggregatedHostMDMAndMunki},
		{"MunkiIssuesBatchSize", testMunkiIssuesBatchSize},
		{"HostLite", testHostsLite},
		{"UpdateOsqueryIntervals", testUpdateOsqueryIntervals},
		{"UpdateRefetchRequested", testUpdateRefetchRequested},
		{"LoadHostByDeviceAuthToken", testHostsLoadHostByDeviceAuthToken},
		{"SetOrUpdateDeviceAuthToken", testHostsSetOrUpdateDeviceAuthToken},
		{"OSVersions", testOSVersions},
		{"DeleteHosts", testHostsDeleteHosts},
		{"HostIDsByOSVersion", testHostIDsByOSVersion},
		{"ReplaceHostBatteries", testHostsReplaceHostBatteries},
		{"CountHostsNotResponding", testCountHostsNotResponding},
		{"FailingPoliciesCount", testFailingPoliciesCount},
		{"SetOrUpdateHostDisksSpace", testHostsSetOrUpdateHostDisksSpace},
		{"HostIDsByOSID", testHostIDsByOSID},
		{"SetOrUpdateHostDisksEncryption", testHostsSetOrUpdateHostDisksEncryption},
		{"HostOrder", testHostOrder},
		{"GetHostMDMCheckinInfo", testHostsGetHostMDMCheckinInfo},
		{"UnenrollFromMDM", testHostsUnenrollFromMDM},
		{"LoadHostByOrbitNodeKey", testHostsLoadHostByOrbitNodeKey},
		{"SetOrUpdateHostDiskEncryptionKeys", testHostsSetOrUpdateHostDisksEncryptionKey},
		{"SetHostsDiskEncryptionKeyStatus", testHostsSetDiskEncryptionKeyStatus},
		{"GetUnverifiedDiskEncryptionKeys", testHostsGetUnverifiedDiskEncryptionKeys},
		{"EnrollOrbit", testHostsEnrollOrbit},
		{"EnrollUpdatesMissingInfo", testHostsEnrollUpdatesMissingInfo},
		{"EncryptionKeyRawDecryption", testHostsEncryptionKeyRawDecryption},
	}
	for _, c := range cases {
		t.Run(c.name, func(t *testing.T) {
			defer TruncateTables(t, ds)

			c.fn(t, ds)
		})
	}
}

func testHostsUpdate(t *testing.T, ds *Datastore) {
	testUpdateHost(t, ds, ds.UpdateHost)
	testUpdateHost(t, ds, ds.SerialUpdateHost)
}

func testUpdateHost(t *testing.T, ds *Datastore, updateHostFunc func(context.Context, *fleet.Host) error) {
	policyUpdatedAt := time.Now().UTC().Truncate(time.Second)
	host, err := ds.NewHost(context.Background(), &fleet.Host{
		DetailUpdatedAt: time.Now(),
		LabelUpdatedAt:  time.Now(),
		PolicyUpdatedAt: policyUpdatedAt,
		SeenTime:        time.Now(),
		NodeKey:         ptr.String("1"),
		UUID:            "1",
		Hostname:        "foo.local",
		PrimaryIP:       "192.168.1.1",
		PrimaryMac:      "30-65-EC-6F-C4-58",
	})
	require.NoError(t, err)
	require.NotNil(t, host)

	host.Hostname = "bar.local"
	err = updateHostFunc(context.Background(), host)
	require.NoError(t, err)

	host, err = ds.Host(context.Background(), host.ID)
	require.NoError(t, err)

	assert.Equal(t, "bar.local", host.Hostname)
	assert.Equal(t, "192.168.1.1", host.PrimaryIP)
	assert.Equal(t, "30-65-EC-6F-C4-58", host.PrimaryMac)
	assert.Equal(t, policyUpdatedAt.UTC(), host.PolicyUpdatedAt)

	additionalJSON := json.RawMessage(`{"foobar": "bim"}`)
	err = ds.SaveHostAdditional(context.Background(), host.ID, &additionalJSON)
	require.NoError(t, err)

	host, err = ds.Host(context.Background(), host.ID)
	require.NoError(t, err)
	require.NotNil(t, host)
	require.NotNil(t, host.Additional)
	assert.Equal(t, additionalJSON, *host.Additional)

	err = updateHostFunc(context.Background(), host)
	require.NoError(t, err)

	host, err = ds.Host(context.Background(), host.ID)
	require.NoError(t, err)
	require.NotNil(t, host)

	p, err := ds.NewPack(context.Background(), &fleet.Pack{
		Name:    t.Name(),
		HostIDs: []uint{host.ID},
	})
	require.NoError(t, err)

	err = ds.DeleteHost(context.Background(), host.ID)
	require.NoError(t, err)

	newP, err := ds.Pack(context.Background(), p.ID)
	require.NoError(t, err)
	require.Empty(t, newP.Hosts)

	host, err = ds.Host(context.Background(), host.ID)
	assert.NotNil(t, err)
	assert.Nil(t, host)

	err = ds.DeletePack(context.Background(), newP.Name)
	require.NoError(t, err)
}

func testHostsDeleteWithSoftware(t *testing.T, ds *Datastore) {
	host, err := ds.NewHost(context.Background(), &fleet.Host{
		DetailUpdatedAt: time.Now(),
		LabelUpdatedAt:  time.Now(),
		PolicyUpdatedAt: time.Now(),
		SeenTime:        time.Now(),
		NodeKey:         ptr.String("1"),
		UUID:            "1",
		Hostname:        "foo.local",
		PrimaryIP:       "192.168.1.1",
		PrimaryMac:      "30-65-EC-6F-C4-58",
	})
	require.NoError(t, err)
	require.NotNil(t, host)

	software := []fleet.Software{
		{Name: "foo", Version: "0.0.1", Source: "chrome_extensions"},
		{Name: "foo", Version: "0.0.3", Source: "chrome_extensions"},
	}
	err = ds.UpdateHostSoftware(context.Background(), host.ID, software)
	require.NoError(t, err)

	err = ds.DeleteHost(context.Background(), host.ID)
	require.NoError(t, err)

	host, err = ds.Host(context.Background(), host.ID)
	assert.NotNil(t, err)
	assert.Nil(t, host)
}

func testSaveHostPackStatsDB(t *testing.T, ds *Datastore) {
	host, err := ds.NewHost(context.Background(), &fleet.Host{
		DetailUpdatedAt: time.Now(),
		LabelUpdatedAt:  time.Now(),
		PolicyUpdatedAt: time.Now(),
		SeenTime:        time.Now(),
		NodeKey:         ptr.String("1"),
		UUID:            "1",
		Hostname:        "foo.local",
		PrimaryIP:       "192.168.1.1",
		PrimaryMac:      "30-65-EC-6F-C4-58",
		Platform:        "darwin",
	})
	require.NoError(t, err)
	require.NotNil(t, host)

	// Pack and query must exist for stats to save successfully
	pack1, err := ds.NewPack(context.Background(), &fleet.Pack{
		Name:    "test1",
		HostIDs: []uint{host.ID},
	})
	require.NoError(t, err)
	query1 := test.NewQuery(t, ds, "time", "select * from time", 0, true)
	squery1 := test.NewScheduledQuery(t, ds, pack1.ID, query1.ID, 30, true, true, "time-scheduled")
	stats1 := []fleet.ScheduledQueryStats{
		{
			ScheduledQueryName: squery1.Name,
			ScheduledQueryID:   squery1.ID,
			QueryName:          query1.Name,
			PackName:           pack1.Name,
			PackID:             pack1.ID,
			AverageMemory:      8000,
			Denylisted:         false,
			Executions:         164,
			Interval:           30,
			LastExecuted:       time.Unix(1620325191, 0).UTC(),
			OutputSize:         1337,
			SystemTime:         150,
			UserTime:           180,
			WallTime:           0,
		},
	}

	pack2, err := ds.NewPack(context.Background(), &fleet.Pack{
		Name:    "test2",
		HostIDs: []uint{host.ID},
	})
	require.NoError(t, err)
	squery2 := test.NewScheduledQuery(t, ds, pack2.ID, query1.ID, 30, true, true, "time-scheduled")
	query2 := test.NewQuery(t, ds, "processes", "select * from processes", 0, true)
	squery3 := test.NewScheduledQuery(t, ds, pack2.ID, query2.ID, 30, true, true, "processes")
	stats2 := []fleet.ScheduledQueryStats{
		{
			ScheduledQueryName: squery2.Name,
			ScheduledQueryID:   squery2.ID,
			QueryName:          query1.Name,
			PackName:           pack2.Name,
			PackID:             pack2.ID,
			AverageMemory:      431,
			Denylisted:         true,
			Executions:         1,
			Interval:           30,
			LastExecuted:       time.Unix(980943843, 0).UTC(),
			OutputSize:         134,
			SystemTime:         1656,
			UserTime:           18453,
			WallTime:           10,
		},
		{
			ScheduledQueryName: squery3.Name,
			ScheduledQueryID:   squery3.ID,
			QueryName:          query2.Name,
			PackName:           pack2.Name,
			PackID:             pack2.ID,
			AverageMemory:      8000,
			Denylisted:         false,
			Executions:         164,
			Interval:           30,
			LastExecuted:       time.Unix(1620325191, 0).UTC(),
			OutputSize:         1337,
			SystemTime:         150,
			UserTime:           180,
			WallTime:           0,
		},
	}

	packStats := []fleet.PackStats{
		{
			PackName: "test1",
			// Append an additional entry to be sure that receiving stats for a
			// now-deleted query doesn't break saving. This extra entry should
			// not be returned on loading the host.
			QueryStats: append(stats1, fleet.ScheduledQueryStats{PackName: "foo", ScheduledQueryName: "bar"}),
		},
		{
			PackName:   "test2",
			QueryStats: stats2,
		},
	}

	err = ds.SaveHostPackStats(context.Background(), host.ID, packStats)
	require.NoError(t, err)

	host, err = ds.Host(context.Background(), host.ID)
	require.NoError(t, err)

	require.Len(t, host.PackStats, 2)
	sort.Slice(host.PackStats, func(i, j int) bool {
		return host.PackStats[i].PackName < host.PackStats[j].PackName
	})
	assert.Equal(t, host.PackStats[0].PackName, "test1")
	assert.ElementsMatch(t, host.PackStats[0].QueryStats, stats1)
	assert.Equal(t, host.PackStats[1].PackName, "test2")
	assert.ElementsMatch(t, host.PackStats[1].QueryStats, stats2)
}

func testHostsSavePackStatsOverwrites(t *testing.T, ds *Datastore) {
	host, err := ds.NewHost(context.Background(), &fleet.Host{
		DetailUpdatedAt: time.Now(),
		LabelUpdatedAt:  time.Now(),
		PolicyUpdatedAt: time.Now(),
		SeenTime:        time.Now(),
		NodeKey:         ptr.String("1"),
		UUID:            "1",
		Hostname:        "foo.local",
		PrimaryIP:       "192.168.1.1",
		PrimaryMac:      "30-65-EC-6F-C4-58",
		Platform:        "darwin",
	})
	require.NoError(t, err)
	require.NotNil(t, host)

	// Pack and query must exist for stats to save successfully
	pack1, err := ds.NewPack(context.Background(), &fleet.Pack{
		Name:    "test1",
		HostIDs: []uint{host.ID},
	})
	require.NoError(t, err)
	query1 := test.NewQuery(t, ds, "time", "select * from time", 0, true)
	squery1 := test.NewScheduledQuery(t, ds, pack1.ID, query1.ID, 30, true, true, "time-scheduled")
	pack2, err := ds.NewPack(context.Background(), &fleet.Pack{
		Name:    "test2",
		HostIDs: []uint{host.ID},
	})
	require.NoError(t, err)
	squery2 := test.NewScheduledQuery(t, ds, pack2.ID, query1.ID, 30, true, true, "time-scheduled")
	query2 := test.NewQuery(t, ds, "processes", "select * from processes", 0, true)

	execTime1 := time.Unix(1620325191, 0).UTC()

	packStats := []fleet.PackStats{
		{
			PackName: "test1",
			QueryStats: []fleet.ScheduledQueryStats{
				{
					ScheduledQueryName: squery1.Name,
					ScheduledQueryID:   squery1.ID,
					QueryName:          query1.Name,
					PackName:           pack1.Name,
					PackID:             pack1.ID,
					AverageMemory:      8000,
					Denylisted:         false,
					Executions:         164,
					Interval:           30,
					LastExecuted:       execTime1,
					OutputSize:         1337,
					SystemTime:         150,
					UserTime:           180,
					WallTime:           0,
				},
			},
		},
		{
			PackName: "test2",
			QueryStats: []fleet.ScheduledQueryStats{
				{
					ScheduledQueryName: squery2.Name,
					ScheduledQueryID:   squery2.ID,
					QueryName:          query2.Name,
					PackName:           pack2.Name,
					PackID:             pack2.ID,
					AverageMemory:      431,
					Denylisted:         true,
					Executions:         1,
					Interval:           30,
					LastExecuted:       execTime1,
					OutputSize:         134,
					SystemTime:         1656,
					UserTime:           18453,
					WallTime:           10,
				},
			},
		},
	}

	err = ds.SaveHostPackStats(context.Background(), host.ID, packStats)
	require.NoError(t, err)

	host, err = ds.Host(context.Background(), host.ID)
	require.NoError(t, err)

	sort.Slice(host.PackStats, func(i, j int) bool {
		return host.PackStats[i].PackName < host.PackStats[j].PackName
	})

	require.Len(t, host.PackStats, 2)
	assert.Equal(t, host.PackStats[0].PackName, "test1")
	assert.Equal(t, execTime1, host.PackStats[0].QueryStats[0].LastExecuted)

	execTime2 := execTime1.Add(24 * time.Hour)

	packStats = []fleet.PackStats{
		{
			PackName: "test1",
			QueryStats: []fleet.ScheduledQueryStats{
				{
					ScheduledQueryName: squery1.Name,
					ScheduledQueryID:   squery1.ID,
					QueryName:          query1.Name,
					PackName:           pack1.Name,
					PackID:             pack1.ID,
					AverageMemory:      8000,
					Denylisted:         false,
					Executions:         164,
					Interval:           30,
					LastExecuted:       execTime2,
					OutputSize:         1337,
					SystemTime:         150,
					UserTime:           180,
					WallTime:           0,
				},
			},
		},
		{
			PackName: "test2",
			QueryStats: []fleet.ScheduledQueryStats{
				{
					ScheduledQueryName: squery2.Name,
					ScheduledQueryID:   squery2.ID,
					QueryName:          query2.Name,
					PackName:           pack2.Name,
					PackID:             pack2.ID,
					AverageMemory:      431,
					Denylisted:         true,
					Executions:         1,
					Interval:           30,
					LastExecuted:       execTime1,
					OutputSize:         134,
					SystemTime:         1656,
					UserTime:           18453,
					WallTime:           10,
				},
			},
		},
	}
	err = ds.SaveHostPackStats(context.Background(), host.ID, packStats)
	require.NoError(t, err)

	gotHost, err := ds.Host(context.Background(), host.ID)
	require.NoError(t, err)

	sort.Slice(gotHost.PackStats, func(i, j int) bool {
		return gotHost.PackStats[i].PackName < gotHost.PackStats[j].PackName
	})

	require.Len(t, gotHost.PackStats, 2)
	assert.Equal(t, gotHost.PackStats[0].PackName, "test1")
	assert.Equal(t, execTime2, gotHost.PackStats[0].QueryStats[0].LastExecuted)
}

func testHostsWithTeamPackStats(t *testing.T, ds *Datastore) {
	host, err := ds.NewHost(context.Background(), &fleet.Host{
		DetailUpdatedAt: time.Now(),
		LabelUpdatedAt:  time.Now(),
		PolicyUpdatedAt: time.Now(),
		SeenTime:        time.Now(),
		NodeKey:         ptr.String("1"),
		UUID:            "1",
		Hostname:        "foo.local",
		PrimaryIP:       "192.168.1.1",
		PrimaryMac:      "30-65-EC-6F-C4-58",
		Platform:        "darwin",
	})
	require.NoError(t, err)
	require.NotNil(t, host)

	team, err := ds.NewTeam(context.Background(), &fleet.Team{
		Name: "team1",
	})
	require.NoError(t, err)
	require.NoError(t, ds.AddHostsToTeam(context.Background(), &team.ID, []uint{host.ID}))
	tp, err := ds.EnsureTeamPack(context.Background(), team.ID)
	require.NoError(t, err)
	tpQuery := test.NewQuery(t, ds, "tp-time", "select * from time", 0, true)
	tpSquery := test.NewScheduledQuery(t, ds, tp.ID, tpQuery.ID, 30, true, true, "time-scheduled")

	// Create a new pack and target to the host.
	// Pack and query must exist for stats to save successfully
	pack1, err := ds.NewPack(context.Background(), &fleet.Pack{
		Name:    "test1",
		HostIDs: []uint{host.ID},
	})
	require.NoError(t, err)
	query1 := test.NewQuery(t, ds, "time", "select * from time", 0, true)
	squery1 := test.NewScheduledQuery(t, ds, pack1.ID, query1.ID, 30, true, true, "time-scheduled")
	stats1 := []fleet.ScheduledQueryStats{
		{
			ScheduledQueryName: squery1.Name,
			ScheduledQueryID:   squery1.ID,
			QueryName:          query1.Name,
			PackName:           pack1.Name,
			PackID:             pack1.ID,
			AverageMemory:      8000,
			Denylisted:         false,
			Executions:         164,
			Interval:           30,
			LastExecuted:       time.Unix(1620325191, 0).UTC(),
			OutputSize:         1337,
			SystemTime:         150,
			UserTime:           180,
			WallTime:           0,
		},
	}
	stats2 := []fleet.ScheduledQueryStats{
		{
			ScheduledQueryName: tpSquery.Name,
			ScheduledQueryID:   tpSquery.ID,
			QueryName:          tpQuery.Name,
			PackName:           tp.Name,
			PackID:             tp.ID,
			AverageMemory:      8000,
			Denylisted:         false,
			Executions:         164,
			Interval:           30,
			LastExecuted:       time.Unix(1620325191, 0).UTC(),
			OutputSize:         1337,
			SystemTime:         150,
			UserTime:           180,
			WallTime:           0,
		},
	}

	packStats := []fleet.PackStats{
		{PackID: pack1.ID, PackName: pack1.Name, QueryStats: stats1},
		{PackID: tp.ID, PackName: teamScheduleName(team), QueryStats: stats2},
	}
	err = ds.SaveHostPackStats(context.Background(), host.ID, packStats)
	require.NoError(t, err)

	host, err = ds.Host(context.Background(), host.ID)
	require.NoError(t, err)

	require.Len(t, host.PackStats, 2)
	sort.Sort(packStatsSlice(host.PackStats))

	assert.Equal(t, host.PackStats[0].PackName, teamScheduleName(team))
	assert.ElementsMatch(t, host.PackStats[0].QueryStats, stats2)

	assert.Equal(t, host.PackStats[1].PackName, pack1.Name)
	assert.ElementsMatch(t, host.PackStats[1].QueryStats, stats1)
}

type packStatsSlice []fleet.PackStats

func (p packStatsSlice) Len() int {
	return len(p)
}

func (p packStatsSlice) Less(i, j int) bool {
	return p[i].PackID < p[j].PackID
}

func (p packStatsSlice) Swap(i, j int) {
	p[i], p[j] = p[j], p[i]
}

func testHostsDelete(t *testing.T, ds *Datastore) {
	host, err := ds.NewHost(context.Background(), &fleet.Host{
		DetailUpdatedAt: time.Now(),
		LabelUpdatedAt:  time.Now(),
		PolicyUpdatedAt: time.Now(),
		SeenTime:        time.Now(),
		NodeKey:         ptr.String("1"),
		UUID:            "1",
		Hostname:        "foo.local",
	})
	require.NoError(t, err)
	require.NotNil(t, host)

	err = ds.DeleteHost(context.Background(), host.ID)
	require.NoError(t, err)

	_, err = ds.Host(context.Background(), host.ID)
	assert.NotNil(t, err)
}

func listHostsCheckCount(t *testing.T, ds *Datastore, filter fleet.TeamFilter, opt fleet.HostListOptions, expectedCount int) []*fleet.Host {
	hosts, err := ds.ListHosts(context.Background(), filter, opt)
	require.NoError(t, err)
	count, err := ds.CountHosts(context.Background(), filter, opt)
	require.NoError(t, err)
	require.Equal(t, expectedCount, count)
	return hosts
}

func testHostsListFilterAdditional(t *testing.T, ds *Datastore) {
	h, err := ds.NewHost(context.Background(), &fleet.Host{
		DetailUpdatedAt: time.Now(),
		LabelUpdatedAt:  time.Now(),
		PolicyUpdatedAt: time.Now(),
		SeenTime:        time.Now(),
		OsqueryHostID:   ptr.String("foobar"),
		NodeKey:         ptr.String("nodekey"),
		UUID:            "uuid",
		Hostname:        "foobar.local",
	})
	require.NoError(t, err)

	filter := fleet.TeamFilter{User: test.UserAdmin}

	// Add additional
	additional := json.RawMessage(`{"field1": "v1", "field2": "v2"}`)
	err = ds.SaveHostAdditional(context.Background(), h.ID, &additional)
	require.NoError(t, err)

	hosts := listHostsCheckCount(t, ds, filter, fleet.HostListOptions{}, 1)
	assert.Nil(t, hosts[0].Additional)

	hosts = listHostsCheckCount(t, ds, filter, fleet.HostListOptions{AdditionalFilters: []string{"field1", "field2"}}, 1)
	require.Nil(t, err)
	assert.Equal(t, &additional, hosts[0].Additional)

	hosts = listHostsCheckCount(t, ds, filter, fleet.HostListOptions{AdditionalFilters: []string{"*"}}, 1)
	require.Nil(t, err)
	assert.Equal(t, &additional, hosts[0].Additional)

	additional = json.RawMessage(`{"field1": "v1", "missing": null}`)
	hosts = listHostsCheckCount(t, ds, filter, fleet.HostListOptions{AdditionalFilters: []string{"field1", "missing"}}, 1)
	assert.Equal(t, &additional, hosts[0].Additional)
}

func testHostsListStatus(t *testing.T, ds *Datastore) {
	for i := 0; i < 10; i++ {
		_, err := ds.NewHost(context.Background(), &fleet.Host{
			DetailUpdatedAt: time.Now(),
			LabelUpdatedAt:  time.Now(),
			PolicyUpdatedAt: time.Now(),
			SeenTime:        time.Now().Add(-time.Duration(i) * time.Minute * 2),
			OsqueryHostID:   ptr.String(strconv.Itoa(i)),
			NodeKey:         ptr.String(fmt.Sprintf("%d", i)),
			UUID:            fmt.Sprintf("%d", i),
			Hostname:        fmt.Sprintf("foo.local%d", i),
		})
		require.NoError(t, err)
	}

	filter := fleet.TeamFilter{User: test.UserAdmin}

	hosts := listHostsCheckCount(t, ds, filter, fleet.HostListOptions{StatusFilter: "online"}, 1)
	assert.Equal(t, 1, len(hosts))

	hosts = listHostsCheckCount(t, ds, filter, fleet.HostListOptions{StatusFilter: "offline"}, 9)
	assert.Equal(t, 9, len(hosts))

	hosts = listHostsCheckCount(t, ds, filter, fleet.HostListOptions{StatusFilter: "mia"}, 0)
	assert.Equal(t, 0, len(hosts))

	hosts = listHostsCheckCount(t, ds, filter, fleet.HostListOptions{StatusFilter: "missing"}, 0)
	assert.Equal(t, 0, len(hosts))

	hosts = listHostsCheckCount(t, ds, filter, fleet.HostListOptions{StatusFilter: "new"}, 10)
	assert.Equal(t, 10, len(hosts))

	hosts = listHostsCheckCount(t, ds, filter, fleet.HostListOptions{StatusFilter: "new", ListOptions: fleet.ListOptions{OrderKey: "h.id", After: fmt.Sprint(hosts[2].ID)}}, 7)
	assert.Equal(t, 7, len(hosts))
}

func testHostsListQuery(t *testing.T, ds *Datastore) {
	hosts := []*fleet.Host{}
	for i := 0; i < 10; i++ {
		hostname := fmt.Sprintf("hostname%%00%d", i)
		if i == 5 {
			hostname += "ba@b.ca"
		}
		host, err := ds.NewHost(context.Background(), &fleet.Host{
			DetailUpdatedAt: time.Now(),
			LabelUpdatedAt:  time.Now(),
			PolicyUpdatedAt: time.Now(),
			SeenTime:        time.Now(),
			OsqueryHostID:   ptr.String(strconv.Itoa(i)),
			NodeKey:         ptr.String(fmt.Sprintf("%d", i)),
			UUID:            fmt.Sprintf("uuid_00%d", i),
			Hostname:        hostname,
			HardwareSerial:  fmt.Sprintf("serial00%d", i),
		})
		require.NoError(t, err)
		host.PrimaryIP = fmt.Sprintf("192.168.1.%d", i)
		err = ds.UpdateHost(context.Background(), host)
		require.NoError(t, err)
		hosts = append(hosts, host)
	}

	// add some device mapping for some hosts
	require.NoError(t, ds.ReplaceHostDeviceMapping(context.Background(), hosts[0].ID, []*fleet.HostDeviceMapping{
		{HostID: hosts[0].ID, Email: "a@b.c", Source: "src1"},
		{HostID: hosts[0].ID, Email: "b@b.c", Source: "src1"},
	}))
	require.NoError(t, ds.ReplaceHostDeviceMapping(context.Background(), hosts[1].ID, []*fleet.HostDeviceMapping{
		{HostID: hosts[1].ID, Email: "c@b.c", Source: "src1"},
	}))
	require.NoError(t, ds.ReplaceHostDeviceMapping(context.Background(), hosts[2].ID, []*fleet.HostDeviceMapping{
		{HostID: hosts[2].ID, Email: "dbca@b.cba", Source: "src1"},
	}))

	// add some disks space info for some hosts
	require.NoError(t, ds.SetOrUpdateHostDisksSpace(context.Background(), hosts[0].ID, 1.0, 2.0))
	require.NoError(t, ds.SetOrUpdateHostDisksSpace(context.Background(), hosts[1].ID, 3.0, 4.0))
	require.NoError(t, ds.SetOrUpdateHostDisksSpace(context.Background(), hosts[2].ID, 5.0, 6.0))

	filter := fleet.TeamFilter{User: test.UserAdmin}

	team1, err := ds.NewTeam(context.Background(), &fleet.Team{Name: "team1"})
	require.NoError(t, err)
	team2, err := ds.NewTeam(context.Background(), &fleet.Team{Name: "team2"})
	require.NoError(t, err)

	for _, host := range hosts {
		require.NoError(t, ds.AddHostsToTeam(context.Background(), &team1.ID, []uint{host.ID}))
	}

	gotHosts := listHostsCheckCount(t, ds, filter, fleet.HostListOptions{}, len(hosts))
	assert.Equal(t, len(hosts), len(gotHosts))

	gotHosts = listHostsCheckCount(t, ds, filter, fleet.HostListOptions{TeamFilter: &team1.ID}, len(hosts))
	assert.Equal(t, len(hosts), len(gotHosts))

	gotHosts = listHostsCheckCount(t, ds, filter, fleet.HostListOptions{TeamFilter: &team2.ID}, 0)
	assert.Equal(t, 0, len(gotHosts))

	gotHosts = listHostsCheckCount(t, ds, filter, fleet.HostListOptions{TeamFilter: nil}, len(hosts))
	assert.Equal(t, len(hosts), len(gotHosts))

	gotHosts = listHostsCheckCount(t, ds, filter, fleet.HostListOptions{LowDiskSpaceFilter: ptr.Int(32)}, 3)
	assert.Equal(t, 3, len(gotHosts))

	gotHosts = listHostsCheckCount(t, ds, filter, fleet.HostListOptions{LowDiskSpaceFilter: ptr.Int(5)}, 2) // less than 5GB, only 2 hosts
	assert.Equal(t, 2, len(gotHosts))

	gotHosts = listHostsCheckCount(t, ds, filter, fleet.HostListOptions{TeamFilter: &team1.ID, LowDiskSpaceFilter: ptr.Int(5)}, 2)
	assert.Equal(t, 2, len(gotHosts))

	gotHosts = listHostsCheckCount(t, ds, filter, fleet.HostListOptions{TeamFilter: &team2.ID, LowDiskSpaceFilter: ptr.Int(5)}, 0)
	assert.Equal(t, 0, len(gotHosts))

	gotHosts = listHostsCheckCount(t, ds, filter, fleet.HostListOptions{ListOptions: fleet.ListOptions{MatchQuery: "00"}}, 10)
	assert.Equal(t, 10, len(gotHosts))

	gotHosts = listHostsCheckCount(t, ds, filter, fleet.HostListOptions{ListOptions: fleet.ListOptions{MatchQuery: "000"}}, 1)
	assert.Equal(t, 1, len(gotHosts))

	gotHosts = listHostsCheckCount(t, ds, filter, fleet.HostListOptions{ListOptions: fleet.ListOptions{MatchQuery: "192.168."}}, 10)
	assert.Equal(t, 10, len(gotHosts))

	gotHosts = listHostsCheckCount(t, ds, filter, fleet.HostListOptions{ListOptions: fleet.ListOptions{MatchQuery: "192.168.1.1"}}, 1)
	assert.Equal(t, 1, len(gotHosts))

	gotHosts = listHostsCheckCount(t, ds, filter, fleet.HostListOptions{ListOptions: fleet.ListOptions{MatchQuery: "hostname%00"}}, 10)
	assert.Equal(t, 10, len(gotHosts))
	for _, h := range gotHosts {
		switch h.ID {
		case hosts[0].ID:
			assert.Equal(t, h.GigsDiskSpaceAvailable, 1.0)
			assert.Equal(t, h.PercentDiskSpaceAvailable, 2.0)
		case hosts[1].ID:
			assert.Equal(t, h.GigsDiskSpaceAvailable, 3.0)
			assert.Equal(t, h.PercentDiskSpaceAvailable, 4.0)
		case hosts[2].ID:
			assert.Equal(t, h.GigsDiskSpaceAvailable, 5.0)
			assert.Equal(t, h.PercentDiskSpaceAvailable, 6.0)
		}
	}

	gotHosts = listHostsCheckCount(t, ds, filter, fleet.HostListOptions{ListOptions: fleet.ListOptions{MatchQuery: "hostname%003"}}, 1)
	assert.Equal(t, 1, len(gotHosts))

	gotHosts = listHostsCheckCount(t, ds, filter, fleet.HostListOptions{ListOptions: fleet.ListOptions{MatchQuery: "uuid_"}}, 10)
	assert.Equal(t, 10, len(gotHosts))

	gotHosts = listHostsCheckCount(t, ds, filter, fleet.HostListOptions{ListOptions: fleet.ListOptions{MatchQuery: "uuid_006"}}, 1)
	assert.Equal(t, 1, len(gotHosts))

	gotHosts = listHostsCheckCount(t, ds, filter, fleet.HostListOptions{ListOptions: fleet.ListOptions{MatchQuery: "serial"}}, 10)
	assert.Equal(t, 10, len(gotHosts))

	gotHosts = listHostsCheckCount(t, ds, filter, fleet.HostListOptions{ListOptions: fleet.ListOptions{MatchQuery: "serial009"}}, 1)
	assert.Equal(t, 1, len(gotHosts))

	gotHosts = listHostsCheckCount(t, ds, filter, fleet.HostListOptions{ListOptions: fleet.ListOptions{MatchQuery: "a@b.c"}}, 3)
	require.Equal(t, 3, len(gotHosts))
	gotIDs := []uint{gotHosts[0].ID, gotHosts[1].ID, gotHosts[2].ID}
	wantIDs := []uint{hosts[0].ID, hosts[2].ID, hosts[5].ID}
	require.ElementsMatch(t, wantIDs, gotIDs)

	// device mapping not included because missing optional param
	require.Nil(t, gotHosts[0].DeviceMapping)
	require.Nil(t, gotHosts[1].DeviceMapping)
	require.Nil(t, gotHosts[2].DeviceMapping)

	// add optional param to include host device mapping
	gotHosts = listHostsCheckCount(t, ds, filter, fleet.HostListOptions{ListOptions: fleet.ListOptions{MatchQuery: "a@b.c"}, DeviceMapping: true}, 3)
	require.NotNil(t, gotHosts[0].DeviceMapping)
	require.NotNil(t, gotHosts[1].DeviceMapping)
	require.NotNil(t, gotHosts[2].DeviceMapping) // json "null" rather than nil

	var dm []*fleet.HostDeviceMapping

	err = json.Unmarshal(*gotHosts[0].DeviceMapping, &dm)
	require.NoError(t, err)
	require.Len(t, dm, 2)

	err = json.Unmarshal(*gotHosts[1].DeviceMapping, &dm)
	require.NoError(t, err)
	require.Len(t, dm, 1)

	err = json.Unmarshal(*gotHosts[2].DeviceMapping, &dm)
	require.NoError(t, err)
	require.Nil(t, dm)
}

func testHostsUnenrollFromMDM(t *testing.T, ds *Datastore) {
	ctx := context.Background()

	h, err := ds.NewHost(ctx, &fleet.Host{
		Platform:        "darwin",
		DetailUpdatedAt: time.Now(),
		LabelUpdatedAt:  time.Now(),
		PolicyUpdatedAt: time.Now(),
		SeenTime:        time.Now(),
		OsqueryHostID:   ptr.String("foo"),
		NodeKey:         ptr.String("foo"),
		UUID:            fmt.Sprintf("foo"),
		Hostname:        "foo.local",
	})
	require.NoError(t, err)
	h2, err := ds.NewHost(ctx, &fleet.Host{
		Platform:        "darwin",
		DetailUpdatedAt: time.Now(),
		LabelUpdatedAt:  time.Now(),
		PolicyUpdatedAt: time.Now(),
		SeenTime:        time.Now(),
		OsqueryHostID:   ptr.String("foo2"),
		NodeKey:         ptr.String("foo2"),
		UUID:            fmt.Sprintf("foo2"),
		Hostname:        "foo2.local",
	})
	require.NoError(t, err)

	_, err = ds.GetHostMDM(ctx, h.ID)
	require.Error(t, err)
	require.True(t, fleet.IsNotFound(err))
	_, err = ds.GetHostMDM(ctx, h2.ID)
	require.Error(t, err)
	require.True(t, fleet.IsNotFound(err))

	// Set hosts to be enrolled to an MDM.
	const simpleMDM = "https://simplemdm.com"
	err = ds.SetOrUpdateMDMData(ctx, h.ID, false, true, simpleMDM, true, "")
	require.NoError(t, err)
	err = ds.SetOrUpdateMDMData(ctx, h2.ID, false, true, simpleMDM, true, "")
	require.NoError(t, err)

	// force is_server to NULL for host 1
	ExecAdhocSQL(t, ds, func(q sqlx.ExtContext) error {
		_, err := q.ExecContext(ctx, `UPDATE host_mdm SET is_server = NULL WHERE host_id = ?`, h.ID)
		return err
	})
	// GetHostMDM should still work and return false for is_server
	hmdm, err := ds.GetHostMDM(ctx, h.ID)
	require.NoError(t, err)
	require.Equal(t, h.ID, hmdm.HostID)
	require.False(t, hmdm.IsServer)

	for _, hi := range []*fleet.Host{h, h2} {
		hmdm, err := ds.GetHostMDM(ctx, hi.ID)
		require.NoError(t, err)
		require.Equal(t, hi.ID, hmdm.HostID)
		require.True(t, hmdm.Enrolled)
		require.True(t, hmdm.InstalledFromDep)
		require.NotNil(t, hmdm.MDMID)
		require.Equal(t, simpleMDM, hmdm.ServerURL)
	}

	err = ds.GenerateAggregatedMunkiAndMDM(ctx)
	require.NoError(t, err)

	// Check that both hosts are counted.
	solutions, _, err := ds.AggregatedMDMSolutions(ctx, nil, "darwin")
	require.NoError(t, err)
	require.Len(t, solutions, 1)
	require.Equal(t, 2, solutions[0].HostsCount)

	// Host `h` unenrolls from MDM, so MDM query returns empty server_url.
	err = ds.SetOrUpdateMDMData(ctx, h.ID, false, true, "", true, "")
	require.NoError(t, err)

	// host_mdm entry should not exist anymore.
	_, err = ds.GetHostMDM(ctx, h.ID)
	require.Error(t, err)
	require.True(t, fleet.IsNotFound(err))

	err = ds.GenerateAggregatedMunkiAndMDM(ctx)
	require.NoError(t, err)

	solutions, _, err = ds.AggregatedMDMSolutions(ctx, nil, "darwin")
	require.NoError(t, err)
	require.Len(t, solutions, 1)
	require.Equal(t, 1, solutions[0].HostsCount)

	// Host `h2` unenrolls from MDM, so MDM query returns empty server_url.
	err = ds.SetOrUpdateMDMData(ctx, h2.ID, false, true, "", true, "")
	require.NoError(t, err)

	// host_mdm entry should not exist anymore.
	_, err = ds.GetHostMDM(ctx, h2.ID)
	require.Error(t, err)
	require.True(t, fleet.IsNotFound(err))

	err = ds.GenerateAggregatedMunkiAndMDM(ctx)
	require.NoError(t, err)

	// No solutions should be listed now (both hosts are unenrolled).
	solutions, _, err = ds.AggregatedMDMSolutions(ctx, nil, "darwin")
	require.NoError(t, err)
	require.Len(t, solutions, 0)
}

func testHostsListMDM(t *testing.T, ds *Datastore) {
	ctx := context.Background()

	var hostIDs []uint
	for i := 0; i < 10; i++ {
		h, err := ds.NewHost(ctx, &fleet.Host{
			DetailUpdatedAt: time.Now(),
			LabelUpdatedAt:  time.Now(),
			PolicyUpdatedAt: time.Now(),
			SeenTime:        time.Now().Add(-time.Duration(i) * time.Minute * 2),
			OsqueryHostID:   ptr.String(strconv.Itoa(i)),
			NodeKey:         ptr.String(fmt.Sprintf("%d", i)),
			UUID:            fmt.Sprintf("%d", i),
			Hostname:        fmt.Sprintf("foo.local%d", i),
		})
		require.NoError(t, err)
		hostIDs = append(hostIDs, h.ID)
	}

	// enrollment: pending
	n, err := ds.IngestMDMAppleDevicesFromDEPSync(ctx, []godep.Device{
		{SerialNumber: "532141num832", Model: "MacBook Pro", OS: "OSX", OpType: "added"},
	})
	require.NoError(t, err)
	require.Equal(t, int64(1), n)

	const simpleMDM, kandji, unknown = "https://simplemdm.com", "https://kandji.io", "https://url.com"
	err = ds.SetOrUpdateMDMData(ctx, hostIDs[0], false, true, simpleMDM, true, fleet.WellKnownMDMSimpleMDM) // enrollment: automatic
	require.NoError(t, err)
	err = ds.SetOrUpdateMDMData(ctx, hostIDs[1], false, true, kandji, true, fleet.WellKnownMDMKandji) // enrollment: automatic
	require.NoError(t, err)
	err = ds.SetOrUpdateMDMData(ctx, hostIDs[2], false, true, unknown, false, fleet.UnknownMDMName) // enrollment: manual
	require.NoError(t, err)
	err = ds.SetOrUpdateMDMData(ctx, hostIDs[3], false, false, simpleMDM, false, fleet.WellKnownMDMSimpleMDM) // enrollment: unenrolled
	require.NoError(t, err)

	var simpleMDMID uint
	ExecAdhocSQL(t, ds, func(q sqlx.ExtContext) error {
		return sqlx.GetContext(ctx, q, &simpleMDMID, `SELECT id FROM mobile_device_management_solutions WHERE name = ? AND server_url = ?`, fleet.WellKnownMDMSimpleMDM, simpleMDM)
	})
	var kandjiID uint
	ExecAdhocSQL(t, ds, func(q sqlx.ExtContext) error {
		return sqlx.GetContext(ctx, q, &kandjiID, `SELECT id FROM mobile_device_management_solutions WHERE name = ? AND server_url = ?`, fleet.WellKnownMDMKandji, kandji)
	})

	filter := fleet.TeamFilter{User: test.UserAdmin}

	hosts := listHostsCheckCount(t, ds, filter, fleet.HostListOptions{MDMIDFilter: &simpleMDMID}, 2)
	assert.Equal(t, 2, len(hosts))

	hosts = listHostsCheckCount(t, ds, filter, fleet.HostListOptions{MDMIDFilter: &kandjiID}, 1)
	assert.Equal(t, 1, len(hosts))

	hosts = listHostsCheckCount(t, ds, filter, fleet.HostListOptions{MDMEnrollmentStatusFilter: fleet.MDMEnrollStatusAutomatic}, 2)
	assert.Equal(t, 2, len(hosts))

	hosts = listHostsCheckCount(t, ds, filter, fleet.HostListOptions{MDMEnrollmentStatusFilter: fleet.MDMEnrollStatusManual}, 1)
	assert.Equal(t, 1, len(hosts))

	hosts = listHostsCheckCount(t, ds, filter, fleet.HostListOptions{MDMEnrollmentStatusFilter: fleet.MDMEnrollStatusUnenrolled}, 1)
	assert.Equal(t, 1, len(hosts))

	hosts = listHostsCheckCount(t, ds, filter, fleet.HostListOptions{MDMEnrollmentStatusFilter: fleet.MDMEnrollStatusAutomatic, MDMIDFilter: &kandjiID}, 1)
	assert.Equal(t, 1, len(hosts))

	hosts = listHostsCheckCount(t, ds, filter, fleet.HostListOptions{MDMEnrollmentStatusFilter: fleet.MDMEnrollStatusPending}, 1)
	assert.Equal(t, 1, len(hosts))
}

func testHostMDMSelect(t *testing.T, ds *Datastore) {
	ctx := context.Background()
	mdmServerURL := "https://mdm.example.com"

	cases := []struct {
		host                 fleet.HostMDM
		expectedMDMStatus    *string
		expectedMDMServerURL *string
	}{
		{
			host: fleet.HostMDM{
				IsServer:         false,
				InstalledFromDep: false,
				Enrolled:         false,
			},
			expectedMDMStatus:    ptr.String("Off"),
			expectedMDMServerURL: ptr.String(mdmServerURL),
		},
		{
			host: fleet.HostMDM{
				IsServer:         false,
				InstalledFromDep: true,
				Enrolled:         false,
			},
			expectedMDMStatus:    ptr.String("Pending"),
			expectedMDMServerURL: ptr.String(mdmServerURL),
		},
		{
			host: fleet.HostMDM{
				IsServer:         false,
				InstalledFromDep: true,
				Enrolled:         true,
			},
			expectedMDMStatus:    ptr.String("On (automatic)"),
			expectedMDMServerURL: ptr.String(mdmServerURL),
		},
		{
			host: fleet.HostMDM{
				IsServer:         false,
				InstalledFromDep: false,
				Enrolled:         true,
			},
			expectedMDMStatus:    ptr.String("On (manual)"),
			expectedMDMServerURL: ptr.String(mdmServerURL),
		},
		{
			host: fleet.HostMDM{
				IsServer:         true,
				InstalledFromDep: false,
				Enrolled:         false,
			},
			expectedMDMStatus:    nil,
			expectedMDMServerURL: nil,
		},
		{
			host: fleet.HostMDM{
				IsServer:         true,
				InstalledFromDep: true,
				Enrolled:         false,
			},
			expectedMDMStatus:    nil,
			expectedMDMServerURL: nil,
		},
		{
			host: fleet.HostMDM{
				IsServer:         true,
				InstalledFromDep: true,
				Enrolled:         true,
			},
			expectedMDMStatus:    nil,
			expectedMDMServerURL: nil,
		},
		{
			host: fleet.HostMDM{
				IsServer:         true,
				InstalledFromDep: false,
				Enrolled:         true,
			},
			expectedMDMStatus:    nil,
			expectedMDMServerURL: nil,
		},
	}

	h, err := ds.NewHost(ctx, &fleet.Host{
		DetailUpdatedAt: time.Now(),
		LabelUpdatedAt:  time.Now(),
		PolicyUpdatedAt: time.Now(),
		SeenTime:        time.Now(),
		OsqueryHostID:   ptr.String("osquery-host-id"),
		NodeKey:         ptr.String("node-key"),
		UUID:            "uuid",
		Hostname:        "hostname",
	})
	require.NoError(t, err)

	for _, c := range cases {
		require.NoError(t, ds.SetOrUpdateMDMData(ctx, h.ID, c.host.IsServer, c.host.Enrolled, mdmServerURL, c.host.InstalledFromDep, "test"))

		hosts, err := ds.ListHosts(ctx, fleet.TeamFilter{User: test.UserAdmin}, fleet.HostListOptions{})
		require.NoError(t, err)
		require.Len(t, hosts, 1)
		require.Equal(t, h.ID, hosts[0].ID)
		require.Equal(t, c.expectedMDMStatus, hosts[0].MDM.EnrollmentStatus)
		require.Equal(t, c.expectedMDMServerURL, hosts[0].MDM.ServerURL)
		require.Equal(t, "test", hosts[0].MDM.Name)

		hosts, err = ds.SearchHosts(ctx, fleet.TeamFilter{User: test.UserAdmin}, "")
		require.NoError(t, err)
		require.Len(t, hosts, 1)
		require.Equal(t, h.ID, hosts[0].ID)
		require.Equal(t, c.expectedMDMStatus, hosts[0].MDM.EnrollmentStatus)
		require.Equal(t, c.expectedMDMServerURL, hosts[0].MDM.ServerURL)
		require.Equal(t, "test", hosts[0].MDM.Name)

		host, err := ds.Host(ctx, h.ID)
		require.NoError(t, err)
		require.Equal(t, c.expectedMDMStatus, host.MDM.EnrollmentStatus)
		require.Equal(t, c.expectedMDMServerURL, host.MDM.ServerURL)
		require.Equal(t, "test", hosts[0].MDM.Name)

		host, err = ds.HostByIdentifier(ctx, h.UUID)
		require.NoError(t, err)
		require.Equal(t, c.expectedMDMStatus, host.MDM.EnrollmentStatus)
		require.Equal(t, c.expectedMDMServerURL, host.MDM.ServerURL)
		require.Equal(t, "test", hosts[0].MDM.Name)
	}
}

func testHostsListMunkiIssueID(t *testing.T, ds *Datastore) {
	ctx := context.Background()

	var hostIDs []uint
	for i := 0; i < 3; i++ {
		h, err := ds.NewHost(ctx, &fleet.Host{
			DetailUpdatedAt: time.Now(),
			LabelUpdatedAt:  time.Now(),
			PolicyUpdatedAt: time.Now(),
			SeenTime:        time.Now().Add(-time.Duration(i) * time.Minute * 2),
			OsqueryHostID:   ptr.String(strconv.Itoa(i)),
			NodeKey:         ptr.String(fmt.Sprintf("%d", i)),
			UUID:            fmt.Sprintf("%d", i),
			Hostname:        fmt.Sprintf("foo.local%d", i),
		})
		require.NoError(t, err)
		hostIDs = append(hostIDs, h.ID)
	}

	err := ds.SetOrUpdateMunkiInfo(ctx, hostIDs[0], "1.0.0", []string{"a", "b"}, []string{"c"})
	require.NoError(t, err)
	err = ds.SetOrUpdateMunkiInfo(ctx, hostIDs[1], "1.0.0", []string{"a"}, []string{"c"})
	require.NoError(t, err)
	err = ds.SetOrUpdateMunkiInfo(ctx, hostIDs[2], "1.0.0", []string{"a", "b"}, nil)
	require.NoError(t, err)
	err = ds.SetOrUpdateMunkiInfo(ctx, hostIDs[2], "1.0.0", []string{"a", "b"}, nil)
	require.NoError(t, err)

	var munkiIDs []uint
	ExecAdhocSQL(t, ds, func(q sqlx.ExtContext) error {
		return sqlx.SelectContext(ctx, q, &munkiIDs, `SELECT id FROM munki_issues WHERE name IN ('a', 'b', 'c') ORDER BY name`)
	})

	filter := fleet.TeamFilter{User: test.UserAdmin}

	hosts := listHostsCheckCount(t, ds, filter, fleet.HostListOptions{MunkiIssueIDFilter: &munkiIDs[0]}, 3) // "a" error, all 3 hosts
	assert.Len(t, hosts, 3)

	hosts = listHostsCheckCount(t, ds, filter, fleet.HostListOptions{MunkiIssueIDFilter: &munkiIDs[1]}, 2) // "b" error, 2 hosts
	assert.Len(t, hosts, 2)

	hosts = listHostsCheckCount(t, ds, filter, fleet.HostListOptions{MunkiIssueIDFilter: &munkiIDs[2]}, 2) // "c" warning, 2 hosts
	assert.Len(t, hosts, 2)

	nonExisting := uint(123)
	hosts = listHostsCheckCount(t, ds, filter, fleet.HostListOptions{MunkiIssueIDFilter: &nonExisting}, 0)
	assert.Len(t, hosts, 0)

	// insert issue names at the limit of what is allowed
	err = ds.SetOrUpdateMunkiInfo(ctx, hostIDs[0], "1.0.0", []string{strings.Repeat("Z", maxMunkiIssueNameLen)}, []string{strings.Repeat("💞", maxMunkiIssueNameLen)})
	require.NoError(t, err)

	issues, err := ds.GetHostMunkiIssues(ctx, hostIDs[0])
	require.NoError(t, err)
	require.Len(t, issues, 2)
	names := []string{issues[0].Name, issues[1].Name}
	require.ElementsMatch(t, []string{strings.Repeat("Z", maxMunkiIssueNameLen), strings.Repeat("💞", maxMunkiIssueNameLen)}, names)

	// test the truncation of overly long issue names, ascii and multi-byte utf8
	// Note that some unicode characters may not be supported properly by mysql
	// (e.g. 🐈 did fail even with truncation), but there's not much we can do
	// about it.
	err = ds.SetOrUpdateMunkiInfo(ctx, hostIDs[0], "1.0.0", []string{strings.Repeat("A", maxMunkiIssueNameLen+1)}, []string{strings.Repeat("☺", maxMunkiIssueNameLen+1)})
	require.NoError(t, err)

	issues, err = ds.GetHostMunkiIssues(ctx, hostIDs[0])
	require.NoError(t, err)
	require.Len(t, issues, 2)
	names = []string{issues[0].Name, issues[1].Name}
	require.ElementsMatch(t, []string{strings.Repeat("A", maxMunkiIssueNameLen), strings.Repeat("☺", maxMunkiIssueNameLen)}, names)
}

func testHostsEnroll(t *testing.T, ds *Datastore) {
	test.AddAllHostsLabel(t, ds)

	team, err := ds.NewTeam(context.Background(), &fleet.Team{Name: "team1"})
	require.NoError(t, err)

	filter := fleet.TeamFilter{User: test.UserAdmin}
	hosts, err := ds.ListHosts(context.Background(), filter, fleet.HostListOptions{})
	require.NoError(t, err)
	for _, host := range hosts {
		assert.Zero(t, host.LastEnrolledAt)
	}

	for _, tt := range enrollTests {
		h, err := ds.EnrollHost(context.Background(), false, tt.uuid, "", "", tt.nodeKey, &team.ID, 0)
		require.NoError(t, err)
		assert.NotZero(t, h.LastEnrolledAt)

		assert.Equal(t, tt.uuid, *h.OsqueryHostID)
		assert.Equal(t, tt.nodeKey, *h.NodeKey)

		// This host should be allowed to re-enroll immediately if cooldown is disabled
		_, err = ds.EnrollHost(context.Background(), false, tt.uuid, "", "", tt.nodeKey+"new", nil, 0)
		require.NoError(t, err)
		assert.NotZero(t, h.LastEnrolledAt)

		// This host should not be allowed to re-enroll immediately if cooldown is enabled
		_, err = ds.EnrollHost(context.Background(), false, tt.uuid, "", "", tt.nodeKey+"new", nil, 10*time.Second)
		require.Error(t, err)
		assert.NotZero(t, h.LastEnrolledAt)
	}

	hosts, err = ds.ListHosts(context.Background(), filter, fleet.HostListOptions{})

	require.NoError(t, err)
	for _, host := range hosts {
		assert.NotZero(t, host.LastEnrolledAt)
	}
}

func testHostsLoadHostByNodeKey(t *testing.T, ds *Datastore) {
	test.AddAllHostsLabel(t, ds)
	for _, tt := range enrollTests {
		h, err := ds.EnrollHost(context.Background(), false, tt.uuid, "", "", tt.nodeKey, nil, 0)
		require.NoError(t, err)

		returned, err := ds.LoadHostByNodeKey(context.Background(), *h.NodeKey)
		require.NoError(t, err)
		assert.Equal(t, h, returned)
	}

	_, err := ds.LoadHostByNodeKey(context.Background(), "7B1A9DC9-B042-489F-8D5A-EEC2412C95AA")
	assert.Error(t, err)

	_, err = ds.LoadHostByNodeKey(context.Background(), "")
	assert.Error(t, err)
}

func testHostsLoadHostByNodeKeyCaseSensitive(t *testing.T, ds *Datastore) {
	test.AddAllHostsLabel(t, ds)
	for _, tt := range enrollTests {
		h, err := ds.EnrollHost(context.Background(), false, tt.uuid, "", "", tt.nodeKey, nil, 0)
		require.NoError(t, err)

		_, err = ds.LoadHostByNodeKey(context.Background(), strings.ToUpper(*h.NodeKey))
		require.Error(t, err, "node key authentication should be case sensitive")
	}
}

func testHostsSearch(t *testing.T, ds *Datastore) {
	h1, err := ds.NewHost(context.Background(), &fleet.Host{
		OsqueryHostID:   ptr.String("1234"),
		DetailUpdatedAt: time.Now(),
		LabelUpdatedAt:  time.Now(),
		PolicyUpdatedAt: time.Now(),
		SeenTime:        time.Now(),
		NodeKey:         ptr.String("1"),
		UUID:            "1",
		Hostname:        "fo.local",
	})
	require.NoError(t, err)

	h2, err := ds.NewHost(context.Background(), &fleet.Host{
		OsqueryHostID:   ptr.String("5679"),
		DetailUpdatedAt: time.Now(),
		LabelUpdatedAt:  time.Now(),
		PolicyUpdatedAt: time.Now(),
		SeenTime:        time.Now(),
		NodeKey:         ptr.String("2"),
		UUID:            "2",
		Hostname:        "bar.local",
	})
	require.NoError(t, err)

	h3, err := ds.NewHost(context.Background(), &fleet.Host{
		OsqueryHostID:   ptr.String("99999"),
		DetailUpdatedAt: time.Now(),
		LabelUpdatedAt:  time.Now(),
		PolicyUpdatedAt: time.Now(),
		SeenTime:        time.Now(),
		NodeKey:         ptr.String("3"),
		UUID:            "abc-def-ghi",
		Hostname:        "foo-bar.local",
	})
	require.NoError(t, err)

	team1, err := ds.NewTeam(context.Background(), &fleet.Team{Name: "team1"})
	require.NoError(t, err)
	team2, err := ds.NewTeam(context.Background(), &fleet.Team{Name: "team2"})
	require.NoError(t, err)

	require.NoError(t, ds.AddHostsToTeam(context.Background(), &team1.ID, []uint{h1.ID}))
	h1.TeamID = &team1.ID
	require.NoError(t, ds.AddHostsToTeam(context.Background(), &team2.ID, []uint{h2.ID}))
	h2.TeamID = &team2.ID

	userAdmin := &fleet.User{GlobalRole: ptr.String(fleet.RoleAdmin)}
	filter := fleet.TeamFilter{User: userAdmin}

	// We once threw errors when the search query was empty. Verify that we
	// don't error.
	_, err = ds.SearchHosts(context.Background(), filter, "")
	require.NoError(t, err)

	hosts, err := ds.SearchHosts(context.Background(), filter, "fo")
	require.NoError(t, err)
	assert.Len(t, hosts, 2)

	hosts, err = ds.SearchHosts(context.Background(), filter, "fo.")
	require.NoError(t, err)
	assert.Len(t, hosts, 1)

	host, err := ds.SearchHosts(context.Background(), filter, "fo", h3.ID)
	require.NoError(t, err)
	require.Len(t, host, 1)
	assert.Equal(t, "fo.local", host[0].Hostname)

	host, err = ds.SearchHosts(context.Background(), filter, "fo", h3.ID, h2.ID)
	require.NoError(t, err)
	require.Len(t, host, 1)
	assert.Equal(t, "fo.local", host[0].Hostname)

	host, err = ds.SearchHosts(context.Background(), filter, "abc")
	require.NoError(t, err)
	require.Len(t, host, 1)
	assert.Equal(t, "abc-def-ghi", host[0].UUID)

	none, err := ds.SearchHosts(context.Background(), filter, "xxx")
	require.NoError(t, err)
	assert.Len(t, none, 0)

	// check to make sure search on ip address works
	h2.PrimaryIP = "99.100.101.103"
	err = ds.UpdateHost(context.Background(), h2)
	require.NoError(t, err)

	hits, err := ds.SearchHosts(context.Background(), filter, "99.100.101")
	require.NoError(t, err)
	require.Equal(t, 1, len(hits))

	hits, err = ds.SearchHosts(context.Background(), filter, "99.100.111")
	require.NoError(t, err)
	assert.Equal(t, 0, len(hits))

	h3.PrimaryIP = "99.100.101.104"
	err = ds.UpdateHost(context.Background(), h3)
	require.NoError(t, err)
	hits, err = ds.SearchHosts(context.Background(), filter, "99.100.101")
	require.NoError(t, err)
	assert.Equal(t, 2, len(hits))
	hits, err = ds.SearchHosts(context.Background(), filter, "99.100.101", h3.ID)
	require.NoError(t, err)
	assert.Equal(t, 1, len(hits))

	hits, err = ds.SearchHosts(context.Background(), filter, "f")
	require.NoError(t, err)
	assert.Equal(t, 2, len(hits))

	hits, err = ds.SearchHosts(context.Background(), filter, "f", h3.ID)
	require.NoError(t, err)
	assert.Equal(t, 1, len(hits))

	hits, err = ds.SearchHosts(context.Background(), filter, "fx")
	require.NoError(t, err)
	assert.Equal(t, 0, len(hits))

	hits, err = ds.SearchHosts(context.Background(), filter, "x")
	require.NoError(t, err)
	assert.Equal(t, 0, len(hits))

	hits, err = ds.SearchHosts(context.Background(), filter, "x", h3.ID)
	require.NoError(t, err)
	assert.Equal(t, 0, len(hits))

	userObs := &fleet.User{GlobalRole: ptr.String(fleet.RoleObserver)}
	filter = fleet.TeamFilter{User: userObs}

	// observer not included
	hosts, err = ds.SearchHosts(context.Background(), filter, "local")
	require.NoError(t, err)
	assert.Len(t, hosts, 0)

	// observer included
	filter.IncludeObserver = true
	hosts, err = ds.SearchHosts(context.Background(), filter, "local")
	require.NoError(t, err)
	assert.Len(t, hosts, 3)

	userTeam1 := &fleet.User{Teams: []fleet.UserTeam{{Team: *team1, Role: fleet.RoleAdmin}}}
	filter = fleet.TeamFilter{User: userTeam1}

	hosts, err = ds.SearchHosts(context.Background(), filter, "local")
	require.NoError(t, err)
	require.Len(t, hosts, 1)
	assert.Equal(t, hosts[0].ID, h1.ID)

	userTeam2 := &fleet.User{Teams: []fleet.UserTeam{{Team: *team2, Role: fleet.RoleObserver}}}
	filter = fleet.TeamFilter{User: userTeam2}

	// observer not included
	hosts, err = ds.SearchHosts(context.Background(), filter, "local")
	require.NoError(t, err)
	assert.Len(t, hosts, 0)

	// observer included
	filter.IncludeObserver = true
	hosts, err = ds.SearchHosts(context.Background(), filter, "local")
	require.NoError(t, err)
	require.Len(t, hosts, 1)
	assert.Equal(t, hosts[0].ID, h2.ID)

	// specific team id
	filter.TeamID = &team2.ID
	hosts, err = ds.SearchHosts(context.Background(), filter, "local")
	require.NoError(t, err)
	require.Len(t, hosts, 1)
	assert.Equal(t, hosts[0].ID, h2.ID)

	// sorted by ids desc
	filter = fleet.TeamFilter{User: userObs, IncludeObserver: true}
	hits, err = ds.SearchHosts(context.Background(), filter, "")
	require.NoError(t, err)
	assert.Len(t, hits, 3)
	assert.Equal(t, []uint{h3.ID, h2.ID, h1.ID}, []uint{hits[0].ID, hits[1].ID, hits[2].ID})
}

func testHostsSearchLimit(t *testing.T, ds *Datastore) {
	filter := fleet.TeamFilter{User: test.UserAdmin}

	for i := 0; i < 15; i++ {
		_, err := ds.NewHost(context.Background(), &fleet.Host{
			DetailUpdatedAt: time.Now(),
			LabelUpdatedAt:  time.Now(),
			PolicyUpdatedAt: time.Now(),
			SeenTime:        time.Now(),
			OsqueryHostID:   ptr.String(fmt.Sprintf("host%d", i)),
			NodeKey:         ptr.String(fmt.Sprintf("%d", i)),
			UUID:            fmt.Sprintf("%d", i),
			Hostname:        fmt.Sprintf("foo.%d.local", i),
		})
		require.NoError(t, err)
	}

	hosts, err := ds.SearchHosts(context.Background(), filter, "foo")
	require.NoError(t, err)
	assert.Len(t, hosts, 10)
}

func testHostsGenerateStatusStatistics(t *testing.T, ds *Datastore) {
	filter := fleet.TeamFilter{User: test.UserAdmin}
	mockClock := clock.NewMockClock()

	summary, err := ds.GenerateHostStatusStatistics(context.Background(), filter, mockClock.Now(), nil, nil)
	require.NoError(t, err)
	assert.Nil(t, summary.TeamID)
	assert.Equal(t, uint(0), summary.TotalsHostsCount)
	assert.Equal(t, uint(0), summary.OnlineCount)
	assert.Equal(t, uint(0), summary.OfflineCount)
	assert.Equal(t, uint(0), summary.MIACount)
	assert.Equal(t, uint(0), summary.NewCount)
	assert.Nil(t, summary.LowDiskSpaceCount)

	// Online
	h, err := ds.NewHost(context.Background(), &fleet.Host{
		ID:              1,
		OsqueryHostID:   ptr.String("1"),
		NodeKey:         ptr.String("1"),
		DetailUpdatedAt: mockClock.Now().Add(-30 * time.Second),
		LabelUpdatedAt:  mockClock.Now().Add(-30 * time.Second),
		PolicyUpdatedAt: mockClock.Now().Add(-30 * time.Second),
		SeenTime:        mockClock.Now().Add(-30 * time.Second),
		Platform:        "debian",
	})
	require.NoError(t, err)
	h.DistributedInterval = 15
	h.ConfigTLSRefresh = 30
	err = ds.UpdateHost(context.Background(), h)
	require.NoError(t, err)
	require.NoError(t, ds.SetOrUpdateHostDisksSpace(context.Background(), h.ID, 5, 5))

	// Online
	h, err = ds.NewHost(context.Background(), &fleet.Host{
		ID:              2,
		OsqueryHostID:   ptr.String("2"),
		NodeKey:         ptr.String("2"),
		DetailUpdatedAt: mockClock.Now().Add(-1 * time.Minute),
		LabelUpdatedAt:  mockClock.Now().Add(-1 * time.Minute),
		PolicyUpdatedAt: mockClock.Now().Add(-1 * time.Minute),
		SeenTime:        mockClock.Now().Add(-1 * time.Minute),
		Platform:        "windows",
	})
	require.NoError(t, err)
	h.DistributedInterval = 60
	h.ConfigTLSRefresh = 3600
	err = ds.UpdateHost(context.Background(), h)
	require.NoError(t, err)
	require.NoError(t, ds.SetOrUpdateHostDisksSpace(context.Background(), h.ID, 50, 50))

	// Offline
	h, err = ds.NewHost(context.Background(), &fleet.Host{
		ID:              3,
		OsqueryHostID:   ptr.String("3"),
		NodeKey:         ptr.String("3"),
		DetailUpdatedAt: mockClock.Now().Add(-1 * time.Hour),
		LabelUpdatedAt:  mockClock.Now().Add(-1 * time.Hour),
		PolicyUpdatedAt: mockClock.Now().Add(-1 * time.Hour),
		SeenTime:        mockClock.Now().Add(-1 * time.Hour),
		Platform:        "darwin",
	})
	require.NoError(t, err)
	h.DistributedInterval = 300
	h.ConfigTLSRefresh = 300
	err = ds.UpdateHost(context.Background(), h)
	require.NoError(t, err)

	// MIA
	h, err = ds.NewHost(context.Background(), &fleet.Host{
		ID:              4,
		OsqueryHostID:   ptr.String("4"),
		NodeKey:         ptr.String("4"),
		DetailUpdatedAt: mockClock.Now().Add(-35 * (24 * time.Hour)),
		LabelUpdatedAt:  mockClock.Now().Add(-35 * (24 * time.Hour)),
		PolicyUpdatedAt: mockClock.Now().Add(-35 * (24 * time.Hour)),
		SeenTime:        mockClock.Now().Add(-35 * (24 * time.Hour)),
		Platform:        "rhel",
	})
	require.NoError(t, err)

	team1, err := ds.NewTeam(context.Background(), &fleet.Team{Name: "team1"})
	require.NoError(t, err)
	require.NoError(t, ds.AddHostsToTeam(context.Background(), &team1.ID, []uint{h.ID}))

	wantPlatforms := []*fleet.HostSummaryPlatform{
		{Platform: "debian", HostsCount: 1},
		{Platform: "rhel", HostsCount: 1},
		{Platform: "windows", HostsCount: 1},
		{Platform: "darwin", HostsCount: 1},
	}

	summary, err = ds.GenerateHostStatusStatistics(context.Background(), filter, mockClock.Now(), nil, nil)
	require.NoError(t, err)
	assert.Equal(t, uint(4), summary.TotalsHostsCount)
	assert.Equal(t, uint(2), summary.OnlineCount)
	assert.Equal(t, uint(2), summary.OfflineCount)
	assert.Equal(t, uint(1), summary.MIACount)
	assert.Equal(t, uint(1), summary.Missing30DaysCount)
	assert.Equal(t, uint(4), summary.NewCount)
	assert.Nil(t, summary.LowDiskSpaceCount)
	assert.ElementsMatch(t, summary.Platforms, wantPlatforms)

	summary, err = ds.GenerateHostStatusStatistics(context.Background(), filter, mockClock.Now().Add(1*time.Hour), nil, ptr.Int(10))
	require.NoError(t, err)
	assert.Equal(t, uint(4), summary.TotalsHostsCount)
	assert.Equal(t, uint(0), summary.OnlineCount)
	assert.Equal(t, uint(4), summary.OfflineCount) // offline count includes mia hosts as of Fleet 4.15
	assert.Equal(t, uint(1), summary.MIACount)
	assert.Equal(t, uint(1), summary.Missing30DaysCount)
	assert.Equal(t, uint(4), summary.NewCount)
	require.NotNil(t, summary.LowDiskSpaceCount)
	assert.Equal(t, uint(1), *summary.LowDiskSpaceCount)
	assert.ElementsMatch(t, summary.Platforms, wantPlatforms)

	summary, err = ds.GenerateHostStatusStatistics(context.Background(), filter, mockClock.Now().Add(11*24*time.Hour), nil, nil)
	require.NoError(t, err)
	assert.Equal(t, uint(1), summary.MIACount)
	assert.Equal(t, uint(1), summary.Missing30DaysCount)

	userObs := &fleet.User{GlobalRole: ptr.String(fleet.RoleObserver)}
	filter = fleet.TeamFilter{User: userObs}

	summary, err = ds.GenerateHostStatusStatistics(context.Background(), filter, mockClock.Now().Add(1*time.Hour), nil, nil)
	require.NoError(t, err)
	assert.Equal(t, uint(0), summary.TotalsHostsCount)

	filter.IncludeObserver = true
	summary, err = ds.GenerateHostStatusStatistics(context.Background(), filter, mockClock.Now().Add(1*time.Hour), nil, nil)
	require.NoError(t, err)
	assert.Equal(t, uint(4), summary.TotalsHostsCount)

	userTeam1 := &fleet.User{Teams: []fleet.UserTeam{{Team: *team1, Role: fleet.RoleAdmin}}}
	filter = fleet.TeamFilter{User: userTeam1}
	summary, err = ds.GenerateHostStatusStatistics(context.Background(), filter, mockClock.Now().Add(1*time.Hour), nil, nil)
	require.NoError(t, err)
	assert.Equal(t, uint(1), summary.TotalsHostsCount)
	assert.Equal(t, uint(1), summary.MIACount)

	summary, err = ds.GenerateHostStatusStatistics(context.Background(), fleet.TeamFilter{User: test.UserAdmin}, mockClock.Now(), ptr.String("linux"), nil)
	require.NoError(t, err)
	assert.Equal(t, uint(2), summary.TotalsHostsCount)

	summary, err = ds.GenerateHostStatusStatistics(context.Background(), filter, mockClock.Now(), ptr.String("linux"), nil)
	require.NoError(t, err)
	assert.Equal(t, uint(1), summary.TotalsHostsCount)

	summary, err = ds.GenerateHostStatusStatistics(context.Background(), fleet.TeamFilter{User: test.UserAdmin}, mockClock.Now(), ptr.String("darwin"), nil)
	require.NoError(t, err)
	assert.Equal(t, uint(1), summary.TotalsHostsCount)

	summary, err = ds.GenerateHostStatusStatistics(context.Background(), fleet.TeamFilter{User: test.UserAdmin}, mockClock.Now(), ptr.String("windows"), ptr.Int(60))
	require.NoError(t, err)
	assert.Equal(t, uint(1), summary.TotalsHostsCount)
	require.NotNil(t, summary.LowDiskSpaceCount)
	assert.Equal(t, uint(1), *summary.LowDiskSpaceCount)
}

func testHostsMarkSeen(t *testing.T, ds *Datastore) {
	mockClock := clock.NewMockClock()

	anHourAgo := mockClock.Now().Add(-1 * time.Hour).UTC()
	aDayAgo := mockClock.Now().Add(-24 * time.Hour).UTC()

	h1, err := ds.NewHost(context.Background(), &fleet.Host{
		ID:              1,
		OsqueryHostID:   ptr.String("1"),
		UUID:            "1",
		NodeKey:         ptr.String("1"),
		DetailUpdatedAt: aDayAgo,
		LabelUpdatedAt:  aDayAgo,
		PolicyUpdatedAt: aDayAgo,
		SeenTime:        aDayAgo,
	})
	require.NoError(t, err)

	{
		h1Verify, err := ds.Host(context.Background(), 1)
		require.NoError(t, err)
		require.NotNil(t, h1Verify)
		assert.WithinDuration(t, aDayAgo, h1Verify.SeenTime, time.Second)
	}

	err = ds.MarkHostsSeen(context.Background(), []uint{h1.ID}, anHourAgo)
	require.NoError(t, err)

	{
		h1Verify, err := ds.Host(context.Background(), 1)
		require.NoError(t, err)
		require.NotNil(t, h1Verify)
		assert.WithinDuration(t, anHourAgo, h1Verify.SeenTime, time.Second)
	}
}

func testHostsMarkSeenMany(t *testing.T, ds *Datastore) {
	mockClock := clock.NewMockClock()

	aSecondAgo := mockClock.Now().Add(-1 * time.Second).UTC()
	anHourAgo := mockClock.Now().Add(-1 * time.Hour).UTC()
	aDayAgo := mockClock.Now().Add(-24 * time.Hour).UTC()

	h1, err := ds.NewHost(context.Background(), &fleet.Host{
		ID:              1,
		OsqueryHostID:   ptr.String("1"),
		UUID:            "1",
		NodeKey:         ptr.String("1"),
		DetailUpdatedAt: aDayAgo,
		LabelUpdatedAt:  aDayAgo,
		PolicyUpdatedAt: aDayAgo,
		SeenTime:        aDayAgo,
	})
	require.NoError(t, err)

	h2, err := ds.NewHost(context.Background(), &fleet.Host{
		ID:              2,
		OsqueryHostID:   ptr.String("2"),
		UUID:            "2",
		NodeKey:         ptr.String("2"),
		DetailUpdatedAt: aDayAgo,
		LabelUpdatedAt:  aDayAgo,
		PolicyUpdatedAt: aDayAgo,
		SeenTime:        aDayAgo,
	})
	require.NoError(t, err)

	err = ds.MarkHostsSeen(context.Background(), []uint{h1.ID}, anHourAgo)
	require.NoError(t, err)

	{
		h1Verify, err := ds.Host(context.Background(), h1.ID)
		require.NoError(t, err)
		require.NotNil(t, h1Verify)
		assert.WithinDuration(t, anHourAgo, h1Verify.SeenTime, time.Second)

		h2Verify, err := ds.Host(context.Background(), h2.ID)
		require.NoError(t, err)
		require.NotNil(t, h2Verify)
		assert.WithinDuration(t, aDayAgo, h2Verify.SeenTime, time.Second)
	}

	err = ds.MarkHostsSeen(context.Background(), []uint{h1.ID, h2.ID}, aSecondAgo)
	require.NoError(t, err)

	{
		h1Verify, err := ds.Host(context.Background(), h1.ID)
		require.NoError(t, err)
		require.NotNil(t, h1Verify)
		assert.WithinDuration(t, aSecondAgo, h1Verify.SeenTime, time.Second)

		h2Verify, err := ds.Host(context.Background(), h2.ID)
		require.NoError(t, err)
		require.NotNil(t, h2Verify)
		assert.WithinDuration(t, aSecondAgo, h2Verify.SeenTime, time.Second)
	}
}

func testHostsCleanupIncoming(t *testing.T, ds *Datastore) {
	mockClock := clock.NewMockClock()

	h1, err := ds.NewHost(context.Background(), &fleet.Host{
		ID:              1,
		OsqueryHostID:   ptr.String("1"),
		UUID:            "1",
		NodeKey:         ptr.String("1"),
		DetailUpdatedAt: mockClock.Now(),
		LabelUpdatedAt:  mockClock.Now(),
		PolicyUpdatedAt: mockClock.Now(),
		SeenTime:        mockClock.Now(),
	})
	require.NoError(t, err)

	h2, err := ds.NewHost(context.Background(), &fleet.Host{
		ID:              2,
		OsqueryHostID:   ptr.String("2"),
		UUID:            "2",
		NodeKey:         ptr.String("2"),
		Hostname:        "foobar",
		OsqueryVersion:  "3.2.3",
		DetailUpdatedAt: mockClock.Now(),
		LabelUpdatedAt:  mockClock.Now(),
		PolicyUpdatedAt: mockClock.Now(),
		SeenTime:        mockClock.Now(),
	})
	require.NoError(t, err)

	_, err = ds.CleanupIncomingHosts(context.Background(), mockClock.Now().UTC())
	require.NoError(t, err)

	// Both hosts should still exist because they are new
	_, err = ds.Host(context.Background(), h1.ID)
	require.NoError(t, err)
	_, err = ds.Host(context.Background(), h2.ID)
	require.NoError(t, err)

	deleted, err := ds.CleanupIncomingHosts(context.Background(), mockClock.Now().Add(6*time.Minute).UTC())
	require.NoError(t, err)
	require.Equal(t, []uint{h1.ID}, deleted)

	// Now only the host with details should exist
	_, err = ds.Host(context.Background(), h1.ID)
	assert.NotNil(t, err)
	_, err = ds.Host(context.Background(), h2.ID)
	require.NoError(t, err)
}

func testHostsIDsByName(t *testing.T, ds *Datastore) {
	hosts := make([]*fleet.Host, 10)
	for i := range hosts {
		h, err := ds.NewHost(context.Background(), &fleet.Host{
			DetailUpdatedAt: time.Now(),
			LabelUpdatedAt:  time.Now(),
			PolicyUpdatedAt: time.Now(),
			SeenTime:        time.Now(),
			OsqueryHostID:   ptr.String(fmt.Sprintf("host%d", i)),
			NodeKey:         ptr.String(fmt.Sprintf("%d", i)),
			UUID:            fmt.Sprintf("%d", i),
			Hostname:        fmt.Sprintf("foo.%d.local", i),
		})
		require.NoError(t, err)
		hosts[i] = h
	}

	team1, err := ds.NewTeam(context.Background(), &fleet.Team{Name: "team1"})
	require.NoError(t, err)
	require.NoError(t, ds.AddHostsToTeam(context.Background(), &team1.ID, []uint{hosts[0].ID}))

	filter := fleet.TeamFilter{User: test.UserAdmin}
	hostsByName, err := ds.HostIDsByName(context.Background(), filter, []string{"foo.2.local", "foo.1.local", "foo.5.local"})
	require.NoError(t, err)
	sort.Slice(hostsByName, func(i, j int) bool { return hostsByName[i] < hostsByName[j] })
	assert.Equal(t, hostsByName, []uint{2, 3, 6})

	userObs := &fleet.User{GlobalRole: ptr.String(fleet.RoleObserver)}
	filter = fleet.TeamFilter{User: userObs}

	hostsByName, err = ds.HostIDsByName(context.Background(), filter, []string{"foo.2.local", "foo.1.local", "foo.5.local"})
	require.NoError(t, err)
	assert.Len(t, hostsByName, 0)

	filter.IncludeObserver = true
	hostsByName, err = ds.HostIDsByName(context.Background(), filter, []string{"foo.2.local", "foo.1.local", "foo.5.local"})
	require.NoError(t, err)
	assert.Len(t, hostsByName, 3)

	userTeam1 := &fleet.User{Teams: []fleet.UserTeam{{Team: *team1, Role: fleet.RoleAdmin}}}
	filter = fleet.TeamFilter{User: userTeam1}

	hostsByName, err = ds.HostIDsByName(context.Background(), filter, []string{"foo.2.local", "foo.1.local", "foo.5.local"})
	require.NoError(t, err)
	assert.Len(t, hostsByName, 0)

	hostsByName, err = ds.HostIDsByName(context.Background(), filter, []string{"foo.0.local", "foo.1.local", "foo.5.local"})
	require.NoError(t, err)
	require.Len(t, hostsByName, 1)
	assert.Equal(t, hostsByName[0], hosts[0].ID)
}

func testLoadHostByNodeKeyLoadsDisk(t *testing.T, ds *Datastore) {
	h, err := ds.NewHost(context.Background(), &fleet.Host{
		DetailUpdatedAt: time.Now(),
		LabelUpdatedAt:  time.Now(),
		PolicyUpdatedAt: time.Now(),
		SeenTime:        time.Now(),
		OsqueryHostID:   ptr.String("foobar"),
		NodeKey:         ptr.String("nodekey"),
		UUID:            "uuid",
		Hostname:        "foobar.local",
	})
	require.NoError(t, err)

	err = ds.UpdateHost(context.Background(), h)
	require.NoError(t, err)
	err = ds.SetOrUpdateHostDisksSpace(context.Background(), h.ID, 1.24, 42.0)
	require.NoError(t, err)

	h, err = ds.LoadHostByNodeKey(context.Background(), "nodekey")
	require.NoError(t, err)
	assert.Equal(t, 1.24, h.GigsDiskSpaceAvailable)
	assert.Equal(t, 42.0, h.PercentDiskSpaceAvailable)
}

func testLoadHostByNodeKeyUsesStmt(t *testing.T, ds *Datastore) {
	_, err := ds.NewHost(context.Background(), &fleet.Host{
		DetailUpdatedAt: time.Now(),
		LabelUpdatedAt:  time.Now(),
		PolicyUpdatedAt: time.Now(),
		SeenTime:        time.Now(),
		OsqueryHostID:   ptr.String("foobar"),
		NodeKey:         ptr.String("nodekey"),
		UUID:            "uuid",
		Hostname:        "foobar.local",
	})
	require.NoError(t, err)
	_, err = ds.NewHost(context.Background(), &fleet.Host{
		DetailUpdatedAt: time.Now(),
		LabelUpdatedAt:  time.Now(),
		PolicyUpdatedAt: time.Now(),
		SeenTime:        time.Now(),
		OsqueryHostID:   ptr.String("foobar2"),
		NodeKey:         ptr.String("nodekey2"),
		UUID:            "uuid2",
		Hostname:        "foobar2.local",
	})
	require.NoError(t, err)

	err = ds.closeStmts()
	require.NoError(t, err)

	ds.stmtCacheMu.Lock()
	require.Len(t, ds.stmtCache, 0)
	ds.stmtCacheMu.Unlock()

	h, err := ds.LoadHostByNodeKey(context.Background(), "nodekey")
	require.NoError(t, err)
	require.Equal(t, "foobar.local", h.Hostname)

	ds.stmtCacheMu.Lock()
	require.Len(t, ds.stmtCache, 1)
	ds.stmtCacheMu.Unlock()

	h, err = ds.LoadHostByNodeKey(context.Background(), "nodekey")
	require.NoError(t, err)
	require.Equal(t, "foobar.local", h.Hostname)

	ds.stmtCacheMu.Lock()
	require.Len(t, ds.stmtCache, 1)
	ds.stmtCacheMu.Unlock()

	h, err = ds.LoadHostByNodeKey(context.Background(), "nodekey2")
	require.NoError(t, err)
	require.Equal(t, "foobar2.local", h.Hostname)
}

func testHostsAdditional(t *testing.T, ds *Datastore) {
	h, err := ds.NewHost(context.Background(), &fleet.Host{
		DetailUpdatedAt: time.Now(),
		LabelUpdatedAt:  time.Now(),
		PolicyUpdatedAt: time.Now(),
		SeenTime:        time.Now(),
		OsqueryHostID:   ptr.String("foobar"),
		NodeKey:         ptr.String("nodekey"),
		UUID:            "uuid",
		Hostname:        "foobar.local",
	})
	require.NoError(t, err)

	h, err = ds.HostLite(context.Background(), h.ID)
	require.NoError(t, err)
	assert.Equal(t, "foobar.local", h.Hostname)
	assert.Nil(t, h.Additional)

	// Additional not yet set
	h, err = ds.Host(context.Background(), h.ID)
	require.NoError(t, err)
	assert.Nil(t, h.Additional)

	// Add additional
	additional := json.RawMessage(`{"additional": "result"}`)
	require.NoError(t, ds.SaveHostAdditional(context.Background(), h.ID, &additional))

	// Additional should not be loaded for HostLite
	h, err = ds.HostLite(context.Background(), h.ID)
	require.NoError(t, err)
	assert.Equal(t, "foobar.local", h.Hostname)
	assert.Nil(t, h.Additional)

	h, err = ds.Host(context.Background(), h.ID)
	require.NoError(t, err)
	assert.Equal(t, &additional, h.Additional)

	// Update besides additional. Additional should be unchanged.
	h, err = ds.HostLite(context.Background(), h.ID)
	require.NoError(t, err)
	h.Hostname = "baz.local"
	err = ds.UpdateHost(context.Background(), h)
	require.NoError(t, err)

	h, err = ds.HostLite(context.Background(), h.ID)
	require.NoError(t, err)
	assert.Equal(t, "baz.local", h.Hostname)
	assert.Nil(t, h.Additional)

	h, err = ds.Host(context.Background(), h.ID)
	require.NoError(t, err)
	assert.Equal(t, &additional, h.Additional)

	// Update additional
	additional = json.RawMessage(`{"other": "additional"}`)
	require.NoError(t, ds.SaveHostAdditional(context.Background(), h.ID, &additional))
	require.NoError(t, err)

	h, err = ds.HostLite(context.Background(), h.ID)
	require.NoError(t, err)
	assert.Equal(t, "baz.local", h.Hostname)
	assert.Nil(t, h.Additional)

	h, err = ds.Host(context.Background(), h.ID)
	require.NoError(t, err)
	assert.Equal(t, &additional, h.Additional)
}

func testHostsByIdentifier(t *testing.T, ds *Datastore) {
	now := time.Now().UTC().Truncate(time.Second)
	for i := 1; i <= 10; i++ {
		_, err := ds.NewHost(context.Background(), &fleet.Host{
			DetailUpdatedAt: now,
			LabelUpdatedAt:  now,
			PolicyUpdatedAt: now,
			SeenTime:        now,
			OsqueryHostID:   ptr.String(fmt.Sprintf("osquery_host_id_%d", i)),
			NodeKey:         ptr.String(fmt.Sprintf("node_key_%d", i)),
			UUID:            fmt.Sprintf("uuid_%d", i),
			Hostname:        fmt.Sprintf("hostname_%d", i),
		})
		require.NoError(t, err)
	}

	var (
		h   *fleet.Host
		err error
	)
	h, err = ds.HostByIdentifier(context.Background(), "uuid_1")
	require.NoError(t, err)
	assert.Equal(t, uint(1), h.ID)
	assert.Equal(t, now.UTC(), h.SeenTime)

	h, err = ds.HostByIdentifier(context.Background(), "osquery_host_id_2")
	require.NoError(t, err)
	assert.Equal(t, uint(2), h.ID)
	assert.Equal(t, now.UTC(), h.SeenTime)

	h, err = ds.HostByIdentifier(context.Background(), "node_key_4")
	require.NoError(t, err)
	assert.Equal(t, uint(4), h.ID)
	assert.Equal(t, now.UTC(), h.SeenTime)

	h, err = ds.HostByIdentifier(context.Background(), "hostname_7")
	require.NoError(t, err)
	assert.Equal(t, uint(7), h.ID)
	assert.Equal(t, now.UTC(), h.SeenTime)

	h, err = ds.HostByIdentifier(context.Background(), "foobar")
	require.Error(t, err)
	require.Nil(t, h)
}

func testHostsAddToTeam(t *testing.T, ds *Datastore) {
	team1, err := ds.NewTeam(context.Background(), &fleet.Team{Name: "team1"})
	require.NoError(t, err)
	team2, err := ds.NewTeam(context.Background(), &fleet.Team{Name: "team2"})
	require.NoError(t, err)

	for i := 0; i < 10; i++ {
		test.NewHost(t, ds, fmt.Sprint(i), "", "key"+fmt.Sprint(i), "uuid"+fmt.Sprint(i), time.Now())
	}

	for i := 1; i <= 10; i++ {
		host, err := ds.Host(context.Background(), uint(i))
		require.NoError(t, err)
		assert.Nil(t, host.TeamID)
	}

	require.NoError(t, ds.AddHostsToTeam(context.Background(), &team1.ID, []uint{1, 2, 3}))
	require.NoError(t, ds.AddHostsToTeam(context.Background(), &team2.ID, []uint{3, 4, 5}))

	for i := 1; i <= 10; i++ {
		host, err := ds.Host(context.Background(), uint(i))
		require.NoError(t, err)
		var expectedID *uint
		switch {
		case i <= 2:
			expectedID = &team1.ID
		case i <= 5:
			expectedID = &team2.ID
		}
		assert.Equal(t, expectedID, host.TeamID)
	}

	require.NoError(t, ds.AddHostsToTeam(context.Background(), nil, []uint{1, 2, 3, 4}))
	require.NoError(t, ds.AddHostsToTeam(context.Background(), &team1.ID, []uint{5, 6, 7, 8, 9, 10}))

	for i := 1; i <= 10; i++ {
		host, err := ds.Host(context.Background(), uint(i))
		require.NoError(t, err)
		var expectedID *uint
		switch {
		case i >= 5:
			expectedID = &team1.ID
		}
		assert.Equal(t, expectedID, host.TeamID)
	}
}

func testHostsSaveUsers(t *testing.T, ds *Datastore) {
	host, err := ds.NewHost(context.Background(), &fleet.Host{
		DetailUpdatedAt: time.Now(),
		LabelUpdatedAt:  time.Now(),
		PolicyUpdatedAt: time.Now(),
		SeenTime:        time.Now(),
		NodeKey:         ptr.String("1"),
		UUID:            "1",
		Hostname:        "foo.local",
		PrimaryIP:       "192.168.1.1",
		PrimaryMac:      "30-65-EC-6F-C4-58",
	})
	require.NoError(t, err)
	require.NotNil(t, host)

	err = ds.UpdateHost(context.Background(), host)
	require.NoError(t, err)

	host, err = ds.Host(context.Background(), host.ID)
	require.NoError(t, err)
	assert.Len(t, host.Users, 0)

	u1 := fleet.HostUser{
		Uid:       42,
		Username:  "user",
		Type:      "aaa",
		GroupName: "group",
		Shell:     "shell",
	}
	u2 := fleet.HostUser{
		Uid:       43,
		Username:  "user2",
		Type:      "aaa",
		GroupName: "group",
		Shell:     "shell",
	}
	hostUsers := []fleet.HostUser{u1, u2}
	err = ds.SaveHostUsers(context.Background(), host.ID, hostUsers)
	require.NoError(t, err)

	host, err = ds.Host(context.Background(), host.ID)
	require.NoError(t, err)
	require.Len(t, host.Users, 2)
	test.ElementsMatchSkipID(t, host.Users, []fleet.HostUser{u1, u2})

	// remove u1 user
	hostUsers = []fleet.HostUser{u2}
	err = ds.SaveHostUsers(context.Background(), host.ID, hostUsers)
	require.NoError(t, err)

	host, err = ds.Host(context.Background(), host.ID)
	require.NoError(t, err)
	require.Len(t, host.Users, 1)
	assert.Equal(t, host.Users[0].Uid, u2.Uid)

	// readd u1 but with a different shell
	u1.Shell = "/some/new/shell"
	hostUsers = []fleet.HostUser{u1, u2}
	err = ds.SaveHostUsers(context.Background(), host.ID, hostUsers)
	require.NoError(t, err)

	host, err = ds.Host(context.Background(), host.ID)
	require.NoError(t, err)
	require.Len(t, host.Users, 2)
	test.ElementsMatchSkipID(t, host.Users, []fleet.HostUser{u1, u2})
}

func testHostsSaveUsersWithoutUid(t *testing.T, ds *Datastore) {
	host, err := ds.NewHost(context.Background(), &fleet.Host{
		DetailUpdatedAt: time.Now(),
		LabelUpdatedAt:  time.Now(),
		PolicyUpdatedAt: time.Now(),
		SeenTime:        time.Now(),
		NodeKey:         ptr.String("1"),
		UUID:            "1",
		Hostname:        "foo.local",
		PrimaryIP:       "192.168.1.1",
		PrimaryMac:      "30-65-EC-6F-C4-58",
	})
	require.NoError(t, err)
	require.NotNil(t, host)

	err = ds.UpdateHost(context.Background(), host)
	require.NoError(t, err)

	host, err = ds.Host(context.Background(), host.ID)
	require.NoError(t, err)
	assert.Len(t, host.Users, 0)

	u1 := fleet.HostUser{
		Username:  "user",
		Type:      "aaa",
		GroupName: "group",
		Shell:     "shell",
	}
	u2 := fleet.HostUser{
		Username:  "user2",
		Type:      "aaa",
		GroupName: "group",
		Shell:     "shell",
	}
	hostUsers := []fleet.HostUser{u1, u2}

	err = ds.SaveHostUsers(context.Background(), host.ID, hostUsers)
	require.NoError(t, err)

	host, err = ds.Host(context.Background(), host.ID)
	require.NoError(t, err)
	require.Len(t, host.Users, 2)
	test.ElementsMatchSkipID(t, host.Users, []fleet.HostUser{u1, u2})

	// remove u1 user
	hostUsers = []fleet.HostUser{u2}
	err = ds.SaveHostUsers(context.Background(), host.ID, hostUsers)
	require.NoError(t, err)

	host, err = ds.Host(context.Background(), host.ID)
	require.NoError(t, err)
	require.Len(t, host.Users, 1)
	assert.Equal(t, host.Users[0].Uid, u2.Uid)
}

func addHostSeenLast(t *testing.T, ds fleet.Datastore, i, days int) {
	host, err := ds.NewHost(context.Background(), &fleet.Host{
		DetailUpdatedAt: time.Now(),
		LabelUpdatedAt:  time.Now(),
		PolicyUpdatedAt: time.Now(),
		SeenTime:        time.Now().Add(-1 * time.Duration(days) * 24 * time.Hour),
		OsqueryHostID:   ptr.String(fmt.Sprintf("%d", i)),
		NodeKey:         ptr.String(fmt.Sprintf("%d", i)),
		UUID:            fmt.Sprintf("%d", i),
		Hostname:        fmt.Sprintf("foo.local%d", i),
		PrimaryIP:       fmt.Sprintf("192.168.1.%d", i),
		PrimaryMac:      fmt.Sprintf("30-65-EC-6F-C4-5%d", i),
	})
	require.NoError(t, err)
	require.NotNil(t, host)
}

func testHostsTotalAndUnseenSince(t *testing.T, ds *Datastore) {
	addHostSeenLast(t, ds, 1, 0)

	total, unseen, err := ds.TotalAndUnseenHostsSince(context.Background(), 1)
	require.NoError(t, err)
	assert.Equal(t, 1, total)
	assert.Equal(t, 0, unseen)

	addHostSeenLast(t, ds, 2, 2)
	addHostSeenLast(t, ds, 3, 4)

	total, unseen, err = ds.TotalAndUnseenHostsSince(context.Background(), 1)
	require.NoError(t, err)
	assert.Equal(t, 3, total)
	assert.Equal(t, 2, unseen)

	// host not counted as unseen if less than a full 24 hours has passed
	_, err = ds.writer.ExecContext(context.Background(), `UPDATE host_seen_times SET seen_time = ? WHERE host_id = 2`, time.Now().Add(-1*time.Duration(1)*86399*time.Second))
	require.NoError(t, err)

	total, unseen, err = ds.TotalAndUnseenHostsSince(context.Background(), 1)
	require.NoError(t, err)
	assert.Equal(t, 3, total)
	assert.Equal(t, 1, unseen)

	// host counted as unseen if more than 24 hours has passed
	_, err = ds.writer.ExecContext(context.Background(), `UPDATE host_seen_times SET seen_time = ? WHERE host_id = 2`, time.Now().Add(-1*time.Duration(1)*86401*time.Second))
	require.NoError(t, err)

	total, unseen, err = ds.TotalAndUnseenHostsSince(context.Background(), 1)
	require.NoError(t, err)
	assert.Equal(t, 3, total)
	assert.Equal(t, 2, unseen)
}

func testHostsListByPolicy(t *testing.T, ds *Datastore) {
	user1 := test.NewUser(t, ds, "Alice", "alice@example.com", true)
	for i := 0; i < 10; i++ {
		_, err := ds.NewHost(context.Background(), &fleet.Host{
			DetailUpdatedAt: time.Now(),
			LabelUpdatedAt:  time.Now(),
			PolicyUpdatedAt: time.Now(),
			SeenTime:        time.Now().Add(-time.Duration(i) * time.Minute),
			OsqueryHostID:   ptr.String(strconv.Itoa(i)),
			NodeKey:         ptr.String(fmt.Sprintf("%d", i)),
			UUID:            fmt.Sprintf("%d", i),
			Hostname:        fmt.Sprintf("foo.local%d", i),
		})
		require.NoError(t, err)
	}

	filter := fleet.TeamFilter{User: test.UserAdmin}

	q := test.NewQuery(t, ds, "query1", "select 1", 0, true)
	p, err := ds.NewGlobalPolicy(context.Background(), &user1.ID, fleet.PolicyPayload{
		QueryID: &q.ID,
	})
	require.NoError(t, err)

	// When policy response is null, we list all hosts that haven't reported at all for the policy, or errored out
	hosts := listHostsCheckCount(t, ds, filter, fleet.HostListOptions{PolicyIDFilter: &p.ID}, 10)
	require.Len(t, hosts, 10)

	h1 := hosts[0]
	h2 := hosts[1]

	hosts = listHostsCheckCount(t, ds, filter, fleet.HostListOptions{PolicyIDFilter: &p.ID, PolicyResponseFilter: ptr.Bool(true)}, 0)
	require.Len(t, hosts, 0)

	hosts = listHostsCheckCount(t, ds, filter, fleet.HostListOptions{PolicyIDFilter: &p.ID, PolicyResponseFilter: ptr.Bool(false)}, 0)
	require.Len(t, hosts, 0)

	// Make one host pass the policy and another not pass
	require.NoError(t, ds.RecordPolicyQueryExecutions(context.Background(), h1, map[uint]*bool{1: ptr.Bool(true)}, time.Now(), false))
	require.NoError(t, ds.RecordPolicyQueryExecutions(context.Background(), h2, map[uint]*bool{1: ptr.Bool(false)}, time.Now(), false))

	hosts = listHostsCheckCount(t, ds, filter, fleet.HostListOptions{PolicyIDFilter: &p.ID, PolicyResponseFilter: ptr.Bool(true)}, 1)
	require.Len(t, hosts, 1)
	assert.Equal(t, h1.ID, hosts[0].ID)

	hosts = listHostsCheckCount(t, ds, filter, fleet.HostListOptions{PolicyIDFilter: &p.ID, PolicyResponseFilter: ptr.Bool(false)}, 1)
	require.Len(t, hosts, 1)
	assert.Equal(t, h2.ID, hosts[0].ID)

	hosts = listHostsCheckCount(t, ds, filter, fleet.HostListOptions{PolicyIDFilter: &p.ID}, 8)
	require.Len(t, hosts, 8)
}

func testHostsListBySoftware(t *testing.T, ds *Datastore) {
	for i := 0; i < 10; i++ {
		_, err := ds.NewHost(context.Background(), &fleet.Host{
			DetailUpdatedAt: time.Now(),
			LabelUpdatedAt:  time.Now(),
			PolicyUpdatedAt: time.Now(),
			SeenTime:        time.Now().Add(-time.Duration(i) * time.Minute),
			OsqueryHostID:   ptr.String(strconv.Itoa(i)),
			NodeKey:         ptr.String(fmt.Sprintf("%d", i)),
			UUID:            fmt.Sprintf("%d", i),
			Hostname:        fmt.Sprintf("foo.local%d", i),
		})
		require.NoError(t, err)
	}

	filter := fleet.TeamFilter{User: test.UserAdmin}

	hosts := listHostsCheckCount(t, ds, filter, fleet.HostListOptions{}, 10)

	software := []fleet.Software{
		{Name: "foo", Version: "0.0.2", Source: "chrome_extensions"},
		{Name: "foo", Version: "0.0.3", Source: "chrome_extensions"},
		{Name: "bar", Version: "0.0.3", Source: "deb_packages", BundleIdentifier: "com.some.identifier"},
	}
	host1 := hosts[0]
	host2 := hosts[1]
	require.NoError(t, ds.UpdateHostSoftware(context.Background(), host1.ID, software))
	require.NoError(t, ds.UpdateHostSoftware(context.Background(), host2.ID, software))

	require.NoError(t, ds.LoadHostSoftware(context.Background(), host1, false))
	require.NoError(t, ds.LoadHostSoftware(context.Background(), host2, false))

	hosts = listHostsCheckCount(t, ds, filter, fleet.HostListOptions{SoftwareIDFilter: &host1.Software[0].ID}, 2)
	require.Len(t, hosts, 2)
}

func testHostsListBySoftwareChangedAt(t *testing.T, ds *Datastore) {
	for i := 0; i < 10; i++ {
		_, err := ds.NewHost(context.Background(), &fleet.Host{
			DetailUpdatedAt: time.Now(),
			LabelUpdatedAt:  time.Now(),
			PolicyUpdatedAt: time.Now(),
			SeenTime:        time.Now().Add(-time.Duration(i) * time.Minute),
			OsqueryHostID:   ptr.String(strconv.Itoa(i)),
			NodeKey:         ptr.String(fmt.Sprintf("%d", i)),
			UUID:            fmt.Sprintf("%d", i),
			Hostname:        fmt.Sprintf("foo.local%d", i),
		})
		require.NoError(t, err)
	}

	filter := fleet.TeamFilter{User: test.UserAdmin}

	hosts := listHostsCheckCount(t, ds, filter, fleet.HostListOptions{}, 10)
	require.Equal(t, hosts[0].SoftwareUpdatedAt, hosts[0].CreatedAt)

	host, err := ds.Host(context.Background(), hosts[0].ID)
	require.NoError(t, err)
	require.Equal(t, host.SoftwareUpdatedAt, host.CreatedAt)

	host, err = ds.HostByIdentifier(context.Background(), *hosts[0].OsqueryHostID)
	require.NoError(t, err)
	require.Equal(t, host.SoftwareUpdatedAt, host.CreatedAt)

	foundHosts, err := ds.SearchHosts(context.Background(), filter, "foo.local0")
	require.NoError(t, err)
	require.Len(t, foundHosts, 1)
	require.Equal(t, foundHosts[0].SoftwareUpdatedAt, foundHosts[0].CreatedAt)

	software := []fleet.Software{
		{Name: "foo", Version: "0.0.2", Source: "chrome_extensions"},
		{Name: "foo", Version: "0.0.3", Source: "chrome_extensions"},
		{Name: "bar", Version: "0.0.3", Source: "deb_packages", BundleIdentifier: "com.some.identifier"},
	}
	host1 := hosts[2]
	host2 := hosts[7]

	// need to sleep because timestamps have a 1 second resolution, otherwise it'll be a flaky test
	time.Sleep(1 * time.Second)
	require.NoError(t, ds.UpdateHostSoftware(context.Background(), host1.ID, software))
	time.Sleep(1 * time.Second)
	require.NoError(t, ds.UpdateHostSoftware(context.Background(), host2.ID, software))

	// if we update the host again with the same software, host2 will still be the one with the latest updated at
	// because nothing changed
	require.NoError(t, ds.UpdateHostSoftware(context.Background(), host1.ID, software))

	hosts, err = ds.ListHosts(context.Background(), filter, fleet.HostListOptions{
		ListOptions: fleet.ListOptions{OrderKey: "software_updated_at", OrderDirection: fleet.OrderDescending},
	})
	require.NoError(t, err)

	require.Len(t, hosts, 10)
	require.Equal(t, host2.ID, hosts[0].ID)
	require.Equal(t, host1.ID, hosts[1].ID)

	host, err = ds.Host(context.Background(), hosts[0].ID)
	require.NoError(t, err)
	require.Greater(t, host.SoftwareUpdatedAt, host.CreatedAt)

	host, err = ds.HostByIdentifier(context.Background(), *hosts[0].OsqueryHostID)
	require.NoError(t, err)
	require.Greater(t, host.SoftwareUpdatedAt, host.CreatedAt)

	foundHosts, err = ds.SearchHosts(context.Background(), filter, "foo.local2")
	require.NoError(t, err)
	require.Len(t, foundHosts, 1)
	require.Greater(t, foundHosts[0].SoftwareUpdatedAt, foundHosts[0].CreatedAt)
}

func testHostsListByOperatingSystemID(t *testing.T, ds *Datastore) {
	// seed hosts
	hostsByID := make(map[uint]fleet.Host)
	for i := 0; i < 9; i++ {
		h, err := ds.NewHost(context.Background(), &fleet.Host{
			DetailUpdatedAt: time.Now(),
			LabelUpdatedAt:  time.Now(),
			PolicyUpdatedAt: time.Now(),
			SeenTime:        time.Now().Add(-time.Duration(i) * time.Minute),
			OsqueryHostID:   ptr.String(strconv.Itoa(i)),
			NodeKey:         ptr.String(fmt.Sprintf("%d", i)),
			UUID:            fmt.Sprintf("%d", i),
			Hostname:        fmt.Sprintf("foo.local%d", i),
		})
		require.NoError(t, err)
		hostsByID[h.ID] = *h
	}

	// seed operating systems
	seeds := []fleet.OperatingSystem{
		{Name: "CentOS", Version: "8.0.0", Platform: "rhel", KernelVersion: "5.10.76-linuxkit"},
		{Name: "Ubuntu", Version: "20.4.0 LTS", Platform: "ubuntu", KernelVersion: "5.10.76-linuxkit"},
		{Name: "Ubuntu", Version: "20.5.0 LTS", Platform: "ubuntu", KernelVersion: "5.10.76-linuxkit"},
	}
	var hostIDsCentOS []uint
	var hostsIDsUbuntu20_4 []uint
	var hostsIDsUbuntu20_5 []uint
	for _, h := range hostsByID {
		r := h.ID % 3
		err := ds.UpdateHostOperatingSystem(context.Background(), h.ID, seeds[r])
		require.NoError(t, err)
		switch r {
		case 0:
			hostIDsCentOS = append(hostIDsCentOS, h.ID)
		case 1:
			hostsIDsUbuntu20_4 = append(hostsIDsUbuntu20_4, h.ID)
		case 2:
			hostsIDsUbuntu20_5 = append(hostsIDsUbuntu20_5, h.ID)
		}
	}

	storedOSs, err := ds.ListOperatingSystems(context.Background())
	require.NoError(t, err)
	require.Len(t, storedOSs, 3)
	storedOSByNameVers := make(map[string]fleet.OperatingSystem)
	for _, os := range storedOSs {
		storedOSByNameVers[fmt.Sprintf("%s %s", os.Name, os.Version)] = os
	}

	// filter by id of Ubuntu 20.4.0
	hosts := listHostsCheckCount(t, ds, fleet.TeamFilter{User: test.UserAdmin}, fleet.HostListOptions{OSIDFilter: ptr.Uint(storedOSByNameVers["Ubuntu 20.4.0 LTS"].ID)}, 3)
	for _, h := range hosts {
		require.Contains(t, hostsIDsUbuntu20_4, h.ID)
	}

	// filter by id of Ubuntu 20.5.0
	hosts = listHostsCheckCount(t, ds, fleet.TeamFilter{User: test.UserAdmin}, fleet.HostListOptions{OSIDFilter: ptr.Uint(storedOSByNameVers["Ubuntu 20.5.0 LTS"].ID)}, 3)
	for _, h := range hosts {
		require.Contains(t, hostsIDsUbuntu20_5, h.ID)
	}

	// filter by id of CentOS 8.0.0
	hosts = listHostsCheckCount(t, ds, fleet.TeamFilter{User: test.UserAdmin}, fleet.HostListOptions{OSIDFilter: ptr.Uint(storedOSByNameVers["CentOS 8.0.0"].ID)}, 3)
	for _, h := range hosts {
		require.Contains(t, hostIDsCentOS, h.ID)
	}
}

func testHostsListByOSNameAndVersion(t *testing.T, ds *Datastore) {
	// seed hosts
	hostsByID := make(map[uint]fleet.Host)
	for i := 0; i < 9; i++ {
		h, err := ds.NewHost(context.Background(), &fleet.Host{
			DetailUpdatedAt: time.Now(),
			LabelUpdatedAt:  time.Now(),
			PolicyUpdatedAt: time.Now(),
			SeenTime:        time.Now().Add(-time.Duration(i) * time.Minute),
			OsqueryHostID:   ptr.String(strconv.Itoa(i)),
			NodeKey:         ptr.String(fmt.Sprintf("%d", i)),
			UUID:            fmt.Sprintf("%d", i),
			Hostname:        fmt.Sprintf("foo.local%d", i),
		})
		require.NoError(t, err)
		hostsByID[h.ID] = *h
	}

	// seed operating systems
	seeds := []fleet.OperatingSystem{
		{Name: "macOS", Version: "12.5.1", Arch: "x86_64", Platform: "darwin", KernelVersion: "21.4.0"},
		{Name: "macOS", Version: "12.5.1", Arch: "arm64", Platform: "darwin", KernelVersion: "21.4.0"},
		{Name: "macOS", Version: "12.5.2", Arch: "x86_64", Platform: "darwin", KernelVersion: "21.4.0"},
	}
	var hostIDs_12_5_1_X86 []uint
	var hostIDs_12_5_1_ARM []uint
	var hostIDs_12_5_2_X86 []uint
	for _, h := range hostsByID {
		r := h.ID % 3
		err := ds.UpdateHostOperatingSystem(context.Background(), h.ID, seeds[r])
		require.NoError(t, err)
		switch r {
		case 0:
			hostIDs_12_5_1_X86 = append(hostIDs_12_5_1_X86, h.ID)
		case 1:
			hostIDs_12_5_1_ARM = append(hostIDs_12_5_1_ARM, h.ID)
		case 2:
			hostIDs_12_5_2_X86 = append(hostIDs_12_5_2_X86, h.ID)
		}
	}

	storedOSs, err := ds.ListOperatingSystems(context.Background())
	require.NoError(t, err)
	require.Len(t, storedOSs, 3)
	storedOSByNameVersArch := make(map[string]fleet.OperatingSystem)
	for _, os := range storedOSs {
		storedOSByNameVersArch[fmt.Sprintf("%s %s %s", os.Name, os.Version, os.Arch)] = os
	}

	// filter by id of macOS 12.5.1 (x86_64)
	hosts := listHostsCheckCount(t, ds, fleet.TeamFilter{User: test.UserAdmin}, fleet.HostListOptions{OSIDFilter: ptr.Uint(storedOSByNameVersArch["macOS 12.5.1 x86_64"].ID)}, 3)
	for _, h := range hosts {
		require.Contains(t, hostIDs_12_5_1_X86, h.ID)
	}

	// filter by id of macOS 12.5.1 (arm64)
	hosts = listHostsCheckCount(t, ds, fleet.TeamFilter{User: test.UserAdmin}, fleet.HostListOptions{OSIDFilter: ptr.Uint(storedOSByNameVersArch["macOS 12.5.1 arm64"].ID)}, 3)
	for _, h := range hosts {
		require.Contains(t, hostIDs_12_5_1_ARM, h.ID)
	}

	// filter by name and version of macOS 12.5.1 includes both x86_64 and arm64 architectures
	hosts = listHostsCheckCount(t, ds, fleet.TeamFilter{User: test.UserAdmin}, fleet.HostListOptions{OSNameFilter: ptr.String("macOS"), OSVersionFilter: ptr.String("12.5.1")}, 6)
	var testHostIDs []uint
	testHostIDs = append(testHostIDs, hostIDs_12_5_1_X86...)
	testHostIDs = append(testHostIDs, hostIDs_12_5_1_ARM...)
	for _, h := range hosts {
		require.Contains(t, testHostIDs, h.ID)
	}

	// filter by id of macOS 12.5.2 (x86_64)
	hosts = listHostsCheckCount(t, ds, fleet.TeamFilter{User: test.UserAdmin}, fleet.HostListOptions{OSIDFilter: ptr.Uint(storedOSByNameVersArch["macOS 12.5.2 x86_64"].ID)}, 3)
	for _, h := range hosts {
		require.Contains(t, hostIDs_12_5_2_X86, h.ID)
	}

	// filter by name and version of macOS 12.5.2
	hosts = listHostsCheckCount(t, ds, fleet.TeamFilter{User: test.UserAdmin}, fleet.HostListOptions{OSNameFilter: ptr.String("macOS"), OSVersionFilter: ptr.String("12.5.2")}, 3)
	for _, h := range hosts {
		require.Contains(t, hostIDs_12_5_2_X86, h.ID)
	}
}

func testHostsListFailingPolicies(t *testing.T, ds *Datastore) {
	user1 := test.NewUser(t, ds, "Alice", "alice@example.com", true)
	for i := 0; i < 10; i++ {
		_, err := ds.NewHost(context.Background(), &fleet.Host{
			DetailUpdatedAt: time.Now(),
			LabelUpdatedAt:  time.Now(),
			PolicyUpdatedAt: time.Now(),
			SeenTime:        time.Now().Add(-time.Duration(i) * time.Minute),
			OsqueryHostID:   ptr.String(strconv.Itoa(i)),
			NodeKey:         ptr.String(fmt.Sprintf("%d", i)),
			UUID:            fmt.Sprintf("%d", i),
			Hostname:        fmt.Sprintf("foo.local%d", i),
		})
		require.NoError(t, err)
	}

	filter := fleet.TeamFilter{User: test.UserAdmin}

	q := test.NewQuery(t, ds, "query1", "select 1", 0, true)
	q2 := test.NewQuery(t, ds, "query2", "select 1", 0, true)
	p, err := ds.NewGlobalPolicy(context.Background(), &user1.ID, fleet.PolicyPayload{
		QueryID: &q.ID,
	})
	require.NoError(t, err)
	p2, err := ds.NewGlobalPolicy(context.Background(), &user1.ID, fleet.PolicyPayload{
		QueryID: &q2.ID,
	})
	require.NoError(t, err)

	hosts := listHostsCheckCount(t, ds, filter, fleet.HostListOptions{}, 10)
	require.Len(t, hosts, 10)

	h1 := hosts[0]
	h2 := hosts[1]

	assert.Zero(t, h1.HostIssues.FailingPoliciesCount)
	assert.Zero(t, h1.HostIssues.TotalIssuesCount)
	assert.Zero(t, h2.HostIssues.FailingPoliciesCount)
	assert.Zero(t, h2.HostIssues.TotalIssuesCount)

	require.NoError(t, ds.RecordPolicyQueryExecutions(context.Background(), h1, map[uint]*bool{p.ID: ptr.Bool(true)}, time.Now(), false))

	require.NoError(t, ds.RecordPolicyQueryExecutions(context.Background(), h2, map[uint]*bool{p.ID: ptr.Bool(false), p2.ID: ptr.Bool(false)}, time.Now(), false))
	checkHostIssues(t, ds, hosts, filter, h2.ID, 2)

	require.NoError(t, ds.RecordPolicyQueryExecutions(context.Background(), h2, map[uint]*bool{p.ID: ptr.Bool(true), p2.ID: ptr.Bool(false)}, time.Now(), false))
	checkHostIssues(t, ds, hosts, filter, h2.ID, 1)

	require.NoError(t, ds.RecordPolicyQueryExecutions(context.Background(), h2, map[uint]*bool{p.ID: ptr.Bool(true), p2.ID: ptr.Bool(true)}, time.Now(), false))
	checkHostIssues(t, ds, hosts, filter, h2.ID, 0)

	require.NoError(t, ds.RecordPolicyQueryExecutions(context.Background(), h1, map[uint]*bool{p.ID: ptr.Bool(false)}, time.Now(), false))
	checkHostIssues(t, ds, hosts, filter, h1.ID, 1)

	checkHostIssuesWithOpts(t, ds, hosts, filter, h1.ID, fleet.HostListOptions{DisableFailingPolicies: true}, 0)
}

// This doesn't work when running the whole test suite, but helps inspect individual tests
func printReadsInTest(test func(t *testing.T, ds *Datastore)) func(t *testing.T, ds *Datastore) {
	return func(t *testing.T, ds *Datastore) {
		prevRead := getReads(t, ds)
		test(t, ds)
		newRead := getReads(t, ds)
		t.Log("Rows read in test:", newRead-prevRead)
	}
}

func getReads(t *testing.T, ds *Datastore) int {
	rows, err := ds.writer.Query("show engine innodb status")
	require.NoError(t, err)
	defer rows.Close()
	r := 0
	for rows.Next() {
		type_, name, status := "", "", ""
		require.NoError(t, rows.Scan(&type_, &name, &status))
		assert.Equal(t, type_, "InnoDB")
		m := regexp.MustCompile(`Number of rows inserted \d+, updated \d+, deleted \d+, read \d+`)
		rowsStr := m.FindString(status)
		nums := regexp.MustCompile(`\d+`)
		parts := nums.FindAllString(rowsStr, -1)
		require.Len(t, parts, 4)
		read, err := strconv.Atoi(parts[len(parts)-1])
		require.NoError(t, err)
		r = read
		break
	}
	require.NoError(t, rows.Err())
	return r
}

func testHostsReadsLessRows(t *testing.T, ds *Datastore) {
	t.Skip("flaky: https://github.com/fleetdm/fleet/issues/4270")

	user1 := test.NewUser(t, ds, "alice", "alice-123@example.com", true)
	var hosts []*fleet.Host
	for i := 0; i < 10; i++ {
		h, err := ds.NewHost(context.Background(), &fleet.Host{
			DetailUpdatedAt: time.Now(),
			LabelUpdatedAt:  time.Now(),
			PolicyUpdatedAt: time.Now(),
			SeenTime:        time.Now().Add(-time.Duration(i) * time.Minute),
			OsqueryHostID:   ptr.String(strconv.Itoa(i)),
			NodeKey:         ptr.String(fmt.Sprintf("%d", i)),
			UUID:            fmt.Sprintf("%d", i),
			Hostname:        fmt.Sprintf("foo.local%d", i),
		})
		require.NoError(t, err)
		hosts = append(hosts, h)
	}
	h1 := hosts[0]
	h2 := hosts[1]

	q := test.NewQuery(t, ds, "query1", "select 1", 0, true)
	p, err := ds.NewGlobalPolicy(context.Background(), &user1.ID, fleet.PolicyPayload{
		QueryID: &q.ID,
	})
	require.NoError(t, err)

	require.NoError(t, ds.RecordPolicyQueryExecutions(context.Background(), h1, map[uint]*bool{p.ID: ptr.Bool(true)}, time.Now(), false))
	require.NoError(t, ds.RecordPolicyQueryExecutions(context.Background(), h2, map[uint]*bool{p.ID: ptr.Bool(false)}, time.Now(), false))

	prevRead := getReads(t, ds)
	h1WithExtras, err := ds.Host(context.Background(), h1.ID)
	require.NoError(t, err)
	newRead := getReads(t, ds)
	withExtraRowReads := newRead - prevRead

	prevRead = getReads(t, ds)
	h1WithoutExtras, err := ds.Host(context.Background(), h1.ID)
	require.NoError(t, err)
	newRead = getReads(t, ds)
	withoutExtraRowReads := newRead - prevRead

	t.Log("withExtraRowReads", withExtraRowReads)
	t.Log("withoutExtraRowReads", withoutExtraRowReads)
	assert.Less(t, withoutExtraRowReads, withExtraRowReads)

	assert.Equal(t, h1WithExtras.ID, h1WithoutExtras.ID)
	assert.Equal(t, h1WithExtras.OsqueryHostID, h1WithoutExtras.OsqueryHostID)
	assert.Equal(t, h1WithExtras.NodeKey, h1WithoutExtras.NodeKey)
	assert.Equal(t, h1WithExtras.UUID, h1WithoutExtras.UUID)
	assert.Equal(t, h1WithExtras.Hostname, h1WithoutExtras.Hostname)
}

func checkHostIssues(t *testing.T, ds *Datastore, hosts []*fleet.Host, filter fleet.TeamFilter, hid uint, expected int) {
	checkHostIssuesWithOpts(t, ds, hosts, filter, hid, fleet.HostListOptions{}, expected)
}

func checkHostIssuesWithOpts(t *testing.T, ds *Datastore, hosts []*fleet.Host, filter fleet.TeamFilter, hid uint, opts fleet.HostListOptions, expected int) {
	hosts = listHostsCheckCount(t, ds, filter, opts, 10)
	foundH2 := false
	var foundHost *fleet.Host
	for _, host := range hosts {
		if host.ID == hid {
			foundH2 = true
			foundHost = host
			break
		}
	}
	require.True(t, foundH2)
	assert.Equal(t, expected, foundHost.HostIssues.FailingPoliciesCount)
	assert.Equal(t, expected, foundHost.HostIssues.TotalIssuesCount)

	if opts.DisableFailingPolicies {
		return
	}

	hostById, err := ds.Host(context.Background(), hid)
	require.NoError(t, err)
	assert.Equal(t, expected, hostById.HostIssues.FailingPoliciesCount)
	assert.Equal(t, expected, hostById.HostIssues.TotalIssuesCount)
}

func testHostsUpdateTonsOfUsers(t *testing.T, ds *Datastore) {
	host1, err := ds.NewHost(context.Background(), &fleet.Host{
		DetailUpdatedAt: time.Now(),
		LabelUpdatedAt:  time.Now(),
		PolicyUpdatedAt: time.Now(),
		SeenTime:        time.Now(),
		NodeKey:         ptr.String("1"),
		UUID:            "1",
		Hostname:        "foo.local",
		PrimaryIP:       "192.168.1.1",
		PrimaryMac:      "30-65-EC-6F-C4-58",
		OsqueryHostID:   ptr.String("1"),
	})
	require.NoError(t, err)
	require.NotNil(t, host1)

	host2, err := ds.NewHost(context.Background(), &fleet.Host{
		DetailUpdatedAt: time.Now(),
		LabelUpdatedAt:  time.Now(),
		PolicyUpdatedAt: time.Now(),
		SeenTime:        time.Now(),
		NodeKey:         ptr.String("2"),
		UUID:            "2",
		Hostname:        "foo2.local",
		PrimaryIP:       "192.168.1.2",
		PrimaryMac:      "30-65-EC-6F-C4-58",
		OsqueryHostID:   ptr.String("2"),
	})
	require.NoError(t, err)
	require.NotNil(t, host2)

	ctx, cancelFunc := context.WithCancel(context.Background())
	defer cancelFunc()

	errCh := make(chan error)
	var count1 int32
	var count2 int32

	var wg sync.WaitGroup
	wg.Add(2)

	go func() {
		defer wg.Done()

		for {
			host1, err := ds.Host(context.Background(), host1.ID)
			if err != nil {
				errCh <- err
				return
			}

			u1 := fleet.HostUser{
				Uid:       42,
				Username:  "user",
				Type:      "aaa",
				GroupName: "group",
				Shell:     "shell",
			}
			u2 := fleet.HostUser{
				Uid:       43,
				Username:  "user2",
				Type:      "aaa",
				GroupName: "group",
				Shell:     "shell",
			}
			host1Users := []fleet.HostUser{u1, u2}
			host1.SeenTime = time.Now()
			host1Software := []fleet.Software{
				{Name: "foo", Version: "0.0.1", Source: "chrome_extensions"},
				{Name: "foo", Version: "0.0.3", Source: "chrome_extensions"},
			}
			host1Additional := json.RawMessage(`{"some":"thing"}`)

			if err = ds.UpdateHost(context.Background(), host1); err != nil {
				errCh <- err
				return
			}
			if err = ds.SaveHostUsers(context.Background(), host1.ID, host1Users); err != nil {
				errCh <- err
				return
			}
			if err = ds.UpdateHostSoftware(context.Background(), host1.ID, host1Software); err != nil {
				errCh <- err
				return
			}
			if err = ds.SaveHostAdditional(context.Background(), host1.ID, &host1Additional); err != nil {
				errCh <- err
				return
			}

			if atomic.AddInt32(&count1, 1) >= 100 {
				return
			}

			select {
			case <-ctx.Done():
				return
			default:
			}
		}
	}()

	go func() {
		defer wg.Done()

		for {
			host2, err := ds.Host(context.Background(), host2.ID)
			if err != nil {
				errCh <- err
				return
			}

			u1 := fleet.HostUser{
				Uid:       99,
				Username:  "user",
				Type:      "aaa",
				GroupName: "group",
				Shell:     "shell",
			}
			u2 := fleet.HostUser{
				Uid:       98,
				Username:  "user2",
				Type:      "aaa",
				GroupName: "group",
				Shell:     "shell",
			}
			host2Users := []fleet.HostUser{u1, u2}
			host2.SeenTime = time.Now()
			host2Software := []fleet.Software{
				{Name: "foo", Version: "0.0.1", Source: "chrome_extensions"},
				{Name: "foo4", Version: "0.0.3", Source: "chrome_extensions"},
			}
			host2Additional := json.RawMessage(`{"some":"thing"}`)

			if err = ds.UpdateHost(context.Background(), host2); err != nil {
				errCh <- err
				return
			}
			if err = ds.SaveHostUsers(context.Background(), host2.ID, host2Users); err != nil {
				errCh <- err
				return
			}
			if err = ds.UpdateHostSoftware(context.Background(), host2.ID, host2Software); err != nil {
				errCh <- err
				return
			}
			if err = ds.SaveHostAdditional(context.Background(), host2.ID, &host2Additional); err != nil {
				errCh <- err
				return
			}

			if atomic.AddInt32(&count2, 1) >= 100 {
				return
			}

			select {
			case <-ctx.Done():
				return
			default:
			}
		}
	}()

	ticker := time.NewTicker(30 * time.Second)
	go func() {
		wg.Wait()
		cancelFunc()
	}()

	select {
	case err := <-errCh:
		cancelFunc()
		require.NoError(t, err)
	case <-ctx.Done():
	case <-ticker.C:
		require.Fail(t, "timed out")
	}
	t.Log("Count1", atomic.LoadInt32(&count1))
	t.Log("Count2", atomic.LoadInt32(&count2))
}

func testHostsSavePackStatsConcurrent(t *testing.T, ds *Datastore) {
	host1, err := ds.NewHost(context.Background(), &fleet.Host{
		DetailUpdatedAt: time.Now(),
		LabelUpdatedAt:  time.Now(),
		PolicyUpdatedAt: time.Now(),
		SeenTime:        time.Now(),
		NodeKey:         ptr.String("1"),
		UUID:            "1",
		Hostname:        "foo.local",
		PrimaryIP:       "192.168.1.1",
		PrimaryMac:      "30-65-EC-6F-C4-58",
		OsqueryHostID:   ptr.String("1"),
	})
	require.NoError(t, err)
	require.NotNil(t, host1)

	host2, err := ds.NewHost(context.Background(), &fleet.Host{
		DetailUpdatedAt: time.Now(),
		LabelUpdatedAt:  time.Now(),
		PolicyUpdatedAt: time.Now(),
		SeenTime:        time.Now(),
		NodeKey:         ptr.String("2"),
		UUID:            "2",
		Hostname:        "foo.local2",
		PrimaryIP:       "192.168.1.2",
		PrimaryMac:      "30-65-EC-6F-C4-58",
		OsqueryHostID:   ptr.String("2"),
	})
	require.NoError(t, err)
	require.NotNil(t, host2)

	pack1 := test.NewPack(t, ds, "test1")
	query1 := test.NewQuery(t, ds, "time", "select * from time", 0, true)
	squery1 := test.NewScheduledQuery(t, ds, pack1.ID, query1.ID, 30, true, true, "time-scheduled")

	pack2 := test.NewPack(t, ds, "test2")
	query2 := test.NewQuery(t, ds, "time2", "select * from time", 0, true)
	squery2 := test.NewScheduledQuery(t, ds, pack2.ID, query2.ID, 30, true, true, "time-scheduled")

	ctx, cancelFunc := context.WithCancel(context.Background())
	defer cancelFunc()

	saveHostRandomStats := func(host *fleet.Host) error {
		packStats := []fleet.PackStats{
			{
				PackName: pack1.Name,
				QueryStats: []fleet.ScheduledQueryStats{
					{
						ScheduledQueryName: squery1.Name,
						ScheduledQueryID:   squery1.ID,
						QueryName:          query1.Name,
						PackName:           pack1.Name,
						PackID:             pack1.ID,
						AverageMemory:      8000,
						Denylisted:         false,
						Executions:         rand.Intn(1000),
						Interval:           30,
						LastExecuted:       time.Now().UTC(),
						OutputSize:         1337,
						SystemTime:         150,
						UserTime:           180,
						WallTime:           0,
					},
				},
			},
			{
				PackName: pack2.Name,
				QueryStats: []fleet.ScheduledQueryStats{
					{
						ScheduledQueryName: squery2.Name,
						ScheduledQueryID:   squery2.ID,
						QueryName:          query2.Name,
						PackName:           pack2.Name,
						PackID:             pack2.ID,
						AverageMemory:      8000,
						Denylisted:         false,
						Executions:         rand.Intn(1000),
						Interval:           30,
						LastExecuted:       time.Now().UTC(),
						OutputSize:         1337,
						SystemTime:         150,
						UserTime:           180,
						WallTime:           0,
					},
				},
			},
		}
		return ds.SaveHostPackStats(context.Background(), host.ID, packStats)
	}

	errCh := make(chan error)
	var counter int32
	const total = int32(100)

	var wg sync.WaitGroup

	loopAndSaveHost := func(host *fleet.Host) {
		defer wg.Done()

		for {
			err := saveHostRandomStats(host)
			if err != nil {
				errCh <- err
				return
			}
			atomic.AddInt32(&counter, 1)
			select {
			case <-ctx.Done():
				return
			default:
				if atomic.LoadInt32(&counter) > total {
					cancelFunc()
					return
				}
			}
		}
	}

	wg.Add(3)
	go loopAndSaveHost(host1)
	go loopAndSaveHost(host2)

	go func() {
		defer wg.Done()

		for {
			specs := []*fleet.PackSpec{
				{
					Name: "test1",
					Queries: []fleet.PackSpecQuery{
						{
							QueryName: "time",
							Interval:  uint(rand.Intn(1000)),
						},
						{
							QueryName: "time2",
							Interval:  uint(rand.Intn(1000)),
						},
					},
				},
				{
					Name: "test2",
					Queries: []fleet.PackSpecQuery{
						{
							QueryName: "time",
							Interval:  uint(rand.Intn(1000)),
						},
						{
							QueryName: "time2",
							Interval:  uint(rand.Intn(1000)),
						},
					},
				},
			}
			err := ds.ApplyPackSpecs(context.Background(), specs)
			if err != nil {
				errCh <- err
				return
			}

			select {
			case <-ctx.Done():
				return
			default:
			}
		}
	}()

	ticker := time.NewTicker(10 * time.Second)
	select {
	case err := <-errCh:
		cancelFunc()
		require.NoError(t, err)
	case <-ctx.Done():
		wg.Wait()
	case <-ticker.C:
		require.Fail(t, "timed out")
	}
}

func testHostsExpiration(t *testing.T, ds *Datastore) {
	hostExpiryWindow := 70

	ac, err := ds.AppConfig(context.Background())
	require.NoError(t, err)

	ac.HostExpirySettings.HostExpiryWindow = hostExpiryWindow

	err = ds.SaveAppConfig(context.Background(), ac)
	require.NoError(t, err)

	for i := 0; i < 10; i++ {
		seenTime := time.Now()
		if i >= 5 {
			seenTime = seenTime.Add(time.Duration(-1*(hostExpiryWindow+1)*24) * time.Hour)
		}
		_, err := ds.NewHost(context.Background(), &fleet.Host{
			DetailUpdatedAt: time.Now(),
			LabelUpdatedAt:  time.Now(),
			PolicyUpdatedAt: time.Now(),
			SeenTime:        seenTime,
			OsqueryHostID:   ptr.String(strconv.Itoa(i)),
			NodeKey:         ptr.String(fmt.Sprintf("%d", i)),
			UUID:            fmt.Sprintf("%d", i),
			Hostname:        fmt.Sprintf("foo.local%d", i),
		})
		require.NoError(t, err)
	}

	filter := fleet.TeamFilter{User: test.UserAdmin}

	hosts := listHostsCheckCount(t, ds, filter, fleet.HostListOptions{}, 10)
	require.Len(t, hosts, 10)

	_, err = ds.CleanupExpiredHosts(context.Background())
	require.NoError(t, err)

	// host expiration is still disabled
	hosts = listHostsCheckCount(t, ds, filter, fleet.HostListOptions{}, 10)
	require.Len(t, hosts, 10)

	// once enabled, it works
	ac.HostExpirySettings.HostExpiryEnabled = true
	err = ds.SaveAppConfig(context.Background(), ac)
	require.NoError(t, err)

	deleted, err := ds.CleanupExpiredHosts(context.Background())
	require.NoError(t, err)
	require.Len(t, deleted, 5)

	hosts = listHostsCheckCount(t, ds, filter, fleet.HostListOptions{}, 5)
	require.Len(t, hosts, 5)

	// And it doesn't remove more than it should
	deleted, err = ds.CleanupExpiredHosts(context.Background())
	require.NoError(t, err)
	require.Len(t, deleted, 0)

	hosts = listHostsCheckCount(t, ds, filter, fleet.HostListOptions{}, 5)
	require.Len(t, hosts, 5)
}

func testHostsAllPackStats(t *testing.T, ds *Datastore) {
	host, err := ds.NewHost(context.Background(), &fleet.Host{
		DetailUpdatedAt: time.Now(),
		LabelUpdatedAt:  time.Now(),
		PolicyUpdatedAt: time.Now(),
		SeenTime:        time.Now(),
		NodeKey:         ptr.String("1"),
		UUID:            "1",
		Hostname:        "foo.local",
		PrimaryIP:       "192.168.1.1",
		PrimaryMac:      "30-65-EC-6F-C4-58",
		Platform:        "darwin",
	})
	require.NoError(t, err)
	require.NotNil(t, host)

	// Create global pack (and one scheduled query in it).
	test.AddAllHostsLabel(t, ds) // the global pack needs the "All Hosts" label.
	labels, err := ds.ListLabels(context.Background(), fleet.TeamFilter{}, fleet.ListOptions{})
	require.NoError(t, err)
	require.Len(t, labels, 1)
	globalPack, err := ds.EnsureGlobalPack(context.Background())
	require.NoError(t, err)
	globalQuery := test.NewQuery(t, ds, "global-time", "select * from time", 0, true)
	globalSQuery := test.NewScheduledQuery(t, ds, globalPack.ID, globalQuery.ID, 30, true, true, "time-scheduled-global")
	err = ds.AsyncBatchInsertLabelMembership(context.Background(), [][2]uint{{labels[0].ID, host.ID}})
	require.NoError(t, err)

	// Create a team and its pack (and one scheduled query in it).
	team, err := ds.NewTeam(context.Background(), &fleet.Team{
		Name: "team1",
	})
	require.NoError(t, err)
	require.NoError(t, ds.AddHostsToTeam(context.Background(), &team.ID, []uint{host.ID}))
	teamPack, err := ds.EnsureTeamPack(context.Background(), team.ID)
	require.NoError(t, err)
	teamQuery := test.NewQuery(t, ds, "team-time", "select * from time", 0, true)
	teamSQuery := test.NewScheduledQuery(t, ds, teamPack.ID, teamQuery.ID, 31, true, true, "time-scheduled-team")

	// Create a "user created" pack (and one scheduled query in it).
	userPack, err := ds.NewPack(context.Background(), &fleet.Pack{
		Name:    "test1",
		HostIDs: []uint{host.ID},
	})
	require.NoError(t, err)
	userQuery := test.NewQuery(t, ds, "user-time", "select * from time", 0, true)
	userSQuery := test.NewScheduledQuery(t, ds, userPack.ID, userQuery.ID, 30, true, true, "time-scheduled-user")

	// Even if the scheduled queries didn't run, we get their pack stats (with zero values).
	host, err = ds.Host(context.Background(), host.ID)
	require.NoError(t, err)
	packStats := host.PackStats
	require.Len(t, packStats, 3)
	sort.Sort(packStatsSlice(packStats))
	for _, tc := range []struct {
		expectedPack   *fleet.Pack
		expectedQuery  *fleet.Query
		expectedSQuery *fleet.ScheduledQuery
		packStats      fleet.PackStats
	}{
		{
			expectedPack:   globalPack,
			expectedQuery:  globalQuery,
			expectedSQuery: globalSQuery,
			packStats:      packStats[0],
		},
		{
			expectedPack:   teamPack,
			expectedQuery:  teamQuery,
			expectedSQuery: teamSQuery,
			packStats:      packStats[1],
		},
		{
			expectedPack:   userPack,
			expectedQuery:  userQuery,
			expectedSQuery: userSQuery,
			packStats:      packStats[2],
		},
	} {
		require.Equal(t, tc.expectedPack.ID, tc.packStats.PackID)
		require.Equal(t, tc.expectedPack.Name, tc.packStats.PackName)
		require.Len(t, tc.packStats.QueryStats, 1)
		require.False(t, tc.packStats.QueryStats[0].Denylisted)
		require.Empty(t, tc.packStats.QueryStats[0].Description) // because test.NewQuery doesn't set a description.
		require.NotZero(t, tc.packStats.QueryStats[0].Interval)
		require.Equal(t, tc.packStats.PackID, tc.packStats.QueryStats[0].PackID)
		require.Equal(t, tc.packStats.PackName, tc.packStats.QueryStats[0].PackName)
		require.Equal(t, tc.expectedQuery.Name, tc.packStats.QueryStats[0].QueryName)
		require.Equal(t, tc.expectedSQuery.ID, tc.packStats.QueryStats[0].ScheduledQueryID)
		require.Equal(t, tc.expectedSQuery.Name, tc.packStats.QueryStats[0].ScheduledQueryName)

		require.Zero(t, tc.packStats.QueryStats[0].AverageMemory)
		require.Zero(t, tc.packStats.QueryStats[0].Executions)
		require.Equal(t, expLastExec, tc.packStats.QueryStats[0].LastExecuted)
		require.Zero(t, tc.packStats.QueryStats[0].OutputSize)
		require.Zero(t, tc.packStats.QueryStats[0].SystemTime)
		require.Zero(t, tc.packStats.QueryStats[0].UserTime)
		require.Zero(t, tc.packStats.QueryStats[0].WallTime)
	}

	globalPackSQueryStats := []fleet.ScheduledQueryStats{{
		ScheduledQueryName: globalSQuery.Name,
		ScheduledQueryID:   globalSQuery.ID,
		QueryName:          globalQuery.Name,
		PackName:           globalPack.Name,
		PackID:             globalPack.ID,
		AverageMemory:      8000,
		Denylisted:         false,
		Executions:         164,
		Interval:           30,
		LastExecuted:       time.Unix(1620325191, 0).UTC(),
		OutputSize:         1337,
		SystemTime:         150,
		UserTime:           180,
		WallTime:           0,
	}}
	teamPackSQueryStats := []fleet.ScheduledQueryStats{{
		ScheduledQueryName: teamSQuery.Name,
		ScheduledQueryID:   teamSQuery.ID,
		QueryName:          teamQuery.Name,
		PackName:           teamPack.Name,
		PackID:             teamPack.ID,
		AverageMemory:      8001,
		Denylisted:         true,
		Executions:         165,
		Interval:           31,
		LastExecuted:       time.Unix(1620325190, 0).UTC(),
		OutputSize:         1338,
		SystemTime:         151,
		UserTime:           181,
		WallTime:           1,
	}}
	userPackSQueryStats := []fleet.ScheduledQueryStats{{
		ScheduledQueryName: userSQuery.Name,
		ScheduledQueryID:   userSQuery.ID,
		QueryName:          userQuery.Name,
		PackName:           userPack.Name,
		PackID:             userPack.ID,
		AverageMemory:      0,
		Denylisted:         false,
		Executions:         0,
		Interval:           30,
		LastExecuted:       expLastExec,
		OutputSize:         0,
		SystemTime:         0,
		UserTime:           0,
		WallTime:           0,
	}}
	// Reload the host and set the scheduled queries stats.
	host, err = ds.Host(context.Background(), host.ID)
	require.NoError(t, err)
	hostPackStats := []fleet.PackStats{
		{PackID: globalPack.ID, PackName: globalPack.Name, QueryStats: globalPackSQueryStats},
		{PackID: teamPack.ID, PackName: teamPack.Name, QueryStats: teamPackSQueryStats},
	}
	err = ds.SaveHostPackStats(context.Background(), host.ID, hostPackStats)
	require.NoError(t, err)

	host, err = ds.Host(context.Background(), host.ID)
	require.NoError(t, err)
	packStats = host.PackStats
	require.Len(t, packStats, 3)
	sort.Sort(packStatsSlice(packStats))

	require.ElementsMatch(t, packStats[0].QueryStats, globalPackSQueryStats)
	require.ElementsMatch(t, packStats[1].QueryStats, teamPackSQueryStats)
	require.ElementsMatch(t, packStats[2].QueryStats, userPackSQueryStats)
}

// See #2965.
func testHostsPackStatsMultipleHosts(t *testing.T, ds *Datastore) {
	osqueryHostID1, _ := server.GenerateRandomText(10)
	host1, err := ds.NewHost(context.Background(), &fleet.Host{
		DetailUpdatedAt: time.Now(),
		LabelUpdatedAt:  time.Now(),
		PolicyUpdatedAt: time.Now(),
		SeenTime:        time.Now(),
		NodeKey:         ptr.String("1"),
		UUID:            "1",
		Hostname:        "foo.local",
		PrimaryIP:       "192.168.1.1",
		PrimaryMac:      "30-65-EC-6F-C4-58",
		Platform:        "darwin",
		OsqueryHostID:   &osqueryHostID1,
	})
	require.NoError(t, err)
	require.NotNil(t, host1)
	osqueryHostID2, _ := server.GenerateRandomText(10)
	host2, err := ds.NewHost(context.Background(), &fleet.Host{
		DetailUpdatedAt: time.Now(),
		LabelUpdatedAt:  time.Now(),
		PolicyUpdatedAt: time.Now(),
		SeenTime:        time.Now(),
		NodeKey:         ptr.String("2"),
		UUID:            "2",
		Hostname:        "bar.local",
		PrimaryIP:       "192.168.1.2",
		PrimaryMac:      "30-65-EC-6F-C4-59",
		Platform:        "darwin",
		OsqueryHostID:   &osqueryHostID2,
	})
	require.NoError(t, err)
	require.NotNil(t, host2)

	// Create global pack (and one scheduled query in it).
	test.AddAllHostsLabel(t, ds) // the global pack needs the "All Hosts" label.
	labels, err := ds.ListLabels(context.Background(), fleet.TeamFilter{}, fleet.ListOptions{})
	require.NoError(t, err)
	require.Len(t, labels, 1)
	globalPack, err := ds.EnsureGlobalPack(context.Background())
	require.NoError(t, err)
	globalQuery := test.NewQuery(t, ds, "global-time", "select * from time", 0, true)
	globalSQuery := test.NewScheduledQuery(t, ds, globalPack.ID, globalQuery.ID, 30, true, true, "time-scheduled-global")
	err = ds.AsyncBatchInsertLabelMembership(context.Background(), [][2]uint{
		{labels[0].ID, host1.ID},
		{labels[0].ID, host2.ID},
	})
	require.NoError(t, err)

	globalStatsHost1 := []fleet.ScheduledQueryStats{{
		ScheduledQueryName: globalSQuery.Name,
		ScheduledQueryID:   globalSQuery.ID,
		QueryName:          globalQuery.Name,
		PackName:           globalPack.Name,
		PackID:             globalPack.ID,
		AverageMemory:      8000,
		Denylisted:         false,
		Executions:         164,
		Interval:           30,
		LastExecuted:       time.Unix(1620325191, 0).UTC(),
		OutputSize:         1337,
		SystemTime:         150,
		UserTime:           180,
		WallTime:           0,
	}}
	globalStatsHost2 := []fleet.ScheduledQueryStats{{
		ScheduledQueryName: globalSQuery.Name,
		ScheduledQueryID:   globalSQuery.ID,
		QueryName:          globalQuery.Name,
		PackName:           globalPack.Name,
		PackID:             globalPack.ID,
		AverageMemory:      9000,
		Denylisted:         false,
		Executions:         165,
		Interval:           30,
		LastExecuted:       time.Unix(1620325192, 0).UTC(),
		OutputSize:         1338,
		SystemTime:         151,
		UserTime:           181,
		WallTime:           1,
	}}

	// Reload the hosts and set the scheduled queries stats.
	for _, tc := range []struct {
		hostID      uint
		globalStats []fleet.ScheduledQueryStats
	}{
		{
			hostID:      host1.ID,
			globalStats: globalStatsHost1,
		},
		{
			hostID:      host2.ID,
			globalStats: globalStatsHost2,
		},
	} {
		host, err := ds.Host(context.Background(), tc.hostID)
		require.NoError(t, err)
		hostPackStats := []fleet.PackStats{
			{PackID: globalPack.ID, PackName: globalPack.Name, QueryStats: tc.globalStats},
		}
		err = ds.SaveHostPackStats(context.Background(), host.ID, hostPackStats)
		require.NoError(t, err)
	}

	// Both hosts should see just one stats entry on the one pack.
	for _, tc := range []struct {
		host          *fleet.Host
		expectedStats []fleet.ScheduledQueryStats
	}{
		{
			host:          host1,
			expectedStats: globalStatsHost1,
		},
		{
			host:          host2,
			expectedStats: globalStatsHost2,
		},
	} {
		host, err := ds.Host(context.Background(), tc.host.ID)
		require.NoError(t, err)
		packStats := host.PackStats
		require.Len(t, packStats, 1)
		require.Len(t, packStats[0].QueryStats, 1)
		require.ElementsMatch(t, packStats[0].QueryStats, tc.expectedStats)
	}
}

// See #2964.
func testHostsPackStatsForPlatform(t *testing.T, ds *Datastore) {
	osqueryHostID1, _ := server.GenerateRandomText(10)
	host1, err := ds.NewHost(context.Background(), &fleet.Host{
		DetailUpdatedAt: time.Now(),
		LabelUpdatedAt:  time.Now(),
		PolicyUpdatedAt: time.Now(),
		SeenTime:        time.Now(),
		NodeKey:         ptr.String("1"),
		UUID:            "1",
		Hostname:        "foo.local",
		PrimaryIP:       "192.168.1.1",
		PrimaryMac:      "30-65-EC-6F-C4-58",
		Platform:        "darwin",
		OsqueryHostID:   &osqueryHostID1,
	})
	require.NoError(t, err)
	require.NotNil(t, host1)
	osqueryHostID2, _ := server.GenerateRandomText(10)
	host2, err := ds.NewHost(context.Background(), &fleet.Host{
		DetailUpdatedAt: time.Now(),
		LabelUpdatedAt:  time.Now(),
		PolicyUpdatedAt: time.Now(),
		SeenTime:        time.Now(),
		NodeKey:         ptr.String("2"),
		UUID:            "2",
		Hostname:        "foo.local.2",
		PrimaryIP:       "192.168.1.2",
		PrimaryMac:      "30-65-EC-6F-C4-59",
		Platform:        "rhel",
		OsqueryHostID:   &osqueryHostID2,
	})
	require.NoError(t, err)
	require.NotNil(t, host2)

	// Create global pack (and one scheduled query in it).
	test.AddAllHostsLabel(t, ds) // the global pack needs the "All Hosts" label.
	labels, err := ds.ListLabels(context.Background(), fleet.TeamFilter{}, fleet.ListOptions{})
	require.NoError(t, err)
	require.Len(t, labels, 1)
	globalPack, err := ds.EnsureGlobalPack(context.Background())
	require.NoError(t, err)
	globalQuery := test.NewQuery(t, ds, "global-time", "select * from time", 0, true)
	globalSQuery1, err := ds.NewScheduledQuery(context.Background(), &fleet.ScheduledQuery{
		Name:     "Scheduled Query For Linux only",
		PackID:   globalPack.ID,
		QueryID:  globalQuery.ID,
		Interval: 30,
		Snapshot: ptr.Bool(true),
		Removed:  ptr.Bool(true),
		Platform: ptr.String("linux"),
	})
	require.NoError(t, err)
	require.NotZero(t, globalSQuery1.ID)
	globalSQuery2, err := ds.NewScheduledQuery(context.Background(), &fleet.ScheduledQuery{
		Name:     "Scheduled Query For Darwin only",
		PackID:   globalPack.ID,
		QueryID:  globalQuery.ID,
		Interval: 30,
		Snapshot: ptr.Bool(true),
		Removed:  ptr.Bool(true),
		Platform: ptr.String("darwin"),
	})
	require.NoError(t, err)
	require.NotZero(t, globalSQuery2.ID)
	globalSQuery3, err := ds.NewScheduledQuery(context.Background(), &fleet.ScheduledQuery{
		Name:     "Scheduled Query For Darwin and Linux",
		PackID:   globalPack.ID,
		QueryID:  globalQuery.ID,
		Interval: 30,
		Snapshot: ptr.Bool(true),
		Removed:  ptr.Bool(true),
		Platform: ptr.String("darwin,linux"),
	})
	require.NoError(t, err)
	require.NotZero(t, globalSQuery3.ID)
	globalSQuery4, err := ds.NewScheduledQuery(context.Background(), &fleet.ScheduledQuery{
		Name:     "Scheduled Query For All Platforms",
		PackID:   globalPack.ID,
		QueryID:  globalQuery.ID,
		Interval: 30,
		Snapshot: ptr.Bool(true),
		Removed:  ptr.Bool(true),
		Platform: ptr.String(""),
	})
	require.NoError(t, err)
	require.NotZero(t, globalSQuery4.ID)
	globalSQuery5, err := ds.NewScheduledQuery(context.Background(), &fleet.ScheduledQuery{
		Name:     "Scheduled Query For All Platforms v2",
		PackID:   globalPack.ID,
		QueryID:  globalQuery.ID,
		Interval: 30,
		Snapshot: ptr.Bool(true),
		Removed:  ptr.Bool(true),
		Platform: nil,
	})
	require.NoError(t, err)
	require.NotZero(t, globalSQuery5.ID)

	err = ds.AsyncBatchInsertLabelMembership(context.Background(), [][2]uint{
		{labels[0].ID, host1.ID},
		{labels[0].ID, host2.ID},
	})
	require.NoError(t, err)

	globalStats := []fleet.ScheduledQueryStats{
		{
			ScheduledQueryName: globalSQuery2.Name,
			ScheduledQueryID:   globalSQuery2.ID,
			QueryName:          globalQuery.Name,
			PackName:           globalPack.Name,
			PackID:             globalPack.ID,
			AverageMemory:      8001,
			Denylisted:         false,
			Executions:         165,
			Interval:           30,
			LastExecuted:       time.Unix(1620325192, 0).UTC(),
			OutputSize:         1338,
			SystemTime:         151,
			UserTime:           181,
			WallTime:           1,
		},
		{
			ScheduledQueryName: globalSQuery3.Name,
			ScheduledQueryID:   globalSQuery3.ID,
			QueryName:          globalQuery.Name,
			PackName:           globalPack.Name,
			PackID:             globalPack.ID,
			AverageMemory:      8002,
			Denylisted:         false,
			Executions:         166,
			Interval:           30,
			LastExecuted:       time.Unix(1620325193, 0).UTC(),
			OutputSize:         1339,
			SystemTime:         152,
			UserTime:           182,
			WallTime:           2,
		},
		{
			ScheduledQueryName: globalSQuery4.Name,
			ScheduledQueryID:   globalSQuery4.ID,
			QueryName:          globalQuery.Name,
			PackName:           globalPack.Name,
			PackID:             globalPack.ID,
			AverageMemory:      8003,
			Denylisted:         false,
			Executions:         167,
			Interval:           30,
			LastExecuted:       time.Unix(1620325194, 0).UTC(),
			OutputSize:         1340,
			SystemTime:         153,
			UserTime:           183,
			WallTime:           3,
		},
		{
			ScheduledQueryName: globalSQuery5.Name,
			ScheduledQueryID:   globalSQuery5.ID,
			QueryName:          globalQuery.Name,
			PackName:           globalPack.Name,
			PackID:             globalPack.ID,
			AverageMemory:      8003,
			Denylisted:         false,
			Executions:         167,
			Interval:           30,
			LastExecuted:       time.Unix(1620325194, 0).UTC(),
			OutputSize:         1340,
			SystemTime:         153,
			UserTime:           183,
			WallTime:           3,
		},
	}

	// Reload the host and set the scheduled queries stats for the scheduled queries that apply.
	// Plus we set schedule query stats for a query that does not apply (globalSQuery1)
	// (This could happen if the target platform of a schedule query is changed after creation.)
	stats := make([]fleet.ScheduledQueryStats, len(globalStats))
	for i := range globalStats {
		stats[i] = globalStats[i]
	}
	stats = append(stats, fleet.ScheduledQueryStats{
		ScheduledQueryName: globalSQuery1.Name,
		ScheduledQueryID:   globalSQuery1.ID,
		QueryName:          globalQuery.Name,
		PackName:           globalPack.Name,
		PackID:             globalPack.ID,
		AverageMemory:      8003,
		Denylisted:         false,
		Executions:         167,
		Interval:           30,
		LastExecuted:       time.Unix(1620325194, 0).UTC(),
		OutputSize:         1340,
		SystemTime:         153,
		UserTime:           183,
		WallTime:           3,
	})
	host, err := ds.Host(context.Background(), host1.ID)
	require.NoError(t, err)
	hostPackStats := []fleet.PackStats{
		{PackID: globalPack.ID, PackName: globalPack.Name, QueryStats: stats},
	}
	err = ds.SaveHostPackStats(context.Background(), host.ID, hostPackStats)
	require.NoError(t, err)

	// host should only return scheduled query stats only for the scheduled queries
	// scheduled to run on "darwin".
	host, err = ds.Host(context.Background(), host.ID)
	require.NoError(t, err)
	packStats := host.PackStats
	require.Len(t, packStats, 1)
	require.Len(t, packStats[0].QueryStats, 4)
	sort.Slice(packStats[0].QueryStats, func(i, j int) bool {
		return packStats[0].QueryStats[i].ScheduledQueryID < packStats[0].QueryStats[j].ScheduledQueryID
	})
	sort.Slice(globalStats, func(i, j int) bool {
		return globalStats[i].ScheduledQueryID < globalStats[j].ScheduledQueryID
	})
	require.ElementsMatch(t, packStats[0].QueryStats, globalStats)

	// host2 should only return scheduled query stats only for the scheduled queries
	// scheduled to run on "linux"
	host2, err = ds.Host(context.Background(), host2.ID)
	require.NoError(t, err)
	packStats2 := host2.PackStats
	require.Len(t, packStats2, 1)
	require.Len(t, packStats2[0].QueryStats, 4)
	zeroStats := []fleet.ScheduledQueryStats{
		{
			ScheduledQueryName: globalSQuery1.Name,
			ScheduledQueryID:   globalSQuery1.ID,
			QueryName:          globalQuery.Name,
			PackName:           globalPack.Name,
			PackID:             globalPack.ID,
			AverageMemory:      0,
			Denylisted:         false,
			Executions:         0,
			Interval:           30,
			LastExecuted:       expLastExec,
			OutputSize:         0,
			SystemTime:         0,
			UserTime:           0,
			WallTime:           0,
		},
		{
			ScheduledQueryName: globalSQuery3.Name,
			ScheduledQueryID:   globalSQuery3.ID,
			QueryName:          globalQuery.Name,
			PackName:           globalPack.Name,
			PackID:             globalPack.ID,
			AverageMemory:      0,
			Denylisted:         false,
			Executions:         0,
			Interval:           30,
			LastExecuted:       expLastExec,
			OutputSize:         0,
			SystemTime:         0,
			UserTime:           0,
			WallTime:           0,
		},
		{
			ScheduledQueryName: globalSQuery4.Name,
			ScheduledQueryID:   globalSQuery4.ID,
			QueryName:          globalQuery.Name,
			PackName:           globalPack.Name,
			PackID:             globalPack.ID,
			AverageMemory:      0,
			Denylisted:         false,
			Executions:         0,
			Interval:           30,
			LastExecuted:       expLastExec,
			OutputSize:         0,
			SystemTime:         0,
			UserTime:           0,
			WallTime:           0,
		},
		{
			ScheduledQueryName: globalSQuery5.Name,
			ScheduledQueryID:   globalSQuery5.ID,
			QueryName:          globalQuery.Name,
			PackName:           globalPack.Name,
			PackID:             globalPack.ID,
			AverageMemory:      0,
			Denylisted:         false,
			Executions:         0,
			Interval:           30,
			LastExecuted:       expLastExec,
			OutputSize:         0,
			SystemTime:         0,
			UserTime:           0,
			WallTime:           0,
		},
	}
	require.ElementsMatch(t, packStats2[0].QueryStats, zeroStats)
}

// testHostsNoSeenTime tests all changes around the seen_time issue #3095.
func testHostsNoSeenTime(t *testing.T, ds *Datastore) {
	h1, err := ds.NewHost(context.Background(), &fleet.Host{
		ID:              1,
		OsqueryHostID:   ptr.String("1"),
		NodeKey:         ptr.String("1"),
		Platform:        "linux",
		Hostname:        "host1",
		DetailUpdatedAt: time.Now(),
		LabelUpdatedAt:  time.Now(),
		PolicyUpdatedAt: time.Now(),
		SeenTime:        time.Now(),
	})
	require.NoError(t, err)

	removeHostSeenTimes := func(hostID uint) {
		result, err := ds.writer.Exec("DELETE FROM host_seen_times WHERE host_id = ?", hostID)
		require.NoError(t, err)
		rowsAffected, err := result.RowsAffected()
		require.NoError(t, err)
		require.EqualValues(t, 1, rowsAffected)
	}
	removeHostSeenTimes(h1.ID)

	h1, err = ds.Host(context.Background(), h1.ID)
	require.NoError(t, err)
	require.Equal(t, h1.CreatedAt, h1.SeenTime)

	teamFilter := fleet.TeamFilter{User: test.UserAdmin}
	hosts, err := ds.ListHosts(context.Background(), teamFilter, fleet.HostListOptions{})
	require.NoError(t, err)
	hostsLen := len(hosts)
	require.Equal(t, hostsLen, 1)
	var foundHost *fleet.Host
	for _, host := range hosts {
		if host.ID == h1.ID {
			foundHost = host
			break
		}
	}
	require.NotNil(t, foundHost)
	require.Equal(t, foundHost.CreatedAt, foundHost.SeenTime)
	hostCount, err := ds.CountHosts(context.Background(), teamFilter, fleet.HostListOptions{})
	require.NoError(t, err)
	require.Equal(t, hostsLen, hostCount)

	labelID := uint(1)
	l1 := &fleet.LabelSpec{
		ID:    labelID,
		Name:  "label foo",
		Query: "query1",
	}
	err = ds.ApplyLabelSpecs(context.Background(), []*fleet.LabelSpec{l1})
	require.NoError(t, err)
	err = ds.RecordLabelQueryExecutions(context.Background(), h1, map[uint]*bool{l1.ID: ptr.Bool(true)}, time.Now(), false)
	require.NoError(t, err)
	listHostsInLabelCheckCount(t, ds, fleet.TeamFilter{
		User: test.UserAdmin,
	}, labelID, fleet.HostListOptions{}, 1)

	mockClock := clock.NewMockClock()
	summary, err := ds.GenerateHostStatusStatistics(context.Background(), teamFilter, mockClock.Now(), nil, nil)
	assert.NoError(t, err)
	assert.Nil(t, summary.TeamID)
	assert.Equal(t, uint(1), summary.TotalsHostsCount)
	assert.Equal(t, uint(1), summary.OnlineCount)
	assert.Equal(t, uint(0), summary.OfflineCount)
	assert.Equal(t, uint(0), summary.MIACount)
	assert.Equal(t, uint(1), summary.NewCount)

	var count []int
	err = ds.writer.Select(&count, "SELECT COUNT(*) FROM host_seen_times")
	require.NoError(t, err)
	require.Len(t, count, 1)
	require.Zero(t, count[0])

	// Enroll existing host.
	_, err = ds.EnrollHost(context.Background(), false, "1", "", "", "1", nil, 0)
	require.NoError(t, err)

	var seenTime1 []time.Time
	err = ds.writer.Select(&seenTime1, "SELECT seen_time FROM host_seen_times WHERE host_id = ?", h1.ID)
	require.NoError(t, err)
	require.Len(t, seenTime1, 1)
	require.NotZero(t, seenTime1[0])

	time.Sleep(1 * time.Second)

	// Enroll again to trigger an update of host_seen_times.
	_, err = ds.EnrollHost(context.Background(), false, "1", "", "", "1", nil, 0)
	require.NoError(t, err)

	var seenTime2 []time.Time
	err = ds.writer.Select(&seenTime2, "SELECT seen_time FROM host_seen_times WHERE host_id = ?", h1.ID)
	require.NoError(t, err)
	require.Len(t, seenTime2, 1)
	require.NotZero(t, seenTime2[0])

	require.True(t, seenTime2[0].After(seenTime1[0]), "%s vs. %s", seenTime1[0], seenTime2[0])

	removeHostSeenTimes(h1.ID)

	h2, err := ds.NewHost(context.Background(), &fleet.Host{
		ID:              2,
		OsqueryHostID:   ptr.String("2"),
		NodeKey:         ptr.String("2"),
		Platform:        "windows",
		Hostname:        "host2",
		DetailUpdatedAt: time.Now(),
		LabelUpdatedAt:  time.Now(),
		PolicyUpdatedAt: time.Now(),
		SeenTime:        time.Now(),
	})
	require.NoError(t, err)

	t1 := time.Now().UTC()
	// h1 has no host_seen_times entry, h2 does.
	err = ds.MarkHostsSeen(context.Background(), []uint{h1.ID, h2.ID}, t1)
	require.NoError(t, err)

	// Reload hosts.
	h1, err = ds.Host(context.Background(), h1.ID)
	require.NoError(t, err)
	h2, err = ds.Host(context.Background(), h2.ID)
	require.NoError(t, err)

	// Equal doesn't work, it looks like a time.Time scanned from
	// the database is different from the original in some fields
	// (wall and ext).
	require.WithinDuration(t, t1, h1.SeenTime, time.Second)
	require.WithinDuration(t, t1, h2.SeenTime, time.Second)

	removeHostSeenTimes(h1.ID)

	foundHosts, err := ds.SearchHosts(context.Background(), teamFilter, "")
	require.NoError(t, err)
	require.Len(t, foundHosts, 2)
	// SearchHosts orders by seen time.
	require.Equal(t, h2.ID, foundHosts[0].ID)
	require.WithinDuration(t, t1, foundHosts[0].SeenTime, time.Second)
	require.Equal(t, h1.ID, foundHosts[1].ID)
	require.Equal(t, foundHosts[1].SeenTime, foundHosts[1].CreatedAt)

	total, unseen, err := ds.TotalAndUnseenHostsSince(context.Background(), 1)
	require.NoError(t, err)
	require.Equal(t, total, 2)
	require.Equal(t, unseen, 0)

	h3, err := ds.NewHost(context.Background(), &fleet.Host{
		ID:              3,
		OsqueryHostID:   ptr.String("3"),
		NodeKey:         ptr.String("3"),
		Platform:        "darwin",
		Hostname:        "host3",
		DetailUpdatedAt: time.Now(),
		LabelUpdatedAt:  time.Now(),
		PolicyUpdatedAt: time.Now(),
		SeenTime:        time.Now(),
	})
	require.NoError(t, err)

	removeHostSeenTimes(h3.ID)

	_, err = ds.CleanupExpiredHosts(context.Background())
	require.NoError(t, err)

	hosts, err = ds.ListHosts(context.Background(), teamFilter, fleet.HostListOptions{})
	require.NoError(t, err)
	require.Len(t, hosts, 3)

	err = ds.RecordLabelQueryExecutions(context.Background(), h2, map[uint]*bool{l1.ID: ptr.Bool(true)}, time.Now(), false)
	require.NoError(t, err)
	err = ds.RecordLabelQueryExecutions(context.Background(), h3, map[uint]*bool{l1.ID: ptr.Bool(true)}, time.Now(), false)
	require.NoError(t, err)
	metrics, err := ds.CountHostsInTargets(context.Background(), teamFilter, fleet.HostTargets{
		LabelIDs: []uint{l1.ID},
	}, mockClock.Now())
	require.NoError(t, err)
	assert.Equal(t, uint(3), metrics.TotalHosts)
	assert.Equal(t, uint(0), metrics.OfflineHosts)
	assert.Equal(t, uint(3), metrics.OnlineHosts)
	assert.Equal(t, uint(0), metrics.MissingInActionHosts)
}

func testHostDeviceMapping(t *testing.T, ds *Datastore) {
	ctx := context.Background()
	h, err := ds.NewHost(ctx, &fleet.Host{
		ID:              1,
		OsqueryHostID:   ptr.String("1"),
		NodeKey:         ptr.String("1"),
		Platform:        "linux",
		Hostname:        "host1",
		DetailUpdatedAt: time.Now(),
		LabelUpdatedAt:  time.Now(),
		PolicyUpdatedAt: time.Now(),
		SeenTime:        time.Now(),
	})
	require.NoError(t, err)

	// add device mapping for host
	_, err = ds.writer.ExecContext(ctx, `INSERT INTO host_emails (host_id, email, source) VALUES (?, ?, ?)`,
		h.ID, "a@b.c", "src1")
	require.NoError(t, err)
	_, err = ds.writer.ExecContext(ctx, `INSERT INTO host_emails (host_id, email, source) VALUES (?, ?, ?)`,
		h.ID, "b@b.c", "src1")
	require.NoError(t, err)

	_, err = ds.writer.ExecContext(ctx, `INSERT INTO host_emails (host_id, email, source) VALUES (?, ?, ?)`,
		h.ID, "a@b.c", "src2")
	require.NoError(t, err)

	// non-existent host should have empty device mapping
	dms, err := ds.ListHostDeviceMapping(ctx, h.ID+1)
	require.NoError(t, err)
	require.Len(t, dms, 0)

	dms, err = ds.ListHostDeviceMapping(ctx, h.ID)
	require.NoError(t, err)
	assertHostDeviceMapping(t, dms, []*fleet.HostDeviceMapping{
		{Email: "a@b.c", Source: "src1"},
		{Email: "a@b.c", Source: "src2"},
		{Email: "b@b.c", Source: "src1"},
	})

	// device mapping is not included in basic method for host by id
	host, err := ds.Host(ctx, h.ID)
	require.NoError(t, err)
	require.Nil(t, host.DeviceMapping)

	// create additional hosts to test device mapping of multiple hosts in ListHosts results
	h2, err := ds.NewHost(ctx, &fleet.Host{
		ID:              2,
		OsqueryHostID:   ptr.String("2"),
		NodeKey:         ptr.String("2"),
		Platform:        "linux",
		Hostname:        "host2",
		DetailUpdatedAt: time.Now(),
		LabelUpdatedAt:  time.Now(),
		PolicyUpdatedAt: time.Now(),
		SeenTime:        time.Now(),
	})
	require.NoError(t, err)

	// add device mapping for second host
	_, err = ds.writer.ExecContext(ctx, `INSERT INTO host_emails (host_id, email, source) VALUES (?, ?, ?)`,
		h2.ID, "a@b.c", "src2")
	require.NoError(t, err)

	// create third host with no device mapping
	_, err = ds.NewHost(ctx, &fleet.Host{
		ID:              3,
		OsqueryHostID:   ptr.String("3"),
		NodeKey:         ptr.String("3"),
		Platform:        "linux",
		Hostname:        "host3",
		DetailUpdatedAt: time.Now(),
		LabelUpdatedAt:  time.Now(),
		PolicyUpdatedAt: time.Now(),
		SeenTime:        time.Now(),
	})
	require.NoError(t, err)

	// device mapping not included in list hosts unless optional param is set to true
	hosts := listHostsCheckCount(t, ds, fleet.TeamFilter{User: test.UserAdmin}, fleet.HostListOptions{}, 3)
	require.Nil(t, hosts[0].DeviceMapping)
	require.Nil(t, hosts[1].DeviceMapping)
	require.Nil(t, hosts[2].DeviceMapping)

	hosts = listHostsCheckCount(t, ds, fleet.TeamFilter{User: test.UserAdmin}, fleet.HostListOptions{DeviceMapping: true}, 3)

	hostsByID := make(map[uint]*fleet.Host)
	for _, hst := range hosts {
		hostsByID[hst.ID] = hst
	}

	var dm []*fleet.HostDeviceMapping

	// device mapping for host 1
	require.NotNil(t, hostsByID[1].DeviceMapping)
	err = json.Unmarshal(*hostsByID[1].DeviceMapping, &dm)
	require.NoError(t, err)
	var emails []string
	var sources []string
	for _, e := range dm {
		emails = append(emails, e.Email)
		sources = append(sources, e.Source)
	}
	assert.ElementsMatch(t, []string{"a@b.c", "b@b.c", "a@b.c"}, emails)
	assert.ElementsMatch(t, []string{"src1", "src1", "src2"}, sources)

	// device mapping for host 2
	require.NotNil(t, *hostsByID[2].DeviceMapping)
	err = json.Unmarshal(*hostsByID[2].DeviceMapping, &dm)
	require.NoError(t, err)
	assert.Len(t, dm, 1)
	assert.Equal(t, "a@b.c", dm[0].Email)
	assert.Equal(t, "src2", dm[0].Source)

	// no device mapping for host 3
	require.NotNil(t, hostsByID[3].DeviceMapping) // json "null" rather than nil
	err = json.Unmarshal(*hostsByID[3].DeviceMapping, &dm)
	require.NoError(t, err)
	assert.Nil(t, dm)
}

func testHostsReplaceHostDeviceMapping(t *testing.T, ds *Datastore) {
	ctx := context.Background()
	h, err := ds.NewHost(ctx, &fleet.Host{
		ID:              1,
		OsqueryHostID:   ptr.String("1"),
		NodeKey:         ptr.String("1"),
		Platform:        "linux",
		Hostname:        "host1",
		DetailUpdatedAt: time.Now(),
		LabelUpdatedAt:  time.Now(),
		PolicyUpdatedAt: time.Now(),
		SeenTime:        time.Now(),
	})
	require.NoError(t, err)

	err = ds.ReplaceHostDeviceMapping(ctx, h.ID, nil)
	require.NoError(t, err)

	dms, err := ds.ListHostDeviceMapping(ctx, h.ID)
	require.NoError(t, err)
	require.Len(t, dms, 0)

	err = ds.ReplaceHostDeviceMapping(ctx, h.ID, []*fleet.HostDeviceMapping{
		{HostID: h.ID, Email: "a@b.c", Source: "src1"},
		{HostID: h.ID + 1, Email: "a@b.c", Source: "src1"},
	})
	require.Error(t, err)
	require.Contains(t, err.Error(), fmt.Sprintf("found %d", h.ID+1))

	err = ds.ReplaceHostDeviceMapping(ctx, h.ID, []*fleet.HostDeviceMapping{
		{HostID: h.ID, Email: "a@b.c", Source: "src1"},
		{HostID: h.ID, Email: "b@b.c", Source: "src1"},
		{HostID: h.ID, Email: "c@b.c", Source: "src2"},
	})
	require.NoError(t, err)

	dms, err = ds.ListHostDeviceMapping(ctx, h.ID)
	require.NoError(t, err)
	assertHostDeviceMapping(t, dms, []*fleet.HostDeviceMapping{
		{Email: "a@b.c", Source: "src1"},
		{Email: "b@b.c", Source: "src1"},
		{Email: "c@b.c", Source: "src2"},
	})

	err = ds.ReplaceHostDeviceMapping(ctx, h.ID, []*fleet.HostDeviceMapping{
		{HostID: h.ID, Email: "a@b.c", Source: "src1"},
		{HostID: h.ID, Email: "d@b.c", Source: "src2"},
	})
	require.NoError(t, err)

	dms, err = ds.ListHostDeviceMapping(ctx, h.ID)
	require.NoError(t, err)
	assertHostDeviceMapping(t, dms, []*fleet.HostDeviceMapping{
		{Email: "a@b.c", Source: "src1"},
		{Email: "d@b.c", Source: "src2"},
	})

	// delete only
	err = ds.ReplaceHostDeviceMapping(ctx, h.ID, nil)
	require.NoError(t, err)

	dms, err = ds.ListHostDeviceMapping(ctx, h.ID)
	require.NoError(t, err)
	assertHostDeviceMapping(t, dms, nil)
}

func assertHostDeviceMapping(t *testing.T, got, want []*fleet.HostDeviceMapping) {
	t.Helper()

	// only the email and source are validated
	require.Len(t, got, len(want))

	for i, g := range got {
		w := want[i]
		g.ID, g.HostID = 0, 0
		assert.Equal(t, w, g, "index %d", i)
	}
}

func testHostMDMAndMunki(t *testing.T, ds *Datastore) {
	_, err := ds.GetHostMunkiVersion(context.Background(), 123)
	require.True(t, fleet.IsNotFound(err))

	require.NoError(t, ds.SetOrUpdateMunkiInfo(context.Background(), 123, "1.2.3", nil, nil))
	require.NoError(t, ds.SetOrUpdateMunkiInfo(context.Background(), 999, "9.0", nil, nil))
	require.NoError(t, ds.SetOrUpdateMunkiInfo(context.Background(), 123, "1.3.0", []string{"a", "b"}, []string{"c"}))

	version, err := ds.GetHostMunkiVersion(context.Background(), 123)
	require.NoError(t, err)
	require.Equal(t, "1.3.0", version)

	issues, err := ds.GetHostMunkiIssues(context.Background(), 123)
	require.NoError(t, err)
	require.Len(t, issues, 3)

	var aMunkiIssueID uint
	for _, iss := range issues {
		assert.NotZero(t, iss.MunkiIssueID)
		if iss.Name == "a" {
			aMunkiIssueID = iss.MunkiIssueID
		}
		assert.False(t, iss.HostIssueCreatedAt.IsZero())
	}

	// get a Munki Issue
	miss, err := ds.GetMunkiIssue(context.Background(), aMunkiIssueID)
	require.NoError(t, err)
	require.Equal(t, "a", miss.Name)

	// get an invalid munki issue
	_, err = ds.GetMunkiIssue(context.Background(), aMunkiIssueID+1000)
	require.Error(t, err)
	require.ErrorIs(t, err, sql.ErrNoRows)

	// ignore IDs and timestamps in slice comparison
	issues[0].MunkiIssueID, issues[0].HostIssueCreatedAt = 0, time.Time{}
	issues[1].MunkiIssueID, issues[1].HostIssueCreatedAt = 0, time.Time{}
	issues[2].MunkiIssueID, issues[2].HostIssueCreatedAt = 0, time.Time{}
	assert.ElementsMatch(t, []*fleet.HostMunkiIssue{
		{Name: "a", IssueType: "error"},
		{Name: "b", IssueType: "error"},
		{Name: "c", IssueType: "warning"},
	}, issues)

	version, err = ds.GetHostMunkiVersion(context.Background(), 999)
	require.NoError(t, err)
	require.Equal(t, "9.0", version)

	issues, err = ds.GetHostMunkiIssues(context.Background(), 999)
	require.NoError(t, err)
	require.Len(t, issues, 0)

	// simulate uninstall
	require.NoError(t, ds.SetOrUpdateMunkiInfo(context.Background(), 123, "", nil, nil))

	_, err = ds.GetHostMunkiVersion(context.Background(), 123)
	require.True(t, fleet.IsNotFound(err))
	issues, err = ds.GetHostMunkiIssues(context.Background(), 123)
	require.NoError(t, err)
	require.Len(t, issues, 0)

	_, err = ds.GetHostMDM(context.Background(), 432)
	require.True(t, fleet.IsNotFound(err), err)

	require.NoError(t, ds.SetOrUpdateMDMData(context.Background(), 432, false, true, "url", false, ""))

	hmdm, err := ds.GetHostMDM(context.Background(), 432)
	require.NoError(t, err)
	assert.True(t, hmdm.Enrolled)
	assert.Equal(t, "url", hmdm.ServerURL)
	assert.False(t, hmdm.InstalledFromDep)
	require.NotNil(t, hmdm.MDMID)
	assert.NotZero(t, *hmdm.MDMID)
	urlMDMID := *hmdm.MDMID
	assert.Equal(t, fleet.UnknownMDMName, hmdm.Name)

	require.NoError(t, ds.SetOrUpdateMDMData(context.Background(), 455, false, true, "https://kandji.io", true, fleet.WellKnownMDMKandji)) // kandji mdm name
	require.NoError(t, ds.SetOrUpdateMDMData(context.Background(), 432, false, false, "url3", true, ""))

	hmdm, err = ds.GetHostMDM(context.Background(), 432)
	require.NoError(t, err)
	assert.False(t, hmdm.Enrolled)
	assert.Equal(t, "url3", hmdm.ServerURL)
	assert.True(t, hmdm.InstalledFromDep)
	require.NotNil(t, hmdm.MDMID)
	assert.NotZero(t, *hmdm.MDMID)
	assert.NotEqual(t, urlMDMID, *hmdm.MDMID)
	assert.Equal(t, fleet.UnknownMDMName, hmdm.Name)

	hmdm, err = ds.GetHostMDM(context.Background(), 455)
	require.NoError(t, err)
	assert.True(t, hmdm.Enrolled)
	assert.Equal(t, "https://kandji.io", hmdm.ServerURL)
	assert.True(t, hmdm.InstalledFromDep)
	require.NotNil(t, hmdm.MDMID)
	assert.NotZero(t, *hmdm.MDMID)
	kandjiID1 := *hmdm.MDMID
	assert.Equal(t, fleet.WellKnownMDMKandji, hmdm.Name)

	// get mdm solution
	mdmSol, err := ds.GetMDMSolution(context.Background(), kandjiID1)
	require.NoError(t, err)
	require.Equal(t, "https://kandji.io", mdmSol.ServerURL)
	require.Equal(t, fleet.WellKnownMDMKandji, mdmSol.Name)

	// get unknown mdm solution
	_, err = ds.GetMDMSolution(context.Background(), kandjiID1+1000)
	require.Error(t, err)
	require.ErrorIs(t, err, sql.ErrNoRows)

	// switch to simplemdm in an update
	require.NoError(t, ds.SetOrUpdateMDMData(context.Background(), 455, false, true, "https://simplemdm.com", false, fleet.WellKnownMDMSimpleMDM)) // now simplemdm name

	hmdm, err = ds.GetHostMDM(context.Background(), 455)
	require.NoError(t, err)
	assert.True(t, hmdm.Enrolled)
	assert.Equal(t, "https://simplemdm.com", hmdm.ServerURL)
	assert.False(t, hmdm.InstalledFromDep)
	require.NotNil(t, hmdm.MDMID)
	assert.NotZero(t, *hmdm.MDMID)
	assert.Equal(t, fleet.WellKnownMDMSimpleMDM, hmdm.Name)

	// switch back to "url"
	require.NoError(t, ds.SetOrUpdateMDMData(context.Background(), 455, false, false, "url", false, ""))

	hmdm, err = ds.GetHostMDM(context.Background(), 455)
	require.NoError(t, err)
	assert.False(t, hmdm.Enrolled)
	assert.Equal(t, "url", hmdm.ServerURL)
	assert.False(t, hmdm.InstalledFromDep)
	require.NotNil(t, hmdm.MDMID)
	assert.Equal(t, urlMDMID, *hmdm.MDMID) // id is the same as created previously for that url
	assert.Equal(t, fleet.UnknownMDMName, hmdm.Name)

	// switch to a different Kandji server URL, will have a different MDM ID as
	// even though this is another Kandji, the URL is different.
	require.NoError(t, ds.SetOrUpdateMDMData(context.Background(), 455, false, true, "https://kandji.io/2", false, fleet.WellKnownMDMKandji))

	hmdm, err = ds.GetHostMDM(context.Background(), 455)
	require.NoError(t, err)
	assert.True(t, hmdm.Enrolled)
	assert.Equal(t, "https://kandji.io/2", hmdm.ServerURL)
	assert.False(t, hmdm.InstalledFromDep)
	require.NotNil(t, hmdm.MDMID)
	assert.NotZero(t, *hmdm.MDMID)
	assert.NotEqual(t, kandjiID1, *hmdm.MDMID)
	assert.Equal(t, fleet.WellKnownMDMKandji, hmdm.Name)
}

func testMunkiIssuesBatchSize(t *testing.T, ds *Datastore) {
	ctx := context.Background()

	allIDs := make(map[string]uint)
	storeIDs := func(msgToID map[[2]string]uint) {
		for k, v := range msgToID {
			assert.NotZero(t, v)
			allIDs[k[0]] = v
		}
	}

	cases := []struct {
		errors   []string
		warnings []string
	}{
		{nil, nil},

		{[]string{"a"}, nil},
		{[]string{"b", "c"}, nil},
		{[]string{"d", "e", "f"}, nil},
		{[]string{"g", "h", "i", "j"}, nil},
		{[]string{"k", "l", "m", "n", "o"}, nil},

		{nil, []string{"A"}},
		{nil, []string{"B", "C"}},
		{nil, []string{"D", "E", "F"}},
		{nil, []string{"G", "H", "I", "J"}},
		{nil, []string{"K", "L", "M", "N", "O"}},

		{[]string{"a", "p", "q"}, []string{"A", "B", "P"}},
	}
	for _, c := range cases {
		t.Run(strings.Join(c.errors, ",")+","+strings.Join(c.warnings, ","), func(t *testing.T) {
			msgToID, err := ds.getOrInsertMunkiIssues(ctx, c.errors, c.warnings, 2)
			require.NoError(t, err)
			require.Len(t, msgToID, len(c.errors)+len(c.warnings))
			storeIDs(msgToID)
		})
	}

	// try those errors/warning with some hosts
	require.NoError(t, ds.SetOrUpdateMunkiInfo(context.Background(), 123, "1.2.3", []string{"a", "b"}, []string{"C"}))
	issues, err := ds.GetHostMunkiIssues(ctx, 123)
	require.NoError(t, err)
	require.Len(t, issues, 3)
	for _, iss := range issues {
		assert.Equal(t, allIDs[iss.Name], iss.MunkiIssueID)
	}

	require.NoError(t, ds.SetOrUpdateMunkiInfo(context.Background(), 123, "1.2.3", []string{"c", "z"}, []string{"D", "E", "Z"}))
	issues, err = ds.GetHostMunkiIssues(ctx, 123)
	require.NoError(t, err)
	require.Len(t, issues, 5)
	for _, iss := range issues {
		if iss.Name == "z" || iss.Name == "Z" {
			// z/Z do not exist in allIDs, by checking not equal it ensures it is not 0
			assert.NotEqual(t, allIDs[iss.Name], iss.MunkiIssueID)
		} else {
			assert.Equal(t, allIDs[iss.Name], iss.MunkiIssueID)
		}
	}
}

func testAggregatedHostMDMAndMunki(t *testing.T, ds *Datastore) {
	// Make sure things work before data is generated
	versions, updatedAt, err := ds.AggregatedMunkiVersion(context.Background(), nil)
	require.NoError(t, err)
	require.Len(t, versions, 0)
	require.Zero(t, updatedAt)
	issues, updatedAt, err := ds.AggregatedMunkiIssues(context.Background(), nil)
	require.NoError(t, err)
	require.Len(t, issues, 0)
	require.Zero(t, updatedAt)
	status, updatedAt, err := ds.AggregatedMDMStatus(context.Background(), nil, "")
	require.NoError(t, err)
	require.Empty(t, status)
	require.Zero(t, updatedAt)
	solutions, updatedAt, err := ds.AggregatedMDMSolutions(context.Background(), nil, "")
	require.NoError(t, err)
	require.Len(t, solutions, 0)
	require.Zero(t, updatedAt)
	status, updatedAt, err = ds.AggregatedMDMStatus(context.Background(), nil, "windows")
	require.NoError(t, err)
	require.Empty(t, status)
	require.Zero(t, updatedAt)
	solutions, updatedAt, err = ds.AggregatedMDMSolutions(context.Background(), nil, "windows")
	require.NoError(t, err)
	require.Len(t, solutions, 0)
	require.Zero(t, updatedAt)

	// Make sure generation works when there's no mdm or munki data
	require.NoError(t, ds.GenerateAggregatedMunkiAndMDM(context.Background()))

	// And after generating without any data, it all looks reasonable
	versions, updatedAt, err = ds.AggregatedMunkiVersion(context.Background(), nil)
	firstUpdatedAt := updatedAt

	require.NoError(t, err)
	require.Len(t, versions, 0)
	require.NotZero(t, updatedAt)
	issues, updatedAt, err = ds.AggregatedMunkiIssues(context.Background(), nil)
	require.NoError(t, err)
	require.Empty(t, issues)
	require.NotZero(t, updatedAt)
	status, updatedAt, err = ds.AggregatedMDMStatus(context.Background(), nil, "")
	require.NoError(t, err)
	require.Empty(t, status)
	require.NotZero(t, updatedAt)
	solutions, updatedAt, err = ds.AggregatedMDMSolutions(context.Background(), nil, "")
	require.NoError(t, err)
	require.Len(t, solutions, 0)
	require.NotZero(t, updatedAt)
	status, updatedAt, err = ds.AggregatedMDMStatus(context.Background(), nil, "windows")
	require.NoError(t, err)
	require.Empty(t, status)
	require.NotZero(t, updatedAt)
	solutions, updatedAt, err = ds.AggregatedMDMSolutions(context.Background(), nil, "windows")
	require.NoError(t, err)
	require.Len(t, solutions, 0)
	require.NotZero(t, updatedAt)

	// So now we try with data
	require.NoError(t, ds.SetOrUpdateMunkiInfo(context.Background(), 123, "1.2.3", []string{"a", "b"}, []string{"c"}))
	require.NoError(t, ds.SetOrUpdateMunkiInfo(context.Background(), 999, "9.0", []string{"a"}, nil))
	require.NoError(t, ds.SetOrUpdateMunkiInfo(context.Background(), 342, "1.2.3", nil, []string{"c"}))

	require.NoError(t, ds.GenerateAggregatedMunkiAndMDM(context.Background()))

	versions, _, err = ds.AggregatedMunkiVersion(context.Background(), nil)
	require.NoError(t, err)
	require.Len(t, versions, 2)
	assert.ElementsMatch(t, versions, []fleet.AggregatedMunkiVersion{
		{
			HostMunkiInfo: fleet.HostMunkiInfo{Version: "1.2.3"},
			HostsCount:    2,
		},
		{
			HostMunkiInfo: fleet.HostMunkiInfo{Version: "9.0"},
			HostsCount:    1,
		},
	})

	issues, _, err = ds.AggregatedMunkiIssues(context.Background(), nil)
	require.NoError(t, err)
	require.Len(t, issues, 3)
	// ignore the ids
	issues[0].ID = 0
	issues[1].ID = 0
	issues[2].ID = 0
	assert.ElementsMatch(t, issues, []fleet.AggregatedMunkiIssue{
		{
			MunkiIssue: fleet.MunkiIssue{
				Name:      "a",
				IssueType: "error",
			},
			HostsCount: 2,
		},
		{
			MunkiIssue: fleet.MunkiIssue{
				Name:      "b",
				IssueType: "error",
			},
			HostsCount: 1,
		},
		{
			MunkiIssue: fleet.MunkiIssue{
				Name:      "c",
				IssueType: "warning",
			},
			HostsCount: 2,
		},
	})

	require.NoError(t, ds.SetOrUpdateMDMData(context.Background(), 432, false, true, "url", false, ""))                                           // manual enrollment
	require.NoError(t, ds.SetOrUpdateMDMData(context.Background(), 123, false, true, "url", false, ""))                                           // manual enrollment
	require.NoError(t, ds.SetOrUpdateMDMData(context.Background(), 124, false, true, "url", false, ""))                                           // manual enrollment
	require.NoError(t, ds.SetOrUpdateMDMData(context.Background(), 455, false, true, "https://simplemdm.com", true, fleet.WellKnownMDMSimpleMDM)) // automatic enrollment
	require.NoError(t, ds.SetOrUpdateMDMData(context.Background(), 999, false, false, "https://kandji.io", false, fleet.WellKnownMDMKandji))      // unenrolled
	require.NoError(t, ds.SetOrUpdateMDMData(context.Background(), 875, false, false, "https://kandji.io", true, fleet.WellKnownMDMKandji))       // pending enrollment
	require.NoError(t, ds.SetOrUpdateMDMData(context.Background(), 1337, false, false, "https://fleetdm.com", true, fleet.WellKnownMDMFleet))     // pending enrollment

	require.NoError(t, ds.GenerateAggregatedMunkiAndMDM(context.Background()))

	status, _, err = ds.AggregatedMDMStatus(context.Background(), nil, "")
	require.NoError(t, err)
	assert.Equal(t, 7, status.HostsCount)
	assert.Equal(t, 1, status.UnenrolledHostsCount)
	assert.Equal(t, 2, status.PendingHostsCount)
	assert.Equal(t, 3, status.EnrolledManualHostsCount)
	assert.Equal(t, 1, status.EnrolledAutomatedHostsCount)

	solutions, _, err = ds.AggregatedMDMSolutions(context.Background(), nil, "")
	require.NoError(t, err)
	require.Len(t, solutions, 4) // 4 different urls
	for _, sol := range solutions {
		switch sol.ServerURL {
		case "url":
			assert.Equal(t, 3, sol.HostsCount)
			assert.Equal(t, fleet.UnknownMDMName, sol.Name)
		case "https://simplemdm.com":
			assert.Equal(t, 1, sol.HostsCount)
			assert.Equal(t, fleet.WellKnownMDMSimpleMDM, sol.Name)
		case "https://kandji.io":
			assert.Equal(t, 2, sol.HostsCount)
			assert.Equal(t, fleet.WellKnownMDMKandji, sol.Name)
		case "https://fleetdm.com":
			assert.Equal(t, 1, sol.HostsCount)
			assert.Equal(t, fleet.WellKnownMDMFleet, sol.Name)
		default:
			require.Fail(t, fmt.Sprintf("unknown MDM solutions URL: %s", sol.ServerURL))
		}
	}

	// Team filters
	team1, err := ds.NewTeam(context.Background(), &fleet.Team{
		Name:        "team1" + t.Name(),
		Description: "desc team1",
	})
	require.NoError(t, err)
	team2, err := ds.NewTeam(context.Background(), &fleet.Team{
		Name:        "team2" + t.Name(),
		Description: "desc team2",
	})
	require.NoError(t, err)

	h1 := test.NewHost(t, ds, "h1"+t.Name(), "192.168.1.10", "1", "1", time.Now(), test.WithPlatform("windows"))
	h2 := test.NewHost(t, ds, "h2"+t.Name(), "192.168.1.11", "2", "2", time.Now(), test.WithPlatform("darwin"))
	h3 := test.NewHost(t, ds, "h3"+t.Name(), "192.168.1.11", "3", "3", time.Now(), test.WithPlatform("darwin"))
	h4 := test.NewHost(t, ds, "h4"+t.Name(), "192.168.1.11", "4", "4", time.Now(), test.WithPlatform("windows"))

	require.NoError(t, ds.AddHostsToTeam(context.Background(), &team1.ID, []uint{h1.ID}))
	require.NoError(t, ds.AddHostsToTeam(context.Background(), &team2.ID, []uint{h2.ID}))
	require.NoError(t, ds.AddHostsToTeam(context.Background(), &team1.ID, []uint{h3.ID}))
	require.NoError(t, ds.AddHostsToTeam(context.Background(), &team1.ID, []uint{h4.ID}))

	require.NoError(t, ds.SetOrUpdateMDMData(context.Background(), h1.ID, false, true, "https://simplemdm.com", false, fleet.WellKnownMDMSimpleMDM))
	require.NoError(t, ds.SetOrUpdateMDMData(context.Background(), h2.ID, false, true, "url", false, ""))

	// Add a server, this will be ignored in lists and aggregated data.
	require.NoError(t, ds.SetOrUpdateMDMData(context.Background(), h4.ID, true, true, "https://simplemdm.com", false, fleet.WellKnownMDMSimpleMDM))

	require.NoError(t, ds.SetOrUpdateMunkiInfo(context.Background(), h1.ID, "1.2.3", []string{"d"}, nil))
	require.NoError(t, ds.SetOrUpdateMunkiInfo(context.Background(), h2.ID, "1.2.3", []string{"d"}, []string{"e"}))

	// h3 adds the version but then removes it
	require.NoError(t, ds.SetOrUpdateMunkiInfo(context.Background(), h3.ID, "1.2.3", []string{"f"}, nil))
	require.NoError(t, ds.SetOrUpdateMunkiInfo(context.Background(), h3.ID, "", []string{"d"}, []string{"f"}))

	// Make the updated_at different enough
	time.Sleep(1 * time.Second)
	require.NoError(t, ds.GenerateAggregatedMunkiAndMDM(context.Background()))

	versions, updatedAt, err = ds.AggregatedMunkiVersion(context.Background(), &team1.ID)
	require.NoError(t, err)
	require.Len(t, versions, 1)
	assert.ElementsMatch(t, versions, []fleet.AggregatedMunkiVersion{
		{
			HostMunkiInfo: fleet.HostMunkiInfo{Version: "1.2.3"},
			HostsCount:    1,
		},
	})
	require.True(t, updatedAt.After(firstUpdatedAt))

	issues, updatedAt, err = ds.AggregatedMunkiIssues(context.Background(), &team1.ID)
	require.NoError(t, err)
	require.Len(t, issues, 2)
	// ignore IDs
	issues[0].ID = 0
	issues[1].ID = 0
	assert.ElementsMatch(t, issues, []fleet.AggregatedMunkiIssue{
		{
			MunkiIssue: fleet.MunkiIssue{
				Name:      "d",
				IssueType: "error",
			},
			HostsCount: 2,
		},
		{
			MunkiIssue: fleet.MunkiIssue{
				Name:      "f",
				IssueType: "warning",
			},
			HostsCount: 1,
		},
	})
	require.True(t, updatedAt.After(firstUpdatedAt))

	status, _, err = ds.AggregatedMDMStatus(context.Background(), &team1.ID, "")
	require.NoError(t, err)
	assert.Equal(t, 1, status.HostsCount)
	assert.Equal(t, 0, status.UnenrolledHostsCount)
	assert.Equal(t, 1, status.EnrolledManualHostsCount)
	assert.Equal(t, 0, status.EnrolledAutomatedHostsCount)

	solutions, updatedAt, err = ds.AggregatedMDMSolutions(context.Background(), &team1.ID, "")
	require.True(t, updatedAt.After(firstUpdatedAt))
	require.NoError(t, err)
	require.Len(t, solutions, 1)
	assert.Equal(t, "https://simplemdm.com", solutions[0].ServerURL)
	assert.Equal(t, fleet.WellKnownMDMSimpleMDM, solutions[0].Name)
	assert.Equal(t, 1, solutions[0].HostsCount)

	status, _, err = ds.AggregatedMDMStatus(context.Background(), &team1.ID, "darwin")
	require.NoError(t, err)
	assert.Equal(t, 0, status.HostsCount)
	assert.Equal(t, 0, status.UnenrolledHostsCount)
	assert.Equal(t, 0, status.EnrolledManualHostsCount)
	assert.Equal(t, 0, status.EnrolledAutomatedHostsCount)

	solutions, updatedAt, err = ds.AggregatedMDMSolutions(context.Background(), &team1.ID, "darwin")
	require.True(t, updatedAt.After(firstUpdatedAt))
	require.NoError(t, err)
	require.Len(t, solutions, 0)

	status, _, err = ds.AggregatedMDMStatus(context.Background(), &team1.ID, "windows")
	require.NoError(t, err)
	assert.Equal(t, 1, status.HostsCount)
	assert.Equal(t, 0, status.UnenrolledHostsCount)
	assert.Equal(t, 1, status.EnrolledManualHostsCount)
	assert.Equal(t, 0, status.EnrolledAutomatedHostsCount)

	solutions, updatedAt, err = ds.AggregatedMDMSolutions(context.Background(), &team1.ID, "windows")
	require.True(t, updatedAt.After(firstUpdatedAt))
	require.NoError(t, err)
	require.Len(t, solutions, 1)
	assert.Equal(t, "https://simplemdm.com", solutions[0].ServerURL)
	assert.Equal(t, fleet.WellKnownMDMSimpleMDM, solutions[0].Name)
	assert.Equal(t, 1, solutions[0].HostsCount)
}

func testHostsLite(t *testing.T, ds *Datastore) {
	_, err := ds.HostLite(context.Background(), 1)
	require.Error(t, err)
	var nfe fleet.NotFoundError
	require.True(t, errors.As(err, &nfe))

	now := time.Now()
	h, err := ds.NewHost(context.Background(), &fleet.Host{
		ID:                  1,
		OsqueryHostID:       ptr.String("foobar"),
		NodeKey:             ptr.String("nodekey"),
		Hostname:            "foobar.local",
		UUID:                "uuid",
		Platform:            "darwin",
		DistributedInterval: 60,
		LoggerTLSPeriod:     50,
		ConfigTLSRefresh:    40,
		DetailUpdatedAt:     now,
		LabelUpdatedAt:      now,
		LastEnrolledAt:      now,
		PolicyUpdatedAt:     now,
		RefetchRequested:    true,

		SeenTime: now,

		CPUType: "cpuType",
	})
	require.NoError(t, err)

	h, err = ds.HostLite(context.Background(), h.ID)
	require.NoError(t, err)
	// HostLite does not load host details.
	require.Empty(t, h.CPUType)
	// HostLite does not load host seen time.
	require.Empty(t, h.SeenTime)

	require.Equal(t, uint(1), h.ID)
	require.NotEmpty(t, h.CreatedAt)
	require.NotEmpty(t, h.UpdatedAt)
	require.Equal(t, "foobar", *h.OsqueryHostID)
	require.Equal(t, "nodekey", *h.NodeKey)
	require.Equal(t, "foobar.local", h.Hostname)
	require.Equal(t, "uuid", h.UUID)
	require.Equal(t, "darwin", h.Platform)
	require.Nil(t, h.TeamID)
	require.Equal(t, uint(60), h.DistributedInterval)
	require.Equal(t, uint(50), h.LoggerTLSPeriod)
	require.Equal(t, uint(40), h.ConfigTLSRefresh)
	require.WithinDuration(t, now.UTC(), h.DetailUpdatedAt, 1*time.Second)
	require.WithinDuration(t, now.UTC(), h.LabelUpdatedAt, 1*time.Second)
	require.WithinDuration(t, now.UTC(), h.PolicyUpdatedAt, 1*time.Second)
	require.WithinDuration(t, now.UTC(), h.LastEnrolledAt, 1*time.Second)
	require.True(t, h.RefetchRequested)
}

func testUpdateOsqueryIntervals(t *testing.T, ds *Datastore) {
	now := time.Now()
	h, err := ds.NewHost(context.Background(), &fleet.Host{
		ID:                  1,
		OsqueryHostID:       ptr.String("foobar"),
		NodeKey:             ptr.String("nodekey"),
		Hostname:            "foobar.local",
		UUID:                "uuid",
		Platform:            "darwin",
		DistributedInterval: 60,
		LoggerTLSPeriod:     50,
		ConfigTLSRefresh:    40,
		DetailUpdatedAt:     now,
		LabelUpdatedAt:      now,
		LastEnrolledAt:      now,
		PolicyUpdatedAt:     now,
		RefetchRequested:    true,
		SeenTime:            now,
	})
	require.NoError(t, err)

	err = ds.UpdateHostOsqueryIntervals(context.Background(), h.ID, fleet.HostOsqueryIntervals{
		DistributedInterval: 120,
		LoggerTLSPeriod:     110,
		ConfigTLSRefresh:    100,
	})
	require.NoError(t, err)

	h, err = ds.HostLite(context.Background(), h.ID)
	require.NoError(t, err)
	require.Equal(t, uint(120), h.DistributedInterval)
	require.Equal(t, uint(110), h.LoggerTLSPeriod)
	require.Equal(t, uint(100), h.ConfigTLSRefresh)
}

func testUpdateRefetchRequested(t *testing.T, ds *Datastore) {
	now := time.Now()
	h, err := ds.NewHost(context.Background(), &fleet.Host{
		ID:                  1,
		OsqueryHostID:       ptr.String("foobar"),
		NodeKey:             ptr.String("nodekey"),
		Hostname:            "foobar.local",
		UUID:                "uuid",
		Platform:            "darwin",
		DistributedInterval: 60,
		LoggerTLSPeriod:     50,
		ConfigTLSRefresh:    40,
		DetailUpdatedAt:     now,
		LabelUpdatedAt:      now,
		LastEnrolledAt:      now,
		PolicyUpdatedAt:     now,
		RefetchRequested:    false,
		SeenTime:            now,
	})
	require.NoError(t, err)

	err = ds.UpdateHostRefetchRequested(context.Background(), h.ID, true)
	require.NoError(t, err)

	h, err = ds.HostLite(context.Background(), h.ID)
	require.NoError(t, err)
	require.True(t, h.RefetchRequested)

	err = ds.UpdateHostRefetchRequested(context.Background(), h.ID, false)
	require.NoError(t, err)

	h, err = ds.HostLite(context.Background(), h.ID)
	require.NoError(t, err)
	require.False(t, h.RefetchRequested)
}

func testHostsSaveHostUsers(t *testing.T, ds *Datastore) {
	host, err := ds.NewHost(context.Background(), &fleet.Host{
		DetailUpdatedAt: time.Now(),
		LabelUpdatedAt:  time.Now(),
		PolicyUpdatedAt: time.Now(),
		SeenTime:        time.Now(),
		NodeKey:         ptr.String("1"),
		UUID:            "1",
		Hostname:        "foo.local",
		PrimaryIP:       "192.168.1.1",
		PrimaryMac:      "30-65-EC-6F-C4-58",
	})
	require.NoError(t, err)
	require.NotNil(t, host)

	users := []fleet.HostUser{
		{
			Uid:       42,
			Username:  "user",
			Type:      "aaa",
			GroupName: "group",
			Shell:     "shell",
		},
		{
			Uid:       43,
			Username:  "user2",
			Type:      "aaa",
			GroupName: "group",
			Shell:     "shell",
		},
	}

	err = ds.SaveHostUsers(context.Background(), host.ID, users)
	require.NoError(t, err)

	host, err = ds.Host(context.Background(), host.ID)
	require.NoError(t, err)
	require.Len(t, host.Users, 2)
	test.ElementsMatchSkipID(t, users, host.Users)
}

func testHostsLoadHostByDeviceAuthToken(t *testing.T, ds *Datastore) {
	host, err := ds.NewHost(context.Background(), &fleet.Host{
		DetailUpdatedAt: time.Now(),
		LabelUpdatedAt:  time.Now(),
		PolicyUpdatedAt: time.Now(),
		SeenTime:        time.Now(),
		NodeKey:         ptr.String("1"),
		UUID:            "1",
		Hostname:        "foo.local",
		PrimaryIP:       "192.168.1.1",
		PrimaryMac:      "30-65-EC-6F-C4-58",
	})
	require.NoError(t, err)

	validToken := "abcd"
	err = ds.SetOrUpdateDeviceAuthToken(context.Background(), host.ID, validToken)
	require.NoError(t, err)

	_, err = ds.LoadHostByDeviceAuthToken(context.Background(), "nosuchtoken", time.Hour)
	require.Error(t, err)
	assert.ErrorIs(t, err, sql.ErrNoRows)

	h, err := ds.LoadHostByDeviceAuthToken(context.Background(), validToken, time.Hour)
	require.NoError(t, err)
	require.Equal(t, host.ID, h.ID)

	time.Sleep(2 * time.Second) // make sure the token expires

	_, err = ds.LoadHostByDeviceAuthToken(context.Background(), validToken, time.Second) // 1s TTL
	require.Error(t, err)
	assert.ErrorIs(t, err, sql.ErrNoRows)
}

func testHostsSetOrUpdateDeviceAuthToken(t *testing.T, ds *Datastore) {
	host, err := ds.NewHost(context.Background(), &fleet.Host{
		DetailUpdatedAt: time.Now(),
		LabelUpdatedAt:  time.Now(),
		PolicyUpdatedAt: time.Now(),
		SeenTime:        time.Now(),
		NodeKey:         ptr.String("1"),
		UUID:            "1",
		OsqueryHostID:   ptr.String("1"),
		Hostname:        "foo.local",
		PrimaryIP:       "192.168.1.1",
		PrimaryMac:      "30-65-EC-6F-C4-58",
	})
	require.NoError(t, err)
	host2, err := ds.NewHost(context.Background(), &fleet.Host{
		DetailUpdatedAt: time.Now(),
		LabelUpdatedAt:  time.Now(),
		PolicyUpdatedAt: time.Now(),
		SeenTime:        time.Now(),
		NodeKey:         ptr.String("2"),
		UUID:            "2",
		OsqueryHostID:   ptr.String("2"),
		Hostname:        "foo.local2",
		PrimaryIP:       "192.168.1.2",
		PrimaryMac:      "30-65-EC-6F-C4-59",
	})
	require.NoError(t, err)

	loadUpdatedAt := func(hostID uint) time.Time {
		var ts time.Time
		ExecAdhocSQL(t, ds, func(q sqlx.ExtContext) error {
			return sqlx.GetContext(context.Background(), q, &ts, `SELECT updated_at FROM host_device_auth WHERE host_id = ?`, hostID)
		})
		return ts
	}

	token1 := "token1"
	err = ds.SetOrUpdateDeviceAuthToken(context.Background(), host.ID, token1)
	require.NoError(t, err)

	token2 := "token2"
	err = ds.SetOrUpdateDeviceAuthToken(context.Background(), host2.ID, token2)
	require.NoError(t, err)
	h2T1 := loadUpdatedAt(host2.ID)

	h, err := ds.LoadHostByDeviceAuthToken(context.Background(), token1, time.Hour)
	require.NoError(t, err)
	require.Equal(t, host.ID, h.ID)

	h, err = ds.LoadHostByDeviceAuthToken(context.Background(), token2, time.Hour)
	require.NoError(t, err)
	require.Equal(t, host2.ID, h.ID)

	time.Sleep(time.Second) // ensure the mysql timestamp is different

	token2Updated := "token2_updated"
	err = ds.SetOrUpdateDeviceAuthToken(context.Background(), host2.ID, token2Updated)
	require.NoError(t, err)
	h2T2 := loadUpdatedAt(host2.ID)
	require.True(t, h2T2.After(h2T1))

	h, err = ds.LoadHostByDeviceAuthToken(context.Background(), token1, time.Hour)
	require.NoError(t, err)
	require.Equal(t, host.ID, h.ID)

	h, err = ds.LoadHostByDeviceAuthToken(context.Background(), token2Updated, time.Hour)
	require.NoError(t, err)
	require.Equal(t, host2.ID, h.ID)

	_, err = ds.LoadHostByDeviceAuthToken(context.Background(), token2, time.Hour)
	require.Error(t, err)
	assert.ErrorIs(t, err, sql.ErrNoRows)

	time.Sleep(time.Second) // ensure the mysql timestamp is different

	// update with the same token, should not change the updated_at timestamp
	err = ds.SetOrUpdateDeviceAuthToken(context.Background(), host2.ID, token2Updated)
	require.NoError(t, err)
	h2T3 := loadUpdatedAt(host2.ID)
	require.True(t, h2T2.Equal(h2T3))
}

func testOSVersions(t *testing.T, ds *Datastore) {
	// empty tables
	err := ds.UpdateOSVersions(context.Background())
	require.NoError(t, err)

	team1, err := ds.NewTeam(context.Background(), &fleet.Team{
		Name: "team1",
	})
	require.NoError(t, err)

	team2, err := ds.NewTeam(context.Background(), &fleet.Team{
		Name: "team2",
	})
	require.NoError(t, err)

	team3, err := ds.NewTeam(context.Background(), &fleet.Team{
		Name: "team3",
	})
	require.NoError(t, err)

	// create some hosts for testing
	hosts := []*fleet.Host{
		{
			Platform:  "darwin",
			OSVersion: "macOS 12.1.0",
		},
		{
			Platform:  "darwin",
			OSVersion: "macOS 12.2.1",
			TeamID:    &team1.ID,
		},
		{
			Platform:  "darwin",
			OSVersion: "macOS 12.2.1",
			TeamID:    &team1.ID,
		},
		{
			Platform:  "darwin",
			OSVersion: "macOS 12.2.1",
			TeamID:    &team2.ID,
		},
		{
			Platform:  "darwin",
			OSVersion: "macOS 12.3.0",
			TeamID:    &team2.ID,
		},
		{
			Platform:  "darwin",
			OSVersion: "macOS 12.3.0",
			TeamID:    &team2.ID,
		},
		{
			Platform:  "darwin",
			OSVersion: "macOS 12.3.0",
			TeamID:    &team2.ID,
		},
		{
			Platform:  "rhel",
			OSVersion: "CentOS 8.0.0",
		},
		{
			Platform:  "ubuntu",
			OSVersion: "Ubuntu 20.4.0",
			TeamID:    &team1.ID,
		},
		{
			Platform:  "ubuntu",
			OSVersion: "Ubuntu 20.4.0",
			TeamID:    &team1.ID,
		},
	}

	hostsByID := make(map[uint]*fleet.Host)

	for i, host := range hosts {
		host.DetailUpdatedAt = time.Now()
		host.LabelUpdatedAt = time.Now()
		host.PolicyUpdatedAt = time.Now()
		host.SeenTime = time.Now()
		host.OsqueryHostID = ptr.String(strconv.Itoa(i))
		host.NodeKey = ptr.String(strconv.Itoa(i))
		host.UUID = strconv.Itoa(i)
		host.Hostname = fmt.Sprintf("%d.localdomain", i)

		h, err := ds.NewHost(context.Background(), host)
		require.NoError(t, err)
		hostsByID[h.ID] = h
	}

	ctx := context.Background()

	// add host operating system records
	for _, h := range hostsByID {
		nv := strings.Split(h.OSVersion, " ")
		err := ds.UpdateHostOperatingSystem(ctx, h.ID, fleet.OperatingSystem{Name: nv[0], Version: nv[1], Platform: h.Platform, Arch: "x86_64"})
		require.NoError(t, err)
	}
	osList, err := ds.ListOperatingSystems(ctx)
	require.NoError(t, err)
	require.Len(t, osList, 5)
	osByNameVers := make(map[string]fleet.OperatingSystem)
	for _, os := range osList {
		osByNameVers[fmt.Sprintf("%s %s", os.Name, os.Version)] = os
	}

	err = ds.UpdateOSVersions(ctx)
	require.NoError(t, err)

	// all hosts
	osVersions, err := ds.OSVersions(ctx, nil, nil, nil, nil)
	require.NoError(t, err)

	require.True(t, time.Now().After(osVersions.CountsUpdatedAt))
	expected := []fleet.OSVersion{
		{HostsCount: 1, Name: "CentOS 8.0.0", NameOnly: "CentOS", Version: "8.0.0", Platform: "rhel"},
		{HostsCount: 2, Name: "Ubuntu 20.4.0", NameOnly: "Ubuntu", Version: "20.4.0", Platform: "ubuntu"},
		{HostsCount: 1, Name: "macOS 12.1.0", NameOnly: "macOS", Version: "12.1.0", Platform: "darwin"},
		{HostsCount: 3, Name: "macOS 12.2.1", NameOnly: "macOS", Version: "12.2.1", Platform: "darwin"},
		{HostsCount: 3, Name: "macOS 12.3.0", NameOnly: "macOS", Version: "12.3.0", Platform: "darwin"},
	}
	require.Equal(t, expected, osVersions.OSVersions)

	// filter by platform
	platform := "darwin"
	osVersions, err = ds.OSVersions(ctx, nil, &platform, nil, nil)
	require.NoError(t, err)

	expected = []fleet.OSVersion{
		{HostsCount: 1, Name: "macOS 12.1.0", NameOnly: "macOS", Version: "12.1.0", Platform: "darwin"},
		{HostsCount: 3, Name: "macOS 12.2.1", NameOnly: "macOS", Version: "12.2.1", Platform: "darwin"},
		{HostsCount: 3, Name: "macOS 12.3.0", NameOnly: "macOS", Version: "12.3.0", Platform: "darwin"},
	}
	require.Equal(t, expected, osVersions.OSVersions)

	// filter by operating system name and version
	osVersions, err = ds.OSVersions(ctx, nil, nil, ptr.String("Ubuntu"), ptr.String("20.4.0"))
	require.NoError(t, err)

	expected = []fleet.OSVersion{
		{HostsCount: 2, Name: "Ubuntu 20.4.0", NameOnly: "Ubuntu", Version: "20.4.0", Platform: "ubuntu"},
	}
	require.Equal(t, expected, osVersions.OSVersions)

	// team 1
	osVersions, err = ds.OSVersions(ctx, &team1.ID, nil, nil, nil)
	require.NoError(t, err)

	expected = []fleet.OSVersion{
		{HostsCount: 2, Name: "Ubuntu 20.4.0", NameOnly: "Ubuntu", Version: "20.4.0", Platform: "ubuntu"},
		{HostsCount: 2, Name: "macOS 12.2.1", NameOnly: "macOS", Version: "12.2.1", Platform: "darwin"},
	}
	require.Equal(t, expected, osVersions.OSVersions)

	// team 2
	osVersions, err = ds.OSVersions(ctx, &team2.ID, nil, nil, nil)
	require.NoError(t, err)

	expected = []fleet.OSVersion{
		{HostsCount: 1, Name: "macOS 12.2.1", NameOnly: "macOS", Version: "12.2.1", Platform: "darwin"},
		{HostsCount: 3, Name: "macOS 12.3.0", NameOnly: "macOS", Version: "12.3.0", Platform: "darwin"},
	}
	require.Equal(t, expected, osVersions.OSVersions)

	// team 3 (no hosts assigned to team)
	osVersions, err = ds.OSVersions(ctx, &team3.ID, nil, nil, nil)
	require.NoError(t, err)
	expected = []fleet.OSVersion{}
	require.Equal(t, expected, osVersions.OSVersions)

	// non-existent team
	_, err = ds.OSVersions(ctx, ptr.Uint(404), nil, nil, nil)
	require.Error(t, err)

	// new host with arm64
	h, err := ds.NewHost(context.Background(), &fleet.Host{
		DetailUpdatedAt: time.Now(),
		LabelUpdatedAt:  time.Now(),
		PolicyUpdatedAt: time.Now(),
		SeenTime:        time.Now(),
		OsqueryHostID:   ptr.String("666"),
		NodeKey:         ptr.String("666"),
		UUID:            "666",
		Hostname:        fmt.Sprintf("%s.localdomain", "666"),
	})
	require.NoError(t, err)
	hostsByID[h.ID] = h

	err = ds.UpdateHostOperatingSystem(ctx, h.ID, fleet.OperatingSystem{
		Name:     "macOS",
		Version:  "12.2.1",
		Platform: "darwin",
		Arch:     "arm64",
	})
	require.NoError(t, err)

	// different architecture is considered a unique operating system
	newOSList, err := ds.ListOperatingSystems(ctx)
	require.NoError(t, err)
	require.Len(t, newOSList, len(osList)+1)

	// but aggregate stats should group architectures together
	err = ds.UpdateOSVersions(ctx)
	require.NoError(t, err)

	osVersions, err = ds.OSVersions(ctx, nil, nil, nil, nil)
	require.NoError(t, err)
	expected = []fleet.OSVersion{
		{HostsCount: 1, Name: "CentOS 8.0.0", NameOnly: "CentOS", Version: "8.0.0", Platform: "rhel"},
		{HostsCount: 2, Name: "Ubuntu 20.4.0", NameOnly: "Ubuntu", Version: "20.4.0", Platform: "ubuntu"},
		{HostsCount: 1, Name: "macOS 12.1.0", NameOnly: "macOS", Version: "12.1.0", Platform: "darwin"},
		{HostsCount: 4, Name: "macOS 12.2.1", NameOnly: "macOS", Version: "12.2.1", Platform: "darwin"}, // includes new arm64 host
		{HostsCount: 3, Name: "macOS 12.3.0", NameOnly: "macOS", Version: "12.3.0", Platform: "darwin"},
	}
	require.Equal(t, expected, osVersions.OSVersions)
}

func testHostsDeleteHosts(t *testing.T, ds *Datastore) {
	// Updates hosts and host_seen_times.
	host, err := ds.NewHost(context.Background(), &fleet.Host{
		DetailUpdatedAt: time.Now(),
		LabelUpdatedAt:  time.Now(),
		PolicyUpdatedAt: time.Now(),
		SeenTime:        time.Now(),
		NodeKey:         ptr.String("1"),
		UUID:            "1",
		Hostname:        "foo.local",
	})
	require.NoError(t, err)
	require.NotNil(t, host)
	// Updates host_software.
	software := []fleet.Software{
		{Name: "foo", Version: "0.0.1", Source: "chrome_extensions"},
		{Name: "bar", Version: "1.0.0", Source: "deb_packages"},
	}
	err = ds.UpdateHostSoftware(context.Background(), host.ID, software)
	require.NoError(t, err)
	// Updates host_users.
	users := []fleet.HostUser{
		{
			Uid:       42,
			Username:  "user1",
			Type:      "aaa",
			GroupName: "group",
			Shell:     "shell",
		},
		{
			Uid:       43,
			Username:  "user2",
			Type:      "bbb",
			GroupName: "group2",
			Shell:     "bash",
		},
	}
	err = ds.SaveHostUsers(context.Background(), host.ID, users)
	require.NoError(t, err)
	// Updates host_emails.
	err = ds.ReplaceHostDeviceMapping(context.Background(), host.ID, []*fleet.HostDeviceMapping{
		{HostID: host.ID, Email: "a@b.c", Source: "src"},
	})
	require.NoError(t, err)

	// Updates host_additional.
	additional := json.RawMessage(`{"additional": "result"}`)
	err = ds.SaveHostAdditional(context.Background(), host.ID, &additional)
	require.NoError(t, err)

	// Updates scheduled_query_stats.
	pack, err := ds.NewPack(context.Background(), &fleet.Pack{
		Name:    "test1",
		HostIDs: []uint{host.ID},
	})
	require.NoError(t, err)
	query := test.NewQuery(t, ds, "time", "select * from time", 0, true)
	squery := test.NewScheduledQuery(t, ds, pack.ID, query.ID, 30, true, true, "time-scheduled")
	stats := []fleet.ScheduledQueryStats{
		{
			ScheduledQueryName: squery.Name,
			ScheduledQueryID:   squery.ID,
			QueryName:          query.Name,
			PackName:           pack.Name,
			PackID:             pack.ID,
			AverageMemory:      8000,
			Denylisted:         false,
			Executions:         164,
			Interval:           30,
			LastExecuted:       time.Unix(1620325191, 0).UTC(),
			OutputSize:         1337,
			SystemTime:         150,
			UserTime:           180,
			WallTime:           0,
		},
	}
	hostPackStats := []fleet.PackStats{
		{
			PackName:   "test1",
			QueryStats: stats,
		},
	}
	err = ds.SaveHostPackStats(context.Background(), host.ID, hostPackStats)
	require.NoError(t, err)

	// Updates label_membership.
	labelID := uint(1)
	label := &fleet.LabelSpec{
		ID:    labelID,
		Name:  "label foo",
		Query: "select * from time;",
	}
	err = ds.ApplyLabelSpecs(context.Background(), []*fleet.LabelSpec{label})
	require.NoError(t, err)
	err = ds.RecordLabelQueryExecutions(context.Background(), host, map[uint]*bool{label.ID: ptr.Bool(true)}, time.Now(), false)
	require.NoError(t, err)
	// Update policy_membership.
	user1 := test.NewUser(t, ds, "Alice", "alice@example.com", true)
	policy, err := ds.NewGlobalPolicy(context.Background(), &user1.ID, fleet.PolicyPayload{
		Name:  "policy foo",
		Query: "select * from time",
	})
	require.NoError(t, err)
	require.NoError(t, ds.RecordPolicyQueryExecutions(context.Background(), host, map[uint]*bool{policy.ID: ptr.Bool(true)}, time.Now(), false))
	// Update host_mdm.
	err = ds.SetOrUpdateMDMData(context.Background(), host.ID, false, false, "foo.mdm.example.com", false, "")
	require.NoError(t, err)
	// Update host_munki_info.
	err = ds.SetOrUpdateMunkiInfo(context.Background(), host.ID, "42", []string{"a"}, []string{"b"})
	require.NoError(t, err)
	// Update device_auth_token.
	err = ds.SetOrUpdateDeviceAuthToken(context.Background(), host.ID, "foo")
	require.NoError(t, err)
	// Update host_batteries
	err = ds.ReplaceHostBatteries(context.Background(), host.ID, []*fleet.HostBattery{{HostID: host.ID, SerialNumber: "a"}})
	require.NoError(t, err)
	// Update host_operating_system
	err = ds.UpdateHostOperatingSystem(context.Background(), host.ID, fleet.OperatingSystem{Name: "foo", Version: "bar"})
	require.NoError(t, err)
	// Insert a windows update for the host
	stmt := `INSERT INTO windows_updates (host_id, date_epoch, kb_id) VALUES (?, ?, ?)`
	_, err = ds.writer.Exec(stmt, host.ID, 1, 123)
	require.NoError(t, err)
	// set host' disk space
	err = ds.SetOrUpdateHostDisksSpace(context.Background(), host.ID, 12, 25)
	require.NoError(t, err)
	// set host orbit info
	err = ds.SetOrUpdateHostOrbitInfo(context.Background(), host.ID, "1.1.0")
	require.NoError(t, err)
	// set an encryption key
	err = ds.SetOrUpdateHostDiskEncryptionKey(context.Background(), host.ID, "TESTKEY")
	require.NoError(t, err)

	// Operating system vulnerabilities
	_, err = ds.writer.Exec(
		`INSERT INTO operating_system_vulnerabilities(host_id,operating_system_id,cve) VALUES (?,?,?)`,
		host.ID, 1, "cve-1",
	)
	require.NoError(t, err)

	// Check there's an entry for the host in all the associated tables.
	for _, hostRef := range hostRefs {
		var ok bool
		err = ds.writer.Get(&ok, fmt.Sprintf("SELECT 1 FROM %s WHERE host_id = ?", hostRef), host.ID)
		require.NoError(t, err)
		require.True(t, ok, "table: %s", hostRef)
	}

	err = ds.DeleteHosts(context.Background(), []uint{host.ID})
	require.NoError(t, err)

	// Check that all the associated tables were cleaned up.
	for _, hostRef := range hostRefs {
		var ok bool
		err = ds.writer.Get(&ok, fmt.Sprintf("SELECT 1 FROM %s WHERE host_id = ?", hostRef), host.ID)
		require.True(t, err == nil || errors.Is(err, sql.ErrNoRows), "table: %s", hostRef)
		require.False(t, ok, "table: %s", hostRef)
	}
}

func testHostIDsByOSVersion(t *testing.T, ds *Datastore) {
	ctx := context.Background()
	hosts := make([]*fleet.Host, 10)
	getPlatform := func(i int) string {
		if i < 5 {
			return "ubuntu"
		}
		return "centos"
	}
	for i := range hosts {
		h, err := ds.NewHost(context.Background(), &fleet.Host{
			DetailUpdatedAt: time.Now(),
			LabelUpdatedAt:  time.Now(),
			PolicyUpdatedAt: time.Now(),
			SeenTime:        time.Now(),
			OsqueryHostID:   ptr.String(fmt.Sprintf("host%d", i)),
			NodeKey:         ptr.String(fmt.Sprintf("%d", i)),
			UUID:            fmt.Sprintf("%d", i),
			Hostname:        fmt.Sprintf("foo.%d.local", i),
			Platform:        getPlatform(i),
			OSVersion:       fmt.Sprintf("20.4.%d", i),
		})
		require.NoError(t, err)
		hosts[i] = h
	}

	t.Run("no match", func(t *testing.T) {
		osVersion := fleet.OSVersion{Platform: "ubuntu", Name: "sdfasw"}
		none, err := ds.HostIDsByOSVersion(ctx, osVersion, 0, 1)
		require.NoError(t, err)
		require.Len(t, none, 0)
	})

	t.Run("filtering by os version", func(t *testing.T) {
		osVersion := fleet.OSVersion{Platform: "ubuntu", Name: "20.4.0"}
		result, err := ds.HostIDsByOSVersion(ctx, osVersion, 0, 1)
		require.NoError(t, err)
		require.Len(t, result, 1)
		for _, id := range result {
			r, err := ds.Host(ctx, id)
			require.NoError(t, err)
			require.Equal(t, r.Platform, "ubuntu")
			require.Equal(t, r.OSVersion, "20.4.0")
		}
	})
}

func testHostsReplaceHostBatteries(t *testing.T, ds *Datastore) {
	ctx := context.Background()
	h1, err := ds.NewHost(ctx, &fleet.Host{
		ID:              1,
		OsqueryHostID:   ptr.String("1"),
		NodeKey:         ptr.String("1"),
		Platform:        "linux",
		Hostname:        "host1",
		DetailUpdatedAt: time.Now(),
		LabelUpdatedAt:  time.Now(),
		PolicyUpdatedAt: time.Now(),
		SeenTime:        time.Now(),
	})
	require.NoError(t, err)
	h2, err := ds.NewHost(ctx, &fleet.Host{
		ID:              2,
		OsqueryHostID:   ptr.String("2"),
		NodeKey:         ptr.String("2"),
		Platform:        "linux",
		Hostname:        "host2",
		DetailUpdatedAt: time.Now(),
		LabelUpdatedAt:  time.Now(),
		PolicyUpdatedAt: time.Now(),
		SeenTime:        time.Now(),
	})
	require.NoError(t, err)

	err = ds.ReplaceHostBatteries(ctx, h1.ID, nil)
	require.NoError(t, err)

	bat1, err := ds.ListHostBatteries(ctx, h1.ID)
	require.NoError(t, err)
	require.Len(t, bat1, 0)

	h1Bat := []*fleet.HostBattery{
		{HostID: h1.ID, SerialNumber: "a", CycleCount: 1, Health: "Good"},
		{HostID: h1.ID, SerialNumber: "b", CycleCount: 2, Health: "Check Battery"},
	}
	err = ds.ReplaceHostBatteries(ctx, h1.ID, h1Bat)
	require.NoError(t, err)

	bat1, err = ds.ListHostBatteries(ctx, h1.ID)
	require.NoError(t, err)
	require.ElementsMatch(t, h1Bat, bat1)

	bat2, err := ds.ListHostBatteries(ctx, h2.ID)
	require.NoError(t, err)
	require.Len(t, bat2, 0)

	// update "a", remove "b", add "c"
	h1Bat = []*fleet.HostBattery{
		{HostID: h1.ID, SerialNumber: "a", CycleCount: 2, Health: "Good"},
		{HostID: h1.ID, SerialNumber: "c", CycleCount: 3, Health: "Bad"},
	}

	err = ds.ReplaceHostBatteries(ctx, h1.ID, h1Bat)
	require.NoError(t, err)

	bat1, err = ds.ListHostBatteries(ctx, h1.ID)
	require.NoError(t, err)
	require.ElementsMatch(t, h1Bat, bat1)

	// add "d" to h2
	h2Bat := []*fleet.HostBattery{
		{HostID: h2.ID, SerialNumber: "d", CycleCount: 1, Health: "Good"},
	}

	err = ds.ReplaceHostBatteries(ctx, h2.ID, h2Bat)
	require.NoError(t, err)

	bat2, err = ds.ListHostBatteries(ctx, h2.ID)
	require.NoError(t, err)
	require.ElementsMatch(t, h2Bat, bat2)

	// remove all from h1
	h1Bat = []*fleet.HostBattery{}

	err = ds.ReplaceHostBatteries(ctx, h1.ID, h1Bat)
	require.NoError(t, err)

	bat1, err = ds.ListHostBatteries(ctx, h1.ID)
	require.NoError(t, err)
	require.Len(t, bat1, 0)

	// h2 unchanged
	bat2, err = ds.ListHostBatteries(ctx, h2.ID)
	require.NoError(t, err)
	require.ElementsMatch(t, h2Bat, bat2)
}

func testCountHostsNotResponding(t *testing.T, ds *Datastore) {
	ctx := context.Background()
	config := config.FleetConfig{Osquery: config.OsqueryConfig{DetailUpdateInterval: 1 * time.Hour}}

	// responsive
	_, err := ds.NewHost(ctx, &fleet.Host{
		OsqueryHostID:       ptr.String("1"),
		NodeKey:             ptr.String("1"),
		Platform:            "linux",
		Hostname:            "host1",
		DistributedInterval: 10,
		DetailUpdatedAt:     time.Now().Add(-1 * time.Hour),
		LabelUpdatedAt:      time.Now(),
		PolicyUpdatedAt:     time.Now(),
		SeenTime:            time.Now(),
	})
	require.NoError(t, err)

	count, err := countHostsNotRespondingDB(ctx, ds.writer, ds.logger, config)
	require.NoError(t, err)
	require.Equal(t, 0, count)

	// not responsive
	_, err = ds.NewHost(ctx, &fleet.Host{
		ID:                  2,
		OsqueryHostID:       ptr.String("2"),
		NodeKey:             ptr.String("2"),
		Platform:            "linux",
		Hostname:            "host2",
		DistributedInterval: 10,
		DetailUpdatedAt:     time.Now().Add(-3 * time.Hour),
		LabelUpdatedAt:      time.Now().Add(-3 * time.Hour),
		PolicyUpdatedAt:     time.Now().Add(-3 * time.Hour),
		SeenTime:            time.Now(),
	})
	require.NoError(t, err)

	count, err = countHostsNotRespondingDB(ctx, ds.writer, ds.logger, config)
	require.NoError(t, err)
	require.Equal(t, 1, count) // count increased by 1

	// responsive
	_, err = ds.NewHost(ctx, &fleet.Host{
		OsqueryHostID:       ptr.String("3"),
		NodeKey:             ptr.String("3"),
		Platform:            "linux",
		Hostname:            "host3",
		DistributedInterval: 10,
		DetailUpdatedAt:     time.Now().Add(-49 * time.Hour),
		LabelUpdatedAt:      time.Now().Add(-48 * time.Hour),
		PolicyUpdatedAt:     time.Now().Add(-48 * time.Hour),
		SeenTime:            time.Now().Add(-48 * time.Hour),
	})
	require.NoError(t, err)

	count, err = countHostsNotRespondingDB(ctx, ds.writer, ds.logger, config)
	require.NoError(t, err)
	require.Equal(t, 1, count) // count unchanged

	// not responsive
	_, err = ds.NewHost(ctx, &fleet.Host{
		OsqueryHostID:       ptr.String("4"),
		NodeKey:             ptr.String("4"),
		Platform:            "linux",
		Hostname:            "host4",
		DistributedInterval: 10,
		DetailUpdatedAt:     time.Now().Add(-51 * time.Hour),
		LabelUpdatedAt:      time.Now().Add(-48 * time.Hour),
		PolicyUpdatedAt:     time.Now().Add(-48 * time.Hour),
		SeenTime:            time.Now().Add(-48 * time.Hour),
	})
	require.NoError(t, err)

	count, err = countHostsNotRespondingDB(ctx, ds.writer, ds.logger, config)
	require.NoError(t, err)
	require.Equal(t, 2, count) // count increased by 1

	// was responsive but hasn't been seen in past 7 days so it is not counted
	_, err = ds.NewHost(ctx, &fleet.Host{
		OsqueryHostID:       ptr.String("5"),
		NodeKey:             ptr.String("5"),
		Platform:            "linux",
		Hostname:            "host5",
		DistributedInterval: 10,
		DetailUpdatedAt:     time.Now().Add(-8 * 24 * time.Hour).Add(-1 * time.Hour),
		LabelUpdatedAt:      time.Now().Add(-8 * 24 * time.Hour),
		PolicyUpdatedAt:     time.Now().Add(-8 * 24 * time.Hour),
		SeenTime:            time.Now().Add(-8 * 24 * time.Hour),
	})
	require.NoError(t, err)

	count, err = countHostsNotRespondingDB(ctx, ds.writer, ds.logger, config)
	require.NoError(t, err)
	require.Equal(t, 2, count) // count unchanged

	// distributed interval (1h1m) is greater than osquery detail interval (1h)
	// so measurement period for non-responsiveness is 2h2m
	_, err = ds.NewHost(ctx, &fleet.Host{
		OsqueryHostID:       ptr.String("6"),
		NodeKey:             ptr.String("6"),
		Platform:            "linux",
		Hostname:            "host6",
		DistributedInterval: uint((1*time.Hour + 1*time.Minute).Seconds()),        // 1h1m
		DetailUpdatedAt:     time.Now().Add(-2 * time.Hour).Add(-1 * time.Minute), // 2h1m
		LabelUpdatedAt:      time.Now().Add(-2 * time.Hour).Add(-1 * time.Minute),
		PolicyUpdatedAt:     time.Now().Add(-2 * time.Hour).Add(-1 * time.Minute),
		SeenTime:            time.Now(),
	})
	require.NoError(t, err)

	count, err = countHostsNotRespondingDB(ctx, ds.writer, ds.logger, config)
	require.NoError(t, err)
	require.Equal(t, 2, count) // count unchanged
}

func testFailingPoliciesCount(t *testing.T, ds *Datastore) {
	ctx := context.Background()

	var hosts []*fleet.Host
	for i := 0; i < 10; i++ {
		h := test.NewHost(t, ds, fmt.Sprintf("foo.local.%d", i), "1.1.1.1",
			fmt.Sprintf("%d", i), fmt.Sprintf("%d", i), time.Now())
		hosts = append(hosts, h)
	}

	t.Run("no policies", func(t *testing.T) {
		for _, h := range hosts {
			actual, err := ds.FailingPoliciesCount(ctx, h)
			require.NoError(t, err)
			require.Equal(t, actual, uint(0))
		}
	})

	t.Run("with policies and memberships", func(t *testing.T) {
		u := test.NewUser(t, ds, "Bob", "bob@example.com", true)

		var policies []*fleet.Policy
		for i := 0; i < 10; i++ {
			q := test.NewQuery(t, ds, fmt.Sprintf("query%d", i), "select 1", 0, true)
			p, err := ds.NewGlobalPolicy(ctx, &u.ID, fleet.PolicyPayload{QueryID: &q.ID})
			require.NoError(t, err)
			policies = append(policies, p)
		}

		testCases := []struct {
			host     *fleet.Host
			policyEx map[uint]*bool
			expected uint
		}{
			{
				host: hosts[0],
				policyEx: map[uint]*bool{
					policies[0].ID: ptr.Bool(true),
					policies[1].ID: ptr.Bool(true),
					policies[2].ID: ptr.Bool(false),
					policies[3].ID: ptr.Bool(true),
					policies[4].ID: nil,
					policies[5].ID: nil,
				},
				expected: 1,
			},
			{
				host: hosts[1],
				policyEx: map[uint]*bool{
					policies[0].ID: ptr.Bool(true),
					policies[1].ID: ptr.Bool(true),
					policies[2].ID: ptr.Bool(true),
					policies[3].ID: ptr.Bool(true),
					policies[4].ID: ptr.Bool(true),
					policies[5].ID: ptr.Bool(true),
					policies[6].ID: ptr.Bool(true),
					policies[7].ID: ptr.Bool(true),
					policies[8].ID: ptr.Bool(true),
					policies[9].ID: ptr.Bool(true),
				},
				expected: 0,
			},
			{
				host: hosts[2],
				policyEx: map[uint]*bool{
					policies[0].ID: ptr.Bool(true),
					policies[1].ID: ptr.Bool(true),
					policies[2].ID: ptr.Bool(true),
					policies[3].ID: ptr.Bool(true),
					policies[4].ID: ptr.Bool(true),
					policies[5].ID: ptr.Bool(false),
					policies[6].ID: ptr.Bool(false),
					policies[7].ID: ptr.Bool(false),
					policies[8].ID: ptr.Bool(false),
					policies[9].ID: ptr.Bool(false),
				},
				expected: 5,
			},
			{
				host:     hosts[3],
				policyEx: map[uint]*bool{},
				expected: 0,
			},
		}

		for _, tc := range testCases {
			if len(tc.policyEx) != 0 {
				require.NoError(t, ds.RecordPolicyQueryExecutions(ctx, tc.host, tc.policyEx, time.Now(), false))
			}
			actual, err := ds.FailingPoliciesCount(ctx, tc.host)
			require.NoError(t, err)
			require.Equal(t, tc.expected, actual)
		}
	})
}

func testHostsSetOrUpdateHostDisksSpace(t *testing.T, ds *Datastore) {
	host, err := ds.NewHost(context.Background(), &fleet.Host{
		DetailUpdatedAt: time.Now(),
		LabelUpdatedAt:  time.Now(),
		PolicyUpdatedAt: time.Now(),
		SeenTime:        time.Now(),
		NodeKey:         ptr.String("1"),
		UUID:            "1",
		OsqueryHostID:   ptr.String("1"),
		Hostname:        "foo.local",
		PrimaryIP:       "192.168.1.1",
		PrimaryMac:      "30-65-EC-6F-C4-58",
	})
	require.NoError(t, err)
	host2, err := ds.NewHost(context.Background(), &fleet.Host{
		DetailUpdatedAt: time.Now(),
		LabelUpdatedAt:  time.Now(),
		PolicyUpdatedAt: time.Now(),
		SeenTime:        time.Now(),
		NodeKey:         ptr.String("2"),
		UUID:            "2",
		OsqueryHostID:   ptr.String("2"),
		Hostname:        "foo.local2",
		PrimaryIP:       "192.168.1.2",
		PrimaryMac:      "30-65-EC-6F-C4-59",
	})
	require.NoError(t, err)

	// set a device host token for host 1, to test loading disk space by device token
	token1 := "token1"
	err = ds.SetOrUpdateDeviceAuthToken(context.Background(), host.ID, token1)
	require.NoError(t, err)

	err = ds.SetOrUpdateHostDisksSpace(context.Background(), host.ID, 1, 2)
	require.NoError(t, err)

	err = ds.SetOrUpdateHostDisksSpace(context.Background(), host2.ID, 3, 4)
	require.NoError(t, err)

	h, err := ds.Host(context.Background(), host.ID)
	require.NoError(t, err)
	require.Equal(t, 1.0, h.GigsDiskSpaceAvailable)
	require.Equal(t, 2.0, h.PercentDiskSpaceAvailable)

	h, err = ds.LoadHostByNodeKey(context.Background(), *host2.NodeKey)
	require.NoError(t, err)
	require.Equal(t, 3.0, h.GigsDiskSpaceAvailable)
	require.Equal(t, 4.0, h.PercentDiskSpaceAvailable)

	err = ds.SetOrUpdateHostDisksSpace(context.Background(), host.ID, 5, 6)
	require.NoError(t, err)

	h, err = ds.LoadHostByDeviceAuthToken(context.Background(), token1, time.Hour)
	require.NoError(t, err)
	require.Equal(t, 5.0, h.GigsDiskSpaceAvailable)
	require.Equal(t, 6.0, h.PercentDiskSpaceAvailable)
}

// testHostOrder tests listing a host sorted by different keys.
func testHostOrder(t *testing.T, ds *Datastore) {
	ctx := context.Background()
	_, err := ds.NewHost(ctx, &fleet.Host{ID: 1, OsqueryHostID: ptr.String("1"), Hostname: "0001", NodeKey: ptr.String("1")})
	require.NoError(t, err)
	_, err = ds.NewHost(ctx, &fleet.Host{ID: 2, OsqueryHostID: ptr.String("2"), Hostname: "0002", ComputerName: "0004", NodeKey: ptr.String("2")})
	require.NoError(t, err)
	_, err = ds.NewHost(ctx, &fleet.Host{ID: 3, OsqueryHostID: ptr.String("3"), Hostname: "0003", NodeKey: ptr.String("3")})
	require.NoError(t, err)
	chk := func(hosts []*fleet.Host, expect ...string) {
		require.Len(t, hosts, len(expect))
		for i, h := range hosts {
			assert.Equal(t, expect[i], h.DisplayName())
		}
	}
	hosts, err := ds.ListHosts(ctx, fleet.TeamFilter{User: test.UserAdmin}, fleet.HostListOptions{
		ListOptions: fleet.ListOptions{
			OrderKey: "display_name",
		},
	})
	require.NoError(t, err)
	chk(hosts, "0001", "0003", "0004")

	_, err = ds.writer.Exec(`UPDATE hosts SET created_at = DATE_ADD(created_at, INTERVAL id DAY)`)
	require.NoError(t, err)

	hosts, err = ds.ListHosts(ctx, fleet.TeamFilter{User: test.UserAdmin}, fleet.HostListOptions{
		ListOptions: fleet.ListOptions{
			OrderKey:       "created_at",
			After:          "2010-10-22T20:22:03Z",
			OrderDirection: fleet.OrderAscending,
		},
	})
	require.NoError(t, err)
	chk(hosts, "0001", "0004", "0003")

	hosts, err = ds.ListHosts(ctx, fleet.TeamFilter{User: test.UserAdmin}, fleet.HostListOptions{
		ListOptions: fleet.ListOptions{
			OrderKey:       "created_at",
			After:          "2180-10-22T20:22:03Z",
			OrderDirection: fleet.OrderDescending,
		},
	})
	require.NoError(t, err)
	chk(hosts, "0003", "0004", "0001")
}

func testHostIDsByOSID(t *testing.T, ds *Datastore) {
	ctx := context.Background()

	t.Run("no OS", func(t *testing.T) {
		actual, err := ds.HostIDsByOSID(ctx, 1, 0, 100)
		require.NoError(t, err)
		require.Empty(t, actual)
	})

	t.Run("returns empty if no more pages", func(t *testing.T) {
		for i := 1; i <= 510; i++ {
			os := fleet.OperatingSystem{
				Name:          "Microsoft Windows 11 Enterprise Evaluation II",
				Version:       "21H2",
				Arch:          "64-bit",
				KernelVersion: "10.0.22000.795",
				Platform:      "windows",
			}

			require.NoError(t, ds.UpdateHostOperatingSystem(ctx, uint(i+100), os))
		}

		storedOS, err := ds.ListOperatingSystems(ctx)
		require.NoError(t, err)
		for _, sOS := range storedOS {
			if sOS.Name == "Microsoft Windows 11 Enterprise Evaluation II" {

				actual, err := ds.HostIDsByOSID(ctx, sOS.ID, 0, 500)
				require.NoError(t, err)
				require.Len(t, actual, 500)

				actual, err = ds.HostIDsByOSID(ctx, sOS.ID, 500, 500)
				require.NoError(t, err)
				require.Len(t, actual, 10)

				actual, err = ds.HostIDsByOSID(ctx, sOS.ID, 510, 500)
				require.NoError(t, err)
				require.Empty(t, actual)
				break
			}
		}
	})

	t.Run("returns matching entries", func(t *testing.T) {
		os := []fleet.OperatingSystem{
			{
				Name:          "Microsoft Windows 11 Enterprise Evaluation",
				Version:       "21H2",
				Arch:          "64-bit",
				KernelVersion: "10.0.22000.795",
				Platform:      "windows",
			},
			{
				Name:          "macOS",
				Version:       "12.3.1",
				Arch:          "x86_64",
				KernelVersion: "21.4.0",
				Platform:      "darwin",
			},
		}

		require.NoError(t, ds.UpdateHostOperatingSystem(ctx, 1, os[0]))
		require.NoError(t, ds.UpdateHostOperatingSystem(ctx, 2, os[1]))

		storedOS, err := ds.ListOperatingSystems(ctx)
		require.NoError(t, err)

		for _, sOS := range storedOS {
			actual, err := ds.HostIDsByOSID(ctx, sOS.ID, 0, 100)
			require.NoError(t, err)
			if sOS.Name == "Microsoft Windows 11 Enterprise Evaluation" {
				require.Equal(t, []uint{1}, actual)
			}

			if sOS.Name == "macOS" {
				require.Equal(t, []uint{2}, actual)
			}
		}
	})
}

func testHostsSetOrUpdateHostDisksEncryption(t *testing.T, ds *Datastore) {
	host, err := ds.NewHost(context.Background(), &fleet.Host{
		DetailUpdatedAt: time.Now(),
		LabelUpdatedAt:  time.Now(),
		PolicyUpdatedAt: time.Now(),
		SeenTime:        time.Now(),
		NodeKey:         ptr.String("1"),
		UUID:            "1",
		OsqueryHostID:   ptr.String("1"),
		Hostname:        "foo.local",
		PrimaryIP:       "192.168.1.1",
		PrimaryMac:      "30-65-EC-6F-C4-58",
	})
	require.NoError(t, err)
	host2, err := ds.NewHost(context.Background(), &fleet.Host{
		DetailUpdatedAt: time.Now(),
		LabelUpdatedAt:  time.Now(),
		PolicyUpdatedAt: time.Now(),
		SeenTime:        time.Now(),
		NodeKey:         ptr.String("2"),
		UUID:            "2",
		OsqueryHostID:   ptr.String("2"),
		Hostname:        "foo.local2",
		PrimaryIP:       "192.168.1.2",
		PrimaryMac:      "30-65-EC-6F-C4-59",
	})
	require.NoError(t, err)

	err = ds.SetOrUpdateHostDisksEncryption(context.Background(), host.ID, true)
	require.NoError(t, err)

	err = ds.SetOrUpdateHostDisksEncryption(context.Background(), host2.ID, false)
	require.NoError(t, err)

	h, err := ds.Host(context.Background(), host.ID)
	require.NoError(t, err)
	require.True(t, *h.DiskEncryptionEnabled)

	h, err = ds.Host(context.Background(), host2.ID)
	require.NoError(t, err)
	require.False(t, *h.DiskEncryptionEnabled)

	err = ds.SetOrUpdateHostDisksEncryption(context.Background(), host2.ID, true)
	require.NoError(t, err)

	h, err = ds.Host(context.Background(), host2.ID)
	require.NoError(t, err)
	require.True(t, *h.DiskEncryptionEnabled)
}

func testHostsGetHostMDMCheckinInfo(t *testing.T, ds *Datastore) {
	ctx := context.Background()
	host, err := ds.NewHost(context.Background(), &fleet.Host{
		DetailUpdatedAt: time.Now(),
		LabelUpdatedAt:  time.Now(),
		PolicyUpdatedAt: time.Now(),
		SeenTime:        time.Now(),
		NodeKey:         ptr.String("1"),
		UUID:            "1",
		OsqueryHostID:   ptr.String("1"),
		Hostname:        "foo.local",
		PrimaryIP:       "192.168.1.1",
		PrimaryMac:      "30-65-EC-6F-C4-58",
		HardwareSerial:  "123456789",
	})
	require.NoError(t, err)
	err = ds.SetOrUpdateMDMData(ctx, host.ID, false, true, "https://fleetdm.com", true, fleet.WellKnownMDMFleet)
	require.NoError(t, err)

	info, err := ds.GetHostMDMCheckinInfo(ctx, host.UUID)
	require.NoError(t, err)
	require.Equal(t, host.HardwareSerial, info.HardwareSerial)
	require.Equal(t, true, info.InstalledFromDEP)
}

func testHostsLoadHostByOrbitNodeKey(t *testing.T, ds *Datastore) {
	ctx := context.Background()

	for _, tt := range enrollTests {
		h, err := ds.EnrollHost(ctx, false, tt.uuid, tt.uuid, "", tt.nodeKey, nil, 0)
		require.NoError(t, err)

		orbitKey := uuid.New().String()
		// on orbit enrollment, the "hardware UUID" is matched with the osquery
		// host ID to identify the host being enrolled
		_, err = ds.EnrollOrbit(ctx, false, fleet.OrbitHostInfo{
			HardwareUUID:   *h.OsqueryHostID,
			HardwareSerial: h.HardwareSerial,
		}, orbitKey, nil)
		require.NoError(t, err)

		// the returned host by LoadHostByOrbitNodeKey will have the orbit key stored
		h.OrbitNodeKey = &orbitKey
		returned, err := ds.LoadHostByOrbitNodeKey(ctx, orbitKey)
		require.NoError(t, err)
		assert.Equal(t, h, returned)
	}

	// test loading an unknown orbit key
	_, err := ds.LoadHostByOrbitNodeKey(ctx, uuid.New().String())
	require.Error(t, err)
	require.True(t, fleet.IsNotFound(err))

	createOrbitHost := func(tag string) *fleet.Host {
		h, err := ds.NewHost(ctx, &fleet.Host{
			Platform:        tag,
			DetailUpdatedAt: time.Now(),
			LabelUpdatedAt:  time.Now(),
			PolicyUpdatedAt: time.Now(),
			SeenTime:        time.Now(),
			OsqueryHostID:   ptr.String(tag),
			NodeKey:         ptr.String(tag),
			UUID:            fmt.Sprintf(tag),
			Hostname:        tag + ".local",
		})
		require.NoError(t, err)

		orbitKey := uuid.New().String()
		_, err = ds.EnrollOrbit(ctx, false, fleet.OrbitHostInfo{
			HardwareUUID:   *h.OsqueryHostID,
			HardwareSerial: h.HardwareSerial,
		}, orbitKey, nil)
		require.NoError(t, err)
		h.OrbitNodeKey = &orbitKey
		return h
	}

	// create a host enrolled in Simple MDM
	hSimple := createOrbitHost("simple")
	err = ds.SetOrUpdateMDMData(ctx, hSimple.ID, false, true, "https://simplemdm.com", true, fleet.WellKnownMDMSimpleMDM)
	require.NoError(t, err)

	loadSimple, err := ds.LoadHostByOrbitNodeKey(ctx, *hSimple.OrbitNodeKey)
	require.NoError(t, err)
	require.Equal(t, hSimple.ID, loadSimple.ID)
	require.NotNil(t, loadSimple.MDMInfo)
	require.Equal(t, hSimple.ID, loadSimple.MDMInfo.HostID)
	require.True(t, loadSimple.IsOsqueryEnrolled())
	require.False(t, loadSimple.MDMInfo.IsPendingDEPFleetEnrollment())

	// create a host that will be pending enrollment in Fleet MDM
	hFleet := createOrbitHost("fleet")
	err = ds.SetOrUpdateMDMData(ctx, hFleet.ID, false, false, "https://fleetdm.com", true, fleet.WellKnownMDMFleet)
	require.NoError(t, err)

	loadFleet, err := ds.LoadHostByOrbitNodeKey(ctx, *hFleet.OrbitNodeKey)
	require.NoError(t, err)
	require.Equal(t, hFleet.ID, loadFleet.ID)
	require.NotNil(t, loadFleet.MDMInfo)
	require.Equal(t, hFleet.ID, loadFleet.MDMInfo.HostID)
	require.True(t, loadFleet.IsOsqueryEnrolled())
	require.True(t, loadFleet.MDMInfo.IsPendingDEPFleetEnrollment())
	require.False(t, loadFleet.MDMInfo.IsServer)

	// force its is_server mdm field to NULL, should be same as false
	ExecAdhocSQL(t, ds, func(q sqlx.ExtContext) error {
		_, err := q.ExecContext(ctx, `UPDATE host_mdm SET is_server = NULL WHERE host_id = ?`, hFleet.ID)
		return err
	})
	loadFleet, err = ds.LoadHostByOrbitNodeKey(ctx, *hFleet.OrbitNodeKey)
	require.NoError(t, err)
	require.Equal(t, hFleet.ID, loadFleet.ID)
	require.False(t, loadFleet.MDMInfo.IsServer)
}

func checkEncryptionKeyStatus(t *testing.T, ds *Datastore, hostID uint, expected *bool) {
	ExecAdhocSQL(t, ds, func(tx sqlx.ExtContext) error {
		var actual *bool

		row := tx.QueryRowxContext(
			context.Background(),
			"SELECT decryptable FROM host_disk_encryption_keys WHERE host_id = ?",
			hostID,
		)

		err := row.Scan(&actual)
		require.NoError(t, err)
		require.Equal(t, expected, actual)
		return nil
	})
}

func testHostsSetOrUpdateHostDisksEncryptionKey(t *testing.T, ds *Datastore) {
	host, err := ds.NewHost(context.Background(), &fleet.Host{
		DetailUpdatedAt: time.Now(),
		LabelUpdatedAt:  time.Now(),
		PolicyUpdatedAt: time.Now(),
		SeenTime:        time.Now(),
		NodeKey:         ptr.String("1"),
		UUID:            "1",
		OsqueryHostID:   ptr.String("1"),
		Hostname:        "foo.local",
		PrimaryIP:       "192.168.1.1",
		PrimaryMac:      "30-65-EC-6F-C4-58",
	})
	require.NoError(t, err)
	host2, err := ds.NewHost(context.Background(), &fleet.Host{
		DetailUpdatedAt: time.Now(),
		LabelUpdatedAt:  time.Now(),
		PolicyUpdatedAt: time.Now(),
		SeenTime:        time.Now(),
		NodeKey:         ptr.String("2"),
		UUID:            "2",
		OsqueryHostID:   ptr.String("2"),
		Hostname:        "foo.local2",
		PrimaryIP:       "192.168.1.2",
		PrimaryMac:      "30-65-EC-6F-C4-59",
	})
	require.NoError(t, err)

	err = ds.SetOrUpdateHostDiskEncryptionKey(context.Background(), host.ID, "AAA")
	require.NoError(t, err)

	err = ds.SetOrUpdateHostDiskEncryptionKey(context.Background(), host2.ID, "BBB")
	require.NoError(t, err)

	checkEncryptionKey := func(hostID uint, expected string) {
		actual, err := ds.GetHostDiskEncryptionKey(context.Background(), hostID)
		require.NoError(t, err)
		require.Equal(t, expected, actual.Base64Encrypted)
	}

	h, err := ds.Host(context.Background(), host.ID)
	require.NoError(t, err)
	checkEncryptionKey(h.ID, "AAA")

	h, err = ds.Host(context.Background(), host2.ID)
	require.NoError(t, err)
	checkEncryptionKey(h.ID, "BBB")

	err = ds.SetOrUpdateHostDiskEncryptionKey(context.Background(), host2.ID, "CCC")
	require.NoError(t, err)

	h, err = ds.Host(context.Background(), host2.ID)
	require.NoError(t, err)
	checkEncryptionKey(h.ID, "CCC")

	// setting the encryption key to an existing value doesn't change its
	// encryption status
	err = ds.SetHostsDiskEncryptionKeyStatus(context.Background(), []uint{host.ID}, true, time.Now().Add(time.Hour))
	require.NoError(t, err)
	checkEncryptionKeyStatus(t, ds, host.ID, ptr.Bool(true))

	// same key doesn't change encryption status
	err = ds.SetOrUpdateHostDiskEncryptionKey(context.Background(), host.ID, "AAA")
	require.NoError(t, err)
	checkEncryptionKeyStatus(t, ds, host.ID, ptr.Bool(true))

	// different key resets encryption status
	err = ds.SetOrUpdateHostDiskEncryptionKey(context.Background(), host.ID, "XZY")
	require.NoError(t, err)
	checkEncryptionKeyStatus(t, ds, host.ID, nil)
}

func testHostsSetDiskEncryptionKeyStatus(t *testing.T, ds *Datastore) {
	ctx := context.Background()
	host, err := ds.NewHost(context.Background(), &fleet.Host{
		DetailUpdatedAt: time.Now(),
		LabelUpdatedAt:  time.Now(),
		PolicyUpdatedAt: time.Now(),
		SeenTime:        time.Now(),
		NodeKey:         ptr.String("1"),
		UUID:            "1",
		OsqueryHostID:   ptr.String("1"),
		Hostname:        "foo.local",
		PrimaryIP:       "192.168.1.1",
		PrimaryMac:      "30-65-EC-6F-C4-58",
	})
	require.NoError(t, err)
	err = ds.SetOrUpdateHostDiskEncryptionKey(ctx, host.ID, "TESTKEY")
	require.NoError(t, err)

	host2, err := ds.NewHost(context.Background(), &fleet.Host{
		DetailUpdatedAt: time.Now(),
		LabelUpdatedAt:  time.Now(),
		PolicyUpdatedAt: time.Now(),
		SeenTime:        time.Now(),
		NodeKey:         ptr.String("2"),
		UUID:            "2",
		OsqueryHostID:   ptr.String("2"),
		Hostname:        "foo.local",
		PrimaryIP:       "192.168.1.1",
		PrimaryMac:      "30-65-EC-6F-C4-58",
	})
	require.NoError(t, err)

	err = ds.SetOrUpdateHostDiskEncryptionKey(ctx, host2.ID, "TESTKEY")
	require.NoError(t, err)

	threshold := time.Now().Add(time.Hour)

	// empty set
	err = ds.SetHostsDiskEncryptionKeyStatus(ctx, []uint{}, false, threshold)
	require.NoError(t, err)
	checkEncryptionKeyStatus(t, ds, host.ID, nil)
	checkEncryptionKeyStatus(t, ds, host2.ID, nil)

	// keys that changed after the provided threshold are not updated
	err = ds.SetHostsDiskEncryptionKeyStatus(ctx, []uint{host.ID, host2.ID}, true, threshold.Add(-24*time.Hour))
	require.NoError(t, err)
	checkEncryptionKeyStatus(t, ds, host.ID, nil)
	checkEncryptionKeyStatus(t, ds, host2.ID, nil)

	// single host
	err = ds.SetHostsDiskEncryptionKeyStatus(ctx, []uint{host.ID}, true, threshold)
	require.NoError(t, err)
	checkEncryptionKeyStatus(t, ds, host.ID, ptr.Bool(true))
	checkEncryptionKeyStatus(t, ds, host2.ID, nil)

	// multiple hosts
	err = ds.SetHostsDiskEncryptionKeyStatus(ctx, []uint{host.ID, host2.ID}, true, threshold)
	require.NoError(t, err)
	checkEncryptionKeyStatus(t, ds, host.ID, ptr.Bool(true))
	checkEncryptionKeyStatus(t, ds, host2.ID, ptr.Bool(true))

	err = ds.SetHostsDiskEncryptionKeyStatus(ctx, []uint{host.ID, host2.ID}, false, threshold)
	require.NoError(t, err)
	checkEncryptionKeyStatus(t, ds, host.ID, ptr.Bool(false))
	checkEncryptionKeyStatus(t, ds, host2.ID, ptr.Bool(false))
}

func testHostsGetUnverifiedDiskEncryptionKeys(t *testing.T, ds *Datastore) {
	ctx := context.Background()
	host, err := ds.NewHost(context.Background(), &fleet.Host{
		DetailUpdatedAt: time.Now(),
		LabelUpdatedAt:  time.Now(),
		PolicyUpdatedAt: time.Now(),
		SeenTime:        time.Now(),
		NodeKey:         ptr.String("1"),
		UUID:            "1",
		OsqueryHostID:   ptr.String("1"),
		Hostname:        "foo.local",
		PrimaryIP:       "192.168.1.1",
		PrimaryMac:      "30-65-EC-6F-C4-58",
	})
	require.NoError(t, err)
	host2, err := ds.NewHost(context.Background(), &fleet.Host{
		DetailUpdatedAt: time.Now(),
		LabelUpdatedAt:  time.Now(),
		PolicyUpdatedAt: time.Now(),
		SeenTime:        time.Now(),
		NodeKey:         ptr.String("2"),
		UUID:            "2",
		OsqueryHostID:   ptr.String("2"),
		Hostname:        "foo.local",
		PrimaryIP:       "192.168.1.1",
		PrimaryMac:      "30-65-EC-6F-C4-58",
	})
	require.NoError(t, err)

	err = ds.SetOrUpdateHostDiskEncryptionKey(ctx, host.ID, "TESTKEY")
	require.NoError(t, err)
	err = ds.SetOrUpdateHostDiskEncryptionKey(ctx, host2.ID, "TESTKEY")
	require.NoError(t, err)

	keys, err := ds.GetUnverifiedDiskEncryptionKeys(ctx)
	require.NoError(t, err)
	require.Len(t, keys, 2)
	// ensure the updated_at value is grabbed from the database
	for _, k := range keys {
		require.NotZero(t, k.UpdatedAt)
	}

	threshold := time.Now().Add(time.Hour)

	err = ds.SetHostsDiskEncryptionKeyStatus(ctx, []uint{host.ID}, false, threshold)
	require.NoError(t, err)

	keys, err = ds.GetUnverifiedDiskEncryptionKeys(ctx)
	require.NoError(t, err)
	require.Len(t, keys, 1)

	err = ds.SetHostsDiskEncryptionKeyStatus(ctx, []uint{host.ID, host2.ID}, false, threshold)
	require.NoError(t, err)

	keys, err = ds.GetUnverifiedDiskEncryptionKeys(ctx)
	require.NoError(t, err)
	require.Empty(t, keys)
}

func testHostsEnrollOrbit(t *testing.T, ds *Datastore) {
	ctx := context.Background()

	createHost := func(osqueryID, serial string) *fleet.Host {
		dbZeroTime := time.Date(2000, 1, 1, 0, 0, 0, 0, time.UTC)
		var osqueryIDPtr *string
		if osqueryID != "" {
			osqueryIDPtr = &osqueryID
		}
		h, err := ds.NewHost(ctx, &fleet.Host{
			Hostname:         "foo",
			HardwareSerial:   serial,
			Platform:         "darwin",
			LastEnrolledAt:   dbZeroTime,
			DetailUpdatedAt:  dbZeroTime,
			OsqueryHostID:    osqueryIDPtr,
			RefetchRequested: true,
		})
		require.NoError(t, err)
		return h
	}

	// create and enroll a host with just an osquery ID, no serial
	hOsqueryNoSerial := createHost(uuid.New().String(), "")
	h, err := ds.EnrollOrbit(ctx, true, fleet.OrbitHostInfo{
		HardwareUUID:   *hOsqueryNoSerial.OsqueryHostID,
		HardwareSerial: hOsqueryNoSerial.HardwareSerial,
	}, uuid.New().String(), nil)
	require.NoError(t, err)
	require.Equal(t, hOsqueryNoSerial.ID, h.ID)
	require.Empty(t, h.HardwareSerial)
	// Hostname and platform values should not be overriden by the orbit enroll.
	h, err = ds.Host(ctx, h.ID)
	require.NoError(t, err)
	require.Equal(t, "foo", h.Hostname)
	require.Equal(t, "darwin", h.Platform)

	// create and enroll a host with just a serial, no osquery ID (that is, it
	// got created this way, but when enrolling in orbit it does have an osquery
	// ID)
	hSerialNoOsquery := createHost("", uuid.New().String())
	h, err = ds.EnrollOrbit(ctx, true, fleet.OrbitHostInfo{
		HardwareUUID:   uuid.New().String(),
		HardwareSerial: hSerialNoOsquery.HardwareSerial,
	}, uuid.New().String(), nil)
	require.NoError(t, err)
	require.Equal(t, hSerialNoOsquery.ID, h.ID)
	require.Empty(t, h.OsqueryHostID)

	// create and enroll a host with both
	hBoth := createHost(uuid.New().String(), uuid.New().String())
	h, err = ds.EnrollOrbit(ctx, true, fleet.OrbitHostInfo{
		HardwareUUID:   *hBoth.OsqueryHostID,
		HardwareSerial: hBoth.HardwareSerial,
	}, uuid.New().String(), nil)
	require.NoError(t, err)
	require.Equal(t, hBoth.ID, h.ID)
	require.Empty(t, h.HardwareSerial) // this is just to prove that it was loaded based on osquery_node_id, the serial was not set in the lookup

	// enroll with osquery id from hBoth and serial from hSerialNoOsquery (should
	// use the osquery match)
	h, err = ds.EnrollOrbit(ctx, true, fleet.OrbitHostInfo{
		HardwareUUID:   *hBoth.OsqueryHostID,
		HardwareSerial: hSerialNoOsquery.HardwareSerial,
	}, uuid.New().String(), nil)
	require.NoError(t, err)
	require.Equal(t, hBoth.ID, h.ID)
	require.Empty(t, h.HardwareSerial)

	// enroll with no match, will create a new one
	h, err = ds.EnrollOrbit(ctx, true, fleet.OrbitHostInfo{
		HardwareUUID:   uuid.New().String(),
		HardwareSerial: uuid.New().String(),
		Hostname:       "foo2",
		Platform:       "darwin",
	}, uuid.New().String(), nil)
	require.NoError(t, err)
	require.Greater(t, h.ID, hBoth.ID)
	// Hostname and platform values should be set by the Orbit enroll.
	h, err = ds.Host(ctx, h.ID)
	require.NoError(t, err)
	require.Equal(t, "foo2", h.Hostname)
	require.Equal(t, "darwin", h.Platform)

	// simulate a "corrupt database" where two hosts have the same serial and
	// enroll by serial should always use the same (the smaller ID)
	hDupSerial1 := createHost("", uuid.New().String())
	hDupSerial2 := createHost("", hDupSerial1.HardwareSerial)
	require.Greater(t, hDupSerial2.ID, hDupSerial1.ID)
	h, err = ds.EnrollOrbit(ctx, true, fleet.OrbitHostInfo{
		HardwareUUID:   uuid.New().String(),
		HardwareSerial: hDupSerial1.HardwareSerial,
	}, uuid.New().String(), nil)
	require.NoError(t, err)
	require.Equal(t, hDupSerial1.ID, h.ID)

	// enroll with osquery ID from hOsqueryNoSerial and the duplicate serial,
	// will always match osquery ID
	h, err = ds.EnrollOrbit(ctx, true, fleet.OrbitHostInfo{
		HardwareUUID:   *hOsqueryNoSerial.OsqueryHostID,
		HardwareSerial: hDupSerial1.HardwareSerial,
	}, uuid.New().String(), nil)
	require.NoError(t, err)
	require.Equal(t, hOsqueryNoSerial.ID, h.ID)
}

func testHostsEnrollUpdatesMissingInfo(t *testing.T, ds *Datastore) {
	ctx := context.Background()

	// create a bare minimal host (as if created via DEP enrollment)
	// no team, osquery id, uuid.
	dbZeroTime := time.Date(2000, 1, 1, 0, 0, 0, 0, time.UTC)
	h, err := ds.NewHost(ctx, &fleet.Host{
		Hostname:         "foobar",
		HardwareSerial:   "serial",
		Platform:         "darwin",
		LastEnrolledAt:   dbZeroTime,
		DetailUpdatedAt:  dbZeroTime,
		RefetchRequested: true,
	})
	require.NoError(t, err)

	tm, err := ds.NewTeam(ctx, &fleet.Team{
		Name: "team1",
	})
	require.NoError(t, err)

	// enroll with orbit and a uuid (will match on serial)
	_, err = ds.EnrollOrbit(ctx, true, fleet.OrbitHostInfo{
		HardwareUUID:   "uuid",
		HardwareSerial: "serial",
	}, "orbit", nil)
	require.NoError(t, err)
	got, err := ds.LoadHostByOrbitNodeKey(ctx, "orbit")
	require.NoError(t, err)
	require.Equal(t, h.ID, got.ID)
	require.Equal(t, "serial", got.HardwareSerial)
	require.Equal(t, "uuid", got.UUID)
	require.NotNil(t, got.OsqueryHostID)
	require.Equal(t, "uuid", *got.OsqueryHostID)
	require.Nil(t, got.TeamID)
	require.Nil(t, got.NodeKey)
	// Verify that the orbit enroll didn't override these values set by a previous osquery enroll.
	require.Equal(t, "foobar", got.Hostname)
	require.Equal(t, "darwin", got.Platform)

	// enroll with osquery using uuid identifier, team
	_, err = ds.EnrollHost(ctx, true, "uuid", "uuid", "different-serial", "osquery", &tm.ID, 0)
	require.NoError(t, err)
	got, err = ds.LoadHostByOrbitNodeKey(ctx, "orbit")
	require.NoError(t, err)
	require.Equal(t, h.ID, got.ID)
	require.Equal(t, "serial", got.HardwareSerial) // unchanged as it was already filled
	require.Equal(t, "uuid", got.UUID)
	require.NotNil(t, got.OsqueryHostID)
	require.Equal(t, "uuid", *got.OsqueryHostID)
	require.NotNil(t, got.NodeKey)
	require.Equal(t, "osquery", *got.NodeKey)
	require.NotNil(t, got.TeamID)
	require.Equal(t, tm.ID, *got.TeamID)
<<<<<<< HEAD
	// Verify that the orbit enroll didn't override these values set by a previous osquery enroll.
	require.Equal(t, "foobar", got.Hostname)
	require.Equal(t, "darwin", got.Platform)
=======
}

func testHostsEncryptionKeyRawDecryption(t *testing.T, ds *Datastore) {
	ctx := context.Background()
	host, err := ds.NewHost(ctx, &fleet.Host{
		DetailUpdatedAt: time.Now(),
		LabelUpdatedAt:  time.Now(),
		PolicyUpdatedAt: time.Now(),
		SeenTime:        time.Now(),
		NodeKey:         ptr.String("1"),
		UUID:            "1",
		OsqueryHostID:   ptr.String("1"),
		Hostname:        "foo.local",
		PrimaryIP:       "192.168.1.1",
		PrimaryMac:      "30-65-EC-6F-C4-58",
	})
	require.NoError(t, err)

	// no disk encryption key information
	got, err := ds.Host(ctx, host.ID)
	require.NoError(t, err)
	require.False(t, got.MDM.EncryptionKeyAvailable)
	require.NotNil(t, got.MDM.TestGetRawDecryptable())
	require.Equal(t, -1, *got.MDM.TestGetRawDecryptable())

	// create the encryption key row, but unknown decryptable
	err = ds.SetOrUpdateHostDiskEncryptionKey(ctx, host.ID, "abc")
	require.NoError(t, err)

	got, err = ds.Host(ctx, host.ID)
	require.NoError(t, err)
	require.False(t, got.MDM.EncryptionKeyAvailable)
	require.Nil(t, got.MDM.TestGetRawDecryptable())

	// mark the key as non-decryptable
	err = ds.SetHostsDiskEncryptionKeyStatus(ctx, []uint{host.ID}, false, time.Now())
	require.NoError(t, err)

	got, err = ds.Host(ctx, host.ID)
	require.NoError(t, err)
	require.False(t, got.MDM.EncryptionKeyAvailable)
	require.NotNil(t, got.MDM.TestGetRawDecryptable())
	require.Equal(t, 0, *got.MDM.TestGetRawDecryptable())

	// mark the key as decryptable
	err = ds.SetHostsDiskEncryptionKeyStatus(ctx, []uint{host.ID}, true, time.Now())
	require.NoError(t, err)

	got, err = ds.Host(ctx, host.ID)
	require.NoError(t, err)
	require.True(t, got.MDM.EncryptionKeyAvailable)
	require.NotNil(t, got.MDM.TestGetRawDecryptable())
	require.Equal(t, 1, *got.MDM.TestGetRawDecryptable())
>>>>>>> 31235b1c
}<|MERGE_RESOLUTION|>--- conflicted
+++ resolved
@@ -6392,11 +6392,9 @@
 	require.Equal(t, "osquery", *got.NodeKey)
 	require.NotNil(t, got.TeamID)
 	require.Equal(t, tm.ID, *got.TeamID)
-<<<<<<< HEAD
 	// Verify that the orbit enroll didn't override these values set by a previous osquery enroll.
 	require.Equal(t, "foobar", got.Hostname)
 	require.Equal(t, "darwin", got.Platform)
-=======
 }
 
 func testHostsEncryptionKeyRawDecryption(t *testing.T, ds *Datastore) {
@@ -6450,5 +6448,4 @@
 	require.True(t, got.MDM.EncryptionKeyAvailable)
 	require.NotNil(t, got.MDM.TestGetRawDecryptable())
 	require.Equal(t, 1, *got.MDM.TestGetRawDecryptable())
->>>>>>> 31235b1c
 }