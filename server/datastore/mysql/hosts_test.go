--- conflicted
+++ resolved
@@ -128,11 +128,8 @@
 		{"ReplaceHostBatteries", testHostsReplaceHostBatteries},
 		{"CountHostsNotResponding", testCountHostsNotResponding},
 		{"FailingPoliciesCount", testFailingPoliciesCount},
-<<<<<<< HEAD
+		{"SetOrUpdateHostDisksSpace", testHostsSetOrUpdateHostDisksSpace},
 		{"HostIDsByOSID", testHostIDsByOSID},
-=======
-		{"SetOrUpdateHostDisksSpace", testHostsSetOrUpdateHostDisksSpace},
->>>>>>> c299e958
 	}
 	for _, c := range cases {
 		t.Run(c.name, func(t *testing.T) {
@@ -4858,17 +4855,15 @@
 	stmt := `INSERT INTO windows_updates (host_id, date_epoch, kb_id) VALUES (?, ?, ?)`
 	_, err = ds.writer.Exec(stmt, host.ID, 1, 123)
 	require.NoError(t, err)
-<<<<<<< HEAD
-
+	// set host' disk space
+	err = ds.SetOrUpdateHostDisksSpace(context.Background(), host.ID, 12, 25)
+	require.NoError(t, err)
+	
 	// Operating system vulnerabilities
 	_, err = ds.writer.Exec(
 		`INSERT INTO operating_system_vulnerabilities(host_id,operating_system_id,cve) VALUES (?,?,?)`,
 		host.ID, 1, "cve-1",
 	)
-=======
-	// set host' disk space
-	err = ds.SetOrUpdateHostDisksSpace(context.Background(), host.ID, 12, 25)
->>>>>>> c299e958
 	require.NoError(t, err)
 
 	// Check there's an entry for the host in all the associated tables.
@@ -5260,7 +5255,64 @@
 	})
 }
 
-<<<<<<< HEAD
+func testHostsSetOrUpdateHostDisksSpace(t *testing.T, ds *Datastore) {
+	host, err := ds.NewHost(context.Background(), &fleet.Host{
+		DetailUpdatedAt: time.Now(),
+		LabelUpdatedAt:  time.Now(),
+		PolicyUpdatedAt: time.Now(),
+		SeenTime:        time.Now(),
+		NodeKey:         "1",
+		UUID:            "1",
+		OsqueryHostID:   "1",
+		Hostname:        "foo.local",
+		PrimaryIP:       "192.168.1.1",
+		PrimaryMac:      "30-65-EC-6F-C4-58",
+	})
+	require.NoError(t, err)
+	host2, err := ds.NewHost(context.Background(), &fleet.Host{
+		DetailUpdatedAt: time.Now(),
+		LabelUpdatedAt:  time.Now(),
+		PolicyUpdatedAt: time.Now(),
+		SeenTime:        time.Now(),
+		NodeKey:         "2",
+		UUID:            "2",
+		OsqueryHostID:   "2",
+		Hostname:        "foo.local2",
+		PrimaryIP:       "192.168.1.2",
+		PrimaryMac:      "30-65-EC-6F-C4-59",
+	})
+	require.NoError(t, err)
+
+	// set a device host token for host 1, to test loading disk space by device token
+	token1 := "token1"
+	err = ds.SetOrUpdateDeviceAuthToken(context.Background(), host.ID, token1)
+	require.NoError(t, err)
+
+	err = ds.SetOrUpdateHostDisksSpace(context.Background(), host.ID, 1, 2)
+	require.NoError(t, err)
+
+	err = ds.SetOrUpdateHostDisksSpace(context.Background(), host2.ID, 3, 4)
+	require.NoError(t, err)
+
+	h, err := ds.Host(context.Background(), host.ID)
+	require.NoError(t, err)
+	require.Equal(t, 1.0, h.GigsDiskSpaceAvailable)
+	require.Equal(t, 2.0, h.PercentDiskSpaceAvailable)
+
+	h, err = ds.LoadHostByNodeKey(context.Background(), host2.NodeKey)
+	require.NoError(t, err)
+	require.Equal(t, 3.0, h.GigsDiskSpaceAvailable)
+	require.Equal(t, 4.0, h.PercentDiskSpaceAvailable)
+
+	err = ds.SetOrUpdateHostDisksSpace(context.Background(), host.ID, 5, 6)
+	require.NoError(t, err)
+
+	h, err = ds.LoadHostByDeviceAuthToken(context.Background(), token1)
+	require.NoError(t, err)
+	require.Equal(t, 5.0, h.GigsDiskSpaceAvailable)
+	require.Equal(t, 6.0, h.PercentDiskSpaceAvailable)
+}
+
 func testHostIDsByOSID(t *testing.T, ds *Datastore) {
 	ctx := context.Background()
 
@@ -5340,62 +5392,4 @@
 			}
 		}
 	})
-=======
-func testHostsSetOrUpdateHostDisksSpace(t *testing.T, ds *Datastore) {
-	host, err := ds.NewHost(context.Background(), &fleet.Host{
-		DetailUpdatedAt: time.Now(),
-		LabelUpdatedAt:  time.Now(),
-		PolicyUpdatedAt: time.Now(),
-		SeenTime:        time.Now(),
-		NodeKey:         "1",
-		UUID:            "1",
-		OsqueryHostID:   "1",
-		Hostname:        "foo.local",
-		PrimaryIP:       "192.168.1.1",
-		PrimaryMac:      "30-65-EC-6F-C4-58",
-	})
-	require.NoError(t, err)
-	host2, err := ds.NewHost(context.Background(), &fleet.Host{
-		DetailUpdatedAt: time.Now(),
-		LabelUpdatedAt:  time.Now(),
-		PolicyUpdatedAt: time.Now(),
-		SeenTime:        time.Now(),
-		NodeKey:         "2",
-		UUID:            "2",
-		OsqueryHostID:   "2",
-		Hostname:        "foo.local2",
-		PrimaryIP:       "192.168.1.2",
-		PrimaryMac:      "30-65-EC-6F-C4-59",
-	})
-	require.NoError(t, err)
-
-	// set a device host token for host 1, to test loading disk space by device token
-	token1 := "token1"
-	err = ds.SetOrUpdateDeviceAuthToken(context.Background(), host.ID, token1)
-	require.NoError(t, err)
-
-	err = ds.SetOrUpdateHostDisksSpace(context.Background(), host.ID, 1, 2)
-	require.NoError(t, err)
-
-	err = ds.SetOrUpdateHostDisksSpace(context.Background(), host2.ID, 3, 4)
-	require.NoError(t, err)
-
-	h, err := ds.Host(context.Background(), host.ID)
-	require.NoError(t, err)
-	require.Equal(t, 1.0, h.GigsDiskSpaceAvailable)
-	require.Equal(t, 2.0, h.PercentDiskSpaceAvailable)
-
-	h, err = ds.LoadHostByNodeKey(context.Background(), host2.NodeKey)
-	require.NoError(t, err)
-	require.Equal(t, 3.0, h.GigsDiskSpaceAvailable)
-	require.Equal(t, 4.0, h.PercentDiskSpaceAvailable)
-
-	err = ds.SetOrUpdateHostDisksSpace(context.Background(), host.ID, 5, 6)
-	require.NoError(t, err)
-
-	h, err = ds.LoadHostByDeviceAuthToken(context.Background(), token1)
-	require.NoError(t, err)
-	require.Equal(t, 5.0, h.GigsDiskSpaceAvailable)
-	require.Equal(t, 6.0, h.PercentDiskSpaceAvailable)
->>>>>>> c299e958
 }