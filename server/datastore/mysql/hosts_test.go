--- conflicted
+++ resolved
@@ -129,12 +129,8 @@
 		{"FailingPoliciesCount", testFailingPoliciesCount},
 		{"SetOrUpdateHostDisksSpace", testHostsSetOrUpdateHostDisksSpace},
 		{"HostIDsByOSID", testHostIDsByOSID},
-<<<<<<< HEAD
-		{"TestHostDisplayName", testHostDisplayName},
 		{"SetOrUpdateHostDisksEncryption", testHostsSetOrUpdateHostDisksEncryption},
-=======
 		{"TestHostOrder", testHostOrder},
->>>>>>> 031e72a1
 	}
 	for _, c := range cases {
 		t.Run(c.name, func(t *testing.T) {
