--- conflicted
+++ resolved
@@ -86,7 +86,6 @@
 	cmd *mdm.Command,
 	pin string,
 ) error {
-
 	return withRetryTxx(ctx, s.db, func(tx sqlx.ExtContext) error {
 		if err := enqueueCommandDB(ctx, tx, []string{host.UUID}, cmd); err != nil {
 			return err
@@ -96,16 +95,10 @@
 			INSERT INTO host_mdm_actions (
 				host_id,
 				lock_ref,
-<<<<<<< HEAD
-				unlock_pin
-			)
-			VALUES (?, ?, ?)
-=======
 				unlock_pin,
 				fleet_platform
 			)
 			VALUES (?, ?, ?, ?)
->>>>>>> b692d7fa
 			ON DUPLICATE KEY UPDATE
 				wipe_ref   = NULL,
 				unlock_ref = NULL,
@@ -130,15 +123,6 @@
 		stmt := `
 			INSERT INTO host_mdm_actions (
 				host_id,
-<<<<<<< HEAD
-				wipe_ref
-			)
-			VALUES (?, ?)
-			ON DUPLICATE KEY UPDATE
-				wipe_ref   = VALUES(wipe_ref)`
-
-		if _, err := tx.ExecContext(ctx, stmt, host.ID, cmd.CommandUUID); err != nil {
-=======
 				wipe_ref,
 				fleet_platform
 			)
@@ -147,7 +131,6 @@
 				wipe_ref   = VALUES(wipe_ref)`
 
 		if _, err := tx.ExecContext(ctx, stmt, host.ID, cmd.CommandUUID, host.FleetPlatform()); err != nil {
->>>>>>> b692d7fa
 			return ctxerr.Wrap(ctx, err, "modifying host_mdm_actions for DeviceWipe")
 		}
 
