--- conflicted
+++ resolved
@@ -4795,13 +4795,7 @@
 			var reportedProfiles []*fleet.HostMacOSProfile // no profiles reported for this test
 
 			// initialize
-<<<<<<< HEAD
-			initialStatus := tc.initialStatus
-			upsertHostCPs([]*fleet.Host{h}, []*fleet.MDMAppleConfigProfile{cp}, fleet.MDMAppleOperationTypeInstall, &initialStatus, ctx, ds, t)
-			require.NoError(t, checkHostStatus(t, h, tc.initialStatus, ""))
-=======
 			initializeProfile(t, h, cp, tc.initialStatus, 0)
->>>>>>> 4f826841
 
 			// within grace period
 			setProfileUpdatedAt(t, cp, twoMinutesAgo)
@@ -4809,12 +4803,7 @@
 			require.NoError(t, checkHostStatus(t, h, tc.initialStatus, "")) // if missing within grace period, no change
 
 			// reinitialize
-<<<<<<< HEAD
-			upsertHostCPs([]*fleet.Host{h}, []*fleet.MDMAppleConfigProfile{cp}, fleet.MDMAppleOperationTypeInstall, &initialStatus, ctx, ds, t)
-			require.NoError(t, checkHostStatus(t, h, tc.initialStatus, ""))
-=======
 			initializeProfile(t, h, cp, tc.initialStatus, 0)
->>>>>>> 4f826841
 
 			// outside grace period
 			setProfileUpdatedAt(t, cp, twoHoursAgo)
@@ -4881,29 +4870,16 @@
 					},
 				}
 
-<<<<<<< HEAD
-				// initialize
-				initialStatus := tc.initialStatus
-				upsertHostCPs([]*fleet.Host{h}, []*fleet.MDMAppleConfigProfile{cp}, fleet.MDMAppleOperationTypeInstall, &initialStatus, ctx, ds, t)
-				require.NoError(t, checkHostStatus(t, h, tc.initialStatus, ""))
-=======
 				// initialize with no remaining retries
 				initializeProfile(t, h, cp, tc.initialStatus, 1)
->>>>>>> 4f826841
 
 				// within grace period
 				setProfileUpdatedAt(t, cp, twoMinutesAgo)
 				require.NoError(t, apple_mdm.VerifyHostMDMProfiles(ctx, ds, h, profilesByIdentifier(reportedProfiles)))
 				require.NoError(t, checkHostStatus(t, h, tc.initialStatus, "")) // outdated profiles are treated similar to missing profiles so status doesn't change if within grace period
 
-<<<<<<< HEAD
-				// reinitalize
-				upsertHostCPs([]*fleet.Host{h}, []*fleet.MDMAppleConfigProfile{cp}, fleet.MDMAppleOperationTypeInstall, &initialStatus, ctx, ds, t)
-				require.NoError(t, checkHostStatus(t, h, tc.initialStatus, ""))
-=======
 				// reinitalize with no remaining retries
 				initializeProfile(t, h, cp, tc.initialStatus, 1)
->>>>>>> 4f826841
 
 				// outside grace period
 				setProfileUpdatedAt(t, cp, twoHoursAgo)
@@ -4957,29 +4933,16 @@
 					},
 				}
 
-<<<<<<< HEAD
-				// initialize
-				initialStatus := tc.initialStatus
-				upsertHostCPs([]*fleet.Host{h}, []*fleet.MDMAppleConfigProfile{cp}, fleet.MDMAppleOperationTypeInstall, &initialStatus, ctx, ds, t)
-				require.NoError(t, checkHostStatus(t, h, tc.initialStatus, ""))
-=======
 				// initialize with no remaining retries
 				initializeProfile(t, h, cp, tc.initialStatus, 1)
->>>>>>> 4f826841
 
 				// within grace period
 				setProfileUpdatedAt(t, cp, twoMinutesAgo)
 				require.NoError(t, apple_mdm.VerifyHostMDMProfiles(ctx, ds, h, profilesByIdentifier(reportedProfiles)))
 				require.NoError(t, checkHostStatus(t, h, tc.expectedStatus, tc.expectedDetail)) // if found within grace period, verifying status can become verified so check expected status
 
-<<<<<<< HEAD
-				// reinitialize
-				upsertHostCPs([]*fleet.Host{h}, []*fleet.MDMAppleConfigProfile{cp}, fleet.MDMAppleOperationTypeInstall, &initialStatus, ctx, ds, t)
-				require.NoError(t, checkHostStatus(t, h, tc.initialStatus, ""))
-=======
 				// reinitializewith no remaining retries
 				initializeProfile(t, h, cp, tc.initialStatus, 1)
->>>>>>> 4f826841
 
 				// outside grace period
 				setProfileUpdatedAt(t, cp, twoHoursAgo)
@@ -5038,29 +5001,16 @@
 					},
 				}
 
-<<<<<<< HEAD
-				// initialize
-				initialStatus := tc.initialStatus
-				upsertHostCPs([]*fleet.Host{h}, []*fleet.MDMAppleConfigProfile{cp}, fleet.MDMAppleOperationTypeInstall, &initialStatus, ctx, ds, t)
-				require.NoError(t, checkHostStatus(t, h, tc.initialStatus, ""))
-=======
 				// initialize with no remaining retries
 				initializeProfile(t, h, cp, tc.initialStatus, 1)
->>>>>>> 4f826841
 
 				// within grace period
 				setProfileUpdatedAt(t, cp, twoMinutesAgo)
 				require.NoError(t, apple_mdm.VerifyHostMDMProfiles(ctx, ds, h, profilesByIdentifier(reportedProfiles)))
 				require.NoError(t, checkHostStatus(t, h, tc.expectedStatus, tc.expectedDetail)) // if found within grace period, verifying status can become verified so check expected status
 
-<<<<<<< HEAD
-				// reinitialize
-				upsertHostCPs([]*fleet.Host{h}, []*fleet.MDMAppleConfigProfile{cp}, fleet.MDMAppleOperationTypeInstall, &initialStatus, ctx, ds, t)
-				require.NoError(t, checkHostStatus(t, h, tc.initialStatus, ""))
-=======
 				// reinitialize with no remaining retries
 				initializeProfile(t, h, cp, tc.initialStatus, 1)
->>>>>>> 4f826841
 
 				// outside grace period
 				setProfileUpdatedAt(t, cp, twoHoursAgo)
