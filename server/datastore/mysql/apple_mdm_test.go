--- conflicted
+++ resolved
@@ -5801,7 +5801,6 @@
 	require.Equal(t, devices[0].UUID, "iOS0_UUID")
 	require.Len(t, devices[0].CommandsAlreadySent, 1)
 	assert.Equal(t, "my-command", devices[0].CommandsAlreadySent[0])
-
 }
 
 func testMDMAppleUpsertHostIOSIPadOS(t *testing.T, ds *Datastore) {
@@ -6353,7 +6352,77 @@
 	require.Nil(t, bpContent)
 }
 
-<<<<<<< HEAD
+func testHostMDMCommands(t *testing.T, ds *Datastore) {
+	ctx := context.Background()
+
+	addHostMDMCommandsBatchSizeOrig := addHostMDMCommandsBatchSize
+	addHostMDMCommandsBatchSize = 2
+	t.Cleanup(func() {
+		addHostMDMCommandsBatchSize = addHostMDMCommandsBatchSizeOrig
+	})
+
+	// create a host
+	h, err := ds.NewHost(ctx, &fleet.Host{
+		DetailUpdatedAt: time.Now(),
+		LabelUpdatedAt:  time.Now(),
+		PolicyUpdatedAt: time.Now(),
+		SeenTime:        time.Now(),
+		OsqueryHostID:   ptr.String("host0-osquery-id"),
+		NodeKey:         ptr.String("host0-node-key"),
+		UUID:            "host0-test-mdm-profiles",
+		Hostname:        "hostname0",
+	})
+	require.NoError(t, err)
+
+	hostCommands := []fleet.HostMDMCommand{
+		{
+			HostID:      h.ID,
+			CommandType: "command-1",
+		},
+		{
+			HostID:      h.ID,
+			CommandType: "command-2",
+		},
+		{
+			HostID:      h.ID,
+			CommandType: "command-3",
+		},
+	}
+
+	badHostID := h.ID + 1
+	allCommands := append(hostCommands, fleet.HostMDMCommand{
+		HostID:      badHostID,
+		CommandType: "command-1",
+	})
+	err = ds.AddHostMDMCommands(ctx, allCommands)
+	require.NoError(t, err)
+
+	commands, err := ds.GetHostMDMCommands(ctx, h.ID)
+	require.NoError(t, err)
+	assert.ElementsMatch(t, hostCommands, commands)
+
+	// Remove a command
+	require.NoError(t, ds.RemoveHostMDMCommand(ctx, hostCommands[0]))
+
+	commands, err = ds.GetHostMDMCommands(ctx, h.ID)
+	require.NoError(t, err)
+	assert.ElementsMatch(t, hostCommands[1:], commands)
+
+	// Clean up commands, and make sure badHost commands have been removed, but others remain.
+	commands, err = ds.GetHostMDMCommands(ctx, badHostID)
+	require.NoError(t, err)
+	assert.Len(t, commands, 1)
+
+	require.NoError(t, ds.CleanupHostMDMCommands(ctx))
+	commands, err = ds.GetHostMDMCommands(ctx, badHostID)
+	require.NoError(t, err)
+	assert.Empty(t, commands)
+
+	commands, err = ds.GetHostMDMCommands(ctx, h.ID)
+	require.NoError(t, err)
+	assert.ElementsMatch(t, hostCommands[1:], commands)
+}
+
 func TestGetMDMAppleOSUpdatesSettingsByHostSerial(t *testing.T) {
 	ds := CreateMySQLDS(t)
 	defer ds.Close()
@@ -6500,16 +6569,12 @@
 
 	// create a non-DEP host
 	_, err = ds.NewHost(context.Background(), &fleet.Host{
-		DetailUpdatedAt: time.Now(),
-		LabelUpdatedAt:  time.Now(),
-		PolicyUpdatedAt: time.Now(),
-		SeenTime:        time.Now(),
-		OsqueryHostID:   ptr.String("non-dep-osquery-id"),
-		NodeKey:         ptr.String("non-dep-node-key"),
-		UUID:            "non-dep-uuid",
-		Hostname:        "non-dep-hostname",
-		Platform:        "macos",
-		HardwareSerial:  "non-dep-serial",
+		OsqueryHostID:  ptr.String("non-dep-osquery-id"),
+		NodeKey:        ptr.String("non-dep-node-key"),
+		UUID:           "non-dep-uuid",
+		Hostname:       "non-dep-hostname",
+		Platform:       "macos",
+		HardwareSerial: "non-dep-serial",
 	})
 
 	// non-DEP host should return not found
@@ -6523,75 +6588,4 @@
 	})
 	_, err = ds.GetMDMAppleOSUpdatesSettingsByHostSerial(context.Background(), devicesByKey["macos"].SerialNumber)
 	require.ErrorIs(t, err, sql.ErrNoRows)
-=======
-func testHostMDMCommands(t *testing.T, ds *Datastore) {
-	ctx := context.Background()
-
-	addHostMDMCommandsBatchSizeOrig := addHostMDMCommandsBatchSize
-	addHostMDMCommandsBatchSize = 2
-	t.Cleanup(func() {
-		addHostMDMCommandsBatchSize = addHostMDMCommandsBatchSizeOrig
-	})
-
-	// create a host
-	h, err := ds.NewHost(ctx, &fleet.Host{
-		DetailUpdatedAt: time.Now(),
-		LabelUpdatedAt:  time.Now(),
-		PolicyUpdatedAt: time.Now(),
-		SeenTime:        time.Now(),
-		OsqueryHostID:   ptr.String("host0-osquery-id"),
-		NodeKey:         ptr.String("host0-node-key"),
-		UUID:            "host0-test-mdm-profiles",
-		Hostname:        "hostname0",
-	})
-	require.NoError(t, err)
-
-	hostCommands := []fleet.HostMDMCommand{
-		{
-			HostID:      h.ID,
-			CommandType: "command-1",
-		},
-		{
-			HostID:      h.ID,
-			CommandType: "command-2",
-		},
-		{
-			HostID:      h.ID,
-			CommandType: "command-3",
-		},
-	}
-
-	badHostID := h.ID + 1
-	allCommands := append(hostCommands, fleet.HostMDMCommand{
-		HostID:      badHostID,
-		CommandType: "command-1",
-	})
-	err = ds.AddHostMDMCommands(ctx, allCommands)
-	require.NoError(t, err)
-
-	commands, err := ds.GetHostMDMCommands(ctx, h.ID)
-	require.NoError(t, err)
-	assert.ElementsMatch(t, hostCommands, commands)
-
-	// Remove a command
-	require.NoError(t, ds.RemoveHostMDMCommand(ctx, hostCommands[0]))
-
-	commands, err = ds.GetHostMDMCommands(ctx, h.ID)
-	require.NoError(t, err)
-	assert.ElementsMatch(t, hostCommands[1:], commands)
-
-	// Clean up commands, and make sure badHost commands have been removed, but others remain.
-	commands, err = ds.GetHostMDMCommands(ctx, badHostID)
-	require.NoError(t, err)
-	assert.Len(t, commands, 1)
-
-	require.NoError(t, ds.CleanupHostMDMCommands(ctx))
-	commands, err = ds.GetHostMDMCommands(ctx, badHostID)
-	require.NoError(t, err)
-	assert.Empty(t, commands)
-
-	commands, err = ds.GetHostMDMCommands(ctx, h.ID)
-	require.NoError(t, err)
-	assert.ElementsMatch(t, hostCommands[1:], commands)
->>>>>>> b9655876
 }