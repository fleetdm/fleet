--- conflicted
+++ resolved
@@ -1281,7 +1281,6 @@
 	}
 }
 
-<<<<<<< HEAD
 func upsertHostCPs(
 	hosts []*fleet.Host,
 	profiles []*fleet.MDMAppleConfigProfile,
@@ -1302,35 +1301,6 @@
 				CommandUUID:       "",
 				OperationType:     opType,
 				Status:            status,
-=======
-func testMDMAppleHostsProfilesStatus(t *testing.T, ds *Datastore) {
-	ctx := context.Background()
-
-	generateCP := func(name string, identifier string, teamID uint) *fleet.MDMAppleConfigProfile {
-		mc := mobileconfig.Mobileconfig([]byte(name + identifier))
-		return &fleet.MDMAppleConfigProfile{
-			Name:         name,
-			Identifier:   identifier,
-			TeamID:       &teamID,
-			Mobileconfig: mc,
-		}
-	}
-
-	upsertHostCPs := func(hosts []*fleet.Host, profiles []*fleet.MDMAppleConfigProfile, opType fleet.MDMAppleOperationType, status *fleet.MDMAppleDeliveryStatus) {
-		upserts := []*fleet.MDMAppleBulkUpsertHostProfilePayload{}
-		for _, h := range hosts {
-			for _, cp := range profiles {
-				payload := fleet.MDMAppleBulkUpsertHostProfilePayload{
-					ProfileID:         cp.ProfileID,
-					ProfileIdentifier: cp.Identifier,
-					ProfileName:       cp.Name,
-					HostUUID:          h.UUID,
-					CommandUUID:       "",
-					OperationType:     opType,
-					Status:            status,
-				}
-				upserts = append(upserts, &payload)
->>>>>>> 32c7a132
 			}
 			upserts = append(upserts, &payload)
 		}
@@ -1372,13 +1342,8 @@
 		noTeamCPs = append(noTeamCPs, cp)
 	}
 
-<<<<<<< HEAD
-	// all hosts pending install of all profiles
-	upsertHostCPs(hosts, noTeamCPs, fleet.MDMAppleOperationTypeInstall, &fleet.MDMAppleDeliveryPending, ctx, ds, t)
-=======
 	// all hosts nil status (pending install) for all profiles
-	upsertHostCPs(hosts, noTeamCPs, fleet.MDMAppleOperationTypeInstall, nil)
->>>>>>> 32c7a132
+	upsertHostCPs(hosts, noTeamCPs, fleet.MDMAppleOperationTypeInstall, nil, ctx, ds, t)
 	res, err := ds.GetMDMAppleHostsProfilesSummary(ctx, nil)
 	require.NoError(t, err)
 	require.NotNil(t, res)
@@ -1393,7 +1358,7 @@
 	require.True(t, checkListHosts(fleet.MacOSSettingsStatusLatest, ptr.Uint(0), []*fleet.Host{}))
 
 	// all hosts pending install of all profiles
-	upsertHostCPs(hosts, noTeamCPs, fleet.MDMAppleOperationTypeInstall, &fleet.MDMAppleDeliveryPending)
+	upsertHostCPs(hosts, noTeamCPs, fleet.MDMAppleOperationTypeInstall, &fleet.MDMAppleDeliveryPending, ctx, ds, t)
 	res, err = ds.GetMDMAppleHostsProfilesSummary(ctx, nil)
 	require.NoError(t, err)
 	require.NotNil(t, res)
@@ -1408,21 +1373,15 @@
 	require.True(t, checkListHosts(fleet.MacOSSettingsStatusLatest, ptr.Uint(0), []*fleet.Host{}))
 
 	// hosts[0] and hosts[1] failed one profile
-<<<<<<< HEAD
 	upsertHostCPs(hosts[0:2], noTeamCPs[0:1], fleet.MDMAppleOperationTypeInstall, &fleet.MDMAppleDeliveryFailed, ctx, ds, t)
+	// hosts[0] and hosts[1] have one profile pending as nil
+	upsertHostCPs(hosts[0:2], noTeamCPs[3:4], fleet.MDMAppleOperationTypeInstall, nil, ctx, ds, t)
 	// hosts[0] also failed another profile
 	upsertHostCPs(hosts[0:1], noTeamCPs[1:2], fleet.MDMAppleOperationTypeInstall, &fleet.MDMAppleDeliveryFailed, ctx, ds, t)
-=======
-	upsertHostCPs(hosts[0:2], noTeamCPs[0:1], fleet.MDMAppleOperationTypeInstall, &fleet.MDMAppleDeliveryFailed)
-	// hosts[0] and hosts[1] have one profile pending as nil
-	upsertHostCPs(hosts[0:2], noTeamCPs[3:4], fleet.MDMAppleOperationTypeInstall, nil)
-	// hosts[0] also failed another profile
-	upsertHostCPs(hosts[0:1], noTeamCPs[1:2], fleet.MDMAppleOperationTypeInstall, &fleet.MDMAppleDeliveryFailed)
 	// hosts[4] has all profiles reported as nil (pending)
-	upsertHostCPs(hosts[4:5], noTeamCPs, fleet.MDMAppleOperationTypeInstall, nil)
+	upsertHostCPs(hosts[4:5], noTeamCPs, fleet.MDMAppleOperationTypeInstall, nil, ctx, ds, t)
 	// hosts[5] has one profile reported as nil (pending)
-	upsertHostCPs(hosts[5:6], noTeamCPs[0:1], fleet.MDMAppleOperationTypeInstall, nil)
->>>>>>> 32c7a132
+	upsertHostCPs(hosts[5:6], noTeamCPs[0:1], fleet.MDMAppleOperationTypeInstall, nil, ctx, ds, t)
 	res, err = ds.GetMDMAppleHostsProfilesSummary(ctx, nil) // get summary for profiles with no team
 	require.NoError(t, err)
 	require.NotNil(t, res)
@@ -1437,11 +1396,7 @@
 	require.True(t, checkListHosts(fleet.MacOSSettingsStatusLatest, ptr.Uint(0), []*fleet.Host{}))
 
 	// hosts[0:3] applied a third profile
-<<<<<<< HEAD
 	upsertHostCPs(hosts[0:3], noTeamCPs[2:3], fleet.MDMAppleOperationTypeInstall, &fleet.MDMAppleDeliveryApplied, ctx, ds, t)
-=======
-	upsertHostCPs(hosts[0:3], noTeamCPs[2:3], fleet.MDMAppleOperationTypeInstall, &fleet.MDMAppleDeliveryApplied)
->>>>>>> 32c7a132
 	res, err = ds.GetMDMAppleHostsProfilesSummary(ctx, nil) // get summary for profiles with no team
 	require.NoError(t, err)
 	require.NotNil(t, res)
@@ -1472,8 +1427,8 @@
 	require.True(t, checkListHosts(fleet.MacOSSettingsStatusLatest, ptr.Uint(0), []*fleet.Host{}))
 
 	// hosts[9] applied all profiles but one is with status nil (pending)
-	upsertHostCPs(hosts[9:10], noTeamCPs[:9], fleet.MDMAppleOperationTypeInstall, &fleet.MDMAppleDeliveryApplied)
-	upsertHostCPs(hosts[9:10], noTeamCPs[9:10], fleet.MDMAppleOperationTypeInstall, nil)
+	upsertHostCPs(hosts[9:10], noTeamCPs[:9], fleet.MDMAppleOperationTypeInstall, &fleet.MDMAppleDeliveryApplied, ctx, ds, t)
+	upsertHostCPs(hosts[9:10], noTeamCPs[9:10], fleet.MDMAppleOperationTypeInstall, nil, ctx, ds, t)
 	pendingHosts = append(hosts[2:6:6], hosts[7:]...)
 	res, err = ds.GetMDMAppleHostsProfilesSummary(ctx, nil) // get summary for profiles with no team
 	require.NoError(t, err)
@@ -1489,12 +1444,8 @@
 	require.True(t, checkListHosts(fleet.MacOSSettingsStatusLatest, ptr.Uint(0), []*fleet.Host{}))
 
 	// hosts[9] applied all profiles
-<<<<<<< HEAD
 	upsertHostCPs(hosts[9:10], noTeamCPs, fleet.MDMAppleOperationTypeInstall, &fleet.MDMAppleDeliveryApplied, ctx, ds, t)
-=======
-	upsertHostCPs(hosts[9:10], noTeamCPs, fleet.MDMAppleOperationTypeInstall, &fleet.MDMAppleDeliveryApplied)
 	pendingHosts = append(hosts[2:6:6], hosts[7:9]...)
->>>>>>> 32c7a132
 	res, err = ds.GetMDMAppleHostsProfilesSummary(ctx, nil) // get summary for profiles with no team
 	require.NoError(t, err)
 	require.NotNil(t, res)
@@ -1525,11 +1476,7 @@
 	err = ds.AddHostsToTeam(ctx, &tm.ID, []uint{hosts[9].ID})
 	require.NoError(t, err)
 	// remove all no team profiles from hosts[9]
-<<<<<<< HEAD
 	upsertHostCPs(hosts[9:10], noTeamCPs, fleet.MDMAppleOperationTypeRemove, &fleet.MDMAppleDeliveryPending, ctx, ds, t)
-=======
-	upsertHostCPs(hosts[9:10], noTeamCPs, fleet.MDMAppleOperationTypeRemove, &fleet.MDMAppleDeliveryPending)
->>>>>>> 32c7a132
 
 	res, err = ds.GetMDMAppleHostsProfilesSummary(ctx, nil) // get summary for profiles with no team
 	require.NoError(t, err)
@@ -1564,11 +1511,7 @@
 	}
 
 	// install all team profiles on hosts[9]
-<<<<<<< HEAD
 	upsertHostCPs(hosts[9:10], teamCPs, fleet.MDMAppleOperationTypeInstall, &fleet.MDMAppleDeliveryApplied, ctx, ds, t)
-=======
-	upsertHostCPs(hosts[9:10], teamCPs, fleet.MDMAppleOperationTypeInstall, &fleet.MDMAppleDeliveryApplied)
->>>>>>> 32c7a132
 	res, err = ds.GetMDMAppleHostsProfilesSummary(ctx, &tm.ID)
 	require.NoError(t, err)
 	require.NotNil(t, res)
@@ -1580,11 +1523,7 @@
 	require.True(t, checkListHosts(fleet.MacOSSettingsStatusLatest, &tm.ID, []*fleet.Host{}))
 
 	// hosts[9] successfully removed old profiles
-<<<<<<< HEAD
 	upsertHostCPs(hosts[9:10], noTeamCPs, fleet.MDMAppleOperationTypeRemove, &fleet.MDMAppleDeliveryApplied, ctx, ds, t)
-=======
-	upsertHostCPs(hosts[9:10], noTeamCPs, fleet.MDMAppleOperationTypeRemove, &fleet.MDMAppleDeliveryApplied)
->>>>>>> 32c7a132
 	res, err = ds.GetMDMAppleHostsProfilesSummary(ctx, &tm.ID)
 	require.NoError(t, err)
 	require.NotNil(t, res)
@@ -1750,7 +1689,6 @@
 	require.Nil(t, gotProfs)
 }
 
-<<<<<<< HEAD
 func createDiskEncryptionRecord(ctx context.Context, ds *Datastore, t *testing.T, hostId uint, key string, decryptable bool, threshold time.Time) {
 	err := ds.SetOrUpdateHostDiskEncryptionKey(ctx, hostId, key)
 	require.NoError(t, err)
@@ -1912,7 +1850,8 @@
 	require.Equal(t, uint(0), res.Enforcing)
 	require.Equal(t, uint(0), res.Failed)
 	require.Equal(t, uint(0), res.RemovingEnforcement)
-=======
+}
+
 func testBulkSetPendingMDMAppleHostProfiles(t *testing.T, ds *Datastore) {
 	ctx := context.Background()
 
@@ -2410,5 +2349,4 @@
 		unenrolledHost: {},
 		linuxHost:      {},
 	})
->>>>>>> 32c7a132
 }