--- conflicted
+++ resolved
@@ -46,11 +46,8 @@
 		{"TestIgnoreMDMClientError", testIgnoreMDMClientError},
 		{"TestDeleteMDMAppleProfilesForHost", testDeleteMDMAppleProfilesForHost},
 		{"TestBulkSetPendingMDMAppleHostProfiles", testBulkSetPendingMDMAppleHostProfiles},
-<<<<<<< HEAD
 		{"TestGetMDMAppleCommandResults", testGetMDMAppleCommandResults},
-=======
 		{"TestBulkUpsertMDMAppleConfigProfiles", testBulkUpsertMDMAppleConfigProfile},
->>>>>>> 337d61c8
 	}
 
 	for _, c := range cases {
@@ -2362,7 +2359,6 @@
 	})
 }
 
-<<<<<<< HEAD
 func testGetMDMAppleCommandResults(t *testing.T, ds *Datastore) {
 	ctx := context.Background()
 
@@ -2531,7 +2527,8 @@
 
 func (f pusherFunc) Push(ctx context.Context, ids []string) (map[string]*push.Response, error) {
 	return f(ctx, ids)
-=======
+}
+
 func testBulkUpsertMDMAppleConfigProfile(t *testing.T, ds *Datastore) {
 	ctx := context.Background()
 	mc := mobileconfig.Mobileconfig([]byte("TestConfigProfile"))
@@ -2568,5 +2565,4 @@
 	err = ds.BulkUpsertMDMAppleConfigProfiles(ctx, allProfiles)
 	require.NoError(t, err)
 	checkProfiles()
->>>>>>> 337d61c8
 }