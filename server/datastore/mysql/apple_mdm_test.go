package mysql

import (
	"context"
	"crypto/md5" // nolint:gosec // used only to hash for efficient comparisons
	"crypto/sha256"
	"database/sql"
	"encoding/json"
	"errors"
	"fmt"
	"strings"
	"testing"
	"time"

	"github.com/VividCortex/mysqlerr"
	"github.com/fleetdm/fleet/v4/pkg/optjson"
	"github.com/fleetdm/fleet/v4/server/fleet"
	fleetmdm "github.com/fleetdm/fleet/v4/server/mdm"
	apple_mdm "github.com/fleetdm/fleet/v4/server/mdm/apple"
	"github.com/fleetdm/fleet/v4/server/mdm/apple/mobileconfig"
	"github.com/fleetdm/fleet/v4/server/mdm/nanomdm/mdm"
	"github.com/fleetdm/fleet/v4/server/mdm/nanomdm/push"
	"github.com/fleetdm/fleet/v4/server/ptr"
	"github.com/fleetdm/fleet/v4/server/test"
	"github.com/go-sql-driver/mysql"
	"github.com/google/uuid"
	"github.com/jmoiron/sqlx"
	"github.com/micromdm/nanodep/godep"
	"github.com/micromdm/nanodep/tokenpki"
	"github.com/stretchr/testify/assert"
	"github.com/stretchr/testify/require"
)

func TestMDMApple(t *testing.T) {
	ds := CreateMySQLDS(t)

	cases := []struct {
		name string
		fn   func(t *testing.T, ds *Datastore)
	}{
		{"TestNewMDMAppleConfigProfileDuplicateName", testNewMDMAppleConfigProfileDuplicateName},
		{"TestNewMDMAppleConfigProfileLabels", testNewMDMAppleConfigProfileLabels},
		{"TestNewMDMAppleConfigProfileDuplicateIdentifier", testNewMDMAppleConfigProfileDuplicateIdentifier},
		{"TestDeleteMDMAppleConfigProfile", testDeleteMDMAppleConfigProfile},
		{"TestDeleteMDMAppleConfigProfileByTeamAndIdentifier", testDeleteMDMAppleConfigProfileByTeamAndIdentifier},
		{"TestListMDMAppleConfigProfiles", testListMDMAppleConfigProfiles},
		{"TestHostDetailsMDMProfiles", testHostDetailsMDMProfiles},
		{"TestBatchSetMDMAppleProfiles", testBatchSetMDMAppleProfiles},
		{"TestMDMAppleProfileManagement", testMDMAppleProfileManagement},
		{"TestMDMAppleProfileManagementBatch2", testMDMAppleProfileManagementBatch2},
		{"TestMDMAppleProfileManagementBatch3", testMDMAppleProfileManagementBatch3},
		{"TestGetMDMAppleProfilesContents", testGetMDMAppleProfilesContents},
		{"TestAggregateMacOSSettingsStatusWithFileVault", testAggregateMacOSSettingsStatusWithFileVault},
		{"TestMDMAppleHostsProfilesStatus", testMDMAppleHostsProfilesStatus},
		{"TestMDMAppleIdPAccount", testMDMAppleIdPAccount},
		{"TestIgnoreMDMClientError", testIgnoreMDMClientError},
		{"TestDeleteMDMAppleProfilesForHost", testDeleteMDMAppleProfilesForHost},
		{"TestGetMDMAppleCommandResults", testGetMDMAppleCommandResults},
		{"TestBulkUpsertMDMAppleConfigProfiles", testBulkUpsertMDMAppleConfigProfile},
		{"TestMDMAppleBootstrapPackageCRUD", testMDMAppleBootstrapPackageCRUD},
		{"TestListMDMAppleCommands", testListMDMAppleCommands},
		{"TestMDMAppleEULA", testMDMAppleEULA},
		{"TestMDMAppleSetupAssistant", testMDMAppleSetupAssistant},
		{"TestMDMAppleEnrollmentProfile", testMDMAppleEnrollmentProfile},
		{"TestListMDMAppleSerials", testListMDMAppleSerials},
		{"TestMDMAppleDefaultSetupAssistant", testMDMAppleDefaultSetupAssistant},
		{"TestSetVerifiedMacOSProfiles", testSetVerifiedMacOSProfiles},
		{"TestMDMAppleConfigProfileHash", testMDMAppleConfigProfileHash},
		{"TestResetMDMAppleEnrollment", testResetMDMAppleEnrollment},
		{"TestMDMAppleDeleteHostDEPAssignments", testMDMAppleDeleteHostDEPAssignments},
	}

	for _, c := range cases {
		t.Run(c.name, func(t *testing.T) {
			defer TruncateTables(t, ds)

			c.fn(t, ds)
		})
	}
}

func testNewMDMAppleConfigProfileDuplicateName(t *testing.T, ds *Datastore) {
	ctx := context.Background()

	// create a couple Apple profiles for no-team
	profA, err := ds.NewMDMAppleConfigProfile(ctx, *generateCP("a", "a", 0))
	require.NoError(t, err)
	require.NotZero(t, profA.ProfileID)
	require.NotEmpty(t, profA.ProfileUUID)
	require.Equal(t, "a", string(profA.ProfileUUID[0]))
	profB, err := ds.NewMDMAppleConfigProfile(ctx, *generateCP("b", "b", 0))
	require.NoError(t, err)
	require.NotZero(t, profB.ProfileID)
	require.NotEmpty(t, profB.ProfileUUID)
	require.Equal(t, "a", string(profB.ProfileUUID[0]))
	// create a Windows profile for no-team
	profC, err := ds.NewMDMWindowsConfigProfile(ctx, fleet.MDMWindowsConfigProfile{Name: "c", TeamID: nil, SyncML: []byte("<Replace></Replace>")})
	require.NoError(t, err)
	require.NotEmpty(t, profC.ProfileUUID)
	require.Equal(t, "w", string(profC.ProfileUUID[0]))

	// create the same name for team 1 as Apple profile
	profATm, err := ds.NewMDMAppleConfigProfile(ctx, *generateCP("a", "a", 1))
	require.NoError(t, err)
	require.NotZero(t, profATm.ProfileID)
	require.NotEmpty(t, profATm.ProfileUUID)
	require.Equal(t, "a", string(profATm.ProfileUUID[0]))
	require.NotNil(t, profATm.TeamID)
	require.Equal(t, uint(1), *profATm.TeamID)
	// create the same B profile for team 1 as Windows profile
	profBTm, err := ds.NewMDMWindowsConfigProfile(ctx, fleet.MDMWindowsConfigProfile{Name: "b", TeamID: ptr.Uint(1), SyncML: []byte("<Replace></Replace>")})
	require.NoError(t, err)
	require.NotEmpty(t, profBTm.ProfileUUID)

	var existsErr *existsError
	// create a duplicate of Apple for no-team
	_, err = ds.NewMDMAppleConfigProfile(ctx, *generateCP("b", "b", 0))
	require.Error(t, err)
	require.ErrorAs(t, err, &existsErr)
	// create a duplicate of Windows for no-team
	_, err = ds.NewMDMAppleConfigProfile(ctx, *generateCP("c", "c", 0))
	require.Error(t, err)
	require.ErrorAs(t, err, &existsErr)
	// create a duplicate of Apple for team
	_, err = ds.NewMDMAppleConfigProfile(ctx, *generateCP("a", "a", 1))
	require.Error(t, err)
	require.ErrorAs(t, err, &existsErr)
	// create a duplicate of Windows for team
	_, err = ds.NewMDMAppleConfigProfile(ctx, *generateCP("b", "b", 1))
	require.Error(t, err)
	require.ErrorAs(t, err, &existsErr)
	// create a duplicate name with a Windows profile for no-team
	_, err = ds.NewMDMWindowsConfigProfile(ctx, fleet.MDMWindowsConfigProfile{Name: "a", TeamID: nil, SyncML: []byte("<Replace></Replace>")})
	require.Error(t, err)
	require.ErrorAs(t, err, &existsErr)
	// create a duplicate name with a Windows profile for team
	_, err = ds.NewMDMWindowsConfigProfile(ctx, fleet.MDMWindowsConfigProfile{Name: "a", TeamID: ptr.Uint(1), SyncML: []byte("<Replace></Replace>")})
	require.Error(t, err)
	require.ErrorAs(t, err, &existsErr)
}

func testNewMDMAppleConfigProfileLabels(t *testing.T, ds *Datastore) {
	ctx := context.Background()
	dummyMC := mobileconfig.Mobileconfig([]byte("DummyTestMobileconfigBytes"))
	cp := fleet.MDMAppleConfigProfile{
		Name:         "DummyTestName",
		Identifier:   "DummyTestIdentifier",
		Mobileconfig: dummyMC,
		TeamID:       nil,
		Labels: []fleet.ConfigurationProfileLabel{
			{LabelName: "foo", LabelID: 1},
		},
	}
	_, err := ds.NewMDMAppleConfigProfile(ctx, cp)
	require.NotNil(t, err)
	require.True(t, fleet.IsForeignKey(err))

	label := &fleet.Label{
		Name:        "my label",
		Description: "a label",
		Query:       "select 1 from processes;",
		Platform:    "darwin",
	}
<<<<<<< HEAD
	label, err = ds.NewLabel(context.Background(), label)
=======
	label, err = ds.NewLabel(ctx, label)
>>>>>>> 2c7a8c59
	require.NoError(t, err)
	cp.Labels = []fleet.ConfigurationProfileLabel{
		{LabelName: label.Name, LabelID: label.ID},
	}
	prof, err := ds.NewMDMAppleConfigProfile(ctx, cp)
	require.NoError(t, err)
	require.NotEmpty(t, prof.ProfileUUID)
}

func testNewMDMAppleConfigProfileDuplicateIdentifier(t *testing.T, ds *Datastore) {
	ctx := context.Background()
	initialCP := storeDummyConfigProfileForTest(t, ds)

	// cannot create another profile with the same identifier if it is on the same team
	duplicateCP := fleet.MDMAppleConfigProfile{
		Name:         "DifferentNameDoesNotMatter",
		Identifier:   initialCP.Identifier,
		TeamID:       initialCP.TeamID,
		Mobileconfig: initialCP.Mobileconfig,
	}
	_, err := ds.NewMDMAppleConfigProfile(ctx, duplicateCP)
	expectedErr := &existsError{ResourceType: "MDMAppleConfigProfile.PayloadIdentifier", Identifier: initialCP.Identifier, TeamID: initialCP.TeamID}
	require.ErrorContains(t, err, expectedErr.Error())

	// can create another profile with the same name if it is on a different team
	duplicateCP.TeamID = ptr.Uint(*duplicateCP.TeamID + 1)
	newCP, err := ds.NewMDMAppleConfigProfile(ctx, duplicateCP)
	require.NoError(t, err)
	checkConfigProfile(t, duplicateCP, *newCP)

	// get it back from both the deprecated ID and the uuid methods
	storedCP, err := ds.GetMDMAppleConfigProfileByDeprecatedID(ctx, newCP.ProfileID)
	require.NoError(t, err)
	checkConfigProfile(t, *newCP, *storedCP)
	storedCP, err = ds.GetMDMAppleConfigProfile(ctx, newCP.ProfileUUID)
	require.NoError(t, err)
	checkConfigProfile(t, *newCP, *storedCP)
}

func generateCP(name string, identifier string, teamID uint) *fleet.MDMAppleConfigProfile {
	mc := mobileconfig.Mobileconfig([]byte(name + identifier))
	return &fleet.MDMAppleConfigProfile{
		Name:         name,
		Identifier:   identifier,
		TeamID:       &teamID,
		Mobileconfig: mc,
	}
}

func testListMDMAppleConfigProfiles(t *testing.T, ds *Datastore) {
	ctx := context.Background()

	expectedTeam0 := []*fleet.MDMAppleConfigProfile{}
	expectedTeam1 := []*fleet.MDMAppleConfigProfile{}

	// add profile with team id zero (i.e. profile is not associated with any team)
	cp, err := ds.NewMDMAppleConfigProfile(ctx, *generateCP("name0", "identifier0", 0))
	require.NoError(t, err)
	expectedTeam0 = append(expectedTeam0, cp)
	cps, err := ds.ListMDMAppleConfigProfiles(ctx, nil)
	require.NoError(t, err)
	require.Len(t, cps, 1)
	checkConfigProfileWithChecksum(t, *expectedTeam0[0], *cps[0])

	// add fleet-managed profiles for the team and globally
	for idf := range mobileconfig.FleetPayloadIdentifiers() {
		_, err = ds.NewMDMAppleConfigProfile(ctx, *generateCP("name_"+idf, idf, 1))
		require.NoError(t, err)
		_, err = ds.NewMDMAppleConfigProfile(ctx, *generateCP("name_"+idf, idf, 0))
		require.NoError(t, err)
	}

	// add profile with team id 1
	cp, err = ds.NewMDMAppleConfigProfile(ctx, *generateCP("name1", "identifier1", 1))
	require.NoError(t, err)
	expectedTeam1 = append(expectedTeam1, cp)
	// list profiles for team id 1
	cps, err = ds.ListMDMAppleConfigProfiles(ctx, ptr.Uint(1))
	require.NoError(t, err)
	require.Len(t, cps, 1)
	checkConfigProfileWithChecksum(t, *expectedTeam1[0], *cps[0])

	// add another profile with team id 1
	cp, err = ds.NewMDMAppleConfigProfile(ctx, *generateCP("another_name1", "another_identifier1", 1))
	require.NoError(t, err)
	expectedTeam1 = append(expectedTeam1, cp)
	// list profiles for team id 1
	cps, err = ds.ListMDMAppleConfigProfiles(ctx, ptr.Uint(1))
	require.NoError(t, err)
	require.Len(t, cps, 2)
	for _, cp := range cps {
		switch cp.Name {
		case "name1":
			checkConfigProfileWithChecksum(t, *expectedTeam1[0], *cp)
		case "another_name1":
			checkConfigProfileWithChecksum(t, *expectedTeam1[1], *cp)
		default:
			t.FailNow()
		}
	}

	// try to list profiles for non-existent team id
	cps, err = ds.ListMDMAppleConfigProfiles(ctx, ptr.Uint(42))
	require.NoError(t, err)
	require.Len(t, cps, 0)
}

func testDeleteMDMAppleConfigProfile(t *testing.T, ds *Datastore) {
	ctx := context.Background()

	// first via the deprecated ID
	initialCP := storeDummyConfigProfileForTest(t, ds)
	err := ds.DeleteMDMAppleConfigProfileByDeprecatedID(ctx, initialCP.ProfileID)
	require.NoError(t, err)
	_, err = ds.GetMDMAppleConfigProfileByDeprecatedID(ctx, initialCP.ProfileID)
	require.ErrorIs(t, err, sql.ErrNoRows)

	err = ds.DeleteMDMAppleConfigProfileByDeprecatedID(ctx, initialCP.ProfileID)
	require.ErrorIs(t, err, sql.ErrNoRows)

	// next via the uuid
	initialCP = storeDummyConfigProfileForTest(t, ds)
	err = ds.DeleteMDMAppleConfigProfile(ctx, initialCP.ProfileUUID)
	require.NoError(t, err)
	_, err = ds.GetMDMAppleConfigProfile(ctx, initialCP.ProfileUUID)
	require.ErrorIs(t, err, sql.ErrNoRows)

	err = ds.DeleteMDMAppleConfigProfile(ctx, initialCP.ProfileUUID)
	require.ErrorIs(t, err, sql.ErrNoRows)
}

func testDeleteMDMAppleConfigProfileByTeamAndIdentifier(t *testing.T, ds *Datastore) {
	ctx := context.Background()
	initialCP := storeDummyConfigProfileForTest(t, ds)

	err := ds.DeleteMDMAppleConfigProfileByTeamAndIdentifier(ctx, initialCP.TeamID, initialCP.Identifier)
	require.NoError(t, err)

	_, err = ds.GetMDMAppleConfigProfile(ctx, initialCP.ProfileUUID)
	require.ErrorIs(t, err, sql.ErrNoRows)

	err = ds.DeleteMDMAppleConfigProfileByTeamAndIdentifier(ctx, initialCP.TeamID, initialCP.Identifier)
	require.ErrorIs(t, err, sql.ErrNoRows)
}

func storeDummyConfigProfileForTest(t *testing.T, ds *Datastore) *fleet.MDMAppleConfigProfile {
	dummyMC := mobileconfig.Mobileconfig([]byte("DummyTestMobileconfigBytes"))
	dummyCP := fleet.MDMAppleConfigProfile{
		Name:         "DummyTestName",
		Identifier:   "DummyTestIdentifier",
		Mobileconfig: dummyMC,
		TeamID:       nil,
	}

	ctx := context.Background()

	newCP, err := ds.NewMDMAppleConfigProfile(ctx, dummyCP)
	require.NoError(t, err)
	checkConfigProfile(t, dummyCP, *newCP)
	storedCP, err := ds.GetMDMAppleConfigProfile(ctx, newCP.ProfileUUID)
	require.NoError(t, err)
	checkConfigProfile(t, *newCP, *storedCP)

	return storedCP
}

func checkConfigProfile(t *testing.T, expected, actual fleet.MDMAppleConfigProfile) {
	require.Equal(t, expected.Name, actual.Name)
	require.Equal(t, expected.Identifier, actual.Identifier)
	require.Equal(t, expected.Mobileconfig, actual.Mobileconfig)
}

func checkConfigProfileWithChecksum(t *testing.T, expected, actual fleet.MDMAppleConfigProfile) {
	checkConfigProfile(t, expected, actual)
	require.ElementsMatch(t, md5.Sum(expected.Mobileconfig), actual.Checksum) // nolint:gosec // used only to hash for efficient comparisons
}

func testHostDetailsMDMProfiles(t *testing.T, ds *Datastore) {
	ctx := context.Background()

	p0, err := ds.NewMDMAppleConfigProfile(ctx, fleet.MDMAppleConfigProfile{Name: "Name0", Identifier: "Identifier0", Mobileconfig: []byte("profile0-bytes")})
	require.NoError(t, err)

	p1, err := ds.NewMDMAppleConfigProfile(ctx, fleet.MDMAppleConfigProfile{Name: "Name1", Identifier: "Identifier1", Mobileconfig: []byte("profile1-bytes")})
	require.NoError(t, err)

	p2, err := ds.NewMDMAppleConfigProfile(ctx, fleet.MDMAppleConfigProfile{Name: "Name2", Identifier: "Identifier2", Mobileconfig: []byte("profile2-bytes")})
	require.NoError(t, err)

	profiles, err := ds.ListMDMAppleConfigProfiles(ctx, ptr.Uint(0))
	require.NoError(t, err)
	require.Len(t, profiles, 3)

	h0, err := ds.NewHost(ctx, &fleet.Host{
		DetailUpdatedAt: time.Now(),
		LabelUpdatedAt:  time.Now(),
		PolicyUpdatedAt: time.Now(),
		SeenTime:        time.Now(),
		OsqueryHostID:   ptr.String("host0-osquery-id"),
		NodeKey:         ptr.String("host0-node-key"),
		UUID:            "host0-test-mdm-profiles",
		Hostname:        "hostname0",
	})
	require.NoError(t, err)

	gotHost, err := ds.Host(ctx, h0.ID)
	require.NoError(t, err)
	require.Nil(t, gotHost.MDM.Profiles)
	gotProfs, err := ds.GetHostMDMAppleProfiles(ctx, h0.UUID)
	require.NoError(t, err)
	require.Nil(t, gotProfs)

	h1, err := ds.NewHost(ctx, &fleet.Host{
		DetailUpdatedAt: time.Now(),
		LabelUpdatedAt:  time.Now(),
		PolicyUpdatedAt: time.Now(),
		SeenTime:        time.Now(),
		OsqueryHostID:   ptr.String("host1-osquery-id"),
		NodeKey:         ptr.String("host1-node-key"),
		UUID:            "host1-test-mdm-profiles",
		Hostname:        "hostname1",
	})
	require.NoError(t, err)

	gotHost, err = ds.Host(ctx, h1.ID)
	require.NoError(t, err)
	require.Nil(t, gotHost.MDM.Profiles)
	gotProfs, err = ds.GetHostMDMAppleProfiles(ctx, h1.UUID)
	require.NoError(t, err)
	require.Nil(t, gotProfs)

	expectedProfiles0 := map[string]fleet.HostMDMAppleProfile{
		p0.ProfileUUID: {HostUUID: h0.UUID, Name: p0.Name, ProfileUUID: p0.ProfileUUID, CommandUUID: "cmd0-uuid", Status: &fleet.MDMDeliveryPending, OperationType: fleet.MDMOperationTypeInstall, Detail: ""},
		p1.ProfileUUID: {HostUUID: h0.UUID, Name: p1.Name, ProfileUUID: p1.ProfileUUID, CommandUUID: "cmd1-uuid", Status: &fleet.MDMDeliveryVerifying, OperationType: fleet.MDMOperationTypeInstall, Detail: ""},
		p2.ProfileUUID: {HostUUID: h0.UUID, Name: p2.Name, ProfileUUID: p2.ProfileUUID, CommandUUID: "cmd2-uuid", Status: &fleet.MDMDeliveryFailed, OperationType: fleet.MDMOperationTypeRemove, Detail: "Error removing profile"},
	}

	expectedProfiles1 := map[string]fleet.HostMDMAppleProfile{
		p0.ProfileUUID: {HostUUID: h1.UUID, Name: p0.Name, ProfileUUID: p0.ProfileUUID, CommandUUID: "cmd0-uuid", Status: &fleet.MDMDeliveryFailed, OperationType: fleet.MDMOperationTypeInstall, Detail: "Error installing profile"},
		p1.ProfileUUID: {HostUUID: h1.UUID, Name: p1.Name, ProfileUUID: p1.ProfileUUID, CommandUUID: "cmd1-uuid", Status: &fleet.MDMDeliveryVerifying, OperationType: fleet.MDMOperationTypeInstall, Detail: ""},
		p2.ProfileUUID: {HostUUID: h1.UUID, Name: p2.Name, ProfileUUID: p2.ProfileUUID, CommandUUID: "cmd2-uuid", Status: &fleet.MDMDeliveryFailed, OperationType: fleet.MDMOperationTypeRemove, Detail: "Error removing profile"},
	}

	var args []interface{}
	for _, p := range expectedProfiles0 {
		args = append(args, p.HostUUID, p.ProfileUUID, p.CommandUUID, *p.Status, p.OperationType, p.Detail, p.Name)
	}
	for _, p := range expectedProfiles1 {
		args = append(args, p.HostUUID, p.ProfileUUID, p.CommandUUID, *p.Status, p.OperationType, p.Detail, p.Name)
	}

	ExecAdhocSQL(t, ds, func(q sqlx.ExtContext) error {
		_, err := q.ExecContext(ctx, `
	INSERT INTO host_mdm_apple_profiles (
		host_uuid, profile_uuid, command_uuid, status, operation_type, detail, profile_name)
	VALUES (?,?,?,?,?,?,?),(?,?,?,?,?,?,?),(?,?,?,?,?,?,?),(?,?,?,?,?,?,?),(?,?,?,?,?,?,?),(?,?,?,?,?,?,?)
		`, args...,
		)
		if err != nil {
			return err
		}
		return nil
	})

	gotHost, err = ds.Host(ctx, h0.ID)
	require.NoError(t, err)
	require.Nil(t, gotHost.MDM.Profiles) // ds.Host never returns MDM profiles

	gotProfs, err = ds.GetHostMDMAppleProfiles(ctx, h0.UUID)
	require.NoError(t, err)
	require.Len(t, gotProfs, 3)
	for _, gp := range gotProfs {
		ep, ok := expectedProfiles0[gp.ProfileUUID]
		require.True(t, ok)
		require.Equal(t, ep.Name, gp.Name)
		require.Equal(t, *ep.Status, *gp.Status)
		require.Equal(t, ep.OperationType, gp.OperationType)
		require.Equal(t, ep.Detail, gp.Detail)
	}

	gotHost, err = ds.Host(ctx, h1.ID)
	require.NoError(t, err)
	require.Nil(t, gotHost.MDM.Profiles) // ds.Host never returns MDM profiles

	gotProfs, err = ds.GetHostMDMAppleProfiles(ctx, h1.UUID)
	require.NoError(t, err)
	require.Len(t, gotProfs, 3)
	for _, gp := range gotProfs {
		ep, ok := expectedProfiles1[gp.ProfileUUID]
		require.True(t, ok)
		require.Equal(t, ep.Name, gp.Name)
		require.Equal(t, *ep.Status, *gp.Status)
		require.Equal(t, ep.OperationType, gp.OperationType)
		require.Equal(t, ep.Detail, gp.Detail)
	}

	// mark h1's install+failed profile as install+pending
	h1InstallFailed := expectedProfiles1[p0.ProfileUUID]
	err = ds.UpdateOrDeleteHostMDMAppleProfile(ctx, &fleet.HostMDMAppleProfile{
		HostUUID:      h1InstallFailed.HostUUID,
		CommandUUID:   h1InstallFailed.CommandUUID,
		ProfileUUID:   h1InstallFailed.ProfileUUID,
		Name:          h1InstallFailed.Name,
		Status:        &fleet.MDMDeliveryPending,
		OperationType: fleet.MDMOperationTypeInstall,
		Detail:        "",
	})
	require.NoError(t, err)

	// mark h1's remove+failed profile as remove+verifying, deletes the host profile row
	h1RemoveFailed := expectedProfiles1[p2.ProfileUUID]
	err = ds.UpdateOrDeleteHostMDMAppleProfile(ctx, &fleet.HostMDMAppleProfile{
		HostUUID:      h1RemoveFailed.HostUUID,
		CommandUUID:   h1RemoveFailed.CommandUUID,
		ProfileUUID:   h1RemoveFailed.ProfileUUID,
		Name:          h1RemoveFailed.Name,
		Status:        &fleet.MDMDeliveryVerifying,
		OperationType: fleet.MDMOperationTypeRemove,
		Detail:        "",
	})
	require.NoError(t, err)

	gotProfs, err = ds.GetHostMDMAppleProfiles(ctx, h1.UUID)
	require.NoError(t, err)
	require.Len(t, gotProfs, 2) // remove+verifying is not there anymore

	h1InstallPending := h1InstallFailed
	h1InstallPending.Status = &fleet.MDMDeliveryPending
	h1InstallPending.Detail = ""
	expectedProfiles1[p0.ProfileUUID] = h1InstallPending
	delete(expectedProfiles1, p2.ProfileUUID)
	for _, gp := range gotProfs {
		ep, ok := expectedProfiles1[gp.ProfileUUID]
		require.True(t, ok)
		require.Equal(t, ep.Name, gp.Name)
		require.Equal(t, *ep.Status, *gp.Status)
		require.Equal(t, ep.OperationType, gp.OperationType)
		require.Equal(t, ep.Detail, gp.Detail)
	}
}

func TestIngestMDMAppleDevicesFromDEPSync(t *testing.T) {
	ds := CreateMySQLDS(t)
	ctx := context.Background()
	createBuiltinLabels(t, ds)

	for i := 0; i < 10; i++ {
		_, err := ds.NewHost(ctx, &fleet.Host{
			Hostname:        fmt.Sprintf("hostname_%d", i),
			DetailUpdatedAt: time.Now(),
			LabelUpdatedAt:  time.Now(),
			PolicyUpdatedAt: time.Now(),
			SeenTime:        time.Now().Add(-time.Duration(i) * time.Minute),
			OsqueryHostID:   ptr.String(fmt.Sprintf("osquery-host-id_%d", i)),
			NodeKey:         ptr.String(fmt.Sprintf("node-key_%d", i)),
			UUID:            fmt.Sprintf("uuid_%d", i),
			HardwareSerial:  fmt.Sprintf("serial_%d", i),
		})
		require.NoError(t, err)
	}

	hosts := listHostsCheckCount(t, ds, fleet.TeamFilter{User: test.UserAdmin}, fleet.HostListOptions{}, 10)
	wantSerials := []string{}
	for _, h := range hosts {
		wantSerials = append(wantSerials, h.HardwareSerial)
	}

	// mock results incoming from depsync.Syncer
	depDevices := []godep.Device{
		{SerialNumber: "abc", Model: "MacBook Pro", OS: "OSX", OpType: "added"},                      // ingested; new serial, macOS, "added" op type
		{SerialNumber: "abc", Model: "MacBook Pro", OS: "OSX", OpType: "added"},                      // not ingested; duplicate serial
		{SerialNumber: hosts[0].HardwareSerial, Model: "MacBook Pro", OS: "OSX", OpType: "added"},    // not ingested; existing serial
		{SerialNumber: "ijk", Model: "MacBook Pro", OS: "", OpType: "added"},                         // ingested; empty OS
		{SerialNumber: "tuv", Model: "MacBook Pro", OS: "OSX", OpType: "modified"},                   // ingested; op type "modified", but new serial
		{SerialNumber: hosts[1].HardwareSerial, Model: "MacBook Pro", OS: "OSX", OpType: "modified"}, // not ingested; op type "modified", existing serial
		{SerialNumber: "xyz", Model: "MacBook Pro", OS: "OSX", OpType: "updated"},                    // not ingested; op type "updated"
		{SerialNumber: "xyz", Model: "MacBook Pro", OS: "OSX", OpType: "deleted"},                    // not ingested; op type "deleted"
		{SerialNumber: "xyz", Model: "MacBook Pro", OS: "OSX", OpType: "added"},                      // ingested; new serial, macOS, "added" op type
	}
	wantSerials = append(wantSerials, "abc", "xyz", "ijk", "tuv")

	n, tmID, err := ds.IngestMDMAppleDevicesFromDEPSync(ctx, depDevices)
	require.NoError(t, err)
	require.EqualValues(t, 4, n) // 4 new hosts ("abc", "xyz", "ijk", "tuv")
	require.Nil(t, tmID)

	hosts = listHostsCheckCount(t, ds, fleet.TeamFilter{User: test.UserAdmin}, fleet.HostListOptions{}, len(wantSerials))
	gotSerials := []string{}
	for _, h := range hosts {
		gotSerials = append(gotSerials, h.HardwareSerial)
		if hs := h.HardwareSerial; hs == "abc" || hs == "xyz" {
			checkMDMHostRelatedTables(t, ds, h.ID, hs, "MacBook Pro")
		}
	}
	require.ElementsMatch(t, wantSerials, gotSerials)
}

func TestDEPSyncTeamAssignment(t *testing.T) {
	ds := CreateMySQLDS(t)
	ctx := context.Background()
	createBuiltinLabels(t, ds)

	depDevices := []godep.Device{
		{SerialNumber: "abc", Model: "MacBook Pro", OS: "OSX", OpType: "added"},
		{SerialNumber: "def", Model: "MacBook Pro", OS: "OSX", OpType: "added"},
	}

	n, tmID, err := ds.IngestMDMAppleDevicesFromDEPSync(ctx, depDevices)
	require.NoError(t, err)
	require.Nil(t, tmID)
	require.Equal(t, int64(2), n)

	hosts := listHostsCheckCount(t, ds, fleet.TeamFilter{User: test.UserAdmin}, fleet.HostListOptions{}, 2)
	for _, h := range hosts {
		require.Nil(t, h.TeamID)
	}

	// create a team
	team, err := ds.NewTeam(ctx, &fleet.Team{Name: "test team"})
	require.NoError(t, err)

	// assign the team as the default team for DEP devices
	ac, err := ds.AppConfig(context.Background())
	require.NoError(t, err)
	ac.MDM.AppleBMDefaultTeam = team.Name
	err = ds.SaveAppConfig(context.Background(), ac)
	require.NoError(t, err)

	depDevices = []godep.Device{
		{SerialNumber: "abc", Model: "MacBook Pro", OS: "OSX", OpType: "added"},
		{SerialNumber: "xyz", Model: "MacBook Pro", OS: "OSX", OpType: "added"},
	}

	n, tmID, err = ds.IngestMDMAppleDevicesFromDEPSync(ctx, depDevices)
	require.NoError(t, err)
	require.Equal(t, int64(1), n)
	require.NotNil(t, tmID)
	require.Equal(t, team.ID, *tmID)

	hosts = listHostsCheckCount(t, ds, fleet.TeamFilter{User: test.UserAdmin}, fleet.HostListOptions{}, 3)
	for _, h := range hosts {
		if h.HardwareSerial == "xyz" {
			require.EqualValues(t, team.ID, *h.TeamID)
		} else {
			require.Nil(t, h.TeamID)
		}
	}

	ac.MDM.AppleBMDefaultTeam = "non-existent"
	err = ds.SaveAppConfig(context.Background(), ac)
	require.NoError(t, err)

	depDevices = []godep.Device{
		{SerialNumber: "jqk", Model: "MacBook Pro", OS: "OSX", OpType: "added"},
	}

	n, tmID, err = ds.IngestMDMAppleDevicesFromDEPSync(ctx, depDevices)
	require.NoError(t, err)
	require.EqualValues(t, n, 1)
	require.Nil(t, tmID)

	hosts = listHostsCheckCount(t, ds, fleet.TeamFilter{User: test.UserAdmin}, fleet.HostListOptions{}, 4)
	for _, h := range hosts {
		if h.HardwareSerial == "jqk" {
			require.Nil(t, h.TeamID)
		}
	}
}

func TestMDMEnrollment(t *testing.T) {
	ds := CreateMySQLDS(t)

	cases := []struct {
		name string
		fn   func(t *testing.T, ds *Datastore)
	}{
		{"TestHostAlreadyExistsInFleet", testIngestMDMAppleHostAlreadyExistsInFleet},
		{"TestIngestAfterDEPSync", testIngestMDMAppleIngestAfterDEPSync},
		{"TestBeforeDEPSync", testIngestMDMAppleCheckinBeforeDEPSync},
		{"TestMultipleIngest", testIngestMDMAppleCheckinMultipleIngest},
		{"TestCheckOut", testUpdateHostTablesOnMDMUnenroll},
		{"TestNonDarwinHostAlreadyExistsInFleet", testIngestMDMNonDarwinHostAlreadyExistsInFleet},
	}
	for _, c := range cases {
		t.Run(c.name, func(t *testing.T) {
			defer TruncateTables(t, ds)
			createBuiltinLabels(t, ds)

			c.fn(t, ds)
		})
	}
}

func testIngestMDMAppleHostAlreadyExistsInFleet(t *testing.T, ds *Datastore) {
	ctx := context.Background()
	testSerial := "test-serial"
	testUUID := "test-uuid"

	host, err := ds.NewHost(ctx, &fleet.Host{
		Hostname:        "test-host-name",
		DetailUpdatedAt: time.Now(),
		LabelUpdatedAt:  time.Now(),
		PolicyUpdatedAt: time.Now(),
		SeenTime:        time.Now(),
		OsqueryHostID:   ptr.String("1337"),
		NodeKey:         ptr.String("1337"),
		UUID:            testUUID,
		HardwareSerial:  testSerial,
		Platform:        "darwin",
	})
	require.NoError(t, err)
	err = ds.SetOrUpdateMDMData(ctx, host.ID, false, false, "https://fleetdm.com", true, fleet.WellKnownMDMFleet, "")
	require.NoError(t, err)
	hosts := listHostsCheckCount(t, ds, fleet.TeamFilter{User: test.UserAdmin}, fleet.HostListOptions{}, 1)
	require.Equal(t, testSerial, hosts[0].HardwareSerial)
	require.Equal(t, testUUID, hosts[0].UUID)

	err = ds.IngestMDMAppleDeviceFromCheckin(ctx, fleet.MDMAppleHostDetails{
		UDID:         testUUID,
		SerialNumber: testSerial,
	})
	require.NoError(t, err)

	hosts = listHostsCheckCount(t, ds, fleet.TeamFilter{User: test.UserAdmin}, fleet.HostListOptions{}, 1)
	require.Equal(t, testSerial, hosts[0].HardwareSerial)
	require.Equal(t, testUUID, hosts[0].UUID)
}

func testIngestMDMNonDarwinHostAlreadyExistsInFleet(t *testing.T, ds *Datastore) {
	ctx := context.Background()
	testSerial := "test-serial"
	testUUID := "test-uuid"

	// this cannot happen for real, but it tests the host-matching logic in that
	// even if the host does match on serial number, it is not used as matching
	// host because it is not a macOS (darwin) platform host.
	host, err := ds.NewHost(ctx, &fleet.Host{
		Hostname:        "test-host-name",
		DetailUpdatedAt: time.Now(),
		LabelUpdatedAt:  time.Now(),
		PolicyUpdatedAt: time.Now(),
		SeenTime:        time.Now(),
		OsqueryHostID:   ptr.String("1337"),
		NodeKey:         ptr.String("1337"),
		UUID:            testUUID,
		HardwareSerial:  testSerial,
		Platform:        "linux",
	})
	require.NoError(t, err)
	err = ds.SetOrUpdateMDMData(ctx, host.ID, false, false, "https://fleetdm.com", true, "Fleet MDM", "")
	require.NoError(t, err)
	hosts := listHostsCheckCount(t, ds, fleet.TeamFilter{User: test.UserAdmin}, fleet.HostListOptions{}, 1)
	require.Equal(t, testSerial, hosts[0].HardwareSerial)
	require.Equal(t, testUUID, hosts[0].UUID)

	err = ds.IngestMDMAppleDeviceFromCheckin(ctx, fleet.MDMAppleHostDetails{
		UDID:         testUUID,
		SerialNumber: testSerial,
	})
	require.NoError(t, err)

	hosts = listHostsCheckCount(t, ds, fleet.TeamFilter{User: test.UserAdmin}, fleet.HostListOptions{}, 2)
	// a new host was created with the provided uuid/serial and darwin as platform
	require.Equal(t, testSerial, hosts[0].HardwareSerial)
	require.Equal(t, testUUID, hosts[0].UUID)
	require.Equal(t, testSerial, hosts[1].HardwareSerial)
	require.Equal(t, testUUID, hosts[1].UUID)
	id0, id1 := hosts[0].ID, hosts[1].ID
	platform0, platform1 := hosts[0].Platform, hosts[1].Platform
	require.NotEqual(t, id0, id1)
	require.NotEqual(t, platform0, platform1)
	require.ElementsMatch(t, []string{"darwin", "linux"}, []string{platform0, platform1})
}

func testIngestMDMAppleIngestAfterDEPSync(t *testing.T, ds *Datastore) {
	ctx := context.Background()
	testSerial := "test-serial"
	testUUID := "test-uuid"
	testModel := "MacBook Pro"

	// simulate a host that is first ingested via DEP (e.g., the device was added via Apple Business Manager)
	n, tmID, err := ds.IngestMDMAppleDevicesFromDEPSync(ctx, []godep.Device{
		{SerialNumber: testSerial, Model: testModel, OS: "OSX", OpType: "added"},
	})
	require.NoError(t, err)
	require.Equal(t, int64(1), n)
	require.Nil(t, tmID)

	hosts := listHostsCheckCount(t, ds, fleet.TeamFilter{User: test.UserAdmin}, fleet.HostListOptions{}, 1)
	// hosts that are first ingested via DEP will have a serial number but not a UUID because UUID
	// is not available from the DEP sync endpoint
	require.Equal(t, testSerial, hosts[0].HardwareSerial)
	require.Equal(t, "", hosts[0].UUID)
	checkMDMHostRelatedTables(t, ds, hosts[0].ID, testSerial, testModel)

	// now simulate the initial MDM checkin by that same host
	err = ds.IngestMDMAppleDeviceFromCheckin(ctx, fleet.MDMAppleHostDetails{
		UDID:         testUUID,
		SerialNumber: testSerial,
	})
	require.NoError(t, err)

	hosts = listHostsCheckCount(t, ds, fleet.TeamFilter{User: test.UserAdmin}, fleet.HostListOptions{}, 1)
	require.Equal(t, testSerial, hosts[0].HardwareSerial)
	require.Equal(t, testUUID, hosts[0].UUID)
	checkMDMHostRelatedTables(t, ds, hosts[0].ID, testSerial, testModel)
}

func testIngestMDMAppleCheckinBeforeDEPSync(t *testing.T, ds *Datastore) {
	ctx := context.Background()
	testSerial := "test-serial"
	testUUID := "test-uuid"
	testModel := "MacBook Pro"

	// ingest host on initial mdm checkin
	err := ds.IngestMDMAppleDeviceFromCheckin(ctx, fleet.MDMAppleHostDetails{
		UDID:         testUUID,
		SerialNumber: testSerial,
		Model:        testModel,
	})
	require.NoError(t, err)

	hosts := listHostsCheckCount(t, ds, fleet.TeamFilter{User: test.UserAdmin}, fleet.HostListOptions{}, 1)
	require.Equal(t, testSerial, hosts[0].HardwareSerial)
	require.Equal(t, testUUID, hosts[0].UUID)
	checkMDMHostRelatedTables(t, ds, hosts[0].ID, testSerial, testModel)

	// no effect if same host appears in DEP sync
	n, tmID, err := ds.IngestMDMAppleDevicesFromDEPSync(ctx, []godep.Device{
		{SerialNumber: testSerial, Model: testModel, OS: "OSX", OpType: "added"},
	})
	require.NoError(t, err)
	require.Equal(t, int64(0), n)
	require.Nil(t, tmID)

	hosts = listHostsCheckCount(t, ds, fleet.TeamFilter{User: test.UserAdmin}, fleet.HostListOptions{}, 1)
	require.Equal(t, testSerial, hosts[0].HardwareSerial)
	require.Equal(t, testUUID, hosts[0].UUID)
	checkMDMHostRelatedTables(t, ds, hosts[0].ID, testSerial, testModel)
}

func testIngestMDMAppleCheckinMultipleIngest(t *testing.T, ds *Datastore) {
	ctx := context.Background()
	testSerial := "test-serial"
	testUUID := "test-uuid"

	err := ds.IngestMDMAppleDeviceFromCheckin(ctx, fleet.MDMAppleHostDetails{
		UDID:         testUUID,
		SerialNumber: testSerial,
	})
	require.NoError(t, err)

	hosts := listHostsCheckCount(t, ds, fleet.TeamFilter{User: test.UserAdmin}, fleet.HostListOptions{}, 1)
	require.Equal(t, testSerial, hosts[0].HardwareSerial)
	require.Equal(t, testUUID, hosts[0].UUID)

	// duplicate Authenticate request has no effect
	err = ds.IngestMDMAppleDeviceFromCheckin(ctx, fleet.MDMAppleHostDetails{
		UDID:         testUUID,
		SerialNumber: testSerial,
	})
	require.NoError(t, err)

	hosts = listHostsCheckCount(t, ds, fleet.TeamFilter{User: test.UserAdmin}, fleet.HostListOptions{}, 1)
	require.Equal(t, testSerial, hosts[0].HardwareSerial)
	require.Equal(t, testUUID, hosts[0].UUID)
}

func testUpdateHostTablesOnMDMUnenroll(t *testing.T, ds *Datastore) {
	ctx := context.Background()
	testSerial := "test-serial"
	testUUID := "test-uuid"
	err := ds.IngestMDMAppleDeviceFromCheckin(ctx, fleet.MDMAppleHostDetails{
		UDID:         testUUID,
		SerialNumber: testSerial,
	})
	require.NoError(t, err)

	profiles := []*fleet.MDMAppleConfigProfile{
		configProfileForTest(t, "N1", "I1", "z"),
	}

	err = ds.BulkUpsertMDMAppleHostProfiles(ctx, []*fleet.MDMAppleBulkUpsertHostProfilePayload{
		{
			ProfileUUID:       profiles[0].ProfileUUID,
			ProfileIdentifier: profiles[0].Identifier,
			ProfileName:       profiles[0].Name,
			HostUUID:          testUUID,
			Status:            &fleet.MDMDeliveryVerifying,
			OperationType:     fleet.MDMOperationTypeInstall,
			CommandUUID:       "command-uuid",
			Checksum:          []byte("csum"),
		},
	},
	)
	require.NoError(t, err)

	hostProfs, err := ds.GetHostMDMAppleProfiles(ctx, testUUID)
	require.NoError(t, err)
	require.Len(t, hostProfs, len(profiles))

	var hostID uint
	err = sqlx.GetContext(context.Background(), ds.reader(context.Background()), &hostID, `SELECT id  FROM hosts WHERE uuid = ?`, testUUID)
	require.NoError(t, err)
	err = ds.SetOrUpdateHostDiskEncryptionKey(ctx, hostID, "asdf", "", nil)
	require.NoError(t, err)

	key, err := ds.GetHostDiskEncryptionKey(ctx, hostID)
	require.NoError(t, err)
	require.NotNil(t, key)

	// check that an entry in host_mdm exists
	var count int
	err = sqlx.GetContext(context.Background(), ds.reader(context.Background()), &count, `SELECT COUNT(*) FROM host_mdm WHERE host_id = (SELECT id FROM hosts WHERE uuid = ?)`, testUUID)
	require.NoError(t, err)
	require.Equal(t, 1, count)

	err = ds.UpdateHostTablesOnMDMUnenroll(ctx, testUUID)
	require.NoError(t, err)

	err = sqlx.GetContext(context.Background(), ds.reader(context.Background()), &count, `SELECT COUNT(*) FROM host_mdm WHERE host_id = ?`, testUUID)
	require.NoError(t, err)
	require.Equal(t, 0, count)

	hostProfs, err = ds.GetHostMDMAppleProfiles(ctx, testUUID)
	require.NoError(t, err)
	require.Empty(t, hostProfs)
	key, err = ds.GetHostDiskEncryptionKey(ctx, hostID)
	require.ErrorIs(t, err, sql.ErrNoRows)
	require.Nil(t, key)
}

func expectAppleProfiles(
	t *testing.T,
	ds *Datastore,
	tmID *uint,
	want []*fleet.MDMAppleConfigProfile,
) map[string]string {
	if tmID == nil {
		tmID = ptr.Uint(0)
	}
	// don't use ds.ListMDMAppleConfigProfiles as it leaves out
	// fleet-managed profiles.
	var got []*fleet.MDMAppleConfigProfile
	ExecAdhocSQL(t, ds, func(q sqlx.ExtContext) error {
		ctx := context.Background()
		return sqlx.SelectContext(ctx, q, &got, `SELECT * FROM mdm_apple_configuration_profiles WHERE team_id = ?`, tmID)
	})

	// compare only the fields we care about, and build the resulting map of
	// profile identifier as key to profile UUID as value
	m := make(map[string]string)
	for _, gotp := range got {
		m[gotp.Identifier] = gotp.ProfileUUID
		if gotp.TeamID != nil && *gotp.TeamID == 0 {
			gotp.TeamID = nil
		}
		gotp.ProfileID = 0
		gotp.ProfileUUID = ""
		gotp.CreatedAt = time.Time{}
		gotp.UpdatedAt = time.Time{}
	}
	// order is not guaranteed
	require.ElementsMatch(t, want, got)
	return m
}

func testBatchSetMDMAppleProfiles(t *testing.T, ds *Datastore) {
	applyAndExpect := func(newSet []*fleet.MDMAppleConfigProfile, tmID *uint, want []*fleet.MDMAppleConfigProfile) map[string]string {
		ctx := context.Background()
		err := ds.BatchSetMDMAppleProfiles(ctx, tmID, newSet)
		require.NoError(t, err)
		return expectAppleProfiles(t, ds, tmID, want)
	}

	withTeamID := func(p *fleet.MDMAppleConfigProfile, tmID uint) *fleet.MDMAppleConfigProfile {
		p.TeamID = &tmID
		return p
	}

	// apply empty set for no-team
	applyAndExpect(nil, nil, nil)

	// apply single profile set for tm1
	mTm1 := applyAndExpect([]*fleet.MDMAppleConfigProfile{
		configProfileForTest(t, "N1", "I1", "a"),
	}, ptr.Uint(1), []*fleet.MDMAppleConfigProfile{
		withTeamID(configProfileForTest(t, "N1", "I1", "a"), 1),
	})

	// apply single profile set for no-team
	mNoTm := applyAndExpect([]*fleet.MDMAppleConfigProfile{
		configProfileForTest(t, "N1", "I1", "b"),
	}, nil, []*fleet.MDMAppleConfigProfile{
		configProfileForTest(t, "N1", "I1", "b"),
	})

	// apply new profile set for tm1
	mTm1b := applyAndExpect([]*fleet.MDMAppleConfigProfile{
		configProfileForTest(t, "N1", "I1", "a"), // unchanged
		configProfileForTest(t, "N2", "I2", "b"),
	}, ptr.Uint(1), []*fleet.MDMAppleConfigProfile{
		withTeamID(configProfileForTest(t, "N1", "I1", "a"), 1),
		withTeamID(configProfileForTest(t, "N2", "I2", "b"), 1),
	})
	// identifier for N1-I1 is unchanged
	require.Equal(t, mTm1["I1"], mTm1b["I1"])

	// apply edited (by name only) profile set for no-team
	mNoTmb := applyAndExpect([]*fleet.MDMAppleConfigProfile{
		configProfileForTest(t, "N2", "I1", "b"),
	}, nil, []*fleet.MDMAppleConfigProfile{
		configProfileForTest(t, "N2", "I1", "b"),
	})
	require.Equal(t, mNoTm["I1"], mNoTmb["I1"])

	// apply edited profile (by content only), unchanged profile and new profile
	// for tm1
	mTm1c := applyAndExpect([]*fleet.MDMAppleConfigProfile{
		configProfileForTest(t, "N1", "I1", "z"), // content updated
		configProfileForTest(t, "N2", "I2", "b"), // unchanged
		configProfileForTest(t, "N3", "I3", "c"), // new
	}, ptr.Uint(1), []*fleet.MDMAppleConfigProfile{
		withTeamID(configProfileForTest(t, "N1", "I1", "z"), 1),
		withTeamID(configProfileForTest(t, "N2", "I2", "b"), 1),
		withTeamID(configProfileForTest(t, "N3", "I3", "c"), 1),
	})
	// identifier for N1-I1 is unchanged
	require.Equal(t, mTm1b["I1"], mTm1c["I1"])
	// identifier for N2-I2 is unchanged
	require.Equal(t, mTm1b["I2"], mTm1c["I2"])

	// apply only new profiles to no-team
	applyAndExpect([]*fleet.MDMAppleConfigProfile{
		configProfileForTest(t, "N4", "I4", "d"),
		configProfileForTest(t, "N5", "I5", "e"),
	}, nil, []*fleet.MDMAppleConfigProfile{
		configProfileForTest(t, "N4", "I4", "d"),
		configProfileForTest(t, "N5", "I5", "e"),
	})

	// clear profiles for tm1
	applyAndExpect(nil, ptr.Uint(1), nil)

	// simulate profiles being added by fleet
	fleetProfiles := []*fleet.MDMAppleConfigProfile{}
	expectFleetProfiles := []*fleet.MDMAppleConfigProfile{}
	for fp := range mobileconfig.FleetPayloadIdentifiers() {
		fleetProfiles = append(fleetProfiles, configProfileForTest(t, fp, fp, fp))
		expectFleetProfiles = append(expectFleetProfiles, withTeamID(configProfileForTest(t, fp, fp, fp), 1))
	}

	applyAndExpect(fleetProfiles, nil, fleetProfiles)
	applyAndExpect(fleetProfiles, ptr.Uint(1), expectFleetProfiles)

	// add no-team profiles
	applyAndExpect([]*fleet.MDMAppleConfigProfile{
		configProfileForTest(t, "N1", "I1", "b"),
	}, nil, append([]*fleet.MDMAppleConfigProfile{
		configProfileForTest(t, "N1", "I1", "b"),
	}, fleetProfiles...))

	// add team profiles
	applyAndExpect([]*fleet.MDMAppleConfigProfile{
		configProfileForTest(t, "N1", "I1", "a"),
		configProfileForTest(t, "N2", "I2", "b"),
	}, ptr.Uint(1), append([]*fleet.MDMAppleConfigProfile{
		withTeamID(configProfileForTest(t, "N1", "I1", "a"), 1),
		withTeamID(configProfileForTest(t, "N2", "I2", "b"), 1),
	}, expectFleetProfiles...))

	// cleaning profiles still leaves the profile managed by Fleet
	applyAndExpect(nil, nil, fleetProfiles)
	applyAndExpect(nil, ptr.Uint(1), expectFleetProfiles)
}

func configProfileBytesForTest(name, identifier, uuid string) []byte {
	return []byte(fmt.Sprintf(`<?xml version="1.0" encoding="UTF-8"?>
<!DOCTYPE plist PUBLIC "-//Apple//DTD PLIST 1.0//EN" "http://www.apple.com/DTDs/PropertyList-1.0.dtd">
<plist version="1.0">
<dict>
	<key>PayloadContent</key>
	<array/>
	<key>PayloadDisplayName</key>
	<string>%s</string>
	<key>PayloadIdentifier</key>
	<string>%s</string>
	<key>PayloadType</key>
	<string>Configuration</string>
	<key>PayloadUUID</key>
	<string>%s</string>
	<key>PayloadVersion</key>
	<integer>1</integer>
</dict>
</plist>
`, name, identifier, uuid))
}

func configProfileForTest(t *testing.T, name, identifier, uuid string) *fleet.MDMAppleConfigProfile {
	prof := configProfileBytesForTest(name, identifier, uuid)
	cp, err := fleet.NewMDMAppleConfigProfile(configProfileBytesForTest(name, identifier, uuid), nil)
	require.NoError(t, err)
	sum := md5.Sum(prof) // nolint:gosec // used only to hash for efficient comparisons
	cp.Checksum = sum[:]
	return cp
}

func teamConfigProfileForTest(t *testing.T, name, identifier, uuid string, teamID uint) *fleet.MDMAppleConfigProfile {
	prof := configProfileBytesForTest(name, identifier, uuid)
	cp, err := fleet.NewMDMAppleConfigProfile(configProfileBytesForTest(name, identifier, uuid), &teamID)
	require.NoError(t, err)
	sum := md5.Sum(prof) // nolint:gosec // used only to hash for efficient comparisons
	cp.Checksum = sum[:]
	return cp
}

func testMDMAppleProfileManagementBatch2(t *testing.T, ds *Datastore) {
	ds.testUpsertMDMDesiredProfilesBatchSize = 2
	t.Cleanup(func() {
		ds.testUpsertMDMDesiredProfilesBatchSize = 0
	})
	testMDMAppleProfileManagement(t, ds)
}

func testMDMAppleProfileManagementBatch3(t *testing.T, ds *Datastore) {
	ds.testUpsertMDMDesiredProfilesBatchSize = 3
	t.Cleanup(func() {
		ds.testUpsertMDMDesiredProfilesBatchSize = 0
	})
	testMDMAppleProfileManagement(t, ds)
}

func testMDMAppleProfileManagement(t *testing.T, ds *Datastore) {
	ctx := context.Background()

	matchProfiles := func(want, got []*fleet.MDMAppleProfilePayload) {
		// match only the fields we care about
		for _, p := range got {
			require.NotEmpty(t, p.Checksum)
			p.Checksum = nil
		}
		require.ElementsMatch(t, want, got)
	}

	globalProfiles := []*fleet.MDMAppleConfigProfile{
		configProfileForTest(t, "N1", "I1", "z"),
		configProfileForTest(t, "N2", "I2", "b"),
		configProfileForTest(t, "N3", "I3", "c"),
	}
	err := ds.BatchSetMDMAppleProfiles(ctx, nil, globalProfiles)
	require.NoError(t, err)

	globalPfs, err := ds.ListMDMAppleConfigProfiles(ctx, ptr.Uint(0))
	require.NoError(t, err)
	require.Len(t, globalPfs, len(globalProfiles))

	_, err = ds.writer(ctx).Exec(`
          INSERT INTO nano_commands (command_uuid, request_type, command)
          VALUES ('command-uuid', 'foo', '<?xml')
	`)
	require.NoError(t, err)

	// if there are no hosts, then no profiles need to be installed
	profiles, err := ds.ListMDMAppleProfilesToInstall(ctx)
	require.NoError(t, err)
	require.Empty(t, profiles)

	host1, err := ds.NewHost(ctx, &fleet.Host{
		Hostname:      "test-host1-name",
		OsqueryHostID: ptr.String("1337"),
		NodeKey:       ptr.String("1337"),
		UUID:          "test-uuid-1",
		TeamID:        nil,
		Platform:      "darwin",
	})
	require.NoError(t, err)
	// add a user enrollment for this device, nothing else should be modified
	nanoEnroll(t, ds, host1, true)

	// non-macOS hosts shouldn't modify any of the results below
	_, err = ds.NewHost(ctx, &fleet.Host{
		Hostname:      "test-windows-host",
		OsqueryHostID: ptr.String("4824"),
		NodeKey:       ptr.String("4824"),
		UUID:          "test-windows-host",
		TeamID:        nil,
		Platform:      "windows",
	})
	require.NoError(t, err)

	// a macOS host that's not MDM enrolled into Fleet shouldn't
	// modify any of the results below
	_, err = ds.NewHost(ctx, &fleet.Host{
		Hostname:      "test-non-mdm-host",
		OsqueryHostID: ptr.String("4825"),
		NodeKey:       ptr.String("4825"),
		UUID:          "test-non-mdm-host",
		TeamID:        nil,
		Platform:      "darwin",
	})
	require.NoError(t, err)

	// global profiles to install on the newly added host
	profiles, err = ds.ListMDMAppleProfilesToInstall(ctx)
	require.NoError(t, err)
	matchProfiles([]*fleet.MDMAppleProfilePayload{
		{ProfileUUID: globalPfs[0].ProfileUUID, ProfileIdentifier: globalPfs[0].Identifier, ProfileName: globalPfs[0].Name, HostUUID: "test-uuid-1"},
		{ProfileUUID: globalPfs[1].ProfileUUID, ProfileIdentifier: globalPfs[1].Identifier, ProfileName: globalPfs[1].Name, HostUUID: "test-uuid-1"},
		{ProfileUUID: globalPfs[2].ProfileUUID, ProfileIdentifier: globalPfs[2].Identifier, ProfileName: globalPfs[2].Name, HostUUID: "test-uuid-1"},
	}, profiles)

	// add another host, it belongs to a team
	team, err := ds.NewTeam(ctx, &fleet.Team{Name: "test team"})
	require.NoError(t, err)
	host2, err := ds.NewHost(ctx, &fleet.Host{
		Hostname:      "test-host2-name",
		OsqueryHostID: ptr.String("1338"),
		NodeKey:       ptr.String("1338"),
		UUID:          "test-uuid-2",
		TeamID:        &team.ID,
		Platform:      "darwin",
	})
	require.NoError(t, err)
	nanoEnroll(t, ds, host2, false)

	// still the same profiles to assign as there are no profiles for team 1
	profiles, err = ds.ListMDMAppleProfilesToInstall(ctx)
	require.NoError(t, err)
	matchProfiles([]*fleet.MDMAppleProfilePayload{
		{ProfileUUID: globalPfs[0].ProfileUUID, ProfileIdentifier: globalPfs[0].Identifier, ProfileName: globalPfs[0].Name, HostUUID: "test-uuid-1"},
		{ProfileUUID: globalPfs[1].ProfileUUID, ProfileIdentifier: globalPfs[1].Identifier, ProfileName: globalPfs[1].Name, HostUUID: "test-uuid-1"},
		{ProfileUUID: globalPfs[2].ProfileUUID, ProfileIdentifier: globalPfs[2].Identifier, ProfileName: globalPfs[2].Name, HostUUID: "test-uuid-1"},
	}, profiles)

	// assign profiles to team 1
	teamProfiles := []*fleet.MDMAppleConfigProfile{
		configProfileForTest(t, "N4", "I4", "x"),
		configProfileForTest(t, "N5", "I5", "y"),
	}
	err = ds.BatchSetMDMAppleProfiles(ctx, &team.ID, teamProfiles)
	require.NoError(t, err)

	globalPfs, err = ds.ListMDMAppleConfigProfiles(ctx, ptr.Uint(0))
	require.NoError(t, err)
	require.Len(t, globalPfs, 3)
	teamPfs, err := ds.ListMDMAppleConfigProfiles(ctx, ptr.Uint(1))
	require.NoError(t, err)
	require.Len(t, teamPfs, 2)

	// new profiles, this time for the new host belonging to team 1
	profiles, err = ds.ListMDMAppleProfilesToInstall(ctx)
	require.NoError(t, err)
	matchProfiles([]*fleet.MDMAppleProfilePayload{
		{ProfileUUID: globalPfs[0].ProfileUUID, ProfileIdentifier: globalPfs[0].Identifier, ProfileName: globalPfs[0].Name, HostUUID: "test-uuid-1"},
		{ProfileUUID: globalPfs[1].ProfileUUID, ProfileIdentifier: globalPfs[1].Identifier, ProfileName: globalPfs[1].Name, HostUUID: "test-uuid-1"},
		{ProfileUUID: globalPfs[2].ProfileUUID, ProfileIdentifier: globalPfs[2].Identifier, ProfileName: globalPfs[2].Name, HostUUID: "test-uuid-1"},
		{ProfileUUID: teamPfs[0].ProfileUUID, ProfileIdentifier: teamPfs[0].Identifier, ProfileName: teamPfs[0].Name, HostUUID: "test-uuid-2"},
		{ProfileUUID: teamPfs[1].ProfileUUID, ProfileIdentifier: teamPfs[1].Identifier, ProfileName: teamPfs[1].Name, HostUUID: "test-uuid-2"},
	}, profiles)

	// add another global host
	host3, err := ds.NewHost(ctx, &fleet.Host{
		Hostname:      "test-host3-name",
		OsqueryHostID: ptr.String("1339"),
		NodeKey:       ptr.String("1339"),
		UUID:          "test-uuid-3",
		TeamID:        nil,
		Platform:      "darwin",
	})
	require.NoError(t, err)
	nanoEnroll(t, ds, host3, false)

	// more profiles, this time for both global hosts and the team
	profiles, err = ds.ListMDMAppleProfilesToInstall(ctx)
	require.NoError(t, err)
	matchProfiles([]*fleet.MDMAppleProfilePayload{
		{ProfileUUID: globalPfs[0].ProfileUUID, ProfileIdentifier: globalPfs[0].Identifier, ProfileName: globalPfs[0].Name, HostUUID: "test-uuid-1"},
		{ProfileUUID: globalPfs[1].ProfileUUID, ProfileIdentifier: globalPfs[1].Identifier, ProfileName: globalPfs[1].Name, HostUUID: "test-uuid-1"},
		{ProfileUUID: globalPfs[2].ProfileUUID, ProfileIdentifier: globalPfs[2].Identifier, ProfileName: globalPfs[2].Name, HostUUID: "test-uuid-1"},
		{ProfileUUID: teamPfs[0].ProfileUUID, ProfileIdentifier: teamPfs[0].Identifier, ProfileName: teamPfs[0].Name, HostUUID: "test-uuid-2"},
		{ProfileUUID: teamPfs[1].ProfileUUID, ProfileIdentifier: teamPfs[1].Identifier, ProfileName: teamPfs[1].Name, HostUUID: "test-uuid-2"},
		{ProfileUUID: globalPfs[0].ProfileUUID, ProfileIdentifier: globalPfs[0].Identifier, ProfileName: globalPfs[0].Name, HostUUID: "test-uuid-3"},
		{ProfileUUID: globalPfs[1].ProfileUUID, ProfileIdentifier: globalPfs[1].Identifier, ProfileName: globalPfs[1].Name, HostUUID: "test-uuid-3"},
		{ProfileUUID: globalPfs[2].ProfileUUID, ProfileIdentifier: globalPfs[2].Identifier, ProfileName: globalPfs[2].Name, HostUUID: "test-uuid-3"},
	}, profiles)

	// cron runs and updates the status
	err = ds.BulkUpsertMDMAppleHostProfiles(
		ctx, []*fleet.MDMAppleBulkUpsertHostProfilePayload{
			{
				ProfileUUID:       globalPfs[0].ProfileUUID,
				ProfileIdentifier: globalPfs[0].Identifier,
				ProfileName:       globalPfs[0].Name,
				Checksum:          globalProfiles[0].Checksum,
				HostUUID:          "test-uuid-1",
				Status:            &fleet.MDMDeliveryVerifying,
				OperationType:     fleet.MDMOperationTypeInstall,
				CommandUUID:       "command-uuid",
			},
			{
				ProfileUUID:       globalPfs[0].ProfileUUID,
				ProfileIdentifier: globalPfs[0].Identifier,
				ProfileName:       globalPfs[0].Name,
				Checksum:          globalProfiles[0].Checksum,
				HostUUID:          "test-uuid-3",
				Status:            &fleet.MDMDeliveryVerifying,
				OperationType:     fleet.MDMOperationTypeInstall,
				CommandUUID:       "command-uuid",
			},
			{
				ProfileUUID:       globalPfs[1].ProfileUUID,
				ProfileIdentifier: globalPfs[1].Identifier,
				ProfileName:       globalPfs[1].Name,
				Checksum:          globalProfiles[1].Checksum,
				HostUUID:          "test-uuid-1",
				Status:            &fleet.MDMDeliveryVerifying,
				OperationType:     fleet.MDMOperationTypeInstall,
				CommandUUID:       "command-uuid",
			},
			{
				ProfileUUID:       globalPfs[1].ProfileUUID,
				ProfileIdentifier: globalPfs[1].Identifier,
				ProfileName:       globalPfs[1].Name,
				Checksum:          globalProfiles[1].Checksum,
				HostUUID:          "test-uuid-3",
				Status:            &fleet.MDMDeliveryVerifying,
				OperationType:     fleet.MDMOperationTypeInstall,
				CommandUUID:       "command-uuid",
			},
			{
				ProfileUUID:       globalPfs[2].ProfileUUID,
				ProfileIdentifier: globalPfs[2].Identifier,
				ProfileName:       globalPfs[2].Name,
				Checksum:          globalProfiles[2].Checksum,
				HostUUID:          "test-uuid-1",
				Status:            &fleet.MDMDeliveryVerifying,
				OperationType:     fleet.MDMOperationTypeInstall,
				CommandUUID:       "command-uuid",
			},
			{
				ProfileUUID:       globalPfs[2].ProfileUUID,
				ProfileIdentifier: globalPfs[2].Identifier,
				ProfileName:       globalPfs[2].Name,
				Checksum:          globalProfiles[2].Checksum,
				HostUUID:          "test-uuid-3",
				Status:            &fleet.MDMDeliveryVerifying,
				OperationType:     fleet.MDMOperationTypeInstall,
				CommandUUID:       "command-uuid",
			},
			{
				ProfileUUID:       teamPfs[0].ProfileUUID,
				ProfileIdentifier: teamPfs[0].Identifier,
				ProfileName:       teamPfs[0].Name,
				Checksum:          teamProfiles[0].Checksum,
				HostUUID:          "test-uuid-2",
				Status:            &fleet.MDMDeliveryVerifying,
				OperationType:     fleet.MDMOperationTypeInstall,
				CommandUUID:       "command-uuid",
			},
			{
				ProfileUUID:       teamPfs[1].ProfileUUID,
				ProfileIdentifier: teamPfs[1].Identifier,
				ProfileName:       teamPfs[1].Name,
				Checksum:          teamProfiles[1].Checksum,
				HostUUID:          "test-uuid-2",
				Status:            &fleet.MDMDeliveryVerifying,
				OperationType:     fleet.MDMOperationTypeInstall,
				CommandUUID:       "command-uuid",
			},
		},
	)
	require.NoError(t, err)

	// no profiles left to install
	profiles, err = ds.ListMDMAppleProfilesToInstall(ctx)
	require.NoError(t, err)
	require.Empty(t, profiles)

	// no profiles to remove yet
	toRemove, err := ds.ListMDMAppleProfilesToRemove(ctx)
	require.NoError(t, err)
	require.Empty(t, toRemove)

	// set host1 and host 3 to verified status, leave host2 as verifying
	verified := []*fleet.HostMacOSProfile{
		{Identifier: globalPfs[0].Identifier, DisplayName: globalPfs[0].Name, InstallDate: time.Now()},
		{Identifier: globalPfs[1].Identifier, DisplayName: globalPfs[1].Name, InstallDate: time.Now()},
		{Identifier: globalPfs[2].Identifier, DisplayName: globalPfs[2].Name, InstallDate: time.Now()},
	}
	require.NoError(t, apple_mdm.VerifyHostMDMProfiles(ctx, ds, host1, profilesByIdentifier(verified)))
	require.NoError(t, apple_mdm.VerifyHostMDMProfiles(ctx, ds, host3, profilesByIdentifier(verified)))

	// still no profiles to install
	profiles, err = ds.ListMDMAppleProfilesToInstall(ctx)
	require.NoError(t, err)
	require.Empty(t, profiles)

	// still no profiles to remove
	toRemove, err = ds.ListMDMAppleProfilesToRemove(ctx)
	require.NoError(t, err)
	require.Empty(t, toRemove)

	// add host1 to team
	err = ds.AddHostsToTeam(ctx, &team.ID, []uint{host1.ID})
	require.NoError(t, err)

	// profiles to be added for host1 are now related to the team
	profiles, err = ds.ListMDMAppleProfilesToInstall(ctx)
	require.NoError(t, err)
	matchProfiles([]*fleet.MDMAppleProfilePayload{
		{ProfileUUID: teamPfs[0].ProfileUUID, ProfileIdentifier: teamPfs[0].Identifier, ProfileName: teamPfs[0].Name, HostUUID: "test-uuid-1"},
		{ProfileUUID: teamPfs[1].ProfileUUID, ProfileIdentifier: teamPfs[1].Identifier, ProfileName: teamPfs[1].Name, HostUUID: "test-uuid-1"},
	}, profiles)

	// profiles to be removed includes host1's old profiles
	toRemove, err = ds.ListMDMAppleProfilesToRemove(ctx)
	require.NoError(t, err)
	matchProfiles([]*fleet.MDMAppleProfilePayload{
		{
			ProfileUUID:       globalPfs[0].ProfileUUID,
			ProfileIdentifier: globalPfs[0].Identifier,
			ProfileName:       globalPfs[0].Name,
			Status:            &fleet.MDMDeliveryVerified,
			OperationType:     fleet.MDMOperationTypeInstall,
			HostUUID:          "test-uuid-1",
			CommandUUID:       "command-uuid",
		},
		{
			ProfileUUID:       globalPfs[1].ProfileUUID,
			ProfileIdentifier: globalPfs[1].Identifier,
			ProfileName:       globalPfs[1].Name,
			OperationType:     fleet.MDMOperationTypeInstall,
			Status:            &fleet.MDMDeliveryVerified,
			HostUUID:          "test-uuid-1",
			CommandUUID:       "command-uuid",
		},
		{
			ProfileUUID:       globalPfs[2].ProfileUUID,
			ProfileIdentifier: globalPfs[2].Identifier,
			ProfileName:       globalPfs[2].Name,
			OperationType:     fleet.MDMOperationTypeInstall,
			Status:            &fleet.MDMDeliveryVerified,
			HostUUID:          "test-uuid-1",
			CommandUUID:       "command-uuid",
		},
	}, toRemove)
}

// checkMDMHostRelatedTables checks that rows are inserted for new MDM hosts in
// each of host_display_names, host_seen_times, and label_membership. Note that
// related tables records for pre-existing hosts are created outside of the MDM
// enrollment flows so they are not checked in some tests above (e.g.,
// testIngestMDMAppleHostAlreadyExistsInFleet)
func checkMDMHostRelatedTables(t *testing.T, ds *Datastore, hostID uint, expectedSerial string, expectedModel string) {
	var displayName string
	err := sqlx.GetContext(context.Background(), ds.reader(context.Background()), &displayName, `SELECT display_name FROM host_display_names WHERE host_id = ?`, hostID)
	require.NoError(t, err)
	require.Equal(t, fmt.Sprintf("%s (%s)", expectedModel, expectedSerial), displayName)

	var labelsOK []bool
	err = sqlx.SelectContext(context.Background(), ds.reader(context.Background()), &labelsOK, `SELECT 1 FROM label_membership WHERE host_id = ?`, hostID)
	require.NoError(t, err)
	require.Len(t, labelsOK, 2)
	require.True(t, labelsOK[0])
	require.True(t, labelsOK[1])

	appCfg, err := ds.AppConfig(context.Background())
	require.NoError(t, err)
	var hmdm fleet.HostMDM
	err = sqlx.GetContext(context.Background(), ds.reader(context.Background()), &hmdm, `SELECT host_id, server_url, mdm_id FROM host_mdm WHERE host_id = ?`, hostID)
	require.NoError(t, err)
	require.Equal(t, hostID, hmdm.HostID)
	serverURL, err := apple_mdm.ResolveAppleMDMURL(appCfg.ServerSettings.ServerURL)
	require.NoError(t, err)
	require.Equal(t, serverURL, hmdm.ServerURL)
	require.NotEmpty(t, hmdm.MDMID)

	var mdmSolution fleet.MDMSolution
	err = sqlx.GetContext(context.Background(), ds.reader(context.Background()), &mdmSolution, `SELECT name, server_url FROM mobile_device_management_solutions WHERE id = ?`, hmdm.MDMID)
	require.NoError(t, err)
	require.Equal(t, fleet.WellKnownMDMFleet, mdmSolution.Name)
	require.Equal(t, serverURL, mdmSolution.ServerURL)
}

func testGetMDMAppleProfilesContents(t *testing.T, ds *Datastore) {
	ctx := context.Background()
	profiles := []*fleet.MDMAppleConfigProfile{
		configProfileForTest(t, "N1", "I1", "z"),
		configProfileForTest(t, "N2", "I2", "b"),
		configProfileForTest(t, "N3", "I3", "c"),
	}
	err := ds.BatchSetMDMAppleProfiles(ctx, nil, profiles)
	require.NoError(t, err)

	profiles, err = ds.ListMDMAppleConfigProfiles(ctx, ptr.Uint(0))
	require.NoError(t, err)

	cases := []struct {
		uuids []string
		want  map[string]mobileconfig.Mobileconfig
	}{
		{[]string{}, nil},
		{nil, nil},
		{[]string{profiles[0].ProfileUUID}, map[string]mobileconfig.Mobileconfig{profiles[0].ProfileUUID: profiles[0].Mobileconfig}},
		{
			[]string{profiles[0].ProfileUUID, profiles[1].ProfileUUID, profiles[2].ProfileUUID},
			map[string]mobileconfig.Mobileconfig{
				profiles[0].ProfileUUID: profiles[0].Mobileconfig,
				profiles[1].ProfileUUID: profiles[1].Mobileconfig,
				profiles[2].ProfileUUID: profiles[2].Mobileconfig,
			},
		},
	}

	for _, c := range cases {
		out, err := ds.GetMDMAppleProfilesContents(ctx, c.uuids)
		require.NoError(t, err)
		require.Equal(t, c.want, out)
	}
}

// createBuiltinLabels creates entries for "All Hosts" and "macOS" labels, which are assumed to be
// extant for MDM flows
func createBuiltinLabels(t *testing.T, ds *Datastore) {
	_, err := ds.writer(context.Background()).Exec(`
		INSERT INTO labels (
			name,
			description,
			query,
			platform,
			label_type
		) VALUES (?, ?, ?, ?, ?), (?, ?, ?, ?, ?)`,
		"All Hosts",
		"",
		"",
		"",
		fleet.LabelTypeBuiltIn,
		"macOS",
		"",
		"",
		"",
		fleet.LabelTypeBuiltIn,
	)
	require.NoError(t, err)
}

func nanoEnroll(t *testing.T, ds *Datastore, host *fleet.Host, withUser bool) {
	_, err := ds.writer(context.Background()).Exec(`INSERT INTO nano_devices (id, authenticate) VALUES (?, 'test')`, host.UUID)
	require.NoError(t, err)

	_, err = ds.writer(context.Background()).Exec(`
INSERT INTO nano_enrollments
	(id, device_id, user_id, type, topic, push_magic, token_hex, token_update_tally)
VALUES
	(?, ?, ?, ?, ?, ?, ?, ?)`,
		host.UUID,
		host.UUID,
		nil,
		"Device",
		host.UUID+".topic",
		host.UUID+".magic",
		host.UUID,
		1,
	)
	require.NoError(t, err)

	if withUser {
		_, err = ds.writer(context.Background()).Exec(`
INSERT INTO nano_enrollments
	(id, device_id, user_id, type, topic, push_magic, token_hex)
VALUES
	(?, ?, ?, ?, ?, ?, ?)`,
			host.UUID+":Device",
			host.UUID,
			nil,
			"User",
			host.UUID+".topic",
			host.UUID+".magic",
			host.UUID,
		)
		require.NoError(t, err)
	}
}

func upsertHostCPs(
	hosts []*fleet.Host,
	profiles []*fleet.MDMAppleConfigProfile,
	opType fleet.MDMOperationType,
	status *fleet.MDMDeliveryStatus,
	ctx context.Context,
	ds *Datastore,
	t *testing.T,
) {
	upserts := []*fleet.MDMAppleBulkUpsertHostProfilePayload{}
	for _, h := range hosts {
		for _, cp := range profiles {
			csum := []byte("csum")
			if cp.Checksum != nil {
				csum = cp.Checksum
			}
			payload := fleet.MDMAppleBulkUpsertHostProfilePayload{
				ProfileUUID:       cp.ProfileUUID,
				ProfileIdentifier: cp.Identifier,
				ProfileName:       cp.Name,
				HostUUID:          h.UUID,
				CommandUUID:       "",
				OperationType:     opType,
				Status:            status,
				Checksum:          csum,
			}
			upserts = append(upserts, &payload)
		}
	}
	err := ds.BulkUpsertMDMAppleHostProfiles(ctx, upserts)
	require.NoError(t, err)
}

func testAggregateMacOSSettingsStatusWithFileVault(t *testing.T, ds *Datastore) {
	ctx := context.Background()

	checkListHosts := func(status fleet.OSSettingsStatus, teamID *uint, expected []*fleet.Host) bool {
		expectedIDs := []uint{}
		for _, h := range expected {
			expectedIDs = append(expectedIDs, h.ID)
		}

		gotHosts, err := ds.ListHosts(ctx, fleet.TeamFilter{User: &fleet.User{GlobalRole: ptr.String("admin")}}, fleet.HostListOptions{MacOSSettingsFilter: status, TeamFilter: teamID})
		gotIDs := []uint{}
		for _, h := range gotHosts {
			gotIDs = append(gotIDs, h.ID)
		}

		return assert.NoError(t, err) && assert.Len(t, gotHosts, len(expected)) && assert.ElementsMatch(t, expectedIDs, gotIDs)
	}

	var hosts []*fleet.Host
	for i := 0; i < 10; i++ {
		h := test.NewHost(t, ds, fmt.Sprintf("foo.local.%d", i), "1.1.1.1",
			fmt.Sprintf("%d", i), fmt.Sprintf("%d", i), time.Now())
		hosts = append(hosts, h)
	}

	// create somes config profiles for no team
	var noTeamCPs []*fleet.MDMAppleConfigProfile
	for i := 0; i < 10; i++ {
		cp, err := ds.NewMDMAppleConfigProfile(ctx, *generateCP(fmt.Sprintf("name%d", i), fmt.Sprintf("identifier%d", i), 0))
		require.NoError(t, err)
		noTeamCPs = append(noTeamCPs, cp)
	}
	// add filevault profile for no team
	fvNoTeam, err := ds.NewMDMAppleConfigProfile(ctx, *generateCP("filevault", "com.fleetdm.fleet.mdm.filevault", 0))
	require.NoError(t, err)

	// upsert all host profiles with nil status, counts all as pending
	upsertHostCPs(hosts, append(noTeamCPs, fvNoTeam), fleet.MDMOperationTypeInstall, nil, ctx, ds, t)
	res, err := ds.GetMDMAppleProfilesSummary(ctx, nil)
	require.NoError(t, err)
	require.NotNil(t, res)
	require.Equal(t, uint(len(hosts)), res.Pending)
	require.Equal(t, uint(0), res.Failed)
	require.Equal(t, uint(0), res.Verifying)
	require.Equal(t, uint(0), res.Verified)

	// upsert all but filevault to verifying
	upsertHostCPs(hosts, noTeamCPs, fleet.MDMOperationTypeInstall, &fleet.MDMDeliveryVerifying, ctx, ds, t)
	res, err = ds.GetMDMAppleProfilesSummary(ctx, nil)
	require.NoError(t, err)
	require.NotNil(t, res)
	require.Equal(t, uint(len(hosts)), res.Pending) // still pending because filevault not installed
	require.Equal(t, uint(0), res.Failed)
	require.Equal(t, uint(0), res.Verifying)
	require.Equal(t, uint(0), res.Verified)

	// upsert all but filevault to verified
	upsertHostCPs(hosts, noTeamCPs, fleet.MDMOperationTypeInstall, &fleet.MDMDeliveryVerified, ctx, ds, t)
	res, err = ds.GetMDMAppleProfilesSummary(ctx, nil)
	require.NoError(t, err)
	require.NotNil(t, res)
	require.Equal(t, uint(len(hosts)), res.Pending) // still pending because filevault not installed
	require.Equal(t, uint(0), res.Failed)
	require.Equal(t, uint(0), res.Verifying)
	require.Equal(t, uint(0), res.Verified)

	// upsert filevault to pending
	upsertHostCPs(hosts, []*fleet.MDMAppleConfigProfile{fvNoTeam}, fleet.MDMOperationTypeInstall, &fleet.MDMDeliveryPending, ctx, ds, t)
	res, err = ds.GetMDMAppleProfilesSummary(ctx, nil)
	require.NoError(t, err)
	require.NotNil(t, res)
	require.Equal(t, uint(len(hosts)), res.Pending) // still pending because filevault pending
	require.Equal(t, uint(0), res.Failed)
	require.Equal(t, uint(0), res.Verifying)
	require.Equal(t, uint(0), res.Verified)

	upsertHostCPs(hosts, []*fleet.MDMAppleConfigProfile{fvNoTeam}, fleet.MDMOperationTypeInstall, &fleet.MDMDeliveryVerifying, ctx, ds, t)
	res, err = ds.GetMDMAppleProfilesSummary(ctx, nil)
	require.NoError(t, err)
	require.NotNil(t, res)
	require.Equal(t, uint(len(hosts)), res.Pending) // still pending because no disk encryption key
	require.Equal(t, uint(0), res.Failed)
	require.Equal(t, uint(0), res.Verifying)
	require.Equal(t, uint(0), res.Verified)

	err = ds.SetOrUpdateHostDiskEncryptionKey(ctx, hosts[0].ID, "foo", "", nil)
	require.NoError(t, err)
	res, err = ds.GetMDMAppleProfilesSummary(ctx, nil)
	require.NoError(t, err)
	require.NotNil(t, res)
	require.Equal(t, uint(len(hosts)), res.Pending) // still pending because disk encryption key decryptable is not set
	require.Equal(t, uint(0), res.Failed)
	require.Equal(t, uint(0), res.Verifying)
	require.Equal(t, uint(0), res.Verified)

	err = ds.SetHostsDiskEncryptionKeyStatus(ctx, []uint{hosts[0].ID}, false, time.Now().Add(1*time.Hour))
	require.NoError(t, err)
	res, err = ds.GetMDMAppleProfilesSummary(ctx, nil)
	require.NoError(t, err)
	require.NotNil(t, res)
	require.Equal(t, uint(len(hosts)), res.Pending) // still pending because disk encryption key decryptable is false
	require.Equal(t, uint(0), res.Failed)
	require.Equal(t, uint(0), res.Verifying)
	require.Equal(t, uint(0), res.Verified)

	err = ds.SetHostsDiskEncryptionKeyStatus(ctx, []uint{hosts[0].ID}, true, time.Now().Add(1*time.Hour))
	require.NoError(t, err)
	res, err = ds.GetMDMAppleProfilesSummary(ctx, nil)
	require.NoError(t, err)
	require.NotNil(t, res)
	require.Equal(t, uint(len(hosts)-1), res.Pending)
	require.Equal(t, uint(0), res.Failed)
	require.Equal(t, uint(1), res.Verifying) // hosts[0] now has filevault fully enforced but not verified
	require.Equal(t, uint(0), res.Verified)

	// upsert hosts[0] filevault to verified
	require.NoError(t, apple_mdm.VerifyHostMDMProfiles(ctx, ds, hosts[0], profilesByIdentifier([]*fleet.HostMacOSProfile{{Identifier: fvNoTeam.Identifier, DisplayName: fvNoTeam.Name, InstallDate: time.Now()}})))
	res, err = ds.GetMDMAppleProfilesSummary(ctx, nil)
	require.NoError(t, err)
	require.NotNil(t, res)
	require.Equal(t, uint(len(hosts)-1), res.Pending)
	require.Equal(t, uint(0), res.Failed)
	require.Equal(t, uint(0), res.Verifying)
	require.Equal(t, uint(1), res.Verified) // hosts[0] now has filevault fully enforced and verified

	err = ds.SetOrUpdateHostDiskEncryptionKey(ctx, hosts[1].ID, "bar", "", nil)
	require.NoError(t, err)
	err = ds.SetHostsDiskEncryptionKeyStatus(ctx, []uint{hosts[1].ID}, false, time.Now().Add(1*time.Hour))
	require.NoError(t, err)
	res, err = ds.GetMDMAppleProfilesSummary(ctx, nil)
	require.NoError(t, err)
	require.NotNil(t, res)
	require.Equal(t, uint(len(hosts)-1), res.Pending) // hosts[1] still pending because disk encryption key decryptable is false
	require.Equal(t, uint(0), res.Failed)
	require.Equal(t, uint(0), res.Verifying)
	require.Equal(t, uint(1), res.Verified)

	err = ds.SetHostsDiskEncryptionKeyStatus(ctx, []uint{hosts[1].ID}, true, time.Now().Add(1*time.Hour))
	require.NoError(t, err)
	res, err = ds.GetMDMAppleProfilesSummary(ctx, nil)
	require.NoError(t, err)
	require.NotNil(t, res)
	require.Equal(t, uint(len(hosts)-2), res.Pending)
	require.Equal(t, uint(0), res.Failed)
	require.Equal(t, uint(1), res.Verifying) // hosts[1] now has filevault fully enforced
	require.Equal(t, uint(1), res.Verified)

	// check that list hosts by status matches summary
	require.True(t, checkListHosts(fleet.OSSettingsPending, nil, hosts[2:]))
	require.True(t, checkListHosts(fleet.OSSettingsFailed, nil, []*fleet.Host{}))
	require.True(t, checkListHosts(fleet.OSSettingsVerifying, nil, hosts[1:2]))
	require.True(t, checkListHosts(fleet.OSSettingsVerified, nil, hosts[0:1]))

	// create a team
	team, err := ds.NewTeam(ctx, &fleet.Team{Name: "test"})
	require.NoError(t, err)

	// add hosts[9] to team
	err = ds.AddHostsToTeam(ctx, &team.ID, []uint{hosts[9].ID})
	require.NoError(t, err)

	// remove profiles from hosts[9]
	upsertHostCPs(hosts[9:10], append(noTeamCPs, fvNoTeam), fleet.MDMOperationTypeRemove, &fleet.MDMDeliveryVerifying, ctx, ds, t)
	res, err = ds.GetMDMAppleProfilesSummary(ctx, &team.ID)
	require.NoError(t, err)
	require.NotNil(t, res)
	require.Equal(t, uint(0), res.Pending)
	require.Equal(t, uint(0), res.Failed)
	require.Equal(t, uint(0), res.Verifying) // remove operations aren't currently subject to verification and only pending/failed removals are counted in summary
	require.Equal(t, uint(0), res.Verified)

	// create somes config profiles for team
	var teamCPs []*fleet.MDMAppleConfigProfile
	for i := 0; i < 2; i++ {
		cp, err := ds.NewMDMAppleConfigProfile(ctx, *generateCP(fmt.Sprintf("name%d", i), fmt.Sprintf("identifier%d", i), team.ID))
		require.NoError(t, err)
		teamCPs = append(teamCPs, cp)
	}
	// add filevault profile for team
	fvTeam, err := ds.NewMDMAppleConfigProfile(ctx, *generateCP(fleetmdm.FleetFileVaultProfileName, mobileconfig.FleetFileVaultPayloadIdentifier, team.ID))
	require.NoError(t, err)

	upsertHostCPs(hosts[9:10], append(teamCPs, fvTeam), fleet.MDMOperationTypeInstall, &fleet.MDMDeliveryVerifying, ctx, ds, t)
	res, err = ds.GetMDMAppleProfilesSummary(ctx, &team.ID)
	require.NoError(t, err)
	require.NotNil(t, res)
	require.Equal(t, uint(1), res.Pending) // hosts[9] is pending because it has no disk encryption key
	require.Equal(t, uint(0), res.Failed)
	require.Equal(t, uint(0), res.Verifying)
	require.Equal(t, uint(0), res.Verified)

	err = ds.SetOrUpdateHostDiskEncryptionKey(ctx, hosts[9].ID, "baz", "", nil)
	require.NoError(t, err)
	err = ds.SetHostsDiskEncryptionKeyStatus(ctx, []uint{hosts[9].ID}, true, time.Now().Add(1*time.Hour))
	require.NoError(t, err)
	res, err = ds.GetMDMAppleProfilesSummary(ctx, &team.ID)
	require.NoError(t, err)
	require.NotNil(t, res)
	require.Equal(t, uint(0), res.Pending)
	require.Equal(t, uint(0), res.Failed)
	require.Equal(t, uint(1), res.Verifying) // hosts[9] now has filevault fully enforced but still verifying
	require.Equal(t, uint(0), res.Verified)

	// check that list hosts by status matches summary
	require.True(t, checkListHosts(fleet.OSSettingsPending, &team.ID, []*fleet.Host{}))
	require.True(t, checkListHosts(fleet.OSSettingsFailed, &team.ID, []*fleet.Host{}))
	require.True(t, checkListHosts(fleet.OSSettingsVerifying, &team.ID, hosts[9:10]))
	require.True(t, checkListHosts(fleet.OSSettingsVerified, &team.ID, []*fleet.Host{}))

	upsertHostCPs(hosts[9:10], append(teamCPs, fvTeam), fleet.MDMOperationTypeInstall, &fleet.MDMDeliveryVerified, ctx, ds, t)
	res, err = ds.GetMDMAppleProfilesSummary(ctx, &team.ID)
	require.NoError(t, err)
	require.NotNil(t, res)
	require.Equal(t, uint(0), res.Pending)
	require.Equal(t, uint(0), res.Failed)
	require.Equal(t, uint(0), res.Verifying)
	require.Equal(t, uint(1), res.Verified) // hosts[9] now has filevault fully enforced and verified

	// set decryptable to false for hosts[9]
	err = ds.SetHostsDiskEncryptionKeyStatus(ctx, []uint{hosts[9].ID}, false, time.Now().Add(1*time.Hour))
	require.NoError(t, err)
	res, err = ds.GetMDMAppleProfilesSummary(ctx, &team.ID)
	require.NoError(t, err)
	require.NotNil(t, res)
	require.Equal(t, uint(1), res.Pending) // hosts[9] is pending because it has no disk encryption key even though it was previously verified
	require.Equal(t, uint(0), res.Failed)
	require.Equal(t, uint(0), res.Verifying)
	require.Equal(t, uint(0), res.Verified)

	// check that list hosts by status matches summary
	require.True(t, checkListHosts(fleet.OSSettingsPending, &team.ID, hosts[9:10]))
	require.True(t, checkListHosts(fleet.OSSettingsFailed, &team.ID, []*fleet.Host{}))
	require.True(t, checkListHosts(fleet.OSSettingsVerifying, &team.ID, []*fleet.Host{}))
	require.True(t, checkListHosts(fleet.OSSettingsVerified, &team.ID, []*fleet.Host{}))

	// set decryptable back to true for hosts[9]
	err = ds.SetHostsDiskEncryptionKeyStatus(ctx, []uint{hosts[9].ID}, true, time.Now().Add(1*time.Hour))
	require.NoError(t, err)
	res, err = ds.GetMDMAppleProfilesSummary(ctx, &team.ID)
	require.NoError(t, err)
	require.NotNil(t, res)
	require.Equal(t, uint(0), res.Pending)
	require.Equal(t, uint(0), res.Failed)
	require.Equal(t, uint(0), res.Verifying)
	require.Equal(t, uint(1), res.Verified) // hosts[9] goes back to verified

	// check that list hosts by status matches summary
	require.True(t, checkListHosts(fleet.OSSettingsPending, &team.ID, []*fleet.Host{}))
	require.True(t, checkListHosts(fleet.OSSettingsFailed, &team.ID, []*fleet.Host{}))
	require.True(t, checkListHosts(fleet.OSSettingsVerifying, &team.ID, []*fleet.Host{}))
	require.True(t, checkListHosts(fleet.OSSettingsVerified, &team.ID, hosts[9:10]))
}

func testMDMAppleHostsProfilesStatus(t *testing.T, ds *Datastore) {
	ctx := context.Background()

	checkFilterHostsByMacOSSettings := func(status fleet.OSSettingsStatus, teamID *uint, expected []*fleet.Host) bool {
		expectedIDs := []uint{}
		for _, h := range expected {
			expectedIDs = append(expectedIDs, h.ID)
		}

		// check that list hosts by macos settings status matches summary
		gotHosts, err := ds.ListHosts(ctx, fleet.TeamFilter{User: &fleet.User{GlobalRole: ptr.String("admin")}}, fleet.HostListOptions{MacOSSettingsFilter: status, TeamFilter: teamID})
		gotIDs := []uint{}
		for _, h := range gotHosts {
			gotIDs = append(gotIDs, h.ID)
		}

		return assert.NoError(t, err) && assert.Len(t, gotHosts, len(expected)) && assert.ElementsMatch(t, expectedIDs, gotIDs)
	}

	// check that list hosts by os settings status matches summary
	checkFilterHostsByOSSettings := func(status fleet.OSSettingsStatus, teamID *uint, expected []*fleet.Host) bool {
		expectedIDs := []uint{}
		for _, h := range expected {
			expectedIDs = append(expectedIDs, h.ID)
		}

		gotHosts, err := ds.ListHosts(ctx, fleet.TeamFilter{User: &fleet.User{GlobalRole: ptr.String("admin")}}, fleet.HostListOptions{OSSettingsFilter: status, TeamFilter: teamID})
		gotIDs := []uint{}
		for _, h := range gotHosts {
			gotIDs = append(gotIDs, h.ID)
		}

		return assert.NoError(t, err) && assert.Len(t, gotHosts, len(expected)) && assert.ElementsMatch(t, expectedIDs, gotIDs)
	}

	checkListHosts := func(status fleet.OSSettingsStatus, teamID *uint, expected []*fleet.Host) bool {
		return checkFilterHostsByMacOSSettings(status, teamID, expected) && checkFilterHostsByOSSettings(status, teamID, expected)
	}

	var hosts []*fleet.Host
	for i := 0; i < 10; i++ {
		h := test.NewHost(t, ds, fmt.Sprintf("foo.local.%d", i), "1.1.1.1",
			fmt.Sprintf("%d", i), fmt.Sprintf("%d", i), time.Now())
		hosts = append(hosts, h)
	}

	// create somes config profiles for no team
	var noTeamCPs []*fleet.MDMAppleConfigProfile
	for i := 0; i < 10; i++ {
		cp, err := ds.NewMDMAppleConfigProfile(ctx, *generateCP(fmt.Sprintf("name%d", i), fmt.Sprintf("identifier%d", i), 0))
		require.NoError(t, err)
		noTeamCPs = append(noTeamCPs, cp)
	}

	// all hosts nil status (pending install) for all profiles
	upsertHostCPs(hosts, noTeamCPs, fleet.MDMOperationTypeInstall, nil, ctx, ds, t)
	res, err := ds.GetMDMAppleProfilesSummary(ctx, nil)
	require.NoError(t, err)
	require.NotNil(t, res)
	require.Equal(t, uint(len(hosts)), res.Pending) // each host only counts once
	require.Equal(t, uint(0), res.Failed)
	require.Equal(t, uint(0), res.Verifying)
	require.Equal(t, uint(0), res.Verified)
	require.True(t, checkListHosts(fleet.OSSettingsPending, nil, hosts))
	require.True(t, checkListHosts(fleet.OSSettingsFailed, nil, []*fleet.Host{}))
	require.True(t, checkListHosts(fleet.OSSettingsVerifying, nil, []*fleet.Host{}))
	require.True(t, checkListHosts(fleet.OSSettingsVerified, nil, []*fleet.Host{}))
	require.True(t, checkListHosts(fleet.OSSettingsPending, ptr.Uint(0), hosts))
	require.True(t, checkListHosts(fleet.OSSettingsFailed, ptr.Uint(0), []*fleet.Host{}))
	require.True(t, checkListHosts(fleet.OSSettingsVerifying, ptr.Uint(0), []*fleet.Host{}))
	require.True(t, checkListHosts(fleet.OSSettingsVerified, ptr.Uint(0), []*fleet.Host{}))

	// all hosts pending install of all profiles
	upsertHostCPs(hosts, noTeamCPs, fleet.MDMOperationTypeInstall, &fleet.MDMDeliveryPending, ctx, ds, t)
	res, err = ds.GetMDMAppleProfilesSummary(ctx, nil)
	require.NoError(t, err)
	require.NotNil(t, res)
	require.Equal(t, uint(len(hosts)), res.Pending) // each host only counts once
	require.Equal(t, uint(0), res.Failed)
	require.Equal(t, uint(0), res.Verifying)
	require.Equal(t, uint(0), res.Verified)
	require.True(t, checkListHosts(fleet.OSSettingsPending, nil, hosts))
	require.True(t, checkListHosts(fleet.OSSettingsFailed, nil, []*fleet.Host{}))
	require.True(t, checkListHosts(fleet.OSSettingsVerifying, nil, []*fleet.Host{}))
	require.True(t, checkListHosts(fleet.OSSettingsVerified, nil, []*fleet.Host{}))
	require.True(t, checkListHosts(fleet.OSSettingsPending, ptr.Uint(0), hosts))
	require.True(t, checkListHosts(fleet.OSSettingsFailed, ptr.Uint(0), []*fleet.Host{}))
	require.True(t, checkListHosts(fleet.OSSettingsVerifying, ptr.Uint(0), []*fleet.Host{}))
	require.True(t, checkListHosts(fleet.OSSettingsVerified, ptr.Uint(0), []*fleet.Host{}))

	// hosts[0] and hosts[1] failed one profile
	upsertHostCPs(hosts[0:2], noTeamCPs[0:1], fleet.MDMOperationTypeInstall, &fleet.MDMDeliveryFailed, ctx, ds, t)
	// hosts[0] and hosts[1] have one profile pending as nil
	upsertHostCPs(hosts[0:2], noTeamCPs[3:4], fleet.MDMOperationTypeInstall, nil, ctx, ds, t)
	// hosts[0] also failed another profile
	upsertHostCPs(hosts[0:1], noTeamCPs[1:2], fleet.MDMOperationTypeInstall, &fleet.MDMDeliveryFailed, ctx, ds, t)
	// hosts[4] has all profiles reported as nil (pending)
	upsertHostCPs(hosts[4:5], noTeamCPs, fleet.MDMOperationTypeInstall, nil, ctx, ds, t)
	// hosts[5] has one profile reported as nil (pending)
	upsertHostCPs(hosts[5:6], noTeamCPs[0:1], fleet.MDMOperationTypeInstall, nil, ctx, ds, t)
	res, err = ds.GetMDMAppleProfilesSummary(ctx, nil) // get summary for profiles with no team
	require.NoError(t, err)
	require.NotNil(t, res)
	require.Equal(t, uint(len(hosts)-2), res.Pending) // two hosts are failing at least one profile (hosts[0] and hosts[1])
	require.Equal(t, uint(2), res.Failed)             // only count one failure per host (hosts[0] failed two profiles but only counts once)
	require.Equal(t, uint(0), res.Verifying)
	require.Equal(t, uint(0), res.Verified)
	require.True(t, checkListHosts(fleet.OSSettingsPending, nil, hosts[2:]))
	require.True(t, checkListHosts(fleet.OSSettingsFailed, nil, hosts[0:2]))
	require.True(t, checkListHosts(fleet.OSSettingsVerifying, nil, []*fleet.Host{}))
	require.True(t, checkListHosts(fleet.OSSettingsVerified, nil, []*fleet.Host{}))
	require.True(t, checkListHosts(fleet.OSSettingsPending, ptr.Uint(0), hosts[2:]))
	require.True(t, checkListHosts(fleet.OSSettingsFailed, ptr.Uint(0), hosts[0:2]))
	require.True(t, checkListHosts(fleet.OSSettingsVerifying, ptr.Uint(0), []*fleet.Host{}))
	require.True(t, checkListHosts(fleet.OSSettingsVerified, ptr.Uint(0), []*fleet.Host{}))

	// hosts[0:3] installed a third profile
	upsertHostCPs(hosts[0:3], noTeamCPs[2:3], fleet.MDMOperationTypeInstall, &fleet.MDMDeliveryVerifying, ctx, ds, t)
	res, err = ds.GetMDMAppleProfilesSummary(ctx, nil) // get summary for profiles with no team
	require.NoError(t, err)
	require.NotNil(t, res)
	require.Equal(t, uint(len(hosts)-2), res.Pending) // no change
	require.Equal(t, uint(2), res.Failed)             // no change
	require.Equal(t, uint(0), res.Verifying)          // no change, host must apply all profiles count as latest
	require.Equal(t, uint(0), res.Verified)
	require.True(t, checkListHosts(fleet.OSSettingsPending, nil, hosts[2:]))
	require.True(t, checkListHosts(fleet.OSSettingsFailed, nil, hosts[0:2]))
	require.True(t, checkListHosts(fleet.OSSettingsVerifying, nil, []*fleet.Host{}))
	require.True(t, checkListHosts(fleet.OSSettingsVerified, nil, []*fleet.Host{}))
	require.True(t, checkListHosts(fleet.OSSettingsPending, ptr.Uint(0), hosts[2:]))
	require.True(t, checkListHosts(fleet.OSSettingsFailed, ptr.Uint(0), hosts[0:2]))
	require.True(t, checkListHosts(fleet.OSSettingsVerifying, ptr.Uint(0), []*fleet.Host{}))
	require.True(t, checkListHosts(fleet.OSSettingsVerified, ptr.Uint(0), []*fleet.Host{}))

	// hosts[6] deletes all its profiles
	tx, err := ds.writer(ctx).BeginTxx(ctx, nil)
	require.NoError(t, err)
	require.NoError(t, ds.deleteMDMAppleProfilesForHost(ctx, tx, hosts[6].UUID))
	require.NoError(t, tx.Commit())
	pendingHosts := append(hosts[2:6:6], hosts[7:]...)
	res, err = ds.GetMDMAppleProfilesSummary(ctx, nil) // get summary for profiles with no team
	require.NoError(t, err)
	require.NotNil(t, res)
	require.Equal(t, uint(len(hosts)-3), res.Pending) // hosts[6] not reported here anymore
	require.Equal(t, uint(2), res.Failed)             // no change
	require.Equal(t, uint(0), res.Verifying)          // no change, host must apply all profiles count as latest
	require.Equal(t, uint(0), res.Verified)
	require.True(t, checkListHosts(fleet.OSSettingsPending, nil, pendingHosts))
	require.True(t, checkListHosts(fleet.OSSettingsFailed, nil, hosts[0:2]))
	require.True(t, checkListHosts(fleet.OSSettingsVerifying, nil, []*fleet.Host{}))
	require.True(t, checkListHosts(fleet.OSSettingsVerified, nil, []*fleet.Host{}))
	require.True(t, checkListHosts(fleet.OSSettingsPending, ptr.Uint(0), pendingHosts))
	require.True(t, checkListHosts(fleet.OSSettingsFailed, ptr.Uint(0), hosts[0:2]))
	require.True(t, checkListHosts(fleet.OSSettingsVerifying, ptr.Uint(0), []*fleet.Host{}))
	require.True(t, checkListHosts(fleet.OSSettingsVerified, ptr.Uint(0), []*fleet.Host{}))

	// hosts[9] installed all profiles but one is with status nil (pending)
	upsertHostCPs(hosts[9:10], noTeamCPs[:9], fleet.MDMOperationTypeInstall, &fleet.MDMDeliveryVerifying, ctx, ds, t)
	upsertHostCPs(hosts[9:10], noTeamCPs[9:10], fleet.MDMOperationTypeInstall, nil, ctx, ds, t)
	pendingHosts = append(hosts[2:6:6], hosts[7:]...)
	res, err = ds.GetMDMAppleProfilesSummary(ctx, nil) // get summary for profiles with no team
	require.NoError(t, err)
	require.NotNil(t, res)
	require.Equal(t, uint(len(hosts)-3), res.Pending) // hosts[6] not reported here anymore, hosts[9] still pending
	require.Equal(t, uint(2), res.Failed)             // no change
	require.Equal(t, uint(0), res.Verifying)          // no change, host must apply all profiles count as latest
	require.Equal(t, uint(0), res.Verified)
	require.True(t, checkListHosts(fleet.OSSettingsPending, nil, pendingHosts))
	require.True(t, checkListHosts(fleet.OSSettingsFailed, nil, hosts[0:2]))
	require.True(t, checkListHosts(fleet.OSSettingsVerifying, nil, []*fleet.Host{}))
	require.True(t, checkListHosts(fleet.OSSettingsVerified, nil, []*fleet.Host{}))
	require.True(t, checkListHosts(fleet.OSSettingsPending, ptr.Uint(0), pendingHosts))
	require.True(t, checkListHosts(fleet.OSSettingsFailed, ptr.Uint(0), hosts[0:2]))
	require.True(t, checkListHosts(fleet.OSSettingsVerifying, ptr.Uint(0), []*fleet.Host{}))
	require.True(t, checkListHosts(fleet.OSSettingsVerified, ptr.Uint(0), []*fleet.Host{}))

	// hosts[9] installed all profiles
	upsertHostCPs(hosts[9:10], noTeamCPs, fleet.MDMOperationTypeInstall, &fleet.MDMDeliveryVerifying, ctx, ds, t)
	pendingHosts = append(hosts[2:6:6], hosts[7:9]...)
	res, err = ds.GetMDMAppleProfilesSummary(ctx, nil) // get summary for profiles with no team
	require.NoError(t, err)
	require.NotNil(t, res)
	require.Equal(t, uint(len(hosts)-4), res.Pending) // subtract hosts[6 and 9] from pending
	require.Equal(t, uint(2), res.Failed)             // no change
	require.Equal(t, uint(1), res.Verifying)          // add one host that has installed all profiles
	require.Equal(t, uint(0), res.Verified)
	require.True(t, checkListHosts(fleet.OSSettingsPending, nil, pendingHosts))
	require.True(t, checkListHosts(fleet.OSSettingsFailed, nil, hosts[0:2]))
	require.True(t, checkListHosts(fleet.OSSettingsVerifying, nil, hosts[9:10]))
	require.True(t, checkListHosts(fleet.OSSettingsVerified, nil, []*fleet.Host{}))
	require.True(t, checkListHosts(fleet.OSSettingsPending, ptr.Uint(0), pendingHosts))
	require.True(t, checkListHosts(fleet.OSSettingsFailed, ptr.Uint(0), hosts[0:2]))
	require.True(t, checkListHosts(fleet.OSSettingsVerifying, ptr.Uint(0), hosts[9:10]))
	require.True(t, checkListHosts(fleet.OSSettingsVerified, ptr.Uint(0), []*fleet.Host{}))

	// create a team
	tm, err := ds.NewTeam(ctx, &fleet.Team{Name: "rocket"})
	require.NoError(t, err)
	res, err = ds.GetMDMAppleProfilesSummary(ctx, &tm.ID) // get summary new team
	require.NoError(t, err)
	require.NotNil(t, res)
	require.Equal(t, uint(0), res.Pending)   // no profiles yet
	require.Equal(t, uint(0), res.Failed)    // no profiles yet
	require.Equal(t, uint(0), res.Verifying) // no profiles yet
	require.Equal(t, uint(0), res.Verified)  // no profiles yet
	require.True(t, checkListHosts(fleet.OSSettingsPending, &tm.ID, []*fleet.Host{}))
	require.True(t, checkListHosts(fleet.OSSettingsFailed, &tm.ID, []*fleet.Host{}))
	require.True(t, checkListHosts(fleet.OSSettingsVerifying, &tm.ID, []*fleet.Host{}))
	require.True(t, checkListHosts(fleet.OSSettingsVerified, &tm.ID, []*fleet.Host{}))

	// transfer hosts[9] to new team
	err = ds.AddHostsToTeam(ctx, &tm.ID, []uint{hosts[9].ID})
	require.NoError(t, err)
	// remove all no team profiles from hosts[9]
	upsertHostCPs(hosts[9:10], noTeamCPs, fleet.MDMOperationTypeRemove, &fleet.MDMDeliveryPending, ctx, ds, t)

	res, err = ds.GetMDMAppleProfilesSummary(ctx, nil) // get summary for profiles with no team
	require.NoError(t, err)
	require.NotNil(t, res)
	pendingHosts = append(hosts[2:6:6], hosts[7:9]...)
	require.Equal(t, uint(len(hosts)-4), res.Pending) // hosts[9] is still not pending, transferred to team
	require.Equal(t, uint(2), res.Failed)             // no change
	require.Equal(t, uint(0), res.Verifying)          // hosts[9] was transferred so this is now zero
	require.True(t, checkListHosts(fleet.OSSettingsPending, nil, pendingHosts))
	require.True(t, checkListHosts(fleet.OSSettingsFailed, nil, hosts[0:2]))
	require.True(t, checkListHosts(fleet.OSSettingsVerifying, nil, []*fleet.Host{}))
	require.True(t, checkListHosts(fleet.OSSettingsVerified, nil, []*fleet.Host{}))
	require.True(t, checkListHosts(fleet.OSSettingsPending, ptr.Uint(0), pendingHosts))
	require.True(t, checkListHosts(fleet.OSSettingsFailed, ptr.Uint(0), hosts[0:2]))
	require.True(t, checkListHosts(fleet.OSSettingsVerifying, ptr.Uint(0), []*fleet.Host{}))
	require.True(t, checkListHosts(fleet.OSSettingsVerified, ptr.Uint(0), []*fleet.Host{}))

	res, err = ds.GetMDMAppleProfilesSummary(ctx, &tm.ID) // get summary for new team
	require.NoError(t, err)
	require.NotNil(t, res)
	require.Equal(t, uint(1), res.Pending) // hosts[9] is pending removal of old profiles
	require.Equal(t, uint(0), res.Failed)
	require.Equal(t, uint(0), res.Verifying)
	require.Equal(t, uint(0), res.Verified)
	require.True(t, checkListHosts(fleet.OSSettingsPending, &tm.ID, hosts[9:10]))
	require.True(t, checkListHosts(fleet.OSSettingsFailed, &tm.ID, []*fleet.Host{}))
	require.True(t, checkListHosts(fleet.OSSettingsVerifying, &tm.ID, []*fleet.Host{}))
	require.True(t, checkListHosts(fleet.OSSettingsVerified, &tm.ID, []*fleet.Host{}))

	// create somes config profiles for the new team
	var teamCPs []*fleet.MDMAppleConfigProfile
	for i := 0; i < 10; i++ {
		cp, err := ds.NewMDMAppleConfigProfile(ctx, *generateCP(fmt.Sprintf("name%d", i), fmt.Sprintf("identifier%d", i), tm.ID))
		require.NoError(t, err)
		teamCPs = append(teamCPs, cp)
	}

	// install all team profiles on hosts[9]
	upsertHostCPs(hosts[9:10], teamCPs, fleet.MDMOperationTypeInstall, &fleet.MDMDeliveryVerifying, ctx, ds, t)
	res, err = ds.GetMDMAppleProfilesSummary(ctx, &tm.ID)
	require.NoError(t, err)
	require.NotNil(t, res)
	require.Equal(t, uint(1), res.Pending) // hosts[9] is still pending removal of old profiles
	require.Equal(t, uint(0), res.Failed)
	require.Equal(t, uint(0), res.Verifying)
	require.Equal(t, uint(0), res.Verified)
	require.True(t, checkListHosts(fleet.OSSettingsPending, &tm.ID, hosts[9:10]))
	require.True(t, checkListHosts(fleet.OSSettingsFailed, &tm.ID, []*fleet.Host{}))
	require.True(t, checkListHosts(fleet.OSSettingsVerifying, &tm.ID, []*fleet.Host{}))
	require.True(t, checkListHosts(fleet.OSSettingsVerified, &tm.ID, []*fleet.Host{}))

	// hosts[9] successfully removed old profiles
	upsertHostCPs(hosts[9:10], noTeamCPs, fleet.MDMOperationTypeRemove, &fleet.MDMDeliveryVerifying, ctx, ds, t)
	res, err = ds.GetMDMAppleProfilesSummary(ctx, &tm.ID)
	require.NoError(t, err)
	require.NotNil(t, res)
	require.Equal(t, uint(0), res.Pending)
	require.Equal(t, uint(0), res.Failed)
	require.Equal(t, uint(1), res.Verifying) // hosts[9] is verifying all new profiles
	require.Equal(t, uint(0), res.Verified)
	require.True(t, checkListHosts(fleet.OSSettingsPending, &tm.ID, []*fleet.Host{}))
	require.True(t, checkListHosts(fleet.OSSettingsFailed, &tm.ID, []*fleet.Host{}))
	require.True(t, checkListHosts(fleet.OSSettingsVerifying, &tm.ID, hosts[9:10]))
	require.True(t, checkListHosts(fleet.OSSettingsVerified, &tm.ID, []*fleet.Host{}))

	// verify one profile on hosts[9]
	upsertHostCPs(hosts[9:10], teamCPs[0:1], fleet.MDMOperationTypeInstall, &fleet.MDMDeliveryVerified, ctx, ds, t)
	res, err = ds.GetMDMAppleProfilesSummary(ctx, &tm.ID)
	require.NoError(t, err)
	require.NotNil(t, res)
	require.Equal(t, uint(0), res.Pending)
	require.Equal(t, uint(0), res.Failed)
	require.Equal(t, uint(1), res.Verifying) // hosts[9] is still verifying other profiles
	require.Equal(t, uint(0), res.Verified)
	require.True(t, checkListHosts(fleet.OSSettingsPending, &tm.ID, []*fleet.Host{}))
	require.True(t, checkListHosts(fleet.OSSettingsFailed, &tm.ID, []*fleet.Host{}))
	require.True(t, checkListHosts(fleet.OSSettingsVerifying, &tm.ID, hosts[9:10]))
	require.True(t, checkListHosts(fleet.OSSettingsVerified, &tm.ID, []*fleet.Host{}))

	// verify the other profiles on hosts[9]
	upsertHostCPs(hosts[9:10], teamCPs[1:], fleet.MDMOperationTypeInstall, &fleet.MDMDeliveryVerified, ctx, ds, t)
	res, err = ds.GetMDMAppleProfilesSummary(ctx, &tm.ID)
	require.NoError(t, err)
	require.NotNil(t, res)
	require.Equal(t, uint(0), res.Pending)
	require.Equal(t, uint(0), res.Failed)
	require.Equal(t, uint(0), res.Verifying)
	require.Equal(t, uint(1), res.Verified) // hosts[9] is all verified
	require.True(t, checkListHosts(fleet.OSSettingsPending, &tm.ID, []*fleet.Host{}))
	require.True(t, checkListHosts(fleet.OSSettingsFailed, &tm.ID, []*fleet.Host{}))
	require.True(t, checkListHosts(fleet.OSSettingsVerifying, &tm.ID, []*fleet.Host{}))
	require.True(t, checkListHosts(fleet.OSSettingsVerified, &tm.ID, hosts[9:10]))

	// confirm no changes in summary for profiles with no team
	res, err = ds.GetMDMAppleProfilesSummary(ctx, ptr.Uint(0)) // team id zero represents no team
	require.NoError(t, err)
	require.NotNil(t, res)
	pendingHosts = append(hosts[2:6:6], hosts[7:9]...)
	require.Equal(t, uint(len(hosts)-4), res.Pending) // subtract two failed hosts, one without profiles and hosts[9] transferred
	require.Equal(t, uint(2), res.Failed)             // two failed hosts
	require.Equal(t, uint(0), res.Verifying)          // hosts[9] transferred to new team so is not counted under no team
	require.Equal(t, uint(0), res.Verified)
	require.True(t, checkListHosts(fleet.OSSettingsPending, nil, pendingHosts))
	require.True(t, checkListHosts(fleet.OSSettingsFailed, nil, hosts[0:2]))
	require.True(t, checkListHosts(fleet.OSSettingsVerifying, nil, []*fleet.Host{}))
	require.True(t, checkListHosts(fleet.OSSettingsVerified, nil, []*fleet.Host{}))
	require.True(t, checkListHosts(fleet.OSSettingsPending, ptr.Uint(0), pendingHosts))
	require.True(t, checkListHosts(fleet.OSSettingsFailed, ptr.Uint(0), hosts[0:2]))
	require.True(t, checkListHosts(fleet.OSSettingsVerifying, ptr.Uint(0), []*fleet.Host{}))
	require.True(t, checkListHosts(fleet.OSSettingsVerified, ptr.Uint(0), []*fleet.Host{}))
}

func testMDMAppleIdPAccount(t *testing.T, ds *Datastore) {
	ctx := context.Background()
	acc := &fleet.MDMIdPAccount{
		Username: "email@example.com",
		Email:    "email@example.com",
		Fullname: "John Doe",
	}

	err := ds.InsertMDMIdPAccount(ctx, acc)
	require.NoError(t, err)

	// try to instert the same account
	err = ds.InsertMDMIdPAccount(ctx, acc)
	require.NoError(t, err)

	out, err := ds.GetMDMIdPAccountByEmail(ctx, acc.Email)
	require.NoError(t, err)
	// update the acc UUID
	acc.UUID = out.UUID
	require.Equal(t, acc, out)

	var nfe fleet.NotFoundError
	out, err = ds.GetMDMIdPAccountByEmail(ctx, "bad@email.com")
	require.ErrorAs(t, err, &nfe)
	require.Nil(t, out)

	out, err = ds.GetMDMIdPAccountByUUID(ctx, acc.UUID)
	require.NoError(t, err)
	require.Equal(t, acc, out)

	out, err = ds.GetMDMIdPAccountByUUID(ctx, "BAD-TOKEN")
	require.ErrorAs(t, err, &nfe)
	require.Nil(t, out)
}

func testIgnoreMDMClientError(t *testing.T, ds *Datastore) {
	ctx := context.Background()

	// create new record for remove pending
	require.NoError(t, ds.BulkUpsertMDMAppleHostProfiles(ctx, []*fleet.MDMAppleBulkUpsertHostProfilePayload{{
		ProfileUUID:       "a" + uuid.NewString(),
		ProfileIdentifier: "p1",
		ProfileName:       "name1",
		HostUUID:          "h1",
		CommandUUID:       "c1",
		OperationType:     fleet.MDMOperationTypeRemove,
		Status:            &fleet.MDMDeliveryPending,
		Checksum:          []byte("csum"),
	}}))
	cps, err := ds.GetHostMDMAppleProfiles(ctx, "h1")
	require.NoError(t, err)
	require.Len(t, cps, 1)
	require.Equal(t, "name1", cps[0].Name)
	require.Equal(t, fleet.MDMOperationTypeRemove, cps[0].OperationType)
	require.NotNil(t, cps[0].Status)
	require.Equal(t, fleet.MDMDeliveryPending, *cps[0].Status)

	// simulate remove failed with client error message
	require.NoError(t, ds.UpdateOrDeleteHostMDMAppleProfile(ctx, &fleet.HostMDMAppleProfile{
		CommandUUID:   "c1",
		HostUUID:      "h1",
		Status:        &fleet.MDMDeliveryFailed,
		Detail:        "MDMClientError (89): Profile with identifier 'p1' not found.",
		OperationType: fleet.MDMOperationTypeRemove,
	}))
	cps, err = ds.GetHostMDMAppleProfiles(ctx, "h1")
	require.NoError(t, err)
	require.Len(t, cps, 0) // we ignore error code 89 and delete the pending record as well

	// create another new record
	require.NoError(t, ds.BulkUpsertMDMAppleHostProfiles(ctx, []*fleet.MDMAppleBulkUpsertHostProfilePayload{{
		ProfileUUID:       "a" + uuid.NewString(),
		ProfileIdentifier: "p2",
		ProfileName:       "name2",
		HostUUID:          "h2",
		CommandUUID:       "c2",
		OperationType:     fleet.MDMOperationTypeRemove,
		Status:            &fleet.MDMDeliveryPending,
		Checksum:          []byte("csum"),
	}}))
	cps, err = ds.GetHostMDMAppleProfiles(ctx, "h2")
	require.NoError(t, err)
	require.Len(t, cps, 1)
	require.Equal(t, "name2", cps[0].Name)
	require.Equal(t, fleet.MDMOperationTypeRemove, cps[0].OperationType)
	require.NotNil(t, cps[0].Status)
	require.Equal(t, fleet.MDMDeliveryPending, *cps[0].Status)

	// simulate remove failed with another client error message that we don't want to ignore
	require.NoError(t, ds.UpdateOrDeleteHostMDMAppleProfile(ctx, &fleet.HostMDMAppleProfile{
		CommandUUID:   "c2",
		HostUUID:      "h2",
		Status:        &fleet.MDMDeliveryFailed,
		Detail:        "MDMClientError (96): Cannot replace profile 'p2' because it was not installed by the MDM server.",
		OperationType: fleet.MDMOperationTypeRemove,
	}))
	cps, err = ds.GetHostMDMAppleProfiles(ctx, "h2")
	require.NoError(t, err)
	require.Len(t, cps, 1)
	require.Equal(t, "name2", cps[0].Name)
	require.Equal(t, fleet.MDMOperationTypeRemove, cps[0].OperationType)
	require.NotNil(t, cps[0].Status)
	require.Equal(t, fleet.MDMDeliveryFailed, *cps[0].Status)
	require.Equal(t, "MDMClientError (96): Cannot replace profile 'p2' because it was not installed by the MDM server.", cps[0].Detail)
}

func testDeleteMDMAppleProfilesForHost(t *testing.T, ds *Datastore) {
	ctx := context.Background()
	h, err := ds.NewHost(ctx, &fleet.Host{
		DetailUpdatedAt: time.Now(),
		LabelUpdatedAt:  time.Now(),
		PolicyUpdatedAt: time.Now(),
		SeenTime:        time.Now(),
		OsqueryHostID:   ptr.String("host0-osquery-id"),
		NodeKey:         ptr.String("host0-node-key"),
		UUID:            "host0-test-mdm-profiles",
		Hostname:        "hostname0",
	})
	require.NoError(t, err)

	require.NoError(t, ds.BulkUpsertMDMAppleHostProfiles(ctx, []*fleet.MDMAppleBulkUpsertHostProfilePayload{{
		ProfileUUID:       "a" + uuid.NewString(),
		ProfileIdentifier: "p1",
		ProfileName:       "name1",
		HostUUID:          h.UUID,
		CommandUUID:       "c1",
		OperationType:     fleet.MDMOperationTypeRemove,
		Status:            &fleet.MDMDeliveryPending,
		Checksum:          []byte("csum"),
	}}))

	gotProfs, err := ds.GetHostMDMAppleProfiles(ctx, h.UUID)
	require.NoError(t, err)
	require.Len(t, gotProfs, 1)

	tx, err := ds.writer(ctx).BeginTxx(ctx, nil)
	require.NoError(t, err)
	require.NoError(t, ds.deleteMDMAppleProfilesForHost(ctx, tx, h.UUID))
	require.NoError(t, tx.Commit())
	require.NoError(t, err)
	gotProfs, err = ds.GetHostMDMAppleProfiles(ctx, h.UUID)
	require.NoError(t, err)
	require.Nil(t, gotProfs)
}

func createDiskEncryptionRecord(ctx context.Context, ds *Datastore, t *testing.T, hostId uint, key string, decryptable bool, threshold time.Time) {
	err := ds.SetOrUpdateHostDiskEncryptionKey(ctx, hostId, key, "", nil)
	require.NoError(t, err)
	err = ds.SetHostsDiskEncryptionKeyStatus(ctx, []uint{hostId}, decryptable, threshold)
	require.NoError(t, err)
}

func TestMDMAppleFileVaultSummary(t *testing.T) {
	ds := CreateMySQLDS(t)
	ctx := context.Background()

	// 10 new hosts
	var hosts []*fleet.Host
	for i := 0; i < 7; i++ {
		h := test.NewHost(t, ds, fmt.Sprintf("foo.local.%d", i), "1.1.1.1",
			fmt.Sprintf("%d", i), fmt.Sprintf("%d", i), time.Now())
		hosts = append(hosts, h)
	}

	// no teams tests =====
	noTeamFVProfile, err := ds.NewMDMAppleConfigProfile(ctx, *generateCP(fleetmdm.FleetFileVaultProfileName, mobileconfig.FleetFileVaultPayloadIdentifier, 0))
	require.NoError(t, err)

	// verifying status
	verifyingHost := hosts[0]
	upsertHostCPs([]*fleet.Host{verifyingHost}, []*fleet.MDMAppleConfigProfile{noTeamFVProfile}, fleet.MDMOperationTypeInstall, &fleet.MDMDeliveryVerifying, ctx, ds, t)
	oneMinuteAfterThreshold := time.Now().Add(+1 * time.Minute)
	createDiskEncryptionRecord(ctx, ds, t, verifyingHost.ID, "key-1", true, oneMinuteAfterThreshold)

	fvProfileSummary, err := ds.GetMDMAppleFileVaultSummary(ctx, nil)
	require.NoError(t, err)
	require.NotNil(t, fvProfileSummary)
	require.Equal(t, uint(1), fvProfileSummary.Verifying)
	require.Equal(t, uint(0), fvProfileSummary.Verified)
	require.Equal(t, uint(0), fvProfileSummary.ActionRequired)
	require.Equal(t, uint(0), fvProfileSummary.Enforcing)
	require.Equal(t, uint(0), fvProfileSummary.Failed)
	require.Equal(t, uint(0), fvProfileSummary.RemovingEnforcement)

	allProfilesSummary, err := ds.GetMDMAppleProfilesSummary(ctx, nil)
	require.NoError(t, err)
	require.NotNil(t, fvProfileSummary)
	require.Equal(t, uint(0), allProfilesSummary.Pending)
	require.Equal(t, uint(0), allProfilesSummary.Failed)
	require.Equal(t, uint(1), allProfilesSummary.Verifying)
	require.Equal(t, uint(0), allProfilesSummary.Verified)

	// action required status
	requiredActionHost := hosts[1]
	upsertHostCPs(
		[]*fleet.Host{requiredActionHost},
		[]*fleet.MDMAppleConfigProfile{noTeamFVProfile},
		fleet.MDMOperationTypeInstall,
		&fleet.MDMDeliveryVerifying, ctx, ds, t,
	)
	err = ds.SetHostsDiskEncryptionKeyStatus(ctx, []uint{requiredActionHost.ID}, false, oneMinuteAfterThreshold)
	require.NoError(t, err)

	fvProfileSummary, err = ds.GetMDMAppleFileVaultSummary(ctx, nil)
	require.NoError(t, err)
	require.NotNil(t, fvProfileSummary)
	require.Equal(t, uint(1), fvProfileSummary.Verifying)
	require.Equal(t, uint(0), fvProfileSummary.Verified)
	require.Equal(t, uint(1), fvProfileSummary.ActionRequired)
	require.Equal(t, uint(0), fvProfileSummary.Enforcing)
	require.Equal(t, uint(0), fvProfileSummary.Failed)
	require.Equal(t, uint(0), fvProfileSummary.RemovingEnforcement)

	allProfilesSummary, err = ds.GetMDMAppleProfilesSummary(ctx, nil)
	require.NoError(t, err)
	require.NotNil(t, fvProfileSummary)
	require.Equal(t, uint(1), allProfilesSummary.Pending)
	require.Equal(t, uint(0), allProfilesSummary.Failed)
	require.Equal(t, uint(1), allProfilesSummary.Verifying)
	require.Equal(t, uint(0), allProfilesSummary.Verified)

	// enforcing status
	enforcingHost := hosts[2]

	// host profile status is `pending`
	upsertHostCPs(
		[]*fleet.Host{enforcingHost},
		[]*fleet.MDMAppleConfigProfile{noTeamFVProfile},
		fleet.MDMOperationTypeInstall,
		&fleet.MDMDeliveryPending, ctx, ds, t,
	)

	fvProfileSummary, err = ds.GetMDMAppleFileVaultSummary(ctx, nil)
	require.NoError(t, err)
	require.NotNil(t, fvProfileSummary)
	require.Equal(t, uint(1), fvProfileSummary.Verifying)
	require.Equal(t, uint(0), fvProfileSummary.Verified)
	require.Equal(t, uint(1), fvProfileSummary.ActionRequired)
	require.Equal(t, uint(1), fvProfileSummary.Enforcing)
	require.Equal(t, uint(0), fvProfileSummary.Failed)
	require.Equal(t, uint(0), fvProfileSummary.RemovingEnforcement)

	allProfilesSummary, err = ds.GetMDMAppleProfilesSummary(ctx, nil)
	require.NoError(t, err)
	require.NotNil(t, fvProfileSummary)
	require.Equal(t, uint(2), allProfilesSummary.Pending)
	require.Equal(t, uint(0), allProfilesSummary.Failed)
	require.Equal(t, uint(1), allProfilesSummary.Verifying)
	require.Equal(t, uint(0), allProfilesSummary.Verified)

	// host profile status does not exist
	upsertHostCPs(
		[]*fleet.Host{enforcingHost},
		[]*fleet.MDMAppleConfigProfile{noTeamFVProfile},
		fleet.MDMOperationTypeInstall,
		nil, ctx, ds, t,
	)

	fvProfileSummary, err = ds.GetMDMAppleFileVaultSummary(ctx, nil)
	require.NoError(t, err)
	require.NotNil(t, fvProfileSummary)
	require.Equal(t, uint(1), fvProfileSummary.Verifying)
	require.Equal(t, uint(0), fvProfileSummary.Verified)
	require.Equal(t, uint(1), fvProfileSummary.ActionRequired)
	require.Equal(t, uint(1), fvProfileSummary.Enforcing)
	require.Equal(t, uint(0), fvProfileSummary.Failed)
	require.Equal(t, uint(0), fvProfileSummary.RemovingEnforcement)

	allProfilesSummary, err = ds.GetMDMAppleProfilesSummary(ctx, nil)
	require.NoError(t, err)
	require.NotNil(t, fvProfileSummary)
	require.Equal(t, uint(2), allProfilesSummary.Pending)
	require.Equal(t, uint(0), allProfilesSummary.Failed)
	require.Equal(t, uint(1), allProfilesSummary.Verifying)
	require.Equal(t, uint(0), allProfilesSummary.Verified)

	// host profile status is verifying but decryptable key field does not exist
	upsertHostCPs(
		[]*fleet.Host{enforcingHost},
		[]*fleet.MDMAppleConfigProfile{noTeamFVProfile},
		fleet.MDMOperationTypeInstall,
		&fleet.MDMDeliveryPending, ctx, ds, t,
	)
	err = ds.SetHostsDiskEncryptionKeyStatus(ctx, []uint{enforcingHost.ID}, false, oneMinuteAfterThreshold)
	require.NoError(t, err)

	fvProfileSummary, err = ds.GetMDMAppleFileVaultSummary(ctx, nil)
	require.NoError(t, err)
	require.NotNil(t, fvProfileSummary)
	require.Equal(t, uint(1), fvProfileSummary.Verifying)
	require.Equal(t, uint(0), fvProfileSummary.Verified)
	require.Equal(t, uint(1), fvProfileSummary.ActionRequired)
	require.Equal(t, uint(1), fvProfileSummary.Enforcing)
	require.Equal(t, uint(0), fvProfileSummary.Failed)
	require.Equal(t, uint(0), fvProfileSummary.RemovingEnforcement)

	allProfilesSummary, err = ds.GetMDMAppleProfilesSummary(ctx, nil)
	require.NoError(t, err)
	require.NotNil(t, fvProfileSummary)
	require.Equal(t, uint(2), allProfilesSummary.Pending)
	require.Equal(t, uint(0), allProfilesSummary.Failed)
	require.Equal(t, uint(1), allProfilesSummary.Verifying)
	require.Equal(t, uint(0), allProfilesSummary.Verified)

	// failed status
	failedHost := hosts[3]
	upsertHostCPs([]*fleet.Host{failedHost}, []*fleet.MDMAppleConfigProfile{noTeamFVProfile}, fleet.MDMOperationTypeInstall, &fleet.MDMDeliveryFailed, ctx, ds, t)

	fvProfileSummary, err = ds.GetMDMAppleFileVaultSummary(ctx, nil)
	require.NoError(t, err)
	require.NotNil(t, fvProfileSummary)
	require.Equal(t, uint(1), fvProfileSummary.Verifying)
	require.Equal(t, uint(0), fvProfileSummary.Verified)
	require.Equal(t, uint(1), fvProfileSummary.ActionRequired)
	require.Equal(t, uint(1), fvProfileSummary.Enforcing)
	require.Equal(t, uint(1), fvProfileSummary.Failed)
	require.Equal(t, uint(0), fvProfileSummary.RemovingEnforcement)

	allProfilesSummary, err = ds.GetMDMAppleProfilesSummary(ctx, nil)
	require.NoError(t, err)
	require.NotNil(t, fvProfileSummary)
	require.Equal(t, uint(2), allProfilesSummary.Pending)
	require.Equal(t, uint(1), allProfilesSummary.Failed)
	require.Equal(t, uint(1), allProfilesSummary.Verifying)
	require.Equal(t, uint(0), allProfilesSummary.Verified)

	// removing enforcement status
	removingEnforcementHost := hosts[4]
	upsertHostCPs([]*fleet.Host{removingEnforcementHost}, []*fleet.MDMAppleConfigProfile{noTeamFVProfile}, fleet.MDMOperationTypeRemove, &fleet.MDMDeliveryPending, ctx, ds, t)
	fvProfileSummary, err = ds.GetMDMAppleFileVaultSummary(ctx, nil)

	require.NoError(t, err)
	require.NotNil(t, fvProfileSummary)
	require.Equal(t, uint(1), fvProfileSummary.Verifying)
	require.Equal(t, uint(0), fvProfileSummary.Verified)
	require.Equal(t, uint(1), fvProfileSummary.ActionRequired)
	require.Equal(t, uint(1), fvProfileSummary.Enforcing)
	require.Equal(t, uint(1), fvProfileSummary.Failed)
	require.Equal(t, uint(1), fvProfileSummary.RemovingEnforcement)

	allProfilesSummary, err = ds.GetMDMAppleProfilesSummary(ctx, nil)
	require.NoError(t, err)
	require.NotNil(t, fvProfileSummary)
	require.Equal(t, uint(3), allProfilesSummary.Pending)
	require.Equal(t, uint(1), allProfilesSummary.Failed)
	require.Equal(t, uint(1), allProfilesSummary.Verifying)
	require.Equal(t, uint(0), allProfilesSummary.Verified)

	// teams filter tests =====
	verifyingTeam1Host := hosts[6]
	tm, err := ds.NewTeam(ctx, &fleet.Team{Name: "team-1"})
	require.NoError(t, err)
	team1FVProfile, err := ds.NewMDMAppleConfigProfile(ctx, *generateCP(fleetmdm.FleetFileVaultProfileName, mobileconfig.FleetFileVaultPayloadIdentifier, tm.ID))
	require.NoError(t, err)
	err = ds.AddHostsToTeam(ctx, &tm.ID, []uint{verifyingTeam1Host.ID})
	require.NoError(t, err)

	upsertHostCPs([]*fleet.Host{verifyingTeam1Host}, []*fleet.MDMAppleConfigProfile{team1FVProfile}, fleet.MDMOperationTypeInstall, &fleet.MDMDeliveryVerifying, ctx, ds, t)
	createDiskEncryptionRecord(ctx, ds, t, verifyingTeam1Host.ID, "key-2", true, oneMinuteAfterThreshold)

	fvProfileSummary, err = ds.GetMDMAppleFileVaultSummary(ctx, &tm.ID)
	require.NoError(t, err)
	require.NotNil(t, fvProfileSummary)
	require.Equal(t, uint(1), fvProfileSummary.Verifying)
	require.Equal(t, uint(0), fvProfileSummary.Verified)
	require.Equal(t, uint(0), fvProfileSummary.ActionRequired)
	require.Equal(t, uint(0), fvProfileSummary.Enforcing)
	require.Equal(t, uint(0), fvProfileSummary.Failed)
	require.Equal(t, uint(0), fvProfileSummary.RemovingEnforcement)

	allProfilesSummary, err = ds.GetMDMAppleProfilesSummary(ctx, &tm.ID)
	require.NoError(t, err)
	require.NotNil(t, fvProfileSummary)
	require.Equal(t, uint(0), allProfilesSummary.Pending)
	require.Equal(t, uint(0), allProfilesSummary.Failed)
	require.Equal(t, uint(1), allProfilesSummary.Verifying)
	require.Equal(t, uint(0), allProfilesSummary.Verified)

	// verified status
	upsertHostCPs([]*fleet.Host{verifyingTeam1Host}, []*fleet.MDMAppleConfigProfile{team1FVProfile}, fleet.MDMOperationTypeInstall, &fleet.MDMDeliveryVerified, ctx, ds, t)
	fvProfileSummary, err = ds.GetMDMAppleFileVaultSummary(ctx, &tm.ID)
	require.NoError(t, err)
	require.NotNil(t, fvProfileSummary)
	require.Equal(t, uint(0), fvProfileSummary.Verifying)
	require.Equal(t, uint(1), fvProfileSummary.Verified)
	require.Equal(t, uint(0), fvProfileSummary.ActionRequired)
	require.Equal(t, uint(0), fvProfileSummary.Enforcing)
	require.Equal(t, uint(0), fvProfileSummary.Failed)
	require.Equal(t, uint(0), fvProfileSummary.RemovingEnforcement)

	allProfilesSummary, err = ds.GetMDMAppleProfilesSummary(ctx, &tm.ID)
	require.NoError(t, err)
	require.NotNil(t, fvProfileSummary)
	require.Equal(t, uint(0), allProfilesSummary.Pending)
	require.Equal(t, uint(0), allProfilesSummary.Failed)
	require.Equal(t, uint(0), allProfilesSummary.Verifying)
	require.Equal(t, uint(1), allProfilesSummary.Verified)
}

func testGetMDMAppleCommandResults(t *testing.T, ds *Datastore) {
	ctx := context.Background()

	// no enrolled host, unknown command
	res, err := ds.GetMDMAppleCommandResults(ctx, uuid.New().String())
	require.NoError(t, err)
	require.Empty(t, res)

	p, err := ds.GetMDMCommandPlatform(ctx, uuid.New().String())
	require.True(t, fleet.IsNotFound(err))
	require.Empty(t, p)

	// create some hosts, all enrolled
	enrolledHosts := make([]*fleet.Host, 3)
	for i := 0; i < 3; i++ {
		h, err := ds.NewHost(ctx, &fleet.Host{
			Hostname:      fmt.Sprintf("test-host%d-name", i),
			OsqueryHostID: ptr.String(fmt.Sprintf("osquery-%d", i)),
			NodeKey:       ptr.String(fmt.Sprintf("nodekey-%d", i)),
			UUID:          fmt.Sprintf("test-uuid-%d", i),
			Platform:      "darwin",
		})
		require.NoError(t, err)
		nanoEnroll(t, ds, h, false)
		enrolledHosts[i] = h
		t.Logf("enrolled host [%d]: %s", i, h.UUID)
	}

	// create a non-enrolled host
	i := 3
	unenrolledHost, err := ds.NewHost(ctx, &fleet.Host{
		Hostname:      fmt.Sprintf("test-host%d-name", i),
		OsqueryHostID: ptr.String(fmt.Sprintf("osquery-%d", i)),
		NodeKey:       ptr.String(fmt.Sprintf("nodekey-%d", i)),
		UUID:          fmt.Sprintf("test-uuid-%d", i),
		Platform:      "darwin",
	})
	require.NoError(t, err)

	commander, storage := createMDMAppleCommanderAndStorage(t, ds)

	// enqueue a command for an unenrolled host fails with a foreign key error (no enrollment)
	uuid1 := uuid.New().String()
	err = commander.EnqueueCommand(ctx, []string{unenrolledHost.UUID}, createRawAppleCmd("ProfileList", uuid1))
	require.Error(t, err)
	var mysqlErr *mysql.MySQLError
	require.ErrorAs(t, err, &mysqlErr)
	require.Equal(t, uint16(mysqlerr.ER_NO_REFERENCED_ROW_2), mysqlErr.Number)

	// command has no results
	res, err = ds.GetMDMAppleCommandResults(ctx, uuid1)
	require.NoError(t, err)
	require.Empty(t, res)

	p, err = ds.GetMDMCommandPlatform(ctx, uuid1)
	require.True(t, fleet.IsNotFound(err))
	require.Empty(t, p)

	// enqueue a command for a couple of enrolled hosts
	uuid2 := uuid.New().String()
	rawCmd2 := createRawAppleCmd("ProfileList", uuid2)
	err = commander.EnqueueCommand(ctx, []string{enrolledHosts[0].UUID, enrolledHosts[1].UUID}, rawCmd2)
	require.NoError(t, err)

	// command has no results yet
	res, err = ds.GetMDMAppleCommandResults(ctx, uuid2)
	require.NoError(t, err)
	require.Empty(t, res)
	// but it's already enqueued
	p, err = ds.GetMDMCommandPlatform(ctx, uuid2)
	require.NoError(t, err)
	require.Equal(t, "darwin", p)

	// simulate a result for enrolledHosts[0]
	err = storage.StoreCommandReport(&mdm.Request{
		EnrollID: &mdm.EnrollID{ID: enrolledHosts[0].UUID},
		Context:  ctx,
	}, &mdm.CommandResults{
		CommandUUID: uuid2,
		Status:      "Acknowledged",
		RequestType: "ProfileList",
		Raw:         []byte(rawCmd2),
	})
	require.NoError(t, err)

	// command has a result for [0]
	res, err = ds.GetMDMAppleCommandResults(ctx, uuid2)
	require.NoError(t, err)
	require.Len(t, res, 1)
	require.NotZero(t, res[0].UpdatedAt)
	res[0].UpdatedAt = time.Time{}
	require.Equal(t, res[0], &fleet.MDMCommandResult{
		HostUUID:    enrolledHosts[0].UUID,
		CommandUUID: uuid2,
		Status:      "Acknowledged",
		RequestType: "ProfileList",
		Result:      []byte(rawCmd2),
	})
	p, err = ds.GetMDMCommandPlatform(ctx, uuid2)
	require.NoError(t, err)
	require.Equal(t, "darwin", p)

	// simulate a result for enrolledHosts[1]
	err = storage.StoreCommandReport(&mdm.Request{
		EnrollID: &mdm.EnrollID{ID: enrolledHosts[1].UUID},
		Context:  ctx,
	}, &mdm.CommandResults{
		CommandUUID: uuid2,
		Status:      "Error",
		RequestType: "ProfileList",
		Raw:         []byte(rawCmd2),
	})
	require.NoError(t, err)

	// command has both results
	res, err = ds.GetMDMAppleCommandResults(ctx, uuid2)
	require.NoError(t, err)
	require.Len(t, res, 2)

	require.NotZero(t, res[0].UpdatedAt)
	res[0].UpdatedAt = time.Time{}
	require.NotZero(t, res[1].UpdatedAt)
	res[1].UpdatedAt = time.Time{}

	require.ElementsMatch(t, res, []*fleet.MDMCommandResult{
		{
			HostUUID:    enrolledHosts[0].UUID,
			CommandUUID: uuid2,
			Status:      "Acknowledged",
			RequestType: "ProfileList",
			Result:      []byte(rawCmd2),
		},
		{
			HostUUID:    enrolledHosts[1].UUID,
			CommandUUID: uuid2,
			Status:      "Error",
			RequestType: "ProfileList",
			Result:      []byte(rawCmd2),
		},
	})

	p, err = ds.GetMDMCommandPlatform(ctx, uuid2)
	require.NoError(t, err)
	require.Equal(t, "darwin", p)

	// delete host [0] and verify that it didn't delete its command results
	err = ds.DeleteHost(ctx, enrolledHosts[0].ID)
	require.NoError(t, err)

	res, err = ds.GetMDMAppleCommandResults(ctx, uuid2)
	require.NoError(t, err)
	require.Len(t, res, 2)

	require.NotZero(t, res[0].UpdatedAt)
	res[0].UpdatedAt = time.Time{}
	require.NotZero(t, res[1].UpdatedAt)
	res[1].UpdatedAt = time.Time{}
	require.ElementsMatch(t, res, []*fleet.MDMCommandResult{
		{
			HostUUID:    enrolledHosts[0].UUID,
			CommandUUID: uuid2,
			Status:      "Acknowledged",
			RequestType: "ProfileList",
			Result:      []byte(rawCmd2),
		},
		{
			HostUUID:    enrolledHosts[1].UUID,
			CommandUUID: uuid2,
			Status:      "Error",
			RequestType: "ProfileList",
			Result:      []byte(rawCmd2),
		},
	})

	p, err = ds.GetMDMCommandPlatform(ctx, uuid2)
	require.NoError(t, err)
	require.Equal(t, "darwin", p)
}

func createMDMAppleCommanderAndStorage(t *testing.T, ds *Datastore) (*apple_mdm.MDMAppleCommander, *NanoMDMStorage) {
	testCert, testKey, err := apple_mdm.NewSCEPCACertKey()
	require.NoError(t, err)
	testCertPEM := tokenpki.PEMCertificate(testCert.Raw)
	testKeyPEM := tokenpki.PEMRSAPrivateKey(testKey)
	mdmStorage, err := ds.NewMDMAppleMDMStorage(testCertPEM, testKeyPEM)
	require.NoError(t, err)

	return apple_mdm.NewMDMAppleCommander(mdmStorage, pusherFunc(okPusherFunc)), mdmStorage
}

func okPusherFunc(ctx context.Context, ids []string) (map[string]*push.Response, error) {
	m := make(map[string]*push.Response, len(ids))
	for _, id := range ids {
		m[id] = &push.Response{Id: id}
	}
	return m, nil
}

type pusherFunc func(context.Context, []string) (map[string]*push.Response, error)

func (f pusherFunc) Push(ctx context.Context, ids []string) (map[string]*push.Response, error) {
	return f(ctx, ids)
}

func testBulkUpsertMDMAppleConfigProfile(t *testing.T, ds *Datastore) {
	ctx := context.Background()
	mc := mobileconfig.Mobileconfig([]byte("TestConfigProfile"))
	globalCP := &fleet.MDMAppleConfigProfile{
		Name:         "DummyTestName",
		Identifier:   "DummyTestIdentifier",
		Mobileconfig: mc,
		TeamID:       nil,
	}
	teamCP := &fleet.MDMAppleConfigProfile{
		Name:         "DummyTestName",
		Identifier:   "DummyTestIdentifier",
		Mobileconfig: mc,
		TeamID:       ptr.Uint(1),
	}
	allProfiles := []*fleet.MDMAppleConfigProfile{globalCP, teamCP}

	checkProfiles := func() {
		for _, p := range allProfiles {
			profiles, err := ds.ListMDMAppleConfigProfiles(ctx, p.TeamID)
			require.NoError(t, err)
			require.Len(t, profiles, 1)
			checkConfigProfile(t, *p, *profiles[0])
		}
	}

	err := ds.BulkUpsertMDMAppleConfigProfiles(ctx, allProfiles)
	require.NoError(t, err)
	checkProfiles()

	newMc := mobileconfig.Mobileconfig([]byte("TestUpdatedConfigProfile"))
	globalCP.Mobileconfig = newMc
	teamCP.Mobileconfig = newMc
	err = ds.BulkUpsertMDMAppleConfigProfiles(ctx, allProfiles)
	require.NoError(t, err)
	checkProfiles()
}

func testMDMAppleBootstrapPackageCRUD(t *testing.T, ds *Datastore) {
	ctx := context.Background()
	var nfe fleet.NotFoundError
	var aerr fleet.AlreadyExistsError

	err := ds.InsertMDMAppleBootstrapPackage(ctx, &fleet.MDMAppleBootstrapPackage{})
	require.Error(t, err)

	bp1 := &fleet.MDMAppleBootstrapPackage{
		TeamID: uint(0),
		Name:   t.Name(),
		Sha256: sha256.New().Sum(nil),
		Bytes:  []byte("content"),
		Token:  uuid.New().String(),
	}
	err = ds.InsertMDMAppleBootstrapPackage(ctx, bp1)
	require.NoError(t, err)

	err = ds.InsertMDMAppleBootstrapPackage(ctx, bp1)
	require.ErrorAs(t, err, &aerr)

	bp2 := &fleet.MDMAppleBootstrapPackage{
		TeamID: uint(2),
		Name:   t.Name(),
		Sha256: sha256.New().Sum(nil),
		Bytes:  []byte("content"),
		Token:  uuid.New().String(),
	}
	err = ds.InsertMDMAppleBootstrapPackage(ctx, bp2)
	require.NoError(t, err)

	meta, err := ds.GetMDMAppleBootstrapPackageMeta(ctx, 0)
	require.NoError(t, err)
	require.Equal(t, bp1.TeamID, meta.TeamID)
	require.Equal(t, bp1.Name, meta.Name)
	require.Equal(t, bp1.Sha256, meta.Sha256)
	require.Equal(t, bp1.Token, meta.Token)

	meta, err = ds.GetMDMAppleBootstrapPackageMeta(ctx, 3)
	require.ErrorAs(t, err, &nfe)
	require.Nil(t, meta)

	bytes, err := ds.GetMDMAppleBootstrapPackageBytes(ctx, bp1.Token)
	require.NoError(t, err)
	require.Equal(t, bp1.Bytes, bytes.Bytes)

	bytes, err = ds.GetMDMAppleBootstrapPackageBytes(ctx, "fake")
	require.ErrorAs(t, err, &nfe)
	require.Nil(t, bytes)

	err = ds.DeleteMDMAppleBootstrapPackage(ctx, 0)
	require.NoError(t, err)

	meta, err = ds.GetMDMAppleBootstrapPackageMeta(ctx, 0)
	require.ErrorAs(t, err, &nfe)
	require.Nil(t, meta)

	err = ds.DeleteMDMAppleBootstrapPackage(ctx, 0)
	require.ErrorAs(t, err, &nfe)
	require.Nil(t, meta)
}

func testListMDMAppleCommands(t *testing.T, ds *Datastore) {
	ctx := context.Background()

	// create some enrolled hosts
	enrolledHosts := make([]*fleet.Host, 3)
	for i := 0; i < 3; i++ {
		h, err := ds.NewHost(ctx, &fleet.Host{
			Hostname:      fmt.Sprintf("test-host%d-name", i),
			OsqueryHostID: ptr.String(fmt.Sprintf("osquery-%d", i)),
			NodeKey:       ptr.String(fmt.Sprintf("nodekey-%d", i)),
			UUID:          fmt.Sprintf("test-uuid-%d", i),
			Platform:      "darwin",
		})
		require.NoError(t, err)
		nanoEnroll(t, ds, h, false)
		enrolledHosts[i] = h
		t.Logf("enrolled host [%d]: %s", i, h.UUID)
	}
	// create a team
	tm1, err := ds.NewTeam(ctx, &fleet.Team{Name: "team1"})
	require.NoError(t, err)
	// assign enrolledHosts[2] to tm1
	err = ds.AddHostsToTeam(ctx, &tm1.ID, []uint{enrolledHosts[2].ID})
	require.NoError(t, err)

	commander, storage := createMDMAppleCommanderAndStorage(t, ds)

	// no commands yet
	res, err := ds.ListMDMAppleCommands(ctx, fleet.TeamFilter{User: test.UserAdmin}, &fleet.MDMCommandListOptions{})
	require.NoError(t, err)
	require.Empty(t, res)

	// enqueue a command for enrolled hosts [0] and [1]
	uuid1 := uuid.New().String()
	rawCmd1 := createRawAppleCmd("ListApps", uuid1)
	err = commander.EnqueueCommand(ctx, []string{enrolledHosts[0].UUID, enrolledHosts[1].UUID}, rawCmd1)
	require.NoError(t, err)

	// command has no results yet, so the status is empty
	res, err = ds.ListMDMAppleCommands(ctx, fleet.TeamFilter{User: test.UserAdmin}, &fleet.MDMCommandListOptions{})
	require.NoError(t, err)
	require.Len(t, res, 2)

	require.NotZero(t, res[0].UpdatedAt)
	res[0].UpdatedAt = time.Time{}
	require.NotZero(t, res[1].UpdatedAt)
	res[1].UpdatedAt = time.Time{}

	require.ElementsMatch(t, res, []*fleet.MDMAppleCommand{
		{
			DeviceID:    enrolledHosts[0].UUID,
			CommandUUID: uuid1,
			Status:      "Pending",
			RequestType: "ListApps",
			Hostname:    enrolledHosts[0].Hostname,
			TeamID:      nil,
		},
		{
			DeviceID:    enrolledHosts[1].UUID,
			CommandUUID: uuid1,
			Status:      "Pending",
			RequestType: "ListApps",
			Hostname:    enrolledHosts[1].Hostname,
			TeamID:      nil,
		},
	})

	// simulate a result for enrolledHosts[0]
	err = storage.StoreCommandReport(&mdm.Request{
		EnrollID: &mdm.EnrollID{ID: enrolledHosts[0].UUID},
		Context:  ctx,
	}, &mdm.CommandResults{
		CommandUUID: uuid1,
		Status:      "Acknowledged",
		RequestType: "ListApps",
		Raw:         []byte(rawCmd1),
	})
	require.NoError(t, err)

	// command is now listed with a status for this result
	res, err = ds.ListMDMAppleCommands(ctx, fleet.TeamFilter{User: test.UserAdmin}, &fleet.MDMCommandListOptions{})
	require.NoError(t, err)
	require.Len(t, res, 2)

	require.NotZero(t, res[0].UpdatedAt)
	res[0].UpdatedAt = time.Time{}
	require.NotZero(t, res[1].UpdatedAt)
	res[1].UpdatedAt = time.Time{}

	require.ElementsMatch(t, res, []*fleet.MDMAppleCommand{
		{
			DeviceID:    enrolledHosts[0].UUID,
			CommandUUID: uuid1,
			Status:      "Acknowledged",
			RequestType: "ListApps",
			Hostname:    enrolledHosts[0].Hostname,
			TeamID:      nil,
		},
		{
			DeviceID:    enrolledHosts[1].UUID,
			CommandUUID: uuid1,
			Status:      "Pending",
			RequestType: "ListApps",
			Hostname:    enrolledHosts[1].Hostname,
			TeamID:      nil,
		},
	})

	// simulate a result for enrolledHosts[1]
	err = storage.StoreCommandReport(&mdm.Request{
		EnrollID: &mdm.EnrollID{ID: enrolledHosts[1].UUID},
		Context:  ctx,
	}, &mdm.CommandResults{
		CommandUUID: uuid1,
		Status:      "Error",
		RequestType: "ListApps",
		Raw:         []byte(rawCmd1),
	})
	require.NoError(t, err)

	// both results are now listed
	res, err = ds.ListMDMAppleCommands(ctx, fleet.TeamFilter{User: test.UserAdmin}, &fleet.MDMCommandListOptions{})
	require.NoError(t, err)
	require.Len(t, res, 2)

	require.NotZero(t, res[0].UpdatedAt)
	res[0].UpdatedAt = time.Time{}
	require.NotZero(t, res[1].UpdatedAt)
	res[1].UpdatedAt = time.Time{}

	require.ElementsMatch(t, res, []*fleet.MDMAppleCommand{
		{
			DeviceID:    enrolledHosts[0].UUID,
			CommandUUID: uuid1,
			Status:      "Acknowledged",
			RequestType: "ListApps",
			Hostname:    enrolledHosts[0].Hostname,
			TeamID:      nil,
		},
		{
			DeviceID:    enrolledHosts[1].UUID,
			CommandUUID: uuid1,
			Status:      "Error",
			RequestType: "ListApps",
			Hostname:    enrolledHosts[1].Hostname,
			TeamID:      nil,
		},
	})

	// enqueue another command for enrolled hosts [1] and [2]
	uuid2 := uuid.New().String()
	rawCmd2 := createRawAppleCmd("InstallApp", uuid2)
	err = commander.EnqueueCommand(ctx, []string{enrolledHosts[1].UUID, enrolledHosts[2].UUID}, rawCmd2)
	require.NoError(t, err)

	// simulate a result for enrolledHosts[1] and [2]
	err = storage.StoreCommandReport(&mdm.Request{
		EnrollID: &mdm.EnrollID{ID: enrolledHosts[1].UUID},
		Context:  ctx,
	}, &mdm.CommandResults{
		CommandUUID: uuid2,
		Status:      "Acknowledged",
		RequestType: "InstallApp",
		Raw:         []byte(rawCmd2),
	})
	require.NoError(t, err)
	err = storage.StoreCommandReport(&mdm.Request{
		EnrollID: &mdm.EnrollID{ID: enrolledHosts[2].UUID},
		Context:  ctx,
	}, &mdm.CommandResults{
		CommandUUID: uuid2,
		Status:      "Acknowledged",
		RequestType: "InstallApp",
		Raw:         []byte(rawCmd2),
	})
	require.NoError(t, err)

	// results are listed
	res, err = ds.ListMDMAppleCommands(ctx, fleet.TeamFilter{User: test.UserAdmin}, &fleet.MDMCommandListOptions{})
	require.NoError(t, err)
	require.Len(t, res, 4)

	// page-by-page: first page
	res, err = ds.ListMDMAppleCommands(ctx, fleet.TeamFilter{User: test.UserAdmin}, &fleet.MDMCommandListOptions{
		ListOptions: fleet.ListOptions{Page: 0, PerPage: 3, OrderKey: "device_id", OrderDirection: fleet.OrderDescending},
	})
	require.NoError(t, err)
	require.Len(t, res, 3)

	// page-by-page: second page
	res, err = ds.ListMDMAppleCommands(ctx, fleet.TeamFilter{User: test.UserAdmin}, &fleet.MDMCommandListOptions{
		ListOptions: fleet.ListOptions{Page: 1, PerPage: 3, OrderKey: "device_id", OrderDirection: fleet.OrderDescending},
	})
	require.NoError(t, err)
	require.Len(t, res, 1)

	// filter by a user from team tm1, can only see that team's host
	u1, err := ds.NewUser(ctx, &fleet.User{
		Password:   []byte("garbage"),
		Salt:       "garbage",
		Name:       "user1",
		Email:      "user1@example.com",
		GlobalRole: nil,
		Teams: []fleet.UserTeam{
			{Team: *tm1, Role: fleet.RoleObserver},
		},
	})
	require.NoError(t, err)
	u1, err = ds.UserByID(ctx, u1.ID)
	require.NoError(t, err)

	// u1 is an observer, so if IncludeObserver is not set, returns nothing
	res, err = ds.ListMDMAppleCommands(ctx, fleet.TeamFilter{User: u1}, &fleet.MDMCommandListOptions{
		ListOptions: fleet.ListOptions{PerPage: 3},
	})
	require.NoError(t, err)
	require.Len(t, res, 0)

	// now with IncludeObserver set to true
	res, err = ds.ListMDMAppleCommands(ctx, fleet.TeamFilter{User: u1, IncludeObserver: true}, &fleet.MDMCommandListOptions{
		ListOptions: fleet.ListOptions{PerPage: 3, OrderKey: "updated_at", OrderDirection: fleet.OrderDescending},
	})
	require.NoError(t, err)
	require.Len(t, res, 1)
	require.NotZero(t, res[0].UpdatedAt)
	res[0].UpdatedAt = time.Time{}
	require.ElementsMatch(t, res, []*fleet.MDMAppleCommand{
		{
			DeviceID:    enrolledHosts[2].UUID,
			CommandUUID: uuid2,
			Status:      "Acknowledged",
			RequestType: "InstallApp",
			Hostname:    enrolledHosts[2].Hostname,
			TeamID:      &tm1.ID,
		},
	})

	// randomly set two commadns as inactive
	ExecAdhocSQL(t, ds, func(tx sqlx.ExtContext) error {
		_, err := tx.ExecContext(ctx, `UPDATE nano_enrollment_queue SET active = 0 LIMIT 2`)
		return err
	})
	// only two results are listed
	res, err = ds.ListMDMAppleCommands(ctx, fleet.TeamFilter{User: test.UserAdmin}, &fleet.MDMCommandListOptions{})
	require.NoError(t, err)
	require.Len(t, res, 2)
}

func testMDMAppleEULA(t *testing.T, ds *Datastore) {
	ctx := context.Background()
	eula := &fleet.MDMAppleEULA{
		Token: uuid.New().String(),
		Name:  "eula.pdf",
		Bytes: []byte("contents"),
	}

	err := ds.MDMAppleInsertEULA(ctx, eula)
	require.NoError(t, err)

	var ae fleet.AlreadyExistsError
	err = ds.MDMAppleInsertEULA(ctx, eula)
	require.ErrorAs(t, err, &ae)

	gotEULA, err := ds.MDMAppleGetEULAMetadata(ctx)
	require.NoError(t, err)
	require.NotEmpty(t, gotEULA.CreatedAt)
	require.Equal(t, eula.Token, gotEULA.Token)
	require.Equal(t, eula.Name, gotEULA.Name)

	gotEULABytes, err := ds.MDMAppleGetEULABytes(ctx, eula.Token)
	require.NoError(t, err)
	require.EqualValues(t, eula.Bytes, gotEULABytes.Bytes)
	require.Equal(t, eula.Name, gotEULABytes.Name)

	err = ds.MDMAppleDeleteEULA(ctx, eula.Token)
	require.NoError(t, err)

	var nfe fleet.NotFoundError
	_, err = ds.MDMAppleGetEULAMetadata(ctx)
	require.ErrorAs(t, err, &nfe)
	_, err = ds.MDMAppleGetEULABytes(ctx, eula.Token)
	require.ErrorAs(t, err, &nfe)
	err = ds.MDMAppleDeleteEULA(ctx, eula.Token)
	require.ErrorAs(t, err, &nfe)

	err = ds.MDMAppleInsertEULA(ctx, eula)
	require.NoError(t, err)
}

func testMDMAppleSetupAssistant(t *testing.T, ds *Datastore) {
	ctx := context.Background()

	// get non-existing
	_, err := ds.GetMDMAppleSetupAssistant(ctx, nil)
	require.Error(t, err)
	require.ErrorIs(t, err, sql.ErrNoRows)
	require.True(t, fleet.IsNotFound(err))

	// create for no team
	noTeamAsst, err := ds.SetOrUpdateMDMAppleSetupAssistant(ctx, &fleet.MDMAppleSetupAssistant{Name: "test", Profile: json.RawMessage("{}")})
	require.NoError(t, err)
	require.NotZero(t, noTeamAsst.ID)
	require.NotZero(t, noTeamAsst.UploadedAt)
	require.Nil(t, noTeamAsst.TeamID)
	require.Equal(t, "test", noTeamAsst.Name)
	require.Equal(t, "{}", string(noTeamAsst.Profile))

	// get for no team returns the same data
	getAsst, err := ds.GetMDMAppleSetupAssistant(ctx, nil)
	require.NoError(t, err)
	require.Equal(t, noTeamAsst, getAsst)

	// create for non-existing team fails
	_, err = ds.SetOrUpdateMDMAppleSetupAssistant(ctx, &fleet.MDMAppleSetupAssistant{TeamID: ptr.Uint(123), Name: "test", Profile: json.RawMessage("{}")})
	require.Error(t, err)
	require.ErrorContains(t, err, "foreign key constraint fails")

	// create a team
	tm, err := ds.NewTeam(ctx, &fleet.Team{Name: "tm"})
	require.NoError(t, err)

	// create for existing team
	tmAsst, err := ds.SetOrUpdateMDMAppleSetupAssistant(ctx, &fleet.MDMAppleSetupAssistant{TeamID: &tm.ID, Name: "test", Profile: json.RawMessage("{}")})
	require.NoError(t, err)
	require.NotZero(t, tmAsst.ID)
	require.NotZero(t, tmAsst.UploadedAt)
	require.NotNil(t, tmAsst.TeamID)
	require.Equal(t, tm.ID, *tmAsst.TeamID)
	require.Equal(t, "test", tmAsst.Name)
	require.Equal(t, "{}", string(tmAsst.Profile))

	// get for team returns the same data
	getAsst, err = ds.GetMDMAppleSetupAssistant(ctx, &tm.ID)
	require.NoError(t, err)
	require.Equal(t, tmAsst, getAsst)

	// upsert team
	tmAsst2, err := ds.SetOrUpdateMDMAppleSetupAssistant(ctx, &fleet.MDMAppleSetupAssistant{TeamID: &tm.ID, Name: "test2", Profile: json.RawMessage(`{"x":2}`)})
	require.NoError(t, err)
	require.Equal(t, tmAsst2.ID, tmAsst.ID)
	require.False(t, tmAsst2.UploadedAt.Before(tmAsst.UploadedAt)) // after or equal
	require.Equal(t, tmAsst.TeamID, tmAsst2.TeamID)
	require.Equal(t, "test2", tmAsst2.Name)
	require.JSONEq(t, `{"x": 2}`, string(tmAsst2.Profile))

	// upsert no team
	noTeamAsst2, err := ds.SetOrUpdateMDMAppleSetupAssistant(ctx, &fleet.MDMAppleSetupAssistant{Name: "test3", Profile: json.RawMessage(`{"x": 3}`)})
	require.NoError(t, err)
	require.Equal(t, noTeamAsst2.ID, noTeamAsst.ID)
	require.False(t, noTeamAsst2.UploadedAt.Before(noTeamAsst.UploadedAt)) // after or equal
	require.Nil(t, noTeamAsst2.TeamID)
	require.Equal(t, "test3", noTeamAsst2.Name)
	require.JSONEq(t, `{"x": 3}`, string(noTeamAsst2.Profile))

	time.Sleep(time.Second) // ensures the timestamp checks are not by chance

	// upsert team no change, uploaded at timestamp does not change
	tmAsst3, err := ds.SetOrUpdateMDMAppleSetupAssistant(ctx, &fleet.MDMAppleSetupAssistant{TeamID: &tm.ID, Name: "test2", Profile: json.RawMessage(`{"x":2}`)})
	require.NoError(t, err)
	require.Equal(t, tmAsst2, tmAsst3)

	// set a profile uuid for the team assistant
	err = ds.SetMDMAppleSetupAssistantProfileUUID(ctx, &tm.ID, "abcd")
	require.NoError(t, err)

	// get for team returns the same data, but now with a profile uuid
	getAsst, err = ds.GetMDMAppleSetupAssistant(ctx, &tm.ID)
	require.NoError(t, err)
	require.Equal(t, "abcd", getAsst.ProfileUUID)
	getAsst.ProfileUUID = ""
	require.Equal(t, tmAsst3, getAsst)

	time.Sleep(time.Second) // ensures the timestamp checks are not by chance

	// upsert again the team with no change, uploaded at timestamp does not change nor does the profile uuid
	tmAsst4, err := ds.SetOrUpdateMDMAppleSetupAssistant(ctx, &fleet.MDMAppleSetupAssistant{TeamID: &tm.ID, Name: "test2", Profile: json.RawMessage(`{"x":2}`)})
	require.NoError(t, err)
	require.Equal(t, "abcd", tmAsst4.ProfileUUID)
	tmAsst4.ProfileUUID = ""
	require.Equal(t, tmAsst3, tmAsst4)

	time.Sleep(time.Second) // ensures the timestamp checks are not by chance

	// upsert team with a change, clears the profile uuid and updates the uploaded at timestamp
	tmAsst5, err := ds.SetOrUpdateMDMAppleSetupAssistant(ctx, &fleet.MDMAppleSetupAssistant{TeamID: &tm.ID, Name: "test2", Profile: json.RawMessage(`{"x":3}`)})
	require.NoError(t, err)
	require.Equal(t, tmAsst4.ID, tmAsst5.ID)
	require.True(t, tmAsst5.UploadedAt.After(tmAsst4.UploadedAt))
	require.Equal(t, tmAsst4.TeamID, tmAsst5.TeamID)
	require.Equal(t, "test2", tmAsst5.Name)
	require.Empty(t, tmAsst5.ProfileUUID)
	require.JSONEq(t, `{"x": 3}`, string(tmAsst5.Profile))

	// set a profile uuid for the team assistant
	err = ds.SetMDMAppleSetupAssistantProfileUUID(ctx, &tm.ID, "efgh")
	require.NoError(t, err)

	time.Sleep(time.Second) // ensures the timestamp checks are not by chance

	// upsert again the team with no change
	tmAsst6, err := ds.SetOrUpdateMDMAppleSetupAssistant(ctx, &fleet.MDMAppleSetupAssistant{TeamID: &tm.ID, Name: "test2", Profile: json.RawMessage(`{"x":3}`)})
	require.NoError(t, err)
	require.Equal(t, "efgh", tmAsst6.ProfileUUID)
	tmAsst6.ProfileUUID = ""
	require.Equal(t, tmAsst5, tmAsst6)

	time.Sleep(time.Second) // ensures the timestamp checks are not by chance

	// upsert team with a name change
	tmAsst7, err := ds.SetOrUpdateMDMAppleSetupAssistant(ctx, &fleet.MDMAppleSetupAssistant{TeamID: &tm.ID, Name: "test3", Profile: json.RawMessage(`{"x":3}`)})
	require.NoError(t, err)
	require.Equal(t, tmAsst6.ID, tmAsst7.ID)
	require.True(t, tmAsst7.UploadedAt.After(tmAsst6.UploadedAt))
	require.Equal(t, tmAsst6.TeamID, tmAsst7.TeamID)
	require.Equal(t, "test3", tmAsst7.Name)
	require.Empty(t, tmAsst7.ProfileUUID)
	require.JSONEq(t, `{"x": 3}`, string(tmAsst7.Profile))

	// delete no team
	err = ds.DeleteMDMAppleSetupAssistant(ctx, nil)
	require.NoError(t, err)

	// delete the team, which will cascade delete the setup assistant
	err = ds.DeleteTeam(ctx, tm.ID)
	require.NoError(t, err)

	// get the team assistant
	_, err = ds.GetMDMAppleSetupAssistant(ctx, &tm.ID)
	require.Error(t, err)
	require.ErrorIs(t, err, sql.ErrNoRows)

	// delete the team assistant, no error if it doesn't exist
	err = ds.DeleteMDMAppleSetupAssistant(ctx, &tm.ID)
	require.NoError(t, err)
}

func testMDMAppleEnrollmentProfile(t *testing.T, ds *Datastore) {
	ctx := context.Background()

	_, err := ds.GetMDMAppleEnrollmentProfileByType(ctx, fleet.MDMAppleEnrollmentTypeAutomatic)
	require.Error(t, err)
	require.ErrorIs(t, err, sql.ErrNoRows)

	_, err = ds.GetMDMAppleEnrollmentProfileByToken(ctx, "abcd")
	require.Error(t, err)
	require.ErrorIs(t, err, sql.ErrNoRows)

	// add a new automatic enrollment profile
	rawMsg := json.RawMessage(`{"allow_pairing": true}`)
	profAuto, err := ds.NewMDMAppleEnrollmentProfile(ctx, fleet.MDMAppleEnrollmentProfilePayload{
		Type:       "automatic",
		DEPProfile: &rawMsg,
		Token:      "abcd",
	})
	require.NoError(t, err)
	require.NotZero(t, profAuto.ID)

	// add a new manual enrollment profile
	profMan, err := ds.NewMDMAppleEnrollmentProfile(ctx, fleet.MDMAppleEnrollmentProfilePayload{
		Type:       "manual",
		DEPProfile: &rawMsg,
		Token:      "efgh",
	})
	require.NoError(t, err)
	require.NotZero(t, profMan.ID)

	profs, err := ds.ListMDMAppleEnrollmentProfiles(ctx)
	require.NoError(t, err)
	require.Len(t, profs, 2)

	tokens := make([]string, 2)
	for i, p := range profs {
		tokens[i] = p.Token
	}
	require.ElementsMatch(t, []string{"abcd", "efgh"}, tokens)

	// get the automatic profile by type
	getProf, err := ds.GetMDMAppleEnrollmentProfileByType(ctx, fleet.MDMAppleEnrollmentTypeAutomatic)
	require.NoError(t, err)
	getProf.UpdateCreateTimestamps = fleet.UpdateCreateTimestamps{}
	require.Equal(t, profAuto, getProf)

	// get the manual profile by token
	getProf, err = ds.GetMDMAppleEnrollmentProfileByToken(ctx, "efgh")
	require.NoError(t, err)
	getProf.UpdateCreateTimestamps = fleet.UpdateCreateTimestamps{}
	require.Equal(t, profMan, getProf)
}

func testListMDMAppleSerials(t *testing.T, ds *Datastore) {
	ctx := context.Background()

	// create a mix of DEP-enrolled hosts, non-Fleet-MDM, pending DEP-enrollment
	hosts := make([]*fleet.Host, 7)
	for i := 0; i < len(hosts); i++ {
		serial := fmt.Sprintf("serial-%d", i)
		if i == 6 {
			serial = ""
		}
		h, err := ds.NewHost(ctx, &fleet.Host{
			Hostname:       fmt.Sprintf("test-host%d-name", i),
			OsqueryHostID:  ptr.String(fmt.Sprintf("osquery-%d", i)),
			NodeKey:        ptr.String(fmt.Sprintf("nodekey-%d", i)),
			UUID:           fmt.Sprintf("test-uuid-%d", i),
			Platform:       "darwin",
			HardwareSerial: serial,
		})
		require.NoError(t, err)
		switch {
		case i <= 3:
			// assigned in ABM to Fleet
			err = ds.UpsertMDMAppleHostDEPAssignments(ctx, []fleet.Host{*h})
			require.NoError(t, err)
		case i == 4:
			// not ABM assigned
		case i == 5:
			// ABM assignment was deleted
			err = ds.UpsertMDMAppleHostDEPAssignments(ctx, []fleet.Host{*h})
			require.NoError(t, err)
			err = ds.DeleteHostDEPAssignments(ctx, []string{h.HardwareSerial})
			require.NoError(t, err)
		case i == 6:
			// assigned in ABM, but we don't have a serial
			err = ds.UpsertMDMAppleHostDEPAssignments(ctx, []fleet.Host{*h})
			require.NoError(t, err)
		}
		hosts[i] = h
		t.Logf("host [%d]: %s - %s", i, h.UUID, h.HardwareSerial)
	}

	// create teams
	tm1, err := ds.NewTeam(ctx, &fleet.Team{Name: "team1"})
	require.NoError(t, err)
	tm2, err := ds.NewTeam(ctx, &fleet.Team{Name: "team2"})
	require.NoError(t, err)

	// assign hosts[2,4,5] to tm1
	err = ds.AddHostsToTeam(ctx, &tm1.ID, []uint{hosts[2].ID, hosts[4].ID, hosts[5].ID})
	require.NoError(t, err)

	// list serials in team 2, has none
	serials, err := ds.ListMDMAppleDEPSerialsInTeam(ctx, &tm2.ID)
	require.NoError(t, err)
	require.Empty(t, serials)

	// list serials in team 1, has one (hosts[2])
	serials, err = ds.ListMDMAppleDEPSerialsInTeam(ctx, &tm1.ID)
	require.NoError(t, err)
	require.ElementsMatch(t, []string{"serial-2"}, serials)

	// list serials in no-team, has 3 (hosts[0,1,3]), hosts[6] doesn't have a serial number
	serials, err = ds.ListMDMAppleDEPSerialsInTeam(ctx, nil)
	require.NoError(t, err)
	require.ElementsMatch(t, []string{"serial-0", "serial-1", "serial-3"}, serials)

	// list serials with no host IDs returns empty
	serials, err = ds.ListMDMAppleDEPSerialsInHostIDs(ctx, nil)
	require.NoError(t, err)
	require.Empty(t, serials)

	// list serials in hosts[0,1,2,3] returns all of them
	serials, err = ds.ListMDMAppleDEPSerialsInHostIDs(ctx, []uint{hosts[0].ID, hosts[1].ID, hosts[2].ID, hosts[3].ID})
	require.NoError(t, err)
	require.ElementsMatch(t, []string{"serial-0", "serial-1", "serial-2", "serial-3"}, serials)

	// list serials in hosts[4,5,6] returns none
	serials, err = ds.ListMDMAppleDEPSerialsInHostIDs(ctx, []uint{hosts[4].ID, hosts[5].ID, hosts[6].ID})
	require.NoError(t, err)
	require.Empty(t, serials)

	// list serials in all hosts returns [0-3]
	serials, err = ds.ListMDMAppleDEPSerialsInHostIDs(ctx, []uint{
		hosts[0].ID, hosts[1].ID, hosts[2].ID, hosts[3].ID, hosts[4].ID,
		hosts[5].ID, hosts[6].ID,
	})
	require.NoError(t, err)
	require.ElementsMatch(t, []string{"serial-0", "serial-1", "serial-2", "serial-3"}, serials)
}

func testMDMAppleDefaultSetupAssistant(t *testing.T, ds *Datastore) {
	ctx := context.Background()

	// get non-existing
	_, _, err := ds.GetMDMAppleDefaultSetupAssistant(ctx, nil)
	require.ErrorIs(t, err, sql.ErrNoRows)
	require.True(t, fleet.IsNotFound(err))

	// set for no team
	err = ds.SetMDMAppleDefaultSetupAssistantProfileUUID(ctx, nil, "no-team")
	require.NoError(t, err)

	// get for no team returns the same data
	uuid, ts, err := ds.GetMDMAppleDefaultSetupAssistant(ctx, nil)
	require.NoError(t, err)
	require.Equal(t, "no-team", uuid)
	require.NotZero(t, ts)

	// set for non-existing team fails
	err = ds.SetMDMAppleDefaultSetupAssistantProfileUUID(ctx, ptr.Uint(123), "xyz")
	require.Error(t, err)
	require.ErrorContains(t, err, "foreign key constraint fails")

	// get for non-existing team fails
	_, _, err = ds.GetMDMAppleDefaultSetupAssistant(ctx, ptr.Uint(123))
	require.ErrorIs(t, err, sql.ErrNoRows)
	require.True(t, fleet.IsNotFound(err))

	// create a team
	tm, err := ds.NewTeam(ctx, &fleet.Team{Name: "tm"})
	require.NoError(t, err)

	// set for existing team
	err = ds.SetMDMAppleDefaultSetupAssistantProfileUUID(ctx, &tm.ID, "tm")
	require.NoError(t, err)

	// get for existing team
	uuid, ts, err = ds.GetMDMAppleDefaultSetupAssistant(ctx, &tm.ID)
	require.NoError(t, err)
	require.Equal(t, "tm", uuid)
	require.NotZero(t, ts)
}

func testSetVerifiedMacOSProfiles(t *testing.T, ds *Datastore) {
	ctx := context.Background()

	// map of host IDs to map of profile identifiers to delivery status
	expectedHostMDMStatus := make(map[uint]map[string]fleet.MDMDeliveryStatus)

	// create some config profiles for no team
	cp1, err := ds.NewMDMAppleConfigProfile(ctx, *configProfileForTest(t, "name1", "cp1", "uuid1"))
	require.NoError(t, err)
	cp2, err := ds.NewMDMAppleConfigProfile(ctx, *configProfileForTest(t, "name2", "cp2", "uuid2"))
	require.NoError(t, err)
	cp3, err := ds.NewMDMAppleConfigProfile(ctx, *configProfileForTest(t, "name3", "cp3", "uuid3"))
	require.NoError(t, err)
	cp4, err := ds.NewMDMAppleConfigProfile(ctx, *configProfileForTest(t, "name4", "cp4", "uuid4"))
	require.NoError(t, err)

	// list config profiles for no team
	cps, err := ds.ListMDMAppleConfigProfiles(ctx, nil)
	require.NoError(t, err)
	require.Len(t, cps, 4)
	storedByIdentifier := make(map[string]*fleet.MDMAppleConfigProfile)
	for _, cp := range cps {
		storedByIdentifier[cp.Identifier] = cp
	}

	// create test hosts
	var hosts []*fleet.Host
	for i := 0; i < 3; i++ {
		h := test.NewHost(t, ds, fmt.Sprintf("foo.local.%d", i), "1.1.1.1",
			fmt.Sprintf("%d", i), fmt.Sprintf("%d", i), time.Now().Add(-1*time.Hour))
		hosts = append(hosts, h)
		expectedHostMDMStatus[h.ID] = map[string]fleet.MDMDeliveryStatus{
			cp1.Identifier: fleet.MDMDeliveryPending,
			cp2.Identifier: fleet.MDMDeliveryVerifying,
			cp3.Identifier: fleet.MDMDeliveryVerified,
			cp4.Identifier: fleet.MDMDeliveryPending,
		}
	}

	// add a team config profile with the same name and identifer as one of the no-team profiles
	tm, err := ds.NewTeam(ctx, &fleet.Team{Name: "tm"})
	require.NoError(t, err)
	_, err = ds.NewMDMAppleConfigProfile(ctx, *teamConfigProfileForTest(t, cp2.Name, cp2.Identifier, "uuid2", tm.ID))
	require.NoError(t, err)

	checkHostMDMProfileStatuses := func() {
		for _, h := range hosts {
			gotProfs, err := ds.GetHostMDMAppleProfiles(ctx, h.UUID)
			require.NoError(t, err)
			require.Len(t, gotProfs, 4)
			for _, p := range gotProfs {
				s, ok := expectedHostMDMStatus[h.ID][p.Identifier]
				require.True(t, ok)
				require.NotNil(t, p.Status)
				require.Equalf(t, s, *p.Status, "profile identifier %s", p.Identifier)
			}
		}
	}

	adHocSetVerifying := func(hostUUID, profileIndentifier string) {
		ExecAdhocSQL(t, ds, func(tx sqlx.ExtContext) error {
			_, err := tx.ExecContext(ctx,
				`UPDATE host_mdm_apple_profiles SET status = ? WHERE host_uuid = ? AND profile_identifier = ?`,
				fleet.MDMDeliveryVerifying, hostUUID, profileIndentifier)
			return err
		})
	}

	// initialize the host MDM profile statuses
	upsertHostCPs(hosts, []*fleet.MDMAppleConfigProfile{storedByIdentifier[cp1.Identifier]}, fleet.MDMOperationTypeInstall, &fleet.MDMDeliveryPending, ctx, ds, t)
	upsertHostCPs(hosts, []*fleet.MDMAppleConfigProfile{storedByIdentifier[cp2.Identifier]}, fleet.MDMOperationTypeInstall, &fleet.MDMDeliveryVerifying, ctx, ds, t)
	upsertHostCPs(hosts, []*fleet.MDMAppleConfigProfile{storedByIdentifier[cp3.Identifier]}, fleet.MDMOperationTypeInstall, &fleet.MDMDeliveryVerified, ctx, ds, t)
	upsertHostCPs(hosts, []*fleet.MDMAppleConfigProfile{storedByIdentifier[cp4.Identifier]}, fleet.MDMOperationTypeInstall, &fleet.MDMDeliveryPending, ctx, ds, t)
	checkHostMDMProfileStatuses()

	// statuses don't change during the grace period if profiles are missing (i.e. not installed)
	require.NoError(t, apple_mdm.VerifyHostMDMProfiles(ctx, ds, hosts[0], map[string]*fleet.HostMacOSProfile{}))
	checkHostMDMProfileStatuses()

	// if install date is before the updated at timestamp of the profile, statuses don't change
	// during the grace period
	require.NoError(t, apple_mdm.VerifyHostMDMProfiles(ctx, ds, hosts[1], profilesByIdentifier([]*fleet.HostMacOSProfile{
		{
			Identifier:  cp1.Identifier,
			DisplayName: cp1.Name,
			InstallDate: storedByIdentifier[cp1.Identifier].UpdatedAt.Add(-1 * time.Hour),
		},
		{
			Identifier:  cp2.Identifier,
			DisplayName: cp2.Name,
			InstallDate: storedByIdentifier[cp2.Identifier].UpdatedAt.Add(-1 * time.Hour),
		},
		{
			Identifier:  cp3.Identifier,
			DisplayName: cp3.Name,
			InstallDate: storedByIdentifier[cp3.Identifier].UpdatedAt.Add(-1 * time.Hour),
		},
		{
			Identifier:  cp4.Identifier,
			DisplayName: cp4.Name,
			InstallDate: storedByIdentifier[cp4.Identifier].UpdatedAt.Add(-1 * time.Hour),
		},
	})))
	checkHostMDMProfileStatuses()

	// if install date is on or after the updated at timestamp of the profile, "verifying" or "pending" status
	// changes to "verified". Any "pending" profiles not reported are not changed
	require.NoError(t, apple_mdm.VerifyHostMDMProfiles(ctx, ds, hosts[2], profilesByIdentifier([]*fleet.HostMacOSProfile{
		{
			Identifier:  cp2.Identifier,
			DisplayName: cp2.Name,
			InstallDate: storedByIdentifier[cp2.Identifier].UpdatedAt,
		},
		{
			Identifier:  cp3.Identifier,
			DisplayName: cp3.Name,
			InstallDate: storedByIdentifier[cp3.Identifier].UpdatedAt,
		},
		{
			Identifier:  cp4.Identifier,
			DisplayName: cp4.Name,
			InstallDate: storedByIdentifier[cp4.Identifier].UpdatedAt,
		},
	})))
	expectedHostMDMStatus[hosts[2].ID][cp2.Identifier] = fleet.MDMDeliveryVerified
	expectedHostMDMStatus[hosts[2].ID][cp4.Identifier] = fleet.MDMDeliveryVerified
	checkHostMDMProfileStatuses()

	// repeated call doesn't change statuses
	require.NoError(t, apple_mdm.VerifyHostMDMProfiles(ctx, ds, hosts[2], profilesByIdentifier([]*fleet.HostMacOSProfile{
		{
			Identifier:  cp2.Identifier,
			DisplayName: cp2.Name,
			InstallDate: storedByIdentifier[cp2.Identifier].UpdatedAt,
		},
		{
			Identifier:  cp3.Identifier,
			DisplayName: cp3.Name,
			InstallDate: storedByIdentifier[cp3.Identifier].UpdatedAt,
		},
		{
			Identifier:  cp4.Identifier,
			DisplayName: cp4.Name,
			InstallDate: storedByIdentifier[cp4.Identifier].UpdatedAt,
		},
	})))
	checkHostMDMProfileStatuses()

	// simulate expired grace period by setting updated_at timestamp of profiles back by 24 hours
	ExecAdhocSQL(t, ds, func(tx sqlx.ExtContext) error {
		_, err := tx.ExecContext(ctx,
			`UPDATE mdm_apple_configuration_profiles SET updated_at = ? WHERE profile_uuid IN(?, ?, ?, ?)`,
			time.Now().Add(-24*time.Hour),
			cp1.ProfileUUID, cp2.ProfileUUID, cp3.ProfileUUID, cp4.ProfileUUID,
		)
		return err
	})

	// after the grace period and one retry attempt, status changes to "failed" if a profile is missing (i.e. not installed)
	require.NoError(t, apple_mdm.VerifyHostMDMProfiles(ctx, ds, hosts[2], profilesByIdentifier([]*fleet.HostMacOSProfile{
		{
			Identifier:  cp1.Identifier,
			DisplayName: cp1.Name,
			InstallDate: time.Now(),
		},
		{
			Identifier:  cp2.Identifier,
			DisplayName: cp2.Name,
			InstallDate: time.Now(),
		},
	})))
	expectedHostMDMStatus[hosts[2].ID][cp1.Identifier] = fleet.MDMDeliveryVerified //cp1 can go from pending to verified
	expectedHostMDMStatus[hosts[2].ID][cp3.Identifier] = fleet.MDMDeliveryPending  // first retry for cp3
	expectedHostMDMStatus[hosts[2].ID][cp4.Identifier] = fleet.MDMDeliveryPending  // first retry for cp4
	checkHostMDMProfileStatuses()
	// simulate retry command acknowledged by setting status to "verifying"
	adHocSetVerifying(hosts[2].UUID, cp3.Identifier)
	adHocSetVerifying(hosts[2].UUID, cp4.Identifier)
	// report osquery results again with cp3 and cp4 still missing
	require.NoError(t, apple_mdm.VerifyHostMDMProfiles(ctx, ds, hosts[2], profilesByIdentifier([]*fleet.HostMacOSProfile{
		{
			Identifier:  cp1.Identifier,
			DisplayName: cp1.Name,
			InstallDate: time.Now(),
		},
		{
			Identifier:  cp2.Identifier,
			DisplayName: cp2.Name,
			InstallDate: time.Now(),
		},
	})))
	expectedHostMDMStatus[hosts[2].ID][cp3.Identifier] = fleet.MDMDeliveryFailed // still missing after retry so expect cp3 to fail
	expectedHostMDMStatus[hosts[2].ID][cp4.Identifier] = fleet.MDMDeliveryFailed // still missing after retry so expect cp4 to fail
	checkHostMDMProfileStatuses()

	// after the grace period and one retry attempt, status changes to "failed" if a profile is outdated (i.e. installed
	// before the updated at timestamp of the profile)
	require.NoError(t, apple_mdm.VerifyHostMDMProfiles(ctx, ds, hosts[2], profilesByIdentifier([]*fleet.HostMacOSProfile{
		{
			Identifier:  cp1.Identifier,
			DisplayName: cp1.Name,
			InstallDate: time.Now(),
		},
		{
			Identifier:  cp2.Identifier,
			DisplayName: cp2.Name,
			InstallDate: time.Now().Add(-48 * time.Hour),
		},
	})))
	expectedHostMDMStatus[hosts[2].ID][cp2.Identifier] = fleet.MDMDeliveryPending // first retry for cp2
	checkHostMDMProfileStatuses()
	// simulate retry command acknowledged by setting status to "verifying"
	adHocSetVerifying(hosts[2].UUID, cp2.Identifier)
	// report osquery results again with cp2 still outdated
	require.NoError(t, apple_mdm.VerifyHostMDMProfiles(ctx, ds, hosts[2], profilesByIdentifier([]*fleet.HostMacOSProfile{
		{
			Identifier:  cp1.Identifier,
			DisplayName: cp1.Name,
			InstallDate: time.Now(),
		},
		{
			Identifier:  cp2.Identifier,
			DisplayName: cp2.Name,
			InstallDate: time.Now().Add(-48 * time.Hour),
		},
	})))
	expectedHostMDMStatus[hosts[2].ID][cp2.Identifier] = fleet.MDMDeliveryFailed // still outdated after retry so expect cp2 to fail
	checkHostMDMProfileStatuses()
}

func TestCopyDefaultMDMAppleBootstrapPackage(t *testing.T) {
	ds := CreateMySQLDS(t)
	defer ds.Close()

	ctx := context.Background()

	checkStoredBP := func(teamID uint, wantErr error, wantNewToken bool, wantBP *fleet.MDMAppleBootstrapPackage) {
		var gotBP fleet.MDMAppleBootstrapPackage
		err := sqlx.GetContext(ctx, ds.primary, &gotBP, "SELECT * FROM mdm_apple_bootstrap_packages WHERE team_id = ?", teamID)
		if wantErr != nil {
			require.EqualError(t, err, wantErr.Error())
			return
		}
		require.NoError(t, err)
		if wantNewToken {
			require.NotEqual(t, wantBP.Token, gotBP.Token)
		} else {
			require.Equal(t, wantBP.Token, gotBP.Token)
		}
		require.Equal(t, wantBP.Name, gotBP.Name)
		require.Equal(t, wantBP.Sha256[:32], gotBP.Sha256)
		require.Equal(t, wantBP.Bytes, gotBP.Bytes)
	}

	checkAppConfig := func(wantURL string) {
		ac, err := ds.AppConfig(ctx)
		require.NoError(t, err)
		require.Equal(t, wantURL, ac.MDM.MacOSSetup.BootstrapPackage.Value)
	}

	checkTeamConfig := func(teamID uint, wantURL string) {
		tm, err := ds.Team(ctx, teamID)
		require.NoError(t, err)
		require.Equal(t, wantURL, tm.Config.MDM.MacOSSetup.BootstrapPackage.Value)
	}

	tm, err := ds.NewTeam(ctx, &fleet.Team{Name: "test"})
	require.NoError(t, err)
	teamID := tm.ID
	noTeamID := uint(0)

	// confirm bootstrap package url is empty by default
	checkAppConfig("")
	checkTeamConfig(teamID, "")

	// create a default bootstrap package
	defaultBP := &fleet.MDMAppleBootstrapPackage{
		TeamID: noTeamID,
		Name:   "name",
		Sha256: sha256.New().Sum([]byte("content")),
		Bytes:  []byte("content"),
		Token:  uuid.New().String(),
	}
	err = ds.InsertMDMAppleBootstrapPackage(ctx, defaultBP)
	require.NoError(t, err)
	checkStoredBP(noTeamID, nil, false, defaultBP)   // default bootstrap package is stored
	checkStoredBP(teamID, sql.ErrNoRows, false, nil) // no bootstrap package yet for team

	ac, err := ds.AppConfig(ctx)
	require.NoError(t, err)
	require.Empty(t, ac.MDM.MacOSSetup.BootstrapPackage.Value)
	err = ds.CopyDefaultMDMAppleBootstrapPackage(ctx, ac, teamID)
	require.NoError(t, err)

	checkAppConfig("")                             // no bootstrap package url set in app config
	checkTeamConfig(teamID, "")                    // no bootstrap package url set in team config
	checkStoredBP(noTeamID, nil, false, defaultBP) // no change to default bootstrap package
	checkStoredBP(teamID, nil, true, defaultBP)    // copied default bootstrap package

	// delete and update the default bootstrap package
	err = ds.DeleteMDMAppleBootstrapPackage(ctx, noTeamID)
	require.NoError(t, err)
	checkStoredBP(noTeamID, sql.ErrNoRows, false, nil) // deleted
	checkStoredBP(teamID, nil, true, defaultBP)        // still exists

	// update the default bootstrap package
	defaultBP2 := &fleet.MDMAppleBootstrapPackage{
		TeamID: noTeamID,
		Name:   "new name",
		Sha256: sha256.New().Sum([]byte("new content")),
		Bytes:  []byte("new content"),
		Token:  uuid.New().String(),
	}
	err = ds.InsertMDMAppleBootstrapPackage(ctx, defaultBP2)
	require.NoError(t, err)
	checkStoredBP(noTeamID, nil, false, defaultBP2)
	// set bootstrap package url in app config
	ac.MDM.MacOSSetup.BootstrapPackage = optjson.SetString("https://example.com/bootstrap.pkg")
	err = ds.SaveAppConfig(ctx, ac)
	require.NoError(t, err)
	checkAppConfig("https://example.com/bootstrap.pkg")

	// copy default bootstrap package fails when there is already a team bootstrap package
	var wantErr error = &existsError{ResourceType: "BootstrapPackage", TeamID: &teamID}
	err = ds.CopyDefaultMDMAppleBootstrapPackage(ctx, ac, teamID)
	require.ErrorContains(t, err, wantErr.Error())
	// confirm team bootstrap package is unchanged
	checkStoredBP(teamID, nil, true, defaultBP)
	checkTeamConfig(teamID, "")

	// delete the team bootstrap package
	err = ds.DeleteMDMAppleBootstrapPackage(ctx, teamID)
	require.NoError(t, err)
	checkStoredBP(teamID, sql.ErrNoRows, false, nil)
	checkTeamConfig(teamID, "")

	// confirm no change to default bootstrap package
	checkStoredBP(noTeamID, nil, false, defaultBP2)
	checkAppConfig("https://example.com/bootstrap.pkg")

	// copy default bootstrap package succeeds when there is no team bootstrap package
	err = ds.CopyDefaultMDMAppleBootstrapPackage(ctx, ac, teamID)
	require.NoError(t, err)
	// confirm team bootstrap package gets new token and otherwise matches default bootstrap package
	checkStoredBP(teamID, nil, true, defaultBP2)
	// confirm bootstrap package url was set in team config to match app config
	checkTeamConfig(teamID, "https://example.com/bootstrap.pkg")

	// test some edge cases

	// delete the team bootstrap package doesn't affect the team config
	err = ds.DeleteMDMAppleBootstrapPackage(ctx, teamID)
	require.NoError(t, err)
	checkStoredBP(teamID, sql.ErrNoRows, false, nil)
	checkTeamConfig(teamID, "https://example.com/bootstrap.pkg")

	// set other team config values so we can confirm they are not affected by bootstrap package changes
	tc, err := ds.Team(ctx, teamID)
	require.NoError(t, err)
	tc.Config.MDM.MacOSSetup.MacOSSetupAssistant = optjson.SetString("/path/to/setupassistant")
	tc.Config.MDM.MacOSUpdates.Deadline = optjson.SetString("2024-01-01")
	tc.Config.MDM.MacOSUpdates.MinimumVersion = optjson.SetString("10.15.4")
	tc.Config.WebhookSettings.FailingPoliciesWebhook = fleet.FailingPoliciesWebhookSettings{
		Enable:         true,
		DestinationURL: "https://example.com/webhook",
	}
	tc.Config.Features.EnableHostUsers = false
	savedTeam, err := ds.SaveTeam(ctx, tc)
	require.NoError(t, err)
	require.Equal(t, tc.Config, savedTeam.Config)

	// change the default bootstrap package url
	ac.MDM.MacOSSetup.BootstrapPackage = optjson.SetString("https://example.com/bs.pkg")
	err = ds.SaveAppConfig(ctx, ac)
	require.NoError(t, err)
	checkAppConfig("https://example.com/bs.pkg")
	checkTeamConfig(teamID, "https://example.com/bootstrap.pkg") // team config is unchanged

	// copy default bootstrap package succeeds when there is no team bootstrap package
	err = ds.CopyDefaultMDMAppleBootstrapPackage(ctx, ac, teamID)
	require.NoError(t, err)
	// confirm team bootstrap package gets new token and otherwise matches default bootstrap package
	checkStoredBP(teamID, nil, true, defaultBP2)
	// confirm bootstrap package url was set in team config to match app config
	checkTeamConfig(teamID, "https://example.com/bs.pkg")

	// confirm other team config values are unchanged
	tc, err = ds.Team(ctx, teamID)
	require.NoError(t, err)
	require.Equal(t, tc.Config.MDM.MacOSSetup.MacOSSetupAssistant.Value, "/path/to/setupassistant")
	require.Equal(t, tc.Config.MDM.MacOSUpdates.Deadline.Value, "2024-01-01")
	require.Equal(t, tc.Config.MDM.MacOSUpdates.MinimumVersion.Value, "10.15.4")
	require.Equal(t, tc.Config.WebhookSettings.FailingPoliciesWebhook.DestinationURL, "https://example.com/webhook")
	require.Equal(t, tc.Config.WebhookSettings.FailingPoliciesWebhook.Enable, true)
	require.Equal(t, tc.Config.Features.EnableHostUsers, false)
}

func TestHostDEPAssignments(t *testing.T) {
	ds := CreateMySQLDS(t)
	defer ds.Close()

	ctx := context.Background()
	ac, err := ds.AppConfig(ctx)
	require.NoError(t, err)
	expectedMDMServerURL, err := apple_mdm.ResolveAppleEnrollMDMURL(ac.ServerSettings.ServerURL)
	require.NoError(t, err)

	t.Run("DEP enrollment", func(t *testing.T) {
		depSerial := "dep-serial"
		depUUID := "dep-uuid"
		depOrbitNodeKey := "dep-orbit-node-key"
		depDeviceTok := "dep-device-token"

		n, _, err := ds.IngestMDMAppleDevicesFromDEPSync(ctx, []godep.Device{{SerialNumber: depSerial}})
		require.NoError(t, err)
		require.Equal(t, int64(1), n)

		var depHostID uint
		err = sqlx.GetContext(ctx, ds.reader(ctx), &depHostID, "SELECT id FROM hosts WHERE hardware_serial = ?", depSerial)
		require.NoError(t, err)

		// host MDM row is created when DEP device is ingested
		getHostResp, err := ds.Host(ctx, depHostID)
		require.NoError(t, err)
		require.NotNil(t, getHostResp)
		require.Equal(t, depHostID, getHostResp.ID)
		require.Equal(t, "Pending", *getHostResp.MDM.EnrollmentStatus)
		require.Equal(t, fleet.WellKnownMDMFleet, getHostResp.MDM.Name)
		require.Nil(t, getHostResp.DEPAssignedToFleet) // always nil for get host

		// host DEP assignment is created when DEP device is ingested
		depAssignment, err := ds.GetHostDEPAssignment(ctx, depHostID)
		require.NoError(t, err)
		require.Equal(t, depHostID, depAssignment.HostID)
		require.Nil(t, depAssignment.DeletedAt)
		require.WithinDuration(t, time.Now(), depAssignment.AddedAt, 5*time.Second)

		// simulate initial osquery enrollment via Orbit
		testHost, err := ds.EnrollOrbit(ctx, true, fleet.OrbitHostInfo{HardwareSerial: depSerial, Platform: "darwin", HardwareUUID: depUUID, Hostname: "dep-host"}, depOrbitNodeKey, nil)
		require.NoError(t, err)
		require.NotNil(t, testHost)

		// create device auth token for host
		err = ds.SetOrUpdateDeviceAuthToken(context.Background(), depHostID, depDeviceTok)
		require.NoError(t, err)

		// host MDM doesn't change upon Orbit enrollment
		getHostResp, err = ds.Host(ctx, testHost.ID)
		require.NoError(t, err)
		require.NotNil(t, getHostResp)
		require.Equal(t, testHost.ID, getHostResp.ID)
		require.Equal(t, "Pending", *getHostResp.MDM.EnrollmentStatus)
		require.Equal(t, fleet.WellKnownMDMFleet, getHostResp.MDM.Name)
		require.Nil(t, getHostResp.DEPAssignedToFleet) // always nil for get host

		// host DEP assignment is reported for load host by Orbit node key and by device token
		h, err := ds.LoadHostByOrbitNodeKey(ctx, depOrbitNodeKey)
		require.NoError(t, err)
		require.True(t, *h.DEPAssignedToFleet)
		h, err = ds.LoadHostByDeviceAuthToken(ctx, depDeviceTok, 1*time.Hour)
		require.NoError(t, err)
		require.True(t, *h.DEPAssignedToFleet)

		// simulate osquery report of MDM detail query
		err = ds.SetOrUpdateMDMData(ctx, testHost.ID, false, true, expectedMDMServerURL, true, fleet.WellKnownMDMFleet, "")
		require.NoError(t, err)

		// enrollment status changes to "On (automatic)"
		getHostResp, err = ds.Host(ctx, testHost.ID)
		require.NoError(t, err)
		require.NotNil(t, getHostResp)
		require.Equal(t, testHost.ID, getHostResp.ID)
		require.Equal(t, "On (automatic)", *getHostResp.MDM.EnrollmentStatus)
		require.Equal(t, fleet.WellKnownMDMFleet, getHostResp.MDM.Name)
		require.Nil(t, getHostResp.DEPAssignedToFleet) // always nil for get host

		// host DEP assignment doesn't change
		h, err = ds.LoadHostByOrbitNodeKey(ctx, depOrbitNodeKey)
		require.NoError(t, err)
		require.True(t, *h.DEPAssignedToFleet)
		h, err = ds.LoadHostByDeviceAuthToken(ctx, depDeviceTok, 1*time.Hour)
		require.NoError(t, err)
		require.True(t, *h.DEPAssignedToFleet)

		// simulate MDM unenroll
		require.NoError(t, ds.UpdateHostTablesOnMDMUnenroll(ctx, depUUID))

		// host MDM row is set to defaults on unenrollment
		getHostResp, err = ds.Host(ctx, testHost.ID)
		require.NoError(t, err)
		require.NotNil(t, getHostResp)
		require.Equal(t, testHost.ID, getHostResp.ID)
		require.NotNil(t, getHostResp.MDM.EnrollmentStatus)
		require.Equal(t, "Off", *getHostResp.MDM.EnrollmentStatus)
		require.Empty(t, getHostResp.MDM.ServerURL)
		require.Empty(t, getHostResp.MDM.Name)
		require.Nil(t, getHostResp.DEPAssignedToFleet) // always nil for get host

		// host DEP assignment doesn't change
		h, err = ds.LoadHostByOrbitNodeKey(ctx, depOrbitNodeKey)
		require.NoError(t, err)
		require.True(t, *h.DEPAssignedToFleet)
		h, err = ds.LoadHostByDeviceAuthToken(ctx, depDeviceTok, 1*time.Hour)
		require.NoError(t, err)
		require.True(t, *h.DEPAssignedToFleet)

		// simulate osquery report of MDM detail query reflecting re-enrollment to MDM
		err = ds.SetOrUpdateMDMData(ctx, testHost.ID, false, true, expectedMDMServerURL, true, fleet.WellKnownMDMFleet, "")
		require.NoError(t, err)

		// host MDM row is re-created when osquery reports MDM detail query
		getHostResp, err = ds.Host(ctx, testHost.ID)
		require.NoError(t, err)
		require.NotNil(t, getHostResp)
		require.Equal(t, testHost.ID, getHostResp.ID)
		require.Equal(t, "On (automatic)", *getHostResp.MDM.EnrollmentStatus)
		require.Equal(t, fleet.WellKnownMDMFleet, getHostResp.MDM.Name)
		require.Nil(t, getHostResp.DEPAssignedToFleet) // always nil for get host

		// DEP assignment doesn't change
		h, err = ds.LoadHostByOrbitNodeKey(ctx, depOrbitNodeKey)
		require.NoError(t, err)
		require.True(t, *h.DEPAssignedToFleet)
		h, err = ds.LoadHostByDeviceAuthToken(ctx, depDeviceTok, 1*time.Hour)
		require.NoError(t, err)
		require.True(t, *h.DEPAssignedToFleet)

		// simulate osquery report of MDM detail query with empty server URL (signals unenrollment
		// from MDM)
		err = ds.SetOrUpdateMDMData(ctx, testHost.ID, false, false, "", false, "", "")
		require.NoError(t, err)

		// host MDM row is reset to defaults when osquery reports MDM detail query with empty server URL
		getHostResp, err = ds.Host(ctx, testHost.ID)
		require.NoError(t, err)
		require.NotNil(t, getHostResp)
		require.Equal(t, testHost.ID, getHostResp.ID)
		require.NotNil(t, getHostResp.MDM.EnrollmentStatus)
		require.Equal(t, "Off", *getHostResp.MDM.EnrollmentStatus)
		require.Empty(t, getHostResp.MDM.ServerURL)
		require.Empty(t, getHostResp.MDM.Name)
		require.Nil(t, getHostResp.DEPAssignedToFleet) // always nil for get host

		// DEP assignment doesn't change
		h, err = ds.LoadHostByOrbitNodeKey(ctx, depOrbitNodeKey)
		require.NoError(t, err)
		require.True(t, *h.DEPAssignedToFleet)
		h, err = ds.LoadHostByDeviceAuthToken(ctx, depDeviceTok, 1*time.Hour)
		require.NoError(t, err)
		require.True(t, *h.DEPAssignedToFleet)

		hdepa, err := ds.GetHostDEPAssignment(ctx, depHostID)
		require.NoError(t, err)
		require.Equal(t, depHostID, hdepa.HostID)
		require.Nil(t, hdepa.DeletedAt)
		require.Equal(t, depAssignment.AddedAt, hdepa.AddedAt)
	})

	t.Run("manual enrollment", func(t *testing.T) {
		// create a non-DEP host
		manualSerial := "manual-serial"
		manualUUID := "manual-uuid"
		manualOrbitNodeKey := "manual-orbit-node-key"
		manualDeviceToken := "manual-device-token"

		err = ds.IngestMDMAppleDeviceFromCheckin(ctx, fleet.MDMAppleHostDetails{SerialNumber: manualSerial, UDID: manualUUID})
		require.NoError(t, err)

		var manualHostID uint
		err = sqlx.GetContext(ctx, ds.reader(ctx), &manualHostID, "SELECT id FROM hosts WHERE hardware_serial = ?", manualSerial)
		require.NoError(t, err)

		// host MDM is "On (manual)"
		getHostResp, err := ds.Host(ctx, manualHostID)
		require.NoError(t, err)
		require.NotNil(t, getHostResp)
		require.Equal(t, manualHostID, getHostResp.ID)
		require.Equal(t, "On (manual)", *getHostResp.MDM.EnrollmentStatus)
		require.Equal(t, fleet.WellKnownMDMFleet, getHostResp.MDM.Name)
		require.Nil(t, getHostResp.DEPAssignedToFleet) // always nil for get host

		// check host DEP assignment not created for non-DEP host
		hdepa, err := ds.GetHostDEPAssignment(ctx, manualHostID)
		require.ErrorIs(t, err, sql.ErrNoRows)
		require.Nil(t, hdepa)

		// simulate initial osquery enrollment via Orbit
		manualHost, err := ds.EnrollOrbit(ctx, true, fleet.OrbitHostInfo{HardwareSerial: manualSerial, Platform: "darwin", HardwareUUID: manualUUID, Hostname: "maunual-host"}, manualOrbitNodeKey, nil)
		require.NoError(t, err)
		require.Equal(t, manualHostID, manualHost.ID)

		// create device auth token for host
		err = ds.SetOrUpdateDeviceAuthToken(context.Background(), manualHostID, manualDeviceToken)
		require.NoError(t, err)

		// host MDM doesn't change upon Orbit enrollment
		getHostResp, err = ds.Host(ctx, manualHostID)
		require.NoError(t, err)
		require.NotNil(t, getHostResp)
		require.Equal(t, manualHostID, getHostResp.ID)
		require.Equal(t, "On (manual)", *getHostResp.MDM.EnrollmentStatus)
		require.Equal(t, fleet.WellKnownMDMFleet, getHostResp.MDM.Name)
		require.Nil(t, getHostResp.DEPAssignedToFleet) // always nil for get host

		h, err := ds.LoadHostByOrbitNodeKey(ctx, manualOrbitNodeKey)
		require.NoError(t, err)
		require.False(t, *h.DEPAssignedToFleet)
		h, err = ds.LoadHostByDeviceAuthToken(ctx, manualDeviceToken, 1*time.Hour)
		require.NoError(t, err)
		require.False(t, *h.DEPAssignedToFleet)
	})
}

func testMDMAppleConfigProfileHash(t *testing.T, ds *Datastore) {
	// test that the mysql md5 hash exactly matches the hash produced by Go in
	// the preassign profiles logic (no corner cases with extra whitespace, etc.)
	ctx := context.Background()

	// sprintf placeholders for prefix, content and suffix
	const base = `%s<?xml version="1.0" encoding="UTF-8"?>
<!DOCTYPE plist PUBLIC "-//Apple Inc//DTD PLIST 1.0//EN" "http://www.apple.com/DTDs/PropertyList-1.0.dtd">
<plist version="1.0">
%s
</plist>%s`

	cases := []struct {
		prefix, content, suffix string
	}{
		{"", "", ""},
		{" ", "", ""},
		{"", "", " "},
		{"\t\n ", "", "\t\n "},
		{"", `<dict>
      <key>PayloadVersion</key>
      <integer>1</integer>
      <key>PayloadUUID</key>
      <string>Ignored</string>
      <key>PayloadType</key>
      <string>Configuration</string>
      <key>PayloadIdentifier</key>
      <string>Ignored</string>
</dict>`, ""},
		{" ", `<dict>
      <key>PayloadVersion</key>
      <integer>1</integer>
      <key>PayloadUUID</key>
      <string>Ignored</string>
      <key>PayloadType</key>
      <string>Configuration</string>
      <key>PayloadIdentifier</key>
      <string>Ignored</string>
</dict>`, "\r\n"},
	}
	for i, c := range cases {
		t.Run(fmt.Sprintf("%q %q %q", c.prefix, c.content, c.suffix), func(t *testing.T) {
			mc := mobileconfig.Mobileconfig(fmt.Sprintf(base, c.prefix, c.content, c.suffix))

			prof, err := ds.NewMDMAppleConfigProfile(ctx, fleet.MDMAppleConfigProfile{
				Name:         fmt.Sprintf("profile-%d", i),
				Identifier:   fmt.Sprintf("profile-%d", i),
				TeamID:       nil,
				Mobileconfig: mc,
			})
			require.NoError(t, err)

			t.Cleanup(func() {
				err := ds.DeleteMDMAppleConfigProfile(ctx, prof.ProfileUUID)
				require.NoError(t, err)
			})

			goProf := fleet.MDMApplePreassignProfilePayload{Profile: mc}
			goHash := goProf.HexMD5Hash()
			require.NotEmpty(t, goHash)

			var uid string
			ExecAdhocSQL(t, ds, func(q sqlx.ExtContext) error {
				return sqlx.GetContext(ctx, q, &uid, `SELECT profile_uuid FROM mdm_apple_configuration_profiles WHERE checksum = UNHEX(?)`, goHash)
			})
			require.Equal(t, prof.ProfileUUID, uid)
		})
	}
}

func testResetMDMAppleEnrollment(t *testing.T, ds *Datastore) {
	ctx := context.Background()
	host, err := ds.NewHost(ctx, &fleet.Host{
		Hostname:      "test-host1-name",
		OsqueryHostID: ptr.String("1337"),
		NodeKey:       ptr.String("1337"),
		UUID:          "test-uuid-1",
		TeamID:        nil,
		Platform:      "darwin",
	})
	require.NoError(t, err)

	// try with a host that doesn't have a matching entry
	// in nano_enrollments
	err = ds.ResetMDMAppleEnrollment(ctx, host.UUID)
	require.NoError(t, err)

	// add a matching entry in the nano table
	nanoEnroll(t, ds, host, false)

	enrollment, err := ds.GetNanoMDMEnrollment(ctx, host.UUID)
	require.NoError(t, err)
	require.Equal(t, enrollment.TokenUpdateTally, 1)

	// add configuration profiles
	cp, err := ds.NewMDMAppleConfigProfile(ctx, *generateCP("name0", "identifier0", 0))
	require.NoError(t, err)
	upsertHostCPs([]*fleet.Host{host}, []*fleet.MDMAppleConfigProfile{cp}, fleet.MDMOperationTypeInstall, &fleet.MDMDeliveryVerified, ctx, ds, t)

	gotProfs, err := ds.GetHostMDMAppleProfiles(ctx, host.UUID)
	require.NoError(t, err)
	require.Len(t, gotProfs, 1)

	// add a record of the bootstrap package being installed
	_, err = ds.writer(ctx).Exec(`
          INSERT INTO nano_commands (command_uuid, request_type, command)
          VALUES ('command-uuid', 'foo', '<?xml')
	`)
	require.NoError(t, err)
	_, err = ds.writer(ctx).Exec(`
          INSERT INTO nano_command_results (id, command_uuid, status, result)
          VALUES (?, 'command-uuid', 'Acknowledged', '<?xml')
	`, host.UUID)
	require.NoError(t, err)
	err = ds.InsertMDMAppleBootstrapPackage(ctx, &fleet.MDMAppleBootstrapPackage{
		TeamID: uint(0),
		Name:   t.Name(),
		Sha256: sha256.New().Sum(nil),
		Bytes:  []byte("content"),
		Token:  uuid.New().String(),
	})
	require.NoError(t, err)
	err = ds.RecordHostBootstrapPackage(ctx, "command-uuid", host.UUID)
	require.NoError(t, err)
	// add a record of the host DEP assignment
	_, err = ds.writer(ctx).Exec(`
		INSERT INTO host_dep_assignments (host_id)
		VALUES (?)
		ON DUPLICATE KEY UPDATE added_at = CURRENT_TIMESTAMP, deleted_at = NULL
	`, host.ID)
	require.NoError(t, err)
	err = ds.SetOrUpdateMDMData(context.Background(), host.ID, false, true, "foo.mdm.example.com", true, "", "")
	require.NoError(t, err)

	sum, err := ds.GetMDMAppleBootstrapPackageSummary(ctx, uint(0))
	require.NoError(t, err)
	require.Zero(t, sum.Failed)
	require.Zero(t, sum.Pending)
	require.EqualValues(t, 1, sum.Installed)

	// reset the enrollment
	err = ds.ResetMDMAppleEnrollment(ctx, host.UUID)
	require.NoError(t, err)

	enrollment, err = ds.GetNanoMDMEnrollment(ctx, host.UUID)
	require.NoError(t, err)
	require.Zero(t, enrollment.TokenUpdateTally)

	gotProfs, err = ds.GetHostMDMAppleProfiles(ctx, host.UUID)
	require.NoError(t, err)
	require.Empty(t, gotProfs)

	sum, err = ds.GetMDMAppleBootstrapPackageSummary(ctx, uint(0))
	require.NoError(t, err)
	require.Zero(t, sum.Failed)
	require.Zero(t, sum.Installed)
	require.EqualValues(t, 1, sum.Pending)
}

func testMDMAppleDeleteHostDEPAssignments(t *testing.T, ds *Datastore) {
	ctx := context.Background()

	cases := []struct {
		name string
		in   []string
		want []string
		err  string
	}{
		{"no serials provided", []string{}, []string{"foo", "bar", "baz"}, ""},
		{"no matching serials", []string{"oof", "rab"}, []string{"foo", "bar", "baz"}, ""},
		{"partial matches", []string{"foo", "rab"}, []string{"bar", "baz"}, ""},
		{"all matching", []string{"foo", "bar", "baz"}, []string{}, ""},
	}

	for _, tt := range cases {
		t.Run(tt.name, func(t *testing.T) {
			devices := []godep.Device{
				{SerialNumber: "foo"},
				{SerialNumber: "bar"},
				{SerialNumber: "baz"},
			}
			_, _, err := ds.IngestMDMAppleDevicesFromDEPSync(ctx, devices)
			require.NoError(t, err)

			err = ds.DeleteHostDEPAssignments(ctx, tt.in)
			if tt.err == "" {
				require.NoError(t, err)
			} else {
				require.ErrorContains(t, err, tt.err)
			}
			var got []string
			ExecAdhocSQL(t, ds, func(q sqlx.ExtContext) error {
				return sqlx.SelectContext(
					ctx, q, &got,
					`SELECT hardware_serial FROM hosts h
                                         JOIN host_dep_assignments hda ON hda.host_id = h.id
                                         WHERE hda.deleted_at IS NULL`,
				)
			})
			require.ElementsMatch(t, tt.want, got)
		})
	}
}

func TestMDMAppleProfileVerification(t *testing.T) {
	ds := CreateMySQLDS(t)
	ctx := context.Background()

	now := time.Now()
	twoMinutesAgo := now.Add(-2 * time.Minute)
	twoHoursAgo := now.Add(-2 * time.Hour)
	twoDaysAgo := now.Add(-2 * 24 * time.Hour)

	type testCase struct {
		name           string
		initialStatus  fleet.MDMDeliveryStatus
		expectedStatus fleet.MDMDeliveryStatus
		expectedDetail string
	}

	setupTestProfile := func(t *testing.T, suffix string) *fleet.MDMAppleConfigProfile {
		cp, err := ds.NewMDMAppleConfigProfile(ctx, *configProfileForTest(t,
			fmt.Sprintf("name-test-profile-%s", suffix),
			fmt.Sprintf("identifier-test-profile-%s", suffix),
			fmt.Sprintf("uuid-test-profile-%s", suffix)))
		require.NoError(t, err)
		return cp
	}

	setProfileUpdatedAt := func(t *testing.T, cp *fleet.MDMAppleConfigProfile, ua time.Time) {
		ExecAdhocSQL(t, ds, func(tx sqlx.ExtContext) error {
			_, err := tx.ExecContext(ctx, `UPDATE mdm_apple_configuration_profiles SET updated_at = ? WHERE profile_uuid = ?`, ua, cp.ProfileUUID)
			return err
		})
	}

	setRetries := func(t *testing.T, hostUUID string, retries uint) {
		ExecAdhocSQL(t, ds, func(tx sqlx.ExtContext) error {
			_, err := tx.ExecContext(ctx, `UPDATE host_mdm_apple_profiles SET retries = ? WHERE host_uuid = ?`, retries, hostUUID)
			return err
		})
	}

	checkHostStatus := func(t *testing.T, h *fleet.Host, expectedStatus fleet.MDMDeliveryStatus, expectedDetail string) error {
		gotProfs, err := ds.GetHostMDMAppleProfiles(ctx, h.UUID)
		if err != nil {
			return err
		}
		if len(gotProfs) != 1 {
			return errors.New("expected exactly one profile")
		}
		if gotProfs[0].Status == nil {
			return errors.New("expected status to be non-nil")
		}
		if *gotProfs[0].Status != expectedStatus {
			return fmt.Errorf("expected status %s, got %s", expectedStatus, *gotProfs[0].Status)
		}
		if gotProfs[0].Detail != expectedDetail {
			return fmt.Errorf("expected detail %s, got %s", expectedDetail, gotProfs[0].Detail)
		}
		return nil
	}

	initializeProfile := func(t *testing.T, h *fleet.Host, cp *fleet.MDMAppleConfigProfile, status fleet.MDMDeliveryStatus, prevRetries uint) {
		upsertHostCPs([]*fleet.Host{h}, []*fleet.MDMAppleConfigProfile{cp}, fleet.MDMOperationTypeInstall, &status, ctx, ds, t)
		require.NoError(t, checkHostStatus(t, h, status, ""))
		setRetries(t, h.UUID, prevRetries)
	}

	cleanupProfiles := func(t *testing.T) {
		ExecAdhocSQL(t, ds, func(tx sqlx.ExtContext) error {
			_, err := tx.ExecContext(ctx, `DELETE FROM mdm_apple_configuration_profiles; DELETE FROM host_mdm_apple_profiles`)
			return err
		})
	}

	t.Run("MissingProfileWithRetry", func(t *testing.T) {
		defer cleanupProfiles(t)
		// missing profile, verifying and verified statuses should change to failed after the grace
		// period and one retry
		cases := []testCase{
			{
				name:           "PendingThenMissing",
				initialStatus:  fleet.MDMDeliveryPending,
				expectedStatus: fleet.MDMDeliveryPending, // no change
			},
			{
				name:           "VerifyingThenMissing",
				initialStatus:  fleet.MDMDeliveryVerifying,
				expectedStatus: fleet.MDMDeliveryFailed, // change to failed
			},
			{
				name:           "VerifiedThenMissing",
				initialStatus:  fleet.MDMDeliveryVerified,
				expectedStatus: fleet.MDMDeliveryFailed, // change to failed
			},
			{
				name:           "FailedThenMissing",
				initialStatus:  fleet.MDMDeliveryFailed,
				expectedStatus: fleet.MDMDeliveryFailed, // no change
			},
		}

		for i, tc := range cases {
			// setup
			h := test.NewHost(t, ds, tc.name, tc.name, tc.name, tc.name, twoMinutesAgo)
			cp := setupTestProfile(t, fmt.Sprintf("%s-%d", tc.name, i))
			var reportedProfiles []*fleet.HostMacOSProfile // no profiles reported for this test

			// initialize
			initializeProfile(t, h, cp, tc.initialStatus, 0)

			// within grace period
			setProfileUpdatedAt(t, cp, twoMinutesAgo)
			require.NoError(t, apple_mdm.VerifyHostMDMProfiles(ctx, ds, h, profilesByIdentifier(reportedProfiles)))
			require.NoError(t, checkHostStatus(t, h, tc.initialStatus, "")) // if missing within grace period, no change

			// reinitialize
			initializeProfile(t, h, cp, tc.initialStatus, 0)

			// outside grace period
			setProfileUpdatedAt(t, cp, twoHoursAgo)
			require.NoError(t, apple_mdm.VerifyHostMDMProfiles(ctx, ds, h, profilesByIdentifier(reportedProfiles)))
			if tc.expectedStatus == fleet.MDMDeliveryFailed {
				// grace period expired, first failure gets retried so status should be pending and empty detail
				require.NoError(t, checkHostStatus(t, h, fleet.MDMDeliveryPending, ""), tc.name)
			}

			if tc.initialStatus != fleet.MDMDeliveryPending {
				// after retry, assume successful install profile command so status should be verifying
				upsertHostCPs([]*fleet.Host{h}, []*fleet.MDMAppleConfigProfile{cp}, fleet.MDMOperationTypeInstall, &fleet.MDMDeliveryVerifying, ctx, ds, t)
				// report osquery results
				require.NoError(t, apple_mdm.VerifyHostMDMProfiles(ctx, ds, h, profilesByIdentifier(reportedProfiles)))
				// now we see the expected status
				require.NoError(t, checkHostStatus(t, h, tc.expectedStatus, string(fleet.HostMDMProfileDetailFailedWasVerifying)), tc.name) // grace period expired, max retries so check expected status
			}
		}
	})

	t.Run("OutdatedProfile", func(t *testing.T) {
		// found profile with the expected identifier, but it's outdated (i.e. the install date is
		// before the last update date) so treat it as missing the expected profile verifying and
		// verified statuses should change to failed after the grace period)
		cases := []testCase{
			{
				name:           "PendingThenFoundOutdated",
				initialStatus:  fleet.MDMDeliveryPending,
				expectedStatus: fleet.MDMDeliveryPending, // no change
				expectedDetail: "",
			},
			{
				name:           "VerifyingThenFoundOutdated",
				initialStatus:  fleet.MDMDeliveryVerifying,
				expectedStatus: fleet.MDMDeliveryFailed, // change to failed
				expectedDetail: string(fleet.HostMDMProfileDetailFailedWasVerifying),
			},
			{
				name:           "VerifiedThenFoundOutdated",
				initialStatus:  fleet.MDMDeliveryVerified,
				expectedStatus: fleet.MDMDeliveryFailed, // change to failed
				expectedDetail: string(fleet.HostMDMProfileDetailFailedWasVerified),
			},
			{
				name:           "FailedThenFoundOutdated",
				initialStatus:  fleet.MDMDeliveryFailed,
				expectedStatus: fleet.MDMDeliveryFailed, // no change
				expectedDetail: "",
			},
		}

		for i, tc := range cases {
			t.Run(tc.name, func(t *testing.T) {
				defer cleanupProfiles(t)

				// setup
				h := test.NewHost(t, ds, tc.name, tc.name, tc.name, tc.name, twoMinutesAgo)
				cp := setupTestProfile(t, fmt.Sprintf("%s-%d", tc.name, i))
				reportedProfiles := []*fleet.HostMacOSProfile{
					{
						DisplayName: cp.Name,
						Identifier:  cp.Identifier,
						InstallDate: twoDaysAgo,
					},
				}

				// initialize with no remaining retries
				initializeProfile(t, h, cp, tc.initialStatus, 1)

				// within grace period
				setProfileUpdatedAt(t, cp, twoMinutesAgo)
				require.NoError(t, apple_mdm.VerifyHostMDMProfiles(ctx, ds, h, profilesByIdentifier(reportedProfiles)))
				require.NoError(t, checkHostStatus(t, h, tc.initialStatus, "")) // outdated profiles are treated similar to missing profiles so status doesn't change if within grace period

				// reinitalize with no remaining retries
				initializeProfile(t, h, cp, tc.initialStatus, 1)

				// outside grace period
				setProfileUpdatedAt(t, cp, twoHoursAgo)
				require.NoError(t, apple_mdm.VerifyHostMDMProfiles(ctx, ds, h, profilesByIdentifier(reportedProfiles)))
				require.NoError(t, checkHostStatus(t, h, tc.expectedStatus, tc.expectedDetail)) // grace period expired, check expected status
			})
		}
	})

	t.Run("ExpectedProfile", func(t *testing.T) {
		// happy path, expected profile found so verifying should change to verified
		cases := []testCase{
			{
				name:           "PendingThenFoundExpected",
				initialStatus:  fleet.MDMDeliveryPending,
				expectedStatus: fleet.MDMDeliveryVerified, // pending can go to verified if found
				expectedDetail: "",
			},
			{
				name:           "VerifyingThenFoundExpected",
				initialStatus:  fleet.MDMDeliveryVerifying,
				expectedStatus: fleet.MDMDeliveryVerified, // change to verified
				expectedDetail: "",
			},
			{
				name:           "VerifiedThenFoundExpected",
				initialStatus:  fleet.MDMDeliveryVerified,
				expectedStatus: fleet.MDMDeliveryVerified, // no change
				expectedDetail: "",
			},
			{
				name:           "FailedThenFoundExpected",
				initialStatus:  fleet.MDMDeliveryFailed,
				expectedStatus: fleet.MDMDeliveryVerified, // failed can become verified if found later
				expectedDetail: "",
			},
		}

		for i, tc := range cases {
			t.Run(tc.name, func(t *testing.T) {
				defer cleanupProfiles(t)

				// setup
				h := test.NewHost(t, ds, tc.name, tc.name, tc.name, tc.name, twoMinutesAgo)
				cp := setupTestProfile(t, fmt.Sprintf("%s-%d", tc.name, i))
				reportedProfiles := []*fleet.HostMacOSProfile{
					{
						DisplayName: cp.Name,
						Identifier:  cp.Identifier,
						InstallDate: now,
					},
				}

				// initialize with no remaining retries
				initializeProfile(t, h, cp, tc.initialStatus, 1)

				// within grace period
				setProfileUpdatedAt(t, cp, twoMinutesAgo)
				require.NoError(t, apple_mdm.VerifyHostMDMProfiles(ctx, ds, h, profilesByIdentifier(reportedProfiles)))
				require.NoError(t, checkHostStatus(t, h, tc.expectedStatus, tc.expectedDetail)) // if found within grace period, verifying status can become verified so check expected status

				// reinitializewith no remaining retries
				initializeProfile(t, h, cp, tc.initialStatus, 1)

				// outside grace period
				setProfileUpdatedAt(t, cp, twoHoursAgo)
				require.NoError(t, apple_mdm.VerifyHostMDMProfiles(ctx, ds, h, profilesByIdentifier(reportedProfiles)))
				require.NoError(t, checkHostStatus(t, h, tc.expectedStatus, tc.expectedDetail)) // grace period expired, check expected status
			})
		}
	})

	t.Run("UnexpectedProfile", func(t *testing.T) {
		// unexpected profile is ignored and doesn't change status of existing profile
		cases := []testCase{
			{
				name:           "PendingThenFoundExpectedAndUnexpected",
				initialStatus:  fleet.MDMDeliveryPending,
				expectedStatus: fleet.MDMDeliveryVerified, // profile can go from pending to verified
				expectedDetail: "",
			},
			{
				name:           "VerifyingThenFoundExpectedAndUnexpected",
				initialStatus:  fleet.MDMDeliveryVerifying,
				expectedStatus: fleet.MDMDeliveryVerified, // no change
				expectedDetail: "",
			},
			{
				name:           "VerifiedThenFounExpectedAnddUnexpected",
				initialStatus:  fleet.MDMDeliveryVerified,
				expectedStatus: fleet.MDMDeliveryVerified, // no change
				expectedDetail: "",
			},
			{
				name:           "FailedThenFoundExpectedAndUnexpected",
				initialStatus:  fleet.MDMDeliveryFailed,
				expectedStatus: fleet.MDMDeliveryVerified, // failed can become verified if found later
				expectedDetail: "",
			},
		}

		for i, tc := range cases {
			t.Run(tc.name, func(t *testing.T) {
				defer cleanupProfiles(t)

				// setup
				h := test.NewHost(t, ds, tc.name, tc.name, tc.name, tc.name, twoMinutesAgo)
				cp := setupTestProfile(t, fmt.Sprintf("%s-%d", tc.name, i))
				reportedProfiles := []*fleet.HostMacOSProfile{
					{
						DisplayName: "unexpected-name",
						Identifier:  "unexpected-identifier",
						InstallDate: now,
					},
					{
						DisplayName: cp.Name,
						Identifier:  cp.Identifier,
						InstallDate: now,
					},
				}

				// initialize with no remaining retries
				initializeProfile(t, h, cp, tc.initialStatus, 1)

				// within grace period
				setProfileUpdatedAt(t, cp, twoMinutesAgo)
				require.NoError(t, apple_mdm.VerifyHostMDMProfiles(ctx, ds, h, profilesByIdentifier(reportedProfiles)))
				require.NoError(t, checkHostStatus(t, h, tc.expectedStatus, tc.expectedDetail)) // if found within grace period, verifying status can become verified so check expected status

				// reinitialize with no remaining retries
				initializeProfile(t, h, cp, tc.initialStatus, 1)

				// outside grace period
				setProfileUpdatedAt(t, cp, twoHoursAgo)
				require.NoError(t, apple_mdm.VerifyHostMDMProfiles(ctx, ds, h, profilesByIdentifier(reportedProfiles)))
				require.NoError(t, checkHostStatus(t, h, tc.expectedStatus, tc.expectedDetail)) // grace period expired, check expected status
			})
		}
	})

	t.Run("EarliestInstallDate", func(t *testing.T) {
		defer cleanupProfiles(t)

		hostString := "host-earliest-install-date"
		h := test.NewHost(t, ds, hostString, hostString, hostString, hostString, twoMinutesAgo)

		cp := configProfileForTest(t,
			fmt.Sprintf("name-test-profile-%s", hostString),
			fmt.Sprintf("identifier-test-profile-%s", hostString),
			fmt.Sprintf("uuid-test-profile-%s", hostString))

		// save the config profile to no team
		stored0, err := ds.NewMDMAppleConfigProfile(ctx, *cp)
		require.NoError(t, err)

		reportedProfiles := []*fleet.HostMacOSProfile{
			{
				DisplayName: cp.Name,
				Identifier:  cp.Identifier,
				InstallDate: twoDaysAgo,
			},
		}
		initialStatus := fleet.MDMDeliveryVerifying

		// initialize with no remaining retries
		initializeProfile(t, h, stored0, initialStatus, 1)

		// within grace period
		setProfileUpdatedAt(t, stored0, twoMinutesAgo) // host is out of date but still within grace period
		require.NoError(t, apple_mdm.VerifyHostMDMProfiles(ctx, ds, h, profilesByIdentifier(reportedProfiles)))
		require.NoError(t, checkHostStatus(t, h, fleet.MDMDeliveryVerifying, "")) // no change

		// reinitialize with no remaining retries
		initializeProfile(t, h, stored0, initialStatus, 1)

		// outside grace period
		setProfileUpdatedAt(t, stored0, twoHoursAgo) // host is out of date and grace period has passed
		require.NoError(t, apple_mdm.VerifyHostMDMProfiles(ctx, ds, h, profilesByIdentifier(reportedProfiles)))
		require.NoError(t, checkHostStatus(t, h, fleet.MDMDeliveryFailed, string(fleet.HostMDMProfileDetailFailedWasVerifying))) // set to failed

		// reinitialize with no remaining retries
		initializeProfile(t, h, stored0, initialStatus, 1)

		// save a copy of the config profile to team 1
		cp.TeamID = ptr.Uint(1)
		stored1, err := ds.NewMDMAppleConfigProfile(ctx, *cp)
		require.NoError(t, err)

		setProfileUpdatedAt(t, stored0, twoHoursAgo)                  // host would be out of date based on this copy of the profile record
		setProfileUpdatedAt(t, stored1, twoDaysAgo.Add(-1*time.Hour)) // BUT this record now establishes the earliest install date

		require.NoError(t, apple_mdm.VerifyHostMDMProfiles(ctx, ds, h, profilesByIdentifier(reportedProfiles)))
		require.NoError(t, checkHostStatus(t, h, fleet.MDMDeliveryVerified, "")) // set to verified based on earliest install date
	})
}

func profilesByIdentifier(profiles []*fleet.HostMacOSProfile) map[string]*fleet.HostMacOSProfile {
	byIdentifier := map[string]*fleet.HostMacOSProfile{}
	for _, p := range profiles {
		byIdentifier[p.Identifier] = p
	}
	return byIdentifier
}

func TestRestorePendingDEPHost(t *testing.T) {
	ds := CreateMySQLDS(t)
	defer ds.Close()

	ctx := context.Background()
	ac, err := ds.AppConfig(ctx)
	require.NoError(t, err)
	expectedMDMServerURL, err := apple_mdm.ResolveAppleEnrollMDMURL(ac.ServerSettings.ServerURL)
	require.NoError(t, err)

	t.Run("DEP enrollment", func(t *testing.T) {
		checkHostExistsInTable := func(t *testing.T, tableName string, hostID uint, expected bool, where ...string) {
			stmt := "SELECT 1 FROM " + tableName + " WHERE host_id = ?"
			if len(where) != 0 {
				stmt += " AND " + strings.Join(where, " AND ")
			}
			var exists bool
			err := sqlx.GetContext(ctx, ds.primary, &exists, stmt, hostID)
			if expected {
				require.NoError(t, err, tableName)
				require.True(t, exists, tableName)
			} else {
				require.ErrorIs(t, err, sql.ErrNoRows, tableName)
				require.False(t, exists, tableName)
			}
		}

		checkStoredHost := func(t *testing.T, hostID uint, expectedHost *fleet.Host) {
			h, err := ds.Host(ctx, hostID)
			if expectedHost != nil {
				require.NoError(t, err)
				require.NotNil(t, h)
				require.Equal(t, expectedHost.ID, h.ID)
				require.Equal(t, expectedHost.OrbitNodeKey, h.OrbitNodeKey)
				require.Equal(t, expectedHost.HardwareModel, h.HardwareModel)
				require.Equal(t, expectedHost.HardwareSerial, h.HardwareSerial)
				require.Equal(t, expectedHost.UUID, h.UUID)
				require.Equal(t, expectedHost.Platform, h.Platform)
				require.Equal(t, expectedHost.TeamID, h.TeamID)
			} else {
				nfe := &notFoundError{}
				require.ErrorAs(t, err, &nfe)
			}

			for _, table := range []string{
				"host_mdm",
				"host_display_names",
				// "label_membership", // TODO: uncomment this if/when we add the builtin labels to the mysql test setup
			} {
				checkHostExistsInTable(t, table, hostID, expectedHost != nil)
			}

			// host DEP assignment row is NEVER deleted
			checkHostExistsInTable(t, "host_dep_assignments", hostID, true, "deleted_at IS NULL")
		}

		setupTestHost := func(t *testing.T) (pendingHost, mdmEnrolledHost *fleet.Host) {
			depSerial := "dep-serial"
			depUUID := "dep-uuid"
			depOrbitNodeKey := "dep-orbit-node-key"

			n, _, err := ds.IngestMDMAppleDevicesFromDEPSync(ctx, []godep.Device{{SerialNumber: depSerial}})
			require.NoError(t, err)
			require.Equal(t, int64(1), n)

			var depHostID uint
			err = sqlx.GetContext(ctx, ds.reader(ctx), &depHostID, "SELECT id FROM hosts WHERE hardware_serial = ?", depSerial)
			require.NoError(t, err)

			// host MDM row is created when DEP device is ingested
			pendingHost, err = ds.Host(ctx, depHostID)
			require.NoError(t, err)
			require.NotNil(t, pendingHost)
			require.Equal(t, depHostID, pendingHost.ID)
			require.Equal(t, "Pending", *pendingHost.MDM.EnrollmentStatus)
			require.Equal(t, fleet.WellKnownMDMFleet, pendingHost.MDM.Name)
			require.Nil(t, pendingHost.OsqueryHostID)

			// host DEP assignment is created when DEP device is ingested
			depAssignment, err := ds.GetHostDEPAssignment(ctx, depHostID)
			require.NoError(t, err)
			require.Equal(t, depHostID, depAssignment.HostID)
			require.Nil(t, depAssignment.DeletedAt)
			require.WithinDuration(t, time.Now(), depAssignment.AddedAt, 5*time.Second)

			// simulate initial osquery enrollment via Orbit
			h, err := ds.EnrollOrbit(ctx, true, fleet.OrbitHostInfo{
				HardwareSerial: depSerial,
				Platform:       "darwin",
				HardwareUUID:   depUUID,
				Hostname:       "dep-host",
			}, depOrbitNodeKey, nil)
			require.NoError(t, err)
			require.NotNil(t, h)
			require.Equal(t, depHostID, h.ID)

			// simulate osquery report of MDM detail query
			err = ds.SetOrUpdateMDMData(ctx, depHostID, false, true, expectedMDMServerURL, true, fleet.WellKnownMDMFleet, "")
			require.NoError(t, err)

			// enrollment status changes to "On (automatic)"
			mdmEnrolledHost, err = ds.Host(ctx, depHostID)
			require.NoError(t, err)
			require.Equal(t, "On (automatic)", *mdmEnrolledHost.MDM.EnrollmentStatus)
			require.Equal(t, fleet.WellKnownMDMFleet, mdmEnrolledHost.MDM.Name)
			require.Equal(t, depUUID, *mdmEnrolledHost.OsqueryHostID)

			return pendingHost, mdmEnrolledHost
		}

		pendingHost, mdmEnrolledHost := setupTestHost(t)
		require.Equal(t, pendingHost.ID, mdmEnrolledHost.ID)
		checkStoredHost(t, mdmEnrolledHost.ID, mdmEnrolledHost)

		// delete the host from Fleet
		err = ds.DeleteHost(ctx, mdmEnrolledHost.ID)
		require.NoError(t, err)
		checkStoredHost(t, mdmEnrolledHost.ID, nil)

		// host is restored
		err = ds.RestoreMDMApplePendingDEPHost(ctx, mdmEnrolledHost)
		require.NoError(t, err)
		expectedHost := *pendingHost
		// host uuid is preserved for restored hosts. It isn't available via DEP so the original
		// pending host record did not include it so we add it to our expected host here.
		expectedHost.UUID = mdmEnrolledHost.UUID
		checkStoredHost(t, mdmEnrolledHost.ID, &expectedHost)
	})
}

func createRawAppleCmd(reqType, cmdUUID string) string {
	return fmt.Sprintf(`<?xml version="1.0" encoding="UTF-8"?>
<!DOCTYPE plist PUBLIC "-//Apple//DTD PLIST 1.0//EN" "http://www.apple.com/DTDs/PropertyList-1.0.dtd">
<plist version="1.0">
<dict>
    <key>Command</key>
    <dict>
        <key>ManagedOnly</key>
        <false/>
        <key>RequestType</key>
        <string>%s</string>
    </dict>
    <key>CommandUUID</key>
    <string>%s</string>
</dict>
</plist>`, reqType, cmdUUID)
}<|MERGE_RESOLUTION|>--- conflicted
+++ resolved
@@ -161,11 +161,7 @@
 		Query:       "select 1 from processes;",
 		Platform:    "darwin",
 	}
-<<<<<<< HEAD
-	label, err = ds.NewLabel(context.Background(), label)
-=======
 	label, err = ds.NewLabel(ctx, label)
->>>>>>> 2c7a8c59
 	require.NoError(t, err)
 	cp.Labels = []fleet.ConfigurationProfileLabel{
 		{LabelName: label.Name, LabelID: label.ID},
