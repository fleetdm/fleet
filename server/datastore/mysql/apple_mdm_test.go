--- conflicted
+++ resolved
@@ -6435,7 +6435,19 @@
 	require.Empty(t, tokReload.MacOSTeam)
 	require.Equal(t, tm2.Name, tokReload.IOSTeam)
 	require.Equal(t, tm3.Name, tokReload.IPadOSTeam)
-<<<<<<< HEAD
+
+	// Remove unused token
+	require.NoError(t, ds.DeleteABMToken(ctx, t1.ID))
+
+	toks, err = ds.ListABMTokens(ctx)
+	require.NoError(t, err)
+	require.Len(t, toks, 1)
+	expTok := toks[0]
+	require.Equal(t, "org-name", expTok.OrganizationName)
+	require.Equal(t, "name@example.com", expTok.AppleID)
+	require.Empty(t, expTok.MacOSTeam)
+	require.Equal(t, tm2.Name, expTok.IOSTeam)
+	require.Equal(t, tm3.Name, expTok.IPadOSTeam)
 }
 
 func testAppleMDMVPPTokensCRUD(t *testing.T, ds *Datastore) {
@@ -6661,19 +6673,4 @@
 	base64Token := base64.StdEncoding.EncodeToString(rawJson)
 
 	return &fleet.VPPTokenData{Token: base64Token, Location: location}, nil
-=======
-
-	// Remove unused token
-	require.NoError(t, ds.DeleteABMToken(ctx, t1.ID))
-
-	toks, err = ds.ListABMTokens(ctx)
-	require.NoError(t, err)
-	require.Len(t, toks, 1)
-	expTok := toks[0]
-	require.Equal(t, "org-name", expTok.OrganizationName)
-	require.Equal(t, "name@example.com", expTok.AppleID)
-	require.Empty(t, expTok.MacOSTeam)
-	require.Equal(t, tm2.Name, expTok.IOSTeam)
-	require.Equal(t, tm3.Name, expTok.IPadOSTeam)
->>>>>>> e7add1d0
 }