--- conflicted
+++ resolved
@@ -7194,28 +7194,7 @@
 }
 
 func testMDMManagedSCEPCertificates(t *testing.T, ds *Datastore) {
-<<<<<<< HEAD
-	ctx := t.Context()
-	initialCP := storeDummyConfigProfileForTest(t, ds)
-	host, err := ds.NewHost(ctx, &fleet.Host{
-		DetailUpdatedAt: time.Now(),
-		LabelUpdatedAt:  time.Now(),
-		PolicyUpdatedAt: time.Now(),
-		SeenTime:        time.Now(),
-		OsqueryHostID:   ptr.String("host0-osquery-id"),
-		NodeKey:         ptr.String("host0-node-key"),
-		UUID:            "host0-test-mdm-profiles",
-		Hostname:        "hostname0",
-	})
-	require.NoError(t, err)
-
-	// Host and profile are not linked
-	profile, err := ds.GetHostMDMCertificateProfile(ctx, host.UUID, initialCP.ProfileUUID, "test-ca")
-	require.NoError(t, err)
-	assert.Nil(t, profile)
-=======
 	ctx := context.Background()
->>>>>>> 03a2198b
 
 	testCases := []struct {
 		name                 string
@@ -7577,6 +7556,7 @@
 
 func testCleanUpMDMManagedCertificates(t *testing.T, ds *Datastore) {
 	ctx := t.Context()
+
 	host, err := ds.NewHost(ctx, &fleet.Host{
 		DetailUpdatedAt: time.Now(),
 		LabelUpdatedAt:  time.Now(),
