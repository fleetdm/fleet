--- conflicted
+++ resolved
@@ -2387,13 +2387,9 @@
 	var hmdm fleet.HostMDMCheckinInfo
 	err := sqlx.GetContext(ctx, ds.reader, &hmdm, `
 		SELECT
-<<<<<<< HEAD
 			h.hardware_serial, 
 			COALESCE(hm.installed_from_dep, false) as installed_from_dep,
 			hd.display_name 
-=======
-			h.hardware_serial, hm.installed_from_dep
->>>>>>> 328004d6
 		FROM
 			hosts h
 		LEFT JOIN
