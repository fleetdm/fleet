--- conflicted
+++ resolved
@@ -931,11 +931,7 @@
 // TODO(Sarah): Use constants to map ncr.status to bootstrap package status according to Apple
 // specs. https://developer.apple.com/documentation/devicemanagement/installenterpriseapplicationresponse
 func filterHostsByMDMBootstrapPackageStatus(sql string, opt fleet.HostListOptions, params []interface{}) (string, []interface{}) {
-<<<<<<< HEAD
-	if !opt.MDMBootstrapPackageFilter.IsValid() {
-=======
 	if opt.MDMBootstrapPackageFilter == nil || !opt.MDMBootstrapPackageFilter.IsValid() {
->>>>>>> b49dda1b
 		return sql, params
 	}
 
@@ -950,11 +946,7 @@
 	// NOTE: The approach below assumes that there is only one bootstrap package per host. If this
 	// is not the case, then the query will need to be updated to use a GROUP BY and HAVING
 	// clause to ensure that the correct status is returned.
-<<<<<<< HEAD
-	switch opt.MDMBootstrapPackageFilter {
-=======
 	switch *opt.MDMBootstrapPackageFilter {
->>>>>>> b49dda1b
 	case fleet.MDMBootstrapPackageFailed:
 		subquery += ` AND ncr.status = 'Error'`
 	case fleet.MDMBootstrapPackagePending:
