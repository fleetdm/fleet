package mysql

import (
	"database/sql"
	"fmt"
	"strings"
	"time"

	"github.com/cenkalti/backoff/v4"
	"github.com/fleetdm/fleet/v4/server/fleet"
	"github.com/jmoiron/sqlx"
	"github.com/pkg/errors"
)

var hostSearchColumns = []string{"hostname", "uuid", "hardware_serial", "primary_ip"}

func (d *Datastore) NewHost(host *fleet.Host) (*fleet.Host, error) {
	sqlStatement := `
	INSERT INTO hosts (
		osquery_host_id,
		detail_updated_at,
		label_updated_at,
		node_key,
		hostname,
		uuid,
		platform,
		osquery_version,
		os_version,
		uptime,
		memory,
		seen_time,
		team_id
	)
	VALUES( ?,?,?,?,?,?,?,?,?,?,?,?,? )
	`
	result, err := d.writer.Exec(
		sqlStatement,
		host.OsqueryHostID,
		host.DetailUpdatedAt,
		host.LabelUpdatedAt,
		host.NodeKey,
		host.Hostname,
		host.UUID,
		host.Platform,
		host.OsqueryVersion,
		host.OSVersion,
		host.Uptime,
		host.Memory,
		host.SeenTime,
		host.TeamID,
	)
	if err != nil {
		return nil, errors.Wrap(err, "new host")
	}
	id, _ := result.LastInsertId()
	host.ID = uint(id)
	return host, nil
}

func (d *Datastore) SaveHost(host *fleet.Host) error {
	sqlStatement := `
		UPDATE hosts SET
			detail_updated_at = ?,
			label_updated_at = ?,
			node_key = ?,
			hostname = ?,
			uuid = ?,
			platform = ?,
			osquery_version = ?,
			os_version = ?,
			uptime = ?,
			memory = ?,
			cpu_type = ?,
			cpu_subtype = ?,
			cpu_brand = ?,
			cpu_physical_cores = ?,
			hardware_vendor = ?,
			hardware_model = ?,
			hardware_version = ?,
			hardware_serial = ?,
			computer_name = ?,
			build = ?,
			platform_like = ?,
			code_name = ?,
			cpu_logical_cores = ?,
			seen_time = ?,
			distributed_interval = ?,
			config_tls_refresh = ?,
			logger_tls_period = ?,
			team_id = ?,
			primary_ip = ?,
			primary_mac = ?,
			refetch_requested = ?,
			gigs_disk_space_available = ?,
			percent_disk_space_available = ?
		WHERE id = ?
	`
	_, err := d.writer.Exec(sqlStatement,
		host.DetailUpdatedAt,
		host.LabelUpdatedAt,
		host.NodeKey,
		host.Hostname,
		host.UUID,
		host.Platform,
		host.OsqueryVersion,
		host.OSVersion,
		host.Uptime,
		host.Memory,
		host.CPUType,
		host.CPUSubtype,
		host.CPUBrand,
		host.CPUPhysicalCores,
		host.HardwareVendor,
		host.HardwareModel,
		host.HardwareVersion,
		host.HardwareSerial,
		host.ComputerName,
		host.Build,
		host.PlatformLike,
		host.CodeName,
		host.CPULogicalCores,
		host.SeenTime,
		host.DistributedInterval,
		host.ConfigTLSRefresh,
		host.LoggerTLSPeriod,
		host.TeamID,
		host.PrimaryIP,
		host.PrimaryMac,
		host.RefetchRequested,
		host.GigsDiskSpaceAvailable,
		host.PercentDiskSpaceAvailable,
		host.ID,
	)
	if err != nil {
		return errors.Wrapf(err, "save host with id %d", host.ID)
	}

	// Save host pack stats only if it is non-nil. Empty stats should be
	// represented by an empty slice.
	if host.PackStats != nil {
		if err := d.saveHostPackStats(host); err != nil {
			return err
		}
	}

	if host.HostSoftware.Modified {
		if err := d.SaveHostSoftware(host); err != nil {
			return errors.Wrap(err, "failed to save host software")
		}
	}

	if host.Modified {
		if err := d.SaveHostAdditional(host); err != nil {
			return errors.Wrap(err, "failed to save host additional")
		}

		if err := d.SaveHostUsers(host); err != nil {
			return errors.Wrap(err, "failed to save host users")
		}
	}

	host.Modified = false

	return nil
}

func (d *Datastore) saveHostPackStats(host *fleet.Host) error {
	if err := d.withRetryTxx(func(tx *sqlx.Tx) error {
		// Bulk insert software entries
		var args []interface{}
		queryCount := 0
		for _, pack := range host.PackStats {
			for _, query := range pack.QueryStats {
				queryCount++

				args = append(args,
					query.PackName,
					query.ScheduledQueryName,
					host.ID,
					query.AverageMemory,
					query.Denylisted,
					query.Executions,
					query.Interval,
					query.LastExecuted,
					query.OutputSize,
					query.SystemTime,
					query.UserTime,
					query.WallTime,
				)
			}
		}

		if queryCount == 0 {
			return nil
		}

		values := strings.TrimSuffix(strings.Repeat("((SELECT sq.id FROM scheduled_queries sq JOIN packs p ON (sq.pack_id = p.id) WHERE p.name = ? AND sq.name = ?),?,?,?,?,?,?,?,?,?,?),", queryCount), ",")
		sql := fmt.Sprintf(`
			INSERT IGNORE INTO scheduled_query_stats (
				scheduled_query_id,
				host_id,
				average_memory,
				denylisted,
				executions,
				schedule_interval,
				last_executed,
				output_size,
				system_time,
				user_time,
				wall_time
			)
			VALUES %s ON DUPLICATE KEY UPDATE
				scheduled_query_id = VALUES(scheduled_query_id),
				host_id = VALUES(host_id),
				average_memory = VALUES(average_memory),
				denylisted = VALUES(denylisted),
				executions = VALUES(executions),
				schedule_interval = VALUES(schedule_interval),
				last_executed = VALUES(last_executed),
				output_size = VALUES(output_size),
				system_time = VALUES(system_time),
				user_time = VALUES(user_time),
				wall_time = VALUES(wall_time)
		`, values)
		if _, err := tx.Exec(sql, args...); err != nil {
			return errors.Wrap(err, "insert pack stats")
		}

		return nil
	}); err != nil {
		return errors.Wrap(err, "save pack stats")
	}
	return nil
}

func (d *Datastore) loadHostPackStats(host *fleet.Host) error {
	sql := `
SELECT
	sqs.scheduled_query_id,
	sqs.average_memory,
	sqs.denylisted,
	sqs.executions,
	sqs.schedule_interval,
	sqs.last_executed,
	sqs.output_size,
	sqs.system_time,
	sqs.user_time,
	sqs.wall_time,
	sq.name AS scheduled_query_name,
	sq.id AS scheduled_query_id,
	sq.query_name AS query_name,
	p.name AS pack_name,
	p.id as pack_id,
	q.description
FROM scheduled_query_stats sqs
	JOIN scheduled_queries sq ON (sqs.scheduled_query_id = sq.id)
	JOIN packs p ON (sq.pack_id = p.id)
	JOIN queries q ON (sq.query_name = q.name)
WHERE host_id = ? AND p.pack_type IS NULL
`
	var stats []fleet.ScheduledQueryStats
	if err := d.reader.Select(&stats, sql, host.ID); err != nil {
		return errors.Wrap(err, "load pack stats")
	}

	packs := map[uint]fleet.PackStats{}
	for _, query := range stats {
		pack := packs[query.PackID]
		pack.PackName = query.PackName
		pack.PackID = query.PackID
		pack.QueryStats = append(pack.QueryStats, query)
		packs[pack.PackID] = pack
	}

	for _, pack := range packs {
		host.PackStats = append(host.PackStats, pack)
	}

	return nil
}

func (d *Datastore) loadHostUsers(db dbReader, host *fleet.Host) error {
	sql := `SELECT username, groupname, uid, user_type FROM host_users WHERE host_id = ? and removed_at IS NULL`
	if err := db.Select(&host.Users, sql, host.ID); err != nil {
		return errors.Wrap(err, "load pack stats")
	}
	return nil
}

func (d *Datastore) DeleteHost(hid uint) error {
	err := d.deleteEntity("hosts", hid)
	if err != nil {
		return errors.Wrapf(err, "deleting host with id %d", hid)
	}
	return nil
}

func (d *Datastore) Host(id uint) (*fleet.Host, error) {
	sqlStatement := `
		SELECT h.*, t.name AS team_name, (SELECT additional FROM host_additional WHERE host_id = h.id) AS additional
		FROM hosts h LEFT JOIN teams t ON (h.team_id = t.id)
		WHERE h.id = ?
		LIMIT 1
	`
	host := &fleet.Host{}
	err := d.reader.Get(host, sqlStatement, id)
	if err != nil {
		return nil, errors.Wrap(err, "get host by id")
	}
	if err := d.loadHostPackStats(host); err != nil {
		return nil, err
	}
	if err := d.loadHostUsers(d.reader, host); err != nil {
		return nil, err
	}

	return host, nil
}

func (d *Datastore) amountEnrolledHosts() (int, error) {
	var amount int
	// uses the writer as it is called from ShouldSendStatistics, which is a
	// write method.
	err := d.writer.Get(&amount, `SELECT count(*) FROM hosts`)
	if err != nil {
		return 0, err
	}
	return amount, nil
}

func (d *Datastore) ListHosts(filter fleet.TeamFilter, opt fleet.HostListOptions) ([]*fleet.Host, error) {
	sql := `SELECT
		h.*,
		t.name AS team_name
		`

	var params []interface{}

	// Only include "additional" if filter provided.
	if len(opt.AdditionalFilters) == 1 && opt.AdditionalFilters[0] == "*" {
		// All info requested.
		sql += `
		, (SELECT additional FROM host_additional WHERE host_id = h.id) AS additional
		`
	} else if len(opt.AdditionalFilters) > 0 {
		// Filter specific columns.
		sql += `, (SELECT JSON_OBJECT(
			`
		for _, field := range opt.AdditionalFilters {
			sql += `?, JSON_EXTRACT(additional, ?), `
			params = append(params, field, fmt.Sprintf(`$."%s"`, field))
		}
		sql = sql[:len(sql)-2]
		sql += `
		    ) FROM host_additional WHERE host_id = h.id) AS additional
		    `
	}

	policyMembershipJoin := "JOIN policy_membership pm ON (h.id=pm.host_id)"
	if opt.PolicyIDFilter == nil {
		policyMembershipJoin = ""
	} else if opt.PolicyResponseFilter == nil {
		policyMembershipJoin = "LEFT " + policyMembershipJoin
	}
	sql += fmt.Sprintf(`FROM hosts h LEFT JOIN teams t ON (h.team_id = t.id)
		%s
		WHERE TRUE AND %s
    `, policyMembershipJoin, d.whereFilterHostsByTeams(filter, "h"),
	)

	sql, params = filterHostsByStatus(sql, opt, params)
	sql, params = filterHostsByTeam(sql, opt, params)
	sql, params = filterHostsByPolicy(sql, opt, params)
	sql, params = searchLike(sql, params, opt.MatchQuery, hostSearchColumns...)

	sql = appendListOptionsToSQL(sql, opt.ListOptions)

	hosts := []*fleet.Host{}
	if err := d.reader.Select(&hosts, sql, params...); err != nil {
		return nil, errors.Wrap(err, "list hosts")
	}

	return hosts, nil
}

func filterHostsByTeam(sql string, opt fleet.HostListOptions, params []interface{}) (string, []interface{}) {
	if opt.TeamFilter != nil {
		sql += ` AND h.team_id = ?`
		params = append(params, *opt.TeamFilter)
	}
	return sql, params
}

func filterHostsByPolicy(sql string, opt fleet.HostListOptions, params []interface{}) (string, []interface{}) {
	if opt.PolicyIDFilter != nil && opt.PolicyResponseFilter != nil {
		sql += ` AND pm.policy_id = ? AND pm.passes = ?`
		params = append(params, *opt.PolicyIDFilter, *opt.PolicyResponseFilter)
	} else if opt.PolicyIDFilter != nil && opt.PolicyResponseFilter == nil {
		sql += ` AND (pm.policy_id = ? OR pm.policy_id IS NULL) AND pm.passes IS NULL`
		params = append(params, *opt.PolicyIDFilter)
	}
	return sql, params
}

func filterHostsByStatus(sql string, opt fleet.HostListOptions, params []interface{}) (string, []interface{}) {
	switch opt.StatusFilter {
	case "new":
		sql += "AND DATE_ADD(h.created_at, INTERVAL 1 DAY) >= ?"
		params = append(params, time.Now())
	case "online":
		sql += fmt.Sprintf("AND DATE_ADD(h.seen_time, INTERVAL LEAST(h.distributed_interval, h.config_tls_refresh) + %d SECOND) > ?", fleet.OnlineIntervalBuffer)
		params = append(params, time.Now())
	case "offline":
		sql += fmt.Sprintf("AND DATE_ADD(h.seen_time, INTERVAL LEAST(h.distributed_interval, h.config_tls_refresh) + %d SECOND) <= ? AND DATE_ADD(h.seen_time, INTERVAL 30 DAY) >= ?", fleet.OnlineIntervalBuffer)
		params = append(params, time.Now(), time.Now())
	case "mia":
		sql += "AND DATE_ADD(h.seen_time, INTERVAL 30 DAY) <= ?"
		params = append(params, time.Now())
	}
	return sql, params
}

func (d *Datastore) CleanupIncomingHosts(now time.Time) error {
	sqlStatement := `
		DELETE FROM hosts
		WHERE hostname = '' AND osquery_version = ''
		AND created_at < (? - INTERVAL 5 MINUTE)
	`
	if _, err := d.writer.Exec(sqlStatement, now); err != nil {
		return errors.Wrap(err, "cleanup incoming hosts")
	}

	return nil
}

func (d *Datastore) GenerateHostStatusStatistics(filter fleet.TeamFilter, now time.Time) (online, offline, mia, new uint, e error) {
	// The logic in this function should remain synchronized with
	// host.Status and CountHostsInTargets

	sqlStatement := fmt.Sprintf(`
			SELECT
				COALESCE(SUM(CASE WHEN DATE_ADD(seen_time, INTERVAL 30 DAY) <= ? THEN 1 ELSE 0 END), 0) mia,
				COALESCE(SUM(CASE WHEN DATE_ADD(seen_time, INTERVAL LEAST(distributed_interval, config_tls_refresh) + %d SECOND) <= ? AND DATE_ADD(seen_time, INTERVAL 30 DAY) >= ? THEN 1 ELSE 0 END), 0) offline,
				COALESCE(SUM(CASE WHEN DATE_ADD(seen_time, INTERVAL LEAST(distributed_interval, config_tls_refresh) + %d SECOND) > ? THEN 1 ELSE 0 END), 0) online,
				COALESCE(SUM(CASE WHEN DATE_ADD(created_at, INTERVAL 1 DAY) >= ? THEN 1 ELSE 0 END), 0) new
			FROM hosts WHERE %s
			LIMIT 1;
		`, fleet.OnlineIntervalBuffer, fleet.OnlineIntervalBuffer,
		d.whereFilterHostsByTeams(filter, "hosts"),
	)

	counts := struct {
		MIA     uint `db:"mia"`
		Offline uint `db:"offline"`
		Online  uint `db:"online"`
		New     uint `db:"new"`
	}{}
	err := d.reader.Get(&counts, sqlStatement, now, now, now, now, now)
	if err != nil && err != sql.ErrNoRows {
		e = errors.Wrap(err, "generating host statistics")
		return
	}

	mia = counts.MIA
	offline = counts.Offline
	online = counts.Online
	new = counts.New
	return online, offline, mia, new, nil
}

// EnrollHost enrolls a host
func (d *Datastore) EnrollHost(osqueryHostID, nodeKey string, teamID *uint, cooldown time.Duration) (*fleet.Host, error) {
	if osqueryHostID == "" {
		return nil, fmt.Errorf("missing osquery host identifier")
	}

	var host fleet.Host
	err := d.withRetryTxx(func(tx *sqlx.Tx) error {
		zeroTime := time.Unix(0, 0).Add(24 * time.Hour)

		var id int64
		err := tx.Get(&host, `SELECT id, last_enrolled_at FROM hosts WHERE osquery_host_id = ?`, osqueryHostID)
		switch {
		case err != nil && !errors.Is(err, sql.ErrNoRows):
			return errors.Wrap(err, "check existing")

		case errors.Is(err, sql.ErrNoRows):
			// Create new host record
			sqlInsert := `
				INSERT INTO hosts (
					detail_updated_at,
					label_updated_at,
					osquery_host_id,
					seen_time,
					node_key,
					team_id
				) VALUES (?, ?, ?, ?, ?, ?)
			`
			result, err := tx.Exec(sqlInsert, zeroTime, zeroTime, osqueryHostID, time.Now().UTC(), nodeKey, teamID)

			if err != nil {
				return errors.Wrap(err, "insert host")
			}

			id, _ = result.LastInsertId()

		default:
			// Prevent hosts from enrolling too often with the same identifier.
			// Prior to adding this we saw many hosts (probably VMs) with the
			// same identifier competing for enrollment and causing perf issues.
			if cooldown > 0 && time.Since(host.LastEnrolledAt) < cooldown {
				return backoff.Permanent(fmt.Errorf("host identified by %s enrolling too often", osqueryHostID))
			}
			id = int64(host.ID)
			// Update existing host record
			sqlUpdate := `
				UPDATE hosts
				SET node_key = ?,
				team_id = ?,
				last_enrolled_at = NOW()
				WHERE osquery_host_id = ?
			`
			_, err := tx.Exec(sqlUpdate, nodeKey, teamID, osqueryHostID)

			if err != nil {
				return errors.Wrap(err, "update host")
			}
		}

		sqlSelect := `
			SELECT * FROM hosts WHERE id = ? LIMIT 1
		`
		err = tx.Get(&host, sqlSelect, id)
		if err != nil {
			return errors.Wrap(err, "getting the host to return")
		}

		_, err = tx.Exec(`INSERT IGNORE INTO label_membership (host_id, label_id) VALUES (?, (SELECT id FROM labels WHERE name = 'All Hosts' AND label_type = 1))`, id)
		if err != nil {
			return errors.Wrap(err, "insert new host into all hosts label")
		}

		return nil
	})

	if err != nil {
		return nil, err
	}
	return &host, nil
}

func (d *Datastore) AuthenticateHost(nodeKey string) (*fleet.Host, error) {
	// Select everything besides `additional`
	sqlStatement := `
		SELECT
			id,
			osquery_host_id,
			created_at,
			updated_at,
			detail_updated_at,
			label_updated_at,
			node_key,
			hostname,
			uuid,
			platform,
			osquery_version,
			os_version,
			build,
			platform_like,
			code_name,
			uptime,
			memory,
			cpu_type,
			cpu_subtype,
			cpu_brand,
			cpu_physical_cores,
			cpu_logical_cores,
			hardware_vendor,
			hardware_model,
			hardware_version,
			hardware_serial,
			computer_name,
			primary_ip_id,
			seen_time,
			distributed_interval,
			logger_tls_period,
			config_tls_refresh,
			primary_ip,
			primary_mac,
			refetch_requested,
			team_id
		FROM hosts
		WHERE node_key = ?
		LIMIT 1
	`

	host := &fleet.Host{}
	if err := d.reader.Get(host, sqlStatement, nodeKey); err != nil {
		switch err {
		case sql.ErrNoRows:
			return nil, notFound("Host")
		default:
			return nil, errors.New("find host")
		}
	}

	return host, nil
}

func (d *Datastore) MarkHostSeen(host *fleet.Host, t time.Time) error {
	sqlStatement := `
		UPDATE hosts SET
			seen_time = ?
		WHERE node_key=?
	`

	_, err := d.writer.Exec(sqlStatement, t, host.NodeKey)
	if err != nil {
		return errors.Wrap(err, "marking host seen")
	}

	host.UpdatedAt = t
	return nil
}

func (d *Datastore) MarkHostsSeen(hostIDs []uint, t time.Time) error {
	if len(hostIDs) == 0 {
		return nil
	}

	if err := d.withRetryTxx(func(tx *sqlx.Tx) error {
		query := `
		UPDATE hosts SET
			seen_time = ?
		WHERE id IN (?)
	`
		query, args, err := sqlx.In(query, t, hostIDs)
		if err != nil {
			return errors.Wrap(err, "sqlx in")
		}
		query = tx.Rebind(query)
		if _, err := tx.Exec(query, args...); err != nil {
			return errors.Wrap(err, "exec update")
		}

		return nil
	}); err != nil {
		return errors.Wrap(err, "MarkHostsSeen transaction")
	}

	return nil
}

func (d *Datastore) searchHostsWithOmits(filter fleet.TeamFilter, query string, omit ...uint) ([]*fleet.Host, error) {
	hostQuery := transformQuery(query)
	ipQuery := `"` + query + `"`

	sql := fmt.Sprintf(`
			SELECT DISTINCT *
			FROM hosts
			WHERE
			(
				MATCH (hostname, uuid) AGAINST (? IN BOOLEAN MODE)
				OR MATCH (primary_ip, primary_mac) AGAINST (? IN BOOLEAN MODE)
			)
			AND id NOT IN (?) AND %s
			LIMIT 10
		`, d.whereFilterHostsByTeams(filter, "hosts"),
	)

	sql, args, err := sqlx.In(sql, hostQuery, ipQuery, omit)
	if err != nil {
		return nil, errors.Wrap(err, "searching hosts")
	}
	sql = d.reader.Rebind(sql)

	hosts := []*fleet.Host{}

	err = d.reader.Select(&hosts, sql, args...)
	if err != nil {
		return nil, errors.Wrap(err, "searching hosts rebound")
	}

	return hosts, nil
}

func (d *Datastore) searchHostsDefault(filter fleet.TeamFilter, omit ...uint) ([]*fleet.Host, error) {
	sql := fmt.Sprintf(`
			SELECT * FROM hosts
			WHERE id NOT in (?) AND %s
			ORDER BY seen_time DESC
			LIMIT 5
		`, d.whereFilterHostsByTeams(filter, "hosts"),
	)

	var in interface{}
	{
		// use -1 if there are no values to omit.
		// Avoids empty args error for `sqlx.In`
		in = omit
		if len(omit) == 0 {
			in = -1
		}
	}

	var hosts []*fleet.Host
	sql, args, err := sqlx.In(sql, in)
	if err != nil {
		return nil, errors.Wrap(err, "searching default hosts")
	}
	sql = d.reader.Rebind(sql)
	err = d.reader.Select(&hosts, sql, args...)
	if err != nil {
		return nil, errors.Wrap(err, "searching default hosts rebound")
	}
	return hosts, nil
}

// SearchHosts find hosts by query containing an IP address, a host name or UUID.
// Optionally pass a list of IDs to omit from the search
func (d *Datastore) SearchHosts(filter fleet.TeamFilter, query string, omit ...uint) ([]*fleet.Host, error) {
	hostQuery := transformQuery(query)
	if !queryMinLength(hostQuery) {
		return d.searchHostsDefault(filter, omit...)
	}
	if len(omit) > 0 {
		return d.searchHostsWithOmits(filter, query, omit...)
	}

	// Needs quotes to avoid each . marking a word boundary
	ipQuery := `"` + query + `"`

	sql := fmt.Sprintf(`
			SELECT DISTINCT *
			FROM hosts
			WHERE
			(
				MATCH (hostname, uuid) AGAINST (? IN BOOLEAN MODE)
				OR MATCH (primary_ip, primary_mac) AGAINST (? IN BOOLEAN MODE)
			) AND %s
			LIMIT 10
		`, d.whereFilterHostsByTeams(filter, "hosts"),
	)

	hosts := []*fleet.Host{}
	if err := d.reader.Select(&hosts, sql, hostQuery, ipQuery); err != nil {
		return nil, errors.Wrap(err, "searching hosts")
	}

	return hosts, nil

}

func (d *Datastore) HostIDsByName(filter fleet.TeamFilter, hostnames []string) ([]uint, error) {
	if len(hostnames) == 0 {
		return []uint{}, nil
	}

	sqlStatement := fmt.Sprintf(`
			SELECT id FROM hosts
			WHERE hostname IN (?) AND %s
		`, d.whereFilterHostsByTeams(filter, "hosts"),
	)

	sql, args, err := sqlx.In(sqlStatement, hostnames)
	if err != nil {
		return nil, errors.Wrap(err, "building query to get host IDs")
	}

	var hostIDs []uint
	if err := d.reader.Select(&hostIDs, sql, args...); err != nil {
		return nil, errors.Wrap(err, "get host IDs")
	}

	return hostIDs, nil

}

func (d *Datastore) HostByIdentifier(identifier string) (*fleet.Host, error) {
	sql := `
		SELECT * FROM hosts
		WHERE ? IN (hostname, osquery_host_id, node_key, uuid)
		LIMIT 1
	`
	host := &fleet.Host{}
	err := d.reader.Get(host, sql, identifier)
	if err != nil {
		return nil, errors.Wrap(err, "get host by identifier")
	}

	if err := d.loadHostPackStats(host); err != nil {
		return nil, err
	}

	return host, nil
}

func (d *Datastore) AddHostsToTeam(teamID *uint, hostIDs []uint) error {
	if len(hostIDs) == 0 {
		return nil
	}

	sql := `
		UPDATE hosts SET team_id = ?
		WHERE id IN (?)
	`
	sql, args, err := sqlx.In(sql, teamID, hostIDs)
	if err != nil {
		return errors.Wrap(err, "sqlx.In AddHostsToTeam")
	}

	if _, err := d.writer.Exec(sql, args...); err != nil {
		return errors.Wrap(err, "exec AddHostsToTeam")
	}

	return nil
}

func (d *Datastore) SaveHostAdditional(host *fleet.Host) error {
	sql := `
		INSERT INTO host_additional (host_id, additional)
		VALUES (?, ?)
		ON DUPLICATE KEY UPDATE additional = VALUES(additional)
	`
	if _, err := d.writer.Exec(sql, host.ID, host.Additional); err != nil {
		return errors.Wrap(err, "insert additional")
	}

	return nil
}

func (d *Datastore) SaveHostUsers(host *fleet.Host) error {
	if len(host.Users) == 0 {
		if _, err := d.writer.Exec(
			`UPDATE host_users SET removed_at = CURRENT_TIMESTAMP WHERE host_id = ?`,
			host.ID,
		); err != nil {
			return errors.Wrap(err, "mark all users as removed")
		}

		return nil
	}

	currentHost := &fleet.Host{ID: host.ID}
	if err := d.loadHostUsers(d.writer, currentHost); err != nil {
		return err
	}

	keyForUser := func(u *fleet.HostUser) string { return fmt.Sprintf("%d\x00%s", u.Uid, u.Username) }
	incomingUsers := make(map[string]bool)
	var insertArgs []interface{}
	for _, u := range host.Users {
<<<<<<< HEAD
		incomingUsers[u.Uid] = true

		if _, err := d.writer.Exec(
			`INSERT IGNORE INTO host_users (host_id, uid, username, user_type, groupname) VALUES (?, ?, ?, ?, ?)
				ON DUPLICATE KEY UPDATE removed_at=NULL`,
			host.ID, u.Uid, u.Username, u.Type, u.GroupName,
		); err != nil {
			return errors.Wrap(err, "insert users")
		}
=======
		insertArgs = append(insertArgs, host.ID, u.Uid, u.Username, u.Type, u.GroupName)
		incomingUsers[keyForUser(&u)] = true
>>>>>>> 99e9e846
	}

	var removedArgs []interface{}
	for _, u := range currentHost.Users {
		if _, ok := incomingUsers[keyForUser(&u)]; !ok {
			removedArgs = append(removedArgs, u.Username)
		}
	}

	insertValues := strings.TrimSuffix(strings.Repeat("(?, ?, ?, ?, ?),", len(host.Users)), ",")
	insertSql := fmt.Sprintf(
		`INSERT IGNORE INTO host_users (host_id, uid, username, user_type, groupname) VALUES %s`,
		insertValues,
	)
	if _, err := d.writer.Exec(insertSql, insertArgs...); err != nil {
		return errors.Wrap(err, "insert users")
	}

	if len(removedArgs) == 0 {
		return nil
	}
	removedValues := strings.TrimSuffix(strings.Repeat("?,", len(removedArgs)), ",")
	removedSql := fmt.Sprintf(
		`UPDATE host_users SET removed_at = CURRENT_TIMESTAMP WHERE host_id = ? and username IN (%s)`,
		removedValues,
	)
	if _, err := d.writer.Exec(removedSql, append([]interface{}{host.ID}, removedArgs...)...); err != nil {
		return errors.Wrap(err, "mark users as removed")
	}

	return nil
}

func (d *Datastore) TotalAndUnseenHostsSince(daysCount int) (int, int, error) {
	var totalCount, unseenCount int
	err := d.reader.Get(&totalCount, "SELECT count(*) FROM hosts")
	if err != nil {
		return 0, 0, errors.Wrap(err, "getting total host count")
	}

	err = d.reader.Get(&unseenCount,
		"SELECT count(*) FROM hosts WHERE DATEDIFF(CURRENT_DATE, seen_time) >= ?",
		daysCount,
	)
	if err != nil {
		return 0, 0, errors.Wrap(err, "getting unseen host count")
	}

	return totalCount, unseenCount, nil
}<|MERGE_RESOLUTION|>--- conflicted
+++ resolved
@@ -850,20 +850,8 @@
 	incomingUsers := make(map[string]bool)
 	var insertArgs []interface{}
 	for _, u := range host.Users {
-<<<<<<< HEAD
-		incomingUsers[u.Uid] = true
-
-		if _, err := d.writer.Exec(
-			`INSERT IGNORE INTO host_users (host_id, uid, username, user_type, groupname) VALUES (?, ?, ?, ?, ?)
-				ON DUPLICATE KEY UPDATE removed_at=NULL`,
-			host.ID, u.Uid, u.Username, u.Type, u.GroupName,
-		); err != nil {
-			return errors.Wrap(err, "insert users")
-		}
-=======
 		insertArgs = append(insertArgs, host.ID, u.Uid, u.Username, u.Type, u.GroupName)
 		incomingUsers[keyForUser(&u)] = true
->>>>>>> 99e9e846
 	}
 
 	var removedArgs []interface{}
@@ -875,7 +863,8 @@
 
 	insertValues := strings.TrimSuffix(strings.Repeat("(?, ?, ?, ?, ?),", len(host.Users)), ",")
 	insertSql := fmt.Sprintf(
-		`INSERT IGNORE INTO host_users (host_id, uid, username, user_type, groupname) VALUES %s`,
+		`INSERT IGNORE INTO host_users (host_id, uid, username, user_type, groupname) VALUES (?, ?, ?, ?, ?)
+		ON DUPLICATE KEY UPDATE removed_at=NULL`,
 		insertValues,
 	)
 	if _, err := d.writer.Exec(insertSql, insertArgs...); err != nil {
