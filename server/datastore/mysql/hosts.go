--- conflicted
+++ resolved
@@ -61,7 +61,7 @@
 
 	_, err = d.writer.ExecContext(ctx, `INSERT INTO host_seen_times (host_id, seen_time) VALUES (?,?)`, host.ID, host.SeenTime)
 	if err != nil {
-		return nil, errors.Wrap(err, "new host seen time")
+		return nil, ctxerr.Wrap(ctx, err, "new host seen time")
 	}
 
 	return host, nil
@@ -325,12 +325,12 @@
 
 	_, err = d.writer.ExecContext(ctx, `DELETE FROM host_seen_times WHERE host_id=?`, hid)
 	if err != nil {
-		return errors.Wrap(err, "deleting host seen times")
+		return ctxerr.Wrap(ctx, err, "deleting host seen times")
 	}
 
 	_, err = d.writer.ExecContext(ctx, `DELETE FROM host_software WHERE host_id=?`, hid)
 	if err != nil {
-		return errors.Wrap(err, "deleting host seen times")
+		return ctxerr.Wrap(ctx, err, "deleting host seen times")
 	}
 
 	return nil
@@ -338,16 +338,10 @@
 
 func (d *Datastore) Host(ctx context.Context, id uint) (*fleet.Host, error) {
 	sqlStatement := `
-<<<<<<< HEAD
 		SELECT
 		       h.*,
+		       hst.seen_time,
 		       t.name AS team_name,
-=======
-		SELECT 
-		       h.*,
-		       hst.seen_time,
-		       t.name AS team_name, 
->>>>>>> 7db6de72
 		       (SELECT additional FROM host_additional WHERE host_id = h.id) AS additional,
 		       coalesce(failing_policies.count, 0) as failing_policies_count,
 		       coalesce(failing_policies.count, 0) as total_issues_count
@@ -601,7 +595,7 @@
 
 			_, err = d.writer.ExecContext(ctx, `INSERT INTO host_seen_times (host_id, seen_time) VALUES (?,?)`, id, time.Now().UTC())
 			if err != nil {
-				return errors.Wrap(err, "new host seen time")
+				return ctxerr.Wrap(ctx, err, "new host seen time")
 			}
 
 		default:
@@ -900,24 +894,20 @@
 
 func (d *Datastore) DeleteHosts(ctx context.Context, ids []uint) error {
 	_, err := d.deleteEntities(ctx, hostsTable, ids)
-<<<<<<< HEAD
-	return ctxerr.Wrap(ctx, err, "deleting hosts")
-=======
-	if err != nil {
-		return errors.Wrap(err, "deleting hosts")
+	if err != nil {
+		return ctxerr.Wrap(ctx, err, "deleting hosts")
 	}
 
 	query, args, err := sqlx.In(`DELETE FROM host_seen_times WHERE host_id in (?)`, ids)
 	if err != nil {
-		return errors.Wrapf(err, "building delete host_seen_times query")
+		return ctxerr.Wrapf(ctx, err, "building delete host_seen_times query")
 	}
 
 	_, err = d.writer.ExecContext(ctx, query, args...)
 	if err != nil {
-		return errors.Wrap(err, "deleting host seen times")
-	}
-	return nil
->>>>>>> 7db6de72
+		return ctxerr.Wrap(ctx, err, "deleting host seen times")
+	}
+	return nil
 }
 
 func (d *Datastore) ListPoliciesForHost(ctx context.Context, hid uint) (packs []*fleet.HostPolicy, err error) {
@@ -970,7 +960,7 @@
 		ac.HostExpirySettings.HostExpiryWindow,
 	)
 	if err != nil {
-		return errors.Wrap(err, "getting expired host ids")
+		return ctxerr.Wrap(ctx, err, "getting expired host ids")
 	}
 	defer rows.Close()
 
@@ -978,28 +968,24 @@
 		var id uint
 		err := rows.Scan(&id)
 		if err != nil {
-			return errors.Wrap(err, "scanning expired host id")
+			return ctxerr.Wrap(ctx, err, "scanning expired host id")
 		}
 		_, err = d.writer.ExecContext(ctx, `DELETE FROM hosts WHERE id = ?`, id)
 		if err != nil {
-			return errors.Wrap(err, "deleting expired hosts")
+			return ctxerr.Wrap(ctx, err, "deleting expired hosts")
 		}
 		_, err = d.writer.ExecContext(ctx, `DELETE FROM host_software WHERE host_id = ?`, id)
 		if err != nil {
-			return errors.Wrap(err, "deleting expired host software")
+			return ctxerr.Wrap(ctx, err, "deleting expired host software")
 		}
 	}
 	if err := rows.Err(); err != nil {
-		return errors.Wrap(err, "expired hosts, row err")
+		return ctxerr.Wrap(ctx, err, "expired hosts, row err")
 	}
 
 	_, err = d.writer.ExecContext(ctx, `DELETE FROM host_seen_times WHERE seen_time < DATE_SUB(NOW(), INTERVAL ? DAY)`, ac.HostExpirySettings.HostExpiryWindow)
 	if err != nil {
-<<<<<<< HEAD
-		return ctxerr.Wrap(ctx, err, "deleting expired hosts")
-=======
-		return errors.Wrap(err, "deleting expired host seen times")
->>>>>>> 7db6de72
+		return ctxerr.Wrap(ctx, err, "deleting expired host seen times")
 	}
 	return nil
 }