--- conflicted
+++ resolved
@@ -516,14 +516,9 @@
 		%s
 		%s
 		%s
-<<<<<<< HEAD
+		%s
 		WHERE TRUE AND %s AND %s AND %s
-    `, deviceMappingJoin, policyMembershipJoin, failingPoliciesJoin, ds.whereFilterHostsByTeams(filter, "h"), softwareFilter, operatingSystemFilter,
-=======
-		%s
-		WHERE TRUE AND %s AND %s
-    `, deviceMappingJoin, policyMembershipJoin, failingPoliciesJoin, mdmJoin, ds.whereFilterHostsByTeams(filter, "h"), softwareFilter,
->>>>>>> c8cdddf0
+    `, deviceMappingJoin, policyMembershipJoin, failingPoliciesJoin, mdmJoin, ds.whereFilterHostsByTeams(filter, "h"), softwareFilter, operatingSystemFilter,
 	)
 
 	sql, params = filterHostsByStatus(sql, opt, params)
