package mysql

import (
	"context"
	"database/sql"
	"encoding/json"
	"errors"
	"fmt"
	"sort"
	"strings"
	"time"
	"unicode/utf8"

	"github.com/cenkalti/backoff/v4"
	"github.com/doug-martin/goqu/v9"
	"github.com/fleetdm/fleet/v4/server/config"
	"github.com/fleetdm/fleet/v4/server/contexts/ctxerr"
	"github.com/fleetdm/fleet/v4/server/fleet"
	"github.com/go-kit/kit/log"
	"github.com/go-kit/kit/log/level"
	"github.com/jmoiron/sqlx"
)

var hostSearchColumns = []string{"hostname", "uuid", "hardware_serial", "primary_ip"}

// NewHost creates a new host on the datastore.
//
// Currently only used for testing.
func (ds *Datastore) NewHost(ctx context.Context, host *fleet.Host) (*fleet.Host, error) {
	sqlStatement := `
	INSERT INTO hosts (
		osquery_host_id,
		detail_updated_at,
		label_updated_at,
		policy_updated_at,
		node_key,
		hostname,
		uuid,
		platform,
		osquery_version,
		os_version,
		uptime,
		memory,
		team_id,
		distributed_interval,
		logger_tls_period,
		config_tls_refresh,
		refetch_requested
	)
	VALUES (?, ?, ?, ?, ?, ?, ?, ?, ?, ?, ?, ?, ?, ?, ?, ?, ?)
	`
	result, err := ds.writer.ExecContext(
		ctx,
		sqlStatement,
		host.OsqueryHostID,
		host.DetailUpdatedAt,
		host.LabelUpdatedAt,
		host.PolicyUpdatedAt,
		host.NodeKey,
		host.Hostname,
		host.UUID,
		host.Platform,
		host.OsqueryVersion,
		host.OSVersion,
		host.Uptime,
		host.Memory,
		host.TeamID,
		host.DistributedInterval,
		host.LoggerTLSPeriod,
		host.ConfigTLSRefresh,
		host.RefetchRequested,
	)
	if err != nil {
		return nil, ctxerr.Wrap(ctx, err, "new host")
	}
	id, _ := result.LastInsertId()
	host.ID = uint(id)

	_, err = ds.writer.ExecContext(ctx, `INSERT INTO host_seen_times (host_id, seen_time) VALUES (?,?)`, host.ID, host.SeenTime)
	if err != nil {
		return nil, ctxerr.Wrap(ctx, err, "new host seen time")
	}

	return host, nil
}

func (ds *Datastore) SerialUpdateHost(ctx context.Context, host *fleet.Host) error {
	errCh := make(chan error, 1)
	defer close(errCh)
	select {
	case <-ctx.Done():
		return ctx.Err()
	case ds.writeCh <- itemToWrite{
		ctx:   ctx,
		errCh: errCh,
		item:  host,
	}:
		return <-errCh
	}
}

func (ds *Datastore) SaveHostPackStats(ctx context.Context, hostID uint, stats []fleet.PackStats) error {
	return saveHostPackStatsDB(ctx, ds.writer, hostID, stats)
}

func saveHostPackStatsDB(ctx context.Context, db sqlx.ExecerContext, hostID uint, stats []fleet.PackStats) error {
	// NOTE: this implementation must be kept in sync with the async/batch version
	// in AsyncBatchSaveHostsScheduledQueryStats (in scheduled_queries.go) - that is,
	// the behaviour per host must be the same.

	var args []interface{}
	queryCount := 0
	for _, pack := range stats {
		for _, query := range pack.QueryStats {
			queryCount++

			args = append(args,
				query.PackName,
				query.ScheduledQueryName,
				hostID,
				query.AverageMemory,
				query.Denylisted,
				query.Executions,
				query.Interval,
				query.LastExecuted,
				query.OutputSize,
				query.SystemTime,
				query.UserTime,
				query.WallTime,
			)
		}
	}

	if queryCount == 0 {
		return nil
	}

	values := strings.TrimSuffix(strings.Repeat("((SELECT sq.id FROM scheduled_queries sq JOIN packs p ON (sq.pack_id = p.id) WHERE p.name = ? AND sq.name = ?),?,?,?,?,?,?,?,?,?,?),", queryCount), ",")
	sql := fmt.Sprintf(`
			INSERT IGNORE INTO scheduled_query_stats (
				scheduled_query_id,
				host_id,
				average_memory,
				denylisted,
				executions,
				schedule_interval,
				last_executed,
				output_size,
				system_time,
				user_time,
				wall_time
			)
			VALUES %s ON DUPLICATE KEY UPDATE
				scheduled_query_id = VALUES(scheduled_query_id),
				host_id = VALUES(host_id),
				average_memory = VALUES(average_memory),
				denylisted = VALUES(denylisted),
				executions = VALUES(executions),
				schedule_interval = VALUES(schedule_interval),
				last_executed = VALUES(last_executed),
				output_size = VALUES(output_size),
				system_time = VALUES(system_time),
				user_time = VALUES(user_time),
				wall_time = VALUES(wall_time)
		`, values)
	if _, err := db.ExecContext(ctx, sql, args...); err != nil {
		return ctxerr.Wrap(ctx, err, "insert pack stats")
	}
	return nil
}

// MySQL is really particular about using zero values or old values for
// timestamps, so we set a default value that is plenty far in the past, but
// hopefully accepted by most MySQL configurations.
//
// NOTE: #3229 proposes a better fix that uses *time.Time for
// ScheduledQueryStats.LastExecuted.
var pastDate = "2000-01-01T00:00:00Z"

// loadhostPacksStatsDB will load all the pack stats for the given host. The scheduled
// queries that haven't run yet are returned with zero values.
func loadHostPackStatsDB(ctx context.Context, db sqlx.QueryerContext, hid uint, hostPlatform string) ([]fleet.PackStats, error) {
	packs, err := listPacksForHost(ctx, db, hid)
	if err != nil {
		return nil, ctxerr.Wrapf(ctx, err, "list packs for host: %d", hid)
	}
	if len(packs) == 0 {
		return nil, nil
	}
	packIDs := make([]uint, len(packs))
	packTypes := make(map[uint]*string)
	for i := range packs {
		packIDs[i] = packs[i].ID
		packTypes[packs[i].ID] = packs[i].Type
	}
	ds := dialect.From(goqu.I("scheduled_queries").As("sq")).Select(
		goqu.I("sq.name").As("scheduled_query_name"),
		goqu.I("sq.id").As("scheduled_query_id"),
		goqu.I("sq.query_name").As("query_name"),
		goqu.I("q.description").As("description"),
		goqu.I("p.name").As("pack_name"),
		goqu.I("p.id").As("pack_id"),
		goqu.COALESCE(goqu.I("sqs.average_memory"), 0).As("average_memory"),
		goqu.COALESCE(goqu.I("sqs.denylisted"), false).As("denylisted"),
		goqu.COALESCE(goqu.I("sqs.executions"), 0).As("executions"),
		goqu.I("sq.interval").As("schedule_interval"),
		goqu.COALESCE(goqu.I("sqs.last_executed"), goqu.L("timestamp(?)", pastDate)).As("last_executed"),
		goqu.COALESCE(goqu.I("sqs.output_size"), 0).As("output_size"),
		goqu.COALESCE(goqu.I("sqs.system_time"), 0).As("system_time"),
		goqu.COALESCE(goqu.I("sqs.user_time"), 0).As("user_time"),
		goqu.COALESCE(goqu.I("sqs.wall_time"), 0).As("wall_time"),
	).Join(
		dialect.From("packs").As("p").Select(
			goqu.I("id"),
			goqu.I("name"),
		).Where(goqu.I("id").In(packIDs)),
		goqu.On(goqu.I("sq.pack_id").Eq(goqu.I("p.id"))),
	).Join(
		goqu.I("queries").As("q"),
		goqu.On(goqu.I("sq.query_name").Eq(goqu.I("q.name"))),
	).LeftJoin(
		dialect.From("scheduled_query_stats").As("sqs").Where(
			goqu.I("host_id").Eq(hid),
		),
		goqu.On(goqu.I("sqs.scheduled_query_id").Eq(goqu.I("sq.id"))),
	).Where(
		goqu.Or(
			// sq.platform empty or NULL means the scheduled query is set to
			// run on all hosts.
			goqu.I("sq.platform").Eq(""),
			goqu.I("sq.platform").IsNull(),
			// scheduled_queries.platform can be a comma-separated list of
			// platforms, e.g. "darwin,windows".
			goqu.L("FIND_IN_SET(?, sq.platform)", fleet.PlatformFromHost(hostPlatform)).Neq(0),
		),
	)
	sql, args, err := ds.ToSQL()
	if err != nil {
		return nil, ctxerr.Wrap(ctx, err, "sql build")
	}
	var stats []fleet.ScheduledQueryStats
	if err := sqlx.SelectContext(ctx, db, &stats, sql, args...); err != nil {
		return nil, ctxerr.Wrap(ctx, err, "load pack stats")
	}
	packStats := map[uint]fleet.PackStats{}
	for _, query := range stats {
		pack := packStats[query.PackID]
		pack.PackName = query.PackName
		pack.PackID = query.PackID
		pack.Type = getPackTypeFromDBField(packTypes[pack.PackID])
		pack.QueryStats = append(pack.QueryStats, query)
		packStats[pack.PackID] = pack
	}
	var ps []fleet.PackStats
	for _, pack := range packStats {
		ps = append(ps, pack)
	}
	return ps, nil
}

func getPackTypeFromDBField(t *string) string {
	if t == nil {
		return "pack"
	}
	return *t
}

func loadHostUsersDB(ctx context.Context, db sqlx.QueryerContext, hostID uint) ([]fleet.HostUser, error) {
	sql := `SELECT username, groupname, uid, user_type, shell FROM host_users WHERE host_id = ? and removed_at IS NULL`
	var users []fleet.HostUser
	if err := sqlx.SelectContext(ctx, db, &users, sql, hostID); err != nil {
		return nil, ctxerr.Wrap(ctx, err, "load host users")
	}
	return users, nil
}

// hostRefs are the tables referenced by hosts.
//
// Defined here for testing purposes.
var hostRefs = []string{
	"host_seen_times",
	"host_software",
	"host_users",
	"host_emails",
	"host_additional",
	"scheduled_query_stats",
	"label_membership",
	"policy_membership",
	"host_mdm",
	"host_munki_info",
	"host_device_auth",
	"host_batteries",
	"host_operating_system",
	"host_munki_issues",
	"windows_updates",
	"host_disks",
}

func (ds *Datastore) DeleteHost(ctx context.Context, hid uint) error {
	delHostRef := func(tx sqlx.ExtContext, table string) error {
		_, err := tx.ExecContext(ctx, fmt.Sprintf(`DELETE FROM %s WHERE host_id=?`, table), hid)
		if err != nil {
			return ctxerr.Wrapf(ctx, err, "deleting %s for host %d", table, hid)
		}
		return nil
	}

	return ds.withRetryTxx(ctx, func(tx sqlx.ExtContext) error {
		_, err := tx.ExecContext(ctx, `DELETE FROM hosts WHERE id = ?`, hid)
		if err != nil {
			return ctxerr.Wrapf(ctx, err, "delete host")
		}

		for _, table := range hostRefs {
			err := delHostRef(tx, table)
			if err != nil {
				return err
			}
		}

		_, err = tx.ExecContext(ctx, `DELETE FROM pack_targets WHERE type = ? AND target_id = ?`, fleet.TargetHost, hid)
		if err != nil {
			return ctxerr.Wrapf(ctx, err, "deleting pack_targets for host %d", hid)
		}

		return nil
	})
}

func (ds *Datastore) Host(ctx context.Context, id uint) (*fleet.Host, error) {
	sqlStatement := `
SELECT
  h.id,
  h.osquery_host_id,
  h.created_at,
  h.updated_at,
  h.detail_updated_at,
  h.node_key,
  h.hostname,
  h.uuid,
  h.platform,
  h.osquery_version,
  h.os_version,
  h.build,
  h.platform_like,
  h.code_name,
  h.uptime,
  h.memory,
  h.cpu_type,
  h.cpu_subtype,
  h.cpu_brand,
  h.cpu_physical_cores,
  h.cpu_logical_cores,
  h.hardware_vendor,
  h.hardware_model,
  h.hardware_version,
  h.hardware_serial,
  h.computer_name,
  h.primary_ip_id,
  h.distributed_interval,
  h.logger_tls_period,
  h.config_tls_refresh,
  h.primary_ip,
  h.primary_mac,
  h.label_updated_at,
  h.last_enrolled_at,
  h.refetch_requested,
  h.team_id,
  h.policy_updated_at,
  h.public_ip,
  COALESCE(hd.gigs_disk_space_available, 0) as gigs_disk_space_available,
  COALESCE(hd.percent_disk_space_available, 0) as percent_disk_space_available,
  COALESCE(hst.seen_time, h.created_at) AS seen_time,
  t.name AS team_name,
  (
    SELECT
      additional
    FROM
      host_additional
    WHERE
      host_id = h.id
  ) AS additional,
  coalesce(failing_policies.count, 0) as failing_policies_count,
  coalesce(failing_policies.count, 0) as total_issues_count
FROM
  hosts h
  LEFT JOIN teams t ON (h.team_id = t.id)
  LEFT JOIN host_seen_times hst ON (h.id = hst.host_id)
  LEFT JOIN host_disks hd ON hd.host_id = h.id
  JOIN (
    SELECT
      count(*) as count
    FROM
      policy_membership
    WHERE
      passes = 0
      AND host_id = ?
  ) failing_policies
WHERE
  h.id = ?
LIMIT
  1
`
	args := []interface{}{id, id}

	var host fleet.Host
	err := sqlx.GetContext(ctx, ds.reader, &host, sqlStatement, args...)
	if err != nil {
		if err == sql.ErrNoRows {
			return nil, ctxerr.Wrap(ctx, notFound("Host").WithID(id))
		}
		return nil, ctxerr.Wrap(ctx, err, "get host by id")
	}

	packStats, err := loadHostPackStatsDB(ctx, ds.reader, host.ID, host.Platform)
	if err != nil {
		return nil, err
	}
	host.PackStats = packStats

	users, err := loadHostUsersDB(ctx, ds.reader, host.ID)
	if err != nil {
		return nil, err
	}
	host.Users = users

	return &host, nil
}

func amountEnrolledHostsByOSDB(ctx context.Context, db sqlx.QueryerContext) (byOS map[string][]fleet.HostsCountByOSVersion, totalCount int, err error) {
	var hostsByOS []struct {
		Platform  string `db:"platform"`
		OSVersion string `db:"os_version"`
		NumHosts  int    `db:"num_hosts"`
	}

	const stmt = `
    SELECT platform, os_version, count(*) as num_hosts
    FROM hosts
    GROUP BY platform, os_version
  `
	if err := sqlx.SelectContext(ctx, db, &hostsByOS, stmt); err != nil {
		return nil, 0, err
	}

	byOS = make(map[string][]fleet.HostsCountByOSVersion)
	for _, h := range hostsByOS {
		totalCount += h.NumHosts
		byVersion := byOS[h.Platform]
		byVersion = append(byVersion, fleet.HostsCountByOSVersion{
			Version:     h.OSVersion,
			NumEnrolled: h.NumHosts,
		})
		byOS[h.Platform] = byVersion
	}
	return byOS, totalCount, nil
}

func (ds *Datastore) ListHosts(ctx context.Context, filter fleet.TeamFilter, opt fleet.HostListOptions) ([]*fleet.Host, error) {
	sql := `SELECT
    h.id,
    h.osquery_host_id,
    h.created_at,
    h.updated_at,
    h.detail_updated_at,
    h.node_key,
    h.hostname,
    h.uuid,
    h.platform,
    h.osquery_version,
    h.os_version,
    h.build,
    h.platform_like,
    h.code_name,
    h.uptime,
    h.memory,
    h.cpu_type,
    h.cpu_subtype,
    h.cpu_brand,
    h.cpu_physical_cores,
    h.cpu_logical_cores,
    h.hardware_vendor,
    h.hardware_model,
    h.hardware_version,
    h.hardware_serial,
    h.computer_name,
    h.primary_ip_id,
    h.distributed_interval,
    h.logger_tls_period,
    h.config_tls_refresh,
    h.primary_ip,
    h.primary_mac,
    h.label_updated_at,
    h.last_enrolled_at,
    h.refetch_requested,
    h.team_id,
    h.policy_updated_at,
    h.public_ip,
    COALESCE(hd.gigs_disk_space_available, 0) as gigs_disk_space_available,
    COALESCE(hd.percent_disk_space_available, 0) as percent_disk_space_available,
    COALESCE(hst.seen_time, h.created_at) AS seen_time,
    t.name AS team_name
	`

	if opt.DeviceMapping {
		sql += `,
    COALESCE(dm.device_mapping, 'null') as device_mapping
		`
	}

	failingPoliciesSelect := `,
    coalesce(failing_policies.count, 0) as failing_policies_count,
    coalesce(failing_policies.count, 0) as total_issues_count
	`
	if opt.DisableFailingPolicies {
		failingPoliciesSelect = ""
	}
	sql += failingPoliciesSelect

	var params []interface{}

	// Only include "additional" if filter provided.
	if len(opt.AdditionalFilters) == 1 && opt.AdditionalFilters[0] == "*" {
		// All info requested.
		sql += `
		, (SELECT additional FROM host_additional WHERE host_id = h.id) AS additional
		`
	} else if len(opt.AdditionalFilters) > 0 {
		// Filter specific columns.
		sql += `, (SELECT JSON_OBJECT(
			`
		for _, field := range opt.AdditionalFilters {
			sql += `?, JSON_EXTRACT(additional, ?), `
			params = append(params, field, fmt.Sprintf(`$."%s"`, field))
		}
		sql = sql[:len(sql)-2]
		sql += `
		    ) FROM host_additional WHERE host_id = h.id) AS additional
		    `
	}

	sql, params = ds.applyHostFilters(opt, sql, filter, params)

	hosts := []*fleet.Host{}
	if err := sqlx.SelectContext(ctx, ds.reader, &hosts, sql, params...); err != nil {
		return nil, ctxerr.Wrap(ctx, err, "list hosts")
	}

	return hosts, nil
}

func (ds *Datastore) applyHostFilters(opt fleet.HostListOptions, sql string, filter fleet.TeamFilter, params []interface{}) (string, []interface{}) {
	deviceMappingJoin := `LEFT JOIN (
		SELECT
			host_id,
			CONCAT('[', GROUP_CONCAT(JSON_OBJECT('email', email, 'source', source)), ']') AS device_mapping
		FROM
			host_emails
		GROUP BY
			host_id) dm ON dm.host_id = h.id`
	if !opt.DeviceMapping {
		deviceMappingJoin = ""
	}

	policyMembershipJoin := "JOIN policy_membership pm ON (h.id = pm.host_id)"
	if opt.PolicyIDFilter == nil {
		policyMembershipJoin = ""
	} else if opt.PolicyResponseFilter == nil {
		policyMembershipJoin = "LEFT " + policyMembershipJoin
	}

	softwareFilter := "TRUE"
	if opt.SoftwareIDFilter != nil {
		softwareFilter = "EXISTS (SELECT 1 FROM host_software hs WHERE hs.host_id = h.id AND hs.software_id = ?)"
		params = append(params, opt.SoftwareIDFilter)
	}

	failingPoliciesJoin := `LEFT JOIN (
		    SELECT host_id, count(*) as count FROM policy_membership WHERE passes = 0
		    GROUP BY host_id
		) as failing_policies ON (h.id=failing_policies.host_id)`
	if opt.DisableFailingPolicies {
		failingPoliciesJoin = ""
	}

	mdmJoin := ` JOIN host_mdm hmdm ON h.id = hmdm.host_id `
	if opt.MDMIDFilter == nil && opt.MDMEnrollmentStatusFilter == "" {
		mdmJoin = ""
	}

	operatingSystemJoin := ""
	if opt.OSIDFilter != nil || (opt.OSNameFilter != nil && opt.OSVersionFilter != nil) {
		operatingSystemJoin = `JOIN host_operating_system hos ON h.id = hos.host_id`
	}

	munkiFilter := "TRUE"
	munkiJoin := ""
	if opt.MunkiIssueIDFilter != nil {
		munkiJoin = ` JOIN host_munki_issues hmi ON h.id = hmi.host_id `
		munkiFilter = "hmi.munki_issue_id = ?"
		params = append(params, opt.MunkiIssueIDFilter)
	}

	lowDiskSpaceFilter := "TRUE"
	if opt.LowDiskSpaceFilter != nil {
		lowDiskSpaceFilter = `hd.gigs_disk_space_available < ?`
		params = append(params, *opt.LowDiskSpaceFilter)
	}

	sql += fmt.Sprintf(`FROM hosts h
    LEFT JOIN host_seen_times hst ON (h.id = hst.host_id)
    LEFT JOIN teams t ON (h.team_id = t.id)
    LEFT JOIN host_disks hd ON hd.host_id = h.id
    %s
    %s
    %s
    %s
    %s
    %s
    WHERE TRUE AND %s AND %s AND %s AND %s
    `, deviceMappingJoin, policyMembershipJoin, failingPoliciesJoin, mdmJoin, operatingSystemJoin, munkiJoin, ds.whereFilterHostsByTeams(filter, "h"),
		softwareFilter, munkiFilter, lowDiskSpaceFilter,
	)

	sql, params = filterHostsByStatus(sql, opt, params)
	sql, params = filterHostsByTeam(sql, opt, params)
	sql, params = filterHostsByPolicy(sql, opt, params)
	sql, params = filterHostsByMDM(sql, opt, params)
	sql, params = filterHostsByOS(sql, opt, params)
	sql, params = hostSearchLike(sql, params, opt.MatchQuery, hostSearchColumns...)
	sql, params = appendListOptionsWithCursorToSQL(sql, params, opt.ListOptions)

	return sql, params
}

func filterHostsByTeam(sql string, opt fleet.HostListOptions, params []interface{}) (string, []interface{}) {
	if opt.TeamFilter != nil {
		sql += ` AND h.team_id = ?`
		params = append(params, *opt.TeamFilter)
	}
	return sql, params
}

func filterHostsByMDM(sql string, opt fleet.HostListOptions, params []interface{}) (string, []interface{}) {
	if opt.MDMIDFilter != nil {
		sql += ` AND hmdm.mdm_id = ?`
		params = append(params, *opt.MDMIDFilter)
	}
	if opt.MDMEnrollmentStatusFilter != "" {
		switch opt.MDMEnrollmentStatusFilter {
		case fleet.MDMEnrollStatusAutomatic:
			sql += ` AND hmdm.enrolled = 1 AND hmdm.installed_from_dep = 1`
		case fleet.MDMEnrollStatusManual:
			sql += ` AND hmdm.enrolled = 1 AND hmdm.installed_from_dep = 0`
		case fleet.MDMEnrollStatusUnenrolled:
			sql += ` AND hmdm.enrolled = 0`
		}
	}
	return sql, params
}

func filterHostsByOS(sql string, opt fleet.HostListOptions, params []interface{}) (string, []interface{}) {
	if opt.OSIDFilter != nil {
		sql += ` AND hos.os_id = ?`
		params = append(params, *opt.OSIDFilter)
	} else if opt.OSNameFilter != nil && opt.OSVersionFilter != nil {
		sql += ` AND hos.os_id IN (SELECT id FROM operating_systems WHERE name = ? AND version = ?)`
		params = append(params, *opt.OSNameFilter, *opt.OSVersionFilter)
	}
	return sql, params
}

func filterHostsByPolicy(sql string, opt fleet.HostListOptions, params []interface{}) (string, []interface{}) {
	if opt.PolicyIDFilter != nil && opt.PolicyResponseFilter != nil {
		sql += ` AND pm.policy_id = ? AND pm.passes = ?`
		params = append(params, *opt.PolicyIDFilter, *opt.PolicyResponseFilter)
	} else if opt.PolicyIDFilter != nil && opt.PolicyResponseFilter == nil {
		sql += ` AND (pm.policy_id = ? OR pm.policy_id IS NULL) AND pm.passes IS NULL`
		params = append(params, *opt.PolicyIDFilter)
	}
	return sql, params
}

func filterHostsByStatus(sql string, opt fleet.HostListOptions, params []interface{}) (string, []interface{}) {
	switch opt.StatusFilter {
	case "new":
		sql += "AND DATE_ADD(h.created_at, INTERVAL 1 DAY) >= ?"
		params = append(params, time.Now())
	case "online":
		sql += fmt.Sprintf("AND DATE_ADD(COALESCE(hst.seen_time, h.created_at), INTERVAL LEAST(h.distributed_interval, h.config_tls_refresh) + %d SECOND) > ?", fleet.OnlineIntervalBuffer)
		params = append(params, time.Now())
	case "offline":
		sql += fmt.Sprintf("AND DATE_ADD(COALESCE(hst.seen_time, h.created_at), INTERVAL LEAST(h.distributed_interval, h.config_tls_refresh) + %d SECOND) <= ?", fleet.OnlineIntervalBuffer)
		params = append(params, time.Now())
	case "mia":
		sql += "AND DATE_ADD(COALESCE(hst.seen_time, h.created_at), INTERVAL 30 DAY) <= ?"
		params = append(params, time.Now())
	}
	return sql, params
}

func (ds *Datastore) CountHosts(ctx context.Context, filter fleet.TeamFilter, opt fleet.HostListOptions) (int, error) {
	sql := `SELECT count(*) `

	// ignore pagination in count
	opt.Page = 0
	opt.PerPage = 0

	var params []interface{}
	sql, params = ds.applyHostFilters(opt, sql, filter, params)

	var count int
	if err := sqlx.GetContext(ctx, ds.reader, &count, sql, params...); err != nil {
		return 0, ctxerr.Wrap(ctx, err, "count hosts")
	}

	return count, nil
}

func (ds *Datastore) CleanupIncomingHosts(ctx context.Context, now time.Time) ([]uint, error) {
	var ids []uint
	selectIDs := `
    SELECT
      id
    FROM
      hosts
    WHERE
      hostname = '' AND
      osquery_version = '' AND
      created_at < (? - INTERVAL 5 MINUTE)`
	if err := ds.writer.SelectContext(ctx, &ids, selectIDs, now); err != nil {
		return nil, ctxerr.Wrap(ctx, err, "load incoming hosts to cleanup")
	}

	cleanupHosts := `
		DELETE FROM hosts
		WHERE hostname = '' AND osquery_version = ''
		AND created_at < (? - INTERVAL 5 MINUTE)
	`
	if _, err := ds.writer.ExecContext(ctx, cleanupHosts, now); err != nil {
		return nil, ctxerr.Wrap(ctx, err, "cleanup incoming hosts")
	}

	return ids, nil
}

func (ds *Datastore) GenerateHostStatusStatistics(ctx context.Context, filter fleet.TeamFilter, now time.Time, platform *string, lowDiskSpace *int) (*fleet.HostSummary, error) {
	// The logic in this function should remain synchronized with
	// host.Status and CountHostsInTargets - that is, the intervals associated
	// with each status must be the same.

	args := []interface{}{now, now, now, now}
	hostDisksJoin := ``
	lowDiskSelect := `0 low_disk_space`
	if lowDiskSpace != nil {
		hostDisksJoin = `LEFT JOIN host_disks hd ON (h.id = hd.host_id)`
		lowDiskSelect = `COALESCE(SUM(CASE WHEN hd.gigs_disk_space_available <= ? THEN 1 ELSE 0 END), 0) low_disk_space`
		args = append(args, *lowDiskSpace)
	}

	whereClause := ds.whereFilterHostsByTeams(filter, "h")
	if platform != nil {
		whereClause += " AND h.platform IN (?) "
		args = append(args, fleet.ExpandPlatform(*platform))
	}

	sqlStatement := fmt.Sprintf(`
			SELECT
				COUNT(*) total,
				COALESCE(SUM(CASE WHEN DATE_ADD(COALESCE(hst.seen_time, h.created_at), INTERVAL 30 DAY) <= ? THEN 1 ELSE 0 END), 0) mia,
				COALESCE(SUM(CASE WHEN DATE_ADD(COALESCE(hst.seen_time, h.created_at), INTERVAL LEAST(distributed_interval, config_tls_refresh) + %d SECOND) <= ? THEN 1 ELSE 0 END), 0) offline,
				COALESCE(SUM(CASE WHEN DATE_ADD(COALESCE(hst.seen_time, h.created_at), INTERVAL LEAST(distributed_interval, config_tls_refresh) + %d SECOND) > ? THEN 1 ELSE 0 END), 0) online,
				COALESCE(SUM(CASE WHEN DATE_ADD(h.created_at, INTERVAL 1 DAY) >= ? THEN 1 ELSE 0 END), 0) new,
				%s
			FROM hosts h
			LEFT JOIN host_seen_times hst ON (h.id = hst.host_id)
			%s
			WHERE %s
			LIMIT 1;
		`, fleet.OnlineIntervalBuffer, fleet.OnlineIntervalBuffer, lowDiskSelect, hostDisksJoin, whereClause)

	stmt, args, err := sqlx.In(sqlStatement, args...)
	if err != nil {
		return nil, ctxerr.Wrap(ctx, err, "generating host statistics statement")
	}
	summary := fleet.HostSummary{TeamID: filter.TeamID}
	err = sqlx.GetContext(ctx, ds.reader, &summary, stmt, args...)
	if err != nil && err != sql.ErrNoRows {
		return nil, ctxerr.Wrap(ctx, err, "generating host statistics")
	}
	if lowDiskSpace == nil {
		// don't return the low disk space count if it wasn't requested
		summary.LowDiskSpaceCount = nil
	}

	// get the counts per platform, the `h` alias for hosts is required so that
	// reusing the whereClause is ok.
	args = []interface{}{}
	if platform != nil {
		args = append(args, fleet.ExpandPlatform(*platform))
	}
	sqlStatement = fmt.Sprintf(`
			SELECT
			  COUNT(*) total,
			  h.platform
			FROM hosts h
			WHERE %s
			GROUP BY h.platform
		`, whereClause)

	var platforms []*fleet.HostSummaryPlatform
	stmt, args, err = sqlx.In(sqlStatement, args...)
	if err != nil {
		return nil, ctxerr.Wrap(ctx, err, "generating host platforms statement")
	}
	err = sqlx.SelectContext(ctx, ds.reader, &platforms, stmt, args...)
	if err != nil {
		return nil, ctxerr.Wrap(ctx, err, "generating host platforms statistics")
	}
	summary.Platforms = platforms

	return &summary, nil
}

func shouldCleanTeamPolicies(currentTeamID, newTeamID *uint) bool {
	// if the host is global, then there should be nothing to clean up
	if currentTeamID == nil {
		return false
	}

	// if the host is switching from a team to global, we should clean up
	if newTeamID == nil {
		return true
	}

	// clean up if the host is switching to a different team
	return *currentTeamID != *newTeamID
}

func (ds *Datastore) EnrollOrbit(ctx context.Context, hardwareUUID string, orbitNodeKey string) (*fleet.Host, error) {
	if orbitNodeKey == "" {
		return nil, ctxerr.New(ctx, "orbit node key is empty")
	}

	if hardwareUUID == "" {
		return nil, ctxerr.New(ctx, "harware uuid is empty")
	}

	var host fleet.Host
	err := ds.withRetryTxx(ctx, func(tx sqlx.ExtContext) error {
		err := sqlx.GetContext(ctx, tx, &host, `SELECT id FROM hosts WHERE uuid = ?`, hardwareUUID)
		switch {
		case err == nil:
			sqlUpdate := `UPDATE hosts SET orbit_node_key = ? WHERE uuid = ? `
			_, err := tx.ExecContext(ctx, sqlUpdate, orbitNodeKey, hardwareUUID)
			if err != nil {
				return ctxerr.Wrap(ctx, err, "orbit enroll error updating host details")
			}
		case errors.Is(err, sql.ErrNoRows):
			zeroTime := time.Unix(0, 0).Add(24 * time.Hour)
			// Create new host record. We always create newly enrolled hosts with refetch_requested = true
			// so that the frontend automatically starts background checks to update the page whenever
			// the refetch is completed.
			// We are also initially setting node_key to be the same as orbit_node_key because node_key has a unique
			// constraint
			sqlInsert := `
				INSERT INTO hosts (
					last_enrolled_at,               
					detail_updated_at,
					label_updated_at,
					policy_updated_at,
					osquery_host_id,
					node_key,
					team_id,
					refetch_requested,
					orbit_node_key
				) VALUES (?, ?, ?, ?, ?, ?, ?, 1, ?)
			`
			_, err := tx.ExecContext(ctx, sqlInsert, zeroTime, zeroTime, zeroTime, zeroTime, hardwareUUID, orbitNodeKey, nil, orbitNodeKey)
			if err != nil {
				return ctxerr.Wrap(ctx, err, "orbit enroll error inserting host details")
			}
		default:
			return ctxerr.Wrap(ctx, err, "orbit enroll error selecting host details")
		}
		return nil
	})
	if err != nil {
		return nil, err
	}
	return &host, nil
}

// EnrollHost enrolls a host
func (ds *Datastore) EnrollHost(ctx context.Context, osqueryHostID, nodeKey string, teamID *uint, cooldown time.Duration) (*fleet.Host, error) {
	if osqueryHostID == "" {
		return nil, ctxerr.New(ctx, "missing osquery host identifier")
	}

	var host fleet.Host
	err := ds.withRetryTxx(ctx, func(tx sqlx.ExtContext) error {
		zeroTime := time.Unix(0, 0).Add(24 * time.Hour)

		var hostID int64
		err := sqlx.GetContext(ctx, tx, &host, `SELECT id, last_enrolled_at, team_id FROM hosts WHERE osquery_host_id = ?`, osqueryHostID)
		switch {
		case err != nil && !errors.Is(err, sql.ErrNoRows):
			return ctxerr.Wrap(ctx, err, "check existing")
		case errors.Is(err, sql.ErrNoRows):
			// Create new host record. We always create newly enrolled hosts with refetch_requested = true
			// so that the frontend automatically starts background checks to update the page whenever
			// the refetch is completed.
			sqlInsert := `
				INSERT INTO hosts (
					detail_updated_at,
					label_updated_at,
					policy_updated_at,
					osquery_host_id,
					node_key,
					team_id,
					refetch_requested
				) VALUES (?, ?, ?, ?, ?, ?, 1)
			`
			result, err := tx.ExecContext(ctx, sqlInsert, zeroTime, zeroTime, zeroTime, osqueryHostID, nodeKey, teamID)
			if err != nil {
				level.Info(ds.logger).Log("hostIDError", err.Error())
				return ctxerr.Wrap(ctx, err, "insert host")
			}
			hostID, _ = result.LastInsertId()
			level.Info(ds.logger).Log("hostID", hostID)
		default:
			// Prevent hosts from enrolling too often with the same identifier.
			// Prior to adding this we saw many hosts (probably VMs) with the
			// same identifier competing for enrollment and causing perf issues.
			if cooldown > 0 && time.Since(host.LastEnrolledAt) < cooldown {
				return backoff.Permanent(ctxerr.Errorf(ctx, "host identified by %s enrolling too often", osqueryHostID))
			}
			hostID = int64(host.ID)

			if shouldCleanTeamPolicies(host.TeamID, teamID) {
				if err := cleanupPolicyMembershipOnTeamChange(ctx, tx, []uint{host.ID}); err != nil {
					return ctxerr.Wrap(ctx, err, "EnrollHost delete policy membership")
				}
			}

			// Update existing host record
			sqlUpdate := `
				UPDATE hosts
				SET node_key = ?,
				team_id = ?,
				last_enrolled_at = NOW()
				WHERE osquery_host_id = ?
			`
			_, err := tx.ExecContext(ctx, sqlUpdate, nodeKey, teamID, osqueryHostID)
			if err != nil {
				return ctxerr.Wrap(ctx, err, "update host")
			}
		}
		_, err = tx.ExecContext(ctx, `
			INSERT INTO host_seen_times (host_id, seen_time) VALUES (?, ?)
			ON DUPLICATE KEY UPDATE seen_time = VALUES(seen_time)`,
			hostID, time.Now().UTC())
		if err != nil {
			return ctxerr.Wrap(ctx, err, "new host seen time")
		}
		sqlSelect := `
      SELECT
        h.id,
        h.osquery_host_id,
        h.created_at,
        h.updated_at,
        h.detail_updated_at,
        h.node_key,
        h.hostname,
        h.uuid,
        h.platform,
        h.osquery_version,
        h.os_version,
        h.build,
        h.platform_like,
        h.code_name,
        h.uptime,
        h.memory,
        h.cpu_type,
        h.cpu_subtype,
        h.cpu_brand,
        h.cpu_physical_cores,
        h.cpu_logical_cores,
        h.hardware_vendor,
        h.hardware_model,
        h.hardware_version,
        h.hardware_serial,
        h.computer_name,
        h.primary_ip_id,
        h.distributed_interval,
        h.logger_tls_period,
        h.config_tls_refresh,
        h.primary_ip,
        h.primary_mac,
        h.label_updated_at,
        h.last_enrolled_at,
        h.refetch_requested,
        h.team_id,
        h.policy_updated_at,
        h.public_ip,
        COALESCE(hd.gigs_disk_space_available, 0) as gigs_disk_space_available,
        COALESCE(hd.percent_disk_space_available, 0) as percent_disk_space_available
      FROM
        hosts h
      LEFT OUTER JOIN
        host_disks hd ON hd.host_id = h.id
      WHERE h.id = ?
      LIMIT 1
		`
		err = sqlx.GetContext(ctx, tx, &host, sqlSelect, hostID)
		if err != nil {
			return ctxerr.Wrap(ctx, err, "getting the host to return")
		}
		_, err = tx.ExecContext(ctx, `INSERT IGNORE INTO label_membership (host_id, label_id) VALUES (?, (SELECT id FROM labels WHERE name = 'All Hosts' AND label_type = 1))`, hostID)
		if err != nil {
			return ctxerr.Wrap(ctx, err, "insert new host into all hosts label")
		}
		return nil
	})
	if err != nil {
		return nil, err
	}
	return &host, nil
}

// getContextTryStmt will attempt to run sqlx.GetContext on a cached statement if available, resorting to ds.reader.
func (ds *Datastore) getContextTryStmt(ctx context.Context, dest interface{}, query string, args ...interface{}) error {
	var err error
	//nolint the statements are closed in Datastore.Close.
	if stmt := ds.loadOrPrepareStmt(ctx, query); stmt != nil {
		err = stmt.GetContext(ctx, dest, args...)
	} else {
		err = sqlx.GetContext(ctx, ds.reader, dest, query, args...)
	}
	return err
}

// LoadHostByNodeKey loads the whole host identified by the node key.
// If the node key is invalid it returns a NotFoundError.
func (ds *Datastore) LoadHostByNodeKey(ctx context.Context, nodeKey string) (*fleet.Host, error) {
	query := `
    SELECT
      h.id,
      h.osquery_host_id,
      h.created_at,
      h.updated_at,
      h.detail_updated_at,
      h.node_key,
      h.hostname,
      h.uuid,
      h.platform,
      h.osquery_version,
      h.os_version,
      h.build,
      h.platform_like,
      h.code_name,
      h.uptime,
      h.memory,
      h.cpu_type,
      h.cpu_subtype,
      h.cpu_brand,
      h.cpu_physical_cores,
      h.cpu_logical_cores,
      h.hardware_vendor,
      h.hardware_model,
      h.hardware_version,
      h.hardware_serial,
      h.computer_name,
      h.primary_ip_id,
      h.distributed_interval,
      h.logger_tls_period,
      h.config_tls_refresh,
      h.primary_ip,
      h.primary_mac,
      h.label_updated_at,
      h.last_enrolled_at,
      h.refetch_requested,
      h.team_id,
      h.policy_updated_at,
      h.public_ip,
      COALESCE(hd.gigs_disk_space_available, 0) as gigs_disk_space_available,
      COALESCE(hd.percent_disk_space_available, 0) as percent_disk_space_available
    FROM
      hosts h
    LEFT OUTER JOIN
      host_disks hd ON hd.host_id = h.id
    WHERE node_key = ?`

	var host fleet.Host
	switch err := ds.getContextTryStmt(ctx, &host, query, nodeKey); {
	case err == nil:
		return &host, nil
	case errors.Is(err, sql.ErrNoRows):
		return nil, ctxerr.Wrap(ctx, notFound("Host"))
	default:
		return nil, ctxerr.Wrap(ctx, err, "find host")
	}
}

// LoadHostByOrbitNodeKey loads the whole host identified by the node key.
// If the node key is invalid it returns a NotFoundError.
func (ds *Datastore) LoadHostByOrbitNodeKey(ctx context.Context, nodeKey string) (*fleet.Host, error) {
	query := `SELECT * FROM hosts WHERE orbit_node_key = ?`

	var host fleet.Host
	switch err := ds.getContextTryStmt(ctx, &host, query, nodeKey); {
	case err == nil:
		return &host, nil
	case errors.Is(err, sql.ErrNoRows):
		return nil, ctxerr.Wrap(ctx, notFound("Host"))
	default:
		return nil, ctxerr.Wrap(ctx, err, "find host")
	}
}

// LoadHostByDeviceAuthToken loads the whole host identified by the device auth token.
// If the token is invalid it returns a NotFoundError.
func (ds *Datastore) LoadHostByDeviceAuthToken(ctx context.Context, authToken string) (*fleet.Host, error) {
	const query = `
    SELECT
      h.id,
      h.osquery_host_id,
      h.created_at,
      h.updated_at,
      h.detail_updated_at,
      h.node_key,
      h.hostname,
      h.uuid,
      h.platform,
      h.osquery_version,
      h.os_version,
      h.build,
      h.platform_like,
      h.code_name,
      h.uptime,
      h.memory,
      h.cpu_type,
      h.cpu_subtype,
      h.cpu_brand,
      h.cpu_physical_cores,
      h.cpu_logical_cores,
      h.hardware_vendor,
      h.hardware_model,
      h.hardware_version,
      h.hardware_serial,
      h.computer_name,
      h.primary_ip_id,
      h.distributed_interval,
      h.logger_tls_period,
      h.config_tls_refresh,
      h.primary_ip,
      h.primary_mac,
      h.label_updated_at,
      h.last_enrolled_at,
      h.refetch_requested,
      h.team_id,
      h.policy_updated_at,
      h.public_ip,
      COALESCE(hd.gigs_disk_space_available, 0) as gigs_disk_space_available,
      COALESCE(hd.percent_disk_space_available, 0) as percent_disk_space_available
    FROM
      host_device_auth hda
    INNER JOIN
      hosts h
    ON
      hda.host_id = h.id
    LEFT OUTER JOIN
      host_disks hd ON hd.host_id = hda.host_id
    WHERE hda.token = ?`

	var host fleet.Host
	switch err := sqlx.GetContext(ctx, ds.reader, &host, query, authToken); {
	case err == nil:
		return &host, nil
	case errors.Is(err, sql.ErrNoRows):
		return nil, ctxerr.Wrap(ctx, notFound("Host"))
	default:
		return nil, ctxerr.Wrap(ctx, err, "find host")
	}
}

// SetOrUpdateDeviceAuthToken inserts or updates the auth token for a host.
func (ds *Datastore) SetOrUpdateDeviceAuthToken(ctx context.Context, hostID uint, authToken string) error {
	return ds.updateOrInsert(
		ctx,
		`UPDATE host_device_auth SET token = ? WHERE host_id = ?`,
		`INSERT INTO host_device_auth (token, host_id) VALUES (?, ?)`,
		authToken, hostID,
	)
}

func (ds *Datastore) MarkHostsSeen(ctx context.Context, hostIDs []uint, t time.Time) error {
	if len(hostIDs) == 0 {
		return nil
	}

	// Sort by host id to prevent deadlocks:
	// https://percona.community/blog/2018/09/24/minimize-mysql-deadlocks-3-steps/
	// https://dev.mysql.com/doc/refman/5.7/en/innodb-deadlocks-handling.html
	sort.Slice(hostIDs, func(i, j int) bool { return hostIDs[i] < hostIDs[j] })

	if err := ds.withRetryTxx(ctx, func(tx sqlx.ExtContext) error {
		var insertArgs []interface{}
		for _, hostID := range hostIDs {
			insertArgs = append(insertArgs, hostID, t)
		}
		insertValues := strings.TrimSuffix(strings.Repeat("(?, ?),", len(hostIDs)), ",")
		query := fmt.Sprintf(`
			INSERT INTO host_seen_times (host_id, seen_time) VALUES %s
			ON DUPLICATE KEY UPDATE seen_time = VALUES(seen_time)`,
			insertValues,
		)
		if _, err := tx.ExecContext(ctx, query, insertArgs...); err != nil {
			return ctxerr.Wrap(ctx, err, "exec update")
		}
		return nil
	}); err != nil {
		return ctxerr.Wrap(ctx, err, "MarkHostsSeen transaction")
	}

	return nil
}

// SearchHosts performs a search on the hosts table using the following criteria:
//   - Use the provided team filter.
//   - Search hostname, uuid, hardware_serial, and primary_ip using LIKE (mimics ListHosts behavior)
//   - An optional list of IDs to omit from the search.
func (ds *Datastore) SearchHosts(ctx context.Context, filter fleet.TeamFilter, matchQuery string, omit ...uint) ([]*fleet.Host, error) {
	query := `SELECT
    h.id,
    h.osquery_host_id,
    h.created_at,
    h.updated_at,
    h.detail_updated_at,
    h.node_key,
    h.hostname,
    h.uuid,
    h.platform,
    h.osquery_version,
    h.os_version,
    h.build,
    h.platform_like,
    h.code_name,
    h.uptime,
    h.memory,
    h.cpu_type,
    h.cpu_subtype,
    h.cpu_brand,
    h.cpu_physical_cores,
    h.cpu_logical_cores,
    h.hardware_vendor,
    h.hardware_model,
    h.hardware_version,
    h.hardware_serial,
    h.computer_name,
    h.primary_ip_id,
    h.distributed_interval,
    h.logger_tls_period,
    h.config_tls_refresh,
    h.primary_ip,
    h.primary_mac,
    h.label_updated_at,
    h.last_enrolled_at,
    h.refetch_requested,
    h.team_id,
    h.policy_updated_at,
    h.public_ip,
    COALESCE(hd.gigs_disk_space_available, 0) as gigs_disk_space_available,
    COALESCE(hd.percent_disk_space_available, 0) as percent_disk_space_available,
    COALESCE(hst.seen_time, h.created_at) AS seen_time
  FROM hosts h
  LEFT JOIN host_seen_times hst ON (h.id = hst.host_id)
  LEFT JOIN host_disks hd ON hd.host_id = h.id
  WHERE TRUE`

	var args []interface{}
	if len(matchQuery) > 0 {
		query, args = hostSearchLike(query, args, matchQuery, hostSearchColumns...)
	}
	var in interface{}
	// use -1 if there are no values to omit.
	// Avoids empty args error for `sqlx.In`
	in = omit
	if len(omit) == 0 {
		in = -1
	}
	args = append(args, in)
	query += " AND id NOT IN (?) AND "
	query += ds.whereFilterHostsByTeams(filter, "h")
	query += ` ORDER BY h.id DESC LIMIT 10`

	query, args, err := sqlx.In(query, args...)
	if err != nil {
		return nil, ctxerr.Wrap(ctx, err, "searching default hosts")
	}
	query = ds.reader.Rebind(query)
	hosts := []*fleet.Host{}
	if err := sqlx.SelectContext(ctx, ds.reader, &hosts, query, args...); err != nil {
		return nil, ctxerr.Wrap(ctx, err, "searching hosts")
	}
	return hosts, nil
}

func (ds *Datastore) HostIDsByName(ctx context.Context, filter fleet.TeamFilter, hostnames []string) ([]uint, error) {
	if len(hostnames) == 0 {
		return []uint{}, nil
	}

	sqlStatement := fmt.Sprintf(`
			SELECT id FROM hosts
			WHERE hostname IN (?) AND %s
		`, ds.whereFilterHostsByTeams(filter, "hosts"),
	)

	sql, args, err := sqlx.In(sqlStatement, hostnames)
	if err != nil {
		return nil, ctxerr.Wrap(ctx, err, "building query to get host IDs")
	}

	var hostIDs []uint
	if err := sqlx.SelectContext(ctx, ds.reader, &hostIDs, sql, args...); err != nil {
		return nil, ctxerr.Wrap(ctx, err, "get host IDs")
	}

	return hostIDs, nil
}

func (ds *Datastore) HostByIdentifier(ctx context.Context, identifier string) (*fleet.Host, error) {
	stmt := `
    SELECT
      h.id,
      h.osquery_host_id,
      h.created_at,
      h.updated_at,
      h.detail_updated_at,
      h.node_key,
      h.hostname,
      h.uuid,
      h.platform,
      h.osquery_version,
      h.os_version,
      h.build,
      h.platform_like,
      h.code_name,
      h.uptime,
      h.memory,
      h.cpu_type,
      h.cpu_subtype,
      h.cpu_brand,
      h.cpu_physical_cores,
      h.cpu_logical_cores,
      h.hardware_vendor,
      h.hardware_model,
      h.hardware_version,
      h.hardware_serial,
      h.computer_name,
      h.primary_ip_id,
      h.distributed_interval,
      h.logger_tls_period,
      h.config_tls_refresh,
      h.primary_ip,
      h.primary_mac,
      h.label_updated_at,
      h.last_enrolled_at,
      h.refetch_requested,
      h.team_id,
      h.policy_updated_at,
      h.public_ip,
      COALESCE(hd.gigs_disk_space_available, 0) as gigs_disk_space_available,
      COALESCE(hd.percent_disk_space_available, 0) as percent_disk_space_available,
      COALESCE(hst.seen_time, h.created_at) AS seen_time
    FROM hosts h
    LEFT JOIN host_seen_times hst ON (h.id = hst.host_id)
    LEFT JOIN host_disks hd ON hd.host_id = h.id
    WHERE ? IN (h.hostname, h.osquery_host_id, h.node_key, h.uuid)
    LIMIT 1
	`
	host := &fleet.Host{}
	err := sqlx.GetContext(ctx, ds.reader, host, stmt, identifier)
	if err != nil {
		if err == sql.ErrNoRows {
			return nil, ctxerr.Wrap(ctx, notFound("Host").WithName(identifier))
		}
		return nil, ctxerr.Wrap(ctx, err, "get host by identifier")
	}

	packStats, err := loadHostPackStatsDB(ctx, ds.reader, host.ID, host.Platform)
	if err != nil {
		return nil, err
	}
	host.PackStats = packStats

	return host, nil
}

func (ds *Datastore) AddHostsToTeam(ctx context.Context, teamID *uint, hostIDs []uint) error {
	if len(hostIDs) == 0 {
		return nil
	}

	return ds.withRetryTxx(ctx, func(tx sqlx.ExtContext) error {
		if err := cleanupPolicyMembershipOnTeamChange(ctx, tx, hostIDs); err != nil {
			return ctxerr.Wrap(ctx, err, "AddHostsToTeam delete policy membership")
		}

		query, args, err := sqlx.In(`UPDATE hosts SET team_id = ? WHERE id IN (?)`, teamID, hostIDs)
		if err != nil {
			return ctxerr.Wrap(ctx, err, "sqlx.In AddHostsToTeam")
		}

		if _, err := tx.ExecContext(ctx, query, args...); err != nil {
			return ctxerr.Wrap(ctx, err, "exec AddHostsToTeam")
		}

		return nil
	})
}

func (ds *Datastore) SaveHostAdditional(ctx context.Context, hostID uint, additional *json.RawMessage) error {
	return saveHostAdditionalDB(ctx, ds.writer, hostID, additional)
}

func saveHostAdditionalDB(ctx context.Context, exec sqlx.ExecerContext, hostID uint, additional *json.RawMessage) error {
	sql := `
		INSERT INTO host_additional (host_id, additional)
		VALUES (?, ?)
		ON DUPLICATE KEY UPDATE additional = VALUES(additional)
	`
	if _, err := exec.ExecContext(ctx, sql, hostID, additional); err != nil {
		return ctxerr.Wrap(ctx, err, "insert additional")
	}
	return nil
}

func (ds *Datastore) SaveHostUsers(ctx context.Context, hostID uint, users []fleet.HostUser) error {
	return ds.withRetryTxx(ctx, func(tx sqlx.ExtContext) error {
		return saveHostUsersDB(ctx, tx, hostID, users)
	})
}

func saveHostUsersDB(ctx context.Context, tx sqlx.ExtContext, hostID uint, users []fleet.HostUser) error {
	currentHostUsers, err := loadHostUsersDB(ctx, tx, hostID)
	if err != nil {
		return err
	}

	keyForUser := func(u *fleet.HostUser) string { return fmt.Sprintf("%d\x00%s", u.Uid, u.Username) }
	incomingUsers := make(map[string]bool)
	var insertArgs []interface{}
	for _, u := range users {
		insertArgs = append(insertArgs, hostID, u.Uid, u.Username, u.Type, u.GroupName, u.Shell)
		incomingUsers[keyForUser(&u)] = true
	}

	var removedArgs []interface{}
	for _, u := range currentHostUsers {
		if _, ok := incomingUsers[keyForUser(&u)]; !ok {
			removedArgs = append(removedArgs, u.Username)
		}
	}

	insertValues := strings.TrimSuffix(strings.Repeat("(?, ?, ?, ?, ?, ?),", len(users)), ",")
	insertSql := fmt.Sprintf(
		`INSERT INTO host_users (host_id, uid, username, user_type, groupname, shell)
				VALUES %s
				ON DUPLICATE KEY UPDATE
				user_type = VALUES(user_type),
				groupname = VALUES(groupname),
				shell = VALUES(shell),
				removed_at = NULL`,
		insertValues,
	)
	if _, err := tx.ExecContext(ctx, insertSql, insertArgs...); err != nil {
		return ctxerr.Wrap(ctx, err, "insert users")
	}

	if len(removedArgs) == 0 {
		return nil
	}
	removedValues := strings.TrimSuffix(strings.Repeat("?,", len(removedArgs)), ",")
	removedSql := fmt.Sprintf(
		`UPDATE host_users SET removed_at = CURRENT_TIMESTAMP WHERE host_id = ? and username IN (%s)`,
		removedValues,
	)
	if _, err := tx.ExecContext(ctx, removedSql, append([]interface{}{hostID}, removedArgs...)...); err != nil {
		return ctxerr.Wrap(ctx, err, "mark users as removed")
	}

	return nil
}

func (ds *Datastore) TotalAndUnseenHostsSince(ctx context.Context, daysCount int) (total int, unseen int, err error) {
	var counts struct {
		Total  int `db:"total"`
		Unseen int `db:"unseen"`
	}

	// convert daysCount to integer number of seconds for more precision in sql query
	unseenSeconds := daysCount * 24 * 60 * 60

	err = sqlx.GetContext(ctx, ds.reader, &counts,
		`SELECT
			COUNT(*) as total,
			SUM(IF(TIMESTAMPDIFF(SECOND, COALESCE(hst.seen_time, h.created_at), CURRENT_TIMESTAMP) >= ?, 1, 0)) as unseen
		FROM hosts h
		LEFT JOIN host_seen_times hst
		ON h.id = hst.host_id`,
		unseenSeconds,
	)

	if err != nil {
		return 0, 0, ctxerr.Wrap(ctx, err, "getting total and unseen host counts")
	}

	return counts.Total, counts.Unseen, nil
}

func (ds *Datastore) DeleteHosts(ctx context.Context, ids []uint) error {
	for _, id := range ids {
		if err := ds.DeleteHost(ctx, id); err != nil {
			return ctxerr.Wrapf(ctx, err, "delete host %d", id)
		}
	}
	return nil
}

func (ds *Datastore) FailingPoliciesCount(ctx context.Context, host *fleet.Host) (uint, error) {
	if host.FleetPlatform() == "" {
		// We log to help troubleshooting in case this happens.
		level.Error(ds.logger).Log("err", fmt.Sprintf("host %d with empty platform", host.ID))
	}

	query := `
		SELECT SUM(1 - pm.passes) AS n_failed
		FROM policy_membership pm
		WHERE pm.host_id = ?
		GROUP BY host_id
	`

	var r uint
	if err := sqlx.GetContext(ctx, ds.reader, &r, query, host.ID); err != nil {
		if err == sql.ErrNoRows {
			return 0, nil
		}
		return 0, ctxerr.Wrap(ctx, err, "get failing policies count")
	}
	return r, nil
}

func (ds *Datastore) ListPoliciesForHost(ctx context.Context, host *fleet.Host) ([]*fleet.HostPolicy, error) {
	if host.FleetPlatform() == "" {
		// We log to help troubleshooting in case this happens.
		level.Error(ds.logger).Log("err", fmt.Sprintf("host %d with empty platform", host.ID))
	}
	query := `SELECT p.*,
		COALESCE(u.name, '<deleted>') AS author_name,
		COALESCE(u.email, '') AS author_email,
		CASE
			WHEN pm.passes = 1 THEN 'pass'
			WHEN pm.passes = 0 THEN 'fail'
			ELSE ''
		END AS response,
		coalesce(p.resolution, '') as resolution
	FROM policies p
	LEFT JOIN policy_membership pm ON (p.id=pm.policy_id AND host_id=?)
	LEFT JOIN users u ON p.author_id = u.id
	WHERE (p.team_id IS NULL OR p.team_id = (select team_id from hosts WHERE id = ?))
	AND (p.platforms IS NULL OR p.platforms = '' OR FIND_IN_SET(?, p.platforms) != 0)`

	var policies []*fleet.HostPolicy
	if err := sqlx.SelectContext(ctx, ds.reader, &policies, query, host.ID, host.ID, host.FleetPlatform()); err != nil {
		return nil, ctxerr.Wrap(ctx, err, "get host policies")
	}
	return policies, nil
}

func (ds *Datastore) CleanupExpiredHosts(ctx context.Context) ([]uint, error) {
	ac, err := appConfigDB(ctx, ds.reader)
	if err != nil {
		return nil, ctxerr.Wrap(ctx, err, "getting app config")
	}
	if !ac.HostExpirySettings.HostExpiryEnabled {
		return nil, nil
	}

	// Usual clean up queries used to be like this:
	// DELETE FROM hosts WHERE id in (SELECT host_id FROM host_seen_times WHERE seen_time < DATE_SUB(NOW(), INTERVAL ? DAY))
	// This means a full table scan for hosts, and for big deployments, that's not ideal
	// so instead, we get the ids one by one and delete things one by one
	// it might take longer, but it should lock only the row we need

	var ids []uint
	err = ds.writer.SelectContext(
		ctx,
		&ids,
		`SELECT h.id FROM hosts h
		LEFT JOIN host_seen_times hst
		ON h.id = hst.host_id
		WHERE COALESCE(hst.seen_time, h.created_at) < DATE_SUB(NOW(), INTERVAL ? DAY)`,
		ac.HostExpirySettings.HostExpiryWindow,
	)
	if err != nil {
		return nil, ctxerr.Wrap(ctx, err, "getting expired host ids")
	}

	for _, id := range ids {
		err = ds.DeleteHost(ctx, id)
		if err != nil {
			return nil, err
		}
	}

	_, err = ds.writer.ExecContext(ctx, `DELETE FROM host_seen_times WHERE seen_time < DATE_SUB(NOW(), INTERVAL ? DAY)`, ac.HostExpirySettings.HostExpiryWindow)
	if err != nil {
		return nil, ctxerr.Wrap(ctx, err, "deleting expired host seen times")
	}
	return ids, nil
}

func (ds *Datastore) ListHostDeviceMapping(ctx context.Context, id uint) ([]*fleet.HostDeviceMapping, error) {
	stmt := `
    SELECT
      id,
      host_id,
      email,
      source
    FROM
      host_emails
    WHERE
      host_id = ?
    ORDER BY
      email, source`

	var mappings []*fleet.HostDeviceMapping
	err := sqlx.SelectContext(ctx, ds.reader, &mappings, stmt, id)
	if err != nil {
		return nil, ctxerr.Wrap(ctx, err, "select host emails by host id")
	}
	return mappings, nil
}

func (ds *Datastore) ReplaceHostDeviceMapping(ctx context.Context, hid uint, mappings []*fleet.HostDeviceMapping) error {
	for _, m := range mappings {
		if hid != m.HostID {
			return ctxerr.Errorf(ctx, "host device mapping are not all for the provided host id %d, found %d", hid, m.HostID)
		}
	}

	// the following SQL statements assume a small number of emails reported
	// per host.
	const (
		selStmt = `
      SELECT
        id,
        email,
        source
      FROM
        host_emails
      WHERE
        host_id = ?`

		delStmt = `
      DELETE FROM
        host_emails
      WHERE
        id IN (?)`

		insStmt = `
      INSERT INTO
        host_emails (host_id, email, source)
      VALUES`

		insPart = ` (?, ?, ?),`
	)

	// index the mappings by email and source, to quickly check which ones
	// need to be deleted and inserted
	toIns := make(map[string]*fleet.HostDeviceMapping)
	for _, m := range mappings {
		toIns[m.Email+"\n"+m.Source] = m
	}

	return ds.withRetryTxx(ctx, func(tx sqlx.ExtContext) error {
		var prevMappings []*fleet.HostDeviceMapping
		if err := sqlx.SelectContext(ctx, tx, &prevMappings, selStmt, hid); err != nil {
			return ctxerr.Wrap(ctx, err, "select previous host emails")
		}

		var delIDs []uint
		for _, pm := range prevMappings {
			key := pm.Email + "\n" + pm.Source
			if _, ok := toIns[key]; ok {
				// already exists, no need to insert
				delete(toIns, key)
			} else {
				// does not exist anymore, must be deleted
				delIDs = append(delIDs, pm.ID)
			}
		}

		if len(delIDs) > 0 {
			stmt, args, err := sqlx.In(delStmt, delIDs)
			if err != nil {
				return ctxerr.Wrap(ctx, err, "prepare delete statement")
			}
			if _, err := tx.ExecContext(ctx, stmt, args...); err != nil {
				return ctxerr.Wrap(ctx, err, "delete host emails")
			}
		}

		if len(toIns) > 0 {
			var args []interface{}
			for _, m := range toIns {
				args = append(args, hid, m.Email, m.Source)
			}
			stmt := insStmt + strings.TrimSuffix(strings.Repeat(insPart, len(toIns)), ",")
			if _, err := tx.ExecContext(ctx, stmt, args...); err != nil {
				return ctxerr.Wrap(ctx, err, "insert host emails")
			}
		}
		return nil
	})
}

func (ds *Datastore) ReplaceHostBatteries(ctx context.Context, hid uint, mappings []*fleet.HostBattery) error {
	const (
		replaceStmt = `
    INSERT INTO
      host_batteries (
        host_id,
        serial_number,
        cycle_count,
        health
      )
    VALUES
      %s
    ON DUPLICATE KEY UPDATE
      cycle_count = VALUES(cycle_count),
      health = VALUES(health),
      updated_at = CURRENT_TIMESTAMP
`
		valuesPart = `(?, ?, ?, ?),`

		deleteExceptStmt = `
    DELETE FROM
      host_batteries
    WHERE
      host_id = ? AND
      serial_number NOT IN (?)
`
		deleteAllStmt = `
    DELETE FROM
      host_batteries
    WHERE
      host_id = ?
`
	)

	replaceArgs := make([]interface{}, 0, len(mappings)*4)
	deleteNotIn := make([]string, 0, len(mappings))
	for _, hb := range mappings {
		deleteNotIn = append(deleteNotIn, hb.SerialNumber)
		replaceArgs = append(replaceArgs, hid, hb.SerialNumber, hb.CycleCount, hb.Health)
	}

	return ds.withRetryTxx(ctx, func(tx sqlx.ExtContext) error {
		// first, insert the new batteries or update the existing ones
		if len(replaceArgs) > 0 {
			if _, err := tx.ExecContext(ctx, fmt.Sprintf(replaceStmt, strings.TrimSuffix(strings.Repeat(valuesPart, len(mappings)), ",")), replaceArgs...); err != nil {
				return ctxerr.Wrap(ctx, err, "upsert host batteries")
			}
		}

		// then, delete the old ones
		if len(deleteNotIn) > 0 {
			delStmt, args, err := sqlx.In(deleteExceptStmt, hid, deleteNotIn)
			if err != nil {
				return ctxerr.Wrap(ctx, err, "generating host batteries delete NOT IN statement")
			}
			if _, err := tx.ExecContext(ctx, delStmt, args...); err != nil {
				return ctxerr.Wrap(ctx, err, "delete host batteries")
			}
		} else if _, err := tx.ExecContext(ctx, deleteAllStmt, hid); err != nil {
			return ctxerr.Wrap(ctx, err, "delete all host batteries")
		}
		return nil
	})
}

func (ds *Datastore) updateOrInsert(ctx context.Context, updateQuery string, insertQuery string, args ...interface{}) error {
	res, err := ds.writer.ExecContext(ctx, updateQuery, args...)
	if err != nil {
		return ctxerr.Wrap(ctx, err, "update")
	}
	affected, err := res.RowsAffected()
	if err != nil {
		return ctxerr.Wrap(ctx, err, "rows affected by update")
	}
	if affected == 0 {
		_, err = ds.writer.ExecContext(ctx, insertQuery, args...)
	}
	return ctxerr.Wrap(ctx, err, "insert")
}

func (ds *Datastore) SetOrUpdateMunkiInfo(ctx context.Context, hostID uint, version string, errors, warnings []string) error {
	// NOTE(mna): if we lose too many saves due to some errors, we could continue
	// processing even when part of the ingestion fails (e.g. process version if
	// issues fail or vice-versa, ignore issues that failed to be created, etc.).
	// Currently, taking a strict approach as a point that was mentioned in the
	// ticket was to care about data accuracy, so instead of allowing to save
	// only a subset of issues, we fail if we can't save the complete set.

	msgToID, err := ds.getOrInsertMunkiIssues(ctx, errors, warnings, fleet.DefaultMunkiIssuesBatchSize)
	if err != nil {
		return err
	}

	if err := ds.replaceHostMunkiIssues(ctx, hostID, msgToID); err != nil {
		return err
	}

	if version == "" {
		// Only update deleted_at if there wasn't any deleted at for this host
		updateQuery := `UPDATE host_munki_info SET deleted_at = NOW() WHERE host_id = ? AND deleted_at is NULL`
		_, err := ds.writer.ExecContext(ctx, updateQuery, hostID)
		if err != nil {
			return ctxerr.Wrap(ctx, err)
		}
		return nil
	}
	return ds.updateOrInsert(
		ctx,
		`UPDATE host_munki_info SET version = ? WHERE host_id = ?`,
		`INSERT INTO host_munki_info (version, host_id) VALUES (?, ?)`,
		version, hostID,
	)
}

func (ds *Datastore) replaceHostMunkiIssues(ctx context.Context, hostID uint, msgToID map[[2]string]uint) error {
	// This needs an efficient way to check if the batch of messages are the same
	// as existing ones, as this should be a common case (i.e. Munki does not run
	// *that* often, so it is likely that the host reports the same messages for
	// some time, or none at all). The approach is as follows:
	//
	// * Read a COUNT of new IDs (those to be saved) and a COUNT of old IDs
	//   (those to be removed) from the read replica.
	// * If COUNT(new) == len(newIDs) and COUNT(old) == 0, no write is required.
	// * If COUNT(old) > 0, delete those obsolete ids.
	// * If COUNT(new) < len(newIDs), insert those missing ids.
	//
	// In the best scenario, a single statement is executed on the read replica,
	// and in the worst case, 3 statements are executed, 2 on the primary.
	//
	// Of course this is racy, as the check is done in the replica and the write
	// is not transactional, but this is not an issue here as host-reported data
	// is eventually consistent in nature and that data is reported at regular
	// intervals.

	newIDs := make([]uint, 0, len(msgToID))
	for _, id := range msgToID {
		newIDs = append(newIDs, id)
	}

	const countStmt = `SELECT
    (SELECT COUNT(*) FROM host_munki_issues WHERE host_id = ? AND munki_issue_id IN (?)) as count_new,
    (SELECT COUNT(*) FROM host_munki_issues WHERE host_id = ? AND munki_issue_id NOT IN (?)) as count_old`

	var counts struct {
		CountNew int `db:"count_new"`
		CountOld int `db:"count_old"`
	}

	// required to get the old count if the new is empty
	idsForIN := newIDs
	if len(idsForIN) == 0 {
		// must have at least one for the IN/NOT IN to work, add an impossible one
		idsForIN = []uint{0}
	}
	stmt, args, err := sqlx.In(countStmt, hostID, idsForIN, hostID, idsForIN)
	if err != nil {
		return ctxerr.Wrap(ctx, err, "prepare read host_munki_issues counts arguments")
	}
	if err := sqlx.GetContext(ctx, ds.reader, &counts, stmt, args...); err != nil {
		return ctxerr.Wrap(ctx, err, "read host_munki_issues counts")
	}
	if counts.CountNew == len(newIDs) && counts.CountOld == 0 {
		return nil
	}

	if counts.CountOld > 0 {
		// must delete those IDs
		const delStmt = `DELETE FROM host_munki_issues WHERE host_id = ? AND munki_issue_id NOT IN (?)`
		stmt, args, err := sqlx.In(delStmt, hostID, idsForIN)
		if err != nil {
			return ctxerr.Wrap(ctx, err, "prepare delete host_munki_issues arguments")
		}
		if _, err := ds.writer.ExecContext(ctx, stmt, args...); err != nil {
			return ctxerr.Wrap(ctx, err, "delete host_munki_issues")
		}
	}

	if counts.CountNew < len(newIDs) {
		// must insert missing IDs
		const (
			insStmt  = `INSERT INTO host_munki_issues (host_id, munki_issue_id) VALUES %s ON DUPLICATE KEY UPDATE host_id = host_id`
			stmtPart = `(?, ?),`
		)

		stmt := fmt.Sprintf(insStmt, strings.TrimSuffix(strings.Repeat(stmtPart, len(newIDs)), ","))
		args := make([]interface{}, 0, 2*len(newIDs))
		for _, id := range newIDs {
			args = append(args, hostID, id)
		}
		if _, err := ds.writer.ExecContext(ctx, stmt, args...); err != nil {
			return ctxerr.Wrap(ctx, err, "insert host_munki_issues")
		}
	}

	return nil
}

const maxMunkiIssueNameLen = 255

func (ds *Datastore) getOrInsertMunkiIssues(ctx context.Context, errors, warnings []string, batchSize int) (msgToID map[[2]string]uint, err error) {
	for i, e := range errors {
		if n := utf8.RuneCountInString(e); n > maxMunkiIssueNameLen {
			runes := []rune(e)
			errors[i] = string(runes[:maxMunkiIssueNameLen])
		}
	}
	for i, w := range warnings {
		if n := utf8.RuneCountInString(w); n > maxMunkiIssueNameLen {
			runes := []rune(w)
			warnings[i] = string(runes[:maxMunkiIssueNameLen])
		}
	}

	// get list of unique messages+type to load ids and create if necessary
	msgToID = make(map[[2]string]uint, len(errors)+len(warnings))
	for _, e := range errors {
		msgToID[[2]string{e, "error"}] = 0
	}
	for _, w := range warnings {
		msgToID[[2]string{w, "warning"}] = 0
	}

	type munkiIssue struct {
		ID   uint   `db:"id"`
		Name string `db:"name"`
	}

	readIDs := func(q sqlx.QueryerContext, msgs [][2]string, typ string) error {
		const readStmt = `SELECT id, name FROM munki_issues WHERE issue_type = ? AND name IN (?)`

		names := make([]string, 0, len(msgs))
		for _, msg := range msgs {
			if msg[1] == typ {
				names = append(names, msg[0])
			}
		}

		for len(names) > 0 {
			batch := names
			if len(batch) > batchSize {
				batch = names[:batchSize]
			}
			names = names[len(batch):]

			var issues []*munkiIssue
			stmt, args, err := sqlx.In(readStmt, typ, batch)
			if err != nil {
				return ctxerr.Wrap(ctx, err, "generate munki issues read batch statement")
			}
			if err := sqlx.SelectContext(ctx, q, &issues, stmt, args...); err != nil {
				return ctxerr.Wrap(ctx, err, "read munki issues batch")
			}

			for _, issue := range issues {
				msgToID[[2]string{issue.Name, typ}] = issue.ID
			}
		}
		return nil
	}

	missingIDs := func() [][2]string {
		var missing [][2]string
		for msg, id := range msgToID {
			if id == 0 {
				missing = append(missing, msg)
			}
		}
		return missing
	}

	allMsgs := make([][2]string, 0, len(msgToID))
	for k := range msgToID {
		allMsgs = append(allMsgs, k)
	}

	// get the IDs for existing munki issues (from the read replica)
	if err := readIDs(ds.reader, allMsgs, "error"); err != nil {
		return nil, ctxerr.Wrap(ctx, err, "load error message IDs from reader")
	}
	if err := readIDs(ds.reader, allMsgs, "warning"); err != nil {
		return nil, ctxerr.Wrap(ctx, err, "load warning message IDs from reader")
	}

	// create any missing munki issues (using the primary)
	if missing := missingIDs(); len(missing) > 0 {
		const (
			// UPDATE issue_type = issue_type results in a no-op in mysql (https://stackoverflow.com/a/4596409/1094941)
			insStmt   = `INSERT INTO munki_issues (name, issue_type) VALUES %s ON DUPLICATE KEY UPDATE issue_type = issue_type`
			stmtParts = `(?, ?),`
		)

		msgsToReload := missing

		args := make([]interface{}, 0, batchSize*2)
		for len(missing) > 0 {
			batch := missing
			if len(batch) > batchSize {
				batch = missing[:batchSize]
			}
			missing = missing[len(batch):]

			args = args[:0]
			for _, msg := range batch {
				args = append(args, msg[0], msg[1])
			}
			stmt := fmt.Sprintf(insStmt, strings.TrimSuffix(strings.Repeat(stmtParts, len(batch)), ","))
			if _, err := ds.writer.ExecContext(ctx, stmt, args...); err != nil {
				return nil, ctxerr.Wrap(ctx, err, "batch-insert munki issues")
			}
		}

		// load the IDs for the missing munki issues, from the primary as we just
		// inserted them
		if err := readIDs(ds.writer, msgsToReload, "error"); err != nil {
			return nil, ctxerr.Wrap(ctx, err, "load error message IDs from writer")
		}
		if err := readIDs(ds.writer, msgsToReload, "warning"); err != nil {
			return nil, ctxerr.Wrap(ctx, err, "load warning message IDs from writer")
		}
		if missing := missingIDs(); len(missing) > 0 {
			// some messages still have no IDs
			return nil, ctxerr.New(ctx, "found munki issues without id after batch-insert")
		}
	}

	return msgToID, nil
}

func (ds *Datastore) SetOrUpdateMDMData(ctx context.Context, hostID uint, enrolled bool, serverURL string, installedFromDep bool) error {
	mdmID, err := ds.getOrInsertMDMSolution(ctx, serverURL)
	if err != nil {
		return err
	}

	return ds.updateOrInsert(
		ctx,
		`UPDATE host_mdm SET enrolled = ?, server_url = ?, installed_from_dep = ?, mdm_id = ? WHERE host_id = ?`,
		`INSERT INTO host_mdm (enrolled, server_url, installed_from_dep, mdm_id, host_id) VALUES (?, ?, ?, ?, ?)`,
		enrolled, serverURL, installedFromDep, mdmID, hostID,
	)
}

// SetOrUpdateHostDisksSpace sets the available gigs and percentage of the
// disks for the specified host.
func (ds *Datastore) SetOrUpdateHostDisksSpace(ctx context.Context, hostID uint, gigsAvailable, percentAvailable float64) error {
	return ds.updateOrInsert(
		ctx,
		`UPDATE host_disks SET gigs_disk_space_available = ?, percent_disk_space_available = ? WHERE host_id = ?`,
		`INSERT INTO host_disks (gigs_disk_space_available, percent_disk_space_available, host_id) VALUES (?, ?, ?)`,
		gigsAvailable, percentAvailable, hostID,
	)
}

func (ds *Datastore) getOrInsertMDMSolution(ctx context.Context, serverURL string) (mdmID uint, err error) {
	mdmName := fleet.MDMNameFromServerURL(serverURL)

	readStmt := &parameterizedStmt{
		Statement: `SELECT id FROM mobile_device_management_solutions WHERE name = ? AND server_url = ?`,
		Args:      []interface{}{mdmName, serverURL},
	}
	insStmt := &parameterizedStmt{
		Statement: `INSERT INTO mobile_device_management_solutions (name, server_url) VALUES (?, ?)`,
		Args:      []interface{}{mdmName, serverURL},
	}
	return ds.optimisticGetOrInsert(ctx, readStmt, insStmt)
}

func (ds *Datastore) GetHostMunkiVersion(ctx context.Context, hostID uint) (string, error) {
	var version string
	err := sqlx.GetContext(ctx, ds.reader, &version, `SELECT version FROM host_munki_info WHERE deleted_at is NULL AND host_id = ?`, hostID)
	if err != nil {
		if err == sql.ErrNoRows {
			return "", ctxerr.Wrap(ctx, notFound("MunkiInfo").WithID(hostID))
		}
		return "", ctxerr.Wrapf(ctx, err, "getting data from host_munki_info for host_id %d", hostID)
	}

	return version, nil
}

func (ds *Datastore) GetHostMDM(ctx context.Context, hostID uint) (*fleet.HostMDM, error) {
	var hmdm fleet.HostMDM
	err := sqlx.GetContext(ctx, ds.reader, &hmdm, `
		SELECT
			hm.host_id, hm.enrolled, hm.server_url, hm.installed_from_dep, hm.mdm_id, COALESCE(mdms.name, ?) AS name
		FROM
			host_mdm hm
		LEFT OUTER JOIN
			mobile_device_management_solutions mdms
		ON hm.mdm_id = mdms.id
		WHERE hm.host_id = ?`, fleet.UnknownMDMName, hostID)
	if err != nil {
		if err == sql.ErrNoRows {
			return nil, ctxerr.Wrap(ctx, notFound("MDM").WithID(hostID))
		}
		return nil, ctxerr.Wrapf(ctx, err, "getting data from host_mdm for host_id %d", hostID)
	}
	return &hmdm, nil
}

func (ds *Datastore) GetMDMSolution(ctx context.Context, mdmID uint) (*fleet.MDMSolution, error) {
	var solution fleet.MDMSolution
	err := sqlx.GetContext(ctx, ds.reader, &solution, `
    SELECT
      id,
      name,
      server_url
    FROM
      mobile_device_management_solutions
    WHERE id = ?`, mdmID)
	if err != nil {
		if err == sql.ErrNoRows {
			return nil, ctxerr.Wrap(ctx, notFound("MDMSolution").WithID(mdmID))
		}
		return nil, ctxerr.Wrapf(ctx, err, "select mobile_device_management_solutions for id %d", mdmID)
	}
	return &solution, nil
}

func (ds *Datastore) GetHostMunkiIssues(ctx context.Context, hostID uint) ([]*fleet.HostMunkiIssue, error) {
	var issues []*fleet.HostMunkiIssue
	err := sqlx.SelectContext(ctx, ds.reader, &issues, `
    SELECT
      hmi.munki_issue_id,
      mi.name,
      mi.issue_type,
      hmi.created_at
	  FROM
      host_munki_issues hmi
    INNER JOIN
      munki_issues mi
    ON
      hmi.munki_issue_id = mi.id
    WHERE host_id = ?
`, hostID)
	if err != nil {
		return nil, ctxerr.Wrapf(ctx, err, "select host_munki_issues for host_id %d", hostID)
	}
	return issues, nil
}

func (ds *Datastore) GetMunkiIssue(ctx context.Context, munkiIssueID uint) (*fleet.MunkiIssue, error) {
	var issue fleet.MunkiIssue
	err := sqlx.GetContext(ctx, ds.reader, &issue, `
    SELECT
      id,
      name,
      issue_type
    FROM
      munki_issues
    WHERE id = ?`, munkiIssueID)
	if err != nil {
		if err == sql.ErrNoRows {
			return nil, ctxerr.Wrap(ctx, notFound("MunkiIssue").WithID(munkiIssueID))
		}
		return nil, ctxerr.Wrapf(ctx, err, "select munki_issues for id %d", munkiIssueID)
	}
	return &issue, nil
}

func (ds *Datastore) AggregatedMunkiVersion(ctx context.Context, teamID *uint) ([]fleet.AggregatedMunkiVersion, time.Time, error) {
	id := uint(0)

	if teamID != nil {
		id = *teamID
	}
	var versions []fleet.AggregatedMunkiVersion
	var versionsJson struct {
		JsonValue []byte    `db:"json_value"`
		UpdatedAt time.Time `db:"updated_at"`
	}
	err := sqlx.GetContext(
		ctx, ds.reader, &versionsJson,
		`SELECT json_value, updated_at FROM aggregated_stats WHERE id = ? AND type = 'munki_versions'`,
		id,
	)
	if err != nil {
		if err == sql.ErrNoRows {
			// not having stats is not an error
			return nil, time.Time{}, nil
		}
		return nil, time.Time{}, ctxerr.Wrap(ctx, err, "selecting munki versions")
	}
	if err := json.Unmarshal(versionsJson.JsonValue, &versions); err != nil {
		return nil, time.Time{}, ctxerr.Wrap(ctx, err, "unmarshaling munki versions")
	}
	return versions, versionsJson.UpdatedAt, nil
}

func (ds *Datastore) AggregatedMunkiIssues(ctx context.Context, teamID *uint) ([]fleet.AggregatedMunkiIssue, time.Time, error) {
	id := uint(0)

	if teamID != nil {
		id = *teamID
	}

	var result []fleet.AggregatedMunkiIssue
	var resultJSON struct {
		JsonValue []byte    `db:"json_value"`
		UpdatedAt time.Time `db:"updated_at"`
	}
	err := sqlx.GetContext(
		ctx, ds.reader, &resultJSON,
		`SELECT json_value, updated_at FROM aggregated_stats WHERE id = ? AND type = 'munki_issues'`,
		id,
	)
	if err != nil {
		if err == sql.ErrNoRows {
			// not having stats is not an error
			return nil, time.Time{}, nil
		}
		return nil, time.Time{}, ctxerr.Wrap(ctx, err, "selecting munki issues")
	}
	if err := json.Unmarshal(resultJSON.JsonValue, &result); err != nil {
		return nil, time.Time{}, ctxerr.Wrap(ctx, err, "unmarshaling munki issues")
	}
	return result, resultJSON.UpdatedAt, nil
}

func (ds *Datastore) AggregatedMDMStatus(ctx context.Context, teamID *uint) (fleet.AggregatedMDMStatus, time.Time, error) {
	id := uint(0)

	if teamID != nil {
		id = *teamID
	}

	var status fleet.AggregatedMDMStatus
	var statusJson struct {
		JsonValue []byte    `db:"json_value"`
		UpdatedAt time.Time `db:"updated_at"`
	}
	err := sqlx.GetContext(
		ctx, ds.reader, &statusJson,
		`select json_value, updated_at from aggregated_stats where id = ? and type = 'mdm_status'`,
		id,
	)
	if err != nil {
		if err == sql.ErrNoRows {
			// not having stats is not an error
			return fleet.AggregatedMDMStatus{}, time.Time{}, nil
		}
		return fleet.AggregatedMDMStatus{}, time.Time{}, ctxerr.Wrap(ctx, err, "selecting mdm status")
	}
	if err := json.Unmarshal(statusJson.JsonValue, &status); err != nil {
		return fleet.AggregatedMDMStatus{}, time.Time{}, ctxerr.Wrap(ctx, err, "unmarshaling mdm status")
	}
	return status, statusJson.UpdatedAt, nil
}

func (ds *Datastore) AggregatedMDMSolutions(ctx context.Context, teamID *uint) ([]fleet.AggregatedMDMSolutions, time.Time, error) {
	id := uint(0)

	if teamID != nil {
		id = *teamID
	}

	var result []fleet.AggregatedMDMSolutions
	var resultJSON struct {
		JsonValue []byte    `db:"json_value"`
		UpdatedAt time.Time `db:"updated_at"`
	}
	err := sqlx.GetContext(
		ctx, ds.reader, &resultJSON,
		`SELECT json_value, updated_at FROM aggregated_stats WHERE id = ? AND type = 'mdm_solutions'`,
		id,
	)
	if err != nil {
		if err == sql.ErrNoRows {
			// not having stats is not an error
			return nil, time.Time{}, nil
		}
		return nil, time.Time{}, ctxerr.Wrap(ctx, err, "selecting mdm solutions")
	}
	if err := json.Unmarshal(resultJSON.JsonValue, &result); err != nil {
		return nil, time.Time{}, ctxerr.Wrap(ctx, err, "unmarshaling mdm solutions")
	}
	return result, resultJSON.UpdatedAt, nil
}

func (ds *Datastore) GenerateAggregatedMunkiAndMDM(ctx context.Context) error {
	var ids []uint
	if err := sqlx.SelectContext(ctx, ds.reader, &ids, `SELECT id FROM teams`); err != nil {
		return ctxerr.Wrap(ctx, err, "list teams")
	}

	for _, id := range ids {
		if err := ds.generateAggregatedMunkiVersion(ctx, &id); err != nil {
			return ctxerr.Wrap(ctx, err, "generating aggregated munki version")
		}
		if err := ds.generateAggregatedMunkiIssues(ctx, &id); err != nil {
			return ctxerr.Wrap(ctx, err, "generating aggregated munki issues")
		}
		if err := ds.generateAggregatedMDMStatus(ctx, &id); err != nil {
			return ctxerr.Wrap(ctx, err, "generating aggregated mdm status")
		}
		if err := ds.generateAggregatedMDMSolutions(ctx, &id); err != nil {
			return ctxerr.Wrap(ctx, err, "generating aggregated mdm solutions")
		}
	}

	if err := ds.generateAggregatedMunkiVersion(ctx, nil); err != nil {
		return ctxerr.Wrap(ctx, err, "generating aggregated munki version")
	}
	if err := ds.generateAggregatedMunkiIssues(ctx, nil); err != nil {
		return ctxerr.Wrap(ctx, err, "generating aggregated munki issues")
	}
	if err := ds.generateAggregatedMDMStatus(ctx, nil); err != nil {
		return ctxerr.Wrap(ctx, err, "generating aggregated mdm status")
	}
	if err := ds.generateAggregatedMDMSolutions(ctx, nil); err != nil {
		return ctxerr.Wrap(ctx, err, "generating aggregated mdm solutions")
	}
	return nil
}

func (ds *Datastore) generateAggregatedMunkiVersion(ctx context.Context, teamID *uint) error {
	id := uint(0)

	var versions []fleet.AggregatedMunkiVersion
	query := `SELECT count(*) as hosts_count, hm.version FROM host_munki_info hm`
	args := []interface{}{}
	if teamID != nil {
		args = append(args, *teamID)
		query += ` JOIN hosts h ON (h.id = hm.host_id) WHERE h.team_id = ? AND `
		id = *teamID
	} else {
		query += `  WHERE `
	}
	query += ` hm.deleted_at IS NULL GROUP BY hm.version`
	err := sqlx.SelectContext(ctx, ds.reader, &versions, query, args...)
	if err != nil {
		return ctxerr.Wrapf(ctx, err, "getting aggregated data from host_munki")
	}
	versionsJson, err := json.Marshal(versions)
	if err != nil {
		return ctxerr.Wrap(ctx, err, "marshaling stats")
	}

	_, err = ds.writer.ExecContext(ctx,
		`
INSERT INTO aggregated_stats (id, type, json_value)
VALUES (?, ?, ?)
ON DUPLICATE KEY UPDATE
    json_value = VALUES(json_value),
    updated_at = CURRENT_TIMESTAMP
`,
		id, "munki_versions", versionsJson,
	)
	if err != nil {
		return ctxerr.Wrapf(ctx, err, "inserting stats for munki_versions id %d", id)
	}
	return nil
}

func (ds *Datastore) generateAggregatedMunkiIssues(ctx context.Context, teamID *uint) error {
	id := uint(0)

	var issues []fleet.AggregatedMunkiIssue
	query := `
  SELECT
    COUNT(*) as hosts_count,
    hmi.munki_issue_id as id,
		mi.name,
		mi.issue_type
  FROM
    host_munki_issues hmi
  INNER JOIN
    munki_issues mi
  ON
    hmi.munki_issue_id = mi.id
`
	args := []interface{}{}
	if teamID != nil {
		args = append(args, *teamID)
		query += ` JOIN hosts h ON (h.id = hmi.host_id) WHERE h.team_id = ? `
		id = *teamID
	}
	query += `GROUP BY hmi.munki_issue_id, mi.name, mi.issue_type`

	err := sqlx.SelectContext(ctx, ds.reader, &issues, query, args...)
	if err != nil {
		return ctxerr.Wrapf(ctx, err, "getting aggregated data from host_munki_issues")
	}

	issuesJSON, err := json.Marshal(issues)
	if err != nil {
		return ctxerr.Wrap(ctx, err, "marshaling stats")
	}

	_, err = ds.writer.ExecContext(ctx, `
INSERT INTO aggregated_stats (id, type, json_value)
VALUES (?, ?, ?)
ON DUPLICATE KEY UPDATE
    json_value = VALUES(json_value),
    updated_at = CURRENT_TIMESTAMP
`, id, "munki_issues", issuesJSON)
	if err != nil {
		return ctxerr.Wrapf(ctx, err, "inserting stats for munki_issues id %d", id)
	}
	return nil
}

func (ds *Datastore) generateAggregatedMDMStatus(ctx context.Context, teamID *uint) error {
	id := uint(0)

	var status fleet.AggregatedMDMStatus
	query := `SELECT
				COUNT(DISTINCT host_id) as hosts_count,
				COALESCE(SUM(CASE WHEN NOT enrolled THEN 1 ELSE 0 END), 0) as unenrolled_hosts_count,
				COALESCE(SUM(CASE WHEN enrolled AND installed_from_dep THEN 1 ELSE 0 END), 0) as enrolled_automated_hosts_count,
				COALESCE(SUM(CASE WHEN enrolled AND NOT installed_from_dep THEN 1 ELSE 0 END), 0) as enrolled_manual_hosts_count
			 FROM host_mdm hm
       	`
	args := []interface{}{}
	if teamID != nil {
		args = append(args, *teamID)
		query += ` JOIN hosts h ON (h.id = hm.host_id) WHERE h.team_id = ?`
		id = *teamID
	}
	err := sqlx.GetContext(ctx, ds.reader, &status, query, args...)
	if err != nil {
		return ctxerr.Wrapf(ctx, err, "getting aggregated data from host_mdm")
	}

	statusJson, err := json.Marshal(status)
	if err != nil {
		return ctxerr.Wrap(ctx, err, "marshaling stats")
	}

	_, err = ds.writer.ExecContext(ctx,
		`
INSERT INTO aggregated_stats (id, type, json_value)
VALUES (?, ?, ?)
ON DUPLICATE KEY UPDATE
    json_value = VALUES(json_value),
    updated_at = CURRENT_TIMESTAMP
`,
		id, "mdm_status", statusJson,
	)
	if err != nil {
		return ctxerr.Wrapf(ctx, err, "inserting stats for mdm_status id %d", id)
	}
	return nil
}

func (ds *Datastore) generateAggregatedMDMSolutions(ctx context.Context, teamID *uint) error {
	id := uint(0)

	var results []fleet.AggregatedMDMSolutions
	query := `SELECT
				mdms.id,
				mdms.server_url,
				mdms.name,
				COUNT(DISTINCT hm.host_id) as hosts_count
			 FROM mobile_device_management_solutions mdms
			 INNER JOIN host_mdm hm
			 ON hm.mdm_id = mdms.id
`
	args := []interface{}{}
	if teamID != nil {
		args = append(args, *teamID)
		query += ` JOIN hosts h ON (h.id = hm.host_id) WHERE h.team_id = ?`
		id = *teamID
	}
	query += ` GROUP BY id, server_url, name`
	err := sqlx.SelectContext(ctx, ds.reader, &results, query, args...)
	if err != nil {
		return ctxerr.Wrapf(ctx, err, "getting aggregated data from host_mdm")
	}

	resultsJSON, err := json.Marshal(results)
	if err != nil {
		return ctxerr.Wrap(ctx, err, "marshaling stats")
	}

	_, err = ds.writer.ExecContext(ctx,
		`
INSERT INTO aggregated_stats (id, type, json_value)
VALUES (?, ?, ?)
ON DUPLICATE KEY UPDATE
    json_value = VALUES(json_value),
    updated_at = CURRENT_TIMESTAMP
`,
		id, "mdm_solutions", resultsJSON,
	)
	if err != nil {
		return ctxerr.Wrapf(ctx, err, "inserting stats for mdm_solutions id %d", id)
	}
	return nil
}

// HostLite will load the primary data of the host with the given id.
// We define "primary data" as all host information except the
// details (like cpu, memory, gigs_disk_space_available, etc.).
//
// If the host doesn't exist, a NotFoundError is returned.
func (ds *Datastore) HostLite(ctx context.Context, id uint) (*fleet.Host, error) {
	query, args, err := dialect.From(goqu.I("hosts")).Select(
		"id",
		"created_at",
		"updated_at",
		"osquery_host_id",
		"node_key",
		"hostname",
		"uuid",
		"platform",
		"team_id",
		"distributed_interval",
		"logger_tls_period",
		"config_tls_refresh",
		"detail_updated_at",
		"label_updated_at",
		"last_enrolled_at",
		"policy_updated_at",
		"refetch_requested",
	).Where(goqu.I("id").Eq(id)).ToSQL()
	if err != nil {
		return nil, ctxerr.Wrap(ctx, err, "sql build")
	}
	var host fleet.Host
	if err := sqlx.GetContext(ctx, ds.reader, &host, query, args...); err != nil {
		if err == sql.ErrNoRows {
			return nil, ctxerr.Wrap(ctx, notFound("Host").WithID(id))
		}
		return nil, ctxerr.Wrapf(ctx, err, "load host %d", id)
	}
	return &host, nil
}

// UpdateHostOsqueryIntervals updates the osquery intervals of a host.
func (ds *Datastore) UpdateHostOsqueryIntervals(ctx context.Context, id uint, intervals fleet.HostOsqueryIntervals) error {
	sqlStatement := `
		UPDATE hosts SET
			distributed_interval = ?,
			config_tls_refresh = ?,
			logger_tls_period = ?
		WHERE id = ?
	`
	_, err := ds.writer.ExecContext(ctx, sqlStatement,
		intervals.DistributedInterval,
		intervals.ConfigTLSRefresh,
		intervals.LoggerTLSPeriod,
		id,
	)
	if err != nil {
		return ctxerr.Wrapf(ctx, err, "update host %d osquery intervals", id)
	}
	return nil
}

// UpdateHostRefetchRequested updates a host's refetch requested field.
func (ds *Datastore) UpdateHostRefetchRequested(ctx context.Context, id uint, value bool) error {
	sqlStatement := `UPDATE hosts SET refetch_requested = ? WHERE id = ?`
	_, err := ds.writer.ExecContext(ctx, sqlStatement, value, id)
	if err != nil {
		return ctxerr.Wrapf(ctx, err, "update host %d refetch_requested", id)
	}
	return nil
}

// UpdateHost updates a host.
//
// UpdateHost updates all columns of the `hosts` table.
// It only updates `hosts` table, other additional host information is ignored.
func (ds *Datastore) UpdateHost(ctx context.Context, host *fleet.Host) error {
	sqlStatement := `
		UPDATE hosts SET
			detail_updated_at = ?,
			label_updated_at = ?,
			policy_updated_at = ?,
			node_key = ?,
			hostname = ?,
			uuid = ?,
			platform = ?,
			osquery_version = ?,
			os_version = ?,
			uptime = ?,
			memory = ?,
			cpu_type = ?,
			cpu_subtype = ?,
			cpu_brand = ?,
			cpu_physical_cores = ?,
			hardware_vendor = ?,
			hardware_model = ?,
			hardware_version = ?,
			hardware_serial = ?,
			computer_name = ?,
			build = ?,
			platform_like = ?,
			code_name = ?,
			cpu_logical_cores = ?,
			distributed_interval = ?,
			config_tls_refresh = ?,
			logger_tls_period = ?,
			team_id = ?,
			primary_ip = ?,
			primary_mac = ?,
			public_ip = ?,
<<<<<<< HEAD
			refetch_requested = ?,
			gigs_disk_space_available = ?,
			percent_disk_space_available = ?,
		    orbit_node_key = ?
=======
			refetch_requested = ?
>>>>>>> eac6134b
		WHERE id = ?
	`
	_, err := ds.writer.ExecContext(ctx, sqlStatement,
		host.DetailUpdatedAt,
		host.LabelUpdatedAt,
		host.PolicyUpdatedAt,
		host.NodeKey,
		host.Hostname,
		host.UUID,
		host.Platform,
		host.OsqueryVersion,
		host.OSVersion,
		host.Uptime,
		host.Memory,
		host.CPUType,
		host.CPUSubtype,
		host.CPUBrand,
		host.CPUPhysicalCores,
		host.HardwareVendor,
		host.HardwareModel,
		host.HardwareVersion,
		host.HardwareSerial,
		host.ComputerName,
		host.Build,
		host.PlatformLike,
		host.CodeName,
		host.CPULogicalCores,
		host.DistributedInterval,
		host.ConfigTLSRefresh,
		host.LoggerTLSPeriod,
		host.TeamID,
		host.PrimaryIP,
		host.PrimaryMac,
		host.PublicIP,
		host.RefetchRequested,
<<<<<<< HEAD
		host.GigsDiskSpaceAvailable,
		host.PercentDiskSpaceAvailable,
		host.OrbitNodeKey,
=======
>>>>>>> eac6134b
		host.ID,
	)
	if err != nil {
		return ctxerr.Wrapf(ctx, err, "save host with id %d", host.ID)
	}
	return nil
}

// OSVersions gets the aggregated os version host counts. Records with the same name and version are combined into one count (e.g.,
// counts for the same macOS version on x86_64 and arm64 architectures are counted together.
// Results can be filtered using the following optional criteria: team id, platform, or name and
// version. Name cannot be used without version, and conversely, version cannot be used without name.
func (ds *Datastore) OSVersions(ctx context.Context, teamID *uint, platform *string, name *string, version *string) (*fleet.OSVersions, error) {
	if name != nil && version == nil {
		return nil, errors.New("invalid usage: cannot filter by name without version")
	}
	if name == nil && version != nil {
		return nil, errors.New("invalid usage: cannot filter by version without name")
	}

	query := `
SELECT
    json_value,
    updated_at
FROM aggregated_stats
WHERE
    id = ? AND
    type = 'os_versions'
`

	var row struct {
		JSONValue *json.RawMessage `db:"json_value"`
		UpdatedAt time.Time        `db:"updated_at"`
	}

	var args []interface{}
	if teamID == nil { // all hosts
		args = append(args, 0)
	} else {
		args = append(args, *teamID)
	}

	err := sqlx.GetContext(ctx, ds.reader, &row, query, args...)
	if err != nil {
		if err == sql.ErrNoRows {
			return nil, ctxerr.Wrap(ctx, notFound("OSVersions"))
		}
		return nil, err
	}

	res := &fleet.OSVersions{
		CountsUpdatedAt: row.UpdatedAt,
		OSVersions:      []fleet.OSVersion{},
	}

	var counts []fleet.OSVersion
	if row.JSONValue != nil {
		if err := json.Unmarshal(*row.JSONValue, &counts); err != nil {
			return nil, ctxerr.Wrap(ctx, err)
		}
	}

	// filter counts by platform
	if platform != nil {
		var filtered []fleet.OSVersion
		for _, os := range counts {
			if *platform == os.Platform {
				filtered = append(filtered, os)
			}
		}
		counts = filtered
	}

	// aggregate counts by name and version
	byNameVers := make(map[string]fleet.OSVersion)
	for _, os := range counts {
		if name != nil &&
			version != nil &&
			*name != os.NameOnly &&
			*version != os.Version {
			continue
		}
		key := fmt.Sprintf("%s %s", os.NameOnly, os.Version)
		val, ok := byNameVers[key]
		if !ok {
			// omit os id
			byNameVers[key] = fleet.OSVersion{Name: os.Name, NameOnly: os.NameOnly, Version: os.Version, Platform: os.Platform, HostsCount: os.HostsCount}
		} else {
			newVal := val
			newVal.HostsCount += os.HostsCount
			byNameVers[key] = newVal
		}
	}

	for _, os := range byNameVers {
		res.OSVersions = append(res.OSVersions, os)
	}

	// Sort by os versions. We can't control the order when using json_arrayagg
	// See https://dev.mysql.com/doc/refman/5.7/en/aggregate-functions.html#function_json-arrayagg.
	sort.Slice(res.OSVersions, func(i, j int) bool { return res.OSVersions[i].Name < res.OSVersions[j].Name })

	return res, nil
}

// Aggregated stats for os versions are stored by team id with 0 representing the global case
// If existing team has no hosts, we explicity set the json value as an empty array
func (ds *Datastore) UpdateOSVersions(ctx context.Context) error {
	selectStmt := `
	SELECT
		COUNT(*) hosts_count,
		h.team_id,
		os.id,
		os.name,
		os.version,
		os.platform
	FROM hosts h
	JOIN host_operating_system hos ON h.id = hos.host_id
	JOIN operating_systems os ON hos.os_id = os.id
	GROUP BY team_id, os.id
	`

	var rows []struct {
		HostsCount int    `db:"hosts_count"`
		Name       string `db:"name"`
		Version    string `db:"version"`
		Platform   string `db:"platform"`
		ID         uint   `db:"id"`
		TeamID     *uint  `db:"team_id"`
	}
	if err := sqlx.SelectContext(ctx, ds.reader, &rows, selectStmt); err != nil {
		return ctxerr.Wrap(ctx, err, "update os versions")
	}

	// each team has a slice of stats with team host counts per os version
	statsByTeamID := make(map[uint][]fleet.OSVersion)
	// stats are also aggregated globally per os version
	globalStats := make(map[uint]fleet.OSVersion)

	for _, r := range rows {
		os := fleet.OSVersion{
			HostsCount: r.HostsCount,
			Name:       fmt.Sprintf("%s %s", r.Name, r.Version),
			NameOnly:   r.Name,
			Version:    r.Version,
			Platform:   r.Platform,
			ID:         r.ID,
		}
		// increment global stats
		if _, ok := globalStats[os.ID]; !ok {
			globalStats[os.ID] = os
		} else {
			newStats := globalStats[os.ID]
			newStats.HostsCount += r.HostsCount
			globalStats[os.ID] = newStats
		}
		// push to team stats if applicable
		if r.TeamID != nil {
			statsByTeamID[*r.TeamID] = append(statsByTeamID[*r.TeamID], os)
		}
	}

	// if an existing team has no hosts assigned, we still want to store empty stats
	var teamIDs []uint
	if err := sqlx.SelectContext(ctx, ds.reader, &teamIDs, "SELECT id FROM teams"); err != nil {
		return ctxerr.Wrap(ctx, err, "update os versions")
	}
	for _, id := range teamIDs {
		if _, ok := statsByTeamID[id]; !ok {
			statsByTeamID[id] = []fleet.OSVersion{}
		}
	}

	// global stats are stored under id 0
	for _, os := range globalStats {
		statsByTeamID[0] = append(statsByTeamID[0], os)
	}

	// nothing to do so return early
	if len(statsByTeamID) < 1 {
		// log to help troubleshooting in case this happens
		level.Debug(ds.logger).Log("msg", "Cannot update aggregated stats for os versions: Check for records in operating_systems and host_perating_systems.")
		return nil
	}

	// assemble values as arguments for insert statement
	args := make([]interface{}, 0, len(statsByTeamID)*3)
	for id, stats := range statsByTeamID {
		jsonValue, err := json.Marshal(stats)
		if err != nil {
			return ctxerr.Wrap(ctx, err, "marshal os version stats")
		}
		args = append(args, id, "os_versions", jsonValue)
	}

	insertStmt := "INSERT INTO aggregated_stats (id, type, json_value) VALUES "
	insertStmt += strings.TrimSuffix(strings.Repeat("(?,?,?),", len(statsByTeamID)), ",")
	insertStmt += " ON DUPLICATE KEY UPDATE json_value = VALUES(json_value), updated_at = CURRENT_TIMESTAMP"

	if _, err := ds.writer.ExecContext(ctx, insertStmt, args...); err != nil {
		return ctxerr.Wrapf(ctx, err, "insert os versions into aggregated stats")
	}

	return nil
}

// EnrolledHostIDs returns the complete list of host IDs.
func (ds *Datastore) EnrolledHostIDs(ctx context.Context) ([]uint, error) {
	const stmt = `SELECT id FROM hosts`

	var ids []uint
	if err := sqlx.SelectContext(ctx, ds.reader, &ids, stmt); err != nil {
		return nil, ctxerr.Wrap(ctx, err, "get enrolled host IDs")
	}
	return ids, nil
}

// CountEnrolledHosts returns the current number of enrolled hosts.
func (ds *Datastore) CountEnrolledHosts(ctx context.Context) (int, error) {
	const stmt = `SELECT count(*) FROM hosts`

	var count int
	if err := sqlx.SelectContext(ctx, ds.reader, &count, stmt); err != nil {
		return 0, ctxerr.Wrap(ctx, err, "count enrolled host")
	}
	return count, nil
}

func (ds *Datastore) HostIDsByOSVersion(
	ctx context.Context,
	osVersion fleet.OSVersion,
	offset int,
	limit int,
) ([]uint, error) {
	var ids []uint

	stmt := dialect.From("hosts").
		Select("id").
		Where(
			goqu.C("platform").Eq(osVersion.Platform),
			goqu.C("os_version").Eq(osVersion.Name)).
		Order(goqu.I("id").Desc()).
		Offset(uint(offset)).
		Limit(uint(limit))

	sql, args, err := stmt.ToSQL()
	if err != nil {
		return nil, ctxerr.Wrap(ctx, err, "get host IDs")
	}

	if err := sqlx.SelectContext(ctx, ds.reader, &ids, sql, args...); err != nil {
		return nil, ctxerr.Wrap(ctx, err, "get host IDs")
	}

	return ids, nil
}

// ListHostBatteries returns battery information as reported by osquery for the identified host.
//
// Note: Because of a known osquery issue with M1 Macs, we are ignoring the stored `health` value
// in the db and replacing it at the service layer with custom a value determined by the cycle
// count. See https://github.com/fleetdm/fleet/pull/6782#discussion_r926103758.
// TODO: Update once the underlying osquery issue has been resolved.
func (ds *Datastore) ListHostBatteries(ctx context.Context, hid uint) ([]*fleet.HostBattery, error) {
	const stmt = `
    SELECT
      host_id,
      serial_number,
      cycle_count,
      health
    FROM
      host_batteries
    WHERE
      host_id = ?
`

	var batteries []*fleet.HostBattery
	if err := sqlx.SelectContext(ctx, ds.reader, &batteries, stmt, hid); err != nil {
		return nil, ctxerr.Wrap(ctx, err, "select host batteries")
	}
	return batteries, nil
}

// countHostNotResponding counts the hosts that haven't been submitting results for sent queries.
//
// Notes:
//   - We use `2 * interval`, because of the artificial jitter added to the intervals in Fleet.
//   - Default values for:
//   - host.DistributedInterval is usually 10s.
//   - svc.config.Osquery.DetailUpdateInterval is usually 1h.
//   - Count only includes hosts seen during the last 7 days.
func countHostsNotRespondingDB(ctx context.Context, db sqlx.QueryerContext, logger log.Logger, config config.FleetConfig) (int, error,
) {
	interval := config.Osquery.DetailUpdateInterval.Seconds()

	// The primary `WHERE` clause is intended to capture where Fleet hasn't received a distributed write
	// from the host during the interval since the host was last seen. Thus we assume the host
	// is having some issue in executing distributed queries or sending the results.
	// The subquery `WHERE` clause excludes from the count any hosts that were inactive during the
	// current seven-day statistics reporting period.
	sql := `
SELECT h.host_id FROM (
  SELECT hst.host_id, hst.seen_time, hosts.detail_updated_at, hosts.distributed_interval FROM hosts JOIN host_seen_times hst ON hosts.id = hst.host_id
  WHERE hst.seen_time >= DATE_SUB(NOW(), INTERVAL 7 DAY)
) h
WHERE
  TIME_TO_SEC(TIMEDIFF(h.seen_time, h.detail_updated_at)) >= (GREATEST(h.distributed_interval, ?) * 2)
`

	var ids []int
	if err := sqlx.SelectContext(ctx, db, &ids, sql, interval); err != nil {
		return len(ids), ctxerr.Wrap(ctx, err, "count hosts not responding")
	}
	if len(ids) > 0 {
		// We log to help troubleshooting in case this happens.
		level.Info(logger).Log("err", fmt.Sprintf("hosts detected that are not responding distributed queries %v", ids))
	}
	return len(ids), nil
}<|MERGE_RESOLUTION|>--- conflicted
+++ resolved
@@ -2625,14 +2625,11 @@
 			primary_ip = ?,
 			primary_mac = ?,
 			public_ip = ?,
-<<<<<<< HEAD
 			refetch_requested = ?,
 			gigs_disk_space_available = ?,
 			percent_disk_space_available = ?,
-		    orbit_node_key = ?
-=======
+		  orbit_node_key = ?
 			refetch_requested = ?
->>>>>>> eac6134b
 		WHERE id = ?
 	`
 	_, err := ds.writer.ExecContext(ctx, sqlStatement,
@@ -2668,12 +2665,9 @@
 		host.PrimaryMac,
 		host.PublicIP,
 		host.RefetchRequested,
-<<<<<<< HEAD
 		host.GigsDiskSpaceAvailable,
 		host.PercentDiskSpaceAvailable,
 		host.OrbitNodeKey,
-=======
->>>>>>> eac6134b
 		host.ID,
 	)
 	if err != nil {
