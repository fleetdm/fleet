--- conflicted
+++ resolved
@@ -291,11 +291,8 @@
 	"host_device_auth",
 	"host_batteries",
 	"host_operating_system",
-<<<<<<< HEAD
 	"host_munki_issues",
-=======
 	"windows_updates",
->>>>>>> 0296aa74
 }
 
 func (ds *Datastore) DeleteHost(ctx context.Context, hid uint) error {
