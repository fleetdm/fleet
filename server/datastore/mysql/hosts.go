package mysql

import (
	"context"
	"database/sql"
	"errors"
	"fmt"
	"os"
	"strings"
	"time"

	"github.com/cenkalti/backoff/v4"
	"github.com/doug-martin/goqu/v9"
	"github.com/fleetdm/fleet/v4/server/contexts/ctxerr"
	"github.com/fleetdm/fleet/v4/server/fleet"
	"github.com/jmoiron/sqlx"
)

var hostSearchColumns = []string{"hostname", "uuid", "hardware_serial", "primary_ip"}

func (d *Datastore) NewHost(ctx context.Context, host *fleet.Host) (*fleet.Host, error) {
	sqlStatement := `
	INSERT INTO hosts (
		osquery_host_id,
		detail_updated_at,
		label_updated_at,
		policy_updated_at,
		node_key,
		hostname,
		uuid,
		platform,
		osquery_version,
		os_version,
		uptime,
		memory,
		team_id
	)
	VALUES( ?,?,?,?,?,?,?,?,?,?,?,?,? )
	`
	result, err := d.writer.ExecContext(
		ctx,
		sqlStatement,
		host.OsqueryHostID,
		host.DetailUpdatedAt,
		host.LabelUpdatedAt,
		host.PolicyUpdatedAt,
		host.NodeKey,
		host.Hostname,
		host.UUID,
		host.Platform,
		host.OsqueryVersion,
		host.OSVersion,
		host.Uptime,
		host.Memory,
		host.TeamID,
	)
	if err != nil {
		return nil, ctxerr.Wrap(ctx, err, "new host")
	}
	id, _ := result.LastInsertId()
	host.ID = uint(id)

	_, err = d.writer.ExecContext(ctx, `INSERT INTO host_seen_times (host_id, seen_time) VALUES (?,?)`, host.ID, host.SeenTime)
	if err != nil {
		return nil, ctxerr.Wrap(ctx, err, "new host seen time")
	}

	return host, nil
}

func (d *Datastore) SerialSaveHost(ctx context.Context, host *fleet.Host) error {
	errCh := make(chan error, 1)
	defer close(errCh)
	select {
	case <-ctx.Done():
		return ctx.Err()
	case d.writeCh <- itemToWrite{
		ctx:   ctx,
		errCh: errCh,
		item:  host,
	}:
		return <-errCh
	}
}

func (d *Datastore) SaveHost(ctx context.Context, host *fleet.Host) error {
	return d.withRetryTxx(ctx, func(tx sqlx.ExtContext) error {
		sqlStatement := `
		UPDATE hosts SET
			detail_updated_at = ?,
			label_updated_at = ?,
			policy_updated_at = ?,
			node_key = ?,
			hostname = ?,
			uuid = ?,
			platform = ?,
			osquery_version = ?,
			os_version = ?,
			uptime = ?,
			memory = ?,
			cpu_type = ?,
			cpu_subtype = ?,
			cpu_brand = ?,
			cpu_physical_cores = ?,
			hardware_vendor = ?,
			hardware_model = ?,
			hardware_version = ?,
			hardware_serial = ?,
			computer_name = ?,
			build = ?,
			platform_like = ?,
			code_name = ?,
			cpu_logical_cores = ?,
			distributed_interval = ?,
			config_tls_refresh = ?,
			logger_tls_period = ?,
			team_id = ?,
			primary_ip = ?,
			primary_mac = ?,
			refetch_requested = ?,
			gigs_disk_space_available = ?,
			percent_disk_space_available = ?
		WHERE id = ?
	`
		_, err := tx.ExecContext(ctx, sqlStatement,
			host.DetailUpdatedAt,
			host.LabelUpdatedAt,
			host.PolicyUpdatedAt,
			host.NodeKey,
			host.Hostname,
			host.UUID,
			host.Platform,
			host.OsqueryVersion,
			host.OSVersion,
			host.Uptime,
			host.Memory,
			host.CPUType,
			host.CPUSubtype,
			host.CPUBrand,
			host.CPUPhysicalCores,
			host.HardwareVendor,
			host.HardwareModel,
			host.HardwareVersion,
			host.HardwareSerial,
			host.ComputerName,
			host.Build,
			host.PlatformLike,
			host.CodeName,
			host.CPULogicalCores,
			host.DistributedInterval,
			host.ConfigTLSRefresh,
			host.LoggerTLSPeriod,
			host.TeamID,
			host.PrimaryIP,
			host.PrimaryMac,
			host.RefetchRequested,
			host.GigsDiskSpaceAvailable,
			host.PercentDiskSpaceAvailable,
			host.ID,
		)
		if err != nil {
			return ctxerr.Wrapf(ctx, err, "save host with id %d", host.ID)
		}

		// Save host pack stats only if it is non-nil. Empty stats should be
		// represented by an empty slice.
		if host.PackStats != nil {
			if err := saveHostPackStatsDB(ctx, tx, host); err != nil {
				return err
			}
		}

		ac, err := d.AppConfig(ctx)
		if err != nil {
			return ctxerr.Wrap(ctx, err, "failed to get app config to see if we need to update host users and inventory")
		}

		softwareInventoryEnabled := os.Getenv("FLEET_BETA_SOFTWARE_INVENTORY") != "" || ac.HostSettings.EnableSoftwareInventory
		if host.HostSoftware.Modified && softwareInventoryEnabled && len(host.HostSoftware.Software) > 0 {
			if err := saveHostSoftwareDB(ctx, tx, host); err != nil {
				return ctxerr.Wrap(ctx, err, "failed to save host software")
			}
		}

		if host.Modified {
			if host.Additional != nil {
				if err := saveHostAdditionalDB(ctx, tx, host); err != nil {
					return ctxerr.Wrap(ctx, err, "failed to save host additional")
				}
			}

			if ac.HostSettings.EnableHostUsers && len(host.Users) > 0 {
				if err := saveHostUsersDB(ctx, tx, host); err != nil {
					return ctxerr.Wrap(ctx, err, "failed to save host users")
				}
			}
		}

		host.Modified = false
		return nil
	})
}

func saveHostPackStatsDB(ctx context.Context, db sqlx.ExecerContext, host *fleet.Host) error {
	// Bulk insert software entries
	var args []interface{}
	queryCount := 0
	for _, pack := range host.PackStats {
		for _, query := range pack.QueryStats {
			queryCount++

			args = append(args,
				query.PackName,
				query.ScheduledQueryName,
				host.ID,
				query.AverageMemory,
				query.Denylisted,
				query.Executions,
				query.Interval,
				query.LastExecuted,
				query.OutputSize,
				query.SystemTime,
				query.UserTime,
				query.WallTime,
			)
		}
	}

	if queryCount == 0 {
		return nil
	}

	values := strings.TrimSuffix(strings.Repeat("((SELECT sq.id FROM scheduled_queries sq JOIN packs p ON (sq.pack_id = p.id) WHERE p.name = ? AND sq.name = ?),?,?,?,?,?,?,?,?,?,?),", queryCount), ",")
	sql := fmt.Sprintf(`
			INSERT IGNORE INTO scheduled_query_stats (
				scheduled_query_id,
				host_id,
				average_memory,
				denylisted,
				executions,
				schedule_interval,
				last_executed,
				output_size,
				system_time,
				user_time,
				wall_time
			)
			VALUES %s ON DUPLICATE KEY UPDATE
				scheduled_query_id = VALUES(scheduled_query_id),
				host_id = VALUES(host_id),
				average_memory = VALUES(average_memory),
				denylisted = VALUES(denylisted),
				executions = VALUES(executions),
				schedule_interval = VALUES(schedule_interval),
				last_executed = VALUES(last_executed),
				output_size = VALUES(output_size),
				system_time = VALUES(system_time),
				user_time = VALUES(user_time),
				wall_time = VALUES(wall_time)
		`, values)
	if _, err := db.ExecContext(ctx, sql, args...); err != nil {
		return ctxerr.Wrap(ctx, err, "insert pack stats")
	}
	return nil
}

// loadhostPacksStatsDB will load all the pack stats for the given host. The scheduled
// queries that haven't run yet are returned with zero values.
func loadHostPackStatsDB(ctx context.Context, db sqlx.QueryerContext, hid uint) ([]fleet.PackStats, error) {
	packs, err := listPacksForHost(ctx, db, hid)
	if err != nil {
		return nil, ctxerr.Wrapf(ctx, err, "list packs for host: %d", hid)
	}
	if len(packs) == 0 {
		return nil, nil
	}
	packIDs := make([]uint, len(packs))
	packTypes := make(map[uint]*string)
	for i := range packs {
		packIDs[i] = packs[i].ID
		packTypes[packs[i].ID] = packs[i].Type
	}
	ds := dialect.From(goqu.I("scheduled_queries").As("sq")).Select(
		goqu.I("sq.name").As("scheduled_query_name"),
		goqu.I("sq.id").As("scheduled_query_id"),
		goqu.I("sq.query_name").As("query_name"),
		goqu.I("q.description").As("description"),
		goqu.I("p.name").As("pack_name"),
		goqu.I("p.id").As("pack_id"),
		goqu.COALESCE(goqu.I("sqs.average_memory"), 0).As("average_memory"),
		goqu.COALESCE(goqu.I("sqs.denylisted"), false).As("denylisted"),
		goqu.COALESCE(goqu.I("sqs.executions"), 0).As("executions"),
		goqu.I("sq.interval").As("schedule_interval"),
		goqu.COALESCE(goqu.I("sqs.last_executed"), goqu.L("timestamp(0)")).As("last_executed"),
		goqu.COALESCE(goqu.I("sqs.output_size"), 0).As("output_size"),
		goqu.COALESCE(goqu.I("sqs.system_time"), 0).As("system_time"),
		goqu.COALESCE(goqu.I("sqs.user_time"), 0).As("user_time"),
		goqu.COALESCE(goqu.I("sqs.wall_time"), 0).As("wall_time"),
	).Join(
		dialect.From("packs").As("p").Select(
			goqu.I("id"),
			goqu.I("name"),
		).Where(goqu.I("id").In(packIDs)),
		goqu.On(goqu.I("sq.pack_id").Eq(goqu.I("p.id"))),
	).Join(
		goqu.I("queries").As("q"),
		goqu.On(goqu.I("sq.query_name").Eq(goqu.I("q.name"))),
	).LeftJoin(
		goqu.I("scheduled_query_stats").As("sqs"),
		goqu.On(goqu.I("sqs.scheduled_query_id").Eq(goqu.I("sq.id"))),
	)
	sql, args, err := ds.ToSQL()
	if err != nil {
		return nil, ctxerr.Wrap(ctx, err, "sql build")
	}
	var stats []fleet.ScheduledQueryStats
<<<<<<< HEAD
	if err := sqlx.SelectContext(ctx, db, &stats, sql, host.ID); err != nil {
		return ctxerr.Wrap(ctx, err, "load pack stats")
=======
	if err := sqlx.SelectContext(ctx, db, &stats, sql, args...); err != nil {
		return nil, ctxerr.Wrap(ctx, err, "load pack stats")
>>>>>>> 348841c9
	}
	packStats := map[uint]fleet.PackStats{}
	for _, query := range stats {
		pack := packStats[query.PackID]
		pack.PackName = query.PackName
		pack.PackID = query.PackID
		pack.Type = getPackTypeFromDBField(packTypes[pack.PackID])
		pack.QueryStats = append(pack.QueryStats, query)
		packStats[pack.PackID] = pack
	}
	var ps []fleet.PackStats
	for _, pack := range packStats {
		ps = append(ps, pack)
	}
	return ps, nil
}

func getPackTypeFromDBField(t *string) string {
	if t == nil {
		return "pack"
	}
	return *t
}

func loadHostUsersDB(ctx context.Context, db sqlx.QueryerContext, host *fleet.Host) error {
	sql := `SELECT username, groupname, uid, user_type, shell FROM host_users WHERE host_id = ? and removed_at IS NULL`
	if err := sqlx.SelectContext(ctx, db, &host.Users, sql, host.ID); err != nil {
<<<<<<< HEAD
		return ctxerr.Wrap(ctx, err, "load pack stats")
=======
		return errors.Wrap(err, "load host users")
>>>>>>> 348841c9
	}
	return nil
}

func (d *Datastore) DeleteHost(ctx context.Context, hid uint) error {
	err := d.deleteEntity(ctx, hostsTable, hid)
	if err != nil {
		return ctxerr.Wrapf(ctx, err, "deleting host with id %d", hid)
	}

	_, err = d.writer.ExecContext(ctx, `DELETE FROM host_seen_times WHERE host_id=?`, hid)
	if err != nil {
		return ctxerr.Wrap(ctx, err, "deleting host seen times")
	}

	_, err = d.writer.ExecContext(ctx, `DELETE FROM host_software WHERE host_id=?`, hid)
	if err != nil {
		return ctxerr.Wrap(ctx, err, "deleting host seen times")
	}

	return nil
}

func (d *Datastore) Host(ctx context.Context, id uint) (*fleet.Host, error) {
	sqlStatement := `
		SELECT
		       h.*,
		       hst.seen_time,
		       t.name AS team_name,
		       (SELECT additional FROM host_additional WHERE host_id = h.id) AS additional,
		       coalesce(failing_policies.count, 0) as failing_policies_count,
		       coalesce(failing_policies.count, 0) as total_issues_count
		FROM hosts h
			LEFT JOIN teams t ON (h.team_id = t.id)
			LEFT JOIN host_seen_times hst ON (h.id = hst.host_id)
			LEFT JOIN (
		    	SELECT host_id, count(*) as count FROM policy_membership WHERE passes=0
		    	GROUP BY host_id
			) as failing_policies ON (h.id=failing_policies.host_id)
		WHERE h.id = ?
		LIMIT 1
	`
	host := &fleet.Host{}
	err := sqlx.GetContext(ctx, d.reader, host, sqlStatement, id)
	if err != nil {
		return nil, ctxerr.Wrap(ctx, err, "get host by id")
	}

	packStats, err := loadHostPackStatsDB(ctx, d.reader, host.ID)
	if err != nil {
		return nil, err
	}
	host.PackStats = packStats

	if err := loadHostUsersDB(ctx, d.reader, host); err != nil {
		return nil, err
	}

	return host, nil
}

func amountEnrolledHostsDB(db sqlx.Queryer) (int, error) {
	var amount int
	err := sqlx.Get(db, &amount, `SELECT count(*) FROM hosts`)
	if err != nil {
		return 0, err
	}
	return amount, nil
}

func (d *Datastore) ListHosts(ctx context.Context, filter fleet.TeamFilter, opt fleet.HostListOptions) ([]*fleet.Host, error) {
	sql := `SELECT
		h.*,
		hst.seen_time,
		t.name AS team_name,
		coalesce(failing_policies.count, 0) as failing_policies_count,
		coalesce(failing_policies.count, 0) as total_issues_count
		`

	var params []interface{}

	// Only include "additional" if filter provided.
	if len(opt.AdditionalFilters) == 1 && opt.AdditionalFilters[0] == "*" {
		// All info requested.
		sql += `
		, (SELECT additional FROM host_additional WHERE host_id = h.id) AS additional
		`
	} else if len(opt.AdditionalFilters) > 0 {
		// Filter specific columns.
		sql += `, (SELECT JSON_OBJECT(
			`
		for _, field := range opt.AdditionalFilters {
			sql += `?, JSON_EXTRACT(additional, ?), `
			params = append(params, field, fmt.Sprintf(`$."%s"`, field))
		}
		sql = sql[:len(sql)-2]
		sql += `
		    ) FROM host_additional WHERE host_id = h.id) AS additional
		    `
	}

	sql, params = d.applyHostFilters(opt, sql, filter, params)

	hosts := []*fleet.Host{}
	if err := sqlx.SelectContext(ctx, d.reader, &hosts, sql, params...); err != nil {
		return nil, ctxerr.Wrap(ctx, err, "list hosts")
	}

	return hosts, nil
}

func (d *Datastore) applyHostFilters(opt fleet.HostListOptions, sql string, filter fleet.TeamFilter, params []interface{}) (string, []interface{}) {
	policyMembershipJoin := "JOIN policy_membership pm ON (h.id=pm.host_id)"
	if opt.PolicyIDFilter == nil {
		policyMembershipJoin = ""
	} else if opt.PolicyResponseFilter == nil {
		policyMembershipJoin = "LEFT " + policyMembershipJoin
	}

	softwareFilter := "TRUE"
	if opt.SoftwareIDFilter != nil {
		softwareFilter = "EXISTS (SELECT 1 FROM host_software hs WHERE hs.host_id=h.id AND hs.software_id=?)"
		params = append(params, opt.SoftwareIDFilter)
	}

	sql += fmt.Sprintf(`FROM hosts h
		LEFT JOIN host_seen_times hst ON (h.id=hst.host_id)
		LEFT JOIN teams t ON (h.team_id = t.id)
		LEFT JOIN (
		    SELECT host_id, count(*) as count FROM policy_membership WHERE passes=0
		    GROUP BY host_id
		) as failing_policies ON (h.id=failing_policies.host_id)
		%s
		WHERE TRUE AND %s AND %s
    `, policyMembershipJoin, d.whereFilterHostsByTeams(filter, "h"), softwareFilter,
	)

	sql, params = filterHostsByStatus(sql, opt, params)
	sql, params = filterHostsByTeam(sql, opt, params)
	sql, params = filterHostsByPolicy(sql, opt, params)
	sql, params = searchLike(sql, params, opt.MatchQuery, hostSearchColumns...)

	sql = appendListOptionsToSQL(sql, opt.ListOptions)
	return sql, params
}

func filterHostsByTeam(sql string, opt fleet.HostListOptions, params []interface{}) (string, []interface{}) {
	if opt.TeamFilter != nil {
		sql += ` AND h.team_id = ?`
		params = append(params, *opt.TeamFilter)
	}
	return sql, params
}

func filterHostsByPolicy(sql string, opt fleet.HostListOptions, params []interface{}) (string, []interface{}) {
	if opt.PolicyIDFilter != nil && opt.PolicyResponseFilter != nil {
		sql += ` AND pm.policy_id = ? AND pm.passes = ?`
		params = append(params, *opt.PolicyIDFilter, *opt.PolicyResponseFilter)
	} else if opt.PolicyIDFilter != nil && opt.PolicyResponseFilter == nil {
		sql += ` AND (pm.policy_id = ? OR pm.policy_id IS NULL) AND pm.passes IS NULL`
		params = append(params, *opt.PolicyIDFilter)
	}
	return sql, params
}

func filterHostsByStatus(sql string, opt fleet.HostListOptions, params []interface{}) (string, []interface{}) {
	switch opt.StatusFilter {
	case "new":
		sql += "AND DATE_ADD(h.created_at, INTERVAL 1 DAY) >= ?"
		params = append(params, time.Now())
	case "online":
		sql += fmt.Sprintf("AND DATE_ADD(hst.seen_time, INTERVAL LEAST(h.distributed_interval, h.config_tls_refresh) + %d SECOND) > ?", fleet.OnlineIntervalBuffer)
		params = append(params, time.Now())
	case "offline":
		sql += fmt.Sprintf("AND DATE_ADD(hst.seen_time, INTERVAL LEAST(h.distributed_interval, h.config_tls_refresh) + %d SECOND) <= ? AND DATE_ADD(hst.seen_time, INTERVAL 30 DAY) >= ?", fleet.OnlineIntervalBuffer)
		params = append(params, time.Now(), time.Now())
	case "mia":
		sql += "AND DATE_ADD(hst.seen_time, INTERVAL 30 DAY) <= ?"
		params = append(params, time.Now())
	}
	return sql, params
}

func (d *Datastore) CountHosts(ctx context.Context, filter fleet.TeamFilter, opt fleet.HostListOptions) (int, error) {
	sql := `SELECT count(*) `

	// ignore pagination in count
	opt.Page = 0
	opt.PerPage = 0

	var params []interface{}
	sql, params = d.applyHostFilters(opt, sql, filter, params)

	var count int
	if err := sqlx.GetContext(ctx, d.reader, &count, sql, params...); err != nil {
		return 0, ctxerr.Wrap(ctx, err, "count hosts")
	}

	return count, nil
}

func (d *Datastore) CleanupIncomingHosts(ctx context.Context, now time.Time) error {
	sqlStatement := `
		DELETE FROM hosts
		WHERE hostname = '' AND osquery_version = ''
		AND created_at < (? - INTERVAL 5 MINUTE)
	`
	if _, err := d.writer.ExecContext(ctx, sqlStatement, now); err != nil {
		return ctxerr.Wrap(ctx, err, "cleanup incoming hosts")
	}

	return nil
}

func (d *Datastore) GenerateHostStatusStatistics(ctx context.Context, filter fleet.TeamFilter, now time.Time) (*fleet.HostSummary, error) {
	// The logic in this function should remain synchronized with
	// host.Status and CountHostsInTargets - that is, the intervals associated
	// with each status must be the same.

	whereClause := d.whereFilterHostsByTeams(filter, "h")
	sqlStatement := fmt.Sprintf(`
			SELECT
				COUNT(*) total,
				COALESCE(SUM(CASE WHEN DATE_ADD(hst.seen_time, INTERVAL 30 DAY) <= ? THEN 1 ELSE 0 END), 0) mia,
				COALESCE(SUM(CASE WHEN DATE_ADD(hst.seen_time, INTERVAL LEAST(distributed_interval, config_tls_refresh) + %d SECOND) <= ? AND DATE_ADD(hst.seen_time, INTERVAL 30 DAY) >= ? THEN 1 ELSE 0 END), 0) offline,
				COALESCE(SUM(CASE WHEN DATE_ADD(hst.seen_time, INTERVAL LEAST(distributed_interval, config_tls_refresh) + %d SECOND) > ? THEN 1 ELSE 0 END), 0) online,
				COALESCE(SUM(CASE WHEN DATE_ADD(created_at, INTERVAL 1 DAY) >= ? THEN 1 ELSE 0 END), 0) new
			FROM hosts h LEFT JOIN host_seen_times hst ON (h.id=hst.host_id) WHERE %s
			LIMIT 1;
		`, fleet.OnlineIntervalBuffer, fleet.OnlineIntervalBuffer, whereClause)

	var summary fleet.HostSummary
	err := sqlx.GetContext(ctx, d.reader, &summary, sqlStatement, now, now, now, now, now)
	if err != nil && err != sql.ErrNoRows {
		return nil, ctxerr.Wrap(ctx, err, "generating host statistics")
	}

	// get the counts per platform, the `h` alias for hosts is required so that
	// reusing the whereClause is ok.
	sqlStatement = fmt.Sprintf(`
			SELECT
			  COUNT(*) total,
			  h.platform
			FROM hosts h
			WHERE %s
			GROUP BY h.platform
		`, whereClause)

	var platforms []*fleet.HostSummaryPlatform
	err = sqlx.SelectContext(ctx, d.reader, &platforms, sqlStatement)
	if err != nil {
		return nil, ctxerr.Wrap(ctx, err, "generating host platforms statistics")
	}
	summary.Platforms = platforms

	return &summary, nil
}

// EnrollHost enrolls a host
func (d *Datastore) EnrollHost(ctx context.Context, osqueryHostID, nodeKey string, teamID *uint, cooldown time.Duration) (*fleet.Host, error) {
	if osqueryHostID == "" {
		return nil, ctxerr.New(ctx, "missing osquery host identifier")
	}

	var host fleet.Host
	err := d.withRetryTxx(ctx, func(tx sqlx.ExtContext) error {
		zeroTime := time.Unix(0, 0).Add(24 * time.Hour)

		var id int64
		err := sqlx.GetContext(ctx, tx, &host, `SELECT id, last_enrolled_at FROM hosts WHERE osquery_host_id = ?`, osqueryHostID)
		switch {
		case err != nil && !errors.Is(err, sql.ErrNoRows):
			return ctxerr.Wrap(ctx, err, "check existing")

		case errors.Is(err, sql.ErrNoRows):
			// Create new host record
			sqlInsert := `
				INSERT INTO hosts (
					detail_updated_at,
					label_updated_at,
					policy_updated_at,
					osquery_host_id,
					node_key,
					team_id
				) VALUES (?, ?, ?, ?, ?, ?)
			`
			result, err := tx.ExecContext(ctx, sqlInsert, zeroTime, zeroTime, zeroTime, osqueryHostID, nodeKey, teamID)
			if err != nil {
				return ctxerr.Wrap(ctx, err, "insert host")
			}

			id, _ = result.LastInsertId()

			_, err = d.writer.ExecContext(ctx, `INSERT INTO host_seen_times (host_id, seen_time) VALUES (?,?)`, id, time.Now().UTC())
			if err != nil {
				return ctxerr.Wrap(ctx, err, "new host seen time")
			}

		default:
			// Prevent hosts from enrolling too often with the same identifier.
			// Prior to adding this we saw many hosts (probably VMs) with the
			// same identifier competing for enrollment and causing perf issues.
			if cooldown > 0 && time.Since(host.LastEnrolledAt) < cooldown {
				return backoff.Permanent(ctxerr.Errorf(ctx, "host identified by %s enrolling too often", osqueryHostID))
			}
			id = int64(host.ID)
			// Update existing host record
			sqlUpdate := `
				UPDATE hosts
				SET node_key = ?,
				team_id = ?,
				last_enrolled_at = NOW()
				WHERE osquery_host_id = ?
			`
			_, err := tx.ExecContext(ctx, sqlUpdate, nodeKey, teamID, osqueryHostID)
			if err != nil {
				return ctxerr.Wrap(ctx, err, "update host")
			}
		}

		sqlSelect := `
			SELECT * FROM hosts WHERE id = ? LIMIT 1
		`
		err = sqlx.GetContext(ctx, tx, &host, sqlSelect, id)
		if err != nil {
			return ctxerr.Wrap(ctx, err, "getting the host to return")
		}

		_, err = tx.ExecContext(ctx, `INSERT IGNORE INTO label_membership (host_id, label_id) VALUES (?, (SELECT id FROM labels WHERE name = 'All Hosts' AND label_type = 1))`, id)
		if err != nil {
			return ctxerr.Wrap(ctx, err, "insert new host into all hosts label")
		}

		return nil
	})
	if err != nil {
		return nil, err
	}
	return &host, nil
}

func (d *Datastore) AuthenticateHost(ctx context.Context, nodeKey string) (*fleet.Host, error) {
	// Select everything besides `additional`
	sqlStatement := `SELECT * FROM hosts WHERE node_key = ? LIMIT 1`

	host := &fleet.Host{}
	if err := sqlx.GetContext(ctx, d.reader, host, sqlStatement, nodeKey); err != nil {
		switch err {
		case sql.ErrNoRows:
			return nil, ctxerr.Wrap(ctx, notFound("Host"))
		default:
			return nil, ctxerr.Wrap(ctx, err, "find host")
		}
	}

	return host, nil
}

func (d *Datastore) MarkHostSeen(ctx context.Context, host *fleet.Host, t time.Time) error {
	sqlStatement := `UPDATE host_seen_times SET seen_time = ? WHERE host_id=?`

	_, err := d.writer.ExecContext(ctx, sqlStatement, t, host.ID)
	if err != nil {
		return ctxerr.Wrap(ctx, err, "marking host seen")
	}

	host.UpdatedAt = t
	return nil
}

func (d *Datastore) MarkHostsSeen(ctx context.Context, hostIDs []uint, t time.Time) error {
	if len(hostIDs) == 0 {
		return nil
	}

	if err := d.withRetryTxx(ctx, func(tx sqlx.ExtContext) error {
		query := `UPDATE host_seen_times SET seen_time = ? WHERE host_id IN (?)`
		query, args, err := sqlx.In(query, t, hostIDs)
		if err != nil {
			return ctxerr.Wrap(ctx, err, "sqlx in")
		}
		query = tx.Rebind(query)
		if _, err := tx.ExecContext(ctx, query, args...); err != nil {
			return ctxerr.Wrap(ctx, err, "exec update")
		}

		return nil
	}); err != nil {
		return ctxerr.Wrap(ctx, err, "MarkHostsSeen transaction")
	}

	return nil
}

// SearchHosts performs a search on the hosts table using the following criteria:
//	- Use the provided team filter.
//	- Full-text search with the "query" argument (if query == "", then no fulltext matching is executed).
// 	Full-text search is used even if "query" is a short or stopword.
//	(what defines a short word is the "ft_min_word_len" VARIABLE, set to 4 by default in Fleet deployments).
//	- An optional list of IDs to omit from the search.
func (d *Datastore) SearchHosts(ctx context.Context, filter fleet.TeamFilter, query string, omit ...uint) ([]*fleet.Host, error) {
	var sqlb strings.Builder
	sqlb.WriteString("SELECT h.*, hst.seen_time FROM hosts h LEFT JOIN host_seen_times hst ON (h.id=hst.host_id) WHERE")

	var args []interface{}
	if len(query) > 0 {
		sqlb.WriteString(` (
				MATCH (hostname, uuid) AGAINST (? IN BOOLEAN MODE)
				OR MATCH (primary_ip, primary_mac) AGAINST (? IN BOOLEAN MODE)
			) AND`)
		// Transform query argument and append the truncation operator "*" for MATCH.
		// From Oracle docs: "If a word is specified with the truncation operator, it is not
		// stripped from a boolean query, even if it is too short or a stopword."
		hostQuery := transformQueryWithSuffix(query, "*")
		// Needs quotes to avoid each "." marking a word boundary.
		// TODO(lucas): Currently matching the primary_mac doesn't work, see #1959.
		ipQuery := `"` + query + `"`
		args = append(args, hostQuery, ipQuery)
	}
	var in interface{}
	// use -1 if there are no values to omit.
	// Avoids empty args error for `sqlx.In`
	in = omit
	if len(omit) == 0 {
		in = -1
	}
	args = append(args, in)
	sqlb.WriteString(" id NOT IN (?) AND ")
	sqlb.WriteString(d.whereFilterHostsByTeams(filter, "h"))
	sqlb.WriteString(` ORDER BY hst.seen_time DESC LIMIT 10`)

	sql, args, err := sqlx.In(sqlb.String(), args...)
	if err != nil {
		return nil, ctxerr.Wrap(ctx, err, "searching default hosts")
	}
	sql = d.reader.Rebind(sql)
	hosts := []*fleet.Host{}
	if err := sqlx.SelectContext(ctx, d.reader, &hosts, sql, args...); err != nil {
		return nil, ctxerr.Wrap(ctx, err, "searching hosts")
	}
	return hosts, nil
}

func (d *Datastore) HostIDsByName(ctx context.Context, filter fleet.TeamFilter, hostnames []string) ([]uint, error) {
	if len(hostnames) == 0 {
		return []uint{}, nil
	}

	sqlStatement := fmt.Sprintf(`
			SELECT id FROM hosts
			WHERE hostname IN (?) AND %s
		`, d.whereFilterHostsByTeams(filter, "hosts"),
	)

	sql, args, err := sqlx.In(sqlStatement, hostnames)
	if err != nil {
		return nil, ctxerr.Wrap(ctx, err, "building query to get host IDs")
	}

	var hostIDs []uint
	if err := sqlx.SelectContext(ctx, d.reader, &hostIDs, sql, args...); err != nil {
		return nil, ctxerr.Wrap(ctx, err, "get host IDs")
	}

	return hostIDs, nil
}

func (d *Datastore) HostByIdentifier(ctx context.Context, identifier string) (*fleet.Host, error) {
	sql := `
		SELECT * FROM hosts
		WHERE ? IN (hostname, osquery_host_id, node_key, uuid)
		LIMIT 1
	`
	host := &fleet.Host{}
	err := sqlx.GetContext(ctx, d.reader, host, sql, identifier)
	if err != nil {
		return nil, ctxerr.Wrap(ctx, err, "get host by identifier")
	}

	packStats, err := loadHostPackStatsDB(ctx, d.reader, host.ID)
	if err != nil {
		return nil, err
	}
	host.PackStats = packStats

	return host, nil
}

func (d *Datastore) AddHostsToTeam(ctx context.Context, teamID *uint, hostIDs []uint) error {
	if len(hostIDs) == 0 {
		return nil
	}

	return d.withRetryTxx(ctx, func(tx sqlx.ExtContext) error {
		// hosts can only be in one team, so if there's a policy that has a team id and a result from one of our hosts
		// it can only be from the previous team they are being transferred from
		query, args, err := sqlx.In(`DELETE FROM policy_membership_history
					WHERE policy_id IN (SELECT id FROM policies WHERE team_id IS NOT NULL) AND host_id IN (?)`, hostIDs)
		if err != nil {
			return ctxerr.Wrap(ctx, err, "add host to team sqlx in")
		}
		if _, err := tx.ExecContext(ctx, query, args...); err != nil {
			return ctxerr.Wrap(ctx, err, "exec AddHostsToTeam delete policy membership history")
		}

		query, args, err = sqlx.In(`UPDATE hosts SET team_id = ? WHERE id IN (?)`, teamID, hostIDs)
		if err != nil {
			return ctxerr.Wrap(ctx, err, "sqlx.In AddHostsToTeam")
		}

		if _, err := tx.ExecContext(ctx, query, args...); err != nil {
			return ctxerr.Wrap(ctx, err, "exec AddHostsToTeam")
		}

		return nil
	})
}

func saveHostAdditionalDB(ctx context.Context, exec sqlx.ExecerContext, host *fleet.Host) error {
	sql := `
		INSERT INTO host_additional (host_id, additional)
		VALUES (?, ?)
		ON DUPLICATE KEY UPDATE additional = VALUES(additional)
	`
	if _, err := exec.ExecContext(ctx, sql, host.ID, host.Additional); err != nil {
		return ctxerr.Wrap(ctx, err, "insert additional")
	}

	return nil
}

func saveHostUsersDB(ctx context.Context, tx sqlx.ExtContext, host *fleet.Host) error {
	currentHost := &fleet.Host{ID: host.ID}
	if err := loadHostUsersDB(ctx, tx, currentHost); err != nil {
		return err
	}

	keyForUser := func(u *fleet.HostUser) string { return fmt.Sprintf("%d\x00%s", u.Uid, u.Username) }
	incomingUsers := make(map[string]bool)
	var insertArgs []interface{}
	for _, u := range host.Users {
		insertArgs = append(insertArgs, host.ID, u.Uid, u.Username, u.Type, u.GroupName, u.Shell)
		incomingUsers[keyForUser(&u)] = true
	}

	var removedArgs []interface{}
	for _, u := range currentHost.Users {
		if _, ok := incomingUsers[keyForUser(&u)]; !ok {
			removedArgs = append(removedArgs, u.Username)
		}
	}

	insertValues := strings.TrimSuffix(strings.Repeat("(?, ?, ?, ?, ?, ?),", len(host.Users)), ",")
	insertSql := fmt.Sprintf(
		`INSERT INTO host_users (host_id, uid, username, user_type, groupname, shell) VALUES %s ON DUPLICATE KEY UPDATE removed_at=NULL`,
		insertValues,
	)
	if _, err := tx.ExecContext(ctx, insertSql, insertArgs...); err != nil {
		return ctxerr.Wrap(ctx, err, "insert users")
	}

	if len(removedArgs) == 0 {
		return nil
	}
	removedValues := strings.TrimSuffix(strings.Repeat("?,", len(removedArgs)), ",")
	removedSql := fmt.Sprintf(
		`UPDATE host_users SET removed_at = CURRENT_TIMESTAMP WHERE host_id = ? and username IN (%s)`,
		removedValues,
	)
	if _, err := tx.ExecContext(ctx, removedSql, append([]interface{}{host.ID}, removedArgs...)...); err != nil {
		return ctxerr.Wrap(ctx, err, "mark users as removed")
	}

	return nil
}

func (d *Datastore) TotalAndUnseenHostsSince(ctx context.Context, daysCount int) (int, int, error) {
	var totalCount, unseenCount int
	err := sqlx.GetContext(ctx, d.reader, &totalCount, "SELECT count(*) FROM hosts")
	if err != nil {
		return 0, 0, ctxerr.Wrap(ctx, err, "getting total host count")
	}

	err = sqlx.GetContext(ctx, d.reader, &unseenCount,
		"SELECT count(*) FROM host_seen_times WHERE DATEDIFF(CURRENT_DATE, seen_time) >= ?",
		daysCount,
	)
	if err != nil {
		return 0, 0, ctxerr.Wrap(ctx, err, "getting unseen host count")
	}

	return totalCount, unseenCount, nil
}

func (d *Datastore) DeleteHosts(ctx context.Context, ids []uint) error {
	_, err := d.deleteEntities(ctx, hostsTable, ids)
	if err != nil {
		return ctxerr.Wrap(ctx, err, "deleting hosts")
	}

	query, args, err := sqlx.In(`DELETE FROM host_seen_times WHERE host_id in (?)`, ids)
	if err != nil {
		return ctxerr.Wrapf(ctx, err, "building delete host_seen_times query")
	}

	_, err = d.writer.ExecContext(ctx, query, args...)
	if err != nil {
		return ctxerr.Wrap(ctx, err, "deleting host seen times")
	}
	return nil
}

func (d *Datastore) ListPoliciesForHost(ctx context.Context, hid uint) (packs []*fleet.HostPolicy, err error) {
	// instead of using policy_membership, we use the same query but with `where host_id=?` in the subquery
	// if we don't do this, the subquery does a full table scan because the where at the end doesn't affect it
	query := `SELECT
		p.id,
		p.query_id,
		q.name AS query_name,
		CASE
			WHEN pm.passes = 1 THEN 'pass'
			WHEN pm.passes = 0 THEN 'fail'
			ELSE ''
		END AS response,
		q.description,
		coalesce(p.resolution, '') as resolution
	FROM policies p
	LEFT JOIN (
	    SELECT * FROM policy_membership_history WHERE id IN (
	        SELECT max(id) AS id FROM policy_membership_history WHERE host_id=? GROUP BY host_id, policy_id
	    )
	) as pm ON (p.id=pm.policy_id)
	JOIN queries q ON (p.query_id=q.id)`

	var policies []*fleet.HostPolicy
	if err := sqlx.SelectContext(ctx, d.reader, &policies, query, hid); err != nil {
		return nil, ctxerr.Wrap(ctx, err, "get host policies")
	}
	return policies, nil
}

func (d *Datastore) CleanupExpiredHosts(ctx context.Context) error {
	ac, err := appConfigDB(ctx, d.reader)
	if err != nil {
		return ctxerr.Wrap(ctx, err, "getting app config")
	}
	if !ac.HostExpirySettings.HostExpiryEnabled {
		return nil
	}

	// Usual clean up queries used to be like this:
	// DELETE FROM hosts WHERE id in (SELECT host_id FROM host_seen_times WHERE seen_time < DATE_SUB(NOW(), INTERVAL ? DAY))
	// This means a full table scan for hosts, and for big deployments, that's not ideal
	// so instead, we get the ids one by one and delete things one by one
	// it might take longer, but it should lock only the row we need

	rows, err := d.writer.QueryContext(
		ctx,
		`SELECT host_id FROM host_seen_times WHERE seen_time < DATE_SUB(NOW(), INTERVAL ? DAY)`,
		ac.HostExpirySettings.HostExpiryWindow,
	)
	if err != nil {
		return ctxerr.Wrap(ctx, err, "getting expired host ids")
	}
	defer rows.Close()

	for rows.Next() {
		var id uint
		err := rows.Scan(&id)
		if err != nil {
			return ctxerr.Wrap(ctx, err, "scanning expired host id")
		}
		_, err = d.writer.ExecContext(ctx, `DELETE FROM hosts WHERE id = ?`, id)
		if err != nil {
			return ctxerr.Wrap(ctx, err, "deleting expired hosts")
		}
		_, err = d.writer.ExecContext(ctx, `DELETE FROM host_software WHERE host_id = ?`, id)
		if err != nil {
			return ctxerr.Wrap(ctx, err, "deleting expired host software")
		}
	}
	if err := rows.Err(); err != nil {
		return ctxerr.Wrap(ctx, err, "expired hosts, row err")
	}

	_, err = d.writer.ExecContext(ctx, `DELETE FROM host_seen_times WHERE seen_time < DATE_SUB(NOW(), INTERVAL ? DAY)`, ac.HostExpirySettings.HostExpiryWindow)
	if err != nil {
		return ctxerr.Wrap(ctx, err, "deleting expired host seen times")
	}
	return nil
}<|MERGE_RESOLUTION|>--- conflicted
+++ resolved
@@ -314,13 +314,8 @@
 		return nil, ctxerr.Wrap(ctx, err, "sql build")
 	}
 	var stats []fleet.ScheduledQueryStats
-<<<<<<< HEAD
-	if err := sqlx.SelectContext(ctx, db, &stats, sql, host.ID); err != nil {
-		return ctxerr.Wrap(ctx, err, "load pack stats")
-=======
 	if err := sqlx.SelectContext(ctx, db, &stats, sql, args...); err != nil {
 		return nil, ctxerr.Wrap(ctx, err, "load pack stats")
->>>>>>> 348841c9
 	}
 	packStats := map[uint]fleet.PackStats{}
 	for _, query := range stats {
@@ -348,11 +343,7 @@
 func loadHostUsersDB(ctx context.Context, db sqlx.QueryerContext, host *fleet.Host) error {
 	sql := `SELECT username, groupname, uid, user_type, shell FROM host_users WHERE host_id = ? and removed_at IS NULL`
 	if err := sqlx.SelectContext(ctx, db, &host.Users, sql, host.ID); err != nil {
-<<<<<<< HEAD
-		return ctxerr.Wrap(ctx, err, "load pack stats")
-=======
-		return errors.Wrap(err, "load host users")
->>>>>>> 348841c9
+		return ctxerr.Wrap(ctx, err, "load host users")
 	}
 	return nil
 }
