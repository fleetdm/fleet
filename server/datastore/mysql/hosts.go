package mysql

import (
	"database/sql"
	"fmt"
	"strings"
	"time"

	"github.com/cenkalti/backoff/v4"
	"github.com/fleetdm/fleet/v4/server/fleet"
	"github.com/jmoiron/sqlx"
	"github.com/pkg/errors"
)

var hostSearchColumns = []string{"hostname", "uuid", "hardware_serial", "primary_ip"}

func (d *Datastore) NewHost(host *fleet.Host) (*fleet.Host, error) {
	sqlStatement := `
	INSERT INTO hosts (
		osquery_host_id,
		detail_updated_at,
		label_updated_at,
		node_key,
		hostname,
		uuid,
		platform,
		osquery_version,
		os_version,
		uptime,
		memory,
		seen_time,
		team_id
	)
	VALUES( ?,?,?,?,?,?,?,?,?,?,?,?,? )
	`
	result, err := d.writer.Exec(
		sqlStatement,
		host.OsqueryHostID,
		host.DetailUpdatedAt,
		host.LabelUpdatedAt,
		host.NodeKey,
		host.Hostname,
		host.UUID,
		host.Platform,
		host.OsqueryVersion,
		host.OSVersion,
		host.Uptime,
		host.Memory,
		host.SeenTime,
		host.TeamID,
	)
	if err != nil {
		return nil, errors.Wrap(err, "new host")
	}
	id, _ := result.LastInsertId()
	host.ID = uint(id)
	return host, nil
}

func (d *Datastore) SaveHost(host *fleet.Host) error {
	sqlStatement := `
		UPDATE hosts SET
			detail_updated_at = ?,
			label_updated_at = ?,
			node_key = ?,
			hostname = ?,
			uuid = ?,
			platform = ?,
			osquery_version = ?,
			os_version = ?,
			uptime = ?,
			memory = ?,
			cpu_type = ?,
			cpu_subtype = ?,
			cpu_brand = ?,
			cpu_physical_cores = ?,
			hardware_vendor = ?,
			hardware_model = ?,
			hardware_version = ?,
			hardware_serial = ?,
			computer_name = ?,
			build = ?,
			platform_like = ?,
			code_name = ?,
			cpu_logical_cores = ?,
			seen_time = ?,
			distributed_interval = ?,
			config_tls_refresh = ?,
			logger_tls_period = ?,
			team_id = ?,
			primary_ip = ?,
			primary_mac = ?,
			refetch_requested = ?,
			gigs_disk_space_available = ?,
			percent_disk_space_available = ?
		WHERE id = ?
	`
	_, err := d.writer.Exec(sqlStatement,
		host.DetailUpdatedAt,
		host.LabelUpdatedAt,
		host.NodeKey,
		host.Hostname,
		host.UUID,
		host.Platform,
		host.OsqueryVersion,
		host.OSVersion,
		host.Uptime,
		host.Memory,
		host.CPUType,
		host.CPUSubtype,
		host.CPUBrand,
		host.CPUPhysicalCores,
		host.HardwareVendor,
		host.HardwareModel,
		host.HardwareVersion,
		host.HardwareSerial,
		host.ComputerName,
		host.Build,
		host.PlatformLike,
		host.CodeName,
		host.CPULogicalCores,
		host.SeenTime,
		host.DistributedInterval,
		host.ConfigTLSRefresh,
		host.LoggerTLSPeriod,
		host.TeamID,
		host.PrimaryIP,
		host.PrimaryMac,
		host.RefetchRequested,
		host.GigsDiskSpaceAvailable,
		host.PercentDiskSpaceAvailable,
		host.ID,
	)
	if err != nil {
		return errors.Wrapf(err, "save host with id %d", host.ID)
	}

	// TODO: use encapsulating trx?

	// Save host pack stats only if it is non-nil. Empty stats should be
	// represented by an empty slice.
	if host.PackStats != nil {
		if err := d.saveHostPackStats(host); err != nil {
			return err
		}
	}

	if host.HostSoftware.Modified {
		if err := d.SaveHostSoftware(host); err != nil {
			return errors.Wrap(err, "failed to save host software")
		}
	}

	if host.Modified {
		if err := d.saveHostAdditional(host); err != nil {
			return errors.Wrap(err, "failed to save host additional")
		}

		if err := d.saveHostUsers(host); err != nil {
			return errors.Wrap(err, "failed to save host users")
		}
	}

	host.Modified = false

	return nil
}

func (d *Datastore) saveHostPackStats(host *fleet.Host) error {
	if err := d.withRetryTxx(func(tx *sqlx.Tx) error {
		// Bulk insert software entries
		var args []interface{}
		queryCount := 0
		for _, pack := range host.PackStats {
			for _, query := range pack.QueryStats {
				queryCount++

				args = append(args,
					query.PackName,
					query.ScheduledQueryName,
					host.ID,
					query.AverageMemory,
					query.Denylisted,
					query.Executions,
					query.Interval,
					query.LastExecuted,
					query.OutputSize,
					query.SystemTime,
					query.UserTime,
					query.WallTime,
				)
			}
		}

		if queryCount == 0 {
			return nil
		}

		values := strings.TrimSuffix(strings.Repeat("((SELECT sq.id FROM scheduled_queries sq JOIN packs p ON (sq.pack_id = p.id) WHERE p.name = ? AND sq.name = ?),?,?,?,?,?,?,?,?,?,?),", queryCount), ",")
		sql := fmt.Sprintf(`
			INSERT IGNORE INTO scheduled_query_stats (
				scheduled_query_id,
				host_id,
				average_memory,
				denylisted,
				executions,
				schedule_interval,
				last_executed,
				output_size,
				system_time,
				user_time,
				wall_time
			)
			VALUES %s ON DUPLICATE KEY UPDATE
				scheduled_query_id = VALUES(scheduled_query_id),
				host_id = VALUES(host_id),
				average_memory = VALUES(average_memory),
				denylisted = VALUES(denylisted),
				executions = VALUES(executions),
				schedule_interval = VALUES(schedule_interval),
				last_executed = VALUES(last_executed),
				output_size = VALUES(output_size),
				system_time = VALUES(system_time),
				user_time = VALUES(user_time),
				wall_time = VALUES(wall_time)
		`, values)
		if _, err := tx.Exec(sql, args...); err != nil {
			return errors.Wrap(err, "insert pack stats")
		}

		return nil
	}); err != nil {
		return errors.Wrap(err, "save pack stats")
	}
	return nil
}

func (d *Datastore) loadHostPackStats(host *fleet.Host) error {
	sql := `
SELECT
	sqs.scheduled_query_id,
	sqs.average_memory,
	sqs.denylisted,
	sqs.executions,
	sqs.schedule_interval,
	sqs.last_executed,
	sqs.output_size,
	sqs.system_time,
	sqs.user_time,
	sqs.wall_time,
	sq.name AS scheduled_query_name,
	sq.id AS scheduled_query_id,
	sq.query_name AS query_name,
	p.name AS pack_name,
	p.id as pack_id,
	q.description
FROM scheduled_query_stats sqs
	JOIN scheduled_queries sq ON (sqs.scheduled_query_id = sq.id)
	JOIN packs p ON (sq.pack_id = p.id)
	JOIN queries q ON (sq.query_name = q.name)
WHERE host_id = ? AND p.pack_type IS NULL
`
	var stats []fleet.ScheduledQueryStats
	if err := d.reader.Select(&stats, sql, host.ID); err != nil {
		return errors.Wrap(err, "load pack stats")
	}

	packs := map[uint]fleet.PackStats{}
	for _, query := range stats {
		pack := packs[query.PackID]
		pack.PackName = query.PackName
		pack.PackID = query.PackID
		pack.QueryStats = append(pack.QueryStats, query)
		packs[pack.PackID] = pack
	}

	for _, pack := range packs {
		host.PackStats = append(host.PackStats, pack)
	}

	return nil
}

<<<<<<< HEAD
func loadHostUsers(db dbReader, host *fleet.Host) error {
=======
func (d *Datastore) loadHostUsers(db dbReader, host *fleet.Host) error {
>>>>>>> c98d0b3a
	sql := `SELECT id, username, groupname, uid, user_type FROM host_users WHERE host_id = ? and removed_at IS NULL`
	if err := db.Select(&host.Users, sql, host.ID); err != nil {
		return errors.Wrap(err, "load pack stats")
	}
	return nil
}

func (d *Datastore) DeleteHost(hid uint) error {
	err := d.deleteEntity("hosts", hid)
	if err != nil {
		return errors.Wrapf(err, "deleting host with id %d", hid)
	}
	return nil
}

func (d *Datastore) Host(id uint) (*fleet.Host, error) {
	sqlStatement := `
		SELECT h.*, t.name AS team_name, (SELECT additional FROM host_additional WHERE host_id = h.id) AS additional
		FROM hosts h LEFT JOIN teams t ON (h.team_id = t.id)
		WHERE h.id = ?
		LIMIT 1
	`
	host := &fleet.Host{}
	err := d.reader.Get(host, sqlStatement, id)
	if err != nil {
		return nil, errors.Wrap(err, "get host by id")
	}
	if err := d.loadHostPackStats(host); err != nil {
		return nil, err
	}
<<<<<<< HEAD
	if err := loadHostUsers(d.reader, host); err != nil {
=======
	if err := d.loadHostUsers(d.reader, host); err != nil {
>>>>>>> c98d0b3a
		return nil, err
	}

	return host, nil
}

func amountEnrolledHosts(db dbReader) (int, error) {
	var amount int
<<<<<<< HEAD
	err := db.Get(&amount, `SELECT count(*) FROM hosts`)
=======
	// uses the writer as it is called from ShouldSendStatistics, which is a
	// write method.
	err := d.writer.Get(&amount, `SELECT count(*) FROM hosts`)
>>>>>>> c98d0b3a
	if err != nil {
		return 0, err
	}
	return amount, nil
}

func (d *Datastore) ListHosts(filter fleet.TeamFilter, opt fleet.HostListOptions) ([]*fleet.Host, error) {
	sql := `SELECT
		h.*,
		t.name AS team_name
		`

	var params []interface{}

	// Only include "additional" if filter provided.
	if len(opt.AdditionalFilters) == 1 && opt.AdditionalFilters[0] == "*" {
		// All info requested.
		sql += `
		, (SELECT additional FROM host_additional WHERE host_id = h.id) AS additional
		`
	} else if len(opt.AdditionalFilters) > 0 {
		// Filter specific columns.
		sql += `, (SELECT JSON_OBJECT(
			`
		for _, field := range opt.AdditionalFilters {
			sql += `?, JSON_EXTRACT(additional, ?), `
			params = append(params, field, fmt.Sprintf(`$."%s"`, field))
		}
		sql = sql[:len(sql)-2]
		sql += `
		    ) FROM host_additional WHERE host_id = h.id) AS additional
		    `
	}

	policyMembershipJoin := "JOIN policy_membership pm ON (h.id=pm.host_id)"
	if opt.PolicyIDFilter == nil {
		policyMembershipJoin = ""
	} else if opt.PolicyResponseFilter == nil {
		policyMembershipJoin = "LEFT " + policyMembershipJoin
	}
	sql += fmt.Sprintf(`FROM hosts h LEFT JOIN teams t ON (h.team_id = t.id)
		%s
		WHERE TRUE AND %s
    `, policyMembershipJoin, d.whereFilterHostsByTeams(filter, "h"),
	)

	sql, params = filterHostsByStatus(sql, opt, params)
	sql, params = filterHostsByTeam(sql, opt, params)
	sql, params = filterHostsByPolicy(sql, opt, params)
	sql, params = searchLike(sql, params, opt.MatchQuery, hostSearchColumns...)

	sql = appendListOptionsToSQL(sql, opt.ListOptions)

	hosts := []*fleet.Host{}
	if err := d.reader.Select(&hosts, sql, params...); err != nil {
		return nil, errors.Wrap(err, "list hosts")
	}

	return hosts, nil
}

func filterHostsByTeam(sql string, opt fleet.HostListOptions, params []interface{}) (string, []interface{}) {
	if opt.TeamFilter != nil {
		sql += ` AND h.team_id = ?`
		params = append(params, *opt.TeamFilter)
	}
	return sql, params
}

func filterHostsByPolicy(sql string, opt fleet.HostListOptions, params []interface{}) (string, []interface{}) {
	if opt.PolicyIDFilter != nil && opt.PolicyResponseFilter != nil {
		sql += ` AND pm.policy_id = ? AND pm.passes = ?`
		params = append(params, *opt.PolicyIDFilter, *opt.PolicyResponseFilter)
	} else if opt.PolicyIDFilter != nil && opt.PolicyResponseFilter == nil {
		sql += ` AND (pm.policy_id = ? OR pm.policy_id IS NULL) AND pm.passes IS NULL`
		params = append(params, *opt.PolicyIDFilter)
	}
	return sql, params
}

func filterHostsByStatus(sql string, opt fleet.HostListOptions, params []interface{}) (string, []interface{}) {
	switch opt.StatusFilter {
	case "new":
		sql += "AND DATE_ADD(h.created_at, INTERVAL 1 DAY) >= ?"
		params = append(params, time.Now())
	case "online":
		sql += fmt.Sprintf("AND DATE_ADD(h.seen_time, INTERVAL LEAST(h.distributed_interval, h.config_tls_refresh) + %d SECOND) > ?", fleet.OnlineIntervalBuffer)
		params = append(params, time.Now())
	case "offline":
		sql += fmt.Sprintf("AND DATE_ADD(h.seen_time, INTERVAL LEAST(h.distributed_interval, h.config_tls_refresh) + %d SECOND) <= ? AND DATE_ADD(h.seen_time, INTERVAL 30 DAY) >= ?", fleet.OnlineIntervalBuffer)
		params = append(params, time.Now(), time.Now())
	case "mia":
		sql += "AND DATE_ADD(h.seen_time, INTERVAL 30 DAY) <= ?"
		params = append(params, time.Now())
	}
	return sql, params
}

func (d *Datastore) CleanupIncomingHosts(now time.Time) error {
	sqlStatement := `
		DELETE FROM hosts
		WHERE hostname = '' AND osquery_version = ''
		AND created_at < (? - INTERVAL 5 MINUTE)
	`
	if _, err := d.writer.Exec(sqlStatement, now); err != nil {
		return errors.Wrap(err, "cleanup incoming hosts")
	}

	return nil
}

func (d *Datastore) GenerateHostStatusStatistics(filter fleet.TeamFilter, now time.Time) (online, offline, mia, new uint, e error) {
	// The logic in this function should remain synchronized with
	// host.Status and CountHostsInTargets

	sqlStatement := fmt.Sprintf(`
			SELECT
				COALESCE(SUM(CASE WHEN DATE_ADD(seen_time, INTERVAL 30 DAY) <= ? THEN 1 ELSE 0 END), 0) mia,
				COALESCE(SUM(CASE WHEN DATE_ADD(seen_time, INTERVAL LEAST(distributed_interval, config_tls_refresh) + %d SECOND) <= ? AND DATE_ADD(seen_time, INTERVAL 30 DAY) >= ? THEN 1 ELSE 0 END), 0) offline,
				COALESCE(SUM(CASE WHEN DATE_ADD(seen_time, INTERVAL LEAST(distributed_interval, config_tls_refresh) + %d SECOND) > ? THEN 1 ELSE 0 END), 0) online,
				COALESCE(SUM(CASE WHEN DATE_ADD(created_at, INTERVAL 1 DAY) >= ? THEN 1 ELSE 0 END), 0) new
			FROM hosts WHERE %s
			LIMIT 1;
		`, fleet.OnlineIntervalBuffer, fleet.OnlineIntervalBuffer,
		d.whereFilterHostsByTeams(filter, "hosts"),
	)

	counts := struct {
		MIA     uint `db:"mia"`
		Offline uint `db:"offline"`
		Online  uint `db:"online"`
		New     uint `db:"new"`
	}{}
	err := d.reader.Get(&counts, sqlStatement, now, now, now, now, now)
	if err != nil && err != sql.ErrNoRows {
		e = errors.Wrap(err, "generating host statistics")
		return
	}

	mia = counts.MIA
	offline = counts.Offline
	online = counts.Online
	new = counts.New
	return online, offline, mia, new, nil
}

// EnrollHost enrolls a host
func (d *Datastore) EnrollHost(osqueryHostID, nodeKey string, teamID *uint, cooldown time.Duration) (*fleet.Host, error) {
	if osqueryHostID == "" {
		return nil, fmt.Errorf("missing osquery host identifier")
	}

	var host fleet.Host
	err := d.withRetryTxx(func(tx *sqlx.Tx) error {
		zeroTime := time.Unix(0, 0).Add(24 * time.Hour)

		var id int64
		err := tx.Get(&host, `SELECT id, last_enrolled_at FROM hosts WHERE osquery_host_id = ?`, osqueryHostID)
		switch {
		case err != nil && !errors.Is(err, sql.ErrNoRows):
			return errors.Wrap(err, "check existing")

		case errors.Is(err, sql.ErrNoRows):
			// Create new host record
			sqlInsert := `
				INSERT INTO hosts (
					detail_updated_at,
					label_updated_at,
					osquery_host_id,
					seen_time,
					node_key,
					team_id
				) VALUES (?, ?, ?, ?, ?, ?)
			`
			result, err := tx.Exec(sqlInsert, zeroTime, zeroTime, osqueryHostID, time.Now().UTC(), nodeKey, teamID)

			if err != nil {
				return errors.Wrap(err, "insert host")
			}

			id, _ = result.LastInsertId()

		default:
			// Prevent hosts from enrolling too often with the same identifier.
			// Prior to adding this we saw many hosts (probably VMs) with the
			// same identifier competing for enrollment and causing perf issues.
			if cooldown > 0 && time.Since(host.LastEnrolledAt) < cooldown {
				return backoff.Permanent(fmt.Errorf("host identified by %s enrolling too often", osqueryHostID))
			}
			id = int64(host.ID)
			// Update existing host record
			sqlUpdate := `
				UPDATE hosts
				SET node_key = ?,
				team_id = ?,
				last_enrolled_at = NOW()
				WHERE osquery_host_id = ?
			`
			_, err := tx.Exec(sqlUpdate, nodeKey, teamID, osqueryHostID)

			if err != nil {
				return errors.Wrap(err, "update host")
			}
		}

		sqlSelect := `
			SELECT * FROM hosts WHERE id = ? LIMIT 1
		`
		err = tx.Get(&host, sqlSelect, id)
		if err != nil {
			return errors.Wrap(err, "getting the host to return")
		}

		_, err = tx.Exec(`INSERT IGNORE INTO label_membership (host_id, label_id) VALUES (?, (SELECT id FROM labels WHERE name = 'All Hosts' AND label_type = 1))`, id)
		if err != nil {
			return errors.Wrap(err, "insert new host into all hosts label")
		}

		return nil
	})

	if err != nil {
		return nil, err
	}
	return &host, nil
}

func (d *Datastore) AuthenticateHost(nodeKey string) (*fleet.Host, error) {
	// Select everything besides `additional`
	sqlStatement := `
		SELECT
			id,
			osquery_host_id,
			created_at,
			updated_at,
			detail_updated_at,
			label_updated_at,
			node_key,
			hostname,
			uuid,
			platform,
			osquery_version,
			os_version,
			build,
			platform_like,
			code_name,
			uptime,
			memory,
			cpu_type,
			cpu_subtype,
			cpu_brand,
			cpu_physical_cores,
			cpu_logical_cores,
			hardware_vendor,
			hardware_model,
			hardware_version,
			hardware_serial,
			computer_name,
			primary_ip_id,
			seen_time,
			distributed_interval,
			logger_tls_period,
			config_tls_refresh,
			primary_ip,
			primary_mac,
			refetch_requested,
			team_id
		FROM hosts
		WHERE node_key = ?
		LIMIT 1
	`

	host := &fleet.Host{}
	if err := d.reader.Get(host, sqlStatement, nodeKey); err != nil {
		switch err {
		case sql.ErrNoRows:
			return nil, notFound("Host")
		default:
			return nil, errors.New("find host")
		}
	}

	return host, nil
}

func (d *Datastore) MarkHostSeen(host *fleet.Host, t time.Time) error {
	sqlStatement := `
		UPDATE hosts SET
			seen_time = ?
		WHERE node_key=?
	`

	_, err := d.writer.Exec(sqlStatement, t, host.NodeKey)
	if err != nil {
		return errors.Wrap(err, "marking host seen")
	}

	host.UpdatedAt = t
	return nil
}

func (d *Datastore) MarkHostsSeen(hostIDs []uint, t time.Time) error {
	if len(hostIDs) == 0 {
		return nil
	}

	if err := d.withRetryTxx(func(tx *sqlx.Tx) error {
		query := `
		UPDATE hosts SET
			seen_time = ?
		WHERE id IN (?)
	`
		query, args, err := sqlx.In(query, t, hostIDs)
		if err != nil {
			return errors.Wrap(err, "sqlx in")
		}
		query = tx.Rebind(query)
		if _, err := tx.Exec(query, args...); err != nil {
			return errors.Wrap(err, "exec update")
		}

		return nil
	}); err != nil {
		return errors.Wrap(err, "MarkHostsSeen transaction")
	}

	return nil
}

func (d *Datastore) searchHostsWithOmits(filter fleet.TeamFilter, query string, omit ...uint) ([]*fleet.Host, error) {
	hostQuery := transformQuery(query)
	ipQuery := `"` + query + `"`

	sql := fmt.Sprintf(`
			SELECT DISTINCT *
			FROM hosts
			WHERE
			(
				MATCH (hostname, uuid) AGAINST (? IN BOOLEAN MODE)
				OR MATCH (primary_ip, primary_mac) AGAINST (? IN BOOLEAN MODE)
			)
			AND id NOT IN (?) AND %s
			LIMIT 10
		`, d.whereFilterHostsByTeams(filter, "hosts"),
	)

	sql, args, err := sqlx.In(sql, hostQuery, ipQuery, omit)
	if err != nil {
		return nil, errors.Wrap(err, "searching hosts")
	}
	sql = d.reader.Rebind(sql)

	hosts := []*fleet.Host{}

	err = d.reader.Select(&hosts, sql, args...)
	if err != nil {
		return nil, errors.Wrap(err, "searching hosts rebound")
	}

	return hosts, nil
}

func (d *Datastore) searchHostsDefault(filter fleet.TeamFilter, omit ...uint) ([]*fleet.Host, error) {
	sql := fmt.Sprintf(`
			SELECT * FROM hosts
			WHERE id NOT in (?) AND %s
			ORDER BY seen_time DESC
			LIMIT 5
		`, d.whereFilterHostsByTeams(filter, "hosts"),
	)

	var in interface{}
	{
		// use -1 if there are no values to omit.
		// Avoids empty args error for `sqlx.In`
		in = omit
		if len(omit) == 0 {
			in = -1
		}
	}

	var hosts []*fleet.Host
	sql, args, err := sqlx.In(sql, in)
	if err != nil {
		return nil, errors.Wrap(err, "searching default hosts")
	}
	sql = d.reader.Rebind(sql)
	err = d.reader.Select(&hosts, sql, args...)
	if err != nil {
		return nil, errors.Wrap(err, "searching default hosts rebound")
	}
	return hosts, nil
}

// SearchHosts find hosts by query containing an IP address, a host name or UUID.
// Optionally pass a list of IDs to omit from the search
func (d *Datastore) SearchHosts(filter fleet.TeamFilter, query string, omit ...uint) ([]*fleet.Host, error) {
	hostQuery := transformQuery(query)
	if !queryMinLength(hostQuery) {
		return d.searchHostsDefault(filter, omit...)
	}
	if len(omit) > 0 {
		return d.searchHostsWithOmits(filter, query, omit...)
	}

	// Needs quotes to avoid each . marking a word boundary
	ipQuery := `"` + query + `"`

	sql := fmt.Sprintf(`
			SELECT DISTINCT *
			FROM hosts
			WHERE
			(
				MATCH (hostname, uuid) AGAINST (? IN BOOLEAN MODE)
				OR MATCH (primary_ip, primary_mac) AGAINST (? IN BOOLEAN MODE)
			) AND %s
			LIMIT 10
		`, d.whereFilterHostsByTeams(filter, "hosts"),
	)

	hosts := []*fleet.Host{}
	if err := d.reader.Select(&hosts, sql, hostQuery, ipQuery); err != nil {
		return nil, errors.Wrap(err, "searching hosts")
	}

	return hosts, nil

}

func (d *Datastore) HostIDsByName(filter fleet.TeamFilter, hostnames []string) ([]uint, error) {
	if len(hostnames) == 0 {
		return []uint{}, nil
	}

	sqlStatement := fmt.Sprintf(`
			SELECT id FROM hosts
			WHERE hostname IN (?) AND %s
		`, d.whereFilterHostsByTeams(filter, "hosts"),
	)

	sql, args, err := sqlx.In(sqlStatement, hostnames)
	if err != nil {
		return nil, errors.Wrap(err, "building query to get host IDs")
	}

	var hostIDs []uint
	if err := d.reader.Select(&hostIDs, sql, args...); err != nil {
		return nil, errors.Wrap(err, "get host IDs")
	}

	return hostIDs, nil

}

func (d *Datastore) HostByIdentifier(identifier string) (*fleet.Host, error) {
	sql := `
		SELECT * FROM hosts
		WHERE ? IN (hostname, osquery_host_id, node_key, uuid)
		LIMIT 1
	`
	host := &fleet.Host{}
	err := d.reader.Get(host, sql, identifier)
	if err != nil {
		return nil, errors.Wrap(err, "get host by identifier")
	}

	if err := d.loadHostPackStats(host); err != nil {
		return nil, err
	}

	return host, nil
}

func (d *Datastore) AddHostsToTeam(teamID *uint, hostIDs []uint) error {
	if len(hostIDs) == 0 {
		return nil
	}

	sql := `
		UPDATE hosts SET team_id = ?
		WHERE id IN (?)
	`
	sql, args, err := sqlx.In(sql, teamID, hostIDs)
	if err != nil {
		return errors.Wrap(err, "sqlx.In AddHostsToTeam")
	}

	if _, err := d.writer.Exec(sql, args...); err != nil {
		return errors.Wrap(err, "exec AddHostsToTeam")
	}

	return nil
}

func (d *Datastore) saveHostAdditional(host *fleet.Host) error {
	sql := `
		INSERT INTO host_additional (host_id, additional)
		VALUES (?, ?)
		ON DUPLICATE KEY UPDATE additional = VALUES(additional)
	`
	if _, err := d.writer.Exec(sql, host.ID, host.Additional); err != nil {
		return errors.Wrap(err, "insert additional")
	}

	return nil
}

func (d *Datastore) saveHostUsers(host *fleet.Host) error {
	if len(host.Users) == 0 {
		if _, err := d.writer.Exec(
			`UPDATE host_users SET removed_at = CURRENT_TIMESTAMP WHERE host_id = ?`,
			host.ID,
		); err != nil {
			return errors.Wrap(err, "mark all users as removed")
		}

		return nil
	}

	currentHost := &fleet.Host{ID: host.ID}
<<<<<<< HEAD
	if err := loadHostUsers(d.writer, currentHost); err != nil {
=======
	if err := d.loadHostUsers(d.writer, currentHost); err != nil {
>>>>>>> c98d0b3a
		return err
	}

	incomingUsers := make(map[uint]bool)
	for _, u := range host.Users {
		incomingUsers[u.Uid] = true

		if _, err := d.writer.Exec(
			`INSERT IGNORE INTO host_users (host_id, uid, username, user_type, groupname) VALUES (?, ?, ?, ?, ?)`,
			host.ID, u.Uid, u.Username, u.Type, u.GroupName,
		); err != nil {
			return errors.Wrap(err, "insert users")
		}
	}

	var removedArgs []interface{}
	for _, u := range currentHost.Users {
		if _, ok := incomingUsers[u.Uid]; !ok {
			removedArgs = append(removedArgs, u.ID)
		}
	}

<<<<<<< HEAD
	insertValues := strings.TrimSuffix(strings.Repeat("(?, ?, ?, ?, ?),", len(host.Users)), ",")
	insertSql := fmt.Sprintf(
		`INSERT IGNORE INTO host_users (host_id, uid, username, user_type, groupname) VALUES %s`,
		insertValues,
	)
	if _, err := d.writer.Exec(insertSql, insertArgs...); err != nil {
		return errors.Wrap(err, "insert users")
	}

=======
>>>>>>> c98d0b3a
	if len(removedArgs) == 0 {
		return nil
	}
	removedValues := strings.TrimSuffix(strings.Repeat("?,", len(removedArgs)), ",")
	removedSql := fmt.Sprintf(
		`UPDATE host_users SET removed_at = CURRENT_TIMESTAMP WHERE id IN (%s)`,
		removedValues,
	)
	if _, err := d.writer.Exec(removedSql, removedArgs...); err != nil {
		return errors.Wrap(err, "mark users as removed")
	}

	return nil
}

func (d *Datastore) TotalAndUnseenHostsSince(daysCount int) (int, int, error) {
	var totalCount, unseenCount int
	err := d.reader.Get(&totalCount, "SELECT count(*) FROM hosts")
	if err != nil {
		return 0, 0, errors.Wrap(err, "getting total host count")
	}

	err = d.reader.Get(&unseenCount,
		"SELECT count(*) FROM hosts WHERE DATEDIFF(CURRENT_DATE, seen_time) >= ?",
		daysCount,
	)
	if err != nil {
		return 0, 0, errors.Wrap(err, "getting unseen host count")
	}

	return totalCount, unseenCount, nil
}<|MERGE_RESOLUTION|>--- conflicted
+++ resolved
@@ -281,11 +281,7 @@
 	return nil
 }
 
-<<<<<<< HEAD
 func loadHostUsers(db dbReader, host *fleet.Host) error {
-=======
-func (d *Datastore) loadHostUsers(db dbReader, host *fleet.Host) error {
->>>>>>> c98d0b3a
 	sql := `SELECT id, username, groupname, uid, user_type FROM host_users WHERE host_id = ? and removed_at IS NULL`
 	if err := db.Select(&host.Users, sql, host.ID); err != nil {
 		return errors.Wrap(err, "load pack stats")
@@ -316,11 +312,7 @@
 	if err := d.loadHostPackStats(host); err != nil {
 		return nil, err
 	}
-<<<<<<< HEAD
 	if err := loadHostUsers(d.reader, host); err != nil {
-=======
-	if err := d.loadHostUsers(d.reader, host); err != nil {
->>>>>>> c98d0b3a
 		return nil, err
 	}
 
@@ -329,13 +321,7 @@
 
 func amountEnrolledHosts(db dbReader) (int, error) {
 	var amount int
-<<<<<<< HEAD
 	err := db.Get(&amount, `SELECT count(*) FROM hosts`)
-=======
-	// uses the writer as it is called from ShouldSendStatistics, which is a
-	// write method.
-	err := d.writer.Get(&amount, `SELECT count(*) FROM hosts`)
->>>>>>> c98d0b3a
 	if err != nil {
 		return 0, err
 	}
@@ -856,11 +842,7 @@
 	}
 
 	currentHost := &fleet.Host{ID: host.ID}
-<<<<<<< HEAD
 	if err := loadHostUsers(d.writer, currentHost); err != nil {
-=======
-	if err := d.loadHostUsers(d.writer, currentHost); err != nil {
->>>>>>> c98d0b3a
 		return err
 	}
 
@@ -883,18 +865,6 @@
 		}
 	}
 
-<<<<<<< HEAD
-	insertValues := strings.TrimSuffix(strings.Repeat("(?, ?, ?, ?, ?),", len(host.Users)), ",")
-	insertSql := fmt.Sprintf(
-		`INSERT IGNORE INTO host_users (host_id, uid, username, user_type, groupname) VALUES %s`,
-		insertValues,
-	)
-	if _, err := d.writer.Exec(insertSql, insertArgs...); err != nil {
-		return errors.Wrap(err, "insert users")
-	}
-
-=======
->>>>>>> c98d0b3a
 	if len(removedArgs) == 0 {
 		return nil
 	}
