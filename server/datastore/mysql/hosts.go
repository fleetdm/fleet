package mysql

import (
	"context"
	"database/sql"
	"errors"
	"fmt"
<<<<<<< HEAD
=======
	"os"
	"sort"
>>>>>>> 12530206
	"strings"
	"time"

	"github.com/cenkalti/backoff/v4"
	"github.com/doug-martin/goqu/v9"
	"github.com/fleetdm/fleet/v4/server/contexts/ctxerr"
	"github.com/fleetdm/fleet/v4/server/fleet"
	"github.com/jmoiron/sqlx"
)

var hostSearchColumns = []string{"hostname", "uuid", "hardware_serial", "primary_ip"}

func (d *Datastore) NewHost(ctx context.Context, host *fleet.Host) (*fleet.Host, error) {
	sqlStatement := `
	INSERT INTO hosts (
		osquery_host_id,
		detail_updated_at,
		label_updated_at,
		policy_updated_at,
		node_key,
		hostname,
		uuid,
		platform,
		osquery_version,
		os_version,
		uptime,
		memory,
		team_id
	)
	VALUES( ?,?,?,?,?,?,?,?,?,?,?,?,? )
	`
	result, err := d.writer.ExecContext(
		ctx,
		sqlStatement,
		host.OsqueryHostID,
		host.DetailUpdatedAt,
		host.LabelUpdatedAt,
		host.PolicyUpdatedAt,
		host.NodeKey,
		host.Hostname,
		host.UUID,
		host.Platform,
		host.OsqueryVersion,
		host.OSVersion,
		host.Uptime,
		host.Memory,
		host.TeamID,
	)
	if err != nil {
		return nil, ctxerr.Wrap(ctx, err, "new host")
	}
	id, _ := result.LastInsertId()
	host.ID = uint(id)

	_, err = d.writer.ExecContext(ctx, `INSERT INTO host_seen_times (host_id, seen_time) VALUES (?,?)`, host.ID, host.SeenTime)
	if err != nil {
		return nil, ctxerr.Wrap(ctx, err, "new host seen time")
	}

	return host, nil
}

func (d *Datastore) SerialSaveHost(ctx context.Context, host *fleet.Host) error {
	errCh := make(chan error, 1)
	defer close(errCh)
	select {
	case <-ctx.Done():
		return ctx.Err()
	case d.writeCh <- itemToWrite{
		ctx:   ctx,
		errCh: errCh,
		item:  host,
	}:
		return <-errCh
	}
}

func (d *Datastore) SaveHost(ctx context.Context, host *fleet.Host) error {
	return d.withRetryTxx(ctx, func(tx sqlx.ExtContext) error {
		sqlStatement := `
		UPDATE hosts SET
			detail_updated_at = ?,
			label_updated_at = ?,
			policy_updated_at = ?,
			node_key = ?,
			hostname = ?,
			uuid = ?,
			platform = ?,
			osquery_version = ?,
			os_version = ?,
			uptime = ?,
			memory = ?,
			cpu_type = ?,
			cpu_subtype = ?,
			cpu_brand = ?,
			cpu_physical_cores = ?,
			hardware_vendor = ?,
			hardware_model = ?,
			hardware_version = ?,
			hardware_serial = ?,
			computer_name = ?,
			build = ?,
			platform_like = ?,
			code_name = ?,
			cpu_logical_cores = ?,
			distributed_interval = ?,
			config_tls_refresh = ?,
			logger_tls_period = ?,
			team_id = ?,
			primary_ip = ?,
			primary_mac = ?,
			refetch_requested = ?,
			gigs_disk_space_available = ?,
			percent_disk_space_available = ?
		WHERE id = ?
	`
		_, err := tx.ExecContext(ctx, sqlStatement,
			host.DetailUpdatedAt,
			host.LabelUpdatedAt,
			host.PolicyUpdatedAt,
			host.NodeKey,
			host.Hostname,
			host.UUID,
			host.Platform,
			host.OsqueryVersion,
			host.OSVersion,
			host.Uptime,
			host.Memory,
			host.CPUType,
			host.CPUSubtype,
			host.CPUBrand,
			host.CPUPhysicalCores,
			host.HardwareVendor,
			host.HardwareModel,
			host.HardwareVersion,
			host.HardwareSerial,
			host.ComputerName,
			host.Build,
			host.PlatformLike,
			host.CodeName,
			host.CPULogicalCores,
			host.DistributedInterval,
			host.ConfigTLSRefresh,
			host.LoggerTLSPeriod,
			host.TeamID,
			host.PrimaryIP,
			host.PrimaryMac,
			host.RefetchRequested,
			host.GigsDiskSpaceAvailable,
			host.PercentDiskSpaceAvailable,
			host.ID,
		)
		if err != nil {
			return ctxerr.Wrapf(ctx, err, "save host with id %d", host.ID)
		}

		// Save host pack stats only if it is non-nil. Empty stats should be
		// represented by an empty slice.
		if host.PackStats != nil {
			if err := saveHostPackStatsDB(ctx, tx, host); err != nil {
				return err
			}
		}

		ac, err := d.AppConfig(ctx)
		if err != nil {
			return ctxerr.Wrap(ctx, err, "failed to get app config to see if we need to update host users and inventory")
		}

		if host.HostSoftware.Modified && ac.HostSettings.EnableSoftwareInventory && len(host.HostSoftware.Software) > 0 {
			if err := saveHostSoftwareDB(ctx, tx, host); err != nil {
				return ctxerr.Wrap(ctx, err, "failed to save host software")
			}
		}

		if host.Modified {
			if host.Additional != nil {
				if err := saveHostAdditionalDB(ctx, tx, host); err != nil {
					return ctxerr.Wrap(ctx, err, "failed to save host additional")
				}
			}

			if ac.HostSettings.EnableHostUsers && len(host.Users) > 0 {
				if err := saveHostUsersDB(ctx, tx, host); err != nil {
					return ctxerr.Wrap(ctx, err, "failed to save host users")
				}
			}
		}

		host.Modified = false
		return nil
	})
}

func saveHostPackStatsDB(ctx context.Context, db sqlx.ExecerContext, host *fleet.Host) error {
	// Bulk insert software entries
	var args []interface{}
	queryCount := 0
	for _, pack := range host.PackStats {
		for _, query := range pack.QueryStats {
			queryCount++

			args = append(args,
				query.PackName,
				query.ScheduledQueryName,
				host.ID,
				query.AverageMemory,
				query.Denylisted,
				query.Executions,
				query.Interval,
				query.LastExecuted,
				query.OutputSize,
				query.SystemTime,
				query.UserTime,
				query.WallTime,
			)
		}
	}

	if queryCount == 0 {
		return nil
	}

	values := strings.TrimSuffix(strings.Repeat("((SELECT sq.id FROM scheduled_queries sq JOIN packs p ON (sq.pack_id = p.id) WHERE p.name = ? AND sq.name = ?),?,?,?,?,?,?,?,?,?,?),", queryCount), ",")
	sql := fmt.Sprintf(`
			INSERT IGNORE INTO scheduled_query_stats (
				scheduled_query_id,
				host_id,
				average_memory,
				denylisted,
				executions,
				schedule_interval,
				last_executed,
				output_size,
				system_time,
				user_time,
				wall_time
			)
			VALUES %s ON DUPLICATE KEY UPDATE
				scheduled_query_id = VALUES(scheduled_query_id),
				host_id = VALUES(host_id),
				average_memory = VALUES(average_memory),
				denylisted = VALUES(denylisted),
				executions = VALUES(executions),
				schedule_interval = VALUES(schedule_interval),
				last_executed = VALUES(last_executed),
				output_size = VALUES(output_size),
				system_time = VALUES(system_time),
				user_time = VALUES(user_time),
				wall_time = VALUES(wall_time)
		`, values)
	if _, err := db.ExecContext(ctx, sql, args...); err != nil {
		return ctxerr.Wrap(ctx, err, "insert pack stats")
	}
	return nil
}

// schQueriesPlatformFromHost converts the platform from a Host.Platform
// string to a scheduled query platform string.
func schQueryPlatformFromHost(hostPlatform string) string {
	switch hostPlatform {
	case "ubuntu", "rhel", "debian":
		return "linux"
	default: // darwin, windows
		return hostPlatform
	}
}

// loadhostPacksStatsDB will load all the pack stats for the given host. The scheduled
// queries that haven't run yet are returned with zero values.
func loadHostPackStatsDB(ctx context.Context, db sqlx.QueryerContext, hid uint, hostPlatform string) ([]fleet.PackStats, error) {
	packs, err := listPacksForHost(ctx, db, hid)
	if err != nil {
		return nil, ctxerr.Wrapf(ctx, err, "list packs for host: %d", hid)
	}
	if len(packs) == 0 {
		return nil, nil
	}
	packIDs := make([]uint, len(packs))
	packTypes := make(map[uint]*string)
	for i := range packs {
		packIDs[i] = packs[i].ID
		packTypes[packs[i].ID] = packs[i].Type
	}
	ds := dialect.From(goqu.I("scheduled_queries").As("sq")).Select(
		goqu.I("sq.name").As("scheduled_query_name"),
		goqu.I("sq.id").As("scheduled_query_id"),
		goqu.I("sq.query_name").As("query_name"),
		goqu.I("q.description").As("description"),
		goqu.I("p.name").As("pack_name"),
		goqu.I("p.id").As("pack_id"),
		goqu.COALESCE(goqu.I("sqs.average_memory"), 0).As("average_memory"),
		goqu.COALESCE(goqu.I("sqs.denylisted"), false).As("denylisted"),
		goqu.COALESCE(goqu.I("sqs.executions"), 0).As("executions"),
		goqu.I("sq.interval").As("schedule_interval"),
		goqu.COALESCE(goqu.I("sqs.last_executed"), goqu.L("timestamp(0)")).As("last_executed"),
		goqu.COALESCE(goqu.I("sqs.output_size"), 0).As("output_size"),
		goqu.COALESCE(goqu.I("sqs.system_time"), 0).As("system_time"),
		goqu.COALESCE(goqu.I("sqs.user_time"), 0).As("user_time"),
		goqu.COALESCE(goqu.I("sqs.wall_time"), 0).As("wall_time"),
	).Join(
		dialect.From("packs").As("p").Select(
			goqu.I("id"),
			goqu.I("name"),
		).Where(goqu.I("id").In(packIDs)),
		goqu.On(goqu.I("sq.pack_id").Eq(goqu.I("p.id"))),
	).Join(
		goqu.I("queries").As("q"),
		goqu.On(goqu.I("sq.query_name").Eq(goqu.I("q.name"))),
	).LeftJoin(
		dialect.From("scheduled_query_stats").As("sqs").Where(
			goqu.I("host_id").Eq(hid),
		),
		goqu.On(goqu.I("sqs.scheduled_query_id").Eq(goqu.I("sq.id"))),
	).Where(
		goqu.Or(
			// sq.platform empty or NULL means the scheduled query is set to
			// run on all hosts.
			goqu.I("sq.platform").Eq(""),
			goqu.I("sq.platform").IsNull(),
			// scheduled_queries.platform can be a comma-separated list of
			// platforms, e.g. "darwin,windows".
			goqu.L("FIND_IN_SET(?, sq.platform)", schQueryPlatformFromHost(hostPlatform)).Neq(0),
		),
	)
	sql, args, err := ds.ToSQL()
	if err != nil {
		return nil, ctxerr.Wrap(ctx, err, "sql build")
	}
	var stats []fleet.ScheduledQueryStats
	if err := sqlx.SelectContext(ctx, db, &stats, sql, args...); err != nil {
		return nil, ctxerr.Wrap(ctx, err, "load pack stats")
	}
	packStats := map[uint]fleet.PackStats{}
	for _, query := range stats {
		pack := packStats[query.PackID]
		pack.PackName = query.PackName
		pack.PackID = query.PackID
		pack.Type = getPackTypeFromDBField(packTypes[pack.PackID])
		pack.QueryStats = append(pack.QueryStats, query)
		packStats[pack.PackID] = pack
	}
	var ps []fleet.PackStats
	for _, pack := range packStats {
		ps = append(ps, pack)
	}
	return ps, nil
}

func getPackTypeFromDBField(t *string) string {
	if t == nil {
		return "pack"
	}
	return *t
}

func loadHostUsersDB(ctx context.Context, db sqlx.QueryerContext, host *fleet.Host) error {
	sql := `SELECT username, groupname, uid, user_type, shell FROM host_users WHERE host_id = ? and removed_at IS NULL`
	if err := sqlx.SelectContext(ctx, db, &host.Users, sql, host.ID); err != nil {
		return ctxerr.Wrap(ctx, err, "load host users")
	}
	return nil
}

func (d *Datastore) DeleteHost(ctx context.Context, hid uint) error {
	err := d.deleteEntity(ctx, hostsTable, hid)
	if err != nil {
		return ctxerr.Wrapf(ctx, err, "deleting host with id %d", hid)
	}

	_, err = d.writer.ExecContext(ctx, `DELETE FROM host_seen_times WHERE host_id=?`, hid)
	if err != nil {
		return ctxerr.Wrap(ctx, err, "deleting host seen times")
	}

	_, err = d.writer.ExecContext(ctx, `DELETE FROM host_software WHERE host_id=?`, hid)
	if err != nil {
		return ctxerr.Wrap(ctx, err, "deleting host seen times")
	}

	return nil
}

func (d *Datastore) Host(ctx context.Context, id uint, skipLoadingExtras bool) (*fleet.Host, error) {
	policiesColumns := `,
		       coalesce(failing_policies.count, 0) as failing_policies_count,
		       coalesce(failing_policies.count, 0) as total_issues_count`
	policiesJoin := `
			JOIN (
		    	SELECT count(*) as count FROM policy_membership WHERE passes=0 AND host_id=?
			) failing_policies`
	args := []interface{}{id, id}
	if skipLoadingExtras {
		policiesColumns = ""
		policiesJoin = ""
		args = []interface{}{id}
	}
	sqlStatement := fmt.Sprintf(`
		SELECT
		       h.*,
		       COALESCE(hst.seen_time, h.created_at) AS seen_time,
		       t.name AS team_name,
		       (SELECT additional FROM host_additional WHERE host_id = h.id) AS additional
				%s
		FROM hosts h
			LEFT JOIN teams t ON (h.team_id = t.id)
			LEFT JOIN host_seen_times hst ON (h.id = hst.host_id)
			%s
		WHERE h.id = ?
		LIMIT 1`, policiesColumns, policiesJoin)
	host := &fleet.Host{}
	err := sqlx.GetContext(ctx, d.reader, host, sqlStatement, args...)
	if err != nil {
		return nil, ctxerr.Wrap(ctx, err, "get host by id")
	}

	packStats, err := loadHostPackStatsDB(ctx, d.reader, host.ID, host.Platform)
	if err != nil {
		return nil, err
	}
	host.PackStats = packStats

	if err := loadHostUsersDB(ctx, d.reader, host); err != nil {
		return nil, err
	}

	return host, nil
}

func amountEnrolledHostsDB(db sqlx.Queryer) (int, error) {
	var amount int
	err := sqlx.Get(db, &amount, `SELECT count(*) FROM hosts`)
	if err != nil {
		return 0, err
	}
	return amount, nil
}

func (d *Datastore) ListHosts(ctx context.Context, filter fleet.TeamFilter, opt fleet.HostListOptions) ([]*fleet.Host, error) {
	sql := `SELECT
		h.*,
		COALESCE(hst.seen_time, h.created_at) AS seen_time,
		t.name AS team_name
		`

	failingPoliciesSelect := `,
		coalesce(failing_policies.count, 0) as failing_policies_count,
		coalesce(failing_policies.count, 0) as total_issues_count
`
	if opt.DisableFailingPolicies {
		failingPoliciesSelect = ""
	}
	sql += failingPoliciesSelect

	var params []interface{}

	// Only include "additional" if filter provided.
	if len(opt.AdditionalFilters) == 1 && opt.AdditionalFilters[0] == "*" {
		// All info requested.
		sql += `
		, (SELECT additional FROM host_additional WHERE host_id = h.id) AS additional
		`
	} else if len(opt.AdditionalFilters) > 0 {
		// Filter specific columns.
		sql += `, (SELECT JSON_OBJECT(
			`
		for _, field := range opt.AdditionalFilters {
			sql += `?, JSON_EXTRACT(additional, ?), `
			params = append(params, field, fmt.Sprintf(`$."%s"`, field))
		}
		sql = sql[:len(sql)-2]
		sql += `
		    ) FROM host_additional WHERE host_id = h.id) AS additional
		    `
	}

	sql, params = d.applyHostFilters(opt, sql, filter, params)

	hosts := []*fleet.Host{}
	if err := sqlx.SelectContext(ctx, d.reader, &hosts, sql, params...); err != nil {
		return nil, ctxerr.Wrap(ctx, err, "list hosts")
	}

	return hosts, nil
}

func (d *Datastore) applyHostFilters(opt fleet.HostListOptions, sql string, filter fleet.TeamFilter, params []interface{}) (string, []interface{}) {
	policyMembershipJoin := "JOIN policy_membership pm ON (h.id=pm.host_id)"
	if opt.PolicyIDFilter == nil {
		policyMembershipJoin = ""
	} else if opt.PolicyResponseFilter == nil {
		policyMembershipJoin = "LEFT " + policyMembershipJoin
	}

	softwareFilter := "TRUE"
	if opt.SoftwareIDFilter != nil {
		softwareFilter = "EXISTS (SELECT 1 FROM host_software hs WHERE hs.host_id=h.id AND hs.software_id=?)"
		params = append(params, opt.SoftwareIDFilter)
	}

	failingPoliciesJoin := `LEFT JOIN (
		    SELECT host_id, count(*) as count FROM policy_membership WHERE passes=0
		    GROUP BY host_id
		) as failing_policies ON (h.id=failing_policies.host_id)`
	if opt.DisableFailingPolicies {
		failingPoliciesJoin = ""
	}

	sql += fmt.Sprintf(`FROM hosts h
		LEFT JOIN host_seen_times hst ON (h.id=hst.host_id)
		LEFT JOIN teams t ON (h.team_id = t.id)
		%s
		%s
		WHERE TRUE AND %s AND %s
    `, policyMembershipJoin, failingPoliciesJoin, d.whereFilterHostsByTeams(filter, "h"), softwareFilter,
	)

	sql, params = filterHostsByStatus(sql, opt, params)
	sql, params = filterHostsByTeam(sql, opt, params)
	sql, params = filterHostsByPolicy(sql, opt, params)
	sql, params = searchLike(sql, params, opt.MatchQuery, hostSearchColumns...)
	sql, params = appendListOptionsWithCursorToSQL(sql, params, opt.ListOptions)

	return sql, params
}

func filterHostsByTeam(sql string, opt fleet.HostListOptions, params []interface{}) (string, []interface{}) {
	if opt.TeamFilter != nil {
		sql += ` AND h.team_id = ?`
		params = append(params, *opt.TeamFilter)
	}
	return sql, params
}

func filterHostsByPolicy(sql string, opt fleet.HostListOptions, params []interface{}) (string, []interface{}) {
	if opt.PolicyIDFilter != nil && opt.PolicyResponseFilter != nil {
		sql += ` AND pm.policy_id = ? AND pm.passes = ?`
		params = append(params, *opt.PolicyIDFilter, *opt.PolicyResponseFilter)
	} else if opt.PolicyIDFilter != nil && opt.PolicyResponseFilter == nil {
		sql += ` AND (pm.policy_id = ? OR pm.policy_id IS NULL) AND pm.passes IS NULL`
		params = append(params, *opt.PolicyIDFilter)
	}
	return sql, params
}

func filterHostsByStatus(sql string, opt fleet.HostListOptions, params []interface{}) (string, []interface{}) {
	switch opt.StatusFilter {
	case "new":
		sql += "AND DATE_ADD(h.created_at, INTERVAL 1 DAY) >= ?"
		params = append(params, time.Now())
	case "online":
		sql += fmt.Sprintf("AND DATE_ADD(COALESCE(hst.seen_time, h.created_at), INTERVAL LEAST(h.distributed_interval, h.config_tls_refresh) + %d SECOND) > ?", fleet.OnlineIntervalBuffer)
		params = append(params, time.Now())
	case "offline":
		sql += fmt.Sprintf("AND DATE_ADD(COALESCE(hst.seen_time, h.created_at), INTERVAL LEAST(h.distributed_interval, h.config_tls_refresh) + %d SECOND) <= ? AND DATE_ADD(COALESCE(hst.seen_time, h.created_at), INTERVAL 30 DAY) >= ?", fleet.OnlineIntervalBuffer)
		params = append(params, time.Now(), time.Now())
	case "mia":
		sql += "AND DATE_ADD(COALESCE(hst.seen_time, h.created_at), INTERVAL 30 DAY) <= ?"
		params = append(params, time.Now())
	}
	return sql, params
}

func (d *Datastore) CountHosts(ctx context.Context, filter fleet.TeamFilter, opt fleet.HostListOptions) (int, error) {
	sql := `SELECT count(*) `

	// ignore pagination in count
	opt.Page = 0
	opt.PerPage = 0

	var params []interface{}
	sql, params = d.applyHostFilters(opt, sql, filter, params)

	var count int
	if err := sqlx.GetContext(ctx, d.reader, &count, sql, params...); err != nil {
		return 0, ctxerr.Wrap(ctx, err, "count hosts")
	}

	return count, nil
}

func (d *Datastore) CleanupIncomingHosts(ctx context.Context, now time.Time) error {
	sqlStatement := `
		DELETE FROM hosts
		WHERE hostname = '' AND osquery_version = ''
		AND created_at < (? - INTERVAL 5 MINUTE)
	`
	if _, err := d.writer.ExecContext(ctx, sqlStatement, now); err != nil {
		return ctxerr.Wrap(ctx, err, "cleanup incoming hosts")
	}

	return nil
}

func (d *Datastore) GenerateHostStatusStatistics(ctx context.Context, filter fleet.TeamFilter, now time.Time) (*fleet.HostSummary, error) {
	// The logic in this function should remain synchronized with
	// host.Status and CountHostsInTargets - that is, the intervals associated
	// with each status must be the same.

	whereClause := d.whereFilterHostsByTeams(filter, "h")
	sqlStatement := fmt.Sprintf(`
			SELECT
				COUNT(*) total,
				COALESCE(SUM(CASE WHEN DATE_ADD(COALESCE(hst.seen_time, h.created_at), INTERVAL 30 DAY) <= ? THEN 1 ELSE 0 END), 0) mia,
				COALESCE(SUM(CASE WHEN DATE_ADD(COALESCE(hst.seen_time, h.created_at), INTERVAL LEAST(distributed_interval, config_tls_refresh) + %d SECOND) <= ? AND DATE_ADD(COALESCE(hst.seen_time, h.created_at), INTERVAL 30 DAY) >= ? THEN 1 ELSE 0 END), 0) offline,
				COALESCE(SUM(CASE WHEN DATE_ADD(COALESCE(hst.seen_time, h.created_at), INTERVAL LEAST(distributed_interval, config_tls_refresh) + %d SECOND) > ? THEN 1 ELSE 0 END), 0) online,
				COALESCE(SUM(CASE WHEN DATE_ADD(created_at, INTERVAL 1 DAY) >= ? THEN 1 ELSE 0 END), 0) new
			FROM hosts h LEFT JOIN host_seen_times hst ON (h.id=hst.host_id) WHERE %s
			LIMIT 1;
		`, fleet.OnlineIntervalBuffer, fleet.OnlineIntervalBuffer, whereClause)

	summary := fleet.HostSummary{TeamID: filter.TeamID}
	err := sqlx.GetContext(ctx, d.reader, &summary, sqlStatement, now, now, now, now, now)
	if err != nil && err != sql.ErrNoRows {
		return nil, ctxerr.Wrap(ctx, err, "generating host statistics")
	}

	// get the counts per platform, the `h` alias for hosts is required so that
	// reusing the whereClause is ok.
	sqlStatement = fmt.Sprintf(`
			SELECT
			  COUNT(*) total,
			  h.platform
			FROM hosts h
			WHERE %s
			GROUP BY h.platform
		`, whereClause)

	var platforms []*fleet.HostSummaryPlatform
	err = sqlx.SelectContext(ctx, d.reader, &platforms, sqlStatement)
	if err != nil {
		return nil, ctxerr.Wrap(ctx, err, "generating host platforms statistics")
	}
	summary.Platforms = platforms

	return &summary, nil
}

// EnrollHost enrolls a host
func (d *Datastore) EnrollHost(ctx context.Context, osqueryHostID, nodeKey string, teamID *uint, cooldown time.Duration) (*fleet.Host, error) {
	if osqueryHostID == "" {
		return nil, ctxerr.New(ctx, "missing osquery host identifier")
	}

	var host fleet.Host
	err := d.withRetryTxx(ctx, func(tx sqlx.ExtContext) error {
		zeroTime := time.Unix(0, 0).Add(24 * time.Hour)

		var hostID int64
		err := sqlx.GetContext(ctx, tx, &host, `SELECT id, last_enrolled_at FROM hosts WHERE osquery_host_id = ?`, osqueryHostID)
		switch {
		case err != nil && !errors.Is(err, sql.ErrNoRows):
			return ctxerr.Wrap(ctx, err, "check existing")
		case errors.Is(err, sql.ErrNoRows):
			// Create new host record
			sqlInsert := `
				INSERT INTO hosts (
					detail_updated_at,
					label_updated_at,
					policy_updated_at,
					osquery_host_id,
					node_key,
					team_id
				) VALUES (?, ?, ?, ?, ?, ?)
			`
			result, err := tx.ExecContext(ctx, sqlInsert, zeroTime, zeroTime, zeroTime, osqueryHostID, nodeKey, teamID)
			if err != nil {
				return ctxerr.Wrap(ctx, err, "insert host")
			}
			hostID, _ = result.LastInsertId()
		default:
			// Prevent hosts from enrolling too often with the same identifier.
			// Prior to adding this we saw many hosts (probably VMs) with the
			// same identifier competing for enrollment and causing perf issues.
			if cooldown > 0 && time.Since(host.LastEnrolledAt) < cooldown {
				return backoff.Permanent(ctxerr.Errorf(ctx, "host identified by %s enrolling too often", osqueryHostID))
			}
			hostID = int64(host.ID)
			// Update existing host record
			sqlUpdate := `
				UPDATE hosts
				SET node_key = ?,
				team_id = ?,
				last_enrolled_at = NOW()
				WHERE osquery_host_id = ?
			`
			_, err := tx.ExecContext(ctx, sqlUpdate, nodeKey, teamID, osqueryHostID)
			if err != nil {
				return ctxerr.Wrap(ctx, err, "update host")
			}
		}
		_, err = tx.ExecContext(ctx, `
			INSERT INTO host_seen_times (host_id, seen_time) VALUES (?,?)
			ON DUPLICATE KEY UPDATE seen_time = VALUES(seen_time)`,
			hostID, time.Now().UTC())
		if err != nil {
			return ctxerr.Wrap(ctx, err, "new host seen time")
		}
		sqlSelect := `
			SELECT * FROM hosts WHERE id = ? LIMIT 1
		`
		err = sqlx.GetContext(ctx, tx, &host, sqlSelect, hostID)
		if err != nil {
			return ctxerr.Wrap(ctx, err, "getting the host to return")
		}
		_, err = tx.ExecContext(ctx, `INSERT IGNORE INTO label_membership (host_id, label_id) VALUES (?, (SELECT id FROM labels WHERE name = 'All Hosts' AND label_type = 1))`, hostID)
		if err != nil {
			return ctxerr.Wrap(ctx, err, "insert new host into all hosts label")
		}
		return nil
	})
	if err != nil {
		return nil, err
	}
	return &host, nil
}

func (d *Datastore) AuthenticateHost(ctx context.Context, nodeKey string) (*fleet.Host, error) {
	// Select everything besides `additional`
	sqlStatement := `SELECT * FROM hosts WHERE node_key = ? LIMIT 1`

	host := &fleet.Host{}
	if err := sqlx.GetContext(ctx, d.reader, host, sqlStatement, nodeKey); err != nil {
		switch err {
		case sql.ErrNoRows:
			return nil, ctxerr.Wrap(ctx, notFound("Host"))
		default:
			return nil, ctxerr.Wrap(ctx, err, "find host")
		}
	}

	return host, nil
}

func (d *Datastore) MarkHostsSeen(ctx context.Context, hostIDs []uint, t time.Time) error {
	if len(hostIDs) == 0 {
		return nil
	}

	// Sort by host id to prevent deadlocks:
	// https://percona.community/blog/2018/09/24/minimize-mysql-deadlocks-3-steps/
	// https://dev.mysql.com/doc/refman/5.7/en/innodb-deadlocks-handling.html
	sort.Slice(hostIDs, func(i, j int) bool { return hostIDs[i] < hostIDs[j] })

	if err := d.withRetryTxx(ctx, func(tx sqlx.ExtContext) error {
		var insertArgs []interface{}
		for _, hostID := range hostIDs {
			insertArgs = append(insertArgs, hostID, t)
		}
		insertValues := strings.TrimSuffix(strings.Repeat("(?, ?),", len(hostIDs)), ",")
		query := fmt.Sprintf(`
			INSERT INTO host_seen_times (host_id, seen_time) VALUES %s
			ON DUPLICATE KEY UPDATE seen_time = VALUES(seen_time)`,
			insertValues,
		)
		if _, err := tx.ExecContext(ctx, query, insertArgs...); err != nil {
			return ctxerr.Wrap(ctx, err, "exec update")
		}
		return nil
	}); err != nil {
		return ctxerr.Wrap(ctx, err, "MarkHostsSeen transaction")
	}

	return nil
}

// SearchHosts performs a search on the hosts table using the following criteria:
//	- Use the provided team filter.
//	- Full-text search with the "query" argument (if query == "", then no fulltext matching is executed).
// 	Full-text search is used even if "query" is a short or stopword.
//	(what defines a short word is the "ft_min_word_len" VARIABLE, set to 4 by default in Fleet deployments).
//	- An optional list of IDs to omit from the search.
func (d *Datastore) SearchHosts(ctx context.Context, filter fleet.TeamFilter, query string, omit ...uint) ([]*fleet.Host, error) {
	var sqlb strings.Builder
	sqlb.WriteString(`SELECT
		h.*,
		COALESCE(hst.seen_time, h.created_at) AS seen_time
	FROM hosts h
	LEFT JOIN host_seen_times hst
	ON (h.id=hst.host_id) WHERE`)

	var args []interface{}
	if len(query) > 0 {
		sqlb.WriteString(` (
				MATCH (hostname, uuid) AGAINST (? IN BOOLEAN MODE)
				OR MATCH (primary_ip, primary_mac) AGAINST (? IN BOOLEAN MODE)
			) AND`)
		// Transform query argument and append the truncation operator "*" for MATCH.
		// From Oracle docs: "If a word is specified with the truncation operator, it is not
		// stripped from a boolean query, even if it is too short or a stopword."
		hostQuery := transformQueryWithSuffix(query, "*")
		// Needs quotes to avoid each "." marking a word boundary.
		// TODO(lucas): Currently matching the primary_mac doesn't work, see #1959.
		ipQuery := `"` + query + `"`
		args = append(args, hostQuery, ipQuery)
	}
	var in interface{}
	// use -1 if there are no values to omit.
	// Avoids empty args error for `sqlx.In`
	in = omit
	if len(omit) == 0 {
		in = -1
	}
	args = append(args, in)
	sqlb.WriteString(" id NOT IN (?) AND ")
	sqlb.WriteString(d.whereFilterHostsByTeams(filter, "h"))
	sqlb.WriteString(` ORDER BY COALESCE(hst.seen_time, h.created_at) DESC LIMIT 10`)

	sql, args, err := sqlx.In(sqlb.String(), args...)
	if err != nil {
		return nil, ctxerr.Wrap(ctx, err, "searching default hosts")
	}
	sql = d.reader.Rebind(sql)
	hosts := []*fleet.Host{}
	if err := sqlx.SelectContext(ctx, d.reader, &hosts, sql, args...); err != nil {
		return nil, ctxerr.Wrap(ctx, err, "searching hosts")
	}
	return hosts, nil
}

func (d *Datastore) HostIDsByName(ctx context.Context, filter fleet.TeamFilter, hostnames []string) ([]uint, error) {
	if len(hostnames) == 0 {
		return []uint{}, nil
	}

	sqlStatement := fmt.Sprintf(`
			SELECT id FROM hosts
			WHERE hostname IN (?) AND %s
		`, d.whereFilterHostsByTeams(filter, "hosts"),
	)

	sql, args, err := sqlx.In(sqlStatement, hostnames)
	if err != nil {
		return nil, ctxerr.Wrap(ctx, err, "building query to get host IDs")
	}

	var hostIDs []uint
	if err := sqlx.SelectContext(ctx, d.reader, &hostIDs, sql, args...); err != nil {
		return nil, ctxerr.Wrap(ctx, err, "get host IDs")
	}

	return hostIDs, nil
}

func (d *Datastore) HostByIdentifier(ctx context.Context, identifier string) (*fleet.Host, error) {
	sql := `
		SELECT * FROM hosts
		WHERE ? IN (hostname, osquery_host_id, node_key, uuid)
		LIMIT 1
	`
	host := &fleet.Host{}
	err := sqlx.GetContext(ctx, d.reader, host, sql, identifier)
	if err != nil {
		return nil, ctxerr.Wrap(ctx, err, "get host by identifier")
	}

	packStats, err := loadHostPackStatsDB(ctx, d.reader, host.ID, host.Platform)
	if err != nil {
		return nil, err
	}
	host.PackStats = packStats

	return host, nil
}

func (d *Datastore) AddHostsToTeam(ctx context.Context, teamID *uint, hostIDs []uint) error {
	if len(hostIDs) == 0 {
		return nil
	}

	return d.withRetryTxx(ctx, func(tx sqlx.ExtContext) error {
		// hosts can only be in one team, so if there's a policy that has a team id and a result from one of our hosts
		// it can only be from the previous team they are being transferred from
		query, args, err := sqlx.In(`DELETE FROM policy_membership_history
					WHERE policy_id IN (SELECT id FROM policies WHERE team_id IS NOT NULL) AND host_id IN (?)`, hostIDs)
		if err != nil {
			return ctxerr.Wrap(ctx, err, "add host to team sqlx in")
		}
		if _, err := tx.ExecContext(ctx, query, args...); err != nil {
			return ctxerr.Wrap(ctx, err, "exec AddHostsToTeam delete policy membership history")
		}

		query, args, err = sqlx.In(`UPDATE hosts SET team_id = ? WHERE id IN (?)`, teamID, hostIDs)
		if err != nil {
			return ctxerr.Wrap(ctx, err, "sqlx.In AddHostsToTeam")
		}

		if _, err := tx.ExecContext(ctx, query, args...); err != nil {
			return ctxerr.Wrap(ctx, err, "exec AddHostsToTeam")
		}

		return nil
	})
}

func saveHostAdditionalDB(ctx context.Context, exec sqlx.ExecerContext, host *fleet.Host) error {
	sql := `
		INSERT INTO host_additional (host_id, additional)
		VALUES (?, ?)
		ON DUPLICATE KEY UPDATE additional = VALUES(additional)
	`
	if _, err := exec.ExecContext(ctx, sql, host.ID, host.Additional); err != nil {
		return ctxerr.Wrap(ctx, err, "insert additional")
	}

	return nil
}

func saveHostUsersDB(ctx context.Context, tx sqlx.ExtContext, host *fleet.Host) error {
	currentHost := &fleet.Host{ID: host.ID}
	if err := loadHostUsersDB(ctx, tx, currentHost); err != nil {
		return err
	}

	keyForUser := func(u *fleet.HostUser) string { return fmt.Sprintf("%d\x00%s", u.Uid, u.Username) }
	incomingUsers := make(map[string]bool)
	var insertArgs []interface{}
	for _, u := range host.Users {
		insertArgs = append(insertArgs, host.ID, u.Uid, u.Username, u.Type, u.GroupName, u.Shell)
		incomingUsers[keyForUser(&u)] = true
	}

	var removedArgs []interface{}
	for _, u := range currentHost.Users {
		if _, ok := incomingUsers[keyForUser(&u)]; !ok {
			removedArgs = append(removedArgs, u.Username)
		}
	}

	insertValues := strings.TrimSuffix(strings.Repeat("(?, ?, ?, ?, ?, ?),", len(host.Users)), ",")
	insertSql := fmt.Sprintf(
		`INSERT INTO host_users (host_id, uid, username, user_type, groupname, shell) 
				VALUES %s 
				ON DUPLICATE KEY UPDATE
				user_type = VALUES(user_type),
				groupname = VALUES(groupname),
				shell = VALUES(shell),
				removed_at=NULL`,
		insertValues,
	)
	if _, err := tx.ExecContext(ctx, insertSql, insertArgs...); err != nil {
		return ctxerr.Wrap(ctx, err, "insert users")
	}

	if len(removedArgs) == 0 {
		return nil
	}
	removedValues := strings.TrimSuffix(strings.Repeat("?,", len(removedArgs)), ",")
	removedSql := fmt.Sprintf(
		`UPDATE host_users SET removed_at = CURRENT_TIMESTAMP WHERE host_id = ? and username IN (%s)`,
		removedValues,
	)
	if _, err := tx.ExecContext(ctx, removedSql, append([]interface{}{host.ID}, removedArgs...)...); err != nil {
		return ctxerr.Wrap(ctx, err, "mark users as removed")
	}

	return nil
}

func (d *Datastore) TotalAndUnseenHostsSince(ctx context.Context, daysCount int) (total int, unseen int, err error) {
	var counts struct {
		Total  int `db:"total"`
		Unseen int `db:"unseen"`
	}
	err = sqlx.GetContext(ctx, d.reader, &counts,
		`SELECT
			COUNT(*) as total,
			SUM(IF(DATEDIFF(CURRENT_DATE, COALESCE(hst.seen_time, h.created_at)) >= ?, 1, 0)) as unseen
		FROM hosts h
		LEFT JOIN host_seen_times hst
		ON h.id = hst.host_id`,
		daysCount,
	)
	if err != nil {
		return 0, 0, ctxerr.Wrap(ctx, err, "getting total and unseen host counts")
	}

	return counts.Total, counts.Unseen, nil
}

func (d *Datastore) DeleteHosts(ctx context.Context, ids []uint) error {
	_, err := d.deleteEntities(ctx, hostsTable, ids)
	if err != nil {
		return ctxerr.Wrap(ctx, err, "deleting hosts")
	}

	query, args, err := sqlx.In(`DELETE FROM host_seen_times WHERE host_id in (?)`, ids)
	if err != nil {
		return ctxerr.Wrapf(ctx, err, "building delete host_seen_times query")
	}

	_, err = d.writer.ExecContext(ctx, query, args...)
	if err != nil {
		return ctxerr.Wrap(ctx, err, "deleting host seen times")
	}
	return nil
}

func (d *Datastore) ListPoliciesForHost(ctx context.Context, hid uint) (packs []*fleet.HostPolicy, err error) {
	// instead of using policy_membership, we use the same query but with `where host_id=?` in the subquery
	// if we don't do this, the subquery does a full table scan because the where at the end doesn't affect it
	query := `SELECT p.*,
		COALESCE(u.name, '<deleted>') AS author_name,
		COALESCE(u.email, '') AS author_email,
		CASE
			WHEN pm.passes = 1 THEN 'pass'
			WHEN pm.passes = 0 THEN 'fail'
			ELSE ''
		END AS response,
		coalesce(p.resolution, '') as resolution
	FROM policies p
	LEFT JOIN (
	    SELECT * FROM policy_membership_history WHERE id IN (
	        SELECT max(id) AS id FROM policy_membership_history WHERE host_id=? GROUP BY host_id, policy_id
	    )
	) as pm ON (p.id=pm.policy_id)
	LEFT JOIN users u ON p.author_id = u.id
	WHERE p.team_id IS NULL OR p.team_id = (select team_id from hosts WHERE id = ?)`

	var policies []*fleet.HostPolicy
	if err := sqlx.SelectContext(ctx, d.reader, &policies, query, hid, hid); err != nil {
		return nil, ctxerr.Wrap(ctx, err, "get host policies")
	}
	return policies, nil
}

func (d *Datastore) CleanupExpiredHosts(ctx context.Context) error {
	ac, err := appConfigDB(ctx, d.reader)
	if err != nil {
		return ctxerr.Wrap(ctx, err, "getting app config")
	}
	if !ac.HostExpirySettings.HostExpiryEnabled {
		return nil
	}

	// Usual clean up queries used to be like this:
	// DELETE FROM hosts WHERE id in (SELECT host_id FROM host_seen_times WHERE seen_time < DATE_SUB(NOW(), INTERVAL ? DAY))
	// This means a full table scan for hosts, and for big deployments, that's not ideal
	// so instead, we get the ids one by one and delete things one by one
	// it might take longer, but it should lock only the row we need

	rows, err := d.writer.QueryContext(
		ctx,
		`SELECT h.id FROM hosts h
		LEFT JOIN host_seen_times hst
		ON h.id = hst.host_id
		WHERE COALESCE(hst.seen_time, h.created_at) < DATE_SUB(NOW(), INTERVAL ? DAY)`,
		ac.HostExpirySettings.HostExpiryWindow,
	)
	if err != nil {
		return ctxerr.Wrap(ctx, err, "getting expired host ids")
	}
	defer rows.Close()

	for rows.Next() {
		var id uint
		err := rows.Scan(&id)
		if err != nil {
			return ctxerr.Wrap(ctx, err, "scanning expired host id")
		}
		_, err = d.writer.ExecContext(ctx, `DELETE FROM hosts WHERE id = ?`, id)
		if err != nil {
			return ctxerr.Wrap(ctx, err, "deleting expired hosts")
		}
		_, err = d.writer.ExecContext(ctx, `DELETE FROM host_software WHERE host_id = ?`, id)
		if err != nil {
			return ctxerr.Wrap(ctx, err, "deleting expired host software")
		}
	}
	if err := rows.Err(); err != nil {
		return ctxerr.Wrap(ctx, err, "expired hosts, row err")
	}

	_, err = d.writer.ExecContext(ctx, `DELETE FROM host_seen_times WHERE seen_time < DATE_SUB(NOW(), INTERVAL ? DAY)`, ac.HostExpirySettings.HostExpiryWindow)
	if err != nil {
		return ctxerr.Wrap(ctx, err, "deleting expired host seen times")
	}
	return nil
}<|MERGE_RESOLUTION|>--- conflicted
+++ resolved
@@ -5,11 +5,8 @@
 	"database/sql"
 	"errors"
 	"fmt"
-<<<<<<< HEAD
-=======
 	"os"
 	"sort"
->>>>>>> 12530206
 	"strings"
 	"time"
 
