package mysql

import (
	"context"
	"database/sql"
	"encoding/json"
	"errors"
	"fmt"
	"slices"
	"sort"
	"strings"
	"time"
	"unicode/utf8"

	"github.com/cenkalti/backoff/v4"
	"github.com/doug-martin/goqu/v9"
	"github.com/fleetdm/fleet/v4/server"
	"github.com/fleetdm/fleet/v4/server/config"
	"github.com/fleetdm/fleet/v4/server/contexts/ctxerr"
	"github.com/fleetdm/fleet/v4/server/contexts/license"
	"github.com/fleetdm/fleet/v4/server/datastore/mysql/common_mysql"
	"github.com/fleetdm/fleet/v4/server/fleet"
	microsoft_mdm "github.com/fleetdm/fleet/v4/server/mdm/microsoft"
	"github.com/fleetdm/fleet/v4/server/ptr"
	"github.com/go-kit/log"
	"github.com/go-kit/log/level"
	"github.com/jmoiron/sqlx"
)

const hostHasIdentityCertSQL = `EXISTS(SELECT 1 FROM host_identity_scep_certificates hisc WHERE hisc.host_id = h.id AND hisc.revoked = 0)`

// Since many hosts may have issues, we need to batch the inserts of host issues.
// This is a variable, so it can be adjusted during unit testing.
var (
	hostIssuesInsertBatchSize                = 10000
	hostIssuesUpdateFailingPoliciesBatchSize = 10000
	hostsDeleteBatchSize                     = 5000
)

var (
	hostSearchColumns             = []string{"hostname", "computer_name", "uuid", "hardware_serial", "primary_ip"}
	wildCardableHostSearchColumns = []string{"hostname", "computer_name"}
)

// TODO: should host search columns include display_name (requires join to host_display_names)?

// Fixme: We should not make implementation details of the database schema part of the API.
var defaultHostColumnTableAliases = map[string]string{
	"created_at": "h.created_at",
	"updated_at": "h.updated_at",
	"issues":     "host_issues.total_issues_count",
}

func defaultHostColumnTableAlias(s string) string {
	if newCol, ok := defaultHostColumnTableAliases[s]; ok {
		return newCol
	}
	return s
}

// NewHost creates a new host on the datastore.
//
// Currently only used for testing.
func (ds *Datastore) NewHost(ctx context.Context, host *fleet.Host) (*fleet.Host, error) {
	// Set default values for zero timestamps to avoid MySQL strict mode errors
	now := time.Now()
	if host.DetailUpdatedAt.IsZero() {
		host.DetailUpdatedAt = now
	}
	if host.LabelUpdatedAt.IsZero() {
		host.LabelUpdatedAt = now
	}
	if host.PolicyUpdatedAt.IsZero() {
		host.PolicyUpdatedAt = now
	}
	if host.SeenTime.IsZero() {
		host.SeenTime = now
	}

	err := ds.withTx(ctx, func(tx sqlx.ExtContext) error {
		sqlStatement := `
		INSERT INTO hosts (
			osquery_host_id,
			detail_updated_at,
			label_updated_at,
			policy_updated_at,
			node_key,
			hostname,
			computer_name,
			uuid,
			platform,
			platform_like,
			osquery_version,
			os_version,
			uptime,
			memory,
			team_id,
			distributed_interval,
			logger_tls_period,
			config_tls_refresh,
			refetch_requested,
			hardware_serial,
			refetch_critical_queries_until
		)
		VALUES (?, ?, ?, ?, ?, ?, ?, ?, ?, ?, ?, ?, ?, ?, ?, ?, ?, ?, ?, ?, ?)
		`
		result, err := tx.ExecContext(
			ctx,
			sqlStatement,
			host.OsqueryHostID,
			host.DetailUpdatedAt,
			host.LabelUpdatedAt,
			host.PolicyUpdatedAt,
			host.NodeKey,
			host.Hostname,
			host.ComputerName,
			host.UUID,
			host.Platform,
			host.PlatformLike,
			host.OsqueryVersion,
			host.OSVersion,
			host.Uptime,
			host.Memory,
			host.TeamID,
			host.DistributedInterval,
			host.LoggerTLSPeriod,
			host.ConfigTLSRefresh,
			host.RefetchRequested,
			host.HardwareSerial,
			host.RefetchCriticalQueriesUntil,
		)
		if err != nil {
			return ctxerr.Wrap(ctx, err, "new host")
		}
		id, _ := result.LastInsertId()
		host.ID = uint(id)

		_, err = tx.ExecContext(ctx,
			`INSERT INTO host_seen_times (host_id, seen_time) VALUES (?,?)`,
			host.ID, host.SeenTime,
		)
		if err != nil {
			return ctxerr.Wrap(ctx, err, "new host seen time")
		}
		_, err = tx.ExecContext(ctx,
			`INSERT INTO host_display_names (host_id, display_name) VALUES (?,?)`,
			host.ID, host.DisplayName(),
		)
		if err != nil {
			return ctxerr.Wrap(ctx, err, "host_display_names")
		}
		return nil
	})
	if err != nil {
		return nil, err
	}
	return host, nil
}

func (ds *Datastore) SerialUpdateHost(ctx context.Context, host *fleet.Host) error {
	errCh := make(chan error, 1)
	defer close(errCh)
	select {
	case <-ctx.Done():
		return ctx.Err()
	case ds.writeCh <- itemToWrite{
		ctx:   ctx,
		errCh: errCh,
		item:  host,
	}:
		return <-errCh
	}
}

func (ds *Datastore) SaveHostPackStats(ctx context.Context, teamID *uint, hostID uint, stats []fleet.PackStats) error {
	return saveHostPackStatsDB(ctx, ds.writer(ctx), teamID, hostID, stats)
}

func saveHostPackStatsDB(ctx context.Context, db *sqlx.DB, teamID *uint, hostID uint, stats []fleet.PackStats) error {
	// NOTE: this implementation must be kept in sync with the async/batch version
	// in AsyncBatchSaveHostsScheduledQueryStats (in scheduled_queries.go) - that is,
	// the behaviour per host must be the same.

	var (
		userPacksArgs              []interface{}
		userPacksQueryCount        = 0
		scheduledQueriesArgs       []interface{}
		scheduledQueriesQueryCount = 0
	)

	for _, pack := range stats {
		if pack.PackName == "Global" || (teamID != nil && pack.PackName == fmt.Sprintf("team-%d", *teamID)) {
			for _, query := range pack.QueryStats {
				scheduledQueriesQueryCount++

				teamIDArg := uint(0)
				if pack.PackName != "Global" {
					teamIDArg = *teamID
				}
				// Handle rare case when wall_time_ms is missing (for osquery < 5.3.0)
				if query.WallTimeMs == 0 && query.WallTime != 0 {
					query.WallTimeMs = query.WallTime * 1000
				}
				scheduledQueriesArgs = append(scheduledQueriesArgs,
					teamIDArg,
					query.ScheduledQueryName,

					hostID,
					query.AverageMemory,
					query.Denylisted,
					query.Executions,
					query.Interval,
					query.LastExecuted,
					query.OutputSize,
					query.SystemTime,
					query.UserTime,
					query.WallTimeMs,
				)
			}
		} else { // User 2017 packs
			for _, query := range pack.QueryStats {
				userPacksQueryCount++
				// Handle rare case when wall_time_ms is missing (for osquery < 5.3.0)
				if query.WallTimeMs == 0 && query.WallTime != 0 {
					query.WallTimeMs = query.WallTime * 1000
				}

				userPacksArgs = append(userPacksArgs,
					query.PackName,
					query.ScheduledQueryName,

					hostID,
					query.AverageMemory,
					query.Denylisted,
					query.Executions,
					query.Interval,
					query.LastExecuted,
					query.OutputSize,
					query.SystemTime,
					query.UserTime,
					query.WallTimeMs,
				)
			}
		}
	}

	if userPacksQueryCount == 0 && scheduledQueriesQueryCount == 0 {
		return nil
	}

	if scheduledQueriesQueryCount > 0 {
		// This query will import stats for queries (new format).
		values := strings.TrimSuffix(strings.Repeat("((SELECT q.id FROM queries q WHERE COALESCE(q.team_id, 0) = ? AND q.name = ?),?,?,?,?,?,?,?,?,?,?),", scheduledQueriesQueryCount), ",")
		sql := fmt.Sprintf(`
			INSERT IGNORE INTO scheduled_query_stats (
				scheduled_query_id,
				host_id,
				average_memory,
				denylisted,
				executions,
				schedule_interval,
				last_executed,
				output_size,
				system_time,
				user_time,
				wall_time
			)
			VALUES %s ON DUPLICATE KEY UPDATE
				scheduled_query_id = VALUES(scheduled_query_id),
				host_id = VALUES(host_id),
				average_memory = VALUES(average_memory),
				denylisted = VALUES(denylisted),
				executions = VALUES(executions),
				schedule_interval = VALUES(schedule_interval),
				last_executed = VALUES(last_executed),
				output_size = VALUES(output_size),
				system_time = VALUES(system_time),
				user_time = VALUES(user_time),
				wall_time = VALUES(wall_time)
		`, values)
		if _, err := db.ExecContext(ctx, sql, scheduledQueriesArgs...); err != nil {
			return ctxerr.Wrap(ctx, err, "insert query schedule stats")
		}
	}

	if userPacksQueryCount > 0 {
		// This query will import stats for 2017 packs.
		// NOTE(lucas): If more than one scheduled query reference the same query then only one of the stats will be written.
		values := strings.TrimSuffix(strings.Repeat("((SELECT sq.query_id FROM scheduled_queries sq JOIN packs p ON (sq.pack_id = p.id) WHERE p.pack_type IS NULL AND p.name = ? AND sq.name = ?),?,?,?,?,?,?,?,?,?,?),", userPacksQueryCount), ",")
		sql := fmt.Sprintf(`
				INSERT IGNORE INTO scheduled_query_stats (
					scheduled_query_id,
					host_id,
					average_memory,
					denylisted,
					executions,
					schedule_interval,
					last_executed,
					output_size,
					system_time,
					user_time,
					wall_time
				)
				VALUES %s ON DUPLICATE KEY UPDATE
					scheduled_query_id = VALUES(scheduled_query_id),
					host_id = VALUES(host_id),
					average_memory = VALUES(average_memory),
					denylisted = VALUES(denylisted),
					executions = VALUES(executions),
					schedule_interval = VALUES(schedule_interval),
					last_executed = VALUES(last_executed),
					output_size = VALUES(output_size),
					system_time = VALUES(system_time),
					user_time = VALUES(user_time),
					wall_time = VALUES(wall_time)
			`, values)
		if _, err := db.ExecContext(ctx, sql, userPacksArgs...); err != nil {
			return ctxerr.Wrap(ctx, err, "insert pack stats")
		}
	}

	return nil
}

// loadhostPacksStatsDB will load all the "2017 pack" stats for the given host. The scheduled
// queries that haven't run yet are returned with zero values.
func loadHostPackStatsDB(ctx context.Context, db sqlx.QueryerContext, hid uint, hostPlatform string) ([]fleet.PackStats, error) {
	packs, err := listPacksForHost(ctx, db, hid)
	if err != nil {
		return nil, ctxerr.Wrapf(ctx, err, "list packs for host: %d", hid)
	}
	if len(packs) == 0 {
		return nil, nil
	}
	packIDs := make([]uint, len(packs))
	packTypes := make(map[uint]*string)
	for i := range packs {
		packIDs[i] = packs[i].ID
		packTypes[packs[i].ID] = packs[i].Type
	}
	ds := dialect.From(goqu.I("scheduled_queries").As("sq")).Select(
		goqu.I("sq.name").As("scheduled_query_name"),
		goqu.I("sq.id").As("scheduled_query_id"),
		goqu.I("sq.query_name").As("query_name"),
		goqu.I("q.description").As("description"),
		goqu.I("p.name").As("pack_name"),
		goqu.I("p.id").As("pack_id"),
		goqu.COALESCE(goqu.I("sqs.average_memory"), 0).As("average_memory"),
		goqu.COALESCE(goqu.I("sqs.denylisted"), false).As("denylisted"),
		goqu.COALESCE(goqu.I("sqs.executions"), 0).As("executions"),
		goqu.I("sq.interval").As("schedule_interval"),
		goqu.COALESCE(goqu.I("sqs.last_executed"), goqu.L("timestamp(?)", common_mysql.DefaultNonZeroTime)).As("last_executed"),
		goqu.COALESCE(goqu.I("sqs.output_size"), 0).As("output_size"),
		goqu.COALESCE(goqu.I("sqs.system_time"), 0).As("system_time"),
		goqu.COALESCE(goqu.I("sqs.user_time"), 0).As("user_time"),
		goqu.COALESCE(goqu.I("sqs.wall_time"), 0).As("wall_time"),
	).Join(
		dialect.From("packs").As("p").Select(
			goqu.I("id"),
			goqu.I("name"),
		).Where(goqu.I("id").In(packIDs)),
		goqu.On(goqu.I("sq.pack_id").Eq(goqu.I("p.id"))),
	).Join(
		goqu.I("queries").As("q"),
		goqu.On(goqu.I("sq.query_id").Eq(goqu.I("q.id"))),
	).LeftJoin(
		goqu.L(
			`
		(SELECT
			stats.scheduled_query_id,
			CAST(AVG(stats.average_memory) AS UNSIGNED) AS average_memory,
			MAX(stats.denylisted) AS denylisted,
			SUM(stats.executions) AS executions,
			MAX(stats.last_executed) AS last_executed,
			SUM(stats.output_size) AS output_size,
			SUM(stats.system_time) AS system_time,
			SUM(stats.user_time) AS user_time,
			SUM(stats.wall_time) AS wall_time
		FROM scheduled_query_stats stats WHERE stats.host_id = ? GROUP BY stats.scheduled_query_id) as sqs
		`, hid,
		),
		goqu.On(goqu.I("sqs.scheduled_query_id").Eq(goqu.I("sq.query_id"))),
	).Where(
		goqu.Or(
			// sq.platform empty or NULL means the scheduled query is set to
			// run on all hosts.
			goqu.I("sq.platform").Eq(""),
			goqu.I("sq.platform").IsNull(),
			// scheduled_queries.platform can be a comma-separated list of
			// platforms, e.g. "darwin,windows".
			goqu.L("FIND_IN_SET(?, sq.platform)", fleet.PlatformFromHost(hostPlatform)).Neq(0),
		),
	)
	sql, args, err := ds.ToSQL()
	if err != nil {
		return nil, ctxerr.Wrap(ctx, err, "sql build")
	}
	var stats []fleet.ScheduledQueryStats
	if err := sqlx.SelectContext(ctx, db, &stats, sql, args...); err != nil {
		return nil, ctxerr.Wrap(ctx, err, "load pack stats")
	}
	packStats := map[uint]fleet.PackStats{}
	for _, query := range stats {
		pack := packStats[query.PackID]
		pack.PackName = query.PackName
		pack.PackID = query.PackID
		pack.Type = getPackTypeFromDBField(packTypes[pack.PackID])
		pack.QueryStats = append(pack.QueryStats, query)
		packStats[pack.PackID] = pack
	}
	var ps []fleet.PackStats
	for _, pack := range packStats {
		ps = append(ps, pack)
	}
	return ps, nil
}

// loadHostScheduledQueryStatsDB will load all the scheduled query stats for the given host.
// The filter is split into two statements joined by a UNION ALL to take advantage of indexes.
// Using an OR in the WHERE clause causes a full table scan which causes issues with a large
// queries table due to the high volume of live queries (created by zero trust workflows)
func loadHostScheduledQueryStatsDB(ctx context.Context, db sqlx.QueryerContext, hid uint, hostPlatform string, teamID *uint) ([]fleet.QueryStats, error) {
	var teamID_ uint
	if teamID != nil {
		teamID_ = *teamID
	}

	baseQuery := `
		SELECT
			q.id,
			q.name,
			q.description,
			q.team_id,
			q.schedule_interval AS schedule_interval,
			q.discard_data,
			q.automations_enabled,
			MAX(qr.last_fetched) as last_fetched,
			COALESCE(sqs.average_memory, 0) AS average_memory,
			COALESCE(sqs.denylisted, false) AS denylisted,
			COALESCE(sqs.executions, 0) AS executions,
			COALESCE(sqs.last_executed, TIMESTAMP(?)) AS last_executed,
			COALESCE(sqs.output_size, 0) AS output_size,
			COALESCE(sqs.system_time, 0) AS system_time,
			COALESCE(sqs.user_time, 0) AS user_time,
			COALESCE(sqs.wall_time, 0) AS wall_time
		FROM
			queries q
		LEFT JOIN
		(SELECT
			stats.scheduled_query_id,
			CAST(AVG(stats.average_memory) AS UNSIGNED) AS average_memory,
			MAX(stats.denylisted) AS denylisted,
			SUM(stats.executions) AS executions,
			MAX(stats.last_executed) AS last_executed,
			SUM(stats.output_size) AS output_size,
			SUM(stats.system_time) AS system_time,
			SUM(stats.user_time) AS user_time,
			SUM(stats.wall_time) AS wall_time
		FROM scheduled_query_stats stats WHERE stats.host_id = ? GROUP BY stats.scheduled_query_id) as sqs ON (q.id = sqs.scheduled_query_id)
		LEFT JOIN query_results qr ON (q.id = qr.query_id AND qr.host_id = ?)
	`

	filter1 := `
		WHERE
			(q.platform = '' OR q.platform IS NULL OR FIND_IN_SET(?, q.platform) != 0)
			AND q.is_scheduled = 1
			AND (q.automations_enabled IS TRUE OR (q.discard_data IS FALSE AND q.logging_type = ?))
			AND (q.team_id IS NULL OR q.team_id = ?)
		GROUP BY q.id
	`

	filter2 := `
		WHERE EXISTS (
				SELECT 1 FROM query_results
				WHERE query_results.query_id = q.id
				AND query_results.host_id = ?
			)
		GROUP BY q.id
	`

	finalColumns := `id, name, description, team_id, schedule_interval, discard_data, automations_enabled,
		last_fetched, average_memory, denylisted, executions, last_executed, output_size, system_time,
		user_time, wall_time`

	sqlQuery := `SELECT ` + finalColumns + ` FROM (` +
		baseQuery + filter1 + " UNION ALL " + baseQuery + filter2 + `) qs GROUP BY ` + finalColumns

	args := []interface{}{
		common_mysql.DefaultNonZeroTime,
		hid,
		hid,
		fleet.PlatformFromHost(hostPlatform),
		fleet.LoggingSnapshot,
		teamID_,
		common_mysql.DefaultNonZeroTime,
		hid,
		hid,
		hid,
	}

	var stats []fleet.QueryStats
	if err := sqlx.SelectContext(ctx, db, &stats, sqlQuery, args...); err != nil {
		return nil, ctxerr.Wrap(ctx, err, "load query stats")
	}
	return stats, nil
}

func getPackTypeFromDBField(t *string) string {
	if t == nil {
		return "pack"
	}
	return *t
}

func loadHostUsersDB(ctx context.Context, db sqlx.QueryerContext, hostID uint) ([]fleet.HostUser, error) {
	sql := `SELECT username, groupname, uid, user_type, shell FROM host_users WHERE host_id = ? and removed_at IS NULL`
	var users []fleet.HostUser
	if err := sqlx.SelectContext(ctx, db, &users, sql, hostID); err != nil {
		return nil, ctxerr.Wrap(ctx, err, "load host users")
	}
	return users, nil
}

func (ds *Datastore) ListHostUsers(ctx context.Context, hostID uint) ([]fleet.HostUser, error) {
	users, err := loadHostUsersDB(ctx, ds.reader(ctx), hostID)
	if err != nil {
		return nil, ctxerr.Wrap(ctx, err, "loading host users")
	}

	return users, nil
}

// hostRefs are the tables referenced by hosts.
// These tables are cleared when the host is deleted.
var hostRefs = []string{
	"host_seen_times",
	"host_software",
	"host_users",
	"host_emails",
	"host_additional",
	"scheduled_query_stats",
	"label_membership",
	"policy_membership",
	"host_mdm",
	"host_munki_info",
	"host_device_auth",
	"host_batteries",
	"host_operating_system",
	"host_orbit_info",
	"host_munki_issues",
	"host_display_names",
	"windows_updates",
	"host_disks",
	"host_updates",
	"host_disk_encryption_keys",
	"host_software_installed_paths",
	"query_results",
	"host_activities",
	"host_mdm_actions",
	"host_calendar_events",
	"upcoming_activities",
	"host_certificates",
	"android_devices",
	"host_scim_user",
	"batch_activity_host_results",
	"host_mdm_commands",
	"microsoft_compliance_partner_host_statuses",
	"host_identity_scep_certificates",
<<<<<<< HEAD
	"conditional_access_scep_certificates",
=======
	// unlike for host_software_installs, where we use soft-delete so that
	// existing activities can still access the installation details, this is not
	// needed for in-house apps as the activity contains the MDM command UUID and
	// can access the request/response without this table's entry.
	"host_in_house_software_installs",
>>>>>>> 509794e6
}

// NOTE: The following tables are explicity excluded from hostRefs list and accordingly are not
// deleted from when a host is deleted in Fleet:
// - host_dep_assignments
// - mdm tables (nano and windows) containing enrollment information, as we
// want to keep the enrollment relationship even if the host is temporarily
// deleted from the UI. Re-enrollment sometimes is not straightforward like it
// is for osquery/fleetd

// additionalHostRefsByUUID are host refs cannot be deleted using the host.id like the hostRefs
// above. They use the host.uuid instead. Additionally, the column name that refers to
// the host.uuid is not always named the same, so the map key is the table name
// and the map value is the column name to match to the host.uuid.
var additionalHostRefsByUUID = map[string]string{
	"host_mdm_apple_profiles":               "host_uuid",
	"host_mdm_apple_bootstrap_packages":     "host_uuid",
	"host_mdm_windows_profiles":             "host_uuid",
	"host_mdm_apple_declarations":           "host_uuid",
	"host_mdm_apple_awaiting_configuration": "host_uuid",
	"setup_experience_status_results":       "host_uuid",
	"host_mdm_android_profiles":             "host_uuid",
}

// additionalHostRefsSoftDelete are tables that reference a host but for which
// the rows are not deleted when the host is deleted, only a soft delete is
// performed by setting a timestamp column to the current time.
var additionalHostRefsSoftDelete = map[string]string{
	"host_script_results":    "host_deleted_at",
	"host_software_installs": "host_deleted_at",
}

func (ds *Datastore) DeleteHost(ctx context.Context, hid uint) error {
	return ds.withRetryTxx(ctx, func(tx sqlx.ExtContext) error {
		return deleteHosts(ctx, tx, []uint{hid})
	})
}

func deleteHosts(ctx context.Context, tx sqlx.ExtContext, hostIDs []uint) error {
	if len(hostIDs) == 0 {
		return nil
	}
	delHostRef := func(tx sqlx.ExtContext, table string) error {
		stmt, args, err := sqlx.In(fmt.Sprintf("DELETE FROM %s WHERE host_id IN (?)", table), hostIDs)
		if err != nil {
			return ctxerr.Wrapf(ctx, err, "building delete statement for %s", table)
		}
		_, err = tx.ExecContext(ctx, stmt, args...)
		if err != nil {
			return ctxerr.Wrapf(ctx, err, "deleting %s for hosts %v", table, hostIDs)
		}
		return nil
	}

	// load just the host uuid for the MDM tables that rely on this to be cleared.
	var hostUUIDs []string
	stmt, args, err := sqlx.In(`SELECT uuid FROM hosts WHERE id IN (?)`, hostIDs)
	if err != nil {
		return ctxerr.Wrapf(ctx, err, "building select statement for host uuids")
	}
	if err := sqlx.SelectContext(ctx, tx, &hostUUIDs, stmt, args...); err != nil {
		return ctxerr.Wrapf(ctx, err, "get uuid for hosts %v", hostIDs)
	}

	stmt, args, err = sqlx.In(`DELETE FROM hosts WHERE id IN (?)`, hostIDs)
	if err != nil {
		return ctxerr.Wrapf(ctx, err, "building delete statement for hosts %v", hostIDs)
	}
	_, err = tx.ExecContext(ctx, stmt, args...)
	if err != nil {
		return ctxerr.Wrapf(ctx, err, "delete hosts")
	}

	for _, table := range hostRefs {
		err := delHostRef(tx, table)
		if err != nil {
			return err
		}
	}

	stmt, args, err = sqlx.In(`DELETE FROM pack_targets WHERE type = ? AND target_id IN (?)`, fleet.TargetHost, hostIDs)
	if err != nil {
		return ctxerr.Wrapf(ctx, err, "building delete statement for pack_targets for hosts %v", hostIDs)
	}
	_, err = tx.ExecContext(ctx, stmt, args...)
	if err != nil {
		return ctxerr.Wrapf(ctx, err, "deleting pack_targets for hosts %v", hostIDs)
	}

	// no point trying the uuid-based tables if the host's uuid is missing
	if len(hostUUIDs) != 0 {
		for table, col := range additionalHostRefsByUUID {
			stmt, args, err := sqlx.In(fmt.Sprintf("DELETE FROM `%s` WHERE `%s` IN (?)", table, col), hostUUIDs)
			if err != nil {
				return ctxerr.Wrapf(ctx, err, "building delete statement for %s for hosts %v", table, hostUUIDs)
			}
			if _, err := tx.ExecContext(ctx, stmt, args...); err != nil {
				return ctxerr.Wrapf(ctx, err, "deleting %s for host uuids %v", table, hostUUIDs)
			}
		}
	}

	// perform the soft-deletion of host-referencing tables
	for table, col := range additionalHostRefsSoftDelete {
		stmt, args, err := sqlx.In(fmt.Sprintf("UPDATE `%s` SET `%s` = NOW() WHERE host_id IN (?)", table, col), hostIDs)
		if err != nil {
			return ctxerr.Wrapf(ctx, err, "building update statement for %s for hosts %v", table, hostIDs)
		}
		if _, err := tx.ExecContext(ctx, stmt, args...); err != nil {
			return ctxerr.Wrapf(ctx, err, "soft-deleting %s for host ids %v", table, hostIDs)
		}
	}

	return nil
}

func (ds *Datastore) Host(ctx context.Context, id uint) (*fleet.Host, error) {
	sqlStatement := `
SELECT
  h.id,
  h.osquery_host_id,
  h.created_at,
  h.updated_at,
  h.detail_updated_at,
  h.node_key,
  h.orbit_node_key,
  h.hostname,
  h.uuid,
  h.platform,
  h.osquery_version,
  h.os_version,
  h.build,
  h.platform_like,
  h.code_name,
  h.uptime,
  h.memory,
  h.cpu_type,
  h.cpu_subtype,
  h.cpu_brand,
  h.cpu_physical_cores,
  h.cpu_logical_cores,
  h.hardware_vendor,
  h.hardware_model,
  h.hardware_version,
  h.hardware_serial,
  h.computer_name,
  h.primary_ip_id,
  h.distributed_interval,
  h.logger_tls_period,
  h.config_tls_refresh,
  h.primary_ip,
  h.primary_mac,
  h.label_updated_at,
  h.last_enrolled_at,
  h.refetch_requested,
  h.refetch_critical_queries_until,
  h.team_id,
  h.policy_updated_at,
  h.public_ip,
  COALESCE(hd.gigs_disk_space_available, 0) as gigs_disk_space_available,
  COALESCE(hd.percent_disk_space_available, 0) as percent_disk_space_available,
  COALESCE(hd.gigs_total_disk_space, 0) as gigs_total_disk_space,
  hd.gigs_all_disk_space,
  hd.encrypted as disk_encryption_enabled,
  COALESCE(hst.seen_time, h.created_at) AS seen_time,
  t.name AS team_name,
  COALESCE(hu.software_updated_at, h.created_at) AS software_updated_at,
  (CASE WHEN uptime = 0 THEN DATE('0001-01-01') ELSE DATE_SUB(h.detail_updated_at, INTERVAL uptime/1000 MICROSECOND) END) as last_restarted_at,
  (
    SELECT
      additional
    FROM
      host_additional
    WHERE
      host_id = h.id
  ) AS additional,
  COALESCE(host_issues.failing_policies_count, 0) AS failing_policies_count,
  COALESCE(host_issues.critical_vulnerabilities_count, 0) AS critical_vulnerabilities_count,
  COALESCE(host_issues.total_issues_count, 0) AS total_issues_count,
  hoi.version AS orbit_version,
  hoi.desktop_version AS fleet_desktop_version,
  hoi.scripts_enabled AS scripts_enabled
  ` + hostMDMSelect + `
FROM
  hosts h
  LEFT JOIN teams t ON (h.team_id = t.id)
  LEFT JOIN host_seen_times hst ON (h.id = hst.host_id)
  LEFT JOIN host_updates hu ON (h.id = hu.host_id)
  LEFT JOIN host_disks hd ON hd.host_id = h.id
  LEFT JOIN host_orbit_info hoi ON hoi.host_id = h.id
  LEFT JOIN host_issues ON h.id = host_issues.host_id
  ` + hostMDMJoin + `
WHERE
  h.id = ?
LIMIT
  1
`
	args := []interface{}{id}

	var host fleet.Host
	err := sqlx.GetContext(ctx, ds.reader(ctx), &host, sqlStatement, args...)
	if err != nil {
		if err == sql.ErrNoRows {
			return nil, ctxerr.Wrap(ctx, notFound("Host").WithID(id))
		}
		return nil, ctxerr.Wrap(ctx, err, "get host by id")
	}
	if host.DiskEncryptionEnabled != nil && !(*host.DiskEncryptionEnabled) && fleet.IsLinux(host.Platform) {
		// omit disk encryption information for linux if it is not enabled, as we
		// cannot know for sure that it is not encrypted (See
		// https://github.com/fleetdm/fleet/issues/3906).
		host.DiskEncryptionEnabled = nil
	}

	packStats, err := loadHostPackStatsDB(ctx, ds.reader(ctx), host.ID, host.Platform)
	if err != nil {
		return nil, err
	}
	host.PackStats = packStats
	queriesStats, err := loadHostScheduledQueryStatsDB(ctx, ds.reader(ctx), host.ID, host.Platform, host.TeamID)
	if err != nil {
		return nil, err
	}
	var (
		globalQueriesStats   []fleet.QueryStats
		hostTeamQueriesStats []fleet.QueryStats
	)
	for _, queryStats := range queriesStats {
		if queryStats.TeamID == nil {
			globalQueriesStats = append(globalQueriesStats, queryStats)
		} else {
			hostTeamQueriesStats = append(hostTeamQueriesStats, queryStats)
		}
	}
	if len(globalQueriesStats) > 0 {
		host.PackStats = append(host.PackStats, fleet.PackStats{
			PackName:   "Global",
			Type:       "global",
			QueryStats: queryStatsToScheduledQueryStats(globalQueriesStats, "Global"),
		})
	}
	if host.TeamID != nil && len(hostTeamQueriesStats) > 0 {
		team, err := ds.Team(ctx, *host.TeamID)
		if err != nil {
			return nil, err
		}
		host.PackStats = append(host.PackStats, fleet.PackStats{
			PackName:   "Team: " + team.Name,
			Type:       fmt.Sprintf("team-%d", team.ID),
			QueryStats: queryStatsToScheduledQueryStats(hostTeamQueriesStats, "Team: "+team.Name),
		})
	}

	users, err := loadHostUsersDB(ctx, ds.reader(ctx), host.ID)
	if err != nil {
		return nil, err
	}
	host.Users = users

	return &host, nil
}

func queryStatsToScheduledQueryStats(queriesStats []fleet.QueryStats, packName string) []fleet.ScheduledQueryStats {
	scheduledQueriesStats := make([]fleet.ScheduledQueryStats, 0, len(queriesStats))
	for _, queryStats := range queriesStats {
		scheduledQueriesStats = append(scheduledQueriesStats, fleet.ScheduledQueryStats{
			ScheduledQueryName: queryStats.Name,
			ScheduledQueryID:   queryStats.ID,
			QueryName:          queryStats.Name,
			Description:        queryStats.Description,
			PackName:           packName,
			AverageMemory:      queryStats.AverageMemory,
			Denylisted:         queryStats.Denylisted,
			Executions:         queryStats.Executions,
			Interval:           queryStats.Interval,
			DiscardData:        queryStats.DiscardData,
			AutomationsEnabled: queryStats.AutomationsEnabled,
			LastFetched:        queryStats.LastFetched,
			LastExecuted:       queryStats.LastExecuted,
			OutputSize:         queryStats.OutputSize,
			SystemTime:         queryStats.SystemTime,
			UserTime:           queryStats.UserTime,
			WallTime:           queryStats.WallTime,
		})
	}
	return scheduledQueriesStats
}

// hostMDMSelect is the SQL fragment used to construct the JSON object
// of MDM host data. It assumes that hostMDMJoin is included in the query.
const hostMDMSelect = `,
	JSON_OBJECT(
		'enrollment_status', hmdm.enrollment_status,
		'dep_profile_error',
		CASE
			WHEN hdep.assign_profile_response = '` + string(fleet.DEPAssignProfileResponseFailed) + `' THEN CAST(TRUE AS JSON)
			ELSE CAST(FALSE AS JSON)
		END,
		'server_url',
		CASE
			WHEN hmdm.is_server = 1 THEN NULL
			ELSE hmdm.server_url
		END,
		'encryption_key_available',
		CASE
			/* roberto: this is the only way I have found for MySQL to
			* return true and false instead of 0 and 1 in the JSON, the
			* unmarshaller was having problems converting int values to
			* booleans.
			*/
			WHEN hdek.decryptable IS NULL OR hdek.decryptable = 0 THEN CAST(FALSE AS JSON)
			ELSE CAST(TRUE AS JSON)
		END,
		'raw_decryptable',
		CASE
			WHEN hdek.host_id IS NULL THEN -1
			ELSE hdek.decryptable
		END,
		'connected_to_fleet',
		CASE
			WHEN h.platform = 'windows' THEN (` +
	// NOTE: if you change any of the conditions in this
	// query, please update the AreHostsConnectedToFleetMDM
	// datastore method and any relevant filters.
	`SELECT CASE WHEN EXISTS (
				    SELECT mwe.host_uuid
				    FROM mdm_windows_enrollments mwe
				    WHERE mwe.host_uuid = h.uuid
				    AND mwe.device_state = '` + microsoft_mdm.MDMDeviceStateEnrolled + `'
				    AND hmdm.enrolled = 1
				)
				THEN CAST(TRUE AS JSON)
				ELSE CAST(FALSE AS JSON)
				END
			)
			WHEN h.platform = 'android' THEN
				CASE WHEN hmdm.enrolled = 1 THEN CAST(TRUE AS JSON) ELSE CAST(FALSE AS JSON) END
			WHEN h.platform IN ('ios', 'ipados', 'darwin') THEN (` +
	// NOTE: if you change any of the conditions in this
	// query, please update the AreHostsConnectedToFleetMDM
	// datastore method and any relevant filters.
	`SELECT CASE WHEN EXISTS (
				    SELECT ne.id FROM nano_enrollments ne
				    WHERE ne.id = h.uuid
				    AND ne.enabled = 1
				    AND ne.type IN ('Device', 'User Enrollment (Device)')
				    AND hmdm.enrolled = 1
				)
				THEN CAST(TRUE AS JSON)
				ELSE CAST(FALSE AS JSON)
				END
			)
			ELSE CAST(FALSE AS JSON)
		END,
		'name', hmdm.name
	) mdm_host_data
	`

// hostMDMJoin is the SQL fragment used to join MDM-related tables to the hosts table. It is a
// dependency of the hostMDMSelect fragment.
const hostMDMJoin = `
  LEFT JOIN (
	SELECT
	  hm.is_server,
	  hm.enrolled,
	  hm.installed_from_dep,
	  hm.enrollment_status,
	  hm.is_personal_enrollment,
	  hm.server_url,
	  hm.mdm_id,
	  hm.host_id,
	  mdms.name
	FROM
	  host_mdm hm
	  LEFT JOIN mobile_device_management_solutions mdms ON hm.mdm_id = mdms.id
  ) hmdm ON hmdm.host_id = h.id
  LEFT JOIN host_disk_encryption_keys hdek ON hdek.host_id = h.id
  LEFT JOIN host_dep_assignments hdep ON hdep.host_id = h.id
  `

func amountEnrolledHostsByOSDB(ctx context.Context, db sqlx.QueryerContext) (byOS map[string][]fleet.HostsCountByOSVersion, totalCount int, err error) {
	var hostsByOS []struct {
		Platform  string `db:"platform"`
		OSVersion string `db:"os_version"`
		NumHosts  int    `db:"num_hosts"`
	}

	const stmt = `
    SELECT platform, os_version, count(*) as num_hosts
    FROM hosts
    GROUP BY platform, os_version
  `
	if err := sqlx.SelectContext(ctx, db, &hostsByOS, stmt); err != nil {
		return nil, 0, err
	}

	byOS = make(map[string][]fleet.HostsCountByOSVersion)
	for _, h := range hostsByOS {
		totalCount += h.NumHosts
		byVersion := byOS[h.Platform]
		byVersion = append(byVersion, fleet.HostsCountByOSVersion{
			Version:     h.OSVersion,
			NumEnrolled: h.NumHosts,
		})
		byOS[h.Platform] = byVersion
	}
	return byOS, totalCount, nil
}

func (ds *Datastore) ListHosts(ctx context.Context, filter fleet.TeamFilter, opt fleet.HostListOptions) ([]*fleet.Host, error) {
	sql := `SELECT
    h.id,
    h.osquery_host_id,
    h.created_at,
    h.updated_at,
    h.detail_updated_at,
    h.node_key,
    h.hostname,
    h.uuid,
    h.platform,
    h.osquery_version,
    h.os_version,
    h.build,
    h.platform_like,
    h.code_name,
    h.uptime,
    h.memory,
    h.cpu_type,
    h.cpu_subtype,
    h.cpu_brand,
    h.cpu_physical_cores,
    h.cpu_logical_cores,
    h.hardware_vendor,
    h.hardware_model,
    h.hardware_version,
    h.hardware_serial,
    h.computer_name,
    h.primary_ip_id,
    h.distributed_interval,
    h.logger_tls_period,
    h.config_tls_refresh,
    h.primary_ip,
    h.primary_mac,
    h.label_updated_at,
    h.last_enrolled_at,
    h.refetch_requested,
    h.refetch_critical_queries_until,
    h.team_id,
    h.policy_updated_at,
    h.public_ip,
    h.orbit_node_key,
    COALESCE(hd.gigs_disk_space_available, 0) as gigs_disk_space_available,
    COALESCE(hd.percent_disk_space_available, 0) as percent_disk_space_available,
    COALESCE(hd.gigs_total_disk_space, 0) as gigs_total_disk_space,
    hd.gigs_all_disk_space,
    COALESCE(hst.seen_time, h.created_at) AS seen_time,
    t.name AS team_name,
    COALESCE(hu.software_updated_at, h.created_at) AS software_updated_at,
	(CASE WHEN uptime = 0 THEN DATE('0001-01-01') ELSE DATE_SUB(h.detail_updated_at, INTERVAL uptime/1000 MICROSECOND) END) as last_restarted_at
	`

	sql += hostMDMSelect

	if opt.DeviceMapping {
		sql += `,
    COALESCE(dm.device_mapping, 'null') as device_mapping
		`
	}

	if !opt.DisableIssues {
		sql += `,
		COALESCE(host_issues.failing_policies_count, 0) AS failing_policies_count,
		COALESCE(host_issues.critical_vulnerabilities_count, 0) AS critical_vulnerabilities_count,
		COALESCE(host_issues.total_issues_count, 0) AS total_issues_count
		`
	}

	var params []interface{}

	// Only include "additional" if filter provided.
	if len(opt.AdditionalFilters) == 1 && opt.AdditionalFilters[0] == "*" {
		// All info requested.
		sql += `
		, (SELECT additional FROM host_additional WHERE host_id = h.id) AS additional
		`
	} else if len(opt.AdditionalFilters) > 0 {
		// Filter specific columns.
		sql += `, (SELECT JSON_OBJECT(
			`
		for _, field := range opt.AdditionalFilters {
			sql += `?, JSON_EXTRACT(additional, ?), `
			params = append(params, field, fmt.Sprintf(`$."%s"`, field))
		}
		sql = sql[:len(sql)-2]
		sql += `
		    ) FROM host_additional WHERE host_id = h.id) AS additional
		    `
	}

	sql, params, err := ds.applyHostFilters(ctx, opt, sql, filter, params)
	if err != nil {
		return nil, ctxerr.Wrap(ctx, err, "list hosts: apply host filters")
	}

	hosts := []*fleet.Host{}
	if err := sqlx.SelectContext(ctx, ds.reader(ctx), &hosts, sql, params...); err != nil {
		return nil, ctxerr.Wrap(ctx, err, "list hosts")
	}

	return hosts, nil
}

func (ds *Datastore) ListBatchScriptHosts(ctx context.Context, batchScriptExecutionID string, batchScriptExecutionStatus fleet.BatchScriptExecutionStatus, opt fleet.ListOptions) (hosts []fleet.BatchScriptHost, meta *fleet.PaginationMetadata, count uint, err error) {
	countStmt := `
SELECT COUNT(*)
FROM
    hosts h
	%s
WHERE
    %s
`

	sqlStmt := `
SELECT
    h.id,
    h.computer_name,
	h.hostname,
	h.hardware_model,
	h.hardware_serial,
	-- if the status filter is "pending", we want to return "pending" for all hosts
    ? as status,
	-- pending hosts will have "updated_at" set in the db, but since
	-- we're using it to mean "executed at" we'll return it as empty.
	CASE
		WHEN ? != 'pending' THEN hsr.updated_at
		ELSE NULL
	END as updated_at,
    COALESCE(LEFT(hsr.output, 100), '') as output,
	COALESCE(hsr.execution_id, '') as execution_id
FROM
    hosts h
	JOIN host_display_names hdn ON h.id = hdn.host_id
	%s
WHERE
    %s
	`

	// Validate the batch status.
	if !batchScriptExecutionStatus.IsValid() {
		return nil, nil, 0, errors.New("invalid batch execution status")
	}

	queryParams := []interface{}{}
	batchScriptExecutionJoin, batchScriptExecutionFilter, queryParams := ds.getBatchExecutionFilters(queryParams, fleet.HostListOptions{
		BatchScriptExecutionIDFilter:     &batchScriptExecutionID,
		BatchScriptExecutionStatusFilter: batchScriptExecutionStatus,
	})

	// Count the total number of hosts matching the filters.
	// Do this before we add more "where" params for the main query.
	countStmt = fmt.Sprintf(countStmt, batchScriptExecutionJoin, batchScriptExecutionFilter)
	dbReader := ds.reader(ctx)
	if err = sqlx.GetContext(ctx, dbReader, &count, countStmt, queryParams...); err != nil {
		return nil, nil, 0, ctxerr.Wrap(ctx, err, "list batch scripts count")
	}

	// Add in the params for the main query SELECT.
	queryParams = append([]interface{}{batchScriptExecutionStatus, batchScriptExecutionStatus}, queryParams...) // make a copy so we don't modify the original slice
	// Add in the paging params.
	sqlStmt, queryParams = appendListOptionsWithCursorToSQL(sqlStmt, queryParams, &opt)

	// Run the main query to get the list of hosts.
	sqlStmt = fmt.Sprintf(sqlStmt, batchScriptExecutionJoin, batchScriptExecutionFilter)
	if err = sqlx.SelectContext(ctx, ds.reader(ctx), &hosts, sqlStmt, queryParams...); err != nil {
		return nil, nil, 0, ctxerr.Wrap(ctx, err, "list batch script hosts")
	}

	if opt.IncludeMetadata {
		meta = &fleet.PaginationMetadata{
			HasPreviousResults: opt.Page > 0,
			TotalResults:       count,
		}
		// `appendListOptionsWithCursorToSQL` used above to build the query statement will cause this discrepancy.
		// This is intentional so that we can check whether we have another page.
		if len(hosts) > int(opt.PerPage) { //nolint:gosec // dismiss G115
			meta.HasNextResults = true
			hosts = hosts[:len(hosts)-1]
		}
	}

	for i := range hosts {
		hosts[i].DisplayName = fleet.HostDisplayName(hosts[i].ComputerName, hosts[i].HostName, hosts[i].HardwareModel, hosts[i].HardwareSerial)
	}

	return hosts, meta, count, nil
}

// TODO(Sarah): Do we need to reconcile mutually exclusive filters?
func (ds *Datastore) applyHostFilters(
	ctx context.Context, opt fleet.HostListOptions, sqlStmt string, filter fleet.TeamFilter, selectParams []interface{},
) (string, []interface{}, error) {
	// prior to returning, params will be appended in the following order: selectParams, joinParams, whereParams
	var whereParams, joinParams []interface{}

	opt.OrderKey = defaultHostColumnTableAlias(opt.OrderKey)

	deviceMappingJoin := fmt.Sprintf(`LEFT JOIN (
		SELECT
			host_id,
			CONCAT('[', GROUP_CONCAT(JSON_OBJECT('email', email, 'source', %s)), ']') AS device_mapping
		FROM
			host_emails
		GROUP BY
			host_id) dm ON dm.host_id = h.id`, deviceMappingTranslateSourceColumn(""))
	if !opt.DeviceMapping {
		deviceMappingJoin = ""
	}

	policyMembershipJoin := "JOIN policy_membership pm ON (h.id = pm.host_id)"
	if opt.PolicyIDFilter == nil {
		policyMembershipJoin = ""
	} else if opt.PolicyResponseFilter == nil {
		policyMembershipJoin = "LEFT " + policyMembershipJoin
	}

	softwareStatusJoin := ""
	softwareFilter := "TRUE"
	var softwareIDFilter *uint
	if opt.SoftwareVersionIDFilter != nil {
		softwareIDFilter = opt.SoftwareVersionIDFilter
	} else if opt.SoftwareIDFilter != nil {
		softwareIDFilter = opt.SoftwareIDFilter
	}
	if softwareIDFilter != nil {
		softwareFilter = "EXISTS (SELECT 1 FROM host_software hs WHERE hs.host_id = h.id AND hs.software_id = ?)"
		whereParams = append(whereParams, *softwareIDFilter)
	} else if opt.SoftwareTitleIDFilter != nil {
		// software (version) ID filter is mutually exclusive with software title ID
		// so we're reusing the same filter to avoid adding unnecessary conditions.
		if opt.SoftwareStatusFilter != nil {
			installerID, vppID, inHouseID, err := ds.installerAvailableForInstallForTeamAndTitleID(ctx, opt.TeamFilter, *opt.SoftwareTitleIDFilter)
			switch {
			case err != nil:
				// it does not return an error for not found, only for actual db error
				return "", nil, ctxerr.Wrap(ctx, err, "get available installer by team and title id")

			case installerID > 0:
				// found a software installer package
				installerJoin, installerParams, err := ds.softwareInstallerJoin(*opt.SoftwareTitleIDFilter, *opt.SoftwareStatusFilter)
				if err != nil {
					return "", nil, ctxerr.Wrap(ctx, err, "software installer join")
				}
				softwareStatusJoin = installerJoin
				joinParams = append(joinParams, installerParams...)

			case vppID != nil:
				// found a VPP app
				vppAppJoin, vppAppParams, err := ds.vppAppJoin(*vppID, *opt.SoftwareStatusFilter)
				if err != nil {
					return "", nil, ctxerr.Wrap(ctx, err, "vpp app join")
				}
				softwareStatusJoin = vppAppJoin
				joinParams = append(joinParams, vppAppParams...)

			case inHouseID > 0:
				inHouseJoin, inHouseParams, err := ds.inHouseAppJoin(inHouseID, *opt.SoftwareStatusFilter)
				if err != nil {
					return "", nil, ctxerr.Wrap(ctx, err, "in-house app join")
				}
				softwareStatusJoin = inHouseJoin
				joinParams = append(joinParams, inHouseParams...)

			default:
				// no installer found, return as was done before
				softwareFilter = "FALSE"
			}
		} else {
			softwareFilter = "EXISTS (SELECT 1 FROM host_software hs INNER JOIN software sw ON hs.software_id = sw.id WHERE hs.host_id = h.id AND sw.title_id = ?)"
			whereParams = append(whereParams, *opt.SoftwareTitleIDFilter)
		}
	}

	failingPoliciesJoin := ""
	if !opt.DisableIssues {
		failingPoliciesJoin = `LEFT JOIN host_issues ON h.id = host_issues.host_id`
	}

	operatingSystemJoin := ""
	if opt.OSIDFilter != nil || (opt.OSNameFilter != nil && opt.OSVersionFilter != nil) || opt.OSVersionIDFilter != nil {
		operatingSystemJoin = `JOIN host_operating_system hos ON h.id = hos.host_id`
	}

	munkiFilter := "TRUE"
	munkiJoin := ""
	if opt.MunkiIssueIDFilter != nil {
		munkiJoin = ` JOIN host_munki_issues hmi ON h.id = hmi.host_id `
		munkiFilter = "hmi.munki_issue_id = ?"
		whereParams = append(whereParams, opt.MunkiIssueIDFilter)
	}

	displayNameJoin := ""
	if opt.ListOptions.OrderKey == "display_name" || opt.MatchQuery != "" {
		displayNameJoin = ` JOIN host_display_names hdn ON h.id = hdn.host_id `
	}
	if opt.MatchQuery != "" {
		displayNameJoin = ` LEFT ` + displayNameJoin
	}

	lowDiskSpaceFilter := "TRUE"
	if opt.LowDiskSpaceFilter != nil {
		lowDiskSpaceFilter = `(hd.gigs_disk_space_available >= 0 AND hd.gigs_disk_space_available < ?)`
		whereParams = append(whereParams, *opt.LowDiskSpaceFilter)
	}

	connectedToFleetJoin := ""
	if opt.ConnectedToFleetFilter != nil && *opt.ConnectedToFleetFilter ||
		opt.OSSettingsFilter.IsValid() ||
		opt.MacOSSettingsFilter.IsValid() ||
		opt.MacOSSettingsDiskEncryptionFilter.IsValid() ||
		opt.OSSettingsDiskEncryptionFilter.IsValid() {
		connectedToFleetJoin = `
				LEFT JOIN nano_enrollments ne ON ne.id = h.uuid AND ne.enabled = 1 AND ne.type IN ('Device', 'User Enrollment (Device)')
				LEFT JOIN mdm_windows_enrollments mwe ON mwe.host_uuid = h.uuid AND mwe.device_state = ?
				LEFT JOIN android_devices ad ON ad.host_id = h.id`
		whereParams = append(whereParams, microsoft_mdm.MDMDeviceStateEnrolled)
	}

	mdmAppleProfilesStatusJoin := ""
	mdmAppleDeclarationsStatusJoin := ""
	mdmAndroidProfilesStatusJoin := ""
	if opt.OSSettingsFilter.IsValid() ||
		opt.MacOSSettingsFilter.IsValid() {
		mdmAppleProfilesStatusJoin = sqlJoinMDMAppleProfilesStatus()
		mdmAppleDeclarationsStatusJoin = sqlJoinMDMAppleDeclarationsStatus()
	}

	if opt.OSSettingsFilter.IsValid() {
		mdmAndroidProfilesStatusJoin = sqlJoinMDMAndroidProfilesStatus()
	}

	// Join on the batch_activity_host_results and host_script_results tables if the
	// BatchScriptExecutionIDFilter is set. This allows us to filter hosts based on the status of
	// batch script executions.
	batchScriptExecutionJoin := ""
	batchScriptExecutionFilter := "TRUE"
	if opt.BatchScriptExecutionIDFilter != nil {
		batchScriptExecutionJoin, batchScriptExecutionFilter, whereParams = ds.getBatchExecutionFilters(whereParams, opt)
	}

	sqlStmt += fmt.Sprintf(
		`FROM hosts h
    LEFT JOIN host_seen_times hst ON (h.id = hst.host_id)
    LEFT JOIN host_updates hu ON (h.id = hu.host_id)
    LEFT JOIN teams t ON (h.team_id = t.id)
    LEFT JOIN host_disks hd ON hd.host_id = h.id
    %s
    %s
    %s
    %s
    %s
    %s
    %s
    %s
    %s
    %s
    %s
    %s
	%s
		WHERE TRUE AND %s AND %s AND %s AND %s AND %s
    `,

		// JOINs
		hostMDMJoin,
		deviceMappingJoin,
		policyMembershipJoin,
		softwareStatusJoin,
		failingPoliciesJoin,
		operatingSystemJoin,
		munkiJoin,
		displayNameJoin,
		connectedToFleetJoin,
		mdmAppleProfilesStatusJoin,
		mdmAppleDeclarationsStatusJoin,
		mdmAndroidProfilesStatusJoin,
		batchScriptExecutionJoin,

		// Conditions
		ds.whereFilterHostsByTeams(filter, "h"),
		softwareFilter,
		munkiFilter,
		lowDiskSpaceFilter,
		batchScriptExecutionFilter,
	)

	now := ds.clock.Now()
	sqlStmt, whereParams = filterHostsByStatus(now, sqlStmt, opt, whereParams)
	sqlStmt, whereParams = filterHostsByTeam(sqlStmt, opt, whereParams)
	sqlStmt, whereParams = filterHostsByPolicy(sqlStmt, opt, whereParams)
	sqlStmt, whereParams = filterHostsByMDM(sqlStmt, opt, whereParams)
	sqlStmt, whereParams = filterHostsByConnectedToFleet(sqlStmt, opt, whereParams)
	var err error
	sqlStmt, whereParams, err = filterHostsByMacOSSettingsStatus(sqlStmt, opt, whereParams)
	if err != nil {
		return "", nil, ctxerr.Wrap(ctx, err, "building query to filter macOS settings status")
	}
	sqlStmt, whereParams = filterHostsByMacOSDiskEncryptionStatus(sqlStmt, opt, whereParams)
	if diskEncryptionConfig, err := ds.GetConfigEnableDiskEncryption(ctx, opt.TeamFilter); err != nil {
		if errors.Is(err, sql.ErrNoRows) {
			return "", nil, ctxerr.Wrap(
				ctx, &fleet.BadRequestError{
					Message:     "team is invalid",
					InternalErr: err,
				},
			)
		}
		return "", nil, err
	} else if opt.OSSettingsFilter.IsValid() {
		sqlStmt, whereParams, err = ds.filterHostsByOSSettingsStatus(sqlStmt, opt, whereParams, diskEncryptionConfig)
		if err != nil {
			return "", nil, err
		}
	} else if opt.OSSettingsDiskEncryptionFilter.IsValid() {
		sqlStmt, whereParams = ds.filterHostsByOSSettingsDiskEncryptionStatus(sqlStmt, opt, whereParams, diskEncryptionConfig)
	}

	sqlStmt, whereParams = filterHostsByMDMBootstrapPackageStatus(sqlStmt, opt, whereParams)
	sqlStmt, whereParams = filterHostsByOS(sqlStmt, opt, whereParams)
	sqlStmt, whereParams = filterHostsByVulnerability(sqlStmt, opt, whereParams)
	sqlStmt, whereParams = filterHostsByProfileStatus(sqlStmt, opt, whereParams)
	sqlStmt, whereParams, _ = hostSearchLike(sqlStmt, whereParams, opt.MatchQuery, append(hostSearchColumns, "display_name")...)
	sqlStmt, whereParams = appendListOptionsWithCursorToSQL(sqlStmt, whereParams, &opt.ListOptions)

	params := selectParams
	params = append(params, joinParams...)
	params = append(params, whereParams...)
	return sqlStmt, params, nil
}

func (*Datastore) getBatchExecutionFilters(whereParams []interface{}, opt fleet.HostListOptions) (batchScriptExecutionJoin string, batchScriptExecutionFilter string, updatedWhereParams []interface{}) {
	batchScriptExecutionJoin = `LEFT JOIN batch_activity_host_results bsehr ON h.id = bsehr.host_id JOIN batch_activities ba ON bsehr.batch_execution_id = ba.execution_id`
	batchScriptExecutionFilter = `ba.execution_id = ?`
	whereParams = append(whereParams, *opt.BatchScriptExecutionIDFilter)
	if opt.BatchScriptExecutionStatusFilter.IsValid() {
		batchScriptExecutionJoin += ` LEFT JOIN host_script_results hsr ON bsehr.host_execution_id = hsr.execution_id`
		switch opt.BatchScriptExecutionStatusFilter {
		case fleet.BatchScriptExecutionRan:
			batchScriptExecutionFilter += ` AND hsr.exit_code = 0 AND hsr.canceled = 0`
		case fleet.BatchScriptExecutionPending:
			// Pending can mean "waiting for execution" or "waiting for results".
			// hsr.exit_code IS NULL <- this means the script has not reported back
			// (hsr.canceled IS NULL OR hsr.canceled = 0) <- this can mean the script is running, or that it hasn't been activated yet,
			//                      but either way we haven't canceled it.
			// bsehr.error IS NULL <- this means the batch script framework didn't mark this host as incompatible
			//                        with this script run.
			batchScriptExecutionFilter += ` AND ((hsr.host_id AND (hsr.exit_code IS NULL AND (hsr.canceled IS NULL OR hsr.canceled = 0) AND bsehr.error IS NULL)) OR (hsr.host_id is NULL AND ba.canceled = 0 AND bsehr.error IS NULL))`
		case fleet.BatchScriptExecutionErrored:
			batchScriptExecutionFilter += ` AND hsr.exit_code <> 0 AND hsr.canceled = 0`
		case fleet.BatchScriptExecutionIncompatible:
			batchScriptExecutionFilter += ` AND bsehr.error IS NOT NULL`
		case fleet.BatchScriptExecutionCanceled:
			// A host may have a host_script_results record if the batch started, in which case canceling will set that record's `canceled` field.
			// Or it may not have one, if it's a scheduled batch, in which case if the batch is marked as canceled then we'll count
			// the host as canceled as well.
			batchScriptExecutionFilter += ` AND ((hsr.exit_code IS NULL AND hsr.canceled = 1) OR (hsr.host_id IS NULL AND bsehr.error IS NULL AND ba.canceled = 1))`
		}
	}
	return batchScriptExecutionJoin, batchScriptExecutionFilter, whereParams
}

func filterHostsByTeam(sql string, opt fleet.HostListOptions, params []interface{}) (string, []interface{}) {
	if opt.TeamFilter == nil {
		// default "all teams" option
		return sql, params
	}

	if *opt.TeamFilter == uint(0) {
		// "no team" option (where TeamFilter is explicitly zero) excludes hosts that are assigned to any team
		sql += ` AND h.team_id IS NULL`
		return sql, params
	}

	sql += ` AND h.team_id = ?`
	params = append(params, *opt.TeamFilter)

	return sql, params
}

func filterHostsByMDM(sql string, opt fleet.HostListOptions, params []interface{}) (string, []interface{}) {
	if opt.MDMIDFilter != nil {
		sql += ` AND hmdm.mdm_id = ?`
		params = append(params, *opt.MDMIDFilter)
	}
	if opt.MDMNameFilter != nil {
		sql += ` AND hmdm.name = ?`
		params = append(params, *opt.MDMNameFilter)
	}
	if opt.MDMEnrollmentStatusFilter != "" {
		// NOTE: ds.UpdateHostTablesOnMDMUnenroll sets installed_from_dep = 0 so DEP hosts are not counted as pending after unenrollment
		switch opt.MDMEnrollmentStatusFilter {
		case fleet.MDMEnrollStatusAutomatic:
			sql += ` AND hmdm.enrolled = 1 AND hmdm.installed_from_dep = 1`
		case fleet.MDMEnrollStatusManual:
			sql += ` AND hmdm.enrolled = 1 AND hmdm.installed_from_dep = 0 AND hmdm.is_personal_enrollment = 0`
		case fleet.MDMEnrollStatusPersonal:
			sql += ` AND hmdm.enrolled = 1 AND hmdm.installed_from_dep = 0 AND hmdm.is_personal_enrollment = 1`
		case fleet.MDMEnrollStatusEnrolled:
			sql += ` AND hmdm.enrolled = 1`
		case fleet.MDMEnrollStatusPending:
			sql += ` AND hmdm.enrolled = 0 AND hmdm.installed_from_dep = 1`
		case fleet.MDMEnrollStatusUnenrolled:
			sql += ` AND hmdm.enrolled = 0 AND hmdm.installed_from_dep = 0`
		}
	}
	if opt.MDMNameFilter != nil || opt.MDMIDFilter != nil || opt.MDMEnrollmentStatusFilter != "" {
		sql += ` AND NOT COALESCE(hmdm.is_server, false) AND h.platform IN ('darwin', 'windows', 'ios', 'ipados', 'android')`
	}
	return sql, params
}

func filterHostsByConnectedToFleet(sql string, opt fleet.HostListOptions, params []any) (string, []any) {
	if opt.ConnectedToFleetFilter != nil && *opt.ConnectedToFleetFilter {
		sql += "AND (ne.id IS NOT NULL OR mwe.host_uuid IS NOT NULL)"
	}
	return sql, params
}

func filterHostsByOS(sql string, opt fleet.HostListOptions, params []interface{}) (string, []interface{}) {
	if opt.OSIDFilter != nil { //nolint:gocritic // ignore ifElseChain
		sql += ` AND hos.os_id = ?`
		params = append(params, *opt.OSIDFilter)
	} else if opt.OSNameFilter != nil && opt.OSVersionFilter != nil {
		sql += ` AND hos.os_id IN (SELECT id FROM operating_systems WHERE name = ? AND version = ?)`
		params = append(params, *opt.OSNameFilter, *opt.OSVersionFilter)
	} else if opt.OSVersionIDFilter != nil {
		sql += ` AND hos.os_id IN (SELECT id FROM operating_systems WHERE os_version_id = ?)`
		params = append(params, *opt.OSVersionIDFilter)
	}
	return sql, params
}

func filterHostsByPolicy(sql string, opt fleet.HostListOptions, params []interface{}) (string, []interface{}) {
	if opt.PolicyIDFilter != nil && opt.PolicyResponseFilter != nil {
		sql += ` AND pm.policy_id = ? AND pm.passes = ?`
		params = append(params, *opt.PolicyIDFilter, *opt.PolicyResponseFilter)
	} else if opt.PolicyIDFilter != nil && opt.PolicyResponseFilter == nil {
		sql += ` AND (pm.policy_id = ? OR pm.policy_id IS NULL) AND pm.passes IS NULL`
		params = append(params, *opt.PolicyIDFilter)
	}
	return sql, params
}

func filterHostsByStatus(now time.Time, sql string, opt fleet.HostListOptions, params []interface{}) (string, []interface{}) {
	switch opt.StatusFilter {
	case fleet.StatusNew:
		sql += "AND DATE_ADD(h.created_at, INTERVAL 1 DAY) >= ?"
		params = append(params, now)
	case fleet.StatusOnline:
		sql += fmt.Sprintf("AND DATE_ADD(COALESCE(hst.seen_time, h.created_at), INTERVAL LEAST(h.distributed_interval, h.config_tls_refresh) + %d SECOND) > ?", fleet.OnlineIntervalBuffer)
		params = append(params, now)
	case fleet.StatusOffline:
		sql += fmt.Sprintf("AND DATE_ADD(COALESCE(hst.seen_time, h.created_at), INTERVAL LEAST(h.distributed_interval, h.config_tls_refresh) + %d SECOND) <= ?", fleet.OnlineIntervalBuffer)
		params = append(params, now)
	case fleet.StatusMIA, fleet.StatusMissing:
		sql += "AND DATE_ADD(COALESCE(hst.seen_time, h.created_at), INTERVAL 30 DAY) <= ? AND (hmdm.enrollment_status IS NULL OR hmdm.enrollment_status != 'Pending')"
		params = append(params, now)
	}
	return sql, params
}

func filterHostsByMacOSSettingsStatus(sql string, opt fleet.HostListOptions, params []any) (string, []any, error) {
	if !opt.MacOSSettingsFilter.IsValid() {
		return sql, params, nil
	}

	// ensure the host has MDM turned on
	whereStatus := " AND ne.id IS NOT NULL AND hmdm.enrolled = 1"
	// macOS settings filter is not compatible with the "all teams" option so append the "no
	// team" filter here (note that filterHostsByTeam applies the "no team" filter if TeamFilter == 0)
	if opt.TeamFilter == nil {
		whereStatus += ` AND h.team_id IS NULL`
	}

	whereStatus += fmt.Sprintf(` AND %s = ?`, sqlCaseMDMAppleStatus())

	return sql + whereStatus, append(params, opt.MacOSSettingsFilter), nil
}

func filterHostsByMacOSDiskEncryptionStatus(sql string, opt fleet.HostListOptions, params []interface{}) (string, []interface{}) {
	if !opt.MacOSSettingsDiskEncryptionFilter.IsValid() {
		return sql, params
	}

	var subquery string
	var subqueryParams []interface{}
	switch opt.MacOSSettingsDiskEncryptionFilter {
	case fleet.DiskEncryptionVerified:
		subquery, subqueryParams = subqueryFileVaultVerified()
	case fleet.DiskEncryptionVerifying:
		subquery, subqueryParams = subqueryFileVaultVerifying()
	case fleet.DiskEncryptionActionRequired:
		subquery, subqueryParams = subqueryFileVaultActionRequired()
	case fleet.DiskEncryptionEnforcing:
		subquery, subqueryParams = subqueryFileVaultEnforcing()
	case fleet.DiskEncryptionFailed:
		subquery, subqueryParams = subqueryFileVaultFailed()
	case fleet.DiskEncryptionRemovingEnforcement:
		subquery, subqueryParams = subqueryFileVaultRemovingEnforcement()
	}

	return sql + fmt.Sprintf(` AND EXISTS (%s) AND ne.id IS NOT NULL AND hmdm.enrolled = 1`, subquery), append(params, subqueryParams...)
}

func (ds *Datastore) filterHostsByOSSettingsStatus(sql string, opt fleet.HostListOptions, params []interface{}, diskEncryptionConfig fleet.DiskEncryptionConfig) (string, []interface{}, error) {
	if !opt.OSSettingsFilter.IsValid() {
		return sql, params, nil
	}

	// TODO: Look into ways we can convert some of the LEFT JOINs in the main list hosts query
	// to INNER JOINs if the OSSettingsFilter is set. This would allow us to use indices
	// from the `host_mdm` table, for example, to cut down on the number of rows that need
	// to be scanned. For now, this method assumes that LEFT JOINs are used in the main query
	// and adds extra where clauses to filter out Windows hosts that are not enrolled to Fleet MDM
	// or are servers. Similar logic could be applied to macOS hosts but is not included in this
	// current implementation.

	// Linux has only disk encryption to report as OS setting, so only include the
	// supported linux platforms if disk encryption is enabled.
	includeLinuxCond := "FALSE"
	if diskEncryptionConfig.Enabled {
		includeLinuxCond = `(h.platform = 'ubuntu' OR h.os_version LIKE 'Fedora%%')`
	}

	sqlFmt := ` AND (
		(h.platform = 'windows' AND mwe.host_uuid IS NOT NULL AND hmdm.enrolled = 1) -- windows
		OR (h.platform IN ('darwin', 'ios', 'ipados') AND ne.id IS NOT NULL AND hmdm.enrolled = 1) -- apple
		OR (h.platform = 'android' AND hmdm.enrolled = 1 AND ad.host_id IS NOT NULL) -- android
		OR ` + includeLinuxCond + `
	)`

	if opt.TeamFilter == nil {
		// OS settings filter is not compatible with the "all teams" option so append the "no team"
		// filter here (note that filterHostsByTeam applies the "no team" filter if TeamFilter == 0)
		sqlFmt += ` AND h.team_id IS NULL`
	}
	var whereMacOS, whereWindows, whereLinux, whereAndroid string
	sqlFmt += `
AND (
	(h.platform = 'windows' AND (%s))
	OR ((h.platform = 'darwin' OR h.platform = 'ios' OR h.platform = 'ipados') AND (%s))
	OR (h.platform = 'android' AND (%s))
	OR (` + includeLinuxCond + ` AND (%s))
)`

	// construct the WHERE for macOS
	whereMacOS = fmt.Sprintf(`(%s) = ?`, sqlCaseMDMAppleStatus())
	paramsMacOS := []any{opt.OSSettingsFilter}

	// construct the WHERE for linux
	whereLinux = fmt.Sprintf(`(%s) = ?`, sqlCaseLinuxOSSettingsStatus())
	paramsLinux := []any{opt.OSSettingsFilter}

	// Construct the where for Android
	whereAndroid = fmt.Sprintf(`(%s) = ?`, sqlCaseMDMAndroidStatus())
	paramsAndroid := []any{opt.OSSettingsFilter}

	// construct the WHERE for windows
	whereWindows = `hmdm.is_server = 0`
	paramsWindows := []any{}
	subqueryFailed, paramsFailed, err := subqueryHostsMDMWindowsOSSettingsStatusFailed()
	if err != nil {
		return "", nil, err
	}
	paramsWindows = append(paramsWindows, paramsFailed...)
	subqueryPending, paramsPending, err := subqueryHostsMDMWindowsOSSettingsStatusPending()
	if err != nil {
		return "", nil, err
	}
	paramsWindows = append(paramsWindows, paramsPending...)
	subqueryVerifying, paramsVerifying, err := subqueryHostsMDMWindowsOSSettingsStatusVerifying()
	if err != nil {
		return "", nil, err
	}
	paramsWindows = append(paramsWindows, paramsVerifying...)
	subqueryVerified, paramsVerified, err := subqueryHostsMDMWindowsOSSettingsStatusVerified()
	if err != nil {
		return "", nil, err
	}
	paramsWindows = append(paramsWindows, paramsVerified...)

	profilesStatus := fmt.Sprintf(`
        CASE WHEN EXISTS (%s) THEN
            'profiles_failed'
        WHEN EXISTS (%s) THEN
            'profiles_pending'
        WHEN EXISTS (%s) THEN
            'profiles_verifying'
        WHEN EXISTS (%s) THEN
            'profiles_verified'
        ELSE
            ''
        END`,
		subqueryFailed,
		subqueryPending,
		subqueryVerifying,
		subqueryVerified,
	)

	bitlockerStatus := `''`
	if diskEncryptionConfig.Enabled {
		// Count "BitLocker action required" as pending for profile status.
		bitlockerStatus = fmt.Sprintf(`
            CASE WHEN (%s) THEN
                'bitlocker_pending'
            WHEN (%s) THEN
                'bitlocker_verified'
            WHEN (%s) THEN
                'bitlocker_verifying'
            WHEN (%s) THEN
                'bitlocker_pending'
            WHEN (%s) THEN
                'bitlocker_failed'
            ELSE
                ''
            END`,
			ds.whereBitLockerStatus(fleet.DiskEncryptionActionRequired, diskEncryptionConfig.BitLockerPINRequired),
			ds.whereBitLockerStatus(fleet.DiskEncryptionVerified, diskEncryptionConfig.BitLockerPINRequired),
			ds.whereBitLockerStatus(fleet.DiskEncryptionVerifying, diskEncryptionConfig.BitLockerPINRequired),
			ds.whereBitLockerStatus(fleet.DiskEncryptionEnforcing, diskEncryptionConfig.BitLockerPINRequired),
			ds.whereBitLockerStatus(fleet.DiskEncryptionFailed, diskEncryptionConfig.BitLockerPINRequired),
		)
	}

	whereWindows += fmt.Sprintf(` AND (
    CASE (%s)
    WHEN 'profiles_failed' THEN
        'failed'
    WHEN 'profiles_pending' THEN (
        CASE (%s)
        WHEN 'bitlocker_failed' THEN
            'failed'
        ELSE
            'pending'
        END)
    WHEN 'profiles_verifying' THEN (
        CASE (%s)
        WHEN 'bitlocker_failed' THEN
            'failed'
			WHEN 'bitlocker_pending' THEN
            'pending'
		WHEN 'bitlocker_action_required' THEN
			'pending'
        ELSE
            'verifying'
        END)
	WHEN 'profiles_verified' THEN (
        CASE (%s)
        WHEN 'bitlocker_failed' THEN
            'failed'
		WHEN 'bitlocker_pending' THEN
            'pending'
		WHEN 'bitlocker_action_required' THEN
			'pending'
        WHEN 'bitlocker_verifying' THEN
            'verifying'
        ELSE
            'verified'
        END)
    ELSE
        REPLACE((%s), 'bitlocker_', '')
    END) = ?`, profilesStatus, bitlockerStatus, bitlockerStatus, bitlockerStatus, bitlockerStatus)

	paramsWindows = append(paramsWindows, opt.OSSettingsFilter)
	params = append(params, paramsWindows...)
	params = append(params, paramsMacOS...)
	params = append(params, paramsAndroid...)
	params = append(params, paramsLinux...)

	return sql + fmt.Sprintf(sqlFmt, whereWindows, whereMacOS, whereAndroid, whereLinux), params, nil
}

func (ds *Datastore) filterHostsByOSSettingsDiskEncryptionStatus(sql string, opt fleet.HostListOptions, params []interface{}, diskEncryptionConfig fleet.DiskEncryptionConfig) (string, []interface{}) {
	if !opt.OSSettingsDiskEncryptionFilter.IsValid() {
		return sql, params
	}

	sqlFmt := " AND h.platform IN('windows', 'darwin', 'ubuntu', 'rhel')"
	if opt.TeamFilter == nil {
		// OS settings filter is not compatible with the "all teams" option so append the "no
		// team" filter here (note that filterHostsByTeam applies the "no team" filter if TeamFilter == 0)
		sqlFmt += ` AND h.team_id IS NULL`
	}
	sqlFmt += ` AND (
		(h.platform = 'windows' AND mwe.host_uuid IS NOT NULL AND hmdm.enrolled = 1 AND hmdm.is_server = 0 AND %s) -- windows
		OR (h.platform = 'darwin' AND ne.id IS NOT NULL AND hmdm.enrolled = 1 AND %s) -- apple
		OR ((h.platform = 'ubuntu' OR h.os_version LIKE 'Fedora%%') AND %s) -- linux
	)`

	var subqueryMacOS string
	var subqueryParams []interface{}
	whereWindows := "FALSE"
	whereMacOS := "FALSE"
	whereLinux := "FALSE"

	switch opt.OSSettingsDiskEncryptionFilter {
	case fleet.DiskEncryptionVerified:
		if diskEncryptionConfig.Enabled {
			whereWindows = ds.whereBitLockerStatus(fleet.DiskEncryptionVerified, diskEncryptionConfig.BitLockerPINRequired)
		}
		subqueryMacOS, subqueryParams = subqueryFileVaultVerified()

	case fleet.DiskEncryptionVerifying:
		if diskEncryptionConfig.Enabled {
			whereWindows = ds.whereBitLockerStatus(fleet.DiskEncryptionVerifying, diskEncryptionConfig.BitLockerPINRequired)
		}
		subqueryMacOS, subqueryParams = subqueryFileVaultVerifying()

	case fleet.DiskEncryptionActionRequired:
		if diskEncryptionConfig.Enabled {
			whereWindows = ds.whereBitLockerStatus(fleet.DiskEncryptionActionRequired, diskEncryptionConfig.BitLockerPINRequired)
		}
		subqueryMacOS, subqueryParams = subqueryFileVaultVerifying()

	case fleet.DiskEncryptionEnforcing:
		if diskEncryptionConfig.Enabled {
			whereWindows = ds.whereBitLockerStatus(fleet.DiskEncryptionEnforcing, diskEncryptionConfig.BitLockerPINRequired)
		}
		subqueryMacOS, subqueryParams = subqueryFileVaultEnforcing()

	case fleet.DiskEncryptionFailed:
		if diskEncryptionConfig.Enabled {
			whereWindows = ds.whereBitLockerStatus(fleet.DiskEncryptionFailed, diskEncryptionConfig.BitLockerPINRequired)
		}
		subqueryMacOS, subqueryParams = subqueryFileVaultFailed()

	case fleet.DiskEncryptionRemovingEnforcement:
		// Windows hosts cannot be removing enforcement status in the current implementation.
		subqueryMacOS, subqueryParams = subqueryFileVaultRemovingEnforcement()
	}

	if subqueryMacOS != "" {
		whereMacOS = "EXISTS (" + subqueryMacOS + ")"
	}

	// Linux hosts have disk encryption statuses only if it is enabled.
	if diskEncryptionConfig.Enabled {
		whereLinux = fmt.Sprintf(`(%s) = ?`, sqlCaseLinuxDiskEncryptionStatus())
		subqueryParams = append(subqueryParams, opt.OSSettingsDiskEncryptionFilter)
	}

	return sql + fmt.Sprintf(sqlFmt, whereWindows, whereMacOS, whereLinux), append(params, subqueryParams...)
}

func filterHostsByMDMBootstrapPackageStatus(sql string, opt fleet.HostListOptions, params []interface{}) (string, []interface{}) {
	if opt.MDMBootstrapPackageFilter == nil || !opt.MDMBootstrapPackageFilter.IsValid() {
		return sql, params
	}

	subquery := `SELECT 1
	-- we need to JOIN on hosts again to account for 'pending' hosts that
	-- haven't been enrolled yet, and thus don't have an uuid nor a matching
	-- entry in nano_command_results.
        FROM
            hosts hh
        LEFT JOIN
            host_mdm_apple_bootstrap_packages hmabp ON hmabp.host_uuid = hh.uuid
        LEFT JOIN
            nano_command_results ncr ON ncr.command_uuid = hmabp.command_uuid
        WHERE
	      hh.id = h.id AND hmdm.installed_from_dep = 1`

	// NOTE: The approach below assumes that there is only one bootstrap package per host. If this
	// is not the case, then the query will need to be updated to use a GROUP BY and HAVING
	// clause to ensure that the correct status is returned.
	switch *opt.MDMBootstrapPackageFilter {
	case fleet.MDMBootstrapPackageFailed:
		subquery += ` AND ncr.status = 'Error'`
	case fleet.MDMBootstrapPackagePending:
		subquery += ` AND (ncr.status IS NULL OR (ncr.status != 'Acknowledged' AND ncr.status != 'Error'))`
	case fleet.MDMBootstrapPackageInstalled:
		subquery += ` AND ncr.status = 'Acknowledged'`
	}

	subquery += ` AND hh.platform = 'darwin'`

	newSQL := ""
	if opt.TeamFilter == nil {
		// macOS setup filter is not compatible with the "all teams" option so append the "no
		// team" filter here (note that filterHostsByTeam applies the "no team" filter if TeamFilter == 0)
		newSQL += ` AND h.team_id IS NULL`
	}
	newSQL += fmt.Sprintf(` AND EXISTS (
        %s
    )
    `, subquery)

	return sql + newSQL, params
}

func filterHostsByVulnerability(sqlstmt string, opt fleet.HostListOptions, params []interface{}) (string, []interface{}) {
	if opt.VulnerabilityFilter != nil {
		sqlstmt += ` AND h.id IN (
			SELECT hs.host_id FROM host_software hs
			JOIN software_cve sc ON sc.software_id = hs.software_id
			WHERE sc.cve = ?

			UNION

			SELECT hos.host_id FROM host_operating_system hos
			JOIN operating_system_vulnerabilities osv ON osv.operating_system_id = hos.os_id
			WHERE osv.cve = ?)`

		params = append(params, opt.VulnerabilityFilter, opt.VulnerabilityFilter)
	}

	return sqlstmt, params
}

func filterHostsByProfileStatus(sqlstmt string, opt fleet.HostListOptions, params []interface{}) (string, []interface{}) {
	if opt.ProfileUUIDFilter != nil && opt.ProfileStatusFilter != nil {

		switch {
		case strings.HasPrefix(*opt.ProfileUUIDFilter, fleet.MDMAppleProfileUUIDPrefix):
			sqlstmt += ` AND EXISTS (
		SELECT
			1
		FROM
			host_mdm_apple_profiles hmap
		WHERE
			hmap.host_uuid = h.uuid
				AND hmap.profile_uuid = ?
				AND hmap.status = ?)`
		case strings.HasPrefix(*opt.ProfileUUIDFilter, fleet.MDMAppleDeclarationUUIDPrefix):
			sqlstmt += ` AND EXISTS (
		SELECT
			1
		FROM
			host_mdm_apple_declarations had
		WHERE
			had.host_uuid = h.uuid
				AND had.declaration_uuid = ?
				AND had.status = ?)`
		case strings.HasPrefix(*opt.ProfileUUIDFilter, fleet.MDMWindowsProfileUUIDPrefix):
			sqlstmt += ` AND EXISTS (
		SELECT
			1
		FROM
			host_mdm_windows_profiles hwap
		WHERE
			hwap.host_uuid = h.uuid
			AND hwap.profile_uuid = ?
			AND hwap.status = ?)`
		case strings.HasPrefix(*opt.ProfileUUIDFilter, fleet.MDMAndroidProfileUUIDPrefix):
			sqlstmt += ` AND EXISTS (
		SELECT
			1
		FROM
			host_mdm_android_profiles hmap
		WHERE
			hmap.host_uuid = h.uuid
			AND hmap.profile_uuid = ?
			AND hmap.status = ?)`
		default:
			return sqlstmt, params
		}

		params = append(params, opt.ProfileUUIDFilter, opt.ProfileStatusFilter)
	}

	return sqlstmt, params
}

func (ds *Datastore) CountHosts(ctx context.Context, filter fleet.TeamFilter, opt fleet.HostListOptions) (int, error) {
	sql := `SELECT count(*) `

	// Ignore pagination in count.
	opt.Page = 0
	opt.PerPage = 0
	// We don't need the issue counts of each host for counting hosts.
	opt.DisableIssues = true

	var params []interface{}

	sql, params, err := ds.applyHostFilters(ctx, opt, sql, filter, params)
	if err != nil {
		return 0, ctxerr.Wrap(ctx, err, "count hosts: apply host filters")
	}

	var count int
	if err := sqlx.GetContext(ctx, ds.reader(ctx), &count, sql, params...); err != nil {
		return 0, ctxerr.Wrap(ctx, err, "count hosts")
	}

	return count, nil
}

func (ds *Datastore) CleanupIncomingHosts(ctx context.Context, now time.Time) ([]uint, error) {
	var ids []uint
	err := ds.withRetryTxx(ctx, func(tx sqlx.ExtContext) error {
		selectIDs := `
		SELECT
		  id
		FROM
		  hosts
		WHERE
		  hostname = '' AND
		  osquery_version = '' AND
		  hardware_serial = '' AND
		  created_at < (? - INTERVAL 5 MINUTE)`
		if err := sqlx.SelectContext(ctx, tx, &ids, selectIDs, now); err != nil {
			return ctxerr.Wrap(ctx, err, "load incoming hosts to cleanup")
		}

		cleanupHostDisplayName := fmt.Sprintf(
			`DELETE FROM host_display_names WHERE host_id IN (%s)`,
			selectIDs,
		)
		if _, err := tx.ExecContext(ctx, cleanupHostDisplayName, now); err != nil {
			return ctxerr.Wrap(ctx, err, "cleanup host_display_names")
		}

		cleanupHosts := `
		DELETE FROM hosts
		WHERE hostname = '' AND osquery_version = '' AND hardware_serial = ''
		AND created_at < (? - INTERVAL 5 MINUTE)
		`
		if _, err := tx.ExecContext(ctx, cleanupHosts, now); err != nil {
			return ctxerr.Wrap(ctx, err, "cleanup incoming hosts")
		}

		return nil
	})
	if err != nil {
		return nil, err
	}
	return ids, nil
}

func (ds *Datastore) GenerateHostStatusStatistics(ctx context.Context, filter fleet.TeamFilter, now time.Time, platform *string, lowDiskSpace *int) (*fleet.HostSummary, error) {
	// The logic in this function should remain synchronized with
	// host.Status and CountHostsInTargets - that is, the intervals associated
	// with each status must be the same.

	args := []interface{}{now, now, now, now, now}
	hostDisksJoin := ``
	lowDiskSelect := `0 low_disk_space`
	if lowDiskSpace != nil {
		hostDisksJoin = `LEFT JOIN host_disks hd ON (h.id = hd.host_id)`
		lowDiskSelect = `COALESCE(SUM(CASE WHEN hd.gigs_disk_space_available >= 0 AND hd.gigs_disk_space_available < ? THEN 1 ELSE 0 END), 0) low_disk_space`
		args = append(args, *lowDiskSpace)
	}

	// Always join with host_mdm to check enrollment status for ABM devices
	hostMdmJoin := `LEFT JOIN host_mdm hmdm ON (h.id = hmdm.host_id)`

	whereClause := ds.whereFilterHostsByTeams(filter, "h")
	if platform != nil {
		whereClause += " AND h.platform IN (?) "
		args = append(args, fleet.ExpandPlatform(*platform))
	}

	sqlStatement := fmt.Sprintf(`
			SELECT
				COUNT(*) total,
				COALESCE(SUM(CASE WHEN DATE_ADD(COALESCE(hst.seen_time, h.created_at), INTERVAL 30 DAY) <= ? AND (hmdm.enrollment_status IS NULL OR hmdm.enrollment_status != 'Pending') THEN 1 ELSE 0 END), 0) mia,
				COALESCE(SUM(CASE WHEN DATE_ADD(COALESCE(hst.seen_time, h.created_at), INTERVAL 30 DAY) <= ? AND (hmdm.enrollment_status IS NULL OR hmdm.enrollment_status != 'Pending') THEN 1 ELSE 0 END), 0) missing_30_days_count,
				COALESCE(SUM(CASE WHEN DATE_ADD(COALESCE(hst.seen_time, h.created_at), INTERVAL LEAST(distributed_interval, config_tls_refresh) + %d SECOND) <= ? THEN 1 ELSE 0 END), 0) offline,
				COALESCE(SUM(CASE WHEN DATE_ADD(COALESCE(hst.seen_time, h.created_at), INTERVAL LEAST(distributed_interval, config_tls_refresh) + %d SECOND) > ? THEN 1 ELSE 0 END), 0) online,
				COALESCE(SUM(CASE WHEN DATE_ADD(h.created_at, INTERVAL 1 DAY) >= ? THEN 1 ELSE 0 END), 0) new,
				%s
			FROM hosts h
			LEFT JOIN host_seen_times hst ON (h.id = hst.host_id)
			%s
			%s
			WHERE %s
			LIMIT 1;
		`, fleet.OnlineIntervalBuffer, fleet.OnlineIntervalBuffer, lowDiskSelect, hostMdmJoin, hostDisksJoin, whereClause)

	stmt, args, err := sqlx.In(sqlStatement, args...)
	if err != nil {
		return nil, ctxerr.Wrap(ctx, err, "generating host statistics statement")
	}
	summary := fleet.HostSummary{TeamID: filter.TeamID}
	err = sqlx.GetContext(ctx, ds.reader(ctx), &summary, stmt, args...)
	if err != nil && err != sql.ErrNoRows {
		return nil, ctxerr.Wrap(ctx, err, "generating host statistics")
	}
	if lowDiskSpace == nil {
		// don't return the low disk space count if it wasn't requested
		summary.LowDiskSpaceCount = nil
	}

	// get the counts per platform, the `h` alias for hosts is required so that
	// reusing the whereClause is ok.
	args = []interface{}{}
	if platform != nil {
		args = append(args, fleet.ExpandPlatform(*platform))
	}
	sqlStatement = fmt.Sprintf(`
			SELECT
			  COUNT(*) total,
			  h.platform
			FROM hosts h
			WHERE %s
			GROUP BY h.platform
		`, whereClause)

	var platforms []*fleet.HostSummaryPlatform
	stmt, args, err = sqlx.In(sqlStatement, args...)
	if err != nil {
		return nil, ctxerr.Wrap(ctx, err, "generating host platforms statement")
	}
	err = sqlx.SelectContext(ctx, ds.reader(ctx), &platforms, stmt, args...)
	if err != nil {
		return nil, ctxerr.Wrap(ctx, err, "generating host platforms statistics")
	}
	summary.Platforms = platforms

	return &summary, nil
}

type enroll uint

const (
	osqueryEnroll enroll = iota
	orbitEnroll
	mdmEnroll
)

// enrolledHostInfo contains information of an enrolled host to
// be used when enrolling orbit/osquery, MDM or just re-enrolling hosts
// (e.g. when a osquery.db is deleted from a host).
//
// NOTE: orbit and osquery running as part of fleetd on a device are identified
// with the same entry in the hosts table.
type enrolledHostInfo struct {
	// ID is the identifier of the host.
	ID uint
	// LastEnrolledAt is the time the host last enrolled to Fleet.
	LastEnrolledAt time.Time
	// NodeKeySet indicates whether `node_key` is set (NOT NULL) for a osquery host
	// or if `orbit_node_key` is set (NOT NULL) for a orbit host.
	NodeKeySet bool
	// Platform is the OS of the host.
	Platform string
}

// Attempts to find the matching host ID by osqueryID, host UUID or serial
// number. Any of those fields can be left empty if not available, and it will
// use the best match in this order:
// * if it matched on osquery_host_id (with osqueryID or uuid), use that host
// * otherwise if it matched on serial, use that host
//
// Note that in general, all options should result in a single match anyway.
// It's just that our DB schema doesn't enforce this (only osquery_host_id has
// a unique constraint). Also, due to things like VMs, the serial number is not
// guaranteed to match a single host. For that reason, we only attempt the
// serial number lookup if Fleet MDM is enabled on the server (as we must be
// able to match by serial in this scenario, since this is the only information
// we get when enrolling hosts via Apple DEP) AND if the matched host is on the
// macOS platform (darwin).
func matchHostDuringEnrollment(
	ctx context.Context,
	q sqlx.QueryerContext,
	enrollType enroll,
	isMDMEnabled bool,
	osqueryID, uuid, serial string,
) (*enrolledHostInfo, error) {
	type hostMatch struct {
		ID             uint
		LastEnrolledAt time.Time `db:"last_enrolled_at"`
		NodeKeySet     bool      `db:"node_key_set"`
		Priority       int
		Platform       string `db:"platform"`
	}

	var (
		query strings.Builder // note that writes to this cannot fail
		args  []interface{}
		rows  []hostMatch
	)

	// For enrollType == mdmEnroll, nodeKeyColumn doesn't matter.
	nodeKeyColumn := "node_key"
	if enrollType == orbitEnroll {
		nodeKeyColumn = "orbit_node_key"
	}

	if osqueryID != "" || uuid != "" {
		_, _ = query.WriteString(fmt.Sprintf(`(SELECT id, last_enrolled_at, %s IS NOT NULL AS node_key_set, 1 priority, platform FROM hosts WHERE osquery_host_id = ?)`, nodeKeyColumn))
		osqueryHostID := osqueryID
		if osqueryID == "" {
			// special-case, if there's no osquery identifier, use the uuid
			osqueryHostID = uuid
		}
		args = append(args, osqueryHostID)
	}

	// We want to prevent orbit enrolling with an osquery identifier to be matched with the serial number.
	orbitEnrollingWithOsqueryIdentifier := enrollType == orbitEnroll && osqueryID != ""

	if serial != "" && isMDMEnabled && !orbitEnrollingWithOsqueryIdentifier {
		if query.Len() > 0 {
			_, _ = query.WriteString(" UNION ")
		}
		_, _ = query.WriteString(fmt.Sprintf(`(SELECT id, last_enrolled_at, %s IS NOT NULL AS node_key_set, 2 priority, platform FROM hosts WHERE hardware_serial = ? AND (platform = 'darwin' OR platform = 'ios' OR platform = 'ipados') ORDER BY id LIMIT 1)`, nodeKeyColumn))
		args = append(args, serial)
	}

	if err := sqlx.SelectContext(ctx, q, &rows, query.String(), args...); err != nil {
		return nil, ctxerr.Wrap(ctx, err, "match host during enrollment")
	}
	if len(rows) == 0 {
		return nil, sql.ErrNoRows
	}
	sort.Slice(rows, func(i, j int) bool {
		l, r := rows[i], rows[j]
		return l.Priority < r.Priority
	})
	return &enrolledHostInfo{
		ID:             rows[0].ID,
		LastEnrolledAt: rows[0].LastEnrolledAt,
		NodeKeySet:     rows[0].NodeKeySet,
		Platform:       rows[0].Platform,
	}, nil
}

func (ds *Datastore) EnrollOrbit(ctx context.Context, opts ...fleet.DatastoreEnrollOrbitOption) (*fleet.Host, error) {
	enrollConfig := &fleet.DatastoreEnrollOrbitConfig{}
	for _, opt := range opts {
		opt(enrollConfig)
	}

	isMDMEnabled := enrollConfig.IsMDMEnabled
	hostInfo := enrollConfig.HostInfo
	orbitNodeKey := enrollConfig.OrbitNodeKey
	teamID := enrollConfig.TeamID

	if orbitNodeKey == "" {
		return nil, ctxerr.New(ctx, "orbit node key is empty")
	}
	if hostInfo.HardwareUUID == "" {
		return nil, ctxerr.New(ctx, "hardware uuid is empty")
	}
	// NOTE: allow an empty serial, currently it is empty for Windows.

	host := fleet.Host{
		ComputerName:   hostInfo.ComputerName,
		Hostname:       hostInfo.Hostname,
		HardwareModel:  hostInfo.HardwareModel,
		HardwareSerial: hostInfo.HardwareSerial,
	}
	err := ds.withRetryTxx(ctx, func(tx sqlx.ExtContext) error {
		serialToMatch := hostInfo.HardwareSerial
		if hostInfo.Platform == "windows" {
			// For Windows, don't match by serial number to retain legacy functionality.
			serialToMatch = ""
		}
		enrolledHostInfo, err := matchHostDuringEnrollment(ctx, tx, orbitEnroll, isMDMEnabled, hostInfo.OsqueryIdentifier,
			hostInfo.HardwareUUID, serialToMatch)

		// If the osquery identifier that osqueryd will use was not sent by Orbit, then use the hardware UUID as identifier
		// (using the hardware UUID is Orbit's default behavior).
		osqueryIdentifier := hostInfo.OsqueryIdentifier
		if osqueryIdentifier == "" {
			osqueryIdentifier = hostInfo.HardwareUUID
		}

		switch {
		case err == nil:
			if enrolledHostInfo.NodeKeySet {
				// This means a orbit host already enrolled at this hosts entry.
				// This can happen if two devices have duplicate hardware identifiers or
				// if orbit's node key file was deleted from the device (e.g. uninstall+install).
				level.Warn(ds.logger).Log(
					"msg", "orbit host with duplicate identifier has enrolled in Fleet and will overwrite existing host data",
					"identifier", hostInfo.HardwareUUID,
					"host_id", enrolledHostInfo.ID,
				)
			}
			// We do not support duplicate host identifiers when using TPM-backed host identity certificates.
			if enrollConfig.IdentityCert != nil && enrollConfig.IdentityCert.HostID != nil &&
				*enrollConfig.IdentityCert.HostID != enrolledHostInfo.ID {
				return ctxerr.New(ctx, "orbit host identity cert host id does not match enrolled host id. "+
					fmt.Sprintf("This is likely due to a duplicate UUID/identity identifier used by multiple hosts: %s", hostInfo.OsqueryIdentifier))
			}

			refetchRequested := fleet.PlatformSupportsOsquery(enrolledHostInfo.Platform)

			sqlUpdate := `
      UPDATE
        hosts
      SET
        orbit_node_key = ?,
        uuid = COALESCE(NULLIF(uuid, ''), ?),
        osquery_host_id = COALESCE(NULLIF(osquery_host_id, ''), ?),
        hardware_serial = COALESCE(NULLIF(hardware_serial, ''), ?),
        computer_name = COALESCE(NULLIF(computer_name, ''), ?),
        hardware_model = COALESCE(NULLIF(hardware_model, ''), ?),
        refetch_requested = ?%s
      WHERE id = ?`
			args := []any{
				orbitNodeKey,
				hostInfo.HardwareUUID,
				osqueryIdentifier,
				hostInfo.HardwareSerial,
				hostInfo.ComputerName,
				hostInfo.HardwareModel,
				refetchRequested,
			}

			if !enrollConfig.IgnoreTeamUpdate {
				args = append(args, teamID)
				sqlUpdate = fmt.Sprintf(sqlUpdate, ", team_id = ?")
			} else {
				level.Info(ds.logger).Log("msg", "skipping team update on orbit enroll", "host_uuid", hostInfo.HardwareUUID)
				sqlUpdate = fmt.Sprintf(sqlUpdate, "")
			}

			// WHERE attributes
			args = append(args, enrolledHostInfo.ID)

			_, err := tx.ExecContext(ctx, sqlUpdate,
				args...,
			)
			if err != nil {
				return ctxerr.Wrap(ctx, err, "orbit enroll error updating host details")
			}
			host.ID = enrolledHostInfo.ID

			// clear any host_mdm_actions following re-enrollment here
			if _, err := tx.ExecContext(ctx, `DELETE FROM host_mdm_actions WHERE host_id = ?`, enrolledHostInfo.ID); err != nil {
				return ctxerr.Wrap(ctx, err, "orbit enroll error clearing host_mdm_actions")
			}

			// Clear host_mdm table row for this host if switching from Windows to non-Windows(e.g. Ubuntu) platform
			// so that hosts that get re-imaged with other OS don't show erroneous MDM status
			if enrolledHostInfo.Platform == "windows" && hostInfo.Platform != "" && hostInfo.Platform != "windows" {
				if _, err := tx.ExecContext(ctx, `DELETE FROM host_mdm WHERE host_id = ?`, enrolledHostInfo.ID); err != nil {
					return ctxerr.Wrap(ctx, err, "orbit enroll error clearing host_mdm entry on platform change re-enrollment")
				}
			}

		case errors.Is(err, sql.ErrNoRows):
			// We do not support duplicate host identifiers when using TPM-backed host identity certificates.
			if enrollConfig.IdentityCert != nil && enrollConfig.IdentityCert.HostID != nil {
				return ctxerr.New(ctx, fmt.Sprintf("orbit host identity cert with identifier %s already belongs to another host with host id: %d",
					hostInfo.OsqueryIdentifier, *enrollConfig.IdentityCert.HostID))
			}

			zeroTime := time.Unix(0, 0).Add(24 * time.Hour)
			// Create new host record. We always create newly enrolled hosts with refetch_requested = true
			// so that the frontend automatically starts background checks to update the page whenever
			// the refetch is completed.
			// We are also initially setting node_key to be the same as orbit_node_key because node_key has a unique
			// constraint
			sqlInsert := `
				INSERT INTO hosts (
					last_enrolled_at,
					detail_updated_at,
					label_updated_at,
					policy_updated_at,
					osquery_host_id,
					uuid,
					node_key,
					team_id,
					refetch_requested,
					orbit_node_key,
					hardware_serial,
					hostname,
					computer_name,
					hardware_model,
					platform,
					platform_like
				) VALUES (?, ?, ?, ?, ?, ?, ?, ?, 1, ?, ?, ?, ?, ?, ?, ?)
			`
			result, err := tx.ExecContext(ctx, sqlInsert,
				zeroTime,
				zeroTime,
				zeroTime,
				zeroTime,
				osqueryIdentifier,
				hostInfo.HardwareUUID,
				orbitNodeKey,
				teamID,
				orbitNodeKey,
				hostInfo.HardwareSerial,
				hostInfo.Hostname,
				hostInfo.ComputerName,
				hostInfo.HardwareModel,
				hostInfo.Platform,
				hostInfo.PlatformLike,
			)
			if err != nil {
				return ctxerr.Wrap(ctx, err, "orbit enroll error inserting host details")
			}
			hostID, _ := result.LastInsertId()
			const sqlHostDisplayName = `
				INSERT INTO host_display_names (host_id, display_name) VALUES (?, ?)
			`
			_, err = tx.ExecContext(ctx, sqlHostDisplayName, hostID, host.DisplayName())
			if err != nil {
				return ctxerr.Wrap(ctx, err, "insert host_display_names")
			}
			host.ID = uint(hostID)

		default:
			return ctxerr.Wrap(ctx, err, "orbit enroll error selecting host details")
		}

		// Update the host id for the identity certificate
		if enrollConfig.IdentityCert != nil {
			err = updateHostIdentityCertHostIDBySerial(ctx, tx, host.ID, enrollConfig.IdentityCert.SerialNumber)
			if err != nil {
				return ctxerr.Wrap(ctx, err, "update host identity cert host id")
			}
		}

		return nil
	})
	if err != nil {
		return nil, err
	}

	return &host, nil
}

// EnrollOsquery enrolls the osquery agent to Fleet.
func (ds *Datastore) EnrollOsquery(ctx context.Context, opts ...fleet.DatastoreEnrollOsqueryOption) (*fleet.Host, error) {
	enrollConfig := &fleet.DatastoreEnrollOsqueryConfig{}
	for _, opt := range opts {
		opt(enrollConfig)
	}

	isMDMEnabled := enrollConfig.IsMDMEnabled
	osqueryHostID := enrollConfig.OsqueryHostID
	hardwareUUID := enrollConfig.HardwareUUID
	hardwareSerial := enrollConfig.HardwareSerial
	nodeKey := enrollConfig.NodeKey
	teamID := enrollConfig.TeamID
	cooldown := enrollConfig.Cooldown

	if osqueryHostID == "" {
		return nil, ctxerr.New(ctx, "missing osquery host identifier")
	}

	var host fleet.Host
	err := ds.withRetryTxx(ctx, func(tx sqlx.ExtContext) error {
		zeroTime := time.Unix(0, 0).Add(24 * time.Hour)

		var hostID uint
		enrolledHostInfo, err := matchHostDuringEnrollment(ctx, tx, osqueryEnroll, isMDMEnabled, osqueryHostID, hardwareUUID, hardwareSerial)
		switch {
		case err != nil && !errors.Is(err, sql.ErrNoRows):
			return ctxerr.Wrap(ctx, err, "check existing")
		case errors.Is(err, sql.ErrNoRows):
			// We do not support duplicate host identifiers when using TPM-backed host identity certificates.
			if enrollConfig.IdentityCert != nil && enrollConfig.IdentityCert.HostID != nil {
				return ctxerr.New(ctx, fmt.Sprintf("host identity cert with identifier %s already belongs to another host with host id: %d",
					osqueryHostID, *enrollConfig.IdentityCert.HostID))
			}

			// Create new host record. We always create newly enrolled hosts with refetch_requested = true
			// so that the frontend automatically starts background checks to update the page whenever
			// the refetch is completed.
			const sqlInsert = `
				INSERT INTO hosts (
					detail_updated_at,
					label_updated_at,
					policy_updated_at,
					osquery_host_id,
					node_key,
					team_id,
					refetch_requested,
					uuid,
					hardware_serial
				) VALUES (?, ?, ?, ?, ?, ?, 1, ?, ?)
			`
			result, err := tx.ExecContext(ctx, sqlInsert, zeroTime, zeroTime, zeroTime, osqueryHostID, nodeKey, teamID, hardwareUUID, hardwareSerial)
			if err != nil {
				level.Info(ds.logger).Log("hostIDError", err.Error())
				return ctxerr.Wrap(ctx, err, "insert host")
			}
			lastInsertID, _ := result.LastInsertId()
			const sqlHostDisplayName = `
				INSERT INTO host_display_names (host_id, display_name) VALUES (?, '')
			`
			_, err = tx.ExecContext(ctx, sqlHostDisplayName, lastInsertID)
			if err != nil {
				return ctxerr.Wrap(ctx, err, "insert host_display_names")
			}
			hostID = uint(lastInsertID)
		default:
			hostID = enrolledHostInfo.ID

			// Prevent hosts from enrolling too often with the same identifier.
			// Prior to adding this we saw many hosts (probably VMs) with the
			// same identifier competing for enrollment and causing perf issues.
			if cooldown > 0 && time.Since(enrolledHostInfo.LastEnrolledAt) < cooldown {
				return backoff.Permanent(ctxerr.Errorf(ctx, "host identified by %s enrolling too often", osqueryHostID))
			}

			if enrolledHostInfo.NodeKeySet {
				// This means a osquery host already enrolled at this hosts entry.
				// This can happen if two devices have duplicate hardware identifiers or
				// if osquery.db was deleted from the device (e.g. uninstall+install).
				level.Warn(ds.logger).Log(
					"msg", "osquery host with duplicate identifier has enrolled in Fleet and will overwrite existing host data",
					"identifier", hardwareUUID,
					"host_id", enrolledHostInfo.ID,
				)
			}

			// We do not support duplicate host identifiers when using TPM-backed host identity certificates.
			if enrollConfig.IdentityCert != nil && enrollConfig.IdentityCert.HostID != nil &&
				*enrollConfig.IdentityCert.HostID != hostID {
				return ctxerr.New(ctx, "host identity cert host id does not match enrolled host id. "+
					fmt.Sprintf("This is likely due to a duplicate UUID/identity identifier used by multiple hosts: %s", osqueryHostID))
			}

			if err := deleteAllPolicyMemberships(ctx, tx, enrolledHostInfo.ID); err != nil {
				return ctxerr.Wrap(ctx, err, "cleanup policy membership on re-enroll")
			}

			// clear any host_mdm_actions following re-enrollment here
			if _, err := tx.ExecContext(ctx, `DELETE FROM host_mdm_actions WHERE host_id = ?`, enrolledHostInfo.ID); err != nil {
				return ctxerr.Wrap(ctx, err, "error clearing host_mdm_actions")
			}

			refetchRequested := fleet.PlatformSupportsOsquery(enrolledHostInfo.Platform)

			// Update existing host record
			sqlUpdate := `
				UPDATE hosts
				SET node_key = ?,
				last_enrolled_at = NOW(),
				osquery_host_id = ?,
				uuid = COALESCE(NULLIF(uuid, ''), ?),
				hardware_serial = COALESCE(NULLIF(hardware_serial, ''), ?),
				refetch_requested = ?%s
				WHERE id = ?
			`
			args := []any{
				nodeKey,
				osqueryHostID,
				hardwareUUID,
				hardwareSerial,
				refetchRequested,
			}

			if !enrollConfig.IgnoreTeamUpdate {
				args = append(args, teamID)
				sqlUpdate = fmt.Sprintf(sqlUpdate, ", team_id = ?")
			} else {
				level.Info(ds.logger).Log("msg", "skipping team update on osquery enroll", "host_uuid", hardwareUUID)
				sqlUpdate = fmt.Sprintf(sqlUpdate, "")
			}

			// WHERE attributes
			args = append(args, enrolledHostInfo.ID)

			_, err := tx.ExecContext(ctx, sqlUpdate, args...)
			if err != nil {
				return ctxerr.Wrap(ctx, err, "update host")
			}
		}

		_, err = tx.ExecContext(ctx, `
			INSERT INTO host_seen_times (host_id, seen_time) VALUES (?, ?)
			ON DUPLICATE KEY UPDATE seen_time = VALUES(seen_time)`,
			hostID, time.Now().UTC())
		if err != nil {
			return ctxerr.Wrap(ctx, err, "new host seen time")
		}

		// Update the host id for the identity certificate
		if enrollConfig.IdentityCert != nil {
			err = updateHostIdentityCertHostIDBySerial(ctx, tx, hostID, enrollConfig.IdentityCert.SerialNumber)
			if err != nil {
				return ctxerr.Wrap(ctx, err, "update host identity cert host id")
			}
		}

		sqlSelect := `
      SELECT
        h.id,
        h.osquery_host_id,
        h.created_at,
        h.updated_at,
        h.detail_updated_at,
        h.node_key,
        h.hostname,
        h.uuid,
        h.platform,
        h.osquery_version,
        h.os_version,
        h.build,
        h.platform_like,
        h.code_name,
        h.uptime,
        h.memory,
        h.cpu_type,
        h.cpu_subtype,
        h.cpu_brand,
        h.cpu_physical_cores,
        h.cpu_logical_cores,
        h.hardware_vendor,
        h.hardware_model,
        h.hardware_version,
        h.hardware_serial,
        h.computer_name,
        h.primary_ip_id,
        h.distributed_interval,
        h.logger_tls_period,
        h.config_tls_refresh,
        h.primary_ip,
        h.primary_mac,
        h.label_updated_at,
        h.last_enrolled_at,
        h.refetch_requested,
        h.refetch_critical_queries_until,
        h.team_id,
        h.policy_updated_at,
        h.public_ip,
        h.orbit_node_key,
        COALESCE(hd.gigs_disk_space_available, 0) as gigs_disk_space_available,
        COALESCE(hd.gigs_total_disk_space, 0) as gigs_total_disk_space,
        COALESCE(hd.percent_disk_space_available, 0) as percent_disk_space_available,
        ` + hostHasIdentityCertSQL + ` as has_host_identity_cert
      FROM
        hosts h
      LEFT OUTER JOIN
        host_disks hd ON hd.host_id = h.id
      WHERE h.id = ?
      LIMIT 1
		`
		err = sqlx.GetContext(ctx, tx, &host, sqlSelect, hostID)
		if err != nil {
			return ctxerr.Wrap(ctx, err, "getting the host to return")
		}
		_, err = tx.ExecContext(ctx, `INSERT IGNORE INTO label_membership (host_id, label_id) VALUES (?, (SELECT id FROM labels WHERE name = 'All Hosts' AND label_type = 1))`, hostID)
		if err != nil {
			return ctxerr.Wrap(ctx, err, "insert new host into all hosts label")
		}
		return nil
	})
	if err != nil {
		return nil, err
	}
	return &host, nil
}

// getContextTryStmt will attempt to run sqlx.GetContext on a cached statement if available, resorting to ds.reader.
// IMPORTANT: Adding prepare statements consumes MySQL server resources and is limited by the MySQL max_prepared_stmt_count
// system variable. This method may create 1 prepare statement for EACH database connection. Customers must be notified
// to update their MySQL configurations when additional prepare statements are added.
// For more detail, see: https://github.com/fleetdm/fleet/issues/15476
func (ds *Datastore) getContextTryStmt(ctx context.Context, dest interface{}, query string, args ...interface{}) error {
	// nolint the statements are closed in Datastore.Close.
	if stmt := ds.loadOrPrepareStmt(ctx, query); stmt != nil {
		err := stmt.GetContext(ctx, dest, args...)
		if err == nil || !isBadConnection(err) {
			return err
		}

		// if the statement is unknown to the MySQL server, delete it
		// from the cache and fall back to the regular statement call
		// bellow. This function will get called again eventually, and
		// we will store a new prepared statement in the cache.
		//
		// - see https://github.com/fleetdm/fleet/issues/20781 for an
		// example of when this can happen.
		//
		// - see https://github.com/go-sql-driver/mysql/issues/1555 for
		// a related open bug in the driver
		ds.deleteCachedStmt(query)
	}

	return sqlx.GetContext(ctx, ds.reader(ctx), dest, query, args...)
}

// LoadHostByNodeKey loads the whole host identified by the node key.
// If the node key is invalid it returns a NotFoundError.
func (ds *Datastore) LoadHostByNodeKey(ctx context.Context, nodeKey string) (*fleet.Host, error) {
	query := `
    SELECT
      h.id,
      h.osquery_host_id,
      h.created_at,
      h.updated_at,
      h.detail_updated_at,
      h.node_key,
      h.hostname,
      h.uuid,
      h.platform,
      h.osquery_version,
      h.os_version,
      h.build,
      h.platform_like,
      h.code_name,
      h.uptime,
      h.memory,
      h.cpu_type,
      h.cpu_subtype,
      h.cpu_brand,
      h.cpu_physical_cores,
      h.cpu_logical_cores,
      h.hardware_vendor,
      h.hardware_model,
      h.hardware_version,
      h.hardware_serial,
      h.computer_name,
      h.primary_ip_id,
      h.distributed_interval,
      h.logger_tls_period,
      h.config_tls_refresh,
      h.primary_ip,
      h.primary_mac,
      h.label_updated_at,
      h.last_enrolled_at,
      h.refetch_requested,
      h.refetch_critical_queries_until,
      h.team_id,
      h.policy_updated_at,
      h.public_ip,
      h.orbit_node_key,
      COALESCE(hd.gigs_disk_space_available, 0) as gigs_disk_space_available,
      COALESCE(hd.gigs_total_disk_space, 0) as gigs_total_disk_space,
      COALESCE(hd.percent_disk_space_available, 0) as percent_disk_space_available,
      ` + hostHasIdentityCertSQL + ` as has_host_identity_cert
    FROM
      hosts h
    LEFT OUTER JOIN
      host_disks hd ON hd.host_id = h.id
    WHERE node_key = ?`

	var host fleet.Host
	switch err := ds.getContextTryStmt(ctx, &host, query, nodeKey); {
	case err == nil:
		return &host, nil
	case errors.Is(err, sql.ErrNoRows):
		return nil, ctxerr.Wrap(ctx, notFound("Host"))
	default:
		return nil, ctxerr.Wrap(ctx, err, "find host")
	}
}

type hostWithEncryptionKeys struct {
	fleet.Host
	EncryptionKeyAvailable *bool `db:"encryption_key_available"`
}

// LoadHostByOrbitNodeKey loads the whole host identified by the node key.
// If the node key is invalid it returns a NotFoundError.
func (ds *Datastore) LoadHostByOrbitNodeKey(ctx context.Context, nodeKey string) (*fleet.Host, error) {
	query := `
    SELECT
      h.id,
      h.osquery_host_id,
      h.created_at,
      h.updated_at,
      h.detail_updated_at,
      h.node_key,
      h.hostname,
      h.uuid,
      h.platform,
      h.osquery_version,
      h.os_version,
      h.build,
      h.platform_like,
      h.code_name,
      h.uptime,
      h.memory,
      h.cpu_type,
      h.cpu_subtype,
      h.cpu_brand,
      h.cpu_physical_cores,
      h.cpu_logical_cores,
      h.hardware_vendor,
      h.hardware_model,
      h.hardware_version,
      h.hardware_serial,
      h.computer_name,
      h.primary_ip_id,
      h.distributed_interval,
      h.logger_tls_period,
      h.config_tls_refresh,
      h.primary_ip,
      h.primary_mac,
      h.label_updated_at,
      h.last_enrolled_at,
      h.refetch_requested,
      h.refetch_critical_queries_until,
      h.team_id,
      h.policy_updated_at,
      h.public_ip,
      h.orbit_node_key,
      IF(hdep.host_id AND ISNULL(hdep.deleted_at), true, false) AS dep_assigned_to_fleet,
      hd.encrypted as disk_encryption_enabled,
      COALESCE(hdek.decryptable, false) as encryption_key_available,
      t.name as team_name,
      ` + hostHasIdentityCertSQL + ` as has_host_identity_cert
    FROM
      hosts h
    LEFT OUTER JOIN
      host_dep_assignments hdep
    ON
      hdep.host_id = h.id AND hdep.deleted_at IS NULL
    LEFT OUTER JOIN
      host_disk_encryption_keys hdek
    ON
      hdek.host_id = h.id
    LEFT OUTER JOIN
      host_disks hd
    ON
      hd.host_id = h.id
    LEFT OUTER JOIN
      teams t
    ON
      h.team_id = t.id
    WHERE
      h.orbit_node_key = ?`

	var hostWithEnc hostWithEncryptionKeys
	switch err := ds.getContextTryStmt(ctx, &hostWithEnc, query, nodeKey); {
	case err == nil:
		host := hostWithEnc.Host
		if hostWithEnc.EncryptionKeyAvailable != nil {
			host.MDM = fleet.MDMHostData{
				EncryptionKeyAvailable: *hostWithEnc.EncryptionKeyAvailable,
			}
		}
		return &host, nil
	case errors.Is(err, sql.ErrNoRows):
		return nil, ctxerr.Wrap(ctx, notFound("Host"))
	default:
		return nil, ctxerr.Wrap(ctx, err, "find host")
	}
}

// LoadHostByDeviceAuthToken loads the whole host identified by the device auth token.
// If the token is invalid or expired it returns a NotFoundError.
func (ds *Datastore) LoadHostByDeviceAuthToken(ctx context.Context, authToken string, tokenTTL time.Duration) (*fleet.Host, error) {
	const query = `
    SELECT
      h.id,
      h.osquery_host_id,
      h.created_at,
      h.updated_at,
      h.detail_updated_at,
      h.node_key,
      h.hostname,
      h.uuid,
      h.platform,
      h.osquery_version,
      h.os_version,
      h.build,
      h.platform_like,
      h.code_name,
      h.uptime,
      h.memory,
      h.cpu_type,
      h.cpu_subtype,
      h.cpu_brand,
      h.cpu_physical_cores,
      h.cpu_logical_cores,
      h.hardware_vendor,
      h.hardware_model,
      h.hardware_version,
      h.hardware_serial,
      h.computer_name,
      h.primary_ip_id,
      h.distributed_interval,
      h.logger_tls_period,
      h.config_tls_refresh,
      h.primary_ip,
      h.primary_mac,
      h.label_updated_at,
      h.last_enrolled_at,
      h.refetch_requested,
      h.refetch_critical_queries_until,
      h.team_id,
      h.policy_updated_at,
      h.public_ip,
      COALESCE(hd.gigs_disk_space_available, 0) as gigs_disk_space_available,
      COALESCE(hd.percent_disk_space_available, 0) as percent_disk_space_available,
      COALESCE(hd.gigs_total_disk_space, 0) as gigs_total_disk_space,
      hd.encrypted as disk_encryption_enabled,
      IF(hdep.host_id AND ISNULL(hdep.deleted_at), true, false) AS dep_assigned_to_fleet,
      ` + hostHasIdentityCertSQL + ` as has_host_identity_cert
    FROM
      host_device_auth hda
    INNER JOIN
      hosts h
    ON
      hda.host_id = h.id
    LEFT OUTER JOIN
      host_disks hd ON hd.host_id = hda.host_id
    LEFT OUTER JOIN
      host_mdm hm  ON hm.host_id = h.id
    LEFT OUTER JOIN
      host_dep_assignments hdep ON hdep.host_id = h.id AND hdep.deleted_at IS NULL
    WHERE
      hda.token = ? AND
      hda.updated_at >= DATE_SUB(NOW(), INTERVAL ? SECOND)`

	var host fleet.Host
	switch err := ds.getContextTryStmt(ctx, &host, query, authToken, tokenTTL.Seconds()); {
	case err == nil:
		return &host, nil
	case errors.Is(err, sql.ErrNoRows):
		return nil, ctxerr.Wrap(ctx, notFound("Host"))
	default:
		return nil, ctxerr.Wrap(ctx, err, "find host")
	}
}

// SetOrUpdateDeviceAuthToken inserts or updates the auth token for a host.
func (ds *Datastore) SetOrUpdateDeviceAuthToken(ctx context.Context, hostID uint, authToken string) error {
	// Note that by not specifying "updated_at = VALUES(updated_at)" in the UPDATE part
	// of the statement, it inherits the default behaviour which is that the updated_at
	// timestamp will NOT be changed if the new token is the same as the old token
	// (which is exactly what we want). The updated_at timestamp WILL be updated if the
	// new token is different.
	const stmt = `
		INSERT INTO
			host_device_auth ( host_id, token )
		VALUES
			(?, ?)
		ON DUPLICATE KEY UPDATE
			token = VALUES(token)
`
	_, err := ds.writer(ctx).ExecContext(ctx, stmt, hostID, authToken)
	if err != nil {
		if IsDuplicate(err) {
			return fleet.ConflictError{Message: "auth token conflicts with another host"}
		}
		return ctxerr.Wrap(ctx, err, "upsert host's device auth token")
	}
	return nil
}

func (ds *Datastore) MarkHostsSeen(ctx context.Context, hostIDs []uint, t time.Time) error {
	if len(hostIDs) == 0 {
		return nil
	}

	// Sort by host id to prevent deadlocks:
	// https://percona.community/blog/2018/09/24/minimize-mysql-deadlocks-3-steps/
	// https://dev.mysql.com/doc/refman/5.7/en/innodb-deadlocks-handling.html
	sort.Slice(hostIDs, func(i, j int) bool { return hostIDs[i] < hostIDs[j] })

	if err := ds.withRetryTxx(ctx, func(tx sqlx.ExtContext) error {
		var insertArgs []interface{}
		for _, hostID := range hostIDs {
			insertArgs = append(insertArgs, hostID, t)
		}
		insertValues := strings.TrimSuffix(strings.Repeat("(?, ?),", len(hostIDs)), ",")
		query := fmt.Sprintf(`
			INSERT INTO host_seen_times (host_id, seen_time) VALUES %s
			ON DUPLICATE KEY UPDATE seen_time = VALUES(seen_time)`,
			insertValues,
		)
		if _, err := tx.ExecContext(ctx, query, insertArgs...); err != nil {
			return ctxerr.Wrap(ctx, err, "exec update")
		}
		return nil
	}); err != nil {
		return ctxerr.Wrap(ctx, err, "MarkHostsSeen transaction")
	}

	return nil
}

// SearchHosts performs a search on the hosts table using the following criteria:
//   - Use the provided team filter.
//   - Search hostname, uuid, hardware_serial, and primary_ip using LIKE (mimics ListHosts behavior)
//   - An optional list of IDs to omit from the search.
func (ds *Datastore) SearchHosts(ctx context.Context, filter fleet.TeamFilter, matchQuery string, omit ...uint) ([]*fleet.Host, error) {
	query := `SELECT
    h.id,
    h.osquery_host_id,
    h.created_at,
    h.updated_at,
    h.detail_updated_at,
    h.node_key,
    h.hostname,
    h.uuid,
    h.platform,
    h.osquery_version,
    h.os_version,
    h.build,
    h.platform_like,
    h.code_name,
    h.uptime,
    h.memory,
    h.cpu_type,
    h.cpu_subtype,
    h.cpu_brand,
    h.cpu_physical_cores,
    h.cpu_logical_cores,
    h.hardware_vendor,
    h.hardware_model,
    h.hardware_version,
    h.hardware_serial,
    h.computer_name,
    h.primary_ip_id,
    h.distributed_interval,
    h.logger_tls_period,
    h.config_tls_refresh,
    h.primary_ip,
    h.primary_mac,
    h.label_updated_at,
    h.last_enrolled_at,
    h.refetch_requested,
    h.refetch_critical_queries_until,
    h.team_id,
    h.policy_updated_at,
    h.public_ip,
    h.orbit_node_key,
    COALESCE(hd.gigs_disk_space_available, 0) as gigs_disk_space_available,
    COALESCE(hd.percent_disk_space_available, 0) as percent_disk_space_available,
    COALESCE(hd.gigs_total_disk_space, 0) as gigs_total_disk_space,
    hd.gigs_all_disk_space as gigs_all_disk_space,
    COALESCE(hst.seen_time, h.created_at) AS seen_time,
	COALESCE(hu.software_updated_at, h.created_at) AS software_updated_at
	` + hostMDMSelect + `
  FROM hosts h
  LEFT JOIN host_seen_times hst ON (h.id = hst.host_id)
  LEFT JOIN host_updates hu ON (h.id = hu.host_id)
  LEFT JOIN host_disks hd ON hd.host_id = h.id
  ` + hostMDMJoin + `
  WHERE TRUE AND `

	matchingHostIDs := make([]int, 0)
	if len(matchQuery) > 0 {
		// first we'll find the hosts that match the search criteria, to keep thing simple, then we'll query again
		// to get all the additional data for hosts that match the search criteria by host_id
		matchingHosts := "SELECT h.id FROM hosts h WHERE TRUE"
		var args []interface{}
		// TODO: should search columns include display_name (requires join to host_display_names)?
		searchHostsQuery, args, matchesEmail := hostSearchLike(matchingHosts, args, matchQuery, hostSearchColumns...)
		// if matchQuery is "email like" then don't bother with the additional wildcard searching
		if !matchesEmail && len(matchQuery) > 2 && hasNonASCIIRegex(matchQuery) {
			union, wildCardArgs := hostSearchLikeAny(matchingHosts, args, matchQuery, wildCardableHostSearchColumns...)
			searchHostsQuery += " UNION " + union
			args = wildCardArgs
		}
		searchHostsQuery += " AND TRUE ORDER BY id DESC LIMIT 10"
		searchHostsQuery = ds.reader(ctx).Rebind(searchHostsQuery)
		err := sqlx.SelectContext(ctx, ds.reader(ctx), &matchingHostIDs, searchHostsQuery, args...)
		if err != nil {
			return nil, ctxerr.Wrap(ctx, err, "searching hosts")
		}
	}

	// we attempted to search for something that yielded no results, this should return empty set, no point in continuing
	if len(matchingHostIDs) == 0 && len(matchQuery) > 0 {
		return []*fleet.Host{}, nil
	}
	var args []interface{}
	if len(matchingHostIDs) > 0 {
		args = append(args, matchingHostIDs)
		query += " id IN (?) AND "
	}
	if len(omit) > 0 {
		args = append(args, omit)
		query += " id NOT IN (?) AND "
	}
	query += ds.whereFilterHostsByTeams(filter, "h")
	query += ` ORDER BY h.id DESC LIMIT 10`

	var err error
	if len(args) > 0 {
		query, args, err = sqlx.In(query, args...)
		if err != nil {
			return nil, ctxerr.Wrap(ctx, err, "searching default hosts")
		}
	}

	query = ds.reader(ctx).Rebind(query)
	var hosts []*fleet.Host
	if err = sqlx.SelectContext(ctx, ds.reader(ctx), &hosts, query, args...); err != nil {
		return nil, ctxerr.Wrap(ctx, err, "searching hosts")
	}

	return hosts, nil
}

func (ds *Datastore) HostIDsByIdentifier(ctx context.Context, filter fleet.TeamFilter, hostIdentifiers []string) ([]uint, error) {
	if len(hostIdentifiers) == 0 {
		return []uint{}, nil
	}

	sqlStatement := fmt.Sprintf(`
			SELECT
				DISTINCT id FROM hosts
			WHERE
				(hostname IN (?)
				OR uuid IN (?)
				OR hardware_serial IN (?)
				OR node_key IN (?)
				OR osquery_host_id IN (?))
			AND %s
		`, ds.whereFilterHostsByTeams(filter, "hosts"),
	)

	sql, args, err := sqlx.In(sqlStatement, hostIdentifiers, hostIdentifiers, hostIdentifiers, hostIdentifiers, hostIdentifiers)
	if err != nil {
		return nil, ctxerr.Wrap(ctx, err, "building query to get host IDs by identifier")
	}

	var hostIDs []uint
	if err := sqlx.SelectContext(ctx, ds.reader(ctx), &hostIDs, sql, args...); err != nil {
		return nil, ctxerr.Wrap(ctx, err, "get host IDs by identifier")
	}

	return hostIDs, nil
}

func (ds *Datastore) ListHostsLiteByUUIDs(ctx context.Context, filter fleet.TeamFilter, uuids []string) ([]*fleet.Host, error) {
	if len(uuids) == 0 {
		return nil, nil
	}

	stmt := fmt.Sprintf(`
SELECT
	h.id,
	h.created_at,
	h.updated_at,
	h.osquery_host_id,
	h.node_key,
	h.hostname,
	h.uuid,
	h.hardware_serial,
	h.hardware_model,
	h.computer_name,
	h.platform,
	h.team_id,
	h.distributed_interval,
	h.logger_tls_period,
	h.config_tls_refresh,
	h.detail_updated_at,
	h.label_updated_at,
	h.last_enrolled_at,
	h.policy_updated_at,
	h.refetch_requested,
	h.refetch_critical_queries_until,
	IF(hdep.host_id AND ISNULL(hdep.deleted_at), true, false) AS dep_assigned_to_fleet
FROM
	hosts h
LEFT OUTER JOIN
	host_dep_assignments hdep
ON
	hdep.host_id = h.id AND hdep.deleted_at IS NULL
WHERE h.uuid IN (?) AND %s
		`, ds.whereFilterHostsByTeams(filter, "h"),
	)

	stmt, args, err := sqlx.In(stmt, uuids)
	if err != nil {
		return nil, ctxerr.Wrap(ctx, err, "building query to select hosts by uuid")
	}

	var hosts []*fleet.Host
	if err := sqlx.SelectContext(ctx, ds.reader(ctx), &hosts, stmt, args...); err != nil {
		return nil, ctxerr.Wrap(ctx, err, "select hosts by uuid")
	}

	return hosts, nil
}

func (ds *Datastore) ListHostsLiteByIDs(ctx context.Context, ids []uint) ([]*fleet.Host, error) {
	if len(ids) == 0 {
		return nil, nil
	}

	stmt := `
SELECT
	id,
	created_at,
	updated_at,
	osquery_host_id,
	node_key,
	hostname,
	uuid,
	hardware_serial,
	hardware_model,
	computer_name,
	platform,
	team_id,
	distributed_interval,
	logger_tls_period,
	config_tls_refresh,
	detail_updated_at,
	label_updated_at,
	last_enrolled_at,
	policy_updated_at,
	refetch_requested,
	refetch_critical_queries_until
FROM hosts
WHERE id IN (?)`

	stmt, args, err := sqlx.In(stmt, ids)
	if err != nil {
		return nil, ctxerr.Wrap(ctx, err, "building query to select hosts by id")
	}

	var hosts []*fleet.Host
	if err := sqlx.SelectContext(ctx, ds.reader(ctx), &hosts, stmt, args...); err != nil {
		return nil, ctxerr.Wrap(ctx, err, "select hosts by id")
	}

	return hosts, nil
}

func (ds *Datastore) HostByIdentifier(ctx context.Context, identifier string) (*fleet.Host, error) {
	stmt := `
    SELECT
      h.id,
      h.osquery_host_id,
      h.created_at,
      h.updated_at,
      h.detail_updated_at,
      h.node_key,
      h.hostname,
      h.uuid,
      h.platform,
      h.osquery_version,
      h.os_version,
      h.build,
      h.platform_like,
      h.code_name,
      h.uptime,
      h.memory,
      h.cpu_type,
      h.cpu_subtype,
      h.cpu_brand,
      h.cpu_physical_cores,
      h.cpu_logical_cores,
      h.hardware_vendor,
      h.hardware_model,
      h.hardware_version,
      h.hardware_serial,
      h.computer_name,
      h.primary_ip_id,
      h.distributed_interval,
      h.logger_tls_period,
      h.config_tls_refresh,
      h.primary_ip,
      h.primary_mac,
      h.label_updated_at,
      h.last_enrolled_at,
      h.refetch_requested,
      h.refetch_critical_queries_until,
      h.team_id,
      h.policy_updated_at,
      h.public_ip,
      h.orbit_node_key,
      t.name AS team_name,
      COALESCE(hd.gigs_disk_space_available, 0) as gigs_disk_space_available,
      COALESCE(hd.percent_disk_space_available, 0) as percent_disk_space_available,
      COALESCE(hd.gigs_total_disk_space, 0) as gigs_total_disk_space,
      COALESCE(hst.seen_time, h.created_at) AS seen_time,
      COALESCE(hu.software_updated_at, h.created_at) AS software_updated_at
    ` + hostMDMSelect + `
    FROM hosts h
    LEFT JOIN teams t ON t.id = h.team_id
    LEFT JOIN host_seen_times hst ON (h.id = hst.host_id)
    LEFT JOIN host_updates hu ON (h.id = hu.host_id)
    LEFT JOIN host_disks hd ON hd.host_id = h.id
    ` + hostMDMJoin + `
    WHERE ? IN (h.hostname, h.osquery_host_id, h.node_key, h.uuid, h.hardware_serial)
    LIMIT 1
	`
	host := &fleet.Host{}
	err := sqlx.GetContext(ctx, ds.reader(ctx), host, stmt, identifier)
	if err != nil {
		if err == sql.ErrNoRows {
			return nil, ctxerr.Wrap(ctx, notFound("Host").WithName(identifier))
		}
		return nil, ctxerr.Wrap(ctx, err, "get host by identifier")
	}

	packStats, err := loadHostPackStatsDB(ctx, ds.reader(ctx), host.ID, host.Platform)
	if err != nil {
		return nil, err
	}
	host.PackStats = packStats

	return host, nil
}

func (ds *Datastore) AddHostsToTeam(ctx context.Context, params *fleet.AddHostsToTeamParams) error {
	teamID := params.TeamID
	hostIDs := params.HostIDs
	batchSize := int(params.BatchSize)

	if len(hostIDs) == 0 {
		return nil
	}

	for i := 0; i < len(hostIDs); i += batchSize {
		start := i
		end := i + batchSize
		if end > len(hostIDs) {
			end = len(hostIDs)
		}
		hostIDsBatch := hostIDs[start:end]
		err := ds.withRetryTxx(
			ctx, func(tx sqlx.ExtContext) error {
				if err := cleanupPolicyMembershipOnTeamChange(ctx, tx, hostIDsBatch); err != nil {
					return ctxerr.Wrap(ctx, err, "AddHostsToTeam delete policy membership")
				}
				if err := cleanupQueryResultsOnTeamChange(ctx, tx, hostIDsBatch); err != nil {
					return ctxerr.Wrap(ctx, err, "AddHostsToTeam delete query results")
				}
				if err := cleanupConditionalAccessOnTeamChange(ctx, tx, hostIDsBatch); err != nil {
					return ctxerr.Wrap(ctx, err, "AddHostsToTeam delete conditional access")
				}

				query, args, err := sqlx.In(`UPDATE hosts SET team_id = ? WHERE id IN (?)`, teamID, hostIDsBatch)
				if err != nil {
					return ctxerr.Wrap(ctx, err, "sqlx.In AddHostsToTeam")
				}

				if _, err := tx.ExecContext(ctx, query, args...); err != nil {
					return ctxerr.Wrap(ctx, err, "exec AddHostsToTeam")
				}

				if err := cleanupDiskEncryptionKeysOnTeamChangeDB(ctx, tx, hostIDsBatch, teamID); err != nil {
					return ctxerr.Wrap(ctx, err, "AddHostsToTeam cleanup disk encryption keys")
				}

				return nil
			},
		)
		if err != nil {
			return err
		}
	}
	return nil
}

func (ds *Datastore) SaveHostAdditional(ctx context.Context, hostID uint, additional *json.RawMessage) error {
	return saveHostAdditionalDB(ctx, ds.writer(ctx), hostID, additional)
}

func saveHostAdditionalDB(ctx context.Context, exec sqlx.ExecerContext, hostID uint, additional *json.RawMessage) error {
	sql := `
		INSERT INTO host_additional (host_id, additional)
		VALUES (?, ?)
		ON DUPLICATE KEY UPDATE additional = VALUES(additional)
	`
	if _, err := exec.ExecContext(ctx, sql, hostID, additional); err != nil {
		return ctxerr.Wrap(ctx, err, "insert additional")
	}
	return nil
}

func (ds *Datastore) SaveHostUsers(ctx context.Context, hostID uint, users []fleet.HostUser) error {
	return ds.withRetryTxx(ctx, func(tx sqlx.ExtContext) error {
		return saveHostUsersDB(ctx, tx, hostID, users)
	})
}

func saveHostUsersDB(ctx context.Context, tx sqlx.ExtContext, hostID uint, users []fleet.HostUser) error {
	currentHostUsers, err := loadHostUsersDB(ctx, tx, hostID)
	if err != nil {
		return err
	}

	keyForUser := func(u *fleet.HostUser) string { return fmt.Sprintf("%d\x00%s", u.Uid, u.Username) }
	incomingUsers := make(map[string]bool)
	var insertArgs []interface{}
	for _, u := range users {
		insertArgs = append(insertArgs, hostID, u.Uid, u.Username, u.Type, u.GroupName, u.Shell)
		incomingUsers[keyForUser(&u)] = true
	}

	var removedArgs []interface{}
	for _, u := range currentHostUsers {
		if _, ok := incomingUsers[keyForUser(&u)]; !ok {
			removedArgs = append(removedArgs, u.Username)
		}
	}

	insertValues := strings.TrimSuffix(strings.Repeat("(?, ?, ?, ?, ?, ?),", len(users)), ",")
	insertSql := fmt.Sprintf(
		`INSERT INTO host_users (host_id, uid, username, user_type, groupname, shell)
				VALUES %s
				ON DUPLICATE KEY UPDATE
				user_type = VALUES(user_type),
				groupname = VALUES(groupname),
				shell = VALUES(shell),
				removed_at = NULL`,
		insertValues,
	)
	if _, err := tx.ExecContext(ctx, insertSql, insertArgs...); err != nil {
		return ctxerr.Wrap(ctx, err, "insert users")
	}

	if len(removedArgs) == 0 {
		return nil
	}
	removedValues := strings.TrimSuffix(strings.Repeat("?,", len(removedArgs)), ",")
	removedSql := fmt.Sprintf(
		`UPDATE host_users SET removed_at = CURRENT_TIMESTAMP WHERE host_id = ? and username IN (%s)`,
		removedValues,
	)
	if _, err := tx.ExecContext(ctx, removedSql, append([]interface{}{hostID}, removedArgs...)...); err != nil {
		return ctxerr.Wrap(ctx, err, "mark users as removed")
	}

	return nil
}

func (ds *Datastore) TotalAndUnseenHostsSince(ctx context.Context, teamID *uint, daysCount int) (total int, unseen []uint, err error) {
	// convert daysCount to integer number of seconds for more precision in sql query
	var args []interface{}
	totalQuery := `SELECT COUNT(*) FROM hosts`
	if teamID != nil {
		totalQuery += " WHERE team_id = ?"
		args = append(args, *teamID)
	}

	err = sqlx.GetContext(ctx, ds.reader(ctx), &total, totalQuery, args...)
	if err != nil {
		return 0, nil, ctxerr.Wrap(ctx, err, "getting total host counts")
	}

	unseenSeconds := daysCount * 24 * 60 * 60
	args = []interface{}{unseenSeconds}
	unseenQuery := `SELECT id
		FROM hosts h
		LEFT JOIN host_seen_times hst
		ON h.id = hst.host_id
		WHERE TIMESTAMPDIFF(SECOND, COALESCE(hst.seen_time, h.created_at), CURRENT_TIMESTAMP) >= ?`

	if teamID != nil {
		unseenQuery += " AND team_id = ?"
		args = append(args, *teamID)
	}

	err = sqlx.SelectContext(ctx, ds.reader(ctx), &unseen, unseenQuery, args...)
	if err != nil {
		return total, nil, ctxerr.Wrap(ctx, err, "getting unseen host counts")
	}

	return
}

func (ds *Datastore) DeleteHosts(ctx context.Context, ids []uint) error {
	for i := 0; i < len(ids); i += hostsDeleteBatchSize {
		start := i
		end := i + hostsDeleteBatchSize
		if end > len(ids) {
			end = len(ids)
		}
		idsBatch := ids[start:end]
		err := ds.withRetryTxx(ctx, func(tx sqlx.ExtContext) error {
			return deleteHosts(ctx, tx, idsBatch)
		})
		if err != nil {
			return err
		}
	}
	return nil
}

func (ds *Datastore) FailingPoliciesCount(ctx context.Context, host *fleet.Host) (uint, error) {
	if host.FleetPlatform() == "" {
		// We log to help troubleshooting in case this happens.
		level.Error(ds.logger).Log("err", "unrecognized platform", "hostID", host.ID, "platform", host.Platform) //nolint:errcheck
	}

	query := `
		SELECT SUM(1 - pm.passes) AS n_failed
		FROM policy_membership pm
		WHERE pm.host_id = ? AND pm.passes IS NOT null
		GROUP BY host_id
	`

	var r uint
	if err := sqlx.GetContext(ctx, ds.reader(ctx), &r, query, host.ID); err != nil {
		if err == sql.ErrNoRows {
			return 0, nil
		}
		return 0, ctxerr.Wrap(ctx, err, "get failing policies count")
	}
	return r, nil
}

func (ds *Datastore) ListPoliciesForHost(ctx context.Context, host *fleet.Host) ([]*fleet.HostPolicy, error) {
	if host.FleetPlatform() == "" {
		// We log to help troubleshooting in case this happens.
		level.Error(ds.logger).Log("err", "unrecognized platform", "hostID", host.ID, "platform", host.Platform) //nolint:errcheck
	}
	query := `SELECT p.id, p.team_id, p.resolution, p.name, p.query, p.description, p.author_id, p.platforms, p.critical, p.created_at, p.updated_at,
		COALESCE(u.name, '<deleted>') AS author_name,
		COALESCE(u.email, '') AS author_email,
		CASE
			WHEN pm.passes = 1 THEN 'pass'
			WHEN pm.passes = 0 THEN 'fail'
			ELSE ''
		END AS response,
		coalesce(p.resolution, '') as resolution
	FROM policies p
	LEFT JOIN policy_membership pm ON (p.id=pm.policy_id AND host_id=?)
	LEFT JOIN users u ON p.author_id = u.id
	WHERE (p.team_id IS NULL OR p.team_id = COALESCE((SELECT team_id FROM hosts WHERE id = ?), 0))
	AND (p.platforms IS NULL OR p.platforms = '' OR FIND_IN_SET(?, p.platforms) != 0)
	AND (
		-- Policy has no include labels
		NOT EXISTS (
			SELECT 1
			FROM policy_labels pl
			WHERE pl.policy_id = p.id
			AND pl.exclude = 0
		)
		-- Policy is included in the include_any list
		OR EXISTS (
			SELECT 1
			FROM policy_labels pl
			INNER JOIN label_membership lm ON (lm.host_id = ? AND lm.label_id = pl.label_id)
			WHERE pl.policy_id = p.id
			AND pl.exclude = 0
		)
	)
	-- Policy is not included in the exclude_any list
	AND NOT EXISTS (
		SELECT 1
		FROM policy_labels pl
		INNER JOIN label_membership lm ON (lm.host_id = ? AND lm.label_id = pl.label_id)
		WHERE pl.policy_id = p.id
		AND pl.exclude = 1
	)
	ORDER BY FIELD(response, 'fail', '', 'pass'), p.name`

	var policies []*fleet.HostPolicy
	if err := sqlx.SelectContext(ctx, ds.reader(ctx), &policies, query, host.ID, host.ID, host.FleetPlatform(), host.ID, host.ID); err != nil {
		return nil, ctxerr.Wrap(ctx, err, "get host policies")
	}
	return policies, nil
}

func (ds *Datastore) CleanupExpiredHosts(ctx context.Context) ([]fleet.DeletedHostDetails, error) {
	ac, err := appConfigDB(ctx, ds.reader(ctx))
	if err != nil {
		return nil, ctxerr.Wrap(ctx, err, "getting app config")
	}

	query := `SELECT id, config from teams`
	var teams []*fleet.Team
	if err := sqlx.SelectContext(ctx, ds.reader(ctx), &teams, query); err != nil {
		return nil, ctxerr.Wrap(ctx, err, "get teams")
	}

	teamHostExpiryEnabled := false
	for _, team := range teams {
		if team.Config.HostExpirySettings.HostExpiryEnabled {
			teamHostExpiryEnabled = true
			break
		}
	}
	if !ac.HostExpirySettings.HostExpiryEnabled && !teamHostExpiryEnabled {
		return nil, nil
	}

	var teamsUsingGlobalExpiry []uint
	teamsUsingCustomExpiry := map[uint]int{}
	for _, team := range teams {
		if !team.Config.HostExpirySettings.HostExpiryEnabled {
			teamsUsingGlobalExpiry = append(teamsUsingGlobalExpiry, team.ID)
		} else {
			teamsUsingCustomExpiry[team.ID] = team.Config.HostExpirySettings.HostExpiryWindow
		}
	}

	// Usual clean up queries used to be like this:
	// DELETE FROM hosts WHERE id in (SELECT host_id FROM host_seen_times WHERE seen_time < DATE_SUB(NOW(), INTERVAL ? DAY))
	// This means a full table scan for hosts, and for big deployments, that's not ideal
	// so instead, we get the ids one by one and delete things one by one
	// it might take longer, but it should lock only the row we need.
	//
	// host_seen_time entries are not available for ios/ipados/android devices, since they're updated on
	// osquery check-in. Instead we fall back to the MDM protocol last_seen_at, then detail_updated_at,
	// which is updated every time a full detail refetch happens. For the detail_updated_at value, we
	// consider server.NeverTimestamp to be nullish because this value is set as the default in some scenarios,
	// in which case we will fall back to the created_at timestamp.
	// Additionally, COALESCE(GREATEST(COALESCE...)) with seen_time and last_seen at ensures that we get the greater
	// value if both are set(GREATEST normally returning NULL if either operand is NULL) but still treat as NULL if
	// neither is set. This ensures that we cover hosts that for some reason stop checking in via OSQuery but keep
	// checking in via MDM
	//
	// To avoid prematurely deleting hosts that are ingested from Apple DEP, we cross-reference the
	// host_dep_assignments table.
	findHostsSql := `SELECT h.id FROM hosts h
		LEFT JOIN host_seen_times hst ON h.id = hst.host_id
		LEFT JOIN host_dep_assignments hda ON h.id = hda.host_id
		LEFT JOIN nano_enrollments ne ON ne.id=h.uuid AND ne.type IN ('Device', 'User Enrollment (Device)')
		WHERE COALESCE(GREATEST(COALESCE(hst.seen_time, ne.last_seen_at), COALESCE(ne.last_seen_at, hst.seen_time)), NULLIF(h.detail_updated_at, '` + server.NeverTimestamp + `'), h.created_at) < DATE_SUB(NOW(), INTERVAL ? DAY)
			AND (hda.host_id IS NULL OR hda.deleted_at IS NOT NULL)`

	var allIdsToDelete []uint
	hostIDToExpiryWindow := make(map[uint]int)
	// Process hosts using global expiry
	if ac.HostExpirySettings.HostExpiryEnabled {
		sqlQuery := findHostsSql + " AND (team_id IS NULL"
		args := []interface{}{ac.HostExpirySettings.HostExpiryWindow}
		if len(teamsUsingGlobalExpiry) > 0 {
			sqlQuery += " OR team_id IN (?)"
			sqlQuery, args, err = sqlx.In(sqlQuery, args[0], teamsUsingGlobalExpiry)
			if err != nil {
				return nil, ctxerr.Wrap(ctx, err, "building query to get expired host ids")
			}
		}
		sqlQuery += ")"
		var globalIDs []uint
		err = ds.writer(ctx).SelectContext(
			ctx,
			&globalIDs,
			sqlQuery,
			args...,
		)
		if err != nil {
			return nil, ctxerr.Wrap(ctx, err, "getting global expired hosts")
		}
		for _, id := range globalIDs {
			hostIDToExpiryWindow[id] = ac.HostExpirySettings.HostExpiryWindow
		}
		allIdsToDelete = append(allIdsToDelete, globalIDs...)
	}

	// Process hosts using team expiry
	for teamId, expiry := range teamsUsingCustomExpiry {
		var ids []uint
		sqlQuery := findHostsSql + " AND team_id = ?"
		args := []interface{}{expiry, teamId}
		err = ds.writer(ctx).SelectContext(
			ctx,
			&ids,
			sqlQuery,
			args...,
		)
		if err != nil {
			return nil, ctxerr.Wrap(ctx, err, "getting team expired hosts")
		}
		for _, id := range ids {
			hostIDToExpiryWindow[id] = expiry
		}
		allIdsToDelete = append(allIdsToDelete, ids...)
	}

	// Get host details before deletion for activity creation
	var hostsToDelete []*fleet.Host
	if len(allIdsToDelete) > 0 {
		hostsToDelete, err = ds.ListHostsLiteByIDs(ctx, allIdsToDelete)
		if err != nil {
			return nil, ctxerr.Wrap(ctx, err, "get host details for expired hosts")
		}
	}

	for _, id := range allIdsToDelete {
		err = ds.DeleteHost(ctx, id)
		if err != nil {
			return nil, err
		}
	}

	if len(allIdsToDelete) > 0 {
		sqlQuery, args, err := sqlx.In(`DELETE FROM host_seen_times WHERE host_id in (?)`, allIdsToDelete)
		if err != nil {
			return nil, ctxerr.Wrap(ctx, err, "building query to delete host seen times")
		}
		_, err = ds.writer(ctx).ExecContext(ctx, sqlQuery, args...)
		if err != nil {
			return nil, ctxerr.Wrap(ctx, err, "deleting expired host seen times")
		}
	}

	// Return host details for activity creation
	hostDetails := make([]fleet.DeletedHostDetails, len(hostsToDelete))
	for i, host := range hostsToDelete {
		hostDetails[i] = fleet.DeletedHostDetails{
			ID:               host.ID,
			DisplayName:      host.DisplayName(),
			Serial:           host.HardwareSerial,
			HostExpiryWindow: hostIDToExpiryWindow[host.ID],
		}
	}

	return hostDetails, nil
}

func (ds *Datastore) ListHostDeviceMapping(ctx context.Context, id uint) ([]*fleet.HostDeviceMapping, error) {
	return ds.listHostDeviceMappingDB(ctx, ds.reader(ctx), id)
}

func deviceMappingTranslateSourceColumn(hostEmailsTableAlias string) string {
	if hostEmailsTableAlias != "" && !strings.HasSuffix(hostEmailsTableAlias, ".") {
		hostEmailsTableAlias += "."
	}
	// this means:
	// 	if source starts with "custom_" then return "custom" else return source as-is
	return fmt.Sprintf(` CASE WHEN %ssource LIKE '%s%%' THEN '%s' ELSE %[1]ssource END `,
		hostEmailsTableAlias, fleet.DeviceMappingCustomPrefix, fleet.DeviceMappingCustomReplacement)
}

func (ds *Datastore) listHostDeviceMappingDB(ctx context.Context, q sqlx.QueryerContext, hostID uint) ([]*fleet.HostDeviceMapping, error) {
	stmt := fmt.Sprintf(`
    SELECT
      id,
      host_id,
      email,
      %s as source
    FROM
      host_emails
    WHERE
      host_id = ?
    ORDER BY
      email, source`, deviceMappingTranslateSourceColumn(""))

	var mappings []*fleet.HostDeviceMapping
	err := sqlx.SelectContext(ctx, q, &mappings, stmt, hostID)
	if err != nil {
		return nil, ctxerr.Wrap(ctx, err, "select host emails by host id")
	}
	return mappings, nil
}

func (ds *Datastore) ReplaceHostDeviceMapping(ctx context.Context, hid uint, mappings []*fleet.HostDeviceMapping, source string) error {
	for _, m := range mappings {
		if hid != m.HostID {
			return ctxerr.Errorf(ctx, "host device mapping are not all for the provided host id %d, found %d", hid, m.HostID)
		}
		if m.Source != source {
			return ctxerr.Errorf(ctx, "host device mapping are not all for the provided source %s, found %s", source, m.Source)
		}
	}

	// the following SQL statements assume a small number of emails reported
	// per host.
	const (
		selStmt = `
      SELECT
        id,
        email,
        source
      FROM
        host_emails
      WHERE
        host_id = ? AND source = ?`

		delStmt = `
      DELETE FROM
        host_emails
      WHERE
        id IN (?)`

		insStmt = `
      INSERT INTO
        host_emails (host_id, email, source)
      VALUES`

		insPart = ` (?, ?, ?),`
	)

	return ds.withRetryTxx(ctx, func(tx sqlx.ExtContext) error {
		// index the mappings by email and source, to quickly check which ones
		// need to be deleted and inserted
		toIns := make(map[string]*fleet.HostDeviceMapping)
		for _, m := range mappings {
			toIns[m.Email+"\n"+m.Source] = m
		}

		var prevMappings []*fleet.HostDeviceMapping
		if err := sqlx.SelectContext(ctx, tx, &prevMappings, selStmt, hid, source); err != nil {
			return ctxerr.Wrap(ctx, err, "select previous host emails")
		}

		var delIDs []uint
		for _, pm := range prevMappings {
			key := pm.Email + "\n" + pm.Source
			if _, ok := toIns[key]; ok {
				// already exists, no need to insert
				delete(toIns, key)
			} else {
				// does not exist anymore, must be deleted
				delIDs = append(delIDs, pm.ID)
			}
		}

		if len(delIDs) > 0 {
			stmt, args, err := sqlx.In(delStmt, delIDs)
			if err != nil {
				return ctxerr.Wrap(ctx, err, "prepare delete statement")
			}
			if _, err := tx.ExecContext(ctx, stmt, args...); err != nil {
				return ctxerr.Wrap(ctx, err, "delete host emails")
			}
		}

		if len(toIns) > 0 {
			var args []interface{}
			for _, m := range toIns {
				args = append(args, hid, m.Email, m.Source)
			}
			stmt := insStmt + strings.TrimSuffix(strings.Repeat(insPart, len(toIns)), ",")
			if _, err := tx.ExecContext(ctx, stmt, args...); err != nil {
				return ctxerr.Wrap(ctx, err, "insert host emails")
			}
		}
		return nil
	})
}

func (ds *Datastore) SetOrUpdateCustomHostDeviceMapping(ctx context.Context, hostID uint, email, source string) ([]*fleet.HostDeviceMapping, error) {
	const (
		delStmt = `DELETE FROM host_emails WHERE host_id = ? AND source = ?`
		updStmt = `UPDATE host_emails SET email = ? WHERE host_id = ? AND source = ?`
		insStmt = `INSERT INTO host_emails (email, host_id, source) VALUES (?, ?, ?)`
		// for the custom_installer source, we insert it only if there is no
		// existing custom_override source for that host.
		insInstallerStmt = `INSERT INTO host_emails (email, host_id, source)
			(
				SELECT ?, ?, ?
				FROM DUAL
				WHERE
					NOT EXISTS (
						SELECT 1 FROM host_emails WHERE host_id = ? AND source = ?
					)
			)`
	)

	err := ds.withRetryTxx(ctx, func(tx sqlx.ExtContext) error {
		if source == fleet.DeviceMappingCustomOverride {
			// must delete any existing custom installer
			if _, err := tx.ExecContext(ctx, delStmt, hostID, fleet.DeviceMappingCustomInstaller); err != nil {
				return ctxerr.Wrap(ctx, err, "delete custom installer device mapping")
			}
		}

		// first attempt an update, and if it updates nothing proceed with an
		// insert (this is the same logic as our insertOrUpdate helper function,
		// but it is not used directly because we may need a more complex insert
		// statement). We cannot use ON DUPLICATE KEY UPDATE because there is no
		// unique constraint on that table.
		res, err := tx.ExecContext(ctx, updStmt, email, hostID, source)
		if err != nil {
			return ctxerr.Wrap(ctx, err, "update custom device mapping")
		}

		rowsAffected, _ := res.RowsAffected() // cannot fail for mysql driver
		if rowsAffected == 0 {
			// use an insert, no existing email for that source
			stmt := insStmt
			params := []any{email, hostID, source}
			if source == fleet.DeviceMappingCustomInstaller {
				// custom installer can only insert if there's no custom override
				stmt = insInstallerStmt
				params = append(params, hostID, fleet.DeviceMappingCustomOverride)
			}
			if _, err := tx.ExecContext(ctx, stmt, params...); err != nil {
				return ctxerr.Wrap(ctx, err, "insert custom device mapping")
			}
		}
		return nil
	})
	if err != nil {
		return nil, err
	}

	return ds.listHostDeviceMappingDB(ctx, ds.writer(ctx), hostID)
}

func (ds *Datastore) SetOrUpdateIDPHostDeviceMapping(ctx context.Context, hostID uint, email string) error {
	const (
		delStmt = `DELETE FROM host_emails WHERE host_id = ? AND source = ?`
		insStmt = `INSERT INTO host_emails (email, host_id, source) VALUES (?, ?, ?)`
	)

	err := ds.withRetryTxx(ctx, func(tx sqlx.ExtContext) error {
		// First, delete any existing IDP mappings for this host (both sources)
		if _, err := tx.ExecContext(ctx, delStmt, hostID, fleet.DeviceMappingIDP); err != nil {
			return ctxerr.Wrap(ctx, err, "delete existing IDP device mappings")
		}
		if _, err := tx.ExecContext(ctx, delStmt, hostID, fleet.DeviceMappingMDMIdpAccounts); err != nil {
			return ctxerr.Wrap(ctx, err, "delete existing MDM IDP device mappings")
		}

		if _, err := tx.ExecContext(ctx, insStmt, email, hostID, fleet.DeviceMappingIDP); err != nil {
			return ctxerr.Wrap(ctx, err, "insert IDP device mapping")
		}

		return nil
	})
	return err
}

func (ds *Datastore) ReplaceHostBatteries(ctx context.Context, hid uint, mappings []*fleet.HostBattery) error {
	for _, m := range mappings {
		if hid != m.HostID {
			return ctxerr.Errorf(ctx, "host batteries mapping are not all for the provided host id %d, found %d", hid, m.HostID)
		}
	}

	// The following SQL statements assume a small number of batteries reported per host.
	// This is using the same pattern as ReplaceHostDeviceMapping.
	const (
		selStmt = `
      SELECT
        id,
        host_id,
        serial_number,
		cycle_count,
		health
      FROM
        host_batteries
      WHERE
        host_id = ?`

		delStmt = `
      DELETE FROM
        host_batteries
      WHERE
        id IN (?)`

		insStmt = `
      INSERT INTO
        host_batteries (host_id, serial_number, cycle_count, health)
      VALUES`
		insPart = ` (?, ?, ?, ?),`
	)

	keyFn := func(b *fleet.HostBattery) string {
		return b.SerialNumber + ":" + fmt.Sprint(b.CycleCount) + ":" + b.Health
	}

	return ds.withRetryTxx(ctx, func(tx sqlx.ExtContext) error {
		// Index the mappings by serial_number, to quickly check which ones
		// need to be deleted and inserted.
		toIns := make(map[string]*fleet.HostBattery)
		serials := make(map[string]struct{})
		for _, m := range mappings {
			if _, ok := serials[m.SerialNumber]; ok {
				// Ignore multiple rows with the same serial number
				// (e.g. in case of bugs in results reported by osquery).
				continue
			}
			toIns[keyFn(m)] = m
			serials[m.SerialNumber] = struct{}{}
		}

		var prevMappings []*fleet.HostBattery
		if err := sqlx.SelectContext(ctx, tx, &prevMappings, selStmt, hid); err != nil {
			return ctxerr.Wrap(ctx, err, "select previous host batteries")
		}

		var delIDs []uint
		for _, pm := range prevMappings {
			key := keyFn(pm)
			if _, ok := toIns[key]; ok {
				// already exists, no need to insert
				delete(toIns, key)
			} else {
				// does not exist anymore, must be deleted
				delIDs = append(delIDs, pm.ID)
			}
		}

		if len(delIDs) > 0 {
			stmt, args, err := sqlx.In(delStmt, delIDs)
			if err != nil {
				return ctxerr.Wrap(ctx, err, "prepare delete statement")
			}
			if _, err := tx.ExecContext(ctx, stmt, args...); err != nil {
				return ctxerr.Wrap(ctx, err, "delete host batteries")
			}
		}

		if len(toIns) > 0 {
			var args []interface{}
			for _, m := range toIns {
				args = append(args, hid, m.SerialNumber, m.CycleCount, m.Health)
			}
			stmt := insStmt + strings.TrimSuffix(strings.Repeat(insPart, len(toIns)), ",")
			if _, err := tx.ExecContext(ctx, stmt, args...); err != nil {
				return ctxerr.Wrap(ctx, err, "insert host batteries")
			}
		}
		return nil
	})
}

func (ds *Datastore) updateOrInsert(ctx context.Context, updateQuery string, insertQuery string, args ...interface{}) error {
	res, err := ds.writer(ctx).ExecContext(ctx, updateQuery, args...)
	if err != nil {
		return ctxerr.Wrap(ctx, err, "update")
	}
	affected, err := res.RowsAffected()
	if err != nil {
		return ctxerr.Wrap(ctx, err, "rows affected by update")
	}
	if affected == 0 {
		_, err = ds.writer(ctx).ExecContext(ctx, insertQuery, args...)
	}
	return ctxerr.Wrap(ctx, err, "insert")
}

func (ds *Datastore) SetOrUpdateMunkiInfo(ctx context.Context, hostID uint, version string, errors, warnings []string) error {
	// NOTE(mna): if we lose too many saves due to some errors, we could continue
	// processing even when part of the ingestion fails (e.g. process version if
	// issues fail or vice-versa, ignore issues that failed to be created, etc.).
	// Currently, taking a strict approach as a point that was mentioned in the
	// ticket was to care about data accuracy, so instead of allowing to save
	// only a subset of issues, we fail if we can't save the complete set.

	msgToID, err := ds.getOrInsertMunkiIssues(ctx, errors, warnings, fleet.DefaultMunkiIssuesBatchSize)
	if err != nil {
		return err
	}

	if err := ds.replaceHostMunkiIssues(ctx, hostID, msgToID); err != nil {
		return err
	}

	if version == "" {
		// Only update deleted_at if there wasn't any deleted at for this host
		updateQuery := `UPDATE host_munki_info SET deleted_at = NOW() WHERE host_id = ? AND deleted_at is NULL`
		_, err := ds.writer(ctx).ExecContext(ctx, updateQuery, hostID)
		if err != nil {
			return ctxerr.Wrap(ctx, err)
		}
		return nil
	}
	return ds.updateOrInsert(
		ctx,
		`UPDATE host_munki_info SET version = ?, deleted_at = NULL WHERE host_id = ?`,
		`INSERT INTO host_munki_info (version, host_id) VALUES (?, ?)`,
		version, hostID,
	)
}

func (ds *Datastore) replaceHostMunkiIssues(ctx context.Context, hostID uint, msgToID map[[2]string]uint) error {
	// This needs an efficient way to check if the batch of messages are the same
	// as existing ones, as this should be a common case (i.e. Munki does not run
	// *that* often, so it is likely that the host reports the same messages for
	// some time, or none at all). The approach is as follows:
	//
	// * Read a COUNT of new IDs (those to be saved) and a COUNT of old IDs
	//   (those to be removed) from the read replica.
	// * If COUNT(new) == len(newIDs) and COUNT(old) == 0, no write is required.
	// * If COUNT(old) > 0, delete those obsolete ids.
	// * If COUNT(new) < len(newIDs), insert those missing ids.
	//
	// In the best scenario, a single statement is executed on the read replica,
	// and in the worst case, 3 statements are executed, 2 on the primary.
	//
	// Of course this is racy, as the check is done in the replica and the write
	// is not transactional, but this is not an issue here as host-reported data
	// is eventually consistent in nature and that data is reported at regular
	// intervals.

	newIDs := make([]uint, 0, len(msgToID))
	for _, id := range msgToID {
		newIDs = append(newIDs, id)
	}

	const countStmt = `SELECT
    (SELECT COUNT(*) FROM host_munki_issues WHERE host_id = ? AND munki_issue_id IN (?)) as count_new,
    (SELECT COUNT(*) FROM host_munki_issues WHERE host_id = ? AND munki_issue_id NOT IN (?)) as count_old`

	var counts struct {
		CountNew int `db:"count_new"`
		CountOld int `db:"count_old"`
	}

	// required to get the old count if the new is empty
	idsForIN := newIDs
	if len(idsForIN) == 0 {
		// must have at least one for the IN/NOT IN to work, add an impossible one
		idsForIN = []uint{0}
	}
	stmt, args, err := sqlx.In(countStmt, hostID, idsForIN, hostID, idsForIN)
	if err != nil {
		return ctxerr.Wrap(ctx, err, "prepare read host_munki_issues counts arguments")
	}
	if err := sqlx.GetContext(ctx, ds.reader(ctx), &counts, stmt, args...); err != nil {
		return ctxerr.Wrap(ctx, err, "read host_munki_issues counts")
	}
	if counts.CountNew == len(newIDs) && counts.CountOld == 0 {
		return nil
	}

	if counts.CountOld > 0 {
		// must delete those IDs
		const delStmt = `DELETE FROM host_munki_issues WHERE host_id = ? AND munki_issue_id NOT IN (?)`
		stmt, args, err := sqlx.In(delStmt, hostID, idsForIN)
		if err != nil {
			return ctxerr.Wrap(ctx, err, "prepare delete host_munki_issues arguments")
		}
		if _, err := ds.writer(ctx).ExecContext(ctx, stmt, args...); err != nil {
			return ctxerr.Wrap(ctx, err, "delete host_munki_issues")
		}
	}

	if counts.CountNew < len(newIDs) {
		// must insert missing IDs
		const (
			insStmt  = `INSERT INTO host_munki_issues (host_id, munki_issue_id) VALUES %s ON DUPLICATE KEY UPDATE host_id = host_id`
			stmtPart = `(?, ?),`
		)

		stmt := fmt.Sprintf(insStmt, strings.TrimSuffix(strings.Repeat(stmtPart, len(newIDs)), ","))
		args := make([]interface{}, 0, 2*len(newIDs))
		for _, id := range newIDs {
			args = append(args, hostID, id)
		}
		if _, err := ds.writer(ctx).ExecContext(ctx, stmt, args...); err != nil {
			return ctxerr.Wrap(ctx, err, "insert host_munki_issues")
		}
	}

	return nil
}

const maxMunkiIssueNameLen = 255

func (ds *Datastore) getOrInsertMunkiIssues(ctx context.Context, errors, warnings []string, batchSize int) (msgToID map[[2]string]uint, err error) {
	for i, e := range errors {
		if n := utf8.RuneCountInString(e); n > maxMunkiIssueNameLen {
			runes := []rune(e)
			errors[i] = string(runes[:maxMunkiIssueNameLen])
		}
	}
	for i, w := range warnings {
		if n := utf8.RuneCountInString(w); n > maxMunkiIssueNameLen {
			runes := []rune(w)
			warnings[i] = string(runes[:maxMunkiIssueNameLen])
		}
	}

	// get list of unique messages+type to load ids and create if necessary
	msgToID = make(map[[2]string]uint, len(errors)+len(warnings))
	for _, e := range errors {
		msgToID[[2]string{e, "error"}] = 0
	}
	for _, w := range warnings {
		msgToID[[2]string{w, "warning"}] = 0
	}

	type munkiIssue struct {
		ID   uint   `db:"id"`
		Name string `db:"name"`
	}

	readIDs := func(q sqlx.QueryerContext, msgs [][2]string, typ string) error {
		const readStmt = `SELECT id, name FROM munki_issues WHERE issue_type = ? AND name IN (?)`

		names := make([]string, 0, len(msgs))
		for _, msg := range msgs {
			if msg[1] == typ {
				names = append(names, msg[0])
			}
		}

		for len(names) > 0 {
			batch := names
			if len(batch) > batchSize {
				batch = names[:batchSize]
			}
			names = names[len(batch):]

			var issues []*munkiIssue
			stmt, args, err := sqlx.In(readStmt, typ, batch)
			if err != nil {
				return ctxerr.Wrap(ctx, err, "generate munki issues read batch statement")
			}
			if err := sqlx.SelectContext(ctx, q, &issues, stmt, args...); err != nil {
				return ctxerr.Wrap(ctx, err, "read munki issues batch")
			}

			for _, issue := range issues {
				msgToID[[2]string{issue.Name, typ}] = issue.ID
			}
		}
		return nil
	}

	missingIDs := func() [][2]string {
		var missing [][2]string
		for msg, id := range msgToID {
			if id == 0 {
				missing = append(missing, msg)
			}
		}
		return missing
	}

	allMsgs := make([][2]string, 0, len(msgToID))
	for k := range msgToID {
		allMsgs = append(allMsgs, k)
	}

	// get the IDs for existing munki issues (from the read replica)
	if err := readIDs(ds.reader(ctx), allMsgs, "error"); err != nil {
		return nil, ctxerr.Wrap(ctx, err, "load error message IDs from reader")
	}
	if err := readIDs(ds.reader(ctx), allMsgs, "warning"); err != nil {
		return nil, ctxerr.Wrap(ctx, err, "load warning message IDs from reader")
	}

	// create any missing munki issues (using the primary)
	if missing := missingIDs(); len(missing) > 0 {
		const (
			// UPDATE issue_type = issue_type results in a no-op in mysql (https://stackoverflow.com/a/4596409/1094941)
			insStmt   = `INSERT INTO munki_issues (name, issue_type) VALUES %s ON DUPLICATE KEY UPDATE issue_type = issue_type`
			stmtParts = `(?, ?),`
		)

		msgsToReload := missing

		args := make([]interface{}, 0, batchSize*2)
		for len(missing) > 0 {
			batch := missing
			if len(batch) > batchSize {
				batch = missing[:batchSize]
			}
			missing = missing[len(batch):]

			args = args[:0]
			for _, msg := range batch {
				args = append(args, msg[0], msg[1])
			}
			stmt := fmt.Sprintf(insStmt, strings.TrimSuffix(strings.Repeat(stmtParts, len(batch)), ","))
			if _, err := ds.writer(ctx).ExecContext(ctx, stmt, args...); err != nil {
				return nil, ctxerr.Wrap(ctx, err, "batch-insert munki issues")
			}
		}

		// load the IDs for the missing munki issues, from the primary as we just
		// inserted them
		if err := readIDs(ds.writer(ctx), msgsToReload, "error"); err != nil {
			return nil, ctxerr.Wrap(ctx, err, "load error message IDs from writer")
		}
		if err := readIDs(ds.writer(ctx), msgsToReload, "warning"); err != nil {
			return nil, ctxerr.Wrap(ctx, err, "load warning message IDs from writer")
		}
		if missing := missingIDs(); len(missing) > 0 {
			// some messages still have no IDs
			return nil, ctxerr.New(ctx, "found munki issues without id after batch-insert")
		}
	}

	return msgToID, nil
}

func (ds *Datastore) SetOrUpdateMDMData(
	ctx context.Context,
	hostID uint,
	isServer, enrolled bool,
	serverURL string,
	installedFromDep bool,
	name string,
	fleetEnrollmentRef string,
	isPersonalEnrollment bool,
) error {
	var mdmID *uint
	if serverURL != "" {
		id, err := ds.getOrInsertMDMSolution(ctx, serverURL, name)
		if err != nil {
			return err
		}
		mdmID = &id
	}

	return ds.updateOrInsert(
		ctx,
		`UPDATE host_mdm SET enrolled = ?, server_url = ?, installed_from_dep = ?, mdm_id = ?, is_server = ?, fleet_enroll_ref = ?, is_personal_enrollment = ? WHERE host_id = ?`,
		`INSERT INTO host_mdm (enrolled, server_url, installed_from_dep, mdm_id, is_server, fleet_enroll_ref, is_personal_enrollment, host_id) VALUES (?, ?, ?, ?, ?, ?, ?, ?)`,
		enrolled, serverURL, installedFromDep, mdmID, isServer, fleetEnrollmentRef, isPersonalEnrollment, hostID,
	)
}

func (ds *Datastore) UpdateMDMData(
	ctx context.Context,
	hostID uint,
	enrolled bool,
) error {
	_, err := ds.writer(ctx).ExecContext(ctx, `UPDATE host_mdm SET enrolled = ? WHERE host_id = ?`, enrolled, hostID)
	if err != nil {
		return ctxerr.Wrap(ctx, err, "update host_mdm.enrolled")
	}
	return nil
}

func maybeAssociateScimUserWithHostMDMIdP(
	ctx context.Context,
	tx sqlx.ExtContext,
	logger log.Logger,
	user *fleet.ScimUser,
) error {
	if user == nil {
		// Caller should ensure that user is not nil
		return ctxerr.New(ctx, "maybeAssociateScimUserWithHostMDMIdPAccount: user is nil")
	}

	// Try to find a host id with an MDM IdP account that matches the SCIM user.
	//
	// For matching, we'll use the following order of precedence (which should follow
	// the same the approach as scimUserByUserNameOrEmail):
	// - mia.username = scim_user.username
	// - mia.email = scim_user.username
	// - mia.email = scim_user.primary_email (this last one we don't actually productize -- we don't tell customers to sync the email fields of their users)

	var hostIDs []uint
	selectFmt := `
SELECT h.id
FROM hosts h
JOIN host_mdm_idp_accounts hmia ON h.uuid = hmia.host_uuid
JOIN mdm_idp_accounts mia ON hmia.account_uuid = mia.uuid
WHERE %s`

	// First, try to match by SCIM username.
	if user.UserName != "" {
		if err := sqlx.SelectContext(ctx, tx, &hostIDs, fmt.Sprintf(selectFmt, `mia.username = ?`), user.UserName); err != nil {
			return ctxerr.Wrap(ctx, err, "maybeAssociateScimUserWithHostMDMIdPAccount: match by username")
		}
		// If we didn't match MDM IpP username to SCIM username, try to match MDM IpP email to SCIM username
		if len(hostIDs) == 0 {
			if err := sqlx.SelectContext(ctx, tx, &hostIDs, fmt.Sprintf(selectFmt, `mia.email = ?`), user.UserName); err != nil {
				return ctxerr.Wrap(ctx, err, "maybeAssociateScimUserWithHostMDMIdPAccount: match email by username")
			}
		}
	}
	// If we don't have any matches yet, try to match by SCIM primary email.
	if len(hostIDs) == 0 && len(user.Emails) > 0 {
		var primaryEmail string
		for _, e := range user.Emails {
			if e.Primary != nil && *e.Primary {
				primaryEmail = e.Email
				break
			}
		}
		if primaryEmail != "" {
			if err := sqlx.SelectContext(ctx, tx, &hostIDs, fmt.Sprintf(selectFmt, `mia.email = ?`), primaryEmail); err != nil {
				return ctxerr.Wrap(ctx, err, "maybeAssociateScimUserWithHostMDMIdPAccount: select host ids by primary email")
			}
		}
	}

	// NOTE: We don't have good unique constraints around hosts.uuid so we'll play it safe and
	// log if we find multiple hosts for SCIM scim user (expected behavior is to find no more
	// than one match).
	var hid uint
	switch {
	case len(hostIDs) == 0:
		level.Info(logger).Log("msg", "maybeAssociateScimUserWithHostMDMIdPAccount: no host ids found for scim user", "scim_user_id", user.ID)
		return nil
	case len(hostIDs) > 1:
		level.Info(logger).Log("msg", "maybeAssociateScimUserWithHostMDMIdPAccount: multiple host ids found for scim user", "scim_user_id", user.ID, "host_ids", fmt.Sprintf("%+v", hostIDs))
		// TODO: confirm desired behavior here, for now we'll just use the first one
	}
	hid = hostIDs[0]

	if err := associateHostWithScimUser(ctx, tx, hid, user.ID); err != nil {
		return ctxerr.Wrap(ctx, err, "maybeAssociateScimUserWithHostMDMIdPAccount: associate host with scim user")
	}

	return nil
}

func maybeAssociateHostMDMIdPWithScimUser(ctx context.Context, tx sqlx.ExtContext, logger log.Logger, hostID uint, idp *fleet.MDMIdPAccount) error {
	if idp == nil {
		// TODO: confirm desired behavior here
		return nil
	}

	scimUser, err := scimUserByUserNameOrEmail(ctx, tx, logger, idp.Username, idp.Email)
	switch {
	case err != nil && !fleet.IsNotFound(err):
		return ctxerr.Wrap(ctx, err, "get scim user")
	case fleet.IsNotFound(err) || scimUser == nil:
		// There is no SCIM association possible at this time
		return nil
	}

	err = associateHostWithScimUser(ctx, tx, hostID, scimUser.ID)
	if err != nil {
		return ctxerr.Wrap(ctx, err, "associate host with scim user")
	}
	return nil
}

func (ds *Datastore) associateHostWithScimUser(ctx context.Context, hostID uint, scimUserID uint) error {
	return ds.withRetryTxx(ctx, func(tx sqlx.ExtContext) error {
		return associateHostWithScimUser(ctx, tx, hostID, scimUserID)
	})
}

func associateHostWithScimUser(ctx context.Context, tx sqlx.ExtContext, hostID uint, scimUserID uint) error {
	_, err := tx.ExecContext(
		ctx,
		`INSERT INTO host_scim_user (host_id, scim_user_id) VALUES (?, ?)`,
		hostID, scimUserID,
	)
	if err != nil {
		return ctxerr.Wrap(ctx, err, "insert into host_scim_user")
	}
	// resend profiles that depend on the user now associated with that host
	//
	// TODO: discuss with victor, do we need to split up this resend operation in some cases (e.g.,
	// is it ok to trigger this during the initial DEP enrollment)?
	return triggerResendProfilesForIDPUserAddedToHost(ctx, tx, hostID, scimUserID)
}

// deleteHostSCIMUserMapping is a helper function to delete SCIM user mapping for a host
func deleteHostSCIMUserMapping(ctx context.Context, exec sqlx.ExecerContext, hostID uint) error {
	_, err := exec.ExecContext(ctx, `DELETE FROM host_scim_user WHERE host_id = ?`, hostID)
	if err != nil {
		return ctxerr.Wrap(ctx, err, "delete host SCIM user mapping")
	}
	return nil
}

func (ds *Datastore) SetOrUpdateHostSCIMUserMapping(ctx context.Context, hostID uint, scimUserID uint) error {
	return ds.withRetryTxx(ctx, func(tx sqlx.ExtContext) error {
		// Remove any existing SCIM user mapping for this host
		if err := deleteHostSCIMUserMapping(ctx, tx, hostID); err != nil {
			return err
		}

		return associateHostWithScimUser(ctx, tx, hostID, scimUserID)
	})
}

func (ds *Datastore) DeleteHostSCIMUserMapping(ctx context.Context, hostID uint) error {
	return deleteHostSCIMUserMapping(ctx, ds.writer(ctx), hostID)
}

func (ds *Datastore) GetHostEmails(ctx context.Context, hostUUID string, source string) ([]string, error) {
	stmt := `
	SELECT email
	FROM host_emails he
	JOIN hosts h ON h.id = he.host_id
	WHERE h.uuid = ? AND he.source = ?
	`
	var emails []string
	if err := sqlx.SelectContext(ctx, ds.reader(ctx), &emails, stmt, hostUUID, source); err != nil {
		return nil, ctxerr.Wrap(ctx, err, "select host emails")
	}
	return emails, nil
}

// SetOrUpdateHostDisksSpace sets the available gigs and percentage of the
// disks for the specified host.
func (ds *Datastore) SetOrUpdateHostDisksSpace(ctx context.Context, hostID uint, gigsAvailable, percentAvailable, gigsTotal float64, gigsAll *float64) error {
	return ds.updateOrInsert(
		ctx,
		`UPDATE host_disks SET gigs_disk_space_available = ?, percent_disk_space_available = ?, gigs_total_disk_space = ?, gigs_all_disk_space = ? WHERE host_id = ?`,
		`INSERT INTO host_disks (gigs_disk_space_available, percent_disk_space_available, gigs_total_disk_space, gigs_all_disk_space, host_id) VALUES (?, ?, ?, ?, ?)`,
		gigsAvailable, percentAvailable, gigsTotal, gigsAll, hostID,
	)
}

// SetOrUpdateHostDisksEncryption sets the host's flag indicating if the disk
// encryption is enabled.
func (ds *Datastore) SetOrUpdateHostDisksEncryption(ctx context.Context, hostID uint, encrypted bool) error {
	return ds.updateOrInsert(
		ctx,
		`UPDATE host_disks SET encrypted = ?, updated_at = CURRENT_TIMESTAMP(6) WHERE host_id = ?`,
		`INSERT INTO host_disks (encrypted, host_id) VALUES (?, ?)`,
		encrypted, hostID,
	)
}

// SetOrUpdateHostDiskTpmPIN sets the host's flag indicating if the disk has a TPM PIN protector set
func (ds *Datastore) SetOrUpdateHostDiskTpmPIN(ctx context.Context, hostID uint, pinSet bool) error {
	return ds.updateOrInsert(
		ctx,
		`UPDATE host_disks SET tpm_pin_set = ? WHERE host_id = ?`,
		`INSERT INTO host_disks (tpm_pin_set, host_id) VALUES (?, ?)`,
		pinSet, hostID,
	)
}

func (ds *Datastore) SetOrUpdateHostOrbitInfo(
	ctx context.Context, hostID uint, version string, desktopVersion sql.NullString, scriptsEnabled sql.NullBool,
) error {
	return ds.updateOrInsert(
		ctx,
		`UPDATE host_orbit_info SET version = ?, desktop_version = ?, scripts_enabled = ? WHERE host_id = ?`,
		`INSERT INTO host_orbit_info (version, desktop_version, scripts_enabled, host_id) VALUES (?, ?, ?, ?)`,
		version, desktopVersion, scriptsEnabled, hostID,
	)
}

func (ds *Datastore) GetHostOrbitInfo(ctx context.Context, hostID uint) (*fleet.HostOrbitInfo, error) {
	var orbit fleet.HostOrbitInfo
	err := sqlx.GetContext(
		ctx, ds.reader(ctx), &orbit, `
	SELECT
		version,
		desktop_version,
		scripts_enabled
	FROM
		host_orbit_info
	WHERE host_id = ?`, hostID,
	)
	if err != nil {
		if errors.Is(err, sql.ErrNoRows) {
			return nil, ctxerr.Wrap(ctx, notFound("HostOrbitInfo").WithID(hostID))
		}
		return nil, ctxerr.Wrapf(ctx, err, "select host_orbit_info for host_id %d", hostID)
	}
	return &orbit, nil
}

func (ds *Datastore) getOrInsertMDMSolution(ctx context.Context, serverURL string, mdmName string) (mdmID uint, err error) {
	readStmt := &parameterizedStmt{
		Statement: `SELECT id FROM mobile_device_management_solutions WHERE name = ? AND server_url = ?`,
		Args:      []interface{}{mdmName, serverURL},
	}
	insStmt := &parameterizedStmt{
		Statement: `INSERT INTO mobile_device_management_solutions (name, server_url) VALUES (?, ?)`,
		Args:      []interface{}{mdmName, serverURL},
	}
	return ds.optimisticGetOrInsert(ctx, readStmt, insStmt)
}

func (ds *Datastore) GetHostMunkiVersion(ctx context.Context, hostID uint) (string, error) {
	var version string
	err := sqlx.GetContext(ctx, ds.reader(ctx), &version, `SELECT version FROM host_munki_info WHERE deleted_at is NULL AND host_id = ?`, hostID)
	if err != nil {
		if err == sql.ErrNoRows {
			return "", ctxerr.Wrap(ctx, notFound("MunkiInfo").WithID(hostID))
		}
		return "", ctxerr.Wrapf(ctx, err, "getting data from host_munki_info for host_id %d", hostID)
	}

	return version, nil
}

func (ds *Datastore) GetHostMDM(ctx context.Context, hostID uint) (*fleet.HostMDM, error) {
	var hmdm fleet.HostMDM
	err := sqlx.GetContext(ctx, ds.reader(ctx), &hmdm, `
		SELECT
			hm.host_id,
			hm.enrolled,
			hm.server_url,
			hm.installed_from_dep,
			hm.mdm_id,
			hm.is_personal_enrollment,
			COALESCE(hm.is_server, false) AS is_server,
			COALESCE(mdms.name, ?) AS name,
			hdep.assign_profile_response AS dep_profile_assign_status
		FROM
			host_mdm hm
		LEFT OUTER JOIN
			mobile_device_management_solutions mdms
			ON hm.mdm_id = mdms.id
		LEFT OUTER JOIN
			host_dep_assignments hdep
			ON hdep.host_id = hm.host_id
		WHERE hm.host_id = ?`, fleet.UnknownMDMName, hostID)
	if err != nil {
		if err == sql.ErrNoRows {
			return nil, ctxerr.Wrap(ctx, notFound("HostMDMData").WithID(hostID))
		}
		return nil, ctxerr.Wrapf(ctx, err, "getting data from host_mdm for host_id %d", hostID)
	}
	return &hmdm, nil
}

func (ds *Datastore) GetHostMDMCheckinInfo(ctx context.Context, hostUUID string) (*fleet.HostMDMCheckinInfo, error) {
	var hmdm fleet.HostMDMCheckinInfo

	// use writer as it is used just after creation in some cases
	err := sqlx.GetContext(ctx, ds.writer(ctx), &hmdm, `
		SELECT
			h.id AS host_id,
			h.hardware_serial,
			COALESCE(hm.installed_from_dep, false) as installed_from_dep,
			hd.display_name,
			COALESCE(h.team_id, 0) as team_id,
			hda.host_id IS NOT NULL AND hda.deleted_at IS NULL as dep_assigned_to_fleet,
			h.node_key IS NOT NULL as osquery_enrolled,
			EXISTS (SELECT 1 FROM nano_cert_auth_associations WHERE id = h.uuid AND renew_command_uuid IS NOT NULL) AS scep_renewal_in_progress,
			h.platform,
			hda.mdm_migration_deadline IS NOT NULL AND
				(hda.mdm_migration_completed IS NULL OR
				(hda.mdm_migration_deadline > hda.mdm_migration_completed)) AS migration_in_progress
		FROM
			hosts h
		LEFT JOIN
			host_mdm hm
		ON h.id = hm.host_id
		LEFT JOIN
			host_display_names hd
		ON h.id = hd.host_id
		LEFT JOIN
			host_dep_assignments hda
		ON h.id = hda.host_id
		WHERE h.uuid = ? LIMIT 1`, hostUUID)
	if err != nil {
		if err == sql.ErrNoRows {
			return nil, ctxerr.Wrap(ctx, notFound("Host").WithMessage(fmt.Sprintf("with UUID: %s", hostUUID)))
		}
		return nil, ctxerr.Wrapf(ctx, err, "host mdm checkin info for host UUID %s", hostUUID)
	}
	return &hmdm, nil
}

func (ds *Datastore) GetMDMSolution(ctx context.Context, mdmID uint) (*fleet.MDMSolution, error) {
	var solution fleet.MDMSolution
	err := sqlx.GetContext(ctx, ds.reader(ctx), &solution, `
    SELECT
      id,
      name,
      server_url
    FROM
      mobile_device_management_solutions
    WHERE id = ?`, mdmID)
	if err != nil {
		if err == sql.ErrNoRows {
			return nil, ctxerr.Wrap(ctx, notFound("MDMSolution").WithID(mdmID))
		}
		return nil, ctxerr.Wrapf(ctx, err, "select mobile_device_management_solutions for id %d", mdmID)
	}
	return &solution, nil
}

func (ds *Datastore) GetHostMunkiIssues(ctx context.Context, hostID uint) ([]*fleet.HostMunkiIssue, error) {
	var issues []*fleet.HostMunkiIssue
	err := sqlx.SelectContext(ctx, ds.reader(ctx), &issues, `
    SELECT
      hmi.munki_issue_id,
      mi.name,
      mi.issue_type,
      hmi.created_at
	  FROM
      host_munki_issues hmi
    INNER JOIN
      munki_issues mi
    ON
      hmi.munki_issue_id = mi.id
    WHERE host_id = ?
`, hostID)
	if err != nil {
		return nil, ctxerr.Wrapf(ctx, err, "select host_munki_issues for host_id %d", hostID)
	}
	return issues, nil
}

func (ds *Datastore) GetMunkiIssue(ctx context.Context, munkiIssueID uint) (*fleet.MunkiIssue, error) {
	var issue fleet.MunkiIssue
	err := sqlx.GetContext(ctx, ds.reader(ctx), &issue, `
    SELECT
      id,
      name,
      issue_type
    FROM
      munki_issues
    WHERE id = ?`, munkiIssueID)
	if err != nil {
		if err == sql.ErrNoRows {
			return nil, ctxerr.Wrap(ctx, notFound("MunkiIssue").WithID(munkiIssueID))
		}
		return nil, ctxerr.Wrapf(ctx, err, "select munki_issues for id %d", munkiIssueID)
	}
	return &issue, nil
}

func (ds *Datastore) AggregatedMunkiVersion(ctx context.Context, teamID *uint) ([]fleet.AggregatedMunkiVersion, time.Time, error) {
	id := uint(0)
	globalStats := true

	if teamID != nil {
		globalStats = false
		id = *teamID
	}
	var versions []fleet.AggregatedMunkiVersion
	var versionsJson struct {
		JsonValue []byte    `db:"json_value"`
		UpdatedAt time.Time `db:"updated_at"`
	}
	err := sqlx.GetContext(
		ctx, ds.reader(ctx), &versionsJson,
		`SELECT json_value, updated_at FROM aggregated_stats WHERE id = ? AND global_stats = ? AND type = ?`,
		id, globalStats, aggregatedStatsTypeMunkiVersions,
	)
	if err != nil {
		if err == sql.ErrNoRows {
			// not having stats is not an error
			return nil, time.Time{}, nil
		}
		return nil, time.Time{}, ctxerr.Wrap(ctx, err, "selecting munki versions")
	}
	if err := json.Unmarshal(versionsJson.JsonValue, &versions); err != nil {
		return nil, time.Time{}, ctxerr.Wrap(ctx, err, "unmarshaling munki versions")
	}
	return versions, versionsJson.UpdatedAt, nil
}

func (ds *Datastore) AggregatedMunkiIssues(ctx context.Context, teamID *uint) ([]fleet.AggregatedMunkiIssue, time.Time, error) {
	id := uint(0)
	globalStats := true

	if teamID != nil {
		globalStats = false
		id = *teamID
	}

	var result []fleet.AggregatedMunkiIssue
	var resultJSON struct {
		JsonValue []byte    `db:"json_value"`
		UpdatedAt time.Time `db:"updated_at"`
	}
	err := sqlx.GetContext(
		ctx, ds.reader(ctx), &resultJSON,
		`SELECT json_value, updated_at FROM aggregated_stats WHERE id = ? AND global_stats = ? AND type = ?`,
		id, globalStats, aggregatedStatsTypeMunkiIssues,
	)
	if err != nil {
		if err == sql.ErrNoRows {
			// not having stats is not an error
			return nil, time.Time{}, nil
		}
		return nil, time.Time{}, ctxerr.Wrap(ctx, err, "selecting munki issues")
	}
	if err := json.Unmarshal(resultJSON.JsonValue, &result); err != nil {
		return nil, time.Time{}, ctxerr.Wrap(ctx, err, "unmarshaling munki issues")
	}
	return result, resultJSON.UpdatedAt, nil
}

func (ds *Datastore) AggregatedMDMStatus(ctx context.Context, teamID *uint, platform string) (fleet.AggregatedMDMStatus, time.Time, error) {
	id := uint(0)
	globalStats := true

	if teamID != nil {
		globalStats = false
		id = *teamID
	}

	var status fleet.AggregatedMDMStatus
	var statusJson struct {
		JsonValue []byte    `db:"json_value"`
		UpdatedAt time.Time `db:"updated_at"`
	}
	err := sqlx.GetContext(
		ctx, ds.reader(ctx), &statusJson,
		`select json_value, updated_at from aggregated_stats where id = ? and global_stats = ? and type = ?`,
		id, globalStats, platformKey(aggregatedStatsTypeMDMStatusPartial, platform),
	)
	if err != nil {
		if err == sql.ErrNoRows {
			// not having stats is not an error
			return fleet.AggregatedMDMStatus{}, time.Time{}, nil
		}
		return fleet.AggregatedMDMStatus{}, time.Time{}, ctxerr.Wrap(ctx, err, "selecting mdm status")
	}
	if err := json.Unmarshal(statusJson.JsonValue, &status); err != nil {
		return fleet.AggregatedMDMStatus{}, time.Time{}, ctxerr.Wrap(ctx, err, "unmarshaling mdm status")
	}
	return status, statusJson.UpdatedAt, nil
}

func platformKey(key fleet.AggregatedStatsType, platform string) fleet.AggregatedStatsType {
	if platform == "" {
		return key
	}
	return key + "_" + fleet.AggregatedStatsType(platform)
}

func (ds *Datastore) AggregatedMDMSolutions(ctx context.Context, teamID *uint, platform string) ([]fleet.AggregatedMDMSolutions, time.Time, error) {
	id := uint(0)
	globalStats := true

	if teamID != nil {
		globalStats = false
		id = *teamID
	}

	var result []fleet.AggregatedMDMSolutions
	var resultJSON struct {
		JsonValue []byte    `db:"json_value"`
		UpdatedAt time.Time `db:"updated_at"`
	}
	err := sqlx.GetContext(
		ctx, ds.reader(ctx), &resultJSON,
		`SELECT json_value, updated_at FROM aggregated_stats WHERE id = ? AND global_stats = ? AND type = ?`,
		id, globalStats, platformKey(aggregatedStatsTypeMDMSolutionsPartial, platform),
	)
	if err != nil {
		if err == sql.ErrNoRows {
			// not having stats is not an error
			return nil, time.Time{}, nil
		}
		return nil, time.Time{}, ctxerr.Wrap(ctx, err, "selecting mdm solutions")
	}
	if err := json.Unmarshal(resultJSON.JsonValue, &result); err != nil {
		return nil, time.Time{}, ctxerr.Wrap(ctx, err, "unmarshaling mdm solutions")
	}
	return result, resultJSON.UpdatedAt, nil
}

func (ds *Datastore) GenerateAggregatedMunkiAndMDM(ctx context.Context) error {
	var (
		platforms = []string{"", "darwin", "windows", "ios", "ipados", "android"}
		teamIDs   []uint
	)

	if err := sqlx.SelectContext(ctx, ds.reader(ctx), &teamIDs, `SELECT id FROM teams`); err != nil {
		return ctxerr.Wrap(ctx, err, "list teams")
	}

	// generate stats per team, append team id "0" to generate for "no team"
	teamIDs = append(teamIDs, 0)
	for _, teamID := range teamIDs {
		if err := ds.generateAggregatedMunkiVersion(ctx, &teamID); err != nil {
			return ctxerr.Wrap(ctx, err, "generating aggregated munki version")
		}
		if err := ds.generateAggregatedMunkiIssues(ctx, &teamID); err != nil {
			return ctxerr.Wrap(ctx, err, "generating aggregated munki issues")
		}
		for _, platform := range platforms {
			if err := ds.generateAggregatedMDMStatus(ctx, &teamID, platform); err != nil {
				return ctxerr.Wrap(ctx, err, "generating aggregated mdm status")
			}
			if err := ds.generateAggregatedMDMSolutions(ctx, &teamID, platform); err != nil {
				return ctxerr.Wrap(ctx, err, "generating aggregated mdm solutions")
			}
		}
	}

	// generate global stats, for "all teams"
	if err := ds.generateAggregatedMunkiVersion(ctx, nil); err != nil {
		return ctxerr.Wrap(ctx, err, "generating aggregated munki version")
	}
	if err := ds.generateAggregatedMunkiIssues(ctx, nil); err != nil {
		return ctxerr.Wrap(ctx, err, "generating aggregated munki issues")
	}
	for _, platform := range platforms {
		if err := ds.generateAggregatedMDMStatus(ctx, nil, platform); err != nil {
			return ctxerr.Wrap(ctx, err, "generating aggregated mdm status")
		}
		if err := ds.generateAggregatedMDMSolutions(ctx, nil, platform); err != nil {
			return ctxerr.Wrap(ctx, err, "generating aggregated mdm solutions")
		}
	}
	return nil
}

func (ds *Datastore) generateAggregatedMunkiVersion(ctx context.Context, teamID *uint) error {
	id := uint(0)
	globalStats := true

	var versions []fleet.AggregatedMunkiVersion
	query := `SELECT count(*) as hosts_count, hm.version FROM host_munki_info hm`
	args := []interface{}{}
	if teamID != nil {
		globalStats = false
		id = *teamID

		if *teamID > 0 {
			args = append(args, *teamID)
			query += ` JOIN hosts h ON (h.id = hm.host_id) WHERE h.team_id = ? AND `
		} else {
			query += ` JOIN hosts h ON (h.id = hm.host_id) WHERE h.team_id IS NULL AND `
		}
	} else {
		query += `  WHERE `
	}
	query += ` hm.deleted_at IS NULL GROUP BY hm.version`
	err := sqlx.SelectContext(ctx, ds.reader(ctx), &versions, query, args...)
	if err != nil {
		return ctxerr.Wrapf(ctx, err, "getting aggregated data from host_munki")
	}
	versionsJson, err := json.Marshal(versions)
	if err != nil {
		return ctxerr.Wrap(ctx, err, "marshaling stats")
	}

	_, err = ds.writer(ctx).ExecContext(ctx,
		`
INSERT INTO aggregated_stats (id, global_stats, type, json_value)
VALUES (?, ?, ?, ?)
ON DUPLICATE KEY UPDATE
    json_value = VALUES(json_value),
    updated_at = CURRENT_TIMESTAMP
`,
		id, globalStats, aggregatedStatsTypeMunkiVersions, versionsJson,
	)
	if err != nil {
		return ctxerr.Wrapf(ctx, err, "inserting stats for munki_versions id %d", id)
	}
	return nil
}

func (ds *Datastore) generateAggregatedMunkiIssues(ctx context.Context, teamID *uint) error {
	id := uint(0)
	globalStats := true

	var issues []fleet.AggregatedMunkiIssue
	query := `
  SELECT
    COUNT(*) as hosts_count,
    hmi.munki_issue_id as id,
		mi.name,
		mi.issue_type
  FROM
    host_munki_issues hmi
  INNER JOIN
    munki_issues mi
  ON
    hmi.munki_issue_id = mi.id
`
	args := []interface{}{}
	if teamID != nil {
		globalStats = false
		id = *teamID

		if *teamID > 0 {
			args = append(args, *teamID)
			query += ` JOIN hosts h ON (h.id = hmi.host_id) WHERE h.team_id = ? `
		} else {
			query += ` JOIN hosts h ON (h.id = hmi.host_id) WHERE h.team_id IS NULL `
		}
	}
	query += `GROUP BY hmi.munki_issue_id, mi.name, mi.issue_type`

	err := sqlx.SelectContext(ctx, ds.reader(ctx), &issues, query, args...)
	if err != nil {
		return ctxerr.Wrapf(ctx, err, "getting aggregated data from host_munki_issues")
	}

	issuesJSON, err := json.Marshal(issues)
	if err != nil {
		return ctxerr.Wrap(ctx, err, "marshaling stats")
	}

	_, err = ds.writer(ctx).ExecContext(ctx, `
INSERT INTO aggregated_stats (id, global_stats, type, json_value)
VALUES (?, ?, ?, ?)
ON DUPLICATE KEY UPDATE
    json_value = VALUES(json_value),
    updated_at = CURRENT_TIMESTAMP
`, id, globalStats, aggregatedStatsTypeMunkiIssues, issuesJSON)
	if err != nil {
		return ctxerr.Wrapf(ctx, err, "inserting stats for munki_issues id %d", id)
	}
	return nil
}

func (ds *Datastore) generateAggregatedMDMStatus(ctx context.Context, teamID *uint, platform string) error {
	var (
		id          = uint(0)
		globalStats = true
		status      fleet.AggregatedMDMStatus
	)
	// NOTE: ds.UpdateHostTablesOnMDMUnenroll sets installed_from_dep = 0 so DEP hosts are not counted as pending after unenrollment
	query := `SELECT
				COUNT(DISTINCT host_id) as hosts_count,
				COALESCE(SUM(CASE WHEN NOT enrolled AND NOT installed_from_dep THEN 1 ELSE 0 END), 0) as unenrolled_hosts_count,
				COALESCE(SUM(CASE WHEN NOT enrolled AND installed_from_dep THEN 1 ELSE 0 END), 0) as pending_hosts_count,
				COALESCE(SUM(CASE WHEN enrolled AND installed_from_dep THEN 1 ELSE 0 END), 0) as enrolled_automated_hosts_count,
				COALESCE(SUM(CASE WHEN enrolled AND NOT installed_from_dep AND NOT is_personal_enrollment THEN 1 ELSE 0 END), 0) as enrolled_manual_hosts_count,
				COALESCE(SUM(CASE WHEN enrolled AND NOT installed_from_dep AND is_personal_enrollment THEN 1 ELSE 0 END), 0) as enrolled_personal_hosts_count
			 FROM host_mdm hm
       	`
	args := []interface{}{}
	if teamID != nil || platform != "" {
		query += ` JOIN hosts h ON (h.id = hm.host_id) `
	}
	query += ` WHERE NOT COALESCE(hm.is_server, false) `
	if teamID != nil {
		globalStats = false
		id = *teamID

		if *teamID > 0 {
			args = append(args, *teamID)
			query += ` AND h.team_id = ? `
		} else {
			query += ` AND h.team_id IS NULL `
		}
	}
	if platform != "" {
		args = append(args, platform)
		query += " AND h.platform = ? "
	}
	err := sqlx.GetContext(ctx, ds.reader(ctx), &status, query, args...)
	if err != nil {
		return ctxerr.Wrapf(ctx, err, "getting aggregated data from host_mdm")
	}

	statusJson, err := json.Marshal(status)
	if err != nil {
		return ctxerr.Wrap(ctx, err, "marshaling stats")
	}

	_, err = ds.writer(ctx).ExecContext(ctx,
		`
INSERT INTO aggregated_stats (id, global_stats, type, json_value)
VALUES (?, ?, ?, ?)
ON DUPLICATE KEY UPDATE
    json_value = VALUES(json_value),
    updated_at = CURRENT_TIMESTAMP
`,
		id, globalStats, platformKey(aggregatedStatsTypeMDMStatusPartial, platform), statusJson,
	)
	if err != nil {
		return ctxerr.Wrapf(ctx, err, "inserting stats for mdm_status id %d", id)
	}
	return nil
}

func (ds *Datastore) generateAggregatedMDMSolutions(ctx context.Context, teamID *uint, platform string) error {
	var (
		id          = uint(0)
		globalStats = true
		results     []fleet.AggregatedMDMSolutions
		whereAnd    = "WHERE"
	)
	query := `SELECT
				mdms.id,
				mdms.server_url,
				mdms.name,
				COUNT(DISTINCT hm.host_id) as hosts_count
			 FROM mobile_device_management_solutions mdms
			 INNER JOIN host_mdm hm
			 ON hm.mdm_id = mdms.id
			 AND NOT COALESCE(hm.is_server, false)
`
	args := []interface{}{}
	if teamID != nil || platform != "" {
		query += ` JOIN hosts h ON (h.id = hm.host_id) `
	}
	if teamID != nil {
		globalStats = false
		id = *teamID

		if *teamID > 0 {
			args = append(args, *teamID)
			query += ` WHERE h.team_id = ? `
		} else {
			query += ` WHERE h.team_id IS NULL `
		}
		whereAnd = "AND"
	}
	if platform != "" {
		args = append(args, platform)
		query += whereAnd + ` h.platform = ? `
	}
	query += ` GROUP BY id, server_url, name`
	err := sqlx.SelectContext(ctx, ds.reader(ctx), &results, query, args...)
	if err != nil {
		return ctxerr.Wrapf(ctx, err, "getting aggregated data from host_mdm")
	}

	resultsJSON, err := json.Marshal(results)
	if err != nil {
		return ctxerr.Wrap(ctx, err, "marshaling stats")
	}

	_, err = ds.writer(ctx).ExecContext(ctx,
		`
INSERT INTO aggregated_stats (id, global_stats, type, json_value)
VALUES (?, ?, ?, ?)
ON DUPLICATE KEY UPDATE
    json_value = VALUES(json_value),
    updated_at = CURRENT_TIMESTAMP
`,
		id, globalStats, platformKey(aggregatedStatsTypeMDMSolutionsPartial, platform), resultsJSON,
	)
	if err != nil {
		return ctxerr.Wrapf(ctx, err, "inserting stats for mdm_solutions id %d", id)
	}
	return nil
}

// HostLite will load the primary data of the host with the given id.
// We define "primary data" as all host information except the
// details (like cpu, memory, gigs_disk_space_available, etc.).
//
// If the host doesn't exist, a NotFoundError is returned.
func (ds *Datastore) HostLite(ctx context.Context, id uint) (*fleet.Host, error) {
	query, args, err := dialect.From(goqu.I("hosts")).Select(
		"id",
		"created_at",
		"updated_at",
		"osquery_host_id",
		"node_key",
		"hostname",
		"uuid",
		"hardware_serial",
		"hardware_model",
		"computer_name",
		"platform",
		"os_version",
		"team_id",
		"distributed_interval",
		"logger_tls_period",
		"config_tls_refresh",
		"detail_updated_at",
		"label_updated_at",
		"last_enrolled_at",
		"policy_updated_at",
		"refetch_requested",
		"refetch_critical_queries_until",
	).Where(goqu.I("id").Eq(id)).ToSQL()
	if err != nil {
		return nil, ctxerr.Wrap(ctx, err, "sql build")
	}
	var host fleet.Host
	if err := sqlx.GetContext(ctx, ds.reader(ctx), &host, query, args...); err != nil {
		if err == sql.ErrNoRows {
			return nil, ctxerr.Wrap(ctx, notFound("Host").WithID(id))
		}
		return nil, ctxerr.Wrapf(ctx, err, "load host %d", id)
	}
	return &host, nil
}

// UpdateHostOsqueryIntervals updates the osquery intervals of a host.
func (ds *Datastore) UpdateHostOsqueryIntervals(ctx context.Context, id uint, intervals fleet.HostOsqueryIntervals) error {
	sqlStatement := `
		UPDATE hosts SET
			distributed_interval = ?,
			config_tls_refresh = ?,
			logger_tls_period = ?
		WHERE id = ?
	`
	_, err := ds.writer(ctx).ExecContext(ctx, sqlStatement,
		intervals.DistributedInterval,
		intervals.ConfigTLSRefresh,
		intervals.LoggerTLSPeriod,
		id,
	)
	if err != nil {
		return ctxerr.Wrapf(ctx, err, "update host %d osquery intervals", id)
	}
	return nil
}

// UpdateHostRefetchRequested updates a host's refetch requested field.
func (ds *Datastore) UpdateHostRefetchRequested(ctx context.Context, id uint, value bool) error {
	return ds.withRetryTxx(ctx, func(tx sqlx.ExtContext) error {
		return updateHostRefetchRequestedDB(ctx, tx, id, value)
	})
}

func updateHostRefetchRequestedDB(ctx context.Context, tx sqlx.ExtContext, id uint, value bool) error {
	sqlStatement := `UPDATE hosts SET refetch_requested = ? WHERE id = ?`
	_, err := tx.ExecContext(ctx, sqlStatement, value, id)
	return ctxerr.Wrapf(ctx, err, "update host %d refetch_requested", id)
}

// UpdateHostRefetchCriticalQueriesUntil updates a host's refetch critical queries until field.
func (ds *Datastore) UpdateHostRefetchCriticalQueriesUntil(ctx context.Context, id uint, until *time.Time) error {
	debugLogs := []interface{}{"msg", "update refetch_critical_queries_until", "host_id", id}
	if until != nil {
		debugLogs = append(debugLogs, "until", until.Format(time.RFC3339))
	}
	level.Debug(ds.logger).Log(debugLogs...)

	sqlStatement := `UPDATE hosts SET refetch_critical_queries_until = ? WHERE id = ?`
	_, err := ds.writer(ctx).ExecContext(ctx, sqlStatement, until, id)
	if err != nil {
		return ctxerr.Wrapf(ctx, err, "update host %d refetch_critical_queries_until", id)
	}
	return nil
}

// UpdateHost updates all columns of the `hosts` table.
// It only updates `hosts` table, other additional host information is ignored.
func (ds *Datastore) UpdateHost(ctx context.Context, host *fleet.Host) error {
	if host.OrbitNodeKey == nil || *host.OrbitNodeKey == "" {
		level.Debug(ds.logger).Log("msg", "missing orbit_node_key to update host",
			"host_id", host.ID, "node_key", host.NodeKey, "orbit_node_key", host.OrbitNodeKey)
	}

	sqlStatement := `
		UPDATE hosts SET
			detail_updated_at = ?,
			label_updated_at = ?,
			policy_updated_at = ?,
			node_key = ?,
			hostname = ?,
			uuid = ?,
			platform = ?,
			osquery_version = ?,
			os_version = ?,
			uptime = ?,
			memory = ?,
			cpu_type = ?,
			cpu_subtype = ?,
			cpu_brand = ?,
			cpu_physical_cores = ?,
			hardware_vendor = ?,
			hardware_model = ?,
			hardware_version = ?,
			hardware_serial = ?,
			computer_name = ?,
			build = ?,
			platform_like = ?,
			code_name = ?,
			cpu_logical_cores = ?,
			distributed_interval = ?,
			config_tls_refresh = ?,
			logger_tls_period = ?,
			team_id = ?,
			primary_ip = ?,
			primary_mac = ?,
			public_ip = ?,
			refetch_requested = ?,
			orbit_node_key = ?,
			refetch_critical_queries_until = ?
		WHERE id = ?
	`
	return ds.withRetryTxx(
		ctx, func(tx sqlx.ExtContext) error {
			_, err := tx.ExecContext(
				ctx, sqlStatement,
				host.DetailUpdatedAt,
				host.LabelUpdatedAt,
				host.PolicyUpdatedAt,
				host.NodeKey,
				host.Hostname,
				host.UUID,
				host.Platform,
				host.OsqueryVersion,
				host.OSVersion,
				host.Uptime,
				host.Memory,
				host.CPUType,
				host.CPUSubtype,
				host.CPUBrand,
				host.CPUPhysicalCores,
				host.HardwareVendor,
				host.HardwareModel,
				host.HardwareVersion,
				host.HardwareSerial,
				host.ComputerName,
				host.Build,
				host.PlatformLike,
				host.CodeName,
				host.CPULogicalCores,
				host.DistributedInterval,
				host.ConfigTLSRefresh,
				host.LoggerTLSPeriod,
				host.TeamID,
				host.PrimaryIP,
				host.PrimaryMac,
				host.PublicIP,
				host.RefetchRequested,
				host.OrbitNodeKey,
				host.RefetchCriticalQueriesUntil,
				host.ID,
			)
			if err != nil {
				return ctxerr.Wrapf(ctx, err, "save host with id %d", host.ID)
			}
			_, err = tx.ExecContext(
				ctx, `
			UPDATE host_display_names
			SET display_name=?
			WHERE host_id=?`,
				host.DisplayName(),
				host.ID,
			)
			if err != nil {
				return ctxerr.Wrapf(ctx, err, "update host_display_names for host id %d", host.ID)
			}
			return nil
		},
	)
}

func (ds *Datastore) OSVersion(ctx context.Context, osVersionID uint, teamFilter *fleet.TeamFilter) (
	*fleet.OSVersion, *time.Time, error,
) {
	jsonValue, updatedAt, err := ds.executeOSVersionQuery(ctx, teamFilter)
	if err != nil {
		if errors.Is(err, sql.ErrNoRows) {
			return nil, nil, notFound("OSVersion")
		}
		return nil, nil, err
	}

	counts, err := ds.unmarshalOSVersions(jsonValue)
	if err != nil {
		return nil, nil, ctxerr.Wrap(ctx, err)
	}

	// filter by os version id
	var filtered []fleet.OSVersion
	for _, os := range counts {
		if os.OSVersionID == osVersionID {
			filtered = append(filtered, os)
		}
	}

	if len(filtered) == 0 {
		return nil, nil, ctxerr.Wrap(ctx, notFound("OSVersion"))
	}

	// aggregate counts by name and version
	var count int
	for _, os := range filtered {
		count += os.HostsCount
	}

	return &fleet.OSVersion{
		HostsCount:  count,
		OSVersionID: osVersionID,
		Name:        filtered[0].Name,
		NameOnly:    filtered[0].NameOnly,
		Version:     filtered[0].Version,
		Platform:    filtered[0].Platform,
	}, &updatedAt, nil
}

// OSVersions gets the aggregated os version host counts. Records with the same name and version are combined into one count (e.g.,
// counts for the same macOS version on x86_64 and arm64 architectures are counted together.
// Results can be filtered using the following optional criteria: team id, platform, or name and
// version. Name cannot be used without version, and conversely, version cannot be used without name.
func (ds *Datastore) OSVersions(
	ctx context.Context, teamFilter *fleet.TeamFilter, platform *string, name *string, version *string,
) (*fleet.OSVersions, error) {
	if name != nil && version == nil {
		return nil, errors.New("invalid usage: cannot filter by name without version")
	}
	if name == nil && version != nil {
		return nil, errors.New("invalid usage: cannot filter by version without name")
	}

	jsonValue, updatedAt, err := ds.executeOSVersionQuery(ctx, teamFilter)
	if err != nil {
		return nil, err
	}

	res := &fleet.OSVersions{
		CountsUpdatedAt: updatedAt,
		OSVersions:      []fleet.OSVersion{},
	}

	counts, err := ds.unmarshalOSVersions(jsonValue)
	if err != nil {
		return nil, ctxerr.Wrap(ctx, err)
	}

	// filter by platform, name, and version
	var filtered []fleet.OSVersion
	for _, os := range counts {
		if (platform == nil || *platform == os.Platform || (*platform == "linux" && fleet.IsLinux(os.Platform))) && (name == nil || version == nil || (*name == os.NameOnly && *version == os.Version)) {
			filtered = append(filtered, os)
		}
	}
	counts = filtered

	// aggregate counts by name and version
	byNameVers := make(map[string]fleet.OSVersion)
	for _, os := range counts {
		key := fmt.Sprintf("%s %s", os.NameOnly, os.Version)
		val, ok := byNameVers[key]
		if !ok {
			// omit os id
			byNameVers[key] = fleet.OSVersion{Name: os.Name, NameOnly: os.NameOnly, Version: os.Version, Platform: os.Platform, HostsCount: os.HostsCount, OSVersionID: os.OSVersionID}
		} else {
			newVal := val
			newVal.HostsCount += os.HostsCount
			byNameVers[key] = newVal
		}
	}

	for _, os := range byNameVers {
		res.OSVersions = append(res.OSVersions, os)
	}

	// Sort by os versions. We can't control the order when using json_arrayagg
	// See https://dev.mysql.com/doc/refman/5.7/en/aggregate-functions.html#function_json-arrayagg.
	sort.Slice(res.OSVersions, func(i, j int) bool { return res.OSVersions[i].Name < res.OSVersions[j].Name })

	return res, nil
}

func (ds *Datastore) executeOSVersionQuery(ctx context.Context, teamFilter *fleet.TeamFilter) (
	*json.RawMessage, time.Time, error,
) {
	query := `
    SELECT
        json_value,
        updated_at
    FROM aggregated_stats
    WHERE type = ?
    `
	args := []interface{}{aggregatedStatsTypeOSVersions}
	switch {
	case teamFilter != nil && teamFilter.TeamID != nil:
		// Aggregated stats for os versions are stored by team id with 0 representing
		// no team or the all teams if global_stats is true.
		query += " AND id = ? AND global_stats = ?"
		args = append(args, *teamFilter.TeamID, false)
	case teamFilter != nil:
		query += " AND " + ds.whereFilterGlobalOrTeamIDByTeamsWithSqlFilter(
			*teamFilter, "global_stats = 1 AND id = 0", "global_stats = 0 AND id",
		)
	default:
		query += " AND id = ? AND global_stats = ?"
		args = append(args, 0, true)
	}
	var row struct {
		JSONValue *json.RawMessage `db:"json_value"`
		UpdatedAt time.Time        `db:"updated_at"`
	}
	err := sqlx.GetContext(ctx, ds.reader(ctx), &row, query, args...)
	if err != nil {
		if err == sql.ErrNoRows {
			return nil, time.Time{}, ctxerr.Wrap(ctx, notFound("OSVersion"))
		}
		return nil, time.Time{}, err
	}

	return row.JSONValue, row.UpdatedAt, nil
}

func (ds *Datastore) unmarshalOSVersions(jsonValue *json.RawMessage) ([]fleet.OSVersion, error) {
	var versions []fleet.OSVersion
	if jsonValue != nil {
		if err := json.Unmarshal(*jsonValue, &versions); err != nil {
			return nil, err
		}
	}
	return versions, nil
}

// Aggregated stats for os versions are stored by team id with 0 representing
// no team or the all teams if global_stats is true.
// If existing team has no hosts, we explicity set the json value as an empty array
func (ds *Datastore) UpdateOSVersions(ctx context.Context) error {
	selectStmt := `
	SELECT
		COUNT(*) hosts_count,
		h.team_id,
		os.id,
		os.name,
		os.version,
		os.platform,
		os.os_version_id
	FROM hosts h
	JOIN host_operating_system hos ON h.id = hos.host_id
	JOIN operating_systems os ON hos.os_id = os.id
	GROUP BY team_id, os.id
	`

	var rows []struct {
		HostsCount  int    `db:"hosts_count"`
		Name        string `db:"name"`
		Version     string `db:"version"`
		Platform    string `db:"platform"`
		ID          uint   `db:"id"`
		TeamID      *uint  `db:"team_id"`
		OSVersionID uint   `db:"os_version_id"`
	}
	if err := sqlx.SelectContext(ctx, ds.reader(ctx), &rows, selectStmt); err != nil {
		return ctxerr.Wrap(ctx, err, "update os versions")
	}

	// each team has a slice of stats with team host counts per os version, no
	// team are grouped under team id 0
	statsByTeamID := make(map[uint][]fleet.OSVersion)
	// stats are also aggregated globally per os version
	globalStats := make(map[uint]fleet.OSVersion)

	for _, r := range rows {
		os := fleet.OSVersion{
			HostsCount:  r.HostsCount,
			Name:        fmt.Sprintf("%s %s", r.Name, r.Version),
			NameOnly:    r.Name,
			Version:     r.Version,
			Platform:    r.Platform,
			ID:          r.ID,
			OSVersionID: r.OSVersionID,
		}
		// increment global stats
		if _, ok := globalStats[os.ID]; !ok {
			globalStats[os.ID] = os
		} else {
			newStats := globalStats[os.ID]
			newStats.HostsCount += r.HostsCount
			globalStats[os.ID] = newStats
		}
		// push to team stats / no team
		if r.TeamID != nil {
			statsByTeamID[*r.TeamID] = append(statsByTeamID[*r.TeamID], os)
		} else {
			statsByTeamID[0] = append(statsByTeamID[0], os)
		}
	}

	// if an existing team has no hosts assigned, we still want to store empty stats
	var teamIDs []uint
	if err := sqlx.SelectContext(ctx, ds.reader(ctx), &teamIDs, "SELECT id FROM teams"); err != nil {
		return ctxerr.Wrap(ctx, err, "update os versions")
	}
	for _, id := range teamIDs {
		if _, ok := statsByTeamID[id]; !ok {
			statsByTeamID[id] = []fleet.OSVersion{}
		}
	}
	// same for "no team"
	if _, ok := statsByTeamID[0]; !ok {
		statsByTeamID[0] = []fleet.OSVersion{}
	}

	// assemble values as arguments for insert statement
	args := make([]interface{}, 0, len(statsByTeamID)*4)
	for id, stats := range statsByTeamID {
		jsonValue, err := json.Marshal(stats)
		if err != nil {
			return ctxerr.Wrap(ctx, err, "marshal os version stats")
		}
		args = append(args, id, false, aggregatedStatsTypeOSVersions, jsonValue)
	}

	// add the global stats
	globalArray := make([]fleet.OSVersion, 0, len(globalStats))
	for _, os := range globalStats {
		globalArray = append(globalArray, os)
	}
	jsonValue, err := json.Marshal(globalArray)
	if err != nil {
		return ctxerr.Wrap(ctx, err, "marshal global os version stats")
	}
	args = append(args, 0, true, aggregatedStatsTypeOSVersions, jsonValue)

	insertStmt := "INSERT INTO aggregated_stats (id, global_stats, type, json_value) VALUES "
	insertStmt += strings.TrimSuffix(strings.Repeat("(?,?,?,?),", len(statsByTeamID)+1), ",") // +1 due to global stats
	insertStmt += " ON DUPLICATE KEY UPDATE json_value = VALUES(json_value), updated_at = CURRENT_TIMESTAMP"

	if _, err := ds.writer(ctx).ExecContext(ctx, insertStmt, args...); err != nil {
		return ctxerr.Wrapf(ctx, err, "insert os versions into aggregated stats")
	}

	return nil
}

// EnrolledHostIDs returns the complete list of host IDs.
func (ds *Datastore) EnrolledHostIDs(ctx context.Context) ([]uint, error) {
	const stmt = `SELECT id FROM hosts`

	var ids []uint
	if err := sqlx.SelectContext(ctx, ds.reader(ctx), &ids, stmt); err != nil {
		return nil, ctxerr.Wrap(ctx, err, "get enrolled host IDs")
	}
	return ids, nil
}

// CountEnrolledHosts returns the current number of enrolled hosts.
func (ds *Datastore) CountEnrolledHosts(ctx context.Context) (int, error) {
	const stmt = `SELECT count(*) FROM hosts`

	var count int
	if err := sqlx.SelectContext(ctx, ds.reader(ctx), &count, stmt); err != nil {
		return 0, ctxerr.Wrap(ctx, err, "count enrolled host")
	}
	return count, nil
}

func (ds *Datastore) HostIDsByOSID(
	ctx context.Context,
	osID uint,
	offset int,
	limit int,
) ([]uint, error) {
	var ids []uint

	stmt := dialect.From("host_operating_system").
		Select("host_id").
		Where(
			goqu.C("os_id").Eq(osID)).
		Order(goqu.I("host_id").Desc()).
		Offset(uint(offset)).
		Limit(uint(limit))

	sql, args, err := stmt.ToSQL()
	if err != nil {
		return nil, ctxerr.Wrap(ctx, err, "get host IDs")
	}

	if err := sqlx.SelectContext(ctx, ds.reader(ctx), &ids, sql, args...); err != nil {
		return nil, ctxerr.Wrap(ctx, err, "get host IDs")
	}

	return ids, nil
}

// TODO Refactor this: We should be using the operating system type for this
func (ds *Datastore) HostIDsByOSVersion(
	ctx context.Context,
	osVersion fleet.OSVersion,
	offset int,
	limit int,
) ([]uint, error) {
	var ids []uint

	stmt := dialect.From("hosts").
		Select("id").
		Where(
			goqu.C("platform").Eq(osVersion.Platform),
			goqu.C("os_version").Eq(osVersion.Name)).
		Order(goqu.I("id").Desc()).
		Offset(uint(offset)).
		Limit(uint(limit))

	sql, args, err := stmt.ToSQL()
	if err != nil {
		return nil, ctxerr.Wrap(ctx, err, "get host IDs")
	}

	if err := sqlx.SelectContext(ctx, ds.reader(ctx), &ids, sql, args...); err != nil {
		return nil, ctxerr.Wrap(ctx, err, "get host IDs")
	}

	return ids, nil
}

// ListHostBatteries returns battery information as reported by osquery for the identified host.
//
// Note: Because of a known osquery issue with M1 Macs, we are ignoring the stored `health` value
// in the db and replacing it at the service layer with custom a value determined by the cycle
// count. See https://github.com/fleetdm/fleet/pull/6782#discussion_r926103758.
// TODO: Update once the underlying osquery issue has been resolved.
func (ds *Datastore) ListHostBatteries(ctx context.Context, hid uint) ([]*fleet.HostBattery, error) {
	const stmt = `
    SELECT
      host_id,
      serial_number,
      cycle_count,
      health
    FROM
      host_batteries
    WHERE
      host_id = ?
`

	var batteries []*fleet.HostBattery
	if err := sqlx.SelectContext(ctx, ds.reader(ctx), &batteries, stmt, hid); err != nil {
		return nil, ctxerr.Wrap(ctx, err, "select host batteries")
	}
	return batteries, nil
}

func (ds *Datastore) ListUpcomingHostMaintenanceWindows(ctx context.Context, hid uint) ([]*fleet.HostMaintenanceWindow, error) {
	stmt := `
		SELECT
			ce.start_time,
			ce.timezone
		FROM
			host_calendar_events hce JOIN calendar_events ce
			ON
			hce.calendar_event_id = ce.id
		WHERE
			hce.host_id = ?
			AND
			ce.start_time > NOW()
		ORDER BY ce.start_time
	`

	var mws []*fleet.HostMaintenanceWindow
	if err := sqlx.SelectContext(ctx, ds.reader(ctx), &mws, stmt, hid); err != nil {
		return nil, ctxerr.Wrap(ctx, err, "list upcoming host maintenance windows from db")
	}
	return mws, nil
}

// countHostNotResponding counts the hosts that haven't been submitting results for sent queries.
//
// Notes:
//   - We use `2 * interval`, because of the artificial jitter added to the intervals in Fleet.
//   - Default values for:
//   - host.DistributedInterval is usually 10s.
//   - svc.config.Osquery.DetailUpdateInterval is usually 1h.
//   - Count only includes hosts seen during the last 7 days.
func countHostsNotRespondingDB(ctx context.Context, db sqlx.QueryerContext, logger log.Logger, config config.FleetConfig) (int, error,
) {
	interval := config.Osquery.DetailUpdateInterval.Seconds()

	// The primary `WHERE` clause is intended to capture where Fleet hasn't received a distributed write
	// from the host during the interval since the host was last seen. Thus we assume the host
	// is having some issue in executing distributed queries or sending the results.
	// The subquery `WHERE` clause excludes from the count any hosts that were inactive during the
	// current seven-day statistics reporting period.
	sql := `
SELECT h.host_id FROM (
  SELECT hst.host_id, hst.seen_time, hosts.detail_updated_at, hosts.distributed_interval FROM hosts JOIN host_seen_times hst ON hosts.id = hst.host_id
  WHERE hst.seen_time >= DATE_SUB(NOW(), INTERVAL 7 DAY)
) h
WHERE
  TIME_TO_SEC(TIMEDIFF(h.seen_time, h.detail_updated_at)) >= (GREATEST(h.distributed_interval, ?) * 2)
`

	var ids []int
	if err := sqlx.SelectContext(ctx, db, &ids, sql, interval); err != nil {
		return len(ids), ctxerr.Wrap(ctx, err, "count hosts not responding")
	}
	if len(ids) > 0 {
		// We log to help troubleshooting in case this happens.
		level.Info(logger).Log("err", fmt.Sprintf("hosts detected that are not responding distributed queries %v", ids))
	}
	return len(ids), nil
}

func amountHostsByOrbitVersionDB(ctx context.Context, db sqlx.QueryerContext) ([]fleet.HostsCountByOrbitVersion, error) {
	counts := make([]fleet.HostsCountByOrbitVersion, 0)

	const stmt = `
		SELECT version as orbit_version, count(*) as num_hosts
		FROM host_orbit_info
		GROUP BY version
  	`
	if err := sqlx.SelectContext(ctx, db, &counts, stmt); err != nil {
		return nil, err
	}

	return counts, nil
}

func amountHostsByOsqueryVersionDB(ctx context.Context, db sqlx.QueryerContext) ([]fleet.HostsCountByOsqueryVersion, error) {
	counts := make([]fleet.HostsCountByOsqueryVersion, 0)

	const stmt = `
		SELECT osquery_version, count(*) as num_hosts
		FROM hosts
		GROUP BY osquery_version
  	`
	if err := sqlx.SelectContext(ctx, db, &counts, stmt); err != nil {
		return nil, err
	}

	return counts, nil
}

func numHostsFleetDesktopEnabledDB(ctx context.Context, db sqlx.QueryerContext) (int, error) {
	var count int
	const stmt = `
		SELECT count(*) FROM host_orbit_info WHERE desktop_version IS NOT NULL
  	`
	if err := sqlx.GetContext(ctx, db, &count, stmt); err != nil {
		return 0, err
	}

	return count, nil
}

func numHostsABMPendingDB(ctx context.Context, db sqlx.QueryerContext) (int, error) {
	var count int
	const stmt = `
SELECT COUNT(*) FROM hosts h LEFT JOIN host_mdm hmdm ON h.id=hmdm.host_id WHERE h.platform IN ('darwin', 'ios', 'ipados') AND hmdm.enrollment_status = 'Pending';
  	`
	if err := sqlx.GetContext(ctx, db, &count, stmt); err != nil {
		return 0, err
	}

	return count, nil
}

func (ds *Datastore) GetMatchingHostSerials(ctx context.Context, serials []string) (map[string]*fleet.Host, error) {
	result := map[string]*fleet.Host{}
	if len(serials) == 0 {
		return result, nil
	}

	var args []interface{}
	for _, serial := range serials {
		args = append(args, serial)
	}
	stmt, args, err := sqlx.In("SELECT id, hardware_serial, team_id FROM hosts WHERE hardware_serial IN (?)", args)
	if err != nil {
		return nil, ctxerr.Wrap(ctx, err, "building IN statement for matching hosts")
	}
	var matchingHosts []*fleet.Host
	if err := sqlx.SelectContext(ctx, ds.reader(ctx), &matchingHosts, stmt, args...); err != nil {
		return nil, err
	}

	for _, host := range matchingHosts {
		result[host.HardwareSerial] = host
	}

	return result, nil
}

func (ds *Datastore) GetMatchingHostSerialsMarkedDeleted(ctx context.Context, serials []string) (map[string]struct{}, error) {
	result := map[string]struct{}{}
	if len(serials) == 0 {
		return result, nil
	}

	stmt := `
SELECT
	hardware_serial
FROM
	hosts h
	JOIN host_dep_assignments hdep ON hdep.host_id = h.id
WHERE
	h.hardware_serial IN (?) AND hdep.deleted_at IS NOT NULL;
	`

	var args []interface{}
	for _, serial := range serials {
		args = append(args, serial)
	}
	stmt, args, err := sqlx.In(stmt, args)
	if err != nil {
		return nil, ctxerr.Wrap(ctx, err, "building IN statement for matching hosts")
	}
	var matchingSerials []string
	if err := sqlx.SelectContext(ctx, ds.reader(ctx), &matchingSerials, stmt, args...); err != nil {
		return nil, err
	}

	for _, serial := range matchingSerials {
		result[serial] = struct{}{}
	}

	return result, nil
}

func (ds *Datastore) GetHostHealth(ctx context.Context, id uint) (*fleet.HostHealth, error) {
	sqlStmt := `
		SELECT h.os_version, h.updated_at, h.platform, h.team_id, hd.encrypted as disk_encryption_enabled FROM hosts h
		LEFT JOIN host_disks hd ON hd.host_id = h.id
		WHERE id = ?
	`

	var hh fleet.HostHealth
	if err := sqlx.GetContext(ctx, ds.reader(ctx), &hh, sqlStmt, id); err != nil {
		if err == sql.ErrNoRows {
			return nil, ctxerr.Wrap(ctx, notFound("Host Health").WithID(id))
		}

		return nil, ctxerr.Wrap(ctx, err, "loading host health")
	}

	host := &fleet.Host{ID: id, Platform: hh.Platform}
	if err := ds.LoadHostSoftware(ctx, host, true); err != nil {
		return nil, err
	}

	for _, s := range host.Software {
		if len(s.Vulnerabilities) > 0 {
			hh.VulnerableSoftware = append(hh.VulnerableSoftware, fleet.HostHealthVulnerableSoftware{
				ID:      s.ID,
				Name:    s.Name,
				Version: s.Version,
			})
		}
	}

	policies, err := ds.ListPoliciesForHost(ctx, host)
	if err != nil {
		return nil, err
	}

	isPremium := license.IsPremium(ctx)
	for _, p := range policies {
		if p.Response == "fail" {
			var critical *bool
			if isPremium {
				critical = &p.Critical
			}
			hh.FailingPolicies = append(hh.FailingPolicies, &fleet.HostHealthFailingPolicy{
				ID:         p.ID,
				Name:       p.Name,
				Resolution: p.Resolution,
				Critical:   critical,
			})
		}
	}

	hh.FailingPoliciesCount = len(hh.FailingPolicies)

	if license.IsPremium(ctx) {
		var count int
		for _, p := range hh.FailingPolicies {
			if p.Critical != nil && *p.Critical {
				count++
			}
		}
		hh.FailingCriticalPoliciesCount = ptr.Int(count)
	}

	return &hh, nil
}

func (ds *Datastore) HostLiteByIdentifier(ctx context.Context, identifier string) (*fleet.HostLite, error) {
	return ds.loadHostLite(ctx, nil, &identifier)
}

func (ds *Datastore) HostLiteByID(ctx context.Context, id uint) (*fleet.HostLite, error) {
	return ds.loadHostLite(ctx, &id, nil)
}

func (ds *Datastore) loadHostLite(ctx context.Context, id *uint, identifier *string) (*fleet.HostLite, error) {
	if id == nil && identifier == nil {
		return nil, errors.New("must set one of id or identifier")
	}
	if id != nil && identifier != nil {
		return nil, errors.New("cannot set both id and identifier")
	}
	stmt := `
    SELECT
      h.id,
      h.team_id,
      h.osquery_host_id,
      COALESCE(h.node_key, '') AS node_key,
      h.hostname,
      h.uuid,
      h.hardware_serial,
      h.distributed_interval,
      h.config_tls_refresh,
      COALESCE(hst.seen_time, h.created_at) AS seen_time
    FROM hosts h
    LEFT JOIN host_seen_times hst ON (h.id = hst.host_id)
    %s
    LIMIT 1
	`
	var (
		arg         interface{}
		whereClause string
	)
	if identifier != nil {
		whereClause = "WHERE ? IN (h.hostname, h.osquery_host_id, h.node_key, h.uuid, h.hardware_serial)"
		arg = identifier
	} else {
		whereClause = "WHERE id = ?"
		arg = id
	}
	host := &fleet.HostLite{}
	err := sqlx.GetContext(ctx, ds.reader(ctx), host, fmt.Sprintf(stmt, whereClause), arg)
	if err != nil {
		if err == sql.ErrNoRows {
			if identifier != nil {
				return nil, ctxerr.Wrap(ctx, notFound("Host").WithName(*identifier))
			}
			return nil, ctxerr.Wrap(ctx, notFound("Host").WithID(*id))
		}
		return nil, ctxerr.Wrap(ctx, err, "get host lite")
	}

	return host, nil
}

// HostnamesByIdentifiers returns a list of hostnames (exactly the
// "hosts.hostname" column) for the given identifiers as understood by
// HostByIdentifier.
func (ds *Datastore) HostnamesByIdentifiers(ctx context.Context, identifiers []string) ([]string, error) {
	const selectStmt = `
		SELECT
			DISTINCT h.hostname
		FROM hosts h,
		(%s) ids
		WHERE ids.identifier IN (h.hostname, h.osquery_host_id, h.node_key, h.uuid, h.hardware_serial)
`
	if len(identifiers) == 0 {
		return nil, nil
	}

	var sb strings.Builder
	args := make([]any, len(identifiers))
	for i, id := range identifiers {
		if i > 0 {
			sb.WriteString(` UNION `)
		}
		sb.WriteString(`SELECT ? AS identifier`)
		args[i] = id
	}
	var hostnames []string
	stmt := fmt.Sprintf(selectStmt, sb.String())
	if err := sqlx.SelectContext(ctx, ds.reader(ctx), &hostnames, stmt, args...); err != nil {
		return nil, ctxerr.Wrap(ctx, err, "get hostnames by identifiers")
	}
	return hostnames, nil
}

func (ds *Datastore) GetHostIssuesLastUpdated(ctx context.Context, hostId uint) (time.Time, error) {
	stmt := `
		SELECT updated_at FROM host_issues WHERE host_id = ?
	`
	var out []time.Time
	if err := sqlx.SelectContext(ctx, ds.reader(ctx), &out, stmt, hostId); err != nil {
		return time.Time{}, ctxerr.Wrap(ctx, err, "checking host_issues last updated")
	}
	if len(out) == 0 {
		// okay
		return time.Time{}, nil
	}
	if len(out) > 1 {
		return time.Time{}, ctxerr.New(ctx, "Multiple host_issues rows found for this host_id")
	}
	return out[0], nil
}

func (ds *Datastore) UpdateHostIssuesFailingPolicies(ctx context.Context, hostIDs []uint) error {
	return ds.withRetryTxx(ctx, func(tx sqlx.ExtContext) error {
		return updateHostIssuesFailingPolicies(ctx, tx, hostIDs)
	})
}

func (ds *Datastore) UpdateHostIssuesFailingPoliciesForSingleHost(ctx context.Context, hostID uint) error {
	var tx sqlx.ExecerContext = ds.writer(ctx)
	return updateHostIssuesFailingPoliciesForSingleHost(ctx, tx, hostID)
}

func updateHostIssuesFailingPoliciesForSingleHost(ctx context.Context, tx sqlx.ExecerContext, hostID uint) error {
	stmt := `
	INSERT INTO host_issues (host_id, failing_policies_count, total_issues_count)
	SELECT host_id.id, COALESCE(SUM(!pm.passes), 0), COALESCE(SUM(!pm.passes), 0)
		FROM policy_membership pm
		RIGHT JOIN (SELECT ? as id) as host_id
		ON pm.host_id = host_id.id
		GROUP BY host_id.id
	ON DUPLICATE KEY UPDATE
		failing_policies_count = VALUES(failing_policies_count),
		total_issues_count = VALUES(failing_policies_count) + critical_vulnerabilities_count`
	if _, err := tx.ExecContext(ctx, stmt, hostID); err != nil {
		return ctxerr.Wrap(ctx, err, "updating failing policies in host issues for one host")
	}
	return nil
}

func updateHostIssuesFailingPolicies(ctx context.Context, tx sqlx.ExecerContext, hostIDs []uint) error {
	if len(hostIDs) == 0 {
		return nil
	}

	if len(hostIDs) == 1 {
		return updateHostIssuesFailingPoliciesForSingleHost(ctx, tx, hostIDs[0])
	}

	// For multiple hosts, lock policy_membership rows first to prevent deadlocks
	// ORDER BY ensures locks are acquired in consistent order (host_id, then policy_id)
	lockPolicyStmt := `SELECT 1 FROM policy_membership WHERE host_id IN (?) ORDER BY host_id, policy_id FOR UPDATE`

	// Clear host_issues entries for hosts that are not in policy_membership
	clearStmt := `
	UPDATE host_issues
	SET failing_policies_count = 0, total_issues_count = critical_vulnerabilities_count
	WHERE host_id NOT IN (
		SELECT host_id
		FROM policy_membership
		WHERE host_id IN (?)
	) AND host_id IN (?)`

	// Insert/update host_issues entries for hosts that are in policy_membership.
	// Initially, these two statements were combined into one statement using `SELECT ? AS id UNION ALL` approach to include the host IDs that
	// were not in policy_membership (similar how the above query for 1 host works). However, in load testing we saw an error: Thread stack overrun: 242191 bytes used of a 262144 byte stack
	insertStmt := `
	INSERT INTO host_issues (host_id, failing_policies_count, total_issues_count)
	SELECT pm.host_id, COALESCE(SUM(!pm.passes), 0), COALESCE(SUM(!pm.passes), 0)
		FROM policy_membership pm
		WHERE pm.host_id IN (?)
		GROUP BY pm.host_id
	ON DUPLICATE KEY UPDATE
		failing_policies_count = VALUES(failing_policies_count),
		total_issues_count = VALUES(failing_policies_count) + critical_vulnerabilities_count`

	// Sort host IDs to ensure consistent lock ordering across all transactions.
	// This prevents deadlocks when multiple transactions process overlapping sets of hosts.
	slices.Sort(hostIDs)

	// First lock policy_membership rows to ensure consistent lock ordering
	for i := 0; i < len(hostIDs); i += hostIssuesUpdateFailingPoliciesBatchSize {
		start := i
		end := i + hostIssuesUpdateFailingPoliciesBatchSize
		if end > len(hostIDs) {
			end = len(hostIDs)
		}
		hostIDsBatch := hostIDs[start:end]

		stmt, args, err := sqlx.In(lockPolicyStmt, hostIDsBatch)
		if err != nil {
			return ctxerr.Wrap(ctx, err, "building IN statement for locking policy_membership")
		}
		if _, err := tx.ExecContext(ctx, stmt, args...); err != nil {
			return ctxerr.Wrap(ctx, err, "locking policy_membership rows")
		}
	}

	for i := 0; i < len(hostIDs); i += hostIssuesUpdateFailingPoliciesBatchSize {
		start := i
		end := i + hostIssuesUpdateFailingPoliciesBatchSize
		if end > len(hostIDs) {
			end = len(hostIDs)
		}
		hostIDsBatch := hostIDs[start:end]

		// Zero out failing policies count for hosts that are not in policy_membership
		stmt, args, err := sqlx.In(clearStmt, hostIDsBatch, hostIDsBatch)
		if err != nil {
			return ctxerr.Wrap(ctx, err, "building IN statement for clearing host failing policy issues")
		}
		if _, err := tx.ExecContext(ctx, stmt, args...); err != nil {
			return ctxerr.Wrap(ctx, err, "clearing failing policies in host issues")
		}
		// Update failing policies count for hosts that are in policy_membership
		stmt, args, err = sqlx.In(insertStmt, hostIDsBatch)
		if err != nil {
			return ctxerr.Wrap(ctx, err, "building IN statement for updating host failing policy issues")
		}
		if _, err := tx.ExecContext(ctx, stmt, args...); err != nil {
			return ctxerr.Wrap(ctx, err, "updating failing policies in host issues")
		}
	}
	return nil
}

// Specified in story https://github.com/fleetdm/fleet/issues/18115
const criticalCVSSScoreCutoff = 8.9

func (ds *Datastore) UpdateHostIssuesVulnerabilities(ctx context.Context) error {
	clearAllFn := func() error {
		stmt := `UPDATE host_issues SET critical_vulnerabilities_count = 0, total_issues_count = failing_policies_count`
		if _, err := ds.writer(ctx).ExecContext(ctx, stmt); err != nil {
			return ctxerr.Wrap(ctx, err, "reset critical vulnerabilities count")
		}
		return nil
	}
	if !license.IsPremium(ctx) {
		// This will rarely be needed, but we need to reset the critical vulnerabilities count if the license went from premium to free
		// or if DB got messed up (like during dev testing).
		return clearAllFn()
	}

	var allHostIDs []uint
	if err := sqlx.SelectContext(ctx, ds.reader(ctx), &allHostIDs, `SELECT id FROM hosts ORDER BY id`); err != nil {
		return ctxerr.Wrap(ctx, err, "get all host IDs")
	}

	type issuesCount struct {
		HostID uint64 `db:"host_id"`
		Count  uint64 `db:"count"`
	}
	var criticalCounts []issuesCount
	// We must batch the query extracting the critical vulnerabilities count because the query is too complex for MySQL to handle in one go.
	// We saw MySQL error 1114 (HY000), where the temporary table reached its max capacity.  Temporary table size is reduced further by
	// filtering cvss_score in the subqueries.
	for i := 0; i < len(allHostIDs); i += hostIssuesInsertBatchSize {
		start := i
		end := i + hostIssuesInsertBatchSize
		if end > len(allHostIDs) {
			end = len(allHostIDs)
		}
		criticalVulnerabilitiesCountStmt := `
		SELECT combined.host_id, COUNT(*) as count
		FROM (
			SELECT host_id, sc.cve
			FROM host_software hs
			INNER JOIN software_cve sc ON sc.software_id = hs.software_id
			INNER JOIN cve_meta cm ON cm.cve = sc.cve
			WHERE host_id IN (?)
			AND cm.cvss_score > ?

			UNION

			SELECT host_id, osv.cve
			FROM host_operating_system hos
			INNER JOIN operating_system_vulnerabilities osv ON osv.operating_system_id = hos.os_id
			INNER JOIN cve_meta cm ON cm.cve = osv.cve
			WHERE host_id IN (?)
			AND cm.cvss_score > ?
		) combined
		INNER JOIN cve_meta cm ON cm.cve = combined.cve
		GROUP BY combined.host_id
		ORDER BY combined.host_id`
		stmt, args, err := sqlx.In(criticalVulnerabilitiesCountStmt, allHostIDs[start:end], criticalCVSSScoreCutoff, allHostIDs[start:end], criticalCVSSScoreCutoff)
		if err != nil {
			return ctxerr.Wrap(ctx, err, "building IN statement for getting critical vulnerabilities count")
		}
		var batchCriticalCounts []issuesCount
		err = sqlx.SelectContext(ctx, ds.reader(ctx), &batchCriticalCounts, stmt, args...)
		if err != nil {
			return ctxerr.Wrap(ctx, err, "get critical vulnerabilities count")
		}
		criticalCounts = append(criticalCounts, batchCriticalCounts...)
	}

	// Update the host_issues table, including deleting items with no issues
	clearAll := len(criticalCounts) == 0
	for i := 0; i < len(criticalCounts); i += hostIssuesInsertBatchSize {
		start := i
		end := i + hostIssuesInsertBatchSize
		if end > len(criticalCounts) {
			end = len(criticalCounts)
		}
		totalToProcess := end - start
		const numberOfArgsPerIssue = 3 // number of ? in each VALUES clause
		values := strings.TrimSuffix(
			strings.Repeat("(?,?,?),", totalToProcess), ",",
		)
		stmt := fmt.Sprintf(
			`INSERT INTO host_issues (host_id, critical_vulnerabilities_count, total_issues_count) VALUES %s
					ON DUPLICATE KEY UPDATE
					critical_vulnerabilities_count = VALUES(critical_vulnerabilities_count),
					total_issues_count = failing_policies_count + VALUES(critical_vulnerabilities_count)`,
			values,
		)
		args := make([]interface{}, 0, totalToProcess*numberOfArgsPerIssue)
		for j := start; j < end; j++ {
			criticalCount := criticalCounts[j]
			args = append(
				args, criticalCount.HostID, criticalCount.Count, criticalCount.Count,
			)
		}
		if _, err := ds.writer(ctx).ExecContext(ctx, stmt, args...); err != nil {
			return ctxerr.Wrap(ctx, err, "insert critical vulnerabilities into host_issues")
		}

		// Clear critical vulnerabilities count for hosts that have no critical vulnerabilities
		hostIDs := make([]uint64, 0, totalToProcess)
		for j := start; j < end; j++ {
			hostIDs = append(hostIDs, criticalCounts[j].HostID)
		}
		stmt, args, err := sqlx.In(
			"UPDATE host_issues SET critical_vulnerabilities_count = 0, total_issues_count = failing_policies_count WHERE host_id NOT IN (?)",
			hostIDs,
		)
		if err != nil {
			return ctxerr.Wrap(ctx, err, "building IN statement for clearing critical vulnerabilities in host_issues")
		}
		if start != 0 {
			stmt += " AND host_id >= ?"
			args = append(args, criticalCounts[start].HostID)
		}
		if end != len(criticalCounts) {
			stmt += " AND host_id < ?"
			args = append(args, criticalCounts[end].HostID)
		}
		if _, err := ds.writer(ctx).ExecContext(ctx, stmt, args...); err != nil {
			return ctxerr.Wrap(ctx, err, "clear critical vulnerabilities in host_issues")
		}
	}
	if clearAll {
		return clearAllFn()
	}
	return nil
}

func (ds *Datastore) CleanupHostIssues(ctx context.Context) error {
	stmt := `
	DELETE hi
	FROM host_issues hi
	LEFT JOIN hosts h ON h.id = hi.host_id
	WHERE h.id IS NULL`
	if _, err := ds.writer(ctx).ExecContext(ctx, stmt); err != nil {
		return ctxerr.Wrap(ctx, err, "cleanup host issues")
	}
	return nil
}<|MERGE_RESOLUTION|>--- conflicted
+++ resolved
@@ -566,15 +566,12 @@
 	"host_mdm_commands",
 	"microsoft_compliance_partner_host_statuses",
 	"host_identity_scep_certificates",
-<<<<<<< HEAD
 	"conditional_access_scep_certificates",
-=======
 	// unlike for host_software_installs, where we use soft-delete so that
 	// existing activities can still access the installation details, this is not
 	// needed for in-house apps as the activity contains the MDM command UUID and
 	// can access the request/response without this table's entry.
 	"host_in_house_software_installs",
->>>>>>> 509794e6
 }
 
 // NOTE: The following tables are explicity excluded from hostRefs list and accordingly are not
