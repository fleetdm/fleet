--- conflicted
+++ resolved
@@ -1086,7 +1086,7 @@
     h.id,
     h.hostname as display_name,
     ? as status,
-	-- pending hosts will have "updated_at" set in the db, but since 
+	-- pending hosts will have "updated_at" set in the db, but since
 	-- we're using it to mean "executed at" we'll return it as empty.
 	CASE
 		WHEN ? != 'pending' THEN hsr.updated_at
@@ -1375,9 +1375,6 @@
 	return sqlStmt, params, nil
 }
 
-<<<<<<< HEAD
-func filterHostsByTeam(sql string, opt fleet.HostListOptions, params []any) (string, []any) {
-=======
 func (*Datastore) getBatchExecutionFilters(whereParams []interface{}, opt fleet.HostListOptions) (batchScriptExecutionJoin string, batchScriptExecutionFilter string, updatedWhereParams []interface{}) {
 	batchScriptExecutionJoin = `LEFT JOIN batch_activity_host_results bsehr ON h.id = bsehr.host_id`
 	batchScriptExecutionFilter = `bsehr.batch_execution_id = ?`
@@ -1406,8 +1403,7 @@
 	return batchScriptExecutionJoin, batchScriptExecutionFilter, whereParams
 }
 
-func filterHostsByTeam(sql string, opt fleet.HostListOptions, params []interface{}) (string, []interface{}) {
->>>>>>> 73412490
+func filterHostsByTeam(sql string, opt fleet.HostListOptions, params []any) (string, []interface{}) {
 	if opt.TeamFilter == nil {
 		// default "all teams" option
 		return sql, params
@@ -4137,8 +4133,8 @@
 
 	var hostIDs []uint
 	selectFmt := `
-SELECT h.id 
-FROM hosts h 
+SELECT h.id
+FROM hosts h
 JOIN host_mdm_idp_accounts hmia ON h.uuid = hmia.host_uuid
 JOIN mdm_idp_accounts mia ON hmia.account_uuid = mia.uuid
 WHERE %s`
