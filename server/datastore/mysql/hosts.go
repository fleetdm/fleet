package mysql

import (
	"context"
	"database/sql"
	"errors"
	"fmt"
	"os"
	"strings"
	"time"

	"github.com/cenkalti/backoff/v4"
	"github.com/doug-martin/goqu/v9"
	"github.com/fleetdm/fleet/v4/server/contexts/ctxerr"
	"github.com/fleetdm/fleet/v4/server/fleet"
	"github.com/jmoiron/sqlx"
)

var hostSearchColumns = []string{"hostname", "uuid", "hardware_serial", "primary_ip"}

func (d *Datastore) NewHost(ctx context.Context, host *fleet.Host) (*fleet.Host, error) {
	sqlStatement := `
	INSERT INTO hosts (
		osquery_host_id,
		detail_updated_at,
		label_updated_at,
		policy_updated_at,
		node_key,
		hostname,
		uuid,
		platform,
		osquery_version,
		os_version,
		uptime,
		memory,
		team_id
	)
	VALUES( ?,?,?,?,?,?,?,?,?,?,?,?,? )
	`
	result, err := d.writer.ExecContext(
		ctx,
		sqlStatement,
		host.OsqueryHostID,
		host.DetailUpdatedAt,
		host.LabelUpdatedAt,
		host.PolicyUpdatedAt,
		host.NodeKey,
		host.Hostname,
		host.UUID,
		host.Platform,
		host.OsqueryVersion,
		host.OSVersion,
		host.Uptime,
		host.Memory,
		host.TeamID,
	)
	if err != nil {
		return nil, ctxerr.Wrap(ctx, err, "new host")
	}
	id, _ := result.LastInsertId()
	host.ID = uint(id)

	_, err = d.writer.ExecContext(ctx, `INSERT INTO host_seen_times (host_id, seen_time) VALUES (?,?)`, host.ID, host.SeenTime)
	if err != nil {
		return nil, ctxerr.Wrap(ctx, err, "new host seen time")
	}

	return host, nil
}

func (d *Datastore) SerialSaveHost(ctx context.Context, host *fleet.Host) error {
	errCh := make(chan error, 1)
	defer close(errCh)
	select {
	case <-ctx.Done():
		return ctx.Err()
	case d.writeCh <- itemToWrite{
		ctx:   ctx,
		errCh: errCh,
		item:  host,
	}:
		return <-errCh
	}
}

func (d *Datastore) SaveHost(ctx context.Context, host *fleet.Host) error {
	return d.withRetryTxx(ctx, func(tx sqlx.ExtContext) error {
		sqlStatement := `
		UPDATE hosts SET
			detail_updated_at = ?,
			label_updated_at = ?,
			policy_updated_at = ?,
			node_key = ?,
			hostname = ?,
			uuid = ?,
			platform = ?,
			osquery_version = ?,
			os_version = ?,
			uptime = ?,
			memory = ?,
			cpu_type = ?,
			cpu_subtype = ?,
			cpu_brand = ?,
			cpu_physical_cores = ?,
			hardware_vendor = ?,
			hardware_model = ?,
			hardware_version = ?,
			hardware_serial = ?,
			computer_name = ?,
			build = ?,
			platform_like = ?,
			code_name = ?,
			cpu_logical_cores = ?,
			distributed_interval = ?,
			config_tls_refresh = ?,
			logger_tls_period = ?,
			team_id = ?,
			primary_ip = ?,
			primary_mac = ?,
			refetch_requested = ?,
			gigs_disk_space_available = ?,
			percent_disk_space_available = ?
		WHERE id = ?
	`
		_, err := tx.ExecContext(ctx, sqlStatement,
			host.DetailUpdatedAt,
			host.LabelUpdatedAt,
			host.PolicyUpdatedAt,
			host.NodeKey,
			host.Hostname,
			host.UUID,
			host.Platform,
			host.OsqueryVersion,
			host.OSVersion,
			host.Uptime,
			host.Memory,
			host.CPUType,
			host.CPUSubtype,
			host.CPUBrand,
			host.CPUPhysicalCores,
			host.HardwareVendor,
			host.HardwareModel,
			host.HardwareVersion,
			host.HardwareSerial,
			host.ComputerName,
			host.Build,
			host.PlatformLike,
			host.CodeName,
			host.CPULogicalCores,
			host.DistributedInterval,
			host.ConfigTLSRefresh,
			host.LoggerTLSPeriod,
			host.TeamID,
			host.PrimaryIP,
			host.PrimaryMac,
			host.RefetchRequested,
			host.GigsDiskSpaceAvailable,
			host.PercentDiskSpaceAvailable,
			host.ID,
		)
		if err != nil {
			return ctxerr.Wrapf(ctx, err, "save host with id %d", host.ID)
		}

		// Save host pack stats only if it is non-nil. Empty stats should be
		// represented by an empty slice.
		if host.PackStats != nil {
			if err := saveHostPackStatsDB(ctx, tx, host); err != nil {
				return err
			}
		}

		ac, err := d.AppConfig(ctx)
		if err != nil {
			return ctxerr.Wrap(ctx, err, "failed to get app config to see if we need to update host users and inventory")
		}

		softwareInventoryEnabled := os.Getenv("FLEET_BETA_SOFTWARE_INVENTORY") != "" || ac.HostSettings.EnableSoftwareInventory
		if host.HostSoftware.Modified && softwareInventoryEnabled && len(host.HostSoftware.Software) > 0 {
			if err := saveHostSoftwareDB(ctx, tx, host); err != nil {
				return ctxerr.Wrap(ctx, err, "failed to save host software")
			}
		}

		if host.Modified {
			if host.Additional != nil {
				if err := saveHostAdditionalDB(ctx, tx, host); err != nil {
					return ctxerr.Wrap(ctx, err, "failed to save host additional")
				}
			}

			if ac.HostSettings.EnableHostUsers && len(host.Users) > 0 {
				if err := saveHostUsersDB(ctx, tx, host); err != nil {
					return ctxerr.Wrap(ctx, err, "failed to save host users")
				}
			}
		}

		host.Modified = false
		return nil
	})
}

func saveHostPackStatsDB(ctx context.Context, db sqlx.ExecerContext, host *fleet.Host) error {
	// Bulk insert software entries
	var args []interface{}
	queryCount := 0
	for _, pack := range host.PackStats {
		for _, query := range pack.QueryStats {
			queryCount++

			args = append(args,
				query.PackName,
				query.ScheduledQueryName,
				host.ID,
				query.AverageMemory,
				query.Denylisted,
				query.Executions,
				query.Interval,
				query.LastExecuted,
				query.OutputSize,
				query.SystemTime,
				query.UserTime,
				query.WallTime,
			)
		}
	}

	if queryCount == 0 {
		return nil
	}

	values := strings.TrimSuffix(strings.Repeat("((SELECT sq.id FROM scheduled_queries sq JOIN packs p ON (sq.pack_id = p.id) WHERE p.name = ? AND sq.name = ?),?,?,?,?,?,?,?,?,?,?),", queryCount), ",")
	sql := fmt.Sprintf(`
			INSERT IGNORE INTO scheduled_query_stats (
				scheduled_query_id,
				host_id,
				average_memory,
				denylisted,
				executions,
				schedule_interval,
				last_executed,
				output_size,
				system_time,
				user_time,
				wall_time
			)
			VALUES %s ON DUPLICATE KEY UPDATE
				scheduled_query_id = VALUES(scheduled_query_id),
				host_id = VALUES(host_id),
				average_memory = VALUES(average_memory),
				denylisted = VALUES(denylisted),
				executions = VALUES(executions),
				schedule_interval = VALUES(schedule_interval),
				last_executed = VALUES(last_executed),
				output_size = VALUES(output_size),
				system_time = VALUES(system_time),
				user_time = VALUES(user_time),
				wall_time = VALUES(wall_time)
		`, values)
	if _, err := db.ExecContext(ctx, sql, args...); err != nil {
		return ctxerr.Wrap(ctx, err, "insert pack stats")
	}
	return nil
}

// schQueriesPlatformFromHost converts the platform from a Host.Platform
// string to a scheduled query platform string.
func schQueryPlatformFromHost(hostPlatform string) string {
	switch hostPlatform {
	case "ubuntu", "rhel", "debian":
		return "linux"
	default: // darwin, windows
		return hostPlatform
	}
}

// loadhostPacksStatsDB will load all the pack stats for the given host. The scheduled
// queries that haven't run yet are returned with zero values.
func loadHostPackStatsDB(ctx context.Context, db sqlx.QueryerContext, hid uint, hostPlatform string) ([]fleet.PackStats, error) {
	packs, err := listPacksForHost(ctx, db, hid)
	if err != nil {
		return nil, ctxerr.Wrapf(ctx, err, "list packs for host: %d", hid)
	}
	if len(packs) == 0 {
		return nil, nil
	}
	packIDs := make([]uint, len(packs))
	packTypes := make(map[uint]*string)
	for i := range packs {
		packIDs[i] = packs[i].ID
		packTypes[packs[i].ID] = packs[i].Type
	}
	ds := dialect.From(goqu.I("scheduled_queries").As("sq")).Select(
		goqu.I("sq.name").As("scheduled_query_name"),
		goqu.I("sq.id").As("scheduled_query_id"),
		goqu.I("sq.query_name").As("query_name"),
		goqu.I("q.description").As("description"),
		goqu.I("p.name").As("pack_name"),
		goqu.I("p.id").As("pack_id"),
		goqu.COALESCE(goqu.I("sqs.average_memory"), 0).As("average_memory"),
		goqu.COALESCE(goqu.I("sqs.denylisted"), false).As("denylisted"),
		goqu.COALESCE(goqu.I("sqs.executions"), 0).As("executions"),
		goqu.I("sq.interval").As("schedule_interval"),
		goqu.COALESCE(goqu.I("sqs.last_executed"), goqu.L("timestamp(0)")).As("last_executed"),
		goqu.COALESCE(goqu.I("sqs.output_size"), 0).As("output_size"),
		goqu.COALESCE(goqu.I("sqs.system_time"), 0).As("system_time"),
		goqu.COALESCE(goqu.I("sqs.user_time"), 0).As("user_time"),
		goqu.COALESCE(goqu.I("sqs.wall_time"), 0).As("wall_time"),
	).Join(
		dialect.From("packs").As("p").Select(
			goqu.I("id"),
			goqu.I("name"),
		).Where(goqu.I("id").In(packIDs)),
		goqu.On(goqu.I("sq.pack_id").Eq(goqu.I("p.id"))),
	).Join(
		goqu.I("queries").As("q"),
		goqu.On(goqu.I("sq.query_name").Eq(goqu.I("q.name"))),
	).LeftJoin(
		dialect.From("scheduled_query_stats").As("sqs").Where(
			goqu.I("host_id").Eq(hid),
		),
		goqu.On(goqu.I("sqs.scheduled_query_id").Eq(goqu.I("sq.id"))),
	).Where(
		goqu.Or(
			// sq.platform empty or NULL means the scheduled query is set to
			// run on all hosts.
			goqu.I("sq.platform").Eq(""),
			goqu.I("sq.platform").IsNull(),
			// scheduled_queries.platform can be a comma-separated list of
			// platforms, e.g. "darwin,windows".
			goqu.L("FIND_IN_SET(?, sq.platform)", schQueryPlatformFromHost(hostPlatform)).Neq(0),
		),
	)
	sql, args, err := ds.ToSQL()
	if err != nil {
		return nil, ctxerr.Wrap(ctx, err, "sql build")
	}
	var stats []fleet.ScheduledQueryStats
	if err := sqlx.SelectContext(ctx, db, &stats, sql, args...); err != nil {
		return nil, ctxerr.Wrap(ctx, err, "load pack stats")
	}
	packStats := map[uint]fleet.PackStats{}
	for _, query := range stats {
		pack := packStats[query.PackID]
		pack.PackName = query.PackName
		pack.PackID = query.PackID
		pack.Type = getPackTypeFromDBField(packTypes[pack.PackID])
		pack.QueryStats = append(pack.QueryStats, query)
		packStats[pack.PackID] = pack
	}
	var ps []fleet.PackStats
	for _, pack := range packStats {
		ps = append(ps, pack)
	}
	return ps, nil
}

func getPackTypeFromDBField(t *string) string {
	if t == nil {
		return "pack"
	}
	return *t
}

func loadHostUsersDB(ctx context.Context, db sqlx.QueryerContext, host *fleet.Host) error {
	sql := `SELECT username, groupname, uid, user_type, shell FROM host_users WHERE host_id = ? and removed_at IS NULL`
	if err := sqlx.SelectContext(ctx, db, &host.Users, sql, host.ID); err != nil {
		return ctxerr.Wrap(ctx, err, "load host users")
	}
	return nil
}

func (d *Datastore) DeleteHost(ctx context.Context, hid uint) error {
	err := d.deleteEntity(ctx, hostsTable, hid)
	if err != nil {
		return ctxerr.Wrapf(ctx, err, "deleting host with id %d", hid)
	}

	_, err = d.writer.ExecContext(ctx, `DELETE FROM host_seen_times WHERE host_id=?`, hid)
	if err != nil {
		return ctxerr.Wrap(ctx, err, "deleting host seen times")
	}

	_, err = d.writer.ExecContext(ctx, `DELETE FROM host_software WHERE host_id=?`, hid)
	if err != nil {
		return ctxerr.Wrap(ctx, err, "deleting host seen times")
	}

	return nil
}

func (d *Datastore) Host(ctx context.Context, id uint, skipLoadingExtras bool) (*fleet.Host, error) {
	policiesColumns := `,
		       coalesce(failing_policies.count, 0) as failing_policies_count,
		       coalesce(failing_policies.count, 0) as total_issues_count`
	policiesJoin := `
			JOIN (
		    	SELECT count(*) as count FROM policy_membership WHERE passes=0 AND host_id=?
			) failing_policies`
	args := []interface{}{id, id}
	if skipLoadingExtras {
		policiesColumns = ""
		policiesJoin = ""
		args = []interface{}{id}
	}
	sqlStatement := fmt.Sprintf(`
		SELECT
		       h.*,
		       hst.seen_time,
		       t.name AS team_name,
		       (SELECT additional FROM host_additional WHERE host_id = h.id) AS additional
				%s
		FROM hosts h
			LEFT JOIN teams t ON (h.team_id = t.id)
			LEFT JOIN host_seen_times hst ON (h.id = hst.host_id)
			%s
		WHERE h.id = ?
		LIMIT 1`, policiesColumns, policiesJoin)
	host := &fleet.Host{}
	err := sqlx.GetContext(ctx, d.reader, host, sqlStatement, args...)
	if err != nil {
		return nil, ctxerr.Wrap(ctx, err, "get host by id")
	}

	packStats, err := loadHostPackStatsDB(ctx, d.reader, host.ID, host.Platform)
	if err != nil {
		return nil, err
	}
	host.PackStats = packStats

	if err := loadHostUsersDB(ctx, d.reader, host); err != nil {
		return nil, err
	}

	return host, nil
}

func amountEnrolledHostsDB(db sqlx.Queryer) (int, error) {
	var amount int
	err := sqlx.Get(db, &amount, `SELECT count(*) FROM hosts`)
	if err != nil {
		return 0, err
	}
	return amount, nil
}

func (d *Datastore) ListHosts(ctx context.Context, filter fleet.TeamFilter, opt fleet.HostListOptions) ([]*fleet.Host, error) {
	sql := `SELECT
		h.*,
		hst.seen_time,
		t.name AS team_name,
		coalesce(failing_policies.count, 0) as failing_policies_count,
		coalesce(failing_policies.count, 0) as total_issues_count
		`

	var params []interface{}

	// Only include "additional" if filter provided.
	if len(opt.AdditionalFilters) == 1 && opt.AdditionalFilters[0] == "*" {
		// All info requested.
		sql += `
		, (SELECT additional FROM host_additional WHERE host_id = h.id) AS additional
		`
	} else if len(opt.AdditionalFilters) > 0 {
		// Filter specific columns.
		sql += `, (SELECT JSON_OBJECT(
			`
		for _, field := range opt.AdditionalFilters {
			sql += `?, JSON_EXTRACT(additional, ?), `
			params = append(params, field, fmt.Sprintf(`$."%s"`, field))
		}
		sql = sql[:len(sql)-2]
		sql += `
		    ) FROM host_additional WHERE host_id = h.id) AS additional
		    `
	}

	sql, params = d.applyHostFilters(opt, sql, filter, params)

	hosts := []*fleet.Host{}
	if err := sqlx.SelectContext(ctx, d.reader, &hosts, sql, params...); err != nil {
		return nil, ctxerr.Wrap(ctx, err, "list hosts")
	}

	return hosts, nil
}

func (d *Datastore) applyHostFilters(opt fleet.HostListOptions, sql string, filter fleet.TeamFilter, params []interface{}) (string, []interface{}) {
	policyMembershipJoin := "JOIN policy_membership pm ON (h.id=pm.host_id)"
	if opt.PolicyIDFilter == nil {
		policyMembershipJoin = ""
	} else if opt.PolicyResponseFilter == nil {
		policyMembershipJoin = "LEFT " + policyMembershipJoin
	}

	softwareFilter := "TRUE"
	if opt.SoftwareIDFilter != nil {
		softwareFilter = "EXISTS (SELECT 1 FROM host_software hs WHERE hs.host_id=h.id AND hs.software_id=?)"
		params = append(params, opt.SoftwareIDFilter)
	}

	sql += fmt.Sprintf(`FROM hosts h
		LEFT JOIN host_seen_times hst ON (h.id=hst.host_id)
		LEFT JOIN teams t ON (h.team_id = t.id)
		LEFT JOIN (
		    SELECT host_id, count(*) as count FROM policy_membership WHERE passes=0
		    GROUP BY host_id
		) as failing_policies ON (h.id=failing_policies.host_id)
		%s
		WHERE TRUE AND %s AND %s
    `, policyMembershipJoin, d.whereFilterHostsByTeams(filter, "h"), softwareFilter,
	)

	sql, params = filterHostsByStatus(sql, opt, params)
	sql, params = filterHostsByTeam(sql, opt, params)
	sql, params = filterHostsByPolicy(sql, opt, params)
	sql, params = searchLike(sql, params, opt.MatchQuery, hostSearchColumns...)

	sql = appendListOptionsToSQL(sql, opt.ListOptions)
	return sql, params
}

func filterHostsByTeam(sql string, opt fleet.HostListOptions, params []interface{}) (string, []interface{}) {
	if opt.TeamFilter != nil {
		sql += ` AND h.team_id = ?`
		params = append(params, *opt.TeamFilter)
	}
	return sql, params
}

func filterHostsByPolicy(sql string, opt fleet.HostListOptions, params []interface{}) (string, []interface{}) {
	if opt.PolicyIDFilter != nil && opt.PolicyResponseFilter != nil {
		sql += ` AND pm.policy_id = ? AND pm.passes = ?`
		params = append(params, *opt.PolicyIDFilter, *opt.PolicyResponseFilter)
	} else if opt.PolicyIDFilter != nil && opt.PolicyResponseFilter == nil {
		sql += ` AND (pm.policy_id = ? OR pm.policy_id IS NULL) AND pm.passes IS NULL`
		params = append(params, *opt.PolicyIDFilter)
	}
	return sql, params
}

func filterHostsByStatus(sql string, opt fleet.HostListOptions, params []interface{}) (string, []interface{}) {
	switch opt.StatusFilter {
	case "new":
		sql += "AND DATE_ADD(h.created_at, INTERVAL 1 DAY) >= ?"
		params = append(params, time.Now())
	case "online":
		sql += fmt.Sprintf("AND DATE_ADD(hst.seen_time, INTERVAL LEAST(h.distributed_interval, h.config_tls_refresh) + %d SECOND) > ?", fleet.OnlineIntervalBuffer)
		params = append(params, time.Now())
	case "offline":
		sql += fmt.Sprintf("AND DATE_ADD(hst.seen_time, INTERVAL LEAST(h.distributed_interval, h.config_tls_refresh) + %d SECOND) <= ? AND DATE_ADD(hst.seen_time, INTERVAL 30 DAY) >= ?", fleet.OnlineIntervalBuffer)
		params = append(params, time.Now(), time.Now())
	case "mia":
		sql += "AND DATE_ADD(hst.seen_time, INTERVAL 30 DAY) <= ?"
		params = append(params, time.Now())
	}
	return sql, params
}

func (d *Datastore) CountHosts(ctx context.Context, filter fleet.TeamFilter, opt fleet.HostListOptions) (int, error) {
	sql := `SELECT count(*) `

	// ignore pagination in count
	opt.Page = 0
	opt.PerPage = 0

	var params []interface{}
	sql, params = d.applyHostFilters(opt, sql, filter, params)

	var count int
	if err := sqlx.GetContext(ctx, d.reader, &count, sql, params...); err != nil {
		return 0, ctxerr.Wrap(ctx, err, "count hosts")
	}

	return count, nil
}

func (d *Datastore) CleanupIncomingHosts(ctx context.Context, now time.Time) error {
	sqlStatement := `
		DELETE FROM hosts
		WHERE hostname = '' AND osquery_version = ''
		AND created_at < (? - INTERVAL 5 MINUTE)
	`
	if _, err := d.writer.ExecContext(ctx, sqlStatement, now); err != nil {
		return ctxerr.Wrap(ctx, err, "cleanup incoming hosts")
	}

	return nil
}

func (d *Datastore) GenerateHostStatusStatistics(ctx context.Context, filter fleet.TeamFilter, now time.Time) (*fleet.HostSummary, error) {
	// The logic in this function should remain synchronized with
	// host.Status and CountHostsInTargets - that is, the intervals associated
	// with each status must be the same.

	whereClause := d.whereFilterHostsByTeams(filter, "h")
	sqlStatement := fmt.Sprintf(`
			SELECT
				COUNT(*) total,
				COALESCE(SUM(CASE WHEN DATE_ADD(hst.seen_time, INTERVAL 30 DAY) <= ? THEN 1 ELSE 0 END), 0) mia,
				COALESCE(SUM(CASE WHEN DATE_ADD(hst.seen_time, INTERVAL LEAST(distributed_interval, config_tls_refresh) + %d SECOND) <= ? AND DATE_ADD(hst.seen_time, INTERVAL 30 DAY) >= ? THEN 1 ELSE 0 END), 0) offline,
				COALESCE(SUM(CASE WHEN DATE_ADD(hst.seen_time, INTERVAL LEAST(distributed_interval, config_tls_refresh) + %d SECOND) > ? THEN 1 ELSE 0 END), 0) online,
				COALESCE(SUM(CASE WHEN DATE_ADD(created_at, INTERVAL 1 DAY) >= ? THEN 1 ELSE 0 END), 0) new
			FROM hosts h LEFT JOIN host_seen_times hst ON (h.id=hst.host_id) WHERE %s
			LIMIT 1;
		`, fleet.OnlineIntervalBuffer, fleet.OnlineIntervalBuffer, whereClause)

	summary := fleet.HostSummary{TeamID: filter.TeamID}
	err := sqlx.GetContext(ctx, d.reader, &summary, sqlStatement, now, now, now, now, now)
	if err != nil && err != sql.ErrNoRows {
		return nil, ctxerr.Wrap(ctx, err, "generating host statistics")
	}

	// get the counts per platform, the `h` alias for hosts is required so that
	// reusing the whereClause is ok.
	sqlStatement = fmt.Sprintf(`
			SELECT
			  COUNT(*) total,
			  h.platform
			FROM hosts h
			WHERE %s
			GROUP BY h.platform
		`, whereClause)

	var platforms []*fleet.HostSummaryPlatform
	err = sqlx.SelectContext(ctx, d.reader, &platforms, sqlStatement)
	if err != nil {
		return nil, ctxerr.Wrap(ctx, err, "generating host platforms statistics")
	}
	summary.Platforms = platforms

	return &summary, nil
}

// EnrollHost enrolls a host
func (d *Datastore) EnrollHost(ctx context.Context, osqueryHostID, nodeKey string, teamID *uint, cooldown time.Duration) (*fleet.Host, error) {
	if osqueryHostID == "" {
		return nil, ctxerr.New(ctx, "missing osquery host identifier")
	}

	var host fleet.Host
	err := d.withRetryTxx(ctx, func(tx sqlx.ExtContext) error {
		zeroTime := time.Unix(0, 0).Add(24 * time.Hour)

		var id int64
		err := sqlx.GetContext(ctx, tx, &host, `SELECT id, last_enrolled_at FROM hosts WHERE osquery_host_id = ?`, osqueryHostID)
		switch {
		case err != nil && !errors.Is(err, sql.ErrNoRows):
			return ctxerr.Wrap(ctx, err, "check existing")

		case errors.Is(err, sql.ErrNoRows):
			// Create new host record
			sqlInsert := `
				INSERT INTO hosts (
					detail_updated_at,
					label_updated_at,
					policy_updated_at,
					osquery_host_id,
					node_key,
					team_id
				) VALUES (?, ?, ?, ?, ?, ?)
			`
			result, err := tx.ExecContext(ctx, sqlInsert, zeroTime, zeroTime, zeroTime, osqueryHostID, nodeKey, teamID)
			if err != nil {
				return ctxerr.Wrap(ctx, err, "insert host")
			}

			id, _ = result.LastInsertId()

			_, err = d.writer.ExecContext(ctx, `INSERT INTO host_seen_times (host_id, seen_time) VALUES (?,?)`, id, time.Now().UTC())
			if err != nil {
				return ctxerr.Wrap(ctx, err, "new host seen time")
			}

		default:
			// Prevent hosts from enrolling too often with the same identifier.
			// Prior to adding this we saw many hosts (probably VMs) with the
			// same identifier competing for enrollment and causing perf issues.
			if cooldown > 0 && time.Since(host.LastEnrolledAt) < cooldown {
				return backoff.Permanent(ctxerr.Errorf(ctx, "host identified by %s enrolling too often", osqueryHostID))
			}
			id = int64(host.ID)
			// Update existing host record
			sqlUpdate := `
				UPDATE hosts
				SET node_key = ?,
				team_id = ?,
				last_enrolled_at = NOW()
				WHERE osquery_host_id = ?
			`
			_, err := tx.ExecContext(ctx, sqlUpdate, nodeKey, teamID, osqueryHostID)
			if err != nil {
				return ctxerr.Wrap(ctx, err, "update host")
			}
		}

		sqlSelect := `
			SELECT * FROM hosts WHERE id = ? LIMIT 1
		`
		err = sqlx.GetContext(ctx, tx, &host, sqlSelect, id)
		if err != nil {
			return ctxerr.Wrap(ctx, err, "getting the host to return")
		}

		_, err = tx.ExecContext(ctx, `INSERT IGNORE INTO label_membership (host_id, label_id) VALUES (?, (SELECT id FROM labels WHERE name = 'All Hosts' AND label_type = 1))`, id)
		if err != nil {
			return ctxerr.Wrap(ctx, err, "insert new host into all hosts label")
		}

		return nil
	})
	if err != nil {
		return nil, err
	}
	return &host, nil
}

func (d *Datastore) AuthenticateHost(ctx context.Context, nodeKey string) (*fleet.Host, error) {
	// Select everything besides `additional`
	sqlStatement := `SELECT * FROM hosts WHERE node_key = ? LIMIT 1`

	host := &fleet.Host{}
	if err := sqlx.GetContext(ctx, d.reader, host, sqlStatement, nodeKey); err != nil {
		switch err {
		case sql.ErrNoRows:
			return nil, ctxerr.Wrap(ctx, notFound("Host"))
		default:
			return nil, ctxerr.Wrap(ctx, err, "find host")
		}
	}

	return host, nil
}

func (d *Datastore) MarkHostSeen(ctx context.Context, host *fleet.Host, t time.Time) error {
	sqlStatement := `UPDATE host_seen_times SET seen_time = ? WHERE host_id=?`

	_, err := d.writer.ExecContext(ctx, sqlStatement, t, host.ID)
	if err != nil {
		return ctxerr.Wrap(ctx, err, "marking host seen")
	}

	host.UpdatedAt = t
	return nil
}

func (d *Datastore) MarkHostsSeen(ctx context.Context, hostIDs []uint, t time.Time) error {
	if len(hostIDs) == 0 {
		return nil
	}

	if err := d.withRetryTxx(ctx, func(tx sqlx.ExtContext) error {
		query := `UPDATE host_seen_times SET seen_time = ? WHERE host_id IN (?)`
		query, args, err := sqlx.In(query, t, hostIDs)
		if err != nil {
			return ctxerr.Wrap(ctx, err, "sqlx in")
		}
		query = tx.Rebind(query)
		if _, err := tx.ExecContext(ctx, query, args...); err != nil {
			return ctxerr.Wrap(ctx, err, "exec update")
		}

		return nil
	}); err != nil {
		return ctxerr.Wrap(ctx, err, "MarkHostsSeen transaction")
	}

	return nil
}

// SearchHosts performs a search on the hosts table using the following criteria:
//	- Use the provided team filter.
//	- Full-text search with the "query" argument (if query == "", then no fulltext matching is executed).
// 	Full-text search is used even if "query" is a short or stopword.
//	(what defines a short word is the "ft_min_word_len" VARIABLE, set to 4 by default in Fleet deployments).
//	- An optional list of IDs to omit from the search.
func (d *Datastore) SearchHosts(ctx context.Context, filter fleet.TeamFilter, query string, omit ...uint) ([]*fleet.Host, error) {
	var sqlb strings.Builder
	sqlb.WriteString("SELECT h.*, hst.seen_time FROM hosts h LEFT JOIN host_seen_times hst ON (h.id=hst.host_id) WHERE")

	var args []interface{}
	if len(query) > 0 {
		sqlb.WriteString(` (
				MATCH (hostname, uuid) AGAINST (? IN BOOLEAN MODE)
				OR MATCH (primary_ip, primary_mac) AGAINST (? IN BOOLEAN MODE)
			) AND`)
		// Transform query argument and append the truncation operator "*" for MATCH.
		// From Oracle docs: "If a word is specified with the truncation operator, it is not
		// stripped from a boolean query, even if it is too short or a stopword."
		hostQuery := transformQueryWithSuffix(query, "*")
		// Needs quotes to avoid each "." marking a word boundary.
		// TODO(lucas): Currently matching the primary_mac doesn't work, see #1959.
		ipQuery := `"` + query + `"`
		args = append(args, hostQuery, ipQuery)
	}
	var in interface{}
	// use -1 if there are no values to omit.
	// Avoids empty args error for `sqlx.In`
	in = omit
	if len(omit) == 0 {
		in = -1
	}
	args = append(args, in)
	sqlb.WriteString(" id NOT IN (?) AND ")
	sqlb.WriteString(d.whereFilterHostsByTeams(filter, "h"))
	sqlb.WriteString(` ORDER BY hst.seen_time DESC LIMIT 10`)

	sql, args, err := sqlx.In(sqlb.String(), args...)
	if err != nil {
		return nil, ctxerr.Wrap(ctx, err, "searching default hosts")
	}
	sql = d.reader.Rebind(sql)
	hosts := []*fleet.Host{}
	if err := sqlx.SelectContext(ctx, d.reader, &hosts, sql, args...); err != nil {
		return nil, ctxerr.Wrap(ctx, err, "searching hosts")
	}
	return hosts, nil
}

func (d *Datastore) HostIDsByName(ctx context.Context, filter fleet.TeamFilter, hostnames []string) ([]uint, error) {
	if len(hostnames) == 0 {
		return []uint{}, nil
	}

	sqlStatement := fmt.Sprintf(`
			SELECT id FROM hosts
			WHERE hostname IN (?) AND %s
		`, d.whereFilterHostsByTeams(filter, "hosts"),
	)

	sql, args, err := sqlx.In(sqlStatement, hostnames)
	if err != nil {
		return nil, ctxerr.Wrap(ctx, err, "building query to get host IDs")
	}

	var hostIDs []uint
	if err := sqlx.SelectContext(ctx, d.reader, &hostIDs, sql, args...); err != nil {
		return nil, ctxerr.Wrap(ctx, err, "get host IDs")
	}

	return hostIDs, nil
}

func (d *Datastore) HostByIdentifier(ctx context.Context, identifier string) (*fleet.Host, error) {
	sql := `
		SELECT * FROM hosts
		WHERE ? IN (hostname, osquery_host_id, node_key, uuid)
		LIMIT 1
	`
	host := &fleet.Host{}
	err := sqlx.GetContext(ctx, d.reader, host, sql, identifier)
	if err != nil {
		return nil, ctxerr.Wrap(ctx, err, "get host by identifier")
	}

	packStats, err := loadHostPackStatsDB(ctx, d.reader, host.ID, host.Platform)
	if err != nil {
		return nil, err
	}
	host.PackStats = packStats

	return host, nil
}

func (d *Datastore) AddHostsToTeam(ctx context.Context, teamID *uint, hostIDs []uint) error {
	if len(hostIDs) == 0 {
		return nil
	}

	return d.withRetryTxx(ctx, func(tx sqlx.ExtContext) error {
		// hosts can only be in one team, so if there's a policy that has a team id and a result from one of our hosts
		// it can only be from the previous team they are being transferred from
		query, args, err := sqlx.In(`DELETE FROM policy_membership_history
					WHERE policy_id IN (SELECT id FROM policies WHERE team_id IS NOT NULL) AND host_id IN (?)`, hostIDs)
		if err != nil {
			return ctxerr.Wrap(ctx, err, "add host to team sqlx in")
		}
		if _, err := tx.ExecContext(ctx, query, args...); err != nil {
			return ctxerr.Wrap(ctx, err, "exec AddHostsToTeam delete policy membership history")
		}

		query, args, err = sqlx.In(`UPDATE hosts SET team_id = ? WHERE id IN (?)`, teamID, hostIDs)
		if err != nil {
			return ctxerr.Wrap(ctx, err, "sqlx.In AddHostsToTeam")
		}

		if _, err := tx.ExecContext(ctx, query, args...); err != nil {
			return ctxerr.Wrap(ctx, err, "exec AddHostsToTeam")
		}

		return nil
	})
}

func saveHostAdditionalDB(ctx context.Context, exec sqlx.ExecerContext, host *fleet.Host) error {
	sql := `
		INSERT INTO host_additional (host_id, additional)
		VALUES (?, ?)
		ON DUPLICATE KEY UPDATE additional = VALUES(additional)
	`
	if _, err := exec.ExecContext(ctx, sql, host.ID, host.Additional); err != nil {
		return ctxerr.Wrap(ctx, err, "insert additional")
	}

	return nil
}

func saveHostUsersDB(ctx context.Context, tx sqlx.ExtContext, host *fleet.Host) error {
	currentHost := &fleet.Host{ID: host.ID}
	if err := loadHostUsersDB(ctx, tx, currentHost); err != nil {
		return err
	}

	keyForUser := func(u *fleet.HostUser) string { return fmt.Sprintf("%d\x00%s", u.Uid, u.Username) }
	incomingUsers := make(map[string]bool)
	var insertArgs []interface{}
	for _, u := range host.Users {
		insertArgs = append(insertArgs, host.ID, u.Uid, u.Username, u.Type, u.GroupName, u.Shell)
		incomingUsers[keyForUser(&u)] = true
	}

	var removedArgs []interface{}
	for _, u := range currentHost.Users {
		if _, ok := incomingUsers[keyForUser(&u)]; !ok {
			removedArgs = append(removedArgs, u.Username)
		}
	}

	insertValues := strings.TrimSuffix(strings.Repeat("(?, ?, ?, ?, ?, ?),", len(host.Users)), ",")
	insertSql := fmt.Sprintf(
		`INSERT INTO host_users (host_id, uid, username, user_type, groupname, shell) 
				VALUES %s 
				ON DUPLICATE KEY UPDATE
				user_type = VALUES(user_type),
				groupname = VALUES(groupname),
				shell = VALUES(shell),
				removed_at=NULL`,
		insertValues,
	)
	if _, err := tx.ExecContext(ctx, insertSql, insertArgs...); err != nil {
		return ctxerr.Wrap(ctx, err, "insert users")
	}

	if len(removedArgs) == 0 {
		return nil
	}
	removedValues := strings.TrimSuffix(strings.Repeat("?,", len(removedArgs)), ",")
	removedSql := fmt.Sprintf(
		`UPDATE host_users SET removed_at = CURRENT_TIMESTAMP WHERE host_id = ? and username IN (%s)`,
		removedValues,
	)
	if _, err := tx.ExecContext(ctx, removedSql, append([]interface{}{host.ID}, removedArgs...)...); err != nil {
		return ctxerr.Wrap(ctx, err, "mark users as removed")
	}

	return nil
}

func (d *Datastore) TotalAndUnseenHostsSince(ctx context.Context, daysCount int) (int, int, error) {
	var totalCount, unseenCount int
	err := sqlx.GetContext(ctx, d.reader, &totalCount, "SELECT count(*) FROM hosts")
	if err != nil {
		return 0, 0, ctxerr.Wrap(ctx, err, "getting total host count")
	}

	err = sqlx.GetContext(ctx, d.reader, &unseenCount,
		"SELECT count(*) FROM host_seen_times WHERE DATEDIFF(CURRENT_DATE, seen_time) >= ?",
		daysCount,
	)
	if err != nil {
		return 0, 0, ctxerr.Wrap(ctx, err, "getting unseen host count")
	}

	return totalCount, unseenCount, nil
}

func (d *Datastore) DeleteHosts(ctx context.Context, ids []uint) error {
	_, err := d.deleteEntities(ctx, hostsTable, ids)
	if err != nil {
		return ctxerr.Wrap(ctx, err, "deleting hosts")
	}

	query, args, err := sqlx.In(`DELETE FROM host_seen_times WHERE host_id in (?)`, ids)
	if err != nil {
		return ctxerr.Wrapf(ctx, err, "building delete host_seen_times query")
	}

	_, err = d.writer.ExecContext(ctx, query, args...)
	if err != nil {
		return ctxerr.Wrap(ctx, err, "deleting host seen times")
	}
	return nil
}

func (d *Datastore) ListPoliciesForHost(ctx context.Context, hid uint) (packs []*fleet.HostPolicy, err error) {
	// instead of using policy_membership, we use the same query but with `where host_id=?` in the subquery
	// if we don't do this, the subquery does a full table scan because the where at the end doesn't affect it
	query := `SELECT p.*,
		COALESCE(u.name, '<deleted>') AS author_name,
		COALESCE(u.email, '') AS author_email,
		CASE
			WHEN pm.passes = 1 THEN 'pass'
			WHEN pm.passes = 0 THEN 'fail'
			ELSE ''
		END AS response,
		coalesce(p.resolution, '') as resolution
	FROM policies p
	LEFT JOIN (
	    SELECT * FROM policy_membership_history WHERE id IN (
	        SELECT max(id) AS id FROM policy_membership_history WHERE host_id=? GROUP BY host_id, policy_id
	    )
	) as pm ON (p.id=pm.policy_id)
<<<<<<< HEAD
	JOIN queries q ON (p.query_id=q.id)
	WHERE p.team_id IS NULL OR p.team_id = (select team_id from hosts WHERE id = ?)`
=======
	LEFT JOIN users u ON p.author_id = u.id`
>>>>>>> 964f85b1

	var policies []*fleet.HostPolicy
	if err := sqlx.SelectContext(ctx, d.reader, &policies, query, hid, hid); err != nil {
		return nil, ctxerr.Wrap(ctx, err, "get host policies")
	}
	return policies, nil
}

func (d *Datastore) CleanupExpiredHosts(ctx context.Context) error {
	ac, err := appConfigDB(ctx, d.reader)
	if err != nil {
		return ctxerr.Wrap(ctx, err, "getting app config")
	}
	if !ac.HostExpirySettings.HostExpiryEnabled {
		return nil
	}

	// Usual clean up queries used to be like this:
	// DELETE FROM hosts WHERE id in (SELECT host_id FROM host_seen_times WHERE seen_time < DATE_SUB(NOW(), INTERVAL ? DAY))
	// This means a full table scan for hosts, and for big deployments, that's not ideal
	// so instead, we get the ids one by one and delete things one by one
	// it might take longer, but it should lock only the row we need

	rows, err := d.writer.QueryContext(
		ctx,
		`SELECT host_id FROM host_seen_times WHERE seen_time < DATE_SUB(NOW(), INTERVAL ? DAY)`,
		ac.HostExpirySettings.HostExpiryWindow,
	)
	if err != nil {
		return ctxerr.Wrap(ctx, err, "getting expired host ids")
	}
	defer rows.Close()

	for rows.Next() {
		var id uint
		err := rows.Scan(&id)
		if err != nil {
			return ctxerr.Wrap(ctx, err, "scanning expired host id")
		}
		_, err = d.writer.ExecContext(ctx, `DELETE FROM hosts WHERE id = ?`, id)
		if err != nil {
			return ctxerr.Wrap(ctx, err, "deleting expired hosts")
		}
		_, err = d.writer.ExecContext(ctx, `DELETE FROM host_software WHERE host_id = ?`, id)
		if err != nil {
			return ctxerr.Wrap(ctx, err, "deleting expired host software")
		}
	}
	if err := rows.Err(); err != nil {
		return ctxerr.Wrap(ctx, err, "expired hosts, row err")
	}

	_, err = d.writer.ExecContext(ctx, `DELETE FROM host_seen_times WHERE seen_time < DATE_SUB(NOW(), INTERVAL ? DAY)`, ac.HostExpirySettings.HostExpiryWindow)
	if err != nil {
		return ctxerr.Wrap(ctx, err, "deleting expired host seen times")
	}
	return nil
}<|MERGE_RESOLUTION|>--- conflicted
+++ resolved
@@ -1011,12 +1011,8 @@
 	        SELECT max(id) AS id FROM policy_membership_history WHERE host_id=? GROUP BY host_id, policy_id
 	    )
 	) as pm ON (p.id=pm.policy_id)
-<<<<<<< HEAD
-	JOIN queries q ON (p.query_id=q.id)
+	LEFT JOIN users u ON p.author_id = u.id
 	WHERE p.team_id IS NULL OR p.team_id = (select team_id from hosts WHERE id = ?)`
-=======
-	LEFT JOIN users u ON p.author_id = u.id`
->>>>>>> 964f85b1
 
 	var policies []*fleet.HostPolicy
 	if err := sqlx.SelectContext(ctx, d.reader, &policies, query, hid, hid); err != nil {
