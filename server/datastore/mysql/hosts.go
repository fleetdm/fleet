package mysql

import (
	"context"
	"database/sql"
	"encoding/json"
	"errors"
	"fmt"
	"sort"
	"strings"
	"time"
	"unicode/utf8"

	"github.com/cenkalti/backoff/v4"
	"github.com/doug-martin/goqu/v9"
	"github.com/fleetdm/fleet/v4/server"
	"github.com/fleetdm/fleet/v4/server/config"
	"github.com/fleetdm/fleet/v4/server/contexts/ctxerr"
	"github.com/fleetdm/fleet/v4/server/contexts/license"
	"github.com/fleetdm/fleet/v4/server/datastore/mysql/common_mysql"
	"github.com/fleetdm/fleet/v4/server/fleet"
	microsoft_mdm "github.com/fleetdm/fleet/v4/server/mdm/microsoft"
	"github.com/fleetdm/fleet/v4/server/ptr"
	"github.com/go-kit/log"
	"github.com/go-kit/log/level"
	"github.com/jmoiron/sqlx"
)

// Since many hosts may have issues, we need to batch the inserts of host issues.
// This is a variable, so it can be adjusted during unit testing.
var (
	hostIssuesInsertBatchSize                = 10000
	hostIssuesUpdateFailingPoliciesBatchSize = 10000
	hostsDeleteBatchSize                     = 5000
)

// A large number of hosts could be changing teams at once, so we need to batch this operation to prevent excessive locks
var addHostsToTeamBatchSize = 10000

var (
	hostSearchColumns             = []string{"hostname", "computer_name", "uuid", "hardware_serial", "primary_ip"}
	wildCardableHostSearchColumns = []string{"hostname", "computer_name"}
)

// TODO: should host search columns include display_name (requires join to host_display_names)?

// Fixme: We should not make implementation details of the database schema part of the API.
var defaultHostColumnTableAliases = map[string]string{
	"created_at": "h.created_at",
	"updated_at": "h.updated_at",
	"issues":     "host_issues.total_issues_count",
}

func defaultHostColumnTableAlias(s string) string {
	if newCol, ok := defaultHostColumnTableAliases[s]; ok {
		return newCol
	}
	return s
}

// NewHost creates a new host on the datastore.
//
// Currently only used for testing.
func (ds *Datastore) NewHost(ctx context.Context, host *fleet.Host) (*fleet.Host, error) {
	err := ds.withTx(ctx, func(tx sqlx.ExtContext) error {
		sqlStatement := `
		INSERT INTO hosts (
			osquery_host_id,
			detail_updated_at,
			label_updated_at,
			policy_updated_at,
			node_key,
			hostname,
			computer_name,
			uuid,
			platform,
			osquery_version,
			os_version,
			uptime,
			memory,
			team_id,
			distributed_interval,
			logger_tls_period,
			config_tls_refresh,
			refetch_requested,
			hardware_serial,
			refetch_critical_queries_until
		)
		VALUES (?, ?, ?, ?, ?, ?, ?, ?, ?, ?, ?, ?, ?, ?, ?, ?, ?, ?, ?, ?)
		`
		result, err := tx.ExecContext(
			ctx,
			sqlStatement,
			host.OsqueryHostID,
			host.DetailUpdatedAt,
			host.LabelUpdatedAt,
			host.PolicyUpdatedAt,
			host.NodeKey,
			host.Hostname,
			host.ComputerName,
			host.UUID,
			host.Platform,
			host.OsqueryVersion,
			host.OSVersion,
			host.Uptime,
			host.Memory,
			host.TeamID,
			host.DistributedInterval,
			host.LoggerTLSPeriod,
			host.ConfigTLSRefresh,
			host.RefetchRequested,
			host.HardwareSerial,
			host.RefetchCriticalQueriesUntil,
		)
		if err != nil {
			return ctxerr.Wrap(ctx, err, "new host")
		}
		id, _ := result.LastInsertId()
		host.ID = uint(id)

		_, err = tx.ExecContext(ctx,
			`INSERT INTO host_seen_times (host_id, seen_time) VALUES (?,?)`,
			host.ID, host.SeenTime,
		)
		if err != nil {
			return ctxerr.Wrap(ctx, err, "new host seen time")
		}
		_, err = tx.ExecContext(ctx,
			`INSERT INTO host_display_names (host_id, display_name) VALUES (?,?)`,
			host.ID, host.DisplayName(),
		)
		if err != nil {
			return ctxerr.Wrap(ctx, err, "host_display_names")
		}
		return nil
	})
	if err != nil {
		return nil, err
	}
	return host, nil
}

func (ds *Datastore) SerialUpdateHost(ctx context.Context, host *fleet.Host) error {
	errCh := make(chan error, 1)
	defer close(errCh)
	select {
	case <-ctx.Done():
		return ctx.Err()
	case ds.writeCh <- itemToWrite{
		ctx:   ctx,
		errCh: errCh,
		item:  host,
	}:
		return <-errCh
	}
}

func (ds *Datastore) SaveHostPackStats(ctx context.Context, teamID *uint, hostID uint, stats []fleet.PackStats) error {
	return saveHostPackStatsDB(ctx, ds.writer(ctx), teamID, hostID, stats)
}

func saveHostPackStatsDB(ctx context.Context, db *sqlx.DB, teamID *uint, hostID uint, stats []fleet.PackStats) error {
	// NOTE: this implementation must be kept in sync with the async/batch version
	// in AsyncBatchSaveHostsScheduledQueryStats (in scheduled_queries.go) - that is,
	// the behaviour per host must be the same.

	var (
		userPacksArgs              []interface{}
		userPacksQueryCount        = 0
		scheduledQueriesArgs       []interface{}
		scheduledQueriesQueryCount = 0
	)

	for _, pack := range stats {
		if pack.PackName == "Global" || (teamID != nil && pack.PackName == fmt.Sprintf("team-%d", *teamID)) {
			for _, query := range pack.QueryStats {
				scheduledQueriesQueryCount++

				teamIDArg := uint(0)
				if pack.PackName != "Global" {
					teamIDArg = *teamID
				}
				// Handle rare case when wall_time_ms is missing (for osquery < 5.3.0)
				if query.WallTimeMs == 0 && query.WallTime != 0 {
					query.WallTimeMs = query.WallTime * 1000
				}
				scheduledQueriesArgs = append(scheduledQueriesArgs,
					teamIDArg,
					query.ScheduledQueryName,

					hostID,
					query.AverageMemory,
					query.Denylisted,
					query.Executions,
					query.Interval,
					query.LastExecuted,
					query.OutputSize,
					query.SystemTime,
					query.UserTime,
					query.WallTimeMs,
				)
			}
		} else { // User 2017 packs
			for _, query := range pack.QueryStats {
				userPacksQueryCount++
				// Handle rare case when wall_time_ms is missing (for osquery < 5.3.0)
				if query.WallTimeMs == 0 && query.WallTime != 0 {
					query.WallTimeMs = query.WallTime * 1000
				}

				userPacksArgs = append(userPacksArgs,
					query.PackName,
					query.ScheduledQueryName,

					hostID,
					query.AverageMemory,
					query.Denylisted,
					query.Executions,
					query.Interval,
					query.LastExecuted,
					query.OutputSize,
					query.SystemTime,
					query.UserTime,
					query.WallTimeMs,
				)
			}
		}
	}

	if userPacksQueryCount == 0 && scheduledQueriesQueryCount == 0 {
		return nil
	}

	if scheduledQueriesQueryCount > 0 {
		// This query will import stats for queries (new format).
		values := strings.TrimSuffix(strings.Repeat("((SELECT q.id FROM queries q WHERE COALESCE(q.team_id, 0) = ? AND q.name = ?),?,?,?,?,?,?,?,?,?,?),", scheduledQueriesQueryCount), ",")
		sql := fmt.Sprintf(`
			INSERT IGNORE INTO scheduled_query_stats (
				scheduled_query_id,
				host_id,
				average_memory,
				denylisted,
				executions,
				schedule_interval,
				last_executed,
				output_size,
				system_time,
				user_time,
				wall_time
			)
			VALUES %s ON DUPLICATE KEY UPDATE
				scheduled_query_id = VALUES(scheduled_query_id),
				host_id = VALUES(host_id),
				average_memory = VALUES(average_memory),
				denylisted = VALUES(denylisted),
				executions = VALUES(executions),
				schedule_interval = VALUES(schedule_interval),
				last_executed = VALUES(last_executed),
				output_size = VALUES(output_size),
				system_time = VALUES(system_time),
				user_time = VALUES(user_time),
				wall_time = VALUES(wall_time)
		`, values)
		if _, err := db.ExecContext(ctx, sql, scheduledQueriesArgs...); err != nil {
			return ctxerr.Wrap(ctx, err, "insert query schedule stats")
		}
	}

	if userPacksQueryCount > 0 {
		// This query will import stats for 2017 packs.
		// NOTE(lucas): If more than one scheduled query reference the same query then only one of the stats will be written.
		values := strings.TrimSuffix(strings.Repeat("((SELECT sq.query_id FROM scheduled_queries sq JOIN packs p ON (sq.pack_id = p.id) WHERE p.pack_type IS NULL AND p.name = ? AND sq.name = ?),?,?,?,?,?,?,?,?,?,?),", userPacksQueryCount), ",")
		sql := fmt.Sprintf(`
				INSERT IGNORE INTO scheduled_query_stats (
					scheduled_query_id,
					host_id,
					average_memory,
					denylisted,
					executions,
					schedule_interval,
					last_executed,
					output_size,
					system_time,
					user_time,
					wall_time
				)
				VALUES %s ON DUPLICATE KEY UPDATE
					scheduled_query_id = VALUES(scheduled_query_id),
					host_id = VALUES(host_id),
					average_memory = VALUES(average_memory),
					denylisted = VALUES(denylisted),
					executions = VALUES(executions),
					schedule_interval = VALUES(schedule_interval),
					last_executed = VALUES(last_executed),
					output_size = VALUES(output_size),
					system_time = VALUES(system_time),
					user_time = VALUES(user_time),
					wall_time = VALUES(wall_time)
			`, values)
		if _, err := db.ExecContext(ctx, sql, userPacksArgs...); err != nil {
			return ctxerr.Wrap(ctx, err, "insert pack stats")
		}
	}

	return nil
}

// loadhostPacksStatsDB will load all the "2017 pack" stats for the given host. The scheduled
// queries that haven't run yet are returned with zero values.
func loadHostPackStatsDB(ctx context.Context, db sqlx.QueryerContext, hid uint, hostPlatform string) ([]fleet.PackStats, error) {
	packs, err := listPacksForHost(ctx, db, hid)
	if err != nil {
		return nil, ctxerr.Wrapf(ctx, err, "list packs for host: %d", hid)
	}
	if len(packs) == 0 {
		return nil, nil
	}
	packIDs := make([]uint, len(packs))
	packTypes := make(map[uint]*string)
	for i := range packs {
		packIDs[i] = packs[i].ID
		packTypes[packs[i].ID] = packs[i].Type
	}
	ds := dialect.From(goqu.I("scheduled_queries").As("sq")).Select(
		goqu.I("sq.name").As("scheduled_query_name"),
		goqu.I("sq.id").As("scheduled_query_id"),
		goqu.I("sq.query_name").As("query_name"),
		goqu.I("q.description").As("description"),
		goqu.I("p.name").As("pack_name"),
		goqu.I("p.id").As("pack_id"),
		goqu.COALESCE(goqu.I("sqs.average_memory"), 0).As("average_memory"),
		goqu.COALESCE(goqu.I("sqs.denylisted"), false).As("denylisted"),
		goqu.COALESCE(goqu.I("sqs.executions"), 0).As("executions"),
		goqu.I("sq.interval").As("schedule_interval"),
		goqu.COALESCE(goqu.I("sqs.last_executed"), goqu.L("timestamp(?)", common_mysql.DefaultNonZeroTime)).As("last_executed"),
		goqu.COALESCE(goqu.I("sqs.output_size"), 0).As("output_size"),
		goqu.COALESCE(goqu.I("sqs.system_time"), 0).As("system_time"),
		goqu.COALESCE(goqu.I("sqs.user_time"), 0).As("user_time"),
		goqu.COALESCE(goqu.I("sqs.wall_time"), 0).As("wall_time"),
	).Join(
		dialect.From("packs").As("p").Select(
			goqu.I("id"),
			goqu.I("name"),
		).Where(goqu.I("id").In(packIDs)),
		goqu.On(goqu.I("sq.pack_id").Eq(goqu.I("p.id"))),
	).Join(
		goqu.I("queries").As("q"),
		goqu.On(goqu.I("sq.query_id").Eq(goqu.I("q.id"))),
	).LeftJoin(
		goqu.L(
			`
		(SELECT
			stats.scheduled_query_id,
			CAST(AVG(stats.average_memory) AS UNSIGNED) AS average_memory,
			MAX(stats.denylisted) AS denylisted,
			SUM(stats.executions) AS executions,
			MAX(stats.last_executed) AS last_executed,
			SUM(stats.output_size) AS output_size,
			SUM(stats.system_time) AS system_time,
			SUM(stats.user_time) AS user_time,
			SUM(stats.wall_time) AS wall_time
		FROM scheduled_query_stats stats WHERE stats.host_id = ? GROUP BY stats.scheduled_query_id) as sqs
		`, hid,
		),
		goqu.On(goqu.I("sqs.scheduled_query_id").Eq(goqu.I("sq.query_id"))),
	).Where(
		goqu.Or(
			// sq.platform empty or NULL means the scheduled query is set to
			// run on all hosts.
			goqu.I("sq.platform").Eq(""),
			goqu.I("sq.platform").IsNull(),
			// scheduled_queries.platform can be a comma-separated list of
			// platforms, e.g. "darwin,windows".
			goqu.L("FIND_IN_SET(?, sq.platform)", fleet.PlatformFromHost(hostPlatform)).Neq(0),
		),
	)
	sql, args, err := ds.ToSQL()
	if err != nil {
		return nil, ctxerr.Wrap(ctx, err, "sql build")
	}
	var stats []fleet.ScheduledQueryStats
	if err := sqlx.SelectContext(ctx, db, &stats, sql, args...); err != nil {
		return nil, ctxerr.Wrap(ctx, err, "load pack stats")
	}
	packStats := map[uint]fleet.PackStats{}
	for _, query := range stats {
		pack := packStats[query.PackID]
		pack.PackName = query.PackName
		pack.PackID = query.PackID
		pack.Type = getPackTypeFromDBField(packTypes[pack.PackID])
		pack.QueryStats = append(pack.QueryStats, query)
		packStats[pack.PackID] = pack
	}
	var ps []fleet.PackStats
	for _, pack := range packStats {
		ps = append(ps, pack)
	}
	return ps, nil
}

// loadHostScheduledQueryStatsDB will load all the scheduled query stats for the given host.
// The filter is split into two statements joined by a UNION ALL to take advantage of indexes.
// Using an OR in the WHERE clause causes a full table scan which causes issues with a large
// queries table due to the high volume of live queries (created by zero trust workflows)
func loadHostScheduledQueryStatsDB(ctx context.Context, db sqlx.QueryerContext, hid uint, hostPlatform string, teamID *uint) ([]fleet.QueryStats, error) {
	var teamID_ uint
	if teamID != nil {
		teamID_ = *teamID
	}

	baseQuery := `
		SELECT
			q.id,
			q.name,
			q.description,
			q.team_id,
			q.schedule_interval AS schedule_interval,
			q.discard_data,
			q.automations_enabled,
			MAX(qr.last_fetched) as last_fetched,
			COALESCE(sqs.average_memory, 0) AS average_memory,
			COALESCE(sqs.denylisted, false) AS denylisted,
			COALESCE(sqs.executions, 0) AS executions,
			COALESCE(sqs.last_executed, TIMESTAMP(?)) AS last_executed,
			COALESCE(sqs.output_size, 0) AS output_size,
			COALESCE(sqs.system_time, 0) AS system_time,
			COALESCE(sqs.user_time, 0) AS user_time,
			COALESCE(sqs.wall_time, 0) AS wall_time
		FROM
			queries q
		LEFT JOIN
		(SELECT
			stats.scheduled_query_id,
			CAST(AVG(stats.average_memory) AS UNSIGNED) AS average_memory,
			MAX(stats.denylisted) AS denylisted,
			SUM(stats.executions) AS executions,
			MAX(stats.last_executed) AS last_executed,
			SUM(stats.output_size) AS output_size,
			SUM(stats.system_time) AS system_time,
			SUM(stats.user_time) AS user_time,
			SUM(stats.wall_time) AS wall_time
		FROM scheduled_query_stats stats WHERE stats.host_id = ? GROUP BY stats.scheduled_query_id) as sqs ON (q.id = sqs.scheduled_query_id)
		LEFT JOIN query_results qr ON (q.id = qr.query_id AND qr.host_id = ?)
	`

	filter1 := `
		WHERE
			(q.platform = '' OR q.platform IS NULL OR FIND_IN_SET(?, q.platform) != 0)
			AND q.is_scheduled = 1
			AND (q.automations_enabled IS TRUE OR (q.discard_data IS FALSE AND q.logging_type = ?))
			AND (q.team_id IS NULL OR q.team_id = ?)
		GROUP BY q.id
	`

	filter2 := `
		WHERE EXISTS (
				SELECT 1 FROM query_results
				WHERE query_results.query_id = q.id
				AND query_results.host_id = ?
			)
		GROUP BY q.id
	`

	finalColumns := `id, name, description, team_id, schedule_interval, discard_data, automations_enabled,
		last_fetched, average_memory, denylisted, executions, last_executed, output_size, system_time,
		user_time, wall_time`

	sqlQuery := `SELECT ` + finalColumns + ` FROM (` +
		baseQuery + filter1 + " UNION ALL " + baseQuery + filter2 + `) qs GROUP BY ` + finalColumns

	args := []interface{}{
		common_mysql.DefaultNonZeroTime,
		hid,
		hid,
		fleet.PlatformFromHost(hostPlatform),
		fleet.LoggingSnapshot,
		teamID_,
		common_mysql.DefaultNonZeroTime,
		hid,
		hid,
		hid,
	}

	var stats []fleet.QueryStats
	if err := sqlx.SelectContext(ctx, db, &stats, sqlQuery, args...); err != nil {
		return nil, ctxerr.Wrap(ctx, err, "load query stats")
	}
	return stats, nil
}

func getPackTypeFromDBField(t *string) string {
	if t == nil {
		return "pack"
	}
	return *t
}

func loadHostUsersDB(ctx context.Context, db sqlx.QueryerContext, hostID uint) ([]fleet.HostUser, error) {
	sql := `SELECT username, groupname, uid, user_type, shell FROM host_users WHERE host_id = ? and removed_at IS NULL`
	var users []fleet.HostUser
	if err := sqlx.SelectContext(ctx, db, &users, sql, hostID); err != nil {
		return nil, ctxerr.Wrap(ctx, err, "load host users")
	}
	return users, nil
}

func (ds *Datastore) ListHostUsers(ctx context.Context, hostID uint) ([]fleet.HostUser, error) {
	users, err := loadHostUsersDB(ctx, ds.reader(ctx), hostID)
	if err != nil {
		return nil, ctxerr.Wrap(ctx, err, "loading host users")
	}

	return users, nil
}

// hostRefs are the tables referenced by hosts.
// These tables are cleared when the host is deleted.
var hostRefs = []string{
	"host_seen_times",
	"host_software",
	"host_users",
	"host_emails",
	"host_additional",
	"scheduled_query_stats",
	"label_membership",
	"policy_membership",
	"host_mdm",
	"host_munki_info",
	"host_device_auth",
	"host_batteries",
	"host_operating_system",
	"host_orbit_info",
	"host_munki_issues",
	"host_display_names",
	"windows_updates",
	"host_disks",
	"host_updates",
	"host_disk_encryption_keys",
	"host_software_installed_paths",
	"query_results",
	"host_activities",
	"host_mdm_actions",
	"host_calendar_events",
	"upcoming_activities",
	"host_certificates",
	"android_devices",
	"host_scim_user",
	"batch_script_execution_host_results",
	"host_mdm_commands",
	"microsoft_compliance_partner_host_statuses",
}

// NOTE: The following tables are explicity excluded from hostRefs list and accordingly are not
// deleted from when a host is deleted in Fleet:
// - host_dep_assignments
// - mdm tables (nano and windows) containing enrollment information, as we
// want to keep the enrollment relationship even if the host is temporarily
// deleted from the UI. Re-enrollment sometimes is not straightforward like it
// is for osquery/fleetd

// additionalHostRefsByUUID are host refs cannot be deleted using the host.id like the hostRefs
// above. They use the host.uuid instead. Additionally, the column name that refers to
// the host.uuid is not always named the same, so the map key is the table name
// and the map value is the column name to match to the host.uuid.
var additionalHostRefsByUUID = map[string]string{
	"host_mdm_apple_profiles":               "host_uuid",
	"host_mdm_apple_bootstrap_packages":     "host_uuid",
	"host_mdm_windows_profiles":             "host_uuid",
	"host_mdm_apple_declarations":           "host_uuid",
	"host_mdm_apple_awaiting_configuration": "host_uuid",
	"setup_experience_status_results":       "host_uuid",
}

// additionalHostRefsSoftDelete are tables that reference a host but for which
// the rows are not deleted when the host is deleted, only a soft delete is
// performed by setting a timestamp column to the current time.
var additionalHostRefsSoftDelete = map[string]string{
	"host_script_results":    "host_deleted_at",
	"host_software_installs": "host_deleted_at",
}

func (ds *Datastore) DeleteHost(ctx context.Context, hid uint) error {
	return ds.withRetryTxx(ctx, func(tx sqlx.ExtContext) error {
		return deleteHosts(ctx, tx, []uint{hid})
	})
}

func deleteHosts(ctx context.Context, tx sqlx.ExtContext, hostIDs []uint) error {
	if len(hostIDs) == 0 {
		return nil
	}
	delHostRef := func(tx sqlx.ExtContext, table string) error {
		stmt, args, err := sqlx.In(fmt.Sprintf("DELETE FROM %s WHERE host_id IN (?)", table), hostIDs)
		if err != nil {
			return ctxerr.Wrapf(ctx, err, "building delete statement for %s", table)
		}
		_, err = tx.ExecContext(ctx, stmt, args...)
		if err != nil {
			return ctxerr.Wrapf(ctx, err, "deleting %s for hosts %v", table, hostIDs)
		}
		return nil
	}

	// load just the host uuid for the MDM tables that rely on this to be cleared.
	var hostUUIDs []string
	stmt, args, err := sqlx.In(`SELECT uuid FROM hosts WHERE id IN (?)`, hostIDs)
	if err != nil {
		return ctxerr.Wrapf(ctx, err, "building select statement for host uuids")
	}
	if err := sqlx.SelectContext(ctx, tx, &hostUUIDs, stmt, args...); err != nil {
		return ctxerr.Wrapf(ctx, err, "get uuid for hosts %v", hostIDs)
	}

	stmt, args, err = sqlx.In(`DELETE FROM hosts WHERE id IN (?)`, hostIDs)
	if err != nil {
		return ctxerr.Wrapf(ctx, err, "building delete statement for hosts %v", hostIDs)
	}
	_, err = tx.ExecContext(ctx, stmt, args...)
	if err != nil {
		return ctxerr.Wrapf(ctx, err, "delete hosts")
	}

	for _, table := range hostRefs {
		err := delHostRef(tx, table)
		if err != nil {
			return err
		}
	}

	stmt, args, err = sqlx.In(`DELETE FROM pack_targets WHERE type = ? AND target_id IN (?)`, fleet.TargetHost, hostIDs)
	if err != nil {
		return ctxerr.Wrapf(ctx, err, "building delete statement for pack_targets for hosts %v", hostIDs)
	}
	_, err = tx.ExecContext(ctx, stmt, args...)
	if err != nil {
		return ctxerr.Wrapf(ctx, err, "deleting pack_targets for hosts %v", hostIDs)
	}

	// no point trying the uuid-based tables if the host's uuid is missing
	if len(hostUUIDs) != 0 {
		for table, col := range additionalHostRefsByUUID {
			stmt, args, err := sqlx.In(fmt.Sprintf("DELETE FROM `%s` WHERE `%s` IN (?)", table, col), hostUUIDs)
			if err != nil {
				return ctxerr.Wrapf(ctx, err, "building delete statement for %s for hosts %v", table, hostUUIDs)
			}
			if _, err := tx.ExecContext(ctx, stmt, args...); err != nil {
				return ctxerr.Wrapf(ctx, err, "deleting %s for host uuids %v", table, hostUUIDs)
			}
		}
	}

	// perform the soft-deletion of host-referencing tables
	for table, col := range additionalHostRefsSoftDelete {
		stmt, args, err := sqlx.In(fmt.Sprintf("UPDATE `%s` SET `%s` = NOW() WHERE host_id IN (?)", table, col), hostIDs)
		if err != nil {
			return ctxerr.Wrapf(ctx, err, "building update statement for %s for hosts %v", table, hostIDs)
		}
		if _, err := tx.ExecContext(ctx, stmt, args...); err != nil {
			return ctxerr.Wrapf(ctx, err, "soft-deleting %s for host ids %v", table, hostIDs)
		}
	}

	return nil
}

func (ds *Datastore) Host(ctx context.Context, id uint) (*fleet.Host, error) {
	sqlStatement := `
SELECT
  h.id,
  h.osquery_host_id,
  h.created_at,
  h.updated_at,
  h.detail_updated_at,
  h.node_key,
  h.orbit_node_key,
  h.hostname,
  h.uuid,
  h.platform,
  h.osquery_version,
  h.os_version,
  h.build,
  h.platform_like,
  h.code_name,
  h.uptime,
  h.memory,
  h.cpu_type,
  h.cpu_subtype,
  h.cpu_brand,
  h.cpu_physical_cores,
  h.cpu_logical_cores,
  h.hardware_vendor,
  h.hardware_model,
  h.hardware_version,
  h.hardware_serial,
  h.computer_name,
  h.primary_ip_id,
  h.distributed_interval,
  h.logger_tls_period,
  h.config_tls_refresh,
  h.primary_ip,
  h.primary_mac,
  h.label_updated_at,
  h.last_enrolled_at,
  h.refetch_requested,
  h.refetch_critical_queries_until,
  h.team_id,
  h.policy_updated_at,
  h.public_ip,
  COALESCE(hd.gigs_disk_space_available, 0) as gigs_disk_space_available,
  COALESCE(hd.percent_disk_space_available, 0) as percent_disk_space_available,
  COALESCE(hd.gigs_total_disk_space, 0) as gigs_total_disk_space,
  hd.encrypted as disk_encryption_enabled,
  COALESCE(hst.seen_time, h.created_at) AS seen_time,
  t.name AS team_name,
  COALESCE(hu.software_updated_at, h.created_at) AS software_updated_at,
  (CASE WHEN uptime = 0 THEN DATE('0001-01-01') ELSE DATE_SUB(h.detail_updated_at, INTERVAL uptime/1000 MICROSECOND) END) as last_restarted_at,
  (
    SELECT
      additional
    FROM
      host_additional
    WHERE
      host_id = h.id
  ) AS additional,
  COALESCE(host_issues.failing_policies_count, 0) AS failing_policies_count,
  COALESCE(host_issues.critical_vulnerabilities_count, 0) AS critical_vulnerabilities_count,
  COALESCE(host_issues.total_issues_count, 0) AS total_issues_count,
  hoi.version AS orbit_version,
  hoi.desktop_version AS fleet_desktop_version,
  hoi.scripts_enabled AS scripts_enabled
  ` + hostMDMSelect + `
FROM
  hosts h
  LEFT JOIN teams t ON (h.team_id = t.id)
  LEFT JOIN host_seen_times hst ON (h.id = hst.host_id)
  LEFT JOIN host_updates hu ON (h.id = hu.host_id)
  LEFT JOIN host_disks hd ON hd.host_id = h.id
  LEFT JOIN host_orbit_info hoi ON hoi.host_id = h.id
  LEFT JOIN host_issues ON h.id = host_issues.host_id
  ` + hostMDMJoin + `
WHERE
  h.id = ?
LIMIT
  1
`
	args := []interface{}{id}

	var host fleet.Host
	err := sqlx.GetContext(ctx, ds.reader(ctx), &host, sqlStatement, args...)
	if err != nil {
		if err == sql.ErrNoRows {
			return nil, ctxerr.Wrap(ctx, notFound("Host").WithID(id))
		}
		return nil, ctxerr.Wrap(ctx, err, "get host by id")
	}
	if host.DiskEncryptionEnabled != nil && !(*host.DiskEncryptionEnabled) && fleet.IsLinux(host.Platform) {
		// omit disk encryption information for linux if it is not enabled, as we
		// cannot know for sure that it is not encrypted (See
		// https://github.com/fleetdm/fleet/issues/3906).
		host.DiskEncryptionEnabled = nil
	}

	packStats, err := loadHostPackStatsDB(ctx, ds.reader(ctx), host.ID, host.Platform)
	if err != nil {
		return nil, err
	}
	host.PackStats = packStats
	queriesStats, err := loadHostScheduledQueryStatsDB(ctx, ds.reader(ctx), host.ID, host.Platform, host.TeamID)
	if err != nil {
		return nil, err
	}
	var (
		globalQueriesStats   []fleet.QueryStats
		hostTeamQueriesStats []fleet.QueryStats
	)
	for _, queryStats := range queriesStats {
		if queryStats.TeamID == nil {
			globalQueriesStats = append(globalQueriesStats, queryStats)
		} else {
			hostTeamQueriesStats = append(hostTeamQueriesStats, queryStats)
		}
	}
	if len(globalQueriesStats) > 0 {
		host.PackStats = append(host.PackStats, fleet.PackStats{
			PackName:   "Global",
			Type:       "global",
			QueryStats: queryStatsToScheduledQueryStats(globalQueriesStats, "Global"),
		})
	}
	if host.TeamID != nil && len(hostTeamQueriesStats) > 0 {
		team, err := ds.Team(ctx, *host.TeamID)
		if err != nil {
			return nil, err
		}
		host.PackStats = append(host.PackStats, fleet.PackStats{
			PackName:   "Team: " + team.Name,
			Type:       fmt.Sprintf("team-%d", team.ID),
			QueryStats: queryStatsToScheduledQueryStats(hostTeamQueriesStats, "Team: "+team.Name),
		})
	}

	users, err := loadHostUsersDB(ctx, ds.reader(ctx), host.ID)
	if err != nil {
		return nil, err
	}
	host.Users = users

	return &host, nil
}

func queryStatsToScheduledQueryStats(queriesStats []fleet.QueryStats, packName string) []fleet.ScheduledQueryStats {
	scheduledQueriesStats := make([]fleet.ScheduledQueryStats, 0, len(queriesStats))
	for _, queryStats := range queriesStats {
		scheduledQueriesStats = append(scheduledQueriesStats, fleet.ScheduledQueryStats{
			ScheduledQueryName: queryStats.Name,
			ScheduledQueryID:   queryStats.ID,
			QueryName:          queryStats.Name,
			Description:        queryStats.Description,
			PackName:           packName,
			AverageMemory:      queryStats.AverageMemory,
			Denylisted:         queryStats.Denylisted,
			Executions:         queryStats.Executions,
			Interval:           queryStats.Interval,
			DiscardData:        queryStats.DiscardData,
			AutomationsEnabled: queryStats.AutomationsEnabled,
			LastFetched:        queryStats.LastFetched,
			LastExecuted:       queryStats.LastExecuted,
			OutputSize:         queryStats.OutputSize,
			SystemTime:         queryStats.SystemTime,
			UserTime:           queryStats.UserTime,
			WallTime:           queryStats.WallTime,
		})
	}
	return scheduledQueriesStats
}

// hostMDMSelect is the SQL fragment used to construct the JSON object
// of MDM host data. It assumes that hostMDMJoin is included in the query.
const hostMDMSelect = `,
	JSON_OBJECT(
		'enrollment_status', hmdm.enrollment_status,
		'dep_profile_error',
		CASE
			WHEN hdep.assign_profile_response = '` + string(fleet.DEPAssignProfileResponseFailed) + `' THEN CAST(TRUE AS JSON)
			ELSE CAST(FALSE AS JSON)
		END,
		'server_url',
		CASE
			WHEN hmdm.is_server = 1 THEN NULL
			ELSE hmdm.server_url
		END,
		'encryption_key_available',
		CASE
			/* roberto: this is the only way I have found for MySQL to
			* return true and false instead of 0 and 1 in the JSON, the
			* unmarshaller was having problems converting int values to
			* booleans.
			*/
			WHEN hdek.decryptable IS NULL OR hdek.decryptable = 0 THEN CAST(FALSE AS JSON)
			ELSE CAST(TRUE AS JSON)
		END,
		'raw_decryptable',
		CASE
			WHEN hdek.host_id IS NULL THEN -1
			ELSE hdek.decryptable
		END,
		'connected_to_fleet',
		CASE
			WHEN h.platform = 'windows' THEN (` +
	// NOTE: if you change any of the conditions in this
	// query, please update the AreHostsConnectedToFleetMDM
	// datastore method and any relevant filters.
	`SELECT CASE WHEN EXISTS (
				    SELECT mwe.host_uuid
				    FROM mdm_windows_enrollments mwe
				    WHERE mwe.host_uuid = h.uuid
				    AND mwe.device_state = '` + microsoft_mdm.MDMDeviceStateEnrolled + `'
				    AND hmdm.enrolled = 1
				)
				THEN CAST(TRUE AS JSON)
				ELSE CAST(FALSE AS JSON)
				END
			)
			WHEN h.platform IN ('ios', 'ipados', 'darwin') THEN (` +
	// NOTE: if you change any of the conditions in this
	// query, please update the AreHostsConnectedToFleetMDM
	// datastore method and any relevant filters.
	`SELECT CASE WHEN EXISTS (
				    SELECT ne.id FROM nano_enrollments ne
				    WHERE ne.id = h.uuid
				    AND ne.enabled = 1
				    AND ne.type IN ('Device', 'User Enrollment (Device)')
				    AND hmdm.enrolled = 1
				)
				THEN CAST(TRUE AS JSON)
				ELSE CAST(FALSE AS JSON)
				END
			)
			ELSE CAST(FALSE AS JSON)
		END,
		'name', hmdm.name
	) mdm_host_data
	`

// hostMDMJoin is the SQL fragment used to join MDM-related tables to the hosts table. It is a
// dependency of the hostMDMSelect fragment.
const hostMDMJoin = `
  LEFT JOIN (
	SELECT
	  hm.is_server,
	  hm.enrolled,
	  hm.installed_from_dep,
	  hm.enrollment_status,
	  hm.server_url,
	  hm.mdm_id,
	  hm.host_id,
	  mdms.name
	FROM
	  host_mdm hm
	  LEFT JOIN mobile_device_management_solutions mdms ON hm.mdm_id = mdms.id
  ) hmdm ON hmdm.host_id = h.id
  LEFT JOIN host_disk_encryption_keys hdek ON hdek.host_id = h.id
  LEFT JOIN host_dep_assignments hdep ON hdep.host_id = h.id
  `

func amountEnrolledHostsByOSDB(ctx context.Context, db sqlx.QueryerContext) (byOS map[string][]fleet.HostsCountByOSVersion, totalCount int, err error) {
	var hostsByOS []struct {
		Platform  string `db:"platform"`
		OSVersion string `db:"os_version"`
		NumHosts  int    `db:"num_hosts"`
	}

	const stmt = `
    SELECT platform, os_version, count(*) as num_hosts
    FROM hosts
    GROUP BY platform, os_version
  `
	if err := sqlx.SelectContext(ctx, db, &hostsByOS, stmt); err != nil {
		return nil, 0, err
	}

	byOS = make(map[string][]fleet.HostsCountByOSVersion)
	for _, h := range hostsByOS {
		totalCount += h.NumHosts
		byVersion := byOS[h.Platform]
		byVersion = append(byVersion, fleet.HostsCountByOSVersion{
			Version:     h.OSVersion,
			NumEnrolled: h.NumHosts,
		})
		byOS[h.Platform] = byVersion
	}
	return byOS, totalCount, nil
}

func (ds *Datastore) ListHosts(ctx context.Context, filter fleet.TeamFilter, opt fleet.HostListOptions) ([]*fleet.Host, error) {
	sql := `SELECT
    h.id,
    h.osquery_host_id,
    h.created_at,
    h.updated_at,
    h.detail_updated_at,
    h.node_key,
    h.hostname,
    h.uuid,
    h.platform,
    h.osquery_version,
    h.os_version,
    h.build,
    h.platform_like,
    h.code_name,
    h.uptime,
    h.memory,
    h.cpu_type,
    h.cpu_subtype,
    h.cpu_brand,
    h.cpu_physical_cores,
    h.cpu_logical_cores,
    h.hardware_vendor,
    h.hardware_model,
    h.hardware_version,
    h.hardware_serial,
    h.computer_name,
    h.primary_ip_id,
    h.distributed_interval,
    h.logger_tls_period,
    h.config_tls_refresh,
    h.primary_ip,
    h.primary_mac,
    h.label_updated_at,
    h.last_enrolled_at,
    h.refetch_requested,
    h.refetch_critical_queries_until,
    h.team_id,
    h.policy_updated_at,
    h.public_ip,
    h.orbit_node_key,
    COALESCE(hd.gigs_disk_space_available, 0) as gigs_disk_space_available,
    COALESCE(hd.percent_disk_space_available, 0) as percent_disk_space_available,
    COALESCE(hd.gigs_total_disk_space, 0) as gigs_total_disk_space,
    COALESCE(hst.seen_time, h.created_at) AS seen_time,
    t.name AS team_name,
    COALESCE(hu.software_updated_at, h.created_at) AS software_updated_at,
	(CASE WHEN uptime = 0 THEN DATE('0001-01-01') ELSE DATE_SUB(h.detail_updated_at, INTERVAL uptime/1000 MICROSECOND) END) as last_restarted_at
	`

	sql += hostMDMSelect

	if opt.DeviceMapping {
		sql += `,
    COALESCE(dm.device_mapping, 'null') as device_mapping
		`
	}

	if !opt.DisableIssues {
		sql += `,
		COALESCE(host_issues.failing_policies_count, 0) AS failing_policies_count,
		COALESCE(host_issues.critical_vulnerabilities_count, 0) AS critical_vulnerabilities_count,
		COALESCE(host_issues.total_issues_count, 0) AS total_issues_count
		`
	}

	var params []interface{}

	// Only include "additional" if filter provided.
	if len(opt.AdditionalFilters) == 1 && opt.AdditionalFilters[0] == "*" {
		// All info requested.
		sql += `
		, (SELECT additional FROM host_additional WHERE host_id = h.id) AS additional
		`
	} else if len(opt.AdditionalFilters) > 0 {
		// Filter specific columns.
		sql += `, (SELECT JSON_OBJECT(
			`
		for _, field := range opt.AdditionalFilters {
			sql += `?, JSON_EXTRACT(additional, ?), `
			params = append(params, field, fmt.Sprintf(`$."%s"`, field))
		}
		sql = sql[:len(sql)-2]
		sql += `
		    ) FROM host_additional WHERE host_id = h.id) AS additional
		    `
	}

	sql, params, err := ds.applyHostFilters(ctx, opt, sql, filter, params)
	if err != nil {
		return nil, ctxerr.Wrap(ctx, err, "list hosts: apply host filters")
	}

	hosts := []*fleet.Host{}
	if err := sqlx.SelectContext(ctx, ds.reader(ctx), &hosts, sql, params...); err != nil {
		return nil, ctxerr.Wrap(ctx, err, "list hosts")
	}

	return hosts, nil
}

// TODO(Sarah): Do we need to reconcile mutually exclusive filters?
func (ds *Datastore) applyHostFilters(
	ctx context.Context, opt fleet.HostListOptions, sqlStmt string, filter fleet.TeamFilter, selectParams []interface{},
) (string, []interface{}, error) {
	// prior to returning, params will be appended in the following order: selectParams, joinParams, whereParams
	var whereParams, joinParams []interface{}

	opt.OrderKey = defaultHostColumnTableAlias(opt.OrderKey)

	deviceMappingJoin := fmt.Sprintf(`LEFT JOIN (
		SELECT
			host_id,
			CONCAT('[', GROUP_CONCAT(JSON_OBJECT('email', email, 'source', %s)), ']') AS device_mapping
		FROM
			host_emails
		GROUP BY
			host_id) dm ON dm.host_id = h.id`, deviceMappingTranslateSourceColumn(""))
	if !opt.DeviceMapping {
		deviceMappingJoin = ""
	}

	policyMembershipJoin := "JOIN policy_membership pm ON (h.id = pm.host_id)"
	if opt.PolicyIDFilter == nil {
		policyMembershipJoin = ""
	} else if opt.PolicyResponseFilter == nil {
		policyMembershipJoin = "LEFT " + policyMembershipJoin
	}

	softwareStatusJoin := ""
	softwareFilter := "TRUE"
	var softwareIDFilter *uint
	if opt.SoftwareVersionIDFilter != nil {
		softwareIDFilter = opt.SoftwareVersionIDFilter
	} else if opt.SoftwareIDFilter != nil {
		softwareIDFilter = opt.SoftwareIDFilter
	}
	if softwareIDFilter != nil {
		softwareFilter = "EXISTS (SELECT 1 FROM host_software hs WHERE hs.host_id = h.id AND hs.software_id = ?)"
		whereParams = append(whereParams, *softwareIDFilter)
	} else if opt.SoftwareTitleIDFilter != nil {
		// software (version) ID filter is mutually exclusive with software title ID
		// so we're reusing the same filter to avoid adding unnecessary conditions.
		if opt.SoftwareStatusFilter != nil {
			_, err := ds.GetSoftwareInstallerMetadataByTeamAndTitleID(ctx, opt.TeamFilter, *opt.SoftwareTitleIDFilter, false)
			switch {
			case fleet.IsNotFound(err):
				vppApp, err := ds.GetVPPAppByTeamAndTitleID(ctx, opt.TeamFilter, *opt.SoftwareTitleIDFilter)
				if fleet.IsNotFound(err) {
					// Neither installer nor VPP app exists → immediately return 0 hosts safelysts
					softwareFilter = "FALSE"
					break
				} else if err != nil {
					return "", nil, ctxerr.Wrap(ctx, err, "get vpp app by team and title id")
				}
				vppAppJoin, vppAppParams, err := ds.vppAppJoin(vppApp.VPPAppID, *opt.SoftwareStatusFilter)
				if err != nil {
					return "", nil, ctxerr.Wrap(ctx, err, "vpp app join")
				}
				softwareStatusJoin = vppAppJoin
				joinParams = append(joinParams, vppAppParams...)

			case err != nil:
				return "", nil, ctxerr.Wrap(ctx, err, "get software installer metadata by team and title id")
			default:
				// TODO(sarah): prior code was joining on installer id but based on how list options are parsed [1] it seems like this should be the title id
				// [1] https://github.com/fleetdm/fleet/blob/8aecae4d853829cb6e7f828099a4f0953643cf18/server/datastore/mysql/hosts.go#L1088-L1089
				installerJoin, installerParams, err := ds.softwareInstallerJoin(*opt.SoftwareTitleIDFilter, *opt.SoftwareStatusFilter)
				if err != nil {
					return "", nil, ctxerr.Wrap(ctx, err, "software installer join")
				}
				softwareStatusJoin = installerJoin
				joinParams = append(joinParams, installerParams...)

			}
		} else {
			softwareFilter = "EXISTS (SELECT 1 FROM host_software hs INNER JOIN software sw ON hs.software_id = sw.id WHERE hs.host_id = h.id AND sw.title_id = ?)"
			whereParams = append(whereParams, *opt.SoftwareTitleIDFilter)
		}
	}

	failingPoliciesJoin := ""
	if !opt.DisableIssues {
		failingPoliciesJoin = `LEFT JOIN host_issues ON h.id = host_issues.host_id`
	}

	operatingSystemJoin := ""
	if opt.OSIDFilter != nil || (opt.OSNameFilter != nil && opt.OSVersionFilter != nil) || opt.OSVersionIDFilter != nil {
		operatingSystemJoin = `JOIN host_operating_system hos ON h.id = hos.host_id`
	}

	munkiFilter := "TRUE"
	munkiJoin := ""
	if opt.MunkiIssueIDFilter != nil {
		munkiJoin = ` JOIN host_munki_issues hmi ON h.id = hmi.host_id `
		munkiFilter = "hmi.munki_issue_id = ?"
		whereParams = append(whereParams, opt.MunkiIssueIDFilter)
	}

	displayNameJoin := ""
	if opt.ListOptions.OrderKey == "display_name" || opt.MatchQuery != "" {
		displayNameJoin = ` JOIN host_display_names hdn ON h.id = hdn.host_id `
	}
	if opt.MatchQuery != "" {
		displayNameJoin = ` LEFT ` + displayNameJoin
	}

	lowDiskSpaceFilter := "TRUE"
	if opt.LowDiskSpaceFilter != nil {
		lowDiskSpaceFilter = `hd.gigs_disk_space_available < ?`
		whereParams = append(whereParams, *opt.LowDiskSpaceFilter)
	}

	connectedToFleetJoin := ""
	if opt.ConnectedToFleetFilter != nil && *opt.ConnectedToFleetFilter ||
		opt.OSSettingsFilter.IsValid() ||
		opt.MacOSSettingsFilter.IsValid() ||
		opt.MacOSSettingsDiskEncryptionFilter.IsValid() ||
		opt.OSSettingsDiskEncryptionFilter.IsValid() {
		connectedToFleetJoin = `
				LEFT JOIN nano_enrollments ne ON ne.id = h.uuid AND ne.enabled = 1 AND ne.type IN ('Device', 'User Enrollment (Device)')
				LEFT JOIN mdm_windows_enrollments mwe ON mwe.host_uuid = h.uuid AND mwe.device_state = ?`
		whereParams = append(whereParams, microsoft_mdm.MDMDeviceStateEnrolled)
	}

	mdmAppleProfilesStatusJoin := ""
	mdmAppleDeclarationsStatusJoin := ""
	if opt.OSSettingsFilter.IsValid() ||
		opt.MacOSSettingsFilter.IsValid() {
		mdmAppleProfilesStatusJoin = sqlJoinMDMAppleProfilesStatus()
		mdmAppleDeclarationsStatusJoin = sqlJoinMDMAppleDeclarationsStatus()
	}

	// Join on the batch_script_execution_host_results and host_script_results tables if the
	// BatchScriptExecutionIDFilter is set. This allows us to filter hosts based on the status of
	// batch script executions.
	batchScriptExecutionJoin := ""
	batchScriptExecutionIDFilter := "TRUE"
	if opt.BatchScriptExecutionIDFilter != nil {
		batchScriptExecutionJoin = `LEFT JOIN batch_script_execution_host_results bsehr ON h.id = bsehr.host_id`
		batchScriptExecutionIDFilter = `bsehr.batch_execution_id = ?`
		whereParams = append(whereParams, *opt.BatchScriptExecutionIDFilter)
		if opt.BatchScriptExecutionStatusFilter.IsValid() {
			batchScriptExecutionJoin += ` LEFT JOIN host_script_results hsr ON bsehr.host_execution_id = hsr.execution_id`
			switch opt.BatchScriptExecutionStatusFilter {
			case fleet.BatchScriptExecutionRan:
				batchScriptExecutionIDFilter += ` AND hsr.exit_code = 0`
			case fleet.BatchScriptExecutionPending:
				// Pending can mean "waiting for execution" or "waiting for results".
				batchScriptExecutionJoin += ` LEFT JOIN upcoming_activities ua ON ua.execution_id = bsehr.host_execution_id`
				batchScriptExecutionIDFilter += ` AND ((ua.execution_id IS NOT NULL) OR (hsr.host_id is NOT NULL AND hsr.exit_code IS NULL AND hsr.canceled = 0 AND bsehr.error IS NULL))`
			case fleet.BatchScriptExecutionErrored:
				// TODO - remove exit code condition when we split up "errored" and "failed"
				batchScriptExecutionIDFilter += ` AND bsehr.error IS NOT NULL OR hsr.exit_code > 0`
			case fleet.BatchScriptExecutionCancelled:
				batchScriptExecutionIDFilter += ` AND hsr.exit_code IS NULL AND hsr.canceled = 1`
			}
		}
	}

	sqlStmt += fmt.Sprintf(
		`FROM hosts h
    LEFT JOIN host_seen_times hst ON (h.id = hst.host_id)
    LEFT JOIN host_updates hu ON (h.id = hu.host_id)
    LEFT JOIN teams t ON (h.team_id = t.id)
    LEFT JOIN host_disks hd ON hd.host_id = h.id
    %s
    %s
    %s
    %s
    %s
    %s
    %s
    %s
    %s
    %s
    %s
	%s
		WHERE TRUE AND %s AND %s AND %s AND %s AND %s
    `,

		// JOINs
		hostMDMJoin,
		deviceMappingJoin,
		policyMembershipJoin,
		softwareStatusJoin,
		failingPoliciesJoin,
		operatingSystemJoin,
		munkiJoin,
		displayNameJoin,
		connectedToFleetJoin,
		mdmAppleProfilesStatusJoin,
		mdmAppleDeclarationsStatusJoin,
		batchScriptExecutionJoin,

		// Conditions
		ds.whereFilterHostsByTeams(filter, "h"),
		softwareFilter,
		munkiFilter,
		lowDiskSpaceFilter,
		batchScriptExecutionIDFilter,
	)

	now := ds.clock.Now()
	sqlStmt, whereParams = filterHostsByStatus(now, sqlStmt, opt, whereParams)
	sqlStmt, whereParams = filterHostsByTeam(sqlStmt, opt, whereParams)
	sqlStmt, whereParams = filterHostsByPolicy(sqlStmt, opt, whereParams)
	sqlStmt, whereParams = filterHostsByMDM(sqlStmt, opt, whereParams)
	sqlStmt, whereParams = filterHostsByConnectedToFleet(sqlStmt, opt, whereParams)
	var err error
	sqlStmt, whereParams, err = filterHostsByMacOSSettingsStatus(sqlStmt, opt, whereParams)
	if err != nil {
		return "", nil, ctxerr.Wrap(ctx, err, "building query to filter macOS settings status")
	}
	sqlStmt, whereParams = filterHostsByMacOSDiskEncryptionStatus(sqlStmt, opt, whereParams)
	if enableDiskEncryption, err := ds.GetConfigEnableDiskEncryption(ctx, opt.TeamFilter); err != nil {
		if errors.Is(err, sql.ErrNoRows) {
			return "", nil, ctxerr.Wrap(
				ctx, &fleet.BadRequestError{
					Message:     "team is invalid",
					InternalErr: err,
				},
			)
		}
		return "", nil, err
	} else if opt.OSSettingsFilter.IsValid() {
		sqlStmt, whereParams, err = ds.filterHostsByOSSettingsStatus(sqlStmt, opt, whereParams, enableDiskEncryption)
		if err != nil {
			return "", nil, err
		}
	} else if opt.OSSettingsDiskEncryptionFilter.IsValid() {
		sqlStmt, whereParams = ds.filterHostsByOSSettingsDiskEncryptionStatus(sqlStmt, opt, whereParams, enableDiskEncryption)
	}

	sqlStmt, whereParams = filterHostsByMDMBootstrapPackageStatus(sqlStmt, opt, whereParams)
	sqlStmt, whereParams = filterHostsByOS(sqlStmt, opt, whereParams)
	sqlStmt, whereParams = filterHostsByVulnerability(sqlStmt, opt, whereParams)
	sqlStmt, whereParams = filterHostsByProfileStatus(sqlStmt, opt, whereParams)
	sqlStmt, whereParams, _ = hostSearchLike(sqlStmt, whereParams, opt.MatchQuery, append(hostSearchColumns, "display_name")...)
	sqlStmt, whereParams = appendListOptionsWithCursorToSQL(sqlStmt, whereParams, &opt.ListOptions)

	params := selectParams
	params = append(params, joinParams...)
	params = append(params, whereParams...)
	return sqlStmt, params, nil
}

func filterHostsByTeam(sql string, opt fleet.HostListOptions, params []interface{}) (string, []interface{}) {
	if opt.TeamFilter == nil {
		// default "all teams" option
		return sql, params
	}

	if *opt.TeamFilter == uint(0) {
		// "no team" option (where TeamFilter is explicitly zero) excludes hosts that are assigned to any team
		sql += ` AND h.team_id IS NULL`
		return sql, params
	}

	sql += ` AND h.team_id = ?`
	params = append(params, *opt.TeamFilter)

	return sql, params
}

func filterHostsByMDM(sql string, opt fleet.HostListOptions, params []interface{}) (string, []interface{}) {
	if opt.MDMIDFilter != nil {
		sql += ` AND hmdm.mdm_id = ?`
		params = append(params, *opt.MDMIDFilter)
	}
	if opt.MDMNameFilter != nil {
		sql += ` AND hmdm.name = ?`
		params = append(params, *opt.MDMNameFilter)
	}
	if opt.MDMEnrollmentStatusFilter != "" {
		// NOTE: ds.UpdateHostTablesOnMDMUnenroll sets installed_from_dep = 0 so DEP hosts are not counted as pending after unenrollment
		switch opt.MDMEnrollmentStatusFilter {
		case fleet.MDMEnrollStatusAutomatic:
			sql += ` AND hmdm.enrolled = 1 AND hmdm.installed_from_dep = 1`
		case fleet.MDMEnrollStatusManual:
			sql += ` AND hmdm.enrolled = 1 AND hmdm.installed_from_dep = 0`
		case fleet.MDMEnrollStatusEnrolled:
			sql += ` AND hmdm.enrolled = 1`
		case fleet.MDMEnrollStatusPending:
			sql += ` AND hmdm.enrolled = 0 AND hmdm.installed_from_dep = 1`
		case fleet.MDMEnrollStatusUnenrolled:
			sql += ` AND hmdm.enrolled = 0 AND hmdm.installed_from_dep = 0`
		}
	}
	if opt.MDMNameFilter != nil || opt.MDMIDFilter != nil || opt.MDMEnrollmentStatusFilter != "" {
		sql += ` AND NOT COALESCE(hmdm.is_server, false) AND h.platform IN ('darwin', 'windows', 'ios', 'ipados')`
	}
	return sql, params
}

func filterHostsByConnectedToFleet(sql string, opt fleet.HostListOptions, params []any) (string, []any) {
	if opt.ConnectedToFleetFilter != nil && *opt.ConnectedToFleetFilter {
		sql += "AND (ne.id IS NOT NULL OR mwe.host_uuid IS NOT NULL)"
	}
	return sql, params
}

func filterHostsByOS(sql string, opt fleet.HostListOptions, params []interface{}) (string, []interface{}) {
	if opt.OSIDFilter != nil { //nolint:gocritic // ignore ifElseChain
		sql += ` AND hos.os_id = ?`
		params = append(params, *opt.OSIDFilter)
	} else if opt.OSNameFilter != nil && opt.OSVersionFilter != nil {
		sql += ` AND hos.os_id IN (SELECT id FROM operating_systems WHERE name = ? AND version = ?)`
		params = append(params, *opt.OSNameFilter, *opt.OSVersionFilter)
	} else if opt.OSVersionIDFilter != nil {
		sql += ` AND hos.os_id IN (SELECT id FROM operating_systems WHERE os_version_id = ?)`
		params = append(params, *opt.OSVersionIDFilter)
	}
	return sql, params
}

func filterHostsByPolicy(sql string, opt fleet.HostListOptions, params []interface{}) (string, []interface{}) {
	if opt.PolicyIDFilter != nil && opt.PolicyResponseFilter != nil {
		sql += ` AND pm.policy_id = ? AND pm.passes = ?`
		params = append(params, *opt.PolicyIDFilter, *opt.PolicyResponseFilter)
	} else if opt.PolicyIDFilter != nil && opt.PolicyResponseFilter == nil {
		sql += ` AND (pm.policy_id = ? OR pm.policy_id IS NULL) AND pm.passes IS NULL`
		params = append(params, *opt.PolicyIDFilter)
	}
	return sql, params
}

func filterHostsByStatus(now time.Time, sql string, opt fleet.HostListOptions, params []interface{}) (string, []interface{}) {
	switch opt.StatusFilter {
	case fleet.StatusNew:
		sql += "AND DATE_ADD(h.created_at, INTERVAL 1 DAY) >= ?"
		params = append(params, now)
	case fleet.StatusOnline:
		sql += fmt.Sprintf("AND DATE_ADD(COALESCE(hst.seen_time, h.created_at), INTERVAL LEAST(h.distributed_interval, h.config_tls_refresh) + %d SECOND) > ?", fleet.OnlineIntervalBuffer)
		params = append(params, now)
	case fleet.StatusOffline:
		sql += fmt.Sprintf("AND DATE_ADD(COALESCE(hst.seen_time, h.created_at), INTERVAL LEAST(h.distributed_interval, h.config_tls_refresh) + %d SECOND) <= ?", fleet.OnlineIntervalBuffer)
		params = append(params, now)
	case fleet.StatusMIA, fleet.StatusMissing:
		sql += "AND DATE_ADD(COALESCE(hst.seen_time, h.created_at), INTERVAL 30 DAY) <= ?"
		params = append(params, now)
	}
	return sql, params
}

func filterHostsByMacOSSettingsStatus(sql string, opt fleet.HostListOptions, params []any) (string, []any, error) {
	if !opt.MacOSSettingsFilter.IsValid() {
		return sql, params, nil
	}

	// ensure the host has MDM turned on
	whereStatus := " AND ne.id IS NOT NULL AND hmdm.enrolled = 1"
	// macOS settings filter is not compatible with the "all teams" option so append the "no
	// team" filter here (note that filterHostsByTeam applies the "no team" filter if TeamFilter == 0)
	if opt.TeamFilter == nil {
		whereStatus += ` AND h.team_id IS NULL`
	}

	whereStatus += fmt.Sprintf(` AND %s = ?`, sqlCaseMDMAppleStatus())

	return sql + whereStatus, append(params, opt.MacOSSettingsFilter), nil
}

func filterHostsByMacOSDiskEncryptionStatus(sql string, opt fleet.HostListOptions, params []interface{}) (string, []interface{}) {
	if !opt.MacOSSettingsDiskEncryptionFilter.IsValid() {
		return sql, params
	}

	var subquery string
	var subqueryParams []interface{}
	switch opt.MacOSSettingsDiskEncryptionFilter {
	case fleet.DiskEncryptionVerified:
		subquery, subqueryParams = subqueryFileVaultVerified()
	case fleet.DiskEncryptionVerifying:
		subquery, subqueryParams = subqueryFileVaultVerifying()
	case fleet.DiskEncryptionActionRequired:
		subquery, subqueryParams = subqueryFileVaultActionRequired()
	case fleet.DiskEncryptionEnforcing:
		subquery, subqueryParams = subqueryFileVaultEnforcing()
	case fleet.DiskEncryptionFailed:
		subquery, subqueryParams = subqueryFileVaultFailed()
	case fleet.DiskEncryptionRemovingEnforcement:
		subquery, subqueryParams = subqueryFileVaultRemovingEnforcement()
	}

	return sql + fmt.Sprintf(` AND EXISTS (%s) AND ne.id IS NOT NULL AND hmdm.enrolled = 1`, subquery), append(params, subqueryParams...)
}

func (ds *Datastore) filterHostsByOSSettingsStatus(sql string, opt fleet.HostListOptions, params []interface{}, isDiskEncryptionEnabled bool) (string, []interface{}, error) {
	if !opt.OSSettingsFilter.IsValid() {
		return sql, params, nil
	}

	// TODO: Look into ways we can convert some of the LEFT JOINs in the main list hosts query
	// to INNER JOINs if the OSSettingsFilter is set. This would allow us to use indices
	// from the `host_mdm` table, for example, to cut down on the number of rows that need
	// to be scanned. For now, this method assumes that LEFT JOINs are used in the main query
	// and adds extra where clauses to filter out Windows hosts that are not enrolled to Fleet MDM
	// or are servers. Similar logic could be applied to macOS hosts but is not included in this
	// current implementation.

	// Linux has only disk encryption to report as OS setting, so only include the
	// supported linux platforms if disk encryption is enabled.
	includeLinuxCond := "FALSE"
	if isDiskEncryptionEnabled {
		includeLinuxCond = `(h.platform = 'ubuntu' OR h.os_version LIKE 'Fedora%%')`
	}

	sqlFmt := ` AND (
		(h.platform = 'windows' AND mwe.host_uuid IS NOT NULL AND hmdm.enrolled = 1) -- windows
		OR (h.platform IN ('darwin', 'ios', 'ipados') AND ne.id IS NOT NULL AND hmdm.enrolled = 1) -- apple
		OR ` + includeLinuxCond + `
	)`

	if opt.TeamFilter == nil {
		// OS settings filter is not compatible with the "all teams" option so append the "no team"
		// filter here (note that filterHostsByTeam applies the "no team" filter if TeamFilter == 0)
		sqlFmt += ` AND h.team_id IS NULL`
	}
	var whereMacOS, whereWindows, whereLinux string
	sqlFmt += `
AND (
	(h.platform = 'windows' AND (%s))
	OR ((h.platform = 'darwin' OR h.platform = 'ios' OR h.platform = 'ipados') AND (%s))
	OR (` + includeLinuxCond + ` AND (%s))
)`

	// construct the WHERE for macOS
	whereMacOS = fmt.Sprintf(`(%s) = ?`, sqlCaseMDMAppleStatus())
	paramsMacOS := []any{opt.OSSettingsFilter}

	// construct the WHERE for linux
	whereLinux = fmt.Sprintf(`(%s) = ?`, sqlCaseLinuxOSSettingsStatus())
	paramsLinux := []any{opt.OSSettingsFilter}

	// construct the WHERE for windows
	whereWindows = `hmdm.is_server = 0`
	paramsWindows := []any{}
	subqueryFailed, paramsFailed, err := subqueryHostsMDMWindowsOSSettingsStatusFailed()
	if err != nil {
		return "", nil, err
	}
	paramsWindows = append(paramsWindows, paramsFailed...)
	subqueryPending, paramsPending, err := subqueryHostsMDMWindowsOSSettingsStatusPending()
	if err != nil {
		return "", nil, err
	}
	paramsWindows = append(paramsWindows, paramsPending...)
	subqueryVerifying, paramsVerifying, err := subqueryHostsMDMWindowsOSSettingsStatusVerifying()
	if err != nil {
		return "", nil, err
	}
	paramsWindows = append(paramsWindows, paramsVerifying...)
	subqueryVerified, paramsVerified, err := subqueryHostsMDMWindowsOSSettingsStatusVerified()
	if err != nil {
		return "", nil, err
	}
	paramsWindows = append(paramsWindows, paramsVerified...)

	profilesStatus := fmt.Sprintf(`
        CASE WHEN EXISTS (%s) THEN
            'profiles_failed'
        WHEN EXISTS (%s) THEN
            'profiles_pending'
        WHEN EXISTS (%s) THEN
            'profiles_verifying'
        WHEN EXISTS (%s) THEN
            'profiles_verified'
        ELSE
            ''
        END`,
		subqueryFailed,
		subqueryPending,
		subqueryVerifying,
		subqueryVerified,
	)

	bitlockerStatus := `''`
	if isDiskEncryptionEnabled {
		bitlockerStatus = fmt.Sprintf(`
            CASE WHEN (%s) THEN
                'bitlocker_verified'
            WHEN (%s) THEN
                'bitlocker_verifying'
            WHEN (%s) THEN
                'bitlocker_pending'
            WHEN (%s) THEN
                'bitlocker_failed'
            ELSE
                ''
            END`,
			ds.whereBitLockerStatus(fleet.DiskEncryptionVerified),
			ds.whereBitLockerStatus(fleet.DiskEncryptionVerifying),
			ds.whereBitLockerStatus(fleet.DiskEncryptionEnforcing),
			ds.whereBitLockerStatus(fleet.DiskEncryptionFailed),
		)
	}

	whereWindows += fmt.Sprintf(` AND (
    CASE (%s)
    WHEN 'profiles_failed' THEN
        'failed'
    WHEN 'profiles_pending' THEN (
        CASE (%s)
        WHEN 'bitlocker_failed' THEN
            'failed'
        ELSE
            'pending'
        END)
    WHEN 'profiles_verifying' THEN (
        CASE (%s)
        WHEN 'bitlocker_failed' THEN
            'failed'
        WHEN 'bitlocker_pending' THEN
            'pending'
        ELSE
            'verifying'
        END)
	WHEN 'profiles_verified' THEN (
        CASE (%s)
        WHEN 'bitlocker_failed' THEN
            'failed'
        WHEN 'bitlocker_pending' THEN
            'pending'
        WHEN 'bitlocker_verifying' THEN
            'verifying'
        ELSE
            'verified'
        END)
    ELSE
        REPLACE((%s), 'bitlocker_', '')
    END) = ?`, profilesStatus, bitlockerStatus, bitlockerStatus, bitlockerStatus, bitlockerStatus)

	paramsWindows = append(paramsWindows, opt.OSSettingsFilter)
	params = append(params, paramsWindows...)
	params = append(params, paramsMacOS...)
	params = append(params, paramsLinux...)

	return sql + fmt.Sprintf(sqlFmt, whereWindows, whereMacOS, whereLinux), params, nil
}

func (ds *Datastore) filterHostsByOSSettingsDiskEncryptionStatus(sql string, opt fleet.HostListOptions, params []interface{}, enableDiskEncryption bool) (string, []interface{}) {
	if !opt.OSSettingsDiskEncryptionFilter.IsValid() {
		return sql, params
	}

	sqlFmt := " AND h.platform IN('windows', 'darwin', 'ubuntu', 'rhel')"
	if opt.TeamFilter == nil {
		// OS settings filter is not compatible with the "all teams" option so append the "no
		// team" filter here (note that filterHostsByTeam applies the "no team" filter if TeamFilter == 0)
		sqlFmt += ` AND h.team_id IS NULL`
	}
	sqlFmt += ` AND (
		(h.platform = 'windows' AND mwe.host_uuid IS NOT NULL AND hmdm.enrolled = 1 AND hmdm.is_server = 0 AND %s) -- windows
		OR (h.platform = 'darwin' AND ne.id IS NOT NULL AND hmdm.enrolled = 1 AND %s) -- apple
		OR ((h.platform = 'ubuntu' OR h.os_version LIKE 'Fedora%%') AND %s) -- linux
	)`

	var subqueryMacOS string
	var subqueryParams []interface{}
	whereWindows := "FALSE"
	whereMacOS := "FALSE"
	whereLinux := "FALSE"

	switch opt.OSSettingsDiskEncryptionFilter {
	case fleet.DiskEncryptionVerified:
		if enableDiskEncryption {
			whereWindows = ds.whereBitLockerStatus(fleet.DiskEncryptionVerified)
		}
		subqueryMacOS, subqueryParams = subqueryFileVaultVerified()

	case fleet.DiskEncryptionVerifying:
		if enableDiskEncryption {
			whereWindows = ds.whereBitLockerStatus(fleet.DiskEncryptionVerifying)
		}
		subqueryMacOS, subqueryParams = subqueryFileVaultVerifying()

	case fleet.DiskEncryptionActionRequired:
		// Windows hosts cannot be action required status in the current implementation.
		subqueryMacOS, subqueryParams = subqueryFileVaultActionRequired()

	case fleet.DiskEncryptionEnforcing:
		if enableDiskEncryption {
			whereWindows = ds.whereBitLockerStatus(fleet.DiskEncryptionEnforcing)
		}
		subqueryMacOS, subqueryParams = subqueryFileVaultEnforcing()

	case fleet.DiskEncryptionFailed:
		if enableDiskEncryption {
			whereWindows = ds.whereBitLockerStatus(fleet.DiskEncryptionFailed)
		}
		subqueryMacOS, subqueryParams = subqueryFileVaultFailed()

	case fleet.DiskEncryptionRemovingEnforcement:
		// Windows hosts cannot be removing enforcement status in the current implementation.
		subqueryMacOS, subqueryParams = subqueryFileVaultRemovingEnforcement()
	}

	if subqueryMacOS != "" {
		whereMacOS = "EXISTS (" + subqueryMacOS + ")"
	}

	// Linux hosts have disk encryption statuses only if it is enabled.
	if enableDiskEncryption {
		whereLinux = fmt.Sprintf(`(%s) = ?`, sqlCaseLinuxDiskEncryptionStatus())
		subqueryParams = append(subqueryParams, opt.OSSettingsDiskEncryptionFilter)
	}

	return sql + fmt.Sprintf(sqlFmt, whereWindows, whereMacOS, whereLinux), append(params, subqueryParams...)
}

func filterHostsByMDMBootstrapPackageStatus(sql string, opt fleet.HostListOptions, params []interface{}) (string, []interface{}) {
	if opt.MDMBootstrapPackageFilter == nil || !opt.MDMBootstrapPackageFilter.IsValid() {
		return sql, params
	}

	subquery := `SELECT 1
	-- we need to JOIN on hosts again to account for 'pending' hosts that
	-- haven't been enrolled yet, and thus don't have an uuid nor a matching
	-- entry in nano_command_results.
        FROM
            hosts hh
        LEFT JOIN
            host_mdm_apple_bootstrap_packages hmabp ON hmabp.host_uuid = hh.uuid
        LEFT JOIN
            nano_command_results ncr ON ncr.command_uuid = hmabp.command_uuid
        WHERE
	      hh.id = h.id AND hmdm.installed_from_dep = 1`

	// NOTE: The approach below assumes that there is only one bootstrap package per host. If this
	// is not the case, then the query will need to be updated to use a GROUP BY and HAVING
	// clause to ensure that the correct status is returned.
	switch *opt.MDMBootstrapPackageFilter {
	case fleet.MDMBootstrapPackageFailed:
		subquery += ` AND ncr.status = 'Error'`
	case fleet.MDMBootstrapPackagePending:
		subquery += ` AND (ncr.status IS NULL OR (ncr.status != 'Acknowledged' AND ncr.status != 'Error'))`
	case fleet.MDMBootstrapPackageInstalled:
		subquery += ` AND ncr.status = 'Acknowledged'`
	}

	subquery += ` AND hh.platform = 'darwin'`

	newSQL := ""
	if opt.TeamFilter == nil {
		// macOS setup filter is not compatible with the "all teams" option so append the "no
		// team" filter here (note that filterHostsByTeam applies the "no team" filter if TeamFilter == 0)
		newSQL += ` AND h.team_id IS NULL`
	}
	newSQL += fmt.Sprintf(` AND EXISTS (
        %s
    )
    `, subquery)

	return sql + newSQL, params
}

func filterHostsByVulnerability(sqlstmt string, opt fleet.HostListOptions, params []interface{}) (string, []interface{}) {
	if opt.VulnerabilityFilter != nil {
		sqlstmt += ` AND h.id IN (
			SELECT hs.host_id FROM host_software hs
			JOIN software_cve sc ON sc.software_id = hs.software_id
			WHERE sc.cve = ?

			UNION

			SELECT hos.host_id FROM host_operating_system hos
			JOIN operating_system_vulnerabilities osv ON osv.operating_system_id = hos.os_id
			WHERE osv.cve = ?)`

		params = append(params, opt.VulnerabilityFilter, opt.VulnerabilityFilter)
	}

	return sqlstmt, params
}

func filterHostsByProfileStatus(sqlstmt string, opt fleet.HostListOptions, params []interface{}) (string, []interface{}) {
	if opt.ProfileUUIDFilter != nil && opt.ProfileStatusFilter != nil {

		switch {
		case strings.HasPrefix(*opt.ProfileUUIDFilter, fleet.MDMAppleProfileUUIDPrefix):
			sqlstmt += ` AND EXISTS (
		SELECT
			1
		FROM
			host_mdm_apple_profiles hmap
		WHERE
			hmap.host_uuid = h.uuid
				AND hmap.profile_uuid = ?
				AND hmap.status = ?)`
		case strings.HasPrefix(*opt.ProfileUUIDFilter, fleet.MDMAppleDeclarationUUIDPrefix):
			sqlstmt += ` AND EXISTS (
		SELECT
			1
		FROM
			host_mdm_apple_declarations had
		WHERE
			had.host_uuid = h.uuid
				AND had.declaration_uuid = ?
				AND had.status = ?)`
		case strings.HasPrefix(*opt.ProfileUUIDFilter, fleet.MDMWindowsProfileUUIDPrefix):
			sqlstmt += ` AND EXISTS (
		SELECT
			1
		FROM
			host_mdm_windows_profiles hwap
		WHERE
			hwap.host_uuid = h.uuid
			AND hwap.profile_uuid = ?
			AND hwap.status = ?)`
		default:
			return sqlstmt, params
		}

		params = append(params, opt.ProfileUUIDFilter, opt.ProfileStatusFilter)
	}

	return sqlstmt, params
}

func (ds *Datastore) CountHosts(ctx context.Context, filter fleet.TeamFilter, opt fleet.HostListOptions) (int, error) {
	sql := `SELECT count(*) `

	// Ignore pagination in count.
	opt.Page = 0
	opt.PerPage = 0
	// We don't need the issue counts of each host for counting hosts.
	opt.DisableIssues = true

	var params []interface{}

	sql, params, err := ds.applyHostFilters(ctx, opt, sql, filter, params)
	if err != nil {
		return 0, ctxerr.Wrap(ctx, err, "count hosts: apply host filters")
	}

	var count int
	if err := sqlx.GetContext(ctx, ds.reader(ctx), &count, sql, params...); err != nil {
		return 0, ctxerr.Wrap(ctx, err, "count hosts")
	}

	return count, nil
}

func (ds *Datastore) CleanupIncomingHosts(ctx context.Context, now time.Time) ([]uint, error) {
	var ids []uint
	err := ds.withRetryTxx(ctx, func(tx sqlx.ExtContext) error {
		selectIDs := `
		SELECT
		  id
		FROM
		  hosts
		WHERE
		  hostname = '' AND
		  osquery_version = '' AND
		  hardware_serial = '' AND
		  created_at < (? - INTERVAL 5 MINUTE)`
		if err := sqlx.SelectContext(ctx, tx, &ids, selectIDs, now); err != nil {
			return ctxerr.Wrap(ctx, err, "load incoming hosts to cleanup")
		}

		cleanupHostDisplayName := fmt.Sprintf(
			`DELETE FROM host_display_names WHERE host_id IN (%s)`,
			selectIDs,
		)
		if _, err := tx.ExecContext(ctx, cleanupHostDisplayName, now); err != nil {
			return ctxerr.Wrap(ctx, err, "cleanup host_display_names")
		}

		cleanupHosts := `
		DELETE FROM hosts
		WHERE hostname = '' AND osquery_version = '' AND hardware_serial = ''
		AND created_at < (? - INTERVAL 5 MINUTE)
		`
		if _, err := tx.ExecContext(ctx, cleanupHosts, now); err != nil {
			return ctxerr.Wrap(ctx, err, "cleanup incoming hosts")
		}

		return nil
	})
	if err != nil {
		return nil, err
	}
	return ids, nil
}

func (ds *Datastore) GenerateHostStatusStatistics(ctx context.Context, filter fleet.TeamFilter, now time.Time, platform *string, lowDiskSpace *int) (*fleet.HostSummary, error) {
	// The logic in this function should remain synchronized with
	// host.Status and CountHostsInTargets - that is, the intervals associated
	// with each status must be the same.

	args := []interface{}{now, now, now, now, now}
	hostDisksJoin := ``
	lowDiskSelect := `0 low_disk_space`
	if lowDiskSpace != nil {
		hostDisksJoin = `LEFT JOIN host_disks hd ON (h.id = hd.host_id)`
		lowDiskSelect = `COALESCE(SUM(CASE WHEN hd.gigs_disk_space_available < ? THEN 1 ELSE 0 END), 0) low_disk_space`
		args = append(args, *lowDiskSpace)
	}

	whereClause := ds.whereFilterHostsByTeams(filter, "h")
	if platform != nil {
		whereClause += " AND h.platform IN (?) "
		args = append(args, fleet.ExpandPlatform(*platform))
	}

	sqlStatement := fmt.Sprintf(`
			SELECT
				COUNT(*) total,
				COALESCE(SUM(CASE WHEN DATE_ADD(COALESCE(hst.seen_time, h.created_at), INTERVAL 30 DAY) <= ? THEN 1 ELSE 0 END), 0) mia,
				COALESCE(SUM(CASE WHEN DATE_ADD(COALESCE(hst.seen_time, h.created_at), INTERVAL 30 DAY) <= ? THEN 1 ELSE 0 END), 0) missing_30_days_count,
				COALESCE(SUM(CASE WHEN DATE_ADD(COALESCE(hst.seen_time, h.created_at), INTERVAL LEAST(distributed_interval, config_tls_refresh) + %d SECOND) <= ? THEN 1 ELSE 0 END), 0) offline,
				COALESCE(SUM(CASE WHEN DATE_ADD(COALESCE(hst.seen_time, h.created_at), INTERVAL LEAST(distributed_interval, config_tls_refresh) + %d SECOND) > ? THEN 1 ELSE 0 END), 0) online,
				COALESCE(SUM(CASE WHEN DATE_ADD(h.created_at, INTERVAL 1 DAY) >= ? THEN 1 ELSE 0 END), 0) new,
				%s
			FROM hosts h
			LEFT JOIN host_seen_times hst ON (h.id = hst.host_id)
			%s
			WHERE %s
			LIMIT 1;
		`, fleet.OnlineIntervalBuffer, fleet.OnlineIntervalBuffer, lowDiskSelect, hostDisksJoin, whereClause)

	stmt, args, err := sqlx.In(sqlStatement, args...)
	if err != nil {
		return nil, ctxerr.Wrap(ctx, err, "generating host statistics statement")
	}
	summary := fleet.HostSummary{TeamID: filter.TeamID}
	err = sqlx.GetContext(ctx, ds.reader(ctx), &summary, stmt, args...)
	if err != nil && err != sql.ErrNoRows {
		return nil, ctxerr.Wrap(ctx, err, "generating host statistics")
	}
	if lowDiskSpace == nil {
		// don't return the low disk space count if it wasn't requested
		summary.LowDiskSpaceCount = nil
	}

	// get the counts per platform, the `h` alias for hosts is required so that
	// reusing the whereClause is ok.
	args = []interface{}{}
	if platform != nil {
		args = append(args, fleet.ExpandPlatform(*platform))
	}
	sqlStatement = fmt.Sprintf(`
			SELECT
			  COUNT(*) total,
			  h.platform
			FROM hosts h
			WHERE %s
			GROUP BY h.platform
		`, whereClause)

	var platforms []*fleet.HostSummaryPlatform
	stmt, args, err = sqlx.In(sqlStatement, args...)
	if err != nil {
		return nil, ctxerr.Wrap(ctx, err, "generating host platforms statement")
	}
	err = sqlx.SelectContext(ctx, ds.reader(ctx), &platforms, stmt, args...)
	if err != nil {
		return nil, ctxerr.Wrap(ctx, err, "generating host platforms statistics")
	}
	summary.Platforms = platforms

	return &summary, nil
}

type enroll uint

const (
	osqueryEnroll enroll = iota
	orbitEnroll
	mdmEnroll
)

// enrolledHostInfo contains information of an enrolled host to
// be used when enrolling orbit/osquery, MDM or just re-enrolling hosts
// (e.g. when a osquery.db is deleted from a host).
//
// NOTE: orbit and osquery running as part of fleetd on a device are identified
// with the same entry in the hosts table.
type enrolledHostInfo struct {
	// ID is the identifier of the host.
	ID uint
	// LastEnrolledAt is the time the host last enrolled to Fleet.
	LastEnrolledAt time.Time
	// NodeKeySet indicates whether `node_key` is set (NOT NULL) for a osquery host
	// or if `orbit_node_key` is set (NOT NULL) for a orbit host.
	NodeKeySet bool
	// Platform is the OS of the host.
	Platform string
}

// Attempts to find the matching host ID by osqueryID, host UUID or serial
// number. Any of those fields can be left empty if not available, and it will
// use the best match in this order:
// * if it matched on osquery_host_id (with osqueryID or uuid), use that host
// * otherwise if it matched on serial, use that host
//
// Note that in general, all options should result in a single match anyway.
// It's just that our DB schema doesn't enforce this (only osquery_host_id has
// a unique constraint). Also, due to things like VMs, the serial number is not
// guaranteed to match a single host. For that reason, we only attempt the
// serial number lookup if Fleet MDM is enabled on the server (as we must be
// able to match by serial in this scenario, since this is the only information
// we get when enrolling hosts via Apple DEP) AND if the matched host is on the
// macOS platform (darwin).
func matchHostDuringEnrollment(
	ctx context.Context,
	q sqlx.QueryerContext,
	enrollType enroll,
	isMDMEnabled bool,
	osqueryID, uuid, serial string,
) (*enrolledHostInfo, error) {
	type hostMatch struct {
		ID             uint
		LastEnrolledAt time.Time `db:"last_enrolled_at"`
		NodeKeySet     bool      `db:"node_key_set"`
		Priority       int
		Platform       string `db:"platform"`
	}

	var (
		query strings.Builder // note that writes to this cannot fail
		args  []interface{}
		rows  []hostMatch
	)

	// For enrollType == mdmEnroll, nodeKeyColumn doesn't matter.
	nodeKeyColumn := "node_key"
	if enrollType == orbitEnroll {
		nodeKeyColumn = "orbit_node_key"
	}

	if osqueryID != "" || uuid != "" {
		_, _ = query.WriteString(fmt.Sprintf(`(SELECT id, last_enrolled_at, %s IS NOT NULL AS node_key_set, 1 priority, platform FROM hosts WHERE osquery_host_id = ?)`, nodeKeyColumn))
		osqueryHostID := osqueryID
		if osqueryID == "" {
			// special-case, if there's no osquery identifier, use the uuid
			osqueryHostID = uuid
		}
		args = append(args, osqueryHostID)
	}

	// We want to prevent orbit enrolling with an osquery identifier to be matched with the serial number.
	orbitEnrollingWithOsqueryIdentifier := enrollType == orbitEnroll && osqueryID != ""

	if serial != "" && isMDMEnabled && !orbitEnrollingWithOsqueryIdentifier {
		if query.Len() > 0 {
			_, _ = query.WriteString(" UNION ")
		}
		_, _ = query.WriteString(fmt.Sprintf(`(SELECT id, last_enrolled_at, %s IS NOT NULL AS node_key_set, 2 priority, platform FROM hosts WHERE hardware_serial = ? AND (platform = 'darwin' OR platform = 'ios' OR platform = 'ipados') ORDER BY id LIMIT 1)`, nodeKeyColumn))
		args = append(args, serial)
	}

	if err := sqlx.SelectContext(ctx, q, &rows, query.String(), args...); err != nil {
		return nil, ctxerr.Wrap(ctx, err, "match host during enrollment")
	}
	if len(rows) == 0 {
		return nil, sql.ErrNoRows
	}
	sort.Slice(rows, func(i, j int) bool {
		l, r := rows[i], rows[j]
		return l.Priority < r.Priority
	})
	return &enrolledHostInfo{
		ID:             rows[0].ID,
		LastEnrolledAt: rows[0].LastEnrolledAt,
		NodeKeySet:     rows[0].NodeKeySet,
		Platform:       rows[0].Platform,
	}, nil
}

func (ds *Datastore) EnrollOrbit(ctx context.Context, opts ...fleet.DatastoreEnrollOrbitOption) (*fleet.Host, error) {
<<<<<<< HEAD
	enrollConfig := &fleet.DatastoreEnrollOrbitConfig{}
	for _, opt := range opts {
		opt(enrollConfig)
	}

	isMDMEnabled := enrollConfig.IsMDMEnabled
	hostInfo := enrollConfig.HostInfo
	orbitNodeKey := enrollConfig.OrbitNodeKey
	teamID := enrollConfig.TeamID
=======
	orbitConfig := &fleet.DatastoreEnrollOrbitConfig{}
	for _, opt := range opts {
		opt(orbitConfig)
	}

	isMDMEnabled := orbitConfig.IsMDMEnabled
	hostInfo := orbitConfig.HostInfo
	orbitNodeKey := orbitConfig.OrbitNodeKey
	teamID := orbitConfig.TeamID
>>>>>>> 34f53b9c

	if orbitNodeKey == "" {
		return nil, ctxerr.New(ctx, "orbit node key is empty")
	}
	if hostInfo.HardwareUUID == "" {
		return nil, ctxerr.New(ctx, "hardware uuid is empty")
	}
	// NOTE: allow an empty serial, currently it is empty for Windows.

	host := fleet.Host{
		ComputerName:   hostInfo.ComputerName,
		Hostname:       hostInfo.Hostname,
		HardwareModel:  hostInfo.HardwareModel,
		HardwareSerial: hostInfo.HardwareSerial,
	}
	err := ds.withRetryTxx(ctx, func(tx sqlx.ExtContext) error {
		serialToMatch := hostInfo.HardwareSerial
		if hostInfo.Platform == "windows" {
			// For Windows, don't match by serial number to retain legacy functionality.
			serialToMatch = ""
		}
		enrolledHostInfo, err := matchHostDuringEnrollment(ctx, tx, orbitEnroll, isMDMEnabled, hostInfo.OsqueryIdentifier,
			hostInfo.HardwareUUID, serialToMatch)

		// If the osquery identifier that osqueryd will use was not sent by Orbit, then use the hardware UUID as identifier
		// (using the hardware UUID is Orbit's default behavior).
		osqueryIdentifier := hostInfo.OsqueryIdentifier
		if osqueryIdentifier == "" {
			osqueryIdentifier = hostInfo.HardwareUUID
		}

		switch {
		case err == nil:
			if enrolledHostInfo.NodeKeySet {
				// This means a orbit host already enrolled at this hosts entry.
				// This can happen if two devices have duplicate hardware identifiers or
				// if orbit's node key file was deleted from the device (e.g. uninstall+install).
				level.Warn(ds.logger).Log(
					"msg", "orbit host with duplicate identifier has enrolled in Fleet and will overwrite existing host data",
					"identifier", hostInfo.HardwareUUID,
					"host_id", enrolledHostInfo.ID,
				)
			}
			// We do not support duplicate host identifiers when using TPM-backed host identity certificates.
			if enrollConfig.IdentityCert != nil && enrollConfig.IdentityCert.HostID != nil &&
				*enrollConfig.IdentityCert.HostID != enrolledHostInfo.ID {
				return ctxerr.New(ctx, "orbit host identity cert host id does not match enrolled host id. "+
					fmt.Sprintf("This is likely due to a duplicate UUID/identity identifier used by multiple hosts: %s", hostInfo.OsqueryIdentifier))
			}

			refetchRequested := fleet.PlatformSupportsOsquery(enrolledHostInfo.Platform)

			sqlUpdate := `
      UPDATE
        hosts
      SET
        orbit_node_key = ?,
        uuid = COALESCE(NULLIF(uuid, ''), ?),
        osquery_host_id = COALESCE(NULLIF(osquery_host_id, ''), ?),
        hardware_serial = COALESCE(NULLIF(hardware_serial, ''), ?),
        computer_name = COALESCE(NULLIF(computer_name, ''), ?),
        hardware_model = COALESCE(NULLIF(hardware_model, ''), ?),
        team_id = ?,
        refetch_requested = ?
      WHERE id = ?`
			_, err := tx.ExecContext(ctx, sqlUpdate,
				orbitNodeKey,
				hostInfo.HardwareUUID,
				osqueryIdentifier,
				hostInfo.HardwareSerial,
				hostInfo.ComputerName,
				hostInfo.HardwareModel,
				teamID,
				refetchRequested,
				enrolledHostInfo.ID,
			)
			if err != nil {
				return ctxerr.Wrap(ctx, err, "orbit enroll error updating host details")
			}
			host.ID = enrolledHostInfo.ID

			// clear any host_mdm_actions following re-enrollment here
			if _, err := tx.ExecContext(ctx, `DELETE FROM host_mdm_actions WHERE host_id = ?`, enrolledHostInfo.ID); err != nil {
				return ctxerr.Wrap(ctx, err, "orbit enroll error clearing host_mdm_actions")
			}

			// Clear host_mdm table row for this host if switching from Windows to non-Windows(e.g. Ubuntu) platform
			// so that hosts that get re-imaged with other OS don't show erroneous MDM status
			if enrolledHostInfo.Platform == "windows" && hostInfo.Platform != "" && hostInfo.Platform != "windows" {
				if _, err := tx.ExecContext(ctx, `DELETE FROM host_mdm WHERE host_id = ?`, enrolledHostInfo.ID); err != nil {
					return ctxerr.Wrap(ctx, err, "orbit enroll error clearing host_mdm entry on platform change re-enrollment")
				}
			}

		case errors.Is(err, sql.ErrNoRows):
			// We do not support duplicate host identifiers when using TPM-backed host identity certificates.
			if enrollConfig.IdentityCert != nil && enrollConfig.IdentityCert.HostID != nil {
				return ctxerr.New(ctx, fmt.Sprintf("orbit host identity cert %s already belongs to another host with host id: %d",
					hostInfo.OsqueryIdentifier, *enrollConfig.IdentityCert.HostID))
			}

			zeroTime := time.Unix(0, 0).Add(24 * time.Hour)
			// Create new host record. We always create newly enrolled hosts with refetch_requested = true
			// so that the frontend automatically starts background checks to update the page whenever
			// the refetch is completed.
			// We are also initially setting node_key to be the same as orbit_node_key because node_key has a unique
			// constraint
			sqlInsert := `
				INSERT INTO hosts (
					last_enrolled_at,
					detail_updated_at,
					label_updated_at,
					policy_updated_at,
					osquery_host_id,
					uuid,
					node_key,
					team_id,
					refetch_requested,
					orbit_node_key,
					hardware_serial,
					hostname,
					computer_name,
					hardware_model,
					platform
				) VALUES (?, ?, ?, ?, ?, ?, ?, ?, 1, ?, ?, ?, ?, ?, ?)
			`
			result, err := tx.ExecContext(ctx, sqlInsert,
				zeroTime,
				zeroTime,
				zeroTime,
				zeroTime,
				osqueryIdentifier,
				hostInfo.HardwareUUID,
				orbitNodeKey,
				teamID,
				orbitNodeKey,
				hostInfo.HardwareSerial,
				hostInfo.Hostname,
				hostInfo.ComputerName,
				hostInfo.HardwareModel,
				hostInfo.Platform,
			)
			if err != nil {
				return ctxerr.Wrap(ctx, err, "orbit enroll error inserting host details")
			}
			hostID, _ := result.LastInsertId()
			const sqlHostDisplayName = `
				INSERT INTO host_display_names (host_id, display_name) VALUES (?, ?)
			`
			_, err = tx.ExecContext(ctx, sqlHostDisplayName, hostID, host.DisplayName())
			if err != nil {
				return ctxerr.Wrap(ctx, err, "insert host_display_names")
			}
			host.ID = uint(hostID)

		default:
			return ctxerr.Wrap(ctx, err, "orbit enroll error selecting host details")
		}

		// Update the host id for the identity certificate
		if enrollConfig.IdentityCert != nil {
			err = updateHostIdentityCertHostIDBySerial(ctx, tx, host.ID, enrollConfig.IdentityCert.SerialNumber)
			if err != nil {
				return ctxerr.Wrap(ctx, err, "update host identity cert host id")
			}
		}

		return nil
	})
	if err != nil {
		return nil, err
	}

	return &host, nil
}

// EnrollHost enrolls the osquery agent to Fleet.
func (ds *Datastore) EnrollHost(ctx context.Context, opts ...fleet.DatastoreEnrollHostOption) (*fleet.Host, error) {
	enrollConfig := &fleet.DatastoreEnrollHostConfig{}
	for _, opt := range opts {
		opt(enrollConfig)
	}

	isMDMEnabled := enrollConfig.IsMDMEnabled
	osqueryHostID := enrollConfig.OsqueryHostID
	hardwareUUID := enrollConfig.HardwareUUID
	hardwareSerial := enrollConfig.HardwareSerial
	nodeKey := enrollConfig.NodeKey
	teamID := enrollConfig.TeamID
	cooldown := enrollConfig.Cooldown

	if osqueryHostID == "" {
		return nil, ctxerr.New(ctx, "missing osquery host identifier")
	}

	var host fleet.Host
	err := ds.withRetryTxx(ctx, func(tx sqlx.ExtContext) error {
		zeroTime := time.Unix(0, 0).Add(24 * time.Hour)

		var hostID uint
		enrolledHostInfo, err := matchHostDuringEnrollment(ctx, tx, osqueryEnroll, isMDMEnabled, osqueryHostID, hardwareUUID, hardwareSerial)
		switch {
		case err != nil && !errors.Is(err, sql.ErrNoRows):
			return ctxerr.Wrap(ctx, err, "check existing")
		case errors.Is(err, sql.ErrNoRows):
			// Create new host record. We always create newly enrolled hosts with refetch_requested = true
			// so that the frontend automatically starts background checks to update the page whenever
			// the refetch is completed.
			const sqlInsert = `
				INSERT INTO hosts (
					detail_updated_at,
					label_updated_at,
					policy_updated_at,
					osquery_host_id,
					node_key,
					team_id,
					refetch_requested,
					uuid,
					hardware_serial
				) VALUES (?, ?, ?, ?, ?, ?, 1, ?, ?)
			`
			result, err := tx.ExecContext(ctx, sqlInsert, zeroTime, zeroTime, zeroTime, osqueryHostID, nodeKey, teamID, hardwareUUID, hardwareSerial)
			if err != nil {
				level.Info(ds.logger).Log("hostIDError", err.Error())
				return ctxerr.Wrap(ctx, err, "insert host")
			}
			lastInsertID, _ := result.LastInsertId()
			const sqlHostDisplayName = `
				INSERT INTO host_display_names (host_id, display_name) VALUES (?, '')
			`
			_, err = tx.ExecContext(ctx, sqlHostDisplayName, lastInsertID)
			if err != nil {
				return ctxerr.Wrap(ctx, err, "insert host_display_names")
			}
			hostID = uint(lastInsertID)
		default:
			hostID = enrolledHostInfo.ID

			// Prevent hosts from enrolling too often with the same identifier.
			// Prior to adding this we saw many hosts (probably VMs) with the
			// same identifier competing for enrollment and causing perf issues.
			if cooldown > 0 && time.Since(enrolledHostInfo.LastEnrolledAt) < cooldown {
				return backoff.Permanent(ctxerr.Errorf(ctx, "host identified by %s enrolling too often", osqueryHostID))
			}

			if enrolledHostInfo.NodeKeySet {
				// This means a osquery host already enrolled at this hosts entry.
				// This can happen if two devices have duplicate hardware identifiers or
				// if osquery.db was deleted from the device (e.g. uninstall+install).
				level.Warn(ds.logger).Log(
					"msg", "osquery host with duplicate identifier has enrolled in Fleet and will overwrite existing host data",
					"identifier", hardwareUUID,
					"host_id", enrolledHostInfo.ID,
				)
			}

			if err := deleteAllPolicyMemberships(ctx, tx, []uint{enrolledHostInfo.ID}); err != nil {
				return ctxerr.Wrap(ctx, err, "cleanup policy membership on re-enroll")
			}

			// clear any host_mdm_actions following re-enrollment here
			if _, err := tx.ExecContext(ctx, `DELETE FROM host_mdm_actions WHERE host_id = ?`, enrolledHostInfo.ID); err != nil {
				return ctxerr.Wrap(ctx, err, "error clearing host_mdm_actions")
			}

			refetchRequested := fleet.PlatformSupportsOsquery(enrolledHostInfo.Platform)

			// Update existing host record
			sqlUpdate := `
				UPDATE hosts
				SET node_key = ?,
				team_id = ?,
				last_enrolled_at = NOW(),
				osquery_host_id = ?,
				uuid = COALESCE(NULLIF(uuid, ''), ?),
				hardware_serial = COALESCE(NULLIF(hardware_serial, ''), ?),
				refetch_requested = ?
				WHERE id = ?
			`
			_, err := tx.ExecContext(ctx, sqlUpdate, nodeKey, teamID, osqueryHostID, hardwareUUID, hardwareSerial, refetchRequested, enrolledHostInfo.ID)
			if err != nil {
				return ctxerr.Wrap(ctx, err, "update host")
			}
		}

		_, err = tx.ExecContext(ctx, `
			INSERT INTO host_seen_times (host_id, seen_time) VALUES (?, ?)
			ON DUPLICATE KEY UPDATE seen_time = VALUES(seen_time)`,
			hostID, time.Now().UTC())
		if err != nil {
			return ctxerr.Wrap(ctx, err, "new host seen time")
		}

		sqlSelect := `
      SELECT
        h.id,
        h.osquery_host_id,
        h.created_at,
        h.updated_at,
        h.detail_updated_at,
        h.node_key,
        h.hostname,
        h.uuid,
        h.platform,
        h.osquery_version,
        h.os_version,
        h.build,
        h.platform_like,
        h.code_name,
        h.uptime,
        h.memory,
        h.cpu_type,
        h.cpu_subtype,
        h.cpu_brand,
        h.cpu_physical_cores,
        h.cpu_logical_cores,
        h.hardware_vendor,
        h.hardware_model,
        h.hardware_version,
        h.hardware_serial,
        h.computer_name,
        h.primary_ip_id,
        h.distributed_interval,
        h.logger_tls_period,
        h.config_tls_refresh,
        h.primary_ip,
        h.primary_mac,
        h.label_updated_at,
        h.last_enrolled_at,
        h.refetch_requested,
        h.refetch_critical_queries_until,
        h.team_id,
        h.policy_updated_at,
        h.public_ip,
        h.orbit_node_key,
        COALESCE(hd.gigs_disk_space_available, 0) as gigs_disk_space_available,
        COALESCE(hd.gigs_total_disk_space, 0) as gigs_total_disk_space,
        COALESCE(hd.percent_disk_space_available, 0) as percent_disk_space_available,
        EXISTS(SELECT 1 FROM host_identity_scep_certificates hisc WHERE hisc.host_id = h.id AND hisc.revoked = 0) as has_host_identity_cert
      FROM
        hosts h
      LEFT OUTER JOIN
        host_disks hd ON hd.host_id = h.id
      WHERE h.id = ?
      LIMIT 1
		`
		err = sqlx.GetContext(ctx, tx, &host, sqlSelect, hostID)
		if err != nil {
			return ctxerr.Wrap(ctx, err, "getting the host to return")
		}
		_, err = tx.ExecContext(ctx, `INSERT IGNORE INTO label_membership (host_id, label_id) VALUES (?, (SELECT id FROM labels WHERE name = 'All Hosts' AND label_type = 1))`, hostID)
		if err != nil {
			return ctxerr.Wrap(ctx, err, "insert new host into all hosts label")
		}
		return nil
	})
	if err != nil {
		return nil, err
	}
	return &host, nil
}

// getContextTryStmt will attempt to run sqlx.GetContext on a cached statement if available, resorting to ds.reader.
// IMPORTANT: Adding prepare statements consumes MySQL server resources, and is limited by MySQL max_prepared_stmt_count
// system variable. This method may create 1 prepare statement for EACH database connection. Customers must be notified
// to update their MySQL configurations when additional prepare statements are added.
// For more detail, see: https://github.com/fleetdm/fleet/issues/15476
func (ds *Datastore) getContextTryStmt(ctx context.Context, dest interface{}, query string, args ...interface{}) error {
	// nolint the statements are closed in Datastore.Close.
	if stmt := ds.loadOrPrepareStmt(ctx, query); stmt != nil {
		err := stmt.GetContext(ctx, dest, args...)
		if err == nil || !isMySQLUnknownStatement(err) {
			return err
		}

		// if the statement is unknown to the MySQL server, delete it
		// from the cache and fallback to the regular statement call
		// bellow. This function will get called again eventually and
		// we will store a new prepared statement in the cache.
		//
		// - see https://github.com/fleetdm/fleet/issues/20781 for an
		// example of when this can happen.
		//
		// - see https://github.com/go-sql-driver/mysql/issues/1555 for
		// a related open bug in the driver
		ds.deleteCachedStmt(query)
	}

	return sqlx.GetContext(ctx, ds.reader(ctx), dest, query, args...)
}

// LoadHostByNodeKey loads the whole host identified by the node key.
// If the node key is invalid it returns a NotFoundError.
func (ds *Datastore) LoadHostByNodeKey(ctx context.Context, nodeKey string) (*fleet.Host, error) {
	query := `
    SELECT
      h.id,
      h.osquery_host_id,
      h.created_at,
      h.updated_at,
      h.detail_updated_at,
      h.node_key,
      h.hostname,
      h.uuid,
      h.platform,
      h.osquery_version,
      h.os_version,
      h.build,
      h.platform_like,
      h.code_name,
      h.uptime,
      h.memory,
      h.cpu_type,
      h.cpu_subtype,
      h.cpu_brand,
      h.cpu_physical_cores,
      h.cpu_logical_cores,
      h.hardware_vendor,
      h.hardware_model,
      h.hardware_version,
      h.hardware_serial,
      h.computer_name,
      h.primary_ip_id,
      h.distributed_interval,
      h.logger_tls_period,
      h.config_tls_refresh,
      h.primary_ip,
      h.primary_mac,
      h.label_updated_at,
      h.last_enrolled_at,
      h.refetch_requested,
      h.refetch_critical_queries_until,
      h.team_id,
      h.policy_updated_at,
      h.public_ip,
      h.orbit_node_key,
      COALESCE(hd.gigs_disk_space_available, 0) as gigs_disk_space_available,
      COALESCE(hd.gigs_total_disk_space, 0) as gigs_total_disk_space,
      COALESCE(hd.percent_disk_space_available, 0) as percent_disk_space_available,
      EXISTS(SELECT 1 FROM host_identity_scep_certificates hisc WHERE hisc.host_id = h.id AND hisc.revoked = 0) as has_host_identity_cert
    FROM
      hosts h
    LEFT OUTER JOIN
      host_disks hd ON hd.host_id = h.id
    WHERE node_key = ?`

	var host fleet.Host
	switch err := ds.getContextTryStmt(ctx, &host, query, nodeKey); {
	case err == nil:
		return &host, nil
	case errors.Is(err, sql.ErrNoRows):
		return nil, ctxerr.Wrap(ctx, notFound("Host"))
	default:
		return nil, ctxerr.Wrap(ctx, err, "find host")
	}
}

type hostWithEncryptionKeys struct {
	fleet.Host
	EncryptionKeyAvailable *bool `db:"encryption_key_available"`
}

// LoadHostByOrbitNodeKey loads the whole host identified by the node key.
// If the node key is invalid it returns a NotFoundError.
func (ds *Datastore) LoadHostByOrbitNodeKey(ctx context.Context, nodeKey string) (*fleet.Host, error) {
	query := `
    SELECT
      h.id,
      h.osquery_host_id,
      h.created_at,
      h.updated_at,
      h.detail_updated_at,
      h.node_key,
      h.hostname,
      h.uuid,
      h.platform,
      h.osquery_version,
      h.os_version,
      h.build,
      h.platform_like,
      h.code_name,
      h.uptime,
      h.memory,
      h.cpu_type,
      h.cpu_subtype,
      h.cpu_brand,
      h.cpu_physical_cores,
      h.cpu_logical_cores,
      h.hardware_vendor,
      h.hardware_model,
      h.hardware_version,
      h.hardware_serial,
      h.computer_name,
      h.primary_ip_id,
      h.distributed_interval,
      h.logger_tls_period,
      h.config_tls_refresh,
      h.primary_ip,
      h.primary_mac,
      h.label_updated_at,
      h.last_enrolled_at,
      h.refetch_requested,
      h.refetch_critical_queries_until,
      h.team_id,
      h.policy_updated_at,
      h.public_ip,
      h.orbit_node_key,
      IF(hdep.host_id AND ISNULL(hdep.deleted_at), true, false) AS dep_assigned_to_fleet,
      hd.encrypted as disk_encryption_enabled,
      COALESCE(hdek.decryptable, false) as encryption_key_available,
      t.name as team_name,
      EXISTS(SELECT 1 FROM host_identity_scep_certificates hisc WHERE hisc.host_id = h.id AND hisc.revoked = 0) as has_host_identity_cert
    FROM
      hosts h
    LEFT OUTER JOIN
      host_dep_assignments hdep
    ON
      hdep.host_id = h.id AND hdep.deleted_at IS NULL
    LEFT OUTER JOIN
      host_disk_encryption_keys hdek
    ON
      hdek.host_id = h.id
    LEFT OUTER JOIN
      host_disks hd
    ON
      hd.host_id = h.id
    LEFT OUTER JOIN
      teams t
    ON
      h.team_id = t.id
    WHERE
      h.orbit_node_key = ?`

	var hostWithEnc hostWithEncryptionKeys
	switch err := ds.getContextTryStmt(ctx, &hostWithEnc, query, nodeKey); {
	case err == nil:
		host := hostWithEnc.Host
		if hostWithEnc.EncryptionKeyAvailable != nil {
			host.MDM = fleet.MDMHostData{
				EncryptionKeyAvailable: *hostWithEnc.EncryptionKeyAvailable,
			}
		}
		return &host, nil
	case errors.Is(err, sql.ErrNoRows):
		return nil, ctxerr.Wrap(ctx, notFound("Host"))
	default:
		return nil, ctxerr.Wrap(ctx, err, "find host")
	}
}

// LoadHostByDeviceAuthToken loads the whole host identified by the device auth token.
// If the token is invalid or expired it returns a NotFoundError.
func (ds *Datastore) LoadHostByDeviceAuthToken(ctx context.Context, authToken string, tokenTTL time.Duration) (*fleet.Host, error) {
	const query = `
    SELECT
      h.id,
      h.osquery_host_id,
      h.created_at,
      h.updated_at,
      h.detail_updated_at,
      h.node_key,
      h.hostname,
      h.uuid,
      h.platform,
      h.osquery_version,
      h.os_version,
      h.build,
      h.platform_like,
      h.code_name,
      h.uptime,
      h.memory,
      h.cpu_type,
      h.cpu_subtype,
      h.cpu_brand,
      h.cpu_physical_cores,
      h.cpu_logical_cores,
      h.hardware_vendor,
      h.hardware_model,
      h.hardware_version,
      h.hardware_serial,
      h.computer_name,
      h.primary_ip_id,
      h.distributed_interval,
      h.logger_tls_period,
      h.config_tls_refresh,
      h.primary_ip,
      h.primary_mac,
      h.label_updated_at,
      h.last_enrolled_at,
      h.refetch_requested,
      h.refetch_critical_queries_until,
      h.team_id,
      h.policy_updated_at,
      h.public_ip,
      COALESCE(hd.gigs_disk_space_available, 0) as gigs_disk_space_available,
      COALESCE(hd.percent_disk_space_available, 0) as percent_disk_space_available,
      COALESCE(hd.gigs_total_disk_space, 0) as gigs_total_disk_space,
      hd.encrypted as disk_encryption_enabled,
      IF(hdep.host_id AND ISNULL(hdep.deleted_at), true, false) AS dep_assigned_to_fleet,
      EXISTS(SELECT 1 FROM host_identity_scep_certificates hisc WHERE hisc.host_id = h.id AND hisc.revoked = 0) as has_host_identity_cert
    FROM
      host_device_auth hda
    INNER JOIN
      hosts h
    ON
      hda.host_id = h.id
    LEFT OUTER JOIN
      host_disks hd ON hd.host_id = hda.host_id
    LEFT OUTER JOIN
      host_mdm hm  ON hm.host_id = h.id
    LEFT OUTER JOIN
      host_dep_assignments hdep ON hdep.host_id = h.id AND hdep.deleted_at IS NULL
    WHERE
      hda.token = ? AND
      hda.updated_at >= DATE_SUB(NOW(), INTERVAL ? SECOND)`

	var host fleet.Host
	switch err := ds.getContextTryStmt(ctx, &host, query, authToken, tokenTTL.Seconds()); {
	case err == nil:
		return &host, nil
	case errors.Is(err, sql.ErrNoRows):
		return nil, ctxerr.Wrap(ctx, notFound("Host"))
	default:
		return nil, ctxerr.Wrap(ctx, err, "find host")
	}
}

// SetOrUpdateDeviceAuthToken inserts or updates the auth token for a host.
func (ds *Datastore) SetOrUpdateDeviceAuthToken(ctx context.Context, hostID uint, authToken string) error {
	// Note that by not specifying "updated_at = VALUES(updated_at)" in the UPDATE part
	// of the statement, it inherits the default behaviour which is that the updated_at
	// timestamp will NOT be changed if the new token is the same as the old token
	// (which is exactly what we want). The updated_at timestamp WILL be updated if the
	// new token is different.
	const stmt = `
		INSERT INTO
			host_device_auth ( host_id, token )
		VALUES
			(?, ?)
		ON DUPLICATE KEY UPDATE
			token = VALUES(token)
`
	_, err := ds.writer(ctx).ExecContext(ctx, stmt, hostID, authToken)
	if err != nil {
		if IsDuplicate(err) {
			return fleet.ConflictError{Message: "auth token conflicts with another host"}
		}
		return ctxerr.Wrap(ctx, err, "upsert host's device auth token")
	}
	return nil
}

func (ds *Datastore) MarkHostsSeen(ctx context.Context, hostIDs []uint, t time.Time) error {
	if len(hostIDs) == 0 {
		return nil
	}

	// Sort by host id to prevent deadlocks:
	// https://percona.community/blog/2018/09/24/minimize-mysql-deadlocks-3-steps/
	// https://dev.mysql.com/doc/refman/5.7/en/innodb-deadlocks-handling.html
	sort.Slice(hostIDs, func(i, j int) bool { return hostIDs[i] < hostIDs[j] })

	if err := ds.withRetryTxx(ctx, func(tx sqlx.ExtContext) error {
		var insertArgs []interface{}
		for _, hostID := range hostIDs {
			insertArgs = append(insertArgs, hostID, t)
		}
		insertValues := strings.TrimSuffix(strings.Repeat("(?, ?),", len(hostIDs)), ",")
		query := fmt.Sprintf(`
			INSERT INTO host_seen_times (host_id, seen_time) VALUES %s
			ON DUPLICATE KEY UPDATE seen_time = VALUES(seen_time)`,
			insertValues,
		)
		if _, err := tx.ExecContext(ctx, query, insertArgs...); err != nil {
			return ctxerr.Wrap(ctx, err, "exec update")
		}
		return nil
	}); err != nil {
		return ctxerr.Wrap(ctx, err, "MarkHostsSeen transaction")
	}

	return nil
}

// SearchHosts performs a search on the hosts table using the following criteria:
//   - Use the provided team filter.
//   - Search hostname, uuid, hardware_serial, and primary_ip using LIKE (mimics ListHosts behavior)
//   - An optional list of IDs to omit from the search.
func (ds *Datastore) SearchHosts(ctx context.Context, filter fleet.TeamFilter, matchQuery string, omit ...uint) ([]*fleet.Host, error) {
	query := `SELECT
    h.id,
    h.osquery_host_id,
    h.created_at,
    h.updated_at,
    h.detail_updated_at,
    h.node_key,
    h.hostname,
    h.uuid,
    h.platform,
    h.osquery_version,
    h.os_version,
    h.build,
    h.platform_like,
    h.code_name,
    h.uptime,
    h.memory,
    h.cpu_type,
    h.cpu_subtype,
    h.cpu_brand,
    h.cpu_physical_cores,
    h.cpu_logical_cores,
    h.hardware_vendor,
    h.hardware_model,
    h.hardware_version,
    h.hardware_serial,
    h.computer_name,
    h.primary_ip_id,
    h.distributed_interval,
    h.logger_tls_period,
    h.config_tls_refresh,
    h.primary_ip,
    h.primary_mac,
    h.label_updated_at,
    h.last_enrolled_at,
    h.refetch_requested,
    h.refetch_critical_queries_until,
    h.team_id,
    h.policy_updated_at,
    h.public_ip,
    h.orbit_node_key,
    COALESCE(hd.gigs_disk_space_available, 0) as gigs_disk_space_available,
    COALESCE(hd.percent_disk_space_available, 0) as percent_disk_space_available,
    COALESCE(hd.gigs_total_disk_space, 0) as gigs_total_disk_space,
    COALESCE(hst.seen_time, h.created_at) AS seen_time,
	COALESCE(hu.software_updated_at, h.created_at) AS software_updated_at
	` + hostMDMSelect + `
  FROM hosts h
  LEFT JOIN host_seen_times hst ON (h.id = hst.host_id)
  LEFT JOIN host_updates hu ON (h.id = hu.host_id)
  LEFT JOIN host_disks hd ON hd.host_id = h.id
  ` + hostMDMJoin + `
  WHERE TRUE AND `

	matchingHostIDs := make([]int, 0)
	if len(matchQuery) > 0 {
		// first we'll find the hosts that match the search criteria, to keep thing simple, then we'll query again
		// to get all the additional data for hosts that match the search criteria by host_id
		matchingHosts := "SELECT h.id FROM hosts h WHERE TRUE"
		var args []interface{}
		// TODO: should search columns include display_name (requires join to host_display_names)?
		searchHostsQuery, args, matchesEmail := hostSearchLike(matchingHosts, args, matchQuery, hostSearchColumns...)
		// if matchQuery is "email like" then don't bother with the additional wildcard searching
		if !matchesEmail && len(matchQuery) > 2 && hasNonASCIIRegex(matchQuery) {
			union, wildCardArgs := hostSearchLikeAny(matchingHosts, args, matchQuery, wildCardableHostSearchColumns...)
			searchHostsQuery += " UNION " + union
			args = wildCardArgs
		}
		searchHostsQuery += " AND TRUE ORDER BY id DESC LIMIT 10"
		searchHostsQuery = ds.reader(ctx).Rebind(searchHostsQuery)
		err := sqlx.SelectContext(ctx, ds.reader(ctx), &matchingHostIDs, searchHostsQuery, args...)
		if err != nil {
			return nil, ctxerr.Wrap(ctx, err, "searching hosts")
		}
	}

	// we attempted to search for something that yielded no results, this should return empty set, no point in continuing
	if len(matchingHostIDs) == 0 && len(matchQuery) > 0 {
		return []*fleet.Host{}, nil
	}
	var args []interface{}
	if len(matchingHostIDs) > 0 {
		args = append(args, matchingHostIDs)
		query += " id IN (?) AND "
	}
	if len(omit) > 0 {
		args = append(args, omit)
		query += " id NOT IN (?) AND "
	}
	query += ds.whereFilterHostsByTeams(filter, "h")
	query += ` ORDER BY h.id DESC LIMIT 10`

	var err error
	if len(args) > 0 {
		query, args, err = sqlx.In(query, args...)
		if err != nil {
			return nil, ctxerr.Wrap(ctx, err, "searching default hosts")
		}
	}

	query = ds.reader(ctx).Rebind(query)
	var hosts []*fleet.Host
	if err = sqlx.SelectContext(ctx, ds.reader(ctx), &hosts, query, args...); err != nil {
		return nil, ctxerr.Wrap(ctx, err, "searching hosts")
	}

	return hosts, nil
}

func (ds *Datastore) HostIDsByIdentifier(ctx context.Context, filter fleet.TeamFilter, hostIdentifiers []string) ([]uint, error) {
	if len(hostIdentifiers) == 0 {
		return []uint{}, nil
	}

	sqlStatement := fmt.Sprintf(`
			SELECT
				DISTINCT id FROM hosts
			WHERE
				(hostname IN (?)
				OR uuid IN (?)
				OR hardware_serial IN (?)
				OR node_key IN (?)
				OR osquery_host_id IN (?))
			AND %s
		`, ds.whereFilterHostsByTeams(filter, "hosts"),
	)

	sql, args, err := sqlx.In(sqlStatement, hostIdentifiers, hostIdentifiers, hostIdentifiers, hostIdentifiers, hostIdentifiers)
	if err != nil {
		return nil, ctxerr.Wrap(ctx, err, "building query to get host IDs by identifier")
	}

	var hostIDs []uint
	if err := sqlx.SelectContext(ctx, ds.reader(ctx), &hostIDs, sql, args...); err != nil {
		return nil, ctxerr.Wrap(ctx, err, "get host IDs by identifier")
	}

	return hostIDs, nil
}

func (ds *Datastore) ListHostsLiteByUUIDs(ctx context.Context, filter fleet.TeamFilter, uuids []string) ([]*fleet.Host, error) {
	if len(uuids) == 0 {
		return nil, nil
	}

	stmt := fmt.Sprintf(`
SELECT
	h.id,
	h.created_at,
	h.updated_at,
	h.osquery_host_id,
	h.node_key,
	h.hostname,
	h.uuid,
	h.hardware_serial,
	h.hardware_model,
	h.computer_name,
	h.platform,
	h.team_id,
	h.distributed_interval,
	h.logger_tls_period,
	h.config_tls_refresh,
	h.detail_updated_at,
	h.label_updated_at,
	h.last_enrolled_at,
	h.policy_updated_at,
	h.refetch_requested,
	h.refetch_critical_queries_until,
	IF(hdep.host_id AND ISNULL(hdep.deleted_at), true, false) AS dep_assigned_to_fleet
FROM
	hosts h
LEFT OUTER JOIN
	host_dep_assignments hdep
ON
	hdep.host_id = h.id AND hdep.deleted_at IS NULL
WHERE h.uuid IN (?) AND %s
		`, ds.whereFilterHostsByTeams(filter, "h"),
	)

	stmt, args, err := sqlx.In(stmt, uuids)
	if err != nil {
		return nil, ctxerr.Wrap(ctx, err, "building query to select hosts by uuid")
	}

	var hosts []*fleet.Host
	if err := sqlx.SelectContext(ctx, ds.reader(ctx), &hosts, stmt, args...); err != nil {
		return nil, ctxerr.Wrap(ctx, err, "select hosts by uuid")
	}

	return hosts, nil
}

func (ds *Datastore) ListHostsLiteByIDs(ctx context.Context, ids []uint) ([]*fleet.Host, error) {
	if len(ids) == 0 {
		return nil, nil
	}

	stmt := `
SELECT
	id,
	created_at,
	updated_at,
	osquery_host_id,
	node_key,
	hostname,
	uuid,
	hardware_serial,
	hardware_model,
	computer_name,
	platform,
	team_id,
	distributed_interval,
	logger_tls_period,
	config_tls_refresh,
	detail_updated_at,
	label_updated_at,
	last_enrolled_at,
	policy_updated_at,
	refetch_requested,
	refetch_critical_queries_until
FROM hosts
WHERE id IN (?)`

	stmt, args, err := sqlx.In(stmt, ids)
	if err != nil {
		return nil, ctxerr.Wrap(ctx, err, "building query to select hosts by id")
	}

	var hosts []*fleet.Host
	if err := sqlx.SelectContext(ctx, ds.reader(ctx), &hosts, stmt, args...); err != nil {
		return nil, ctxerr.Wrap(ctx, err, "select hosts by id")
	}

	return hosts, nil
}

func (ds *Datastore) HostByIdentifier(ctx context.Context, identifier string) (*fleet.Host, error) {
	stmt := `
    SELECT
      h.id,
      h.osquery_host_id,
      h.created_at,
      h.updated_at,
      h.detail_updated_at,
      h.node_key,
      h.hostname,
      h.uuid,
      h.platform,
      h.osquery_version,
      h.os_version,
      h.build,
      h.platform_like,
      h.code_name,
      h.uptime,
      h.memory,
      h.cpu_type,
      h.cpu_subtype,
      h.cpu_brand,
      h.cpu_physical_cores,
      h.cpu_logical_cores,
      h.hardware_vendor,
      h.hardware_model,
      h.hardware_version,
      h.hardware_serial,
      h.computer_name,
      h.primary_ip_id,
      h.distributed_interval,
      h.logger_tls_period,
      h.config_tls_refresh,
      h.primary_ip,
      h.primary_mac,
      h.label_updated_at,
      h.last_enrolled_at,
      h.refetch_requested,
      h.refetch_critical_queries_until,
      h.team_id,
      h.policy_updated_at,
      h.public_ip,
      h.orbit_node_key,
      t.name AS team_name,
      COALESCE(hd.gigs_disk_space_available, 0) as gigs_disk_space_available,
      COALESCE(hd.percent_disk_space_available, 0) as percent_disk_space_available,
      COALESCE(hd.gigs_total_disk_space, 0) as gigs_total_disk_space,
      COALESCE(hst.seen_time, h.created_at) AS seen_time,
      COALESCE(hu.software_updated_at, h.created_at) AS software_updated_at
    ` + hostMDMSelect + `
    FROM hosts h
    LEFT JOIN teams t ON t.id = h.team_id
    LEFT JOIN host_seen_times hst ON (h.id = hst.host_id)
    LEFT JOIN host_updates hu ON (h.id = hu.host_id)
    LEFT JOIN host_disks hd ON hd.host_id = h.id
    ` + hostMDMJoin + `
    WHERE ? IN (h.hostname, h.osquery_host_id, h.node_key, h.uuid, h.hardware_serial)
    LIMIT 1
	`
	host := &fleet.Host{}
	err := sqlx.GetContext(ctx, ds.reader(ctx), host, stmt, identifier)
	if err != nil {
		if err == sql.ErrNoRows {
			return nil, ctxerr.Wrap(ctx, notFound("Host").WithName(identifier))
		}
		return nil, ctxerr.Wrap(ctx, err, "get host by identifier")
	}

	packStats, err := loadHostPackStatsDB(ctx, ds.reader(ctx), host.ID, host.Platform)
	if err != nil {
		return nil, err
	}
	host.PackStats = packStats

	return host, nil
}

func (ds *Datastore) AddHostsToTeam(ctx context.Context, teamID *uint, hostIDs []uint) error {
	if len(hostIDs) == 0 {
		return nil
	}

	for i := 0; i < len(hostIDs); i += addHostsToTeamBatchSize {
		start := i
		end := i + addHostsToTeamBatchSize
		if end > len(hostIDs) {
			end = len(hostIDs)
		}
		hostIDsBatch := hostIDs[start:end]
		err := ds.withRetryTxx(
			ctx, func(tx sqlx.ExtContext) error {
				if err := cleanupPolicyMembershipOnTeamChange(ctx, tx, hostIDsBatch); err != nil {
					return ctxerr.Wrap(ctx, err, "AddHostsToTeam delete policy membership")
				}
				if err := cleanupQueryResultsOnTeamChange(ctx, tx, hostIDsBatch); err != nil {
					return ctxerr.Wrap(ctx, err, "AddHostsToTeam delete query results")
				}
				if err := cleanupConditionalAccessOnTeamChange(ctx, tx, hostIDsBatch); err != nil {
					return ctxerr.Wrap(ctx, err, "AddHostsToTeam delete conditional access")
				}

				query, args, err := sqlx.In(`UPDATE hosts SET team_id = ? WHERE id IN (?)`, teamID, hostIDsBatch)
				if err != nil {
					return ctxerr.Wrap(ctx, err, "sqlx.In AddHostsToTeam")
				}

				if _, err := tx.ExecContext(ctx, query, args...); err != nil {
					return ctxerr.Wrap(ctx, err, "exec AddHostsToTeam")
				}

				if err := cleanupDiskEncryptionKeysOnTeamChangeDB(ctx, tx, hostIDsBatch, teamID); err != nil {
					return ctxerr.Wrap(ctx, err, "AddHostsToTeam cleanup disk encryption keys")
				}

				return nil
			},
		)
		if err != nil {
			return err
		}
	}
	return nil
}

func (ds *Datastore) SaveHostAdditional(ctx context.Context, hostID uint, additional *json.RawMessage) error {
	return saveHostAdditionalDB(ctx, ds.writer(ctx), hostID, additional)
}

func saveHostAdditionalDB(ctx context.Context, exec sqlx.ExecerContext, hostID uint, additional *json.RawMessage) error {
	sql := `
		INSERT INTO host_additional (host_id, additional)
		VALUES (?, ?)
		ON DUPLICATE KEY UPDATE additional = VALUES(additional)
	`
	if _, err := exec.ExecContext(ctx, sql, hostID, additional); err != nil {
		return ctxerr.Wrap(ctx, err, "insert additional")
	}
	return nil
}

func (ds *Datastore) SaveHostUsers(ctx context.Context, hostID uint, users []fleet.HostUser) error {
	return ds.withRetryTxx(ctx, func(tx sqlx.ExtContext) error {
		return saveHostUsersDB(ctx, tx, hostID, users)
	})
}

func saveHostUsersDB(ctx context.Context, tx sqlx.ExtContext, hostID uint, users []fleet.HostUser) error {
	currentHostUsers, err := loadHostUsersDB(ctx, tx, hostID)
	if err != nil {
		return err
	}

	keyForUser := func(u *fleet.HostUser) string { return fmt.Sprintf("%d\x00%s", u.Uid, u.Username) }
	incomingUsers := make(map[string]bool)
	var insertArgs []interface{}
	for _, u := range users {
		insertArgs = append(insertArgs, hostID, u.Uid, u.Username, u.Type, u.GroupName, u.Shell)
		incomingUsers[keyForUser(&u)] = true
	}

	var removedArgs []interface{}
	for _, u := range currentHostUsers {
		if _, ok := incomingUsers[keyForUser(&u)]; !ok {
			removedArgs = append(removedArgs, u.Username)
		}
	}

	insertValues := strings.TrimSuffix(strings.Repeat("(?, ?, ?, ?, ?, ?),", len(users)), ",")
	insertSql := fmt.Sprintf(
		`INSERT INTO host_users (host_id, uid, username, user_type, groupname, shell)
				VALUES %s
				ON DUPLICATE KEY UPDATE
				user_type = VALUES(user_type),
				groupname = VALUES(groupname),
				shell = VALUES(shell),
				removed_at = NULL`,
		insertValues,
	)
	if _, err := tx.ExecContext(ctx, insertSql, insertArgs...); err != nil {
		return ctxerr.Wrap(ctx, err, "insert users")
	}

	if len(removedArgs) == 0 {
		return nil
	}
	removedValues := strings.TrimSuffix(strings.Repeat("?,", len(removedArgs)), ",")
	removedSql := fmt.Sprintf(
		`UPDATE host_users SET removed_at = CURRENT_TIMESTAMP WHERE host_id = ? and username IN (%s)`,
		removedValues,
	)
	if _, err := tx.ExecContext(ctx, removedSql, append([]interface{}{hostID}, removedArgs...)...); err != nil {
		return ctxerr.Wrap(ctx, err, "mark users as removed")
	}

	return nil
}

func (ds *Datastore) TotalAndUnseenHostsSince(ctx context.Context, teamID *uint, daysCount int) (total int, unseen []uint, err error) {
	// convert daysCount to integer number of seconds for more precision in sql query
	var args []interface{}
	totalQuery := `SELECT COUNT(*) FROM hosts`
	if teamID != nil {
		totalQuery += " WHERE team_id = ?"
		args = append(args, *teamID)
	}

	err = sqlx.GetContext(ctx, ds.reader(ctx), &total, totalQuery, args...)
	if err != nil {
		return 0, nil, ctxerr.Wrap(ctx, err, "getting total host counts")
	}

	unseenSeconds := daysCount * 24 * 60 * 60
	args = []interface{}{unseenSeconds}
	unseenQuery := `SELECT id
		FROM hosts h
		LEFT JOIN host_seen_times hst
		ON h.id = hst.host_id
		WHERE TIMESTAMPDIFF(SECOND, COALESCE(hst.seen_time, h.created_at), CURRENT_TIMESTAMP) >= ?`

	if teamID != nil {
		unseenQuery += " AND team_id = ?"
		args = append(args, *teamID)
	}

	err = sqlx.SelectContext(ctx, ds.reader(ctx), &unseen, unseenQuery, args...)
	if err != nil {
		return total, nil, ctxerr.Wrap(ctx, err, "getting unseen host counts")
	}

	return
}

func (ds *Datastore) DeleteHosts(ctx context.Context, ids []uint) error {
	for i := 0; i < len(ids); i += hostsDeleteBatchSize {
		start := i
		end := i + hostsDeleteBatchSize
		if end > len(ids) {
			end = len(ids)
		}
		idsBatch := ids[start:end]
		err := ds.withRetryTxx(ctx, func(tx sqlx.ExtContext) error {
			return deleteHosts(ctx, tx, idsBatch)
		})
		if err != nil {
			return err
		}
	}
	return nil
}

func (ds *Datastore) FailingPoliciesCount(ctx context.Context, host *fleet.Host) (uint, error) {
	if host.FleetPlatform() == "" {
		// We log to help troubleshooting in case this happens.
		level.Error(ds.logger).Log("err", "unrecognized platform", "hostID", host.ID, "platform", host.Platform) //nolint:errcheck
	}

	query := `
		SELECT SUM(1 - pm.passes) AS n_failed
		FROM policy_membership pm
		WHERE pm.host_id = ? AND pm.passes IS NOT null
		GROUP BY host_id
	`

	var r uint
	if err := sqlx.GetContext(ctx, ds.reader(ctx), &r, query, host.ID); err != nil {
		if err == sql.ErrNoRows {
			return 0, nil
		}
		return 0, ctxerr.Wrap(ctx, err, "get failing policies count")
	}
	return r, nil
}

func (ds *Datastore) ListPoliciesForHost(ctx context.Context, host *fleet.Host) ([]*fleet.HostPolicy, error) {
	if host.FleetPlatform() == "" {
		// We log to help troubleshooting in case this happens.
		level.Error(ds.logger).Log("err", "unrecognized platform", "hostID", host.ID, "platform", host.Platform) //nolint:errcheck
	}
	query := `SELECT p.id, p.team_id, p.resolution, p.name, p.query, p.description, p.author_id, p.platforms, p.critical, p.created_at, p.updated_at,
		COALESCE(u.name, '<deleted>') AS author_name,
		COALESCE(u.email, '') AS author_email,
		CASE
			WHEN pm.passes = 1 THEN 'pass'
			WHEN pm.passes = 0 THEN 'fail'
			ELSE ''
		END AS response,
		coalesce(p.resolution, '') as resolution
	FROM policies p
	LEFT JOIN policy_membership pm ON (p.id=pm.policy_id AND host_id=?)
	LEFT JOIN users u ON p.author_id = u.id
	WHERE (p.team_id IS NULL OR p.team_id = COALESCE((SELECT team_id FROM hosts WHERE id = ?), 0))
	AND (p.platforms IS NULL OR p.platforms = '' OR FIND_IN_SET(?, p.platforms) != 0)
	AND (
		-- Policy has no include labels
		NOT EXISTS (
			SELECT 1
			FROM policy_labels pl
			WHERE pl.policy_id = p.id
			AND pl.exclude = 0
		)
		-- Policy is included in the include_any list
		OR EXISTS (
			SELECT 1
			FROM policy_labels pl
			INNER JOIN label_membership lm ON (lm.host_id = ? AND lm.label_id = pl.label_id)
			WHERE pl.policy_id = p.id
			AND pl.exclude = 0
		)
	)
	-- Policy is not included in the exclude_any list
	AND NOT EXISTS (
		SELECT 1
		FROM policy_labels pl
		INNER JOIN label_membership lm ON (lm.host_id = ? AND lm.label_id = pl.label_id)
		WHERE pl.policy_id = p.id
		AND pl.exclude = 1
	)
	ORDER BY FIELD(response, 'fail', '', 'pass'), p.name`

	var policies []*fleet.HostPolicy
	if err := sqlx.SelectContext(ctx, ds.reader(ctx), &policies, query, host.ID, host.ID, host.FleetPlatform(), host.ID, host.ID); err != nil {
		return nil, ctxerr.Wrap(ctx, err, "get host policies")
	}
	return policies, nil
}

func (ds *Datastore) CleanupExpiredHosts(ctx context.Context) ([]uint, error) {
	ac, err := appConfigDB(ctx, ds.reader(ctx))
	if err != nil {
		return nil, ctxerr.Wrap(ctx, err, "getting app config")
	}

	query := `SELECT id, config from teams`
	var teams []*fleet.Team
	if err := sqlx.SelectContext(ctx, ds.reader(ctx), &teams, query); err != nil {
		return nil, ctxerr.Wrap(ctx, err, "get teams")
	}

	teamHostExpiryEnabled := false
	for _, team := range teams {
		if team.Config.HostExpirySettings.HostExpiryEnabled {
			teamHostExpiryEnabled = true
			break
		}
	}
	if !ac.HostExpirySettings.HostExpiryEnabled && !teamHostExpiryEnabled {
		return nil, nil
	}

	var teamsUsingGlobalExpiry []uint
	teamsUsingCustomExpiry := map[uint]int{}
	for _, team := range teams {
		if !team.Config.HostExpirySettings.HostExpiryEnabled {
			teamsUsingGlobalExpiry = append(teamsUsingGlobalExpiry, team.ID)
		} else {
			teamsUsingCustomExpiry[team.ID] = team.Config.HostExpirySettings.HostExpiryWindow
		}
	}

	// Usual clean up queries used to be like this:
	// DELETE FROM hosts WHERE id in (SELECT host_id FROM host_seen_times WHERE seen_time < DATE_SUB(NOW(), INTERVAL ? DAY))
	// This means a full table scan for hosts, and for big deployments, that's not ideal
	// so instead, we get the ids one by one and delete things one by one
	// it might take longer, but it should lock only the row we need.
	//
	// host_seen_time entries are not available for ios/ipados devices, since they're updated on
	// osquery check-in. Instead we fall back to detail_updated_at, which is updated every time a
	// full detail refetch happens. For the detail_updated_at value, we consider server.NeverTimestamp
	// to be nullish because this value is set as the default in some scenarios, in which
	// case we will fall back to the created_at timestamp.
	//
	// To avoid prematurely deleting hosts that are ingested from Apple DEP, we cross-reference the
	// host_dep_assignments table.
	findHostsSql := `SELECT h.id FROM hosts h
		LEFT JOIN host_seen_times hst ON h.id = hst.host_id
		LEFT JOIN host_dep_assignments hda ON h.id = hda.host_id
		WHERE COALESCE(hst.seen_time, NULLIF(h.detail_updated_at, '` + server.NeverTimestamp + `'), h.created_at) < DATE_SUB(NOW(), INTERVAL ? DAY)
			AND (hda.host_id IS NULL OR hda.deleted_at IS NOT NULL)`

	var allIdsToDelete []uint
	// Process hosts using global expiry
	if ac.HostExpirySettings.HostExpiryEnabled {
		sqlQuery := findHostsSql + " AND (team_id IS NULL"
		args := []interface{}{ac.HostExpirySettings.HostExpiryWindow}
		if len(teamsUsingGlobalExpiry) > 0 {
			sqlQuery += " OR team_id IN (?)"
			sqlQuery, args, err = sqlx.In(sqlQuery, args[0], teamsUsingGlobalExpiry)
			if err != nil {
				return nil, ctxerr.Wrap(ctx, err, "building query to get expired host ids")
			}
		}
		sqlQuery += ")"
		err = ds.writer(ctx).SelectContext(
			ctx,
			&allIdsToDelete,
			sqlQuery,
			args...,
		)
		if err != nil {
			return nil, ctxerr.Wrap(ctx, err, "getting global expired hosts")
		}
	}

	// Process hosts using team expiry
	for teamId, expiry := range teamsUsingCustomExpiry {
		var ids []uint
		sqlQuery := findHostsSql + " AND team_id = ?"
		args := []interface{}{expiry, teamId}
		err = ds.writer(ctx).SelectContext(
			ctx,
			&ids,
			sqlQuery,
			args...,
		)
		if err != nil {
			return nil, ctxerr.Wrap(ctx, err, "getting team expired hosts")
		}
		allIdsToDelete = append(allIdsToDelete, ids...)
	}

	for _, id := range allIdsToDelete {
		err = ds.DeleteHost(ctx, id)
		if err != nil {
			return nil, err
		}
	}

	if len(allIdsToDelete) > 0 {
		sqlQuery, args, err := sqlx.In(`DELETE FROM host_seen_times WHERE host_id in (?)`, allIdsToDelete)
		if err != nil {
			return nil, ctxerr.Wrap(ctx, err, "building query to delete host seen times")
		}
		_, err = ds.writer(ctx).ExecContext(ctx, sqlQuery, args...)
		if err != nil {
			return nil, ctxerr.Wrap(ctx, err, "deleting expired host seen times")
		}
	}

	return allIdsToDelete, nil
}

func (ds *Datastore) ListHostDeviceMapping(ctx context.Context, id uint) ([]*fleet.HostDeviceMapping, error) {
	return ds.listHostDeviceMappingDB(ctx, ds.reader(ctx), id)
}

func deviceMappingTranslateSourceColumn(hostEmailsTableAlias string) string {
	if hostEmailsTableAlias != "" && !strings.HasSuffix(hostEmailsTableAlias, ".") {
		hostEmailsTableAlias += "."
	}
	// this means:
	// 	if source starts with "custom_" then return "custom" else return source as-is
	return fmt.Sprintf(` CASE WHEN %ssource LIKE '%s%%' THEN '%s' ELSE %[1]ssource END `,
		hostEmailsTableAlias, fleet.DeviceMappingCustomPrefix, fleet.DeviceMappingCustomReplacement)
}

func (ds *Datastore) listHostDeviceMappingDB(ctx context.Context, q sqlx.QueryerContext, hostID uint) ([]*fleet.HostDeviceMapping, error) {
	stmt := fmt.Sprintf(`
    SELECT
      id,
      host_id,
      email,
      %s as source
    FROM
      host_emails
    WHERE
      host_id = ?
    ORDER BY
      email, source`, deviceMappingTranslateSourceColumn(""))

	var mappings []*fleet.HostDeviceMapping
	err := sqlx.SelectContext(ctx, q, &mappings, stmt, hostID)
	if err != nil {
		return nil, ctxerr.Wrap(ctx, err, "select host emails by host id")
	}
	return mappings, nil
}

func (ds *Datastore) ReplaceHostDeviceMapping(ctx context.Context, hid uint, mappings []*fleet.HostDeviceMapping, source string) error {
	for _, m := range mappings {
		if hid != m.HostID {
			return ctxerr.Errorf(ctx, "host device mapping are not all for the provided host id %d, found %d", hid, m.HostID)
		}
		if m.Source != source {
			return ctxerr.Errorf(ctx, "host device mapping are not all for the provided source %s, found %s", source, m.Source)
		}
	}

	// the following SQL statements assume a small number of emails reported
	// per host.
	const (
		selStmt = `
      SELECT
        id,
        email,
        source
      FROM
        host_emails
      WHERE
        host_id = ? AND source = ?`

		delStmt = `
      DELETE FROM
        host_emails
      WHERE
        id IN (?)`

		insStmt = `
      INSERT INTO
        host_emails (host_id, email, source)
      VALUES`

		insPart = ` (?, ?, ?),`
	)

	return ds.withRetryTxx(ctx, func(tx sqlx.ExtContext) error {
		// index the mappings by email and source, to quickly check which ones
		// need to be deleted and inserted
		toIns := make(map[string]*fleet.HostDeviceMapping)
		for _, m := range mappings {
			toIns[m.Email+"\n"+m.Source] = m
		}

		var prevMappings []*fleet.HostDeviceMapping
		if err := sqlx.SelectContext(ctx, tx, &prevMappings, selStmt, hid, source); err != nil {
			return ctxerr.Wrap(ctx, err, "select previous host emails")
		}

		var delIDs []uint
		for _, pm := range prevMappings {
			key := pm.Email + "\n" + pm.Source
			if _, ok := toIns[key]; ok {
				// already exists, no need to insert
				delete(toIns, key)
			} else {
				// does not exist anymore, must be deleted
				delIDs = append(delIDs, pm.ID)
			}
		}

		if len(delIDs) > 0 {
			stmt, args, err := sqlx.In(delStmt, delIDs)
			if err != nil {
				return ctxerr.Wrap(ctx, err, "prepare delete statement")
			}
			if _, err := tx.ExecContext(ctx, stmt, args...); err != nil {
				return ctxerr.Wrap(ctx, err, "delete host emails")
			}
		}

		if len(toIns) > 0 {
			var args []interface{}
			for _, m := range toIns {
				args = append(args, hid, m.Email, m.Source)
			}
			stmt := insStmt + strings.TrimSuffix(strings.Repeat(insPart, len(toIns)), ",")
			if _, err := tx.ExecContext(ctx, stmt, args...); err != nil {
				return ctxerr.Wrap(ctx, err, "insert host emails")
			}
		}
		return nil
	})
}

func (ds *Datastore) SetOrUpdateCustomHostDeviceMapping(ctx context.Context, hostID uint, email, source string) ([]*fleet.HostDeviceMapping, error) {
	const (
		delStmt = `DELETE FROM host_emails WHERE host_id = ? AND source = ?`
		updStmt = `UPDATE host_emails SET email = ? WHERE host_id = ? AND source = ?`
		insStmt = `INSERT INTO host_emails (email, host_id, source) VALUES (?, ?, ?)`
		// for the custom_installer source, we insert it only if there is no
		// existing custom_override source for that host.
		insInstallerStmt = `INSERT INTO host_emails (email, host_id, source)
			(
				SELECT ?, ?, ?
				FROM DUAL
				WHERE
					NOT EXISTS (
						SELECT 1 FROM host_emails WHERE host_id = ? AND source = ?
					)
			)`
	)

	err := ds.withRetryTxx(ctx, func(tx sqlx.ExtContext) error {
		if source == fleet.DeviceMappingCustomOverride {
			// must delete any existing custom installer
			if _, err := tx.ExecContext(ctx, delStmt, hostID, fleet.DeviceMappingCustomInstaller); err != nil {
				return ctxerr.Wrap(ctx, err, "delete custom installer device mapping")
			}
		}

		// first attempt an update, and if it updates nothing proceed with an
		// insert (this is the same logic as our insertOrUpdate helper function,
		// but it is not used directly because we may need a more complex insert
		// statement). We cannot use ON DUPLICATE KEY UPDATE because there is no
		// unique constraint on that table.
		res, err := tx.ExecContext(ctx, updStmt, email, hostID, source)
		if err != nil {
			return ctxerr.Wrap(ctx, err, "update custom device mapping")
		}

		rowsAffected, _ := res.RowsAffected() // cannot fail for mysql driver
		if rowsAffected == 0 {
			// use an insert, no existing email for that source
			stmt := insStmt
			params := []any{email, hostID, source}
			if source == fleet.DeviceMappingCustomInstaller {
				// custom installer can only insert if there's no custom override
				stmt = insInstallerStmt
				params = append(params, hostID, fleet.DeviceMappingCustomOverride)
			}
			if _, err := tx.ExecContext(ctx, stmt, params...); err != nil {
				return ctxerr.Wrap(ctx, err, "insert custom device mapping")
			}
		}
		return nil
	})
	if err != nil {
		return nil, err
	}

	return ds.listHostDeviceMappingDB(ctx, ds.writer(ctx), hostID)
}

func (ds *Datastore) ReplaceHostBatteries(ctx context.Context, hid uint, mappings []*fleet.HostBattery) error {
	for _, m := range mappings {
		if hid != m.HostID {
			return ctxerr.Errorf(ctx, "host batteries mapping are not all for the provided host id %d, found %d", hid, m.HostID)
		}
	}

	// The following SQL statements assume a small number of batteries reported per host.
	// This is using the same pattern as ReplaceHostDeviceMapping.
	const (
		selStmt = `
      SELECT
        id,
        host_id,
        serial_number,
		cycle_count,
		health
      FROM
        host_batteries
      WHERE
        host_id = ?`

		delStmt = `
      DELETE FROM
        host_batteries
      WHERE
        id IN (?)`

		insStmt = `
      INSERT INTO
        host_batteries (host_id, serial_number, cycle_count, health)
      VALUES`
		insPart = ` (?, ?, ?, ?),`
	)

	keyFn := func(b *fleet.HostBattery) string {
		return b.SerialNumber + ":" + fmt.Sprint(b.CycleCount) + ":" + b.Health
	}

	return ds.withRetryTxx(ctx, func(tx sqlx.ExtContext) error {
		// Index the mappings by serial_number, to quickly check which ones
		// need to be deleted and inserted.
		toIns := make(map[string]*fleet.HostBattery)
		serials := make(map[string]struct{})
		for _, m := range mappings {
			if _, ok := serials[m.SerialNumber]; ok {
				// Ignore multiple rows with the same serial number
				// (e.g. in case of bugs in results reported by osquery).
				continue
			}
			toIns[keyFn(m)] = m
			serials[m.SerialNumber] = struct{}{}
		}

		var prevMappings []*fleet.HostBattery
		if err := sqlx.SelectContext(ctx, tx, &prevMappings, selStmt, hid); err != nil {
			return ctxerr.Wrap(ctx, err, "select previous host batteries")
		}

		var delIDs []uint
		for _, pm := range prevMappings {
			key := keyFn(pm)
			if _, ok := toIns[key]; ok {
				// already exists, no need to insert
				delete(toIns, key)
			} else {
				// does not exist anymore, must be deleted
				delIDs = append(delIDs, pm.ID)
			}
		}

		if len(delIDs) > 0 {
			stmt, args, err := sqlx.In(delStmt, delIDs)
			if err != nil {
				return ctxerr.Wrap(ctx, err, "prepare delete statement")
			}
			if _, err := tx.ExecContext(ctx, stmt, args...); err != nil {
				return ctxerr.Wrap(ctx, err, "delete host batteries")
			}
		}

		if len(toIns) > 0 {
			var args []interface{}
			for _, m := range toIns {
				args = append(args, hid, m.SerialNumber, m.CycleCount, m.Health)
			}
			stmt := insStmt + strings.TrimSuffix(strings.Repeat(insPart, len(toIns)), ",")
			if _, err := tx.ExecContext(ctx, stmt, args...); err != nil {
				return ctxerr.Wrap(ctx, err, "insert host batteries")
			}
		}
		return nil
	})
}

func (ds *Datastore) updateOrInsert(ctx context.Context, updateQuery string, insertQuery string, args ...interface{}) error {
	res, err := ds.writer(ctx).ExecContext(ctx, updateQuery, args...)
	if err != nil {
		return ctxerr.Wrap(ctx, err, "update")
	}
	affected, err := res.RowsAffected()
	if err != nil {
		return ctxerr.Wrap(ctx, err, "rows affected by update")
	}
	if affected == 0 {
		_, err = ds.writer(ctx).ExecContext(ctx, insertQuery, args...)
	}
	return ctxerr.Wrap(ctx, err, "insert")
}

func (ds *Datastore) SetOrUpdateMunkiInfo(ctx context.Context, hostID uint, version string, errors, warnings []string) error {
	// NOTE(mna): if we lose too many saves due to some errors, we could continue
	// processing even when part of the ingestion fails (e.g. process version if
	// issues fail or vice-versa, ignore issues that failed to be created, etc.).
	// Currently, taking a strict approach as a point that was mentioned in the
	// ticket was to care about data accuracy, so instead of allowing to save
	// only a subset of issues, we fail if we can't save the complete set.

	msgToID, err := ds.getOrInsertMunkiIssues(ctx, errors, warnings, fleet.DefaultMunkiIssuesBatchSize)
	if err != nil {
		return err
	}

	if err := ds.replaceHostMunkiIssues(ctx, hostID, msgToID); err != nil {
		return err
	}

	if version == "" {
		// Only update deleted_at if there wasn't any deleted at for this host
		updateQuery := `UPDATE host_munki_info SET deleted_at = NOW() WHERE host_id = ? AND deleted_at is NULL`
		_, err := ds.writer(ctx).ExecContext(ctx, updateQuery, hostID)
		if err != nil {
			return ctxerr.Wrap(ctx, err)
		}
		return nil
	}
	return ds.updateOrInsert(
		ctx,
		`UPDATE host_munki_info SET version = ?, deleted_at = NULL WHERE host_id = ?`,
		`INSERT INTO host_munki_info (version, host_id) VALUES (?, ?)`,
		version, hostID,
	)
}

func (ds *Datastore) replaceHostMunkiIssues(ctx context.Context, hostID uint, msgToID map[[2]string]uint) error {
	// This needs an efficient way to check if the batch of messages are the same
	// as existing ones, as this should be a common case (i.e. Munki does not run
	// *that* often, so it is likely that the host reports the same messages for
	// some time, or none at all). The approach is as follows:
	//
	// * Read a COUNT of new IDs (those to be saved) and a COUNT of old IDs
	//   (those to be removed) from the read replica.
	// * If COUNT(new) == len(newIDs) and COUNT(old) == 0, no write is required.
	// * If COUNT(old) > 0, delete those obsolete ids.
	// * If COUNT(new) < len(newIDs), insert those missing ids.
	//
	// In the best scenario, a single statement is executed on the read replica,
	// and in the worst case, 3 statements are executed, 2 on the primary.
	//
	// Of course this is racy, as the check is done in the replica and the write
	// is not transactional, but this is not an issue here as host-reported data
	// is eventually consistent in nature and that data is reported at regular
	// intervals.

	newIDs := make([]uint, 0, len(msgToID))
	for _, id := range msgToID {
		newIDs = append(newIDs, id)
	}

	const countStmt = `SELECT
    (SELECT COUNT(*) FROM host_munki_issues WHERE host_id = ? AND munki_issue_id IN (?)) as count_new,
    (SELECT COUNT(*) FROM host_munki_issues WHERE host_id = ? AND munki_issue_id NOT IN (?)) as count_old`

	var counts struct {
		CountNew int `db:"count_new"`
		CountOld int `db:"count_old"`
	}

	// required to get the old count if the new is empty
	idsForIN := newIDs
	if len(idsForIN) == 0 {
		// must have at least one for the IN/NOT IN to work, add an impossible one
		idsForIN = []uint{0}
	}
	stmt, args, err := sqlx.In(countStmt, hostID, idsForIN, hostID, idsForIN)
	if err != nil {
		return ctxerr.Wrap(ctx, err, "prepare read host_munki_issues counts arguments")
	}
	if err := sqlx.GetContext(ctx, ds.reader(ctx), &counts, stmt, args...); err != nil {
		return ctxerr.Wrap(ctx, err, "read host_munki_issues counts")
	}
	if counts.CountNew == len(newIDs) && counts.CountOld == 0 {
		return nil
	}

	if counts.CountOld > 0 {
		// must delete those IDs
		const delStmt = `DELETE FROM host_munki_issues WHERE host_id = ? AND munki_issue_id NOT IN (?)`
		stmt, args, err := sqlx.In(delStmt, hostID, idsForIN)
		if err != nil {
			return ctxerr.Wrap(ctx, err, "prepare delete host_munki_issues arguments")
		}
		if _, err := ds.writer(ctx).ExecContext(ctx, stmt, args...); err != nil {
			return ctxerr.Wrap(ctx, err, "delete host_munki_issues")
		}
	}

	if counts.CountNew < len(newIDs) {
		// must insert missing IDs
		const (
			insStmt  = `INSERT INTO host_munki_issues (host_id, munki_issue_id) VALUES %s ON DUPLICATE KEY UPDATE host_id = host_id`
			stmtPart = `(?, ?),`
		)

		stmt := fmt.Sprintf(insStmt, strings.TrimSuffix(strings.Repeat(stmtPart, len(newIDs)), ","))
		args := make([]interface{}, 0, 2*len(newIDs))
		for _, id := range newIDs {
			args = append(args, hostID, id)
		}
		if _, err := ds.writer(ctx).ExecContext(ctx, stmt, args...); err != nil {
			return ctxerr.Wrap(ctx, err, "insert host_munki_issues")
		}
	}

	return nil
}

const maxMunkiIssueNameLen = 255

func (ds *Datastore) getOrInsertMunkiIssues(ctx context.Context, errors, warnings []string, batchSize int) (msgToID map[[2]string]uint, err error) {
	for i, e := range errors {
		if n := utf8.RuneCountInString(e); n > maxMunkiIssueNameLen {
			runes := []rune(e)
			errors[i] = string(runes[:maxMunkiIssueNameLen])
		}
	}
	for i, w := range warnings {
		if n := utf8.RuneCountInString(w); n > maxMunkiIssueNameLen {
			runes := []rune(w)
			warnings[i] = string(runes[:maxMunkiIssueNameLen])
		}
	}

	// get list of unique messages+type to load ids and create if necessary
	msgToID = make(map[[2]string]uint, len(errors)+len(warnings))
	for _, e := range errors {
		msgToID[[2]string{e, "error"}] = 0
	}
	for _, w := range warnings {
		msgToID[[2]string{w, "warning"}] = 0
	}

	type munkiIssue struct {
		ID   uint   `db:"id"`
		Name string `db:"name"`
	}

	readIDs := func(q sqlx.QueryerContext, msgs [][2]string, typ string) error {
		const readStmt = `SELECT id, name FROM munki_issues WHERE issue_type = ? AND name IN (?)`

		names := make([]string, 0, len(msgs))
		for _, msg := range msgs {
			if msg[1] == typ {
				names = append(names, msg[0])
			}
		}

		for len(names) > 0 {
			batch := names
			if len(batch) > batchSize {
				batch = names[:batchSize]
			}
			names = names[len(batch):]

			var issues []*munkiIssue
			stmt, args, err := sqlx.In(readStmt, typ, batch)
			if err != nil {
				return ctxerr.Wrap(ctx, err, "generate munki issues read batch statement")
			}
			if err := sqlx.SelectContext(ctx, q, &issues, stmt, args...); err != nil {
				return ctxerr.Wrap(ctx, err, "read munki issues batch")
			}

			for _, issue := range issues {
				msgToID[[2]string{issue.Name, typ}] = issue.ID
			}
		}
		return nil
	}

	missingIDs := func() [][2]string {
		var missing [][2]string
		for msg, id := range msgToID {
			if id == 0 {
				missing = append(missing, msg)
			}
		}
		return missing
	}

	allMsgs := make([][2]string, 0, len(msgToID))
	for k := range msgToID {
		allMsgs = append(allMsgs, k)
	}

	// get the IDs for existing munki issues (from the read replica)
	if err := readIDs(ds.reader(ctx), allMsgs, "error"); err != nil {
		return nil, ctxerr.Wrap(ctx, err, "load error message IDs from reader")
	}
	if err := readIDs(ds.reader(ctx), allMsgs, "warning"); err != nil {
		return nil, ctxerr.Wrap(ctx, err, "load warning message IDs from reader")
	}

	// create any missing munki issues (using the primary)
	if missing := missingIDs(); len(missing) > 0 {
		const (
			// UPDATE issue_type = issue_type results in a no-op in mysql (https://stackoverflow.com/a/4596409/1094941)
			insStmt   = `INSERT INTO munki_issues (name, issue_type) VALUES %s ON DUPLICATE KEY UPDATE issue_type = issue_type`
			stmtParts = `(?, ?),`
		)

		msgsToReload := missing

		args := make([]interface{}, 0, batchSize*2)
		for len(missing) > 0 {
			batch := missing
			if len(batch) > batchSize {
				batch = missing[:batchSize]
			}
			missing = missing[len(batch):]

			args = args[:0]
			for _, msg := range batch {
				args = append(args, msg[0], msg[1])
			}
			stmt := fmt.Sprintf(insStmt, strings.TrimSuffix(strings.Repeat(stmtParts, len(batch)), ","))
			if _, err := ds.writer(ctx).ExecContext(ctx, stmt, args...); err != nil {
				return nil, ctxerr.Wrap(ctx, err, "batch-insert munki issues")
			}
		}

		// load the IDs for the missing munki issues, from the primary as we just
		// inserted them
		if err := readIDs(ds.writer(ctx), msgsToReload, "error"); err != nil {
			return nil, ctxerr.Wrap(ctx, err, "load error message IDs from writer")
		}
		if err := readIDs(ds.writer(ctx), msgsToReload, "warning"); err != nil {
			return nil, ctxerr.Wrap(ctx, err, "load warning message IDs from writer")
		}
		if missing := missingIDs(); len(missing) > 0 {
			// some messages still have no IDs
			return nil, ctxerr.New(ctx, "found munki issues without id after batch-insert")
		}
	}

	return msgToID, nil
}

func (ds *Datastore) SetOrUpdateMDMData(
	ctx context.Context,
	hostID uint,
	isServer, enrolled bool,
	serverURL string,
	installedFromDep bool,
	name string,
	fleetEnrollmentRef string,
) error {
	var mdmID *uint
	if serverURL != "" {
		id, err := ds.getOrInsertMDMSolution(ctx, serverURL, name)
		if err != nil {
			return err
		}
		mdmID = &id
	}

	return ds.updateOrInsert(
		ctx,
		`UPDATE host_mdm SET enrolled = ?, server_url = ?, installed_from_dep = ?, mdm_id = ?, is_server = ?, fleet_enroll_ref = ? WHERE host_id = ?`,
		`INSERT INTO host_mdm (enrolled, server_url, installed_from_dep, mdm_id, is_server, fleet_enroll_ref, host_id) VALUES (?, ?, ?, ?, ?, ?, ?)`,
		enrolled, serverURL, installedFromDep, mdmID, isServer, fleetEnrollmentRef, hostID,
	)
}

func (ds *Datastore) UpdateMDMData(
	ctx context.Context,
	hostID uint,
	enrolled bool,
) error {
	_, err := ds.writer(ctx).ExecContext(ctx, `UPDATE host_mdm SET enrolled = ? WHERE host_id = ?`, enrolled, hostID)
	if err != nil {
		return ctxerr.Wrap(ctx, err, "update host_mdm.enrolled")
	}
	return nil
}

func maybeAssociateScimUserWithHostMDMIdP(
	ctx context.Context,
	tx sqlx.ExtContext,
	logger log.Logger,
	user *fleet.ScimUser,
) error {
	if user == nil {
		// Caller should ensure that user is not nil
		return ctxerr.New(ctx, "maybeAssociateScimUserWithHostMDMIdPAccount: user is nil")
	}

	// Try to find a host id with an MDM IdP account that matches the SCIM user.
	//
	// For matching, we'll use the following order of precedence (which should follow
	// the same the approach as scimUserByUserNameOrEmail):
	// - mia.username = scim_user.username
	// - mia.email = scim_user.username
	// - mia.email = scim_user.primary_email (this last one we don't actually productize -- we don't tell customers to sync the email fields of their users)

	var hostIDs []uint
	selectFmt := `
SELECT h.id 
FROM hosts h 
JOIN host_mdm_idp_accounts hmia ON h.uuid = hmia.host_uuid
JOIN mdm_idp_accounts mia ON hmia.account_uuid = mia.uuid
WHERE %s`

	// First, try to match by SCIM username.
	if user.UserName != "" {
		if err := sqlx.SelectContext(ctx, tx, &hostIDs, fmt.Sprintf(selectFmt, `mia.username = ?`), user.UserName); err != nil {
			return ctxerr.Wrap(ctx, err, "maybeAssociateScimUserWithHostMDMIdPAccount: match by username")
		}
		// If we didn't match MDM IpP username to SCIM username, try to match MDM IpP email to SCIM username
		if len(hostIDs) == 0 {
			if err := sqlx.SelectContext(ctx, tx, &hostIDs, fmt.Sprintf(selectFmt, `mia.email = ?`), user.UserName); err != nil {
				return ctxerr.Wrap(ctx, err, "maybeAssociateScimUserWithHostMDMIdPAccount: match email by username")
			}
		}
	}
	// If we don't have any matches yet, try to match by SCIM primary email.
	if len(hostIDs) == 0 && len(user.Emails) > 0 {
		var primaryEmail string
		for _, e := range user.Emails {
			if e.Primary != nil && *e.Primary {
				primaryEmail = e.Email
				break
			}
		}
		if primaryEmail != "" {
			if err := sqlx.SelectContext(ctx, tx, &hostIDs, fmt.Sprintf(selectFmt, `mia.email = ?`), primaryEmail); err != nil {
				return ctxerr.Wrap(ctx, err, "maybeAssociateScimUserWithHostMDMIdPAccount: select host ids by primary email")
			}
		}
	}

	// NOTE: We don't have good unique constraints around hosts.uuid so we'll play it safe and
	// log if we find multiple hosts for SCIM scim user (expected behavior is to find no more
	// than one match).
	var hid uint
	switch {
	case len(hostIDs) == 0:
		level.Info(logger).Log("msg", "maybeAssociateScimUserWithHostMDMIdPAccount: no host ids found for scim user", "scim_user_id", user.ID)
		return nil
	case len(hostIDs) > 1:
		level.Info(logger).Log("msg", "maybeAssociateScimUserWithHostMDMIdPAccount: multiple host ids found for scim user", "scim_user_id", user.ID, "host_ids", fmt.Sprintf("%+v", hostIDs))
		// TODO: confirm desired behavior here, for now we'll just use the first one
	}
	hid = hostIDs[0]

	if err := associateHostWithScimUser(ctx, tx, hid, user.ID); err != nil {
		return ctxerr.Wrap(ctx, err, "maybeAssociateScimUserWithHostMDMIdPAccount: associate host with scim user")
	}

	return nil
}

func maybeAssociateHostMDMIdPWithScimUser(ctx context.Context, tx sqlx.ExtContext, logger log.Logger, hostID uint, idp *fleet.MDMIdPAccount) error {
	if idp == nil {
		// TODO: confirm desired behavior here
		return nil
	}

	scimUser, err := scimUserByUserNameOrEmail(ctx, tx, logger, idp.Username, idp.Email)
	switch {
	case err != nil && !fleet.IsNotFound(err):
		return ctxerr.Wrap(ctx, err, "get scim user")
	case fleet.IsNotFound(err) || scimUser == nil:
		// There is no SCIM association possible at this time
		return nil
	}

	err = associateHostWithScimUser(ctx, tx, hostID, scimUser.ID)
	if err != nil {
		return ctxerr.Wrap(ctx, err, "associate host with scim user")
	}
	return nil
}

func (ds *Datastore) associateHostWithScimUser(ctx context.Context, hostID uint, scimUserID uint) error {
	return ds.withRetryTxx(ctx, func(tx sqlx.ExtContext) error {
		return associateHostWithScimUser(ctx, tx, hostID, scimUserID)
	})
}

func associateHostWithScimUser(ctx context.Context, tx sqlx.ExtContext, hostID uint, scimUserID uint) error {
	_, err := tx.ExecContext(
		ctx,
		`INSERT INTO host_scim_user (host_id, scim_user_id) VALUES (?, ?)`,
		hostID, scimUserID,
	)
	if err != nil {
		return ctxerr.Wrap(ctx, err, "insert into host_scim_user")
	}
	// resend profiles that depend on the user now associated with that host
	//
	// TODO: discuss with victor, do we need to split up this resend operation in some cases (e.g.,
	// is it ok to trigger this during the initial DEP enrollment)?
	return triggerResendProfilesForIDPUserAddedToHost(ctx, tx, hostID, scimUserID)
}

func (ds *Datastore) GetHostEmails(ctx context.Context, hostUUID string, source string) ([]string, error) {
	stmt := `
	SELECT email
	FROM host_emails he
	JOIN hosts h ON h.id = he.host_id
	WHERE h.uuid = ? AND he.source = ?
	`
	var emails []string
	if err := sqlx.SelectContext(ctx, ds.reader(ctx), &emails, stmt, hostUUID, source); err != nil {
		return nil, ctxerr.Wrap(ctx, err, "select host emails")
	}
	return emails, nil
}

// SetOrUpdateHostDisksSpace sets the available gigs and percentage of the
// disks for the specified host.
func (ds *Datastore) SetOrUpdateHostDisksSpace(ctx context.Context, hostID uint, gigsAvailable, percentAvailable, gigsTotal float64) error {
	return ds.updateOrInsert(
		ctx,
		`UPDATE host_disks SET gigs_disk_space_available = ?, percent_disk_space_available = ?, gigs_total_disk_space = ? WHERE host_id = ?`,
		`INSERT INTO host_disks (gigs_disk_space_available, percent_disk_space_available, gigs_total_disk_space, host_id) VALUES (?, ?, ?, ?)`,
		gigsAvailable, percentAvailable, gigsTotal, hostID,
	)
}

// SetOrUpdateHostDisksEncryption sets the host's flag indicating if the disk
// encryption is enabled.
func (ds *Datastore) SetOrUpdateHostDisksEncryption(ctx context.Context, hostID uint, encrypted bool) error {
	return ds.updateOrInsert(
		ctx,
		`UPDATE host_disks SET encrypted = ?, updated_at = CURRENT_TIMESTAMP(6) WHERE host_id = ?`,
		`INSERT INTO host_disks (encrypted, host_id) VALUES (?, ?)`,
		encrypted, hostID,
	)
}

func (ds *Datastore) SetOrUpdateHostOrbitInfo(
	ctx context.Context, hostID uint, version string, desktopVersion sql.NullString, scriptsEnabled sql.NullBool,
) error {
	return ds.updateOrInsert(
		ctx,
		`UPDATE host_orbit_info SET version = ?, desktop_version = ?, scripts_enabled = ? WHERE host_id = ?`,
		`INSERT INTO host_orbit_info (version, desktop_version, scripts_enabled, host_id) VALUES (?, ?, ?, ?)`,
		version, desktopVersion, scriptsEnabled, hostID,
	)
}

func (ds *Datastore) GetHostOrbitInfo(ctx context.Context, hostID uint) (*fleet.HostOrbitInfo, error) {
	var orbit fleet.HostOrbitInfo
	err := sqlx.GetContext(
		ctx, ds.reader(ctx), &orbit, `
	SELECT
		version,
		desktop_version,
		scripts_enabled
	FROM
		host_orbit_info
	WHERE host_id = ?`, hostID,
	)
	if err != nil {
		if errors.Is(err, sql.ErrNoRows) {
			return nil, ctxerr.Wrap(ctx, notFound("HostOrbitInfo").WithID(hostID))
		}
		return nil, ctxerr.Wrapf(ctx, err, "select host_orbit_info for host_id %d", hostID)
	}
	return &orbit, nil
}

func (ds *Datastore) getOrInsertMDMSolution(ctx context.Context, serverURL string, mdmName string) (mdmID uint, err error) {
	readStmt := &parameterizedStmt{
		Statement: `SELECT id FROM mobile_device_management_solutions WHERE name = ? AND server_url = ?`,
		Args:      []interface{}{mdmName, serverURL},
	}
	insStmt := &parameterizedStmt{
		Statement: `INSERT INTO mobile_device_management_solutions (name, server_url) VALUES (?, ?)`,
		Args:      []interface{}{mdmName, serverURL},
	}
	return ds.optimisticGetOrInsert(ctx, readStmt, insStmt)
}

func (ds *Datastore) GetHostMunkiVersion(ctx context.Context, hostID uint) (string, error) {
	var version string
	err := sqlx.GetContext(ctx, ds.reader(ctx), &version, `SELECT version FROM host_munki_info WHERE deleted_at is NULL AND host_id = ?`, hostID)
	if err != nil {
		if err == sql.ErrNoRows {
			return "", ctxerr.Wrap(ctx, notFound("MunkiInfo").WithID(hostID))
		}
		return "", ctxerr.Wrapf(ctx, err, "getting data from host_munki_info for host_id %d", hostID)
	}

	return version, nil
}

func (ds *Datastore) GetHostMDM(ctx context.Context, hostID uint) (*fleet.HostMDM, error) {
	var hmdm fleet.HostMDM
	err := sqlx.GetContext(ctx, ds.reader(ctx), &hmdm, `
		SELECT
			hm.host_id,
			hm.enrolled,
			hm.server_url,
			hm.installed_from_dep,
			hm.mdm_id,
			COALESCE(hm.is_server, false) AS is_server,
			COALESCE(mdms.name, ?) AS name,
			hdep.assign_profile_response AS dep_profile_assign_status
		FROM
			host_mdm hm
		LEFT OUTER JOIN
			mobile_device_management_solutions mdms
			ON hm.mdm_id = mdms.id
		LEFT OUTER JOIN
			host_dep_assignments hdep
			ON hdep.host_id = hm.host_id
		WHERE hm.host_id = ?`, fleet.UnknownMDMName, hostID)
	if err != nil {
		if err == sql.ErrNoRows {
			return nil, ctxerr.Wrap(ctx, notFound("HostMDMData").WithID(hostID))
		}
		return nil, ctxerr.Wrapf(ctx, err, "getting data from host_mdm for host_id %d", hostID)
	}
	return &hmdm, nil
}

func (ds *Datastore) GetHostMDMCheckinInfo(ctx context.Context, hostUUID string) (*fleet.HostMDMCheckinInfo, error) {
	var hmdm fleet.HostMDMCheckinInfo

	// use writer as it is used just after creation in some cases
	err := sqlx.GetContext(ctx, ds.writer(ctx), &hmdm, `
		SELECT
			h.hardware_serial,
			COALESCE(hm.installed_from_dep, false) as installed_from_dep,
			hd.display_name,
			COALESCE(h.team_id, 0) as team_id,
			hda.host_id IS NOT NULL AND hda.deleted_at IS NULL as dep_assigned_to_fleet,
			h.node_key IS NOT NULL as osquery_enrolled,
			EXISTS (SELECT 1 FROM nano_cert_auth_associations WHERE id = h.uuid AND renew_command_uuid IS NOT NULL) AS scep_renewal_in_progress,
			h.platform
		FROM
			hosts h
		LEFT JOIN
			host_mdm hm
		ON h.id = hm.host_id
		LEFT JOIN
			host_display_names hd
		ON h.id = hd.host_id
		LEFT JOIN
			host_dep_assignments hda
		ON h.id = hda.host_id
		WHERE h.uuid = ? LIMIT 1`, hostUUID)
	if err != nil {
		if err == sql.ErrNoRows {
			return nil, ctxerr.Wrap(ctx, notFound("Host").WithMessage(fmt.Sprintf("with UUID: %s", hostUUID)))
		}
		return nil, ctxerr.Wrapf(ctx, err, "host mdm checkin info for host UUID %s", hostUUID)
	}
	return &hmdm, nil
}

func (ds *Datastore) GetMDMSolution(ctx context.Context, mdmID uint) (*fleet.MDMSolution, error) {
	var solution fleet.MDMSolution
	err := sqlx.GetContext(ctx, ds.reader(ctx), &solution, `
    SELECT
      id,
      name,
      server_url
    FROM
      mobile_device_management_solutions
    WHERE id = ?`, mdmID)
	if err != nil {
		if err == sql.ErrNoRows {
			return nil, ctxerr.Wrap(ctx, notFound("MDMSolution").WithID(mdmID))
		}
		return nil, ctxerr.Wrapf(ctx, err, "select mobile_device_management_solutions for id %d", mdmID)
	}
	return &solution, nil
}

func (ds *Datastore) GetHostMunkiIssues(ctx context.Context, hostID uint) ([]*fleet.HostMunkiIssue, error) {
	var issues []*fleet.HostMunkiIssue
	err := sqlx.SelectContext(ctx, ds.reader(ctx), &issues, `
    SELECT
      hmi.munki_issue_id,
      mi.name,
      mi.issue_type,
      hmi.created_at
	  FROM
      host_munki_issues hmi
    INNER JOIN
      munki_issues mi
    ON
      hmi.munki_issue_id = mi.id
    WHERE host_id = ?
`, hostID)
	if err != nil {
		return nil, ctxerr.Wrapf(ctx, err, "select host_munki_issues for host_id %d", hostID)
	}
	return issues, nil
}

func (ds *Datastore) GetMunkiIssue(ctx context.Context, munkiIssueID uint) (*fleet.MunkiIssue, error) {
	var issue fleet.MunkiIssue
	err := sqlx.GetContext(ctx, ds.reader(ctx), &issue, `
    SELECT
      id,
      name,
      issue_type
    FROM
      munki_issues
    WHERE id = ?`, munkiIssueID)
	if err != nil {
		if err == sql.ErrNoRows {
			return nil, ctxerr.Wrap(ctx, notFound("MunkiIssue").WithID(munkiIssueID))
		}
		return nil, ctxerr.Wrapf(ctx, err, "select munki_issues for id %d", munkiIssueID)
	}
	return &issue, nil
}

func (ds *Datastore) AggregatedMunkiVersion(ctx context.Context, teamID *uint) ([]fleet.AggregatedMunkiVersion, time.Time, error) {
	id := uint(0)
	globalStats := true

	if teamID != nil {
		globalStats = false
		id = *teamID
	}
	var versions []fleet.AggregatedMunkiVersion
	var versionsJson struct {
		JsonValue []byte    `db:"json_value"`
		UpdatedAt time.Time `db:"updated_at"`
	}
	err := sqlx.GetContext(
		ctx, ds.reader(ctx), &versionsJson,
		`SELECT json_value, updated_at FROM aggregated_stats WHERE id = ? AND global_stats = ? AND type = ?`,
		id, globalStats, aggregatedStatsTypeMunkiVersions,
	)
	if err != nil {
		if err == sql.ErrNoRows {
			// not having stats is not an error
			return nil, time.Time{}, nil
		}
		return nil, time.Time{}, ctxerr.Wrap(ctx, err, "selecting munki versions")
	}
	if err := json.Unmarshal(versionsJson.JsonValue, &versions); err != nil {
		return nil, time.Time{}, ctxerr.Wrap(ctx, err, "unmarshaling munki versions")
	}
	return versions, versionsJson.UpdatedAt, nil
}

func (ds *Datastore) AggregatedMunkiIssues(ctx context.Context, teamID *uint) ([]fleet.AggregatedMunkiIssue, time.Time, error) {
	id := uint(0)
	globalStats := true

	if teamID != nil {
		globalStats = false
		id = *teamID
	}

	var result []fleet.AggregatedMunkiIssue
	var resultJSON struct {
		JsonValue []byte    `db:"json_value"`
		UpdatedAt time.Time `db:"updated_at"`
	}
	err := sqlx.GetContext(
		ctx, ds.reader(ctx), &resultJSON,
		`SELECT json_value, updated_at FROM aggregated_stats WHERE id = ? AND global_stats = ? AND type = ?`,
		id, globalStats, aggregatedStatsTypeMunkiIssues,
	)
	if err != nil {
		if err == sql.ErrNoRows {
			// not having stats is not an error
			return nil, time.Time{}, nil
		}
		return nil, time.Time{}, ctxerr.Wrap(ctx, err, "selecting munki issues")
	}
	if err := json.Unmarshal(resultJSON.JsonValue, &result); err != nil {
		return nil, time.Time{}, ctxerr.Wrap(ctx, err, "unmarshaling munki issues")
	}
	return result, resultJSON.UpdatedAt, nil
}

func (ds *Datastore) AggregatedMDMStatus(ctx context.Context, teamID *uint, platform string) (fleet.AggregatedMDMStatus, time.Time, error) {
	id := uint(0)
	globalStats := true

	if teamID != nil {
		globalStats = false
		id = *teamID
	}

	var status fleet.AggregatedMDMStatus
	var statusJson struct {
		JsonValue []byte    `db:"json_value"`
		UpdatedAt time.Time `db:"updated_at"`
	}
	err := sqlx.GetContext(
		ctx, ds.reader(ctx), &statusJson,
		`select json_value, updated_at from aggregated_stats where id = ? and global_stats = ? and type = ?`,
		id, globalStats, platformKey(aggregatedStatsTypeMDMStatusPartial, platform),
	)
	if err != nil {
		if err == sql.ErrNoRows {
			// not having stats is not an error
			return fleet.AggregatedMDMStatus{}, time.Time{}, nil
		}
		return fleet.AggregatedMDMStatus{}, time.Time{}, ctxerr.Wrap(ctx, err, "selecting mdm status")
	}
	if err := json.Unmarshal(statusJson.JsonValue, &status); err != nil {
		return fleet.AggregatedMDMStatus{}, time.Time{}, ctxerr.Wrap(ctx, err, "unmarshaling mdm status")
	}
	return status, statusJson.UpdatedAt, nil
}

func platformKey(key fleet.AggregatedStatsType, platform string) fleet.AggregatedStatsType {
	if platform == "" {
		return key
	}
	return key + "_" + fleet.AggregatedStatsType(platform)
}

func (ds *Datastore) AggregatedMDMSolutions(ctx context.Context, teamID *uint, platform string) ([]fleet.AggregatedMDMSolutions, time.Time, error) {
	id := uint(0)
	globalStats := true

	if teamID != nil {
		globalStats = false
		id = *teamID
	}

	var result []fleet.AggregatedMDMSolutions
	var resultJSON struct {
		JsonValue []byte    `db:"json_value"`
		UpdatedAt time.Time `db:"updated_at"`
	}
	err := sqlx.GetContext(
		ctx, ds.reader(ctx), &resultJSON,
		`SELECT json_value, updated_at FROM aggregated_stats WHERE id = ? AND global_stats = ? AND type = ?`,
		id, globalStats, platformKey(aggregatedStatsTypeMDMSolutionsPartial, platform),
	)
	if err != nil {
		if err == sql.ErrNoRows {
			// not having stats is not an error
			return nil, time.Time{}, nil
		}
		return nil, time.Time{}, ctxerr.Wrap(ctx, err, "selecting mdm solutions")
	}
	if err := json.Unmarshal(resultJSON.JsonValue, &result); err != nil {
		return nil, time.Time{}, ctxerr.Wrap(ctx, err, "unmarshaling mdm solutions")
	}
	return result, resultJSON.UpdatedAt, nil
}

func (ds *Datastore) GenerateAggregatedMunkiAndMDM(ctx context.Context) error {
	var (
		platforms = []string{"", "darwin", "windows", "ios", "ipados", "android"}
		teamIDs   []uint
	)

	if err := sqlx.SelectContext(ctx, ds.reader(ctx), &teamIDs, `SELECT id FROM teams`); err != nil {
		return ctxerr.Wrap(ctx, err, "list teams")
	}

	// generate stats per team, append team id "0" to generate for "no team"
	teamIDs = append(teamIDs, 0)
	for _, teamID := range teamIDs {
		if err := ds.generateAggregatedMunkiVersion(ctx, &teamID); err != nil {
			return ctxerr.Wrap(ctx, err, "generating aggregated munki version")
		}
		if err := ds.generateAggregatedMunkiIssues(ctx, &teamID); err != nil {
			return ctxerr.Wrap(ctx, err, "generating aggregated munki issues")
		}
		for _, platform := range platforms {
			if err := ds.generateAggregatedMDMStatus(ctx, &teamID, platform); err != nil {
				return ctxerr.Wrap(ctx, err, "generating aggregated mdm status")
			}
			if err := ds.generateAggregatedMDMSolutions(ctx, &teamID, platform); err != nil {
				return ctxerr.Wrap(ctx, err, "generating aggregated mdm solutions")
			}
		}
	}

	// generate global stats, for "all teams"
	if err := ds.generateAggregatedMunkiVersion(ctx, nil); err != nil {
		return ctxerr.Wrap(ctx, err, "generating aggregated munki version")
	}
	if err := ds.generateAggregatedMunkiIssues(ctx, nil); err != nil {
		return ctxerr.Wrap(ctx, err, "generating aggregated munki issues")
	}
	for _, platform := range platforms {
		if err := ds.generateAggregatedMDMStatus(ctx, nil, platform); err != nil {
			return ctxerr.Wrap(ctx, err, "generating aggregated mdm status")
		}
		if err := ds.generateAggregatedMDMSolutions(ctx, nil, platform); err != nil {
			return ctxerr.Wrap(ctx, err, "generating aggregated mdm solutions")
		}
	}
	return nil
}

func (ds *Datastore) generateAggregatedMunkiVersion(ctx context.Context, teamID *uint) error {
	id := uint(0)
	globalStats := true

	var versions []fleet.AggregatedMunkiVersion
	query := `SELECT count(*) as hosts_count, hm.version FROM host_munki_info hm`
	args := []interface{}{}
	if teamID != nil {
		globalStats = false
		id = *teamID

		if *teamID > 0 {
			args = append(args, *teamID)
			query += ` JOIN hosts h ON (h.id = hm.host_id) WHERE h.team_id = ? AND `
		} else {
			query += ` JOIN hosts h ON (h.id = hm.host_id) WHERE h.team_id IS NULL AND `
		}
	} else {
		query += `  WHERE `
	}
	query += ` hm.deleted_at IS NULL GROUP BY hm.version`
	err := sqlx.SelectContext(ctx, ds.reader(ctx), &versions, query, args...)
	if err != nil {
		return ctxerr.Wrapf(ctx, err, "getting aggregated data from host_munki")
	}
	versionsJson, err := json.Marshal(versions)
	if err != nil {
		return ctxerr.Wrap(ctx, err, "marshaling stats")
	}

	_, err = ds.writer(ctx).ExecContext(ctx,
		`
INSERT INTO aggregated_stats (id, global_stats, type, json_value)
VALUES (?, ?, ?, ?)
ON DUPLICATE KEY UPDATE
    json_value = VALUES(json_value),
    updated_at = CURRENT_TIMESTAMP
`,
		id, globalStats, aggregatedStatsTypeMunkiVersions, versionsJson,
	)
	if err != nil {
		return ctxerr.Wrapf(ctx, err, "inserting stats for munki_versions id %d", id)
	}
	return nil
}

func (ds *Datastore) generateAggregatedMunkiIssues(ctx context.Context, teamID *uint) error {
	id := uint(0)
	globalStats := true

	var issues []fleet.AggregatedMunkiIssue
	query := `
  SELECT
    COUNT(*) as hosts_count,
    hmi.munki_issue_id as id,
		mi.name,
		mi.issue_type
  FROM
    host_munki_issues hmi
  INNER JOIN
    munki_issues mi
  ON
    hmi.munki_issue_id = mi.id
`
	args := []interface{}{}
	if teamID != nil {
		globalStats = false
		id = *teamID

		if *teamID > 0 {
			args = append(args, *teamID)
			query += ` JOIN hosts h ON (h.id = hmi.host_id) WHERE h.team_id = ? `
		} else {
			query += ` JOIN hosts h ON (h.id = hmi.host_id) WHERE h.team_id IS NULL `
		}
	}
	query += `GROUP BY hmi.munki_issue_id, mi.name, mi.issue_type`

	err := sqlx.SelectContext(ctx, ds.reader(ctx), &issues, query, args...)
	if err != nil {
		return ctxerr.Wrapf(ctx, err, "getting aggregated data from host_munki_issues")
	}

	issuesJSON, err := json.Marshal(issues)
	if err != nil {
		return ctxerr.Wrap(ctx, err, "marshaling stats")
	}

	_, err = ds.writer(ctx).ExecContext(ctx, `
INSERT INTO aggregated_stats (id, global_stats, type, json_value)
VALUES (?, ?, ?, ?)
ON DUPLICATE KEY UPDATE
    json_value = VALUES(json_value),
    updated_at = CURRENT_TIMESTAMP
`, id, globalStats, aggregatedStatsTypeMunkiIssues, issuesJSON)
	if err != nil {
		return ctxerr.Wrapf(ctx, err, "inserting stats for munki_issues id %d", id)
	}
	return nil
}

func (ds *Datastore) generateAggregatedMDMStatus(ctx context.Context, teamID *uint, platform string) error {
	var (
		id          = uint(0)
		globalStats = true
		status      fleet.AggregatedMDMStatus
	)
	// NOTE: ds.UpdateHostTablesOnMDMUnenroll sets installed_from_dep = 0 so DEP hosts are not counted as pending after unenrollment
	query := `SELECT
				COUNT(DISTINCT host_id) as hosts_count,
				COALESCE(SUM(CASE WHEN NOT enrolled AND NOT installed_from_dep THEN 1 ELSE 0 END), 0) as unenrolled_hosts_count,
				COALESCE(SUM(CASE WHEN NOT enrolled AND installed_from_dep THEN 1 ELSE 0 END), 0) as pending_hosts_count,
				COALESCE(SUM(CASE WHEN enrolled AND installed_from_dep THEN 1 ELSE 0 END), 0) as enrolled_automated_hosts_count,
				COALESCE(SUM(CASE WHEN enrolled AND NOT installed_from_dep THEN 1 ELSE 0 END), 0) as enrolled_manual_hosts_count
			 FROM host_mdm hm
       	`
	args := []interface{}{}
	if teamID != nil || platform != "" {
		query += ` JOIN hosts h ON (h.id = hm.host_id) `
	}
	query += ` WHERE NOT COALESCE(hm.is_server, false) `
	if teamID != nil {
		globalStats = false
		id = *teamID

		if *teamID > 0 {
			args = append(args, *teamID)
			query += ` AND h.team_id = ? `
		} else {
			query += ` AND h.team_id IS NULL `
		}
	}
	if platform != "" {
		args = append(args, platform)
		query += " AND h.platform = ? "
	}
	err := sqlx.GetContext(ctx, ds.reader(ctx), &status, query, args...)
	if err != nil {
		return ctxerr.Wrapf(ctx, err, "getting aggregated data from host_mdm")
	}

	statusJson, err := json.Marshal(status)
	if err != nil {
		return ctxerr.Wrap(ctx, err, "marshaling stats")
	}

	_, err = ds.writer(ctx).ExecContext(ctx,
		`
INSERT INTO aggregated_stats (id, global_stats, type, json_value)
VALUES (?, ?, ?, ?)
ON DUPLICATE KEY UPDATE
    json_value = VALUES(json_value),
    updated_at = CURRENT_TIMESTAMP
`,
		id, globalStats, platformKey(aggregatedStatsTypeMDMStatusPartial, platform), statusJson,
	)
	if err != nil {
		return ctxerr.Wrapf(ctx, err, "inserting stats for mdm_status id %d", id)
	}
	return nil
}

func (ds *Datastore) generateAggregatedMDMSolutions(ctx context.Context, teamID *uint, platform string) error {
	var (
		id          = uint(0)
		globalStats = true
		results     []fleet.AggregatedMDMSolutions
		whereAnd    = "WHERE"
	)
	query := `SELECT
				mdms.id,
				mdms.server_url,
				mdms.name,
				COUNT(DISTINCT hm.host_id) as hosts_count
			 FROM mobile_device_management_solutions mdms
			 INNER JOIN host_mdm hm
			 ON hm.mdm_id = mdms.id
			 AND NOT COALESCE(hm.is_server, false)
`
	args := []interface{}{}
	if teamID != nil || platform != "" {
		query += ` JOIN hosts h ON (h.id = hm.host_id) `
	}
	if teamID != nil {
		globalStats = false
		id = *teamID

		if *teamID > 0 {
			args = append(args, *teamID)
			query += ` WHERE h.team_id = ? `
		} else {
			query += ` WHERE h.team_id IS NULL `
		}
		whereAnd = "AND"
	}
	if platform != "" {
		args = append(args, platform)
		query += whereAnd + ` h.platform = ? `
	}
	query += ` GROUP BY id, server_url, name`
	err := sqlx.SelectContext(ctx, ds.reader(ctx), &results, query, args...)
	if err != nil {
		return ctxerr.Wrapf(ctx, err, "getting aggregated data from host_mdm")
	}

	resultsJSON, err := json.Marshal(results)
	if err != nil {
		return ctxerr.Wrap(ctx, err, "marshaling stats")
	}

	_, err = ds.writer(ctx).ExecContext(ctx,
		`
INSERT INTO aggregated_stats (id, global_stats, type, json_value)
VALUES (?, ?, ?, ?)
ON DUPLICATE KEY UPDATE
    json_value = VALUES(json_value),
    updated_at = CURRENT_TIMESTAMP
`,
		id, globalStats, platformKey(aggregatedStatsTypeMDMSolutionsPartial, platform), resultsJSON,
	)
	if err != nil {
		return ctxerr.Wrapf(ctx, err, "inserting stats for mdm_solutions id %d", id)
	}
	return nil
}

// HostLite will load the primary data of the host with the given id.
// We define "primary data" as all host information except the
// details (like cpu, memory, gigs_disk_space_available, etc.).
//
// If the host doesn't exist, a NotFoundError is returned.
func (ds *Datastore) HostLite(ctx context.Context, id uint) (*fleet.Host, error) {
	query, args, err := dialect.From(goqu.I("hosts")).Select(
		"id",
		"created_at",
		"updated_at",
		"osquery_host_id",
		"node_key",
		"hostname",
		"uuid",
		"hardware_serial",
		"hardware_model",
		"computer_name",
		"platform",
		"os_version",
		"team_id",
		"distributed_interval",
		"logger_tls_period",
		"config_tls_refresh",
		"detail_updated_at",
		"label_updated_at",
		"last_enrolled_at",
		"policy_updated_at",
		"refetch_requested",
		"refetch_critical_queries_until",
	).Where(goqu.I("id").Eq(id)).ToSQL()
	if err != nil {
		return nil, ctxerr.Wrap(ctx, err, "sql build")
	}
	var host fleet.Host
	if err := sqlx.GetContext(ctx, ds.reader(ctx), &host, query, args...); err != nil {
		if err == sql.ErrNoRows {
			return nil, ctxerr.Wrap(ctx, notFound("Host").WithID(id))
		}
		return nil, ctxerr.Wrapf(ctx, err, "load host %d", id)
	}
	return &host, nil
}

// UpdateHostOsqueryIntervals updates the osquery intervals of a host.
func (ds *Datastore) UpdateHostOsqueryIntervals(ctx context.Context, id uint, intervals fleet.HostOsqueryIntervals) error {
	sqlStatement := `
		UPDATE hosts SET
			distributed_interval = ?,
			config_tls_refresh = ?,
			logger_tls_period = ?
		WHERE id = ?
	`
	_, err := ds.writer(ctx).ExecContext(ctx, sqlStatement,
		intervals.DistributedInterval,
		intervals.ConfigTLSRefresh,
		intervals.LoggerTLSPeriod,
		id,
	)
	if err != nil {
		return ctxerr.Wrapf(ctx, err, "update host %d osquery intervals", id)
	}
	return nil
}

// UpdateHostRefetchRequested updates a host's refetch requested field.
func (ds *Datastore) UpdateHostRefetchRequested(ctx context.Context, id uint, value bool) error {
	return ds.withRetryTxx(ctx, func(tx sqlx.ExtContext) error {
		return updateHostRefetchRequestedDB(ctx, tx, id, value)
	})
}

func updateHostRefetchRequestedDB(ctx context.Context, tx sqlx.ExtContext, id uint, value bool) error {
	sqlStatement := `UPDATE hosts SET refetch_requested = ? WHERE id = ?`
	_, err := tx.ExecContext(ctx, sqlStatement, value, id)
	return ctxerr.Wrapf(ctx, err, "update host %d refetch_requested", id)
}

// UpdateHostRefetchCriticalQueriesUntil updates a host's refetch critical queries until field.
func (ds *Datastore) UpdateHostRefetchCriticalQueriesUntil(ctx context.Context, id uint, until *time.Time) error {
	debugLogs := []interface{}{"msg", "update refetch_critical_queries_until", "host_id", id}
	if until != nil {
		debugLogs = append(debugLogs, "until", until.Format(time.RFC3339))
	}
	level.Debug(ds.logger).Log(debugLogs...)

	sqlStatement := `UPDATE hosts SET refetch_critical_queries_until = ? WHERE id = ?`
	_, err := ds.writer(ctx).ExecContext(ctx, sqlStatement, until, id)
	if err != nil {
		return ctxerr.Wrapf(ctx, err, "update host %d refetch_critical_queries_until", id)
	}
	return nil
}

// UpdateHost updates all columns of the `hosts` table.
// It only updates `hosts` table, other additional host information is ignored.
func (ds *Datastore) UpdateHost(ctx context.Context, host *fleet.Host) error {
	if host.OrbitNodeKey == nil || *host.OrbitNodeKey == "" {
		level.Debug(ds.logger).Log("msg", "missing orbit_node_key to update host",
			"host_id", host.ID, "node_key", host.NodeKey, "orbit_node_key", host.OrbitNodeKey)
	}

	sqlStatement := `
		UPDATE hosts SET
			detail_updated_at = ?,
			label_updated_at = ?,
			policy_updated_at = ?,
			node_key = ?,
			hostname = ?,
			uuid = ?,
			platform = ?,
			osquery_version = ?,
			os_version = ?,
			uptime = ?,
			memory = ?,
			cpu_type = ?,
			cpu_subtype = ?,
			cpu_brand = ?,
			cpu_physical_cores = ?,
			hardware_vendor = ?,
			hardware_model = ?,
			hardware_version = ?,
			hardware_serial = ?,
			computer_name = ?,
			build = ?,
			platform_like = ?,
			code_name = ?,
			cpu_logical_cores = ?,
			distributed_interval = ?,
			config_tls_refresh = ?,
			logger_tls_period = ?,
			team_id = ?,
			primary_ip = ?,
			primary_mac = ?,
			public_ip = ?,
			refetch_requested = ?,
			orbit_node_key = ?,
			refetch_critical_queries_until = ?
		WHERE id = ?
	`
	return ds.withRetryTxx(
		ctx, func(tx sqlx.ExtContext) error {
			_, err := tx.ExecContext(
				ctx, sqlStatement,
				host.DetailUpdatedAt,
				host.LabelUpdatedAt,
				host.PolicyUpdatedAt,
				host.NodeKey,
				host.Hostname,
				host.UUID,
				host.Platform,
				host.OsqueryVersion,
				host.OSVersion,
				host.Uptime,
				host.Memory,
				host.CPUType,
				host.CPUSubtype,
				host.CPUBrand,
				host.CPUPhysicalCores,
				host.HardwareVendor,
				host.HardwareModel,
				host.HardwareVersion,
				host.HardwareSerial,
				host.ComputerName,
				host.Build,
				host.PlatformLike,
				host.CodeName,
				host.CPULogicalCores,
				host.DistributedInterval,
				host.ConfigTLSRefresh,
				host.LoggerTLSPeriod,
				host.TeamID,
				host.PrimaryIP,
				host.PrimaryMac,
				host.PublicIP,
				host.RefetchRequested,
				host.OrbitNodeKey,
				host.RefetchCriticalQueriesUntil,
				host.ID,
			)
			if err != nil {
				return ctxerr.Wrapf(ctx, err, "save host with id %d", host.ID)
			}
			_, err = tx.ExecContext(
				ctx, `
			UPDATE host_display_names
			SET display_name=?
			WHERE host_id=?`,
				host.DisplayName(),
				host.ID,
			)
			if err != nil {
				return ctxerr.Wrapf(ctx, err, "update host_display_names for host id %d", host.ID)
			}
			return nil
		},
	)
}

func (ds *Datastore) OSVersion(ctx context.Context, osVersionID uint, teamFilter *fleet.TeamFilter) (
	*fleet.OSVersion, *time.Time, error,
) {
	jsonValue, updatedAt, err := ds.executeOSVersionQuery(ctx, teamFilter)
	if err != nil {
		if errors.Is(err, sql.ErrNoRows) {
			return nil, nil, notFound("OSVersion")
		}
		return nil, nil, err
	}

	counts, err := ds.unmarshalOSVersions(jsonValue)
	if err != nil {
		return nil, nil, ctxerr.Wrap(ctx, err)
	}

	// filter by os version id
	var filtered []fleet.OSVersion
	for _, os := range counts {
		if os.OSVersionID == osVersionID {
			filtered = append(filtered, os)
		}
	}

	if len(filtered) == 0 {
		return nil, nil, ctxerr.Wrap(ctx, notFound("OSVersion"))
	}

	// aggregate counts by name and version
	var count int
	for _, os := range filtered {
		count += os.HostsCount
	}

	return &fleet.OSVersion{
		HostsCount:  count,
		OSVersionID: osVersionID,
		Name:        filtered[0].Name,
		NameOnly:    filtered[0].NameOnly,
		Version:     filtered[0].Version,
		Platform:    filtered[0].Platform,
	}, &updatedAt, nil
}

// OSVersions gets the aggregated os version host counts. Records with the same name and version are combined into one count (e.g.,
// counts for the same macOS version on x86_64 and arm64 architectures are counted together.
// Results can be filtered using the following optional criteria: team id, platform, or name and
// version. Name cannot be used without version, and conversely, version cannot be used without name.
func (ds *Datastore) OSVersions(
	ctx context.Context, teamFilter *fleet.TeamFilter, platform *string, name *string, version *string,
) (*fleet.OSVersions, error) {
	if name != nil && version == nil {
		return nil, errors.New("invalid usage: cannot filter by name without version")
	}
	if name == nil && version != nil {
		return nil, errors.New("invalid usage: cannot filter by version without name")
	}

	jsonValue, updatedAt, err := ds.executeOSVersionQuery(ctx, teamFilter)
	if err != nil {
		return nil, err
	}

	res := &fleet.OSVersions{
		CountsUpdatedAt: updatedAt,
		OSVersions:      []fleet.OSVersion{},
	}

	counts, err := ds.unmarshalOSVersions(jsonValue)
	if err != nil {
		return nil, ctxerr.Wrap(ctx, err)
	}

	// filter by platform, name, and version
	var filtered []fleet.OSVersion
	for _, os := range counts {
		if (platform == nil || *platform == os.Platform || (*platform == "linux" && fleet.IsLinux(os.Platform))) && (name == nil || version == nil || (*name == os.NameOnly && *version == os.Version)) {
			filtered = append(filtered, os)
		}
	}
	counts = filtered

	// aggregate counts by name and version
	byNameVers := make(map[string]fleet.OSVersion)
	for _, os := range counts {
		key := fmt.Sprintf("%s %s", os.NameOnly, os.Version)
		val, ok := byNameVers[key]
		if !ok {
			// omit os id
			byNameVers[key] = fleet.OSVersion{Name: os.Name, NameOnly: os.NameOnly, Version: os.Version, Platform: os.Platform, HostsCount: os.HostsCount, OSVersionID: os.OSVersionID}
		} else {
			newVal := val
			newVal.HostsCount += os.HostsCount
			byNameVers[key] = newVal
		}
	}

	for _, os := range byNameVers {
		res.OSVersions = append(res.OSVersions, os)
	}

	// Sort by os versions. We can't control the order when using json_arrayagg
	// See https://dev.mysql.com/doc/refman/5.7/en/aggregate-functions.html#function_json-arrayagg.
	sort.Slice(res.OSVersions, func(i, j int) bool { return res.OSVersions[i].Name < res.OSVersions[j].Name })

	return res, nil
}

func (ds *Datastore) executeOSVersionQuery(ctx context.Context, teamFilter *fleet.TeamFilter) (
	*json.RawMessage, time.Time, error,
) {
	query := `
    SELECT
        json_value,
        updated_at
    FROM aggregated_stats
    WHERE type = ?
    `
	args := []interface{}{aggregatedStatsTypeOSVersions}
	switch {
	case teamFilter != nil && teamFilter.TeamID != nil:
		// Aggregated stats for os versions are stored by team id with 0 representing
		// no team or the all teams if global_stats is true.
		query += " AND id = ? AND global_stats = ?"
		args = append(args, *teamFilter.TeamID, false)
	case teamFilter != nil:
		query += " AND " + ds.whereFilterGlobalOrTeamIDByTeamsWithSqlFilter(
			*teamFilter, "global_stats = 1 AND id = 0", "global_stats = 0 AND id",
		)
	default:
		query += " AND id = ? AND global_stats = ?"
		args = append(args, 0, true)
	}
	var row struct {
		JSONValue *json.RawMessage `db:"json_value"`
		UpdatedAt time.Time        `db:"updated_at"`
	}
	err := sqlx.GetContext(ctx, ds.reader(ctx), &row, query, args...)
	if err != nil {
		if err == sql.ErrNoRows {
			return nil, time.Time{}, ctxerr.Wrap(ctx, notFound("OSVersion"))
		}
		return nil, time.Time{}, err
	}

	return row.JSONValue, row.UpdatedAt, nil
}

func (ds *Datastore) unmarshalOSVersions(jsonValue *json.RawMessage) ([]fleet.OSVersion, error) {
	var versions []fleet.OSVersion
	if jsonValue != nil {
		if err := json.Unmarshal(*jsonValue, &versions); err != nil {
			return nil, err
		}
	}
	return versions, nil
}

// Aggregated stats for os versions are stored by team id with 0 representing
// no team or the all teams if global_stats is true.
// If existing team has no hosts, we explicity set the json value as an empty array
func (ds *Datastore) UpdateOSVersions(ctx context.Context) error {
	selectStmt := `
	SELECT
		COUNT(*) hosts_count,
		h.team_id,
		os.id,
		os.name,
		os.version,
		os.platform,
		os.os_version_id
	FROM hosts h
	JOIN host_operating_system hos ON h.id = hos.host_id
	JOIN operating_systems os ON hos.os_id = os.id
	GROUP BY team_id, os.id
	`

	var rows []struct {
		HostsCount  int    `db:"hosts_count"`
		Name        string `db:"name"`
		Version     string `db:"version"`
		Platform    string `db:"platform"`
		ID          uint   `db:"id"`
		TeamID      *uint  `db:"team_id"`
		OSVersionID uint   `db:"os_version_id"`
	}
	if err := sqlx.SelectContext(ctx, ds.reader(ctx), &rows, selectStmt); err != nil {
		return ctxerr.Wrap(ctx, err, "update os versions")
	}

	// each team has a slice of stats with team host counts per os version, no
	// team are grouped under team id 0
	statsByTeamID := make(map[uint][]fleet.OSVersion)
	// stats are also aggregated globally per os version
	globalStats := make(map[uint]fleet.OSVersion)

	for _, r := range rows {
		os := fleet.OSVersion{
			HostsCount:  r.HostsCount,
			Name:        fmt.Sprintf("%s %s", r.Name, r.Version),
			NameOnly:    r.Name,
			Version:     r.Version,
			Platform:    r.Platform,
			ID:          r.ID,
			OSVersionID: r.OSVersionID,
		}
		// increment global stats
		if _, ok := globalStats[os.ID]; !ok {
			globalStats[os.ID] = os
		} else {
			newStats := globalStats[os.ID]
			newStats.HostsCount += r.HostsCount
			globalStats[os.ID] = newStats
		}
		// push to team stats / no team
		if r.TeamID != nil {
			statsByTeamID[*r.TeamID] = append(statsByTeamID[*r.TeamID], os)
		} else {
			statsByTeamID[0] = append(statsByTeamID[0], os)
		}
	}

	// if an existing team has no hosts assigned, we still want to store empty stats
	var teamIDs []uint
	if err := sqlx.SelectContext(ctx, ds.reader(ctx), &teamIDs, "SELECT id FROM teams"); err != nil {
		return ctxerr.Wrap(ctx, err, "update os versions")
	}
	for _, id := range teamIDs {
		if _, ok := statsByTeamID[id]; !ok {
			statsByTeamID[id] = []fleet.OSVersion{}
		}
	}
	// same for "no team"
	if _, ok := statsByTeamID[0]; !ok {
		statsByTeamID[0] = []fleet.OSVersion{}
	}

	// assemble values as arguments for insert statement
	args := make([]interface{}, 0, len(statsByTeamID)*4)
	for id, stats := range statsByTeamID {
		jsonValue, err := json.Marshal(stats)
		if err != nil {
			return ctxerr.Wrap(ctx, err, "marshal os version stats")
		}
		args = append(args, id, false, aggregatedStatsTypeOSVersions, jsonValue)
	}

	// add the global stats
	globalArray := make([]fleet.OSVersion, 0, len(globalStats))
	for _, os := range globalStats {
		globalArray = append(globalArray, os)
	}
	jsonValue, err := json.Marshal(globalArray)
	if err != nil {
		return ctxerr.Wrap(ctx, err, "marshal global os version stats")
	}
	args = append(args, 0, true, aggregatedStatsTypeOSVersions, jsonValue)

	insertStmt := "INSERT INTO aggregated_stats (id, global_stats, type, json_value) VALUES "
	insertStmt += strings.TrimSuffix(strings.Repeat("(?,?,?,?),", len(statsByTeamID)+1), ",") // +1 due to global stats
	insertStmt += " ON DUPLICATE KEY UPDATE json_value = VALUES(json_value), updated_at = CURRENT_TIMESTAMP"

	if _, err := ds.writer(ctx).ExecContext(ctx, insertStmt, args...); err != nil {
		return ctxerr.Wrapf(ctx, err, "insert os versions into aggregated stats")
	}

	return nil
}

// EnrolledHostIDs returns the complete list of host IDs.
func (ds *Datastore) EnrolledHostIDs(ctx context.Context) ([]uint, error) {
	const stmt = `SELECT id FROM hosts`

	var ids []uint
	if err := sqlx.SelectContext(ctx, ds.reader(ctx), &ids, stmt); err != nil {
		return nil, ctxerr.Wrap(ctx, err, "get enrolled host IDs")
	}
	return ids, nil
}

// CountEnrolledHosts returns the current number of enrolled hosts.
func (ds *Datastore) CountEnrolledHosts(ctx context.Context) (int, error) {
	const stmt = `SELECT count(*) FROM hosts`

	var count int
	if err := sqlx.SelectContext(ctx, ds.reader(ctx), &count, stmt); err != nil {
		return 0, ctxerr.Wrap(ctx, err, "count enrolled host")
	}
	return count, nil
}

func (ds *Datastore) HostIDsByOSID(
	ctx context.Context,
	osID uint,
	offset int,
	limit int,
) ([]uint, error) {
	var ids []uint

	stmt := dialect.From("host_operating_system").
		Select("host_id").
		Where(
			goqu.C("os_id").Eq(osID)).
		Order(goqu.I("host_id").Desc()).
		Offset(uint(offset)).
		Limit(uint(limit))

	sql, args, err := stmt.ToSQL()
	if err != nil {
		return nil, ctxerr.Wrap(ctx, err, "get host IDs")
	}

	if err := sqlx.SelectContext(ctx, ds.reader(ctx), &ids, sql, args...); err != nil {
		return nil, ctxerr.Wrap(ctx, err, "get host IDs")
	}

	return ids, nil
}

// TODO Refactor this: We should be using the operating system type for this
func (ds *Datastore) HostIDsByOSVersion(
	ctx context.Context,
	osVersion fleet.OSVersion,
	offset int,
	limit int,
) ([]uint, error) {
	var ids []uint

	stmt := dialect.From("hosts").
		Select("id").
		Where(
			goqu.C("platform").Eq(osVersion.Platform),
			goqu.C("os_version").Eq(osVersion.Name)).
		Order(goqu.I("id").Desc()).
		Offset(uint(offset)).
		Limit(uint(limit))

	sql, args, err := stmt.ToSQL()
	if err != nil {
		return nil, ctxerr.Wrap(ctx, err, "get host IDs")
	}

	if err := sqlx.SelectContext(ctx, ds.reader(ctx), &ids, sql, args...); err != nil {
		return nil, ctxerr.Wrap(ctx, err, "get host IDs")
	}

	return ids, nil
}

// ListHostBatteries returns battery information as reported by osquery for the identified host.
//
// Note: Because of a known osquery issue with M1 Macs, we are ignoring the stored `health` value
// in the db and replacing it at the service layer with custom a value determined by the cycle
// count. See https://github.com/fleetdm/fleet/pull/6782#discussion_r926103758.
// TODO: Update once the underlying osquery issue has been resolved.
func (ds *Datastore) ListHostBatteries(ctx context.Context, hid uint) ([]*fleet.HostBattery, error) {
	const stmt = `
    SELECT
      host_id,
      serial_number,
      cycle_count,
      health
    FROM
      host_batteries
    WHERE
      host_id = ?
`

	var batteries []*fleet.HostBattery
	if err := sqlx.SelectContext(ctx, ds.reader(ctx), &batteries, stmt, hid); err != nil {
		return nil, ctxerr.Wrap(ctx, err, "select host batteries")
	}
	return batteries, nil
}

func (ds *Datastore) ListUpcomingHostMaintenanceWindows(ctx context.Context, hid uint) ([]*fleet.HostMaintenanceWindow, error) {
	stmt := `
		SELECT
			ce.start_time,
			ce.timezone
		FROM
			host_calendar_events hce JOIN calendar_events ce
			ON
			hce.calendar_event_id = ce.id
		WHERE
			hce.host_id = ?
			AND
			ce.start_time > NOW()
		ORDER BY ce.start_time
	`

	var mws []*fleet.HostMaintenanceWindow
	if err := sqlx.SelectContext(ctx, ds.reader(ctx), &mws, stmt, hid); err != nil {
		return nil, ctxerr.Wrap(ctx, err, "list upcoming host maintenance windows from db")
	}
	return mws, nil
}

// countHostNotResponding counts the hosts that haven't been submitting results for sent queries.
//
// Notes:
//   - We use `2 * interval`, because of the artificial jitter added to the intervals in Fleet.
//   - Default values for:
//   - host.DistributedInterval is usually 10s.
//   - svc.config.Osquery.DetailUpdateInterval is usually 1h.
//   - Count only includes hosts seen during the last 7 days.
func countHostsNotRespondingDB(ctx context.Context, db sqlx.QueryerContext, logger log.Logger, config config.FleetConfig) (int, error,
) {
	interval := config.Osquery.DetailUpdateInterval.Seconds()

	// The primary `WHERE` clause is intended to capture where Fleet hasn't received a distributed write
	// from the host during the interval since the host was last seen. Thus we assume the host
	// is having some issue in executing distributed queries or sending the results.
	// The subquery `WHERE` clause excludes from the count any hosts that were inactive during the
	// current seven-day statistics reporting period.
	sql := `
SELECT h.host_id FROM (
  SELECT hst.host_id, hst.seen_time, hosts.detail_updated_at, hosts.distributed_interval FROM hosts JOIN host_seen_times hst ON hosts.id = hst.host_id
  WHERE hst.seen_time >= DATE_SUB(NOW(), INTERVAL 7 DAY)
) h
WHERE
  TIME_TO_SEC(TIMEDIFF(h.seen_time, h.detail_updated_at)) >= (GREATEST(h.distributed_interval, ?) * 2)
`

	var ids []int
	if err := sqlx.SelectContext(ctx, db, &ids, sql, interval); err != nil {
		return len(ids), ctxerr.Wrap(ctx, err, "count hosts not responding")
	}
	if len(ids) > 0 {
		// We log to help troubleshooting in case this happens.
		level.Info(logger).Log("err", fmt.Sprintf("hosts detected that are not responding distributed queries %v", ids))
	}
	return len(ids), nil
}

func amountHostsByOrbitVersionDB(ctx context.Context, db sqlx.QueryerContext) ([]fleet.HostsCountByOrbitVersion, error) {
	counts := make([]fleet.HostsCountByOrbitVersion, 0)

	const stmt = `
		SELECT version as orbit_version, count(*) as num_hosts
		FROM host_orbit_info
		GROUP BY version
  	`
	if err := sqlx.SelectContext(ctx, db, &counts, stmt); err != nil {
		return nil, err
	}

	return counts, nil
}

func amountHostsByOsqueryVersionDB(ctx context.Context, db sqlx.QueryerContext) ([]fleet.HostsCountByOsqueryVersion, error) {
	counts := make([]fleet.HostsCountByOsqueryVersion, 0)

	const stmt = `
		SELECT osquery_version, count(*) as num_hosts
		FROM hosts
		GROUP BY osquery_version
  	`
	if err := sqlx.SelectContext(ctx, db, &counts, stmt); err != nil {
		return nil, err
	}

	return counts, nil
}

func numHostsFleetDesktopEnabledDB(ctx context.Context, db sqlx.QueryerContext) (int, error) {
	var count int
	const stmt = `
		SELECT count(*) FROM host_orbit_info WHERE desktop_version IS NOT NULL
  	`
	if err := sqlx.GetContext(ctx, db, &count, stmt); err != nil {
		return 0, err
	}

	return count, nil
}

func numHostsABMPendingDB(ctx context.Context, db sqlx.QueryerContext) (int, error) {
	var count int
	const stmt = `
SELECT COUNT(*) FROM hosts h LEFT JOIN host_mdm hmdm ON h.id=hmdm.host_id WHERE h.platform IN ('darwin', 'ios', 'ipados') AND hmdm.enrollment_status = 'Pending';
  	`
	if err := sqlx.GetContext(ctx, db, &count, stmt); err != nil {
		return 0, err
	}

	return count, nil
}

func (ds *Datastore) GetMatchingHostSerials(ctx context.Context, serials []string) (map[string]*fleet.Host, error) {
	result := map[string]*fleet.Host{}
	if len(serials) == 0 {
		return result, nil
	}

	var args []interface{}
	for _, serial := range serials {
		args = append(args, serial)
	}
	stmt, args, err := sqlx.In("SELECT id, hardware_serial, team_id FROM hosts WHERE hardware_serial IN (?)", args)
	if err != nil {
		return nil, ctxerr.Wrap(ctx, err, "building IN statement for matching hosts")
	}
	var matchingHosts []*fleet.Host
	if err := sqlx.SelectContext(ctx, ds.reader(ctx), &matchingHosts, stmt, args...); err != nil {
		return nil, err
	}

	for _, host := range matchingHosts {
		result[host.HardwareSerial] = host
	}

	return result, nil
}

func (ds *Datastore) GetMatchingHostSerialsMarkedDeleted(ctx context.Context, serials []string) (map[string]struct{}, error) {
	result := map[string]struct{}{}
	if len(serials) == 0 {
		return result, nil
	}

	stmt := `
SELECT
	hardware_serial
FROM
	hosts h
	JOIN host_dep_assignments hdep ON hdep.host_id = h.id
WHERE
	h.hardware_serial IN (?) AND hdep.deleted_at IS NOT NULL;
	`

	var args []interface{}
	for _, serial := range serials {
		args = append(args, serial)
	}
	stmt, args, err := sqlx.In(stmt, args)
	if err != nil {
		return nil, ctxerr.Wrap(ctx, err, "building IN statement for matching hosts")
	}
	var matchingSerials []string
	if err := sqlx.SelectContext(ctx, ds.reader(ctx), &matchingSerials, stmt, args...); err != nil {
		return nil, err
	}

	for _, serial := range matchingSerials {
		result[serial] = struct{}{}
	}

	return result, nil
}

func (ds *Datastore) GetHostHealth(ctx context.Context, id uint) (*fleet.HostHealth, error) {
	sqlStmt := `
		SELECT h.os_version, h.updated_at, h.platform, h.team_id, hd.encrypted as disk_encryption_enabled FROM hosts h
		LEFT JOIN host_disks hd ON hd.host_id = h.id
		WHERE id = ?
	`

	var hh fleet.HostHealth
	if err := sqlx.GetContext(ctx, ds.reader(ctx), &hh, sqlStmt, id); err != nil {
		if err == sql.ErrNoRows {
			return nil, ctxerr.Wrap(ctx, notFound("Host Health").WithID(id))
		}

		return nil, ctxerr.Wrap(ctx, err, "loading host health")
	}

	host := &fleet.Host{ID: id, Platform: hh.Platform}
	if err := ds.LoadHostSoftware(ctx, host, true); err != nil {
		return nil, err
	}

	for _, s := range host.Software {
		if len(s.Vulnerabilities) > 0 {
			hh.VulnerableSoftware = append(hh.VulnerableSoftware, fleet.HostHealthVulnerableSoftware{
				ID:      s.ID,
				Name:    s.Name,
				Version: s.Version,
			})
		}
	}

	policies, err := ds.ListPoliciesForHost(ctx, host)
	if err != nil {
		return nil, err
	}

	isPremium := license.IsPremium(ctx)
	for _, p := range policies {
		if p.Response == "fail" {
			var critical *bool
			if isPremium {
				critical = &p.Critical
			}
			hh.FailingPolicies = append(hh.FailingPolicies, &fleet.HostHealthFailingPolicy{
				ID:         p.ID,
				Name:       p.Name,
				Resolution: p.Resolution,
				Critical:   critical,
			})
		}
	}

	hh.FailingPoliciesCount = len(hh.FailingPolicies)

	if license.IsPremium(ctx) {
		var count int
		for _, p := range hh.FailingPolicies {
			if p.Critical != nil && *p.Critical {
				count++
			}
		}
		hh.FailingCriticalPoliciesCount = ptr.Int(count)
	}

	return &hh, nil
}

func (ds *Datastore) HostLiteByIdentifier(ctx context.Context, identifier string) (*fleet.HostLite, error) {
	return ds.loadHostLite(ctx, nil, &identifier)
}

func (ds *Datastore) HostLiteByID(ctx context.Context, id uint) (*fleet.HostLite, error) {
	return ds.loadHostLite(ctx, &id, nil)
}

func (ds *Datastore) loadHostLite(ctx context.Context, id *uint, identifier *string) (*fleet.HostLite, error) {
	if id == nil && identifier == nil {
		return nil, errors.New("must set one of id or identifier")
	}
	if id != nil && identifier != nil {
		return nil, errors.New("cannot set both id and identifier")
	}
	stmt := `
    SELECT
      h.id,
      h.team_id,
      h.osquery_host_id,
      COALESCE(h.node_key, '') AS node_key,
      h.hostname,
      h.uuid,
      h.hardware_serial,
      h.distributed_interval,
      h.config_tls_refresh,
      COALESCE(hst.seen_time, h.created_at) AS seen_time
    FROM hosts h
    LEFT JOIN host_seen_times hst ON (h.id = hst.host_id)
    %s
    LIMIT 1
	`
	var (
		arg         interface{}
		whereClause string
	)
	if identifier != nil {
		whereClause = "WHERE ? IN (h.hostname, h.osquery_host_id, h.node_key, h.uuid, h.hardware_serial)"
		arg = identifier
	} else {
		whereClause = "WHERE id = ?"
		arg = id
	}
	host := &fleet.HostLite{}
	err := sqlx.GetContext(ctx, ds.reader(ctx), host, fmt.Sprintf(stmt, whereClause), arg)
	if err != nil {
		if err == sql.ErrNoRows {
			if identifier != nil {
				return nil, ctxerr.Wrap(ctx, notFound("Host").WithName(*identifier))
			}
			return nil, ctxerr.Wrap(ctx, notFound("Host").WithID(*id))
		}
		return nil, ctxerr.Wrap(ctx, err, "get host lite")
	}

	return host, nil
}

// HostnamesByIdentifiers returns a list of hostnames (exactly the
// "hosts.hostname" column) for the given identifiers as understood by
// HostByIdentifier.
func (ds *Datastore) HostnamesByIdentifiers(ctx context.Context, identifiers []string) ([]string, error) {
	const selectStmt = `
		SELECT
			DISTINCT h.hostname
		FROM hosts h,
		(%s) ids
		WHERE ids.identifier IN (h.hostname, h.osquery_host_id, h.node_key, h.uuid, h.hardware_serial)
`
	if len(identifiers) == 0 {
		return nil, nil
	}

	var sb strings.Builder
	args := make([]any, len(identifiers))
	for i, id := range identifiers {
		if i > 0 {
			sb.WriteString(` UNION `)
		}
		sb.WriteString(`SELECT ? AS identifier`)
		args[i] = id
	}
	var hostnames []string
	stmt := fmt.Sprintf(selectStmt, sb.String())
	if err := sqlx.SelectContext(ctx, ds.reader(ctx), &hostnames, stmt, args...); err != nil {
		return nil, ctxerr.Wrap(ctx, err, "get hostnames by identifiers")
	}
	return hostnames, nil
}

func (ds *Datastore) GetHostIssuesLastUpdated(ctx context.Context, hostId uint) (time.Time, error) {
	stmt := `
		SELECT updated_at FROM host_issues WHERE host_id = ?
	`
	var out []time.Time
	if err := sqlx.SelectContext(ctx, ds.reader(ctx), &out, stmt, hostId); err != nil {
		return time.Time{}, ctxerr.Wrap(ctx, err, "checking host_issues last updated")
	}
	if len(out) == 0 {
		// okay
		return time.Time{}, nil
	}
	if len(out) > 1 {
		return time.Time{}, ctxerr.New(ctx, "Multiple host_issues rows found for this host_id")
	}
	return out[0], nil
}

func (ds *Datastore) UpdateHostIssuesFailingPolicies(ctx context.Context, hostIDs []uint) error {
	var tx sqlx.ExecerContext = ds.writer(ctx)
	return updateHostIssuesFailingPolicies(ctx, tx, hostIDs)
}

func updateHostIssuesFailingPolicies(ctx context.Context, tx sqlx.ExecerContext, hostIDs []uint) error {
	if len(hostIDs) == 0 {
		return nil
	}

	// For 1 host, we use a single statement to update the host_issues entry.
	if len(hostIDs) == 1 {
		stmt := `
		INSERT INTO host_issues (host_id, failing_policies_count, total_issues_count)
		SELECT host_id.id, COALESCE(SUM(!pm.passes), 0), COALESCE(SUM(!pm.passes), 0)
			FROM policy_membership pm
			RIGHT JOIN (SELECT ? as id) as host_id
			ON pm.host_id = host_id.id
			GROUP BY host_id.id
		ON DUPLICATE KEY UPDATE
			failing_policies_count = VALUES(failing_policies_count),
			total_issues_count = VALUES(failing_policies_count) + critical_vulnerabilities_count`
		if _, err := tx.ExecContext(ctx, stmt, hostIDs[0]); err != nil {
			return ctxerr.Wrap(ctx, err, "updating failing policies in host issues for one host")
		}
		return nil
	}

	// Clear host_issues entries for hosts that are not in policy_membership
	clearStmt := `
	UPDATE host_issues
	SET failing_policies_count = 0, total_issues_count = critical_vulnerabilities_count
	WHERE host_id NOT IN (
		SELECT host_id
		FROM policy_membership
		WHERE host_id IN (?)
	) AND host_id IN (?)`

	// Insert/update host_issues entries for hosts that are in policy_membership.
	// Initially, these two statements were combined into one statement using `SELECT ? AS id UNION ALL` approach to include the host IDs that
	// were not in policy_membership (similar how the above query for 1 host works). However, in load testing we saw an error: Thread stack overrun: 242191 bytes used of a 262144 byte stack
	insertStmt := `
	INSERT INTO host_issues (host_id, failing_policies_count, total_issues_count)
	SELECT pm.host_id, COALESCE(SUM(!pm.passes), 0), COALESCE(SUM(!pm.passes), 0)
		FROM policy_membership pm
		WHERE pm.host_id IN (?)
		GROUP BY pm.host_id
	ON DUPLICATE KEY UPDATE
		failing_policies_count = VALUES(failing_policies_count),
		total_issues_count = VALUES(failing_policies_count) + critical_vulnerabilities_count`

	// Large number of hosts could be impacted, so we update their host issues entries in batches to reduce lock time.
	for i := 0; i < len(hostIDs); i += hostIssuesUpdateFailingPoliciesBatchSize {
		start := i
		end := i + hostIssuesUpdateFailingPoliciesBatchSize
		if end > len(hostIDs) {
			end = len(hostIDs)
		}
		hostIDsBatch := hostIDs[start:end]

		// Zero out failing policies count for hosts that are not in policy_membership
		stmt, args, err := sqlx.In(clearStmt, hostIDsBatch, hostIDsBatch)
		if err != nil {
			return ctxerr.Wrap(ctx, err, "building IN statement for clearing host failing policy issues")
		}
		if _, err := tx.ExecContext(ctx, stmt, args...); err != nil {
			return ctxerr.Wrap(ctx, err, "clearing failing policies in host issues")
		}
		// Update failing policies count for hosts that are in policy_membership
		stmt, args, err = sqlx.In(insertStmt, hostIDsBatch)
		if err != nil {
			return ctxerr.Wrap(ctx, err, "building IN statement for updating host failing policy issues")
		}
		if _, err := tx.ExecContext(ctx, stmt, args...); err != nil {
			return ctxerr.Wrap(ctx, err, "updating failing policies in host issues")
		}
	}
	return nil
}

// Specified in story https://github.com/fleetdm/fleet/issues/18115
const criticalCVSSScoreCutoff = 8.9

func (ds *Datastore) UpdateHostIssuesVulnerabilities(ctx context.Context) error {
	clearAllFn := func() error {
		stmt := `UPDATE host_issues SET critical_vulnerabilities_count = 0, total_issues_count = failing_policies_count`
		if _, err := ds.writer(ctx).ExecContext(ctx, stmt); err != nil {
			return ctxerr.Wrap(ctx, err, "reset critical vulnerabilities count")
		}
		return nil
	}
	if !license.IsPremium(ctx) {
		// This will rarely be needed, but we need to reset the critical vulnerabilities count if the license went from premium to free
		// or if DB got messed up (like during dev testing).
		return clearAllFn()
	}

	var allHostIDs []uint
	if err := sqlx.SelectContext(ctx, ds.reader(ctx), &allHostIDs, `SELECT id FROM hosts ORDER BY id`); err != nil {
		return ctxerr.Wrap(ctx, err, "get all host IDs")
	}

	type issuesCount struct {
		HostID uint64 `db:"host_id"`
		Count  uint64 `db:"count"`
	}
	var criticalCounts []issuesCount
	// We must batch the query extracting the critical vulnerabilities count because the query is too complex for MySQL to handle in one go.
	// We saw MySQL error 1114 (HY000), where the temporary table reached its max capacity.  Temporary table size is reduced further by
	// filtering cvss_score in the subqueries.
	for i := 0; i < len(allHostIDs); i += hostIssuesInsertBatchSize {
		start := i
		end := i + hostIssuesInsertBatchSize
		if end > len(allHostIDs) {
			end = len(allHostIDs)
		}
		criticalVulnerabilitiesCountStmt := `
		SELECT combined.host_id, COUNT(*) as count
		FROM (
			SELECT host_id, sc.cve
			FROM host_software hs
			INNER JOIN software_cve sc ON sc.software_id = hs.software_id
			INNER JOIN cve_meta cm ON cm.cve = sc.cve
			WHERE host_id IN (?)
			AND cm.cvss_score > ?

			UNION

			SELECT host_id, osv.cve
			FROM host_operating_system hos
			INNER JOIN operating_system_vulnerabilities osv ON osv.operating_system_id = hos.os_id
			INNER JOIN cve_meta cm ON cm.cve = osv.cve
			WHERE host_id IN (?)
			AND cm.cvss_score > ?
		) combined
		INNER JOIN cve_meta cm ON cm.cve = combined.cve
		GROUP BY combined.host_id
		ORDER BY combined.host_id`
		stmt, args, err := sqlx.In(criticalVulnerabilitiesCountStmt, allHostIDs[start:end], criticalCVSSScoreCutoff, allHostIDs[start:end], criticalCVSSScoreCutoff)
		if err != nil {
			return ctxerr.Wrap(ctx, err, "building IN statement for getting critical vulnerabilities count")
		}
		var batchCriticalCounts []issuesCount
		err = sqlx.SelectContext(ctx, ds.reader(ctx), &batchCriticalCounts, stmt, args...)
		if err != nil {
			return ctxerr.Wrap(ctx, err, "get critical vulnerabilities count")
		}
		criticalCounts = append(criticalCounts, batchCriticalCounts...)
	}

	// Update the host_issues table, including deleting items with no issues
	clearAll := len(criticalCounts) == 0
	for i := 0; i < len(criticalCounts); i += hostIssuesInsertBatchSize {
		start := i
		end := i + hostIssuesInsertBatchSize
		if end > len(criticalCounts) {
			end = len(criticalCounts)
		}
		totalToProcess := end - start
		const numberOfArgsPerIssue = 3 // number of ? in each VALUES clause
		values := strings.TrimSuffix(
			strings.Repeat("(?,?,?),", totalToProcess), ",",
		)
		stmt := fmt.Sprintf(
			`INSERT INTO host_issues (host_id, critical_vulnerabilities_count, total_issues_count) VALUES %s
					ON DUPLICATE KEY UPDATE
					critical_vulnerabilities_count = VALUES(critical_vulnerabilities_count),
					total_issues_count = failing_policies_count + VALUES(critical_vulnerabilities_count)`,
			values,
		)
		args := make([]interface{}, 0, totalToProcess*numberOfArgsPerIssue)
		for j := start; j < end; j++ {
			criticalCount := criticalCounts[j]
			args = append(
				args, criticalCount.HostID, criticalCount.Count, criticalCount.Count,
			)
		}
		if _, err := ds.writer(ctx).ExecContext(ctx, stmt, args...); err != nil {
			return ctxerr.Wrap(ctx, err, "insert critical vulnerabilities into host_issues")
		}

		// Clear critical vulnerabilities count for hosts that have no critical vulnerabilities
		hostIDs := make([]uint64, 0, totalToProcess)
		for j := start; j < end; j++ {
			hostIDs = append(hostIDs, criticalCounts[j].HostID)
		}
		stmt, args, err := sqlx.In(
			"UPDATE host_issues SET critical_vulnerabilities_count = 0, total_issues_count = failing_policies_count WHERE host_id NOT IN (?)",
			hostIDs,
		)
		if err != nil {
			return ctxerr.Wrap(ctx, err, "building IN statement for clearing critical vulnerabilities in host_issues")
		}
		if start != 0 {
			stmt += " AND host_id >= ?"
			args = append(args, criticalCounts[start].HostID)
		}
		if end != len(criticalCounts) {
			stmt += " AND host_id < ?"
			args = append(args, criticalCounts[end].HostID)
		}
		if _, err := ds.writer(ctx).ExecContext(ctx, stmt, args...); err != nil {
			return ctxerr.Wrap(ctx, err, "clear critical vulnerabilities in host_issues")
		}
	}
	if clearAll {
		return clearAllFn()
	}
	return nil
}

func (ds *Datastore) CleanupHostIssues(ctx context.Context) error {
	stmt := `
	DELETE hi
	FROM host_issues hi
	LEFT JOIN hosts h ON h.id = hi.host_id
	WHERE h.id IS NULL`
	if _, err := ds.writer(ctx).ExecContext(ctx, stmt); err != nil {
		return ctxerr.Wrap(ctx, err, "cleanup host issues")
	}
	return nil
}<|MERGE_RESOLUTION|>--- conflicted
+++ resolved
@@ -2025,7 +2025,6 @@
 }
 
 func (ds *Datastore) EnrollOrbit(ctx context.Context, opts ...fleet.DatastoreEnrollOrbitOption) (*fleet.Host, error) {
-<<<<<<< HEAD
 	enrollConfig := &fleet.DatastoreEnrollOrbitConfig{}
 	for _, opt := range opts {
 		opt(enrollConfig)
@@ -2035,17 +2034,6 @@
 	hostInfo := enrollConfig.HostInfo
 	orbitNodeKey := enrollConfig.OrbitNodeKey
 	teamID := enrollConfig.TeamID
-=======
-	orbitConfig := &fleet.DatastoreEnrollOrbitConfig{}
-	for _, opt := range opts {
-		opt(orbitConfig)
-	}
-
-	isMDMEnabled := orbitConfig.IsMDMEnabled
-	hostInfo := orbitConfig.HostInfo
-	orbitNodeKey := orbitConfig.OrbitNodeKey
-	teamID := orbitConfig.TeamID
->>>>>>> 34f53b9c
 
 	if orbitNodeKey == "" {
 		return nil, ctxerr.New(ctx, "orbit node key is empty")
