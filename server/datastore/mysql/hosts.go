package mysql

import (
	"context"
	"database/sql"
	"encoding/json"
	"errors"
	"fmt"
	"sort"
	"strings"
	"time"
	"unicode/utf8"

	"github.com/cenkalti/backoff/v4"
	"github.com/doug-martin/goqu/v9"
	"github.com/fleetdm/fleet/v4/server/config"
	"github.com/fleetdm/fleet/v4/server/contexts/ctxerr"
	"github.com/fleetdm/fleet/v4/server/fleet"
	"github.com/go-kit/kit/log"
	"github.com/go-kit/kit/log/level"
	"github.com/jmoiron/sqlx"
)

var hostSearchColumns = []string{"hostname", "computer_name", "uuid", "hardware_serial", "primary_ip"}

// Fixme: We should not make implementation details of the database schema part of the API.
var defaultHostColumnTableAliases = map[string]string{
	"created_at": "h.created_at",
	"updated_at": "h.updated_at",
}

func defaultHostColumnTableAlias(s string) string {
	if newCol, ok := defaultHostColumnTableAliases[s]; ok {
		return newCol
	}
	return s
}

// NewHost creates a new host on the datastore.
//
// Currently only used for testing.
func (ds *Datastore) NewHost(ctx context.Context, host *fleet.Host) (*fleet.Host, error) {
	err := ds.withTx(ctx, func(tx sqlx.ExtContext) error {
		sqlStatement := `
		INSERT INTO hosts (
			osquery_host_id,
			detail_updated_at,
			label_updated_at,
			policy_updated_at,
			node_key,
			hostname,
			computer_name,
			uuid,
			platform,
			osquery_version,
			os_version,
			uptime,
			memory,
			team_id,
			distributed_interval,
			logger_tls_period,
			config_tls_refresh,
			refetch_requested,
			hardware_serial
		)
		VALUES (?, ?, ?, ?, ?, ?, ?, ?, ?, ?, ?, ?, ?, ?, ?, ?, ?, ?, ?)
		`
		result, err := tx.ExecContext(
			ctx,
			sqlStatement,
			host.OsqueryHostID,
			host.DetailUpdatedAt,
			host.LabelUpdatedAt,
			host.PolicyUpdatedAt,
			host.NodeKey,
			host.Hostname,
			host.ComputerName,
			host.UUID,
			host.Platform,
			host.OsqueryVersion,
			host.OSVersion,
			host.Uptime,
			host.Memory,
			host.TeamID,
			host.DistributedInterval,
			host.LoggerTLSPeriod,
			host.ConfigTLSRefresh,
			host.RefetchRequested,
			host.HardwareSerial,
		)
		if err != nil {
			return ctxerr.Wrap(ctx, err, "new host")
		}
		id, _ := result.LastInsertId()
		host.ID = uint(id)

		_, err = tx.ExecContext(ctx,
			`INSERT INTO host_seen_times (host_id, seen_time) VALUES (?,?)`,
			host.ID, host.SeenTime,
		)
		if err != nil {
			return ctxerr.Wrap(ctx, err, "new host seen time")
		}
		_, err = tx.ExecContext(ctx,
			`INSERT INTO host_display_names (host_id, display_name) VALUES (?,?)`,
			host.ID, host.DisplayName(),
		)
		if err != nil {
			return ctxerr.Wrap(ctx, err, "host_display_names")
		}
		return nil
	})
	if err != nil {
		return nil, err
	}
	return host, nil
}

func (ds *Datastore) SerialUpdateHost(ctx context.Context, host *fleet.Host) error {
	errCh := make(chan error, 1)
	defer close(errCh)
	select {
	case <-ctx.Done():
		return ctx.Err()
	case ds.writeCh <- itemToWrite{
		ctx:   ctx,
		errCh: errCh,
		item:  host,
	}:
		return <-errCh
	}
}

func (ds *Datastore) SaveHostPackStats(ctx context.Context, hostID uint, stats []fleet.PackStats) error {
	return saveHostPackStatsDB(ctx, ds.writer, hostID, stats)
}

func saveHostPackStatsDB(ctx context.Context, db sqlx.ExecerContext, hostID uint, stats []fleet.PackStats) error {
	// NOTE: this implementation must be kept in sync with the async/batch version
	// in AsyncBatchSaveHostsScheduledQueryStats (in scheduled_queries.go) - that is,
	// the behaviour per host must be the same.

	var args []interface{}
	queryCount := 0
	for _, pack := range stats {
		for _, query := range pack.QueryStats {
			queryCount++

			args = append(args,
				query.PackName,
				query.ScheduledQueryName,
				hostID,
				query.AverageMemory,
				query.Denylisted,
				query.Executions,
				query.Interval,
				query.LastExecuted,
				query.OutputSize,
				query.SystemTime,
				query.UserTime,
				query.WallTime,
			)
		}
	}

	if queryCount == 0 {
		return nil
	}

	values := strings.TrimSuffix(strings.Repeat("((SELECT sq.id FROM scheduled_queries sq JOIN packs p ON (sq.pack_id = p.id) WHERE p.name = ? AND sq.name = ?),?,?,?,?,?,?,?,?,?,?),", queryCount), ",")
	sql := fmt.Sprintf(`
			INSERT IGNORE INTO scheduled_query_stats (
				scheduled_query_id,
				host_id,
				average_memory,
				denylisted,
				executions,
				schedule_interval,
				last_executed,
				output_size,
				system_time,
				user_time,
				wall_time
			)
			VALUES %s ON DUPLICATE KEY UPDATE
				scheduled_query_id = VALUES(scheduled_query_id),
				host_id = VALUES(host_id),
				average_memory = VALUES(average_memory),
				denylisted = VALUES(denylisted),
				executions = VALUES(executions),
				schedule_interval = VALUES(schedule_interval),
				last_executed = VALUES(last_executed),
				output_size = VALUES(output_size),
				system_time = VALUES(system_time),
				user_time = VALUES(user_time),
				wall_time = VALUES(wall_time)
		`, values)
	if _, err := db.ExecContext(ctx, sql, args...); err != nil {
		return ctxerr.Wrap(ctx, err, "insert pack stats")
	}
	return nil
}

// MySQL is really particular about using zero values or old values for
// timestamps, so we set a default value that is plenty far in the past, but
// hopefully accepted by most MySQL configurations.
//
// NOTE: #3229 proposes a better fix that uses *time.Time for
// ScheduledQueryStats.LastExecuted.
var pastDate = "2000-01-01T00:00:00Z"

// loadhostPacksStatsDB will load all the pack stats for the given host. The scheduled
// queries that haven't run yet are returned with zero values.
func loadHostPackStatsDB(ctx context.Context, db sqlx.QueryerContext, hid uint, hostPlatform string) ([]fleet.PackStats, error) {
	packs, err := listPacksForHost(ctx, db, hid)
	if err != nil {
		return nil, ctxerr.Wrapf(ctx, err, "list packs for host: %d", hid)
	}
	if len(packs) == 0 {
		return nil, nil
	}
	packIDs := make([]uint, len(packs))
	packTypes := make(map[uint]*string)
	for i := range packs {
		packIDs[i] = packs[i].ID
		packTypes[packs[i].ID] = packs[i].Type
	}
	ds := dialect.From(goqu.I("scheduled_queries").As("sq")).Select(
		goqu.I("sq.name").As("scheduled_query_name"),
		goqu.I("sq.id").As("scheduled_query_id"),
		goqu.I("sq.query_name").As("query_name"),
		goqu.I("q.description").As("description"),
		goqu.I("p.name").As("pack_name"),
		goqu.I("p.id").As("pack_id"),
		goqu.COALESCE(goqu.I("sqs.average_memory"), 0).As("average_memory"),
		goqu.COALESCE(goqu.I("sqs.denylisted"), false).As("denylisted"),
		goqu.COALESCE(goqu.I("sqs.executions"), 0).As("executions"),
		goqu.I("sq.interval").As("schedule_interval"),
		goqu.COALESCE(goqu.I("sqs.last_executed"), goqu.L("timestamp(?)", pastDate)).As("last_executed"),
		goqu.COALESCE(goqu.I("sqs.output_size"), 0).As("output_size"),
		goqu.COALESCE(goqu.I("sqs.system_time"), 0).As("system_time"),
		goqu.COALESCE(goqu.I("sqs.user_time"), 0).As("user_time"),
		goqu.COALESCE(goqu.I("sqs.wall_time"), 0).As("wall_time"),
	).Join(
		dialect.From("packs").As("p").Select(
			goqu.I("id"),
			goqu.I("name"),
		).Where(goqu.I("id").In(packIDs)),
		goqu.On(goqu.I("sq.pack_id").Eq(goqu.I("p.id"))),
	).Join(
		goqu.I("queries").As("q"),
		goqu.On(goqu.I("sq.query_name").Eq(goqu.I("q.name"))),
	).LeftJoin(
		dialect.From("scheduled_query_stats").As("sqs").Where(
			goqu.I("host_id").Eq(hid),
		),
		goqu.On(goqu.I("sqs.scheduled_query_id").Eq(goqu.I("sq.id"))),
	).Where(
		goqu.Or(
			// sq.platform empty or NULL means the scheduled query is set to
			// run on all hosts.
			goqu.I("sq.platform").Eq(""),
			goqu.I("sq.platform").IsNull(),
			// scheduled_queries.platform can be a comma-separated list of
			// platforms, e.g. "darwin,windows".
			goqu.L("FIND_IN_SET(?, sq.platform)", fleet.PlatformFromHost(hostPlatform)).Neq(0),
		),
	)
	sql, args, err := ds.ToSQL()
	if err != nil {
		return nil, ctxerr.Wrap(ctx, err, "sql build")
	}
	var stats []fleet.ScheduledQueryStats
	if err := sqlx.SelectContext(ctx, db, &stats, sql, args...); err != nil {
		return nil, ctxerr.Wrap(ctx, err, "load pack stats")
	}
	packStats := map[uint]fleet.PackStats{}
	for _, query := range stats {
		pack := packStats[query.PackID]
		pack.PackName = query.PackName
		pack.PackID = query.PackID
		pack.Type = getPackTypeFromDBField(packTypes[pack.PackID])
		pack.QueryStats = append(pack.QueryStats, query)
		packStats[pack.PackID] = pack
	}
	var ps []fleet.PackStats
	for _, pack := range packStats {
		ps = append(ps, pack)
	}
	return ps, nil
}

func getPackTypeFromDBField(t *string) string {
	if t == nil {
		return "pack"
	}
	return *t
}

func loadHostUsersDB(ctx context.Context, db sqlx.QueryerContext, hostID uint) ([]fleet.HostUser, error) {
	sql := `SELECT username, groupname, uid, user_type, shell FROM host_users WHERE host_id = ? and removed_at IS NULL`
	var users []fleet.HostUser
	if err := sqlx.SelectContext(ctx, db, &users, sql, hostID); err != nil {
		return nil, ctxerr.Wrap(ctx, err, "load host users")
	}
	return users, nil
}

// hostRefs are the tables referenced by hosts.
//
// Defined here for testing purposes.
var hostRefs = []string{
	"host_seen_times",
	"host_software",
	"host_users",
	"host_emails",
	"host_additional",
	"scheduled_query_stats",
	"label_membership",
	"policy_membership",
	"host_mdm",
	"host_munki_info",
	"host_device_auth",
	"host_batteries",
	"host_operating_system",
	"host_orbit_info",
	"host_munki_issues",
	"host_display_names",
	"windows_updates",
	"host_disks",
	"operating_system_vulnerabilities",
	"host_updates",
	"host_disk_encryption_keys",
}

// those host refs cannot be deleted using the host.id like the hostRefs above,
// they use the host.uuid instead. Additionally, the column name that refers to
// the host.uuid is not always named the same, so the map key is the table name
// and the map value is the column name to match to the host.uuid.
var additionalHostRefsByUUID = map[string]string{
	"host_mdm_apple_profiles": "host_uuid",
}

func (ds *Datastore) DeleteHost(ctx context.Context, hid uint) error {
	delHostRef := func(tx sqlx.ExtContext, table string) error {
		_, err := tx.ExecContext(ctx, fmt.Sprintf(`DELETE FROM %s WHERE host_id=?`, table), hid)
		if err != nil {
			return ctxerr.Wrapf(ctx, err, "deleting %s for host %d", table, hid)
		}
		return nil
	}

	// load just the host uuid for the MDM tables that rely on this to be cleared.
	var hostUUID string
	if err := ds.writer.GetContext(ctx, &hostUUID, `SELECT uuid FROM hosts WHERE id = ?`, hid); err != nil {
		return ctxerr.Wrapf(ctx, err, "get uuid for host %d", hid)
	}

	return ds.withRetryTxx(ctx, func(tx sqlx.ExtContext) error {
		_, err := tx.ExecContext(ctx, `DELETE FROM hosts WHERE id = ?`, hid)
		if err != nil {
			return ctxerr.Wrapf(ctx, err, "delete host")
		}

		for _, table := range hostRefs {
			err := delHostRef(tx, table)
			if err != nil {
				return err
			}
		}

		_, err = tx.ExecContext(ctx, `DELETE FROM pack_targets WHERE type = ? AND target_id = ?`, fleet.TargetHost, hid)
		if err != nil {
			return ctxerr.Wrapf(ctx, err, "deleting pack_targets for host %d", hid)
		}

		// no point trying the uuid-based tables if the host's uuid is missing
		if hostUUID != "" {
			for table, col := range additionalHostRefsByUUID {
				if _, err := tx.ExecContext(ctx, fmt.Sprintf("DELETE FROM `%s` WHERE `%s`=?", table, col), hostUUID); err != nil {
					return ctxerr.Wrapf(ctx, err, "deleting %s for host uuid %s", table, hostUUID)
				}
			}
		}

		return nil
	})
}

func (ds *Datastore) Host(ctx context.Context, id uint) (*fleet.Host, error) {
	sqlStatement := `
SELECT
  h.id,
  h.osquery_host_id,
  h.created_at,
  h.updated_at,
  h.detail_updated_at,
  h.node_key,
  h.hostname,
  h.uuid,
  h.platform,
  h.osquery_version,
  h.os_version,
  h.build,
  h.platform_like,
  h.code_name,
  h.uptime,
  h.memory,
  h.cpu_type,
  h.cpu_subtype,
  h.cpu_brand,
  h.cpu_physical_cores,
  h.cpu_logical_cores,
  h.hardware_vendor,
  h.hardware_model,
  h.hardware_version,
  h.hardware_serial,
  h.computer_name,
  h.primary_ip_id,
  h.distributed_interval,
  h.logger_tls_period,
  h.config_tls_refresh,
  h.primary_ip,
  h.primary_mac,
  h.label_updated_at,
  h.last_enrolled_at,
  h.refetch_requested,
  h.team_id,
  h.policy_updated_at,
  h.public_ip,
  COALESCE(hd.gigs_disk_space_available, 0) as gigs_disk_space_available,
  COALESCE(hd.percent_disk_space_available, 0) as percent_disk_space_available,
  hd.encrypted as disk_encryption_enabled,
  COALESCE(hst.seen_time, h.created_at) AS seen_time,
  t.name AS team_name,
  COALESCE(hu.software_updated_at, h.created_at) AS software_updated_at,
  (
    SELECT
      additional
    FROM
      host_additional
    WHERE
      host_id = h.id
  ) AS additional,
  COALESCE(failing_policies.count, 0) AS failing_policies_count,
  COALESCE(failing_policies.count, 0) AS total_issues_count
  ` + hostMDMSelect + `
FROM
  hosts h
  LEFT JOIN teams t ON (h.team_id = t.id)
  LEFT JOIN host_seen_times hst ON (h.id = hst.host_id)
  LEFT JOIN host_updates hu ON (h.id = hu.host_id)
  LEFT JOIN host_disks hd ON hd.host_id = h.id
  ` + hostMDMJoin + `
  JOIN (
    SELECT
      count(*) as count
    FROM
      policy_membership
    WHERE
      passes = 0
      AND host_id = ?
  ) failing_policies
WHERE
  h.id = ?
LIMIT
  1
`
	args := []interface{}{id, id}

	var host fleet.Host
	err := sqlx.GetContext(ctx, ds.reader, &host, sqlStatement, args...)
	if err != nil {
		if err == sql.ErrNoRows {
			return nil, ctxerr.Wrap(ctx, notFound("Host").WithID(id))
		}
		return nil, ctxerr.Wrap(ctx, err, "get host by id")
	}
	if host.DiskEncryptionEnabled != nil && !(*host.DiskEncryptionEnabled) && fleet.IsLinux(host.Platform) {
		// omit disk encryption information for linux if it is not enabled, as we
		// cannot know for sure that it is not encrypted (See
		// https://github.com/fleetdm/fleet/issues/3906).
		host.DiskEncryptionEnabled = nil
	}

	packStats, err := loadHostPackStatsDB(ctx, ds.reader, host.ID, host.Platform)
	if err != nil {
		return nil, err
	}
	host.PackStats = packStats

	users, err := loadHostUsersDB(ctx, ds.reader, host.ID)
	if err != nil {
		return nil, err
	}
	host.Users = users

	return &host, nil
}

// hostMDMSelect is the SQL fragment used to construct the JSON object
// of MDM host data. It assumes that hostMDMJoin is included in the query.
const hostMDMSelect = `,
	JSON_OBJECT(
		'enrollment_status',
		CASE
			WHEN hmdm.is_server = 1 THEN NULL
			WHEN hmdm.enrolled = 1 AND hmdm.installed_from_dep = 0 THEN 'On (manual)'
			WHEN hmdm.enrolled = 1 AND hmdm.installed_from_dep = 1 THEN 'On (automatic)'
			WHEN hmdm.enrolled = 0 AND hmdm.installed_from_dep = 1 THEN 'Pending'
			WHEN hmdm.enrolled = 0 AND hmdm.installed_from_dep = 0 THEN 'Off'
			ELSE NULL
		END,
		'server_url',
		CASE
			WHEN hmdm.is_server = 1 THEN NULL
			ELSE hmdm.server_url
		END,
		'encryption_key_available',
		CASE
                       /* roberto: this is the only way I have found for MySQL to
                        * return true and false instead of 0 and 1 in the JSON, the
                        * unmarshaller was having problems converting int values to
                        * booleans.
                        */
			WHEN hdek.decryptable IS NULL OR hdek.decryptable = 0 THEN CAST(FALSE AS JSON)
			ELSE CAST(TRUE AS JSON)
		END,
		'raw_decryptable',
		CASE
			WHEN hdek.host_id IS NULL THEN -1
			ELSE hdek.decryptable
		END,
		'name', hmdm.name
	) mdm_host_data
	`

// hostMDMJoin is the SQL fragment used to join MDM-related tables to the hosts table. It is a
// dependency of the hostMDMSelect fragment.
const hostMDMJoin = `
  LEFT JOIN (
	SELECT
	  host_mdm.is_server,
	  host_mdm.enrolled,
	  host_mdm.installed_from_dep,
	  host_mdm.server_url,
	  host_mdm.mdm_id,
	  host_mdm.host_id,
	  name
	FROM
	  host_mdm
	  LEFT JOIN mobile_device_management_solutions ON host_mdm.mdm_id = mobile_device_management_solutions.id
  ) hmdm ON hmdm.host_id = h.id
  LEFT JOIN host_disk_encryption_keys hdek ON hdek.host_id = h.id
  `

func amountEnrolledHostsByOSDB(ctx context.Context, db sqlx.QueryerContext) (byOS map[string][]fleet.HostsCountByOSVersion, totalCount int, err error) {
	var hostsByOS []struct {
		Platform  string `db:"platform"`
		OSVersion string `db:"os_version"`
		NumHosts  int    `db:"num_hosts"`
	}

	const stmt = `
    SELECT platform, os_version, count(*) as num_hosts
    FROM hosts
    GROUP BY platform, os_version
  `
	if err := sqlx.SelectContext(ctx, db, &hostsByOS, stmt); err != nil {
		return nil, 0, err
	}

	byOS = make(map[string][]fleet.HostsCountByOSVersion)
	for _, h := range hostsByOS {
		totalCount += h.NumHosts
		byVersion := byOS[h.Platform]
		byVersion = append(byVersion, fleet.HostsCountByOSVersion{
			Version:     h.OSVersion,
			NumEnrolled: h.NumHosts,
		})
		byOS[h.Platform] = byVersion
	}
	return byOS, totalCount, nil
}

func (ds *Datastore) ListHosts(ctx context.Context, filter fleet.TeamFilter, opt fleet.HostListOptions) ([]*fleet.Host, error) {
	sql := `SELECT
    h.id,
    h.osquery_host_id,
    h.created_at,
    h.updated_at,
    h.detail_updated_at,
    h.node_key,
    h.hostname,
    h.uuid,
    h.platform,
    h.osquery_version,
    h.os_version,
    h.build,
    h.platform_like,
    h.code_name,
    h.uptime,
    h.memory,
    h.cpu_type,
    h.cpu_subtype,
    h.cpu_brand,
    h.cpu_physical_cores,
    h.cpu_logical_cores,
    h.hardware_vendor,
    h.hardware_model,
    h.hardware_version,
    h.hardware_serial,
    h.computer_name,
    h.primary_ip_id,
    h.distributed_interval,
    h.logger_tls_period,
    h.config_tls_refresh,
    h.primary_ip,
    h.primary_mac,
    h.label_updated_at,
    h.last_enrolled_at,
    h.refetch_requested,
    h.team_id,
    h.policy_updated_at,
    h.public_ip,
    h.orbit_node_key,
    COALESCE(hd.gigs_disk_space_available, 0) as gigs_disk_space_available,
    COALESCE(hd.percent_disk_space_available, 0) as percent_disk_space_available,
    COALESCE(hst.seen_time, h.created_at) AS seen_time,
    t.name AS team_name,
    COALESCE(hu.software_updated_at, h.created_at) AS software_updated_at
	`

	sql += hostMDMSelect

	if opt.DeviceMapping {
		sql += `,
    COALESCE(dm.device_mapping, 'null') as device_mapping
		`
	}

	failingPoliciesSelect := `,
    coalesce(failing_policies.count, 0) as failing_policies_count,
    coalesce(failing_policies.count, 0) as total_issues_count
	`
	if opt.DisableFailingPolicies {
		failingPoliciesSelect = ""
	}
	sql += failingPoliciesSelect

	var params []interface{}

	// Only include "additional" if filter provided.
	if len(opt.AdditionalFilters) == 1 && opt.AdditionalFilters[0] == "*" {
		// All info requested.
		sql += `
		, (SELECT additional FROM host_additional WHERE host_id = h.id) AS additional
		`
	} else if len(opt.AdditionalFilters) > 0 {
		// Filter specific columns.
		sql += `, (SELECT JSON_OBJECT(
			`
		for _, field := range opt.AdditionalFilters {
			sql += `?, JSON_EXTRACT(additional, ?), `
			params = append(params, field, fmt.Sprintf(`$."%s"`, field))
		}
		sql = sql[:len(sql)-2]
		sql += `
		    ) FROM host_additional WHERE host_id = h.id) AS additional
		    `
	}
	sql, params = ds.applyHostFilters(opt, sql, filter, params)

	hosts := []*fleet.Host{}
	if err := sqlx.SelectContext(ctx, ds.reader, &hosts, sql, params...); err != nil {
		return nil, ctxerr.Wrap(ctx, err, "list hosts")
	}

	return hosts, nil
}

// TODO(Sarah): Do we need to reconcile mutually exclusive filters?
func (ds *Datastore) applyHostFilters(opt fleet.HostListOptions, sql string, filter fleet.TeamFilter, params []interface{}) (string, []interface{}) {
	opt.OrderKey = defaultHostColumnTableAlias(opt.OrderKey)

	deviceMappingJoin := `LEFT JOIN (
		SELECT
			host_id,
			CONCAT('[', GROUP_CONCAT(JSON_OBJECT('email', email, 'source', source)), ']') AS device_mapping
		FROM
			host_emails
		GROUP BY
			host_id) dm ON dm.host_id = h.id`
	if !opt.DeviceMapping {
		deviceMappingJoin = ""
	}

	policyMembershipJoin := "JOIN policy_membership pm ON (h.id = pm.host_id)"
	if opt.PolicyIDFilter == nil {
		policyMembershipJoin = ""
	} else if opt.PolicyResponseFilter == nil {
		policyMembershipJoin = "LEFT " + policyMembershipJoin
	}

	softwareFilter := "TRUE"
	if opt.SoftwareIDFilter != nil {
		softwareFilter = "EXISTS (SELECT 1 FROM host_software hs WHERE hs.host_id = h.id AND hs.software_id = ?)"
		params = append(params, opt.SoftwareIDFilter)
	}

	failingPoliciesJoin := `LEFT JOIN (
		    SELECT host_id, count(*) as count FROM policy_membership WHERE passes = 0
		    GROUP BY host_id
		) as failing_policies ON (h.id=failing_policies.host_id)`
	if opt.DisableFailingPolicies {
		failingPoliciesJoin = ""
	}

	operatingSystemJoin := ""
	if opt.OSIDFilter != nil || (opt.OSNameFilter != nil && opt.OSVersionFilter != nil) {
		operatingSystemJoin = `JOIN host_operating_system hos ON h.id = hos.host_id`
	}

	munkiFilter := "TRUE"
	munkiJoin := ""
	if opt.MunkiIssueIDFilter != nil {
		munkiJoin = ` JOIN host_munki_issues hmi ON h.id = hmi.host_id `
		munkiFilter = "hmi.munki_issue_id = ?"
		params = append(params, opt.MunkiIssueIDFilter)
	}

	displayNameJoin := ""
	if opt.ListOptions.OrderKey == "display_name" {
		displayNameJoin = ` JOIN host_display_names hdn ON h.id = hdn.host_id `
	}

	lowDiskSpaceFilter := "TRUE"
	if opt.LowDiskSpaceFilter != nil {
		lowDiskSpaceFilter = `hd.gigs_disk_space_available < ?`
		params = append(params, *opt.LowDiskSpaceFilter)
	}

	sql += fmt.Sprintf(`FROM hosts h
    LEFT JOIN host_seen_times hst ON (h.id = hst.host_id)
    LEFT JOIN host_updates hu ON (h.id = hu.host_id)
    LEFT JOIN teams t ON (h.team_id = t.id)
    LEFT JOIN host_disks hd ON hd.host_id = h.id
    %s
    %s
    %s
    %s
    %s
    %s
    %s
		WHERE TRUE AND %s AND %s AND %s AND %s
    `,

		// JOINs
		hostMDMJoin,
		deviceMappingJoin,
		policyMembershipJoin,
		failingPoliciesJoin,
		operatingSystemJoin,
		munkiJoin,
		displayNameJoin,

		// Conditions
		ds.whereFilterHostsByTeams(filter, "h"),
		softwareFilter,
		munkiFilter,
		lowDiskSpaceFilter,
	)

	now := ds.clock.Now()
	sql, params = filterHostsByStatus(now, sql, opt, params)
	sql, params = filterHostsByTeam(sql, opt, params)
	sql, params = filterHostsByPolicy(sql, opt, params)
	sql, params = filterHostsByMDM(sql, opt, params)
	sql, params = filterHostsByMacOSSettingsStatus(sql, opt, params)
	sql, params = filterHostsByMacOSDiskEncryptionStatus(sql, opt, params)
	sql, params = filterHostsByMDMBootstrapPackageStatus(sql, opt, params)
	sql, params = filterHostsByOS(sql, opt, params)
	sql, params = hostSearchLike(sql, params, opt.MatchQuery, hostSearchColumns...)
	sql, params = appendListOptionsWithCursorToSQL(sql, params, &opt.ListOptions)

	return sql, params
}

func filterHostsByTeam(sql string, opt fleet.HostListOptions, params []interface{}) (string, []interface{}) {
	if opt.TeamFilter == nil {
		// default "all teams" option
		return sql, params
	}

	if *opt.TeamFilter == uint(0) {
		// "no team" option (where TeamFilter is explicitly zero) excludes hosts that are assigned to any team
		sql += ` AND h.team_id IS NULL`
		return sql, params
	}

	sql += ` AND h.team_id = ?`
	params = append(params, *opt.TeamFilter)

	return sql, params
}

func filterHostsByMDM(sql string, opt fleet.HostListOptions, params []interface{}) (string, []interface{}) {
	if opt.MDMIDFilter != nil {
		sql += ` AND hmdm.mdm_id = ?`
		params = append(params, *opt.MDMIDFilter)
	}
	if opt.MDMNameFilter != nil {
		sql += ` AND hmdm.name = ?`
		params = append(params, *opt.MDMNameFilter)
	}
	if opt.MDMEnrollmentStatusFilter != "" {
		switch opt.MDMEnrollmentStatusFilter {
		case fleet.MDMEnrollStatusAutomatic:
			sql += ` AND hmdm.enrolled = 1 AND hmdm.installed_from_dep = 1`
		case fleet.MDMEnrollStatusManual:
			sql += ` AND hmdm.enrolled = 1 AND hmdm.installed_from_dep = 0`
		case fleet.MDMEnrollStatusEnrolled:
			sql += ` AND hmdm.enrolled = 1`
		case fleet.MDMEnrollStatusPending:
			sql += ` AND hmdm.enrolled = 0 AND hmdm.installed_from_dep = 1`
		case fleet.MDMEnrollStatusUnenrolled:
			sql += ` AND hmdm.enrolled = 0 AND hmdm.installed_from_dep = 0`
		}
	}
	if opt.MDMNameFilter != nil || opt.MDMIDFilter != nil || opt.MDMEnrollmentStatusFilter != "" {
		sql += ` AND NOT COALESCE(hmdm.is_server, false) `
	}
	return sql, params
}

func filterHostsByOS(sql string, opt fleet.HostListOptions, params []interface{}) (string, []interface{}) {
	if opt.OSIDFilter != nil {
		sql += ` AND hos.os_id = ?`
		params = append(params, *opt.OSIDFilter)
	} else if opt.OSNameFilter != nil && opt.OSVersionFilter != nil {
		sql += ` AND hos.os_id IN (SELECT id FROM operating_systems WHERE name = ? AND version = ?)`
		params = append(params, *opt.OSNameFilter, *opt.OSVersionFilter)
	}
	return sql, params
}

func filterHostsByPolicy(sql string, opt fleet.HostListOptions, params []interface{}) (string, []interface{}) {
	if opt.PolicyIDFilter != nil && opt.PolicyResponseFilter != nil {
		sql += ` AND pm.policy_id = ? AND pm.passes = ?`
		params = append(params, *opt.PolicyIDFilter, *opt.PolicyResponseFilter)
	} else if opt.PolicyIDFilter != nil && opt.PolicyResponseFilter == nil {
		sql += ` AND (pm.policy_id = ? OR pm.policy_id IS NULL) AND pm.passes IS NULL`
		params = append(params, *opt.PolicyIDFilter)
	}
	return sql, params
}

func filterHostsByStatus(now time.Time, sql string, opt fleet.HostListOptions, params []interface{}) (string, []interface{}) {
	switch opt.StatusFilter {
	case fleet.StatusNew:
		sql += "AND DATE_ADD(h.created_at, INTERVAL 1 DAY) >= ?"
		params = append(params, now)
	case fleet.StatusOnline:
		sql += fmt.Sprintf("AND DATE_ADD(COALESCE(hst.seen_time, h.created_at), INTERVAL LEAST(h.distributed_interval, h.config_tls_refresh) + %d SECOND) > ?", fleet.OnlineIntervalBuffer)
		params = append(params, now)
	case fleet.StatusOffline:
		sql += fmt.Sprintf("AND DATE_ADD(COALESCE(hst.seen_time, h.created_at), INTERVAL LEAST(h.distributed_interval, h.config_tls_refresh) + %d SECOND) <= ?", fleet.OnlineIntervalBuffer)
		params = append(params, now)
	case fleet.StatusMIA, fleet.StatusMissing:
		sql += "AND DATE_ADD(COALESCE(hst.seen_time, h.created_at), INTERVAL 30 DAY) <= ?"
		params = append(params, now)
	}
	return sql, params
}

func filterHostsByMacOSSettingsStatus(sql string, opt fleet.HostListOptions, params []interface{}) (string, []interface{}) {
	if !opt.MacOSSettingsFilter.IsValid() {
		return sql, params
	}

	newSQL := ""
	if opt.TeamFilter == nil {
		// macOS settings filter is not compatible with the "all teams" option so append the "no
		// team" filter here (note that filterHostsByTeam applies the "no team" filter if TeamFilter == 0)
		newSQL += ` AND h.team_id IS NULL`
	}

	var subquery string
	var subqueryParams []interface{}
	switch opt.MacOSSettingsFilter {
	case fleet.MacOSSettingsStatusFailing:
		subquery, subqueryParams = subqueryHostsMacOSSettingsStatusFailing()
	case fleet.MacOSSettingsStatusPending:
		subquery, subqueryParams = subqueryHostsMacOSSettingsStatusPending()
	case fleet.MacOSSettingsStatusLatest:
		subquery, subqueryParams = subqueryHostsMacOSSetttingsStatusLatest()
	}
	if subquery != "" {
		newSQL += fmt.Sprintf(` AND EXISTS (%s)`, subquery)
	}

	return sql + newSQL, append(params, subqueryParams...)
}

func filterHostsByMacOSDiskEncryptionStatus(sql string, opt fleet.HostListOptions, params []interface{}) (string, []interface{}) {
	if !opt.MacOSSettingsDiskEncryptionFilter.IsValid() {
		return sql, params
	}

	newSQL := ` AND EXISTS (
		SELECT 1
		FROM host_mdm_apple_profiles hmap
		WHERE %s)`

	switch opt.MacOSSettingsDiskEncryptionFilter {
	case fleet.MacOSDiskEncryptionStatusApplied:
		newSQL = fmt.Sprintf(newSQL, SQLDiskEncryptionApplied)
	case fleet.MacOSDiskEncryptionStatusActionRequired:
		newSQL = fmt.Sprintf(newSQL, SQLDiskEncryptionActionRequired)
	case fleet.MacOSDiskEncryptionStatusEnforcing:
		newSQL = fmt.Sprintf(newSQL, SQLDiskEncryptionEnforcing)
	case fleet.MacOSDiskEncryptionStatusFailed:
		newSQL = fmt.Sprintf(newSQL, SQLDiskEncryptionFailed)
	case fleet.MacOSDiskEncryptionStatusRemovingEnforcement:
		newSQL = fmt.Sprintf(newSQL, SQLDiskEncryptionRemovingEnforcement)
	}

	return sql + newSQL, params
}

<<<<<<< HEAD
// TODO(Sarah): Use constants to map ncr.status to bootstrap package status according to Apple
// specs. https://developer.apple.com/documentation/devicemanagement/installenterpriseapplicationresponse
=======
>>>>>>> 443d2471
func filterHostsByMDMBootstrapPackageStatus(sql string, opt fleet.HostListOptions, params []interface{}) (string, []interface{}) {
	if opt.MDMBootstrapPackageFilter == nil || !opt.MDMBootstrapPackageFilter.IsValid() {
		return sql, params
	}

	subquery := `SELECT 1 
        FROM 
            host_mdm_apple_bootstrap_packages hmabp 
        LEFT JOIN 
            nano_command_results ncr ON ncr.command_uuid = hmabp.command_uuid
        WHERE
	        h.id = hmdm.host_id AND h.uuid = hmabp.host_uuid AND hmdm.installed_from_dep = 1`

	// NOTE: The approach below assumes that there is only one bootstrap package per host. If this
	// is not the case, then the query will need to be updated to use a GROUP BY and HAVING
	// clause to ensure that the correct status is returned.
	switch *opt.MDMBootstrapPackageFilter {
	case fleet.MDMBootstrapPackageFailed:
		subquery += ` AND ncr.status = 'Error'`
	case fleet.MDMBootstrapPackagePending:
		subquery += ` AND (ncr.status IS NULL OR (ncr.status != 'Acknowledged' AND ncr.status != 'Error'))`
	case fleet.MDMBootstrapPackageInstalled:
		subquery += ` AND ncr.status = 'Acknowledged'`
	}

	newSQL := ""
	if opt.TeamFilter == nil {
		// macOS setup filter is not compatible with the "all teams" option so append the "no
		// team" filter here (note that filterHostsByTeam applies the "no team" filter if TeamFilter == 0)
		newSQL += ` AND h.team_id IS NULL`
	}
	newSQL += fmt.Sprintf(` AND EXISTS (
        %s
    )
    `, subquery)

	return sql + newSQL, params
}

func (ds *Datastore) CountHosts(ctx context.Context, filter fleet.TeamFilter, opt fleet.HostListOptions) (int, error) {
	sql := `SELECT count(*) `

	// ignore pagination in count
	opt.Page = 0
	opt.PerPage = 0

	var params []interface{}
	sql, params = ds.applyHostFilters(opt, sql, filter, params)

	var count int
	if err := sqlx.GetContext(ctx, ds.reader, &count, sql, params...); err != nil {
		return 0, ctxerr.Wrap(ctx, err, "count hosts")
	}

	return count, nil
}

func (ds *Datastore) CleanupIncomingHosts(ctx context.Context, now time.Time) ([]uint, error) {
	var ids []uint
	err := ds.withRetryTxx(ctx, func(tx sqlx.ExtContext) error {
		selectIDs := `
		SELECT
		  id
		FROM
		  hosts
		WHERE
		  hostname = '' AND
		  osquery_version = '' AND
		  hardware_serial = '' AND
		  created_at < (? - INTERVAL 5 MINUTE)`
		if err := sqlx.SelectContext(ctx, tx, &ids, selectIDs, now); err != nil {
			return ctxerr.Wrap(ctx, err, "load incoming hosts to cleanup")
		}

		cleanupHostDisplayName := fmt.Sprintf(
			`DELETE FROM host_display_names WHERE host_id IN (%s)`,
			selectIDs,
		)
		if _, err := tx.ExecContext(ctx, cleanupHostDisplayName, now); err != nil {
			return ctxerr.Wrap(ctx, err, "cleanup host_display_names")
		}

		cleanupHosts := `
		DELETE FROM hosts
		WHERE hostname = '' AND osquery_version = '' AND hardware_serial = ''
		AND created_at < (? - INTERVAL 5 MINUTE)
		`
		if _, err := tx.ExecContext(ctx, cleanupHosts, now); err != nil {
			return ctxerr.Wrap(ctx, err, "cleanup incoming hosts")
		}

		return nil
	})
	if err != nil {
		return nil, err
	}
	return ids, nil
}

func (ds *Datastore) GenerateHostStatusStatistics(ctx context.Context, filter fleet.TeamFilter, now time.Time, platform *string, lowDiskSpace *int) (*fleet.HostSummary, error) {
	// The logic in this function should remain synchronized with
	// host.Status and CountHostsInTargets - that is, the intervals associated
	// with each status must be the same.

	args := []interface{}{now, now, now, now, now}
	hostDisksJoin := ``
	lowDiskSelect := `0 low_disk_space`
	if lowDiskSpace != nil {
		hostDisksJoin = `LEFT JOIN host_disks hd ON (h.id = hd.host_id)`
		lowDiskSelect = `COALESCE(SUM(CASE WHEN hd.gigs_disk_space_available <= ? THEN 1 ELSE 0 END), 0) low_disk_space`
		args = append(args, *lowDiskSpace)
	}

	whereClause := ds.whereFilterHostsByTeams(filter, "h")
	if platform != nil {
		whereClause += " AND h.platform IN (?) "
		args = append(args, fleet.ExpandPlatform(*platform))
	}

	sqlStatement := fmt.Sprintf(`
			SELECT
				COUNT(*) total,
				COALESCE(SUM(CASE WHEN DATE_ADD(COALESCE(hst.seen_time, h.created_at), INTERVAL 30 DAY) <= ? THEN 1 ELSE 0 END), 0) mia,
				COALESCE(SUM(CASE WHEN DATE_ADD(COALESCE(hst.seen_time, h.created_at), INTERVAL 30 DAY) <= ? THEN 1 ELSE 0 END), 0) missing_30_days_count,
				COALESCE(SUM(CASE WHEN DATE_ADD(COALESCE(hst.seen_time, h.created_at), INTERVAL LEAST(distributed_interval, config_tls_refresh) + %d SECOND) <= ? THEN 1 ELSE 0 END), 0) offline,
				COALESCE(SUM(CASE WHEN DATE_ADD(COALESCE(hst.seen_time, h.created_at), INTERVAL LEAST(distributed_interval, config_tls_refresh) + %d SECOND) > ? THEN 1 ELSE 0 END), 0) online,
				COALESCE(SUM(CASE WHEN DATE_ADD(h.created_at, INTERVAL 1 DAY) >= ? THEN 1 ELSE 0 END), 0) new,
				%s
			FROM hosts h
			LEFT JOIN host_seen_times hst ON (h.id = hst.host_id)
			%s
			WHERE %s
			LIMIT 1;
		`, fleet.OnlineIntervalBuffer, fleet.OnlineIntervalBuffer, lowDiskSelect, hostDisksJoin, whereClause)

	stmt, args, err := sqlx.In(sqlStatement, args...)
	if err != nil {
		return nil, ctxerr.Wrap(ctx, err, "generating host statistics statement")
	}
	summary := fleet.HostSummary{TeamID: filter.TeamID}
	err = sqlx.GetContext(ctx, ds.reader, &summary, stmt, args...)
	if err != nil && err != sql.ErrNoRows {
		return nil, ctxerr.Wrap(ctx, err, "generating host statistics")
	}
	if lowDiskSpace == nil {
		// don't return the low disk space count if it wasn't requested
		summary.LowDiskSpaceCount = nil
	}

	// get the counts per platform, the `h` alias for hosts is required so that
	// reusing the whereClause is ok.
	args = []interface{}{}
	if platform != nil {
		args = append(args, fleet.ExpandPlatform(*platform))
	}
	sqlStatement = fmt.Sprintf(`
			SELECT
			  COUNT(*) total,
			  h.platform
			FROM hosts h
			WHERE %s
			GROUP BY h.platform
		`, whereClause)

	var platforms []*fleet.HostSummaryPlatform
	stmt, args, err = sqlx.In(sqlStatement, args...)
	if err != nil {
		return nil, ctxerr.Wrap(ctx, err, "generating host platforms statement")
	}
	err = sqlx.SelectContext(ctx, ds.reader, &platforms, stmt, args...)
	if err != nil {
		return nil, ctxerr.Wrap(ctx, err, "generating host platforms statistics")
	}
	summary.Platforms = platforms

	return &summary, nil
}

// Attempts to find the matching host ID by osqueryID, host UUID or serial
// number. Any of those fields can be left empty if not available, and it will
// use the best match in this order:
// * if it matched on osquery_host_id (with osqueryID or uuid), use that host
// * otherwise if it matched on uuid, use that host
// * otherwise use the match on serial
//
// Note that in general, all options should result in a single match anyway.
// It's just that our DB schema doesn't enforce this (only osquery_host_id has
// a unique constraint). Also, due to things like VMs, the serial number is not
// guaranteed to match a single host. For that reason, we only attempt the
// serial number lookup if Fleet MDM is enabled on the server (as we must be
// able to match by serial in this scenario, since this is the only information
// we get when enrolling hosts via Apple DEP) AND if the matched host is on the
// macOS platform (darwin).
func matchHostDuringEnrollment(ctx context.Context, q sqlx.QueryerContext, isMDMEnabled bool, osqueryID, uuid, serial string) (uint, time.Time, error) {
	type hostMatch struct {
		ID             uint
		LastEnrolledAt time.Time `db:"last_enrolled_at"`
		Priority       int
	}

	var (
		query strings.Builder // note that writes to this cannot fail
		args  []interface{}
		rows  []hostMatch
	)

	if osqueryID != "" || uuid != "" {
		_, _ = query.WriteString(`(SELECT id, last_enrolled_at, 1 priority FROM hosts WHERE osquery_host_id = ?)`)
		if osqueryID == "" {
			// special-case, if there's no osquery identifier, use the uuid
			osqueryID = uuid
		}
		args = append(args, osqueryID)
	}

	// TODO(mna): for now do not match by UUID on the `uuid` field as it is not indexed.
	// See https://github.com/fleetdm/fleet/issues/9372 and
	// https://github.com/fleetdm/fleet/issues/9033#issuecomment-1411150758
	// (the latter shows that it might not be top priority to index this field, if we're
	// going to recommend using the host uuid as osquery identifier, as osquery_host_id
	// _is_ indexed and unique).
	//if uuid != "" {
	//	if query.Len() > 0 {
	//		_, _ = query.WriteString(" UNION ")
	//	}
	//	_, _ = query.WriteString(`(SELECT id, last_enrolled_at, 2 priority FROM hosts WHERE uuid = ? ORDER BY id LIMIT 1)`)
	//	args = append(args, uuid)
	//}

	if serial != "" && isMDMEnabled {
		if query.Len() > 0 {
			_, _ = query.WriteString(" UNION ")
		}
		_, _ = query.WriteString(`(SELECT id, last_enrolled_at, 3 priority FROM hosts WHERE hardware_serial = ? AND platform = ? ORDER BY id LIMIT 1)`)
		args = append(args, serial, "darwin")
	}

	if err := sqlx.SelectContext(ctx, q, &rows, query.String(), args...); err != nil {
		return 0, time.Time{}, ctxerr.Wrap(ctx, err, "match host during enrollment")
	}
	if len(rows) == 0 {
		return 0, time.Time{}, sql.ErrNoRows
	}
	sort.Slice(rows, func(i, j int) bool {
		l, r := rows[i], rows[j]
		return l.Priority < r.Priority
	})
	return rows[0].ID, rows[0].LastEnrolledAt, nil
}

func (ds *Datastore) EnrollOrbit(ctx context.Context, isMDMEnabled bool, hostInfo fleet.OrbitHostInfo, orbitNodeKey string, teamID *uint) (*fleet.Host, error) {
	if orbitNodeKey == "" {
		return nil, ctxerr.New(ctx, "orbit node key is empty")
	}
	if hostInfo.HardwareUUID == "" {
		return nil, ctxerr.New(ctx, "hardware uuid is empty")
	}
	// NOTE: allow an empty serial, currently it is empty for Windows.

	var host fleet.Host
	err := ds.withRetryTxx(ctx, func(tx sqlx.ExtContext) error {
		hostID, _, err := matchHostDuringEnrollment(ctx, tx, isMDMEnabled, "", hostInfo.HardwareUUID, hostInfo.HardwareSerial)
		switch {
		case err == nil:
			sqlUpdate := `
      UPDATE
        hosts
      SET
        orbit_node_key = ?,
        uuid = COALESCE(NULLIF(uuid, ''), ?),
        osquery_host_id = COALESCE(NULLIF(osquery_host_id, ''), ?),
        hardware_serial = COALESCE(NULLIF(hardware_serial, ''), ?),
        team_id = ?
      WHERE id = ?`
			_, err := tx.ExecContext(ctx, sqlUpdate,
				orbitNodeKey,
				hostInfo.HardwareUUID,
				hostInfo.HardwareUUID,
				hostInfo.HardwareSerial,
				teamID,
				hostID,
			)
			if err != nil {
				return ctxerr.Wrap(ctx, err, "orbit enroll error updating host details")
			}
			host.ID = hostID

		case errors.Is(err, sql.ErrNoRows):
			zeroTime := time.Unix(0, 0).Add(24 * time.Hour)
			// Create new host record. We always create newly enrolled hosts with refetch_requested = true
			// so that the frontend automatically starts background checks to update the page whenever
			// the refetch is completed.
			// We are also initially setting node_key to be the same as orbit_node_key because node_key has a unique
			// constraint
			sqlInsert := `
				INSERT INTO hosts (
					last_enrolled_at,
					detail_updated_at,
					label_updated_at,
					policy_updated_at,
					osquery_host_id,
					uuid,
					node_key,
					team_id,
					refetch_requested,
					orbit_node_key,
					hardware_serial,
					hostname,
					platform
				) VALUES (?, ?, ?, ?, ?, ?, ?, ?, 1, ?, ?, ?, ?)
			`
			result, err := tx.ExecContext(ctx, sqlInsert,
				zeroTime,
				zeroTime,
				zeroTime,
				zeroTime,
				hostInfo.HardwareUUID,
				hostInfo.HardwareUUID,
				orbitNodeKey,
				teamID,
				orbitNodeKey,
				hostInfo.HardwareSerial,
				hostInfo.Hostname,
				hostInfo.Platform,
			)
			if err != nil {
				return ctxerr.Wrap(ctx, err, "orbit enroll error inserting host details")
			}
			hostID, _ := result.LastInsertId()
			const sqlHostDisplayName = `
				INSERT INTO host_display_names (host_id, display_name) VALUES (?, '')
			`
			_, err = tx.ExecContext(ctx, sqlHostDisplayName, hostID)
			if err != nil {
				return ctxerr.Wrap(ctx, err, "insert host_display_names")
			}
			host.ID = uint(hostID)

		default:
			return ctxerr.Wrap(ctx, err, "orbit enroll error selecting host details")
		}
		return nil
	})
	if err != nil {
		return nil, err
	}

	return &host, nil
}

// EnrollHost enrolls a host
func (ds *Datastore) EnrollHost(ctx context.Context, isMDMEnabled bool, osqueryHostID, hardwareUUID, hardwareSerial, nodeKey string, teamID *uint, cooldown time.Duration) (*fleet.Host, error) {
	if osqueryHostID == "" {
		return nil, ctxerr.New(ctx, "missing osquery host identifier")
	}

	var host fleet.Host
	err := ds.withRetryTxx(ctx, func(tx sqlx.ExtContext) error {
		zeroTime := time.Unix(0, 0).Add(24 * time.Hour)

		matchedID, lastEnrolledAt, err := matchHostDuringEnrollment(ctx, tx, isMDMEnabled, osqueryHostID, hardwareUUID, hardwareSerial)
		switch {
		case err != nil && !errors.Is(err, sql.ErrNoRows):
			return ctxerr.Wrap(ctx, err, "check existing")

		case errors.Is(err, sql.ErrNoRows):
			// Create new host record. We always create newly enrolled hosts with refetch_requested = true
			// so that the frontend automatically starts background checks to update the page whenever
			// the refetch is completed.
			const sqlInsert = `
				INSERT INTO hosts (
					detail_updated_at,
					label_updated_at,
					policy_updated_at,
					osquery_host_id,
					node_key,
					team_id,
					refetch_requested,
					uuid,
					hardware_serial
				) VALUES (?, ?, ?, ?, ?, ?, 1, ?, ?)
			`
			result, err := tx.ExecContext(ctx, sqlInsert, zeroTime, zeroTime, zeroTime, osqueryHostID, nodeKey, teamID, hardwareUUID, hardwareSerial)
			if err != nil {
				level.Info(ds.logger).Log("hostIDError", err.Error())
				return ctxerr.Wrap(ctx, err, "insert host")
			}
			hostID, _ := result.LastInsertId()
			const sqlHostDisplayName = `
				INSERT INTO host_display_names (host_id, display_name) VALUES (?, '')
			`
			_, err = tx.ExecContext(ctx, sqlHostDisplayName, hostID)
			if err != nil {
				return ctxerr.Wrap(ctx, err, "insert host_display_names")
			}
			matchedID = uint(hostID)

		default:
			// Prevent hosts from enrolling too often with the same identifier.
			// Prior to adding this we saw many hosts (probably VMs) with the
			// same identifier competing for enrollment and causing perf issues.
			if cooldown > 0 && time.Since(lastEnrolledAt) < cooldown {
				return backoff.Permanent(ctxerr.Errorf(ctx, "host identified by %s enrolling too often", osqueryHostID))
			}

			if err := deleteAllPolicyMemberships(ctx, tx, []uint{matchedID}); err != nil {
				return ctxerr.Wrap(ctx, err, "cleanup policy membership on re-enroll")
			}

			// Update existing host record
			sqlUpdate := `
				UPDATE hosts
				SET node_key = ?,
				team_id = ?,
				last_enrolled_at = NOW(),
				osquery_host_id = ?,
				uuid = COALESCE(NULLIF(uuid, ''), ?),
				hardware_serial = COALESCE(NULLIF(hardware_serial, ''), ?)
				WHERE id = ?
			`
			_, err := tx.ExecContext(ctx, sqlUpdate, nodeKey, teamID, osqueryHostID, hardwareUUID, hardwareSerial, matchedID)
			if err != nil {
				return ctxerr.Wrap(ctx, err, "update host")
			}
		}

		_, err = tx.ExecContext(ctx, `
			INSERT INTO host_seen_times (host_id, seen_time) VALUES (?, ?)
			ON DUPLICATE KEY UPDATE seen_time = VALUES(seen_time)`,
			matchedID, time.Now().UTC())
		if err != nil {
			return ctxerr.Wrap(ctx, err, "new host seen time")
		}

		sqlSelect := `
      SELECT
        h.id,
        h.osquery_host_id,
        h.created_at,
        h.updated_at,
        h.detail_updated_at,
        h.node_key,
        h.hostname,
        h.uuid,
        h.platform,
        h.osquery_version,
        h.os_version,
        h.build,
        h.platform_like,
        h.code_name,
        h.uptime,
        h.memory,
        h.cpu_type,
        h.cpu_subtype,
        h.cpu_brand,
        h.cpu_physical_cores,
        h.cpu_logical_cores,
        h.hardware_vendor,
        h.hardware_model,
        h.hardware_version,
        h.hardware_serial,
        h.computer_name,
        h.primary_ip_id,
        h.distributed_interval,
        h.logger_tls_period,
        h.config_tls_refresh,
        h.primary_ip,
        h.primary_mac,
        h.label_updated_at,
        h.last_enrolled_at,
        h.refetch_requested,
        h.team_id,
        h.policy_updated_at,
        h.public_ip,
        h.orbit_node_key,
        COALESCE(hd.gigs_disk_space_available, 0) as gigs_disk_space_available,
        COALESCE(hd.percent_disk_space_available, 0) as percent_disk_space_available
      FROM
        hosts h
      LEFT OUTER JOIN
        host_disks hd ON hd.host_id = h.id
      WHERE h.id = ?
      LIMIT 1
		`
		err = sqlx.GetContext(ctx, tx, &host, sqlSelect, matchedID)
		if err != nil {
			return ctxerr.Wrap(ctx, err, "getting the host to return")
		}
		_, err = tx.ExecContext(ctx, `INSERT IGNORE INTO label_membership (host_id, label_id) VALUES (?, (SELECT id FROM labels WHERE name = 'All Hosts' AND label_type = 1))`, matchedID)
		if err != nil {
			return ctxerr.Wrap(ctx, err, "insert new host into all hosts label")
		}
		return nil
	})
	if err != nil {
		return nil, err
	}
	return &host, nil
}

// getContextTryStmt will attempt to run sqlx.GetContext on a cached statement if available, resorting to ds.reader.
func (ds *Datastore) getContextTryStmt(ctx context.Context, dest interface{}, query string, args ...interface{}) error {
	var err error
	//nolint the statements are closed in Datastore.Close.
	if stmt := ds.loadOrPrepareStmt(ctx, query); stmt != nil {
		err = stmt.GetContext(ctx, dest, args...)
	} else {
		err = sqlx.GetContext(ctx, ds.reader, dest, query, args...)
	}
	return err
}

// LoadHostByNodeKey loads the whole host identified by the node key.
// If the node key is invalid it returns a NotFoundError.
func (ds *Datastore) LoadHostByNodeKey(ctx context.Context, nodeKey string) (*fleet.Host, error) {
	query := `
    SELECT
      h.id,
      h.osquery_host_id,
      h.created_at,
      h.updated_at,
      h.detail_updated_at,
      h.node_key,
      h.hostname,
      h.uuid,
      h.platform,
      h.osquery_version,
      h.os_version,
      h.build,
      h.platform_like,
      h.code_name,
      h.uptime,
      h.memory,
      h.cpu_type,
      h.cpu_subtype,
      h.cpu_brand,
      h.cpu_physical_cores,
      h.cpu_logical_cores,
      h.hardware_vendor,
      h.hardware_model,
      h.hardware_version,
      h.hardware_serial,
      h.computer_name,
      h.primary_ip_id,
      h.distributed_interval,
      h.logger_tls_period,
      h.config_tls_refresh,
      h.primary_ip,
      h.primary_mac,
      h.label_updated_at,
      h.last_enrolled_at,
      h.refetch_requested,
      h.team_id,
      h.policy_updated_at,
      h.public_ip,
      h.orbit_node_key,
      COALESCE(hd.gigs_disk_space_available, 0) as gigs_disk_space_available,
      COALESCE(hd.percent_disk_space_available, 0) as percent_disk_space_available
    FROM
      hosts h
    LEFT OUTER JOIN
      host_disks hd ON hd.host_id = h.id
    WHERE node_key = ?`

	var host fleet.Host
	switch err := ds.getContextTryStmt(ctx, &host, query, nodeKey); {
	case err == nil:
		return &host, nil
	case errors.Is(err, sql.ErrNoRows):
		return nil, ctxerr.Wrap(ctx, notFound("Host"))
	default:
		return nil, ctxerr.Wrap(ctx, err, "find host")
	}
}

// LoadHostByOrbitNodeKey loads the whole host identified by the node key.
// If the node key is invalid it returns a NotFoundError.
func (ds *Datastore) LoadHostByOrbitNodeKey(ctx context.Context, nodeKey string) (*fleet.Host, error) {
	query := `
    SELECT
      h.id,
      h.osquery_host_id,
      h.created_at,
      h.updated_at,
      h.detail_updated_at,
      h.node_key,
      h.hostname,
      h.uuid,
      h.platform,
      h.osquery_version,
      h.os_version,
      h.build,
      h.platform_like,
      h.code_name,
      h.uptime,
      h.memory,
      h.cpu_type,
      h.cpu_subtype,
      h.cpu_brand,
      h.cpu_physical_cores,
      h.cpu_logical_cores,
      h.hardware_vendor,
      h.hardware_model,
      h.hardware_version,
      h.hardware_serial,
      h.computer_name,
      h.primary_ip_id,
      h.distributed_interval,
      h.logger_tls_period,
      h.config_tls_refresh,
      h.primary_ip,
      h.primary_mac,
      h.label_updated_at,
      h.last_enrolled_at,
      h.refetch_requested,
      h.team_id,
      h.policy_updated_at,
      h.public_ip,
      h.orbit_node_key,
      hm.host_id,
      hm.enrolled,
      hm.server_url,
      hm.installed_from_dep,
      hm.mdm_id,
      COALESCE(hm.is_server, false) AS is_server,
      COALESCE(mdms.name, ?) AS name,
      COALESCE(hdek.reset_requested, false) AS disk_encryption_reset_requested
    FROM
      hosts h
    LEFT OUTER JOIN
      host_mdm hm
    ON
      hm.host_id = h.id
    LEFT OUTER JOIN
      mobile_device_management_solutions mdms
    ON
      hm.mdm_id = mdms.id
    LEFT OUTER JOIN
      host_disk_encryption_keys hdek
    ON
      hdek.host_id = h.id
    WHERE
      h.orbit_node_key = ?`

	var hostWithMDM struct {
		fleet.Host
		HostID           *uint   `db:"host_id"`
		Enrolled         *bool   `db:"enrolled"`
		ServerURL        *string `db:"server_url"`
		InstalledFromDep *bool   `db:"installed_from_dep"`
		IsServer         *bool   `db:"is_server"`
		MDMID            *uint   `db:"mdm_id"`
		Name             *string `db:"name"`
	}
	switch err := ds.getContextTryStmt(ctx, &hostWithMDM, query, fleet.UnknownMDMName, nodeKey); {
	case err == nil:
		host := hostWithMDM.Host
		// leave MDMInfo nil unless it has mdm information
		if hostWithMDM.HostID != nil {
			host.MDMInfo = &fleet.HostMDM{
				HostID:           *hostWithMDM.HostID,
				Enrolled:         *hostWithMDM.Enrolled,
				ServerURL:        *hostWithMDM.ServerURL,
				InstalledFromDep: *hostWithMDM.InstalledFromDep,
				IsServer:         *hostWithMDM.IsServer,
				MDMID:            hostWithMDM.MDMID,
				Name:             *hostWithMDM.Name,
			}
		}
		return &host, nil
	case errors.Is(err, sql.ErrNoRows):
		return nil, ctxerr.Wrap(ctx, notFound("Host"))
	default:
		return nil, ctxerr.Wrap(ctx, err, "find host")
	}
}

// LoadHostByDeviceAuthToken loads the whole host identified by the device auth token.
// If the token is invalid or expired it returns a NotFoundError.
func (ds *Datastore) LoadHostByDeviceAuthToken(ctx context.Context, authToken string, tokenTTL time.Duration) (*fleet.Host, error) {
	const query = `
    SELECT
      h.id,
      h.osquery_host_id,
      h.created_at,
      h.updated_at,
      h.detail_updated_at,
      h.node_key,
      h.hostname,
      h.uuid,
      h.platform,
      h.osquery_version,
      h.os_version,
      h.build,
      h.platform_like,
      h.code_name,
      h.uptime,
      h.memory,
      h.cpu_type,
      h.cpu_subtype,
      h.cpu_brand,
      h.cpu_physical_cores,
      h.cpu_logical_cores,
      h.hardware_vendor,
      h.hardware_model,
      h.hardware_version,
      h.hardware_serial,
      h.computer_name,
      h.primary_ip_id,
      h.distributed_interval,
      h.logger_tls_period,
      h.config_tls_refresh,
      h.primary_ip,
      h.primary_mac,
      h.label_updated_at,
      h.last_enrolled_at,
      h.refetch_requested,
      h.team_id,
      h.policy_updated_at,
      h.public_ip,
      COALESCE(hd.gigs_disk_space_available, 0) as gigs_disk_space_available,
      COALESCE(hd.percent_disk_space_available, 0) as percent_disk_space_available
    FROM
      host_device_auth hda
    INNER JOIN
      hosts h
    ON
      hda.host_id = h.id
    LEFT OUTER JOIN
      host_disks hd ON hd.host_id = hda.host_id
    WHERE hda.token = ? AND hda.updated_at >= DATE_SUB(NOW(), INTERVAL ? SECOND)`

	var host fleet.Host
	switch err := sqlx.GetContext(ctx, ds.reader, &host, query, authToken, tokenTTL.Seconds()); {
	case err == nil:
		return &host, nil
	case errors.Is(err, sql.ErrNoRows):
		return nil, ctxerr.Wrap(ctx, notFound("Host"))
	default:
		return nil, ctxerr.Wrap(ctx, err, "find host")
	}
}

// SetOrUpdateDeviceAuthToken inserts or updates the auth token for a host.
func (ds *Datastore) SetOrUpdateDeviceAuthToken(ctx context.Context, hostID uint, authToken string) error {
	// Note that by not specifying "updated_at = VALUES(updated_at)" in the UPDATE part
	// of the statement, it inherits the default behaviour which is that the updated_at
	// timestamp will NOT be changed if the new token is the same as the old token
	// (which is exactly what we want). The updated_at timestamp WILL be updated if the
	// new token is different.
	const stmt = `
		INSERT INTO
			host_device_auth ( host_id, token )
		VALUES
			(?, ?)
		ON DUPLICATE KEY UPDATE
			token = VALUES(token)
`
	_, err := ds.writer.ExecContext(ctx, stmt, hostID, authToken)
	if err != nil {
		return ctxerr.Wrap(ctx, err, "upsert host's device auth token")
	}
	return nil
}

func (ds *Datastore) MarkHostsSeen(ctx context.Context, hostIDs []uint, t time.Time) error {
	if len(hostIDs) == 0 {
		return nil
	}

	// Sort by host id to prevent deadlocks:
	// https://percona.community/blog/2018/09/24/minimize-mysql-deadlocks-3-steps/
	// https://dev.mysql.com/doc/refman/5.7/en/innodb-deadlocks-handling.html
	sort.Slice(hostIDs, func(i, j int) bool { return hostIDs[i] < hostIDs[j] })

	if err := ds.withRetryTxx(ctx, func(tx sqlx.ExtContext) error {
		var insertArgs []interface{}
		for _, hostID := range hostIDs {
			insertArgs = append(insertArgs, hostID, t)
		}
		insertValues := strings.TrimSuffix(strings.Repeat("(?, ?),", len(hostIDs)), ",")
		query := fmt.Sprintf(`
			INSERT INTO host_seen_times (host_id, seen_time) VALUES %s
			ON DUPLICATE KEY UPDATE seen_time = VALUES(seen_time)`,
			insertValues,
		)
		if _, err := tx.ExecContext(ctx, query, insertArgs...); err != nil {
			return ctxerr.Wrap(ctx, err, "exec update")
		}
		return nil
	}); err != nil {
		return ctxerr.Wrap(ctx, err, "MarkHostsSeen transaction")
	}

	return nil
}

// SearchHosts performs a search on the hosts table using the following criteria:
//   - Use the provided team filter.
//   - Search hostname, uuid, hardware_serial, and primary_ip using LIKE (mimics ListHosts behavior)
//   - An optional list of IDs to omit from the search.
func (ds *Datastore) SearchHosts(ctx context.Context, filter fleet.TeamFilter, matchQuery string, omit ...uint) ([]*fleet.Host, error) {
	query := `SELECT
    h.id,
    h.osquery_host_id,
    h.created_at,
    h.updated_at,
    h.detail_updated_at,
    h.node_key,
    h.hostname,
    h.uuid,
    h.platform,
    h.osquery_version,
    h.os_version,
    h.build,
    h.platform_like,
    h.code_name,
    h.uptime,
    h.memory,
    h.cpu_type,
    h.cpu_subtype,
    h.cpu_brand,
    h.cpu_physical_cores,
    h.cpu_logical_cores,
    h.hardware_vendor,
    h.hardware_model,
    h.hardware_version,
    h.hardware_serial,
    h.computer_name,
    h.primary_ip_id,
    h.distributed_interval,
    h.logger_tls_period,
    h.config_tls_refresh,
    h.primary_ip,
    h.primary_mac,
    h.label_updated_at,
    h.last_enrolled_at,
    h.refetch_requested,
    h.team_id,
    h.policy_updated_at,
    h.public_ip,
    h.orbit_node_key,
    COALESCE(hd.gigs_disk_space_available, 0) as gigs_disk_space_available,
    COALESCE(hd.percent_disk_space_available, 0) as percent_disk_space_available,
    COALESCE(hst.seen_time, h.created_at) AS seen_time,
	COALESCE(hu.software_updated_at, h.created_at) AS software_updated_at
	` + hostMDMSelect + `
  FROM hosts h
  LEFT JOIN host_seen_times hst ON (h.id = hst.host_id)
  LEFT JOIN host_updates hu ON (h.id = hu.host_id)
  LEFT JOIN host_disks hd ON hd.host_id = h.id
  ` + hostMDMJoin + `
  WHERE TRUE`

	var args []interface{}
	if len(matchQuery) > 0 {
		query, args = hostSearchLike(query, args, matchQuery, hostSearchColumns...)
	}
	var in interface{}
	// use -1 if there are no values to omit.
	// Avoids empty args error for `sqlx.In`
	in = omit
	if len(omit) == 0 {
		in = -1
	}
	args = append(args, in)
	query += " AND id NOT IN (?) AND "
	query += ds.whereFilterHostsByTeams(filter, "h")
	query += ` ORDER BY h.id DESC LIMIT 10`

	query, args, err := sqlx.In(query, args...)
	if err != nil {
		return nil, ctxerr.Wrap(ctx, err, "searching default hosts")
	}
	query = ds.reader.Rebind(query)
	hosts := []*fleet.Host{}
	if err := sqlx.SelectContext(ctx, ds.reader, &hosts, query, args...); err != nil {
		return nil, ctxerr.Wrap(ctx, err, "searching hosts")
	}

	return hosts, nil
}

func (ds *Datastore) HostIDsByName(ctx context.Context, filter fleet.TeamFilter, hostnames []string) ([]uint, error) {
	if len(hostnames) == 0 {
		return []uint{}, nil
	}

	sqlStatement := fmt.Sprintf(`
			SELECT id FROM hosts
			WHERE hostname IN (?) AND %s
		`, ds.whereFilterHostsByTeams(filter, "hosts"),
	)

	sql, args, err := sqlx.In(sqlStatement, hostnames)
	if err != nil {
		return nil, ctxerr.Wrap(ctx, err, "building query to get host IDs")
	}

	var hostIDs []uint
	if err := sqlx.SelectContext(ctx, ds.reader, &hostIDs, sql, args...); err != nil {
		return nil, ctxerr.Wrap(ctx, err, "get host IDs")
	}

	return hostIDs, nil
}

func (ds *Datastore) ListHostsLiteByUUIDs(ctx context.Context, filter fleet.TeamFilter, uuids []string) ([]*fleet.Host, error) {
	if len(uuids) == 0 {
		return nil, nil
	}

	stmt := fmt.Sprintf(`
SELECT
	id,
	created_at,
	updated_at,
	osquery_host_id,
	node_key,
	hostname,
	uuid,
	hardware_serial,
	hardware_model,
	computer_name,
	platform,
	team_id,
	distributed_interval,
	logger_tls_period,
	config_tls_refresh,
	detail_updated_at,
	label_updated_at,
	last_enrolled_at,
	policy_updated_at,
	refetch_requested
FROM hosts
WHERE uuid IN (?) AND %s
		`, ds.whereFilterHostsByTeams(filter, "hosts"),
	)

	stmt, args, err := sqlx.In(stmt, uuids)
	if err != nil {
		return nil, ctxerr.Wrap(ctx, err, "building query to select hosts by uuid")
	}

	var hosts []*fleet.Host
	if err := sqlx.SelectContext(ctx, ds.reader, &hosts, stmt, args...); err != nil {
		return nil, ctxerr.Wrap(ctx, err, "select hosts by uuid")
	}

	return hosts, nil
}

func (ds *Datastore) HostByIdentifier(ctx context.Context, identifier string) (*fleet.Host, error) {
	stmt := `
    SELECT
      h.id,
      h.osquery_host_id,
      h.created_at,
      h.updated_at,
      h.detail_updated_at,
      h.node_key,
      h.hostname,
      h.uuid,
      h.platform,
      h.osquery_version,
      h.os_version,
      h.build,
      h.platform_like,
      h.code_name,
      h.uptime,
      h.memory,
      h.cpu_type,
      h.cpu_subtype,
      h.cpu_brand,
      h.cpu_physical_cores,
      h.cpu_logical_cores,
      h.hardware_vendor,
      h.hardware_model,
      h.hardware_version,
      h.hardware_serial,
      h.computer_name,
      h.primary_ip_id,
      h.distributed_interval,
      h.logger_tls_period,
      h.config_tls_refresh,
      h.primary_ip,
      h.primary_mac,
      h.label_updated_at,
      h.last_enrolled_at,
      h.refetch_requested,
      h.team_id,
      h.policy_updated_at,
      h.public_ip,
      h.orbit_node_key,
      COALESCE(hd.gigs_disk_space_available, 0) as gigs_disk_space_available,
      COALESCE(hd.percent_disk_space_available, 0) as percent_disk_space_available,
      COALESCE(hst.seen_time, h.created_at) AS seen_time,
	  COALESCE(hu.software_updated_at, h.created_at) AS software_updated_at
	  ` + hostMDMSelect + `
    FROM hosts h
    LEFT JOIN host_seen_times hst ON (h.id = hst.host_id)
	LEFT JOIN host_updates hu ON (h.id = hu.host_id)
    LEFT JOIN host_disks hd ON hd.host_id = h.id
	` + hostMDMJoin + `
    WHERE ? IN (h.hostname, h.osquery_host_id, h.node_key, h.uuid)
    LIMIT 1
	`
	host := &fleet.Host{}
	err := sqlx.GetContext(ctx, ds.reader, host, stmt, identifier)
	if err != nil {
		if err == sql.ErrNoRows {
			return nil, ctxerr.Wrap(ctx, notFound("Host").WithName(identifier))
		}
		return nil, ctxerr.Wrap(ctx, err, "get host by identifier")
	}

	packStats, err := loadHostPackStatsDB(ctx, ds.reader, host.ID, host.Platform)
	if err != nil {
		return nil, err
	}
	host.PackStats = packStats

	return host, nil
}

func (ds *Datastore) AddHostsToTeam(ctx context.Context, teamID *uint, hostIDs []uint) error {
	if len(hostIDs) == 0 {
		return nil
	}

	return ds.withRetryTxx(ctx, func(tx sqlx.ExtContext) error {
		if err := cleanupPolicyMembershipOnTeamChange(ctx, tx, hostIDs); err != nil {
			return ctxerr.Wrap(ctx, err, "AddHostsToTeam delete policy membership")
		}

		query, args, err := sqlx.In(`UPDATE hosts SET team_id = ? WHERE id IN (?)`, teamID, hostIDs)
		if err != nil {
			return ctxerr.Wrap(ctx, err, "sqlx.In AddHostsToTeam")
		}

		if _, err := tx.ExecContext(ctx, query, args...); err != nil {
			return ctxerr.Wrap(ctx, err, "exec AddHostsToTeam")
		}

		if err := cleanupDiskEncryptionKeysOnTeamChangeDB(ctx, tx, hostIDs, teamID); err != nil {
			return ctxerr.Wrap(ctx, err, "AddHostsToTeam cleanup disk encryption keys")
		}

		return nil
	})
}

func (ds *Datastore) SaveHostAdditional(ctx context.Context, hostID uint, additional *json.RawMessage) error {
	return saveHostAdditionalDB(ctx, ds.writer, hostID, additional)
}

func saveHostAdditionalDB(ctx context.Context, exec sqlx.ExecerContext, hostID uint, additional *json.RawMessage) error {
	sql := `
		INSERT INTO host_additional (host_id, additional)
		VALUES (?, ?)
		ON DUPLICATE KEY UPDATE additional = VALUES(additional)
	`
	if _, err := exec.ExecContext(ctx, sql, hostID, additional); err != nil {
		return ctxerr.Wrap(ctx, err, "insert additional")
	}
	return nil
}

func (ds *Datastore) SaveHostUsers(ctx context.Context, hostID uint, users []fleet.HostUser) error {
	return ds.withRetryTxx(ctx, func(tx sqlx.ExtContext) error {
		return saveHostUsersDB(ctx, tx, hostID, users)
	})
}

func saveHostUsersDB(ctx context.Context, tx sqlx.ExtContext, hostID uint, users []fleet.HostUser) error {
	currentHostUsers, err := loadHostUsersDB(ctx, tx, hostID)
	if err != nil {
		return err
	}

	keyForUser := func(u *fleet.HostUser) string { return fmt.Sprintf("%d\x00%s", u.Uid, u.Username) }
	incomingUsers := make(map[string]bool)
	var insertArgs []interface{}
	for _, u := range users {
		insertArgs = append(insertArgs, hostID, u.Uid, u.Username, u.Type, u.GroupName, u.Shell)
		incomingUsers[keyForUser(&u)] = true
	}

	var removedArgs []interface{}
	for _, u := range currentHostUsers {
		if _, ok := incomingUsers[keyForUser(&u)]; !ok {
			removedArgs = append(removedArgs, u.Username)
		}
	}

	insertValues := strings.TrimSuffix(strings.Repeat("(?, ?, ?, ?, ?, ?),", len(users)), ",")
	insertSql := fmt.Sprintf(
		`INSERT INTO host_users (host_id, uid, username, user_type, groupname, shell)
				VALUES %s
				ON DUPLICATE KEY UPDATE
				user_type = VALUES(user_type),
				groupname = VALUES(groupname),
				shell = VALUES(shell),
				removed_at = NULL`,
		insertValues,
	)
	if _, err := tx.ExecContext(ctx, insertSql, insertArgs...); err != nil {
		return ctxerr.Wrap(ctx, err, "insert users")
	}

	if len(removedArgs) == 0 {
		return nil
	}
	removedValues := strings.TrimSuffix(strings.Repeat("?,", len(removedArgs)), ",")
	removedSql := fmt.Sprintf(
		`UPDATE host_users SET removed_at = CURRENT_TIMESTAMP WHERE host_id = ? and username IN (%s)`,
		removedValues,
	)
	if _, err := tx.ExecContext(ctx, removedSql, append([]interface{}{hostID}, removedArgs...)...); err != nil {
		return ctxerr.Wrap(ctx, err, "mark users as removed")
	}

	return nil
}

func (ds *Datastore) TotalAndUnseenHostsSince(ctx context.Context, daysCount int) (total int, unseen int, err error) {
	var counts struct {
		Total  int `db:"total"`
		Unseen int `db:"unseen"`
	}

	// convert daysCount to integer number of seconds for more precision in sql query
	unseenSeconds := daysCount * 24 * 60 * 60

	err = sqlx.GetContext(ctx, ds.reader, &counts,
		`SELECT
			COUNT(*) as total,
			SUM(IF(TIMESTAMPDIFF(SECOND, COALESCE(hst.seen_time, h.created_at), CURRENT_TIMESTAMP) >= ?, 1, 0)) as unseen
		FROM hosts h
		LEFT JOIN host_seen_times hst
		ON h.id = hst.host_id`,
		unseenSeconds,
	)

	if err != nil {
		return 0, 0, ctxerr.Wrap(ctx, err, "getting total and unseen host counts")
	}

	return counts.Total, counts.Unseen, nil
}

func (ds *Datastore) DeleteHosts(ctx context.Context, ids []uint) error {
	for _, id := range ids {
		if err := ds.DeleteHost(ctx, id); err != nil {
			return ctxerr.Wrapf(ctx, err, "delete host %d", id)
		}
	}
	return nil
}

func (ds *Datastore) FailingPoliciesCount(ctx context.Context, host *fleet.Host) (uint, error) {
	if host.FleetPlatform() == "" {
		// We log to help troubleshooting in case this happens.
		level.Error(ds.logger).Log("err", "unrecognized platform", "hostID", host.ID, "platform", host.Platform) //nolint:errcheck
	}

	query := `
		SELECT SUM(1 - pm.passes) AS n_failed
		FROM policy_membership pm
		WHERE pm.host_id = ?
		GROUP BY host_id
	`

	var r uint
	if err := sqlx.GetContext(ctx, ds.reader, &r, query, host.ID); err != nil {
		if err == sql.ErrNoRows {
			return 0, nil
		}
		return 0, ctxerr.Wrap(ctx, err, "get failing policies count")
	}
	return r, nil
}

func (ds *Datastore) ListPoliciesForHost(ctx context.Context, host *fleet.Host) ([]*fleet.HostPolicy, error) {
	if host.FleetPlatform() == "" {
		// We log to help troubleshooting in case this happens.
		level.Error(ds.logger).Log("err", "unrecognized platform", "hostID", host.ID, "platform", host.Platform) //nolint:errcheck
	}
	query := `SELECT p.*,
		COALESCE(u.name, '<deleted>') AS author_name,
		COALESCE(u.email, '') AS author_email,
		CASE
			WHEN pm.passes = 1 THEN 'pass'
			WHEN pm.passes = 0 THEN 'fail'
			ELSE ''
		END AS response,
		coalesce(p.resolution, '') as resolution
	FROM policies p
	LEFT JOIN policy_membership pm ON (p.id=pm.policy_id AND host_id=?)
	LEFT JOIN users u ON p.author_id = u.id
	WHERE (p.team_id IS NULL OR p.team_id = (select team_id from hosts WHERE id = ?))
	AND (p.platforms IS NULL OR p.platforms = '' OR FIND_IN_SET(?, p.platforms) != 0)`

	var policies []*fleet.HostPolicy
	if err := sqlx.SelectContext(ctx, ds.reader, &policies, query, host.ID, host.ID, host.FleetPlatform()); err != nil {
		return nil, ctxerr.Wrap(ctx, err, "get host policies")
	}
	return policies, nil
}

func (ds *Datastore) CleanupExpiredHosts(ctx context.Context) ([]uint, error) {
	ac, err := appConfigDB(ctx, ds.reader)
	if err != nil {
		return nil, ctxerr.Wrap(ctx, err, "getting app config")
	}
	if !ac.HostExpirySettings.HostExpiryEnabled {
		return nil, nil
	}

	// Usual clean up queries used to be like this:
	// DELETE FROM hosts WHERE id in (SELECT host_id FROM host_seen_times WHERE seen_time < DATE_SUB(NOW(), INTERVAL ? DAY))
	// This means a full table scan for hosts, and for big deployments, that's not ideal
	// so instead, we get the ids one by one and delete things one by one
	// it might take longer, but it should lock only the row we need

	var ids []uint
	err = ds.writer.SelectContext(
		ctx,
		&ids,
		`SELECT h.id FROM hosts h
		LEFT JOIN host_seen_times hst
		ON h.id = hst.host_id
		WHERE COALESCE(hst.seen_time, h.created_at) < DATE_SUB(NOW(), INTERVAL ? DAY)`,
		ac.HostExpirySettings.HostExpiryWindow,
	)
	if err != nil {
		return nil, ctxerr.Wrap(ctx, err, "getting expired host ids")
	}

	for _, id := range ids {
		err = ds.DeleteHost(ctx, id)
		if err != nil {
			return nil, err
		}
	}

	_, err = ds.writer.ExecContext(ctx, `DELETE FROM host_seen_times WHERE seen_time < DATE_SUB(NOW(), INTERVAL ? DAY)`, ac.HostExpirySettings.HostExpiryWindow)
	if err != nil {
		return nil, ctxerr.Wrap(ctx, err, "deleting expired host seen times")
	}
	return ids, nil
}

func (ds *Datastore) ListHostDeviceMapping(ctx context.Context, id uint) ([]*fleet.HostDeviceMapping, error) {
	stmt := `
    SELECT
      id,
      host_id,
      email,
      source
    FROM
      host_emails
    WHERE
      host_id = ?
    ORDER BY
      email, source`

	var mappings []*fleet.HostDeviceMapping
	err := sqlx.SelectContext(ctx, ds.reader, &mappings, stmt, id)
	if err != nil {
		return nil, ctxerr.Wrap(ctx, err, "select host emails by host id")
	}
	return mappings, nil
}

func (ds *Datastore) ReplaceHostDeviceMapping(ctx context.Context, hid uint, mappings []*fleet.HostDeviceMapping) error {
	for _, m := range mappings {
		if hid != m.HostID {
			return ctxerr.Errorf(ctx, "host device mapping are not all for the provided host id %d, found %d", hid, m.HostID)
		}
	}

	// the following SQL statements assume a small number of emails reported
	// per host.
	const (
		selStmt = `
      SELECT
        id,
        email,
        source
      FROM
        host_emails
      WHERE
        host_id = ?`

		delStmt = `
      DELETE FROM
        host_emails
      WHERE
        id IN (?)`

		insStmt = `
      INSERT INTO
        host_emails (host_id, email, source)
      VALUES`

		insPart = ` (?, ?, ?),`
	)

	// index the mappings by email and source, to quickly check which ones
	// need to be deleted and inserted
	toIns := make(map[string]*fleet.HostDeviceMapping)
	for _, m := range mappings {
		toIns[m.Email+"\n"+m.Source] = m
	}

	return ds.withRetryTxx(ctx, func(tx sqlx.ExtContext) error {
		var prevMappings []*fleet.HostDeviceMapping
		if err := sqlx.SelectContext(ctx, tx, &prevMappings, selStmt, hid); err != nil {
			return ctxerr.Wrap(ctx, err, "select previous host emails")
		}

		var delIDs []uint
		for _, pm := range prevMappings {
			key := pm.Email + "\n" + pm.Source
			if _, ok := toIns[key]; ok {
				// already exists, no need to insert
				delete(toIns, key)
			} else {
				// does not exist anymore, must be deleted
				delIDs = append(delIDs, pm.ID)
			}
		}

		if len(delIDs) > 0 {
			stmt, args, err := sqlx.In(delStmt, delIDs)
			if err != nil {
				return ctxerr.Wrap(ctx, err, "prepare delete statement")
			}
			if _, err := tx.ExecContext(ctx, stmt, args...); err != nil {
				return ctxerr.Wrap(ctx, err, "delete host emails")
			}
		}

		if len(toIns) > 0 {
			var args []interface{}
			for _, m := range toIns {
				args = append(args, hid, m.Email, m.Source)
			}
			stmt := insStmt + strings.TrimSuffix(strings.Repeat(insPart, len(toIns)), ",")
			if _, err := tx.ExecContext(ctx, stmt, args...); err != nil {
				return ctxerr.Wrap(ctx, err, "insert host emails")
			}
		}
		return nil
	})
}

func (ds *Datastore) ReplaceHostBatteries(ctx context.Context, hid uint, mappings []*fleet.HostBattery) error {
	const (
		replaceStmt = `
    INSERT INTO
      host_batteries (
        host_id,
        serial_number,
        cycle_count,
        health
      )
    VALUES
      %s
    ON DUPLICATE KEY UPDATE
      cycle_count = VALUES(cycle_count),
      health = VALUES(health),
      updated_at = CURRENT_TIMESTAMP
`
		valuesPart = `(?, ?, ?, ?),`

		deleteExceptStmt = `
    DELETE FROM
      host_batteries
    WHERE
      host_id = ? AND
      serial_number NOT IN (?)
`
		deleteAllStmt = `
    DELETE FROM
      host_batteries
    WHERE
      host_id = ?
`
	)

	replaceArgs := make([]interface{}, 0, len(mappings)*4)
	deleteNotIn := make([]string, 0, len(mappings))
	for _, hb := range mappings {
		deleteNotIn = append(deleteNotIn, hb.SerialNumber)
		replaceArgs = append(replaceArgs, hid, hb.SerialNumber, hb.CycleCount, hb.Health)
	}

	return ds.withRetryTxx(ctx, func(tx sqlx.ExtContext) error {
		// first, insert the new batteries or update the existing ones
		if len(replaceArgs) > 0 {
			if _, err := tx.ExecContext(ctx, fmt.Sprintf(replaceStmt, strings.TrimSuffix(strings.Repeat(valuesPart, len(mappings)), ",")), replaceArgs...); err != nil {
				return ctxerr.Wrap(ctx, err, "upsert host batteries")
			}
		}

		// then, delete the old ones
		if len(deleteNotIn) > 0 {
			delStmt, args, err := sqlx.In(deleteExceptStmt, hid, deleteNotIn)
			if err != nil {
				return ctxerr.Wrap(ctx, err, "generating host batteries delete NOT IN statement")
			}
			if _, err := tx.ExecContext(ctx, delStmt, args...); err != nil {
				return ctxerr.Wrap(ctx, err, "delete host batteries")
			}
		} else if _, err := tx.ExecContext(ctx, deleteAllStmt, hid); err != nil {
			return ctxerr.Wrap(ctx, err, "delete all host batteries")
		}
		return nil
	})
}

func (ds *Datastore) updateOrInsert(ctx context.Context, updateQuery string, insertQuery string, args ...interface{}) error {
	res, err := ds.writer.ExecContext(ctx, updateQuery, args...)
	if err != nil {
		return ctxerr.Wrap(ctx, err, "update")
	}
	affected, err := res.RowsAffected()
	if err != nil {
		return ctxerr.Wrap(ctx, err, "rows affected by update")
	}
	if affected == 0 {
		_, err = ds.writer.ExecContext(ctx, insertQuery, args...)
	}
	return ctxerr.Wrap(ctx, err, "insert")
}

func (ds *Datastore) SetOrUpdateMunkiInfo(ctx context.Context, hostID uint, version string, errors, warnings []string) error {
	// NOTE(mna): if we lose too many saves due to some errors, we could continue
	// processing even when part of the ingestion fails (e.g. process version if
	// issues fail or vice-versa, ignore issues that failed to be created, etc.).
	// Currently, taking a strict approach as a point that was mentioned in the
	// ticket was to care about data accuracy, so instead of allowing to save
	// only a subset of issues, we fail if we can't save the complete set.

	msgToID, err := ds.getOrInsertMunkiIssues(ctx, errors, warnings, fleet.DefaultMunkiIssuesBatchSize)
	if err != nil {
		return err
	}

	if err := ds.replaceHostMunkiIssues(ctx, hostID, msgToID); err != nil {
		return err
	}

	if version == "" {
		// Only update deleted_at if there wasn't any deleted at for this host
		updateQuery := `UPDATE host_munki_info SET deleted_at = NOW() WHERE host_id = ? AND deleted_at is NULL`
		_, err := ds.writer.ExecContext(ctx, updateQuery, hostID)
		if err != nil {
			return ctxerr.Wrap(ctx, err)
		}
		return nil
	}
	return ds.updateOrInsert(
		ctx,
		`UPDATE host_munki_info SET version = ? WHERE host_id = ?`,
		`INSERT INTO host_munki_info (version, host_id) VALUES (?, ?)`,
		version, hostID,
	)
}

func (ds *Datastore) replaceHostMunkiIssues(ctx context.Context, hostID uint, msgToID map[[2]string]uint) error {
	// This needs an efficient way to check if the batch of messages are the same
	// as existing ones, as this should be a common case (i.e. Munki does not run
	// *that* often, so it is likely that the host reports the same messages for
	// some time, or none at all). The approach is as follows:
	//
	// * Read a COUNT of new IDs (those to be saved) and a COUNT of old IDs
	//   (those to be removed) from the read replica.
	// * If COUNT(new) == len(newIDs) and COUNT(old) == 0, no write is required.
	// * If COUNT(old) > 0, delete those obsolete ids.
	// * If COUNT(new) < len(newIDs), insert those missing ids.
	//
	// In the best scenario, a single statement is executed on the read replica,
	// and in the worst case, 3 statements are executed, 2 on the primary.
	//
	// Of course this is racy, as the check is done in the replica and the write
	// is not transactional, but this is not an issue here as host-reported data
	// is eventually consistent in nature and that data is reported at regular
	// intervals.

	newIDs := make([]uint, 0, len(msgToID))
	for _, id := range msgToID {
		newIDs = append(newIDs, id)
	}

	const countStmt = `SELECT
    (SELECT COUNT(*) FROM host_munki_issues WHERE host_id = ? AND munki_issue_id IN (?)) as count_new,
    (SELECT COUNT(*) FROM host_munki_issues WHERE host_id = ? AND munki_issue_id NOT IN (?)) as count_old`

	var counts struct {
		CountNew int `db:"count_new"`
		CountOld int `db:"count_old"`
	}

	// required to get the old count if the new is empty
	idsForIN := newIDs
	if len(idsForIN) == 0 {
		// must have at least one for the IN/NOT IN to work, add an impossible one
		idsForIN = []uint{0}
	}
	stmt, args, err := sqlx.In(countStmt, hostID, idsForIN, hostID, idsForIN)
	if err != nil {
		return ctxerr.Wrap(ctx, err, "prepare read host_munki_issues counts arguments")
	}
	if err := sqlx.GetContext(ctx, ds.reader, &counts, stmt, args...); err != nil {
		return ctxerr.Wrap(ctx, err, "read host_munki_issues counts")
	}
	if counts.CountNew == len(newIDs) && counts.CountOld == 0 {
		return nil
	}

	if counts.CountOld > 0 {
		// must delete those IDs
		const delStmt = `DELETE FROM host_munki_issues WHERE host_id = ? AND munki_issue_id NOT IN (?)`
		stmt, args, err := sqlx.In(delStmt, hostID, idsForIN)
		if err != nil {
			return ctxerr.Wrap(ctx, err, "prepare delete host_munki_issues arguments")
		}
		if _, err := ds.writer.ExecContext(ctx, stmt, args...); err != nil {
			return ctxerr.Wrap(ctx, err, "delete host_munki_issues")
		}
	}

	if counts.CountNew < len(newIDs) {
		// must insert missing IDs
		const (
			insStmt  = `INSERT INTO host_munki_issues (host_id, munki_issue_id) VALUES %s ON DUPLICATE KEY UPDATE host_id = host_id`
			stmtPart = `(?, ?),`
		)

		stmt := fmt.Sprintf(insStmt, strings.TrimSuffix(strings.Repeat(stmtPart, len(newIDs)), ","))
		args := make([]interface{}, 0, 2*len(newIDs))
		for _, id := range newIDs {
			args = append(args, hostID, id)
		}
		if _, err := ds.writer.ExecContext(ctx, stmt, args...); err != nil {
			return ctxerr.Wrap(ctx, err, "insert host_munki_issues")
		}
	}

	return nil
}

const maxMunkiIssueNameLen = 255

func (ds *Datastore) getOrInsertMunkiIssues(ctx context.Context, errors, warnings []string, batchSize int) (msgToID map[[2]string]uint, err error) {
	for i, e := range errors {
		if n := utf8.RuneCountInString(e); n > maxMunkiIssueNameLen {
			runes := []rune(e)
			errors[i] = string(runes[:maxMunkiIssueNameLen])
		}
	}
	for i, w := range warnings {
		if n := utf8.RuneCountInString(w); n > maxMunkiIssueNameLen {
			runes := []rune(w)
			warnings[i] = string(runes[:maxMunkiIssueNameLen])
		}
	}

	// get list of unique messages+type to load ids and create if necessary
	msgToID = make(map[[2]string]uint, len(errors)+len(warnings))
	for _, e := range errors {
		msgToID[[2]string{e, "error"}] = 0
	}
	for _, w := range warnings {
		msgToID[[2]string{w, "warning"}] = 0
	}

	type munkiIssue struct {
		ID   uint   `db:"id"`
		Name string `db:"name"`
	}

	readIDs := func(q sqlx.QueryerContext, msgs [][2]string, typ string) error {
		const readStmt = `SELECT id, name FROM munki_issues WHERE issue_type = ? AND name IN (?)`

		names := make([]string, 0, len(msgs))
		for _, msg := range msgs {
			if msg[1] == typ {
				names = append(names, msg[0])
			}
		}

		for len(names) > 0 {
			batch := names
			if len(batch) > batchSize {
				batch = names[:batchSize]
			}
			names = names[len(batch):]

			var issues []*munkiIssue
			stmt, args, err := sqlx.In(readStmt, typ, batch)
			if err != nil {
				return ctxerr.Wrap(ctx, err, "generate munki issues read batch statement")
			}
			if err := sqlx.SelectContext(ctx, q, &issues, stmt, args...); err != nil {
				return ctxerr.Wrap(ctx, err, "read munki issues batch")
			}

			for _, issue := range issues {
				msgToID[[2]string{issue.Name, typ}] = issue.ID
			}
		}
		return nil
	}

	missingIDs := func() [][2]string {
		var missing [][2]string
		for msg, id := range msgToID {
			if id == 0 {
				missing = append(missing, msg)
			}
		}
		return missing
	}

	allMsgs := make([][2]string, 0, len(msgToID))
	for k := range msgToID {
		allMsgs = append(allMsgs, k)
	}

	// get the IDs for existing munki issues (from the read replica)
	if err := readIDs(ds.reader, allMsgs, "error"); err != nil {
		return nil, ctxerr.Wrap(ctx, err, "load error message IDs from reader")
	}
	if err := readIDs(ds.reader, allMsgs, "warning"); err != nil {
		return nil, ctxerr.Wrap(ctx, err, "load warning message IDs from reader")
	}

	// create any missing munki issues (using the primary)
	if missing := missingIDs(); len(missing) > 0 {
		const (
			// UPDATE issue_type = issue_type results in a no-op in mysql (https://stackoverflow.com/a/4596409/1094941)
			insStmt   = `INSERT INTO munki_issues (name, issue_type) VALUES %s ON DUPLICATE KEY UPDATE issue_type = issue_type`
			stmtParts = `(?, ?),`
		)

		msgsToReload := missing

		args := make([]interface{}, 0, batchSize*2)
		for len(missing) > 0 {
			batch := missing
			if len(batch) > batchSize {
				batch = missing[:batchSize]
			}
			missing = missing[len(batch):]

			args = args[:0]
			for _, msg := range batch {
				args = append(args, msg[0], msg[1])
			}
			stmt := fmt.Sprintf(insStmt, strings.TrimSuffix(strings.Repeat(stmtParts, len(batch)), ","))
			if _, err := ds.writer.ExecContext(ctx, stmt, args...); err != nil {
				return nil, ctxerr.Wrap(ctx, err, "batch-insert munki issues")
			}
		}

		// load the IDs for the missing munki issues, from the primary as we just
		// inserted them
		if err := readIDs(ds.writer, msgsToReload, "error"); err != nil {
			return nil, ctxerr.Wrap(ctx, err, "load error message IDs from writer")
		}
		if err := readIDs(ds.writer, msgsToReload, "warning"); err != nil {
			return nil, ctxerr.Wrap(ctx, err, "load warning message IDs from writer")
		}
		if missing := missingIDs(); len(missing) > 0 {
			// some messages still have no IDs
			return nil, ctxerr.New(ctx, "found munki issues without id after batch-insert")
		}
	}

	return msgToID, nil
}

func (ds *Datastore) SetOrUpdateMDMData(
	ctx context.Context,
	hostID uint,
	isServer, enrolled bool,
	serverURL string,
	installedFromDep bool,
	name string,
) error {
	// MDM queries return an empty server URL when the host is not enrolled to an MDM.
	if serverURL == "" {
		// We use the reader even if it might miss some not replicated rows,
		// because it will eventually catch up on subsequent ingestions and
		// the entry will be deleted.
		var id uint
		switch err := sqlx.GetContext(ctx, ds.reader, &id,
			`SELECT host_id FROM host_mdm WHERE host_id = ?`, hostID,
		); {
		case err == nil:
			if _, err := ds.writer.ExecContext(ctx, `DELETE FROM host_mdm WHERE host_id = ?`, hostID); err != nil {
				return ctxerr.Wrapf(ctx, err, "delete host_mdm row: %d", hostID)
			}
			return nil
		case errors.Is(err, sql.ErrNoRows):
			return nil
		default:
			return ctxerr.Wrapf(ctx, err, "getting host_mdm row: %d", hostID)
		}

	}

	mdmID, err := ds.getOrInsertMDMSolution(ctx, serverURL, name)
	if err != nil {
		return err
	}

	return ds.updateOrInsert(
		ctx,
		`UPDATE host_mdm SET enrolled = ?, server_url = ?, installed_from_dep = ?, mdm_id = ?, is_server = ? WHERE host_id = ?`,
		`INSERT INTO host_mdm (enrolled, server_url, installed_from_dep, mdm_id, is_server, host_id) VALUES (?, ?, ?, ?, ?, ?)`,
		enrolled, serverURL, installedFromDep, mdmID, isServer, hostID,
	)
}

// SetOrUpdateHostDisksSpace sets the available gigs and percentage of the
// disks for the specified host.
func (ds *Datastore) SetOrUpdateHostDisksSpace(ctx context.Context, hostID uint, gigsAvailable, percentAvailable float64) error {
	return ds.updateOrInsert(
		ctx,
		`UPDATE host_disks SET gigs_disk_space_available = ?, percent_disk_space_available = ? WHERE host_id = ?`,
		`INSERT INTO host_disks (gigs_disk_space_available, percent_disk_space_available, host_id) VALUES (?, ?, ?)`,
		gigsAvailable, percentAvailable, hostID,
	)
}

// SetOrUpdateHostDisksEncryption sets the host's flag indicating if the disk
// encryption is enabled.
func (ds *Datastore) SetOrUpdateHostDisksEncryption(ctx context.Context, hostID uint, encrypted bool) error {
	return ds.updateOrInsert(
		ctx,
		`UPDATE host_disks SET encrypted = ? WHERE host_id = ?`,
		`INSERT INTO host_disks (encrypted, host_id) VALUES (?, ?)`,
		encrypted, hostID,
	)
}

func (ds *Datastore) SetOrUpdateHostDiskEncryptionKey(ctx context.Context, hostID uint, encryptedBase64Key string) error {
	_, err := ds.writer.ExecContext(ctx, `
           INSERT INTO host_disk_encryption_keys (host_id, base64_encrypted)
	   VALUES (?, ?)
	   ON DUPLICATE KEY UPDATE
   	     /* if the key has changed, NULLify this value so it can be calculated again */
             decryptable = IF(base64_encrypted = VALUES(base64_encrypted), decryptable, NULL),
   	     base64_encrypted = VALUES(base64_encrypted)
      `, hostID, encryptedBase64Key)
	return err
}

func (ds *Datastore) GetUnverifiedDiskEncryptionKeys(ctx context.Context) ([]fleet.HostDiskEncryptionKey, error) {
	var keys []fleet.HostDiskEncryptionKey
	err := sqlx.SelectContext(ctx, ds.reader, &keys, `
          SELECT
            base64_encrypted,
            host_id,
            updated_at
          FROM
            host_disk_encryption_keys
          WHERE
            decryptable IS NULL
	`)
	return keys, err
}

func (ds *Datastore) SetHostsDiskEncryptionKeyStatus(
	ctx context.Context,
	hostIDs []uint,
	decryptable bool,
	threshold time.Time,
) error {
	if len(hostIDs) == 0 {
		return nil
	}

	query, args, err := sqlx.In(
		"UPDATE host_disk_encryption_keys SET decryptable = ? WHERE host_id IN (?) AND updated_at <= ?",
		decryptable, hostIDs, threshold,
	)
	if err != nil {
		return err
	}
	_, err = ds.writer.ExecContext(ctx, query, args...)
	return err
}

func (ds *Datastore) GetHostDiskEncryptionKey(ctx context.Context, hostID uint) (*fleet.HostDiskEncryptionKey, error) {
	var key fleet.HostDiskEncryptionKey
	err := sqlx.GetContext(ctx, ds.reader, &key, `
          SELECT
            host_id, base64_encrypted, decryptable, updated_at
          FROM
            host_disk_encryption_keys
          WHERE host_id = ?`, hostID)
	if err != nil {
		if err == sql.ErrNoRows {
			msg := fmt.Sprintf("for host %d", hostID)
			return nil, ctxerr.Wrap(ctx, notFound("HostDiskEncryptionKey").WithMessage(msg))
		}
		return nil, ctxerr.Wrapf(ctx, err, "getting data from host_mdm for host_id %d", hostID)
	}
	return &key, nil
}

func (ds *Datastore) SetOrUpdateHostOrbitInfo(ctx context.Context, hostID uint, version string) error {
	return ds.updateOrInsert(
		ctx,
		`UPDATE host_orbit_info SET version = ? WHERE host_id = ?`,
		`INSERT INTO host_orbit_info (version, host_id) VALUES (?, ?)`,
		version, hostID,
	)
}

func (ds *Datastore) getOrInsertMDMSolution(ctx context.Context, serverURL string, mdmName string) (mdmID uint, err error) {
	readStmt := &parameterizedStmt{
		Statement: `SELECT id FROM mobile_device_management_solutions WHERE name = ? AND server_url = ?`,
		Args:      []interface{}{mdmName, serverURL},
	}
	insStmt := &parameterizedStmt{
		Statement: `INSERT INTO mobile_device_management_solutions (name, server_url) VALUES (?, ?)`,
		Args:      []interface{}{mdmName, serverURL},
	}
	return ds.optimisticGetOrInsert(ctx, readStmt, insStmt)
}

func (ds *Datastore) GetHostMunkiVersion(ctx context.Context, hostID uint) (string, error) {
	var version string
	err := sqlx.GetContext(ctx, ds.reader, &version, `SELECT version FROM host_munki_info WHERE deleted_at is NULL AND host_id = ?`, hostID)
	if err != nil {
		if err == sql.ErrNoRows {
			return "", ctxerr.Wrap(ctx, notFound("MunkiInfo").WithID(hostID))
		}
		return "", ctxerr.Wrapf(ctx, err, "getting data from host_munki_info for host_id %d", hostID)
	}

	return version, nil
}

func (ds *Datastore) GetHostMDM(ctx context.Context, hostID uint) (*fleet.HostMDM, error) {
	var hmdm fleet.HostMDM
	err := sqlx.GetContext(ctx, ds.reader, &hmdm, `
		SELECT
			hm.host_id, hm.enrolled, hm.server_url, hm.installed_from_dep, hm.mdm_id, COALESCE(hm.is_server, false) AS is_server, COALESCE(mdms.name, ?) AS name
		FROM
			host_mdm hm
		LEFT OUTER JOIN
			mobile_device_management_solutions mdms
		ON hm.mdm_id = mdms.id
		WHERE hm.host_id = ?`, fleet.UnknownMDMName, hostID)
	if err != nil {
		if err == sql.ErrNoRows {
			return nil, ctxerr.Wrap(ctx, notFound("HostMDMData").WithID(hostID))
		}
		return nil, ctxerr.Wrapf(ctx, err, "getting data from host_mdm for host_id %d", hostID)
	}
	return &hmdm, nil
}

func (ds *Datastore) GetHostMDMCheckinInfo(ctx context.Context, hostUUID string) (*fleet.HostMDMCheckinInfo, error) {
	var hmdm fleet.HostMDMCheckinInfo
	err := sqlx.GetContext(ctx, ds.reader, &hmdm, `
		SELECT
			h.hardware_serial,
			COALESCE(hm.installed_from_dep, false) as installed_from_dep,
			hd.display_name,
			COALESCE(h.team_id, 0) as team_id
		FROM
			hosts h
		LEFT JOIN
			host_mdm hm
		ON h.id = hm.host_id
		LEFT JOIN
			host_display_names hd
		ON h.id = hd.host_id
		WHERE h.uuid = ? LIMIT 1`, hostUUID)
	if err != nil {
		if err == sql.ErrNoRows {
			return nil, ctxerr.Wrap(ctx, notFound("MDM").WithMessage(hostUUID))
		}
		return nil, ctxerr.Wrapf(ctx, err, "getting data from host_mdm for host_uuid %s", hostUUID)
	}
	return &hmdm, nil
}

func (ds *Datastore) GetMDMSolution(ctx context.Context, mdmID uint) (*fleet.MDMSolution, error) {
	var solution fleet.MDMSolution
	err := sqlx.GetContext(ctx, ds.reader, &solution, `
    SELECT
      id,
      name,
      server_url
    FROM
      mobile_device_management_solutions
    WHERE id = ?`, mdmID)
	if err != nil {
		if err == sql.ErrNoRows {
			return nil, ctxerr.Wrap(ctx, notFound("MDMSolution").WithID(mdmID))
		}
		return nil, ctxerr.Wrapf(ctx, err, "select mobile_device_management_solutions for id %d", mdmID)
	}
	return &solution, nil
}

func (ds *Datastore) GetHostMunkiIssues(ctx context.Context, hostID uint) ([]*fleet.HostMunkiIssue, error) {
	var issues []*fleet.HostMunkiIssue
	err := sqlx.SelectContext(ctx, ds.reader, &issues, `
    SELECT
      hmi.munki_issue_id,
      mi.name,
      mi.issue_type,
      hmi.created_at
	  FROM
      host_munki_issues hmi
    INNER JOIN
      munki_issues mi
    ON
      hmi.munki_issue_id = mi.id
    WHERE host_id = ?
`, hostID)
	if err != nil {
		return nil, ctxerr.Wrapf(ctx, err, "select host_munki_issues for host_id %d", hostID)
	}
	return issues, nil
}

func (ds *Datastore) GetMunkiIssue(ctx context.Context, munkiIssueID uint) (*fleet.MunkiIssue, error) {
	var issue fleet.MunkiIssue
	err := sqlx.GetContext(ctx, ds.reader, &issue, `
    SELECT
      id,
      name,
      issue_type
    FROM
      munki_issues
    WHERE id = ?`, munkiIssueID)
	if err != nil {
		if err == sql.ErrNoRows {
			return nil, ctxerr.Wrap(ctx, notFound("MunkiIssue").WithID(munkiIssueID))
		}
		return nil, ctxerr.Wrapf(ctx, err, "select munki_issues for id %d", munkiIssueID)
	}
	return &issue, nil
}

func (ds *Datastore) AggregatedMunkiVersion(ctx context.Context, teamID *uint) ([]fleet.AggregatedMunkiVersion, time.Time, error) {
	id := uint(0)
	globalStats := true

	if teamID != nil {
		globalStats = false
		id = *teamID
	}
	var versions []fleet.AggregatedMunkiVersion
	var versionsJson struct {
		JsonValue []byte    `db:"json_value"`
		UpdatedAt time.Time `db:"updated_at"`
	}
	err := sqlx.GetContext(
		ctx, ds.reader, &versionsJson,
		`SELECT json_value, updated_at FROM aggregated_stats WHERE id = ? AND global_stats = ? AND type = ?`,
		id, globalStats, aggregatedStatsTypeMunkiVersions,
	)
	if err != nil {
		if err == sql.ErrNoRows {
			// not having stats is not an error
			return nil, time.Time{}, nil
		}
		return nil, time.Time{}, ctxerr.Wrap(ctx, err, "selecting munki versions")
	}
	if err := json.Unmarshal(versionsJson.JsonValue, &versions); err != nil {
		return nil, time.Time{}, ctxerr.Wrap(ctx, err, "unmarshaling munki versions")
	}
	return versions, versionsJson.UpdatedAt, nil
}

func (ds *Datastore) AggregatedMunkiIssues(ctx context.Context, teamID *uint) ([]fleet.AggregatedMunkiIssue, time.Time, error) {
	id := uint(0)
	globalStats := true

	if teamID != nil {
		globalStats = false
		id = *teamID
	}

	var result []fleet.AggregatedMunkiIssue
	var resultJSON struct {
		JsonValue []byte    `db:"json_value"`
		UpdatedAt time.Time `db:"updated_at"`
	}
	err := sqlx.GetContext(
		ctx, ds.reader, &resultJSON,
		`SELECT json_value, updated_at FROM aggregated_stats WHERE id = ? AND global_stats = ? AND type = ?`,
		id, globalStats, aggregatedStatsTypeMunkiIssues,
	)
	if err != nil {
		if err == sql.ErrNoRows {
			// not having stats is not an error
			return nil, time.Time{}, nil
		}
		return nil, time.Time{}, ctxerr.Wrap(ctx, err, "selecting munki issues")
	}
	if err := json.Unmarshal(resultJSON.JsonValue, &result); err != nil {
		return nil, time.Time{}, ctxerr.Wrap(ctx, err, "unmarshaling munki issues")
	}
	return result, resultJSON.UpdatedAt, nil
}

func (ds *Datastore) AggregatedMDMStatus(ctx context.Context, teamID *uint, platform string) (fleet.AggregatedMDMStatus, time.Time, error) {
	id := uint(0)
	globalStats := true

	if teamID != nil {
		globalStats = false
		id = *teamID
	}

	var status fleet.AggregatedMDMStatus
	var statusJson struct {
		JsonValue []byte    `db:"json_value"`
		UpdatedAt time.Time `db:"updated_at"`
	}
	err := sqlx.GetContext(
		ctx, ds.reader, &statusJson,
		`select json_value, updated_at from aggregated_stats where id = ? and global_stats = ? and type = ?`,
		id, globalStats, platformKey(aggregatedStatsTypeMDMStatusPartial, platform),
	)
	if err != nil {
		if err == sql.ErrNoRows {
			// not having stats is not an error
			return fleet.AggregatedMDMStatus{}, time.Time{}, nil
		}
		return fleet.AggregatedMDMStatus{}, time.Time{}, ctxerr.Wrap(ctx, err, "selecting mdm status")
	}
	if err := json.Unmarshal(statusJson.JsonValue, &status); err != nil {
		return fleet.AggregatedMDMStatus{}, time.Time{}, ctxerr.Wrap(ctx, err, "unmarshaling mdm status")
	}
	return status, statusJson.UpdatedAt, nil
}

func platformKey(key aggregatedStatsType, platform string) aggregatedStatsType {
	if platform == "" {
		return key
	}
	return key + "_" + aggregatedStatsType(platform)
}

func (ds *Datastore) AggregatedMDMSolutions(ctx context.Context, teamID *uint, platform string) ([]fleet.AggregatedMDMSolutions, time.Time, error) {
	id := uint(0)
	globalStats := true

	if teamID != nil {
		globalStats = false
		id = *teamID
	}

	var result []fleet.AggregatedMDMSolutions
	var resultJSON struct {
		JsonValue []byte    `db:"json_value"`
		UpdatedAt time.Time `db:"updated_at"`
	}
	err := sqlx.GetContext(
		ctx, ds.reader, &resultJSON,
		`SELECT json_value, updated_at FROM aggregated_stats WHERE id = ? AND global_stats = ? AND type = ?`,
		id, globalStats, platformKey(aggregatedStatsTypeMDMSolutionsPartial, platform),
	)
	if err != nil {
		if err == sql.ErrNoRows {
			// not having stats is not an error
			return nil, time.Time{}, nil
		}
		return nil, time.Time{}, ctxerr.Wrap(ctx, err, "selecting mdm solutions")
	}
	if err := json.Unmarshal(resultJSON.JsonValue, &result); err != nil {
		return nil, time.Time{}, ctxerr.Wrap(ctx, err, "unmarshaling mdm solutions")
	}
	return result, resultJSON.UpdatedAt, nil
}

func (ds *Datastore) GenerateAggregatedMunkiAndMDM(ctx context.Context) error {
	var (
		platforms = []string{"", "darwin", "windows"}
		teamIDs   []uint
	)

	if err := sqlx.SelectContext(ctx, ds.reader, &teamIDs, `SELECT id FROM teams`); err != nil {
		return ctxerr.Wrap(ctx, err, "list teams")
	}

	// generate stats per team, append team id "0" to generate for "no team"
	teamIDs = append(teamIDs, 0)
	for _, teamID := range teamIDs {
		if err := ds.generateAggregatedMunkiVersion(ctx, &teamID); err != nil {
			return ctxerr.Wrap(ctx, err, "generating aggregated munki version")
		}
		if err := ds.generateAggregatedMunkiIssues(ctx, &teamID); err != nil {
			return ctxerr.Wrap(ctx, err, "generating aggregated munki issues")
		}
		for _, platform := range platforms {
			if err := ds.generateAggregatedMDMStatus(ctx, &teamID, platform); err != nil {
				return ctxerr.Wrap(ctx, err, "generating aggregated mdm status")
			}
			if err := ds.generateAggregatedMDMSolutions(ctx, &teamID, platform); err != nil {
				return ctxerr.Wrap(ctx, err, "generating aggregated mdm solutions")
			}
		}
	}

	// generate global stats, for "all teams"
	if err := ds.generateAggregatedMunkiVersion(ctx, nil); err != nil {
		return ctxerr.Wrap(ctx, err, "generating aggregated munki version")
	}
	if err := ds.generateAggregatedMunkiIssues(ctx, nil); err != nil {
		return ctxerr.Wrap(ctx, err, "generating aggregated munki issues")
	}
	for _, platform := range platforms {
		if err := ds.generateAggregatedMDMStatus(ctx, nil, platform); err != nil {
			return ctxerr.Wrap(ctx, err, "generating aggregated mdm status")
		}
		if err := ds.generateAggregatedMDMSolutions(ctx, nil, platform); err != nil {
			return ctxerr.Wrap(ctx, err, "generating aggregated mdm solutions")
		}
	}
	return nil
}

func (ds *Datastore) generateAggregatedMunkiVersion(ctx context.Context, teamID *uint) error {
	id := uint(0)
	globalStats := true

	var versions []fleet.AggregatedMunkiVersion
	query := `SELECT count(*) as hosts_count, hm.version FROM host_munki_info hm`
	args := []interface{}{}
	if teamID != nil {
		globalStats = false
		id = *teamID

		if *teamID > 0 {
			args = append(args, *teamID)
			query += ` JOIN hosts h ON (h.id = hm.host_id) WHERE h.team_id = ? AND `
		} else {
			query += ` JOIN hosts h ON (h.id = hm.host_id) WHERE h.team_id IS NULL AND `
		}
	} else {
		query += `  WHERE `
	}
	query += ` hm.deleted_at IS NULL GROUP BY hm.version`
	err := sqlx.SelectContext(ctx, ds.reader, &versions, query, args...)
	if err != nil {
		return ctxerr.Wrapf(ctx, err, "getting aggregated data from host_munki")
	}
	versionsJson, err := json.Marshal(versions)
	if err != nil {
		return ctxerr.Wrap(ctx, err, "marshaling stats")
	}

	_, err = ds.writer.ExecContext(ctx,
		`
INSERT INTO aggregated_stats (id, global_stats, type, json_value)
VALUES (?, ?, ?, ?)
ON DUPLICATE KEY UPDATE
    json_value = VALUES(json_value),
    updated_at = CURRENT_TIMESTAMP
`,
		id, globalStats, aggregatedStatsTypeMunkiVersions, versionsJson,
	)
	if err != nil {
		return ctxerr.Wrapf(ctx, err, "inserting stats for munki_versions id %d", id)
	}
	return nil
}

func (ds *Datastore) generateAggregatedMunkiIssues(ctx context.Context, teamID *uint) error {
	id := uint(0)
	globalStats := true

	var issues []fleet.AggregatedMunkiIssue
	query := `
  SELECT
    COUNT(*) as hosts_count,
    hmi.munki_issue_id as id,
		mi.name,
		mi.issue_type
  FROM
    host_munki_issues hmi
  INNER JOIN
    munki_issues mi
  ON
    hmi.munki_issue_id = mi.id
`
	args := []interface{}{}
	if teamID != nil {
		globalStats = false
		id = *teamID

		if *teamID > 0 {
			args = append(args, *teamID)
			query += ` JOIN hosts h ON (h.id = hmi.host_id) WHERE h.team_id = ? `
		} else {
			query += ` JOIN hosts h ON (h.id = hmi.host_id) WHERE h.team_id IS NULL `
		}
	}
	query += `GROUP BY hmi.munki_issue_id, mi.name, mi.issue_type`

	err := sqlx.SelectContext(ctx, ds.reader, &issues, query, args...)
	if err != nil {
		return ctxerr.Wrapf(ctx, err, "getting aggregated data from host_munki_issues")
	}

	issuesJSON, err := json.Marshal(issues)
	if err != nil {
		return ctxerr.Wrap(ctx, err, "marshaling stats")
	}

	_, err = ds.writer.ExecContext(ctx, `
INSERT INTO aggregated_stats (id, global_stats, type, json_value)
VALUES (?, ?, ?, ?)
ON DUPLICATE KEY UPDATE
    json_value = VALUES(json_value),
    updated_at = CURRENT_TIMESTAMP
`, id, globalStats, aggregatedStatsTypeMunkiIssues, issuesJSON)
	if err != nil {
		return ctxerr.Wrapf(ctx, err, "inserting stats for munki_issues id %d", id)
	}
	return nil
}

func (ds *Datastore) generateAggregatedMDMStatus(ctx context.Context, teamID *uint, platform string) error {
	var (
		id          = uint(0)
		globalStats = true
		status      fleet.AggregatedMDMStatus
	)

	query := `SELECT
				COUNT(DISTINCT host_id) as hosts_count,
				COALESCE(SUM(CASE WHEN NOT enrolled AND NOT installed_from_dep THEN 1 ELSE 0 END), 0) as unenrolled_hosts_count,
				COALESCE(SUM(CASE WHEN NOT enrolled AND installed_from_dep THEN 1 ELSE 0 END), 0) as pending_hosts_count,
				COALESCE(SUM(CASE WHEN enrolled AND installed_from_dep THEN 1 ELSE 0 END), 0) as enrolled_automated_hosts_count,
				COALESCE(SUM(CASE WHEN enrolled AND NOT installed_from_dep THEN 1 ELSE 0 END), 0) as enrolled_manual_hosts_count
			 FROM host_mdm hm
       	`
	args := []interface{}{}
	if teamID != nil || platform != "" {
		query += ` JOIN hosts h ON (h.id = hm.host_id) `
	}
	query += ` WHERE NOT COALESCE(hm.is_server, false) `
	if teamID != nil {
		globalStats = false
		id = *teamID

		if *teamID > 0 {
			args = append(args, *teamID)
			query += ` AND h.team_id = ? `
		} else {
			query += ` AND h.team_id IS NULL `
		}
	}
	if platform != "" {
		args = append(args, platform)
		query += " AND h.platform = ? "
	}
	err := sqlx.GetContext(ctx, ds.reader, &status, query, args...)
	if err != nil {
		return ctxerr.Wrapf(ctx, err, "getting aggregated data from host_mdm")
	}

	statusJson, err := json.Marshal(status)
	if err != nil {
		return ctxerr.Wrap(ctx, err, "marshaling stats")
	}

	_, err = ds.writer.ExecContext(ctx,
		`
INSERT INTO aggregated_stats (id, global_stats, type, json_value)
VALUES (?, ?, ?, ?)
ON DUPLICATE KEY UPDATE
    json_value = VALUES(json_value),
    updated_at = CURRENT_TIMESTAMP
`,
		id, globalStats, platformKey(aggregatedStatsTypeMDMStatusPartial, platform), statusJson,
	)
	if err != nil {
		return ctxerr.Wrapf(ctx, err, "inserting stats for mdm_status id %d", id)
	}
	return nil
}

func (ds *Datastore) generateAggregatedMDMSolutions(ctx context.Context, teamID *uint, platform string) error {
	var (
		id          = uint(0)
		globalStats = true
		results     []fleet.AggregatedMDMSolutions
		whereAnd    = "WHERE"
	)
	query := `SELECT
				mdms.id,
				mdms.server_url,
				mdms.name,
				COUNT(DISTINCT hm.host_id) as hosts_count
			 FROM mobile_device_management_solutions mdms
			 INNER JOIN host_mdm hm
			 ON hm.mdm_id = mdms.id
			 AND NOT COALESCE(hm.is_server, false)
`
	args := []interface{}{}
	if teamID != nil || platform != "" {
		query += ` JOIN hosts h ON (h.id = hm.host_id) `
	}
	if teamID != nil {
		globalStats = false
		id = *teamID

		if *teamID > 0 {
			args = append(args, *teamID)
			query += ` WHERE h.team_id = ? `
		} else {
			query += ` WHERE h.team_id IS NULL `
		}
		whereAnd = "AND"
	}
	if platform != "" {
		args = append(args, platform)
		query += whereAnd + ` h.platform = ? `
	}
	query += ` GROUP BY id, server_url, name`
	err := sqlx.SelectContext(ctx, ds.reader, &results, query, args...)
	if err != nil {
		return ctxerr.Wrapf(ctx, err, "getting aggregated data from host_mdm")
	}

	resultsJSON, err := json.Marshal(results)
	if err != nil {
		return ctxerr.Wrap(ctx, err, "marshaling stats")
	}

	_, err = ds.writer.ExecContext(ctx,
		`
INSERT INTO aggregated_stats (id, global_stats, type, json_value)
VALUES (?, ?, ?, ?)
ON DUPLICATE KEY UPDATE
    json_value = VALUES(json_value),
    updated_at = CURRENT_TIMESTAMP
`,
		id, globalStats, platformKey(aggregatedStatsTypeMDMSolutionsPartial, platform), resultsJSON,
	)
	if err != nil {
		return ctxerr.Wrapf(ctx, err, "inserting stats for mdm_solutions id %d", id)
	}
	return nil
}

// HostLite will load the primary data of the host with the given id.
// We define "primary data" as all host information except the
// details (like cpu, memory, gigs_disk_space_available, etc.).
//
// If the host doesn't exist, a NotFoundError is returned.
func (ds *Datastore) HostLite(ctx context.Context, id uint) (*fleet.Host, error) {
	query, args, err := dialect.From(goqu.I("hosts")).Select(
		"id",
		"created_at",
		"updated_at",
		"osquery_host_id",
		"node_key",
		"hostname",
		"uuid",
		"hardware_serial",
		"hardware_model",
		"computer_name",
		"platform",
		"team_id",
		"distributed_interval",
		"logger_tls_period",
		"config_tls_refresh",
		"detail_updated_at",
		"label_updated_at",
		"last_enrolled_at",
		"policy_updated_at",
		"refetch_requested",
	).Where(goqu.I("id").Eq(id)).ToSQL()
	if err != nil {
		return nil, ctxerr.Wrap(ctx, err, "sql build")
	}
	var host fleet.Host
	if err := sqlx.GetContext(ctx, ds.reader, &host, query, args...); err != nil {
		if err == sql.ErrNoRows {
			return nil, ctxerr.Wrap(ctx, notFound("Host").WithID(id))
		}
		return nil, ctxerr.Wrapf(ctx, err, "load host %d", id)
	}
	return &host, nil
}

// UpdateHostOsqueryIntervals updates the osquery intervals of a host.
func (ds *Datastore) UpdateHostOsqueryIntervals(ctx context.Context, id uint, intervals fleet.HostOsqueryIntervals) error {
	sqlStatement := `
		UPDATE hosts SET
			distributed_interval = ?,
			config_tls_refresh = ?,
			logger_tls_period = ?
		WHERE id = ?
	`
	_, err := ds.writer.ExecContext(ctx, sqlStatement,
		intervals.DistributedInterval,
		intervals.ConfigTLSRefresh,
		intervals.LoggerTLSPeriod,
		id,
	)
	if err != nil {
		return ctxerr.Wrapf(ctx, err, "update host %d osquery intervals", id)
	}
	return nil
}

// UpdateHostRefetchRequested updates a host's refetch requested field.
func (ds *Datastore) UpdateHostRefetchRequested(ctx context.Context, id uint, value bool) error {
	sqlStatement := `UPDATE hosts SET refetch_requested = ? WHERE id = ?`
	_, err := ds.writer.ExecContext(ctx, sqlStatement, value, id)
	if err != nil {
		return ctxerr.Wrapf(ctx, err, "update host %d refetch_requested", id)
	}
	return nil
}

// UpdateHost updates all columns of the `hosts` table.
// It only updates `hosts` table, other additional host information is ignored.
func (ds *Datastore) UpdateHost(ctx context.Context, host *fleet.Host) error {
	sqlStatement := `
		UPDATE hosts SET
			detail_updated_at = ?,
			label_updated_at = ?,
			policy_updated_at = ?,
			node_key = ?,
			hostname = ?,
			uuid = ?,
			platform = ?,
			osquery_version = ?,
			os_version = ?,
			uptime = ?,
			memory = ?,
			cpu_type = ?,
			cpu_subtype = ?,
			cpu_brand = ?,
			cpu_physical_cores = ?,
			hardware_vendor = ?,
			hardware_model = ?,
			hardware_version = ?,
			hardware_serial = ?,
			computer_name = ?,
			build = ?,
			platform_like = ?,
			code_name = ?,
			cpu_logical_cores = ?,
			distributed_interval = ?,
			config_tls_refresh = ?,
			logger_tls_period = ?,
			team_id = ?,
			primary_ip = ?,
			primary_mac = ?,
			public_ip = ?,
			refetch_requested = ?,
			orbit_node_key = ?
		WHERE id = ?
	`
	_, err := ds.writer.ExecContext(ctx, sqlStatement,
		host.DetailUpdatedAt,
		host.LabelUpdatedAt,
		host.PolicyUpdatedAt,
		host.NodeKey,
		host.Hostname,
		host.UUID,
		host.Platform,
		host.OsqueryVersion,
		host.OSVersion,
		host.Uptime,
		host.Memory,
		host.CPUType,
		host.CPUSubtype,
		host.CPUBrand,
		host.CPUPhysicalCores,
		host.HardwareVendor,
		host.HardwareModel,
		host.HardwareVersion,
		host.HardwareSerial,
		host.ComputerName,
		host.Build,
		host.PlatformLike,
		host.CodeName,
		host.CPULogicalCores,
		host.DistributedInterval,
		host.ConfigTLSRefresh,
		host.LoggerTLSPeriod,
		host.TeamID,
		host.PrimaryIP,
		host.PrimaryMac,
		host.PublicIP,
		host.RefetchRequested,
		host.OrbitNodeKey,
		host.ID,
	)
	if err != nil {
		return ctxerr.Wrapf(ctx, err, "save host with id %d", host.ID)
	}
	_, err = ds.writer.ExecContext(ctx, `
			UPDATE host_display_names
			SET display_name=?
			WHERE host_id=?`,
		host.DisplayName(),
		host.ID,
	)
	if err != nil {
		return ctxerr.Wrapf(ctx, err, "update host_display_names for host id %d", host.ID)
	}
	return nil
}

// OSVersions gets the aggregated os version host counts. Records with the same name and version are combined into one count (e.g.,
// counts for the same macOS version on x86_64 and arm64 architectures are counted together.
// Results can be filtered using the following optional criteria: team id, platform, or name and
// version. Name cannot be used without version, and conversely, version cannot be used without name.
func (ds *Datastore) OSVersions(ctx context.Context, teamID *uint, platform *string, name *string, version *string) (*fleet.OSVersions, error) {
	if name != nil && version == nil {
		return nil, errors.New("invalid usage: cannot filter by name without version")
	}
	if name == nil && version != nil {
		return nil, errors.New("invalid usage: cannot filter by version without name")
	}

	query := `
SELECT
    json_value,
    updated_at
FROM aggregated_stats
WHERE
    id = ? AND
    global_stats = ? AND
    type = ?
`

	var row struct {
		JSONValue *json.RawMessage `db:"json_value"`
		UpdatedAt time.Time        `db:"updated_at"`
	}

	id := uint(0)
	globalStats := true
	if teamID != nil {
		id = *teamID
		globalStats = false
	}

	err := sqlx.GetContext(ctx, ds.reader, &row, query, id, globalStats, aggregatedStatsTypeOSVersions)
	if err != nil {
		if err == sql.ErrNoRows {
			return nil, ctxerr.Wrap(ctx, notFound("OSVersions"))
		}
		return nil, err
	}

	res := &fleet.OSVersions{
		CountsUpdatedAt: row.UpdatedAt,
		OSVersions:      []fleet.OSVersion{},
	}

	var counts []fleet.OSVersion
	if row.JSONValue != nil {
		if err := json.Unmarshal(*row.JSONValue, &counts); err != nil {
			return nil, ctxerr.Wrap(ctx, err)
		}
	}

	// filter counts by platform
	if platform != nil {
		var filtered []fleet.OSVersion
		for _, os := range counts {
			if *platform == os.Platform {
				filtered = append(filtered, os)
			}
		}
		counts = filtered
	}

	// aggregate counts by name and version
	byNameVers := make(map[string]fleet.OSVersion)
	for _, os := range counts {
		if name != nil &&
			version != nil &&
			*name != os.NameOnly &&
			*version != os.Version {
			continue
		}
		key := fmt.Sprintf("%s %s", os.NameOnly, os.Version)
		val, ok := byNameVers[key]
		if !ok {
			// omit os id
			byNameVers[key] = fleet.OSVersion{Name: os.Name, NameOnly: os.NameOnly, Version: os.Version, Platform: os.Platform, HostsCount: os.HostsCount}
		} else {
			newVal := val
			newVal.HostsCount += os.HostsCount
			byNameVers[key] = newVal
		}
	}

	for _, os := range byNameVers {
		res.OSVersions = append(res.OSVersions, os)
	}

	// Sort by os versions. We can't control the order when using json_arrayagg
	// See https://dev.mysql.com/doc/refman/5.7/en/aggregate-functions.html#function_json-arrayagg.
	sort.Slice(res.OSVersions, func(i, j int) bool { return res.OSVersions[i].Name < res.OSVersions[j].Name })

	return res, nil
}

// Aggregated stats for os versions are stored by team id with 0 representing
// no team or the all teams if global_stats is true.
// If existing team has no hosts, we explicity set the json value as an empty array
func (ds *Datastore) UpdateOSVersions(ctx context.Context) error {
	selectStmt := `
	SELECT
		COUNT(*) hosts_count,
		h.team_id,
		os.id,
		os.name,
		os.version,
		os.platform
	FROM hosts h
	JOIN host_operating_system hos ON h.id = hos.host_id
	JOIN operating_systems os ON hos.os_id = os.id
	GROUP BY team_id, os.id
	`

	var rows []struct {
		HostsCount int    `db:"hosts_count"`
		Name       string `db:"name"`
		Version    string `db:"version"`
		Platform   string `db:"platform"`
		ID         uint   `db:"id"`
		TeamID     *uint  `db:"team_id"`
	}
	if err := sqlx.SelectContext(ctx, ds.reader, &rows, selectStmt); err != nil {
		return ctxerr.Wrap(ctx, err, "update os versions")
	}

	// each team has a slice of stats with team host counts per os version, no
	// team are grouped under team id 0
	statsByTeamID := make(map[uint][]fleet.OSVersion)
	// stats are also aggregated globally per os version
	globalStats := make(map[uint]fleet.OSVersion)

	for _, r := range rows {
		os := fleet.OSVersion{
			HostsCount: r.HostsCount,
			Name:       fmt.Sprintf("%s %s", r.Name, r.Version),
			NameOnly:   r.Name,
			Version:    r.Version,
			Platform:   r.Platform,
			ID:         r.ID,
		}
		// increment global stats
		if _, ok := globalStats[os.ID]; !ok {
			globalStats[os.ID] = os
		} else {
			newStats := globalStats[os.ID]
			newStats.HostsCount += r.HostsCount
			globalStats[os.ID] = newStats
		}
		// push to team stats / no team
		if r.TeamID != nil {
			statsByTeamID[*r.TeamID] = append(statsByTeamID[*r.TeamID], os)
		} else {
			statsByTeamID[0] = append(statsByTeamID[0], os)
		}
	}

	// if an existing team has no hosts assigned, we still want to store empty stats
	var teamIDs []uint
	if err := sqlx.SelectContext(ctx, ds.reader, &teamIDs, "SELECT id FROM teams"); err != nil {
		return ctxerr.Wrap(ctx, err, "update os versions")
	}
	for _, id := range teamIDs {
		if _, ok := statsByTeamID[id]; !ok {
			statsByTeamID[id] = []fleet.OSVersion{}
		}
	}
	// same for "no team"
	if _, ok := statsByTeamID[0]; !ok {
		statsByTeamID[0] = []fleet.OSVersion{}
	}

	// assemble values as arguments for insert statement
	args := make([]interface{}, 0, len(statsByTeamID)*4)
	for id, stats := range statsByTeamID {
		jsonValue, err := json.Marshal(stats)
		if err != nil {
			return ctxerr.Wrap(ctx, err, "marshal os version stats")
		}
		args = append(args, id, false, aggregatedStatsTypeOSVersions, jsonValue)
	}

	// add the global stats
	globalArray := make([]fleet.OSVersion, 0, len(globalStats))
	for _, os := range globalStats {
		globalArray = append(globalArray, os)
	}
	jsonValue, err := json.Marshal(globalArray)
	if err != nil {
		return ctxerr.Wrap(ctx, err, "marshal global os version stats")
	}
	args = append(args, 0, true, aggregatedStatsTypeOSVersions, jsonValue)

	insertStmt := "INSERT INTO aggregated_stats (id, global_stats, type, json_value) VALUES "
	insertStmt += strings.TrimSuffix(strings.Repeat("(?,?,?,?),", len(statsByTeamID)+1), ",") // +1 due to global stats
	insertStmt += " ON DUPLICATE KEY UPDATE json_value = VALUES(json_value), updated_at = CURRENT_TIMESTAMP"

	if _, err := ds.writer.ExecContext(ctx, insertStmt, args...); err != nil {
		return ctxerr.Wrapf(ctx, err, "insert os versions into aggregated stats")
	}

	return nil
}

// EnrolledHostIDs returns the complete list of host IDs.
func (ds *Datastore) EnrolledHostIDs(ctx context.Context) ([]uint, error) {
	const stmt = `SELECT id FROM hosts`

	var ids []uint
	if err := sqlx.SelectContext(ctx, ds.reader, &ids, stmt); err != nil {
		return nil, ctxerr.Wrap(ctx, err, "get enrolled host IDs")
	}
	return ids, nil
}

// CountEnrolledHosts returns the current number of enrolled hosts.
func (ds *Datastore) CountEnrolledHosts(ctx context.Context) (int, error) {
	const stmt = `SELECT count(*) FROM hosts`

	var count int
	if err := sqlx.SelectContext(ctx, ds.reader, &count, stmt); err != nil {
		return 0, ctxerr.Wrap(ctx, err, "count enrolled host")
	}
	return count, nil
}

func (ds *Datastore) HostIDsByOSID(
	ctx context.Context,
	osID uint,
	offset int,
	limit int,
) ([]uint, error) {
	var ids []uint

	stmt := dialect.From("host_operating_system").
		Select("host_id").
		Where(
			goqu.C("os_id").Eq(osID)).
		Order(goqu.I("host_id").Desc()).
		Offset(uint(offset)).
		Limit(uint(limit))

	sql, args, err := stmt.ToSQL()
	if err != nil {
		return nil, ctxerr.Wrap(ctx, err, "get host IDs")
	}

	if err := sqlx.SelectContext(ctx, ds.reader, &ids, sql, args...); err != nil {
		return nil, ctxerr.Wrap(ctx, err, "get host IDs")
	}

	return ids, nil
}

// TODO Refactor this: We should be using the operating system type for this
func (ds *Datastore) HostIDsByOSVersion(
	ctx context.Context,
	osVersion fleet.OSVersion,
	offset int,
	limit int,
) ([]uint, error) {
	var ids []uint

	stmt := dialect.From("hosts").
		Select("id").
		Where(
			goqu.C("platform").Eq(osVersion.Platform),
			goqu.C("os_version").Eq(osVersion.Name)).
		Order(goqu.I("id").Desc()).
		Offset(uint(offset)).
		Limit(uint(limit))

	sql, args, err := stmt.ToSQL()
	if err != nil {
		return nil, ctxerr.Wrap(ctx, err, "get host IDs")
	}

	if err := sqlx.SelectContext(ctx, ds.reader, &ids, sql, args...); err != nil {
		return nil, ctxerr.Wrap(ctx, err, "get host IDs")
	}

	return ids, nil
}

// ListHostBatteries returns battery information as reported by osquery for the identified host.
//
// Note: Because of a known osquery issue with M1 Macs, we are ignoring the stored `health` value
// in the db and replacing it at the service layer with custom a value determined by the cycle
// count. See https://github.com/fleetdm/fleet/pull/6782#discussion_r926103758.
// TODO: Update once the underlying osquery issue has been resolved.
func (ds *Datastore) ListHostBatteries(ctx context.Context, hid uint) ([]*fleet.HostBattery, error) {
	const stmt = `
    SELECT
      host_id,
      serial_number,
      cycle_count,
      health
    FROM
      host_batteries
    WHERE
      host_id = ?
`

	var batteries []*fleet.HostBattery
	if err := sqlx.SelectContext(ctx, ds.reader, &batteries, stmt, hid); err != nil {
		return nil, ctxerr.Wrap(ctx, err, "select host batteries")
	}
	return batteries, nil
}

func (ds *Datastore) SetDiskEncryptionResetStatus(ctx context.Context, hostID uint, status bool) error {
	const stmt = `
          INSERT INTO host_disk_encryption_keys (host_id, reset_requested, base64_encrypted)
            VALUES (?, ?, '')
          ON DUPLICATE KEY UPDATE
            reset_requested = VALUES(reset_requested)`

	_, err := ds.writer.ExecContext(ctx, stmt, hostID, status)
	if err != nil {
		return ctxerr.Wrap(ctx, err, "upsert disk encryption reset status")
	}
	return nil
}

// countHostNotResponding counts the hosts that haven't been submitting results for sent queries.
//
// Notes:
//   - We use `2 * interval`, because of the artificial jitter added to the intervals in Fleet.
//   - Default values for:
//   - host.DistributedInterval is usually 10s.
//   - svc.config.Osquery.DetailUpdateInterval is usually 1h.
//   - Count only includes hosts seen during the last 7 days.
func countHostsNotRespondingDB(ctx context.Context, db sqlx.QueryerContext, logger log.Logger, config config.FleetConfig) (int, error,
) {
	interval := config.Osquery.DetailUpdateInterval.Seconds()

	// The primary `WHERE` clause is intended to capture where Fleet hasn't received a distributed write
	// from the host during the interval since the host was last seen. Thus we assume the host
	// is having some issue in executing distributed queries or sending the results.
	// The subquery `WHERE` clause excludes from the count any hosts that were inactive during the
	// current seven-day statistics reporting period.
	sql := `
SELECT h.host_id FROM (
  SELECT hst.host_id, hst.seen_time, hosts.detail_updated_at, hosts.distributed_interval FROM hosts JOIN host_seen_times hst ON hosts.id = hst.host_id
  WHERE hst.seen_time >= DATE_SUB(NOW(), INTERVAL 7 DAY)
) h
WHERE
  TIME_TO_SEC(TIMEDIFF(h.seen_time, h.detail_updated_at)) >= (GREATEST(h.distributed_interval, ?) * 2)
`

	var ids []int
	if err := sqlx.SelectContext(ctx, db, &ids, sql, interval); err != nil {
		return len(ids), ctxerr.Wrap(ctx, err, "count hosts not responding")
	}
	if len(ids) > 0 {
		// We log to help troubleshooting in case this happens.
		level.Info(logger).Log("err", fmt.Sprintf("hosts detected that are not responding distributed queries %v", ids))
	}
	return len(ids), nil
}

func amountHostsByOrbitVersionDB(ctx context.Context, db sqlx.QueryerContext) ([]fleet.HostsCountByOrbitVersion, error) {
	counts := make([]fleet.HostsCountByOrbitVersion, 0)

	const stmt = `
		SELECT version as orbit_version, count(*) as num_hosts
		FROM host_orbit_info
		GROUP BY version
  	`
	if err := sqlx.SelectContext(ctx, db, &counts, stmt); err != nil {
		return nil, err
	}

	return counts, nil
}

func amountHostsByOsqueryVersionDB(ctx context.Context, db sqlx.QueryerContext) ([]fleet.HostsCountByOsqueryVersion, error) {
	counts := make([]fleet.HostsCountByOsqueryVersion, 0)

	const stmt = `
		SELECT osquery_version, count(*) as num_hosts
		FROM hosts
		GROUP BY osquery_version
  	`
	if err := sqlx.SelectContext(ctx, db, &counts, stmt); err != nil {
		return nil, err
	}

	return counts, nil
}<|MERGE_RESOLUTION|>--- conflicted
+++ resolved
@@ -928,20 +928,15 @@
 	return sql + newSQL, params
 }
 
-<<<<<<< HEAD
-// TODO(Sarah): Use constants to map ncr.status to bootstrap package status according to Apple
-// specs. https://developer.apple.com/documentation/devicemanagement/installenterpriseapplicationresponse
-=======
->>>>>>> 443d2471
 func filterHostsByMDMBootstrapPackageStatus(sql string, opt fleet.HostListOptions, params []interface{}) (string, []interface{}) {
 	if opt.MDMBootstrapPackageFilter == nil || !opt.MDMBootstrapPackageFilter.IsValid() {
 		return sql, params
 	}
 
-	subquery := `SELECT 1 
-        FROM 
-            host_mdm_apple_bootstrap_packages hmabp 
-        LEFT JOIN 
+	subquery := `SELECT 1
+        FROM
+            host_mdm_apple_bootstrap_packages hmabp
+        LEFT JOIN
             nano_command_results ncr ON ncr.command_uuid = hmabp.command_uuid
         WHERE
 	        h.id = hmdm.host_id AND h.uuid = hmabp.host_uuid AND hmdm.installed_from_dep = 1`
