--- conflicted
+++ resolved
@@ -372,7 +372,7 @@
 				'policy_id', siua.policy_id,
 				'policy_name', p.name
 			) as details,
-			IF(ua.activated_at IS NULL, 0, 1) as topmost, 
+			IF(ua.activated_at IS NULL, 0, 1) as topmost,
 			ua.priority as priority,
 			ua.fleet_initiated as fleet_initiated,
 			IF(ua.activated_at IS NULL, 1, 0) as cancellable
@@ -442,13 +442,9 @@
 			user_email,
 			activity_type,
 			created_at,
-<<<<<<< HEAD
 			details,
 			fleet_initiated,
 			cancellable
-=======
-			details
->>>>>>> bfa106a4
 		FROM ( ` + strings.Join(listStmts, " UNION ALL ") + ` ) AS upcoming
 		ORDER BY topmost DESC, priority DESC, created_at ASC`
 
