--- conflicted
+++ resolved
@@ -262,17 +262,6 @@
 	return nil
 }
 
-<<<<<<< HEAD
-=======
-func (d *Datastore) Begin() (fleet.Transaction, error) {
-	return d.writer.Beginx()
-}
-
-func (d *Datastore) Name() string {
-	return "mysql"
-}
-
->>>>>>> 99e9e846
 func (d *Datastore) MigrateTables() error {
 	return tables.MigrationClient.Up(d.writer.DB, "")
 }
@@ -319,48 +308,6 @@
 	}
 }
 
-<<<<<<< HEAD
-=======
-// Drop removes database
-func (d *Datastore) Drop() error {
-	tables := []struct {
-		Name string `db:"TABLE_NAME"`
-	}{}
-
-	sql := `
-		SELECT TABLE_NAME
-		FROM INFORMATION_SCHEMA.TABLES
-		WHERE TABLE_SCHEMA = ?;
-	`
-
-	if err := d.writer.Select(&tables, sql, d.config.Database); err != nil {
-		return err
-	}
-
-	tx, err := d.writer.Begin()
-	if err != nil {
-		return err
-	}
-
-	_, err = tx.Exec("SET FOREIGN_KEY_CHECKS = 0")
-	if err != nil {
-		return tx.Rollback()
-	}
-
-	for _, table := range tables {
-		_, err = tx.Exec(fmt.Sprintf("DROP TABLE %s;", table.Name))
-		if err != nil {
-			return tx.Rollback()
-		}
-	}
-	_, err = tx.Exec("SET FOREIGN_KEY_CHECKS = 1")
-	if err != nil {
-		return tx.Rollback()
-	}
-	return tx.Commit()
-}
-
->>>>>>> 99e9e846
 // HealthCheck returns an error if the MySQL backend is not healthy.
 func (d *Datastore) HealthCheck() error {
 	if _, err := d.writer.Exec("select 1"); err != nil {
