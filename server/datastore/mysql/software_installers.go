--- conflicted
+++ resolved
@@ -1317,7 +1317,6 @@
 func (ds *Datastore) getLatestUpcomingInstall(ctx context.Context, hostID, installerID uint) (*fleet.HostLastInstallData, error) {
 	var hostLastInstall fleet.HostLastInstallData
 	stmt := `
-<<<<<<< HEAD
 SELECT 
 	execution_id, 
 	'pending_install' AS status
@@ -1333,19 +1332,6 @@
 			software_install_upcoming_activities siua ON ua.id = siua.upcoming_activity_id
 		WHERE 
 			ua.activity_type = 'software_install' AND ua.host_id = ? AND siua.software_installer_id = ?)`
-=======
-		SELECT execution_id, hsi.status
-		FROM host_software_installs hsi
-		WHERE hsi.id = (
-			SELECT
-				MAX(id)
-			FROM host_software_installs
-			WHERE
-				software_installer_id = :installer_id AND host_id = :host_id AND host_deleted_at IS NULL
-			GROUP BY
-				host_id, software_installer_id)
-`
->>>>>>> 55d9b53b
 
 	if err := sqlx.GetContext(ctx, ds.reader(ctx), &hostLastInstall, stmt, hostID, installerID); err != nil {
 		return nil, ctxerr.Wrap(ctx, err, "get latest upcoming install")
