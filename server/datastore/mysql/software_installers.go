--- conflicted
+++ resolved
@@ -1070,18 +1070,13 @@
 	// TODO(uniq): do we need to support team filtering or is that not needed because installers are
 	// associated to teams?
 
-<<<<<<< HEAD
-	// TODO(uniq): must also look in upcoming queue for pending, and most recent
-	// attempt for an installer might be in upcoming queue...
-	stmt := `
-=======
 	// TODO(uniq): AFAICT we don't have uniqueness for host_id + title_id in upcoming or
 	// past activities. In the past the max(id) approach was "good enough" as a proxy for the most
 	// recent activity since we didn't really need to worry about the order of activities.
 	// Moving to a time-based approach would be more accurate but would require a more complex and
 	// potentially slower query.
 
-	stmt := `WITH 
+	stmt := `WITH
 
 -- select most recent upcoming activities for each host
 upcoming AS (
@@ -1117,7 +1112,6 @@
 )
 
 -- count each status
->>>>>>> 029841ca
 SELECT
 	COALESCE(SUM( IF(status = :software_status_pending_install, 1, 0)), 0) AS pending_install,
 	COALESCE(SUM( IF(status = :software_status_failed_install, 1, 0)), 0) AS failed_install,
@@ -1163,27 +1157,15 @@
 }
 
 func (ds *Datastore) vppAppJoin(appID fleet.VPPAppID, status fleet.SoftwareInstallerStatus) (string, []interface{}, error) {
-<<<<<<< HEAD
-	// Since VPP does not have uninstaller yet, we map the generic pending/failed statuses to the install statuses
-	switch status {
-	case fleet.SoftwarePending:
-		status = fleet.SoftwareInstallPending
-	case fleet.SoftwareFailed:
-		status = fleet.SoftwareInstallFailed
-	default:
-		// no change
-	}
-	// TODO(uniq): must join with upcoming queue for pending
-=======
 	// for pending status, we'll join through upcoming_activities
 	if status == fleet.SoftwarePending || status == fleet.SoftwareInstallPending || status == fleet.SoftwareUninstallPending {
 		stmt := `JOIN (
 SELECT DISTINCT
 	host_id
-FROM 
-	upcoming_activities ua 
+FROM
+	upcoming_activities ua
 	JOIN vpp_app_upcoming_activities vppua ON ua.id = vppua.upcoming_activity_id
-WHERE 
+WHERE
 	%s) hss ON hss.host_id = h.id`
 
 		filter := "vppua.adam_id = ? AND vppua.platform = ?"
@@ -1212,7 +1194,6 @@
 	// Moving to a time-based approach would be more accurate but would require a more complex and
 	// potentially slower query.
 
->>>>>>> 029841ca
 	stmt := fmt.Sprintf(`JOIN (
 SELECT
 	host_id
@@ -1252,17 +1233,10 @@
 		stmt := `JOIN (
 SELECT DISTINCT
 	host_id
-<<<<<<< HEAD
 FROM
-	software_install_upcoming_activities siua
-	JOIN upcoming_activities ua ON ua.id = siua.upcoming_activity_id
+	upcoming_activities ua
+	JOIN software_install_upcoming_activities siua ON ua.id = siua.upcoming_activity_id
 WHERE
-=======
-FROM 
-	upcoming_activities ua 
-	JOIN software_install_upcoming_activities siua ON ua.id = siua.upcoming_activity_id
-WHERE 
->>>>>>> 029841ca
 	%s) hss ON hss.host_id = h.id`
 
 		filter := "siua.software_title_id = ?"
