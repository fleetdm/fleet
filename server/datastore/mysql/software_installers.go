--- conflicted
+++ resolved
@@ -471,7 +471,6 @@
 
 func (ds *Datastore) ProcessInstallerUpdateSideEffects(ctx context.Context, installerID uint, wasMetadataUpdated bool, wasPackageUpdated bool) error {
 	return ds.withTx(ctx, func(tx sqlx.ExtContext) error {
-<<<<<<< HEAD
 		return ds.runInstallerUpdateSideEffectsInTransaction(ctx, tx, installerID, wasMetadataUpdated, wasPackageUpdated)
 	})
 }
@@ -502,34 +501,6 @@
 	}
 
 	return nil
-=======
-		if wasMetadataUpdated || wasPackageUpdated { // cancel pending installs/uninstalls
-			// TODO make this less naive; this assumes that installs/uninstalls execute and report back immediately
-			_, err := tx.ExecContext(ctx, `DELETE FROM host_script_results WHERE execution_id IN (
-				SELECT execution_id FROM host_software_installs WHERE software_installer_id = ? AND status = "pending_uninstall"
-			)`, installerID)
-			if err != nil {
-				return ctxerr.Wrap(ctx, err, "delete pending uninstall scripts")
-			}
-
-			_, err = tx.ExecContext(ctx, `DELETE FROM host_software_installs
-			   WHERE software_installer_id = ? AND status IN("pending_install", "pending_uninstall")`, installerID)
-			if err != nil {
-				return ctxerr.Wrap(ctx, err, "delete pending host software installs/uninstalls")
-			}
-		}
-
-		if wasPackageUpdated { // hide existing install counts
-			_, err := tx.ExecContext(ctx, `UPDATE host_software_installs SET removed = TRUE
-	  			WHERE software_installer_id = ? AND status IS NOT NULL AND host_deleted_at IS NULL`, installerID)
-			if err != nil {
-				return ctxerr.Wrap(ctx, err, "hide existing install counts")
-			}
-		}
-
-		return nil
-	})
->>>>>>> 1c1ebef4
 }
 
 func (ds *Datastore) InsertSoftwareUninstallRequest(ctx context.Context, executionID string, hostID uint, softwareInstallerID uint) error {
