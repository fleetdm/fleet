--- conflicted
+++ resolved
@@ -258,12 +258,8 @@
 	_, err = ds.writer(ctx).ExecContext(ctx, insertStmt,
 		uuid.NewString(),
 		hostID,
-<<<<<<< HEAD
 		softwareInstallerID,
-=======
-		installerID,
 		userID,
->>>>>>> 7bb726ba
 	)
 
 	return ctxerr.Wrap(ctx, err, "inserting new install software request")
