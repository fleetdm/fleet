--- conflicted
+++ resolved
@@ -239,12 +239,8 @@
 	_, err = ds.writer(ctx).ExecContext(ctx, insertStmt,
 		uuid.NewString(),
 		hostID,
-<<<<<<< HEAD
-		softwareTitleID,
+		installerID,
 		userID,
-=======
-		installerID,
->>>>>>> 731ee68a
 	)
 
 	return ctxerr.Wrap(ctx, err, "inserting new install software request")
