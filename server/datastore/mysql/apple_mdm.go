package mysql

import (
	"bytes"
	"context"
	"crypto/aes"
	"crypto/cipher"
	"crypto/rand"
	"database/sql"
	"encoding/hex"
	"encoding/json"
	"errors"
	"fmt"
	"io"
	"math"
	"os"
	"strings"
	"time"

	"github.com/fleetdm/fleet/v4/server"
	"github.com/fleetdm/fleet/v4/server/contexts/ctxerr"
	"github.com/fleetdm/fleet/v4/server/datastore/mysql/common_mysql"
	"github.com/fleetdm/fleet/v4/server/fleet"
	fleetmdm "github.com/fleetdm/fleet/v4/server/mdm"
	apple_mdm "github.com/fleetdm/fleet/v4/server/mdm/apple"
	"github.com/fleetdm/fleet/v4/server/mdm/apple/mobileconfig"
	"github.com/fleetdm/fleet/v4/server/mdm/nanodep/godep"
	"github.com/fleetdm/fleet/v4/server/mdm/nanomdm/mdm"
	"github.com/fleetdm/fleet/v4/server/ptr"
	"github.com/go-kit/log"
	"github.com/go-kit/log/level"
	"github.com/google/go-cmp/cmp"
	"github.com/google/uuid"
	"github.com/jmoiron/sqlx"
)

// addHostMDMCommandsBatchSize is the number of host MDM commands to add in a single batch. This is a var so that it can be modified in tests.
var addHostMDMCommandsBatchSize = 10000

func isAppleHostConnectedToFleetMDM(ctx context.Context, q sqlx.QueryerContext, h *fleet.Host) (bool, error) {
	var uuid string

	// safe to use with interpolation rather than prepared statements because we're using a numeric ID here
	err := sqlx.GetContext(ctx, q, &uuid, fmt.Sprintf(`
	  SELECT ne.id
	  FROM nano_enrollments ne
	    JOIN hosts h ON h.uuid = ne.id
	    JOIN host_mdm hm ON hm.host_id = h.id
	  WHERE h.id = %d
	    AND ne.enabled = 1
	    AND ne.type = 'Device'
	    AND hm.enrolled = 1 LIMIT 1
	`, h.ID))
	if err != nil {
		if errors.Is(err, sql.ErrNoRows) {
			return false, nil
		}

		return false, err
	}

	return true, nil
}

// Checks scopes against existing profiles across the entire DB to ensure there are no conflicts
// where an existing profile with the same identifier has a different scope than the incoming
// profile. If we don't do this we must implement some sort of "move" semantics to allow for scope
// changes when a host switches teams or when a profile is updated.
func (ds *Datastore) verifyAppleConfigProfileScopesDoNotConflict(ctx context.Context, tx sqlx.ExtContext, cps []*fleet.MDMAppleConfigProfile) error {
	if len(cps) == 0 {
		return nil
	}
	incomingProfileIdentifiers := make([]string, 0, len(cps))
	for i := 0; i < len(cps); i++ {
		incomingProfileIdentifiers = append(incomingProfileIdentifiers, cps[i].Identifier)
	}
	stmt := `
	SELECT
		profile_uuid,
		profile_id,
		team_id,
		name,
		scope,
		identifier,
		mobileconfig,
		created_at,
		uploaded_at,
		checksum
	FROM
		mdm_apple_configuration_profiles
	WHERE
	  identifier IN (?)
	`
	stmt, args, err := sqlx.In(stmt, incomingProfileIdentifiers)
	if err != nil {
		return ctxerr.Wrap(ctx, err, "sqlx.In verifyAppleConfigProfileScopesDoNotConflict")
	}

	var existingProfiles []*fleet.MDMAppleConfigProfile
	if err = sqlx.SelectContext(ctx, tx, &existingProfiles, stmt, args...); err != nil {
		return ctxerr.Wrap(ctx, err, "querying existing apple config profiles by identifier")
	}

	existingProfilesByIdentifier := make(map[string][]*fleet.MDMAppleConfigProfile)
	for _, existingProfile := range existingProfiles {
		existingProfilesByIdentifier[existingProfile.Identifier] = append(existingProfilesByIdentifier[existingProfile.Identifier], existingProfile)
	}

	for _, cp := range cps {
		existingProfiles := existingProfilesByIdentifier[cp.Identifier]
		isEdit := false
		scopeImplicitlyChanged := false
		var conflictingProfile *fleet.MDMAppleConfigProfile

		// We have to look through all profiles with the same identifier(which is potentially number
		// of teams + 1, for no team) in most cases but even in the case of a large number of teams
		for _, existingProfile := range existingProfiles {
			if existingProfile.TeamID != nil && cp.TeamID != nil && *existingProfile.TeamID == *cp.TeamID {
				isEdit = true
			}
			if existingProfile.Scope != cp.Scope {
				// This is an existing, unmodified profile the user is using, just keep the existing
				// scope behavior
				if bytes.Equal(conflictingProfile.Checksum, cp.Checksum) {
					cp.Scope = existingProfile.Scope
					conflictingProfile = nil
					break
				}
				conflictingProfile = existingProfile
				parsedConflictingMobileConfig, err := conflictingProfile.Mobileconfig.ParseConfigProfile()
				if err == nil && fleet.PayloadScope(parsedConflictingMobileConfig.PayloadScope) != cp.Scope {
					scopeImplicitlyChanged = true
				}
			}
		}
		if conflictingProfile != nil {
			// 4 different error scenarios covering:
			//  1. Net new profile(on this team, but conflicting profile on other team) vs existing profile on this team
			//  2. Whether or not the conflict is an explicit scope change or an implicit one where the profile existed in
			//     fleet prior to User channel profiles support being added
			var errorMessage string
			if isEdit {
				if scopeImplicitlyChanged {
					errorMessage = `The profile cannot be edited because it was previously delivered to some hosts on the device channel. Please remove the User PayloadScope from this profile. Alternatively, if you want this profile to be delivered on the user channel, please specify a new identifier for this profile and remove the old profile.`
				} else {
					errorMessage = fmt.Sprintf(`The profile cannot be edited because the profile’s PayloadScope (%s) conflicts with another profile with the same identifier on another team. Specify a different identifier for this profile in order to add it.`, string(cp.Scope))
				}
			} else {
				// Net new profile
				if scopeImplicitlyChanged {
					errorMessage = `The profile cannot be added because a profile with the same identifier was previously delivered to some hosts on the device channel. Please remove the User PayloadScope from this profile. Alternatively, if you want this profile to be delivered on the user channel, please specify a new identifier for this profile and remove the old profile.`
				} else {
					errorMessage = fmt.Sprintf(`The profile cannot be added because the profile’s PayloadScope (%s) conflicts with another profile with the same identifier on another team. Specify a different identifier for this profile in order to add it.`, string(cp.Scope))
				}
			}
			return fleet.ConflictError{Message: errorMessage}
		}
	}
	return nil
}

func (ds *Datastore) NewMDMAppleConfigProfile(ctx context.Context, cp fleet.MDMAppleConfigProfile, usesFleetVars []string) (*fleet.MDMAppleConfigProfile, error) {
	profUUID := "a" + uuid.New().String()
	stmt := `
INSERT INTO
    mdm_apple_configuration_profiles (profile_uuid, team_id, identifier, name, scope, mobileconfig, checksum, uploaded_at, secrets_updated_at)
(SELECT ?, ?, ?, ?, ?, ?, UNHEX(MD5(?)), CURRENT_TIMESTAMP(), ? FROM DUAL WHERE
	NOT EXISTS (
		SELECT 1 FROM mdm_windows_configuration_profiles WHERE name = ? AND team_id = ?
	) AND NOT EXISTS (
		SELECT 1 FROM mdm_apple_declarations WHERE name = ? AND team_id = ?
	)
)`

	var teamID uint
	if cp.TeamID != nil {
		teamID = *cp.TeamID
	}

	var profileID int64
	err := ds.withTx(ctx, func(tx sqlx.ExtContext) error {
		err := ds.verifyAppleConfigProfileScopesDoNotConflict(ctx, tx, []*fleet.MDMAppleConfigProfile{&cp})
		if err != nil {
			return err
		}
		res, err := tx.ExecContext(ctx, stmt,
			profUUID, teamID, cp.Identifier, cp.Name, cp.Scope, cp.Mobileconfig, cp.Mobileconfig, cp.SecretsUpdatedAt, cp.Name, teamID, cp.Name,
			teamID)
		if err != nil {
			switch {
			case IsDuplicate(err):
				return ctxerr.Wrap(ctx, formatErrorDuplicateConfigProfile(err, &cp))
			default:
				return ctxerr.Wrap(ctx, err, "creating new apple mdm config profile")
			}
		}

		aff, _ := res.RowsAffected()
		if aff == 0 {
			return &existsError{
				ResourceType: "MDMAppleConfigProfile.PayloadDisplayName",
				Identifier:   cp.Name,
				TeamID:       cp.TeamID,
			}
		}

		// record the ID as we want to return a fleet.Profile instance with it
		// filled in.
		profileID, _ = res.LastInsertId()

		labels := make([]fleet.ConfigurationProfileLabel, 0, len(cp.LabelsIncludeAll)+len(cp.LabelsIncludeAny)+len(cp.LabelsExcludeAny))
		for i := range cp.LabelsIncludeAll {
			cp.LabelsIncludeAll[i].ProfileUUID = profUUID
			cp.LabelsIncludeAll[i].Exclude = false
			cp.LabelsIncludeAll[i].RequireAll = true
			labels = append(labels, cp.LabelsIncludeAll[i])
		}
		for i := range cp.LabelsIncludeAny {
			cp.LabelsIncludeAny[i].ProfileUUID = profUUID
			cp.LabelsIncludeAny[i].Exclude = false
			cp.LabelsIncludeAny[i].RequireAll = false
			labels = append(labels, cp.LabelsIncludeAny[i])
		}
		for i := range cp.LabelsExcludeAny {
			cp.LabelsExcludeAny[i].ProfileUUID = profUUID
			cp.LabelsExcludeAny[i].Exclude = true
			cp.LabelsExcludeAny[i].RequireAll = false
			labels = append(labels, cp.LabelsExcludeAny[i])
		}
		var profWithoutLabels []string
		if len(labels) == 0 {
			profWithoutLabels = append(profWithoutLabels, profUUID)
		}
		if _, err := batchSetProfileLabelAssociationsDB(ctx, tx, labels, profWithoutLabels, "darwin"); err != nil {
			return ctxerr.Wrap(ctx, err, "inserting darwin profile label associations")
		}
		if err := batchSetProfileVariableAssociationsDB(ctx, tx, []fleet.MDMProfileUUIDFleetVariables{
			{ProfileUUID: profUUID, FleetVariables: usesFleetVars},
		}, "darwin"); err != nil {
			return ctxerr.Wrap(ctx, err, "inserting darwin profile variable associations")
		}

		return nil
	})
	if err != nil {
		return nil, ctxerr.Wrap(ctx, err, "inserting profile and label associations")
	}

	return &fleet.MDMAppleConfigProfile{
		ProfileUUID:  profUUID,
		ProfileID:    uint(profileID), //nolint:gosec // dismiss G115
		Identifier:   cp.Identifier,
		Name:         cp.Name,
		Scope:        cp.Scope,
		Mobileconfig: cp.Mobileconfig,
		TeamID:       cp.TeamID,
	}, nil
}

func formatErrorDuplicateConfigProfile(err error, cp *fleet.MDMAppleConfigProfile) error {
	switch {
	case strings.Contains(err.Error(), "idx_mdm_apple_config_prof_team_identifier"):
		return &existsError{
			ResourceType: "MDMAppleConfigProfile.PayloadIdentifier",
			Identifier:   cp.Identifier,
			TeamID:       cp.TeamID,
		}
	case strings.Contains(err.Error(), "idx_mdm_apple_config_prof_team_name"):
		return &existsError{
			ResourceType: "MDMAppleConfigProfile.PayloadDisplayName",
			Identifier:   cp.Name,
			TeamID:       cp.TeamID,
		}
	default:
		return err
	}
}

func formatErrorDuplicateDeclaration(err error, decl *fleet.MDMAppleDeclaration) error {
	switch {
	case strings.Contains(err.Error(), "idx_mdm_apple_declaration_team_identifier"):
		return &existsError{
			ResourceType: "MDMAppleDeclaration.Identifier",
			Identifier:   decl.Identifier,
			TeamID:       decl.TeamID,
		}
	case strings.Contains(err.Error(), "idx_mdm_apple_declaration_team_name"):
		return &existsError{
			ResourceType: "MDMAppleDeclaration.Name",
			Identifier:   decl.Name,
			TeamID:       decl.TeamID,
		}
	default:
		return err
	}
}

func (ds *Datastore) ListMDMAppleConfigProfiles(ctx context.Context, teamID *uint) ([]*fleet.MDMAppleConfigProfile, error) {
	stmt := `
SELECT
	profile_uuid,
	profile_id,
	team_id,
	name,
	scope,
	identifier,
	mobileconfig,
	created_at,
	uploaded_at,
	checksum
FROM
	mdm_apple_configuration_profiles
WHERE
	team_id=? AND identifier NOT IN (?)
ORDER BY name`

	if teamID == nil {
		teamID = ptr.Uint(0)
	}

	fleetIdentifiers := []string{}
	for idf := range mobileconfig.FleetPayloadIdentifiers() {
		fleetIdentifiers = append(fleetIdentifiers, idf)
	}
	stmt, args, err := sqlx.In(stmt, teamID, fleetIdentifiers)
	if err != nil {
		return nil, ctxerr.Wrap(ctx, err, "sqlx.In ListMDMAppleConfigProfiles")
	}

	var res []*fleet.MDMAppleConfigProfile
	if err = sqlx.SelectContext(ctx, ds.reader(ctx), &res, stmt, args...); err != nil {
		return nil, err
	}
	return res, nil
}

func (ds *Datastore) GetMDMAppleConfigProfileByDeprecatedID(ctx context.Context, profileID uint) (*fleet.MDMAppleConfigProfile, error) {
	return ds.getMDMAppleConfigProfileByIDOrUUID(ctx, profileID, "")
}

func (ds *Datastore) GetMDMAppleConfigProfile(ctx context.Context, profileUUID string) (*fleet.MDMAppleConfigProfile, error) {
	return ds.getMDMAppleConfigProfileByIDOrUUID(ctx, 0, profileUUID)
}

func (ds *Datastore) getMDMAppleConfigProfileByIDOrUUID(ctx context.Context, id uint, uuid string) (*fleet.MDMAppleConfigProfile, error) {
	stmt := `
SELECT
	profile_uuid,
	profile_id,
	team_id,
	name,
	scope,
	identifier,
	mobileconfig,
	checksum,
	created_at,
	uploaded_at,
	secrets_updated_at
FROM
	mdm_apple_configuration_profiles
WHERE
`
	var arg any
	if uuid != "" {
		arg = uuid
		stmt += `profile_uuid = ?`
	} else {
		arg = id
		stmt += `profile_id = ?`
	}

	var res fleet.MDMAppleConfigProfile
	err := sqlx.GetContext(ctx, ds.reader(ctx), &res, stmt, arg)
	if err != nil {
		if err == sql.ErrNoRows {
			if uuid != "" {
				return nil, ctxerr.Wrap(ctx, notFound("MDMAppleConfigProfile").WithName(uuid))
			}
			return nil, ctxerr.Wrap(ctx, notFound("MDMAppleConfigProfile").WithID(id))
		}
		return nil, ctxerr.Wrap(ctx, err, "get mdm apple config profile")
	}

	// get the labels for that profile, except if the profile was loaded by the
	// old (deprecated) endpoint.
	if uuid != "" {
		labels, err := ds.listProfileLabelsForProfiles(ctx, nil, []string{res.ProfileUUID}, nil)
		if err != nil {
			return nil, err
		}
		for _, lbl := range labels {
			switch {
			case lbl.Exclude && lbl.RequireAll:
				// this should never happen so log it for debugging
				level.Debug(ds.logger).Log("msg", "unsupported profile label: cannot be both exclude and require all",
					"profile_uuid", lbl.ProfileUUID,
					"label_name", lbl.LabelName,
				)
			case lbl.Exclude && !lbl.RequireAll:
				res.LabelsExcludeAny = append(res.LabelsExcludeAny, lbl)
			case !lbl.Exclude && !lbl.RequireAll:
				res.LabelsIncludeAny = append(res.LabelsIncludeAny, lbl)
			default:
				// default include all
				res.LabelsIncludeAll = append(res.LabelsIncludeAll, lbl)
			}
		}
	}

	return &res, nil
}

func (ds *Datastore) GetMDMAppleDeclaration(ctx context.Context, declUUID string) (*fleet.MDMAppleDeclaration, error) {
	stmt := `
SELECT
	declaration_uuid,
	team_id,
	name,
	identifier,
	raw_json,
	token,
	created_at,
	uploaded_at,
	secrets_updated_at
FROM
	mdm_apple_declarations
WHERE
	declaration_uuid = ?`

	var res fleet.MDMAppleDeclaration
	err := sqlx.GetContext(ctx, ds.reader(ctx), &res, stmt, declUUID)
	if err != nil {
		if err == sql.ErrNoRows {
			return nil, ctxerr.Wrap(ctx, notFound("MDMAppleDeclaration").WithName(declUUID))
		}

		return nil, ctxerr.Wrap(ctx, err, "get mdm apple declaration")
	}

	labels, err := ds.listProfileLabelsForProfiles(ctx, nil, nil, []string{res.DeclarationUUID})
	if err != nil {
		return nil, err
	}
	for _, lbl := range labels {
		switch {
		case lbl.Exclude && lbl.RequireAll:
			// this should never happen so log it for debugging
			level.Debug(ds.logger).Log("msg", "unsupported profile label: cannot be both exclude and require all",
				"profile_uuid", lbl.ProfileUUID,
				"label_name", lbl.LabelName,
			)
		case lbl.Exclude && !lbl.RequireAll:
			res.LabelsExcludeAny = append(res.LabelsExcludeAny, lbl)
		case !lbl.Exclude && !lbl.RequireAll:
			res.LabelsIncludeAny = append(res.LabelsIncludeAny, lbl)
		default:
			// default include all
			res.LabelsIncludeAll = append(res.LabelsIncludeAll, lbl)
		}
	}

	return &res, nil
}

func (ds *Datastore) DeleteMDMAppleConfigProfileByDeprecatedID(ctx context.Context, profileID uint) error {
	return ds.withRetryTxx(ctx, func(tx sqlx.ExtContext) error {
		return deleteMDMAppleConfigProfileByIDOrUUID(ctx, tx, profileID, "")
	})
}

func (ds *Datastore) DeleteMDMAppleDeclaration(ctx context.Context, declUUID string) error {
	return ds.withRetryTxx(ctx, func(tx sqlx.ExtContext) error {
		if err := deleteMDMAppleDeclaration(ctx, tx, declUUID); err != nil {
			return err
		}

		// cancel any pending host installs immediately for this declaration
		if err := cancelAppleHostInstallsForDeletedMDMDeclarations(ctx, tx, []string{declUUID}); err != nil {
			return err
		}

		return nil
	})
}

func (ds *Datastore) DeleteMDMAppleConfigProfile(ctx context.Context, profileUUID string) error {
	return ds.withRetryTxx(ctx, func(tx sqlx.ExtContext) error {
		if err := deleteMDMAppleConfigProfileByIDOrUUID(ctx, tx, 0, profileUUID); err != nil {
			return err
		}

		// cancel any pending host installs immediately for this profile
		if err := cancelAppleHostInstallsForDeletedMDMProfiles(ctx, tx, []string{profileUUID}); err != nil {
			return err
		}

		return nil
	})
}

func deleteMDMAppleConfigProfileByIDOrUUID(ctx context.Context, tx sqlx.ExtContext, id uint, uuid string) error {
	var arg any
	stmt := `DELETE FROM mdm_apple_configuration_profiles WHERE `
	if uuid != "" {
		arg = uuid
		stmt += `profile_uuid = ?`
	} else {
		arg = id
		stmt += `profile_id = ?`
	}
	res, err := tx.ExecContext(ctx, stmt, arg)
	if err != nil {
		return ctxerr.Wrap(ctx, err)
	}

	deleted, _ := res.RowsAffected()
	if deleted != 1 {
		if uuid != "" {
			return ctxerr.Wrap(ctx, notFound("MDMAppleConfigProfile").WithName(uuid))
		}
		return ctxerr.Wrap(ctx, notFound("MDMAppleConfigProfile").WithID(id))
	}

	return nil
}

func cancelAppleHostInstallsForDeletedMDMProfiles(ctx context.Context, tx sqlx.ExtContext, profileUUIDs []string) error {
	// For Apple profiles, we can safely delete the rows for hosts where status
	// is NULL and operation type is install, but if the status is not NULL, the
	// install command _may_ have been sent to the host, we need to change the
	// operation to remove and set the status to NULL. As a precaution to avoid
	// sending the Install command if possible at all, we deactivate the command
	// in the nano queue if the status is Pending (that is, not NULL, but no sign
	// that the host received it yet).

	if len(profileUUIDs) == 0 {
		return nil
	}

	const delStmt = `
	DELETE FROM
		host_mdm_apple_profiles
	WHERE
		profile_uuid IN (?) AND
		status IS NULL AND
		operation_type = ?`

	stmt, args, err := sqlx.In(delStmt, profileUUIDs, fleet.MDMOperationTypeInstall)
	if err != nil {
		return ctxerr.Wrap(ctx, err, "building in statement")
	}

	if _, err := tx.ExecContext(ctx, stmt, args...); err != nil {
		return ctxerr.Wrap(ctx, err, "deleting host_mdm_apple_profiles that have not been sent to host")
	}

	const deactivateNanoStmt = `
	UPDATE
		nano_enrollment_queue
		JOIN nano_enrollments ne
		    ON nano_enrollment_queue.id = ne.id
		JOIN host_mdm_apple_profiles hmap
			ON hmap.command_uuid = nano_enrollment_queue.command_uuid AND
				hmap.host_uuid = ne.device_id
	SET
		nano_enrollment_queue.active = 0
	WHERE
		hmap.profile_uuid IN (?) AND
		hmap.status = ? AND
		hmap.operation_type = ?`

	stmt, args, err = sqlx.In(deactivateNanoStmt, profileUUIDs, fleet.MDMDeliveryPending, fleet.MDMOperationTypeInstall)
	if err != nil {
		return ctxerr.Wrap(ctx, err, "building in statement")
	}
	if _, err := tx.ExecContext(ctx, stmt, args...); err != nil {
		return ctxerr.Wrap(ctx, err, "deactivating nano_enrollment_queue for commands that were pending send to host")
	}

	// we set the ignore_error flag if install status was "pending" or "failed"
	// because the profile may _not_ have been delivered, so if the remove
	// command fails, we don't want to show it.
	const updStmt = `
	UPDATE
		host_mdm_apple_profiles
	SET
		operation_type = ?,
		ignore_error = IF(status IN (?), 1, 0),
		status = NULL
	WHERE
		profile_uuid IN (?) AND
		status IS NOT NULL AND
		operation_type = ?`

	stmt, args, err = sqlx.In(updStmt, fleet.MDMOperationTypeRemove,
		[]fleet.MDMDeliveryStatus{fleet.MDMDeliveryPending, fleet.MDMDeliveryFailed}, profileUUIDs, fleet.MDMOperationTypeInstall)
	if err != nil {
		return ctxerr.Wrap(ctx, err, "building in statement")
	}

	if _, err := tx.ExecContext(ctx, stmt, args...); err != nil {
		return ctxerr.Wrap(ctx, err, "updating host_mdm_apple_profiles to pending remove")
	}

	return nil
}

func cancelAppleHostInstallsForDeletedMDMDeclarations(ctx context.Context, tx sqlx.ExtContext, declUUIDs []string) error {
	// For Apple declarations, we can safely delete the rows for hosts where
	// status is NULL and operation type is install, but if the status is not
	// NULL, we need to change the operation to remove and set the status to NULL
	// (i.e. Enforcing removal (pending)) so that on the next reconcile there is
	// a DDM command issued to sync the host with the new declarative state
	// (which will not include the deleted declaration(s) anymore).

	if len(declUUIDs) == 0 {
		return nil
	}

	const delStmt = `
	DELETE FROM
		host_mdm_apple_declarations
	WHERE
		declaration_uuid IN (?) AND
		status IS NULL AND
		operation_type = ?`

	stmt, args, err := sqlx.In(delStmt, declUUIDs, fleet.MDMOperationTypeInstall)
	if err != nil {
		return ctxerr.Wrap(ctx, err, "building in statement")
	}

	if _, err := tx.ExecContext(ctx, stmt, args...); err != nil {
		return ctxerr.Wrap(ctx, err, "deleting host_mdm_apple_declarations that have not been sent to host")
	}

	const updStmt = `
	UPDATE
		host_mdm_apple_declarations
	SET
		status = NULL,
		operation_type = ?
	WHERE
		declaration_uuid IN (?) AND
		status IS NOT NULL AND
		operation_type = ?`

	stmt, args, err = sqlx.In(updStmt, fleet.MDMOperationTypeRemove, declUUIDs, fleet.MDMOperationTypeInstall)
	if err != nil {
		return ctxerr.Wrap(ctx, err, "building in statement")
	}

	if _, err := tx.ExecContext(ctx, stmt, args...); err != nil {
		return ctxerr.Wrap(ctx, err, "updating host_mdm_apple_declarations that may have been sent to host")
	}

	return nil
}

func (ds *Datastore) DeleteMDMAppleDeclarationByName(ctx context.Context, teamID *uint, name string) error {
	const stmt = `DELETE FROM mdm_apple_declarations WHERE team_id = ? AND name = ?`

	var globalOrTmID uint
	if teamID != nil {
		globalOrTmID = *teamID
	}
	_, err := ds.writer(ctx).ExecContext(ctx, stmt, globalOrTmID, name)
	if err != nil {
		return ctxerr.Wrap(ctx, err)
	}
	return nil
}

func deleteMDMAppleDeclaration(ctx context.Context, tx sqlx.ExtContext, uuid string) error {
	stmt := `DELETE FROM mdm_apple_declarations WHERE declaration_uuid = ?`

	res, err := tx.ExecContext(ctx, stmt, uuid)
	if err != nil {
		return ctxerr.Wrap(ctx, err)
	}

	deleted, _ := res.RowsAffected()
	if deleted != 1 {
		return ctxerr.Wrap(ctx, notFound("MDMAppleDeclaration").WithName(uuid))
	}

	return nil
}

func (ds *Datastore) DeleteMDMAppleConfigProfileByTeamAndIdentifier(ctx context.Context, teamID *uint, profileIdentifier string) error {
	if teamID == nil {
		teamID = ptr.Uint(0)
	}

	res, err := ds.writer(ctx).ExecContext(ctx, `DELETE FROM mdm_apple_configuration_profiles WHERE team_id = ? AND identifier = ?`, teamID, profileIdentifier)
	if err != nil {
		return ctxerr.Wrap(ctx, err)
	}

	if deleted, _ := res.RowsAffected(); deleted == 0 {
		message := fmt.Sprintf("identifier: %s, team_id: %d", profileIdentifier, teamID)
		return ctxerr.Wrap(ctx, notFound("MDMAppleConfigProfile").WithMessage(message))
	}

	return nil
}

func (ds *Datastore) GetHostMDMAppleProfiles(ctx context.Context, hostUUID string) ([]fleet.HostMDMAppleProfile, error) {
	stmt := fmt.Sprintf(`
SELECT
	profile_uuid,
	profile_name AS name,
	profile_identifier AS identifier,
	-- internally, a NULL status implies that the cron needs to pick up
	-- this profile, for the user that difference doesn't exist, the
	-- profile is effectively pending. This is consistent with all our
	-- aggregation functions.
	COALESCE(status, '%s') AS status,
	COALESCE(operation_type, '') AS operation_type,
	COALESCE(detail, '') AS detail,
	scope
FROM
	host_mdm_apple_profiles
WHERE
	host_uuid = ? AND NOT (operation_type = '%s' AND COALESCE(status, '%s') IN('%s', '%s'))

UNION ALL

SELECT
	declaration_uuid AS profile_uuid,
	declaration_name AS name,
	declaration_identifier AS identifier,
	-- internally, a NULL status implies that the cron needs to pick up
	-- this profile, for the user that difference doesn't exist, the
	-- profile is effectively pending. This is consistent with all our
	-- aggregation functions.
	COALESCE(status, '%s') AS status,
	COALESCE(operation_type, '') AS operation_type,
	COALESCE(detail, '') AS detail,
	scope
FROM
	host_mdm_apple_declarations
WHERE
	host_uuid = ? AND declaration_name NOT IN (?) AND NOT (operation_type = '%s' AND COALESCE(status, '%s') IN('%s', '%s'))`,
		fleet.MDMDeliveryPending,
		fleet.MDMOperationTypeRemove,
		fleet.MDMDeliveryPending,
		fleet.MDMDeliveryVerifying,
		fleet.MDMDeliveryVerified,
		fleet.MDMDeliveryPending,
		fleet.MDMOperationTypeRemove,
		fleet.MDMDeliveryPending,
		fleet.MDMDeliveryVerifying,
		fleet.MDMDeliveryVerified,
	)

	stmt, args, err := sqlx.In(stmt, hostUUID, hostUUID, fleetmdm.ListFleetReservedMacOSDeclarationNames())
	if err != nil {
		return nil, ctxerr.Wrap(ctx, err, "building in statement")
	}

	var profiles []fleet.HostMDMAppleProfile
	if err := sqlx.SelectContext(ctx, ds.reader(ctx), &profiles, stmt, args...); err != nil {
		return nil, err
	}
	return profiles, nil
}

func (ds *Datastore) GetHostMDMCertificateProfile(ctx context.Context, hostUUID string,
	profileUUID string, caName string,
) (*fleet.HostMDMCertificateProfile, error) {
	stmt := `
	SELECT
		hmap.host_uuid,
		hmap.profile_uuid,
		hmap.status,
		hmmc.challenge_retrieved_at,
		hmmc.not_valid_before,
		hmmc.not_valid_after,
		hmmc.type,
		hmmc.ca_name,
		hmmc.serial
	FROM
		host_mdm_apple_profiles hmap
	JOIN host_mdm_managed_certificates hmmc
		ON hmap.host_uuid = hmmc.host_uuid AND hmap.profile_uuid = hmmc.profile_uuid
	WHERE
		hmmc.host_uuid = ? AND hmmc.profile_uuid = ? AND hmmc.ca_name = ?`
	var profile fleet.HostMDMCertificateProfile
	if err := sqlx.GetContext(ctx, ds.reader(ctx), &profile, stmt, hostUUID, profileUUID, caName); err != nil {
		if errors.Is(err, sql.ErrNoRows) {
			return nil, nil
		}
		return nil, err
	}
	return &profile, nil
}

func (ds *Datastore) CleanUpMDMManagedCertificates(ctx context.Context) error {
	_, err := ds.writer(ctx).ExecContext(ctx, `
	DELETE hmmc FROM host_mdm_managed_certificates hmmc
		LEFT JOIN host_mdm_apple_profiles hmap ON hmmc.host_uuid = hmap.host_uuid AND hmmc.profile_uuid = hmap.profile_uuid
		WHERE hmap.host_uuid IS NULL`)
	if err != nil {
		return ctxerr.Wrap(ctx, err, "clean up mdm certificate profiles")
	}
	return nil
}

// RenewMDMManagedCertificates marks managed certificate profiles for resend when renewal is required
func (ds *Datastore) RenewMDMManagedCertificates(ctx context.Context) error {
	// This will trigger a resend next time profiles are checked
	updateQuery := `UPDATE host_mdm_apple_profiles SET status = NULL WHERE status IS NOT NULL AND operation_type = ? AND (`
	hostProfileClause := ``
	values := []interface{}{fleet.MDMOperationTypeInstall}

	totalHostCertsToRenew := 0
	hostCertTypesToRenew := []fleet.CAConfigAssetType{fleet.CAConfigDigiCert, fleet.CAConfigCustomSCEPProxy, fleet.CAConfigNDES}
	for _, hostCertType := range hostCertTypesToRenew {
		hostCertsToRenew := []struct {
			HostUUID       string    `db:"host_uuid"`
			ProfileUUID    string    `db:"profile_uuid"`
			NotValidAfter  time.Time `db:"not_valid_after"`
			ValidityPeriod int       `db:"validity_period"`
		}{}
		// Fetch all MDM Managed certificates of the given type that aren't already queued for
		// resend(hmap.status=null) and which
		// * Have a validity period > 30 days and are expiring in the next 30 days
		// * Have a validity period <= 30 days and are within half the validity period of expiration
		// nb: we SELECT not_valid_after and validity_period here so we can use them in the HAVING clause, but
		// we don't actually need them for the update logic.
		err := sqlx.SelectContext(ctx, ds.reader(ctx), &hostCertsToRenew, `
	SELECT
		hmmc.host_uuid,
		hmmc.profile_uuid,
		hmmc.not_valid_after,
		DATEDIFF(hmmc.not_valid_after, hmmc.not_valid_before) AS validity_period
	FROM
		host_mdm_managed_certificates hmmc
	INNER JOIN
		host_mdm_apple_profiles hmap
		ON hmmc.host_uuid = hmap.host_uuid AND hmmc.profile_uuid = hmap.profile_uuid
	WHERE
		hmmc.type = ? AND hmap.status IS NOT NULL AND hmap.operation_type = ?
	HAVING
		validity_period IS NOT NULL AND
		((validity_period > 30 AND not_valid_after < DATE_ADD(NOW(), INTERVAL 30 DAY)) OR
		(validity_period <= 30 AND not_valid_after < DATE_ADD(NOW(), INTERVAL validity_period/2 DAY)))
	LIMIT 1000`, hostCertType, fleet.MDMOperationTypeInstall)
		if err != nil {
			return ctxerr.Wrap(ctx, err, "retrieving mdm managed certificates to renew")
		}
		if len(hostCertsToRenew) == 0 {
			level.Debug(ds.logger).Log("msg", "No "+hostCertType+" certificates to renew")
			continue
		}
		totalHostCertsToRenew += len(hostCertsToRenew)

		for _, hostCertToRenew := range hostCertsToRenew {
			hostProfileClause += `(host_uuid = ? AND profile_uuid = ?) OR `
			values = append(values, hostCertToRenew.HostUUID, hostCertToRenew.ProfileUUID)
		}
	}
	if totalHostCertsToRenew == 0 {
		return nil
	}

	hostProfileClause = strings.TrimSuffix(hostProfileClause, " OR ")

	level.Debug(ds.logger).Log("msg", "Renewing MDM managed digicert/SCEP certificates", "len(hostCertsToRenew)", totalHostCertsToRenew)
	err := ds.withRetryTxx(ctx, func(tx sqlx.ExtContext) error {
		_, err := tx.ExecContext(ctx, updateQuery+hostProfileClause+")", values...)
		if err != nil {
			return ctxerr.Wrap(ctx, err, "updating mdm managed certificates to renew")
		}
		return nil
	})
	return err
}

// ResendHostCustomSCEPProfile marks a custom SCEP profile to be resent to the host with the given UUID. It
// also deactivates prior nano commands for the profile UUID and host UUID.
//
// FIXME: We really should have a more generic function to handle this, but our existing methods
// for "resending" profiles don't reevaluate the profile variables so they aren't useful for
// custom SCEP profiles where we need to regenerate the SCEP challenge. The main difference between
// the existing flow and the implementation below is that we need to blank the command uuid in order
// get the reconcile cron to reevaluate the command template to generate the challenge. Otherwise,
// it just sends the old bytes again. It feels like we have some leaky abstrations somewhere that we need
// to clean up.
func (ds *Datastore) ResendHostCustomSCEPProfile(ctx context.Context, hostUUID string, profUUID string) error {
	deactivateNanoStmt := `
UPDATE
	nano_enrollment_queue
	JOIN nano_enrollments ne
		ON nano_enrollment_queue.id = ne.id
	JOIN host_mdm_apple_profiles hmap
		ON hmap.command_uuid = nano_enrollment_queue.command_uuid AND
			hmap.host_uuid = ne.device_id
SET
	nano_enrollment_queue.active = 0
WHERE
	hmap.profile_uuid = ? AND
	hmap.host_uuid = ?`

	updateStmt := `
UPDATE
	host_mdm_apple_profiles
SET
	status = NULL,
	command_uuid = '',
	detail = '',
	retries = 0,
	variables_updated_at = NOW(6)
WHERE
	profile_uuid = ? AND
	host_uuid = ? AND
	operation_type = ?`

	return ds.withRetryTxx(ctx, func(tx sqlx.ExtContext) error {
		res, err := tx.ExecContext(ctx, deactivateNanoStmt, profUUID, hostUUID)
		if err != nil {
			return ctxerr.Wrap(ctx, err, "deactivating nano_enrollment_queue for commands that were pending send to host")
		}
		if rows, _ := res.RowsAffected(); rows == 0 {
			// this should never happen, log for debugging
			level.Error(ds.logger).Log("msg", "resend custom scep profile: nano not deactivated", "host_uuid", hostUUID, "profile_uuid", profUUID)
		}

		res, err = tx.ExecContext(ctx, updateStmt, profUUID, hostUUID, fleet.MDMOperationTypeInstall)
		if err != nil {
			return ctxerr.Wrap(ctx, err, "resending host MDM profile")
		}
		if rows, _ := res.RowsAffected(); rows == 0 {
			// this should never happen, log for debugging
			level.Error(ds.logger).Log("msg", "resend custom scep profile: host mdm apple profiles not updated", "host_uuid", hostUUID, "profile_uuid", profUUID)
		}

		return nil
	})
}

func (ds *Datastore) NewMDMAppleEnrollmentProfile(
	ctx context.Context,
	payload fleet.MDMAppleEnrollmentProfilePayload,
) (*fleet.MDMAppleEnrollmentProfile, error) {
	res, err := ds.writer(ctx).ExecContext(ctx,
		`
INSERT INTO
    mdm_apple_enrollment_profiles (token, type, dep_profile)
VALUES (?, ?, ?)
ON DUPLICATE KEY UPDATE
    token = VALUES(token),
    type = VALUES(type),
    dep_profile = VALUES(dep_profile)
`,
		payload.Token, payload.Type, payload.DEPProfile,
	)
	if err != nil {
		return nil, ctxerr.Wrap(ctx, err)
	}
	id, _ := res.LastInsertId()
	return &fleet.MDMAppleEnrollmentProfile{
		ID:         uint(id), //nolint:gosec // dismiss G115
		Token:      payload.Token,
		Type:       payload.Type,
		DEPProfile: payload.DEPProfile,
	}, nil
}

func (ds *Datastore) ListMDMAppleEnrollmentProfiles(ctx context.Context) ([]*fleet.MDMAppleEnrollmentProfile, error) {
	var enrollmentProfiles []*fleet.MDMAppleEnrollmentProfile
	if err := sqlx.SelectContext(
		ctx,
		ds.writer(ctx),
		&enrollmentProfiles,
		`
SELECT
    id,
    token,
    type,
    dep_profile,
    created_at,
    updated_at
FROM
    mdm_apple_enrollment_profiles
ORDER BY created_at DESC
`,
	); err != nil {
		return nil, ctxerr.Wrap(ctx, err, "list enrollment profiles")
	}
	return enrollmentProfiles, nil
}

func (ds *Datastore) GetMDMAppleEnrollmentProfileByToken(ctx context.Context, token string) (*fleet.MDMAppleEnrollmentProfile, error) {
	var enrollment fleet.MDMAppleEnrollmentProfile
	if err := sqlx.GetContext(ctx, ds.reader(ctx),
		&enrollment,
		`
SELECT
    id,
    token,
    type,
    dep_profile,
    created_at,
    updated_at
FROM
    mdm_apple_enrollment_profiles
WHERE
    token = ?
`,
		token,
	); err != nil {
		if err == sql.ErrNoRows {
			return nil, ctxerr.Wrap(ctx, notFound("MDMAppleEnrollmentProfile"))
		}
		return nil, ctxerr.Wrap(ctx, err, "get enrollment profile by token")
	}
	return &enrollment, nil
}

func (ds *Datastore) GetMDMAppleEnrollmentProfileByType(ctx context.Context, typ fleet.MDMAppleEnrollmentType) (*fleet.MDMAppleEnrollmentProfile, error) {
	var enrollment fleet.MDMAppleEnrollmentProfile
	if err := sqlx.GetContext(ctx, ds.writer(ctx), // use writer as it is used just after creation in some cases
		&enrollment,
		`
SELECT
    id,
    token,
    type,
    dep_profile,
    created_at,
    updated_at
FROM
    mdm_apple_enrollment_profiles
WHERE
    type = ?
`,
		typ,
	); err != nil {
		if err == sql.ErrNoRows {
			return nil, ctxerr.Wrap(ctx, notFound("MDMAppleEnrollmentProfile"))
		}
		return nil, ctxerr.Wrap(ctx, err, "get enrollment profile by type")
	}
	return &enrollment, nil
}

func (ds *Datastore) GetMDMAppleCommandRequestType(ctx context.Context, commandUUID string) (string, error) {
	var rt string
	err := sqlx.GetContext(ctx, ds.reader(ctx), &rt, `SELECT request_type FROM nano_commands WHERE command_uuid = ?`, commandUUID)
	if err == sql.ErrNoRows {
		return "", ctxerr.Wrap(ctx, notFound("MDMAppleCommand").WithName(commandUUID))
	}
	return rt, err
}

func (ds *Datastore) GetVPPCommandResults(ctx context.Context, commandUUID string, hostUUID string) ([]*fleet.MDMCommandResult, error) {
	var results []*fleet.MDMCommandResult
	err := sqlx.SelectContext(
		ctx,
		ds.reader(ctx),
		&results,
		`
SELECT
    ncr.id as host_uuid,
    ncr.command_uuid,
    ncr.status,
    ncr.result,
    ncr.updated_at,
    nc.request_type,
    nc.command as payload
FROM
    nano_command_results ncr
INNER JOIN
    nano_commands nc
ON
    ncr.command_uuid = nc.command_uuid AND ncr.id = ? AND ncr.command_uuid = ?
LEFT JOIN host_vpp_software_installs hvsi ON ncr.command_uuid = hvsi.command_uuid
LEFT JOIN upcoming_activities ua ON ncr.command_uuid = ua.execution_id AND ua.activity_type = 'software_install'
WHERE ua.id IS NOT NULL OR hvsi.id IS NOT NULL
`,
		hostUUID,
		commandUUID,
	)

	if err == sql.ErrNoRows || len(results) == 0 {
		var validCommandExists bool
		err = sqlx.GetContext(
			ctx,
			ds.reader(ctx),
			&validCommandExists,
			`SELECT COUNT(*) > 0 command_exists
					FROM hosts h
					LEFT JOIN host_vpp_software_installs hvsi ON h.id = hvsi.host_id AND hvsi.command_uuid = ?
					LEFT JOIN upcoming_activities ua ON h.id = ua.host_id AND ua.execution_id = ?
					WHERE h.uuid = ? AND (hvsi.id IS NOT NULL OR ua.id IS NOT NULL)`,
			commandUUID,
			commandUUID,
			hostUUID,
		)
		if err != nil {
			return nil, ctxerr.Wrap(ctx, err, "get vpp command existence")
		}
		if validCommandExists {
			return nil, nil // no results, but command did reference a VPP install
		}
		return nil, notFound("HostMDMCommand").WithName(commandUUID)
	}

	if err != nil {
		return nil, ctxerr.Wrap(ctx, err, "get vpp command results")
	}
	return results, nil
}

func (ds *Datastore) GetMDMAppleCommandResults(ctx context.Context, commandUUID string) ([]*fleet.MDMCommandResult, error) {
	query := `
SELECT
    ncr.id as host_uuid,
    ncr.command_uuid,
    ncr.status,
    ncr.result,
    ncr.updated_at,
    nc.request_type,
    nc.command as payload
FROM
    nano_command_results ncr
INNER JOIN
    nano_commands nc
ON
    ncr.command_uuid = nc.command_uuid
WHERE
    ncr.command_uuid = ?
`

	var results []*fleet.MDMCommandResult
	err := sqlx.SelectContext(
		ctx,
		ds.reader(ctx),
		&results,
		query,
		commandUUID,
	)
	if err != nil {
		return nil, ctxerr.Wrap(ctx, err, "get command results")
	}
	return results, nil
}

func (ds *Datastore) ListMDMAppleCommands(
	ctx context.Context,
	tmFilter fleet.TeamFilter,
	listOpts *fleet.MDMCommandListOptions,
) ([]*fleet.MDMAppleCommand, error) {
	// Note that right now we are explicitly filtering by ne.type = 'Device' but we may want to change
	// the API to allow and show user commands in the future
	stmt := fmt.Sprintf(`
SELECT
    ne.device_id as device_id,
    nvq.command_uuid,
    COALESCE(NULLIF(nvq.status, ''), 'Pending') as status,
    COALESCE(nvq.result_updated_at, nvq.created_at) as updated_at,
    nvq.request_type,
    h.hostname,
    h.team_id
FROM
    nano_view_queue nvq
INNER JOIN
	nano_enrollments ne
ON
	nvq.id = ne.id AND type = 'Device'
INNER JOIN
    hosts h
ON
    ne.id = h.uuid
WHERE
   nvq.active = 1 AND
    %s
`, ds.whereFilterHostsByTeams(tmFilter, "h"))
	stmt, params := appendListOptionsWithCursorToSQL(stmt, nil, &listOpts.ListOptions)

	var results []*fleet.MDMAppleCommand
	if err := sqlx.SelectContext(ctx, ds.reader(ctx), &results, stmt, params...); err != nil {
		return nil, ctxerr.Wrap(ctx, err, "list commands")
	}
	return results, nil
}

func (ds *Datastore) NewMDMAppleInstaller(ctx context.Context, name string, size int64, manifest string, installer []byte, urlToken string) (*fleet.MDMAppleInstaller, error) {
	res, err := ds.writer(ctx).ExecContext(
		ctx,
		`INSERT INTO mdm_apple_installers (name, size, manifest, installer, url_token) VALUES (?, ?, ?, ?, ?)`,
		name, size, manifest, installer, urlToken,
	)
	if err != nil {
		return nil, ctxerr.Wrap(ctx, err)
	}
	id, _ := res.LastInsertId()
	return &fleet.MDMAppleInstaller{
		ID:        uint(id), //nolint:gosec // dismiss G115
		Size:      size,
		Name:      name,
		Manifest:  manifest,
		Installer: installer,
		URLToken:  urlToken,
	}, nil
}

func (ds *Datastore) MDMAppleInstaller(ctx context.Context, token string) (*fleet.MDMAppleInstaller, error) {
	var installer fleet.MDMAppleInstaller
	if err := sqlx.GetContext(
		ctx,
		ds.writer(ctx),
		&installer,
		`SELECT id, name, size, manifest, installer, url_token FROM mdm_apple_installers WHERE url_token = ?`,
		token,
	); err != nil {
		if err == sql.ErrNoRows {
			return nil, ctxerr.Wrap(ctx, notFound("AppleInstaller").WithName(token))
		}
		return nil, ctxerr.Wrap(ctx, err, "get installer by token")
	}
	return &installer, nil
}

func (ds *Datastore) MDMAppleInstallerDetailsByID(ctx context.Context, id uint) (*fleet.MDMAppleInstaller, error) {
	var installer fleet.MDMAppleInstaller
	if err := sqlx.GetContext(
		ctx,
		ds.writer(ctx),
		&installer,
		`SELECT id, name, size, manifest, url_token FROM mdm_apple_installers WHERE id = ?`,
		id,
	); err != nil {
		if err == sql.ErrNoRows {
			return nil, ctxerr.Wrap(ctx, notFound("AppleInstaller").WithID(id))
		}
		return nil, ctxerr.Wrap(ctx, err, "get installer details by id")
	}
	return &installer, nil
}

func (ds *Datastore) DeleteMDMAppleInstaller(ctx context.Context, id uint) error {
	if _, err := ds.writer(ctx).ExecContext(ctx, `DELETE FROM mdm_apple_installers WHERE id = ?`, id); err != nil {
		return ctxerr.Wrap(ctx, err)
	}
	return nil
}

func (ds *Datastore) MDMAppleInstallerDetailsByToken(ctx context.Context, token string) (*fleet.MDMAppleInstaller, error) {
	var installer fleet.MDMAppleInstaller
	if err := sqlx.GetContext(
		ctx,
		ds.writer(ctx),
		&installer,
		`SELECT id, name, size, manifest, url_token FROM mdm_apple_installers WHERE url_token = ?`,
		token,
	); err != nil {
		if err == sql.ErrNoRows {
			return nil, ctxerr.Wrap(ctx, notFound("AppleInstaller").WithName(token))
		}
		return nil, ctxerr.Wrap(ctx, err, "get installer details by id")
	}
	return &installer, nil
}

func (ds *Datastore) ListMDMAppleInstallers(ctx context.Context) ([]fleet.MDMAppleInstaller, error) {
	var installers []fleet.MDMAppleInstaller
	if err := sqlx.SelectContext(ctx, ds.writer(ctx),
		&installers,
		`SELECT id, name, size, manifest, url_token FROM mdm_apple_installers`,
	); err != nil {
		return nil, ctxerr.Wrap(ctx, err, "list installers")
	}
	return installers, nil
}

func (ds *Datastore) MDMAppleListDevices(ctx context.Context) ([]fleet.MDMAppleDevice, error) {
	var devices []fleet.MDMAppleDevice
	if err := sqlx.SelectContext(
		ctx,
		ds.writer(ctx),
		&devices,
		`
SELECT
    d.id,
    d.serial_number,
    e.enabled
FROM
    nano_devices d
    JOIN nano_enrollments e ON d.id = e.device_id
WHERE
    type = "Device"
`,
	); err != nil {
		return nil, ctxerr.Wrap(ctx, err, "list devices")
	}
	return devices, nil
}

func (ds *Datastore) MDMAppleUpsertHost(ctx context.Context, mdmHost *fleet.Host) error {
	appCfg, err := ds.AppConfig(ctx)
	if err != nil {
		return ctxerr.Wrap(ctx, err, "mdm apple upsert host get app config")
	}
	return ds.withRetryTxx(ctx, func(tx sqlx.ExtContext) error {
		return ingestMDMAppleDeviceFromCheckinDB(ctx, tx, mdmHost, ds.logger, appCfg)
	})
}

func ingestMDMAppleDeviceFromCheckinDB(
	ctx context.Context,
	tx sqlx.ExtContext,
	mdmHost *fleet.Host,
	logger log.Logger,
	appCfg *fleet.AppConfig,
) error {
	if mdmHost.HardwareSerial == "" {
		return ctxerr.New(ctx, "ingest mdm apple host from checkin expected device serial number but got empty string")
	}
	if mdmHost.UUID == "" {
		return ctxerr.New(ctx, "ingest mdm apple host from checkin expected unique device id but got empty string")
	}

	// MDM is necessarily enabled if this gets called, always pass true for that
	// parameter.
	enrolledHostInfo, err := matchHostDuringEnrollment(ctx, tx, mdmEnroll, true, "", mdmHost.UUID, mdmHost.HardwareSerial)
	switch {
	case errors.Is(err, sql.ErrNoRows):
		return insertMDMAppleHostDB(ctx, tx, mdmHost, logger, appCfg)

	case err != nil:
		return ctxerr.Wrap(ctx, err, "get mdm apple host by serial number or udid")

	default:
		return updateMDMAppleHostDB(ctx, tx, enrolledHostInfo.ID, mdmHost, appCfg)
	}
}

func mdmHostEnrollFields(mdmHost *fleet.Host) (refetchRequested bool, lastEnrolledAt time.Time) {
	supportsOsquery := mdmHost.SupportsOsquery()
	lastEnrolledAt, err := time.Parse("2006-01-02 15:04:05", server.NeverTimestamp)
	if err != nil {
		panic(err)
	}
	if !supportsOsquery {
		// Given the device does not have osquery, we set the last_enrolled_at as the MDM enroll time.
		lastEnrolledAt = time.Now()
	}
	return supportsOsquery, lastEnrolledAt
}

func updateMDMAppleHostDB(
	ctx context.Context,
	tx sqlx.ExtContext,
	hostID uint,
	mdmHost *fleet.Host,
	appCfg *fleet.AppConfig,
) error {
	refetchRequested, lastEnrolledAt := mdmHostEnrollFields(mdmHost)

	args := []interface{}{
		mdmHost.HardwareSerial,
		mdmHost.UUID,
		mdmHost.HardwareModel,
		mdmHost.Platform,
		refetchRequested,
		// Set osquery_host_id to the device UUID only if it is not already set.
		mdmHost.UUID,
		hostID,
	}

	// Only update last_enrolled_at if this is a iOS/iPadOS device.
	// macOS should not update last_enrolled_at as it is set when osquery enrolls.
	lastEnrolledAtColumn := ""
	if mdmHost.Platform == "ios" || mdmHost.Platform == "ipados" {
		lastEnrolledAtColumn = "last_enrolled_at = ?,"
		args = append([]interface{}{lastEnrolledAt}, args...)
	}

	updateStmt := fmt.Sprintf(`
		UPDATE hosts SET
			%s
			hardware_serial = ?,
			uuid = ?,
			hardware_model = ?,
			platform =  ?,
			refetch_requested = ?,
			osquery_host_id = COALESCE(NULLIF(osquery_host_id, ''), ?)
		WHERE id = ?`, lastEnrolledAtColumn)

	if _, err := tx.ExecContext(ctx, updateStmt, args...); err != nil {
		return ctxerr.Wrap(ctx, err, "update mdm apple host")
	}

	mdmHost.ID = hostID

	// load the enrolled team id for that host, will be needed later in the
	// HostActionReset lifecycle
	if err := sqlx.GetContext(ctx, tx, &mdmHost.TeamID, `SELECT team_id FROM hosts WHERE id = ?`, hostID); err != nil {
		return ctxerr.Wrap(ctx, err, "load host team id")
	}

	// clear any host_mdm_actions following re-enrollment here
	if _, err := tx.ExecContext(ctx, `DELETE FROM host_mdm_actions WHERE host_id = ?`, hostID); err != nil {
		return ctxerr.Wrap(ctx, err, "error clearing mdm apple host_mdm_actions")
	}

	if err := upsertMDMAppleHostMDMInfoDB(ctx, tx, appCfg, false, hostID); err != nil {
		return ctxerr.Wrap(ctx, err, "ingest mdm apple host upsert MDM info")
	}

	return nil
}

func insertMDMAppleHostDB(
	ctx context.Context,
	tx sqlx.ExtContext,
	mdmHost *fleet.Host,
	logger log.Logger,
	appCfg *fleet.AppConfig,
) error {
	refetchRequested, lastEnrolledAt := mdmHostEnrollFields(mdmHost)
	insertStmt := `
		INSERT INTO hosts (
			hardware_serial,
			uuid,
			hardware_model,
			platform,
			last_enrolled_at,
			detail_updated_at,
			osquery_host_id,
			refetch_requested
		) VALUES (?,?,?,?,?,?,?,?)`

	res, err := tx.ExecContext(
		ctx,
		insertStmt,
		mdmHost.HardwareSerial,
		mdmHost.UUID,
		mdmHost.HardwareModel,
		mdmHost.Platform,
		lastEnrolledAt,
		server.NeverTimestamp,
		mdmHost.UUID,
		refetchRequested,
	)
	if err != nil {
		return ctxerr.Wrap(ctx, err, "insert mdm apple host")
	}

	id, err := res.LastInsertId()
	if err != nil {
		return ctxerr.Wrap(ctx, err, "last insert id mdm apple host")
	}
	if id < 1 {
		return ctxerr.Wrap(ctx, err, "ingest mdm apple host unexpected last insert id")
	}

	mdmHost.ID = uint(id)

	if err := upsertHostDisplayNames(ctx, tx, *mdmHost); err != nil {
		return ctxerr.Wrap(ctx, err, "ingest mdm apple host upsert display names")
	}

	if err := upsertMDMAppleHostLabelMembershipDB(ctx, tx, logger, *mdmHost); err != nil {
		return ctxerr.Wrap(ctx, err, "ingest mdm apple host upsert label membership")
	}

	if err := upsertMDMAppleHostMDMInfoDB(ctx, tx, appCfg, false, mdmHost.ID); err != nil {
		return ctxerr.Wrap(ctx, err, "ingest mdm apple host upsert MDM info")
	}
	return nil
}

// hostToCreateFromMDM defines a common set of parameters required to create
// host records without a pre-existing osquery enrollment from MDM flows like
// ADE ingestion or OTA enrollments
type hostToCreateFromMDM struct {
	// HardwareSerial should match the value for hosts.hardware_serial
	HardwareSerial string
	// HardwareModel should match the value for hosts.hardware_model
	HardwareModel string
	// PlatformHint is used to determine hosts.platform, if it:
	//
	// - contains "iphone" the platform is "ios"
	// - contains "ipad" the platform is "ipados"
	// - otherwise the platform is "darwin"
	PlatformHint string
}

func createHostFromMDMDB(
	ctx context.Context,
	tx sqlx.ExtContext,
	logger log.Logger,
	devices []hostToCreateFromMDM,
	fromADE bool,
	macOSTeam, iosTeam, ipadTeam *uint,
) (int64, []fleet.Host, error) {
	// NOTE: order of arguments for teams is important, see statement.
	args := []any{iosTeam, ipadTeam, macOSTeam}
	us, unionArgs := unionSelectDevices(devices)
	args = append(args, unionArgs...)

	stmt := fmt.Sprintf(`
		INSERT INTO hosts (
			hardware_serial,
			hardware_model,
			platform,
			last_enrolled_at,
			detail_updated_at,
			osquery_host_id,
			refetch_requested,
			team_id
		) (
			SELECT
				us.hardware_serial,
				COALESCE(GROUP_CONCAT(DISTINCT us.hardware_model), ''),
				us.platform,
				'`+server.NeverTimestamp+`' AS last_enrolled_at,
				'`+server.NeverTimestamp+`' AS detail_updated_at,
				NULL AS osquery_host_id,
				IF(us.platform = 'ios' OR us.platform = 'ipados', 0, 1) AS refetch_requested,
				CASE
					WHEN us.platform = 'ios' THEN ?
					WHEN us.platform = 'ipados' THEN ?
					ELSE ?
				END AS team_id
			FROM (%s) us
			LEFT JOIN hosts h ON us.hardware_serial = h.hardware_serial
		WHERE
			h.id IS NULL
		GROUP BY
			us.hardware_serial, us.platform)`,
		us,
	)

	res, err := tx.ExecContext(ctx, stmt, args...)
	if err != nil {
		return 0, nil, ctxerr.Wrap(ctx, err, "inserting new host in MDM ingestion")
	}

	n, _ := res.RowsAffected()
	// get new host ids
	args = []any{}
	parts := []string{}
	for _, d := range devices {
		args = append(args, d.HardwareSerial)
		parts = append(parts, "?")
	}

	var hostsWithEnrolled []struct {
		fleet.Host
		Enrolled *bool `db:"enrolled"`
	}
	err = sqlx.SelectContext(ctx, tx, &hostsWithEnrolled, fmt.Sprintf(`
			SELECT
				h.id,
				h.platform,
				h.hardware_model,
				h.hardware_serial,
				h.hostname,
				COALESCE(hmdm.enrolled, 0) as enrolled
			FROM hosts h
			LEFT JOIN host_mdm hmdm ON hmdm.host_id = h.id
			WHERE h.hardware_serial IN(%s)`,
		strings.Join(parts, ",")),
		args...)
	if err != nil {
		return 0, nil, ctxerr.Wrap(ctx, err, "ingest mdm apple host get host ids")
	}

	var hosts []fleet.Host
	var unmanagedHostIDs []uint
	for _, h := range hostsWithEnrolled {
		hosts = append(hosts, h.Host)
		if h.Enrolled == nil || !*h.Enrolled {
			unmanagedHostIDs = append(unmanagedHostIDs, h.ID)
		}
	}

	if err := upsertHostDisplayNames(ctx, tx, hosts...); err != nil {
		return 0, nil, ctxerr.Wrap(ctx, err, "ingest mdm apple host upsert display names")
	}

	if err := upsertMDMAppleHostLabelMembershipDB(ctx, tx, logger, hosts...); err != nil {
		return 0, nil, ctxerr.Wrap(ctx, err, "ingest mdm apple host upsert label membership")
	}

	appCfg, err := appConfigDB(ctx, tx)
	if err != nil {
		return 0, nil, ctxerr.Wrap(ctx, err, "ingest mdm apple host get app config")
	}

	// only upsert MDM info for hosts that are unmanaged. This
	// prevents us from overriding valuable info with potentially
	// incorrect data. For example: if a host is enrolled in a
	// third-party MDM, but gets assigned in ABM to Fleet (during
	// migration) we'll get an 'added' event. In that case, we
	// expect that MDM info will be updated in due time as we ingest
	// future osquery data from the host
	if err := upsertMDMAppleHostMDMInfoDB(
		ctx,
		tx,
		appCfg,
		fromADE,
		unmanagedHostIDs...,
	); err != nil {
		return 0, nil, ctxerr.Wrap(ctx, err, "ingest mdm apple host upsert MDM info")
	}

	return n, hosts, nil
}

func (ds *Datastore) IngestMDMAppleDeviceFromOTAEnrollment(
	ctx context.Context,
	teamID *uint,
	deviceInfo fleet.MDMAppleMachineInfo,
) error {
	return ds.withRetryTxx(ctx, func(tx sqlx.ExtContext) error {
		toInsert := []hostToCreateFromMDM{
			{
				HardwareSerial: deviceInfo.Serial,
				PlatformHint:   deviceInfo.Product,
				HardwareModel:  deviceInfo.Product,
			},
		}
		_, _, err := createHostFromMDMDB(ctx, tx, ds.logger, toInsert, false, teamID, teamID, teamID)
		return ctxerr.Wrap(ctx, err, "creating host from OTA enrollment")
	})
}

func (ds *Datastore) IngestMDMAppleDevicesFromDEPSync(
	ctx context.Context,
	devices []godep.Device,
	abmTokenID uint,
	macOSTeam, iosTeam, ipadTeam *fleet.Team,
) (createdCount int64, err error) {
	if len(devices) < 1 {
		level.Debug(ds.logger).Log("msg", "ingesting devices from DEP received < 1 device, skipping", "len(devices)", len(devices))
		return 0, nil
	}

	var teamIDs []*uint
	for _, team := range []*fleet.Team{macOSTeam, iosTeam, ipadTeam} {
		if team == nil {
			teamIDs = append(teamIDs, nil)
			continue
		}

		exists, err := ds.TeamExists(ctx, team.ID)
		if err != nil {
			return 0, ctxerr.Wrap(ctx, err, "ingest mdm apple host get team by name")
		}

		if exists {
			teamIDs = append(teamIDs, &team.ID)
			continue
		}

		// If the team doesn't exist, we still ingest the device, but it won't
		// belong to any team.
		level.Debug(ds.logger).Log(
			"msg",
			"ingesting devices from ABM: unable to find default team assigned in config, the devices won't be assigned to a team",
			"team_id",
			team,
		)
		teamIDs = append(teamIDs, nil)
	}

	err = ds.withRetryTxx(ctx, func(tx sqlx.ExtContext) error {
		htc := make([]hostToCreateFromMDM, len(devices))
		for i, d := range devices {
			htc[i] = hostToCreateFromMDM{
				HardwareSerial: d.SerialNumber,
				HardwareModel:  d.Model,
				PlatformHint:   d.DeviceFamily,
			}
		}

		n, hosts, err := createHostFromMDMDB(
			ctx,
			tx,
			ds.logger,
			htc,
			true,
			teamIDs[0], teamIDs[1], teamIDs[2],
		)
		if err != nil {
			return err
		}
		createdCount = n

		if err := upsertHostDEPAssignmentsDB(ctx, tx, hosts, abmTokenID); err != nil {
			return ctxerr.Wrap(ctx, err, "ingest mdm apple host upsert DEP assignments")
		}

		return nil
	})

	return createdCount, err
}

func (ds *Datastore) UpsertMDMAppleHostDEPAssignments(ctx context.Context, hosts []fleet.Host, abmTokenID uint) error {
	return ds.withTx(ctx, func(tx sqlx.ExtContext) error {
		if err := upsertHostDEPAssignmentsDB(ctx, tx, hosts, abmTokenID); err != nil {
			return ctxerr.Wrap(ctx, err, "upsert host DEP assignments")
		}

		return nil
	})
}

func upsertHostDEPAssignmentsDB(ctx context.Context, tx sqlx.ExtContext, hosts []fleet.Host, abmTokenID uint) error {
	if len(hosts) == 0 {
		return nil
	}

	stmt := `
		INSERT INTO host_dep_assignments (host_id, abm_token_id)
		VALUES %s
		ON DUPLICATE KEY UPDATE
		  added_at = CURRENT_TIMESTAMP,
		  deleted_at = NULL,
		  abm_token_id = VALUES(abm_token_id)`

	args := []interface{}{}
	values := []string{}
	for _, host := range hosts {
		args = append(args, host.ID, abmTokenID)
		values = append(values, "(?, ?)")
	}

	_, err := tx.ExecContext(ctx, fmt.Sprintf(stmt, strings.Join(values, ",")), args...)
	if err != nil {
		return ctxerr.Wrap(ctx, err, "upsert host dep assignments")
	}

	return nil
}

func upsertHostDisplayNames(ctx context.Context, tx sqlx.ExtContext, hosts ...fleet.Host) error {
	var args []interface{}
	var parts []string
	for _, h := range hosts {
		args = append(args, h.ID, h.DisplayName())
		parts = append(parts, "(?, ?)")
	}

	_, err := tx.ExecContext(ctx, fmt.Sprintf(`
			INSERT INTO host_display_names (host_id, display_name) VALUES %s
			ON DUPLICATE KEY UPDATE display_name = VALUES(display_name)`, strings.Join(parts, ",")),
		args...)
	if err != nil {
		return ctxerr.Wrap(ctx, err, "upsert host display names")
	}

	return nil
}

func upsertMDMAppleHostMDMInfoDB(ctx context.Context, tx sqlx.ExtContext, appCfg *fleet.AppConfig, fromSync bool, hostIDs ...uint) error {
	if len(hostIDs) == 0 {
		return nil
	}

	serverURL, err := apple_mdm.ResolveAppleMDMURL(appCfg.MDMUrl())
	if err != nil {
		return ctxerr.Wrap(ctx, err, "resolve Fleet MDM URL")
	}

	// if the device is coming from the DEP sync, we don't consider it
	// enrolled yet.
	enrolled := !fromSync

	result, err := tx.ExecContext(ctx, `
		INSERT INTO mobile_device_management_solutions (name, server_url) VALUES (?, ?)
		ON DUPLICATE KEY UPDATE server_url = VALUES(server_url)`,
		fleet.WellKnownMDMFleet, serverURL)
	if err != nil {
		return ctxerr.Wrap(ctx, err, "upsert mdm solution")
	}

	var mdmID int64
	if insertOnDuplicateDidInsertOrUpdate(result) {
		mdmID, _ = result.LastInsertId()
	} else {
		stmt := `SELECT id FROM mobile_device_management_solutions WHERE name = ? AND server_url = ?`
		if err := sqlx.GetContext(ctx, tx, &mdmID, stmt, fleet.WellKnownMDMFleet, serverURL); err != nil {
			return ctxerr.Wrap(ctx, err, "query mdm solution id")
		}
	}

	args := []interface{}{}
	parts := []string{}
	for _, id := range hostIDs {
		args = append(args, enrolled, serverURL, fromSync, mdmID, false, id)
		parts = append(parts, "(?, ?, ?, ?, ?, ?)")
	}

	_, err = tx.ExecContext(ctx, fmt.Sprintf(`
		INSERT INTO host_mdm (enrolled, server_url, installed_from_dep, mdm_id, is_server, host_id) VALUES %s
		ON DUPLICATE KEY UPDATE enrolled = VALUES(enrolled)`, strings.Join(parts, ",")), args...)

	return ctxerr.Wrap(ctx, err, "upsert host mdm info")
}

func upsertMDMAppleHostLabelMembershipDB(ctx context.Context, tx sqlx.ExtContext, logger log.Logger, hosts ...fleet.Host) error {
	// Builtin label memberships are usually inserted when the first distributed
	// query results are received; however, we want to insert pending MDM hosts
	// now because it may still be some time before osquery is running on these
	// devices. Because these are Apple devices, we're adding them to the "All
	// Hosts" and one of "macOS", "iOS", "iPadOS" labels.
	labels := []struct {
		ID   uint   `db:"id"`
		Name string `db:"name"`
	}{}
	err := sqlx.SelectContext(ctx, tx, &labels, `SELECT id, name FROM labels WHERE label_type = 1 AND (name = 'All Hosts' OR name = 'macOS' OR name = 'iOS' OR name = 'iPadOS')`)
	switch {
	case err != nil:
		return ctxerr.Wrap(ctx, err, "get builtin labels")
	case len(labels) != 4:
		// Builtin labels can get deleted so it is important that we check that
		// they still exist before we continue.
		level.Error(logger).Log("err", fmt.Sprintf("expected 4 builtin labels but got %d", len(labels)))
		return nil
	default:
		// continue
	}

	// We cannot assume IDs on labels, thus we look by name.
	var (
		allHostsLabelID uint
		macOSLabelID    uint
		iOSLabelID      uint
		iPadOSLabelID   uint
	)
	for _, label := range labels {
		switch label.Name {
		case "All Hosts":
			allHostsLabelID = label.ID
		case "macOS":
			macOSLabelID = label.ID
		case "iOS":
			iOSLabelID = label.ID
		case "iPadOS":
			iPadOSLabelID = label.ID
		}
	}

	parts := []string{}
	args := []interface{}{}
	for _, h := range hosts {
		var osLabelID uint
		switch h.Platform {
		case "ios":
			osLabelID = iOSLabelID
		case "ipados":
			osLabelID = iPadOSLabelID
		default: // at this point, assume "darwin"
			osLabelID = macOSLabelID
		}
		parts = append(parts, "(?,?),(?,?)")
		args = append(args, h.ID, allHostsLabelID, h.ID, osLabelID)
	}
	_, err = tx.ExecContext(ctx, fmt.Sprintf(`
			INSERT INTO label_membership (host_id, label_id) VALUES %s
			ON DUPLICATE KEY UPDATE host_id = host_id`, strings.Join(parts, ",")), args...)
	if err != nil {
		return ctxerr.Wrap(ctx, err, "upsert label membership")
	}

	return nil
}

// deleteMDMOSCustomSettingsForHost deletes configuration profiles and
// declarations for a host based on its platform.
func (ds *Datastore) deleteMDMOSCustomSettingsForHost(ctx context.Context, tx sqlx.ExtContext, uuid, platform string) error {
	tableMap := map[string][]string{
		"darwin":  {"host_mdm_apple_profiles", "host_mdm_apple_declarations"},
		"ios":     {"host_mdm_apple_profiles", "host_mdm_apple_declarations"},
		"ipados":  {"host_mdm_apple_profiles", "host_mdm_apple_declarations"},
		"windows": {"host_mdm_windows_profiles"},
	}

	tables, ok := tableMap[platform]
	if !ok {
		return ctxerr.Errorf(ctx, "unsupported platform %s", platform)
	}

	for _, table := range tables {
		_, err := tx.ExecContext(ctx, fmt.Sprintf(`
                    DELETE FROM %s
                    WHERE host_uuid = ?`, table), uuid)
		if err != nil {
			return ctxerr.Wrapf(ctx, err, "removing all %s from host %s", table, uuid)
		}
	}

	return nil
}

func (ds *Datastore) MDMTurnOff(ctx context.Context, uuid string) error {
	return ds.withRetryTxx(ctx, func(tx sqlx.ExtContext) error {
		var host fleet.Host
		err := sqlx.GetContext(
			ctx, tx, &host,
			`SELECT id, platform FROM hosts WHERE uuid = ? LIMIT 1`, uuid,
		)
		if err != nil {
			return ctxerr.Wrap(ctx, err, "getting host info from UUID")
		}

		if !fleet.MDMSupported(host.Platform) {
			return ctxerr.Errorf(ctx, "unsupported host platform: %q", host.Platform)
		}

		// NOTE: set installed_from_dep = 0 so DEP host will not be
		// counted as pending after it unenrolls.
		_, err = tx.ExecContext(ctx, `
			UPDATE host_mdm
			SET
			  enrolled = 0,
			  installed_from_dep = 0,
			  server_url = '',
			  mdm_id = NULL
			WHERE
			  host_id = ?`, host.ID)
		if err != nil {
			return ctxerr.Wrap(ctx, err, "clearing host_mdm for host")
		}

		// Since the host is unenrolled, delete all profiles assigned to the
		// host manually, the device won't Acknowledge any more requests (eg:
		// to delete profiles) and profiles are automatically removed on
		// unenrollment.
		if err := ds.deleteMDMOSCustomSettingsForHost(ctx, tx, uuid, host.Platform); err != nil {
			return ctxerr.Wrap(ctx, err, "deleting profiles for host")
		}

		// clear up the MDM-dependent upcoming activities as it won't be able
		// to process them anymore
		if err := ds.ClearMDMUpcomingActivitiesDB(ctx, tx, uuid); err != nil {
			return ctxerr.Wrap(ctx, err, "deleting mdm-related upcoming activities for host")
		}

		// NOTE: intentionally keeping disk encryption keys and bootstrap
		// package information.

		// iPhones and iPads have no osquery thus we don't need to refetch.
		if host.Platform == "ios" || host.Platform == "ipados" {
			return nil
		}

		// request a refetch to update any eventually consistent stale information.
		err = updateHostRefetchRequestedDB(ctx, tx, host.ID, true)
		return ctxerr.Wrap(ctx, err, "setting host refetch requested")
	})
}

func unionSelectDevices(devices []hostToCreateFromMDM) (stmt string, args []interface{}) {
	for i, d := range devices {
		if i == 0 {
			stmt = "SELECT ? hardware_serial, ? hardware_model, ? platform"
		} else {
			stmt += " UNION SELECT ?, ?, ?"
		}

		// map the platform hint to Fleet's hosts.platform field.
		normalizedHint := strings.ToLower(d.PlatformHint)
		platform := string(fleet.MacOSPlatform)
		switch {
		case strings.Contains(normalizedHint, "iphone"):
			platform = string(fleet.IOSPlatform)
		case strings.Contains(normalizedHint, "ipad"):
			platform = string(fleet.IPadOSPlatform)
		}
		args = append(args, d.HardwareSerial, d.HardwareModel, platform)
	}

	return stmt, args
}

func (ds *Datastore) GetHostDEPAssignment(ctx context.Context, hostID uint) (*fleet.HostDEPAssignment, error) {
	var res fleet.HostDEPAssignment
	err := sqlx.GetContext(ctx, ds.reader(ctx), &res, `
		SELECT host_id, added_at, deleted_at, abm_token_id FROM host_dep_assignments hdep WHERE hdep.host_id = ?`, hostID)
	if err != nil {
		if err == sql.ErrNoRows {
			return nil, ctxerr.Wrap(ctx, notFound("HostDEPAssignment").WithID(hostID))
		}
		return nil, ctxerr.Wrapf(ctx, err, "getting host dep assignments")
	}
	return &res, nil
}

func (ds *Datastore) DeleteHostDEPAssignmentsFromAnotherABM(ctx context.Context, abmTokenID uint, serials []string) error {
	if len(serials) == 0 {
		return nil
	}

	type depAssignment struct {
		HardwareSerial string `db:"hardware_serial"`
		ABMTokenID     uint   `db:"abm_token_id"`
	}
	selectStmt, selectArgs, err := sqlx.In(`
		SELECT h.hardware_serial, hdep.abm_token_id
		FROM hosts h
		JOIN host_dep_assignments hdep ON h.id = hdep.host_id
		WHERE hdep.abm_token_id != ? AND h.hardware_serial IN (?)`, abmTokenID, serials)
	if err != nil {
		return ctxerr.Wrap(ctx, err, "building IN statement for selecting host serials")
	}
	var others []depAssignment
	if err = sqlx.SelectContext(ctx, ds.reader(ctx), &others, selectStmt, selectArgs...); err != nil {
		return ctxerr.Wrap(ctx, err, "selecting host serials")
	}
	tokenToSerials := map[uint][]string{}
	for _, other := range others {
		tokenToSerials[other.ABMTokenID] = append(tokenToSerials[other.ABMTokenID], other.HardwareSerial)
	}
	for otherTokenID, otherSerials := range tokenToSerials {
		if err := ds.DeleteHostDEPAssignments(ctx, otherTokenID, otherSerials); err != nil {
			return ctxerr.Wrap(ctx, err, "deleting DEP assignments for other ABM")
		}
	}
	return nil
}

func (ds *Datastore) DeleteHostDEPAssignments(ctx context.Context, abmTokenID uint, serials []string) error {
	if len(serials) == 0 {
		return nil
	}

	selectStmt, selectArgs, err := sqlx.In(`
		SELECT h.id, hmdm.enrollment_status
		FROM hosts h
		JOIN host_dep_assignments hdep ON h.id = hdep.host_id
		LEFT JOIN host_mdm hmdm ON h.id = hmdm.host_id
		WHERE hdep.abm_token_id = ? AND h.hardware_serial IN (?)`, abmTokenID, serials)
	if err != nil {
		return ctxerr.Wrap(ctx, err, "building IN statement for selecting host IDs")
	}

	return ds.withTx(ctx, func(tx sqlx.ExtContext) error {
		type hostWithEnrollmentStatus struct {
			ID               uint    `db:"id"`
			EnrollmentStatus *string `db:"enrollment_status"`
		}
		var hosts []hostWithEnrollmentStatus
		if err = sqlx.SelectContext(ctx, tx, &hosts, selectStmt, selectArgs...); err != nil {
			return ctxerr.Wrap(ctx, err, "selecting host IDs")
		}
		if len(hosts) == 0 {
			// Nothing to delete. Hosts may have already been transferred to another ABM.
			return nil
		}
		var hostIDs []uint
		var hostIDsPending []uint
		for _, host := range hosts {
			hostIDs = append(hostIDs, host.ID)
			if host.EnrollmentStatus != nil && *host.EnrollmentStatus == "Pending" {
				hostIDsPending = append(hostIDsPending, host.ID)
			}
		}

		stmt, args, err := sqlx.In(`
          UPDATE host_dep_assignments
          SET deleted_at = NOW()
          WHERE host_id IN (?)`, hostIDs)
		if err != nil {
			return ctxerr.Wrap(ctx, err, "building IN statement")
		}
		if _, err := tx.ExecContext(ctx, stmt, args...); err != nil {
			return ctxerr.Wrap(ctx, err, "deleting DEP assignment by host_id")
		}

		// If pending host is no longer in ABM, we should delete it because it will never enroll in Fleet.
		// If the host is later re-added to ABM, it will be re-created.
		if len(hostIDsPending) == 0 {
			return nil
		}

		return deleteHosts(ctx, tx, hostIDsPending)
	})
}

func (ds *Datastore) RestoreMDMApplePendingDEPHost(ctx context.Context, host *fleet.Host) error {
	ac, err := ds.AppConfig(ctx)
	if err != nil {
		return ctxerr.Wrap(ctx, err, "restore pending dep host get app config")
	}

	return ds.withTx(ctx, func(tx sqlx.ExtContext) error {
		// Insert a new host row with the same ID as the host that was deleted. We set only a
		// limited subset of fields just as if the host were initially ingested from DEP sync;
		// however, we also restore the UUID. Note that we are explicitly not restoring the
		// osquery_host_id.
		stmt := `
INSERT INTO hosts (
	id,
	uuid,
	hardware_serial,
	hardware_model,
	platform,
	last_enrolled_at,
	detail_updated_at,
	osquery_host_id,
	refetch_requested,
	team_id
) VALUES (?, ?, ?, ?, ?, ?, ?, ?, ?, ?)`

		args := []interface{}{
			host.ID,
			host.UUID,
			host.HardwareSerial,
			host.HardwareModel,
			host.Platform,
			host.LastEnrolledAt,
			host.DetailUpdatedAt,
			nil, // osquery_host_id is not restored
			host.RefetchRequested,
			host.TeamID,
		}

		if _, err := tx.ExecContext(ctx, stmt, args...); err != nil {
			return ctxerr.Wrap(ctx, err, "restore pending dep host")
		}

		// Upsert related host tables for the restored host just as if it were initially ingested
		// from DEP sync. Note we are not upserting host_dep_assignments in order to preserve the
		// existing timestamps.
		if err := upsertHostDisplayNames(ctx, tx, *host); err != nil {
			// TODO: Why didn't this work as expected?
			return ctxerr.Wrap(ctx, err, "restore pending dep host display name")
		}
		if err := upsertMDMAppleHostLabelMembershipDB(ctx, tx, ds.logger, *host); err != nil {
			return ctxerr.Wrap(ctx, err, "restore pending dep host label membership")
		}
		if err := upsertMDMAppleHostMDMInfoDB(ctx, tx, ac, true, host.ID); err != nil {
			return ctxerr.Wrap(ctx, err, "ingest mdm apple host upsert MDM info")
		}

		return nil
	})
}

func (ds *Datastore) GetNanoMDMEnrollment(ctx context.Context, id string) (*fleet.NanoEnrollment, error) {
	var nanoEnroll fleet.NanoEnrollment
	// use writer as it is used just after creation in some cases
	err := sqlx.GetContext(ctx, ds.writer(ctx), &nanoEnroll, `SELECT id, device_id, type, enabled, token_update_tally
		FROM nano_enrollments WHERE id = ?`, id)
	if err != nil {
		if errors.Is(err, sql.ErrNoRows) {
			return nil, nil
		}
		return nil, ctxerr.Wrapf(ctx, err, "getting data from nano_enrollments for id %s", id)
	}

	return &nanoEnroll, nil
}

func (ds *Datastore) GetNanoMDMUserEnrollment(ctx context.Context, deviceId string) (*fleet.NanoEnrollment, error) {
	var nanoEnroll fleet.NanoEnrollment
	// use writer as it is used just after creation in some cases
	// Note that we only ever return the first active user enrollment from the device
	err := sqlx.GetContext(ctx, ds.writer(ctx), &nanoEnroll, `SELECT id, device_id, type, enabled, token_update_tally
		FROM nano_enrollments WHERE type = 'User' AND enabled = 1 AND device_id = ? ORDER BY created_at ASC LIMIT 1`, deviceId)
	if err != nil {
		if errors.Is(err, sql.ErrNoRows) {
			return nil, nil
		}
		return nil, ctxerr.Wrapf(ctx, err, "getting data from nano_enrollments for device id %s", deviceId)
	}

	return &nanoEnroll, nil
}

func (ds *Datastore) GetNanoMDMUserEnrollmentUsername(ctx context.Context, deviceID string) (string, error) {
	var username string
	// Note that we only ever return the first active user enrollment from the device
	err := sqlx.GetContext(ctx, ds.reader(ctx), &username, `
		SELECT
			COALESCE(nu.user_short_name, '') as user_short_name
		FROM
			nano_enrollments ne
			INNER JOIN nano_users nu ON ne.user_id = nu.id
		WHERE
			ne.type = 'User' AND
			ne.enabled = 1 AND
			ne.device_id = ?
		ORDER BY ne.created_at ASC
		LIMIT 1`, deviceID)
	if err != nil {
		if errors.Is(err, sql.ErrNoRows) {
			return "", nil
		}
		return "", ctxerr.Wrapf(ctx, err, "getting username from nano_users for device id %s", deviceID)
	}

	return username, nil
}

// NOTE: this is only called from a deprecated endpoint that does not support
// Fleet variables in profiles.
func (ds *Datastore) BatchSetMDMAppleProfiles(ctx context.Context, tmID *uint, profiles []*fleet.MDMAppleConfigProfile) error {
	return ds.withRetryTxx(ctx, func(tx sqlx.ExtContext) error {
		_, err := ds.batchSetMDMAppleProfilesDB(ctx, tx, tmID, profiles, nil)
		return err
	})
}

// batchSetMDMAppleProfilesDB must be called from inside a transaction.
func (ds *Datastore) batchSetMDMAppleProfilesDB(
	ctx context.Context,
	tx sqlx.ExtContext,
	tmID *uint,
	profiles []*fleet.MDMAppleConfigProfile,
	profilesVariablesByIdentifier []fleet.MDMProfileIdentifierFleetVariables,
) (updatedDB bool, err error) {
	const loadExistingProfiles = `
SELECT
  identifier,
  profile_uuid,
  mobileconfig,
  secrets_updated_at
FROM
  mdm_apple_configuration_profiles
WHERE
  team_id = ? AND
  identifier IN (?)
`

	const deleteProfilesNotInList = `
DELETE FROM
  mdm_apple_configuration_profiles
WHERE
  team_id = ? AND
  identifier NOT IN (?)
`

	const loadToBeDeletedProfilesNotInList = `
SELECT
	profile_uuid
FROM
	mdm_apple_configuration_profiles
WHERE
	team_id = ? AND
	identifier NOT IN (?)
`

	const insertNewOrEditedProfile = `
INSERT INTO
  mdm_apple_configuration_profiles (
    profile_uuid, team_id, identifier, name, scope, mobileconfig, checksum, uploaded_at, secrets_updated_at
  )
VALUES
  -- see https://stackoverflow.com/a/51393124/1094941
  ( CONCAT('a', CONVERT(uuid() USING utf8mb4)), ?, ?, ?, ?, ?, UNHEX(MD5(mobileconfig)), CURRENT_TIMESTAMP(6), ?)
ON DUPLICATE KEY UPDATE
  uploaded_at = IF(checksum = VALUES(checksum) AND name = VALUES(name), uploaded_at, CURRENT_TIMESTAMP(6)),
  secrets_updated_at = VALUES(secrets_updated_at),
  checksum = VALUES(checksum),
  name = VALUES(name),
  mobileconfig = VALUES(mobileconfig)
`

	// use a profile team id of 0 if no-team
	var profTeamID uint
	if tmID != nil {
		profTeamID = *tmID
	}

	err = ds.verifyAppleConfigProfileScopesDoNotConflict(ctx, tx, profiles)
	if err != nil {
		return false, err
	}

	// build a list of identifiers for the incoming profiles, will keep the
	// existing ones if there's a match and no change
	incomingIdents := make([]string, len(profiles))
	// at the same time, index the incoming profiles keyed by identifier for ease
	// or processing
	incomingProfs := make(map[string]*fleet.MDMAppleConfigProfile, len(profiles))
	for i, p := range profiles {
		incomingIdents[i] = p.Identifier
		incomingProfs[p.Identifier] = p
	}

	var existingProfiles []*fleet.MDMAppleConfigProfile

	if len(incomingIdents) > 0 {
		// load existing profiles that match the incoming profiles by identifiers
		stmt, args, err := sqlx.In(loadExistingProfiles, profTeamID, incomingIdents)
		if err != nil || strings.HasPrefix(ds.testBatchSetMDMAppleProfilesErr, "inselect") {
			if err == nil {
				err = errors.New(ds.testBatchSetMDMAppleProfilesErr)
			}
			return false, ctxerr.Wrap(ctx, err, "build query to load existing profiles")
		}
		if err := sqlx.SelectContext(ctx, tx, &existingProfiles, stmt, args...); err != nil || strings.HasPrefix(ds.testBatchSetMDMAppleProfilesErr, "select") {
			if err == nil {
				err = errors.New(ds.testBatchSetMDMAppleProfilesErr)
			}
			return false, ctxerr.Wrap(ctx, err, "load existing profiles")
		}
	}

	// figure out if we need to delete any profiles
	keepIdents := make([]string, 0, len(incomingIdents))
	for _, p := range existingProfiles {
		if newP := incomingProfs[p.Identifier]; newP != nil {
			keepIdents = append(keepIdents, p.Identifier)
		}
	}

	// profiles that are managed and delivered by Fleet
	fleetIdents := []string{}
	for ident := range mobileconfig.FleetPayloadIdentifiers() {
		fleetIdents = append(fleetIdents, ident)
	}

	var (
		stmt                string
		args                []interface{}
		deletedProfileUUIDs []string
	)
	// load the profiles that will be deleted, so we can cancel the install immediately
	stmt, args, err = sqlx.In(loadToBeDeletedProfilesNotInList, profTeamID, append(keepIdents, fleetIdents...))
	if err != nil {
		return false, ctxerr.Wrap(ctx, err, "build query to load profiles to be deleted")
	}
	if err := sqlx.SelectContext(ctx, tx, &deletedProfileUUIDs, stmt, args...); err != nil {
		return false, ctxerr.Wrap(ctx, err, "load profiles to be deleted")
	}

	// delete the obsolete profiles (all those that are not in keepIdents or delivered by Fleet)
	var result sql.Result
	stmt, args, err = sqlx.In(deleteProfilesNotInList, profTeamID, append(keepIdents, fleetIdents...))
	if err != nil || strings.HasPrefix(ds.testBatchSetMDMAppleProfilesErr, "indelete") {
		if err == nil {
			err = errors.New(ds.testBatchSetMDMAppleProfilesErr)
		}
		return false, ctxerr.Wrap(ctx, err, "build statement to delete obsolete profiles")
	}
	if result, err = tx.ExecContext(ctx, stmt, args...); err != nil || strings.HasPrefix(ds.testBatchSetMDMAppleProfilesErr, "delete") {
		if err == nil {
			err = errors.New(ds.testBatchSetMDMAppleProfilesErr)
		}
		return false, ctxerr.Wrap(ctx, err, "delete obsolete profiles")
	}
	if result != nil {
		rows, _ := result.RowsAffected()
		updatedDB = rows > 0
	}
	if len(deletedProfileUUIDs) > 0 {
		// cancel installs of the deleted profiles immediately
		if err := cancelAppleHostInstallsForDeletedMDMProfiles(ctx, tx, deletedProfileUUIDs); err != nil {
			return false, ctxerr.Wrap(ctx, err, "cancel installs of deleted profiles")
		}
	}

	// insert the new profiles and the ones that have changed, and track those
	// that did insert or update, as we will need to update their variables (if
	// the profile did not change, its variables cannot have changed since the
	// contents is the same as it was already).
	var profileIdentsInsertedOrUpdated []string
	for _, p := range incomingProfs {
		if result, err = tx.ExecContext(ctx, insertNewOrEditedProfile, profTeamID, p.Identifier, p.Name, p.Scope,
			p.Mobileconfig, p.SecretsUpdatedAt); err != nil || strings.HasPrefix(ds.testBatchSetMDMAppleProfilesErr, "insert") {
			if err == nil {
				err = errors.New(ds.testBatchSetMDMAppleProfilesErr)
			}
			return false, ctxerr.Wrapf(ctx, err, "insert new/edited profile with identifier %q", p.Identifier)
		}
		didInsertOrUpdate := insertOnDuplicateDidInsertOrUpdate(result)
		updatedDB = updatedDB || didInsertOrUpdate

		if didInsertOrUpdate {
			profileIdentsInsertedOrUpdated = append(profileIdentsInsertedOrUpdated, p.Identifier)
		}
	}

	if len(profileIdentsInsertedOrUpdated) > 0 {
		var insertedUpdatedProfs []*fleet.MDMAppleConfigProfile
		// load the profiles that match the inserted/updated profiles by identifier
		// to grab their uuids
		stmt, args, err := sqlx.In(loadExistingProfiles, profTeamID, profileIdentsInsertedOrUpdated)
		if err != nil {
			return false, ctxerr.Wrap(ctx, err, "build query to load inserted/updated profiles")
		}
		if err := sqlx.SelectContext(ctx, tx, &insertedUpdatedProfs, stmt, args...); err != nil {
			return false, ctxerr.Wrap(ctx, err, "load inserted/updated profiles")
		}

		lookupVariablesByIdentifier := make(map[string][]string, len(profilesVariablesByIdentifier))
		for _, p := range profilesVariablesByIdentifier {
			lookupVariablesByIdentifier[p.Identifier] = p.FleetVariables
		}

		// collect the profiles+variables that need to be upserted, keyed by
		// profile UUID as needed by the batch-set profile variables function.
		profilesVarsToUpsert := make([]fleet.MDMProfileUUIDFleetVariables, 0, len(insertedUpdatedProfs))
		for _, p := range insertedUpdatedProfs {
			profilesVarsToUpsert = append(profilesVarsToUpsert, fleet.MDMProfileUUIDFleetVariables{
				ProfileUUID:    p.ProfileUUID,
				FleetVariables: lookupVariablesByIdentifier[p.Identifier],
			})
		}

		if err := batchSetProfileVariableAssociationsDB(ctx, tx, profilesVarsToUpsert, "darwin"); err != nil {
			return false, ctxerr.Wrap(ctx, err, "inserting apple profile variable associations")
		}
	}

	// build a list of labels so the associations can be batch-set all at once
	// TODO: with minor changes this chunk of code could be shared
	// between macOS and Windows, but at the time of this
	// implementation we're under tight time constraints.
	incomingLabels := []fleet.ConfigurationProfileLabel{}
	var profsWithoutLabels []string
	if len(incomingIdents) > 0 {
		var newlyInsertedProfs []*fleet.MDMAppleConfigProfile
		// load current profiles (again) that match the incoming profiles by name to grab their uuids
		stmt, args, err := sqlx.In(loadExistingProfiles, profTeamID, incomingIdents)
		if err != nil || strings.HasPrefix(ds.testBatchSetMDMAppleProfilesErr, "inreselect") {
			if err == nil {
				err = errors.New(ds.testBatchSetMDMAppleProfilesErr)
			}
			return false, ctxerr.Wrap(ctx, err, "build query to load newly inserted profiles")
		}
		if err := sqlx.SelectContext(ctx, tx, &newlyInsertedProfs, stmt, args...); err != nil || strings.HasPrefix(ds.testBatchSetMDMAppleProfilesErr, "reselect") {
			if err == nil {
				err = errors.New(ds.testBatchSetMDMAppleProfilesErr)
			}
			return false, ctxerr.Wrap(ctx, err, "load newly inserted profiles")
		}

		for _, newlyInsertedProf := range newlyInsertedProfs {
			incomingProf, ok := incomingProfs[newlyInsertedProf.Identifier]
			if !ok {
				return false, ctxerr.Wrapf(ctx, err, "profile %q is in the database but was not incoming", newlyInsertedProf.Identifier)
			}

			var profHasLabel bool
			for _, label := range incomingProf.LabelsIncludeAll {
				label.ProfileUUID = newlyInsertedProf.ProfileUUID
				label.Exclude = false
				label.RequireAll = true
				incomingLabels = append(incomingLabels, label)
				profHasLabel = true
			}
			for _, label := range incomingProf.LabelsIncludeAny {
				label.ProfileUUID = newlyInsertedProf.ProfileUUID
				label.Exclude = false
				label.RequireAll = false
				incomingLabels = append(incomingLabels, label)
				profHasLabel = true
			}
			for _, label := range incomingProf.LabelsExcludeAny {
				label.ProfileUUID = newlyInsertedProf.ProfileUUID
				label.Exclude = true
				label.RequireAll = false
				incomingLabels = append(incomingLabels, label)
				profHasLabel = true
			}
			if !profHasLabel {
				profsWithoutLabels = append(profsWithoutLabels, newlyInsertedProf.ProfileUUID)
			}
		}
	}

	// insert label associations
	var updatedLabels bool
	if updatedLabels, err = batchSetProfileLabelAssociationsDB(ctx, tx, incomingLabels, profsWithoutLabels,
		"darwin"); err != nil || strings.HasPrefix(ds.testBatchSetMDMAppleProfilesErr, "labels") {
		if err == nil {
			err = errors.New(ds.testBatchSetMDMAppleProfilesErr)
		}
		return false, ctxerr.Wrap(ctx, err, "inserting apple profile label associations")
	}
	return updatedDB || updatedLabels, nil
}

func (ds *Datastore) BulkDeleteMDMAppleHostsConfigProfiles(ctx context.Context, profs []*fleet.MDMAppleProfilePayload) error {
	return ds.withTx(ctx, func(tx sqlx.ExtContext) error {
		return ds.bulkDeleteMDMAppleHostsConfigProfilesDB(ctx, tx, profs)
	})
}

func (ds *Datastore) bulkDeleteMDMAppleHostsConfigProfilesDB(ctx context.Context, tx sqlx.ExtContext, profs []*fleet.MDMAppleProfilePayload) error {
	if len(profs) == 0 {
		return nil
	}

	executeDeleteBatch := func(valuePart string, args []any) error {
		stmt := fmt.Sprintf(`DELETE FROM host_mdm_apple_profiles WHERE (profile_identifier, host_uuid) IN (%s)`, strings.TrimSuffix(valuePart, ","))
		if _, err := tx.ExecContext(ctx, stmt, args...); err != nil {
			return ctxerr.Wrap(ctx, err, "error deleting host_mdm_apple_profiles")
		}
		return nil
	}

	var (
		args       []any
		sb         strings.Builder
		batchCount int
	)

	const defaultBatchSize = 1000 // results in this times 2 placeholders
	batchSize := defaultBatchSize
	if ds.testDeleteMDMProfilesBatchSize > 0 {
		batchSize = ds.testDeleteMDMProfilesBatchSize
	}

	resetBatch := func() {
		batchCount = 0
		args = args[:0]
		sb.Reset()
	}

	for _, p := range profs {
		args = append(args, p.ProfileIdentifier, p.HostUUID)
		sb.WriteString("(?, ?),")
		batchCount++

		if batchCount >= batchSize {
			if err := executeDeleteBatch(sb.String(), args); err != nil {
				return err
			}
			resetBatch()
		}
	}

	if batchCount > 0 {
		if err := executeDeleteBatch(sb.String(), args); err != nil {
			return err
		}
	}
	return nil
}

// NOTE If onlyProfileUUIDs is provided (not nil), only profiles with
// those UUIDs will be update instead of rebuilding all pending
// profiles for hosts
func (ds *Datastore) bulkSetPendingMDMAppleHostProfilesDB(
	ctx context.Context,
	tx sqlx.ExtContext,
	hostUUIDs []string,
	onlyProfileUUIDs []string,
) (updatedDB bool, err error) {
	if len(hostUUIDs) == 0 {
		return false, nil
	}

	// no need to worry about whether the user-channel exists yet or not for the
	// user-scoped profiles here (which will be returned by the generated desired
	// state) because this is just to set the status to null so they are
	// considered on the next reconciliation cron job (and in that
	// reconciliation, they will be ignored from the "to install/to remove" list
	// if necessary).
	appleMDMProfilesDesiredStateQuery := generateDesiredStateQuery("profile")

	// TODO(mna): the conditions here (and in toRemoveStmt) are subtly different
	// than the ones in ListMDMAppleProfilesToInstall/Remove, so I'm keeping
	// those statements distinct to avoid introducing a subtle bug, but we should
	// take the time to properly analyze this and try to reuse
	// ListMDMAppleProfilesToInstall/Remove as we do in the Windows equivalent
	// method.
	//
	// I.e. for toInstallStmt, this is missing:
	// 	-- profiles in A and B with operation type "install" and NULL status
	// but I believe it would be a no-op and no harm in adding (status is
	// already NULL).
	//
	// And for toRemoveStmt, this is different:
	// 	-- except "remove" operations in any state
	// vs
	// 	-- except "remove" operations in a terminal state or already pending
	// but again I believe it would be a no-op and no harm in making them the
	// same (if I'm understanding correctly, the only difference is that it
	// considers "remove" operations that have NULL status, which it would
	// update to make its status to NULL).

	profileHostIn := "h.uuid IN (?)"
	if len(onlyProfileUUIDs) > 0 {
		profileHostIn = "mae.profile_uuid IN (?) AND " + profileHostIn
	}

	toInstallStmt := fmt.Sprintf(`
	SELECT
		ds.profile_uuid as profile_uuid,
		ds.host_uuid as host_uuid,
		ds.host_platform as host_platform,
		ds.profile_identifier as profile_identifier,
		ds.profile_name as profile_name,
		ds.checksum as checksum,
		ds.secrets_updated_at as secrets_updated_at,
		ds.scope as scope
	FROM ( %s ) as ds
		LEFT JOIN host_mdm_apple_profiles hmap
			ON hmap.profile_uuid = ds.profile_uuid AND hmap.host_uuid = ds.host_uuid
	WHERE
		-- profile or secret variables have been updated
		( hmap.checksum != ds.checksum ) OR IFNULL(hmap.secrets_updated_at < ds.secrets_updated_at, FALSE) OR
		-- profiles in A but not in B
		( hmap.profile_uuid IS NULL AND hmap.host_uuid IS NULL ) OR
		-- profiles in A and B but with operation type "remove"
		( hmap.host_uuid IS NOT NULL AND ( hmap.operation_type = ? OR hmap.operation_type IS NULL ) )
`, fmt.Sprintf(appleMDMProfilesDesiredStateQuery, profileHostIn, profileHostIn, profileHostIn, profileHostIn))

	// batches of 10K hosts because h.uuid appears three times in the
	// query, and the max number of prepared statements is 65K, this was
	// good enough during a load test and gives us wiggle room if we add
	// more arguments and we forget to update the batch size.
	selectProfilesBatchSize := 10_000
	if ds.testSelectMDMProfilesBatchSize > 0 {
		selectProfilesBatchSize = ds.testSelectMDMProfilesBatchSize
	}
	selectProfilesTotalBatches := int(math.Ceil(float64(len(hostUUIDs)) / float64(selectProfilesBatchSize)))

	var wantedProfiles []*fleet.MDMAppleProfilePayload
	for i := 0; i < selectProfilesTotalBatches; i++ {
		start := i * selectProfilesBatchSize
		end := start + selectProfilesBatchSize
		if end > len(hostUUIDs) {
			end = len(hostUUIDs)
		}

		batchUUIDs := hostUUIDs[start:end]

		var stmt string
		var args []any
		var err error

		if len(onlyProfileUUIDs) > 0 {
			stmt, args, err = sqlx.In(
				toInstallStmt,
				onlyProfileUUIDs, batchUUIDs,
				onlyProfileUUIDs, batchUUIDs,
				onlyProfileUUIDs, batchUUIDs,
				onlyProfileUUIDs, batchUUIDs,
				fleet.MDMOperationTypeRemove,
			)
		} else {
			stmt, args, err = sqlx.In(toInstallStmt, batchUUIDs, batchUUIDs, batchUUIDs, batchUUIDs, fleet.MDMOperationTypeRemove)
		}

		if err != nil {
			return false, ctxerr.Wrapf(ctx, err, "building statement to select profiles to install, batch %d of %d", i,
				selectProfilesTotalBatches)
		}

		var partialResult []*fleet.MDMAppleProfilePayload
		err = sqlx.SelectContext(ctx, tx, &partialResult, stmt, args...)
		if err != nil {
			return false, ctxerr.Wrapf(ctx, err, "selecting profiles to install, batch %d of %d", i, selectProfilesTotalBatches)
		}

		wantedProfiles = append(wantedProfiles, partialResult...)
	}

	// Exclude macOS only profiles from iPhones/iPads.
	wantedProfiles = fleet.FilterMacOSOnlyProfilesFromIOSIPadOS(wantedProfiles)

	narrowByProfiles := ""
	if len(onlyProfileUUIDs) > 0 {
		narrowByProfiles = "AND hmap.profile_uuid IN (?)"
	}

	// Note: We do not need secrets_updated_at in the remove statement
	toRemoveStmt := fmt.Sprintf(`
	SELECT
		hmap.profile_uuid as profile_uuid,
		hmap.host_uuid as host_uuid,
		hmap.profile_identifier as profile_identifier,
		hmap.profile_name as profile_name,
		hmap.checksum as checksum,
		hmap.status as status,
		hmap.operation_type as operation_type,
		COALESCE(hmap.detail, '') as detail,
		hmap.command_uuid as command_uuid,
		hmap.scope as scope
	FROM ( %s ) as ds
		RIGHT JOIN host_mdm_apple_profiles hmap
			ON hmap.profile_uuid = ds.profile_uuid AND hmap.host_uuid = ds.host_uuid
	WHERE
		hmap.host_uuid IN (?) %s AND
		-- profiles that are in B but not in A
		ds.profile_uuid IS NULL AND ds.host_uuid IS NULL AND
		-- except "remove" operations in any state
		( hmap.operation_type IS NULL OR hmap.operation_type != ? ) AND
		-- except "would be removed" profiles if they are a broken label-based profile
		-- (regardless of if it is an include-all or exclude-any label)
		NOT EXISTS (
			SELECT 1
			FROM mdm_configuration_profile_labels mcpl
			WHERE
			mcpl.apple_profile_uuid = hmap.profile_uuid AND
			mcpl.label_id IS NULL
		)
`, fmt.Sprintf(appleMDMProfilesDesiredStateQuery, profileHostIn, profileHostIn, profileHostIn, profileHostIn), narrowByProfiles)

	var currentProfiles []*fleet.MDMAppleProfilePayload
	for i := 0; i < selectProfilesTotalBatches; i++ {
		start := i * selectProfilesBatchSize
		end := start + selectProfilesBatchSize
		if end > len(hostUUIDs) {
			end = len(hostUUIDs)
		}

		batchUUIDs := hostUUIDs[start:end]

		var stmt string
		var args []any
		var err error

		if len(onlyProfileUUIDs) > 0 {
			stmt, args, err = sqlx.In(
				toRemoveStmt,
				onlyProfileUUIDs, batchUUIDs,
				onlyProfileUUIDs, batchUUIDs,
				onlyProfileUUIDs, batchUUIDs,
				onlyProfileUUIDs, batchUUIDs,
				batchUUIDs, onlyProfileUUIDs,
				fleet.MDMOperationTypeRemove,
			)
		} else {
			stmt, args, err = sqlx.In(toRemoveStmt, batchUUIDs, batchUUIDs, batchUUIDs, batchUUIDs, batchUUIDs, fleet.MDMOperationTypeRemove)
		}

		if err != nil {
			return false, ctxerr.Wrap(ctx, err, "building profiles to remove statement")
		}
		var partialResult []*fleet.MDMAppleProfilePayload
		err = sqlx.SelectContext(ctx, tx, &partialResult, stmt, args...)
		if err != nil {
			return false, ctxerr.Wrap(ctx, err, "fetching profiles to remove")
		}

		currentProfiles = append(currentProfiles, partialResult...)
	}

	if len(wantedProfiles) == 0 && len(currentProfiles) == 0 {
		return false, nil
	}

	// delete all host profiles to start from a clean slate, new entries will be added next
	// TODO(roberto): is this really necessary? this was pre-existing
	// behavior but I think it can be refactored. For now leaving it as-is.
	//
	// TODO part II(roberto): we found this call to be a major bottleneck during load testing
	// https://github.com/fleetdm/fleet/issues/21338
	if len(wantedProfiles) > 0 {
		if err := ds.bulkDeleteMDMAppleHostsConfigProfilesDB(ctx, tx, wantedProfiles); err != nil {
			return false, ctxerr.Wrap(ctx, err, "bulk delete all profiles")
		}
		updatedDB = true
	}

	// profileIntersection tracks profilesToAdd ∩ profilesToRemove, this is used to avoid:
	//
	// - Sending a RemoveProfile followed by an InstallProfile for a
	// profile with an identifier that's already installed, which can cause
	// racy behaviors.
	// - Sending a InstallProfile command for a profile that's exactly the
	// same as the one installed. Customers have reported that sending the
	// command causes unwanted behavior.
	profileIntersection := apple_mdm.NewProfileBimap()
	profileIntersection.IntersectByIdentifierAndHostUUID(wantedProfiles, currentProfiles)

	// start by deleting any that are already in the desired state
	var hostProfilesToClean []*fleet.MDMAppleProfilePayload
	for _, p := range currentProfiles {
		if _, ok := profileIntersection.GetMatchingProfileInDesiredState(p); ok {
			hostProfilesToClean = append(hostProfilesToClean, p)
		}
	}
	if len(hostProfilesToClean) > 0 {
		if err := ds.bulkDeleteMDMAppleHostsConfigProfilesDB(ctx, tx, hostProfilesToClean); err != nil {
			return false, ctxerr.Wrap(ctx, err, "bulk delete profiles to clean")
		}
		updatedDB = true
	}

	profilesToInsert := make(map[string]*fleet.MDMAppleProfilePayload)

	executeUpsertBatch := func(valuePart string, args []any) error {
		// If this call is made, we assume the update must be done -- a new profile was added or existing one modified.
		updatedDB = true
		baseStmt := fmt.Sprintf(`
				INSERT INTO host_mdm_apple_profiles (
					profile_uuid,
					host_uuid,
					profile_identifier,
					profile_name,
					checksum,
					secrets_updated_at,
					operation_type,
					status,
					command_uuid,
					detail,
					scope
				)
				VALUES %s
				ON DUPLICATE KEY UPDATE
					operation_type = VALUES(operation_type),
					status = VALUES(status),
					command_uuid = VALUES(command_uuid),
					checksum = VALUES(checksum),
				    secrets_updated_at = VALUES(secrets_updated_at),
					detail = VALUES(detail),
					scope = VALUES(scope)
			`, strings.TrimSuffix(valuePart, ","))

		_, err := tx.ExecContext(ctx, baseStmt, args...)
		return ctxerr.Wrap(ctx, err, "bulk set pending profile status execute batch")
	}

	var (
		pargs      []any
		psb        strings.Builder
		batchCount int
	)

	const defaultBatchSize = 1000 // results in this times 9 placeholders
	batchSize := defaultBatchSize
	if ds.testUpsertMDMDesiredProfilesBatchSize > 0 {
		batchSize = ds.testUpsertMDMDesiredProfilesBatchSize
	}

	resetBatch := func() {
		batchCount = 0
		clear(profilesToInsert)
		pargs = pargs[:0]
		psb.Reset()
	}

	for _, p := range wantedProfiles {
		if pp, ok := profileIntersection.GetMatchingProfileInCurrentState(p); ok {
			if pp.Status != &fleet.MDMDeliveryFailed && bytes.Equal(pp.Checksum, p.Checksum) {
				profilesToInsert[fmt.Sprintf("%s\n%s", p.HostUUID, p.ProfileUUID)] = &fleet.MDMAppleProfilePayload{
					ProfileUUID:       p.ProfileUUID,
					ProfileIdentifier: p.ProfileIdentifier,
					ProfileName:       p.ProfileName,
					HostUUID:          p.HostUUID,
					HostPlatform:      p.HostPlatform,
					Checksum:          p.Checksum,
					SecretsUpdatedAt:  p.SecretsUpdatedAt,
					Status:            pp.Status,
					OperationType:     pp.OperationType,
					Detail:            pp.Detail,
					CommandUUID:       pp.CommandUUID,
					Scope:             pp.Scope,
				}
				pargs = append(pargs, p.ProfileUUID, p.HostUUID, p.ProfileIdentifier, p.ProfileName, p.Checksum, p.SecretsUpdatedAt,
					pp.OperationType, pp.Status, pp.CommandUUID, pp.Detail, p.Scope)
				psb.WriteString("(?, ?, ?, ?, ?, ?, ?, ?, ?, ?, ?),")
				batchCount++

				if batchCount >= batchSize {
					if err := executeUpsertBatch(psb.String(), pargs); err != nil {
						return false, err
					}
					resetBatch()
				}
				continue
			}
		}

		profilesToInsert[fmt.Sprintf("%s\n%s", p.HostUUID, p.ProfileUUID)] = &fleet.MDMAppleProfilePayload{
			ProfileUUID:       p.ProfileUUID,
			ProfileIdentifier: p.ProfileIdentifier,
			ProfileName:       p.ProfileName,
			HostUUID:          p.HostUUID,
			HostPlatform:      p.HostPlatform,
			Checksum:          p.Checksum,
			SecretsUpdatedAt:  p.SecretsUpdatedAt,
			OperationType:     fleet.MDMOperationTypeInstall,
			Status:            nil,
			CommandUUID:       "",
			Detail:            "",
			Scope:             p.Scope,
		}
		pargs = append(pargs, p.ProfileUUID, p.HostUUID, p.ProfileIdentifier, p.ProfileName, p.Checksum, p.SecretsUpdatedAt,
			fleet.MDMOperationTypeInstall, nil, "", "", p.Scope)
		psb.WriteString("(?, ?, ?, ?, ?, ?, ?, ?, ?, ?, ?),")
		batchCount++

		if batchCount >= batchSize {
			if err := executeUpsertBatch(psb.String(), pargs); err != nil {
				return false, err
			}
			resetBatch()
		}
	}

	for _, p := range currentProfiles {
		if _, ok := profileIntersection.GetMatchingProfileInDesiredState(p); ok {
			continue
		}
		// If the profile wasn't installed, then we do not want to change the operation to "Remove".
		// Doing so will result in Fleet attempting to remove a profile that doesn't exist on the
		// host (since the installation failed). Skipping it here will lead to it being removed from
		// the host in Fleet during profile reconciliation, which is what we want.
		if p.DidNotInstallOnHost() {
			continue
		}
		profilesToInsert[fmt.Sprintf("%s\n%s", p.HostUUID, p.ProfileUUID)] = &fleet.MDMAppleProfilePayload{
			ProfileUUID:       p.ProfileUUID,
			ProfileIdentifier: p.ProfileIdentifier,
			ProfileName:       p.ProfileName,
			HostUUID:          p.HostUUID,
			HostPlatform:      p.HostPlatform,
			Checksum:          p.Checksum,
			SecretsUpdatedAt:  p.SecretsUpdatedAt,
			OperationType:     fleet.MDMOperationTypeRemove,
			Status:            nil,
			CommandUUID:       "",
			Detail:            "",
			Scope:             p.Scope,
		}
		pargs = append(pargs, p.ProfileUUID, p.HostUUID, p.ProfileIdentifier, p.ProfileName, p.Checksum, p.SecretsUpdatedAt,
			fleet.MDMOperationTypeRemove, nil, "", "", p.Scope)
		psb.WriteString("(?, ?, ?, ?, ?, ?, ?, ?, ?, ?, ?),")
		batchCount++

		if batchCount >= batchSize {
			if err := executeUpsertBatch(psb.String(), pargs); err != nil {
				return false, err
			}
			resetBatch()
		}
	}

	if batchCount > 0 {
		if err := executeUpsertBatch(psb.String(), pargs); err != nil {
			return false, err
		}
	}
	return updatedDB, nil
}

// mdmEntityTypeToDynamicNames tracks what names should be used in the
// templates for SQL statements based on the given entity type. The dynamic
// names are deliberately spelled out in full (instead of using an fmt.Sprintf
// approach) so that they are greppable in the codebase.
var mdmEntityTypeToDynamicNames = map[string]map[string]string{
	"declaration": {
		"entityUUIDColumn":        "declaration_uuid",
		"entityIdentifierColumn":  "declaration_identifier",
		"entityNameColumn":        "declaration_name",
		"countEntityLabelsColumn": "count_declaration_labels",
		"mdmAppleEntityTable":     "mdm_apple_declarations",
		"mdmEntityLabelsTable":    "mdm_declaration_labels",
		"appleEntityUUIDColumn":   "apple_declaration_uuid",
		"hostMDMAppleEntityTable": "host_mdm_apple_declarations",
		"checksumColumn":          "token",
	},
	"profile": {
		"entityUUIDColumn":        "profile_uuid",
		"entityIdentifierColumn":  "profile_identifier",
		"entityNameColumn":        "profile_name",
		"countEntityLabelsColumn": "count_profile_labels",
		"mdmAppleEntityTable":     "mdm_apple_configuration_profiles",
		"mdmEntityLabelsTable":    "mdm_configuration_profile_labels",
		"appleEntityUUIDColumn":   "apple_profile_uuid",
		"hostMDMAppleEntityTable": "host_mdm_apple_profiles",
		"checksumColumn":          "checksum",
	},
}

// generateDesiredStateQuery generates a query string that represents the
// desired state of an Apple entity based on its type (profile or declaration)
func generateDesiredStateQuery(entityType string) string {
	dynamicNames := mdmEntityTypeToDynamicNames[entityType]
	if dynamicNames == nil {
		panic(fmt.Sprintf("unknown entity type %q", entityType))
	}

	return os.Expand(`
	-- non label-based entities
	SELECT
		mae.${entityUUIDColumn},
		h.uuid as host_uuid,
		h.platform as host_platform,
		mae.identifier as ${entityIdentifierColumn},
		mae.name as ${entityNameColumn},
		mae.${checksumColumn} as ${checksumColumn},
		mae.secrets_updated_at as secrets_updated_at,
		mae.scope as scope,
		nd.authenticate_at as device_enrolled_at,
		0 as ${countEntityLabelsColumn},
		0 as count_non_broken_labels,
		0 as count_host_labels,
		0 as count_host_updated_after_labels
	FROM
		${mdmAppleEntityTable} mae
			JOIN hosts h
				ON h.team_id = mae.team_id OR (h.team_id IS NULL AND mae.team_id = 0)
			JOIN nano_enrollments ne
				ON ne.device_id = h.uuid
			JOIN nano_devices nd
				ON nd.id = ne.device_id
	WHERE
		(h.platform = 'darwin' OR h.platform = 'ios' OR h.platform = 'ipados') AND
		ne.enabled = 1 AND
		ne.type = 'Device' AND
		NOT EXISTS (
			SELECT 1
			FROM ${mdmEntityLabelsTable} mel
			WHERE mel.${appleEntityUUIDColumn} = mae.${entityUUIDColumn}
		) AND
		( %s )

	UNION

	-- label-based entities where the host is a member of all the labels (include-all).
	-- by design, "include" labels cannot match if they are broken (the host cannot be
	-- a member of a deleted label).
	SELECT
		mae.${entityUUIDColumn},
		h.uuid as host_uuid,
		h.platform as host_platform,
		mae.identifier as ${entityIdentifierColumn},
		mae.name as ${entityNameColumn},
		mae.${checksumColumn} as ${checksumColumn},
		mae.secrets_updated_at as secrets_updated_at,
		mae.scope as scope,
		nd.authenticate_at as device_enrolled_at,
		COUNT(*) as ${countEntityLabelsColumn},
		COUNT(mel.label_id) as count_non_broken_labels,
		COUNT(lm.label_id) as count_host_labels,
		0 as count_host_updated_after_labels
	FROM
		${mdmAppleEntityTable} mae
			JOIN hosts h
				ON h.team_id = mae.team_id OR (h.team_id IS NULL AND mae.team_id = 0)
			JOIN nano_enrollments ne
				ON ne.device_id = h.uuid
			JOIN nano_devices nd
				ON nd.id = ne.device_id
			JOIN ${mdmEntityLabelsTable} mel
				ON mel.${appleEntityUUIDColumn} = mae.${entityUUIDColumn} AND mel.exclude = 0 AND mel.require_all = 1
			LEFT OUTER JOIN label_membership lm
				ON lm.label_id = mel.label_id AND lm.host_id = h.id
	WHERE
		(h.platform = 'darwin' OR h.platform = 'ios' OR h.platform = 'ipados') AND
		ne.enabled = 1 AND
		ne.type = 'Device' AND
		( %s )
	GROUP BY
		mae.${entityUUIDColumn}, h.uuid, h.platform, mae.identifier, mae.name, mae.${checksumColumn}, mae.secrets_updated_at, mae.scope
	HAVING
		${countEntityLabelsColumn} > 0 AND count_host_labels = ${countEntityLabelsColumn}

	UNION

	-- label-based entities where the host is NOT a member of any of the labels (exclude-any).
	-- explicitly ignore profiles with broken excluded labels so that they are never applied,
	-- and ignore profiles that depend on labels created _after_ the label_updated_at timestamp
	-- of the host (because we don't have results for that label yet, the host may or may not be
	-- a member).
	SELECT
		mae.${entityUUIDColumn},
		h.uuid as host_uuid,
		h.platform as host_platform,
		mae.identifier as ${entityIdentifierColumn},
		mae.name as ${entityNameColumn},
		mae.${checksumColumn} as ${checksumColumn},
		mae.secrets_updated_at as secrets_updated_at,
		mae.scope as scope,
		nd.authenticate_at as device_enrolled_at,
		COUNT(*) as ${countEntityLabelsColumn},
		COUNT(mel.label_id) as count_non_broken_labels,
		COUNT(lm.label_id) as count_host_labels,
		-- this helps avoid the case where the host is not a member of a label
		-- just because it hasn't reported results for that label yet.
		SUM(CASE WHEN lbl.created_at IS NOT NULL AND h.label_updated_at >= lbl.created_at THEN 1 ELSE 0 END) as count_host_updated_after_labels
	FROM
		${mdmAppleEntityTable} mae
			JOIN hosts h
				ON h.team_id = mae.team_id OR (h.team_id IS NULL AND mae.team_id = 0)
			JOIN nano_enrollments ne
				ON ne.device_id = h.uuid
			JOIN nano_devices nd
				ON nd.id = ne.device_id
			JOIN ${mdmEntityLabelsTable} mel
				ON mel.${appleEntityUUIDColumn} = mae.${entityUUIDColumn} AND mel.exclude = 1 AND mel.require_all = 0
			LEFT OUTER JOIN labels lbl
				ON lbl.id = mel.label_id
			LEFT OUTER JOIN label_membership lm
				ON lm.label_id = mel.label_id AND lm.host_id = h.id
	WHERE
		(h.platform = 'darwin' OR h.platform = 'ios' OR h.platform = 'ipados') AND
		ne.enabled = 1 AND
		ne.type = 'Device' AND
		( %s )
	GROUP BY
		mae.${entityUUIDColumn}, h.uuid, h.platform, mae.identifier, mae.name, mae.${checksumColumn}, mae.secrets_updated_at, mae.scope
	HAVING
		-- considers only the profiles with labels, without any broken label, with results reported after all labels were created and with the host not in any label
		${countEntityLabelsColumn} > 0 AND ${countEntityLabelsColumn} = count_non_broken_labels AND ${countEntityLabelsColumn} = count_host_updated_after_labels AND count_host_labels = 0

	UNION

	-- label-based entities where the host is a member of any the labels (include-any).
	-- by design, "include" labels cannot match if they are broken (the host cannot be
	-- a member of a deleted label).
	SELECT
		mae.${entityUUIDColumn},
		h.uuid as host_uuid,
		h.platform as host_platform,
		mae.identifier as ${entityIdentifierColumn},
		mae.name as ${entityNameColumn},
		mae.${checksumColumn} as ${checksumColumn},
		mae.secrets_updated_at as secrets_updated_at,
		mae.scope as scope,
		nd.authenticate_at as device_enrolled_at,
		COUNT(*) as ${countEntityLabelsColumn},
		COUNT(mel.label_id) as count_non_broken_labels,
		COUNT(lm.label_id) as count_host_labels,
		0 as count_host_updated_after_labels
	FROM
		${mdmAppleEntityTable} mae
			JOIN hosts h
				ON h.team_id = mae.team_id OR (h.team_id IS NULL AND mae.team_id = 0)
			JOIN nano_enrollments ne
				ON ne.device_id = h.uuid
			JOIN nano_devices nd
				ON nd.id = ne.device_id
			JOIN ${mdmEntityLabelsTable} mel
				ON mel.${appleEntityUUIDColumn} = mae.${entityUUIDColumn} AND mel.exclude = 0 AND mel.require_all = 0
			LEFT OUTER JOIN label_membership lm
				ON lm.label_id = mel.label_id AND lm.host_id = h.id
	WHERE
		(h.platform = 'darwin' OR h.platform = 'ios' OR h.platform = 'ipados') AND
		ne.enabled = 1 AND
		ne.type = 'Device' AND
		( %s )
	GROUP BY
		mae.${entityUUIDColumn}, h.uuid, h.platform, mae.identifier, mae.name, mae.${checksumColumn}, mae.secrets_updated_at, mae.scope
	HAVING
		${countEntityLabelsColumn} > 0 AND count_host_labels >= 1
	`, func(s string) string { return dynamicNames[s] })
}

// generateEntitiesToInstallQuery is a set difference between:
//
//   - Set A (ds), the "desired state", can be obtained from a JOIN between
//     mdm_apple_x and hosts.
//
// - Set B, the "current state" given by host_mdm_apple_x.
//
// A - B gives us the entities that need to be installed:
//
//   - entities that are in A but not in B
//
//   - entities which contents have changed, but their identifier are
//     the same (by checking the checksums)
//
//   - entities that are in A and in B, but with an operation type of
//     "remove", regardless of the status. (technically, if status is NULL then
//     the entity should be already installed - it has not been queued for
//     remove yet -, and same if status is failed, but the proper thing to do
//     with it would be to remove the row, not return it as "to install". For
//     simplicity of implementation here (and to err on the safer side - the
//     entity's content could've changed), we'll return it as "to install" for
//     now, which will cause the row to be updated with the correct operation
//     type and status).
//
//   - entities that are in A and in B, with an operation type of "install"
//     and a NULL status. Other statuses mean that the operation is already in
//     flight (pending), the operation has been completed but is still subject
//     to independent verification by Fleet (verifying), or has reached a terminal
//     state (failed or verified). If the entity's content is edited, all
//     relevant hosts will be marked as status NULL so that it gets
//     re-installed.
//
// Note that for label-based entities, only fully-satisfied entities are
// considered for installation. This means that a broken label-based entity,
// where one of the labels does not exist anymore, will not be considered for
// installation.
func generateEntitiesToInstallQuery(entityType string) string {
	dynamicNames := mdmEntityTypeToDynamicNames[entityType]
	if dynamicNames == nil {
		panic(fmt.Sprintf("unknown entity type %q", entityType))
	}

	return fmt.Sprintf(os.Expand(`
	( %s ) as ds
		LEFT JOIN ${hostMDMAppleEntityTable} hmae
			ON hmae.${entityUUIDColumn} = ds.${entityUUIDColumn} AND hmae.host_uuid = ds.host_uuid
	WHERE
		-- entity has been updated
		( hmae.${checksumColumn} != ds.${checksumColumn} ) OR IFNULL(hmae.secrets_updated_at < ds.secrets_updated_at, FALSE) OR
		-- entity in A but not in B
		( hmae.${entityUUIDColumn} IS NULL AND hmae.host_uuid IS NULL ) OR
		-- entities in A and B but with operation type "remove"
		( hmae.host_uuid IS NOT NULL AND ( hmae.operation_type = ? OR hmae.operation_type IS NULL ) ) OR
		-- entities in A and B with operation type "install" and NULL status
		( hmae.host_uuid IS NOT NULL AND hmae.operation_type = ? AND hmae.status IS NULL )
`, func(s string) string { return dynamicNames[s] }),
		fmt.Sprintf(generateDesiredStateQuery(entityType), "TRUE", "TRUE", "TRUE", "TRUE"),
	)
}

// generateEntitiesToRemoveQuery is a set difference between:
//
// - Set A (ds), the "desired state", can be obtained from a JOIN between
// mdm_apple_configuration_x and hosts.
//
// - Set B, the "current state" given by host_mdm_apple_x.
//
// B - A gives us the entities that need to be removed:
//
//   - entities that are in B but not in A, except those with operation type
//     "remove" and a terminal state (failed) or a state indicating
//     that the operation is in flight (pending) or the operation has been completed
//     but is still subject to independent verification by Fleet (verifying)
//     or the operation has been completed and independenly verified by Fleet (verified).
//
// Any other case are entities that are in both B and A, and as such are
// processed by the generateEntitiesToInstallQuery query (since they are in
// both, their desired state is necessarily to be installed).
//
// Note that for label-based entities, only those that are fully-sastisfied
// by the host are considered for install (are part of the desired state used
// to compute the ones to remove). However, as a special case, a broken
// label-based entity will NOT be removed from a host where it was
// previously installed. However, if a host used to satisfy a label-based
// entity but no longer does (and that label-based entity is not "broken"),
// the entity will be removed from the host.
func generateEntitiesToRemoveQuery(entityType string) string {
	dynamicNames := mdmEntityTypeToDynamicNames[entityType]
	if dynamicNames == nil {
		panic(fmt.Sprintf("unknown entity type %q", entityType))
	}

	// NOTE(mna): there is no check for an existing user-enrollment here, because
	// if a user-scoped profile is identified as "to remove", it has to have been
	// delivered at some point, either because a user-channel did exist, or
	// because it was delivered to the device-channel after the maximum wait
	// delay. Either way, it should proceed with removal.
	return fmt.Sprintf(os.Expand(`
	( %s ) as ds
		RIGHT JOIN ${hostMDMAppleEntityTable} hmae
			ON hmae.${entityUUIDColumn} = ds.${entityUUIDColumn} AND hmae.host_uuid = ds.host_uuid
	WHERE
		-- entities that are in B but not in A
		ds.${entityUUIDColumn} IS NULL AND ds.host_uuid IS NULL AND
		-- except "remove" operations in a terminal state or already pending
		( hmae.operation_type IS NULL OR hmae.operation_type != ? OR hmae.status IS NULL ) AND
		-- except "would be removed" entities if they are a broken label-based entities
		-- (regardless of if it is an include-all or exclude-any label)
		NOT EXISTS (
			SELECT 1
			FROM ${mdmEntityLabelsTable} mcpl
			WHERE
				mcpl.${appleEntityUUIDColumn} = hmae.${entityUUIDColumn} AND
				mcpl.label_id IS NULL
		)
`, func(s string) string { return dynamicNames[s] }), fmt.Sprintf(generateDesiredStateQuery(entityType), "TRUE", "TRUE", "TRUE", "TRUE"))
}

func (ds *Datastore) ListMDMAppleProfilesToInstall(ctx context.Context) ([]*fleet.MDMAppleProfilePayload, error) {
	query := fmt.Sprintf(`
	SELECT
		ds.profile_uuid,
		ds.host_uuid,
		ds.host_platform,
		ds.profile_identifier,
		ds.profile_name,
		ds.checksum,
		ds.secrets_updated_at,
<<<<<<< HEAD
		ds.scope AS scope
=======
		ds.scope,
		ds.device_enrolled_at
>>>>>>> 48ea14ab
	FROM %s `,
		generateEntitiesToInstallQuery("profile"))
	var profiles []*fleet.MDMAppleProfilePayload
	err := sqlx.SelectContext(ctx, ds.reader(ctx), &profiles, query, fleet.MDMOperationTypeRemove, fleet.MDMOperationTypeInstall)
	return profiles, err
}

func (ds *Datastore) ListMDMAppleProfilesToRemove(ctx context.Context) ([]*fleet.MDMAppleProfilePayload, error) {
	// Note: although some of these values (like secrets_updated_at) are not strictly necessary for profile removal,
	// we are keeping them here for consistency.
	query := fmt.Sprintf(`
	SELECT
		hmae.profile_uuid,
		hmae.profile_identifier,
		hmae.profile_name,
		hmae.host_uuid,
		hmae.checksum,
		hmae.secrets_updated_at,
		hmae.operation_type,
		COALESCE(hmae.detail, '') as detail,
		hmae.status,
		hmae.command_uuid,
		hmae.scope
	FROM %s`, generateEntitiesToRemoveQuery("profile"))
	var profiles []*fleet.MDMAppleProfilePayload
	err := sqlx.SelectContext(ctx, ds.reader(ctx), &profiles, query, fleet.MDMOperationTypeRemove)

	return profiles, err
}

func (ds *Datastore) GetMDMAppleProfilesContents(ctx context.Context, uuids []string) (map[string]mobileconfig.Mobileconfig, error) {
	if len(uuids) == 0 {
		return nil, nil
	}

	stmt := `
          SELECT profile_uuid, mobileconfig as mobileconfig
          FROM mdm_apple_configuration_profiles WHERE profile_uuid IN (?)
	`
	query, args, err := sqlx.In(stmt, uuids)
	if err != nil {
		return nil, err
	}
	rows, err := ds.reader(ctx).QueryxContext(ctx, query, args...)
	if err != nil {
		return nil, err
	}
	defer rows.Close()
	results := make(map[string]mobileconfig.Mobileconfig)
	for rows.Next() {
		var uid string
		var mobileconfig mobileconfig.Mobileconfig
		if err := rows.Scan(&uid, &mobileconfig); err != nil {
			return nil, err
		}
		results[uid] = mobileconfig
	}
	return results, nil
}

// BulkUpsertMDMAppleHostProfiles is used to update the status of profile delivery to hosts.
func (ds *Datastore) BulkUpsertMDMAppleHostProfiles(ctx context.Context, payload []*fleet.MDMAppleBulkUpsertHostProfilePayload) error {
	if len(payload) == 0 {
		return nil
	}

	executeUpsertBatch := func(valuePart string, args []any) error {
		stmt := fmt.Sprintf(`
	    INSERT INTO host_mdm_apple_profiles (
              profile_uuid,
              profile_identifier,
              profile_name,
              host_uuid,
              status,
              operation_type,
              detail,
              command_uuid,
              checksum,
              secrets_updated_at,
              ignore_error,
              variables_updated_at,
			  scope
            )
            VALUES %s
            ON DUPLICATE KEY UPDATE
              status = VALUES(status),
              operation_type = VALUES(operation_type),
              detail = VALUES(detail),
              checksum = VALUES(checksum),
              secrets_updated_at = VALUES(secrets_updated_at),
              -- keep ignore error flag if the operation is still a remove
              ignore_error = IF(VALUES(operation_type) = '%s', ignore_error, VALUES(ignore_error)),
              profile_identifier = VALUES(profile_identifier),
              profile_name = VALUES(profile_name),
              command_uuid = VALUES(command_uuid),
              variables_updated_at = VALUES(variables_updated_at),
			  scope = VALUES(scope)`,
			strings.TrimSuffix(valuePart, ","), fleet.MDMOperationTypeRemove,
		)

		// We need to run with retry due to deadlocks.
		// The INSERT/ON DUPLICATE KEY UPDATE pattern is prone to deadlocks when multiple
		// threads are modifying nearby rows. That's because this statement uses gap locks.
		// When two transactions acquire the same gap lock, they may deadlock.
		// Two simultaneous transactions may happen when cron job runs and the user is updating via the UI at the same time.
		err := ds.withRetryTxx(ctx, func(tx sqlx.ExtContext) error {
			_, err := tx.ExecContext(ctx, stmt, args...)
			return err
		})
		return err
	}

	generateValueArgs := func(p *fleet.MDMAppleBulkUpsertHostProfilePayload) (string, []any) {
		valuePart := "(?, ?, ?, ?, ?, ?, ?, ?, ?, ?, ?, ?, ?),"
		args := []any{
			p.ProfileUUID, p.ProfileIdentifier, p.ProfileName, p.HostUUID, p.Status, p.OperationType, p.Detail, p.CommandUUID,
			p.Checksum, p.SecretsUpdatedAt, p.IgnoreError, p.VariablesUpdatedAt, p.Scope,
		}
		return valuePart, args
	}

	const defaultBatchSize = 1000 // number of parameters is this times number of placeholders
	batchSize := defaultBatchSize
	if ds.testUpsertMDMDesiredProfilesBatchSize > 0 {
		batchSize = ds.testUpsertMDMDesiredProfilesBatchSize
	}

	if err := batchProcessDB(payload, batchSize, generateValueArgs, executeUpsertBatch); err != nil {
		return err
	}

	return nil
}

func (ds *Datastore) UpdateOrDeleteHostMDMAppleProfile(ctx context.Context, profile *fleet.HostMDMAppleProfile) error {
	if profile.OperationType == fleet.MDMOperationTypeRemove && profile.Status != nil {
		var ignoreError bool
		if *profile.Status == fleet.MDMDeliveryFailed {
			// Check whether we should ignore the error.
			err := sqlx.GetContext(ctx, ds.reader(ctx), &ignoreError, `
				SELECT ignore_error FROM host_mdm_apple_profiles WHERE host_uuid = ? AND command_uuid = ?`,
				profile.HostUUID, profile.CommandUUID)
			if err != nil {
				return ctxerr.Wrap(ctx, err, "get ignore error")
			}
		}
		if ignoreError ||
			(*profile.Status == fleet.MDMDeliveryVerifying || *profile.Status == fleet.MDMDeliveryVerified) {
			_, err := ds.writer(ctx).ExecContext(ctx, `
          DELETE FROM host_mdm_apple_profiles
          WHERE host_uuid = ? AND command_uuid = ?
        `, profile.HostUUID, profile.CommandUUID)
			return err
		}
	}

	detail := profile.Detail

	if profile.OperationType == fleet.MDMOperationTypeRemove && profile.Status != nil && *profile.Status == fleet.MDMDeliveryFailed {
		detail = fmt.Sprintf("Failed to remove: %s", detail)
	}

	// Check whether we want to set a install operation as 'verifying' for an iOS/iPadOS device.
	var isIOSIPadOSInstallVerifiying bool
	if profile.OperationType == fleet.MDMOperationTypeInstall && profile.Status != nil && *profile.Status == fleet.MDMDeliveryVerifying {
		if err := ds.writer(ctx).GetContext(ctx, &isIOSIPadOSInstallVerifiying, `
          SELECT platform = 'ios' OR platform = 'ipados' FROM hosts WHERE uuid = ?`,
			profile.HostUUID,
		); err != nil {
			return err
		}
	}

	status := profile.Status
	if isIOSIPadOSInstallVerifiying {
		// iOS/iPadOS devices do not have osquery,
		// thus they go from 'pending' straight to 'verified'
		status = &fleet.MDMDeliveryVerified
	}

	// We need to run with retry due to potential deadlocks with BulkSetPendingMDMHostProfiles.
	// Deadlock seen in 2024/12/12 loadtest: https://docs.google.com/document/d/1-Q6qFTd7CDm-lh7MVRgpNlNNJijk6JZ4KO49R1fp80U

	err := ds.withRetryTxx(ctx, func(tx sqlx.ExtContext) error {
		var err error
		if profile.VariablesUpdatedAt != nil {
			// Only update variable_updated_at if the caller supplied it. Not all callers care but
			// we don't want to "lose" it since the install time should never need to be earlier
			// than it currently is set to.
			_, err = tx.ExecContext(ctx, `
          UPDATE host_mdm_apple_profiles
          SET status = ?, operation_type = ?, detail = ?, variables_updated_at = ?
          WHERE host_uuid = ? AND command_uuid = ?
        `, status, profile.OperationType, detail, profile.VariablesUpdatedAt, profile.HostUUID, profile.CommandUUID)
		} else {
			_, err = tx.ExecContext(ctx, `
          UPDATE host_mdm_apple_profiles
          SET status = ?, operation_type = ?, detail = ?
          WHERE host_uuid = ? AND command_uuid = ?
        `, status, profile.OperationType, detail, profile.HostUUID, profile.CommandUUID)
		}
		return err
	})
	return err
}

// sqlCaseMDMAppleStatus returns a SQL snippet that can be used to determine the status of a host
// based on the status of its profiles and declarations and filevault status. It should be used in
// conjunction with sqlJoinMDMAppleProfilesStatus and sqlJoinMDMAppleDeclarationsStatus. It assumes the
// hosts table to be aliased as 'h' and the host_disk_encryption_keys table to be aliased as 'hdek'.
func sqlCaseMDMAppleStatus() string {
	// NOTE: To make this snippet reusable, we're not using sqlx.Named here because it would
	// complicate usage in other queries (e.g., list hosts).
	var (
		failed    = fmt.Sprintf("'%s'", string(fleet.MDMDeliveryFailed))
		pending   = fmt.Sprintf("'%s'", string(fleet.MDMDeliveryPending))
		verifying = fmt.Sprintf("'%s'", string(fleet.MDMDeliveryVerifying))
		verified  = fmt.Sprintf("'%s'", string(fleet.MDMDeliveryVerified))
	)
	return `
	CASE WHEN (prof_failed
		OR decl_failed
		OR fv_failed) THEN
		` + failed + `
	WHEN (prof_pending
		OR decl_pending
		-- special case for filevault, it's pending if the profile is
		-- pending OR the profile is verified or verifying but we still
		-- don't have an encryption key.
		OR(fv_pending
			OR((fv_verifying
				OR fv_verified)
			AND (hdek.base64_encrypted IS NULL OR (hdek.decryptable IS NOT NULL AND hdek.decryptable != 1))))) THEN
		` + pending + `
	WHEN (prof_verifying
		OR decl_verifying
		-- special case when fv profile is verifying, and we already have an encryption key, in any state, we treat as verifying
		OR(fv_verifying
			AND hdek.base64_encrypted IS NOT NULL AND (hdek.decryptable IS NULL OR hdek.decryptable = 1))
		-- special case when fv profile is verified, but we didn't verify the encryption key, we treat as verifying
		OR(fv_verified
			AND hdek.base64_encrypted IS NOT NULL AND hdek.decryptable IS NULL)) THEN
		` + verifying + `
	WHEN (prof_verified
		OR decl_verified
		OR(fv_verified
			AND hdek.base64_encrypted IS NOT NULL AND hdek.decryptable = 1)) THEN
		` + verified + `
	END
`
}

// sqlJoinMDMAppleProfilesStatus returns a SQL snippet that can be used to join a table derived from
// host_mdm_apple_profiles (grouped by host_uuid and status) and the hosts table. For each host_uuid,
// it derives a boolean value for each status category. The value will be 1 if the host has any
// profile in the given status category. Separate columns are used for status of the filevault profile
// vs. all other profiles. The snippet assumes the hosts table to be aliased as 'h'.
func sqlJoinMDMAppleProfilesStatus() string {
	// NOTE: To make this snippet reusable, we're not using sqlx.Named here because it would
	// complicate usage in other queries (e.g., list hosts).
	var (
		failed    = fmt.Sprintf("'%s'", string(fleet.MDMDeliveryFailed))
		pending   = fmt.Sprintf("'%s'", string(fleet.MDMDeliveryPending))
		verifying = fmt.Sprintf("'%s'", string(fleet.MDMDeliveryVerifying))
		verified  = fmt.Sprintf("'%s'", string(fleet.MDMDeliveryVerified))
		install   = fmt.Sprintf("'%s'", string(fleet.MDMOperationTypeInstall))
		filevault = fmt.Sprintf("'%s'", mobileconfig.FleetFileVaultPayloadIdentifier)
	)
	return `
	LEFT JOIN (
		-- profile statuses grouped by host uuid, boolean value will be 1 if host has any profile with the given status
		-- filevault profiles are treated separately
		SELECT
			host_uuid,
			MAX( IF((status IS NULL OR status = ` + pending + `) AND profile_identifier != ` + filevault + `, 1, 0)) AS prof_pending,
			MAX( IF(status = ` + failed + ` AND profile_identifier != ` + filevault + `, 1, 0)) AS prof_failed,
			MAX( IF(status = ` + verifying + ` AND profile_identifier != ` + filevault + ` AND operation_type = ` + install + `, 1, 0)) AS prof_verifying,
			MAX( IF(status = ` + verified + `  AND profile_identifier != ` + filevault + ` AND operation_type = ` + install + `, 1, 0)) AS prof_verified,
			MAX( IF((status IS NULL OR status = ` + pending + `) AND profile_identifier = ` + filevault + `, 1, 0)) AS fv_pending,
			MAX( IF(status = ` + failed + ` AND profile_identifier = ` + filevault + `, 1, 0)) AS fv_failed,
			MAX( IF(status = ` + verifying + ` AND profile_identifier = ` + filevault + ` AND operation_type = ` + install + `, 1, 0)) AS fv_verifying,
			MAX( IF(status = ` + verified + `  AND profile_identifier = ` + filevault + ` AND operation_type = ` + install + `, 1, 0)) AS fv_verified
		FROM
			host_mdm_apple_profiles
		GROUP BY
			host_uuid) hmap ON h.uuid = hmap.host_uuid
`
}

// sqlJoinMDMAppleDeclarationsStatus returns a SQL snippet that can be used to join a table derived from
// host_mdm_apple_declarations (grouped by host_uuid and status) and the hosts table. For each host_uuid,
// it derives a boolean value for each status category. The value will be 1 if the host has any
// declaration in the given status category. The snippet assumes the hosts table to be aliased as 'h'.
func sqlJoinMDMAppleDeclarationsStatus() string {
	// NOTE: To make this snippet reusable, we're not using sqlx.Named here because it would
	// complicate usage in other queries (e.g., list hosts).
	var (
		failed            = fmt.Sprintf("'%s'", string(fleet.MDMDeliveryFailed))
		pending           = fmt.Sprintf("'%s'", string(fleet.MDMDeliveryPending))
		verifying         = fmt.Sprintf("'%s'", string(fleet.MDMDeliveryVerifying))
		verified          = fmt.Sprintf("'%s'", string(fleet.MDMDeliveryVerified))
		install           = fmt.Sprintf("'%s'", string(fleet.MDMOperationTypeInstall))
		reservedDeclNames = fmt.Sprintf("'%s', '%s', '%s'", fleetmdm.FleetMacOSUpdatesProfileName, fleetmdm.FleetIOSUpdatesProfileName, fleetmdm.FleetIPadOSUpdatesProfileName)
	)
	return `
	LEFT JOIN (
		-- declaration statuses grouped by host uuid, boolean value will be 1 if host has any declaration with the given status
		SELECT
			host_uuid,
			MAX( IF((status IS NULL OR status = ` + pending + `), 1, 0)) AS decl_pending,
			MAX( IF(status = ` + failed + `, 1, 0)) AS decl_failed,
			MAX( IF(status = ` + verifying + ` , 1, 0)) AS decl_verifying,
			MAX( IF(status = ` + verified + ` , 1, 0)) AS decl_verified
		FROM
			host_mdm_apple_declarations
		WHERE
			operation_type = ` + install + ` AND declaration_name NOT IN(` + reservedDeclNames + `)
		GROUP BY
			host_uuid) hmad ON h.uuid = hmad.host_uuid
`
}

func (ds *Datastore) GetMDMAppleProfilesSummary(ctx context.Context, teamID *uint) (*fleet.MDMProfilesSummary, error) {
	stmt := `
SELECT
	COUNT(id) AS count,
	%s AS status
FROM
	hosts h
	%s
	%s
	LEFT JOIN host_disk_encryption_keys hdek ON h.id = hdek.host_id
WHERE
	platform IN('darwin', 'ios', 'ipados') AND %s
GROUP BY
	status HAVING status IS NOT NULL`

	teamFilter := "team_id IS NULL"
	if teamID != nil && *teamID > 0 {
		teamFilter = fmt.Sprintf("team_id = %d", *teamID)
	}

	stmt = fmt.Sprintf(stmt, sqlCaseMDMAppleStatus(), sqlJoinMDMAppleProfilesStatus(), sqlJoinMDMAppleDeclarationsStatus(), teamFilter)

	var dest []struct {
		Count  uint   `db:"count"`
		Status string `db:"status"`
	}

	if err := sqlx.SelectContext(ctx, ds.reader(ctx), &dest, stmt); err != nil {
		return nil, err
	}

	byStatus := make(map[string]uint)
	for _, s := range dest {
		if _, ok := byStatus[s.Status]; ok {
			return nil, fmt.Errorf("duplicate status %s", s.Status)
		}
		byStatus[s.Status] = s.Count
	}

	var res fleet.MDMProfilesSummary
	for s, c := range byStatus {
		switch fleet.MDMDeliveryStatus(s) {
		case fleet.MDMDeliveryFailed:
			res.Failed = c
		case fleet.MDMDeliveryPending:
			res.Pending = c
		case fleet.MDMDeliveryVerifying:
			res.Verifying = c
		case fleet.MDMDeliveryVerified:
			res.Verified = c
		default:
			return nil, fmt.Errorf("unknown status %s", s)
		}
	}

	return &res, nil
}

func (ds *Datastore) InsertMDMIdPAccount(ctx context.Context, account *fleet.MDMIdPAccount) error {
	stmt := `
      INSERT INTO mdm_idp_accounts
        (uuid, username, fullname, email)
      VALUES
        (UUID(), ?, ?, ?)
      ON DUPLICATE KEY UPDATE
        username   = VALUES(username),
        fullname   = VALUES(fullname)`

	_, err := ds.writer(ctx).ExecContext(ctx, stmt, account.Username, account.Fullname, account.Email)
	return ctxerr.Wrap(ctx, err, "creating new MDM IdP account")
}

func (ds *Datastore) GetMDMIdPAccountByEmail(ctx context.Context, email string) (*fleet.MDMIdPAccount, error) {
	stmt := `SELECT uuid, username, fullname, email FROM mdm_idp_accounts WHERE email = ?`
	var acct fleet.MDMIdPAccount
	err := sqlx.GetContext(ctx, ds.reader(ctx), &acct, stmt, email)
	if err != nil {
		if err == sql.ErrNoRows {
			return nil, ctxerr.Wrap(ctx, notFound("MDMIdPAccount").WithMessage(fmt.Sprintf("with email %s", email)))
		}
		return nil, ctxerr.Wrap(ctx, err, "select mdm_idp_accounts by email")
	}
	return &acct, nil
}

func (ds *Datastore) GetMDMIdPAccountByUUID(ctx context.Context, uuid string) (*fleet.MDMIdPAccount, error) {
	stmt := `SELECT uuid, username, fullname, email FROM mdm_idp_accounts WHERE uuid = ?`
	var acct fleet.MDMIdPAccount
	err := sqlx.GetContext(ctx, ds.reader(ctx), &acct, stmt, uuid)
	if err != nil {
		if err == sql.ErrNoRows {
			return nil, ctxerr.Wrap(ctx, notFound("MDMIdPAccount").WithMessage(fmt.Sprintf("with uuid %s", uuid)))
		}
		return nil, ctxerr.Wrap(ctx, err, "select mdm_idp_accounts")
	}
	return &acct, nil
}

func subqueryFileVaultVerifying() (string, []interface{}) {
	sql := `
            SELECT
                1 FROM host_mdm_apple_profiles hmap
            WHERE
                h.uuid = hmap.host_uuid
                AND hmap.profile_identifier = ?
                AND hmap.operation_type = ?
                AND (
		  (hmap.status = ? AND hdek.decryptable IS NULL AND hdek.host_id IS NOT NULL)
		  OR
		  (hmap.status = ? AND hdek.decryptable = 1)
		)`
	args := []interface{}{
		mobileconfig.FleetFileVaultPayloadIdentifier,
		fleet.MDMOperationTypeInstall,
		fleet.MDMDeliveryVerified,
		fleet.MDMDeliveryVerifying,
	}
	return sql, args
}

func subqueryFileVaultVerified() (string, []interface{}) {
	sql := `
            SELECT
                1 FROM host_mdm_apple_profiles hmap
            WHERE
                h.uuid = hmap.host_uuid
                AND hdek.decryptable = 1
                AND hmap.profile_identifier = ?
                AND hmap.status = ?
                AND hmap.operation_type = ?`
	args := []interface{}{
		mobileconfig.FleetFileVaultPayloadIdentifier,
		fleet.MDMDeliveryVerified,
		fleet.MDMOperationTypeInstall,
	}
	return sql, args
}

func subqueryFileVaultActionRequired() (string, []interface{}) {
	sql := `
            SELECT
                1 FROM host_mdm_apple_profiles hmap
            WHERE
                h.uuid = hmap.host_uuid
                AND(hdek.decryptable = 0
                    OR (hdek.host_id IS NULL AND hdek.decryptable IS NULL))
                AND hmap.profile_identifier = ?
                AND (hmap.status = ? OR hmap.status = ?)
                AND hmap.operation_type = ?`
	args := []interface{}{
		mobileconfig.FleetFileVaultPayloadIdentifier,
		fleet.MDMDeliveryVerifying,
		fleet.MDMDeliveryVerified,
		fleet.MDMOperationTypeInstall,
	}
	return sql, args
}

func subqueryFileVaultEnforcing() (string, []interface{}) {
	sql := `
            SELECT
                1 FROM host_mdm_apple_profiles hmap
            WHERE
                h.uuid = hmap.host_uuid
                AND hmap.profile_identifier = ?
                AND (hmap.status IS NULL OR hmap.status = ?)
                AND hmap.operation_type = ?
		`
	args := []interface{}{
		mobileconfig.FleetFileVaultPayloadIdentifier,
		fleet.MDMDeliveryPending,
		fleet.MDMOperationTypeInstall,
	}
	return sql, args
}

func subqueryFileVaultFailed() (string, []interface{}) {
	sql := `
            SELECT
                1 FROM host_mdm_apple_profiles hmap
            WHERE
			    h.uuid = hmap.host_uuid
                AND hmap.profile_identifier = ?
                AND hmap.status = ?`
	args := []interface{}{mobileconfig.FleetFileVaultPayloadIdentifier, fleet.MDMDeliveryFailed}
	return sql, args
}

func subqueryFileVaultRemovingEnforcement() (string, []interface{}) {
	sql := `
            SELECT
                1 FROM host_mdm_apple_profiles hmap
            WHERE
                h.uuid = hmap.host_uuid
                AND hmap.profile_identifier = ?
                AND (hmap.status IS NULL OR hmap.status = ?)
                AND hmap.operation_type = ?`
	args := []interface{}{mobileconfig.FleetFileVaultPayloadIdentifier, fleet.MDMDeliveryPending, fleet.MDMOperationTypeRemove}
	return sql, args
}

func (ds *Datastore) GetMDMAppleFileVaultSummary(ctx context.Context, teamID *uint) (*fleet.MDMAppleFileVaultSummary, error) {
	sqlFmt := `
SELECT
    COUNT(
        CASE WHEN EXISTS (%s)
            THEN 1
        END) AS verified,
    COUNT(
        CASE WHEN EXISTS (%s)
            THEN 1
        END) AS verifying,
    COUNT(
        CASE WHEN EXISTS (%s)
            THEN 1
        END) AS action_required,
    COUNT(
        CASE WHEN EXISTS (%s)
            THEN 1
        END) AS enforcing,
    COUNT(
		CASE WHEN EXISTS (%s)
            THEN 1
        END) AS failed,
    COUNT(
        CASE WHEN EXISTS (%s)
            THEN 1
        END) AS removing_enforcement
FROM
    hosts h
    LEFT JOIN host_disk_encryption_keys hdek ON h.id = hdek.host_id
WHERE
    h.platform = 'darwin' AND %s`

	var args []interface{}
	subqueryVerified, subqueryVerifiedArgs := subqueryFileVaultVerified()
	args = append(args, subqueryVerifiedArgs...)
	subqueryVerifying, subqueryVerifyingArgs := subqueryFileVaultVerifying()
	args = append(args, subqueryVerifyingArgs...)
	subqueryActionRequired, subqueryActionRequiredArgs := subqueryFileVaultActionRequired()
	args = append(args, subqueryActionRequiredArgs...)
	subqueryEnforcing, subqueryEnforcingArgs := subqueryFileVaultEnforcing()
	args = append(args, subqueryEnforcingArgs...)
	subqueryFailed, subqueryFailedArgs := subqueryFileVaultFailed()
	args = append(args, subqueryFailedArgs...)
	subqueryRemovingEnforcement, subqueryRemovingEnforcementArgs := subqueryFileVaultRemovingEnforcement()
	args = append(args, subqueryRemovingEnforcementArgs...)

	teamFilter := "h.team_id IS NULL"
	if teamID != nil && *teamID > 0 {
		teamFilter = "h.team_id = ?"
		args = append(args, *teamID)
	}

	stmt := fmt.Sprintf(sqlFmt, subqueryVerified, subqueryVerifying, subqueryActionRequired, subqueryEnforcing, subqueryFailed, subqueryRemovingEnforcement, teamFilter)

	var res fleet.MDMAppleFileVaultSummary
	err := sqlx.GetContext(ctx, ds.reader(ctx), &res, stmt, args...)
	if err != nil {
		return nil, err
	}

	return &res, nil
}

// NOTE: this method is only used internally to upsert Fleet-controlled
// profiles (called in service.ensureFleetProfiles with the Fleet configuration
// profiles). Those are known not to use any Fleet variables. This method must
// not be used for any profile that uses Fleet variables.
// Also note this method does not implement the "do not allow profile scope to change"
// logic that other methods do and if it is ever used for non-fleet-controlled profiles
// it will need to.
func (ds *Datastore) BulkUpsertMDMAppleConfigProfiles(ctx context.Context, payload []*fleet.MDMAppleConfigProfile) error {
	if len(payload) == 0 {
		return nil
	}

	var args []any
	var sb strings.Builder
	for _, cp := range payload {
		var teamID uint
		if cp.TeamID != nil {
			teamID = *cp.TeamID
		}

		args = append(args, teamID, cp.Identifier, cp.Name, cp.Scope, cp.Mobileconfig, cp.SecretsUpdatedAt)
		// see https://stackoverflow.com/a/51393124/1094941
		sb.WriteString("( CONCAT('a', CONVERT(uuid() USING utf8mb4)), ?, ?, ?, ?, ?, UNHEX(MD5(mobileconfig)), CURRENT_TIMESTAMP(), ?),")
	}

	stmt := fmt.Sprintf(`
          INSERT INTO
              mdm_apple_configuration_profiles (profile_uuid, team_id, identifier, name, scope, mobileconfig, checksum, uploaded_at, secrets_updated_at)
          VALUES %s
          ON DUPLICATE KEY UPDATE
            uploaded_at = IF(checksum = VALUES(checksum) AND name = VALUES(name), uploaded_at, CURRENT_TIMESTAMP()),
            mobileconfig = VALUES(mobileconfig),
            checksum = VALUES(checksum),
		    secrets_updated_at = VALUES(secrets_updated_at)
`, strings.TrimSuffix(sb.String(), ","))

	if _, err := ds.writer(ctx).ExecContext(ctx, stmt, args...); err != nil {
		return ctxerr.Wrapf(ctx, err, "upsert mdm config profiles")
	}

	return nil
}

func isMDMAppleBootstrapPackageInDB(ctx context.Context, q sqlx.QueryerContext, teamID uint) (isInDB, existsForTeam bool, err error) {
	const stmt = `SELECT COALESCE(LENGTH(bytes), 0) FROM mdm_apple_bootstrap_packages WHERE team_id = ?`
	var pkgLen int
	if err := sqlx.GetContext(ctx, q, &pkgLen, stmt, teamID); err != nil {
		if errors.Is(err, sql.ErrNoRows) {
			return false, false, nil
		}
		return false, false, ctxerr.Wrapf(ctx, err, "check for bootstrap package content in database for team %d", teamID)
	}
	return pkgLen > 0, true, nil
}

func (ds *Datastore) InsertMDMAppleBootstrapPackage(ctx context.Context, bp *fleet.MDMAppleBootstrapPackage, pkgStore fleet.MDMBootstrapPackageStore) error {
	const insStmt = `INSERT INTO mdm_apple_bootstrap_packages (team_id, name, sha256, bytes, token) VALUES (?, ?, ?, ?, ?)`
	execInsert := func(args ...any) error {
		if _, err := ds.writer(ctx).ExecContext(ctx, insStmt, args...); err != nil {
			if IsDuplicate(err) {
				return ctxerr.Wrap(ctx, alreadyExists("BootstrapPackage", fmt.Sprintf("for team %d", bp.TeamID)))
			}
			return ctxerr.Wrap(ctx, err, "create bootstrap package")
		}
		return nil
	}

	if pkgStore == nil {
		// no S3 storage configured, insert the metadata and the content in the DB
		return execInsert(bp.TeamID, bp.Name, bp.Sha256, bp.Bytes, bp.Token)
	}

	// using distinct storages for content and metadata introduces an
	// intractable problem: the operation cannot be atomic (all succeed or all
	// fail together), so what we do instead is to minimize the risk of data
	// inconsistency:
	//
	//   1. check if the row exists in the DB, if so fail immediately with a
	//   duplicate error (which would happen at the INSERT stage anyway
	//   otherwise).
	//   2. if it does not exist in the DB, check if the package is already on
	//   S3, to avoid a costly upload if it is.
	//   3. if it is not already on S3, upload the package - if this fails,
	//   return and the DB was not touched and data is still consistent.
	//   4. after upload, insert the metadata in the DB - if this fails, the
	//   only possible inconsistency is an unused package stored on S3, which a
	//   cron job will eventually cleanup.
	//   5. if everything succeeds, data is consistent and the S3 package
	//   cannot be used before it is uploaded (since the DB row is inserted
	//   after upload).
	_, existsInDB, err := isMDMAppleBootstrapPackageInDB(ctx, ds.writer(ctx), bp.TeamID)
	if err != nil {
		return err
	}
	if existsInDB {
		return ctxerr.Wrap(ctx, alreadyExists("BootstrapPackage", fmt.Sprintf("for team %d", bp.TeamID)))
	}

	pkgID := hex.EncodeToString(bp.Sha256)
	ok, err := pkgStore.Exists(ctx, pkgID)
	if err != nil {
		return ctxerr.Wrapf(ctx, err, "check if bootstrap package %s already exists", pkgID)
	}
	if !ok {
		if err := pkgStore.Put(ctx, pkgID, bytes.NewReader(bp.Bytes)); err != nil {
			return ctxerr.Wrapf(ctx, err, "upload bootstrap package %s to S3", pkgID)
		}
	}

	// insert in the DB with a NULL bytes content (to indicate it is on S3)
	return execInsert(bp.TeamID, bp.Name, bp.Sha256, nil, bp.Token)
}

func (ds *Datastore) CopyDefaultMDMAppleBootstrapPackage(ctx context.Context, ac *fleet.AppConfig, toTeamID uint) error {
	if ac == nil {
		return ctxerr.New(ctx, "app config must not be nil")
	}
	if toTeamID == 0 {
		return ctxerr.New(ctx, "team id must not be zero")
	}

	// NOTE: if the bootstrap package is stored in S3, nothing needs to happen on
	// S3 for a copy of it since the bytes are the same and the stored contents
	// is the same (the sha256 is copied, so it points to the same file on S3).
	return ds.withRetryTxx(ctx, func(tx sqlx.ExtContext) error {
		// Copy the bytes for the default bootstrap package to the specified team
		insertStmt := `
INSERT INTO mdm_apple_bootstrap_packages (team_id, name, sha256, bytes, token)
SELECT ?, name, sha256, bytes, ?
FROM mdm_apple_bootstrap_packages
WHERE team_id = 0
`
		_, err := tx.ExecContext(ctx, insertStmt, toTeamID, uuid.New().String())
		if err != nil {
			if IsDuplicate(err) {
				return ctxerr.Wrap(ctx, &existsError{
					ResourceType: "BootstrapPackage",
					TeamID:       &toTeamID,
				})
			}
			return ctxerr.Wrap(ctx, err, fmt.Sprintf("copy default bootstrap package to team %d", toTeamID))
		}

		// Update the team config json with the default bootstrap package url
		//
		// NOTE: The bytes copied above may not match the bytes at the url because it is possible to
		// upload a new bootrap pacakge via the UI, which replaces the bytes but does not change
		// the configured URL. This was a deliberate product design choice and it is intended that
		// the bytes would be replaced again the next time the team config is applied (i.e. via
		// fleetctl in a gitops workflow).
		url := ac.MDM.MacOSSetup.BootstrapPackage.Value
		if url != "" {
			updateConfigStmt := `
UPDATE teams
SET config = JSON_SET(config, '$.mdm.macos_setup.bootstrap_package', '%s')
WHERE id = ?
`
			_, err = tx.ExecContext(ctx, fmt.Sprintf(updateConfigStmt, url), toTeamID)
			if err != nil {
				return ctxerr.Wrap(ctx, err, fmt.Sprintf("update bootstrap package config for team %d", toTeamID))
			}
		}

		return nil
	})
}

func (ds *Datastore) DeleteMDMAppleBootstrapPackage(ctx context.Context, teamID uint) error {
	// NOTE: if S3 storage is used for the bootstrap package, we don't delete it
	// here. The reason for this is that other teams may be using the same
	// package, so it would use the same S3 key (based on its hash). Instead we
	// rely on the cron job to clear unused packages from S3. Outside of using up
	// space in the bucket, an unused package on S3 is not a problem.

	stmt := "DELETE FROM mdm_apple_bootstrap_packages WHERE team_id = ?"
	res, err := ds.writer(ctx).ExecContext(ctx, stmt, teamID)
	if err != nil {
		return ctxerr.Wrap(ctx, err, "delete bootstrap package")
	}

	deleted, _ := res.RowsAffected()
	if deleted != 1 {
		return ctxerr.Wrap(ctx, notFound("BootstrapPackage").WithID(teamID))
	}
	return nil
}

func (ds *Datastore) GetMDMAppleBootstrapPackageBytes(ctx context.Context, token string, pkgStore fleet.MDMBootstrapPackageStore) (*fleet.MDMAppleBootstrapPackage, error) {
	const stmt = `SELECT name, bytes, sha256 FROM mdm_apple_bootstrap_packages WHERE token = ?`

	var bp fleet.MDMAppleBootstrapPackage
	if err := sqlx.GetContext(ctx, ds.reader(ctx), &bp, stmt, token); err != nil {
		if err == sql.ErrNoRows {
			return nil, ctxerr.Wrap(ctx, notFound("BootstrapPackage").WithMessage(token))
		}
		return nil, ctxerr.Wrap(ctx, err, "get bootstrap package bytes")
	}

	if pkgStore != nil && len(bp.Bytes) == 0 {
		// bootstrap package is stored on S3, retrieve it
		pkgID := hex.EncodeToString(bp.Sha256)
		rc, _, err := pkgStore.Get(ctx, pkgID)
		if err != nil {
			return nil, ctxerr.Wrapf(ctx, err, "get bootstrap package %s from S3", pkgID)
		}
		defer rc.Close()

		// TODO: optimize memory usage by supporting a streaming approach
		// throughout the API (we have a similar issue with software installers).
		// Currently we load everything in memory and those can be quite big.
		bp.Bytes, err = io.ReadAll(rc)
		if err != nil {
			return nil, ctxerr.Wrapf(ctx, err, "reading bootstrap package %s from S3", pkgID)
		}
	}
	return &bp, nil
}

func (ds *Datastore) GetMDMAppleBootstrapPackageSummary(ctx context.Context, teamID uint) (*fleet.MDMAppleBootstrapPackageSummary, error) {
	// NOTE: Consider joining on host_dep_assignments instead of host_mdm so DEP hosts that
	// manually enroll or re-enroll are included in the results so long as they are not unassigned
	// in Apple Business Manager. The problem with using host_dep_assignments is that a host can be
	// assigned to Fleet in ABM but still manually enroll. We should probably keep using host_mdm,
	// but be better at updating the table with the right values when a host enrolls (perhaps adding
	// a query param to the enroll endpoint).
	stmt := `
          SELECT
              COUNT(IF(ncr.status = 'Acknowledged', 1, NULL)) AS installed,
              COUNT(IF(ncr.status = 'Error', 1, NULL)) AS failed,
              COUNT(IF(ncr.status IS NULL OR (ncr.status != 'Acknowledged' AND ncr.status != 'Error'), 1, NULL)) AS pending
          FROM
              hosts h
          LEFT JOIN host_mdm_apple_bootstrap_packages hmabp ON
              hmabp.host_uuid = h.uuid
          LEFT JOIN nano_command_results ncr ON
              ncr.command_uuid  = hmabp.command_uuid
          JOIN host_mdm hm ON
              hm.host_id = h.id
          WHERE
              hm.installed_from_dep = 1 AND COALESCE(h.team_id, 0) = ? AND h.platform = 'darwin'`

	var bp fleet.MDMAppleBootstrapPackageSummary
	if err := sqlx.GetContext(ctx, ds.reader(ctx), &bp, stmt, teamID); err != nil {
		return nil, ctxerr.Wrap(ctx, err, "get bootstrap package summary")
	}
	return &bp, nil
}

func (ds *Datastore) RecordHostBootstrapPackage(ctx context.Context, commandUUID string, hostUUID string) error {
	stmt := `INSERT INTO host_mdm_apple_bootstrap_packages (command_uuid, host_uuid) VALUES (?, ?)
        ON DUPLICATE KEY UPDATE command_uuid = command_uuid`
	_, err := ds.writer(ctx).ExecContext(ctx, stmt, commandUUID, hostUUID)
	return ctxerr.Wrap(ctx, err, "record bootstrap package command")
}

func (ds *Datastore) GetHostBootstrapPackageCommand(ctx context.Context, hostUUID string) (string, error) {
	var cmdUUID string
	err := sqlx.GetContext(ctx, ds.reader(ctx), &cmdUUID, `SELECT command_uuid FROM host_mdm_apple_bootstrap_packages WHERE host_uuid = ?`, hostUUID)
	if err != nil {
		if err == sql.ErrNoRows {
			return "", ctxerr.Wrap(ctx, notFound("HostMDMBootstrapPackage").WithName(hostUUID))
		}
		return "", ctxerr.Wrap(ctx, err, "get bootstrap package command")
	}
	return cmdUUID, nil
}

func (ds *Datastore) GetHostMDMMacOSSetup(ctx context.Context, hostID uint) (*fleet.HostMDMMacOSSetup, error) {
	// NOTE: Consider joining on host_dep_assignments instead of host_mdm so DEP hosts that
	// manually enroll or re-enroll are included in the results so long as they are not unassigned
	// in Apple Business Manager. The problem with using host_dep_assignments is that a host can be
	// assigned to Fleet in ABM but still manually enroll. We should probably keep using host_mdm,
	// but be better at updating the table with the right values when a host enrolls (perhaps adding
	// a query param to the enroll endpoint).
	stmt := `
SELECT
    CASE
        WHEN ncr.status = 'Acknowledged' THEN ?
        WHEN ncr.status = 'Error' THEN ?
        ELSE ?
    END AS bootstrap_package_status,
    COALESCE(ncr.result, '') AS result,
		mabs.name AS bootstrap_package_name
FROM
    hosts h
JOIN host_mdm_apple_bootstrap_packages hmabp ON
    hmabp.host_uuid = h.uuid
LEFT JOIN nano_command_results ncr ON
    ncr.command_uuid = hmabp.command_uuid
JOIN host_mdm hm ON
    hm.host_id = h.id
JOIN mdm_apple_bootstrap_packages mabs ON
		COALESCE(h.team_id, 0) = mabs.team_id
WHERE
    h.id = ? AND hm.installed_from_dep = 1`

	args := []interface{}{fleet.MDMBootstrapPackageInstalled, fleet.MDMBootstrapPackageFailed, fleet.MDMBootstrapPackagePending, hostID}

	var dest fleet.HostMDMMacOSSetup
	if err := sqlx.GetContext(ctx, ds.reader(ctx), &dest, stmt, args...); err != nil {
		if err == sql.ErrNoRows {
			return nil, ctxerr.Wrap(ctx, notFound("HostMDMMacOSSetup").WithID(hostID))
		}
		return nil, ctxerr.Wrap(ctx, err, "get host mdm macos setup")
	}

	if dest.BootstrapPackageStatus == fleet.MDMBootstrapPackageFailed {
		decoded, err := mdm.DecodeCommandResults(dest.Result)
		if err != nil {
			dest.Detail = "Unable to decode command result"
		} else {
			dest.Detail = apple_mdm.FmtErrorChain(decoded.ErrorChain)
		}
	}
	return &dest, nil
}

func (ds *Datastore) GetMDMAppleBootstrapPackageMeta(ctx context.Context, teamID uint) (*fleet.MDMAppleBootstrapPackage, error) {
	stmt := "SELECT team_id, name, sha256, token, created_at, updated_at FROM mdm_apple_bootstrap_packages WHERE team_id = ?"
	var bp fleet.MDMAppleBootstrapPackage
	if err := sqlx.GetContext(ctx, ds.reader(ctx), &bp, stmt, teamID); err != nil {
		if err == sql.ErrNoRows {
			return nil, ctxerr.Wrap(ctx, notFound("BootstrapPackage").WithID(teamID))
		}
		return nil, ctxerr.Wrap(ctx, err, "get bootstrap package meta")
	}
	return &bp, nil
}

func (ds *Datastore) CleanupUnusedBootstrapPackages(ctx context.Context, pkgStore fleet.MDMBootstrapPackageStore, removeCreatedBefore time.Time) error {
	if pkgStore == nil {
		// no-op in this case, possible if not running with a Premium license or
		// configured S3 storage
		return nil
	}

	// get the list of bootstrap package hashes that are in use
	var shaIDs [][]byte
	if err := sqlx.SelectContext(ctx, ds.reader(ctx), &shaIDs, `SELECT DISTINCT sha256 FROM mdm_apple_bootstrap_packages`); err != nil {
		return ctxerr.Wrap(ctx, err, "get list of bootstrap packages in use")
	}
	var pkgIDs []string
	for _, sha := range shaIDs {
		pkgIDs = append(pkgIDs, hex.EncodeToString(sha))
	}

	_, err := pkgStore.Cleanup(ctx, pkgIDs, removeCreatedBefore)
	return ctxerr.Wrap(ctx, err, "cleanup unused bootstrap packages")
}

func getMDMAppleConfigProfileByTeamAndIdentifierDB(ctx context.Context, tx sqlx.QueryerContext, teamID *uint, profileIdentifier string) (*fleet.MDMAppleConfigProfile, error) {
	if teamID == nil {
		teamID = ptr.Uint(0)
	}

	stmt := `
SELECT
	profile_uuid,
	profile_id,
	team_id,
	name,
	scope,
	identifier,
	mobileconfig,
	created_at,
	uploaded_at
FROM
	mdm_apple_configuration_profiles
WHERE
	team_id=? AND identifier=?`

	var profile fleet.MDMAppleConfigProfile
	err := sqlx.GetContext(ctx, tx, &profile, stmt, teamID, profileIdentifier)
	if err != nil {
		if err == sql.ErrNoRows {
			return &fleet.MDMAppleConfigProfile{}, ctxerr.Wrap(ctx, notFound("MDMAppleConfigProfile").WithName(profileIdentifier))
		}
		return &fleet.MDMAppleConfigProfile{}, ctxerr.Wrap(ctx, err, "get mdm apple config profile by team and identifier")
	}
	return &profile, nil
}

func (ds *Datastore) SetOrUpdateMDMAppleSetupAssistant(ctx context.Context, asst *fleet.MDMAppleSetupAssistant) (*fleet.MDMAppleSetupAssistant, error) {
	const stmt = `
		INSERT INTO
			mdm_apple_setup_assistants (team_id, global_or_team_id, name, profile)
		VALUES
			(?, ?, ?, ?)
		ON DUPLICATE KEY UPDATE
			updated_at = IF(profile = VALUES(profile) AND name = VALUES(name), updated_at, CURRENT_TIMESTAMP),
			name = VALUES(name),
			profile = VALUES(profile)
`
	var globalOrTmID uint
	if asst.TeamID != nil {
		globalOrTmID = *asst.TeamID
	}
	res, err := ds.writer(ctx).ExecContext(ctx, stmt, asst.TeamID, globalOrTmID, asst.Name, asst.Profile)
	if err != nil {
		return nil, ctxerr.Wrap(ctx, err, "upsert mdm apple setup assistant")
	}

	// TODO(mna): to improve, previously we only cleared the profile UUIDs if the
	// profile/name did change, but from tests it seems we can't rely on
	// insertOnDuplicateDidUpdate to handle this case properly (presumably
	// because the updated_at update condition is too complex?), so at the moment
	// this clears the profile uuids at all times, even if the profile did not
	// change.
	if insertOnDuplicateDidInsertOrUpdate(res) {
		// profile was updated, need to clear the profile uuids
		if err := ds.SetMDMAppleSetupAssistantProfileUUID(ctx, asst.TeamID, "", ""); err != nil {
			return nil, ctxerr.Wrap(ctx, err, "clear mdm apple setup assistant profiles")
		}
	}

	// reload to return the proper timestamp and id
	return ds.getMDMAppleSetupAssistant(ctx, ds.writer(ctx), asst.TeamID)
}

func (ds *Datastore) SetMDMAppleSetupAssistantProfileUUID(ctx context.Context, teamID *uint, profileUUID, abmTokenOrgName string) error {
	const clearStmt = `
		DELETE FROM mdm_apple_setup_assistant_profiles
			WHERE setup_assistant_id = (
				SELECT
					id
				FROM
					mdm_apple_setup_assistants
				WHERE
					global_or_team_id = ?
			)`

	const upsertStmt = `
	INSERT INTO mdm_apple_setup_assistant_profiles (
		setup_assistant_id, abm_token_id, profile_uuid
	) (
		SELECT
			mas.id, abt.id, ?
		FROM
			mdm_apple_setup_assistants mas,
			abm_tokens abt
		WHERE
			mas.global_or_team_id = ? AND
			abt.organization_name = ? AND
			mas.id IS NOT NULL AND
			abt.id IS NOT NULL
	)
	ON DUPLICATE KEY UPDATE
		profile_uuid = VALUES(profile_uuid)
	`

	var globalOrTmID uint
	if teamID != nil {
		globalOrTmID = *teamID
	}

	if profileUUID == "" && abmTokenOrgName == "" {
		// delete all profile uuids for that team, regardless of ABM token
		_, err := ds.writer(ctx).ExecContext(ctx, clearStmt, globalOrTmID)
		if err != nil {
			return ctxerr.Wrap(ctx, err, "delete mdm apple setup assistant profiles")
		}
		return nil
	}

	_, err := ds.writer(ctx).ExecContext(ctx, upsertStmt, profileUUID, globalOrTmID, abmTokenOrgName)
	if err != nil {
		return ctxerr.Wrap(ctx, err, "set mdm apple setup assistant profile uuid")
	}
	return nil
}

func (ds *Datastore) GetMDMAppleSetupAssistantProfileForABMToken(ctx context.Context, teamID *uint, abmTokenOrgName string) (string, time.Time, error) {
	// to preserve previous behavior, the updated_at we use is the one of the
	// setup assistant (what we refer to as "uploaded_at" in the API responses),
	// as the important signal is when the content of the setup assistant
	// changes.
	const stmt = `
	SELECT
		msap.profile_uuid,
		mas.updated_at
	FROM
		mdm_apple_setup_assistants mas
	INNER JOIN
		mdm_apple_setup_assistant_profiles msap ON mas.id = msap.setup_assistant_id
	INNER JOIN
		abm_tokens abt ON abt.id = msap.abm_token_id
	WHERE
		mas.global_or_team_id = ? AND
		abt.organization_name = ?
`
	var globalOrTmID uint
	if teamID != nil {
		globalOrTmID = *teamID
	}
	var asstProf struct {
		ProfileUUID string    `db:"profile_uuid"`
		UpdatedAt   time.Time `db:"updated_at"`
	}
	if err := sqlx.GetContext(ctx, ds.writer(ctx) /* needs to read recent writes */, &asstProf, stmt, globalOrTmID, abmTokenOrgName); err != nil {
		if err == sql.ErrNoRows {
			return "", time.Time{}, ctxerr.Wrap(ctx, notFound("MDMAppleSetupAssistant").WithID(globalOrTmID))
		}
		return "", time.Time{}, ctxerr.Wrap(ctx, err, "get mdm apple setup assistant")
	}
	return asstProf.ProfileUUID, asstProf.UpdatedAt, nil
}

func (ds *Datastore) GetMDMAppleSetupAssistant(ctx context.Context, teamID *uint) (*fleet.MDMAppleSetupAssistant, error) {
	return ds.getMDMAppleSetupAssistant(ctx, ds.reader(ctx), teamID)
}

func (ds *Datastore) getMDMAppleSetupAssistant(ctx context.Context, q sqlx.QueryerContext, teamID *uint) (*fleet.MDMAppleSetupAssistant, error) {
	const stmt = `
	SELECT
		id,
		team_id,
		name,
		profile,
		updated_at as uploaded_at
	FROM
		mdm_apple_setup_assistants
	WHERE global_or_team_id = ?`

	var asst fleet.MDMAppleSetupAssistant
	var globalOrTmID uint
	if teamID != nil {
		globalOrTmID = *teamID
	}
	if err := sqlx.GetContext(ctx, q, &asst, stmt, globalOrTmID); err != nil {
		if err == sql.ErrNoRows {
			return nil, ctxerr.Wrap(ctx, notFound("MDMAppleSetupAssistant").WithID(globalOrTmID))
		}
		return nil, ctxerr.Wrap(ctx, err, "get mdm apple setup assistant")
	}
	return &asst, nil
}

func (ds *Datastore) DeleteMDMAppleSetupAssistant(ctx context.Context, teamID *uint) error {
	// this deletes the setup assistant for that team, and via foreign key
	// cascade also the profiles associated with it.
	const stmt = `
		DELETE FROM mdm_apple_setup_assistants
		WHERE global_or_team_id = ?`

	var globalOrTmID uint
	if teamID != nil {
		globalOrTmID = *teamID
	}
	_, err := ds.writer(ctx).ExecContext(ctx, stmt, globalOrTmID)
	if err != nil {
		return ctxerr.Wrap(ctx, err, "delete mdm apple setup assistant")
	}
	return nil
}

func (ds *Datastore) ListMDMAppleDEPSerialsInTeam(ctx context.Context, teamID *uint) ([]string, error) {
	var args []any
	teamCond := `h.team_id IS NULL`
	if teamID != nil {
		teamCond = `h.team_id = ?`
		args = append(args, *teamID)
	}

	stmt := fmt.Sprintf(`
SELECT
	hardware_serial
FROM
	hosts h
	JOIN host_dep_assignments hda ON hda.host_id = h.id
WHERE
	h.hardware_serial != '' AND
	-- team_id condition
	%s AND
	hda.deleted_at IS NULL
`, teamCond)

	var serials []string
	if err := sqlx.SelectContext(ctx, ds.reader(ctx), &serials, stmt, args...); err != nil {
		return nil, ctxerr.Wrap(ctx, err, "list mdm apple dep serials")
	}
	return serials, nil
}

func (ds *Datastore) ListMDMAppleDEPSerialsInHostIDs(ctx context.Context, hostIDs []uint) ([]string, error) {
	if len(hostIDs) == 0 {
		return nil, nil
	}

	stmt := `
SELECT
	hardware_serial
FROM
	hosts h
	JOIN host_dep_assignments hda ON hda.host_id = h.id
WHERE
	h.hardware_serial != '' AND
	h.id IN (?) AND
	hda.deleted_at IS NULL
`

	stmt, args, err := sqlx.In(stmt, hostIDs)
	if err != nil {
		return nil, ctxerr.Wrap(ctx, err, "prepare statement arguments")
	}

	var serials []string
	if err := sqlx.SelectContext(ctx, ds.reader(ctx), &serials, stmt, args...); err != nil {
		return nil, ctxerr.Wrap(ctx, err, "list mdm apple dep serials")
	}
	return serials, nil
}

func (ds *Datastore) SetMDMAppleDefaultSetupAssistantProfileUUID(ctx context.Context, teamID *uint, profileUUID, abmTokenOrgName string) error {
	const clearStmt = `
		DELETE FROM mdm_apple_default_setup_assistants
			WHERE global_or_team_id = ?`

	const upsertStmt = `
		INSERT INTO
			mdm_apple_default_setup_assistants (team_id, global_or_team_id, profile_uuid, abm_token_id)
		SELECT
			?, ?, ?, abt.id
		FROM
			abm_tokens abt
		WHERE
			abt.organization_name = ?
		ON DUPLICATE KEY UPDATE
			profile_uuid = VALUES(profile_uuid)
`
	var globalOrTmID uint
	if teamID != nil {
		globalOrTmID = *teamID
	}

	if profileUUID == "" && abmTokenOrgName == "" {
		// delete all profile uuids for that team, regardless of ABM token
		_, err := ds.writer(ctx).ExecContext(ctx, clearStmt, globalOrTmID)
		if err != nil {
			return ctxerr.Wrap(ctx, err, "delete mdm apple default setup assistant")
		}
		return nil
	}

	// upsert the profile uuid for the provided token
	_, err := ds.writer(ctx).ExecContext(ctx, upsertStmt, teamID, globalOrTmID, profileUUID, abmTokenOrgName)
	if err != nil {
		return ctxerr.Wrap(ctx, err, "upsert mdm apple default setup assistant")
	}
	return nil
}

func (ds *Datastore) GetMDMAppleDefaultSetupAssistant(ctx context.Context, teamID *uint, abmTokenOrgName string) (profileUUID string, updatedAt time.Time, err error) {
	const stmt = `
	SELECT
		mad.profile_uuid,
		mad.updated_at
	FROM
		mdm_apple_default_setup_assistants mad
	INNER JOIN
		abm_tokens abt ON mad.abm_token_id = abt.id
	WHERE
		mad.global_or_team_id = ? AND
		abt.organization_name = ?
	`

	var globalOrTmID uint
	if teamID != nil {
		globalOrTmID = *teamID
	}
	var asstProf struct {
		ProfileUUID string    `db:"profile_uuid"`
		UpdatedAt   time.Time `db:"updated_at"`
	}
	if err := sqlx.GetContext(ctx, ds.writer(ctx) /* needs to read recent writes */, &asstProf, stmt, globalOrTmID, abmTokenOrgName); err != nil {
		if err == sql.ErrNoRows {
			return "", time.Time{}, ctxerr.Wrap(ctx, notFound("MDMAppleDefaultSetupAssistant").WithID(globalOrTmID))
		}
		return "", time.Time{}, ctxerr.Wrap(ctx, err, "get mdm apple default setup assistant")
	}
	return asstProf.ProfileUUID, asstProf.UpdatedAt, nil
}

func (ds *Datastore) UpdateHostDEPAssignProfileResponses(ctx context.Context, payload *godep.ProfileResponse, abmTokenID uint) error {
	return ds.updateHostDEPAssignProfileResponses(ctx, payload, &abmTokenID)
}

func (ds *Datastore) UpdateHostDEPAssignProfileResponsesSameABM(ctx context.Context, payload *godep.ProfileResponse) error {
	return ds.updateHostDEPAssignProfileResponses(ctx, payload, nil)
}

func (ds *Datastore) updateHostDEPAssignProfileResponses(ctx context.Context, payload *godep.ProfileResponse, abmTokenID *uint) error {
	if payload == nil {
		// caller should ensure this does not happen
		level.Debug(ds.logger).Log("msg", "update host dep assign profiles responses received nil payload")
		return nil
	}

	// we expect all devices to success so pre-allocate just the success slice
	success := make([]string, 0, len(payload.Devices))
	var (
		notAccessible []string
		failed        []string
	)

	for serial, status := range payload.Devices {
		switch status {
		case string(fleet.DEPAssignProfileResponseSuccess):
			success = append(success, serial)
		case string(fleet.DEPAssignProfileResponseNotAccessible):
			notAccessible = append(notAccessible, serial)
		case string(fleet.DEPAssignProfileResponseFailed):
			failed = append(failed, serial)
		default:
			// this should never happen unless Apple changes the response format, so we log it for
			// future debugging
			level.Debug(ds.logger).Log("msg", "unrecognized assign profile response", "serial", serial, "status", status)
		}
	}

	return ds.withRetryTxx(ctx, func(tx sqlx.ExtContext) error {
		if err := updateHostDEPAssignProfileResponses(ctx, tx, ds.logger, payload.ProfileUUID, success,
			string(fleet.DEPAssignProfileResponseSuccess), abmTokenID); err != nil {
			return err
		}
		if err := updateHostDEPAssignProfileResponses(ctx, tx, ds.logger, payload.ProfileUUID, notAccessible,
			string(fleet.DEPAssignProfileResponseNotAccessible), abmTokenID); err != nil {
			return err
		}
		if err := updateHostDEPAssignProfileResponses(ctx, tx, ds.logger, payload.ProfileUUID, failed,
			string(fleet.DEPAssignProfileResponseFailed), abmTokenID); err != nil {
			return err
		}
		return nil
	})
}

func updateHostDEPAssignProfileResponses(ctx context.Context, tx sqlx.ExtContext, logger log.Logger, profileUUID string, serials []string,
	status string, abmTokenID *uint,
) error {
	if len(serials) == 0 {
		return nil
	}

	setABMTokenID := ""
	if abmTokenID != nil {
		setABMTokenID = "abm_token_id = ?," //nolint:gosec // G101 false positive
	}
	stmt := fmt.Sprintf(`
UPDATE
	host_dep_assignments
JOIN
	hosts ON id = host_id
SET
	%s
	profile_uuid = ?,
	assign_profile_response = ?,
	response_updated_at = CURRENT_TIMESTAMP,
	retry_job_id = 0
WHERE
	hardware_serial IN (?)
`, setABMTokenID)
	var args []interface{}
	var err error
	if abmTokenID != nil {
		stmt, args, err = sqlx.In(stmt, abmTokenID, profileUUID, status, serials)
	} else {
		stmt, args, err = sqlx.In(stmt, profileUUID, status, serials)
	}
	if err != nil {
		return ctxerr.Wrap(ctx, err, "prepare statement arguments")
	}
	res, err := tx.ExecContext(ctx, stmt, args...)
	if err != nil {
		return ctxerr.Wrap(ctx, err, "update host dep assignments")
	}

	n, _ := res.RowsAffected()
	level.Info(logger).Log("msg", "update host dep assign profile responses", "profile_uuid", profileUUID, "status", status, "devices", n,
		"serials", fmt.Sprintf("%s", serials), "abm_token_id", abmTokenID)

	return nil
}

// depCooldownPeriod is the waiting period following a failed DEP assign profile request for a host.
const depCooldownPeriod = 1 * time.Hour // TODO: Make this a test config option?

func (ds *Datastore) ScreenDEPAssignProfileSerialsForCooldown(ctx context.Context, serials []string) (skipSerialsByOrgName map[string][]string, serialsByOrgName map[string][]string, err error) {
	if len(serials) == 0 {
		return skipSerialsByOrgName, serialsByOrgName, nil
	}

	stmt := `
SELECT
	CASE WHEN assign_profile_response = ? AND (response_updated_at > DATE_SUB(NOW(), INTERVAL ? SECOND) OR retry_job_id != 0) THEN
		'skip'
	ELSE
		'assign'
	END AS status,
	h.hardware_serial,
	abm.organization_name
FROM
	host_dep_assignments hda
	JOIN hosts h ON h.id = hda.host_id
	JOIN abm_tokens abm ON abm.id = hda.abm_token_id
WHERE
	h.hardware_serial IN (?)
`

	stmt, args, err := sqlx.In(stmt, string(fleet.DEPAssignProfileResponseFailed), depCooldownPeriod.Seconds(), serials)
	if err != nil {
		return nil, nil, ctxerr.Wrap(ctx, err, "screen dep serials: prepare statement arguments")
	}

	var rows []struct {
		Status         string `db:"status"`
		HardwareSerial string `db:"hardware_serial"`
		ABMOrgName     string `db:"organization_name"`
	}
	if err := sqlx.SelectContext(ctx, ds.reader(ctx), &rows, stmt, args...); err != nil {
		return nil, nil, ctxerr.Wrap(ctx, err, "screen dep serials: get rows")
	}

	serialsByOrgName = make(map[string][]string)
	skipSerialsByOrgName = make(map[string][]string)

	for _, r := range rows {
		switch r.Status {
		case "assign":
			serialsByOrgName[r.ABMOrgName] = append(serialsByOrgName[r.ABMOrgName], r.HardwareSerial)
		case "skip":
			skipSerialsByOrgName[r.ABMOrgName] = append(skipSerialsByOrgName[r.ABMOrgName], r.HardwareSerial)
		default:
			return nil, nil, ctxerr.New(ctx, fmt.Sprintf("screen dep serials: %s unrecognized status: %s", r.HardwareSerial, r.Status))
		}
	}

	return skipSerialsByOrgName, serialsByOrgName, nil
}

func (ds *Datastore) GetDEPAssignProfileExpiredCooldowns(ctx context.Context) (map[uint][]string, error) {
	const stmt = `
SELECT
	COALESCE(team_id, 0) AS team_id,
	hardware_serial
FROM
	host_dep_assignments
	JOIN hosts h ON h.id = host_id
	LEFT JOIN jobs j ON j.id = retry_job_id
WHERE
	assign_profile_response = ?
	AND(retry_job_id = 0 OR j.state = ?)
	AND(response_updated_at IS NULL
		OR response_updated_at <= DATE_SUB(NOW(), INTERVAL ? SECOND))`

	var rows []struct {
		TeamID         uint   `db:"team_id"`
		HardwareSerial string `db:"hardware_serial"`
	}
	if err := sqlx.SelectContext(ctx, ds.reader(ctx), &rows, stmt, string(fleet.DEPAssignProfileResponseFailed), string(fleet.JobStateFailure), depCooldownPeriod.Seconds()); err != nil {
		return nil, ctxerr.Wrap(ctx, err, "get host dep assign profile expired cooldowns")
	}

	serialsByTeamID := make(map[uint][]string, len(rows))
	for _, r := range rows {
		serialsByTeamID[r.TeamID] = append(serialsByTeamID[r.TeamID], r.HardwareSerial)
	}
	return serialsByTeamID, nil
}

func (ds *Datastore) UpdateDEPAssignProfileRetryPending(ctx context.Context, jobID uint, serials []string) error {
	if len(serials) == 0 {
		return nil
	}

	stmt := `
UPDATE
	host_dep_assignments
JOIN
	hosts ON id = host_id
SET
	retry_job_id = ?
WHERE
	hardware_serial IN (?)`

	stmt, args, err := sqlx.In(stmt, jobID, serials)
	if err != nil {
		return ctxerr.Wrap(ctx, err, "prepare statement arguments")
	}

	res, err := ds.writer(ctx).ExecContext(ctx, stmt, args...)
	if err != nil {
		return ctxerr.Wrap(ctx, err, "update dep assign profile retry pending")
	}

	n, _ := res.RowsAffected()
	level.Info(ds.logger).Log("msg", "update dep assign profile retry pending", "job_id", jobID, "devices", n, "serials", fmt.Sprintf("%s", serials))

	return nil
}

func (ds *Datastore) MDMResetEnrollment(ctx context.Context, hostUUID string, scepRenewalInProgress bool) error {
	return ds.withRetryTxx(ctx, func(tx sqlx.ExtContext) error {
		var hosts []fleet.Host
		err := sqlx.SelectContext(
			ctx, tx, &hosts,
			`SELECT id, platform, team_id FROM hosts WHERE uuid = ?`, hostUUID,
		)
		switch {
		case err != nil:
			return ctxerr.Wrap(ctx, err, "resetting mdm enrollment: getting host info from UUID")
		case len(hosts) == 0:
			return ctxerr.Wrap(ctx, notFound("Host").WithName(hostUUID), "resetting mdm enrollment: getting host info from UUID")
		case len(hosts) > 1:
			// This shouldn't happen, but if it does, we log the IDs of the hosts
			// with the same UUID for debugging purposes.
			ids := make([]uint, len(hosts))
			for _, host := range hosts {
				ids = append(ids, host.ID)
			}
			level.Info(ds.logger).Log("msg", "multiple hosts found with the same uuid", "host_uuid", "host_ids", fmt.Sprintf("%v", ids))
		}
		host := hosts[0]

		if !fleet.MDMSupported(host.Platform) {
			return ctxerr.Errorf(ctx, "unsupported host platform: %q", host.Platform)
		}

		// Reconcile host_emails and host_scim_users sourced from mdm_idp_accounts.
		//
		// Note that we aren't deleting the mdm_idp_accounts themselves, just prior associations
		// for the host. This ensures that hosts that reenroll their emails up-to-date.
		switch host.Platform {
		case "darwin", "ios", "ipados":
			idp, err := reconcileHostEmailsFromMdmIdpAccountsDB(ctx, tx, ds.logger, host.ID)
			if err != nil {
				return ctxerr.Wrap(ctx, err, "resetting host_emails sourced from mdm_idp_accounts")
			}
			// TODO: confirm approach with Victor
			if _, err := tx.ExecContext(ctx, `DELETE FROM host_scim_user WHERE host_id = ?`, host.ID); err != nil {
				return ctxerr.Wrap(ctx, err, "resetting host_scim_users")
			}
			if err := maybeAssociateHostMDMIdPWithScimUser(ctx, tx, ds.logger, host.ID, idp); err != nil {
				return ctxerr.Wrap(ctx, err, "resetting host_emails sourced from mdm_idp_accounts")
			}
		}

		// TODO: Add test coverage for scepRenewalInProgress branching logic.
		if scepRenewalInProgress {
			// FIXME: We need to revisit this flow. Short-circuiting in random places means it is
			// much more difficult to reason about the state of the host. We should try instead
			// to centralize the flow control in the lifecycle methods.
			level.Info(ds.logger).Log("host lifecycle action received for a SCEP renewal in process, skipping additional reset actions", "host_uuid", hostUUID)
			return nil
		}

		// Deleting profiles from this table will cause all profiles to
		// be re-delivered on the next cron run.
		if err := ds.deleteMDMOSCustomSettingsForHost(ctx, tx, hostUUID, host.Platform); err != nil {
			return ctxerr.Wrap(ctx, err, "resetting profiles status")
		}

		// Delete any stored disk encryption keys. This covers cases
		// where hosts re-enroll without sending a CheckOut message
		// first, for example:
		//
		// - IT admin wiping the host locally
		// - Host restoring from a back-up
		//
		// This also means that somebody running `sudo profiles renew
		// --type enrollment` will report disk encryption as "pending"
		// for a short period of time.
		_, err = tx.ExecContext(ctx, `
                    DELETE FROM host_disk_encryption_keys
                    WHERE host_id = ?`, host.ID)
		if err != nil {
			return ctxerr.Wrap(ctx, err, "resetting disk encryption key information for host")
		}

		// Do platform-specific cleanup.
		switch host.Platform {
		case "ios", "ipados":
			// Clear refetch commands for iOS and iPadOS hosts.
			// FIXME: Do we care about wipe/lock commands? How can we consolidate this with host deletion? See https://github.com/fleetdm/fleet/pull/29283/files#r2098735905
			_, err = tx.ExecContext(ctx, `
					DELETE FROM host_mdm_commands
					WHERE host_id = ? AND instr(command_type, ?)`, host.ID, fleet.RefetchBaseCommandUUIDPrefix)
			if err != nil {
				return ctxerr.Wrap(ctx, err, "resetting host_mdm_commands for host")
			}

		case "darwin":
			// Deleting the matching entry on this table will cause
			// the aggregate report to show this host as 'pending' to
			// install the bootstrap package.
			_, err = tx.ExecContext(ctx, `DELETE FROM host_mdm_apple_bootstrap_packages WHERE host_uuid = ?`, hostUUID)
			if err != nil {
				return ctxerr.Wrap(ctx, err, "resetting host_mdm_apple_bootstrap_packages")
			}
		}

		// reset the enrolled_from_migration value. We only get to this
		// stage if the host is enrolling with Fleet, SCEP renewals are
		// short-circuited before this.
		_, err = tx.ExecContext(
			ctx,
			"UPDATE nano_enrollments SET enrolled_from_migration = 0 WHERE id = ? AND enabled = 1",
			hostUUID,
		)
		if err != nil {
			return ctxerr.Wrap(ctx, err, "setting enrolled_from_migration value")
		}
		_, err = tx.ExecContext(
			ctx,
			`UPDATE nano_devices SET platform = ?, enroll_team_id = ? WHERE id = ?`,
			host.Platform, host.TeamID, hostUUID,
		)
		if err != nil {
			return ctxerr.Wrap(ctx, err, "setting platform and enroll_team_id")
		}

		return nil
	})
}

func (ds *Datastore) CleanMacOSMDMLock(ctx context.Context, hostUUID string) error {
	const stmt = `
UPDATE host_mdm_actions hma
JOIN hosts h ON hma.host_id = h.id
SET hma.unlock_ref = NULL,
    hma.lock_ref = NULL,
    hma.unlock_pin = NULL
WHERE h.uuid = ?
  AND hma.unlock_ref IS NOT NULL
  AND hma.unlock_pin IS NOT NULL
  `

	if _, err := ds.writer(ctx).ExecContext(ctx, stmt, hostUUID); err != nil {
		return ctxerr.Wrap(ctx, err, "cleaning up macOS lock")
	}

	return nil
}

func (ds *Datastore) batchSetMDMAppleDeclarations(ctx context.Context, tx sqlx.ExtContext, tmID *uint,
	incomingDeclarations []*fleet.MDMAppleDeclaration,
) (updatedDB bool, err error) {
	// First, build a list of names (which are usually filenames) for the incoming declarations.
	// We will keep the existing ones if there's a match and no change.
	// At the same time, index the incoming declarations keyed by name for ease of processing.
	incomingNames := make([]string, len(incomingDeclarations))
	incomingDeclarationsMap := make(map[string]*fleet.MDMAppleDeclaration, len(incomingDeclarations))
	for i, p := range incomingDeclarations {
		incomingNames[i] = p.Name
		incomingDeclarationsMap[p.Name] = p
	}

	teamIDOrZero := ds.teamIDPtrToUint(tmID)
	existingDecls, err := ds.getExistingDeclarations(ctx, tx, incomingNames, teamIDOrZero)
	if err != nil {
		return false, ctxerr.Wrap(ctx, err, "load existing declarations")
	}

	// figure out which declarations we should not delete, and put those into keepNames list
	keepNames := make([]string, 0, len(existingDecls)+len(fleetmdm.ListFleetReservedMacOSDeclarationNames()))
	for _, p := range existingDecls {
		if newP := incomingDeclarationsMap[p.Name]; newP != nil {
			keepNames = append(keepNames, p.Name)
		}
	}
	keepNames = append(keepNames, fleetmdm.ListFleetReservedMacOSDeclarationNames()...)

	deletedDeclUUIDs, deletedDeclarations, err := ds.deleteObsoleteDeclarations(ctx, tx, keepNames, teamIDOrZero)
	if err != nil {
		return false, ctxerr.Wrap(ctx, err, "delete obsolete declarations")
	}
	if len(deletedDeclUUIDs) > 0 {
		// cancel installs of the deleted declarations immediately
		if err := cancelAppleHostInstallsForDeletedMDMDeclarations(ctx, tx, deletedDeclUUIDs); err != nil {
			return false, ctxerr.Wrap(ctx, err, "cancel installs of deleted declarations")
		}
	}

	insertedOrUpdatedDeclarations, err := ds.insertOrUpdateDeclarations(ctx, tx, incomingDeclarations, teamIDOrZero)
	if err != nil {
		return false, ctxerr.Wrap(ctx, err, "insert/update declarations")
	}

	updatedLabels, err := ds.updateDeclarationsLabelAssociations(ctx, tx, incomingDeclarationsMap, teamIDOrZero)
	if err != nil {
		return false, ctxerr.Wrap(ctx, err, "update declaration label associations")
	}

	return deletedDeclarations || insertedOrUpdatedDeclarations || updatedLabels, nil
}

func (ds *Datastore) updateDeclarationsLabelAssociations(ctx context.Context, tx sqlx.ExtContext,
	incomingDeclarationsMap map[string]*fleet.MDMAppleDeclaration, teamID uint,
) (updatedDB bool, err error) {
	var incomingLabels []fleet.ConfigurationProfileLabel
	var declWithoutLabels []string
	if len(incomingDeclarationsMap) > 0 {
		incomingNames := make([]string, 0, len(incomingDeclarationsMap))
		for _, p := range incomingDeclarationsMap {
			incomingNames = append(incomingNames, p.Name)
		}

		// load current declarations (again) that match the incoming declarations by name to grab their uuids
		// this is an easy way to grab the identifiers for both the existing declarations and the new ones we generated.
		//
		// TODO(roberto): if we're a bit careful, we can harvest this
		// information without this extra request in the previous DB
		// calls. Due to time constraints, I'm leaving that
		// optimization for a later iteration.
		newlyInsertedDecls, err := ds.getExistingDeclarations(ctx, tx, incomingNames, teamID)
		if err != nil {
			return false, ctxerr.Wrap(ctx, err, "load newly inserted declarations")
		}

		for _, newlyInsertedDecl := range newlyInsertedDecls {
			incomingDecl, ok := incomingDeclarationsMap[newlyInsertedDecl.Name]
			if !ok {
				return false, ctxerr.Wrapf(ctx, err, "declaration %q is in the database but was not incoming",
					newlyInsertedDecl.Name)
			}

			var declHasLabel bool
			for _, label := range incomingDecl.LabelsIncludeAll {
				label.ProfileUUID = newlyInsertedDecl.DeclarationUUID
				label.Exclude = false
				label.RequireAll = true
				incomingLabels = append(incomingLabels, label)
				declHasLabel = true
			}
			for _, label := range incomingDecl.LabelsIncludeAny {
				label.ProfileUUID = newlyInsertedDecl.DeclarationUUID
				label.Exclude = false
				label.RequireAll = false
				incomingLabels = append(incomingLabels, label)
				declHasLabel = true
			}
			for _, label := range incomingDecl.LabelsExcludeAny {
				label.ProfileUUID = newlyInsertedDecl.DeclarationUUID
				label.Exclude = true
				label.RequireAll = false
				incomingLabels = append(incomingLabels, label)
				declHasLabel = true
			}
			if !declHasLabel {
				declWithoutLabels = append(declWithoutLabels, newlyInsertedDecl.DeclarationUUID)
			}
		}
	}

	if updatedDB, err = batchSetDeclarationLabelAssociationsDB(ctx, tx,
		incomingLabels, declWithoutLabels); err != nil || strings.HasPrefix(ds.testBatchSetMDMAppleProfilesErr, "labels") {
		if err == nil {
			err = errors.New(ds.testBatchSetMDMAppleProfilesErr)
		}
		return false, ctxerr.Wrap(ctx, err, "inserting apple declaration label associations")
	}
	return updatedDB, err
}

func (ds *Datastore) insertOrUpdateDeclarations(ctx context.Context, tx sqlx.ExtContext, incomingDeclarations []*fleet.MDMAppleDeclaration,
	teamID uint,
) (updatedDB bool, err error) {
	const insertStmt = `
INSERT INTO mdm_apple_declarations (
	declaration_uuid,
	identifier,
	name,
	raw_json,
	secrets_updated_at,
	uploaded_at,
	team_id
)
VALUES (
	?,?,?,?,?,NOW(6),?
)
ON DUPLICATE KEY UPDATE
  uploaded_at = IF(raw_json = VALUES(raw_json) AND name = VALUES(name) AND IFNULL(secrets_updated_at = VALUES(secrets_updated_at), TRUE), uploaded_at, NOW(6)),
  secrets_updated_at = VALUES(secrets_updated_at),
  name = VALUES(name),
  identifier = VALUES(identifier),
  raw_json = VALUES(raw_json)
`

	for _, d := range incomingDeclarations {
		declUUID := fleet.MDMAppleDeclarationUUIDPrefix + uuid.NewString()
		var result sql.Result
		if result, err = tx.ExecContext(ctx, insertStmt,
			declUUID,
			d.Identifier,
			d.Name,
			d.RawJSON,
			d.SecretsUpdatedAt,
			teamID); err != nil || strings.HasPrefix(ds.testBatchSetMDMAppleProfilesErr, "insert") {
			if err == nil {
				err = errors.New(ds.testBatchSetMDMAppleProfilesErr)
			}
			return false, ctxerr.Wrapf(ctx, err, "insert new/edited declaration with identifier %q", d.Identifier)
		}
		updatedDB = updatedDB || insertOnDuplicateDidInsertOrUpdate(result)
	}
	return updatedDB, nil
}

// deleteObsoleteDeclarations deletes all declarations that are not in the keepNames list.
func (ds *Datastore) deleteObsoleteDeclarations(ctx context.Context, tx sqlx.ExtContext, keepNames []string, teamID uint) (
	deletedDeclUUIDs []string, updatedDB bool, err error,
) {
	const loadToBeDeletedProfilesStmt = `
SELECT
	declaration_uuid
FROM
  mdm_apple_declarations
WHERE
  team_id = ? AND name NOT IN (?)
`

	const fmtDeleteStmt = `
DELETE FROM
  mdm_apple_declarations
WHERE
  team_id = ? AND name NOT IN (?)
`

	selStmt, selArgs, err := sqlx.In(loadToBeDeletedProfilesStmt, teamID, keepNames)
	if err != nil {
		return nil, false, ctxerr.Wrap(ctx, err, "build query to load deleted declarations")
	}
	if err := sqlx.SelectContext(ctx, tx, &deletedDeclUUIDs, selStmt, selArgs...); err != nil {
		return nil, false, ctxerr.Wrap(ctx, err, "load deleted declarations")
	}

	delStmt, delArgs, err := sqlx.In(fmtDeleteStmt, teamID, keepNames)
	if err != nil {
		return nil, false, ctxerr.Wrap(ctx, err, "build query to delete obsolete profiles")
	}

	var result sql.Result
	if result, err = tx.ExecContext(ctx, delStmt, delArgs...); err != nil || strings.HasPrefix(ds.testBatchSetMDMAppleProfilesErr,
		"delete") {
		if err == nil {
			err = errors.New(ds.testBatchSetMDMAppleProfilesErr)
		}
		return nil, false, ctxerr.Wrap(ctx, err, "delete obsolete declarations")
	}
	if result != nil {
		rows, _ := result.RowsAffected()
		updatedDB = rows > 0
	}
	return deletedDeclUUIDs, updatedDB, nil
}

func (ds *Datastore) getExistingDeclarations(ctx context.Context, tx sqlx.ExtContext, incomingNames []string,
	teamID uint,
) ([]*fleet.MDMAppleDeclaration, error) {
	const loadExistingDecls = `
SELECT
  name,
  declaration_uuid,
  raw_json
FROM
  mdm_apple_declarations
WHERE
  team_id = ? AND
  name IN (?)
`
	var existingDecls []*fleet.MDMAppleDeclaration
	if len(incomingNames) > 0 {
		// load existing declarations that match the incoming declarations by names
		loadExistingDeclsStmt, args, err := sqlx.In(loadExistingDecls, teamID, incomingNames)
		if err != nil || strings.HasPrefix(ds.testBatchSetMDMAppleProfilesErr,
			"inselect") { // TODO(JVE): do we need to create similar errors for testing decls?
			if err == nil {
				err = errors.New(ds.testBatchSetMDMAppleProfilesErr)
			}
			return nil, ctxerr.Wrap(ctx, err, "build query to load existing declarations")
		}
		if err := sqlx.SelectContext(ctx, tx, &existingDecls, loadExistingDeclsStmt,
			args...); err != nil || strings.HasPrefix(ds.testBatchSetMDMAppleProfilesErr, "select") {
			if err == nil {
				err = errors.New(ds.testBatchSetMDMAppleProfilesErr)
			}
			return nil, ctxerr.Wrap(ctx, err, "load existing declarations")
		}
	}
	return existingDecls, nil
}

func (ds *Datastore) teamIDPtrToUint(tmID *uint) uint {
	if tmID != nil {
		return *tmID
	}
	return 0
}

func (ds *Datastore) NewMDMAppleDeclaration(ctx context.Context, declaration *fleet.MDMAppleDeclaration) (*fleet.MDMAppleDeclaration, error) {
	const stmt = `
INSERT INTO mdm_apple_declarations (
	declaration_uuid,
	team_id,
	identifier,
	name,
	raw_json,
	secrets_updated_at,
	uploaded_at)
(SELECT ?,?,?,?,?,?,CURRENT_TIMESTAMP() FROM DUAL WHERE
	NOT EXISTS (
 		SELECT 1 FROM mdm_windows_configuration_profiles WHERE name = ? AND team_id = ?
 	) AND NOT EXISTS (
 		SELECT 1 FROM mdm_apple_configuration_profiles WHERE name = ? AND team_id = ?
 	)
)`

	return ds.insertOrUpsertMDMAppleDeclaration(ctx, stmt, declaration)
}

func (ds *Datastore) SetOrUpdateMDMAppleDeclaration(ctx context.Context, declaration *fleet.MDMAppleDeclaration) (*fleet.MDMAppleDeclaration, error) {
	const stmt = `
INSERT INTO mdm_apple_declarations (
	declaration_uuid,
	team_id,
	identifier,
	name,
	raw_json,
	secrets_updated_at,
	uploaded_at)
(SELECT ?,?,?,?,?,?,NOW(6) FROM DUAL WHERE
	NOT EXISTS (
 		SELECT 1 FROM mdm_windows_configuration_profiles WHERE name = ? AND team_id = ?
 	) AND NOT EXISTS (
 		SELECT 1 FROM mdm_apple_configuration_profiles WHERE name = ? AND team_id = ?
 	)
)
ON DUPLICATE KEY UPDATE
	identifier = VALUES(identifier),
	uploaded_at = IF(raw_json = VALUES(raw_json) AND name = VALUES(name) AND IFNULL(secrets_updated_at = VALUES(secrets_updated_at), TRUE), uploaded_at, NOW(6)),
	raw_json = VALUES(raw_json)`

	return ds.insertOrUpsertMDMAppleDeclaration(ctx, stmt, declaration)
}

func (ds *Datastore) insertOrUpsertMDMAppleDeclaration(ctx context.Context, insOrUpsertStmt string, declaration *fleet.MDMAppleDeclaration) (*fleet.MDMAppleDeclaration, error) {
	declUUID := fleet.MDMAppleDeclarationUUIDPrefix + uuid.NewString()

	var tmID uint
	if declaration.TeamID != nil {
		tmID = *declaration.TeamID
	}

	const reloadStmt = `SELECT declaration_uuid FROM mdm_apple_declarations WHERE name = ? AND team_id = ?`

	err := ds.withTx(ctx, func(tx sqlx.ExtContext) error {
		res, err := tx.ExecContext(ctx, insOrUpsertStmt,
			declUUID, tmID, declaration.Identifier, declaration.Name, declaration.RawJSON,
			declaration.SecretsUpdatedAt,
			declaration.Name, tmID, declaration.Name, tmID)
		if err != nil {
			switch {
			case IsDuplicate(err):
				return ctxerr.Wrap(ctx, formatErrorDuplicateDeclaration(err, declaration))
			default:
				return ctxerr.Wrap(ctx, err, "creating new apple mdm declaration")
			}
		}

		aff, _ := res.RowsAffected()
		if aff == 0 {
			return &existsError{
				ResourceType: "MDMAppleDeclaration.Name",
				Identifier:   declaration.Name,
				TeamID:       declaration.TeamID,
			}
		}

		if err := sqlx.GetContext(ctx, tx, &declUUID, reloadStmt, declaration.Name, tmID); err != nil {
			return ctxerr.Wrap(ctx, err, "reload apple mdm declaration")
		}

		labels := make([]fleet.ConfigurationProfileLabel, 0,
			len(declaration.LabelsIncludeAll)+len(declaration.LabelsIncludeAny)+len(declaration.LabelsExcludeAny))
		for i := range declaration.LabelsIncludeAll {
			declaration.LabelsIncludeAll[i].ProfileUUID = declUUID
			declaration.LabelsIncludeAll[i].Exclude = false
			declaration.LabelsIncludeAll[i].RequireAll = true
			labels = append(labels, declaration.LabelsIncludeAll[i])
		}
		for i := range declaration.LabelsIncludeAny {
			declaration.LabelsIncludeAny[i].ProfileUUID = declUUID
			declaration.LabelsIncludeAny[i].Exclude = false
			declaration.LabelsIncludeAny[i].RequireAll = false
			labels = append(labels, declaration.LabelsIncludeAny[i])
		}
		for i := range declaration.LabelsExcludeAny {
			declaration.LabelsExcludeAny[i].ProfileUUID = declUUID
			declaration.LabelsExcludeAny[i].Exclude = true
			declaration.LabelsExcludeAny[i].RequireAll = false
			labels = append(labels, declaration.LabelsExcludeAny[i])
		}
		var declWithoutLabels []string
		if len(labels) == 0 {
			declWithoutLabels = []string{declUUID}
		}
		if _, err := batchSetDeclarationLabelAssociationsDB(ctx, tx, labels, declWithoutLabels); err != nil {
			return ctxerr.Wrap(ctx, err, "inserting mdm declaration label associations")
		}

		return nil
	})
	if err != nil {
		return nil, ctxerr.Wrap(ctx, err, "inserting declaration and label associations")
	}

	declaration.DeclarationUUID = declUUID
	return declaration, nil
}

func batchSetDeclarationLabelAssociationsDB(ctx context.Context, tx sqlx.ExtContext,
	declarationLabels []fleet.ConfigurationProfileLabel, declUUIDsWithoutLabels []string,
) (updatedDB bool, err error) {
	if len(declarationLabels)+len(declUUIDsWithoutLabels) == 0 {
		return false, nil
	}

	// delete any decl+label tuple that is NOT in the list of provided tuples
	// but are associated with the provided declarations (so we don't delete
	// unrelated decl+label tuples)
	deleteStmt := `
	  DELETE FROM mdm_declaration_labels
	  WHERE (apple_declaration_uuid, label_id) NOT IN (%s) AND
	  apple_declaration_uuid IN (?)
	`

	// used when only declUUIDsWithoutLabels is provided, there are no
	// labels to keep, delete all labels for declarations in this list.
	deleteNoLabelStmt := `
	  DELETE FROM mdm_declaration_labels
	  WHERE apple_declaration_uuid IN (?)
	`

	upsertStmt := `
	  INSERT INTO mdm_declaration_labels
              (apple_declaration_uuid, label_id, label_name, exclude, require_all)
          VALUES
              %s
          ON DUPLICATE KEY UPDATE
              label_id = VALUES(label_id),
              exclude = VALUES(exclude),
			  require_all = VALUES(require_all)
	`

	selectStmt := `
		SELECT apple_declaration_uuid as profile_uuid, label_name, label_id, exclude, require_all FROM mdm_declaration_labels
		WHERE (apple_declaration_uuid, label_name) IN (%s)
	`

	if len(declarationLabels) == 0 {
		deleteNoLabelStmt, args, err := sqlx.In(deleteNoLabelStmt, declUUIDsWithoutLabels)
		if err != nil {
			return false, ctxerr.Wrap(ctx, err, "sqlx.In delete labels for declarations without labels")
		}

		var result sql.Result
		if result, err = tx.ExecContext(ctx, deleteNoLabelStmt, args...); err != nil {
			return false, ctxerr.Wrap(ctx, err, "deleting labels for declarations without labels")
		}
		if result != nil {
			rows, _ := result.RowsAffected()
			updatedDB = rows > 0
		}
		return updatedDB, nil
	}

	var (
		insertBuilder         strings.Builder
		selectOrDeleteBuilder strings.Builder
		selectParams          []any
		insertParams          []any
		deleteParams          []any

		setProfileUUIDs = make(map[string]struct{})
		labelsToInsert  = make(map[string]*fleet.ConfigurationProfileLabel, len(declarationLabels))
	)
	for i, pl := range declarationLabels {
		labelsToInsert[fmt.Sprintf("%s\n%s", pl.ProfileUUID, pl.LabelName)] = &declarationLabels[i]
		if i > 0 {
			insertBuilder.WriteString(",")
			selectOrDeleteBuilder.WriteString(",")
		}
		insertBuilder.WriteString("(?, ?, ?, ?, ?)")
		selectOrDeleteBuilder.WriteString("(?, ?)")
		selectParams = append(selectParams, pl.ProfileUUID, pl.LabelName)
		insertParams = append(insertParams, pl.ProfileUUID, pl.LabelID, pl.LabelName, pl.Exclude, pl.RequireAll)
		deleteParams = append(deleteParams, pl.ProfileUUID, pl.LabelID)

		setProfileUUIDs[pl.ProfileUUID] = struct{}{}
	}

	// Determine if we need to update the database
	var existingProfileLabels []fleet.ConfigurationProfileLabel
	err = sqlx.SelectContext(ctx, tx, &existingProfileLabels,
		fmt.Sprintf(selectStmt, selectOrDeleteBuilder.String()), selectParams...)
	if err != nil {
		return false, ctxerr.Wrap(ctx, err, "selecting existing profile labels")
	}

	updateNeeded := false
	if len(existingProfileLabels) == len(labelsToInsert) {
		for _, existing := range existingProfileLabels {
			toInsert, ok := labelsToInsert[fmt.Sprintf("%s\n%s", existing.ProfileUUID, existing.LabelName)]
			// The fleet.ConfigurationProfileLabel struct has no pointers, so we can use standard cmp.Equal
			if !ok || !cmp.Equal(existing, *toInsert) {
				updateNeeded = true
				break
			}
		}
	} else {
		updateNeeded = true
	}

	if updateNeeded {
		_, err = tx.ExecContext(ctx, fmt.Sprintf(upsertStmt, insertBuilder.String()), insertParams...)
		if err != nil {
			if isChildForeignKeyError(err) {
				// one of the provided labels doesn't exist
				return false, foreignKey("mdm_declaration_labels", fmt.Sprintf("(declaration, label)=(%v)", insertParams))
			}

			return false, ctxerr.Wrap(ctx, err, "setting label associations for declarations")
		}
		updatedDB = true
	}

	deleteStmt = fmt.Sprintf(deleteStmt, selectOrDeleteBuilder.String())

	profUUIDs := make([]string, 0, len(setProfileUUIDs)+len(declUUIDsWithoutLabels))
	for k := range setProfileUUIDs {
		profUUIDs = append(profUUIDs, k)
	}
	profUUIDs = append(profUUIDs, declUUIDsWithoutLabels...)
	deleteArgs := deleteParams
	deleteArgs = append(deleteArgs, profUUIDs)

	deleteStmt, args, err := sqlx.In(deleteStmt, deleteArgs...)
	if err != nil {
		return false, ctxerr.Wrap(ctx, err, "sqlx.In delete labels for declarations")
	}
	var result sql.Result
	if result, err = tx.ExecContext(ctx, deleteStmt, args...); err != nil {
		return false, ctxerr.Wrap(ctx, err, "deleting labels for declarations")
	}
	if result != nil {
		rows, err := result.RowsAffected()
		if err != nil {
			return false, ctxerr.Wrap(ctx, err, "count rows affected by insert")
		}
		updatedDB = updatedDB || rows > 0
	}

	return updatedDB, nil
}

func (ds *Datastore) MDMAppleDDMDeclarationsToken(ctx context.Context, hostUUID string) (*fleet.MDMAppleDDMDeclarationsToken, error) {
	const stmt = `
SELECT
	COALESCE(MD5(CONCAT(COUNT(0), GROUP_CONCAT(HEX(mad.token)
		ORDER BY
			mad.uploaded_at DESC, mad.declaration_uuid ASC separator ''))), '') AS token,
	COALESCE(MAX(mad.created_at), NOW()) AS latest_created_timestamp
FROM
	host_mdm_apple_declarations hmad
	JOIN mdm_apple_declarations mad ON hmad.declaration_uuid = mad.declaration_uuid
WHERE
	hmad.host_uuid = ? AND hmad.operation_type = ?`

	// NOTE: the token generated as part of this query decides if the DDM session
	// proceeds with sending the declarations - if the token differs from what
	// the host last applied, it will proceed. That's why we use only the "to be
	// installed" declarations for the token generation. If some declarations get
	// removed, then they will be ignored in the token generation, which will
	// change the token and make the DDM session proceed (and declarations not
	// sent get removed).

	var res fleet.MDMAppleDDMDeclarationsToken
	if err := sqlx.GetContext(ctx, ds.reader(ctx), &res, stmt, hostUUID, fleet.MDMOperationTypeInstall); err != nil {
		return nil, ctxerr.Wrap(ctx, err, "get DDM declarations token")
	}

	return &res, nil
}

func (ds *Datastore) MDMAppleDDMDeclarationItems(ctx context.Context, hostUUID string) ([]fleet.MDMAppleDDMDeclarationItem, error) {
	const stmt = `
SELECT
	HEX(mad.token) as token,
	mad.identifier, mad.declaration_uuid, status, operation_type, mad.uploaded_at
FROM
	host_mdm_apple_declarations hmad
	JOIN mdm_apple_declarations mad ON mad.declaration_uuid = hmad.declaration_uuid
WHERE
	hmad.host_uuid = ?`

	var res []fleet.MDMAppleDDMDeclarationItem
	if err := sqlx.SelectContext(ctx, ds.reader(ctx), &res, stmt, hostUUID); err != nil {
		return nil, ctxerr.Wrap(ctx, err, "get DDM declaration items")
	}

	return res, nil
}

func (ds *Datastore) MDMAppleDDMDeclarationsResponse(ctx context.Context, identifier string, hostUUID string) (*fleet.MDMAppleDeclaration, error) {
	// TODO: When hosts table is indexed by uuid, consider joining on hosts to ensure that the
	// declaration for the host's current team is returned. In the case where the specified
	// identifier is not unique to the team, the cron should ensure that any conflicting
	// declarations are removed, but the join would provide an extra layer of safety.
	const stmt = `
SELECT
	mad.raw_json, HEX(mad.token) as token
FROM
	host_mdm_apple_declarations hmad
	JOIN mdm_apple_declarations mad ON hmad.declaration_uuid = mad.declaration_uuid
WHERE
	host_uuid = ? AND identifier = ? AND operation_type = ?`

	var res fleet.MDMAppleDeclaration
	if err := sqlx.GetContext(ctx, ds.reader(ctx), &res, stmt, hostUUID, identifier, fleet.MDMOperationTypeInstall); err != nil {
		if err == sql.ErrNoRows {
			return nil, notFound("MDMAppleDeclaration").WithName(identifier)
		}
		return nil, ctxerr.Wrap(ctx, err, "get ddm declarations response")
	}

	return &res, nil
}

func (ds *Datastore) MDMAppleHostDeclarationsGetAndClearResync(ctx context.Context) (hostUUIDs []string, err error) {
	stmt := `
	SELECT DISTINCT host_uuid
	FROM host_mdm_apple_declarations
	WHERE resync = '1'
	`
	err = sqlx.SelectContext(ctx, ds.reader(ctx), &hostUUIDs, stmt)
	if err != nil {
		return nil, ctxerr.Wrap(ctx, err, "get resync host uuids")
	}

	err = common_mysql.BatchProcessSimple(hostUUIDs, 1000, func(uuids []string) error {
		clearStmt := `
		UPDATE host_mdm_apple_declarations
		SET resync = '0'
		WHERE host_uuid IN (?) AND resync = '1'
		`
		clearStmt, args, err := sqlx.In(clearStmt, uuids)
		if err != nil {
			return ctxerr.Wrap(ctx, err, "sqlx.In clear resync host uuids")
		}
		_, err = ds.writer(ctx).ExecContext(ctx, clearStmt, args...)
		if err != nil {
			return ctxerr.Wrap(ctx, err, "clear resync host uuids")
		}
		return nil
	})
	return hostUUIDs, err
}

func (ds *Datastore) MDMAppleBatchSetHostDeclarationState(ctx context.Context) ([]string, error) {
	var uuids []string

	const defaultBatchSize = 1000
	batchSize := defaultBatchSize
	if ds.testUpsertMDMDesiredProfilesBatchSize > 0 {
		batchSize = ds.testUpsertMDMDesiredProfilesBatchSize
	}

	err := ds.withRetryTxx(ctx, func(tx sqlx.ExtContext) error {
		var err error
		uuids, _, err = mdmAppleBatchSetHostDeclarationStateDB(ctx, tx, batchSize, &fleet.MDMDeliveryPending)
		return err
	})

	return uuids, ctxerr.Wrap(ctx, err, "upserting host declaration state")
}

func mdmAppleBatchSetHostDeclarationStateDB(ctx context.Context, tx sqlx.ExtContext, batchSize int,
	status *fleet.MDMDeliveryStatus,
) ([]string, bool, error) {
	// once all the declarations are in place, compute the desired state
	// and find which hosts need a DDM sync.
	changedDeclarations, err := mdmAppleGetHostsWithChangedDeclarationsDB(ctx, tx)
	if err != nil {
		return nil, false, ctxerr.Wrap(ctx, err, "find hosts with changed declarations")
	}

	if len(changedDeclarations) == 0 {
		return []string{}, false, nil
	}

	// a host might have more than one declaration to sync, we do this to
	// collect unique host UUIDs in order to send a single command to each
	// host in the next step
	uuidMap := map[string]struct{}{}
	for _, d := range changedDeclarations {
		uuidMap[d.HostUUID] = struct{}{}
	}
	uuids := make([]string, 0, len(uuidMap))
	for uuid := range uuidMap {
		uuids = append(uuids, uuid)
	}

	// mark the host declarations as pending, this serves two purposes:
	//
	// - support the APIs/methods that track host status (summaries, filters, etc)
	//
	// - support the DDM endpoints, which use data from the
	//   `host_mdm_apple_declarations` table to compute which declarations to
	//   serve
	var updatedDB bool
	if updatedDB, err = mdmAppleBatchSetPendingHostDeclarationsDB(ctx, tx, batchSize, changedDeclarations, status); err != nil {
		return nil, false, ctxerr.Wrap(ctx, err, "batch insert mdm apple host declarations")
	}

	return uuids, updatedDB, nil
}

// mdmAppleBatchSetPendingHostDeclarationsDB tracks the current status of all
// the host declarations provided.
func mdmAppleBatchSetPendingHostDeclarationsDB(
	ctx context.Context,
	tx sqlx.ExtContext,
	batchSize int,
	changedDeclarations []*fleet.MDMAppleHostDeclaration,
	status *fleet.MDMDeliveryStatus,
) (updatedDB bool, err error) {
	baseStmt := `
	  INSERT INTO host_mdm_apple_declarations
	    (host_uuid, status, operation_type, token, secrets_updated_at, declaration_uuid, declaration_identifier, declaration_name)
	  VALUES
	    %s
	  ON DUPLICATE KEY UPDATE
	    status = VALUES(status),
	    operation_type = VALUES(operation_type),
	    token = VALUES(token),
	    secrets_updated_at = VALUES(secrets_updated_at)
	  `

	profilesToInsert := make(map[string]*fleet.MDMAppleHostDeclaration)

	executeUpsertBatch := func(valuePart string, args []any) error {
		// Check if the update needs to be done at all.
		selectStmt := fmt.Sprintf(`
			SELECT
				host_uuid,
				declaration_uuid,
				status,
				COALESCE(operation_type, '') AS operation_type,
				COALESCE(detail, '') AS detail,
				token,
				secrets_updated_at,
				declaration_uuid,
				declaration_identifier,
				declaration_name
			FROM host_mdm_apple_declarations WHERE (host_uuid, declaration_uuid) IN (%s)`,
			strings.TrimSuffix(strings.Repeat("(?,?),", len(profilesToInsert)), ","))
		var selectArgs []any
		for _, p := range profilesToInsert {
			selectArgs = append(selectArgs, p.HostUUID, p.DeclarationUUID)
		}
		var existingProfiles []fleet.MDMAppleHostDeclaration
		if err := sqlx.SelectContext(ctx, tx, &existingProfiles, selectStmt, selectArgs...); err != nil {
			return ctxerr.Wrap(ctx, err, "bulk set pending declarations select existing")
		}
		var updateNeeded bool
		if len(existingProfiles) == len(profilesToInsert) {
			for _, exist := range existingProfiles {
				insert, ok := profilesToInsert[fmt.Sprintf("%s\n%s", exist.HostUUID, exist.DeclarationUUID)]
				if !ok || !exist.Equal(*insert) {
					updateNeeded = true
					break
				}
			}
		} else {
			updateNeeded = true
		}
		defer clear(profilesToInsert)
		if !updateNeeded {
			// All profiles are already in the database, no need to update.
			return nil
		}

		updatedDB = true
		_, err := tx.ExecContext(
			ctx,
			fmt.Sprintf(baseStmt, strings.TrimSuffix(valuePart, ",")),
			args...,
		)
		if err != nil {
			return ctxerr.Wrap(ctx, err, "bulk set pending declarations insert")
		}

		// We do this cleanup as part of the main insert flow (as opposed to the clean up job)
		// because the IT admin expects to see the update relatively quickly after they upload a new declaration
		// If this becomes a bottleneck, we can move this to a separate job.
		err = cleanUpDuplicateRemoveInstall(ctx, tx, profilesToInsert)
		if err != nil {
			return ctxerr.Wrap(ctx, err, "clean up duplicate remove/install declarations")
		}
		return nil
	}

	generateValueArgs := func(d *fleet.MDMAppleHostDeclaration) (string, []any) {
		profilesToInsert[fmt.Sprintf("%s\n%s", d.HostUUID, d.DeclarationUUID)] = &fleet.MDMAppleHostDeclaration{
			HostUUID:         d.HostUUID,
			DeclarationUUID:  d.DeclarationUUID,
			Name:             d.Name,
			Identifier:       d.Identifier,
			Status:           status,
			OperationType:    d.OperationType,
			Detail:           d.Detail,
			Token:            d.Token,
			SecretsUpdatedAt: d.SecretsUpdatedAt,
		}
		valuePart := "(?, ?, ?, ?, ?, ?, ?, ?),"
		args := []any{d.HostUUID, status, d.OperationType, d.Token, d.SecretsUpdatedAt, d.DeclarationUUID, d.Identifier, d.Name}
		return valuePart, args
	}

	err = batchProcessDB(changedDeclarations, batchSize, generateValueArgs, executeUpsertBatch)
	return updatedDB, ctxerr.Wrap(ctx, err, "inserting changed host declaration state")
}

func cleanUpDuplicateRemoveInstall(ctx context.Context, tx sqlx.ExtContext, profilesToInsert map[string]*fleet.MDMAppleHostDeclaration) error {
	// If we are inserting a declaration that has a matching pending "remove" declaration (same hash),
	// we will mark the insert as verified. Why? Because there is nothing for the host to do if the same
	// declaration was removed and then immediately added back. This is a corner case that should rarely happen
	// except in testing.
	// However, it is possible that the profile was actually removed on the device, but we did not get a status update.
	// Because of that small possibility, we flag this declaration with resync=1 to make sure we do a DeclarativeManagement sync.
	if len(profilesToInsert) == 0 {
		return nil
	}
	var findRemoveProfilesArgs []any
	var foundInstall bool
	for _, p := range profilesToInsert {
		if p.OperationType == fleet.MDMOperationTypeInstall {
			findRemoveProfilesArgs = append(findRemoveProfilesArgs, p.HostUUID, p.Token)
			foundInstall = true
		}
	}
	if !foundInstall {
		return nil
	}
	findRemoveProfiles := fmt.Sprintf(`
		SELECT host_uuid, token
		FROM host_mdm_apple_declarations
		WHERE (host_uuid, token) IN (%s)
		AND operation_type = ?
		AND status = ?
		`, strings.TrimSuffix(strings.Repeat("(?,?),", len(findRemoveProfilesArgs)/2), ","))
	findRemoveProfilesArgs = append(findRemoveProfilesArgs, fleet.MDMOperationTypeRemove, fleet.MDMDeliveryPending)
	type tokensToMark struct {
		HostUUID string `db:"host_uuid"`
		Token    string `db:"token"`
	}
	var tokensToMarkVerified []tokensToMark
	err := sqlx.SelectContext(ctx, tx, &tokensToMarkVerified, findRemoveProfiles, findRemoveProfilesArgs...)
	if err != nil {
		return ctxerr.Wrap(ctx, err, "selecting tokens to mark verified")
	}

	if len(tokensToMarkVerified) > 0 {
		deleteRemoveProfiles := fmt.Sprintf(`
			DELETE FROM host_mdm_apple_declarations
			WHERE (host_uuid, token) IN (%s)
			AND operation_type = ?
			AND status = ?
			`, strings.TrimSuffix(strings.Repeat("(?,?),", len(tokensToMarkVerified)), ","))
		var removeProfilesArgs []any
		var markVerifiedArgs []any
		markVerifiedArgs = append(markVerifiedArgs, fleet.MDMDeliveryVerified)
		for _, t := range tokensToMarkVerified {
			removeProfilesArgs = append(removeProfilesArgs, t.HostUUID, t.Token)
			markVerifiedArgs = append(markVerifiedArgs, t.HostUUID, t.Token)
		}
		removeProfilesArgs = append(removeProfilesArgs, fleet.MDMOperationTypeRemove, fleet.MDMDeliveryPending)
		_, err = tx.ExecContext(ctx, deleteRemoveProfiles, removeProfilesArgs...)
		if err != nil {
			return ctxerr.Wrap(ctx, err, "bulk delete pending declarations")
		}
		markInstallProfilesVerified := fmt.Sprintf(`
			UPDATE host_mdm_apple_declarations
			SET status = ?, resync = 1
			WHERE (host_uuid, token) IN (%s)
			AND operation_type = ?
			`, strings.TrimSuffix(strings.Repeat("(?,?),", len(tokensToMarkVerified)), ","))
		markVerifiedArgs = append(markVerifiedArgs, fleet.MDMOperationTypeInstall)
		_, err = tx.ExecContext(ctx, markInstallProfilesVerified, markVerifiedArgs...)
		if err != nil {
			return ctxerr.Wrap(ctx, err, "bulk set declarations mark verified")
		}
	}
	return nil
}

// mdmAppleGetHostsWithChangedDeclarationsDB returns a
// MDMAppleHostDeclaration item for each (host x declaration) pair that
// needs a status change, this includes declarations to install and
// declarations to be removed. Those can be differentiated by the
// OperationType field on each struct.
//
// Note (2024/12/24): This method returns some rows that DO NOT NEED TO BE UPDATED.
// We should optimize this method to only return the rows that need to be updated.
// Then we can eliminate the subsequent check for updates in the caller.
// The check for updates is needed to log the correct activity item -- whether declarations were updated or not.
func mdmAppleGetHostsWithChangedDeclarationsDB(ctx context.Context, tx sqlx.ExtContext) ([]*fleet.MDMAppleHostDeclaration, error) {
	stmt := fmt.Sprintf(`
        (
            SELECT
                ds.host_uuid,
                'install' as operation_type,
                ds.token,
                ds.secrets_updated_at,
                ds.declaration_uuid,
                ds.declaration_identifier,
                ds.declaration_name
            FROM
                %s
        )
        UNION ALL
        (
            SELECT
                hmae.host_uuid,
                'remove' as operation_type,
                hmae.token,
                hmae.secrets_updated_at,
                hmae.declaration_uuid,
                hmae.declaration_identifier,
                hmae.declaration_name
            FROM
                %s
        )
    `,
		generateEntitiesToInstallQuery("declaration"),
		generateEntitiesToRemoveQuery("declaration"),
	)

	var decls []*fleet.MDMAppleHostDeclaration
	if err := sqlx.SelectContext(ctx, tx, &decls, stmt, fleet.MDMOperationTypeRemove, fleet.MDMOperationTypeInstall, fleet.MDMOperationTypeRemove); err != nil {
		return nil, ctxerr.Wrap(ctx, err, "running sql statement")
	}
	return decls, nil
}

// MDMAppleStoreDDMStatusReport updates the status of the host's declarations.
func (ds *Datastore) MDMAppleStoreDDMStatusReport(ctx context.Context, hostUUID string, updates []*fleet.MDMAppleHostDeclaration) error {
	getHostDeclarationsStmt := `
    SELECT host_uuid, status, operation_type, HEX(token) as token, secrets_updated_at, declaration_uuid, declaration_identifier, declaration_name
    FROM host_mdm_apple_declarations
    WHERE host_uuid = ?
  `

	updateHostDeclarationsStmt := `
INSERT INTO host_mdm_apple_declarations
    (host_uuid, declaration_uuid, status, operation_type, detail, declaration_name, declaration_identifier, token, secrets_updated_at)
VALUES
  %s
ON DUPLICATE KEY UPDATE
  status = VALUES(status),
  operation_type = VALUES(operation_type),
  detail = VALUES(detail)
  `

	deletePendingRemovesStmt := `
  DELETE FROM host_mdm_apple_declarations
  WHERE host_uuid = ? AND operation_type = 'remove' AND (status = 'pending' OR status IS NULL)
  `

	var current []*fleet.MDMAppleHostDeclaration
	if err := sqlx.SelectContext(ctx, ds.reader(ctx), &current, getHostDeclarationsStmt, hostUUID); err != nil {
		return ctxerr.Wrap(ctx, err, "getting current host declarations")
	}

	updatesByToken := make(map[string]*fleet.MDMAppleHostDeclaration, len(updates))
	for _, u := range updates {
		updatesByToken[u.Token] = u
	}

	var args []any
	var insertVals strings.Builder
	for _, c := range current {
		// Skip updates for 'remove' operations because it is possible that IT admin removed a profile and then re-added it.
		// Pending removes are cleaned up after we update status of installs.
		if u, ok := updatesByToken[c.Token]; ok && u.OperationType != fleet.MDMOperationTypeRemove {
			insertVals.WriteString("(?, ?, ?, ?, ?, ?, ?, UNHEX(?), ?),")
			args = append(args, hostUUID, c.DeclarationUUID, u.Status, u.OperationType, u.Detail, c.Identifier, c.Name, c.Token,
				c.SecretsUpdatedAt)
		}
	}

	err := ds.withRetryTxx(ctx, func(tx sqlx.ExtContext) error {
		if len(args) != 0 {
			stmt := fmt.Sprintf(updateHostDeclarationsStmt, strings.TrimSuffix(insertVals.String(), ","))
			if _, err := tx.ExecContext(ctx, stmt, args...); err != nil {
				return ctxerr.Wrap(ctx, err, "updating existing declarations")
			}
		}

		if _, err := tx.ExecContext(ctx, deletePendingRemovesStmt, hostUUID); err != nil {
			return ctxerr.Wrap(ctx, err, "deleting pending removals")
		}

		return nil
	})

	return ctxerr.Wrap(ctx, err, "updating host declarations")
}

func (ds *Datastore) MDMAppleSetPendingDeclarationsAs(ctx context.Context, hostUUID string, status *fleet.MDMDeliveryStatus, detail string) error {
	stmt := `
  UPDATE host_mdm_apple_declarations
  SET
    status = ?,
    detail = ?
  WHERE
    operation_type = ?
    AND status = ?
    AND host_uuid = ?
  `

	_, err := ds.writer(ctx).ExecContext(
		ctx, stmt,
		// SET ...
		status, detail,
		// WHERE ...
		fleet.MDMOperationTypeInstall, fleet.MDMDeliveryPending, hostUUID,
	)
	return ctxerr.Wrap(ctx, err, "updating host declaration status to verifying")
}

func (ds *Datastore) MDMAppleSetRemoveDeclarationsAsPending(ctx context.Context, hostUUID string, declarationUUIDs []string) error {
	stmt := `
  UPDATE host_mdm_apple_declarations
  SET
    status = ?
  WHERE
    host_uuid = ?
    AND declaration_uuid IN (?)
    AND operation_type = ?
    AND status IS NULL
  `

	stmt, args, err := sqlx.In(stmt, fleet.MDMDeliveryPending, hostUUID, declarationUUIDs, fleet.MDMOperationTypeRemove)
	if err != nil {
		return ctxerr.Wrap(ctx, err, "building IN clause")
	}

	_, err = ds.writer(ctx).ExecContext(ctx, stmt, args...)
	return ctxerr.Wrap(ctx, err, "updating host declaration status to pending")
}

func (ds *Datastore) InsertMDMAppleDDMRequest(ctx context.Context, hostUUID, messageType string, rawJSON json.RawMessage) error {
	const stmt = `
INSERT INTO
    mdm_apple_declarative_requests (
        enrollment_id,
        message_type,
        raw_json
    )
VALUES
    (?, ?, ?)
`
	if _, err := ds.writer(ctx).ExecContext(ctx, stmt, hostUUID, messageType, rawJSON); err != nil {
		return ctxerr.Wrap(ctx, err, "writing apple declarative request to db")
	}

	return nil
}

func encrypt(plainText []byte, privateKey string) ([]byte, error) {
	block, err := aes.NewCipher([]byte(privateKey))
	if err != nil {
		return nil, fmt.Errorf("create new cipher: %w", err)
	}

	aesGCM, err := cipher.NewGCM(block)
	if err != nil {
		return nil, fmt.Errorf("create new gcm: %w", err)
	}

	nonce := make([]byte, aesGCM.NonceSize())
	if _, err = io.ReadFull(rand.Reader, nonce); err != nil {
		return nil, fmt.Errorf("generate nonce: %w", err)
	}

	return aesGCM.Seal(nonce, nonce, plainText, nil), nil
}

func decrypt(encrypted []byte, privateKey string) ([]byte, error) {
	block, err := aes.NewCipher([]byte(privateKey))
	if err != nil {
		return nil, fmt.Errorf("create new cipher: %w", err)
	}

	aesGCM, err := cipher.NewGCM(block)
	if err != nil {
		return nil, fmt.Errorf("create new gcm: %w", err)
	}

	// Get the nonce size
	nonceSize := aesGCM.NonceSize()

	// Extract the nonce from the encrypted data
	nonce, ciphertext := encrypted[:nonceSize], encrypted[nonceSize:]

	decrypted, err := aesGCM.Open(nil, nonce, ciphertext, nil)
	if err != nil {
		return nil, fmt.Errorf("decrypting: %w", err)
	}

	return decrypted, nil
}

func (ds *Datastore) InsertMDMConfigAssets(ctx context.Context, assets []fleet.MDMConfigAsset, tx sqlx.ExtContext) error {
	insertFunc := func(tx sqlx.ExtContext) error {
		if err := insertMDMConfigAssets(ctx, tx, assets, ds.serverPrivateKey); err != nil {
			return ctxerr.Wrap(ctx, err, "insert mdm config assets")
		}
		return nil
	}
	if tx != nil {
		return insertFunc(tx)
	}
	return ds.withRetryTxx(ctx, insertFunc)
}

func (ds *Datastore) GetAllMDMConfigAssetsByName(ctx context.Context, assetNames []fleet.MDMAssetName,
	queryerContext sqlx.QueryerContext,
) (map[fleet.MDMAssetName]fleet.MDMConfigAsset, error) {
	if len(assetNames) == 0 {
		return nil, nil
	}

	stmt := `
SELECT
    name, value
FROM
   mdm_config_assets
WHERE
    name IN (?)
	AND deletion_uuid = ''
	`

	stmt, args, err := sqlx.In(stmt, assetNames)
	if err != nil {
		return nil, ctxerr.Wrap(ctx, err, "building sqlx.In statement")
	}

	var res []fleet.MDMConfigAsset
	if queryerContext == nil {
		queryerContext = ds.reader(ctx)
	}
	if err := sqlx.SelectContext(ctx, queryerContext, &res, stmt, args...); err != nil {
		return nil, ctxerr.Wrap(ctx, err, "get mdm config assets by name")
	}

	if len(res) == 0 {
		return nil, notFound("MDMConfigAsset")
	}

	assetMap := make(map[fleet.MDMAssetName]fleet.MDMConfigAsset, len(res))
	for _, asset := range res {
		decryptedVal, err := decrypt(asset.Value, ds.serverPrivateKey)
		if err != nil {
			return nil, ctxerr.Wrapf(ctx, err, "decrypting mdm config asset %s", asset.Name)
		}

		assetMap[asset.Name] = fleet.MDMConfigAsset{Name: asset.Name, Value: decryptedVal}
	}

	if len(res) < len(assetNames) {
		return assetMap, ErrPartialResult
	}

	return assetMap, nil
}

func (ds *Datastore) GetAllMDMConfigAssetsHashes(ctx context.Context, assetNames []fleet.MDMAssetName) (map[fleet.MDMAssetName]string, error) {
	if len(assetNames) == 0 {
		return nil, nil
	}

	stmt := `
SELECT name, HEX(md5_checksum) as md5_checksum
FROM mdm_config_assets
WHERE name IN (?) AND deletion_uuid = ''`

	stmt, args, err := sqlx.In(stmt, assetNames)
	if err != nil {
		return nil, ctxerr.Wrap(ctx, err, "building sqlx.In statement")
	}

	var res []fleet.MDMConfigAsset
	if err := sqlx.SelectContext(ctx, ds.reader(ctx), &res, stmt, args...); err != nil {
		return nil, ctxerr.Wrap(ctx, err, "get mdm config checksums by name")
	}

	if len(res) == 0 {
		return nil, notFound("MDMConfigAsset")
	}

	assetMap := make(map[fleet.MDMAssetName]string, len(res))
	for _, asset := range res {
		assetMap[asset.Name] = asset.MD5Checksum
	}

	if len(res) < len(assetNames) {
		return assetMap, ErrPartialResult
	}

	return assetMap, nil
}

func (ds *Datastore) DeleteMDMConfigAssetsByName(ctx context.Context, assetNames []fleet.MDMAssetName) error {
	return ds.withRetryTxx(ctx, func(tx sqlx.ExtContext) error {
		if err := softDeleteMDMConfigAssetsByName(ctx, tx, assetNames); err != nil {
			return ctxerr.Wrap(ctx, err, "delete mdm config assets by name")
		}

		return nil
	})
}

func (ds *Datastore) HardDeleteMDMConfigAsset(ctx context.Context, assetName fleet.MDMAssetName) error {
	stmt := `
DELETE FROM mdm_config_assets
WHERE name = ?`
	_, err := ds.writer(ctx).ExecContext(ctx, stmt, assetName)
	// ctxerr.Wrap returns nil if err is nil
	return ctxerr.Wrap(ctx, err, "hard delete mdm config asset")
}

func softDeleteMDMConfigAssetsByName(ctx context.Context, tx sqlx.ExtContext, assetNames []fleet.MDMAssetName) error {
	stmt := `
UPDATE
    mdm_config_assets
SET
    deleted_at = CURRENT_TIMESTAMP(),
	deletion_uuid = ?
WHERE
    name IN (?) AND deletion_uuid = ''
	`

	deletionUUID := uuid.New().String()

	stmt, args, err := sqlx.In(stmt, deletionUUID, assetNames)
	if err != nil {
		return ctxerr.Wrap(ctx, err, "sqlx.In softDeleteMDMConfigAssetsByName")
	}

	_, err = tx.ExecContext(ctx, stmt, args...)
	return ctxerr.Wrap(ctx, err, "deleting mdm config assets")
}

func insertMDMConfigAssets(ctx context.Context, tx sqlx.ExtContext, assets []fleet.MDMConfigAsset, privateKey string) error {
	stmt := `
INSERT INTO mdm_config_assets
  (name, value, md5_checksum)
VALUES
  %s`

	var args []any
	var insertVals strings.Builder

	for _, a := range assets {
		encryptedVal, err := encrypt(a.Value, privateKey)
		if err != nil {
			return ctxerr.Wrap(ctx, err, fmt.Sprintf("encrypting mdm config asset %s", a.Name))
		}

		hexChecksum := md5ChecksumBytes(encryptedVal)
		insertVals.WriteString(`(?, ?, UNHEX(?)),`)
		args = append(args, a.Name, encryptedVal, hexChecksum)
	}

	stmt = fmt.Sprintf(stmt, strings.TrimSuffix(insertVals.String(), ","))

	_, err := tx.ExecContext(ctx, stmt, args...)

	return ctxerr.Wrap(ctx, err, "writing mdm config assets to db")
}

func (ds *Datastore) ReplaceMDMConfigAssets(ctx context.Context, assets []fleet.MDMConfigAsset, tx sqlx.ExtContext) error {
	replaceFunc := func(tx sqlx.ExtContext) error {
		var names []fleet.MDMAssetName
		for _, a := range assets {
			names = append(names, a.Name)
		}

		if err := softDeleteMDMConfigAssetsByName(ctx, tx, names); err != nil {
			return ctxerr.Wrap(ctx, err, "upsert mdm config assets soft delete")
		}

		if err := insertMDMConfigAssets(ctx, tx, assets, ds.serverPrivateKey); err != nil {
			return ctxerr.Wrap(ctx, err, "upsert mdm config assets insert")
		}
		return nil
	}
	if tx != nil {
		return replaceFunc(tx)
	}
	return ds.withRetryTxx(ctx, replaceFunc)
}

// ListIOSAndIPadOSToRefetch returns the UUIDs of iPhones/iPads that should be refetched
// (their details haven't been updated in the given `interval`).
func (ds *Datastore) ListIOSAndIPadOSToRefetch(ctx context.Context, interval time.Duration) (devices []fleet.AppleDevicesToRefetch,
	err error,
) {
	hostsStmt := `
SELECT h.id as host_id, h.uuid as uuid, JSON_ARRAYAGG(hmc.command_type) as commands_already_sent FROM hosts h
INNER JOIN host_mdm hmdm ON hmdm.host_id = h.id
LEFT JOIN host_mdm_commands hmc ON hmc.host_id = h.id
WHERE (h.platform = 'ios' OR h.platform = 'ipados')
AND TRIM(h.uuid) != ''
AND TIMESTAMPDIFF(SECOND, h.detail_updated_at, NOW()) > ?
GROUP BY h.id`
	if err := sqlx.SelectContext(ctx, ds.reader(ctx), &devices, hostsStmt, interval.Seconds()); err != nil {
		return nil, err
	}

	return devices, nil
}

func (ds *Datastore) GetEnrollmentIDsWithPendingMDMAppleCommands(ctx context.Context) (uuids []string, err error) {
	const stmt = `
SELECT DISTINCT neq.id
FROM nano_enrollment_queue neq
INNER JOIN nano_enrollments ne ON ne.id = neq.id
LEFT JOIN nano_command_results ncr ON ncr.command_uuid = neq.command_uuid AND ncr.id = neq.id
WHERE neq.active = 1 AND ne.enabled=1 AND ncr.status IS NULL
AND neq.created_at >= NOW() - INTERVAL 7 DAY
LIMIT 500
`

	var deviceUUIDs []string
	if err := sqlx.SelectContext(ctx, ds.reader(ctx), &deviceUUIDs, stmt); err != nil {
		return nil, err
	}

	return deviceUUIDs, nil
}

func (ds *Datastore) GetABMTokenByOrgName(ctx context.Context, orgName string) (*fleet.ABMToken, error) {
	tok, err := ds.getABMToken(ctx, 0, orgName)
	if err != nil {
		return nil, ctxerr.Wrap(ctx, err, "get ABM token by org name")
	}

	return tok, nil
}

func (ds *Datastore) SaveABMToken(ctx context.Context, tok *fleet.ABMToken) error {
	const stmt = `
UPDATE
	abm_tokens
SET
	organization_name = ?,
	apple_id = ?,
	terms_expired = ?,
	renew_at = ?,
	token = ?,
	macos_default_team_id = ?,
	ios_default_team_id = ?,
	ipados_default_team_id = ?
WHERE
	id = ?`

	doubleEncTok, err := encrypt(tok.EncryptedToken, ds.serverPrivateKey)
	if err != nil {
		return ctxerr.Wrap(ctx, err, "encrypt with datastore.serverPrivateKey")
	}

	_, err = ds.writer(ctx).ExecContext(
		ctx,
		stmt,
		tok.OrganizationName,
		tok.AppleID,
		tok.TermsExpired,
		tok.RenewAt.UTC(),
		doubleEncTok,
		tok.MacOSDefaultTeamID,
		tok.IOSDefaultTeamID,
		tok.IPadOSDefaultTeamID,
		tok.ID)
	return ctxerr.Wrap(ctx, err, "updating abm_token")
}

func (ds *Datastore) InsertABMToken(ctx context.Context, tok *fleet.ABMToken) (*fleet.ABMToken, error) {
	const stmt = `
INSERT INTO
	abm_tokens
	(organization_name, apple_id, terms_expired, renew_at, token, macos_default_team_id, ios_default_team_id, ipados_default_team_id)
VALUES (?, ?, ?, ?, ?, ?, ?, ?)
`
	doubleEncTok, err := encrypt(tok.EncryptedToken, ds.serverPrivateKey)
	if err != nil {
		return nil, ctxerr.Wrap(ctx, err, "encrypt abm_token with datastore.serverPrivateKey")
	}

	res, err := ds.writer(ctx).ExecContext(
		ctx,
		stmt,
		tok.OrganizationName,
		tok.AppleID,
		tok.TermsExpired,
		tok.RenewAt,
		doubleEncTok,
		tok.MacOSDefaultTeamID,
		tok.IOSDefaultTeamID,
		tok.IPadOSDefaultTeamID,
	)
	if err != nil {
		return nil, ctxerr.Wrap(ctx, err, "inserting abm_token")
	}

	tokenID, _ := res.LastInsertId()

	tok.ID = uint(tokenID) //nolint:gosec // dismiss G115

	cfg, err := ds.AppConfig(ctx)
	if err != nil {
		return nil, ctxerr.Wrap(ctx, err, "get app config")
	}

	url, err := apple_mdm.ResolveAppleMDMURL(cfg.MDMUrl())
	if err != nil {
		return nil, ctxerr.Wrap(ctx, err, "getting ABM token MDM server url")
	}

	tok.MDMServerURL = url

	return tok, nil
}

func (ds *Datastore) ListABMTokens(ctx context.Context) ([]*fleet.ABMToken, error) {
	stmt := `
SELECT
	abt.id,
	abt.organization_name,
	abt.apple_id,
	abt.terms_expired,
	abt.renew_at,
	abt.token,
	abt.macos_default_team_id,
	abt.ios_default_team_id,
	abt.ipados_default_team_id,
	COALESCE(t1.name, :no_team) as macos_team,
	COALESCE(t2.name, :no_team) as ios_team,
	COALESCE(t3.name, :no_team) as ipados_team
FROM
	abm_tokens abt
LEFT OUTER JOIN
	teams t1 ON t1.id = abt.macos_default_team_id
LEFT OUTER JOIN
	teams t2 ON t2.id = abt.ios_default_team_id
LEFT OUTER JOIN
	teams t3 ON t3.id = abt.ipados_default_team_id

	`

	stmt, args, err := sqlx.Named(stmt, map[string]any{"no_team": fleet.TeamNameNoTeam})
	if err != nil {
		return nil, ctxerr.Wrap(ctx, err, "build list ABM tokens query from named args")
	}

	var tokens []*fleet.ABMToken
	if err := sqlx.SelectContext(ctx, ds.reader(ctx), &tokens, stmt, args...); err != nil {
		return nil, ctxerr.Wrap(ctx, err, "list ABM tokens")
	}

	cfg, err := ds.AppConfig(ctx)
	if err != nil {
		return nil, ctxerr.Wrap(ctx, err, "get app config")
	}

	url, err := apple_mdm.ResolveAppleMDMURL(cfg.MDMUrl())
	if err != nil {
		return nil, ctxerr.Wrap(ctx, err, "getting ABM token MDM server url")
	}

	for _, tok := range tokens {
		tok.MDMServerURL = url

		// Promote DB fields into respective objects
		var macOSTeamID, iOSTeamID, iPadIOSTeamID uint
		if tok.MacOSDefaultTeamID != nil {
			macOSTeamID = *tok.MacOSDefaultTeamID
		}
		if tok.IOSDefaultTeamID != nil {
			iOSTeamID = *tok.IOSDefaultTeamID
		}
		if tok.IPadOSDefaultTeamID != nil {
			iPadIOSTeamID = *tok.IPadOSDefaultTeamID
		}

		tok.MacOSTeam = fleet.ABMTokenTeam{Name: tok.MacOSTeamName, ID: macOSTeamID}
		tok.IOSTeam = fleet.ABMTokenTeam{Name: tok.IOSTeamName, ID: iOSTeamID}
		tok.IPadOSTeam = fleet.ABMTokenTeam{Name: tok.IPadOSTeamName, ID: iPadIOSTeamID}

		// decrypt the token with the serverPrivateKey, the resulting value will be
		// the token still encrypted, but just with the ABM cert and key (it is that
		// encrypted value that is stored with another layer of encryption with the
		// serverPrivateKey).
		decrypted, err := decrypt(tok.EncryptedToken, ds.serverPrivateKey)
		if err != nil {
			return nil, ctxerr.Wrapf(ctx, err, "decrypting abm token with datastore.serverPrivateKey")
		}
		tok.EncryptedToken = decrypted
	}

	return tokens, nil
}

func (ds *Datastore) DeleteABMToken(ctx context.Context, tokenID uint) error {
	const stmt = `
DELETE FROM
	abm_tokens
WHERE ID = ?
		`

	_, err := ds.writer(ctx).ExecContext(ctx, stmt, tokenID)

	return ctxerr.Wrap(ctx, err, "deleting ABM token")
}

func (ds *Datastore) GetABMTokenByID(ctx context.Context, tokenID uint) (*fleet.ABMToken, error) {
	tok, err := ds.getABMToken(ctx, tokenID, "")
	if err != nil {
		return nil, ctxerr.Wrap(ctx, err, "get ABM token by id")
	}

	return tok, nil
}

func (ds *Datastore) getABMToken(ctx context.Context, tokenID uint, orgName string) (*fleet.ABMToken, error) {
	stmt := `
SELECT
	abt.id,
	abt.organization_name,
	abt.apple_id,
	abt.terms_expired,
	abt.renew_at,
	abt.token,
	abt.macos_default_team_id,
	abt.ios_default_team_id,
	abt.ipados_default_team_id,
	COALESCE(t1.name, :no_team) as macos_team,
	COALESCE(t2.name, :no_team) as ios_team,
	COALESCE(t3.name, :no_team) as ipados_team
FROM
	abm_tokens abt
LEFT OUTER JOIN
	teams t1 ON t1.id = abt.macos_default_team_id
LEFT OUTER JOIN
	teams t2 ON t2.id = abt.ios_default_team_id
LEFT OUTER JOIN
	teams t3 ON t3.id = abt.ipados_default_team_id
%s
	`

	stmt, args, err := sqlx.Named(stmt, map[string]any{"no_team": fleet.TeamNameNoTeam})
	if err != nil {
		return nil, ctxerr.Wrap(ctx, err, "build list ABM tokens query from named args")
	}

	var ident any = orgName
	clause := "WHERE abt.organization_name = ?"
	if tokenID != 0 {
		clause = "WHERE abt.id = ?"
		ident = tokenID
	}

	stmt = fmt.Sprintf(stmt, clause)

	args = append(args, ident)

	var tok fleet.ABMToken
	if err := sqlx.GetContext(ctx, ds.reader(ctx), &tok, stmt, args...); err != nil {
		if err == sql.ErrNoRows {
			return nil, ctxerr.Wrap(ctx, notFound("ABMToken"))
		}

		return nil, ctxerr.Wrap(ctx, err, "get ABM token")
	}

	// decrypt the token with the serverPrivateKey, the resulting value will be
	// the token still encrypted, but just with the ABM cert and key (it is that
	// encrypted value that is stored with another layer of encryption with the
	// serverPrivateKey).
	decrypted, err := decrypt(tok.EncryptedToken, ds.serverPrivateKey)
	if err != nil {
		return nil, ctxerr.Wrapf(ctx, err, "decrypting abm token with datastore.serverPrivateKey")
	}
	tok.EncryptedToken = decrypted

	cfg, err := ds.AppConfig(ctx)
	if err != nil {
		return nil, ctxerr.Wrap(ctx, err, "get app config")
	}

	url, err := apple_mdm.ResolveAppleMDMURL(cfg.MDMUrl())
	if err != nil {
		return nil, ctxerr.Wrap(ctx, err, "getting ABM token MDM server url")
	}

	tok.MDMServerURL = url

	// Promote DB fields into respective objects
	var macOSTeamID, iOSTeamID, iPadIOSTeamID uint
	if tok.MacOSDefaultTeamID != nil {
		macOSTeamID = *tok.MacOSDefaultTeamID
	}
	if tok.IOSDefaultTeamID != nil {
		iOSTeamID = *tok.IOSDefaultTeamID
	}
	if tok.IPadOSDefaultTeamID != nil {
		iPadIOSTeamID = *tok.IPadOSDefaultTeamID
	}

	tok.MacOSTeam = fleet.ABMTokenTeam{Name: tok.MacOSTeamName, ID: macOSTeamID}
	tok.IOSTeam = fleet.ABMTokenTeam{Name: tok.IOSTeamName, ID: iOSTeamID}
	tok.IPadOSTeam = fleet.ABMTokenTeam{Name: tok.IPadOSTeamName, ID: iPadIOSTeamID}

	return &tok, nil
}

func (ds *Datastore) GetABMTokenCount(ctx context.Context) (int, error) {
	var count int
	const countStmt = `SELECT COUNT(*) FROM abm_tokens`

	if err := sqlx.GetContext(ctx, ds.reader(ctx), &count, countStmt); err != nil {
		return 0, ctxerr.Wrap(ctx, err, "counting existing ABM tokens")
	}

	return count, nil
}

func (ds *Datastore) SetABMTokenTermsExpiredForOrgName(ctx context.Context, orgName string, expired bool) (wasSet bool, err error) {
	const stmt = `UPDATE abm_tokens SET terms_expired = ? WHERE organization_name = ? AND terms_expired != ?`
	res, err := ds.writer(ctx).ExecContext(ctx, stmt, expired, orgName, expired)
	if err != nil {
		return false, ctxerr.Wrap(ctx, err, "update abm_tokens terms_expired")
	}
	affRows, _ := res.RowsAffected()

	if affRows > 0 {
		// if it did update the row, then the previous value was the opposite of
		// expired
		wasSet = !expired
	} else {
		// if it did not update any row, then the previous value was the same
		wasSet = expired
	}
	return wasSet, nil
}

func (ds *Datastore) CountABMTokensWithTermsExpired(ctx context.Context) (int, error) {
	// The expectation is that abm_tokens will have few rows (we don't even
	// support pagination on the "list ABM tokens" endpoint), so this query
	// should be very fast even without index on terms_expired.
	const stmt = `SELECT COUNT(*) FROM abm_tokens WHERE terms_expired = 1`

	var count int
	if err := sqlx.GetContext(ctx, ds.reader(ctx), &count, stmt); err != nil {
		return 0, ctxerr.Wrap(ctx, err, "count ABM tokens with terms expired")
	}
	return count, nil
}

func (ds *Datastore) GetABMTokenOrgNamesAssociatedWithTeam(ctx context.Context, teamID *uint) ([]string, error) {
	stmt := `
SELECT DISTINCT
	abmt.organization_name
FROM
	abm_tokens abmt
	JOIN host_dep_assignments hda ON hda.abm_token_id = abmt.id
	JOIN hosts h ON hda.host_id = h.id
WHERE
	%s
UNION
SELECT DISTINCT
	abmt.organization_name
FROM
	abm_tokens abmt
WHERE
	%s
`
	var args []any
	teamFilter := `h.team_id IS NULL`
	abmtFilter := `abmt.macos_default_team_id IS NULL OR abmt.ios_default_team_id IS NULL OR abmt.ipados_default_team_id IS NULL`
	if teamID != nil {
		teamFilter = `h.team_id = ?`
		abmtFilter = `abmt.macos_default_team_id = ? OR abmt.ios_default_team_id = ? OR abmt.ipados_default_team_id = ?`
		args = append(args, *teamID, *teamID, *teamID, *teamID)
	}

	stmt = fmt.Sprintf(stmt, teamFilter, abmtFilter)

	var orgNames []string
	if err := sqlx.SelectContext(ctx, ds.reader(ctx), &orgNames, stmt, args...); err != nil {
		return nil, ctxerr.Wrap(ctx, err, "getting org names for team from db")
	}

	return orgNames, nil
}

func (ds *Datastore) AddHostMDMCommands(ctx context.Context, commands []fleet.HostMDMCommand) error {
	const baseStmt = `
		INSERT INTO host_mdm_commands (host_id, command_type)
		VALUES %s
		ON DUPLICATE KEY UPDATE
		command_type = VALUES(command_type)`

	for i := 0; i < len(commands); i += addHostMDMCommandsBatchSize {
		start := i
		end := i + hostIssuesInsertBatchSize
		if end > len(commands) {
			end = len(commands)
		}
		totalToProcess := end - start
		const numberOfArgsPerInsert = 2 // number of ? in each VALUES clause
		values := strings.TrimSuffix(
			strings.Repeat("(?,?),", totalToProcess), ",",
		)
		stmt := fmt.Sprintf(baseStmt, values)
		args := make([]interface{}, 0, totalToProcess*numberOfArgsPerInsert)
		for j := start; j < end; j++ {
			item := commands[j]
			args = append(
				args, item.HostID, item.CommandType,
			)
		}
		if _, err := ds.writer(ctx).ExecContext(ctx, stmt, args...); err != nil {
			return ctxerr.Wrap(ctx, err, "insert into host_mdm_commands")
		}
	}

	return nil
}

func (ds *Datastore) GetHostMDMCommands(ctx context.Context, hostID uint) (commands []fleet.HostMDMCommand, err error) {
	const stmt = `SELECT host_id, command_type FROM host_mdm_commands WHERE host_id = ?`
	if err := sqlx.SelectContext(ctx, ds.reader(ctx), &commands, stmt, hostID); err != nil {
		return nil, err
	}
	return commands, nil
}

func (ds *Datastore) RemoveHostMDMCommand(ctx context.Context, command fleet.HostMDMCommand) error {
	const stmt = `
		DELETE FROM host_mdm_commands
		WHERE host_id = ? AND command_type = ?`
	if _, err := ds.writer(ctx).ExecContext(ctx, stmt, command.HostID, command.CommandType); err != nil {
		return ctxerr.Wrap(ctx, err, "delete from host_mdm_commands")
	}
	return nil
}

func (ds *Datastore) CleanupHostMDMCommands(ctx context.Context) error {
	// Delete commands that don't have a corresponding host or have been sent over 1 day ago.
	// We are using 1 day instead of 7 days in case MDM commands fail to be sent or fail to process. They can be resent the next day.
	const stmt = `
		DELETE hmc FROM host_mdm_commands AS hmc
		LEFT JOIN hosts h ON h.id = hmc.host_id
		WHERE h.id IS NULL OR hmc.updated_at < NOW() - INTERVAL 1 DAY`
	if _, err := ds.writer(ctx).ExecContext(ctx, stmt); err != nil {
		return ctxerr.Wrap(ctx, err, "delete from host_mdm_commands")
	}
	return nil
}

func (ds *Datastore) CleanupHostMDMAppleProfiles(ctx context.Context) error {
	// Delete pending commands that don't have a corresponding entry in nano_enrollment_queue.
	// This could occur when the host re-enrolls in MDM with outstanding Pending commands.
	// This could also occur due to errors (i.e., large server/DB load) or server being stopped while processing the profiles.
	// After the entry is deleted, the mdm_apple_profile_manager job will try to requeue the profile.
	stmt := fmt.Sprintf(`
		DELETE hmap FROM host_mdm_apple_profiles AS hmap
        -- ANTIJOIN: Delete rows that don't have a corresponding entry in nano_enrollment_queue
		-- Note that a given host may have multiple nano_enrollments(device and user) and thus we
		-- need to account for the use of either of them in the join
		LEFT JOIN (nano_enrollment_queue neq INNER JOIN nano_enrollments ne ON neq.id = ne.id AND ne.enabled = 1)
		ON ne.device_id = hmap.host_uuid AND hmap.command_uuid = neq.command_uuid AND neq.active = 1
		WHERE neq.id IS NULL AND (hmap.status IS NULL OR hmap.status = '%s') AND hmap.updated_at < NOW() - INTERVAL 1 HOUR`,
		fleet.MDMDeliveryPending)
	if _, err := ds.writer(ctx).ExecContext(ctx, stmt); err != nil {
		return ctxerr.Wrap(ctx, err, "delete from host_mdm_apple_profiles")
	}
	return nil
}

func (ds *Datastore) GetMDMAppleOSUpdatesSettingsByHostSerial(ctx context.Context, serial string) (*fleet.AppleOSUpdateSettings, error) {
	stmt := `
SELECT
	team_id, platform
FROM
	hosts h
JOIN
	host_dep_assignments hdep ON h.id = host_id
WHERE
	hardware_serial = ? AND deleted_at IS NULL
LIMIT 1`

	var dest struct {
		TeamID   *uint  `db:"team_id"`
		Platform string `db:"platform"`
	}
	if err := sqlx.GetContext(ctx, ds.reader(ctx), &dest, stmt, serial); err != nil {
		return nil, ctxerr.Wrap(ctx, err, "getting team id for host")
	}

	var settings fleet.AppleOSUpdateSettings
	if dest.TeamID == nil {
		// use the global settings
		ac, err := ds.AppConfig(ctx)
		if err != nil {
			return nil, ctxerr.Wrap(ctx, err, "getting app config for os update settings")
		}
		switch dest.Platform {
		case "ios":
			settings = ac.MDM.IOSUpdates
		case "ipados":
			settings = ac.MDM.IPadOSUpdates
		case "darwin":
			settings = ac.MDM.MacOSUpdates
		default:
			return nil, ctxerr.New(ctx, fmt.Sprintf("unsupported platform %s", dest.Platform))
		}
	} else {
		// use the team settings
		tm, err := ds.TeamWithoutExtras(ctx, *dest.TeamID)
		if err != nil {
			return nil, ctxerr.Wrap(ctx, err, "getting team os update settings")
		}
		switch dest.Platform {
		case "ios":
			settings = tm.Config.MDM.IOSUpdates
		case "ipados":
			settings = tm.Config.MDM.IPadOSUpdates
		case "darwin":
			settings = tm.Config.MDM.MacOSUpdates
		default:
			return nil, ctxerr.New(ctx, fmt.Sprintf("unsupported platform %s", dest.Platform))
		}
	}

	return &settings, nil
}

func (ds *Datastore) BulkUpsertMDMManagedCertificates(ctx context.Context, payload []*fleet.MDMManagedCertificate) error {
	if len(payload) == 0 {
		return nil
	}

	executeUpsertBatch := func(valuePart string, args []any) error {
		stmt := fmt.Sprintf(`
	    INSERT INTO host_mdm_managed_certificates (
              host_uuid,
              profile_uuid,
              challenge_retrieved_at,
			  not_valid_before,
	          not_valid_after,
			  type,
			  ca_name,
			  serial
            )
            VALUES %s
            ON DUPLICATE KEY UPDATE
              challenge_retrieved_at = VALUES(challenge_retrieved_at),
			  not_valid_before = VALUES(not_valid_before),
			  not_valid_after = VALUES(not_valid_after),
			  type = VALUES(type),
			  ca_name = VALUES(ca_name),
			  serial = VALUES(serial)`,
			strings.TrimSuffix(valuePart, ","),
		)

		_, err := ds.writer(ctx).ExecContext(ctx, stmt, args...)
		return err
	}

	generateValueArgs := func(p *fleet.MDMManagedCertificate) (string, []any) {
		valuePart := "(?, ?, ?, ?, ?, ?, ?, ?),"
		args := []any{p.HostUUID, p.ProfileUUID, p.ChallengeRetrievedAt, p.NotValidBefore, p.NotValidAfter, p.Type, p.CAName, p.Serial}
		return valuePart, args
	}

	const defaultBatchSize = 1000
	batchSize := defaultBatchSize
	if ds.testUpsertMDMDesiredProfilesBatchSize > 0 {
		batchSize = ds.testUpsertMDMDesiredProfilesBatchSize
	}

	if err := batchProcessDB(payload, batchSize, generateValueArgs, executeUpsertBatch); err != nil {
		return err
	}

	return nil
}

func (ds *Datastore) ListHostMDMManagedCertificates(ctx context.Context, hostUUID string) ([]*fleet.MDMManagedCertificate, error) {
	hostCertsToRenew := []*fleet.MDMManagedCertificate{}
	err := sqlx.SelectContext(ctx, ds.reader(ctx), &hostCertsToRenew, `
	SELECT profile_uuid, host_uuid, challenge_retrieved_at, not_valid_before, not_valid_after, type, ca_name, serial
	FROM host_mdm_managed_certificates
	WHERE host_uuid = ?
	`, hostUUID)
	return hostCertsToRenew, ctxerr.Wrap(ctx, err, "get mdm managed certificates for host")
}

// ClearMDMUpcomingActivitiesDB clears the upcoming activities of the host that
// require MDM to be processed, for when MDM is turned off for the host (or
// when it turns on again, e.g. after removing the enrollment profile - it may
// not necessarily report as "turned off" in that scenario).
func (ds *Datastore) ClearMDMUpcomingActivitiesDB(ctx context.Context, tx sqlx.ExtContext, hostUUID string) error {
	// NOTE: must be updated if new activity types that require MDM are added to
	// the upcoming activities.
	const deleteUpcomingMDMActivities = `
DELETE FROM upcoming_activities
	USING upcoming_activities
		JOIN hosts h ON upcoming_activities.host_id = h.id
WHERE
	h.uuid = ? AND
	upcoming_activities.activity_type IN ('vpp_app_install')
`
	_, err := tx.ExecContext(ctx, deleteUpcomingMDMActivities, hostUUID)
	if err != nil {
		return ctxerr.Wrap(ctx, err, "clearing upcoming activities")
	}

	// get the host ID for that uuid
	var hostID uint
	if err := sqlx.GetContext(ctx, tx, &hostID, "SELECT id FROM hosts WHERE uuid = ?", hostUUID); err != nil {
		if errors.Is(err, sql.ErrNoRows) {
			return nil
		}
		return ctxerr.Wrap(ctx, err, "load host ID by UUID")
	}

	// ensure that if there's an activity waiting to be activated, it does get
	// activated
	if _, err := ds.activateNextUpcomingActivity(ctx, tx, hostID, ""); err != nil {
		return ctxerr.Wrap(ctx, err, "activate next upcoming activity")
	}
	return nil
}

func (ds *Datastore) GetMDMAppleEnrolledDeviceDeletedFromFleet(ctx context.Context, hostUUID string) (*fleet.MDMAppleEnrolledDeviceInfo, error) {
	const stmt = `
SELECT
	d.id,
	COALESCE(d.serial_number, '') as serial_number,
	d.authenticate,
	d.platform,
	d.enroll_team_id
FROM
	nano_devices d
	JOIN nano_enrollments e ON d.id = e.device_id
	LEFT OUTER JOIN hosts h ON h.uuid = d.id
WHERE
	e.type = 'Device' AND
	e.enabled = 1 AND
	d.id = ? AND
	h.id IS NULL
`

	var res fleet.MDMAppleEnrolledDeviceInfo
	if err := sqlx.GetContext(ctx, ds.reader(ctx), &res, stmt, hostUUID); err != nil {
		if err == sql.ErrNoRows {
			return nil, ctxerr.Wrap(ctx, notFound("NanoDevice").WithName(hostUUID))
		}
		return nil, ctxerr.Wrap(ctx, err, "get mdm apple enrolled device info")
	}
	return &res, nil
}

func (ds *Datastore) ListMDMAppleEnrolledIPhoneIpadDeletedFromFleet(ctx context.Context, limit int) ([]string, error) {
	const stmt = `
SELECT
	d.id
FROM
	nano_devices d
	JOIN nano_enrollments e ON d.id = e.device_id
	LEFT OUTER JOIN hosts h ON h.uuid = d.id
WHERE
	e.type = 'Device' AND
	e.enabled = 1 AND
	d.platform IN ('ios', 'ipados') AND
	h.id IS NULL
LIMIT ?
`

	var res []string
	if err := sqlx.SelectContext(ctx, ds.reader(ctx), &res, stmt, limit); err != nil {
		return nil, ctxerr.Wrap(ctx, err, "list mdm apple enrolled but deleted iDevices")
	}
	return res, nil
}

func (ds *Datastore) GetNanoMDMEnrollmentTimes(ctx context.Context, hostUUID string) (*time.Time, *time.Time, error) {
	res := []struct {
		LastMDMEnrollmentTime *time.Time `db:"authenticate_at"`
		LastMDMSeenTime       *time.Time `db:"last_seen_at"`
	}{}
	// We are specifically only looking at the singular device enrollment row and not the
	// potentially many user enrollment rows that will exist for a given device. The device
	// enrollment row is the only one that gets regularly updated with the last seen time. Along
	// those same lines authenticate_at gets updated only at the authenticate step during the
	// enroll process and as such is a good indicator of the last enrollment or reenrollment.
	query := `
	SELECT nd.authenticate_at, ne.last_seen_at
	FROM nano_devices nd
	  INNER JOIN nano_enrollments ne ON ne.id = nd.id
	WHERE ne.type = 'Device' AND nd.id = ?`
	err := sqlx.SelectContext(ctx, ds.reader(ctx), &res, query, hostUUID)

	if err == sql.ErrNoRows || len(res) == 0 {
		return nil, nil, nil
	}
	if err != nil {
		return nil, nil, ctxerr.Wrap(ctx, err, "get mdm enrollment times")
	}
	return res[0].LastMDMEnrollmentTime, res[0].LastMDMSeenTime, nil
}

func (ds *Datastore) ReconcileMDMAppleEnrollRef(ctx context.Context, enrollRef string, machineInfo *fleet.MDMAppleMachineInfo) (string, error) {
	if machineInfo == nil {
		level.Info(ds.logger).Log("msg", "reconcile mdm apple enroll ref: machine info is nil")
		return "", ctxerr.New(ctx, "machine info is nil")
	}

	var result string
	// TODO: maybe we don't need a transaction here?
	err := ds.withRetryTxx(ctx, func(tx sqlx.ExtContext) error {
		if err := associateHostMDMIdPAccountDB(ctx, tx, machineInfo.UDID, enrollRef); err != nil {
			return ctxerr.Wrap(ctx, err, "associate host mdm idp account")
		}
		legacyRef, err := getMDMAppleLegacyEnrollRefDB(ctx, tx, ds.logger, machineInfo.UDID)
		if err != nil {
			return ctxerr.Wrap(ctx, err, "get mdm apple legacy enroll ref")
		}
		result = legacyRef
		return nil
	})

	// TODO: when should we delete from host_mdm_idp_accounts?

	return result, err
}

func associateHostMDMIdPAccountDB(ctx context.Context, tx sqlx.ExtContext, hostUUID, acctUUID string) error {
	const stmt = `
INSERT INTO host_mdm_idp_accounts (host_uuid, account_uuid)
VALUES (?, ?)
ON DUPLICATE KEY UPDATE
	account_uuid = VALUES(account_uuid)`

	_, err := tx.ExecContext(ctx, stmt, hostUUID, acctUUID)
	if err != nil {
		return ctxerr.Wrap(ctx, err, "associate host mdm idp account")
	}
	return nil
}

func getMDMAppleLegacyEnrollRefDB(ctx context.Context, tx sqlx.ExtContext, logger log.Logger, hostUUID string) (string, error) {
	const stmt = `SELECT enroll_ref FROM legacy_host_mdm_enroll_refs WHERE host_uuid = ?`

	var enrollRefs []string
	if err := sqlx.SelectContext(ctx, tx, &enrollRefs, stmt, hostUUID); err != nil {
		return "", ctxerr.Wrap(ctx, err, "get mdm apple legacy enroll ref")
	}

	var result string
	if len(enrollRefs) > 0 {
		// if we have more than one ref, we'll just use the first one
		result = enrollRefs[0]
	}
	if len(enrollRefs) > 1 {
		// this should not happen, but if it does we want to know about it
		level.Info(logger).Log("msg", "host uuid has multiple legacy enroll refs", "host_uuid", hostUUID, "enroll_refs", fmt.Sprintf("%+v", enrollRefs))
	}

	return result, nil
}

func reconcileHostEmailsFromMdmIdpAccountsDB(ctx context.Context, tx sqlx.ExtContext, logger log.Logger, hostID uint) (*fleet.MDMIdPAccount, error) {
	idp, err := getMDMIdPAccountByHostID(ctx, tx, logger, hostID)
	if err != nil {
		return nil, ctxerr.Wrap(ctx, err, "get host mdm idp account email")
	}

	var hostEmails []fleet.HostDeviceMapping
	selectStmt := `SELECT id, host_id, email, source FROM host_emails WHERE host_id = ? AND source = ?`
	if err := sqlx.SelectContext(ctx, tx, &hostEmails, selectStmt, hostID, fleet.DeviceMappingMDMIdpAccounts); err != nil {
		return nil, ctxerr.Wrap(ctx, err, "get host_emails")
	}

	// TODO: discuss email vs. username with Victor
	var idpEmail, idpAccountUUID string
	if idp != nil {
		idpEmail = idp.Email
		idpAccountUUID = idp.UUID
	}

	// if we don't have idp info, we can just delete any prior host mdm idp account emails
	if idpEmail == "" {
		if len(hostEmails) == 0 {
			// nothing to do
			level.Info(logger).Log("msg", "reconcile host emails: no mdm idp account and no host emails", "host_id", hostID, "account_uuid", idpAccountUUID)
			return nil, nil
		}
		// delete any prior host mdm idp account emails
		delStmt := "DELETE FROM host_emails WHERE host_id = ? AND source = ?"
		if _, err := tx.ExecContext(ctx, delStmt, hostID, fleet.DeviceMappingMDMIdpAccounts); err != nil {
			return nil, ctxerr.Wrap(ctx, err, "delete host_emails")
		}
		return idp, nil
	}

	// analyze existing host emails to see if we have a match; we also want to handle potential
	// duplicates because we don't have good constraints on the host_emails table
	hits, misses := []fleet.HostDeviceMapping{}, []fleet.HostDeviceMapping{}
	for _, he := range hostEmails {
		if he.Email == idp.Email {
			hits = append(hits, he)
		} else {
			misses = append(misses, he)
		}
	}

	idsToDelete := []uint{}
	if len(misses) > 0 {
		// log the emails we'll be deleting
		msg := "reconcile host emails: deleting emails"
		for _, m := range misses {
			idsToDelete = append(idsToDelete, m.ID)
			msg += fmt.Sprintf(" %s", m.Email)
		}
		level.Info(logger).Log("msg", msg, "host_id", hostID)
	}

	var idToUpdate uint
	if len(hits) > 0 {
		// if we have more than one hit, we'll just update the first one
		idToUpdate = hits[0].ID
	}
	if len(hits) > 1 {
		// this should not happen, but if it does we want to know about it
		level.Info(logger).Log("msg", "reconcile host emails: found duplicate mdm idp account host email", "host_id", hostID, "email", idp.Email, "account_uuid", idp.UUID)
		for _, h := range hits[1:] {
			idsToDelete = append(idsToDelete, h.ID) // we'll delete all but the first
		}
	}

	if len(idsToDelete) > 0 {
		// perform the delete
		stmt, args, err := sqlx.In("DELETE FROM host_emails WHERE id IN (?)", idsToDelete)
		if err != nil {
			return nil, ctxerr.Wrap(ctx, err, "prepare delete host_emails arguments")
		}
		if _, err := tx.ExecContext(ctx, stmt, args...); err != nil {
			return nil, ctxerr.Wrap(ctx, err, "delete host_emails")
		}
	}

	if idToUpdate != 0 {
		// perform the update
		level.Info(logger).Log("msg", "reconcile host emails: update host mdm idp account email", "host_id", hostID, "email", idpEmail)
		updateStmt := "UPDATE host_emails SET email = ? WHERE id = ?"
		if _, err := tx.ExecContext(ctx, updateStmt, idpEmail, idToUpdate); err != nil {
			return nil, ctxerr.Wrap(ctx, err, "update host_emails")
		}
		return idp, nil
	}

	// insert new email
	level.Info(logger).Log("msg", "reconcile host emails: insert host mdm idp account email", "host_id", hostID, "email", idpEmail, "account_uuid", idp.UUID)
	insStmt := "INSERT INTO host_emails (email, host_id, source) VALUES (?, ?, ?)"
	if _, err := tx.ExecContext(ctx, insStmt, idpEmail, hostID, fleet.DeviceMappingMDMIdpAccounts); err != nil {
		return nil, ctxerr.Wrap(ctx, err, "insert host_emails")
	}

	return idp, nil
}

func getMDMIdPAccountByHostID(ctx context.Context, q sqlx.QueryerContext, logger log.Logger, hostID uint) (*fleet.MDMIdPAccount, error) {
	stmt := `SELECT account_uuid FROM host_mdm_idp_accounts WHERE host_uuid = (SELECT uuid FROM hosts WHERE id = ?)`
	var dest []string
	if err := sqlx.SelectContext(ctx, q, &dest, stmt, hostID); err != nil {
		return nil, ctxerr.Wrap(ctx, err, "select host_mdm_idp_accounts")
	}

	var acctUUID string
	switch {
	case len(dest) == 0:
		// TODO: consider falling back to the legacy enroll ref
		level.Info(logger).Log("msg", "get host mdm idp accounts: no account found", "host_id", hostID)
	default:
		if len(dest) > 1 {
			// this should not happen, but if it does we want to know about it
			level.Info(logger).Log("msg", "get host mdm idp accounts: found multiple accounts", "host_id", hostID, "acct_uuids", fmt.Sprintf("%+v", dest))
		}
		acctUUID = dest[0]
	}

	var idp fleet.MDMIdPAccount
	if acctUUID != "" {
		stmt := `SELECT uuid, username, fullname, email FROM mdm_idp_accounts WHERE uuid = ?`
		if err := sqlx.GetContext(ctx, q, &idp, stmt, acctUUID); err != nil {
			if err == sql.ErrNoRows {
				return nil, nil // TODO: maybe return a not found error?
			}
			return nil, ctxerr.Wrap(ctx, err, "get host mdm idp account")
		}
	}

	return &idp, nil
}

func (ds *Datastore) GetMDMIdPAccountByHostUUID(ctx context.Context, hostUUID string) (*fleet.MDMIdPAccount, error) {
	return getMDMIdPAccountByHostUUID(ctx, ds.reader(ctx), hostUUID)
}

func getMDMIdPAccountByHostUUID(ctx context.Context, q sqlx.QueryerContext, hostUUID string) (*fleet.MDMIdPAccount, error) {
	stmt := `
SELECT
	uuid, username, fullname, email
FROM
	mdm_idp_accounts
WHERE
	uuid = (SELECT account_uuid FROM host_mdm_idp_accounts WHERE host_uuid = ?)`

	var idp fleet.MDMIdPAccount
	if err := sqlx.GetContext(ctx, q, &idp, stmt, hostUUID); err != nil {
		if err == sql.ErrNoRows {
			return nil, nil // TODO: maybe return a not found error?
		}
		return nil, ctxerr.Wrap(ctx, err, "get host mdm idp account")
	}

	return &idp, nil
}<|MERGE_RESOLUTION|>--- conflicted
+++ resolved
@@ -3274,12 +3274,8 @@
 		ds.profile_name,
 		ds.checksum,
 		ds.secrets_updated_at,
-<<<<<<< HEAD
-		ds.scope AS scope
-=======
 		ds.scope,
 		ds.device_enrolled_at
->>>>>>> 48ea14ab
 	FROM %s `,
 		generateEntitiesToInstallQuery("profile"))
 	var profiles []*fleet.MDMAppleProfilePayload
