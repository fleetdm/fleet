--- conflicted
+++ resolved
@@ -3521,14 +3521,10 @@
 	host_uuid = ? AND identifier = ? AND operation_type = ?`
 
 	var res fleet.MDMAppleDeclaration
-<<<<<<< HEAD
 	if err := sqlx.GetContext(ctx, ds.reader(ctx), &res, stmt, hostUUID, identifier, fleet.MDMOperationTypeInstall); err != nil {
-=======
-	if err := sqlx.GetContext(ctx, ds.reader(ctx), &res, stmt, hostUUID, identifier, declarationType, fleet.MDMOperationTypeInstall); err != nil {
 		if err == sql.ErrNoRows {
-			return nil, notFound(string(declarationType)).WithName(identifier)
-		}
->>>>>>> 60ba78fc
+			return nil, notFound("MDMAppleDeclaration").WithName(identifier)
+		}
 		return nil, ctxerr.Wrap(ctx, err, "get ddm declarations response")
 	}
 
