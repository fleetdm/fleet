package mysql

import (
	"bytes"
	"context"
	"crypto/aes"
	"crypto/cipher"
	"crypto/rand"
	"database/sql"
	"encoding/hex"
	"encoding/json"
	"errors"
	"fmt"
	"io"
	"os"
	"strings"
	"time"

	"github.com/fleetdm/fleet/v4/server/contexts/ctxerr"
	"github.com/fleetdm/fleet/v4/server/fleet"
	fleetmdm "github.com/fleetdm/fleet/v4/server/mdm"
	apple_mdm "github.com/fleetdm/fleet/v4/server/mdm/apple"
	"github.com/fleetdm/fleet/v4/server/mdm/apple/mobileconfig"
	"github.com/fleetdm/fleet/v4/server/mdm/nanodep/godep"
	"github.com/fleetdm/fleet/v4/server/mdm/nanomdm/mdm"
	"github.com/fleetdm/fleet/v4/server/ptr"
	"github.com/go-kit/log"
	"github.com/go-kit/log/level"
	"github.com/google/uuid"
	"github.com/jmoiron/sqlx"
)

func (ds *Datastore) NewMDMAppleConfigProfile(ctx context.Context, cp fleet.MDMAppleConfigProfile) (*fleet.MDMAppleConfigProfile, error) {
	profUUID := "a" + uuid.New().String()
	stmt := `
INSERT INTO
    mdm_apple_configuration_profiles (profile_uuid, team_id, identifier, name, mobileconfig, checksum, uploaded_at)
(SELECT ?, ?, ?, ?, ?, UNHEX(MD5(?)), CURRENT_TIMESTAMP() FROM DUAL WHERE
	NOT EXISTS (
		SELECT 1 FROM mdm_windows_configuration_profiles WHERE name = ? AND team_id = ?
	) AND NOT EXISTS (
		SELECT 1 FROM mdm_apple_declarations WHERE name = ? AND team_id = ?
	)
)`

	var teamID uint
	if cp.TeamID != nil {
		teamID = *cp.TeamID
	}

	var profileID int64
	err := ds.withTx(ctx, func(tx sqlx.ExtContext) error {
		res, err := tx.ExecContext(ctx, stmt,
			profUUID, teamID, cp.Identifier, cp.Name, cp.Mobileconfig, cp.Mobileconfig, cp.Name, teamID, cp.Name, teamID)
		if err != nil {
			switch {
			case IsDuplicate(err):
				return ctxerr.Wrap(ctx, formatErrorDuplicateConfigProfile(err, &cp))
			default:
				return ctxerr.Wrap(ctx, err, "creating new apple mdm config profile")
			}
		}

		aff, _ := res.RowsAffected()
		if aff == 0 {
			return &existsError{
				ResourceType: "MDMAppleConfigProfile.PayloadDisplayName",
				Identifier:   cp.Name,
				TeamID:       cp.TeamID,
			}
		}

		// record the ID as we want to return a fleet.Profile instance with it
		// filled in.
		profileID, _ = res.LastInsertId()

		labels := make([]fleet.ConfigurationProfileLabel, 0, len(cp.LabelsIncludeAll)+len(cp.LabelsExcludeAny))
		for i := range cp.LabelsIncludeAll {
			cp.LabelsIncludeAll[i].ProfileUUID = profUUID
			labels = append(labels, cp.LabelsIncludeAll[i])
		}
		for i := range cp.LabelsExcludeAny {
			cp.LabelsExcludeAny[i].ProfileUUID = profUUID
			cp.LabelsExcludeAny[i].Exclude = true
			labels = append(labels, cp.LabelsExcludeAny[i])
		}
		if err := batchSetProfileLabelAssociationsDB(ctx, tx, labels, "darwin"); err != nil {
			return ctxerr.Wrap(ctx, err, "inserting darwin profile label associations")
		}

		return nil
	})
	if err != nil {
		return nil, ctxerr.Wrap(ctx, err, "inserting profile and label associations")
	}

	return &fleet.MDMAppleConfigProfile{
		ProfileUUID:  profUUID,
		ProfileID:    uint(profileID),
		Identifier:   cp.Identifier,
		Name:         cp.Name,
		Mobileconfig: cp.Mobileconfig,
		TeamID:       cp.TeamID,
	}, nil
}

func formatErrorDuplicateConfigProfile(err error, cp *fleet.MDMAppleConfigProfile) error {
	switch {
	case strings.Contains(err.Error(), "idx_mdm_apple_config_prof_team_identifier"):
		return &existsError{
			ResourceType: "MDMAppleConfigProfile.PayloadIdentifier",
			Identifier:   cp.Identifier,
			TeamID:       cp.TeamID,
		}
	case strings.Contains(err.Error(), "idx_mdm_apple_config_prof_team_name"):
		return &existsError{
			ResourceType: "MDMAppleConfigProfile.PayloadDisplayName",
			Identifier:   cp.Name,
			TeamID:       cp.TeamID,
		}
	default:
		return err
	}
}

func formatErrorDuplicateDeclaration(err error, decl *fleet.MDMAppleDeclaration) error {
	switch {
	case strings.Contains(err.Error(), "idx_mdm_apple_declaration_team_identifier"):
		return &existsError{
			ResourceType: "MDMAppleDeclaration.Identifier",
			Identifier:   decl.Identifier,
			TeamID:       decl.TeamID,
		}
	case strings.Contains(err.Error(), "idx_mdm_apple_declaration_team_name"):
		return &existsError{
			ResourceType: "MDMAppleDeclaration.Name",
			Identifier:   decl.Name,
			TeamID:       decl.TeamID,
		}
	default:
		return err
	}
}

func (ds *Datastore) ListMDMAppleConfigProfiles(ctx context.Context, teamID *uint) ([]*fleet.MDMAppleConfigProfile, error) {
	stmt := `
SELECT
	profile_uuid,
	profile_id,
	team_id,
	name,
	identifier,
	mobileconfig,
	created_at,
	uploaded_at,
	checksum
FROM
	mdm_apple_configuration_profiles
WHERE
	team_id=? AND identifier NOT IN (?)
ORDER BY name`

	if teamID == nil {
		teamID = ptr.Uint(0)
	}

	fleetIdentifiers := []string{}
	for idf := range mobileconfig.FleetPayloadIdentifiers() {
		fleetIdentifiers = append(fleetIdentifiers, idf)
	}
	stmt, args, err := sqlx.In(stmt, teamID, fleetIdentifiers)
	if err != nil {
		return nil, ctxerr.Wrap(ctx, err, "sqlx.In ListMDMAppleConfigProfiles")
	}

	var res []*fleet.MDMAppleConfigProfile
	if err = sqlx.SelectContext(ctx, ds.reader(ctx), &res, stmt, args...); err != nil {
		return nil, err
	}
	return res, nil
}

func (ds *Datastore) GetMDMAppleConfigProfileByDeprecatedID(ctx context.Context, profileID uint) (*fleet.MDMAppleConfigProfile, error) {
	return ds.getMDMAppleConfigProfileByIDOrUUID(ctx, profileID, "")
}

func (ds *Datastore) GetMDMAppleConfigProfile(ctx context.Context, profileUUID string) (*fleet.MDMAppleConfigProfile, error) {
	return ds.getMDMAppleConfigProfileByIDOrUUID(ctx, 0, profileUUID)
}

func (ds *Datastore) getMDMAppleConfigProfileByIDOrUUID(ctx context.Context, id uint, uuid string) (*fleet.MDMAppleConfigProfile, error) {
	stmt := `
SELECT
	profile_uuid,
	profile_id,
	team_id,
	name,
	identifier,
	mobileconfig,
	checksum,
	created_at,
	uploaded_at
FROM
	mdm_apple_configuration_profiles
WHERE
`
	var arg any
	if uuid != "" {
		arg = uuid
		stmt += `profile_uuid = ?`
	} else {
		arg = id
		stmt += `profile_id = ?`
	}

	var res fleet.MDMAppleConfigProfile
	err := sqlx.GetContext(ctx, ds.reader(ctx), &res, stmt, arg)
	if err != nil {
		if err == sql.ErrNoRows {
			if uuid != "" {
				return nil, ctxerr.Wrap(ctx, notFound("MDMAppleConfigProfile").WithName(uuid))
			}
			return nil, ctxerr.Wrap(ctx, notFound("MDMAppleConfigProfile").WithID(id))
		}
		return nil, ctxerr.Wrap(ctx, err, "get mdm apple config profile")
	}

	// get the labels for that profile, except if the profile was loaded by the
	// old (deprecated) endpoint.
	if uuid != "" {
		labels, err := ds.listProfileLabelsForProfiles(ctx, nil, []string{res.ProfileUUID}, nil)
		if err != nil {
			return nil, err
		}
		for _, lbl := range labels {
			if lbl.Exclude {
				res.LabelsExcludeAny = append(res.LabelsExcludeAny, lbl)
			} else {
				res.LabelsIncludeAll = append(res.LabelsIncludeAll, lbl)
			}
		}
	}

	return &res, nil
}

func (ds *Datastore) GetMDMAppleDeclaration(ctx context.Context, declUUID string) (*fleet.MDMAppleDeclaration, error) {
	stmt := `
SELECT
	declaration_uuid,
	team_id,
	name,
	identifier,
	raw_json,
	checksum,
	created_at,
	uploaded_at
FROM
	mdm_apple_declarations
WHERE
	declaration_uuid = ?`

	var res fleet.MDMAppleDeclaration
	err := sqlx.GetContext(ctx, ds.reader(ctx), &res, stmt, declUUID)
	if err != nil {
		if err == sql.ErrNoRows {
			return nil, ctxerr.Wrap(ctx, notFound("MDMAppleDeclaration").WithName(declUUID))
		}

		return nil, ctxerr.Wrap(ctx, err, "get mdm apple declaration")
	}

	labels, err := ds.listProfileLabelsForProfiles(ctx, nil, nil, []string{res.DeclarationUUID})
	if err != nil {
		return nil, err
	}
	for _, lbl := range labels {
		if lbl.Exclude {
			res.LabelsExcludeAny = append(res.LabelsExcludeAny, lbl)
		} else {
			res.LabelsIncludeAll = append(res.LabelsIncludeAll, lbl)
		}
	}

	return &res, nil
}

func (ds *Datastore) DeleteMDMAppleConfigProfileByDeprecatedID(ctx context.Context, profileID uint) error {
	return ds.deleteMDMAppleConfigProfileByIDOrUUID(ctx, profileID, "")
}

func (ds *Datastore) DeleteMDMAppleConfigProfile(ctx context.Context, profileUUID string) error {
	// TODO(roberto): this seems confusing to me, we should have a separate datastore method.
	if strings.HasPrefix(profileUUID, fleet.MDMAppleDeclarationUUIDPrefix) {
		return ds.deleteMDMAppleDeclaration(ctx, profileUUID)
	}
	return ds.deleteMDMAppleConfigProfileByIDOrUUID(ctx, 0, profileUUID)
}

func (ds *Datastore) deleteMDMAppleConfigProfileByIDOrUUID(ctx context.Context, id uint, uuid string) error {
	var arg any
	stmt := `DELETE FROM mdm_apple_configuration_profiles WHERE `
	if uuid != "" {
		arg = uuid
		stmt += `profile_uuid = ?`
	} else {
		arg = id
		stmt += `profile_id = ?`
	}
	res, err := ds.writer(ctx).ExecContext(ctx, stmt, arg)
	if err != nil {
		return ctxerr.Wrap(ctx, err)
	}

	deleted, _ := res.RowsAffected()
	if deleted != 1 {
		if uuid != "" {
			return ctxerr.Wrap(ctx, notFound("MDMAppleConfigProfile").WithName(uuid))
		}
		return ctxerr.Wrap(ctx, notFound("MDMAppleConfigProfile").WithID(id))
	}

	return nil
}

func (ds *Datastore) DeleteMDMAppleDeclarationByName(ctx context.Context, teamID *uint, name string) error {
	const stmt = `DELETE FROM mdm_apple_declarations WHERE team_id = ? AND name = ?`

	var globalOrTmID uint
	if teamID != nil {
		globalOrTmID = *teamID
	}
	_, err := ds.writer(ctx).ExecContext(ctx, stmt, globalOrTmID, name)
	if err != nil {
		return ctxerr.Wrap(ctx, err)
	}
	return nil
}

func (ds *Datastore) deleteMDMAppleDeclaration(ctx context.Context, uuid string) error {
	stmt := `DELETE FROM mdm_apple_declarations WHERE declaration_uuid = ?`

	res, err := ds.writer(ctx).ExecContext(ctx, stmt, uuid)
	if err != nil {
		return ctxerr.Wrap(ctx, err)
	}

	deleted, _ := res.RowsAffected()
	if deleted != 1 {
		return ctxerr.Wrap(ctx, notFound("MDMAppleDeclaration").WithName(uuid))
	}

	return nil
}

func (ds *Datastore) DeleteMDMAppleConfigProfileByTeamAndIdentifier(ctx context.Context, teamID *uint, profileIdentifier string) error {
	if teamID == nil {
		teamID = ptr.Uint(0)
	}

	res, err := ds.writer(ctx).ExecContext(ctx, `DELETE FROM mdm_apple_configuration_profiles WHERE team_id = ? AND identifier = ?`, teamID, profileIdentifier)
	if err != nil {
		return ctxerr.Wrap(ctx, err)
	}

	if deleted, _ := res.RowsAffected(); deleted == 0 {
		message := fmt.Sprintf("identifier: %s, team_id: %d", profileIdentifier, teamID)
		return ctxerr.Wrap(ctx, notFound("MDMAppleConfigProfile").WithMessage(message))
	}

	return nil
}

func (ds *Datastore) GetHostMDMAppleProfiles(ctx context.Context, hostUUID string) ([]fleet.HostMDMAppleProfile, error) {
	stmt := fmt.Sprintf(`
SELECT
profile_uuid,
profile_name AS name,
profile_identifier AS identifier,
-- internally, a NULL status implies that the cron needs to pick up
-- this profile, for the user that difference doesn't exist, the
-- profile is effectively pending. This is consistent with all our
-- aggregation functions.
COALESCE(status, '%s') AS status,
COALESCE(operation_type, '') AS operation_type,
COALESCE(detail, '') AS detail
FROM
  host_mdm_apple_profiles
WHERE
  host_uuid = ? AND NOT (operation_type = '%s' AND COALESCE(status, '%s') IN('%s', '%s'))

UNION ALL
SELECT
declaration_uuid AS profile_uuid,
declaration_name AS name,
declaration_identifier AS identifier,
-- internally, a NULL status implies that the cron needs to pick up
-- this profile, for the user that difference doesn't exist, the
-- profile is effectively pending. This is consistent with all our
-- aggregation functions.
COALESCE(status, '%s') AS status,
COALESCE(operation_type, '') AS operation_type,
COALESCE(detail, '') AS detail
FROM
  host_mdm_apple_declarations
WHERE
  host_uuid = ? AND declaration_name NOT IN (?) AND NOT (operation_type = '%s' AND COALESCE(status, '%s') IN('%s', '%s'))`,
		fleet.MDMDeliveryPending,
		fleet.MDMOperationTypeRemove,
		fleet.MDMDeliveryPending,
		fleet.MDMDeliveryVerifying,
		fleet.MDMDeliveryVerified,
		fleet.MDMDeliveryPending,
		fleet.MDMOperationTypeRemove,
		fleet.MDMDeliveryPending,
		fleet.MDMDeliveryVerifying,
		fleet.MDMDeliveryVerified,
	)

	stmt, args, err := sqlx.In(stmt, hostUUID, hostUUID, fleetmdm.ListFleetReservedMacOSDeclarationNames())
	if err != nil {
		return nil, ctxerr.Wrap(ctx, err, "building in statement")
	}

	var profiles []fleet.HostMDMAppleProfile
	if err := sqlx.SelectContext(ctx, ds.reader(ctx), &profiles, stmt, args...); err != nil {
		return nil, err
	}
	return profiles, nil
}

func (ds *Datastore) NewMDMAppleEnrollmentProfile(
	ctx context.Context,
	payload fleet.MDMAppleEnrollmentProfilePayload,
) (*fleet.MDMAppleEnrollmentProfile, error) {
	res, err := ds.writer(ctx).ExecContext(ctx,
		`
INSERT INTO
    mdm_apple_enrollment_profiles (token, type, dep_profile)
VALUES (?, ?, ?)
ON DUPLICATE KEY UPDATE
    token = VALUES(token),
    type = VALUES(type),
    dep_profile = VALUES(dep_profile)
`,
		payload.Token, payload.Type, payload.DEPProfile,
	)
	if err != nil {
		return nil, ctxerr.Wrap(ctx, err)
	}
	id, _ := res.LastInsertId()
	return &fleet.MDMAppleEnrollmentProfile{
		ID:         uint(id),
		Token:      payload.Token,
		Type:       payload.Type,
		DEPProfile: payload.DEPProfile,
	}, nil
}

func (ds *Datastore) ListMDMAppleEnrollmentProfiles(ctx context.Context) ([]*fleet.MDMAppleEnrollmentProfile, error) {
	var enrollmentProfiles []*fleet.MDMAppleEnrollmentProfile
	if err := sqlx.SelectContext(
		ctx,
		ds.writer(ctx),
		&enrollmentProfiles,
		`
SELECT
    id,
    token,
    type,
    dep_profile,
    created_at,
    updated_at
FROM
    mdm_apple_enrollment_profiles
ORDER BY created_at DESC
`,
	); err != nil {
		return nil, ctxerr.Wrap(ctx, err, "list enrollment profiles")
	}
	return enrollmentProfiles, nil
}

func (ds *Datastore) GetMDMAppleEnrollmentProfileByToken(ctx context.Context, token string) (*fleet.MDMAppleEnrollmentProfile, error) {
	var enrollment fleet.MDMAppleEnrollmentProfile
	if err := sqlx.GetContext(ctx, ds.reader(ctx),
		&enrollment,
		`
SELECT
    id,
    token,
    type,
    dep_profile,
    created_at,
    updated_at
FROM
    mdm_apple_enrollment_profiles
WHERE
    token = ?
`,
		token,
	); err != nil {
		if err == sql.ErrNoRows {
			return nil, ctxerr.Wrap(ctx, notFound("MDMAppleEnrollmentProfile"))
		}
		return nil, ctxerr.Wrap(ctx, err, "get enrollment profile by token")
	}
	return &enrollment, nil
}

func (ds *Datastore) GetMDMAppleEnrollmentProfileByType(ctx context.Context, typ fleet.MDMAppleEnrollmentType) (*fleet.MDMAppleEnrollmentProfile, error) {
	var enrollment fleet.MDMAppleEnrollmentProfile
	if err := sqlx.GetContext(ctx, ds.writer(ctx), // use writer as it is used just after creation in some cases
		&enrollment,
		`
SELECT
    id,
    token,
    type,
    dep_profile,
    created_at,
    updated_at
FROM
    mdm_apple_enrollment_profiles
WHERE
    type = ?
`,
		typ,
	); err != nil {
		if err == sql.ErrNoRows {
			return nil, ctxerr.Wrap(ctx, notFound("MDMAppleEnrollmentProfile"))
		}
		return nil, ctxerr.Wrap(ctx, err, "get enrollment profile by type")
	}
	return &enrollment, nil
}

func (ds *Datastore) GetMDMAppleCommandRequestType(ctx context.Context, commandUUID string) (string, error) {
	var rt string
	err := sqlx.GetContext(ctx, ds.reader(ctx), &rt, `SELECT request_type FROM nano_commands WHERE command_uuid = ?`, commandUUID)
	if err == sql.ErrNoRows {
		return "", ctxerr.Wrap(ctx, notFound("MDMAppleCommand").WithName(commandUUID))
	}
	return rt, err
}

func (ds *Datastore) GetMDMAppleCommandResults(ctx context.Context, commandUUID string) ([]*fleet.MDMCommandResult, error) {
	query := `
SELECT
    ncr.id as host_uuid,
    ncr.command_uuid,
    ncr.status,
    ncr.result,
    ncr.updated_at,
    nc.request_type,
    nc.command as payload
FROM
    nano_command_results ncr
INNER JOIN
    nano_commands nc
ON
    ncr.command_uuid = nc.command_uuid
WHERE
    ncr.command_uuid = ?
`

	var results []*fleet.MDMCommandResult
	err := sqlx.SelectContext(
		ctx,
		ds.reader(ctx),
		&results,
		query,
		commandUUID,
	)
	if err != nil {
		return nil, ctxerr.Wrap(ctx, err, "get command results")
	}
	return results, nil
}

func (ds *Datastore) ListMDMAppleCommands(
	ctx context.Context,
	tmFilter fleet.TeamFilter,
	listOpts *fleet.MDMCommandListOptions,
) ([]*fleet.MDMAppleCommand, error) {
	stmt := fmt.Sprintf(`
SELECT
    nvq.id as device_id,
    nvq.command_uuid,
    COALESCE(NULLIF(nvq.status, ''), 'Pending') as status,
    COALESCE(nvq.result_updated_at, nvq.created_at) as updated_at,
    nvq.request_type,
    h.hostname,
    h.team_id
FROM
    nano_view_queue nvq
INNER JOIN
    hosts h
ON
    nvq.id = h.uuid
WHERE
   nvq.active = 1 AND
    %s
`, ds.whereFilterHostsByTeams(tmFilter, "h"))
	stmt, params := appendListOptionsWithCursorToSQL(stmt, nil, &listOpts.ListOptions)

	var results []*fleet.MDMAppleCommand
	if err := sqlx.SelectContext(ctx, ds.reader(ctx), &results, stmt, params...); err != nil {
		return nil, ctxerr.Wrap(ctx, err, "list commands")
	}
	return results, nil
}

func (ds *Datastore) NewMDMAppleInstaller(ctx context.Context, name string, size int64, manifest string, installer []byte, urlToken string) (*fleet.MDMAppleInstaller, error) {
	res, err := ds.writer(ctx).ExecContext(
		ctx,
		`INSERT INTO mdm_apple_installers (name, size, manifest, installer, url_token) VALUES (?, ?, ?, ?, ?)`,
		name, size, manifest, installer, urlToken,
	)
	if err != nil {
		return nil, ctxerr.Wrap(ctx, err)
	}
	id, _ := res.LastInsertId()
	return &fleet.MDMAppleInstaller{
		ID:        uint(id),
		Size:      size,
		Name:      name,
		Manifest:  manifest,
		Installer: installer,
		URLToken:  urlToken,
	}, nil
}

func (ds *Datastore) MDMAppleInstaller(ctx context.Context, token string) (*fleet.MDMAppleInstaller, error) {
	var installer fleet.MDMAppleInstaller
	if err := sqlx.GetContext(
		ctx,
		ds.writer(ctx),
		&installer,
		`SELECT id, name, size, manifest, installer, url_token FROM mdm_apple_installers WHERE url_token = ?`,
		token,
	); err != nil {
		if err == sql.ErrNoRows {
			return nil, ctxerr.Wrap(ctx, notFound("AppleInstaller").WithName(token))
		}
		return nil, ctxerr.Wrap(ctx, err, "get installer by token")
	}
	return &installer, nil
}

func (ds *Datastore) MDMAppleInstallerDetailsByID(ctx context.Context, id uint) (*fleet.MDMAppleInstaller, error) {
	var installer fleet.MDMAppleInstaller
	if err := sqlx.GetContext(
		ctx,
		ds.writer(ctx),
		&installer,
		`SELECT id, name, size, manifest, url_token FROM mdm_apple_installers WHERE id = ?`,
		id,
	); err != nil {
		if err == sql.ErrNoRows {
			return nil, ctxerr.Wrap(ctx, notFound("AppleInstaller").WithID(id))
		}
		return nil, ctxerr.Wrap(ctx, err, "get installer details by id")
	}
	return &installer, nil
}

func (ds *Datastore) DeleteMDMAppleInstaller(ctx context.Context, id uint) error {
	if _, err := ds.writer(ctx).ExecContext(ctx, `DELETE FROM mdm_apple_installers WHERE id = ?`, id); err != nil {
		return ctxerr.Wrap(ctx, err)
	}
	return nil
}

func (ds *Datastore) MDMAppleInstallerDetailsByToken(ctx context.Context, token string) (*fleet.MDMAppleInstaller, error) {
	var installer fleet.MDMAppleInstaller
	if err := sqlx.GetContext(
		ctx,
		ds.writer(ctx),
		&installer,
		`SELECT id, name, size, manifest, url_token FROM mdm_apple_installers WHERE url_token = ?`,
		token,
	); err != nil {
		if err == sql.ErrNoRows {
			return nil, ctxerr.Wrap(ctx, notFound("AppleInstaller").WithName(token))
		}
		return nil, ctxerr.Wrap(ctx, err, "get installer details by id")
	}
	return &installer, nil
}

func (ds *Datastore) ListMDMAppleInstallers(ctx context.Context) ([]fleet.MDMAppleInstaller, error) {
	var installers []fleet.MDMAppleInstaller
	if err := sqlx.SelectContext(ctx, ds.writer(ctx),
		&installers,
		`SELECT id, name, size, manifest, url_token FROM mdm_apple_installers`,
	); err != nil {
		return nil, ctxerr.Wrap(ctx, err, "list installers")
	}
	return installers, nil
}

func (ds *Datastore) MDMAppleListDevices(ctx context.Context) ([]fleet.MDMAppleDevice, error) {
	var devices []fleet.MDMAppleDevice
	if err := sqlx.SelectContext(
		ctx,
		ds.writer(ctx),
		&devices,
		`
SELECT
    d.id,
    d.serial_number,
    e.enabled
FROM
    nano_devices d
    JOIN nano_enrollments e ON d.id = e.device_id
WHERE
    type = "Device"
`,
	); err != nil {
		return nil, ctxerr.Wrap(ctx, err, "list devices")
	}
	return devices, nil
}

func (ds *Datastore) MDMAppleUpsertHost(ctx context.Context, mdmHost *fleet.Host) error {
	appCfg, err := ds.AppConfig(ctx)
	if err != nil {
		return ctxerr.Wrap(ctx, err, "mdm apple upsert host get app config")
	}
	return ds.withRetryTxx(ctx, func(tx sqlx.ExtContext) error {
		return ingestMDMAppleDeviceFromCheckinDB(ctx, tx, mdmHost, ds.logger, appCfg)
	})
}

func ingestMDMAppleDeviceFromCheckinDB(
	ctx context.Context,
	tx sqlx.ExtContext,
	mdmHost *fleet.Host,
	logger log.Logger,
	appCfg *fleet.AppConfig,
) error {
	if mdmHost.HardwareSerial == "" {
		return ctxerr.New(ctx, "ingest mdm apple host from checkin expected device serial number but got empty string")
	}
	if mdmHost.UUID == "" {
		return ctxerr.New(ctx, "ingest mdm apple host from checkin expected unique device id but got empty string")
	}

	// MDM is necessarily enabled if this gets called, always pass true for that
	// parameter.
	enrolledHostInfo, err := matchHostDuringEnrollment(ctx, tx, mdmEnroll, true, "", mdmHost.UUID, mdmHost.HardwareSerial)
	switch {
	case errors.Is(err, sql.ErrNoRows):
		return insertMDMAppleHostDB(ctx, tx, mdmHost, logger, appCfg)

	case err != nil:
		return ctxerr.Wrap(ctx, err, "get mdm apple host by serial number or udid")

	default:
		return updateMDMAppleHostDB(ctx, tx, enrolledHostInfo.ID, mdmHost, appCfg)
	}
}

func mdmHostEnrollFields(mdmHost *fleet.Host) (refetchRequested bool, lastEnrolledAt time.Time) {
	supportsOsquery := mdmHost.SupportsOsquery()
	// 2000-01-01 00:00:00 is what Fleet considers the zero/"Never" time.
	lastEnrolledAt, err := time.Parse("2006-01-02 15:04:05", "2000-01-01 00:00:00")
	if err != nil {
		panic(err)
	}
	if !supportsOsquery {
		// Given the device does not have osquery, we set the last_enrolled_at as the MDM enroll time.
		lastEnrolledAt = time.Now()
	}
	return supportsOsquery, lastEnrolledAt
}

func updateMDMAppleHostDB(
	ctx context.Context,
	tx sqlx.ExtContext,
	hostID uint,
	mdmHost *fleet.Host,
	appCfg *fleet.AppConfig,
) error {
	refetchRequested, lastEnrolledAt := mdmHostEnrollFields(mdmHost)

	args := []interface{}{
		mdmHost.HardwareSerial,
		mdmHost.UUID,
		mdmHost.HardwareModel,
		mdmHost.Platform,
		refetchRequested,
		// Set osquery_host_id to the device UUID only if it is not already set.
		mdmHost.UUID,
		hostID,
	}

	// Only update last_enrolled_at if this is a iOS/iPadOS device.
	// macOS should not update last_enrolled_at as it is set when osquery enrolls.
	lastEnrolledAtColumn := ""
	if mdmHost.Platform == "ios" || mdmHost.Platform == "ipados" {
		lastEnrolledAtColumn = "last_enrolled_at = ?,"
		args = append([]interface{}{lastEnrolledAt}, args...)
	}

	updateStmt := fmt.Sprintf(`
		UPDATE hosts SET
			%s
			hardware_serial = ?,
			uuid = ?,
			hardware_model = ?,
			platform =  ?,
			refetch_requested = ?,
			osquery_host_id = COALESCE(NULLIF(osquery_host_id, ''), ?)
		WHERE id = ?`, lastEnrolledAtColumn)

	if _, err := tx.ExecContext(ctx, updateStmt, args...); err != nil {
		return ctxerr.Wrap(ctx, err, "update mdm apple host")
	}

	// clear any host_mdm_actions following re-enrollment here
	if _, err := tx.ExecContext(ctx, `DELETE FROM host_mdm_actions WHERE host_id = ?`, hostID); err != nil {
		return ctxerr.Wrap(ctx, err, "error clearing mdm apple host_mdm_actions")
	}

	if err := upsertMDMAppleHostMDMInfoDB(ctx, tx, appCfg.ServerSettings, false, hostID); err != nil {
		return ctxerr.Wrap(ctx, err, "ingest mdm apple host upsert MDM info")
	}

	return nil
}

func insertMDMAppleHostDB(
	ctx context.Context,
	tx sqlx.ExtContext,
	mdmHost *fleet.Host,
	logger log.Logger,
	appCfg *fleet.AppConfig,
) error {
	refetchRequested, lastEnrolledAt := mdmHostEnrollFields(mdmHost)
	insertStmt := `
		INSERT INTO hosts (
			hardware_serial,
			uuid,
			hardware_model,
			platform,
			last_enrolled_at,
			detail_updated_at,
			osquery_host_id,
			refetch_requested
		) VALUES (?,?,?,?,?,?,?,?)`

	res, err := tx.ExecContext(
		ctx,
		insertStmt,
		mdmHost.HardwareSerial,
		mdmHost.UUID,
		mdmHost.HardwareModel,
		mdmHost.Platform,
		lastEnrolledAt,
		"2000-01-01 00:00:00",
		mdmHost.UUID,
		refetchRequested,
	)
	if err != nil {
		return ctxerr.Wrap(ctx, err, "insert mdm apple host")
	}

	id, err := res.LastInsertId()
	if err != nil {
		return ctxerr.Wrap(ctx, err, "last insert id mdm apple host")
	}
	if id < 1 {
		return ctxerr.Wrap(ctx, err, "ingest mdm apple host unexpected last insert id")
	}

	mdmHost.ID = uint(id)

	if err := upsertMDMAppleHostDisplayNamesDB(ctx, tx, *mdmHost); err != nil {
		return ctxerr.Wrap(ctx, err, "ingest mdm apple host upsert display names")
	}

	if err := upsertMDMAppleHostLabelMembershipDB(ctx, tx, logger, *mdmHost); err != nil {
		return ctxerr.Wrap(ctx, err, "ingest mdm apple host upsert label membership")
	}

	if err := upsertMDMAppleHostMDMInfoDB(ctx, tx, appCfg.ServerSettings, false, mdmHost.ID); err != nil {
		return ctxerr.Wrap(ctx, err, "ingest mdm apple host upsert MDM info")
	}
	return nil
}

type hostWithEnrolled struct {
	fleet.Host
	Enrolled *bool `db:"enrolled"`
}

func (ds *Datastore) IngestMDMAppleDevicesFromDEPSync(
	ctx context.Context,
	devices []godep.Device,
	abmTokenID uint,
	macOSTeam, iosTeam, ipadTeam *fleet.Team,
) (createdCount int64, err error) {
	if len(devices) < 1 {
		level.Debug(ds.logger).Log("msg", "ingesting devices from DEP received < 1 device, skipping", "len(devices)", len(devices))
		return 0, nil
	}

	appCfg, err := ds.AppConfig(ctx)
	if err != nil {
<<<<<<< HEAD
		return 0, ctxerr.Wrap(ctx, err, "ingest mdm apple host get app config")
	}

	var args []any
	teams := []*fleet.Team{iosTeam, ipadTeam, macOSTeam}
	for _, team := range teams {
		if team == nil {
			args = append(args, nil)
			continue
		}

		exists, err := ds.TeamExists(ctx, team.ID)
		if err != nil {
			return 0, ctxerr.Wrap(ctx, err, "ingest mdm apple host get team by name")
=======
		return 0, nil, ctxerr.Wrap(ctx, err, "ingest mdm apple host get app config")
	}

	args := []interface{}{nil}
	if name := appCfg.MDM.DeprecatedAppleBMDefaultTeam; name != "" {
		team, err := ds.TeamByName(ctx, name)
		switch {
		case fleet.IsNotFound(err):
			level.Debug(ds.logger).Log(
				"msg",
				"ingesting devices from DEP: unable to find default team assigned in config, the devices won't be assigned to a team",
				"team_name",
				name,
			)
			// If the team doesn't exist, we still ingest the device, but it won't
			// belong to any team.
		case err != nil:
			return 0, nil, ctxerr.Wrap(ctx, err, "ingest mdm apple host get team by name")
		default:
			args[0] = team.ID
			teamID = &team.ID
>>>>>>> c624f05e
		}

		if exists {
			args = append(args, team.ID)
			continue
		}

		// If the team doesn't exist, we still ingest the device, but it won't
		// belong to any team.
		level.Debug(ds.logger).Log(
			"msg",
			"ingesting devices from ABM: unable to find default team assigned in config, the devices won't be assigned to a team",
			"team_id",
			team,
		)
		args = append(args, nil)
	}

	err = ds.withRetryTxx(ctx, func(tx sqlx.ExtContext) error {
		us, unionArgs := unionSelectDevices(devices)
		args = append(args, unionArgs...)

		stmt := fmt.Sprintf(`
		INSERT INTO hosts (
			hardware_serial,
			hardware_model,
			platform,
			last_enrolled_at,
			detail_updated_at,
			osquery_host_id,
			refetch_requested,
			team_id
		) (
			SELECT
				us.hardware_serial,
				COALESCE(GROUP_CONCAT(DISTINCT us.hardware_model), ''),
				us.platform,
				'2000-01-01 00:00:00' AS last_enrolled_at,
				'2000-01-01 00:00:00' AS detail_updated_at,
				NULL AS osquery_host_id,
				IF(us.platform = 'ios' OR us.platform = 'ipados', 0, 1) AS refetch_requested,
				CASE
					WHEN us.platform = 'ios' THEN ?
					WHEN us.platform = 'ipados' THEN ?
					ELSE ?
				END AS team_id
			FROM (%s) us
			LEFT JOIN hosts h ON us.hardware_serial = h.hardware_serial
		WHERE
			h.id IS NULL
		GROUP BY
			us.hardware_serial, us.platform)`,
			us,
		)

		res, err := tx.ExecContext(ctx, stmt, args...)
		if err != nil {
			return ctxerr.Wrap(ctx, err, "ingest mdm apple hosts from dep sync insert")
		}

		n, err := res.RowsAffected()
		if err != nil {
			return ctxerr.Wrap(ctx, err, "ingest mdm apple hosts from dep sync rows affected")
		}
		createdCount = n

		// get new host ids
		args = []interface{}{}
		parts := []string{}
		for _, d := range devices {
			args = append(args, d.SerialNumber)
			parts = append(parts, "?")
		}
		var hostsWithEnrolled []hostWithEnrolled
		err = sqlx.SelectContext(ctx, tx, &hostsWithEnrolled, fmt.Sprintf(`
			SELECT
				h.id,
				h.platform,
				h.hardware_model,
				h.hardware_serial,
				COALESCE(hmdm.enrolled, 0) as enrolled
			FROM hosts h
			LEFT JOIN host_mdm hmdm ON hmdm.host_id = h.id
			WHERE h.hardware_serial IN(%s)`,
			strings.Join(parts, ",")),
			args...)
		if err != nil {
			return ctxerr.Wrap(ctx, err, "ingest mdm apple host get host ids")
		}

		var hosts []fleet.Host
		var unmanagedHostIDs []uint
		for _, h := range hostsWithEnrolled {
			hosts = append(hosts, h.Host)
			if h.Enrolled == nil || !*h.Enrolled {
				unmanagedHostIDs = append(unmanagedHostIDs, h.ID)
			}
		}

		if err := upsertMDMAppleHostDisplayNamesDB(ctx, tx, hosts...); err != nil {
			return ctxerr.Wrap(ctx, err, "ingest mdm apple host upsert display names")
		}

		if err := upsertMDMAppleHostLabelMembershipDB(ctx, tx, ds.logger, hosts...); err != nil {
			return ctxerr.Wrap(ctx, err, "ingest mdm apple host upsert label membership")
		}
		if err := upsertHostDEPAssignmentsDB(ctx, tx, hosts, abmTokenID); err != nil {
			return ctxerr.Wrap(ctx, err, "ingest mdm apple host upsert DEP assignments")
		}

		// only upsert MDM info for hosts that are unmanaged. This
		// prevents us from overriding valuable info with potentially
		// incorrect data. For example: if a host is enrolled in a
		// third-party MDM, but gets assigned in ABM to Fleet (during
		// migration) we'll get an 'added' event. In that case, we
		// expect that MDM info will be updated in due time as we ingest
		// future osquery data from the host
		if err := upsertMDMAppleHostMDMInfoDB(
			ctx,
			tx,
			appCfg.ServerSettings,
			true,
			unmanagedHostIDs...,
		); err != nil {
			return ctxerr.Wrap(ctx, err, "ingest mdm apple host upsert MDM info")
		}

		return nil
	})

	return createdCount, err
}

func (ds *Datastore) UpsertMDMAppleHostDEPAssignments(ctx context.Context, hosts []fleet.Host, abmTokenID uint) error {
	return ds.withTx(ctx, func(tx sqlx.ExtContext) error {
		if err := upsertHostDEPAssignmentsDB(ctx, tx, hosts, abmTokenID); err != nil {
			return ctxerr.Wrap(ctx, err, "upsert host DEP assignments")
		}

		return nil
	})
}

func upsertHostDEPAssignmentsDB(ctx context.Context, tx sqlx.ExtContext, hosts []fleet.Host, abmTokenID uint) error {
	if len(hosts) == 0 {
		return nil
	}

	stmt := `
		INSERT INTO host_dep_assignments (host_id, abm_token_id)
		VALUES %s
		ON DUPLICATE KEY UPDATE
		  added_at = CURRENT_TIMESTAMP,
		  deleted_at = NULL`

	args := []interface{}{}
	values := []string{}
	for _, host := range hosts {
		args = append(args, host.ID, abmTokenID)
		values = append(values, "(?, ?)")
	}

	_, err := tx.ExecContext(ctx, fmt.Sprintf(stmt, strings.Join(values, ",")), args...)
	if err != nil {
		return ctxerr.Wrap(ctx, err, "upsert host dep assignments")
	}

	return nil
}

func upsertMDMAppleHostDisplayNamesDB(ctx context.Context, tx sqlx.ExtContext, hosts ...fleet.Host) error {
	args := []interface{}{}
	parts := []string{}
	for _, h := range hosts {
		args = append(args, h.ID, h.DisplayName())
		parts = append(parts, "(?, ?)")
	}

	_, err := tx.ExecContext(ctx, fmt.Sprintf(`
			INSERT INTO host_display_names (host_id, display_name) VALUES %s
			ON DUPLICATE KEY UPDATE display_name = VALUES(display_name)`, strings.Join(parts, ",")),
		args...)
	if err != nil {
		return ctxerr.Wrap(ctx, err, "upsert host display names")
	}

	return nil
}

func upsertMDMAppleHostMDMInfoDB(ctx context.Context, tx sqlx.ExtContext, serverSettings fleet.ServerSettings, fromSync bool, hostIDs ...uint) error {
	if len(hostIDs) == 0 {
		return nil
	}

	serverURL, err := apple_mdm.ResolveAppleMDMURL(serverSettings.ServerURL)
	if err != nil {
		return ctxerr.Wrap(ctx, err, "resolve Fleet MDM URL")
	}

	result, err := tx.ExecContext(ctx, `
		INSERT INTO mobile_device_management_solutions (name, server_url) VALUES (?, ?)
		ON DUPLICATE KEY UPDATE server_url = VALUES(server_url)`,
		fleet.WellKnownMDMFleet, serverURL)
	if err != nil {
		return ctxerr.Wrap(ctx, err, "upsert mdm solution")
	}

	var mdmID int64
	if insertOnDuplicateDidInsert(result) {
		mdmID, _ = result.LastInsertId()
	} else {
		stmt := `SELECT id FROM mobile_device_management_solutions WHERE name = ? AND server_url = ?`
		if err := sqlx.GetContext(ctx, tx, &mdmID, stmt, fleet.WellKnownMDMFleet, serverURL); err != nil {
			return ctxerr.Wrap(ctx, err, "query mdm solution id")
		}
	}

	// if the device is coming from the DEP sync, we don't consider it
	// enrolled yet.
	enrolled := !fromSync

	args := []interface{}{}
	parts := []string{}
	for _, id := range hostIDs {
		args = append(args, enrolled, serverURL, fromSync, mdmID, false, id)
		parts = append(parts, "(?, ?, ?, ?, ?, ?)")
	}

	_, err = tx.ExecContext(ctx, fmt.Sprintf(`
		INSERT INTO host_mdm (enrolled, server_url, installed_from_dep, mdm_id, is_server, host_id) VALUES %s
		ON DUPLICATE KEY UPDATE enrolled = VALUES(enrolled)`, strings.Join(parts, ",")), args...)

	return ctxerr.Wrap(ctx, err, "upsert host mdm info")
}

func upsertMDMAppleHostLabelMembershipDB(ctx context.Context, tx sqlx.ExtContext, logger log.Logger, hosts ...fleet.Host) error {
	// Builtin label memberships are usually inserted when the first distributed
	// query results are received; however, we want to insert pending MDM hosts
	// now because it may still be some time before osquery is running on these
	// devices. Because these are Apple devices, we're adding them to the "All
	// Hosts" and "macOS" labels.
	labels := []struct {
		ID   uint   `db:"id"`
		Name string `db:"name"`
	}{}
	err := sqlx.SelectContext(ctx, tx, &labels, `SELECT id, name FROM labels WHERE label_type = 1 AND (name = 'All Hosts' OR name = 'macOS' OR name = 'iOS' OR name = 'iPadOS')`)
	switch {
	case err != nil:
		return ctxerr.Wrap(ctx, err, "get builtin labels")
	case len(labels) != 4:
		// Builtin labels can get deleted so it is important that we check that
		// they still exist before we continue.
		level.Error(logger).Log("err", fmt.Sprintf("expected 4 builtin labels but got %d", len(labels)))
		return nil
	default:
		// continue
	}

	// We cannot assume IDs on labels, thus we look by name.
	var (
		allHostsLabelID uint
		macOSLabelID    uint
		iOSLabelID      uint
		iPadOSLabelID   uint
	)
	for _, label := range labels {
		switch label.Name {
		case "All Hosts":
			allHostsLabelID = label.ID
		case "macOS":
			macOSLabelID = label.ID
		case "iOS":
			iOSLabelID = label.ID
		case "iPadOS":
			iPadOSLabelID = label.ID
		}
	}

	parts := []string{}
	args := []interface{}{}
	for _, h := range hosts {
		var osLabelID uint
		switch h.Platform {
		case "ios":
			osLabelID = iOSLabelID
		case "ipados":
			osLabelID = iPadOSLabelID
		default: // at this point, assume "darwin"
			osLabelID = macOSLabelID
		}
		parts = append(parts, "(?,?),(?,?)")
		args = append(args, h.ID, allHostsLabelID, h.ID, osLabelID)
	}
	_, err = tx.ExecContext(ctx, fmt.Sprintf(`
			INSERT INTO label_membership (host_id, label_id) VALUES %s
			ON DUPLICATE KEY UPDATE host_id = host_id`, strings.Join(parts, ",")), args...)
	if err != nil {
		return ctxerr.Wrap(ctx, err, "upsert label membership")
	}

	return nil
}

// deleteMDMOSCustomSettingsForHost deletes configuration profiles and
// declarations for a host based on its platform.
func (ds *Datastore) deleteMDMOSCustomSettingsForHost(ctx context.Context, tx sqlx.ExtContext, uuid, platform string) error {
	tableMap := map[string][]string{
		"darwin":  {"host_mdm_apple_profiles", "host_mdm_apple_declarations"},
		"ios":     {"host_mdm_apple_profiles", "host_mdm_apple_declarations"},
		"ipados":  {"host_mdm_apple_profiles", "host_mdm_apple_declarations"},
		"windows": {"host_mdm_windows_profiles"},
	}

	tables, ok := tableMap[platform]
	if !ok {
		return ctxerr.Errorf(ctx, "unsupported platform %s", platform)
	}

	for _, table := range tables {
		_, err := tx.ExecContext(ctx, fmt.Sprintf(`
                    DELETE FROM %s
                    WHERE host_uuid = ?`, table), uuid)
		if err != nil {
			return ctxerr.Wrapf(ctx, err, "removing all %s from host %s", table, uuid)
		}
	}

	return nil
}

func (ds *Datastore) MDMTurnOff(ctx context.Context, uuid string) error {
	return ds.withRetryTxx(ctx, func(tx sqlx.ExtContext) error {
		var host fleet.Host
		err := sqlx.GetContext(
			ctx, tx, &host,
			`SELECT id, platform FROM hosts WHERE uuid = ? LIMIT 1`, uuid,
		)
		if err != nil {
			return ctxerr.Wrap(ctx, err, "getting host info from UUID")
		}

		if !fleet.MDMSupported(host.Platform) {
			return ctxerr.Errorf(ctx, "unsupported host platform: %q", host.Platform)
		}

		// NOTE: set installed_from_dep = 0 so DEP host will not be
		// counted as pending after it unenrolls.
		_, err = tx.ExecContext(ctx, `
			UPDATE host_mdm
			SET
			  enrolled = 0,
			  installed_from_dep = 0,
			  server_url = '',
			  mdm_id = NULL
			WHERE
			  host_id = ?`, host.ID)
		if err != nil {
			return ctxerr.Wrap(ctx, err, "clearing host_mdm for host")
		}

		// Since the host is unenrolled, delete all profiles assigned to the
		// host manually, the device won't Acknowledge any more requests (eg:
		// to delete profiles) and profiles are automatically removed on
		// unenrollment.
		if err := ds.deleteMDMOSCustomSettingsForHost(ctx, tx, uuid, host.Platform); err != nil {
			return ctxerr.Wrap(ctx, err, "deleting profiles for host")
		}

		// NOTE: intentionally keeping disk encryption keys and bootstrap
		// package information.

		// iPhones and iPads have no osquery thus we don't need to refetch.
		if host.Platform == "ios" || host.Platform == "ipados" {
			return nil
		}

		// request a refetch to update any eventually consistent stale information.
		err = updateHostRefetchRequestedDB(ctx, tx, host.ID, true)
		return ctxerr.Wrap(ctx, err, "setting host refetch requested")
	})
}

func unionSelectDevices(devices []godep.Device) (stmt string, args []interface{}) {
	for i, d := range devices {
		if i == 0 {
			stmt = "SELECT ? hardware_serial, ? hardware_model, ? platform"
		} else {
			stmt += " UNION SELECT ?, ?, ?"
		}
		// Map Apple's device family to Fleet's hosts.platform field.
		platform := "darwin"
		switch d.DeviceFamily {
		case "iPhone":
			platform = "ios"
		case "iPad":
			platform = "ipados"
		}
		args = append(args, d.SerialNumber, d.Model, platform)
	}

	return stmt, args
}

func (ds *Datastore) GetHostDEPAssignment(ctx context.Context, hostID uint) (*fleet.HostDEPAssignment, error) {
	var res fleet.HostDEPAssignment
	err := sqlx.GetContext(ctx, ds.reader(ctx), &res, `
		SELECT host_id, added_at, deleted_at FROM host_dep_assignments hdep WHERE hdep.host_id = ?`, hostID)
	if err != nil {
		if err == sql.ErrNoRows {
			return nil, ctxerr.Wrap(ctx, notFound("HostDEPAssignment").WithID(hostID))
		}
		return nil, ctxerr.Wrapf(ctx, err, "getting host dep assignments")
	}
	return &res, nil
}

func (ds *Datastore) DeleteHostDEPAssignments(ctx context.Context, serials []string) error {
	if len(serials) == 0 {
		return nil
	}

	var args []interface{}
	for _, serial := range serials {
		args = append(args, serial)
	}
	stmt, args, err := sqlx.In(`
          UPDATE host_dep_assignments
          SET deleted_at = NOW()
          WHERE host_id IN (
            SELECT id FROM hosts WHERE hardware_serial IN (?)
          )`, args)
	if err != nil {
		return ctxerr.Wrap(ctx, err, "building IN statement")
	}
	if _, err := ds.writer(ctx).ExecContext(ctx, stmt, args...); err != nil {
		return ctxerr.Wrap(ctx, err, "deleting DEP assignment by serial")
	}
	return nil
}

func (ds *Datastore) RestoreMDMApplePendingDEPHost(ctx context.Context, host *fleet.Host) error {
	ac, err := ds.AppConfig(ctx)
	if err != nil {
		return ctxerr.Wrap(ctx, err, "restore pending dep host get app config")
	}

	return ds.withTx(ctx, func(tx sqlx.ExtContext) error {
		// Insert a new host row with the same ID as the host that was deleted. We set only a
		// limited subset of fields just as if the host were initially ingested from DEP sync;
		// however, we also restore the UUID. Note that we are explicitly not restoring the
		// osquery_host_id.
		stmt := `
INSERT INTO hosts (
	id,
	uuid,
	hardware_serial,
	hardware_model,
	platform,
	last_enrolled_at,
	detail_updated_at,
	osquery_host_id,
	refetch_requested,
	team_id
) VALUES (?, ?, ?, ?, ?, ?, ?, ?, ?, ?)`

		args := []interface{}{
			host.ID,
			host.UUID,
			host.HardwareSerial,
			host.HardwareModel,
			host.Platform,
			host.LastEnrolledAt,
			host.DetailUpdatedAt,
			nil, // osquery_host_id is not restored
			host.RefetchRequested,
			host.TeamID,
		}

		if _, err := tx.ExecContext(ctx, stmt, args...); err != nil {
			return ctxerr.Wrap(ctx, err, "restore pending dep host")
		}

		// Upsert related host tables for the restored host just as if it were initially ingested
		// from DEP sync. Note we are not upserting host_dep_assignments in order to preserve the
		// existing timestamps.
		if err := upsertMDMAppleHostDisplayNamesDB(ctx, tx, *host); err != nil {
			// TODO: Why didn't this work as expected?
			return ctxerr.Wrap(ctx, err, "restore pending dep host display name")
		}
		if err := upsertMDMAppleHostLabelMembershipDB(ctx, tx, ds.logger, *host); err != nil {
			return ctxerr.Wrap(ctx, err, "restore pending dep host label membership")
		}
		if err := upsertMDMAppleHostMDMInfoDB(ctx, tx, ac.ServerSettings, true, host.ID); err != nil {
			return ctxerr.Wrap(ctx, err, "ingest mdm apple host upsert MDM info")
		}

		return nil
	})
}

func (ds *Datastore) GetNanoMDMEnrollment(ctx context.Context, id string) (*fleet.NanoEnrollment, error) {
	var nanoEnroll fleet.NanoEnrollment
	// use writer as it is used just after creation in some cases
	err := sqlx.GetContext(ctx, ds.writer(ctx), &nanoEnroll, `SELECT id, device_id, type, enabled, token_update_tally
		FROM nano_enrollments WHERE id = ?`, id)
	if err != nil {
		if errors.Is(err, sql.ErrNoRows) {
			return nil, nil
		}
		return nil, ctxerr.Wrapf(ctx, err, "getting data from nano_enrollments for id %s", id)
	}

	return &nanoEnroll, nil
}

func (ds *Datastore) BatchSetMDMAppleProfiles(ctx context.Context, tmID *uint, profiles []*fleet.MDMAppleConfigProfile) error {
	return ds.withRetryTxx(ctx, func(tx sqlx.ExtContext) error {
		return ds.batchSetMDMAppleProfilesDB(ctx, tx, tmID, profiles)
	})
}

// batchSetMDMAppleProfilesDB must be called from inside a transaction.
func (ds *Datastore) batchSetMDMAppleProfilesDB(
	ctx context.Context,
	tx sqlx.ExtContext,
	tmID *uint,
	profiles []*fleet.MDMAppleConfigProfile,
) error {
	const loadExistingProfiles = `
SELECT
  identifier,
  profile_uuid,
  mobileconfig
FROM
  mdm_apple_configuration_profiles
WHERE
  team_id = ? AND
  identifier IN (?)
`

	const deleteProfilesNotInList = `
DELETE FROM
  mdm_apple_configuration_profiles
WHERE
  team_id = ? AND
  identifier NOT IN (?)
`

	const insertNewOrEditedProfile = `
INSERT INTO
  mdm_apple_configuration_profiles (
    profile_uuid, team_id, identifier, name, mobileconfig, checksum, uploaded_at
  )
VALUES
  -- see https://stackoverflow.com/a/51393124/1094941
  ( CONCAT('a', CONVERT(uuid() USING utf8mb4)), ?, ?, ?, ?, UNHEX(MD5(mobileconfig)), CURRENT_TIMESTAMP() )
ON DUPLICATE KEY UPDATE
  uploaded_at = IF(checksum = VALUES(checksum) AND name = VALUES(name), uploaded_at, CURRENT_TIMESTAMP()),
  checksum = VALUES(checksum),
  name = VALUES(name),
  mobileconfig = VALUES(mobileconfig)
`

	// use a profile team id of 0 if no-team
	var profTeamID uint
	if tmID != nil {
		profTeamID = *tmID
	}

	// build a list of identifiers for the incoming profiles, will keep the
	// existing ones if there's a match and no change
	incomingIdents := make([]string, len(profiles))
	// at the same time, index the incoming profiles keyed by identifier for ease
	// or processing
	incomingProfs := make(map[string]*fleet.MDMAppleConfigProfile, len(profiles))
	for i, p := range profiles {
		incomingIdents[i] = p.Identifier
		incomingProfs[p.Identifier] = p
	}

	var existingProfiles []*fleet.MDMAppleConfigProfile

	if len(incomingIdents) > 0 {
		// load existing profiles that match the incoming profiles by identifiers
		stmt, args, err := sqlx.In(loadExistingProfiles, profTeamID, incomingIdents)
		if err != nil || strings.HasPrefix(ds.testBatchSetMDMAppleProfilesErr, "inselect") {
			if err == nil {
				err = errors.New(ds.testBatchSetMDMAppleProfilesErr)
			}
			return ctxerr.Wrap(ctx, err, "build query to load existing profiles")
		}
		if err := sqlx.SelectContext(ctx, tx, &existingProfiles, stmt, args...); err != nil || strings.HasPrefix(ds.testBatchSetMDMAppleProfilesErr, "select") {
			if err == nil {
				err = errors.New(ds.testBatchSetMDMAppleProfilesErr)
			}
			return ctxerr.Wrap(ctx, err, "load existing profiles")
		}
	}

	// figure out if we need to delete any profiles
	keepIdents := make([]string, 0, len(incomingIdents))
	for _, p := range existingProfiles {
		if newP := incomingProfs[p.Identifier]; newP != nil {
			keepIdents = append(keepIdents, p.Identifier)
		}
	}

	// profiles that are managed and delivered by Fleet
	fleetIdents := []string{}
	for ident := range mobileconfig.FleetPayloadIdentifiers() {
		fleetIdents = append(fleetIdents, ident)
	}

	var (
		stmt string
		args []interface{}
		err  error
	)
	// delete the obsolete profiles (all those that are not in keepIdents or delivered by Fleet)
	stmt, args, err = sqlx.In(deleteProfilesNotInList, profTeamID, append(keepIdents, fleetIdents...))
	if err != nil || strings.HasPrefix(ds.testBatchSetMDMAppleProfilesErr, "indelete") {
		if err == nil {
			err = errors.New(ds.testBatchSetMDMAppleProfilesErr)
		}
		return ctxerr.Wrap(ctx, err, "build statement to delete obsolete profiles")
	}
	if _, err := tx.ExecContext(ctx, stmt, args...); err != nil || strings.HasPrefix(ds.testBatchSetMDMAppleProfilesErr, "delete") {
		if err == nil {
			err = errors.New(ds.testBatchSetMDMAppleProfilesErr)
		}
		return ctxerr.Wrap(ctx, err, "delete obsolete profiles")
	}

	// insert the new profiles and the ones that have changed
	for _, p := range incomingProfs {
		if _, err := tx.ExecContext(ctx, insertNewOrEditedProfile, profTeamID, p.Identifier, p.Name, p.Mobileconfig); err != nil || strings.HasPrefix(ds.testBatchSetMDMAppleProfilesErr, "insert") {
			if err == nil {
				err = errors.New(ds.testBatchSetMDMAppleProfilesErr)
			}
			return ctxerr.Wrapf(ctx, err, "insert new/edited profile with identifier %q", p.Identifier)
		}
	}

	// build a list of labels so the associations can be batch-set all at once
	// TODO: with minor changes this chunk of code could be shared
	// between macOS and Windows, but at the time of this
	// implementation we're under tight time constraints.
	incomingLabels := []fleet.ConfigurationProfileLabel{}
	if len(incomingIdents) > 0 {
		var newlyInsertedProfs []*fleet.MDMAppleConfigProfile
		// load current profiles (again) that match the incoming profiles by name to grab their uuids
		stmt, args, err := sqlx.In(loadExistingProfiles, profTeamID, incomingIdents)
		if err != nil || strings.HasPrefix(ds.testBatchSetMDMAppleProfilesErr, "inreselect") {
			if err == nil {
				err = errors.New(ds.testBatchSetMDMAppleProfilesErr)
			}
			return ctxerr.Wrap(ctx, err, "build query to load newly inserted profiles")
		}
		if err := sqlx.SelectContext(ctx, tx, &newlyInsertedProfs, stmt, args...); err != nil || strings.HasPrefix(ds.testBatchSetMDMAppleProfilesErr, "reselect") {
			if err == nil {
				err = errors.New(ds.testBatchSetMDMAppleProfilesErr)
			}
			return ctxerr.Wrap(ctx, err, "load newly inserted profiles")
		}

		for _, newlyInsertedProf := range newlyInsertedProfs {
			incomingProf, ok := incomingProfs[newlyInsertedProf.Identifier]
			if !ok {
				return ctxerr.Wrapf(ctx, err, "profile %q is in the database but was not incoming", newlyInsertedProf.Identifier)
			}

			for _, label := range incomingProf.LabelsIncludeAll {
				label.ProfileUUID = newlyInsertedProf.ProfileUUID
				incomingLabels = append(incomingLabels, label)
			}
			for _, label := range incomingProf.LabelsExcludeAny {
				label.ProfileUUID = newlyInsertedProf.ProfileUUID
				label.Exclude = true
				incomingLabels = append(incomingLabels, label)
			}
		}
	}

	// insert label associations
	if err := batchSetProfileLabelAssociationsDB(ctx, tx, incomingLabels, "darwin"); err != nil || strings.HasPrefix(ds.testBatchSetMDMAppleProfilesErr, "labels") {
		if err == nil {
			err = errors.New(ds.testBatchSetMDMAppleProfilesErr)
		}
		return ctxerr.Wrap(ctx, err, "inserting apple profile label associations")
	}
	return nil
}

func (ds *Datastore) BulkDeleteMDMAppleHostsConfigProfiles(ctx context.Context, profs []*fleet.MDMAppleProfilePayload) error {
	return ds.withTx(ctx, func(tx sqlx.ExtContext) error {
		return ds.bulkDeleteMDMAppleHostsConfigProfilesDB(ctx, tx, profs)
	})
}

func (ds *Datastore) bulkDeleteMDMAppleHostsConfigProfilesDB(ctx context.Context, tx sqlx.ExtContext, profs []*fleet.MDMAppleProfilePayload) error {
	if len(profs) == 0 {
		return nil
	}

	executeDeleteBatch := func(valuePart string, args []any) error {
		stmt := fmt.Sprintf(`DELETE FROM host_mdm_apple_profiles WHERE (profile_identifier, host_uuid) IN (%s)`, strings.TrimSuffix(valuePart, ","))
		if _, err := tx.ExecContext(ctx, stmt, args...); err != nil {
			return ctxerr.Wrap(ctx, err, "error deleting host_mdm_apple_profiles")
		}
		return nil
	}

	var (
		args       []any
		sb         strings.Builder
		batchCount int
	)

	const defaultBatchSize = 1000 // results in this times 2 placeholders
	batchSize := defaultBatchSize
	if ds.testDeleteMDMProfilesBatchSize > 0 {
		batchSize = ds.testDeleteMDMProfilesBatchSize
	}

	resetBatch := func() {
		batchCount = 0
		args = args[:0]
		sb.Reset()
	}

	for _, p := range profs {
		args = append(args, p.ProfileIdentifier, p.HostUUID)
		sb.WriteString("(?, ?),")
		batchCount++

		if batchCount >= batchSize {
			if err := executeDeleteBatch(sb.String(), args); err != nil {
				return err
			}
			resetBatch()
		}
	}

	if batchCount > 0 {
		if err := executeDeleteBatch(sb.String(), args); err != nil {
			return err
		}
	}
	return nil
}

func (ds *Datastore) bulkSetPendingMDMAppleHostProfilesDB(
	ctx context.Context,
	tx sqlx.ExtContext,
	uuids []string,
) error {
	if len(uuids) == 0 {
		return nil
	}

	appleMDMProfilesDesiredStateQuery := generateDesiredStateQuery("profile")

	// TODO(mna): the conditions here (and in toRemoveStmt) are subtly different
	// than the ones in ListMDMAppleProfilesToInstall/Remove, so I'm keeping
	// those statements distinct to avoid introducing a subtle bug, but we should
	// take the time to properly analyze this and try to reuse
	// ListMDMAppleProfilesToInstall/Remove as we do in the Windows equivalent
	// method.
	//
	// I.e. for toInstallStmt, this is missing:
	// 	-- profiles in A and B with operation type "install" and NULL status
	// but I believe it would be a no-op and no harm in adding (status is
	// already NULL).
	//
	// And for toRemoveStmt, this is different:
	// 	-- except "remove" operations in any state
	// vs
	// 	-- except "remove" operations in a terminal state or already pending
	// but again I believe it would be a no-op and no harm in making them the
	// same (if I'm understanding correctly, the only difference is that it
	// considers "remove" operations that have NULL status, which it would
	// update to make its status to NULL).

	toInstallStmt := fmt.Sprintf(`
	SELECT
		ds.profile_uuid as profile_uuid,
		ds.host_uuid as host_uuid,
		ds.host_platform as host_platform,
		ds.profile_identifier as profile_identifier,
		ds.profile_name as profile_name,
		ds.checksum as checksum
	FROM ( %s ) as ds
		LEFT JOIN host_mdm_apple_profiles hmap
			ON hmap.profile_uuid = ds.profile_uuid AND hmap.host_uuid = ds.host_uuid
	WHERE
		-- profile has been updated
		( hmap.checksum != ds.checksum ) OR
		-- profiles in A but not in B
		( hmap.profile_uuid IS NULL AND hmap.host_uuid IS NULL ) OR
		-- profiles in A and B but with operation type "remove"
		( hmap.host_uuid IS NOT NULL AND ( hmap.operation_type = ? OR hmap.operation_type IS NULL ) )
`, fmt.Sprintf(appleMDMProfilesDesiredStateQuery, "h.uuid IN (?)", "h.uuid IN (?)", "h.uuid IN (?)"))

	// TODO: if a very large number (~65K) of host uuids was matched (via
	// uuids, teams or profile IDs), could result in too many placeholders (not
	// an immediate concern).
	stmt, args, err := sqlx.In(toInstallStmt, uuids, uuids, uuids, fleet.MDMOperationTypeRemove)
	if err != nil {
		return ctxerr.Wrap(ctx, err, "building profiles to install statement")
	}

	var wantedProfiles []*fleet.MDMAppleProfilePayload
	err = sqlx.SelectContext(ctx, tx, &wantedProfiles, stmt, args...)
	if err != nil {
		return ctxerr.Wrap(ctx, err, "bulk set pending profile status execute")
	}

	// Exclude macOS only profiles from iPhones/iPads.
	wantedProfiles = fleet.FilterMacOSOnlyProfilesFromIOSIPadOS(wantedProfiles)

	toRemoveStmt := fmt.Sprintf(`
	SELECT
		hmap.profile_uuid as profile_uuid,
		hmap.host_uuid as host_uuid,
		hmap.profile_identifier as profile_identifier,
		hmap.profile_name as profile_name,
		hmap.checksum as checksum,
		hmap.status as status,
		hmap.operation_type as operation_type,
		COALESCE(hmap.detail, '') as detail,
		hmap.command_uuid as command_uuid
	FROM ( %s ) as ds
		RIGHT JOIN host_mdm_apple_profiles hmap
			ON hmap.profile_uuid = ds.profile_uuid AND hmap.host_uuid = ds.host_uuid
	WHERE
		hmap.host_uuid IN (?) AND
		-- profiles that are in B but not in A
		ds.profile_uuid IS NULL AND ds.host_uuid IS NULL AND
		-- except "remove" operations in any state
		( hmap.operation_type IS NULL OR hmap.operation_type != ? ) AND
		-- except "would be removed" profiles if they are a broken label-based profile
		-- (regardless of if it is an include-all or exclude-any label)
		NOT EXISTS (
			SELECT 1
			FROM mdm_configuration_profile_labels mcpl
			WHERE
			mcpl.apple_profile_uuid = hmap.profile_uuid AND
			mcpl.label_id IS NULL
		)
`, fmt.Sprintf(appleMDMProfilesDesiredStateQuery, "h.uuid IN (?)", "h.uuid IN (?)", "h.uuid IN (?)"))

	// TODO: if a very large number (~65K) of host uuids was matched (via
	// uuids, teams or profile IDs), could result in too many placeholders (not
	// an immediate concern). Note that uuids are provided twice.
	stmt, args, err = sqlx.In(toRemoveStmt, uuids, uuids, uuids, uuids, fleet.MDMOperationTypeRemove)
	if err != nil {
		return ctxerr.Wrap(ctx, err, "building profiles to remove statement")
	}
	var currentProfiles []*fleet.MDMAppleProfilePayload
	err = sqlx.SelectContext(ctx, tx, &currentProfiles, stmt, args...)
	if err != nil {
		return ctxerr.Wrap(ctx, err, "fetching profiles to remove")
	}

	if len(wantedProfiles) == 0 && len(currentProfiles) == 0 {
		return nil
	}

	// delete all host profiles to start from a clean slate, new entries will be added next
	// TODO(roberto): is this really necessary? this was pre-existing
	// behavior but I think it can be refactored. For now leaving it as-is.
	if err := ds.bulkDeleteMDMAppleHostsConfigProfilesDB(ctx, tx, wantedProfiles); err != nil {
		return ctxerr.Wrap(ctx, err, "bulk delete all profiles")
	}

	// profileIntersection tracks profilesToAdd ∩ profilesToRemove, this is used to avoid:
	//
	// - Sending a RemoveProfile followed by an InstallProfile for a
	// profile with an identifier that's already installed, which can cause
	// racy behaviors.
	// - Sending a InstallProfile command for a profile that's exactly the
	// same as the one installed. Customers have reported that sending the
	// command causes unwanted behavior.
	profileIntersection := apple_mdm.NewProfileBimap()
	profileIntersection.IntersectByIdentifierAndHostUUID(wantedProfiles, currentProfiles)

	// start by deleting any that are already in the desired state
	var hostProfilesToClean []*fleet.MDMAppleProfilePayload
	for _, p := range currentProfiles {
		if _, ok := profileIntersection.GetMatchingProfileInDesiredState(p); ok {
			hostProfilesToClean = append(hostProfilesToClean, p)
		}
	}
	if err := ds.bulkDeleteMDMAppleHostsConfigProfilesDB(ctx, tx, hostProfilesToClean); err != nil {
		return ctxerr.Wrap(ctx, err, "bulk delete profiles to clean")
	}

	executeUpsertBatch := func(valuePart string, args []any) error {
		baseStmt := fmt.Sprintf(`
				INSERT INTO host_mdm_apple_profiles (
					profile_uuid,
					host_uuid,
					profile_identifier,
					profile_name,
					checksum,
					operation_type,
					status,
					command_uuid,
					detail
				)
				VALUES %s
				ON DUPLICATE KEY UPDATE
					operation_type = VALUES(operation_type),
					status = VALUES(status),
					command_uuid = VALUES(command_uuid),
					checksum = VALUES(checksum),
					detail = VALUES(detail)
			`, strings.TrimSuffix(valuePart, ","))

		_, err := tx.ExecContext(ctx, baseStmt, args...)
		return ctxerr.Wrap(ctx, err, "bulk set pending profile status execute batch")
	}

	var (
		pargs      []any
		psb        strings.Builder
		batchCount int
	)

	const defaultBatchSize = 1000 // results in this times 9 placeholders
	batchSize := defaultBatchSize
	if ds.testUpsertMDMDesiredProfilesBatchSize > 0 {
		batchSize = ds.testUpsertMDMDesiredProfilesBatchSize
	}

	resetBatch := func() {
		batchCount = 0
		pargs = pargs[:0]
		psb.Reset()
	}

	for _, p := range wantedProfiles {
		if pp, ok := profileIntersection.GetMatchingProfileInCurrentState(p); ok {
			if pp.Status != &fleet.MDMDeliveryFailed && bytes.Equal(pp.Checksum, p.Checksum) {
				pargs = append(pargs, p.ProfileUUID, p.HostUUID, p.ProfileIdentifier, p.ProfileName, p.Checksum,
					pp.OperationType, pp.Status, pp.CommandUUID, pp.Detail)
				psb.WriteString("(?, ?, ?, ?, ?, ?, ?, ?, ?),")
				batchCount++

				if batchCount >= batchSize {
					if err := executeUpsertBatch(psb.String(), pargs); err != nil {
						return err
					}
					resetBatch()
				}
				continue
			}
		}

		pargs = append(pargs, p.ProfileUUID, p.HostUUID, p.ProfileIdentifier, p.ProfileName, p.Checksum,
			fleet.MDMOperationTypeInstall, nil, "", "")
		psb.WriteString("(?, ?, ?, ?, ?, ?, ?, ?, ?),")
		batchCount++

		if batchCount >= batchSize {
			if err := executeUpsertBatch(psb.String(), pargs); err != nil {
				return err
			}
			resetBatch()
		}
	}

	for _, p := range currentProfiles {
		if _, ok := profileIntersection.GetMatchingProfileInDesiredState(p); ok {
			continue
		}
		// If the installation failed, then we do not want to change the operation to "Remove".
		// Doing so will result in Fleet attempting to remove a profile that doesn't exist on the
		// host (since the installation failed). Skipping it here will lead to it being removed from
		// the host in Fleet during profile reconciliation, which is what we want.
		if p.FailedToInstallOnHost() {
			continue
		}
		pargs = append(pargs, p.ProfileUUID, p.HostUUID, p.ProfileIdentifier, p.ProfileName, p.Checksum,
			fleet.MDMOperationTypeRemove, nil, "", "")
		psb.WriteString("(?, ?, ?, ?, ?, ?, ?, ?, ?),")
		batchCount++

		if batchCount >= batchSize {
			if err := executeUpsertBatch(psb.String(), pargs); err != nil {
				return err
			}
			resetBatch()
		}
	}

	if batchCount > 0 {
		if err := executeUpsertBatch(psb.String(), pargs); err != nil {
			return err
		}
	}
	return nil
}

// mdmEntityTypeToDynamicNames tracks what names should be used in the
// templates for SQL statements based on the given entity type. The dynamic
// names are deliberately spelled out in full (instead of using an fmt.Sprintf
// approach) so that they are greppable in the codebase.
var mdmEntityTypeToDynamicNames = map[string]map[string]string{
	"declaration": {
		"entityUUIDColumn":        "declaration_uuid",
		"entityIdentifierColumn":  "declaration_identifier",
		"entityNameColumn":        "declaration_name",
		"countEntityLabelsColumn": "count_declaration_labels",
		"mdmAppleEntityTable":     "mdm_apple_declarations",
		"mdmEntityLabelsTable":    "mdm_declaration_labels",
		"appleEntityUUIDColumn":   "apple_declaration_uuid",
		"hostMDMAppleEntityTable": "host_mdm_apple_declarations",
	},
	"profile": {
		"entityUUIDColumn":        "profile_uuid",
		"entityIdentifierColumn":  "profile_identifier",
		"entityNameColumn":        "profile_name",
		"countEntityLabelsColumn": "count_profile_labels",
		"mdmAppleEntityTable":     "mdm_apple_configuration_profiles",
		"mdmEntityLabelsTable":    "mdm_configuration_profile_labels",
		"appleEntityUUIDColumn":   "apple_profile_uuid",
		"hostMDMAppleEntityTable": "host_mdm_apple_profiles",
	},
}

// generateDesiredStateQuery generates a query string that represents the
// desired state of an Apple entity based on its type (profile or declaration)
func generateDesiredStateQuery(entityType string) string {
	dynamicNames := mdmEntityTypeToDynamicNames[entityType]
	if dynamicNames == nil {
		panic(fmt.Sprintf("unknown entity type %q", entityType))
	}

	return os.Expand(`
	-- non label-based entities
	SELECT
		mae.${entityUUIDColumn},
		h.uuid as host_uuid,
		h.platform as host_platform,
		mae.identifier as ${entityIdentifierColumn},
		mae.name as ${entityNameColumn},
		mae.checksum as checksum,
		0 as ${countEntityLabelsColumn},
		0 as count_non_broken_labels,
		0 as count_host_labels
	FROM
		${mdmAppleEntityTable} mae
			JOIN hosts h
				ON h.team_id = mae.team_id OR (h.team_id IS NULL AND mae.team_id = 0)
			JOIN nano_enrollments ne
				ON ne.device_id = h.uuid
	WHERE
		(h.platform = 'darwin' OR h.platform = 'ios' OR h.platform = 'ipados') AND
		ne.enabled = 1 AND
		ne.type = 'Device' AND
		NOT EXISTS (
			SELECT 1
			FROM ${mdmEntityLabelsTable} mel
			WHERE mel.${appleEntityUUIDColumn} = mae.${entityUUIDColumn}
		) AND
		( %s )

	UNION

	-- label-based entities where the host is a member of all the labels (include-all).
	-- by design, "include" labels cannot match if they are broken (the host cannot be
	-- a member of a deleted label).
	SELECT
		mae.${entityUUIDColumn},
		h.uuid as host_uuid,
		h.platform as host_platform,
		mae.identifier as ${entityIdentifierColumn},
		mae.name as ${entityNameColumn},
		mae.checksum as checksum,
		COUNT(*) as ${countEntityLabelsColumn},
		COUNT(mel.label_id) as count_non_broken_labels,
		COUNT(lm.label_id) as count_host_labels
	FROM
		${mdmAppleEntityTable} mae
			JOIN hosts h
				ON h.team_id = mae.team_id OR (h.team_id IS NULL AND mae.team_id = 0)
			JOIN nano_enrollments ne
				ON ne.device_id = h.uuid
			JOIN ${mdmEntityLabelsTable} mel
				ON mel.${appleEntityUUIDColumn} = mae.${entityUUIDColumn} AND mel.exclude = 0
			LEFT OUTER JOIN label_membership lm
				ON lm.label_id = mel.label_id AND lm.host_id = h.id
	WHERE
		(h.platform = 'darwin' OR h.platform = 'ios' OR h.platform = 'ipados') AND
		ne.enabled = 1 AND
		ne.type = 'Device' AND
		( %s )
	GROUP BY
		mae.${entityUUIDColumn}, h.uuid, h.platform, mae.identifier, mae.name, mae.checksum
	HAVING
		${countEntityLabelsColumn} > 0 AND count_host_labels = ${countEntityLabelsColumn}

	UNION

	-- label-based entities where the host is NOT a member of any of the labels (exclude-any).
	-- explicitly ignore profiles with broken excluded labels so that they are never applied.
	SELECT
		mae.${entityUUIDColumn},
		h.uuid as host_uuid,
		h.platform as host_platform,
		mae.identifier as ${entityIdentifierColumn},
		mae.name as ${entityNameColumn},
		mae.checksum as checksum,
		COUNT(*) as ${countEntityLabelsColumn},
		COUNT(mel.label_id) as count_non_broken_labels,
		COUNT(lm.label_id) as count_host_labels
	FROM
		${mdmAppleEntityTable} mae
			JOIN hosts h
				ON h.team_id = mae.team_id OR (h.team_id IS NULL AND mae.team_id = 0)
			JOIN nano_enrollments ne
				ON ne.device_id = h.uuid
			JOIN ${mdmEntityLabelsTable} mel
				ON mel.${appleEntityUUIDColumn} = mae.${entityUUIDColumn} AND mel.exclude = 1
			LEFT OUTER JOIN label_membership lm
				ON lm.label_id = mel.label_id AND lm.host_id = h.id
	WHERE
		(h.platform = 'darwin' OR h.platform = 'ios' OR h.platform = 'ipados') AND
		ne.enabled = 1 AND
		ne.type = 'Device' AND
		( %s )
	GROUP BY
		mae.${entityUUIDColumn}, h.uuid, h.platform, mae.identifier, mae.name, mae.checksum
	HAVING
		-- considers only the profiles with labels, without any broken label, and with the host not in any label
		${countEntityLabelsColumn} > 0 AND ${countEntityLabelsColumn} = count_non_broken_labels AND count_host_labels = 0
	`, func(s string) string { return dynamicNames[s] })
}

// generateEntitiesToInstallQuery is a set difference between:
//
//   - Set A (ds), the "desired state", can be obtained from a JOIN between
//     mdm_apple_x and hosts.
//
// - Set B, the "current state" given by host_mdm_apple_x.
//
// A - B gives us the entities that need to be installed:
//
//   - entities that are in A but not in B
//
//   - entities which contents have changed, but their identifier are
//     the same (by checking the checksums)
//
//   - entities that are in A and in B, but with an operation type of
//     "remove", regardless of the status. (technically, if status is NULL then
//     the entity should be already installed - it has not been queued for
//     remove yet -, and same if status is failed, but the proper thing to do
//     with it would be to remove the row, not return it as "to install". For
//     simplicity of implementation here (and to err on the safer side - the
//     entity's content could've changed), we'll return it as "to install" for
//     now, which will cause the row to be updated with the correct operation
//     type and status).
//
//   - entities that are in A and in B, with an operation type of "install"
//     and a NULL status. Other statuses mean that the operation is already in
//     flight (pending), the operation has been completed but is still subject
//     to independent verification by Fleet (verifying), or has reached a terminal
//     state (failed or verified). If the entity's content is edited, all
//     relevant hosts will be marked as status NULL so that it gets
//     re-installed.
//
// Note that for label-based entities, only fully-satisfied entities are
// considered for installation. This means that a broken label-based entity,
// where one of the labels does not exist anymore, will not be considered for
// installation.
func generateEntitiesToInstallQuery(entityType string) string {
	dynamicNames := mdmEntityTypeToDynamicNames[entityType]
	if dynamicNames == nil {
		panic(fmt.Sprintf("unknown entity type %q", entityType))
	}

	return fmt.Sprintf(os.Expand(`
	( %s ) as ds
		LEFT JOIN ${hostMDMAppleEntityTable} hmae
			ON hmae.${entityUUIDColumn} = ds.${entityUUIDColumn} AND hmae.host_uuid = ds.host_uuid
	WHERE
		-- entity has been updated
		( hmae.checksum != ds.checksum ) OR
		-- entity in A but not in B
		( hmae.${entityUUIDColumn} IS NULL AND hmae.host_uuid IS NULL ) OR
		-- entities in A and B but with operation type "remove"
		( hmae.host_uuid IS NOT NULL AND ( hmae.operation_type = ? OR hmae.operation_type IS NULL ) ) OR
		-- entities in A and B with operation type "install" and NULL status
		( hmae.host_uuid IS NOT NULL AND hmae.operation_type = ? AND hmae.status IS NULL )
`, func(s string) string { return dynamicNames[s] }), fmt.Sprintf(generateDesiredStateQuery(entityType), "TRUE", "TRUE", "TRUE"))
}

// generateEntitiesToRemoveQuery is a set difference between:
//
// - Set A (ds), the "desired state", can be obtained from a JOIN between
// mdm_apple_configuration_x and hosts.
//
// - Set B, the "current state" given by host_mdm_apple_x.
//
// B - A gives us the entities that need to be removed:
//
//   - entities that are in B but not in A, except those with operation type
//     "remove" and a terminal state (failed) or a state indicating
//     that the operation is in flight (pending) or the operation has been completed
//     but is still subject to independent verification by Fleet (verifying)
//     or the operation has been completed and independenly verified by Fleet (verified).
//
// Any other case are entities that are in both B and A, and as such are
// processed by the generateEntitiesToInstallQuery query (since they are in
// both, their desired state is necessarily to be installed).
//
// Note that for label-based entities, only those that are fully-sastisfied
// by the host are considered for install (are part of the desired state used
// to compute the ones to remove). However, as a special case, a broken
// label-based entity will NOT be removed from a host where it was
// previously installed. However, if a host used to satisfy a label-based
// entity but no longer does (and that label-based entity is not "broken"),
// the entity will be removed from the host.
func generateEntitiesToRemoveQuery(entityType string) string {
	dynamicNames := mdmEntityTypeToDynamicNames[entityType]
	if dynamicNames == nil {
		panic(fmt.Sprintf("unknown entity type %q", entityType))
	}

	return fmt.Sprintf(os.Expand(`
	( %s ) as ds
		RIGHT JOIN ${hostMDMAppleEntityTable} hmae
			ON hmae.${entityUUIDColumn} = ds.${entityUUIDColumn} AND hmae.host_uuid = ds.host_uuid
	WHERE
		-- entities that are in B but not in A
		ds.${entityUUIDColumn} IS NULL AND ds.host_uuid IS NULL AND
		-- except "remove" operations in a terminal state or already pending
		( hmae.operation_type IS NULL OR hmae.operation_type != ? OR hmae.status IS NULL ) AND
		-- except "would be removed" entities if they are a broken label-based entities
		-- (regardless of if it is an include-all or exclude-any label)
		NOT EXISTS (
			SELECT 1
			FROM ${mdmEntityLabelsTable} mcpl
			WHERE
				mcpl.${appleEntityUUIDColumn} = hmae.${entityUUIDColumn} AND
				mcpl.label_id IS NULL
		)
`, func(s string) string { return dynamicNames[s] }), fmt.Sprintf(generateDesiredStateQuery(entityType), "TRUE", "TRUE", "TRUE"))
}

func (ds *Datastore) ListMDMAppleProfilesToInstall(ctx context.Context) ([]*fleet.MDMAppleProfilePayload, error) {
	query := fmt.Sprintf(`
	SELECT
		ds.profile_uuid,
		ds.host_uuid,
		ds.host_platform,
		ds.profile_identifier,
		ds.profile_name,
		ds.checksum
	FROM %s `,
		generateEntitiesToInstallQuery("profile"))
	var profiles []*fleet.MDMAppleProfilePayload
	err := sqlx.SelectContext(ctx, ds.reader(ctx), &profiles, query, fleet.MDMOperationTypeRemove, fleet.MDMOperationTypeInstall)
	return profiles, err
}

func (ds *Datastore) ListMDMAppleProfilesToRemove(ctx context.Context) ([]*fleet.MDMAppleProfilePayload, error) {
	query := fmt.Sprintf(`
	SELECT
		hmae.profile_uuid,
		hmae.profile_identifier,
		hmae.profile_name,
		hmae.host_uuid,
		hmae.checksum,
		hmae.operation_type,
		COALESCE(hmae.detail, '') as detail,
		hmae.status,
		hmae.command_uuid
	FROM %s`, generateEntitiesToRemoveQuery("profile"))
	var profiles []*fleet.MDMAppleProfilePayload
	err := sqlx.SelectContext(ctx, ds.reader(ctx), &profiles, query, fleet.MDMOperationTypeRemove)

	return profiles, err
}

func (ds *Datastore) GetMDMAppleProfilesContents(ctx context.Context, uuids []string) (map[string]mobileconfig.Mobileconfig, error) {
	if len(uuids) == 0 {
		return nil, nil
	}

	stmt := `
          SELECT profile_uuid, mobileconfig as mobileconfig
          FROM mdm_apple_configuration_profiles WHERE profile_uuid IN (?)
	`
	query, args, err := sqlx.In(stmt, uuids)
	if err != nil {
		return nil, err
	}
	rows, err := ds.reader(ctx).QueryxContext(ctx, query, args...)
	if err != nil {
		return nil, err
	}
	defer rows.Close()
	results := make(map[string]mobileconfig.Mobileconfig)
	for rows.Next() {
		var uid string
		var mobileconfig mobileconfig.Mobileconfig
		if err := rows.Scan(&uid, &mobileconfig); err != nil {
			return nil, err
		}
		results[uid] = mobileconfig
	}
	return results, nil
}

func (ds *Datastore) BulkUpsertMDMAppleHostProfiles(ctx context.Context, payload []*fleet.MDMAppleBulkUpsertHostProfilePayload) error {
	if len(payload) == 0 {
		return nil
	}

	executeUpsertBatch := func(valuePart string, args []any) error {
		stmt := fmt.Sprintf(`
	    INSERT INTO host_mdm_apple_profiles (
              profile_uuid,
              profile_identifier,
              profile_name,
              host_uuid,
              status,
              operation_type,
              detail,
              command_uuid,
              checksum
            )
            VALUES %s
            ON DUPLICATE KEY UPDATE
              status = VALUES(status),
              operation_type = VALUES(operation_type),
              detail = VALUES(detail),
              checksum = VALUES(checksum),
              profile_identifier = VALUES(profile_identifier),
              profile_name = VALUES(profile_name),
              command_uuid = VALUES(command_uuid)`,
			strings.TrimSuffix(valuePart, ","),
		)

		_, err := ds.writer(ctx).ExecContext(ctx, stmt, args...)
		return err
	}

	generateValueArgs := func(p *fleet.MDMAppleBulkUpsertHostProfilePayload) (string, []any) {
		valuePart := "(?, ?, ?, ?, ?, ?, ?, ?, ?),"
		args := []any{p.ProfileUUID, p.ProfileIdentifier, p.ProfileName, p.HostUUID, p.Status, p.OperationType, p.Detail, p.CommandUUID, p.Checksum}
		return valuePart, args
	}

	const defaultBatchSize = 1000 // results in this times 9 placeholders
	batchSize := defaultBatchSize
	if ds.testUpsertMDMDesiredProfilesBatchSize > 0 {
		batchSize = ds.testUpsertMDMDesiredProfilesBatchSize
	}

	if err := batchProcessDB(payload, batchSize, generateValueArgs, executeUpsertBatch); err != nil {
		return err
	}

	return nil
}

func (ds *Datastore) UpdateOrDeleteHostMDMAppleProfile(ctx context.Context, profile *fleet.HostMDMAppleProfile) error {
	if profile.OperationType == fleet.MDMOperationTypeRemove &&
		profile.Status != nil &&
		(*profile.Status == fleet.MDMDeliveryVerifying || *profile.Status == fleet.MDMDeliveryVerified) {
		_, err := ds.writer(ctx).ExecContext(ctx, `
          DELETE FROM host_mdm_apple_profiles
          WHERE host_uuid = ? AND command_uuid = ?
        `, profile.HostUUID, profile.CommandUUID)
		return err
	}

	detail := profile.Detail

	if profile.OperationType == fleet.MDMOperationTypeRemove && profile.Status != nil && *profile.Status == fleet.MDMDeliveryFailed {
		detail = fmt.Sprintf("Failed to remove: %s", detail)
	}

	// Check whether we want to set a install operation as 'verifying' for an iOS/iPadOS device.
	var isIOSIPadOSInstallVerifiying bool
	if profile.OperationType == fleet.MDMOperationTypeInstall && profile.Status != nil && *profile.Status == fleet.MDMDeliveryVerifying {
		if err := ds.writer(ctx).GetContext(ctx, &isIOSIPadOSInstallVerifiying, `
          SELECT platform = 'ios' OR platform = 'ipados' FROM hosts WHERE uuid = ?`,
			profile.HostUUID,
		); err != nil {
			return err
		}
	}

	status := profile.Status
	if isIOSIPadOSInstallVerifiying {
		// iOS/iPadOS devices do not have osquery,
		// thus they go from 'pending' straight to 'verified'
		status = &fleet.MDMDeliveryVerified
	}

	_, err := ds.writer(ctx).ExecContext(ctx, `
          UPDATE host_mdm_apple_profiles
          SET status = ?, operation_type = ?, detail = ?
          WHERE host_uuid = ? AND command_uuid = ?
        `, status, profile.OperationType, detail, profile.HostUUID, profile.CommandUUID)
	return err
}

const (
	appleMDMFailedProfilesStmt = `
            h.uuid = hmap.host_uuid AND
            hmap.status = :failed`

	appleMDMPendingProfilesStmt = `
            h.uuid = hmap.host_uuid AND
            (
                hmap.status IS NULL OR
                hmap.status = :pending OR
		-- special case for filevault, it's pending if the profile is
		-- pending OR the profile is verified or verifying but we still
		-- don't have an encryption key.
                (
                    hmap.profile_identifier = :filevault AND
                    hmap.status IN (:verifying, :verified) AND
                    hmap.operation_type = :install AND
                    NOT EXISTS (
                        SELECT 1
                        FROM host_disk_encryption_keys hdek
                        WHERE h.id = hdek.host_id AND
                              (hdek.decryptable = 1 OR hdek.decryptable IS NULL)
                    )
                )
            )`

	appleMDMVerifyingProfilesStmt = `
           h.uuid = hmap.host_uuid AND
           hmap.operation_type = :install AND
           (
	       -- all profiles except filevault that are 'verifying'
               (
                   hmap.profile_identifier != :filevault AND
                   hmap.status = :verifying
               )
               OR
               -- special cases for filevault
               (
                   hmap.profile_identifier = :filevault AND
                   (
		       -- filevault profile is verified, but we didn't verify the encryption key
                       (
                           hmap.status = :verified AND
                           EXISTS (
                               SELECT 1
                               FROM host_disk_encryption_keys AS hdek
                               WHERE h.id = hdek.host_id AND
                                     hdek.decryptable IS NULL
                           )
                       )
                       OR
		       -- filevault profile is verifying, and we already have an encryption key, in any state
                       (
                           hmap.status = :verifying AND
                           EXISTS (
                               SELECT 1
                               FROM host_disk_encryption_keys AS hdek
                               WHERE h.id = hdek.host_id AND
                                     hdek.decryptable = 1 OR hdek.decryptable IS NULL
                           )
                       )
                   )
               )
           )`

	appleVerifiedProfilesStmt = `
            h.uuid = hmap.host_uuid AND
            hmap.operation_type = :install AND
            hmap.status = :verified AND
            (
                hmap.profile_identifier != :filevault OR
                EXISTS (
                    SELECT 1
                    FROM host_disk_encryption_keys hdek
                    WHERE h.id = hdek.host_id AND
                          hdek.decryptable = 1
                )
            )`
)

// subqueryAppleProfileStatus builds the right subquery that can be used to
// filter hosts based on their profile status.
//
// The subquery mechanism works by finding profiles for hosts that:
//   - match with the provided status
//   - match any status that supercedes the provided status (eg: failed supercedes verifying)
//
// Hosts will be considered to be in the given status only if the profiles
// match the given status and zero profiles match any superceding status.
func subqueryAppleProfileStatus(status fleet.MDMDeliveryStatus) (string, []any, error) {
	var condition string
	var excludeConditions string
	switch status {
	case fleet.MDMDeliveryFailed:
		condition = appleMDMFailedProfilesStmt
		excludeConditions = "FALSE"
	case fleet.MDMDeliveryPending:
		condition = appleMDMPendingProfilesStmt
		excludeConditions = appleMDMFailedProfilesStmt
	case fleet.MDMDeliveryVerifying:
		condition = appleMDMVerifyingProfilesStmt
		excludeConditions = fmt.Sprintf("(%s) OR (%s)", appleMDMPendingProfilesStmt, appleMDMFailedProfilesStmt)
	case fleet.MDMDeliveryVerified:
		condition = appleVerifiedProfilesStmt
		excludeConditions = fmt.Sprintf("(%s) OR (%s) OR (%s)", appleMDMPendingProfilesStmt, appleMDMFailedProfilesStmt, appleMDMVerifyingProfilesStmt)
	default:
		return "", nil, fmt.Errorf("invalid status: %s", status)
	}

	sql := fmt.Sprintf(`
            SELECT 1
            FROM host_mdm_apple_profiles hmap
            WHERE %s AND
                  NOT EXISTS (
                      SELECT 1
                      FROM host_mdm_apple_profiles hmap
                      WHERE %s
                  )`, condition, excludeConditions)

	arg := map[string]any{
		"install":   fleet.MDMOperationTypeInstall,
		"verifying": fleet.MDMDeliveryVerifying,
		"failed":    fleet.MDMDeliveryFailed,
		"verified":  fleet.MDMDeliveryVerified,
		"pending":   fleet.MDMDeliveryPending,
		"filevault": mobileconfig.FleetFileVaultPayloadIdentifier,
	}
	query, args, err := sqlx.Named(sql, arg)
	if err != nil {
		return "", nil, fmt.Errorf("subqueryAppleProfileStatus %s: %w", status, err)
	}

	return query, args, nil
}

// subqueryAppleDeclarationStatus builds out the subquery for declaration status
func subqueryAppleDeclarationStatus() (string, []any, error) {
	const declNamedStmt = `
		CASE WHEN EXISTS (
			SELECT
				1
			FROM
				host_mdm_apple_declarations d1
			WHERE
				h.uuid = d1.host_uuid
				AND d1.operation_type = :install
				AND d1.status = :failed
				AND d1.declaration_name NOT IN (:reserved_names)) THEN
			'declarations_failed'
		WHEN EXISTS (
			SELECT
				1
			FROM
				host_mdm_apple_declarations d2
			WHERE
				h.uuid = d2.host_uuid
				AND d2.operation_type = :install
				AND(d2.status IS NULL
					OR d2.status = :pending)
				AND d2.declaration_name NOT IN (:reserved_names)
				AND NOT EXISTS (
					SELECT
						1
					FROM
						host_mdm_apple_declarations d3
					WHERE
						h.uuid = d3.host_uuid
						AND d3.operation_type = :install
						AND d3.status = :failed
						AND d3.declaration_name NOT IN (:reserved_names))) THEN
			'declarations_pending'
		WHEN EXISTS (
			SELECT
				1
			FROM
				host_mdm_apple_declarations d4
			WHERE
				h.uuid = d4.host_uuid
				AND d4.operation_type = :install
				AND d4.status = :verifying
				AND d4.declaration_name NOT IN (:reserved_names)
				AND NOT EXISTS (
					SELECT
						1
					FROM
						host_mdm_apple_declarations d5
					WHERE (h.uuid = d5.host_uuid
						AND d5.operation_type = :install
						AND d5.declaration_name NOT IN (:reserved_names)
						AND(d5.status IS NULL
							OR d5.status IN(:pending, :failed))))) THEN
			'declarations_verifying'
		WHEN EXISTS (
			SELECT
				1
			FROM
				host_mdm_apple_declarations d6
			WHERE
				h.uuid = d6.host_uuid
				AND d6.operation_type = :install
				AND d6.status = :verified
				AND d6.declaration_name NOT IN (:reserved_names)
				AND NOT EXISTS (
					SELECT
						1
					FROM
						host_mdm_apple_declarations d7
					WHERE (h.uuid = d7.host_uuid
						AND d7.operation_type = :install
						AND d7.declaration_name NOT IN (:reserved_names)
						AND(d7.status IS NULL
							OR d7.status IN(:pending, :failed, :verifying))))) THEN
			'declarations_verified'
		ELSE
			''
		END`

	arg := map[string]any{
		"install":        fleet.MDMOperationTypeInstall,
		"verifying":      fleet.MDMDeliveryVerifying,
		"failed":         fleet.MDMDeliveryFailed,
		"verified":       fleet.MDMDeliveryVerified,
		"pending":        fleet.MDMDeliveryPending,
		"reserved_names": fleetmdm.ListFleetReservedMacOSDeclarationNames(),
	}
	query, args, err := sqlx.Named(declNamedStmt, arg)
	if err != nil {
		return "", nil, fmt.Errorf("subqueryAppleDeclarationStatus: %w", err)
	}
	query, args, err = sqlx.In(query, args...)
	if err != nil {
		return "", nil, fmt.Errorf("subqueryAppleDeclarationStatus resolve IN: %w", err)
	}

	return query, args, nil
}

func subqueryOSSettingsStatusMac() (string, []any, error) {
	var profArgs []any
	profFailed, profFailedArgs, err := subqueryAppleProfileStatus(fleet.MDMDeliveryFailed)
	if err != nil {
		return "", nil, err
	}
	profArgs = append(profArgs, profFailedArgs...)

	profPending, profPendingArgs, err := subqueryAppleProfileStatus(fleet.MDMDeliveryPending)
	if err != nil {
		return "", nil, err
	}
	profArgs = append(profArgs, profPendingArgs...)

	profVerifying, profVerifyingArgs, err := subqueryAppleProfileStatus(fleet.MDMDeliveryVerifying)
	if err != nil {
		return "", nil, err
	}
	profArgs = append(profArgs, profVerifyingArgs...)

	profVerified, profVerifiedArgs, err := subqueryAppleProfileStatus(fleet.MDMDeliveryVerified)
	if err != nil {
		return "", nil, err
	}
	profArgs = append(profArgs, profVerifiedArgs...)

	profStmt := fmt.Sprintf(`
	    CASE WHEN EXISTS (%s) THEN
	        'profiles_failed'
	    WHEN EXISTS (%s) THEN
	        'profiles_pending'
	    WHEN EXISTS (%s) THEN
	        'profiles_verifying'
	    WHEN EXISTS (%s) THEN
	        'profiles_verified'
	    ELSE
	        ''
	    END`,
		profFailed,
		profPending,
		profVerifying,
		profVerified,
	)

	declStmt, declArgs, err := subqueryAppleDeclarationStatus()
	if err != nil {
		return "", nil, err
	}

	stmt := fmt.Sprintf(`
	CASE (%s)
	WHEN 'profiles_failed' THEN
	    'failed'
	WHEN 'profiles_pending' THEN (
	    CASE (%s)
	    WHEN 'declarations_failed' THEN
	        'failed'
	    ELSE
	        'pending'
	    END)
	WHEN 'profiles_verifying' THEN (
	    CASE (%s)
	    WHEN 'declarations_failed' THEN
	        'failed'
	    WHEN 'declarations_pending' THEN
	        'pending'
	    ELSE
	        'verifying'
	    END)
	WHEN 'profiles_verified' THEN (
	    CASE (%s)
	    WHEN 'declarations_failed' THEN
	        'failed'
	    WHEN 'declarations_pending' THEN
	        'pending'
	    WHEN 'declarations_verifying' THEN
	        'verifying'
	    ELSE
	        'verified'
	    END)
	ELSE
	    REPLACE((%s), 'declarations_', '')
	END`, profStmt, declStmt, declStmt, declStmt, declStmt)

	args := append(profArgs, declArgs...)
	args = append(args, declArgs...)
	args = append(args, declArgs...)
	args = append(args, declArgs...)

	// FIXME(roberto): we found issues in MySQL 5.7.17 (only that version,
	// which we must support for now) with prepared statements on this
	// query. The results returned by the DB were always different what
	// expected unless the arguments are inlined in the query.
	//
	// We decided to do this given:
	//
	// - The time constraints we were given to develop DDM
	// - The fact that all the variables in this query are really strings managed by us
	// - The imminent deprecation of MySQL 5.7
	return fmt.Sprintf(strings.Replace(stmt, "?", "'%s'", -1), args...), []any{}, nil
}

func (ds *Datastore) GetMDMAppleProfilesSummary(ctx context.Context, teamID *uint) (*fleet.MDMProfilesSummary, error) {
	subquery, args, err := subqueryOSSettingsStatusMac()
	if err != nil {
		return nil, ctxerr.Wrap(ctx, err, "building os settings subquery")
	}

	sqlFmt := `
SELECT
  %s as status,
  COUNT(id) as count
FROM
  hosts h
WHERE platform = 'darwin' OR platform = 'ios' OR platform = 'ipados'
GROUP BY status, team_id HAVING status IN (?, ?, ?, ?) AND %s`

	args = append(args, fleet.MDMDeliveryFailed, fleet.MDMDeliveryPending, fleet.MDMDeliveryVerifying, fleet.MDMDeliveryVerified)

	teamFilter := "team_id IS NULL"
	if teamID != nil && *teamID > 0 {
		teamFilter = "team_id = ?"
		args = append(args, *teamID)
	}

	stmt := fmt.Sprintf(sqlFmt, subquery, teamFilter)

	var dest []struct {
		Count  uint   `db:"count"`
		Status string `db:"status"`
	}

	err = sqlx.SelectContext(ctx, ds.reader(ctx), &dest, stmt, args...)
	if err != nil {
		return nil, err
	}

	byStatus := make(map[string]uint)
	for _, s := range dest {
		if _, ok := byStatus[s.Status]; ok {
			return nil, fmt.Errorf("duplicate status %s", s.Status)
		}
		byStatus[s.Status] = s.Count
	}

	var res fleet.MDMProfilesSummary
	for s, c := range byStatus {
		switch fleet.MDMDeliveryStatus(s) {
		case fleet.MDMDeliveryFailed:
			res.Failed = c
		case fleet.MDMDeliveryPending:
			res.Pending = c
		case fleet.MDMDeliveryVerifying:
			res.Verifying = c
		case fleet.MDMDeliveryVerified:
			res.Verified = c
		default:
			return nil, fmt.Errorf("unknown status %s", s)
		}
	}

	return &res, nil
}

func (ds *Datastore) InsertMDMIdPAccount(ctx context.Context, account *fleet.MDMIdPAccount) error {
	stmt := `
      INSERT INTO mdm_idp_accounts
        (uuid, username, fullname, email)
      VALUES
        (UUID(), ?, ?, ?)
      ON DUPLICATE KEY UPDATE
        username   = VALUES(username),
        fullname   = VALUES(fullname)`

	_, err := ds.writer(ctx).ExecContext(ctx, stmt, account.Username, account.Fullname, account.Email)
	return ctxerr.Wrap(ctx, err, "creating new MDM IdP account")
}

func (ds *Datastore) GetMDMIdPAccountByEmail(ctx context.Context, email string) (*fleet.MDMIdPAccount, error) {
	stmt := `SELECT uuid, username, fullname, email FROM mdm_idp_accounts WHERE email = ?`
	var acct fleet.MDMIdPAccount
	err := sqlx.GetContext(ctx, ds.reader(ctx), &acct, stmt, email)
	if err != nil {
		if err == sql.ErrNoRows {
			return nil, ctxerr.Wrap(ctx, notFound("MDMIdPAccount").WithMessage(fmt.Sprintf("with email %s", email)))
		}
		return nil, ctxerr.Wrap(ctx, err, "select mdm_idp_accounts by email")
	}
	return &acct, nil
}

func (ds *Datastore) GetMDMIdPAccountByUUID(ctx context.Context, uuid string) (*fleet.MDMIdPAccount, error) {
	stmt := `SELECT uuid, username, fullname, email FROM mdm_idp_accounts WHERE uuid = ?`
	var acct fleet.MDMIdPAccount
	err := sqlx.GetContext(ctx, ds.reader(ctx), &acct, stmt, uuid)
	if err != nil {
		if err == sql.ErrNoRows {
			return nil, ctxerr.Wrap(ctx, notFound("MDMIdPAccount").WithMessage(fmt.Sprintf("with uuid %s", uuid)))
		}
		return nil, ctxerr.Wrap(ctx, err, "select mdm_idp_accounts")
	}
	return &acct, nil
}

func subqueryFileVaultVerifying() (string, []interface{}) {
	sql := `
            SELECT
                1 FROM host_mdm_apple_profiles hmap
            WHERE
                h.uuid = hmap.host_uuid
                AND hmap.profile_identifier = ?
                AND hmap.operation_type = ?
                AND (
		  (hmap.status = ? AND hdek.decryptable IS NULL)
		  OR
		  (hmap.status = ? AND hdek.decryptable = 1)
		)`
	args := []interface{}{
		mobileconfig.FleetFileVaultPayloadIdentifier,
		fleet.MDMOperationTypeInstall,
		fleet.MDMDeliveryVerified,
		fleet.MDMDeliveryVerifying,
	}
	return sql, args
}

func subqueryFileVaultVerified() (string, []interface{}) {
	sql := `
            SELECT
                1 FROM host_mdm_apple_profiles hmap
            WHERE
                h.uuid = hmap.host_uuid
                AND hdek.decryptable = 1
                AND hmap.profile_identifier = ?
                AND hmap.status = ?
                AND hmap.operation_type = ?`
	args := []interface{}{
		mobileconfig.FleetFileVaultPayloadIdentifier,
		fleet.MDMDeliveryVerified,
		fleet.MDMOperationTypeInstall,
	}
	return sql, args
}

func subqueryFileVaultActionRequired() (string, []interface{}) {
	sql := `
            SELECT
                1 FROM host_mdm_apple_profiles hmap
            WHERE
                h.uuid = hmap.host_uuid
                AND(hdek.decryptable = 0
                    OR (hdek.host_id IS NULL AND hdek.decryptable IS NULL))
                AND hmap.profile_identifier = ?
                AND (hmap.status = ? OR hmap.status = ?)
                AND hmap.operation_type = ?`
	args := []interface{}{
		mobileconfig.FleetFileVaultPayloadIdentifier,
		fleet.MDMDeliveryVerifying,
		fleet.MDMDeliveryVerified,
		fleet.MDMOperationTypeInstall,
	}
	return sql, args
}

func subqueryFileVaultEnforcing() (string, []interface{}) {
	sql := `
            SELECT
                1 FROM host_mdm_apple_profiles hmap
            WHERE
                h.uuid = hmap.host_uuid
                AND hmap.profile_identifier = ?
                AND (hmap.status IS NULL OR hmap.status = ?)
                AND hmap.operation_type = ?
		`
	args := []interface{}{
		mobileconfig.FleetFileVaultPayloadIdentifier,
		fleet.MDMDeliveryPending,
		fleet.MDMOperationTypeInstall,
	}
	return sql, args
}

func subqueryFileVaultFailed() (string, []interface{}) {
	sql := `
            SELECT
                1 FROM host_mdm_apple_profiles hmap
            WHERE
			    h.uuid = hmap.host_uuid
                AND hmap.profile_identifier = ?
                AND hmap.status = ?`
	args := []interface{}{mobileconfig.FleetFileVaultPayloadIdentifier, fleet.MDMDeliveryFailed}
	return sql, args
}

func subqueryFileVaultRemovingEnforcement() (string, []interface{}) {
	sql := `
            SELECT
                1 FROM host_mdm_apple_profiles hmap
            WHERE
                h.uuid = hmap.host_uuid
                AND hmap.profile_identifier = ?
                AND (hmap.status IS NULL OR hmap.status = ?)
                AND hmap.operation_type = ?`
	args := []interface{}{mobileconfig.FleetFileVaultPayloadIdentifier, fleet.MDMDeliveryPending, fleet.MDMOperationTypeRemove}
	return sql, args
}

func (ds *Datastore) GetMDMAppleFileVaultSummary(ctx context.Context, teamID *uint) (*fleet.MDMAppleFileVaultSummary, error) {
	sqlFmt := `
SELECT
    COUNT(
        CASE WHEN EXISTS (%s)
            THEN 1
        END) AS verified,
    COUNT(
        CASE WHEN EXISTS (%s)
            THEN 1
        END) AS verifying,
    COUNT(
        CASE WHEN EXISTS (%s)
            THEN 1
        END) AS action_required,
    COUNT(
        CASE WHEN EXISTS (%s)
            THEN 1
        END) AS enforcing,
    COUNT(
		CASE WHEN EXISTS (%s)
            THEN 1
        END) AS failed,
    COUNT(
        CASE WHEN EXISTS (%s)
            THEN 1
        END) AS removing_enforcement
FROM
    hosts h
    LEFT JOIN host_disk_encryption_keys hdek ON h.id = hdek.host_id
WHERE
    h.platform = 'darwin' AND %s`

	var args []interface{}
	subqueryVerified, subqueryVerifiedArgs := subqueryFileVaultVerified()
	args = append(args, subqueryVerifiedArgs...)
	subqueryVerifying, subqueryVerifyingArgs := subqueryFileVaultVerifying()
	args = append(args, subqueryVerifyingArgs...)
	subqueryActionRequired, subqueryActionRequiredArgs := subqueryFileVaultActionRequired()
	args = append(args, subqueryActionRequiredArgs...)
	subqueryEnforcing, subqueryEnforcingArgs := subqueryFileVaultEnforcing()
	args = append(args, subqueryEnforcingArgs...)
	subqueryFailed, subqueryFailedArgs := subqueryFileVaultFailed()
	args = append(args, subqueryFailedArgs...)
	subqueryRemovingEnforcement, subqueryRemovingEnforcementArgs := subqueryFileVaultRemovingEnforcement()
	args = append(args, subqueryRemovingEnforcementArgs...)

	teamFilter := "h.team_id IS NULL"
	if teamID != nil && *teamID > 0 {
		teamFilter = "h.team_id = ?"
		args = append(args, *teamID)
	}

	stmt := fmt.Sprintf(sqlFmt, subqueryVerified, subqueryVerifying, subqueryActionRequired, subqueryEnforcing, subqueryFailed, subqueryRemovingEnforcement, teamFilter)

	var res fleet.MDMAppleFileVaultSummary
	err := sqlx.GetContext(ctx, ds.reader(ctx), &res, stmt, args...)
	if err != nil {
		return nil, err
	}

	return &res, nil
}

func (ds *Datastore) BulkUpsertMDMAppleConfigProfiles(ctx context.Context, payload []*fleet.MDMAppleConfigProfile) error {
	if len(payload) == 0 {
		return nil
	}

	var args []any
	var sb strings.Builder
	for _, cp := range payload {
		var teamID uint
		if cp.TeamID != nil {
			teamID = *cp.TeamID
		}

		args = append(args, teamID, cp.Identifier, cp.Name, cp.Mobileconfig)
		// see https://stackoverflow.com/a/51393124/1094941
		sb.WriteString("( CONCAT('a', CONVERT(uuid() USING utf8mb4)), ?, ?, ?, ?, UNHEX(MD5(mobileconfig)), CURRENT_TIMESTAMP() ),")
	}

	stmt := fmt.Sprintf(`
          INSERT INTO
              mdm_apple_configuration_profiles (profile_uuid, team_id, identifier, name, mobileconfig, checksum, uploaded_at)
          VALUES %s
          ON DUPLICATE KEY UPDATE
            uploaded_at = IF(checksum = VALUES(checksum) AND name = VALUES(name), uploaded_at, CURRENT_TIMESTAMP()),
            mobileconfig = VALUES(mobileconfig),
            checksum = VALUES(checksum)
`, strings.TrimSuffix(sb.String(), ","))

	if _, err := ds.writer(ctx).ExecContext(ctx, stmt, args...); err != nil {
		return ctxerr.Wrapf(ctx, err, "upsert mdm config profiles")
	}

	return nil
}

func isMDMAppleBootstrapPackageInDB(ctx context.Context, q sqlx.QueryerContext, teamID uint) (isInDB, existsForTeam bool, err error) {
	const stmt = `SELECT COALESCE(LENGTH(bytes), 0) FROM mdm_apple_bootstrap_packages WHERE team_id = ?`
	var pkgLen int
	if err := sqlx.GetContext(ctx, q, &pkgLen, stmt, teamID); err != nil {
		if errors.Is(err, sql.ErrNoRows) {
			return false, false, nil
		}
		return false, false, ctxerr.Wrapf(ctx, err, "check for bootstrap package content in database for team %d", teamID)
	}
	return pkgLen > 0, true, nil
}

func (ds *Datastore) InsertMDMAppleBootstrapPackage(ctx context.Context, bp *fleet.MDMAppleBootstrapPackage, pkgStore fleet.MDMBootstrapPackageStore) error {
	const insStmt = `INSERT INTO mdm_apple_bootstrap_packages (team_id, name, sha256, bytes, token) VALUES (?, ?, ?, ?, ?)`
	execInsert := func(args ...any) error {
		if _, err := ds.writer(ctx).ExecContext(ctx, insStmt, args...); err != nil {
			if IsDuplicate(err) {
				return ctxerr.Wrap(ctx, alreadyExists("BootstrapPackage", fmt.Sprintf("for team %d", bp.TeamID)))
			}
			return ctxerr.Wrap(ctx, err, "create bootstrap package")
		}
		return nil
	}

	if pkgStore == nil {
		// no S3 storage configured, insert the metadata and the content in the DB
		return execInsert(bp.TeamID, bp.Name, bp.Sha256, bp.Bytes, bp.Token)
	}

	// using distinct storages for content and metadata introduces an
	// intractable problem: the operation cannot be atomic (all succeed or all
	// fail together), so what we do instead is to minimize the risk of data
	// inconsistency:
	//
	//   1. check if the row exists in the DB, if so fail immediately with a
	//   duplicate error (which would happen at the INSERT stage anyway
	//   otherwise).
	//   2. if it does not exist in the DB, check if the package is already on
	//   S3, to avoid a costly upload if it is.
	//   3. if it is not already on S3, upload the package - if this fails,
	//   return and the DB was not touched and data is still consistent.
	//   4. after upload, insert the metadata in the DB - if this fails, the
	//   only possible inconsistency is an unused package stored on S3, which a
	//   cron job will eventually cleanup.
	//   5. if everything succeeds, data is consistent and the S3 package
	//   cannot be used before it is uploaded (since the DB row is inserted
	//   after upload).
	_, existsInDB, err := isMDMAppleBootstrapPackageInDB(ctx, ds.writer(ctx), bp.TeamID)
	if err != nil {
		return err
	}
	if existsInDB {
		return ctxerr.Wrap(ctx, alreadyExists("BootstrapPackage", fmt.Sprintf("for team %d", bp.TeamID)))
	}

	pkgID := hex.EncodeToString(bp.Sha256)
	ok, err := pkgStore.Exists(ctx, pkgID)
	if err != nil {
		return ctxerr.Wrapf(ctx, err, "check if bootstrap package %s already exists", pkgID)
	}
	if !ok {
		if err := pkgStore.Put(ctx, pkgID, bytes.NewReader(bp.Bytes)); err != nil {
			return ctxerr.Wrapf(ctx, err, "upload bootstrap package %s to S3", pkgID)
		}
	}

	// insert in the DB with a NULL bytes content (to indicate it is on S3)
	return execInsert(bp.TeamID, bp.Name, bp.Sha256, nil, bp.Token)
}

func (ds *Datastore) CopyDefaultMDMAppleBootstrapPackage(ctx context.Context, ac *fleet.AppConfig, toTeamID uint) error {
	if ac == nil {
		return ctxerr.New(ctx, "app config must not be nil")
	}
	if toTeamID == 0 {
		return ctxerr.New(ctx, "team id must not be zero")
	}

	// NOTE: if the bootstrap package is stored in S3, nothing needs to happen on
	// S3 for a copy of it since the bytes are the same and the stored contents
	// is the same (the sha256 is copied, so it points to the same file on S3).
	return ds.withRetryTxx(ctx, func(tx sqlx.ExtContext) error {
		// Copy the bytes for the default bootstrap package to the specified team
		insertStmt := `
INSERT INTO mdm_apple_bootstrap_packages (team_id, name, sha256, bytes, token)
SELECT ?, name, sha256, bytes, ?
FROM mdm_apple_bootstrap_packages
WHERE team_id = 0
`
		_, err := tx.ExecContext(ctx, insertStmt, toTeamID, uuid.New().String())
		if err != nil {
			if IsDuplicate(err) {
				return ctxerr.Wrap(ctx, &existsError{
					ResourceType: "BootstrapPackage",
					TeamID:       &toTeamID,
				})
			}
			return ctxerr.Wrap(ctx, err, fmt.Sprintf("copy default bootstrap package to team %d", toTeamID))
		}

		// Update the team config json with the default bootstrap package url
		//
		// NOTE: The bytes copied above may not match the bytes at the url because it is possible to
		// upload a new bootrap pacakge via the UI, which replaces the bytes but does not change
		// the configured URL. This was a deliberate product design choice and it is intended that
		// the bytes would be replaced again the next time the team config is applied (i.e. via
		// fleetctl in a gitops workflow).
		url := ac.MDM.MacOSSetup.BootstrapPackage.Value
		if url != "" {
			updateConfigStmt := `
UPDATE teams
SET config = JSON_SET(config, '$.mdm.macos_setup.bootstrap_package', '%s')
WHERE id = ?
`
			_, err = tx.ExecContext(ctx, fmt.Sprintf(updateConfigStmt, url), toTeamID)
			if err != nil {
				return ctxerr.Wrap(ctx, err, fmt.Sprintf("update bootstrap package config for team %d", toTeamID))
			}
		}

		return nil
	})
}

func (ds *Datastore) DeleteMDMAppleBootstrapPackage(ctx context.Context, teamID uint) error {
	// NOTE: if S3 storage is used for the bootstrap package, we don't delete it
	// here. The reason for this is that other teams may be using the same
	// package, so it would use the same S3 key (based on its hash). Instead we
	// rely on the cron job to clear unused packages from S3. Outside of using up
	// space in the bucket, an unused package on S3 is not a problem.

	stmt := "DELETE FROM mdm_apple_bootstrap_packages WHERE team_id = ?"
	res, err := ds.writer(ctx).ExecContext(ctx, stmt, teamID)
	if err != nil {
		return ctxerr.Wrap(ctx, err, "delete bootstrap package")
	}

	deleted, _ := res.RowsAffected()
	if deleted != 1 {
		return ctxerr.Wrap(ctx, notFound("BootstrapPackage").WithID(teamID))
	}
	return nil
}

func (ds *Datastore) GetMDMAppleBootstrapPackageBytes(ctx context.Context, token string, pkgStore fleet.MDMBootstrapPackageStore) (*fleet.MDMAppleBootstrapPackage, error) {
	const stmt = `SELECT name, bytes, sha256 FROM mdm_apple_bootstrap_packages WHERE token = ?`

	var bp fleet.MDMAppleBootstrapPackage
	if err := sqlx.GetContext(ctx, ds.reader(ctx), &bp, stmt, token); err != nil {
		if err == sql.ErrNoRows {
			return nil, ctxerr.Wrap(ctx, notFound("BootstrapPackage").WithMessage(token))
		}
		return nil, ctxerr.Wrap(ctx, err, "get bootstrap package bytes")
	}

	if pkgStore != nil && len(bp.Bytes) == 0 {
		// bootstrap package is stored on S3, retrieve it
		pkgID := hex.EncodeToString(bp.Sha256)
		rc, _, err := pkgStore.Get(ctx, pkgID)
		if err != nil {
			return nil, ctxerr.Wrapf(ctx, err, "get bootstrap package %s from S3", pkgID)
		}
		defer rc.Close()

		// TODO: optimize memory usage by supporting a streaming approach
		// throughout the API (we have a similar issue with software installers).
		// Currently we load everything in memory and those can be quite big.
		bp.Bytes, err = io.ReadAll(rc)
		if err != nil {
			return nil, ctxerr.Wrapf(ctx, err, "reading bootstrap package %s from S3", pkgID)
		}
	}
	return &bp, nil
}

func (ds *Datastore) GetMDMAppleBootstrapPackageSummary(ctx context.Context, teamID uint) (*fleet.MDMAppleBootstrapPackageSummary, error) {
	// NOTE: Consider joining on host_dep_assignments instead of host_mdm so DEP hosts that
	// manually enroll or re-enroll are included in the results so long as they are not unassigned
	// in Apple Business Manager. The problem with using host_dep_assignments is that a host can be
	// assigned to Fleet in ABM but still manually enroll. We should probably keep using host_mdm,
	// but be better at updating the table with the right values when a host enrolls (perhaps adding
	// a query param to the enroll endpoint).
	stmt := `
          SELECT
              COUNT(IF(ncr.status = 'Acknowledged', 1, NULL)) AS installed,
              COUNT(IF(ncr.status = 'Error', 1, NULL)) AS failed,
              COUNT(IF(ncr.status IS NULL OR (ncr.status != 'Acknowledged' AND ncr.status != 'Error'), 1, NULL)) AS pending
          FROM
              hosts h
          LEFT JOIN host_mdm_apple_bootstrap_packages hmabp ON
              hmabp.host_uuid = h.uuid
          LEFT JOIN nano_command_results ncr ON
              ncr.command_uuid  = hmabp.command_uuid
          JOIN host_mdm hm ON
              hm.host_id = h.id
          WHERE
              hm.installed_from_dep = 1 AND COALESCE(h.team_id, 0) = ? AND h.platform = 'darwin'`

	var bp fleet.MDMAppleBootstrapPackageSummary
	if err := sqlx.GetContext(ctx, ds.reader(ctx), &bp, stmt, teamID); err != nil {
		return nil, ctxerr.Wrap(ctx, err, "get bootstrap package summary")
	}
	return &bp, nil
}

func (ds *Datastore) RecordHostBootstrapPackage(ctx context.Context, commandUUID string, hostUUID string) error {
	stmt := `INSERT INTO host_mdm_apple_bootstrap_packages (command_uuid, host_uuid) VALUES (?, ?)
        ON DUPLICATE KEY UPDATE command_uuid = command_uuid`
	_, err := ds.writer(ctx).ExecContext(ctx, stmt, commandUUID, hostUUID)
	return ctxerr.Wrap(ctx, err, "record bootstrap package command")
}

func (ds *Datastore) GetHostMDMMacOSSetup(ctx context.Context, hostID uint) (*fleet.HostMDMMacOSSetup, error) {
	// NOTE: Consider joining on host_dep_assignments instead of host_mdm so DEP hosts that
	// manually enroll or re-enroll are included in the results so long as they are not unassigned
	// in Apple Business Manager. The problem with using host_dep_assignments is that a host can be
	// assigned to Fleet in ABM but still manually enroll. We should probably keep using host_mdm,
	// but be better at updating the table with the right values when a host enrolls (perhaps adding
	// a query param to the enroll endpoint).
	stmt := `
SELECT
    CASE
        WHEN ncr.status = 'Acknowledged' THEN ?
        WHEN ncr.status = 'Error' THEN ?
        ELSE ?
    END AS bootstrap_package_status,
    COALESCE(ncr.result, '') AS result,
		mabs.name AS bootstrap_package_name
FROM
    hosts h
JOIN host_mdm_apple_bootstrap_packages hmabp ON
    hmabp.host_uuid = h.uuid
LEFT JOIN nano_command_results ncr ON
    ncr.command_uuid = hmabp.command_uuid
JOIN host_mdm hm ON
    hm.host_id = h.id
JOIN mdm_apple_bootstrap_packages mabs ON
		COALESCE(h.team_id, 0) = mabs.team_id
WHERE
    h.id = ? AND hm.installed_from_dep = 1`

	args := []interface{}{fleet.MDMBootstrapPackageInstalled, fleet.MDMBootstrapPackageFailed, fleet.MDMBootstrapPackagePending, hostID}

	var dest fleet.HostMDMMacOSSetup
	if err := sqlx.GetContext(ctx, ds.reader(ctx), &dest, stmt, args...); err != nil {
		if err == sql.ErrNoRows {
			return nil, ctxerr.Wrap(ctx, notFound("HostMDMMacOSSetup").WithID(hostID))
		}
		return nil, ctxerr.Wrap(ctx, err, "get host mdm macos setup")
	}

	if dest.BootstrapPackageStatus == fleet.MDMBootstrapPackageFailed {
		decoded, err := mdm.DecodeCommandResults(dest.Result)
		if err != nil {
			dest.Detail = "Unable to decode command result"
		} else {
			dest.Detail = apple_mdm.FmtErrorChain(decoded.ErrorChain)
		}
	}
	return &dest, nil
}

func (ds *Datastore) GetMDMAppleBootstrapPackageMeta(ctx context.Context, teamID uint) (*fleet.MDMAppleBootstrapPackage, error) {
	stmt := "SELECT team_id, name, sha256, token, created_at, updated_at FROM mdm_apple_bootstrap_packages WHERE team_id = ?"
	var bp fleet.MDMAppleBootstrapPackage
	if err := sqlx.GetContext(ctx, ds.reader(ctx), &bp, stmt, teamID); err != nil {
		if err == sql.ErrNoRows {
			return nil, ctxerr.Wrap(ctx, notFound("BootstrapPackage").WithID(teamID))
		}
		return nil, ctxerr.Wrap(ctx, err, "get bootstrap package meta")
	}
	return &bp, nil
}

func (ds *Datastore) CleanupUnusedBootstrapPackages(ctx context.Context, pkgStore fleet.MDMBootstrapPackageStore, removeCreatedBefore time.Time) error {
	if pkgStore == nil {
		// no-op in this case, possible if not running with a Premium license or
		// configured S3 storage
		return nil
	}

	// get the list of bootstrap package hashes that are in use
	var shaIDs [][]byte
	if err := sqlx.SelectContext(ctx, ds.reader(ctx), &shaIDs, `SELECT DISTINCT sha256 FROM mdm_apple_bootstrap_packages`); err != nil {
		return ctxerr.Wrap(ctx, err, "get list of bootstrap packages in use")
	}
	var pkgIDs []string
	for _, sha := range shaIDs {
		pkgIDs = append(pkgIDs, hex.EncodeToString(sha))
	}

	_, err := pkgStore.Cleanup(ctx, pkgIDs, removeCreatedBefore)
	return ctxerr.Wrap(ctx, err, "cleanup unused bootstrap packages")
}

func (ds *Datastore) CleanupDiskEncryptionKeysOnTeamChange(ctx context.Context, hostIDs []uint, newTeamID *uint) error {
	return ds.withTx(ctx, func(tx sqlx.ExtContext) error {
		return cleanupDiskEncryptionKeysOnTeamChangeDB(ctx, tx, hostIDs, newTeamID)
	})
}

func cleanupDiskEncryptionKeysOnTeamChangeDB(ctx context.Context, tx sqlx.ExtContext, hostIDs []uint, newTeamID *uint) error {
	_, err := getMDMAppleConfigProfileByTeamAndIdentifierDB(ctx, tx, newTeamID, mobileconfig.FleetFileVaultPayloadIdentifier)
	if err != nil {
		if fleet.IsNotFound(err) {
			// the new team does not have a filevault profile so we need to delete the existing ones
			if err := bulkDeleteHostDiskEncryptionKeysDB(ctx, tx, hostIDs); err != nil {
				return ctxerr.Wrap(ctx, err, "reconcile filevault profiles on team change bulk delete host disk encryption keys")
			}
		} else {
			return ctxerr.Wrap(ctx, err, "reconcile filevault profiles on team change get profile")
		}
	}
	return nil
}

func getMDMAppleConfigProfileByTeamAndIdentifierDB(ctx context.Context, tx sqlx.QueryerContext, teamID *uint, profileIdentifier string) (*fleet.MDMAppleConfigProfile, error) {
	if teamID == nil {
		teamID = ptr.Uint(0)
	}

	stmt := `
SELECT
	profile_uuid,
	profile_id,
	team_id,
	name,
	identifier,
	mobileconfig,
	created_at,
	uploaded_at
FROM
	mdm_apple_configuration_profiles
WHERE
	team_id=? AND identifier=?`

	var profile fleet.MDMAppleConfigProfile
	err := sqlx.GetContext(ctx, tx, &profile, stmt, teamID, profileIdentifier)
	if err != nil {
		if err == sql.ErrNoRows {
			return &fleet.MDMAppleConfigProfile{}, ctxerr.Wrap(ctx, notFound("MDMAppleConfigProfile").WithName(profileIdentifier))
		}
		return &fleet.MDMAppleConfigProfile{}, ctxerr.Wrap(ctx, err, "get mdm apple config profile by team and identifier")
	}
	return &profile, nil
}

func bulkDeleteHostDiskEncryptionKeysDB(ctx context.Context, tx sqlx.ExtContext, hostIDs []uint) error {
	if len(hostIDs) == 0 {
		return nil
	}

	query, args, err := sqlx.In(
		"DELETE FROM host_disk_encryption_keys WHERE host_id IN (?)",
		hostIDs,
	)
	if err != nil {
		return ctxerr.Wrap(ctx, err, "building query")
	}

	_, err = tx.ExecContext(ctx, query, args...)
	return err
}

func (ds *Datastore) SetOrUpdateMDMAppleSetupAssistant(ctx context.Context, asst *fleet.MDMAppleSetupAssistant) (*fleet.MDMAppleSetupAssistant, error) {
	const stmt = `
		INSERT INTO
			mdm_apple_setup_assistants (team_id, global_or_team_id, name, profile)
		VALUES
			(?, ?, ?, ?)
		ON DUPLICATE KEY UPDATE
			updated_at = IF(profile = VALUES(profile) AND name = VALUES(name), updated_at, CURRENT_TIMESTAMP),
			profile_uuid = IF(profile = VALUES(profile) AND name = VALUES(name), profile_uuid, ''),
			name = VALUES(name),
			profile = VALUES(profile)
`
	var globalOrTmID uint
	if asst.TeamID != nil {
		globalOrTmID = *asst.TeamID
	}
	_, err := ds.writer(ctx).ExecContext(ctx, stmt, asst.TeamID, globalOrTmID, asst.Name, asst.Profile)
	if err != nil {
		return nil, ctxerr.Wrap(ctx, err, "upsert mdm apple setup assistant")
	}

	// reload to return the proper timestamp and id
	return ds.getMDMAppleSetupAssistant(ctx, ds.writer(ctx), asst.TeamID)
}

func (ds *Datastore) SetMDMAppleSetupAssistantProfileUUID(ctx context.Context, teamID *uint, profileUUID string) error {
	const stmt = `
	UPDATE
		mdm_apple_setup_assistants
	SET
		profile_uuid = ?,
		-- ensure updated_at does not change, as it is used to reflect the time
		-- the setup assistant was uploaded, not when its profile was defined
		-- with Apple's API.
		updated_at = updated_at
	WHERE global_or_team_id = ?`

	var globalOrTmID uint
	if teamID != nil {
		globalOrTmID = *teamID
	}
	res, err := ds.writer(ctx).ExecContext(ctx, stmt, profileUUID, globalOrTmID)
	if err != nil {
		return ctxerr.Wrap(ctx, err, "set mdm apple setup assistant profile uuid")
	}
	if n, _ := res.RowsAffected(); n == 0 {
		return ctxerr.Wrap(ctx, notFound("MDMAppleSetupAssistant").WithID(globalOrTmID))
	}
	return nil
}

func (ds *Datastore) GetMDMAppleSetupAssistant(ctx context.Context, teamID *uint) (*fleet.MDMAppleSetupAssistant, error) {
	return ds.getMDMAppleSetupAssistant(ctx, ds.reader(ctx), teamID)
}

func (ds *Datastore) getMDMAppleSetupAssistant(ctx context.Context, q sqlx.QueryerContext, teamID *uint) (*fleet.MDMAppleSetupAssistant, error) {
	const stmt = `
	SELECT
		id,
		team_id,
		name,
		profile,
		profile_uuid,
		updated_at as uploaded_at
	FROM
		mdm_apple_setup_assistants
	WHERE global_or_team_id = ?`

	var asst fleet.MDMAppleSetupAssistant
	var globalOrTmID uint
	if teamID != nil {
		globalOrTmID = *teamID
	}
	if err := sqlx.GetContext(ctx, q, &asst, stmt, globalOrTmID); err != nil {
		if err == sql.ErrNoRows {
			return nil, ctxerr.Wrap(ctx, notFound("MDMAppleSetupAssistant").WithID(globalOrTmID))
		}
		return nil, ctxerr.Wrap(ctx, err, "get mdm apple setup assistant")
	}
	return &asst, nil
}

func (ds *Datastore) DeleteMDMAppleSetupAssistant(ctx context.Context, teamID *uint) error {
	const stmt = `
		DELETE FROM mdm_apple_setup_assistants
		WHERE global_or_team_id = ?`

	var globalOrTmID uint
	if teamID != nil {
		globalOrTmID = *teamID
	}
	_, err := ds.writer(ctx).ExecContext(ctx, stmt, globalOrTmID)
	if err != nil {
		return ctxerr.Wrap(ctx, err, "delete mdm apple setup assistant")
	}
	return nil
}

func (ds *Datastore) ListMDMAppleDEPSerialsInTeam(ctx context.Context, teamID *uint) ([]string, error) {
	var args []any
	teamCond := `h.team_id IS NULL`
	if teamID != nil {
		teamCond = `h.team_id = ?`
		args = append(args, *teamID)
	}

	stmt := fmt.Sprintf(`
SELECT
	hardware_serial
FROM
	hosts h
	JOIN host_dep_assignments hda ON hda.host_id = h.id
WHERE
	h.hardware_serial != '' AND
	-- team_id condition
	%s AND
	hda.deleted_at IS NULL
`, teamCond)

	var serials []string
	if err := sqlx.SelectContext(ctx, ds.reader(ctx), &serials, stmt, args...); err != nil {
		return nil, ctxerr.Wrap(ctx, err, "list mdm apple dep serials")
	}
	return serials, nil
}

func (ds *Datastore) ListMDMAppleDEPSerialsInHostIDs(ctx context.Context, hostIDs []uint) ([]string, error) {
	if len(hostIDs) == 0 {
		return nil, nil
	}

	stmt := `
SELECT
	hardware_serial
FROM
	hosts h
	JOIN host_dep_assignments hda ON hda.host_id = h.id
WHERE
	h.hardware_serial != '' AND
	h.id IN (?) AND
	hda.deleted_at IS NULL
`

	stmt, args, err := sqlx.In(stmt, hostIDs)
	if err != nil {
		return nil, ctxerr.Wrap(ctx, err, "prepare statement arguments")
	}

	var serials []string
	if err := sqlx.SelectContext(ctx, ds.reader(ctx), &serials, stmt, args...); err != nil {
		return nil, ctxerr.Wrap(ctx, err, "list mdm apple dep serials")
	}
	return serials, nil
}

func (ds *Datastore) SetMDMAppleDefaultSetupAssistantProfileUUID(ctx context.Context, teamID *uint, profileUUID string) error {
	const stmt = `
		INSERT INTO
			mdm_apple_default_setup_assistants (team_id, global_or_team_id, profile_uuid)
		VALUES
			(?, ?, ?)
		ON DUPLICATE KEY UPDATE
			profile_uuid = VALUES(profile_uuid)
`
	var globalOrTmID uint
	if teamID != nil {
		globalOrTmID = *teamID
	}
	_, err := ds.writer(ctx).ExecContext(ctx, stmt, teamID, globalOrTmID, profileUUID)
	if err != nil {
		return ctxerr.Wrap(ctx, err, "upsert mdm apple default setup assistant")
	}
	return nil
}

func (ds *Datastore) GetMDMAppleDefaultSetupAssistant(ctx context.Context, teamID *uint) (profileUUID string, updatedAt time.Time, err error) {
	const stmt = `
	SELECT
		profile_uuid,
		updated_at as uploaded_at
	FROM
		mdm_apple_default_setup_assistants
	WHERE global_or_team_id = ?`

	var globalOrTmID uint
	if teamID != nil {
		globalOrTmID = *teamID
	}
	var asst fleet.MDMAppleSetupAssistant
	if err := sqlx.GetContext(ctx, ds.writer(ctx) /* needs to read recent writes */, &asst, stmt, globalOrTmID); err != nil {
		if err == sql.ErrNoRows {
			return "", time.Time{}, ctxerr.Wrap(ctx, notFound("MDMAppleDefaultSetupAssistant").WithID(globalOrTmID))
		}
		return "", time.Time{}, ctxerr.Wrap(ctx, err, "get mdm apple default setup assistant")
	}
	return asst.ProfileUUID, asst.UploadedAt, nil
}

func (ds *Datastore) UpdateHostDEPAssignProfileResponses(ctx context.Context, payload *godep.ProfileResponse) error {
	if payload == nil {
		// caller should ensure this does not happen
		level.Debug(ds.logger).Log("msg", "update host dep assign profiles responses received nil payload")
		return nil
	}

	// we expect all devices to success so pre-allocate just the success slice
	success := make([]string, 0, len(payload.Devices))
	var (
		notAccessible []string
		failed        []string
	)

	for serial, status := range payload.Devices {
		switch status {
		case string(fleet.DEPAssignProfileResponseSuccess):
			success = append(success, serial)
		case string(fleet.DEPAssignProfileResponseNotAccessible):
			notAccessible = append(notAccessible, serial)
		case string(fleet.DEPAssignProfileResponseFailed):
			failed = append(failed, serial)
		default:
			// this should never happen unless Apple changes the response format, so we log it for
			// future debugging
			level.Debug(ds.logger).Log("msg", "unrecognized assign profile response", "serial", serial, "status", status)
		}
	}

	return ds.withRetryTxx(ctx, func(tx sqlx.ExtContext) error {
		if err := updateHostDEPAssignProfileResponses(ctx, tx, ds.logger, payload.ProfileUUID, success, string(fleet.DEPAssignProfileResponseSuccess)); err != nil {
			return err
		}
		if err := updateHostDEPAssignProfileResponses(ctx, tx, ds.logger, payload.ProfileUUID, notAccessible, string(fleet.DEPAssignProfileResponseNotAccessible)); err != nil {
			return err
		}
		if err := updateHostDEPAssignProfileResponses(ctx, tx, ds.logger, payload.ProfileUUID, failed, string(fleet.DEPAssignProfileResponseFailed)); err != nil {
			return err
		}
		return nil
	})
}

func updateHostDEPAssignProfileResponses(ctx context.Context, tx sqlx.ExtContext, logger log.Logger, profileUUID string, serials []string, status string) error {
	if len(serials) == 0 {
		return nil
	}

	stmt := `
UPDATE
	host_dep_assignments
JOIN
	hosts ON id = host_id
SET
	profile_uuid = ?,
	assign_profile_response = ?,
	response_updated_at = CURRENT_TIMESTAMP,
	retry_job_id = 0
WHERE
	hardware_serial IN (?)
`
	stmt, args, err := sqlx.In(stmt, profileUUID, status, serials)
	if err != nil {
		return ctxerr.Wrap(ctx, err, "prepare statement arguments")
	}
	res, err := tx.ExecContext(ctx, stmt, args...)
	if err != nil {
		return ctxerr.Wrap(ctx, err, "update host dep assignments")
	}

	n, _ := res.RowsAffected()
	level.Info(logger).Log("msg", "update host dep assign profile responses", "profile_uuid", profileUUID, "status", status, "devices", n, "serials", fmt.Sprintf("%s", serials))

	return nil
}

// depCooldownPeriod is the waiting period following a failed DEP assign profile request for a host.
const depCooldownPeriod = 1 * time.Hour // TODO: Make this a test config option?

func (ds *Datastore) ScreenDEPAssignProfileSerialsForCooldown(ctx context.Context, serials []string) (skipSerials []string, serialsByOrgName map[string][]string, err error) {
	if len(serials) == 0 {
		return skipSerials, serialsByOrgName, nil
	}

	stmt := `
SELECT
	CASE WHEN assign_profile_response = ? AND (response_updated_at > DATE_SUB(NOW(), INTERVAL ? SECOND) OR retry_job_id != 0) THEN
		'skip'
	ELSE
		'assign'
	END AS status,
	h.hardware_serial,
	abm.organization_name
FROM
	host_dep_assignments hda
	JOIN hosts h ON h.id = hda.host_id
	JOIN abm_tokens abm ON abm.id = hda.abm_token_id
WHERE
	h.hardware_serial IN (?)
`

	stmt, args, err := sqlx.In(stmt, string(fleet.DEPAssignProfileResponseFailed), depCooldownPeriod.Seconds(), serials)
	if err != nil {
		return nil, nil, ctxerr.Wrap(ctx, err, "screen dep serials: prepare statement arguments")
	}

	var rows []struct {
		Status         string `db:"status"`
		HardwareSerial string `db:"hardware_serial"`
		ABMOrgName     string `db:"organization_name"`
	}
	if err := sqlx.SelectContext(ctx, ds.reader(ctx), &rows, stmt, args...); err != nil {
		return nil, nil, ctxerr.Wrap(ctx, err, "screen dep serials: get rows")
	}

	serialsByOrgName = make(map[string][]string)

	for _, r := range rows {
		switch r.Status {
		case "assign":
			serialsByOrgName[r.ABMOrgName] = append(serialsByOrgName[r.ABMOrgName], r.HardwareSerial)
		case "skip":
			skipSerials = append(skipSerials, r.HardwareSerial)
		default:
			return nil, nil, ctxerr.New(ctx, fmt.Sprintf("screen dep serials: %s unrecognized status: %s", r.HardwareSerial, r.Status))
		}
	}

	return skipSerials, serialsByOrgName, nil
}

func (ds *Datastore) GetDEPAssignProfileExpiredCooldowns(ctx context.Context) (map[uint][]string, error) {
	const stmt = `
SELECT
	COALESCE(team_id, 0) AS team_id,
	hardware_serial
FROM
	host_dep_assignments
	JOIN hosts h ON h.id = host_id
	LEFT JOIN jobs j ON j.id = retry_job_id
WHERE
	assign_profile_response = ?
	AND(retry_job_id = 0 OR j.state = ?)
	AND(response_updated_at IS NULL
		OR response_updated_at <= DATE_SUB(NOW(), INTERVAL ? SECOND))`

	var rows []struct {
		TeamID         uint   `db:"team_id"`
		HardwareSerial string `db:"hardware_serial"`
	}
	if err := sqlx.SelectContext(ctx, ds.reader(ctx), &rows, stmt, string(fleet.DEPAssignProfileResponseFailed), string(fleet.JobStateFailure), depCooldownPeriod.Seconds()); err != nil {
		return nil, ctxerr.Wrap(ctx, err, "get host dep assign profile expired cooldowns")
	}

	serialsByTeamID := make(map[uint][]string, len(rows))
	for _, r := range rows {
		serialsByTeamID[r.TeamID] = append(serialsByTeamID[r.TeamID], r.HardwareSerial)
	}
	return serialsByTeamID, nil
}

func (ds *Datastore) UpdateDEPAssignProfileRetryPending(ctx context.Context, jobID uint, serials []string) error {
	if len(serials) == 0 {
		return nil
	}

	stmt := `
UPDATE
	host_dep_assignments
JOIN
	hosts ON id = host_id
SET
	retry_job_id = ?
WHERE
	hardware_serial IN (?)`

	stmt, args, err := sqlx.In(stmt, jobID, serials)
	if err != nil {
		return ctxerr.Wrap(ctx, err, "prepare statement arguments")
	}

	res, err := ds.writer(ctx).ExecContext(ctx, stmt, args...)
	if err != nil {
		return ctxerr.Wrap(ctx, err, "update dep assign profile retry pending")
	}

	n, _ := res.RowsAffected()
	level.Info(ds.logger).Log("msg", "update dep assign profile retry pending", "job_id", jobID, "devices", n, "serials", fmt.Sprintf("%s", serials))

	return nil
}

func (ds *Datastore) MDMResetEnrollment(ctx context.Context, hostUUID string) error {
	return ds.withRetryTxx(ctx, func(tx sqlx.ExtContext) error {
		var host fleet.Host
		err := sqlx.GetContext(
			ctx, tx, &host,
			`SELECT id, platform FROM hosts WHERE uuid = ? LIMIT 1`, hostUUID,
		)
		if err != nil {
			return ctxerr.Wrap(ctx, err, "getting host info from UUID")
		}

		if !fleet.MDMSupported(host.Platform) {
			return ctxerr.Errorf(ctx, "unsupported host platform: %q", host.Platform)
		}

		// Deleting profiles from this table will cause all profiles to
		// be re-delivered on the next cron run.
		if err := ds.deleteMDMOSCustomSettingsForHost(ctx, tx, hostUUID, host.Platform); err != nil {
			return ctxerr.Wrap(ctx, err, "resetting profiles status")
		}

		// Delete any stored disk encryption keys. This covers cases
		// where hosts re-enroll without sending a CheckOut message
		// first, for example:
		//
		// - IT admin wiping the host locally
		// - Host restoring from a back-up
		//
		// This also means that somebody running `sudo profiles renew
		// --type enrollment` will report disk encryption as "pending"
		// for a short period of time.
		_, err = tx.ExecContext(ctx, `
                    DELETE FROM host_disk_encryption_keys
                    WHERE host_id = ?`, host.ID)
		if err != nil {
			return ctxerr.Wrap(ctx, err, "resetting disk encryption key information for host")
		}

		if host.Platform == "darwin" {
			// Deleting the matching entry on this table will cause
			// the aggregate report to show this host as 'pending' to
			// install the bootstrap package.
			_, err = tx.ExecContext(ctx, `DELETE FROM host_mdm_apple_bootstrap_packages WHERE host_uuid = ?`, hostUUID)
			if err != nil {
				return ctxerr.Wrap(ctx, err, "resetting host_mdm_apple_bootstrap_packages")
			}
		}

		// reset the enrolled_from_migration value. We only get to this
		// stage if the host is enrolling with Fleet, SCEP renewals are
		// short-circuited before this.
		_, err = tx.ExecContext(
			ctx,
			"UPDATE nano_enrollments SET enrolled_from_migration = 0 WHERE id = ? AND enabled = 1",
			hostUUID,
		)
		if err != nil {
			return ctxerr.Wrap(ctx, err, "setting enrolled_from_migration value")
		}

		return nil
	})
}

func (ds *Datastore) CleanMacOSMDMLock(ctx context.Context, hostUUID string) error {
	const stmt = `
UPDATE host_mdm_actions hma
JOIN hosts h ON hma.host_id = h.id
SET hma.unlock_ref = NULL,
    hma.lock_ref = NULL,
    hma.unlock_pin = NULL
WHERE h.uuid = ?
  AND hma.unlock_ref IS NOT NULL
  AND hma.unlock_pin IS NOT NULL
  `

	if _, err := ds.writer(ctx).ExecContext(ctx, stmt, hostUUID); err != nil {
		return ctxerr.Wrap(ctx, err, "cleaning up macOS lock")
	}

	return nil
}

func (ds *Datastore) batchSetMDMAppleDeclarations(ctx context.Context, tx sqlx.ExtContext, tmID *uint, incomingDeclarations []*fleet.MDMAppleDeclaration) ([]*fleet.MDMAppleDeclaration, error) {
	const insertStmt = `
INSERT INTO mdm_apple_declarations (
	declaration_uuid,
	identifier,
	name,
	raw_json,
	checksum,
	uploaded_at,
	team_id
)
VALUES (
	?,?,?,?,UNHEX(?),CURRENT_TIMESTAMP(),?
)
ON DUPLICATE KEY UPDATE
  uploaded_at = IF(checksum = VALUES(checksum) AND name = VALUES(name), uploaded_at, CURRENT_TIMESTAMP()),
  checksum = VALUES(checksum),
  name = VALUES(name),
  identifier = VALUES(identifier),
  raw_json = VALUES(raw_json)
`

	fmtDeleteStmt := `
DELETE FROM
  mdm_apple_declarations
WHERE
  team_id = ? AND %s
`
	andNameNotInList := "name NOT IN (?)" // added to fmtDeleteStmt if needed

	const loadExistingDecls = `
SELECT
  name,
  declaration_uuid,
  raw_json
FROM
  mdm_apple_declarations
WHERE
  team_id = ? AND
  name IN (?)
`

	var declTeamID uint
	if tmID != nil {
		declTeamID = *tmID
	}

	// build a list of names for the incoming declarations, will keep the
	// existing ones if there's a match and no change
	incomingNames := make([]string, len(incomingDeclarations))
	// at the same time, index the incoming declarations keyed by name for ease
	// or processing
	incomingDecls := make(map[string]*fleet.MDMAppleDeclaration, len(incomingDeclarations))
	for i, p := range incomingDeclarations {
		incomingNames[i] = p.Name
		incomingDecls[p.Name] = p
	}

	var existingDecls []*fleet.MDMAppleDeclaration

	if len(incomingNames) > 0 {
		// load existing declarations that match the incoming declarations by names
		stmt, args, err := sqlx.In(loadExistingDecls, declTeamID, incomingNames)
		if err != nil || strings.HasPrefix(ds.testBatchSetMDMAppleProfilesErr, "inselect") { // TODO(JVE): do we need to create similar errors for testing decls?
			if err == nil {
				err = errors.New(ds.testBatchSetMDMAppleProfilesErr)
			}
			return nil, ctxerr.Wrap(ctx, err, "build query to load existing declarations")
		}
		if err := sqlx.SelectContext(ctx, tx, &existingDecls, stmt, args...); err != nil || strings.HasPrefix(ds.testBatchSetMDMAppleProfilesErr, "select") {
			if err == nil {
				err = errors.New(ds.testBatchSetMDMAppleProfilesErr)
			}
			return nil, ctxerr.Wrap(ctx, err, "load existing declarations")
		}
	}

	// figure out if we need to delete any declarations
	keepNames := make([]string, 0, len(incomingNames))
	for _, p := range existingDecls {
		if newP := incomingDecls[p.Name]; newP != nil {
			keepNames = append(keepNames, p.Name)
		}
	}
	keepNames = append(keepNames, fleetmdm.ListFleetReservedMacOSDeclarationNames()...)

	var delArgs []any
	var delStmt string
	if len(keepNames) == 0 {
		// delete all declarations for the team
		delStmt = fmt.Sprintf(fmtDeleteStmt, "TRUE")
		delArgs = []any{declTeamID}
	} else {
		// delete the obsolete declarations (all those that are not in keepNames)
		stmt, args, err := sqlx.In(fmt.Sprintf(fmtDeleteStmt, andNameNotInList), declTeamID, keepNames)
		if err != nil {
			return nil, ctxerr.Wrap(ctx, err, "build query to delete obsolete profiles")
		}
		delStmt = stmt
		delArgs = args
	}

	if _, err := tx.ExecContext(ctx, delStmt, delArgs...); err != nil || strings.HasPrefix(ds.testBatchSetMDMAppleProfilesErr, "delete") {
		if err == nil {
			err = errors.New(ds.testBatchSetMDMAppleProfilesErr)
		}
		return nil, ctxerr.Wrap(ctx, err, "delete obsolete declarations")
	}

	for _, d := range incomingDeclarations {
		checksum := md5ChecksumScriptContent(string(d.RawJSON))
		declUUID := fleet.MDMAppleDeclarationUUIDPrefix + uuid.NewString()
		if _, err := tx.ExecContext(ctx, insertStmt,
			declUUID,
			d.Identifier,
			d.Name,
			d.RawJSON,
			checksum,
			declTeamID); err != nil || strings.HasPrefix(ds.testBatchSetMDMAppleProfilesErr, "insert") {
			if err == nil {
				err = errors.New(ds.testBatchSetMDMAppleProfilesErr)
			}
			return nil, ctxerr.Wrapf(ctx, err, "insert new/edited declaration with identifier %q", d.Identifier)
		}
	}

	incomingLabels := []fleet.ConfigurationProfileLabel{}
	if len(incomingNames) > 0 {
		var newlyInsertedDecls []*fleet.MDMAppleDeclaration
		// load current declarations (again) that match the incoming declarations by name to grab their uuids
		// this is an easy way to grab the identifiers for both the existing declarations and the new ones we generated.
		//
		// TODO(roberto): if we're a bit careful, we can harvest this
		// information without this extra request in the previous DB
		// calls. Due to time constraints, I'm leaving that
		// optimization for a later iteration.
		stmt, args, err := sqlx.In(loadExistingDecls, declTeamID, incomingNames)
		if err != nil {
			return nil, ctxerr.Wrap(ctx, err, "build query to load newly inserted declarations")
		}
		if err := sqlx.SelectContext(ctx, tx, &newlyInsertedDecls, stmt, args...); err != nil {
			return nil, ctxerr.Wrap(ctx, err, "load newly inserted declarations")
		}

		for _, newlyInsertedDecl := range newlyInsertedDecls {
			incomingDecl, ok := incomingDecls[newlyInsertedDecl.Name]
			if !ok {
				return nil, ctxerr.Wrapf(ctx, err, "declaration %q is in the database but was not incoming", newlyInsertedDecl.Name)
			}

			for _, label := range incomingDecl.LabelsIncludeAll {
				label.ProfileUUID = newlyInsertedDecl.DeclarationUUID
				incomingLabels = append(incomingLabels, label)
			}
			for _, label := range incomingDecl.LabelsExcludeAny {
				label.ProfileUUID = newlyInsertedDecl.DeclarationUUID
				label.Exclude = true
				incomingLabels = append(incomingLabels, label)
			}
		}
	}

	if err := batchSetDeclarationLabelAssociationsDB(ctx, tx, incomingLabels); err != nil || strings.HasPrefix(ds.testBatchSetMDMAppleProfilesErr, "labels") {
		if err == nil {
			err = errors.New(ds.testBatchSetMDMAppleProfilesErr)
		}
		return nil, ctxerr.Wrap(ctx, err, "inserting apple declaration label associations")
	}

	return incomingDeclarations, nil
}

func (ds *Datastore) NewMDMAppleDeclaration(ctx context.Context, declaration *fleet.MDMAppleDeclaration) (*fleet.MDMAppleDeclaration, error) {
	const stmt = `
INSERT INTO mdm_apple_declarations (
	declaration_uuid,
	team_id,
	identifier,
	name,
	raw_json,
	checksum,
	uploaded_at)
(SELECT ?,?,?,?,?,UNHEX(?),CURRENT_TIMESTAMP() FROM DUAL WHERE
	NOT EXISTS (
 		SELECT 1 FROM mdm_windows_configuration_profiles WHERE name = ? AND team_id = ?
 	) AND NOT EXISTS (
 		SELECT 1 FROM mdm_apple_configuration_profiles WHERE name = ? AND team_id = ?
 	)
)`

	return ds.insertOrUpsertMDMAppleDeclaration(ctx, stmt, declaration)
}

func (ds *Datastore) SetOrUpdateMDMAppleDeclaration(ctx context.Context, declaration *fleet.MDMAppleDeclaration) (*fleet.MDMAppleDeclaration, error) {
	const stmt = `
INSERT INTO mdm_apple_declarations (
	declaration_uuid,
	team_id,
	identifier,
	name,
	raw_json,
	checksum,
	uploaded_at)
(SELECT ?,?,?,?,?,UNHEX(?),CURRENT_TIMESTAMP() FROM DUAL WHERE
	NOT EXISTS (
 		SELECT 1 FROM mdm_windows_configuration_profiles WHERE name = ? AND team_id = ?
 	) AND NOT EXISTS (
 		SELECT 1 FROM mdm_apple_configuration_profiles WHERE name = ? AND team_id = ?
 	)
)
ON DUPLICATE KEY UPDATE
	identifier = VALUES(identifier),
	uploaded_at = IF(checksum = VALUES(checksum) AND name = VALUES(name), uploaded_at, CURRENT_TIMESTAMP()),
	raw_json = VALUES(raw_json),
	checksum = VALUES(checksum)`

	return ds.insertOrUpsertMDMAppleDeclaration(ctx, stmt, declaration)
}

func (ds *Datastore) insertOrUpsertMDMAppleDeclaration(ctx context.Context, insOrUpsertStmt string, declaration *fleet.MDMAppleDeclaration) (*fleet.MDMAppleDeclaration, error) {
	declUUID := fleet.MDMAppleDeclarationUUIDPrefix + uuid.NewString()
	checksum := md5ChecksumScriptContent(string(declaration.RawJSON))

	var tmID uint
	if declaration.TeamID != nil {
		tmID = *declaration.TeamID
	}

	const reloadStmt = `SELECT declaration_uuid FROM mdm_apple_declarations WHERE name = ? AND team_id = ?`

	err := ds.withTx(ctx, func(tx sqlx.ExtContext) error {
		res, err := tx.ExecContext(ctx, insOrUpsertStmt,
			declUUID, tmID, declaration.Identifier, declaration.Name, declaration.RawJSON, checksum, declaration.Name, tmID, declaration.Name, tmID)
		if err != nil {
			switch {
			case IsDuplicate(err):
				return ctxerr.Wrap(ctx, formatErrorDuplicateDeclaration(err, declaration))
			default:
				return ctxerr.Wrap(ctx, err, "creating new apple mdm declaration")
			}
		}

		aff, _ := res.RowsAffected()
		if aff == 0 {
			return &existsError{
				ResourceType: "MDMAppleDeclaration.Name",
				Identifier:   declaration.Name,
				TeamID:       declaration.TeamID,
			}
		}

		if err := sqlx.GetContext(ctx, tx, &declUUID, reloadStmt, declaration.Name, tmID); err != nil {
			return ctxerr.Wrap(ctx, err, "reload apple mdm declaration")
		}

		labels := make([]fleet.ConfigurationProfileLabel, 0,
			len(declaration.LabelsIncludeAll)+len(declaration.LabelsExcludeAny))
		for i := range declaration.LabelsIncludeAll {
			declaration.LabelsIncludeAll[i].ProfileUUID = declUUID
			labels = append(labels, declaration.LabelsIncludeAll[i])
		}
		for i := range declaration.LabelsExcludeAny {
			declaration.LabelsExcludeAny[i].ProfileUUID = declUUID
			declaration.LabelsExcludeAny[i].Exclude = true
			labels = append(labels, declaration.LabelsExcludeAny[i])
		}
		if err := batchSetDeclarationLabelAssociationsDB(ctx, tx, labels); err != nil {
			return ctxerr.Wrap(ctx, err, "inserting mdm declaration label associations")
		}

		return nil
	})
	if err != nil {
		return nil, ctxerr.Wrap(ctx, err, "inserting declaration and label associations")
	}

	declaration.DeclarationUUID = declUUID
	return declaration, nil
}

func batchSetDeclarationLabelAssociationsDB(ctx context.Context, tx sqlx.ExtContext, declarationLabels []fleet.ConfigurationProfileLabel) error {
	if len(declarationLabels) == 0 {
		return nil
	}

	// delete any profile+label tuple that is NOT in the list of provided tuples
	// but are associated with the provided profiles (so we don't delete
	// unrelated profile+label tuples)
	deleteStmt := `
	  DELETE FROM mdm_declaration_labels
	  WHERE (apple_declaration_uuid, label_id) NOT IN (%s) AND
	  apple_declaration_uuid IN (?)
	`

	upsertStmt := `
	  INSERT INTO mdm_declaration_labels
              (apple_declaration_uuid, label_id, label_name, exclude)
          VALUES
              %s
          ON DUPLICATE KEY UPDATE
              label_id = VALUES(label_id),
              exclude = VALUES(exclude)
	`

	var (
		insertBuilder strings.Builder
		deleteBuilder strings.Builder
		insertParams  []any
		deleteParams  []any

		setProfileUUIDs = make(map[string]struct{})
	)
	for i, pl := range declarationLabels {
		if i > 0 {
			insertBuilder.WriteString(",")
			deleteBuilder.WriteString(",")
		}
		insertBuilder.WriteString("(?, ?, ?, ?)")
		deleteBuilder.WriteString("(?, ?)")
		insertParams = append(insertParams, pl.ProfileUUID, pl.LabelID, pl.LabelName, pl.Exclude)
		deleteParams = append(deleteParams, pl.ProfileUUID, pl.LabelID)

		setProfileUUIDs[pl.ProfileUUID] = struct{}{}
	}

	_, err := tx.ExecContext(ctx, fmt.Sprintf(upsertStmt, insertBuilder.String()), insertParams...)
	if err != nil {
		if isChildForeignKeyError(err) {
			// one of the provided labels doesn't exist
			return foreignKey("mdm_declaration_labels", fmt.Sprintf("(declaration, label)=(%v)", insertParams))
		}

		return ctxerr.Wrap(ctx, err, "setting label associations for declarations")
	}

	deleteStmt = fmt.Sprintf(deleteStmt, deleteBuilder.String())

	profUUIDs := make([]string, 0, len(setProfileUUIDs))
	for k := range setProfileUUIDs {
		profUUIDs = append(profUUIDs, k)
	}
	deleteArgs := append(deleteParams, profUUIDs)

	deleteStmt, args, err := sqlx.In(deleteStmt, deleteArgs...)
	if err != nil {
		return ctxerr.Wrap(ctx, err, "sqlx.In delete labels for declarations")
	}
	if _, err := tx.ExecContext(ctx, deleteStmt, args...); err != nil {
		return ctxerr.Wrap(ctx, err, "deleting labels for declarations")
	}

	return nil
}

func (ds *Datastore) MDMAppleDDMDeclarationsToken(ctx context.Context, hostUUID string) (*fleet.MDMAppleDDMDeclarationsToken, error) {
	const stmt = `
SELECT
	COALESCE(MD5((count(0) + GROUP_CONCAT(HEX(mad.checksum)
		ORDER BY
			mad.uploaded_at DESC separator ''))), '') AS checksum,
	COALESCE(MAX(mad.created_at), NOW()) AS latest_created_timestamp
FROM
	host_mdm_apple_declarations hmad
	JOIN mdm_apple_declarations mad ON hmad.declaration_uuid = mad.declaration_uuid
WHERE
	hmad.host_uuid = ? AND hmad.operation_type = ?`

	// NOTE: the token generated as part of this query decides if the DDM session
	// proceeds with sending the declarations - if the token differs from what
	// the host last applied, it will proceed. That's why we use only the "to be
	// installed" declarations for the token generation. If some declarations get
	// removed, then they will be ignored in the token generation, which will
	// change the token and make the DDM session proceed (and declarations not
	// sent get removed).

	var res fleet.MDMAppleDDMDeclarationsToken
	if err := sqlx.GetContext(ctx, ds.reader(ctx), &res, stmt, hostUUID, fleet.MDMOperationTypeInstall); err != nil {
		return nil, ctxerr.Wrap(ctx, err, "get DDM declarations token")
	}

	return &res, nil
}

func (ds *Datastore) MDMAppleDDMDeclarationItems(ctx context.Context, hostUUID string) ([]fleet.MDMAppleDDMDeclarationItem, error) {
	const stmt = `
SELECT
	HEX(mad.checksum) as checksum,
	mad.identifier
FROM
	host_mdm_apple_declarations hmad
	JOIN mdm_apple_declarations mad ON mad.declaration_uuid = hmad.declaration_uuid
WHERE
	hmad.host_uuid = ? AND operation_type = ?`

	var res []fleet.MDMAppleDDMDeclarationItem
	if err := sqlx.SelectContext(ctx, ds.reader(ctx), &res, stmt, hostUUID, fleet.MDMOperationTypeInstall); err != nil {
		return nil, ctxerr.Wrap(ctx, err, "get DDM declaration items")
	}

	return res, nil
}

func (ds *Datastore) MDMAppleDDMDeclarationsResponse(ctx context.Context, identifier string, hostUUID string) (*fleet.MDMAppleDeclaration, error) {
	// TODO: When hosts table is indexed by uuid, consider joining on hosts to ensure that the
	// declaration for the host's current team is returned. In the case where the specified
	// identifier is not unique to the team, the cron should ensure that any conflicting
	// declarations are removed, but the join would provide an extra layer of safety.
	const stmt = `
SELECT
	mad.raw_json, HEX(mad.checksum) as checksum
FROM
	host_mdm_apple_declarations hmad
	JOIN mdm_apple_declarations mad ON hmad.declaration_uuid = mad.declaration_uuid
WHERE
	host_uuid = ? AND identifier = ? AND operation_type = ?`

	var res fleet.MDMAppleDeclaration
	if err := sqlx.GetContext(ctx, ds.reader(ctx), &res, stmt, hostUUID, identifier, fleet.MDMOperationTypeInstall); err != nil {
		if err == sql.ErrNoRows {
			return nil, notFound("MDMAppleDeclaration").WithName(identifier)
		}
		return nil, ctxerr.Wrap(ctx, err, "get ddm declarations response")
	}

	return &res, nil
}

func (ds *Datastore) MDMAppleBatchSetHostDeclarationState(ctx context.Context) ([]string, error) {
	var uuids []string

	const defaultBatchSize = 1000
	batchSize := defaultBatchSize
	if ds.testUpsertMDMDesiredProfilesBatchSize > 0 {
		batchSize = ds.testUpsertMDMDesiredProfilesBatchSize
	}

	err := ds.withRetryTxx(ctx, func(tx sqlx.ExtContext) error {
		var err error
		uuids, err = mdmAppleBatchSetHostDeclarationStateDB(ctx, tx, batchSize, &fleet.MDMDeliveryPending)
		return err
	})

	return uuids, ctxerr.Wrap(ctx, err, "upserting host declaration state")
}

func mdmAppleBatchSetHostDeclarationStateDB(ctx context.Context, tx sqlx.ExtContext, batchSize int, status *fleet.MDMDeliveryStatus) ([]string, error) {
	// once all the declarations are in place, compute the desired state
	// and find which hosts need a DDM sync.
	changedDeclarations, err := mdmAppleGetHostsWithChangedDeclarationsDB(ctx, tx)
	if err != nil {
		return nil, ctxerr.Wrap(ctx, err, "find hosts with changed declarations")
	}

	if len(changedDeclarations) == 0 {
		return []string{}, nil
	}

	// a host might have more than one declaration to sync, we do this to
	// collect unique host UUIDs in order to send a single command to each
	// host in the next step
	uuidMap := map[string]struct{}{}
	for _, d := range changedDeclarations {
		uuidMap[d.HostUUID] = struct{}{}
	}
	uuids := make([]string, 0, len(uuidMap))
	for uuid := range uuidMap {
		uuids = append(uuids, uuid)
	}

	// mark the host declarations as pending, this serves two purposes:
	//
	// - support the APIs/methods that track host status (summaries, filters, etc)
	//
	// - support the DDM endpoints, which use data from the
	//   `host_mdm_apple_declarations` table to compute which declarations to
	//   serve
	if err := mdmAppleBatchSetPendingHostDeclarationsDB(ctx, tx, batchSize, changedDeclarations, status); err != nil {
		return nil, ctxerr.Wrap(ctx, err, "batch insert mdm apple host declarations")
	}

	return uuids, nil
}

// mdmAppleBatchSetPendingHostDeclarationsDB tracks the current status of all
// the host declarations provided.
func mdmAppleBatchSetPendingHostDeclarationsDB(
	ctx context.Context,
	tx sqlx.ExtContext,
	batchSize int,
	changedDeclarations []*fleet.MDMAppleHostDeclaration,
	status *fleet.MDMDeliveryStatus,
) error {
	baseStmt := `
	  INSERT INTO host_mdm_apple_declarations
	    (host_uuid, status, operation_type, checksum, declaration_uuid, declaration_identifier, declaration_name)
	  VALUES
	    %s
	  ON DUPLICATE KEY UPDATE
	    status = VALUES(status),
	    operation_type = VALUES(operation_type),
	    checksum = VALUES(checksum)
	  `

	executeUpsertBatch := func(valuePart string, args []any) error {
		_, err := tx.ExecContext(
			ctx,
			fmt.Sprintf(baseStmt, strings.TrimSuffix(valuePart, ",")),
			args...,
		)
		return err
	}

	generateValueArgs := func(d *fleet.MDMAppleHostDeclaration) (string, []any) {
		valuePart := "(?, ?, ?, ?, ?, ?, ?),"
		args := []any{d.HostUUID, status, d.OperationType, d.Checksum, d.DeclarationUUID, d.Identifier, d.Name}
		return valuePart, args
	}

	err := batchProcessDB(changedDeclarations, batchSize, generateValueArgs, executeUpsertBatch)
	return ctxerr.Wrap(ctx, err, "inserting changed host declaration state")
}

// mdmAppleGetHostsWithChangedDeclarationsDB returns a
// MDMAppleHostDeclaration item for each (host x declaration) pair that
// needs an status change, this includes declarations to install and
// declarations to be removed. Those can be differentiated by the
// OperationType field on each struct.
func mdmAppleGetHostsWithChangedDeclarationsDB(ctx context.Context, tx sqlx.ExtContext) ([]*fleet.MDMAppleHostDeclaration, error) {
	stmt := fmt.Sprintf(`
        (
            SELECT
                ds.host_uuid,
                'install' as operation_type,
                ds.checksum,
                ds.declaration_uuid,
                ds.declaration_identifier,
                ds.declaration_name
            FROM
                %s
        )
        UNION ALL
        (
            SELECT
                hmae.host_uuid,
                'remove' as operation_type,
                hmae.checksum,
                hmae.declaration_uuid,
                hmae.declaration_identifier,
                hmae.declaration_name
            FROM
                %s
        )
    `,
		generateEntitiesToInstallQuery("declaration"),
		generateEntitiesToRemoveQuery("declaration"),
	)

	var decls []*fleet.MDMAppleHostDeclaration
	if err := sqlx.SelectContext(ctx, tx, &decls, stmt, fleet.MDMOperationTypeRemove, fleet.MDMOperationTypeInstall, fleet.MDMOperationTypeRemove); err != nil {
		return nil, ctxerr.Wrap(ctx, err, "running sql statement")
	}
	return decls, nil
}

func (ds *Datastore) MDMAppleStoreDDMStatusReport(ctx context.Context, hostUUID string, updates []*fleet.MDMAppleHostDeclaration) error {
	getHostDeclarationsStmt := `
    SELECT host_uuid, status, operation_type, HEX(checksum) as checksum, declaration_uuid, declaration_identifier, declaration_name
    FROM host_mdm_apple_declarations
    WHERE host_uuid = ?
  `

	updateHostDeclarationsStmt := `
INSERT INTO host_mdm_apple_declarations
    (host_uuid, declaration_uuid, status, operation_type, detail, declaration_name, declaration_identifier, checksum)
VALUES
  %s
ON DUPLICATE KEY UPDATE
  status = VALUES(status),
  operation_type = VALUES(operation_type),
  detail = VALUES(detail)
  `

	deletePendingRemovesStmt := `
  DELETE FROM host_mdm_apple_declarations
  WHERE host_uuid = ? AND operation_type = 'remove' AND (status = 'pending' OR status IS NULL)
  `

	var current []*fleet.MDMAppleHostDeclaration
	if err := sqlx.SelectContext(ctx, ds.reader(ctx), &current, getHostDeclarationsStmt, hostUUID); err != nil {
		return ctxerr.Wrap(ctx, err, "getting current host declarations")
	}

	updatesByChecksum := make(map[string]*fleet.MDMAppleHostDeclaration, len(updates))
	for _, u := range updates {
		updatesByChecksum[u.Checksum] = u
	}

	var args []any
	var insertVals strings.Builder
	for _, c := range current {
		if u, ok := updatesByChecksum[c.Checksum]; ok {
			insertVals.WriteString("(?, ?, ?, ?, ?, ?, ?, UNHEX(?)),")
			args = append(args, hostUUID, c.DeclarationUUID, u.Status, u.OperationType, u.Detail, c.Identifier, c.Name, c.Checksum)
		}
	}

	err := ds.withRetryTxx(ctx, func(tx sqlx.ExtContext) error {
		if len(args) != 0 {
			stmt := fmt.Sprintf(updateHostDeclarationsStmt, strings.TrimSuffix(insertVals.String(), ","))
			if _, err := tx.ExecContext(ctx, stmt, args...); err != nil {
				return ctxerr.Wrap(ctx, err, "updating existing declarations")
			}
		}

		if _, err := tx.ExecContext(ctx, deletePendingRemovesStmt, hostUUID); err != nil {
			return ctxerr.Wrap(ctx, err, "deleting pending removals")
		}

		return nil
	})

	return ctxerr.Wrap(ctx, err, "updating host declarations")
}

func (ds *Datastore) MDMAppleSetPendingDeclarationsAs(ctx context.Context, hostUUID string, status *fleet.MDMDeliveryStatus, detail string) error {
	stmt := `
  UPDATE host_mdm_apple_declarations
  SET
    status = ?,
    detail = ?
  WHERE
    operation_type = ?
    AND status = ?
    AND host_uuid = ?
  `

	_, err := ds.writer(ctx).ExecContext(
		ctx, stmt,
		// SET ...
		status, detail,
		// WHERE ...
		fleet.MDMOperationTypeInstall, fleet.MDMDeliveryPending, hostUUID,
	)
	return ctxerr.Wrap(ctx, err, "updating host declaration status to verifying")
}

func (ds *Datastore) InsertMDMAppleDDMRequest(ctx context.Context, hostUUID, messageType string, rawJSON json.RawMessage) error {
	const stmt = `
INSERT INTO
    mdm_apple_declarative_requests (
        enrollment_id,
        message_type,
        raw_json
    )
VALUES
    (?, ?, ?)
`
	if _, err := ds.writer(ctx).ExecContext(ctx, stmt, hostUUID, messageType, rawJSON); err != nil {
		return ctxerr.Wrap(ctx, err, "writing apple declarative request to db")
	}

	return nil
}

func encrypt(plainText []byte, privateKey string) ([]byte, error) {
	block, err := aes.NewCipher([]byte(privateKey))
	if err != nil {
		return nil, fmt.Errorf("create new cipher: %w", err)
	}

	aesGCM, err := cipher.NewGCM(block)
	if err != nil {
		return nil, fmt.Errorf("create new gcm: %w", err)
	}

	nonce := make([]byte, aesGCM.NonceSize())
	if _, err = io.ReadFull(rand.Reader, nonce); err != nil {
		return nil, fmt.Errorf("generate nonce: %w", err)
	}

	return aesGCM.Seal(nonce, nonce, plainText, nil), nil
}

func decrypt(encrypted []byte, privateKey string) ([]byte, error) {
	block, err := aes.NewCipher([]byte(privateKey))
	if err != nil {
		return nil, fmt.Errorf("create new cipher: %w", err)
	}

	aesGCM, err := cipher.NewGCM(block)
	if err != nil {
		return nil, fmt.Errorf("create new gcm: %w", err)
	}

	// Get the nonce size
	nonceSize := aesGCM.NonceSize()

	// Extract the nonce from the encrypted data
	nonce, ciphertext := encrypted[:nonceSize], encrypted[nonceSize:]

	decrypted, err := aesGCM.Open(nil, nonce, ciphertext, nil)
	if err != nil {
		return nil, fmt.Errorf("decrypting: %w", err)
	}

	return decrypted, nil
}

func (ds *Datastore) InsertMDMConfigAssets(ctx context.Context, assets []fleet.MDMConfigAsset) error {
	return ds.withRetryTxx(ctx, func(tx sqlx.ExtContext) error {
		if err := insertMDMConfigAssets(ctx, tx, assets, ds.serverPrivateKey); err != nil {
			return ctxerr.Wrap(ctx, err, "insert mdm config assets")
		}

		return nil
	})
}

func (ds *Datastore) GetAllMDMConfigAssetsByName(ctx context.Context, assetNames []fleet.MDMAssetName) (map[fleet.MDMAssetName]fleet.MDMConfigAsset, error) {
	if len(assetNames) == 0 {
		return nil, nil
	}

	stmt := `
SELECT
    name, value
FROM
   mdm_config_assets
WHERE
    name IN (?)
	AND deletion_uuid = ''
	`

	stmt, args, err := sqlx.In(stmt, assetNames)
	if err != nil {
		return nil, ctxerr.Wrap(ctx, err, "building sqlx.In statement")
	}

	var res []fleet.MDMConfigAsset
	if err := sqlx.SelectContext(ctx, ds.reader(ctx), &res, stmt, args...); err != nil {
		return nil, ctxerr.Wrap(ctx, err, "get mdm config assets by name")
	}

	if len(res) == 0 {
		return nil, notFound("MDMConfigAsset")
	}

	assetMap := make(map[fleet.MDMAssetName]fleet.MDMConfigAsset, len(res))
	for _, asset := range res {
		decryptedVal, err := decrypt(asset.Value, ds.serverPrivateKey)
		if err != nil {
			return nil, ctxerr.Wrapf(ctx, err, "decrypting mdm config asset %s", asset.Name)
		}

		assetMap[asset.Name] = fleet.MDMConfigAsset{Name: asset.Name, Value: decryptedVal}
	}

	if len(res) < len(assetNames) {
		return assetMap, ErrPartialResult
	}

	return assetMap, nil
}

func (ds *Datastore) GetAllMDMConfigAssetsHashes(ctx context.Context, assetNames []fleet.MDMAssetName) (map[fleet.MDMAssetName]string, error) {
	if len(assetNames) == 0 {
		return nil, nil
	}

	stmt := `
SELECT name, HEX(md5_checksum) as md5_checksum
FROM mdm_config_assets
WHERE name IN (?) AND deletion_uuid = ''`

	stmt, args, err := sqlx.In(stmt, assetNames)
	if err != nil {
		return nil, ctxerr.Wrap(ctx, err, "building sqlx.In statement")
	}

	var res []fleet.MDMConfigAsset
	if err := sqlx.SelectContext(ctx, ds.reader(ctx), &res, stmt, args...); err != nil {
		return nil, ctxerr.Wrap(ctx, err, "get mdm config checksums by name")
	}

	if len(res) == 0 {
		return nil, notFound("MDMConfigAsset")
	}

	assetMap := make(map[fleet.MDMAssetName]string, len(res))
	for _, asset := range res {
		assetMap[asset.Name] = asset.MD5Checksum
	}

	if len(res) < len(assetNames) {
		return assetMap, ErrPartialResult
	}

	return assetMap, nil
}

func (ds *Datastore) DeleteMDMConfigAssetsByName(ctx context.Context, assetNames []fleet.MDMAssetName) error {
	return ds.withRetryTxx(ctx, func(tx sqlx.ExtContext) error {
		if err := softDeleteMDMConfigAssetsByName(ctx, tx, assetNames); err != nil {
			return ctxerr.Wrap(ctx, err, "delete mdm config assets by name")
		}

		return nil
	})
}

func softDeleteMDMConfigAssetsByName(ctx context.Context, tx sqlx.ExtContext, assetNames []fleet.MDMAssetName) error {
	stmt := `
UPDATE
    mdm_config_assets
SET
    deleted_at = CURRENT_TIMESTAMP(),
	deletion_uuid = ?
WHERE
    name IN (?) AND deletion_uuid = ''
	`

	deletionUUID := uuid.New().String()

	stmt, args, err := sqlx.In(stmt, deletionUUID, assetNames)
	if err != nil {
		return ctxerr.Wrap(ctx, err, "sqlx.In softDeleteMDMConfigAssetsByName")
	}

	_, err = tx.ExecContext(ctx, stmt, args...)
	return ctxerr.Wrap(ctx, err, "deleting mdm config assets")
}

func insertMDMConfigAssets(ctx context.Context, tx sqlx.ExtContext, assets []fleet.MDMConfigAsset, privateKey string) error {
	stmt := `
INSERT INTO mdm_config_assets
  (name, value, md5_checksum)
VALUES
  %s`

	var args []any
	var insertVals strings.Builder

	for _, a := range assets {
		encryptedVal, err := encrypt(a.Value, privateKey)
		if err != nil {
			return ctxerr.Wrap(ctx, err, fmt.Sprintf("encrypting mdm config asset %s", a.Name))
		}

		hexChecksum := md5ChecksumBytes(encryptedVal)
		insertVals.WriteString(`(?, ?, UNHEX(?)),`)
		args = append(args, a.Name, encryptedVal, hexChecksum)
	}

	stmt = fmt.Sprintf(stmt, strings.TrimSuffix(insertVals.String(), ","))

	_, err := tx.ExecContext(ctx, stmt, args...)

	return ctxerr.Wrap(ctx, err, "writing mdm config assets to db")
}

func (ds *Datastore) ReplaceMDMConfigAssets(ctx context.Context, assets []fleet.MDMConfigAsset) error {
	return ds.withRetryTxx(ctx, func(tx sqlx.ExtContext) error {
		var names []fleet.MDMAssetName
		for _, a := range assets {
			names = append(names, a.Name)
		}

		if err := softDeleteMDMConfigAssetsByName(ctx, tx, names); err != nil {
			return ctxerr.Wrap(ctx, err, "upsert mdm config assets soft delete")
		}

		if err := insertMDMConfigAssets(ctx, tx, assets, ds.serverPrivateKey); err != nil {
			return ctxerr.Wrap(ctx, err, "upsert mdm config assets insert")
		}

		return nil
	})
}

// ListIOSAndIPadOSToRefetch returns the UUIDs of iPhones/iPads that should be refetched
// (their details haven't been updated in the given `interval`).
func (ds *Datastore) ListIOSAndIPadOSToRefetch(ctx context.Context, interval time.Duration) (uuids []string, err error) {
	var deviceUUIDs []string
	hostsStmt := fmt.Sprintf(`
SELECT h.uuid FROM hosts h
JOIN host_mdm hmdm ON hmdm.host_id = h.id
WHERE (h.platform = 'ios' OR h.platform = 'ipados')
AND hmdm.enrolled
AND TIMESTAMPDIFF(SECOND, h.detail_updated_at, NOW()) > ?;`)
	if err := sqlx.SelectContext(ctx, ds.reader(ctx), &deviceUUIDs, hostsStmt, interval.Seconds()); err != nil {
		return nil, err
	}

	return deviceUUIDs, nil
}

func (ds *Datastore) GetHostUUIDsWithPendingMDMAppleCommands(ctx context.Context) (uuids []string, err error) {
	const stmt = `
SELECT DISTINCT neq.id
FROM nano_enrollment_queue neq
LEFT JOIN nano_command_results ncr ON ncr.command_uuid = neq.command_uuid AND ncr.id = neq.id
WHERE neq.active = 1 AND ncr.status IS NULL
AND neq.created_at >= NOW() - INTERVAL 7 DAY
LIMIT 500
`

	var deviceUUIDs []string
	if err := sqlx.SelectContext(ctx, ds.reader(ctx), &deviceUUIDs, stmt); err != nil {
		return nil, err
	}

	return deviceUUIDs, nil
}

func (ds *Datastore) GetABMTokenByOrgName(ctx context.Context, orgName string) (*fleet.ABMToken, error) {
	tok, err := ds.getABMToken(ctx, 0, orgName)
	if err != nil {
		return nil, ctxerr.Wrap(ctx, err, "get ABM token by org name")
	}

	return tok, nil
}

func (ds *Datastore) SaveABMToken(ctx context.Context, tok *fleet.ABMToken) error {
	const stmt = `
UPDATE
	abm_tokens
SET
	organization_name = ?,
	apple_id = ?,
	terms_expired = ?,
	renew_at = ?,
	token = ?,
	macos_default_team_id = ?,
	ios_default_team_id = ?,
	ipados_default_team_id = ?
WHERE
	id = ?`

	doubleEncTok, err := encrypt(tok.EncryptedToken, ds.serverPrivateKey)
	if err != nil {
		return ctxerr.Wrap(ctx, err, "encrypt with datastore.serverPrivateKey")
	}

	_, err = ds.writer(ctx).ExecContext(
		ctx,
		stmt,
		tok.OrganizationName,
		tok.AppleID,
		tok.TermsExpired,
		tok.RenewAt.UTC(),
		doubleEncTok,
		tok.MacOSDefaultTeamID,
		tok.IOSDefaultTeamID,
		tok.IPadOSDefaultTeamID,
		tok.ID)
	return ctxerr.Wrap(ctx, err, "updating abm_token")
}

func (ds *Datastore) InsertABMToken(ctx context.Context, tok *fleet.ABMToken) (*fleet.ABMToken, error) {
	const stmt = `
INSERT INTO
	abm_tokens
	(organization_name, apple_id, terms_expired, renew_at, token, macos_default_team_id, ios_default_team_id, ipados_default_team_id)
VALUES (?, ?, ?, ?, ?, ?, ?, ?)
`
	doubleEncTok, err := encrypt(tok.EncryptedToken, ds.serverPrivateKey)
	if err != nil {
		return nil, ctxerr.Wrap(ctx, err, "encrypt abm_token with datastore.serverPrivateKey")
	}

	res, err := ds.writer(ctx).ExecContext(
		ctx,
		stmt,
		tok.OrganizationName,
		tok.AppleID,
		tok.TermsExpired,
		tok.RenewAt,
		doubleEncTok,
		tok.MacOSDefaultTeamID,
		tok.IOSDefaultTeamID,
		tok.IPadOSDefaultTeamID,
	)
	if err != nil {
		return nil, ctxerr.Wrap(ctx, err, "inserting abm_token")
	}

	tokenID, _ := res.LastInsertId()

	tok.ID = uint(tokenID)

	cfg, err := ds.AppConfig(ctx)
	if err != nil {
		return nil, ctxerr.Wrap(ctx, err, "get app config")
	}

	url, err := apple_mdm.ResolveAppleMDMURL(cfg.ServerSettings.ServerURL)
	if err != nil {
		return nil, ctxerr.Wrap(ctx, err, "getting ABM token MDM server url")
	}

	tok.MDMServerURL = url

	return tok, nil
}

func (ds *Datastore) ListABMTokens(ctx context.Context) ([]*fleet.ABMToken, error) {
	stmt := `
SELECT
	abt.id,
	abt.organization_name,
	abt.apple_id,
	abt.terms_expired,
	abt.renew_at,
	abt.macos_default_team_id,
	abt.ios_default_team_id,
	abt.ipados_default_team_id,
	COALESCE(t1.name, :no_team) as macos_team,
	COALESCE(t2.name, :no_team) as ios_team,
	COALESCE(t3.name, :no_team) as ipados_team
FROM
	abm_tokens abt
LEFT OUTER JOIN
	teams t1 ON t1.id = abt.macos_default_team_id
LEFT OUTER JOIN
	teams t2 ON t2.id = abt.ios_default_team_id
LEFT OUTER JOIN
	teams t3 ON t3.id = abt.ipados_default_team_id

	`

	stmt, args, err := sqlx.Named(stmt, map[string]any{"no_team": fleet.NoTeamName})
	if err != nil {
		return nil, ctxerr.Wrap(ctx, err, "build list ABM tokens query from named args")
	}

	var tokens []*fleet.ABMToken
	if err := sqlx.SelectContext(ctx, ds.reader(ctx), &tokens, stmt, args...); err != nil {
		return nil, ctxerr.Wrap(ctx, err, "list ABM tokens")
	}

	cfg, err := ds.AppConfig(ctx)
	if err != nil {
		return nil, ctxerr.Wrap(ctx, err, "get app config")
	}

	url, err := apple_mdm.ResolveAppleMDMURL(cfg.ServerSettings.ServerURL)
	if err != nil {
		return nil, ctxerr.Wrap(ctx, err, "getting ABM token MDM server url")
	}

	for _, tok := range tokens {
		tok.MDMServerURL = url

		// Promote DB fields into respective objects
		var macOSTeamID, iOSTeamID, iPadIOSTeamID uint
		if tok.MacOSDefaultTeamID != nil {
			macOSTeamID = *tok.MacOSDefaultTeamID
		}
		if tok.IOSDefaultTeamID != nil {
			iOSTeamID = *tok.IOSDefaultTeamID
		}
		if tok.IPadOSDefaultTeamID != nil {
			iPadIOSTeamID = *tok.IPadOSDefaultTeamID
		}

		tok.MacOSTeam = fleet.ABMTokenTeam{Name: tok.MacOSTeamName, ID: macOSTeamID}
		tok.IOSTeam = fleet.ABMTokenTeam{Name: tok.IOSTeamName, ID: iOSTeamID}
		tok.IPadOSTeam = fleet.ABMTokenTeam{Name: tok.IPadOSTeamName, ID: iPadIOSTeamID}

	}

	return tokens, nil
}

func (ds *Datastore) DeleteABMToken(ctx context.Context, tokenID uint) error {
	const stmt = `
DELETE FROM
	abm_tokens
WHERE ID = ?
		`

	_, err := ds.writer(ctx).ExecContext(ctx, stmt, tokenID)

	return ctxerr.Wrap(ctx, err, "deleting ABM token")
}

func (ds *Datastore) GetABMTokenByID(ctx context.Context, tokenID uint) (*fleet.ABMToken, error) {
	tok, err := ds.getABMToken(ctx, tokenID, "")
	if err != nil {
		return nil, ctxerr.Wrap(ctx, err, "get ABM token by id")
	}

	return tok, nil
}

func (ds *Datastore) getABMToken(ctx context.Context, tokenID uint, orgName string) (*fleet.ABMToken, error) {
	stmt := `
SELECT
	abt.id,
	abt.organization_name,
	abt.apple_id,
	abt.terms_expired,
	abt.renew_at,
	abt.token,
	abt.macos_default_team_id,
	abt.ios_default_team_id,
	abt.ipados_default_team_id,
	COALESCE(t1.name, :no_team) as macos_team,
	COALESCE(t2.name, :no_team) as ios_team,
	COALESCE(t3.name, :no_team) as ipados_team
FROM
	abm_tokens abt
LEFT OUTER JOIN
	teams t1 ON t1.id = abt.macos_default_team_id
LEFT OUTER JOIN
	teams t2 ON t2.id = abt.ios_default_team_id
LEFT OUTER JOIN
	teams t3 ON t3.id = abt.ipados_default_team_id
%s
	`

	stmt, args, err := sqlx.Named(stmt, map[string]any{"no_team": fleet.NoTeamName})
	if err != nil {
		return nil, ctxerr.Wrap(ctx, err, "build list ABM tokens query from named args")
	}

	var ident any = orgName
	clause := "WHERE abt.organization_name = ?"
	if tokenID != 0 {
		clause = "WHERE abt.id = ?"
		ident = tokenID
	}

	stmt = fmt.Sprintf(stmt, clause)

	args = append(args, ident)

	var tok fleet.ABMToken
	if err := sqlx.GetContext(ctx, ds.reader(ctx), &tok, stmt, args...); err != nil {
		if err == sql.ErrNoRows {
			return nil, ctxerr.Wrap(ctx, notFound("ABMToken"))
		}

		return nil, ctxerr.Wrap(ctx, err, "get ABM token")
	}

	// decrypt the token with the serverPrivateKey, the resulting value will be
	// the token still encrypted, but just with the ABM cert and key (it is that
	// encrypted value that is stored with another layer of encryption with the
	// serverPrivateKey).
	decrypted, err := decrypt(tok.EncryptedToken, ds.serverPrivateKey)
	if err != nil {
		return nil, ctxerr.Wrapf(ctx, err, "decrypting abm token with datastore.serverPrivateKey")
	}
	tok.EncryptedToken = decrypted

	cfg, err := ds.AppConfig(ctx)
	if err != nil {
		return nil, ctxerr.Wrap(ctx, err, "get app config")
	}

	url, err := apple_mdm.ResolveAppleMDMURL(cfg.ServerSettings.ServerURL)
	if err != nil {
		return nil, ctxerr.Wrap(ctx, err, "getting ABM token MDM server url")
	}

	tok.MDMServerURL = url

	// Promote DB fields into respective objects
	var macOSTeamID, iOSTeamID, iPadIOSTeamID uint
	if tok.MacOSDefaultTeamID != nil {
		macOSTeamID = *tok.MacOSDefaultTeamID
	}
	if tok.IOSDefaultTeamID != nil {
		iOSTeamID = *tok.IOSDefaultTeamID
	}
	if tok.IPadOSDefaultTeamID != nil {
		iPadIOSTeamID = *tok.IPadOSDefaultTeamID
	}

	tok.MacOSTeam = fleet.ABMTokenTeam{Name: tok.MacOSTeamName, ID: macOSTeamID}
	tok.IOSTeam = fleet.ABMTokenTeam{Name: tok.IOSTeamName, ID: iOSTeamID}
	tok.IPadOSTeam = fleet.ABMTokenTeam{Name: tok.IPadOSTeamName, ID: iPadIOSTeamID}

	return &tok, nil
}

func (ds *Datastore) GetABMTokenCount(ctx context.Context) (int, error) {
	var count int
	const countStmt = `SELECT COUNT(*) FROM abm_tokens`

	if err := sqlx.GetContext(ctx, ds.reader(ctx), &count, countStmt); err != nil {
		return 0, ctxerr.Wrap(ctx, err, "counting existing ABM tokens")
	}

	return count, nil
}

func (ds *Datastore) SetABMTokenTermsExpiredForOrgName(ctx context.Context, orgName string, expired bool) (wasSet bool, err error) {
	const stmt = `UPDATE abm_tokens SET terms_expired = ? WHERE organization_name = ? AND terms_expired != ?`
	res, err := ds.writer(ctx).ExecContext(ctx, stmt, expired, orgName, expired)
	if err != nil {
		return false, ctxerr.Wrap(ctx, err, "update abm_tokens terms_expired")
	}
	affRows, _ := res.RowsAffected()

	if affRows > 0 {
		// if it did update the row, then the previous value was the opposite of
		// expired
		wasSet = !expired
	} else {
		// if it did not update any row, then the previous value was the same
		wasSet = expired
	}
	return wasSet, nil
}

func (ds *Datastore) CountABMTokensWithTermsExpired(ctx context.Context) (int, error) {
	// The expectation is that abm_tokens will have few rows (we don't even
	// support pagination on the "list ABM tokens" endpoint), so this query
	// should be very fast even without index on terms_expired.
	const stmt = `SELECT COUNT(*) FROM abm_tokens WHERE terms_expired = 1`

	var count int
	if err := sqlx.GetContext(ctx, ds.reader(ctx), &count, stmt); err != nil {
		return 0, ctxerr.Wrap(ctx, err, "count ABM tokens with terms expired")
	}
	return count, nil
}

// GetABMTokenOrgNamesForHostsInTeam returns the set of ABM organization names that correspond to each of
// the hosts in the team.
func (ds *Datastore) GetABMTokenOrgNamesForHostsInTeam(ctx context.Context, teamID *uint) ([]string, error) {
	stmt := `
SELECT DISTINCT
	abmt.organization_name
FROM
	abm_tokens abmt
	JOIN host_dep_assignments hda ON hda.abm_token_id = abmt.id
	JOIN hosts h ON hda.host_id = h.id
WHERE
 %s
	`
	var args []any
	teamFilter := `h.team_id IS NULL`
	if teamID != nil {
		teamFilter = `h.team_id = ?`
		args = append(args, *teamID)
	}

	stmt = fmt.Sprintf(stmt, teamFilter)

	var orgNames []string
	if err := sqlx.SelectContext(ctx, ds.reader(ctx), &orgNames, stmt, args...); err != nil {
		return nil, ctxerr.Wrap(ctx, err, "getting org names for team from db")
	}

	return orgNames, nil
}<|MERGE_RESOLUTION|>--- conflicted
+++ resolved
@@ -909,7 +909,6 @@
 
 	appCfg, err := ds.AppConfig(ctx)
 	if err != nil {
-<<<<<<< HEAD
 		return 0, ctxerr.Wrap(ctx, err, "ingest mdm apple host get app config")
 	}
 
@@ -924,29 +923,6 @@
 		exists, err := ds.TeamExists(ctx, team.ID)
 		if err != nil {
 			return 0, ctxerr.Wrap(ctx, err, "ingest mdm apple host get team by name")
-=======
-		return 0, nil, ctxerr.Wrap(ctx, err, "ingest mdm apple host get app config")
-	}
-
-	args := []interface{}{nil}
-	if name := appCfg.MDM.DeprecatedAppleBMDefaultTeam; name != "" {
-		team, err := ds.TeamByName(ctx, name)
-		switch {
-		case fleet.IsNotFound(err):
-			level.Debug(ds.logger).Log(
-				"msg",
-				"ingesting devices from DEP: unable to find default team assigned in config, the devices won't be assigned to a team",
-				"team_name",
-				name,
-			)
-			// If the team doesn't exist, we still ingest the device, but it won't
-			// belong to any team.
-		case err != nil:
-			return 0, nil, ctxerr.Wrap(ctx, err, "ingest mdm apple host get team by name")
-		default:
-			args[0] = team.ID
-			teamID = &team.ID
->>>>>>> c624f05e
 		}
 
 		if exists {
