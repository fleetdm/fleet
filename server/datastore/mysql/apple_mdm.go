--- conflicted
+++ resolved
@@ -1724,11 +1724,7 @@
 		return ctxerr.Wrap(ctx, err, "building sql statement to set verified host macOS profiles")
 	}
 
-<<<<<<< HEAD
 	if _, err := tx.ExecContext(ctx, stmt, args...); err != nil {
-=======
-	if _, err := ds.writer(ctx).ExecContext(ctx, stmt, args...); err != nil {
->>>>>>> 1c249b60
 		return ctxerr.Wrap(ctx, err, "setting verified host macOS profiles")
 	}
 	return nil
