--- conflicted
+++ resolved
@@ -4678,7 +4678,8 @@
 // ListIOSAndIPadOSToRefetch returns the UUIDs of iPhones/iPads that should be refetched
 // (their details haven't been updated in the given `interval`).
 func (ds *Datastore) ListIOSAndIPadOSToRefetch(ctx context.Context, interval time.Duration) (devices []fleet.AppleDevicesToRefetch,
-	err error) {
+	err error,
+) {
 	hostsStmt := fmt.Sprintf(`
 SELECT h.id as host_id, h.uuid as uuid, JSON_ARRAYAGG(hmc.command_type) as commands_already_sent FROM hosts h
 INNER JOIN host_mdm hmdm ON hmdm.host_id = h.id
@@ -4712,66 +4713,7 @@
 	return deviceUUIDs, nil
 }
 
-<<<<<<< HEAD
-func (ds *Datastore) GetMDMAppleOSUpdatesSettingsByHostSerial(ctx context.Context, serial string) (*fleet.AppleOSUpdateSettings, error) {
-	stmt := `
-SELECT 
-	team_id, platform 
-FROM 
-	hosts h 
-JOIN 
-	host_dep_assignments hdep ON h.id = host_id 
-WHERE 
-	hardware_serial = ? AND deleted_at IS NULL 
-LIMIT 1`
-
-	var dest struct {
-		TeamID   *uint  `db:"team_id"`
-		Platform string `db:"platform"`
-	}
-	if err := sqlx.GetContext(ctx, ds.reader(ctx), &dest, stmt, serial); err != nil {
-		return nil, ctxerr.Wrap(ctx, err, "getting team id for host")
-	}
-
-	var settings fleet.AppleOSUpdateSettings
-	if dest.TeamID == nil {
-		// use the global settings
-		ac, err := ds.AppConfig(ctx)
-		if err != nil {
-			return nil, ctxerr.Wrap(ctx, err, "getting app config for os update settings")
-		}
-		switch dest.Platform {
-		case "ios":
-			settings = ac.MDM.IOSUpdates
-		case "ipados":
-			settings = ac.MDM.IPadOSUpdates
-		case "darwin":
-			settings = ac.MDM.MacOSUpdates
-		default:
-			return nil, ctxerr.New(ctx, fmt.Sprintf("unsupported platform %s", dest.Platform))
-		}
-	} else {
-		// use the team settings
-		tm, err := ds.TeamWithoutExtras(ctx, *dest.TeamID)
-		if err != nil {
-			return nil, ctxerr.Wrap(ctx, err, "getting team os update settings")
-		}
-		switch dest.Platform {
-		case "ios":
-			settings = tm.Config.MDM.IOSUpdates
-		case "ipados":
-			settings = tm.Config.MDM.IPadOSUpdates
-		case "darwin":
-			settings = tm.Config.MDM.MacOSUpdates
-		default:
-			return nil, ctxerr.New(ctx, fmt.Sprintf("unsupported platform %s", dest.Platform))
-		}
-	}
-
-	return &settings, nil
-=======
 func (ds *Datastore) AddHostMDMCommands(ctx context.Context, commands []fleet.HostMDMCommand) error {
-
 	const baseStmt = `
 		INSERT INTO host_mdm_commands (host_id, command_type)
 		VALUES %s
@@ -4833,5 +4775,62 @@
 		return ctxerr.Wrap(ctx, err, "delete from host_mdm_commands")
 	}
 	return nil
->>>>>>> b9655876
+}
+
+func (ds *Datastore) GetMDMAppleOSUpdatesSettingsByHostSerial(ctx context.Context, serial string) (*fleet.AppleOSUpdateSettings, error) {
+	stmt := `
+SELECT 
+	team_id, platform 
+FROM 
+	hosts h 
+JOIN 
+	host_dep_assignments hdep ON h.id = host_id 
+WHERE 
+	hardware_serial = ? AND deleted_at IS NULL 
+LIMIT 1`
+
+	var dest struct {
+		TeamID   *uint  `db:"team_id"`
+		Platform string `db:"platform"`
+	}
+	if err := sqlx.GetContext(ctx, ds.reader(ctx), &dest, stmt, serial); err != nil {
+		return nil, ctxerr.Wrap(ctx, err, "getting team id for host")
+	}
+
+	var settings fleet.AppleOSUpdateSettings
+	if dest.TeamID == nil {
+		// use the global settings
+		ac, err := ds.AppConfig(ctx)
+		if err != nil {
+			return nil, ctxerr.Wrap(ctx, err, "getting app config for os update settings")
+		}
+		switch dest.Platform {
+		case "ios":
+			settings = ac.MDM.IOSUpdates
+		case "ipados":
+			settings = ac.MDM.IPadOSUpdates
+		case "darwin":
+			settings = ac.MDM.MacOSUpdates
+		default:
+			return nil, ctxerr.New(ctx, fmt.Sprintf("unsupported platform %s", dest.Platform))
+		}
+	} else {
+		// use the team settings
+		tm, err := ds.TeamWithoutExtras(ctx, *dest.TeamID)
+		if err != nil {
+			return nil, ctxerr.Wrap(ctx, err, "getting team os update settings")
+		}
+		switch dest.Platform {
+		case "ios":
+			settings = tm.Config.MDM.IOSUpdates
+		case "ipados":
+			settings = tm.Config.MDM.IPadOSUpdates
+		case "darwin":
+			settings = tm.Config.MDM.MacOSUpdates
+		default:
+			return nil, ctxerr.New(ctx, fmt.Sprintf("unsupported platform %s", dest.Platform))
+		}
+	}
+
+	return &settings, nil
 }