package mysql

import (
	"bytes"
	"context"
	"database/sql"
	"errors"
	"fmt"
	"strings"
	"time"

	"github.com/fleetdm/fleet/v4/server/contexts/ctxerr"
	"github.com/fleetdm/fleet/v4/server/fleet"
	apple_mdm "github.com/fleetdm/fleet/v4/server/mdm/apple"
	"github.com/fleetdm/fleet/v4/server/mdm/apple/mobileconfig"
	"github.com/fleetdm/fleet/v4/server/mdm/nanodep/godep"
	"github.com/fleetdm/fleet/v4/server/mdm/nanomdm/mdm"
	"github.com/fleetdm/fleet/v4/server/ptr"
	"github.com/go-kit/log"
	"github.com/go-kit/log/level"
	"github.com/google/uuid"
	"github.com/jmoiron/sqlx"
)

func (ds *Datastore) NewMDMAppleConfigProfile(ctx context.Context, cp fleet.MDMAppleConfigProfile) (*fleet.MDMAppleConfigProfile, error) {
	profUUID := "a" + uuid.New().String()
	stmt := `
INSERT INTO
    mdm_apple_configuration_profiles (profile_uuid, team_id, identifier, name, mobileconfig, checksum, uploaded_at)
(SELECT ?, ?, ?, ?, ?, UNHEX(MD5(?)), CURRENT_TIMESTAMP() FROM DUAL WHERE
	NOT EXISTS (
		SELECT 1 FROM mdm_windows_configuration_profiles WHERE name = ? AND team_id = ?
	) AND NOT EXISTS (
		SELECT 1 FROM mdm_apple_declarations WHERE name = ? AND team_id = ?
	)
)`

	var teamID uint
	if cp.TeamID != nil {
		teamID = *cp.TeamID
	}

	var profileID int64
	err := ds.withTx(ctx, func(tx sqlx.ExtContext) error {
		res, err := tx.ExecContext(ctx, stmt,
			profUUID, teamID, cp.Identifier, cp.Name, cp.Mobileconfig, cp.Mobileconfig, cp.Name, teamID, cp.Name, teamID)
		if err != nil {
			switch {
			case isDuplicate(err):
				return ctxerr.Wrap(ctx, formatErrorDuplicateConfigProfile(err, &cp))
			default:
				return ctxerr.Wrap(ctx, err, "creating new apple mdm config profile")
			}
		}

		aff, _ := res.RowsAffected()
		if aff == 0 {
			return &existsError{
				ResourceType: "MDMAppleConfigProfile.PayloadDisplayName",
				Identifier:   cp.Name,
				TeamID:       cp.TeamID,
			}
		}

		// record the ID as we want to return a fleet.Profile instance with it
		// filled in.
		profileID, _ = res.LastInsertId()

		for i := range cp.Labels {
			cp.Labels[i].ProfileUUID = profUUID
		}
		if err := batchSetProfileLabelAssociationsDB(ctx, tx, cp.Labels, "darwin"); err != nil {
			return ctxerr.Wrap(ctx, err, "inserting darwin profile label associations")
		}

		return nil
	})
	if err != nil {
		return nil, ctxerr.Wrap(ctx, err, "inserting profile and label associations")
	}

	return &fleet.MDMAppleConfigProfile{
		ProfileUUID:  profUUID,
		ProfileID:    uint(profileID),
		Identifier:   cp.Identifier,
		Name:         cp.Name,
		Mobileconfig: cp.Mobileconfig,
		TeamID:       cp.TeamID,
	}, nil
}

func formatErrorDuplicateConfigProfile(err error, cp *fleet.MDMAppleConfigProfile) error {
	switch {
	case strings.Contains(err.Error(), "idx_mdm_apple_config_prof_team_identifier"):
		return &existsError{
			ResourceType: "MDMAppleConfigProfile.PayloadIdentifier",
			Identifier:   cp.Identifier,
			TeamID:       cp.TeamID,
		}
	case strings.Contains(err.Error(), "idx_mdm_apple_config_prof_team_name"):
		return &existsError{
			ResourceType: "MDMAppleConfigProfile.PayloadDisplayName",
			Identifier:   cp.Name,
			TeamID:       cp.TeamID,
		}
	default:
		return err
	}
}

func formatErrorDuplicateDeclaration(err error, decl *fleet.MDMAppleDeclaration) error {
	switch {
	case strings.Contains(err.Error(), "idx_mdm_apple_declaration_team_identifier"):
		return &existsError{
			ResourceType: "MDMAppleDeclaration.Identifier",
			Identifier:   decl.Identifier,
			TeamID:       decl.TeamID,
		}
	case strings.Contains(err.Error(), "idx_mdm_apple_declaration_team_name"):
		return &existsError{
			ResourceType: "MDMAppleDeclaration.Name",
			Identifier:   decl.Name,
			TeamID:       decl.TeamID,
		}
	default:
		return err
	}
}

func (ds *Datastore) ListMDMAppleConfigProfiles(ctx context.Context, teamID *uint) ([]*fleet.MDMAppleConfigProfile, error) {
	stmt := `
SELECT
	profile_uuid,
	profile_id,
	team_id,
	name,
	identifier,
	mobileconfig,
	created_at,
	uploaded_at,
	checksum
FROM
	mdm_apple_configuration_profiles
WHERE
	team_id=? AND identifier NOT IN (?)
ORDER BY name`

	if teamID == nil {
		teamID = ptr.Uint(0)
	}

	fleetIdentifiers := []string{}
	for idf := range mobileconfig.FleetPayloadIdentifiers() {
		fleetIdentifiers = append(fleetIdentifiers, idf)
	}
	stmt, args, err := sqlx.In(stmt, teamID, fleetIdentifiers)
	if err != nil {
		return nil, ctxerr.Wrap(ctx, err, "sqlx.In ListMDMAppleConfigProfiles")
	}

	var res []*fleet.MDMAppleConfigProfile
	if err = sqlx.SelectContext(ctx, ds.reader(ctx), &res, stmt, args...); err != nil {
		return nil, err
	}
	return res, nil
}

func (ds *Datastore) GetMDMAppleConfigProfileByDeprecatedID(ctx context.Context, profileID uint) (*fleet.MDMAppleConfigProfile, error) {
	return ds.getMDMAppleConfigProfileByIDOrUUID(ctx, profileID, "")
}

func (ds *Datastore) GetMDMAppleConfigProfile(ctx context.Context, profileUUID string) (*fleet.MDMAppleConfigProfile, error) {
	return ds.getMDMAppleConfigProfileByIDOrUUID(ctx, 0, profileUUID)
}

func (ds *Datastore) getMDMAppleConfigProfileByIDOrUUID(ctx context.Context, id uint, uuid string) (*fleet.MDMAppleConfigProfile, error) {
	stmt := `
SELECT
	profile_uuid,
	profile_id,
	team_id,
	name,
	identifier,
	mobileconfig,
	checksum,
	created_at,
	uploaded_at
FROM
	mdm_apple_configuration_profiles
WHERE
`
	var arg any
	if uuid != "" {
		arg = uuid
		stmt += `profile_uuid = ?`
	} else {
		arg = id
		stmt += `profile_id = ?`
	}

	var res fleet.MDMAppleConfigProfile
	err := sqlx.GetContext(ctx, ds.reader(ctx), &res, stmt, arg)
	if err != nil {
		if err == sql.ErrNoRows {
			if uuid != "" {
				return nil, ctxerr.Wrap(ctx, notFound("MDMAppleConfigProfile").WithName(uuid))
			}
			return nil, ctxerr.Wrap(ctx, notFound("MDMAppleConfigProfile").WithID(id))
		}
		return nil, ctxerr.Wrap(ctx, err, "get mdm apple config profile")
	}

	// get the labels for that profile, except if the profile was loaded by the
	// old (deprecated) endpoint.
	if uuid != "" {
		labels, err := ds.listProfileLabelsForProfiles(ctx, nil, []string{res.ProfileUUID}, nil)
		if err != nil {
			return nil, err
		}
		if len(labels) > 0 {
			// ensure we leave Labels nil if there are none
			res.Labels = labels
		}
	}

	return &res, nil
}

func (ds *Datastore) GetMDMAppleDeclaration(ctx context.Context, declUUID string) (*fleet.MDMAppleDeclaration, error) {
	stmt := `
SELECT
	declaration_uuid,
	team_id,
	name,
	identifier,
	raw_json,
	checksum,
	created_at,
	uploaded_at
FROM
	mdm_apple_declarations
WHERE
	declaration_uuid = ?`

	var res fleet.MDMAppleDeclaration
	err := sqlx.GetContext(ctx, ds.reader(ctx), &res, stmt, declUUID)
	if err != nil {
		if err == sql.ErrNoRows {
			return nil, ctxerr.Wrap(ctx, notFound("MDMAppleDeclaration").WithName(declUUID))
		}

		return nil, ctxerr.Wrap(ctx, err, "get mdm apple declaration")
	}

	labels, err := ds.listProfileLabelsForProfiles(ctx, nil, nil, []string{res.DeclarationUUID})
	if err != nil {
		return nil, err
	}
	if len(labels) > 0 {
		// ensure we leave Labels nil if there are none
		res.Labels = labels
	}

	return &res, nil
}

func (ds *Datastore) DeleteMDMAppleConfigProfileByDeprecatedID(ctx context.Context, profileID uint) error {
	return ds.deleteMDMAppleConfigProfileByIDOrUUID(ctx, profileID, "")
}

func (ds *Datastore) DeleteMDMAppleConfigProfile(ctx context.Context, profileUUID string) error {
	if strings.HasPrefix(profileUUID, fleet.MDMAppleDeclarationUUIDPrefix) {
		return ds.deleteMDMAppleDeclaration(ctx, profileUUID)
	}
	return ds.deleteMDMAppleConfigProfileByIDOrUUID(ctx, 0, profileUUID)
}

func (ds *Datastore) deleteMDMAppleConfigProfileByIDOrUUID(ctx context.Context, id uint, uuid string) error {
	var arg any
	stmt := `DELETE FROM mdm_apple_configuration_profiles WHERE `
	if uuid != "" {
		arg = uuid
		stmt += `profile_uuid = ?`
	} else {
		arg = id
		stmt += `profile_id = ?`
	}
	res, err := ds.writer(ctx).ExecContext(ctx, stmt, arg)
	if err != nil {
		return ctxerr.Wrap(ctx, err)
	}

	deleted, _ := res.RowsAffected()
	if deleted != 1 {
		if uuid != "" {
			return ctxerr.Wrap(ctx, notFound("MDMAppleConfigProfile").WithName(uuid))
		}
		return ctxerr.Wrap(ctx, notFound("MDMAppleConfigProfile").WithID(id))
	}

	return nil
}

func (ds *Datastore) deleteMDMAppleDeclaration(ctx context.Context, uuid string) error {
	stmt := `DELETE FROM mdm_apple_declarations WHERE declaration_uuid = ?`

	res, err := ds.writer(ctx).ExecContext(ctx, stmt, uuid)
	if err != nil {
		return ctxerr.Wrap(ctx, err)
	}

	deleted, _ := res.RowsAffected()
	if deleted != 1 {
		return ctxerr.Wrap(ctx, notFound("MDMAppleDeclaration").WithName(uuid))
	}

	return nil
}

func (ds *Datastore) DeleteMDMAppleConfigProfileByTeamAndIdentifier(ctx context.Context, teamID *uint, profileIdentifier string) error {
	if teamID == nil {
		teamID = ptr.Uint(0)
	}

	// TODO: add deletion of declarations here or separate method?
	res, err := ds.writer(ctx).ExecContext(ctx, `DELETE FROM mdm_apple_configuration_profiles WHERE team_id = ? AND identifier = ?`, teamID, profileIdentifier)
	if err != nil {
		return ctxerr.Wrap(ctx, err)
	}

	if deleted, _ := res.RowsAffected(); deleted == 0 {
		message := fmt.Sprintf("identifier: %s, team_id: %d", profileIdentifier, teamID)
		return ctxerr.Wrap(ctx, notFound("MDMAppleConfigProfile").WithMessage(message))
	}

	return nil
}

func (ds *Datastore) GetHostMDMAppleProfiles(ctx context.Context, hostUUID string) ([]fleet.HostMDMAppleProfile, error) {
	stmt := fmt.Sprintf(`
SELECT
profile_uuid,
profile_name AS name,
profile_identifier AS identifier,
-- internally, a NULL status implies that the cron needs to pick up
-- this profile, for the user that difference doesn't exist, the
-- profile is effectively pending. This is consistent with all our
-- aggregation functions.
COALESCE(status, '%s') AS status,
COALESCE(operation_type, '') AS operation_type,
COALESCE(detail, '') AS detail
FROM
host_mdm_apple_profiles
WHERE
host_uuid = ? AND NOT (operation_type = '%s' AND COALESCE(status, '%s') IN('%s', '%s'))

UNION ALL
SELECT
declaration_uuid AS profile_uuid,
declaration_name AS name,
declaration_identifier AS identifier,
-- internally, a NULL status implies that the cron needs to pick up
-- this profile, for the user that difference doesn't exist, the
-- profile is effectively pending. This is consistent with all our
-- aggregation functions.
COALESCE(status, '%s') AS status,
COALESCE(operation_type, '') AS operation_type,
COALESCE(detail, '') AS detail
FROM
host_mdm_apple_declarations
WHERE
host_uuid = ? AND NOT (operation_type = '%s' AND COALESCE(status, '%s') IN('%s', '%s'))`,
		fleet.MDMDeliveryPending,
		fleet.MDMOperationTypeRemove,
		fleet.MDMDeliveryPending,
		fleet.MDMDeliveryVerifying,
		fleet.MDMDeliveryVerified,
		fleet.MDMDeliveryPending,
		fleet.MDMOperationTypeRemove,
		fleet.MDMDeliveryPending,
		fleet.MDMDeliveryVerifying,
		fleet.MDMDeliveryVerified,
	)

	var profiles []fleet.HostMDMAppleProfile
	if err := sqlx.SelectContext(ctx, ds.reader(ctx), &profiles, stmt, hostUUID, hostUUID); err != nil {
		return nil, err
	}
	return profiles, nil
}

func (ds *Datastore) NewMDMAppleEnrollmentProfile(
	ctx context.Context,
	payload fleet.MDMAppleEnrollmentProfilePayload,
) (*fleet.MDMAppleEnrollmentProfile, error) {
	res, err := ds.writer(ctx).ExecContext(ctx,
		`
INSERT INTO
    mdm_apple_enrollment_profiles (token, type, dep_profile)
VALUES (?, ?, ?)
ON DUPLICATE KEY UPDATE
    token = VALUES(token),
    type = VALUES(type),
    dep_profile = VALUES(dep_profile)
`,
		payload.Token, payload.Type, payload.DEPProfile,
	)
	if err != nil {
		return nil, ctxerr.Wrap(ctx, err)
	}
	id, _ := res.LastInsertId()
	return &fleet.MDMAppleEnrollmentProfile{
		ID:         uint(id),
		Token:      payload.Token,
		Type:       payload.Type,
		DEPProfile: payload.DEPProfile,
	}, nil
}

func (ds *Datastore) ListMDMAppleEnrollmentProfiles(ctx context.Context) ([]*fleet.MDMAppleEnrollmentProfile, error) {
	var enrollmentProfiles []*fleet.MDMAppleEnrollmentProfile
	if err := sqlx.SelectContext(
		ctx,
		ds.writer(ctx),
		&enrollmentProfiles,
		`
SELECT
    id,
    token,
    type,
    dep_profile,
    created_at,
    updated_at
FROM
    mdm_apple_enrollment_profiles
ORDER BY created_at DESC
`,
	); err != nil {
		return nil, ctxerr.Wrap(ctx, err, "list enrollment profiles")
	}
	return enrollmentProfiles, nil
}

func (ds *Datastore) GetMDMAppleEnrollmentProfileByToken(ctx context.Context, token string) (*fleet.MDMAppleEnrollmentProfile, error) {
	var enrollment fleet.MDMAppleEnrollmentProfile
	if err := sqlx.GetContext(ctx, ds.reader(ctx),
		&enrollment,
		`
SELECT
    id,
    token,
    type,
    dep_profile,
    created_at,
    updated_at
FROM
    mdm_apple_enrollment_profiles
WHERE
    token = ?
`,
		token,
	); err != nil {
		if err == sql.ErrNoRows {
			return nil, ctxerr.Wrap(ctx, notFound("MDMAppleEnrollmentProfile"))
		}
		return nil, ctxerr.Wrap(ctx, err, "get enrollment profile by token")
	}
	return &enrollment, nil
}

func (ds *Datastore) GetMDMAppleEnrollmentProfileByType(ctx context.Context, typ fleet.MDMAppleEnrollmentType) (*fleet.MDMAppleEnrollmentProfile, error) {
	var enrollment fleet.MDMAppleEnrollmentProfile
	if err := sqlx.GetContext(ctx, ds.writer(ctx), // use writer as it is used just after creation in some cases
		&enrollment,
		`
SELECT
    id,
    token,
    type,
    dep_profile,
    created_at,
    updated_at
FROM
    mdm_apple_enrollment_profiles
WHERE
    type = ?
`,
		typ,
	); err != nil {
		if err == sql.ErrNoRows {
			return nil, ctxerr.Wrap(ctx, notFound("MDMAppleEnrollmentProfile"))
		}
		return nil, ctxerr.Wrap(ctx, err, "get enrollment profile by type")
	}
	return &enrollment, nil
}

func (ds *Datastore) GetMDMAppleCommandRequestType(ctx context.Context, commandUUID string) (string, error) {
	var rt string
	err := sqlx.GetContext(ctx, ds.reader(ctx), &rt, `SELECT request_type FROM nano_commands WHERE command_uuid = ?`, commandUUID)
	if err == sql.ErrNoRows {
		return "", ctxerr.Wrap(ctx, notFound("MDMAppleCommand").WithName(commandUUID))
	}
	return rt, err
}

func (ds *Datastore) GetMDMAppleCommandResults(ctx context.Context, commandUUID string) ([]*fleet.MDMCommandResult, error) {
	query := `
SELECT
    ncr.id as host_uuid,
    ncr.command_uuid,
    ncr.status,
    ncr.result,
    ncr.updated_at,
    nc.request_type,
    nc.command as payload
FROM
    nano_command_results ncr
INNER JOIN
    nano_commands nc
ON
    ncr.command_uuid = nc.command_uuid
WHERE
    ncr.command_uuid = ?
`

	var results []*fleet.MDMCommandResult
	err := sqlx.SelectContext(
		ctx,
		ds.reader(ctx),
		&results,
		query,
		commandUUID,
	)
	if err != nil {
		return nil, ctxerr.Wrap(ctx, err, "get command results")
	}
	return results, nil
}

func (ds *Datastore) ListMDMAppleCommands(
	ctx context.Context,
	tmFilter fleet.TeamFilter,
	listOpts *fleet.MDMCommandListOptions,
) ([]*fleet.MDMAppleCommand, error) {
	stmt := fmt.Sprintf(`
SELECT
    nvq.id as device_id,
    nvq.command_uuid,
    COALESCE(NULLIF(nvq.status, ''), 'Pending') as status,
    COALESCE(nvq.result_updated_at, nvq.created_at) as updated_at,
    nvq.request_type,
    h.hostname,
    h.team_id
FROM
    nano_view_queue nvq
INNER JOIN
    hosts h
ON
    nvq.id = h.uuid
WHERE
   nvq.active = 1 AND
    %s
`, ds.whereFilterHostsByTeams(tmFilter, "h"))
	stmt, params := appendListOptionsWithCursorToSQL(stmt, nil, &listOpts.ListOptions)

	var results []*fleet.MDMAppleCommand
	if err := sqlx.SelectContext(ctx, ds.reader(ctx), &results, stmt, params...); err != nil {
		return nil, ctxerr.Wrap(ctx, err, "list commands")
	}
	return results, nil
}

func (ds *Datastore) NewMDMAppleInstaller(ctx context.Context, name string, size int64, manifest string, installer []byte, urlToken string) (*fleet.MDMAppleInstaller, error) {
	res, err := ds.writer(ctx).ExecContext(
		ctx,
		`INSERT INTO mdm_apple_installers (name, size, manifest, installer, url_token) VALUES (?, ?, ?, ?, ?)`,
		name, size, manifest, installer, urlToken,
	)
	if err != nil {
		return nil, ctxerr.Wrap(ctx, err)
	}
	id, _ := res.LastInsertId()
	return &fleet.MDMAppleInstaller{
		ID:        uint(id),
		Size:      size,
		Name:      name,
		Manifest:  manifest,
		Installer: installer,
		URLToken:  urlToken,
	}, nil
}

func (ds *Datastore) MDMAppleInstaller(ctx context.Context, token string) (*fleet.MDMAppleInstaller, error) {
	var installer fleet.MDMAppleInstaller
	if err := sqlx.GetContext(
		ctx,
		ds.writer(ctx),
		&installer,
		`SELECT id, name, size, manifest, installer, url_token FROM mdm_apple_installers WHERE url_token = ?`,
		token,
	); err != nil {
		if err == sql.ErrNoRows {
			return nil, ctxerr.Wrap(ctx, notFound("AppleInstaller").WithName(token))
		}
		return nil, ctxerr.Wrap(ctx, err, "get installer by token")
	}
	return &installer, nil
}

func (ds *Datastore) MDMAppleInstallerDetailsByID(ctx context.Context, id uint) (*fleet.MDMAppleInstaller, error) {
	var installer fleet.MDMAppleInstaller
	if err := sqlx.GetContext(
		ctx,
		ds.writer(ctx),
		&installer,
		`SELECT id, name, size, manifest, url_token FROM mdm_apple_installers WHERE id = ?`,
		id,
	); err != nil {
		if err == sql.ErrNoRows {
			return nil, ctxerr.Wrap(ctx, notFound("AppleInstaller").WithID(id))
		}
		return nil, ctxerr.Wrap(ctx, err, "get installer details by id")
	}
	return &installer, nil
}

func (ds *Datastore) DeleteMDMAppleInstaller(ctx context.Context, id uint) error {
	if _, err := ds.writer(ctx).ExecContext(ctx, `DELETE FROM mdm_apple_installers WHERE id = ?`, id); err != nil {
		return ctxerr.Wrap(ctx, err)
	}
	return nil
}

func (ds *Datastore) MDMAppleInstallerDetailsByToken(ctx context.Context, token string) (*fleet.MDMAppleInstaller, error) {
	var installer fleet.MDMAppleInstaller
	if err := sqlx.GetContext(
		ctx,
		ds.writer(ctx),
		&installer,
		`SELECT id, name, size, manifest, url_token FROM mdm_apple_installers WHERE url_token = ?`,
		token,
	); err != nil {
		if err == sql.ErrNoRows {
			return nil, ctxerr.Wrap(ctx, notFound("AppleInstaller").WithName(token))
		}
		return nil, ctxerr.Wrap(ctx, err, "get installer details by id")
	}
	return &installer, nil
}

func (ds *Datastore) ListMDMAppleInstallers(ctx context.Context) ([]fleet.MDMAppleInstaller, error) {
	var installers []fleet.MDMAppleInstaller
	if err := sqlx.SelectContext(ctx, ds.writer(ctx),
		&installers,
		`SELECT id, name, size, manifest, url_token FROM mdm_apple_installers`,
	); err != nil {
		return nil, ctxerr.Wrap(ctx, err, "list installers")
	}
	return installers, nil
}

func (ds *Datastore) MDMAppleListDevices(ctx context.Context) ([]fleet.MDMAppleDevice, error) {
	var devices []fleet.MDMAppleDevice
	if err := sqlx.SelectContext(
		ctx,
		ds.writer(ctx),
		&devices,
		`
SELECT
    d.id,
    d.serial_number,
    e.enabled
FROM
    nano_devices d
    JOIN nano_enrollments e ON d.id = e.device_id
WHERE
    type = "Device"
`,
	); err != nil {
		return nil, ctxerr.Wrap(ctx, err, "list devices")
	}
	return devices, nil
}

func (ds *Datastore) IngestMDMAppleDeviceFromCheckin(ctx context.Context, mdmHost fleet.MDMAppleHostDetails) error {
	appCfg, err := ds.AppConfig(ctx)
	if err != nil {
		return ctxerr.Wrap(ctx, err, "ingest mdm apple host get app config")
	}
	return ds.withRetryTxx(ctx, func(tx sqlx.ExtContext) error {
		return ingestMDMAppleDeviceFromCheckinDB(ctx, tx, mdmHost, ds.logger, appCfg)
	})
}

func ingestMDMAppleDeviceFromCheckinDB(
	ctx context.Context,
	tx sqlx.ExtContext,
	mdmHost fleet.MDMAppleHostDetails,
	logger log.Logger,
	appCfg *fleet.AppConfig,
) error {
	if mdmHost.SerialNumber == "" {
		return ctxerr.New(ctx, "ingest mdm apple host from checkin expected device serial number but got empty string")
	}
	if mdmHost.UDID == "" {
		return ctxerr.New(ctx, "ingest mdm apple host from checkin expected unique device id but got empty string")
	}

	// MDM is necessarily enabled if this gets called, always pass true for that
	// parameter.
	matchID, _, err := matchHostDuringEnrollment(ctx, tx, mdmEnroll, true, "", mdmHost.UDID, mdmHost.SerialNumber)
	switch {
	case errors.Is(err, sql.ErrNoRows):
		return insertMDMAppleHostDB(ctx, tx, mdmHost, logger, appCfg)

	case err != nil:
		return ctxerr.Wrap(ctx, err, "get mdm apple host by serial number or udid")

	default:
		return updateMDMAppleHostDB(ctx, tx, matchID, mdmHost, appCfg)
	}
}

func updateMDMAppleHostDB(
	ctx context.Context,
	tx sqlx.ExtContext,
	hostID uint,
	mdmHost fleet.MDMAppleHostDetails,
	appCfg *fleet.AppConfig,
) error {
	updateStmt := `
		UPDATE hosts SET
			hardware_serial = ?,
			uuid = ?,
			hardware_model = ?,
			platform =  ?,
			refetch_requested = ?,
			osquery_host_id = COALESCE(NULLIF(osquery_host_id, ''), ?)
		WHERE id = ?`

	if _, err := tx.ExecContext(
		ctx,
		updateStmt,
		mdmHost.SerialNumber,
		mdmHost.UDID,
		mdmHost.Model,
		"darwin",
		1,
		// Set osquery_host_id to the device UUID only if it is not already set.
		mdmHost.UDID,
		hostID,
	); err != nil {
		return ctxerr.Wrap(ctx, err, "update mdm apple host")
	}

	// clear any host_mdm_actions following re-enrollment here
	if _, err := tx.ExecContext(ctx, `DELETE FROM host_mdm_actions WHERE host_id = ?`, hostID); err != nil {
		return ctxerr.Wrap(ctx, err, "error clearing mdm apple host_mdm_actions")
	}

	if err := upsertMDMAppleHostMDMInfoDB(ctx, tx, appCfg.ServerSettings, false, hostID); err != nil {
		return ctxerr.Wrap(ctx, err, "ingest mdm apple host upsert MDM info")
	}

	return nil
}

func insertMDMAppleHostDB(
	ctx context.Context,
	tx sqlx.ExtContext,
	mdmHost fleet.MDMAppleHostDetails,
	logger log.Logger,
	appCfg *fleet.AppConfig,
) error {
	insertStmt := `
		INSERT INTO hosts (
			hardware_serial,
			uuid,
			hardware_model,
			platform,
			last_enrolled_at,
			detail_updated_at,
			osquery_host_id,
			refetch_requested
		) VALUES (?,?,?,?,?,?,?,?)`

	res, err := tx.ExecContext(
		ctx,
		insertStmt,
		mdmHost.SerialNumber,
		mdmHost.UDID,
		mdmHost.Model,
		"darwin",
		"2000-01-01 00:00:00",
		"2000-01-01 00:00:00",
		mdmHost.UDID,
		1,
	)
	if err != nil {
		return ctxerr.Wrap(ctx, err, "insert mdm apple host")
	}

	id, err := res.LastInsertId()
	if err != nil {
		return ctxerr.Wrap(ctx, err, "last insert id mdm apple host")
	}
	if id < 1 {
		return ctxerr.Wrap(ctx, err, "ingest mdm apple host unexpected last insert id")
	}
	host := fleet.Host{ID: uint(id), HardwareModel: mdmHost.Model, HardwareSerial: mdmHost.SerialNumber}

	if err := upsertMDMAppleHostDisplayNamesDB(ctx, tx, host); err != nil {
		return ctxerr.Wrap(ctx, err, "ingest mdm apple host upsert display names")
	}

	if err := upsertMDMAppleHostLabelMembershipDB(ctx, tx, logger, host); err != nil {
		return ctxerr.Wrap(ctx, err, "ingest mdm apple host upsert label membership")
	}

	if err := upsertMDMAppleHostMDMInfoDB(ctx, tx, appCfg.ServerSettings, false, host.ID); err != nil {
		return ctxerr.Wrap(ctx, err, "ingest mdm apple host upsert MDM info")
	}
	return nil
}

func (ds *Datastore) IngestMDMAppleDevicesFromDEPSync(ctx context.Context, devices []godep.Device) (createdCount int64, teamID *uint, err error) {
	if len(devices) < 1 {
		level.Debug(ds.logger).Log("msg", "ingesting devices from DEP received < 1 device, skipping", "len(devices)", len(devices))
		return 0, nil, nil
	}

	appCfg, err := ds.AppConfig(ctx)
	if err != nil {
		return 0, nil, ctxerr.Wrap(ctx, err, "ingest mdm apple host get app config")
	}

	args := []interface{}{nil}
	if name := appCfg.MDM.AppleBMDefaultTeam; name != "" {
		team, err := ds.TeamByName(ctx, name)
		switch {
		case fleet.IsNotFound(err):
			level.Debug(ds.logger).Log(
				"msg",
				"ingesting devices from DEP: unable to find default team assigned in config, the devices won't be assigned to a team",
				"team_name",
				name,
			)
			// If the team doesn't exist, we still ingest the device, but it won't
			// belong to any team.
		case err != nil:
			return 0, nil, ctxerr.Wrap(ctx, err, "ingest mdm apple host get team by name")
		default:
			args[0] = team.ID
			teamID = &team.ID
		}
	}

	err = ds.withRetryTxx(ctx, func(tx sqlx.ExtContext) error {
		us, unionArgs := unionSelectDevices(devices)
		args = append(args, unionArgs...)

		stmt := fmt.Sprintf(`
		INSERT INTO hosts (
			hardware_serial,
			hardware_model,
			platform,
			last_enrolled_at,
			detail_updated_at,
			osquery_host_id,
			refetch_requested,
			team_id
		) (
			SELECT
				us.hardware_serial,
				COALESCE(GROUP_CONCAT(DISTINCT us.hardware_model), ''),
				'darwin' AS platform,
				'2000-01-01 00:00:00' AS last_enrolled_at,
				'2000-01-01 00:00:00' AS detail_updated_at,
				NULL AS osquery_host_id,
				1 AS refetch_requested,
				? AS team_id
			FROM (%s) us
			LEFT JOIN hosts h ON us.hardware_serial = h.hardware_serial
		WHERE
			h.id IS NULL
		GROUP BY
			us.hardware_serial)`,
			us,
		)

		res, err := tx.ExecContext(ctx, stmt, args...)
		if err != nil {
			return ctxerr.Wrap(ctx, err, "ingest mdm apple hosts from dep sync insert")
		}

		n, err := res.RowsAffected()
		if err != nil {
			return ctxerr.Wrap(ctx, err, "ingest mdm apple hosts from dep sync rows affected")
		}
		createdCount = n

		// get new host ids
		args = []interface{}{}
		parts := []string{}
		for _, d := range devices {
			args = append(args, d.SerialNumber)
			parts = append(parts, "?")
		}
		var hostsWithMDMInfo []hostWithMDMInfo
		err = sqlx.SelectContext(ctx, tx, &hostsWithMDMInfo, fmt.Sprintf(`
			SELECT
				h.id,
				h.hardware_model,
				h.hardware_serial,
				COALESCE(hmdm.enrolled, 0) as enrolled
			FROM hosts h
			LEFT JOIN host_mdm hmdm ON hmdm.host_id = h.id
			WHERE h.hardware_serial IN(%s)`,
			strings.Join(parts, ",")),
			args...)
		if err != nil {
			return ctxerr.Wrap(ctx, err, "ingest mdm apple host get host ids")
		}

		var hosts []fleet.Host
		var unmanagedHostIDs []uint
		for _, h := range hostsWithMDMInfo {
			hosts = append(hosts, h.Host)
			if h.Enrolled == nil || !*h.Enrolled {
				unmanagedHostIDs = append(unmanagedHostIDs, h.ID)
			}
		}

		if err := upsertMDMAppleHostDisplayNamesDB(ctx, tx, hosts...); err != nil {
			return ctxerr.Wrap(ctx, err, "ingest mdm apple host upsert display names")
		}

		if err := upsertMDMAppleHostLabelMembershipDB(ctx, tx, ds.logger, hosts...); err != nil {
			return ctxerr.Wrap(ctx, err, "ingest mdm apple host upsert label membership")
		}
		if err := upsertHostDEPAssignmentsDB(ctx, tx, hosts); err != nil {
			return ctxerr.Wrap(ctx, err, "ingest mdm apple host upsert DEP assignments")
		}

		// only upsert MDM info for hosts that are unmanaged. This
		// prevents us from overriding valuable info with potentially
		// incorrect data. For example: if a host is enrolled in a
		// third-party MDM, but gets assigned in ABM to Fleet (during
		// migration) we'll get an 'added' event. In that case, we
		// expect that MDM info will be updated in due time as we ingest
		// future osquery data from the host
		if err := upsertMDMAppleHostMDMInfoDB(
			ctx,
			tx,
			appCfg.ServerSettings,
			true,
			unmanagedHostIDs...,
		); err != nil {
			return ctxerr.Wrap(ctx, err, "ingest mdm apple host upsert MDM info")
		}

		return nil
	})

	return createdCount, teamID, err
}

func (ds *Datastore) UpsertMDMAppleHostDEPAssignments(ctx context.Context, hosts []fleet.Host) error {
	return ds.withTx(ctx, func(tx sqlx.ExtContext) error {
		if err := upsertHostDEPAssignmentsDB(ctx, tx, hosts); err != nil {
			return ctxerr.Wrap(ctx, err, "upsert host DEP assignments")
		}

		return nil
	})
}

func upsertHostDEPAssignmentsDB(ctx context.Context, tx sqlx.ExtContext, hosts []fleet.Host) error {
	if len(hosts) == 0 {
		return nil
	}

	stmt := `
		INSERT INTO host_dep_assignments (host_id)
		VALUES %s
		ON DUPLICATE KEY UPDATE added_at = CURRENT_TIMESTAMP, deleted_at = NULL`

	args := []interface{}{}
	values := []string{}
	for _, host := range hosts {
		args = append(args, host.ID)
		values = append(values, "(?)")
	}

	_, err := tx.ExecContext(ctx, fmt.Sprintf(stmt, strings.Join(values, ",")), args...)
	if err != nil {
		return ctxerr.Wrap(ctx, err, "upsert host dep assignments")
	}

	return nil
}

func upsertMDMAppleHostDisplayNamesDB(ctx context.Context, tx sqlx.ExtContext, hosts ...fleet.Host) error {
	args := []interface{}{}
	parts := []string{}
	for _, h := range hosts {
		args = append(args, h.ID, h.DisplayName())
		parts = append(parts, "(?, ?)")
	}

	_, err := tx.ExecContext(ctx, fmt.Sprintf(`
			INSERT INTO host_display_names (host_id, display_name) VALUES %s
			ON DUPLICATE KEY UPDATE display_name = VALUES(display_name)`, strings.Join(parts, ",")),
		args...)
	if err != nil {
		return ctxerr.Wrap(ctx, err, "upsert host display names")
	}

	return nil
}

func upsertMDMAppleHostMDMInfoDB(ctx context.Context, tx sqlx.ExtContext, serverSettings fleet.ServerSettings, fromSync bool, hostIDs ...uint) error {
	if len(hostIDs) == 0 {
		return nil
	}

	serverURL, err := apple_mdm.ResolveAppleMDMURL(serverSettings.ServerURL)
	if err != nil {
		return ctxerr.Wrap(ctx, err, "resolve Fleet MDM URL")
	}

	result, err := tx.ExecContext(ctx, `
		INSERT INTO mobile_device_management_solutions (name, server_url) VALUES (?, ?)
		ON DUPLICATE KEY UPDATE server_url = VALUES(server_url)`,
		fleet.WellKnownMDMFleet, serverURL)
	if err != nil {
		return ctxerr.Wrap(ctx, err, "upsert mdm solution")
	}

	var mdmID int64
	if insertOnDuplicateDidInsert(result) {
		mdmID, _ = result.LastInsertId()
	} else {
		stmt := `SELECT id FROM mobile_device_management_solutions WHERE name = ? AND server_url = ?`
		if err := sqlx.GetContext(ctx, tx, &mdmID, stmt, fleet.WellKnownMDMFleet, serverURL); err != nil {
			return ctxerr.Wrap(ctx, err, "query mdm solution id")
		}
	}

	// if the device is coming from the DEP sync, we don't consider it
	// enrolled yet.
	enrolled := !fromSync

	args := []interface{}{}
	parts := []string{}
	for _, id := range hostIDs {
		args = append(args, enrolled, serverURL, fromSync, mdmID, false, id)
		parts = append(parts, "(?, ?, ?, ?, ?, ?)")
	}

	_, err = tx.ExecContext(ctx, fmt.Sprintf(`
		INSERT INTO host_mdm (enrolled, server_url, installed_from_dep, mdm_id, is_server, host_id) VALUES %s
		ON DUPLICATE KEY UPDATE enrolled = VALUES(enrolled)`, strings.Join(parts, ",")), args...)

	return ctxerr.Wrap(ctx, err, "upsert host mdm info")
}

func upsertMDMAppleHostLabelMembershipDB(ctx context.Context, tx sqlx.ExtContext, logger log.Logger, hosts ...fleet.Host) error {
	// Builtin label memberships are usually inserted when the first distributed
	// query results are received; however, we want to insert pending MDM hosts
	// now because it may still be some time before osquery is running on these
	// devices. Because these are Apple devices, we're adding them to the "All
	// Hosts" and "macOS" labels.
	labelIDs := []uint{}
	err := sqlx.SelectContext(ctx, tx, &labelIDs, `SELECT id FROM labels WHERE label_type = 1 AND (name = 'All Hosts' OR name = 'macOS')`)
	switch {
	case err != nil:
		return ctxerr.Wrap(ctx, err, "get builtin labels")
	case len(labelIDs) != 2:
		// Builtin labels can get deleted so it is important that we check that
		// they still exist before we continue.
		level.Error(logger).Log("err", fmt.Sprintf("expected 2 builtin labels but got %d", len(labelIDs)))
		return nil
	default:
		// continue
	}

	parts := []string{}
	args := []interface{}{}
	for _, h := range hosts {
		parts = append(parts, "(?,?),(?,?)")
		args = append(args, h.ID, labelIDs[0], h.ID, labelIDs[1])
	}
	_, err = tx.ExecContext(ctx, fmt.Sprintf(`
			INSERT INTO label_membership (host_id, label_id) VALUES %s
			ON DUPLICATE KEY UPDATE host_id = host_id`, strings.Join(parts, ",")), args...)
	if err != nil {
		return ctxerr.Wrap(ctx, err, "upsert label membership")
	}

	return nil
}

func (ds *Datastore) deleteMDMAppleProfilesForHost(ctx context.Context, tx sqlx.ExtContext, uuid string) error {
	_, err := tx.ExecContext(ctx, `
                    DELETE FROM host_mdm_apple_profiles
                    WHERE host_uuid = ?`, uuid)
	if err != nil {
		return ctxerr.Wrap(ctx, err, "removing all profiles from host")
	}
	return nil
}

func (ds *Datastore) UpdateHostTablesOnMDMUnenroll(ctx context.Context, uuid string) error {
	return ds.withTx(ctx, func(tx sqlx.ExtContext) error {
		var hostID uint
		row := tx.QueryRowxContext(ctx, `SELECT id FROM hosts WHERE uuid = ?`, uuid)
		err := row.Scan(&hostID)
		if err != nil {
			return ctxerr.Wrap(ctx, err, "getting host id from UUID")
		}

		// NOTE: set installed_from_dep = 0 so DEP host will not be counted as pending after it unenrolls.
		_, err = tx.ExecContext(ctx, `
			UPDATE host_mdm SET enrolled = 0, installed_from_dep = 0, server_url = '', mdm_id = NULL WHERE host_id = ?`, hostID)
		if err != nil {
			return ctxerr.Wrap(ctx, err, "clearing host_mdm for host")
		}

		// Since the host is unenrolled, delete all profiles assigned to the
		// host manually, the device won't Acknowledge any more requests (eg:
		// to delete profiles) and profiles are automatically removed on
		// unenrollment.
		if err := ds.deleteMDMAppleProfilesForHost(ctx, tx, uuid); err != nil {
			return ctxerr.Wrap(ctx, err, "deleting profiles for host")
		}

		_, err = tx.ExecContext(ctx, `
                    DELETE FROM host_disk_encryption_keys
                    WHERE host_id = ?`, hostID)
		if err != nil {
			return ctxerr.Wrap(ctx, err, "removing all profiles from host")
		}

		return nil
	})
}

func unionSelectDevices(devices []godep.Device) (stmt string, args []interface{}) {
	for i, d := range devices {
		if i == 0 {
			stmt = "SELECT ? hardware_serial, ? hardware_model"
		} else {
			stmt += " UNION SELECT ?, ?"
		}
		args = append(args, d.SerialNumber, d.Model)
	}

	return stmt, args
}

func (ds *Datastore) GetHostDEPAssignment(ctx context.Context, hostID uint) (*fleet.HostDEPAssignment, error) {
	var res fleet.HostDEPAssignment
	err := sqlx.GetContext(ctx, ds.reader(ctx), &res, `
		SELECT host_id, added_at, deleted_at FROM host_dep_assignments hdep WHERE hdep.host_id = ?`, hostID)
	if err != nil {
		if err == sql.ErrNoRows {
			return nil, ctxerr.Wrap(ctx, notFound("HostDEPAssignment").WithID(hostID))
		}
		return nil, ctxerr.Wrapf(ctx, err, "getting host dep assignments")
	}
	return &res, nil
}

func (ds *Datastore) DeleteHostDEPAssignments(ctx context.Context, serials []string) error {
	if len(serials) == 0 {
		return nil
	}

	var args []interface{}
	for _, serial := range serials {
		args = append(args, serial)
	}
	stmt, args, err := sqlx.In(`
          UPDATE host_dep_assignments
          SET deleted_at = NOW()
          WHERE host_id IN (
            SELECT id FROM hosts WHERE hardware_serial IN (?)
          )`, args)
	if err != nil {
		return ctxerr.Wrap(ctx, err, "building IN statement")
	}
	if _, err := ds.writer(ctx).ExecContext(ctx, stmt, args...); err != nil {
		return ctxerr.Wrap(ctx, err, "deleting DEP assignment by serial")
	}
	return nil
}

func (ds *Datastore) RestoreMDMApplePendingDEPHost(ctx context.Context, host *fleet.Host) error {
	ac, err := ds.AppConfig(ctx)
	if err != nil {
		return ctxerr.Wrap(ctx, err, "restore pending dep host get app config")
	}

	return ds.withTx(ctx, func(tx sqlx.ExtContext) error {
		// Insert a new host row with the same ID as the host that was deleted. We set only a
		// limited subset of fields just as if the host were initially ingested from DEP sync;
		// however, we also restore the UUID. Note that we are explicitly not restoring the
		// osquery_host_id.
		stmt := `
INSERT INTO hosts (
	id,
	uuid,
	hardware_serial,
	hardware_model,
	platform,
	last_enrolled_at,
	detail_updated_at,
	osquery_host_id,
	refetch_requested,
	team_id
) VALUES (?, ?, ?, ?, ?, ?, ?, ?, ?, ?)`

		args := []interface{}{
			host.ID,
			host.UUID,
			host.HardwareSerial,
			host.HardwareModel,
			host.Platform,
			host.LastEnrolledAt,
			host.DetailUpdatedAt,
			nil, // osquery_host_id is not restored
			host.RefetchRequested,
			host.TeamID,
		}

		if _, err := tx.ExecContext(ctx, stmt, args...); err != nil {
			return ctxerr.Wrap(ctx, err, "restore pending dep host")
		}

		// Upsert related host tables for the restored host just as if it were initially ingested
		// from DEP sync. Note we are not upserting host_dep_assignments in order to preserve the
		// existing timestamps.
		if err := upsertMDMAppleHostDisplayNamesDB(ctx, tx, *host); err != nil {
			// TODO: Why didn't this work as expected?
			return ctxerr.Wrap(ctx, err, "restore pending dep host display name")
		}
		if err := upsertMDMAppleHostLabelMembershipDB(ctx, tx, ds.logger, *host); err != nil {
			return ctxerr.Wrap(ctx, err, "restore pending dep host label membership")
		}
		if err := upsertMDMAppleHostMDMInfoDB(ctx, tx, ac.ServerSettings, true, host.ID); err != nil {
			return ctxerr.Wrap(ctx, err, "ingest mdm apple host upsert MDM info")
		}

		return nil
	})
}

func (ds *Datastore) GetNanoMDMEnrollment(ctx context.Context, id string) (*fleet.NanoEnrollment, error) {
	var nanoEnroll fleet.NanoEnrollment
	// use writer as it is used just after creation in some cases
	err := sqlx.GetContext(ctx, ds.writer(ctx), &nanoEnroll, `SELECT id, device_id, type, enabled, token_update_tally
		FROM nano_enrollments WHERE id = ?`, id)
	if err != nil {
		if errors.Is(err, sql.ErrNoRows) {
			return nil, nil
		}
		return nil, ctxerr.Wrapf(ctx, err, "getting data from nano_enrollments for id %s", id)
	}

	return &nanoEnroll, nil
}

func (ds *Datastore) BatchSetMDMAppleProfiles(ctx context.Context, tmID *uint, profiles []*fleet.MDMAppleConfigProfile) error {
	return ds.withRetryTxx(ctx, func(tx sqlx.ExtContext) error {
		return ds.batchSetMDMAppleProfilesDB(ctx, tx, tmID, profiles)
	})
}

// batchSetMDMAppleProfilesDB must be called from inside a transaction.
func (ds *Datastore) batchSetMDMAppleProfilesDB(
	ctx context.Context,
	tx sqlx.ExtContext,
	tmID *uint,
	profiles []*fleet.MDMAppleConfigProfile,
) error {
	const loadExistingProfiles = `
SELECT
  identifier,
  profile_uuid,
  mobileconfig
FROM
  mdm_apple_configuration_profiles
WHERE
  team_id = ? AND
  identifier IN (?)
`

	const deleteProfilesNotInList = `
DELETE FROM
  mdm_apple_configuration_profiles
WHERE
  team_id = ? AND
  identifier NOT IN (?)
`

	const insertNewOrEditedProfile = `
INSERT INTO
  mdm_apple_configuration_profiles (
    profile_uuid, team_id, identifier, name, mobileconfig, checksum, uploaded_at
  )
VALUES
  -- see https://stackoverflow.com/a/51393124/1094941
  ( CONCAT('a', CONVERT(uuid() USING utf8mb4)), ?, ?, ?, ?, UNHEX(MD5(mobileconfig)), CURRENT_TIMESTAMP() )
ON DUPLICATE KEY UPDATE
  uploaded_at = IF(checksum = VALUES(checksum) AND name = VALUES(name), uploaded_at, CURRENT_TIMESTAMP()),
  checksum = VALUES(checksum),
  name = VALUES(name),
  mobileconfig = VALUES(mobileconfig)
`

	// use a profile team id of 0 if no-team
	var profTeamID uint
	if tmID != nil {
		profTeamID = *tmID
	}

	// build a list of identifiers for the incoming profiles, will keep the
	// existing ones if there's a match and no change
	incomingIdents := make([]string, len(profiles))
	// at the same time, index the incoming profiles keyed by identifier for ease
	// or processing
	incomingProfs := make(map[string]*fleet.MDMAppleConfigProfile, len(profiles))
	for i, p := range profiles {
		incomingIdents[i] = p.Identifier
		incomingProfs[p.Identifier] = p
	}

	var existingProfiles []*fleet.MDMAppleConfigProfile

	if len(incomingIdents) > 0 {
		// load existing profiles that match the incoming profiles by identifiers
		stmt, args, err := sqlx.In(loadExistingProfiles, profTeamID, incomingIdents)
		if err != nil || strings.HasPrefix(ds.testBatchSetMDMAppleProfilesErr, "inselect") {
			if err == nil {
				err = errors.New(ds.testBatchSetMDMAppleProfilesErr)
			}
			return ctxerr.Wrap(ctx, err, "build query to load existing profiles")
		}
		if err := sqlx.SelectContext(ctx, tx, &existingProfiles, stmt, args...); err != nil || strings.HasPrefix(ds.testBatchSetMDMAppleProfilesErr, "select") {
			if err == nil {
				err = errors.New(ds.testBatchSetMDMAppleProfilesErr)
			}
			return ctxerr.Wrap(ctx, err, "load existing profiles")
		}
	}

	// figure out if we need to delete any profiles
	keepIdents := make([]string, 0, len(incomingIdents))
	for _, p := range existingProfiles {
		if newP := incomingProfs[p.Identifier]; newP != nil {
			keepIdents = append(keepIdents, p.Identifier)
		}
	}

	// profiles that are managed and delivered by Fleet
	fleetIdents := []string{}
	for ident := range mobileconfig.FleetPayloadIdentifiers() {
		fleetIdents = append(fleetIdents, ident)
	}

	var (
		stmt string
		args []interface{}
		err  error
	)
	// delete the obsolete profiles (all those that are not in keepIdents or delivered by Fleet)
	stmt, args, err = sqlx.In(deleteProfilesNotInList, profTeamID, append(keepIdents, fleetIdents...))
	if err != nil || strings.HasPrefix(ds.testBatchSetMDMAppleProfilesErr, "indelete") {
		if err == nil {
			err = errors.New(ds.testBatchSetMDMAppleProfilesErr)
		}
		return ctxerr.Wrap(ctx, err, "build statement to delete obsolete profiles")
	}
	if _, err := tx.ExecContext(ctx, stmt, args...); err != nil || strings.HasPrefix(ds.testBatchSetMDMAppleProfilesErr, "delete") {
		if err == nil {
			err = errors.New(ds.testBatchSetMDMAppleProfilesErr)
		}
		return ctxerr.Wrap(ctx, err, "delete obsolete profiles")
	}

	// insert the new profiles and the ones that have changed
	for _, p := range incomingProfs {
		if _, err := tx.ExecContext(ctx, insertNewOrEditedProfile, profTeamID, p.Identifier, p.Name, p.Mobileconfig); err != nil || strings.HasPrefix(ds.testBatchSetMDMAppleProfilesErr, "insert") {
			if err == nil {
				err = errors.New(ds.testBatchSetMDMAppleProfilesErr)
			}
			return ctxerr.Wrapf(ctx, err, "insert new/edited profile with identifier %q", p.Identifier)
		}
	}

	// build a list of labels so the associations can be batch-set all at once
	// TODO: with minor changes this chunk of code could be shared
	// between macOS and Windows, but at the time of this
	// implementation we're under tight time constraints.
	incomingLabels := []fleet.ConfigurationProfileLabel{}
	if len(incomingIdents) > 0 {
		var newlyInsertedProfs []*fleet.MDMAppleConfigProfile
		// load current profiles (again) that match the incoming profiles by name to grab their uuids
		stmt, args, err := sqlx.In(loadExistingProfiles, profTeamID, incomingIdents)
		if err != nil || strings.HasPrefix(ds.testBatchSetMDMAppleProfilesErr, "inreselect") {
			if err == nil {
				err = errors.New(ds.testBatchSetMDMAppleProfilesErr)
			}
			return ctxerr.Wrap(ctx, err, "build query to load newly inserted profiles")
		}
		if err := sqlx.SelectContext(ctx, tx, &newlyInsertedProfs, stmt, args...); err != nil || strings.HasPrefix(ds.testBatchSetMDMAppleProfilesErr, "reselect") {
			if err == nil {
				err = errors.New(ds.testBatchSetMDMAppleProfilesErr)
			}
			return ctxerr.Wrap(ctx, err, "load newly inserted profiles")
		}

		for _, newlyInsertedProf := range newlyInsertedProfs {
			incomingProf, ok := incomingProfs[newlyInsertedProf.Identifier]
			if !ok {
				return ctxerr.Wrapf(ctx, err, "profile %q is in the database but was not incoming", newlyInsertedProf.Identifier)
			}

			for _, label := range incomingProf.Labels {
				label.ProfileUUID = newlyInsertedProf.ProfileUUID
				incomingLabels = append(incomingLabels, label)
			}
		}
	}

	// insert label associations
	if err := batchSetProfileLabelAssociationsDB(ctx, tx, incomingLabels, "darwin"); err != nil || strings.HasPrefix(ds.testBatchSetMDMAppleProfilesErr, "labels") {
		if err == nil {
			err = errors.New(ds.testBatchSetMDMAppleProfilesErr)
		}
		return ctxerr.Wrap(ctx, err, "inserting apple profile label associations")
	}
	return nil
}

func (ds *Datastore) BulkDeleteMDMAppleHostsConfigProfiles(ctx context.Context, profs []*fleet.MDMAppleProfilePayload) error {
	return ds.withTx(ctx, func(tx sqlx.ExtContext) error {
		return ds.bulkDeleteMDMAppleHostsConfigProfilesDB(ctx, tx, profs)
	})
}

func (ds *Datastore) bulkDeleteMDMAppleHostsConfigProfilesDB(ctx context.Context, tx sqlx.ExtContext, profs []*fleet.MDMAppleProfilePayload) error {
	if len(profs) == 0 {
		return nil
	}

	executeDeleteBatch := func(valuePart string, args []any) error {
		stmt := fmt.Sprintf(`DELETE FROM host_mdm_apple_profiles WHERE (profile_identifier, host_uuid) IN (%s)`, strings.TrimSuffix(valuePart, ","))
		if _, err := tx.ExecContext(ctx, stmt, args...); err != nil {
			return ctxerr.Wrap(ctx, err, "error deleting host_mdm_apple_profiles")
		}
		return nil
	}

	var (
		args       []any
		sb         strings.Builder
		batchCount int
	)

	const defaultBatchSize = 1000 // results in this times 2 placeholders
	batchSize := defaultBatchSize
	if ds.testDeleteMDMProfilesBatchSize > 0 {
		batchSize = ds.testDeleteMDMProfilesBatchSize
	}

	resetBatch := func() {
		batchCount = 0
		args = args[:0]
		sb.Reset()
	}

	for _, p := range profs {
		args = append(args, p.ProfileIdentifier, p.HostUUID)
		sb.WriteString("(?, ?),")
		batchCount++

		if batchCount >= batchSize {
			if err := executeDeleteBatch(sb.String(), args); err != nil {
				return err
			}
			resetBatch()
		}
	}

	if batchCount > 0 {
		if err := executeDeleteBatch(sb.String(), args); err != nil {
			return err
		}
	}
	return nil
}

func (ds *Datastore) bulkSetPendingMDMAppleHostProfilesDB(
	ctx context.Context,
	tx sqlx.ExtContext,
	uuids []string,
) error {
	if len(uuids) == 0 {
		return nil
	}

	appleMDMProfilesDesiredStateQuery := generateDesiredStateQuery("profile")

	// TODO(mna): the conditions here (and in toRemoveStmt) are subtly different
	// than the ones in ListMDMAppleProfilesToInstall/Remove, so I'm keeping
	// those statements distinct to avoid introducing a subtle bug, but we should
	// take the time to properly analyze this and try to reuse
	// ListMDMAppleProfilesToInstall/Remove as we do in the Windows equivalent
	// method.
	//
	// I.e. for toInstallStmt, this is missing:
	// 	-- profiles in A and B with operation type "install" and NULL status
	// but I believe it would be a no-op and no harm in adding (status is
	// already NULL).
	//
	// And for toRemoveStmt, this is different:
	// 	-- except "remove" operations in any state
	// vs
	// 	-- except "remove" operations in a terminal state or already pending
	// but again I believe it would be a no-op and no harm in making them the
	// same (if I'm understanding correctly, the only difference is that it
	// considers "remove" operations that have NULL status, which it would
	// update to make its status to NULL).

	toInstallStmt := fmt.Sprintf(`
	SELECT
		ds.profile_uuid as profile_uuid,
		ds.host_uuid as host_uuid,
		ds.profile_identifier as profile_identifier,
		ds.profile_name as profile_name,
		ds.checksum as checksum
	FROM ( %s ) as ds
		LEFT JOIN host_mdm_apple_profiles hmap
			ON hmap.profile_uuid = ds.profile_uuid AND hmap.host_uuid = ds.host_uuid
	WHERE
		-- profile has been updated
		( hmap.checksum != ds.checksum ) OR
		-- profiles in A but not in B
		( hmap.profile_uuid IS NULL AND hmap.host_uuid IS NULL ) OR
		-- profiles in A and B but with operation type "remove"
		( hmap.host_uuid IS NOT NULL AND ( hmap.operation_type = ? OR hmap.operation_type IS NULL ) )
`, fmt.Sprintf(appleMDMProfilesDesiredStateQuery, "h.uuid IN (?)", "h.uuid IN (?)"))

	// TODO: if a very large number (~65K) of host uuids was matched (via
	// uuids, teams or profile IDs), could result in too many placeholders (not
	// an immediate concern).
	stmt, args, err := sqlx.In(toInstallStmt, uuids, uuids, fleet.MDMOperationTypeRemove)
	if err != nil {
		return ctxerr.Wrap(ctx, err, "building profiles to install statement")
	}

	var wantedProfiles []*fleet.MDMAppleProfilePayload
	err = sqlx.SelectContext(ctx, tx, &wantedProfiles, stmt, args...)
	if err != nil {
		return ctxerr.Wrap(ctx, err, "bulk set pending profile status execute")
	}

	toRemoveStmt := fmt.Sprintf(`
	SELECT
		hmap.profile_uuid as profile_uuid,
		hmap.host_uuid as host_uuid,
		hmap.profile_identifier as profile_identifier,
		hmap.profile_name as profile_name,
		hmap.checksum as checksum,
		hmap.status as status,
		hmap.operation_type as operation_type,
		COALESCE(hmap.detail, '') as detail,
		hmap.command_uuid as command_uuid
	FROM ( %s ) as ds
		RIGHT JOIN host_mdm_apple_profiles hmap
			ON hmap.profile_uuid = ds.profile_uuid AND hmap.host_uuid = ds.host_uuid
	WHERE
		hmap.host_uuid IN (?) AND
		-- profiles that are in B but not in A
		ds.profile_uuid IS NULL AND ds.host_uuid IS NULL AND
		-- except "remove" operations in any state
		( hmap.operation_type IS NULL OR hmap.operation_type != ? ) AND
		-- except "would be removed" profiles if they are a broken label-based profile
		NOT EXISTS (
			SELECT 1
			FROM mdm_configuration_profile_labels mcpl
			WHERE
			mcpl.apple_profile_uuid = hmap.profile_uuid AND
			mcpl.label_id IS NULL
		)
`, fmt.Sprintf(appleMDMProfilesDesiredStateQuery, "h.uuid IN (?)", "h.uuid IN (?)"))

	// TODO: if a very large number (~65K) of host uuids was matched (via
	// uuids, teams or profile IDs), could result in too many placeholders (not
	// an immediate concern). Note that uuids are provided twice.
	stmt, args, err = sqlx.In(toRemoveStmt, uuids, uuids, uuids, fleet.MDMOperationTypeRemove)
	if err != nil {
		return ctxerr.Wrap(ctx, err, "building profiles to remove statement")
	}
	var currentProfiles []*fleet.MDMAppleProfilePayload
	err = sqlx.SelectContext(ctx, tx, &currentProfiles, stmt, args...)
	if err != nil {
		return ctxerr.Wrap(ctx, err, "fetching profiles to remove")
	}

	if len(wantedProfiles) == 0 && len(currentProfiles) == 0 {
		return nil
	}

	// delete all host profiles to start from a clean slate, new entries will be added next
	// TODO(roberto): is this really necessary? this was pre-existing
	// behavior but I think it can be refactored. For now leaving it as-is.
	if err := ds.bulkDeleteMDMAppleHostsConfigProfilesDB(ctx, tx, wantedProfiles); err != nil {
		return ctxerr.Wrap(ctx, err, "bulk delete all profiles")
	}

	// profileIntersection tracks profilesToAdd ∩ profilesToRemove, this is used to avoid:
	//
	// - Sending a RemoveProfile followed by an InstallProfile for a
	// profile with an identifier that's already installed, which can cause
	// racy behaviors.
	// - Sending a InstallProfile command for a profile that's exactly the
	// same as the one installed. Customers have reported that sending the
	// command causes unwanted behavior.
	profileIntersection := apple_mdm.NewProfileBimap()
	profileIntersection.IntersectByIdentifierAndHostUUID(wantedProfiles, currentProfiles)

	// start by deleting any that are already in the desired state
	var hostProfilesToClean []*fleet.MDMAppleProfilePayload
	for _, p := range currentProfiles {
		if _, ok := profileIntersection.GetMatchingProfileInDesiredState(p); ok {
			hostProfilesToClean = append(hostProfilesToClean, p)
		}
	}
	if err := ds.bulkDeleteMDMAppleHostsConfigProfilesDB(ctx, tx, hostProfilesToClean); err != nil {
		return ctxerr.Wrap(ctx, err, "bulk delete profiles to clean")
	}

	executeUpsertBatch := func(valuePart string, args []any) error {
		baseStmt := fmt.Sprintf(`
				INSERT INTO host_mdm_apple_profiles (
					profile_uuid,
					host_uuid,
					profile_identifier,
					profile_name,
					checksum,
					operation_type,
					status,
					command_uuid,
					detail
				)
				VALUES %s
				ON DUPLICATE KEY UPDATE
					operation_type = VALUES(operation_type),
					status = VALUES(status),
					command_uuid = VALUES(command_uuid),
					checksum = VALUES(checksum),
					detail = VALUES(detail)
			`, strings.TrimSuffix(valuePart, ","))

		_, err := tx.ExecContext(ctx, baseStmt, args...)
		return ctxerr.Wrap(ctx, err, "bulk set pending profile status execute batch")
	}

	var (
		pargs      []any
		psb        strings.Builder
		batchCount int
	)

	const defaultBatchSize = 1000 // results in this times 9 placeholders
	batchSize := defaultBatchSize
	if ds.testUpsertMDMDesiredProfilesBatchSize > 0 {
		batchSize = ds.testUpsertMDMDesiredProfilesBatchSize
	}

	resetBatch := func() {
		batchCount = 0
		pargs = pargs[:0]
		psb.Reset()
	}

	for _, p := range wantedProfiles {
		if pp, ok := profileIntersection.GetMatchingProfileInCurrentState(p); ok {
			if pp.Status != &fleet.MDMDeliveryFailed && bytes.Equal(pp.Checksum, p.Checksum) {
				pargs = append(pargs, p.ProfileUUID, p.HostUUID, p.ProfileIdentifier, p.ProfileName, p.Checksum,
					pp.OperationType, pp.Status, pp.CommandUUID, pp.Detail)
				psb.WriteString("(?, ?, ?, ?, ?, ?, ?, ?, ?),")
				batchCount++

				if batchCount >= batchSize {
					if err := executeUpsertBatch(psb.String(), pargs); err != nil {
						return err
					}
					resetBatch()
				}
				continue
			}
		}

		pargs = append(pargs, p.ProfileUUID, p.HostUUID, p.ProfileIdentifier, p.ProfileName, p.Checksum,
			fleet.MDMOperationTypeInstall, nil, "", "")
		psb.WriteString("(?, ?, ?, ?, ?, ?, ?, ?, ?),")
		batchCount++

		if batchCount >= batchSize {
			if err := executeUpsertBatch(psb.String(), pargs); err != nil {
				return err
			}
			resetBatch()
		}
	}

	for _, p := range currentProfiles {
		if _, ok := profileIntersection.GetMatchingProfileInDesiredState(p); ok {
			continue
		}
		pargs = append(pargs, p.ProfileUUID, p.HostUUID, p.ProfileIdentifier, p.ProfileName, p.Checksum,
			fleet.MDMOperationTypeRemove, nil, "", "")
		psb.WriteString("(?, ?, ?, ?, ?, ?, ?, ?, ?),")
		batchCount++

		if batchCount >= batchSize {
			if err := executeUpsertBatch(psb.String(), pargs); err != nil {
				return err
			}
			resetBatch()
		}
	}

	if batchCount > 0 {
		if err := executeUpsertBatch(psb.String(), pargs); err != nil {
			return err
		}
	}
	return nil
}

// mdmEntityTypeToTable tracks what table should be used in the templates for
// SQL statements based on the given entity type.
var mdmEntityTypeToTable = map[string]string{
	"declaration": "declaration",
	"profile":     "configuration_profile",
}

// generateDesiredStateQuery generates a query string that represents the
// desired state of an Apple entity based on its type (profile or declaration)
func generateDesiredStateQuery(entityType string) string {
	return fmt.Sprintf(`
	-- non label-based entities
	SELECT
		mae.%[1]s_uuid,
		h.uuid as host_uuid,
		mae.identifier as %[1]s_identifier,
		mae.name as %[1]s_name,
		mae.checksum as checksum,
		0 as count_%[1]s_labels,
		0 as count_host_labels
	FROM
		mdm_apple_%[2]ss mae
			JOIN hosts h
				ON h.team_id = mae.team_id OR (h.team_id IS NULL AND mae.team_id = 0)
			JOIN nano_enrollments ne
				ON ne.device_id = h.uuid
	WHERE
		h.platform = 'darwin' AND
		ne.enabled = 1 AND
		ne.type = 'Device' AND
		NOT EXISTS (
			SELECT 1
			FROM mdm_%[2]s_labels mel
			WHERE mel.apple_%[1]s_uuid = mae.%[1]s_uuid
		) AND
		( %[3]s )

	UNION

	-- label-based entities where the host is a member of all the labels
	SELECT
		mae.%[1]s_uuid,
		h.uuid as host_uuid,
		mae.identifier as %[1]s_identifier,
		mae.name as %[1]s_name,
		mae.checksum as checksum,
		COUNT(*) as count_%[1]s_labels,
		COUNT(lm.label_id) as count_host_labels
	FROM
		mdm_apple_%[2]ss mae
			JOIN hosts h
				ON h.team_id = mae.team_id OR (h.team_id IS NULL AND mae.team_id = 0)
			JOIN nano_enrollments ne
				ON ne.device_id = h.uuid
			JOIN mdm_%[2]s_labels mel
				ON mel.apple_%[1]s_uuid = mae.%[1]s_uuid
			LEFT OUTER JOIN label_membership lm
				ON lm.label_id = mel.label_id AND lm.host_id = h.id
	WHERE
		h.platform = 'darwin' AND
		ne.enabled = 1 AND
		ne.type = 'Device' AND
		( %[3]s )
	GROUP BY
		mae.%[1]s_uuid, h.uuid, mae.identifier, mae.name, mae.checksum
	HAVING
		count_%[1]s_labels > 0 AND count_host_labels = count_%[1]s_labels

	`, entityType, mdmEntityTypeToTable[entityType], "%s")
}

// generateEntitiesToInstallQuery is a set difference between:
//
//   - Set A (ds), the "desired state", can be obtained from a JOIN between
//     mdm_apple_x and hosts.
//
// - Set B, the "current state" given by host_mdm_apple_x.
//
// A - B gives us the entities that need to be installed:
//
//   - entities that are in A but not in B
//
//   - entities which contents have changed, but their identifier are
//     the same (by checking the checksums)
//
//   - entities that are in A and in B, but with an operation type of
//     "remove", regardless of the status. (technically, if status is NULL then
//     the entity should be already installed - it has not been queued for
//     remove yet -, and same if status is failed, but the proper thing to do
//     with it would be to remove the row, not return it as "to install". For
//     simplicity of implementation here (and to err on the safer side - the
//     entity's content could've changed), we'll return it as "to install" for
//     now, which will cause the row to be updated with the correct operation
//     type and status).
//
//   - entities that are in A and in B, with an operation type of "install"
//     and a NULL status. Other statuses mean that the operation is already in
//     flight (pending), the operation has been completed but is still subject
//     to independent verification by Fleet (verifying), or has reached a terminal
//     state (failed or verified). If the entity's content is edited, all
//     relevant hosts will be marked as status NULL so that it gets
//     re-installed.
//
// Note that for label-based entities, only fully-satisfied entities are
// considered for installation. This means that a broken label-based entity,
// where one of the labels does not exist anymore, will not be considered for
// installation.
func generateEntitiesToInstallQuery(entityType string) string {
	return fmt.Sprintf(`
	( %[3]s ) as ds
		LEFT JOIN host_mdm_apple_%[1]ss hmae
			ON hmae.%[1]s_uuid = ds.%[1]s_uuid AND hmae.host_uuid = ds.host_uuid
	WHERE
		-- entity has been updated
		( hmae.checksum != ds.checksum ) OR
		-- entity in A but not in B
		( hmae.%[1]s_uuid IS NULL AND hmae.host_uuid IS NULL ) OR
		-- entities in A and B but with operation type "remove"
		( hmae.host_uuid IS NOT NULL AND ( hmae.operation_type = ? OR hmae.operation_type IS NULL ) ) OR
		-- entities in A and B with operation type "install" and NULL status
		( hmae.host_uuid IS NOT NULL AND hmae.operation_type = ? AND hmae.status IS NULL )
`, entityType, mdmEntityTypeToTable[entityType], fmt.Sprintf(generateDesiredStateQuery(entityType), "TRUE", "TRUE"))
}

// generateEntitiesToRemoveQuery is a set difference between:
//
// - Set A (ds), the "desired state", can be obtained from a JOIN between
// mdm_apple_configuration_x and hosts.
//
// - Set B, the "current state" given by host_mdm_apple_x.
//
// B - A gives us the entities that need to be removed:
//
//   - entities that are in B but not in A, except those with operation type
//     "remove" and a terminal state (failed) or a state indicating
//     that the operation is in flight (pending) or the operation has been completed
//     but is still subject to independent verification by Fleet (verifying)
//     or the operation has been completed and independenly verified by Fleet (verified).
//
// Any other case are entities that are in both B and A, and as such are
// processed by the generateEntitiesToInstallQuery query (since they are in
// both, their desired state is necessarily to be installed).
//
// Note that for label-based entities, only those that are fully-sastisfied
// by the host are considered for install (are part of the desired state used
// to compute the ones to remove). However, as a special case, a broken
// label-based entity will NOT be removed from a host where it was
// previously installed. However, if a host used to satisfy a label-based
// entity but no longer does (and that label-based entity is not "broken"),
// the entity will be removed from the host.
func generateEntitiesToRemoveQuery(entityType string) string {
	return fmt.Sprintf(`
	( %[3]s ) as ds
		RIGHT JOIN host_mdm_apple_%[1]ss hmae
			ON hmae.%[1]s_uuid = ds.%[1]s_uuid AND hmae.host_uuid = ds.host_uuid
	WHERE
		-- entities that are in B but not in A
		ds.%[1]s_uuid IS NULL AND ds.host_uuid IS NULL AND
		-- except "remove" operations in a terminal state or already pending
		( hmae.operation_type IS NULL OR hmae.operation_type != ? OR hmae.status IS NULL ) AND
		-- except "would be removed" entities if they are a broken label-based entities
		NOT EXISTS (
			SELECT 1
			FROM mdm_%[2]s_labels mcpl
			WHERE
				mcpl.apple_%[1]s_uuid = hmae.%[1]s_uuid AND
				mcpl.label_id IS NULL
		)
`, entityType, mdmEntityTypeToTable[entityType], fmt.Sprintf(generateDesiredStateQuery(entityType), "TRUE", "TRUE"))
}

func (ds *Datastore) ListMDMAppleProfilesToInstall(ctx context.Context) ([]*fleet.MDMAppleProfilePayload, error) {
	query := fmt.Sprintf(`
	SELECT
		ds.profile_uuid,
		ds.host_uuid,
		ds.profile_identifier,
		ds.profile_name,
		ds.checksum
	FROM %s `,
		generateEntitiesToInstallQuery("profile"))
	var profiles []*fleet.MDMAppleProfilePayload
	err := sqlx.SelectContext(ctx, ds.reader(ctx), &profiles, query, fleet.MDMOperationTypeRemove, fleet.MDMOperationTypeInstall)
	return profiles, err
}

func (ds *Datastore) ListMDMAppleProfilesToRemove(ctx context.Context) ([]*fleet.MDMAppleProfilePayload, error) {
	query := fmt.Sprintf(`
	SELECT
		hmae.profile_uuid,
		hmae.profile_identifier,
		hmae.profile_name,
		hmae.host_uuid,
		hmae.checksum,
		hmae.operation_type,
		COALESCE(hmae.detail, '') as detail,
		hmae.status,
		hmae.command_uuid
	FROM %s`, generateEntitiesToRemoveQuery("profile"))
	var profiles []*fleet.MDMAppleProfilePayload
	err := sqlx.SelectContext(ctx, ds.reader(ctx), &profiles, query, fleet.MDMOperationTypeRemove)
	return profiles, err
}

func (ds *Datastore) GetMDMAppleProfilesContents(ctx context.Context, uuids []string) (map[string]mobileconfig.Mobileconfig, error) {
	if len(uuids) == 0 {
		return nil, nil
	}

	stmt := `
          SELECT profile_uuid, mobileconfig as mobileconfig
          FROM mdm_apple_configuration_profiles WHERE profile_uuid IN (?)
	`
	query, args, err := sqlx.In(stmt, uuids)
	if err != nil {
		return nil, err
	}
	rows, err := ds.reader(ctx).QueryxContext(ctx, query, args...)
	if err != nil {
		return nil, err
	}
	defer rows.Close()
	results := make(map[string]mobileconfig.Mobileconfig)
	for rows.Next() {
		var uid string
		var mobileconfig mobileconfig.Mobileconfig
		if err := rows.Scan(&uid, &mobileconfig); err != nil {
			return nil, err
		}
		results[uid] = mobileconfig
	}
	return results, nil
}

func (ds *Datastore) BulkUpsertMDMAppleHostProfiles(ctx context.Context, payload []*fleet.MDMAppleBulkUpsertHostProfilePayload) error {
	if len(payload) == 0 {
		return nil
	}

	executeUpsertBatch := func(valuePart string, args []any) error {
		stmt := fmt.Sprintf(`
	    INSERT INTO host_mdm_apple_profiles (
              profile_uuid,
              profile_identifier,
              profile_name,
              host_uuid,
              status,
              operation_type,
              detail,
              command_uuid,
              checksum
            )
            VALUES %s
            ON DUPLICATE KEY UPDATE
              status = VALUES(status),
              operation_type = VALUES(operation_type),
              detail = VALUES(detail),
              checksum = VALUES(checksum),
              profile_identifier = VALUES(profile_identifier),
              profile_name = VALUES(profile_name),
              command_uuid = VALUES(command_uuid)`,
			strings.TrimSuffix(valuePart, ","),
		)

		_, err := ds.writer(ctx).ExecContext(ctx, stmt, args...)
		return err
	}

	var (
		args       []any
		sb         strings.Builder
		batchCount int
	)

	const defaultBatchSize = 1000 // results in this times 9 placeholders
	batchSize := defaultBatchSize
	if ds.testUpsertMDMDesiredProfilesBatchSize > 0 {
		batchSize = ds.testUpsertMDMDesiredProfilesBatchSize
	}

	resetBatch := func() {
		batchCount = 0
		args = args[:0]
		sb.Reset()
	}

	for _, p := range payload {
		args = append(args, p.ProfileUUID, p.ProfileIdentifier, p.ProfileName, p.HostUUID, p.Status, p.OperationType, p.Detail, p.CommandUUID, p.Checksum)
		sb.WriteString("(?, ?, ?, ?, ?, ?, ?, ?, ?),")
		batchCount++

		if batchCount >= batchSize {
			if err := executeUpsertBatch(sb.String(), args); err != nil {
				return err
			}
			resetBatch()
		}
	}

	if batchCount > 0 {
		if err := executeUpsertBatch(sb.String(), args); err != nil {
			return err
		}
	}
	return nil
}

func (ds *Datastore) UpdateOrDeleteHostMDMAppleProfile(ctx context.Context, profile *fleet.HostMDMAppleProfile) error {
	if profile.OperationType == fleet.MDMOperationTypeRemove &&
		profile.Status != nil &&
		(*profile.Status == fleet.MDMDeliveryVerifying || *profile.Status == fleet.MDMDeliveryVerified) {
		_, err := ds.writer(ctx).ExecContext(ctx, `
          DELETE FROM host_mdm_apple_profiles
          WHERE host_uuid = ? AND command_uuid = ?
        `, profile.HostUUID, profile.CommandUUID)
		return err
	}

	detail := profile.Detail

	if profile.OperationType == fleet.MDMOperationTypeRemove && profile.Status != nil && *profile.Status == fleet.MDMDeliveryFailed {
		detail = fmt.Sprintf("Failed to remove: %s", detail)
	}

	_, err := ds.writer(ctx).ExecContext(ctx, `
          UPDATE host_mdm_apple_profiles
          SET status = ?, operation_type = ?, detail = ?
          WHERE host_uuid = ? AND command_uuid = ?
        `, profile.Status, profile.OperationType, detail, profile.HostUUID, profile.CommandUUID)
	return err
}

const (
	appleMDMFailedProfilesStmt = `
            h.uuid = hmap.host_uuid AND
            hmap.status = :failed`

	appleMDMPendingProfilesStmt = `
            h.uuid = hmap.host_uuid AND
            (
                hmap.status IS NULL OR
                hmap.status = :pending OR
		-- special case for filevault, it's pending if the profile is
		-- pending OR the profile is verified or verifying but we still
		-- don't have an encryption key.
                (
                    hmap.profile_identifier = :filevault AND
                    hmap.status IN (:verifying, :verified) AND
                    hmap.operation_type = :install AND
                    NOT EXISTS (
                        SELECT 1
                        FROM host_disk_encryption_keys hdek
                        WHERE h.id = hdek.host_id AND
                              (hdek.decryptable = 1 OR hdek.decryptable IS NULL)
                    )
                )
            )`

	appleMDMVerifyingProfilesStmt = `
           h.uuid = hmap.host_uuid AND
           hmap.operation_type = :install AND
           (
	       -- all profiles except filevault that are 'verifying'
               (
                   hmap.profile_identifier != :filevault AND
                   hmap.status = :verifying
               )
               OR
               -- special cases for filevault
               (
                   hmap.profile_identifier = :filevault AND
                   (
		       -- filevault profile is verified, but we didn't verify the encryption key
                       (
                           hmap.status = :verified AND
                           EXISTS (
                               SELECT 1
                               FROM host_disk_encryption_keys AS hdek
                               WHERE h.id = hdek.host_id AND
                                     hdek.decryptable IS NULL
                           )
                       )
                       OR
		       -- filevault profile is verifying, and we already have an encryption key, in any state
                       (
                           hmap.status = :verifying AND
                           EXISTS (
                               SELECT 1
                               FROM host_disk_encryption_keys AS hdek
                               WHERE h.id = hdek.host_id AND
                                     hdek.decryptable = 1 OR hdek.decryptable IS NULL
                           )
                       )
                   )
               )
           )`

	appleVerifiedProfilesStmt = `
            h.uuid = hmap.host_uuid AND
            hmap.operation_type = :install AND
            hmap.status = :verified AND
            (
                hmap.profile_identifier != :filevault OR
                EXISTS (
                    SELECT 1
                    FROM host_disk_encryption_keys hdek
                    WHERE h.id = hdek.host_id AND
                          hdek.decryptable = 1
                )
            )`
)

// subqueryAppleProfileStatus builds the right subquery that can be used to
// filter hosts based on their profile status.
//
// The subquery mechanism works by finding profiles for hosts that:
//   - match with the provided status
//   - match any status that supercedes the provided status (eg: failed supercedes verifying)
//
// Hosts will be considered to be in the given status only if the profiles
// match the given status and zero profiles match any superceding status.
func subqueryAppleProfileStatus(status fleet.MDMDeliveryStatus) (string, []any, error) {
	var condition string
	var excludeConditions string
	switch status {
	case fleet.MDMDeliveryFailed:
		condition = appleMDMFailedProfilesStmt
		excludeConditions = "FALSE"
	case fleet.MDMDeliveryPending:
		condition = appleMDMPendingProfilesStmt
		excludeConditions = appleMDMFailedProfilesStmt
	case fleet.MDMDeliveryVerifying:
		condition = appleMDMVerifyingProfilesStmt
		excludeConditions = fmt.Sprintf("(%s) OR (%s)", appleMDMPendingProfilesStmt, appleMDMFailedProfilesStmt)
	case fleet.MDMDeliveryVerified:
		condition = appleVerifiedProfilesStmt
		excludeConditions = fmt.Sprintf("(%s) OR (%s) OR (%s)", appleMDMPendingProfilesStmt, appleMDMFailedProfilesStmt, appleMDMVerifyingProfilesStmt)
	default:
		return "", nil, fmt.Errorf("invalid status: %s", status)
	}

	sql := fmt.Sprintf(`
            SELECT 1
            FROM host_mdm_apple_profiles hmap
            WHERE %s AND
                  NOT EXISTS (
                      SELECT 1
                      FROM host_mdm_apple_profiles hmap
                      WHERE %s
                  )`, condition, excludeConditions)

	arg := map[string]any{
		"install":   fleet.MDMOperationTypeInstall,
		"remove":    fleet.MDMOperationTypeRemove,
		"verifying": fleet.MDMDeliveryVerifying,
		"failed":    fleet.MDMDeliveryFailed,
		"verified":  fleet.MDMDeliveryVerified,
		"pending":   fleet.MDMDeliveryPending,
		"filevault": mobileconfig.FleetFileVaultPayloadIdentifier,
	}
	query, args, err := sqlx.Named(sql, arg)
	if err != nil {
		return "", nil, fmt.Errorf("subqueryAppleProfileStatus %s: %w", status, err)
	}

	return query, args, nil
}

// subqueryAppleDeclarationStatus builds out the subquery for declaration status
func subqueryAppleDeclarationStatus() (string, []any, error) {
	const declNamedStmt = `
		CASE WHEN EXISTS (
			SELECT
				1
			FROM
				host_mdm_apple_declarations d1
			WHERE
				h.uuid = d1.host_uuid
				AND d1.status = :failed) THEN
			'declarations_failed'
		WHEN EXISTS (
			SELECT
				1
			FROM
				host_mdm_apple_declarations d2
			WHERE
				h.uuid = d2.host_uuid
				AND(d2.status IS NULL
					OR d2.status = :pending)
				AND NOT EXISTS (
					SELECT
						1
					FROM
						host_mdm_apple_declarations d3
					WHERE
						h.uuid = d3.host_uuid
						AND d3.status = :failed)) THEN
			'declarations_pending'
		WHEN EXISTS (
			SELECT
				1
			FROM
				host_mdm_apple_declarations d4
			WHERE
				h.uuid = d4.host_uuid
				AND d4.status = :verifying
				AND NOT EXISTS (
					SELECT
						1
					FROM
						host_mdm_apple_declarations d5
					WHERE (h.uuid = d5.host_uuid
						AND(d5.status IS NULL
							OR d5.status IN(:pending, :failed))))) THEN
			'declarations_verifying'
		WHEN EXISTS (
			SELECT
				1
			FROM
				host_mdm_apple_declarations d6
			WHERE
				h.uuid = d6.host_uuid
				AND d6.status = :verified
				AND NOT EXISTS (
					SELECT
						1
					FROM
						host_mdm_apple_declarations d7
					WHERE (h.uuid = d7.host_uuid
						AND(d7.status IS NULL
							OR d7.status IN(:pending, :failed, :verifying))))) THEN
			'declarations_verified'
		ELSE
			''
		END`

	// TODO: do we need to differentiate between install and remove?
	arg := map[string]any{
		// "install":   fleet.MDMOperationTypeInstall,
		// "remove":    fleet.MDMOperationTypeRemove,
		"verifying": fleet.MDMDeliveryVerifying,
		"failed":    fleet.MDMDeliveryFailed,
		"verified":  fleet.MDMDeliveryVerified,
		"pending":   fleet.MDMDeliveryPending,
	}
	query, args, err := sqlx.Named(declNamedStmt, arg)
	if err != nil {
		return "", nil, fmt.Errorf("subqueryAppleDeclarationStatus: %w", err)
	}

	return query, args, nil
}

func subqueryOSSettingsStatusMac() (string, []any, error) {
	var profArgs []any
	profFailed, profFailedArgs, err := subqueryAppleProfileStatus(fleet.MDMDeliveryFailed)
	if err != nil {
		return "", nil, err
	}
	profArgs = append(profArgs, profFailedArgs...)

	profPending, profPendingArgs, err := subqueryAppleProfileStatus(fleet.MDMDeliveryPending)
	if err != nil {
		return "", nil, err
	}
	profArgs = append(profArgs, profPendingArgs...)

	profVerifying, profVerifyingArgs, err := subqueryAppleProfileStatus(fleet.MDMDeliveryVerifying)
	if err != nil {
		return "", nil, err
	}
	profArgs = append(profArgs, profVerifyingArgs...)

	profVerified, profVerifiedArgs, err := subqueryAppleProfileStatus(fleet.MDMDeliveryVerified)
	if err != nil {
		return "", nil, err
	}
	profArgs = append(profArgs, profVerifiedArgs...)

	profStmt := fmt.Sprintf(`
	    CASE WHEN EXISTS (%s) THEN
	        'profiles_failed'
	    WHEN EXISTS (%s) THEN
	        'profiles_pending'
	    WHEN EXISTS (%s) THEN
	        'profiles_verifying'
	    WHEN EXISTS (%s) THEN
	        'profiles_verified'
	    ELSE
	        ''
	    END`,
		profFailed,
		profPending,
		profVerifying,
		profVerified,
	)

	declStmt, declArgs, err := subqueryAppleDeclarationStatus()
	if err != nil {
		return "", nil, err
	}

	stmt := fmt.Sprintf(`
	CASE (%s)
	WHEN 'profiles_failed' THEN
	    'failed'
	WHEN 'profiles_pending' THEN (
	    CASE (%s)
	    WHEN 'declarations_failed' THEN
	        'failed'
	    ELSE
	        'pending'
	    END)
	WHEN 'profiles_verifying' THEN (
	    CASE (%s)
	    WHEN 'declarations_failed' THEN
	        'failed'
	    WHEN 'declarations_pending' THEN
	        'pending'
	    ELSE
	        'verifying'
	    END)
	WHEN 'profiles_verified' THEN (
	    CASE (%s)
	    WHEN 'declarations_failed' THEN
	        'failed'
	    WHEN 'declarations_pending' THEN
	        'pending'
	    WHEN 'declarations_verifying' THEN
	        'verifying'
	    ELSE
	        'verified'
	    END)
	ELSE
	    REPLACE((%s), 'declarations_', '')
	END`, profStmt, declStmt, declStmt, declStmt, declStmt)

	args := append(profArgs, declArgs...)
	args = append(args, declArgs...)
	args = append(args, declArgs...)
	args = append(args, declArgs...)

	// FIXME(roberto): we found issues in MySQL 5.7.17 (only that version,
	// which we must support for now) with prepared statements on this
	// query. The results returned by the DB were always different what
	// expected unless the arguments are inlined in the query.
	//
	// We decided to do this given:
	//
	// - The time constraints we were given to develop DDM
	// - The fact that all the variables in this query are really strings managed by us
	// - The imminent deprecation of MySQL 5.7
	return fmt.Sprintf(strings.Replace(stmt, "?", "'%s'", -1), args...), []any{}, nil
}

func (ds *Datastore) GetMDMAppleProfilesSummary(ctx context.Context, teamID *uint) (*fleet.MDMProfilesSummary, error) {
	subquery, args, err := subqueryOSSettingsStatusMac()
	if err != nil {
		return nil, ctxerr.Wrap(ctx, err, "building os settings subquery")
	}

	sqlFmt := `
SELECT
  %s as status,
  COUNT(id) as count
FROM
  hosts h
GROUP BY status, platform, team_id HAVING platform = 'darwin' AND status IN (?, ?, ?, ?) AND %s`

	args = append(args, fleet.MDMDeliveryFailed, fleet.MDMDeliveryPending, fleet.MDMDeliveryVerifying, fleet.MDMDeliveryVerified)

	teamFilter := "team_id IS NULL"
	if teamID != nil && *teamID > 0 {
		teamFilter = "team_id = ?"
		args = append(args, *teamID)
	}

	stmt := fmt.Sprintf(sqlFmt, subquery, teamFilter)

	var dest []struct {
		Count  uint   `db:"count"`
		Status string `db:"status"`
	}

	err = sqlx.SelectContext(ctx, ds.reader(ctx), &dest, stmt, args...)
	if err != nil {
		return nil, err
	}

	byStatus := make(map[string]uint)
	for _, s := range dest {
		if _, ok := byStatus[s.Status]; ok {
			return nil, fmt.Errorf("duplicate status %s", s.Status)
		}
		byStatus[s.Status] = s.Count
	}

	var res fleet.MDMProfilesSummary
	for s, c := range byStatus {
		switch fleet.MDMDeliveryStatus(s) {
		case fleet.MDMDeliveryFailed:
			res.Failed = c
		case fleet.MDMDeliveryPending:
			res.Pending = c
		case fleet.MDMDeliveryVerifying:
			res.Verifying = c
		case fleet.MDMDeliveryVerified:
			res.Verified = c
		default:
			return nil, fmt.Errorf("unknown status %s", s)
		}
	}

	return &res, nil
}

func (ds *Datastore) InsertMDMIdPAccount(ctx context.Context, account *fleet.MDMIdPAccount) error {
	stmt := `
      INSERT INTO mdm_idp_accounts
        (uuid, username, fullname, email)
      VALUES
        (UUID(), ?, ?, ?)
      ON DUPLICATE KEY UPDATE
        username   = VALUES(username),
        fullname   = VALUES(fullname)`

	_, err := ds.writer(ctx).ExecContext(ctx, stmt, account.Username, account.Fullname, account.Email)
	return ctxerr.Wrap(ctx, err, "creating new MDM IdP account")
}

func (ds *Datastore) GetMDMIdPAccountByEmail(ctx context.Context, email string) (*fleet.MDMIdPAccount, error) {
	stmt := `SELECT uuid, username, fullname, email FROM mdm_idp_accounts WHERE email = ?`
	var acct fleet.MDMIdPAccount
	err := sqlx.GetContext(ctx, ds.reader(ctx), &acct, stmt, email)
	if err != nil {
		if err == sql.ErrNoRows {
			return nil, ctxerr.Wrap(ctx, notFound("MDMIdPAccount").WithMessage(fmt.Sprintf("with email %s", email)))
		}
		return nil, ctxerr.Wrap(ctx, err, "select mdm_idp_accounts by email")
	}
	return &acct, nil
}

func (ds *Datastore) GetMDMIdPAccountByUUID(ctx context.Context, uuid string) (*fleet.MDMIdPAccount, error) {
	stmt := `SELECT uuid, username, fullname, email FROM mdm_idp_accounts WHERE uuid = ?`
	var acct fleet.MDMIdPAccount
	err := sqlx.GetContext(ctx, ds.reader(ctx), &acct, stmt, uuid)
	if err != nil {
		if err == sql.ErrNoRows {
			return nil, ctxerr.Wrap(ctx, notFound("MDMIdPAccount").WithMessage(fmt.Sprintf("with uuid %s", uuid)))
		}
		return nil, ctxerr.Wrap(ctx, err, "select mdm_idp_accounts")
	}
	return &acct, nil
}

func subqueryFileVaultVerifying() (string, []interface{}) {
	sql := `
            SELECT
                1 FROM host_mdm_apple_profiles hmap
            WHERE
                h.uuid = hmap.host_uuid
                AND hmap.profile_identifier = ?
                AND hmap.operation_type = ?
                AND (
		  (hmap.status = ? AND hdek.decryptable IS NULL)
		  OR
		  (hmap.status = ? AND hdek.decryptable = 1)
		)`
	args := []interface{}{
		mobileconfig.FleetFileVaultPayloadIdentifier,
		fleet.MDMOperationTypeInstall,
		fleet.MDMDeliveryVerified,
		fleet.MDMDeliveryVerifying,
	}
	return sql, args
}

func subqueryFileVaultVerified() (string, []interface{}) {
	sql := `
            SELECT
                1 FROM host_mdm_apple_profiles hmap
            WHERE
                h.uuid = hmap.host_uuid
                AND hdek.decryptable = 1
                AND hmap.profile_identifier = ?
                AND hmap.status = ?
                AND hmap.operation_type = ?`
	args := []interface{}{
		mobileconfig.FleetFileVaultPayloadIdentifier,
		fleet.MDMDeliveryVerified,
		fleet.MDMOperationTypeInstall,
	}
	return sql, args
}

func subqueryFileVaultActionRequired() (string, []interface{}) {
	sql := `
            SELECT
                1 FROM host_mdm_apple_profiles hmap
            WHERE
                h.uuid = hmap.host_uuid
                AND(hdek.decryptable = 0
                    OR (hdek.host_id IS NULL AND hdek.decryptable IS NULL))
                AND hmap.profile_identifier = ?
                AND (hmap.status = ? OR hmap.status = ?)
                AND hmap.operation_type = ?`
	args := []interface{}{
		mobileconfig.FleetFileVaultPayloadIdentifier,
		fleet.MDMDeliveryVerifying,
		fleet.MDMDeliveryVerified,
		fleet.MDMOperationTypeInstall,
	}
	return sql, args
}

func subqueryFileVaultEnforcing() (string, []interface{}) {
	sql := `
            SELECT
                1 FROM host_mdm_apple_profiles hmap
            WHERE
                h.uuid = hmap.host_uuid
                AND hmap.profile_identifier = ?
                AND (hmap.status IS NULL OR hmap.status = ?)
                AND hmap.operation_type = ?
		`
	args := []interface{}{
		mobileconfig.FleetFileVaultPayloadIdentifier,
		fleet.MDMDeliveryPending,
		fleet.MDMOperationTypeInstall,
	}
	return sql, args
}

func subqueryFileVaultFailed() (string, []interface{}) {
	sql := `
            SELECT
                1 FROM host_mdm_apple_profiles hmap
            WHERE
			    h.uuid = hmap.host_uuid
                AND hmap.profile_identifier = ?
                AND hmap.status = ?`
	args := []interface{}{mobileconfig.FleetFileVaultPayloadIdentifier, fleet.MDMDeliveryFailed}
	return sql, args
}

func subqueryFileVaultRemovingEnforcement() (string, []interface{}) {
	sql := `
            SELECT
                1 FROM host_mdm_apple_profiles hmap
            WHERE
                h.uuid = hmap.host_uuid
                AND hmap.profile_identifier = ?
                AND (hmap.status IS NULL OR hmap.status = ?)
                AND hmap.operation_type = ?`
	args := []interface{}{mobileconfig.FleetFileVaultPayloadIdentifier, fleet.MDMDeliveryPending, fleet.MDMOperationTypeRemove}
	return sql, args
}

func (ds *Datastore) GetMDMAppleFileVaultSummary(ctx context.Context, teamID *uint) (*fleet.MDMAppleFileVaultSummary, error) {
	sqlFmt := `
SELECT
    COUNT(
        CASE WHEN EXISTS (%s)
            THEN 1
        END) AS verified,
    COUNT(
        CASE WHEN EXISTS (%s)
            THEN 1
        END) AS verifying,
    COUNT(
        CASE WHEN EXISTS (%s)
            THEN 1
        END) AS action_required,
    COUNT(
        CASE WHEN EXISTS (%s)
            THEN 1
        END) AS enforcing,
    COUNT(
		CASE WHEN EXISTS (%s)
            THEN 1
        END) AS failed,
    COUNT(
        CASE WHEN EXISTS (%s)
            THEN 1
        END) AS removing_enforcement
FROM
    hosts h
    LEFT JOIN host_disk_encryption_keys hdek ON h.id = hdek.host_id
WHERE
    h.platform = 'darwin' AND %s`

	var args []interface{}
	subqueryVerified, subqueryVerifiedArgs := subqueryFileVaultVerified()
	args = append(args, subqueryVerifiedArgs...)
	subqueryVerifying, subqueryVerifyingArgs := subqueryFileVaultVerifying()
	args = append(args, subqueryVerifyingArgs...)
	subqueryActionRequired, subqueryActionRequiredArgs := subqueryFileVaultActionRequired()
	args = append(args, subqueryActionRequiredArgs...)
	subqueryEnforcing, subqueryEnforcingArgs := subqueryFileVaultEnforcing()
	args = append(args, subqueryEnforcingArgs...)
	subqueryFailed, subqueryFailedArgs := subqueryFileVaultFailed()
	args = append(args, subqueryFailedArgs...)
	subqueryRemovingEnforcement, subqueryRemovingEnforcementArgs := subqueryFileVaultRemovingEnforcement()
	args = append(args, subqueryRemovingEnforcementArgs...)

	teamFilter := "h.team_id IS NULL"
	if teamID != nil && *teamID > 0 {
		teamFilter = "h.team_id = ?"
		args = append(args, *teamID)
	}

	stmt := fmt.Sprintf(sqlFmt, subqueryVerified, subqueryVerifying, subqueryActionRequired, subqueryEnforcing, subqueryFailed, subqueryRemovingEnforcement, teamFilter)

	var res fleet.MDMAppleFileVaultSummary
	err := sqlx.GetContext(ctx, ds.reader(ctx), &res, stmt, args...)
	if err != nil {
		return nil, err
	}

	return &res, nil
}

func (ds *Datastore) BulkUpsertMDMAppleConfigProfiles(ctx context.Context, payload []*fleet.MDMAppleConfigProfile) error {
	if len(payload) == 0 {
		return nil
	}

	var args []any
	var sb strings.Builder
	for _, cp := range payload {
		var teamID uint
		if cp.TeamID != nil {
			teamID = *cp.TeamID
		}

		args = append(args, teamID, cp.Identifier, cp.Name, cp.Mobileconfig)
		// see https://stackoverflow.com/a/51393124/1094941
		sb.WriteString("( CONCAT('a', CONVERT(uuid() USING utf8mb4)), ?, ?, ?, ?, UNHEX(MD5(mobileconfig)), CURRENT_TIMESTAMP() ),")
	}

	stmt := fmt.Sprintf(`
          INSERT INTO
              mdm_apple_configuration_profiles (profile_uuid, team_id, identifier, name, mobileconfig, checksum, uploaded_at)
          VALUES %s
          ON DUPLICATE KEY UPDATE
            uploaded_at = IF(checksum = VALUES(checksum) AND name = VALUES(name), uploaded_at, CURRENT_TIMESTAMP()),
            mobileconfig = VALUES(mobileconfig),
            checksum = VALUES(checksum)
`, strings.TrimSuffix(sb.String(), ","))

	if _, err := ds.writer(ctx).ExecContext(ctx, stmt, args...); err != nil {
		return ctxerr.Wrapf(ctx, err, "upsert mdm config profiles")
	}

	return nil
}

func (ds *Datastore) InsertMDMAppleBootstrapPackage(ctx context.Context, bp *fleet.MDMAppleBootstrapPackage) error {
	stmt := `
          INSERT INTO mdm_apple_bootstrap_packages (team_id, name, sha256, bytes, token)
	  VALUES (?, ?, ?, ?, ?)
	`

	_, err := ds.writer(ctx).ExecContext(ctx, stmt, bp.TeamID, bp.Name, bp.Sha256, bp.Bytes, bp.Token)
	if err != nil {
		if isDuplicate(err) {
			return ctxerr.Wrap(ctx, alreadyExists("BootstrapPackage", fmt.Sprintf("for team %d", bp.TeamID)))
		}
		return ctxerr.Wrap(ctx, err, "create bootstrap package")
	}

	return nil
}

func (ds *Datastore) CopyDefaultMDMAppleBootstrapPackage(ctx context.Context, ac *fleet.AppConfig, toTeamID uint) error {
	if ac == nil {
		return ctxerr.New(ctx, "app config must not be nil")
	}
	if toTeamID == 0 {
		return ctxerr.New(ctx, "team id must not be zero")
	}

	return ds.withRetryTxx(ctx, func(tx sqlx.ExtContext) error {
		// Copy the bytes for the default bootstrap package to the specified team
		insertStmt := `
INSERT INTO mdm_apple_bootstrap_packages (team_id, name, sha256, bytes, token)
SELECT ?, name, sha256, bytes, ?
FROM mdm_apple_bootstrap_packages
WHERE team_id = 0
`
		_, err := tx.ExecContext(ctx, insertStmt, toTeamID, uuid.New().String())
		if err != nil {
			if isDuplicate(err) {
				return ctxerr.Wrap(ctx, &existsError{
					ResourceType: "BootstrapPackage",
					TeamID:       &toTeamID,
				})
			}
			return ctxerr.Wrap(ctx, err, fmt.Sprintf("copy default bootstrap package to team %d", toTeamID))
		}

		// Update the team config json with the default bootstrap package url
		//
		// NOTE: The bytes copied above may not match the bytes at the url because it is possible to
		// upload a new bootrap pacakge via the UI, which replaces the bytes but does not change
		// the configured URL. This was a deliberate product design choice and it is intended that
		// the bytes would be replaced again the next time the team config is applied (i.e. via
		// fleetctl in a gitops workflow).
		url := ac.MDM.MacOSSetup.BootstrapPackage.Value
		if url != "" {
			updateConfigStmt := `
UPDATE teams
SET config = JSON_SET(config, '$.mdm.macos_setup.bootstrap_package', '%s')
WHERE id = ?
`
			_, err = tx.ExecContext(ctx, fmt.Sprintf(updateConfigStmt, url), toTeamID)
			if err != nil {
				return ctxerr.Wrap(ctx, err, fmt.Sprintf("update bootstrap package config for team %d", toTeamID))
			}
		}

		return nil
	})
}

func (ds *Datastore) DeleteMDMAppleBootstrapPackage(ctx context.Context, teamID uint) error {
	stmt := "DELETE FROM mdm_apple_bootstrap_packages WHERE team_id = ?"
	res, err := ds.writer(ctx).ExecContext(ctx, stmt, teamID)
	if err != nil {
		return ctxerr.Wrap(ctx, err, "delete bootstrap package")
	}

	deleted, _ := res.RowsAffected()
	if deleted != 1 {
		return ctxerr.Wrap(ctx, notFound("BootstrapPackage").WithID(teamID))
	}
	return nil
}

func (ds *Datastore) GetMDMAppleBootstrapPackageBytes(ctx context.Context, token string) (*fleet.MDMAppleBootstrapPackage, error) {
	stmt := "SELECT name, bytes FROM mdm_apple_bootstrap_packages WHERE token = ?"
	var bp fleet.MDMAppleBootstrapPackage
	if err := sqlx.GetContext(ctx, ds.reader(ctx), &bp, stmt, token); err != nil {
		if err == sql.ErrNoRows {
			return nil, ctxerr.Wrap(ctx, notFound("BootstrapPackage").WithMessage(token))
		}
		return nil, ctxerr.Wrap(ctx, err, "get bootstrap package bytes")
	}
	return &bp, nil
}

func (ds *Datastore) GetMDMAppleBootstrapPackageSummary(ctx context.Context, teamID uint) (*fleet.MDMAppleBootstrapPackageSummary, error) {
	// NOTE: Consider joining on host_dep_assignments instead of host_mdm so DEP hosts that
	// manually enroll or re-enroll are included in the results so long as they are not unassigned
	// in Apple Business Manager. The problem with using host_dep_assignments is that a host can be
	// assigned to Fleet in ABM but still manually enroll. We should probably keep using host_mdm,
	// but be better at updating the table with the right values when a host enrolls (perhaps adding
	// a query param to the enroll endpoint).
	stmt := `
          SELECT
              COUNT(IF(ncr.status = 'Acknowledged', 1, NULL)) AS installed,
              COUNT(IF(ncr.status = 'Error', 1, NULL)) AS failed,
              COUNT(IF(ncr.status IS NULL OR (ncr.status != 'Acknowledged' AND ncr.status != 'Error'), 1, NULL)) AS pending
          FROM
              hosts h
          LEFT JOIN host_mdm_apple_bootstrap_packages hmabp ON
              hmabp.host_uuid = h.uuid
          LEFT JOIN nano_command_results ncr ON
              ncr.command_uuid  = hmabp.command_uuid
          JOIN host_mdm hm ON
              hm.host_id = h.id
          WHERE
              hm.installed_from_dep = 1 AND COALESCE(h.team_id, 0) = ? AND h.platform = 'darwin'`

	var bp fleet.MDMAppleBootstrapPackageSummary
	if err := sqlx.GetContext(ctx, ds.reader(ctx), &bp, stmt, teamID); err != nil {
		return nil, ctxerr.Wrap(ctx, err, "get bootstrap package summary")
	}
	return &bp, nil
}

func (ds *Datastore) RecordHostBootstrapPackage(ctx context.Context, commandUUID string, hostUUID string) error {
	stmt := `INSERT INTO host_mdm_apple_bootstrap_packages (command_uuid, host_uuid) VALUES (?, ?)
        ON DUPLICATE KEY UPDATE command_uuid = command_uuid`
	_, err := ds.writer(ctx).ExecContext(ctx, stmt, commandUUID, hostUUID)
	return ctxerr.Wrap(ctx, err, "record bootstrap package command")
}

func (ds *Datastore) GetHostMDMMacOSSetup(ctx context.Context, hostID uint) (*fleet.HostMDMMacOSSetup, error) {
	// NOTE: Consider joining on host_dep_assignments instead of host_mdm so DEP hosts that
	// manually enroll or re-enroll are included in the results so long as they are not unassigned
	// in Apple Business Manager. The problem with using host_dep_assignments is that a host can be
	// assigned to Fleet in ABM but still manually enroll. We should probably keep using host_mdm,
	// but be better at updating the table with the right values when a host enrolls (perhaps adding
	// a query param to the enroll endpoint).
	stmt := `
SELECT
    CASE
        WHEN ncr.status = 'Acknowledged' THEN ?
        WHEN ncr.status = 'Error' THEN ?
        ELSE ?
    END AS bootstrap_package_status,
    COALESCE(ncr.result, '') AS result,
		mabs.name AS bootstrap_package_name
FROM
    hosts h
JOIN host_mdm_apple_bootstrap_packages hmabp ON
    hmabp.host_uuid = h.uuid
LEFT JOIN nano_command_results ncr ON
    ncr.command_uuid = hmabp.command_uuid
JOIN host_mdm hm ON
    hm.host_id = h.id
JOIN mdm_apple_bootstrap_packages mabs ON
		COALESCE(h.team_id, 0) = mabs.team_id
WHERE
    h.id = ? AND hm.installed_from_dep = 1`

	args := []interface{}{fleet.MDMBootstrapPackageInstalled, fleet.MDMBootstrapPackageFailed, fleet.MDMBootstrapPackagePending, hostID}

	var dest fleet.HostMDMMacOSSetup
	if err := sqlx.GetContext(ctx, ds.reader(ctx), &dest, stmt, args...); err != nil {
		if err == sql.ErrNoRows {
			return nil, ctxerr.Wrap(ctx, notFound("HostMDMMacOSSetup").WithID(hostID))
		}
		return nil, ctxerr.Wrap(ctx, err, "get host mdm macos setup")
	}

	if dest.BootstrapPackageStatus == fleet.MDMBootstrapPackageFailed {
		decoded, err := mdm.DecodeCommandResults(dest.Result)
		if err != nil {
			dest.Detail = "Unable to decode command result"
		} else {
			dest.Detail = apple_mdm.FmtErrorChain(decoded.ErrorChain)
		}
	}
	return &dest, nil
}

func (ds *Datastore) GetMDMAppleBootstrapPackageMeta(ctx context.Context, teamID uint) (*fleet.MDMAppleBootstrapPackage, error) {
	stmt := "SELECT team_id, name, sha256, token, created_at, updated_at FROM mdm_apple_bootstrap_packages WHERE team_id = ?"
	var bp fleet.MDMAppleBootstrapPackage
	if err := sqlx.GetContext(ctx, ds.reader(ctx), &bp, stmt, teamID); err != nil {
		if err == sql.ErrNoRows {
			return nil, ctxerr.Wrap(ctx, notFound("BootstrapPackage").WithID(teamID))
		}
		return nil, ctxerr.Wrap(ctx, err, "get bootstrap package meta")
	}
	return &bp, nil
}

func (ds *Datastore) CleanupDiskEncryptionKeysOnTeamChange(ctx context.Context, hostIDs []uint, newTeamID *uint) error {
	return ds.withTx(ctx, func(tx sqlx.ExtContext) error {
		return cleanupDiskEncryptionKeysOnTeamChangeDB(ctx, tx, hostIDs, newTeamID)
	})
}

func cleanupDiskEncryptionKeysOnTeamChangeDB(ctx context.Context, tx sqlx.ExtContext, hostIDs []uint, newTeamID *uint) error {
	_, err := getMDMAppleConfigProfileByTeamAndIdentifierDB(ctx, tx, newTeamID, mobileconfig.FleetFileVaultPayloadIdentifier)
	if err != nil {
		if fleet.IsNotFound(err) {
			// the new team does not have a filevault profile so we need to delete the existing ones
			if err := bulkDeleteHostDiskEncryptionKeysDB(ctx, tx, hostIDs); err != nil {
				return ctxerr.Wrap(ctx, err, "reconcile filevault profiles on team change bulk delete host disk encryption keys")
			}
		} else {
			return ctxerr.Wrap(ctx, err, "reconcile filevault profiles on team change get profile")
		}
	}
	return nil
}

func getMDMAppleConfigProfileByTeamAndIdentifierDB(ctx context.Context, tx sqlx.QueryerContext, teamID *uint, profileIdentifier string) (*fleet.MDMAppleConfigProfile, error) {
	if teamID == nil {
		teamID = ptr.Uint(0)
	}

	stmt := `
SELECT
	profile_uuid,
	profile_id,
	team_id,
	name,
	identifier,
	mobileconfig,
	created_at,
	uploaded_at
FROM
	mdm_apple_configuration_profiles
WHERE
	team_id=? AND identifier=?`

	var profile fleet.MDMAppleConfigProfile
	err := sqlx.GetContext(ctx, tx, &profile, stmt, teamID, profileIdentifier)
	if err != nil {
		if err == sql.ErrNoRows {
			return &fleet.MDMAppleConfigProfile{}, ctxerr.Wrap(ctx, notFound("MDMAppleConfigProfile").WithName(profileIdentifier))
		}
		return &fleet.MDMAppleConfigProfile{}, ctxerr.Wrap(ctx, err, "get mdm apple config profile by team and identifier")
	}
	return &profile, nil
}

func bulkDeleteHostDiskEncryptionKeysDB(ctx context.Context, tx sqlx.ExtContext, hostIDs []uint) error {
	if len(hostIDs) == 0 {
		return nil
	}

	query, args, err := sqlx.In(
		"DELETE FROM host_disk_encryption_keys WHERE host_id IN (?)",
		hostIDs,
	)
	if err != nil {
		return ctxerr.Wrap(ctx, err, "building query")
	}

	_, err = tx.ExecContext(ctx, query, args...)
	return err
}

func (ds *Datastore) SetOrUpdateMDMAppleSetupAssistant(ctx context.Context, asst *fleet.MDMAppleSetupAssistant) (*fleet.MDMAppleSetupAssistant, error) {
	const stmt = `
		INSERT INTO
			mdm_apple_setup_assistants (team_id, global_or_team_id, name, profile)
		VALUES
			(?, ?, ?, ?)
		ON DUPLICATE KEY UPDATE
			updated_at = IF(profile = VALUES(profile) AND name = VALUES(name), updated_at, CURRENT_TIMESTAMP),
			profile_uuid = IF(profile = VALUES(profile) AND name = VALUES(name), profile_uuid, ''),
			name = VALUES(name),
			profile = VALUES(profile)
`
	var globalOrTmID uint
	if asst.TeamID != nil {
		globalOrTmID = *asst.TeamID
	}
	_, err := ds.writer(ctx).ExecContext(ctx, stmt, asst.TeamID, globalOrTmID, asst.Name, asst.Profile)
	if err != nil {
		return nil, ctxerr.Wrap(ctx, err, "upsert mdm apple setup assistant")
	}

	// reload to return the proper timestamp and id
	return ds.getMDMAppleSetupAssistant(ctx, ds.writer(ctx), asst.TeamID)
}

func (ds *Datastore) SetMDMAppleSetupAssistantProfileUUID(ctx context.Context, teamID *uint, profileUUID string) error {
	const stmt = `
	UPDATE
		mdm_apple_setup_assistants
	SET
		profile_uuid = ?,
		-- ensure updated_at does not change, as it is used to reflect the time
		-- the setup assistant was uploaded, not when its profile was defined
		-- with Apple's API.
		updated_at = updated_at
	WHERE global_or_team_id = ?`

	var globalOrTmID uint
	if teamID != nil {
		globalOrTmID = *teamID
	}
	res, err := ds.writer(ctx).ExecContext(ctx, stmt, profileUUID, globalOrTmID)
	if err != nil {
		return ctxerr.Wrap(ctx, err, "set mdm apple setup assistant profile uuid")
	}
	if n, _ := res.RowsAffected(); n == 0 {
		return ctxerr.Wrap(ctx, notFound("MDMAppleSetupAssistant").WithID(globalOrTmID))
	}
	return nil
}

func (ds *Datastore) GetMDMAppleSetupAssistant(ctx context.Context, teamID *uint) (*fleet.MDMAppleSetupAssistant, error) {
	return ds.getMDMAppleSetupAssistant(ctx, ds.reader(ctx), teamID)
}

func (ds *Datastore) getMDMAppleSetupAssistant(ctx context.Context, q sqlx.QueryerContext, teamID *uint) (*fleet.MDMAppleSetupAssistant, error) {
	const stmt = `
	SELECT
		id,
		team_id,
		name,
		profile,
		profile_uuid,
		updated_at as uploaded_at
	FROM
		mdm_apple_setup_assistants
	WHERE global_or_team_id = ?`

	var asst fleet.MDMAppleSetupAssistant
	var globalOrTmID uint
	if teamID != nil {
		globalOrTmID = *teamID
	}
	if err := sqlx.GetContext(ctx, q, &asst, stmt, globalOrTmID); err != nil {
		if err == sql.ErrNoRows {
			return nil, ctxerr.Wrap(ctx, notFound("MDMAppleSetupAssistant").WithID(globalOrTmID))
		}
		return nil, ctxerr.Wrap(ctx, err, "get mdm apple setup assistant")
	}
	return &asst, nil
}

func (ds *Datastore) DeleteMDMAppleSetupAssistant(ctx context.Context, teamID *uint) error {
	const stmt = `
		DELETE FROM mdm_apple_setup_assistants
		WHERE global_or_team_id = ?`

	var globalOrTmID uint
	if teamID != nil {
		globalOrTmID = *teamID
	}
	_, err := ds.writer(ctx).ExecContext(ctx, stmt, globalOrTmID)
	if err != nil {
		return ctxerr.Wrap(ctx, err, "delete mdm apple setup assistant")
	}
	return nil
}

func (ds *Datastore) ListMDMAppleDEPSerialsInTeam(ctx context.Context, teamID *uint) ([]string, error) {
	var args []any
	teamCond := `h.team_id IS NULL`
	if teamID != nil {
		teamCond = `h.team_id = ?`
		args = append(args, *teamID)
	}

	stmt := fmt.Sprintf(`
SELECT
	hardware_serial
FROM
	hosts h
	JOIN host_dep_assignments hda ON hda.host_id = h.id
WHERE
	h.hardware_serial != '' AND
	-- team_id condition
	%s AND
	hda.deleted_at IS NULL
`, teamCond)

	var serials []string
	if err := sqlx.SelectContext(ctx, ds.reader(ctx), &serials, stmt, args...); err != nil {
		return nil, ctxerr.Wrap(ctx, err, "list mdm apple dep serials")
	}
	return serials, nil
}

func (ds *Datastore) ListMDMAppleDEPSerialsInHostIDs(ctx context.Context, hostIDs []uint) ([]string, error) {
	if len(hostIDs) == 0 {
		return nil, nil
	}

	stmt := `
SELECT
	hardware_serial
FROM
	hosts h
	JOIN host_dep_assignments hda ON hda.host_id = h.id
WHERE
	h.hardware_serial != '' AND
	h.id IN (?) AND
	hda.deleted_at IS NULL
`

	stmt, args, err := sqlx.In(stmt, hostIDs)
	if err != nil {
		return nil, ctxerr.Wrap(ctx, err, "prepare statement arguments")
	}

	var serials []string
	if err := sqlx.SelectContext(ctx, ds.reader(ctx), &serials, stmt, args...); err != nil {
		return nil, ctxerr.Wrap(ctx, err, "list mdm apple dep serials")
	}
	return serials, nil
}

func (ds *Datastore) SetMDMAppleDefaultSetupAssistantProfileUUID(ctx context.Context, teamID *uint, profileUUID string) error {
	const stmt = `
		INSERT INTO
			mdm_apple_default_setup_assistants (team_id, global_or_team_id, profile_uuid)
		VALUES
			(?, ?, ?)
		ON DUPLICATE KEY UPDATE
			profile_uuid = VALUES(profile_uuid)
`
	var globalOrTmID uint
	if teamID != nil {
		globalOrTmID = *teamID
	}
	_, err := ds.writer(ctx).ExecContext(ctx, stmt, teamID, globalOrTmID, profileUUID)
	if err != nil {
		return ctxerr.Wrap(ctx, err, "upsert mdm apple default setup assistant")
	}
	return nil
}

func (ds *Datastore) GetMDMAppleDefaultSetupAssistant(ctx context.Context, teamID *uint) (profileUUID string, updatedAt time.Time, err error) {
	const stmt = `
	SELECT
		profile_uuid,
		updated_at as uploaded_at
	FROM
		mdm_apple_default_setup_assistants
	WHERE global_or_team_id = ?`

	var globalOrTmID uint
	if teamID != nil {
		globalOrTmID = *teamID
	}
	var asst fleet.MDMAppleSetupAssistant
	if err := sqlx.GetContext(ctx, ds.writer(ctx) /* needs to read recent writes */, &asst, stmt, globalOrTmID); err != nil {
		if err == sql.ErrNoRows {
			return "", time.Time{}, ctxerr.Wrap(ctx, notFound("MDMAppleDefaultSetupAssistant").WithID(globalOrTmID))
		}
		return "", time.Time{}, ctxerr.Wrap(ctx, err, "get mdm apple default setup assistant")
	}
	return asst.ProfileUUID, asst.UploadedAt, nil
}

func (ds *Datastore) UpdateHostDEPAssignProfileResponses(ctx context.Context, payload *godep.ProfileResponse) error {
	if payload == nil {
		// caller should ensure this does not happen
		level.Debug(ds.logger).Log("msg", "update host dep assign profiles responses received nil payload")
		return nil
	}

	// we expect all devices to success so pre-allocate just the success slice
	success := make([]string, 0, len(payload.Devices))
	var (
		notAccessible []string
		failed        []string
	)

	for serial, status := range payload.Devices {
		switch status {
		case string(fleet.DEPAssignProfileResponseSuccess):
			success = append(success, serial)
		case string(fleet.DEPAssignProfileResponseNotAccessible):
			notAccessible = append(notAccessible, serial)
		case string(fleet.DEPAssignProfileResponseFailed):
			failed = append(failed, serial)
		default:
			// this should never happen unless Apple changes the response format, so we log it for
			// future debugging
			level.Debug(ds.logger).Log("msg", "unrecognized assign profile response", "serial", serial, "status", status)
		}
	}

	return ds.withRetryTxx(ctx, func(tx sqlx.ExtContext) error {
		if err := updateHostDEPAssignProfileResponses(ctx, tx, ds.logger, payload.ProfileUUID, success, string(fleet.DEPAssignProfileResponseSuccess)); err != nil {
			return err
		}
		if err := updateHostDEPAssignProfileResponses(ctx, tx, ds.logger, payload.ProfileUUID, notAccessible, string(fleet.DEPAssignProfileResponseNotAccessible)); err != nil {
			return err
		}
		if err := updateHostDEPAssignProfileResponses(ctx, tx, ds.logger, payload.ProfileUUID, failed, string(fleet.DEPAssignProfileResponseFailed)); err != nil {
			return err
		}
		return nil
	})
}

func updateHostDEPAssignProfileResponses(ctx context.Context, tx sqlx.ExtContext, logger log.Logger, profileUUID string, serials []string, status string) error {
	if len(serials) == 0 {
		return nil
	}

	stmt := `
UPDATE
	host_dep_assignments
JOIN
	hosts ON id = host_id
SET
	profile_uuid = ?,
	assign_profile_response = ?,
	response_updated_at = CURRENT_TIMESTAMP,
	retry_job_id = 0
WHERE
	hardware_serial IN (?)
`
	stmt, args, err := sqlx.In(stmt, profileUUID, status, serials)
	if err != nil {
		return ctxerr.Wrap(ctx, err, "prepare statement arguments")
	}
	res, err := tx.ExecContext(ctx, stmt, args...)
	if err != nil {
		return ctxerr.Wrap(ctx, err, "update host dep assignments")
	}

	n, _ := res.RowsAffected()
	level.Info(logger).Log("msg", "update host dep assign profile responses", "profile_uuid", profileUUID, "status", status, "devices", n, "serials", fmt.Sprintf("%s", serials))

	return nil
}

// depCooldownPeriod is the waiting period following a failed DEP assign profile request for a host.
const depCooldownPeriod = 1 * time.Hour // TODO: Make this a test config option?

func (ds *Datastore) ScreenDEPAssignProfileSerialsForCooldown(ctx context.Context, serials []string) (skipSerials []string, assignSerials []string, err error) {
	if len(serials) == 0 {
		return skipSerials, assignSerials, nil
	}

	stmt := `
SELECT
	CASE WHEN assign_profile_response = ? AND (response_updated_at > DATE_SUB(NOW(), INTERVAL ? SECOND) OR retry_job_id != 0) THEN
		'skip'
	ELSE
		'assign'
	END AS status,
	hardware_serial
FROM
	host_dep_assignments
	JOIN hosts ON id = host_id
WHERE
	hardware_serial IN (?)
`

	stmt, args, err := sqlx.In(stmt, string(fleet.DEPAssignProfileResponseFailed), depCooldownPeriod.Seconds(), serials)
	if err != nil {
		return nil, nil, ctxerr.Wrap(ctx, err, "screen dep serials: prepare statement arguments")
	}

	var rows []struct {
		Status         string `db:"status"`
		HardwareSerial string `db:"hardware_serial"`
	}
	if err := sqlx.SelectContext(ctx, ds.reader(ctx), &rows, stmt, args...); err != nil {
		return nil, nil, ctxerr.Wrap(ctx, err, "screen dep serials: get rows")
	}

	for _, r := range rows {
		switch r.Status {
		case "assign":
			assignSerials = append(assignSerials, r.HardwareSerial)
		case "skip":
			skipSerials = append(skipSerials, r.HardwareSerial)
		default:
			return nil, nil, ctxerr.New(ctx, fmt.Sprintf("screen dep serials: %s unrecognized status: %s", r.HardwareSerial, r.Status))
		}
	}

	return skipSerials, assignSerials, nil
}

func (ds *Datastore) GetDEPAssignProfileExpiredCooldowns(ctx context.Context) (map[uint][]string, error) {
	const stmt = `
SELECT
	COALESCE(team_id, 0) AS team_id,
	hardware_serial
FROM
	host_dep_assignments
	JOIN hosts h ON h.id = host_id
	LEFT JOIN jobs j ON j.id = retry_job_id
WHERE
	assign_profile_response = ?
	AND(retry_job_id = 0 OR j.state = ?)
	AND(response_updated_at IS NULL
		OR response_updated_at <= DATE_SUB(NOW(), INTERVAL ? SECOND))`

	var rows []struct {
		TeamID         uint   `db:"team_id"`
		HardwareSerial string `db:"hardware_serial"`
	}
	if err := sqlx.SelectContext(ctx, ds.reader(ctx), &rows, stmt, string(fleet.DEPAssignProfileResponseFailed), string(fleet.JobStateFailure), depCooldownPeriod.Seconds()); err != nil {
		return nil, ctxerr.Wrap(ctx, err, "get host dep assign profile expired cooldowns")
	}

	serialsByTeamID := make(map[uint][]string, len(rows))
	for _, r := range rows {
		serialsByTeamID[r.TeamID] = append(serialsByTeamID[r.TeamID], r.HardwareSerial)
	}
	return serialsByTeamID, nil
}

func (ds *Datastore) UpdateDEPAssignProfileRetryPending(ctx context.Context, jobID uint, serials []string) error {
	if len(serials) == 0 {
		return nil
	}

	stmt := `
UPDATE
	host_dep_assignments
JOIN
	hosts ON id = host_id
SET
	retry_job_id = ?
WHERE
	hardware_serial IN (?)`

	stmt, args, err := sqlx.In(stmt, jobID, serials)
	if err != nil {
		return ctxerr.Wrap(ctx, err, "prepare statement arguments")
	}

	res, err := ds.writer(ctx).ExecContext(ctx, stmt, args...)
	if err != nil {
		return ctxerr.Wrap(ctx, err, "update dep assign profile retry pending")
	}

	n, _ := res.RowsAffected()
	level.Info(ds.logger).Log("msg", "update dep assign profile retry pending", "job_id", jobID, "devices", n, "serials", fmt.Sprintf("%s", serials))

	return nil
}

func (ds *Datastore) ResetMDMAppleEnrollment(ctx context.Context, hostUUID string) error {
	return ds.withRetryTxx(ctx, func(tx sqlx.ExtContext) error {
		// it's okay if we didn't update any rows, `nano_enrollments` entries
		// are created on `TokenUpdate`, and this function is called on
		// `Authenticate` to make sure we start on a clean state if a host is
		// re-enrolling.
		_, err := tx.ExecContext(ctx, `UPDATE nano_enrollments SET token_update_tally = 0 WHERE id = ?`, hostUUID)
		if err != nil {
			return ctxerr.Wrap(ctx, err, "resetting nano_enrollments")
		}

		// Deleting profiles from this table will cause all profiles to
		// be re-delivered on the next cron run.
		if err := ds.deleteMDMAppleProfilesForHost(ctx, tx, hostUUID); err != nil {
			return ctxerr.Wrap(ctx, err, "resetting profiles status")
		}

		// Deleting the matching entry on this table will cause
		// the aggregate report to show this host as 'pending' to
		// install the bootstrap package.
		_, err = tx.ExecContext(ctx, `DELETE FROM host_mdm_apple_bootstrap_packages WHERE host_uuid = ?`, hostUUID)
		if err != nil {
			return ctxerr.Wrap(ctx, err, "resetting host_mdm_apple_bootstrap_packages")
		}

		return nil
	})
}

func (ds *Datastore) CleanMacOSMDMLock(ctx context.Context, hostUUID string) error {
	const stmt = `
UPDATE host_mdm_actions hma
JOIN hosts h ON hma.host_id = h.id
SET hma.unlock_ref = NULL,
    hma.lock_ref = NULL,
    hma.unlock_pin = NULL
WHERE h.uuid = ?
  AND hma.unlock_ref IS NOT NULL
  AND hma.unlock_pin IS NOT NULL
  `

	if _, err := ds.writer(ctx).ExecContext(ctx, stmt, hostUUID); err != nil {
		return ctxerr.Wrap(ctx, err, "cleaning up macOS lock")
	}

	return nil
}

func (ds *Datastore) batchSetMDMAppleDeclarations(ctx context.Context, tx sqlx.ExtContext, tmID *uint, incomingDeclarations []*fleet.MDMAppleDeclaration) ([]*fleet.MDMAppleDeclaration, error) {
	const insertStmt = `
INSERT INTO mdm_apple_declarations (
	declaration_uuid,
	identifier,
	name,
	raw_json,
	checksum,
	uploaded_at,
	team_id
)
VALUES (
	?,?,?,?,UNHEX(?),CURRENT_TIMESTAMP(),?
)
ON DUPLICATE KEY UPDATE
  uploaded_at = IF(checksum = VALUES(checksum) AND name = VALUES(name), uploaded_at, CURRENT_TIMESTAMP()),
  checksum = VALUES(checksum),
  name = VALUES(name),
  raw_json = VALUES(raw_json)
`

	fmtDeleteStmt := `
DELETE FROM
  mdm_apple_declarations
WHERE
  team_id = ? AND %s
`
	andIdentNotInList := "identifier NOT IN (?)" // added to fmtDeleteStmt if needed

	const loadExistingDecls = `
SELECT
  identifier,
  declaration_uuid,
  raw_json
FROM
  mdm_apple_declarations
WHERE
  team_id = ? AND
  identifier IN (?)
`

	var declTeamID uint
	if tmID != nil {
		declTeamID = *tmID
	}

	// build a list of identifiers for the incoming declarations, will keep the
	// existing ones if there's a match and no change
	incomingIdents := make([]string, len(incomingDeclarations))
	// at the same time, index the incoming declarations keyed by identifier for ease
	// or processing
	incomingDecls := make(map[string]*fleet.MDMAppleDeclaration, len(incomingDeclarations))
	for i, p := range incomingDeclarations {
		incomingIdents[i] = p.Identifier
		incomingDecls[p.Identifier] = p
	}

	var existingDecls []*fleet.MDMAppleDeclaration

	if len(incomingIdents) > 0 {
		// load existing declarations that match the incoming declarations by identifiers
		stmt, args, err := sqlx.In(loadExistingDecls, declTeamID, incomingIdents)
		if err != nil || strings.HasPrefix(ds.testBatchSetMDMAppleProfilesErr, "inselect") { // TODO(JVE): do we need to create similar errors for testing decls?
			if err == nil {
				err = errors.New(ds.testBatchSetMDMAppleProfilesErr)
			}
			return nil, ctxerr.Wrap(ctx, err, "build query to load existing declarations")
		}
		if err := sqlx.SelectContext(ctx, tx, &existingDecls, stmt, args...); err != nil || strings.HasPrefix(ds.testBatchSetMDMAppleProfilesErr, "select") {
			if err == nil {
				err = errors.New(ds.testBatchSetMDMAppleProfilesErr)
			}
			return nil, ctxerr.Wrap(ctx, err, "load existing declarations")
		}
	}

	// figure out if we need to delete any declarations
	keepIdents := make([]any, 0, len(incomingIdents))
	for _, p := range existingDecls {
		if newP := incomingDecls[p.Identifier]; newP != nil {
			keepIdents = append(keepIdents, p.Identifier)
		}
	}

	var delArgs []any
	var delStmt string
	if len(keepIdents) == 0 {
		// delete all declarations for the team
		delStmt = fmt.Sprintf(fmtDeleteStmt, "TRUE")
		delArgs = []any{declTeamID}
	} else {
		// delete the obsolete declarations (all those that are not in keepIdents)
		stmt, args, err := sqlx.In(fmt.Sprintf(fmtDeleteStmt, andIdentNotInList), declTeamID, keepIdents)
		// if err != nil || strings.HasPrefix(ds.testBatchSetMDMAppleProfilesErr, "inselect") { // TODO(JVE): do we need to create similar errors for testing decls?
		// 	if err == nil {
		// 		err = errors.New(ds.testBatchSetMDMAppleProfilesErr)
		// 	}
		// 	return nil, ctxerr.Wrap(ctx, err, "build query to load existing declarations")
		// }
		if err != nil {
			return nil, ctxerr.Wrap(ctx, err, "build query to delete obsolete profiles")
		}
		delStmt = stmt
		delArgs = args
	}

	if _, err := tx.ExecContext(ctx, delStmt, delArgs...); err != nil || strings.HasPrefix(ds.testBatchSetMDMAppleProfilesErr, "delete") {
		if err == nil {
			err = errors.New(ds.testBatchSetMDMAppleProfilesErr)
		}
		return nil, ctxerr.Wrap(ctx, err, "delete obsolete declarations")
	}

	for _, d := range incomingDeclarations {
		checksum := md5ChecksumScriptContent(string(d.RawJSON))
		declUUID := fleet.MDMAppleDeclarationUUIDPrefix + uuid.NewString()
		if _, err := tx.ExecContext(ctx, insertStmt,
			declUUID,
			d.Identifier,
			d.Name,
			d.RawJSON,
			checksum,
			declTeamID); err != nil || strings.HasPrefix(ds.testBatchSetMDMAppleProfilesErr, "insert") {
			if err == nil {
				err = errors.New(ds.testBatchSetMDMAppleProfilesErr)
			}
			return nil, ctxerr.Wrapf(ctx, err, "insert new/edited declaration with identifier %q", d.Identifier)
		}
	}

	incomingLabels := []fleet.ConfigurationProfileLabel{}
	if len(incomingIdents) > 0 {
		var newlyInsertedDecls []*fleet.MDMAppleDeclaration
		// load current declarations (again) that match the incoming declarations by name to grab their uuids
		// this is an easy way to grab the identifiers for both the existing declarations and the new ones we generated.
		//
		// TODO(roberto): if we're a bit careful, we can harvest this
		// information without this extra request in the previous DB
		// calls. Due to time constraints, I'm leaving that
		// optimization for a later iteration.
		stmt, args, err := sqlx.In(loadExistingDecls, declTeamID, incomingIdents)
		if err != nil {
			return nil, ctxerr.Wrap(ctx, err, "build query to load newly inserted declarations")
		}
		if err := sqlx.SelectContext(ctx, tx, &newlyInsertedDecls, stmt, args...); err != nil {
			return nil, ctxerr.Wrap(ctx, err, "load newly inserted declarations")
		}

		for _, newlyInsertedDecl := range newlyInsertedDecls {
			incomingDecl, ok := incomingDecls[newlyInsertedDecl.Identifier]
			if !ok {
				return nil, ctxerr.Wrapf(ctx, err, "declaration %q is in the database but was not incoming", newlyInsertedDecl.Identifier)
			}

			for _, label := range incomingDecl.Labels {
				label.ProfileUUID = newlyInsertedDecl.DeclarationUUID
				incomingLabels = append(incomingLabels, label)
			}
		}
	}

	if err := batchSetDeclarationLabelAssociationsDB(ctx, tx, incomingLabels); err != nil || strings.HasPrefix(ds.testBatchSetMDMAppleProfilesErr, "labels") {
		if err == nil {
			err = errors.New(ds.testBatchSetMDMAppleProfilesErr)
		}
		return nil, ctxerr.Wrap(ctx, err, "inserting apple declaration label associations")
	}

	return incomingDeclarations, nil
}

func (ds *Datastore) NewMDMAppleDeclaration(ctx context.Context, declaration *fleet.MDMAppleDeclaration) (*fleet.MDMAppleDeclaration, error) {
	declUUID := fleet.MDMAppleDeclarationUUIDPrefix + uuid.NewString()
	checksum := md5ChecksumScriptContent(string(declaration.RawJSON))

	stmt := `
INSERT INTO mdm_apple_declarations (
	declaration_uuid,
	team_id,
	identifier,
	name,
	raw_json,
	checksum,
	uploaded_at)
(SELECT ?,?,?,?,?,UNHEX(?),CURRENT_TIMESTAMP() FROM DUAL WHERE
	NOT EXISTS (
 		SELECT 1 FROM mdm_windows_configuration_profiles WHERE name = ? AND team_id = ?
 	) AND NOT EXISTS (
 		SELECT 1 FROM mdm_apple_configuration_profiles WHERE name = ? AND team_id = ?
 	)
)`

	var tmID uint
	if declaration.TeamID != nil {
		tmID = *declaration.TeamID
	}

	err := ds.withTx(ctx, func(tx sqlx.ExtContext) error {
		res, err := tx.ExecContext(ctx, stmt,
			declUUID, tmID, declaration.Identifier, declaration.Name, declaration.RawJSON, checksum, declaration.Name, tmID, declaration.Name, tmID)
		if err != nil {
			switch {
			case isDuplicate(err):
				return ctxerr.Wrap(ctx, formatErrorDuplicateDeclaration(err, declaration))
			default:
				return ctxerr.Wrap(ctx, err, "creating new apple mdm declaration")
			}
		}

		aff, _ := res.RowsAffected()
		if aff == 0 {
			return &existsError{
				ResourceType: "MDMAppleDeclaration.Name",
				Identifier:   declaration.Name,
				TeamID:       declaration.TeamID,
			}
		}

		for i := range declaration.Labels {
			declaration.Labels[i].ProfileUUID = declUUID
		}
		if err := batchSetDeclarationLabelAssociationsDB(ctx, tx, declaration.Labels); err != nil {
			return ctxerr.Wrap(ctx, err, "inserting mdm declaration label associations")
		}

		return nil
	})
	if err != nil {
		return nil, ctxerr.Wrap(ctx, err, "inserting declaration and label associations")
	}

	declaration.DeclarationUUID = declUUID
	return declaration, nil
}

func batchSetDeclarationLabelAssociationsDB(ctx context.Context, tx sqlx.ExtContext, declarationLabels []fleet.ConfigurationProfileLabel) error {
	if len(declarationLabels) == 0 {
		return nil
	}

	// delete any profile+label tuple that is NOT in the list of provided tuples
	// but are associated with the provided profiles (so we don't delete
	// unrelated profile+label tuples)
	deleteStmt := `
	  DELETE FROM mdm_declaration_labels
	  WHERE (apple_declaration_uuid, label_id) NOT IN (%s) AND
	  apple_declaration_uuid IN (?)
	`

	upsertStmt := `
	  INSERT INTO mdm_declaration_labels
              (apple_declaration_uuid, label_id, label_name)
          VALUES
              %s
          ON DUPLICATE KEY UPDATE
              label_id = VALUES(label_id)
	`

	var (
		insertBuilder strings.Builder
		deleteBuilder strings.Builder
		insertParams  []any
		deleteParams  []any

		setProfileUUIDs = make(map[string]struct{})
	)
	for i, pl := range declarationLabels {
		if i > 0 {
			insertBuilder.WriteString(",")
			deleteBuilder.WriteString(",")
		}
		insertBuilder.WriteString("(?, ?, ?)")
		deleteBuilder.WriteString("(?, ?)")
		insertParams = append(insertParams, pl.ProfileUUID, pl.LabelID, pl.LabelName)
		deleteParams = append(deleteParams, pl.ProfileUUID, pl.LabelID)

		setProfileUUIDs[pl.ProfileUUID] = struct{}{}
	}

	_, err := tx.ExecContext(ctx, fmt.Sprintf(upsertStmt, insertBuilder.String()), insertParams...)
	if err != nil {
		if isChildForeignKeyError(err) {
			// one of the provided labels doesn't exist
			return foreignKey("mdm_declaration_labels", fmt.Sprintf("(declaration, label)=(%v)", insertParams))
		}

		return ctxerr.Wrap(ctx, err, "setting label associations for declarations")
	}

	deleteStmt = fmt.Sprintf(deleteStmt, deleteBuilder.String())

	profUUIDs := make([]string, 0, len(setProfileUUIDs))
	for k := range setProfileUUIDs {
		profUUIDs = append(profUUIDs, k)
	}
	deleteArgs := append(deleteParams, profUUIDs)

	deleteStmt, args, err := sqlx.In(deleteStmt, deleteArgs...)
	if err != nil {
		return ctxerr.Wrap(ctx, err, "sqlx.In delete labels for declarations")
	}
	if _, err := tx.ExecContext(ctx, deleteStmt, args...); err != nil {
		return ctxerr.Wrap(ctx, err, "deleting labels for declarations")
	}

	return nil
}

func (ds *Datastore) MDMAppleDDMDeclarationsToken(ctx context.Context, hostUUID string) (*fleet.MDMAppleDDMDeclarationsToken, error) {
	const stmt = `
SELECT
	md5((count(0) + group_concat(hex(mad.checksum)
		ORDER BY
			mad.uploaded_at DESC separator ''))) AS checksum,
	max(mad.created_at) AS latest_created_timestamp
FROM
	host_mdm_apple_declarations hmad
	JOIN mdm_apple_declarations mad ON hmad.declaration_uuid = mad.declaration_uuid
WHERE
	hmad.host_uuid = ?`

	var res fleet.MDMAppleDDMDeclarationsToken
	if err := sqlx.GetContext(ctx, ds.reader(ctx), &res, stmt, hostUUID); err != nil {
		return nil, ctxerr.Wrap(ctx, err, "get DDM declarations token")
	}

	return &res, nil
}

func (ds *Datastore) MDMAppleDDMDeclarationItems(ctx context.Context, hostUUID string) ([]fleet.MDMAppleDDMDeclarationItem, error) {
	const stmt = `
SELECT
	HEX(mad.checksum) as checksum,
	mad.identifier
FROM
	host_mdm_apple_declarations hmad
	JOIN mdm_apple_declarations mad ON mad.declaration_uuid = hmad.declaration_uuid
WHERE
	hmad.host_uuid = ? AND operation_type = ?`

	var res []fleet.MDMAppleDDMDeclarationItem
	if err := sqlx.SelectContext(ctx, ds.reader(ctx), &res, stmt, hostUUID, fleet.MDMOperationTypeInstall); err != nil {
		return nil, ctxerr.Wrap(ctx, err, "get DDM declaration items")
	}

	return res, nil
}

func (ds *Datastore) MDMAppleDDMDeclarationsResponse(ctx context.Context, identifier string, hostUUID string) (*fleet.MDMAppleDeclaration, error) {
	// TODO: When hosts table is indexed by uuid, consider joining on hosts to ensure that the
	// declaration for the host's current team is returned. In the case where the specified
	// identifier is not unique to the team, the cron should ensure that any conflicting
	// declarations are removed, but the join would provide an extra layer of safety.
	const stmt = `
SELECT
	mad.raw_json, HEX(mad.checksum) as checksum
FROM
	host_mdm_apple_declarations hmad
	JOIN mdm_apple_declarations mad ON hmad.declaration_uuid = mad.declaration_uuid
WHERE
	host_uuid = ? AND identifier = ? AND operation_type = ?`

	var res fleet.MDMAppleDeclaration
	if err := sqlx.GetContext(ctx, ds.reader(ctx), &res, stmt, hostUUID, identifier, fleet.MDMOperationTypeInstall); err != nil {
		if err == sql.ErrNoRows {
			return nil, notFound("MDMAppleDeclaration").WithName(identifier)
		}
		return nil, ctxerr.Wrap(ctx, err, "get ddm declarations response")
	}

	return &res, nil
}

<<<<<<< HEAD
func (ds *Datastore) InsertMDMAppleDDMRequest(ctx context.Context, hostUUID, messageType, rawJSON string) error {
	const stmt = `
INSERT INTO
    mdm_apple_declarative_requests (
        enrollment_id,
        message_type,
        raw_json
    )
VALUES
    (?, ?, ?)
`
	if _, err := ds.writer(ctx).ExecContext(ctx, stmt, hostUUID, messageType, rawJSON); err != nil {
		return ctxerr.Wrap(ctx, err, "writing apple declarative request to db")
	}

	return nil
=======
func (ds *Datastore) MDMAppleBatchInsertHostDeclarations(ctx context.Context, changedDeclarations []*fleet.MDMAppleHostDeclaration) error {
	baseStmt := `
	  INSERT INTO host_mdm_apple_declarations
	    (host_uuid, status, operation_type, checksum, declaration_uuid, declaration_identifier, declaration_name)
	  VALUES
	    %s
	  ON DUPLICATE KEY UPDATE
	    status = VALUES(status),
	    operation_type = VALUES(operation_type),
	    checksum = VALUES(checksum)
	  `
	var placeholders strings.Builder
	var args []any
	for _, d := range changedDeclarations {
		placeholders.WriteString("(?, 'pending', ?, ?, ?, ?, ?),")
		args = append(args, d.HostUUID, d.OperationType, d.Checksum, d.DeclarationUUID, d.Identifier, d.Name)
	}
	_, err := ds.writer(ctx).ExecContext(
		ctx,
		fmt.Sprintf(baseStmt, strings.TrimSuffix(placeholders.String(), ",")),
		args...,
	)
	return ctxerr.Wrap(ctx, err, "inserting changed host declaration state")
}

func (ds *Datastore) MDMAppleGetHostsWithChangedDeclarations(ctx context.Context) ([]*fleet.MDMAppleHostDeclaration, error) {
	stmt := fmt.Sprintf(`
        (
            SELECT
                ds.host_uuid,
                'install' as operation_type,
                ds.checksum,
                ds.declaration_uuid,
                ds.declaration_identifier,
                ds.declaration_name
            FROM
                %s
        )
        UNION ALL
        (
            SELECT
                hmae.host_uuid,
                'remove' as operation_type,
                hmae.checksum,
                hmae.declaration_uuid,
                hmae.declaration_identifier,
                hmae.declaration_name
            FROM
                %s
        )
    `,
		generateEntitiesToInstallQuery("declaration"),
		generateEntitiesToRemoveQuery("declaration"),
	)

	var decls []*fleet.MDMAppleHostDeclaration
	if err := sqlx.SelectContext(ctx, ds.reader(ctx), &decls, stmt, fleet.MDMOperationTypeRemove, fleet.MDMOperationTypeInstall, fleet.MDMOperationTypeRemove); err != nil {
		return nil, ctxerr.Wrap(ctx, err, "running sql statement")
	}
	return decls, nil
}

func (ds *Datastore) MDMAppleStoreDDMStatusReport(ctx context.Context, hostUUID string, updates []*fleet.MDMAppleHostDeclaration) error {
	getHostDeclarationsStmt := `
    SELECT host_uuid, status, operation_type, HEX(checksum) as checksum, declaration_uuid, declaration_identifier, declaration_name
    FROM host_mdm_apple_declarations
    WHERE host_uuid = ?
  `

	updateHostDeclarationsStmt := `
INSERT INTO host_mdm_apple_declarations
    (host_uuid, declaration_uuid, status, operation_type, detail, declaration_name, declaration_identifier, checksum)
VALUES
  %s
ON DUPLICATE KEY UPDATE
  status = VALUES(status),
  operation_type = VALUES(operation_type),
  detail = VALUES(detail)
  `

	deletePendingRemovesStmt := `
  DELETE FROM host_mdm_apple_declarations
  WHERE host_uuid = ? AND operation_type = 'remove' AND status = 'pending'
  `

	var current []*fleet.MDMAppleHostDeclaration
	if err := sqlx.SelectContext(ctx, ds.reader(ctx), &current, getHostDeclarationsStmt, hostUUID); err != nil {
		return ctxerr.Wrap(ctx, err, "getting current host declarations")
	}

	updatesByChecksum := make(map[string]*fleet.MDMAppleHostDeclaration, len(updates))
	for _, u := range updates {
		updatesByChecksum[u.Checksum] = u
	}

	var args []any
	var insertVals strings.Builder
	for _, c := range current {
		if u, ok := updatesByChecksum[c.Checksum]; ok {
			insertVals.WriteString("(?, ?, ?, ?, ?, ?, ?, UNHEX(?)),")
			args = append(args, hostUUID, c.DeclarationUUID, u.Status, u.OperationType, u.Detail, c.Identifier, c.Name, c.Checksum)
		}
	}

	err := ds.withRetryTxx(ctx, func(tx sqlx.ExtContext) error {
		if len(args) != 0 {
			stmt := fmt.Sprintf(updateHostDeclarationsStmt, strings.TrimSuffix(insertVals.String(), ","))
			if _, err := tx.ExecContext(ctx, stmt, args...); err != nil {
				return ctxerr.Wrap(ctx, err, "updating existing declarations")
			}
		}

		if _, err := tx.ExecContext(ctx, deletePendingRemovesStmt, hostUUID); err != nil {
			return ctxerr.Wrap(ctx, err, "deleting pending removals")
		}

		return nil
	})

	return ctxerr.Wrap(ctx, err, "updating host declarations")
}

func (ds *Datastore) MDMAppleSetDeclarationsAsVerifying(ctx context.Context, hostUUID string) error {
	stmt := `
  UPDATE host_mdm_apple_declarations
  SET status = ?
  WHERE
    operation_type = ?
    AND status = ?
    AND host_uuid = ?
  `

	_, err := ds.writer(ctx).ExecContext(
		ctx, stmt, fleet.MDMDeliveryVerifying,
		fleet.MDMOperationTypeInstall, fleet.MDMDeliveryPending, hostUUID,
	)
	return ctxerr.Wrap(ctx, err, "updating host declaration status to verifying")
>>>>>>> 1edd9f07
}<|MERGE_RESOLUTION|>--- conflicted
+++ resolved
@@ -3770,7 +3770,6 @@
 	return &res, nil
 }
 
-<<<<<<< HEAD
 func (ds *Datastore) InsertMDMAppleDDMRequest(ctx context.Context, hostUUID, messageType, rawJSON string) error {
 	const stmt = `
 INSERT INTO
@@ -3787,7 +3786,8 @@
 	}
 
 	return nil
-=======
+}
+
 func (ds *Datastore) MDMAppleBatchInsertHostDeclarations(ctx context.Context, changedDeclarations []*fleet.MDMAppleHostDeclaration) error {
 	baseStmt := `
 	  INSERT INTO host_mdm_apple_declarations
@@ -3925,5 +3925,4 @@
 		fleet.MDMOperationTypeInstall, fleet.MDMDeliveryPending, hostUUID,
 	)
 	return ctxerr.Wrap(ctx, err, "updating host declaration status to verifying")
->>>>>>> 1edd9f07
 }