package mysql

import (
	"context"
	"database/sql"
	"errors"
	"fmt"
	"strings"

	"github.com/fleetdm/fleet/v4/server/contexts/ctxerr"
	"github.com/fleetdm/fleet/v4/server/fleet"
	apple_mdm "github.com/fleetdm/fleet/v4/server/mdm/apple"
	"github.com/fleetdm/fleet/v4/server/mdm/apple/mobileconfig"
	"github.com/fleetdm/fleet/v4/server/ptr"
	"github.com/go-kit/kit/log"
	"github.com/go-kit/kit/log/level"
	"github.com/jmoiron/sqlx"
	"github.com/micromdm/nanodep/godep"
)

func (ds *Datastore) NewMDMAppleConfigProfile(ctx context.Context, cp fleet.MDMAppleConfigProfile) (*fleet.MDMAppleConfigProfile, error) {
	stmt := `
INSERT INTO
    mdm_apple_configuration_profiles (team_id, identifier, name, mobileconfig, checksum)
VALUES (?, ?, ?, ?, UNHEX(MD5(mobileconfig)))`

	var teamID uint
	if cp.TeamID != nil {
		teamID = *cp.TeamID
	}

	res, err := ds.writer.ExecContext(ctx, stmt, teamID, cp.Identifier, cp.Name, cp.Mobileconfig)
	if err != nil {
		switch {
		case isDuplicate(err):
			return nil, ctxerr.Wrap(ctx, formatErrorDuplicateConfigProfile(err, &cp))
		default:
			return nil, ctxerr.Wrap(ctx, err, "creating new mdm config profile")
		}
	}

	id, _ := res.LastInsertId()

	return &fleet.MDMAppleConfigProfile{
		ProfileID:    uint(id),
		Identifier:   cp.Identifier,
		Name:         cp.Name,
		Mobileconfig: cp.Mobileconfig,
		TeamID:       cp.TeamID,
	}, nil
}

func formatErrorDuplicateConfigProfile(err error, cp *fleet.MDMAppleConfigProfile) error {
	switch {
	case strings.Contains(err.Error(), "idx_mdm_apple_config_prof_team_identifier"):
		return &existsError{
			ResourceType: "MDMAppleConfigProfile.PayloadIdentifier",
			Identifier:   cp.Identifier,
			TeamID:       cp.TeamID,
		}
	case strings.Contains(err.Error(), "idx_mdm_apple_config_prof_team_name"):
		return &existsError{
			ResourceType: "MDMAppleConfigProfile.PayloadDisplayName",
			Identifier:   cp.Name,
			TeamID:       cp.TeamID,
		}
	default:
		return err
	}
}

func (ds *Datastore) ListMDMAppleConfigProfiles(ctx context.Context, teamID *uint) ([]*fleet.MDMAppleConfigProfile, error) {
	stmt := `
SELECT
	profile_id,
	team_id,
	name,
	identifier,
	mobileconfig,
	created_at,
	updated_at
FROM
	mdm_apple_configuration_profiles
WHERE
	team_id=? AND identifier NOT IN (?)
ORDER BY name`

	if teamID == nil {
		teamID = ptr.Uint(0)
	}

	fleetIdentifiers := []string{}
	for idf := range mobileconfig.FleetPayloadIdentifiers() {
		fleetIdentifiers = append(fleetIdentifiers, idf)
	}
	stmt, args, err := sqlx.In(stmt, teamID, fleetIdentifiers)
	if err != nil {
		return nil, ctxerr.Wrap(ctx, err, "sqlx.In ListMDMAppleConfigProfiles")
	}

	var res []*fleet.MDMAppleConfigProfile
	if err = sqlx.SelectContext(ctx, ds.reader, &res, stmt, args...); err != nil {
		return nil, err
	}
	return res, nil
}

func (ds *Datastore) GetMDMAppleConfigProfile(ctx context.Context, profileID uint) (*fleet.MDMAppleConfigProfile, error) {
	stmt := `
SELECT
	profile_id,
	team_id,
	name,
	identifier,
	mobileconfig,
	created_at,
	updated_at
FROM
	mdm_apple_configuration_profiles
WHERE
	profile_id=?`

	var res fleet.MDMAppleConfigProfile
	err := sqlx.GetContext(ctx, ds.reader, &res, stmt, profileID)
	if err != nil {
		if err == sql.ErrNoRows {
			return nil, ctxerr.Wrap(ctx, notFound("MDMAppleConfigProfile").WithID(profileID))
		}
		return nil, ctxerr.Wrap(ctx, err, "get mdm apple config profile")
	}

	return &res, nil
}

func (ds *Datastore) DeleteMDMAppleConfigProfile(ctx context.Context, profileID uint) error {
	res, err := ds.writer.ExecContext(ctx, `DELETE FROM mdm_apple_configuration_profiles WHERE profile_id=?`, profileID)
	if err != nil {
		return ctxerr.Wrap(ctx, err)
	}

	deleted, err := res.RowsAffected()
	if err != nil {
		return ctxerr.Wrap(ctx, err, "fetching delete mdm config profile query rows affected")
	}
	if deleted != 1 {
		return ctxerr.Wrap(ctx, notFound("MDMAppleConfigProfile").WithID(profileID))
	}

	return nil
}

func (ds *Datastore) DeleteMDMAppleConfigProfileByTeamAndIdentifier(ctx context.Context, teamID *uint, profileIdentifier string) error {
	if teamID == nil {
		teamID = ptr.Uint(0)
	}

	res, err := ds.writer.ExecContext(ctx, `DELETE FROM mdm_apple_configuration_profiles WHERE team_id = ? AND identifier = ?`, teamID, profileIdentifier)
	if err != nil {
		return ctxerr.Wrap(ctx, err)
	}

	if deleted, _ := res.RowsAffected(); deleted == 0 {
		message := fmt.Sprintf("identifier: %s, team_id: %d", profileIdentifier, teamID)
		return ctxerr.Wrap(ctx, notFound("MDMAppleConfigProfile").WithMessage(message))
	}

	return nil
}

func (ds *Datastore) GetHostMDMProfiles(ctx context.Context, hostUUID string) ([]fleet.HostMDMAppleProfile, error) {
	stmt := fmt.Sprintf(`
SELECT
	profile_id,
	profile_name AS name,
	profile_identifier AS identifier,
	-- internally, a NULL status implies that the cron needs to pick up
	-- this profile, for the user that difference doesn't exist, the
	-- profile is effectively pending. This is consistent with all our
	-- aggregation functions.
	COALESCE(status, '%s') AS status,
	COALESCE(operation_type, '') AS operation_type,
	COALESCE(detail, '') AS detail
FROM
	host_mdm_apple_profiles
WHERE
	host_uuid = ? AND NOT (operation_type = '%s' AND COALESCE(status, '%s') = '%s')`,
		fleet.MDMAppleDeliveryPending,
		fleet.MDMAppleOperationTypeRemove,
		fleet.MDMAppleDeliveryPending,
		fleet.MDMAppleDeliveryApplied,
	)

	var profiles []fleet.HostMDMAppleProfile
	if err := sqlx.SelectContext(ctx, ds.reader, &profiles, stmt, hostUUID); err != nil {
		return nil, err
	}
	return profiles, nil
}

func (ds *Datastore) NewMDMAppleEnrollmentProfile(
	ctx context.Context,
	payload fleet.MDMAppleEnrollmentProfilePayload,
) (*fleet.MDMAppleEnrollmentProfile, error) {
	res, err := ds.writer.ExecContext(ctx,
		`
INSERT INTO
    mdm_apple_enrollment_profiles (token, type, dep_profile)
VALUES (?, ?, ?)
ON DUPLICATE KEY UPDATE
    token = VALUES(token),
    type = VALUES(type),
    dep_profile = VALUES(dep_profile)
`,
		payload.Token, payload.Type, payload.DEPProfile,
	)
	if err != nil {
		return nil, ctxerr.Wrap(ctx, err)
	}
	id, _ := res.LastInsertId()
	return &fleet.MDMAppleEnrollmentProfile{
		ID:         uint(id),
		Token:      payload.Token,
		Type:       payload.Type,
		DEPProfile: payload.DEPProfile,
	}, nil
}

func (ds *Datastore) ListMDMAppleEnrollmentProfiles(ctx context.Context) ([]*fleet.MDMAppleEnrollmentProfile, error) {
	var enrollmentProfiles []*fleet.MDMAppleEnrollmentProfile
	if err := sqlx.SelectContext(
		ctx,
		ds.writer,
		&enrollmentProfiles,
		`
SELECT
    id,
    token,
    type,
    dep_profile,
    created_at,
    updated_at
FROM
    mdm_apple_enrollment_profiles
`,
	); err != nil {
		return nil, ctxerr.Wrap(ctx, err, "list enrollment profiles")
	}
	return enrollmentProfiles, nil
}

func (ds *Datastore) GetMDMAppleEnrollmentProfileByToken(ctx context.Context, token string) (*fleet.MDMAppleEnrollmentProfile, error) {
	var enrollment fleet.MDMAppleEnrollmentProfile
	if err := sqlx.GetContext(ctx, ds.writer,
		&enrollment,
		`
SELECT
    id,
    token,
    type,
    dep_profile,
    created_at,
    updated_at
FROM
    mdm_apple_enrollment_profiles
WHERE
    token = ?
`,
		token,
	); err != nil {
		if err == sql.ErrNoRows {
			return nil, ctxerr.Wrap(ctx, notFound("MDMAppleEnrollmentProfile"))
		}
		return nil, ctxerr.Wrap(ctx, err, "get enrollment profile by token")
	}
	return &enrollment, nil
}

func (ds *Datastore) GetMDMAppleCommandRequestType(ctx context.Context, commandUUID string) (string, error) {
	var rt string
	err := sqlx.GetContext(ctx, ds.reader, &rt, `SELECT request_type FROM nano_commands WHERE command_uuid = ?`, commandUUID)
	if err == sql.ErrNoRows {
		return "", ctxerr.Wrap(ctx, notFound("MDMAppleCommand").WithName(commandUUID))
	}
	return rt, err
}

func (ds *Datastore) GetMDMAppleCommandResults(ctx context.Context, commandUUID string) ([]*fleet.MDMAppleCommandResult, error) {
	query := `
SELECT
    ncr.id as device_id,
    ncr.command_uuid,
    ncr.status,
    ncr.result,
		ncr.updated_at,
		nc.request_type
FROM
    nano_command_results ncr
INNER JOIN
    nano_commands nc
ON
    ncr.command_uuid = nc.command_uuid
WHERE
    ncr.command_uuid = ?
`

	var results []*fleet.MDMAppleCommandResult
	err := sqlx.SelectContext(
		ctx,
		ds.reader,
		&results,
		query,
		commandUUID,
	)
	if err != nil {
		return nil, ctxerr.Wrap(ctx, err, "get command results")
	}
	return results, nil
}

func (ds *Datastore) ListMDMAppleCommands(
	ctx context.Context,
	tmFilter fleet.TeamFilter,
	listOpts *fleet.MDMAppleCommandListOptions,
) ([]*fleet.MDMAppleCommand, error) {
	stmt := fmt.Sprintf(`
SELECT
    nvq.id as device_id,
    nvq.command_uuid,
    COALESCE(NULLIF(nvq.status, ''), 'Pending') as status,
    COALESCE(nvq.result_updated_at, nvq.created_at) as updated_at,
    nvq.request_type,
    h.hostname,
    h.team_id
FROM
    nano_view_queue nvq
INNER JOIN
    hosts h
ON
    nvq.id = h.uuid
WHERE
    %s
`, ds.whereFilterHostsByTeams(tmFilter, "h"))
	stmt, params := appendListOptionsWithCursorToSQL(stmt, nil, &listOpts.ListOptions)

	var results []*fleet.MDMAppleCommand
	if err := sqlx.SelectContext(ctx, ds.reader, &results, stmt, params...); err != nil {
		return nil, ctxerr.Wrap(ctx, err, "list commands")
	}
	return results, nil
}

func (ds *Datastore) NewMDMAppleInstaller(ctx context.Context, name string, size int64, manifest string, installer []byte, urlToken string) (*fleet.MDMAppleInstaller, error) {
	res, err := ds.writer.ExecContext(
		ctx,
		`INSERT INTO mdm_apple_installers (name, size, manifest, installer, url_token) VALUES (?, ?, ?, ?, ?)`,
		name, size, manifest, installer, urlToken,
	)
	if err != nil {
		return nil, ctxerr.Wrap(ctx, err)
	}
	id, _ := res.LastInsertId()
	return &fleet.MDMAppleInstaller{
		ID:        uint(id),
		Size:      size,
		Name:      name,
		Manifest:  manifest,
		Installer: installer,
		URLToken:  urlToken,
	}, nil
}

func (ds *Datastore) MDMAppleInstaller(ctx context.Context, token string) (*fleet.MDMAppleInstaller, error) {
	var installer fleet.MDMAppleInstaller
	if err := sqlx.GetContext(
		ctx,
		ds.writer,
		&installer,
		`SELECT id, name, size, manifest, installer, url_token FROM mdm_apple_installers WHERE url_token = ?`,
		token,
	); err != nil {
		if err == sql.ErrNoRows {
			return nil, ctxerr.Wrap(ctx, notFound("AppleInstaller").WithName(token))
		}
		return nil, ctxerr.Wrap(ctx, err, "get installer by token")
	}
	return &installer, nil
}

func (ds *Datastore) MDMAppleInstallerDetailsByID(ctx context.Context, id uint) (*fleet.MDMAppleInstaller, error) {
	var installer fleet.MDMAppleInstaller
	if err := sqlx.GetContext(
		ctx,
		ds.writer,
		&installer,
		`SELECT id, name, size, manifest, url_token FROM mdm_apple_installers WHERE id = ?`,
		id,
	); err != nil {
		if err == sql.ErrNoRows {
			return nil, ctxerr.Wrap(ctx, notFound("AppleInstaller").WithID(id))
		}
		return nil, ctxerr.Wrap(ctx, err, "get installer details by id")
	}
	return &installer, nil
}

func (ds *Datastore) DeleteMDMAppleInstaller(ctx context.Context, id uint) error {
	if _, err := ds.writer.ExecContext(ctx, `DELETE FROM mdm_apple_installers WHERE id = ?`, id); err != nil {
		return ctxerr.Wrap(ctx, err)
	}
	return nil
}

func (ds *Datastore) MDMAppleInstallerDetailsByToken(ctx context.Context, token string) (*fleet.MDMAppleInstaller, error) {
	var installer fleet.MDMAppleInstaller
	if err := sqlx.GetContext(
		ctx,
		ds.writer,
		&installer,
		`SELECT id, name, size, manifest, url_token FROM mdm_apple_installers WHERE url_token = ?`,
		token,
	); err != nil {
		if err == sql.ErrNoRows {
			return nil, ctxerr.Wrap(ctx, notFound("AppleInstaller").WithName(token))
		}
		return nil, ctxerr.Wrap(ctx, err, "get installer details by id")
	}
	return &installer, nil
}

func (ds *Datastore) ListMDMAppleInstallers(ctx context.Context) ([]fleet.MDMAppleInstaller, error) {
	var installers []fleet.MDMAppleInstaller
	if err := sqlx.SelectContext(ctx, ds.writer,
		&installers,
		`SELECT id, name, size, manifest, url_token FROM mdm_apple_installers`,
	); err != nil {
		return nil, ctxerr.Wrap(ctx, err, "list installers")
	}
	return installers, nil
}

func (ds *Datastore) MDMAppleListDevices(ctx context.Context) ([]fleet.MDMAppleDevice, error) {
	var devices []fleet.MDMAppleDevice
	if err := sqlx.SelectContext(
		ctx,
		ds.writer,
		&devices,
		`
SELECT
    d.id,
    d.serial_number,
    e.enabled
FROM
    nano_devices d
    JOIN nano_enrollments e ON d.id = e.device_id
WHERE
    type = "Device"
`,
	); err != nil {
		return nil, ctxerr.Wrap(ctx, err, "list devices")
	}
	return devices, nil
}

func (ds *Datastore) IngestMDMAppleDeviceFromCheckin(ctx context.Context, mdmHost fleet.MDMAppleHostDetails) error {
	appCfg, err := ds.AppConfig(ctx)
	if err != nil {
		return ctxerr.Wrap(ctx, err, "ingest mdm apple host get app config")
	}
	return ds.withRetryTxx(ctx, func(tx sqlx.ExtContext) error {
		return ingestMDMAppleDeviceFromCheckinDB(ctx, tx, mdmHost, ds.logger, appCfg)
	})
}

func ingestMDMAppleDeviceFromCheckinDB(
	ctx context.Context,
	tx sqlx.ExtContext,
	mdmHost fleet.MDMAppleHostDetails,
	logger log.Logger,
	appCfg *fleet.AppConfig,
) error {
	if mdmHost.SerialNumber == "" {
		return ctxerr.New(ctx, "ingest mdm apple host from checkin expected device serial number but got empty string")
	}
	if mdmHost.UDID == "" {
		return ctxerr.New(ctx, "ingest mdm apple host from checkin expected unique device id but got empty string")
	}

	// MDM is necessarily enabled if this gets called, always pass true for that
	// parameter.
	matchID, _, err := matchHostDuringEnrollment(ctx, tx, true, "", mdmHost.UDID, mdmHost.SerialNumber)
	switch {
	case errors.Is(err, sql.ErrNoRows):
		return insertMDMAppleHostDB(ctx, tx, mdmHost, logger, appCfg)

	case err != nil:
		return ctxerr.Wrap(ctx, err, "get mdm apple host by serial number or udid")

	default:
		return updateMDMAppleHostDB(ctx, tx, matchID, mdmHost, appCfg)
	}
}

func updateMDMAppleHostDB(
	ctx context.Context,
	tx sqlx.ExtContext,
	hostID uint,
	mdmHost fleet.MDMAppleHostDetails,
	appCfg *fleet.AppConfig,
) error {
	updateStmt := `
		UPDATE hosts SET
			hardware_serial = ?,
			uuid = ?,
			hardware_model = ?,
			platform =  ?,
			refetch_requested = ?,
			osquery_host_id = COALESCE(NULLIF(osquery_host_id, ''), ?)
		WHERE id = ?`

	if _, err := tx.ExecContext(
		ctx,
		updateStmt,
		mdmHost.SerialNumber,
		mdmHost.UDID,
		mdmHost.Model,
		"darwin",
		1,
		// Set osquery_host_id to the device UUID only if it is not already set.
		mdmHost.UDID,
		hostID,
	); err != nil {
		return ctxerr.Wrap(ctx, err, "update mdm apple host")
	}

	if err := upsertMDMAppleHostMDMInfoDB(ctx, tx, appCfg.ServerSettings, false, hostID); err != nil {
		return ctxerr.Wrap(ctx, err, "ingest mdm apple host upsert MDM info")
	}

	return nil
}

func insertMDMAppleHostDB(
	ctx context.Context,
	tx sqlx.ExtContext,
	mdmHost fleet.MDMAppleHostDetails,
	logger log.Logger,
	appCfg *fleet.AppConfig,
) error {
	insertStmt := `
		INSERT INTO hosts (
			hardware_serial,
			uuid,
			hardware_model,
			platform,
			last_enrolled_at,
			detail_updated_at,
			osquery_host_id,
			refetch_requested
		) VALUES (?,?,?,?,?,?,?,?)`

	res, err := tx.ExecContext(
		ctx,
		insertStmt,
		mdmHost.SerialNumber,
		mdmHost.UDID,
		mdmHost.Model,
		"darwin",
		"2000-01-01 00:00:00",
		"2000-01-01 00:00:00",
		mdmHost.UDID,
		1,
	)
	if err != nil {
		return ctxerr.Wrap(ctx, err, "insert mdm apple host")
	}

	id, err := res.LastInsertId()
	if err != nil {
		return ctxerr.Wrap(ctx, err, "last insert id mdm apple host")
	}
	if id < 1 {
		return ctxerr.Wrap(ctx, err, "ingest mdm apple host unexpected last insert id")
	}
	host := fleet.Host{ID: uint(id), HardwareModel: mdmHost.Model, HardwareSerial: mdmHost.SerialNumber}

	if err := upsertMDMAppleHostDisplayNamesDB(ctx, tx, host); err != nil {
		return ctxerr.Wrap(ctx, err, "ingest mdm apple host upsert display names")
	}

	if err := upsertMDMAppleHostLabelMembershipDB(ctx, tx, logger, host); err != nil {
		return ctxerr.Wrap(ctx, err, "ingest mdm apple host upsert label membership")
	}

	if err := upsertMDMAppleHostMDMInfoDB(ctx, tx, appCfg.ServerSettings, false, host.ID); err != nil {
		return ctxerr.Wrap(ctx, err, "ingest mdm apple host upsert MDM info")
	}
	return nil
}

func (ds *Datastore) IngestMDMAppleDevicesFromDEPSync(ctx context.Context, devices []godep.Device) (int64, error) {
	if len(devices) < 1 {
		level.Debug(ds.logger).Log("msg", "ingesting devices from DEP received < 1 device, skipping", "len(devices)", len(devices))
		return 0, nil
	}
	filteredDevices := filterMDMAppleDevices(devices, ds.logger)
	if len(filteredDevices) < 1 {
		level.Debug(ds.logger).Log("msg", "ingesting devices from DEP filtered all devices, skipping", "len(devices)", len(devices))
		return 0, nil
	}

	appCfg, err := ds.AppConfig(ctx)
	if err != nil {
		return 0, ctxerr.Wrap(ctx, err, "ingest mdm apple host get app config")
	}

	args := []interface{}{nil}
	if name := appCfg.MDM.AppleBMDefaultTeam; name != "" {
		team, err := ds.TeamByName(ctx, name)
		switch {
		case errors.Is(err, sql.ErrNoRows):
			level.Debug(ds.logger).Log(
				"msg",
				"ingesting devices from DEP: unable to find default team assigned in config, the devices won't be assigned to a team",
				"team_name",
				name,
			)
			// If the team doesn't exist, we still ingest the device, but it won't
			// belong to any team.
		case err != nil:
			return 0, ctxerr.Wrap(ctx, err, "ingest mdm apple host get team by name")
		default:
			args[0] = team.ID
		}
	}

	var resCount int64
	err = ds.withRetryTxx(ctx, func(tx sqlx.ExtContext) error {
		us, unionArgs := unionSelectDevices(filteredDevices)
		args = append(args, unionArgs...)

		stmt := fmt.Sprintf(`
		INSERT INTO hosts (
			hardware_serial,
			hardware_model,
			platform,
			last_enrolled_at,
			detail_updated_at,
			osquery_host_id,
			refetch_requested,
			team_id
		) (
			SELECT
				us.hardware_serial,
				COALESCE(GROUP_CONCAT(DISTINCT us.hardware_model), ''),
				'darwin' AS platform,
				'2000-01-01 00:00:00' AS last_enrolled_at,
				'2000-01-01 00:00:00' AS detail_updated_at,
				NULL AS osquery_host_id,
				1 AS refetch_requested,
				? AS team_id
			FROM (%s) us
			LEFT JOIN hosts h ON us.hardware_serial = h.hardware_serial
		WHERE
			h.id IS NULL
		GROUP BY
			us.hardware_serial)`,
			us,
		)

		res, err := tx.ExecContext(ctx, stmt, args...)
		if err != nil {
			return ctxerr.Wrap(ctx, err, "ingest mdm apple hosts from dep sync insert")
		}

		n, err := res.RowsAffected()
		if err != nil {
			return ctxerr.Wrap(ctx, err, "ingest mdm apple hosts from dep sync rows affected")
		}
		resCount = n

		// get new host ids
		args = []interface{}{}
		parts := []string{}
		for _, d := range filteredDevices {
			args = append(args, d.SerialNumber)
			parts = append(parts, "?")
		}
		var hosts []fleet.Host
		err = sqlx.SelectContext(ctx, tx, &hosts, fmt.Sprintf(`
			SELECT id, hardware_model, hardware_serial FROM hosts WHERE hardware_serial IN(%s)`,
			strings.Join(parts, ",")),
			args...)
		if err != nil {
			return ctxerr.Wrap(ctx, err, "ingest mdm apple host get host ids")
		}

		if err := upsertMDMAppleHostDisplayNamesDB(ctx, tx, hosts...); err != nil {
			return ctxerr.Wrap(ctx, err, "ingest mdm apple host upsert display names")
		}

		if err := upsertMDMAppleHostLabelMembershipDB(ctx, tx, ds.logger, hosts...); err != nil {
			return ctxerr.Wrap(ctx, err, "ingest mdm apple host upsert label membership")
		}

		var ids []uint
		for _, h := range hosts {
			ids = append(ids, h.ID)
		}
		if err := upsertMDMAppleHostMDMInfoDB(ctx, tx, appCfg.ServerSettings, true, ids...); err != nil {
			return ctxerr.Wrap(ctx, err, "ingest mdm apple host upsert MDM info")
		}

		return nil
	})

	return resCount, err
}

func upsertMDMAppleHostDisplayNamesDB(ctx context.Context, tx sqlx.ExtContext, hosts ...fleet.Host) error {
	args := []interface{}{}
	parts := []string{}
	for _, h := range hosts {
		args = append(args, h.ID, h.DisplayName())
		parts = append(parts, "(?, ?)")
	}

	_, err := tx.ExecContext(ctx, fmt.Sprintf(`
			INSERT INTO host_display_names (host_id, display_name) VALUES %s
			ON DUPLICATE KEY UPDATE display_name = VALUES(display_name)`, strings.Join(parts, ",")),
		args...)
	if err != nil {
		return ctxerr.Wrap(ctx, err, "upsert host display names")
	}

	return nil
}

func upsertMDMAppleHostMDMInfoDB(ctx context.Context, tx sqlx.ExtContext, serverSettings fleet.ServerSettings, fromSync bool, hostIDs ...uint) error {
	serverURL, err := apple_mdm.ResolveAppleMDMURL(serverSettings.ServerURL)
	if err != nil {
		return ctxerr.Wrap(ctx, err, "resolve Fleet MDM URL")
	}

	result, err := tx.ExecContext(ctx, `
		INSERT INTO mobile_device_management_solutions (name, server_url) VALUES (?, ?)
		ON DUPLICATE KEY UPDATE server_url = VALUES(server_url)`,
		fleet.WellKnownMDMFleet, serverURL)
	if err != nil {
		return ctxerr.Wrap(ctx, err, "upsert mdm solution")
	}

	var mdmID int64
	if insertOnDuplicateDidInsert(result) {
		mdmID, _ = result.LastInsertId()
	} else {
		stmt := `SELECT id FROM mobile_device_management_solutions WHERE name = ? AND server_url = ?`
		if err := sqlx.GetContext(ctx, tx, &mdmID, stmt, fleet.WellKnownMDMFleet, serverURL); err != nil {
			return ctxerr.Wrap(ctx, err, "query mdm solution id")
		}
	}

	// if the device is coming from the DEP sync, we don't consider it
	// enrolled yet.
	enrolled := !fromSync

	args := []interface{}{}
	parts := []string{}
	for _, id := range hostIDs {
		args = append(args, enrolled, serverURL, fromSync, mdmID, false, id)
		parts = append(parts, "(?, ?, ?, ?, ?, ?)")
	}

	_, err = tx.ExecContext(ctx, fmt.Sprintf(`
		INSERT INTO host_mdm (enrolled, server_url, installed_from_dep, mdm_id, is_server, host_id) VALUES %s
		ON DUPLICATE KEY UPDATE enrolled = VALUES(enrolled)`, strings.Join(parts, ",")), args...)

	return ctxerr.Wrap(ctx, err, "upsert host mdm info")
}

func upsertMDMAppleHostLabelMembershipDB(ctx context.Context, tx sqlx.ExtContext, logger log.Logger, hosts ...fleet.Host) error {
	// Builtin label memberships are usually inserted when the first distributed
	// query results are received; however, we want to insert pending MDM hosts
	// now because it may still be some time before osquery is running on these
	// devices. Because these are Apple devices, we're adding them to the "All
	// Hosts" and "macOS" labels.
	labelIDs := []uint{}
	err := sqlx.SelectContext(ctx, tx, &labelIDs, `SELECT id FROM labels WHERE label_type = 1 AND (name = 'All Hosts' OR name = 'macOS')`)
	switch {
	case err != nil:
		return ctxerr.Wrap(ctx, err, "get builtin labels")
	case len(labelIDs) != 2:
		// Builtin labels can get deleted so it is important that we check that
		// they still exist before we continue.
		level.Error(logger).Log("err", fmt.Sprintf("expected 2 builtin labels but got %d", len(labelIDs)))
		return nil
	default:
		// continue
	}

	parts := []string{}
	args := []interface{}{}
	for _, h := range hosts {
		parts = append(parts, "(?,?),(?,?)")
		args = append(args, h.ID, labelIDs[0], h.ID, labelIDs[1])
	}
	_, err = tx.ExecContext(ctx, fmt.Sprintf(`
			INSERT INTO label_membership (host_id, label_id) VALUES %s
			ON DUPLICATE KEY UPDATE host_id = host_id`, strings.Join(parts, ",")), args...)
	if err != nil {
		return ctxerr.Wrap(ctx, err, "upsert label membership")
	}

	return nil
}

func (ds *Datastore) deleteMDMAppleProfilesForHost(ctx context.Context, tx sqlx.ExtContext, uuid string) error {
	_, err := tx.ExecContext(ctx, `
                    DELETE FROM host_mdm_apple_profiles
                    WHERE host_uuid = ?`, uuid)
	if err != nil {
		return ctxerr.Wrap(ctx, err, "removing all profiles from host")
	}
	return nil
}

func (ds *Datastore) UpdateHostTablesOnMDMUnenroll(ctx context.Context, uuid string) error {
	return ds.withTx(ctx, func(tx sqlx.ExtContext) error {
		var hostID uint
		row := tx.QueryRowxContext(ctx, `SELECT id FROM hosts WHERE uuid = ?`, uuid)
		err := row.Scan(&hostID)
		if err != nil {
			return ctxerr.Wrap(ctx, err, "getting host id from UUID")
		}

		_, err = tx.ExecContext(ctx, `
			DELETE FROM host_mdm
			WHERE host_id = ?`, hostID)
		if err != nil {
			return ctxerr.Wrap(ctx, err, "removing host_mdm rows for host")
		}

		// Since the host is unenrolled, delete all profiles assigned to the
		// host manually, the device won't Acknowledge any more requests (eg:
		// to delete profiles) and profiles are automatically removed on
		// unenrollment.
		if err := ds.deleteMDMAppleProfilesForHost(ctx, tx, uuid); err != nil {
			return ctxerr.Wrap(ctx, err, "deleting profiles for host")
		}

		_, err = tx.ExecContext(ctx, `
                    DELETE FROM host_disk_encryption_keys
                    WHERE host_id = ?`, hostID)
		if err != nil {
			return ctxerr.Wrap(ctx, err, "removing all profiles from host")
		}

		return nil
	})
}

func filterMDMAppleDevices(devices []godep.Device, logger log.Logger) []godep.Device {
	var filtered []godep.Device
	for _, device := range devices {
		// We currently only listen for an op_type of "added", the
		// other op_types are ambiguous and it would be needless to
		// ingest the device every single time we get an update.
		if strings.ToLower(device.OpType) == "added" ||
			// The op_type field is only applicable with the SyncDevices
			// API call, Empty op_type come from the first call to
			// FetchDevices without a cursor.
			strings.ToLower(device.OpType) == "" {
			level.Debug(logger).Log("msg", "filterMDMAppleDevices: adding device", "serial", device.SerialNumber, "op_type", device.OpType, "os", device.OS)
			filtered = append(filtered, device)
			continue
		}
		level.Debug(logger).Log("msg", "filterMDMAppleDevices: skipping device", "serial", device.SerialNumber, "op_type", device.OpType, "os", device.OS)
	}
	return filtered
}

func unionSelectDevices(devices []godep.Device) (stmt string, args []interface{}) {
	for i, d := range devices {
		if i == 0 {
			stmt = "SELECT ? hardware_serial, ? hardware_model"
		} else {
			stmt += " UNION SELECT ?, ?"
		}
		args = append(args, d.SerialNumber, d.Model)
	}

	return stmt, args
}

func (ds *Datastore) GetNanoMDMEnrollment(ctx context.Context, id string) (*fleet.NanoEnrollment, error) {
	var nanoEnroll fleet.NanoEnrollment
	err := sqlx.GetContext(ctx, ds.reader, &nanoEnroll, `SELECT id, device_id, type, enabled, token_update_tally
		FROM nano_enrollments WHERE id = ?`, id)
	if err != nil {
		if errors.Is(err, sql.ErrNoRows) {
			return nil, nil
		}
		return nil, ctxerr.Wrapf(ctx, err, "getting data from nano_enrollments for id %s", id)
	}

	return &nanoEnroll, nil
}

func (ds *Datastore) BatchSetMDMAppleProfiles(ctx context.Context, tmID *uint, profiles []*fleet.MDMAppleConfigProfile) error {
	const loadExistingProfiles = `
SELECT
  identifier,
  mobileconfig
FROM
  mdm_apple_configuration_profiles
WHERE
  team_id = ? AND
  identifier IN (?)
`

	const deleteProfilesNotInList = `
DELETE FROM
  mdm_apple_configuration_profiles
WHERE
  team_id = ? AND
  identifier NOT IN (?)
`

	const insertNewOrEditedProfile = `
INSERT INTO
  mdm_apple_configuration_profiles (
    team_id, identifier, name, mobileconfig, checksum
  )
VALUES
  ( ?, ?, ?, ?, UNHEX(MD5(mobileconfig)) )
ON DUPLICATE KEY UPDATE
  name = VALUES(name),
  mobileconfig = VALUES(mobileconfig),
  checksum = UNHEX(MD5(VALUES(mobileconfig)))
`

	// use a profile team id of 0 if no-team
	var profTeamID uint
	if tmID != nil {
		profTeamID = *tmID
	}

	// build a list of identifiers for the incoming profiles, will keep the
	// existing ones if there's a match and no change
	incomingIdents := make([]string, len(profiles))
	// at the same time, index the incoming profiles keyed by identifier for ease
	// or processing
	incomingProfs := make(map[string]*fleet.MDMAppleConfigProfile, len(profiles))
	for i, p := range profiles {
		incomingIdents[i] = p.Identifier
		incomingProfs[p.Identifier] = p
	}

	return ds.withRetryTxx(ctx, func(tx sqlx.ExtContext) error {
		var existingProfiles []*fleet.MDMAppleConfigProfile

		if len(incomingIdents) > 0 {
			// load existing profiles that match the incoming profiles by identifiers
			stmt, args, err := sqlx.In(loadExistingProfiles, profTeamID, incomingIdents)
			if err != nil {
				return ctxerr.Wrap(ctx, err, "build query to load existing profiles")
			}
			if err := sqlx.SelectContext(ctx, tx, &existingProfiles, stmt, args...); err != nil {
				return ctxerr.Wrap(ctx, err, "load existing profiles")
			}
		}

		// figure out if we need to delete any profiles
		keepIdents := make([]string, 0, len(incomingIdents))
		for _, p := range existingProfiles {
			if newP := incomingProfs[p.Identifier]; newP != nil {
				keepIdents = append(keepIdents, p.Identifier)
			}
		}

		// profiles that are managed and delivered by Fleet
		fleetIdents := []string{}
		for ident := range mobileconfig.FleetPayloadIdentifiers() {
			fleetIdents = append(fleetIdents, ident)
		}

		var (
			stmt string
			args []interface{}
			err  error
		)
		// delete the obsolete profiles (all those that are not in keepIdents or delivered by Fleet)
		stmt, args, err = sqlx.In(deleteProfilesNotInList, profTeamID, append(keepIdents, fleetIdents...))
		if err != nil {
			return ctxerr.Wrap(ctx, err, "build statement to delete obsolete profiles")
		}
		if _, err := tx.ExecContext(ctx, stmt, args...); err != nil {
			return ctxerr.Wrap(ctx, err, "delete obsolete profiles")
		}

		// insert the new profiles and the ones that have changed
		for _, p := range incomingProfs {
			if _, err := tx.ExecContext(ctx, insertNewOrEditedProfile, profTeamID, p.Identifier, p.Name, p.Mobileconfig); err != nil {
				return ctxerr.Wrapf(ctx, err, "insert new/edited profile with identifier %q", p.Identifier)
			}
		}
		return nil
	})
}

// Note that team ID 0 is used for profiles that apply to hosts in no team
// (i.e. pass 0 in that case as part of the teamIDs slice). Only one of the
// slice arguments can have values.
func (ds *Datastore) BulkSetPendingMDMAppleHostProfiles(ctx context.Context, hostIDs, teamIDs, profileIDs []uint, hostUUIDs []string) error {
	return ds.withTx(ctx, func(tx sqlx.ExtContext) error {
		var countArgs int
		if len(hostIDs) > 0 {
			countArgs++
		}
		if len(teamIDs) > 0 {
			countArgs++
		}
		if len(profileIDs) > 0 {
			countArgs++
		}
		if len(hostUUIDs) > 0 {
			countArgs++
		}
		if countArgs > 1 {
			return errors.New("only one of hostIDs, teamIDs, profileIDs or hostUUIDs can be provided")
		}
		if countArgs == 0 {
			return nil
		}

		var (
			uuids    []string
			args     []any
			uuidStmt string
		)

		switch {
		case len(hostUUIDs) > 0:
			// no need to run a query to load host UUIDs, that's what we received
			// directly.
			uuids = hostUUIDs

		case len(hostIDs) > 0:
			uuidStmt = `SELECT uuid FROM hosts WHERE id IN (?)`
			args = append(args, hostIDs)

		case len(teamIDs) > 0:
			uuidStmt = `SELECT uuid FROM hosts WHERE `
			if len(teamIDs) == 1 && teamIDs[0] == 0 {
				uuidStmt += `team_id IS NULL`
			} else {
				uuidStmt += `team_id IN (?)`
				args = append(args, teamIDs)
				for _, tmID := range teamIDs {
					if tmID == 0 {
						uuidStmt += ` OR team_id IS NULL`
						break
					}
				}
			}

		case len(profileIDs) > 0:
			uuidStmt = `
SELECT DISTINCT h.uuid
FROM hosts h
JOIN mdm_apple_configuration_profiles macp
	ON h.team_id = macp.team_id OR (h.team_id IS NULL AND macp.team_id = 0)
WHERE
	macp.profile_id IN (?)`
			args = append(args, profileIDs)
		}

		if len(uuids) == 0 {
			uuidStmt, args, err := sqlx.In(uuidStmt, args...)
			if err != nil {
				return ctxerr.Wrap(ctx, err, "prepare query to load host UUIDs")
			}
			if err := sqlx.SelectContext(ctx, tx, &uuids, uuidStmt, args...); err != nil {
				return ctxerr.Wrap(ctx, err, "execute query to load host UUIDs")
			}
		}

		if len(uuids) == 0 {
			return nil
		}

		const profilesToInstallStmt = `
		SELECT
			ds.profile_id as profile_id,
			ds.host_uuid as host_uuid,
			ds.profile_identifier as profile_identifier,
			ds.profile_name as profile_name,
			ds.checksum as checksum
		FROM (
			SELECT
				macp.profile_id,
				h.uuid as host_uuid,
				macp.identifier as profile_identifier,
				macp.name as profile_name,
				macp.checksum as checksum
			FROM mdm_apple_configuration_profiles macp
				JOIN hosts h ON h.team_id = macp.team_id OR (h.team_id IS NULL AND macp.team_id = 0)
				JOIN nano_enrollments ne ON ne.device_id = h.uuid
			WHERE h.platform = 'darwin' AND ne.enabled = 1 AND ne.type = 'Device' AND h.uuid IN (?)
		) as ds
		LEFT JOIN host_mdm_apple_profiles hmap
			ON hmap.profile_id = ds.profile_id AND hmap.host_uuid = ds.host_uuid
		WHERE
		-- profile has been updated
		( hmap.checksum != ds.checksum ) OR
		-- profiles in A but not in B
		( hmap.profile_id IS NULL AND hmap.host_uuid IS NULL ) OR
		-- profiles in A and B but with operation type "remove"
		( hmap.host_uuid IS NOT NULL AND ( hmap.operation_type = ? OR hmap.operation_type IS NULL ) )`

		stmt, args, err := sqlx.In(profilesToInstallStmt,
			uuids, fleet.MDMAppleOperationTypeRemove,
		)
		if err != nil {
			return ctxerr.Wrap(ctx, err, "building profiles to install statement")
		}

		var profilesToInstall []*fleet.MDMAppleProfilePayload
		err = sqlx.SelectContext(ctx, tx, &profilesToInstall, stmt, args...)
		if err != nil {
			return ctxerr.Wrap(ctx, err, "bulk set pending profile status execute")
		}
		installIdentifiers := []string{}
		identifierToHosts := map[string][]string{}
		for _, p := range profilesToInstall {
			installIdentifiers = append(installIdentifiers, p.ProfileIdentifier)
			if _, ok := identifierToHosts[p.ProfileIdentifier]; !ok {
				identifierToHosts[p.ProfileIdentifier] = []string{}
			}
			identifierToHosts[p.ProfileIdentifier] = append(identifierToHosts[p.ProfileIdentifier], p.HostUUID)
		}

		profilesToRemoveStmt := `
		SELECT
			hmap.profile_id as profile_id,
			hmap.host_uuid as host_uuid,
			hmap.profile_identifier as profile_identifier,
			hmap.profile_name as profile_name,
			hmap.checksum as checksum
		FROM (
			SELECT
				h.uuid, macp.profile_id
			FROM mdm_apple_configuration_profiles macp
				JOIN hosts h ON h.team_id = macp.team_id OR (h.team_id IS NULL AND macp.team_id = 0)
				JOIN nano_enrollments ne ON ne.device_id = h.uuid
			WHERE h.platform = 'darwin' AND ne.enabled = 1 AND ne.type = 'Device' AND h.uuid IN (?)
		) as ds
		RIGHT JOIN host_mdm_apple_profiles hmap
			ON hmap.profile_id = ds.profile_id AND hmap.host_uuid = ds.uuid
		WHERE
		hmap.host_uuid IN (?)
		-- profiles that are in B but not in A
		AND ds.profile_id IS NULL AND ds.uuid IS NULL
		-- except "remove" operations in any state
		AND ( hmap.operation_type IS NULL OR hmap.operation_type != ? )
		-- profiles that are being installed
	`

		inArgs := []any{uuids, uuids, fleet.MDMAppleOperationTypeRemove}
		if len(installIdentifiers) > 0 {
			profilesToRemoveStmt += `AND hmap.profile_identifier NOT IN (?)`
			inArgs = append(inArgs, installIdentifiers)

		}

		stmt, args, err = sqlx.In(profilesToRemoveStmt, inArgs...)
		if err != nil {
			return ctxerr.Wrap(ctx, err, "building profiles to remove statement")
		}
		var profilesToRemove []*fleet.MDMAppleProfilePayload
		err = sqlx.SelectContext(ctx, tx, &profilesToRemove, stmt, args...)
		if err != nil {
			return ctxerr.Wrap(ctx, err, "bulk set pending profile status execute")
		}

		if len(profilesToInstall) == 0 && len(profilesToRemove) == 0 {
			return nil
		}

		// before doing the inserts, remove profiles with identifiers that will be re-sent
		if len(profilesToInstall) > 0 {
			var dargs []any
			var dsb strings.Builder
			for identifier, hostUUIDs := range identifierToHosts {
				for _, hostUUID := range hostUUIDs {
					dargs = append(dargs, hostUUID, identifier)
					dsb.WriteString("(?,?),")
				}
			}
			stmt = fmt.Sprintf(`DELETE FROM host_mdm_apple_profiles WHERE (host_uuid, profile_identifier) IN(%s)`, strings.TrimSuffix(dsb.String(), ","))
			_, err = tx.ExecContext(ctx, stmt, dargs...)
			if err != nil {
				return ctxerr.Wrap(ctx, err, "bulk set pending profile status execute")
			}
		}

		var pargs []any
		var psb strings.Builder
		for _, p := range profilesToInstall {
			pargs = append(pargs, p.ProfileID, p.HostUUID, p.ProfileIdentifier, p.ProfileName, p.Checksum, fleet.MDMAppleOperationTypeInstall, nil, "")
			psb.WriteString("(?, ?, ?, ?, ?, ?, ?, ?),")

		}
		for _, p := range profilesToRemove {
			pargs = append(pargs, p.ProfileID, p.HostUUID, p.ProfileIdentifier, p.ProfileName, p.Checksum, fleet.MDMAppleOperationTypeRemove, nil, "")
			psb.WriteString("(?, ?, ?, ?, ?, ?, ?, ?),")

		}

		baseStmt := fmt.Sprintf(`
INSERT INTO host_mdm_apple_profiles (
	profile_id,
	host_uuid,
	profile_identifier,
	profile_name,
	checksum,
	operation_type,
	status,
	command_uuid
)
VALUES %s
ON DUPLICATE KEY UPDATE
	operation_type = VALUES(operation_type),
	status = VALUES(status),
	command_uuid = VALUES(command_uuid),
	checksum = VALUES(checksum),
	detail = ''
`, strings.TrimSuffix(psb.String(), ","))

		_, err = tx.ExecContext(ctx, baseStmt, pargs...)
		return ctxerr.Wrap(ctx, err, "bulk set pending profile status execute")
	})
}

func (ds *Datastore) ListMDMAppleProfilesToInstall(ctx context.Context) ([]*fleet.MDMAppleProfilePayload, error) {
	// The query below is a set difference between:
	//
	// - Set A (ds), the desired state, can be obtained from a JOIN between
	//   mdm_apple_configuration_profiles and hosts.
	// - Set B, the current state given by host_mdm_apple_profiles.
	//
	// A - B gives us the profiles that need to be installed:
	//
	//   - profiles that are in A but not in B
	//
	//   - profiles which contents have changed, but their identifier are
	//   the same (by matching checksums)
	//
	//   - profiles that are in A and in B, but with an operation type of
	//   "remove", regardless of the status. (technically, if status is NULL then
	//   the profile should be already installed - it has not been queued for
	//   remove yet -, and same if status is failed, but the proper thing to do
	//   with it would be to remove the row, not return it as "to install". For
	//   simplicity of implementation here (and to err on the safer side - the
	//   profile's content could've changed), we'll return it as "to install" for
	//   now, which will cause the row to be updated with the correct operation
	//   type and status).
	//
	//   - profiles that are in A and in B, with an operation type of "install"
	//   and a NULL status. Other statuses mean that the operation is already in
	//   flight (pending) or in a terminal state (failed or applied). If the
	//   profile's content is edited, all relevant hosts will be marked as status
	//   NULL so that it gets re-installed.
	query := `
          SELECT ds.profile_id, ds.host_uuid, ds.profile_identifier, ds.profile_name, ds.checksum
          FROM (
            SELECT
              macp.profile_id,
              h.uuid as host_uuid,
              macp.identifier as profile_identifier,
              macp.name as profile_name,
	      macp.checksum as checksum
            FROM mdm_apple_configuration_profiles macp
            JOIN hosts h ON h.team_id = macp.team_id OR (h.team_id IS NULL AND macp.team_id = 0)
            JOIN nano_enrollments ne ON ne.device_id = h.uuid
            WHERE h.platform = 'darwin' AND ne.enabled = 1 AND ne.type = 'Device'
          ) as ds
          LEFT JOIN host_mdm_apple_profiles hmap
            ON hmap.profile_id = ds.profile_id AND hmap.host_uuid = ds.host_uuid
          WHERE
	  -- profile has been updated
	  ( hmap.checksum != ds.checksum ) OR
          -- profiles in A but not in B
          ( hmap.profile_id IS NULL AND hmap.host_uuid IS NULL ) OR
          -- profiles in A and B but with operation type "remove"
          ( hmap.host_uuid IS NOT NULL AND ( hmap.operation_type = ? OR hmap.operation_type IS NULL ) ) OR
          -- profiles in A and B with operation type "install" and NULL status
          ( hmap.host_uuid IS NOT NULL AND hmap.operation_type = ? AND hmap.status IS NULL )
`

	var profiles []*fleet.MDMAppleProfilePayload
	err := sqlx.SelectContext(ctx, ds.reader, &profiles, query, fleet.MDMAppleOperationTypeRemove, fleet.MDMAppleOperationTypeInstall)
	return profiles, err
}

func (ds *Datastore) ListMDMAppleProfilesToRemove(ctx context.Context) ([]*fleet.MDMAppleProfilePayload, error) {
	// The query below is a set difference between:
	//
	// - Set A (ds), the desired state, can be obtained from a JOIN between
	// mdm_apple_configuration_profiles and hosts.
	// - Set B, the current state given by host_mdm_apple_profiles.
	//
	// B - A gives us the profiles that need to be removed:
	//
	//   - profiles that are in B but not in A, except those with operation type
	//   "remove" and a terminal state (applied or failed) or a state indicating
	//   that the operation is in flight (pending).
	//
	// Any other case are profiles that are in both B and A, and as such are
	// processed by the ListMDMAppleProfilesToInstall method (since they are in
	// both, their desired state is necessarily to be installed).
	query := `
          SELECT hmap.profile_id, hmap.profile_identifier, hmap.profile_name, hmap.host_uuid, hmap.checksum
          FROM (
            SELECT h.uuid, macp.profile_id
            FROM mdm_apple_configuration_profiles macp
            JOIN hosts h ON h.team_id = macp.team_id OR (h.team_id IS NULL AND macp.team_id = 0)
            JOIN nano_enrollments ne ON ne.device_id = h.uuid
            WHERE h.platform = 'darwin' AND ne.enabled = 1 AND ne.type = 'Device'
          ) as ds
          RIGHT JOIN host_mdm_apple_profiles hmap
            ON hmap.profile_id = ds.profile_id AND hmap.host_uuid = ds.uuid
          -- profiles that are in B but not in A
          WHERE ds.profile_id IS NULL AND ds.uuid IS NULL
          -- except "remove" operations in a terminal state or already pending
          AND ( hmap.operation_type IS NULL OR hmap.operation_type != ? OR hmap.status IS NULL )
`

	var profiles []*fleet.MDMAppleProfilePayload
	err := sqlx.SelectContext(ctx, ds.reader, &profiles, query, fleet.MDMAppleOperationTypeRemove)
	return profiles, err
}

func (ds *Datastore) GetMDMAppleProfilesContents(ctx context.Context, ids []uint) (map[uint]mobileconfig.Mobileconfig, error) {
	if len(ids) == 0 {
		return nil, nil
	}

	stmt := `
          SELECT profile_id, mobileconfig as mobileconfig
          FROM mdm_apple_configuration_profiles WHERE profile_id IN (?)
	`
	query, args, err := sqlx.In(stmt, ids)
	if err != nil {
		return nil, err
	}
	rows, err := ds.reader.QueryxContext(ctx, query, args...)
	if err != nil {
		return nil, err
	}
	defer rows.Close()
	results := make(map[uint]mobileconfig.Mobileconfig)
	for rows.Next() {
		var id uint
		var mobileconfig mobileconfig.Mobileconfig
		if err := rows.Scan(&id, &mobileconfig); err != nil {
			return nil, err
		}
		results[id] = mobileconfig
	}
	return results, nil
}

func (ds *Datastore) BulkUpsertMDMAppleHostProfiles(ctx context.Context, payload []*fleet.MDMAppleBulkUpsertHostProfilePayload) error {
	if len(payload) == 0 {
		return nil
	}

	var args []any
	var sb strings.Builder

	for _, p := range payload {
		args = append(args, p.ProfileID, p.ProfileIdentifier, p.ProfileName, p.HostUUID, p.Status, p.OperationType, p.CommandUUID, p.Checksum)
		sb.WriteString("(?, ?, ?, ?, ?, ?, ?, ?),")
	}

	stmt := fmt.Sprintf(`
	    INSERT INTO host_mdm_apple_profiles (
              profile_id,
              profile_identifier,
              profile_name,
              host_uuid,
              status,
              operation_type,
              command_uuid,
	      checksum
            )
            VALUES %s
	    ON DUPLICATE KEY UPDATE
              status = VALUES(status),
              operation_type = VALUES(operation_type),
              command_uuid = VALUES(command_uuid)`,
		strings.TrimSuffix(sb.String(), ","),
	)

	_, err := ds.writer.ExecContext(ctx, stmt, args...)
	return err
}

func (ds *Datastore) UpdateOrDeleteHostMDMAppleProfile(ctx context.Context, profile *fleet.HostMDMAppleProfile) error {
	if profile.OperationType == fleet.MDMAppleOperationTypeRemove &&
		profile.Status != nil && (*profile.Status == fleet.MDMAppleDeliveryApplied || profile.IgnoreMDMClientError()) {
		_, err := ds.writer.ExecContext(ctx, `
          DELETE FROM host_mdm_apple_profiles
          WHERE host_uuid = ? AND command_uuid = ?
        `, profile.HostUUID, profile.CommandUUID)
		return err
	}

	_, err := ds.writer.ExecContext(ctx, `
          UPDATE host_mdm_apple_profiles
          SET status = ?, operation_type = ?, detail = ?
          WHERE host_uuid = ? AND command_uuid = ?
        `, profile.Status, profile.OperationType, profile.Detail, profile.HostUUID, profile.CommandUUID)
	return err
}

<<<<<<< HEAD
func (ds *Datastore) GetMDMAppleHostsProfilesSummary(ctx context.Context, teamID *uint) (*fleet.MDMAppleConfigProfilesSummary, error) {
	// TODO(sarah): add cases to handle Fleet-managed profiles (e.g., disk encryption)
=======
func subqueryHostsMacOSSettingsStatusFailing() (string, []interface{}) {
	sql := `
            SELECT
                1 FROM host_mdm_apple_profiles hmap
            WHERE
                h.uuid = hmap.host_uuid
                AND hmap.status = ?`
	args := []interface{}{fleet.MDMAppleDeliveryFailed}

	return sql, args
}

func subqueryHostsMacOSSettingsStatusPending() (string, []interface{}) {
	sql := `
            SELECT
                1 FROM host_mdm_apple_profiles hmap
            WHERE
                h.uuid = hmap.host_uuid
                AND (hmap.status IS NULL
                    OR hmap.status = ?
                    OR(hmap.profile_identifier = ?
                        AND hmap.status = ?
                        AND hmap.operation_type = ?
                        AND NOT EXISTS (
                            SELECT
                                1 FROM host_disk_encryption_keys hdek
                            WHERE
                                h.id = hdek.host_id
                                AND hdek.decryptable = 1)))
                AND NOT EXISTS (
                    SELECT
                        1 FROM host_mdm_apple_profiles hmap2
                    WHERE
                        h.uuid = hmap2.host_uuid
                        AND hmap2.status = ?)`
	args := []interface{}{
		fleet.MDMAppleDeliveryPending,
		mobileconfig.FleetFileVaultPayloadIdentifier,
		fleet.MDMAppleDeliveryApplied,
		fleet.MDMAppleOperationTypeInstall,
		fleet.MDMAppleDeliveryFailed,
	}
	return sql, args
}

func subqueryHostsMacOSSetttingsStatusLatest() (string, []interface{}) {
	sql := `
            SELECT
                1 FROM host_mdm_apple_profiles hmap
            WHERE
                h.uuid = hmap.host_uuid
                AND hmap.status = ?
                AND(hmap.profile_identifier != ?
                    OR EXISTS (
                        SELECT
                            1 FROM host_disk_encryption_keys hdek
                        WHERE
                            h.id = hdek.host_id
                            AND hdek.decryptable = 1))
                AND NOT EXISTS (
                    SELECT
                        1 FROM host_mdm_apple_profiles hmap2
                    WHERE
                        h.uuid = hmap2.host_uuid
                        AND (hmap2.status IS NULL
                            OR hmap2.status != ?
                            OR(hmap2.profile_identifier = ?
                                AND hmap2.status = ?
                                AND hmap2.operation_type = ?
                                AND NOT EXISTS (
                                    SELECT
                                        1 FROM host_disk_encryption_keys hdek
                                    WHERE
                                        h.id = hdek.host_id
                                        AND hdek.decryptable = 1))))`
	args := []interface{}{
		fleet.MDMAppleDeliveryApplied,
		mobileconfig.FleetFileVaultPayloadIdentifier,
		fleet.MDMAppleDeliveryApplied,
		mobileconfig.FleetFileVaultPayloadIdentifier,
		fleet.MDMAppleDeliveryApplied,
		fleet.MDMAppleOperationTypeInstall,
	}
	return sql, args
}

func (ds *Datastore) GetMDMAppleHostsProfilesSummary(ctx context.Context, teamID *uint) (*fleet.MDMAppleConfigProfilesSummary, error) {
	var args []interface{}
	subqueryFailed, subqueryFailedArgs := subqueryHostsMacOSSettingsStatusFailing()
	args = append(args, subqueryFailedArgs...)
	subqueryPending, subqueryPendingArgs := subqueryHostsMacOSSettingsStatusPending()
	args = append(args, subqueryPendingArgs...)
	subqueryLatest, subqueryLatestArgs := subqueryHostsMacOSSetttingsStatusLatest()
	args = append(args, subqueryLatestArgs...)

>>>>>>> b49dda1b
	sqlFmt := `
SELECT
    COUNT(
        CASE WHEN EXISTS (%s) 
            THEN 1 
        END) AS failed,
    COUNT(
        CASE WHEN EXISTS (%s) 
            THEN 1 
        END) AS pending, 
    COUNT(
        CASE WHEN EXISTS (%s) 
            THEN 1 
        END) AS applied
FROM
    hosts h
WHERE
    %s`

	teamFilter := "h.team_id IS NULL"
	if teamID != nil && *teamID > 0 {
		teamFilter = "h.team_id = ?"
		args = append(args, *teamID)
	}

<<<<<<< HEAD
	var res fleet.MDMAppleConfigProfilesSummary
	err := sqlx.GetContext(ctx, ds.reader, &res, fmt.Sprintf(sqlFmt, teamFilter))
=======
	stmt := fmt.Sprintf(sqlFmt, subqueryFailed, subqueryPending, subqueryLatest, teamFilter)

	var res fleet.MDMAppleConfigProfilesSummary
	err := sqlx.GetContext(ctx, ds.reader, &res, stmt, args...)
>>>>>>> b49dda1b
	if err != nil {
		return nil, err
	}

	return &res, nil
}

func (ds *Datastore) InsertMDMIdPAccount(ctx context.Context, account *fleet.MDMIdPAccount) error {
	stmt := `
      INSERT INTO mdm_idp_accounts
        (uuid, username, salt, entropy, iterations)
      VALUES
        (?, ?, ?, ?, ?)
      ON DUPLICATE KEY UPDATE
        username   = VALUES(username),
        salt       = VALUES(salt),
        entropy    = VALUES(entropy),
        iterations = VALUES(iterations)`

	_, err := ds.writer.ExecContext(ctx, stmt, account.UUID, account.Username, account.Salt, account.Entropy, account.Iterations)
	return ctxerr.Wrap(ctx, err, "creating new MDM IdP account")
}

const SQLDiskEncryptionApplied = `h.uuid = hmap.host_uuid
				AND hdek.decryptable = 1
				AND hmap.profile_identifier = 'com.fleetdm.fleet.mdm.filevault'
				AND hmap.status = 'applied'
				AND hmap.operation_type = 'install'`

const SQLDiskEncryptionActionRequired = `h.uuid = hmap.host_uuid
				AND(hdek.decryptable = 0
					OR (hdek.host_id IS NULL AND hdek.decryptable IS NULL))
				AND hmap.profile_identifier = 'com.fleetdm.fleet.mdm.filevault'
				AND hmap.status = 'applied'
				AND hmap.operation_type = 'install'`

const SQLDiskEncryptionEnforcing = `h.uuid = hmap.host_uuid
				AND hmap.profile_identifier = 'com.fleetdm.fleet.mdm.filevault'
				AND (hmap.status IS NULL OR hmap.status = 'pending')
				AND hmap.operation_type = 'install'
				UNION SELECT
						1 FROM host_mdm_apple_profiles hmap
					WHERE
						h.uuid = hmap.host_uuid
						AND hmap.profile_identifier = 'com.fleetdm.fleet.mdm.filevault'
						AND (hmap.status IS NOT NULL AND hmap.status = 'applied')
						AND hmap.operation_type = 'install'
						AND hdek.decryptable IS NULL
						AND hdek.host_id IS NOT NULL`

const SQLDiskEncryptionFailed = `h.uuid = hmap.host_uuid
				AND hmap.profile_identifier = 'com.fleetdm.fleet.mdm.filevault'
				AND hmap.status = 'failed'`

const SQLDiskEncryptionRemovingEnforcement = `h.uuid = hmap.host_uuid
				AND hmap.profile_identifier = 'com.fleetdm.fleet.mdm.filevault'
				AND (hmap.status IS NULL OR hmap.status = 'pending')
				AND hmap.operation_type = 'remove'`

func (ds *Datastore) GetMDMAppleFileVaultSummary(ctx context.Context, teamID *uint) (*fleet.MDMAppleFileVaultSummary, error) {
	sqlFmt := `
SELECT
	COUNT(
		CASE WHEN EXISTS (
			SELECT
				1 FROM host_mdm_apple_profiles hmap
			WHERE %s) THEN
			1
		END) AS applied, COUNT(
		CASE WHEN EXISTS (
			SELECT
				1 FROM host_mdm_apple_profiles hmap
			WHERE %s) THEN
			1
		END) AS action_required, COUNT(
		CASE WHEN EXISTS (
			SELECT
				1 FROM host_mdm_apple_profiles hmap
			WHERE %s) THEN
			1
		END) AS enforcing, COUNT(
		CASE WHEN EXISTS (
			SELECT
				1 FROM host_mdm_apple_profiles hmap
			WHERE %s) THEN
			1
		END) AS failed, COUNT(
		CASE WHEN EXISTS (
			SELECT
				1 FROM host_mdm_apple_profiles hmap
			WHERE %s) THEN
			1
		END) AS removing_enforcement
FROM
	hosts h
	LEFT JOIN host_disk_encryption_keys hdek ON h.id = hdek.host_id
WHERE
	%s`

	teamFilter := "h.team_id IS NULL"
	if teamID != nil && *teamID > 0 {
		teamFilter = fmt.Sprintf("h.team_id = %d", *teamID)
	}

	var res fleet.MDMAppleFileVaultSummary

	err := sqlx.GetContext(ctx, ds.reader, &res, fmt.Sprintf(sqlFmt,
		SQLDiskEncryptionApplied,
		SQLDiskEncryptionActionRequired,
		SQLDiskEncryptionEnforcing,
		SQLDiskEncryptionFailed,
		SQLDiskEncryptionRemovingEnforcement,
		teamFilter))
	if err != nil {
		return nil, err
	}

	return &res, nil
}

func (ds *Datastore) BulkUpsertMDMAppleConfigProfiles(ctx context.Context, payload []*fleet.MDMAppleConfigProfile) error {
	if len(payload) == 0 {
		return nil
	}

	var args []any
	var sb strings.Builder
	for _, cp := range payload {
		var teamID uint
		if cp.TeamID != nil {
			teamID = *cp.TeamID
		}

		args = append(args, teamID, cp.Identifier, cp.Name, cp.Mobileconfig)
		sb.WriteString("(?, ?, ?, ?, UNHEX(MD5(mobileconfig))),")
	}

	stmt := fmt.Sprintf(`
          INSERT INTO
              mdm_apple_configuration_profiles (team_id, identifier, name, mobileconfig, checksum)
          VALUES %s
          ON DUPLICATE KEY UPDATE
            mobileconfig = VALUES(mobileconfig),
	    checksum = UNHEX(MD5(VALUES(mobileconfig)))`, strings.TrimSuffix(sb.String(), ","))

	if _, err := ds.writer.ExecContext(ctx, stmt, args...); err != nil {
		return ctxerr.Wrapf(ctx, err, "upsert mdm config profiles")
	}

	return nil
}

func (ds *Datastore) InsertMDMAppleBootstrapPackage(ctx context.Context, bp *fleet.MDMAppleBootstrapPackage) error {
	stmt := `
          INSERT INTO mdm_apple_bootstrap_packages (team_id, name, sha256, bytes, token)
	  VALUES (?, ?, ?, ?, ?)
	`

	_, err := ds.writer.ExecContext(ctx, stmt, bp.TeamID, bp.Name, bp.Sha256, bp.Bytes, bp.Token)
	if err != nil {
		if isDuplicate(err) {
			return ctxerr.Wrap(ctx, alreadyExists("BootstrapPackage", fmt.Sprintf("for team %d", bp.TeamID)))
		}
		return ctxerr.Wrap(ctx, err, "create bootstrap pacckage")
	}

	return nil
}

func (ds *Datastore) DeleteMDMAppleBootstrapPackage(ctx context.Context, teamID uint) error {
	stmt := "DELETE FROM mdm_apple_bootstrap_packages WHERE team_id = ?"
	res, err := ds.writer.ExecContext(ctx, stmt, teamID)
	if err != nil {
		return ctxerr.Wrap(ctx, err, "delete bootstrap package")
	}

	deleted, _ := res.RowsAffected()
	if deleted != 1 {
		return ctxerr.Wrap(ctx, notFound("BootstrapPackage").WithID(teamID))
	}
	return nil
}

func (ds *Datastore) GetMDMAppleBootstrapPackageBytes(ctx context.Context, token string) (*fleet.MDMAppleBootstrapPackage, error) {
	stmt := "SELECT name, bytes FROM mdm_apple_bootstrap_packages WHERE token = ?"
	var bp fleet.MDMAppleBootstrapPackage
	if err := sqlx.GetContext(ctx, ds.reader, &bp, stmt, token); err != nil {
		if err == sql.ErrNoRows {
			return nil, ctxerr.Wrap(ctx, notFound("BootstrapPackage").WithMessage(token))
		}
		return nil, ctxerr.Wrap(ctx, err, "get bootstrap package bytes")
	}
	return &bp, nil
}

// TODO(Sarah): Use constants to map ncr.status to bootstrap package status according to Apple
// specs. https://developer.apple.com/documentation/devicemanagement/installenterpriseapplicationresponse
func (ds *Datastore) GetMDMAppleBootstrapPackageSummary(ctx context.Context, teamID uint) (*fleet.MDMAppleBootstrapPackageSummary, error) {
	stmt := `
          SELECT
              COUNT(IF(ncr.status = 'Acknowledged', 1, NULL)) AS installed,
              COUNT(IF(ncr.status = 'Error', 1, NULL)) AS failed,
              COUNT(IF(ncr.status IS NULL OR (ncr.status != 'Acknowledged' AND ncr.status != 'Error'), 1, NULL)) AS pending
          FROM
              hosts h
          LEFT JOIN host_mdm_apple_bootstrap_packages hmabp ON
              hmabp.host_uuid = h.uuid
          LEFT JOIN nano_command_results ncr ON
              ncr.command_uuid  = hmabp.command_uuid
          JOIN host_mdm hm ON
              hm.host_id = h.id
          WHERE
              hm.installed_from_dep = 1 AND COALESCE(h.team_id, 0) = ?`

	var bp fleet.MDMAppleBootstrapPackageSummary
	if err := sqlx.GetContext(ctx, ds.reader, &bp, stmt, teamID); err != nil {
		return nil, ctxerr.Wrap(ctx, err, "get bootstrap package summary")
	}
	return &bp, nil
}

func (ds *Datastore) RecordHostBootstrapPackage(ctx context.Context, commandUUID string, hostUUID string) error {
	stmt := "INSERT INTO host_mdm_apple_bootstrap_packages (command_uuid, host_uuid) VALUES (?, ?)"
	_, err := ds.writer.ExecContext(ctx, stmt, commandUUID, hostUUID)
	return ctxerr.Wrap(ctx, err, "record bootstrap package command")
}

// TODO(Sarah): Use constants to map ncr.status to bootstrap package status according to Apple
// specs. https://developer.apple.com/documentation/devicemanagement/installenterpriseapplicationresponse
func (ds *Datastore) GetHostMDMMacOSSetup(ctx context.Context, hostID uint) (*fleet.HostMDMMacOSSetup, error) {
	// TODO(Sarah): Is ncr.result the correct column to use here? I don't see where error details are stored.
	stmt := `
SELECT
    CASE 
        WHEN ncr.status = 'Acknowledged' THEN 'installed'
        WHEN ncr.status = 'Error' THEN 'failed'
        ELSE 'pending' 
    END AS bootstrap_package_status,
    COALESCE(ncr.result, '') AS detail
FROM
    hosts h
JOIN host_mdm_apple_bootstrap_packages hmabp ON
    hmabp.host_uuid = h.uuid
LEFT JOIN nano_command_results ncr ON
    ncr.command_uuid = hmabp.command_uuid
JOIN host_mdm hm ON
    hm.host_id = h.id
WHERE
    h.id = ? AND hm.installed_from_dep = 1`

	var dest fleet.HostMDMMacOSSetup
	if err := sqlx.GetContext(ctx, ds.reader, &dest, stmt, hostID); err != nil {
		if err == sql.ErrNoRows {
			return nil, ctxerr.Wrap(ctx, notFound("HostMDMMacOSSetup").WithID(hostID))
		}
		return nil, ctxerr.Wrap(ctx, err, "get host mdm macos setup")
	}
	return &dest, nil
}

func (ds *Datastore) GetMDMAppleBootstrapPackageMeta(ctx context.Context, teamID uint) (*fleet.MDMAppleBootstrapPackage, error) {
	stmt := "SELECT team_id, name, sha256, token, created_at, updated_at FROM mdm_apple_bootstrap_packages WHERE team_id = ?"
	var bp fleet.MDMAppleBootstrapPackage
	if err := sqlx.GetContext(ctx, ds.reader, &bp, stmt, teamID); err != nil {
		if err == sql.ErrNoRows {
			return nil, ctxerr.Wrap(ctx, notFound("BootstrapPackage").WithID(teamID))
		}
		return nil, ctxerr.Wrap(ctx, err, "get bootstrap package meta")
	}
	return &bp, nil
}

func (ds *Datastore) CleanupDiskEncryptionKeysOnTeamChange(ctx context.Context, hostIDs []uint, newTeamID *uint) error {
	return ds.withTx(ctx, func(tx sqlx.ExtContext) error {
		return cleanupDiskEncryptionKeysOnTeamChangeDB(ctx, tx, hostIDs, newTeamID)
	})
}

func cleanupDiskEncryptionKeysOnTeamChangeDB(ctx context.Context, tx sqlx.ExtContext, hostIDs []uint, newTeamID *uint) error {
	_, err := getMDMAppleConfigProfileByTeamAndIdentifierDB(ctx, tx, newTeamID, mobileconfig.FleetFileVaultPayloadIdentifier)
	if err != nil {
		if fleet.IsNotFound(err) {
			// the new team does not have a filevault profile so we need to delete the existing ones
			if err := bulkDeleteHostDiskEncryptionKeysDB(ctx, tx, hostIDs); err != nil {
				return ctxerr.Wrap(ctx, err, "reconcile filevault profiles on team change bulk delete host disk encryption keys")
			}
		} else {
			return ctxerr.Wrap(ctx, err, "reconcile filevault profiles on team change get profile")
		}
	}
	return nil
}

func getMDMAppleConfigProfileByTeamAndIdentifierDB(ctx context.Context, tx sqlx.QueryerContext, teamID *uint, profileIdentifier string) (*fleet.MDMAppleConfigProfile, error) {
	if teamID == nil {
		teamID = ptr.Uint(0)
	}

	stmt := `
SELECT
	profile_id,
	team_id,
	name,
	identifier,
	mobileconfig,
	created_at,
	updated_at
FROM
	mdm_apple_configuration_profiles
WHERE
	team_id=? AND identifier=?`

	var profile fleet.MDMAppleConfigProfile
	err := sqlx.GetContext(ctx, tx, &profile, stmt, teamID, profileIdentifier)
	if err != nil {
		if err == sql.ErrNoRows {
			return &fleet.MDMAppleConfigProfile{}, ctxerr.Wrap(ctx, notFound("MDMAppleConfigProfile").WithName(profileIdentifier))
		}
		return &fleet.MDMAppleConfigProfile{}, ctxerr.Wrap(ctx, err, "get mdm apple config profile by team and identifier")
	}
	return &profile, nil
}

func bulkDeleteHostDiskEncryptionKeysDB(ctx context.Context, tx sqlx.ExtContext, hostIDs []uint) error {
	if len(hostIDs) == 0 {
		return nil
	}

	query, args, err := sqlx.In(
		"DELETE FROM host_disk_encryption_keys WHERE host_id IN (?)",
		hostIDs,
	)
	if err != nil {
		return ctxerr.Wrap(ctx, err, "building query")
	}

	_, err = tx.ExecContext(ctx, query, args...)
	return err
}<|MERGE_RESOLUTION|>--- conflicted
+++ resolved
@@ -1424,10 +1424,6 @@
 	return err
 }
 
-<<<<<<< HEAD
-func (ds *Datastore) GetMDMAppleHostsProfilesSummary(ctx context.Context, teamID *uint) (*fleet.MDMAppleConfigProfilesSummary, error) {
-	// TODO(sarah): add cases to handle Fleet-managed profiles (e.g., disk encryption)
-=======
 func subqueryHostsMacOSSettingsStatusFailing() (string, []interface{}) {
 	sql := `
             SELECT
@@ -1523,7 +1519,6 @@
 	subqueryLatest, subqueryLatestArgs := subqueryHostsMacOSSetttingsStatusLatest()
 	args = append(args, subqueryLatestArgs...)
 
->>>>>>> b49dda1b
 	sqlFmt := `
 SELECT
     COUNT(
@@ -1549,15 +1544,10 @@
 		args = append(args, *teamID)
 	}
 
-<<<<<<< HEAD
-	var res fleet.MDMAppleConfigProfilesSummary
-	err := sqlx.GetContext(ctx, ds.reader, &res, fmt.Sprintf(sqlFmt, teamFilter))
-=======
 	stmt := fmt.Sprintf(sqlFmt, subqueryFailed, subqueryPending, subqueryLatest, teamFilter)
 
 	var res fleet.MDMAppleConfigProfilesSummary
 	err := sqlx.GetContext(ctx, ds.reader, &res, stmt, args...)
->>>>>>> b49dda1b
 	if err != nil {
 		return nil, err
 	}
