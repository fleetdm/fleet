package mysql

import (
	"bytes"
	"context"
	"crypto/aes"
	"crypto/cipher"
	"crypto/rand"
	"database/sql"
	"encoding/json"
	"errors"
	"fmt"
	"io"
	"strings"
	"time"

	"github.com/fleetdm/fleet/v4/server/contexts/ctxerr"
	"github.com/fleetdm/fleet/v4/server/fleet"
	fleetmdm "github.com/fleetdm/fleet/v4/server/mdm"
	apple_mdm "github.com/fleetdm/fleet/v4/server/mdm/apple"
	"github.com/fleetdm/fleet/v4/server/mdm/apple/mobileconfig"
	"github.com/fleetdm/fleet/v4/server/mdm/nanodep/godep"
	"github.com/fleetdm/fleet/v4/server/mdm/nanomdm/mdm"
	"github.com/fleetdm/fleet/v4/server/ptr"
	"github.com/go-kit/log"
	"github.com/go-kit/log/level"
	"github.com/google/uuid"
	"github.com/jmoiron/sqlx"
)

func (ds *Datastore) NewMDMAppleConfigProfile(ctx context.Context, cp fleet.MDMAppleConfigProfile) (*fleet.MDMAppleConfigProfile, error) {
	profUUID := "a" + uuid.New().String()
	stmt := `
INSERT INTO
    mdm_apple_configuration_profiles (profile_uuid, team_id, identifier, name, mobileconfig, checksum, uploaded_at)
(SELECT ?, ?, ?, ?, ?, UNHEX(MD5(?)), CURRENT_TIMESTAMP() FROM DUAL WHERE
	NOT EXISTS (
		SELECT 1 FROM mdm_windows_configuration_profiles WHERE name = ? AND team_id = ?
	) AND NOT EXISTS (
		SELECT 1 FROM mdm_apple_declarations WHERE name = ? AND team_id = ?
	)
)`

	var teamID uint
	if cp.TeamID != nil {
		teamID = *cp.TeamID
	}

	var profileID int64
	err := ds.withTx(ctx, func(tx sqlx.ExtContext) error {
		res, err := tx.ExecContext(ctx, stmt,
			profUUID, teamID, cp.Identifier, cp.Name, cp.Mobileconfig, cp.Mobileconfig, cp.Name, teamID, cp.Name, teamID)
		if err != nil {
			switch {
			case isDuplicate(err):
				return ctxerr.Wrap(ctx, formatErrorDuplicateConfigProfile(err, &cp))
			default:
				return ctxerr.Wrap(ctx, err, "creating new apple mdm config profile")
			}
		}

		aff, _ := res.RowsAffected()
		if aff == 0 {
			return &existsError{
				ResourceType: "MDMAppleConfigProfile.PayloadDisplayName",
				Identifier:   cp.Name,
				TeamID:       cp.TeamID,
			}
		}

		// record the ID as we want to return a fleet.Profile instance with it
		// filled in.
		profileID, _ = res.LastInsertId()

		for i := range cp.Labels {
			cp.Labels[i].ProfileUUID = profUUID
		}
		if err := batchSetProfileLabelAssociationsDB(ctx, tx, cp.Labels, "darwin"); err != nil {
			return ctxerr.Wrap(ctx, err, "inserting darwin profile label associations")
		}

		return nil
	})
	if err != nil {
		return nil, ctxerr.Wrap(ctx, err, "inserting profile and label associations")
	}

	return &fleet.MDMAppleConfigProfile{
		ProfileUUID:  profUUID,
		ProfileID:    uint(profileID),
		Identifier:   cp.Identifier,
		Name:         cp.Name,
		Mobileconfig: cp.Mobileconfig,
		TeamID:       cp.TeamID,
	}, nil
}

func formatErrorDuplicateConfigProfile(err error, cp *fleet.MDMAppleConfigProfile) error {
	switch {
	case strings.Contains(err.Error(), "idx_mdm_apple_config_prof_team_identifier"):
		return &existsError{
			ResourceType: "MDMAppleConfigProfile.PayloadIdentifier",
			Identifier:   cp.Identifier,
			TeamID:       cp.TeamID,
		}
	case strings.Contains(err.Error(), "idx_mdm_apple_config_prof_team_name"):
		return &existsError{
			ResourceType: "MDMAppleConfigProfile.PayloadDisplayName",
			Identifier:   cp.Name,
			TeamID:       cp.TeamID,
		}
	default:
		return err
	}
}

func formatErrorDuplicateDeclaration(err error, decl *fleet.MDMAppleDeclaration) error {
	switch {
	case strings.Contains(err.Error(), "idx_mdm_apple_declaration_team_identifier"):
		return &existsError{
			ResourceType: "MDMAppleDeclaration.Identifier",
			Identifier:   decl.Identifier,
			TeamID:       decl.TeamID,
		}
	case strings.Contains(err.Error(), "idx_mdm_apple_declaration_team_name"):
		return &existsError{
			ResourceType: "MDMAppleDeclaration.Name",
			Identifier:   decl.Name,
			TeamID:       decl.TeamID,
		}
	default:
		return err
	}
}

func (ds *Datastore) ListMDMAppleConfigProfiles(ctx context.Context, teamID *uint) ([]*fleet.MDMAppleConfigProfile, error) {
	stmt := `
SELECT
	profile_uuid,
	profile_id,
	team_id,
	name,
	identifier,
	mobileconfig,
	created_at,
	uploaded_at,
	checksum
FROM
	mdm_apple_configuration_profiles
WHERE
	team_id=? AND identifier NOT IN (?)
ORDER BY name`

	if teamID == nil {
		teamID = ptr.Uint(0)
	}

	fleetIdentifiers := []string{}
	for idf := range mobileconfig.FleetPayloadIdentifiers() {
		fleetIdentifiers = append(fleetIdentifiers, idf)
	}
	stmt, args, err := sqlx.In(stmt, teamID, fleetIdentifiers)
	if err != nil {
		return nil, ctxerr.Wrap(ctx, err, "sqlx.In ListMDMAppleConfigProfiles")
	}

	var res []*fleet.MDMAppleConfigProfile
	if err = sqlx.SelectContext(ctx, ds.reader(ctx), &res, stmt, args...); err != nil {
		return nil, err
	}
	return res, nil
}

func (ds *Datastore) GetMDMAppleConfigProfileByDeprecatedID(ctx context.Context, profileID uint) (*fleet.MDMAppleConfigProfile, error) {
	return ds.getMDMAppleConfigProfileByIDOrUUID(ctx, profileID, "")
}

func (ds *Datastore) GetMDMAppleConfigProfile(ctx context.Context, profileUUID string) (*fleet.MDMAppleConfigProfile, error) {
	return ds.getMDMAppleConfigProfileByIDOrUUID(ctx, 0, profileUUID)
}

func (ds *Datastore) getMDMAppleConfigProfileByIDOrUUID(ctx context.Context, id uint, uuid string) (*fleet.MDMAppleConfigProfile, error) {
	stmt := `
SELECT
	profile_uuid,
	profile_id,
	team_id,
	name,
	identifier,
	mobileconfig,
	checksum,
	created_at,
	uploaded_at
FROM
	mdm_apple_configuration_profiles
WHERE
`
	var arg any
	if uuid != "" {
		arg = uuid
		stmt += `profile_uuid = ?`
	} else {
		arg = id
		stmt += `profile_id = ?`
	}

	var res fleet.MDMAppleConfigProfile
	err := sqlx.GetContext(ctx, ds.reader(ctx), &res, stmt, arg)
	if err != nil {
		if err == sql.ErrNoRows {
			if uuid != "" {
				return nil, ctxerr.Wrap(ctx, notFound("MDMAppleConfigProfile").WithName(uuid))
			}
			return nil, ctxerr.Wrap(ctx, notFound("MDMAppleConfigProfile").WithID(id))
		}
		return nil, ctxerr.Wrap(ctx, err, "get mdm apple config profile")
	}

	// get the labels for that profile, except if the profile was loaded by the
	// old (deprecated) endpoint.
	if uuid != "" {
		labels, err := ds.listProfileLabelsForProfiles(ctx, nil, []string{res.ProfileUUID}, nil)
		if err != nil {
			return nil, err
		}
		if len(labels) > 0 {
			// ensure we leave Labels nil if there are none
			res.Labels = labels
		}
	}

	return &res, nil
}

func (ds *Datastore) GetMDMAppleDeclaration(ctx context.Context, declUUID string) (*fleet.MDMAppleDeclaration, error) {
	stmt := `
SELECT
	declaration_uuid,
	team_id,
	name,
	identifier,
	raw_json,
	checksum,
	created_at,
	uploaded_at
FROM
	mdm_apple_declarations
WHERE
	declaration_uuid = ?`

	var res fleet.MDMAppleDeclaration
	err := sqlx.GetContext(ctx, ds.reader(ctx), &res, stmt, declUUID)
	if err != nil {
		if err == sql.ErrNoRows {
			return nil, ctxerr.Wrap(ctx, notFound("MDMAppleDeclaration").WithName(declUUID))
		}

		return nil, ctxerr.Wrap(ctx, err, "get mdm apple declaration")
	}

	labels, err := ds.listProfileLabelsForProfiles(ctx, nil, nil, []string{res.DeclarationUUID})
	if err != nil {
		return nil, err
	}
	if len(labels) > 0 {
		// ensure we leave Labels nil if there are none
		res.Labels = labels
	}

	return &res, nil
}

func (ds *Datastore) DeleteMDMAppleConfigProfileByDeprecatedID(ctx context.Context, profileID uint) error {
	return ds.deleteMDMAppleConfigProfileByIDOrUUID(ctx, profileID, "")
}

func (ds *Datastore) DeleteMDMAppleConfigProfile(ctx context.Context, profileUUID string) error {
	// TODO(roberto): this seems confusing to me, we should have a separate datastore method.
	if strings.HasPrefix(profileUUID, fleet.MDMAppleDeclarationUUIDPrefix) {
		return ds.deleteMDMAppleDeclaration(ctx, profileUUID)
	}
	return ds.deleteMDMAppleConfigProfileByIDOrUUID(ctx, 0, profileUUID)
}

func (ds *Datastore) deleteMDMAppleConfigProfileByIDOrUUID(ctx context.Context, id uint, uuid string) error {
	var arg any
	stmt := `DELETE FROM mdm_apple_configuration_profiles WHERE `
	if uuid != "" {
		arg = uuid
		stmt += `profile_uuid = ?`
	} else {
		arg = id
		stmt += `profile_id = ?`
	}
	res, err := ds.writer(ctx).ExecContext(ctx, stmt, arg)
	if err != nil {
		return ctxerr.Wrap(ctx, err)
	}

	deleted, _ := res.RowsAffected()
	if deleted != 1 {
		if uuid != "" {
			return ctxerr.Wrap(ctx, notFound("MDMAppleConfigProfile").WithName(uuid))
		}
		return ctxerr.Wrap(ctx, notFound("MDMAppleConfigProfile").WithID(id))
	}

	return nil
}

func (ds *Datastore) DeleteMDMAppleDeclarationByName(ctx context.Context, teamID *uint, name string) error {
	const stmt = `DELETE FROM mdm_apple_declarations WHERE team_id = ? AND name = ?`

	var globalOrTmID uint
	if teamID != nil {
		globalOrTmID = *teamID
	}
	_, err := ds.writer(ctx).ExecContext(ctx, stmt, globalOrTmID, name)
	if err != nil {
		return ctxerr.Wrap(ctx, err)
	}
	return nil
}

func (ds *Datastore) deleteMDMAppleDeclaration(ctx context.Context, uuid string) error {
	stmt := `DELETE FROM mdm_apple_declarations WHERE declaration_uuid = ?`

	res, err := ds.writer(ctx).ExecContext(ctx, stmt, uuid)
	if err != nil {
		return ctxerr.Wrap(ctx, err)
	}

	deleted, _ := res.RowsAffected()
	if deleted != 1 {
		return ctxerr.Wrap(ctx, notFound("MDMAppleDeclaration").WithName(uuid))
	}

	return nil
}

func (ds *Datastore) DeleteMDMAppleConfigProfileByTeamAndIdentifier(ctx context.Context, teamID *uint, profileIdentifier string) error {
	if teamID == nil {
		teamID = ptr.Uint(0)
	}

	res, err := ds.writer(ctx).ExecContext(ctx, `DELETE FROM mdm_apple_configuration_profiles WHERE team_id = ? AND identifier = ?`, teamID, profileIdentifier)
	if err != nil {
		return ctxerr.Wrap(ctx, err)
	}

	if deleted, _ := res.RowsAffected(); deleted == 0 {
		message := fmt.Sprintf("identifier: %s, team_id: %d", profileIdentifier, teamID)
		return ctxerr.Wrap(ctx, notFound("MDMAppleConfigProfile").WithMessage(message))
	}

	return nil
}

func (ds *Datastore) GetHostMDMAppleProfiles(ctx context.Context, hostUUID string) ([]fleet.HostMDMAppleProfile, error) {
	stmt := fmt.Sprintf(`
SELECT
profile_uuid,
profile_name AS name,
profile_identifier AS identifier,
-- internally, a NULL status implies that the cron needs to pick up
-- this profile, for the user that difference doesn't exist, the
-- profile is effectively pending. This is consistent with all our
-- aggregation functions.
COALESCE(status, '%s') AS status,
COALESCE(operation_type, '') AS operation_type,
COALESCE(detail, '') AS detail
FROM
  host_mdm_apple_profiles
WHERE
  host_uuid = ? AND NOT (operation_type = '%s' AND COALESCE(status, '%s') IN('%s', '%s'))

UNION ALL
SELECT
declaration_uuid AS profile_uuid,
declaration_name AS name,
declaration_identifier AS identifier,
-- internally, a NULL status implies that the cron needs to pick up
-- this profile, for the user that difference doesn't exist, the
-- profile is effectively pending. This is consistent with all our
-- aggregation functions.
COALESCE(status, '%s') AS status,
COALESCE(operation_type, '') AS operation_type,
COALESCE(detail, '') AS detail
FROM
  host_mdm_apple_declarations
WHERE
  host_uuid = ? AND declaration_name NOT IN (?) AND NOT (operation_type = '%s' AND COALESCE(status, '%s') IN('%s', '%s'))`,
		fleet.MDMDeliveryPending,
		fleet.MDMOperationTypeRemove,
		fleet.MDMDeliveryPending,
		fleet.MDMDeliveryVerifying,
		fleet.MDMDeliveryVerified,
		fleet.MDMDeliveryPending,
		fleet.MDMOperationTypeRemove,
		fleet.MDMDeliveryPending,
		fleet.MDMDeliveryVerifying,
		fleet.MDMDeliveryVerified,
	)

	stmt, args, err := sqlx.In(stmt, hostUUID, hostUUID, fleetmdm.ListFleetReservedMacOSDeclarationNames())
	if err != nil {
		return nil, ctxerr.Wrap(ctx, err, "building in statement")
	}

	var profiles []fleet.HostMDMAppleProfile
	if err := sqlx.SelectContext(ctx, ds.reader(ctx), &profiles, stmt, args...); err != nil {
		return nil, err
	}
	return profiles, nil
}

func (ds *Datastore) NewMDMAppleEnrollmentProfile(
	ctx context.Context,
	payload fleet.MDMAppleEnrollmentProfilePayload,
) (*fleet.MDMAppleEnrollmentProfile, error) {
	res, err := ds.writer(ctx).ExecContext(ctx,
		`
INSERT INTO
    mdm_apple_enrollment_profiles (token, type, dep_profile)
VALUES (?, ?, ?)
ON DUPLICATE KEY UPDATE
    token = VALUES(token),
    type = VALUES(type),
    dep_profile = VALUES(dep_profile)
`,
		payload.Token, payload.Type, payload.DEPProfile,
	)
	if err != nil {
		return nil, ctxerr.Wrap(ctx, err)
	}
	id, _ := res.LastInsertId()
	return &fleet.MDMAppleEnrollmentProfile{
		ID:         uint(id),
		Token:      payload.Token,
		Type:       payload.Type,
		DEPProfile: payload.DEPProfile,
	}, nil
}

func (ds *Datastore) ListMDMAppleEnrollmentProfiles(ctx context.Context) ([]*fleet.MDMAppleEnrollmentProfile, error) {
	var enrollmentProfiles []*fleet.MDMAppleEnrollmentProfile
	if err := sqlx.SelectContext(
		ctx,
		ds.writer(ctx),
		&enrollmentProfiles,
		`
SELECT
    id,
    token,
    type,
    dep_profile,
    created_at,
    updated_at
FROM
    mdm_apple_enrollment_profiles
ORDER BY created_at DESC
`,
	); err != nil {
		return nil, ctxerr.Wrap(ctx, err, "list enrollment profiles")
	}
	return enrollmentProfiles, nil
}

func (ds *Datastore) GetMDMAppleEnrollmentProfileByToken(ctx context.Context, token string) (*fleet.MDMAppleEnrollmentProfile, error) {
	var enrollment fleet.MDMAppleEnrollmentProfile
	if err := sqlx.GetContext(ctx, ds.reader(ctx),
		&enrollment,
		`
SELECT
    id,
    token,
    type,
    dep_profile,
    created_at,
    updated_at
FROM
    mdm_apple_enrollment_profiles
WHERE
    token = ?
`,
		token,
	); err != nil {
		if err == sql.ErrNoRows {
			return nil, ctxerr.Wrap(ctx, notFound("MDMAppleEnrollmentProfile"))
		}
		return nil, ctxerr.Wrap(ctx, err, "get enrollment profile by token")
	}
	return &enrollment, nil
}

func (ds *Datastore) GetMDMAppleEnrollmentProfileByType(ctx context.Context, typ fleet.MDMAppleEnrollmentType) (*fleet.MDMAppleEnrollmentProfile, error) {
	var enrollment fleet.MDMAppleEnrollmentProfile
	if err := sqlx.GetContext(ctx, ds.writer(ctx), // use writer as it is used just after creation in some cases
		&enrollment,
		`
SELECT
    id,
    token,
    type,
    dep_profile,
    created_at,
    updated_at
FROM
    mdm_apple_enrollment_profiles
WHERE
    type = ?
`,
		typ,
	); err != nil {
		if err == sql.ErrNoRows {
			return nil, ctxerr.Wrap(ctx, notFound("MDMAppleEnrollmentProfile"))
		}
		return nil, ctxerr.Wrap(ctx, err, "get enrollment profile by type")
	}
	return &enrollment, nil
}

func (ds *Datastore) GetMDMAppleCommandRequestType(ctx context.Context, commandUUID string) (string, error) {
	var rt string
	err := sqlx.GetContext(ctx, ds.reader(ctx), &rt, `SELECT request_type FROM nano_commands WHERE command_uuid = ?`, commandUUID)
	if err == sql.ErrNoRows {
		return "", ctxerr.Wrap(ctx, notFound("MDMAppleCommand").WithName(commandUUID))
	}
	return rt, err
}

func (ds *Datastore) GetMDMAppleCommandResults(ctx context.Context, commandUUID string) ([]*fleet.MDMCommandResult, error) {
	query := `
SELECT
    ncr.id as host_uuid,
    ncr.command_uuid,
    ncr.status,
    ncr.result,
    ncr.updated_at,
    nc.request_type,
    nc.command as payload
FROM
    nano_command_results ncr
INNER JOIN
    nano_commands nc
ON
    ncr.command_uuid = nc.command_uuid
WHERE
    ncr.command_uuid = ?
`

	var results []*fleet.MDMCommandResult
	err := sqlx.SelectContext(
		ctx,
		ds.reader(ctx),
		&results,
		query,
		commandUUID,
	)
	if err != nil {
		return nil, ctxerr.Wrap(ctx, err, "get command results")
	}
	return results, nil
}

func (ds *Datastore) ListMDMAppleCommands(
	ctx context.Context,
	tmFilter fleet.TeamFilter,
	listOpts *fleet.MDMCommandListOptions,
) ([]*fleet.MDMAppleCommand, error) {
	stmt := fmt.Sprintf(`
SELECT
    nvq.id as device_id,
    nvq.command_uuid,
    COALESCE(NULLIF(nvq.status, ''), 'Pending') as status,
    COALESCE(nvq.result_updated_at, nvq.created_at) as updated_at,
    nvq.request_type,
    h.hostname,
    h.team_id
FROM
    nano_view_queue nvq
INNER JOIN
    hosts h
ON
    nvq.id = h.uuid
WHERE
   nvq.active = 1 AND
    %s
`, ds.whereFilterHostsByTeams(tmFilter, "h"))
	stmt, params := appendListOptionsWithCursorToSQL(stmt, nil, &listOpts.ListOptions)

	var results []*fleet.MDMAppleCommand
	if err := sqlx.SelectContext(ctx, ds.reader(ctx), &results, stmt, params...); err != nil {
		return nil, ctxerr.Wrap(ctx, err, "list commands")
	}
	return results, nil
}

func (ds *Datastore) NewMDMAppleInstaller(ctx context.Context, name string, size int64, manifest string, installer []byte, urlToken string) (*fleet.MDMAppleInstaller, error) {
	res, err := ds.writer(ctx).ExecContext(
		ctx,
		`INSERT INTO mdm_apple_installers (name, size, manifest, installer, url_token) VALUES (?, ?, ?, ?, ?)`,
		name, size, manifest, installer, urlToken,
	)
	if err != nil {
		return nil, ctxerr.Wrap(ctx, err)
	}
	id, _ := res.LastInsertId()
	return &fleet.MDMAppleInstaller{
		ID:        uint(id),
		Size:      size,
		Name:      name,
		Manifest:  manifest,
		Installer: installer,
		URLToken:  urlToken,
	}, nil
}

func (ds *Datastore) MDMAppleInstaller(ctx context.Context, token string) (*fleet.MDMAppleInstaller, error) {
	var installer fleet.MDMAppleInstaller
	if err := sqlx.GetContext(
		ctx,
		ds.writer(ctx),
		&installer,
		`SELECT id, name, size, manifest, installer, url_token FROM mdm_apple_installers WHERE url_token = ?`,
		token,
	); err != nil {
		if err == sql.ErrNoRows {
			return nil, ctxerr.Wrap(ctx, notFound("AppleInstaller").WithName(token))
		}
		return nil, ctxerr.Wrap(ctx, err, "get installer by token")
	}
	return &installer, nil
}

func (ds *Datastore) MDMAppleInstallerDetailsByID(ctx context.Context, id uint) (*fleet.MDMAppleInstaller, error) {
	var installer fleet.MDMAppleInstaller
	if err := sqlx.GetContext(
		ctx,
		ds.writer(ctx),
		&installer,
		`SELECT id, name, size, manifest, url_token FROM mdm_apple_installers WHERE id = ?`,
		id,
	); err != nil {
		if err == sql.ErrNoRows {
			return nil, ctxerr.Wrap(ctx, notFound("AppleInstaller").WithID(id))
		}
		return nil, ctxerr.Wrap(ctx, err, "get installer details by id")
	}
	return &installer, nil
}

func (ds *Datastore) DeleteMDMAppleInstaller(ctx context.Context, id uint) error {
	if _, err := ds.writer(ctx).ExecContext(ctx, `DELETE FROM mdm_apple_installers WHERE id = ?`, id); err != nil {
		return ctxerr.Wrap(ctx, err)
	}
	return nil
}

func (ds *Datastore) MDMAppleInstallerDetailsByToken(ctx context.Context, token string) (*fleet.MDMAppleInstaller, error) {
	var installer fleet.MDMAppleInstaller
	if err := sqlx.GetContext(
		ctx,
		ds.writer(ctx),
		&installer,
		`SELECT id, name, size, manifest, url_token FROM mdm_apple_installers WHERE url_token = ?`,
		token,
	); err != nil {
		if err == sql.ErrNoRows {
			return nil, ctxerr.Wrap(ctx, notFound("AppleInstaller").WithName(token))
		}
		return nil, ctxerr.Wrap(ctx, err, "get installer details by id")
	}
	return &installer, nil
}

func (ds *Datastore) ListMDMAppleInstallers(ctx context.Context) ([]fleet.MDMAppleInstaller, error) {
	var installers []fleet.MDMAppleInstaller
	if err := sqlx.SelectContext(ctx, ds.writer(ctx),
		&installers,
		`SELECT id, name, size, manifest, url_token FROM mdm_apple_installers`,
	); err != nil {
		return nil, ctxerr.Wrap(ctx, err, "list installers")
	}
	return installers, nil
}

func (ds *Datastore) MDMAppleListDevices(ctx context.Context) ([]fleet.MDMAppleDevice, error) {
	var devices []fleet.MDMAppleDevice
	if err := sqlx.SelectContext(
		ctx,
		ds.writer(ctx),
		&devices,
		`
SELECT
    d.id,
    d.serial_number,
    e.enabled
FROM
    nano_devices d
    JOIN nano_enrollments e ON d.id = e.device_id
WHERE
    type = "Device"
`,
	); err != nil {
		return nil, ctxerr.Wrap(ctx, err, "list devices")
	}
	return devices, nil
}

func (ds *Datastore) MDMAppleUpsertHost(ctx context.Context, mdmHost *fleet.Host) error {
	appCfg, err := ds.AppConfig(ctx)
	if err != nil {
		return ctxerr.Wrap(ctx, err, "ingest mdm apple host get app config")
	}
	return ds.withRetryTxx(ctx, func(tx sqlx.ExtContext) error {
		return ingestMDMAppleDeviceFromCheckinDB(ctx, tx, mdmHost, ds.logger, appCfg)
	})
}

func ingestMDMAppleDeviceFromCheckinDB(
	ctx context.Context,
	tx sqlx.ExtContext,
	mdmHost *fleet.Host,
	logger log.Logger,
	appCfg *fleet.AppConfig,
) error {
	if mdmHost.HardwareSerial == "" {
		return ctxerr.New(ctx, "ingest mdm apple host from checkin expected device serial number but got empty string")
	}
	if mdmHost.UUID == "" {
		return ctxerr.New(ctx, "ingest mdm apple host from checkin expected unique device id but got empty string")
	}

	// MDM is necessarily enabled if this gets called, always pass true for that
	// parameter.
	matchID, _, err := matchHostDuringEnrollment(ctx, tx, mdmEnroll, true, "", mdmHost.UUID, mdmHost.HardwareSerial)
	switch {
	case errors.Is(err, sql.ErrNoRows):
		return insertMDMAppleHostDB(ctx, tx, mdmHost, logger, appCfg)

	case err != nil:
		return ctxerr.Wrap(ctx, err, "get mdm apple host by serial number or udid")

	default:
		return updateMDMAppleHostDB(ctx, tx, matchID, mdmHost, appCfg)
	}
}

func updateMDMAppleHostDB(
	ctx context.Context,
	tx sqlx.ExtContext,
	hostID uint,
	mdmHost *fleet.Host,
	appCfg *fleet.AppConfig,
) error {
	updateStmt := `
		UPDATE hosts SET
			hardware_serial = ?,
			uuid = ?,
			hardware_model = ?,
			platform =  ?,
			refetch_requested = ?,
			osquery_host_id = COALESCE(NULLIF(osquery_host_id, ''), ?)
		WHERE id = ?`

	if _, err := tx.ExecContext(
		ctx,
		updateStmt,
		mdmHost.HardwareSerial,
		mdmHost.UUID,
		mdmHost.HardwareModel,
		"darwin",
		1,
		// Set osquery_host_id to the device UUID only if it is not already set.
		mdmHost.UUID,
		hostID,
	); err != nil {
		return ctxerr.Wrap(ctx, err, "update mdm apple host")
	}

	// clear any host_mdm_actions following re-enrollment here
	if _, err := tx.ExecContext(ctx, `DELETE FROM host_mdm_actions WHERE host_id = ?`, hostID); err != nil {
		return ctxerr.Wrap(ctx, err, "error clearing mdm apple host_mdm_actions")
	}

	if err := upsertMDMAppleHostMDMInfoDB(ctx, tx, appCfg.ServerSettings, false, hostID); err != nil {
		return ctxerr.Wrap(ctx, err, "ingest mdm apple host upsert MDM info")
	}

	return nil
}

func insertMDMAppleHostDB(
	ctx context.Context,
	tx sqlx.ExtContext,
	mdmHost *fleet.Host,
	logger log.Logger,
	appCfg *fleet.AppConfig,
) error {
	insertStmt := `
		INSERT INTO hosts (
			hardware_serial,
			uuid,
			hardware_model,
			platform,
			last_enrolled_at,
			detail_updated_at,
			osquery_host_id,
			refetch_requested
		) VALUES (?,?,?,?,?,?,?,?)`

	res, err := tx.ExecContext(
		ctx,
		insertStmt,
		mdmHost.HardwareSerial,
		mdmHost.UUID,
		mdmHost.HardwareModel,
		"darwin",
		"2000-01-01 00:00:00",
		"2000-01-01 00:00:00",
		mdmHost.UUID,
		1,
	)
	if err != nil {
		return ctxerr.Wrap(ctx, err, "insert mdm apple host")
	}

	id, err := res.LastInsertId()
	if err != nil {
		return ctxerr.Wrap(ctx, err, "last insert id mdm apple host")
	}
	if id < 1 {
		return ctxerr.Wrap(ctx, err, "ingest mdm apple host unexpected last insert id")
	}

	mdmHost.ID = uint(id)

	if err := upsertMDMAppleHostDisplayNamesDB(ctx, tx, *mdmHost); err != nil {
		return ctxerr.Wrap(ctx, err, "ingest mdm apple host upsert display names")
	}

	if err := upsertMDMAppleHostLabelMembershipDB(ctx, tx, logger, *mdmHost); err != nil {
		return ctxerr.Wrap(ctx, err, "ingest mdm apple host upsert label membership")
	}

	if err := upsertMDMAppleHostMDMInfoDB(ctx, tx, appCfg.ServerSettings, false, mdmHost.ID); err != nil {
		return ctxerr.Wrap(ctx, err, "ingest mdm apple host upsert MDM info")
	}
	return nil
}

func (ds *Datastore) IngestMDMAppleDevicesFromDEPSync(ctx context.Context, devices []godep.Device) (createdCount int64, teamID *uint, err error) {
	if len(devices) < 1 {
		level.Debug(ds.logger).Log("msg", "ingesting devices from DEP received < 1 device, skipping", "len(devices)", len(devices))
		return 0, nil, nil
	}

	appCfg, err := ds.AppConfig(ctx)
	if err != nil {
		return 0, nil, ctxerr.Wrap(ctx, err, "ingest mdm apple host get app config")
	}

	args := []interface{}{nil}
	if name := appCfg.MDM.AppleBMDefaultTeam; name != "" {
		team, err := ds.TeamByName(ctx, name)
		switch {
		case fleet.IsNotFound(err):
			level.Debug(ds.logger).Log(
				"msg",
				"ingesting devices from DEP: unable to find default team assigned in config, the devices won't be assigned to a team",
				"team_name",
				name,
			)
			// If the team doesn't exist, we still ingest the device, but it won't
			// belong to any team.
		case err != nil:
			return 0, nil, ctxerr.Wrap(ctx, err, "ingest mdm apple host get team by name")
		default:
			args[0] = team.ID
			teamID = &team.ID
		}
	}

	err = ds.withRetryTxx(ctx, func(tx sqlx.ExtContext) error {
		us, unionArgs := unionSelectDevices(devices)
		args = append(args, unionArgs...)

		stmt := fmt.Sprintf(`
		INSERT INTO hosts (
			hardware_serial,
			hardware_model,
			platform,
			last_enrolled_at,
			detail_updated_at,
			osquery_host_id,
			refetch_requested,
			team_id
		) (
			SELECT
				us.hardware_serial,
				COALESCE(GROUP_CONCAT(DISTINCT us.hardware_model), ''),
				'darwin' AS platform,
				'2000-01-01 00:00:00' AS last_enrolled_at,
				'2000-01-01 00:00:00' AS detail_updated_at,
				NULL AS osquery_host_id,
				1 AS refetch_requested,
				? AS team_id
			FROM (%s) us
			LEFT JOIN hosts h ON us.hardware_serial = h.hardware_serial
		WHERE
			h.id IS NULL
		GROUP BY
			us.hardware_serial)`,
			us,
		)

		res, err := tx.ExecContext(ctx, stmt, args...)
		if err != nil {
			return ctxerr.Wrap(ctx, err, "ingest mdm apple hosts from dep sync insert")
		}

		n, err := res.RowsAffected()
		if err != nil {
			return ctxerr.Wrap(ctx, err, "ingest mdm apple hosts from dep sync rows affected")
		}
		createdCount = n

		// get new host ids
		args = []interface{}{}
		parts := []string{}
		for _, d := range devices {
			args = append(args, d.SerialNumber)
			parts = append(parts, "?")
		}
		var hostsWithMDMInfo []hostWithMDMInfo
		err = sqlx.SelectContext(ctx, tx, &hostsWithMDMInfo, fmt.Sprintf(`
			SELECT
				h.id,
				h.hardware_model,
				h.hardware_serial,
				COALESCE(hmdm.enrolled, 0) as enrolled
			FROM hosts h
			LEFT JOIN host_mdm hmdm ON hmdm.host_id = h.id
			WHERE h.hardware_serial IN(%s)`,
			strings.Join(parts, ",")),
			args...)
		if err != nil {
			return ctxerr.Wrap(ctx, err, "ingest mdm apple host get host ids")
		}

		var hosts []fleet.Host
		var unmanagedHostIDs []uint
		for _, h := range hostsWithMDMInfo {
			hosts = append(hosts, h.Host)
			if h.Enrolled == nil || !*h.Enrolled {
				unmanagedHostIDs = append(unmanagedHostIDs, h.ID)
			}
		}

		if err := upsertMDMAppleHostDisplayNamesDB(ctx, tx, hosts...); err != nil {
			return ctxerr.Wrap(ctx, err, "ingest mdm apple host upsert display names")
		}

		if err := upsertMDMAppleHostLabelMembershipDB(ctx, tx, ds.logger, hosts...); err != nil {
			return ctxerr.Wrap(ctx, err, "ingest mdm apple host upsert label membership")
		}
		if err := upsertHostDEPAssignmentsDB(ctx, tx, hosts); err != nil {
			return ctxerr.Wrap(ctx, err, "ingest mdm apple host upsert DEP assignments")
		}

		// only upsert MDM info for hosts that are unmanaged. This
		// prevents us from overriding valuable info with potentially
		// incorrect data. For example: if a host is enrolled in a
		// third-party MDM, but gets assigned in ABM to Fleet (during
		// migration) we'll get an 'added' event. In that case, we
		// expect that MDM info will be updated in due time as we ingest
		// future osquery data from the host
		if err := upsertMDMAppleHostMDMInfoDB(
			ctx,
			tx,
			appCfg.ServerSettings,
			true,
			unmanagedHostIDs...,
		); err != nil {
			return ctxerr.Wrap(ctx, err, "ingest mdm apple host upsert MDM info")
		}

		return nil
	})

	return createdCount, teamID, err
}

func (ds *Datastore) UpsertMDMAppleHostDEPAssignments(ctx context.Context, hosts []fleet.Host) error {
	return ds.withTx(ctx, func(tx sqlx.ExtContext) error {
		if err := upsertHostDEPAssignmentsDB(ctx, tx, hosts); err != nil {
			return ctxerr.Wrap(ctx, err, "upsert host DEP assignments")
		}

		return nil
	})
}

func upsertHostDEPAssignmentsDB(ctx context.Context, tx sqlx.ExtContext, hosts []fleet.Host) error {
	if len(hosts) == 0 {
		return nil
	}

	stmt := `
		INSERT INTO host_dep_assignments (host_id)
		VALUES %s
		ON DUPLICATE KEY UPDATE
		  added_at = CURRENT_TIMESTAMP,
		  deleted_at = NULL`

	args := []interface{}{}
	values := []string{}
	for _, host := range hosts {
		args = append(args, host.ID)
		values = append(values, "(?)")
	}

	_, err := tx.ExecContext(ctx, fmt.Sprintf(stmt, strings.Join(values, ",")), args...)
	if err != nil {
		return ctxerr.Wrap(ctx, err, "upsert host dep assignments")
	}

	return nil
}

func upsertMDMAppleHostDisplayNamesDB(ctx context.Context, tx sqlx.ExtContext, hosts ...fleet.Host) error {
	args := []interface{}{}
	parts := []string{}
	for _, h := range hosts {
		args = append(args, h.ID, h.DisplayName())
		parts = append(parts, "(?, ?)")
	}

	_, err := tx.ExecContext(ctx, fmt.Sprintf(`
			INSERT INTO host_display_names (host_id, display_name) VALUES %s
			ON DUPLICATE KEY UPDATE display_name = VALUES(display_name)`, strings.Join(parts, ",")),
		args...)
	if err != nil {
		return ctxerr.Wrap(ctx, err, "upsert host display names")
	}

	return nil
}

func upsertMDMAppleHostMDMInfoDB(ctx context.Context, tx sqlx.ExtContext, serverSettings fleet.ServerSettings, fromSync bool, hostIDs ...uint) error {
	if len(hostIDs) == 0 {
		return nil
	}

	serverURL, err := apple_mdm.ResolveAppleMDMURL(serverSettings.ServerURL)
	if err != nil {
		return ctxerr.Wrap(ctx, err, "resolve Fleet MDM URL")
	}

	result, err := tx.ExecContext(ctx, `
		INSERT INTO mobile_device_management_solutions (name, server_url) VALUES (?, ?)
		ON DUPLICATE KEY UPDATE server_url = VALUES(server_url)`,
		fleet.WellKnownMDMFleet, serverURL)
	if err != nil {
		return ctxerr.Wrap(ctx, err, "upsert mdm solution")
	}

	var mdmID int64
	if insertOnDuplicateDidInsert(result) {
		mdmID, _ = result.LastInsertId()
	} else {
		stmt := `SELECT id FROM mobile_device_management_solutions WHERE name = ? AND server_url = ?`
		if err := sqlx.GetContext(ctx, tx, &mdmID, stmt, fleet.WellKnownMDMFleet, serverURL); err != nil {
			return ctxerr.Wrap(ctx, err, "query mdm solution id")
		}
	}

	// if the device is coming from the DEP sync, we don't consider it
	// enrolled yet.
	enrolled := !fromSync

	args := []interface{}{}
	parts := []string{}
	for _, id := range hostIDs {
		args = append(args, enrolled, serverURL, fromSync, mdmID, false, id)
		parts = append(parts, "(?, ?, ?, ?, ?, ?)")
	}

	_, err = tx.ExecContext(ctx, fmt.Sprintf(`
		INSERT INTO host_mdm (enrolled, server_url, installed_from_dep, mdm_id, is_server, host_id) VALUES %s
		ON DUPLICATE KEY UPDATE enrolled = VALUES(enrolled)`, strings.Join(parts, ",")), args...)

	return ctxerr.Wrap(ctx, err, "upsert host mdm info")
}

func upsertMDMAppleHostLabelMembershipDB(ctx context.Context, tx sqlx.ExtContext, logger log.Logger, hosts ...fleet.Host) error {
	// Builtin label memberships are usually inserted when the first distributed
	// query results are received; however, we want to insert pending MDM hosts
	// now because it may still be some time before osquery is running on these
	// devices. Because these are Apple devices, we're adding them to the "All
	// Hosts" and "macOS" labels.
	labelIDs := []uint{}
	err := sqlx.SelectContext(ctx, tx, &labelIDs, `SELECT id FROM labels WHERE label_type = 1 AND (name = 'All Hosts' OR name = 'macOS')`)
	switch {
	case err != nil:
		return ctxerr.Wrap(ctx, err, "get builtin labels")
	case len(labelIDs) != 2:
		// Builtin labels can get deleted so it is important that we check that
		// they still exist before we continue.
		level.Error(logger).Log("err", fmt.Sprintf("expected 2 builtin labels but got %d", len(labelIDs)))
		return nil
	default:
		// continue
	}

	parts := []string{}
	args := []interface{}{}
	for _, h := range hosts {
		parts = append(parts, "(?,?),(?,?)")
		args = append(args, h.ID, labelIDs[0], h.ID, labelIDs[1])
	}
	_, err = tx.ExecContext(ctx, fmt.Sprintf(`
			INSERT INTO label_membership (host_id, label_id) VALUES %s
			ON DUPLICATE KEY UPDATE host_id = host_id`, strings.Join(parts, ",")), args...)
	if err != nil {
		return ctxerr.Wrap(ctx, err, "upsert label membership")
	}

	return nil
}

// deleteMDMOSCustomSettingsForHost deletes configuration profiles and
// declarations for a host based on its platform.
func (ds *Datastore) deleteMDMOSCustomSettingsForHost(ctx context.Context, tx sqlx.ExtContext, uuid, platform string) error {
	tableMap := map[string][]string{
		"darwin":  {"host_mdm_apple_profiles", "host_mdm_apple_declarations"},
		"windows": {"host_mdm_windows_profiles"},
	}

	tables, ok := tableMap[platform]
	if !ok {
		return ctxerr.Errorf(ctx, "unsupported platform %s", platform)
	}

	for _, table := range tables {
		_, err := tx.ExecContext(ctx, fmt.Sprintf(`
                    DELETE FROM %s
                    WHERE host_uuid = ?`, table), uuid)
		if err != nil {
			return ctxerr.Wrapf(ctx, err, "removing all %s from host %s", table, uuid)
		}
	}

	return nil
}

func (ds *Datastore) MDMTurnOff(ctx context.Context, uuid string) error {
	return ds.withRetryTxx(ctx, func(tx sqlx.ExtContext) error {
		var host fleet.Host
		err := sqlx.GetContext(
			ctx, tx, &host,
			`SELECT id, platform FROM hosts WHERE uuid = ? LIMIT 1`, uuid,
		)
		if err != nil {
			return ctxerr.Wrap(ctx, err, "getting host info from UUID")
		}

		if host.Platform != "darwin" && host.Platform != "windows" {
			return ctxerr.Errorf(ctx, "unsupported host platform: %s", host.Platform)
		}

		// NOTE: set installed_from_dep = 0 so DEP host will not be
		// counted as pending after it unenrolls.
		_, err = tx.ExecContext(ctx, `
			UPDATE host_mdm
			SET
			  enrolled = 0,
			  installed_from_dep = 0,
			  server_url = '',
			  mdm_id = NULL
			WHERE
			  host_id = ?`, host.ID)
		if err != nil {
			return ctxerr.Wrap(ctx, err, "clearing host_mdm for host")
		}

		// Since the host is unenrolled, delete all profiles assigned to the
		// host manually, the device won't Acknowledge any more requests (eg:
		// to delete profiles) and profiles are automatically removed on
		// unenrollment.
		if err := ds.deleteMDMOSCustomSettingsForHost(ctx, tx, uuid, host.Platform); err != nil {
			return ctxerr.Wrap(ctx, err, "deleting profiles for host")
		}

		// NOTE: intentionally keeping disk encryption keys and bootstrap
		// package information.

		// request a refetch to update any eventually consistent stale information.
		err = updateHostRefetchRequestedDB(ctx, tx, host.ID, true)
		return ctxerr.Wrap(ctx, err, "setting host refetch requested")
	})
}

func unionSelectDevices(devices []godep.Device) (stmt string, args []interface{}) {
	for i, d := range devices {
		if i == 0 {
			stmt = "SELECT ? hardware_serial, ? hardware_model"
		} else {
			stmt += " UNION SELECT ?, ?"
		}
		args = append(args, d.SerialNumber, d.Model)
	}

	return stmt, args
}

func (ds *Datastore) GetHostDEPAssignment(ctx context.Context, hostID uint) (*fleet.HostDEPAssignment, error) {
	var res fleet.HostDEPAssignment
	err := sqlx.GetContext(ctx, ds.reader(ctx), &res, `
		SELECT host_id, added_at, deleted_at FROM host_dep_assignments hdep WHERE hdep.host_id = ?`, hostID)
	if err != nil {
		if err == sql.ErrNoRows {
			return nil, ctxerr.Wrap(ctx, notFound("HostDEPAssignment").WithID(hostID))
		}
		return nil, ctxerr.Wrapf(ctx, err, "getting host dep assignments")
	}
	return &res, nil
}

func (ds *Datastore) DeleteHostDEPAssignments(ctx context.Context, serials []string) error {
	if len(serials) == 0 {
		return nil
	}

	var args []interface{}
	for _, serial := range serials {
		args = append(args, serial)
	}
	stmt, args, err := sqlx.In(`
          UPDATE host_dep_assignments
          SET deleted_at = NOW()
          WHERE host_id IN (
            SELECT id FROM hosts WHERE hardware_serial IN (?)
          )`, args)
	if err != nil {
		return ctxerr.Wrap(ctx, err, "building IN statement")
	}
	if _, err := ds.writer(ctx).ExecContext(ctx, stmt, args...); err != nil {
		return ctxerr.Wrap(ctx, err, "deleting DEP assignment by serial")
	}
	return nil
}

func (ds *Datastore) RestoreMDMApplePendingDEPHost(ctx context.Context, host *fleet.Host) error {
	ac, err := ds.AppConfig(ctx)
	if err != nil {
		return ctxerr.Wrap(ctx, err, "restore pending dep host get app config")
	}

	return ds.withTx(ctx, func(tx sqlx.ExtContext) error {
		// Insert a new host row with the same ID as the host that was deleted. We set only a
		// limited subset of fields just as if the host were initially ingested from DEP sync;
		// however, we also restore the UUID. Note that we are explicitly not restoring the
		// osquery_host_id.
		stmt := `
INSERT INTO hosts (
	id,
	uuid,
	hardware_serial,
	hardware_model,
	platform,
	last_enrolled_at,
	detail_updated_at,
	osquery_host_id,
	refetch_requested,
	team_id
) VALUES (?, ?, ?, ?, ?, ?, ?, ?, ?, ?)`

		args := []interface{}{
			host.ID,
			host.UUID,
			host.HardwareSerial,
			host.HardwareModel,
			host.Platform,
			host.LastEnrolledAt,
			host.DetailUpdatedAt,
			nil, // osquery_host_id is not restored
			host.RefetchRequested,
			host.TeamID,
		}

		if _, err := tx.ExecContext(ctx, stmt, args...); err != nil {
			return ctxerr.Wrap(ctx, err, "restore pending dep host")
		}

		// Upsert related host tables for the restored host just as if it were initially ingested
		// from DEP sync. Note we are not upserting host_dep_assignments in order to preserve the
		// existing timestamps.
		if err := upsertMDMAppleHostDisplayNamesDB(ctx, tx, *host); err != nil {
			// TODO: Why didn't this work as expected?
			return ctxerr.Wrap(ctx, err, "restore pending dep host display name")
		}
		if err := upsertMDMAppleHostLabelMembershipDB(ctx, tx, ds.logger, *host); err != nil {
			return ctxerr.Wrap(ctx, err, "restore pending dep host label membership")
		}
		if err := upsertMDMAppleHostMDMInfoDB(ctx, tx, ac.ServerSettings, true, host.ID); err != nil {
			return ctxerr.Wrap(ctx, err, "ingest mdm apple host upsert MDM info")
		}

		return nil
	})
}

func (ds *Datastore) GetNanoMDMEnrollment(ctx context.Context, id string) (*fleet.NanoEnrollment, error) {
	var nanoEnroll fleet.NanoEnrollment
	// use writer as it is used just after creation in some cases
	err := sqlx.GetContext(ctx, ds.writer(ctx), &nanoEnroll, `SELECT id, device_id, type, enabled, token_update_tally
		FROM nano_enrollments WHERE id = ?`, id)
	if err != nil {
		if errors.Is(err, sql.ErrNoRows) {
			return nil, nil
		}
		return nil, ctxerr.Wrapf(ctx, err, "getting data from nano_enrollments for id %s", id)
	}

	return &nanoEnroll, nil
}

func (ds *Datastore) BatchSetMDMAppleProfiles(ctx context.Context, tmID *uint, profiles []*fleet.MDMAppleConfigProfile) error {
	return ds.withRetryTxx(ctx, func(tx sqlx.ExtContext) error {
		return ds.batchSetMDMAppleProfilesDB(ctx, tx, tmID, profiles)
	})
}

// batchSetMDMAppleProfilesDB must be called from inside a transaction.
func (ds *Datastore) batchSetMDMAppleProfilesDB(
	ctx context.Context,
	tx sqlx.ExtContext,
	tmID *uint,
	profiles []*fleet.MDMAppleConfigProfile,
) error {
	const loadExistingProfiles = `
SELECT
  identifier,
  profile_uuid,
  mobileconfig
FROM
  mdm_apple_configuration_profiles
WHERE
  team_id = ? AND
  identifier IN (?)
`

	const deleteProfilesNotInList = `
DELETE FROM
  mdm_apple_configuration_profiles
WHERE
  team_id = ? AND
  identifier NOT IN (?)
`

	const insertNewOrEditedProfile = `
INSERT INTO
  mdm_apple_configuration_profiles (
    profile_uuid, team_id, identifier, name, mobileconfig, checksum, uploaded_at
  )
VALUES
  -- see https://stackoverflow.com/a/51393124/1094941
  ( CONCAT('a', CONVERT(uuid() USING utf8mb4)), ?, ?, ?, ?, UNHEX(MD5(mobileconfig)), CURRENT_TIMESTAMP() )
ON DUPLICATE KEY UPDATE
  uploaded_at = IF(checksum = VALUES(checksum) AND name = VALUES(name), uploaded_at, CURRENT_TIMESTAMP()),
  checksum = VALUES(checksum),
  name = VALUES(name),
  mobileconfig = VALUES(mobileconfig)
`

	// use a profile team id of 0 if no-team
	var profTeamID uint
	if tmID != nil {
		profTeamID = *tmID
	}

	// build a list of identifiers for the incoming profiles, will keep the
	// existing ones if there's a match and no change
	incomingIdents := make([]string, len(profiles))
	// at the same time, index the incoming profiles keyed by identifier for ease
	// or processing
	incomingProfs := make(map[string]*fleet.MDMAppleConfigProfile, len(profiles))
	for i, p := range profiles {
		incomingIdents[i] = p.Identifier
		incomingProfs[p.Identifier] = p
	}

	var existingProfiles []*fleet.MDMAppleConfigProfile

	if len(incomingIdents) > 0 {
		// load existing profiles that match the incoming profiles by identifiers
		stmt, args, err := sqlx.In(loadExistingProfiles, profTeamID, incomingIdents)
		if err != nil || strings.HasPrefix(ds.testBatchSetMDMAppleProfilesErr, "inselect") {
			if err == nil {
				err = errors.New(ds.testBatchSetMDMAppleProfilesErr)
			}
			return ctxerr.Wrap(ctx, err, "build query to load existing profiles")
		}
		if err := sqlx.SelectContext(ctx, tx, &existingProfiles, stmt, args...); err != nil || strings.HasPrefix(ds.testBatchSetMDMAppleProfilesErr, "select") {
			if err == nil {
				err = errors.New(ds.testBatchSetMDMAppleProfilesErr)
			}
			return ctxerr.Wrap(ctx, err, "load existing profiles")
		}
	}

	// figure out if we need to delete any profiles
	keepIdents := make([]string, 0, len(incomingIdents))
	for _, p := range existingProfiles {
		if newP := incomingProfs[p.Identifier]; newP != nil {
			keepIdents = append(keepIdents, p.Identifier)
		}
	}

	// profiles that are managed and delivered by Fleet
	fleetIdents := []string{}
	for ident := range mobileconfig.FleetPayloadIdentifiers() {
		fleetIdents = append(fleetIdents, ident)
	}

	var (
		stmt string
		args []interface{}
		err  error
	)
	// delete the obsolete profiles (all those that are not in keepIdents or delivered by Fleet)
	stmt, args, err = sqlx.In(deleteProfilesNotInList, profTeamID, append(keepIdents, fleetIdents...))
	if err != nil || strings.HasPrefix(ds.testBatchSetMDMAppleProfilesErr, "indelete") {
		if err == nil {
			err = errors.New(ds.testBatchSetMDMAppleProfilesErr)
		}
		return ctxerr.Wrap(ctx, err, "build statement to delete obsolete profiles")
	}
	if _, err := tx.ExecContext(ctx, stmt, args...); err != nil || strings.HasPrefix(ds.testBatchSetMDMAppleProfilesErr, "delete") {
		if err == nil {
			err = errors.New(ds.testBatchSetMDMAppleProfilesErr)
		}
		return ctxerr.Wrap(ctx, err, "delete obsolete profiles")
	}

	// insert the new profiles and the ones that have changed
	for _, p := range incomingProfs {
		if _, err := tx.ExecContext(ctx, insertNewOrEditedProfile, profTeamID, p.Identifier, p.Name, p.Mobileconfig); err != nil || strings.HasPrefix(ds.testBatchSetMDMAppleProfilesErr, "insert") {
			if err == nil {
				err = errors.New(ds.testBatchSetMDMAppleProfilesErr)
			}
			return ctxerr.Wrapf(ctx, err, "insert new/edited profile with identifier %q", p.Identifier)
		}
	}

	// build a list of labels so the associations can be batch-set all at once
	// TODO: with minor changes this chunk of code could be shared
	// between macOS and Windows, but at the time of this
	// implementation we're under tight time constraints.
	incomingLabels := []fleet.ConfigurationProfileLabel{}
	if len(incomingIdents) > 0 {
		var newlyInsertedProfs []*fleet.MDMAppleConfigProfile
		// load current profiles (again) that match the incoming profiles by name to grab their uuids
		stmt, args, err := sqlx.In(loadExistingProfiles, profTeamID, incomingIdents)
		if err != nil || strings.HasPrefix(ds.testBatchSetMDMAppleProfilesErr, "inreselect") {
			if err == nil {
				err = errors.New(ds.testBatchSetMDMAppleProfilesErr)
			}
			return ctxerr.Wrap(ctx, err, "build query to load newly inserted profiles")
		}
		if err := sqlx.SelectContext(ctx, tx, &newlyInsertedProfs, stmt, args...); err != nil || strings.HasPrefix(ds.testBatchSetMDMAppleProfilesErr, "reselect") {
			if err == nil {
				err = errors.New(ds.testBatchSetMDMAppleProfilesErr)
			}
			return ctxerr.Wrap(ctx, err, "load newly inserted profiles")
		}

		for _, newlyInsertedProf := range newlyInsertedProfs {
			incomingProf, ok := incomingProfs[newlyInsertedProf.Identifier]
			if !ok {
				return ctxerr.Wrapf(ctx, err, "profile %q is in the database but was not incoming", newlyInsertedProf.Identifier)
			}

			for _, label := range incomingProf.Labels {
				label.ProfileUUID = newlyInsertedProf.ProfileUUID
				incomingLabels = append(incomingLabels, label)
			}
		}
	}

	// insert label associations
	if err := batchSetProfileLabelAssociationsDB(ctx, tx, incomingLabels, "darwin"); err != nil || strings.HasPrefix(ds.testBatchSetMDMAppleProfilesErr, "labels") {
		if err == nil {
			err = errors.New(ds.testBatchSetMDMAppleProfilesErr)
		}
		return ctxerr.Wrap(ctx, err, "inserting apple profile label associations")
	}
	return nil
}

func (ds *Datastore) BulkDeleteMDMAppleHostsConfigProfiles(ctx context.Context, profs []*fleet.MDMAppleProfilePayload) error {
	return ds.withTx(ctx, func(tx sqlx.ExtContext) error {
		return ds.bulkDeleteMDMAppleHostsConfigProfilesDB(ctx, tx, profs)
	})
}

func (ds *Datastore) bulkDeleteMDMAppleHostsConfigProfilesDB(ctx context.Context, tx sqlx.ExtContext, profs []*fleet.MDMAppleProfilePayload) error {
	if len(profs) == 0 {
		return nil
	}

	executeDeleteBatch := func(valuePart string, args []any) error {
		stmt := fmt.Sprintf(`DELETE FROM host_mdm_apple_profiles WHERE (profile_identifier, host_uuid) IN (%s)`, strings.TrimSuffix(valuePart, ","))
		if _, err := tx.ExecContext(ctx, stmt, args...); err != nil {
			return ctxerr.Wrap(ctx, err, "error deleting host_mdm_apple_profiles")
		}
		return nil
	}

	var (
		args       []any
		sb         strings.Builder
		batchCount int
	)

	const defaultBatchSize = 1000 // results in this times 2 placeholders
	batchSize := defaultBatchSize
	if ds.testDeleteMDMProfilesBatchSize > 0 {
		batchSize = ds.testDeleteMDMProfilesBatchSize
	}

	resetBatch := func() {
		batchCount = 0
		args = args[:0]
		sb.Reset()
	}

	for _, p := range profs {
		args = append(args, p.ProfileIdentifier, p.HostUUID)
		sb.WriteString("(?, ?),")
		batchCount++

		if batchCount >= batchSize {
			if err := executeDeleteBatch(sb.String(), args); err != nil {
				return err
			}
			resetBatch()
		}
	}

	if batchCount > 0 {
		if err := executeDeleteBatch(sb.String(), args); err != nil {
			return err
		}
	}
	return nil
}

func (ds *Datastore) bulkSetPendingMDMAppleHostProfilesDB(
	ctx context.Context,
	tx sqlx.ExtContext,
	uuids []string,
) error {
	if len(uuids) == 0 {
		return nil
	}

	appleMDMProfilesDesiredStateQuery := generateDesiredStateQuery("profile")

	// TODO(mna): the conditions here (and in toRemoveStmt) are subtly different
	// than the ones in ListMDMAppleProfilesToInstall/Remove, so I'm keeping
	// those statements distinct to avoid introducing a subtle bug, but we should
	// take the time to properly analyze this and try to reuse
	// ListMDMAppleProfilesToInstall/Remove as we do in the Windows equivalent
	// method.
	//
	// I.e. for toInstallStmt, this is missing:
	// 	-- profiles in A and B with operation type "install" and NULL status
	// but I believe it would be a no-op and no harm in adding (status is
	// already NULL).
	//
	// And for toRemoveStmt, this is different:
	// 	-- except "remove" operations in any state
	// vs
	// 	-- except "remove" operations in a terminal state or already pending
	// but again I believe it would be a no-op and no harm in making them the
	// same (if I'm understanding correctly, the only difference is that it
	// considers "remove" operations that have NULL status, which it would
	// update to make its status to NULL).

	toInstallStmt := fmt.Sprintf(`
	SELECT
		ds.profile_uuid as profile_uuid,
		ds.host_uuid as host_uuid,
		ds.profile_identifier as profile_identifier,
		ds.profile_name as profile_name,
		ds.checksum as checksum
	FROM ( %s ) as ds
		LEFT JOIN host_mdm_apple_profiles hmap
			ON hmap.profile_uuid = ds.profile_uuid AND hmap.host_uuid = ds.host_uuid
	WHERE
		-- profile has been updated
		( hmap.checksum != ds.checksum ) OR
		-- profiles in A but not in B
		( hmap.profile_uuid IS NULL AND hmap.host_uuid IS NULL ) OR
		-- profiles in A and B but with operation type "remove"
		( hmap.host_uuid IS NOT NULL AND ( hmap.operation_type = ? OR hmap.operation_type IS NULL ) )
`, fmt.Sprintf(appleMDMProfilesDesiredStateQuery, "h.uuid IN (?)", "h.uuid IN (?)"))

	// TODO: if a very large number (~65K) of host uuids was matched (via
	// uuids, teams or profile IDs), could result in too many placeholders (not
	// an immediate concern).
	stmt, args, err := sqlx.In(toInstallStmt, uuids, uuids, fleet.MDMOperationTypeRemove)
	if err != nil {
		return ctxerr.Wrap(ctx, err, "building profiles to install statement")
	}

	var wantedProfiles []*fleet.MDMAppleProfilePayload
	err = sqlx.SelectContext(ctx, tx, &wantedProfiles, stmt, args...)
	if err != nil {
		return ctxerr.Wrap(ctx, err, "bulk set pending profile status execute")
	}

	toRemoveStmt := fmt.Sprintf(`
	SELECT
		hmap.profile_uuid as profile_uuid,
		hmap.host_uuid as host_uuid,
		hmap.profile_identifier as profile_identifier,
		hmap.profile_name as profile_name,
		hmap.checksum as checksum,
		hmap.status as status,
		hmap.operation_type as operation_type,
		COALESCE(hmap.detail, '') as detail,
		hmap.command_uuid as command_uuid
	FROM ( %s ) as ds
		RIGHT JOIN host_mdm_apple_profiles hmap
			ON hmap.profile_uuid = ds.profile_uuid AND hmap.host_uuid = ds.host_uuid
	WHERE
		hmap.host_uuid IN (?) AND
		-- profiles that are in B but not in A
		ds.profile_uuid IS NULL AND ds.host_uuid IS NULL AND
		-- except "remove" operations in any state
		( hmap.operation_type IS NULL OR hmap.operation_type != ? ) AND
		-- except "would be removed" profiles if they are a broken label-based profile
		NOT EXISTS (
			SELECT 1
			FROM mdm_configuration_profile_labels mcpl
			WHERE
			mcpl.apple_profile_uuid = hmap.profile_uuid AND
			mcpl.label_id IS NULL
		)
`, fmt.Sprintf(appleMDMProfilesDesiredStateQuery, "h.uuid IN (?)", "h.uuid IN (?)"))

	// TODO: if a very large number (~65K) of host uuids was matched (via
	// uuids, teams or profile IDs), could result in too many placeholders (not
	// an immediate concern). Note that uuids are provided twice.
	stmt, args, err = sqlx.In(toRemoveStmt, uuids, uuids, uuids, fleet.MDMOperationTypeRemove)
	if err != nil {
		return ctxerr.Wrap(ctx, err, "building profiles to remove statement")
	}
	var currentProfiles []*fleet.MDMAppleProfilePayload
	err = sqlx.SelectContext(ctx, tx, &currentProfiles, stmt, args...)
	if err != nil {
		return ctxerr.Wrap(ctx, err, "fetching profiles to remove")
	}

	if len(wantedProfiles) == 0 && len(currentProfiles) == 0 {
		return nil
	}

	// delete all host profiles to start from a clean slate, new entries will be added next
	// TODO(roberto): is this really necessary? this was pre-existing
	// behavior but I think it can be refactored. For now leaving it as-is.
	if err := ds.bulkDeleteMDMAppleHostsConfigProfilesDB(ctx, tx, wantedProfiles); err != nil {
		return ctxerr.Wrap(ctx, err, "bulk delete all profiles")
	}

	// profileIntersection tracks profilesToAdd ∩ profilesToRemove, this is used to avoid:
	//
	// - Sending a RemoveProfile followed by an InstallProfile for a
	// profile with an identifier that's already installed, which can cause
	// racy behaviors.
	// - Sending a InstallProfile command for a profile that's exactly the
	// same as the one installed. Customers have reported that sending the
	// command causes unwanted behavior.
	profileIntersection := apple_mdm.NewProfileBimap()
	profileIntersection.IntersectByIdentifierAndHostUUID(wantedProfiles, currentProfiles)

	// start by deleting any that are already in the desired state
	var hostProfilesToClean []*fleet.MDMAppleProfilePayload
	for _, p := range currentProfiles {
		if _, ok := profileIntersection.GetMatchingProfileInDesiredState(p); ok {
			hostProfilesToClean = append(hostProfilesToClean, p)
		}
	}
	if err := ds.bulkDeleteMDMAppleHostsConfigProfilesDB(ctx, tx, hostProfilesToClean); err != nil {
		return ctxerr.Wrap(ctx, err, "bulk delete profiles to clean")
	}

	executeUpsertBatch := func(valuePart string, args []any) error {
		baseStmt := fmt.Sprintf(`
				INSERT INTO host_mdm_apple_profiles (
					profile_uuid,
					host_uuid,
					profile_identifier,
					profile_name,
					checksum,
					operation_type,
					status,
					command_uuid,
					detail
				)
				VALUES %s
				ON DUPLICATE KEY UPDATE
					operation_type = VALUES(operation_type),
					status = VALUES(status),
					command_uuid = VALUES(command_uuid),
					checksum = VALUES(checksum),
					detail = VALUES(detail)
			`, strings.TrimSuffix(valuePart, ","))

		_, err := tx.ExecContext(ctx, baseStmt, args...)
		return ctxerr.Wrap(ctx, err, "bulk set pending profile status execute batch")
	}

	var (
		pargs      []any
		psb        strings.Builder
		batchCount int
	)

	const defaultBatchSize = 1000 // results in this times 9 placeholders
	batchSize := defaultBatchSize
	if ds.testUpsertMDMDesiredProfilesBatchSize > 0 {
		batchSize = ds.testUpsertMDMDesiredProfilesBatchSize
	}

	resetBatch := func() {
		batchCount = 0
		pargs = pargs[:0]
		psb.Reset()
	}

	for _, p := range wantedProfiles {
		if pp, ok := profileIntersection.GetMatchingProfileInCurrentState(p); ok {
			if pp.Status != &fleet.MDMDeliveryFailed && bytes.Equal(pp.Checksum, p.Checksum) {
				pargs = append(pargs, p.ProfileUUID, p.HostUUID, p.ProfileIdentifier, p.ProfileName, p.Checksum,
					pp.OperationType, pp.Status, pp.CommandUUID, pp.Detail)
				psb.WriteString("(?, ?, ?, ?, ?, ?, ?, ?, ?),")
				batchCount++

				if batchCount >= batchSize {
					if err := executeUpsertBatch(psb.String(), pargs); err != nil {
						return err
					}
					resetBatch()
				}
				continue
			}
		}

		pargs = append(pargs, p.ProfileUUID, p.HostUUID, p.ProfileIdentifier, p.ProfileName, p.Checksum,
			fleet.MDMOperationTypeInstall, nil, "", "")
		psb.WriteString("(?, ?, ?, ?, ?, ?, ?, ?, ?),")
		batchCount++

		if batchCount >= batchSize {
			if err := executeUpsertBatch(psb.String(), pargs); err != nil {
				return err
			}
			resetBatch()
		}
	}

	for _, p := range currentProfiles {
		if _, ok := profileIntersection.GetMatchingProfileInDesiredState(p); ok {
			continue
		}
		// If the installation failed, then we do not want to change the operation to "Remove".
		// Doing so will result in Fleet attempting to remove a profile that doesn't exist on the
		// host (since the installation failed). Skipping it here will lead to it being removed from
		// the host in Fleet during profile reconciliation, which is what we want.
		if p.FailedToInstallOnHost() {
			continue
		}
		pargs = append(pargs, p.ProfileUUID, p.HostUUID, p.ProfileIdentifier, p.ProfileName, p.Checksum,
			fleet.MDMOperationTypeRemove, nil, "", "")
		psb.WriteString("(?, ?, ?, ?, ?, ?, ?, ?, ?),")
		batchCount++

		if batchCount >= batchSize {
			if err := executeUpsertBatch(psb.String(), pargs); err != nil {
				return err
			}
			resetBatch()
		}
	}

	if batchCount > 0 {
		if err := executeUpsertBatch(psb.String(), pargs); err != nil {
			return err
		}
	}
	return nil
}

// mdmEntityTypeToTable tracks what table should be used in the templates for
// SQL statements based on the given entity type.
var mdmEntityTypeToTable = map[string]string{
	"declaration": "declaration",
	"profile":     "configuration_profile",
}

// generateDesiredStateQuery generates a query string that represents the
// desired state of an Apple entity based on its type (profile or declaration)
func generateDesiredStateQuery(entityType string) string {
	return fmt.Sprintf(`
	-- non label-based entities
	SELECT
		mae.%[1]s_uuid,
		h.uuid as host_uuid,
		mae.identifier as %[1]s_identifier,
		mae.name as %[1]s_name,
		mae.checksum as checksum,
		0 as count_%[1]s_labels,
		0 as count_host_labels
	FROM
		mdm_apple_%[2]ss mae
			JOIN hosts h
				ON h.team_id = mae.team_id OR (h.team_id IS NULL AND mae.team_id = 0)
			JOIN nano_enrollments ne
				ON ne.device_id = h.uuid
	WHERE
		h.platform = 'darwin' AND
		ne.enabled = 1 AND
		ne.type = 'Device' AND
		NOT EXISTS (
			SELECT 1
			FROM mdm_%[2]s_labels mel
			WHERE mel.apple_%[1]s_uuid = mae.%[1]s_uuid
		) AND
		( %[3]s )

	UNION

	-- label-based entities where the host is a member of all the labels
	SELECT
		mae.%[1]s_uuid,
		h.uuid as host_uuid,
		mae.identifier as %[1]s_identifier,
		mae.name as %[1]s_name,
		mae.checksum as checksum,
		COUNT(*) as count_%[1]s_labels,
		COUNT(lm.label_id) as count_host_labels
	FROM
		mdm_apple_%[2]ss mae
			JOIN hosts h
				ON h.team_id = mae.team_id OR (h.team_id IS NULL AND mae.team_id = 0)
			JOIN nano_enrollments ne
				ON ne.device_id = h.uuid
			JOIN mdm_%[2]s_labels mel
				ON mel.apple_%[1]s_uuid = mae.%[1]s_uuid
			LEFT OUTER JOIN label_membership lm
				ON lm.label_id = mel.label_id AND lm.host_id = h.id
	WHERE
		h.platform = 'darwin' AND
		ne.enabled = 1 AND
		ne.type = 'Device' AND
		( %[3]s )
	GROUP BY
		mae.%[1]s_uuid, h.uuid, mae.identifier, mae.name, mae.checksum
	HAVING
		count_%[1]s_labels > 0 AND count_host_labels = count_%[1]s_labels

	`, entityType, mdmEntityTypeToTable[entityType], "%s")
}

// generateEntitiesToInstallQuery is a set difference between:
//
//   - Set A (ds), the "desired state", can be obtained from a JOIN between
//     mdm_apple_x and hosts.
//
// - Set B, the "current state" given by host_mdm_apple_x.
//
// A - B gives us the entities that need to be installed:
//
//   - entities that are in A but not in B
//
//   - entities which contents have changed, but their identifier are
//     the same (by checking the checksums)
//
//   - entities that are in A and in B, but with an operation type of
//     "remove", regardless of the status. (technically, if status is NULL then
//     the entity should be already installed - it has not been queued for
//     remove yet -, and same if status is failed, but the proper thing to do
//     with it would be to remove the row, not return it as "to install". For
//     simplicity of implementation here (and to err on the safer side - the
//     entity's content could've changed), we'll return it as "to install" for
//     now, which will cause the row to be updated with the correct operation
//     type and status).
//
//   - entities that are in A and in B, with an operation type of "install"
//     and a NULL status. Other statuses mean that the operation is already in
//     flight (pending), the operation has been completed but is still subject
//     to independent verification by Fleet (verifying), or has reached a terminal
//     state (failed or verified). If the entity's content is edited, all
//     relevant hosts will be marked as status NULL so that it gets
//     re-installed.
//
// Note that for label-based entities, only fully-satisfied entities are
// considered for installation. This means that a broken label-based entity,
// where one of the labels does not exist anymore, will not be considered for
// installation.
func generateEntitiesToInstallQuery(entityType string) string {
	return fmt.Sprintf(`
	( %[3]s ) as ds
		LEFT JOIN host_mdm_apple_%[1]ss hmae
			ON hmae.%[1]s_uuid = ds.%[1]s_uuid AND hmae.host_uuid = ds.host_uuid
	WHERE
		-- entity has been updated
		( hmae.checksum != ds.checksum ) OR
		-- entity in A but not in B
		( hmae.%[1]s_uuid IS NULL AND hmae.host_uuid IS NULL ) OR
		-- entities in A and B but with operation type "remove"
		( hmae.host_uuid IS NOT NULL AND ( hmae.operation_type = ? OR hmae.operation_type IS NULL ) ) OR
		-- entities in A and B with operation type "install" and NULL status
		( hmae.host_uuid IS NOT NULL AND hmae.operation_type = ? AND hmae.status IS NULL )
`, entityType, mdmEntityTypeToTable[entityType], fmt.Sprintf(generateDesiredStateQuery(entityType), "TRUE", "TRUE"))
}

// generateEntitiesToRemoveQuery is a set difference between:
//
// - Set A (ds), the "desired state", can be obtained from a JOIN between
// mdm_apple_configuration_x and hosts.
//
// - Set B, the "current state" given by host_mdm_apple_x.
//
// B - A gives us the entities that need to be removed:
//
//   - entities that are in B but not in A, except those with operation type
//     "remove" and a terminal state (failed) or a state indicating
//     that the operation is in flight (pending) or the operation has been completed
//     but is still subject to independent verification by Fleet (verifying)
//     or the operation has been completed and independenly verified by Fleet (verified).
//
// Any other case are entities that are in both B and A, and as such are
// processed by the generateEntitiesToInstallQuery query (since they are in
// both, their desired state is necessarily to be installed).
//
// Note that for label-based entities, only those that are fully-sastisfied
// by the host are considered for install (are part of the desired state used
// to compute the ones to remove). However, as a special case, a broken
// label-based entity will NOT be removed from a host where it was
// previously installed. However, if a host used to satisfy a label-based
// entity but no longer does (and that label-based entity is not "broken"),
// the entity will be removed from the host.
func generateEntitiesToRemoveQuery(entityType string) string {
	return fmt.Sprintf(`
	( %[3]s ) as ds
		RIGHT JOIN host_mdm_apple_%[1]ss hmae
			ON hmae.%[1]s_uuid = ds.%[1]s_uuid AND hmae.host_uuid = ds.host_uuid
	WHERE
		-- entities that are in B but not in A
		ds.%[1]s_uuid IS NULL AND ds.host_uuid IS NULL AND
		-- except "remove" operations in a terminal state or already pending
		( hmae.operation_type IS NULL OR hmae.operation_type != ? OR hmae.status IS NULL ) AND
		-- except "would be removed" entities if they are a broken label-based entities
		NOT EXISTS (
			SELECT 1
			FROM mdm_%[2]s_labels mcpl
			WHERE
				mcpl.apple_%[1]s_uuid = hmae.%[1]s_uuid AND
				mcpl.label_id IS NULL
		)
`, entityType, mdmEntityTypeToTable[entityType], fmt.Sprintf(generateDesiredStateQuery(entityType), "TRUE", "TRUE"))
}

func (ds *Datastore) ListMDMAppleProfilesToInstall(ctx context.Context) ([]*fleet.MDMAppleProfilePayload, error) {
	query := fmt.Sprintf(`
	SELECT
		ds.profile_uuid,
		ds.host_uuid,
		ds.profile_identifier,
		ds.profile_name,
		ds.checksum
	FROM %s `,
		generateEntitiesToInstallQuery("profile"))
	var profiles []*fleet.MDMAppleProfilePayload
	err := sqlx.SelectContext(ctx, ds.reader(ctx), &profiles, query, fleet.MDMOperationTypeRemove, fleet.MDMOperationTypeInstall)
	return profiles, err
}

func (ds *Datastore) ListMDMAppleProfilesToRemove(ctx context.Context) ([]*fleet.MDMAppleProfilePayload, error) {
	query := fmt.Sprintf(`
	SELECT
		hmae.profile_uuid,
		hmae.profile_identifier,
		hmae.profile_name,
		hmae.host_uuid,
		hmae.checksum,
		hmae.operation_type,
		COALESCE(hmae.detail, '') as detail,
		hmae.status,
		hmae.command_uuid
	FROM %s`, generateEntitiesToRemoveQuery("profile"))
	var profiles []*fleet.MDMAppleProfilePayload
	err := sqlx.SelectContext(ctx, ds.reader(ctx), &profiles, query, fleet.MDMOperationTypeRemove)

	return profiles, err
}

func (ds *Datastore) GetMDMAppleProfilesContents(ctx context.Context, uuids []string) (map[string]mobileconfig.Mobileconfig, error) {
	if len(uuids) == 0 {
		return nil, nil
	}

	stmt := `
          SELECT profile_uuid, mobileconfig as mobileconfig
          FROM mdm_apple_configuration_profiles WHERE profile_uuid IN (?)
	`
	query, args, err := sqlx.In(stmt, uuids)
	if err != nil {
		return nil, err
	}
	rows, err := ds.reader(ctx).QueryxContext(ctx, query, args...)
	if err != nil {
		return nil, err
	}
	defer rows.Close()
	results := make(map[string]mobileconfig.Mobileconfig)
	for rows.Next() {
		var uid string
		var mobileconfig mobileconfig.Mobileconfig
		if err := rows.Scan(&uid, &mobileconfig); err != nil {
			return nil, err
		}
		results[uid] = mobileconfig
	}
	return results, nil
}

func (ds *Datastore) BulkUpsertMDMAppleHostProfiles(ctx context.Context, payload []*fleet.MDMAppleBulkUpsertHostProfilePayload) error {
	if len(payload) == 0 {
		return nil
	}

	executeUpsertBatch := func(valuePart string, args []any) error {
		stmt := fmt.Sprintf(`
	    INSERT INTO host_mdm_apple_profiles (
              profile_uuid,
              profile_identifier,
              profile_name,
              host_uuid,
              status,
              operation_type,
              detail,
              command_uuid,
              checksum
            )
            VALUES %s
            ON DUPLICATE KEY UPDATE
              status = VALUES(status),
              operation_type = VALUES(operation_type),
              detail = VALUES(detail),
              checksum = VALUES(checksum),
              profile_identifier = VALUES(profile_identifier),
              profile_name = VALUES(profile_name),
              command_uuid = VALUES(command_uuid)`,
			strings.TrimSuffix(valuePart, ","),
		)

		_, err := ds.writer(ctx).ExecContext(ctx, stmt, args...)
		return err
	}

	generateValueArgs := func(p *fleet.MDMAppleBulkUpsertHostProfilePayload) (string, []any) {
		valuePart := "(?, ?, ?, ?, ?, ?, ?, ?, ?),"
		args := []any{p.ProfileUUID, p.ProfileIdentifier, p.ProfileName, p.HostUUID, p.Status, p.OperationType, p.Detail, p.CommandUUID, p.Checksum}
		return valuePart, args
	}

	const defaultBatchSize = 1000 // results in this times 9 placeholders
	batchSize := defaultBatchSize
	if ds.testUpsertMDMDesiredProfilesBatchSize > 0 {
		batchSize = ds.testUpsertMDMDesiredProfilesBatchSize
	}

	if err := batchProcessDB(payload, batchSize, generateValueArgs, executeUpsertBatch); err != nil {
		return err
	}

	return nil
}

func (ds *Datastore) UpdateOrDeleteHostMDMAppleProfile(ctx context.Context, profile *fleet.HostMDMAppleProfile) error {
	if profile.OperationType == fleet.MDMOperationTypeRemove &&
		profile.Status != nil &&
		(*profile.Status == fleet.MDMDeliveryVerifying || *profile.Status == fleet.MDMDeliveryVerified) {
		_, err := ds.writer(ctx).ExecContext(ctx, `
          DELETE FROM host_mdm_apple_profiles
          WHERE host_uuid = ? AND command_uuid = ?
        `, profile.HostUUID, profile.CommandUUID)
		return err
	}

	detail := profile.Detail

	if profile.OperationType == fleet.MDMOperationTypeRemove && profile.Status != nil && *profile.Status == fleet.MDMDeliveryFailed {
		detail = fmt.Sprintf("Failed to remove: %s", detail)
	}

	_, err := ds.writer(ctx).ExecContext(ctx, `
          UPDATE host_mdm_apple_profiles
          SET status = ?, operation_type = ?, detail = ?
          WHERE host_uuid = ? AND command_uuid = ?
        `, profile.Status, profile.OperationType, detail, profile.HostUUID, profile.CommandUUID)
	return err
}

const (
	appleMDMFailedProfilesStmt = `
            h.uuid = hmap.host_uuid AND
            hmap.status = :failed`

	appleMDMPendingProfilesStmt = `
            h.uuid = hmap.host_uuid AND
            (
                hmap.status IS NULL OR
                hmap.status = :pending OR
		-- special case for filevault, it's pending if the profile is
		-- pending OR the profile is verified or verifying but we still
		-- don't have an encryption key.
                (
                    hmap.profile_identifier = :filevault AND
                    hmap.status IN (:verifying, :verified) AND
                    hmap.operation_type = :install AND
                    NOT EXISTS (
                        SELECT 1
                        FROM host_disk_encryption_keys hdek
                        WHERE h.id = hdek.host_id AND
                              (hdek.decryptable = 1 OR hdek.decryptable IS NULL)
                    )
                )
            )`

	appleMDMVerifyingProfilesStmt = `
           h.uuid = hmap.host_uuid AND
           hmap.operation_type = :install AND
           (
	       -- all profiles except filevault that are 'verifying'
               (
                   hmap.profile_identifier != :filevault AND
                   hmap.status = :verifying
               )
               OR
               -- special cases for filevault
               (
                   hmap.profile_identifier = :filevault AND
                   (
		       -- filevault profile is verified, but we didn't verify the encryption key
                       (
                           hmap.status = :verified AND
                           EXISTS (
                               SELECT 1
                               FROM host_disk_encryption_keys AS hdek
                               WHERE h.id = hdek.host_id AND
                                     hdek.decryptable IS NULL
                           )
                       )
                       OR
		       -- filevault profile is verifying, and we already have an encryption key, in any state
                       (
                           hmap.status = :verifying AND
                           EXISTS (
                               SELECT 1
                               FROM host_disk_encryption_keys AS hdek
                               WHERE h.id = hdek.host_id AND
                                     hdek.decryptable = 1 OR hdek.decryptable IS NULL
                           )
                       )
                   )
               )
           )`

	appleVerifiedProfilesStmt = `
            h.uuid = hmap.host_uuid AND
            hmap.operation_type = :install AND
            hmap.status = :verified AND
            (
                hmap.profile_identifier != :filevault OR
                EXISTS (
                    SELECT 1
                    FROM host_disk_encryption_keys hdek
                    WHERE h.id = hdek.host_id AND
                          hdek.decryptable = 1
                )
            )`
)

// subqueryAppleProfileStatus builds the right subquery that can be used to
// filter hosts based on their profile status.
//
// The subquery mechanism works by finding profiles for hosts that:
//   - match with the provided status
//   - match any status that supercedes the provided status (eg: failed supercedes verifying)
//
// Hosts will be considered to be in the given status only if the profiles
// match the given status and zero profiles match any superceding status.
func subqueryAppleProfileStatus(status fleet.MDMDeliveryStatus) (string, []any, error) {
	var condition string
	var excludeConditions string
	switch status {
	case fleet.MDMDeliveryFailed:
		condition = appleMDMFailedProfilesStmt
		excludeConditions = "FALSE"
	case fleet.MDMDeliveryPending:
		condition = appleMDMPendingProfilesStmt
		excludeConditions = appleMDMFailedProfilesStmt
	case fleet.MDMDeliveryVerifying:
		condition = appleMDMVerifyingProfilesStmt
		excludeConditions = fmt.Sprintf("(%s) OR (%s)", appleMDMPendingProfilesStmt, appleMDMFailedProfilesStmt)
	case fleet.MDMDeliveryVerified:
		condition = appleVerifiedProfilesStmt
		excludeConditions = fmt.Sprintf("(%s) OR (%s) OR (%s)", appleMDMPendingProfilesStmt, appleMDMFailedProfilesStmt, appleMDMVerifyingProfilesStmt)
	default:
		return "", nil, fmt.Errorf("invalid status: %s", status)
	}

	sql := fmt.Sprintf(`
            SELECT 1
            FROM host_mdm_apple_profiles hmap
            WHERE %s AND
                  NOT EXISTS (
                      SELECT 1
                      FROM host_mdm_apple_profiles hmap
                      WHERE %s
                  )`, condition, excludeConditions)

	arg := map[string]any{
		"install":   fleet.MDMOperationTypeInstall,
		"verifying": fleet.MDMDeliveryVerifying,
		"failed":    fleet.MDMDeliveryFailed,
		"verified":  fleet.MDMDeliveryVerified,
		"pending":   fleet.MDMDeliveryPending,
		"filevault": mobileconfig.FleetFileVaultPayloadIdentifier,
	}
	query, args, err := sqlx.Named(sql, arg)
	if err != nil {
		return "", nil, fmt.Errorf("subqueryAppleProfileStatus %s: %w", status, err)
	}

	return query, args, nil
}

// subqueryAppleDeclarationStatus builds out the subquery for declaration status
func subqueryAppleDeclarationStatus() (string, []any, error) {
	const declNamedStmt = `
		CASE WHEN EXISTS (
			SELECT
				1
			FROM
				host_mdm_apple_declarations d1
			WHERE
				h.uuid = d1.host_uuid
				AND d1.operation_type = :install
				AND d1.status = :failed
				AND d1.declaration_name NOT IN (:reserved_names)) THEN
			'declarations_failed'
		WHEN EXISTS (
			SELECT
				1
			FROM
				host_mdm_apple_declarations d2
			WHERE
				h.uuid = d2.host_uuid
				AND d2.operation_type = :install
				AND(d2.status IS NULL
					OR d2.status = :pending)
				AND d2.declaration_name NOT IN (:reserved_names)
				AND NOT EXISTS (
					SELECT
						1
					FROM
						host_mdm_apple_declarations d3
					WHERE
						h.uuid = d3.host_uuid
						AND d3.operation_type = :install
						AND d3.status = :failed
						AND d3.declaration_name NOT IN (:reserved_names))) THEN
			'declarations_pending'
		WHEN EXISTS (
			SELECT
				1
			FROM
				host_mdm_apple_declarations d4
			WHERE
				h.uuid = d4.host_uuid
				AND d4.operation_type = :install
				AND d4.status = :verifying
				AND d4.declaration_name NOT IN (:reserved_names)
				AND NOT EXISTS (
					SELECT
						1
					FROM
						host_mdm_apple_declarations d5
					WHERE (h.uuid = d5.host_uuid
						AND d5.operation_type = :install
						AND d5.declaration_name NOT IN (:reserved_names)
						AND(d5.status IS NULL
							OR d5.status IN(:pending, :failed))))) THEN
			'declarations_verifying'
		WHEN EXISTS (
			SELECT
				1
			FROM
				host_mdm_apple_declarations d6
			WHERE
				h.uuid = d6.host_uuid
				AND d6.operation_type = :install
				AND d6.status = :verified
				AND d6.declaration_name NOT IN (:reserved_names)
				AND NOT EXISTS (
					SELECT
						1
					FROM
						host_mdm_apple_declarations d7
					WHERE (h.uuid = d7.host_uuid
						AND d7.operation_type = :install
						AND d7.declaration_name NOT IN (:reserved_names)
						AND(d7.status IS NULL
							OR d7.status IN(:pending, :failed, :verifying))))) THEN
			'declarations_verified'
		ELSE
			''
		END`

	arg := map[string]any{
		"install":        fleet.MDMOperationTypeInstall,
		"verifying":      fleet.MDMDeliveryVerifying,
		"failed":         fleet.MDMDeliveryFailed,
		"verified":       fleet.MDMDeliveryVerified,
		"pending":        fleet.MDMDeliveryPending,
		"reserved_names": fleetmdm.ListFleetReservedMacOSDeclarationNames(),
	}
	query, args, err := sqlx.Named(declNamedStmt, arg)
	if err != nil {
		return "", nil, fmt.Errorf("subqueryAppleDeclarationStatus: %w", err)
	}
	query, args, err = sqlx.In(query, args...)
	if err != nil {
		return "", nil, fmt.Errorf("subqueryAppleDeclarationStatus resolve IN: %w", err)
	}

	return query, args, nil
}

func subqueryOSSettingsStatusMac() (string, []any, error) {
	var profArgs []any
	profFailed, profFailedArgs, err := subqueryAppleProfileStatus(fleet.MDMDeliveryFailed)
	if err != nil {
		return "", nil, err
	}
	profArgs = append(profArgs, profFailedArgs...)

	profPending, profPendingArgs, err := subqueryAppleProfileStatus(fleet.MDMDeliveryPending)
	if err != nil {
		return "", nil, err
	}
	profArgs = append(profArgs, profPendingArgs...)

	profVerifying, profVerifyingArgs, err := subqueryAppleProfileStatus(fleet.MDMDeliveryVerifying)
	if err != nil {
		return "", nil, err
	}
	profArgs = append(profArgs, profVerifyingArgs...)

	profVerified, profVerifiedArgs, err := subqueryAppleProfileStatus(fleet.MDMDeliveryVerified)
	if err != nil {
		return "", nil, err
	}
	profArgs = append(profArgs, profVerifiedArgs...)

	profStmt := fmt.Sprintf(`
	    CASE WHEN EXISTS (%s) THEN
	        'profiles_failed'
	    WHEN EXISTS (%s) THEN
	        'profiles_pending'
	    WHEN EXISTS (%s) THEN
	        'profiles_verifying'
	    WHEN EXISTS (%s) THEN
	        'profiles_verified'
	    ELSE
	        ''
	    END`,
		profFailed,
		profPending,
		profVerifying,
		profVerified,
	)

	declStmt, declArgs, err := subqueryAppleDeclarationStatus()
	if err != nil {
		return "", nil, err
	}

	stmt := fmt.Sprintf(`
	CASE (%s)
	WHEN 'profiles_failed' THEN
	    'failed'
	WHEN 'profiles_pending' THEN (
	    CASE (%s)
	    WHEN 'declarations_failed' THEN
	        'failed'
	    ELSE
	        'pending'
	    END)
	WHEN 'profiles_verifying' THEN (
	    CASE (%s)
	    WHEN 'declarations_failed' THEN
	        'failed'
	    WHEN 'declarations_pending' THEN
	        'pending'
	    ELSE
	        'verifying'
	    END)
	WHEN 'profiles_verified' THEN (
	    CASE (%s)
	    WHEN 'declarations_failed' THEN
	        'failed'
	    WHEN 'declarations_pending' THEN
	        'pending'
	    WHEN 'declarations_verifying' THEN
	        'verifying'
	    ELSE
	        'verified'
	    END)
	ELSE
	    REPLACE((%s), 'declarations_', '')
	END`, profStmt, declStmt, declStmt, declStmt, declStmt)

	args := append(profArgs, declArgs...)
	args = append(args, declArgs...)
	args = append(args, declArgs...)
	args = append(args, declArgs...)

	// FIXME(roberto): we found issues in MySQL 5.7.17 (only that version,
	// which we must support for now) with prepared statements on this
	// query. The results returned by the DB were always different what
	// expected unless the arguments are inlined in the query.
	//
	// We decided to do this given:
	//
	// - The time constraints we were given to develop DDM
	// - The fact that all the variables in this query are really strings managed by us
	// - The imminent deprecation of MySQL 5.7
	return fmt.Sprintf(strings.Replace(stmt, "?", "'%s'", -1), args...), []any{}, nil
}

func (ds *Datastore) GetMDMAppleProfilesSummary(ctx context.Context, teamID *uint) (*fleet.MDMProfilesSummary, error) {
	subquery, args, err := subqueryOSSettingsStatusMac()
	if err != nil {
		return nil, ctxerr.Wrap(ctx, err, "building os settings subquery")
	}

	sqlFmt := `
SELECT
  %s as status,
  COUNT(id) as count
FROM
  hosts h
GROUP BY status, platform, team_id HAVING platform = 'darwin' AND status IN (?, ?, ?, ?) AND %s`

	args = append(args, fleet.MDMDeliveryFailed, fleet.MDMDeliveryPending, fleet.MDMDeliveryVerifying, fleet.MDMDeliveryVerified)

	teamFilter := "team_id IS NULL"
	if teamID != nil && *teamID > 0 {
		teamFilter = "team_id = ?"
		args = append(args, *teamID)
	}

	stmt := fmt.Sprintf(sqlFmt, subquery, teamFilter)

	var dest []struct {
		Count  uint   `db:"count"`
		Status string `db:"status"`
	}

	err = sqlx.SelectContext(ctx, ds.reader(ctx), &dest, stmt, args...)
	if err != nil {
		return nil, err
	}

	byStatus := make(map[string]uint)
	for _, s := range dest {
		if _, ok := byStatus[s.Status]; ok {
			return nil, fmt.Errorf("duplicate status %s", s.Status)
		}
		byStatus[s.Status] = s.Count
	}

	var res fleet.MDMProfilesSummary
	for s, c := range byStatus {
		switch fleet.MDMDeliveryStatus(s) {
		case fleet.MDMDeliveryFailed:
			res.Failed = c
		case fleet.MDMDeliveryPending:
			res.Pending = c
		case fleet.MDMDeliveryVerifying:
			res.Verifying = c
		case fleet.MDMDeliveryVerified:
			res.Verified = c
		default:
			return nil, fmt.Errorf("unknown status %s", s)
		}
	}

	return &res, nil
}

func (ds *Datastore) InsertMDMIdPAccount(ctx context.Context, account *fleet.MDMIdPAccount) error {
	stmt := `
      INSERT INTO mdm_idp_accounts
        (uuid, username, fullname, email)
      VALUES
        (UUID(), ?, ?, ?)
      ON DUPLICATE KEY UPDATE
        username   = VALUES(username),
        fullname   = VALUES(fullname)`

	_, err := ds.writer(ctx).ExecContext(ctx, stmt, account.Username, account.Fullname, account.Email)
	return ctxerr.Wrap(ctx, err, "creating new MDM IdP account")
}

func (ds *Datastore) GetMDMIdPAccountByEmail(ctx context.Context, email string) (*fleet.MDMIdPAccount, error) {
	stmt := `SELECT uuid, username, fullname, email FROM mdm_idp_accounts WHERE email = ?`
	var acct fleet.MDMIdPAccount
	err := sqlx.GetContext(ctx, ds.reader(ctx), &acct, stmt, email)
	if err != nil {
		if err == sql.ErrNoRows {
			return nil, ctxerr.Wrap(ctx, notFound("MDMIdPAccount").WithMessage(fmt.Sprintf("with email %s", email)))
		}
		return nil, ctxerr.Wrap(ctx, err, "select mdm_idp_accounts by email")
	}
	return &acct, nil
}

func (ds *Datastore) GetMDMIdPAccountByUUID(ctx context.Context, uuid string) (*fleet.MDMIdPAccount, error) {
	stmt := `SELECT uuid, username, fullname, email FROM mdm_idp_accounts WHERE uuid = ?`
	var acct fleet.MDMIdPAccount
	err := sqlx.GetContext(ctx, ds.reader(ctx), &acct, stmt, uuid)
	if err != nil {
		if err == sql.ErrNoRows {
			return nil, ctxerr.Wrap(ctx, notFound("MDMIdPAccount").WithMessage(fmt.Sprintf("with uuid %s", uuid)))
		}
		return nil, ctxerr.Wrap(ctx, err, "select mdm_idp_accounts")
	}
	return &acct, nil
}

func subqueryFileVaultVerifying() (string, []interface{}) {
	sql := `
            SELECT
                1 FROM host_mdm_apple_profiles hmap
            WHERE
                h.uuid = hmap.host_uuid
                AND hmap.profile_identifier = ?
                AND hmap.operation_type = ?
                AND (
		  (hmap.status = ? AND hdek.decryptable IS NULL)
		  OR
		  (hmap.status = ? AND hdek.decryptable = 1)
		)`
	args := []interface{}{
		mobileconfig.FleetFileVaultPayloadIdentifier,
		fleet.MDMOperationTypeInstall,
		fleet.MDMDeliveryVerified,
		fleet.MDMDeliveryVerifying,
	}
	return sql, args
}

func subqueryFileVaultVerified() (string, []interface{}) {
	sql := `
            SELECT
                1 FROM host_mdm_apple_profiles hmap
            WHERE
                h.uuid = hmap.host_uuid
                AND hdek.decryptable = 1
                AND hmap.profile_identifier = ?
                AND hmap.status = ?
                AND hmap.operation_type = ?`
	args := []interface{}{
		mobileconfig.FleetFileVaultPayloadIdentifier,
		fleet.MDMDeliveryVerified,
		fleet.MDMOperationTypeInstall,
	}
	return sql, args
}

func subqueryFileVaultActionRequired() (string, []interface{}) {
	sql := `
            SELECT
                1 FROM host_mdm_apple_profiles hmap
            WHERE
                h.uuid = hmap.host_uuid
                AND(hdek.decryptable = 0
                    OR (hdek.host_id IS NULL AND hdek.decryptable IS NULL))
                AND hmap.profile_identifier = ?
                AND (hmap.status = ? OR hmap.status = ?)
                AND hmap.operation_type = ?`
	args := []interface{}{
		mobileconfig.FleetFileVaultPayloadIdentifier,
		fleet.MDMDeliveryVerifying,
		fleet.MDMDeliveryVerified,
		fleet.MDMOperationTypeInstall,
	}
	return sql, args
}

func subqueryFileVaultEnforcing() (string, []interface{}) {
	sql := `
            SELECT
                1 FROM host_mdm_apple_profiles hmap
            WHERE
                h.uuid = hmap.host_uuid
                AND hmap.profile_identifier = ?
                AND (hmap.status IS NULL OR hmap.status = ?)
                AND hmap.operation_type = ?
		`
	args := []interface{}{
		mobileconfig.FleetFileVaultPayloadIdentifier,
		fleet.MDMDeliveryPending,
		fleet.MDMOperationTypeInstall,
	}
	return sql, args
}

func subqueryFileVaultFailed() (string, []interface{}) {
	sql := `
            SELECT
                1 FROM host_mdm_apple_profiles hmap
            WHERE
			    h.uuid = hmap.host_uuid
                AND hmap.profile_identifier = ?
                AND hmap.status = ?`
	args := []interface{}{mobileconfig.FleetFileVaultPayloadIdentifier, fleet.MDMDeliveryFailed}
	return sql, args
}

func subqueryFileVaultRemovingEnforcement() (string, []interface{}) {
	sql := `
            SELECT
                1 FROM host_mdm_apple_profiles hmap
            WHERE
                h.uuid = hmap.host_uuid
                AND hmap.profile_identifier = ?
                AND (hmap.status IS NULL OR hmap.status = ?)
                AND hmap.operation_type = ?`
	args := []interface{}{mobileconfig.FleetFileVaultPayloadIdentifier, fleet.MDMDeliveryPending, fleet.MDMOperationTypeRemove}
	return sql, args
}

func (ds *Datastore) GetMDMAppleFileVaultSummary(ctx context.Context, teamID *uint) (*fleet.MDMAppleFileVaultSummary, error) {
	sqlFmt := `
SELECT
    COUNT(
        CASE WHEN EXISTS (%s)
            THEN 1
        END) AS verified,
    COUNT(
        CASE WHEN EXISTS (%s)
            THEN 1
        END) AS verifying,
    COUNT(
        CASE WHEN EXISTS (%s)
            THEN 1
        END) AS action_required,
    COUNT(
        CASE WHEN EXISTS (%s)
            THEN 1
        END) AS enforcing,
    COUNT(
		CASE WHEN EXISTS (%s)
            THEN 1
        END) AS failed,
    COUNT(
        CASE WHEN EXISTS (%s)
            THEN 1
        END) AS removing_enforcement
FROM
    hosts h
    LEFT JOIN host_disk_encryption_keys hdek ON h.id = hdek.host_id
WHERE
    h.platform = 'darwin' AND %s`

	var args []interface{}
	subqueryVerified, subqueryVerifiedArgs := subqueryFileVaultVerified()
	args = append(args, subqueryVerifiedArgs...)
	subqueryVerifying, subqueryVerifyingArgs := subqueryFileVaultVerifying()
	args = append(args, subqueryVerifyingArgs...)
	subqueryActionRequired, subqueryActionRequiredArgs := subqueryFileVaultActionRequired()
	args = append(args, subqueryActionRequiredArgs...)
	subqueryEnforcing, subqueryEnforcingArgs := subqueryFileVaultEnforcing()
	args = append(args, subqueryEnforcingArgs...)
	subqueryFailed, subqueryFailedArgs := subqueryFileVaultFailed()
	args = append(args, subqueryFailedArgs...)
	subqueryRemovingEnforcement, subqueryRemovingEnforcementArgs := subqueryFileVaultRemovingEnforcement()
	args = append(args, subqueryRemovingEnforcementArgs...)

	teamFilter := "h.team_id IS NULL"
	if teamID != nil && *teamID > 0 {
		teamFilter = "h.team_id = ?"
		args = append(args, *teamID)
	}

	stmt := fmt.Sprintf(sqlFmt, subqueryVerified, subqueryVerifying, subqueryActionRequired, subqueryEnforcing, subqueryFailed, subqueryRemovingEnforcement, teamFilter)

	var res fleet.MDMAppleFileVaultSummary
	err := sqlx.GetContext(ctx, ds.reader(ctx), &res, stmt, args...)
	if err != nil {
		return nil, err
	}

	return &res, nil
}

func (ds *Datastore) BulkUpsertMDMAppleConfigProfiles(ctx context.Context, payload []*fleet.MDMAppleConfigProfile) error {
	if len(payload) == 0 {
		return nil
	}

	var args []any
	var sb strings.Builder
	for _, cp := range payload {
		var teamID uint
		if cp.TeamID != nil {
			teamID = *cp.TeamID
		}

		args = append(args, teamID, cp.Identifier, cp.Name, cp.Mobileconfig)
		// see https://stackoverflow.com/a/51393124/1094941
		sb.WriteString("( CONCAT('a', CONVERT(uuid() USING utf8mb4)), ?, ?, ?, ?, UNHEX(MD5(mobileconfig)), CURRENT_TIMESTAMP() ),")
	}

	stmt := fmt.Sprintf(`
          INSERT INTO
              mdm_apple_configuration_profiles (profile_uuid, team_id, identifier, name, mobileconfig, checksum, uploaded_at)
          VALUES %s
          ON DUPLICATE KEY UPDATE
            uploaded_at = IF(checksum = VALUES(checksum) AND name = VALUES(name), uploaded_at, CURRENT_TIMESTAMP()),
            mobileconfig = VALUES(mobileconfig),
            checksum = VALUES(checksum)
`, strings.TrimSuffix(sb.String(), ","))

	if _, err := ds.writer(ctx).ExecContext(ctx, stmt, args...); err != nil {
		return ctxerr.Wrapf(ctx, err, "upsert mdm config profiles")
	}

	return nil
}

func (ds *Datastore) InsertMDMAppleBootstrapPackage(ctx context.Context, bp *fleet.MDMAppleBootstrapPackage) error {
	stmt := `
          INSERT INTO mdm_apple_bootstrap_packages (team_id, name, sha256, bytes, token)
	  VALUES (?, ?, ?, ?, ?)
	`

	_, err := ds.writer(ctx).ExecContext(ctx, stmt, bp.TeamID, bp.Name, bp.Sha256, bp.Bytes, bp.Token)
	if err != nil {
		if isDuplicate(err) {
			return ctxerr.Wrap(ctx, alreadyExists("BootstrapPackage", fmt.Sprintf("for team %d", bp.TeamID)))
		}
		return ctxerr.Wrap(ctx, err, "create bootstrap package")
	}

	return nil
}

func (ds *Datastore) CopyDefaultMDMAppleBootstrapPackage(ctx context.Context, ac *fleet.AppConfig, toTeamID uint) error {
	if ac == nil {
		return ctxerr.New(ctx, "app config must not be nil")
	}
	if toTeamID == 0 {
		return ctxerr.New(ctx, "team id must not be zero")
	}

	return ds.withRetryTxx(ctx, func(tx sqlx.ExtContext) error {
		// Copy the bytes for the default bootstrap package to the specified team
		insertStmt := `
INSERT INTO mdm_apple_bootstrap_packages (team_id, name, sha256, bytes, token)
SELECT ?, name, sha256, bytes, ?
FROM mdm_apple_bootstrap_packages
WHERE team_id = 0
`
		_, err := tx.ExecContext(ctx, insertStmt, toTeamID, uuid.New().String())
		if err != nil {
			if isDuplicate(err) {
				return ctxerr.Wrap(ctx, &existsError{
					ResourceType: "BootstrapPackage",
					TeamID:       &toTeamID,
				})
			}
			return ctxerr.Wrap(ctx, err, fmt.Sprintf("copy default bootstrap package to team %d", toTeamID))
		}

		// Update the team config json with the default bootstrap package url
		//
		// NOTE: The bytes copied above may not match the bytes at the url because it is possible to
		// upload a new bootrap pacakge via the UI, which replaces the bytes but does not change
		// the configured URL. This was a deliberate product design choice and it is intended that
		// the bytes would be replaced again the next time the team config is applied (i.e. via
		// fleetctl in a gitops workflow).
		url := ac.MDM.MacOSSetup.BootstrapPackage.Value
		if url != "" {
			updateConfigStmt := `
UPDATE teams
SET config = JSON_SET(config, '$.mdm.macos_setup.bootstrap_package', '%s')
WHERE id = ?
`
			_, err = tx.ExecContext(ctx, fmt.Sprintf(updateConfigStmt, url), toTeamID)
			if err != nil {
				return ctxerr.Wrap(ctx, err, fmt.Sprintf("update bootstrap package config for team %d", toTeamID))
			}
		}

		return nil
	})
}

func (ds *Datastore) DeleteMDMAppleBootstrapPackage(ctx context.Context, teamID uint) error {
	stmt := "DELETE FROM mdm_apple_bootstrap_packages WHERE team_id = ?"
	res, err := ds.writer(ctx).ExecContext(ctx, stmt, teamID)
	if err != nil {
		return ctxerr.Wrap(ctx, err, "delete bootstrap package")
	}

	deleted, _ := res.RowsAffected()
	if deleted != 1 {
		return ctxerr.Wrap(ctx, notFound("BootstrapPackage").WithID(teamID))
	}
	return nil
}

func (ds *Datastore) GetMDMAppleBootstrapPackageBytes(ctx context.Context, token string) (*fleet.MDMAppleBootstrapPackage, error) {
	stmt := "SELECT name, bytes FROM mdm_apple_bootstrap_packages WHERE token = ?"
	var bp fleet.MDMAppleBootstrapPackage
	if err := sqlx.GetContext(ctx, ds.reader(ctx), &bp, stmt, token); err != nil {
		if err == sql.ErrNoRows {
			return nil, ctxerr.Wrap(ctx, notFound("BootstrapPackage").WithMessage(token))
		}
		return nil, ctxerr.Wrap(ctx, err, "get bootstrap package bytes")
	}
	return &bp, nil
}

func (ds *Datastore) GetMDMAppleBootstrapPackageSummary(ctx context.Context, teamID uint) (*fleet.MDMAppleBootstrapPackageSummary, error) {
	// NOTE: Consider joining on host_dep_assignments instead of host_mdm so DEP hosts that
	// manually enroll or re-enroll are included in the results so long as they are not unassigned
	// in Apple Business Manager. The problem with using host_dep_assignments is that a host can be
	// assigned to Fleet in ABM but still manually enroll. We should probably keep using host_mdm,
	// but be better at updating the table with the right values when a host enrolls (perhaps adding
	// a query param to the enroll endpoint).
	stmt := `
          SELECT
              COUNT(IF(ncr.status = 'Acknowledged', 1, NULL)) AS installed,
              COUNT(IF(ncr.status = 'Error', 1, NULL)) AS failed,
              COUNT(IF(ncr.status IS NULL OR (ncr.status != 'Acknowledged' AND ncr.status != 'Error'), 1, NULL)) AS pending
          FROM
              hosts h
          LEFT JOIN host_mdm_apple_bootstrap_packages hmabp ON
              hmabp.host_uuid = h.uuid
          LEFT JOIN nano_command_results ncr ON
              ncr.command_uuid  = hmabp.command_uuid
          JOIN host_mdm hm ON
              hm.host_id = h.id
          WHERE
              hm.installed_from_dep = 1 AND COALESCE(h.team_id, 0) = ? AND h.platform = 'darwin'`

	var bp fleet.MDMAppleBootstrapPackageSummary
	if err := sqlx.GetContext(ctx, ds.reader(ctx), &bp, stmt, teamID); err != nil {
		return nil, ctxerr.Wrap(ctx, err, "get bootstrap package summary")
	}
	return &bp, nil
}

func (ds *Datastore) RecordHostBootstrapPackage(ctx context.Context, commandUUID string, hostUUID string) error {
	stmt := `INSERT INTO host_mdm_apple_bootstrap_packages (command_uuid, host_uuid) VALUES (?, ?)
        ON DUPLICATE KEY UPDATE command_uuid = command_uuid`
	_, err := ds.writer(ctx).ExecContext(ctx, stmt, commandUUID, hostUUID)
	return ctxerr.Wrap(ctx, err, "record bootstrap package command")
}

func (ds *Datastore) GetHostMDMMacOSSetup(ctx context.Context, hostID uint) (*fleet.HostMDMMacOSSetup, error) {
	// NOTE: Consider joining on host_dep_assignments instead of host_mdm so DEP hosts that
	// manually enroll or re-enroll are included in the results so long as they are not unassigned
	// in Apple Business Manager. The problem with using host_dep_assignments is that a host can be
	// assigned to Fleet in ABM but still manually enroll. We should probably keep using host_mdm,
	// but be better at updating the table with the right values when a host enrolls (perhaps adding
	// a query param to the enroll endpoint).
	stmt := `
SELECT
    CASE
        WHEN ncr.status = 'Acknowledged' THEN ?
        WHEN ncr.status = 'Error' THEN ?
        ELSE ?
    END AS bootstrap_package_status,
    COALESCE(ncr.result, '') AS result,
		mabs.name AS bootstrap_package_name
FROM
    hosts h
JOIN host_mdm_apple_bootstrap_packages hmabp ON
    hmabp.host_uuid = h.uuid
LEFT JOIN nano_command_results ncr ON
    ncr.command_uuid = hmabp.command_uuid
JOIN host_mdm hm ON
    hm.host_id = h.id
JOIN mdm_apple_bootstrap_packages mabs ON
		COALESCE(h.team_id, 0) = mabs.team_id
WHERE
    h.id = ? AND hm.installed_from_dep = 1`

	args := []interface{}{fleet.MDMBootstrapPackageInstalled, fleet.MDMBootstrapPackageFailed, fleet.MDMBootstrapPackagePending, hostID}

	var dest fleet.HostMDMMacOSSetup
	if err := sqlx.GetContext(ctx, ds.reader(ctx), &dest, stmt, args...); err != nil {
		if err == sql.ErrNoRows {
			return nil, ctxerr.Wrap(ctx, notFound("HostMDMMacOSSetup").WithID(hostID))
		}
		return nil, ctxerr.Wrap(ctx, err, "get host mdm macos setup")
	}

	if dest.BootstrapPackageStatus == fleet.MDMBootstrapPackageFailed {
		decoded, err := mdm.DecodeCommandResults(dest.Result)
		if err != nil {
			dest.Detail = "Unable to decode command result"
		} else {
			dest.Detail = apple_mdm.FmtErrorChain(decoded.ErrorChain)
		}
	}
	return &dest, nil
}

func (ds *Datastore) GetMDMAppleBootstrapPackageMeta(ctx context.Context, teamID uint) (*fleet.MDMAppleBootstrapPackage, error) {
	stmt := "SELECT team_id, name, sha256, token, created_at, updated_at FROM mdm_apple_bootstrap_packages WHERE team_id = ?"
	var bp fleet.MDMAppleBootstrapPackage
	if err := sqlx.GetContext(ctx, ds.reader(ctx), &bp, stmt, teamID); err != nil {
		if err == sql.ErrNoRows {
			return nil, ctxerr.Wrap(ctx, notFound("BootstrapPackage").WithID(teamID))
		}
		return nil, ctxerr.Wrap(ctx, err, "get bootstrap package meta")
	}
	return &bp, nil
}

func (ds *Datastore) CleanupDiskEncryptionKeysOnTeamChange(ctx context.Context, hostIDs []uint, newTeamID *uint) error {
	return ds.withTx(ctx, func(tx sqlx.ExtContext) error {
		return cleanupDiskEncryptionKeysOnTeamChangeDB(ctx, tx, hostIDs, newTeamID)
	})
}

func cleanupDiskEncryptionKeysOnTeamChangeDB(ctx context.Context, tx sqlx.ExtContext, hostIDs []uint, newTeamID *uint) error {
	_, err := getMDMAppleConfigProfileByTeamAndIdentifierDB(ctx, tx, newTeamID, mobileconfig.FleetFileVaultPayloadIdentifier)
	if err != nil {
		if fleet.IsNotFound(err) {
			// the new team does not have a filevault profile so we need to delete the existing ones
			if err := bulkDeleteHostDiskEncryptionKeysDB(ctx, tx, hostIDs); err != nil {
				return ctxerr.Wrap(ctx, err, "reconcile filevault profiles on team change bulk delete host disk encryption keys")
			}
		} else {
			return ctxerr.Wrap(ctx, err, "reconcile filevault profiles on team change get profile")
		}
	}
	return nil
}

func getMDMAppleConfigProfileByTeamAndIdentifierDB(ctx context.Context, tx sqlx.QueryerContext, teamID *uint, profileIdentifier string) (*fleet.MDMAppleConfigProfile, error) {
	if teamID == nil {
		teamID = ptr.Uint(0)
	}

	stmt := `
SELECT
	profile_uuid,
	profile_id,
	team_id,
	name,
	identifier,
	mobileconfig,
	created_at,
	uploaded_at
FROM
	mdm_apple_configuration_profiles
WHERE
	team_id=? AND identifier=?`

	var profile fleet.MDMAppleConfigProfile
	err := sqlx.GetContext(ctx, tx, &profile, stmt, teamID, profileIdentifier)
	if err != nil {
		if err == sql.ErrNoRows {
			return &fleet.MDMAppleConfigProfile{}, ctxerr.Wrap(ctx, notFound("MDMAppleConfigProfile").WithName(profileIdentifier))
		}
		return &fleet.MDMAppleConfigProfile{}, ctxerr.Wrap(ctx, err, "get mdm apple config profile by team and identifier")
	}
	return &profile, nil
}

func bulkDeleteHostDiskEncryptionKeysDB(ctx context.Context, tx sqlx.ExtContext, hostIDs []uint) error {
	if len(hostIDs) == 0 {
		return nil
	}

	query, args, err := sqlx.In(
		"DELETE FROM host_disk_encryption_keys WHERE host_id IN (?)",
		hostIDs,
	)
	if err != nil {
		return ctxerr.Wrap(ctx, err, "building query")
	}

	_, err = tx.ExecContext(ctx, query, args...)
	return err
}

func (ds *Datastore) SetOrUpdateMDMAppleSetupAssistant(ctx context.Context, asst *fleet.MDMAppleSetupAssistant) (*fleet.MDMAppleSetupAssistant, error) {
	const stmt = `
		INSERT INTO
			mdm_apple_setup_assistants (team_id, global_or_team_id, name, profile)
		VALUES
			(?, ?, ?, ?)
		ON DUPLICATE KEY UPDATE
			updated_at = IF(profile = VALUES(profile) AND name = VALUES(name), updated_at, CURRENT_TIMESTAMP),
			profile_uuid = IF(profile = VALUES(profile) AND name = VALUES(name), profile_uuid, ''),
			name = VALUES(name),
			profile = VALUES(profile)
`
	var globalOrTmID uint
	if asst.TeamID != nil {
		globalOrTmID = *asst.TeamID
	}
	_, err := ds.writer(ctx).ExecContext(ctx, stmt, asst.TeamID, globalOrTmID, asst.Name, asst.Profile)
	if err != nil {
		return nil, ctxerr.Wrap(ctx, err, "upsert mdm apple setup assistant")
	}

	// reload to return the proper timestamp and id
	return ds.getMDMAppleSetupAssistant(ctx, ds.writer(ctx), asst.TeamID)
}

func (ds *Datastore) SetMDMAppleSetupAssistantProfileUUID(ctx context.Context, teamID *uint, profileUUID string) error {
	const stmt = `
	UPDATE
		mdm_apple_setup_assistants
	SET
		profile_uuid = ?,
		-- ensure updated_at does not change, as it is used to reflect the time
		-- the setup assistant was uploaded, not when its profile was defined
		-- with Apple's API.
		updated_at = updated_at
	WHERE global_or_team_id = ?`

	var globalOrTmID uint
	if teamID != nil {
		globalOrTmID = *teamID
	}
	res, err := ds.writer(ctx).ExecContext(ctx, stmt, profileUUID, globalOrTmID)
	if err != nil {
		return ctxerr.Wrap(ctx, err, "set mdm apple setup assistant profile uuid")
	}
	if n, _ := res.RowsAffected(); n == 0 {
		return ctxerr.Wrap(ctx, notFound("MDMAppleSetupAssistant").WithID(globalOrTmID))
	}
	return nil
}

func (ds *Datastore) GetMDMAppleSetupAssistant(ctx context.Context, teamID *uint) (*fleet.MDMAppleSetupAssistant, error) {
	return ds.getMDMAppleSetupAssistant(ctx, ds.reader(ctx), teamID)
}

func (ds *Datastore) getMDMAppleSetupAssistant(ctx context.Context, q sqlx.QueryerContext, teamID *uint) (*fleet.MDMAppleSetupAssistant, error) {
	const stmt = `
	SELECT
		id,
		team_id,
		name,
		profile,
		profile_uuid,
		updated_at as uploaded_at
	FROM
		mdm_apple_setup_assistants
	WHERE global_or_team_id = ?`

	var asst fleet.MDMAppleSetupAssistant
	var globalOrTmID uint
	if teamID != nil {
		globalOrTmID = *teamID
	}
	if err := sqlx.GetContext(ctx, q, &asst, stmt, globalOrTmID); err != nil {
		if err == sql.ErrNoRows {
			return nil, ctxerr.Wrap(ctx, notFound("MDMAppleSetupAssistant").WithID(globalOrTmID))
		}
		return nil, ctxerr.Wrap(ctx, err, "get mdm apple setup assistant")
	}
	return &asst, nil
}

func (ds *Datastore) DeleteMDMAppleSetupAssistant(ctx context.Context, teamID *uint) error {
	const stmt = `
		DELETE FROM mdm_apple_setup_assistants
		WHERE global_or_team_id = ?`

	var globalOrTmID uint
	if teamID != nil {
		globalOrTmID = *teamID
	}
	_, err := ds.writer(ctx).ExecContext(ctx, stmt, globalOrTmID)
	if err != nil {
		return ctxerr.Wrap(ctx, err, "delete mdm apple setup assistant")
	}
	return nil
}

func (ds *Datastore) ListMDMAppleDEPSerialsInTeam(ctx context.Context, teamID *uint) ([]string, error) {
	var args []any
	teamCond := `h.team_id IS NULL`
	if teamID != nil {
		teamCond = `h.team_id = ?`
		args = append(args, *teamID)
	}

	stmt := fmt.Sprintf(`
SELECT
	hardware_serial
FROM
	hosts h
	JOIN host_dep_assignments hda ON hda.host_id = h.id
WHERE
	h.hardware_serial != '' AND
	-- team_id condition
	%s AND
	hda.deleted_at IS NULL
`, teamCond)

	var serials []string
	if err := sqlx.SelectContext(ctx, ds.reader(ctx), &serials, stmt, args...); err != nil {
		return nil, ctxerr.Wrap(ctx, err, "list mdm apple dep serials")
	}
	return serials, nil
}

func (ds *Datastore) ListMDMAppleDEPSerialsInHostIDs(ctx context.Context, hostIDs []uint) ([]string, error) {
	if len(hostIDs) == 0 {
		return nil, nil
	}

	stmt := `
SELECT
	hardware_serial
FROM
	hosts h
	JOIN host_dep_assignments hda ON hda.host_id = h.id
WHERE
	h.hardware_serial != '' AND
	h.id IN (?) AND
	hda.deleted_at IS NULL
`

	stmt, args, err := sqlx.In(stmt, hostIDs)
	if err != nil {
		return nil, ctxerr.Wrap(ctx, err, "prepare statement arguments")
	}

	var serials []string
	if err := sqlx.SelectContext(ctx, ds.reader(ctx), &serials, stmt, args...); err != nil {
		return nil, ctxerr.Wrap(ctx, err, "list mdm apple dep serials")
	}
	return serials, nil
}

func (ds *Datastore) SetMDMAppleDefaultSetupAssistantProfileUUID(ctx context.Context, teamID *uint, profileUUID string) error {
	const stmt = `
		INSERT INTO
			mdm_apple_default_setup_assistants (team_id, global_or_team_id, profile_uuid)
		VALUES
			(?, ?, ?)
		ON DUPLICATE KEY UPDATE
			profile_uuid = VALUES(profile_uuid)
`
	var globalOrTmID uint
	if teamID != nil {
		globalOrTmID = *teamID
	}
	_, err := ds.writer(ctx).ExecContext(ctx, stmt, teamID, globalOrTmID, profileUUID)
	if err != nil {
		return ctxerr.Wrap(ctx, err, "upsert mdm apple default setup assistant")
	}
	return nil
}

func (ds *Datastore) GetMDMAppleDefaultSetupAssistant(ctx context.Context, teamID *uint) (profileUUID string, updatedAt time.Time, err error) {
	const stmt = `
	SELECT
		profile_uuid,
		updated_at as uploaded_at
	FROM
		mdm_apple_default_setup_assistants
	WHERE global_or_team_id = ?`

	var globalOrTmID uint
	if teamID != nil {
		globalOrTmID = *teamID
	}
	var asst fleet.MDMAppleSetupAssistant
	if err := sqlx.GetContext(ctx, ds.writer(ctx) /* needs to read recent writes */, &asst, stmt, globalOrTmID); err != nil {
		if err == sql.ErrNoRows {
			return "", time.Time{}, ctxerr.Wrap(ctx, notFound("MDMAppleDefaultSetupAssistant").WithID(globalOrTmID))
		}
		return "", time.Time{}, ctxerr.Wrap(ctx, err, "get mdm apple default setup assistant")
	}
	return asst.ProfileUUID, asst.UploadedAt, nil
}

func (ds *Datastore) UpdateHostDEPAssignProfileResponses(ctx context.Context, payload *godep.ProfileResponse) error {
	if payload == nil {
		// caller should ensure this does not happen
		level.Debug(ds.logger).Log("msg", "update host dep assign profiles responses received nil payload")
		return nil
	}

	// we expect all devices to success so pre-allocate just the success slice
	success := make([]string, 0, len(payload.Devices))
	var (
		notAccessible []string
		failed        []string
	)

	for serial, status := range payload.Devices {
		switch status {
		case string(fleet.DEPAssignProfileResponseSuccess):
			success = append(success, serial)
		case string(fleet.DEPAssignProfileResponseNotAccessible):
			notAccessible = append(notAccessible, serial)
		case string(fleet.DEPAssignProfileResponseFailed):
			failed = append(failed, serial)
		default:
			// this should never happen unless Apple changes the response format, so we log it for
			// future debugging
			level.Debug(ds.logger).Log("msg", "unrecognized assign profile response", "serial", serial, "status", status)
		}
	}

	return ds.withRetryTxx(ctx, func(tx sqlx.ExtContext) error {
		if err := updateHostDEPAssignProfileResponses(ctx, tx, ds.logger, payload.ProfileUUID, success, string(fleet.DEPAssignProfileResponseSuccess)); err != nil {
			return err
		}
		if err := updateHostDEPAssignProfileResponses(ctx, tx, ds.logger, payload.ProfileUUID, notAccessible, string(fleet.DEPAssignProfileResponseNotAccessible)); err != nil {
			return err
		}
		if err := updateHostDEPAssignProfileResponses(ctx, tx, ds.logger, payload.ProfileUUID, failed, string(fleet.DEPAssignProfileResponseFailed)); err != nil {
			return err
		}
		return nil
	})
}

func updateHostDEPAssignProfileResponses(ctx context.Context, tx sqlx.ExtContext, logger log.Logger, profileUUID string, serials []string, status string) error {
	if len(serials) == 0 {
		return nil
	}

	stmt := `
UPDATE
	host_dep_assignments
JOIN
	hosts ON id = host_id
SET
	profile_uuid = ?,
	assign_profile_response = ?,
	response_updated_at = CURRENT_TIMESTAMP,
	retry_job_id = 0
WHERE
	hardware_serial IN (?)
`
	stmt, args, err := sqlx.In(stmt, profileUUID, status, serials)
	if err != nil {
		return ctxerr.Wrap(ctx, err, "prepare statement arguments")
	}
	res, err := tx.ExecContext(ctx, stmt, args...)
	if err != nil {
		return ctxerr.Wrap(ctx, err, "update host dep assignments")
	}

	n, _ := res.RowsAffected()
	level.Info(logger).Log("msg", "update host dep assign profile responses", "profile_uuid", profileUUID, "status", status, "devices", n, "serials", fmt.Sprintf("%s", serials))

	return nil
}

// depCooldownPeriod is the waiting period following a failed DEP assign profile request for a host.
const depCooldownPeriod = 1 * time.Hour // TODO: Make this a test config option?

func (ds *Datastore) ScreenDEPAssignProfileSerialsForCooldown(ctx context.Context, serials []string) (skipSerials []string, assignSerials []string, err error) {
	if len(serials) == 0 {
		return skipSerials, assignSerials, nil
	}

	stmt := `
SELECT
	CASE WHEN assign_profile_response = ? AND (response_updated_at > DATE_SUB(NOW(), INTERVAL ? SECOND) OR retry_job_id != 0) THEN
		'skip'
	ELSE
		'assign'
	END AS status,
	hardware_serial
FROM
	host_dep_assignments
	JOIN hosts ON id = host_id
WHERE
	hardware_serial IN (?)
`

	stmt, args, err := sqlx.In(stmt, string(fleet.DEPAssignProfileResponseFailed), depCooldownPeriod.Seconds(), serials)
	if err != nil {
		return nil, nil, ctxerr.Wrap(ctx, err, "screen dep serials: prepare statement arguments")
	}

	var rows []struct {
		Status         string `db:"status"`
		HardwareSerial string `db:"hardware_serial"`
	}
	if err := sqlx.SelectContext(ctx, ds.reader(ctx), &rows, stmt, args...); err != nil {
		return nil, nil, ctxerr.Wrap(ctx, err, "screen dep serials: get rows")
	}

	for _, r := range rows {
		switch r.Status {
		case "assign":
			assignSerials = append(assignSerials, r.HardwareSerial)
		case "skip":
			skipSerials = append(skipSerials, r.HardwareSerial)
		default:
			return nil, nil, ctxerr.New(ctx, fmt.Sprintf("screen dep serials: %s unrecognized status: %s", r.HardwareSerial, r.Status))
		}
	}

	return skipSerials, assignSerials, nil
}

func (ds *Datastore) GetDEPAssignProfileExpiredCooldowns(ctx context.Context) (map[uint][]string, error) {
	const stmt = `
SELECT
	COALESCE(team_id, 0) AS team_id,
	hardware_serial
FROM
	host_dep_assignments
	JOIN hosts h ON h.id = host_id
	LEFT JOIN jobs j ON j.id = retry_job_id
WHERE
	assign_profile_response = ?
	AND(retry_job_id = 0 OR j.state = ?)
	AND(response_updated_at IS NULL
		OR response_updated_at <= DATE_SUB(NOW(), INTERVAL ? SECOND))`

	var rows []struct {
		TeamID         uint   `db:"team_id"`
		HardwareSerial string `db:"hardware_serial"`
	}
	if err := sqlx.SelectContext(ctx, ds.reader(ctx), &rows, stmt, string(fleet.DEPAssignProfileResponseFailed), string(fleet.JobStateFailure), depCooldownPeriod.Seconds()); err != nil {
		return nil, ctxerr.Wrap(ctx, err, "get host dep assign profile expired cooldowns")
	}

	serialsByTeamID := make(map[uint][]string, len(rows))
	for _, r := range rows {
		serialsByTeamID[r.TeamID] = append(serialsByTeamID[r.TeamID], r.HardwareSerial)
	}
	return serialsByTeamID, nil
}

func (ds *Datastore) UpdateDEPAssignProfileRetryPending(ctx context.Context, jobID uint, serials []string) error {
	if len(serials) == 0 {
		return nil
	}

	stmt := `
UPDATE
	host_dep_assignments
JOIN
	hosts ON id = host_id
SET
	retry_job_id = ?
WHERE
	hardware_serial IN (?)`

	stmt, args, err := sqlx.In(stmt, jobID, serials)
	if err != nil {
		return ctxerr.Wrap(ctx, err, "prepare statement arguments")
	}

	res, err := ds.writer(ctx).ExecContext(ctx, stmt, args...)
	if err != nil {
		return ctxerr.Wrap(ctx, err, "update dep assign profile retry pending")
	}

	n, _ := res.RowsAffected()
	level.Info(ds.logger).Log("msg", "update dep assign profile retry pending", "job_id", jobID, "devices", n, "serials", fmt.Sprintf("%s", serials))

	return nil
}

func (ds *Datastore) MDMResetEnrollment(ctx context.Context, hostUUID string) error {
	return ds.withRetryTxx(ctx, func(tx sqlx.ExtContext) error {
		var host fleet.Host
		err := sqlx.GetContext(
			ctx, tx, &host,
			`SELECT id, platform FROM hosts WHERE uuid = ? LIMIT 1`, hostUUID,
		)
		if err != nil {
			return ctxerr.Wrap(ctx, err, "getting host info from UUID")
		}

		if host.Platform != "darwin" && host.Platform != "windows" {
			return ctxerr.Errorf(ctx, "unsupported host platform: %s", host.Platform)
		}

		// Deleting profiles from this table will cause all profiles to
		// be re-delivered on the next cron run.
		if err := ds.deleteMDMOSCustomSettingsForHost(ctx, tx, hostUUID, host.Platform); err != nil {
			return ctxerr.Wrap(ctx, err, "resetting profiles status")
		}

		// Delete any stored disk encryption keys. This covers cases
		// where hosts re-enroll without sending a CheckOut message
		// first, for example:
		//
		// - IT admin wiping the host locally
		// - Host restoring from a back-up
		//
		// This also means that somebody running `sudo profiles renew
		// --type enrollment` will report disk encryption as "pending"
		// for a short period of time.
		_, err = tx.ExecContext(ctx, `
                    DELETE FROM host_disk_encryption_keys
                    WHERE host_id = ?`, host.ID)
		if err != nil {
			return ctxerr.Wrap(ctx, err, "resetting disk encryption key information for host")
		}

		if host.Platform == "darwin" {
			// Deleting the matching entry on this table will cause
			// the aggregate report to show this host as 'pending' to
			// install the bootstrap package.
			_, err = tx.ExecContext(ctx, `DELETE FROM host_mdm_apple_bootstrap_packages WHERE host_uuid = ?`, hostUUID)
			if err != nil {
				return ctxerr.Wrap(ctx, err, "resetting host_mdm_apple_bootstrap_packages")
			}
		}

		return nil
	})
}

func (ds *Datastore) CleanMacOSMDMLock(ctx context.Context, hostUUID string) error {
	const stmt = `
UPDATE host_mdm_actions hma
JOIN hosts h ON hma.host_id = h.id
SET hma.unlock_ref = NULL,
    hma.lock_ref = NULL,
    hma.unlock_pin = NULL
WHERE h.uuid = ?
  AND hma.unlock_ref IS NOT NULL
  AND hma.unlock_pin IS NOT NULL
  `

	if _, err := ds.writer(ctx).ExecContext(ctx, stmt, hostUUID); err != nil {
		return ctxerr.Wrap(ctx, err, "cleaning up macOS lock")
	}

	return nil
}

func (ds *Datastore) batchSetMDMAppleDeclarations(ctx context.Context, tx sqlx.ExtContext, tmID *uint, incomingDeclarations []*fleet.MDMAppleDeclaration) ([]*fleet.MDMAppleDeclaration, error) {
	const insertStmt = `
INSERT INTO mdm_apple_declarations (
	declaration_uuid,
	identifier,
	name,
	raw_json,
	checksum,
	uploaded_at,
	team_id
)
VALUES (
	?,?,?,?,UNHEX(?),CURRENT_TIMESTAMP(),?
)
ON DUPLICATE KEY UPDATE
  uploaded_at = IF(checksum = VALUES(checksum) AND name = VALUES(name), uploaded_at, CURRENT_TIMESTAMP()),
  checksum = VALUES(checksum),
  name = VALUES(name),
  identifier = VALUES(identifier),
  raw_json = VALUES(raw_json)
`

	fmtDeleteStmt := `
DELETE FROM
  mdm_apple_declarations
WHERE
  team_id = ? AND %s
`
	andNameNotInList := "name NOT IN (?)" // added to fmtDeleteStmt if needed

	const loadExistingDecls = `
SELECT
  name,
  declaration_uuid,
  raw_json
FROM
  mdm_apple_declarations
WHERE
  team_id = ? AND
  name IN (?)
`

	var declTeamID uint
	if tmID != nil {
		declTeamID = *tmID
	}

	// build a list of names for the incoming declarations, will keep the
	// existing ones if there's a match and no change
	incomingNames := make([]string, len(incomingDeclarations))
	// at the same time, index the incoming declarations keyed by name for ease
	// or processing
	incomingDecls := make(map[string]*fleet.MDMAppleDeclaration, len(incomingDeclarations))
	for i, p := range incomingDeclarations {
		incomingNames[i] = p.Name
		incomingDecls[p.Name] = p
	}

	var existingDecls []*fleet.MDMAppleDeclaration

	if len(incomingNames) > 0 {
		// load existing declarations that match the incoming declarations by names
		stmt, args, err := sqlx.In(loadExistingDecls, declTeamID, incomingNames)
		if err != nil || strings.HasPrefix(ds.testBatchSetMDMAppleProfilesErr, "inselect") { // TODO(JVE): do we need to create similar errors for testing decls?
			if err == nil {
				err = errors.New(ds.testBatchSetMDMAppleProfilesErr)
			}
			return nil, ctxerr.Wrap(ctx, err, "build query to load existing declarations")
		}
		if err := sqlx.SelectContext(ctx, tx, &existingDecls, stmt, args...); err != nil || strings.HasPrefix(ds.testBatchSetMDMAppleProfilesErr, "select") {
			if err == nil {
				err = errors.New(ds.testBatchSetMDMAppleProfilesErr)
			}
			return nil, ctxerr.Wrap(ctx, err, "load existing declarations")
		}
	}

	// figure out if we need to delete any declarations
	keepNames := make([]string, 0, len(incomingNames))
	for _, p := range existingDecls {
		if newP := incomingDecls[p.Name]; newP != nil {
			keepNames = append(keepNames, p.Name)
		}
	}
	keepNames = append(keepNames, fleetmdm.ListFleetReservedMacOSDeclarationNames()...)

	var delArgs []any
	var delStmt string
	if len(keepNames) == 0 {
		// delete all declarations for the team
		delStmt = fmt.Sprintf(fmtDeleteStmt, "TRUE")
		delArgs = []any{declTeamID}
	} else {
		// delete the obsolete declarations (all those that are not in keepNames)
		stmt, args, err := sqlx.In(fmt.Sprintf(fmtDeleteStmt, andNameNotInList), declTeamID, keepNames)
		if err != nil {
			return nil, ctxerr.Wrap(ctx, err, "build query to delete obsolete profiles")
		}
		delStmt = stmt
		delArgs = args
	}

	if _, err := tx.ExecContext(ctx, delStmt, delArgs...); err != nil || strings.HasPrefix(ds.testBatchSetMDMAppleProfilesErr, "delete") {
		if err == nil {
			err = errors.New(ds.testBatchSetMDMAppleProfilesErr)
		}
		return nil, ctxerr.Wrap(ctx, err, "delete obsolete declarations")
	}

	for _, d := range incomingDeclarations {
		checksum := md5ChecksumScriptContent(string(d.RawJSON))
		declUUID := fleet.MDMAppleDeclarationUUIDPrefix + uuid.NewString()
		if _, err := tx.ExecContext(ctx, insertStmt,
			declUUID,
			d.Identifier,
			d.Name,
			d.RawJSON,
			checksum,
			declTeamID); err != nil || strings.HasPrefix(ds.testBatchSetMDMAppleProfilesErr, "insert") {
			if err == nil {
				err = errors.New(ds.testBatchSetMDMAppleProfilesErr)
			}
			return nil, ctxerr.Wrapf(ctx, err, "insert new/edited declaration with identifier %q", d.Identifier)
		}
	}

	incomingLabels := []fleet.ConfigurationProfileLabel{}
	if len(incomingNames) > 0 {
		var newlyInsertedDecls []*fleet.MDMAppleDeclaration
		// load current declarations (again) that match the incoming declarations by name to grab their uuids
		// this is an easy way to grab the identifiers for both the existing declarations and the new ones we generated.
		//
		// TODO(roberto): if we're a bit careful, we can harvest this
		// information without this extra request in the previous DB
		// calls. Due to time constraints, I'm leaving that
		// optimization for a later iteration.
		stmt, args, err := sqlx.In(loadExistingDecls, declTeamID, incomingNames)
		if err != nil {
			return nil, ctxerr.Wrap(ctx, err, "build query to load newly inserted declarations")
		}
		if err := sqlx.SelectContext(ctx, tx, &newlyInsertedDecls, stmt, args...); err != nil {
			return nil, ctxerr.Wrap(ctx, err, "load newly inserted declarations")
		}

		for _, newlyInsertedDecl := range newlyInsertedDecls {
			incomingDecl, ok := incomingDecls[newlyInsertedDecl.Name]
			if !ok {
				return nil, ctxerr.Wrapf(ctx, err, "declaration %q is in the database but was not incoming", newlyInsertedDecl.Name)
			}

			for _, label := range incomingDecl.Labels {
				label.ProfileUUID = newlyInsertedDecl.DeclarationUUID
				incomingLabels = append(incomingLabels, label)
			}
		}
	}

	if err := batchSetDeclarationLabelAssociationsDB(ctx, tx, incomingLabels); err != nil || strings.HasPrefix(ds.testBatchSetMDMAppleProfilesErr, "labels") {
		if err == nil {
			err = errors.New(ds.testBatchSetMDMAppleProfilesErr)
		}
		return nil, ctxerr.Wrap(ctx, err, "inserting apple declaration label associations")
	}

	return incomingDeclarations, nil
}

func (ds *Datastore) NewMDMAppleDeclaration(ctx context.Context, declaration *fleet.MDMAppleDeclaration) (*fleet.MDMAppleDeclaration, error) {
	const stmt = `
INSERT INTO mdm_apple_declarations (
	declaration_uuid,
	team_id,
	identifier,
	name,
	raw_json,
	checksum,
	uploaded_at)
(SELECT ?,?,?,?,?,UNHEX(?),CURRENT_TIMESTAMP() FROM DUAL WHERE
	NOT EXISTS (
 		SELECT 1 FROM mdm_windows_configuration_profiles WHERE name = ? AND team_id = ?
 	) AND NOT EXISTS (
 		SELECT 1 FROM mdm_apple_configuration_profiles WHERE name = ? AND team_id = ?
 	)
)`

	return ds.insertOrUpsertMDMAppleDeclaration(ctx, stmt, declaration)
}

func (ds *Datastore) SetOrUpdateMDMAppleDeclaration(ctx context.Context, declaration *fleet.MDMAppleDeclaration) (*fleet.MDMAppleDeclaration, error) {
	const stmt = `
INSERT INTO mdm_apple_declarations (
	declaration_uuid,
	team_id,
	identifier,
	name,
	raw_json,
	checksum,
	uploaded_at)
(SELECT ?,?,?,?,?,UNHEX(?),CURRENT_TIMESTAMP() FROM DUAL WHERE
	NOT EXISTS (
 		SELECT 1 FROM mdm_windows_configuration_profiles WHERE name = ? AND team_id = ?
 	) AND NOT EXISTS (
 		SELECT 1 FROM mdm_apple_configuration_profiles WHERE name = ? AND team_id = ?
 	)
)
ON DUPLICATE KEY UPDATE
	identifier = VALUES(identifier),
	uploaded_at = IF(checksum = VALUES(checksum) AND name = VALUES(name), uploaded_at, CURRENT_TIMESTAMP()),
	raw_json = VALUES(raw_json),
	checksum = VALUES(checksum)`

	return ds.insertOrUpsertMDMAppleDeclaration(ctx, stmt, declaration)
}

func (ds *Datastore) insertOrUpsertMDMAppleDeclaration(ctx context.Context, insOrUpsertStmt string, declaration *fleet.MDMAppleDeclaration) (*fleet.MDMAppleDeclaration, error) {
	declUUID := fleet.MDMAppleDeclarationUUIDPrefix + uuid.NewString()
	checksum := md5ChecksumScriptContent(string(declaration.RawJSON))

	var tmID uint
	if declaration.TeamID != nil {
		tmID = *declaration.TeamID
	}

	const reloadStmt = `SELECT declaration_uuid FROM mdm_apple_declarations WHERE name = ? AND team_id = ?`

	err := ds.withTx(ctx, func(tx sqlx.ExtContext) error {
		res, err := tx.ExecContext(ctx, insOrUpsertStmt,
			declUUID, tmID, declaration.Identifier, declaration.Name, declaration.RawJSON, checksum, declaration.Name, tmID, declaration.Name, tmID)
		if err != nil {
			switch {
			case isDuplicate(err):
				return ctxerr.Wrap(ctx, formatErrorDuplicateDeclaration(err, declaration))
			default:
				return ctxerr.Wrap(ctx, err, "creating new apple mdm declaration")
			}
		}

		aff, _ := res.RowsAffected()
		if aff == 0 {
			return &existsError{
				ResourceType: "MDMAppleDeclaration.Name",
				Identifier:   declaration.Name,
				TeamID:       declaration.TeamID,
			}
		}

		if err := sqlx.GetContext(ctx, tx, &declUUID, reloadStmt, declaration.Name, tmID); err != nil {
			return ctxerr.Wrap(ctx, err, "reload apple mdm declaration")
		}

		for i := range declaration.Labels {
			declaration.Labels[i].ProfileUUID = declUUID
		}
		if err := batchSetDeclarationLabelAssociationsDB(ctx, tx, declaration.Labels); err != nil {
			return ctxerr.Wrap(ctx, err, "inserting mdm declaration label associations")
		}

		return nil
	})
	if err != nil {
		return nil, ctxerr.Wrap(ctx, err, "inserting declaration and label associations")
	}

	declaration.DeclarationUUID = declUUID
	return declaration, nil
}

func batchSetDeclarationLabelAssociationsDB(ctx context.Context, tx sqlx.ExtContext, declarationLabels []fleet.ConfigurationProfileLabel) error {
	if len(declarationLabels) == 0 {
		return nil
	}

	// delete any profile+label tuple that is NOT in the list of provided tuples
	// but are associated with the provided profiles (so we don't delete
	// unrelated profile+label tuples)
	deleteStmt := `
	  DELETE FROM mdm_declaration_labels
	  WHERE (apple_declaration_uuid, label_id) NOT IN (%s) AND
	  apple_declaration_uuid IN (?)
	`

	upsertStmt := `
	  INSERT INTO mdm_declaration_labels
              (apple_declaration_uuid, label_id, label_name)
          VALUES
              %s
          ON DUPLICATE KEY UPDATE
              label_id = VALUES(label_id)
	`

	var (
		insertBuilder strings.Builder
		deleteBuilder strings.Builder
		insertParams  []any
		deleteParams  []any

		setProfileUUIDs = make(map[string]struct{})
	)
	for i, pl := range declarationLabels {
		if i > 0 {
			insertBuilder.WriteString(",")
			deleteBuilder.WriteString(",")
		}
		insertBuilder.WriteString("(?, ?, ?)")
		deleteBuilder.WriteString("(?, ?)")
		insertParams = append(insertParams, pl.ProfileUUID, pl.LabelID, pl.LabelName)
		deleteParams = append(deleteParams, pl.ProfileUUID, pl.LabelID)

		setProfileUUIDs[pl.ProfileUUID] = struct{}{}
	}

	_, err := tx.ExecContext(ctx, fmt.Sprintf(upsertStmt, insertBuilder.String()), insertParams...)
	if err != nil {
		if isChildForeignKeyError(err) {
			// one of the provided labels doesn't exist
			return foreignKey("mdm_declaration_labels", fmt.Sprintf("(declaration, label)=(%v)", insertParams))
		}

		return ctxerr.Wrap(ctx, err, "setting label associations for declarations")
	}

	deleteStmt = fmt.Sprintf(deleteStmt, deleteBuilder.String())

	profUUIDs := make([]string, 0, len(setProfileUUIDs))
	for k := range setProfileUUIDs {
		profUUIDs = append(profUUIDs, k)
	}
	deleteArgs := append(deleteParams, profUUIDs)

	deleteStmt, args, err := sqlx.In(deleteStmt, deleteArgs...)
	if err != nil {
		return ctxerr.Wrap(ctx, err, "sqlx.In delete labels for declarations")
	}
	if _, err := tx.ExecContext(ctx, deleteStmt, args...); err != nil {
		return ctxerr.Wrap(ctx, err, "deleting labels for declarations")
	}

	return nil
}

func (ds *Datastore) MDMAppleDDMDeclarationsToken(ctx context.Context, hostUUID string) (*fleet.MDMAppleDDMDeclarationsToken, error) {
	const stmt = `
SELECT
	COALESCE(MD5((count(0) + GROUP_CONCAT(HEX(mad.checksum)
		ORDER BY
			mad.uploaded_at DESC separator ''))), '') AS checksum,
	COALESCE(MAX(mad.created_at), NOW()) AS latest_created_timestamp
FROM
	host_mdm_apple_declarations hmad
	JOIN mdm_apple_declarations mad ON hmad.declaration_uuid = mad.declaration_uuid
WHERE
	hmad.host_uuid = ?`

	var res fleet.MDMAppleDDMDeclarationsToken
	if err := sqlx.GetContext(ctx, ds.reader(ctx), &res, stmt, hostUUID); err != nil {
		return nil, ctxerr.Wrap(ctx, err, "get DDM declarations token")
	}

	return &res, nil
}

func (ds *Datastore) MDMAppleDDMDeclarationItems(ctx context.Context, hostUUID string) ([]fleet.MDMAppleDDMDeclarationItem, error) {
	const stmt = `
SELECT
	HEX(mad.checksum) as checksum,
	mad.identifier
FROM
	host_mdm_apple_declarations hmad
	JOIN mdm_apple_declarations mad ON mad.declaration_uuid = hmad.declaration_uuid
WHERE
	hmad.host_uuid = ? AND operation_type = ?`

	var res []fleet.MDMAppleDDMDeclarationItem
	if err := sqlx.SelectContext(ctx, ds.reader(ctx), &res, stmt, hostUUID, fleet.MDMOperationTypeInstall); err != nil {
		return nil, ctxerr.Wrap(ctx, err, "get DDM declaration items")
	}

	return res, nil
}

func (ds *Datastore) MDMAppleDDMDeclarationsResponse(ctx context.Context, identifier string, hostUUID string) (*fleet.MDMAppleDeclaration, error) {
	// TODO: When hosts table is indexed by uuid, consider joining on hosts to ensure that the
	// declaration for the host's current team is returned. In the case where the specified
	// identifier is not unique to the team, the cron should ensure that any conflicting
	// declarations are removed, but the join would provide an extra layer of safety.
	const stmt = `
SELECT
	mad.raw_json, HEX(mad.checksum) as checksum
FROM
	host_mdm_apple_declarations hmad
	JOIN mdm_apple_declarations mad ON hmad.declaration_uuid = mad.declaration_uuid
WHERE
	host_uuid = ? AND identifier = ? AND operation_type = ?`

	var res fleet.MDMAppleDeclaration
	if err := sqlx.GetContext(ctx, ds.reader(ctx), &res, stmt, hostUUID, identifier, fleet.MDMOperationTypeInstall); err != nil {
		if err == sql.ErrNoRows {
			return nil, notFound("MDMAppleDeclaration").WithName(identifier)
		}
		return nil, ctxerr.Wrap(ctx, err, "get ddm declarations response")
	}

	return &res, nil
}

func (ds *Datastore) MDMAppleBatchSetHostDeclarationState(ctx context.Context) ([]string, error) {
	var uuids []string

	const defaultBatchSize = 1000
	batchSize := defaultBatchSize
	if ds.testUpsertMDMDesiredProfilesBatchSize > 0 {
		batchSize = ds.testUpsertMDMDesiredProfilesBatchSize
	}

	err := ds.withRetryTxx(ctx, func(tx sqlx.ExtContext) error {
		var err error
		uuids, err = mdmAppleBatchSetHostDeclarationStateDB(ctx, tx, batchSize, &fleet.MDMDeliveryPending)
		return err
	})

	return uuids, ctxerr.Wrap(ctx, err, "upserting host declaration state")
}

func mdmAppleBatchSetHostDeclarationStateDB(ctx context.Context, tx sqlx.ExtContext, batchSize int, status *fleet.MDMDeliveryStatus) ([]string, error) {
	// once all the declarations are in place, compute the desired state
	// and find which hosts need a DDM sync.
	changedDeclarations, err := mdmAppleGetHostsWithChangedDeclarationsDB(ctx, tx)
	if err != nil {
		return nil, ctxerr.Wrap(ctx, err, "find hosts with changed declarations")
	}

	if len(changedDeclarations) == 0 {
		return []string{}, nil
	}

	// a host might have more than one declaration to sync, we do this to
	// collect unique host UUIDs in order to send a single command to each
	// host in the next step
	uuidMap := map[string]struct{}{}
	for _, d := range changedDeclarations {
		uuidMap[d.HostUUID] = struct{}{}
	}
	uuids := make([]string, 0, len(uuidMap))
	for uuid := range uuidMap {
		uuids = append(uuids, uuid)
	}

	// mark the host declarations as pending, this serves two purposes:
	//
	// - support the APIs/methods that track host status (summaries, filters, etc)
	//
	// - support the DDM endpoints, which use data from the
	//   `host_mdm_apple_declarations` table to compute which declarations to
	//   serve
	if err := mdmAppleBatchSetPendingHostDeclarationsDB(ctx, tx, batchSize, changedDeclarations, status); err != nil {
		return nil, ctxerr.Wrap(ctx, err, "batch insert mdm apple host declarations")
	}

	return uuids, nil
}

// mdmAppleBatchSetPendingHostDeclarationsDB tracks the current status of all
// the host declarations provided.
func mdmAppleBatchSetPendingHostDeclarationsDB(
	ctx context.Context,
	tx sqlx.ExtContext,
	batchSize int,
	changedDeclarations []*fleet.MDMAppleHostDeclaration,
	status *fleet.MDMDeliveryStatus,
) error {
	baseStmt := `
	  INSERT INTO host_mdm_apple_declarations
	    (host_uuid, status, operation_type, checksum, declaration_uuid, declaration_identifier, declaration_name)
	  VALUES
	    %s
	  ON DUPLICATE KEY UPDATE
	    status = VALUES(status),
	    operation_type = VALUES(operation_type),
	    checksum = VALUES(checksum)
	  `

	executeUpsertBatch := func(valuePart string, args []any) error {
		_, err := tx.ExecContext(
			ctx,
			fmt.Sprintf(baseStmt, strings.TrimSuffix(valuePart, ",")),
			args...,
		)
		return err
	}

	generateValueArgs := func(d *fleet.MDMAppleHostDeclaration) (string, []any) {
		valuePart := "(?, ?, ?, ?, ?, ?, ?),"
		args := []any{d.HostUUID, status, d.OperationType, d.Checksum, d.DeclarationUUID, d.Identifier, d.Name}
		return valuePart, args
	}

	err := batchProcessDB(changedDeclarations, batchSize, generateValueArgs, executeUpsertBatch)
	return ctxerr.Wrap(ctx, err, "inserting changed host declaration state")
}

// mdmAppleGetHostsWithChangedDeclarationsDB returns a
// MDMAppleHostDeclaration item for each (host x declaration) pair that
// needs an status change, this includes declarations to install and
// declarations to be removed. Those can be differentiated by the
// OperationType field on each struct.
func mdmAppleGetHostsWithChangedDeclarationsDB(ctx context.Context, tx sqlx.ExtContext) ([]*fleet.MDMAppleHostDeclaration, error) {
	stmt := fmt.Sprintf(`
        (
            SELECT
                ds.host_uuid,
                'install' as operation_type,
                ds.checksum,
                ds.declaration_uuid,
                ds.declaration_identifier,
                ds.declaration_name
            FROM
                %s
        )
        UNION ALL
        (
            SELECT
                hmae.host_uuid,
                'remove' as operation_type,
                hmae.checksum,
                hmae.declaration_uuid,
                hmae.declaration_identifier,
                hmae.declaration_name
            FROM
                %s
        )
    `,
		generateEntitiesToInstallQuery("declaration"),
		generateEntitiesToRemoveQuery("declaration"),
	)

	var decls []*fleet.MDMAppleHostDeclaration
	if err := sqlx.SelectContext(ctx, tx, &decls, stmt, fleet.MDMOperationTypeRemove, fleet.MDMOperationTypeInstall, fleet.MDMOperationTypeRemove); err != nil {
		return nil, ctxerr.Wrap(ctx, err, "running sql statement")
	}
	return decls, nil
}

func (ds *Datastore) MDMAppleStoreDDMStatusReport(ctx context.Context, hostUUID string, updates []*fleet.MDMAppleHostDeclaration) error {
	getHostDeclarationsStmt := `
    SELECT host_uuid, status, operation_type, HEX(checksum) as checksum, declaration_uuid, declaration_identifier, declaration_name
    FROM host_mdm_apple_declarations
    WHERE host_uuid = ?
  `

	updateHostDeclarationsStmt := `
INSERT INTO host_mdm_apple_declarations
    (host_uuid, declaration_uuid, status, operation_type, detail, declaration_name, declaration_identifier, checksum)
VALUES
  %s
ON DUPLICATE KEY UPDATE
  status = VALUES(status),
  operation_type = VALUES(operation_type),
  detail = VALUES(detail)
  `

	deletePendingRemovesStmt := `
  DELETE FROM host_mdm_apple_declarations
  WHERE host_uuid = ? AND operation_type = 'remove' AND (status = 'pending' OR status IS NULL)
  `

	var current []*fleet.MDMAppleHostDeclaration
	if err := sqlx.SelectContext(ctx, ds.reader(ctx), &current, getHostDeclarationsStmt, hostUUID); err != nil {
		return ctxerr.Wrap(ctx, err, "getting current host declarations")
	}

	updatesByChecksum := make(map[string]*fleet.MDMAppleHostDeclaration, len(updates))
	for _, u := range updates {
		updatesByChecksum[u.Checksum] = u
	}

	var args []any
	var insertVals strings.Builder
	for _, c := range current {
		if u, ok := updatesByChecksum[c.Checksum]; ok {
			insertVals.WriteString("(?, ?, ?, ?, ?, ?, ?, UNHEX(?)),")
			args = append(args, hostUUID, c.DeclarationUUID, u.Status, u.OperationType, u.Detail, c.Identifier, c.Name, c.Checksum)
		}
	}

	err := ds.withRetryTxx(ctx, func(tx sqlx.ExtContext) error {
		if len(args) != 0 {
			stmt := fmt.Sprintf(updateHostDeclarationsStmt, strings.TrimSuffix(insertVals.String(), ","))
			if _, err := tx.ExecContext(ctx, stmt, args...); err != nil {
				return ctxerr.Wrap(ctx, err, "updating existing declarations")
			}
		}

		if _, err := tx.ExecContext(ctx, deletePendingRemovesStmt, hostUUID); err != nil {
			return ctxerr.Wrap(ctx, err, "deleting pending removals")
		}

		return nil
	})

	return ctxerr.Wrap(ctx, err, "updating host declarations")
}

func (ds *Datastore) MDMAppleSetPendingDeclarationsAs(ctx context.Context, hostUUID string, status *fleet.MDMDeliveryStatus, detail string) error {
	stmt := `
  UPDATE host_mdm_apple_declarations
  SET
    status = ?,
    detail = ?
  WHERE
    operation_type = ?
    AND status = ?
    AND host_uuid = ?
  `

	_, err := ds.writer(ctx).ExecContext(
		ctx, stmt,
		// SET ...
		status, detail,
		// WHERE ...
		fleet.MDMOperationTypeInstall, fleet.MDMDeliveryPending, hostUUID,
	)
	return ctxerr.Wrap(ctx, err, "updating host declaration status to verifying")
}

func (ds *Datastore) InsertMDMAppleDDMRequest(ctx context.Context, hostUUID, messageType string, rawJSON json.RawMessage) error {
	const stmt = `
INSERT INTO
    mdm_apple_declarative_requests (
        enrollment_id,
        message_type,
        raw_json
    )
VALUES
    (?, ?, ?)
`
	if _, err := ds.writer(ctx).ExecContext(ctx, stmt, hostUUID, messageType, rawJSON); err != nil {
		return ctxerr.Wrap(ctx, err, "writing apple declarative request to db")
	}

	return nil
}

func encrypt(plainText []byte, privateKey string) ([]byte, error) {
	block, err := aes.NewCipher([]byte(privateKey))
	if err != nil {
		return nil, fmt.Errorf("create new cipher: %w", err)
	}

	aesGCM, err := cipher.NewGCM(block)
	if err != nil {
		return nil, fmt.Errorf("create new gcm: %w", err)
	}

	nonce := make([]byte, aesGCM.NonceSize())
	if _, err = io.ReadFull(rand.Reader, nonce); err != nil {
		return nil, fmt.Errorf("generate nonce: %w", err)
	}

	return aesGCM.Seal(nonce, nonce, plainText, nil), nil
}

func decrypt(encrypted []byte, privateKey string) ([]byte, error) {
	block, err := aes.NewCipher([]byte(privateKey))
	if err != nil {
		return nil, fmt.Errorf("create new cipher: %w", err)
	}

	aesGCM, err := cipher.NewGCM(block)
	if err != nil {
		return nil, fmt.Errorf("create new gcm: %w", err)
	}

	// Get the nonce size
	nonceSize := aesGCM.NonceSize()

	// Extract the nonce from the encrypted data
	nonce, ciphertext := encrypted[:nonceSize], encrypted[nonceSize:]

	decrypted, err := aesGCM.Open(nil, nonce, ciphertext, nil)
	if err != nil {
		return nil, fmt.Errorf("generate nonce: %w", err)
	}

	return decrypted, nil
}

func (ds *Datastore) InsertMDMConfigAssets(ctx context.Context, assets []fleet.MDMConfigAsset) error {
	if len(ds.serverPrivateKey) == 0 {
		return ctxerr.Wrap(ctx, errors.New("private key not found"))
	}

	stmt := `
INSERT INTO
    mdm_config_assets (
		name,
		value
	)
VALUES
     %s
	`

	var args []any
	var insertVals strings.Builder

	for _, a := range assets {
		encryptedVal, err := encrypt(a.Value, ds.serverPrivateKey)
		if err != nil {
			return ctxerr.Wrap(ctx, err, fmt.Sprintf("encrypting mdm config asset %s", a.Name))
		}
		insertVals.WriteString(`(?, ?),`)
		args = append(args, a.Name, encryptedVal)
	}

	stmt = fmt.Sprintf(stmt, strings.TrimSuffix(insertVals.String(), ","))

	err := ds.withRetryTxx(ctx, func(tx sqlx.ExtContext) error {
		_, err := tx.ExecContext(ctx, stmt, args...)
		return err
	})

	return ctxerr.Wrap(ctx, err, "writing mdm config assets to db")
}

<<<<<<< HEAD
func (ds *Datastore) GetMDMConfigAssetsByName(ctx context.Context, assetNames []fleet.MDMAssetName) ([]fleet.MDMConfigAsset, error) {
	if len(ds.serverPrivateKey) == 0 {
		return nil, ctxerr.Wrap(ctx, errors.New("private key not found"))
=======
func (ds *Datastore) GetAllMDMConfigAssetsByName(ctx context.Context, assetNames []fleet.MDMAssetName) (map[fleet.MDMAssetName]fleet.MDMConfigAsset, error) {

	if len(assetNames) == 0 {
		return nil, nil
>>>>>>> 741a83dd
	}

	stmt := `
SELECT
    name, value
FROM
   mdm_config_assets
WHERE
    name IN (?)
	AND deletion_uuid = ''
	`

	stmt, args, err := sqlx.In(stmt, assetNames)
	if err != nil {
		return nil, ctxerr.Wrap(ctx, err, "building sqlx.In statement")
	}

	var res []fleet.MDMConfigAsset
	if err := sqlx.SelectContext(ctx, ds.reader(ctx), &res, stmt, args...); err != nil {
		return nil, ctxerr.Wrap(ctx, err, "get mdm config assets by name")
	}

<<<<<<< HEAD
	for i, a := range res {
		decryptedVal, err := decrypt(a.Value, ds.serverPrivateKey)
		if err != nil {
			return nil, ctxerr.Wrap(ctx, err, fmt.Sprintf("decrypting mdm config asset %s", a.Name))
		}

		res[i].Value = decryptedVal
	}

	return res, nil
=======
	if len(res) == 0 {
		return nil, notFound("MDMConfigAsset")
	}

	assetMap := make(map[fleet.MDMAssetName]fleet.MDMConfigAsset, len(res))
	for _, asset := range res {
		assetMap[asset.Name] = asset
	}

	if len(res) < len(assetNames) {
		return assetMap, ErrPartialResult
	}

	return assetMap, nil
>>>>>>> 741a83dd
}

func (ds *Datastore) DeleteMDMConfigAssetsByName(ctx context.Context, assetNames []fleet.MDMAssetName) error {
	stmt := `
UPDATE
    mdm_config_assets
SET
    deleted_at = CURRENT_TIMESTAMP(),
	deletion_uuid = ?
WHERE
    name IN (?) AND deletion_uuid = ''
	`

	deletionUUID := uuid.New().String()

	stmt, args, err := sqlx.In(stmt, deletionUUID, assetNames)
	if err != nil {
		return ctxerr.Wrap(ctx, err, "sqlx.In DeleteMDMConfigAssetsByName")
	}

	_, err = ds.writer(ctx).ExecContext(ctx, stmt, args...)
	return ctxerr.Wrap(ctx, err, "deleting mdm config assets")
}<|MERGE_RESOLUTION|>--- conflicted
+++ resolved
@@ -4166,10 +4166,6 @@
 }
 
 func (ds *Datastore) InsertMDMConfigAssets(ctx context.Context, assets []fleet.MDMConfigAsset) error {
-	if len(ds.serverPrivateKey) == 0 {
-		return ctxerr.Wrap(ctx, errors.New("private key not found"))
-	}
-
 	stmt := `
 INSERT INTO
     mdm_config_assets (
@@ -4202,16 +4198,9 @@
 	return ctxerr.Wrap(ctx, err, "writing mdm config assets to db")
 }
 
-<<<<<<< HEAD
-func (ds *Datastore) GetMDMConfigAssetsByName(ctx context.Context, assetNames []fleet.MDMAssetName) ([]fleet.MDMConfigAsset, error) {
-	if len(ds.serverPrivateKey) == 0 {
-		return nil, ctxerr.Wrap(ctx, errors.New("private key not found"))
-=======
 func (ds *Datastore) GetAllMDMConfigAssetsByName(ctx context.Context, assetNames []fleet.MDMAssetName) (map[fleet.MDMAssetName]fleet.MDMConfigAsset, error) {
-
 	if len(assetNames) == 0 {
 		return nil, nil
->>>>>>> 741a83dd
 	}
 
 	stmt := `
@@ -4234,25 +4223,18 @@
 		return nil, ctxerr.Wrap(ctx, err, "get mdm config assets by name")
 	}
 
-<<<<<<< HEAD
-	for i, a := range res {
-		decryptedVal, err := decrypt(a.Value, ds.serverPrivateKey)
-		if err != nil {
-			return nil, ctxerr.Wrap(ctx, err, fmt.Sprintf("decrypting mdm config asset %s", a.Name))
-		}
-
-		res[i].Value = decryptedVal
-	}
-
-	return res, nil
-=======
 	if len(res) == 0 {
 		return nil, notFound("MDMConfigAsset")
 	}
 
 	assetMap := make(map[fleet.MDMAssetName]fleet.MDMConfigAsset, len(res))
 	for _, asset := range res {
-		assetMap[asset.Name] = asset
+		decryptedVal, err := decrypt(asset.Value, ds.serverPrivateKey)
+		if err != nil {
+			return nil, ctxerr.Wrap(ctx, err, fmt.Sprintf("decrypting mdm config asset %s", asset.Name))
+		}
+
+		assetMap[asset.Name] = fleet.MDMConfigAsset{Name: asset.Name, Value: decryptedVal}
 	}
 
 	if len(res) < len(assetNames) {
@@ -4260,7 +4242,6 @@
 	}
 
 	return assetMap, nil
->>>>>>> 741a83dd
 }
 
 func (ds *Datastore) DeleteMDMConfigAssetsByName(ctx context.Context, assetNames []fleet.MDMAssetName) error {
