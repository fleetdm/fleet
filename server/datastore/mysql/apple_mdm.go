--- conflicted
+++ resolved
@@ -589,13 +589,8 @@
 	INNER JOIN
 		host_mdm_apple_profiles hmap
 		ON hmmc.host_uuid = hmap.host_uuid AND hmmc.profile_uuid = hmap.profile_uuid
-<<<<<<< HEAD
 	WHERE
-		hmmc.type = ? AND hmap.status IS NOT NULL
-=======
-	WHERE 
 		hmmc.type = ? AND hmap.status IS NOT NULL AND hmap.operation_type = ?
->>>>>>> e514fc48
 	HAVING
 		validity_period IS NOT NULL AND
 		((validity_period > 30 AND not_valid_after < DATE_ADD(NOW(), INTERVAL 30 DAY)) OR
