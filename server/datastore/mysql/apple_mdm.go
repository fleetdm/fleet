package mysql

import (
	"bytes"
	"context"
	"crypto/aes"
	"crypto/cipher"
	"crypto/md5" // nolint:gosec // used only to hash for efficient comparisons
	"crypto/rand"
	"database/sql"
	"encoding/hex"
	"encoding/json"
	"errors"
	"fmt"
	"io"
	"math"
	"os"
	"strings"
	"time"

	"github.com/fleetdm/fleet/v4/server"
	"github.com/fleetdm/fleet/v4/server/contexts/ctxerr"
	"github.com/fleetdm/fleet/v4/server/datastore/mysql/common_mysql"
	"github.com/fleetdm/fleet/v4/server/fleet"
	fleetmdm "github.com/fleetdm/fleet/v4/server/mdm"
	apple_mdm "github.com/fleetdm/fleet/v4/server/mdm/apple"
	"github.com/fleetdm/fleet/v4/server/mdm/apple/mobileconfig"
	"github.com/fleetdm/fleet/v4/server/mdm/nanodep/godep"
	"github.com/fleetdm/fleet/v4/server/mdm/nanomdm/mdm"
	"github.com/fleetdm/fleet/v4/server/ptr"
	"github.com/go-kit/log"
	"github.com/go-kit/log/level"
	"github.com/google/go-cmp/cmp"
	"github.com/google/uuid"
	"github.com/jmoiron/sqlx"
)

// addHostMDMCommandsBatchSize is the number of host MDM commands to add in a single batch. This is a var so that it can be modified in tests.
var addHostMDMCommandsBatchSize = 10000

func isAppleHostConnectedToFleetMDM(ctx context.Context, q sqlx.QueryerContext, h *fleet.Host) (bool, error) {
	var uuid string

	// safe to use with interpolation rather than prepared statements because we're using a numeric
	// ID here
	err := sqlx.GetContext(ctx, q, &uuid, fmt.Sprintf(`
	  SELECT ne.id
	  FROM nano_enrollments ne
	    JOIN hosts h ON h.uuid = ne.id
	    JOIN host_mdm hm ON hm.host_id = h.id
	  WHERE h.id = %d
	    AND ne.enabled = 1
	    AND ne.type IN ('Device', 'User Enrollment (Device)')
	    AND hm.enrolled = 1 LIMIT 1
	`, h.ID))
	if err != nil {
		if errors.Is(err, sql.ErrNoRows) {
			return false, nil
		}

		return false, err
	}

	return true, nil
}

// Checks scopes against existing profiles across the entire DB to ensure there are no conflicts
// where an existing profile with the same identifier has a different scope than the incoming
// profile. If we don't do this we must implement some sort of "move" semantics to allow for scope
// changes when a host switches teams or when a profile is updated.
func (ds *Datastore) verifyAppleConfigProfileScopesDoNotConflict(ctx context.Context, tx sqlx.ExtContext, cps []*fleet.MDMAppleConfigProfile) error {
	if len(cps) == 0 {
		return nil
	}
	incomingProfileIdentifiers := make([]string, 0, len(cps))
	for i := 0; i < len(cps); i++ {
		incomingProfileIdentifiers = append(incomingProfileIdentifiers, cps[i].Identifier)
	}
	stmt := `
	SELECT
		profile_uuid,
		profile_id,
		team_id,
		name,
		scope,
		identifier,
		mobileconfig,
		created_at,
		uploaded_at,
		checksum
	FROM
		mdm_apple_configuration_profiles
	WHERE
	  identifier IN (?)
	`
	stmt, args, err := sqlx.In(stmt, incomingProfileIdentifiers)
	if err != nil {
		return ctxerr.Wrap(ctx, err, "sqlx.In verifyAppleConfigProfileScopesDoNotConflict")
	}

	var existingProfiles []*fleet.MDMAppleConfigProfile
	if err = sqlx.SelectContext(ctx, tx, &existingProfiles, stmt, args...); err != nil {
		return ctxerr.Wrap(ctx, err, "querying existing apple config profiles by identifier")
	}

	existingProfilesByIdentifier := make(map[string][]*fleet.MDMAppleConfigProfile)
	for _, existingProfile := range existingProfiles {
		existingProfilesByIdentifier[existingProfile.Identifier] = append(existingProfilesByIdentifier[existingProfile.Identifier], existingProfile)
	}

	for _, cp := range cps {
		existingProfiles := existingProfilesByIdentifier[cp.Identifier]
		isEdit := false
		scopeImplicitlyChanged := false
		var conflictingProfile *fleet.MDMAppleConfigProfile

		// We have to look through all profiles with the same identifier(which is potentially number
		// of teams + 1, for no team) in most cases but even in the case of a large number of teams
		for _, existingProfile := range existingProfiles {
			var incomingProfileTeamID, existingProfileTeamID uint
			if existingProfile.TeamID != nil {
				existingProfileTeamID = *existingProfile.TeamID
			}
			if cp.TeamID != nil {
				incomingProfileTeamID = *cp.TeamID
			}
			if incomingProfileTeamID == existingProfileTeamID {
				isEdit = true
			}

			if existingProfile.Scope != cp.Scope {
				if cp.Checksum == nil {
					checksum := md5.Sum(cp.Mobileconfig) // nolint:gosec // Dismiss G401, we are not using this for secret/security reasons
					cp.Checksum = checksum[:]
				}

				// If the existing profile is marked as system scope, the new profile is user scope
				// but the checksums match, this is a profile that existed prior to User Channel
				// support being added and is unmodified, so allow the existing behavior to continue
				if existingProfile.Scope == fleet.PayloadScopeSystem && cp.Scope == fleet.PayloadScopeUser && bytes.Equal(existingProfile.Checksum, cp.Checksum) {
					cp.Scope = existingProfile.Scope
					conflictingProfile = nil
					break
				}

				parsedConflictingMobileConfig, err := existingProfile.Mobileconfig.ParseConfigProfile()
				if err != nil {
					level.Debug(ds.logger).Log("msg", "error parsing existing profile mobileconfig while checking for scope conflicts",
						"profile_uuid", existingProfile.ProfileUUID,
						"err", err,
					)
				}
				// The existing profile has a different scope in the XML than in Fleet's DB, meaning
				// it existed prior to User channel profiles support being added and this is an
				// implicit change the user may not be aware of.
				if err == nil && fleet.PayloadScope(parsedConflictingMobileConfig.PayloadScope) != existingProfile.Scope {
					scopeImplicitlyChanged = true
				}

				conflictingProfile = existingProfile
			}
		}
		if conflictingProfile != nil {
			var errorMessage string
			// If you change this URL you may need to change the frontend code as well which adds a
			// nicely formatted link to the error message.
			const learnMoreUrl = "https://fleetdm.com/learn-more-about/configuration-profiles-user-channel"
			if isEdit {
				if scopeImplicitlyChanged {
					errorMessage = fmt.Sprintf(`Couldn't edit configuration profile (%s) because it was previously delivered to some hosts on the device channel. Change "PayloadScope" to "System" to keep existing behavior. Alternatively, if you want this profile to be delivered on the user channel, please specify a new identifier for this profile and delete the old profile. Learn more: %s`, cp.Identifier, learnMoreUrl)
				} else {
					errorMessage = fmt.Sprintf(`Couldn't edit configuration profile (%s) because the profile's "PayloadScope" has changed. To change the “PayloadScope” of an existing profile, add a new profile with a new identifier with the desired scope and delete the old profile. Learn more: %s`, cp.Identifier, learnMoreUrl)
				}
			} else {
				errorMessage = fmt.Sprintf(`Couldn't add configuration profile (%s) because "PayloadScope" conflicts with another profile with same identifier on a different team. Please use different identifier and try again. Learn more: %s`, cp.Identifier, learnMoreUrl)
			}
			return &fleet.BadRequestError{Message: errorMessage}
		}
	}
	return nil
}

func (ds *Datastore) NewMDMAppleConfigProfile(ctx context.Context, cp fleet.MDMAppleConfigProfile, usesFleetVars []fleet.FleetVarName) (*fleet.MDMAppleConfigProfile, error) {
	profUUID := fleet.MDMAppleProfileUUIDPrefix + uuid.New().String()

	// Set default scope if not provided
	if cp.Scope == "" {
		cp.Scope = fleet.PayloadScopeSystem
	}

	stmt := `
INSERT INTO
    mdm_apple_configuration_profiles (profile_uuid, team_id, identifier, name, scope, mobileconfig, checksum, uploaded_at, secrets_updated_at)
(SELECT ?, ?, ?, ?, ?, ?, UNHEX(MD5(?)), CURRENT_TIMESTAMP(), ? FROM DUAL WHERE
	NOT EXISTS (
		SELECT 1 FROM mdm_windows_configuration_profiles WHERE name = ? AND team_id = ?
	) AND NOT EXISTS (
		SELECT 1 FROM mdm_apple_declarations WHERE name = ? AND team_id = ?
	) AND NOT EXISTS (
		SELECT 1 FROM mdm_android_configuration_profiles WHERE name = ? AND team_id = ?
	)
)`

	var teamID uint
	if cp.TeamID != nil {
		teamID = *cp.TeamID
	}

	var profileID int64
	err := ds.withTx(ctx, func(tx sqlx.ExtContext) error {
		err := ds.verifyAppleConfigProfileScopesDoNotConflict(ctx, tx, []*fleet.MDMAppleConfigProfile{&cp})
		if err != nil {
			return err
		}
		res, err := tx.ExecContext(ctx, stmt,
			profUUID, teamID, cp.Identifier, cp.Name, cp.Scope, cp.Mobileconfig, cp.Mobileconfig, cp.SecretsUpdatedAt, cp.Name, teamID, cp.Name,
			teamID, cp.Name, teamID)
		if err != nil {
			switch {
			case IsDuplicate(err):
				return ctxerr.Wrap(ctx, formatErrorDuplicateConfigProfile(err, &cp))
			default:
				return ctxerr.Wrap(ctx, err, "creating new apple mdm config profile")
			}
		}

		aff, _ := res.RowsAffected()
		if aff == 0 {
			return &existsError{
				ResourceType: "MDMAppleConfigProfile.PayloadDisplayName",
				Identifier:   cp.Name,
				TeamID:       cp.TeamID,
			}
		}

		// record the ID as we want to return a fleet.Profile instance with it
		// filled in.
		profileID, _ = res.LastInsertId()

		labels := make([]fleet.ConfigurationProfileLabel, 0, len(cp.LabelsIncludeAll)+len(cp.LabelsIncludeAny)+len(cp.LabelsExcludeAny))
		for i := range cp.LabelsIncludeAll {
			cp.LabelsIncludeAll[i].ProfileUUID = profUUID
			cp.LabelsIncludeAll[i].Exclude = false
			cp.LabelsIncludeAll[i].RequireAll = true
			labels = append(labels, cp.LabelsIncludeAll[i])
		}
		for i := range cp.LabelsIncludeAny {
			cp.LabelsIncludeAny[i].ProfileUUID = profUUID
			cp.LabelsIncludeAny[i].Exclude = false
			cp.LabelsIncludeAny[i].RequireAll = false
			labels = append(labels, cp.LabelsIncludeAny[i])
		}
		for i := range cp.LabelsExcludeAny {
			cp.LabelsExcludeAny[i].ProfileUUID = profUUID
			cp.LabelsExcludeAny[i].Exclude = true
			cp.LabelsExcludeAny[i].RequireAll = false
			labels = append(labels, cp.LabelsExcludeAny[i])
		}
		var profWithoutLabels []string
		if len(labels) == 0 {
			profWithoutLabels = append(profWithoutLabels, profUUID)
		}
		if _, err := batchSetProfileLabelAssociationsDB(ctx, tx, labels, profWithoutLabels, "darwin"); err != nil {
			return ctxerr.Wrap(ctx, err, "inserting darwin profile label associations")
		}
		if _, err := batchSetProfileVariableAssociationsDB(ctx, tx, []fleet.MDMProfileUUIDFleetVariables{
			{ProfileUUID: profUUID, FleetVariables: usesFleetVars},
		}, "darwin"); err != nil {
			return ctxerr.Wrap(ctx, err, "inserting darwin profile variable associations")
		}

		return nil
	})
	if err != nil {
		return nil, ctxerr.Wrap(ctx, err, "inserting profile and label associations")
	}

	return &fleet.MDMAppleConfigProfile{
		ProfileUUID:  profUUID,
		ProfileID:    uint(profileID), //nolint:gosec // dismiss G115
		Identifier:   cp.Identifier,
		Name:         cp.Name,
		Scope:        cp.Scope,
		Mobileconfig: cp.Mobileconfig,
		TeamID:       cp.TeamID,
	}, nil
}

func formatErrorDuplicateConfigProfile(err error, cp *fleet.MDMAppleConfigProfile) error {
	switch {
	case strings.Contains(err.Error(), "idx_mdm_apple_config_prof_team_identifier"):
		return &existsError{
			ResourceType: "MDMAppleConfigProfile.PayloadIdentifier",
			Identifier:   cp.Identifier,
			TeamID:       cp.TeamID,
		}
	case strings.Contains(err.Error(), "idx_mdm_apple_config_prof_team_name"):
		return &existsError{
			ResourceType: "MDMAppleConfigProfile.PayloadDisplayName",
			Identifier:   cp.Name,
			TeamID:       cp.TeamID,
		}
	default:
		return err
	}
}

func formatErrorDuplicateDeclaration(err error, decl *fleet.MDMAppleDeclaration) error {
	switch {
	case strings.Contains(err.Error(), "idx_mdm_apple_declaration_team_identifier"):
		return &existsError{
			ResourceType: "MDMAppleDeclaration.Identifier",
			Identifier:   decl.Identifier,
			TeamID:       decl.TeamID,
		}
	case strings.Contains(err.Error(), "idx_mdm_apple_declaration_team_name"):
		return &existsError{
			ResourceType: "MDMAppleDeclaration.Name",
			Identifier:   decl.Name,
			TeamID:       decl.TeamID,
		}
	default:
		return err
	}
}

func (ds *Datastore) ListMDMAppleConfigProfiles(ctx context.Context, teamID *uint) ([]*fleet.MDMAppleConfigProfile, error) {
	stmt := `
SELECT
	profile_uuid,
	profile_id,
	team_id,
	name,
	scope,
	identifier,
	mobileconfig,
	created_at,
	uploaded_at,
	checksum
FROM
	mdm_apple_configuration_profiles
WHERE
	team_id=? AND identifier NOT IN (?)
ORDER BY name`

	if teamID == nil {
		teamID = ptr.Uint(0)
	}

	fleetIdentifiers := []string{}
	for idf := range mobileconfig.FleetPayloadIdentifiers() {
		fleetIdentifiers = append(fleetIdentifiers, idf)
	}
	stmt, args, err := sqlx.In(stmt, teamID, fleetIdentifiers)
	if err != nil {
		return nil, ctxerr.Wrap(ctx, err, "sqlx.In ListMDMAppleConfigProfiles")
	}

	var res []*fleet.MDMAppleConfigProfile
	if err = sqlx.SelectContext(ctx, ds.reader(ctx), &res, stmt, args...); err != nil {
		return nil, err
	}
	return res, nil
}

func (ds *Datastore) GetMDMAppleConfigProfileByDeprecatedID(ctx context.Context, profileID uint) (*fleet.MDMAppleConfigProfile, error) {
	return ds.getMDMAppleConfigProfileByIDOrUUID(ctx, profileID, "")
}

func (ds *Datastore) GetMDMAppleConfigProfile(ctx context.Context, profileUUID string) (*fleet.MDMAppleConfigProfile, error) {
	return ds.getMDMAppleConfigProfileByIDOrUUID(ctx, 0, profileUUID)
}

func (ds *Datastore) getMDMAppleConfigProfileByIDOrUUID(ctx context.Context, id uint, uuid string) (*fleet.MDMAppleConfigProfile, error) {
	stmt := `
SELECT
	profile_uuid,
	profile_id,
	team_id,
	name,
	scope,
	identifier,
	mobileconfig,
	checksum,
	created_at,
	uploaded_at,
	secrets_updated_at
FROM
	mdm_apple_configuration_profiles
WHERE
`
	var arg any
	if uuid != "" {
		arg = uuid
		stmt += `profile_uuid = ?`
	} else {
		arg = id
		stmt += `profile_id = ?`
	}

	var res fleet.MDMAppleConfigProfile
	err := sqlx.GetContext(ctx, ds.reader(ctx), &res, stmt, arg)
	if err != nil {
		if err == sql.ErrNoRows {
			if uuid != "" {
				return nil, ctxerr.Wrap(ctx, notFound("MDMAppleConfigProfile").WithName(uuid))
			}
			return nil, ctxerr.Wrap(ctx, notFound("MDMAppleConfigProfile").WithID(id))
		}
		return nil, ctxerr.Wrap(ctx, err, "get mdm apple config profile")
	}

	// get the labels for that profile, except if the profile was loaded by the
	// old (deprecated) endpoint.
	if uuid != "" {
		labels, err := ds.listProfileLabelsForProfiles(ctx, nil, []string{res.ProfileUUID}, nil, nil)
		if err != nil {
			return nil, err
		}
		for _, lbl := range labels {
			switch {
			case lbl.Exclude && lbl.RequireAll:
				// this should never happen so log it for debugging
				level.Debug(ds.logger).Log("msg", "unsupported profile label: cannot be both exclude and require all",
					"profile_uuid", lbl.ProfileUUID,
					"label_name", lbl.LabelName,
				)
			case lbl.Exclude && !lbl.RequireAll:
				res.LabelsExcludeAny = append(res.LabelsExcludeAny, lbl)
			case !lbl.Exclude && !lbl.RequireAll:
				res.LabelsIncludeAny = append(res.LabelsIncludeAny, lbl)
			default:
				// default include all
				res.LabelsIncludeAll = append(res.LabelsIncludeAll, lbl)
			}
		}
	}

	return &res, nil
}

func (ds *Datastore) GetMDMAppleDeclaration(ctx context.Context, declUUID string) (*fleet.MDMAppleDeclaration, error) {
	stmt := `
SELECT
	declaration_uuid,
	team_id,
	name,
	identifier,
	raw_json,
	token,
	created_at,
	uploaded_at,
	secrets_updated_at
FROM
	mdm_apple_declarations
WHERE
	declaration_uuid = ?`

	var res fleet.MDMAppleDeclaration
	err := sqlx.GetContext(ctx, ds.reader(ctx), &res, stmt, declUUID)
	if err != nil {
		if err == sql.ErrNoRows {
			return nil, ctxerr.Wrap(ctx, notFound("MDMAppleDeclaration").WithName(declUUID))
		}

		return nil, ctxerr.Wrap(ctx, err, "get mdm apple declaration")
	}

	labels, err := ds.listProfileLabelsForProfiles(ctx, nil, nil, nil, []string{res.DeclarationUUID})
	if err != nil {
		return nil, err
	}
	for _, lbl := range labels {
		switch {
		case lbl.Exclude && lbl.RequireAll:
			// this should never happen so log it for debugging
			level.Debug(ds.logger).Log("msg", "unsupported profile label: cannot be both exclude and require all",
				"profile_uuid", lbl.ProfileUUID,
				"label_name", lbl.LabelName,
			)
		case lbl.Exclude && !lbl.RequireAll:
			res.LabelsExcludeAny = append(res.LabelsExcludeAny, lbl)
		case !lbl.Exclude && !lbl.RequireAll:
			res.LabelsIncludeAny = append(res.LabelsIncludeAny, lbl)
		default:
			// default include all
			res.LabelsIncludeAll = append(res.LabelsIncludeAll, lbl)
		}
	}

	return &res, nil
}

func (ds *Datastore) DeleteMDMAppleConfigProfileByDeprecatedID(ctx context.Context, profileID uint) error {
	return ds.withRetryTxx(ctx, func(tx sqlx.ExtContext) error {
		return deleteMDMAppleConfigProfileByIDOrUUID(ctx, tx, profileID, "")
	})
}

func (ds *Datastore) DeleteMDMAppleDeclaration(ctx context.Context, declUUID string) error {
	return ds.withRetryTxx(ctx, func(tx sqlx.ExtContext) error {
		if err := deleteMDMAppleDeclaration(ctx, tx, declUUID); err != nil {
			return err
		}

		// cancel any pending host installs immediately for this declaration
		if err := cancelAppleHostInstallsForDeletedMDMDeclarations(ctx, tx, []string{declUUID}); err != nil {
			return err
		}

		return nil
	})
}

func (ds *Datastore) DeleteMDMAppleConfigProfile(ctx context.Context, profileUUID string) error {
	return ds.withRetryTxx(ctx, func(tx sqlx.ExtContext) error {
		if err := deleteMDMAppleConfigProfileByIDOrUUID(ctx, tx, 0, profileUUID); err != nil {
			return err
		}

		// cancel any pending host installs immediately for this profile
		if err := cancelAppleHostInstallsForDeletedMDMProfiles(ctx, tx, []string{profileUUID}); err != nil {
			return err
		}

		return nil
	})
}

func deleteMDMAppleConfigProfileByIDOrUUID(ctx context.Context, tx sqlx.ExtContext, id uint, uuid string) error {
	var arg any
	stmt := `DELETE FROM mdm_apple_configuration_profiles WHERE `
	if uuid != "" {
		arg = uuid
		stmt += `profile_uuid = ?`
	} else {
		arg = id
		stmt += `profile_id = ?`
	}
	res, err := tx.ExecContext(ctx, stmt, arg)
	if err != nil {
		return ctxerr.Wrap(ctx, err)
	}

	deleted, _ := res.RowsAffected()
	if deleted != 1 {
		if uuid != "" {
			return ctxerr.Wrap(ctx, notFound("MDMAppleConfigProfile").WithName(uuid))
		}
		return ctxerr.Wrap(ctx, notFound("MDMAppleConfigProfile").WithID(id))
	}

	return nil
}

func cancelAppleHostInstallsForDeletedMDMProfiles(ctx context.Context, tx sqlx.ExtContext, profileUUIDs []string) error {
	// For Apple profiles, we can safely delete the rows for hosts where status
	// is NULL and operation type is install, but if the status is not NULL, the
	// install command _may_ have been sent to the host, we need to change the
	// operation to remove and set the status to NULL. As a precaution to avoid
	// sending the Install command if possible at all, we deactivate the command
	// in the nano queue if the status is Pending (that is, not NULL, but no sign
	// that the host received it yet).

	if len(profileUUIDs) == 0 {
		return nil
	}

	const delStmt = `
	DELETE FROM
		host_mdm_apple_profiles
	WHERE
		profile_uuid IN (?) AND
		status IS NULL AND
		operation_type = ?`

	stmt, args, err := sqlx.In(delStmt, profileUUIDs, fleet.MDMOperationTypeInstall)
	if err != nil {
		return ctxerr.Wrap(ctx, err, "building in statement")
	}

	if _, err := tx.ExecContext(ctx, stmt, args...); err != nil {
		return ctxerr.Wrap(ctx, err, "deleting host_mdm_apple_profiles that have not been sent to host")
	}

	const deactivateNanoStmt = `
	UPDATE
		nano_enrollment_queue
		JOIN nano_enrollments ne
		    ON nano_enrollment_queue.id = ne.id
		JOIN host_mdm_apple_profiles hmap
			ON hmap.command_uuid = nano_enrollment_queue.command_uuid AND
				hmap.host_uuid = ne.device_id
	SET
		nano_enrollment_queue.active = 0
	WHERE
		hmap.profile_uuid IN (?) AND
		hmap.status = ? AND
		hmap.operation_type = ?`

	stmt, args, err = sqlx.In(deactivateNanoStmt, profileUUIDs, fleet.MDMDeliveryPending, fleet.MDMOperationTypeInstall)
	if err != nil {
		return ctxerr.Wrap(ctx, err, "building in statement")
	}
	if _, err := tx.ExecContext(ctx, stmt, args...); err != nil {
		return ctxerr.Wrap(ctx, err, "deactivating nano_enrollment_queue for commands that were pending send to host")
	}

	// we set the ignore_error flag if install status was "pending" or "failed"
	// because the profile may _not_ have been delivered, so if the remove
	// command fails, we don't want to show it.
	const updStmt = `
	UPDATE
		host_mdm_apple_profiles
	SET
		operation_type = ?,
		ignore_error = IF(status IN (?), 1, 0),
		status = NULL
	WHERE
		profile_uuid IN (?) AND
		status IS NOT NULL AND
		operation_type = ?`

	stmt, args, err = sqlx.In(updStmt, fleet.MDMOperationTypeRemove,
		[]fleet.MDMDeliveryStatus{fleet.MDMDeliveryPending, fleet.MDMDeliveryFailed}, profileUUIDs, fleet.MDMOperationTypeInstall)
	if err != nil {
		return ctxerr.Wrap(ctx, err, "building in statement")
	}

	if _, err := tx.ExecContext(ctx, stmt, args...); err != nil {
		return ctxerr.Wrap(ctx, err, "updating host_mdm_apple_profiles to pending remove")
	}

	return nil
}

func cancelAppleHostInstallsForDeletedMDMDeclarations(ctx context.Context, tx sqlx.ExtContext, declUUIDs []string) error {
	// For Apple declarations, we can safely delete the rows for hosts where
	// status is NULL and operation type is install, but if the status is not
	// NULL, we need to change the operation to remove and set the status to NULL
	// (i.e. Enforcing removal (pending)) so that on the next reconcile there is
	// a DDM command issued to sync the host with the new declarative state
	// (which will not include the deleted declaration(s) anymore).

	if len(declUUIDs) == 0 {
		return nil
	}

	const delStmt = `
	DELETE FROM
		host_mdm_apple_declarations
	WHERE
		declaration_uuid IN (?) AND
		( status IS NULL OR status IN (?) ) AND
		operation_type = ?`

	stmt, args, err := sqlx.In(delStmt, declUUIDs, []fleet.MDMDeliveryStatus{fleet.MDMDeliveryPending, fleet.MDMDeliveryFailed}, fleet.MDMOperationTypeInstall)
	if err != nil {
		return ctxerr.Wrap(ctx, err, "building in statement")
	}

	if _, err := tx.ExecContext(ctx, stmt, args...); err != nil {
		return ctxerr.Wrap(ctx, err, "deleting host_mdm_apple_declarations that have not been sent to host")
	}

	const updStmt = `
	UPDATE
		host_mdm_apple_declarations
	SET
		status = NULL,
		operation_type = ?
	WHERE
		declaration_uuid IN (?) AND
		status IS NOT NULL AND
		operation_type = ?`

	stmt, args, err = sqlx.In(updStmt, fleet.MDMOperationTypeRemove, declUUIDs, fleet.MDMOperationTypeInstall)
	if err != nil {
		return ctxerr.Wrap(ctx, err, "building in statement")
	}

	if _, err := tx.ExecContext(ctx, stmt, args...); err != nil {
		return ctxerr.Wrap(ctx, err, "updating host_mdm_apple_declarations that may have been sent to host")
	}

	return nil
}

func (ds *Datastore) DeleteMDMAppleDeclarationByName(ctx context.Context, teamID *uint, name string) error {
	const stmt = `DELETE FROM mdm_apple_declarations WHERE team_id = ? AND name = ?`

	var globalOrTmID uint
	if teamID != nil {
		globalOrTmID = *teamID
	}
	_, err := ds.writer(ctx).ExecContext(ctx, stmt, globalOrTmID, name)
	if err != nil {
		return ctxerr.Wrap(ctx, err)
	}
	return nil
}

func deleteMDMAppleDeclaration(ctx context.Context, tx sqlx.ExtContext, uuid string) error {
	stmt := `DELETE FROM mdm_apple_declarations WHERE declaration_uuid = ?`

	res, err := tx.ExecContext(ctx, stmt, uuid)
	if err != nil {
		return ctxerr.Wrap(ctx, err)
	}

	deleted, _ := res.RowsAffected()
	if deleted != 1 {
		return ctxerr.Wrap(ctx, notFound("MDMAppleDeclaration").WithName(uuid))
	}

	return nil
}

func (ds *Datastore) DeleteMDMAppleConfigProfileByTeamAndIdentifier(ctx context.Context, teamID *uint, profileIdentifier string) error {
	if teamID == nil {
		teamID = ptr.Uint(0)
	}

	res, err := ds.writer(ctx).ExecContext(ctx, `DELETE FROM mdm_apple_configuration_profiles WHERE team_id = ? AND identifier = ?`, teamID, profileIdentifier)
	if err != nil {
		return ctxerr.Wrap(ctx, err)
	}

	if deleted, _ := res.RowsAffected(); deleted == 0 {
		message := fmt.Sprintf("identifier: %s, team_id: %d", profileIdentifier, teamID)
		return ctxerr.Wrap(ctx, notFound("MDMAppleConfigProfile").WithMessage(message))
	}

	return nil
}

func (ds *Datastore) GetHostMDMAppleProfiles(ctx context.Context, hostUUID string) ([]fleet.HostMDMAppleProfile, error) {
	stmt := fmt.Sprintf(`
SELECT
	profile_uuid,
	profile_name AS name,
	profile_identifier AS identifier,
	-- internally, a NULL status implies that the cron needs to pick up
	-- this profile, for the user that difference doesn't exist, the
	-- profile is effectively pending. This is consistent with all our
	-- aggregation functions.
	COALESCE(status, '%s') AS status,
	COALESCE(operation_type, '') AS operation_type,
	COALESCE(detail, '') AS detail,
	scope,
	CASE
		WHEN scope = 'user' THEN  COALESCE((SELECT nu.user_short_name FROM nano_enrollments ne INNER JOIN nano_users nu ON ne.user_id = nu.id WHERE ne.type = 'User' AND ne.enabled = 1 AND ne.device_id = host_uuid ORDER BY ne.created_at ASC LIMIT 1), '')
		ELSE ''
	END AS managed_local_account
FROM
	host_mdm_apple_profiles
WHERE
	host_uuid = ? AND NOT (operation_type = '%s' AND COALESCE(status, '%s') IN('%s', '%s'))

UNION ALL

SELECT
	declaration_uuid AS profile_uuid,
	declaration_name AS name,
	declaration_identifier AS identifier,
	-- internally, a NULL status implies that the cron needs to pick up
	-- this profile, for the user that difference doesn't exist, the
	-- profile is effectively pending. This is consistent with all our
	-- aggregation functions.
	COALESCE(status, '%s') AS status,
	COALESCE(operation_type, '') AS operation_type,
	COALESCE(detail, '') AS detail,
	scope,
	'' AS managed_local_account
FROM
	host_mdm_apple_declarations
WHERE
	host_uuid = ? AND declaration_name NOT IN (?) AND NOT (operation_type = '%s' AND COALESCE(status, '%s') IN('%s', '%s'))`,
		fleet.MDMDeliveryPending,
		fleet.MDMOperationTypeRemove,
		fleet.MDMDeliveryPending,
		fleet.MDMDeliveryVerifying,
		fleet.MDMDeliveryVerified,
		fleet.MDMDeliveryPending,
		fleet.MDMOperationTypeRemove,
		fleet.MDMDeliveryPending,
		fleet.MDMDeliveryVerifying,
		fleet.MDMDeliveryVerified,
	)

	stmt, args, err := sqlx.In(stmt, hostUUID, hostUUID, fleetmdm.ListFleetReservedMacOSDeclarationNames())
	if err != nil {
		return nil, ctxerr.Wrap(ctx, err, "building in statement")
	}

	var profiles []fleet.HostMDMAppleProfile
	if err := sqlx.SelectContext(ctx, ds.reader(ctx), &profiles, stmt, args...); err != nil {
		return nil, err
	}
	return profiles, nil
}

func (ds *Datastore) GetAppleHostMDMCertificateProfile(ctx context.Context, hostUUID string,
	profileUUID string, caName string,
) (*fleet.HostMDMCertificateProfile, error) {
	stmt := `
	SELECT
		hmap.host_uuid,
		hmap.profile_uuid,
		hmap.status,
		hmmc.challenge_retrieved_at,
		hmmc.not_valid_before,
		hmmc.not_valid_after,
		hmmc.type,
		hmmc.ca_name,
		hmmc.serial
	FROM
		host_mdm_apple_profiles hmap
	JOIN host_mdm_managed_certificates hmmc
		ON hmap.host_uuid = hmmc.host_uuid AND hmap.profile_uuid = hmmc.profile_uuid
	WHERE
		hmmc.host_uuid = ? AND hmmc.profile_uuid = ? AND hmmc.ca_name = ?`
	var profile fleet.HostMDMCertificateProfile
	if err := sqlx.GetContext(ctx, ds.reader(ctx), &profile, stmt, hostUUID, profileUUID, caName); err != nil {
		if errors.Is(err, sql.ErrNoRows) {
			return nil, nil
		}
		return nil, err
	}
	return &profile, nil
}

// ResendHostCertificateProfile marks the given profile UUID to be resent to the host with the given UUID. It
// also deactivates prior nano commands and resets the retry counter for the profile UUID and host UUID.
//
// FIXME: We really should have a more generic function to handle this. Something seems off with our
// existing methods for "resending" profiles. Scenarios have been observed where the old command
// bytes are sent again without reevaluating the profile variables, which is particularly problematic
// for certificate profiles where we need to regenerate the dynamic challenges. The main difference between
// the existing flow and the implementation below is that it zeroes out prior retries and blanks the
// command uuid to force the reconcile cron to reevaluate the command template to generate
// the challenge. It feels like we have some leaky abstractions somewhere that we need to clean up.
func (ds *Datastore) ResendHostCertificateProfile(ctx context.Context, hostUUID string, profUUID string) error {
	deactivateNanoStmt := `
UPDATE
	nano_enrollment_queue
	JOIN nano_enrollments ne
		ON nano_enrollment_queue.id = ne.id
	JOIN host_mdm_apple_profiles hmap
		ON hmap.command_uuid = nano_enrollment_queue.command_uuid AND
			hmap.host_uuid = ne.device_id
SET
	nano_enrollment_queue.active = 0
WHERE
	hmap.profile_uuid = ? AND
	hmap.host_uuid = ?`

	// TODO: figure out variables_updated_at timing skew with jordan
	updateStmt := `
UPDATE
	host_mdm_apple_profiles
SET
	status = NULL,
	command_uuid = '',
	detail = '',
	retries = 0,
	variables_updated_at = NOW(6)
WHERE
	profile_uuid = ? AND
	host_uuid = ? AND
	operation_type = ?`

	return ds.withRetryTxx(ctx, func(tx sqlx.ExtContext) error {
		res, err := tx.ExecContext(ctx, deactivateNanoStmt, profUUID, hostUUID)
		if err != nil {
			return ctxerr.Wrap(ctx, err, "deactivating nano_enrollment_queue for commands that were pending send to host")
		}
		if rows, _ := res.RowsAffected(); rows == 0 {
			// this should never happen, log for debugging
			level.Error(ds.logger).Log("msg", "resend custom scep profile: nano not deactivated", "host_uuid", hostUUID, "profile_uuid", profUUID)
		}

		res, err = tx.ExecContext(ctx, updateStmt, profUUID, hostUUID, fleet.MDMOperationTypeInstall)
		if err != nil {
			return ctxerr.Wrap(ctx, err, "resending host MDM profile")
		}
		if rows, _ := res.RowsAffected(); rows == 0 {
			// this should never happen, log for debugging
			level.Error(ds.logger).Log("msg", "resend custom scep profile: host mdm apple profiles not updated", "host_uuid", hostUUID, "profile_uuid", profUUID)
		}

		return nil
	})
}

func (ds *Datastore) NewMDMAppleEnrollmentProfile(
	ctx context.Context,
	payload fleet.MDMAppleEnrollmentProfilePayload,
) (*fleet.MDMAppleEnrollmentProfile, error) {
	res, err := ds.writer(ctx).ExecContext(ctx,
		`
INSERT INTO
    mdm_apple_enrollment_profiles (token, type, dep_profile)
VALUES (?, ?, ?)
ON DUPLICATE KEY UPDATE
    token = VALUES(token),
    type = VALUES(type),
    dep_profile = VALUES(dep_profile)
`,
		payload.Token, payload.Type, payload.DEPProfile,
	)
	if err != nil {
		return nil, ctxerr.Wrap(ctx, err)
	}
	id, _ := res.LastInsertId()
	return &fleet.MDMAppleEnrollmentProfile{
		ID:         uint(id), //nolint:gosec // dismiss G115
		Token:      payload.Token,
		Type:       payload.Type,
		DEPProfile: payload.DEPProfile,
	}, nil
}

func (ds *Datastore) ListMDMAppleEnrollmentProfiles(ctx context.Context) ([]*fleet.MDMAppleEnrollmentProfile, error) {
	var enrollmentProfiles []*fleet.MDMAppleEnrollmentProfile
	if err := sqlx.SelectContext(
		ctx,
		ds.writer(ctx),
		&enrollmentProfiles,
		`
SELECT
    id,
    token,
    type,
    dep_profile,
    created_at,
    updated_at
FROM
    mdm_apple_enrollment_profiles
ORDER BY created_at DESC
`,
	); err != nil {
		return nil, ctxerr.Wrap(ctx, err, "list enrollment profiles")
	}
	return enrollmentProfiles, nil
}

func (ds *Datastore) GetMDMAppleEnrollmentProfileByToken(ctx context.Context, token string) (*fleet.MDMAppleEnrollmentProfile, error) {
	var enrollment fleet.MDMAppleEnrollmentProfile
	if err := sqlx.GetContext(ctx, ds.reader(ctx),
		&enrollment,
		`
SELECT
    id,
    token,
    type,
    dep_profile,
    created_at,
    updated_at
FROM
    mdm_apple_enrollment_profiles
WHERE
    token = ?
`,
		token,
	); err != nil {
		if err == sql.ErrNoRows {
			return nil, ctxerr.Wrap(ctx, notFound("MDMAppleEnrollmentProfile"))
		}
		return nil, ctxerr.Wrap(ctx, err, "get enrollment profile by token")
	}
	return &enrollment, nil
}

func (ds *Datastore) GetMDMAppleEnrollmentProfileByType(ctx context.Context, typ fleet.MDMAppleEnrollmentType) (*fleet.MDMAppleEnrollmentProfile, error) {
	var enrollment fleet.MDMAppleEnrollmentProfile
	if err := sqlx.GetContext(ctx, ds.writer(ctx), // use writer as it is used just after creation in some cases
		&enrollment,
		`
SELECT
    id,
    token,
    type,
    dep_profile,
    created_at,
    updated_at
FROM
    mdm_apple_enrollment_profiles
WHERE
    type = ?
`,
		typ,
	); err != nil {
		if err == sql.ErrNoRows {
			return nil, ctxerr.Wrap(ctx, notFound("MDMAppleEnrollmentProfile"))
		}
		return nil, ctxerr.Wrap(ctx, err, "get enrollment profile by type")
	}
	return &enrollment, nil
}

func (ds *Datastore) GetMDMAppleCommandRequestType(ctx context.Context, commandUUID string) (string, error) {
	var rt string
	err := sqlx.GetContext(ctx, ds.reader(ctx), &rt, `SELECT request_type FROM nano_commands WHERE command_uuid = ?`, commandUUID)
	if err == sql.ErrNoRows {
		return "", ctxerr.Wrap(ctx, notFound("MDMAppleCommand").WithName(commandUUID))
	}
	return rt, err
}

func (ds *Datastore) GetVPPCommandResults(ctx context.Context, commandUUID string, hostUUID string) ([]*fleet.MDMCommandResult, error) {
	var results []*fleet.MDMCommandResult
	err := sqlx.SelectContext(
		ctx,
		ds.reader(ctx),
		&results,
		`
SELECT
	ncr.id as host_uuid,
	ncr.command_uuid,
	ncr.status,
	ncr.result,
	ncr.updated_at,
	nc.request_type,
	nc.command as payload
FROM
	nano_command_results ncr
INNER JOIN
	nano_commands nc ON ncr.command_uuid = nc.command_uuid AND ncr.id = ? AND ncr.command_uuid = ?
LEFT JOIN
	host_vpp_software_installs hvsi ON ncr.command_uuid = hvsi.command_uuid
LEFT JOIN
	upcoming_activities ua ON ncr.command_uuid = ua.execution_id AND ua.activity_type = 'software_install'
WHERE
	ua.id IS NOT NULL OR
	hvsi.id IS NOT NULL
`, hostUUID, commandUUID)

	if err == sql.ErrNoRows || len(results) == 0 {
		var validCommandExists bool
		err = sqlx.GetContext(
			ctx,
			ds.reader(ctx),
			&validCommandExists,
			`SELECT COUNT(*) > 0 command_exists
					FROM hosts h
					LEFT JOIN host_vpp_software_installs hvsi ON h.id = hvsi.host_id AND hvsi.command_uuid = ?
					LEFT JOIN upcoming_activities ua ON h.id = ua.host_id AND ua.execution_id = ?
					WHERE h.uuid = ? AND (hvsi.id IS NOT NULL OR ua.id IS NOT NULL)`,
			commandUUID,
			commandUUID,
			hostUUID,
		)
		if err != nil {
			return nil, ctxerr.Wrap(ctx, err, "get vpp command existence")
		}
		if validCommandExists {
			return nil, nil // no results, but command did reference a VPP install
		}
		return nil, notFound("HostMDMCommand").WithName(commandUUID)
	}

	if err != nil {
		return nil, ctxerr.Wrap(ctx, err, "get vpp command results")
	}
	return results, nil
}

func (ds *Datastore) GetMDMAppleCommandResults(ctx context.Context, commandUUID string, hostUUID string) ([]*fleet.MDMCommandResult, error) {
	query := `
SELECT
	nq.id AS host_uuid,
	nc.command_uuid,
	COALESCE(ncr.updated_at, nc.created_at) AS updated_at,
	COALESCE(ncr.status, 'Pending') AS status,
	request_type,
	nc.command AS payload,
	COALESCE(ncr.result, '') AS result
FROM
	nano_enrollment_queue nq
	JOIN nano_commands nc ON nq.command_uuid = nc.command_uuid
	LEFT JOIN nano_command_results ncr ON nq.id = ncr.id
		AND nc.command_uuid = ncr.command_uuid
WHERE
	nq.active = 1
	AND nc.command_uuid = ?`

	args := []any{commandUUID}
	if hostUUID != "" {
		query += " AND nq.id = ?"
		args = append(args, hostUUID)
	}

	var results []*fleet.MDMCommandResult
	err := sqlx.SelectContext(
		ctx,
		ds.reader(ctx),
		&results,
		query,
		args...,
	)
	if err != nil {
		return nil, ctxerr.Wrap(ctx, err, "get command results")
	}
	return results, nil
}

func (ds *Datastore) ListMDMAppleCommands(
	ctx context.Context,
	tmFilter fleet.TeamFilter,
	listOpts *fleet.MDMCommandListOptions,
) ([]*fleet.MDMAppleCommand, error) {
	// Note that right now we are explicitly filtering by ne.type IN ('Device', 'User Enrollment (Device)') but we may want to change
	// the API to allow and show user channel commands in the future
	stmt := fmt.Sprintf(`
SELECT
    ne.device_id as device_id,
    nvq.command_uuid,
    COALESCE(NULLIF(nvq.status, ''), 'Pending') as status,
    COALESCE(nvq.result_updated_at, nvq.created_at) as updated_at,
    nvq.request_type,
    h.hostname,
    h.team_id
FROM
    nano_view_queue nvq
INNER JOIN
	nano_enrollments ne
ON
	nvq.id = ne.id AND ne.type IN ('Device', 'User Enrollment (Device)')
INNER JOIN
    hosts h
ON
    ne.id = h.uuid
WHERE
   nvq.active = 1 AND
    %s
`, ds.whereFilterHostsByTeams(tmFilter, "h"))
	stmt, params := appendListOptionsWithCursorToSQL(stmt, nil, &listOpts.ListOptions)

	var results []*fleet.MDMAppleCommand
	if err := sqlx.SelectContext(ctx, ds.reader(ctx), &results, stmt, params...); err != nil {
		return nil, ctxerr.Wrap(ctx, err, "list commands")
	}
	return results, nil
}

func (ds *Datastore) NewMDMAppleInstaller(ctx context.Context, name string, size int64, manifest string, installer []byte, urlToken string) (*fleet.MDMAppleInstaller, error) {
	res, err := ds.writer(ctx).ExecContext(
		ctx,
		`INSERT INTO mdm_apple_installers (name, size, manifest, installer, url_token) VALUES (?, ?, ?, ?, ?)`,
		name, size, manifest, installer, urlToken,
	)
	if err != nil {
		return nil, ctxerr.Wrap(ctx, err)
	}
	id, _ := res.LastInsertId()
	return &fleet.MDMAppleInstaller{
		ID:        uint(id), //nolint:gosec // dismiss G115
		Size:      size,
		Name:      name,
		Manifest:  manifest,
		Installer: installer,
		URLToken:  urlToken,
	}, nil
}

func (ds *Datastore) MDMAppleInstaller(ctx context.Context, token string) (*fleet.MDMAppleInstaller, error) {
	var installer fleet.MDMAppleInstaller
	if err := sqlx.GetContext(
		ctx,
		ds.writer(ctx),
		&installer,
		`SELECT id, name, size, manifest, installer, url_token FROM mdm_apple_installers WHERE url_token = ?`,
		token,
	); err != nil {
		if err == sql.ErrNoRows {
			return nil, ctxerr.Wrap(ctx, notFound("AppleInstaller").WithName(token))
		}
		return nil, ctxerr.Wrap(ctx, err, "get installer by token")
	}
	return &installer, nil
}

func (ds *Datastore) MDMAppleInstallerDetailsByID(ctx context.Context, id uint) (*fleet.MDMAppleInstaller, error) {
	var installer fleet.MDMAppleInstaller
	if err := sqlx.GetContext(
		ctx,
		ds.writer(ctx),
		&installer,
		`SELECT id, name, size, manifest, url_token FROM mdm_apple_installers WHERE id = ?`,
		id,
	); err != nil {
		if err == sql.ErrNoRows {
			return nil, ctxerr.Wrap(ctx, notFound("AppleInstaller").WithID(id))
		}
		return nil, ctxerr.Wrap(ctx, err, "get installer details by id")
	}
	return &installer, nil
}

func (ds *Datastore) DeleteMDMAppleInstaller(ctx context.Context, id uint) error {
	if _, err := ds.writer(ctx).ExecContext(ctx, `DELETE FROM mdm_apple_installers WHERE id = ?`, id); err != nil {
		return ctxerr.Wrap(ctx, err)
	}
	return nil
}

func (ds *Datastore) MDMAppleInstallerDetailsByToken(ctx context.Context, token string) (*fleet.MDMAppleInstaller, error) {
	var installer fleet.MDMAppleInstaller
	if err := sqlx.GetContext(
		ctx,
		ds.writer(ctx),
		&installer,
		`SELECT id, name, size, manifest, url_token FROM mdm_apple_installers WHERE url_token = ?`,
		token,
	); err != nil {
		if err == sql.ErrNoRows {
			return nil, ctxerr.Wrap(ctx, notFound("AppleInstaller").WithName(token))
		}
		return nil, ctxerr.Wrap(ctx, err, "get installer details by id")
	}
	return &installer, nil
}

func (ds *Datastore) ListMDMAppleInstallers(ctx context.Context) ([]fleet.MDMAppleInstaller, error) {
	var installers []fleet.MDMAppleInstaller
	if err := sqlx.SelectContext(ctx, ds.writer(ctx),
		&installers,
		`SELECT id, name, size, manifest, url_token FROM mdm_apple_installers`,
	); err != nil {
		return nil, ctxerr.Wrap(ctx, err, "list installers")
	}
	return installers, nil
}

func (ds *Datastore) MDMAppleListDevices(ctx context.Context) ([]fleet.MDMAppleDevice, error) {
	var devices []fleet.MDMAppleDevice
	if err := sqlx.SelectContext(
		ctx,
		ds.writer(ctx),
		&devices,
		`
SELECT
    d.id,
    d.serial_number,
    e.enabled
FROM
    nano_devices d
    JOIN nano_enrollments e ON d.id = e.device_id
WHERE
    type = "Device"
`,
	); err != nil {
		return nil, ctxerr.Wrap(ctx, err, "list devices")
	}
	return devices, nil
}

func (ds *Datastore) MDMAppleUpsertHost(ctx context.Context, mdmHost *fleet.Host, fromPersonalEnrollment bool) error {
	appCfg, err := ds.AppConfig(ctx)
	if err != nil {
		return ctxerr.Wrap(ctx, err, "mdm apple upsert host get app config")
	}
	return ds.withRetryTxx(ctx, func(tx sqlx.ExtContext) error {
		return ingestMDMAppleDeviceFromCheckinDB(ctx, tx, mdmHost, ds.logger, appCfg, fromPersonalEnrollment)
	})
}

func ingestMDMAppleDeviceFromCheckinDB(
	ctx context.Context,
	tx sqlx.ExtContext,
	mdmHost *fleet.Host,
	logger log.Logger,
	appCfg *fleet.AppConfig,
	fromPersonalEnrollment bool,
) error {
	if mdmHost.HardwareSerial == "" {
		return ctxerr.New(ctx, "ingest mdm apple host from checkin expected device serial number but got empty string")
	}
	if mdmHost.UUID == "" {
		return ctxerr.New(ctx, "ingest mdm apple host from checkin expected unique device id but got empty string")
	}

	// MDM is necessarily enabled if this gets called, always pass true for that
	// parameter.
	enrolledHostInfo, err := matchHostDuringEnrollment(ctx, tx, mdmEnroll, true, "", mdmHost.UUID, mdmHost.HardwareSerial)
	switch {
	case errors.Is(err, sql.ErrNoRows):
		return insertMDMAppleHostDB(ctx, tx, mdmHost, logger, appCfg, fromPersonalEnrollment)

	case err != nil:
		return ctxerr.Wrap(ctx, err, "get mdm apple host by serial number or udid")

	default:
		return updateMDMAppleHostDB(ctx, tx, enrolledHostInfo.ID, mdmHost, appCfg, fromPersonalEnrollment)
	}
}

func mdmHostEnrollFields(mdmHost *fleet.Host) (refetchRequested bool, lastEnrolledAt time.Time) {
	supportsOsquery := mdmHost.SupportsOsquery()
	lastEnrolledAt, err := time.Parse("2006-01-02 15:04:05", server.NeverTimestamp)
	if err != nil {
		panic(err)
	}
	if !supportsOsquery {
		// Given the device does not have osquery, we set the last_enrolled_at as the MDM enroll time.
		lastEnrolledAt = time.Now()
	}
	return supportsOsquery, lastEnrolledAt
}

func updateMDMAppleHostDB(
	ctx context.Context,
	tx sqlx.ExtContext,
	hostID uint,
	mdmHost *fleet.Host,
	appCfg *fleet.AppConfig,
	fromPersonalEnrollment bool,
) error {
	refetchRequested, lastEnrolledAt := mdmHostEnrollFields(mdmHost)

	args := []interface{}{
		mdmHost.HardwareSerial,
		mdmHost.UUID,
		mdmHost.HardwareModel,
		mdmHost.Platform,
		refetchRequested,
		// Set osquery_host_id to the device UUID only if it is not already set.
		mdmHost.UUID,
		hostID,
	}

	// Only update last_enrolled_at if this is a iOS/iPadOS device.
	// macOS should not update last_enrolled_at as it is set when osquery enrolls.
	lastEnrolledAtColumn := ""
	if mdmHost.Platform == "ios" || mdmHost.Platform == "ipados" {
		lastEnrolledAtColumn = "last_enrolled_at = ?,"
		args = append([]interface{}{lastEnrolledAt}, args...)
	}

	updateStmt := fmt.Sprintf(`
		UPDATE hosts SET
			%s
			hardware_serial = ?,
			uuid = ?,
			hardware_model = ?,
			platform =  ?,
			refetch_requested = ?,
			osquery_host_id = COALESCE(NULLIF(osquery_host_id, ''), ?)
		WHERE id = ?`, lastEnrolledAtColumn)

	if _, err := tx.ExecContext(ctx, updateStmt, args...); err != nil {
		return ctxerr.Wrap(ctx, err, "update mdm apple host")
	}

	mdmHost.ID = hostID

	// load the enrolled team id for that host, will be needed later in the
	// HostActionReset lifecycle
	if err := sqlx.GetContext(ctx, tx, &mdmHost.TeamID, `SELECT team_id FROM hosts WHERE id = ?`, hostID); err != nil {
		return ctxerr.Wrap(ctx, err, "load host team id")
	}

	// clear any host_mdm_actions following re-enrollment here
	if _, err := tx.ExecContext(ctx, `DELETE FROM host_mdm_actions WHERE host_id = ?`, hostID); err != nil {
		return ctxerr.Wrap(ctx, err, "error clearing mdm apple host_mdm_actions")
	}

	if err := upsertMDMAppleHostMDMInfoDB(ctx, tx, appCfg, false, fromPersonalEnrollment, hostID); err != nil {
		return ctxerr.Wrap(ctx, err, "ingest mdm apple host upsert MDM info")
	}

	return nil
}

func insertMDMAppleHostDB(
	ctx context.Context,
	tx sqlx.ExtContext,
	mdmHost *fleet.Host,
	logger log.Logger,
	appCfg *fleet.AppConfig,
	fromPersonalEnrollment bool,
) error {
	refetchRequested, lastEnrolledAt := mdmHostEnrollFields(mdmHost)
	insertStmt := `
		INSERT INTO hosts (
			hardware_serial,
			uuid,
			hardware_model,
			platform,
			last_enrolled_at,
			detail_updated_at,
			osquery_host_id,
			refetch_requested
		) VALUES (?,?,?,?,?,?,?,?)`

	res, err := tx.ExecContext(
		ctx,
		insertStmt,
		mdmHost.HardwareSerial,
		mdmHost.UUID,
		mdmHost.HardwareModel,
		mdmHost.Platform,
		lastEnrolledAt,
		server.NeverTimestamp,
		mdmHost.UUID,
		refetchRequested,
	)
	if err != nil {
		return ctxerr.Wrap(ctx, err, "insert mdm apple host")
	}

	id, err := res.LastInsertId()
	if err != nil {
		return ctxerr.Wrap(ctx, err, "last insert id mdm apple host")
	}
	if id < 1 {
		return ctxerr.Wrap(ctx, err, "ingest mdm apple host unexpected last insert id")
	}

	mdmHost.ID = uint(id)

	if err := upsertHostDisplayNames(ctx, tx, *mdmHost); err != nil {
		return ctxerr.Wrap(ctx, err, "ingest mdm apple host upsert display names")
	}

	if err := upsertMDMAppleHostLabelMembershipDB(ctx, tx, logger, *mdmHost); err != nil {
		return ctxerr.Wrap(ctx, err, "ingest mdm apple host upsert label membership")
	}

	if err := upsertMDMAppleHostMDMInfoDB(ctx, tx, appCfg, false, fromPersonalEnrollment, mdmHost.ID); err != nil {
		return ctxerr.Wrap(ctx, err, "ingest mdm apple host upsert MDM info")
	}
	return nil
}

// hostToCreateFromMDM defines a common set of parameters required to create
// host records without a pre-existing osquery enrollment from MDM flows like
// ADE ingestion or OTA enrollments
type hostToCreateFromMDM struct {
	// HardwareSerial should match the value for hosts.hardware_serial
	HardwareSerial string
	// HardwareModel should match the value for hosts.hardware_model
	HardwareModel string
	// PlatformHint is used to determine hosts.platform, if it:
	//
	// - contains "iphone" the platform is "ios"
	// - contains "ipad" the platform is "ipados"
	// - otherwise the platform is "darwin"
	PlatformHint string
	// Optional UUID to be set before authenticate mdm
	UUID *string
}

func createHostFromMDMDB(
	ctx context.Context,
	tx sqlx.ExtContext,
	logger log.Logger,
	devices []hostToCreateFromMDM,
	fromADE bool,
	macOSTeam, iosTeam, ipadTeam *uint,
) (int64, []fleet.Host, error) {
	// NOTE: order of arguments for teams is important, see statement.
	args := []any{iosTeam, ipadTeam, macOSTeam}
	us, unionArgs := unionSelectDevices(devices)
	args = append(args, unionArgs...)

	stmt := fmt.Sprintf(`
		INSERT INTO hosts (
			hardware_serial,
			hardware_model,
			platform,
			last_enrolled_at,
			detail_updated_at,
			osquery_host_id,
			refetch_requested,
			team_id
		) (
			SELECT
				us.hardware_serial,
				COALESCE(GROUP_CONCAT(DISTINCT us.hardware_model), ''),
				us.platform,
				'`+server.NeverTimestamp+`' AS last_enrolled_at,
				'`+server.NeverTimestamp+`' AS detail_updated_at,
				NULL AS osquery_host_id,
				IF(us.platform = 'ios' OR us.platform = 'ipados', 0, 1) AS refetch_requested,
				CASE
					WHEN us.platform = 'ios' THEN ?
					WHEN us.platform = 'ipados' THEN ?
					ELSE ?
				END AS team_id
			FROM (%s) us
			LEFT JOIN hosts h ON us.hardware_serial = h.hardware_serial
		WHERE
			h.id IS NULL
		GROUP BY
			us.hardware_serial, us.platform)`,
		us,
	)

	res, err := tx.ExecContext(ctx, stmt, args...)
	if err != nil {
		return 0, nil, ctxerr.Wrap(ctx, err, "inserting new host in MDM ingestion")
	}

	n, _ := res.RowsAffected()
	// get new host ids
	args = []any{}
	parts := []string{}
	for _, d := range devices {
		args = append(args, d.HardwareSerial)
		parts = append(parts, "?")
	}

	var whenCases []string
	var whenArgs []interface{}
	updateUUIDHosts := map[string]string{}
	for _, d := range devices {
		if d.UUID != nil {
			whenCases = append(whenCases, "WHEN hardware_serial = ? THEN ?")
			whenArgs = append(whenArgs, d.HardwareSerial, d.UUID)
			updateUUIDHosts[d.HardwareSerial] = *d.UUID
		}
	}

	for serial := range updateUUIDHosts {
		whenArgs = append(whenArgs, serial)
	}

	if len(updateUUIDHosts) > 0 {
		stmt = fmt.Sprintf(`
	UPDATE hosts
	SET uuid = CASE %s ELSE uuid END
	WHERE hardware_serial IN (%s)
		`, strings.Join(whenCases, " "), strings.TrimSuffix(strings.Repeat("?,", len(updateUUIDHosts)), ","))
		_, err = tx.ExecContext(ctx, stmt, whenArgs...)
		if err != nil {
			return 0, nil, ctxerr.Wrap(ctx, err, "setting uuid for hosts")
		}
	}

	var hostsWithEnrolled []struct {
		fleet.Host
		Enrolled *bool `db:"enrolled"`
	}
	err = sqlx.SelectContext(ctx, tx, &hostsWithEnrolled, fmt.Sprintf(`
			SELECT
				h.id,
				h.platform,
				h.hardware_model,
				h.hardware_serial,
				h.hostname,
				COALESCE(hmdm.enrolled, 0) as enrolled,
				h.uuid
			FROM hosts h
			LEFT JOIN host_mdm hmdm ON hmdm.host_id = h.id
			WHERE h.hardware_serial IN(%s)`,
		strings.Join(parts, ",")),
		args...)
	if err != nil {
		return 0, nil, ctxerr.Wrap(ctx, err, "ingest mdm apple host get host ids")
	}

	var hosts []fleet.Host
	var unmanagedHostIDs []uint
	for _, h := range hostsWithEnrolled {
		hosts = append(hosts, h.Host)
		if h.Enrolled == nil || !*h.Enrolled {
			unmanagedHostIDs = append(unmanagedHostIDs, h.ID)
		}
	}

	if err := upsertHostDisplayNames(ctx, tx, hosts...); err != nil {
		return 0, nil, ctxerr.Wrap(ctx, err, "ingest mdm apple host upsert display names")
	}

	if err := upsertMDMAppleHostLabelMembershipDB(ctx, tx, logger, hosts...); err != nil {
		return 0, nil, ctxerr.Wrap(ctx, err, "ingest mdm apple host upsert label membership")
	}

	appCfg, err := appConfigDB(ctx, tx)
	if err != nil {
		return 0, nil, ctxerr.Wrap(ctx, err, "ingest mdm apple host get app config")
	}

	// only upsert MDM info for hosts that are unmanaged. This
	// prevents us from overriding valuable info with potentially
	// incorrect data. For example: if a host is enrolled in a
	// third-party MDM, but gets assigned in ABM to Fleet (during
	// migration) we'll get an 'added' event. In that case, we
	// expect that MDM info will be updated in due time as we ingest
	// future osquery data from the host
	if err := upsertMDMAppleHostMDMInfoDB(
		ctx,
		tx,
		appCfg,
		fromADE,
		false,
		unmanagedHostIDs...,
	); err != nil {
		return 0, nil, ctxerr.Wrap(ctx, err, "ingest mdm apple host upsert MDM info")
	}

	return n, hosts, nil
}

func (ds *Datastore) IngestMDMAppleDeviceFromOTAEnrollment(
	ctx context.Context,
	teamID *uint,
	idpUUID string,
	deviceInfo fleet.MDMAppleMachineInfo,
) error {
	return ds.withRetryTxx(ctx, func(tx sqlx.ExtContext) error {
		toInsert := []hostToCreateFromMDM{
			{
				HardwareSerial: deviceInfo.Serial,
				PlatformHint:   deviceInfo.Product,
				HardwareModel:  deviceInfo.Product,
				UUID:           &deviceInfo.UDID,
			},
		}
		_, hosts, err := createHostFromMDMDB(ctx, tx, ds.logger, toInsert, false, teamID, teamID, teamID)
		if idpUUID != "" && len(hosts) > 0 {
			host := hosts[0]
			level.Info(ds.logger).Log("msg", fmt.Sprintf("associating host %s with idp account %s", host.UUID, idpUUID))
			err = associateHostMDMIdPAccountDB(ctx, tx, host.UUID, idpUUID)
			if err != nil {
				return ctxerr.Wrap(ctx, err, "associating host with idp account")
			}
		}

		return ctxerr.Wrap(ctx, err, "creating host from OTA enrollment")
	})
}

func (ds *Datastore) IngestMDMAppleDevicesFromDEPSync(
	ctx context.Context,
	devices []godep.Device,
	abmTokenID uint,
	macOSTeam, iosTeam, ipadTeam *fleet.Team,
) (createdCount int64, err error) {
	if len(devices) < 1 {
		level.Debug(ds.logger).Log("msg", "ingesting devices from DEP received < 1 device, skipping", "len(devices)", len(devices))
		return 0, nil
	}
	migrationDeadlinesBySerial := make(map[string]time.Time, len(devices))
	for _, device := range devices {
		if device.MDMMigrationDeadline != nil {
			migrationDeadlinesBySerial[device.SerialNumber] = *device.MDMMigrationDeadline
		}
	}

	var teamIDs []*uint
	for _, team := range []*fleet.Team{macOSTeam, iosTeam, ipadTeam} {
		if team == nil {
			teamIDs = append(teamIDs, nil)
			continue
		}

		exists, err := ds.TeamExists(ctx, team.ID)
		if err != nil {
			return 0, ctxerr.Wrap(ctx, err, "ingest mdm apple host get team by name")
		}

		if exists {
			teamIDs = append(teamIDs, &team.ID)
			continue
		}

		// If the team doesn't exist, we still ingest the device, but it won't
		// belong to any team.
		level.Debug(ds.logger).Log(
			"msg",
			"ingesting devices from ABM: unable to find default team assigned in config, the devices won't be assigned to a team",
			"team_id",
			team,
		)
		teamIDs = append(teamIDs, nil)
	}

	err = ds.withRetryTxx(ctx, func(tx sqlx.ExtContext) error {
		htc := make([]hostToCreateFromMDM, len(devices))
		for i, d := range devices {
			htc[i] = hostToCreateFromMDM{
				HardwareSerial: d.SerialNumber,
				HardwareModel:  d.Model,
				PlatformHint:   d.DeviceFamily,
			}
		}

		n, hosts, err := createHostFromMDMDB(
			ctx,
			tx,
			ds.logger,
			htc,
			true,
			teamIDs[0], teamIDs[1], teamIDs[2],
		)
		if err != nil {
			return err
		}
		createdCount = n

		migrationDeadlinesByHostID := make(map[uint]time.Time, len(devices))
		for _, host := range hosts {
			if migrationDeadline, ok := migrationDeadlinesBySerial[host.HardwareSerial]; ok {
				migrationDeadlinesByHostID[host.ID] = migrationDeadline
			}
		}

		if err := upsertHostDEPAssignmentsDB(ctx, tx, hosts, abmTokenID, migrationDeadlinesByHostID); err != nil {
			return ctxerr.Wrap(ctx, err, "ingest mdm apple host upsert DEP assignments")
		}

		return nil
	})

	return createdCount, err
}

func (ds *Datastore) UpsertMDMAppleHostDEPAssignments(ctx context.Context, hosts []fleet.Host, abmTokenID uint, mdmMigrationDeadlinesByHostID map[uint]time.Time) error {
	return ds.withTx(ctx, func(tx sqlx.ExtContext) error {
		if err := upsertHostDEPAssignmentsDB(ctx, tx, hosts, abmTokenID, mdmMigrationDeadlinesByHostID); err != nil {
			return ctxerr.Wrap(ctx, err, "upsert host DEP assignments")
		}

		return nil
	})
}

func upsertHostDEPAssignmentsDB(ctx context.Context, tx sqlx.ExtContext, hosts []fleet.Host, abmTokenID uint, migrationDeadlinesByHostID map[uint]time.Time) error {
	if len(hosts) == 0 {
		return nil
	}

	stmt := `
		INSERT INTO host_dep_assignments (host_id, abm_token_id, mdm_migration_deadline)
		VALUES %s
		ON DUPLICATE KEY UPDATE
		  added_at = CURRENT_TIMESTAMP,
		  deleted_at = NULL,
		  abm_token_id = VALUES(abm_token_id),
		  mdm_migration_deadline = VALUES(mdm_migration_deadline)`

	args := []interface{}{}
	values := []string{}
	for _, host := range hosts {
		var deadline *time.Time
		if d, ok := migrationDeadlinesByHostID[host.ID]; ok {
			deadline = &d
		}
		args = append(args, host.ID, abmTokenID, deadline)
		values = append(values, "(?, ?, ?)")
	}

	_, err := tx.ExecContext(ctx, fmt.Sprintf(stmt, strings.Join(values, ",")), args...)
	if err != nil {
		return ctxerr.Wrap(ctx, err, "upsert host dep assignments")
	}

	return nil
}

func upsertHostDisplayNames(ctx context.Context, tx sqlx.ExtContext, hosts ...fleet.Host) error {
	var args []interface{}
	var parts []string
	for _, h := range hosts {
		args = append(args, h.ID, h.DisplayName())
		parts = append(parts, "(?, ?)")
	}

	_, err := tx.ExecContext(ctx, fmt.Sprintf(`
			INSERT INTO host_display_names (host_id, display_name) VALUES %s
			ON DUPLICATE KEY UPDATE display_name = VALUES(display_name)`, strings.Join(parts, ",")),
		args...)
	if err != nil {
		return ctxerr.Wrap(ctx, err, "upsert host display names")
	}

	return nil
}

func upsertMDMAppleHostMDMInfoDB(ctx context.Context, tx sqlx.ExtContext, appCfg *fleet.AppConfig, fromSync, fromPersonalEnrollment bool, hostIDs ...uint) error {
	if len(hostIDs) == 0 {
		return nil
	}

	serverURL, err := apple_mdm.ResolveAppleMDMURL(appCfg.MDMUrl())
	if err != nil {
		return ctxerr.Wrap(ctx, err, "resolve Fleet MDM URL")
	}

	// if the device is coming from the DEP sync, we don't consider it
	// enrolled yet.
	enrolled := !fromSync

	result, err := tx.ExecContext(ctx, `
		INSERT INTO mobile_device_management_solutions (name, server_url) VALUES (?, ?)
		ON DUPLICATE KEY UPDATE server_url = VALUES(server_url)`,
		fleet.WellKnownMDMFleet, serverURL)
	if err != nil {
		return ctxerr.Wrap(ctx, err, "upsert mdm solution")
	}

	var mdmID int64
	if insertOnDuplicateDidInsertOrUpdate(result) {
		mdmID, _ = result.LastInsertId()
	} else {
		stmt := `SELECT id FROM mobile_device_management_solutions WHERE name = ? AND server_url = ?`
		if err := sqlx.GetContext(ctx, tx, &mdmID, stmt, fleet.WellKnownMDMFleet, serverURL); err != nil {
			return ctxerr.Wrap(ctx, err, "query mdm solution id")
		}
	}

	args := []interface{}{}
	parts := []string{}
	for _, id := range hostIDs {
		args = append(args, enrolled, serverURL, fromSync, mdmID, false, id, fromPersonalEnrollment)
		parts = append(parts, "(?, ?, ?, ?, ?, ?, ?)")
	}

	_, err = tx.ExecContext(ctx, fmt.Sprintf(`
		INSERT INTO host_mdm (enrolled, server_url, installed_from_dep, mdm_id, is_server, host_id, is_personal_enrollment) VALUES %s
		ON DUPLICATE KEY UPDATE enrolled = VALUES(enrolled)`, strings.Join(parts, ",")), args...)

	return ctxerr.Wrap(ctx, err, "upsert host mdm info")
}

func upsertMDMAppleHostLabelMembershipDB(ctx context.Context, tx sqlx.ExtContext, logger log.Logger, hosts ...fleet.Host) error {
	// Builtin label memberships are usually inserted when the first distributed
	// query results are received; however, we want to insert pending MDM hosts
	// now because it may still be some time before osquery is running on these
	// devices. Because these are Apple devices, we're adding them to the "All
	// Hosts" and one of "macOS", "iOS", "iPadOS" labels.
	labels := []struct {
		ID   uint   `db:"id"`
		Name string `db:"name"`
	}{}
	err := sqlx.SelectContext(ctx, tx, &labels, `SELECT id, name FROM labels WHERE label_type = 1 AND (name = 'All Hosts' OR name = 'macOS' OR name = 'iOS' OR name = 'iPadOS')`)
	switch {
	case err != nil:
		return ctxerr.Wrap(ctx, err, "get builtin labels")
	case len(labels) != 4:
		// Builtin labels can get deleted so it is important that we check that
		// they still exist before we continue.
		level.Error(logger).Log("err", fmt.Sprintf("expected 4 builtin labels but got %d", len(labels)))
		return nil
	default:
		// continue
	}

	// We cannot assume IDs on labels, thus we look by name.
	var (
		allHostsLabelID uint
		macOSLabelID    uint
		iOSLabelID      uint
		iPadOSLabelID   uint
	)
	for _, label := range labels {
		switch label.Name {
		case "All Hosts":
			allHostsLabelID = label.ID
		case "macOS":
			macOSLabelID = label.ID
		case "iOS":
			iOSLabelID = label.ID
		case "iPadOS":
			iPadOSLabelID = label.ID
		}
	}

	parts := []string{}
	args := []interface{}{}
	for _, h := range hosts {
		var osLabelID uint
		switch h.Platform {
		case "ios":
			osLabelID = iOSLabelID
		case "ipados":
			osLabelID = iPadOSLabelID
		default: // at this point, assume "darwin"
			osLabelID = macOSLabelID
		}
		parts = append(parts, "(?,?),(?,?)")
		args = append(args, h.ID, allHostsLabelID, h.ID, osLabelID)
	}
	_, err = tx.ExecContext(ctx, fmt.Sprintf(`
			INSERT INTO label_membership (host_id, label_id) VALUES %s
			ON DUPLICATE KEY UPDATE host_id = host_id`, strings.Join(parts, ",")), args...)
	if err != nil {
		return ctxerr.Wrap(ctx, err, "upsert label membership")
	}

	return nil
}

// deleteMDMOSCustomSettingsForHost deletes configuration profiles and
// declarations for a host based on its platform.
func (ds *Datastore) deleteMDMOSCustomSettingsForHost(ctx context.Context, tx sqlx.ExtContext, uuid, platform string) error {
	tableMap := map[string][]string{
		"darwin":  {"host_mdm_apple_profiles", "host_mdm_apple_declarations"},
		"ios":     {"host_mdm_apple_profiles", "host_mdm_apple_declarations"},
		"ipados":  {"host_mdm_apple_profiles", "host_mdm_apple_declarations"},
		"windows": {"host_mdm_windows_profiles"},
		"android": {"host_mdm_android_profiles"},
	}

	tables, ok := tableMap[platform]
	if !ok {
		return ctxerr.Errorf(ctx, "unsupported platform %s", platform)
	}

	for _, table := range tables {
		_, err := tx.ExecContext(ctx, fmt.Sprintf(`
                    DELETE FROM %s
                    WHERE host_uuid = ?`, table), uuid)
		if err != nil {
			return ctxerr.Wrapf(ctx, err, "removing all %s from host %s", table, uuid)
		}
	}

	return nil
}

func (ds *Datastore) MDMTurnOff(ctx context.Context, uuid string) (users []*fleet.User, activities []fleet.ActivityDetails, err error) {
	err = ds.withRetryTxx(ctx, func(tx sqlx.ExtContext) error {
		var host fleet.Host
		err := sqlx.GetContext(
			ctx, tx, &host,
			`SELECT id, platform FROM hosts WHERE uuid = ? LIMIT 1`, uuid,
		)
		if err != nil {
			return ctxerr.Wrap(ctx, err, "getting host info from UUID")
		}

		if !fleet.MDMSupported(host.Platform) {
			return ctxerr.Errorf(ctx, "unsupported host platform: %q", host.Platform)
		}

		// NOTE: set installed_from_dep = 0 so DEP host will not be
		// counted as pending after it unenrolls.
		_, err = tx.ExecContext(ctx, `
			UPDATE host_mdm
			SET
			  enrolled = 0,
			  installed_from_dep = 0,
			  server_url = '',
			  mdm_id = NULL
			WHERE
			  host_id = ?`, host.ID)
		if err != nil {
			return ctxerr.Wrap(ctx, err, "clearing host_mdm for host")
		}

		// Since the host is unenrolled, delete all profiles assigned to the
		// host manually, the device won't Acknowledge any more requests (eg:
		// to delete profiles) and profiles are automatically removed on
		// unenrollment.
		if err := ds.deleteMDMOSCustomSettingsForHost(ctx, tx, uuid, host.Platform); err != nil {
			return ctxerr.Wrap(ctx, err, "deleting profiles for host")
		}

		// clear up the MDM-dependent upcoming activities as it won't be able
		// to process them anymore
		if err := ds.ClearMDMUpcomingActivitiesDB(ctx, tx, uuid); err != nil {
			return ctxerr.Wrap(ctx, err, "deleting mdm-related upcoming activities for host")
		}

		// we may need to create corresponding "past" activities for "canceled" VPP
		// app installs, so we return those to the MDM lifecycle to handle.
		users, activities, err = ds.markAllPendingVPPInstallsAsFailedForHost(ctx, tx, host.ID, host.Platform)
		if err != nil {
			return ctxerr.Wrap(ctx, err, "marking pending vpp installs as failed for host")
		}

		// NOTE: intentionally keeping disk encryption keys and bootstrap
		// package information.

		// iPhones and iPads have no osquery thus we don't need to refetch.
		if host.Platform == "ios" || host.Platform == "ipados" {
			return nil
		}

		// request a refetch to update any eventually consistent stale information.
		err = updateHostRefetchRequestedDB(ctx, tx, host.ID, true)
		return ctxerr.Wrap(ctx, err, "setting host refetch requested")
	})
	return users, activities, err
}

func unionSelectDevices(devices []hostToCreateFromMDM) (stmt string, args []interface{}) {
	for i, d := range devices {
		if i == 0 {
			stmt = "SELECT ? hardware_serial, ? hardware_model, ? platform"
		} else {
			stmt += " UNION SELECT ?, ?, ?"
		}

		// map the platform hint to Fleet's hosts.platform field.
		normalizedHint := strings.ToLower(d.PlatformHint)
		platform := string(fleet.MacOSPlatform)
		switch {
		case strings.Contains(normalizedHint, "iphone"), strings.Contains(normalizedHint, "ipod"):
			platform = string(fleet.IOSPlatform)
		case strings.Contains(normalizedHint, "ipad"):
			platform = string(fleet.IPadOSPlatform)
		}
		args = append(args, d.HardwareSerial, d.HardwareModel, platform)
	}

	return stmt, args
}

func (ds *Datastore) GetHostDEPAssignment(ctx context.Context, hostID uint) (*fleet.HostDEPAssignment, error) {
	var res fleet.HostDEPAssignment
	err := sqlx.GetContext(ctx, ds.reader(ctx), &res, `
		SELECT host_id, added_at, deleted_at, abm_token_id, mdm_migration_deadline, mdm_migration_completed FROM host_dep_assignments hdep WHERE hdep.host_id = ?`, hostID)
	if err != nil {
		if err == sql.ErrNoRows {
			return nil, ctxerr.Wrap(ctx, notFound("HostDEPAssignment").WithID(hostID))
		}
		return nil, ctxerr.Wrapf(ctx, err, "getting host dep assignments")
	}
	return &res, nil
}

func (ds *Datastore) SetHostMDMMigrationCompleted(ctx context.Context, hostID uint) error {
	_, err := ds.writer(ctx).ExecContext(ctx, `
		UPDATE host_dep_assignments
		SET mdm_migration_completed = mdm_migration_deadline
		WHERE host_id = ?`, hostID,
	)
	if err != nil {
		return ctxerr.Wrapf(ctx, err, "set mdm migration completed for host_id %d", hostID)
	}
	return nil
}

func (ds *Datastore) DeleteHostDEPAssignmentsFromAnotherABM(ctx context.Context, abmTokenID uint, serials []string) error {
	if len(serials) == 0 {
		return nil
	}

	type depAssignment struct {
		HardwareSerial string `db:"hardware_serial"`
		ABMTokenID     uint   `db:"abm_token_id"`
	}
	selectStmt, selectArgs, err := sqlx.In(`
		SELECT h.hardware_serial, hdep.abm_token_id
		FROM hosts h
		JOIN host_dep_assignments hdep ON h.id = hdep.host_id
		WHERE hdep.abm_token_id != ? AND h.hardware_serial IN (?)`, abmTokenID, serials)
	if err != nil {
		return ctxerr.Wrap(ctx, err, "building IN statement for selecting host serials")
	}
	var others []depAssignment
	if err = sqlx.SelectContext(ctx, ds.reader(ctx), &others, selectStmt, selectArgs...); err != nil {
		return ctxerr.Wrap(ctx, err, "selecting host serials")
	}
	tokenToSerials := map[uint][]string{}
	for _, other := range others {
		tokenToSerials[other.ABMTokenID] = append(tokenToSerials[other.ABMTokenID], other.HardwareSerial)
	}
	for otherTokenID, otherSerials := range tokenToSerials {
		if err := ds.DeleteHostDEPAssignments(ctx, otherTokenID, otherSerials); err != nil {
			return ctxerr.Wrap(ctx, err, "deleting DEP assignments for other ABM")
		}
	}
	return nil
}

func (ds *Datastore) DeleteHostDEPAssignments(ctx context.Context, abmTokenID uint, serials []string) error {
	if len(serials) == 0 {
		return nil
	}

	selectStmt, selectArgs, err := sqlx.In(`
		SELECT h.id, hmdm.enrollment_status
		FROM hosts h
		JOIN host_dep_assignments hdep ON h.id = hdep.host_id
		LEFT JOIN host_mdm hmdm ON h.id = hmdm.host_id
		WHERE hdep.abm_token_id = ? AND h.hardware_serial IN (?)`, abmTokenID, serials)
	if err != nil {
		return ctxerr.Wrap(ctx, err, "building IN statement for selecting host IDs")
	}

	return ds.withTx(ctx, func(tx sqlx.ExtContext) error {
		type hostWithEnrollmentStatus struct {
			ID               uint    `db:"id"`
			EnrollmentStatus *string `db:"enrollment_status"`
		}
		var hosts []hostWithEnrollmentStatus
		if err = sqlx.SelectContext(ctx, tx, &hosts, selectStmt, selectArgs...); err != nil {
			return ctxerr.Wrap(ctx, err, "selecting host IDs")
		}
		if len(hosts) == 0 {
			// Nothing to delete. Hosts may have already been transferred to another ABM.
			return nil
		}
		var hostIDs []uint
		var hostIDsPending []uint
		for _, host := range hosts {
			hostIDs = append(hostIDs, host.ID)
			if host.EnrollmentStatus != nil && *host.EnrollmentStatus == "Pending" {
				hostIDsPending = append(hostIDsPending, host.ID)
			}
		}

		stmt, args, err := sqlx.In(`
          UPDATE host_dep_assignments
          SET deleted_at = NOW(),
		  mdm_migration_deadline = NULL,
		  mdm_migration_completed = NULL
          WHERE host_id IN (?)`, hostIDs)
		if err != nil {
			return ctxerr.Wrap(ctx, err, "building IN statement")
		}
		if _, err := tx.ExecContext(ctx, stmt, args...); err != nil {
			return ctxerr.Wrap(ctx, err, "deleting DEP assignment by host_id")
		}

		// If pending host is no longer in ABM, we should delete it because it will never enroll in Fleet.
		// If the host is later re-added to ABM, it will be re-created.
		if len(hostIDsPending) == 0 {
			return nil
		}

		return deleteHosts(ctx, tx, hostIDsPending)
	})
}

func (ds *Datastore) RestoreMDMApplePendingDEPHost(ctx context.Context, host *fleet.Host) error {
	ac, err := ds.AppConfig(ctx)
	if err != nil {
		return ctxerr.Wrap(ctx, err, "restore pending dep host get app config")
	}

	return ds.withTx(ctx, func(tx sqlx.ExtContext) error {
		// Insert a new host row with the same ID as the host that was deleted. We set only a
		// limited subset of fields just as if the host were initially ingested from DEP sync;
		// however, we also restore the UUID. Note that we are explicitly not restoring the
		// osquery_host_id.
		stmt := `
INSERT INTO hosts (
	id,
	uuid,
	hardware_serial,
	hardware_model,
	platform,
	last_enrolled_at,
	detail_updated_at,
	osquery_host_id,
	refetch_requested,
	team_id
) VALUES (?, ?, ?, ?, ?, ?, ?, ?, ?, ?)`

		// Handle zero time values by converting them to nil for SQL NULL
		var lastEnrolledAt, detailUpdatedAt interface{}
		if !host.LastEnrolledAt.IsZero() {
			lastEnrolledAt = host.LastEnrolledAt
		}
		if !host.DetailUpdatedAt.IsZero() {
			detailUpdatedAt = host.DetailUpdatedAt
		}

		args := []interface{}{
			host.ID,
			host.UUID,
			host.HardwareSerial,
			host.HardwareModel,
			host.Platform,
			lastEnrolledAt,
			detailUpdatedAt,
			nil, // osquery_host_id is not restored
			host.RefetchRequested,
			host.TeamID,
		}

		if _, err := tx.ExecContext(ctx, stmt, args...); err != nil {
			return ctxerr.Wrap(ctx, err, "restore pending dep host")
		}

		// Upsert related host tables for the restored host just as if it were initially ingested
		// from DEP sync. Note we are not upserting host_dep_assignments in order to preserve the
		// existing timestamps.
		if err := upsertHostDisplayNames(ctx, tx, *host); err != nil {
			// TODO: Why didn't this work as expected?
			return ctxerr.Wrap(ctx, err, "restore pending dep host display name")
		}
		if err := upsertMDMAppleHostLabelMembershipDB(ctx, tx, ds.logger, *host); err != nil {
			return ctxerr.Wrap(ctx, err, "restore pending dep host label membership")
		}
		if err := upsertMDMAppleHostMDMInfoDB(ctx, tx, ac, true, false, host.ID); err != nil {
			return ctxerr.Wrap(ctx, err, "ingest mdm apple host upsert MDM info")
		}

		return nil
	})
}

func (ds *Datastore) GetNanoMDMEnrollment(ctx context.Context, id string) (*fleet.NanoEnrollment, error) {
	var nanoEnroll fleet.NanoEnrollment
	// use writer as it is used just after creation in some cases
	err := sqlx.GetContext(ctx, ds.writer(ctx), &nanoEnroll, `SELECT id, device_id, type, enabled, token_update_tally
		FROM nano_enrollments WHERE id = ?`, id)
	if err != nil {
		if errors.Is(err, sql.ErrNoRows) {
			return nil, nil
		}
		return nil, ctxerr.Wrapf(ctx, err, "getting data from nano_enrollments for id %s", id)
	}

	return &nanoEnroll, nil
}

func (ds *Datastore) GetNanoMDMUserEnrollment(ctx context.Context, deviceId string) (*fleet.NanoEnrollment, error) {
	var nanoEnroll fleet.NanoEnrollment
	// use writer as it is used just after creation in some cases
	// Note that we only ever return the first active user enrollment from the device
	err := sqlx.GetContext(ctx, ds.writer(ctx), &nanoEnroll, `SELECT id, device_id, type, enabled, token_update_tally
		FROM nano_enrollments WHERE type = 'User' AND enabled = 1 AND device_id = ? ORDER BY created_at ASC LIMIT 1`, deviceId)
	if err != nil {
		if errors.Is(err, sql.ErrNoRows) {
			return nil, nil
		}
		return nil, ctxerr.Wrapf(ctx, err, "getting data from nano_enrollments for device id %s", deviceId)
	}

	return &nanoEnroll, nil
}

func (ds *Datastore) UpdateNanoMDMUserEnrollmentUsername(ctx context.Context, deviceId string, userUUID string, username string) error {
	_, err := ds.writer(ctx).ExecContext(ctx, `
		UPDATE nano_users SET user_short_name = ? WHERE id = ? AND device_id = ?
	`, username, deviceId+":"+userUUID, deviceId)
	if err != nil {
		return ctxerr.Wrapf(ctx, err, "updating nano user enrollment username for device id %s", deviceId)
	}
	return nil
}

func (ds *Datastore) GetNanoMDMUserEnrollmentUsernameAndUUID(ctx context.Context, deviceID string) (string, string, error) {
	var nanoUser fleet.NanoUser
	// Note that we only ever return the first active user enrollment from the device
	err := sqlx.GetContext(ctx, ds.reader(ctx), &nanoUser, `
		SELECT
			COALESCE(nu.user_short_name, '') as user_short_name,
			nu.id AS id
		FROM
			nano_enrollments ne
			INNER JOIN nano_users nu ON ne.user_id = nu.id
		WHERE
			ne.type = 'User' AND
			ne.enabled = 1 AND
			ne.device_id = ?
		ORDER BY ne.created_at ASC
		LIMIT 1`, deviceID)
	if err != nil {
		if errors.Is(err, sql.ErrNoRows) {
			return "", "", nil
		}
		return "", "", ctxerr.Wrapf(ctx, err, "getting username from nano_users for device id %s", deviceID)
	}

	username := nanoUser.UserShortName
	userID := nanoUser.ID
	// The userID from nano should be of the form
	// deviceid + ":" + userID
	if strings.HasPrefix(nanoUser.ID, deviceID) {
		// If it does, we can extract the userID
		userID = strings.TrimPrefix(nanoUser.ID, deviceID+":")
	} else {
		level.Debug(ds.logger).Log("userID from nano does not match expected deviceID prefixed format", "deviceID", deviceID, "userID", nanoUser.ID)
	}
	return username, userID, nil
}

// NOTE: this is only called from a deprecated endpoint that does not support
// Fleet variables in profiles.
func (ds *Datastore) BatchSetMDMAppleProfiles(ctx context.Context, tmID *uint, profiles []*fleet.MDMAppleConfigProfile) error {
	return ds.withRetryTxx(ctx, func(tx sqlx.ExtContext) error {
		_, err := ds.batchSetMDMAppleProfilesDB(ctx, tx, tmID, profiles, nil)
		return err
	})
}

// batchSetMDMAppleProfilesDB must be called from inside a transaction.
func (ds *Datastore) batchSetMDMAppleProfilesDB(
	ctx context.Context,
	tx sqlx.ExtContext,
	tmID *uint,
	profiles []*fleet.MDMAppleConfigProfile,
	profilesVariablesByIdentifier []fleet.MDMProfileIdentifierFleetVariables,
) (updatedDB bool, err error) {
	const loadExistingProfiles = `
SELECT
  identifier,
  profile_uuid,
  mobileconfig,
  secrets_updated_at
FROM
  mdm_apple_configuration_profiles
WHERE
  team_id = ? AND
  identifier IN (?)
`

	const deleteProfilesNotInList = `
DELETE FROM
  mdm_apple_configuration_profiles
WHERE
  team_id = ? AND
  identifier NOT IN (?)
`

	const loadToBeDeletedProfilesNotInList = `
SELECT
	profile_uuid
FROM
	mdm_apple_configuration_profiles
WHERE
	team_id = ? AND
	identifier NOT IN (?)
`

	const insertNewOrEditedProfile = `
INSERT INTO
  mdm_apple_configuration_profiles (
    profile_uuid, team_id, identifier, name, scope, mobileconfig, checksum, uploaded_at, secrets_updated_at
  )
VALUES
  -- see https://stackoverflow.com/a/51393124/1094941
  ( CONCAT('` + fleet.MDMAppleProfileUUIDPrefix + `', CONVERT(uuid() USING utf8mb4)), ?, ?, ?, ?, ?, UNHEX(MD5(mobileconfig)), CURRENT_TIMESTAMP(6), ?)
ON DUPLICATE KEY UPDATE
  uploaded_at = IF(checksum = VALUES(checksum) AND name = VALUES(name), uploaded_at, CURRENT_TIMESTAMP(6)),
  secrets_updated_at = VALUES(secrets_updated_at),
  checksum = VALUES(checksum),
  name = VALUES(name),
  mobileconfig = VALUES(mobileconfig)
`

	// use a profile team id of 0 if no-team
	var profTeamID uint
	if tmID != nil {
		profTeamID = *tmID
	}

	err = ds.verifyAppleConfigProfileScopesDoNotConflict(ctx, tx, profiles)
	if err != nil {
		return false, err
	}

	// build a list of identifiers for the incoming profiles, will keep the
	// existing ones if there's a match and no change
	incomingIdents := make([]string, len(profiles))
	// at the same time, index the incoming profiles keyed by identifier for ease
	// or processing
	incomingProfs := make(map[string]*fleet.MDMAppleConfigProfile, len(profiles))
	for i, p := range profiles {
		incomingIdents[i] = p.Identifier
		incomingProfs[p.Identifier] = p
	}

	var existingProfiles []*fleet.MDMAppleConfigProfile

	if len(incomingIdents) > 0 {
		// load existing profiles that match the incoming profiles by identifiers
		stmt, args, err := sqlx.In(loadExistingProfiles, profTeamID, incomingIdents)
		if err != nil {
			return false, ctxerr.Wrap(ctx, err, "build query to load existing profiles")
		}
		if err := sqlx.SelectContext(ctx, tx, &existingProfiles, stmt, args...); err != nil {
			return false, ctxerr.Wrap(ctx, err, "load existing profiles")
		}
	}

	// figure out if we need to delete any profiles
	keepIdents := make([]string, 0, len(incomingIdents))
	for _, p := range existingProfiles {
		if newP := incomingProfs[p.Identifier]; newP != nil {
			keepIdents = append(keepIdents, p.Identifier)
		}
	}

	// profiles that are managed and delivered by Fleet
	fleetIdents := []string{}
	for ident := range mobileconfig.FleetPayloadIdentifiers() {
		fleetIdents = append(fleetIdents, ident)
	}

	var (
		stmt                string
		args                []interface{}
		deletedProfileUUIDs []string
	)
	// load the profiles that will be deleted, so we can cancel the install immediately
	stmt, args, err = sqlx.In(loadToBeDeletedProfilesNotInList, profTeamID, append(keepIdents, fleetIdents...))
	if err != nil {
		return false, ctxerr.Wrap(ctx, err, "build query to load profiles to be deleted")
	}
	if err := sqlx.SelectContext(ctx, tx, &deletedProfileUUIDs, stmt, args...); err != nil {
		return false, ctxerr.Wrap(ctx, err, "load profiles to be deleted")
	}

	// delete the obsolete profiles (all those that are not in keepIdents or delivered by Fleet)
	var result sql.Result
	stmt, args, err = sqlx.In(deleteProfilesNotInList, profTeamID, append(keepIdents, fleetIdents...))
	if err != nil {
		return false, ctxerr.Wrap(ctx, err, "build statement to delete obsolete profiles")
	}
	if result, err = tx.ExecContext(ctx, stmt, args...); err != nil {
		return false, ctxerr.Wrap(ctx, err, "delete obsolete profiles")
	}
	if result != nil {
		rows, _ := result.RowsAffected()
		updatedDB = rows > 0
	}
	if len(deletedProfileUUIDs) > 0 {
		// cancel installs of the deleted profiles immediately
		if err := cancelAppleHostInstallsForDeletedMDMProfiles(ctx, tx, deletedProfileUUIDs); err != nil {
			return false, ctxerr.Wrap(ctx, err, "cancel installs of deleted profiles")
		}
	}

	// insert the new profiles and the ones that have changed, and track those
	// that did insert or update, as we will need to update their variables (if
	// the profile did not change, its variables cannot have changed since the
	// contents is the same as it was already).
	for _, p := range incomingProfs {
		if result, err = tx.ExecContext(ctx, insertNewOrEditedProfile, profTeamID, p.Identifier, p.Name, p.Scope,
			p.Mobileconfig, p.SecretsUpdatedAt); err != nil {
			return false, ctxerr.Wrapf(ctx, err, "insert new/edited profile with identifier %q", p.Identifier)
		}
		didInsertOrUpdate := insertOnDuplicateDidInsertOrUpdate(result)

		updatedDB = updatedDB || didInsertOrUpdate
	}

	var mappedIncomingProfiles []*BatchSetAssociationIncomingProfile
	for _, p := range profiles {
		mappedIncomingProfiles = append(mappedIncomingProfiles, &BatchSetAssociationIncomingProfile{
			Name:             p.Identifier,
			ProfileUUID:      p.ProfileUUID,
			LabelsIncludeAll: p.LabelsIncludeAll,
			LabelsIncludeAny: p.LabelsIncludeAny,
			LabelsExcludeAny: p.LabelsExcludeAny,
		})
	}

	updatedLabels, err := ds.batchSetLabelAndVariableAssociations(ctx, tx, "darwin", tmID, mappedIncomingProfiles, profilesVariablesByIdentifier)
	if err != nil {
		return false, ctxerr.Wrap(ctx, err, "setting labels and variable associations")
	}

	return updatedDB || updatedLabels, nil
}

func (ds *Datastore) BulkDeleteMDMAppleHostsConfigProfiles(ctx context.Context, profs []*fleet.MDMAppleProfilePayload) error {
	return ds.withTx(ctx, func(tx sqlx.ExtContext) error {
		return ds.bulkDeleteMDMAppleHostsConfigProfilesDB(ctx, tx, profs)
	})
}

func (ds *Datastore) bulkDeleteMDMAppleHostsConfigProfilesDB(ctx context.Context, tx sqlx.ExtContext, profs []*fleet.MDMAppleProfilePayload) error {
	if len(profs) == 0 {
		return nil
	}

	executeDeleteBatch := func(valuePart string, args []any) error {
		stmt := fmt.Sprintf(`DELETE FROM host_mdm_apple_profiles WHERE (profile_identifier, host_uuid) IN (%s)`, strings.TrimSuffix(valuePart, ","))
		if _, err := tx.ExecContext(ctx, stmt, args...); err != nil {
			return ctxerr.Wrap(ctx, err, "error deleting host_mdm_apple_profiles")
		}
		return nil
	}

	var (
		args       []any
		sb         strings.Builder
		batchCount int
	)

	const defaultBatchSize = 1000 // results in this times 2 placeholders
	batchSize := defaultBatchSize
	if ds.testDeleteMDMProfilesBatchSize > 0 {
		batchSize = ds.testDeleteMDMProfilesBatchSize
	}

	resetBatch := func() {
		batchCount = 0
		args = args[:0]
		sb.Reset()
	}

	for _, p := range profs {
		args = append(args, p.ProfileIdentifier, p.HostUUID)
		sb.WriteString("(?, ?),")
		batchCount++

		if batchCount >= batchSize {
			if err := executeDeleteBatch(sb.String(), args); err != nil {
				return err
			}
			resetBatch()
		}
	}

	if batchCount > 0 {
		if err := executeDeleteBatch(sb.String(), args); err != nil {
			return err
		}
	}
	return nil
}

// NOTE If onlyProfileUUIDs is provided (not nil), only profiles with
// those UUIDs will be update instead of rebuilding all pending
// profiles for hosts
func (ds *Datastore) bulkSetPendingMDMAppleHostProfilesDB(
	ctx context.Context,
	tx sqlx.ExtContext,
	hostUUIDs []string,
	onlyProfileUUIDs []string,
) (updatedDB bool, err error) {
	if len(hostUUIDs) == 0 {
		return false, nil
	}

	// no need to worry about whether the user-channel exists yet or not for the
	// user-scoped profiles here (which will be returned by the generated desired
	// state) because this is just to set the status to null so they are
	// considered on the next reconciliation cron job (and in that
	// reconciliation, they will be ignored from the "to install/to remove" list
	// if necessary).
	appleMDMProfilesDesiredStateQuery := generateDesiredStateQuery("profile")

	// TODO(mna): the conditions here (and in toRemoveStmt) are subtly different
	// than the ones in ListMDMAppleProfilesToInstall/Remove, so I'm keeping
	// those statements distinct to avoid introducing a subtle bug, but we should
	// take the time to properly analyze this and try to reuse
	// ListMDMAppleProfilesToInstall/Remove as we do in the Windows equivalent
	// method.
	//
	// I.e. for toInstallStmt, this is missing:
	// 	-- profiles in A and B with operation type "install" and NULL status
	// but I believe it would be a no-op and no harm in adding (status is
	// already NULL).
	//
	// And for toRemoveStmt, this is different:
	// 	-- except "remove" operations in any state
	// vs
	// 	-- except "remove" operations in a terminal state or already pending
	// but again I believe it would be a no-op and no harm in making them the
	// same (if I'm understanding correctly, the only difference is that it
	// considers "remove" operations that have NULL status, which it would
	// update to make its status to NULL).

	profileHostIn := "h.uuid IN (?)"
	if len(onlyProfileUUIDs) > 0 {
		profileHostIn = "mae.profile_uuid IN (?) AND " + profileHostIn
	}

	toInstallStmt := fmt.Sprintf(`
	SELECT
		ds.profile_uuid as profile_uuid,
		ds.host_uuid as host_uuid,
		ds.host_platform as host_platform,
		ds.profile_identifier as profile_identifier,
		ds.profile_name as profile_name,
		ds.checksum as checksum,
		ds.secrets_updated_at as secrets_updated_at,
		ds.scope as scope
	FROM ( %s ) as ds
		LEFT JOIN host_mdm_apple_profiles hmap
			ON hmap.profile_uuid = ds.profile_uuid AND hmap.host_uuid = ds.host_uuid
	WHERE
		-- profile or secret variables have been updated
		( hmap.checksum != ds.checksum ) OR IFNULL(hmap.secrets_updated_at < ds.secrets_updated_at, FALSE) OR
		-- profiles in A but not in B
		( hmap.profile_uuid IS NULL AND hmap.host_uuid IS NULL ) OR
		-- profiles in A and B but with operation type "remove"
		( hmap.host_uuid IS NOT NULL AND ( hmap.operation_type = ? OR hmap.operation_type IS NULL ) )
`, fmt.Sprintf(appleMDMProfilesDesiredStateQuery, profileHostIn, profileHostIn, profileHostIn, profileHostIn))

	// batches of 10K hosts because h.uuid appears three times in the
	// query, and the max number of prepared statements is 65K, this was
	// good enough during a load test and gives us wiggle room if we add
	// more arguments and we forget to update the batch size.
	selectProfilesBatchSize := 10_000
	if ds.testSelectMDMProfilesBatchSize > 0 {
		selectProfilesBatchSize = ds.testSelectMDMProfilesBatchSize
	}
	selectProfilesTotalBatches := int(math.Ceil(float64(len(hostUUIDs)) / float64(selectProfilesBatchSize)))

	var wantedProfiles []*fleet.MDMAppleProfilePayload
	for i := 0; i < selectProfilesTotalBatches; i++ {
		start := i * selectProfilesBatchSize
		end := start + selectProfilesBatchSize
		if end > len(hostUUIDs) {
			end = len(hostUUIDs)
		}

		batchUUIDs := hostUUIDs[start:end]

		var stmt string
		var args []any
		var err error

		if len(onlyProfileUUIDs) > 0 {
			stmt, args, err = sqlx.In(
				toInstallStmt,
				onlyProfileUUIDs, batchUUIDs,
				onlyProfileUUIDs, batchUUIDs,
				onlyProfileUUIDs, batchUUIDs,
				onlyProfileUUIDs, batchUUIDs,
				fleet.MDMOperationTypeRemove,
			)
		} else {
			stmt, args, err = sqlx.In(toInstallStmt, batchUUIDs, batchUUIDs, batchUUIDs, batchUUIDs, fleet.MDMOperationTypeRemove)
		}

		if err != nil {
			return false, ctxerr.Wrapf(ctx, err, "building statement to select profiles to install, batch %d of %d", i,
				selectProfilesTotalBatches)
		}

		var partialResult []*fleet.MDMAppleProfilePayload
		err = sqlx.SelectContext(ctx, tx, &partialResult, stmt, args...)
		if err != nil {
			return false, ctxerr.Wrapf(ctx, err, "selecting profiles to install, batch %d of %d", i, selectProfilesTotalBatches)
		}

		wantedProfiles = append(wantedProfiles, partialResult...)
	}

	// Exclude macOS only profiles from iPhones/iPads.
	wantedProfiles = fleet.FilterMacOSOnlyProfilesFromIOSIPadOS(wantedProfiles)

	narrowByProfiles := ""
	if len(onlyProfileUUIDs) > 0 {
		narrowByProfiles = "AND hmap.profile_uuid IN (?)"
	}

	// Note: We do not need secrets_updated_at in the remove statement
	toRemoveStmt := fmt.Sprintf(`
	SELECT
		hmap.profile_uuid as profile_uuid,
		hmap.host_uuid as host_uuid,
		hmap.profile_identifier as profile_identifier,
		hmap.profile_name as profile_name,
		hmap.checksum as checksum,
		hmap.status as status,
		hmap.operation_type as operation_type,
		COALESCE(hmap.detail, '') as detail,
		hmap.command_uuid as command_uuid,
		hmap.scope as scope
	FROM ( %s ) as ds
		RIGHT JOIN host_mdm_apple_profiles hmap
			ON hmap.profile_uuid = ds.profile_uuid AND hmap.host_uuid = ds.host_uuid
	WHERE
		hmap.host_uuid IN (?) %s AND
		-- profiles that are in B but not in A
		ds.profile_uuid IS NULL AND ds.host_uuid IS NULL AND
		-- except "remove" operations in any state
		( hmap.operation_type IS NULL OR hmap.operation_type != ? ) AND
		-- except "would be removed" profiles if they are a broken label-based profile
		-- (regardless of if it is an include-all or exclude-any label)
		NOT EXISTS (
			SELECT 1
			FROM mdm_configuration_profile_labels mcpl
			WHERE
			mcpl.apple_profile_uuid = hmap.profile_uuid AND
			mcpl.label_id IS NULL
		)
`, fmt.Sprintf(appleMDMProfilesDesiredStateQuery, profileHostIn, profileHostIn, profileHostIn, profileHostIn), narrowByProfiles)

	var currentProfiles []*fleet.MDMAppleProfilePayload
	for i := 0; i < selectProfilesTotalBatches; i++ {
		start := i * selectProfilesBatchSize
		end := start + selectProfilesBatchSize
		if end > len(hostUUIDs) {
			end = len(hostUUIDs)
		}

		batchUUIDs := hostUUIDs[start:end]

		var stmt string
		var args []any
		var err error

		if len(onlyProfileUUIDs) > 0 {
			stmt, args, err = sqlx.In(
				toRemoveStmt,
				onlyProfileUUIDs, batchUUIDs,
				onlyProfileUUIDs, batchUUIDs,
				onlyProfileUUIDs, batchUUIDs,
				onlyProfileUUIDs, batchUUIDs,
				batchUUIDs, onlyProfileUUIDs,
				fleet.MDMOperationTypeRemove,
			)
		} else {
			stmt, args, err = sqlx.In(toRemoveStmt, batchUUIDs, batchUUIDs, batchUUIDs, batchUUIDs, batchUUIDs, fleet.MDMOperationTypeRemove)
		}

		if err != nil {
			return false, ctxerr.Wrap(ctx, err, "building profiles to remove statement")
		}
		var partialResult []*fleet.MDMAppleProfilePayload
		err = sqlx.SelectContext(ctx, tx, &partialResult, stmt, args...)
		if err != nil {
			return false, ctxerr.Wrap(ctx, err, "fetching profiles to remove")
		}

		currentProfiles = append(currentProfiles, partialResult...)
	}

	if len(wantedProfiles) == 0 && len(currentProfiles) == 0 {
		return false, nil
	}

	// delete all host profiles to start from a clean slate, new entries will be added next
	// TODO(roberto): is this really necessary? this was pre-existing
	// behavior but I think it can be refactored. For now leaving it as-is.
	//
	// TODO part II(roberto): we found this call to be a major bottleneck during load testing
	// https://github.com/fleetdm/fleet/issues/21338
	if len(wantedProfiles) > 0 {
		if err := ds.bulkDeleteMDMAppleHostsConfigProfilesDB(ctx, tx, wantedProfiles); err != nil {
			return false, ctxerr.Wrap(ctx, err, "bulk delete all profiles")
		}
		updatedDB = true
	}

	// profileIntersection tracks profilesToAdd ∩ profilesToRemove, this is used to avoid:
	//
	// - Sending a RemoveProfile followed by an InstallProfile for a
	// profile with an identifier that's already installed, which can cause
	// racy behaviors.
	// - Sending a InstallProfile command for a profile that's exactly the
	// same as the one installed. Customers have reported that sending the
	// command causes unwanted behavior.
	profileIntersection := apple_mdm.NewProfileBimap()
	profileIntersection.IntersectByIdentifierAndHostUUID(wantedProfiles, currentProfiles)

	// start by deleting any that are already in the desired state
	var hostProfilesToClean []*fleet.MDMAppleProfilePayload
	for _, p := range currentProfiles {
		if _, ok := profileIntersection.GetMatchingProfileInDesiredState(p); ok {
			hostProfilesToClean = append(hostProfilesToClean, p)
		}
	}
	if len(hostProfilesToClean) > 0 {
		if err := ds.bulkDeleteMDMAppleHostsConfigProfilesDB(ctx, tx, hostProfilesToClean); err != nil {
			return false, ctxerr.Wrap(ctx, err, "bulk delete profiles to clean")
		}
		updatedDB = true
	}

	profilesToInsert := make(map[string]*fleet.MDMAppleProfilePayload)

	executeUpsertBatch := func(valuePart string, args []any) error {
		// If this call is made, we assume the update must be done -- a new profile was added or existing one modified.
		updatedDB = true
		baseStmt := fmt.Sprintf(`
				INSERT INTO host_mdm_apple_profiles (
					profile_uuid,
					host_uuid,
					profile_identifier,
					profile_name,
					checksum,
					secrets_updated_at,
					operation_type,
					status,
					command_uuid,
					detail,
					scope
				)
				VALUES %s
				ON DUPLICATE KEY UPDATE
					operation_type = VALUES(operation_type),
					status = VALUES(status),
					command_uuid = VALUES(command_uuid),
					checksum = VALUES(checksum),
				    secrets_updated_at = VALUES(secrets_updated_at),
					detail = VALUES(detail),
					scope = VALUES(scope)
			`, strings.TrimSuffix(valuePart, ","))

		_, err := tx.ExecContext(ctx, baseStmt, args...)
		return ctxerr.Wrap(ctx, err, "bulk set pending profile status execute batch")
	}

	var (
		pargs      []any
		psb        strings.Builder
		batchCount int
	)

	const defaultBatchSize = 1000 // results in this times 9 placeholders
	batchSize := defaultBatchSize
	if ds.testUpsertMDMDesiredProfilesBatchSize > 0 {
		batchSize = ds.testUpsertMDMDesiredProfilesBatchSize
	}

	resetBatch := func() {
		batchCount = 0
		clear(profilesToInsert)
		pargs = pargs[:0]
		psb.Reset()
	}

	for _, p := range wantedProfiles {
		if pp, ok := profileIntersection.GetMatchingProfileInCurrentState(p); ok {
			if pp.Status != &fleet.MDMDeliveryFailed && bytes.Equal(pp.Checksum, p.Checksum) {
				profilesToInsert[fmt.Sprintf("%s\n%s", p.HostUUID, p.ProfileUUID)] = &fleet.MDMAppleProfilePayload{
					ProfileUUID:       p.ProfileUUID,
					ProfileIdentifier: p.ProfileIdentifier,
					ProfileName:       p.ProfileName,
					HostUUID:          p.HostUUID,
					HostPlatform:      p.HostPlatform,
					Checksum:          p.Checksum,
					SecretsUpdatedAt:  p.SecretsUpdatedAt,
					Status:            pp.Status,
					OperationType:     pp.OperationType,
					Detail:            pp.Detail,
					CommandUUID:       pp.CommandUUID,
					Scope:             pp.Scope,
				}
				pargs = append(pargs, p.ProfileUUID, p.HostUUID, p.ProfileIdentifier, p.ProfileName, p.Checksum, p.SecretsUpdatedAt,
					pp.OperationType, pp.Status, pp.CommandUUID, pp.Detail, p.Scope)
				psb.WriteString("(?, ?, ?, ?, ?, ?, ?, ?, ?, ?, ?),")
				batchCount++

				if batchCount >= batchSize {
					if err := executeUpsertBatch(psb.String(), pargs); err != nil {
						return false, err
					}
					resetBatch()
				}
				continue
			}
		}

		profilesToInsert[fmt.Sprintf("%s\n%s", p.HostUUID, p.ProfileUUID)] = &fleet.MDMAppleProfilePayload{
			ProfileUUID:       p.ProfileUUID,
			ProfileIdentifier: p.ProfileIdentifier,
			ProfileName:       p.ProfileName,
			HostUUID:          p.HostUUID,
			HostPlatform:      p.HostPlatform,
			Checksum:          p.Checksum,
			SecretsUpdatedAt:  p.SecretsUpdatedAt,
			OperationType:     fleet.MDMOperationTypeInstall,
			Status:            nil,
			CommandUUID:       "",
			Detail:            "",
			Scope:             p.Scope,
		}
		pargs = append(pargs, p.ProfileUUID, p.HostUUID, p.ProfileIdentifier, p.ProfileName, p.Checksum, p.SecretsUpdatedAt,
			fleet.MDMOperationTypeInstall, nil, "", "", p.Scope)
		psb.WriteString("(?, ?, ?, ?, ?, ?, ?, ?, ?, ?, ?),")
		batchCount++

		if batchCount >= batchSize {
			if err := executeUpsertBatch(psb.String(), pargs); err != nil {
				return false, err
			}
			resetBatch()
		}
	}

	for _, p := range currentProfiles {
		if _, ok := profileIntersection.GetMatchingProfileInDesiredState(p); ok {
			continue
		}
		// If the profile wasn't installed, then we do not want to change the operation to "Remove".
		// Doing so will result in Fleet attempting to remove a profile that doesn't exist on the
		// host (since the installation failed). Skipping it here will lead to it being removed from
		// the host in Fleet during profile reconciliation, which is what we want.
		if p.DidNotInstallOnHost() {
			continue
		}
		profilesToInsert[fmt.Sprintf("%s\n%s", p.HostUUID, p.ProfileUUID)] = &fleet.MDMAppleProfilePayload{
			ProfileUUID:       p.ProfileUUID,
			ProfileIdentifier: p.ProfileIdentifier,
			ProfileName:       p.ProfileName,
			HostUUID:          p.HostUUID,
			HostPlatform:      p.HostPlatform,
			Checksum:          p.Checksum,
			SecretsUpdatedAt:  p.SecretsUpdatedAt,
			OperationType:     fleet.MDMOperationTypeRemove,
			Status:            nil,
			CommandUUID:       "",
			Detail:            "",
			Scope:             p.Scope,
		}
		pargs = append(pargs, p.ProfileUUID, p.HostUUID, p.ProfileIdentifier, p.ProfileName, p.Checksum, p.SecretsUpdatedAt,
			fleet.MDMOperationTypeRemove, nil, "", "", p.Scope)
		psb.WriteString("(?, ?, ?, ?, ?, ?, ?, ?, ?, ?, ?),")
		batchCount++

		if batchCount >= batchSize {
			if err := executeUpsertBatch(psb.String(), pargs); err != nil {
				return false, err
			}
			resetBatch()
		}
	}

	if batchCount > 0 {
		if err := executeUpsertBatch(psb.String(), pargs); err != nil {
			return false, err
		}
	}
	return updatedDB, nil
}

// mdmEntityTypeToDynamicNames tracks what names should be used in the
// templates for SQL statements based on the given entity type. The dynamic
// names are deliberately spelled out in full (instead of using an fmt.Sprintf
// approach) so that they are greppable in the codebase.
var mdmEntityTypeToDynamicNames = map[string]map[string]string{
	"declaration": {
		"entityUUIDColumn":        "declaration_uuid",
		"entityIdentifierColumn":  "declaration_identifier",
		"entityNameColumn":        "declaration_name",
		"countEntityLabelsColumn": "count_declaration_labels",
		"mdmAppleEntityTable":     "mdm_apple_declarations",
		"mdmEntityLabelsTable":    "mdm_declaration_labels",
		"appleEntityUUIDColumn":   "apple_declaration_uuid",
		"hostMDMAppleEntityTable": "host_mdm_apple_declarations",
		"checksumColumn":          "token",
	},
	"profile": {
		"entityUUIDColumn":        "profile_uuid",
		"entityIdentifierColumn":  "profile_identifier",
		"entityNameColumn":        "profile_name",
		"countEntityLabelsColumn": "count_profile_labels",
		"mdmAppleEntityTable":     "mdm_apple_configuration_profiles",
		"mdmEntityLabelsTable":    "mdm_configuration_profile_labels",
		"appleEntityUUIDColumn":   "apple_profile_uuid",
		"hostMDMAppleEntityTable": "host_mdm_apple_profiles",
		"checksumColumn":          "checksum",
	},
}

// generateDesiredStateQuery generates a query string that represents the
// desired state of an Apple entity based on its type (profile or declaration)
func generateDesiredStateQuery(entityType string) string {
	dynamicNames := mdmEntityTypeToDynamicNames[entityType]
	if dynamicNames == nil {
		panic(fmt.Sprintf("unknown entity type %q", entityType))
	}

	return os.Expand(`
	-- non label-based entities
	SELECT
		mae.${entityUUIDColumn},
		h.uuid as host_uuid,
		h.platform as host_platform,
		mae.identifier as ${entityIdentifierColumn},
		mae.name as ${entityNameColumn},
		mae.${checksumColumn} as ${checksumColumn},
		mae.secrets_updated_at as secrets_updated_at,
		mae.scope as scope,
		nd.authenticate_at as device_enrolled_at,
		0 as ${countEntityLabelsColumn},
		0 as count_non_broken_labels,
		0 as count_host_labels,
		0 as count_host_updated_after_labels
	FROM
		${mdmAppleEntityTable} mae
			JOIN hosts h
				ON h.team_id = mae.team_id OR (h.team_id IS NULL AND mae.team_id = 0)
			JOIN nano_enrollments ne
				ON ne.device_id = h.uuid
			JOIN nano_devices nd
				ON nd.id = ne.device_id
	WHERE
		(h.platform = 'darwin' OR h.platform = 'ios' OR h.platform = 'ipados') AND
		ne.enabled = 1 AND
		ne.type IN ('Device', 'User Enrollment (Device)') AND
		NOT EXISTS (
			SELECT 1
			FROM ${mdmEntityLabelsTable} mel
			WHERE mel.${appleEntityUUIDColumn} = mae.${entityUUIDColumn}
		) AND
		( %s )

	UNION

	-- label-based entities where the host is a member of all the labels (include-all).
	-- by design, "include" labels cannot match if they are broken (the host cannot be
	-- a member of a deleted label).
	SELECT
		mae.${entityUUIDColumn},
		h.uuid as host_uuid,
		h.platform as host_platform,
		mae.identifier as ${entityIdentifierColumn},
		mae.name as ${entityNameColumn},
		mae.${checksumColumn} as ${checksumColumn},
		mae.secrets_updated_at as secrets_updated_at,
		mae.scope as scope,
		nd.authenticate_at as device_enrolled_at,
		COUNT(*) as ${countEntityLabelsColumn},
		COUNT(mel.label_id) as count_non_broken_labels,
		COUNT(lm.label_id) as count_host_labels,
		0 as count_host_updated_after_labels
	FROM
		${mdmAppleEntityTable} mae
			JOIN hosts h
				ON h.team_id = mae.team_id OR (h.team_id IS NULL AND mae.team_id = 0)
			JOIN nano_enrollments ne
				ON ne.device_id = h.uuid
			JOIN nano_devices nd
				ON nd.id = ne.device_id
			JOIN ${mdmEntityLabelsTable} mel
				ON mel.${appleEntityUUIDColumn} = mae.${entityUUIDColumn} AND mel.exclude = 0 AND mel.require_all = 1
			LEFT OUTER JOIN label_membership lm
				ON lm.label_id = mel.label_id AND lm.host_id = h.id
	WHERE
		(h.platform = 'darwin' OR h.platform = 'ios' OR h.platform = 'ipados') AND
		ne.enabled = 1 AND
		ne.type IN ('Device', 'User Enrollment (Device)') AND
		( %s )
	GROUP BY
		mae.${entityUUIDColumn}, h.uuid, h.platform, mae.identifier, mae.name, mae.${checksumColumn}, mae.secrets_updated_at, mae.scope
	HAVING
		${countEntityLabelsColumn} > 0 AND count_host_labels = ${countEntityLabelsColumn}

	UNION

	-- label-based entities where the host is NOT a member of any of the labels (exclude-any).
	-- explicitly ignore profiles with broken excluded labels so that they are never applied,
	-- and ignore profiles that depend on labels created _after_ the label_updated_at timestamp
	-- of the host (because we don't have results for that label yet, the host may or may not be
	-- a member).
	SELECT
		mae.${entityUUIDColumn},
		h.uuid as host_uuid,
		h.platform as host_platform,
		mae.identifier as ${entityIdentifierColumn},
		mae.name as ${entityNameColumn},
		mae.${checksumColumn} as ${checksumColumn},
		mae.secrets_updated_at as secrets_updated_at,
		mae.scope as scope,
		nd.authenticate_at as device_enrolled_at,
		COUNT(*) as ${countEntityLabelsColumn},
		COUNT(mel.label_id) as count_non_broken_labels,
		COUNT(lm.label_id) as count_host_labels,
		-- this helps avoid the case where the host is not a member of a label
		-- just because it hasn't reported results for that label yet. But we
		-- only need consider this for dynamic labels - manual(type=1) can be
		-- considered at any time
		SUM(
			CASE WHEN lbl.label_membership_type <> 1 AND lbl.created_at IS NOT NULL AND h.label_updated_at >= lbl.created_at THEN 1
			WHEN lbl.label_membership_type = 1 AND lbl.created_at IS NOT NULL THEN 1
			ELSE 0 END) as count_host_updated_after_labels
	FROM
		${mdmAppleEntityTable} mae
			JOIN hosts h
				ON h.team_id = mae.team_id OR (h.team_id IS NULL AND mae.team_id = 0)
			JOIN nano_enrollments ne
				ON ne.device_id = h.uuid
			JOIN nano_devices nd
				ON nd.id = ne.device_id
			JOIN ${mdmEntityLabelsTable} mel
				ON mel.${appleEntityUUIDColumn} = mae.${entityUUIDColumn} AND mel.exclude = 1 AND mel.require_all = 0
			LEFT OUTER JOIN labels lbl
				ON lbl.id = mel.label_id
			LEFT OUTER JOIN label_membership lm
				ON lm.label_id = mel.label_id AND lm.host_id = h.id
	WHERE
		(h.platform = 'darwin' OR h.platform = 'ios' OR h.platform = 'ipados') AND
		ne.enabled = 1 AND
		ne.type IN ('Device', 'User Enrollment (Device)') AND
		( %s )
	GROUP BY
		mae.${entityUUIDColumn}, h.uuid, h.platform, mae.identifier, mae.name, mae.${checksumColumn}, mae.secrets_updated_at, mae.scope
	HAVING
		-- considers only the profiles with labels, without any broken label, with results reported after all labels were created and with the host not in any label
		${countEntityLabelsColumn} > 0 AND ${countEntityLabelsColumn} = count_non_broken_labels AND ${countEntityLabelsColumn} = count_host_updated_after_labels AND count_host_labels = 0

	UNION

	-- label-based entities where the host is a member of any the labels (include-any).
	-- by design, "include" labels cannot match if they are broken (the host cannot be
	-- a member of a deleted label).
	SELECT
		mae.${entityUUIDColumn},
		h.uuid as host_uuid,
		h.platform as host_platform,
		mae.identifier as ${entityIdentifierColumn},
		mae.name as ${entityNameColumn},
		mae.${checksumColumn} as ${checksumColumn},
		mae.secrets_updated_at as secrets_updated_at,
		mae.scope as scope,
		nd.authenticate_at as device_enrolled_at,
		COUNT(*) as ${countEntityLabelsColumn},
		COUNT(mel.label_id) as count_non_broken_labels,
		COUNT(lm.label_id) as count_host_labels,
		0 as count_host_updated_after_labels
	FROM
		${mdmAppleEntityTable} mae
			JOIN hosts h
				ON h.team_id = mae.team_id OR (h.team_id IS NULL AND mae.team_id = 0)
			JOIN nano_enrollments ne
				ON ne.device_id = h.uuid
			JOIN nano_devices nd
				ON nd.id = ne.device_id
			JOIN ${mdmEntityLabelsTable} mel
				ON mel.${appleEntityUUIDColumn} = mae.${entityUUIDColumn} AND mel.exclude = 0 AND mel.require_all = 0
			LEFT OUTER JOIN label_membership lm
				ON lm.label_id = mel.label_id AND lm.host_id = h.id
	WHERE
		(h.platform = 'darwin' OR h.platform = 'ios' OR h.platform = 'ipados') AND
		ne.enabled = 1 AND
		ne.type IN ('Device', 'User Enrollment (Device)') AND
		( %s )
	GROUP BY
		mae.${entityUUIDColumn}, h.uuid, h.platform, mae.identifier, mae.name, mae.${checksumColumn}, mae.secrets_updated_at, mae.scope
	HAVING
		${countEntityLabelsColumn} > 0 AND count_host_labels >= 1
	`, func(s string) string { return dynamicNames[s] })
}

// generateEntitiesToInstallQuery is a set difference between:
//
//   - Set A (ds), the "desired state", can be obtained from a JOIN between
//     mdm_apple_x and hosts.
//
// - Set B, the "current state" given by host_mdm_apple_x.
//
// A - B gives us the entities that need to be installed:
//
//   - entities that are in A but not in B
//
//   - entities which contents have changed, but their identifier are
//     the same (by checking the checksums)
//
//   - entities that are in A and in B, but with an operation type of
//     "remove", regardless of the status. (technically, if status is NULL then
//     the entity should be already installed - it has not been queued for
//     remove yet -, and same if status is failed, but the proper thing to do
//     with it would be to remove the row, not return it as "to install". For
//     simplicity of implementation here (and to err on the safer side - the
//     entity's content could've changed), we'll return it as "to install" for
//     now, which will cause the row to be updated with the correct operation
//     type and status).
//
//   - entities that are in A and in B, with an operation type of "install"
//     and a NULL status. Other statuses mean that the operation is already in
//     flight (pending), the operation has been completed but is still subject
//     to independent verification by Fleet (verifying), or has reached a terminal
//     state (failed or verified). If the entity's content is edited, all
//     relevant hosts will be marked as status NULL so that it gets
//     re-installed.
//
// Note that for label-based entities, only fully-satisfied entities are
// considered for installation. This means that a broken label-based entity,
// where one of the labels does not exist anymore, will not be considered for
// installation.
// It's possible to query for entities to install for a single given host, by passing in a host UUID.
func generateEntitiesToInstallQuery(entityType string, hostUUID string) string {
	dynamicNames := mdmEntityTypeToDynamicNames[entityType]
	if dynamicNames == nil {
		panic(fmt.Sprintf("unknown entity type %q", entityType))
	}

	hostCondition := "TRUE" // We specify true here as it gets passed to the AND (%s) later, and is the default value.
	if hostUUID != "" {
		hostCondition = fmt.Sprintf("h.uuid = '%s'", hostUUID)
	}

	return fmt.Sprintf(os.Expand(`
	( %s ) as ds
		LEFT JOIN ${hostMDMAppleEntityTable} hmae
			ON hmae.${entityUUIDColumn} = ds.${entityUUIDColumn} AND hmae.host_uuid = ds.host_uuid
	WHERE
		-- entity has been updated
		( hmae.${checksumColumn} != ds.${checksumColumn} ) OR IFNULL(hmae.secrets_updated_at < ds.secrets_updated_at, FALSE) OR
		-- entity in A but not in B
		( hmae.${entityUUIDColumn} IS NULL AND hmae.host_uuid IS NULL ) OR
		-- entities in A and B but with operation type "remove"
		( hmae.host_uuid IS NOT NULL AND ( hmae.operation_type = ? OR hmae.operation_type IS NULL ) ) OR
		-- entities in A and B with operation type "install" and NULL status
		( hmae.host_uuid IS NOT NULL AND hmae.operation_type = ? AND hmae.status IS NULL )
`, func(s string) string { return dynamicNames[s] }),
		fmt.Sprintf(generateDesiredStateQuery(entityType), hostCondition, hostCondition, hostCondition, hostCondition),
	)
}

// generateEntitiesToRemoveQuery is a set difference between:
//
// - Set A (ds), the "desired state", can be obtained from a JOIN between
// mdm_apple_configuration_x and hosts.
//
// - Set B, the "current state" given by host_mdm_apple_x.
//
// B - A gives us the entities that need to be removed:
//
//   - entities that are in B but not in A, except those with operation type
//     "remove" and a terminal state (failed) or a state indicating
//     that the operation is in flight (pending) or the operation has been completed
//     but is still subject to independent verification by Fleet (verifying)
//     or the operation has been completed and independenly verified by Fleet (verified).
//
// Any other case are entities that are in both B and A, and as such are
// processed by the generateEntitiesToInstallQuery query (since they are in
// both, their desired state is necessarily to be installed).
//
// Note that for label-based entities, only those that are fully-sastisfied
// by the host are considered for install (are part of the desired state used
// to compute the ones to remove). However, as a special case, a broken
// label-based entity will NOT be removed from a host where it was
// previously installed. However, if a host used to satisfy a label-based
// entity but no longer does (and that label-based entity is not "broken"),
// the entity will be removed from the host.
func generateEntitiesToRemoveQuery(entityType string) string {
	dynamicNames := mdmEntityTypeToDynamicNames[entityType]
	if dynamicNames == nil {
		panic(fmt.Sprintf("unknown entity type %q", entityType))
	}

	// NOTE(mna): there is no check for an existing user-enrollment here, because
	// if a user-scoped profile is identified as "to remove", it has to have been
	// delivered at some point, either because a user-channel did exist, or
	// because it was delivered to the device-channel after the maximum wait
	// delay. Either way, it should proceed with removal.
	return fmt.Sprintf(os.Expand(`
	( %s ) as ds
		RIGHT JOIN ${hostMDMAppleEntityTable} hmae
			ON hmae.${entityUUIDColumn} = ds.${entityUUIDColumn} AND hmae.host_uuid = ds.host_uuid
	WHERE
		-- entities that are in B but not in A
		ds.${entityUUIDColumn} IS NULL AND ds.host_uuid IS NULL AND
		-- except "remove" operations in a terminal state or already pending
		( hmae.operation_type IS NULL OR hmae.operation_type != ? OR hmae.status IS NULL ) AND
		-- except "would be removed" entities if they are a broken label-based entities
		-- (regardless of if it is an include-all or exclude-any label)
		NOT EXISTS (
			SELECT 1
			FROM ${mdmEntityLabelsTable} mcpl
			WHERE
				mcpl.${appleEntityUUIDColumn} = hmae.${entityUUIDColumn} AND
				mcpl.label_id IS NULL
		)
`, func(s string) string { return dynamicNames[s] }), fmt.Sprintf(generateDesiredStateQuery(entityType), "TRUE", "TRUE", "TRUE", "TRUE"))
}

// Optional hostUUID to list profiles to install for a single host instead of all.
func (ds *Datastore) ListMDMAppleProfilesToInstall(ctx context.Context, hostUUID string) ([]*fleet.MDMAppleProfilePayload, error) {
	var profiles []*fleet.MDMAppleProfilePayload
	err := ds.withReadTx(ctx, func(tx fleet.DBReadTx) error {
		var err error
		profiles, err = ds.listMDMAppleProfilesToInstallTransaction(ctx, tx, hostUUID)
		return err
	})

	return profiles, err
}

func (ds *Datastore) listMDMAppleProfilesToInstallTransaction(ctx context.Context, tx fleet.DBReadTx, hostUUID string) ([]*fleet.MDMAppleProfilePayload, error) {
	query := fmt.Sprintf(`
	SELECT
		ds.profile_uuid,
		ds.host_uuid,
		ds.host_platform,
		ds.profile_identifier,
		ds.profile_name,
		ds.checksum,
		ds.secrets_updated_at,
		ds.scope,
		ds.device_enrolled_at
	FROM %s `,
		generateEntitiesToInstallQuery("profile", hostUUID))
	var profiles []*fleet.MDMAppleProfilePayload
	err := sqlx.SelectContext(ctx, tx, &profiles, query, fleet.MDMOperationTypeRemove, fleet.MDMOperationTypeInstall)
	return profiles, err
}

func (ds *Datastore) ListMDMAppleProfilesToRemove(ctx context.Context) ([]*fleet.MDMAppleProfilePayload, error) {
	var profiles []*fleet.MDMAppleProfilePayload
	err := ds.withReadTx(ctx, func(tx fleet.DBReadTx) error {
		var err error
		profiles, err = ds.listMDMAppleProfilesToRemoveTransaction(ctx, tx)
		return err
	})

	return profiles, err
}

func (ds *Datastore) listMDMAppleProfilesToRemoveTransaction(ctx context.Context, tx fleet.DBReadTx) ([]*fleet.MDMAppleProfilePayload, error) {
	// Note: although some of these values (like secrets_updated_at) are not strictly necessary for profile removal,
	// we are keeping them here for consistency.
	query := fmt.Sprintf(`
	SELECT
		hmae.profile_uuid,
		hmae.profile_identifier,
		hmae.profile_name,
		hmae.host_uuid,
		hmae.checksum,
		hmae.secrets_updated_at,
		hmae.operation_type,
		COALESCE(hmae.detail, '') as detail,
		hmae.status,
		hmae.command_uuid,
		hmae.scope
	FROM %s`, generateEntitiesToRemoveQuery("profile"))
	var profiles []*fleet.MDMAppleProfilePayload
	err := sqlx.SelectContext(ctx, tx, &profiles, query, fleet.MDMOperationTypeRemove)

	return profiles, err
}

func (ds *Datastore) ListMDMAppleProfilesToInstallAndRemove(ctx context.Context) ([]*fleet.MDMAppleProfilePayload, []*fleet.MDMAppleProfilePayload, error) {
	var profilesToInstall []*fleet.MDMAppleProfilePayload
	var profilesToRemove []*fleet.MDMAppleProfilePayload
	err := ds.withReadTx(ctx, func(tx fleet.DBReadTx) error {
		var err error
		profilesToInstall, err = ds.listMDMAppleProfilesToInstallTransaction(ctx, tx, "")
		if err != nil {
			return err
		}
		profilesToRemove, err = ds.listMDMAppleProfilesToRemoveTransaction(ctx, tx)
		if err != nil {
			return err
		}
		return nil
	})
	if err != nil {
		return nil, nil, ctxerr.Wrap(ctx, err, "get Apple profiles to install and remove")
	}

	return profilesToInstall, profilesToRemove, nil
}

func (ds *Datastore) GetMDMAppleProfilesContents(ctx context.Context, uuids []string) (map[string]mobileconfig.Mobileconfig, error) {
	if len(uuids) == 0 {
		return nil, nil
	}

	stmt := `
          SELECT profile_uuid, mobileconfig as mobileconfig
          FROM mdm_apple_configuration_profiles WHERE profile_uuid IN (?)
	`
	query, args, err := sqlx.In(stmt, uuids)
	if err != nil {
		return nil, err
	}

	rows, err := ds.reader(ctx).QueryxContext(ctx, query, args...)
	if err != nil {
		return nil, err
	}
	defer rows.Close()

	results := make(map[string]mobileconfig.Mobileconfig)
	for rows.Next() {
		var uid string
		var mobileconfig mobileconfig.Mobileconfig
		if err := rows.Scan(&uid, &mobileconfig); err != nil {
			return nil, err
		}
		results[uid] = mobileconfig
	}

	if err := rows.Err(); err != nil {
		return nil, err
	}
	return results, nil
}

// BulkUpsertMDMAppleHostProfiles is used to update the status of profile delivery to hosts.
func (ds *Datastore) BulkUpsertMDMAppleHostProfiles(ctx context.Context, payload []*fleet.MDMAppleBulkUpsertHostProfilePayload) error {
	if len(payload) == 0 {
		return nil
	}

	executeUpsertBatch := func(valuePart string, args []any) error {
		stmt := fmt.Sprintf(`
	    INSERT INTO host_mdm_apple_profiles (
              profile_uuid,
              profile_identifier,
              profile_name,
              host_uuid,
              status,
              operation_type,
              detail,
              command_uuid,
              checksum,
              secrets_updated_at,
              ignore_error,
              variables_updated_at,
			  scope
            )
            VALUES %s
            ON DUPLICATE KEY UPDATE
              status = VALUES(status),
              operation_type = VALUES(operation_type),
              detail = VALUES(detail),
              checksum = VALUES(checksum),
              secrets_updated_at = VALUES(secrets_updated_at),
              -- keep ignore error flag if the operation is still a remove
              ignore_error = IF(VALUES(operation_type) = '%s', ignore_error, VALUES(ignore_error)),
              profile_identifier = VALUES(profile_identifier),
              profile_name = VALUES(profile_name),
              command_uuid = VALUES(command_uuid),
              variables_updated_at = VALUES(variables_updated_at),
			  scope = VALUES(scope)`,
			strings.TrimSuffix(valuePart, ","), fleet.MDMOperationTypeRemove,
		)

		// We need to run with retry due to deadlocks.
		// The INSERT/ON DUPLICATE KEY UPDATE pattern is prone to deadlocks when multiple
		// threads are modifying nearby rows. That's because this statement uses gap locks.
		// When two transactions acquire the same gap lock, they may deadlock.
		// Two simultaneous transactions may happen when cron job runs and the user is updating via the UI at the same time.
		err := ds.withRetryTxx(ctx, func(tx sqlx.ExtContext) error {
			_, err := tx.ExecContext(ctx, stmt, args...)
			return err
		})
		return err
	}

	generateValueArgs := func(p *fleet.MDMAppleBulkUpsertHostProfilePayload) (string, []any) {
<<<<<<< HEAD
		valuePart := "(?, ?, ?, ?, ?, ?, ?, ?, ?, ?, ?),"
		args := []any{
			p.ProfileUUID, p.ProfileIdentifier, p.ProfileName, p.HostUUID, p.Status, p.OperationType, p.Detail, p.CommandUUID,
			p.Checksum, p.SecretsUpdatedAt, p.IgnoreError,
=======
		valuePart := "(?, ?, ?, ?, ?, ?, ?, ?, ?, ?, ?, ?, ?),"
		args := []any{
			p.ProfileUUID, p.ProfileIdentifier, p.ProfileName, p.HostUUID, p.Status, p.OperationType, p.Detail, p.CommandUUID,
			p.Checksum, p.SecretsUpdatedAt, p.IgnoreError, p.VariablesUpdatedAt, p.Scope,
>>>>>>> 5595a5a0
		}
		return valuePart, args
	}

	const defaultBatchSize = 1000 // number of parameters is this times number of placeholders
	batchSize := defaultBatchSize
	if ds.testUpsertMDMDesiredProfilesBatchSize > 0 {
		batchSize = ds.testUpsertMDMDesiredProfilesBatchSize
	}

	if err := batchProcessDB(payload, batchSize, generateValueArgs, executeUpsertBatch); err != nil {
		return err
	}

	return nil
}

func (ds *Datastore) UpdateOrDeleteHostMDMAppleProfile(ctx context.Context, profile *fleet.HostMDMAppleProfile) error {
	if profile.OperationType == fleet.MDMOperationTypeRemove && profile.Status != nil {
		var ignoreError bool
		if *profile.Status == fleet.MDMDeliveryFailed {
			// Check whether we should ignore the error.
			err := sqlx.GetContext(ctx, ds.reader(ctx), &ignoreError, `
				SELECT ignore_error FROM host_mdm_apple_profiles WHERE host_uuid = ? AND command_uuid = ?`,
				profile.HostUUID, profile.CommandUUID)
			if err != nil {
				return ctxerr.Wrap(ctx, err, "get ignore error")
			}
		}
		if ignoreError ||
			(*profile.Status == fleet.MDMDeliveryVerifying || *profile.Status == fleet.MDMDeliveryVerified) {
			_, err := ds.writer(ctx).ExecContext(ctx, `
          DELETE FROM host_mdm_apple_profiles
          WHERE host_uuid = ? AND command_uuid = ?
        `, profile.HostUUID, profile.CommandUUID)
			return err
		}
	}

	detail := profile.Detail

	if profile.OperationType == fleet.MDMOperationTypeRemove && profile.Status != nil && *profile.Status == fleet.MDMDeliveryFailed {
		detail = fmt.Sprintf("Failed to remove: %s", detail)
	}

	// Check whether we want to set a install operation as 'verifying' for an iOS/iPadOS device.
	var isIOSIPadOSInstallVerifiying bool
	if profile.OperationType == fleet.MDMOperationTypeInstall && profile.Status != nil && *profile.Status == fleet.MDMDeliveryVerifying {
		if err := ds.writer(ctx).GetContext(ctx, &isIOSIPadOSInstallVerifiying, `
          SELECT platform = 'ios' OR platform = 'ipados' FROM hosts WHERE uuid = ?`,
			profile.HostUUID,
		); err != nil {
			return err
		}
	}

	status := profile.Status
	if isIOSIPadOSInstallVerifiying {
		// iOS/iPadOS devices do not have osquery,
		// thus they go from 'pending' straight to 'verified'
		status = &fleet.MDMDeliveryVerified
	}

	// We need to run with retry due to potential deadlocks with BulkSetPendingMDMHostProfiles.
	// Deadlock seen in 2024/12/12 loadtest: https://docs.google.com/document/d/1-Q6qFTd7CDm-lh7MVRgpNlNNJijk6JZ4KO49R1fp80U

	err := ds.withRetryTxx(ctx, func(tx sqlx.ExtContext) error {
		var err error
		if profile.VariablesUpdatedAt != nil {
			// Only update variable_updated_at if the caller supplied it. Not all callers care but
			// we don't want to "lose" it since the install time should never need to be earlier
			// than it currently is set to.
			_, err = tx.ExecContext(ctx, `
          UPDATE host_mdm_apple_profiles
          SET status = ?, operation_type = ?, detail = ?, variables_updated_at = ?
          WHERE host_uuid = ? AND command_uuid = ?
        `, status, profile.OperationType, detail, profile.VariablesUpdatedAt, profile.HostUUID, profile.CommandUUID)
		} else {
			_, err = tx.ExecContext(ctx, `
          UPDATE host_mdm_apple_profiles
          SET status = ?, operation_type = ?, detail = ?
          WHERE host_uuid = ? AND command_uuid = ?
        `, status, profile.OperationType, detail, profile.HostUUID, profile.CommandUUID)
		}
		return err
	})
	return err
}

// sqlCaseMDMAppleStatus returns a SQL snippet that can be used to determine the status of a host
// based on the status of its profiles and declarations and filevault status. It should be used in
// conjunction with sqlJoinMDMAppleProfilesStatus and sqlJoinMDMAppleDeclarationsStatus. It assumes the
// hosts table to be aliased as 'h' and the host_disk_encryption_keys table to be aliased as 'hdek'.
func sqlCaseMDMAppleStatus() string {
	// NOTE: To make this snippet reusable, we're not using sqlx.Named here because it would
	// complicate usage in other queries (e.g., list hosts).
	var (
		failed    = fmt.Sprintf("'%s'", string(fleet.MDMDeliveryFailed))
		pending   = fmt.Sprintf("'%s'", string(fleet.MDMDeliveryPending))
		verifying = fmt.Sprintf("'%s'", string(fleet.MDMDeliveryVerifying))
		verified  = fmt.Sprintf("'%s'", string(fleet.MDMDeliveryVerified))
	)
	return `
	CASE WHEN (prof_failed
		OR decl_failed
		OR fv_failed) THEN
		` + failed + `
	WHEN (prof_pending
		OR decl_pending
		-- special case for filevault, it's pending if the profile is
		-- pending OR the profile is verified or verifying but we still
		-- don't have an encryption key.
		OR(fv_pending
			OR((fv_verifying
				OR fv_verified)
			AND (hdek.base64_encrypted IS NULL OR (hdek.decryptable IS NOT NULL AND hdek.decryptable != 1))))) THEN
		` + pending + `
	WHEN (prof_verifying
		OR decl_verifying
		-- special case when fv profile is verifying, and we already have an encryption key, in any state, we treat as verifying
		OR(fv_verifying
			AND hdek.base64_encrypted IS NOT NULL AND (hdek.decryptable IS NULL OR hdek.decryptable = 1))
		-- special case when fv profile is verified, but we didn't verify the encryption key, we treat as verifying
		OR(fv_verified
			AND hdek.base64_encrypted IS NOT NULL AND hdek.decryptable IS NULL)) THEN
		` + verifying + `
	WHEN (prof_verified
		OR decl_verified
		OR(fv_verified
			AND hdek.base64_encrypted IS NOT NULL AND hdek.decryptable = 1)) THEN
		` + verified + `
	END
`
}

// sqlJoinMDMAppleProfilesStatus returns a SQL snippet that can be used to join a table derived from
// host_mdm_apple_profiles (grouped by host_uuid and status) and the hosts table. For each host_uuid,
// it derives a boolean value for each status category. The value will be 1 if the host has any
// profile in the given status category. Separate columns are used for status of the filevault profile
// vs. all other profiles. The snippet assumes the hosts table to be aliased as 'h'.
func sqlJoinMDMAppleProfilesStatus() string {
	// NOTE: To make this snippet reusable, we're not using sqlx.Named here because it would
	// complicate usage in other queries (e.g., list hosts).
	var (
		failed    = fmt.Sprintf("'%s'", string(fleet.MDMDeliveryFailed))
		pending   = fmt.Sprintf("'%s'", string(fleet.MDMDeliveryPending))
		verifying = fmt.Sprintf("'%s'", string(fleet.MDMDeliveryVerifying))
		verified  = fmt.Sprintf("'%s'", string(fleet.MDMDeliveryVerified))
		install   = fmt.Sprintf("'%s'", string(fleet.MDMOperationTypeInstall))
		filevault = fmt.Sprintf("'%s'", mobileconfig.FleetFileVaultPayloadIdentifier)
	)
	return `
	LEFT JOIN (
		-- profile statuses grouped by host uuid, boolean value will be 1 if host has any profile with the given status
		-- filevault profiles are treated separately
		SELECT
			host_uuid,
			MAX( IF((status IS NULL OR status = ` + pending + `) AND profile_identifier != ` + filevault + `, 1, 0)) AS prof_pending,
			MAX( IF(status = ` + failed + ` AND profile_identifier != ` + filevault + `, 1, 0)) AS prof_failed,
			MAX( IF(status = ` + verifying + ` AND profile_identifier != ` + filevault + ` AND operation_type = ` + install + `, 1, 0)) AS prof_verifying,
			MAX( IF(status = ` + verified + `  AND profile_identifier != ` + filevault + ` AND operation_type = ` + install + `, 1, 0)) AS prof_verified,
			MAX( IF((status IS NULL OR status = ` + pending + `) AND profile_identifier = ` + filevault + `, 1, 0)) AS fv_pending,
			MAX( IF(status = ` + failed + ` AND profile_identifier = ` + filevault + `, 1, 0)) AS fv_failed,
			MAX( IF(status = ` + verifying + ` AND profile_identifier = ` + filevault + ` AND operation_type = ` + install + `, 1, 0)) AS fv_verifying,
			MAX( IF(status = ` + verified + `  AND profile_identifier = ` + filevault + ` AND operation_type = ` + install + `, 1, 0)) AS fv_verified
		FROM
			host_mdm_apple_profiles
		GROUP BY
			host_uuid) hmap ON h.uuid = hmap.host_uuid
`
}

// sqlJoinMDMAppleDeclarationsStatus returns a SQL snippet that can be used to join a table derived from
// host_mdm_apple_declarations (grouped by host_uuid and status) and the hosts table. For each host_uuid,
// it derives a boolean value for each status category. The value will be 1 if the host has any
// declaration in the given status category. The snippet assumes the hosts table to be aliased as 'h'.
func sqlJoinMDMAppleDeclarationsStatus() string {
	// NOTE: To make this snippet reusable, we're not using sqlx.Named here because it would
	// complicate usage in other queries (e.g., list hosts).
	var (
		failed            = fmt.Sprintf("'%s'", string(fleet.MDMDeliveryFailed))
		pending           = fmt.Sprintf("'%s'", string(fleet.MDMDeliveryPending))
		verifying         = fmt.Sprintf("'%s'", string(fleet.MDMDeliveryVerifying))
		verified          = fmt.Sprintf("'%s'", string(fleet.MDMDeliveryVerified))
		install           = fmt.Sprintf("'%s'", string(fleet.MDMOperationTypeInstall))
		reservedDeclNames = fmt.Sprintf("'%s', '%s', '%s'", fleetmdm.FleetMacOSUpdatesProfileName, fleetmdm.FleetIOSUpdatesProfileName, fleetmdm.FleetIPadOSUpdatesProfileName)
	)
	return `
	LEFT JOIN (
		-- declaration statuses grouped by host uuid, boolean value will be 1 if host has any declaration with the given status
		SELECT
			host_uuid,
			MAX( IF((status IS NULL OR status = ` + pending + `), 1, 0)) AS decl_pending,
			MAX( IF(status = ` + failed + `, 1, 0)) AS decl_failed,
			MAX( IF(status = ` + verifying + ` AND operation_type = ` + install + ` , 1, 0)) AS decl_verifying,
			MAX( IF(status = ` + verified + ` AND operation_type = ` + install + ` , 1, 0)) AS decl_verified
		FROM
			host_mdm_apple_declarations
		WHERE
			declaration_name NOT IN(` + reservedDeclNames + `)
		GROUP BY
			host_uuid) hmad ON h.uuid = hmad.host_uuid
`
}

func (ds *Datastore) GetMDMAppleProfilesSummary(ctx context.Context, teamID *uint) (*fleet.MDMProfilesSummary, error) {
	stmt := `
SELECT
	COUNT(id) AS count,
	%s AS status
FROM
	hosts h
	%s
	%s
	LEFT JOIN host_disk_encryption_keys hdek ON h.id = hdek.host_id
WHERE
	platform IN('darwin', 'ios', 'ipados') AND %s
GROUP BY
	status HAVING status IS NOT NULL`

	teamFilter := "team_id IS NULL"
	if teamID != nil && *teamID > 0 {
		teamFilter = fmt.Sprintf("team_id = %d", *teamID)
	}

	stmt = fmt.Sprintf(stmt, sqlCaseMDMAppleStatus(), sqlJoinMDMAppleProfilesStatus(), sqlJoinMDMAppleDeclarationsStatus(), teamFilter)

	var dest []struct {
		Count  uint   `db:"count"`
		Status string `db:"status"`
	}

	if err := sqlx.SelectContext(ctx, ds.reader(ctx), &dest, stmt); err != nil {
		return nil, err
	}

	byStatus := make(map[string]uint)
	for _, s := range dest {
		if _, ok := byStatus[s.Status]; ok {
			return nil, fmt.Errorf("duplicate status %s", s.Status)
		}
		byStatus[s.Status] = s.Count
	}

	var res fleet.MDMProfilesSummary
	for s, c := range byStatus {
		switch fleet.MDMDeliveryStatus(s) {
		case fleet.MDMDeliveryFailed:
			res.Failed = c
		case fleet.MDMDeliveryPending:
			res.Pending = c
		case fleet.MDMDeliveryVerifying:
			res.Verifying = c
		case fleet.MDMDeliveryVerified:
			res.Verified = c
		default:
			return nil, fmt.Errorf("unknown status %s", s)
		}
	}

	return &res, nil
}

func (ds *Datastore) InsertMDMIdPAccount(ctx context.Context, account *fleet.MDMIdPAccount) error {
	stmt := `
      INSERT INTO mdm_idp_accounts
        (uuid, username, fullname, email)
      VALUES
        (COALESCE(NULLIF(TRIM(?), ''), UUID()), ?, ?, ?)
      ON DUPLICATE KEY UPDATE
        username   = VALUES(username),
        fullname   = VALUES(fullname)`

	_, err := ds.writer(ctx).ExecContext(ctx, stmt, account.UUID, account.Username, account.Fullname, account.Email)
	return ctxerr.Wrap(ctx, err, "creating new MDM IdP account")
}

func (ds *Datastore) GetMDMIdPAccountByEmail(ctx context.Context, email string) (*fleet.MDMIdPAccount, error) {
	stmt := `SELECT uuid, username, fullname, email FROM mdm_idp_accounts WHERE email = ?`
	var acct fleet.MDMIdPAccount
	err := sqlx.GetContext(ctx, ds.reader(ctx), &acct, stmt, email)
	if err != nil {
		if err == sql.ErrNoRows {
			return nil, ctxerr.Wrap(ctx, notFound("MDMIdPAccount").WithMessage(fmt.Sprintf("with email %s", email)))
		}
		return nil, ctxerr.Wrap(ctx, err, "select mdm_idp_accounts by email")
	}
	return &acct, nil
}

func (ds *Datastore) GetMDMIdPAccountByUUID(ctx context.Context, uuid string) (*fleet.MDMIdPAccount, error) {
	stmt := `SELECT uuid, username, fullname, email FROM mdm_idp_accounts WHERE uuid = ?`
	var acct fleet.MDMIdPAccount
	err := sqlx.GetContext(ctx, ds.reader(ctx), &acct, stmt, uuid)
	if err != nil {
		if err == sql.ErrNoRows {
			return nil, ctxerr.Wrap(ctx, notFound("MDMIdPAccount").WithMessage(fmt.Sprintf("with uuid %s", uuid)))
		}
		return nil, ctxerr.Wrap(ctx, err, "select mdm_idp_accounts")
	}
	return &acct, nil
}

func subqueryFileVaultVerifying() (string, []interface{}) {
	sql := `
            SELECT
                1 FROM host_mdm_apple_profiles hmap
            WHERE
                h.uuid = hmap.host_uuid
                AND hmap.profile_identifier = ?
                AND hmap.operation_type = ?
                AND (
		  (hmap.status = ? AND hdek.decryptable IS NULL AND hdek.host_id IS NOT NULL)
		  OR
		  (hmap.status = ? AND hdek.decryptable = 1)
		)`
	args := []interface{}{
		mobileconfig.FleetFileVaultPayloadIdentifier,
		fleet.MDMOperationTypeInstall,
		fleet.MDMDeliveryVerified,
		fleet.MDMDeliveryVerifying,
	}
	return sql, args
}

func subqueryFileVaultVerified() (string, []interface{}) {
	sql := `
            SELECT
                1 FROM host_mdm_apple_profiles hmap
            WHERE
                h.uuid = hmap.host_uuid
                AND hdek.decryptable = 1
                AND hmap.profile_identifier = ?
                AND hmap.status = ?
                AND hmap.operation_type = ?`
	args := []interface{}{
		mobileconfig.FleetFileVaultPayloadIdentifier,
		fleet.MDMDeliveryVerified,
		fleet.MDMOperationTypeInstall,
	}
	return sql, args
}

func subqueryFileVaultActionRequired() (string, []interface{}) {
	sql := `
            SELECT
                1 FROM host_mdm_apple_profiles hmap
            WHERE
                h.uuid = hmap.host_uuid
                AND(hdek.decryptable = 0
                    OR (hdek.host_id IS NULL AND hdek.decryptable IS NULL))
                AND hmap.profile_identifier = ?
                AND (hmap.status = ? OR hmap.status = ?)
                AND hmap.operation_type = ?`
	args := []interface{}{
		mobileconfig.FleetFileVaultPayloadIdentifier,
		fleet.MDMDeliveryVerifying,
		fleet.MDMDeliveryVerified,
		fleet.MDMOperationTypeInstall,
	}
	return sql, args
}

func subqueryFileVaultEnforcing() (string, []interface{}) {
	sql := `
            SELECT
                1 FROM host_mdm_apple_profiles hmap
            WHERE
                h.uuid = hmap.host_uuid
                AND hmap.profile_identifier = ?
                AND (hmap.status IS NULL OR hmap.status = ?)
                AND hmap.operation_type = ?
		`
	args := []interface{}{
		mobileconfig.FleetFileVaultPayloadIdentifier,
		fleet.MDMDeliveryPending,
		fleet.MDMOperationTypeInstall,
	}
	return sql, args
}

func subqueryFileVaultFailed() (string, []interface{}) {
	sql := `
            SELECT
                1 FROM host_mdm_apple_profiles hmap
            WHERE
			    h.uuid = hmap.host_uuid
                AND hmap.profile_identifier = ?
                AND hmap.status = ?`
	args := []interface{}{mobileconfig.FleetFileVaultPayloadIdentifier, fleet.MDMDeliveryFailed}
	return sql, args
}

func subqueryFileVaultRemovingEnforcement() (string, []interface{}) {
	sql := `
            SELECT
                1 FROM host_mdm_apple_profiles hmap
            WHERE
                h.uuid = hmap.host_uuid
                AND hmap.profile_identifier = ?
                AND (hmap.status IS NULL OR hmap.status = ?)
                AND hmap.operation_type = ?`
	args := []interface{}{mobileconfig.FleetFileVaultPayloadIdentifier, fleet.MDMDeliveryPending, fleet.MDMOperationTypeRemove}
	return sql, args
}

func (ds *Datastore) GetMDMAppleFileVaultSummary(ctx context.Context, teamID *uint) (*fleet.MDMAppleFileVaultSummary, error) {
	sqlFmt := `
SELECT
    COUNT(
        CASE WHEN EXISTS (%s)
            THEN 1
        END) AS verified,
    COUNT(
        CASE WHEN EXISTS (%s)
            THEN 1
        END) AS verifying,
    COUNT(
        CASE WHEN EXISTS (%s)
            THEN 1
        END) AS action_required,
    COUNT(
        CASE WHEN EXISTS (%s)
            THEN 1
        END) AS enforcing,
    COUNT(
		CASE WHEN EXISTS (%s)
            THEN 1
        END) AS failed,
    COUNT(
        CASE WHEN EXISTS (%s)
            THEN 1
        END) AS removing_enforcement
FROM
    hosts h
    LEFT JOIN host_disk_encryption_keys hdek ON h.id = hdek.host_id
WHERE
    h.platform = 'darwin' AND %s`

	var args []interface{}
	subqueryVerified, subqueryVerifiedArgs := subqueryFileVaultVerified()
	args = append(args, subqueryVerifiedArgs...)
	subqueryVerifying, subqueryVerifyingArgs := subqueryFileVaultVerifying()
	args = append(args, subqueryVerifyingArgs...)
	subqueryActionRequired, subqueryActionRequiredArgs := subqueryFileVaultActionRequired()
	args = append(args, subqueryActionRequiredArgs...)
	subqueryEnforcing, subqueryEnforcingArgs := subqueryFileVaultEnforcing()
	args = append(args, subqueryEnforcingArgs...)
	subqueryFailed, subqueryFailedArgs := subqueryFileVaultFailed()
	args = append(args, subqueryFailedArgs...)
	subqueryRemovingEnforcement, subqueryRemovingEnforcementArgs := subqueryFileVaultRemovingEnforcement()
	args = append(args, subqueryRemovingEnforcementArgs...)

	teamFilter := "h.team_id IS NULL"
	if teamID != nil && *teamID > 0 {
		teamFilter = "h.team_id = ?"
		args = append(args, *teamID)
	}

	stmt := fmt.Sprintf(sqlFmt, subqueryVerified, subqueryVerifying, subqueryActionRequired, subqueryEnforcing, subqueryFailed, subqueryRemovingEnforcement, teamFilter)

	var res fleet.MDMAppleFileVaultSummary
	err := sqlx.GetContext(ctx, ds.reader(ctx), &res, stmt, args...)
	if err != nil {
		return nil, err
	}

	return &res, nil
}

// NOTE: this method is only used internally to upsert Fleet-controlled
// profiles (called in service.ensureFleetProfiles with the Fleet configuration
// profiles). Those are known not to use any Fleet variables. This method must
// not be used for any profile that uses Fleet variables.
// Also note this method does not implement the "do not allow profile scope to change"
// logic that other methods do and if it is ever used for non-fleet-controlled profiles
// it will need to.
func (ds *Datastore) BulkUpsertMDMAppleConfigProfiles(ctx context.Context, payload []*fleet.MDMAppleConfigProfile) error {
	if len(payload) == 0 {
		return nil
	}

	var args []any
	var sb strings.Builder
	for _, cp := range payload {
		var teamID uint
		if cp.TeamID != nil {
			teamID = *cp.TeamID
		}

		args = append(args, teamID, cp.Identifier, cp.Name, cp.Scope, cp.Mobileconfig, cp.SecretsUpdatedAt)
		// see https://stackoverflow.com/a/51393124/1094941
		sb.WriteString("( CONCAT('a', CONVERT(uuid() USING utf8mb4)), ?, ?, ?, ?, ?, UNHEX(MD5(mobileconfig)), CURRENT_TIMESTAMP(), ?),")
	}

	stmt := fmt.Sprintf(`
          INSERT INTO
              mdm_apple_configuration_profiles (profile_uuid, team_id, identifier, name, scope, mobileconfig, checksum, uploaded_at, secrets_updated_at)
          VALUES %s
          ON DUPLICATE KEY UPDATE
            uploaded_at = IF(checksum = VALUES(checksum) AND name = VALUES(name), uploaded_at, CURRENT_TIMESTAMP()),
            mobileconfig = VALUES(mobileconfig),
            checksum = VALUES(checksum),
		    secrets_updated_at = VALUES(secrets_updated_at)
`, strings.TrimSuffix(sb.String(), ","))

	if _, err := ds.writer(ctx).ExecContext(ctx, stmt, args...); err != nil {
		return ctxerr.Wrapf(ctx, err, "upsert mdm config profiles")
	}

	return nil
}

func isMDMAppleBootstrapPackageInDB(ctx context.Context, q sqlx.QueryerContext, teamID uint) (isInDB, existsForTeam bool, err error) {
	const stmt = `SELECT COALESCE(LENGTH(bytes), 0) FROM mdm_apple_bootstrap_packages WHERE team_id = ?`
	var pkgLen int
	if err := sqlx.GetContext(ctx, q, &pkgLen, stmt, teamID); err != nil {
		if errors.Is(err, sql.ErrNoRows) {
			return false, false, nil
		}
		return false, false, ctxerr.Wrapf(ctx, err, "check for bootstrap package content in database for team %d", teamID)
	}
	return pkgLen > 0, true, nil
}

func (ds *Datastore) InsertMDMAppleBootstrapPackage(ctx context.Context, bp *fleet.MDMAppleBootstrapPackage, pkgStore fleet.MDMBootstrapPackageStore) error {
	const insStmt = `INSERT INTO mdm_apple_bootstrap_packages (team_id, name, sha256, bytes, token) VALUES (?, ?, ?, ?, ?)`
	execInsert := func(args ...any) error {
		if _, err := ds.writer(ctx).ExecContext(ctx, insStmt, args...); err != nil {
			if IsDuplicate(err) {
				return ctxerr.Wrap(ctx, alreadyExists("BootstrapPackage", fmt.Sprintf("for team %d", bp.TeamID)))
			}
			return ctxerr.Wrap(ctx, err, "create bootstrap package")
		}
		return nil
	}

	if pkgStore == nil {
		// no S3 storage configured, insert the metadata and the content in the DB
		return execInsert(bp.TeamID, bp.Name, bp.Sha256, bp.Bytes, bp.Token)
	}

	// using distinct storages for content and metadata introduces an
	// intractable problem: the operation cannot be atomic (all succeed or all
	// fail together), so what we do instead is to minimize the risk of data
	// inconsistency:
	//
	//   1. check if the row exists in the DB, if so fail immediately with a
	//   duplicate error (which would happen at the INSERT stage anyway
	//   otherwise).
	//   2. if it does not exist in the DB, check if the package is already on
	//   S3, to avoid a costly upload if it is.
	//   3. if it is not already on S3, upload the package - if this fails,
	//   return and the DB was not touched and data is still consistent.
	//   4. after upload, insert the metadata in the DB - if this fails, the
	//   only possible inconsistency is an unused package stored on S3, which a
	//   cron job will eventually cleanup.
	//   5. if everything succeeds, data is consistent and the S3 package
	//   cannot be used before it is uploaded (since the DB row is inserted
	//   after upload).
	_, existsInDB, err := isMDMAppleBootstrapPackageInDB(ctx, ds.writer(ctx), bp.TeamID)
	if err != nil {
		return err
	}
	if existsInDB {
		return ctxerr.Wrap(ctx, alreadyExists("BootstrapPackage", fmt.Sprintf("for team %d", bp.TeamID)))
	}

	pkgID := hex.EncodeToString(bp.Sha256)
	ok, err := pkgStore.Exists(ctx, pkgID)
	if err != nil {
		return ctxerr.Wrapf(ctx, err, "check if bootstrap package %s already exists", pkgID)
	}
	if !ok {
		if err := pkgStore.Put(ctx, pkgID, bytes.NewReader(bp.Bytes)); err != nil {
			return ctxerr.Wrapf(ctx, err, "upload bootstrap package %s to S3", pkgID)
		}
	}

	// insert in the DB with a NULL bytes content (to indicate it is on S3)
	return execInsert(bp.TeamID, bp.Name, bp.Sha256, nil, bp.Token)
}

func (ds *Datastore) CopyDefaultMDMAppleBootstrapPackage(ctx context.Context, ac *fleet.AppConfig, toTeamID uint) error {
	if ac == nil {
		return ctxerr.New(ctx, "app config must not be nil")
	}
	if toTeamID == 0 {
		return ctxerr.New(ctx, "team id must not be zero")
	}

	// NOTE: if the bootstrap package is stored in S3, nothing needs to happen on
	// S3 for a copy of it since the bytes are the same and the stored contents
	// is the same (the sha256 is copied, so it points to the same file on S3).
	return ds.withRetryTxx(ctx, func(tx sqlx.ExtContext) error {
		// Copy the bytes for the default bootstrap package to the specified team
		insertStmt := `
INSERT INTO mdm_apple_bootstrap_packages (team_id, name, sha256, bytes, token)
SELECT ?, name, sha256, bytes, ?
FROM mdm_apple_bootstrap_packages
WHERE team_id = 0
`
		_, err := tx.ExecContext(ctx, insertStmt, toTeamID, uuid.New().String())
		if err != nil {
			if IsDuplicate(err) {
				return ctxerr.Wrap(ctx, &existsError{
					ResourceType: "BootstrapPackage",
					TeamID:       &toTeamID,
				})
			}
			return ctxerr.Wrap(ctx, err, fmt.Sprintf("copy default bootstrap package to team %d", toTeamID))
		}

		// Update the team config json with the default bootstrap package url
		//
		// NOTE: The bytes copied above may not match the bytes at the url because it is possible to
		// upload a new bootrap pacakge via the UI, which replaces the bytes but does not change
		// the configured URL. This was a deliberate product design choice and it is intended that
		// the bytes would be replaced again the next time the team config is applied (i.e. via
		// fleetctl in a gitops workflow).
		url := ac.MDM.MacOSSetup.BootstrapPackage.Value
		if url != "" {
			updateConfigStmt := `
UPDATE teams
SET config = JSON_SET(config, '$.mdm.macos_setup.bootstrap_package', '%s')
WHERE id = ?
`
			_, err = tx.ExecContext(ctx, fmt.Sprintf(updateConfigStmt, url), toTeamID)
			if err != nil {
				return ctxerr.Wrap(ctx, err, fmt.Sprintf("update bootstrap package config for team %d", toTeamID))
			}
		}

		return nil
	})
}

func (ds *Datastore) DeleteMDMAppleBootstrapPackage(ctx context.Context, teamID uint) error {
	// NOTE: if S3 storage is used for the bootstrap package, we don't delete it
	// here. The reason for this is that other teams may be using the same
	// package, so it would use the same S3 key (based on its hash). Instead we
	// rely on the cron job to clear unused packages from S3. Outside of using up
	// space in the bucket, an unused package on S3 is not a problem.

	stmt := "DELETE FROM mdm_apple_bootstrap_packages WHERE team_id = ?"
	res, err := ds.writer(ctx).ExecContext(ctx, stmt, teamID)
	if err != nil {
		return ctxerr.Wrap(ctx, err, "delete bootstrap package")
	}

	deleted, _ := res.RowsAffected()
	if deleted != 1 {
		return ctxerr.Wrap(ctx, notFound("BootstrapPackage").WithID(teamID))
	}
	return nil
}

func (ds *Datastore) GetMDMAppleBootstrapPackageBytes(ctx context.Context, token string, pkgStore fleet.MDMBootstrapPackageStore) (*fleet.MDMAppleBootstrapPackage, error) {
	const stmt = `SELECT name, bytes, sha256 FROM mdm_apple_bootstrap_packages WHERE token = ?`

	var bp fleet.MDMAppleBootstrapPackage
	if err := sqlx.GetContext(ctx, ds.reader(ctx), &bp, stmt, token); err != nil {
		if err == sql.ErrNoRows {
			return nil, ctxerr.Wrap(ctx, notFound("BootstrapPackage").WithMessage(token))
		}
		return nil, ctxerr.Wrap(ctx, err, "get bootstrap package bytes")
	}

	if pkgStore != nil && len(bp.Bytes) == 0 {
		// bootstrap package is stored on S3, retrieve it
		pkgID := hex.EncodeToString(bp.Sha256)
		rc, _, err := pkgStore.Get(ctx, pkgID)
		if err != nil {
			return nil, ctxerr.Wrapf(ctx, err, "get bootstrap package %s from S3", pkgID)
		}
		defer rc.Close()

		// TODO: optimize memory usage by supporting a streaming approach
		// throughout the API (we have a similar issue with software installers).
		// Currently we load everything in memory and those can be quite big.
		bp.Bytes, err = io.ReadAll(rc)
		if err != nil {
			return nil, ctxerr.Wrapf(ctx, err, "reading bootstrap package %s from S3", pkgID)
		}
	}
	return &bp, nil
}

func (ds *Datastore) GetMDMAppleBootstrapPackageSummary(ctx context.Context, teamID uint) (*fleet.MDMAppleBootstrapPackageSummary, error) {
	// NOTE: Consider joining on host_dep_assignments instead of host_mdm so DEP hosts that
	// manually enroll or re-enroll are included in the results so long as they are not unassigned
	// in Apple Business Manager. The problem with using host_dep_assignments is that a host can be
	// assigned to Fleet in ABM but still manually enroll. We should probably keep using host_mdm,
	// but be better at updating the table with the right values when a host enrolls (perhaps adding
	// a query param to the enroll endpoint).
	stmt := `
          SELECT
              COUNT(IF(ncr.status = 'Acknowledged', 1, NULL)) AS installed,
              COUNT(IF(ncr.status = 'Error', 1, NULL)) AS failed,
              COUNT(IF(ncr.status IS NULL OR (ncr.status != 'Acknowledged' AND ncr.status != 'Error'), 1, NULL)) AS pending
          FROM
              hosts h
          LEFT JOIN host_mdm_apple_bootstrap_packages hmabp ON
              hmabp.host_uuid = h.uuid
          LEFT JOIN nano_command_results ncr ON
              ncr.command_uuid  = hmabp.command_uuid
          JOIN host_mdm hm ON
              hm.host_id = h.id
          WHERE
              hm.installed_from_dep = 1 AND COALESCE(h.team_id, 0) = ? AND h.platform = 'darwin'`

	var bp fleet.MDMAppleBootstrapPackageSummary
	if err := sqlx.GetContext(ctx, ds.reader(ctx), &bp, stmt, teamID); err != nil {
		return nil, ctxerr.Wrap(ctx, err, "get bootstrap package summary")
	}
	return &bp, nil
}

func (ds *Datastore) RecordHostBootstrapPackage(ctx context.Context, commandUUID string, hostUUID string) error {
	stmt := `INSERT INTO host_mdm_apple_bootstrap_packages (command_uuid, host_uuid) VALUES (?, ?)
        ON DUPLICATE KEY UPDATE command_uuid = command_uuid`
	_, err := ds.writer(ctx).ExecContext(ctx, stmt, commandUUID, hostUUID)
	return ctxerr.Wrap(ctx, err, "record bootstrap package command")
}

func (ds *Datastore) GetHostBootstrapPackageCommand(ctx context.Context, hostUUID string) (string, error) {
	var cmdUUID string
	err := sqlx.GetContext(ctx, ds.reader(ctx), &cmdUUID, `SELECT command_uuid FROM host_mdm_apple_bootstrap_packages WHERE host_uuid = ?`, hostUUID)
	if err != nil {
		if err == sql.ErrNoRows {
			return "", ctxerr.Wrap(ctx, notFound("HostMDMBootstrapPackage").WithName(hostUUID))
		}
		return "", ctxerr.Wrap(ctx, err, "get bootstrap package command")
	}
	return cmdUUID, nil
}

func (ds *Datastore) GetHostMDMMacOSSetup(ctx context.Context, hostID uint) (*fleet.HostMDMMacOSSetup, error) {
	// NOTE: Consider joining on host_dep_assignments instead of host_mdm so DEP hosts that
	// manually enroll or re-enroll are included in the results so long as they are not unassigned
	// in Apple Business Manager. The problem with using host_dep_assignments is that a host can be
	// assigned to Fleet in ABM but still manually enroll. We should probably keep using host_mdm,
	// but be better at updating the table with the right values when a host enrolls (perhaps adding
	// a query param to the enroll endpoint).
	stmt := `
SELECT
    CASE
        WHEN ncr.status = 'Acknowledged' THEN ?
        WHEN ncr.status = 'Error' THEN ?
        ELSE ?
    END AS bootstrap_package_status,
    COALESCE(ncr.result, '') AS result,
		mabs.name AS bootstrap_package_name
FROM
    hosts h
JOIN host_mdm_apple_bootstrap_packages hmabp ON
    hmabp.host_uuid = h.uuid
LEFT JOIN nano_command_results ncr ON
    ncr.command_uuid = hmabp.command_uuid
JOIN host_mdm hm ON
    hm.host_id = h.id
JOIN mdm_apple_bootstrap_packages mabs ON
		COALESCE(h.team_id, 0) = mabs.team_id
WHERE
    h.id = ? AND hm.installed_from_dep = 1`

	args := []interface{}{fleet.MDMBootstrapPackageInstalled, fleet.MDMBootstrapPackageFailed, fleet.MDMBootstrapPackagePending, hostID}

	var dest fleet.HostMDMMacOSSetup
	if err := sqlx.GetContext(ctx, ds.reader(ctx), &dest, stmt, args...); err != nil {
		if err == sql.ErrNoRows {
			return nil, ctxerr.Wrap(ctx, notFound("HostMDMMacOSSetup").WithID(hostID))
		}
		return nil, ctxerr.Wrap(ctx, err, "get host mdm macos setup")
	}

	if dest.BootstrapPackageStatus == fleet.MDMBootstrapPackageFailed {
		decoded, err := mdm.DecodeCommandResults(dest.Result)
		if err != nil {
			dest.Detail = "Unable to decode command result"
		} else {
			dest.Detail = apple_mdm.FmtErrorChain(decoded.ErrorChain)
		}
	}
	return &dest, nil
}

func (ds *Datastore) GetMDMAppleBootstrapPackageMeta(ctx context.Context, teamID uint) (*fleet.MDMAppleBootstrapPackage, error) {
	stmt := "SELECT team_id, name, sha256, token, created_at, updated_at FROM mdm_apple_bootstrap_packages WHERE team_id = ?"
	var bp fleet.MDMAppleBootstrapPackage
	if err := sqlx.GetContext(ctx, ds.reader(ctx), &bp, stmt, teamID); err != nil {
		if err == sql.ErrNoRows {
			return nil, ctxerr.Wrap(ctx, notFound("BootstrapPackage").WithID(teamID))
		}
		return nil, ctxerr.Wrap(ctx, err, "get bootstrap package meta")
	}
	return &bp, nil
}

func (ds *Datastore) CleanupUnusedBootstrapPackages(ctx context.Context, pkgStore fleet.MDMBootstrapPackageStore, removeCreatedBefore time.Time) error {
	if pkgStore == nil {
		// no-op in this case, possible if not running with a Premium license or
		// configured S3 storage
		return nil
	}

	// get the list of bootstrap package hashes that are in use
	var shaIDs [][]byte
	if err := sqlx.SelectContext(ctx, ds.reader(ctx), &shaIDs, `SELECT DISTINCT sha256 FROM mdm_apple_bootstrap_packages`); err != nil {
		return ctxerr.Wrap(ctx, err, "get list of bootstrap packages in use")
	}
	var pkgIDs []string
	for _, sha := range shaIDs {
		pkgIDs = append(pkgIDs, hex.EncodeToString(sha))
	}

	_, err := pkgStore.Cleanup(ctx, pkgIDs, removeCreatedBefore)
	return ctxerr.Wrap(ctx, err, "cleanup unused bootstrap packages")
}

func getMDMAppleConfigProfileByTeamAndIdentifierDB(ctx context.Context, tx sqlx.QueryerContext, teamID *uint, profileIdentifier string) (*fleet.MDMAppleConfigProfile, error) {
	if teamID == nil {
		teamID = ptr.Uint(0)
	}

	stmt := `
SELECT
	profile_uuid,
	profile_id,
	team_id,
	name,
	scope,
	identifier,
	mobileconfig,
	created_at,
	uploaded_at
FROM
	mdm_apple_configuration_profiles
WHERE
	team_id=? AND identifier=?`

	var profile fleet.MDMAppleConfigProfile
	err := sqlx.GetContext(ctx, tx, &profile, stmt, teamID, profileIdentifier)
	if err != nil {
		if err == sql.ErrNoRows {
			return &fleet.MDMAppleConfigProfile{}, ctxerr.Wrap(ctx, notFound("MDMAppleConfigProfile").WithName(profileIdentifier))
		}
		return &fleet.MDMAppleConfigProfile{}, ctxerr.Wrap(ctx, err, "get mdm apple config profile by team and identifier")
	}
	return &profile, nil
}

func (ds *Datastore) SetOrUpdateMDMAppleSetupAssistant(ctx context.Context, asst *fleet.MDMAppleSetupAssistant) (*fleet.MDMAppleSetupAssistant, error) {
	const stmt = `
		INSERT INTO
			mdm_apple_setup_assistants (team_id, global_or_team_id, name, profile)
		VALUES
			(?, ?, ?, ?)
		ON DUPLICATE KEY UPDATE
			updated_at = IF(profile = VALUES(profile) AND name = VALUES(name), updated_at, CURRENT_TIMESTAMP),
			name = VALUES(name),
			profile = VALUES(profile)
`
	var globalOrTmID uint
	if asst.TeamID != nil {
		globalOrTmID = *asst.TeamID
	}
	res, err := ds.writer(ctx).ExecContext(ctx, stmt, asst.TeamID, globalOrTmID, asst.Name, asst.Profile)
	if err != nil {
		return nil, ctxerr.Wrap(ctx, err, "upsert mdm apple setup assistant")
	}

	// TODO(mna): to improve, previously we only cleared the profile UUIDs if the
	// profile/name did change, but from tests it seems we can't rely on
	// insertOnDuplicateDidUpdate to handle this case properly (presumably
	// because the updated_at update condition is too complex?), so at the moment
	// this clears the profile uuids at all times, even if the profile did not
	// change.
	if insertOnDuplicateDidInsertOrUpdate(res) {
		// profile was updated, need to clear the profile uuids
		if err := ds.SetMDMAppleSetupAssistantProfileUUID(ctx, asst.TeamID, "", ""); err != nil {
			return nil, ctxerr.Wrap(ctx, err, "clear mdm apple setup assistant profiles")
		}
	}

	// reload to return the proper timestamp and id
	return ds.getMDMAppleSetupAssistant(ctx, ds.writer(ctx), asst.TeamID)
}

func (ds *Datastore) SetMDMAppleSetupAssistantProfileUUID(ctx context.Context, teamID *uint, profileUUID, abmTokenOrgName string) error {
	const clearStmt = `
		DELETE FROM mdm_apple_setup_assistant_profiles
			WHERE setup_assistant_id = (
				SELECT
					id
				FROM
					mdm_apple_setup_assistants
				WHERE
					global_or_team_id = ?
			)`

	const upsertStmt = `
	INSERT INTO mdm_apple_setup_assistant_profiles (
		setup_assistant_id, abm_token_id, profile_uuid
	) (
		SELECT
			mas.id, abt.id, ?
		FROM
			mdm_apple_setup_assistants mas,
			abm_tokens abt
		WHERE
			mas.global_or_team_id = ? AND
			abt.organization_name = ? AND
			mas.id IS NOT NULL AND
			abt.id IS NOT NULL
	)
	ON DUPLICATE KEY UPDATE
		profile_uuid = VALUES(profile_uuid)
	`

	var globalOrTmID uint
	if teamID != nil {
		globalOrTmID = *teamID
	}

	if profileUUID == "" && abmTokenOrgName == "" {
		// delete all profile uuids for that team, regardless of ABM token
		_, err := ds.writer(ctx).ExecContext(ctx, clearStmt, globalOrTmID)
		if err != nil {
			return ctxerr.Wrap(ctx, err, "delete mdm apple setup assistant profiles")
		}
		return nil
	}

	_, err := ds.writer(ctx).ExecContext(ctx, upsertStmt, profileUUID, globalOrTmID, abmTokenOrgName)
	if err != nil {
		return ctxerr.Wrap(ctx, err, "set mdm apple setup assistant profile uuid")
	}
	return nil
}

func (ds *Datastore) GetMDMAppleSetupAssistantProfileForABMToken(ctx context.Context, teamID *uint, abmTokenOrgName string) (string, time.Time, error) {
	// to preserve previous behavior, the updated_at we use is the one of the
	// setup assistant (what we refer to as "uploaded_at" in the API responses),
	// as the important signal is when the content of the setup assistant
	// changes.
	const stmt = `
	SELECT
		msap.profile_uuid,
		mas.updated_at
	FROM
		mdm_apple_setup_assistants mas
	INNER JOIN
		mdm_apple_setup_assistant_profiles msap ON mas.id = msap.setup_assistant_id
	INNER JOIN
		abm_tokens abt ON abt.id = msap.abm_token_id
	WHERE
		mas.global_or_team_id = ? AND
		abt.organization_name = ?
`
	var globalOrTmID uint
	if teamID != nil {
		globalOrTmID = *teamID
	}
	var asstProf struct {
		ProfileUUID string    `db:"profile_uuid"`
		UpdatedAt   time.Time `db:"updated_at"`
	}
	if err := sqlx.GetContext(ctx, ds.writer(ctx) /* needs to read recent writes */, &asstProf, stmt, globalOrTmID, abmTokenOrgName); err != nil {
		if err == sql.ErrNoRows {
			return "", time.Time{}, ctxerr.Wrap(ctx, notFound("MDMAppleSetupAssistant").WithID(globalOrTmID))
		}
		return "", time.Time{}, ctxerr.Wrap(ctx, err, "get mdm apple setup assistant")
	}
	return asstProf.ProfileUUID, asstProf.UpdatedAt, nil
}

func (ds *Datastore) GetMDMAppleSetupAssistant(ctx context.Context, teamID *uint) (*fleet.MDMAppleSetupAssistant, error) {
	return ds.getMDMAppleSetupAssistant(ctx, ds.reader(ctx), teamID)
}

func (ds *Datastore) getMDMAppleSetupAssistant(ctx context.Context, q sqlx.QueryerContext, teamID *uint) (*fleet.MDMAppleSetupAssistant, error) {
	const stmt = `
	SELECT
		id,
		team_id,
		name,
		profile,
		updated_at as uploaded_at
	FROM
		mdm_apple_setup_assistants
	WHERE global_or_team_id = ?`

	var asst fleet.MDMAppleSetupAssistant
	var globalOrTmID uint
	if teamID != nil {
		globalOrTmID = *teamID
	}
	if err := sqlx.GetContext(ctx, q, &asst, stmt, globalOrTmID); err != nil {
		if err == sql.ErrNoRows {
			return nil, ctxerr.Wrap(ctx, notFound("MDMAppleSetupAssistant").WithID(globalOrTmID))
		}
		return nil, ctxerr.Wrap(ctx, err, "get mdm apple setup assistant")
	}
	return &asst, nil
}

func (ds *Datastore) DeleteMDMAppleSetupAssistant(ctx context.Context, teamID *uint) error {
	// this deletes the setup assistant for that team, and via foreign key
	// cascade also the profiles associated with it.
	const stmt = `
		DELETE FROM mdm_apple_setup_assistants
		WHERE global_or_team_id = ?`

	var globalOrTmID uint
	if teamID != nil {
		globalOrTmID = *teamID
	}
	_, err := ds.writer(ctx).ExecContext(ctx, stmt, globalOrTmID)
	if err != nil {
		return ctxerr.Wrap(ctx, err, "delete mdm apple setup assistant")
	}
	return nil
}

func (ds *Datastore) ListMDMAppleDEPSerialsInTeam(ctx context.Context, teamID *uint) ([]string, error) {
	var args []any
	teamCond := `h.team_id IS NULL`
	if teamID != nil {
		teamCond = `h.team_id = ?`
		args = append(args, *teamID)
	}

	stmt := fmt.Sprintf(`
SELECT
	hardware_serial
FROM
	hosts h
	JOIN host_dep_assignments hda ON hda.host_id = h.id
WHERE
	h.hardware_serial != '' AND
	-- team_id condition
	%s AND
	hda.deleted_at IS NULL
`, teamCond)

	var serials []string
	if err := sqlx.SelectContext(ctx, ds.reader(ctx), &serials, stmt, args...); err != nil {
		return nil, ctxerr.Wrap(ctx, err, "list mdm apple dep serials")
	}
	return serials, nil
}

func (ds *Datastore) ListMDMAppleDEPSerialsInHostIDs(ctx context.Context, hostIDs []uint) ([]string, error) {
	if len(hostIDs) == 0 {
		return nil, nil
	}

	stmt := `
SELECT
	hardware_serial
FROM
	hosts h
	JOIN host_dep_assignments hda ON hda.host_id = h.id
WHERE
	h.hardware_serial != '' AND
	h.id IN (?) AND
	hda.deleted_at IS NULL
`

	stmt, args, err := sqlx.In(stmt, hostIDs)
	if err != nil {
		return nil, ctxerr.Wrap(ctx, err, "prepare statement arguments")
	}

	var serials []string
	if err := sqlx.SelectContext(ctx, ds.reader(ctx), &serials, stmt, args...); err != nil {
		return nil, ctxerr.Wrap(ctx, err, "list mdm apple dep serials")
	}
	return serials, nil
}

func (ds *Datastore) SetMDMAppleDefaultSetupAssistantProfileUUID(ctx context.Context, teamID *uint, profileUUID, abmTokenOrgName string) error {
	const clearStmt = `
		DELETE FROM mdm_apple_default_setup_assistants
			WHERE global_or_team_id = ?`

	const upsertStmt = `
		INSERT INTO
			mdm_apple_default_setup_assistants (team_id, global_or_team_id, profile_uuid, abm_token_id)
		SELECT
			?, ?, ?, abt.id
		FROM
			abm_tokens abt
		WHERE
			abt.organization_name = ?
		ON DUPLICATE KEY UPDATE
			profile_uuid = VALUES(profile_uuid)
`
	var globalOrTmID uint
	if teamID != nil {
		globalOrTmID = *teamID
	}

	if profileUUID == "" && abmTokenOrgName == "" {
		// delete all profile uuids for that team, regardless of ABM token
		_, err := ds.writer(ctx).ExecContext(ctx, clearStmt, globalOrTmID)
		if err != nil {
			return ctxerr.Wrap(ctx, err, "delete mdm apple default setup assistant")
		}
		return nil
	}

	// upsert the profile uuid for the provided token
	_, err := ds.writer(ctx).ExecContext(ctx, upsertStmt, teamID, globalOrTmID, profileUUID, abmTokenOrgName)
	if err != nil {
		return ctxerr.Wrap(ctx, err, "upsert mdm apple default setup assistant")
	}
	return nil
}

func (ds *Datastore) GetMDMAppleDefaultSetupAssistant(ctx context.Context, teamID *uint, abmTokenOrgName string) (profileUUID string, updatedAt time.Time, err error) {
	const stmt = `
	SELECT
		mad.profile_uuid,
		mad.updated_at
	FROM
		mdm_apple_default_setup_assistants mad
	INNER JOIN
		abm_tokens abt ON mad.abm_token_id = abt.id
	WHERE
		mad.global_or_team_id = ? AND
		abt.organization_name = ?
	`

	var globalOrTmID uint
	if teamID != nil {
		globalOrTmID = *teamID
	}
	var asstProf struct {
		ProfileUUID string    `db:"profile_uuid"`
		UpdatedAt   time.Time `db:"updated_at"`
	}
	if err := sqlx.GetContext(ctx, ds.writer(ctx) /* needs to read recent writes */, &asstProf, stmt, globalOrTmID, abmTokenOrgName); err != nil {
		if err == sql.ErrNoRows {
			return "", time.Time{}, ctxerr.Wrap(ctx, notFound("MDMAppleDefaultSetupAssistant").WithID(globalOrTmID))
		}
		return "", time.Time{}, ctxerr.Wrap(ctx, err, "get mdm apple default setup assistant")
	}
	return asstProf.ProfileUUID, asstProf.UpdatedAt, nil
}

func (ds *Datastore) UpdateHostDEPAssignProfileResponses(ctx context.Context, payload *godep.ProfileResponse, abmTokenID uint) error {
	return ds.updateHostDEPAssignProfileResponses(ctx, payload, &abmTokenID)
}

func (ds *Datastore) UpdateHostDEPAssignProfileResponsesSameABM(ctx context.Context, payload *godep.ProfileResponse) error {
	return ds.updateHostDEPAssignProfileResponses(ctx, payload, nil)
}

func (ds *Datastore) updateHostDEPAssignProfileResponses(ctx context.Context, payload *godep.ProfileResponse, abmTokenID *uint) error {
	if payload == nil {
		// caller should ensure this does not happen
		level.Debug(ds.logger).Log("msg", "update host dep assign profiles responses received nil payload")
		return nil
	}

	// we expect all devices to success so pre-allocate just the success slice
	success := make([]string, 0, len(payload.Devices))
	var (
		notAccessible []string
		failed        []string
	)

	for serial, status := range payload.Devices {
		switch status {
		case string(fleet.DEPAssignProfileResponseSuccess):
			success = append(success, serial)
		case string(fleet.DEPAssignProfileResponseNotAccessible):
			notAccessible = append(notAccessible, serial)
		case string(fleet.DEPAssignProfileResponseFailed):
			failed = append(failed, serial)
		default:
			// this should never happen unless Apple changes the response format, so we log it for
			// future debugging
			level.Debug(ds.logger).Log("msg", "unrecognized assign profile response", "serial", serial, "status", status)
		}
	}

	return ds.withRetryTxx(ctx, func(tx sqlx.ExtContext) error {
		if err := updateHostDEPAssignProfileResponses(ctx, tx, ds.logger, payload.ProfileUUID, success,
			string(fleet.DEPAssignProfileResponseSuccess), abmTokenID); err != nil {
			return err
		}
		if err := updateHostDEPAssignProfileResponses(ctx, tx, ds.logger, payload.ProfileUUID, notAccessible,
			string(fleet.DEPAssignProfileResponseNotAccessible), abmTokenID); err != nil {
			return err
		}
		if err := updateHostDEPAssignProfileResponses(ctx, tx, ds.logger, payload.ProfileUUID, failed,
			string(fleet.DEPAssignProfileResponseFailed), abmTokenID); err != nil {
			return err
		}
		return nil
	})
}

func updateHostDEPAssignProfileResponses(ctx context.Context, tx sqlx.ExtContext, logger log.Logger, profileUUID string, serials []string,
	status string, abmTokenID *uint,
) error {
	if len(serials) == 0 {
		return nil
	}

	setABMTokenID := ""
	if abmTokenID != nil {
		setABMTokenID = "abm_token_id = ?," //nolint:gosec // G101 false positive
	}
	stmt := fmt.Sprintf(`
UPDATE
	host_dep_assignments
JOIN
	hosts ON id = host_id
SET
	%s
	profile_uuid = ?,
	assign_profile_response = ?,
	response_updated_at = CURRENT_TIMESTAMP,
	retry_job_id = 0
WHERE
	hardware_serial IN (?)
`, setABMTokenID)
	var args []interface{}
	var err error
	if abmTokenID != nil {
		stmt, args, err = sqlx.In(stmt, abmTokenID, profileUUID, status, serials)
	} else {
		stmt, args, err = sqlx.In(stmt, profileUUID, status, serials)
	}
	if err != nil {
		return ctxerr.Wrap(ctx, err, "prepare statement arguments")
	}
	res, err := tx.ExecContext(ctx, stmt, args...)
	if err != nil {
		return ctxerr.Wrap(ctx, err, "update host dep assignments")
	}

	n, _ := res.RowsAffected()
	level.Info(logger).Log("msg", "update host dep assign profile responses", "profile_uuid", profileUUID, "status", status, "devices", n,
		"serials", fmt.Sprintf("%s", serials), "abm_token_id", abmTokenID)

	return nil
}

// depCooldownPeriod is the waiting period following a failed DEP assign profile request for a host.
const depCooldownPeriod = 1 * time.Hour // TODO: Make this a test config option?

func (ds *Datastore) ScreenDEPAssignProfileSerialsForCooldown(ctx context.Context, serials []string) (skipSerialsByOrgName map[string][]string, serialsByOrgName map[string][]string, err error) {
	if len(serials) == 0 {
		return skipSerialsByOrgName, serialsByOrgName, nil
	}

	stmt := `
SELECT
	CASE WHEN assign_profile_response = ? AND (response_updated_at > DATE_SUB(NOW(), INTERVAL ? SECOND) OR retry_job_id != 0) THEN
		'skip'
	ELSE
		'assign'
	END AS status,
	h.hardware_serial,
	abm.organization_name
FROM
	host_dep_assignments hda
	JOIN hosts h ON h.id = hda.host_id
	JOIN abm_tokens abm ON abm.id = hda.abm_token_id
WHERE
	h.hardware_serial IN (?)
`

	stmt, args, err := sqlx.In(stmt, string(fleet.DEPAssignProfileResponseFailed), depCooldownPeriod.Seconds(), serials)
	if err != nil {
		return nil, nil, ctxerr.Wrap(ctx, err, "screen dep serials: prepare statement arguments")
	}

	var rows []struct {
		Status         string `db:"status"`
		HardwareSerial string `db:"hardware_serial"`
		ABMOrgName     string `db:"organization_name"`
	}
	if err := sqlx.SelectContext(ctx, ds.reader(ctx), &rows, stmt, args...); err != nil {
		return nil, nil, ctxerr.Wrap(ctx, err, "screen dep serials: get rows")
	}

	serialsByOrgName = make(map[string][]string)
	skipSerialsByOrgName = make(map[string][]string)

	for _, r := range rows {
		switch r.Status {
		case "assign":
			serialsByOrgName[r.ABMOrgName] = append(serialsByOrgName[r.ABMOrgName], r.HardwareSerial)
		case "skip":
			skipSerialsByOrgName[r.ABMOrgName] = append(skipSerialsByOrgName[r.ABMOrgName], r.HardwareSerial)
		default:
			return nil, nil, ctxerr.New(ctx, fmt.Sprintf("screen dep serials: %s unrecognized status: %s", r.HardwareSerial, r.Status))
		}
	}

	return skipSerialsByOrgName, serialsByOrgName, nil
}

func (ds *Datastore) GetDEPAssignProfileExpiredCooldowns(ctx context.Context) (map[uint][]string, error) {
	const stmt = `
SELECT
	COALESCE(team_id, 0) AS team_id,
	hardware_serial
FROM
	host_dep_assignments
	JOIN hosts h ON h.id = host_id
	LEFT JOIN jobs j ON j.id = retry_job_id
WHERE
	assign_profile_response = ?
	AND(retry_job_id = 0 OR j.state = ?)
	AND(response_updated_at IS NULL
		OR response_updated_at <= DATE_SUB(NOW(), INTERVAL ? SECOND))`

	var rows []struct {
		TeamID         uint   `db:"team_id"`
		HardwareSerial string `db:"hardware_serial"`
	}
	if err := sqlx.SelectContext(ctx, ds.reader(ctx), &rows, stmt, string(fleet.DEPAssignProfileResponseFailed), string(fleet.JobStateFailure), depCooldownPeriod.Seconds()); err != nil {
		return nil, ctxerr.Wrap(ctx, err, "get host dep assign profile expired cooldowns")
	}

	serialsByTeamID := make(map[uint][]string, len(rows))
	for _, r := range rows {
		serialsByTeamID[r.TeamID] = append(serialsByTeamID[r.TeamID], r.HardwareSerial)
	}
	return serialsByTeamID, nil
}

func (ds *Datastore) UpdateDEPAssignProfileRetryPending(ctx context.Context, jobID uint, serials []string) error {
	if len(serials) == 0 {
		return nil
	}

	stmt := `
UPDATE
	host_dep_assignments
JOIN
	hosts ON id = host_id
SET
	retry_job_id = ?
WHERE
	hardware_serial IN (?)`

	stmt, args, err := sqlx.In(stmt, jobID, serials)
	if err != nil {
		return ctxerr.Wrap(ctx, err, "prepare statement arguments")
	}

	res, err := ds.writer(ctx).ExecContext(ctx, stmt, args...)
	if err != nil {
		return ctxerr.Wrap(ctx, err, "update dep assign profile retry pending")
	}

	n, _ := res.RowsAffected()
	level.Info(ds.logger).Log("msg", "update dep assign profile retry pending", "job_id", jobID, "devices", n, "serials", fmt.Sprintf("%s", serials))

	return nil
}

func (ds *Datastore) MDMResetEnrollment(ctx context.Context, hostUUID string, scepRenewalInProgress bool) error {
	return ds.withRetryTxx(ctx, func(tx sqlx.ExtContext) error {
		var hosts []fleet.Host
		err := sqlx.SelectContext(
			ctx, tx, &hosts,
			`SELECT id, platform, team_id FROM hosts WHERE uuid = ?`, hostUUID,
		)
		switch {
		case err != nil:
			return ctxerr.Wrap(ctx, err, "resetting mdm enrollment: getting host info from UUID")
		case len(hosts) == 0:
			return ctxerr.Wrap(ctx, notFound("Host").WithName(hostUUID), "resetting mdm enrollment: getting host info from UUID")
		case len(hosts) > 1:
			// This shouldn't happen, but if it does, we log the IDs of the hosts
			// with the same UUID for debugging purposes.
			ids := make([]uint, len(hosts))
			for _, host := range hosts {
				ids = append(ids, host.ID)
			}
			level.Info(ds.logger).Log("msg", "multiple hosts found with the same uuid", "host_uuid", "host_ids", fmt.Sprintf("%v", ids))
		}
		host := hosts[0]

		if !fleet.MDMSupported(host.Platform) {
			return ctxerr.Errorf(ctx, "unsupported host platform: %q", host.Platform)
		}

		// Reconcile host_emails and host_scim_users sourced from mdm_idp_accounts.
		//
		// Note that we aren't deleting the mdm_idp_accounts themselves, just prior associations
		// for the host. This ensures that hosts that reenroll their emails up-to-date.
		switch host.Platform {
		case "darwin", "ios", "ipados":
			idp, err := reconcileHostEmailsFromMdmIdpAccountsDB(ctx, tx, ds.logger, host.ID)
			if err != nil {
				return ctxerr.Wrap(ctx, err, "resetting host_emails sourced from mdm_idp_accounts")
			}
			// TODO: confirm approach with Victor
			if _, err := tx.ExecContext(ctx, `DELETE FROM host_scim_user WHERE host_id = ?`, host.ID); err != nil {
				return ctxerr.Wrap(ctx, err, "resetting host_scim_users")
			}
			if err := maybeAssociateHostMDMIdPWithScimUser(ctx, tx, ds.logger, host.ID, idp); err != nil {
				return ctxerr.Wrap(ctx, err, "resetting host_emails sourced from mdm_idp_accounts")
			}
		}

		// TODO: Add test coverage for scepRenewalInProgress branching logic.
		if scepRenewalInProgress {
			// FIXME: We need to revisit this flow. Short-circuiting in random places means it is
			// much more difficult to reason about the state of the host. We should try instead
			// to centralize the flow control in the lifecycle methods.
			level.Info(ds.logger).Log("host lifecycle action received for a SCEP renewal in process, skipping additional reset actions", "host_uuid", hostUUID)
			return nil
		}

		// Deleting profiles from this table will cause all profiles to
		// be re-delivered on the next cron run.
		if err := ds.deleteMDMOSCustomSettingsForHost(ctx, tx, hostUUID, host.Platform); err != nil {
			return ctxerr.Wrap(ctx, err, "resetting profiles status")
		}

		// Delete any stored disk encryption keys. This covers cases
		// where hosts re-enroll without sending a CheckOut message
		// first, for example:
		//
		// - IT admin wiping the host locally
		// - Host restoring from a back-up
		//
		// This also means that somebody running `sudo profiles renew
		// --type enrollment` will report disk encryption as "pending"
		// for a short period of time.
		_, err = tx.ExecContext(ctx, `
                    DELETE FROM host_disk_encryption_keys
                    WHERE host_id = ?`, host.ID)
		if err != nil {
			return ctxerr.Wrap(ctx, err, "resetting disk encryption key information for host")
		}

		// Do platform-specific cleanup.
		switch host.Platform {
		case "ios", "ipados":
			// Clear refetch commands for iOS and iPadOS hosts.
			// FIXME: Do we care about wipe/lock commands? How can we consolidate this with host deletion? See https://github.com/fleetdm/fleet/pull/29283/files#r2098735905
			_, err = tx.ExecContext(ctx, `
					DELETE FROM host_mdm_commands
					WHERE host_id = ? AND instr(command_type, ?)`, host.ID, fleet.RefetchBaseCommandUUIDPrefix)
			if err != nil {
				return ctxerr.Wrap(ctx, err, "resetting host_mdm_commands for host")
			}

		case "darwin":
			// Deleting the matching entry on this table will cause
			// the aggregate report to show this host as 'pending' to
			// install the bootstrap package.
			_, err = tx.ExecContext(ctx, `DELETE FROM host_mdm_apple_bootstrap_packages WHERE host_uuid = ?`, hostUUID)
			if err != nil {
				return ctxerr.Wrap(ctx, err, "resetting host_mdm_apple_bootstrap_packages")
			}
		}

		// reset the enrolled_from_migration value. We only get to this
		// stage if the host is enrolling with Fleet, SCEP renewals are
		// short-circuited before this.
		_, err = tx.ExecContext(
			ctx,
			"UPDATE nano_enrollments SET enrolled_from_migration = 0 WHERE id = ? AND enabled = 1",
			hostUUID,
		)
		if err != nil {
			return ctxerr.Wrap(ctx, err, "setting enrolled_from_migration value")
		}
		_, err = tx.ExecContext(
			ctx,
			`UPDATE nano_devices SET platform = ?, enroll_team_id = ? WHERE id = ?`,
			host.Platform, host.TeamID, hostUUID,
		)
		if err != nil {
			return ctxerr.Wrap(ctx, err, "setting platform and enroll_team_id")
		}

		return nil
	})
}

func (ds *Datastore) CleanAppleMDMLock(ctx context.Context, hostUUID string) error {
	const stmt = `
UPDATE host_mdm_actions hma
JOIN hosts h ON hma.host_id = h.id
SET hma.unlock_ref = NULL,
    hma.lock_ref = NULL,
    hma.unlock_pin = NULL
WHERE h.uuid = ? AND (
	(hma.unlock_ref IS NOT NULL AND hma.unlock_pin IS NOT NULL AND h.platform = 'darwin')
	OR (hma.unlock_ref IS NOT NULL AND (h.platform = 'ios' OR h.platform = 'ipados'))
)`

	if _, err := ds.writer(ctx).ExecContext(ctx, stmt, hostUUID); err != nil {
		return ctxerr.Wrap(ctx, err, "cleaning up macOS lock")
	}

	return nil
}

func (ds *Datastore) batchSetMDMAppleDeclarations(ctx context.Context, tx sqlx.ExtContext, tmID *uint,
	incomingDeclarations []*fleet.MDMAppleDeclaration,
) (updatedDB bool, err error) {
	// First, build a list of names (which are usually filenames) for the incoming declarations.
	// We will keep the existing ones if there's a match and no change.
	// At the same time, index the incoming declarations keyed by name for ease of processing.
	incomingNames := make([]string, len(incomingDeclarations))
	incomingDeclarationsMap := make(map[string]*fleet.MDMAppleDeclaration, len(incomingDeclarations))
	for i, p := range incomingDeclarations {
		incomingNames[i] = p.Name
		incomingDeclarationsMap[p.Name] = p
	}

	teamIDOrZero := ds.teamIDPtrToUint(tmID)
	existingDecls, err := ds.getExistingDeclarations(ctx, tx, incomingNames, teamIDOrZero)
	if err != nil {
		return false, ctxerr.Wrap(ctx, err, "load existing declarations")
	}

	// figure out which declarations we should not delete, and put those into keepNames list
	keepNames := make([]string, 0, len(existingDecls)+len(fleetmdm.ListFleetReservedMacOSDeclarationNames()))
	for _, p := range existingDecls {
		if newP := incomingDeclarationsMap[p.Name]; newP != nil {
			keepNames = append(keepNames, p.Name)
		}
	}
	keepNames = append(keepNames, fleetmdm.ListFleetReservedMacOSDeclarationNames()...)

	deletedDeclUUIDs, deletedDeclarations, err := ds.deleteObsoleteDeclarations(ctx, tx, keepNames, teamIDOrZero)
	if err != nil {
		return false, ctxerr.Wrap(ctx, err, "delete obsolete declarations")
	}
	if len(deletedDeclUUIDs) > 0 {
		// cancel installs of the deleted declarations immediately
		if err := cancelAppleHostInstallsForDeletedMDMDeclarations(ctx, tx, deletedDeclUUIDs); err != nil {
			return false, ctxerr.Wrap(ctx, err, "cancel installs of deleted declarations")
		}
	}

	insertedOrUpdatedDeclarations, err := ds.insertOrUpdateDeclarations(ctx, tx, incomingDeclarations, teamIDOrZero)
	if err != nil {
		return false, ctxerr.Wrap(ctx, err, "insert/update declarations")
	}

	updatedLabels, err := ds.updateDeclarationsLabelAssociations(ctx, tx, incomingDeclarationsMap, teamIDOrZero)
	if err != nil {
		return false, ctxerr.Wrap(ctx, err, "update declaration label associations")
	}

	return deletedDeclarations || insertedOrUpdatedDeclarations || updatedLabels, nil
}

func (ds *Datastore) updateDeclarationsLabelAssociations(ctx context.Context, tx sqlx.ExtContext,
	incomingDeclarationsMap map[string]*fleet.MDMAppleDeclaration, teamID uint,
) (updatedDB bool, err error) {
	var incomingLabels []fleet.ConfigurationProfileLabel
	var declWithoutLabels []string
	if len(incomingDeclarationsMap) > 0 {
		incomingNames := make([]string, 0, len(incomingDeclarationsMap))
		for _, p := range incomingDeclarationsMap {
			incomingNames = append(incomingNames, p.Name)
		}

		// load current declarations (again) that match the incoming declarations by name to grab their uuids
		// this is an easy way to grab the identifiers for both the existing declarations and the new ones we generated.
		//
		// TODO(roberto): if we're a bit careful, we can harvest this
		// information without this extra request in the previous DB
		// calls. Due to time constraints, I'm leaving that
		// optimization for a later iteration.
		newlyInsertedDecls, err := ds.getExistingDeclarations(ctx, tx, incomingNames, teamID)
		if err != nil {
			return false, ctxerr.Wrap(ctx, err, "load newly inserted declarations")
		}

		for _, newlyInsertedDecl := range newlyInsertedDecls {
			incomingDecl, ok := incomingDeclarationsMap[newlyInsertedDecl.Name]
			if !ok {
				return false, ctxerr.Wrapf(ctx, err, "declaration %q is in the database but was not incoming",
					newlyInsertedDecl.Name)
			}

			var declHasLabel bool
			for _, label := range incomingDecl.LabelsIncludeAll {
				label.ProfileUUID = newlyInsertedDecl.DeclarationUUID
				label.Exclude = false
				label.RequireAll = true
				incomingLabels = append(incomingLabels, label)
				declHasLabel = true
			}
			for _, label := range incomingDecl.LabelsIncludeAny {
				label.ProfileUUID = newlyInsertedDecl.DeclarationUUID
				label.Exclude = false
				label.RequireAll = false
				incomingLabels = append(incomingLabels, label)
				declHasLabel = true
			}
			for _, label := range incomingDecl.LabelsExcludeAny {
				label.ProfileUUID = newlyInsertedDecl.DeclarationUUID
				label.Exclude = true
				label.RequireAll = false
				incomingLabels = append(incomingLabels, label)
				declHasLabel = true
			}
			if !declHasLabel {
				declWithoutLabels = append(declWithoutLabels, newlyInsertedDecl.DeclarationUUID)
			}
		}
	}

	if updatedDB, err = batchSetDeclarationLabelAssociationsDB(ctx, tx,
		incomingLabels, declWithoutLabels); err != nil {
		return false, ctxerr.Wrap(ctx, err, "inserting apple declaration label associations")
	}
	return updatedDB, err
}

func (ds *Datastore) insertOrUpdateDeclarations(ctx context.Context, tx sqlx.ExtContext, incomingDeclarations []*fleet.MDMAppleDeclaration,
	teamID uint,
) (updatedDB bool, err error) {
	const insertStmt = `
INSERT INTO mdm_apple_declarations (
	declaration_uuid,
	identifier,
	name,
	raw_json,
	secrets_updated_at,
	uploaded_at,
	team_id
)
VALUES (
	?,?,?,?,?,NOW(6),?
)
ON DUPLICATE KEY UPDATE
  uploaded_at = IF(raw_json = VALUES(raw_json) AND name = VALUES(name) AND IFNULL(secrets_updated_at = VALUES(secrets_updated_at), TRUE), uploaded_at, NOW(6)),
  secrets_updated_at = VALUES(secrets_updated_at),
  name = VALUES(name),
  identifier = VALUES(identifier),
  raw_json = VALUES(raw_json)
`

	for _, d := range incomingDeclarations {
		declUUID := fleet.MDMAppleDeclarationUUIDPrefix + uuid.NewString()
		var result sql.Result
		if result, err = tx.ExecContext(ctx, insertStmt,
			declUUID,
			d.Identifier,
			d.Name,
			d.RawJSON,
			d.SecretsUpdatedAt,
			teamID); err != nil {
			return false, ctxerr.Wrapf(ctx, err, "insert new/edited declaration with identifier %q", d.Identifier)
		}
		updatedDB = updatedDB || insertOnDuplicateDidInsertOrUpdate(result)
	}
	return updatedDB, nil
}

// deleteObsoleteDeclarations deletes all declarations that are not in the keepNames list.
<<<<<<< HEAD
func (ds *Datastore) deleteObsoleteDeclarations(ctx context.Context, tx sqlx.ExtContext, keepNames []string, teamID uint) (updatedDB bool,
	err error,
) {
=======
func (ds *Datastore) deleteObsoleteDeclarations(ctx context.Context, tx sqlx.ExtContext, keepNames []string, teamID uint) (
	deletedDeclUUIDs []string, updatedDB bool, err error,
) {
	const loadToBeDeletedProfilesStmt = `
SELECT
	declaration_uuid
FROM
  mdm_apple_declarations
WHERE
  team_id = ? AND name NOT IN (?)
`

>>>>>>> 5595a5a0
	const fmtDeleteStmt = `
DELETE FROM
  mdm_apple_declarations
WHERE
  team_id = ? AND name NOT IN (?)
`

	selStmt, selArgs, err := sqlx.In(loadToBeDeletedProfilesStmt, teamID, keepNames)
	if err != nil {
		return nil, false, ctxerr.Wrap(ctx, err, "build query to load deleted declarations")
	}
	if err := sqlx.SelectContext(ctx, tx, &deletedDeclUUIDs, selStmt, selArgs...); err != nil {
		return nil, false, ctxerr.Wrap(ctx, err, "load deleted declarations")
	}

	delStmt, delArgs, err := sqlx.In(fmtDeleteStmt, teamID, keepNames)
	if err != nil {
		return nil, false, ctxerr.Wrap(ctx, err, "build query to delete obsolete profiles")
	}

	var result sql.Result
	if result, err = tx.ExecContext(ctx, delStmt, delArgs...); err != nil {
		return nil, false, ctxerr.Wrap(ctx, err, "delete obsolete declarations")
	}
	if result != nil {
		rows, _ := result.RowsAffected()
		updatedDB = rows > 0
	}
	return deletedDeclUUIDs, updatedDB, nil
}

func (ds *Datastore) getExistingDeclarations(ctx context.Context, tx sqlx.ExtContext, incomingNames []string,
	teamID uint,
) ([]*fleet.MDMAppleDeclaration, error) {
	const loadExistingDecls = `
SELECT
  name,
  declaration_uuid,
  raw_json
FROM
  mdm_apple_declarations
WHERE
  team_id = ? AND
  name IN (?)
`
	var existingDecls []*fleet.MDMAppleDeclaration
	if len(incomingNames) > 0 {
		// load existing declarations that match the incoming declarations by names
		loadExistingDeclsStmt, args, err := sqlx.In(loadExistingDecls, teamID, incomingNames)
		if err != nil { // TODO(JVE): do we need to create similar errors for testing decls?
			return nil, ctxerr.Wrap(ctx, err, "build query to load existing declarations")
		}
		if err := sqlx.SelectContext(ctx, tx, &existingDecls, loadExistingDeclsStmt,
			args...); err != nil {
			return nil, ctxerr.Wrap(ctx, err, "load existing declarations")
		}
	}
	return existingDecls, nil
}

func (ds *Datastore) teamIDPtrToUint(tmID *uint) uint {
	if tmID != nil {
		return *tmID
	}
	return 0
}

func (ds *Datastore) NewMDMAppleDeclaration(ctx context.Context, declaration *fleet.MDMAppleDeclaration) (*fleet.MDMAppleDeclaration, error) {
	const stmt = `
INSERT INTO mdm_apple_declarations (
	declaration_uuid,
	team_id,
	identifier,
	name,
	raw_json,
	secrets_updated_at,
	uploaded_at)
(SELECT ?,?,?,?,?,?,CURRENT_TIMESTAMP() FROM DUAL WHERE
	NOT EXISTS (
 		SELECT 1 FROM mdm_windows_configuration_profiles WHERE name = ? AND team_id = ?
 	) AND NOT EXISTS (
 		SELECT 1 FROM mdm_apple_configuration_profiles WHERE name = ? AND team_id = ?
 	) AND NOT EXISTS (
		SELECT 1 FROM mdm_android_configuration_profiles WHERE name = ? AND team_id = ?
	)
)`

	return ds.insertOrUpsertMDMAppleDeclaration(ctx, stmt, declaration)
}

func (ds *Datastore) SetOrUpdateMDMAppleDeclaration(ctx context.Context, declaration *fleet.MDMAppleDeclaration) (*fleet.MDMAppleDeclaration, error) {
	const stmt = `
INSERT INTO mdm_apple_declarations (
	declaration_uuid,
	team_id,
	identifier,
	name,
	raw_json,
	secrets_updated_at,
	uploaded_at)
(SELECT ?,?,?,?,?,?,NOW(6) FROM DUAL WHERE
	NOT EXISTS (
 		SELECT 1 FROM mdm_windows_configuration_profiles WHERE name = ? AND team_id = ?
 	) AND NOT EXISTS (
 		SELECT 1 FROM mdm_apple_configuration_profiles WHERE name = ? AND team_id = ?
 	) AND NOT EXISTS (
		SELECT 1 FROM mdm_android_configuration_profiles WHERE name = ? AND team_id = ?
	)
)
ON DUPLICATE KEY UPDATE
	identifier = VALUES(identifier),
	uploaded_at = IF(raw_json = VALUES(raw_json) AND name = VALUES(name) AND IFNULL(secrets_updated_at = VALUES(secrets_updated_at), TRUE), uploaded_at, NOW(6)),
	raw_json = VALUES(raw_json)`

	return ds.insertOrUpsertMDMAppleDeclaration(ctx, stmt, declaration)
}

func (ds *Datastore) insertOrUpsertMDMAppleDeclaration(ctx context.Context, insOrUpsertStmt string, declaration *fleet.MDMAppleDeclaration) (*fleet.MDMAppleDeclaration, error) {
	declUUID := fleet.MDMAppleDeclarationUUIDPrefix + uuid.NewString()

	var tmID uint
	if declaration.TeamID != nil {
		tmID = *declaration.TeamID
	}

	const reloadStmt = `SELECT declaration_uuid FROM mdm_apple_declarations WHERE name = ? AND team_id = ?`

	err := ds.withTx(ctx, func(tx sqlx.ExtContext) error {
		res, err := tx.ExecContext(ctx, insOrUpsertStmt,
			declUUID, tmID, declaration.Identifier, declaration.Name, declaration.RawJSON,
			declaration.SecretsUpdatedAt,
			declaration.Name, tmID, declaration.Name, tmID, declaration.Name, tmID)
		if err != nil {
			switch {
			case IsDuplicate(err):
				return ctxerr.Wrap(ctx, formatErrorDuplicateDeclaration(err, declaration))
			default:
				return ctxerr.Wrap(ctx, err, "creating new apple mdm declaration")
			}
		}

		aff, _ := res.RowsAffected()
		if aff == 0 {
			return &existsError{
				ResourceType: "MDMAppleDeclaration.Name",
				Identifier:   declaration.Name,
				TeamID:       declaration.TeamID,
			}
		}

		if err := sqlx.GetContext(ctx, tx, &declUUID, reloadStmt, declaration.Name, tmID); err != nil {
			return ctxerr.Wrap(ctx, err, "reload apple mdm declaration")
		}

		labels := make([]fleet.ConfigurationProfileLabel, 0,
			len(declaration.LabelsIncludeAll)+len(declaration.LabelsIncludeAny)+len(declaration.LabelsExcludeAny))
		for i := range declaration.LabelsIncludeAll {
			declaration.LabelsIncludeAll[i].ProfileUUID = declUUID
			declaration.LabelsIncludeAll[i].Exclude = false
			declaration.LabelsIncludeAll[i].RequireAll = true
			labels = append(labels, declaration.LabelsIncludeAll[i])
		}
		for i := range declaration.LabelsIncludeAny {
			declaration.LabelsIncludeAny[i].ProfileUUID = declUUID
			declaration.LabelsIncludeAny[i].Exclude = false
			declaration.LabelsIncludeAny[i].RequireAll = false
			labels = append(labels, declaration.LabelsIncludeAny[i])
		}
		for i := range declaration.LabelsExcludeAny {
			declaration.LabelsExcludeAny[i].ProfileUUID = declUUID
			declaration.LabelsExcludeAny[i].Exclude = true
			declaration.LabelsExcludeAny[i].RequireAll = false
			labels = append(labels, declaration.LabelsExcludeAny[i])
		}
		var declWithoutLabels []string
		if len(labels) == 0 {
			declWithoutLabels = []string{declUUID}
		}
		if _, err := batchSetDeclarationLabelAssociationsDB(ctx, tx, labels, declWithoutLabels); err != nil {
			return ctxerr.Wrap(ctx, err, "inserting mdm declaration label associations")
		}

		return nil
	})
	if err != nil {
		return nil, ctxerr.Wrap(ctx, err, "inserting declaration and label associations")
	}

	declaration.DeclarationUUID = declUUID
	return declaration, nil
}

func batchSetDeclarationLabelAssociationsDB(ctx context.Context, tx sqlx.ExtContext,
	declarationLabels []fleet.ConfigurationProfileLabel, declUUIDsWithoutLabels []string,
) (updatedDB bool, err error) {
	if len(declarationLabels)+len(declUUIDsWithoutLabels) == 0 {
		return false, nil
	}

	// delete any decl+label tuple that is NOT in the list of provided tuples
	// but are associated with the provided declarations (so we don't delete
	// unrelated decl+label tuples)
	deleteStmt := `
	  DELETE FROM mdm_declaration_labels
	  WHERE (apple_declaration_uuid, label_id) NOT IN (%s) AND
	  apple_declaration_uuid IN (?)
	`

	// used when only declUUIDsWithoutLabels is provided, there are no
	// labels to keep, delete all labels for declarations in this list.
	deleteNoLabelStmt := `
	  DELETE FROM mdm_declaration_labels
	  WHERE apple_declaration_uuid IN (?)
	`

	upsertStmt := `
	  INSERT INTO mdm_declaration_labels
              (apple_declaration_uuid, label_id, label_name, exclude, require_all)
          VALUES
              %s
          ON DUPLICATE KEY UPDATE
              label_id = VALUES(label_id),
              exclude = VALUES(exclude),
			  require_all = VALUES(require_all)
	`

	selectStmt := `
		SELECT apple_declaration_uuid as profile_uuid, label_name, label_id, exclude, require_all FROM mdm_declaration_labels
		WHERE (apple_declaration_uuid, label_name) IN (%s)
	`

	if len(declarationLabels) == 0 {
		deleteNoLabelStmt, args, err := sqlx.In(deleteNoLabelStmt, declUUIDsWithoutLabels)
		if err != nil {
			return false, ctxerr.Wrap(ctx, err, "sqlx.In delete labels for declarations without labels")
		}

		var result sql.Result
		if result, err = tx.ExecContext(ctx, deleteNoLabelStmt, args...); err != nil {
			return false, ctxerr.Wrap(ctx, err, "deleting labels for declarations without labels")
		}
		if result != nil {
			rows, _ := result.RowsAffected()
			updatedDB = rows > 0
		}
		return updatedDB, nil
	}

	var (
		insertBuilder         strings.Builder
		selectOrDeleteBuilder strings.Builder
		selectParams          []any
		insertParams          []any
		deleteParams          []any

		setProfileUUIDs = make(map[string]struct{})
		labelsToInsert  = make(map[string]*fleet.ConfigurationProfileLabel, len(declarationLabels))
	)
	for i, pl := range declarationLabels {
		labelsToInsert[fmt.Sprintf("%s\n%s", pl.ProfileUUID, pl.LabelName)] = &declarationLabels[i]
		if i > 0 {
			insertBuilder.WriteString(",")
			selectOrDeleteBuilder.WriteString(",")
		}
		insertBuilder.WriteString("(?, ?, ?, ?, ?)")
		selectOrDeleteBuilder.WriteString("(?, ?)")
		selectParams = append(selectParams, pl.ProfileUUID, pl.LabelName)
		insertParams = append(insertParams, pl.ProfileUUID, pl.LabelID, pl.LabelName, pl.Exclude, pl.RequireAll)
		deleteParams = append(deleteParams, pl.ProfileUUID, pl.LabelID)

		setProfileUUIDs[pl.ProfileUUID] = struct{}{}
	}

	// Determine if we need to update the database
	var existingProfileLabels []fleet.ConfigurationProfileLabel
	err = sqlx.SelectContext(ctx, tx, &existingProfileLabels,
		fmt.Sprintf(selectStmt, selectOrDeleteBuilder.String()), selectParams...)
	if err != nil {
		return false, ctxerr.Wrap(ctx, err, "selecting existing profile labels")
	}

	updateNeeded := false
	if len(existingProfileLabels) == len(labelsToInsert) {
		for _, existing := range existingProfileLabels {
			toInsert, ok := labelsToInsert[fmt.Sprintf("%s\n%s", existing.ProfileUUID, existing.LabelName)]
			// The fleet.ConfigurationProfileLabel struct has no pointers, so we can use standard cmp.Equal
			if !ok || !cmp.Equal(existing, *toInsert) {
				updateNeeded = true
				break
			}
		}
	} else {
		updateNeeded = true
	}

	if updateNeeded {
		_, err = tx.ExecContext(ctx, fmt.Sprintf(upsertStmt, insertBuilder.String()), insertParams...)
		if err != nil {
			if isChildForeignKeyError(err) {
				// one of the provided labels doesn't exist
				return false, foreignKey("mdm_declaration_labels", fmt.Sprintf("(declaration, label)=(%v)", insertParams))
			}

			return false, ctxerr.Wrap(ctx, err, "setting label associations for declarations")
		}
		updatedDB = true
	}

	deleteStmt = fmt.Sprintf(deleteStmt, selectOrDeleteBuilder.String())

	profUUIDs := make([]string, 0, len(setProfileUUIDs)+len(declUUIDsWithoutLabels))
	for k := range setProfileUUIDs {
		profUUIDs = append(profUUIDs, k)
	}
	profUUIDs = append(profUUIDs, declUUIDsWithoutLabels...)
	deleteArgs := deleteParams
	deleteArgs = append(deleteArgs, profUUIDs)

	deleteStmt, args, err := sqlx.In(deleteStmt, deleteArgs...)
	if err != nil {
		return false, ctxerr.Wrap(ctx, err, "sqlx.In delete labels for declarations")
	}
	var result sql.Result
	if result, err = tx.ExecContext(ctx, deleteStmt, args...); err != nil {
		return false, ctxerr.Wrap(ctx, err, "deleting labels for declarations")
	}
	if result != nil {
		rows, err := result.RowsAffected()
		if err != nil {
			return false, ctxerr.Wrap(ctx, err, "count rows affected by insert")
		}
		updatedDB = updatedDB || rows > 0
	}

	return updatedDB, nil
}

func (ds *Datastore) MDMAppleDDMDeclarationsToken(ctx context.Context, hostUUID string) (*fleet.MDMAppleDDMDeclarationsToken, error) {
	const stmt = `
SELECT
	COALESCE(MD5(CONCAT(COUNT(0), GROUP_CONCAT(HEX(mad.token)
		ORDER BY
			mad.uploaded_at DESC, mad.declaration_uuid ASC separator ''))), '') AS token,
	COALESCE(MAX(mad.created_at), NOW()) AS latest_created_timestamp
FROM
	host_mdm_apple_declarations hmad
	JOIN mdm_apple_declarations mad ON hmad.declaration_uuid = mad.declaration_uuid
WHERE
	hmad.host_uuid = ? AND hmad.operation_type = ?`

	// NOTE: the token generated as part of this query decides if the DDM session
	// proceeds with sending the declarations - if the token differs from what
	// the host last applied, it will proceed. That's why we use only the "to be
	// installed" declarations for the token generation. If some declarations get
	// removed, then they will be ignored in the token generation, which will
	// change the token and make the DDM session proceed (and declarations not
	// sent get removed).

	var res fleet.MDMAppleDDMDeclarationsToken
	if err := sqlx.GetContext(ctx, ds.reader(ctx), &res, stmt, hostUUID, fleet.MDMOperationTypeInstall); err != nil {
		return nil, ctxerr.Wrap(ctx, err, "get DDM declarations token")
	}

	return &res, nil
}

func (ds *Datastore) MDMAppleDDMDeclarationItems(ctx context.Context, hostUUID string) ([]fleet.MDMAppleDDMDeclarationItem, error) {
	const stmt = `
SELECT
	HEX(mad.token) as token,
	mad.identifier, mad.declaration_uuid, status, operation_type, mad.uploaded_at
FROM
	host_mdm_apple_declarations hmad
	JOIN mdm_apple_declarations mad ON mad.declaration_uuid = hmad.declaration_uuid
WHERE
	hmad.host_uuid = ?`

	var res []fleet.MDMAppleDDMDeclarationItem
	if err := sqlx.SelectContext(ctx, ds.reader(ctx), &res, stmt, hostUUID); err != nil {
		return nil, ctxerr.Wrap(ctx, err, "get DDM declaration items")
	}

	return res, nil
}

func (ds *Datastore) MDMAppleDDMDeclarationsResponse(ctx context.Context, identifier string, hostUUID string) (*fleet.MDMAppleDeclaration, error) {
	// TODO: When hosts table is indexed by uuid, consider joining on hosts to ensure that the
	// declaration for the host's current team is returned. In the case where the specified
	// identifier is not unique to the team, the cron should ensure that any conflicting
	// declarations are removed, but the join would provide an extra layer of safety.
	const stmt = `
SELECT
	mad.raw_json, HEX(mad.token) as token
FROM
	host_mdm_apple_declarations hmad
	JOIN mdm_apple_declarations mad ON hmad.declaration_uuid = mad.declaration_uuid
WHERE
	host_uuid = ? AND identifier = ? AND operation_type = ?`

	var res fleet.MDMAppleDeclaration
	if err := sqlx.GetContext(ctx, ds.reader(ctx), &res, stmt, hostUUID, identifier, fleet.MDMOperationTypeInstall); err != nil {
		if err == sql.ErrNoRows {
			return nil, notFound("MDMAppleDeclaration").WithName(identifier)
		}
		return nil, ctxerr.Wrap(ctx, err, "get ddm declarations response")
	}

	return &res, nil
}

func (ds *Datastore) MDMAppleHostDeclarationsGetAndClearResync(ctx context.Context) (hostUUIDs []string, err error) {
	stmt := `
	SELECT DISTINCT host_uuid
	FROM host_mdm_apple_declarations
	WHERE resync = '1'
	`
	err = sqlx.SelectContext(ctx, ds.reader(ctx), &hostUUIDs, stmt)
	if err != nil {
		return nil, ctxerr.Wrap(ctx, err, "get resync host uuids")
	}

	err = common_mysql.BatchProcessSimple(hostUUIDs, 1000, func(uuids []string) error {
		clearStmt := `
		UPDATE host_mdm_apple_declarations
		SET resync = '0'
		WHERE host_uuid IN (?) AND resync = '1'
		`
		clearStmt, args, err := sqlx.In(clearStmt, uuids)
		if err != nil {
			return ctxerr.Wrap(ctx, err, "sqlx.In clear resync host uuids")
		}
		_, err = ds.writer(ctx).ExecContext(ctx, clearStmt, args...)
		if err != nil {
			return ctxerr.Wrap(ctx, err, "clear resync host uuids")
		}
		return nil
	})
	return hostUUIDs, err
}

func (ds *Datastore) MDMAppleBatchSetHostDeclarationState(ctx context.Context) ([]string, error) {
	var uuids []string

	const defaultBatchSize = 1000
	batchSize := defaultBatchSize
	if ds.testUpsertMDMDesiredProfilesBatchSize > 0 {
		batchSize = ds.testUpsertMDMDesiredProfilesBatchSize
	}

	err := ds.withRetryTxx(ctx, func(tx sqlx.ExtContext) error {
		var err error
		uuids, _, err = mdmAppleBatchSetHostDeclarationStateDB(ctx, tx, batchSize, &fleet.MDMDeliveryPending)
		return err
	})

	return uuids, ctxerr.Wrap(ctx, err, "upserting host declaration state")
}

func mdmAppleBatchSetHostDeclarationStateDB(ctx context.Context, tx sqlx.ExtContext, batchSize int,
	status *fleet.MDMDeliveryStatus,
) ([]string, bool, error) {
	// once all the declarations are in place, compute the desired state
	// and find which hosts need a DDM sync.
	changedDeclarations, err := mdmAppleGetHostsWithChangedDeclarationsDB(ctx, tx)
	if err != nil {
		return nil, false, ctxerr.Wrap(ctx, err, "find hosts with changed declarations")
	}

	if len(changedDeclarations) == 0 {
		return []string{}, false, nil
	}

	// a host might have more than one declaration to sync, we do this to
	// collect unique host UUIDs in order to send a single command to each
	// host in the next step
	uuidMap := map[string]struct{}{}
	for _, d := range changedDeclarations {
		uuidMap[d.HostUUID] = struct{}{}
	}
	uuids := make([]string, 0, len(uuidMap))
	for uuid := range uuidMap {
		uuids = append(uuids, uuid)
	}

	// mark the host declarations as pending, this serves two purposes:
	//
	// - support the APIs/methods that track host status (summaries, filters, etc)
	//
	// - support the DDM endpoints, which use data from the
	//   `host_mdm_apple_declarations` table to compute which declarations to
	//   serve
	var updatedDB bool
	if updatedDB, err = mdmAppleBatchSetPendingHostDeclarationsDB(ctx, tx, batchSize, changedDeclarations, status); err != nil {
		return nil, false, ctxerr.Wrap(ctx, err, "batch insert mdm apple host declarations")
	}

	return uuids, updatedDB, nil
}

// mdmAppleBatchSetPendingHostDeclarationsDB tracks the current status of all
// the host declarations provided.
func mdmAppleBatchSetPendingHostDeclarationsDB(
	ctx context.Context,
	tx sqlx.ExtContext,
	batchSize int,
	changedDeclarations []*fleet.MDMAppleHostDeclaration,
	status *fleet.MDMDeliveryStatus,
) (updatedDB bool, err error) {
	baseStmt := `
	  INSERT INTO host_mdm_apple_declarations
	    (host_uuid, status, operation_type, token, secrets_updated_at, declaration_uuid, declaration_identifier, declaration_name)
	  VALUES
	    %s
	  ON DUPLICATE KEY UPDATE
	    status = VALUES(status),
	    operation_type = VALUES(operation_type),
	    token = VALUES(token),
	    secrets_updated_at = VALUES(secrets_updated_at)
	  `

	profilesToInsert := make(map[string]*fleet.MDMAppleHostDeclaration)

	executeUpsertBatch := func(valuePart string, args []any) error {
		// Check if the update needs to be done at all.
		selectStmt := fmt.Sprintf(`
			SELECT
				host_uuid,
				declaration_uuid,
				status,
				COALESCE(operation_type, '') AS operation_type,
				COALESCE(detail, '') AS detail,
				token,
				secrets_updated_at,
				declaration_uuid,
				declaration_identifier,
				declaration_name
			FROM host_mdm_apple_declarations WHERE (host_uuid, declaration_uuid) IN (%s)`,
			strings.TrimSuffix(strings.Repeat("(?,?),", len(profilesToInsert)), ","))
		var selectArgs []any
		for _, p := range profilesToInsert {
			selectArgs = append(selectArgs, p.HostUUID, p.DeclarationUUID)
		}
		var existingProfiles []fleet.MDMAppleHostDeclaration
		if err := sqlx.SelectContext(ctx, tx, &existingProfiles, selectStmt, selectArgs...); err != nil {
			return ctxerr.Wrap(ctx, err, "bulk set pending declarations select existing")
		}
		var updateNeeded bool
		if len(existingProfiles) == len(profilesToInsert) {
			for _, exist := range existingProfiles {
				insert, ok := profilesToInsert[fmt.Sprintf("%s\n%s", exist.HostUUID, exist.DeclarationUUID)]
				if !ok || !exist.Equal(*insert) {
					updateNeeded = true
					break
				}
			}
		} else {
			updateNeeded = true
		}
		defer clear(profilesToInsert)
		if !updateNeeded {
			// All profiles are already in the database, no need to update.
			return nil
		}

		updatedDB = true
		_, err := tx.ExecContext(
			ctx,
			fmt.Sprintf(baseStmt, strings.TrimSuffix(valuePart, ",")),
			args...,
		)
		if err != nil {
			return ctxerr.Wrap(ctx, err, "bulk set pending declarations insert")
		}

		// We do this cleanup as part of the main insert flow (as opposed to the clean up job)
		// because the IT admin expects to see the update relatively quickly after they upload a new declaration
		// If this becomes a bottleneck, we can move this to a separate job.
		err = cleanUpDuplicateRemoveInstall(ctx, tx, profilesToInsert)
		if err != nil {
			return ctxerr.Wrap(ctx, err, "clean up duplicate remove/install declarations")
		}
		return nil
	}

	generateValueArgs := func(d *fleet.MDMAppleHostDeclaration) (string, []any) {
		profilesToInsert[fmt.Sprintf("%s\n%s", d.HostUUID, d.DeclarationUUID)] = &fleet.MDMAppleHostDeclaration{
			HostUUID:         d.HostUUID,
			DeclarationUUID:  d.DeclarationUUID,
			Name:             d.Name,
			Identifier:       d.Identifier,
			Status:           status,
			OperationType:    d.OperationType,
			Detail:           d.Detail,
			Token:            d.Token,
			SecretsUpdatedAt: d.SecretsUpdatedAt,
		}
		valuePart := "(?, ?, ?, ?, ?, ?, ?, ?),"
		args := []any{d.HostUUID, status, d.OperationType, d.Token, d.SecretsUpdatedAt, d.DeclarationUUID, d.Identifier, d.Name}
		return valuePart, args
	}

	err = batchProcessDB(changedDeclarations, batchSize, generateValueArgs, executeUpsertBatch)
	return updatedDB, ctxerr.Wrap(ctx, err, "inserting changed host declaration state")
}

func cleanUpDuplicateRemoveInstall(ctx context.Context, tx sqlx.ExtContext, profilesToInsert map[string]*fleet.MDMAppleHostDeclaration) error {
	// If we are inserting a declaration that has a matching pending "remove" declaration (same hash),
	// we will mark the insert as verified. Why? Because there is nothing for the host to do if the same
	// declaration was removed and then immediately added back. This is a corner case that should rarely happen
	// except in testing.
	// However, it is possible that the profile was actually removed on the device, but we did not get a status update.
	// Because of that small possibility, we flag this declaration with resync=1 to make sure we do a DeclarativeManagement sync.
	if len(profilesToInsert) == 0 {
		return nil
	}
	var findRemoveProfilesArgs []any
	var foundInstall bool
	for _, p := range profilesToInsert {
		if p.OperationType == fleet.MDMOperationTypeInstall {
			findRemoveProfilesArgs = append(findRemoveProfilesArgs, p.HostUUID, p.Token)
			foundInstall = true
		}
	}
	if !foundInstall {
		return nil
	}
	findRemoveProfiles := fmt.Sprintf(`
		SELECT host_uuid, token
		FROM host_mdm_apple_declarations
		WHERE (host_uuid, token) IN (%s)
		AND operation_type = ?
		AND status = ?
		`, strings.TrimSuffix(strings.Repeat("(?,?),", len(findRemoveProfilesArgs)/2), ","))
	findRemoveProfilesArgs = append(findRemoveProfilesArgs, fleet.MDMOperationTypeRemove, fleet.MDMDeliveryPending)
	type tokensToMark struct {
		HostUUID string `db:"host_uuid"`
		Token    string `db:"token"`
	}
	var tokensToMarkVerified []tokensToMark
	err := sqlx.SelectContext(ctx, tx, &tokensToMarkVerified, findRemoveProfiles, findRemoveProfilesArgs...)
	if err != nil {
		return ctxerr.Wrap(ctx, err, "selecting tokens to mark verified")
	}

	if len(tokensToMarkVerified) > 0 {
		deleteRemoveProfiles := fmt.Sprintf(`
			DELETE FROM host_mdm_apple_declarations
			WHERE (host_uuid, token) IN (%s)
			AND operation_type = ?
			AND status = ?
			`, strings.TrimSuffix(strings.Repeat("(?,?),", len(tokensToMarkVerified)), ","))
		var removeProfilesArgs []any
		var markVerifiedArgs []any
		markVerifiedArgs = append(markVerifiedArgs, fleet.MDMDeliveryVerified)
		for _, t := range tokensToMarkVerified {
			removeProfilesArgs = append(removeProfilesArgs, t.HostUUID, t.Token)
			markVerifiedArgs = append(markVerifiedArgs, t.HostUUID, t.Token)
		}
		removeProfilesArgs = append(removeProfilesArgs, fleet.MDMOperationTypeRemove, fleet.MDMDeliveryPending)
		_, err = tx.ExecContext(ctx, deleteRemoveProfiles, removeProfilesArgs...)
		if err != nil {
			return ctxerr.Wrap(ctx, err, "bulk delete pending declarations")
		}
		markInstallProfilesVerified := fmt.Sprintf(`
			UPDATE host_mdm_apple_declarations
			SET status = ?, resync = 1
			WHERE (host_uuid, token) IN (%s)
			AND operation_type = ?
			`, strings.TrimSuffix(strings.Repeat("(?,?),", len(tokensToMarkVerified)), ","))
		markVerifiedArgs = append(markVerifiedArgs, fleet.MDMOperationTypeInstall)
		_, err = tx.ExecContext(ctx, markInstallProfilesVerified, markVerifiedArgs...)
		if err != nil {
			return ctxerr.Wrap(ctx, err, "bulk set declarations mark verified")
		}
	}
	return nil
}

// mdmAppleGetHostsWithChangedDeclarationsDB returns a
// MDMAppleHostDeclaration item for each (host x declaration) pair that
// needs a status change, this includes declarations to install and
// declarations to be removed. Those can be differentiated by the
// OperationType field on each struct.
//
// Note (2024/12/24): This method returns some rows that DO NOT NEED TO BE UPDATED.
// We should optimize this method to only return the rows that need to be updated.
// Then we can eliminate the subsequent check for updates in the caller.
// The check for updates is needed to log the correct activity item -- whether declarations were updated or not.
func mdmAppleGetHostsWithChangedDeclarationsDB(ctx context.Context, tx sqlx.ExtContext) ([]*fleet.MDMAppleHostDeclaration, error) {
	stmt := fmt.Sprintf(`
        (
            SELECT
                ds.host_uuid,
                'install' as operation_type,
                ds.token,
                ds.secrets_updated_at,
                ds.declaration_uuid,
                ds.declaration_identifier,
                ds.declaration_name
            FROM
                %s
        )
        UNION ALL
        (
            SELECT
                hmae.host_uuid,
                'remove' as operation_type,
                hmae.token,
                hmae.secrets_updated_at,
                hmae.declaration_uuid,
                hmae.declaration_identifier,
                hmae.declaration_name
            FROM
                %s
        )
    `,
		generateEntitiesToInstallQuery("declaration", ""),
		generateEntitiesToRemoveQuery("declaration"),
	)

	var decls []*fleet.MDMAppleHostDeclaration
	if err := sqlx.SelectContext(ctx, tx, &decls, stmt, fleet.MDMOperationTypeRemove, fleet.MDMOperationTypeInstall, fleet.MDMOperationTypeRemove); err != nil {
		return nil, ctxerr.Wrap(ctx, err, "running sql statement")
	}
	return decls, nil
}

// MDMAppleStoreDDMStatusReport updates the status of the host's declarations.
func (ds *Datastore) MDMAppleStoreDDMStatusReport(ctx context.Context, hostUUID string, updates []*fleet.MDMAppleHostDeclaration) error {
	getHostDeclarationsStmt := `
    SELECT host_uuid, status, operation_type, HEX(token) as token, secrets_updated_at, declaration_uuid, declaration_identifier, declaration_name
    FROM host_mdm_apple_declarations
    WHERE host_uuid = ?
  `

	updateHostDeclarationsStmt := `
INSERT INTO host_mdm_apple_declarations
    (host_uuid, declaration_uuid, status, operation_type, detail, declaration_name, declaration_identifier, token, secrets_updated_at)
VALUES
  %s
ON DUPLICATE KEY UPDATE
  status = VALUES(status),
  operation_type = VALUES(operation_type),
  detail = VALUES(detail)
  `

	deletePendingRemovesStmt := `
  DELETE FROM host_mdm_apple_declarations
  WHERE host_uuid = ? AND operation_type = 'remove' AND (status = 'pending' OR status IS NULL)
  `

	var current []*fleet.MDMAppleHostDeclaration
	if err := sqlx.SelectContext(ctx, ds.reader(ctx), &current, getHostDeclarationsStmt, hostUUID); err != nil {
		return ctxerr.Wrap(ctx, err, "getting current host declarations")
	}

	updatesByToken := make(map[string]*fleet.MDMAppleHostDeclaration, len(updates))
	for _, u := range updates {
		updatesByToken[u.Token] = u
	}

	var args []any
	var insertVals strings.Builder
	for _, c := range current {
		// Skip updates for 'remove' operations because it is possible that IT admin removed a profile and then re-added it.
		// Pending removes are cleaned up after we update status of installs.
		if u, ok := updatesByToken[c.Token]; ok && u.OperationType != fleet.MDMOperationTypeRemove {
			insertVals.WriteString("(?, ?, ?, ?, ?, ?, ?, UNHEX(?), ?),")
			args = append(args, hostUUID, c.DeclarationUUID, u.Status, u.OperationType, u.Detail, c.Identifier, c.Name, c.Token,
				c.SecretsUpdatedAt)
		}
	}

	// TODO: Do we want to take action if an update coming from the host is not found in the current "expected" declarations?

	err := ds.withRetryTxx(ctx, func(tx sqlx.ExtContext) error {
		if len(args) != 0 {
			stmt := fmt.Sprintf(updateHostDeclarationsStmt, strings.TrimSuffix(insertVals.String(), ","))
			if _, err := tx.ExecContext(ctx, stmt, args...); err != nil {
				return ctxerr.Wrap(ctx, err, "updating existing declarations")
			}
		}

		if _, err := tx.ExecContext(ctx, deletePendingRemovesStmt, hostUUID); err != nil {
			return ctxerr.Wrap(ctx, err, "deleting pending removals")
		}

		return nil
	})

	return ctxerr.Wrap(ctx, err, "updating host declarations")
}

func (ds *Datastore) MDMAppleSetPendingDeclarationsAs(ctx context.Context, hostUUID string, status *fleet.MDMDeliveryStatus, detail string) error {
	stmt := `
  UPDATE host_mdm_apple_declarations
  SET
    status = ?,
    detail = ?
  WHERE
    operation_type = ?
    AND status = ?
    AND host_uuid = ?
  `

	_, err := ds.writer(ctx).ExecContext(
		ctx, stmt,
		// SET ...
		status, detail,
		// WHERE ...
		fleet.MDMOperationTypeInstall, fleet.MDMDeliveryPending, hostUUID,
	)
	return ctxerr.Wrap(ctx, err, "updating host declaration status to verifying")
}

func (ds *Datastore) MDMAppleSetRemoveDeclarationsAsPending(ctx context.Context, hostUUID string, declarationUUIDs []string) error {
	stmt := `
  UPDATE host_mdm_apple_declarations
  SET
    status = ?
  WHERE
    host_uuid = ?
    AND declaration_uuid IN (?)
    AND operation_type = ?
    AND status IS NULL
  `

	stmt, args, err := sqlx.In(stmt, fleet.MDMDeliveryPending, hostUUID, declarationUUIDs, fleet.MDMOperationTypeRemove)
	if err != nil {
		return ctxerr.Wrap(ctx, err, "building IN clause")
	}

	_, err = ds.writer(ctx).ExecContext(ctx, stmt, args...)
	return ctxerr.Wrap(ctx, err, "updating host declaration status to pending")
}

func (ds *Datastore) InsertMDMAppleDDMRequest(ctx context.Context, hostUUID, messageType string, rawJSON json.RawMessage) error {
	const stmt = `
INSERT INTO
    mdm_apple_declarative_requests (
        enrollment_id,
        message_type,
        raw_json
    )
VALUES
    (?, ?, ?)
`
	if _, err := ds.writer(ctx).ExecContext(ctx, stmt, hostUUID, messageType, rawJSON); err != nil {
		return ctxerr.Wrap(ctx, err, "writing apple declarative request to db")
	}

	return nil
}

func encrypt(plainText []byte, privateKey string) ([]byte, error) {
	block, err := aes.NewCipher([]byte(privateKey))
	if err != nil {
		return nil, fmt.Errorf("create new cipher: %w", err)
	}

	aesGCM, err := cipher.NewGCM(block)
	if err != nil {
		return nil, fmt.Errorf("create new gcm: %w", err)
	}

	nonce := make([]byte, aesGCM.NonceSize())
	if _, err = io.ReadFull(rand.Reader, nonce); err != nil {
		return nil, fmt.Errorf("generate nonce: %w", err)
	}

	return aesGCM.Seal(nonce, nonce, plainText, nil), nil
}

func decrypt(encrypted []byte, privateKey string) ([]byte, error) {
	block, err := aes.NewCipher([]byte(privateKey))
	if err != nil {
		return nil, fmt.Errorf("create new cipher: %w", err)
	}

	aesGCM, err := cipher.NewGCM(block)
	if err != nil {
		return nil, fmt.Errorf("create new gcm: %w", err)
	}

	// Get the nonce size
	nonceSize := aesGCM.NonceSize()

	// Extract the nonce from the encrypted data
	nonce, ciphertext := encrypted[:nonceSize], encrypted[nonceSize:]

	decrypted, err := aesGCM.Open(nil, nonce, ciphertext, nil)
	if err != nil {
		return nil, fmt.Errorf("decrypting: %w", err)
	}

	return decrypted, nil
}

func (ds *Datastore) InsertMDMConfigAssets(ctx context.Context, assets []fleet.MDMConfigAsset, tx sqlx.ExtContext) error {
	insertFunc := func(tx sqlx.ExtContext) error {
		if err := insertMDMConfigAssets(ctx, tx, assets, ds.serverPrivateKey); err != nil {
			return ctxerr.Wrap(ctx, err, "insert mdm config assets")
		}
		return nil
	}
	if tx != nil {
		return insertFunc(tx)
	}
	return ds.withRetryTxx(ctx, insertFunc)
}

func (ds *Datastore) GetAllMDMConfigAssetsByName(ctx context.Context, assetNames []fleet.MDMAssetName,
	queryerContext sqlx.QueryerContext,
) (map[fleet.MDMAssetName]fleet.MDMConfigAsset, error) {
	if len(assetNames) == 0 {
		return nil, nil
	}

	stmt := `
SELECT
    name, value
FROM
   mdm_config_assets
WHERE
    name IN (?)
	AND deletion_uuid = ''
	`

	stmt, args, err := sqlx.In(stmt, assetNames)
	if err != nil {
		return nil, ctxerr.Wrap(ctx, err, "building sqlx.In statement")
	}

	var res []fleet.MDMConfigAsset
	if queryerContext == nil {
		queryerContext = ds.reader(ctx)
	}
	if err := sqlx.SelectContext(ctx, queryerContext, &res, stmt, args...); err != nil {
		return nil, ctxerr.Wrap(ctx, err, "get mdm config assets by name")
	}

	if len(res) == 0 {
		return nil, notFound("MDMConfigAsset")
	}

	assetMap := make(map[fleet.MDMAssetName]fleet.MDMConfigAsset, len(res))
	for _, asset := range res {
		decryptedVal, err := decrypt(asset.Value, ds.serverPrivateKey)
		if err != nil {
			return nil, ctxerr.Wrapf(ctx, err, "decrypting mdm config asset %s", asset.Name)
		}

		assetMap[asset.Name] = fleet.MDMConfigAsset{Name: asset.Name, Value: decryptedVal}
	}

	if len(res) < len(assetNames) {
		return assetMap, ErrPartialResult
	}

	return assetMap, nil
}

func (ds *Datastore) GetAllMDMConfigAssetsHashes(ctx context.Context, assetNames []fleet.MDMAssetName) (map[fleet.MDMAssetName]string, error) {
	if len(assetNames) == 0 {
		return nil, nil
	}

	stmt := `
SELECT name, HEX(md5_checksum) as md5_checksum
FROM mdm_config_assets
WHERE name IN (?) AND deletion_uuid = ''`

	stmt, args, err := sqlx.In(stmt, assetNames)
	if err != nil {
		return nil, ctxerr.Wrap(ctx, err, "building sqlx.In statement")
	}

	var res []fleet.MDMConfigAsset
	if err := sqlx.SelectContext(ctx, ds.reader(ctx), &res, stmt, args...); err != nil {
		return nil, ctxerr.Wrap(ctx, err, "get mdm config checksums by name")
	}

	if len(res) == 0 {
		return nil, notFound("MDMConfigAsset")
	}

	assetMap := make(map[fleet.MDMAssetName]string, len(res))
	for _, asset := range res {
		assetMap[asset.Name] = asset.MD5Checksum
	}

	if len(res) < len(assetNames) {
		return assetMap, ErrPartialResult
	}

	return assetMap, nil
}

func (ds *Datastore) DeleteMDMConfigAssetsByName(ctx context.Context, assetNames []fleet.MDMAssetName) error {
	return ds.withRetryTxx(ctx, func(tx sqlx.ExtContext) error {
		if err := softDeleteMDMConfigAssetsByName(ctx, tx, assetNames); err != nil {
			return ctxerr.Wrap(ctx, err, "delete mdm config assets by name")
		}

		return nil
	})
}

func (ds *Datastore) HardDeleteMDMConfigAsset(ctx context.Context, assetName fleet.MDMAssetName) error {
	stmt := `
DELETE FROM mdm_config_assets
WHERE name = ?`
	_, err := ds.writer(ctx).ExecContext(ctx, stmt, assetName)
	// ctxerr.Wrap returns nil if err is nil
	return ctxerr.Wrap(ctx, err, "hard delete mdm config asset")
}

func softDeleteMDMConfigAssetsByName(ctx context.Context, tx sqlx.ExtContext, assetNames []fleet.MDMAssetName) error {
	stmt := `
UPDATE
    mdm_config_assets
SET
    deleted_at = CURRENT_TIMESTAMP(),
	deletion_uuid = ?
WHERE
    name IN (?) AND deletion_uuid = ''
	`

	deletionUUID := uuid.New().String()

	stmt, args, err := sqlx.In(stmt, deletionUUID, assetNames)
	if err != nil {
		return ctxerr.Wrap(ctx, err, "sqlx.In softDeleteMDMConfigAssetsByName")
	}

	_, err = tx.ExecContext(ctx, stmt, args...)
	return ctxerr.Wrap(ctx, err, "deleting mdm config assets")
}

func insertMDMConfigAssets(ctx context.Context, tx sqlx.ExtContext, assets []fleet.MDMConfigAsset, privateKey string) error {
	stmt := `
INSERT INTO mdm_config_assets
  (name, value, md5_checksum)
VALUES
  %s`

	var args []any
	var insertVals strings.Builder

	for _, a := range assets {
		encryptedVal, err := encrypt(a.Value, privateKey)
		if err != nil {
			return ctxerr.Wrap(ctx, err, fmt.Sprintf("encrypting mdm config asset %s", a.Name))
		}

		hexChecksum := md5ChecksumBytes(encryptedVal)
		insertVals.WriteString(`(?, ?, UNHEX(?)),`)
		args = append(args, a.Name, encryptedVal, hexChecksum)
	}

	stmt = fmt.Sprintf(stmt, strings.TrimSuffix(insertVals.String(), ","))

	_, err := tx.ExecContext(ctx, stmt, args...)

	return ctxerr.Wrap(ctx, err, "writing mdm config assets to db")
}

func (ds *Datastore) ReplaceMDMConfigAssets(ctx context.Context, assets []fleet.MDMConfigAsset, tx sqlx.ExtContext) error {
	replaceFunc := func(tx sqlx.ExtContext) error {
		var names []fleet.MDMAssetName
		for _, a := range assets {
			names = append(names, a.Name)
		}

		if err := softDeleteMDMConfigAssetsByName(ctx, tx, names); err != nil {
			return ctxerr.Wrap(ctx, err, "upsert mdm config assets soft delete")
		}

		if err := insertMDMConfigAssets(ctx, tx, assets, ds.serverPrivateKey); err != nil {
			return ctxerr.Wrap(ctx, err, "upsert mdm config assets insert")
		}
		return nil
	}
	if tx != nil {
		return replaceFunc(tx)
	}
	return ds.withRetryTxx(ctx, replaceFunc)
}

// ListIOSAndIPadOSToRefetch returns the UUIDs of iPhones/iPads that should be refetched
// (their details haven't been updated in the given `interval`).
func (ds *Datastore) ListIOSAndIPadOSToRefetch(ctx context.Context, interval time.Duration) (devices []fleet.AppleDevicesToRefetch,
	err error,
) {
	hostsStmt := `
SELECT h.id as host_id, h.uuid as uuid, JSON_ARRAYAGG(hmc.command_type) as commands_already_sent FROM hosts h
INNER JOIN host_mdm hmdm ON hmdm.host_id = h.id
INNER JOIN nano_enrollments ne ON ne.id = h.uuid
LEFT JOIN host_mdm_commands hmc ON hmc.host_id = h.id AND hmc.command_type IN (?)
WHERE (h.platform = 'ios' OR h.platform = 'ipados')
AND TRIM(h.uuid) != ''
AND TIMESTAMPDIFF(SECOND, h.detail_updated_at, NOW()) > ?
AND ne.enabled = 1
GROUP BY h.id`
	args := []any{fleet.ListAppleRefetchCommandPrefixes(), interval.Seconds()}
	hostsStmt, args, err = sqlx.In(hostsStmt, args...)
	if err != nil {
		return nil, ctxerr.Wrap(ctx, err, "sqlx.In for list iOS and iPadOS to refetch")
	}

	if err := sqlx.SelectContext(ctx, ds.reader(ctx), &devices, hostsStmt, args...); err != nil {
		return nil, err
	}

	return devices, nil
}

func (ds *Datastore) GetEnrollmentIDsWithPendingMDMAppleCommands(ctx context.Context) (uuids []string, err error) {
	const stmt = `
SELECT DISTINCT neq.id
FROM nano_enrollment_queue neq
INNER JOIN nano_enrollments ne ON ne.id = neq.id
LEFT JOIN nano_command_results ncr ON ncr.command_uuid = neq.command_uuid AND ncr.id = neq.id
WHERE neq.active = 1 AND ne.enabled=1 AND ncr.status IS NULL
AND neq.created_at >= NOW() - INTERVAL 7 DAY
LIMIT 500
`

	var deviceUUIDs []string
	if err := sqlx.SelectContext(ctx, ds.reader(ctx), &deviceUUIDs, stmt); err != nil {
		return nil, err
	}

	return deviceUUIDs, nil
}

func (ds *Datastore) GetABMTokenByOrgName(ctx context.Context, orgName string) (*fleet.ABMToken, error) {
	tok, err := ds.getABMToken(ctx, 0, orgName)
	if err != nil {
		return nil, ctxerr.Wrap(ctx, err, "get ABM token by org name")
	}

	return tok, nil
}

func (ds *Datastore) SaveABMToken(ctx context.Context, tok *fleet.ABMToken) error {
	const stmt = `
UPDATE
	abm_tokens
SET
	organization_name = ?,
	apple_id = ?,
	terms_expired = ?,
	renew_at = ?,
	token = ?,
	macos_default_team_id = ?,
	ios_default_team_id = ?,
	ipados_default_team_id = ?
WHERE
	id = ?`

	doubleEncTok, err := encrypt(tok.EncryptedToken, ds.serverPrivateKey)
	if err != nil {
		return ctxerr.Wrap(ctx, err, "encrypt with datastore.serverPrivateKey")
	}

	_, err = ds.writer(ctx).ExecContext(
		ctx,
		stmt,
		tok.OrganizationName,
		tok.AppleID,
		tok.TermsExpired,
		tok.RenewAt.UTC(),
		doubleEncTok,
		tok.MacOSDefaultTeamID,
		tok.IOSDefaultTeamID,
		tok.IPadOSDefaultTeamID,
		tok.ID)
	return ctxerr.Wrap(ctx, err, "updating abm_token")
}

func (ds *Datastore) InsertABMToken(ctx context.Context, tok *fleet.ABMToken) (*fleet.ABMToken, error) {
	// Check that RenewAt is not zero
	if tok.RenewAt.IsZero() {
		return nil, ctxerr.New(ctx, "ABM token RenewAt date cannot be zero")
	}

	const stmt = `
INSERT INTO
	abm_tokens
	(organization_name, apple_id, terms_expired, renew_at, token, macos_default_team_id, ios_default_team_id, ipados_default_team_id)
VALUES (?, ?, ?, ?, ?, ?, ?, ?)
`
	doubleEncTok, err := encrypt(tok.EncryptedToken, ds.serverPrivateKey)
	if err != nil {
		return nil, ctxerr.Wrap(ctx, err, "encrypt abm_token with datastore.serverPrivateKey")
	}

	res, err := ds.writer(ctx).ExecContext(
		ctx,
		stmt,
		tok.OrganizationName,
		tok.AppleID,
		tok.TermsExpired,
		tok.RenewAt,
		doubleEncTok,
		tok.MacOSDefaultTeamID,
		tok.IOSDefaultTeamID,
		tok.IPadOSDefaultTeamID,
	)
	if err != nil {
		return nil, ctxerr.Wrap(ctx, err, "inserting abm_token")
	}

	tokenID, _ := res.LastInsertId()

	tok.ID = uint(tokenID) //nolint:gosec // dismiss G115

	cfg, err := ds.AppConfig(ctx)
	if err != nil {
		return nil, ctxerr.Wrap(ctx, err, "get app config")
	}

	url, err := apple_mdm.ResolveAppleMDMURL(cfg.MDMUrl())
	if err != nil {
		return nil, ctxerr.Wrap(ctx, err, "getting ABM token MDM server url")
	}

	tok.MDMServerURL = url

	return tok, nil
}

func (ds *Datastore) ListABMTokens(ctx context.Context) ([]*fleet.ABMToken, error) {
	stmt := `
SELECT
	abt.id,
	abt.organization_name,
	abt.apple_id,
	abt.terms_expired,
	abt.renew_at,
	abt.token,
	abt.macos_default_team_id,
	abt.ios_default_team_id,
	abt.ipados_default_team_id,
	COALESCE(t1.name, :no_team) as macos_team,
	COALESCE(t2.name, :no_team) as ios_team,
	COALESCE(t3.name, :no_team) as ipados_team
FROM
	abm_tokens abt
LEFT OUTER JOIN
	teams t1 ON t1.id = abt.macos_default_team_id
LEFT OUTER JOIN
	teams t2 ON t2.id = abt.ios_default_team_id
LEFT OUTER JOIN
	teams t3 ON t3.id = abt.ipados_default_team_id

	`

	stmt, args, err := sqlx.Named(stmt, map[string]any{"no_team": fleet.TeamNameNoTeam})
	if err != nil {
		return nil, ctxerr.Wrap(ctx, err, "build list ABM tokens query from named args")
	}

	var tokens []*fleet.ABMToken
	if err := sqlx.SelectContext(ctx, ds.reader(ctx), &tokens, stmt, args...); err != nil {
		return nil, ctxerr.Wrap(ctx, err, "list ABM tokens")
	}

	cfg, err := ds.AppConfig(ctx)
	if err != nil {
		return nil, ctxerr.Wrap(ctx, err, "get app config")
	}

	url, err := apple_mdm.ResolveAppleMDMURL(cfg.MDMUrl())
	if err != nil {
		return nil, ctxerr.Wrap(ctx, err, "getting ABM token MDM server url")
	}

	for _, tok := range tokens {
		tok.MDMServerURL = url

		// Promote DB fields into respective objects
		var macOSTeamID, iOSTeamID, iPadIOSTeamID uint
		if tok.MacOSDefaultTeamID != nil {
			macOSTeamID = *tok.MacOSDefaultTeamID
		}
		if tok.IOSDefaultTeamID != nil {
			iOSTeamID = *tok.IOSDefaultTeamID
		}
		if tok.IPadOSDefaultTeamID != nil {
			iPadIOSTeamID = *tok.IPadOSDefaultTeamID
		}

		tok.MacOSTeam = fleet.ABMTokenTeam{Name: tok.MacOSTeamName, ID: macOSTeamID}
		tok.IOSTeam = fleet.ABMTokenTeam{Name: tok.IOSTeamName, ID: iOSTeamID}
		tok.IPadOSTeam = fleet.ABMTokenTeam{Name: tok.IPadOSTeamName, ID: iPadIOSTeamID}

		// decrypt the token with the serverPrivateKey, the resulting value will be
		// the token still encrypted, but just with the ABM cert and key (it is that
		// encrypted value that is stored with another layer of encryption with the
		// serverPrivateKey).
		decrypted, err := decrypt(tok.EncryptedToken, ds.serverPrivateKey)
		if err != nil {
			return nil, ctxerr.Wrapf(ctx, err, "decrypting abm token with datastore.serverPrivateKey")
		}
		tok.EncryptedToken = decrypted
	}

	return tokens, nil
}

func (ds *Datastore) DeleteABMToken(ctx context.Context, tokenID uint) error {
	const stmt = `
DELETE FROM
	abm_tokens
WHERE ID = ?
		`

	_, err := ds.writer(ctx).ExecContext(ctx, stmt, tokenID)

	return ctxerr.Wrap(ctx, err, "deleting ABM token")
}

func (ds *Datastore) GetABMTokenByID(ctx context.Context, tokenID uint) (*fleet.ABMToken, error) {
	tok, err := ds.getABMToken(ctx, tokenID, "")
	if err != nil {
		return nil, ctxerr.Wrap(ctx, err, "get ABM token by id")
	}

	return tok, nil
}

func (ds *Datastore) getABMToken(ctx context.Context, tokenID uint, orgName string) (*fleet.ABMToken, error) {
	stmt := `
SELECT
	abt.id,
	abt.organization_name,
	abt.apple_id,
	abt.terms_expired,
	abt.renew_at,
	abt.token,
	abt.macos_default_team_id,
	abt.ios_default_team_id,
	abt.ipados_default_team_id,
	COALESCE(t1.name, :no_team) as macos_team,
	COALESCE(t2.name, :no_team) as ios_team,
	COALESCE(t3.name, :no_team) as ipados_team
FROM
	abm_tokens abt
LEFT OUTER JOIN
	teams t1 ON t1.id = abt.macos_default_team_id
LEFT OUTER JOIN
	teams t2 ON t2.id = abt.ios_default_team_id
LEFT OUTER JOIN
	teams t3 ON t3.id = abt.ipados_default_team_id
%s
	`

	stmt, args, err := sqlx.Named(stmt, map[string]any{"no_team": fleet.TeamNameNoTeam})
	if err != nil {
		return nil, ctxerr.Wrap(ctx, err, "build list ABM tokens query from named args")
	}

	var ident any = orgName
	clause := "WHERE abt.organization_name = ?"
	if tokenID != 0 {
		clause = "WHERE abt.id = ?"
		ident = tokenID
	}

	stmt = fmt.Sprintf(stmt, clause)

	args = append(args, ident)

	var tok fleet.ABMToken
	if err := sqlx.GetContext(ctx, ds.reader(ctx), &tok, stmt, args...); err != nil {
		if err == sql.ErrNoRows {
			return nil, ctxerr.Wrap(ctx, notFound("ABMToken"))
		}

		return nil, ctxerr.Wrap(ctx, err, "get ABM token")
	}

	// decrypt the token with the serverPrivateKey, the resulting value will be
	// the token still encrypted, but just with the ABM cert and key (it is that
	// encrypted value that is stored with another layer of encryption with the
	// serverPrivateKey).
	decrypted, err := decrypt(tok.EncryptedToken, ds.serverPrivateKey)
	if err != nil {
		return nil, ctxerr.Wrapf(ctx, err, "decrypting abm token with datastore.serverPrivateKey")
	}
	tok.EncryptedToken = decrypted

	cfg, err := ds.AppConfig(ctx)
	if err != nil {
		return nil, ctxerr.Wrap(ctx, err, "get app config")
	}

	url, err := apple_mdm.ResolveAppleMDMURL(cfg.MDMUrl())
	if err != nil {
		return nil, ctxerr.Wrap(ctx, err, "getting ABM token MDM server url")
	}

	tok.MDMServerURL = url

	// Promote DB fields into respective objects
	var macOSTeamID, iOSTeamID, iPadIOSTeamID uint
	if tok.MacOSDefaultTeamID != nil {
		macOSTeamID = *tok.MacOSDefaultTeamID
	}
	if tok.IOSDefaultTeamID != nil {
		iOSTeamID = *tok.IOSDefaultTeamID
	}
	if tok.IPadOSDefaultTeamID != nil {
		iPadIOSTeamID = *tok.IPadOSDefaultTeamID
	}

	tok.MacOSTeam = fleet.ABMTokenTeam{Name: tok.MacOSTeamName, ID: macOSTeamID}
	tok.IOSTeam = fleet.ABMTokenTeam{Name: tok.IOSTeamName, ID: iOSTeamID}
	tok.IPadOSTeam = fleet.ABMTokenTeam{Name: tok.IPadOSTeamName, ID: iPadIOSTeamID}

	return &tok, nil
}

func (ds *Datastore) GetABMTokenCount(ctx context.Context) (int, error) {
	var count int
	const countStmt = `SELECT COUNT(*) FROM abm_tokens`

	if err := sqlx.GetContext(ctx, ds.reader(ctx), &count, countStmt); err != nil {
		return 0, ctxerr.Wrap(ctx, err, "counting existing ABM tokens")
	}

	return count, nil
}

func (ds *Datastore) SetABMTokenTermsExpiredForOrgName(ctx context.Context, orgName string, expired bool) (wasSet bool, err error) {
	const stmt = `UPDATE abm_tokens SET terms_expired = ? WHERE organization_name = ? AND terms_expired != ?`
	res, err := ds.writer(ctx).ExecContext(ctx, stmt, expired, orgName, expired)
	if err != nil {
		return false, ctxerr.Wrap(ctx, err, "update abm_tokens terms_expired")
	}
	affRows, _ := res.RowsAffected()

	if affRows > 0 {
		// if it did update the row, then the previous value was the opposite of
		// expired
		wasSet = !expired
	} else {
		// if it did not update any row, then the previous value was the same
		wasSet = expired
	}
	return wasSet, nil
}

func (ds *Datastore) CountABMTokensWithTermsExpired(ctx context.Context) (int, error) {
	// The expectation is that abm_tokens will have few rows (we don't even
	// support pagination on the "list ABM tokens" endpoint), so this query
	// should be very fast even without index on terms_expired.
	const stmt = `SELECT COUNT(*) FROM abm_tokens WHERE terms_expired = 1`

	var count int
	if err := sqlx.GetContext(ctx, ds.reader(ctx), &count, stmt); err != nil {
		return 0, ctxerr.Wrap(ctx, err, "count ABM tokens with terms expired")
	}
	return count, nil
}

func (ds *Datastore) GetABMTokenOrgNamesAssociatedWithTeam(ctx context.Context, teamID *uint) ([]string, error) {
	stmt := `
SELECT DISTINCT
	abmt.organization_name
FROM
	abm_tokens abmt
	JOIN host_dep_assignments hda ON hda.abm_token_id = abmt.id
	JOIN hosts h ON hda.host_id = h.id
WHERE
	%s
UNION
SELECT DISTINCT
	abmt.organization_name
FROM
	abm_tokens abmt
WHERE
	%s
`
	var args []any
	teamFilter := `h.team_id IS NULL`
	abmtFilter := `abmt.macos_default_team_id IS NULL OR abmt.ios_default_team_id IS NULL OR abmt.ipados_default_team_id IS NULL`
	if teamID != nil {
		teamFilter = `h.team_id = ?`
		abmtFilter = `abmt.macos_default_team_id = ? OR abmt.ios_default_team_id = ? OR abmt.ipados_default_team_id = ?`
		args = append(args, *teamID, *teamID, *teamID, *teamID)
	}

	stmt = fmt.Sprintf(stmt, teamFilter, abmtFilter)

	var orgNames []string
	if err := sqlx.SelectContext(ctx, ds.reader(ctx), &orgNames, stmt, args...); err != nil {
		return nil, ctxerr.Wrap(ctx, err, "getting org names for team from db")
	}

	return orgNames, nil
}

func (ds *Datastore) AddHostMDMCommands(ctx context.Context, commands []fleet.HostMDMCommand) error {
	const baseStmt = `
		INSERT INTO host_mdm_commands (host_id, command_type)
		VALUES %s
		ON DUPLICATE KEY UPDATE
		command_type = VALUES(command_type)`

	for i := 0; i < len(commands); i += addHostMDMCommandsBatchSize {
		start := i
		end := i + hostIssuesInsertBatchSize
		if end > len(commands) {
			end = len(commands)
		}
		totalToProcess := end - start
		const numberOfArgsPerInsert = 2 // number of ? in each VALUES clause
		values := strings.TrimSuffix(
			strings.Repeat("(?,?),", totalToProcess), ",",
		)
		stmt := fmt.Sprintf(baseStmt, values)
		args := make([]interface{}, 0, totalToProcess*numberOfArgsPerInsert)
		for j := start; j < end; j++ {
			item := commands[j]
			args = append(
				args, item.HostID, item.CommandType,
			)
		}
		if _, err := ds.writer(ctx).ExecContext(ctx, stmt, args...); err != nil {
			return ctxerr.Wrap(ctx, err, "insert into host_mdm_commands")
		}
	}

	return nil
}

func (ds *Datastore) GetHostMDMCommands(ctx context.Context, hostID uint) (commands []fleet.HostMDMCommand, err error) {
	const stmt = `SELECT host_id, command_type FROM host_mdm_commands WHERE host_id = ?`
	if err := sqlx.SelectContext(ctx, ds.reader(ctx), &commands, stmt, hostID); err != nil {
		return nil, err
	}
	return commands, nil
}

func (ds *Datastore) RemoveHostMDMCommand(ctx context.Context, command fleet.HostMDMCommand) error {
	const stmt = `
		DELETE FROM host_mdm_commands
		WHERE host_id = ? AND command_type = ?`
	if _, err := ds.writer(ctx).ExecContext(ctx, stmt, command.HostID, command.CommandType); err != nil {
		return ctxerr.Wrap(ctx, err, "delete from host_mdm_commands")
	}
	return nil
}

func (ds *Datastore) CleanupHostMDMCommands(ctx context.Context) error {
	// Delete commands that don't have a corresponding host or have been sent over 1 day ago.
	// We are using 1 day instead of 7 days in case MDM commands fail to be sent or fail to process. They can be resent the next day.
	const stmt = `
		DELETE hmc FROM host_mdm_commands AS hmc
		LEFT JOIN hosts h ON h.id = hmc.host_id
		WHERE h.id IS NULL OR hmc.updated_at < NOW() - INTERVAL 1 DAY`
	if _, err := ds.writer(ctx).ExecContext(ctx, stmt); err != nil {
		return ctxerr.Wrap(ctx, err, "delete from host_mdm_commands")
	}
	return nil
}

func (ds *Datastore) CleanupHostMDMAppleProfiles(ctx context.Context) error {
	// Delete pending commands that don't have a corresponding entry in nano_enrollment_queue.
	// This could occur when the host re-enrolls in MDM with outstanding Pending commands.
	// This could also occur due to errors (i.e., large server/DB load) or server being stopped while processing the profiles.
	// After the entry is deleted, the mdm_apple_profile_manager job will try to requeue the profile.
	stmt := fmt.Sprintf(`
	DELETE hmap FROM host_mdm_apple_profiles AS hmap
WHERE (
        hmap.status IS NULL
        OR hmap.status = '%s'
    )
    AND hmap.updated_at < NOW() - INTERVAL 1 HOUR
    AND NOT EXISTS (
        SELECT 1
        FROM
            nano_enrollments ne
            STRAIGHT_JOIN nano_enrollment_queue neq ON neq.id = ne.id
            AND neq.command_uuid = hmap.command_uuid
            AND neq.active = 1
        WHERE
            ne.device_id = hmap.host_uuid
            AND ne.enabled = 1
    );`,
		fleet.MDMDeliveryPending)
	if _, err := ds.writer(ctx).ExecContext(ctx, stmt); err != nil {
		return ctxerr.Wrap(ctx, err, "delete from host_mdm_apple_profiles")
	}
	return nil
}

func (ds *Datastore) GetMDMAppleOSUpdatesSettingsByHostSerial(ctx context.Context, serial string) (string, *fleet.AppleOSUpdateSettings, error) {
	stmt := `
SELECT
	team_id, platform
FROM
	hosts h
JOIN
	host_dep_assignments hdep ON h.id = host_id
WHERE
	hardware_serial = ? AND deleted_at IS NULL
LIMIT 1`

	var dest struct {
		TeamID   *uint  `db:"team_id"`
		Platform string `db:"platform"`
	}
	if err := sqlx.GetContext(ctx, ds.reader(ctx), &dest, stmt, serial); err != nil {
		return "", nil, ctxerr.Wrap(ctx, err, "getting team id for host")
	}

	var settings fleet.AppleOSUpdateSettings
	if dest.TeamID == nil {
		// use the global settings
		ac, err := ds.AppConfig(ctx)
		if err != nil {
			return "", nil, ctxerr.Wrap(ctx, err, "getting app config for os update settings")
		}
		switch dest.Platform {
		case "ios":
			settings = ac.MDM.IOSUpdates
		case "ipados":
			settings = ac.MDM.IPadOSUpdates
		case "darwin":
			settings = ac.MDM.MacOSUpdates
		default:
			return "", nil, ctxerr.New(ctx, fmt.Sprintf("unsupported platform %s", dest.Platform))
		}
	} else {
		// use the team settings
		tm, err := ds.TeamLite(ctx, *dest.TeamID)
		if err != nil {
			return "", nil, ctxerr.Wrap(ctx, err, "getting team os update settings")
		}
		switch dest.Platform {
		case "ios":
			settings = tm.Config.MDM.IOSUpdates
		case "ipados":
			settings = tm.Config.MDM.IPadOSUpdates
		case "darwin":
			settings = tm.Config.MDM.MacOSUpdates
		default:
			return "", nil, ctxerr.New(ctx, fmt.Sprintf("unsupported platform %s", dest.Platform))
		}
	}

	return dest.Platform, &settings, nil
}

// ClearMDMUpcomingActivitiesDB clears the upcoming activities of the host that
// require MDM to be processed, for when MDM is turned off for the host (or
// when it turns on again, e.g. after removing the enrollment profile - it may
// not necessarily report as "turned off" in that scenario).
func (ds *Datastore) ClearMDMUpcomingActivitiesDB(ctx context.Context, tx sqlx.ExtContext, hostUUID string) error {
	// NOTE: must be updated if new activity types that require MDM are added to
	// the upcoming activities.
	const deleteUpcomingMDMActivities = `
DELETE FROM upcoming_activities
	USING upcoming_activities
		JOIN hosts h ON upcoming_activities.host_id = h.id
WHERE
	h.uuid = ? AND
	upcoming_activities.activity_type IN ('vpp_app_install')
`
	_, err := tx.ExecContext(ctx, deleteUpcomingMDMActivities, hostUUID)
	if err != nil {
		return ctxerr.Wrap(ctx, err, "clearing upcoming activities")
	}

	// get the host ID for that uuid
	var hostID uint
	if err := sqlx.GetContext(ctx, tx, &hostID, "SELECT id FROM hosts WHERE uuid = ?", hostUUID); err != nil {
		if errors.Is(err, sql.ErrNoRows) {
			return nil
		}
		return ctxerr.Wrap(ctx, err, "load host ID by UUID")
	}

	// ensure that if there's an activity waiting to be activated, it does get
	// activated
	if _, err := ds.activateNextUpcomingActivity(ctx, tx, hostID, ""); err != nil {
		return ctxerr.Wrap(ctx, err, "activate next upcoming activity")
	}
	return nil
}

func (ds *Datastore) GetMDMAppleEnrolledDeviceDeletedFromFleet(ctx context.Context, hostUUID string) (*fleet.MDMAppleEnrolledDeviceInfo, error) {
	const stmt = `
SELECT
	d.id,
	COALESCE(d.serial_number, '') as serial_number,
	d.authenticate,
	d.platform,
	d.enroll_team_id
FROM
	nano_devices d
	JOIN nano_enrollments e ON d.id = e.device_id
	LEFT OUTER JOIN hosts h ON h.uuid = d.id
WHERE
	e.type IN ('Device', 'User Enrollment (Device)') AND
	e.enabled = 1 AND
	d.id = ? AND
	h.id IS NULL
`

	var res fleet.MDMAppleEnrolledDeviceInfo
	if err := sqlx.GetContext(ctx, ds.reader(ctx), &res, stmt, hostUUID); err != nil {
		if err == sql.ErrNoRows {
			return nil, ctxerr.Wrap(ctx, notFound("NanoDevice").WithName(hostUUID))
		}
		return nil, ctxerr.Wrap(ctx, err, "get mdm apple enrolled device info")
	}
	return &res, nil
}

func (ds *Datastore) ListMDMAppleEnrolledIPhoneIpadDeletedFromFleet(ctx context.Context, limit int) ([]string, error) {
	const stmt = `
SELECT
	d.id
FROM
	nano_devices d
	JOIN nano_enrollments e ON d.id = e.device_id
	LEFT OUTER JOIN hosts h ON h.uuid = d.id
WHERE
	e.type IN ('Device', 'User Enrollment (Device)') AND
	e.enabled = 1 AND
	d.platform IN ('ios', 'ipados') AND
	h.id IS NULL
LIMIT ?
`

	var res []string
	if err := sqlx.SelectContext(ctx, ds.reader(ctx), &res, stmt, limit); err != nil {
		return nil, ctxerr.Wrap(ctx, err, "list mdm apple enrolled but deleted iDevices")
	}
	return res, nil
}

func (ds *Datastore) GetNanoMDMEnrollmentTimes(ctx context.Context, hostUUID string) (*time.Time, *time.Time, error) {
	res := []struct {
		LastMDMEnrollmentTime *time.Time `db:"authenticate_at"`
		LastMDMSeenTime       *time.Time `db:"last_seen_at"`
	}{}
	// We are specifically only looking at the singular device enrollment row and not the
	// potentially many user enrollment rows that will exist for a given device. The device
	// enrollment row is the only one that gets regularly updated with the last seen time. Along
	// those same lines authenticate_at gets updated only at the authenticate step during the
	// enroll process and as such is a good indicator of the last enrollment or reenrollment.
	query := `
	SELECT nd.authenticate_at, ne.last_seen_at
	FROM nano_devices nd
	  INNER JOIN nano_enrollments ne ON ne.id = nd.id
	WHERE ne.type IN ('Device', 'User Enrollment (Device)') AND nd.id = ?`
	err := sqlx.SelectContext(ctx, ds.reader(ctx), &res, query, hostUUID)

	if err == sql.ErrNoRows || len(res) == 0 {
		return nil, nil, nil
	}
	if err != nil {
		return nil, nil, ctxerr.Wrap(ctx, err, "get mdm enrollment times")
	}
	return res[0].LastMDMEnrollmentTime, res[0].LastMDMSeenTime, nil
}

func (ds *Datastore) AssociateHostMDMIdPAccount(ctx context.Context, hostUUID, idpAcctUUID string) error {
	err := ds.withRetryTxx(ctx, func(tx sqlx.ExtContext) error {
		if err := associateHostMDMIdPAccountDB(ctx, tx, hostUUID, idpAcctUUID); err != nil {
			return ctxerr.Wrap(ctx, err, "associate host mdm idp account")
		}

		// get the host ID from the UUID to reconcile IdP accounts
		var hostID uint
		err := sqlx.GetContext(ctx, tx, &hostID, `SELECT id FROM hosts WHERE uuid = ?`, hostUUID)
		if err != nil {
			return ctxerr.Wrap(ctx, err, "get host ID for IdP reconciliation")
		}

		// reconcile IdP accounts after association is created
		if hostID > 0 {
			_, err = reconcileHostEmailsFromMdmIdpAccountsDB(ctx, tx, ds.logger, hostID)
			if err != nil {
				// log error but don't fail, matches Apple enrollment pattern
				level.Error(ds.logger).Log("msg", "failed to reconcile IdP accounts after association",
					"err", err, "host_id", hostID, "host_uuid", hostUUID)
			}
		}

		return nil
	})
	return err
}

func (ds *Datastore) ReconcileMDMAppleEnrollRef(ctx context.Context, enrollRef string, machineInfo *fleet.MDMAppleMachineInfo) (string, error) {
	if machineInfo == nil {
		level.Info(ds.logger).Log("msg", "reconcile mdm apple enroll ref: machine info is nil")
		return "", ctxerr.New(ctx, "machine info is nil")
	}

	var result string
	// TODO: maybe we don't need a transaction here?
	err := ds.withRetryTxx(ctx, func(tx sqlx.ExtContext) error {
		if err := associateHostMDMIdPAccountDB(ctx, tx, machineInfo.UDID, enrollRef); err != nil {
			return ctxerr.Wrap(ctx, err, "associate host mdm idp account")
		}
		legacyRef, err := getMDMAppleLegacyEnrollRefDB(ctx, tx, ds.logger, machineInfo.UDID)
		if err != nil {
			return ctxerr.Wrap(ctx, err, "get mdm apple legacy enroll ref")
		}
		result = legacyRef
		return nil
	})

	// TODO: when should we delete from host_mdm_idp_accounts?

	return result, err
}

func (ds *Datastore) AssociateHostMDMIdPAccountDB(ctx context.Context, hostUUID string, acctUUID string) error {
	return associateHostMDMIdPAccountDB(ctx, ds.writer(ctx), hostUUID, acctUUID)
}

func associateHostMDMIdPAccountDB(ctx context.Context, tx sqlx.ExtContext, hostUUID string, acctUUID string) error {
	const stmt = `
INSERT INTO host_mdm_idp_accounts (host_uuid, account_uuid)
VALUES (?, ?)
ON DUPLICATE KEY UPDATE
	account_uuid = VALUES(account_uuid)`

	_, err := tx.ExecContext(ctx, stmt, hostUUID, acctUUID)
	if err != nil {
		return ctxerr.Wrap(ctx, err, "associate host mdm idp account")
	}
	return nil
}

func getMDMAppleLegacyEnrollRefDB(ctx context.Context, tx sqlx.ExtContext, logger log.Logger, hostUUID string) (string, error) {
	const stmt = `SELECT enroll_ref FROM legacy_host_mdm_enroll_refs WHERE host_uuid = ?`

	var enrollRefs []string
	if err := sqlx.SelectContext(ctx, tx, &enrollRefs, stmt, hostUUID); err != nil {
		return "", ctxerr.Wrap(ctx, err, "get mdm apple legacy enroll ref")
	}

	var result string
	if len(enrollRefs) > 0 {
		// if we have more than one ref, we'll just use the first one
		result = enrollRefs[0]
	}
	if len(enrollRefs) > 1 {
		// this should not happen, but if it does we want to know about it
		level.Info(logger).Log("msg", "host uuid has multiple legacy enroll refs", "host_uuid", hostUUID, "enroll_refs", fmt.Sprintf("%+v", enrollRefs))
	}

	return result, nil
}

func (ds *Datastore) GetMDMIdPAccountsByHostUUIDs(ctx context.Context, hostUUIDs []string) (map[string]*fleet.MDMIdPAccount, error) {
	type HostMDMIDPAccountRow struct {
		fleet.MDMIdPAccount
		HostUUID string `db:"host_uuid"`
	}
	stmt := `
SELECT
	mia.uuid, mia.username, mia.fullname, mia.email, hmia.host_uuid
FROM
	mdm_idp_accounts mia
INNER JOIN
	host_mdm_idp_accounts hmia ON hmia.account_uuid = mia.uuid
WHERE
	hmia.host_uuid IN (?)`
	stmt, args, err := sqlx.In(stmt, hostUUIDs)
	if err != nil {
		return nil, ctxerr.Wrap(ctx, err, "prepare get mdm idp accounts by host uuids")
	}
	res := []*HostMDMIDPAccountRow{}
	err = sqlx.SelectContext(ctx, ds.reader(ctx), &res, stmt, args...)
	if err != nil {
		return nil, err
	}
	// map the results to a map of host UUIDs to MDMIdPAccount
	idpAccounts := make(map[string]*fleet.MDMIdPAccount, len(res))
	for _, row := range res {
		idpAccounts[row.HostUUID] = &row.MDMIdPAccount
	}
	return idpAccounts, nil
}

func (ds *Datastore) GetMDMIdPAccountByHostUUID(ctx context.Context, hostUUID string) (*fleet.MDMIdPAccount, error) {
	return getMDMIdPAccountByHostUUID(ctx, ds.reader(ctx), hostUUID)
}

func getMDMIdPAccountByHostUUID(ctx context.Context, q sqlx.QueryerContext, hostUUID string) (*fleet.MDMIdPAccount, error) {
	stmt := `
SELECT
	uuid, username, fullname, email
FROM
	mdm_idp_accounts
WHERE
	uuid = (SELECT account_uuid FROM host_mdm_idp_accounts WHERE host_uuid = ?)`

	var idp fleet.MDMIdPAccount
	if err := sqlx.GetContext(ctx, q, &idp, stmt, hostUUID); err != nil {
		if err == sql.ErrNoRows {
			return nil, nil // TODO: maybe return a not found error?
		}
		return nil, ctxerr.Wrap(ctx, err, "get host mdm idp account")
	}

	return &idp, nil
}

func (ds *Datastore) GetLatestAppleMDMCommandOfType(ctx context.Context, hostUUID string, commandType string) (*fleet.MDMCommand, error) {
	const stmt = `
	SELECT id as host_uuid, command_uuid, request_type FROM nano_view_queue WHERE id = ? AND request_type = ? ORDER BY created_at DESC LIMIT 1
	`

	var cmd fleet.MDMCommand
	if err := sqlx.GetContext(ctx, ds.reader(ctx), &cmd, stmt, hostUUID, commandType); err != nil {
		if err == sql.ErrNoRows {
			return nil, notFound("MDMCommand")
		}
		return nil, ctxerr.Wrap(ctx, err, "get latest apple mdm command of type")
	}

	return &cmd, nil
}

func (ds *Datastore) SetLockCommandForLostModeCheckin(ctx context.Context, hostID uint, commandUUID string) error {
	// We know we can insert here, as this is only called when processing a
	// a new iphone/ipad checkin with lost mode enabled.
	const stmt = `
	INSERT INTO host_mdm_actions (host_id, lock_ref)
	VALUES (?, ?)
	`
	_, err := ds.writer(ctx).ExecContext(ctx, stmt, hostID, commandUUID)
	return ctxerr.Wrap(ctx, err, "set lock ref for lost mode checkin")
}<|MERGE_RESOLUTION|>--- conflicted
+++ resolved
@@ -3423,17 +3423,10 @@
 	}
 
 	generateValueArgs := func(p *fleet.MDMAppleBulkUpsertHostProfilePayload) (string, []any) {
-<<<<<<< HEAD
-		valuePart := "(?, ?, ?, ?, ?, ?, ?, ?, ?, ?, ?),"
-		args := []any{
-			p.ProfileUUID, p.ProfileIdentifier, p.ProfileName, p.HostUUID, p.Status, p.OperationType, p.Detail, p.CommandUUID,
-			p.Checksum, p.SecretsUpdatedAt, p.IgnoreError,
-=======
 		valuePart := "(?, ?, ?, ?, ?, ?, ?, ?, ?, ?, ?, ?, ?),"
 		args := []any{
 			p.ProfileUUID, p.ProfileIdentifier, p.ProfileName, p.HostUUID, p.Status, p.OperationType, p.Detail, p.CommandUUID,
 			p.Checksum, p.SecretsUpdatedAt, p.IgnoreError, p.VariablesUpdatedAt, p.Scope,
->>>>>>> 5595a5a0
 		}
 		return valuePart, args
 	}
@@ -5106,11 +5099,6 @@
 }
 
 // deleteObsoleteDeclarations deletes all declarations that are not in the keepNames list.
-<<<<<<< HEAD
-func (ds *Datastore) deleteObsoleteDeclarations(ctx context.Context, tx sqlx.ExtContext, keepNames []string, teamID uint) (updatedDB bool,
-	err error,
-) {
-=======
 func (ds *Datastore) deleteObsoleteDeclarations(ctx context.Context, tx sqlx.ExtContext, keepNames []string, teamID uint) (
 	deletedDeclUUIDs []string, updatedDB bool, err error,
 ) {
@@ -5123,7 +5111,6 @@
   team_id = ? AND name NOT IN (?)
 `
 
->>>>>>> 5595a5a0
 	const fmtDeleteStmt = `
 DELETE FROM
   mdm_apple_declarations
