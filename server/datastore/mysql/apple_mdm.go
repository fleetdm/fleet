--- conflicted
+++ resolved
@@ -162,19 +162,11 @@
 	stmt := fmt.Sprintf(`
 SELECT
 	hmap.profile_id,
-<<<<<<< HEAD
 	hmacp.name,
 	hmacp.identifier,
 	hmap.status,
 	COALESCE(hmap.operation_type, '') AS operation_type,
 	COALESCE(hmap.detail, '') AS detail
-=======
-	name,
-	status,
-	operation_type,
-	detail
-
->>>>>>> 765c8754
 FROM
 	host_mdm_apple_profiles hmap
 JOIN
