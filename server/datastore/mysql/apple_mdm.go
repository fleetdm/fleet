package mysql

import (
	"context"
	"database/sql"
	"errors"
	"fmt"
	"strings"

	"github.com/fleetdm/fleet/v4/server/contexts/ctxerr"
	"github.com/fleetdm/fleet/v4/server/fleet"
	apple_mdm "github.com/fleetdm/fleet/v4/server/mdm/apple"
	"github.com/fleetdm/fleet/v4/server/mdm/apple/mobileconfig"
	"github.com/fleetdm/fleet/v4/server/ptr"
	"github.com/go-kit/kit/log"
	"github.com/go-kit/kit/log/level"
	"github.com/jmoiron/sqlx"
	"github.com/micromdm/nanodep/godep"
	"github.com/micromdm/nanomdm/mdm"
)

func (ds *Datastore) NewMDMAppleConfigProfile(ctx context.Context, cp fleet.MDMAppleConfigProfile) (*fleet.MDMAppleConfigProfile, error) {
	stmt := `
INSERT INTO
    mdm_apple_configuration_profiles (team_id, identifier, name, mobileconfig, checksum)
VALUES (?, ?, ?, ?, UNHEX(MD5(mobileconfig)))`

	var teamID uint
	if cp.TeamID != nil {
		teamID = *cp.TeamID
	}

	res, err := ds.writer.ExecContext(ctx, stmt, teamID, cp.Identifier, cp.Name, cp.Mobileconfig)
	if err != nil {
		switch {
		case isDuplicate(err):
			return nil, ctxerr.Wrap(ctx, formatErrorDuplicateConfigProfile(err, &cp))
		default:
			return nil, ctxerr.Wrap(ctx, err, "creating new mdm config profile")
		}
	}

	id, _ := res.LastInsertId()

	return &fleet.MDMAppleConfigProfile{
		ProfileID:    uint(id),
		Identifier:   cp.Identifier,
		Name:         cp.Name,
		Mobileconfig: cp.Mobileconfig,
		TeamID:       cp.TeamID,
	}, nil
}

func formatErrorDuplicateConfigProfile(err error, cp *fleet.MDMAppleConfigProfile) error {
	switch {
	case strings.Contains(err.Error(), "idx_mdm_apple_config_prof_team_identifier"):
		return &existsError{
			ResourceType: "MDMAppleConfigProfile.PayloadIdentifier",
			Identifier:   cp.Identifier,
			TeamID:       cp.TeamID,
		}
	case strings.Contains(err.Error(), "idx_mdm_apple_config_prof_team_name"):
		return &existsError{
			ResourceType: "MDMAppleConfigProfile.PayloadDisplayName",
			Identifier:   cp.Name,
			TeamID:       cp.TeamID,
		}
	default:
		return err
	}
}

func (ds *Datastore) ListMDMAppleConfigProfiles(ctx context.Context, teamID *uint) ([]*fleet.MDMAppleConfigProfile, error) {
	stmt := `
SELECT
	profile_id,
	team_id,
	name,
	identifier,
	mobileconfig,
	created_at,
	updated_at
FROM
	mdm_apple_configuration_profiles
WHERE
	team_id=? AND identifier NOT IN (?)
ORDER BY name`

	if teamID == nil {
		teamID = ptr.Uint(0)
	}

	fleetIdentifiers := []string{}
	for idf := range mobileconfig.FleetPayloadIdentifiers() {
		fleetIdentifiers = append(fleetIdentifiers, idf)
	}
	stmt, args, err := sqlx.In(stmt, teamID, fleetIdentifiers)
	if err != nil {
		return nil, ctxerr.Wrap(ctx, err, "sqlx.In ListMDMAppleConfigProfiles")
	}

	var res []*fleet.MDMAppleConfigProfile
	if err = sqlx.SelectContext(ctx, ds.reader, &res, stmt, args...); err != nil {
		return nil, err
	}
	return res, nil
}

func (ds *Datastore) GetMDMAppleConfigProfile(ctx context.Context, profileID uint) (*fleet.MDMAppleConfigProfile, error) {
	stmt := `
SELECT
	profile_id,
	team_id,
	name,
	identifier,
	mobileconfig,
	created_at,
	updated_at
FROM
	mdm_apple_configuration_profiles
WHERE
	profile_id=?`

	var res fleet.MDMAppleConfigProfile
	err := sqlx.GetContext(ctx, ds.reader, &res, stmt, profileID)
	if err != nil {
		if err == sql.ErrNoRows {
			return nil, ctxerr.Wrap(ctx, notFound("MDMAppleConfigProfile").WithID(profileID))
		}
		return nil, ctxerr.Wrap(ctx, err, "get mdm apple config profile")
	}

	return &res, nil
}

func (ds *Datastore) DeleteMDMAppleConfigProfile(ctx context.Context, profileID uint) error {
	res, err := ds.writer.ExecContext(ctx, `DELETE FROM mdm_apple_configuration_profiles WHERE profile_id=?`, profileID)
	if err != nil {
		return ctxerr.Wrap(ctx, err)
	}

	deleted, err := res.RowsAffected()
	if err != nil {
		return ctxerr.Wrap(ctx, err, "fetching delete mdm config profile query rows affected")
	}
	if deleted != 1 {
		return ctxerr.Wrap(ctx, notFound("MDMAppleConfigProfile").WithID(profileID))
	}

	return nil
}

func (ds *Datastore) DeleteMDMAppleConfigProfileByTeamAndIdentifier(ctx context.Context, teamID *uint, profileIdentifier string) error {
	if teamID == nil {
		teamID = ptr.Uint(0)
	}

	res, err := ds.writer.ExecContext(ctx, `DELETE FROM mdm_apple_configuration_profiles WHERE team_id = ? AND identifier = ?`, teamID, profileIdentifier)
	if err != nil {
		return ctxerr.Wrap(ctx, err)
	}

	if deleted, _ := res.RowsAffected(); deleted == 0 {
		message := fmt.Sprintf("identifier: %s, team_id: %d", profileIdentifier, teamID)
		return ctxerr.Wrap(ctx, notFound("MDMAppleConfigProfile").WithMessage(message))
	}

	return nil
}

func (ds *Datastore) GetHostMDMProfiles(ctx context.Context, hostUUID string) ([]fleet.HostMDMAppleProfile, error) {
	stmt := fmt.Sprintf(`
SELECT
	profile_id,
	profile_name AS name,
	profile_identifier AS identifier,
	-- internally, a NULL status implies that the cron needs to pick up
	-- this profile, for the user that difference doesn't exist, the
	-- profile is effectively pending. This is consistent with all our
	-- aggregation functions.
	COALESCE(status, '%s') AS status,
	COALESCE(operation_type, '') AS operation_type,
	COALESCE(detail, '') AS detail
FROM
	host_mdm_apple_profiles
WHERE
	host_uuid = ? AND NOT (operation_type = '%s' AND COALESCE(status, '%s') = '%s')`,
		fleet.MDMAppleDeliveryPending,
		fleet.MDMAppleOperationTypeRemove,
		fleet.MDMAppleDeliveryPending,
		fleet.MDMAppleDeliveryVerifying,
	)

	var profiles []fleet.HostMDMAppleProfile
	if err := sqlx.SelectContext(ctx, ds.reader, &profiles, stmt, hostUUID); err != nil {
		return nil, err
	}
	return profiles, nil
}

func (ds *Datastore) NewMDMAppleEnrollmentProfile(
	ctx context.Context,
	payload fleet.MDMAppleEnrollmentProfilePayload,
) (*fleet.MDMAppleEnrollmentProfile, error) {
	res, err := ds.writer.ExecContext(ctx,
		`
INSERT INTO
    mdm_apple_enrollment_profiles (token, type, dep_profile)
VALUES (?, ?, ?)
ON DUPLICATE KEY UPDATE
    token = VALUES(token),
    type = VALUES(type),
    dep_profile = VALUES(dep_profile)
`,
		payload.Token, payload.Type, payload.DEPProfile,
	)
	if err != nil {
		return nil, ctxerr.Wrap(ctx, err)
	}
	id, _ := res.LastInsertId()
	return &fleet.MDMAppleEnrollmentProfile{
		ID:         uint(id),
		Token:      payload.Token,
		Type:       payload.Type,
		DEPProfile: payload.DEPProfile,
	}, nil
}

func (ds *Datastore) ListMDMAppleEnrollmentProfiles(ctx context.Context) ([]*fleet.MDMAppleEnrollmentProfile, error) {
	var enrollmentProfiles []*fleet.MDMAppleEnrollmentProfile
	if err := sqlx.SelectContext(
		ctx,
		ds.writer,
		&enrollmentProfiles,
		`
SELECT
    id,
    token,
    type,
    dep_profile,
    created_at,
    updated_at
FROM
    mdm_apple_enrollment_profiles
`,
	); err != nil {
		return nil, ctxerr.Wrap(ctx, err, "list enrollment profiles")
	}
	return enrollmentProfiles, nil
}

func (ds *Datastore) GetMDMAppleEnrollmentProfileByToken(ctx context.Context, token string) (*fleet.MDMAppleEnrollmentProfile, error) {
	var enrollment fleet.MDMAppleEnrollmentProfile
	if err := sqlx.GetContext(ctx, ds.writer,
		&enrollment,
		`
SELECT
    id,
    token,
    type,
    dep_profile,
    created_at,
    updated_at
FROM
    mdm_apple_enrollment_profiles
WHERE
    token = ?
`,
		token,
	); err != nil {
		if err == sql.ErrNoRows {
			return nil, ctxerr.Wrap(ctx, notFound("MDMAppleEnrollmentProfile"))
		}
		return nil, ctxerr.Wrap(ctx, err, "get enrollment profile by token")
	}
	return &enrollment, nil
}

func (ds *Datastore) GetMDMAppleCommandRequestType(ctx context.Context, commandUUID string) (string, error) {
	var rt string
	err := sqlx.GetContext(ctx, ds.reader, &rt, `SELECT request_type FROM nano_commands WHERE command_uuid = ?`, commandUUID)
	if err == sql.ErrNoRows {
		return "", ctxerr.Wrap(ctx, notFound("MDMAppleCommand").WithName(commandUUID))
	}
	return rt, err
}

func (ds *Datastore) GetMDMAppleCommandResults(ctx context.Context, commandUUID string) ([]*fleet.MDMAppleCommandResult, error) {
	query := `
SELECT
    ncr.id as device_id,
    ncr.command_uuid,
    ncr.status,
    ncr.result,
		ncr.updated_at,
		nc.request_type
FROM
    nano_command_results ncr
INNER JOIN
    nano_commands nc
ON
    ncr.command_uuid = nc.command_uuid
WHERE
    ncr.command_uuid = ?
`

	var results []*fleet.MDMAppleCommandResult
	err := sqlx.SelectContext(
		ctx,
		ds.reader,
		&results,
		query,
		commandUUID,
	)
	if err != nil {
		return nil, ctxerr.Wrap(ctx, err, "get command results")
	}
	return results, nil
}

func (ds *Datastore) ListMDMAppleCommands(
	ctx context.Context,
	tmFilter fleet.TeamFilter,
	listOpts *fleet.MDMAppleCommandListOptions,
) ([]*fleet.MDMAppleCommand, error) {
	stmt := fmt.Sprintf(`
SELECT
    nvq.id as device_id,
    nvq.command_uuid,
    COALESCE(NULLIF(nvq.status, ''), 'Pending') as status,
    COALESCE(nvq.result_updated_at, nvq.created_at) as updated_at,
    nvq.request_type,
    h.hostname,
    h.team_id
FROM
    nano_view_queue nvq
INNER JOIN
    hosts h
ON
    nvq.id = h.uuid
WHERE
    %s
`, ds.whereFilterHostsByTeams(tmFilter, "h"))
	stmt, params := appendListOptionsWithCursorToSQL(stmt, nil, &listOpts.ListOptions)

	var results []*fleet.MDMAppleCommand
	if err := sqlx.SelectContext(ctx, ds.reader, &results, stmt, params...); err != nil {
		return nil, ctxerr.Wrap(ctx, err, "list commands")
	}
	return results, nil
}

func (ds *Datastore) NewMDMAppleInstaller(ctx context.Context, name string, size int64, manifest string, installer []byte, urlToken string) (*fleet.MDMAppleInstaller, error) {
	res, err := ds.writer.ExecContext(
		ctx,
		`INSERT INTO mdm_apple_installers (name, size, manifest, installer, url_token) VALUES (?, ?, ?, ?, ?)`,
		name, size, manifest, installer, urlToken,
	)
	if err != nil {
		return nil, ctxerr.Wrap(ctx, err)
	}
	id, _ := res.LastInsertId()
	return &fleet.MDMAppleInstaller{
		ID:        uint(id),
		Size:      size,
		Name:      name,
		Manifest:  manifest,
		Installer: installer,
		URLToken:  urlToken,
	}, nil
}

func (ds *Datastore) MDMAppleInstaller(ctx context.Context, token string) (*fleet.MDMAppleInstaller, error) {
	var installer fleet.MDMAppleInstaller
	if err := sqlx.GetContext(
		ctx,
		ds.writer,
		&installer,
		`SELECT id, name, size, manifest, installer, url_token FROM mdm_apple_installers WHERE url_token = ?`,
		token,
	); err != nil {
		if err == sql.ErrNoRows {
			return nil, ctxerr.Wrap(ctx, notFound("AppleInstaller").WithName(token))
		}
		return nil, ctxerr.Wrap(ctx, err, "get installer by token")
	}
	return &installer, nil
}

func (ds *Datastore) MDMAppleInstallerDetailsByID(ctx context.Context, id uint) (*fleet.MDMAppleInstaller, error) {
	var installer fleet.MDMAppleInstaller
	if err := sqlx.GetContext(
		ctx,
		ds.writer,
		&installer,
		`SELECT id, name, size, manifest, url_token FROM mdm_apple_installers WHERE id = ?`,
		id,
	); err != nil {
		if err == sql.ErrNoRows {
			return nil, ctxerr.Wrap(ctx, notFound("AppleInstaller").WithID(id))
		}
		return nil, ctxerr.Wrap(ctx, err, "get installer details by id")
	}
	return &installer, nil
}

func (ds *Datastore) DeleteMDMAppleInstaller(ctx context.Context, id uint) error {
	if _, err := ds.writer.ExecContext(ctx, `DELETE FROM mdm_apple_installers WHERE id = ?`, id); err != nil {
		return ctxerr.Wrap(ctx, err)
	}
	return nil
}

func (ds *Datastore) MDMAppleInstallerDetailsByToken(ctx context.Context, token string) (*fleet.MDMAppleInstaller, error) {
	var installer fleet.MDMAppleInstaller
	if err := sqlx.GetContext(
		ctx,
		ds.writer,
		&installer,
		`SELECT id, name, size, manifest, url_token FROM mdm_apple_installers WHERE url_token = ?`,
		token,
	); err != nil {
		if err == sql.ErrNoRows {
			return nil, ctxerr.Wrap(ctx, notFound("AppleInstaller").WithName(token))
		}
		return nil, ctxerr.Wrap(ctx, err, "get installer details by id")
	}
	return &installer, nil
}

func (ds *Datastore) ListMDMAppleInstallers(ctx context.Context) ([]fleet.MDMAppleInstaller, error) {
	var installers []fleet.MDMAppleInstaller
	if err := sqlx.SelectContext(ctx, ds.writer,
		&installers,
		`SELECT id, name, size, manifest, url_token FROM mdm_apple_installers`,
	); err != nil {
		return nil, ctxerr.Wrap(ctx, err, "list installers")
	}
	return installers, nil
}

func (ds *Datastore) MDMAppleListDevices(ctx context.Context) ([]fleet.MDMAppleDevice, error) {
	var devices []fleet.MDMAppleDevice
	if err := sqlx.SelectContext(
		ctx,
		ds.writer,
		&devices,
		`
SELECT
    d.id,
    d.serial_number,
    e.enabled
FROM
    nano_devices d
    JOIN nano_enrollments e ON d.id = e.device_id
WHERE
    type = "Device"
`,
	); err != nil {
		return nil, ctxerr.Wrap(ctx, err, "list devices")
	}
	return devices, nil
}

func (ds *Datastore) IngestMDMAppleDeviceFromCheckin(ctx context.Context, mdmHost fleet.MDMAppleHostDetails) error {
	appCfg, err := ds.AppConfig(ctx)
	if err != nil {
		return ctxerr.Wrap(ctx, err, "ingest mdm apple host get app config")
	}
	return ds.withRetryTxx(ctx, func(tx sqlx.ExtContext) error {
		return ingestMDMAppleDeviceFromCheckinDB(ctx, tx, mdmHost, ds.logger, appCfg)
	})
}

func ingestMDMAppleDeviceFromCheckinDB(
	ctx context.Context,
	tx sqlx.ExtContext,
	mdmHost fleet.MDMAppleHostDetails,
	logger log.Logger,
	appCfg *fleet.AppConfig,
) error {
	if mdmHost.SerialNumber == "" {
		return ctxerr.New(ctx, "ingest mdm apple host from checkin expected device serial number but got empty string")
	}
	if mdmHost.UDID == "" {
		return ctxerr.New(ctx, "ingest mdm apple host from checkin expected unique device id but got empty string")
	}

	// MDM is necessarily enabled if this gets called, always pass true for that
	// parameter.
	matchID, _, err := matchHostDuringEnrollment(ctx, tx, true, "", mdmHost.UDID, mdmHost.SerialNumber)
	switch {
	case errors.Is(err, sql.ErrNoRows):
		return insertMDMAppleHostDB(ctx, tx, mdmHost, logger, appCfg)

	case err != nil:
		return ctxerr.Wrap(ctx, err, "get mdm apple host by serial number or udid")

	default:
		return updateMDMAppleHostDB(ctx, tx, matchID, mdmHost, appCfg)
	}
}

func updateMDMAppleHostDB(
	ctx context.Context,
	tx sqlx.ExtContext,
	hostID uint,
	mdmHost fleet.MDMAppleHostDetails,
	appCfg *fleet.AppConfig,
) error {
	updateStmt := `
		UPDATE hosts SET
			hardware_serial = ?,
			uuid = ?,
			hardware_model = ?,
			platform =  ?,
			refetch_requested = ?,
			osquery_host_id = COALESCE(NULLIF(osquery_host_id, ''), ?)
		WHERE id = ?`

	if _, err := tx.ExecContext(
		ctx,
		updateStmt,
		mdmHost.SerialNumber,
		mdmHost.UDID,
		mdmHost.Model,
		"darwin",
		1,
		// Set osquery_host_id to the device UUID only if it is not already set.
		mdmHost.UDID,
		hostID,
	); err != nil {
		return ctxerr.Wrap(ctx, err, "update mdm apple host")
	}

	if err := upsertMDMAppleHostMDMInfoDB(ctx, tx, appCfg.ServerSettings, false, hostID); err != nil {
		return ctxerr.Wrap(ctx, err, "ingest mdm apple host upsert MDM info")
	}

	return nil
}

func insertMDMAppleHostDB(
	ctx context.Context,
	tx sqlx.ExtContext,
	mdmHost fleet.MDMAppleHostDetails,
	logger log.Logger,
	appCfg *fleet.AppConfig,
) error {
	insertStmt := `
		INSERT INTO hosts (
			hardware_serial,
			uuid,
			hardware_model,
			platform,
			last_enrolled_at,
			detail_updated_at,
			osquery_host_id,
			refetch_requested
		) VALUES (?,?,?,?,?,?,?,?)`

	res, err := tx.ExecContext(
		ctx,
		insertStmt,
		mdmHost.SerialNumber,
		mdmHost.UDID,
		mdmHost.Model,
		"darwin",
		"2000-01-01 00:00:00",
		"2000-01-01 00:00:00",
		mdmHost.UDID,
		1,
	)
	if err != nil {
		return ctxerr.Wrap(ctx, err, "insert mdm apple host")
	}

	id, err := res.LastInsertId()
	if err != nil {
		return ctxerr.Wrap(ctx, err, "last insert id mdm apple host")
	}
	if id < 1 {
		return ctxerr.Wrap(ctx, err, "ingest mdm apple host unexpected last insert id")
	}
	host := fleet.Host{ID: uint(id), HardwareModel: mdmHost.Model, HardwareSerial: mdmHost.SerialNumber}

	if err := upsertMDMAppleHostDisplayNamesDB(ctx, tx, host); err != nil {
		return ctxerr.Wrap(ctx, err, "ingest mdm apple host upsert display names")
	}

	if err := upsertMDMAppleHostLabelMembershipDB(ctx, tx, logger, host); err != nil {
		return ctxerr.Wrap(ctx, err, "ingest mdm apple host upsert label membership")
	}

	if err := upsertMDMAppleHostMDMInfoDB(ctx, tx, appCfg.ServerSettings, false, host.ID); err != nil {
		return ctxerr.Wrap(ctx, err, "ingest mdm apple host upsert MDM info")
	}
	return nil
}

func (ds *Datastore) IngestMDMAppleDevicesFromDEPSync(ctx context.Context, devices []godep.Device) (int64, error) {
	if len(devices) < 1 {
		level.Debug(ds.logger).Log("msg", "ingesting devices from DEP received < 1 device, skipping", "len(devices)", len(devices))
		return 0, nil
	}
	filteredDevices := filterMDMAppleDevices(devices, ds.logger)
	if len(filteredDevices) < 1 {
		level.Debug(ds.logger).Log("msg", "ingesting devices from DEP filtered all devices, skipping", "len(devices)", len(devices))
		return 0, nil
	}

	appCfg, err := ds.AppConfig(ctx)
	if err != nil {
		return 0, ctxerr.Wrap(ctx, err, "ingest mdm apple host get app config")
	}

	args := []interface{}{nil}
	if name := appCfg.MDM.AppleBMDefaultTeam; name != "" {
		team, err := ds.TeamByName(ctx, name)
		switch {
		case errors.Is(err, sql.ErrNoRows):
			level.Debug(ds.logger).Log(
				"msg",
				"ingesting devices from DEP: unable to find default team assigned in config, the devices won't be assigned to a team",
				"team_name",
				name,
			)
			// If the team doesn't exist, we still ingest the device, but it won't
			// belong to any team.
		case err != nil:
			return 0, ctxerr.Wrap(ctx, err, "ingest mdm apple host get team by name")
		default:
			args[0] = team.ID
		}
	}

	var resCount int64
	err = ds.withRetryTxx(ctx, func(tx sqlx.ExtContext) error {
		us, unionArgs := unionSelectDevices(filteredDevices)
		args = append(args, unionArgs...)

		stmt := fmt.Sprintf(`
		INSERT INTO hosts (
			hardware_serial,
			hardware_model,
			platform,
			last_enrolled_at,
			detail_updated_at,
			osquery_host_id,
			refetch_requested,
			team_id
		) (
			SELECT
				us.hardware_serial,
				COALESCE(GROUP_CONCAT(DISTINCT us.hardware_model), ''),
				'darwin' AS platform,
				'2000-01-01 00:00:00' AS last_enrolled_at,
				'2000-01-01 00:00:00' AS detail_updated_at,
				NULL AS osquery_host_id,
				1 AS refetch_requested,
				? AS team_id
			FROM (%s) us
			LEFT JOIN hosts h ON us.hardware_serial = h.hardware_serial
		WHERE
			h.id IS NULL
		GROUP BY
			us.hardware_serial)`,
			us,
		)

		res, err := tx.ExecContext(ctx, stmt, args...)
		if err != nil {
			return ctxerr.Wrap(ctx, err, "ingest mdm apple hosts from dep sync insert")
		}

		n, err := res.RowsAffected()
		if err != nil {
			return ctxerr.Wrap(ctx, err, "ingest mdm apple hosts from dep sync rows affected")
		}
		resCount = n

		// get new host ids
		args = []interface{}{}
		parts := []string{}
		for _, d := range filteredDevices {
			args = append(args, d.SerialNumber)
			parts = append(parts, "?")
		}
		var hosts []fleet.Host
		err = sqlx.SelectContext(ctx, tx, &hosts, fmt.Sprintf(`
			SELECT id, hardware_model, hardware_serial FROM hosts WHERE hardware_serial IN(%s)`,
			strings.Join(parts, ",")),
			args...)
		if err != nil {
			return ctxerr.Wrap(ctx, err, "ingest mdm apple host get host ids")
		}

		if err := upsertMDMAppleHostDisplayNamesDB(ctx, tx, hosts...); err != nil {
			return ctxerr.Wrap(ctx, err, "ingest mdm apple host upsert display names")
		}

		if err := upsertMDMAppleHostLabelMembershipDB(ctx, tx, ds.logger, hosts...); err != nil {
			return ctxerr.Wrap(ctx, err, "ingest mdm apple host upsert label membership")
		}

		var ids []uint
		for _, h := range hosts {
			ids = append(ids, h.ID)
		}
		if err := upsertMDMAppleHostMDMInfoDB(ctx, tx, appCfg.ServerSettings, true, ids...); err != nil {
			return ctxerr.Wrap(ctx, err, "ingest mdm apple host upsert MDM info")
		}

		return nil
	})

	return resCount, err
}

func upsertMDMAppleHostDisplayNamesDB(ctx context.Context, tx sqlx.ExtContext, hosts ...fleet.Host) error {
	args := []interface{}{}
	parts := []string{}
	for _, h := range hosts {
		args = append(args, h.ID, h.DisplayName())
		parts = append(parts, "(?, ?)")
	}

	_, err := tx.ExecContext(ctx, fmt.Sprintf(`
			INSERT INTO host_display_names (host_id, display_name) VALUES %s
			ON DUPLICATE KEY UPDATE display_name = VALUES(display_name)`, strings.Join(parts, ",")),
		args...)
	if err != nil {
		return ctxerr.Wrap(ctx, err, "upsert host display names")
	}

	return nil
}

func upsertMDMAppleHostMDMInfoDB(ctx context.Context, tx sqlx.ExtContext, serverSettings fleet.ServerSettings, fromSync bool, hostIDs ...uint) error {
	serverURL, err := apple_mdm.ResolveAppleMDMURL(serverSettings.ServerURL)
	if err != nil {
		return ctxerr.Wrap(ctx, err, "resolve Fleet MDM URL")
	}

	result, err := tx.ExecContext(ctx, `
		INSERT INTO mobile_device_management_solutions (name, server_url) VALUES (?, ?)
		ON DUPLICATE KEY UPDATE server_url = VALUES(server_url)`,
		fleet.WellKnownMDMFleet, serverURL)
	if err != nil {
		return ctxerr.Wrap(ctx, err, "upsert mdm solution")
	}

	var mdmID int64
	if insertOnDuplicateDidInsert(result) {
		mdmID, _ = result.LastInsertId()
	} else {
		stmt := `SELECT id FROM mobile_device_management_solutions WHERE name = ? AND server_url = ?`
		if err := sqlx.GetContext(ctx, tx, &mdmID, stmt, fleet.WellKnownMDMFleet, serverURL); err != nil {
			return ctxerr.Wrap(ctx, err, "query mdm solution id")
		}
	}

	// if the device is coming from the DEP sync, we don't consider it
	// enrolled yet.
	enrolled := !fromSync

	args := []interface{}{}
	parts := []string{}
	for _, id := range hostIDs {
		args = append(args, enrolled, serverURL, fromSync, mdmID, false, id)
		parts = append(parts, "(?, ?, ?, ?, ?, ?)")
	}

	_, err = tx.ExecContext(ctx, fmt.Sprintf(`
		INSERT INTO host_mdm (enrolled, server_url, installed_from_dep, mdm_id, is_server, host_id) VALUES %s
		ON DUPLICATE KEY UPDATE enrolled = VALUES(enrolled)`, strings.Join(parts, ",")), args...)

	return ctxerr.Wrap(ctx, err, "upsert host mdm info")
}

func upsertMDMAppleHostLabelMembershipDB(ctx context.Context, tx sqlx.ExtContext, logger log.Logger, hosts ...fleet.Host) error {
	// Builtin label memberships are usually inserted when the first distributed
	// query results are received; however, we want to insert pending MDM hosts
	// now because it may still be some time before osquery is running on these
	// devices. Because these are Apple devices, we're adding them to the "All
	// Hosts" and "macOS" labels.
	labelIDs := []uint{}
	err := sqlx.SelectContext(ctx, tx, &labelIDs, `SELECT id FROM labels WHERE label_type = 1 AND (name = 'All Hosts' OR name = 'macOS')`)
	switch {
	case err != nil:
		return ctxerr.Wrap(ctx, err, "get builtin labels")
	case len(labelIDs) != 2:
		// Builtin labels can get deleted so it is important that we check that
		// they still exist before we continue.
		level.Error(logger).Log("err", fmt.Sprintf("expected 2 builtin labels but got %d", len(labelIDs)))
		return nil
	default:
		// continue
	}

	parts := []string{}
	args := []interface{}{}
	for _, h := range hosts {
		parts = append(parts, "(?,?),(?,?)")
		args = append(args, h.ID, labelIDs[0], h.ID, labelIDs[1])
	}
	_, err = tx.ExecContext(ctx, fmt.Sprintf(`
			INSERT INTO label_membership (host_id, label_id) VALUES %s
			ON DUPLICATE KEY UPDATE host_id = host_id`, strings.Join(parts, ",")), args...)
	if err != nil {
		return ctxerr.Wrap(ctx, err, "upsert label membership")
	}

	return nil
}

func (ds *Datastore) deleteMDMAppleProfilesForHost(ctx context.Context, tx sqlx.ExtContext, uuid string) error {
	_, err := tx.ExecContext(ctx, `
                    DELETE FROM host_mdm_apple_profiles
                    WHERE host_uuid = ?`, uuid)
	if err != nil {
		return ctxerr.Wrap(ctx, err, "removing all profiles from host")
	}
	return nil
}

func (ds *Datastore) UpdateHostTablesOnMDMUnenroll(ctx context.Context, uuid string) error {
	return ds.withTx(ctx, func(tx sqlx.ExtContext) error {
		var hostID uint
		row := tx.QueryRowxContext(ctx, `SELECT id FROM hosts WHERE uuid = ?`, uuid)
		err := row.Scan(&hostID)
		if err != nil {
			return ctxerr.Wrap(ctx, err, "getting host id from UUID")
		}

		_, err = tx.ExecContext(ctx, `
			DELETE FROM host_mdm
			WHERE host_id = ?`, hostID)
		if err != nil {
			return ctxerr.Wrap(ctx, err, "removing host_mdm rows for host")
		}

		// Since the host is unenrolled, delete all profiles assigned to the
		// host manually, the device won't Acknowledge any more requests (eg:
		// to delete profiles) and profiles are automatically removed on
		// unenrollment.
		if err := ds.deleteMDMAppleProfilesForHost(ctx, tx, uuid); err != nil {
			return ctxerr.Wrap(ctx, err, "deleting profiles for host")
		}

		_, err = tx.ExecContext(ctx, `
                    DELETE FROM host_disk_encryption_keys
                    WHERE host_id = ?`, hostID)
		if err != nil {
			return ctxerr.Wrap(ctx, err, "removing all profiles from host")
		}

		return nil
	})
}

func filterMDMAppleDevices(devices []godep.Device, logger log.Logger) []godep.Device {
	var filtered []godep.Device
	for _, device := range devices {
		// We currently only listen for an op_type of "added", the
		// other op_types are ambiguous and it would be needless to
		// ingest the device every single time we get an update.
		if strings.ToLower(device.OpType) == "added" ||
			// The op_type field is only applicable with the SyncDevices
			// API call, Empty op_type come from the first call to
			// FetchDevices without a cursor.
			strings.ToLower(device.OpType) == "" {
			level.Debug(logger).Log("msg", "filterMDMAppleDevices: adding device", "serial", device.SerialNumber, "op_type", device.OpType, "os", device.OS)
			filtered = append(filtered, device)
			continue
		}
		level.Debug(logger).Log("msg", "filterMDMAppleDevices: skipping device", "serial", device.SerialNumber, "op_type", device.OpType, "os", device.OS)
	}
	return filtered
}

func unionSelectDevices(devices []godep.Device) (stmt string, args []interface{}) {
	for i, d := range devices {
		if i == 0 {
			stmt = "SELECT ? hardware_serial, ? hardware_model"
		} else {
			stmt += " UNION SELECT ?, ?"
		}
		args = append(args, d.SerialNumber, d.Model)
	}

	return stmt, args
}

func (ds *Datastore) GetNanoMDMEnrollment(ctx context.Context, id string) (*fleet.NanoEnrollment, error) {
	var nanoEnroll fleet.NanoEnrollment
	err := sqlx.GetContext(ctx, ds.reader, &nanoEnroll, `SELECT id, device_id, type, enabled, token_update_tally
		FROM nano_enrollments WHERE id = ?`, id)
	if err != nil {
		if errors.Is(err, sql.ErrNoRows) {
			return nil, nil
		}
		return nil, ctxerr.Wrapf(ctx, err, "getting data from nano_enrollments for id %s", id)
	}

	return &nanoEnroll, nil
}

func (ds *Datastore) BatchSetMDMAppleProfiles(ctx context.Context, tmID *uint, profiles []*fleet.MDMAppleConfigProfile) error {
	const loadExistingProfiles = `
SELECT
  identifier,
  mobileconfig
FROM
  mdm_apple_configuration_profiles
WHERE
  team_id = ? AND
  identifier IN (?)
`

	const deleteProfilesNotInList = `
DELETE FROM
  mdm_apple_configuration_profiles
WHERE
  team_id = ? AND
  identifier NOT IN (?)
`

	const insertNewOrEditedProfile = `
INSERT INTO
  mdm_apple_configuration_profiles (
    team_id, identifier, name, mobileconfig, checksum
  )
VALUES
  ( ?, ?, ?, ?, UNHEX(MD5(mobileconfig)) )
ON DUPLICATE KEY UPDATE
  name = VALUES(name),
  mobileconfig = VALUES(mobileconfig),
  checksum = UNHEX(MD5(VALUES(mobileconfig)))
`

	// use a profile team id of 0 if no-team
	var profTeamID uint
	if tmID != nil {
		profTeamID = *tmID
	}

	// build a list of identifiers for the incoming profiles, will keep the
	// existing ones if there's a match and no change
	incomingIdents := make([]string, len(profiles))
	// at the same time, index the incoming profiles keyed by identifier for ease
	// or processing
	incomingProfs := make(map[string]*fleet.MDMAppleConfigProfile, len(profiles))
	for i, p := range profiles {
		incomingIdents[i] = p.Identifier
		incomingProfs[p.Identifier] = p
	}

	return ds.withRetryTxx(ctx, func(tx sqlx.ExtContext) error {
		var existingProfiles []*fleet.MDMAppleConfigProfile

		if len(incomingIdents) > 0 {
			// load existing profiles that match the incoming profiles by identifiers
			stmt, args, err := sqlx.In(loadExistingProfiles, profTeamID, incomingIdents)
			if err != nil {
				return ctxerr.Wrap(ctx, err, "build query to load existing profiles")
			}
			if err := sqlx.SelectContext(ctx, tx, &existingProfiles, stmt, args...); err != nil {
				return ctxerr.Wrap(ctx, err, "load existing profiles")
			}
		}

		// figure out if we need to delete any profiles
		keepIdents := make([]string, 0, len(incomingIdents))
		for _, p := range existingProfiles {
			if newP := incomingProfs[p.Identifier]; newP != nil {
				keepIdents = append(keepIdents, p.Identifier)
			}
		}

		// profiles that are managed and delivered by Fleet
		fleetIdents := []string{}
		for ident := range mobileconfig.FleetPayloadIdentifiers() {
			fleetIdents = append(fleetIdents, ident)
		}

		var (
			stmt string
			args []interface{}
			err  error
		)
		// delete the obsolete profiles (all those that are not in keepIdents or delivered by Fleet)
		stmt, args, err = sqlx.In(deleteProfilesNotInList, profTeamID, append(keepIdents, fleetIdents...))
		if err != nil {
			return ctxerr.Wrap(ctx, err, "build statement to delete obsolete profiles")
		}
		if _, err := tx.ExecContext(ctx, stmt, args...); err != nil {
			return ctxerr.Wrap(ctx, err, "delete obsolete profiles")
		}

		// insert the new profiles and the ones that have changed
		for _, p := range incomingProfs {
			if _, err := tx.ExecContext(ctx, insertNewOrEditedProfile, profTeamID, p.Identifier, p.Name, p.Mobileconfig); err != nil {
				return ctxerr.Wrapf(ctx, err, "insert new/edited profile with identifier %q", p.Identifier)
			}
		}
		return nil
	})
}

// Note that team ID 0 is used for profiles that apply to hosts in no team
// (i.e. pass 0 in that case as part of the teamIDs slice). Only one of the
// slice arguments can have values.
func (ds *Datastore) BulkSetPendingMDMAppleHostProfiles(ctx context.Context, hostIDs, teamIDs, profileIDs []uint, hostUUIDs []string) error {
	return ds.withTx(ctx, func(tx sqlx.ExtContext) error {
		var countArgs int
		if len(hostIDs) > 0 {
			countArgs++
		}
		if len(teamIDs) > 0 {
			countArgs++
		}
		if len(profileIDs) > 0 {
			countArgs++
		}
		if len(hostUUIDs) > 0 {
			countArgs++
		}
		if countArgs > 1 {
			return errors.New("only one of hostIDs, teamIDs, profileIDs or hostUUIDs can be provided")
		}
		if countArgs == 0 {
			return nil
		}

		var (
			uuids    []string
			args     []any
			uuidStmt string
		)

		switch {
		case len(hostUUIDs) > 0:
			// no need to run a query to load host UUIDs, that's what we received
			// directly.
			uuids = hostUUIDs

		case len(hostIDs) > 0:
			uuidStmt = `SELECT uuid FROM hosts WHERE id IN (?)`
			args = append(args, hostIDs)

		case len(teamIDs) > 0:
			uuidStmt = `SELECT uuid FROM hosts WHERE `
			if len(teamIDs) == 1 && teamIDs[0] == 0 {
				uuidStmt += `team_id IS NULL`
			} else {
				uuidStmt += `team_id IN (?)`
				args = append(args, teamIDs)
				for _, tmID := range teamIDs {
					if tmID == 0 {
						uuidStmt += ` OR team_id IS NULL`
						break
					}
				}
			}

		case len(profileIDs) > 0:
			uuidStmt = `
SELECT DISTINCT h.uuid
FROM hosts h
JOIN mdm_apple_configuration_profiles macp
	ON h.team_id = macp.team_id OR (h.team_id IS NULL AND macp.team_id = 0)
WHERE
	macp.profile_id IN (?)`
			args = append(args, profileIDs)
		}

		if len(uuids) == 0 {
			uuidStmt, args, err := sqlx.In(uuidStmt, args...)
			if err != nil {
				return ctxerr.Wrap(ctx, err, "prepare query to load host UUIDs")
			}
			if err := sqlx.SelectContext(ctx, tx, &uuids, uuidStmt, args...); err != nil {
				return ctxerr.Wrap(ctx, err, "execute query to load host UUIDs")
			}
		}

		if len(uuids) == 0 {
			return nil
		}

		const profilesToInstallStmt = `
		SELECT
			ds.profile_id as profile_id,
			ds.host_uuid as host_uuid,
			ds.profile_identifier as profile_identifier,
			ds.profile_name as profile_name,
			ds.checksum as checksum
		FROM (
			SELECT
				macp.profile_id,
				h.uuid as host_uuid,
				macp.identifier as profile_identifier,
				macp.name as profile_name,
				macp.checksum as checksum
			FROM mdm_apple_configuration_profiles macp
				JOIN hosts h ON h.team_id = macp.team_id OR (h.team_id IS NULL AND macp.team_id = 0)
				JOIN nano_enrollments ne ON ne.device_id = h.uuid
			WHERE h.platform = 'darwin' AND ne.enabled = 1 AND ne.type = 'Device' AND h.uuid IN (?)
		) as ds
		LEFT JOIN host_mdm_apple_profiles hmap
			ON hmap.profile_id = ds.profile_id AND hmap.host_uuid = ds.host_uuid
		WHERE
		-- profile has been updated
		( hmap.checksum != ds.checksum ) OR
		-- profiles in A but not in B
		( hmap.profile_id IS NULL AND hmap.host_uuid IS NULL ) OR
		-- profiles in A and B but with operation type "remove"
		( hmap.host_uuid IS NOT NULL AND ( hmap.operation_type = ? OR hmap.operation_type IS NULL ) )`

		stmt, args, err := sqlx.In(profilesToInstallStmt,
			uuids, fleet.MDMAppleOperationTypeRemove,
		)
		if err != nil {
			return ctxerr.Wrap(ctx, err, "building profiles to install statement")
		}

		var profilesToInstall []*fleet.MDMAppleProfilePayload
		err = sqlx.SelectContext(ctx, tx, &profilesToInstall, stmt, args...)
		if err != nil {
			return ctxerr.Wrap(ctx, err, "bulk set pending profile status execute")
		}
		installIdentifiers := []string{}
		identifierToHosts := map[string][]string{}
		for _, p := range profilesToInstall {
			installIdentifiers = append(installIdentifiers, p.ProfileIdentifier)
			if _, ok := identifierToHosts[p.ProfileIdentifier]; !ok {
				identifierToHosts[p.ProfileIdentifier] = []string{}
			}
			identifierToHosts[p.ProfileIdentifier] = append(identifierToHosts[p.ProfileIdentifier], p.HostUUID)
		}

		profilesToRemoveStmt := `
		SELECT
			hmap.profile_id as profile_id,
			hmap.host_uuid as host_uuid,
			hmap.profile_identifier as profile_identifier,
			hmap.profile_name as profile_name,
			hmap.checksum as checksum
		FROM (
			SELECT
				h.uuid, macp.profile_id
			FROM mdm_apple_configuration_profiles macp
				JOIN hosts h ON h.team_id = macp.team_id OR (h.team_id IS NULL AND macp.team_id = 0)
				JOIN nano_enrollments ne ON ne.device_id = h.uuid
			WHERE h.platform = 'darwin' AND ne.enabled = 1 AND ne.type = 'Device' AND h.uuid IN (?)
		) as ds
		RIGHT JOIN host_mdm_apple_profiles hmap
			ON hmap.profile_id = ds.profile_id AND hmap.host_uuid = ds.uuid
		WHERE
		hmap.host_uuid IN (?)
		-- profiles that are in B but not in A
		AND ds.profile_id IS NULL AND ds.uuid IS NULL
		-- except "remove" operations in any state
		AND ( hmap.operation_type IS NULL OR hmap.operation_type != ? )
		-- profiles that are being installed
	`

		inArgs := []any{uuids, uuids, fleet.MDMAppleOperationTypeRemove}
		if len(installIdentifiers) > 0 {
			profilesToRemoveStmt += `AND hmap.profile_identifier NOT IN (?)`
			inArgs = append(inArgs, installIdentifiers)

		}

		stmt, args, err = sqlx.In(profilesToRemoveStmt, inArgs...)
		if err != nil {
			return ctxerr.Wrap(ctx, err, "building profiles to remove statement")
		}
		var profilesToRemove []*fleet.MDMAppleProfilePayload
		err = sqlx.SelectContext(ctx, tx, &profilesToRemove, stmt, args...)
		if err != nil {
			return ctxerr.Wrap(ctx, err, "bulk set pending profile status execute")
		}

		if len(profilesToInstall) == 0 && len(profilesToRemove) == 0 {
			return nil
		}

		// before doing the inserts, remove profiles with identifiers that will be re-sent
		if len(profilesToInstall) > 0 {
			var dargs []any
			var dsb strings.Builder
			for identifier, hostUUIDs := range identifierToHosts {
				for _, hostUUID := range hostUUIDs {
					dargs = append(dargs, hostUUID, identifier)
					dsb.WriteString("(?,?),")
				}
			}
			stmt = fmt.Sprintf(`DELETE FROM host_mdm_apple_profiles WHERE (host_uuid, profile_identifier) IN(%s)`, strings.TrimSuffix(dsb.String(), ","))
			_, err = tx.ExecContext(ctx, stmt, dargs...)
			if err != nil {
				return ctxerr.Wrap(ctx, err, "bulk set pending profile status execute")
			}
		}

		var pargs []any
		var psb strings.Builder
		for _, p := range profilesToInstall {
			pargs = append(pargs, p.ProfileID, p.HostUUID, p.ProfileIdentifier, p.ProfileName, p.Checksum, fleet.MDMAppleOperationTypeInstall, nil, "")
			psb.WriteString("(?, ?, ?, ?, ?, ?, ?, ?),")

		}
		for _, p := range profilesToRemove {
			pargs = append(pargs, p.ProfileID, p.HostUUID, p.ProfileIdentifier, p.ProfileName, p.Checksum, fleet.MDMAppleOperationTypeRemove, nil, "")
			psb.WriteString("(?, ?, ?, ?, ?, ?, ?, ?),")

		}

		baseStmt := fmt.Sprintf(`
INSERT INTO host_mdm_apple_profiles (
	profile_id,
	host_uuid,
	profile_identifier,
	profile_name,
	checksum,
	operation_type,
	status,
	command_uuid
)
VALUES %s
ON DUPLICATE KEY UPDATE
	operation_type = VALUES(operation_type),
	status = VALUES(status),
	command_uuid = VALUES(command_uuid),
	checksum = VALUES(checksum),
	detail = ''
`, strings.TrimSuffix(psb.String(), ","))

		_, err = tx.ExecContext(ctx, baseStmt, pargs...)
		return ctxerr.Wrap(ctx, err, "bulk set pending profile status execute")
	})
}

func (ds *Datastore) ListMDMAppleProfilesToInstall(ctx context.Context) ([]*fleet.MDMAppleProfilePayload, error) {
	// The query below is a set difference between:
	//
	// - Set A (ds), the desired state, can be obtained from a JOIN between
	//   mdm_apple_configuration_profiles and hosts.
	// - Set B, the current state given by host_mdm_apple_profiles.
	//
	// A - B gives us the profiles that need to be installed:
	//
	//   - profiles that are in A but not in B
	//
	//   - profiles which contents have changed, but their identifier are
	//   the same (by matching checksums)
	//
	//   - profiles that are in A and in B, but with an operation type of
	//   "remove", regardless of the status. (technically, if status is NULL then
	//   the profile should be already installed - it has not been queued for
	//   remove yet -, and same if status is failed, but the proper thing to do
	//   with it would be to remove the row, not return it as "to install". For
	//   simplicity of implementation here (and to err on the safer side - the
	//   profile's content could've changed), we'll return it as "to install" for
	//   now, which will cause the row to be updated with the correct operation
	//   type and status).
	//
	//   - profiles that are in A and in B, with an operation type of "install"
	//   and a NULL status. Other statuses mean that the operation is already in
	//   flight (pending), the operation has been completed but is still subject
	//   to independent verification by Fleet (verifying), or has reached a terminal
	//   state (failed). If the profile's content is edited, all relevant hosts will
	//   be marked as status NULL so that it gets re-installed.
	query := `
          SELECT ds.profile_id, ds.host_uuid, ds.profile_identifier, ds.profile_name, ds.checksum
          FROM (
            SELECT
              macp.profile_id,
              h.uuid as host_uuid,
              macp.identifier as profile_identifier,
              macp.name as profile_name,
	      macp.checksum as checksum
            FROM mdm_apple_configuration_profiles macp
            JOIN hosts h ON h.team_id = macp.team_id OR (h.team_id IS NULL AND macp.team_id = 0)
            JOIN nano_enrollments ne ON ne.device_id = h.uuid
            WHERE h.platform = 'darwin' AND ne.enabled = 1 AND ne.type = 'Device'
          ) as ds
          LEFT JOIN host_mdm_apple_profiles hmap
            ON hmap.profile_id = ds.profile_id AND hmap.host_uuid = ds.host_uuid
          WHERE
	  -- profile has been updated
	  ( hmap.checksum != ds.checksum ) OR
          -- profiles in A but not in B
          ( hmap.profile_id IS NULL AND hmap.host_uuid IS NULL ) OR
          -- profiles in A and B but with operation type "remove"
          ( hmap.host_uuid IS NOT NULL AND ( hmap.operation_type = ? OR hmap.operation_type IS NULL ) ) OR
          -- profiles in A and B with operation type "install" and NULL status
          ( hmap.host_uuid IS NOT NULL AND hmap.operation_type = ? AND hmap.status IS NULL )
`

	var profiles []*fleet.MDMAppleProfilePayload
	err := sqlx.SelectContext(ctx, ds.reader, &profiles, query, fleet.MDMAppleOperationTypeRemove, fleet.MDMAppleOperationTypeInstall)
	return profiles, err
}

func (ds *Datastore) ListMDMAppleProfilesToRemove(ctx context.Context) ([]*fleet.MDMAppleProfilePayload, error) {
	// The query below is a set difference between:
	//
	// - Set A (ds), the desired state, can be obtained from a JOIN between
	// mdm_apple_configuration_profiles and hosts.
	// - Set B, the current state given by host_mdm_apple_profiles.
	//
	// B - A gives us the profiles that need to be removed:
	//
	//   - profiles that are in B but not in A, except those with operation type
	//   "remove" and a terminal state (failed) or a state indicating
	//   that the operation is in flight (pending) or the operation has been completed
	//   but is still subject to independent verification by Fleet (verifying).
	//
	// Any other case are profiles that are in both B and A, and as such are
	// processed by the ListMDMAppleProfilesToInstall method (since they are in
	// both, their desired state is necessarily to be installed).
	query := `
          SELECT hmap.profile_id, hmap.profile_identifier, hmap.profile_name, hmap.host_uuid, hmap.checksum
          FROM (
            SELECT h.uuid, macp.profile_id
            FROM mdm_apple_configuration_profiles macp
            JOIN hosts h ON h.team_id = macp.team_id OR (h.team_id IS NULL AND macp.team_id = 0)
            JOIN nano_enrollments ne ON ne.device_id = h.uuid
            WHERE h.platform = 'darwin' AND ne.enabled = 1 AND ne.type = 'Device'
          ) as ds
          RIGHT JOIN host_mdm_apple_profiles hmap
            ON hmap.profile_id = ds.profile_id AND hmap.host_uuid = ds.uuid
          -- profiles that are in B but not in A
          WHERE ds.profile_id IS NULL AND ds.uuid IS NULL
          -- except "remove" operations in a terminal state or already pending
          AND ( hmap.operation_type IS NULL OR hmap.operation_type != ? OR hmap.status IS NULL )
`

	var profiles []*fleet.MDMAppleProfilePayload
	err := sqlx.SelectContext(ctx, ds.reader, &profiles, query, fleet.MDMAppleOperationTypeRemove)
	return profiles, err
}

func (ds *Datastore) GetMDMAppleProfilesContents(ctx context.Context, ids []uint) (map[uint]mobileconfig.Mobileconfig, error) {
	if len(ids) == 0 {
		return nil, nil
	}

	stmt := `
          SELECT profile_id, mobileconfig as mobileconfig
          FROM mdm_apple_configuration_profiles WHERE profile_id IN (?)
	`
	query, args, err := sqlx.In(stmt, ids)
	if err != nil {
		return nil, err
	}
	rows, err := ds.reader.QueryxContext(ctx, query, args...)
	if err != nil {
		return nil, err
	}
	defer rows.Close()
	results := make(map[uint]mobileconfig.Mobileconfig)
	for rows.Next() {
		var id uint
		var mobileconfig mobileconfig.Mobileconfig
		if err := rows.Scan(&id, &mobileconfig); err != nil {
			return nil, err
		}
		results[id] = mobileconfig
	}
	return results, nil
}

func (ds *Datastore) BulkUpsertMDMAppleHostProfiles(ctx context.Context, payload []*fleet.MDMAppleBulkUpsertHostProfilePayload) error {
	if len(payload) == 0 {
		return nil
	}

	var args []any
	var sb strings.Builder

	for _, p := range payload {
		args = append(args, p.ProfileID, p.ProfileIdentifier, p.ProfileName, p.HostUUID, p.Status, p.OperationType, p.CommandUUID, p.Checksum)
		sb.WriteString("(?, ?, ?, ?, ?, ?, ?, ?),")
	}

	stmt := fmt.Sprintf(`
	    INSERT INTO host_mdm_apple_profiles (
              profile_id,
              profile_identifier,
              profile_name,
              host_uuid,
              status,
              operation_type,
              command_uuid,
	      checksum
            )
            VALUES %s
	    ON DUPLICATE KEY UPDATE
              status = VALUES(status),
              operation_type = VALUES(operation_type),
              command_uuid = VALUES(command_uuid)`,
		strings.TrimSuffix(sb.String(), ","),
	)

	_, err := ds.writer.ExecContext(ctx, stmt, args...)
	return err
}

func (ds *Datastore) UpdateOrDeleteHostMDMAppleProfile(ctx context.Context, profile *fleet.HostMDMAppleProfile) error {
	if profile.OperationType == fleet.MDMAppleOperationTypeRemove &&
		profile.Status != nil && (*profile.Status == fleet.MDMAppleDeliveryVerifying || profile.IgnoreMDMClientError()) {
		_, err := ds.writer.ExecContext(ctx, `
          DELETE FROM host_mdm_apple_profiles
          WHERE host_uuid = ? AND command_uuid = ?
        `, profile.HostUUID, profile.CommandUUID)
		return err
	}

	_, err := ds.writer.ExecContext(ctx, `
          UPDATE host_mdm_apple_profiles
          SET status = ?, operation_type = ?, detail = ?
          WHERE host_uuid = ? AND command_uuid = ?
        `, profile.Status, profile.OperationType, profile.Detail, profile.HostUUID, profile.CommandUUID)
	return err
}

func subqueryHostsMacOSSettingsStatusFailing() (string, []interface{}) {
	sql := `
            SELECT
                1 FROM host_mdm_apple_profiles hmap
            WHERE
                h.uuid = hmap.host_uuid
                AND hmap.status = ?`
	args := []interface{}{fleet.MDMAppleDeliveryFailed}

	return sql, args
}

func subqueryHostsMacOSSettingsStatusPending() (string, []interface{}) {
	sql := `
            SELECT
                1 FROM host_mdm_apple_profiles hmap
            WHERE
                h.uuid = hmap.host_uuid
                AND (hmap.status IS NULL
                    OR hmap.status = ?
                    OR(hmap.profile_identifier = ?
                        AND hmap.status = ?
                        AND hmap.operation_type = ?
                        AND NOT EXISTS (
                            SELECT
                                1 FROM host_disk_encryption_keys hdek
                            WHERE
                                h.id = hdek.host_id
                                AND hdek.decryptable = 1)))
                AND NOT EXISTS (
                    SELECT
                        1 FROM host_mdm_apple_profiles hmap2
                    WHERE
                        h.uuid = hmap2.host_uuid
                        AND hmap2.status = ?)`
	args := []interface{}{
		fleet.MDMAppleDeliveryPending,
		mobileconfig.FleetFileVaultPayloadIdentifier,
		fleet.MDMAppleDeliveryVerifying,
		fleet.MDMAppleOperationTypeInstall,
		fleet.MDMAppleDeliveryFailed,
	}
	return sql, args
}

func subqueryHostsMacOSSetttingsStatusVerifying() (string, []interface{}) {
	sql := `
            SELECT
                1 FROM host_mdm_apple_profiles hmap
            WHERE
                h.uuid = hmap.host_uuid
                AND hmap.status = ?
                AND(hmap.profile_identifier != ?
                    OR EXISTS (
                        SELECT
                            1 FROM host_disk_encryption_keys hdek
                        WHERE
                            h.id = hdek.host_id
                            AND hdek.decryptable = 1))
                AND NOT EXISTS (
                    SELECT
                        1 FROM host_mdm_apple_profiles hmap2
                    WHERE
                        h.uuid = hmap2.host_uuid
                        AND (hmap2.status IS NULL
                            OR hmap2.status != ?
                            OR(hmap2.profile_identifier = ?
                                AND hmap2.status = ?
                                AND hmap2.operation_type = ?
                                AND NOT EXISTS (
                                    SELECT
                                        1 FROM host_disk_encryption_keys hdek
                                    WHERE
                                        h.id = hdek.host_id
                                        AND hdek.decryptable = 1))))`
	args := []interface{}{
		fleet.MDMAppleDeliveryVerifying,
		mobileconfig.FleetFileVaultPayloadIdentifier,
		fleet.MDMAppleDeliveryVerifying,
		mobileconfig.FleetFileVaultPayloadIdentifier,
		fleet.MDMAppleDeliveryVerifying,
		fleet.MDMAppleOperationTypeInstall,
	}
	return sql, args
}

func (ds *Datastore) GetMDMAppleHostsProfilesSummary(ctx context.Context, teamID *uint) (*fleet.MDMAppleConfigProfilesSummary, error) {
	var args []interface{}
	subqueryFailed, subqueryFailedArgs := subqueryHostsMacOSSettingsStatusFailing()
	args = append(args, subqueryFailedArgs...)
	subqueryPending, subqueryPendingArgs := subqueryHostsMacOSSettingsStatusPending()
	args = append(args, subqueryPendingArgs...)
	subqueryVerifying, subqueryVeryingingArgs := subqueryHostsMacOSSetttingsStatusVerifying()
	args = append(args, subqueryVeryingingArgs...)

	sqlFmt := `
SELECT
    COUNT(
        CASE WHEN EXISTS (%s) 
            THEN 1 
        END) AS failed,
    COUNT(
        CASE WHEN EXISTS (%s) 
            THEN 1 
        END) AS pending, 
    COUNT(
        CASE WHEN EXISTS (%s) 
            THEN 1 
        END) AS verifying
FROM
    hosts h
WHERE
    %s`

	teamFilter := "h.team_id IS NULL"
	if teamID != nil && *teamID > 0 {
		teamFilter = "h.team_id = ?"
		args = append(args, *teamID)
	}

	stmt := fmt.Sprintf(sqlFmt, subqueryFailed, subqueryPending, subqueryVerifying, teamFilter)

	var res fleet.MDMAppleConfigProfilesSummary
	err := sqlx.GetContext(ctx, ds.reader, &res, stmt, args...)
	if err != nil {
		return nil, err
	}

	return &res, nil
}

func (ds *Datastore) InsertMDMIdPAccount(ctx context.Context, account *fleet.MDMIdPAccount) error {
	stmt := `
      INSERT INTO mdm_idp_accounts
        (uuid, username, salt, entropy, iterations)
      VALUES
        (?, ?, ?, ?, ?)
      ON DUPLICATE KEY UPDATE
        username   = VALUES(username),
        salt       = VALUES(salt),
        entropy    = VALUES(entropy),
        iterations = VALUES(iterations)`

	_, err := ds.writer.ExecContext(ctx, stmt, account.UUID, account.Username, account.Salt, account.Entropy, account.Iterations)
	return ctxerr.Wrap(ctx, err, "creating new MDM IdP account")
}

func subqueryDiskEncryptionVerifying() (string, []interface{}) {
	sql := `
            SELECT
                1 FROM host_mdm_apple_profiles hmap
            WHERE
                h.uuid = hmap.host_uuid
                AND hdek.decryptable = 1
                AND hmap.profile_identifier = ?
                AND hmap.status = ?
                AND hmap.operation_type = ?`
	args := []interface{}{
		mobileconfig.FleetFileVaultPayloadIdentifier,
		fleet.MDMAppleDeliveryVerifying,
		fleet.MDMAppleOperationTypeInstall,
	}
	return sql, args
}

func subqueryDiskEncryptionActionRequired() (string, []interface{}) {
	sql := `
            SELECT
                1 FROM host_mdm_apple_profiles hmap
            WHERE
                h.uuid = hmap.host_uuid
                AND(hdek.decryptable = 0
                    OR (hdek.host_id IS NULL AND hdek.decryptable IS NULL))
                AND hmap.profile_identifier = ?
                AND hmap.status = ?
                AND hmap.operation_type = ?`
	args := []interface{}{
		mobileconfig.FleetFileVaultPayloadIdentifier,
		fleet.MDMAppleDeliveryVerifying,
		fleet.MDMAppleOperationTypeInstall,
	}
	return sql, args
}

func subqueryDiskEncryptionEnforcing() (string, []interface{}) {
	sql := `
            SELECT
                1 FROM host_mdm_apple_profiles hmap
            WHERE
                h.uuid = hmap.host_uuid
                AND hmap.profile_identifier = ?
                AND (hmap.status IS NULL OR hmap.status = ?)
                AND hmap.operation_type = ?
                UNION SELECT
                    1 FROM host_mdm_apple_profiles hmap
                WHERE
                    h.uuid = hmap.host_uuid
                    AND hmap.profile_identifier = ?
                    AND (hmap.status IS NOT NULL AND hmap.status = ?)
                    AND hmap.operation_type = ?
                    AND hdek.decryptable IS NULL
                    AND hdek.host_id IS NOT NULL`
	args := []interface{}{
		mobileconfig.FleetFileVaultPayloadIdentifier,
		fleet.MDMAppleDeliveryPending,
		fleet.MDMAppleOperationTypeInstall,
		mobileconfig.FleetFileVaultPayloadIdentifier,
		fleet.MDMAppleDeliveryVerifying,
		fleet.MDMAppleOperationTypeInstall,
	}
	return sql, args
}

func subqueryDiskEncryptionFailed() (string, []interface{}) {
	sql := `
            SELECT
                1 FROM host_mdm_apple_profiles hmap
            WHERE
			    h.uuid = hmap.host_uuid
                AND hmap.profile_identifier = ?
                AND hmap.status = ?`
	args := []interface{}{mobileconfig.FleetFileVaultPayloadIdentifier, fleet.MDMAppleDeliveryFailed}
	return sql, args
}

func subqueryDiskEncryptionRemovingEnforcement() (string, []interface{}) {
	sql := `
            SELECT
                1 FROM host_mdm_apple_profiles hmap
            WHERE
                h.uuid = hmap.host_uuid
                AND hmap.profile_identifier = ?
                AND (hmap.status IS NULL OR hmap.status = ?)
                AND hmap.operation_type = ?`
	args := []interface{}{mobileconfig.FleetFileVaultPayloadIdentifier, fleet.MDMAppleDeliveryPending, fleet.MDMAppleOperationTypeRemove}
	return sql, args
}

func (ds *Datastore) GetMDMAppleFileVaultSummary(ctx context.Context, teamID *uint) (*fleet.MDMAppleFileVaultSummary, error) {
	sqlFmt := `
SELECT
    COUNT(
        CASE WHEN EXISTS (%s)
            THEN 1
        END) AS verifying,
    COUNT(
        CASE WHEN EXISTS (%s)
            THEN 1
        END) AS action_required,
    COUNT(
        CASE WHEN EXISTS (%s) 
            THEN 1
        END) AS enforcing,
    COUNT(
		CASE WHEN EXISTS (%s)
            THEN 1
        END) AS failed,
    COUNT(
        CASE WHEN EXISTS (%s)
            THEN 1
        END) AS removing_enforcement
FROM
    hosts h
    LEFT JOIN host_disk_encryption_keys hdek ON h.id = hdek.host_id
WHERE
    %s`

	var args []interface{}
	subqueryVerifying, subqueryVerifyingArgs := subqueryDiskEncryptionVerifying()
	args = append(args, subqueryVerifyingArgs...)
	subqueryActionRequired, subqueryActionRequiredArgs := subqueryDiskEncryptionActionRequired()
	args = append(args, subqueryActionRequiredArgs...)
	subqueryEnforcing, subqueryEnforcingArgs := subqueryDiskEncryptionEnforcing()
	args = append(args, subqueryEnforcingArgs...)
	subqueryFailed, subqueryFailedArgs := subqueryDiskEncryptionFailed()
	args = append(args, subqueryFailedArgs...)
	subqueryRemovingEnforcement, subqueryRemovingEnforcementArgs := subqueryDiskEncryptionRemovingEnforcement()
	args = append(args, subqueryRemovingEnforcementArgs...)

	teamFilter := "h.team_id IS NULL"
	if teamID != nil && *teamID > 0 {
		teamFilter = "h.team_id = ?"
		args = append(args, *teamID)
	}

	stmt := fmt.Sprintf(sqlFmt, subqueryVerifying, subqueryActionRequired, subqueryEnforcing, subqueryFailed, subqueryRemovingEnforcement, teamFilter)

	var res fleet.MDMAppleFileVaultSummary
	err := sqlx.GetContext(ctx, ds.reader, &res, stmt, args...)
	if err != nil {
		return nil, err
	}

	return &res, nil
}

func (ds *Datastore) BulkUpsertMDMAppleConfigProfiles(ctx context.Context, payload []*fleet.MDMAppleConfigProfile) error {
	if len(payload) == 0 {
		return nil
	}

	var args []any
	var sb strings.Builder
	for _, cp := range payload {
		var teamID uint
		if cp.TeamID != nil {
			teamID = *cp.TeamID
		}

		args = append(args, teamID, cp.Identifier, cp.Name, cp.Mobileconfig)
		sb.WriteString("(?, ?, ?, ?, UNHEX(MD5(mobileconfig))),")
	}

	stmt := fmt.Sprintf(`
          INSERT INTO
              mdm_apple_configuration_profiles (team_id, identifier, name, mobileconfig, checksum)
          VALUES %s
          ON DUPLICATE KEY UPDATE
            mobileconfig = VALUES(mobileconfig),
	    checksum = UNHEX(MD5(VALUES(mobileconfig)))`, strings.TrimSuffix(sb.String(), ","))

	if _, err := ds.writer.ExecContext(ctx, stmt, args...); err != nil {
		return ctxerr.Wrapf(ctx, err, "upsert mdm config profiles")
	}

	return nil
}

func (ds *Datastore) InsertMDMAppleBootstrapPackage(ctx context.Context, bp *fleet.MDMAppleBootstrapPackage) error {
	stmt := `
          INSERT INTO mdm_apple_bootstrap_packages (team_id, name, sha256, bytes, token)
	  VALUES (?, ?, ?, ?, ?)
	`

	_, err := ds.writer.ExecContext(ctx, stmt, bp.TeamID, bp.Name, bp.Sha256, bp.Bytes, bp.Token)
	if err != nil {
		if isDuplicate(err) {
			return ctxerr.Wrap(ctx, alreadyExists("BootstrapPackage", fmt.Sprintf("for team %d", bp.TeamID)))
		}
		return ctxerr.Wrap(ctx, err, "create bootstrap pacckage")
	}

	return nil
}

func (ds *Datastore) DeleteMDMAppleBootstrapPackage(ctx context.Context, teamID uint) error {
	stmt := "DELETE FROM mdm_apple_bootstrap_packages WHERE team_id = ?"
	res, err := ds.writer.ExecContext(ctx, stmt, teamID)
	if err != nil {
		return ctxerr.Wrap(ctx, err, "delete bootstrap package")
	}

	deleted, _ := res.RowsAffected()
	if deleted != 1 {
		return ctxerr.Wrap(ctx, notFound("BootstrapPackage").WithID(teamID))
	}
	return nil
}

func (ds *Datastore) GetMDMAppleBootstrapPackageBytes(ctx context.Context, token string) (*fleet.MDMAppleBootstrapPackage, error) {
	stmt := "SELECT name, bytes FROM mdm_apple_bootstrap_packages WHERE token = ?"
	var bp fleet.MDMAppleBootstrapPackage
	if err := sqlx.GetContext(ctx, ds.reader, &bp, stmt, token); err != nil {
		if err == sql.ErrNoRows {
			return nil, ctxerr.Wrap(ctx, notFound("BootstrapPackage").WithMessage(token))
		}
		return nil, ctxerr.Wrap(ctx, err, "get bootstrap package bytes")
	}
	return &bp, nil
}

func (ds *Datastore) GetMDMAppleBootstrapPackageSummary(ctx context.Context, teamID uint) (*fleet.MDMAppleBootstrapPackageSummary, error) {
	stmt := `
          SELECT
              COUNT(IF(ncr.status = 'Acknowledged', 1, NULL)) AS installed,
              COUNT(IF(ncr.status = 'Error', 1, NULL)) AS failed,
              COUNT(IF(ncr.status IS NULL OR (ncr.status != 'Acknowledged' AND ncr.status != 'Error'), 1, NULL)) AS pending
          FROM
              hosts h
          LEFT JOIN host_mdm_apple_bootstrap_packages hmabp ON
              hmabp.host_uuid = h.uuid
          LEFT JOIN nano_command_results ncr ON
              ncr.command_uuid  = hmabp.command_uuid
          JOIN host_mdm hm ON
              hm.host_id = h.id
          WHERE
              hm.installed_from_dep = 1 AND COALESCE(h.team_id, 0) = ?`

	var bp fleet.MDMAppleBootstrapPackageSummary
	if err := sqlx.GetContext(ctx, ds.reader, &bp, stmt, teamID); err != nil {
		return nil, ctxerr.Wrap(ctx, err, "get bootstrap package summary")
	}
	return &bp, nil
}

func (ds *Datastore) RecordHostBootstrapPackage(ctx context.Context, commandUUID string, hostUUID string) error {
	stmt := `INSERT INTO host_mdm_apple_bootstrap_packages (command_uuid, host_uuid) VALUES (?, ?) 
        ON DUPLICATE KEY UPDATE command_uuid = command_uuid`
	_, err := ds.writer.ExecContext(ctx, stmt, commandUUID, hostUUID)
	return ctxerr.Wrap(ctx, err, "record bootstrap package command")
}

func (ds *Datastore) GetHostMDMMacOSSetup(ctx context.Context, hostID uint) (*fleet.HostMDMMacOSSetup, error) {
	stmt := `
SELECT
    CASE 
        WHEN ncr.status = 'Acknowledged' THEN ?
        WHEN ncr.status = 'Error' THEN ?
        ELSE ? 
    END AS bootstrap_package_status,
    COALESCE(ncr.result, '') AS result
FROM
    hosts h
JOIN host_mdm_apple_bootstrap_packages hmabp ON
    hmabp.host_uuid = h.uuid
LEFT JOIN nano_command_results ncr ON
    ncr.command_uuid = hmabp.command_uuid
JOIN host_mdm hm ON
    hm.host_id = h.id
WHERE
    h.id = ? AND hm.installed_from_dep = 1`

	args := []interface{}{fleet.MDMBootstrapPackageInstalled, fleet.MDMBootstrapPackageFailed, fleet.MDMBootstrapPackagePending, hostID}

	var dest fleet.HostMDMMacOSSetup
	if err := sqlx.GetContext(ctx, ds.reader, &dest, stmt, args...); err != nil {
		if err == sql.ErrNoRows {
			return nil, ctxerr.Wrap(ctx, notFound("HostMDMMacOSSetup").WithID(hostID))
		}
		return nil, ctxerr.Wrap(ctx, err, "get host mdm macos setup")
	}

	if dest.BootstrapPackageStatus == fleet.MDMBootstrapPackageFailed {
		decoded, err := mdm.DecodeCommandResults(dest.Result)
		if err != nil {
			dest.Detail = "Unable to decode command result"
		} else {
			dest.Detail = apple_mdm.FmtErrorChain(decoded.ErrorChain)
		}
	}
	return &dest, nil
}

func (ds *Datastore) GetMDMAppleBootstrapPackageMeta(ctx context.Context, teamID uint) (*fleet.MDMAppleBootstrapPackage, error) {
	stmt := "SELECT team_id, name, sha256, token, created_at, updated_at FROM mdm_apple_bootstrap_packages WHERE team_id = ?"
	var bp fleet.MDMAppleBootstrapPackage
	if err := sqlx.GetContext(ctx, ds.reader, &bp, stmt, teamID); err != nil {
		if err == sql.ErrNoRows {
			return nil, ctxerr.Wrap(ctx, notFound("BootstrapPackage").WithID(teamID))
		}
		return nil, ctxerr.Wrap(ctx, err, "get bootstrap package meta")
	}
	return &bp, nil
}

func (ds *Datastore) CleanupDiskEncryptionKeysOnTeamChange(ctx context.Context, hostIDs []uint, newTeamID *uint) error {
	return ds.withTx(ctx, func(tx sqlx.ExtContext) error {
		return cleanupDiskEncryptionKeysOnTeamChangeDB(ctx, tx, hostIDs, newTeamID)
	})
}

func cleanupDiskEncryptionKeysOnTeamChangeDB(ctx context.Context, tx sqlx.ExtContext, hostIDs []uint, newTeamID *uint) error {
	_, err := getMDMAppleConfigProfileByTeamAndIdentifierDB(ctx, tx, newTeamID, mobileconfig.FleetFileVaultPayloadIdentifier)
	if err != nil {
		if fleet.IsNotFound(err) {
			// the new team does not have a filevault profile so we need to delete the existing ones
			if err := bulkDeleteHostDiskEncryptionKeysDB(ctx, tx, hostIDs); err != nil {
				return ctxerr.Wrap(ctx, err, "reconcile filevault profiles on team change bulk delete host disk encryption keys")
			}
		} else {
			return ctxerr.Wrap(ctx, err, "reconcile filevault profiles on team change get profile")
		}
	}
	return nil
}

func getMDMAppleConfigProfileByTeamAndIdentifierDB(ctx context.Context, tx sqlx.QueryerContext, teamID *uint, profileIdentifier string) (*fleet.MDMAppleConfigProfile, error) {
	if teamID == nil {
		teamID = ptr.Uint(0)
	}

	stmt := `
SELECT
	profile_id,
	team_id,
	name,
	identifier,
	mobileconfig,
	created_at,
	updated_at
FROM
	mdm_apple_configuration_profiles
WHERE
	team_id=? AND identifier=?`

	var profile fleet.MDMAppleConfigProfile
	err := sqlx.GetContext(ctx, tx, &profile, stmt, teamID, profileIdentifier)
	if err != nil {
		if err == sql.ErrNoRows {
			return &fleet.MDMAppleConfigProfile{}, ctxerr.Wrap(ctx, notFound("MDMAppleConfigProfile").WithName(profileIdentifier))
		}
		return &fleet.MDMAppleConfigProfile{}, ctxerr.Wrap(ctx, err, "get mdm apple config profile by team and identifier")
	}
	return &profile, nil
}

func bulkDeleteHostDiskEncryptionKeysDB(ctx context.Context, tx sqlx.ExtContext, hostIDs []uint) error {
	if len(hostIDs) == 0 {
		return nil
	}

	query, args, err := sqlx.In(
		"DELETE FROM host_disk_encryption_keys WHERE host_id IN (?)",
		hostIDs,
	)
	if err != nil {
		return ctxerr.Wrap(ctx, err, "building query")
	}

	_, err = tx.ExecContext(ctx, query, args...)
	return err
}

<<<<<<< HEAD
func (ds *Datastore) MDMAppleGetEULAMetadata(ctx context.Context) (*fleet.MDMAppleEULA, error) {
	// Currently, there can only be one EULA in the database, so we pick
	// the first entry we find.
	stmt := "SELECT name, created_at, token FROM eulas LIMIT 1"
	var eula fleet.MDMAppleEULA
	if err := sqlx.GetContext(ctx, ds.reader, &eula, stmt); err != nil {
		if err == sql.ErrNoRows {
			return nil, ctxerr.Wrap(ctx, notFound("MDMAppleEULA"))
		}
		return nil, ctxerr.Wrap(ctx, err, "get EULA metadata")
	}
	return &eula, nil
}

func (ds *Datastore) MDMAppleGetEULABytes(ctx context.Context, token string) (*fleet.MDMAppleEULA, error) {
	stmt := "SELECT name, bytes FROM eulas WHERE token = ?"
	var eula fleet.MDMAppleEULA
	if err := sqlx.GetContext(ctx, ds.reader, &eula, stmt, token); err != nil {
		if err == sql.ErrNoRows {
			return nil, ctxerr.Wrap(ctx, notFound("MDMAppleEULA"))
		}
		return nil, ctxerr.Wrap(ctx, err, "get EULA bytes")
	}
	return &eula, nil
}

func (ds *Datastore) MDMAppleInsertEULA(ctx context.Context, eula *fleet.MDMAppleEULA) error {
	// check if we already have an EULA in the database. This is a bit odd,
	// at the moment we only allow one global EULA, but I haven't find a
	// good way to enforce this check at the database level.
	_, err := ds.MDMAppleGetEULAMetadata(ctx)

	// if we didn't get any errors, the EULA exists, return an alreadyExists error
	if err == nil {
		return alreadyExists("MDMAppleEULA", "")
	}

	// if we got any error that's not a "not found", return that error
	// before moving forward
	if !fleet.IsNotFound(err) {
		return ctxerr.Wrap(ctx, err, "checking if EULA already exists")
	}

	stmt := `
          INSERT INTO eulas (name, bytes, token)
	  VALUES (?, ?, ?)
	`

	_, err = ds.writer.ExecContext(ctx, stmt, eula.Name, eula.Bytes, eula.Token)
	if err != nil {
		if isDuplicate(err) {
			return ctxerr.Wrap(ctx, alreadyExists("MDMAppleEULA", eula.Token))
		}
		return ctxerr.Wrap(ctx, err, "create EULA")
	}

	return nil
}

func (ds *Datastore) MDMAppleDeleteEULA(ctx context.Context, token string) error {
	stmt := "DELETE FROM eulas WHERE token = ?"
	res, err := ds.writer.ExecContext(ctx, stmt, token)
	if err != nil {
		return ctxerr.Wrap(ctx, err, "delete EULA")
	}

	deleted, _ := res.RowsAffected()
	if deleted != 1 {
		return ctxerr.Wrap(ctx, notFound("MDMAppleEULA"))
=======
func (ds *Datastore) SetOrUpdateMDMAppleSetupAssistant(ctx context.Context, asst *fleet.MDMAppleSetupAssistant) (*fleet.MDMAppleSetupAssistant, error) {
	const stmt = `
		INSERT INTO
			mdm_apple_setup_assistants (team_id, global_or_team_id, name, profile)
		VALUES
			(?, ?, ?, ?)
		ON DUPLICATE KEY UPDATE
			name = VALUES(name),
			profile = VALUES(profile)
`
	var globalOrTmID uint
	if asst.TeamID != nil {
		globalOrTmID = *asst.TeamID
	}
	_, err := ds.writer.ExecContext(ctx, stmt, asst.TeamID, globalOrTmID, asst.Name, asst.Profile)
	if err != nil {
		return nil, ctxerr.Wrap(ctx, err, "upsert mdm apple setup assistant")
	}

	// reload to return the proper timestamp and id
	return ds.getMDMAppleSetupAssistant(ctx, ds.writer, asst.TeamID)
}

func (ds *Datastore) GetMDMAppleSetupAssistant(ctx context.Context, teamID *uint) (*fleet.MDMAppleSetupAssistant, error) {
	return ds.getMDMAppleSetupAssistant(ctx, ds.reader, teamID)
}

func (ds *Datastore) getMDMAppleSetupAssistant(ctx context.Context, q sqlx.QueryerContext, teamID *uint) (*fleet.MDMAppleSetupAssistant, error) {
	const stmt = `
	SELECT
		id,
		team_id,
		name,
		profile,
		updated_at as uploaded_at
	FROM
		mdm_apple_setup_assistants
	WHERE global_or_team_id = ?`

	var asst fleet.MDMAppleSetupAssistant
	var globalOrTmID uint
	if teamID != nil {
		globalOrTmID = *teamID
	}
	if err := sqlx.GetContext(ctx, q, &asst, stmt, globalOrTmID); err != nil {
		if err == sql.ErrNoRows {
			return nil, ctxerr.Wrap(ctx, notFound("MDMAppleSetupAssistant").WithID(globalOrTmID))
		}
		return nil, ctxerr.Wrap(ctx, err, "get mdm apple setup assistant")
	}
	return &asst, nil
}

func (ds *Datastore) DeleteMDMAppleSetupAssistant(ctx context.Context, teamID *uint) error {
	const stmt = `
		DELETE FROM mdm_apple_setup_assistants
		WHERE global_or_team_id = ?`

	var globalOrTmID uint
	if teamID != nil {
		globalOrTmID = *teamID
	}
	_, err := ds.writer.ExecContext(ctx, stmt, globalOrTmID)
	if err != nil {
		return ctxerr.Wrap(ctx, err, "delete mdm apple setup assistant")
>>>>>>> 582e85c8
	}
	return nil
}<|MERGE_RESOLUTION|>--- conflicted
+++ resolved
@@ -1950,7 +1950,6 @@
 	return err
 }
 
-<<<<<<< HEAD
 func (ds *Datastore) MDMAppleGetEULAMetadata(ctx context.Context) (*fleet.MDMAppleEULA, error) {
 	// Currently, there can only be one EULA in the database, so we pick
 	// the first entry we find.
@@ -2020,7 +2019,10 @@
 	deleted, _ := res.RowsAffected()
 	if deleted != 1 {
 		return ctxerr.Wrap(ctx, notFound("MDMAppleEULA"))
-=======
+	}
+	return nil
+}
+
 func (ds *Datastore) SetOrUpdateMDMAppleSetupAssistant(ctx context.Context, asst *fleet.MDMAppleSetupAssistant) (*fleet.MDMAppleSetupAssistant, error) {
 	const stmt = `
 		INSERT INTO
@@ -2086,7 +2088,6 @@
 	_, err := ds.writer.ExecContext(ctx, stmt, globalOrTmID)
 	if err != nil {
 		return ctxerr.Wrap(ctx, err, "delete mdm apple setup assistant")
->>>>>>> 582e85c8
 	}
 	return nil
 }