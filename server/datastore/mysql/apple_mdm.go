--- conflicted
+++ resolved
@@ -1424,10 +1424,6 @@
 	return err
 }
 
-<<<<<<< HEAD
-func (ds *Datastore) GetMDMAppleHostsProfilesSummary(ctx context.Context, teamID *uint) (*fleet.MDMAppleConfigProfilesSummary, error) {
-	// TODO(sarah): add cases to handle Fleet-managed profiles (e.g., disk encryption)
-=======
 func subqueryHostsMacOSSettingsStatusFailing() (string, []interface{}) {
 	sql := `
             SELECT
@@ -1514,7 +1510,7 @@
 	return sql, args
 }
 
-func (ds *Datastore) GetMDMAppleHostsProfilesSummary(ctx context.Context, teamID *uint) (*fleet.MDMAppleHostsProfilesSummary, error) {
+func (ds *Datastore) GetMDMAppleHostsProfilesSummary(ctx context.Context, teamID *uint) (*fleet.MDMAppleConfigProfilesSummary, error) {
 	var args []interface{}
 	subqueryFailed, subqueryFailedArgs := subqueryHostsMacOSSettingsStatusFailing()
 	args = append(args, subqueryFailedArgs...)
@@ -1523,7 +1519,6 @@
 	subqueryLatest, subqueryLatestArgs := subqueryHostsMacOSSetttingsStatusLatest()
 	args = append(args, subqueryLatestArgs...)
 
->>>>>>> 1603ee0e
 	sqlFmt := `
 SELECT
     COUNT(
@@ -1549,15 +1544,10 @@
 		args = append(args, *teamID)
 	}
 
-<<<<<<< HEAD
+	stmt := fmt.Sprintf(sqlFmt, subqueryFailed, subqueryPending, subqueryLatest, teamFilter)
+
 	var res fleet.MDMAppleConfigProfilesSummary
-	err := sqlx.GetContext(ctx, ds.reader, &res, fmt.Sprintf(sqlFmt, teamFilter))
-=======
-	stmt := fmt.Sprintf(sqlFmt, subqueryFailed, subqueryPending, subqueryLatest, teamFilter)
-
-	var res fleet.MDMAppleHostsProfilesSummary
 	err := sqlx.GetContext(ctx, ds.reader, &res, stmt, args...)
->>>>>>> 1603ee0e
 	if err != nil {
 		return nil, err
 	}
