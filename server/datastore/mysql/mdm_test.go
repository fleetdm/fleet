--- conflicted
+++ resolved
@@ -1423,11 +1423,7 @@
 			// both are stored in the DB
 			expectLabels(t, profileLabels)
 
-<<<<<<< HEAD
-			// batch apply again without the label
-=======
 			// batch apply again without the newLabel
->>>>>>> 2c7a8c59
 			profileLabels = []fleet.ConfigurationProfileLabel{
 				{ProfileUUID: uuid, LabelName: label.Name, LabelID: label.ID},
 			}
