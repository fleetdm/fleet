--- conflicted
+++ resolved
@@ -32,8 +32,6 @@
 		Token    string
 		NewEmail string `db:"new_email"`
 	}{}
-<<<<<<< HEAD
-=======
 	err = ds.writer.Get(&changeRecord, "SELECT * FROM email_changes WHERE token = ? AND user_id = ?", token, id)
 	if err != nil {
 		if err == sql.ErrNoRows {
@@ -41,7 +39,6 @@
 		}
 		return "", errors.Wrap(err, "email change")
 	}
->>>>>>> c98d0b3a
 
 	err = ds.withRetryTxx(func(tx *sqlx.Tx) error {
 		err := tx.Get(&changeRecord, "SELECT * FROM email_changes WHERE token = ? AND user_id = ?", token, id)
