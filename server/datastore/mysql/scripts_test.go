--- conflicted
+++ resolved
@@ -1610,7 +1610,6 @@
 		err = ds.deletePendingHostScriptExecutionsForPolicy(ctx, &team1.ID, p1.ID)
 		require.NoError(t, err)
 
-<<<<<<< HEAD
 		var count int
 		err = sqlx.GetContext(
 			ctx,
@@ -1621,16 +1620,6 @@
 		)
 		require.Equal(t, 1, count)
 	*/
-=======
-	var count int
-	err = sqlx.GetContext(
-		ctx,
-		ds.reader(ctx),
-		&count,
-		"SELECT count(1) FROM host_script_results WHERE id = ?",
-		scriptExecution.ID,
-	)
-	require.Equal(t, 1, count)
 }
 
 func testUpdateScriptContents(t *testing.T, ds *Datastore) {
@@ -1670,5 +1659,4 @@
 	require.NoError(t, err)
 	require.Equal(t, "updated script", string(updatedContents))
 	require.NotEqual(t, oldScript.UpdatedAt, updatedScript.UpdatedAt)
->>>>>>> 84d222d1
 }