package mysql

import (
	"context"
	"os"
	"testing"

	"github.com/fleetdm/fleet/v4/server/fleet"
	"github.com/fleetdm/fleet/v4/server/mdm/maintainedapps"
	"github.com/fleetdm/fleet/v4/server/test"
	"github.com/go-kit/kit/log"
	"github.com/jmoiron/sqlx"
	"github.com/stretchr/testify/require"
)

func TestMaintainedApps(t *testing.T) {
	ds := CreateMySQLDS(t)

	cases := []struct {
		name string
		fn   func(t *testing.T, ds *Datastore)
	}{
		{"UpsertMaintainedApps", testUpsertMaintainedApps},
		{"IngestWithBrew", testIngestWithBrew},
<<<<<<< HEAD
		{"ListAvailableApps", testListAvailableApps},
=======
		{"GetMaintainedAppByID", testGetMaintainedAppByID},
>>>>>>> 92e0da0c
	}

	for _, c := range cases {
		t.Run(c.name, func(t *testing.T) {
			defer TruncateTables(t, ds)
			c.fn(t, ds)
		})
	}
}

func testUpsertMaintainedApps(t *testing.T, ds *Datastore) {
	ctx := context.Background()

	listSavedApps := func() []*fleet.MaintainedApp {
		var apps []*fleet.MaintainedApp
		ExecAdhocSQL(t, ds, func(q sqlx.ExtContext) error {
			return sqlx.SelectContext(ctx, q, &apps, "SELECT name, version, platform FROM fleet_library_apps ORDER BY token")
		})
		return apps
	}

	expectedApps := maintainedapps.IngestMaintainedApps(t, ds)
	require.Equal(t, expectedApps, listSavedApps())

	// ingesting again results in no changes
	maintainedapps.IngestMaintainedApps(t, ds)
	require.Equal(t, expectedApps, listSavedApps())

	// upsert the figma app, changing the version
	_, err := ds.UpsertMaintainedApp(ctx, &fleet.MaintainedApp{
		Name:         "Figma",
		Token:        "figma",
		InstallerURL: "https://desktop.figma.com/mac-arm/Figma-999.9.9.zip",
		Version:      "999.9.9",
		Platform:     fleet.MacOSPlatform,
	})
	require.NoError(t, err)

	// change the expected app data for figma
	for _, app := range expectedApps {
		if app.Name == "Figma" {
			app.Version = "999.9.9"
			break
		}
	}
	require.Equal(t, expectedApps, listSavedApps())
}

func testIngestWithBrew(t *testing.T, ds *Datastore) {
	if os.Getenv("NETWORK_TEST") == "" {
		t.Skip("set environment variable NETWORK_TEST=1 to run")
	}

	ctx := context.Background()
	err := maintainedapps.Refresh(ctx, ds, log.NewNopLogger())
	require.NoError(t, err)

	expectedTokens := maintainedapps.ExpectedAppTokens(t)
	var actualTokens []string
	ExecAdhocSQL(t, ds, func(q sqlx.ExtContext) error {
		return sqlx.SelectContext(ctx, q, &actualTokens, "SELECT token FROM fleet_library_apps ORDER BY token")
	})
	require.ElementsMatch(t, expectedTokens, actualTokens)
}

<<<<<<< HEAD
func testListAvailableApps(t *testing.T, ds *Datastore) {
	ctx := context.Background()

	user := test.NewUser(t, ds, "Zaphod Beeblebrox", "zaphod@example.com", true)
	team1, err := ds.NewTeam(ctx, &fleet.Team{Name: "Team 1"})
	require.NoError(t, err)
	team2, err := ds.NewTeam(ctx, &fleet.Team{Name: "Team 2"})
	require.NoError(t, err)

	err = ds.UpsertMaintainedApp(ctx, &fleet.MaintainedApp{
		Name:             "Maintained1",
		Token:            "maintained1",
		Version:          "1.0.0",
		Platform:         fleet.MacOSPlatform,
		InstallerURL:     "http://example.com/main1",
		SHA256:           "DEADBEEF",
		BundleIdentifier: "fleet.maintained1",
		InstallScript:    "echo installed",
		UninstallScript:  "echo uninstalled",
	})
	require.NoError(t, err)
	err = ds.UpsertMaintainedApp(ctx, &fleet.MaintainedApp{
		Name:             "Maintained2",
		Token:            "maintained2",
		Version:          "1.0.0",
		Platform:         fleet.MacOSPlatform,
		InstallerURL:     "http://example.com/main1",
		SHA256:           "DEADBEEF",
		BundleIdentifier: "fleet.maintained2",
		InstallScript:    "echo installed",
		UninstallScript:  "echo uninstalled",
	})
	require.NoError(t, err)
	err = ds.UpsertMaintainedApp(ctx, &fleet.MaintainedApp{
		Name:             "Maintained3",
		Token:            "maintained3",
		Version:          "1.0.0",
		Platform:         fleet.MacOSPlatform,
		InstallerURL:     "http://example.com/main1",
		SHA256:           "DEADBEEF",
		BundleIdentifier: "fleet.maintained3",
		InstallScript:    "echo installed",
		UninstallScript:  "echo uninstalled",
	})
	require.NoError(t, err)

	expectedApps := []fleet.MaintainedApp{
		{
			ID:       1,
			Name:     "Maintained1",
			Version:  "1.0.0",
			Platform: fleet.MacOSPlatform,
		},
		{
			ID:       2,
			Name:     "Maintained2",
			Version:  "1.0.0",
			Platform: fleet.MacOSPlatform,
		},
		{
			ID:       3,
			Name:     "Maintained3",
			Version:  "1.0.0",
			Platform: fleet.MacOSPlatform,
		},
	}

	// Testing pagination
	apps, meta, err := ds.ListAvailableFleetMaintainedApps(ctx, team1.ID, fleet.ListOptions{IncludeMetadata: true})
	require.NoError(t, err)
	require.Len(t, apps, 3)
	require.Equal(t, expectedApps, apps)
	require.False(t, meta.HasNextResults)

	apps, meta, err = ds.ListAvailableFleetMaintainedApps(ctx, team1.ID, fleet.ListOptions{PerPage: 1, IncludeMetadata: true})
	require.NoError(t, err)
	require.Len(t, apps, 1)
	require.Equal(t, expectedApps[:1], apps)
	require.True(t, meta.HasNextResults)

	apps, meta, err = ds.ListAvailableFleetMaintainedApps(ctx, team1.ID, fleet.ListOptions{PerPage: 1, Page: 1, IncludeMetadata: true})
	require.NoError(t, err)
	require.Len(t, apps, 1)
	require.Equal(t, expectedApps[1:2], apps)
	require.True(t, meta.HasNextResults)
	require.True(t, meta.HasPreviousResults)

	apps, meta, err = ds.ListAvailableFleetMaintainedApps(ctx, team1.ID, fleet.ListOptions{PerPage: 1, Page: 2, IncludeMetadata: true})
	require.NoError(t, err)
	require.Len(t, apps, 1)
	require.Equal(t, expectedApps[2:3], apps)
	require.False(t, meta.HasNextResults)
	require.True(t, meta.HasPreviousResults)

	//
	// Test excluding results for existing apps (installers)

	/// Irrelevant package
	_, err = ds.MatchOrCreateSoftwareInstaller(ctx, &fleet.UploadSoftwareInstallerPayload{
		Title:            "Irrelevant Software",
		TeamID:           &team1.ID,
		InstallScript:    "nothing",
		Filename:         "foo.pkg",
		UserID:           user.ID,
		Platform:         string(fleet.MacOSPlatform),
		BundleIdentifier: "irrelevant_1",
	})
	require.NoError(t, err)

	apps, meta, err = ds.ListAvailableFleetMaintainedApps(ctx, team1.ID, fleet.ListOptions{IncludeMetadata: true})
	require.NoError(t, err)
	require.Len(t, apps, 3)
	require.Equal(t, expectedApps, apps)

	/// Correct package on a different team
	_, err = ds.MatchOrCreateSoftwareInstaller(ctx, &fleet.UploadSoftwareInstallerPayload{
		Title:            "Maintained1",
		TeamID:           &team2.ID,
		InstallScript:    "nothing",
		Filename:         "foo.pkg",
		UserID:           user.ID,
		Platform:         string(fleet.MacOSPlatform),
		BundleIdentifier: "fleet.maintained1",
	})
	require.NoError(t, err)

	apps, meta, err = ds.ListAvailableFleetMaintainedApps(ctx, team1.ID, fleet.ListOptions{IncludeMetadata: true})
	require.NoError(t, err)
	require.Len(t, apps, 3)
	require.Equal(t, expectedApps, apps)

	/// Correct package on the right team with the wrong platform
	_, err = ds.MatchOrCreateSoftwareInstaller(ctx, &fleet.UploadSoftwareInstallerPayload{
		Title:            "Maintained1",
		TeamID:           &team1.ID,
		InstallScript:    "nothing",
		Filename:         "foo.pkg",
		UserID:           user.ID,
		Platform:         string(fleet.IOSPlatform),
		BundleIdentifier: "fleet.maintained1",
	})
	require.NoError(t, err)

	apps, meta, err = ds.ListAvailableFleetMaintainedApps(ctx, team1.ID, fleet.ListOptions{IncludeMetadata: true})
	require.NoError(t, err)
	require.Len(t, apps, 3)
	require.Equal(t, expectedApps, apps)

	/// Correct team and platform
	ExecAdhocSQL(t, ds, func(q sqlx.ExtContext) error {
		_, err := q.ExecContext(ctx, "UPDATE software_installers SET platform = ? WHERE platform = ?", fleet.MacOSPlatform, fleet.IOSPlatform)
		return err
	})

	apps, meta, err = ds.ListAvailableFleetMaintainedApps(ctx, team1.ID, fleet.ListOptions{IncludeMetadata: true})
	require.NoError(t, err)
	require.Len(t, apps, 2)
	require.Equal(t, expectedApps[1:], apps)

	//
	// Test excluding results for existing apps (VPP)

	test.CreateInsertGlobalVPPToken(t, ds)

	// irrelevant vpp app
	vppIrrelevant := &fleet.VPPApp{
		Name: "irrelevant_app",
		VPPAppTeam: fleet.VPPAppTeam{
			VPPAppID: fleet.VPPAppID{
				AdamID:   "1",
				Platform: fleet.MacOSPlatform,
			},
		},
		BundleIdentifier: "irrelevant_2",
	}
	_, err = ds.InsertVPPAppWithTeam(ctx, vppIrrelevant, &team1.ID)
	require.NoError(t, err)

	apps, meta, err = ds.ListAvailableFleetMaintainedApps(ctx, team1.ID, fleet.ListOptions{IncludeMetadata: true})
	require.NoError(t, err)
	require.Len(t, apps, 2)
	require.Equal(t, expectedApps[1:], apps)

	// right vpp app, wrong team
	vppMaintained2 := &fleet.VPPApp{
		Name: "Maintained 2",
		VPPAppTeam: fleet.VPPAppTeam{
			VPPAppID: fleet.VPPAppID{
				AdamID:   "2",
				Platform: fleet.MacOSPlatform,
			},
		},
		BundleIdentifier: "fleet.maintained2",
	}
	_, err = ds.InsertVPPAppWithTeam(ctx, vppMaintained2, &team2.ID)
	require.NoError(t, err)

	apps, meta, err = ds.ListAvailableFleetMaintainedApps(ctx, team1.ID, fleet.ListOptions{IncludeMetadata: true})
	require.NoError(t, err)
	require.Len(t, apps, 2)
	require.Equal(t, expectedApps[1:], apps)

	// right vpp app, right team
	_, err = ds.InsertVPPAppWithTeam(ctx, vppMaintained2, &team1.ID)
	require.NoError(t, err)

	apps, meta, err = ds.ListAvailableFleetMaintainedApps(ctx, team1.ID, fleet.ListOptions{IncludeMetadata: true})
	require.NoError(t, err)
	require.Len(t, apps, 1)
	require.Equal(t, expectedApps[2:], apps)

	// right app, right team, wrong platform
	vppMaintained3 := &fleet.VPPApp{
		Name: "Maintained 3",
		VPPAppTeam: fleet.VPPAppTeam{
			VPPAppID: fleet.VPPAppID{
				AdamID:   "3",
				Platform: fleet.IOSPlatform,
			},
		},
		BundleIdentifier: "fleet.maintained3",
	}

	_, err = ds.InsertVPPAppWithTeam(ctx, vppMaintained3, &team1.ID)
	require.NoError(t, err)

	apps, meta, err = ds.ListAvailableFleetMaintainedApps(ctx, team1.ID, fleet.ListOptions{IncludeMetadata: true})
	require.NoError(t, err)
	require.Len(t, apps, 1)
	require.Equal(t, expectedApps[2:], apps)
=======
func testGetMaintainedAppByID(t *testing.T, ds *Datastore) {
	ctx := context.Background()

	expApp, err := ds.UpsertMaintainedApp(ctx, &fleet.MaintainedApp{
		Name:             "foo",
		Token:            "foo",
		Version:          "1.0.0",
		Platform:         "darwin",
		InstallerURL:     "https://example.com/foo.zip",
		SHA256:           "abc",
		BundleIdentifier: "abc",
		InstallScript:    "foo",
		UninstallScript:  "foo",
	})
	require.NoError(t, err)

	gotApp, err := ds.GetMaintainedAppByID(ctx, expApp.ID)
	require.NoError(t, err)

	require.Equal(t, expApp, gotApp)
>>>>>>> 92e0da0c
}<|MERGE_RESOLUTION|>--- conflicted
+++ resolved
@@ -22,11 +22,8 @@
 	}{
 		{"UpsertMaintainedApps", testUpsertMaintainedApps},
 		{"IngestWithBrew", testIngestWithBrew},
-<<<<<<< HEAD
 		{"ListAvailableApps", testListAvailableApps},
-=======
 		{"GetMaintainedAppByID", testGetMaintainedAppByID},
->>>>>>> 92e0da0c
 	}
 
 	for _, c := range cases {
@@ -92,7 +89,6 @@
 	require.ElementsMatch(t, expectedTokens, actualTokens)
 }
 
-<<<<<<< HEAD
 func testListAvailableApps(t *testing.T, ds *Datastore) {
 	ctx := context.Background()
 
@@ -323,7 +319,8 @@
 	require.NoError(t, err)
 	require.Len(t, apps, 1)
 	require.Equal(t, expectedApps[2:], apps)
-=======
+}
+
 func testGetMaintainedAppByID(t *testing.T, ds *Datastore) {
 	ctx := context.Background()
 
@@ -344,5 +341,4 @@
 	require.NoError(t, err)
 
 	require.Equal(t, expApp, gotApp)
->>>>>>> 92e0da0c
 }