package mysql

import (
	"context"
	"database/sql"
	"encoding/json"
<<<<<<< HEAD
	"errors"
	"fmt"
=======
	"strings"
>>>>>>> 1971eb01

	"github.com/fleetdm/fleet/v4/server/contexts/ctxerr"
	"github.com/fleetdm/fleet/v4/server/fleet"
	"github.com/fleetdm/fleet/v4/server/ptr"
	"github.com/jmoiron/sqlx"
)

type certificateAuthorityWithEncryptedSecrets struct {
	fleet.CertificateAuthority
	APITokenEncrypted                []byte `db:"api_token_encrypted"`
	PasswordEncrypted                []byte `db:"password_encrypted"`
	ChallengeEncrypted               []byte `db:"challenge_encrypted"`
	ClientSecretEncrypted            []byte `db:"client_secret_encrypted"`
	CertificateUserPrincipalNamesRaw []byte `db:"certificate_user_principal_names"`
}

func (ds *Datastore) GetCertificateAuthorityByID(ctx context.Context, id uint, includeSecrets bool) (*fleet.CertificateAuthority, error) {
	stmt := `
	SELECT
		id,
		type,
		name,
		url,
		api_token_encrypted,
		profile_id,
		certificate_common_name,
		certificate_user_principal_names,
		certificate_seat_id,
		admin_url,
		username,
		password_encrypted,
		challenge_encrypted,
		client_id,
		client_secret_encrypted
		FROM
			certificate_authorities
		WHERE
			id = ?
		`

	var ca certificateAuthorityWithEncryptedSecrets
	if err := sqlx.GetContext(ctx, ds.reader(ctx), &ca, stmt, id); err != nil {
		if errors.Is(err, sql.ErrNoRows) {
			return nil, notFound("CertificateAuthority").WithID(id)
		}
		return nil, ctxerr.Wrapf(ctx, err, "get CertificateAuthority %d", id)
	}

	if ca.CertificateUserPrincipalNamesRaw != nil {
		if err := json.Unmarshal(ca.CertificateUserPrincipalNamesRaw, &ca.CertificateUserPrincipalNames); err != nil {
			return nil, ctxerr.Wrap(ctx, err, "unmarshalling certificate user principal names")
		}
	}

	if includeSecrets {
		// Decrypt sensitive fields
		if ca.APITokenEncrypted != nil {
			decryptedAPIToken, err := decrypt(ca.APITokenEncrypted, ds.serverPrivateKey)
			if err != nil {
				return nil, ctxerr.Wrap(ctx, err, "decrypting API token")
			}
			ca.APIToken = ptr.String(string(decryptedAPIToken))
		}
		if ca.PasswordEncrypted != nil {
			decryptedPassword, err := decrypt(ca.PasswordEncrypted, ds.serverPrivateKey)
			if err != nil {
				return nil, ctxerr.Wrap(ctx, err, "decrypting password")
			}
			ca.Password = ptr.String(string(decryptedPassword))
		}
		if ca.ChallengeEncrypted != nil {
			decryptedChallenge, err := decrypt(ca.ChallengeEncrypted, ds.serverPrivateKey)
			if err != nil {
				return nil, ctxerr.Wrap(ctx, err, "decrypting challenge")
			}
			ca.Challenge = ptr.String(string(decryptedChallenge))
		}
		if ca.ClientSecretEncrypted != nil {
			decryptedClientSecret, err := decrypt(ca.ClientSecretEncrypted, ds.serverPrivateKey)
			if err != nil {
				return nil, ctxerr.Wrap(ctx, err, "decrypting client secret")
			}
			ca.ClientSecret = ptr.String(string(decryptedClientSecret))
		}
	} else {
		if ca.APITokenEncrypted != nil {
			ca.APIToken = ptr.String(fleet.MaskedPassword)
		}
		if ca.PasswordEncrypted != nil {
			ca.Password = ptr.String(fleet.MaskedPassword)
		}
		if ca.ChallengeEncrypted != nil {
			ca.Challenge = ptr.String(fleet.MaskedPassword)
		}
		if ca.ClientSecretEncrypted != nil {
			ca.ClientSecret = ptr.String(fleet.MaskedPassword)
		}
	}

	return &ca.CertificateAuthority, nil
}

func (ds *Datastore) GetAllCertificateAuthorities(ctx context.Context, includeSecrets bool) ([]*fleet.CertificateAuthority, error) {
	stmt := `
	SELECT
		id,
		type,
		name,
		url,
		api_token_encrypted,
		profile_id,
		certificate_common_name,
		certificate_user_principal_names,
		certificate_seat_id,
		admin_url,
		username,
		password_encrypted,
		challenge_encrypted,
		client_id,
		client_secret_encrypted
		FROM
			certificate_authorities
		`

	var cas []certificateAuthorityWithEncryptedSecrets
	if err := sqlx.SelectContext(ctx, ds.reader(ctx), &cas, stmt); err != nil {
		return nil, ctxerr.Wrapf(ctx, err, "select CertificateAuthorities")
	}

	processedCAs := make([]*fleet.CertificateAuthority, 0, len(cas))

	for _, ca := range cas {
		if ca.CertificateUserPrincipalNamesRaw != nil {
			if err := json.Unmarshal(ca.CertificateUserPrincipalNamesRaw, &ca.CertificateUserPrincipalNames); err != nil {
				return nil, ctxerr.Wrap(ctx, err, "unmarshalling certificate user principal names")
			}
		}

		if includeSecrets {
			// Decrypt sensitive fields
			if ca.APITokenEncrypted != nil {
				decryptedAPIToken, err := decrypt(ca.APITokenEncrypted, ds.serverPrivateKey)
				if err != nil {
					return nil, ctxerr.Wrap(ctx, err, fmt.Sprintf("decrypting API token for certificate authority %d", ca.ID))
				}
				ca.APIToken = ptr.String(string(decryptedAPIToken))
			}
			if ca.PasswordEncrypted != nil {
				decryptedPassword, err := decrypt(ca.PasswordEncrypted, ds.serverPrivateKey)
				if err != nil {
					return nil, ctxerr.Wrap(ctx, err, fmt.Sprintf("decrypting password for certificate authority %d", ca.ID))
				}
				ca.Password = ptr.String(string(decryptedPassword))
			}
			if ca.ChallengeEncrypted != nil {
				decryptedChallenge, err := decrypt(ca.ChallengeEncrypted, ds.serverPrivateKey)
				if err != nil {
					return nil, ctxerr.Wrap(ctx, err, fmt.Sprintf("decrypting challenge for certificate authority %d", ca.ID))
				}
				ca.Challenge = ptr.String(string(decryptedChallenge))
			}
			if ca.ClientSecretEncrypted != nil {
				decryptedClientSecret, err := decrypt(ca.ClientSecretEncrypted, ds.serverPrivateKey)
				if err != nil {
					return nil, ctxerr.Wrap(ctx, err, fmt.Sprintf("decrypting client secret for certificate authority %d", ca.ID))
				}
				ca.ClientSecret = ptr.String(string(decryptedClientSecret))
			}
		} else {
			if ca.APITokenEncrypted != nil {
				ca.APIToken = ptr.String(fleet.MaskedPassword)
			}
			if ca.PasswordEncrypted != nil {
				ca.Password = ptr.String(fleet.MaskedPassword)
			}
			if ca.ChallengeEncrypted != nil {
				ca.Challenge = ptr.String(fleet.MaskedPassword)
			}
			if ca.ClientSecretEncrypted != nil {
				ca.ClientSecret = ptr.String(fleet.MaskedPassword)
			}
		}
		processedCAs = append(processedCAs, &ca.CertificateAuthority)
	}

	return processedCAs, nil
}

func (ds *Datastore) ListCertificateAuthorities(ctx context.Context) ([]*fleet.CertificateAuthoritySummary, error) {
	stmt := `
	SELECT
		id, name, type
	FROM
		certificate_authorities
	ORDER BY
		name
	`

	// return []*fleet.CertificateAuthoritySummary{
	// 	{ID: 1, Name: "Example CA", Type: "digicert"},
	// 	{ID: 2, Name: "Example CA 2", Type: "hydrant"},
	// 	{ID: 3, Name: "Example CA 3", Type: "ndes_scep_proxy"},
	// 	{ID: 4, Name: "Example CA 4", Type: "custom_scep_proxy"},
	// }, nil

	var cas []*fleet.CertificateAuthoritySummary
	if err := sqlx.SelectContext(ctx, ds.reader(ctx), &cas, stmt); err != nil {
		return nil, ctxerr.Wrapf(ctx, err, "list CertificateAuthorities")
	}

	return cas, nil
}

// Create CA. MUST include secrets
func (ds *Datastore) NewCertificateAuthority(ctx context.Context, ca *fleet.CertificateAuthority) (*fleet.CertificateAuthority, error) {
	var upns []byte
	var encryptedPassword []byte
	var encryptedChallenge []byte
	var encryptedAPIToken []byte
	var encryptedClientSecret []byte
	var err error
	if ca.CertificateUserPrincipalNames != nil {
		upns, err = json.Marshal(ca.CertificateUserPrincipalNames)
		if err != nil {
			return nil, ctxerr.Wrap(ctx, err, "marshalling certificate user principal names for new certificate authority")
		}
	}
	if ca.APIToken != nil {
		encryptedAPIToken, err = encrypt([]byte(*ca.APIToken), ds.serverPrivateKey)
		if err != nil {
			return nil, ctxerr.Wrap(ctx, err, "encrypting API token for new certificate authority")
		}
	}
	if ca.Password != nil {
		encryptedPassword, err = encrypt([]byte(*ca.Password), ds.serverPrivateKey)
		if err != nil {
			return nil, ctxerr.Wrap(ctx, err, "encrypting password for new certificate authority")
		}
	}
	if ca.Challenge != nil {
		encryptedChallenge, err = encrypt([]byte(*ca.Challenge), ds.serverPrivateKey)
		if err != nil {
			return nil, ctxerr.Wrap(ctx, err, "encrypting challenge for new certificate authority")
		}
	}
	if ca.ClientSecret != nil {
		encryptedClientSecret, err = encrypt([]byte(*ca.ClientSecret), ds.serverPrivateKey)
		if err != nil {
			return nil, ctxerr.Wrap(ctx, err, "encrypting client secret for new certificate authority")
		}
	}
	args := []interface{}{
		ca.Type,
		ca.Name,
		ca.URL,
		encryptedAPIToken,
		ca.ProfileID,
		ca.CertificateCommonName,
		upns,
		ca.CertificateSeatID,
		ca.AdminURL,
		ca.Username,
		encryptedPassword,
		encryptedChallenge,
		ca.ClientID,
		encryptedClientSecret,
	}
	stmt := `INSERT INTO certificate_authorities (
	type,
	name,
	url,
	api_token_encrypted,
	profile_id,
	certificate_common_name,
	certificate_user_principal_names,
	certificate_seat_id,
	admin_url,
	username,
	password_encrypted,
	challenge_encrypted,
	client_id,
	client_secret_encrypted
	) VALUES (?, ?, ?, ?, ?, ?, ?, ?, ?, ?, ?, ?, ?, ?)`
	result, err := ds.writer(ctx).ExecContext(ctx, stmt, args...)
	if err != nil {
		if strings.Contains(err.Error(), "idx_ca_type_name") {
			return nil, fleet.ConflictError{Message: "a certificate authority with this name already exists"}
		}
		return nil, ctxerr.Wrap(ctx, err, "inserting new certificate authority")
	}
	id, err := result.LastInsertId()
	if err != nil {
		return nil, ctxerr.Wrap(ctx, err, "getting last insert ID for new certificate authority")
	}
	ca.ID = uint(id) //nolint:gosec // dismiss G115
	return ca, nil
}<|MERGE_RESOLUTION|>--- conflicted
+++ resolved
@@ -4,12 +4,9 @@
 	"context"
 	"database/sql"
 	"encoding/json"
-<<<<<<< HEAD
 	"errors"
 	"fmt"
-=======
 	"strings"
->>>>>>> 1971eb01
 
 	"github.com/fleetdm/fleet/v4/server/contexts/ctxerr"
 	"github.com/fleetdm/fleet/v4/server/fleet"
