package mysql

import (
	"context"
	"database/sql"
	"errors"
	"fmt"
	"strings"

	"github.com/fleetdm/fleet/v4/server/authz"
	"github.com/fleetdm/fleet/v4/server/contexts/ctxerr"
	"github.com/fleetdm/fleet/v4/server/fleet"
	"github.com/fleetdm/fleet/v4/server/mdm/nanomdm/mdm"
	"github.com/fleetdm/fleet/v4/server/ptr"
	"github.com/go-kit/log/level"
	"github.com/jmoiron/sqlx"
)

func (ds *Datastore) insertInHouseApp(ctx context.Context, payload *fleet.InHouseAppPayload) (uint, uint, error) {
	selectStmt := `SELECT COUNT(id) FROM in_house_apps WHERE global_or_team_id = ? AND (bundle_identifier = ? OR filename = ?)`

	var tid *uint
	var globalOrTeamID uint
	if payload.TeamID != nil {
		globalOrTeamID = *payload.TeamID

		if *payload.TeamID > 0 {
			tid = payload.TeamID
		}
	}

	titleName, _ := strings.CutSuffix(payload.Filename, ".ipa")
	titleIDipad, err := ds.getOrGenerateInHouseAppTitleID(ctx, titleName, payload.BundleID, "ipados_apps")
	if err != nil {
		return 0, 0, ctxerr.Wrap(ctx, err, "insertInHouseApp")
	}
	titleIDios, err := ds.getOrGenerateInHouseAppTitleID(ctx, titleName, payload.BundleID, "ios_apps")
	if err != nil {
		return 0, 0, ctxerr.Wrap(ctx, err, "insertInHouseApp")
	}

	var installerID uint
	var count uint
	err = ds.withRetryTxx(ctx, func(tx sqlx.ExtContext) error {
		row := tx.QueryRowxContext(ctx, selectStmt, globalOrTeamID, payload.BundleID, payload.Filename)
		if err := row.Scan(&count); err != nil {
			return err
		}
		if count > 0 {
			// ios or ipados version of this installer exists
			err = alreadyExists("In-house app", payload.Filename)
		}

		argsIos := []any{
			tid,
			globalOrTeamID,
			payload.Filename,
			payload.StorageID,
			payload.Version,
			payload.BundleID,
			titleIDios,
			"ios",
			payload.SelfService,
		}
		argsIpad := []any{
			tid,
			globalOrTeamID,
			payload.Filename,
			payload.StorageID,
			payload.Version,
			payload.BundleID,
			titleIDipad,
			"ipados",
			payload.SelfService,
		}

		_, err := ds.insertInHouseAppDB(ctx, tx, payload, argsIpad)
		if err != nil {
			return err
		}

		installerID, err = ds.insertInHouseAppDB(ctx, tx, payload, argsIos)
		if err != nil {
			return err
		}

		return nil
	})

	return installerID, titleIDios, ctxerr.Wrap(ctx, err, "insertInHouseApp")
}

func (ds *Datastore) getOrGenerateInHouseAppTitleID(ctx context.Context, name string, bundleID string, source string) (uint, error) {
	selectStmt := `SELECT id FROM software_titles WHERE (bundle_identifier = ? AND source = ?) OR (name = ? AND source = ?)`
	selectArgs := []any{bundleID, source, name, source}
	insertStmt := `INSERT INTO software_titles (name, source, bundle_identifier, extension_for) VALUES (?, ?, ?, '')`
	insertArgs := []any{name, source, bundleID}

	titleID, err := ds.optimisticGetOrInsert(ctx,
		&parameterizedStmt{
			Statement: selectStmt,
			Args:      selectArgs,
		},
		&parameterizedStmt{
			Statement: insertStmt,
			Args:      insertArgs,
		},
	)
	if err != nil {
		return 0, err
	}
	return titleID, nil
}

func (ds *Datastore) insertInHouseAppDB(ctx context.Context, tx sqlx.ExtContext, payload *fleet.InHouseAppPayload, args []any) (uint, error) {
	stmt := `
	INSERT INTO in_house_apps (
		team_id,
		global_or_team_id,
		filename,
		storage_id,
		version,
		bundle_identifier,
		title_id,
		platform,
		self_service
	)
	VALUES (?, ?, ?, ?, ?, ?, ?, ?, ?)`

	res, err := tx.ExecContext(ctx, stmt, args...)
	if err != nil {
		if IsDuplicate(err) {
			err = alreadyExists("In-house app", payload.Filename)
		}
		return 0, ctxerr.Wrap(ctx, err, "insertInHouseAppDB")
	}
	id64, err := res.LastInsertId()
	installerID := uint(id64) //nolint:gosec // dismiss G115
	if err != nil {
		return 0, ctxerr.Wrap(ctx, err, "insertInHouseAppDB")
	}

	if err := setOrUpdateSoftwareInstallerLabelsDB(ctx, tx, installerID, *payload.ValidatedLabels, softwareTypeInHouseApp); err != nil {
		return 0, ctxerr.Wrap(ctx, err, "insertInHouseAppDB")
	}

	if payload.CategoryIDs != nil {
		if err := setOrUpdateSoftwareInstallerCategoriesDB(ctx, tx, installerID, payload.CategoryIDs, softwareTypeInHouseApp); err != nil {
			return 0, ctxerr.Wrap(ctx, err, "upsert in house apps categories")
		}
	}

	return installerID, nil
}

// hihsiAlias is the table alias to use as prefix for the
// host_in_house_software_installs column names, no prefix used if empty.
// ncrAlias is the table alias to use as prefix for the nano_command_results
// column names, no prefix used if empty.
// colAlias is the name to be assigned to the computed status column, pass
// empty to have the value only, no column alias set.
func inHouseAppHostStatusNamedQuery(hihsiAlias, ncrAlias, colAlias string) string {
	if hihsiAlias != "" {
		hihsiAlias += "."
	}
	if ncrAlias != "" {
		ncrAlias += "."
	}
	if colAlias != "" {
		colAlias = " AS " + colAlias
	}

	return fmt.Sprintf(`
	CASE
		WHEN %sverification_at IS NOT NULL THEN
			:software_status_installed
		WHEN %sverification_failed_at IS NOT NULL THEN
			:software_status_failed
		WHEN %sstatus = :mdm_status_error OR %sstatus = :mdm_status_format_error THEN
			:software_status_failed
		ELSE
			:software_status_pending
	END %s
	`, hihsiAlias, hihsiAlias, ncrAlias, ncrAlias, colAlias)
}

func (ds *Datastore) GetInHouseAppMetadataByTeamAndTitleID(ctx context.Context, teamID *uint, titleID uint) (*fleet.SoftwareInstaller, error) {
	query := `
SELECT
  iha.id,
  iha.team_id,
  iha.title_id,
  iha.filename,
  iha.platform,
  iha.storage_id,
  iha.version,
  iha.created_at AS uploaded_at,
  st.bundle_identifier AS bundle_identifier,
  COALESCE(st.name, '') AS software_title,
	iha.self_service
FROM
  in_house_apps iha
  JOIN software_titles st ON st.id = iha.title_id
WHERE
  iha.title_id = ? AND iha.global_or_team_id = ?`

	var tmID uint
	if teamID != nil {
		tmID = *teamID
	}

	var dest fleet.SoftwareInstaller
	err := sqlx.GetContext(ctx, ds.reader(ctx), &dest, query, titleID, tmID)
	if err != nil {
		if err == sql.ErrNoRows {
			return nil, ctxerr.Wrap(ctx, notFound("InHouseApp"), "get in house app metadata")
		}
		return nil, ctxerr.Wrap(ctx, err, "get in house app metadata")
	}
	dest.Extension = "ipa"

	labels, err := ds.getSoftwareInstallerLabels(ctx, dest.InstallerID, softwareTypeInHouseApp)
	if err != nil {
		return nil, ctxerr.Wrap(ctx, err, "get in house app labels")
	}
	var exclAny, inclAny []fleet.SoftwareScopeLabel
	for _, l := range labels {
		if l.Exclude {
			exclAny = append(exclAny, l)
		} else {
			inclAny = append(inclAny, l)
		}
	}

	if len(inclAny) > 0 && len(exclAny) > 0 {
		level.Warn(ds.logger).Log("msg", "in house app has both include and exclude labels", "installer_id", dest.InstallerID, "include", fmt.Sprintf("%v", inclAny), "exclude", fmt.Sprintf("%v", exclAny))
	}
	dest.LabelsExcludeAny = exclAny
	dest.LabelsIncludeAny = inclAny

	categoryMap, err := ds.GetCategoriesForSoftwareTitles(ctx, []uint{titleID}, teamID)
	if err != nil {
		return nil, ctxerr.Wrap(ctx, err, "getting categories for in house app metadata")
	}

	if categories, ok := categoryMap[titleID]; ok {
		dest.Categories = categories
	}

<<<<<<< HEAD
=======
	if teamID != nil {
		icon, err := ds.GetSoftwareTitleIcon(ctx, *teamID, titleID)
		if err != nil && !fleet.IsNotFound(err) {
			return nil, ctxerr.Wrap(ctx, err, "get software title icon")
		}
		if icon != nil {
			dest.IconUrl = ptr.String(icon.IconUrl())
		}
	}

>>>>>>> af921095
	return &dest, nil
}

func (ds *Datastore) SaveInHouseAppUpdates(ctx context.Context, payload *fleet.UpdateSoftwareInstallerPayload) error {
	err := ds.withRetryTxx(ctx, func(tx sqlx.ExtContext) error {
		stmt := `UPDATE in_house_apps SET
			storage_id = ?,
			filename = ?,
			version = ?,
			-- keep current value if provided arg is nil
			self_service = COALESCE(?, self_service)
	 WHERE id = ?`

		args := []any{
			payload.StorageID,
			payload.Filename,
			payload.Version,
			payload.SelfService,
			payload.InstallerID,
		}

		if _, err := tx.ExecContext(ctx, stmt, args...); err != nil {
			return ctxerr.Wrap(ctx, err, "update in house app")
		}

		if payload.ValidatedLabels != nil {
			if err := setOrUpdateSoftwareInstallerLabelsDB(ctx, tx, payload.InstallerID, *payload.ValidatedLabels, softwareTypeInHouseApp); err != nil {
				return ctxerr.Wrap(ctx, err, "upsert in house app labels")
			}
		}

		if payload.CategoryIDs != nil {
			if err := setOrUpdateSoftwareInstallerCategoriesDB(ctx, tx, payload.InstallerID, payload.CategoryIDs, softwareTypeInHouseApp); err != nil {
				return ctxerr.Wrap(ctx, err, "upsert in house app categories")
			}
		}

		return nil
	})
	if err != nil {
		return ctxerr.Wrap(ctx, err, "update in house app")
	}

	return nil
}

func (ds *Datastore) DeleteInHouseApp(ctx context.Context, id uint) error {
	err := ds.withTx(ctx, func(tx sqlx.ExtContext) error {
		err := ds.RemovePendingInHouseAppInstalls(ctx, id)
		if err != nil && !fleet.IsNotFound(err) {
			return ctxerr.Wrap(ctx, err, "delete in house app: remove pending in house app installs")
		}
		_, err = tx.ExecContext(ctx, `DELETE FROM in_house_apps WHERE id = ?`, id)
		if err != nil {
			return ctxerr.Wrap(ctx, err, "delete in house app")
		}
		return err
	})
	return err
}

func (ds *Datastore) RemovePendingInHouseAppInstalls(ctx context.Context, inHouseAppID uint) error {
	type ipaInstall struct {
		HostID      uint   `db:"host_id"`
		ExecutionID string `db:"command_uuid"`
	}
	var installs []ipaInstall
	err := sqlx.SelectContext(ctx, ds.reader(ctx), &installs, `
		SELECT 
			host_id, 
			command_uuid 
		FROM 
			host_in_house_software_installs 
		WHERE 
			in_house_app_id = ? AND 
			canceled = 0 AND
			verification_at IS NULL AND
			verification_failed_at IS NULL
`, inHouseAppID)
	if err != nil {
		return err
	}

	for _, in := range installs {
		_, err := ds.CancelHostUpcomingActivity(ctx, in.HostID, in.ExecutionID)
		if err != nil {
			return err
		}
	}
	return nil
}

func (ds *Datastore) GetSummaryHostInHouseAppInstalls(ctx context.Context, teamID *uint, inHouseAppID uint) (*fleet.VPPAppStatusSummary, error) {
	var dest fleet.VPPAppStatusSummary // Using the vpp struct since it is more appropriate for ipa
	stmt := `
WITH
-- select most recent upcoming activities for each host
upcoming AS (
	SELECT
		ua.host_id,
		:software_status_pending AS status
	FROM
		upcoming_activities ua
		JOIN in_house_app_upcoming_activities ihaua ON ua.id = ihaua.upcoming_activity_id
		JOIN hosts h ON host_id = h.id
		LEFT JOIN (
			upcoming_activities ua2
			INNER JOIN in_house_app_upcoming_activities ihaua2
				ON ua2.id = ihaua2.upcoming_activity_id
		) ON ua.host_id = ua2.host_id AND
			ihaua.in_house_app_id = ihaua2.in_house_app_id AND
			ua.activity_type = ua2.activity_type AND
			(ua2.priority < ua.priority OR ua2.created_at > ua.created_at)
	WHERE
		ua.activity_type = 'in_house_app_install'
		AND ua2.id IS NULL
		AND ihaua.in_house_app_id = :in_house_app_id
		AND (h.team_id = :team_id OR (h.team_id IS NULL AND :team_id = 0))
),

-- select most recent past activities for each host
past AS (
	SELECT
		hihsi.host_id,
		CASE
			WHEN ncr.status = :mdm_status_acknowledged THEN
				:software_status_installed
			WHEN ncr.status = :mdm_status_error OR ncr.status = :mdm_status_format_error THEN
				:software_status_failed
			ELSE
				NULL -- either pending or not installed
		END AS status
	FROM
		host_in_house_software_installs hihsi
		JOIN hosts h ON host_id = h.id
		JOIN nano_command_results ncr ON ncr.id = h.uuid AND ncr.command_uuid = hihsi.command_uuid
		LEFT JOIN host_in_house_software_installs hihsi2
			ON hihsi.host_id = hihsi2.host_id AND
				 hihsi.in_house_app_id = hihsi2.in_house_app_id AND
				 hihsi2.removed = 0 AND
				 hihsi2.canceled = 0 AND
				 (hihsi.created_at < hihsi2.created_at OR (hihsi.created_at = hihsi2.created_at AND hihsi.id < hihsi2.id))
	WHERE
		hihsi2.id IS NULL
		AND hihsi.in_house_app_id = :in_house_app_id
		AND (h.team_id = :team_id OR (h.team_id IS NULL AND :team_id = 0))
		AND hihsi.host_id NOT IN (SELECT host_id FROM upcoming) -- antijoin to exclude hosts with upcoming activities
		AND hihsi.removed = 0
		AND hihsi.canceled = 0
)

-- count each status
SELECT
	COALESCE(SUM( IF(status = :software_status_pending, 1, 0)), 0) AS pending,
	COALESCE(SUM( IF(status = :software_status_failed, 1, 0)), 0) AS failed,
	COALESCE(SUM( IF(status = :software_status_installed, 1, 0)), 0) AS installed
FROM (

-- union most recent past and upcoming activities after joining to get statuses for most recent activities
SELECT
	past.host_id,
	past.status
FROM past
UNION
SELECT
	upcoming.host_id,
	upcoming.status
FROM upcoming
) t`

	var tmID uint
	if teamID != nil {
		tmID = *teamID
	}

	query, args, err := sqlx.Named(stmt, map[string]any{
		"in_house_app_id":           inHouseAppID,
		"team_id":                   tmID,
		"mdm_status_acknowledged":   fleet.MDMAppleStatusAcknowledged,
		"mdm_status_error":          fleet.MDMAppleStatusError,
		"mdm_status_format_error":   fleet.MDMAppleStatusCommandFormatError,
		"software_status_pending":   fleet.SoftwarePending,
		"software_status_failed":    fleet.SoftwareFailed,
		"software_status_installed": fleet.SoftwareInstalled,
	})
	if err != nil {
		return nil, ctxerr.Wrap(ctx, err, "get summary host in house app installs: named query")
	}

	err = sqlx.GetContext(ctx, ds.reader(ctx), &dest, query, args...)
	if err != nil {
		return nil, ctxerr.Wrap(ctx, err, "get summary host in house install status")
	}
	return &dest, nil
}

func (ds *Datastore) IsInHouseAppLabelScoped(ctx context.Context, inHouseAppID, hostID uint) (bool, error) {
	return ds.isSoftwareLabelScoped(ctx, inHouseAppID, hostID, softwareTypeInHouseApp)
}

func (ds *Datastore) InsertHostInHouseAppInstall(ctx context.Context, hostID uint, inHouseAppID, softwareTitleID uint, commandUUID string, opts fleet.HostSoftwareInstallOptions) error {
	const (
		insertUAStmt = `
INSERT INTO upcoming_activities
		(host_id, priority, user_id, fleet_initiated, activity_type, execution_id, payload)
VALUES
		(?, ?, ?, ?, 'in_house_app_install', ?,
			JSON_OBJECT(
				'self_service', ?,
				'user', (SELECT JSON_OBJECT('name', name, 'email', email, 'gravatar_url', gravatar_url) FROM users WHERE id = ?)
			)
		)`

		insertIHAUAStmt = `
INSERT INTO in_house_app_upcoming_activities
		(upcoming_activity_id, in_house_app_id, software_title_id)
VALUES
		(?, ?, ?)`

		hostExistsStmt = `SELECT 1 FROM hosts WHERE id = ?`
	)

	// we need to explicitly do this check here because we can't set a FK constraint on the schema
	var hostExists bool
	err := sqlx.GetContext(ctx, ds.reader(ctx), &hostExists, hostExistsStmt, hostID)
	if err != nil {
		if err == sql.ErrNoRows {
			return notFound("Host").WithID(hostID)
		}

		return ctxerr.Wrap(ctx, err, "checking if host exists")
	}

	var userID *uint
	if ctxUser := authz.UserFromContext(ctx); ctxUser != nil {
		userID = &ctxUser.ID
	}

	err = ds.withRetryTxx(ctx, func(tx sqlx.ExtContext) error {
		res, err := tx.ExecContext(ctx, insertUAStmt,
			hostID,
			opts.Priority(),
			userID,
			opts.IsFleetInitiated(),
			commandUUID,
			opts.SelfService,
			userID,
		)
		if err != nil {
			return ctxerr.Wrap(ctx, err, "insert in house app install request")
		}

		activityID, _ := res.LastInsertId()
		_, err = tx.ExecContext(ctx, insertIHAUAStmt,
			activityID,
			inHouseAppID,
			softwareTitleID,
		)
		if err != nil {
			return ctxerr.Wrap(ctx, err, "insert in house app install request join table")
		}

		if _, err := ds.activateNextUpcomingActivity(ctx, tx, hostID, ""); err != nil {
			return ctxerr.Wrap(ctx, err, "activate next activity")
		}
		return nil
	})
	return err
}

func (ds *Datastore) SetInHouseAppInstallAsVerified(ctx context.Context, hostID uint, installUUID, verificationUUID string) error {
	stmt := `
UPDATE host_in_house_software_installs
SET verification_at = CURRENT_TIMESTAMP(6),
verification_command_uuid = ?
WHERE command_uuid = ?
	`

	return ds.withTx(ctx, func(tx sqlx.ExtContext) error {
		if _, err := tx.ExecContext(ctx, stmt, verificationUUID, installUUID); err != nil {
			return ctxerr.Wrap(ctx, err, "set in house app install as verified")
		}

		if _, err := ds.activateNextUpcomingActivity(ctx, tx, hostID, installUUID); err != nil {
			return ctxerr.Wrap(ctx, err, "activate next activity from in house app install verify")
		}

		return nil
	})
}

func (ds *Datastore) SetInHouseAppInstallAsFailed(ctx context.Context, hostID uint, installUUID, verificationUUID string) error {
	stmt := `
UPDATE host_in_house_software_installs
SET verification_failed_at = CURRENT_TIMESTAMP(6),
verification_command_uuid = ?
WHERE command_uuid = ?
	`

	return ds.withTx(ctx, func(tx sqlx.ExtContext) error {
		if _, err := tx.ExecContext(ctx, stmt, verificationUUID, installUUID); err != nil {
			return ctxerr.Wrap(ctx, err, "set in house app install as failed")
		}

		if _, err := ds.activateNextUpcomingActivity(ctx, tx, hostID, installUUID); err != nil {
			return ctxerr.Wrap(ctx, err, "activate next activity from in house app install failed")
		}

		return nil
	})
}

func (ds *Datastore) ReplaceInHouseAppInstallVerificationUUID(ctx context.Context, oldVerifyUUID, verifyCommandUUID string) error {
	stmt := `
UPDATE host_in_house_software_installs
SET verification_command_uuid = ?
WHERE verification_command_uuid = ?
	`

	if _, err := ds.writer(ctx).ExecContext(ctx, stmt, verifyCommandUUID, oldVerifyUUID); err != nil {
		return ctxerr.Wrap(ctx, err, "update in-house app install verification command")
	}

	return nil
}

func (ds *Datastore) GetUnverifiedInHouseAppInstallsForHost(ctx context.Context, hostUUID string) ([]*fleet.HostVPPSoftwareInstall, error) {
	stmt := `
SELECT
		hihsi.host_id AS host_id,
		hihsi.command_uuid AS command_uuid,
		ncr.updated_at AS ack_at,
		ncr.status AS install_command_status,
		iha.bundle_identifier AS bundle_identifier
FROM nano_command_results ncr
JOIN host_in_house_software_installs hihsi ON hihsi.command_uuid = ncr.command_uuid
JOIN in_house_apps iha ON iha.id = hihsi.in_house_app_id AND iha.platform = hihsi.platform
WHERE ncr.id = ?
AND ncr.status = 'Acknowledged'
AND hihsi.verification_at IS NULL
AND hihsi.verification_failed_at IS NULL
		`

	var result []*fleet.HostVPPSoftwareInstall
	if err := sqlx.SelectContext(ctx, ds.reader(ctx), &result, stmt, hostUUID); err != nil {
		return nil, ctxerr.Wrap(ctx, err, "get unverified in-house app installs for host")
	}

	return result, nil
}

func (ds *Datastore) GetPastActivityDataForInHouseAppInstall(ctx context.Context, commandResults *mdm.CommandResults) (*fleet.User, *fleet.ActivityTypeInstalledSoftware, error) {
	if commandResults == nil {
		return nil, nil, nil
	}

	stmt := `
SELECT
	u.name AS user_name,
	u.id AS user_id,
	u.email as user_email,
	hihsi.host_id AS host_id,
	hdn.display_name AS host_display_name,
	st.name AS software_title,
	hihsi.command_uuid AS command_uuid,
	hihsi.self_service AS self_service
FROM
	host_in_house_software_installs hihsi
	LEFT OUTER JOIN users u ON hihsi.user_id = u.id
	LEFT OUTER JOIN host_display_names hdn ON hdn.host_id = hihsi.host_id
	LEFT OUTER JOIN in_house_apps iha ON hihsi.in_house_app_id = iha.id
	LEFT OUTER JOIN software_titles st ON st.id = iha.title_id
WHERE
	hihsi.command_uuid = :command_uuid AND
	hihsi.canceled = 0
	`

	type result struct {
		HostID          uint    `db:"host_id"`
		HostDisplayName string  `db:"host_display_name"`
		SoftwareTitle   string  `db:"software_title"`
		CommandUUID     string  `db:"command_uuid"`
		UserName        *string `db:"user_name"`
		UserID          *uint   `db:"user_id"`
		UserEmail       *string `db:"user_email"`
		SelfService     bool    `db:"self_service"`
	}

	listStmt, args, err := sqlx.Named(stmt, map[string]any{
		"command_uuid":              commandResults.CommandUUID,
		"software_status_failed":    string(fleet.SoftwareInstallFailed),
		"software_status_installed": string(fleet.SoftwareInstalled),
	})
	if err != nil {
		return nil, nil, ctxerr.Wrap(ctx, err, "build list query from named args")
	}

	var res result
	if err := sqlx.GetContext(ctx, ds.reader(ctx), &res, listStmt, args...); err != nil {
		if errors.Is(err, sql.ErrNoRows) {
			return nil, nil, notFound("install_command")
		}

		return nil, nil, ctxerr.Wrap(ctx, err, "select past activity data for in-house app install")
	}

	var user *fleet.User
	if res.UserID != nil {
		user = &fleet.User{
			ID:    *res.UserID,
			Name:  *res.UserName,
			Email: *res.UserEmail,
		}
	}

	var status string
	switch commandResults.Status {
	case fleet.MDMAppleStatusAcknowledged:
		status = string(fleet.SoftwareInstalled)
	case fleet.MDMAppleStatusCommandFormatError, fleet.MDMAppleStatusError:
		status = string(fleet.SoftwareInstallFailed)
	default:
		// This case shouldn't happen (we should only be doing this check if the command is in a
		// "terminal" state, but adding it so we have a default
		status = string(fleet.SoftwareInstallPending)
	}

	act := &fleet.ActivityTypeInstalledSoftware{
		HostID:          res.HostID,
		HostDisplayName: res.HostDisplayName,
		SoftwareTitle:   res.SoftwareTitle,
		CommandUUID:     res.CommandUUID,
		Status:          status,
		SelfService:     res.SelfService,
	}

	return user, act, nil
}<|MERGE_RESOLUTION|>--- conflicted
+++ resolved
@@ -247,8 +247,6 @@
 		dest.Categories = categories
 	}
 
-<<<<<<< HEAD
-=======
 	if teamID != nil {
 		icon, err := ds.GetSoftwareTitleIcon(ctx, *teamID, titleID)
 		if err != nil && !fleet.IsNotFound(err) {
@@ -259,7 +257,6 @@
 		}
 	}
 
->>>>>>> af921095
 	return &dest, nil
 }
 
