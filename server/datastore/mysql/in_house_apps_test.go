--- conflicted
+++ resolved
@@ -28,13 +28,10 @@
 	}{
 		{"TestInHouseAppsCrud", testInHouseAppsCrud},
 		{"MultipleTeams", testInHouseAppsMultipleTeams},
-<<<<<<< HEAD
 		{"BatchSetInHouseInstallers", testBatchSetInHouseInstallers},
 		{"BatchSetInHouseInstallersScopedViaLabels", testBatchSetInHouseInstallersScopedViaLabels},
 		{"EditDeleteInHouseInstallersActivateNextActivity", testEditDeleteInHouseInstallersActivateNextActivity},
-=======
 		{"Categories", testInHouseAppsCategories},
->>>>>>> 9b36abc6
 	}
 	for _, c := range cases {
 		t.Run(c.name, func(t *testing.T) {
@@ -338,14 +335,6 @@
 		ValidatedLabels:  &fleet.LabelIdentsWithScope{},
 		CategoryIDs:      []uint{1, 2},
 	}
-
-	// Software categories are missing from test schema
-	ExecAdhocSQL(t, ds, func(tx sqlx.ExtContext) error {
-		_, err := tx.ExecContext(ctx, `
-			INSERT INTO software_categories 
-			VALUES (1,'Productivity'), (2,'Browsers'),(3,'Communication'),(4,'Developer tools')`)
-		return err
-	})
 
 	// Add installers for both teams
 	installerID, _, err := ds.MatchOrCreateSoftwareInstaller(ctx, &payload1)
