--- conflicted
+++ resolved
@@ -31,7 +31,6 @@
 		{"UpdateAndroidHost", testUpdateAndroidHost},
 		{"AndroidMDMStats", testAndroidMDMStats},
 		{"AndroidHostStorageData", testAndroidHostStorageData},
-<<<<<<< HEAD
 		{"NewMDMAndroidConfigProfile", testNewMDMAndroidConfigProfile},
 		{"GetMDMAndroidConfigProfile", testGetMDMAndroidConfigProfile},
 		{"DeleteMDMAndroidConfigProfile", testDeleteMDMAndroidConfigProfile},
@@ -46,9 +45,7 @@
 		{"ListHostMDMAndroidProfilesPendingInstallWithVersion", testListHostMDMAndroidProfilesPendingInstallWithVersion},
 		{"BulkDeleteMDMAndroidHostProfiles", testBulkDeleteMDMAndroidHostProfiles},
 		{"BatchSetMDMAndroidProfiles_Associations", testBatchSetMDMAndroidProfiles_Associations},
-=======
 		{"NewAndroidHostWithIdP", testNewAndroidHostWithIdP},
->>>>>>> 2ec464e5
 	}
 	for _, c := range cases {
 		t.Run(c.name, func(t *testing.T) {
@@ -130,11 +127,7 @@
 			CPUType:        "cpu_type",
 			HardwareModel:  "hardware_model",
 			HardwareVendor: "hardware_vendor",
-<<<<<<< HEAD
 			UUID:           enterpriseSpecificID,
-=======
-			UUID:           uuid.New().String(),
->>>>>>> 2ec464e5
 		},
 		Device: &android.Device{
 			DeviceID:             deviceID,
@@ -447,7 +440,6 @@
 	assert.Equal(t, 25.0, updatedFullHost.PercentDiskSpaceAvailable, "Updated disk space percentage should be saved in host_disks")
 }
 
-<<<<<<< HEAD
 func testNewMDMAndroidConfigProfile(t *testing.T, ds *Datastore) {
 	test.AddBuiltinLabels(t, ds)
 	ctx := testCtx()
@@ -1773,7 +1765,8 @@
 		hostProfiles := listAllHostMDMAndroidProfiles()
 		require.Len(t, hostProfiles, 0)
 	})
-=======
+}
+
 func testNewAndroidHostWithIdP(t *testing.T, ds *Datastore) {
 	ctx := t.Context()
 	test.AddBuiltinLabels(t, ds)
@@ -1839,5 +1832,4 @@
 	emails, err = ds.GetHostEmails(ctx, "test-host-uuid", fleet.DeviceMappingMDMIdpAccounts)
 	require.NoError(t, err)
 	require.Empty(t, emails, "IdP email should be removed when association is deleted")
->>>>>>> 2ec464e5
 }