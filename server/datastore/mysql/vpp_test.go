--- conflicted
+++ resolved
@@ -2224,7 +2224,12 @@
 	title, err = ds.SoftwareTitleByID(ctx, titleID, ptr.Uint(0), fleet.TeamFilter{})
 	require.NoError(t, err)
 	assert.Empty(t, title.DisplayName)
-<<<<<<< HEAD
+
+	// Delete vpp app, display name should be deleted
+	err = ds.DeleteVPPAppFromTeam(ctx, ptr.Uint(0), fleet.VPPAppID{AdamID: "adam_vpp_app_1", Platform: fleet.MacOSPlatform})
+	require.NoError(t, err)
+	_, err = ds.getSoftwareTitleDisplayName(ctx, 0, titleID)
+	require.ErrorContains(t, err, "not found")
 }
 
 func testAndroidVPPAppStatus(t *testing.T, ds *Datastore) {
@@ -2418,12 +2423,4 @@
 	require.NoError(t, err)
 	require.Len(t, hosts, 1)
 	require.Equal(t, host3.Host.ID, hosts[0].ID)
-=======
-
-	// Delete vpp app, display name should be deleted
-	err = ds.DeleteVPPAppFromTeam(ctx, ptr.Uint(0), fleet.VPPAppID{AdamID: "adam_vpp_app_1", Platform: fleet.MacOSPlatform})
-	require.NoError(t, err)
-	_, err = ds.getSoftwareTitleDisplayName(ctx, 0, titleID)
-	require.ErrorContains(t, err, "not found")
->>>>>>> 49346aab
 }