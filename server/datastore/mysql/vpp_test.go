--- conflicted
+++ resolved
@@ -86,16 +86,12 @@
 	require.NoError(t, err)
 	require.Equal(t, &fleet.VPPAppStoreApp{Name: "vpp2", VPPAppID: vpp2}, meta)
 
-<<<<<<< HEAD
-	// try to add the same app again, update self_service
-=======
 	// get it for all teams
 	meta, err = ds.GetVPPAppMetadataByTeamAndTitleID(ctx, nil, titleID2)
 	require.NoError(t, err)
 	require.Equal(t, &fleet.VPPAppStoreApp{Name: "vpp2", VPPAppID: vpp2}, meta)
 
 	// try to add the same app again, fails
->>>>>>> dc6ad94d
 	_, err = ds.InsertVPPAppWithTeam(ctx, &fleet.VPPApp{Name: "vpp2", BundleIdentifier: "com.app.vpp2",
 		VPPAppTeam: fleet.VPPAppTeam{VPPAppID: fleet.VPPAppID{AdamID: "adam_vpp_app_2", Platform: fleet.MacOSPlatform}, SelfService: true}}, &team1.ID)
 	require.NoError(t, err)
