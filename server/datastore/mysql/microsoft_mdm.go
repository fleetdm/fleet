--- conflicted
+++ resolved
@@ -854,7 +854,6 @@
 	return nil
 }
 
-<<<<<<< HEAD
 func (ds *Datastore) NewMDMWindowsConfigProfile(ctx context.Context, cp fleet.MDMWindowsConfigProfile) (*fleet.MDMWindowsConfigProfile, error) {
 	profileUUID := uuid.New().String()
 	stmt := `
@@ -900,7 +899,8 @@
 		SyncML:      cp.SyncML,
 		TeamID:      cp.TeamID,
 	}, nil
-=======
+}
+
 func (ds *Datastore) batchSetMDMWindowsProfilesDB(
 	ctx context.Context,
 	tx sqlx.ExtContext,
@@ -1012,5 +1012,4 @@
 		}
 		return nil
 	})
->>>>>>> 98c104a3
 }