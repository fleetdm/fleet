package mysql

import (
	"context"
	"database/sql"
<<<<<<< HEAD
	"encoding/xml"
	"fmt"
	"strings"
=======
	"errors"
	"fmt"
>>>>>>> 90424fc7

	"github.com/fleetdm/fleet/v4/server/contexts/ctxerr"
	"github.com/fleetdm/fleet/v4/server/fleet"
	"github.com/go-kit/kit/log/level"
	"github.com/jmoiron/sqlx"
)

<<<<<<< HEAD
// MDMWindowsGetEnrolledDeviceWithDeviceID receives a Windows MDM device id and
// returns the device information.
func (ds *Datastore) MDMWindowsGetEnrolledDeviceWithDeviceID(ctx context.Context, mdmDeviceID string) (*fleet.MDMWindowsEnrolledDevice, error) {
	stmt := `SELECT
		id,
		mdm_device_id,
		mdm_hardware_id,
=======
// MDMWindowsGetEnrolledDevice receives a Windows MDM HW Device id and returns the device information.
func (ds *Datastore) MDMWindowsGetEnrolledDevice(ctx context.Context, mdmDeviceHWID string) (*fleet.MDMWindowsEnrolledDevice, error) {
	stmt := `SELECT 
		mdm_device_id, 
		mdm_hardware_id, 
>>>>>>> 90424fc7
		device_state,
		device_type,
		device_name,
		enroll_type,
		enroll_user_id,
		enroll_proto_version,
		enroll_client_version,
		not_in_oobe,
		created_at,
		updated_at,
		host_uuid
		FROM mdm_windows_enrollments WHERE mdm_device_id = ?`

	var winMDMDevice fleet.MDMWindowsEnrolledDevice
	if err := sqlx.GetContext(ctx, ds.reader(ctx), &winMDMDevice, stmt, mdmDeviceID); err != nil {
		if err == sql.ErrNoRows {
			return nil, ctxerr.Wrap(ctx, notFound("MDMWindowsEnrolledDevice").WithMessage(mdmDeviceID))
		}
		return nil, ctxerr.Wrap(ctx, err, "get MDMWindowsGetEnrolledDeviceWithDeviceID")
	}
	return &winMDMDevice, nil
}

<<<<<<< HEAD
// MDMWindowsInsertEnrolledDevice inserts a new MDMWindowsEnrolledDevice in the
// database.
=======
// MDMWindowsGetEnrolledDeviceWithDeviceID receives a Windows MDM device id and returns the device information.
func (ds *Datastore) MDMWindowsGetEnrolledDeviceWithDeviceID(ctx context.Context, mdmDeviceID string) (*fleet.MDMWindowsEnrolledDevice, error) {
	stmt := `SELECT 
		mdm_device_id, 
		mdm_hardware_id, 
		device_state,
		device_type, 
		device_name, 
		enroll_type, 
		enroll_user_id, 
		enroll_proto_version, 
		enroll_client_version, 
		not_in_oobe,
		created_at, 
		updated_at
		FROM mdm_windows_enrollments WHERE mdm_device_id = ?`

	var winMDMDevice fleet.MDMWindowsEnrolledDevice
	if err := sqlx.GetContext(ctx, ds.reader(ctx), &winMDMDevice, stmt, mdmDeviceID); err != nil {
		if err == sql.ErrNoRows {
			return nil, ctxerr.Wrap(ctx, notFound("MDMWindowsGetEnrolledDeviceWithDeviceID").WithMessage(mdmDeviceID))
		}
		return nil, ctxerr.Wrap(ctx, err, "get MDMWindowsGetEnrolledDeviceWithDeviceID")
	}
	return &winMDMDevice, nil
}

// MDMWindowsInsertEnrolledDevice inserts a new MDMWindowsEnrolledDevice in the database
>>>>>>> 90424fc7
func (ds *Datastore) MDMWindowsInsertEnrolledDevice(ctx context.Context, device *fleet.MDMWindowsEnrolledDevice) error {
	stmt := `
		INSERT INTO mdm_windows_enrollments (
			mdm_device_id,
			mdm_hardware_id,
			device_state,
			device_type,
			device_name,
			enroll_type,
			enroll_user_id,
			enroll_proto_version,
			enroll_client_version,
			not_in_oobe,
			host_uuid)
		VALUES
			(?, ?, ?, ?, ?, ?, ?, ?, ?, ?, ?)
		ON DUPLICATE KEY UPDATE
			mdm_device_id         = VALUES(mdm_device_id),
			device_state          = VALUES(device_state),
			device_type           = VALUES(device_type),
			device_name           = VALUES(device_name),
			enroll_type           = VALUES(enroll_type),
			enroll_user_id        = VALUES(enroll_user_id),
			enroll_proto_version  = VALUES(enroll_proto_version),
			enroll_client_version = VALUES(enroll_client_version),
			not_in_oobe           = VALUES(not_in_oobe),
			host_uuid             = VALUES(host_uuid)
	`
	_, err := ds.writer(ctx).ExecContext(
		ctx,
		stmt,
		device.MDMDeviceID,
		device.MDMHardwareID,
		device.MDMDeviceState,
		device.MDMDeviceType,
		device.MDMDeviceName,
		device.MDMEnrollType,
		device.MDMEnrollUserID,
		device.MDMEnrollProtoVersion,
		device.MDMEnrollClientVersion,
		device.MDMNotInOOBE,
		device.HostUUID)
	if err != nil {
		if isDuplicate(err) {
			return ctxerr.Wrap(ctx, alreadyExists("MDMWindowsEnrolledDevice", device.MDMHardwareID))
		}
		return ctxerr.Wrap(ctx, err, "inserting MDMWindowsEnrolledDevice")
	}

	return nil
}

<<<<<<< HEAD
// MDMWindowsDeleteEnrolledDevice deletes an MDMWindowsEnrolledDevice entry
// from the database using the device's hardware ID.
=======
// MDMWindowsDeleteEnrolledDevice deletes a give MDMWindowsEnrolledDevice entry from the database
// using the HW Device ID.
>>>>>>> 90424fc7
func (ds *Datastore) MDMWindowsDeleteEnrolledDevice(ctx context.Context, mdmDeviceHWID string) error {
	stmt := "DELETE FROM mdm_windows_enrollments WHERE mdm_hardware_id = ?"

	res, err := ds.writer(ctx).ExecContext(ctx, stmt, mdmDeviceHWID)
	if err != nil {
		return ctxerr.Wrap(ctx, err, "delete MDMWindowsEnrolledDevice")
	}

	deleted, _ := res.RowsAffected()
	if deleted == 1 {
		return nil
	}

	return ctxerr.Wrap(ctx, notFound("MDMWindowsEnrolledDevice"))
}

<<<<<<< HEAD
// MDMWindowsDeleteEnrolledDeviceWithDeviceID deletes a given
// MDMWindowsEnrolledDevice entry from the database using the device id.
=======
// MDMWindowsDeleteEnrolledDeviceWithDeviceID deletes a give MDMWindowsEnrolledDevice entry from the database using the device id.
>>>>>>> 90424fc7
func (ds *Datastore) MDMWindowsDeleteEnrolledDeviceWithDeviceID(ctx context.Context, mdmDeviceID string) error {
	stmt := "DELETE FROM mdm_windows_enrollments WHERE mdm_device_id = ?"

	res, err := ds.writer(ctx).ExecContext(ctx, stmt, mdmDeviceID)
	if err != nil {
		return ctxerr.Wrap(ctx, err, "delete MDMWindowsDeleteEnrolledDeviceWithDeviceID")
	}

	deleted, _ := res.RowsAffected()
	if deleted == 1 {
		return nil
	}

	return ctxerr.Wrap(ctx, notFound("MDMWindowsDeleteEnrolledDeviceWithDeviceID"))
}

<<<<<<< HEAD
func (ds *Datastore) MDMWindowsInsertCommandForHosts(ctx context.Context, hostUUIDsOrDeviceIDs []string, cmd *fleet.MDMWindowsCommand) error {
	if len(hostUUIDsOrDeviceIDs) == 0 {
		return nil
	}

	return ds.withRetryTxx(ctx, func(tx sqlx.ExtContext) error {
		// first, create the command entry
		stmt := `
  INSERT INTO windows_mdm_commands (command_uuid, raw_command, target_loc_uri)
  VALUES (?, ?, ?)
  `
		if _, err := tx.ExecContext(ctx, stmt, cmd.CommandUUID, cmd.RawCommand, cmd.TargetLocURI); err != nil {
			if isDuplicate(err) {
				return ctxerr.Wrap(ctx, alreadyExists("MDMWindowsCommand", cmd.CommandUUID))
			}
			return ctxerr.Wrap(ctx, err, "inserting MDMWindowsCommand")
		}

		// create the command execution queue entries, one per host
		for _, hostUUIDOrDeviceID := range hostUUIDsOrDeviceIDs {
			if err := ds.mdmWindowsInsertHostCommandDB(ctx, tx, hostUUIDOrDeviceID, cmd.CommandUUID); err != nil {
				return err
			}
		}
		return nil
	})
}

func (ds *Datastore) mdmWindowsInsertHostCommandDB(ctx context.Context, tx sqlx.ExecerContext, hostUUIDOrDeviceID, commandUUID string) error {
	stmt := `
INSERT INTO windows_mdm_command_queue (enrollment_id, command_uuid)
VALUES ((SELECT id FROM mdm_windows_enrollments WHERE host_uuid = ? OR mdm_device_id = ?), ?)
`

	if _, err := tx.ExecContext(ctx, stmt, hostUUIDOrDeviceID, hostUUIDOrDeviceID, commandUUID); err != nil {
		if isDuplicate(err) {
			return ctxerr.Wrap(ctx, alreadyExists("MDMWindowsCommandQueue", commandUUID))
		}
		return ctxerr.Wrap(ctx, err, "inserting MDMWindowsCommandQueue")
	}

	return nil
}

// MDMWindowsGetPendingCommands retrieves all commands awaiting execution for a
// given device ID.
func (ds *Datastore) MDMWindowsGetPendingCommands(ctx context.Context, deviceID string) ([]*fleet.MDMWindowsCommand, error) {
	var commands []*fleet.MDMWindowsCommand

	query := `
SELECT
	wmc.command_uuid,
	wmc.raw_command,
	wmc.target_loc_uri,
	wmc.created_at,
	wmc.updated_at
FROM
	windows_mdm_command_queue wmcq
INNER JOIN
	mdm_windows_enrollments mwe
ON
	mwe.id = wmcq.enrollment_id
INNER JOIN
	windows_mdm_commands wmc
ON
	wmc.command_uuid = wmcq.command_uuid
WHERE
	mwe.mdm_device_id = ? AND
	wmcq.active AND
	NOT EXISTS (
		SELECT 1
		FROM
			windows_mdm_command_results wmcr
		WHERE
			wmcr.enrollment_id = wmcq.enrollment_id AND
			wmcr.command_uuid = wmcq.command_uuid
	)
`

	if err := sqlx.SelectContext(ctx, ds.reader(ctx), &commands, query, deviceID); err != nil {
		return nil, ctxerr.Wrap(ctx, err, "get pending Windows MDM commands by device id")
	}

	return commands, nil
}

func (ds *Datastore) MDMWindowsSaveResponse(ctx context.Context, deviceID string, fullResponse *fleet.SyncML) error {
	if len(fullResponse.Raw) == 0 {
		return ctxerr.New(ctx, "empty raw response")
	}

	const findCommandsStmt = `SELECT command_uuid FROM windows_mdm_commands WHERE command_uuid IN (?)`

	const saveFullRespStmt = `INSERT INTO windows_mdm_responses (enrollment_id, raw_response) VALUES (?, ?)`

	const dequeueCommandsStmt = `UPDATE windows_mdm_command_queue SET active = 0 WHERE command_uuid IN (?)`

	// raw_results and status_code values might be inserted on different requests?
	// TODO: which response_id should we be tracking then? for now, using
	// whatever comes first.
	const insertResultsStmt = `
INSERT INTO windows_mdm_command_results
    (enrollment_id, command_uuid, raw_result, response_id, status_code)
VALUES %s
ON DUPLICATE KEY UPDATE
    raw_result = COALESCE(VALUES(raw_result), raw_result),
    status_code = COALESCE(VALUES(status_code), status_code)
	`

	enrollment, err := ds.MDMWindowsGetEnrolledDeviceWithDeviceID(ctx, deviceID)
	if err != nil {
		return ctxerr.Wrap(ctx, err, "getting enrollment with device ID")
	}

	return ds.withRetryTxx(ctx, func(tx sqlx.ExtContext) error {
		// grab all the incoming UUIDs
		var cmdUUIDs []string
		uuidsToStatus := make(map[string]fleet.SyncMLCmd)
		uuidsToResults := make(map[string]fleet.SyncMLCmd)
		for _, protoOp := range fullResponse.GetOrderedCmds() {
			// results and status should contain a command they're
			// referencing
			cmdRef := protoOp.Cmd.CmdRef
			if !protoOp.Cmd.ShouldBeTracked(protoOp.Verb) || cmdRef == nil {
				continue
			}

			switch protoOp.Verb {
			case fleet.CmdStatus:
				uuidsToStatus[*cmdRef] = protoOp.Cmd
				cmdUUIDs = append(cmdUUIDs, *cmdRef)
			case fleet.CmdResults:
				uuidsToResults[*cmdRef] = protoOp.Cmd
				cmdUUIDs = append(cmdUUIDs, *cmdRef)
			}
		}

		// no relevant commands to tracks is a noop
		if len(cmdUUIDs) == 0 {
			return nil
		}

		// store the full response
		sqlResult, err := tx.ExecContext(ctx, saveFullRespStmt, enrollment.ID, fullResponse.Raw)
		if err != nil {
			return ctxerr.Wrap(ctx, err, "saving full response")
		}
		responseID, _ := sqlResult.LastInsertId()

		// find commands we sent that match the UUID responses we've got
		stmt, params, err := sqlx.In(findCommandsStmt, cmdUUIDs)
		if err != nil {
			return ctxerr.Wrap(ctx, err, "building IN to search matching commands")
		}
		var matchingUUIDs []string
		err = sqlx.SelectContext(ctx, tx, &matchingUUIDs, stmt, params...)
		if err != nil {
			return ctxerr.Wrap(ctx, err, "selecting matching commands")
		}

		if len(matchingUUIDs) == 0 {
			ds.logger.Log("warn", "unmatched commands", "uuids", cmdUUIDs)
			return nil
		}

		// for all the matching UUIDs, try to find any <Status> or
		// <Result> entries to track them as responses.
		var args []any
		var sb strings.Builder
		for _, uuid := range matchingUUIDs {
			statusCode := ""
			if status, ok := uuidsToStatus[uuid]; ok && status.Data != nil {
				statusCode = *status.Data
			}

			rawResult := []byte{}
			if result, ok := uuidsToResults[uuid]; ok && result.Data != nil {
				var err error
				rawResult, err = xml.Marshal(result)
				if err != nil {
					ds.logger.Log("err", err, "marshaling command result", "cmd_uuid", uuid)
				}
			}
			args = append(args, enrollment.ID, uuid, rawResult, responseID, statusCode)
			sb.WriteString("(?, ?, ?, ?, ?),")
		}

		// store the command results
		stmt = fmt.Sprintf(insertResultsStmt, strings.TrimSuffix(sb.String(), ","))
		if _, err = tx.ExecContext(ctx, stmt, args...); err != nil {
			return ctxerr.Wrap(ctx, err, "inserting command results")
		}

		// dequeue the commands
		stmt, params, err = sqlx.In(dequeueCommandsStmt, matchingUUIDs)
		if err != nil {
			return ctxerr.Wrap(ctx, err, "building IN to dequeue commands")
		}
		if _, err = tx.ExecContext(ctx, stmt, params...); err != nil {
			return ctxerr.Wrap(ctx, err, "dequeuing commands")
		}

		return nil
	})
}

func (ds *Datastore) GetMDMWindowsCommandResults(ctx context.Context, commandUUID string) ([]*fleet.MDMCommandResult, error) {
	query := `
SELECT
    mwe.host_uuid,
    wmcr.command_uuid,
    wmcr.status_code as status,
    wmcr.updated_at,
    wmc.target_loc_uri as request_type,
    wmcr.raw_result as result
FROM
    windows_mdm_command_results wmcr
INNER JOIN
    windows_mdm_commands wmc
ON
    wmcr.command_uuid = wmc.command_uuid
INNER JOIN
    mdm_windows_enrollments mwe
ON
    wmcr.enrollment_id = mwe.id
WHERE
    wmcr.command_uuid = ?
`

	var results []*fleet.MDMCommandResult
	err := sqlx.SelectContext(
		ctx,
		ds.reader(ctx),
		&results,
		query,
		commandUUID,
	)
	if err != nil {
		return nil, ctxerr.Wrap(ctx, err, "get command results")
	}

	return results, nil
}

func (ds *Datastore) UpdateMDMWindowsEnrollmentsHostUUID(ctx context.Context, hostUUID string, mdmDeviceID string) error {
	stmt := `UPDATE mdm_windows_enrollments SET host_uuid = ? WHERE mdm_device_id = ?`

	_, err := ds.writer(ctx).Exec(stmt, hostUUID, mdmDeviceID)

	return err
=======
// whereBitLockerStatus returns a string suitable for inclusion within a SQL WHERE clause to filter by
// the given status. The caller is responsible for ensuring the status is valid. In the case of an invalid
// status, the function will return the string "FALSE". The caller should also ensure that the query in
// which this is used joins the following tables with the specified aliases:
// - host_disk_encryption_keys: hdek
// - host_mdm: hmdm
// - host_disks: hd
func (ds *Datastore) whereBitLockerStatus(status fleet.DiskEncryptionStatus) string {
	const (
		whereNotServer        = `(hmdm.is_server IS NOT NULL AND hmdm.is_server = 0)`
		whereKeyAvailable     = `(hdek.base64_encrypted IS NOT NULL AND hdek.base64_encrypted != '' AND hdek.decryptable IS NOT NULL AND hdek.decryptable = 1)`
		whereEncrypted        = `(hd.encrypted IS NOT NULL AND hd.encrypted = 1)`
		whereHostDisksUpdated = `(hd.updated_at IS NOT NULL AND hdek.updated_at IS NOT NULL AND hd.updated_at >= hdek.updated_at)`
		whereClientError      = `(hdek.client_error IS NOT NULL AND hdek.client_error != '')`
		withinGracePeriod     = `(hdek.updated_at IS NOT NULL AND hdek.updated_at >= DATE_SUB(NOW(), INTERVAL 1 HOUR))`
	)

	// TODO: what if windows sends us a key for an already encrypted volumne? could it get stuck
	// in pending or verifying? should we modify SetOrUpdateHostDiskEncryption to ensure that we
	// increment the updated_at timestamp on the host_disks table for all encrypted volumes
	// host_disks if the hdek timestamp is newer? What about SetOrUpdateHostDiskEncryptionKey?

	switch status {
	case fleet.DiskEncryptionVerified:
		return whereNotServer + `
AND NOT ` + whereClientError + `
AND ` + whereKeyAvailable + `
AND ` + whereEncrypted + `
AND ` + whereHostDisksUpdated

	case fleet.DiskEncryptionVerifying:
		// Possible verifying scenarios:
		// - we have the key and host_disks already encrypted before the key but hasn't been updated yet
		// - we have the key and host_disks reported unencrypted during the 1-hour grace period after key was updated
		return whereNotServer + `
AND NOT ` + whereClientError + `
AND ` + whereKeyAvailable + `
AND (
	(` + whereEncrypted + ` AND NOT ` + whereHostDisksUpdated + `)
	OR (NOT ` + whereEncrypted + ` AND ` + whereHostDisksUpdated + ` AND ` + withinGracePeriod + `)
)`

	case fleet.DiskEncryptionEnforcing:
		// Possible enforcing scenarios:
		// - we don't have the key
		// - we have the key and host_disks reported unencrypted before the key was updated or outside the 1-hour grace period after key was updated
		return whereNotServer + `
AND NOT ` + whereClientError + `
AND (
	NOT ` + whereKeyAvailable + `
	OR (` + whereKeyAvailable + `
		AND (NOT ` + whereEncrypted + `
			AND (NOT ` + whereHostDisksUpdated + ` OR NOT ` + withinGracePeriod + `)
		)
	)
)`

	case fleet.DiskEncryptionFailed:
		return whereNotServer + ` AND ` + whereClientError

	default:
		level.Debug(ds.logger).Log("msg", "unknown bitlocker status", "status", status)
		return "FALSE"
	}
}

func (ds *Datastore) GetMDMWindowsBitLockerSummary(ctx context.Context, teamID *uint) (*fleet.MDMWindowsBitLockerSummary, error) {
	enabled, err := ds.getConfigEnableDiskEncryption(ctx, teamID)
	if err != nil {
		return nil, err
	}
	if !enabled {
		return &fleet.MDMWindowsBitLockerSummary{}, nil
	}

	// Note action_required and removing_enforcement are not applicable to Windows hosts
	sqlFmt := `
SELECT
    COUNT(if((%s), 1, NULL)) AS verified,
    COUNT(if((%s), 1, NULL)) AS verifying,
    0 AS action_required,
    COUNT(if((%s), 1, NULL)) AS enforcing,
    COUNT(if((%s), 1, NULL)) AS failed,
    0 AS removing_enforcement
FROM
    hosts h
    LEFT JOIN host_disk_encryption_keys hdek ON h.id = hdek.host_id
	LEFT JOIN host_mdm hmdm ON h.id = hmdm.host_id
	LEFT JOIN host_disks hd ON h.id = hd.host_id
WHERE
    h.platform = 'windows' AND hmdm.is_server = 0 AND %s`

	var args []interface{}
	teamFilter := "h.team_id IS NULL"
	if teamID != nil && *teamID > 0 {
		teamFilter = "h.team_id = ?"
		args = append(args, *teamID)
	}

	var res fleet.MDMWindowsBitLockerSummary
	stmt := fmt.Sprintf(
		sqlFmt,
		ds.whereBitLockerStatus(fleet.DiskEncryptionVerified),
		ds.whereBitLockerStatus(fleet.DiskEncryptionVerifying),
		ds.whereBitLockerStatus(fleet.DiskEncryptionEnforcing),
		ds.whereBitLockerStatus(fleet.DiskEncryptionFailed),
		teamFilter,
	)
	if err := sqlx.GetContext(ctx, ds.reader(ctx), &res, stmt, args...); err != nil {
		return nil, err
	}

	return &res, nil
}

func (ds *Datastore) GetMDMWindowsBitLockerStatus(ctx context.Context, host *fleet.Host) (*fleet.HostMDMDiskEncryption, error) {
	if host == nil {
		return nil, errors.New("host cannot be nil")
	}

	if host.Platform != "windows" {
		// Generally, the caller should have already checked this, but just in case we log and
		// return nil
		level.Debug(ds.logger).Log("msg", "cannot get bitlocker status for non-windows host", "host_id", host.ID)
		return nil, nil
	}

	if host.MDMInfo != nil && host.MDMInfo.IsServer {
		// It is currently expected that server hosts do not have a bitlocker status so we can skip
		// the query and return nil. We log for potential debugging in case this changes in the future.
		level.Debug(ds.logger).Log("msg", "no bitlocker status for server host", "host_id", host.ID)
		return nil, nil
	}

	enabled, err := ds.getConfigEnableDiskEncryption(ctx, host.TeamID)
	if err != nil {
		return nil, err
	}
	if !enabled {
		return nil, nil
	}

	// Note action_required and removing_enforcement are not applicable to Windows hosts
	stmt := fmt.Sprintf(`
SELECT
	CASE
		WHEN (%s) THEN '%s'
		WHEN (%s) THEN '%s'
		WHEN (%s) THEN '%s'
		WHEN (%s) THEN '%s'
	END AS status,
	COALESCE(client_error, '') as detail
FROM
	host_mdm hmdm
	LEFT JOIN host_disk_encryption_keys hdek ON hmdm.host_id = hdek.host_id
	LEFT JOIN host_disks hd ON hmdm.host_id = hd.host_id
WHERE
	hmdm.host_id = ?`,
		ds.whereBitLockerStatus(fleet.DiskEncryptionVerified),
		fleet.DiskEncryptionVerified,
		ds.whereBitLockerStatus(fleet.DiskEncryptionVerifying),
		fleet.DiskEncryptionVerifying,
		ds.whereBitLockerStatus(fleet.DiskEncryptionEnforcing),
		fleet.DiskEncryptionEnforcing,
		ds.whereBitLockerStatus(fleet.DiskEncryptionFailed),
		fleet.DiskEncryptionFailed,
	)

	var dest struct {
		Status fleet.DiskEncryptionStatus `db:"status"`
		Detail string                     `db:"detail"`
	}
	if err := sqlx.GetContext(ctx, ds.reader(ctx), &dest, stmt, host.ID); err != nil {
		if err != sql.ErrNoRows {
			return &fleet.HostMDMDiskEncryption{}, err
		}
		// At this point we know disk encryption is enabled so if there are no rows for the
		// host then we treat it as enforcing and log for potential debugging
		level.Debug(ds.logger).Log("msg", "no bitlocker status found for host", "host_id", host.ID)
		dest.Status = fleet.DiskEncryptionEnforcing
	}

	return &fleet.HostMDMDiskEncryption{
		Status: &dest.Status,
		Detail: dest.Detail,
	}, nil
>>>>>>> 90424fc7
}<|MERGE_RESOLUTION|>--- conflicted
+++ resolved
@@ -3,14 +3,10 @@
 import (
 	"context"
 	"database/sql"
-<<<<<<< HEAD
 	"encoding/xml"
+	"errors"
 	"fmt"
 	"strings"
-=======
-	"errors"
-	"fmt"
->>>>>>> 90424fc7
 
 	"github.com/fleetdm/fleet/v4/server/contexts/ctxerr"
 	"github.com/fleetdm/fleet/v4/server/fleet"
@@ -18,7 +14,6 @@
 	"github.com/jmoiron/sqlx"
 )
 
-<<<<<<< HEAD
 // MDMWindowsGetEnrolledDeviceWithDeviceID receives a Windows MDM device id and
 // returns the device information.
 func (ds *Datastore) MDMWindowsGetEnrolledDeviceWithDeviceID(ctx context.Context, mdmDeviceID string) (*fleet.MDMWindowsEnrolledDevice, error) {
@@ -26,13 +21,6 @@
 		id,
 		mdm_device_id,
 		mdm_hardware_id,
-=======
-// MDMWindowsGetEnrolledDevice receives a Windows MDM HW Device id and returns the device information.
-func (ds *Datastore) MDMWindowsGetEnrolledDevice(ctx context.Context, mdmDeviceHWID string) (*fleet.MDMWindowsEnrolledDevice, error) {
-	stmt := `SELECT 
-		mdm_device_id, 
-		mdm_hardware_id, 
->>>>>>> 90424fc7
 		device_state,
 		device_type,
 		device_name,
@@ -56,39 +44,8 @@
 	return &winMDMDevice, nil
 }
 
-<<<<<<< HEAD
 // MDMWindowsInsertEnrolledDevice inserts a new MDMWindowsEnrolledDevice in the
 // database.
-=======
-// MDMWindowsGetEnrolledDeviceWithDeviceID receives a Windows MDM device id and returns the device information.
-func (ds *Datastore) MDMWindowsGetEnrolledDeviceWithDeviceID(ctx context.Context, mdmDeviceID string) (*fleet.MDMWindowsEnrolledDevice, error) {
-	stmt := `SELECT 
-		mdm_device_id, 
-		mdm_hardware_id, 
-		device_state,
-		device_type, 
-		device_name, 
-		enroll_type, 
-		enroll_user_id, 
-		enroll_proto_version, 
-		enroll_client_version, 
-		not_in_oobe,
-		created_at, 
-		updated_at
-		FROM mdm_windows_enrollments WHERE mdm_device_id = ?`
-
-	var winMDMDevice fleet.MDMWindowsEnrolledDevice
-	if err := sqlx.GetContext(ctx, ds.reader(ctx), &winMDMDevice, stmt, mdmDeviceID); err != nil {
-		if err == sql.ErrNoRows {
-			return nil, ctxerr.Wrap(ctx, notFound("MDMWindowsGetEnrolledDeviceWithDeviceID").WithMessage(mdmDeviceID))
-		}
-		return nil, ctxerr.Wrap(ctx, err, "get MDMWindowsGetEnrolledDeviceWithDeviceID")
-	}
-	return &winMDMDevice, nil
-}
-
-// MDMWindowsInsertEnrolledDevice inserts a new MDMWindowsEnrolledDevice in the database
->>>>>>> 90424fc7
 func (ds *Datastore) MDMWindowsInsertEnrolledDevice(ctx context.Context, device *fleet.MDMWindowsEnrolledDevice) error {
 	stmt := `
 		INSERT INTO mdm_windows_enrollments (
@@ -141,13 +98,8 @@
 	return nil
 }
 
-<<<<<<< HEAD
 // MDMWindowsDeleteEnrolledDevice deletes an MDMWindowsEnrolledDevice entry
 // from the database using the device's hardware ID.
-=======
-// MDMWindowsDeleteEnrolledDevice deletes a give MDMWindowsEnrolledDevice entry from the database
-// using the HW Device ID.
->>>>>>> 90424fc7
 func (ds *Datastore) MDMWindowsDeleteEnrolledDevice(ctx context.Context, mdmDeviceHWID string) error {
 	stmt := "DELETE FROM mdm_windows_enrollments WHERE mdm_hardware_id = ?"
 
@@ -164,12 +116,8 @@
 	return ctxerr.Wrap(ctx, notFound("MDMWindowsEnrolledDevice"))
 }
 
-<<<<<<< HEAD
 // MDMWindowsDeleteEnrolledDeviceWithDeviceID deletes a given
 // MDMWindowsEnrolledDevice entry from the database using the device id.
-=======
-// MDMWindowsDeleteEnrolledDeviceWithDeviceID deletes a give MDMWindowsEnrolledDevice entry from the database using the device id.
->>>>>>> 90424fc7
 func (ds *Datastore) MDMWindowsDeleteEnrolledDeviceWithDeviceID(ctx context.Context, mdmDeviceID string) error {
 	stmt := "DELETE FROM mdm_windows_enrollments WHERE mdm_device_id = ?"
 
@@ -186,7 +134,6 @@
 	return ctxerr.Wrap(ctx, notFound("MDMWindowsDeleteEnrolledDeviceWithDeviceID"))
 }
 
-<<<<<<< HEAD
 func (ds *Datastore) MDMWindowsInsertCommandForHosts(ctx context.Context, hostUUIDsOrDeviceIDs []string, cmd *fleet.MDMWindowsCommand) error {
 	if len(hostUUIDsOrDeviceIDs) == 0 {
 		return nil
@@ -437,7 +384,8 @@
 	_, err := ds.writer(ctx).Exec(stmt, hostUUID, mdmDeviceID)
 
 	return err
-=======
+}
+
 // whereBitLockerStatus returns a string suitable for inclusion within a SQL WHERE clause to filter by
 // the given status. The caller is responsible for ensuring the status is valid. In the case of an invalid
 // status, the function will return the string "FALSE". The caller should also ensure that the query in
@@ -624,5 +572,4 @@
 		Status: &dest.Status,
 		Detail: dest.Detail,
 	}, nil
->>>>>>> 90424fc7
 }