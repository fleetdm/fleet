package mysql

import (
	"context"
	"database/sql"
	"encoding/xml"
	"errors"
	"fmt"
	"strings"

	"github.com/fleetdm/fleet/v4/server/contexts/ctxerr"
	"github.com/fleetdm/fleet/v4/server/fleet"
	"github.com/go-kit/kit/log/level"
	"github.com/google/uuid"
	"github.com/jmoiron/sqlx"
)

// MDMWindowsGetEnrolledDeviceWithDeviceID receives a Windows MDM device id and
// returns the device information.
func (ds *Datastore) MDMWindowsGetEnrolledDeviceWithDeviceID(ctx context.Context, mdmDeviceID string) (*fleet.MDMWindowsEnrolledDevice, error) {
	stmt := `SELECT
		id,
		mdm_device_id,
		mdm_hardware_id,
		device_state,
		device_type,
		device_name,
		enroll_type,
		enroll_user_id,
		enroll_proto_version,
		enroll_client_version,
		not_in_oobe,
		created_at,
		updated_at,
		host_uuid
		FROM mdm_windows_enrollments WHERE mdm_device_id = ?`

	var winMDMDevice fleet.MDMWindowsEnrolledDevice
	if err := sqlx.GetContext(ctx, ds.reader(ctx), &winMDMDevice, stmt, mdmDeviceID); err != nil {
		if err == sql.ErrNoRows {
			return nil, ctxerr.Wrap(ctx, notFound("MDMWindowsEnrolledDevice").WithMessage(mdmDeviceID))
		}
		return nil, ctxerr.Wrap(ctx, err, "get MDMWindowsGetEnrolledDeviceWithDeviceID")
	}
	return &winMDMDevice, nil
}

// MDMWindowsInsertEnrolledDevice inserts a new MDMWindowsEnrolledDevice in the
// database.
func (ds *Datastore) MDMWindowsInsertEnrolledDevice(ctx context.Context, device *fleet.MDMWindowsEnrolledDevice) error {
	stmt := `
		INSERT INTO mdm_windows_enrollments (
			mdm_device_id,
			mdm_hardware_id,
			device_state,
			device_type,
			device_name,
			enroll_type,
			enroll_user_id,
			enroll_proto_version,
			enroll_client_version,
			not_in_oobe,
			host_uuid)
		VALUES
			(?, ?, ?, ?, ?, ?, ?, ?, ?, ?, ?)
		ON DUPLICATE KEY UPDATE
			mdm_device_id         = VALUES(mdm_device_id),
			device_state          = VALUES(device_state),
			device_type           = VALUES(device_type),
			device_name           = VALUES(device_name),
			enroll_type           = VALUES(enroll_type),
			enroll_user_id        = VALUES(enroll_user_id),
			enroll_proto_version  = VALUES(enroll_proto_version),
			enroll_client_version = VALUES(enroll_client_version),
			not_in_oobe           = VALUES(not_in_oobe),
			host_uuid             = VALUES(host_uuid)
	`
	_, err := ds.writer(ctx).ExecContext(
		ctx,
		stmt,
		device.MDMDeviceID,
		device.MDMHardwareID,
		device.MDMDeviceState,
		device.MDMDeviceType,
		device.MDMDeviceName,
		device.MDMEnrollType,
		device.MDMEnrollUserID,
		device.MDMEnrollProtoVersion,
		device.MDMEnrollClientVersion,
		device.MDMNotInOOBE,
		device.HostUUID)
	if err != nil {
		if isDuplicate(err) {
			return ctxerr.Wrap(ctx, alreadyExists("MDMWindowsEnrolledDevice", device.MDMHardwareID))
		}
		return ctxerr.Wrap(ctx, err, "inserting MDMWindowsEnrolledDevice")
	}

	return nil
}

// MDMWindowsDeleteEnrolledDevice deletes an MDMWindowsEnrolledDevice entry
// from the database using the device's hardware ID.
func (ds *Datastore) MDMWindowsDeleteEnrolledDevice(ctx context.Context, mdmDeviceHWID string) error {
	stmt := "DELETE FROM mdm_windows_enrollments WHERE mdm_hardware_id = ?"

	res, err := ds.writer(ctx).ExecContext(ctx, stmt, mdmDeviceHWID)
	if err != nil {
		return ctxerr.Wrap(ctx, err, "delete MDMWindowsEnrolledDevice")
	}

	deleted, _ := res.RowsAffected()
	if deleted == 1 {
		return nil
	}

	return ctxerr.Wrap(ctx, notFound("MDMWindowsEnrolledDevice"))
}

// MDMWindowsDeleteEnrolledDeviceWithDeviceID deletes a given
// MDMWindowsEnrolledDevice entry from the database using the device id.
func (ds *Datastore) MDMWindowsDeleteEnrolledDeviceWithDeviceID(ctx context.Context, mdmDeviceID string) error {
	stmt := "DELETE FROM mdm_windows_enrollments WHERE mdm_device_id = ?"

	res, err := ds.writer(ctx).ExecContext(ctx, stmt, mdmDeviceID)
	if err != nil {
		return ctxerr.Wrap(ctx, err, "delete MDMWindowsDeleteEnrolledDeviceWithDeviceID")
	}

	deleted, _ := res.RowsAffected()
	if deleted == 1 {
		return nil
	}

	return ctxerr.Wrap(ctx, notFound("MDMWindowsDeleteEnrolledDeviceWithDeviceID"))
}

func (ds *Datastore) MDMWindowsInsertCommandForHosts(ctx context.Context, hostUUIDsOrDeviceIDs []string, cmd *fleet.MDMWindowsCommand) error {
	if len(hostUUIDsOrDeviceIDs) == 0 {
		return nil
	}

	return ds.withRetryTxx(ctx, func(tx sqlx.ExtContext) error {
		// first, create the command entry
		stmt := `
  INSERT INTO windows_mdm_commands (command_uuid, raw_command, target_loc_uri)
  VALUES (?, ?, ?)
  `
		if _, err := tx.ExecContext(ctx, stmt, cmd.CommandUUID, cmd.RawCommand, cmd.TargetLocURI); err != nil {
			if isDuplicate(err) {
				return ctxerr.Wrap(ctx, alreadyExists("MDMWindowsCommand", cmd.CommandUUID))
			}
			return ctxerr.Wrap(ctx, err, "inserting MDMWindowsCommand")
		}

		// create the command execution queue entries, one per host
		for _, hostUUIDOrDeviceID := range hostUUIDsOrDeviceIDs {
			if err := ds.mdmWindowsInsertHostCommandDB(ctx, tx, hostUUIDOrDeviceID, cmd.CommandUUID); err != nil {
				return err
			}
		}
		return nil
	})
}

func (ds *Datastore) mdmWindowsInsertHostCommandDB(ctx context.Context, tx sqlx.ExecerContext, hostUUIDOrDeviceID, commandUUID string) error {
	stmt := `
INSERT INTO windows_mdm_command_queue (enrollment_id, command_uuid)
VALUES ((SELECT id FROM mdm_windows_enrollments WHERE host_uuid = ? OR mdm_device_id = ?), ?)
`

	if _, err := tx.ExecContext(ctx, stmt, hostUUIDOrDeviceID, hostUUIDOrDeviceID, commandUUID); err != nil {
		if isDuplicate(err) {
			return ctxerr.Wrap(ctx, alreadyExists("MDMWindowsCommandQueue", commandUUID))
		}
		return ctxerr.Wrap(ctx, err, "inserting MDMWindowsCommandQueue")
	}

	return nil
}

// MDMWindowsGetPendingCommands retrieves all commands awaiting execution for a
// given device ID.
func (ds *Datastore) MDMWindowsGetPendingCommands(ctx context.Context, deviceID string) ([]*fleet.MDMWindowsCommand, error) {
	var commands []*fleet.MDMWindowsCommand

	query := `
SELECT
	wmc.command_uuid,
	wmc.raw_command,
	wmc.target_loc_uri,
	wmc.created_at,
	wmc.updated_at
FROM
	windows_mdm_command_queue wmcq
INNER JOIN
	mdm_windows_enrollments mwe
ON
	mwe.id = wmcq.enrollment_id
INNER JOIN
	windows_mdm_commands wmc
ON
	wmc.command_uuid = wmcq.command_uuid
WHERE
	mwe.mdm_device_id = ? AND
	NOT EXISTS (
		SELECT 1
		FROM
			windows_mdm_command_results wmcr
		WHERE
			wmcr.enrollment_id = wmcq.enrollment_id AND
			wmcr.command_uuid = wmcq.command_uuid
	)
`

	if err := sqlx.SelectContext(ctx, ds.reader(ctx), &commands, query, deviceID); err != nil {
		return nil, ctxerr.Wrap(ctx, err, "get pending Windows MDM commands by device id")
	}

	return commands, nil
}

func (ds *Datastore) MDMWindowsSaveResponse(ctx context.Context, deviceID string, fullResponse *fleet.SyncML) error {
	if len(fullResponse.Raw) == 0 {
		return ctxerr.New(ctx, "empty raw response")
	}

	const findCommandsStmt = `SELECT command_uuid, raw_command FROM windows_mdm_commands WHERE command_uuid IN (?)`

	const saveFullRespStmt = `INSERT INTO windows_mdm_responses (enrollment_id, raw_response) VALUES (?, ?)`

	const dequeueCommandsStmt = `DELETE FROM windows_mdm_command_queue WHERE command_uuid IN (?)`

	const insertResultsStmt = `
INSERT INTO windows_mdm_command_results
    (enrollment_id, command_uuid, raw_result, response_id, status_code)
VALUES %s
ON DUPLICATE KEY UPDATE
    raw_result = COALESCE(VALUES(raw_result), raw_result),
    status_code = COALESCE(VALUES(status_code), status_code)
	`

	enrollment, err := ds.MDMWindowsGetEnrolledDeviceWithDeviceID(ctx, deviceID)
	if err != nil {
		return ctxerr.Wrap(ctx, err, "getting enrollment with device ID")
	}

	return ds.withRetryTxx(ctx, func(tx sqlx.ExtContext) error {
		// grab all the incoming UUIDs
		var cmdUUIDs []string
		uuidsToStatus := make(map[string]fleet.SyncMLCmd)
		uuidsToResults := make(map[string]fleet.SyncMLCmd)
		for _, protoOp := range fullResponse.GetOrderedCmds() {
			// results and status should contain a command they're
			// referencing
			cmdRef := protoOp.Cmd.CmdRef
			if !protoOp.Cmd.ShouldBeTracked(protoOp.Verb) || cmdRef == nil {
				continue
			}

			switch protoOp.Verb {
			case fleet.CmdStatus:
				uuidsToStatus[*cmdRef] = protoOp.Cmd
				cmdUUIDs = append(cmdUUIDs, *cmdRef)
			case fleet.CmdResults:
				uuidsToResults[*cmdRef] = protoOp.Cmd
				cmdUUIDs = append(cmdUUIDs, *cmdRef)
			}
		}

		// no relevant commands to tracks is a noop
		if len(cmdUUIDs) == 0 {
			return nil
		}

		// store the full response
		sqlResult, err := tx.ExecContext(ctx, saveFullRespStmt, enrollment.ID, fullResponse.Raw)
		if err != nil {
			return ctxerr.Wrap(ctx, err, "saving full response")
		}
		responseID, _ := sqlResult.LastInsertId()

		// find commands we sent that match the UUID responses we've got
		stmt, params, err := sqlx.In(findCommandsStmt, cmdUUIDs)
		if err != nil {
			return ctxerr.Wrap(ctx, err, "building IN to search matching commands")
		}
		var matchingCmds []fleet.MDMWindowsCommand
		err = sqlx.SelectContext(ctx, tx, &matchingCmds, stmt, params...)
		if err != nil {
			return ctxerr.Wrap(ctx, err, "selecting matching commands")
		}

		if len(matchingCmds) == 0 {
			ds.logger.Log("warn", "unmatched commands", "uuids", cmdUUIDs)
			return nil
		}

		// for all the matching UUIDs, try to find any <Status> or
		// <Result> entries to track them as responses.
		var args []any
		var sb strings.Builder
		var potentialProfilePayloads []*fleet.MDMWindowsProfilePayload
		for _, cmd := range matchingCmds {
			statusCode := ""
			if status, ok := uuidsToStatus[cmd.CommandUUID]; ok && status.Data != nil {
				statusCode = *status.Data
				if status.Cmd != nil && *status.Cmd == fleet.CmdAtomic {
					pp, err := fleet.BuildMDMWindowsProfilePayloadFromMDMResponse(cmd, uuidsToStatus, enrollment.HostUUID)
					if err != nil {
						return err
					}
					potentialProfilePayloads = append(potentialProfilePayloads, pp)
				}
			}

			rawResult := []byte{}
			if result, ok := uuidsToResults[cmd.CommandUUID]; ok && result.Data != nil {
				var err error
				rawResult, err = xml.Marshal(result)
				if err != nil {
					ds.logger.Log("err", err, "marshaling command result", "cmd_uuid", cmd.CommandUUID)
				}
			}
			args = append(args, enrollment.ID, cmd.CommandUUID, rawResult, responseID, statusCode)
			sb.WriteString("(?, ?, ?, ?, ?),")
		}

		if err := updateMDMWindowsHostProfileStatusFromResponseDB(ctx, tx, potentialProfilePayloads); err != nil {
			return ctxerr.Wrap(ctx, err, "updating host profile status")
		}

		// store the command results
		stmt = fmt.Sprintf(insertResultsStmt, strings.TrimSuffix(sb.String(), ","))
		if _, err = tx.ExecContext(ctx, stmt, args...); err != nil {
			return ctxerr.Wrap(ctx, err, "inserting command results")
		}

		// dequeue the commands
		var matchingUUIDs []string
		for _, cmd := range matchingCmds {
			matchingUUIDs = append(matchingUUIDs, cmd.CommandUUID)
		}
		stmt, params, err = sqlx.In(dequeueCommandsStmt, matchingUUIDs)
		if err != nil {
			return ctxerr.Wrap(ctx, err, "building IN to dequeue commands")
		}
		if _, err = tx.ExecContext(ctx, stmt, params...); err != nil {
			return ctxerr.Wrap(ctx, err, "dequeuing commands")
		}

		return nil
	})
}

// updateMDMWindowsHostProfileStatusFromResponseDB takes a slice of potential
// profile payloads and updates the corresponding `status` and `detail` columns
// in `host_mdm_windows_profiles`
func updateMDMWindowsHostProfileStatusFromResponseDB(
	ctx context.Context,
	tx sqlx.ExtContext,
	payloads []*fleet.MDMWindowsProfilePayload,
) error {
	if len(payloads) == 0 {
		return nil
	}

	// this statement will act as a batch-update, no new host profiles
	// should be inserted from a device MDM response, so we first check for
	// matching entries and then perform the INSERT ... ON DUPLICATE KEY to
	// update their detail and status.
	const updateHostProfilesStmt = `
		INSERT INTO host_mdm_windows_profiles
			(host_uuid, profile_uuid, detail, status)
		VALUES %s
		ON DUPLICATE KEY UPDATE
			detail = VALUES(detail),
			status = VALUES(status)`

	// MySQL will use the `host_uuid` part of the primary key as a first
	// pass, and then filter that subset by `command_uuid`.
	const getMatchingHostProfilesStmt = `
		SELECT host_uuid, profile_uuid, command_uuid
		FROM host_mdm_windows_profiles
		WHERE host_uuid = ? AND command_uuid IN (?)`

	// grab command UUIDs to find matching entries using `getMatchingHostProfilesStmt`
	commandUUIDs := make([]string, len(payloads))
	// also grab the payloads keyed by the command uuid, so we can easily
	// grab the corresponding `Detail` and `Status` from the matching
	// command later on.
	uuidsToPayloads := make(map[string]*fleet.MDMWindowsProfilePayload, len(payloads))
	hostUUID := payloads[0].HostUUID
	for _, payload := range payloads {
		if payload.HostUUID != hostUUID {
			return errors.New("all payloads must be for the same host uuid")
		}
		commandUUIDs = append(commandUUIDs, payload.CommandUUID)
		uuidsToPayloads[payload.CommandUUID] = payload
	}

	// find the matching entries for the given host_uuid, command_uuid combinations.
	stmt, args, err := sqlx.In(getMatchingHostProfilesStmt, hostUUID, commandUUIDs)
	if err != nil {
		return err
	}
	var matchingHostProfiles []fleet.MDMWindowsProfilePayload
	if err := sqlx.SelectContext(ctx, tx, &matchingHostProfiles, stmt, args...); err != nil {
		return err
	}

	// batch-update the matching entries with the desired detail and status>
	var sb strings.Builder
	args = args[:0]
	for _, hp := range matchingHostProfiles {
		payload := uuidsToPayloads[hp.CommandUUID]
		args = append(args, hp.HostUUID, hp.ProfileUUID, payload.Detail, payload.Status)
		sb.WriteString("(?, ?, ?, ?),")
	}

	stmt = fmt.Sprintf(updateHostProfilesStmt, strings.TrimSuffix(sb.String(), ","))
	_, err = tx.ExecContext(ctx, stmt, args...)
	return err
}

func (ds *Datastore) GetMDMWindowsCommandResults(ctx context.Context, commandUUID string) ([]*fleet.MDMCommandResult, error) {
	query := `
SELECT
    mwe.host_uuid,
    wmcr.command_uuid,
    wmcr.status_code as status,
    wmcr.updated_at,
    wmc.target_loc_uri as request_type,
    wmr.raw_response as result
FROM
    windows_mdm_command_results wmcr
INNER JOIN
    windows_mdm_commands wmc
ON
    wmcr.command_uuid = wmc.command_uuid
INNER JOIN
    mdm_windows_enrollments mwe
ON
    wmcr.enrollment_id = mwe.id
INNER JOIN
    windows_mdm_responses wmr
ON
    wmr.id = wmcr.response_id
WHERE
    wmcr.command_uuid = ?
`

	var results []*fleet.MDMCommandResult
	err := sqlx.SelectContext(
		ctx,
		ds.reader(ctx),
		&results,
		query,
		commandUUID,
	)
	if err != nil {
		return nil, ctxerr.Wrap(ctx, err, "get command results")
	}

	return results, nil
}

func (ds *Datastore) UpdateMDMWindowsEnrollmentsHostUUID(ctx context.Context, hostUUID string, mdmDeviceID string) error {
	stmt := `UPDATE mdm_windows_enrollments SET host_uuid = ? WHERE mdm_device_id = ?`
	if _, err := ds.writer(ctx).Exec(stmt, hostUUID, mdmDeviceID); err != nil {
		return ctxerr.Wrap(ctx, err, "setting host_uuid for windows enrollment")
	}
	return nil
}

// whereBitLockerStatus returns a string suitable for inclusion within a SQL WHERE clause to filter by
// the given status. The caller is responsible for ensuring the status is valid. In the case of an invalid
// status, the function will return the string "FALSE". The caller should also ensure that the query in
// which this is used joins the following tables with the specified aliases:
// - host_disk_encryption_keys: hdek
// - host_mdm: hmdm
// - host_disks: hd
func (ds *Datastore) whereBitLockerStatus(status fleet.DiskEncryptionStatus) string {
	const (
		whereNotServer        = `(hmdm.is_server IS NOT NULL AND hmdm.is_server = 0)`
		whereKeyAvailable     = `(hdek.base64_encrypted IS NOT NULL AND hdek.base64_encrypted != '' AND hdek.decryptable IS NOT NULL AND hdek.decryptable = 1)`
		whereEncrypted        = `(hd.encrypted IS NOT NULL AND hd.encrypted = 1)`
		whereHostDisksUpdated = `(hd.updated_at IS NOT NULL AND hdek.updated_at IS NOT NULL AND hd.updated_at >= hdek.updated_at)`
		whereClientError      = `(hdek.client_error IS NOT NULL AND hdek.client_error != '')`
		withinGracePeriod     = `(hdek.updated_at IS NOT NULL AND hdek.updated_at >= DATE_SUB(NOW(), INTERVAL 1 HOUR))`
	)

	// TODO: what if windows sends us a key for an already encrypted volumne? could it get stuck
	// in pending or verifying? should we modify SetOrUpdateHostDiskEncryption to ensure that we
	// increment the updated_at timestamp on the host_disks table for all encrypted volumes
	// host_disks if the hdek timestamp is newer? What about SetOrUpdateHostDiskEncryptionKey?

	switch status {
	case fleet.DiskEncryptionVerified:
		return whereNotServer + `
AND NOT ` + whereClientError + `
AND ` + whereKeyAvailable + `
AND ` + whereEncrypted + `
AND ` + whereHostDisksUpdated

	case fleet.DiskEncryptionVerifying:
		// Possible verifying scenarios:
		// - we have the key and host_disks already encrypted before the key but hasn't been updated yet
		// - we have the key and host_disks reported unencrypted during the 1-hour grace period after key was updated
		return whereNotServer + `
AND NOT ` + whereClientError + `
AND ` + whereKeyAvailable + `
AND (
    (` + whereEncrypted + ` AND NOT ` + whereHostDisksUpdated + `)
    OR (NOT ` + whereEncrypted + ` AND ` + whereHostDisksUpdated + ` AND ` + withinGracePeriod + `)
)`

	case fleet.DiskEncryptionEnforcing:
		// Possible enforcing scenarios:
		// - we don't have the key
		// - we have the key and host_disks reported unencrypted before the key was updated or outside the 1-hour grace period after key was updated
		return whereNotServer + `
AND NOT ` + whereClientError + `
AND (
    NOT ` + whereKeyAvailable + `
    OR (` + whereKeyAvailable + `
        AND (NOT ` + whereEncrypted + `
            AND (NOT ` + whereHostDisksUpdated + ` OR NOT ` + withinGracePeriod + `)
		)
	)
)`

	case fleet.DiskEncryptionFailed:
		return whereNotServer + ` AND ` + whereClientError

	default:
		level.Debug(ds.logger).Log("msg", "unknown bitlocker status", "status", status)
		return "FALSE"
	}
}

func (ds *Datastore) GetMDMWindowsBitLockerSummary(ctx context.Context, teamID *uint) (*fleet.MDMWindowsBitLockerSummary, error) {
	enabled, err := ds.getConfigEnableDiskEncryption(ctx, teamID)
	if err != nil {
		return nil, err
	}
	if !enabled {
		return &fleet.MDMWindowsBitLockerSummary{}, nil
	}

	// Note action_required and removing_enforcement are not applicable to Windows hosts
	sqlFmt := `
SELECT
    COUNT(if((%s), 1, NULL)) AS verified,
    COUNT(if((%s), 1, NULL)) AS verifying,
    0 AS action_required,
    COUNT(if((%s), 1, NULL)) AS enforcing,
    COUNT(if((%s), 1, NULL)) AS failed,
    0 AS removing_enforcement
FROM
    hosts h
    LEFT JOIN host_disk_encryption_keys hdek ON h.id = hdek.host_id
	LEFT JOIN host_mdm hmdm ON h.id = hmdm.host_id
	LEFT JOIN host_disks hd ON h.id = hd.host_id
WHERE
    h.platform = 'windows' AND hmdm.is_server = 0 AND %s`

	var args []interface{}
	teamFilter := "h.team_id IS NULL"
	if teamID != nil && *teamID > 0 {
		teamFilter = "h.team_id = ?"
		args = append(args, *teamID)
	}

	var res fleet.MDMWindowsBitLockerSummary
	stmt := fmt.Sprintf(
		sqlFmt,
		ds.whereBitLockerStatus(fleet.DiskEncryptionVerified),
		ds.whereBitLockerStatus(fleet.DiskEncryptionVerifying),
		ds.whereBitLockerStatus(fleet.DiskEncryptionEnforcing),
		ds.whereBitLockerStatus(fleet.DiskEncryptionFailed),
		teamFilter,
	)
	if err := sqlx.GetContext(ctx, ds.reader(ctx), &res, stmt, args...); err != nil {
		return nil, err
	}

	return &res, nil
}

func (ds *Datastore) GetMDMWindowsBitLockerStatus(ctx context.Context, host *fleet.Host) (*fleet.HostMDMDiskEncryption, error) {
	if host == nil {
		return nil, errors.New("host cannot be nil")
	}

	if host.Platform != "windows" {
		// Generally, the caller should have already checked this, but just in case we log and
		// return nil
		level.Debug(ds.logger).Log("msg", "cannot get bitlocker status for non-windows host", "host_id", host.ID)
		return nil, nil
	}

	if host.MDMInfo != nil && host.MDMInfo.IsServer {
		// It is currently expected that server hosts do not have a bitlocker status so we can skip
		// the query and return nil. We log for potential debugging in case this changes in the future.
		level.Debug(ds.logger).Log("msg", "no bitlocker status for server host", "host_id", host.ID)
		return nil, nil
	}

	enabled, err := ds.getConfigEnableDiskEncryption(ctx, host.TeamID)
	if err != nil {
		return nil, err
	}
	if !enabled {
		return nil, nil
	}

	// Note action_required and removing_enforcement are not applicable to Windows hosts
	stmt := fmt.Sprintf(`
SELECT
	CASE
		WHEN (%s) THEN '%s'
		WHEN (%s) THEN '%s'
		WHEN (%s) THEN '%s'
		WHEN (%s) THEN '%s'
	END AS status,
	COALESCE(client_error, '') as detail
FROM
	host_mdm hmdm
	LEFT JOIN host_disk_encryption_keys hdek ON hmdm.host_id = hdek.host_id
	LEFT JOIN host_disks hd ON hmdm.host_id = hd.host_id
WHERE
	hmdm.host_id = ?`,
		ds.whereBitLockerStatus(fleet.DiskEncryptionVerified),
		fleet.DiskEncryptionVerified,
		ds.whereBitLockerStatus(fleet.DiskEncryptionVerifying),
		fleet.DiskEncryptionVerifying,
		ds.whereBitLockerStatus(fleet.DiskEncryptionEnforcing),
		fleet.DiskEncryptionEnforcing,
		ds.whereBitLockerStatus(fleet.DiskEncryptionFailed),
		fleet.DiskEncryptionFailed,
	)

	var dest struct {
		Status fleet.DiskEncryptionStatus `db:"status"`
		Detail string                     `db:"detail"`
	}
	if err := sqlx.GetContext(ctx, ds.reader(ctx), &dest, stmt, host.ID); err != nil {
		if err != sql.ErrNoRows {
			return &fleet.HostMDMDiskEncryption{}, err
		}
		// At this point we know disk encryption is enabled so if there are no rows for the
		// host then we treat it as enforcing and log for potential debugging
		level.Debug(ds.logger).Log("msg", "no bitlocker status found for host", "host_id", host.ID)
		dest.Status = fleet.DiskEncryptionEnforcing
	}

	return &fleet.HostMDMDiskEncryption{
		Status: &dest.Status,
		Detail: dest.Detail,
	}, nil
}

func (ds *Datastore) GetMDMWindowsConfigProfile(ctx context.Context, profileUUID string) (*fleet.MDMWindowsConfigProfile, error) {
	stmt := `
SELECT
	profile_uuid,
	team_id,
	name,
	syncml,
	created_at,
	updated_at
FROM
	mdm_windows_configuration_profiles
WHERE
	profile_uuid=?`

	var res fleet.MDMWindowsConfigProfile
	err := sqlx.GetContext(ctx, ds.reader(ctx), &res, stmt, profileUUID)
	if err != nil {
		if err == sql.ErrNoRows {
			return nil, ctxerr.Wrap(ctx, notFound("MDMWindowsProfile").WithName(profileUUID))
		}
		return nil, ctxerr.Wrap(ctx, err, "get mdm windows config profile")
	}

	return &res, nil
}

func (ds *Datastore) DeleteMDMWindowsConfigProfile(ctx context.Context, profileUUID string) error {
	res, err := ds.writer(ctx).ExecContext(ctx, `DELETE FROM mdm_windows_configuration_profiles WHERE profile_uuid=?`, profileUUID)
	if err != nil {
		return ctxerr.Wrap(ctx, err)
	}

	deleted, _ := res.RowsAffected() // cannot fail for mysql
	if deleted != 1 {
		return ctxerr.Wrap(ctx, notFound("MDMWindowsProfile").WithName(profileUUID))
	}
	return nil
}

func subqueryHostsMDMWindowsOSSettingsStatusFailed() (string, []interface{}) {
	sql := `
            SELECT
                1 FROM host_mdm_windows_profiles hmwp
            WHERE
                h.uuid = hmwp.host_uuid
                AND hmwp.status = ?`
	args := []interface{}{
		fleet.MDMDeliveryFailed,
	}

	return sql, args
}

func subqueryHostsMDMWindowsOSSettingsStatusPending() (string, []interface{}) {
	sql := `
            SELECT
                1 FROM host_mdm_windows_profiles hmwp
            WHERE
                h.uuid = hmwp.host_uuid
                AND (hmwp.status IS NULL OR hmwp.status = ?)
                AND NOT EXISTS (
                    SELECT
                        1 FROM host_mdm_windows_profiles hmwp2
                    WHERE (h.uuid = hmwp2.host_uuid
                        AND hmwp2.status = ?))`
	args := []interface{}{
		fleet.MDMDeliveryPending,
		fleet.MDMDeliveryFailed,
	}
	return sql, args
}

func subqueryHostsMDMWindowsOSSettingsStatusVerifying() (string, []interface{}) {
	sql := `
            SELECT
                1 FROM host_mdm_windows_profiles hmwp
            WHERE
                h.uuid = hmwp.host_uuid
                AND hmwp.operation_type = ?
                AND hmwp.status = ?
                AND NOT EXISTS (
                    SELECT
                        1 FROM host_mdm_windows_profiles hmwp2
                    WHERE (h.uuid = hmwp2.host_uuid
                        AND hmwp2.operation_type = ?
                        AND(hmwp2.status IS NULL
                            OR hmwp2.status NOT IN(?, ?))))`

	args := []interface{}{
		fleet.MDMOperationTypeInstall,
		fleet.MDMDeliveryVerifying,
		fleet.MDMOperationTypeInstall,
		fleet.MDMDeliveryVerifying,
		fleet.MDMDeliveryVerified,
	}
	return sql, args
}

func subqueryHostsMDMWindowsOSSettingsStatusVerified() (string, []interface{}) {
	sql := `
            SELECT
                1 FROM host_mdm_windows_profiles hmwp
            WHERE
                h.uuid = hmwp.host_uuid
                AND hmwp.operation_type = ?
                AND hmwp.status = ?
                AND NOT EXISTS (
                    SELECT
                        1 FROM host_mdm_windows_profiles hmwp2
                    WHERE (h.uuid = hmwp2.host_uuid
                        AND hmwp2.operation_type = ?
                        AND(hmwp2.status IS NULL
                            OR hmwp2.status != ?)))`
	args := []interface{}{
		fleet.MDMOperationTypeInstall,
		fleet.MDMDeliveryVerified,
		fleet.MDMOperationTypeInstall,
		fleet.MDMDeliveryVerified,
	}
	return sql, args
}

func (ds *Datastore) GetMDMWindowsProfilesSummary(ctx context.Context, teamID *uint) (*fleet.MDMProfilesSummary, error) {
	includeBitLocker, err := ds.getConfigEnableDiskEncryption(ctx, teamID)
	if err != nil {
		return nil, err
	}

	var counts []statusCounts
	if !includeBitLocker {
		counts, err = getMDMWindowsStatusCountsProfilesOnlyDB(ctx, ds, teamID)
	} else {
		counts, err = getMDMWindowsStatusCountsProfilesAndBitLockerDB(ctx, ds, teamID)
	}
	if err != nil {
		return nil, err
	}

	var res fleet.MDMProfilesSummary
	for _, c := range counts {
		switch c.Status {
		case "failed":
			res.Failed = c.Count
		case "pending":
			res.Pending = c.Count
		case "verifying":
			res.Verifying = c.Count
		case "verified":
			res.Verified = c.Count
		case "":
			level.Debug(ds.logger).Log("msg", fmt.Sprintf("counted %d windows hosts on team %v with mdm turned on but no profiles or bitlocker status", c.Count, teamID))
		default:
			return nil, ctxerr.New(ctx, fmt.Sprintf("unexpected mdm windows status count: status=%s, count=%d", c.Status, c.Count))
		}
	}

	return &res, nil
}

type statusCounts struct {
	Status string `db:"status"`
	Count  uint   `db:"count"`
}

func getMDMWindowsStatusCountsProfilesOnlyDB(ctx context.Context, ds *Datastore, teamID *uint) ([]statusCounts, error) {
	var args []interface{}
	subqueryFailed, subqueryFailedArgs := subqueryHostsMDMWindowsOSSettingsStatusFailed()
	args = append(args, subqueryFailedArgs...)
	subqueryPending, subqueryPendingArgs := subqueryHostsMDMWindowsOSSettingsStatusPending()
	args = append(args, subqueryPendingArgs...)
	subqueryVerifying, subqueryVeryingingArgs := subqueryHostsMDMWindowsOSSettingsStatusVerifying()
	args = append(args, subqueryVeryingingArgs...)
	subqueryVerified, subqueryVerifiedArgs := subqueryHostsMDMWindowsOSSettingsStatusVerified()
	args = append(args, subqueryVerifiedArgs...)

	teamFilter := "h.team_id IS NULL"
	if teamID != nil && *teamID > 0 {
		teamFilter = "h.team_id = ?"
		args = append(args, *teamID)
	}

	stmt := fmt.Sprintf(`
SELECT
    CASE
        WHEN EXISTS (%s) THEN
            'failed'
        WHEN EXISTS (%s) THEN
            'pending'
        WHEN EXISTS (%s) THEN
            'verifying'
        WHEN EXISTS (%s) THEN
            'verified'
        ELSE
            ''
    END AS status,
    SUM(1) AS count
FROM
    hosts h
    JOIN host_mdm hmdm ON h.id = hmdm.host_id
    JOIN mobile_device_management_solutions mdms ON hmdm.mdm_id = mdms.id
WHERE
    mdms.name = '%s' AND
    hmdm.is_server = 0 AND
    hmdm.enrolled = 1 AND
    h.platform = 'windows' AND
    %s
GROUP BY
    status`,
		subqueryFailed,
		subqueryPending,
		subqueryVerifying,
		subqueryVerified,
		fleet.WellKnownMDMFleet,
		teamFilter,
	)

	var counts []statusCounts
	err := sqlx.SelectContext(ctx, ds.reader(ctx), &counts, stmt, args...)
	if err != nil {
		return nil, err
	}
	return counts, nil
}

func getMDMWindowsStatusCountsProfilesAndBitLockerDB(ctx context.Context, ds *Datastore, teamID *uint) ([]statusCounts, error) {
	var args []interface{}
	subqueryFailed, subqueryFailedArgs := subqueryHostsMDMWindowsOSSettingsStatusFailed()
	args = append(args, subqueryFailedArgs...)
	subqueryPending, subqueryPendingArgs := subqueryHostsMDMWindowsOSSettingsStatusPending()
	args = append(args, subqueryPendingArgs...)
	subqueryVerifying, subqueryVeryingingArgs := subqueryHostsMDMWindowsOSSettingsStatusVerifying()
	args = append(args, subqueryVeryingingArgs...)
	subqueryVerified, subqueryVerifiedArgs := subqueryHostsMDMWindowsOSSettingsStatusVerified()
	args = append(args, subqueryVerifiedArgs...)

	profilesStatus := fmt.Sprintf(`
        CASE WHEN EXISTS (%s) THEN
            'profiles_failed'
        WHEN EXISTS (%s) THEN
            'profiles_pending'
        WHEN EXISTS (%s) THEN
            'profiles_verifying'
        WHEN EXISTS (%s) THEN
            'profiles_verified'
        ELSE
            ''
        END`,
		subqueryFailed,
		subqueryPending,
		subqueryVerifying,
		subqueryVerified,
	)

	teamFilter := "h.team_id IS NULL"
	if teamID != nil && *teamID > 0 {
		teamFilter = "h.team_id = ?"
		args = append(args, *teamID)
	}
	bitlockerJoin := `
    LEFT JOIN host_disk_encryption_keys hdek ON hdek.host_id = h.id
    LEFT JOIN host_disks hd ON hd.host_id = h.id`

	bitlockerStatus := fmt.Sprintf(`
            CASE WHEN (%s) THEN
                'bitlocker_verified'
            WHEN (%s) THEN
                'bitlocker_verifying'
            WHEN (%s) THEN
                'bitlocker_pending'
            WHEN (%s) THEN
                'bitlocker_failed'
            ELSE
                ''
            END`,
		ds.whereBitLockerStatus(fleet.DiskEncryptionVerified),
		ds.whereBitLockerStatus(fleet.DiskEncryptionVerifying),
		ds.whereBitLockerStatus(fleet.DiskEncryptionEnforcing),
		ds.whereBitLockerStatus(fleet.DiskEncryptionFailed),
	)

	stmt := fmt.Sprintf(`
SELECT
    CASE (SELECT (%s) FROM hosts h2 WHERE h2.id = h.id)
    WHEN 'profiles_failed' THEN
        'failed'
    WHEN 'profiles_pending' THEN (
        CASE (%s)
        WHEN 'bitlocker_failed' THEN
            'failed'
        ELSE
            'pending'
        END)
    WHEN 'profiles_verifying' THEN (
        CASE (%s)
        WHEN 'bitlocker_failed' THEN
            'failed'
        WHEN 'bitlocker_pending' THEN
            'pending'
        ELSE
            'verifying'
        END)
    WHEN 'profiles_verified' THEN (
        CASE (%s)
        WHEN 'bitlocker_failed' THEN
            'failed'
        WHEN 'bitlocker_pending' THEN
            'pending'
        WHEN 'bitlocker_verifying' THEN
            'verifying'
        ELSE
            'verified'
        END)
    ELSE
        REPLACE((%s), 'bitlocker_', '')
    END as status,
    SUM(1) as count
FROM
    hosts h
    JOIN host_mdm hmdm ON h.id = hmdm.host_id
    JOIN mobile_device_management_solutions mdms ON hmdm.mdm_id = mdms.id
    %s
WHERE
    mdms.name = '%s' AND
    hmdm.is_server = 0 AND
    hmdm.enrolled = 1 AND
    h.platform = 'windows' AND
    %s
GROUP BY
    status`,
		profilesStatus,
		bitlockerStatus,
		bitlockerStatus,
		bitlockerStatus,
		bitlockerStatus,
		bitlockerJoin,
		fleet.WellKnownMDMFleet,
		teamFilter,
	)

	var counts []statusCounts
	err := sqlx.SelectContext(ctx, ds.reader(ctx), &counts, stmt, args...)
	if err != nil {
		return nil, err
	}
	return counts, nil
}

func (ds *Datastore) ListMDMWindowsProfilesToInstall(ctx context.Context) ([]*fleet.MDMWindowsProfilePayload, error) {
	var result []*fleet.MDMWindowsProfilePayload
	err := ds.withTx(ctx, func(tx sqlx.ExtContext) error {
		var err error
		result, err = listMDMWindowsProfilesToInstallDB(ctx, tx, nil)
		return err
	})
	return result, err
}

func listMDMWindowsProfilesToInstallDB(
	ctx context.Context,
	tx sqlx.ExtContext,
	hostUUIDs []string,
) ([]*fleet.MDMWindowsProfilePayload, error) {
	// The query below is a set difference between:
	//
	// - Set A (ds), the desired state, can be obtained from a JOIN between
	//   mdm_windows_configuration_profiles and hosts.
	// - Set B, the current state given by host_mdm_windows_profiles.
	//
	// A - B gives us the profiles that need to be installed:
	//
	//   - profiles that are in A but not in B
	//
	//   - profiles that are in A and in B, with an operation type of "install"
	//   and a NULL status. Other statuses mean that the operation is already in
	//   flight (pending), the operation has been completed but is still subject
	//   to independent verification by Fleet (verifying), or has reached a terminal
	//   state (failed or verified). If the profile's content is edited, all relevant hosts will
	//   be marked as status NULL so that it gets re-installed.
	query := `
        SELECT
            ds.profile_uuid,
            ds.host_uuid,
	    ds.name as profile_name
        FROM (
            SELECT mwcp.profile_uuid, mwcp.name, h.uuid as host_uuid
            FROM mdm_windows_configuration_profiles mwcp
            JOIN hosts h ON h.team_id = mwcp.team_id OR (h.team_id IS NULL AND mwcp.team_id = 0)
            JOIN mdm_windows_enrollments mwe ON mwe.host_uuid = h.uuid
            WHERE h.platform = 'windows' AND (%s)
        ) as ds
        LEFT JOIN host_mdm_windows_profiles hmwp
            ON hmwp.profile_uuid = ds.profile_uuid AND hmwp.host_uuid = ds.host_uuid
        WHERE
        -- profiles in A but not in B
        ( hmwp.profile_uuid IS NULL AND hmwp.host_uuid IS NULL ) OR
        -- profiles in A and B with operation type "install" and NULL status
        ( hmwp.host_uuid IS NOT NULL AND hmwp.operation_type = ? AND hmwp.status IS NULL )
`

	hostFilter := "TRUE"
	if len(hostUUIDs) > 0 {
		hostFilter = "h.uuid IN (?)"

	}

	var err error
	args := []any{fleet.MDMOperationTypeInstall}
	query = fmt.Sprintf(query, hostFilter)
	if len(hostUUIDs) > 0 {
		query, args, err = sqlx.In(query, hostUUIDs, args)
		if err != nil {
			return nil, ctxerr.Wrap(ctx, err, "building sqlx.In")
		}
	}

	var profiles []*fleet.MDMWindowsProfilePayload
	err = sqlx.SelectContext(ctx, tx, &profiles, query, args...)
	return profiles, err
}

func (ds *Datastore) ListMDMWindowsProfilesToRemove(ctx context.Context) ([]*fleet.MDMWindowsProfilePayload, error) {
	var result []*fleet.MDMWindowsProfilePayload
	err := ds.withTx(ctx, func(tx sqlx.ExtContext) error {
		var err error
		result, err = listMDMWindowsProfilesToRemoveDB(ctx, tx, nil)
		return err
	})

	return result, err
}

func listMDMWindowsProfilesToRemoveDB(
	ctx context.Context,
	tx sqlx.ExtContext,
	hostUUIDs []string,
) ([]*fleet.MDMWindowsProfilePayload, error) {
	// The query below is a set difference between:
	//
	// - Set A (ds), the desired state, can be obtained from a JOIN between
	// mdm_windows_configuration_profiles and hosts.
	// - Set B, the current state given by host_mdm_windows_profiles.
	//
	// B - A gives us the profiles that need to be removed
	//
	// Any other case are profiles that are in both B and A, and as such are
	// processed by the ListMDMWindowsProfilesToInstall method (since they are in
	// both, their desired state is necessarily to be installed).
	query := `
        SELECT
	    hmwp.profile_uuid,
	    hmwp.host_uuid,
	    hmwp.operation_type,
	    COALESCE(hmwp.detail, '') as detail,
	    hmwp.status,
	    hmwp.command_uuid
          FROM (
            SELECT h.uuid, mwcp.profile_uuid
            FROM mdm_windows_configuration_profiles mwcp
            JOIN hosts h ON h.team_id = mwcp.team_id OR (h.team_id IS NULL AND mwcp.team_id = 0)
	    JOIN mdm_windows_enrollments mwe ON mwe.host_uuid = h.uuid
            WHERE h.platform = 'windows'
          ) as ds
          RIGHT JOIN host_mdm_windows_profiles hmwp
            ON hmwp.profile_uuid = ds.profile_uuid AND hmwp.host_uuid = ds.uuid
          -- profiles that are in B but not in A
          WHERE ds.profile_uuid IS NULL
	    AND ds.uuid IS NULL
	    AND (%s)  
`

	hostFilter := "TRUE"
	if len(hostUUIDs) > 0 {
		hostFilter = "hmwp.host_uuid IN (?)"

	}

	var err error
	var args []any
	query = fmt.Sprintf(query, hostFilter)
	if len(hostUUIDs) > 0 {
		query, args, err = sqlx.In(query, hostUUIDs)
		if err != nil {
			return nil, err
		}
	}

	var profiles []*fleet.MDMWindowsProfilePayload
	err = sqlx.SelectContext(ctx, tx, &profiles, query, args...)
	return profiles, err
}

func (ds *Datastore) BulkUpsertMDMWindowsHostProfiles(ctx context.Context, payload []*fleet.MDMWindowsBulkUpsertHostProfilePayload) error {
	if len(payload) == 0 {
		return nil
	}

	executeUpsertBatch := func(valuePart string, args []any) error {
		stmt := fmt.Sprintf(`
	    INSERT INTO host_mdm_windows_profiles (
              profile_uuid,
	      host_uuid,
	      status,
	      operation_type,
	      detail,
	      command_uuid,
	      profile_name
            )
            VALUES %s
	    ON DUPLICATE KEY UPDATE
              status = VALUES(status),
              operation_type = VALUES(operation_type),
              detail = VALUES(detail),
              profile_name = VALUES(profile_name),
              command_uuid = VALUES(command_uuid)`,
			strings.TrimSuffix(valuePart, ","),
		)

		_, err := ds.writer(ctx).ExecContext(ctx, stmt, args...)
		return err
	}

	var (
		args       []any
		sb         strings.Builder
		batchCount int
	)

	const defaultBatchSize = 1000 // results in this times 9 placeholders
	batchSize := defaultBatchSize
	if ds.testUpsertMDMDesiredProfilesBatchSize > 0 {
		batchSize = ds.testUpsertMDMDesiredProfilesBatchSize
	}

	resetBatch := func() {
		batchCount = 0
		args = args[:0]
		sb.Reset()
	}

	for _, p := range payload {
		args = append(args, p.ProfileUUID, p.HostUUID, p.Status, p.OperationType, p.Detail, p.CommandUUID, p.ProfileName)
		sb.WriteString("(?, ?, ?, ?, ?, ?, ?),")
		batchCount++

		if batchCount >= batchSize {
			if err := executeUpsertBatch(sb.String(), args); err != nil {
				return err
			}
			resetBatch()
		}
	}

	if batchCount > 0 {
		if err := executeUpsertBatch(sb.String(), args); err != nil {
			return err
		}
	}
	return nil
}

func (ds *Datastore) GetMDMWindowsProfilesContents(ctx context.Context, uuids []string) (map[string][]byte, error) {
	if len(uuids) == 0 {
		return nil, nil
	}

	stmt := `
          SELECT profile_uuid, syncml
          FROM mdm_windows_configuration_profiles WHERE profile_uuid IN (?)
	`
	query, args, err := sqlx.In(stmt, uuids)
	if err != nil {
		return nil, ctxerr.Wrap(ctx, err, "building in statement")
	}

	var profs []struct {
		ProfileUUID string `db:"profile_uuid"`
		SyncML      []byte `db:"syncml"`
	}
	if err := sqlx.SelectContext(ctx, ds.reader(ctx), &profs, query, args...); err != nil {
		return nil, ctxerr.Wrap(ctx, err, "running query")
	}

	results := make(map[string][]byte)
	for _, p := range profs {
		results[p.ProfileUUID] = p.SyncML
	}

	return results, nil
}

func (ds *Datastore) BulkDeleteMDMWindowsHostsConfigProfiles(ctx context.Context, profs []*fleet.MDMWindowsProfilePayload) error {
	return ds.withTx(ctx, func(tx sqlx.ExtContext) error {
		return ds.bulkDeleteMDMWindowsHostsConfigProfilesDB(ctx, tx, profs)
	})
}

<<<<<<< HEAD
func (ds *Datastore) bulkDeleteMDMWindowsHostsConfigProfilesDB(ctx context.Context, tx sqlx.ExtContext, profs []*fleet.MDMWindowsProfilePayload) error {
=======
func bulkDeleteMDMWindowsHostsConfigProfilesDB(
	ctx context.Context,
	tx sqlx.ExtContext,
	profs []*fleet.MDMWindowsProfilePayload,
) error {
>>>>>>> d9f0f860
	if len(profs) == 0 {
		return nil
	}

	executeDeleteBatch := func(valuePart string, args []any) error {
		stmt := fmt.Sprintf(`DELETE FROM host_mdm_windows_profiles WHERE (profile_uuid, host_uuid) IN (%s)`, strings.TrimSuffix(valuePart, ","))
		if _, err := tx.ExecContext(ctx, stmt, args...); err != nil {
			return ctxerr.Wrap(ctx, err, "error deleting host_mdm_windows_profiles")
		}
		return nil
	}

	var (
		args       []any
		sb         strings.Builder
		batchCount int
	)

	const defaultBatchSize = 1000 // results in this times 2 placeholders
	batchSize := defaultBatchSize
	if ds.testDeleteMDMProfilesBatchSize > 0 {
		batchSize = ds.testDeleteMDMProfilesBatchSize
	}

	resetBatch := func() {
		batchCount = 0
		args = args[:0]
		sb.Reset()
	}

	for _, p := range profs {
		args = append(args, p.ProfileUUID, p.HostUUID)
		sb.WriteString("(?, ?),")
		batchCount++

		if batchCount >= batchSize {
			if err := executeDeleteBatch(sb.String(), args); err != nil {
				return err
			}
			resetBatch()
		}
	}

	if batchCount > 0 {
		if err := executeDeleteBatch(sb.String(), args); err != nil {
			return err
		}
	}
	return nil
}

func (ds *Datastore) NewMDMWindowsConfigProfile(ctx context.Context, cp fleet.MDMWindowsConfigProfile) (*fleet.MDMWindowsConfigProfile, error) {
	profileUUID := uuid.New().String()
	stmt := `
INSERT INTO
    mdm_windows_configuration_profiles (profile_uuid, team_id, name, syncml)
(SELECT ?, ?, ?, ? FROM DUAL WHERE
	NOT EXISTS (
		SELECT 1 FROM mdm_apple_configuration_profiles WHERE name = ? AND team_id = ?
	)
)`

	var teamID uint
	if cp.TeamID != nil {
		teamID = *cp.TeamID
	}

	res, err := ds.writer(ctx).ExecContext(ctx, stmt, profileUUID, teamID, cp.Name, cp.SyncML, cp.Name, teamID)
	if err != nil {
		switch {
		case isDuplicate(err):
			return nil, &existsError{
				ResourceType: "MDMWindowsConfigProfile.Name",
				Identifier:   cp.Name,
				TeamID:       cp.TeamID,
			}
		default:
			return nil, ctxerr.Wrap(ctx, err, "creating new windows mdm config profile")
		}
	}

	aff, _ := res.RowsAffected()
	if aff == 0 {
		return nil, &existsError{
			ResourceType: "MDMWindowsConfigProfile.Name",
			Identifier:   cp.Name,
			TeamID:       cp.TeamID,
		}
	}

	return &fleet.MDMWindowsConfigProfile{
		ProfileUUID: profileUUID,
		Name:        cp.Name,
		SyncML:      cp.SyncML,
		TeamID:      cp.TeamID,
	}, nil
}

func (ds *Datastore) batchSetMDMWindowsProfilesDB(
	ctx context.Context,
	tx sqlx.ExtContext,
	tmID *uint,
	profiles []*fleet.MDMWindowsConfigProfile,
) error {
	const loadExistingProfiles = `
SELECT
  name,
  syncml
FROM
  mdm_windows_configuration_profiles
WHERE
  team_id = ? AND
  name IN (?)
`

	const deleteProfilesNotInList = `
DELETE FROM
  mdm_windows_configuration_profiles
WHERE
  team_id = ? AND
  name NOT IN (?)
`

	const deleteAllProfilesForTeam = `
DELETE FROM
  mdm_windows_configuration_profiles
WHERE
  team_id = ?
`

	const insertNewOrEditedProfile = `
INSERT INTO
  mdm_windows_configuration_profiles (
    profile_uuid, team_id, name, syncml
  )
VALUES
  ( UUID(), ?, ?, ? )
ON DUPLICATE KEY UPDATE
  name = VALUES(name),
  syncml = VALUES(syncml)
`

	// use a profile team id of 0 if no-team
	var profTeamID uint
	if tmID != nil {
		profTeamID = *tmID
	}

	// build a list of names for the incoming profiles, will keep the
	// existing ones if there's a match and no change
	incomingNames := make([]string, len(profiles))
	// at the same time, index the incoming profiles keyed by name for ease
	// or processing
	incomingProfs := make(map[string]*fleet.MDMWindowsConfigProfile, len(profiles))
	for i, p := range profiles {
		incomingNames[i] = p.Name
		incomingProfs[p.Name] = p
	}

	return ds.withRetryTxx(ctx, func(tx sqlx.ExtContext) error {
		var existingProfiles []*fleet.MDMWindowsConfigProfile

		if len(incomingNames) > 0 {
			// load existing profiles that match the incoming profiles by name
			stmt, args, err := sqlx.In(loadExistingProfiles, profTeamID, incomingNames)
			if err != nil {
				return ctxerr.Wrap(ctx, err, "build query to load existing profiles")
			}
			if err := sqlx.SelectContext(ctx, tx, &existingProfiles, stmt, args...); err != nil {
				return ctxerr.Wrap(ctx, err, "load existing profiles")
			}
		}

		// figure out if we need to delete any profiles
		keepNames := make([]string, 0, len(incomingNames))
		for _, p := range existingProfiles {
			if newP := incomingProfs[p.Name]; newP != nil {
				keepNames = append(keepNames, p.Name)
			}
		}

		var (
			stmt string
			args []interface{}
			err  error
		)
		// delete the obsolete profiles (all those that are not in keepNames)
		if len(keepNames) > 0 {
			stmt, args, err = sqlx.In(deleteProfilesNotInList, profTeamID, keepNames)
			if err != nil {
				return ctxerr.Wrap(ctx, err, "build statement to delete obsolete profiles")
			}
			if _, err := tx.ExecContext(ctx, stmt, args...); err != nil {
				return ctxerr.Wrap(ctx, err, "delete obsolete profiles")
			}
		} else {
			if _, err := tx.ExecContext(ctx, deleteAllProfilesForTeam, profTeamID); err != nil {
				return ctxerr.Wrap(ctx, err, "delete all profiles for team")
			}
		}

		// insert the new profiles and the ones that have changed
		for _, p := range incomingProfs {
			if _, err := tx.ExecContext(ctx, insertNewOrEditedProfile, profTeamID, p.Name, p.SyncML); err != nil {
				return ctxerr.Wrapf(ctx, err, "insert new/edited profile with name %q", p.Name)
			}
		}
		return nil
	})
}

func bulkSetPendingMDMWindowsHostProfilesDB(
	ctx context.Context,
	tx sqlx.ExtContext,
	uuids []string,
) error {
	if len(uuids) == 0 {
		return nil
	}

	profilesToInstall, err := listMDMWindowsProfilesToInstallDB(ctx, tx, uuids)
	if err != nil {
		return ctxerr.Wrap(ctx, err, "list profiles to install")
	}

	profilesToRemove, err := listMDMWindowsProfilesToRemoveDB(ctx, tx, uuids)
	if err != nil {
		return ctxerr.Wrap(ctx, err, "list profiles to remove")
	}

	if len(profilesToInstall) == 0 && len(profilesToRemove) == 0 {
		return nil
	}

	if err := bulkDeleteMDMWindowsHostsConfigProfilesDB(ctx, tx, profilesToRemove); err != nil {
		return ctxerr.Wrap(ctx, err, "bulk delete profiles to remove")
	}

	var (
		pargs      []any
		psb        strings.Builder
		batchCount int
	)

	const defaultBatchSize = 1000
	batchSize := defaultBatchSize
	if testUpsertMDMDesiredProfilesBatchSize > 0 {
		batchSize = testUpsertMDMDesiredProfilesBatchSize
	}

	resetBatch := func() {
		batchCount = 0
		pargs = pargs[:0]
		psb.Reset()
	}

	executeUpsertBatch := func(valuePart string, args []any) error {
		baseStmt := fmt.Sprintf(`
				INSERT INTO host_mdm_windows_profiles (
					profile_uuid,
					host_uuid,
					profile_name,
					operation_type,
					status,
					command_uuid
				)
				VALUES %s
				ON DUPLICATE KEY UPDATE
					operation_type = VALUES(operation_type),
					status = NULL,
					command_uuid = VALUES(command_uuid),
					detail = '' 
			`, strings.TrimSuffix(valuePart, ","))

		_, err = tx.ExecContext(ctx, baseStmt, args...)
		return ctxerr.Wrap(ctx, err, "bulk set pending profile status execute batch")
	}

	for _, p := range profilesToInstall {
		pargs = append(
			pargs, p.ProfileUUID, p.HostUUID, p.ProfileName,
			fleet.MDMOperationTypeInstall)
		psb.WriteString("(?, ?, ?, ?, NULL, ''),")
		batchCount++
		if batchCount >= batchSize {
			if err := executeUpsertBatch(psb.String(), pargs); err != nil {
				return err
			}
			resetBatch()
		}
	}

	if batchCount > 0 {
		if err := executeUpsertBatch(psb.String(), pargs); err != nil {
			return err
		}
	}

	return nil
}<|MERGE_RESOLUTION|>--- conflicted
+++ resolved
@@ -1128,7 +1128,7 @@
           -- profiles that are in B but not in A
           WHERE ds.profile_uuid IS NULL
 	    AND ds.uuid IS NULL
-	    AND (%s)  
+	    AND (%s)
 `
 
 	hostFilter := "TRUE"
@@ -1257,15 +1257,11 @@
 	})
 }
 
-<<<<<<< HEAD
-func (ds *Datastore) bulkDeleteMDMWindowsHostsConfigProfilesDB(ctx context.Context, tx sqlx.ExtContext, profs []*fleet.MDMWindowsProfilePayload) error {
-=======
-func bulkDeleteMDMWindowsHostsConfigProfilesDB(
+func (ds *Datastore) bulkDeleteMDMWindowsHostsConfigProfilesDB(
 	ctx context.Context,
 	tx sqlx.ExtContext,
 	profs []*fleet.MDMWindowsProfilePayload,
 ) error {
->>>>>>> d9f0f860
 	if len(profs) == 0 {
 		return nil
 	}
@@ -1477,7 +1473,7 @@
 	})
 }
 
-func bulkSetPendingMDMWindowsHostProfilesDB(
+func (ds *Datastore) bulkSetPendingMDMWindowsHostProfilesDB(
 	ctx context.Context,
 	tx sqlx.ExtContext,
 	uuids []string,
@@ -1500,7 +1496,7 @@
 		return nil
 	}
 
-	if err := bulkDeleteMDMWindowsHostsConfigProfilesDB(ctx, tx, profilesToRemove); err != nil {
+	if err := ds.bulkDeleteMDMWindowsHostsConfigProfilesDB(ctx, tx, profilesToRemove); err != nil {
 		return ctxerr.Wrap(ctx, err, "bulk delete profiles to remove")
 	}
 
@@ -1512,8 +1508,8 @@
 
 	const defaultBatchSize = 1000
 	batchSize := defaultBatchSize
-	if testUpsertMDMDesiredProfilesBatchSize > 0 {
-		batchSize = testUpsertMDMDesiredProfilesBatchSize
+	if ds.testUpsertMDMDesiredProfilesBatchSize > 0 {
+		batchSize = ds.testUpsertMDMDesiredProfilesBatchSize
 	}
 
 	resetBatch := func() {
@@ -1537,7 +1533,7 @@
 					operation_type = VALUES(operation_type),
 					status = NULL,
 					command_uuid = VALUES(command_uuid),
-					detail = '' 
+					detail = ''
 			`, strings.TrimSuffix(valuePart, ","))
 
 		_, err = tx.ExecContext(ctx, baseStmt, args...)
