package mysql

import (
	"context"
	"database/sql"
	"encoding/xml"
	"errors"
	"fmt"
	"strings"

	"github.com/fleetdm/fleet/v4/server/contexts/ctxerr"
	"github.com/fleetdm/fleet/v4/server/fleet"
	"github.com/fleetdm/fleet/v4/server/mdm"
	"github.com/go-kit/kit/log/level"
	"github.com/google/uuid"
	"github.com/jmoiron/sqlx"
)

// MDMWindowsGetEnrolledDeviceWithDeviceID receives a Windows MDM device id and
// returns the device information.
func (ds *Datastore) MDMWindowsGetEnrolledDeviceWithDeviceID(ctx context.Context, mdmDeviceID string) (*fleet.MDMWindowsEnrolledDevice, error) {
	stmt := `SELECT
		id,
		mdm_device_id,
		mdm_hardware_id,
		device_state,
		device_type,
		device_name,
		enroll_type,
		enroll_user_id,
		enroll_proto_version,
		enroll_client_version,
		not_in_oobe,
		created_at,
		updated_at,
		host_uuid
		FROM mdm_windows_enrollments WHERE mdm_device_id = ?`

	var winMDMDevice fleet.MDMWindowsEnrolledDevice
	if err := sqlx.GetContext(ctx, ds.reader(ctx), &winMDMDevice, stmt, mdmDeviceID); err != nil {
		if err == sql.ErrNoRows {
			return nil, ctxerr.Wrap(ctx, notFound("MDMWindowsEnrolledDevice").WithMessage(mdmDeviceID))
		}
		return nil, ctxerr.Wrap(ctx, err, "get MDMWindowsGetEnrolledDeviceWithDeviceID")
	}
	return &winMDMDevice, nil
}

// MDMWindowsInsertEnrolledDevice inserts a new MDMWindowsEnrolledDevice in the
// database.
func (ds *Datastore) MDMWindowsInsertEnrolledDevice(ctx context.Context, device *fleet.MDMWindowsEnrolledDevice) error {
	stmt := `
		INSERT INTO mdm_windows_enrollments (
			mdm_device_id,
			mdm_hardware_id,
			device_state,
			device_type,
			device_name,
			enroll_type,
			enroll_user_id,
			enroll_proto_version,
			enroll_client_version,
			not_in_oobe,
			host_uuid)
		VALUES
			(?, ?, ?, ?, ?, ?, ?, ?, ?, ?, ?)
		ON DUPLICATE KEY UPDATE
			mdm_device_id         = VALUES(mdm_device_id),
			device_state          = VALUES(device_state),
			device_type           = VALUES(device_type),
			device_name           = VALUES(device_name),
			enroll_type           = VALUES(enroll_type),
			enroll_user_id        = VALUES(enroll_user_id),
			enroll_proto_version  = VALUES(enroll_proto_version),
			enroll_client_version = VALUES(enroll_client_version),
			not_in_oobe           = VALUES(not_in_oobe),
			host_uuid             = VALUES(host_uuid)
	`
	_, err := ds.writer(ctx).ExecContext(
		ctx,
		stmt,
		device.MDMDeviceID,
		device.MDMHardwareID,
		device.MDMDeviceState,
		device.MDMDeviceType,
		device.MDMDeviceName,
		device.MDMEnrollType,
		device.MDMEnrollUserID,
		device.MDMEnrollProtoVersion,
		device.MDMEnrollClientVersion,
		device.MDMNotInOOBE,
		device.HostUUID)
	if err != nil {
		if isDuplicate(err) {
			return ctxerr.Wrap(ctx, alreadyExists("MDMWindowsEnrolledDevice", device.MDMHardwareID))
		}
		return ctxerr.Wrap(ctx, err, "inserting MDMWindowsEnrolledDevice")
	}

	return nil
}

// MDMWindowsDeleteEnrolledDevice deletes an MDMWindowsEnrolledDevice entry
// from the database using the device's hardware ID.
func (ds *Datastore) MDMWindowsDeleteEnrolledDevice(ctx context.Context, mdmDeviceHWID string) error {
	stmt := "DELETE FROM mdm_windows_enrollments WHERE mdm_hardware_id = ?"

	res, err := ds.writer(ctx).ExecContext(ctx, stmt, mdmDeviceHWID)
	if err != nil {
		return ctxerr.Wrap(ctx, err, "delete MDMWindowsEnrolledDevice")
	}

	deleted, _ := res.RowsAffected()
	if deleted == 1 {
		return nil
	}

	return ctxerr.Wrap(ctx, notFound("MDMWindowsEnrolledDevice"))
}

// MDMWindowsDeleteEnrolledDeviceWithDeviceID deletes a given
// MDMWindowsEnrolledDevice entry from the database using the device id.
func (ds *Datastore) MDMWindowsDeleteEnrolledDeviceWithDeviceID(ctx context.Context, mdmDeviceID string) error {
	stmt := "DELETE FROM mdm_windows_enrollments WHERE mdm_device_id = ?"

	res, err := ds.writer(ctx).ExecContext(ctx, stmt, mdmDeviceID)
	if err != nil {
		return ctxerr.Wrap(ctx, err, "delete MDMWindowsDeleteEnrolledDeviceWithDeviceID")
	}

	deleted, _ := res.RowsAffected()
	if deleted == 1 {
		return nil
	}

	return ctxerr.Wrap(ctx, notFound("MDMWindowsDeleteEnrolledDeviceWithDeviceID"))
}

func (ds *Datastore) MDMWindowsInsertCommandForHosts(ctx context.Context, hostUUIDsOrDeviceIDs []string, cmd *fleet.MDMWindowsCommand) error {
	if len(hostUUIDsOrDeviceIDs) == 0 {
		return nil
	}

	return ds.withRetryTxx(ctx, func(tx sqlx.ExtContext) error {
		// first, create the command entry
		stmt := `
  INSERT INTO windows_mdm_commands (command_uuid, raw_command, target_loc_uri)
  VALUES (?, ?, ?)
  `
		if _, err := tx.ExecContext(ctx, stmt, cmd.CommandUUID, cmd.RawCommand, cmd.TargetLocURI); err != nil {
			if isDuplicate(err) {
				return ctxerr.Wrap(ctx, alreadyExists("MDMWindowsCommand", cmd.CommandUUID))
			}
			return ctxerr.Wrap(ctx, err, "inserting MDMWindowsCommand")
		}

		// create the command execution queue entries, one per host
		for _, hostUUIDOrDeviceID := range hostUUIDsOrDeviceIDs {
			if err := ds.mdmWindowsInsertHostCommandDB(ctx, tx, hostUUIDOrDeviceID, cmd.CommandUUID); err != nil {
				return err
			}
		}
		return nil
	})
}

func (ds *Datastore) mdmWindowsInsertHostCommandDB(ctx context.Context, tx sqlx.ExecerContext, hostUUIDOrDeviceID, commandUUID string) error {
	stmt := `
INSERT INTO windows_mdm_command_queue (enrollment_id, command_uuid)
VALUES ((SELECT id FROM mdm_windows_enrollments WHERE host_uuid = ? OR mdm_device_id = ?), ?)
`

	if _, err := tx.ExecContext(ctx, stmt, hostUUIDOrDeviceID, hostUUIDOrDeviceID, commandUUID); err != nil {
		if isDuplicate(err) {
			return ctxerr.Wrap(ctx, alreadyExists("MDMWindowsCommandQueue", commandUUID))
		}
		return ctxerr.Wrap(ctx, err, "inserting MDMWindowsCommandQueue")
	}

	return nil
}

// MDMWindowsGetPendingCommands retrieves all commands awaiting execution for a
// given device ID.
func (ds *Datastore) MDMWindowsGetPendingCommands(ctx context.Context, deviceID string) ([]*fleet.MDMWindowsCommand, error) {
	var commands []*fleet.MDMWindowsCommand

	query := `
SELECT
	wmc.command_uuid,
	wmc.raw_command,
	wmc.target_loc_uri,
	wmc.created_at,
	wmc.updated_at
FROM
	windows_mdm_command_queue wmcq
INNER JOIN
	mdm_windows_enrollments mwe
ON
	mwe.id = wmcq.enrollment_id
INNER JOIN
	windows_mdm_commands wmc
ON
	wmc.command_uuid = wmcq.command_uuid
WHERE
	mwe.mdm_device_id = ? AND
	NOT EXISTS (
		SELECT 1
		FROM
			windows_mdm_command_results wmcr
		WHERE
			wmcr.enrollment_id = wmcq.enrollment_id AND
			wmcr.command_uuid = wmcq.command_uuid
	)
`

	if err := sqlx.SelectContext(ctx, ds.reader(ctx), &commands, query, deviceID); err != nil {
		return nil, ctxerr.Wrap(ctx, err, "get pending Windows MDM commands by device id")
	}

	return commands, nil
}

// TODO(roberto): much of this logic should be living in the service layer,
// would be nice to get the time to properly plan and implement.
func (ds *Datastore) MDMWindowsSaveResponse(ctx context.Context, deviceID string, fullResponse *fleet.SyncML) error {
	if len(fullResponse.Raw) == 0 {
		return ctxerr.New(ctx, "empty raw response")
	}

	const findCommandsStmt = `SELECT command_uuid, raw_command FROM windows_mdm_commands WHERE command_uuid IN (?)`

	const saveFullRespStmt = `INSERT INTO windows_mdm_responses (enrollment_id, raw_response) VALUES (?, ?)`

	const dequeueCommandsStmt = `DELETE FROM windows_mdm_command_queue WHERE command_uuid IN (?)`

	const insertResultsStmt = `
INSERT INTO windows_mdm_command_results
    (enrollment_id, command_uuid, raw_result, response_id, status_code)
VALUES %s
ON DUPLICATE KEY UPDATE
    raw_result = COALESCE(VALUES(raw_result), raw_result),
    status_code = COALESCE(VALUES(status_code), status_code)
	`

	enrollment, err := ds.MDMWindowsGetEnrolledDeviceWithDeviceID(ctx, deviceID)
	if err != nil {
		return ctxerr.Wrap(ctx, err, "getting enrollment with device ID")
	}

	return ds.withRetryTxx(ctx, func(tx sqlx.ExtContext) error {
		// grab all the incoming UUIDs
		var cmdUUIDs []string
		uuidsToStatus := make(map[string]fleet.SyncMLCmd)
		uuidsToResults := make(map[string]fleet.SyncMLCmd)
		for _, protoOp := range fullResponse.GetOrderedCmds() {
			// results and status should contain a command they're
			// referencing
			cmdRef := protoOp.Cmd.CmdRef
			if !protoOp.Cmd.ShouldBeTracked(protoOp.Verb) || cmdRef == nil {
				continue
			}

			switch protoOp.Verb {
			case fleet.CmdStatus:
				uuidsToStatus[*cmdRef] = protoOp.Cmd
				cmdUUIDs = append(cmdUUIDs, *cmdRef)
			case fleet.CmdResults:
				uuidsToResults[*cmdRef] = protoOp.Cmd
				cmdUUIDs = append(cmdUUIDs, *cmdRef)
			}
		}

		// no relevant commands to tracks is a noop
		if len(cmdUUIDs) == 0 {
			return nil
		}

		// store the full response
		sqlResult, err := tx.ExecContext(ctx, saveFullRespStmt, enrollment.ID, fullResponse.Raw)
		if err != nil {
			return ctxerr.Wrap(ctx, err, "saving full response")
		}
		responseID, _ := sqlResult.LastInsertId()

		// find commands we sent that match the UUID responses we've got
		stmt, params, err := sqlx.In(findCommandsStmt, cmdUUIDs)
		if err != nil {
			return ctxerr.Wrap(ctx, err, "building IN to search matching commands")
		}
		var matchingCmds []fleet.MDMWindowsCommand
		err = sqlx.SelectContext(ctx, tx, &matchingCmds, stmt, params...)
		if err != nil {
			return ctxerr.Wrap(ctx, err, "selecting matching commands")
		}

		if len(matchingCmds) == 0 {
			ds.logger.Log("warn", "unmatched commands", "uuids", cmdUUIDs)
			return nil
		}

		// for all the matching UUIDs, try to find any <Status> or
		// <Result> entries to track them as responses.
		var args []any
		var sb strings.Builder
		var potentialProfilePayloads []*fleet.MDMWindowsProfilePayload
		for _, cmd := range matchingCmds {
			statusCode := ""
			if status, ok := uuidsToStatus[cmd.CommandUUID]; ok && status.Data != nil {
				statusCode = *status.Data
				if status.Cmd != nil && *status.Cmd == fleet.CmdAtomic {
					pp, err := fleet.BuildMDMWindowsProfilePayloadFromMDMResponse(cmd, uuidsToStatus, enrollment.HostUUID)
					if err != nil {
						return err
					}
					potentialProfilePayloads = append(potentialProfilePayloads, pp)
				}
			}

			rawResult := []byte{}
			if result, ok := uuidsToResults[cmd.CommandUUID]; ok && result.Data != nil {
				var err error
				rawResult, err = xml.Marshal(result)
				if err != nil {
					ds.logger.Log("err", err, "marshaling command result", "cmd_uuid", cmd.CommandUUID)
				}
			}
			args = append(args, enrollment.ID, cmd.CommandUUID, rawResult, responseID, statusCode)
			sb.WriteString("(?, ?, ?, ?, ?),")
		}

		if err := updateMDMWindowsHostProfileStatusFromResponseDB(ctx, tx, potentialProfilePayloads); err != nil {
			return ctxerr.Wrap(ctx, err, "updating host profile status")
		}

		// store the command results
		stmt = fmt.Sprintf(insertResultsStmt, strings.TrimSuffix(sb.String(), ","))
		if _, err = tx.ExecContext(ctx, stmt, args...); err != nil {
			return ctxerr.Wrap(ctx, err, "inserting command results")
		}

		// dequeue the commands
		var matchingUUIDs []string
		for _, cmd := range matchingCmds {
			matchingUUIDs = append(matchingUUIDs, cmd.CommandUUID)
		}
		stmt, params, err = sqlx.In(dequeueCommandsStmt, matchingUUIDs)
		if err != nil {
			return ctxerr.Wrap(ctx, err, "building IN to dequeue commands")
		}
		if _, err = tx.ExecContext(ctx, stmt, params...); err != nil {
			return ctxerr.Wrap(ctx, err, "dequeuing commands")
		}

		return nil
	})
}

// updateMDMWindowsHostProfileStatusFromResponseDB takes a slice of potential
// profile payloads and updates the corresponding `status` and `detail` columns
// in `host_mdm_windows_profiles`
// TODO(roberto): much of this logic should be living in the service layer,
// would be nice to get the time to properly plan and implement.
func updateMDMWindowsHostProfileStatusFromResponseDB(
	ctx context.Context,
	tx sqlx.ExtContext,
	payloads []*fleet.MDMWindowsProfilePayload,
) error {
	if len(payloads) == 0 {
		return nil
	}

	// this statement will act as a batch-update, no new host profiles
	// should be inserted from a device MDM response, so we first check for
	// matching entries and then perform the INSERT ... ON DUPLICATE KEY to
	// update their detail and status.
	const updateHostProfilesStmt = `
		INSERT INTO host_mdm_windows_profiles
			(host_uuid, profile_uuid, detail, status, retries, command_uuid)
		VALUES %s
		ON DUPLICATE KEY UPDATE
			detail = VALUES(detail),
			status = VALUES(status),
			retries = VALUES(retries)`

	// MySQL will use the `host_uuid` part of the primary key as a first
	// pass, and then filter that subset by `command_uuid`.
	const getMatchingHostProfilesStmt = `
		SELECT host_uuid, profile_uuid, command_uuid, retries
		FROM host_mdm_windows_profiles
		WHERE host_uuid = ? AND command_uuid IN (?)`

	// grab command UUIDs to find matching entries using `getMatchingHostProfilesStmt`
	commandUUIDs := make([]string, len(payloads))
	// also grab the payloads keyed by the command uuid, so we can easily
	// grab the corresponding `Detail` and `Status` from the matching
	// command later on.
	uuidsToPayloads := make(map[string]*fleet.MDMWindowsProfilePayload, len(payloads))
	hostUUID := payloads[0].HostUUID
	for _, payload := range payloads {
		if payload.HostUUID != hostUUID {
			return errors.New("all payloads must be for the same host uuid")
		}
		commandUUIDs = append(commandUUIDs, payload.CommandUUID)
		uuidsToPayloads[payload.CommandUUID] = payload
	}

	// find the matching entries for the given host_uuid, command_uuid combinations.
	stmt, args, err := sqlx.In(getMatchingHostProfilesStmt, hostUUID, commandUUIDs)
	if err != nil {
		return ctxerr.Wrap(ctx, err, "building sqlx.In query")
	}
	var matchingHostProfiles []fleet.MDMWindowsProfilePayload
	if err := sqlx.SelectContext(ctx, tx, &matchingHostProfiles, stmt, args...); err != nil {
		return ctxerr.Wrap(ctx, err, "running query to get matching profiles")
	}

	// batch-update the matching entries with the desired detail and status
	var sb strings.Builder
	args = args[:0]
	for _, hp := range matchingHostProfiles {
		payload := uuidsToPayloads[hp.CommandUUID]
		if payload.Status != nil && *payload.Status == fleet.MDMDeliveryFailed {
			if hp.Retries < mdm.MaxProfileRetries {
				// if we haven't hit the max retries, we set
				// the host profile status to nil (which causes
				// an install profile command to be enqueued
				// the next time the profile manager cron runs)
				// and increment the retry count
				payload.Status = nil
				hp.Retries++
			}
		}
		args = append(args, hp.HostUUID, hp.ProfileUUID, payload.Detail, payload.Status, hp.Retries)
		sb.WriteString("(?, ?, ?, ?, ?, command_uuid),")
	}

	stmt = fmt.Sprintf(updateHostProfilesStmt, strings.TrimSuffix(sb.String(), ","))
	_, err = tx.ExecContext(ctx, stmt, args...)
	return ctxerr.Wrap(ctx, err, "updating host profiles")
}

func (ds *Datastore) GetMDMWindowsCommandResults(ctx context.Context, commandUUID string) ([]*fleet.MDMCommandResult, error) {
	query := `
SELECT
    mwe.host_uuid,
    wmcr.command_uuid,
    wmcr.status_code as status,
    wmcr.updated_at,
    wmc.target_loc_uri as request_type,
    wmr.raw_response as result
FROM
    windows_mdm_command_results wmcr
INNER JOIN
    windows_mdm_commands wmc
ON
    wmcr.command_uuid = wmc.command_uuid
INNER JOIN
    mdm_windows_enrollments mwe
ON
    wmcr.enrollment_id = mwe.id
INNER JOIN
    windows_mdm_responses wmr
ON
    wmr.id = wmcr.response_id
WHERE
    wmcr.command_uuid = ?
`

	var results []*fleet.MDMCommandResult
	err := sqlx.SelectContext(
		ctx,
		ds.reader(ctx),
		&results,
		query,
		commandUUID,
	)
	if err != nil {
		return nil, ctxerr.Wrap(ctx, err, "get command results")
	}

	return results, nil
}

func (ds *Datastore) UpdateMDMWindowsEnrollmentsHostUUID(ctx context.Context, hostUUID string, mdmDeviceID string) error {
	stmt := `UPDATE mdm_windows_enrollments SET host_uuid = ? WHERE mdm_device_id = ?`
	if _, err := ds.writer(ctx).Exec(stmt, hostUUID, mdmDeviceID); err != nil {
		return ctxerr.Wrap(ctx, err, "setting host_uuid for windows enrollment")
	}
	return nil
}

// whereBitLockerStatus returns a string suitable for inclusion within a SQL WHERE clause to filter by
// the given status. The caller is responsible for ensuring the status is valid. In the case of an invalid
// status, the function will return the string "FALSE". The caller should also ensure that the query in
// which this is used joins the following tables with the specified aliases:
// - host_disk_encryption_keys: hdek
// - host_mdm: hmdm
// - host_disks: hd
func (ds *Datastore) whereBitLockerStatus(status fleet.DiskEncryptionStatus) string {
	const (
		whereNotServer        = `(hmdm.is_server IS NOT NULL AND hmdm.is_server = 0)`
		whereKeyAvailable     = `(hdek.base64_encrypted IS NOT NULL AND hdek.base64_encrypted != '' AND hdek.decryptable IS NOT NULL AND hdek.decryptable = 1)`
		whereEncrypted        = `(hd.encrypted IS NOT NULL AND hd.encrypted = 1)`
		whereHostDisksUpdated = `(hd.updated_at IS NOT NULL AND hdek.updated_at IS NOT NULL AND hd.updated_at >= hdek.updated_at)`
		whereClientError      = `(hdek.client_error IS NOT NULL AND hdek.client_error != '')`
		withinGracePeriod     = `(hdek.updated_at IS NOT NULL AND hdek.updated_at >= DATE_SUB(NOW(), INTERVAL 1 HOUR))`
	)

	// TODO: what if windows sends us a key for an already encrypted volumne? could it get stuck
	// in pending or verifying? should we modify SetOrUpdateHostDiskEncryption to ensure that we
	// increment the updated_at timestamp on the host_disks table for all encrypted volumes
	// host_disks if the hdek timestamp is newer? What about SetOrUpdateHostDiskEncryptionKey?

	switch status {
	case fleet.DiskEncryptionVerified:
		return whereNotServer + `
AND NOT ` + whereClientError + `
AND ` + whereKeyAvailable + `
AND ` + whereEncrypted + `
AND ` + whereHostDisksUpdated

	case fleet.DiskEncryptionVerifying:
		// Possible verifying scenarios:
		// - we have the key and host_disks already encrypted before the key but hasn't been updated yet
		// - we have the key and host_disks reported unencrypted during the 1-hour grace period after key was updated
		return whereNotServer + `
AND NOT ` + whereClientError + `
AND ` + whereKeyAvailable + `
AND (
    (` + whereEncrypted + ` AND NOT ` + whereHostDisksUpdated + `)
    OR (NOT ` + whereEncrypted + ` AND ` + whereHostDisksUpdated + ` AND ` + withinGracePeriod + `)
)`

	case fleet.DiskEncryptionEnforcing:
		// Possible enforcing scenarios:
		// - we don't have the key
		// - we have the key and host_disks reported unencrypted before the key was updated or outside the 1-hour grace period after key was updated
		return whereNotServer + `
AND NOT ` + whereClientError + `
AND (
    NOT ` + whereKeyAvailable + `
    OR (` + whereKeyAvailable + `
        AND (NOT ` + whereEncrypted + `
            AND (NOT ` + whereHostDisksUpdated + ` OR NOT ` + withinGracePeriod + `)
		)
	)
)`

	case fleet.DiskEncryptionFailed:
		return whereNotServer + ` AND ` + whereClientError

	default:
		level.Debug(ds.logger).Log("msg", "unknown bitlocker status", "status", status)
		return "FALSE"
	}
}

func (ds *Datastore) GetMDMWindowsBitLockerSummary(ctx context.Context, teamID *uint) (*fleet.MDMWindowsBitLockerSummary, error) {
	enabled, err := ds.getConfigEnableDiskEncryption(ctx, teamID)
	if err != nil {
		return nil, err
	}
	if !enabled {
		return &fleet.MDMWindowsBitLockerSummary{}, nil
	}

	// Note action_required and removing_enforcement are not applicable to Windows hosts
	sqlFmt := `
SELECT
    COUNT(if((%s), 1, NULL)) AS verified,
    COUNT(if((%s), 1, NULL)) AS verifying,
    0 AS action_required,
    COUNT(if((%s), 1, NULL)) AS enforcing,
    COUNT(if((%s), 1, NULL)) AS failed,
    0 AS removing_enforcement
FROM
    hosts h
    LEFT JOIN host_disk_encryption_keys hdek ON h.id = hdek.host_id
	LEFT JOIN host_mdm hmdm ON h.id = hmdm.host_id
	LEFT JOIN host_disks hd ON h.id = hd.host_id
WHERE
    h.platform = 'windows' AND hmdm.is_server = 0 AND %s`

	var args []interface{}
	teamFilter := "h.team_id IS NULL"
	if teamID != nil && *teamID > 0 {
		teamFilter = "h.team_id = ?"
		args = append(args, *teamID)
	}

	var res fleet.MDMWindowsBitLockerSummary
	stmt := fmt.Sprintf(
		sqlFmt,
		ds.whereBitLockerStatus(fleet.DiskEncryptionVerified),
		ds.whereBitLockerStatus(fleet.DiskEncryptionVerifying),
		ds.whereBitLockerStatus(fleet.DiskEncryptionEnforcing),
		ds.whereBitLockerStatus(fleet.DiskEncryptionFailed),
		teamFilter,
	)
	if err := sqlx.GetContext(ctx, ds.reader(ctx), &res, stmt, args...); err != nil {
		return nil, err
	}

	return &res, nil
}

func (ds *Datastore) GetMDMWindowsBitLockerStatus(ctx context.Context, host *fleet.Host) (*fleet.HostMDMDiskEncryption, error) {
	if host == nil {
		return nil, errors.New("host cannot be nil")
	}

	if host.Platform != "windows" {
		// Generally, the caller should have already checked this, but just in case we log and
		// return nil
		level.Debug(ds.logger).Log("msg", "cannot get bitlocker status for non-windows host", "host_id", host.ID)
		return nil, nil
	}

	if host.MDMInfo != nil && host.MDMInfo.IsServer {
		// It is currently expected that server hosts do not have a bitlocker status so we can skip
		// the query and return nil. We log for potential debugging in case this changes in the future.
		level.Debug(ds.logger).Log("msg", "no bitlocker status for server host", "host_id", host.ID)
		return nil, nil
	}

	enabled, err := ds.getConfigEnableDiskEncryption(ctx, host.TeamID)
	if err != nil {
		return nil, err
	}
	if !enabled {
		return nil, nil
	}

	// Note action_required and removing_enforcement are not applicable to Windows hosts
	stmt := fmt.Sprintf(`
SELECT
	CASE
		WHEN (%s) THEN '%s'
		WHEN (%s) THEN '%s'
		WHEN (%s) THEN '%s'
		WHEN (%s) THEN '%s'
	END AS status,
	COALESCE(client_error, '') as detail
FROM
	host_mdm hmdm
	LEFT JOIN host_disk_encryption_keys hdek ON hmdm.host_id = hdek.host_id
	LEFT JOIN host_disks hd ON hmdm.host_id = hd.host_id
WHERE
	hmdm.host_id = ?`,
		ds.whereBitLockerStatus(fleet.DiskEncryptionVerified),
		fleet.DiskEncryptionVerified,
		ds.whereBitLockerStatus(fleet.DiskEncryptionVerifying),
		fleet.DiskEncryptionVerifying,
		ds.whereBitLockerStatus(fleet.DiskEncryptionEnforcing),
		fleet.DiskEncryptionEnforcing,
		ds.whereBitLockerStatus(fleet.DiskEncryptionFailed),
		fleet.DiskEncryptionFailed,
	)

	var dest struct {
		Status fleet.DiskEncryptionStatus `db:"status"`
		Detail string                     `db:"detail"`
	}
	if err := sqlx.GetContext(ctx, ds.reader(ctx), &dest, stmt, host.ID); err != nil {
		if err != sql.ErrNoRows {
			return &fleet.HostMDMDiskEncryption{}, err
		}
		// At this point we know disk encryption is enabled so if there are no rows for the
		// host then we treat it as enforcing and log for potential debugging
		level.Debug(ds.logger).Log("msg", "no bitlocker status found for host", "host_id", host.ID)
		dest.Status = fleet.DiskEncryptionEnforcing
	}

	return &fleet.HostMDMDiskEncryption{
		Status: &dest.Status,
		Detail: dest.Detail,
	}, nil
}

func (ds *Datastore) GetMDMWindowsConfigProfile(ctx context.Context, profileUUID string) (*fleet.MDMWindowsConfigProfile, error) {
	stmt := `
SELECT
	profile_uuid,
	team_id,
	name,
	syncml,
	created_at,
	updated_at
FROM
	mdm_windows_configuration_profiles
WHERE
	profile_uuid=?`

	var res fleet.MDMWindowsConfigProfile
	err := sqlx.GetContext(ctx, ds.reader(ctx), &res, stmt, profileUUID)
	if err != nil {
		if err == sql.ErrNoRows {
			return nil, ctxerr.Wrap(ctx, notFound("MDMWindowsProfile").WithName(profileUUID))
		}
		return nil, ctxerr.Wrap(ctx, err, "get mdm windows config profile")
	}

	return &res, nil
}

func (ds *Datastore) DeleteMDMWindowsConfigProfile(ctx context.Context, profileUUID string) error {
	res, err := ds.writer(ctx).ExecContext(ctx, `DELETE FROM mdm_windows_configuration_profiles WHERE profile_uuid=?`, profileUUID)
	if err != nil {
		return ctxerr.Wrap(ctx, err)
	}

	deleted, _ := res.RowsAffected() // cannot fail for mysql
	if deleted != 1 {
		return ctxerr.Wrap(ctx, notFound("MDMWindowsProfile").WithName(profileUUID))
	}
	return nil
}

func (ds *Datastore) DeleteMDMWindowsConfigProfileByTeamAndName(ctx context.Context, teamID *uint, profileName string) error {
	var globalOrTeamID uint
	if teamID != nil {
		globalOrTeamID = *teamID
	}
	_, err := ds.writer(ctx).ExecContext(ctx, `DELETE FROM mdm_windows_configuration_profiles WHERE team_id=? AND name=?`, globalOrTeamID, profileName)
	if err != nil {
		return ctxerr.Wrap(ctx, err)
	}
	return nil
}

func subqueryHostsMDMWindowsOSSettingsStatusFailed() (string, []interface{}, error) {
	sql := `
            SELECT
                1 FROM host_mdm_windows_profiles hmwp
            WHERE
                h.uuid = hmwp.host_uuid
                AND hmwp.status = ?
                AND hmwp.profile_name NOT IN(?)`
	args := []interface{}{
		fleet.MDMDeliveryFailed,
		mdm.ListFleetReservedWindowsProfileNames(),
	}

	return sqlx.In(sql, args...)
}

func subqueryHostsMDMWindowsOSSettingsStatusPending() (string, []interface{}, error) {
	sql := `
            SELECT
                1 FROM host_mdm_windows_profiles hmwp
            WHERE
                h.uuid = hmwp.host_uuid
                AND (hmwp.status IS NULL OR hmwp.status = ?)
				AND hmwp.profile_name NOT IN(?)
                AND NOT EXISTS (
                    SELECT
                        1 FROM host_mdm_windows_profiles hmwp2
                    WHERE (h.uuid = hmwp2.host_uuid
                        AND hmwp2.status = ?
                        AND hmwp2.profile_name NOT IN(?)))`
	args := []interface{}{
		fleet.MDMDeliveryPending,
		mdm.ListFleetReservedWindowsProfileNames(),
		fleet.MDMDeliveryFailed,
		mdm.ListFleetReservedWindowsProfileNames(),
	}
	return sqlx.In(sql, args...)
}

func subqueryHostsMDMWindowsOSSettingsStatusVerifying() (string, []interface{}, error) {
	sql := `
            SELECT
                1 FROM host_mdm_windows_profiles hmwp
            WHERE
                h.uuid = hmwp.host_uuid
                AND hmwp.operation_type = ?
                AND hmwp.status = ?
                AND hmwp.profile_name NOT IN(?)
                AND NOT EXISTS (
                    SELECT
                        1 FROM host_mdm_windows_profiles hmwp2
                    WHERE (h.uuid = hmwp2.host_uuid
                        AND hmwp2.operation_type = ?
                        AND hmwp2.profile_name NOT IN(?)
                        AND(hmwp2.status IS NULL
                            OR hmwp2.status NOT IN(?))))`

	args := []interface{}{
		fleet.MDMOperationTypeInstall,
		fleet.MDMDeliveryVerifying,
		mdm.ListFleetReservedWindowsProfileNames(),
		fleet.MDMOperationTypeInstall,
		mdm.ListFleetReservedWindowsProfileNames(),
		[]interface{}{fleet.MDMDeliveryVerifying, fleet.MDMDeliveryVerified},
	}
	return sqlx.In(sql, args...)
}

func subqueryHostsMDMWindowsOSSettingsStatusVerified() (string, []interface{}, error) {
	sql := `
            SELECT
                1 FROM host_mdm_windows_profiles hmwp
            WHERE
                h.uuid = hmwp.host_uuid
                AND hmwp.operation_type = ?
                AND hmwp.status = ?
                AND hmwp.profile_name NOT IN(?)
                AND NOT EXISTS (
                    SELECT
                        1 FROM host_mdm_windows_profiles hmwp2
                    WHERE (h.uuid = hmwp2.host_uuid
                        AND hmwp2.operation_type = ?
                        AND hmwp2.profile_name NOT IN(?)
                        AND(hmwp2.status IS NULL
                            OR hmwp2.status != ?)))`
	args := []interface{}{
		fleet.MDMOperationTypeInstall,
		fleet.MDMDeliveryVerified,
		mdm.ListFleetReservedWindowsProfileNames(),
		fleet.MDMOperationTypeInstall,
		mdm.ListFleetReservedWindowsProfileNames(),
		fleet.MDMDeliveryVerified,
	}
	return sqlx.In(sql, args...)
}

func (ds *Datastore) GetMDMWindowsProfilesSummary(ctx context.Context, teamID *uint) (*fleet.MDMProfilesSummary, error) {
	includeBitLocker, err := ds.getConfigEnableDiskEncryption(ctx, teamID)
	if err != nil {
		return nil, err
	}

	var counts []statusCounts
	if !includeBitLocker {
		counts, err = getMDMWindowsStatusCountsProfilesOnlyDB(ctx, ds, teamID)
	} else {
		counts, err = getMDMWindowsStatusCountsProfilesAndBitLockerDB(ctx, ds, teamID)
	}
	if err != nil {
		return nil, err
	}

	var res fleet.MDMProfilesSummary
	for _, c := range counts {
		switch c.Status {
		case "failed":
			res.Failed = c.Count
		case "pending":
			res.Pending = c.Count
		case "verifying":
			res.Verifying = c.Count
		case "verified":
			res.Verified = c.Count
		case "":
			level.Debug(ds.logger).Log("msg", fmt.Sprintf("counted %d windows hosts on team %v with mdm turned on but no profiles or bitlocker status", c.Count, teamID))
		default:
			return nil, ctxerr.New(ctx, fmt.Sprintf("unexpected mdm windows status count: status=%s, count=%d", c.Status, c.Count))
		}
	}

	return &res, nil
}

type statusCounts struct {
	Status string `db:"status"`
	Count  uint   `db:"count"`
}

func getMDMWindowsStatusCountsProfilesOnlyDB(ctx context.Context, ds *Datastore, teamID *uint) ([]statusCounts, error) {
	var args []interface{}
	subqueryFailed, subqueryFailedArgs, err := subqueryHostsMDMWindowsOSSettingsStatusFailed()
	if err != nil {
		return nil, ctxerr.Wrap(ctx, err, "subqueryHostsMDMWindowsOSSettingsStatusFailed")
	}
	args = append(args, subqueryFailedArgs...)
	subqueryPending, subqueryPendingArgs, err := subqueryHostsMDMWindowsOSSettingsStatusPending()
	if err != nil {
		return nil, ctxerr.Wrap(ctx, err, "subqueryHostsMDMWindowsOSSettingsStatusPending")
	}
	args = append(args, subqueryPendingArgs...)
	subqueryVerifying, subqueryVeryingingArgs, err := subqueryHostsMDMWindowsOSSettingsStatusVerifying()
	if err != nil {
		return nil, ctxerr.Wrap(ctx, err, "subqueryHostsMDMWindowsOSSettingsStatusVerifying")
	}
	args = append(args, subqueryVeryingingArgs...)
	subqueryVerified, subqueryVerifiedArgs, err := subqueryHostsMDMWindowsOSSettingsStatusVerified()
	if err != nil {
		return nil, ctxerr.Wrap(ctx, err, "subqueryHostsMDMWindowsOSSettingsStatusVerified")
	}
	args = append(args, subqueryVerifiedArgs...)

	teamFilter := "h.team_id IS NULL"
	if teamID != nil && *teamID > 0 {
		teamFilter = "h.team_id = ?"
		args = append(args, *teamID)
	}

	stmt := fmt.Sprintf(`
SELECT
    CASE
        WHEN EXISTS (%s) THEN
            'failed'
        WHEN EXISTS (%s) THEN
            'pending'
        WHEN EXISTS (%s) THEN
            'verifying'
        WHEN EXISTS (%s) THEN
            'verified'
        ELSE
            ''
    END AS status,
    SUM(1) AS count
FROM
    hosts h
    JOIN host_mdm hmdm ON h.id = hmdm.host_id
    JOIN mobile_device_management_solutions mdms ON hmdm.mdm_id = mdms.id
WHERE
    mdms.name = '%s' AND
    hmdm.is_server = 0 AND
    hmdm.enrolled = 1 AND
    h.platform = 'windows' AND
    %s
GROUP BY
    status`,
		subqueryFailed,
		subqueryPending,
		subqueryVerifying,
		subqueryVerified,
		fleet.WellKnownMDMFleet,
		teamFilter,
	)

	var counts []statusCounts
	err = sqlx.SelectContext(ctx, ds.reader(ctx), &counts, stmt, args...)
	if err != nil {
		return nil, err
	}
	return counts, nil
}

func getMDMWindowsStatusCountsProfilesAndBitLockerDB(ctx context.Context, ds *Datastore, teamID *uint) ([]statusCounts, error) {
	var args []interface{}
	subqueryFailed, subqueryFailedArgs, err := subqueryHostsMDMWindowsOSSettingsStatusFailed()
	if err != nil {
		return nil, ctxerr.Wrap(ctx, err, "subqueryHostsMDMWindowsOSSettingsStatusFailed")
	}
	args = append(args, subqueryFailedArgs...)
	subqueryPending, subqueryPendingArgs, err := subqueryHostsMDMWindowsOSSettingsStatusPending()
	if err != nil {
		return nil, ctxerr.Wrap(ctx, err, "subqueryHostsMDMWindowsOSSettingsStatusPending")
	}
	args = append(args, subqueryPendingArgs...)
	subqueryVerifying, subqueryVeryingingArgs, err := subqueryHostsMDMWindowsOSSettingsStatusVerifying()
	if err != nil {
		return nil, ctxerr.Wrap(ctx, err, "subqueryHostsMDMWindowsOSSettingsStatusVerifying")
	}
	args = append(args, subqueryVeryingingArgs...)
	subqueryVerified, subqueryVerifiedArgs, err := subqueryHostsMDMWindowsOSSettingsStatusVerified()
	if err != nil {
		return nil, ctxerr.Wrap(ctx, err, "subqueryHostsMDMWindowsOSSettingsStatusVerified")
	}
	args = append(args, subqueryVerifiedArgs...)

	profilesStatus := fmt.Sprintf(`
        CASE WHEN EXISTS (%s) THEN
            'profiles_failed'
        WHEN EXISTS (%s) THEN
            'profiles_pending'
        WHEN EXISTS (%s) THEN
            'profiles_verifying'
        WHEN EXISTS (%s) THEN
            'profiles_verified'
        ELSE
            ''
        END`,
		subqueryFailed,
		subqueryPending,
		subqueryVerifying,
		subqueryVerified,
	)

	teamFilter := "h.team_id IS NULL"
	if teamID != nil && *teamID > 0 {
		teamFilter = "h.team_id = ?"
		args = append(args, *teamID)
	}
	bitlockerJoin := `
    LEFT JOIN host_disk_encryption_keys hdek ON hdek.host_id = h.id
    LEFT JOIN host_disks hd ON hd.host_id = h.id`

	bitlockerStatus := fmt.Sprintf(`
            CASE WHEN (%s) THEN
                'bitlocker_verified'
            WHEN (%s) THEN
                'bitlocker_verifying'
            WHEN (%s) THEN
                'bitlocker_pending'
            WHEN (%s) THEN
                'bitlocker_failed'
            ELSE
                ''
            END`,
		ds.whereBitLockerStatus(fleet.DiskEncryptionVerified),
		ds.whereBitLockerStatus(fleet.DiskEncryptionVerifying),
		ds.whereBitLockerStatus(fleet.DiskEncryptionEnforcing),
		ds.whereBitLockerStatus(fleet.DiskEncryptionFailed),
	)

	stmt := fmt.Sprintf(`
SELECT
    CASE (SELECT (%s) FROM hosts h2 WHERE h2.id = h.id)
    WHEN 'profiles_failed' THEN
        'failed'
    WHEN 'profiles_pending' THEN (
        CASE (%s)
        WHEN 'bitlocker_failed' THEN
            'failed'
        ELSE
            'pending'
        END)
    WHEN 'profiles_verifying' THEN (
        CASE (%s)
        WHEN 'bitlocker_failed' THEN
            'failed'
        WHEN 'bitlocker_pending' THEN
            'pending'
        ELSE
            'verifying'
        END)
    WHEN 'profiles_verified' THEN (
        CASE (%s)
        WHEN 'bitlocker_failed' THEN
            'failed'
        WHEN 'bitlocker_pending' THEN
            'pending'
        WHEN 'bitlocker_verifying' THEN
            'verifying'
        ELSE
            'verified'
        END)
    ELSE
        REPLACE((%s), 'bitlocker_', '')
    END as status,
    SUM(1) as count
FROM
    hosts h
    JOIN host_mdm hmdm ON h.id = hmdm.host_id
    JOIN mobile_device_management_solutions mdms ON hmdm.mdm_id = mdms.id
    %s
WHERE
    mdms.name = '%s' AND
    hmdm.is_server = 0 AND
    hmdm.enrolled = 1 AND
    h.platform = 'windows' AND
    %s
GROUP BY
    status`,
		profilesStatus,
		bitlockerStatus,
		bitlockerStatus,
		bitlockerStatus,
		bitlockerStatus,
		bitlockerJoin,
		fleet.WellKnownMDMFleet,
		teamFilter,
	)

	var counts []statusCounts
	err = sqlx.SelectContext(ctx, ds.reader(ctx), &counts, stmt, args...)
	if err != nil {
		return nil, err
	}
	return counts, nil
}

func (ds *Datastore) ListMDMWindowsProfilesToInstall(ctx context.Context) ([]*fleet.MDMWindowsProfilePayload, error) {
	var result []*fleet.MDMWindowsProfilePayload
	err := ds.withTx(ctx, func(tx sqlx.ExtContext) error {
		var err error
		result, err = listMDMWindowsProfilesToInstallDB(ctx, tx, nil)
		return err
	})
	return result, err
}

func listMDMWindowsProfilesToInstallDB(
	ctx context.Context,
	tx sqlx.ExtContext,
	hostUUIDs []string,
) ([]*fleet.MDMWindowsProfilePayload, error) {
	// The query below is a set difference between:
	//
	// - Set A (ds), the desired state, can be obtained from a JOIN between
	//   mdm_windows_configuration_profiles and hosts.
	// - Set B, the current state given by host_mdm_windows_profiles.
	//
	// A - B gives us the profiles that need to be installed:
	//
	//   - profiles that are in A but not in B
	//
	//   - profiles that are in A and in B, with an operation type of "install"
	//   and a NULL status. Other statuses mean that the operation is already in
	//   flight (pending), the operation has been completed but is still subject
	//   to independent verification by Fleet (verifying), or has reached a terminal
	//   state (failed or verified). If the profile's content is edited, all relevant hosts will
	//   be marked as status NULL so that it gets re-installed.
	query := `
        SELECT
            ds.profile_uuid,
            ds.host_uuid,
	    ds.name as profile_name
        FROM (
            SELECT mwcp.profile_uuid, mwcp.name, h.uuid as host_uuid
            FROM mdm_windows_configuration_profiles mwcp
            JOIN hosts h ON h.team_id = mwcp.team_id OR (h.team_id IS NULL AND mwcp.team_id = 0)
            JOIN mdm_windows_enrollments mwe ON mwe.host_uuid = h.uuid
            WHERE h.platform = 'windows' AND (%s)
        ) as ds
        LEFT JOIN host_mdm_windows_profiles hmwp
            ON hmwp.profile_uuid = ds.profile_uuid AND hmwp.host_uuid = ds.host_uuid
        WHERE
        -- profiles in A but not in B
        ( hmwp.profile_uuid IS NULL AND hmwp.host_uuid IS NULL ) OR
        -- profiles in A and B with operation type "install" and NULL status
        ( hmwp.host_uuid IS NOT NULL AND hmwp.operation_type = ? AND hmwp.status IS NULL )
`

	hostFilter := "TRUE"
	if len(hostUUIDs) > 0 {
		hostFilter = "h.uuid IN (?)"
	}

	var err error
	args := []any{fleet.MDMOperationTypeInstall}
	query = fmt.Sprintf(query, hostFilter)
	if len(hostUUIDs) > 0 {
		query, args, err = sqlx.In(query, hostUUIDs, args)
		if err != nil {
			return nil, ctxerr.Wrap(ctx, err, "building sqlx.In")
		}
	}

	var profiles []*fleet.MDMWindowsProfilePayload
	err = sqlx.SelectContext(ctx, tx, &profiles, query, args...)
	return profiles, err
}

func (ds *Datastore) ListMDMWindowsProfilesToRemove(ctx context.Context) ([]*fleet.MDMWindowsProfilePayload, error) {
	var result []*fleet.MDMWindowsProfilePayload
	err := ds.withTx(ctx, func(tx sqlx.ExtContext) error {
		var err error
		result, err = listMDMWindowsProfilesToRemoveDB(ctx, tx, nil)
		return err
	})

	return result, err
}

func listMDMWindowsProfilesToRemoveDB(
	ctx context.Context,
	tx sqlx.ExtContext,
	hostUUIDs []string,
) ([]*fleet.MDMWindowsProfilePayload, error) {
	// The query below is a set difference between:
	//
	// - Set A (ds), the desired state, can be obtained from a JOIN between
	// mdm_windows_configuration_profiles and hosts.
	// - Set B, the current state given by host_mdm_windows_profiles.
	//
	// B - A gives us the profiles that need to be removed
	//
	// Any other case are profiles that are in both B and A, and as such are
	// processed by the ListMDMWindowsProfilesToInstall method (since they are in
	// both, their desired state is necessarily to be installed).
	query := `
        SELECT
	    hmwp.profile_uuid,
	    hmwp.host_uuid,
	    hmwp.operation_type,
	    COALESCE(hmwp.detail, '') as detail,
	    hmwp.status,
	    hmwp.command_uuid
          FROM (
            SELECT h.uuid, mwcp.profile_uuid
            FROM mdm_windows_configuration_profiles mwcp
            JOIN hosts h ON h.team_id = mwcp.team_id OR (h.team_id IS NULL AND mwcp.team_id = 0)
	    JOIN mdm_windows_enrollments mwe ON mwe.host_uuid = h.uuid
            WHERE h.platform = 'windows'
          ) as ds
          RIGHT JOIN host_mdm_windows_profiles hmwp
            ON hmwp.profile_uuid = ds.profile_uuid AND hmwp.host_uuid = ds.uuid
          -- profiles that are in B but not in A
          WHERE ds.profile_uuid IS NULL
	    AND ds.uuid IS NULL
	    AND (%s)
`

	hostFilter := "TRUE"
	if len(hostUUIDs) > 0 {
		hostFilter = "hmwp.host_uuid IN (?)"
	}

	var err error
	var args []any
	query = fmt.Sprintf(query, hostFilter)
	if len(hostUUIDs) > 0 {
		query, args, err = sqlx.In(query, hostUUIDs)
		if err != nil {
			return nil, err
		}
	}

	var profiles []*fleet.MDMWindowsProfilePayload
	err = sqlx.SelectContext(ctx, tx, &profiles, query, args...)
	return profiles, err
}

func (ds *Datastore) BulkUpsertMDMWindowsHostProfiles(ctx context.Context, payload []*fleet.MDMWindowsBulkUpsertHostProfilePayload) error {
	if len(payload) == 0 {
		return nil
	}

	executeUpsertBatch := func(valuePart string, args []any) error {
		stmt := fmt.Sprintf(`
	    INSERT INTO host_mdm_windows_profiles (
              profile_uuid,
	      host_uuid,
	      status,
	      operation_type,
	      detail,
	      command_uuid,
	      profile_name
            )
            VALUES %s
	    ON DUPLICATE KEY UPDATE
              status = VALUES(status),
              operation_type = VALUES(operation_type),
              detail = VALUES(detail),
              profile_name = VALUES(profile_name),
              command_uuid = VALUES(command_uuid)`,
			strings.TrimSuffix(valuePart, ","),
		)

		_, err := ds.writer(ctx).ExecContext(ctx, stmt, args...)
		return err
	}

	var (
		args       []any
		sb         strings.Builder
		batchCount int
	)

	const defaultBatchSize = 1000 // results in this times 9 placeholders
	batchSize := defaultBatchSize
	if ds.testUpsertMDMDesiredProfilesBatchSize > 0 {
		batchSize = ds.testUpsertMDMDesiredProfilesBatchSize
	}

	resetBatch := func() {
		batchCount = 0
		args = args[:0]
		sb.Reset()
	}

	for _, p := range payload {
		args = append(args, p.ProfileUUID, p.HostUUID, p.Status, p.OperationType, p.Detail, p.CommandUUID, p.ProfileName)
		sb.WriteString("(?, ?, ?, ?, ?, ?, ?),")
		batchCount++

		if batchCount >= batchSize {
			if err := executeUpsertBatch(sb.String(), args); err != nil {
				return err
			}
			resetBatch()
		}
	}

	if batchCount > 0 {
		if err := executeUpsertBatch(sb.String(), args); err != nil {
			return err
		}
	}
	return nil
}

func (ds *Datastore) GetMDMWindowsProfilesContents(ctx context.Context, uuids []string) (map[string][]byte, error) {
	if len(uuids) == 0 {
		return nil, nil
	}

	stmt := `
          SELECT profile_uuid, syncml
          FROM mdm_windows_configuration_profiles WHERE profile_uuid IN (?)
	`
	query, args, err := sqlx.In(stmt, uuids)
	if err != nil {
		return nil, ctxerr.Wrap(ctx, err, "building in statement")
	}

	var profs []struct {
		ProfileUUID string `db:"profile_uuid"`
		SyncML      []byte `db:"syncml"`
	}
	if err := sqlx.SelectContext(ctx, ds.reader(ctx), &profs, query, args...); err != nil {
		return nil, ctxerr.Wrap(ctx, err, "running query")
	}

	results := make(map[string][]byte)
	for _, p := range profs {
		results[p.ProfileUUID] = p.SyncML
	}

	return results, nil
}

func (ds *Datastore) BulkDeleteMDMWindowsHostsConfigProfiles(ctx context.Context, profs []*fleet.MDMWindowsProfilePayload) error {
	return ds.withTx(ctx, func(tx sqlx.ExtContext) error {
		return ds.bulkDeleteMDMWindowsHostsConfigProfilesDB(ctx, tx, profs)
	})
}

func (ds *Datastore) bulkDeleteMDMWindowsHostsConfigProfilesDB(
	ctx context.Context,
	tx sqlx.ExtContext,
	profs []*fleet.MDMWindowsProfilePayload,
) error {
	if len(profs) == 0 {
		return nil
	}

	executeDeleteBatch := func(valuePart string, args []any) error {
		stmt := fmt.Sprintf(`DELETE FROM host_mdm_windows_profiles WHERE (profile_uuid, host_uuid) IN (%s)`, strings.TrimSuffix(valuePart, ","))
		if _, err := tx.ExecContext(ctx, stmt, args...); err != nil {
			return ctxerr.Wrap(ctx, err, "error deleting host_mdm_windows_profiles")
		}
		return nil
	}

	var (
		args       []any
		sb         strings.Builder
		batchCount int
	)

	const defaultBatchSize = 1000 // results in this times 2 placeholders
	batchSize := defaultBatchSize
	if ds.testDeleteMDMProfilesBatchSize > 0 {
		batchSize = ds.testDeleteMDMProfilesBatchSize
	}

	resetBatch := func() {
		batchCount = 0
		args = args[:0]
		sb.Reset()
	}

	for _, p := range profs {
		args = append(args, p.ProfileUUID, p.HostUUID)
		sb.WriteString("(?, ?),")
		batchCount++

		if batchCount >= batchSize {
			if err := executeDeleteBatch(sb.String(), args); err != nil {
				return err
			}
			resetBatch()
		}
	}

	if batchCount > 0 {
		if err := executeDeleteBatch(sb.String(), args); err != nil {
			return err
		}
	}
	return nil
}

<<<<<<< HEAD
func batchInsertProfileLabelAssociationsDB(
	ctx context.Context,
	tx sqlx.ExtContext,
	profileToLabels map[string][]fleet.ConfigurationProfileLabel,
	platform string,
) error {
	if len(profileToLabels) == 0 {
		return nil
	}

	deleteStmt := `
	  DELETE FROM mdm_configuration_profile_labels
	  WHERE (%s, label_id) NOT IN (?)
	`

	upsertStmt := `
	  INSERT INTO mdm_configuration_profile_labels
              (%s, label_id, label_name)
          VALUES
              %s
          ON DUPLICATE KEY UPDATE
              label_id = VALUES(label_id)
	`

	var uuidColumnName string
	switch platform {
	case "darwin":
		uuidColumnName = "apple_profile_uuid"
	case "windows":
		uuidColumnName = "windows_profile_uuid"
	default:
		return fmt.Errorf("unsupported platform %s", platform)
	}

	var queryBuilder strings.Builder
	var params []any
	var labelNames []string
	var uuidLabels [][]string
	for profileUUID, labels := range profileToLabels {
		for i, label := range labels {
			if i > 0 {
				queryBuilder.WriteString(",")
			}
			queryBuilder.WriteString("(?, ?, ?)")
			params = append(params, profileUUID, label.LabelID, label.LabelName)
			labelNames = append(labelNames, label.LabelName)
			uuidLabels = append(uuidLabels, []string{profileUUID, label.LabelName})
		}
	}

	_, err := tx.ExecContext(ctx, fmt.Sprintf(upsertStmt, uuidColumnName, queryBuilder.String()), params...)
	if err != nil {
		if isChildForeignKeyError(err) {
			// one of the provided labels doesn't exist
			return foreignKey("profile", fmt.Sprintf("labels=%v", labelNames))
		}

		return ctxerr.Wrap(ctx, err, "setting label associations for profile")
	}

	deleteStmt, args, err := sqlx.In(fmt.Sprintf(deleteStmt, uuidColumnName), uuidLabels)
	if err != nil {
		return ctxerr.Wrap(ctx, err, "building sqlx.In statement")
	}
	if _, err := tx.ExecContext(ctx, deleteStmt, args...); err != nil {
		return ctxerr.Wrap(ctx, err, "deleting labels for profiles")
	}

	return nil
}

func insertProfileLabelAssociationsDB(
	ctx context.Context,
	tx sqlx.ExtContext,
	profileUUID string,
	labels []fleet.ConfigurationProfileLabel,
	platform string,
) error {
	if len(labels) == 0 {
		return nil
	}

	stmt := `
INSERT INTO
    mdm_configuration_profile_labels (%s, label_id, label_name) 
VALUES %s
`

	var uuidColumnName string
	switch platform {
	case "darwin":
		uuidColumnName = "apple_profile_uuid"
	case "windows":
		uuidColumnName = "windows_profile_uuid"
	default:
		return fmt.Errorf("unsupported platform %s", platform)
	}

	var queryBuilder strings.Builder
	var params []any
	var labelNames []string
	for i, label := range labels {
		if i > 0 {
			queryBuilder.WriteString(",")
		}
		queryBuilder.WriteString("(?, ?, ?)")
		params = append(params, profileUUID, label.LabelID, label.LabelName)
		labelNames = append(labelNames, label.LabelName)
	}

	_, err := tx.ExecContext(ctx, fmt.Sprintf(stmt, uuidColumnName, queryBuilder.String()), params...)
	if err != nil {
		if isChildForeignKeyError(err) {
			// one of the provided labels doesn't exist
			return foreignKey("profile", fmt.Sprintf("labels=%v", labelNames))
		}

		return ctxerr.Wrap(ctx, err, "setting label associations for profile")
	}

	return nil
}

=======
>>>>>>> becaf881
func (ds *Datastore) NewMDMWindowsConfigProfile(ctx context.Context, cp fleet.MDMWindowsConfigProfile) (*fleet.MDMWindowsConfigProfile, error) {
	profileUUID := "w" + uuid.New().String()
	insertProfileStmt := `
INSERT INTO
    mdm_windows_configuration_profiles (profile_uuid, team_id, name, syncml)
(SELECT ?, ?, ?, ? FROM DUAL WHERE
	NOT EXISTS (
		SELECT 1 FROM mdm_apple_configuration_profiles WHERE name = ? AND team_id = ?
	)
)`

	var teamID uint
	if cp.TeamID != nil {
		teamID = *cp.TeamID
	}

	err := ds.withTx(ctx, func(tx sqlx.ExtContext) error {
		res, err := tx.ExecContext(ctx, insertProfileStmt, profileUUID, teamID, cp.Name, cp.SyncML, cp.Name, teamID)
		if err != nil {
			switch {
			case isDuplicate(err):
				return &existsError{
					ResourceType: "MDMWindowsConfigProfile.Name",
					Identifier:   cp.Name,
					TeamID:       cp.TeamID,
				}
			default:
				return ctxerr.Wrap(ctx, err, "creating new windows mdm config profile")
			}
		}

		aff, _ := res.RowsAffected()
		if aff == 0 {
			return &existsError{
				ResourceType: "MDMWindowsConfigProfile.Name",
				Identifier:   cp.Name,
				TeamID:       cp.TeamID,
			}
		}

		for _, label := range cp.Labels {
			label.ProfileUUID = profileUUID
		}
		if err := batchSetProfileLabelAssociationsDB(ctx, tx, cp.Labels, "windows"); err != nil {
			return ctxerr.Wrap(ctx, err, "inserting windows profile label associations")
		}

		return nil
	})
	if err != nil {
		return nil, err
	}

	return &fleet.MDMWindowsConfigProfile{
		ProfileUUID: profileUUID,
		Name:        cp.Name,
		SyncML:      cp.SyncML,
		TeamID:      cp.TeamID,
	}, nil
}

func (ds *Datastore) SetOrUpdateMDMWindowsConfigProfile(ctx context.Context, cp fleet.MDMWindowsConfigProfile) error {
	profileUUID := uuid.New().String()
	stmt := `
INSERT INTO
	mdm_windows_configuration_profiles (profile_uuid, team_id, name, syncml)
(SELECT ?, ?, ?, ? FROM DUAL WHERE
	NOT EXISTS (
		SELECT 1 FROM mdm_apple_configuration_profiles WHERE name = ? AND team_id = ?
	)
)
ON DUPLICATE KEY UPDATE
	syncml = VALUES(syncml)
`

	var teamID uint
	if cp.TeamID != nil {
		teamID = *cp.TeamID
	}

	res, err := ds.writer(ctx).ExecContext(ctx, stmt, profileUUID, teamID, cp.Name, cp.SyncML, cp.Name, teamID)
	if err != nil {
		switch {
		case isDuplicate(err):
			return &existsError{
				ResourceType: "MDMWindowsConfigProfile.Name",
				Identifier:   cp.Name,
				TeamID:       cp.TeamID,
			}
		default:
			return ctxerr.Wrap(ctx, err, "creating new windows mdm config profile")
		}
	}

	aff, _ := res.RowsAffected()
	if aff == 0 {
		return &existsError{
			ResourceType: "MDMWindowsConfigProfile.Name",
			Identifier:   cp.Name,
			TeamID:       cp.TeamID,
		}
	}

	return nil
}

func (ds *Datastore) batchSetMDMWindowsProfilesDB(
	ctx context.Context,
	tx sqlx.ExtContext,
	tmID *uint,
	profiles []*fleet.MDMWindowsConfigProfile,
) error {
	const loadExistingProfiles = `
SELECT
  name,
  syncml
FROM
  mdm_windows_configuration_profiles
WHERE
  team_id = ? AND
  name IN (?)
`

	const deleteProfilesNotInList = `
DELETE FROM
  mdm_windows_configuration_profiles
WHERE
  team_id = ? AND
  name NOT IN (?)
`

	const deleteAllProfilesForTeam = `
DELETE FROM
  mdm_windows_configuration_profiles
WHERE
  team_id = ?
`

	const insertNewOrEditedProfile = `
INSERT INTO
  mdm_windows_configuration_profiles (
    profile_uuid, team_id, name, syncml
  )
VALUES
	-- see https://stackoverflow.com/a/51393124/1094941
  ( CONCAT('w', CONVERT(UUID() USING utf8mb4)), ?, ?, ? )
ON DUPLICATE KEY UPDATE
  name = VALUES(name),
  syncml = VALUES(syncml)
`

	// use a profile team id of 0 if no-team
	var profTeamID uint
	if tmID != nil {
		profTeamID = *tmID
	}

	// build a list of names for the incoming profiles, will keep the
	// existing ones if there's a match and no change
	incomingNames := make([]string, len(profiles))
	// at the same time, index the incoming profiles keyed by name for ease
	// or processing
	incomingProfs := make(map[string]*fleet.MDMWindowsConfigProfile, len(profiles))
	for i, p := range profiles {
		incomingNames[i] = p.Name
		incomingProfs[p.Name] = p
	}

	return ds.withRetryTxx(ctx, func(tx sqlx.ExtContext) error {
		var existingProfiles []*fleet.MDMWindowsConfigProfile

		if len(incomingNames) > 0 {
			// load existing profiles that match the incoming profiles by name
			stmt, args, err := sqlx.In(loadExistingProfiles, profTeamID, incomingNames)
			if err != nil {
				return ctxerr.Wrap(ctx, err, "build query to load existing profiles")
			}
			if err := sqlx.SelectContext(ctx, tx, &existingProfiles, stmt, args...); err != nil {
				return ctxerr.Wrap(ctx, err, "load existing profiles")
			}
		}

		// figure out if we need to delete any profiles
		keepNames := make([]string, 0, len(incomingNames))
		for _, p := range existingProfiles {
			if newP := incomingProfs[p.Name]; newP != nil {
				keepNames = append(keepNames, p.Name)
			}
		}

		var (
			stmt string
			args []interface{}
			err  error
		)
		// delete the obsolete profiles (all those that are not in keepNames)
		if len(keepNames) > 0 {
			stmt, args, err = sqlx.In(deleteProfilesNotInList, profTeamID, keepNames)
			if err != nil {
				return ctxerr.Wrap(ctx, err, "build statement to delete obsolete profiles")
			}
			if _, err := tx.ExecContext(ctx, stmt, args...); err != nil {
				return ctxerr.Wrap(ctx, err, "delete obsolete profiles")
			}
		} else {
			if _, err := tx.ExecContext(ctx, deleteAllProfilesForTeam, profTeamID); err != nil {
				return ctxerr.Wrap(ctx, err, "delete all profiles for team")
			}
		}

		// insert the new profiles and the ones that have changed
		for _, p := range incomingProfs {
			if _, err := tx.ExecContext(ctx, insertNewOrEditedProfile, profTeamID, p.Name, p.SyncML); err != nil {
				return ctxerr.Wrapf(ctx, err, "insert new/edited profile with name %q", p.Name)
			}
		}
		return nil
	})
}

func (ds *Datastore) bulkSetPendingMDMWindowsHostProfilesDB(
	ctx context.Context,
	tx sqlx.ExtContext,
	uuids []string,
) error {
	if len(uuids) == 0 {
		return nil
	}

	profilesToInstall, err := listMDMWindowsProfilesToInstallDB(ctx, tx, uuids)
	if err != nil {
		return ctxerr.Wrap(ctx, err, "list profiles to install")
	}

	profilesToRemove, err := listMDMWindowsProfilesToRemoveDB(ctx, tx, uuids)
	if err != nil {
		return ctxerr.Wrap(ctx, err, "list profiles to remove")
	}

	if len(profilesToInstall) == 0 && len(profilesToRemove) == 0 {
		return nil
	}

	if err := ds.bulkDeleteMDMWindowsHostsConfigProfilesDB(ctx, tx, profilesToRemove); err != nil {
		return ctxerr.Wrap(ctx, err, "bulk delete profiles to remove")
	}

	var (
		pargs      []any
		psb        strings.Builder
		batchCount int
	)

	const defaultBatchSize = 1000
	batchSize := defaultBatchSize
	if ds.testUpsertMDMDesiredProfilesBatchSize > 0 {
		batchSize = ds.testUpsertMDMDesiredProfilesBatchSize
	}

	resetBatch := func() {
		batchCount = 0
		pargs = pargs[:0]
		psb.Reset()
	}

	executeUpsertBatch := func(valuePart string, args []any) error {
		baseStmt := fmt.Sprintf(`
				INSERT INTO host_mdm_windows_profiles (
					profile_uuid,
					host_uuid,
					profile_name,
					operation_type,
					status,
					command_uuid
				)
				VALUES %s
				ON DUPLICATE KEY UPDATE
					operation_type = VALUES(operation_type),
					status = NULL,
					command_uuid = VALUES(command_uuid),
					detail = ''
			`, strings.TrimSuffix(valuePart, ","))

		_, err = tx.ExecContext(ctx, baseStmt, args...)
		return ctxerr.Wrap(ctx, err, "bulk set pending profile status execute batch")
	}

	for _, p := range profilesToInstall {
		pargs = append(
			pargs, p.ProfileUUID, p.HostUUID, p.ProfileName,
			fleet.MDMOperationTypeInstall)
		psb.WriteString("(?, ?, ?, ?, NULL, ''),")
		batchCount++
		if batchCount >= batchSize {
			if err := executeUpsertBatch(psb.String(), pargs); err != nil {
				return err
			}
			resetBatch()
		}
	}

	if batchCount > 0 {
		if err := executeUpsertBatch(psb.String(), pargs); err != nil {
			return err
		}
	}

	return nil
}

func (ds *Datastore) GetHostMDMWindowsProfiles(ctx context.Context, hostUUID string) ([]fleet.HostMDMWindowsProfile, error) {
	stmt := fmt.Sprintf(`
SELECT
	profile_uuid,
	profile_name AS name,
	-- internally, a NULL status implies that the cron needs to pick up
	-- this profile, for the user that difference doesn't exist, the
	-- profile is effectively pending. This is consistent with all our
	-- aggregation functions.
	COALESCE(status, '%s') AS status,
	COALESCE(operation_type, '') AS operation_type,
	COALESCE(detail, '') AS detail
FROM
	host_mdm_windows_profiles
WHERE
host_uuid = ? AND profile_name NOT IN(?) AND NOT (operation_type = '%s' AND COALESCE(status, '%s') IN('%s', '%s'))`,
		fleet.MDMDeliveryPending,
		fleet.MDMOperationTypeRemove,
		fleet.MDMDeliveryPending,
		fleet.MDMDeliveryVerifying,
		fleet.MDMDeliveryVerified,
	)

	stmt, args, err := sqlx.In(stmt, hostUUID, mdm.ListFleetReservedWindowsProfileNames())
	if err != nil {
		return nil, ctxerr.Wrap(ctx, err, "building in statement")
	}

	var profiles []fleet.HostMDMWindowsProfile
	if err := sqlx.SelectContext(ctx, ds.reader(ctx), &profiles, stmt, args...); err != nil {
		return nil, err
	}
	return profiles, nil
}<|MERGE_RESOLUTION|>--- conflicted
+++ resolved
@@ -1377,7 +1377,6 @@
 	return nil
 }
 
-<<<<<<< HEAD
 func batchInsertProfileLabelAssociationsDB(
 	ctx context.Context,
 	tx sqlx.ExtContext,
@@ -1501,8 +1500,6 @@
 	return nil
 }
 
-=======
->>>>>>> becaf881
 func (ds *Datastore) NewMDMWindowsConfigProfile(ctx context.Context, cp fleet.MDMWindowsConfigProfile) (*fleet.MDMWindowsConfigProfile, error) {
 	profileUUID := "w" + uuid.New().String()
 	insertProfileStmt := `
